--- conflicted
+++ resolved
@@ -1,22 +1,13 @@
 {
   "Entries": [
     {
-<<<<<<< HEAD
-      "RequestUri": "/subscriptions/e37510d7-33b6-4676-886f-ee75bcc01871/resourcegroups/crptestar9008?api-version=2017-05-10",
-      "EncodedRequestUri": "L3N1YnNjcmlwdGlvbnMvZTM3NTEwZDctMzNiNi00Njc2LTg4NmYtZWU3NWJjYzAxODcxL3Jlc291cmNlZ3JvdXBzL2NycHRlc3RhcjkwMDg/YXBpLXZlcnNpb249MjAxNy0wNS0xMA==",
-=======
       "RequestUri": "/subscriptions/0296790d-427c-48ca-b204-8b729bbd8670/resourcegroups/crptestar9147?api-version=2017-05-10",
       "EncodedRequestUri": "L3N1YnNjcmlwdGlvbnMvMDI5Njc5MGQtNDI3Yy00OGNhLWIyMDQtOGI3MjliYmQ4NjcwL3Jlc291cmNlZ3JvdXBzL2NycHRlc3RhcjkxNDc/YXBpLXZlcnNpb249MjAxNy0wNS0xMA==",
->>>>>>> 4ff26068
       "RequestMethod": "PUT",
       "RequestBody": "{\r\n  \"location\": \"centraluseuap\"\r\n}",
       "RequestHeaders": {
         "x-ms-client-request-id": [
-<<<<<<< HEAD
-          "ac7ceba5-939d-49cf-8e89-55a47287401b"
-=======
           "97b007a9-cae9-499c-9644-247fb52ef6d2"
->>>>>>> 4ff26068
         ],
         "accept-language": [
           "en-US"
@@ -48,15 +39,6 @@
           "1199"
         ],
         "x-ms-request-id": [
-<<<<<<< HEAD
-          "90faa88b-85ea-4a56-b406-79b4a7f25a2b"
-        ],
-        "x-ms-correlation-request-id": [
-          "90faa88b-85ea-4a56-b406-79b4a7f25a2b"
-        ],
-        "x-ms-routing-request-id": [
-          "EASTUS2:20210322T155600Z:90faa88b-85ea-4a56-b406-79b4a7f25a2b"
-=======
           "6bbcdc31-1efc-4582-9f39-a5cf00f1ada5"
         ],
         "x-ms-correlation-request-id": [
@@ -64,20 +46,13 @@
         ],
         "x-ms-routing-request-id": [
           "CANADACENTRAL:20210304T144133Z:6bbcdc31-1efc-4582-9f39-a5cf00f1ada5"
->>>>>>> 4ff26068
-        ],
-        "Strict-Transport-Security": [
-          "max-age=31536000; includeSubDomains"
-        ],
-        "X-Content-Type-Options": [
-          "nosniff"
-        ],
-<<<<<<< HEAD
-        "Date": [
-          "Mon, 22 Mar 2021 15:56:00 GMT"
-        ],
-=======
->>>>>>> 4ff26068
+        ],
+        "Strict-Transport-Security": [
+          "max-age=31536000; includeSubDomains"
+        ],
+        "X-Content-Type-Options": [
+          "nosniff"
+        ],
         "Content-Length": [
           "186"
         ],
@@ -88,30 +63,17 @@
           "-1"
         ]
       },
-<<<<<<< HEAD
-      "ResponseBody": "{\r\n  \"id\": \"/subscriptions/e37510d7-33b6-4676-886f-ee75bcc01871/resourceGroups/crptestar9008\",\r\n  \"name\": \"crptestar9008\",\r\n  \"location\": \"centraluseuap\",\r\n  \"properties\": {\r\n    \"provisioningState\": \"Succeeded\"\r\n  }\r\n}",
-      "StatusCode": 201
-    },
-    {
-      "RequestUri": "/subscriptions/e37510d7-33b6-4676-886f-ee75bcc01871/resourceGroups/crptestar9008/providers/Microsoft.Compute/diskAccesses/diskrp7826?api-version=2020-09-30",
-      "EncodedRequestUri": "L3N1YnNjcmlwdGlvbnMvZTM3NTEwZDctMzNiNi00Njc2LTg4NmYtZWU3NWJjYzAxODcxL3Jlc291cmNlR3JvdXBzL2NycHRlc3RhcjkwMDgvcHJvdmlkZXJzL01pY3Jvc29mdC5Db21wdXRlL2Rpc2tBY2Nlc3Nlcy9kaXNrcnA3ODI2P2FwaS12ZXJzaW9uPTIwMjAtMDktMzA=",
-=======
       "ResponseBody": "{\r\n  \"id\": \"/subscriptions/0296790d-427c-48ca-b204-8b729bbd8670/resourceGroups/crptestar9147\",\r\n  \"name\": \"crptestar9147\",\r\n  \"location\": \"centraluseuap\",\r\n  \"properties\": {\r\n    \"provisioningState\": \"Succeeded\"\r\n  }\r\n}",
       "StatusCode": 201
     },
     {
       "RequestUri": "/subscriptions/0296790d-427c-48ca-b204-8b729bbd8670/resourceGroups/crptestar9147/providers/Microsoft.Compute/diskAccesses/diskrp6996?api-version=2020-12-01",
       "EncodedRequestUri": "L3N1YnNjcmlwdGlvbnMvMDI5Njc5MGQtNDI3Yy00OGNhLWIyMDQtOGI3MjliYmQ4NjcwL3Jlc291cmNlR3JvdXBzL2NycHRlc3RhcjkxNDcvcHJvdmlkZXJzL01pY3Jvc29mdC5Db21wdXRlL2Rpc2tBY2Nlc3Nlcy9kaXNrcnA2OTk2P2FwaS12ZXJzaW9uPTIwMjAtMTItMDE=",
->>>>>>> 4ff26068
       "RequestMethod": "PUT",
       "RequestBody": "{\r\n  \"location\": \"centraluseuap\"\r\n}",
       "RequestHeaders": {
         "x-ms-client-request-id": [
-<<<<<<< HEAD
-          "aa4b0d0a-eba6-4fdd-91bd-bb68e48ce4bc"
-=======
           "8efab8a1-6191-45ac-accb-659d367269fe"
->>>>>>> 4ff26068
         ],
         "accept-language": [
           "en-US"
@@ -140,12 +102,6 @@
           "no-cache"
         ],
         "Location": [
-<<<<<<< HEAD
-          "https://management.azure.com/subscriptions/e37510d7-33b6-4676-886f-ee75bcc01871/providers/Microsoft.Compute/locations/centraluseuap/DiskOperations/ab43d5c2-55d7-4921-9757-85f35bb6a1b7?monitor=true&api-version=2020-09-30"
-        ],
-        "Azure-AsyncOperation": [
-          "https://management.azure.com/subscriptions/e37510d7-33b6-4676-886f-ee75bcc01871/providers/Microsoft.Compute/locations/centraluseuap/DiskOperations/ab43d5c2-55d7-4921-9757-85f35bb6a1b7?api-version=2020-09-30"
-=======
           "https://management.azure.com/subscriptions/0296790d-427c-48ca-b204-8b729bbd8670/providers/Microsoft.Compute/locations/centraluseuap/DiskOperations/a9565064-69b2-4606-ba42-80da34100e34?monitor=true&api-version=2020-12-01"
         ],
         "Server": [
@@ -154,78 +110,108 @@
         ],
         "Azure-AsyncOperation": [
           "https://management.azure.com/subscriptions/0296790d-427c-48ca-b204-8b729bbd8670/providers/Microsoft.Compute/locations/centraluseuap/DiskOperations/a9565064-69b2-4606-ba42-80da34100e34?api-version=2020-12-01"
->>>>>>> 4ff26068
         ],
         "Strict-Transport-Security": [
           "max-age=31536000; includeSubDomains"
         ],
         "x-ms-served-by": [
-<<<<<<< HEAD
-          "c07e6767-d873-44ad-99cf-154e1889a7be_132583481890119289"
-        ],
-        "x-ms-request-id": [
-          "ab43d5c2-55d7-4921-9757-85f35bb6a1b7"
+          "eeaf5299-aba8-4290-a7f0-860f286922fd_132583481922275808"
+        ],
+        "x-ms-request-id": [
+          "a9565064-69b2-4606-ba42-80da34100e34"
+        ],
+        "x-ms-ratelimit-remaining-subscription-writes": [
+          "1199"
+        ],
+        "x-ms-correlation-request-id": [
+          "6273bacd-07d2-4085-8818-3a739b87e7c3"
+        ],
+        "x-ms-routing-request-id": [
+          "CANADACENTRAL:20210304T144135Z:6273bacd-07d2-4085-8818-3a739b87e7c3"
+        ],
+        "X-Content-Type-Options": [
+          "nosniff"
+        ],
+        "Content-Length": [
+          "105"
+        ],
+        "Content-Type": [
+          "application/json; charset=utf-8"
+        ],
+        "Expires": [
+          "-1"
+        ]
+      },
+      "ResponseBody": "{\r\n  \"name\": \"diskrp6996\",\r\n  \"type\": \"Microsoft.Compute/diskAccesses\",\r\n  \"location\": \"centraluseuap\"\r\n}",
+      "StatusCode": 202
+    },
+    {
+      "RequestUri": "/subscriptions/0296790d-427c-48ca-b204-8b729bbd8670/providers/Microsoft.Compute/locations/centraluseuap/DiskOperations/a9565064-69b2-4606-ba42-80da34100e34?api-version=2020-12-01",
+      "EncodedRequestUri": "L3N1YnNjcmlwdGlvbnMvMDI5Njc5MGQtNDI3Yy00OGNhLWIyMDQtOGI3MjliYmQ4NjcwL3Byb3ZpZGVycy9NaWNyb3NvZnQuQ29tcHV0ZS9sb2NhdGlvbnMvY2VudHJhbHVzZXVhcC9EaXNrT3BlcmF0aW9ucy9hOTU2NTA2NC02OWIyLTQ2MDYtYmE0Mi04MGRhMzQxMDBlMzQ/YXBpLXZlcnNpb249MjAyMC0xMi0wMQ==",
+      "RequestMethod": "GET",
+      "RequestBody": "",
+      "RequestHeaders": {
+        "User-Agent": [
+          "FxVersion/4.6.26614.01",
+          "OSName/Windows",
+          "OSVersion/Microsoft.Windows.10.0.18363.",
+          "Microsoft.Azure.Management.Compute.ComputeManagementClient/44.0.0.0"
+        ]
+      },
+      "ResponseHeaders": {
+        "Cache-Control": [
+          "no-cache"
+        ],
+        "Date": [
+          "Thu, 04 Mar 2021 14:42:05 GMT"
+        ],
+        "Pragma": [
+          "no-cache"
         ],
         "Server": [
           "Microsoft-HTTPAPI/2.0",
           "Microsoft-HTTPAPI/2.0"
-=======
+        ],
+        "x-ms-ratelimit-remaining-resource": [
+          "Microsoft.Compute/GetOperation3Min;49992,Microsoft.Compute/GetOperation30Min;399952"
+        ],
+        "Strict-Transport-Security": [
+          "max-age=31536000; includeSubDomains"
+        ],
+        "x-ms-served-by": [
           "eeaf5299-aba8-4290-a7f0-860f286922fd_132583481922275808"
         ],
         "x-ms-request-id": [
-          "a9565064-69b2-4606-ba42-80da34100e34"
->>>>>>> 4ff26068
-        ],
-        "x-ms-ratelimit-remaining-subscription-writes": [
-          "1199"
-        ],
-        "x-ms-correlation-request-id": [
-<<<<<<< HEAD
-          "4f81509e-6556-418a-b54b-168cdabb3b61"
-        ],
-        "x-ms-routing-request-id": [
-          "EASTUS2:20210322T155602Z:4f81509e-6556-418a-b54b-168cdabb3b61"
-=======
-          "6273bacd-07d2-4085-8818-3a739b87e7c3"
-        ],
-        "x-ms-routing-request-id": [
-          "CANADACENTRAL:20210304T144135Z:6273bacd-07d2-4085-8818-3a739b87e7c3"
->>>>>>> 4ff26068
-        ],
-        "X-Content-Type-Options": [
-          "nosniff"
-        ],
-<<<<<<< HEAD
-        "Date": [
-          "Mon, 22 Mar 2021 15:56:01 GMT"
-        ],
-=======
->>>>>>> 4ff26068
-        "Content-Length": [
-          "105"
-        ],
-        "Content-Type": [
-          "application/json; charset=utf-8"
-        ],
-        "Expires": [
-          "-1"
-        ]
-      },
-<<<<<<< HEAD
-      "ResponseBody": "{\r\n  \"name\": \"diskrp7826\",\r\n  \"type\": \"Microsoft.Compute/diskAccesses\",\r\n  \"location\": \"centraluseuap\"\r\n}",
-      "StatusCode": 202
-    },
-    {
-      "RequestUri": "/subscriptions/e37510d7-33b6-4676-886f-ee75bcc01871/providers/Microsoft.Compute/locations/centraluseuap/DiskOperations/ab43d5c2-55d7-4921-9757-85f35bb6a1b7?api-version=2020-09-30",
-      "EncodedRequestUri": "L3N1YnNjcmlwdGlvbnMvZTM3NTEwZDctMzNiNi00Njc2LTg4NmYtZWU3NWJjYzAxODcxL3Byb3ZpZGVycy9NaWNyb3NvZnQuQ29tcHV0ZS9sb2NhdGlvbnMvY2VudHJhbHVzZXVhcC9EaXNrT3BlcmF0aW9ucy9hYjQzZDVjMi01NWQ3LTQ5MjEtOTc1Ny04NWYzNWJiNmExYjc/YXBpLXZlcnNpb249MjAyMC0wOS0zMA==",
-=======
-      "ResponseBody": "{\r\n  \"name\": \"diskrp6996\",\r\n  \"type\": \"Microsoft.Compute/diskAccesses\",\r\n  \"location\": \"centraluseuap\"\r\n}",
-      "StatusCode": 202
-    },
-    {
-      "RequestUri": "/subscriptions/0296790d-427c-48ca-b204-8b729bbd8670/providers/Microsoft.Compute/locations/centraluseuap/DiskOperations/a9565064-69b2-4606-ba42-80da34100e34?api-version=2020-12-01",
-      "EncodedRequestUri": "L3N1YnNjcmlwdGlvbnMvMDI5Njc5MGQtNDI3Yy00OGNhLWIyMDQtOGI3MjliYmQ4NjcwL3Byb3ZpZGVycy9NaWNyb3NvZnQuQ29tcHV0ZS9sb2NhdGlvbnMvY2VudHJhbHVzZXVhcC9EaXNrT3BlcmF0aW9ucy9hOTU2NTA2NC02OWIyLTQ2MDYtYmE0Mi04MGRhMzQxMDBlMzQ/YXBpLXZlcnNpb249MjAyMC0xMi0wMQ==",
->>>>>>> 4ff26068
+          "03a7cd3d-427e-43c8-b493-c14930d9535b"
+        ],
+        "x-ms-ratelimit-remaining-subscription-reads": [
+          "11999"
+        ],
+        "x-ms-correlation-request-id": [
+          "3f435614-85aa-4d79-81c6-1e111b433cc8"
+        ],
+        "x-ms-routing-request-id": [
+          "CANADACENTRAL:20210304T144205Z:3f435614-85aa-4d79-81c6-1e111b433cc8"
+        ],
+        "X-Content-Type-Options": [
+          "nosniff"
+        ],
+        "Content-Length": [
+          "550"
+        ],
+        "Content-Type": [
+          "application/json; charset=utf-8"
+        ],
+        "Expires": [
+          "-1"
+        ]
+      },
+      "ResponseBody": "{\r\n  \"startTime\": \"2021-03-04T06:41:35.1221525-08:00\",\r\n  \"endTime\": \"2021-03-04T06:41:36.8999394-08:00\",\r\n  \"status\": \"Succeeded\",\r\n  \"properties\": {\r\n    \"output\": {\r\n      \"name\": \"diskrp6996\",\r\n      \"id\": \"/subscriptions/0296790d-427c-48ca-b204-8b729bbd8670/resourceGroups/crptestar9147/providers/Microsoft.Compute/diskAccesses/diskrp6996\",\r\n      \"type\": \"Microsoft.Compute/diskAccesses\",\r\n      \"location\": \"centraluseuap\",\r\n      \"properties\": {\r\n        \"provisioningState\": \"Succeeded\",\r\n        \"timeCreated\": \"2021-03-04T06:41:35.1671588-08:00\"\r\n      }\r\n    }\r\n  },\r\n  \"name\": \"a9565064-69b2-4606-ba42-80da34100e34\"\r\n}",
+      "StatusCode": 200
+    },
+    {
+      "RequestUri": "/subscriptions/0296790d-427c-48ca-b204-8b729bbd8670/resourceGroups/crptestar9147/providers/Microsoft.Compute/diskAccesses/diskrp6996?api-version=2020-12-01",
+      "EncodedRequestUri": "L3N1YnNjcmlwdGlvbnMvMDI5Njc5MGQtNDI3Yy00OGNhLWIyMDQtOGI3MjliYmQ4NjcwL3Jlc291cmNlR3JvdXBzL2NycHRlc3RhcjkxNDcvcHJvdmlkZXJzL01pY3Jvc29mdC5Db21wdXRlL2Rpc2tBY2Nlc3Nlcy9kaXNrcnA2OTk2P2FwaS12ZXJzaW9uPTIwMjAtMTItMDE=",
       "RequestMethod": "GET",
       "RequestBody": "",
       "RequestHeaders": {
@@ -250,256 +236,94 @@
           "Microsoft-HTTPAPI/2.0",
           "Microsoft-HTTPAPI/2.0"
         ],
-        "x-ms-ratelimit-remaining-resource": [
-<<<<<<< HEAD
-          "Microsoft.Compute/GetOperation3Min;49998,Microsoft.Compute/GetOperation30Min;399998"
-=======
-          "Microsoft.Compute/GetOperation3Min;49992,Microsoft.Compute/GetOperation30Min;399952"
->>>>>>> 4ff26068
-        ],
         "Strict-Transport-Security": [
           "max-age=31536000; includeSubDomains"
         ],
         "x-ms-served-by": [
-<<<<<<< HEAD
-          "c07e6767-d873-44ad-99cf-154e1889a7be_132583481890119289"
-        ],
-        "x-ms-request-id": [
-          "4315a4d6-9032-4ca2-867d-e1547b800b03"
+          "eeaf5299-aba8-4290-a7f0-860f286922fd_132583481922275808"
+        ],
+        "x-ms-request-id": [
+          "32c9101d-4a66-411b-b81f-645872f52e2e"
+        ],
+        "x-ms-ratelimit-remaining-subscription-reads": [
+          "11998"
+        ],
+        "x-ms-correlation-request-id": [
+          "7e017c61-33f4-4acb-98e9-df0a750daa90"
+        ],
+        "x-ms-routing-request-id": [
+          "CANADACENTRAL:20210304T144205Z:7e017c61-33f4-4acb-98e9-df0a750daa90"
+        ],
+        "X-Content-Type-Options": [
+          "nosniff"
+        ],
+        "Content-Length": [
+          "370"
+        ],
+        "Content-Type": [
+          "application/json; charset=utf-8"
+        ],
+        "Expires": [
+          "-1"
+        ]
+      },
+      "ResponseBody": "{\r\n  \"name\": \"diskrp6996\",\r\n  \"id\": \"/subscriptions/0296790d-427c-48ca-b204-8b729bbd8670/resourceGroups/crptestar9147/providers/Microsoft.Compute/diskAccesses/diskrp6996\",\r\n  \"type\": \"Microsoft.Compute/diskAccesses\",\r\n  \"location\": \"centraluseuap\",\r\n  \"properties\": {\r\n    \"provisioningState\": \"Succeeded\",\r\n    \"timeCreated\": \"2021-03-04T06:41:35.1671588-08:00\"\r\n  }\r\n}",
+      "StatusCode": 200
+    },
+    {
+      "RequestUri": "/subscriptions/0296790d-427c-48ca-b204-8b729bbd8670/resourceGroups/crptestar9147/providers/Microsoft.Compute/diskAccesses/diskrp6996?api-version=2020-12-01",
+      "EncodedRequestUri": "L3N1YnNjcmlwdGlvbnMvMDI5Njc5MGQtNDI3Yy00OGNhLWIyMDQtOGI3MjliYmQ4NjcwL3Jlc291cmNlR3JvdXBzL2NycHRlc3RhcjkxNDcvcHJvdmlkZXJzL01pY3Jvc29mdC5Db21wdXRlL2Rpc2tBY2Nlc3Nlcy9kaXNrcnA2OTk2P2FwaS12ZXJzaW9uPTIwMjAtMTItMDE=",
+      "RequestMethod": "GET",
+      "RequestBody": "",
+      "RequestHeaders": {
+        "x-ms-client-request-id": [
+          "630b0110-fa04-46d4-8ebc-4f456fdbf61f"
+        ],
+        "accept-language": [
+          "en-US"
+        ],
+        "User-Agent": [
+          "FxVersion/4.6.26614.01",
+          "OSName/Windows",
+          "OSVersion/Microsoft.Windows.10.0.18363.",
+          "Microsoft.Azure.Management.Compute.ComputeManagementClient/44.0.0.0"
+        ]
+      },
+      "ResponseHeaders": {
+        "Cache-Control": [
+          "no-cache"
+        ],
+        "Date": [
+          "Thu, 04 Mar 2021 14:42:05 GMT"
+        ],
+        "Pragma": [
+          "no-cache"
         ],
         "Server": [
           "Microsoft-HTTPAPI/2.0",
           "Microsoft-HTTPAPI/2.0"
-=======
+        ],
+        "Strict-Transport-Security": [
+          "max-age=31536000; includeSubDomains"
+        ],
+        "x-ms-served-by": [
           "eeaf5299-aba8-4290-a7f0-860f286922fd_132583481922275808"
         ],
         "x-ms-request-id": [
-          "03a7cd3d-427e-43c8-b493-c14930d9535b"
->>>>>>> 4ff26068
-        ],
-        "x-ms-ratelimit-remaining-subscription-reads": [
-          "11999"
-        ],
-        "x-ms-correlation-request-id": [
-<<<<<<< HEAD
-          "84cf2982-4307-4288-ac24-bf2363e423f7"
-        ],
-        "x-ms-routing-request-id": [
-          "EASTUS2:20210322T155632Z:84cf2982-4307-4288-ac24-bf2363e423f7"
-=======
-          "3f435614-85aa-4d79-81c6-1e111b433cc8"
-        ],
-        "x-ms-routing-request-id": [
-          "CANADACENTRAL:20210304T144205Z:3f435614-85aa-4d79-81c6-1e111b433cc8"
->>>>>>> 4ff26068
-        ],
-        "X-Content-Type-Options": [
-          "nosniff"
-        ],
-<<<<<<< HEAD
-        "Date": [
-          "Mon, 22 Mar 2021 15:56:32 GMT"
-        ],
-=======
->>>>>>> 4ff26068
-        "Content-Length": [
-          "550"
-        ],
-        "Content-Type": [
-          "application/json; charset=utf-8"
-        ],
-        "Expires": [
-          "-1"
-        ]
-      },
-<<<<<<< HEAD
-      "ResponseBody": "{\r\n  \"startTime\": \"2021-03-22T15:56:02.5178341+00:00\",\r\n  \"endTime\": \"2021-03-22T15:56:04.1393853+00:00\",\r\n  \"status\": \"Succeeded\",\r\n  \"properties\": {\r\n    \"output\": {\r\n      \"name\": \"diskrp7826\",\r\n      \"id\": \"/subscriptions/e37510d7-33b6-4676-886f-ee75bcc01871/resourceGroups/crptestar9008/providers/Microsoft.Compute/diskAccesses/diskrp7826\",\r\n      \"type\": \"Microsoft.Compute/diskAccesses\",\r\n      \"location\": \"centraluseuap\",\r\n      \"properties\": {\r\n        \"provisioningState\": \"Succeeded\",\r\n        \"timeCreated\": \"2021-03-22T15:56:02.5678412+00:00\"\r\n      }\r\n    }\r\n  },\r\n  \"name\": \"ab43d5c2-55d7-4921-9757-85f35bb6a1b7\"\r\n}",
-      "StatusCode": 200
-    },
-    {
-      "RequestUri": "/subscriptions/e37510d7-33b6-4676-886f-ee75bcc01871/resourceGroups/crptestar9008/providers/Microsoft.Compute/diskAccesses/diskrp7826?api-version=2020-09-30",
-      "EncodedRequestUri": "L3N1YnNjcmlwdGlvbnMvZTM3NTEwZDctMzNiNi00Njc2LTg4NmYtZWU3NWJjYzAxODcxL3Jlc291cmNlR3JvdXBzL2NycHRlc3RhcjkwMDgvcHJvdmlkZXJzL01pY3Jvc29mdC5Db21wdXRlL2Rpc2tBY2Nlc3Nlcy9kaXNrcnA3ODI2P2FwaS12ZXJzaW9uPTIwMjAtMDktMzA=",
-=======
-      "ResponseBody": "{\r\n  \"startTime\": \"2021-03-04T06:41:35.1221525-08:00\",\r\n  \"endTime\": \"2021-03-04T06:41:36.8999394-08:00\",\r\n  \"status\": \"Succeeded\",\r\n  \"properties\": {\r\n    \"output\": {\r\n      \"name\": \"diskrp6996\",\r\n      \"id\": \"/subscriptions/0296790d-427c-48ca-b204-8b729bbd8670/resourceGroups/crptestar9147/providers/Microsoft.Compute/diskAccesses/diskrp6996\",\r\n      \"type\": \"Microsoft.Compute/diskAccesses\",\r\n      \"location\": \"centraluseuap\",\r\n      \"properties\": {\r\n        \"provisioningState\": \"Succeeded\",\r\n        \"timeCreated\": \"2021-03-04T06:41:35.1671588-08:00\"\r\n      }\r\n    }\r\n  },\r\n  \"name\": \"a9565064-69b2-4606-ba42-80da34100e34\"\r\n}",
-      "StatusCode": 200
-    },
-    {
-      "RequestUri": "/subscriptions/0296790d-427c-48ca-b204-8b729bbd8670/resourceGroups/crptestar9147/providers/Microsoft.Compute/diskAccesses/diskrp6996?api-version=2020-12-01",
-      "EncodedRequestUri": "L3N1YnNjcmlwdGlvbnMvMDI5Njc5MGQtNDI3Yy00OGNhLWIyMDQtOGI3MjliYmQ4NjcwL3Jlc291cmNlR3JvdXBzL2NycHRlc3RhcjkxNDcvcHJvdmlkZXJzL01pY3Jvc29mdC5Db21wdXRlL2Rpc2tBY2Nlc3Nlcy9kaXNrcnA2OTk2P2FwaS12ZXJzaW9uPTIwMjAtMTItMDE=",
->>>>>>> 4ff26068
-      "RequestMethod": "GET",
-      "RequestBody": "",
-      "RequestHeaders": {
-        "User-Agent": [
-          "FxVersion/4.6.26614.01",
-          "OSName/Windows",
-          "OSVersion/Microsoft.Windows.10.0.18363.",
-          "Microsoft.Azure.Management.Compute.ComputeManagementClient/44.0.0.0"
-        ]
-      },
-      "ResponseHeaders": {
-        "Cache-Control": [
-          "no-cache"
-        ],
-        "Date": [
-          "Thu, 04 Mar 2021 14:42:05 GMT"
-        ],
-        "Pragma": [
-          "no-cache"
-        ],
-        "Server": [
-          "Microsoft-HTTPAPI/2.0",
-          "Microsoft-HTTPAPI/2.0"
-        ],
-        "Strict-Transport-Security": [
-          "max-age=31536000; includeSubDomains"
-        ],
-        "x-ms-served-by": [
-<<<<<<< HEAD
-          "c07e6767-d873-44ad-99cf-154e1889a7be_132583481890119289"
-        ],
-        "x-ms-request-id": [
-          "9cdebb6e-fc1f-4acc-93bc-0595b0686e9e"
-        ],
-        "Server": [
-          "Microsoft-HTTPAPI/2.0",
-          "Microsoft-HTTPAPI/2.0"
-=======
-          "eeaf5299-aba8-4290-a7f0-860f286922fd_132583481922275808"
-        ],
-        "x-ms-request-id": [
-          "32c9101d-4a66-411b-b81f-645872f52e2e"
->>>>>>> 4ff26068
-        ],
-        "x-ms-ratelimit-remaining-subscription-reads": [
-          "11998"
-        ],
-        "x-ms-correlation-request-id": [
-<<<<<<< HEAD
-          "18f0069c-be25-4718-af7b-7c2e57e525fa"
-        ],
-        "x-ms-routing-request-id": [
-          "EASTUS2:20210322T155632Z:18f0069c-be25-4718-af7b-7c2e57e525fa"
-=======
-          "7e017c61-33f4-4acb-98e9-df0a750daa90"
-        ],
-        "x-ms-routing-request-id": [
-          "CANADACENTRAL:20210304T144205Z:7e017c61-33f4-4acb-98e9-df0a750daa90"
->>>>>>> 4ff26068
-        ],
-        "X-Content-Type-Options": [
-          "nosniff"
-        ],
-<<<<<<< HEAD
-        "Date": [
-          "Mon, 22 Mar 2021 15:56:32 GMT"
-        ],
-=======
->>>>>>> 4ff26068
-        "Content-Length": [
-          "370"
-        ],
-        "Content-Type": [
-          "application/json; charset=utf-8"
-        ],
-        "Expires": [
-          "-1"
-        ]
-      },
-<<<<<<< HEAD
-      "ResponseBody": "{\r\n  \"name\": \"diskrp7826\",\r\n  \"id\": \"/subscriptions/e37510d7-33b6-4676-886f-ee75bcc01871/resourceGroups/crptestar9008/providers/Microsoft.Compute/diskAccesses/diskrp7826\",\r\n  \"type\": \"Microsoft.Compute/diskAccesses\",\r\n  \"location\": \"centraluseuap\",\r\n  \"properties\": {\r\n    \"provisioningState\": \"Succeeded\",\r\n    \"timeCreated\": \"2021-03-22T15:56:02.5678412+00:00\"\r\n  }\r\n}",
-      "StatusCode": 200
-    },
-    {
-      "RequestUri": "/subscriptions/e37510d7-33b6-4676-886f-ee75bcc01871/resourceGroups/crptestar9008/providers/Microsoft.Compute/diskAccesses/diskrp7826?api-version=2020-09-30",
-      "EncodedRequestUri": "L3N1YnNjcmlwdGlvbnMvZTM3NTEwZDctMzNiNi00Njc2LTg4NmYtZWU3NWJjYzAxODcxL3Jlc291cmNlR3JvdXBzL2NycHRlc3RhcjkwMDgvcHJvdmlkZXJzL01pY3Jvc29mdC5Db21wdXRlL2Rpc2tBY2Nlc3Nlcy9kaXNrcnA3ODI2P2FwaS12ZXJzaW9uPTIwMjAtMDktMzA=",
-=======
-      "ResponseBody": "{\r\n  \"name\": \"diskrp6996\",\r\n  \"id\": \"/subscriptions/0296790d-427c-48ca-b204-8b729bbd8670/resourceGroups/crptestar9147/providers/Microsoft.Compute/diskAccesses/diskrp6996\",\r\n  \"type\": \"Microsoft.Compute/diskAccesses\",\r\n  \"location\": \"centraluseuap\",\r\n  \"properties\": {\r\n    \"provisioningState\": \"Succeeded\",\r\n    \"timeCreated\": \"2021-03-04T06:41:35.1671588-08:00\"\r\n  }\r\n}",
-      "StatusCode": 200
-    },
-    {
-      "RequestUri": "/subscriptions/0296790d-427c-48ca-b204-8b729bbd8670/resourceGroups/crptestar9147/providers/Microsoft.Compute/diskAccesses/diskrp6996?api-version=2020-12-01",
-      "EncodedRequestUri": "L3N1YnNjcmlwdGlvbnMvMDI5Njc5MGQtNDI3Yy00OGNhLWIyMDQtOGI3MjliYmQ4NjcwL3Jlc291cmNlR3JvdXBzL2NycHRlc3RhcjkxNDcvcHJvdmlkZXJzL01pY3Jvc29mdC5Db21wdXRlL2Rpc2tBY2Nlc3Nlcy9kaXNrcnA2OTk2P2FwaS12ZXJzaW9uPTIwMjAtMTItMDE=",
->>>>>>> 4ff26068
-      "RequestMethod": "GET",
-      "RequestBody": "",
-      "RequestHeaders": {
-        "x-ms-client-request-id": [
-<<<<<<< HEAD
-          "c11651aa-0b60-41c5-9f67-b0419a4b5948"
-=======
-          "630b0110-fa04-46d4-8ebc-4f456fdbf61f"
->>>>>>> 4ff26068
-        ],
-        "accept-language": [
-          "en-US"
-        ],
-        "User-Agent": [
-          "FxVersion/4.6.26614.01",
-          "OSName/Windows",
-          "OSVersion/Microsoft.Windows.10.0.18363.",
-          "Microsoft.Azure.Management.Compute.ComputeManagementClient/44.0.0.0"
-        ]
-      },
-      "ResponseHeaders": {
-        "Cache-Control": [
-          "no-cache"
-        ],
-        "Date": [
-          "Thu, 04 Mar 2021 14:42:05 GMT"
-        ],
-        "Pragma": [
-          "no-cache"
-        ],
-        "Server": [
-          "Microsoft-HTTPAPI/2.0",
-          "Microsoft-HTTPAPI/2.0"
-        ],
-        "Strict-Transport-Security": [
-          "max-age=31536000; includeSubDomains"
-        ],
-        "x-ms-served-by": [
-<<<<<<< HEAD
-          "c07e6767-d873-44ad-99cf-154e1889a7be_132583481890119289"
-        ],
-        "x-ms-request-id": [
-          "8a0276a2-0b83-497b-a9b0-0ec446670bbb"
-        ],
-        "Server": [
-          "Microsoft-HTTPAPI/2.0",
-          "Microsoft-HTTPAPI/2.0"
-=======
-          "eeaf5299-aba8-4290-a7f0-860f286922fd_132583481922275808"
-        ],
-        "x-ms-request-id": [
           "0be5797e-0a42-44d8-be31-73a113fa1516"
->>>>>>> 4ff26068
         ],
         "x-ms-ratelimit-remaining-subscription-reads": [
           "11997"
         ],
         "x-ms-correlation-request-id": [
-<<<<<<< HEAD
-          "e1576a41-0caf-4791-87bb-d81dc5d6b861"
-        ],
-        "x-ms-routing-request-id": [
-          "EASTUS2:20210322T155633Z:e1576a41-0caf-4791-87bb-d81dc5d6b861"
-=======
           "eda8a653-f31a-4608-a325-6b4c4d07c855"
         ],
         "x-ms-routing-request-id": [
           "CANADACENTRAL:20210304T144205Z:eda8a653-f31a-4608-a325-6b4c4d07c855"
->>>>>>> 4ff26068
-        ],
-        "X-Content-Type-Options": [
-          "nosniff"
-        ],
-<<<<<<< HEAD
-        "Date": [
-          "Mon, 22 Mar 2021 15:56:32 GMT"
-        ],
-=======
->>>>>>> 4ff26068
+        ],
+        "X-Content-Type-Options": [
+          "nosniff"
+        ],
         "Content-Length": [
           "370"
         ],
@@ -510,19 +334,6 @@
           "-1"
         ]
       },
-<<<<<<< HEAD
-      "ResponseBody": "{\r\n  \"name\": \"diskrp7826\",\r\n  \"id\": \"/subscriptions/e37510d7-33b6-4676-886f-ee75bcc01871/resourceGroups/crptestar9008/providers/Microsoft.Compute/diskAccesses/diskrp7826\",\r\n  \"type\": \"Microsoft.Compute/diskAccesses\",\r\n  \"location\": \"centraluseuap\",\r\n  \"properties\": {\r\n    \"provisioningState\": \"Succeeded\",\r\n    \"timeCreated\": \"2021-03-22T15:56:02.5678412+00:00\"\r\n  }\r\n}",
-      "StatusCode": 200
-    },
-    {
-      "RequestUri": "/subscriptions/e37510d7-33b6-4676-886f-ee75bcc01871/resourceGroups/crptestar9008/providers/Microsoft.Compute/disks/diskrp9944?api-version=2020-09-30",
-      "EncodedRequestUri": "L3N1YnNjcmlwdGlvbnMvZTM3NTEwZDctMzNiNi00Njc2LTg4NmYtZWU3NWJjYzAxODcxL3Jlc291cmNlR3JvdXBzL2NycHRlc3RhcjkwMDgvcHJvdmlkZXJzL01pY3Jvc29mdC5Db21wdXRlL2Rpc2tzL2Rpc2tycDk5NDQ/YXBpLXZlcnNpb249MjAyMC0wOS0zMA==",
-      "RequestMethod": "PUT",
-      "RequestBody": "{\r\n  \"sku\": {\r\n    \"name\": \"Standard_LRS\"\r\n  },\r\n  \"properties\": {\r\n    \"osType\": \"Linux\",\r\n    \"creationData\": {\r\n      \"createOption\": \"Empty\"\r\n    },\r\n    \"diskSizeGB\": 10,\r\n    \"diskAccessId\": \"/subscriptions/e37510d7-33b6-4676-886f-ee75bcc01871/resourceGroups/crptestar9008/providers/Microsoft.Compute/diskAccesses/diskrp7826\"\r\n  },\r\n  \"location\": \"centraluseuap\"\r\n}",
-      "RequestHeaders": {
-        "x-ms-client-request-id": [
-          "e443beba-8508-4cc7-8363-faf456612db1"
-=======
       "ResponseBody": "{\r\n  \"name\": \"diskrp6996\",\r\n  \"id\": \"/subscriptions/0296790d-427c-48ca-b204-8b729bbd8670/resourceGroups/crptestar9147/providers/Microsoft.Compute/diskAccesses/diskrp6996\",\r\n  \"type\": \"Microsoft.Compute/diskAccesses\",\r\n  \"location\": \"centraluseuap\",\r\n  \"properties\": {\r\n    \"provisioningState\": \"Succeeded\",\r\n    \"timeCreated\": \"2021-03-04T06:41:35.1671588-08:00\"\r\n  }\r\n}",
       "StatusCode": 200
     },
@@ -534,7 +345,6 @@
       "RequestHeaders": {
         "x-ms-client-request-id": [
           "7cb361ee-513e-4204-9da4-a49d25ca3cc8"
->>>>>>> 4ff26068
         ],
         "accept-language": [
           "en-US"
@@ -563,11 +373,7 @@
           "no-cache"
         ],
         "Location": [
-<<<<<<< HEAD
-          "https://management.azure.com/subscriptions/e37510d7-33b6-4676-886f-ee75bcc01871/providers/Microsoft.Compute/locations/centraluseuap/DiskOperations/e4d90148-5d91-41e2-8c0c-4f5bdbd8c13a?monitor=true&api-version=2020-09-30"
-=======
           "https://management.azure.com/subscriptions/0296790d-427c-48ca-b204-8b729bbd8670/providers/Microsoft.Compute/locations/centraluseuap/DiskOperations/3f9f65cf-b061-4193-b3fd-16415964ce83?monitor=true&api-version=2020-12-01"
->>>>>>> 4ff26068
         ],
         "Retry-After": [
           "2"
@@ -577,88 +383,112 @@
           "Microsoft-HTTPAPI/2.0"
         ],
         "Azure-AsyncOperation": [
-<<<<<<< HEAD
-          "https://management.azure.com/subscriptions/e37510d7-33b6-4676-886f-ee75bcc01871/providers/Microsoft.Compute/locations/centraluseuap/DiskOperations/e4d90148-5d91-41e2-8c0c-4f5bdbd8c13a?api-version=2020-09-30"
-        ],
-        "x-ms-ratelimit-remaining-resource": [
-          "Microsoft.Compute/CreateUpdateDisks3Min;999,Microsoft.Compute/CreateUpdateDisks30Min;7999"
-=======
           "https://management.azure.com/subscriptions/0296790d-427c-48ca-b204-8b729bbd8670/providers/Microsoft.Compute/locations/centraluseuap/DiskOperations/3f9f65cf-b061-4193-b3fd-16415964ce83?api-version=2020-12-01"
         ],
         "x-ms-ratelimit-remaining-resource": [
           "Microsoft.Compute/CreateUpdateDisks3Min;999,Microsoft.Compute/CreateUpdateDisks30Min;7996"
->>>>>>> 4ff26068
         ],
         "Strict-Transport-Security": [
           "max-age=31536000; includeSubDomains"
         ],
         "x-ms-served-by": [
-<<<<<<< HEAD
-          "c07e6767-d873-44ad-99cf-154e1889a7be_132583481890119289"
-        ],
-        "x-ms-request-id": [
-          "e4d90148-5d91-41e2-8c0c-4f5bdbd8c13a"
+          "eeaf5299-aba8-4290-a7f0-860f286922fd_132583481922275808"
+        ],
+        "x-ms-request-id": [
+          "3f9f65cf-b061-4193-b3fd-16415964ce83"
+        ],
+        "x-ms-ratelimit-remaining-subscription-writes": [
+          "1198"
+        ],
+        "x-ms-correlation-request-id": [
+          "5e0ca9da-b626-41bb-8c2c-26158c73b779"
+        ],
+        "x-ms-routing-request-id": [
+          "CANADACENTRAL:20210304T144206Z:5e0ca9da-b626-41bb-8c2c-26158c73b779"
+        ],
+        "X-Content-Type-Options": [
+          "nosniff"
+        ],
+        "Content-Length": [
+          "506"
+        ],
+        "Content-Type": [
+          "application/json; charset=utf-8"
+        ],
+        "Expires": [
+          "-1"
+        ]
+      },
+      "ResponseBody": "{\r\n  \"name\": \"diskrp1618\",\r\n  \"location\": \"centraluseuap\",\r\n  \"sku\": {\r\n    \"name\": \"Standard_LRS\"\r\n  },\r\n  \"properties\": {\r\n    \"osType\": \"Linux\",\r\n    \"creationData\": {\r\n      \"createOption\": \"Empty\"\r\n    },\r\n    \"diskSizeGB\": 10,\r\n    \"provisioningState\": \"Updating\",\r\n    \"isArmResource\": true,\r\n    \"diskAccessId\": \"/subscriptions/0296790d-427c-48ca-b204-8b729bbd8670/resourceGroups/crptestar9147/providers/Microsoft.Compute/diskAccesses/diskrp6996\",\r\n    \"networkAccessPolicy\": \"AllowPrivate\"\r\n  }\r\n}",
+      "StatusCode": 202
+    },
+    {
+      "RequestUri": "/subscriptions/0296790d-427c-48ca-b204-8b729bbd8670/providers/Microsoft.Compute/locations/centraluseuap/DiskOperations/3f9f65cf-b061-4193-b3fd-16415964ce83?api-version=2020-12-01",
+      "EncodedRequestUri": "L3N1YnNjcmlwdGlvbnMvMDI5Njc5MGQtNDI3Yy00OGNhLWIyMDQtOGI3MjliYmQ4NjcwL3Byb3ZpZGVycy9NaWNyb3NvZnQuQ29tcHV0ZS9sb2NhdGlvbnMvY2VudHJhbHVzZXVhcC9EaXNrT3BlcmF0aW9ucy8zZjlmNjVjZi1iMDYxLTQxOTMtYjNmZC0xNjQxNTk2NGNlODM/YXBpLXZlcnNpb249MjAyMC0xMi0wMQ==",
+      "RequestMethod": "GET",
+      "RequestBody": "",
+      "RequestHeaders": {
+        "User-Agent": [
+          "FxVersion/4.6.26614.01",
+          "OSName/Windows",
+          "OSVersion/Microsoft.Windows.10.0.18363.",
+          "Microsoft.Azure.Management.Compute.ComputeManagementClient/44.0.0.0"
+        ]
+      },
+      "ResponseHeaders": {
+        "Cache-Control": [
+          "no-cache"
+        ],
+        "Date": [
+          "Thu, 04 Mar 2021 14:42:08 GMT"
+        ],
+        "Pragma": [
+          "no-cache"
         ],
         "Server": [
           "Microsoft-HTTPAPI/2.0",
           "Microsoft-HTTPAPI/2.0"
-=======
+        ],
+        "x-ms-ratelimit-remaining-resource": [
+          "Microsoft.Compute/GetOperation3Min;49991,Microsoft.Compute/GetOperation30Min;399951"
+        ],
+        "Strict-Transport-Security": [
+          "max-age=31536000; includeSubDomains"
+        ],
+        "x-ms-served-by": [
           "eeaf5299-aba8-4290-a7f0-860f286922fd_132583481922275808"
         ],
         "x-ms-request-id": [
-          "3f9f65cf-b061-4193-b3fd-16415964ce83"
->>>>>>> 4ff26068
-        ],
-        "x-ms-ratelimit-remaining-subscription-writes": [
-          "1198"
-        ],
-        "x-ms-correlation-request-id": [
-<<<<<<< HEAD
-          "09458892-9b10-4027-8b2c-d242e122a715"
-        ],
-        "x-ms-routing-request-id": [
-          "EASTUS2:20210322T155633Z:09458892-9b10-4027-8b2c-d242e122a715"
-=======
-          "5e0ca9da-b626-41bb-8c2c-26158c73b779"
-        ],
-        "x-ms-routing-request-id": [
-          "CANADACENTRAL:20210304T144206Z:5e0ca9da-b626-41bb-8c2c-26158c73b779"
->>>>>>> 4ff26068
-        ],
-        "X-Content-Type-Options": [
-          "nosniff"
-        ],
-<<<<<<< HEAD
-        "Date": [
-          "Mon, 22 Mar 2021 15:56:33 GMT"
-        ],
-=======
->>>>>>> 4ff26068
-        "Content-Length": [
-          "506"
-        ],
-        "Content-Type": [
-          "application/json; charset=utf-8"
-        ],
-        "Expires": [
-          "-1"
-        ]
-      },
-<<<<<<< HEAD
-      "ResponseBody": "{\r\n  \"name\": \"diskrp9944\",\r\n  \"location\": \"centraluseuap\",\r\n  \"sku\": {\r\n    \"name\": \"Standard_LRS\"\r\n  },\r\n  \"properties\": {\r\n    \"osType\": \"Linux\",\r\n    \"creationData\": {\r\n      \"createOption\": \"Empty\"\r\n    },\r\n    \"diskSizeGB\": 10,\r\n    \"provisioningState\": \"Updating\",\r\n    \"isArmResource\": true,\r\n    \"diskAccessId\": \"/subscriptions/e37510d7-33b6-4676-886f-ee75bcc01871/resourceGroups/crptestar9008/providers/Microsoft.Compute/diskAccesses/diskrp7826\",\r\n    \"networkAccessPolicy\": \"AllowPrivate\"\r\n  }\r\n}",
-      "StatusCode": 202
-    },
-    {
-      "RequestUri": "/subscriptions/e37510d7-33b6-4676-886f-ee75bcc01871/providers/Microsoft.Compute/locations/centraluseuap/DiskOperations/e4d90148-5d91-41e2-8c0c-4f5bdbd8c13a?api-version=2020-09-30",
-      "EncodedRequestUri": "L3N1YnNjcmlwdGlvbnMvZTM3NTEwZDctMzNiNi00Njc2LTg4NmYtZWU3NWJjYzAxODcxL3Byb3ZpZGVycy9NaWNyb3NvZnQuQ29tcHV0ZS9sb2NhdGlvbnMvY2VudHJhbHVzZXVhcC9EaXNrT3BlcmF0aW9ucy9lNGQ5MDE0OC01ZDkxLTQxZTItOGMwYy00ZjViZGJkOGMxM2E/YXBpLXZlcnNpb249MjAyMC0wOS0zMA==",
-=======
-      "ResponseBody": "{\r\n  \"name\": \"diskrp1618\",\r\n  \"location\": \"centraluseuap\",\r\n  \"sku\": {\r\n    \"name\": \"Standard_LRS\"\r\n  },\r\n  \"properties\": {\r\n    \"osType\": \"Linux\",\r\n    \"creationData\": {\r\n      \"createOption\": \"Empty\"\r\n    },\r\n    \"diskSizeGB\": 10,\r\n    \"provisioningState\": \"Updating\",\r\n    \"isArmResource\": true,\r\n    \"diskAccessId\": \"/subscriptions/0296790d-427c-48ca-b204-8b729bbd8670/resourceGroups/crptestar9147/providers/Microsoft.Compute/diskAccesses/diskrp6996\",\r\n    \"networkAccessPolicy\": \"AllowPrivate\"\r\n  }\r\n}",
-      "StatusCode": 202
-    },
-    {
-      "RequestUri": "/subscriptions/0296790d-427c-48ca-b204-8b729bbd8670/providers/Microsoft.Compute/locations/centraluseuap/DiskOperations/3f9f65cf-b061-4193-b3fd-16415964ce83?api-version=2020-12-01",
-      "EncodedRequestUri": "L3N1YnNjcmlwdGlvbnMvMDI5Njc5MGQtNDI3Yy00OGNhLWIyMDQtOGI3MjliYmQ4NjcwL3Byb3ZpZGVycy9NaWNyb3NvZnQuQ29tcHV0ZS9sb2NhdGlvbnMvY2VudHJhbHVzZXVhcC9EaXNrT3BlcmF0aW9ucy8zZjlmNjVjZi1iMDYxLTQxOTMtYjNmZC0xNjQxNTk2NGNlODM/YXBpLXZlcnNpb249MjAyMC0xMi0wMQ==",
->>>>>>> 4ff26068
+          "095a055d-09fd-4d8c-b3ee-6fdc1c1da424"
+        ],
+        "x-ms-ratelimit-remaining-subscription-reads": [
+          "11996"
+        ],
+        "x-ms-correlation-request-id": [
+          "16e53afa-804c-4ed0-aa0b-6860c2bc8e92"
+        ],
+        "x-ms-routing-request-id": [
+          "CANADACENTRAL:20210304T144208Z:16e53afa-804c-4ed0-aa0b-6860c2bc8e92"
+        ],
+        "X-Content-Type-Options": [
+          "nosniff"
+        ],
+        "Content-Length": [
+          "1223"
+        ],
+        "Content-Type": [
+          "application/json; charset=utf-8"
+        ],
+        "Expires": [
+          "-1"
+        ]
+      },
+      "ResponseBody": "{\r\n  \"startTime\": \"2021-03-04T06:42:06.334983-08:00\",\r\n  \"endTime\": \"2021-03-04T06:42:06.7099971-08:00\",\r\n  \"status\": \"Succeeded\",\r\n  \"properties\": {\r\n    \"output\": {\r\n      \"name\": \"diskrp1618\",\r\n      \"id\": \"/subscriptions/0296790d-427c-48ca-b204-8b729bbd8670/resourceGroups/crptestar9147/providers/Microsoft.Compute/disks/diskrp1618\",\r\n      \"type\": \"Microsoft.Compute/disks\",\r\n      \"location\": \"centraluseuap\",\r\n      \"sku\": {\r\n        \"name\": \"Standard_LRS\",\r\n        \"tier\": \"Standard\"\r\n      },\r\n      \"properties\": {\r\n        \"osType\": \"Linux\",\r\n        \"creationData\": {\r\n          \"createOption\": \"Empty\"\r\n        },\r\n        \"diskSizeGB\": 10,\r\n        \"diskIOPSReadWrite\": 500,\r\n        \"diskMBpsReadWrite\": 60,\r\n        \"encryption\": {\r\n          \"type\": \"EncryptionAtRestWithPlatformKey\"\r\n        },\r\n        \"timeCreated\": \"2021-03-04T06:42:06.339978-08:00\",\r\n        \"provisioningState\": \"Succeeded\",\r\n        \"diskState\": \"Unattached\",\r\n        \"diskSizeBytes\": 10737418240,\r\n        \"uniqueId\": \"8c9f60fa-8ca5-49f4-b1a4-e1acbf86cb8b\",\r\n        \"diskAccessId\": \"/subscriptions/0296790d-427c-48ca-b204-8b729bbd8670/resourceGroups/CRPTESTAR9147/providers/Microsoft.Compute/diskAccesses/diskrp6996\",\r\n        \"networkAccessPolicy\": \"AllowPrivate\"\r\n      }\r\n    }\r\n  },\r\n  \"name\": \"3f9f65cf-b061-4193-b3fd-16415964ce83\"\r\n}",
+      "StatusCode": 200
+    },
+    {
+      "RequestUri": "/subscriptions/0296790d-427c-48ca-b204-8b729bbd8670/resourceGroups/crptestar9147/providers/Microsoft.Compute/disks/diskrp1618?api-version=2020-12-01",
+      "EncodedRequestUri": "L3N1YnNjcmlwdGlvbnMvMDI5Njc5MGQtNDI3Yy00OGNhLWIyMDQtOGI3MjliYmQ4NjcwL3Jlc291cmNlR3JvdXBzL2NycHRlc3RhcjkxNDcvcHJvdmlkZXJzL01pY3Jvc29mdC5Db21wdXRlL2Rpc2tzL2Rpc2tycDE2MTg/YXBpLXZlcnNpb249MjAyMC0xMi0wMQ==",
       "RequestMethod": "GET",
       "RequestBody": "",
       "RequestHeaders": {
@@ -684,85 +514,124 @@
           "Microsoft-HTTPAPI/2.0"
         ],
         "x-ms-ratelimit-remaining-resource": [
-<<<<<<< HEAD
-          "Microsoft.Compute/GetOperation3Min;49997,Microsoft.Compute/GetOperation30Min;399997"
-=======
-          "Microsoft.Compute/GetOperation3Min;49991,Microsoft.Compute/GetOperation30Min;399951"
->>>>>>> 4ff26068
+          "Microsoft.Compute/LowCostGet3Min;14983,Microsoft.Compute/LowCostGet30Min;119924"
         ],
         "Strict-Transport-Security": [
           "max-age=31536000; includeSubDomains"
         ],
         "x-ms-served-by": [
-<<<<<<< HEAD
-          "c07e6767-d873-44ad-99cf-154e1889a7be_132583481890119289"
-        ],
-        "x-ms-request-id": [
-          "7f875a81-6248-468d-9060-4feab5bfbe04"
+          "eeaf5299-aba8-4290-a7f0-860f286922fd_132583481922275808"
+        ],
+        "x-ms-request-id": [
+          "b7036514-c609-4188-b1fa-1aef1d4cdbb3"
+        ],
+        "x-ms-ratelimit-remaining-subscription-reads": [
+          "11995"
+        ],
+        "x-ms-correlation-request-id": [
+          "c0415aed-db13-4937-8118-75f5869e8753"
+        ],
+        "x-ms-routing-request-id": [
+          "CANADACENTRAL:20210304T144208Z:c0415aed-db13-4937-8118-75f5869e8753"
+        ],
+        "X-Content-Type-Options": [
+          "nosniff"
+        ],
+        "Content-Length": [
+          "999"
+        ],
+        "Content-Type": [
+          "application/json; charset=utf-8"
+        ],
+        "Expires": [
+          "-1"
+        ]
+      },
+      "ResponseBody": "{\r\n  \"name\": \"diskrp1618\",\r\n  \"id\": \"/subscriptions/0296790d-427c-48ca-b204-8b729bbd8670/resourceGroups/crptestar9147/providers/Microsoft.Compute/disks/diskrp1618\",\r\n  \"type\": \"Microsoft.Compute/disks\",\r\n  \"location\": \"centraluseuap\",\r\n  \"sku\": {\r\n    \"name\": \"Standard_LRS\",\r\n    \"tier\": \"Standard\"\r\n  },\r\n  \"properties\": {\r\n    \"osType\": \"Linux\",\r\n    \"creationData\": {\r\n      \"createOption\": \"Empty\"\r\n    },\r\n    \"diskSizeGB\": 10,\r\n    \"diskIOPSReadWrite\": 500,\r\n    \"diskMBpsReadWrite\": 60,\r\n    \"encryption\": {\r\n      \"type\": \"EncryptionAtRestWithPlatformKey\"\r\n    },\r\n    \"timeCreated\": \"2021-03-04T06:42:06.339978-08:00\",\r\n    \"provisioningState\": \"Succeeded\",\r\n    \"diskState\": \"Unattached\",\r\n    \"diskSizeBytes\": 10737418240,\r\n    \"uniqueId\": \"8c9f60fa-8ca5-49f4-b1a4-e1acbf86cb8b\",\r\n    \"diskAccessId\": \"/subscriptions/0296790d-427c-48ca-b204-8b729bbd8670/resourceGroups/CRPTESTAR9147/providers/Microsoft.Compute/diskAccesses/diskrp6996\",\r\n    \"networkAccessPolicy\": \"AllowPrivate\"\r\n  }\r\n}",
+      "StatusCode": 200
+    },
+    {
+      "RequestUri": "/subscriptions/0296790d-427c-48ca-b204-8b729bbd8670/resourceGroups/crptestar9147/providers/Microsoft.Compute/disks/diskrp1618?api-version=2020-12-01",
+      "EncodedRequestUri": "L3N1YnNjcmlwdGlvbnMvMDI5Njc5MGQtNDI3Yy00OGNhLWIyMDQtOGI3MjliYmQ4NjcwL3Jlc291cmNlR3JvdXBzL2NycHRlc3RhcjkxNDcvcHJvdmlkZXJzL01pY3Jvc29mdC5Db21wdXRlL2Rpc2tzL2Rpc2tycDE2MTg/YXBpLXZlcnNpb249MjAyMC0xMi0wMQ==",
+      "RequestMethod": "GET",
+      "RequestBody": "",
+      "RequestHeaders": {
+        "x-ms-client-request-id": [
+          "0bd1d195-5373-485a-9644-23ac270df49d"
+        ],
+        "accept-language": [
+          "en-US"
+        ],
+        "User-Agent": [
+          "FxVersion/4.6.26614.01",
+          "OSName/Windows",
+          "OSVersion/Microsoft.Windows.10.0.18363.",
+          "Microsoft.Azure.Management.Compute.ComputeManagementClient/44.0.0.0"
+        ]
+      },
+      "ResponseHeaders": {
+        "Cache-Control": [
+          "no-cache"
+        ],
+        "Date": [
+          "Thu, 04 Mar 2021 14:42:08 GMT"
+        ],
+        "Pragma": [
+          "no-cache"
         ],
         "Server": [
           "Microsoft-HTTPAPI/2.0",
           "Microsoft-HTTPAPI/2.0"
-=======
+        ],
+        "x-ms-ratelimit-remaining-resource": [
+          "Microsoft.Compute/LowCostGet3Min;14982,Microsoft.Compute/LowCostGet30Min;119923"
+        ],
+        "Strict-Transport-Security": [
+          "max-age=31536000; includeSubDomains"
+        ],
+        "x-ms-served-by": [
           "eeaf5299-aba8-4290-a7f0-860f286922fd_132583481922275808"
         ],
         "x-ms-request-id": [
-          "095a055d-09fd-4d8c-b3ee-6fdc1c1da424"
->>>>>>> 4ff26068
+          "e24c998d-81c1-44fc-a5b1-a6f1779910ec"
         ],
         "x-ms-ratelimit-remaining-subscription-reads": [
-          "11996"
-        ],
-        "x-ms-correlation-request-id": [
-<<<<<<< HEAD
-          "2c91c616-c1e4-4a71-ad65-76a7a3140c0c"
-        ],
-        "x-ms-routing-request-id": [
-          "EASTUS2:20210322T155636Z:2c91c616-c1e4-4a71-ad65-76a7a3140c0c"
-=======
-          "16e53afa-804c-4ed0-aa0b-6860c2bc8e92"
-        ],
-        "x-ms-routing-request-id": [
-          "CANADACENTRAL:20210304T144208Z:16e53afa-804c-4ed0-aa0b-6860c2bc8e92"
->>>>>>> 4ff26068
-        ],
-        "X-Content-Type-Options": [
-          "nosniff"
-        ],
-<<<<<<< HEAD
-        "Date": [
-          "Mon, 22 Mar 2021 15:56:35 GMT"
-        ],
-=======
->>>>>>> 4ff26068
-        "Content-Length": [
-          "1224"
-        ],
-        "Content-Type": [
-          "application/json; charset=utf-8"
-        ],
-        "Expires": [
-          "-1"
-        ]
-      },
-<<<<<<< HEAD
-      "ResponseBody": "{\r\n  \"startTime\": \"2021-03-22T15:56:33.7406815+00:00\",\r\n  \"endTime\": \"2021-03-22T15:56:34.446088+00:00\",\r\n  \"status\": \"Succeeded\",\r\n  \"properties\": {\r\n    \"output\": {\r\n      \"name\": \"diskrp9944\",\r\n      \"id\": \"/subscriptions/e37510d7-33b6-4676-886f-ee75bcc01871/resourceGroups/crptestar9008/providers/Microsoft.Compute/disks/diskrp9944\",\r\n      \"type\": \"Microsoft.Compute/disks\",\r\n      \"location\": \"centraluseuap\",\r\n      \"sku\": {\r\n        \"name\": \"Standard_LRS\",\r\n        \"tier\": \"Standard\"\r\n      },\r\n      \"properties\": {\r\n        \"osType\": \"Linux\",\r\n        \"creationData\": {\r\n          \"createOption\": \"Empty\"\r\n        },\r\n        \"diskSizeGB\": 10,\r\n        \"diskIOPSReadWrite\": 500,\r\n        \"diskMBpsReadWrite\": 60,\r\n        \"encryption\": {\r\n          \"type\": \"EncryptionAtRestWithPlatformKey\"\r\n        },\r\n        \"timeCreated\": \"2021-03-22T15:56:33.7456518+00:00\",\r\n        \"provisioningState\": \"Succeeded\",\r\n        \"diskState\": \"Unattached\",\r\n        \"diskSizeBytes\": 10737418240,\r\n        \"uniqueId\": \"6ee2123e-c367-4284-a9c8-8a60efba34eb\",\r\n        \"diskAccessId\": \"/subscriptions/e37510d7-33b6-4676-886f-ee75bcc01871/resourceGroups/CRPTESTAR9008/providers/Microsoft.Compute/diskAccesses/diskrp7826\",\r\n        \"networkAccessPolicy\": \"AllowPrivate\"\r\n      }\r\n    }\r\n  },\r\n  \"name\": \"e4d90148-5d91-41e2-8c0c-4f5bdbd8c13a\"\r\n}",
-      "StatusCode": 200
-    },
-    {
-      "RequestUri": "/subscriptions/e37510d7-33b6-4676-886f-ee75bcc01871/resourceGroups/crptestar9008/providers/Microsoft.Compute/disks/diskrp9944?api-version=2020-09-30",
-      "EncodedRequestUri": "L3N1YnNjcmlwdGlvbnMvZTM3NTEwZDctMzNiNi00Njc2LTg4NmYtZWU3NWJjYzAxODcxL3Jlc291cmNlR3JvdXBzL2NycHRlc3RhcjkwMDgvcHJvdmlkZXJzL01pY3Jvc29mdC5Db21wdXRlL2Rpc2tzL2Rpc2tycDk5NDQ/YXBpLXZlcnNpb249MjAyMC0wOS0zMA==",
-=======
-      "ResponseBody": "{\r\n  \"startTime\": \"2021-03-04T06:42:06.334983-08:00\",\r\n  \"endTime\": \"2021-03-04T06:42:06.7099971-08:00\",\r\n  \"status\": \"Succeeded\",\r\n  \"properties\": {\r\n    \"output\": {\r\n      \"name\": \"diskrp1618\",\r\n      \"id\": \"/subscriptions/0296790d-427c-48ca-b204-8b729bbd8670/resourceGroups/crptestar9147/providers/Microsoft.Compute/disks/diskrp1618\",\r\n      \"type\": \"Microsoft.Compute/disks\",\r\n      \"location\": \"centraluseuap\",\r\n      \"sku\": {\r\n        \"name\": \"Standard_LRS\",\r\n        \"tier\": \"Standard\"\r\n      },\r\n      \"properties\": {\r\n        \"osType\": \"Linux\",\r\n        \"creationData\": {\r\n          \"createOption\": \"Empty\"\r\n        },\r\n        \"diskSizeGB\": 10,\r\n        \"diskIOPSReadWrite\": 500,\r\n        \"diskMBpsReadWrite\": 60,\r\n        \"encryption\": {\r\n          \"type\": \"EncryptionAtRestWithPlatformKey\"\r\n        },\r\n        \"timeCreated\": \"2021-03-04T06:42:06.339978-08:00\",\r\n        \"provisioningState\": \"Succeeded\",\r\n        \"diskState\": \"Unattached\",\r\n        \"diskSizeBytes\": 10737418240,\r\n        \"uniqueId\": \"8c9f60fa-8ca5-49f4-b1a4-e1acbf86cb8b\",\r\n        \"diskAccessId\": \"/subscriptions/0296790d-427c-48ca-b204-8b729bbd8670/resourceGroups/CRPTESTAR9147/providers/Microsoft.Compute/diskAccesses/diskrp6996\",\r\n        \"networkAccessPolicy\": \"AllowPrivate\"\r\n      }\r\n    }\r\n  },\r\n  \"name\": \"3f9f65cf-b061-4193-b3fd-16415964ce83\"\r\n}",
+          "11994"
+        ],
+        "x-ms-correlation-request-id": [
+          "240487d9-885c-43e8-a4a1-36cf53625685"
+        ],
+        "x-ms-routing-request-id": [
+          "CANADACENTRAL:20210304T144208Z:240487d9-885c-43e8-a4a1-36cf53625685"
+        ],
+        "X-Content-Type-Options": [
+          "nosniff"
+        ],
+        "Content-Length": [
+          "999"
+        ],
+        "Content-Type": [
+          "application/json; charset=utf-8"
+        ],
+        "Expires": [
+          "-1"
+        ]
+      },
+      "ResponseBody": "{\r\n  \"name\": \"diskrp1618\",\r\n  \"id\": \"/subscriptions/0296790d-427c-48ca-b204-8b729bbd8670/resourceGroups/crptestar9147/providers/Microsoft.Compute/disks/diskrp1618\",\r\n  \"type\": \"Microsoft.Compute/disks\",\r\n  \"location\": \"centraluseuap\",\r\n  \"sku\": {\r\n    \"name\": \"Standard_LRS\",\r\n    \"tier\": \"Standard\"\r\n  },\r\n  \"properties\": {\r\n    \"osType\": \"Linux\",\r\n    \"creationData\": {\r\n      \"createOption\": \"Empty\"\r\n    },\r\n    \"diskSizeGB\": 10,\r\n    \"diskIOPSReadWrite\": 500,\r\n    \"diskMBpsReadWrite\": 60,\r\n    \"encryption\": {\r\n      \"type\": \"EncryptionAtRestWithPlatformKey\"\r\n    },\r\n    \"timeCreated\": \"2021-03-04T06:42:06.339978-08:00\",\r\n    \"provisioningState\": \"Succeeded\",\r\n    \"diskState\": \"Unattached\",\r\n    \"diskSizeBytes\": 10737418240,\r\n    \"uniqueId\": \"8c9f60fa-8ca5-49f4-b1a4-e1acbf86cb8b\",\r\n    \"diskAccessId\": \"/subscriptions/0296790d-427c-48ca-b204-8b729bbd8670/resourceGroups/CRPTESTAR9147/providers/Microsoft.Compute/diskAccesses/diskrp6996\",\r\n    \"networkAccessPolicy\": \"AllowPrivate\"\r\n  }\r\n}",
       "StatusCode": 200
     },
     {
       "RequestUri": "/subscriptions/0296790d-427c-48ca-b204-8b729bbd8670/resourceGroups/crptestar9147/providers/Microsoft.Compute/disks/diskrp1618?api-version=2020-12-01",
       "EncodedRequestUri": "L3N1YnNjcmlwdGlvbnMvMDI5Njc5MGQtNDI3Yy00OGNhLWIyMDQtOGI3MjliYmQ4NjcwL3Jlc291cmNlR3JvdXBzL2NycHRlc3RhcjkxNDcvcHJvdmlkZXJzL01pY3Jvc29mdC5Db21wdXRlL2Rpc2tzL2Rpc2tycDE2MTg/YXBpLXZlcnNpb249MjAyMC0xMi0wMQ==",
->>>>>>> 4ff26068
-      "RequestMethod": "GET",
-      "RequestBody": "",
-      "RequestHeaders": {
+      "RequestMethod": "DELETE",
+      "RequestBody": "",
+      "RequestHeaders": {
+        "x-ms-client-request-id": [
+          "bfa31884-3333-4edb-bb9c-8bdd2e9c6c62"
+        ],
+        "accept-language": [
+          "en-US"
+        ],
         "User-Agent": [
           "FxVersion/4.6.26614.01",
           "OSName/Windows",
@@ -775,107 +644,125 @@
           "no-cache"
         ],
         "Date": [
-          "Thu, 04 Mar 2021 14:42:08 GMT"
-        ],
-        "Pragma": [
-          "no-cache"
+          "Thu, 04 Mar 2021 14:42:13 GMT"
+        ],
+        "Pragma": [
+          "no-cache"
+        ],
+        "Location": [
+          "https://management.azure.com/subscriptions/0296790d-427c-48ca-b204-8b729bbd8670/providers/Microsoft.Compute/locations/centraluseuap/DiskOperations/f3f80f82-1388-465b-8706-3d08cb010f04?monitor=true&api-version=2020-12-01"
         ],
         "Server": [
           "Microsoft-HTTPAPI/2.0",
           "Microsoft-HTTPAPI/2.0"
         ],
+        "Azure-AsyncOperation": [
+          "https://management.azure.com/subscriptions/0296790d-427c-48ca-b204-8b729bbd8670/providers/Microsoft.Compute/locations/centraluseuap/DiskOperations/f3f80f82-1388-465b-8706-3d08cb010f04?api-version=2020-12-01"
+        ],
         "x-ms-ratelimit-remaining-resource": [
-<<<<<<< HEAD
-          "Microsoft.Compute/LowCostGet3Min;14999,Microsoft.Compute/LowCostGet30Min;119999"
-=======
-          "Microsoft.Compute/LowCostGet3Min;14983,Microsoft.Compute/LowCostGet30Min;119924"
->>>>>>> 4ff26068
+          "Microsoft.Compute/DeleteDisks3Min;2999,Microsoft.Compute/DeleteDisks30Min;23997"
         ],
         "Strict-Transport-Security": [
           "max-age=31536000; includeSubDomains"
         ],
         "x-ms-served-by": [
-<<<<<<< HEAD
-          "c07e6767-d873-44ad-99cf-154e1889a7be_132583481890119289"
-        ],
-        "x-ms-request-id": [
-          "e2f0f2c0-7bff-4e58-82af-07b90a6346ae"
+          "eeaf5299-aba8-4290-a7f0-860f286922fd_132583481922275808"
+        ],
+        "x-ms-request-id": [
+          "f3f80f82-1388-465b-8706-3d08cb010f04"
+        ],
+        "x-ms-ratelimit-remaining-subscription-deletes": [
+          "14998"
+        ],
+        "x-ms-correlation-request-id": [
+          "91b0818c-848e-4195-b731-98a026a76ba1"
+        ],
+        "x-ms-routing-request-id": [
+          "CANADACENTRAL:20210304T144214Z:91b0818c-848e-4195-b731-98a026a76ba1"
+        ],
+        "X-Content-Type-Options": [
+          "nosniff"
+        ],
+        "Content-Length": [
+          "0"
+        ],
+        "Expires": [
+          "-1"
+        ]
+      },
+      "ResponseBody": "",
+      "StatusCode": 202
+    },
+    {
+      "RequestUri": "/subscriptions/0296790d-427c-48ca-b204-8b729bbd8670/providers/Microsoft.Compute/locations/centraluseuap/DiskOperations/f3f80f82-1388-465b-8706-3d08cb010f04?api-version=2020-12-01",
+      "EncodedRequestUri": "L3N1YnNjcmlwdGlvbnMvMDI5Njc5MGQtNDI3Yy00OGNhLWIyMDQtOGI3MjliYmQ4NjcwL3Byb3ZpZGVycy9NaWNyb3NvZnQuQ29tcHV0ZS9sb2NhdGlvbnMvY2VudHJhbHVzZXVhcC9EaXNrT3BlcmF0aW9ucy9mM2Y4MGY4Mi0xMzg4LTQ2NWItODcwNi0zZDA4Y2IwMTBmMDQ/YXBpLXZlcnNpb249MjAyMC0xMi0wMQ==",
+      "RequestMethod": "GET",
+      "RequestBody": "",
+      "RequestHeaders": {
+        "User-Agent": [
+          "FxVersion/4.6.26614.01",
+          "OSName/Windows",
+          "OSVersion/Microsoft.Windows.10.0.18363.",
+          "Microsoft.Azure.Management.Compute.ComputeManagementClient/44.0.0.0"
+        ]
+      },
+      "ResponseHeaders": {
+        "Cache-Control": [
+          "no-cache"
+        ],
+        "Date": [
+          "Thu, 04 Mar 2021 14:42:43 GMT"
+        ],
+        "Pragma": [
+          "no-cache"
         ],
         "Server": [
           "Microsoft-HTTPAPI/2.0",
           "Microsoft-HTTPAPI/2.0"
-=======
+        ],
+        "x-ms-ratelimit-remaining-resource": [
+          "Microsoft.Compute/GetOperation3Min;49990,Microsoft.Compute/GetOperation30Min;399948"
+        ],
+        "Strict-Transport-Security": [
+          "max-age=31536000; includeSubDomains"
+        ],
+        "x-ms-served-by": [
           "eeaf5299-aba8-4290-a7f0-860f286922fd_132583481922275808"
         ],
         "x-ms-request-id": [
-          "b7036514-c609-4188-b1fa-1aef1d4cdbb3"
->>>>>>> 4ff26068
+          "cc980747-51d7-4e13-817a-a849e0caa64e"
         ],
         "x-ms-ratelimit-remaining-subscription-reads": [
-          "11995"
-        ],
-        "x-ms-correlation-request-id": [
-<<<<<<< HEAD
-          "36f9e489-21e2-4ba8-a4b5-1f761ff750dd"
-        ],
-        "x-ms-routing-request-id": [
-          "EASTUS2:20210322T155636Z:36f9e489-21e2-4ba8-a4b5-1f761ff750dd"
-=======
-          "c0415aed-db13-4937-8118-75f5869e8753"
-        ],
-        "x-ms-routing-request-id": [
-          "CANADACENTRAL:20210304T144208Z:c0415aed-db13-4937-8118-75f5869e8753"
->>>>>>> 4ff26068
-        ],
-        "X-Content-Type-Options": [
-          "nosniff"
-        ],
-<<<<<<< HEAD
-        "Date": [
-          "Mon, 22 Mar 2021 15:56:35 GMT"
-        ],
-        "Content-Length": [
-          "1000"
-=======
-        "Content-Length": [
-          "999"
->>>>>>> 4ff26068
-        ],
-        "Content-Type": [
-          "application/json; charset=utf-8"
-        ],
-        "Expires": [
-          "-1"
-        ]
-      },
-<<<<<<< HEAD
-      "ResponseBody": "{\r\n  \"name\": \"diskrp9944\",\r\n  \"id\": \"/subscriptions/e37510d7-33b6-4676-886f-ee75bcc01871/resourceGroups/crptestar9008/providers/Microsoft.Compute/disks/diskrp9944\",\r\n  \"type\": \"Microsoft.Compute/disks\",\r\n  \"location\": \"centraluseuap\",\r\n  \"sku\": {\r\n    \"name\": \"Standard_LRS\",\r\n    \"tier\": \"Standard\"\r\n  },\r\n  \"properties\": {\r\n    \"osType\": \"Linux\",\r\n    \"creationData\": {\r\n      \"createOption\": \"Empty\"\r\n    },\r\n    \"diskSizeGB\": 10,\r\n    \"diskIOPSReadWrite\": 500,\r\n    \"diskMBpsReadWrite\": 60,\r\n    \"encryption\": {\r\n      \"type\": \"EncryptionAtRestWithPlatformKey\"\r\n    },\r\n    \"timeCreated\": \"2021-03-22T15:56:33.7456518+00:00\",\r\n    \"provisioningState\": \"Succeeded\",\r\n    \"diskState\": \"Unattached\",\r\n    \"diskSizeBytes\": 10737418240,\r\n    \"uniqueId\": \"6ee2123e-c367-4284-a9c8-8a60efba34eb\",\r\n    \"diskAccessId\": \"/subscriptions/e37510d7-33b6-4676-886f-ee75bcc01871/resourceGroups/CRPTESTAR9008/providers/Microsoft.Compute/diskAccesses/diskrp7826\",\r\n    \"networkAccessPolicy\": \"AllowPrivate\"\r\n  }\r\n}",
+          "11993"
+        ],
+        "x-ms-correlation-request-id": [
+          "8753edc2-f29d-4a4f-bc72-9c5c7eea2bc2"
+        ],
+        "x-ms-routing-request-id": [
+          "CANADACENTRAL:20210304T144244Z:8753edc2-f29d-4a4f-bc72-9c5c7eea2bc2"
+        ],
+        "X-Content-Type-Options": [
+          "nosniff"
+        ],
+        "Content-Length": [
+          "184"
+        ],
+        "Content-Type": [
+          "application/json; charset=utf-8"
+        ],
+        "Expires": [
+          "-1"
+        ]
+      },
+      "ResponseBody": "{\r\n  \"startTime\": \"2021-03-04T06:42:13.9852989-08:00\",\r\n  \"endTime\": \"2021-03-04T06:42:14.1852903-08:00\",\r\n  \"status\": \"Succeeded\",\r\n  \"name\": \"f3f80f82-1388-465b-8706-3d08cb010f04\"\r\n}",
       "StatusCode": 200
     },
     {
-      "RequestUri": "/subscriptions/e37510d7-33b6-4676-886f-ee75bcc01871/resourceGroups/crptestar9008/providers/Microsoft.Compute/disks/diskrp9944?api-version=2020-09-30",
-      "EncodedRequestUri": "L3N1YnNjcmlwdGlvbnMvZTM3NTEwZDctMzNiNi00Njc2LTg4NmYtZWU3NWJjYzAxODcxL3Jlc291cmNlR3JvdXBzL2NycHRlc3RhcjkwMDgvcHJvdmlkZXJzL01pY3Jvc29mdC5Db21wdXRlL2Rpc2tzL2Rpc2tycDk5NDQ/YXBpLXZlcnNpb249MjAyMC0wOS0zMA==",
-=======
-      "ResponseBody": "{\r\n  \"name\": \"diskrp1618\",\r\n  \"id\": \"/subscriptions/0296790d-427c-48ca-b204-8b729bbd8670/resourceGroups/crptestar9147/providers/Microsoft.Compute/disks/diskrp1618\",\r\n  \"type\": \"Microsoft.Compute/disks\",\r\n  \"location\": \"centraluseuap\",\r\n  \"sku\": {\r\n    \"name\": \"Standard_LRS\",\r\n    \"tier\": \"Standard\"\r\n  },\r\n  \"properties\": {\r\n    \"osType\": \"Linux\",\r\n    \"creationData\": {\r\n      \"createOption\": \"Empty\"\r\n    },\r\n    \"diskSizeGB\": 10,\r\n    \"diskIOPSReadWrite\": 500,\r\n    \"diskMBpsReadWrite\": 60,\r\n    \"encryption\": {\r\n      \"type\": \"EncryptionAtRestWithPlatformKey\"\r\n    },\r\n    \"timeCreated\": \"2021-03-04T06:42:06.339978-08:00\",\r\n    \"provisioningState\": \"Succeeded\",\r\n    \"diskState\": \"Unattached\",\r\n    \"diskSizeBytes\": 10737418240,\r\n    \"uniqueId\": \"8c9f60fa-8ca5-49f4-b1a4-e1acbf86cb8b\",\r\n    \"diskAccessId\": \"/subscriptions/0296790d-427c-48ca-b204-8b729bbd8670/resourceGroups/CRPTESTAR9147/providers/Microsoft.Compute/diskAccesses/diskrp6996\",\r\n    \"networkAccessPolicy\": \"AllowPrivate\"\r\n  }\r\n}",
-      "StatusCode": 200
-    },
-    {
-      "RequestUri": "/subscriptions/0296790d-427c-48ca-b204-8b729bbd8670/resourceGroups/crptestar9147/providers/Microsoft.Compute/disks/diskrp1618?api-version=2020-12-01",
-      "EncodedRequestUri": "L3N1YnNjcmlwdGlvbnMvMDI5Njc5MGQtNDI3Yy00OGNhLWIyMDQtOGI3MjliYmQ4NjcwL3Jlc291cmNlR3JvdXBzL2NycHRlc3RhcjkxNDcvcHJvdmlkZXJzL01pY3Jvc29mdC5Db21wdXRlL2Rpc2tzL2Rpc2tycDE2MTg/YXBpLXZlcnNpb249MjAyMC0xMi0wMQ==",
->>>>>>> 4ff26068
+      "RequestUri": "/subscriptions/0296790d-427c-48ca-b204-8b729bbd8670/providers/Microsoft.Compute/locations/centraluseuap/DiskOperations/f3f80f82-1388-465b-8706-3d08cb010f04?monitor=true&api-version=2020-12-01",
+      "EncodedRequestUri": "L3N1YnNjcmlwdGlvbnMvMDI5Njc5MGQtNDI3Yy00OGNhLWIyMDQtOGI3MjliYmQ4NjcwL3Byb3ZpZGVycy9NaWNyb3NvZnQuQ29tcHV0ZS9sb2NhdGlvbnMvY2VudHJhbHVzZXVhcC9EaXNrT3BlcmF0aW9ucy9mM2Y4MGY4Mi0xMzg4LTQ2NWItODcwNi0zZDA4Y2IwMTBmMDQ/bW9uaXRvcj10cnVlJmFwaS12ZXJzaW9uPTIwMjAtMTItMDE=",
       "RequestMethod": "GET",
       "RequestBody": "",
       "RequestHeaders": {
-        "x-ms-client-request-id": [
-<<<<<<< HEAD
-          "013168bf-9e08-4655-9ef1-4679c7505eda"
-=======
-          "0bd1d195-5373-485a-9644-23ac270df49d"
->>>>>>> 4ff26068
-        ],
-        "accept-language": [
-          "en-US"
-        ],
         "User-Agent": [
           "FxVersion/4.6.26614.01",
           "OSName/Windows",
@@ -888,7 +775,7 @@
           "no-cache"
         ],
         "Date": [
-          "Thu, 04 Mar 2021 14:42:08 GMT"
+          "Thu, 04 Mar 2021 14:42:43 GMT"
         ],
         "Pragma": [
           "no-cache"
@@ -898,97 +785,118 @@
           "Microsoft-HTTPAPI/2.0"
         ],
         "x-ms-ratelimit-remaining-resource": [
-<<<<<<< HEAD
-          "Microsoft.Compute/LowCostGet3Min;14998,Microsoft.Compute/LowCostGet30Min;119998"
-=======
-          "Microsoft.Compute/LowCostGet3Min;14982,Microsoft.Compute/LowCostGet30Min;119923"
->>>>>>> 4ff26068
+          "Microsoft.Compute/GetOperation3Min;49989,Microsoft.Compute/GetOperation30Min;399947"
         ],
         "Strict-Transport-Security": [
           "max-age=31536000; includeSubDomains"
         ],
         "x-ms-served-by": [
-<<<<<<< HEAD
-          "c07e6767-d873-44ad-99cf-154e1889a7be_132583481890119289"
-        ],
-        "x-ms-request-id": [
-          "889f9340-350b-49ae-9034-b1bf56bbeaf5"
+          "eeaf5299-aba8-4290-a7f0-860f286922fd_132583481922275808"
+        ],
+        "x-ms-request-id": [
+          "58675b86-8129-4284-a7bc-e03e24661eac"
+        ],
+        "x-ms-ratelimit-remaining-subscription-reads": [
+          "11992"
+        ],
+        "x-ms-correlation-request-id": [
+          "5cd858be-0b97-4886-b82c-7047fe9bf88b"
+        ],
+        "x-ms-routing-request-id": [
+          "CANADACENTRAL:20210304T144244Z:5cd858be-0b97-4886-b82c-7047fe9bf88b"
+        ],
+        "X-Content-Type-Options": [
+          "nosniff"
+        ],
+        "Content-Length": [
+          "0"
+        ],
+        "Expires": [
+          "-1"
+        ]
+      },
+      "ResponseBody": "",
+      "StatusCode": 200
+    },
+    {
+      "RequestUri": "/subscriptions/0296790d-427c-48ca-b204-8b729bbd8670/resourceGroups/crptestar9147/providers/Microsoft.Compute/diskAccesses/diskrp6996?api-version=2020-12-01",
+      "EncodedRequestUri": "L3N1YnNjcmlwdGlvbnMvMDI5Njc5MGQtNDI3Yy00OGNhLWIyMDQtOGI3MjliYmQ4NjcwL3Jlc291cmNlR3JvdXBzL2NycHRlc3RhcjkxNDcvcHJvdmlkZXJzL01pY3Jvc29mdC5Db21wdXRlL2Rpc2tBY2Nlc3Nlcy9kaXNrcnA2OTk2P2FwaS12ZXJzaW9uPTIwMjAtMTItMDE=",
+      "RequestMethod": "DELETE",
+      "RequestBody": "",
+      "RequestHeaders": {
+        "x-ms-client-request-id": [
+          "f1eed452-26fe-4985-8b6b-d60806f8d318"
+        ],
+        "accept-language": [
+          "en-US"
+        ],
+        "User-Agent": [
+          "FxVersion/4.6.26614.01",
+          "OSName/Windows",
+          "OSVersion/Microsoft.Windows.10.0.18363.",
+          "Microsoft.Azure.Management.Compute.ComputeManagementClient/44.0.0.0"
+        ]
+      },
+      "ResponseHeaders": {
+        "Cache-Control": [
+          "no-cache"
+        ],
+        "Date": [
+          "Thu, 04 Mar 2021 14:42:44 GMT"
+        ],
+        "Pragma": [
+          "no-cache"
+        ],
+        "Location": [
+          "https://management.azure.com/subscriptions/0296790d-427c-48ca-b204-8b729bbd8670/providers/Microsoft.Compute/locations/centraluseuap/DiskOperations/86c3afdb-66ae-4fbe-bdbd-96ee3a0650bf?monitor=true&api-version=2020-12-01"
         ],
         "Server": [
           "Microsoft-HTTPAPI/2.0",
           "Microsoft-HTTPAPI/2.0"
-=======
+        ],
+        "Azure-AsyncOperation": [
+          "https://management.azure.com/subscriptions/0296790d-427c-48ca-b204-8b729bbd8670/providers/Microsoft.Compute/locations/centraluseuap/DiskOperations/86c3afdb-66ae-4fbe-bdbd-96ee3a0650bf?api-version=2020-12-01"
+        ],
+        "Strict-Transport-Security": [
+          "max-age=31536000; includeSubDomains"
+        ],
+        "x-ms-served-by": [
           "eeaf5299-aba8-4290-a7f0-860f286922fd_132583481922275808"
         ],
         "x-ms-request-id": [
-          "e24c998d-81c1-44fc-a5b1-a6f1779910ec"
->>>>>>> 4ff26068
-        ],
-        "x-ms-ratelimit-remaining-subscription-reads": [
-          "11994"
-        ],
-        "x-ms-correlation-request-id": [
-<<<<<<< HEAD
-          "dec74845-c992-42f0-b592-b2ce5bb8b854"
-        ],
-        "x-ms-routing-request-id": [
-          "EASTUS2:20210322T155636Z:dec74845-c992-42f0-b592-b2ce5bb8b854"
-=======
-          "240487d9-885c-43e8-a4a1-36cf53625685"
-        ],
-        "x-ms-routing-request-id": [
-          "CANADACENTRAL:20210304T144208Z:240487d9-885c-43e8-a4a1-36cf53625685"
->>>>>>> 4ff26068
-        ],
-        "X-Content-Type-Options": [
-          "nosniff"
-        ],
-<<<<<<< HEAD
-        "Date": [
-          "Mon, 22 Mar 2021 15:56:35 GMT"
-        ],
-        "Content-Length": [
-          "1000"
-=======
-        "Content-Length": [
-          "999"
->>>>>>> 4ff26068
-        ],
-        "Content-Type": [
-          "application/json; charset=utf-8"
-        ],
-        "Expires": [
-          "-1"
-        ]
-      },
-<<<<<<< HEAD
-      "ResponseBody": "{\r\n  \"name\": \"diskrp9944\",\r\n  \"id\": \"/subscriptions/e37510d7-33b6-4676-886f-ee75bcc01871/resourceGroups/crptestar9008/providers/Microsoft.Compute/disks/diskrp9944\",\r\n  \"type\": \"Microsoft.Compute/disks\",\r\n  \"location\": \"centraluseuap\",\r\n  \"sku\": {\r\n    \"name\": \"Standard_LRS\",\r\n    \"tier\": \"Standard\"\r\n  },\r\n  \"properties\": {\r\n    \"osType\": \"Linux\",\r\n    \"creationData\": {\r\n      \"createOption\": \"Empty\"\r\n    },\r\n    \"diskSizeGB\": 10,\r\n    \"diskIOPSReadWrite\": 500,\r\n    \"diskMBpsReadWrite\": 60,\r\n    \"encryption\": {\r\n      \"type\": \"EncryptionAtRestWithPlatformKey\"\r\n    },\r\n    \"timeCreated\": \"2021-03-22T15:56:33.7456518+00:00\",\r\n    \"provisioningState\": \"Succeeded\",\r\n    \"diskState\": \"Unattached\",\r\n    \"diskSizeBytes\": 10737418240,\r\n    \"uniqueId\": \"6ee2123e-c367-4284-a9c8-8a60efba34eb\",\r\n    \"diskAccessId\": \"/subscriptions/e37510d7-33b6-4676-886f-ee75bcc01871/resourceGroups/CRPTESTAR9008/providers/Microsoft.Compute/diskAccesses/diskrp7826\",\r\n    \"networkAccessPolicy\": \"AllowPrivate\"\r\n  }\r\n}",
-      "StatusCode": 200
-    },
-    {
-      "RequestUri": "/subscriptions/e37510d7-33b6-4676-886f-ee75bcc01871/resourceGroups/crptestar9008/providers/Microsoft.Compute/disks/diskrp9944?api-version=2020-09-30",
-      "EncodedRequestUri": "L3N1YnNjcmlwdGlvbnMvZTM3NTEwZDctMzNiNi00Njc2LTg4NmYtZWU3NWJjYzAxODcxL3Jlc291cmNlR3JvdXBzL2NycHRlc3RhcjkwMDgvcHJvdmlkZXJzL01pY3Jvc29mdC5Db21wdXRlL2Rpc2tzL2Rpc2tycDk5NDQ/YXBpLXZlcnNpb249MjAyMC0wOS0zMA==",
-=======
-      "ResponseBody": "{\r\n  \"name\": \"diskrp1618\",\r\n  \"id\": \"/subscriptions/0296790d-427c-48ca-b204-8b729bbd8670/resourceGroups/crptestar9147/providers/Microsoft.Compute/disks/diskrp1618\",\r\n  \"type\": \"Microsoft.Compute/disks\",\r\n  \"location\": \"centraluseuap\",\r\n  \"sku\": {\r\n    \"name\": \"Standard_LRS\",\r\n    \"tier\": \"Standard\"\r\n  },\r\n  \"properties\": {\r\n    \"osType\": \"Linux\",\r\n    \"creationData\": {\r\n      \"createOption\": \"Empty\"\r\n    },\r\n    \"diskSizeGB\": 10,\r\n    \"diskIOPSReadWrite\": 500,\r\n    \"diskMBpsReadWrite\": 60,\r\n    \"encryption\": {\r\n      \"type\": \"EncryptionAtRestWithPlatformKey\"\r\n    },\r\n    \"timeCreated\": \"2021-03-04T06:42:06.339978-08:00\",\r\n    \"provisioningState\": \"Succeeded\",\r\n    \"diskState\": \"Unattached\",\r\n    \"diskSizeBytes\": 10737418240,\r\n    \"uniqueId\": \"8c9f60fa-8ca5-49f4-b1a4-e1acbf86cb8b\",\r\n    \"diskAccessId\": \"/subscriptions/0296790d-427c-48ca-b204-8b729bbd8670/resourceGroups/CRPTESTAR9147/providers/Microsoft.Compute/diskAccesses/diskrp6996\",\r\n    \"networkAccessPolicy\": \"AllowPrivate\"\r\n  }\r\n}",
-      "StatusCode": 200
-    },
-    {
-      "RequestUri": "/subscriptions/0296790d-427c-48ca-b204-8b729bbd8670/resourceGroups/crptestar9147/providers/Microsoft.Compute/disks/diskrp1618?api-version=2020-12-01",
-      "EncodedRequestUri": "L3N1YnNjcmlwdGlvbnMvMDI5Njc5MGQtNDI3Yy00OGNhLWIyMDQtOGI3MjliYmQ4NjcwL3Jlc291cmNlR3JvdXBzL2NycHRlc3RhcjkxNDcvcHJvdmlkZXJzL01pY3Jvc29mdC5Db21wdXRlL2Rpc2tzL2Rpc2tycDE2MTg/YXBpLXZlcnNpb249MjAyMC0xMi0wMQ==",
->>>>>>> 4ff26068
-      "RequestMethod": "DELETE",
-      "RequestBody": "",
-      "RequestHeaders": {
-        "x-ms-client-request-id": [
-<<<<<<< HEAD
-          "25d969bd-b846-418c-a3e3-9e523aa090e0"
-=======
-          "bfa31884-3333-4edb-bb9c-8bdd2e9c6c62"
->>>>>>> 4ff26068
-        ],
-        "accept-language": [
-          "en-US"
-        ],
+          "86c3afdb-66ae-4fbe-bdbd-96ee3a0650bf"
+        ],
+        "x-ms-ratelimit-remaining-subscription-deletes": [
+          "14997"
+        ],
+        "x-ms-correlation-request-id": [
+          "2dbd6547-231f-48f2-b4a5-2725de75e4bc"
+        ],
+        "x-ms-routing-request-id": [
+          "CANADACENTRAL:20210304T144244Z:2dbd6547-231f-48f2-b4a5-2725de75e4bc"
+        ],
+        "X-Content-Type-Options": [
+          "nosniff"
+        ],
+        "Content-Length": [
+          "4"
+        ],
+        "Content-Type": [
+          "application/json; charset=utf-8"
+        ],
+        "Expires": [
+          "-1"
+        ]
+      },
+      "ResponseBody": "null",
+      "StatusCode": 202
+    },
+    {
+      "RequestUri": "/subscriptions/0296790d-427c-48ca-b204-8b729bbd8670/providers/Microsoft.Compute/locations/centraluseuap/DiskOperations/86c3afdb-66ae-4fbe-bdbd-96ee3a0650bf?api-version=2020-12-01",
+      "EncodedRequestUri": "L3N1YnNjcmlwdGlvbnMvMDI5Njc5MGQtNDI3Yy00OGNhLWIyMDQtOGI3MjliYmQ4NjcwL3Byb3ZpZGVycy9NaWNyb3NvZnQuQ29tcHV0ZS9sb2NhdGlvbnMvY2VudHJhbHVzZXVhcC9EaXNrT3BlcmF0aW9ucy84NmMzYWZkYi02NmFlLTRmYmUtYmRiZC05NmVlM2EwNjUwYmY/YXBpLXZlcnNpb249MjAyMC0xMi0wMQ==",
+      "RequestMethod": "GET",
+      "RequestBody": "",
+      "RequestHeaders": {
         "User-Agent": [
           "FxVersion/4.6.26614.01",
           "OSName/Windows",
@@ -1001,77 +909,168 @@
           "no-cache"
         ],
         "Date": [
-          "Thu, 04 Mar 2021 14:42:13 GMT"
-        ],
-        "Pragma": [
-          "no-cache"
-        ],
-        "Location": [
-<<<<<<< HEAD
-          "https://management.azure.com/subscriptions/e37510d7-33b6-4676-886f-ee75bcc01871/providers/Microsoft.Compute/locations/centraluseuap/DiskOperations/e82916fe-20c6-4e3e-b4bc-42bbac179e7f?monitor=true&api-version=2020-09-30"
-        ],
-        "Azure-AsyncOperation": [
-          "https://management.azure.com/subscriptions/e37510d7-33b6-4676-886f-ee75bcc01871/providers/Microsoft.Compute/locations/centraluseuap/DiskOperations/e82916fe-20c6-4e3e-b4bc-42bbac179e7f?api-version=2020-09-30"
-=======
-          "https://management.azure.com/subscriptions/0296790d-427c-48ca-b204-8b729bbd8670/providers/Microsoft.Compute/locations/centraluseuap/DiskOperations/f3f80f82-1388-465b-8706-3d08cb010f04?monitor=true&api-version=2020-12-01"
+          "Thu, 04 Mar 2021 14:43:14 GMT"
+        ],
+        "Pragma": [
+          "no-cache"
         ],
         "Server": [
           "Microsoft-HTTPAPI/2.0",
           "Microsoft-HTTPAPI/2.0"
         ],
-        "Azure-AsyncOperation": [
-          "https://management.azure.com/subscriptions/0296790d-427c-48ca-b204-8b729bbd8670/providers/Microsoft.Compute/locations/centraluseuap/DiskOperations/f3f80f82-1388-465b-8706-3d08cb010f04?api-version=2020-12-01"
->>>>>>> 4ff26068
-        ],
         "x-ms-ratelimit-remaining-resource": [
-          "Microsoft.Compute/DeleteDisks3Min;2999,Microsoft.Compute/DeleteDisks30Min;23997"
+          "Microsoft.Compute/GetOperation3Min;49988,Microsoft.Compute/GetOperation30Min;399945"
         ],
         "Strict-Transport-Security": [
           "max-age=31536000; includeSubDomains"
         ],
         "x-ms-served-by": [
-<<<<<<< HEAD
-          "c07e6767-d873-44ad-99cf-154e1889a7be_132583481890119289"
-        ],
-        "x-ms-request-id": [
-          "e82916fe-20c6-4e3e-b4bc-42bbac179e7f"
+          "eeaf5299-aba8-4290-a7f0-860f286922fd_132583481922275808"
+        ],
+        "x-ms-request-id": [
+          "907283ff-7e55-4744-9434-78b93fe33922"
+        ],
+        "x-ms-ratelimit-remaining-subscription-reads": [
+          "11991"
+        ],
+        "x-ms-correlation-request-id": [
+          "15d59586-0897-40c6-a73f-5442af93eada"
+        ],
+        "x-ms-routing-request-id": [
+          "CANADACENTRAL:20210304T144314Z:15d59586-0897-40c6-a73f-5442af93eada"
+        ],
+        "X-Content-Type-Options": [
+          "nosniff"
+        ],
+        "Content-Length": [
+          "184"
+        ],
+        "Content-Type": [
+          "application/json; charset=utf-8"
+        ],
+        "Expires": [
+          "-1"
+        ]
+      },
+      "ResponseBody": "{\r\n  \"startTime\": \"2021-03-04T06:42:44.4547841-08:00\",\r\n  \"endTime\": \"2021-03-04T06:42:44.7069603-08:00\",\r\n  \"status\": \"Succeeded\",\r\n  \"name\": \"86c3afdb-66ae-4fbe-bdbd-96ee3a0650bf\"\r\n}",
+      "StatusCode": 200
+    },
+    {
+      "RequestUri": "/subscriptions/0296790d-427c-48ca-b204-8b729bbd8670/providers/Microsoft.Compute/locations/centraluseuap/DiskOperations/86c3afdb-66ae-4fbe-bdbd-96ee3a0650bf?monitor=true&api-version=2020-12-01",
+      "EncodedRequestUri": "L3N1YnNjcmlwdGlvbnMvMDI5Njc5MGQtNDI3Yy00OGNhLWIyMDQtOGI3MjliYmQ4NjcwL3Byb3ZpZGVycy9NaWNyb3NvZnQuQ29tcHV0ZS9sb2NhdGlvbnMvY2VudHJhbHVzZXVhcC9EaXNrT3BlcmF0aW9ucy84NmMzYWZkYi02NmFlLTRmYmUtYmRiZC05NmVlM2EwNjUwYmY/bW9uaXRvcj10cnVlJmFwaS12ZXJzaW9uPTIwMjAtMTItMDE=",
+      "RequestMethod": "GET",
+      "RequestBody": "",
+      "RequestHeaders": {
+        "User-Agent": [
+          "FxVersion/4.6.26614.01",
+          "OSName/Windows",
+          "OSVersion/Microsoft.Windows.10.0.18363.",
+          "Microsoft.Azure.Management.Compute.ComputeManagementClient/44.0.0.0"
+        ]
+      },
+      "ResponseHeaders": {
+        "Cache-Control": [
+          "no-cache"
+        ],
+        "Date": [
+          "Thu, 04 Mar 2021 14:43:14 GMT"
+        ],
+        "Pragma": [
+          "no-cache"
         ],
         "Server": [
           "Microsoft-HTTPAPI/2.0",
           "Microsoft-HTTPAPI/2.0"
-=======
+        ],
+        "x-ms-ratelimit-remaining-resource": [
+          "Microsoft.Compute/GetOperation3Min;49987,Microsoft.Compute/GetOperation30Min;399944"
+        ],
+        "Strict-Transport-Security": [
+          "max-age=31536000; includeSubDomains"
+        ],
+        "x-ms-served-by": [
           "eeaf5299-aba8-4290-a7f0-860f286922fd_132583481922275808"
         ],
         "x-ms-request-id": [
-          "f3f80f82-1388-465b-8706-3d08cb010f04"
->>>>>>> 4ff26068
+          "309f0bfe-aebb-46ce-bf93-512280c6ec6d"
+        ],
+        "x-ms-ratelimit-remaining-subscription-reads": [
+          "11990"
+        ],
+        "x-ms-correlation-request-id": [
+          "d5602388-5d1e-4ae1-b956-bb7ce1efce47"
+        ],
+        "x-ms-routing-request-id": [
+          "CANADACENTRAL:20210304T144314Z:d5602388-5d1e-4ae1-b956-bb7ce1efce47"
+        ],
+        "X-Content-Type-Options": [
+          "nosniff"
+        ],
+        "Content-Length": [
+          "0"
+        ],
+        "Expires": [
+          "-1"
+        ]
+      },
+      "ResponseBody": "",
+      "StatusCode": 200
+    },
+    {
+      "RequestUri": "/subscriptions/0296790d-427c-48ca-b204-8b729bbd8670/resourcegroups/crptestar9147?api-version=2017-05-10",
+      "EncodedRequestUri": "L3N1YnNjcmlwdGlvbnMvMDI5Njc5MGQtNDI3Yy00OGNhLWIyMDQtOGI3MjliYmQ4NjcwL3Jlc291cmNlZ3JvdXBzL2NycHRlc3RhcjkxNDc/YXBpLXZlcnNpb249MjAxNy0wNS0xMA==",
+      "RequestMethod": "DELETE",
+      "RequestBody": "",
+      "RequestHeaders": {
+        "x-ms-client-request-id": [
+          "d0af533a-e09c-43af-a54e-4de03a3b0128"
+        ],
+        "accept-language": [
+          "en-US"
+        ],
+        "User-Agent": [
+          "FxVersion/4.6.26614.01",
+          "OSName/Windows",
+          "OSVersion/Microsoft.Windows.10.0.18363.",
+          "Microsoft.Azure.Management.ResourceManager.ResourceManagementClient/1.6.0.0"
+        ]
+      },
+      "ResponseHeaders": {
+        "Cache-Control": [
+          "no-cache"
+        ],
+        "Date": [
+          "Thu, 04 Mar 2021 14:43:14 GMT"
+        ],
+        "Pragma": [
+          "no-cache"
+        ],
+        "Location": [
+          "https://management.azure.com/subscriptions/0296790d-427c-48ca-b204-8b729bbd8670/operationresults/eyJqb2JJZCI6IlJFU09VUkNFR1JPVVBERUxFVElPTkpPQi1DUlBURVNUQVI5MTQ3LUNFTlRSQUxVU0VVQVAiLCJqb2JMb2NhdGlvbiI6ImNlbnRyYWx1c2V1YXAifQ?api-version=2017-05-10"
+        ],
+        "Retry-After": [
+          "15"
         ],
         "x-ms-ratelimit-remaining-subscription-deletes": [
-          "14998"
-        ],
-        "x-ms-correlation-request-id": [
-<<<<<<< HEAD
-          "75cfb452-9378-40d0-9e5d-088349bfc519"
-        ],
-        "x-ms-routing-request-id": [
-          "EASTUS2:20210322T155636Z:75cfb452-9378-40d0-9e5d-088349bfc519"
-=======
-          "91b0818c-848e-4195-b731-98a026a76ba1"
-        ],
-        "x-ms-routing-request-id": [
-          "CANADACENTRAL:20210304T144214Z:91b0818c-848e-4195-b731-98a026a76ba1"
->>>>>>> 4ff26068
-        ],
-        "X-Content-Type-Options": [
-          "nosniff"
-        ],
-<<<<<<< HEAD
-        "Date": [
-          "Mon, 22 Mar 2021 15:56:36 GMT"
-=======
+          "14995"
+        ],
+        "x-ms-request-id": [
+          "00dce9bf-dfd9-4f4d-ab04-b0ab41c291b8"
+        ],
+        "x-ms-correlation-request-id": [
+          "00dce9bf-dfd9-4f4d-ab04-b0ab41c291b8"
+        ],
+        "x-ms-routing-request-id": [
+          "CANADACENTRAL:20210304T144315Z:00dce9bf-dfd9-4f4d-ab04-b0ab41c291b8"
+        ],
+        "Strict-Transport-Security": [
+          "max-age=31536000; includeSubDomains"
+        ],
+        "X-Content-Type-Options": [
+          "nosniff"
+        ],
         "Content-Length": [
           "0"
->>>>>>> 4ff26068
         ],
         "Expires": [
           "-1"
@@ -1081,13 +1080,8 @@
       "StatusCode": 202
     },
     {
-<<<<<<< HEAD
-      "RequestUri": "/subscriptions/e37510d7-33b6-4676-886f-ee75bcc01871/providers/Microsoft.Compute/locations/centraluseuap/DiskOperations/e82916fe-20c6-4e3e-b4bc-42bbac179e7f?api-version=2020-09-30",
-      "EncodedRequestUri": "L3N1YnNjcmlwdGlvbnMvZTM3NTEwZDctMzNiNi00Njc2LTg4NmYtZWU3NWJjYzAxODcxL3Byb3ZpZGVycy9NaWNyb3NvZnQuQ29tcHV0ZS9sb2NhdGlvbnMvY2VudHJhbHVzZXVhcC9EaXNrT3BlcmF0aW9ucy9lODI5MTZmZS0yMGM2LTRlM2UtYjRiYy00MmJiYWMxNzllN2Y/YXBpLXZlcnNpb249MjAyMC0wOS0zMA==",
-=======
-      "RequestUri": "/subscriptions/0296790d-427c-48ca-b204-8b729bbd8670/providers/Microsoft.Compute/locations/centraluseuap/DiskOperations/f3f80f82-1388-465b-8706-3d08cb010f04?api-version=2020-12-01",
-      "EncodedRequestUri": "L3N1YnNjcmlwdGlvbnMvMDI5Njc5MGQtNDI3Yy00OGNhLWIyMDQtOGI3MjliYmQ4NjcwL3Byb3ZpZGVycy9NaWNyb3NvZnQuQ29tcHV0ZS9sb2NhdGlvbnMvY2VudHJhbHVzZXVhcC9EaXNrT3BlcmF0aW9ucy9mM2Y4MGY4Mi0xMzg4LTQ2NWItODcwNi0zZDA4Y2IwMTBmMDQ/YXBpLXZlcnNpb249MjAyMC0xMi0wMQ==",
->>>>>>> 4ff26068
+      "RequestUri": "/subscriptions/0296790d-427c-48ca-b204-8b729bbd8670/operationresults/eyJqb2JJZCI6IlJFU09VUkNFR1JPVVBERUxFVElPTkpPQi1DUlBURVNUQVI5MTQ3LUNFTlRSQUxVU0VVQVAiLCJqb2JMb2NhdGlvbiI6ImNlbnRyYWx1c2V1YXAifQ?api-version=2017-05-10",
+      "EncodedRequestUri": "L3N1YnNjcmlwdGlvbnMvMDI5Njc5MGQtNDI3Yy00OGNhLWIyMDQtOGI3MjliYmQ4NjcwL29wZXJhdGlvbnJlc3VsdHMvZXlKcWIySkpaQ0k2SWxKRlUwOVZVa05GUjFKUFZWQkVSVXhGVkVsUFRrcFBRaTFEVWxCVVJWTlVRVkk1TVRRM0xVTkZUbFJTUVV4VlUwVlZRVkFpTENKcWIySk1iMk5oZEdsdmJpSTZJbU5sYm5SeVlXeDFjMlYxWVhBaWZRP2FwaS12ZXJzaW9uPTIwMTctMDUtMTA=",
       "RequestMethod": "GET",
       "RequestBody": "",
       "RequestHeaders": {
@@ -1095,100 +1089,56 @@
           "FxVersion/4.6.26614.01",
           "OSName/Windows",
           "OSVersion/Microsoft.Windows.10.0.18363.",
-          "Microsoft.Azure.Management.Compute.ComputeManagementClient/44.0.0.0"
-        ]
-      },
-      "ResponseHeaders": {
-        "Cache-Control": [
-          "no-cache"
-        ],
-        "Date": [
-          "Thu, 04 Mar 2021 14:42:43 GMT"
-        ],
-        "Pragma": [
-          "no-cache"
-        ],
-        "Server": [
-          "Microsoft-HTTPAPI/2.0",
-          "Microsoft-HTTPAPI/2.0"
-        ],
-        "x-ms-ratelimit-remaining-resource": [
-<<<<<<< HEAD
-          "Microsoft.Compute/GetOperation3Min;49994,Microsoft.Compute/GetOperation30Min;399994"
-=======
-          "Microsoft.Compute/GetOperation3Min;49990,Microsoft.Compute/GetOperation30Min;399948"
->>>>>>> 4ff26068
-        ],
-        "Strict-Transport-Security": [
-          "max-age=31536000; includeSubDomains"
-        ],
-        "x-ms-served-by": [
-<<<<<<< HEAD
-          "c07e6767-d873-44ad-99cf-154e1889a7be_132583481890119289"
-        ],
-        "x-ms-request-id": [
-          "187aaa09-b8e4-4759-9b55-e82843b0af15"
-        ],
-        "Server": [
-          "Microsoft-HTTPAPI/2.0",
-          "Microsoft-HTTPAPI/2.0"
-=======
-          "eeaf5299-aba8-4290-a7f0-860f286922fd_132583481922275808"
-        ],
-        "x-ms-request-id": [
-          "cc980747-51d7-4e13-817a-a849e0caa64e"
->>>>>>> 4ff26068
+          "Microsoft.Azure.Management.ResourceManager.ResourceManagementClient/1.6.0.0"
+        ]
+      },
+      "ResponseHeaders": {
+        "Cache-Control": [
+          "no-cache"
+        ],
+        "Date": [
+          "Thu, 04 Mar 2021 14:43:30 GMT"
+        ],
+        "Pragma": [
+          "no-cache"
+        ],
+        "Location": [
+          "https://management.azure.com/subscriptions/0296790d-427c-48ca-b204-8b729bbd8670/operationresults/eyJqb2JJZCI6IlJFU09VUkNFR1JPVVBERUxFVElPTkpPQi1DUlBURVNUQVI5MTQ3LUNFTlRSQUxVU0VVQVAiLCJqb2JMb2NhdGlvbiI6ImNlbnRyYWx1c2V1YXAifQ?api-version=2017-05-10"
+        ],
+        "Retry-After": [
+          "15"
         ],
         "x-ms-ratelimit-remaining-subscription-reads": [
-          "11993"
-        ],
-        "x-ms-correlation-request-id": [
-<<<<<<< HEAD
-          "14b943eb-7d8b-4f3f-91f2-c17eaa2b651c"
-        ],
-        "x-ms-routing-request-id": [
-          "EASTUS2:20210322T155706Z:14b943eb-7d8b-4f3f-91f2-c17eaa2b651c"
-=======
-          "8753edc2-f29d-4a4f-bc72-9c5c7eea2bc2"
-        ],
-        "x-ms-routing-request-id": [
-          "CANADACENTRAL:20210304T144244Z:8753edc2-f29d-4a4f-bc72-9c5c7eea2bc2"
->>>>>>> 4ff26068
-        ],
-        "X-Content-Type-Options": [
-          "nosniff"
-        ],
-<<<<<<< HEAD
-        "Date": [
-          "Mon, 22 Mar 2021 15:57:06 GMT"
-        ],
-=======
->>>>>>> 4ff26068
-        "Content-Length": [
-          "184"
-        ],
-        "Content-Type": [
-          "application/json; charset=utf-8"
-        ],
-        "Expires": [
-          "-1"
-        ]
-      },
-<<<<<<< HEAD
-      "ResponseBody": "{\r\n  \"startTime\": \"2021-03-22T15:56:36.3282687+00:00\",\r\n  \"endTime\": \"2021-03-22T15:56:36.6232533+00:00\",\r\n  \"status\": \"Succeeded\",\r\n  \"name\": \"e82916fe-20c6-4e3e-b4bc-42bbac179e7f\"\r\n}",
-      "StatusCode": 200
-    },
-    {
-      "RequestUri": "/subscriptions/e37510d7-33b6-4676-886f-ee75bcc01871/providers/Microsoft.Compute/locations/centraluseuap/DiskOperations/e82916fe-20c6-4e3e-b4bc-42bbac179e7f?monitor=true&api-version=2020-09-30",
-      "EncodedRequestUri": "L3N1YnNjcmlwdGlvbnMvZTM3NTEwZDctMzNiNi00Njc2LTg4NmYtZWU3NWJjYzAxODcxL3Byb3ZpZGVycy9NaWNyb3NvZnQuQ29tcHV0ZS9sb2NhdGlvbnMvY2VudHJhbHVzZXVhcC9EaXNrT3BlcmF0aW9ucy9lODI5MTZmZS0yMGM2LTRlM2UtYjRiYy00MmJiYWMxNzllN2Y/bW9uaXRvcj10cnVlJmFwaS12ZXJzaW9uPTIwMjAtMDktMzA=",
-=======
-      "ResponseBody": "{\r\n  \"startTime\": \"2021-03-04T06:42:13.9852989-08:00\",\r\n  \"endTime\": \"2021-03-04T06:42:14.1852903-08:00\",\r\n  \"status\": \"Succeeded\",\r\n  \"name\": \"f3f80f82-1388-465b-8706-3d08cb010f04\"\r\n}",
-      "StatusCode": 200
-    },
-    {
-      "RequestUri": "/subscriptions/0296790d-427c-48ca-b204-8b729bbd8670/providers/Microsoft.Compute/locations/centraluseuap/DiskOperations/f3f80f82-1388-465b-8706-3d08cb010f04?monitor=true&api-version=2020-12-01",
-      "EncodedRequestUri": "L3N1YnNjcmlwdGlvbnMvMDI5Njc5MGQtNDI3Yy00OGNhLWIyMDQtOGI3MjliYmQ4NjcwL3Byb3ZpZGVycy9NaWNyb3NvZnQuQ29tcHV0ZS9sb2NhdGlvbnMvY2VudHJhbHVzZXVhcC9EaXNrT3BlcmF0aW9ucy9mM2Y4MGY4Mi0xMzg4LTQ2NWItODcwNi0zZDA4Y2IwMTBmMDQ/bW9uaXRvcj10cnVlJmFwaS12ZXJzaW9uPTIwMjAtMTItMDE=",
->>>>>>> 4ff26068
+          "11980"
+        ],
+        "x-ms-request-id": [
+          "33961e27-e931-4b84-821c-179320b4859f"
+        ],
+        "x-ms-correlation-request-id": [
+          "33961e27-e931-4b84-821c-179320b4859f"
+        ],
+        "x-ms-routing-request-id": [
+          "CANADACENTRAL:20210304T144330Z:33961e27-e931-4b84-821c-179320b4859f"
+        ],
+        "Strict-Transport-Security": [
+          "max-age=31536000; includeSubDomains"
+        ],
+        "X-Content-Type-Options": [
+          "nosniff"
+        ],
+        "Content-Length": [
+          "0"
+        ],
+        "Expires": [
+          "-1"
+        ]
+      },
+      "ResponseBody": "",
+      "StatusCode": 202
+    },
+    {
+      "RequestUri": "/subscriptions/0296790d-427c-48ca-b204-8b729bbd8670/operationresults/eyJqb2JJZCI6IlJFU09VUkNFR1JPVVBERUxFVElPTkpPQi1DUlBURVNUQVI5MTQ3LUNFTlRSQUxVU0VVQVAiLCJqb2JMb2NhdGlvbiI6ImNlbnRyYWx1c2V1YXAifQ?api-version=2017-05-10",
+      "EncodedRequestUri": "L3N1YnNjcmlwdGlvbnMvMDI5Njc5MGQtNDI3Yy00OGNhLWIyMDQtOGI3MjliYmQ4NjcwL29wZXJhdGlvbnJlc3VsdHMvZXlKcWIySkpaQ0k2SWxKRlUwOVZVa05GUjFKUFZWQkVSVXhGVkVsUFRrcFBRaTFEVWxCVVJWTlVRVkk1TVRRM0xVTkZUbFJTUVV4VlUwVlZRVkFpTENKcWIySk1iMk5oZEdsdmJpSTZJbU5sYm5SeVlXeDFjMlYxWVhBaWZRP2FwaS12ZXJzaW9uPTIwMTctMDUtMTA=",
       "RequestMethod": "GET",
       "RequestBody": "",
       "RequestHeaders": {
@@ -1196,76 +1146,96 @@
           "FxVersion/4.6.26614.01",
           "OSName/Windows",
           "OSVersion/Microsoft.Windows.10.0.18363.",
-          "Microsoft.Azure.Management.Compute.ComputeManagementClient/44.0.0.0"
-        ]
-      },
-      "ResponseHeaders": {
-        "Cache-Control": [
-          "no-cache"
-        ],
-        "Date": [
-          "Thu, 04 Mar 2021 14:42:43 GMT"
-        ],
-        "Pragma": [
-          "no-cache"
-        ],
-        "Server": [
-          "Microsoft-HTTPAPI/2.0",
-          "Microsoft-HTTPAPI/2.0"
-        ],
-        "x-ms-ratelimit-remaining-resource": [
-<<<<<<< HEAD
-          "Microsoft.Compute/GetOperation3Min;49993,Microsoft.Compute/GetOperation30Min;399993"
-=======
-          "Microsoft.Compute/GetOperation3Min;49989,Microsoft.Compute/GetOperation30Min;399947"
->>>>>>> 4ff26068
-        ],
-        "Strict-Transport-Security": [
-          "max-age=31536000; includeSubDomains"
-        ],
-        "x-ms-served-by": [
-<<<<<<< HEAD
-          "c07e6767-d873-44ad-99cf-154e1889a7be_132583481890119289"
-        ],
-        "x-ms-request-id": [
-          "ebb26cec-aa5c-405e-8a9d-011f66ae1664"
-        ],
-        "Server": [
-          "Microsoft-HTTPAPI/2.0",
-          "Microsoft-HTTPAPI/2.0"
-=======
-          "eeaf5299-aba8-4290-a7f0-860f286922fd_132583481922275808"
-        ],
-        "x-ms-request-id": [
-          "58675b86-8129-4284-a7bc-e03e24661eac"
->>>>>>> 4ff26068
+          "Microsoft.Azure.Management.ResourceManager.ResourceManagementClient/1.6.0.0"
+        ]
+      },
+      "ResponseHeaders": {
+        "Cache-Control": [
+          "no-cache"
+        ],
+        "Date": [
+          "Thu, 04 Mar 2021 14:43:45 GMT"
+        ],
+        "Pragma": [
+          "no-cache"
+        ],
+        "Location": [
+          "https://management.azure.com/subscriptions/0296790d-427c-48ca-b204-8b729bbd8670/operationresults/eyJqb2JJZCI6IlJFU09VUkNFR1JPVVBERUxFVElPTkpPQi1DUlBURVNUQVI5MTQ3LUNFTlRSQUxVU0VVQVAiLCJqb2JMb2NhdGlvbiI6ImNlbnRyYWx1c2V1YXAifQ?api-version=2017-05-10"
+        ],
+        "Retry-After": [
+          "15"
         ],
         "x-ms-ratelimit-remaining-subscription-reads": [
-          "11992"
-        ],
-        "x-ms-correlation-request-id": [
-<<<<<<< HEAD
-          "2b9d218e-ae84-43bb-9852-d2499bd17493"
-        ],
-        "x-ms-routing-request-id": [
-          "EASTUS2:20210322T155706Z:2b9d218e-ae84-43bb-9852-d2499bd17493"
-=======
-          "5cd858be-0b97-4886-b82c-7047fe9bf88b"
-        ],
-        "x-ms-routing-request-id": [
-          "CANADACENTRAL:20210304T144244Z:5cd858be-0b97-4886-b82c-7047fe9bf88b"
->>>>>>> 4ff26068
-        ],
-        "X-Content-Type-Options": [
-          "nosniff"
-        ],
-<<<<<<< HEAD
-        "Date": [
-          "Mon, 22 Mar 2021 15:57:06 GMT"
-=======
+          "11979"
+        ],
+        "x-ms-request-id": [
+          "57d613cf-c045-435f-849b-107ce0411c26"
+        ],
+        "x-ms-correlation-request-id": [
+          "57d613cf-c045-435f-849b-107ce0411c26"
+        ],
+        "x-ms-routing-request-id": [
+          "CANADACENTRAL:20210304T144346Z:57d613cf-c045-435f-849b-107ce0411c26"
+        ],
+        "Strict-Transport-Security": [
+          "max-age=31536000; includeSubDomains"
+        ],
+        "X-Content-Type-Options": [
+          "nosniff"
+        ],
         "Content-Length": [
           "0"
->>>>>>> 4ff26068
+        ],
+        "Expires": [
+          "-1"
+        ]
+      },
+      "ResponseBody": "",
+      "StatusCode": 202
+    },
+    {
+      "RequestUri": "/subscriptions/0296790d-427c-48ca-b204-8b729bbd8670/operationresults/eyJqb2JJZCI6IlJFU09VUkNFR1JPVVBERUxFVElPTkpPQi1DUlBURVNUQVI5MTQ3LUNFTlRSQUxVU0VVQVAiLCJqb2JMb2NhdGlvbiI6ImNlbnRyYWx1c2V1YXAifQ?api-version=2017-05-10",
+      "EncodedRequestUri": "L3N1YnNjcmlwdGlvbnMvMDI5Njc5MGQtNDI3Yy00OGNhLWIyMDQtOGI3MjliYmQ4NjcwL29wZXJhdGlvbnJlc3VsdHMvZXlKcWIySkpaQ0k2SWxKRlUwOVZVa05GUjFKUFZWQkVSVXhGVkVsUFRrcFBRaTFEVWxCVVJWTlVRVkk1TVRRM0xVTkZUbFJTUVV4VlUwVlZRVkFpTENKcWIySk1iMk5oZEdsdmJpSTZJbU5sYm5SeVlXeDFjMlYxWVhBaWZRP2FwaS12ZXJzaW9uPTIwMTctMDUtMTA=",
+      "RequestMethod": "GET",
+      "RequestBody": "",
+      "RequestHeaders": {
+        "User-Agent": [
+          "FxVersion/4.6.26614.01",
+          "OSName/Windows",
+          "OSVersion/Microsoft.Windows.10.0.18363.",
+          "Microsoft.Azure.Management.ResourceManager.ResourceManagementClient/1.6.0.0"
+        ]
+      },
+      "ResponseHeaders": {
+        "Cache-Control": [
+          "no-cache"
+        ],
+        "Date": [
+          "Thu, 04 Mar 2021 14:44:01 GMT"
+        ],
+        "Pragma": [
+          "no-cache"
+        ],
+        "x-ms-ratelimit-remaining-subscription-reads": [
+          "11978"
+        ],
+        "x-ms-request-id": [
+          "7e161317-84ba-46be-8765-5ad4291f360c"
+        ],
+        "x-ms-correlation-request-id": [
+          "7e161317-84ba-46be-8765-5ad4291f360c"
+        ],
+        "x-ms-routing-request-id": [
+          "CANADACENTRAL:20210304T144401Z:7e161317-84ba-46be-8765-5ad4291f360c"
+        ],
+        "Strict-Transport-Security": [
+          "max-age=31536000; includeSubDomains"
+        ],
+        "X-Content-Type-Options": [
+          "nosniff"
+        ],
+        "Content-Length": [
+          "0"
         ],
         "Expires": [
           "-1"
@@ -1275,414 +1245,8 @@
       "StatusCode": 200
     },
     {
-<<<<<<< HEAD
-      "RequestUri": "/subscriptions/e37510d7-33b6-4676-886f-ee75bcc01871/resourceGroups/crptestar9008/providers/Microsoft.Compute/diskAccesses/diskrp7826?api-version=2020-09-30",
-      "EncodedRequestUri": "L3N1YnNjcmlwdGlvbnMvZTM3NTEwZDctMzNiNi00Njc2LTg4NmYtZWU3NWJjYzAxODcxL3Jlc291cmNlR3JvdXBzL2NycHRlc3RhcjkwMDgvcHJvdmlkZXJzL01pY3Jvc29mdC5Db21wdXRlL2Rpc2tBY2Nlc3Nlcy9kaXNrcnA3ODI2P2FwaS12ZXJzaW9uPTIwMjAtMDktMzA=",
-=======
-      "RequestUri": "/subscriptions/0296790d-427c-48ca-b204-8b729bbd8670/resourceGroups/crptestar9147/providers/Microsoft.Compute/diskAccesses/diskrp6996?api-version=2020-12-01",
-      "EncodedRequestUri": "L3N1YnNjcmlwdGlvbnMvMDI5Njc5MGQtNDI3Yy00OGNhLWIyMDQtOGI3MjliYmQ4NjcwL3Jlc291cmNlR3JvdXBzL2NycHRlc3RhcjkxNDcvcHJvdmlkZXJzL01pY3Jvc29mdC5Db21wdXRlL2Rpc2tBY2Nlc3Nlcy9kaXNrcnA2OTk2P2FwaS12ZXJzaW9uPTIwMjAtMTItMDE=",
->>>>>>> 4ff26068
-      "RequestMethod": "DELETE",
-      "RequestBody": "",
-      "RequestHeaders": {
-        "x-ms-client-request-id": [
-<<<<<<< HEAD
-          "2804a985-8349-4143-b332-47a53674277f"
-=======
-          "f1eed452-26fe-4985-8b6b-d60806f8d318"
->>>>>>> 4ff26068
-        ],
-        "accept-language": [
-          "en-US"
-        ],
-        "User-Agent": [
-          "FxVersion/4.6.26614.01",
-          "OSName/Windows",
-          "OSVersion/Microsoft.Windows.10.0.18363.",
-          "Microsoft.Azure.Management.Compute.ComputeManagementClient/44.0.0.0"
-        ]
-      },
-      "ResponseHeaders": {
-        "Cache-Control": [
-          "no-cache"
-        ],
-        "Date": [
-          "Thu, 04 Mar 2021 14:42:44 GMT"
-        ],
-        "Pragma": [
-          "no-cache"
-        ],
-        "Location": [
-<<<<<<< HEAD
-          "https://management.azure.com/subscriptions/e37510d7-33b6-4676-886f-ee75bcc01871/providers/Microsoft.Compute/locations/centraluseuap/DiskOperations/8420b709-dca1-4b4b-b7c5-48a09d5cbe23?monitor=true&api-version=2020-09-30"
-        ],
-        "Azure-AsyncOperation": [
-          "https://management.azure.com/subscriptions/e37510d7-33b6-4676-886f-ee75bcc01871/providers/Microsoft.Compute/locations/centraluseuap/DiskOperations/8420b709-dca1-4b4b-b7c5-48a09d5cbe23?api-version=2020-09-30"
-=======
-          "https://management.azure.com/subscriptions/0296790d-427c-48ca-b204-8b729bbd8670/providers/Microsoft.Compute/locations/centraluseuap/DiskOperations/86c3afdb-66ae-4fbe-bdbd-96ee3a0650bf?monitor=true&api-version=2020-12-01"
-        ],
-        "Server": [
-          "Microsoft-HTTPAPI/2.0",
-          "Microsoft-HTTPAPI/2.0"
-        ],
-        "Azure-AsyncOperation": [
-          "https://management.azure.com/subscriptions/0296790d-427c-48ca-b204-8b729bbd8670/providers/Microsoft.Compute/locations/centraluseuap/DiskOperations/86c3afdb-66ae-4fbe-bdbd-96ee3a0650bf?api-version=2020-12-01"
->>>>>>> 4ff26068
-        ],
-        "Strict-Transport-Security": [
-          "max-age=31536000; includeSubDomains"
-        ],
-        "x-ms-served-by": [
-<<<<<<< HEAD
-          "c07e6767-d873-44ad-99cf-154e1889a7be_132583481890119289"
-        ],
-        "x-ms-request-id": [
-          "8420b709-dca1-4b4b-b7c5-48a09d5cbe23"
-        ],
-        "Server": [
-          "Microsoft-HTTPAPI/2.0",
-          "Microsoft-HTTPAPI/2.0"
-=======
-          "eeaf5299-aba8-4290-a7f0-860f286922fd_132583481922275808"
-        ],
-        "x-ms-request-id": [
-          "86c3afdb-66ae-4fbe-bdbd-96ee3a0650bf"
->>>>>>> 4ff26068
-        ],
-        "x-ms-ratelimit-remaining-subscription-deletes": [
-          "14997"
-        ],
-        "x-ms-correlation-request-id": [
-<<<<<<< HEAD
-          "bf8110eb-43a5-4e61-898a-1b51d585dea2"
-        ],
-        "x-ms-routing-request-id": [
-          "EASTUS2:20210322T155706Z:bf8110eb-43a5-4e61-898a-1b51d585dea2"
-=======
-          "2dbd6547-231f-48f2-b4a5-2725de75e4bc"
-        ],
-        "x-ms-routing-request-id": [
-          "CANADACENTRAL:20210304T144244Z:2dbd6547-231f-48f2-b4a5-2725de75e4bc"
->>>>>>> 4ff26068
-        ],
-        "X-Content-Type-Options": [
-          "nosniff"
-        ],
-<<<<<<< HEAD
-        "Date": [
-          "Mon, 22 Mar 2021 15:57:06 GMT"
-        ],
-=======
->>>>>>> 4ff26068
-        "Content-Length": [
-          "4"
-        ],
-        "Content-Type": [
-          "application/json; charset=utf-8"
-        ],
-        "Expires": [
-          "-1"
-        ]
-      },
-      "ResponseBody": "null",
-      "StatusCode": 202
-    },
-    {
-<<<<<<< HEAD
-      "RequestUri": "/subscriptions/e37510d7-33b6-4676-886f-ee75bcc01871/providers/Microsoft.Compute/locations/centraluseuap/DiskOperations/8420b709-dca1-4b4b-b7c5-48a09d5cbe23?api-version=2020-09-30",
-      "EncodedRequestUri": "L3N1YnNjcmlwdGlvbnMvZTM3NTEwZDctMzNiNi00Njc2LTg4NmYtZWU3NWJjYzAxODcxL3Byb3ZpZGVycy9NaWNyb3NvZnQuQ29tcHV0ZS9sb2NhdGlvbnMvY2VudHJhbHVzZXVhcC9EaXNrT3BlcmF0aW9ucy84NDIwYjcwOS1kY2ExLTRiNGItYjdjNS00OGEwOWQ1Y2JlMjM/YXBpLXZlcnNpb249MjAyMC0wOS0zMA==",
-=======
-      "RequestUri": "/subscriptions/0296790d-427c-48ca-b204-8b729bbd8670/providers/Microsoft.Compute/locations/centraluseuap/DiskOperations/86c3afdb-66ae-4fbe-bdbd-96ee3a0650bf?api-version=2020-12-01",
-      "EncodedRequestUri": "L3N1YnNjcmlwdGlvbnMvMDI5Njc5MGQtNDI3Yy00OGNhLWIyMDQtOGI3MjliYmQ4NjcwL3Byb3ZpZGVycy9NaWNyb3NvZnQuQ29tcHV0ZS9sb2NhdGlvbnMvY2VudHJhbHVzZXVhcC9EaXNrT3BlcmF0aW9ucy84NmMzYWZkYi02NmFlLTRmYmUtYmRiZC05NmVlM2EwNjUwYmY/YXBpLXZlcnNpb249MjAyMC0xMi0wMQ==",
->>>>>>> 4ff26068
-      "RequestMethod": "GET",
-      "RequestBody": "",
-      "RequestHeaders": {
-        "User-Agent": [
-          "FxVersion/4.6.26614.01",
-          "OSName/Windows",
-          "OSVersion/Microsoft.Windows.10.0.18363.",
-          "Microsoft.Azure.Management.Compute.ComputeManagementClient/44.0.0.0"
-        ]
-      },
-      "ResponseHeaders": {
-        "Cache-Control": [
-          "no-cache"
-        ],
-        "Date": [
-          "Thu, 04 Mar 2021 14:43:14 GMT"
-        ],
-        "Pragma": [
-          "no-cache"
-        ],
-        "Server": [
-          "Microsoft-HTTPAPI/2.0",
-          "Microsoft-HTTPAPI/2.0"
-        ],
-        "x-ms-ratelimit-remaining-resource": [
-<<<<<<< HEAD
-          "Microsoft.Compute/GetOperation3Min;49991,Microsoft.Compute/GetOperation30Min;399991"
-=======
-          "Microsoft.Compute/GetOperation3Min;49988,Microsoft.Compute/GetOperation30Min;399945"
->>>>>>> 4ff26068
-        ],
-        "Strict-Transport-Security": [
-          "max-age=31536000; includeSubDomains"
-        ],
-        "x-ms-served-by": [
-<<<<<<< HEAD
-          "c07e6767-d873-44ad-99cf-154e1889a7be_132583481890119289"
-        ],
-        "x-ms-request-id": [
-          "4055aa2e-f9ac-471e-a140-0546fa2c9ea8"
-        ],
-        "Server": [
-          "Microsoft-HTTPAPI/2.0",
-          "Microsoft-HTTPAPI/2.0"
-=======
-          "eeaf5299-aba8-4290-a7f0-860f286922fd_132583481922275808"
-        ],
-        "x-ms-request-id": [
-          "907283ff-7e55-4744-9434-78b93fe33922"
->>>>>>> 4ff26068
-        ],
-        "x-ms-ratelimit-remaining-subscription-reads": [
-          "11991"
-        ],
-        "x-ms-correlation-request-id": [
-<<<<<<< HEAD
-          "fbcf702c-3c5f-42ca-b840-14cd72727e49"
-        ],
-        "x-ms-routing-request-id": [
-          "EASTUS2:20210322T155736Z:fbcf702c-3c5f-42ca-b840-14cd72727e49"
-=======
-          "15d59586-0897-40c6-a73f-5442af93eada"
-        ],
-        "x-ms-routing-request-id": [
-          "CANADACENTRAL:20210304T144314Z:15d59586-0897-40c6-a73f-5442af93eada"
->>>>>>> 4ff26068
-        ],
-        "X-Content-Type-Options": [
-          "nosniff"
-        ],
-<<<<<<< HEAD
-        "Date": [
-          "Mon, 22 Mar 2021 15:57:36 GMT"
-        ],
-=======
->>>>>>> 4ff26068
-        "Content-Length": [
-          "184"
-        ],
-        "Content-Type": [
-          "application/json; charset=utf-8"
-        ],
-        "Expires": [
-          "-1"
-        ]
-      },
-<<<<<<< HEAD
-      "ResponseBody": "{\r\n  \"startTime\": \"2021-03-22T15:57:06.6695493+00:00\",\r\n  \"endTime\": \"2021-03-22T15:57:06.8995536+00:00\",\r\n  \"status\": \"Succeeded\",\r\n  \"name\": \"8420b709-dca1-4b4b-b7c5-48a09d5cbe23\"\r\n}",
-      "StatusCode": 200
-    },
-    {
-      "RequestUri": "/subscriptions/e37510d7-33b6-4676-886f-ee75bcc01871/providers/Microsoft.Compute/locations/centraluseuap/DiskOperations/8420b709-dca1-4b4b-b7c5-48a09d5cbe23?monitor=true&api-version=2020-09-30",
-      "EncodedRequestUri": "L3N1YnNjcmlwdGlvbnMvZTM3NTEwZDctMzNiNi00Njc2LTg4NmYtZWU3NWJjYzAxODcxL3Byb3ZpZGVycy9NaWNyb3NvZnQuQ29tcHV0ZS9sb2NhdGlvbnMvY2VudHJhbHVzZXVhcC9EaXNrT3BlcmF0aW9ucy84NDIwYjcwOS1kY2ExLTRiNGItYjdjNS00OGEwOWQ1Y2JlMjM/bW9uaXRvcj10cnVlJmFwaS12ZXJzaW9uPTIwMjAtMDktMzA=",
-=======
-      "ResponseBody": "{\r\n  \"startTime\": \"2021-03-04T06:42:44.4547841-08:00\",\r\n  \"endTime\": \"2021-03-04T06:42:44.7069603-08:00\",\r\n  \"status\": \"Succeeded\",\r\n  \"name\": \"86c3afdb-66ae-4fbe-bdbd-96ee3a0650bf\"\r\n}",
-      "StatusCode": 200
-    },
-    {
-      "RequestUri": "/subscriptions/0296790d-427c-48ca-b204-8b729bbd8670/providers/Microsoft.Compute/locations/centraluseuap/DiskOperations/86c3afdb-66ae-4fbe-bdbd-96ee3a0650bf?monitor=true&api-version=2020-12-01",
-      "EncodedRequestUri": "L3N1YnNjcmlwdGlvbnMvMDI5Njc5MGQtNDI3Yy00OGNhLWIyMDQtOGI3MjliYmQ4NjcwL3Byb3ZpZGVycy9NaWNyb3NvZnQuQ29tcHV0ZS9sb2NhdGlvbnMvY2VudHJhbHVzZXVhcC9EaXNrT3BlcmF0aW9ucy84NmMzYWZkYi02NmFlLTRmYmUtYmRiZC05NmVlM2EwNjUwYmY/bW9uaXRvcj10cnVlJmFwaS12ZXJzaW9uPTIwMjAtMTItMDE=",
->>>>>>> 4ff26068
-      "RequestMethod": "GET",
-      "RequestBody": "",
-      "RequestHeaders": {
-        "User-Agent": [
-          "FxVersion/4.6.26614.01",
-          "OSName/Windows",
-          "OSVersion/Microsoft.Windows.10.0.18363.",
-          "Microsoft.Azure.Management.Compute.ComputeManagementClient/44.0.0.0"
-        ]
-      },
-      "ResponseHeaders": {
-        "Cache-Control": [
-          "no-cache"
-        ],
-        "Date": [
-          "Thu, 04 Mar 2021 14:43:14 GMT"
-        ],
-        "Pragma": [
-          "no-cache"
-        ],
-        "Server": [
-          "Microsoft-HTTPAPI/2.0",
-          "Microsoft-HTTPAPI/2.0"
-        ],
-        "x-ms-ratelimit-remaining-resource": [
-<<<<<<< HEAD
-          "Microsoft.Compute/GetOperation3Min;49990,Microsoft.Compute/GetOperation30Min;399990"
-=======
-          "Microsoft.Compute/GetOperation3Min;49987,Microsoft.Compute/GetOperation30Min;399944"
->>>>>>> 4ff26068
-        ],
-        "Strict-Transport-Security": [
-          "max-age=31536000; includeSubDomains"
-        ],
-        "x-ms-served-by": [
-<<<<<<< HEAD
-          "c07e6767-d873-44ad-99cf-154e1889a7be_132583481890119289"
-        ],
-        "x-ms-request-id": [
-          "6f330bf9-4d00-4a88-b02e-d3c2977cd9fd"
-        ],
-        "Server": [
-          "Microsoft-HTTPAPI/2.0",
-          "Microsoft-HTTPAPI/2.0"
-=======
-          "eeaf5299-aba8-4290-a7f0-860f286922fd_132583481922275808"
-        ],
-        "x-ms-request-id": [
-          "309f0bfe-aebb-46ce-bf93-512280c6ec6d"
->>>>>>> 4ff26068
-        ],
-        "x-ms-ratelimit-remaining-subscription-reads": [
-          "11990"
-        ],
-        "x-ms-correlation-request-id": [
-<<<<<<< HEAD
-          "c040f625-de3c-4131-89c8-d6d8743eb934"
-        ],
-        "x-ms-routing-request-id": [
-          "EASTUS2:20210322T155736Z:c040f625-de3c-4131-89c8-d6d8743eb934"
-=======
-          "d5602388-5d1e-4ae1-b956-bb7ce1efce47"
-        ],
-        "x-ms-routing-request-id": [
-          "CANADACENTRAL:20210304T144314Z:d5602388-5d1e-4ae1-b956-bb7ce1efce47"
->>>>>>> 4ff26068
-        ],
-        "X-Content-Type-Options": [
-          "nosniff"
-        ],
-<<<<<<< HEAD
-        "Date": [
-          "Mon, 22 Mar 2021 15:57:36 GMT"
-=======
-        "Content-Length": [
-          "0"
->>>>>>> 4ff26068
-        ],
-        "Expires": [
-          "-1"
-        ]
-      },
-      "ResponseBody": "",
-      "StatusCode": 200
-    },
-    {
-<<<<<<< HEAD
-      "RequestUri": "/subscriptions/e37510d7-33b6-4676-886f-ee75bcc01871/resourcegroups/crptestar9008?api-version=2017-05-10",
-      "EncodedRequestUri": "L3N1YnNjcmlwdGlvbnMvZTM3NTEwZDctMzNiNi00Njc2LTg4NmYtZWU3NWJjYzAxODcxL3Jlc291cmNlZ3JvdXBzL2NycHRlc3RhcjkwMDg/YXBpLXZlcnNpb249MjAxNy0wNS0xMA==",
-=======
-      "RequestUri": "/subscriptions/0296790d-427c-48ca-b204-8b729bbd8670/resourcegroups/crptestar9147?api-version=2017-05-10",
-      "EncodedRequestUri": "L3N1YnNjcmlwdGlvbnMvMDI5Njc5MGQtNDI3Yy00OGNhLWIyMDQtOGI3MjliYmQ4NjcwL3Jlc291cmNlZ3JvdXBzL2NycHRlc3RhcjkxNDc/YXBpLXZlcnNpb249MjAxNy0wNS0xMA==",
->>>>>>> 4ff26068
-      "RequestMethod": "DELETE",
-      "RequestBody": "",
-      "RequestHeaders": {
-        "x-ms-client-request-id": [
-<<<<<<< HEAD
-          "6aefc858-3ee2-487f-8fb8-4cb8f451ac2c"
-=======
-          "d0af533a-e09c-43af-a54e-4de03a3b0128"
->>>>>>> 4ff26068
-        ],
-        "accept-language": [
-          "en-US"
-        ],
-        "User-Agent": [
-          "FxVersion/4.6.26614.01",
-          "OSName/Windows",
-          "OSVersion/Microsoft.Windows.10.0.18363.",
-          "Microsoft.Azure.Management.ResourceManager.ResourceManagementClient/1.6.0.0"
-        ]
-      },
-      "ResponseHeaders": {
-        "Cache-Control": [
-          "no-cache"
-        ],
-        "Date": [
-          "Thu, 04 Mar 2021 14:43:14 GMT"
-        ],
-        "Pragma": [
-          "no-cache"
-        ],
-        "Location": [
-<<<<<<< HEAD
-          "https://management.azure.com/subscriptions/e37510d7-33b6-4676-886f-ee75bcc01871/operationresults/eyJqb2JJZCI6IlJFU09VUkNFR1JPVVBERUxFVElPTkpPQi1DUlBURVNUQVI5MDA4LUNFTlRSQUxVU0VVQVAiLCJqb2JMb2NhdGlvbiI6ImNlbnRyYWx1c2V1YXAifQ?api-version=2017-05-10"
-=======
-          "https://management.azure.com/subscriptions/0296790d-427c-48ca-b204-8b729bbd8670/operationresults/eyJqb2JJZCI6IlJFU09VUkNFR1JPVVBERUxFVElPTkpPQi1DUlBURVNUQVI5MTQ3LUNFTlRSQUxVU0VVQVAiLCJqb2JMb2NhdGlvbiI6ImNlbnRyYWx1c2V1YXAifQ?api-version=2017-05-10"
->>>>>>> 4ff26068
-        ],
-        "Retry-After": [
-          "15"
-        ],
-        "x-ms-ratelimit-remaining-subscription-deletes": [
-<<<<<<< HEAD
-          "14999"
-        ],
-        "x-ms-request-id": [
-          "20409b71-dea3-4b38-a643-13d70e2ed545"
-        ],
-        "x-ms-correlation-request-id": [
-          "20409b71-dea3-4b38-a643-13d70e2ed545"
-        ],
-        "x-ms-routing-request-id": [
-          "EASTUS2:20210322T155737Z:20409b71-dea3-4b38-a643-13d70e2ed545"
-=======
-          "14995"
-        ],
-        "x-ms-request-id": [
-          "00dce9bf-dfd9-4f4d-ab04-b0ab41c291b8"
-        ],
-        "x-ms-correlation-request-id": [
-          "00dce9bf-dfd9-4f4d-ab04-b0ab41c291b8"
-        ],
-        "x-ms-routing-request-id": [
-          "CANADACENTRAL:20210304T144315Z:00dce9bf-dfd9-4f4d-ab04-b0ab41c291b8"
->>>>>>> 4ff26068
-        ],
-        "Strict-Transport-Security": [
-          "max-age=31536000; includeSubDomains"
-        ],
-        "X-Content-Type-Options": [
-          "nosniff"
-        ],
-<<<<<<< HEAD
-        "Date": [
-          "Mon, 22 Mar 2021 15:57:37 GMT"
-=======
-        "Content-Length": [
-          "0"
->>>>>>> 4ff26068
-        ],
-        "Expires": [
-          "-1"
-        ]
-      },
-      "ResponseBody": "",
-      "StatusCode": 202
-    },
-    {
-<<<<<<< HEAD
-      "RequestUri": "/subscriptions/e37510d7-33b6-4676-886f-ee75bcc01871/operationresults/eyJqb2JJZCI6IlJFU09VUkNFR1JPVVBERUxFVElPTkpPQi1DUlBURVNUQVI5MDA4LUNFTlRSQUxVU0VVQVAiLCJqb2JMb2NhdGlvbiI6ImNlbnRyYWx1c2V1YXAifQ?api-version=2017-05-10",
-      "EncodedRequestUri": "L3N1YnNjcmlwdGlvbnMvZTM3NTEwZDctMzNiNi00Njc2LTg4NmYtZWU3NWJjYzAxODcxL29wZXJhdGlvbnJlc3VsdHMvZXlKcWIySkpaQ0k2SWxKRlUwOVZVa05GUjFKUFZWQkVSVXhGVkVsUFRrcFBRaTFEVWxCVVJWTlVRVkk1TURBNExVTkZUbFJTUVV4VlUwVlZRVkFpTENKcWIySk1iMk5oZEdsdmJpSTZJbU5sYm5SeVlXeDFjMlYxWVhBaWZRP2FwaS12ZXJzaW9uPTIwMTctMDUtMTA=",
-=======
       "RequestUri": "/subscriptions/0296790d-427c-48ca-b204-8b729bbd8670/operationresults/eyJqb2JJZCI6IlJFU09VUkNFR1JPVVBERUxFVElPTkpPQi1DUlBURVNUQVI5MTQ3LUNFTlRSQUxVU0VVQVAiLCJqb2JMb2NhdGlvbiI6ImNlbnRyYWx1c2V1YXAifQ?api-version=2017-05-10",
       "EncodedRequestUri": "L3N1YnNjcmlwdGlvbnMvMDI5Njc5MGQtNDI3Yy00OGNhLWIyMDQtOGI3MjliYmQ4NjcwL29wZXJhdGlvbnJlc3VsdHMvZXlKcWIySkpaQ0k2SWxKRlUwOVZVa05GUjFKUFZWQkVSVXhGVkVsUFRrcFBRaTFEVWxCVVJWTlVRVkk1TVRRM0xVTkZUbFJTUVV4VlUwVlZRVkFpTENKcWIySk1iMk5oZEdsdmJpSTZJbU5sYm5SeVlXeDFjMlYxWVhBaWZRP2FwaS12ZXJzaW9uPTIwMTctMDUtMTA=",
->>>>>>> 4ff26068
       "RequestMethod": "GET",
       "RequestBody": "",
       "RequestHeaders": {
@@ -1698,291 +1262,31 @@
           "no-cache"
         ],
         "Date": [
-          "Thu, 04 Mar 2021 14:43:30 GMT"
-        ],
-        "Pragma": [
-          "no-cache"
-        ],
-        "Location": [
-<<<<<<< HEAD
-          "https://management.azure.com/subscriptions/e37510d7-33b6-4676-886f-ee75bcc01871/operationresults/eyJqb2JJZCI6IlJFU09VUkNFR1JPVVBERUxFVElPTkpPQi1DUlBURVNUQVI5MDA4LUNFTlRSQUxVU0VVQVAiLCJqb2JMb2NhdGlvbiI6ImNlbnRyYWx1c2V1YXAifQ?api-version=2017-05-10"
-=======
-          "https://management.azure.com/subscriptions/0296790d-427c-48ca-b204-8b729bbd8670/operationresults/eyJqb2JJZCI6IlJFU09VUkNFR1JPVVBERUxFVElPTkpPQi1DUlBURVNUQVI5MTQ3LUNFTlRSQUxVU0VVQVAiLCJqb2JMb2NhdGlvbiI6ImNlbnRyYWx1c2V1YXAifQ?api-version=2017-05-10"
->>>>>>> 4ff26068
-        ],
-        "Retry-After": [
-          "15"
+          "Thu, 04 Mar 2021 14:44:01 GMT"
+        ],
+        "Pragma": [
+          "no-cache"
         ],
         "x-ms-ratelimit-remaining-subscription-reads": [
-<<<<<<< HEAD
-          "11999"
-        ],
-        "x-ms-request-id": [
-          "db36511f-3cdc-42bb-9f20-e19b8a1a0d65"
-        ],
-        "x-ms-correlation-request-id": [
-          "db36511f-3cdc-42bb-9f20-e19b8a1a0d65"
-        ],
-        "x-ms-routing-request-id": [
-          "EASTUS2:20210322T155752Z:db36511f-3cdc-42bb-9f20-e19b8a1a0d65"
-=======
-          "11980"
-        ],
-        "x-ms-request-id": [
-          "33961e27-e931-4b84-821c-179320b4859f"
-        ],
-        "x-ms-correlation-request-id": [
-          "33961e27-e931-4b84-821c-179320b4859f"
-        ],
-        "x-ms-routing-request-id": [
-          "CANADACENTRAL:20210304T144330Z:33961e27-e931-4b84-821c-179320b4859f"
->>>>>>> 4ff26068
-        ],
-        "Strict-Transport-Security": [
-          "max-age=31536000; includeSubDomains"
-        ],
-        "X-Content-Type-Options": [
-          "nosniff"
-        ],
-<<<<<<< HEAD
-        "Date": [
-          "Mon, 22 Mar 2021 15:57:52 GMT"
-=======
+          "11977"
+        ],
+        "x-ms-request-id": [
+          "f6951d54-bdb7-46bb-9264-46c059bd4d2a"
+        ],
+        "x-ms-correlation-request-id": [
+          "f6951d54-bdb7-46bb-9264-46c059bd4d2a"
+        ],
+        "x-ms-routing-request-id": [
+          "CANADACENTRAL:20210304T144401Z:f6951d54-bdb7-46bb-9264-46c059bd4d2a"
+        ],
+        "Strict-Transport-Security": [
+          "max-age=31536000; includeSubDomains"
+        ],
+        "X-Content-Type-Options": [
+          "nosniff"
+        ],
         "Content-Length": [
           "0"
->>>>>>> 4ff26068
-        ],
-        "Expires": [
-          "-1"
-        ]
-      },
-      "ResponseBody": "",
-      "StatusCode": 202
-    },
-    {
-<<<<<<< HEAD
-      "RequestUri": "/subscriptions/e37510d7-33b6-4676-886f-ee75bcc01871/operationresults/eyJqb2JJZCI6IlJFU09VUkNFR1JPVVBERUxFVElPTkpPQi1DUlBURVNUQVI5MDA4LUNFTlRSQUxVU0VVQVAiLCJqb2JMb2NhdGlvbiI6ImNlbnRyYWx1c2V1YXAifQ?api-version=2017-05-10",
-      "EncodedRequestUri": "L3N1YnNjcmlwdGlvbnMvZTM3NTEwZDctMzNiNi00Njc2LTg4NmYtZWU3NWJjYzAxODcxL29wZXJhdGlvbnJlc3VsdHMvZXlKcWIySkpaQ0k2SWxKRlUwOVZVa05GUjFKUFZWQkVSVXhGVkVsUFRrcFBRaTFEVWxCVVJWTlVRVkk1TURBNExVTkZUbFJTUVV4VlUwVlZRVkFpTENKcWIySk1iMk5oZEdsdmJpSTZJbU5sYm5SeVlXeDFjMlYxWVhBaWZRP2FwaS12ZXJzaW9uPTIwMTctMDUtMTA=",
-=======
-      "RequestUri": "/subscriptions/0296790d-427c-48ca-b204-8b729bbd8670/operationresults/eyJqb2JJZCI6IlJFU09VUkNFR1JPVVBERUxFVElPTkpPQi1DUlBURVNUQVI5MTQ3LUNFTlRSQUxVU0VVQVAiLCJqb2JMb2NhdGlvbiI6ImNlbnRyYWx1c2V1YXAifQ?api-version=2017-05-10",
-      "EncodedRequestUri": "L3N1YnNjcmlwdGlvbnMvMDI5Njc5MGQtNDI3Yy00OGNhLWIyMDQtOGI3MjliYmQ4NjcwL29wZXJhdGlvbnJlc3VsdHMvZXlKcWIySkpaQ0k2SWxKRlUwOVZVa05GUjFKUFZWQkVSVXhGVkVsUFRrcFBRaTFEVWxCVVJWTlVRVkk1TVRRM0xVTkZUbFJTUVV4VlUwVlZRVkFpTENKcWIySk1iMk5oZEdsdmJpSTZJbU5sYm5SeVlXeDFjMlYxWVhBaWZRP2FwaS12ZXJzaW9uPTIwMTctMDUtMTA=",
->>>>>>> 4ff26068
-      "RequestMethod": "GET",
-      "RequestBody": "",
-      "RequestHeaders": {
-        "User-Agent": [
-          "FxVersion/4.6.26614.01",
-          "OSName/Windows",
-          "OSVersion/Microsoft.Windows.10.0.18363.",
-          "Microsoft.Azure.Management.ResourceManager.ResourceManagementClient/1.6.0.0"
-        ]
-      },
-      "ResponseHeaders": {
-        "Cache-Control": [
-          "no-cache"
-        ],
-        "Date": [
-          "Thu, 04 Mar 2021 14:43:45 GMT"
-        ],
-        "Pragma": [
-          "no-cache"
-        ],
-        "Location": [
-<<<<<<< HEAD
-          "https://management.azure.com/subscriptions/e37510d7-33b6-4676-886f-ee75bcc01871/operationresults/eyJqb2JJZCI6IlJFU09VUkNFR1JPVVBERUxFVElPTkpPQi1DUlBURVNUQVI5MDA4LUNFTlRSQUxVU0VVQVAiLCJqb2JMb2NhdGlvbiI6ImNlbnRyYWx1c2V1YXAifQ?api-version=2017-05-10"
-=======
-          "https://management.azure.com/subscriptions/0296790d-427c-48ca-b204-8b729bbd8670/operationresults/eyJqb2JJZCI6IlJFU09VUkNFR1JPVVBERUxFVElPTkpPQi1DUlBURVNUQVI5MTQ3LUNFTlRSQUxVU0VVQVAiLCJqb2JMb2NhdGlvbiI6ImNlbnRyYWx1c2V1YXAifQ?api-version=2017-05-10"
->>>>>>> 4ff26068
-        ],
-        "Retry-After": [
-          "15"
-        ],
-        "x-ms-ratelimit-remaining-subscription-reads": [
-<<<<<<< HEAD
-          "11998"
-        ],
-        "x-ms-request-id": [
-          "2ff923ee-7232-4481-8786-e0d108f502f4"
-        ],
-        "x-ms-correlation-request-id": [
-          "2ff923ee-7232-4481-8786-e0d108f502f4"
-        ],
-        "x-ms-routing-request-id": [
-          "EASTUS2:20210322T155807Z:2ff923ee-7232-4481-8786-e0d108f502f4"
-=======
-          "11979"
-        ],
-        "x-ms-request-id": [
-          "57d613cf-c045-435f-849b-107ce0411c26"
-        ],
-        "x-ms-correlation-request-id": [
-          "57d613cf-c045-435f-849b-107ce0411c26"
-        ],
-        "x-ms-routing-request-id": [
-          "CANADACENTRAL:20210304T144346Z:57d613cf-c045-435f-849b-107ce0411c26"
->>>>>>> 4ff26068
-        ],
-        "Strict-Transport-Security": [
-          "max-age=31536000; includeSubDomains"
-        ],
-        "X-Content-Type-Options": [
-          "nosniff"
-        ],
-<<<<<<< HEAD
-        "Date": [
-          "Mon, 22 Mar 2021 15:58:07 GMT"
-=======
-        "Content-Length": [
-          "0"
->>>>>>> 4ff26068
-        ],
-        "Expires": [
-          "-1"
-        ]
-      },
-      "ResponseBody": "",
-      "StatusCode": 202
-    },
-    {
-<<<<<<< HEAD
-      "RequestUri": "/subscriptions/e37510d7-33b6-4676-886f-ee75bcc01871/operationresults/eyJqb2JJZCI6IlJFU09VUkNFR1JPVVBERUxFVElPTkpPQi1DUlBURVNUQVI5MDA4LUNFTlRSQUxVU0VVQVAiLCJqb2JMb2NhdGlvbiI6ImNlbnRyYWx1c2V1YXAifQ?api-version=2017-05-10",
-      "EncodedRequestUri": "L3N1YnNjcmlwdGlvbnMvZTM3NTEwZDctMzNiNi00Njc2LTg4NmYtZWU3NWJjYzAxODcxL29wZXJhdGlvbnJlc3VsdHMvZXlKcWIySkpaQ0k2SWxKRlUwOVZVa05GUjFKUFZWQkVSVXhGVkVsUFRrcFBRaTFEVWxCVVJWTlVRVkk1TURBNExVTkZUbFJTUVV4VlUwVlZRVkFpTENKcWIySk1iMk5oZEdsdmJpSTZJbU5sYm5SeVlXeDFjMlYxWVhBaWZRP2FwaS12ZXJzaW9uPTIwMTctMDUtMTA=",
-=======
-      "RequestUri": "/subscriptions/0296790d-427c-48ca-b204-8b729bbd8670/operationresults/eyJqb2JJZCI6IlJFU09VUkNFR1JPVVBERUxFVElPTkpPQi1DUlBURVNUQVI5MTQ3LUNFTlRSQUxVU0VVQVAiLCJqb2JMb2NhdGlvbiI6ImNlbnRyYWx1c2V1YXAifQ?api-version=2017-05-10",
-      "EncodedRequestUri": "L3N1YnNjcmlwdGlvbnMvMDI5Njc5MGQtNDI3Yy00OGNhLWIyMDQtOGI3MjliYmQ4NjcwL29wZXJhdGlvbnJlc3VsdHMvZXlKcWIySkpaQ0k2SWxKRlUwOVZVa05GUjFKUFZWQkVSVXhGVkVsUFRrcFBRaTFEVWxCVVJWTlVRVkk1TVRRM0xVTkZUbFJTUVV4VlUwVlZRVkFpTENKcWIySk1iMk5oZEdsdmJpSTZJbU5sYm5SeVlXeDFjMlYxWVhBaWZRP2FwaS12ZXJzaW9uPTIwMTctMDUtMTA=",
->>>>>>> 4ff26068
-      "RequestMethod": "GET",
-      "RequestBody": "",
-      "RequestHeaders": {
-        "User-Agent": [
-          "FxVersion/4.6.26614.01",
-          "OSName/Windows",
-          "OSVersion/Microsoft.Windows.10.0.18363.",
-          "Microsoft.Azure.Management.ResourceManager.ResourceManagementClient/1.6.0.0"
-        ]
-      },
-      "ResponseHeaders": {
-        "Cache-Control": [
-          "no-cache"
-        ],
-        "Date": [
-          "Thu, 04 Mar 2021 14:44:01 GMT"
-        ],
-        "Pragma": [
-          "no-cache"
-        ],
-        "x-ms-ratelimit-remaining-subscription-reads": [
-<<<<<<< HEAD
-          "11997"
-        ],
-        "x-ms-request-id": [
-          "16241f15-aea7-40fd-9ebe-548f923e4dd5"
-        ],
-        "x-ms-correlation-request-id": [
-          "16241f15-aea7-40fd-9ebe-548f923e4dd5"
-        ],
-        "x-ms-routing-request-id": [
-          "EASTUS2:20210322T155822Z:16241f15-aea7-40fd-9ebe-548f923e4dd5"
-=======
-          "11978"
-        ],
-        "x-ms-request-id": [
-          "7e161317-84ba-46be-8765-5ad4291f360c"
-        ],
-        "x-ms-correlation-request-id": [
-          "7e161317-84ba-46be-8765-5ad4291f360c"
-        ],
-        "x-ms-routing-request-id": [
-          "CANADACENTRAL:20210304T144401Z:7e161317-84ba-46be-8765-5ad4291f360c"
->>>>>>> 4ff26068
-        ],
-        "Strict-Transport-Security": [
-          "max-age=31536000; includeSubDomains"
-        ],
-        "X-Content-Type-Options": [
-          "nosniff"
-        ],
-<<<<<<< HEAD
-        "Date": [
-          "Mon, 22 Mar 2021 15:58:22 GMT"
-=======
-        "Content-Length": [
-          "0"
->>>>>>> 4ff26068
-        ],
-        "Expires": [
-          "-1"
-        ]
-      },
-      "ResponseBody": "",
-      "StatusCode": 200
-    },
-    {
-<<<<<<< HEAD
-      "RequestUri": "/subscriptions/e37510d7-33b6-4676-886f-ee75bcc01871/operationresults/eyJqb2JJZCI6IlJFU09VUkNFR1JPVVBERUxFVElPTkpPQi1DUlBURVNUQVI5MDA4LUNFTlRSQUxVU0VVQVAiLCJqb2JMb2NhdGlvbiI6ImNlbnRyYWx1c2V1YXAifQ?api-version=2017-05-10",
-      "EncodedRequestUri": "L3N1YnNjcmlwdGlvbnMvZTM3NTEwZDctMzNiNi00Njc2LTg4NmYtZWU3NWJjYzAxODcxL29wZXJhdGlvbnJlc3VsdHMvZXlKcWIySkpaQ0k2SWxKRlUwOVZVa05GUjFKUFZWQkVSVXhGVkVsUFRrcFBRaTFEVWxCVVJWTlVRVkk1TURBNExVTkZUbFJTUVV4VlUwVlZRVkFpTENKcWIySk1iMk5oZEdsdmJpSTZJbU5sYm5SeVlXeDFjMlYxWVhBaWZRP2FwaS12ZXJzaW9uPTIwMTctMDUtMTA=",
-=======
-      "RequestUri": "/subscriptions/0296790d-427c-48ca-b204-8b729bbd8670/operationresults/eyJqb2JJZCI6IlJFU09VUkNFR1JPVVBERUxFVElPTkpPQi1DUlBURVNUQVI5MTQ3LUNFTlRSQUxVU0VVQVAiLCJqb2JMb2NhdGlvbiI6ImNlbnRyYWx1c2V1YXAifQ?api-version=2017-05-10",
-      "EncodedRequestUri": "L3N1YnNjcmlwdGlvbnMvMDI5Njc5MGQtNDI3Yy00OGNhLWIyMDQtOGI3MjliYmQ4NjcwL29wZXJhdGlvbnJlc3VsdHMvZXlKcWIySkpaQ0k2SWxKRlUwOVZVa05GUjFKUFZWQkVSVXhGVkVsUFRrcFBRaTFEVWxCVVJWTlVRVkk1TVRRM0xVTkZUbFJTUVV4VlUwVlZRVkFpTENKcWIySk1iMk5oZEdsdmJpSTZJbU5sYm5SeVlXeDFjMlYxWVhBaWZRP2FwaS12ZXJzaW9uPTIwMTctMDUtMTA=",
->>>>>>> 4ff26068
-      "RequestMethod": "GET",
-      "RequestBody": "",
-      "RequestHeaders": {
-        "User-Agent": [
-          "FxVersion/4.6.26614.01",
-          "OSName/Windows",
-          "OSVersion/Microsoft.Windows.10.0.18363.",
-          "Microsoft.Azure.Management.ResourceManager.ResourceManagementClient/1.6.0.0"
-        ]
-      },
-      "ResponseHeaders": {
-        "Cache-Control": [
-          "no-cache"
-        ],
-        "Date": [
-          "Thu, 04 Mar 2021 14:44:01 GMT"
-        ],
-        "Pragma": [
-          "no-cache"
-        ],
-        "x-ms-ratelimit-remaining-subscription-reads": [
-<<<<<<< HEAD
-          "11996"
-        ],
-        "x-ms-request-id": [
-          "8dc7d7a7-098c-4c33-be7b-d763828de8a8"
-        ],
-        "x-ms-correlation-request-id": [
-          "8dc7d7a7-098c-4c33-be7b-d763828de8a8"
-        ],
-        "x-ms-routing-request-id": [
-          "EASTUS2:20210322T155823Z:8dc7d7a7-098c-4c33-be7b-d763828de8a8"
-=======
-          "11977"
-        ],
-        "x-ms-request-id": [
-          "f6951d54-bdb7-46bb-9264-46c059bd4d2a"
-        ],
-        "x-ms-correlation-request-id": [
-          "f6951d54-bdb7-46bb-9264-46c059bd4d2a"
-        ],
-        "x-ms-routing-request-id": [
-          "CANADACENTRAL:20210304T144401Z:f6951d54-bdb7-46bb-9264-46c059bd4d2a"
->>>>>>> 4ff26068
-        ],
-        "Strict-Transport-Security": [
-          "max-age=31536000; includeSubDomains"
-        ],
-        "X-Content-Type-Options": [
-          "nosniff"
-        ],
-<<<<<<< HEAD
-        "Date": [
-          "Mon, 22 Mar 2021 15:58:22 GMT"
-=======
-        "Content-Length": [
-          "0"
->>>>>>> 4ff26068
         ],
         "Expires": [
           "-1"
@@ -1994,15 +1298,9 @@
   ],
   "Names": {
     "DiskAccess_CreateDisk_Execute": [
-<<<<<<< HEAD
-      "crptestar9008",
-      "diskrp9944",
-      "diskrp7826"
-=======
       "crptestar9147",
       "diskrp1618",
       "diskrp6996"
->>>>>>> 4ff26068
     ]
   },
   "Variables": {
