--- conflicted
+++ resolved
@@ -1,22 +1,13 @@
 {
   "Entries": [
     {
-<<<<<<< HEAD
-      "RequestUri": "/subscriptions/e37510d7-33b6-4676-886f-ee75bcc01871/resourcegroups/crptestar3232?api-version=2017-05-10",
-      "EncodedRequestUri": "L3N1YnNjcmlwdGlvbnMvZTM3NTEwZDctMzNiNi00Njc2LTg4NmYtZWU3NWJjYzAxODcxL3Jlc291cmNlZ3JvdXBzL2NycHRlc3RhcjMyMzI/YXBpLXZlcnNpb249MjAxNy0wNS0xMA==",
-=======
       "RequestUri": "/subscriptions/0296790d-427c-48ca-b204-8b729bbd8670/resourcegroups/crptestar9973?api-version=2017-05-10",
       "EncodedRequestUri": "L3N1YnNjcmlwdGlvbnMvMDI5Njc5MGQtNDI3Yy00OGNhLWIyMDQtOGI3MjliYmQ4NjcwL3Jlc291cmNlZ3JvdXBzL2NycHRlc3Rhcjk5NzM/YXBpLXZlcnNpb249MjAxNy0wNS0xMA==",
->>>>>>> 20321026
       "RequestMethod": "PUT",
       "RequestBody": "{\r\n  \"location\": \"centraluseuap\"\r\n}",
       "RequestHeaders": {
         "x-ms-client-request-id": [
-<<<<<<< HEAD
-          "ccc8a47c-0407-4a67-8662-5f01da65ab29"
-=======
           "a2d7b522-b456-4fd9-b64e-bb14783cae12"
->>>>>>> 20321026
         ],
         "accept-language": [
           "en-US"
@@ -48,15 +39,6 @@
           "1197"
         ],
         "x-ms-request-id": [
-<<<<<<< HEAD
-          "47207672-4c1d-40fb-a270-528887d698c2"
-        ],
-        "x-ms-correlation-request-id": [
-          "47207672-4c1d-40fb-a270-528887d698c2"
-        ],
-        "x-ms-routing-request-id": [
-          "EASTUS2:20210322T160758Z:47207672-4c1d-40fb-a270-528887d698c2"
-=======
           "a3e5bffd-de98-4ff9-8089-60b7b2143e53"
         ],
         "x-ms-correlation-request-id": [
@@ -64,20 +46,13 @@
         ],
         "x-ms-routing-request-id": [
           "CANADACENTRAL:20210304T145315Z:a3e5bffd-de98-4ff9-8089-60b7b2143e53"
->>>>>>> 20321026
-        ],
-        "Strict-Transport-Security": [
-          "max-age=31536000; includeSubDomains"
-        ],
-        "X-Content-Type-Options": [
-          "nosniff"
-        ],
-<<<<<<< HEAD
-        "Date": [
-          "Mon, 22 Mar 2021 16:07:57 GMT"
-        ],
-=======
->>>>>>> 20321026
+        ],
+        "Strict-Transport-Security": [
+          "max-age=31536000; includeSubDomains"
+        ],
+        "X-Content-Type-Options": [
+          "nosniff"
+        ],
         "Content-Length": [
           "186"
         ],
@@ -88,30 +63,17 @@
           "-1"
         ]
       },
-<<<<<<< HEAD
-      "ResponseBody": "{\r\n  \"id\": \"/subscriptions/e37510d7-33b6-4676-886f-ee75bcc01871/resourceGroups/crptestar3232\",\r\n  \"name\": \"crptestar3232\",\r\n  \"location\": \"centraluseuap\",\r\n  \"properties\": {\r\n    \"provisioningState\": \"Succeeded\"\r\n  }\r\n}",
-      "StatusCode": 201
-    },
-    {
-      "RequestUri": "/subscriptions/e37510d7-33b6-4676-886f-ee75bcc01871/resourceGroups/crptestar3232/providers/Microsoft.Compute/diskAccesses/diskrp3457?api-version=2020-09-30",
-      "EncodedRequestUri": "L3N1YnNjcmlwdGlvbnMvZTM3NTEwZDctMzNiNi00Njc2LTg4NmYtZWU3NWJjYzAxODcxL3Jlc291cmNlR3JvdXBzL2NycHRlc3RhcjMyMzIvcHJvdmlkZXJzL01pY3Jvc29mdC5Db21wdXRlL2Rpc2tBY2Nlc3Nlcy9kaXNrcnAzNDU3P2FwaS12ZXJzaW9uPTIwMjAtMDktMzA=",
-=======
       "ResponseBody": "{\r\n  \"id\": \"/subscriptions/0296790d-427c-48ca-b204-8b729bbd8670/resourceGroups/crptestar9973\",\r\n  \"name\": \"crptestar9973\",\r\n  \"location\": \"centraluseuap\",\r\n  \"properties\": {\r\n    \"provisioningState\": \"Succeeded\"\r\n  }\r\n}",
       "StatusCode": 201
     },
     {
       "RequestUri": "/subscriptions/0296790d-427c-48ca-b204-8b729bbd8670/resourceGroups/crptestar9973/providers/Microsoft.Compute/diskAccesses/diskrp9883?api-version=2020-12-01",
       "EncodedRequestUri": "L3N1YnNjcmlwdGlvbnMvMDI5Njc5MGQtNDI3Yy00OGNhLWIyMDQtOGI3MjliYmQ4NjcwL3Jlc291cmNlR3JvdXBzL2NycHRlc3Rhcjk5NzMvcHJvdmlkZXJzL01pY3Jvc29mdC5Db21wdXRlL2Rpc2tBY2Nlc3Nlcy9kaXNrcnA5ODgzP2FwaS12ZXJzaW9uPTIwMjAtMTItMDE=",
->>>>>>> 20321026
       "RequestMethod": "PUT",
       "RequestBody": "{\r\n  \"location\": \"centraluseuap\"\r\n}",
       "RequestHeaders": {
         "x-ms-client-request-id": [
-<<<<<<< HEAD
-          "97106f43-5b70-4c7a-b706-254a77e14f60"
-=======
           "d77e8587-2f67-49ad-ac88-97deae1a6cc0"
->>>>>>> 20321026
         ],
         "accept-language": [
           "en-US"
@@ -140,12 +102,6 @@
           "no-cache"
         ],
         "Location": [
-<<<<<<< HEAD
-          "https://management.azure.com/subscriptions/e37510d7-33b6-4676-886f-ee75bcc01871/providers/Microsoft.Compute/locations/centraluseuap/DiskOperations/ce4c9cab-6e80-4fc2-8950-aa165101237a?monitor=true&api-version=2020-09-30"
-        ],
-        "Azure-AsyncOperation": [
-          "https://management.azure.com/subscriptions/e37510d7-33b6-4676-886f-ee75bcc01871/providers/Microsoft.Compute/locations/centraluseuap/DiskOperations/ce4c9cab-6e80-4fc2-8950-aa165101237a?api-version=2020-09-30"
-=======
           "https://management.azure.com/subscriptions/0296790d-427c-48ca-b204-8b729bbd8670/providers/Microsoft.Compute/locations/centraluseuap/DiskOperations/e4063d05-d39c-4bf6-b9c7-69dda05ec12a?monitor=true&api-version=2020-12-01"
         ],
         "Server": [
@@ -154,78 +110,108 @@
         ],
         "Azure-AsyncOperation": [
           "https://management.azure.com/subscriptions/0296790d-427c-48ca-b204-8b729bbd8670/providers/Microsoft.Compute/locations/centraluseuap/DiskOperations/e4063d05-d39c-4bf6-b9c7-69dda05ec12a?api-version=2020-12-01"
->>>>>>> 20321026
         ],
         "Strict-Transport-Security": [
           "max-age=31536000; includeSubDomains"
         ],
         "x-ms-served-by": [
-<<<<<<< HEAD
-          "c07e6767-d873-44ad-99cf-154e1889a7be_132583481890119289"
-        ],
-        "x-ms-request-id": [
-          "ce4c9cab-6e80-4fc2-8950-aa165101237a"
+          "eeaf5299-aba8-4290-a7f0-860f286922fd_132583481922275808"
+        ],
+        "x-ms-request-id": [
+          "e4063d05-d39c-4bf6-b9c7-69dda05ec12a"
+        ],
+        "x-ms-ratelimit-remaining-subscription-writes": [
+          "1197"
+        ],
+        "x-ms-correlation-request-id": [
+          "85d9f895-965d-4599-a953-f7083aabe45d"
+        ],
+        "x-ms-routing-request-id": [
+          "CANADACENTRAL:20210304T145316Z:85d9f895-965d-4599-a953-f7083aabe45d"
+        ],
+        "X-Content-Type-Options": [
+          "nosniff"
+        ],
+        "Content-Length": [
+          "105"
+        ],
+        "Content-Type": [
+          "application/json; charset=utf-8"
+        ],
+        "Expires": [
+          "-1"
+        ]
+      },
+      "ResponseBody": "{\r\n  \"name\": \"diskrp9883\",\r\n  \"type\": \"Microsoft.Compute/diskAccesses\",\r\n  \"location\": \"centraluseuap\"\r\n}",
+      "StatusCode": 202
+    },
+    {
+      "RequestUri": "/subscriptions/0296790d-427c-48ca-b204-8b729bbd8670/providers/Microsoft.Compute/locations/centraluseuap/DiskOperations/e4063d05-d39c-4bf6-b9c7-69dda05ec12a?api-version=2020-12-01",
+      "EncodedRequestUri": "L3N1YnNjcmlwdGlvbnMvMDI5Njc5MGQtNDI3Yy00OGNhLWIyMDQtOGI3MjliYmQ4NjcwL3Byb3ZpZGVycy9NaWNyb3NvZnQuQ29tcHV0ZS9sb2NhdGlvbnMvY2VudHJhbHVzZXVhcC9EaXNrT3BlcmF0aW9ucy9lNDA2M2QwNS1kMzljLTRiZjYtYjljNy02OWRkYTA1ZWMxMmE/YXBpLXZlcnNpb249MjAyMC0xMi0wMQ==",
+      "RequestMethod": "GET",
+      "RequestBody": "",
+      "RequestHeaders": {
+        "User-Agent": [
+          "FxVersion/4.6.26614.01",
+          "OSName/Windows",
+          "OSVersion/Microsoft.Windows.10.0.18363.",
+          "Microsoft.Azure.Management.Compute.ComputeManagementClient/44.0.0.0"
+        ]
+      },
+      "ResponseHeaders": {
+        "Cache-Control": [
+          "no-cache"
+        ],
+        "Date": [
+          "Thu, 04 Mar 2021 14:53:46 GMT"
+        ],
+        "Pragma": [
+          "no-cache"
         ],
         "Server": [
           "Microsoft-HTTPAPI/2.0",
           "Microsoft-HTTPAPI/2.0"
-=======
+        ],
+        "x-ms-ratelimit-remaining-resource": [
+          "Microsoft.Compute/GetOperation3Min;49989,Microsoft.Compute/GetOperation30Min;399904"
+        ],
+        "Strict-Transport-Security": [
+          "max-age=31536000; includeSubDomains"
+        ],
+        "x-ms-served-by": [
           "eeaf5299-aba8-4290-a7f0-860f286922fd_132583481922275808"
         ],
         "x-ms-request-id": [
-          "e4063d05-d39c-4bf6-b9c7-69dda05ec12a"
->>>>>>> 20321026
-        ],
-        "x-ms-ratelimit-remaining-subscription-writes": [
-          "1197"
-        ],
-        "x-ms-correlation-request-id": [
-<<<<<<< HEAD
-          "b0a394ac-8f7e-42cc-83b0-c75004455f3d"
-        ],
-        "x-ms-routing-request-id": [
-          "EASTUS2:20210322T160800Z:b0a394ac-8f7e-42cc-83b0-c75004455f3d"
-=======
-          "85d9f895-965d-4599-a953-f7083aabe45d"
-        ],
-        "x-ms-routing-request-id": [
-          "CANADACENTRAL:20210304T145316Z:85d9f895-965d-4599-a953-f7083aabe45d"
->>>>>>> 20321026
-        ],
-        "X-Content-Type-Options": [
-          "nosniff"
-        ],
-<<<<<<< HEAD
-        "Date": [
-          "Mon, 22 Mar 2021 16:08:00 GMT"
-        ],
-=======
->>>>>>> 20321026
-        "Content-Length": [
-          "105"
-        ],
-        "Content-Type": [
-          "application/json; charset=utf-8"
-        ],
-        "Expires": [
-          "-1"
-        ]
-      },
-<<<<<<< HEAD
-      "ResponseBody": "{\r\n  \"name\": \"diskrp3457\",\r\n  \"type\": \"Microsoft.Compute/diskAccesses\",\r\n  \"location\": \"centraluseuap\"\r\n}",
-      "StatusCode": 202
-    },
-    {
-      "RequestUri": "/subscriptions/e37510d7-33b6-4676-886f-ee75bcc01871/providers/Microsoft.Compute/locations/centraluseuap/DiskOperations/ce4c9cab-6e80-4fc2-8950-aa165101237a?api-version=2020-09-30",
-      "EncodedRequestUri": "L3N1YnNjcmlwdGlvbnMvZTM3NTEwZDctMzNiNi00Njc2LTg4NmYtZWU3NWJjYzAxODcxL3Byb3ZpZGVycy9NaWNyb3NvZnQuQ29tcHV0ZS9sb2NhdGlvbnMvY2VudHJhbHVzZXVhcC9EaXNrT3BlcmF0aW9ucy9jZTRjOWNhYi02ZTgwLTRmYzItODk1MC1hYTE2NTEwMTIzN2E/YXBpLXZlcnNpb249MjAyMC0wOS0zMA==",
-=======
-      "ResponseBody": "{\r\n  \"name\": \"diskrp9883\",\r\n  \"type\": \"Microsoft.Compute/diskAccesses\",\r\n  \"location\": \"centraluseuap\"\r\n}",
-      "StatusCode": 202
-    },
-    {
-      "RequestUri": "/subscriptions/0296790d-427c-48ca-b204-8b729bbd8670/providers/Microsoft.Compute/locations/centraluseuap/DiskOperations/e4063d05-d39c-4bf6-b9c7-69dda05ec12a?api-version=2020-12-01",
-      "EncodedRequestUri": "L3N1YnNjcmlwdGlvbnMvMDI5Njc5MGQtNDI3Yy00OGNhLWIyMDQtOGI3MjliYmQ4NjcwL3Byb3ZpZGVycy9NaWNyb3NvZnQuQ29tcHV0ZS9sb2NhdGlvbnMvY2VudHJhbHVzZXVhcC9EaXNrT3BlcmF0aW9ucy9lNDA2M2QwNS1kMzljLTRiZjYtYjljNy02OWRkYTA1ZWMxMmE/YXBpLXZlcnNpb249MjAyMC0xMi0wMQ==",
->>>>>>> 20321026
+          "fab38e79-d69a-4447-b2d0-998c49219d00"
+        ],
+        "x-ms-ratelimit-remaining-subscription-reads": [
+          "11991"
+        ],
+        "x-ms-correlation-request-id": [
+          "e298a574-568f-4749-bf72-adaf1dff58e4"
+        ],
+        "x-ms-routing-request-id": [
+          "CANADACENTRAL:20210304T145346Z:e298a574-568f-4749-bf72-adaf1dff58e4"
+        ],
+        "X-Content-Type-Options": [
+          "nosniff"
+        ],
+        "Content-Length": [
+          "548"
+        ],
+        "Content-Type": [
+          "application/json; charset=utf-8"
+        ],
+        "Expires": [
+          "-1"
+        ]
+      },
+      "ResponseBody": "{\r\n  \"startTime\": \"2021-03-04T06:53:16.49984-08:00\",\r\n  \"endTime\": \"2021-03-04T06:53:17.8318557-08:00\",\r\n  \"status\": \"Succeeded\",\r\n  \"properties\": {\r\n    \"output\": {\r\n      \"name\": \"diskrp9883\",\r\n      \"id\": \"/subscriptions/0296790d-427c-48ca-b204-8b729bbd8670/resourceGroups/crptestar9973/providers/Microsoft.Compute/diskAccesses/diskrp9883\",\r\n      \"type\": \"Microsoft.Compute/diskAccesses\",\r\n      \"location\": \"centraluseuap\",\r\n      \"properties\": {\r\n        \"provisioningState\": \"Succeeded\",\r\n        \"timeCreated\": \"2021-03-04T06:53:16.5048386-08:00\"\r\n      }\r\n    }\r\n  },\r\n  \"name\": \"e4063d05-d39c-4bf6-b9c7-69dda05ec12a\"\r\n}",
+      "StatusCode": 200
+    },
+    {
+      "RequestUri": "/subscriptions/0296790d-427c-48ca-b204-8b729bbd8670/resourceGroups/crptestar9973/providers/Microsoft.Compute/diskAccesses/diskrp9883?api-version=2020-12-01",
+      "EncodedRequestUri": "L3N1YnNjcmlwdGlvbnMvMDI5Njc5MGQtNDI3Yy00OGNhLWIyMDQtOGI3MjliYmQ4NjcwL3Jlc291cmNlR3JvdXBzL2NycHRlc3Rhcjk5NzMvcHJvdmlkZXJzL01pY3Jvc29mdC5Db21wdXRlL2Rpc2tBY2Nlc3Nlcy9kaXNrcnA5ODgzP2FwaS12ZXJzaW9uPTIwMjAtMTItMDE=",
       "RequestMethod": "GET",
       "RequestBody": "",
       "RequestHeaders": {
@@ -250,87 +236,110 @@
           "Microsoft-HTTPAPI/2.0",
           "Microsoft-HTTPAPI/2.0"
         ],
-        "x-ms-ratelimit-remaining-resource": [
-<<<<<<< HEAD
-          "Microsoft.Compute/GetOperation3Min;49990,Microsoft.Compute/GetOperation30Min;399948"
-=======
-          "Microsoft.Compute/GetOperation3Min;49989,Microsoft.Compute/GetOperation30Min;399904"
->>>>>>> 20321026
-        ],
         "Strict-Transport-Security": [
           "max-age=31536000; includeSubDomains"
         ],
         "x-ms-served-by": [
-<<<<<<< HEAD
-          "c07e6767-d873-44ad-99cf-154e1889a7be_132583481890119289"
-        ],
-        "x-ms-request-id": [
-          "63106a15-5b75-4ea8-b08e-840c39245e21"
+          "eeaf5299-aba8-4290-a7f0-860f286922fd_132583481922275808"
+        ],
+        "x-ms-request-id": [
+          "ada520f0-fa5c-496b-a303-0179a9871f38"
+        ],
+        "x-ms-ratelimit-remaining-subscription-reads": [
+          "11990"
+        ],
+        "x-ms-correlation-request-id": [
+          "cd238e09-5086-45f8-9173-8daefbff914e"
+        ],
+        "x-ms-routing-request-id": [
+          "CANADACENTRAL:20210304T145346Z:cd238e09-5086-45f8-9173-8daefbff914e"
+        ],
+        "X-Content-Type-Options": [
+          "nosniff"
+        ],
+        "Content-Length": [
+          "370"
+        ],
+        "Content-Type": [
+          "application/json; charset=utf-8"
+        ],
+        "Expires": [
+          "-1"
+        ]
+      },
+      "ResponseBody": "{\r\n  \"name\": \"diskrp9883\",\r\n  \"id\": \"/subscriptions/0296790d-427c-48ca-b204-8b729bbd8670/resourceGroups/crptestar9973/providers/Microsoft.Compute/diskAccesses/diskrp9883\",\r\n  \"type\": \"Microsoft.Compute/diskAccesses\",\r\n  \"location\": \"centraluseuap\",\r\n  \"properties\": {\r\n    \"provisioningState\": \"Succeeded\",\r\n    \"timeCreated\": \"2021-03-04T06:53:16.5048386-08:00\"\r\n  }\r\n}",
+      "StatusCode": 200
+    },
+    {
+      "RequestUri": "/subscriptions/0296790d-427c-48ca-b204-8b729bbd8670/resourceGroups/crptestar9973/providers/Microsoft.Compute/diskAccesses/diskrp9883?api-version=2020-12-01",
+      "EncodedRequestUri": "L3N1YnNjcmlwdGlvbnMvMDI5Njc5MGQtNDI3Yy00OGNhLWIyMDQtOGI3MjliYmQ4NjcwL3Jlc291cmNlR3JvdXBzL2NycHRlc3Rhcjk5NzMvcHJvdmlkZXJzL01pY3Jvc29mdC5Db21wdXRlL2Rpc2tBY2Nlc3Nlcy9kaXNrcnA5ODgzP2FwaS12ZXJzaW9uPTIwMjAtMTItMDE=",
+      "RequestMethod": "GET",
+      "RequestBody": "",
+      "RequestHeaders": {
+        "x-ms-client-request-id": [
+          "7e1baad3-f30b-430c-9f46-084e15643a36"
+        ],
+        "accept-language": [
+          "en-US"
+        ],
+        "User-Agent": [
+          "FxVersion/4.6.26614.01",
+          "OSName/Windows",
+          "OSVersion/Microsoft.Windows.10.0.18363.",
+          "Microsoft.Azure.Management.Compute.ComputeManagementClient/44.0.0.0"
+        ]
+      },
+      "ResponseHeaders": {
+        "Cache-Control": [
+          "no-cache"
+        ],
+        "Date": [
+          "Thu, 04 Mar 2021 14:53:46 GMT"
+        ],
+        "Pragma": [
+          "no-cache"
         ],
         "Server": [
           "Microsoft-HTTPAPI/2.0",
           "Microsoft-HTTPAPI/2.0"
         ],
+        "Strict-Transport-Security": [
+          "max-age=31536000; includeSubDomains"
+        ],
+        "x-ms-served-by": [
+          "eeaf5299-aba8-4290-a7f0-860f286922fd_132583481922275808"
+        ],
+        "x-ms-request-id": [
+          "c2891449-71e3-4c07-b3e3-6ed4dc61934b"
+        ],
         "x-ms-ratelimit-remaining-subscription-reads": [
-          "11999"
-        ],
-        "x-ms-correlation-request-id": [
-          "90c977d2-7d2f-487d-8ead-e65fd500cae6"
-        ],
-        "x-ms-routing-request-id": [
-          "EASTUS2:20210322T160830Z:90c977d2-7d2f-487d-8ead-e65fd500cae6"
-=======
-          "eeaf5299-aba8-4290-a7f0-860f286922fd_132583481922275808"
-        ],
-        "x-ms-request-id": [
-          "fab38e79-d69a-4447-b2d0-998c49219d00"
-        ],
-        "x-ms-ratelimit-remaining-subscription-reads": [
-          "11991"
-        ],
-        "x-ms-correlation-request-id": [
-          "e298a574-568f-4749-bf72-adaf1dff58e4"
-        ],
-        "x-ms-routing-request-id": [
-          "CANADACENTRAL:20210304T145346Z:e298a574-568f-4749-bf72-adaf1dff58e4"
->>>>>>> 20321026
-        ],
-        "X-Content-Type-Options": [
-          "nosniff"
-        ],
-<<<<<<< HEAD
-        "Date": [
-          "Mon, 22 Mar 2021 16:08:30 GMT"
-        ],
-        "Content-Length": [
-          "547"
-=======
-        "Content-Length": [
-          "548"
->>>>>>> 20321026
-        ],
-        "Content-Type": [
-          "application/json; charset=utf-8"
-        ],
-        "Expires": [
-          "-1"
-        ]
-      },
-<<<<<<< HEAD
-      "ResponseBody": "{\r\n  \"startTime\": \"2021-03-22T16:08:00.570077+00:00\",\r\n  \"endTime\": \"2021-03-22T16:08:02.035028+00:00\",\r\n  \"status\": \"Succeeded\",\r\n  \"properties\": {\r\n    \"output\": {\r\n      \"name\": \"diskrp3457\",\r\n      \"id\": \"/subscriptions/e37510d7-33b6-4676-886f-ee75bcc01871/resourceGroups/crptestar3232/providers/Microsoft.Compute/diskAccesses/diskrp3457\",\r\n      \"type\": \"Microsoft.Compute/diskAccesses\",\r\n      \"location\": \"centraluseuap\",\r\n      \"properties\": {\r\n        \"provisioningState\": \"Succeeded\",\r\n        \"timeCreated\": \"2021-03-22T16:08:00.570077+00:00\"\r\n      }\r\n    }\r\n  },\r\n  \"name\": \"ce4c9cab-6e80-4fc2-8950-aa165101237a\"\r\n}",
-      "StatusCode": 200
-    },
-    {
-      "RequestUri": "/subscriptions/e37510d7-33b6-4676-886f-ee75bcc01871/resourceGroups/crptestar3232/providers/Microsoft.Compute/diskAccesses/diskrp3457?api-version=2020-09-30",
-      "EncodedRequestUri": "L3N1YnNjcmlwdGlvbnMvZTM3NTEwZDctMzNiNi00Njc2LTg4NmYtZWU3NWJjYzAxODcxL3Jlc291cmNlR3JvdXBzL2NycHRlc3RhcjMyMzIvcHJvdmlkZXJzL01pY3Jvc29mdC5Db21wdXRlL2Rpc2tBY2Nlc3Nlcy9kaXNrcnAzNDU3P2FwaS12ZXJzaW9uPTIwMjAtMDktMzA=",
-=======
-      "ResponseBody": "{\r\n  \"startTime\": \"2021-03-04T06:53:16.49984-08:00\",\r\n  \"endTime\": \"2021-03-04T06:53:17.8318557-08:00\",\r\n  \"status\": \"Succeeded\",\r\n  \"properties\": {\r\n    \"output\": {\r\n      \"name\": \"diskrp9883\",\r\n      \"id\": \"/subscriptions/0296790d-427c-48ca-b204-8b729bbd8670/resourceGroups/crptestar9973/providers/Microsoft.Compute/diskAccesses/diskrp9883\",\r\n      \"type\": \"Microsoft.Compute/diskAccesses\",\r\n      \"location\": \"centraluseuap\",\r\n      \"properties\": {\r\n        \"provisioningState\": \"Succeeded\",\r\n        \"timeCreated\": \"2021-03-04T06:53:16.5048386-08:00\"\r\n      }\r\n    }\r\n  },\r\n  \"name\": \"e4063d05-d39c-4bf6-b9c7-69dda05ec12a\"\r\n}",
+          "11989"
+        ],
+        "x-ms-correlation-request-id": [
+          "12723ce7-3f27-4bb4-9e7b-a76dfb8c15d1"
+        ],
+        "x-ms-routing-request-id": [
+          "CANADACENTRAL:20210304T145346Z:12723ce7-3f27-4bb4-9e7b-a76dfb8c15d1"
+        ],
+        "X-Content-Type-Options": [
+          "nosniff"
+        ],
+        "Content-Length": [
+          "370"
+        ],
+        "Content-Type": [
+          "application/json; charset=utf-8"
+        ],
+        "Expires": [
+          "-1"
+        ]
+      },
+      "ResponseBody": "{\r\n  \"name\": \"diskrp9883\",\r\n  \"id\": \"/subscriptions/0296790d-427c-48ca-b204-8b729bbd8670/resourceGroups/crptestar9973/providers/Microsoft.Compute/diskAccesses/diskrp9883\",\r\n  \"type\": \"Microsoft.Compute/diskAccesses\",\r\n  \"location\": \"centraluseuap\",\r\n  \"properties\": {\r\n    \"provisioningState\": \"Succeeded\",\r\n    \"timeCreated\": \"2021-03-04T06:53:16.5048386-08:00\"\r\n  }\r\n}",
       "StatusCode": 200
     },
     {
       "RequestUri": "/subscriptions/0296790d-427c-48ca-b204-8b729bbd8670/resourceGroups/crptestar9973/providers/Microsoft.Compute/diskAccesses/diskrp9883?api-version=2020-12-01",
       "EncodedRequestUri": "L3N1YnNjcmlwdGlvbnMvMDI5Njc5MGQtNDI3Yy00OGNhLWIyMDQtOGI3MjliYmQ4NjcwL3Jlc291cmNlR3JvdXBzL2NycHRlc3Rhcjk5NzMvcHJvdmlkZXJzL01pY3Jvc29mdC5Db21wdXRlL2Rpc2tBY2Nlc3Nlcy9kaXNrcnA5ODgzP2FwaS12ZXJzaW9uPTIwMjAtMTItMDE=",
->>>>>>> 20321026
       "RequestMethod": "GET",
       "RequestBody": "",
       "RequestHeaders": {
@@ -346,7 +355,7 @@
           "no-cache"
         ],
         "Date": [
-          "Thu, 04 Mar 2021 14:53:46 GMT"
+          "Thu, 04 Mar 2021 14:54:16 GMT"
         ],
         "Pragma": [
           "no-cache"
@@ -359,87 +368,181 @@
           "max-age=31536000; includeSubDomains"
         ],
         "x-ms-served-by": [
-<<<<<<< HEAD
-          "c07e6767-d873-44ad-99cf-154e1889a7be_132583481890119289"
-        ],
-        "x-ms-request-id": [
-          "739d8b63-6ee0-4eae-b4da-61233a8d617c"
+          "eeaf5299-aba8-4290-a7f0-860f286922fd_132583481922275808"
+        ],
+        "x-ms-request-id": [
+          "a5aa102a-2031-4989-82fa-9e6de5b4890b"
+        ],
+        "x-ms-ratelimit-remaining-subscription-reads": [
+          "11987"
+        ],
+        "x-ms-correlation-request-id": [
+          "a286c150-5315-45a7-8177-9482c085177c"
+        ],
+        "x-ms-routing-request-id": [
+          "CANADACENTRAL:20210304T145417Z:a286c150-5315-45a7-8177-9482c085177c"
+        ],
+        "X-Content-Type-Options": [
+          "nosniff"
+        ],
+        "Content-Length": [
+          "415"
+        ],
+        "Content-Type": [
+          "application/json; charset=utf-8"
+        ],
+        "Expires": [
+          "-1"
+        ]
+      },
+      "ResponseBody": "{\r\n  \"name\": \"diskrp9883\",\r\n  \"id\": \"/subscriptions/0296790d-427c-48ca-b204-8b729bbd8670/resourceGroups/crptestar9973/providers/Microsoft.Compute/diskAccesses/diskrp9883\",\r\n  \"type\": \"Microsoft.Compute/diskAccesses\",\r\n  \"location\": \"centraluseuap\",\r\n  \"tags\": {\r\n    \"tagKey\": \"tagvalue\"\r\n  },\r\n  \"properties\": {\r\n    \"provisioningState\": \"Succeeded\",\r\n    \"timeCreated\": \"2021-03-04T06:53:16.5048386-08:00\"\r\n  }\r\n}",
+      "StatusCode": 200
+    },
+    {
+      "RequestUri": "/subscriptions/0296790d-427c-48ca-b204-8b729bbd8670/resourceGroups/crptestar9973/providers/Microsoft.Compute/diskAccesses/diskrp9883?api-version=2020-12-01",
+      "EncodedRequestUri": "L3N1YnNjcmlwdGlvbnMvMDI5Njc5MGQtNDI3Yy00OGNhLWIyMDQtOGI3MjliYmQ4NjcwL3Jlc291cmNlR3JvdXBzL2NycHRlc3Rhcjk5NzMvcHJvdmlkZXJzL01pY3Jvc29mdC5Db21wdXRlL2Rpc2tBY2Nlc3Nlcy9kaXNrcnA5ODgzP2FwaS12ZXJzaW9uPTIwMjAtMTItMDE=",
+      "RequestMethod": "GET",
+      "RequestBody": "",
+      "RequestHeaders": {
+        "x-ms-client-request-id": [
+          "39dbddc5-c6e1-4473-9b62-16f93b0411f8"
+        ],
+        "accept-language": [
+          "en-US"
+        ],
+        "User-Agent": [
+          "FxVersion/4.6.26614.01",
+          "OSName/Windows",
+          "OSVersion/Microsoft.Windows.10.0.18363.",
+          "Microsoft.Azure.Management.Compute.ComputeManagementClient/44.0.0.0"
+        ]
+      },
+      "ResponseHeaders": {
+        "Cache-Control": [
+          "no-cache"
+        ],
+        "Date": [
+          "Thu, 04 Mar 2021 14:54:47 GMT"
+        ],
+        "Pragma": [
+          "no-cache"
+        ],
+        "x-ms-failure-cause": [
+          "gateway"
+        ],
+        "x-ms-request-id": [
+          "d0ecdbb0-3a84-4edd-a48f-295f0d0a40c1"
+        ],
+        "x-ms-correlation-request-id": [
+          "d0ecdbb0-3a84-4edd-a48f-295f0d0a40c1"
+        ],
+        "x-ms-routing-request-id": [
+          "CANADACENTRAL:20210304T145448Z:d0ecdbb0-3a84-4edd-a48f-295f0d0a40c1"
+        ],
+        "Strict-Transport-Security": [
+          "max-age=31536000; includeSubDomains"
+        ],
+        "X-Content-Type-Options": [
+          "nosniff"
+        ],
+        "Content-Length": [
+          "226"
+        ],
+        "Content-Type": [
+          "application/json; charset=utf-8"
+        ],
+        "Expires": [
+          "-1"
+        ]
+      },
+      "ResponseBody": "{\r\n  \"error\": {\r\n    \"code\": \"ResourceNotFound\",\r\n    \"message\": \"The Resource 'Microsoft.Compute/diskAccesses/diskrp9883' under resource group 'crptestar9973' was not found. For more details please go to https://aka.ms/ARMResourceNotFoundFix\"\r\n  }\r\n}",
+      "StatusCode": 404
+    },
+    {
+      "RequestUri": "/subscriptions/0296790d-427c-48ca-b204-8b729bbd8670/resourceGroups/crptestar9973/providers/Microsoft.Compute/diskAccesses/diskrp9883?api-version=2020-12-01",
+      "EncodedRequestUri": "L3N1YnNjcmlwdGlvbnMvMDI5Njc5MGQtNDI3Yy00OGNhLWIyMDQtOGI3MjliYmQ4NjcwL3Jlc291cmNlR3JvdXBzL2NycHRlc3Rhcjk5NzMvcHJvdmlkZXJzL01pY3Jvc29mdC5Db21wdXRlL2Rpc2tBY2Nlc3Nlcy9kaXNrcnA5ODgzP2FwaS12ZXJzaW9uPTIwMjAtMTItMDE=",
+      "RequestMethod": "PATCH",
+      "RequestBody": "{\r\n  \"tags\": {\r\n    \"tagKey\": \"tagvalue\"\r\n  }\r\n}",
+      "RequestHeaders": {
+        "x-ms-client-request-id": [
+          "e4b957be-658e-47d7-96f7-c9bace437be0"
+        ],
+        "accept-language": [
+          "en-US"
+        ],
+        "User-Agent": [
+          "FxVersion/4.6.26614.01",
+          "OSName/Windows",
+          "OSVersion/Microsoft.Windows.10.0.18363.",
+          "Microsoft.Azure.Management.Compute.ComputeManagementClient/44.0.0.0"
+        ],
+        "Content-Type": [
+          "application/json; charset=utf-8"
+        ],
+        "Content-Length": [
+          "48"
+        ]
+      },
+      "ResponseHeaders": {
+        "Cache-Control": [
+          "no-cache"
+        ],
+        "Date": [
+          "Thu, 04 Mar 2021 14:53:46 GMT"
+        ],
+        "Pragma": [
+          "no-cache"
+        ],
+        "Location": [
+          "https://management.azure.com/subscriptions/0296790d-427c-48ca-b204-8b729bbd8670/providers/Microsoft.Compute/locations/centraluseuap/DiskOperations/828acb9f-a40e-4a7f-a99a-de5370953892?monitor=true&api-version=2020-12-01"
         ],
         "Server": [
           "Microsoft-HTTPAPI/2.0",
           "Microsoft-HTTPAPI/2.0"
         ],
-        "x-ms-ratelimit-remaining-subscription-reads": [
-          "11998"
-        ],
-        "x-ms-correlation-request-id": [
-          "ba9b86fb-3eb8-42b0-8b89-b6794779e091"
-        ],
-        "x-ms-routing-request-id": [
-          "EASTUS2:20210322T160830Z:ba9b86fb-3eb8-42b0-8b89-b6794779e091"
-=======
+        "Azure-AsyncOperation": [
+          "https://management.azure.com/subscriptions/0296790d-427c-48ca-b204-8b729bbd8670/providers/Microsoft.Compute/locations/centraluseuap/DiskOperations/828acb9f-a40e-4a7f-a99a-de5370953892?api-version=2020-12-01"
+        ],
+        "Strict-Transport-Security": [
+          "max-age=31536000; includeSubDomains"
+        ],
+        "x-ms-served-by": [
           "eeaf5299-aba8-4290-a7f0-860f286922fd_132583481922275808"
         ],
         "x-ms-request-id": [
-          "ada520f0-fa5c-496b-a303-0179a9871f38"
-        ],
-        "x-ms-ratelimit-remaining-subscription-reads": [
-          "11990"
-        ],
-        "x-ms-correlation-request-id": [
-          "cd238e09-5086-45f8-9173-8daefbff914e"
-        ],
-        "x-ms-routing-request-id": [
-          "CANADACENTRAL:20210304T145346Z:cd238e09-5086-45f8-9173-8daefbff914e"
->>>>>>> 20321026
-        ],
-        "X-Content-Type-Options": [
-          "nosniff"
-        ],
-<<<<<<< HEAD
-        "Date": [
-          "Mon, 22 Mar 2021 16:08:30 GMT"
-        ],
-=======
->>>>>>> 20321026
-        "Content-Length": [
-          "369"
-        ],
-        "Content-Type": [
-          "application/json; charset=utf-8"
-        ],
-        "Expires": [
-          "-1"
-        ]
-      },
-<<<<<<< HEAD
-      "ResponseBody": "{\r\n  \"name\": \"diskrp3457\",\r\n  \"id\": \"/subscriptions/e37510d7-33b6-4676-886f-ee75bcc01871/resourceGroups/crptestar3232/providers/Microsoft.Compute/diskAccesses/diskrp3457\",\r\n  \"type\": \"Microsoft.Compute/diskAccesses\",\r\n  \"location\": \"centraluseuap\",\r\n  \"properties\": {\r\n    \"provisioningState\": \"Succeeded\",\r\n    \"timeCreated\": \"2021-03-22T16:08:00.570077+00:00\"\r\n  }\r\n}",
-      "StatusCode": 200
-    },
-    {
-      "RequestUri": "/subscriptions/e37510d7-33b6-4676-886f-ee75bcc01871/resourceGroups/crptestar3232/providers/Microsoft.Compute/diskAccesses/diskrp3457?api-version=2020-09-30",
-      "EncodedRequestUri": "L3N1YnNjcmlwdGlvbnMvZTM3NTEwZDctMzNiNi00Njc2LTg4NmYtZWU3NWJjYzAxODcxL3Jlc291cmNlR3JvdXBzL2NycHRlc3RhcjMyMzIvcHJvdmlkZXJzL01pY3Jvc29mdC5Db21wdXRlL2Rpc2tBY2Nlc3Nlcy9kaXNrcnAzNDU3P2FwaS12ZXJzaW9uPTIwMjAtMDktMzA=",
-=======
-      "ResponseBody": "{\r\n  \"name\": \"diskrp9883\",\r\n  \"id\": \"/subscriptions/0296790d-427c-48ca-b204-8b729bbd8670/resourceGroups/crptestar9973/providers/Microsoft.Compute/diskAccesses/diskrp9883\",\r\n  \"type\": \"Microsoft.Compute/diskAccesses\",\r\n  \"location\": \"centraluseuap\",\r\n  \"properties\": {\r\n    \"provisioningState\": \"Succeeded\",\r\n    \"timeCreated\": \"2021-03-04T06:53:16.5048386-08:00\"\r\n  }\r\n}",
-      "StatusCode": 200
-    },
-    {
-      "RequestUri": "/subscriptions/0296790d-427c-48ca-b204-8b729bbd8670/resourceGroups/crptestar9973/providers/Microsoft.Compute/diskAccesses/diskrp9883?api-version=2020-12-01",
-      "EncodedRequestUri": "L3N1YnNjcmlwdGlvbnMvMDI5Njc5MGQtNDI3Yy00OGNhLWIyMDQtOGI3MjliYmQ4NjcwL3Jlc291cmNlR3JvdXBzL2NycHRlc3Rhcjk5NzMvcHJvdmlkZXJzL01pY3Jvc29mdC5Db21wdXRlL2Rpc2tBY2Nlc3Nlcy9kaXNrcnA5ODgzP2FwaS12ZXJzaW9uPTIwMjAtMTItMDE=",
->>>>>>> 20321026
-      "RequestMethod": "GET",
-      "RequestBody": "",
-      "RequestHeaders": {
-        "x-ms-client-request-id": [
-<<<<<<< HEAD
-          "02d19aac-8c97-4dd4-af08-ce24213dca16"
-=======
-          "7e1baad3-f30b-430c-9f46-084e15643a36"
->>>>>>> 20321026
-        ],
-        "accept-language": [
-          "en-US"
-        ],
+          "828acb9f-a40e-4a7f-a99a-de5370953892"
+        ],
+        "x-ms-ratelimit-remaining-subscription-writes": [
+          "1196"
+        ],
+        "x-ms-correlation-request-id": [
+          "f7631798-cb3c-494d-8b8a-e064e63cd45d"
+        ],
+        "x-ms-routing-request-id": [
+          "CANADACENTRAL:20210304T145347Z:f7631798-cb3c-494d-8b8a-e064e63cd45d"
+        ],
+        "X-Content-Type-Options": [
+          "nosniff"
+        ],
+        "Content-Length": [
+          "150"
+        ],
+        "Content-Type": [
+          "application/json; charset=utf-8"
+        ],
+        "Expires": [
+          "-1"
+        ]
+      },
+      "ResponseBody": "{\r\n  \"name\": \"diskrp9883\",\r\n  \"type\": \"Microsoft.Compute/diskAccesses\",\r\n  \"location\": \"centraluseuap\",\r\n  \"tags\": {\r\n    \"tagKey\": \"tagvalue\"\r\n  }\r\n}",
+      "StatusCode": 202
+    },
+    {
+      "RequestUri": "/subscriptions/0296790d-427c-48ca-b204-8b729bbd8670/providers/Microsoft.Compute/locations/centraluseuap/DiskOperations/828acb9f-a40e-4a7f-a99a-de5370953892?api-version=2020-12-01",
+      "EncodedRequestUri": "L3N1YnNjcmlwdGlvbnMvMDI5Njc5MGQtNDI3Yy00OGNhLWIyMDQtOGI3MjliYmQ4NjcwL3Byb3ZpZGVycy9NaWNyb3NvZnQuQ29tcHV0ZS9sb2NhdGlvbnMvY2VudHJhbHVzZXVhcC9EaXNrT3BlcmF0aW9ucy84MjhhY2I5Zi1hNDBlLTRhN2YtYTk5YS1kZTUzNzA5NTM4OTI/YXBpLXZlcnNpb249MjAyMC0xMi0wMQ==",
+      "RequestMethod": "GET",
+      "RequestBody": "",
+      "RequestHeaders": {
         "User-Agent": [
           "FxVersion/4.6.26614.01",
           "OSName/Windows",
@@ -452,7 +555,7 @@
           "no-cache"
         ],
         "Date": [
-          "Thu, 04 Mar 2021 14:53:46 GMT"
+          "Thu, 04 Mar 2021 14:54:16 GMT"
         ],
         "Pragma": [
           "no-cache"
@@ -461,81 +564,122 @@
           "Microsoft-HTTPAPI/2.0",
           "Microsoft-HTTPAPI/2.0"
         ],
+        "x-ms-ratelimit-remaining-resource": [
+          "Microsoft.Compute/GetOperation3Min;49990,Microsoft.Compute/GetOperation30Min;399902"
+        ],
         "Strict-Transport-Security": [
           "max-age=31536000; includeSubDomains"
         ],
         "x-ms-served-by": [
-<<<<<<< HEAD
-          "c07e6767-d873-44ad-99cf-154e1889a7be_132583481890119289"
-        ],
-        "x-ms-request-id": [
-          "9113a78c-981a-4b88-9cd6-f8aaa10d64ca"
+          "eeaf5299-aba8-4290-a7f0-860f286922fd_132583481922275808"
+        ],
+        "x-ms-request-id": [
+          "8ae81935-0a68-49a6-8b3e-eb4bc647ab77"
+        ],
+        "x-ms-ratelimit-remaining-subscription-reads": [
+          "11988"
+        ],
+        "x-ms-correlation-request-id": [
+          "75c44c63-1dec-4424-8ca3-419544c195f1"
+        ],
+        "x-ms-routing-request-id": [
+          "CANADACENTRAL:20210304T145417Z:75c44c63-1dec-4424-8ca3-419544c195f1"
+        ],
+        "X-Content-Type-Options": [
+          "nosniff"
+        ],
+        "Content-Length": [
+          "579"
+        ],
+        "Content-Type": [
+          "application/json; charset=utf-8"
+        ],
+        "Expires": [
+          "-1"
+        ]
+      },
+      "ResponseBody": "{\r\n  \"startTime\": \"2021-03-04T06:53:47.2132351-08:00\",\r\n  \"endTime\": \"2021-03-04T06:53:47.3082629-08:00\",\r\n  \"status\": \"Succeeded\",\r\n  \"properties\": {\r\n    \"output\": {\r\n      \"name\": \"diskrp9883\",\r\n      \"id\": \"/subscriptions/0296790d-427c-48ca-b204-8b729bbd8670/resourceGroups/crptestar9973/providers/Microsoft.Compute/diskAccesses/diskrp9883\",\r\n      \"type\": \"Microsoft.Compute/diskAccesses\",\r\n      \"location\": \"centraluseuap\",\r\n      \"tags\": {\r\n        \"tagKey\": \"tagvalue\"\r\n      },\r\n      \"properties\": {\r\n        \"provisioningState\": \"Succeeded\",\r\n        \"timeCreated\": \"2021-03-04T06:53:16.5048386-08:00\"\r\n      }\r\n    }\r\n  },\r\n  \"name\": \"828acb9f-a40e-4a7f-a99a-de5370953892\"\r\n}",
+      "StatusCode": 200
+    },
+    {
+      "RequestUri": "/subscriptions/0296790d-427c-48ca-b204-8b729bbd8670/resourceGroups/crptestar9973/providers/Microsoft.Compute/diskAccesses/diskrp9883/privateLinkResources?api-version=2020-12-01",
+      "EncodedRequestUri": "L3N1YnNjcmlwdGlvbnMvMDI5Njc5MGQtNDI3Yy00OGNhLWIyMDQtOGI3MjliYmQ4NjcwL3Jlc291cmNlR3JvdXBzL2NycHRlc3Rhcjk5NzMvcHJvdmlkZXJzL01pY3Jvc29mdC5Db21wdXRlL2Rpc2tBY2Nlc3Nlcy9kaXNrcnA5ODgzL3ByaXZhdGVMaW5rUmVzb3VyY2VzP2FwaS12ZXJzaW9uPTIwMjAtMTItMDE=",
+      "RequestMethod": "GET",
+      "RequestBody": "",
+      "RequestHeaders": {
+        "x-ms-client-request-id": [
+          "41600d4e-5fd1-490e-81e8-34d8f92742cf"
+        ],
+        "accept-language": [
+          "en-US"
+        ],
+        "User-Agent": [
+          "FxVersion/4.6.26614.01",
+          "OSName/Windows",
+          "OSVersion/Microsoft.Windows.10.0.18363.",
+          "Microsoft.Azure.Management.Compute.ComputeManagementClient/44.0.0.0"
+        ]
+      },
+      "ResponseHeaders": {
+        "Cache-Control": [
+          "no-cache"
+        ],
+        "Date": [
+          "Thu, 04 Mar 2021 14:54:16 GMT"
+        ],
+        "Pragma": [
+          "no-cache"
         ],
         "Server": [
           "Microsoft-HTTPAPI/2.0",
           "Microsoft-HTTPAPI/2.0"
         ],
+        "Strict-Transport-Security": [
+          "max-age=31536000; includeSubDomains"
+        ],
+        "x-ms-served-by": [
+          "eeaf5299-aba8-4290-a7f0-860f286922fd_132583481922275808"
+        ],
+        "x-ms-request-id": [
+          "62366023-4e1e-42f7-98bd-b102e59a81f9"
+        ],
         "x-ms-ratelimit-remaining-subscription-reads": [
-          "11997"
-        ],
-        "x-ms-correlation-request-id": [
-          "df2faf5b-ef2f-4262-969e-10ea52531638"
-        ],
-        "x-ms-routing-request-id": [
-          "EASTUS2:20210322T160830Z:df2faf5b-ef2f-4262-969e-10ea52531638"
-=======
-          "eeaf5299-aba8-4290-a7f0-860f286922fd_132583481922275808"
-        ],
-        "x-ms-request-id": [
-          "c2891449-71e3-4c07-b3e3-6ed4dc61934b"
-        ],
-        "x-ms-ratelimit-remaining-subscription-reads": [
-          "11989"
-        ],
-        "x-ms-correlation-request-id": [
-          "12723ce7-3f27-4bb4-9e7b-a76dfb8c15d1"
-        ],
-        "x-ms-routing-request-id": [
-          "CANADACENTRAL:20210304T145346Z:12723ce7-3f27-4bb4-9e7b-a76dfb8c15d1"
->>>>>>> 20321026
-        ],
-        "X-Content-Type-Options": [
-          "nosniff"
-        ],
-<<<<<<< HEAD
-        "Date": [
-          "Mon, 22 Mar 2021 16:08:30 GMT"
-        ],
-=======
->>>>>>> 20321026
-        "Content-Length": [
-          "369"
-        ],
-        "Content-Type": [
-          "application/json; charset=utf-8"
-        ],
-        "Expires": [
-          "-1"
-        ]
-      },
-<<<<<<< HEAD
-      "ResponseBody": "{\r\n  \"name\": \"diskrp3457\",\r\n  \"id\": \"/subscriptions/e37510d7-33b6-4676-886f-ee75bcc01871/resourceGroups/crptestar3232/providers/Microsoft.Compute/diskAccesses/diskrp3457\",\r\n  \"type\": \"Microsoft.Compute/diskAccesses\",\r\n  \"location\": \"centraluseuap\",\r\n  \"properties\": {\r\n    \"provisioningState\": \"Succeeded\",\r\n    \"timeCreated\": \"2021-03-22T16:08:00.570077+00:00\"\r\n  }\r\n}",
-      "StatusCode": 200
-    },
-    {
-      "RequestUri": "/subscriptions/e37510d7-33b6-4676-886f-ee75bcc01871/resourceGroups/crptestar3232/providers/Microsoft.Compute/diskAccesses/diskrp3457?api-version=2020-09-30",
-      "EncodedRequestUri": "L3N1YnNjcmlwdGlvbnMvZTM3NTEwZDctMzNiNi00Njc2LTg4NmYtZWU3NWJjYzAxODcxL3Jlc291cmNlR3JvdXBzL2NycHRlc3RhcjMyMzIvcHJvdmlkZXJzL01pY3Jvc29mdC5Db21wdXRlL2Rpc2tBY2Nlc3Nlcy9kaXNrcnAzNDU3P2FwaS12ZXJzaW9uPTIwMjAtMDktMzA=",
-=======
-      "ResponseBody": "{\r\n  \"name\": \"diskrp9883\",\r\n  \"id\": \"/subscriptions/0296790d-427c-48ca-b204-8b729bbd8670/resourceGroups/crptestar9973/providers/Microsoft.Compute/diskAccesses/diskrp9883\",\r\n  \"type\": \"Microsoft.Compute/diskAccesses\",\r\n  \"location\": \"centraluseuap\",\r\n  \"properties\": {\r\n    \"provisioningState\": \"Succeeded\",\r\n    \"timeCreated\": \"2021-03-04T06:53:16.5048386-08:00\"\r\n  }\r\n}",
+          "11986"
+        ],
+        "x-ms-correlation-request-id": [
+          "fd78bded-30f2-478a-850b-18b629e77ffb"
+        ],
+        "x-ms-routing-request-id": [
+          "CANADACENTRAL:20210304T145417Z:fd78bded-30f2-478a-850b-18b629e77ffb"
+        ],
+        "X-Content-Type-Options": [
+          "nosniff"
+        ],
+        "Content-Length": [
+          "526"
+        ],
+        "Content-Type": [
+          "application/json; charset=utf-8"
+        ],
+        "Expires": [
+          "-1"
+        ]
+      },
+      "ResponseBody": "{\r\n  \"value\": [\r\n    {\r\n      \"name\": \"disks\",\r\n      \"id\": \"/subscriptions/0296790d-427c-48ca-b204-8b729bbd8670/resourceGroups/crptestar9973/providers/Microsoft.Compute/diskAccesses/diskrp9883/privateLinkResources/disks\",\r\n      \"type\": \"Microsoft.Compute/diskAccesses/privateLinkResources\",\r\n      \"properties\": {\r\n        \"groupId\": \"disks\",\r\n        \"requiredMembers\": [\r\n          \"diskAccess_1\"\r\n        ],\r\n        \"requiredZoneNames\": [\r\n          \"privatelink.blob.core.windows.net\"\r\n        ]\r\n      }\r\n    }\r\n  ]\r\n}",
       "StatusCode": 200
     },
     {
       "RequestUri": "/subscriptions/0296790d-427c-48ca-b204-8b729bbd8670/resourceGroups/crptestar9973/providers/Microsoft.Compute/diskAccesses/diskrp9883?api-version=2020-12-01",
       "EncodedRequestUri": "L3N1YnNjcmlwdGlvbnMvMDI5Njc5MGQtNDI3Yy00OGNhLWIyMDQtOGI3MjliYmQ4NjcwL3Jlc291cmNlR3JvdXBzL2NycHRlc3Rhcjk5NzMvcHJvdmlkZXJzL01pY3Jvc29mdC5Db21wdXRlL2Rpc2tBY2Nlc3Nlcy9kaXNrcnA5ODgzP2FwaS12ZXJzaW9uPTIwMjAtMTItMDE=",
->>>>>>> 20321026
-      "RequestMethod": "GET",
-      "RequestBody": "",
-      "RequestHeaders": {
+      "RequestMethod": "DELETE",
+      "RequestBody": "",
+      "RequestHeaders": {
+        "x-ms-client-request-id": [
+          "c9bb2ee8-ca1f-4625-a6c9-12ce70962a5a"
+        ],
+        "accept-language": [
+          "en-US"
+        ],
         "User-Agent": [
           "FxVersion/4.6.26614.01",
           "OSName/Windows",
@@ -548,100 +692,125 @@
           "no-cache"
         ],
         "Date": [
-          "Thu, 04 Mar 2021 14:54:16 GMT"
-        ],
-        "Pragma": [
-          "no-cache"
+          "Thu, 04 Mar 2021 14:54:17 GMT"
+        ],
+        "Pragma": [
+          "no-cache"
+        ],
+        "Location": [
+          "https://management.azure.com/subscriptions/0296790d-427c-48ca-b204-8b729bbd8670/providers/Microsoft.Compute/locations/centraluseuap/DiskOperations/2dd1f7b9-0535-44e1-b3ca-ad0617d1b9d4?monitor=true&api-version=2020-12-01"
         ],
         "Server": [
           "Microsoft-HTTPAPI/2.0",
           "Microsoft-HTTPAPI/2.0"
         ],
+        "Azure-AsyncOperation": [
+          "https://management.azure.com/subscriptions/0296790d-427c-48ca-b204-8b729bbd8670/providers/Microsoft.Compute/locations/centraluseuap/DiskOperations/2dd1f7b9-0535-44e1-b3ca-ad0617d1b9d4?api-version=2020-12-01"
+        ],
         "Strict-Transport-Security": [
           "max-age=31536000; includeSubDomains"
         ],
         "x-ms-served-by": [
-<<<<<<< HEAD
-          "c07e6767-d873-44ad-99cf-154e1889a7be_132583481890119289"
-        ],
-        "x-ms-request-id": [
-          "7fdbf498-20c7-47ab-b991-9abd3080c9b4"
+          "eeaf5299-aba8-4290-a7f0-860f286922fd_132583481922275808"
+        ],
+        "x-ms-request-id": [
+          "2dd1f7b9-0535-44e1-b3ca-ad0617d1b9d4"
+        ],
+        "x-ms-ratelimit-remaining-subscription-deletes": [
+          "14998"
+        ],
+        "x-ms-correlation-request-id": [
+          "c6539b7d-e776-4284-9fe8-e4c605e10b8f"
+        ],
+        "x-ms-routing-request-id": [
+          "CANADACENTRAL:20210304T145417Z:c6539b7d-e776-4284-9fe8-e4c605e10b8f"
+        ],
+        "X-Content-Type-Options": [
+          "nosniff"
+        ],
+        "Content-Length": [
+          "4"
+        ],
+        "Content-Type": [
+          "application/json; charset=utf-8"
+        ],
+        "Expires": [
+          "-1"
+        ]
+      },
+      "ResponseBody": "null",
+      "StatusCode": 202
+    },
+    {
+      "RequestUri": "/subscriptions/0296790d-427c-48ca-b204-8b729bbd8670/providers/Microsoft.Compute/locations/centraluseuap/DiskOperations/2dd1f7b9-0535-44e1-b3ca-ad0617d1b9d4?api-version=2020-12-01",
+      "EncodedRequestUri": "L3N1YnNjcmlwdGlvbnMvMDI5Njc5MGQtNDI3Yy00OGNhLWIyMDQtOGI3MjliYmQ4NjcwL3Byb3ZpZGVycy9NaWNyb3NvZnQuQ29tcHV0ZS9sb2NhdGlvbnMvY2VudHJhbHVzZXVhcC9EaXNrT3BlcmF0aW9ucy8yZGQxZjdiOS0wNTM1LTQ0ZTEtYjNjYS1hZDA2MTdkMWI5ZDQ/YXBpLXZlcnNpb249MjAyMC0xMi0wMQ==",
+      "RequestMethod": "GET",
+      "RequestBody": "",
+      "RequestHeaders": {
+        "User-Agent": [
+          "FxVersion/4.6.26614.01",
+          "OSName/Windows",
+          "OSVersion/Microsoft.Windows.10.0.18363.",
+          "Microsoft.Azure.Management.Compute.ComputeManagementClient/44.0.0.0"
+        ]
+      },
+      "ResponseHeaders": {
+        "Cache-Control": [
+          "no-cache"
+        ],
+        "Date": [
+          "Thu, 04 Mar 2021 14:54:47 GMT"
+        ],
+        "Pragma": [
+          "no-cache"
         ],
         "Server": [
           "Microsoft-HTTPAPI/2.0",
           "Microsoft-HTTPAPI/2.0"
         ],
+        "x-ms-ratelimit-remaining-resource": [
+          "Microsoft.Compute/GetOperation3Min;49991,Microsoft.Compute/GetOperation30Min;399900"
+        ],
+        "Strict-Transport-Security": [
+          "max-age=31536000; includeSubDomains"
+        ],
+        "x-ms-served-by": [
+          "eeaf5299-aba8-4290-a7f0-860f286922fd_132583481922275808"
+        ],
+        "x-ms-request-id": [
+          "aea0e51b-90ff-4cc0-9dbd-a169198ef9ff"
+        ],
         "x-ms-ratelimit-remaining-subscription-reads": [
-          "11995"
-        ],
-        "x-ms-correlation-request-id": [
-          "b5ce5f4b-f51c-4fb0-a5da-14a7a42eb1ff"
-        ],
-        "x-ms-routing-request-id": [
-          "EASTUS2:20210322T160901Z:b5ce5f4b-f51c-4fb0-a5da-14a7a42eb1ff"
-=======
-          "eeaf5299-aba8-4290-a7f0-860f286922fd_132583481922275808"
-        ],
-        "x-ms-request-id": [
-          "a5aa102a-2031-4989-82fa-9e6de5b4890b"
-        ],
-        "x-ms-ratelimit-remaining-subscription-reads": [
-          "11987"
-        ],
-        "x-ms-correlation-request-id": [
-          "a286c150-5315-45a7-8177-9482c085177c"
-        ],
-        "x-ms-routing-request-id": [
-          "CANADACENTRAL:20210304T145417Z:a286c150-5315-45a7-8177-9482c085177c"
->>>>>>> 20321026
-        ],
-        "X-Content-Type-Options": [
-          "nosniff"
-        ],
-<<<<<<< HEAD
-        "Date": [
-          "Mon, 22 Mar 2021 16:09:00 GMT"
-        ],
-=======
->>>>>>> 20321026
-        "Content-Length": [
-          "414"
-        ],
-        "Content-Type": [
-          "application/json; charset=utf-8"
-        ],
-        "Expires": [
-          "-1"
-        ]
-      },
-<<<<<<< HEAD
-      "ResponseBody": "{\r\n  \"name\": \"diskrp3457\",\r\n  \"id\": \"/subscriptions/e37510d7-33b6-4676-886f-ee75bcc01871/resourceGroups/crptestar3232/providers/Microsoft.Compute/diskAccesses/diskrp3457\",\r\n  \"type\": \"Microsoft.Compute/diskAccesses\",\r\n  \"location\": \"centraluseuap\",\r\n  \"tags\": {\r\n    \"tagKey\": \"tagvalue\"\r\n  },\r\n  \"properties\": {\r\n    \"provisioningState\": \"Succeeded\",\r\n    \"timeCreated\": \"2021-03-22T16:08:00.570077+00:00\"\r\n  }\r\n}",
+          "11985"
+        ],
+        "x-ms-correlation-request-id": [
+          "5e4b062b-6122-4063-9029-35962b41d4ed"
+        ],
+        "x-ms-routing-request-id": [
+          "CANADACENTRAL:20210304T145447Z:5e4b062b-6122-4063-9029-35962b41d4ed"
+        ],
+        "X-Content-Type-Options": [
+          "nosniff"
+        ],
+        "Content-Length": [
+          "184"
+        ],
+        "Content-Type": [
+          "application/json; charset=utf-8"
+        ],
+        "Expires": [
+          "-1"
+        ]
+      },
+      "ResponseBody": "{\r\n  \"startTime\": \"2021-03-04T06:54:17.8390548-08:00\",\r\n  \"endTime\": \"2021-03-04T06:54:18.0340455-08:00\",\r\n  \"status\": \"Succeeded\",\r\n  \"name\": \"2dd1f7b9-0535-44e1-b3ca-ad0617d1b9d4\"\r\n}",
       "StatusCode": 200
     },
     {
-      "RequestUri": "/subscriptions/e37510d7-33b6-4676-886f-ee75bcc01871/resourceGroups/crptestar3232/providers/Microsoft.Compute/diskAccesses/diskrp3457?api-version=2020-09-30",
-      "EncodedRequestUri": "L3N1YnNjcmlwdGlvbnMvZTM3NTEwZDctMzNiNi00Njc2LTg4NmYtZWU3NWJjYzAxODcxL3Jlc291cmNlR3JvdXBzL2NycHRlc3RhcjMyMzIvcHJvdmlkZXJzL01pY3Jvc29mdC5Db21wdXRlL2Rpc2tBY2Nlc3Nlcy9kaXNrcnAzNDU3P2FwaS12ZXJzaW9uPTIwMjAtMDktMzA=",
-=======
-      "ResponseBody": "{\r\n  \"name\": \"diskrp9883\",\r\n  \"id\": \"/subscriptions/0296790d-427c-48ca-b204-8b729bbd8670/resourceGroups/crptestar9973/providers/Microsoft.Compute/diskAccesses/diskrp9883\",\r\n  \"type\": \"Microsoft.Compute/diskAccesses\",\r\n  \"location\": \"centraluseuap\",\r\n  \"tags\": {\r\n    \"tagKey\": \"tagvalue\"\r\n  },\r\n  \"properties\": {\r\n    \"provisioningState\": \"Succeeded\",\r\n    \"timeCreated\": \"2021-03-04T06:53:16.5048386-08:00\"\r\n  }\r\n}",
-      "StatusCode": 200
-    },
-    {
-      "RequestUri": "/subscriptions/0296790d-427c-48ca-b204-8b729bbd8670/resourceGroups/crptestar9973/providers/Microsoft.Compute/diskAccesses/diskrp9883?api-version=2020-12-01",
-      "EncodedRequestUri": "L3N1YnNjcmlwdGlvbnMvMDI5Njc5MGQtNDI3Yy00OGNhLWIyMDQtOGI3MjliYmQ4NjcwL3Jlc291cmNlR3JvdXBzL2NycHRlc3Rhcjk5NzMvcHJvdmlkZXJzL01pY3Jvc29mdC5Db21wdXRlL2Rpc2tBY2Nlc3Nlcy9kaXNrcnA5ODgzP2FwaS12ZXJzaW9uPTIwMjAtMTItMDE=",
->>>>>>> 20321026
-      "RequestMethod": "GET",
-      "RequestBody": "",
-      "RequestHeaders": {
-        "x-ms-client-request-id": [
-<<<<<<< HEAD
-          "879d2626-494d-48eb-a09b-4122c32d62ab"
-=======
-          "39dbddc5-c6e1-4473-9b62-16f93b0411f8"
->>>>>>> 20321026
-        ],
-        "accept-language": [
-          "en-US"
-        ],
+      "RequestUri": "/subscriptions/0296790d-427c-48ca-b204-8b729bbd8670/providers/Microsoft.Compute/locations/centraluseuap/DiskOperations/2dd1f7b9-0535-44e1-b3ca-ad0617d1b9d4?monitor=true&api-version=2020-12-01",
+      "EncodedRequestUri": "L3N1YnNjcmlwdGlvbnMvMDI5Njc5MGQtNDI3Yy00OGNhLWIyMDQtOGI3MjliYmQ4NjcwL3Byb3ZpZGVycy9NaWNyb3NvZnQuQ29tcHV0ZS9sb2NhdGlvbnMvY2VudHJhbHVzZXVhcC9EaXNrT3BlcmF0aW9ucy8yZGQxZjdiOS0wNTM1LTQ0ZTEtYjNjYS1hZDA2MTdkMWI5ZDQ/bW9uaXRvcj10cnVlJmFwaS12ZXJzaW9uPTIwMjAtMTItMDE=",
+      "RequestMethod": "GET",
+      "RequestBody": "",
+      "RequestHeaders": {
         "User-Agent": [
           "FxVersion/4.6.26614.01",
           "OSName/Windows",
@@ -658,300 +827,53 @@
         ],
         "Pragma": [
           "no-cache"
-        ],
-        "x-ms-failure-cause": [
-          "gateway"
-        ],
-        "x-ms-request-id": [
-<<<<<<< HEAD
-          "fdd65464-51c4-457c-91af-d3e5aaecacde"
-        ],
-        "x-ms-correlation-request-id": [
-          "fdd65464-51c4-457c-91af-d3e5aaecacde"
-        ],
-        "x-ms-routing-request-id": [
-          "EASTUS2:20210322T160932Z:fdd65464-51c4-457c-91af-d3e5aaecacde"
-=======
-          "d0ecdbb0-3a84-4edd-a48f-295f0d0a40c1"
-        ],
-        "x-ms-correlation-request-id": [
-          "d0ecdbb0-3a84-4edd-a48f-295f0d0a40c1"
-        ],
-        "x-ms-routing-request-id": [
-          "CANADACENTRAL:20210304T145448Z:d0ecdbb0-3a84-4edd-a48f-295f0d0a40c1"
->>>>>>> 20321026
-        ],
-        "Strict-Transport-Security": [
-          "max-age=31536000; includeSubDomains"
-        ],
-        "X-Content-Type-Options": [
-          "nosniff"
-        ],
-<<<<<<< HEAD
-        "Date": [
-          "Mon, 22 Mar 2021 16:09:31 GMT"
-=======
-        "Content-Length": [
-          "226"
->>>>>>> 20321026
-        ],
-        "Content-Type": [
-          "application/json; charset=utf-8"
-        ],
-        "Expires": [
-          "-1"
-        ]
-      },
-<<<<<<< HEAD
-      "ResponseBody": "{\r\n  \"error\": {\r\n    \"code\": \"ResourceNotFound\",\r\n    \"message\": \"The Resource 'Microsoft.Compute/diskAccesses/diskrp3457' under resource group 'crptestar3232' was not found. For more details please go to https://aka.ms/ARMResourceNotFoundFix\"\r\n  }\r\n}",
-      "StatusCode": 404
-    },
-    {
-      "RequestUri": "/subscriptions/e37510d7-33b6-4676-886f-ee75bcc01871/resourceGroups/crptestar3232/providers/Microsoft.Compute/diskAccesses/diskrp3457?api-version=2020-09-30",
-      "EncodedRequestUri": "L3N1YnNjcmlwdGlvbnMvZTM3NTEwZDctMzNiNi00Njc2LTg4NmYtZWU3NWJjYzAxODcxL3Jlc291cmNlR3JvdXBzL2NycHRlc3RhcjMyMzIvcHJvdmlkZXJzL01pY3Jvc29mdC5Db21wdXRlL2Rpc2tBY2Nlc3Nlcy9kaXNrcnAzNDU3P2FwaS12ZXJzaW9uPTIwMjAtMDktMzA=",
-=======
-      "ResponseBody": "{\r\n  \"error\": {\r\n    \"code\": \"ResourceNotFound\",\r\n    \"message\": \"The Resource 'Microsoft.Compute/diskAccesses/diskrp9883' under resource group 'crptestar9973' was not found. For more details please go to https://aka.ms/ARMResourceNotFoundFix\"\r\n  }\r\n}",
-      "StatusCode": 404
-    },
-    {
-      "RequestUri": "/subscriptions/0296790d-427c-48ca-b204-8b729bbd8670/resourceGroups/crptestar9973/providers/Microsoft.Compute/diskAccesses/diskrp9883?api-version=2020-12-01",
-      "EncodedRequestUri": "L3N1YnNjcmlwdGlvbnMvMDI5Njc5MGQtNDI3Yy00OGNhLWIyMDQtOGI3MjliYmQ4NjcwL3Jlc291cmNlR3JvdXBzL2NycHRlc3Rhcjk5NzMvcHJvdmlkZXJzL01pY3Jvc29mdC5Db21wdXRlL2Rpc2tBY2Nlc3Nlcy9kaXNrcnA5ODgzP2FwaS12ZXJzaW9uPTIwMjAtMTItMDE=",
->>>>>>> 20321026
-      "RequestMethod": "PATCH",
-      "RequestBody": "{\r\n  \"tags\": {\r\n    \"tagKey\": \"tagvalue\"\r\n  }\r\n}",
-      "RequestHeaders": {
-        "x-ms-client-request-id": [
-<<<<<<< HEAD
-          "dc875bb8-6bf7-491c-9cc2-9a3866c85fcf"
-=======
-          "e4b957be-658e-47d7-96f7-c9bace437be0"
->>>>>>> 20321026
-        ],
-        "accept-language": [
-          "en-US"
-        ],
-        "User-Agent": [
-          "FxVersion/4.6.26614.01",
-          "OSName/Windows",
-          "OSVersion/Microsoft.Windows.10.0.18363.",
-          "Microsoft.Azure.Management.Compute.ComputeManagementClient/44.0.0.0"
-        ],
-        "Content-Type": [
-          "application/json; charset=utf-8"
-        ],
-        "Content-Length": [
-          "48"
-        ]
-      },
-      "ResponseHeaders": {
-        "Cache-Control": [
-          "no-cache"
-        ],
-        "Date": [
-          "Thu, 04 Mar 2021 14:53:46 GMT"
-        ],
-        "Pragma": [
-          "no-cache"
-        ],
-        "Location": [
-<<<<<<< HEAD
-          "https://management.azure.com/subscriptions/e37510d7-33b6-4676-886f-ee75bcc01871/providers/Microsoft.Compute/locations/centraluseuap/DiskOperations/1d17ded0-183e-4f4a-a24b-f476e90fec36?monitor=true&api-version=2020-09-30"
-        ],
-        "Azure-AsyncOperation": [
-          "https://management.azure.com/subscriptions/e37510d7-33b6-4676-886f-ee75bcc01871/providers/Microsoft.Compute/locations/centraluseuap/DiskOperations/1d17ded0-183e-4f4a-a24b-f476e90fec36?api-version=2020-09-30"
-=======
-          "https://management.azure.com/subscriptions/0296790d-427c-48ca-b204-8b729bbd8670/providers/Microsoft.Compute/locations/centraluseuap/DiskOperations/828acb9f-a40e-4a7f-a99a-de5370953892?monitor=true&api-version=2020-12-01"
         ],
         "Server": [
           "Microsoft-HTTPAPI/2.0",
           "Microsoft-HTTPAPI/2.0"
         ],
-        "Azure-AsyncOperation": [
-          "https://management.azure.com/subscriptions/0296790d-427c-48ca-b204-8b729bbd8670/providers/Microsoft.Compute/locations/centraluseuap/DiskOperations/828acb9f-a40e-4a7f-a99a-de5370953892?api-version=2020-12-01"
->>>>>>> 20321026
+        "x-ms-ratelimit-remaining-resource": [
+          "Microsoft.Compute/GetOperation3Min;49990,Microsoft.Compute/GetOperation30Min;399899"
         ],
         "Strict-Transport-Security": [
           "max-age=31536000; includeSubDomains"
         ],
         "x-ms-served-by": [
-<<<<<<< HEAD
-          "c07e6767-d873-44ad-99cf-154e1889a7be_132583481890119289"
-        ],
-        "x-ms-request-id": [
-          "1d17ded0-183e-4f4a-a24b-f476e90fec36"
-        ],
-        "Server": [
-          "Microsoft-HTTPAPI/2.0",
-          "Microsoft-HTTPAPI/2.0"
-=======
           "eeaf5299-aba8-4290-a7f0-860f286922fd_132583481922275808"
         ],
         "x-ms-request-id": [
-          "828acb9f-a40e-4a7f-a99a-de5370953892"
->>>>>>> 20321026
-        ],
-        "x-ms-ratelimit-remaining-subscription-writes": [
-          "1196"
-        ],
-        "x-ms-correlation-request-id": [
-<<<<<<< HEAD
-          "8d7a71da-528f-49f6-a346-4c6c318fbd97"
-        ],
-        "x-ms-routing-request-id": [
-          "EASTUS2:20210322T160831Z:8d7a71da-528f-49f6-a346-4c6c318fbd97"
-=======
-          "f7631798-cb3c-494d-8b8a-e064e63cd45d"
-        ],
-        "x-ms-routing-request-id": [
-          "CANADACENTRAL:20210304T145347Z:f7631798-cb3c-494d-8b8a-e064e63cd45d"
->>>>>>> 20321026
-        ],
-        "X-Content-Type-Options": [
-          "nosniff"
-        ],
-<<<<<<< HEAD
-        "Date": [
-          "Mon, 22 Mar 2021 16:08:30 GMT"
-        ],
-=======
->>>>>>> 20321026
-        "Content-Length": [
-          "150"
-        ],
-        "Content-Type": [
-          "application/json; charset=utf-8"
-        ],
-        "Expires": [
-          "-1"
-        ]
-      },
-<<<<<<< HEAD
-      "ResponseBody": "{\r\n  \"name\": \"diskrp3457\",\r\n  \"type\": \"Microsoft.Compute/diskAccesses\",\r\n  \"location\": \"centraluseuap\",\r\n  \"tags\": {\r\n    \"tagKey\": \"tagvalue\"\r\n  }\r\n}",
-      "StatusCode": 202
-    },
-    {
-      "RequestUri": "/subscriptions/e37510d7-33b6-4676-886f-ee75bcc01871/providers/Microsoft.Compute/locations/centraluseuap/DiskOperations/1d17ded0-183e-4f4a-a24b-f476e90fec36?api-version=2020-09-30",
-      "EncodedRequestUri": "L3N1YnNjcmlwdGlvbnMvZTM3NTEwZDctMzNiNi00Njc2LTg4NmYtZWU3NWJjYzAxODcxL3Byb3ZpZGVycy9NaWNyb3NvZnQuQ29tcHV0ZS9sb2NhdGlvbnMvY2VudHJhbHVzZXVhcC9EaXNrT3BlcmF0aW9ucy8xZDE3ZGVkMC0xODNlLTRmNGEtYTI0Yi1mNDc2ZTkwZmVjMzY/YXBpLXZlcnNpb249MjAyMC0wOS0zMA==",
-=======
-      "ResponseBody": "{\r\n  \"name\": \"diskrp9883\",\r\n  \"type\": \"Microsoft.Compute/diskAccesses\",\r\n  \"location\": \"centraluseuap\",\r\n  \"tags\": {\r\n    \"tagKey\": \"tagvalue\"\r\n  }\r\n}",
-      "StatusCode": 202
-    },
-    {
-      "RequestUri": "/subscriptions/0296790d-427c-48ca-b204-8b729bbd8670/providers/Microsoft.Compute/locations/centraluseuap/DiskOperations/828acb9f-a40e-4a7f-a99a-de5370953892?api-version=2020-12-01",
-      "EncodedRequestUri": "L3N1YnNjcmlwdGlvbnMvMDI5Njc5MGQtNDI3Yy00OGNhLWIyMDQtOGI3MjliYmQ4NjcwL3Byb3ZpZGVycy9NaWNyb3NvZnQuQ29tcHV0ZS9sb2NhdGlvbnMvY2VudHJhbHVzZXVhcC9EaXNrT3BlcmF0aW9ucy84MjhhY2I5Zi1hNDBlLTRhN2YtYTk5YS1kZTUzNzA5NTM4OTI/YXBpLXZlcnNpb249MjAyMC0xMi0wMQ==",
->>>>>>> 20321026
-      "RequestMethod": "GET",
-      "RequestBody": "",
-      "RequestHeaders": {
-        "User-Agent": [
-          "FxVersion/4.6.26614.01",
-          "OSName/Windows",
-          "OSVersion/Microsoft.Windows.10.0.18363.",
-          "Microsoft.Azure.Management.Compute.ComputeManagementClient/44.0.0.0"
-        ]
-      },
-      "ResponseHeaders": {
-        "Cache-Control": [
-          "no-cache"
-        ],
-        "Date": [
-          "Thu, 04 Mar 2021 14:54:16 GMT"
-        ],
-        "Pragma": [
-          "no-cache"
-        ],
-        "Server": [
-          "Microsoft-HTTPAPI/2.0",
-          "Microsoft-HTTPAPI/2.0"
-        ],
-        "x-ms-ratelimit-remaining-resource": [
-<<<<<<< HEAD
-          "Microsoft.Compute/GetOperation3Min;49991,Microsoft.Compute/GetOperation30Min;399946"
-=======
-          "Microsoft.Compute/GetOperation3Min;49990,Microsoft.Compute/GetOperation30Min;399902"
->>>>>>> 20321026
-        ],
-        "Strict-Transport-Security": [
-          "max-age=31536000; includeSubDomains"
-        ],
-        "x-ms-served-by": [
-<<<<<<< HEAD
-          "c07e6767-d873-44ad-99cf-154e1889a7be_132583481890119289"
-        ],
-        "x-ms-request-id": [
-          "4c25fb0c-c9da-4843-bb41-44ba7e79c6b4"
-        ],
-        "Server": [
-          "Microsoft-HTTPAPI/2.0",
-          "Microsoft-HTTPAPI/2.0"
+          "84d4fb7c-7f78-46c0-838c-37bbf6ca9476"
         ],
         "x-ms-ratelimit-remaining-subscription-reads": [
-          "11996"
-        ],
-        "x-ms-correlation-request-id": [
-          "020d5a91-b363-4215-900b-847d3267e588"
-        ],
-        "x-ms-routing-request-id": [
-          "EASTUS2:20210322T160901Z:020d5a91-b363-4215-900b-847d3267e588"
-=======
-          "eeaf5299-aba8-4290-a7f0-860f286922fd_132583481922275808"
-        ],
-        "x-ms-request-id": [
-          "8ae81935-0a68-49a6-8b3e-eb4bc647ab77"
-        ],
-        "x-ms-ratelimit-remaining-subscription-reads": [
-          "11988"
-        ],
-        "x-ms-correlation-request-id": [
-          "75c44c63-1dec-4424-8ca3-419544c195f1"
-        ],
-        "x-ms-routing-request-id": [
-          "CANADACENTRAL:20210304T145417Z:75c44c63-1dec-4424-8ca3-419544c195f1"
->>>>>>> 20321026
-        ],
-        "X-Content-Type-Options": [
-          "nosniff"
-        ],
-<<<<<<< HEAD
-        "Date": [
-          "Mon, 22 Mar 2021 16:09:00 GMT"
-        ],
-=======
->>>>>>> 20321026
-        "Content-Length": [
-          "577"
-        ],
-        "Content-Type": [
-          "application/json; charset=utf-8"
-        ],
-        "Expires": [
-          "-1"
-        ]
-      },
-<<<<<<< HEAD
-      "ResponseBody": "{\r\n  \"startTime\": \"2021-03-22T16:08:31.165903+00:00\",\r\n  \"endTime\": \"2021-03-22T16:08:31.2608891+00:00\",\r\n  \"status\": \"Succeeded\",\r\n  \"properties\": {\r\n    \"output\": {\r\n      \"name\": \"diskrp3457\",\r\n      \"id\": \"/subscriptions/e37510d7-33b6-4676-886f-ee75bcc01871/resourceGroups/crptestar3232/providers/Microsoft.Compute/diskAccesses/diskrp3457\",\r\n      \"type\": \"Microsoft.Compute/diskAccesses\",\r\n      \"location\": \"centraluseuap\",\r\n      \"tags\": {\r\n        \"tagKey\": \"tagvalue\"\r\n      },\r\n      \"properties\": {\r\n        \"provisioningState\": \"Succeeded\",\r\n        \"timeCreated\": \"2021-03-22T16:08:00.570077+00:00\"\r\n      }\r\n    }\r\n  },\r\n  \"name\": \"1d17ded0-183e-4f4a-a24b-f476e90fec36\"\r\n}",
+          "11984"
+        ],
+        "x-ms-correlation-request-id": [
+          "49e3edc8-2fa0-45e6-9708-f39001fb2849"
+        ],
+        "x-ms-routing-request-id": [
+          "CANADACENTRAL:20210304T145448Z:49e3edc8-2fa0-45e6-9708-f39001fb2849"
+        ],
+        "X-Content-Type-Options": [
+          "nosniff"
+        ],
+        "Content-Length": [
+          "0"
+        ],
+        "Expires": [
+          "-1"
+        ]
+      },
+      "ResponseBody": "",
       "StatusCode": 200
     },
     {
-      "RequestUri": "/subscriptions/e37510d7-33b6-4676-886f-ee75bcc01871/resourceGroups/crptestar3232/providers/Microsoft.Compute/diskAccesses/diskrp3457/privateLinkResources?api-version=2020-09-30",
-      "EncodedRequestUri": "L3N1YnNjcmlwdGlvbnMvZTM3NTEwZDctMzNiNi00Njc2LTg4NmYtZWU3NWJjYzAxODcxL3Jlc291cmNlR3JvdXBzL2NycHRlc3RhcjMyMzIvcHJvdmlkZXJzL01pY3Jvc29mdC5Db21wdXRlL2Rpc2tBY2Nlc3Nlcy9kaXNrcnAzNDU3L3ByaXZhdGVMaW5rUmVzb3VyY2VzP2FwaS12ZXJzaW9uPTIwMjAtMDktMzA=",
-=======
-      "ResponseBody": "{\r\n  \"startTime\": \"2021-03-04T06:53:47.2132351-08:00\",\r\n  \"endTime\": \"2021-03-04T06:53:47.3082629-08:00\",\r\n  \"status\": \"Succeeded\",\r\n  \"properties\": {\r\n    \"output\": {\r\n      \"name\": \"diskrp9883\",\r\n      \"id\": \"/subscriptions/0296790d-427c-48ca-b204-8b729bbd8670/resourceGroups/crptestar9973/providers/Microsoft.Compute/diskAccesses/diskrp9883\",\r\n      \"type\": \"Microsoft.Compute/diskAccesses\",\r\n      \"location\": \"centraluseuap\",\r\n      \"tags\": {\r\n        \"tagKey\": \"tagvalue\"\r\n      },\r\n      \"properties\": {\r\n        \"provisioningState\": \"Succeeded\",\r\n        \"timeCreated\": \"2021-03-04T06:53:16.5048386-08:00\"\r\n      }\r\n    }\r\n  },\r\n  \"name\": \"828acb9f-a40e-4a7f-a99a-de5370953892\"\r\n}",
-      "StatusCode": 200
-    },
-    {
-      "RequestUri": "/subscriptions/0296790d-427c-48ca-b204-8b729bbd8670/resourceGroups/crptestar9973/providers/Microsoft.Compute/diskAccesses/diskrp9883/privateLinkResources?api-version=2020-12-01",
-      "EncodedRequestUri": "L3N1YnNjcmlwdGlvbnMvMDI5Njc5MGQtNDI3Yy00OGNhLWIyMDQtOGI3MjliYmQ4NjcwL3Jlc291cmNlR3JvdXBzL2NycHRlc3Rhcjk5NzMvcHJvdmlkZXJzL01pY3Jvc29mdC5Db21wdXRlL2Rpc2tBY2Nlc3Nlcy9kaXNrcnA5ODgzL3ByaXZhdGVMaW5rUmVzb3VyY2VzP2FwaS12ZXJzaW9uPTIwMjAtMTItMDE=",
->>>>>>> 20321026
-      "RequestMethod": "GET",
+      "RequestUri": "/subscriptions/0296790d-427c-48ca-b204-8b729bbd8670/resourcegroups/crptestar9973?api-version=2017-05-10",
+      "EncodedRequestUri": "L3N1YnNjcmlwdGlvbnMvMDI5Njc5MGQtNDI3Yy00OGNhLWIyMDQtOGI3MjliYmQ4NjcwL3Jlc291cmNlZ3JvdXBzL2NycHRlc3Rhcjk5NzM/YXBpLXZlcnNpb249MjAxNy0wNS0xMA==",
+      "RequestMethod": "DELETE",
       "RequestBody": "",
       "RequestHeaders": {
         "x-ms-client-request-id": [
-<<<<<<< HEAD
-          "bd87b97b-7aae-4f9b-a345-87fe51917825"
-=======
-          "41600d4e-5fd1-490e-81e8-34d8f92742cf"
->>>>>>> 20321026
+          "fd42957d-27c9-451b-964e-023f6951eca2"
         ],
         "accept-language": [
           "en-US"
@@ -960,390 +882,210 @@
           "FxVersion/4.6.26614.01",
           "OSName/Windows",
           "OSVersion/Microsoft.Windows.10.0.18363.",
-          "Microsoft.Azure.Management.Compute.ComputeManagementClient/44.0.0.0"
-        ]
-      },
-      "ResponseHeaders": {
-        "Cache-Control": [
-          "no-cache"
-        ],
-        "Date": [
-          "Thu, 04 Mar 2021 14:54:16 GMT"
-        ],
-        "Pragma": [
-          "no-cache"
-        ],
-        "Server": [
-          "Microsoft-HTTPAPI/2.0",
-          "Microsoft-HTTPAPI/2.0"
-        ],
-        "Strict-Transport-Security": [
-          "max-age=31536000; includeSubDomains"
-        ],
-        "x-ms-served-by": [
-<<<<<<< HEAD
-          "c07e6767-d873-44ad-99cf-154e1889a7be_132583481890119289"
-        ],
-        "x-ms-request-id": [
-          "e0110379-6666-4f7b-a1cd-8e971e828003"
-        ],
-        "Server": [
-          "Microsoft-HTTPAPI/2.0",
-          "Microsoft-HTTPAPI/2.0"
-        ],
-        "x-ms-ratelimit-remaining-subscription-reads": [
-          "11994"
-        ],
-        "x-ms-correlation-request-id": [
-          "84a04195-0a62-450a-8d91-e9d34f7dec1f"
-        ],
-        "x-ms-routing-request-id": [
-          "EASTUS2:20210322T160901Z:84a04195-0a62-450a-8d91-e9d34f7dec1f"
-=======
-          "eeaf5299-aba8-4290-a7f0-860f286922fd_132583481922275808"
-        ],
-        "x-ms-request-id": [
-          "62366023-4e1e-42f7-98bd-b102e59a81f9"
+          "Microsoft.Azure.Management.ResourceManager.ResourceManagementClient/1.6.0.0"
+        ]
+      },
+      "ResponseHeaders": {
+        "Cache-Control": [
+          "no-cache"
+        ],
+        "Date": [
+          "Thu, 04 Mar 2021 14:54:48 GMT"
+        ],
+        "Pragma": [
+          "no-cache"
+        ],
+        "Location": [
+          "https://management.azure.com/subscriptions/0296790d-427c-48ca-b204-8b729bbd8670/operationresults/eyJqb2JJZCI6IlJFU09VUkNFR1JPVVBERUxFVElPTkpPQi1DUlBURVNUQVI5OTczLUNFTlRSQUxVU0VVQVAiLCJqb2JMb2NhdGlvbiI6ImNlbnRyYWx1c2V1YXAifQ?api-version=2017-05-10"
+        ],
+        "Retry-After": [
+          "15"
+        ],
+        "x-ms-ratelimit-remaining-subscription-deletes": [
+          "14996"
+        ],
+        "x-ms-request-id": [
+          "32014613-e6ed-473e-8798-bb8d847fee11"
+        ],
+        "x-ms-correlation-request-id": [
+          "32014613-e6ed-473e-8798-bb8d847fee11"
+        ],
+        "x-ms-routing-request-id": [
+          "CANADACENTRAL:20210304T145449Z:32014613-e6ed-473e-8798-bb8d847fee11"
+        ],
+        "Strict-Transport-Security": [
+          "max-age=31536000; includeSubDomains"
+        ],
+        "X-Content-Type-Options": [
+          "nosniff"
+        ],
+        "Content-Length": [
+          "0"
+        ],
+        "Expires": [
+          "-1"
+        ]
+      },
+      "ResponseBody": "",
+      "StatusCode": 202
+    },
+    {
+      "RequestUri": "/subscriptions/0296790d-427c-48ca-b204-8b729bbd8670/operationresults/eyJqb2JJZCI6IlJFU09VUkNFR1JPVVBERUxFVElPTkpPQi1DUlBURVNUQVI5OTczLUNFTlRSQUxVU0VVQVAiLCJqb2JMb2NhdGlvbiI6ImNlbnRyYWx1c2V1YXAifQ?api-version=2017-05-10",
+      "EncodedRequestUri": "L3N1YnNjcmlwdGlvbnMvMDI5Njc5MGQtNDI3Yy00OGNhLWIyMDQtOGI3MjliYmQ4NjcwL29wZXJhdGlvbnJlc3VsdHMvZXlKcWIySkpaQ0k2SWxKRlUwOVZVa05GUjFKUFZWQkVSVXhGVkVsUFRrcFBRaTFEVWxCVVJWTlVRVkk1T1RjekxVTkZUbFJTUVV4VlUwVlZRVkFpTENKcWIySk1iMk5oZEdsdmJpSTZJbU5sYm5SeVlXeDFjMlYxWVhBaWZRP2FwaS12ZXJzaW9uPTIwMTctMDUtMTA=",
+      "RequestMethod": "GET",
+      "RequestBody": "",
+      "RequestHeaders": {
+        "User-Agent": [
+          "FxVersion/4.6.26614.01",
+          "OSName/Windows",
+          "OSVersion/Microsoft.Windows.10.0.18363.",
+          "Microsoft.Azure.Management.ResourceManager.ResourceManagementClient/1.6.0.0"
+        ]
+      },
+      "ResponseHeaders": {
+        "Cache-Control": [
+          "no-cache"
+        ],
+        "Date": [
+          "Thu, 04 Mar 2021 14:55:03 GMT"
+        ],
+        "Pragma": [
+          "no-cache"
+        ],
+        "Location": [
+          "https://management.azure.com/subscriptions/0296790d-427c-48ca-b204-8b729bbd8670/operationresults/eyJqb2JJZCI6IlJFU09VUkNFR1JPVVBERUxFVElPTkpPQi1DUlBURVNUQVI5OTczLUNFTlRSQUxVU0VVQVAiLCJqb2JMb2NhdGlvbiI6ImNlbnRyYWx1c2V1YXAifQ?api-version=2017-05-10"
+        ],
+        "Retry-After": [
+          "15"
         ],
         "x-ms-ratelimit-remaining-subscription-reads": [
           "11986"
         ],
-        "x-ms-correlation-request-id": [
-          "fd78bded-30f2-478a-850b-18b629e77ffb"
-        ],
-        "x-ms-routing-request-id": [
-          "CANADACENTRAL:20210304T145417Z:fd78bded-30f2-478a-850b-18b629e77ffb"
->>>>>>> 20321026
-        ],
-        "X-Content-Type-Options": [
-          "nosniff"
-        ],
-<<<<<<< HEAD
-        "Date": [
-          "Mon, 22 Mar 2021 16:09:00 GMT"
-        ],
-=======
->>>>>>> 20321026
-        "Content-Length": [
-          "526"
-        ],
-        "Content-Type": [
-          "application/json; charset=utf-8"
-        ],
-        "Expires": [
-          "-1"
-        ]
-      },
-<<<<<<< HEAD
-      "ResponseBody": "{\r\n  \"value\": [\r\n    {\r\n      \"name\": \"disks\",\r\n      \"id\": \"/subscriptions/e37510d7-33b6-4676-886f-ee75bcc01871/resourceGroups/crptestar3232/providers/Microsoft.Compute/diskAccesses/diskrp3457/privateLinkResources/disks\",\r\n      \"type\": \"Microsoft.Compute/diskAccesses/privateLinkResources\",\r\n      \"properties\": {\r\n        \"groupId\": \"disks\",\r\n        \"requiredMembers\": [\r\n          \"diskAccess_1\"\r\n        ],\r\n        \"requiredZoneNames\": [\r\n          \"privatelink.blob.core.windows.net\"\r\n        ]\r\n      }\r\n    }\r\n  ]\r\n}",
-      "StatusCode": 200
-    },
-    {
-      "RequestUri": "/subscriptions/e37510d7-33b6-4676-886f-ee75bcc01871/resourceGroups/crptestar3232/providers/Microsoft.Compute/diskAccesses/diskrp3457?api-version=2020-09-30",
-      "EncodedRequestUri": "L3N1YnNjcmlwdGlvbnMvZTM3NTEwZDctMzNiNi00Njc2LTg4NmYtZWU3NWJjYzAxODcxL3Jlc291cmNlR3JvdXBzL2NycHRlc3RhcjMyMzIvcHJvdmlkZXJzL01pY3Jvc29mdC5Db21wdXRlL2Rpc2tBY2Nlc3Nlcy9kaXNrcnAzNDU3P2FwaS12ZXJzaW9uPTIwMjAtMDktMzA=",
-=======
-      "ResponseBody": "{\r\n  \"value\": [\r\n    {\r\n      \"name\": \"disks\",\r\n      \"id\": \"/subscriptions/0296790d-427c-48ca-b204-8b729bbd8670/resourceGroups/crptestar9973/providers/Microsoft.Compute/diskAccesses/diskrp9883/privateLinkResources/disks\",\r\n      \"type\": \"Microsoft.Compute/diskAccesses/privateLinkResources\",\r\n      \"properties\": {\r\n        \"groupId\": \"disks\",\r\n        \"requiredMembers\": [\r\n          \"diskAccess_1\"\r\n        ],\r\n        \"requiredZoneNames\": [\r\n          \"privatelink.blob.core.windows.net\"\r\n        ]\r\n      }\r\n    }\r\n  ]\r\n}",
-      "StatusCode": 200
-    },
-    {
-      "RequestUri": "/subscriptions/0296790d-427c-48ca-b204-8b729bbd8670/resourceGroups/crptestar9973/providers/Microsoft.Compute/diskAccesses/diskrp9883?api-version=2020-12-01",
-      "EncodedRequestUri": "L3N1YnNjcmlwdGlvbnMvMDI5Njc5MGQtNDI3Yy00OGNhLWIyMDQtOGI3MjliYmQ4NjcwL3Jlc291cmNlR3JvdXBzL2NycHRlc3Rhcjk5NzMvcHJvdmlkZXJzL01pY3Jvc29mdC5Db21wdXRlL2Rpc2tBY2Nlc3Nlcy9kaXNrcnA5ODgzP2FwaS12ZXJzaW9uPTIwMjAtMTItMDE=",
->>>>>>> 20321026
-      "RequestMethod": "DELETE",
-      "RequestBody": "",
-      "RequestHeaders": {
-        "x-ms-client-request-id": [
-<<<<<<< HEAD
-          "5dff7604-9a91-4014-aec7-51865781ff9d"
-=======
-          "c9bb2ee8-ca1f-4625-a6c9-12ce70962a5a"
->>>>>>> 20321026
-        ],
-        "accept-language": [
-          "en-US"
-        ],
-        "User-Agent": [
-          "FxVersion/4.6.26614.01",
-          "OSName/Windows",
-          "OSVersion/Microsoft.Windows.10.0.18363.",
-          "Microsoft.Azure.Management.Compute.ComputeManagementClient/44.0.0.0"
-        ]
-      },
-      "ResponseHeaders": {
-        "Cache-Control": [
-          "no-cache"
-        ],
-        "Date": [
-          "Thu, 04 Mar 2021 14:54:17 GMT"
+        "x-ms-request-id": [
+          "a1d7488c-8d52-4859-ad48-d0147b40e8a0"
+        ],
+        "x-ms-correlation-request-id": [
+          "a1d7488c-8d52-4859-ad48-d0147b40e8a0"
+        ],
+        "x-ms-routing-request-id": [
+          "CANADACENTRAL:20210304T145504Z:a1d7488c-8d52-4859-ad48-d0147b40e8a0"
+        ],
+        "Strict-Transport-Security": [
+          "max-age=31536000; includeSubDomains"
+        ],
+        "X-Content-Type-Options": [
+          "nosniff"
+        ],
+        "Content-Length": [
+          "0"
+        ],
+        "Expires": [
+          "-1"
+        ]
+      },
+      "ResponseBody": "",
+      "StatusCode": 202
+    },
+    {
+      "RequestUri": "/subscriptions/0296790d-427c-48ca-b204-8b729bbd8670/operationresults/eyJqb2JJZCI6IlJFU09VUkNFR1JPVVBERUxFVElPTkpPQi1DUlBURVNUQVI5OTczLUNFTlRSQUxVU0VVQVAiLCJqb2JMb2NhdGlvbiI6ImNlbnRyYWx1c2V1YXAifQ?api-version=2017-05-10",
+      "EncodedRequestUri": "L3N1YnNjcmlwdGlvbnMvMDI5Njc5MGQtNDI3Yy00OGNhLWIyMDQtOGI3MjliYmQ4NjcwL29wZXJhdGlvbnJlc3VsdHMvZXlKcWIySkpaQ0k2SWxKRlUwOVZVa05GUjFKUFZWQkVSVXhGVkVsUFRrcFBRaTFEVWxCVVJWTlVRVkk1T1RjekxVTkZUbFJTUVV4VlUwVlZRVkFpTENKcWIySk1iMk5oZEdsdmJpSTZJbU5sYm5SeVlXeDFjMlYxWVhBaWZRP2FwaS12ZXJzaW9uPTIwMTctMDUtMTA=",
+      "RequestMethod": "GET",
+      "RequestBody": "",
+      "RequestHeaders": {
+        "User-Agent": [
+          "FxVersion/4.6.26614.01",
+          "OSName/Windows",
+          "OSVersion/Microsoft.Windows.10.0.18363.",
+          "Microsoft.Azure.Management.ResourceManager.ResourceManagementClient/1.6.0.0"
+        ]
+      },
+      "ResponseHeaders": {
+        "Cache-Control": [
+          "no-cache"
+        ],
+        "Date": [
+          "Thu, 04 Mar 2021 14:55:18 GMT"
         ],
         "Pragma": [
           "no-cache"
         ],
         "Location": [
-<<<<<<< HEAD
-          "https://management.azure.com/subscriptions/e37510d7-33b6-4676-886f-ee75bcc01871/providers/Microsoft.Compute/locations/centraluseuap/DiskOperations/9bb6f524-f4a5-433a-96b1-4ea58e70f544?monitor=true&api-version=2020-09-30"
-        ],
-        "Azure-AsyncOperation": [
-          "https://management.azure.com/subscriptions/e37510d7-33b6-4676-886f-ee75bcc01871/providers/Microsoft.Compute/locations/centraluseuap/DiskOperations/9bb6f524-f4a5-433a-96b1-4ea58e70f544?api-version=2020-09-30"
-=======
-          "https://management.azure.com/subscriptions/0296790d-427c-48ca-b204-8b729bbd8670/providers/Microsoft.Compute/locations/centraluseuap/DiskOperations/2dd1f7b9-0535-44e1-b3ca-ad0617d1b9d4?monitor=true&api-version=2020-12-01"
-        ],
-        "Server": [
-          "Microsoft-HTTPAPI/2.0",
-          "Microsoft-HTTPAPI/2.0"
-        ],
-        "Azure-AsyncOperation": [
-          "https://management.azure.com/subscriptions/0296790d-427c-48ca-b204-8b729bbd8670/providers/Microsoft.Compute/locations/centraluseuap/DiskOperations/2dd1f7b9-0535-44e1-b3ca-ad0617d1b9d4?api-version=2020-12-01"
->>>>>>> 20321026
-        ],
-        "Strict-Transport-Security": [
-          "max-age=31536000; includeSubDomains"
-        ],
-        "x-ms-served-by": [
-<<<<<<< HEAD
-          "c07e6767-d873-44ad-99cf-154e1889a7be_132583481890119289"
-        ],
-        "x-ms-request-id": [
-          "9bb6f524-f4a5-433a-96b1-4ea58e70f544"
-        ],
-        "Server": [
-          "Microsoft-HTTPAPI/2.0",
-          "Microsoft-HTTPAPI/2.0"
-=======
-          "eeaf5299-aba8-4290-a7f0-860f286922fd_132583481922275808"
-        ],
-        "x-ms-request-id": [
-          "2dd1f7b9-0535-44e1-b3ca-ad0617d1b9d4"
->>>>>>> 20321026
-        ],
-        "x-ms-ratelimit-remaining-subscription-deletes": [
-          "14998"
-        ],
-        "x-ms-correlation-request-id": [
-<<<<<<< HEAD
-          "bf6aa102-525a-44ad-897c-d597ef8c0d90"
-        ],
-        "x-ms-routing-request-id": [
-          "EASTUS2:20210322T160901Z:bf6aa102-525a-44ad-897c-d597ef8c0d90"
-=======
-          "c6539b7d-e776-4284-9fe8-e4c605e10b8f"
-        ],
-        "x-ms-routing-request-id": [
-          "CANADACENTRAL:20210304T145417Z:c6539b7d-e776-4284-9fe8-e4c605e10b8f"
->>>>>>> 20321026
-        ],
-        "X-Content-Type-Options": [
-          "nosniff"
-        ],
-<<<<<<< HEAD
-        "Date": [
-          "Mon, 22 Mar 2021 16:09:01 GMT"
-        ],
-=======
->>>>>>> 20321026
-        "Content-Length": [
-          "4"
-        ],
-        "Content-Type": [
-          "application/json; charset=utf-8"
-        ],
-        "Expires": [
-          "-1"
-        ]
-      },
-      "ResponseBody": "null",
-      "StatusCode": 202
-    },
-    {
-<<<<<<< HEAD
-      "RequestUri": "/subscriptions/e37510d7-33b6-4676-886f-ee75bcc01871/providers/Microsoft.Compute/locations/centraluseuap/DiskOperations/9bb6f524-f4a5-433a-96b1-4ea58e70f544?api-version=2020-09-30",
-      "EncodedRequestUri": "L3N1YnNjcmlwdGlvbnMvZTM3NTEwZDctMzNiNi00Njc2LTg4NmYtZWU3NWJjYzAxODcxL3Byb3ZpZGVycy9NaWNyb3NvZnQuQ29tcHV0ZS9sb2NhdGlvbnMvY2VudHJhbHVzZXVhcC9EaXNrT3BlcmF0aW9ucy85YmI2ZjUyNC1mNGE1LTQzM2EtOTZiMS00ZWE1OGU3MGY1NDQ/YXBpLXZlcnNpb249MjAyMC0wOS0zMA==",
-=======
-      "RequestUri": "/subscriptions/0296790d-427c-48ca-b204-8b729bbd8670/providers/Microsoft.Compute/locations/centraluseuap/DiskOperations/2dd1f7b9-0535-44e1-b3ca-ad0617d1b9d4?api-version=2020-12-01",
-      "EncodedRequestUri": "L3N1YnNjcmlwdGlvbnMvMDI5Njc5MGQtNDI3Yy00OGNhLWIyMDQtOGI3MjliYmQ4NjcwL3Byb3ZpZGVycy9NaWNyb3NvZnQuQ29tcHV0ZS9sb2NhdGlvbnMvY2VudHJhbHVzZXVhcC9EaXNrT3BlcmF0aW9ucy8yZGQxZjdiOS0wNTM1LTQ0ZTEtYjNjYS1hZDA2MTdkMWI5ZDQ/YXBpLXZlcnNpb249MjAyMC0xMi0wMQ==",
->>>>>>> 20321026
-      "RequestMethod": "GET",
-      "RequestBody": "",
-      "RequestHeaders": {
-        "User-Agent": [
-          "FxVersion/4.6.26614.01",
-          "OSName/Windows",
-          "OSVersion/Microsoft.Windows.10.0.18363.",
-          "Microsoft.Azure.Management.Compute.ComputeManagementClient/44.0.0.0"
-        ]
-      },
-      "ResponseHeaders": {
-        "Cache-Control": [
-          "no-cache"
-        ],
-        "Date": [
-          "Thu, 04 Mar 2021 14:54:47 GMT"
-        ],
-        "Pragma": [
-          "no-cache"
-        ],
-        "Server": [
-          "Microsoft-HTTPAPI/2.0",
-          "Microsoft-HTTPAPI/2.0"
-        ],
-        "x-ms-ratelimit-remaining-resource": [
-<<<<<<< HEAD
-          "Microsoft.Compute/GetOperation3Min;49992,Microsoft.Compute/GetOperation30Min;399944"
-=======
-          "Microsoft.Compute/GetOperation3Min;49991,Microsoft.Compute/GetOperation30Min;399900"
->>>>>>> 20321026
-        ],
-        "Strict-Transport-Security": [
-          "max-age=31536000; includeSubDomains"
-        ],
-        "x-ms-served-by": [
-<<<<<<< HEAD
-          "c07e6767-d873-44ad-99cf-154e1889a7be_132583481890119289"
-        ],
-        "x-ms-request-id": [
-          "857df754-16cc-41dd-8e04-e0e1a62f646a"
-        ],
-        "Server": [
-          "Microsoft-HTTPAPI/2.0",
-          "Microsoft-HTTPAPI/2.0"
-        ],
-        "x-ms-ratelimit-remaining-subscription-reads": [
-          "11993"
-        ],
-        "x-ms-correlation-request-id": [
-          "33bca472-5401-4758-9fba-8497cb848ee7"
-        ],
-        "x-ms-routing-request-id": [
-          "EASTUS2:20210322T160931Z:33bca472-5401-4758-9fba-8497cb848ee7"
-=======
-          "eeaf5299-aba8-4290-a7f0-860f286922fd_132583481922275808"
-        ],
-        "x-ms-request-id": [
-          "aea0e51b-90ff-4cc0-9dbd-a169198ef9ff"
+          "https://management.azure.com/subscriptions/0296790d-427c-48ca-b204-8b729bbd8670/operationresults/eyJqb2JJZCI6IlJFU09VUkNFR1JPVVBERUxFVElPTkpPQi1DUlBURVNUQVI5OTczLUNFTlRSQUxVU0VVQVAiLCJqb2JMb2NhdGlvbiI6ImNlbnRyYWx1c2V1YXAifQ?api-version=2017-05-10"
+        ],
+        "Retry-After": [
+          "15"
         ],
         "x-ms-ratelimit-remaining-subscription-reads": [
           "11985"
         ],
-        "x-ms-correlation-request-id": [
-          "5e4b062b-6122-4063-9029-35962b41d4ed"
-        ],
-        "x-ms-routing-request-id": [
-          "CANADACENTRAL:20210304T145447Z:5e4b062b-6122-4063-9029-35962b41d4ed"
->>>>>>> 20321026
-        ],
-        "X-Content-Type-Options": [
-          "nosniff"
-        ],
-<<<<<<< HEAD
-        "Date": [
-          "Mon, 22 Mar 2021 16:09:30 GMT"
-        ],
-=======
->>>>>>> 20321026
-        "Content-Length": [
-          "184"
-        ],
-        "Content-Type": [
-          "application/json; charset=utf-8"
-        ],
-        "Expires": [
-          "-1"
-        ]
-      },
-<<<<<<< HEAD
-      "ResponseBody": "{\r\n  \"startTime\": \"2021-03-22T16:09:01.7826843+00:00\",\r\n  \"endTime\": \"2021-03-22T16:09:01.9527123+00:00\",\r\n  \"status\": \"Succeeded\",\r\n  \"name\": \"9bb6f524-f4a5-433a-96b1-4ea58e70f544\"\r\n}",
-      "StatusCode": 200
-    },
-    {
-      "RequestUri": "/subscriptions/e37510d7-33b6-4676-886f-ee75bcc01871/providers/Microsoft.Compute/locations/centraluseuap/DiskOperations/9bb6f524-f4a5-433a-96b1-4ea58e70f544?monitor=true&api-version=2020-09-30",
-      "EncodedRequestUri": "L3N1YnNjcmlwdGlvbnMvZTM3NTEwZDctMzNiNi00Njc2LTg4NmYtZWU3NWJjYzAxODcxL3Byb3ZpZGVycy9NaWNyb3NvZnQuQ29tcHV0ZS9sb2NhdGlvbnMvY2VudHJhbHVzZXVhcC9EaXNrT3BlcmF0aW9ucy85YmI2ZjUyNC1mNGE1LTQzM2EtOTZiMS00ZWE1OGU3MGY1NDQ/bW9uaXRvcj10cnVlJmFwaS12ZXJzaW9uPTIwMjAtMDktMzA=",
-=======
-      "ResponseBody": "{\r\n  \"startTime\": \"2021-03-04T06:54:17.8390548-08:00\",\r\n  \"endTime\": \"2021-03-04T06:54:18.0340455-08:00\",\r\n  \"status\": \"Succeeded\",\r\n  \"name\": \"2dd1f7b9-0535-44e1-b3ca-ad0617d1b9d4\"\r\n}",
-      "StatusCode": 200
-    },
-    {
-      "RequestUri": "/subscriptions/0296790d-427c-48ca-b204-8b729bbd8670/providers/Microsoft.Compute/locations/centraluseuap/DiskOperations/2dd1f7b9-0535-44e1-b3ca-ad0617d1b9d4?monitor=true&api-version=2020-12-01",
-      "EncodedRequestUri": "L3N1YnNjcmlwdGlvbnMvMDI5Njc5MGQtNDI3Yy00OGNhLWIyMDQtOGI3MjliYmQ4NjcwL3Byb3ZpZGVycy9NaWNyb3NvZnQuQ29tcHV0ZS9sb2NhdGlvbnMvY2VudHJhbHVzZXVhcC9EaXNrT3BlcmF0aW9ucy8yZGQxZjdiOS0wNTM1LTQ0ZTEtYjNjYS1hZDA2MTdkMWI5ZDQ/bW9uaXRvcj10cnVlJmFwaS12ZXJzaW9uPTIwMjAtMTItMDE=",
->>>>>>> 20321026
-      "RequestMethod": "GET",
-      "RequestBody": "",
-      "RequestHeaders": {
-        "User-Agent": [
-          "FxVersion/4.6.26614.01",
-          "OSName/Windows",
-          "OSVersion/Microsoft.Windows.10.0.18363.",
-          "Microsoft.Azure.Management.Compute.ComputeManagementClient/44.0.0.0"
-        ]
-      },
-      "ResponseHeaders": {
-        "Cache-Control": [
-          "no-cache"
-        ],
-        "Date": [
-          "Thu, 04 Mar 2021 14:54:47 GMT"
-        ],
-        "Pragma": [
-          "no-cache"
-        ],
-        "Server": [
-          "Microsoft-HTTPAPI/2.0",
-          "Microsoft-HTTPAPI/2.0"
-        ],
-        "x-ms-ratelimit-remaining-resource": [
-<<<<<<< HEAD
-          "Microsoft.Compute/GetOperation3Min;49991,Microsoft.Compute/GetOperation30Min;399943"
-=======
-          "Microsoft.Compute/GetOperation3Min;49990,Microsoft.Compute/GetOperation30Min;399899"
->>>>>>> 20321026
-        ],
-        "Strict-Transport-Security": [
-          "max-age=31536000; includeSubDomains"
-        ],
-        "x-ms-served-by": [
-<<<<<<< HEAD
-          "c07e6767-d873-44ad-99cf-154e1889a7be_132583481890119289"
-        ],
-        "x-ms-request-id": [
-          "d5be2506-4245-489b-b61a-d0d5fcef6a5f"
-        ],
-        "Server": [
-          "Microsoft-HTTPAPI/2.0",
-          "Microsoft-HTTPAPI/2.0"
-        ],
-        "x-ms-ratelimit-remaining-subscription-reads": [
-          "11992"
-        ],
-        "x-ms-correlation-request-id": [
-          "c9268045-301b-4c45-8778-5e8b109f82d2"
-        ],
-        "x-ms-routing-request-id": [
-          "EASTUS2:20210322T160931Z:c9268045-301b-4c45-8778-5e8b109f82d2"
-=======
-          "eeaf5299-aba8-4290-a7f0-860f286922fd_132583481922275808"
-        ],
-        "x-ms-request-id": [
-          "84d4fb7c-7f78-46c0-838c-37bbf6ca9476"
+        "x-ms-request-id": [
+          "9cf34426-580f-48a0-9718-1cb804ecedf0"
+        ],
+        "x-ms-correlation-request-id": [
+          "9cf34426-580f-48a0-9718-1cb804ecedf0"
+        ],
+        "x-ms-routing-request-id": [
+          "CANADACENTRAL:20210304T145519Z:9cf34426-580f-48a0-9718-1cb804ecedf0"
+        ],
+        "Strict-Transport-Security": [
+          "max-age=31536000; includeSubDomains"
+        ],
+        "X-Content-Type-Options": [
+          "nosniff"
+        ],
+        "Content-Length": [
+          "0"
+        ],
+        "Expires": [
+          "-1"
+        ]
+      },
+      "ResponseBody": "",
+      "StatusCode": 202
+    },
+    {
+      "RequestUri": "/subscriptions/0296790d-427c-48ca-b204-8b729bbd8670/operationresults/eyJqb2JJZCI6IlJFU09VUkNFR1JPVVBERUxFVElPTkpPQi1DUlBURVNUQVI5OTczLUNFTlRSQUxVU0VVQVAiLCJqb2JMb2NhdGlvbiI6ImNlbnRyYWx1c2V1YXAifQ?api-version=2017-05-10",
+      "EncodedRequestUri": "L3N1YnNjcmlwdGlvbnMvMDI5Njc5MGQtNDI3Yy00OGNhLWIyMDQtOGI3MjliYmQ4NjcwL29wZXJhdGlvbnJlc3VsdHMvZXlKcWIySkpaQ0k2SWxKRlUwOVZVa05GUjFKUFZWQkVSVXhGVkVsUFRrcFBRaTFEVWxCVVJWTlVRVkk1T1RjekxVTkZUbFJTUVV4VlUwVlZRVkFpTENKcWIySk1iMk5oZEdsdmJpSTZJbU5sYm5SeVlXeDFjMlYxWVhBaWZRP2FwaS12ZXJzaW9uPTIwMTctMDUtMTA=",
+      "RequestMethod": "GET",
+      "RequestBody": "",
+      "RequestHeaders": {
+        "User-Agent": [
+          "FxVersion/4.6.26614.01",
+          "OSName/Windows",
+          "OSVersion/Microsoft.Windows.10.0.18363.",
+          "Microsoft.Azure.Management.ResourceManager.ResourceManagementClient/1.6.0.0"
+        ]
+      },
+      "ResponseHeaders": {
+        "Cache-Control": [
+          "no-cache"
+        ],
+        "Date": [
+          "Thu, 04 Mar 2021 14:55:33 GMT"
+        ],
+        "Pragma": [
+          "no-cache"
         ],
         "x-ms-ratelimit-remaining-subscription-reads": [
           "11984"
         ],
-        "x-ms-correlation-request-id": [
-          "49e3edc8-2fa0-45e6-9708-f39001fb2849"
-        ],
-        "x-ms-routing-request-id": [
-          "CANADACENTRAL:20210304T145448Z:49e3edc8-2fa0-45e6-9708-f39001fb2849"
->>>>>>> 20321026
-        ],
-        "X-Content-Type-Options": [
-          "nosniff"
-        ],
-<<<<<<< HEAD
-        "Date": [
-          "Mon, 22 Mar 2021 16:09:31 GMT"
-=======
+        "x-ms-request-id": [
+          "0c17b821-0468-469f-b463-d10daaa88e0b"
+        ],
+        "x-ms-correlation-request-id": [
+          "0c17b821-0468-469f-b463-d10daaa88e0b"
+        ],
+        "x-ms-routing-request-id": [
+          "CANADACENTRAL:20210304T145534Z:0c17b821-0468-469f-b463-d10daaa88e0b"
+        ],
+        "Strict-Transport-Security": [
+          "max-age=31536000; includeSubDomains"
+        ],
+        "X-Content-Type-Options": [
+          "nosniff"
+        ],
         "Content-Length": [
           "0"
->>>>>>> 20321026
         ],
         "Expires": [
           "-1"
@@ -1353,107 +1095,8 @@
       "StatusCode": 200
     },
     {
-<<<<<<< HEAD
-      "RequestUri": "/subscriptions/e37510d7-33b6-4676-886f-ee75bcc01871/resourcegroups/crptestar3232?api-version=2017-05-10",
-      "EncodedRequestUri": "L3N1YnNjcmlwdGlvbnMvZTM3NTEwZDctMzNiNi00Njc2LTg4NmYtZWU3NWJjYzAxODcxL3Jlc291cmNlZ3JvdXBzL2NycHRlc3RhcjMyMzI/YXBpLXZlcnNpb249MjAxNy0wNS0xMA==",
-=======
-      "RequestUri": "/subscriptions/0296790d-427c-48ca-b204-8b729bbd8670/resourcegroups/crptestar9973?api-version=2017-05-10",
-      "EncodedRequestUri": "L3N1YnNjcmlwdGlvbnMvMDI5Njc5MGQtNDI3Yy00OGNhLWIyMDQtOGI3MjliYmQ4NjcwL3Jlc291cmNlZ3JvdXBzL2NycHRlc3Rhcjk5NzM/YXBpLXZlcnNpb249MjAxNy0wNS0xMA==",
->>>>>>> 20321026
-      "RequestMethod": "DELETE",
-      "RequestBody": "",
-      "RequestHeaders": {
-        "x-ms-client-request-id": [
-<<<<<<< HEAD
-          "f5084462-37e3-4c55-8c2b-35404d2ddd18"
-=======
-          "fd42957d-27c9-451b-964e-023f6951eca2"
->>>>>>> 20321026
-        ],
-        "accept-language": [
-          "en-US"
-        ],
-        "User-Agent": [
-          "FxVersion/4.6.26614.01",
-          "OSName/Windows",
-          "OSVersion/Microsoft.Windows.10.0.18363.",
-          "Microsoft.Azure.Management.ResourceManager.ResourceManagementClient/1.6.0.0"
-        ]
-      },
-      "ResponseHeaders": {
-        "Cache-Control": [
-          "no-cache"
-        ],
-        "Date": [
-          "Thu, 04 Mar 2021 14:54:48 GMT"
-        ],
-        "Pragma": [
-          "no-cache"
-        ],
-        "Location": [
-<<<<<<< HEAD
-          "https://management.azure.com/subscriptions/e37510d7-33b6-4676-886f-ee75bcc01871/operationresults/eyJqb2JJZCI6IlJFU09VUkNFR1JPVVBERUxFVElPTkpPQi1DUlBURVNUQVIzMjMyLUNFTlRSQUxVU0VVQVAiLCJqb2JMb2NhdGlvbiI6ImNlbnRyYWx1c2V1YXAifQ?api-version=2017-05-10"
-=======
-          "https://management.azure.com/subscriptions/0296790d-427c-48ca-b204-8b729bbd8670/operationresults/eyJqb2JJZCI6IlJFU09VUkNFR1JPVVBERUxFVElPTkpPQi1DUlBURVNUQVI5OTczLUNFTlRSQUxVU0VVQVAiLCJqb2JMb2NhdGlvbiI6ImNlbnRyYWx1c2V1YXAifQ?api-version=2017-05-10"
->>>>>>> 20321026
-        ],
-        "Retry-After": [
-          "15"
-        ],
-        "x-ms-ratelimit-remaining-subscription-deletes": [
-<<<<<<< HEAD
-          "14998"
-        ],
-        "x-ms-request-id": [
-          "0ea1cc86-7ecc-4557-92f0-0b1caae658af"
-        ],
-        "x-ms-correlation-request-id": [
-          "0ea1cc86-7ecc-4557-92f0-0b1caae658af"
-        ],
-        "x-ms-routing-request-id": [
-          "EASTUS2:20210322T160932Z:0ea1cc86-7ecc-4557-92f0-0b1caae658af"
-=======
-          "14996"
-        ],
-        "x-ms-request-id": [
-          "32014613-e6ed-473e-8798-bb8d847fee11"
-        ],
-        "x-ms-correlation-request-id": [
-          "32014613-e6ed-473e-8798-bb8d847fee11"
-        ],
-        "x-ms-routing-request-id": [
-          "CANADACENTRAL:20210304T145449Z:32014613-e6ed-473e-8798-bb8d847fee11"
->>>>>>> 20321026
-        ],
-        "Strict-Transport-Security": [
-          "max-age=31536000; includeSubDomains"
-        ],
-        "X-Content-Type-Options": [
-          "nosniff"
-        ],
-<<<<<<< HEAD
-        "Date": [
-          "Mon, 22 Mar 2021 16:09:32 GMT"
-=======
-        "Content-Length": [
-          "0"
->>>>>>> 20321026
-        ],
-        "Expires": [
-          "-1"
-        ]
-      },
-      "ResponseBody": "",
-      "StatusCode": 202
-    },
-    {
-<<<<<<< HEAD
-      "RequestUri": "/subscriptions/e37510d7-33b6-4676-886f-ee75bcc01871/operationresults/eyJqb2JJZCI6IlJFU09VUkNFR1JPVVBERUxFVElPTkpPQi1DUlBURVNUQVIzMjMyLUNFTlRSQUxVU0VVQVAiLCJqb2JMb2NhdGlvbiI6ImNlbnRyYWx1c2V1YXAifQ?api-version=2017-05-10",
-      "EncodedRequestUri": "L3N1YnNjcmlwdGlvbnMvZTM3NTEwZDctMzNiNi00Njc2LTg4NmYtZWU3NWJjYzAxODcxL29wZXJhdGlvbnJlc3VsdHMvZXlKcWIySkpaQ0k2SWxKRlUwOVZVa05GUjFKUFZWQkVSVXhGVkVsUFRrcFBRaTFEVWxCVVJWTlVRVkl6TWpNeUxVTkZUbFJTUVV4VlUwVlZRVkFpTENKcWIySk1iMk5oZEdsdmJpSTZJbU5sYm5SeVlXeDFjMlYxWVhBaWZRP2FwaS12ZXJzaW9uPTIwMTctMDUtMTA=",
-=======
       "RequestUri": "/subscriptions/0296790d-427c-48ca-b204-8b729bbd8670/operationresults/eyJqb2JJZCI6IlJFU09VUkNFR1JPVVBERUxFVElPTkpPQi1DUlBURVNUQVI5OTczLUNFTlRSQUxVU0VVQVAiLCJqb2JMb2NhdGlvbiI6ImNlbnRyYWx1c2V1YXAifQ?api-version=2017-05-10",
       "EncodedRequestUri": "L3N1YnNjcmlwdGlvbnMvMDI5Njc5MGQtNDI3Yy00OGNhLWIyMDQtOGI3MjliYmQ4NjcwL29wZXJhdGlvbnJlc3VsdHMvZXlKcWIySkpaQ0k2SWxKRlUwOVZVa05GUjFKUFZWQkVSVXhGVkVsUFRrcFBRaTFEVWxCVVJWTlVRVkk1T1RjekxVTkZUbFJTUVV4VlUwVlZRVkFpTENKcWIySk1iMk5oZEdsdmJpSTZJbU5sYm5SeVlXeDFjMlYxWVhBaWZRP2FwaS12ZXJzaW9uPTIwMTctMDUtMTA=",
->>>>>>> 20321026
       "RequestMethod": "GET",
       "RequestBody": "",
       "RequestHeaders": {
@@ -1469,291 +1112,31 @@
           "no-cache"
         ],
         "Date": [
-          "Thu, 04 Mar 2021 14:55:03 GMT"
-        ],
-        "Pragma": [
-          "no-cache"
-        ],
-        "Location": [
-<<<<<<< HEAD
-          "https://management.azure.com/subscriptions/e37510d7-33b6-4676-886f-ee75bcc01871/operationresults/eyJqb2JJZCI6IlJFU09VUkNFR1JPVVBERUxFVElPTkpPQi1DUlBURVNUQVIzMjMyLUNFTlRSQUxVU0VVQVAiLCJqb2JMb2NhdGlvbiI6ImNlbnRyYWx1c2V1YXAifQ?api-version=2017-05-10"
-=======
-          "https://management.azure.com/subscriptions/0296790d-427c-48ca-b204-8b729bbd8670/operationresults/eyJqb2JJZCI6IlJFU09VUkNFR1JPVVBERUxFVElPTkpPQi1DUlBURVNUQVI5OTczLUNFTlRSQUxVU0VVQVAiLCJqb2JMb2NhdGlvbiI6ImNlbnRyYWx1c2V1YXAifQ?api-version=2017-05-10"
->>>>>>> 20321026
-        ],
-        "Retry-After": [
-          "15"
+          "Thu, 04 Mar 2021 14:55:33 GMT"
+        ],
+        "Pragma": [
+          "no-cache"
         ],
         "x-ms-ratelimit-remaining-subscription-reads": [
-<<<<<<< HEAD
-          "11991"
-        ],
-        "x-ms-request-id": [
-          "a6c03b97-936a-4760-b681-3411e8432720"
-        ],
-        "x-ms-correlation-request-id": [
-          "a6c03b97-936a-4760-b681-3411e8432720"
-        ],
-        "x-ms-routing-request-id": [
-          "EASTUS2:20210322T160947Z:a6c03b97-936a-4760-b681-3411e8432720"
-=======
-          "11986"
-        ],
-        "x-ms-request-id": [
-          "a1d7488c-8d52-4859-ad48-d0147b40e8a0"
-        ],
-        "x-ms-correlation-request-id": [
-          "a1d7488c-8d52-4859-ad48-d0147b40e8a0"
-        ],
-        "x-ms-routing-request-id": [
-          "CANADACENTRAL:20210304T145504Z:a1d7488c-8d52-4859-ad48-d0147b40e8a0"
->>>>>>> 20321026
-        ],
-        "Strict-Transport-Security": [
-          "max-age=31536000; includeSubDomains"
-        ],
-        "X-Content-Type-Options": [
-          "nosniff"
-        ],
-<<<<<<< HEAD
-        "Date": [
-          "Mon, 22 Mar 2021 16:09:47 GMT"
-=======
+          "11983"
+        ],
+        "x-ms-request-id": [
+          "f945c298-aff2-4474-bb86-d382754139bb"
+        ],
+        "x-ms-correlation-request-id": [
+          "f945c298-aff2-4474-bb86-d382754139bb"
+        ],
+        "x-ms-routing-request-id": [
+          "CANADACENTRAL:20210304T145534Z:f945c298-aff2-4474-bb86-d382754139bb"
+        ],
+        "Strict-Transport-Security": [
+          "max-age=31536000; includeSubDomains"
+        ],
+        "X-Content-Type-Options": [
+          "nosniff"
+        ],
         "Content-Length": [
           "0"
->>>>>>> 20321026
-        ],
-        "Expires": [
-          "-1"
-        ]
-      },
-      "ResponseBody": "",
-      "StatusCode": 202
-    },
-    {
-<<<<<<< HEAD
-      "RequestUri": "/subscriptions/e37510d7-33b6-4676-886f-ee75bcc01871/operationresults/eyJqb2JJZCI6IlJFU09VUkNFR1JPVVBERUxFVElPTkpPQi1DUlBURVNUQVIzMjMyLUNFTlRSQUxVU0VVQVAiLCJqb2JMb2NhdGlvbiI6ImNlbnRyYWx1c2V1YXAifQ?api-version=2017-05-10",
-      "EncodedRequestUri": "L3N1YnNjcmlwdGlvbnMvZTM3NTEwZDctMzNiNi00Njc2LTg4NmYtZWU3NWJjYzAxODcxL29wZXJhdGlvbnJlc3VsdHMvZXlKcWIySkpaQ0k2SWxKRlUwOVZVa05GUjFKUFZWQkVSVXhGVkVsUFRrcFBRaTFEVWxCVVJWTlVRVkl6TWpNeUxVTkZUbFJTUVV4VlUwVlZRVkFpTENKcWIySk1iMk5oZEdsdmJpSTZJbU5sYm5SeVlXeDFjMlYxWVhBaWZRP2FwaS12ZXJzaW9uPTIwMTctMDUtMTA=",
-=======
-      "RequestUri": "/subscriptions/0296790d-427c-48ca-b204-8b729bbd8670/operationresults/eyJqb2JJZCI6IlJFU09VUkNFR1JPVVBERUxFVElPTkpPQi1DUlBURVNUQVI5OTczLUNFTlRSQUxVU0VVQVAiLCJqb2JMb2NhdGlvbiI6ImNlbnRyYWx1c2V1YXAifQ?api-version=2017-05-10",
-      "EncodedRequestUri": "L3N1YnNjcmlwdGlvbnMvMDI5Njc5MGQtNDI3Yy00OGNhLWIyMDQtOGI3MjliYmQ4NjcwL29wZXJhdGlvbnJlc3VsdHMvZXlKcWIySkpaQ0k2SWxKRlUwOVZVa05GUjFKUFZWQkVSVXhGVkVsUFRrcFBRaTFEVWxCVVJWTlVRVkk1T1RjekxVTkZUbFJTUVV4VlUwVlZRVkFpTENKcWIySk1iMk5oZEdsdmJpSTZJbU5sYm5SeVlXeDFjMlYxWVhBaWZRP2FwaS12ZXJzaW9uPTIwMTctMDUtMTA=",
->>>>>>> 20321026
-      "RequestMethod": "GET",
-      "RequestBody": "",
-      "RequestHeaders": {
-        "User-Agent": [
-          "FxVersion/4.6.26614.01",
-          "OSName/Windows",
-          "OSVersion/Microsoft.Windows.10.0.18363.",
-          "Microsoft.Azure.Management.ResourceManager.ResourceManagementClient/1.6.0.0"
-        ]
-      },
-      "ResponseHeaders": {
-        "Cache-Control": [
-          "no-cache"
-        ],
-        "Date": [
-          "Thu, 04 Mar 2021 14:55:18 GMT"
-        ],
-        "Pragma": [
-          "no-cache"
-        ],
-        "Location": [
-<<<<<<< HEAD
-          "https://management.azure.com/subscriptions/e37510d7-33b6-4676-886f-ee75bcc01871/operationresults/eyJqb2JJZCI6IlJFU09VUkNFR1JPVVBERUxFVElPTkpPQi1DUlBURVNUQVIzMjMyLUNFTlRSQUxVU0VVQVAiLCJqb2JMb2NhdGlvbiI6ImNlbnRyYWx1c2V1YXAifQ?api-version=2017-05-10"
-=======
-          "https://management.azure.com/subscriptions/0296790d-427c-48ca-b204-8b729bbd8670/operationresults/eyJqb2JJZCI6IlJFU09VUkNFR1JPVVBERUxFVElPTkpPQi1DUlBURVNUQVI5OTczLUNFTlRSQUxVU0VVQVAiLCJqb2JMb2NhdGlvbiI6ImNlbnRyYWx1c2V1YXAifQ?api-version=2017-05-10"
->>>>>>> 20321026
-        ],
-        "Retry-After": [
-          "15"
-        ],
-        "x-ms-ratelimit-remaining-subscription-reads": [
-<<<<<<< HEAD
-          "11990"
-        ],
-        "x-ms-request-id": [
-          "e0612701-a0ad-46e0-90da-8b0f853c46c7"
-        ],
-        "x-ms-correlation-request-id": [
-          "e0612701-a0ad-46e0-90da-8b0f853c46c7"
-        ],
-        "x-ms-routing-request-id": [
-          "EASTUS2:20210322T161003Z:e0612701-a0ad-46e0-90da-8b0f853c46c7"
-=======
-          "11985"
-        ],
-        "x-ms-request-id": [
-          "9cf34426-580f-48a0-9718-1cb804ecedf0"
-        ],
-        "x-ms-correlation-request-id": [
-          "9cf34426-580f-48a0-9718-1cb804ecedf0"
-        ],
-        "x-ms-routing-request-id": [
-          "CANADACENTRAL:20210304T145519Z:9cf34426-580f-48a0-9718-1cb804ecedf0"
->>>>>>> 20321026
-        ],
-        "Strict-Transport-Security": [
-          "max-age=31536000; includeSubDomains"
-        ],
-        "X-Content-Type-Options": [
-          "nosniff"
-        ],
-<<<<<<< HEAD
-        "Date": [
-          "Mon, 22 Mar 2021 16:10:02 GMT"
-=======
-        "Content-Length": [
-          "0"
->>>>>>> 20321026
-        ],
-        "Expires": [
-          "-1"
-        ]
-      },
-      "ResponseBody": "",
-      "StatusCode": 202
-    },
-    {
-<<<<<<< HEAD
-      "RequestUri": "/subscriptions/e37510d7-33b6-4676-886f-ee75bcc01871/operationresults/eyJqb2JJZCI6IlJFU09VUkNFR1JPVVBERUxFVElPTkpPQi1DUlBURVNUQVIzMjMyLUNFTlRSQUxVU0VVQVAiLCJqb2JMb2NhdGlvbiI6ImNlbnRyYWx1c2V1YXAifQ?api-version=2017-05-10",
-      "EncodedRequestUri": "L3N1YnNjcmlwdGlvbnMvZTM3NTEwZDctMzNiNi00Njc2LTg4NmYtZWU3NWJjYzAxODcxL29wZXJhdGlvbnJlc3VsdHMvZXlKcWIySkpaQ0k2SWxKRlUwOVZVa05GUjFKUFZWQkVSVXhGVkVsUFRrcFBRaTFEVWxCVVJWTlVRVkl6TWpNeUxVTkZUbFJTUVV4VlUwVlZRVkFpTENKcWIySk1iMk5oZEdsdmJpSTZJbU5sYm5SeVlXeDFjMlYxWVhBaWZRP2FwaS12ZXJzaW9uPTIwMTctMDUtMTA=",
-=======
-      "RequestUri": "/subscriptions/0296790d-427c-48ca-b204-8b729bbd8670/operationresults/eyJqb2JJZCI6IlJFU09VUkNFR1JPVVBERUxFVElPTkpPQi1DUlBURVNUQVI5OTczLUNFTlRSQUxVU0VVQVAiLCJqb2JMb2NhdGlvbiI6ImNlbnRyYWx1c2V1YXAifQ?api-version=2017-05-10",
-      "EncodedRequestUri": "L3N1YnNjcmlwdGlvbnMvMDI5Njc5MGQtNDI3Yy00OGNhLWIyMDQtOGI3MjliYmQ4NjcwL29wZXJhdGlvbnJlc3VsdHMvZXlKcWIySkpaQ0k2SWxKRlUwOVZVa05GUjFKUFZWQkVSVXhGVkVsUFRrcFBRaTFEVWxCVVJWTlVRVkk1T1RjekxVTkZUbFJTUVV4VlUwVlZRVkFpTENKcWIySk1iMk5oZEdsdmJpSTZJbU5sYm5SeVlXeDFjMlYxWVhBaWZRP2FwaS12ZXJzaW9uPTIwMTctMDUtMTA=",
->>>>>>> 20321026
-      "RequestMethod": "GET",
-      "RequestBody": "",
-      "RequestHeaders": {
-        "User-Agent": [
-          "FxVersion/4.6.26614.01",
-          "OSName/Windows",
-          "OSVersion/Microsoft.Windows.10.0.18363.",
-          "Microsoft.Azure.Management.ResourceManager.ResourceManagementClient/1.6.0.0"
-        ]
-      },
-      "ResponseHeaders": {
-        "Cache-Control": [
-          "no-cache"
-        ],
-        "Date": [
-          "Thu, 04 Mar 2021 14:55:33 GMT"
-        ],
-        "Pragma": [
-          "no-cache"
-        ],
-        "x-ms-ratelimit-remaining-subscription-reads": [
-<<<<<<< HEAD
-          "11989"
-        ],
-        "x-ms-request-id": [
-          "d24318df-5631-4276-8830-9635f1b30510"
-        ],
-        "x-ms-correlation-request-id": [
-          "d24318df-5631-4276-8830-9635f1b30510"
-        ],
-        "x-ms-routing-request-id": [
-          "EASTUS2:20210322T161018Z:d24318df-5631-4276-8830-9635f1b30510"
-=======
-          "11984"
-        ],
-        "x-ms-request-id": [
-          "0c17b821-0468-469f-b463-d10daaa88e0b"
-        ],
-        "x-ms-correlation-request-id": [
-          "0c17b821-0468-469f-b463-d10daaa88e0b"
-        ],
-        "x-ms-routing-request-id": [
-          "CANADACENTRAL:20210304T145534Z:0c17b821-0468-469f-b463-d10daaa88e0b"
->>>>>>> 20321026
-        ],
-        "Strict-Transport-Security": [
-          "max-age=31536000; includeSubDomains"
-        ],
-        "X-Content-Type-Options": [
-          "nosniff"
-        ],
-<<<<<<< HEAD
-        "Date": [
-          "Mon, 22 Mar 2021 16:10:18 GMT"
-=======
-        "Content-Length": [
-          "0"
->>>>>>> 20321026
-        ],
-        "Expires": [
-          "-1"
-        ]
-      },
-      "ResponseBody": "",
-      "StatusCode": 200
-    },
-    {
-<<<<<<< HEAD
-      "RequestUri": "/subscriptions/e37510d7-33b6-4676-886f-ee75bcc01871/operationresults/eyJqb2JJZCI6IlJFU09VUkNFR1JPVVBERUxFVElPTkpPQi1DUlBURVNUQVIzMjMyLUNFTlRSQUxVU0VVQVAiLCJqb2JMb2NhdGlvbiI6ImNlbnRyYWx1c2V1YXAifQ?api-version=2017-05-10",
-      "EncodedRequestUri": "L3N1YnNjcmlwdGlvbnMvZTM3NTEwZDctMzNiNi00Njc2LTg4NmYtZWU3NWJjYzAxODcxL29wZXJhdGlvbnJlc3VsdHMvZXlKcWIySkpaQ0k2SWxKRlUwOVZVa05GUjFKUFZWQkVSVXhGVkVsUFRrcFBRaTFEVWxCVVJWTlVRVkl6TWpNeUxVTkZUbFJTUVV4VlUwVlZRVkFpTENKcWIySk1iMk5oZEdsdmJpSTZJbU5sYm5SeVlXeDFjMlYxWVhBaWZRP2FwaS12ZXJzaW9uPTIwMTctMDUtMTA=",
-=======
-      "RequestUri": "/subscriptions/0296790d-427c-48ca-b204-8b729bbd8670/operationresults/eyJqb2JJZCI6IlJFU09VUkNFR1JPVVBERUxFVElPTkpPQi1DUlBURVNUQVI5OTczLUNFTlRSQUxVU0VVQVAiLCJqb2JMb2NhdGlvbiI6ImNlbnRyYWx1c2V1YXAifQ?api-version=2017-05-10",
-      "EncodedRequestUri": "L3N1YnNjcmlwdGlvbnMvMDI5Njc5MGQtNDI3Yy00OGNhLWIyMDQtOGI3MjliYmQ4NjcwL29wZXJhdGlvbnJlc3VsdHMvZXlKcWIySkpaQ0k2SWxKRlUwOVZVa05GUjFKUFZWQkVSVXhGVkVsUFRrcFBRaTFEVWxCVVJWTlVRVkk1T1RjekxVTkZUbFJTUVV4VlUwVlZRVkFpTENKcWIySk1iMk5oZEdsdmJpSTZJbU5sYm5SeVlXeDFjMlYxWVhBaWZRP2FwaS12ZXJzaW9uPTIwMTctMDUtMTA=",
->>>>>>> 20321026
-      "RequestMethod": "GET",
-      "RequestBody": "",
-      "RequestHeaders": {
-        "User-Agent": [
-          "FxVersion/4.6.26614.01",
-          "OSName/Windows",
-          "OSVersion/Microsoft.Windows.10.0.18363.",
-          "Microsoft.Azure.Management.ResourceManager.ResourceManagementClient/1.6.0.0"
-        ]
-      },
-      "ResponseHeaders": {
-        "Cache-Control": [
-          "no-cache"
-        ],
-        "Date": [
-          "Thu, 04 Mar 2021 14:55:33 GMT"
-        ],
-        "Pragma": [
-          "no-cache"
-        ],
-        "x-ms-ratelimit-remaining-subscription-reads": [
-<<<<<<< HEAD
-          "11988"
-        ],
-        "x-ms-request-id": [
-          "225e423d-03e5-40a2-b267-4ae224cfec0e"
-        ],
-        "x-ms-correlation-request-id": [
-          "225e423d-03e5-40a2-b267-4ae224cfec0e"
-        ],
-        "x-ms-routing-request-id": [
-          "EASTUS2:20210322T161018Z:225e423d-03e5-40a2-b267-4ae224cfec0e"
-=======
-          "11983"
-        ],
-        "x-ms-request-id": [
-          "f945c298-aff2-4474-bb86-d382754139bb"
-        ],
-        "x-ms-correlation-request-id": [
-          "f945c298-aff2-4474-bb86-d382754139bb"
-        ],
-        "x-ms-routing-request-id": [
-          "CANADACENTRAL:20210304T145534Z:f945c298-aff2-4474-bb86-d382754139bb"
->>>>>>> 20321026
-        ],
-        "Strict-Transport-Security": [
-          "max-age=31536000; includeSubDomains"
-        ],
-        "X-Content-Type-Options": [
-          "nosniff"
-        ],
-<<<<<<< HEAD
-        "Date": [
-          "Mon, 22 Mar 2021 16:10:18 GMT"
-=======
-        "Content-Length": [
-          "0"
->>>>>>> 20321026
         ],
         "Expires": [
           "-1"
@@ -1765,13 +1148,8 @@
   ],
   "Names": {
     "DiskAccess_CRUD_Execute": [
-<<<<<<< HEAD
-      "crptestar3232",
-      "diskrp3457"
-=======
       "crptestar9973",
       "diskrp9883"
->>>>>>> 20321026
     ]
   },
   "Variables": {
