--- conflicted
+++ resolved
@@ -1,286 +1,2317 @@
 {
   "Entries": [
     {
-<<<<<<< HEAD
       "RequestUri": "/subscriptions/e37510d7-33b6-4676-886f-ee75bcc01871/providers/Microsoft.Compute/locations/SoutheastAsia/publishers/MicrosoftWindowsServer/artifacttypes/vmimage/offers/WindowsServer/skus/2012-R2-Datacenter/versions?$top=1&api-version=2021-03-01",
       "EncodedRequestUri": "L3N1YnNjcmlwdGlvbnMvZTM3NTEwZDctMzNiNi00Njc2LTg4NmYtZWU3NWJjYzAxODcxL3Byb3ZpZGVycy9NaWNyb3NvZnQuQ29tcHV0ZS9sb2NhdGlvbnMvU291dGhlYXN0QXNpYS9wdWJsaXNoZXJzL01pY3Jvc29mdFdpbmRvd3NTZXJ2ZXIvYXJ0aWZhY3R0eXBlcy92bWltYWdlL29mZmVycy9XaW5kb3dzU2VydmVyL3NrdXMvMjAxMi1SMi1EYXRhY2VudGVyL3ZlcnNpb25zPyR0b3A9MSZhcGktdmVyc2lvbj0yMDIxLTAzLTAx",
-=======
-      "RequestUri": "/subscriptions/0296790d-427c-48ca-b204-8b729bbd8670/providers/Microsoft.Compute/locations/SoutheastAsia/publishers/MicrosoftWindowsServer/artifacttypes/vmimage/offers/WindowsServer/skus/2012-R2-Datacenter/versions?$top=1&api-version=2020-12-01",
-      "EncodedRequestUri": "L3N1YnNjcmlwdGlvbnMvMDI5Njc5MGQtNDI3Yy00OGNhLWIyMDQtOGI3MjliYmQ4NjcwL3Byb3ZpZGVycy9NaWNyb3NvZnQuQ29tcHV0ZS9sb2NhdGlvbnMvU291dGhlYXN0QXNpYS9wdWJsaXNoZXJzL01pY3Jvc29mdFdpbmRvd3NTZXJ2ZXIvYXJ0aWZhY3R0eXBlcy92bWltYWdlL29mZmVycy9XaW5kb3dzU2VydmVyL3NrdXMvMjAxMi1SMi1EYXRhY2VudGVyL3ZlcnNpb25zPyR0b3A9MSZhcGktdmVyc2lvbj0yMDIwLTEyLTAx",
->>>>>>> 9e6c98a6
       "RequestMethod": "GET",
       "RequestBody": "",
       "RequestHeaders": {
         "x-ms-client-request-id": [
-<<<<<<< HEAD
-          "2f17301a-b027-44ac-8996-083779819690"
-=======
-          "b34ee069-a537-494a-a5fe-177af7543c3c"
->>>>>>> 9e6c98a6
-        ],
-        "accept-language": [
+          "54d84b92-dd41-4821-a3fe-654955de1664"
+        ],
+        "Accept-Language": [
           "en-US"
         ],
         "User-Agent": [
-          "FxVersion/4.6.26614.01",
-          "OSName/Windows",
-          "OSVersion/Microsoft.Windows.10.0.18363.",
-          "Microsoft.Azure.Management.Compute.ComputeManagementClient/44.0.0.0"
-        ]
-      },
-      "ResponseHeaders": {
-        "Cache-Control": [
-          "no-cache"
-        ],
-        "Date": [
-          "Thu, 04 Mar 2021 15:40:46 GMT"
-        ],
-        "Pragma": [
-          "no-cache"
-        ],
-<<<<<<< HEAD
-=======
+          "FxVersion/4.6.29518.01",
+          "OSName/Windows",
+          "OSVersion/Microsoft.Windows.10.0.19042.",
+          "Microsoft.Azure.Management.Compute.ComputeManagementClient/46.0.0"
+        ]
+      },
+      "ResponseHeaders": {
+        "Cache-Control": [
+          "no-cache"
+        ],
+        "Pragma": [
+          "no-cache"
+        ],
+        "x-ms-ratelimit-remaining-resource": [
+          "Microsoft.Compute/ListVMImagesVersionsFromLocation3Min;15999,Microsoft.Compute/ListVMImagesVersionsFromLocation30Min;43999"
+        ],
+        "Strict-Transport-Security": [
+          "max-age=31536000; includeSubDomains"
+        ],
+        "x-ms-served-by": [
+          "9fc414ea-410e-4600-9f7c-71bc36416f3f_132612599544754309"
+        ],
+        "x-ms-request-id": [
+          "6b6086c9-4fa3-4976-b8c3-c3a037ca422c"
+        ],
         "Server": [
           "Microsoft-HTTPAPI/2.0",
           "Microsoft-HTTPAPI/2.0"
         ],
->>>>>>> 9e6c98a6
-        "x-ms-ratelimit-remaining-resource": [
-          "Microsoft.Compute/ListVMImagesVersionsFromLocation3Min;15999,Microsoft.Compute/ListVMImagesVersionsFromLocation30Min;43998"
-        ],
-        "Strict-Transport-Security": [
-          "max-age=31536000; includeSubDomains"
-        ],
-        "x-ms-served-by": [
-<<<<<<< HEAD
-          "9fc414ea-410e-4600-9f7c-71bc36416f3f_132574676310658930"
-        ],
-        "x-ms-request-id": [
-          "1622f842-70fc-42c6-885c-9e2ab3387d4c"
+        "x-ms-ratelimit-remaining-subscription-reads": [
+          "11999"
+        ],
+        "x-ms-correlation-request-id": [
+          "0663857e-81c0-4c7d-83ff-58048ff798cf"
+        ],
+        "x-ms-routing-request-id": [
+          "EASTUS2:20210524T175354Z:0663857e-81c0-4c7d-83ff-58048ff798cf"
+        ],
+        "X-Content-Type-Options": [
+          "nosniff"
+        ],
+        "Date": [
+          "Mon, 24 May 2021 17:53:54 GMT"
+        ],
+        "Content-Length": [
+          "321"
+        ],
+        "Content-Type": [
+          "application/json; charset=utf-8"
+        ],
+        "Expires": [
+          "-1"
+        ]
+      },
+      "ResponseBody": "[\r\n  {\r\n    \"location\": \"southeastasia\",\r\n    \"name\": \"4.127.20180315\",\r\n    \"id\": \"/Subscriptions/e37510d7-33b6-4676-886f-ee75bcc01871/Providers/Microsoft.Compute/Locations/southeastasia/Publishers/MicrosoftWindowsServer/ArtifactTypes/VMImage/Offers/WindowsServer/Skus/2012-R2-Datacenter/Versions/4.127.20180315\"\r\n  }\r\n]",
+      "StatusCode": 200
+    },
+    {
+      "RequestUri": "/subscriptions/e37510d7-33b6-4676-886f-ee75bcc01871/resourcegroups/crptestar8463?api-version=2017-05-10",
+      "EncodedRequestUri": "L3N1YnNjcmlwdGlvbnMvZTM3NTEwZDctMzNiNi00Njc2LTg4NmYtZWU3NWJjYzAxODcxL3Jlc291cmNlZ3JvdXBzL2NycHRlc3Rhcjg0NjM/YXBpLXZlcnNpb249MjAxNy0wNS0xMA==",
+      "RequestMethod": "PUT",
+      "RequestBody": "{\r\n  \"location\": \"eastus2\",\r\n  \"tags\": {\r\n    \"crptestar8463\": \"2021-05-24 17:53:54Z\"\r\n  }\r\n}",
+      "RequestHeaders": {
+        "x-ms-client-request-id": [
+          "1843efa9-7469-4886-9e57-4ee469bd25ea"
+        ],
+        "Accept-Language": [
+          "en-US"
+        ],
+        "User-Agent": [
+          "FxVersion/4.6.29518.01",
+          "OSName/Windows",
+          "OSVersion/Microsoft.Windows.10.0.19042.",
+          "Microsoft.Azure.Management.ResourceManager.ResourceManagementClient/1.6.0.0"
+        ],
+        "Content-Type": [
+          "application/json; charset=utf-8"
+        ],
+        "Content-Length": [
+          "93"
+        ]
+      },
+      "ResponseHeaders": {
+        "Cache-Control": [
+          "no-cache"
+        ],
+        "Pragma": [
+          "no-cache"
+        ],
+        "x-ms-ratelimit-remaining-subscription-writes": [
+          "1199"
+        ],
+        "x-ms-request-id": [
+          "f82b2b30-1eb3-421e-8130-bc870c0d5431"
+        ],
+        "x-ms-correlation-request-id": [
+          "f82b2b30-1eb3-421e-8130-bc870c0d5431"
+        ],
+        "x-ms-routing-request-id": [
+          "EASTUS2:20210524T175354Z:f82b2b30-1eb3-421e-8130-bc870c0d5431"
+        ],
+        "Strict-Transport-Security": [
+          "max-age=31536000; includeSubDomains"
+        ],
+        "X-Content-Type-Options": [
+          "nosniff"
+        ],
+        "Date": [
+          "Mon, 24 May 2021 17:53:54 GMT"
+        ],
+        "Content-Length": [
+          "228"
+        ],
+        "Content-Type": [
+          "application/json; charset=utf-8"
+        ],
+        "Expires": [
+          "-1"
+        ]
+      },
+      "ResponseBody": "{\r\n  \"id\": \"/subscriptions/e37510d7-33b6-4676-886f-ee75bcc01871/resourceGroups/crptestar8463\",\r\n  \"name\": \"crptestar8463\",\r\n  \"location\": \"eastus2\",\r\n  \"tags\": {\r\n    \"crptestar8463\": \"2021-05-24 17:53:54Z\"\r\n  },\r\n  \"properties\": {\r\n    \"provisioningState\": \"Succeeded\"\r\n  }\r\n}",
+      "StatusCode": 201
+    },
+    {
+      "RequestUri": "/subscriptions/e37510d7-33b6-4676-886f-ee75bcc01871/resourcegroups/crptestar8463?api-version=2017-05-10",
+      "EncodedRequestUri": "L3N1YnNjcmlwdGlvbnMvZTM3NTEwZDctMzNiNi00Njc2LTg4NmYtZWU3NWJjYzAxODcxL3Jlc291cmNlZ3JvdXBzL2NycHRlc3Rhcjg0NjM/YXBpLXZlcnNpb249MjAxNy0wNS0xMA==",
+      "RequestMethod": "PUT",
+      "RequestBody": "{\r\n  \"location\": \"eastus2\",\r\n  \"tags\": {\r\n    \"crptestar8463\": \"2021-05-24 17:54:24Z\"\r\n  }\r\n}",
+      "RequestHeaders": {
+        "x-ms-client-request-id": [
+          "10aa16e5-85e9-4491-b938-fdd932c4f36c"
+        ],
+        "Accept-Language": [
+          "en-US"
+        ],
+        "User-Agent": [
+          "FxVersion/4.6.29518.01",
+          "OSName/Windows",
+          "OSVersion/Microsoft.Windows.10.0.19042.",
+          "Microsoft.Azure.Management.ResourceManager.ResourceManagementClient/1.6.0.0"
+        ],
+        "Content-Type": [
+          "application/json; charset=utf-8"
+        ],
+        "Content-Length": [
+          "93"
+        ]
+      },
+      "ResponseHeaders": {
+        "Cache-Control": [
+          "no-cache"
+        ],
+        "Pragma": [
+          "no-cache"
+        ],
+        "x-ms-ratelimit-remaining-subscription-writes": [
+          "1198"
+        ],
+        "x-ms-request-id": [
+          "3d333a66-7d80-41b2-a878-45c45e560b43"
+        ],
+        "x-ms-correlation-request-id": [
+          "3d333a66-7d80-41b2-a878-45c45e560b43"
+        ],
+        "x-ms-routing-request-id": [
+          "EASTUS2:20210524T175425Z:3d333a66-7d80-41b2-a878-45c45e560b43"
+        ],
+        "Strict-Transport-Security": [
+          "max-age=31536000; includeSubDomains"
+        ],
+        "X-Content-Type-Options": [
+          "nosniff"
+        ],
+        "Date": [
+          "Mon, 24 May 2021 17:54:25 GMT"
+        ],
+        "Content-Length": [
+          "228"
+        ],
+        "Content-Type": [
+          "application/json; charset=utf-8"
+        ],
+        "Expires": [
+          "-1"
+        ]
+      },
+      "ResponseBody": "{\r\n  \"id\": \"/subscriptions/e37510d7-33b6-4676-886f-ee75bcc01871/resourceGroups/crptestar8463\",\r\n  \"name\": \"crptestar8463\",\r\n  \"location\": \"eastus2\",\r\n  \"tags\": {\r\n    \"crptestar8463\": \"2021-05-24 17:54:24Z\"\r\n  },\r\n  \"properties\": {\r\n    \"provisioningState\": \"Succeeded\"\r\n  }\r\n}",
+      "StatusCode": 200
+    },
+    {
+      "RequestUri": "/subscriptions/e37510d7-33b6-4676-886f-ee75bcc01871/resourceGroups/crptestar8463/providers/Microsoft.Storage/storageAccounts/diskrp1783?api-version=2015-06-15",
+      "EncodedRequestUri": "L3N1YnNjcmlwdGlvbnMvZTM3NTEwZDctMzNiNi00Njc2LTg4NmYtZWU3NWJjYzAxODcxL3Jlc291cmNlR3JvdXBzL2NycHRlc3Rhcjg0NjMvcHJvdmlkZXJzL01pY3Jvc29mdC5TdG9yYWdlL3N0b3JhZ2VBY2NvdW50cy9kaXNrcnAxNzgzP2FwaS12ZXJzaW9uPTIwMTUtMDYtMTU=",
+      "RequestMethod": "PUT",
+      "RequestBody": "{\r\n  \"location\": \"eastus2\",\r\n  \"properties\": {\r\n    \"accountType\": \"Standard_GRS\"\r\n  }\r\n}",
+      "RequestHeaders": {
+        "x-ms-client-request-id": [
+          "313e4f35-d807-466a-91df-72f984cdb838"
+        ],
+        "Accept-Language": [
+          "en-US"
+        ],
+        "User-Agent": [
+          "FxVersion/4.6.29518.01",
+          "OSName/Windows",
+          "OSVersion/Microsoft.Windows.10.0.19042.",
+          "Microsoft.Azure.Management.Storage.StorageManagementClient/4.0.0.0"
+        ],
+        "Content-Type": [
+          "application/json; charset=utf-8"
+        ],
+        "Content-Length": [
+          "89"
+        ]
+      },
+      "ResponseHeaders": {
+        "Cache-Control": [
+          "no-cache"
+        ],
+        "Pragma": [
+          "no-cache"
+        ],
+        "Location": [
+          "https://management.azure.com/subscriptions/e37510d7-33b6-4676-886f-ee75bcc01871/providers/Microsoft.Storage/locations/eastus2/asyncoperations/79dfcc3a-1298-4f69-a269-b6a41291c4ef?monitor=true&api-version=2015-06-15"
+        ],
+        "Retry-After": [
+          "17"
+        ],
+        "x-ms-request-id": [
+          "79dfcc3a-1298-4f69-a269-b6a41291c4ef"
+        ],
+        "Strict-Transport-Security": [
+          "max-age=31536000; includeSubDomains"
+        ],
+        "Server": [
+          "Microsoft-Azure-Storage-Resource-Provider/1.0,Microsoft-HTTPAPI/2.0 Microsoft-HTTPAPI/2.0"
+        ],
+        "x-ms-ratelimit-remaining-subscription-writes": [
+          "1199"
+        ],
+        "x-ms-correlation-request-id": [
+          "2d4d4363-30da-4686-b9da-5f44966c2d45"
+        ],
+        "x-ms-routing-request-id": [
+          "EASTUS2:20210524T175357Z:2d4d4363-30da-4686-b9da-5f44966c2d45"
+        ],
+        "X-Content-Type-Options": [
+          "nosniff"
+        ],
+        "Date": [
+          "Mon, 24 May 2021 17:53:56 GMT"
+        ],
+        "Content-Type": [
+          "text/plain; charset=utf-8"
+        ],
+        "Expires": [
+          "-1"
+        ],
+        "Content-Length": [
+          "0"
+        ]
+      },
+      "ResponseBody": "",
+      "StatusCode": 202
+    },
+    {
+      "RequestUri": "/subscriptions/e37510d7-33b6-4676-886f-ee75bcc01871/providers/Microsoft.Storage/locations/eastus2/asyncoperations/79dfcc3a-1298-4f69-a269-b6a41291c4ef?monitor=true&api-version=2015-06-15",
+      "EncodedRequestUri": "L3N1YnNjcmlwdGlvbnMvZTM3NTEwZDctMzNiNi00Njc2LTg4NmYtZWU3NWJjYzAxODcxL3Byb3ZpZGVycy9NaWNyb3NvZnQuU3RvcmFnZS9sb2NhdGlvbnMvZWFzdHVzMi9hc3luY29wZXJhdGlvbnMvNzlkZmNjM2EtMTI5OC00ZjY5LWEyNjktYjZhNDEyOTFjNGVmP21vbml0b3I9dHJ1ZSZhcGktdmVyc2lvbj0yMDE1LTA2LTE1",
+      "RequestMethod": "GET",
+      "RequestBody": "",
+      "RequestHeaders": {
+        "User-Agent": [
+          "FxVersion/4.6.29518.01",
+          "OSName/Windows",
+          "OSVersion/Microsoft.Windows.10.0.19042.",
+          "Microsoft.Azure.Management.Storage.StorageManagementClient/4.0.0.0"
+        ]
+      },
+      "ResponseHeaders": {
+        "Cache-Control": [
+          "no-cache"
+        ],
+        "Pragma": [
+          "no-cache"
+        ],
+        "x-ms-request-id": [
+          "497b6e58-662d-4f4e-b8d2-c9eac446c94b"
+        ],
+        "Strict-Transport-Security": [
+          "max-age=31536000; includeSubDomains"
+        ],
+        "Server": [
+          "Microsoft-Azure-Storage-Resource-Provider/1.0,Microsoft-HTTPAPI/2.0 Microsoft-HTTPAPI/2.0"
+        ],
+        "x-ms-ratelimit-remaining-subscription-reads": [
+          "11999"
+        ],
+        "x-ms-correlation-request-id": [
+          "19583396-534b-4a5d-b775-2255e0907c11"
+        ],
+        "x-ms-routing-request-id": [
+          "EASTUS2:20210524T175414Z:19583396-534b-4a5d-b775-2255e0907c11"
+        ],
+        "X-Content-Type-Options": [
+          "nosniff"
+        ],
+        "Date": [
+          "Mon, 24 May 2021 17:54:13 GMT"
+        ],
+        "Content-Length": [
+          "89"
+        ],
+        "Content-Type": [
+          "application/json"
+        ],
+        "Expires": [
+          "-1"
+        ]
+      },
+      "ResponseBody": "{\r\n  \"location\": \"eastus2\",\r\n  \"properties\": {\r\n    \"accountType\": \"Standard_GRS\"\r\n  }\r\n}",
+      "StatusCode": 200
+    },
+    {
+      "RequestUri": "/subscriptions/e37510d7-33b6-4676-886f-ee75bcc01871/resourceGroups/crptestar8463/providers/Microsoft.Storage/storageAccounts?api-version=2015-06-15",
+      "EncodedRequestUri": "L3N1YnNjcmlwdGlvbnMvZTM3NTEwZDctMzNiNi00Njc2LTg4NmYtZWU3NWJjYzAxODcxL3Jlc291cmNlR3JvdXBzL2NycHRlc3Rhcjg0NjMvcHJvdmlkZXJzL01pY3Jvc29mdC5TdG9yYWdlL3N0b3JhZ2VBY2NvdW50cz9hcGktdmVyc2lvbj0yMDE1LTA2LTE1",
+      "RequestMethod": "GET",
+      "RequestBody": "",
+      "RequestHeaders": {
+        "x-ms-client-request-id": [
+          "966ce02a-5921-4a5c-8c85-5c91c1e78bc3"
+        ],
+        "Accept-Language": [
+          "en-US"
+        ],
+        "User-Agent": [
+          "FxVersion/4.6.29518.01",
+          "OSName/Windows",
+          "OSVersion/Microsoft.Windows.10.0.19042.",
+          "Microsoft.Azure.Management.Storage.StorageManagementClient/4.0.0.0"
+        ]
+      },
+      "ResponseHeaders": {
+        "Cache-Control": [
+          "no-cache"
+        ],
+        "Pragma": [
+          "no-cache"
+        ],
+        "x-ms-request-id": [
+          "26b830e4-e4f0-42d5-9ffb-304d8650fab1"
+        ],
+        "Strict-Transport-Security": [
+          "max-age=31536000; includeSubDomains"
+        ],
+        "Server": [
+          "Microsoft-Azure-Storage-Resource-Provider/1.0,Microsoft-HTTPAPI/2.0 Microsoft-HTTPAPI/2.0"
+        ],
+        "x-ms-ratelimit-remaining-subscription-reads": [
+          "11998"
+        ],
+        "x-ms-correlation-request-id": [
+          "4e09edca-3fb7-432a-915f-2b442fa253ab"
+        ],
+        "x-ms-routing-request-id": [
+          "EASTUS2:20210524T175424Z:4e09edca-3fb7-432a-915f-2b442fa253ab"
+        ],
+        "X-Content-Type-Options": [
+          "nosniff"
+        ],
+        "Date": [
+          "Mon, 24 May 2021 17:54:24 GMT"
+        ],
+        "Content-Length": [
+          "723"
+        ],
+        "Content-Type": [
+          "application/json"
+        ],
+        "Expires": [
+          "-1"
+        ]
+      },
+      "ResponseBody": "{\r\n  \"value\": [\r\n    {\r\n      \"id\": \"/subscriptions/e37510d7-33b6-4676-886f-ee75bcc01871/resourceGroups/crptestar8463/providers/Microsoft.Storage/storageAccounts/diskrp1783\",\r\n      \"name\": \"diskrp1783\",\r\n      \"type\": \"Microsoft.Storage/storageAccounts\",\r\n      \"location\": \"eastus2\",\r\n      \"tags\": {},\r\n      \"properties\": {\r\n        \"accountType\": \"Standard_GRS\",\r\n        \"provisioningState\": \"Succeeded\",\r\n        \"creationTime\": \"2021-05-24T17:53:55.8285725Z\",\r\n        \"primaryEndpoints\": {\r\n          \"blob\": \"https://diskrp1783.blob.core.windows.net/\",\r\n          \"queue\": \"https://diskrp1783.queue.core.windows.net/\",\r\n          \"table\": \"https://diskrp1783.table.core.windows.net/\",\r\n          \"file\": \"https://diskrp1783.file.core.windows.net/\"\r\n        },\r\n        \"primaryLocation\": \"eastus2\",\r\n        \"statusOfPrimary\": \"available\",\r\n        \"secondaryLocation\": \"centralus\",\r\n        \"statusOfSecondary\": \"available\"\r\n      }\r\n    }\r\n  ]\r\n}",
+      "StatusCode": 200
+    },
+    {
+      "RequestUri": "/subscriptions/e37510d7-33b6-4676-886f-ee75bcc01871/resourceGroups/crptestar8463/providers/Microsoft.Storage/storageAccounts/diskrp1783?api-version=2015-06-15",
+      "EncodedRequestUri": "L3N1YnNjcmlwdGlvbnMvZTM3NTEwZDctMzNiNi00Njc2LTg4NmYtZWU3NWJjYzAxODcxL3Jlc291cmNlR3JvdXBzL2NycHRlc3Rhcjg0NjMvcHJvdmlkZXJzL01pY3Jvc29mdC5TdG9yYWdlL3N0b3JhZ2VBY2NvdW50cy9kaXNrcnAxNzgzP2FwaS12ZXJzaW9uPTIwMTUtMDYtMTU=",
+      "RequestMethod": "GET",
+      "RequestBody": "",
+      "RequestHeaders": {
+        "x-ms-client-request-id": [
+          "2a493d3a-fd9a-47e4-b3e9-33716da32807"
+        ],
+        "Accept-Language": [
+          "en-US"
+        ],
+        "User-Agent": [
+          "FxVersion/4.6.29518.01",
+          "OSName/Windows",
+          "OSVersion/Microsoft.Windows.10.0.19042.",
+          "Microsoft.Azure.Management.Storage.StorageManagementClient/4.0.0.0"
+        ]
+      },
+      "ResponseHeaders": {
+        "Cache-Control": [
+          "no-cache"
+        ],
+        "Pragma": [
+          "no-cache"
+        ],
+        "x-ms-request-id": [
+          "86998744-4f36-4fd7-a669-ab4bfba85c3d"
+        ],
+        "Strict-Transport-Security": [
+          "max-age=31536000; includeSubDomains"
+        ],
+        "Server": [
+          "Microsoft-Azure-Storage-Resource-Provider/1.0,Microsoft-HTTPAPI/2.0 Microsoft-HTTPAPI/2.0"
+        ],
+        "x-ms-ratelimit-remaining-subscription-reads": [
+          "11997"
+        ],
+        "x-ms-correlation-request-id": [
+          "e02bd9fa-8aad-4b0e-bd7c-64f0fea56430"
+        ],
+        "x-ms-routing-request-id": [
+          "EASTUS2:20210524T175424Z:e02bd9fa-8aad-4b0e-bd7c-64f0fea56430"
+        ],
+        "X-Content-Type-Options": [
+          "nosniff"
+        ],
+        "Date": [
+          "Mon, 24 May 2021 17:54:24 GMT"
+        ],
+        "Content-Length": [
+          "711"
+        ],
+        "Content-Type": [
+          "application/json"
+        ],
+        "Expires": [
+          "-1"
+        ]
+      },
+      "ResponseBody": "{\r\n  \"id\": \"/subscriptions/e37510d7-33b6-4676-886f-ee75bcc01871/resourceGroups/crptestar8463/providers/Microsoft.Storage/storageAccounts/diskrp1783\",\r\n  \"name\": \"diskrp1783\",\r\n  \"type\": \"Microsoft.Storage/storageAccounts\",\r\n  \"location\": \"eastus2\",\r\n  \"tags\": {},\r\n  \"properties\": {\r\n    \"accountType\": \"Standard_GRS\",\r\n    \"provisioningState\": \"Succeeded\",\r\n    \"creationTime\": \"2021-05-24T17:53:55.8285725Z\",\r\n    \"primaryEndpoints\": {\r\n      \"blob\": \"https://diskrp1783.blob.core.windows.net/\",\r\n      \"queue\": \"https://diskrp1783.queue.core.windows.net/\",\r\n      \"table\": \"https://diskrp1783.table.core.windows.net/\",\r\n      \"file\": \"https://diskrp1783.file.core.windows.net/\"\r\n    },\r\n    \"primaryLocation\": \"eastus2\",\r\n    \"statusOfPrimary\": \"available\",\r\n    \"secondaryLocation\": \"centralus\",\r\n    \"statusOfSecondary\": \"available\"\r\n  }\r\n}",
+      "StatusCode": 200
+    },
+    {
+      "RequestUri": "/subscriptions/e37510d7-33b6-4676-886f-ee75bcc01871/resourceGroups/crptestar8463/providers/Microsoft.Network/publicIPAddresses/pip1805?api-version=2019-09-01",
+      "EncodedRequestUri": "L3N1YnNjcmlwdGlvbnMvZTM3NTEwZDctMzNiNi00Njc2LTg4NmYtZWU3NWJjYzAxODcxL3Jlc291cmNlR3JvdXBzL2NycHRlc3Rhcjg0NjMvcHJvdmlkZXJzL01pY3Jvc29mdC5OZXR3b3JrL3B1YmxpY0lQQWRkcmVzc2VzL3BpcDE4MDU/YXBpLXZlcnNpb249MjAxOS0wOS0wMQ==",
+      "RequestMethod": "PUT",
+      "RequestBody": "{\r\n  \"properties\": {\r\n    \"publicIPAllocationMethod\": \"Dynamic\",\r\n    \"dnsSettings\": {\r\n      \"domainNameLabel\": \"dn2636\"\r\n    }\r\n  },\r\n  \"location\": \"eastus2\",\r\n  \"tags\": {\r\n    \"key\": \"value\"\r\n  }\r\n}",
+      "RequestHeaders": {
+        "x-ms-client-request-id": [
+          "ce061e8e-7b5d-440f-8044-6d625cb66001"
+        ],
+        "Accept-Language": [
+          "en-US"
+        ],
+        "User-Agent": [
+          "FxVersion/4.6.29518.01",
+          "OSName/Windows",
+          "OSVersion/Microsoft.Windows.10.0.19042.",
+          "Microsoft.Azure.Management.Network.NetworkManagementClient/19.17.1.0"
+        ],
+        "Content-Type": [
+          "application/json; charset=utf-8"
+        ],
+        "Content-Length": [
+          "201"
+        ]
+      },
+      "ResponseHeaders": {
+        "Cache-Control": [
+          "no-cache"
+        ],
+        "Pragma": [
+          "no-cache"
+        ],
+        "Retry-After": [
+          "1"
+        ],
+        "x-ms-request-id": [
+          "2132ff54-30a1-43f5-b345-d263fee90678"
+        ],
+        "Azure-AsyncOperation": [
+          "https://management.azure.com/subscriptions/e37510d7-33b6-4676-886f-ee75bcc01871/providers/Microsoft.Network/locations/eastus2/operations/2132ff54-30a1-43f5-b345-d263fee90678?api-version=2019-09-01"
+        ],
+        "x-ms-correlation-request-id": [
+          "24d2adb6-84a4-4d6d-83b5-0ed7c67a4518"
+        ],
+        "Azure-AsyncNotification": [
+          "Enabled"
+        ],
+        "x-ms-arm-service-request-id": [
+          "698b6273-3ac5-4b30-a2c1-c72253622282"
+        ],
+        "Strict-Transport-Security": [
+          "max-age=31536000; includeSubDomains"
         ],
         "Server": [
           "Microsoft-HTTPAPI/2.0",
           "Microsoft-HTTPAPI/2.0"
-=======
-          "9fc414ea-410e-4600-9f7c-71bc36416f3f_132592929598730918"
-        ],
-        "x-ms-request-id": [
-          "3bfa5e52-5fc7-4702-ae96-52708b898456"
->>>>>>> 9e6c98a6
-        ],
-        "x-ms-ratelimit-remaining-subscription-reads": [
-          "11999"
-        ],
-        "x-ms-correlation-request-id": [
-<<<<<<< HEAD
-          "56ff5823-6827-4144-8af8-1f89273fbae9"
-        ],
-        "x-ms-routing-request-id": [
-          "EASTUS2:20210322T191808Z:56ff5823-6827-4144-8af8-1f89273fbae9"
-=======
-          "63713ed8-7acd-4c32-875d-bff4e0ddd8ab"
-        ],
-        "x-ms-routing-request-id": [
-          "CANADACENTRAL:20210304T154046Z:63713ed8-7acd-4c32-875d-bff4e0ddd8ab"
->>>>>>> 9e6c98a6
-        ],
-        "X-Content-Type-Options": [
-          "nosniff"
-        ],
-<<<<<<< HEAD
-        "Date": [
-          "Mon, 22 Mar 2021 19:18:07 GMT"
-        ],
-=======
->>>>>>> 9e6c98a6
-        "Content-Length": [
-          "321"
-        ],
-        "Content-Type": [
-          "application/json; charset=utf-8"
-        ],
-        "Expires": [
-          "-1"
-        ]
-      },
-      "ResponseBody": "[\r\n  {\r\n    \"location\": \"southeastasia\",\r\n    \"name\": \"4.127.20180315\",\r\n    \"id\": \"/Subscriptions/0296790d-427c-48ca-b204-8b729bbd8670/Providers/Microsoft.Compute/Locations/southeastasia/Publishers/MicrosoftWindowsServer/ArtifactTypes/VMImage/Offers/WindowsServer/Skus/2012-R2-Datacenter/Versions/4.127.20180315\"\r\n  }\r\n]",
-      "StatusCode": 200
-    },
-    {
-<<<<<<< HEAD
-      "RequestUri": "/subscriptions/e37510d7-33b6-4676-886f-ee75bcc01871/resourcegroups/crptestar4539?api-version=2017-05-10",
-      "EncodedRequestUri": "L3N1YnNjcmlwdGlvbnMvZTM3NTEwZDctMzNiNi00Njc2LTg4NmYtZWU3NWJjYzAxODcxL3Jlc291cmNlZ3JvdXBzL2NycHRlc3RhcjQ1Mzk/YXBpLXZlcnNpb249MjAxNy0wNS0xMA==",
-      "RequestMethod": "PUT",
-      "RequestBody": "{\r\n  \"location\": \"eastus2\",\r\n  \"tags\": {\r\n    \"crptestar4539\": \"2021-03-22 19:18:08Z\"\r\n  }\r\n}",
-      "RequestHeaders": {
-        "x-ms-client-request-id": [
-          "14827964-9da7-44d0-93c0-d5697f8a2949"
-=======
-      "RequestUri": "/subscriptions/0296790d-427c-48ca-b204-8b729bbd8670/resourcegroups/crptestar4985?api-version=2017-05-10",
-      "EncodedRequestUri": "L3N1YnNjcmlwdGlvbnMvMDI5Njc5MGQtNDI3Yy00OGNhLWIyMDQtOGI3MjliYmQ4NjcwL3Jlc291cmNlZ3JvdXBzL2NycHRlc3RhcjQ5ODU/YXBpLXZlcnNpb249MjAxNy0wNS0xMA==",
-      "RequestMethod": "PUT",
-      "RequestBody": "{\r\n  \"location\": \"eastus2\",\r\n  \"tags\": {\r\n    \"crptestar4985\": \"2021-03-04 15:40:47Z\"\r\n  }\r\n}",
-      "RequestHeaders": {
-        "x-ms-client-request-id": [
-          "36b14467-800a-40ef-b95f-6a842dc1107e"
->>>>>>> 9e6c98a6
-        ],
-        "accept-language": [
-          "en-US"
-        ],
-        "User-Agent": [
-          "FxVersion/4.6.26614.01",
-          "OSName/Windows",
-          "OSVersion/Microsoft.Windows.10.0.18363.",
-          "Microsoft.Azure.Management.ResourceManager.ResourceManagementClient/1.6.0.0"
-        ],
-        "Content-Type": [
-          "application/json; charset=utf-8"
-        ],
-        "Content-Length": [
-          "93"
-        ]
-      },
-      "ResponseHeaders": {
-        "Cache-Control": [
-          "no-cache"
-        ],
-        "Date": [
-          "Thu, 04 Mar 2021 15:40:46 GMT"
-        ],
-        "Pragma": [
-          "no-cache"
         ],
         "x-ms-ratelimit-remaining-subscription-writes": [
           "1199"
         ],
-        "x-ms-request-id": [
-<<<<<<< HEAD
-          "b6f96bce-838b-419c-bb8c-f6edf5ba51fe"
-        ],
-        "x-ms-correlation-request-id": [
-          "b6f96bce-838b-419c-bb8c-f6edf5ba51fe"
-        ],
-        "x-ms-routing-request-id": [
-          "EASTUS2:20210322T191808Z:b6f96bce-838b-419c-bb8c-f6edf5ba51fe"
-=======
-          "9e82c622-30c7-4ba7-a4ef-fa563ad4e49e"
-        ],
-        "x-ms-correlation-request-id": [
-          "9e82c622-30c7-4ba7-a4ef-fa563ad4e49e"
-        ],
-        "x-ms-routing-request-id": [
-          "CANADACENTRAL:20210304T154047Z:9e82c622-30c7-4ba7-a4ef-fa563ad4e49e"
->>>>>>> 9e6c98a6
-        ],
-        "Strict-Transport-Security": [
-          "max-age=31536000; includeSubDomains"
-        ],
-        "X-Content-Type-Options": [
-          "nosniff"
-        ],
-<<<<<<< HEAD
-        "Date": [
-          "Mon, 22 Mar 2021 19:18:07 GMT"
-        ],
-=======
->>>>>>> 9e6c98a6
-        "Content-Length": [
-          "228"
-        ],
-        "Content-Type": [
-          "application/json; charset=utf-8"
-        ],
-        "Expires": [
-          "-1"
-        ]
-      },
-<<<<<<< HEAD
-      "ResponseBody": "{\r\n  \"id\": \"/subscriptions/e37510d7-33b6-4676-886f-ee75bcc01871/resourceGroups/crptestar4539\",\r\n  \"name\": \"crptestar4539\",\r\n  \"location\": \"eastus2\",\r\n  \"tags\": {\r\n    \"crptestar4539\": \"2021-03-22 19:18:08Z\"\r\n  },\r\n  \"properties\": {\r\n    \"provisioningState\": \"Succeeded\"\r\n  }\r\n}",
+        "x-ms-routing-request-id": [
+          "EASTUS2:20210524T175426Z:24d2adb6-84a4-4d6d-83b5-0ed7c67a4518"
+        ],
+        "X-Content-Type-Options": [
+          "nosniff"
+        ],
+        "Date": [
+          "Mon, 24 May 2021 17:54:26 GMT"
+        ],
+        "Content-Length": [
+          "757"
+        ],
+        "Content-Type": [
+          "application/json; charset=utf-8"
+        ],
+        "Expires": [
+          "-1"
+        ]
+      },
+      "ResponseBody": "{\r\n  \"name\": \"pip1805\",\r\n  \"id\": \"/subscriptions/e37510d7-33b6-4676-886f-ee75bcc01871/resourceGroups/crptestar8463/providers/Microsoft.Network/publicIPAddresses/pip1805\",\r\n  \"etag\": \"W/\\\"91496df0-2c61-48d0-b01a-990372ae0d65\\\"\",\r\n  \"location\": \"eastus2\",\r\n  \"tags\": {\r\n    \"key\": \"value\"\r\n  },\r\n  \"properties\": {\r\n    \"provisioningState\": \"Updating\",\r\n    \"resourceGuid\": \"9bb1189a-fffc-43fc-b264-3a96103fb7ab\",\r\n    \"publicIPAddressVersion\": \"IPv4\",\r\n    \"publicIPAllocationMethod\": \"Dynamic\",\r\n    \"idleTimeoutInMinutes\": 4,\r\n    \"dnsSettings\": {\r\n      \"domainNameLabel\": \"dn2636\",\r\n      \"fqdn\": \"dn2636.eastus2.cloudapp.azure.com\"\r\n    },\r\n    \"ipTags\": []\r\n  },\r\n  \"type\": \"Microsoft.Network/publicIPAddresses\",\r\n  \"sku\": {\r\n    \"name\": \"Basic\"\r\n  }\r\n}",
       "StatusCode": 201
     },
     {
-      "RequestUri": "/subscriptions/e37510d7-33b6-4676-886f-ee75bcc01871/resourcegroups/crptestar4539?api-version=2017-05-10",
-      "EncodedRequestUri": "L3N1YnNjcmlwdGlvbnMvZTM3NTEwZDctMzNiNi00Njc2LTg4NmYtZWU3NWJjYzAxODcxL3Jlc291cmNlZ3JvdXBzL2NycHRlc3RhcjQ1Mzk/YXBpLXZlcnNpb249MjAxNy0wNS0xMA==",
+      "RequestUri": "/subscriptions/e37510d7-33b6-4676-886f-ee75bcc01871/providers/Microsoft.Network/locations/eastus2/operations/2132ff54-30a1-43f5-b345-d263fee90678?api-version=2019-09-01",
+      "EncodedRequestUri": "L3N1YnNjcmlwdGlvbnMvZTM3NTEwZDctMzNiNi00Njc2LTg4NmYtZWU3NWJjYzAxODcxL3Byb3ZpZGVycy9NaWNyb3NvZnQuTmV0d29yay9sb2NhdGlvbnMvZWFzdHVzMi9vcGVyYXRpb25zLzIxMzJmZjU0LTMwYTEtNDNmNS1iMzQ1LWQyNjNmZWU5MDY3OD9hcGktdmVyc2lvbj0yMDE5LTA5LTAx",
+      "RequestMethod": "GET",
+      "RequestBody": "",
+      "RequestHeaders": {
+        "User-Agent": [
+          "FxVersion/4.6.29518.01",
+          "OSName/Windows",
+          "OSVersion/Microsoft.Windows.10.0.19042.",
+          "Microsoft.Azure.Management.Network.NetworkManagementClient/19.17.1.0"
+        ]
+      },
+      "ResponseHeaders": {
+        "Cache-Control": [
+          "no-cache"
+        ],
+        "Pragma": [
+          "no-cache"
+        ],
+        "x-ms-request-id": [
+          "512d307c-7b38-4cee-8108-f10ad3fd637e"
+        ],
+        "x-ms-correlation-request-id": [
+          "9bc91710-21e4-4fc9-a475-17fc91a4b522"
+        ],
+        "x-ms-arm-service-request-id": [
+          "913a91f8-8b2e-4df9-8b4d-42edd5f92806"
+        ],
+        "Strict-Transport-Security": [
+          "max-age=31536000; includeSubDomains"
+        ],
+        "Server": [
+          "Microsoft-HTTPAPI/2.0",
+          "Microsoft-HTTPAPI/2.0"
+        ],
+        "x-ms-ratelimit-remaining-subscription-reads": [
+          "11999"
+        ],
+        "x-ms-routing-request-id": [
+          "EASTUS2:20210524T175427Z:9bc91710-21e4-4fc9-a475-17fc91a4b522"
+        ],
+        "X-Content-Type-Options": [
+          "nosniff"
+        ],
+        "Date": [
+          "Mon, 24 May 2021 17:54:27 GMT"
+        ],
+        "Content-Length": [
+          "29"
+        ],
+        "Content-Type": [
+          "application/json; charset=utf-8"
+        ],
+        "Expires": [
+          "-1"
+        ]
+      },
+      "ResponseBody": "{\r\n  \"status\": \"Succeeded\"\r\n}",
+      "StatusCode": 200
+    },
+    {
+      "RequestUri": "/subscriptions/e37510d7-33b6-4676-886f-ee75bcc01871/resourceGroups/crptestar8463/providers/Microsoft.Network/publicIPAddresses/pip1805?api-version=2019-09-01",
+      "EncodedRequestUri": "L3N1YnNjcmlwdGlvbnMvZTM3NTEwZDctMzNiNi00Njc2LTg4NmYtZWU3NWJjYzAxODcxL3Jlc291cmNlR3JvdXBzL2NycHRlc3Rhcjg0NjMvcHJvdmlkZXJzL01pY3Jvc29mdC5OZXR3b3JrL3B1YmxpY0lQQWRkcmVzc2VzL3BpcDE4MDU/YXBpLXZlcnNpb249MjAxOS0wOS0wMQ==",
+      "RequestMethod": "GET",
+      "RequestBody": "",
+      "RequestHeaders": {
+        "User-Agent": [
+          "FxVersion/4.6.29518.01",
+          "OSName/Windows",
+          "OSVersion/Microsoft.Windows.10.0.19042.",
+          "Microsoft.Azure.Management.Network.NetworkManagementClient/19.17.1.0"
+        ]
+      },
+      "ResponseHeaders": {
+        "Cache-Control": [
+          "no-cache"
+        ],
+        "Pragma": [
+          "no-cache"
+        ],
+        "ETag": [
+          "W/\"e5f7284c-039f-4a9b-9e74-95ae5b7b8c0c\""
+        ],
+        "x-ms-request-id": [
+          "6b3026b9-4646-4edf-b54b-4ae4f5ab8006"
+        ],
+        "x-ms-correlation-request-id": [
+          "20b05cf4-78e7-4f8e-935a-91cb08092844"
+        ],
+        "x-ms-arm-service-request-id": [
+          "f8444717-f4bf-4d90-9dde-3a65b3ad4a9a"
+        ],
+        "Strict-Transport-Security": [
+          "max-age=31536000; includeSubDomains"
+        ],
+        "Server": [
+          "Microsoft-HTTPAPI/2.0",
+          "Microsoft-HTTPAPI/2.0"
+        ],
+        "x-ms-ratelimit-remaining-subscription-reads": [
+          "11998"
+        ],
+        "x-ms-routing-request-id": [
+          "EASTUS2:20210524T175427Z:20b05cf4-78e7-4f8e-935a-91cb08092844"
+        ],
+        "X-Content-Type-Options": [
+          "nosniff"
+        ],
+        "Date": [
+          "Mon, 24 May 2021 17:54:27 GMT"
+        ],
+        "Content-Length": [
+          "758"
+        ],
+        "Content-Type": [
+          "application/json; charset=utf-8"
+        ],
+        "Expires": [
+          "-1"
+        ]
+      },
+      "ResponseBody": "{\r\n  \"name\": \"pip1805\",\r\n  \"id\": \"/subscriptions/e37510d7-33b6-4676-886f-ee75bcc01871/resourceGroups/crptestar8463/providers/Microsoft.Network/publicIPAddresses/pip1805\",\r\n  \"etag\": \"W/\\\"e5f7284c-039f-4a9b-9e74-95ae5b7b8c0c\\\"\",\r\n  \"location\": \"eastus2\",\r\n  \"tags\": {\r\n    \"key\": \"value\"\r\n  },\r\n  \"properties\": {\r\n    \"provisioningState\": \"Succeeded\",\r\n    \"resourceGuid\": \"9bb1189a-fffc-43fc-b264-3a96103fb7ab\",\r\n    \"publicIPAddressVersion\": \"IPv4\",\r\n    \"publicIPAllocationMethod\": \"Dynamic\",\r\n    \"idleTimeoutInMinutes\": 4,\r\n    \"dnsSettings\": {\r\n      \"domainNameLabel\": \"dn2636\",\r\n      \"fqdn\": \"dn2636.eastus2.cloudapp.azure.com\"\r\n    },\r\n    \"ipTags\": []\r\n  },\r\n  \"type\": \"Microsoft.Network/publicIPAddresses\",\r\n  \"sku\": {\r\n    \"name\": \"Basic\"\r\n  }\r\n}",
+      "StatusCode": 200
+    },
+    {
+      "RequestUri": "/subscriptions/e37510d7-33b6-4676-886f-ee75bcc01871/resourceGroups/crptestar8463/providers/Microsoft.Network/publicIPAddresses/pip1805?api-version=2019-09-01",
+      "EncodedRequestUri": "L3N1YnNjcmlwdGlvbnMvZTM3NTEwZDctMzNiNi00Njc2LTg4NmYtZWU3NWJjYzAxODcxL3Jlc291cmNlR3JvdXBzL2NycHRlc3Rhcjg0NjMvcHJvdmlkZXJzL01pY3Jvc29mdC5OZXR3b3JrL3B1YmxpY0lQQWRkcmVzc2VzL3BpcDE4MDU/YXBpLXZlcnNpb249MjAxOS0wOS0wMQ==",
+      "RequestMethod": "GET",
+      "RequestBody": "",
+      "RequestHeaders": {
+        "x-ms-client-request-id": [
+          "96c08c5c-a8ac-44e3-ada9-7ba9a90f92d1"
+        ],
+        "Accept-Language": [
+          "en-US"
+        ],
+        "User-Agent": [
+          "FxVersion/4.6.29518.01",
+          "OSName/Windows",
+          "OSVersion/Microsoft.Windows.10.0.19042.",
+          "Microsoft.Azure.Management.Network.NetworkManagementClient/19.17.1.0"
+        ]
+      },
+      "ResponseHeaders": {
+        "Cache-Control": [
+          "no-cache"
+        ],
+        "Pragma": [
+          "no-cache"
+        ],
+        "ETag": [
+          "W/\"e5f7284c-039f-4a9b-9e74-95ae5b7b8c0c\""
+        ],
+        "x-ms-request-id": [
+          "0f3e1d36-aa8a-4503-a9a7-76e272cf8131"
+        ],
+        "x-ms-correlation-request-id": [
+          "e639598d-9817-45d4-8a76-6829028d273d"
+        ],
+        "x-ms-arm-service-request-id": [
+          "cc9341eb-cb3c-496f-a519-2ceb9b62375b"
+        ],
+        "Strict-Transport-Security": [
+          "max-age=31536000; includeSubDomains"
+        ],
+        "Server": [
+          "Microsoft-HTTPAPI/2.0",
+          "Microsoft-HTTPAPI/2.0"
+        ],
+        "x-ms-ratelimit-remaining-subscription-reads": [
+          "11997"
+        ],
+        "x-ms-routing-request-id": [
+          "EASTUS2:20210524T175427Z:e639598d-9817-45d4-8a76-6829028d273d"
+        ],
+        "X-Content-Type-Options": [
+          "nosniff"
+        ],
+        "Date": [
+          "Mon, 24 May 2021 17:54:27 GMT"
+        ],
+        "Content-Length": [
+          "758"
+        ],
+        "Content-Type": [
+          "application/json; charset=utf-8"
+        ],
+        "Expires": [
+          "-1"
+        ]
+      },
+      "ResponseBody": "{\r\n  \"name\": \"pip1805\",\r\n  \"id\": \"/subscriptions/e37510d7-33b6-4676-886f-ee75bcc01871/resourceGroups/crptestar8463/providers/Microsoft.Network/publicIPAddresses/pip1805\",\r\n  \"etag\": \"W/\\\"e5f7284c-039f-4a9b-9e74-95ae5b7b8c0c\\\"\",\r\n  \"location\": \"eastus2\",\r\n  \"tags\": {\r\n    \"key\": \"value\"\r\n  },\r\n  \"properties\": {\r\n    \"provisioningState\": \"Succeeded\",\r\n    \"resourceGuid\": \"9bb1189a-fffc-43fc-b264-3a96103fb7ab\",\r\n    \"publicIPAddressVersion\": \"IPv4\",\r\n    \"publicIPAllocationMethod\": \"Dynamic\",\r\n    \"idleTimeoutInMinutes\": 4,\r\n    \"dnsSettings\": {\r\n      \"domainNameLabel\": \"dn2636\",\r\n      \"fqdn\": \"dn2636.eastus2.cloudapp.azure.com\"\r\n    },\r\n    \"ipTags\": []\r\n  },\r\n  \"type\": \"Microsoft.Network/publicIPAddresses\",\r\n  \"sku\": {\r\n    \"name\": \"Basic\"\r\n  }\r\n}",
+      "StatusCode": 200
+    },
+    {
+      "RequestUri": "/subscriptions/e37510d7-33b6-4676-886f-ee75bcc01871/resourceGroups/crptestar8463/providers/Microsoft.Network/virtualNetworks/vn9960?api-version=2019-09-01",
+      "EncodedRequestUri": "L3N1YnNjcmlwdGlvbnMvZTM3NTEwZDctMzNiNi00Njc2LTg4NmYtZWU3NWJjYzAxODcxL3Jlc291cmNlR3JvdXBzL2NycHRlc3Rhcjg0NjMvcHJvdmlkZXJzL01pY3Jvc29mdC5OZXR3b3JrL3ZpcnR1YWxOZXR3b3Jrcy92bjk5NjA/YXBpLXZlcnNpb249MjAxOS0wOS0wMQ==",
       "RequestMethod": "PUT",
-      "RequestBody": "{\r\n  \"location\": \"eastus2\",\r\n  \"tags\": {\r\n    \"crptestar4539\": \"2021-03-22 19:18:36Z\"\r\n  }\r\n}",
+      "RequestBody": "{\r\n  \"properties\": {\r\n    \"addressSpace\": {\r\n      \"addressPrefixes\": [\r\n        \"10.0.0.0/16\"\r\n      ]\r\n    },\r\n    \"dhcpOptions\": {\r\n      \"dnsServers\": [\r\n        \"10.1.1.1\",\r\n        \"10.1.2.4\"\r\n      ]\r\n    },\r\n    \"subnets\": [\r\n      {\r\n        \"properties\": {\r\n          \"addressPrefix\": \"10.0.0.0/24\"\r\n        },\r\n        \"name\": \"sn3991\"\r\n      }\r\n    ]\r\n  },\r\n  \"location\": \"eastus2\"\r\n}",
       "RequestHeaders": {
         "x-ms-client-request-id": [
-          "82abf776-1c5d-4d5c-9d63-39117487d985"
-=======
-      "ResponseBody": "{\r\n  \"id\": \"/subscriptions/0296790d-427c-48ca-b204-8b729bbd8670/resourceGroups/crptestar4985\",\r\n  \"name\": \"crptestar4985\",\r\n  \"location\": \"eastus2\",\r\n  \"tags\": {\r\n    \"crptestar4985\": \"2021-03-04 15:40:47Z\"\r\n  },\r\n  \"properties\": {\r\n    \"provisioningState\": \"Succeeded\"\r\n  }\r\n}",
-      "StatusCode": 201
-    },
-    {
-      "RequestUri": "/subscriptions/0296790d-427c-48ca-b204-8b729bbd8670/resourcegroups/crptestar4985?api-version=2017-05-10",
-      "EncodedRequestUri": "L3N1YnNjcmlwdGlvbnMvMDI5Njc5MGQtNDI3Yy00OGNhLWIyMDQtOGI3MjliYmQ4NjcwL3Jlc291cmNlZ3JvdXBzL2NycHRlc3RhcjQ5ODU/YXBpLXZlcnNpb249MjAxNy0wNS0xMA==",
-      "RequestMethod": "PUT",
-      "RequestBody": "{\r\n  \"location\": \"eastus2\",\r\n  \"tags\": {\r\n    \"crptestar4985\": \"2021-03-04 15:41:18Z\"\r\n  }\r\n}",
-      "RequestHeaders": {
-        "x-ms-client-request-id": [
-          "6f5e95ab-879a-4d10-93d8-ab5d09079883"
->>>>>>> 9e6c98a6
-        ],
-        "accept-language": [
+          "18810746-4885-4f12-9812-519c0ac0d951"
+        ],
+        "Accept-Language": [
           "en-US"
         ],
         "User-Agent": [
-          "FxVersion/4.6.26614.01",
-          "OSName/Windows",
-          "OSVersion/Microsoft.Windows.10.0.18363.",
-          "Microsoft.Azure.Management.ResourceManager.ResourceManagementClient/1.6.0.0"
-        ],
-        "Content-Type": [
-          "application/json; charset=utf-8"
-        ],
-        "Content-Length": [
-          "93"
-        ]
-      },
-      "ResponseHeaders": {
-        "Cache-Control": [
-          "no-cache"
-        ],
-        "Date": [
-          "Thu, 04 Mar 2021 15:41:17 GMT"
-        ],
-        "Pragma": [
-          "no-cache"
+          "FxVersion/4.6.29518.01",
+          "OSName/Windows",
+          "OSVersion/Microsoft.Windows.10.0.19042.",
+          "Microsoft.Azure.Management.Network.NetworkManagementClient/19.17.1.0"
+        ],
+        "Content-Type": [
+          "application/json; charset=utf-8"
+        ],
+        "Content-Length": [
+          "396"
+        ]
+      },
+      "ResponseHeaders": {
+        "Cache-Control": [
+          "no-cache"
+        ],
+        "Pragma": [
+          "no-cache"
+        ],
+        "Retry-After": [
+          "3"
+        ],
+        "x-ms-request-id": [
+          "ddb4fed9-d84b-49b3-ba88-6523f7990b69"
+        ],
+        "Azure-AsyncOperation": [
+          "https://management.azure.com/subscriptions/e37510d7-33b6-4676-886f-ee75bcc01871/providers/Microsoft.Network/locations/eastus2/operations/ddb4fed9-d84b-49b3-ba88-6523f7990b69?api-version=2019-09-01"
+        ],
+        "x-ms-correlation-request-id": [
+          "b1c94886-1ed3-4f06-ace4-e582ebe6a59f"
+        ],
+        "Azure-AsyncNotification": [
+          "Enabled"
+        ],
+        "x-ms-arm-service-request-id": [
+          "98b1faaa-2883-4f11-946f-2bd8b2055729"
+        ],
+        "Strict-Transport-Security": [
+          "max-age=31536000; includeSubDomains"
+        ],
+        "Server": [
+          "Microsoft-HTTPAPI/2.0",
+          "Microsoft-HTTPAPI/2.0"
         ],
         "x-ms-ratelimit-remaining-subscription-writes": [
           "1198"
         ],
-        "x-ms-request-id": [
-<<<<<<< HEAD
-          "08189f40-60a9-4b1b-b196-73d564054c3e"
-        ],
-        "x-ms-correlation-request-id": [
-          "08189f40-60a9-4b1b-b196-73d564054c3e"
-        ],
-        "x-ms-routing-request-id": [
-          "EASTUS2:20210322T191836Z:08189f40-60a9-4b1b-b196-73d564054c3e"
-=======
-          "91e0aa11-1e6a-445e-91c5-daf0ab294f3d"
-        ],
-        "x-ms-correlation-request-id": [
-          "91e0aa11-1e6a-445e-91c5-daf0ab294f3d"
-        ],
-        "x-ms-routing-request-id": [
-          "CANADACENTRAL:20210304T154117Z:91e0aa11-1e6a-445e-91c5-daf0ab294f3d"
->>>>>>> 9e6c98a6
-        ],
-        "Strict-Transport-Security": [
-          "max-age=31536000; includeSubDomains"
-        ],
-        "X-Content-Type-Options": [
-          "nosniff"
-        ],
-<<<<<<< HEAD
-        "Date": [
-          "Mon, 22 Mar 2021 19:18:36 GMT"
-        ],
-=======
->>>>>>> 9e6c98a6
+        "x-ms-routing-request-id": [
+          "EASTUS2:20210524T175428Z:b1c94886-1ed3-4f06-ace4-e582ebe6a59f"
+        ],
+        "X-Content-Type-Options": [
+          "nosniff"
+        ],
+        "Date": [
+          "Mon, 24 May 2021 17:54:28 GMT"
+        ],
+        "Content-Length": [
+          "1315"
+        ],
+        "Content-Type": [
+          "application/json; charset=utf-8"
+        ],
+        "Expires": [
+          "-1"
+        ]
+      },
+      "ResponseBody": "{\r\n  \"name\": \"vn9960\",\r\n  \"id\": \"/subscriptions/e37510d7-33b6-4676-886f-ee75bcc01871/resourceGroups/crptestar8463/providers/Microsoft.Network/virtualNetworks/vn9960\",\r\n  \"etag\": \"W/\\\"baf1780c-4d24-4097-a1a3-4f9d9d65debe\\\"\",\r\n  \"type\": \"Microsoft.Network/virtualNetworks\",\r\n  \"location\": \"eastus2\",\r\n  \"properties\": {\r\n    \"provisioningState\": \"Updating\",\r\n    \"resourceGuid\": \"8e0de813-a5a1-47f5-9afa-a92c0c876e2c\",\r\n    \"addressSpace\": {\r\n      \"addressPrefixes\": [\r\n        \"10.0.0.0/16\"\r\n      ]\r\n    },\r\n    \"dhcpOptions\": {\r\n      \"dnsServers\": [\r\n        \"10.1.1.1\",\r\n        \"10.1.2.4\"\r\n      ]\r\n    },\r\n    \"subnets\": [\r\n      {\r\n        \"name\": \"sn3991\",\r\n        \"id\": \"/subscriptions/e37510d7-33b6-4676-886f-ee75bcc01871/resourceGroups/crptestar8463/providers/Microsoft.Network/virtualNetworks/vn9960/subnets/sn3991\",\r\n        \"etag\": \"W/\\\"baf1780c-4d24-4097-a1a3-4f9d9d65debe\\\"\",\r\n        \"properties\": {\r\n          \"provisioningState\": \"Updating\",\r\n          \"addressPrefix\": \"10.0.0.0/24\",\r\n          \"delegations\": [],\r\n          \"privateEndpointNetworkPolicies\": \"Enabled\",\r\n          \"privateLinkServiceNetworkPolicies\": \"Enabled\"\r\n        },\r\n        \"type\": \"Microsoft.Network/virtualNetworks/subnets\"\r\n      }\r\n    ],\r\n    \"virtualNetworkPeerings\": [],\r\n    \"enableDdosProtection\": false\r\n  }\r\n}",
+      "StatusCode": 201
+    },
+    {
+      "RequestUri": "/subscriptions/e37510d7-33b6-4676-886f-ee75bcc01871/providers/Microsoft.Network/locations/eastus2/operations/ddb4fed9-d84b-49b3-ba88-6523f7990b69?api-version=2019-09-01",
+      "EncodedRequestUri": "L3N1YnNjcmlwdGlvbnMvZTM3NTEwZDctMzNiNi00Njc2LTg4NmYtZWU3NWJjYzAxODcxL3Byb3ZpZGVycy9NaWNyb3NvZnQuTmV0d29yay9sb2NhdGlvbnMvZWFzdHVzMi9vcGVyYXRpb25zL2RkYjRmZWQ5LWQ4NGItNDliMy1iYTg4LTY1MjNmNzk5MGI2OT9hcGktdmVyc2lvbj0yMDE5LTA5LTAx",
+      "RequestMethod": "GET",
+      "RequestBody": "",
+      "RequestHeaders": {
+        "User-Agent": [
+          "FxVersion/4.6.29518.01",
+          "OSName/Windows",
+          "OSVersion/Microsoft.Windows.10.0.19042.",
+          "Microsoft.Azure.Management.Network.NetworkManagementClient/19.17.1.0"
+        ]
+      },
+      "ResponseHeaders": {
+        "Cache-Control": [
+          "no-cache"
+        ],
+        "Pragma": [
+          "no-cache"
+        ],
+        "x-ms-request-id": [
+          "c28cfb80-3651-497b-b30c-a85de5522e54"
+        ],
+        "x-ms-correlation-request-id": [
+          "be9a2b60-3cec-46c2-b7f1-06eac3d313d4"
+        ],
+        "x-ms-arm-service-request-id": [
+          "0753f7c7-ecbf-46ef-b69a-6e83663b0607"
+        ],
+        "Strict-Transport-Security": [
+          "max-age=31536000; includeSubDomains"
+        ],
+        "Server": [
+          "Microsoft-HTTPAPI/2.0",
+          "Microsoft-HTTPAPI/2.0"
+        ],
+        "x-ms-ratelimit-remaining-subscription-reads": [
+          "11996"
+        ],
+        "x-ms-routing-request-id": [
+          "EASTUS2:20210524T175431Z:be9a2b60-3cec-46c2-b7f1-06eac3d313d4"
+        ],
+        "X-Content-Type-Options": [
+          "nosniff"
+        ],
+        "Date": [
+          "Mon, 24 May 2021 17:54:31 GMT"
+        ],
+        "Content-Length": [
+          "29"
+        ],
+        "Content-Type": [
+          "application/json; charset=utf-8"
+        ],
+        "Expires": [
+          "-1"
+        ]
+      },
+      "ResponseBody": "{\r\n  \"status\": \"Succeeded\"\r\n}",
+      "StatusCode": 200
+    },
+    {
+      "RequestUri": "/subscriptions/e37510d7-33b6-4676-886f-ee75bcc01871/resourceGroups/crptestar8463/providers/Microsoft.Network/virtualNetworks/vn9960?api-version=2019-09-01",
+      "EncodedRequestUri": "L3N1YnNjcmlwdGlvbnMvZTM3NTEwZDctMzNiNi00Njc2LTg4NmYtZWU3NWJjYzAxODcxL3Jlc291cmNlR3JvdXBzL2NycHRlc3Rhcjg0NjMvcHJvdmlkZXJzL01pY3Jvc29mdC5OZXR3b3JrL3ZpcnR1YWxOZXR3b3Jrcy92bjk5NjA/YXBpLXZlcnNpb249MjAxOS0wOS0wMQ==",
+      "RequestMethod": "GET",
+      "RequestBody": "",
+      "RequestHeaders": {
+        "User-Agent": [
+          "FxVersion/4.6.29518.01",
+          "OSName/Windows",
+          "OSVersion/Microsoft.Windows.10.0.19042.",
+          "Microsoft.Azure.Management.Network.NetworkManagementClient/19.17.1.0"
+        ]
+      },
+      "ResponseHeaders": {
+        "Cache-Control": [
+          "no-cache"
+        ],
+        "Pragma": [
+          "no-cache"
+        ],
+        "ETag": [
+          "W/\"2e6d4b02-c53d-4149-b991-0f16ee63cabd\""
+        ],
+        "x-ms-request-id": [
+          "e9e1db4e-a3b9-43f3-8432-ed6301d25814"
+        ],
+        "x-ms-correlation-request-id": [
+          "18cbe6d8-8a28-41d9-b99f-19e43c8ea6a2"
+        ],
+        "x-ms-arm-service-request-id": [
+          "bda16e33-b7d5-4906-9ea9-bf147d986265"
+        ],
+        "Strict-Transport-Security": [
+          "max-age=31536000; includeSubDomains"
+        ],
+        "Server": [
+          "Microsoft-HTTPAPI/2.0",
+          "Microsoft-HTTPAPI/2.0"
+        ],
+        "x-ms-ratelimit-remaining-subscription-reads": [
+          "11995"
+        ],
+        "x-ms-routing-request-id": [
+          "EASTUS2:20210524T175431Z:18cbe6d8-8a28-41d9-b99f-19e43c8ea6a2"
+        ],
+        "X-Content-Type-Options": [
+          "nosniff"
+        ],
+        "Date": [
+          "Mon, 24 May 2021 17:54:31 GMT"
+        ],
+        "Content-Length": [
+          "1317"
+        ],
+        "Content-Type": [
+          "application/json; charset=utf-8"
+        ],
+        "Expires": [
+          "-1"
+        ]
+      },
+      "ResponseBody": "{\r\n  \"name\": \"vn9960\",\r\n  \"id\": \"/subscriptions/e37510d7-33b6-4676-886f-ee75bcc01871/resourceGroups/crptestar8463/providers/Microsoft.Network/virtualNetworks/vn9960\",\r\n  \"etag\": \"W/\\\"2e6d4b02-c53d-4149-b991-0f16ee63cabd\\\"\",\r\n  \"type\": \"Microsoft.Network/virtualNetworks\",\r\n  \"location\": \"eastus2\",\r\n  \"properties\": {\r\n    \"provisioningState\": \"Succeeded\",\r\n    \"resourceGuid\": \"8e0de813-a5a1-47f5-9afa-a92c0c876e2c\",\r\n    \"addressSpace\": {\r\n      \"addressPrefixes\": [\r\n        \"10.0.0.0/16\"\r\n      ]\r\n    },\r\n    \"dhcpOptions\": {\r\n      \"dnsServers\": [\r\n        \"10.1.1.1\",\r\n        \"10.1.2.4\"\r\n      ]\r\n    },\r\n    \"subnets\": [\r\n      {\r\n        \"name\": \"sn3991\",\r\n        \"id\": \"/subscriptions/e37510d7-33b6-4676-886f-ee75bcc01871/resourceGroups/crptestar8463/providers/Microsoft.Network/virtualNetworks/vn9960/subnets/sn3991\",\r\n        \"etag\": \"W/\\\"2e6d4b02-c53d-4149-b991-0f16ee63cabd\\\"\",\r\n        \"properties\": {\r\n          \"provisioningState\": \"Succeeded\",\r\n          \"addressPrefix\": \"10.0.0.0/24\",\r\n          \"delegations\": [],\r\n          \"privateEndpointNetworkPolicies\": \"Enabled\",\r\n          \"privateLinkServiceNetworkPolicies\": \"Enabled\"\r\n        },\r\n        \"type\": \"Microsoft.Network/virtualNetworks/subnets\"\r\n      }\r\n    ],\r\n    \"virtualNetworkPeerings\": [],\r\n    \"enableDdosProtection\": false\r\n  }\r\n}",
+      "StatusCode": 200
+    },
+    {
+      "RequestUri": "/subscriptions/e37510d7-33b6-4676-886f-ee75bcc01871/resourceGroups/crptestar8463/providers/Microsoft.Network/virtualNetworks/vn9960/subnets/sn3991?api-version=2019-09-01",
+      "EncodedRequestUri": "L3N1YnNjcmlwdGlvbnMvZTM3NTEwZDctMzNiNi00Njc2LTg4NmYtZWU3NWJjYzAxODcxL3Jlc291cmNlR3JvdXBzL2NycHRlc3Rhcjg0NjMvcHJvdmlkZXJzL01pY3Jvc29mdC5OZXR3b3JrL3ZpcnR1YWxOZXR3b3Jrcy92bjk5NjAvc3VibmV0cy9zbjM5OTE/YXBpLXZlcnNpb249MjAxOS0wOS0wMQ==",
+      "RequestMethod": "GET",
+      "RequestBody": "",
+      "RequestHeaders": {
+        "x-ms-client-request-id": [
+          "55d6b7ed-41ab-41ff-b022-0448f3661616"
+        ],
+        "Accept-Language": [
+          "en-US"
+        ],
+        "User-Agent": [
+          "FxVersion/4.6.29518.01",
+          "OSName/Windows",
+          "OSVersion/Microsoft.Windows.10.0.19042.",
+          "Microsoft.Azure.Management.Network.NetworkManagementClient/19.17.1.0"
+        ]
+      },
+      "ResponseHeaders": {
+        "Cache-Control": [
+          "no-cache"
+        ],
+        "Pragma": [
+          "no-cache"
+        ],
+        "ETag": [
+          "W/\"2e6d4b02-c53d-4149-b991-0f16ee63cabd\""
+        ],
+        "x-ms-request-id": [
+          "e672935c-afc3-4a4d-b7ea-c74d8d775874"
+        ],
+        "x-ms-correlation-request-id": [
+          "6f59193e-19b1-4b28-962c-556aa59763a4"
+        ],
+        "x-ms-arm-service-request-id": [
+          "23572860-7907-408b-9728-f897679f704b"
+        ],
+        "Strict-Transport-Security": [
+          "max-age=31536000; includeSubDomains"
+        ],
+        "Server": [
+          "Microsoft-HTTPAPI/2.0",
+          "Microsoft-HTTPAPI/2.0"
+        ],
+        "x-ms-ratelimit-remaining-subscription-reads": [
+          "11994"
+        ],
+        "x-ms-routing-request-id": [
+          "EASTUS2:20210524T175431Z:6f59193e-19b1-4b28-962c-556aa59763a4"
+        ],
+        "X-Content-Type-Options": [
+          "nosniff"
+        ],
+        "Date": [
+          "Mon, 24 May 2021 17:54:31 GMT"
+        ],
+        "Content-Length": [
+          "523"
+        ],
+        "Content-Type": [
+          "application/json; charset=utf-8"
+        ],
+        "Expires": [
+          "-1"
+        ]
+      },
+      "ResponseBody": "{\r\n  \"name\": \"sn3991\",\r\n  \"id\": \"/subscriptions/e37510d7-33b6-4676-886f-ee75bcc01871/resourceGroups/crptestar8463/providers/Microsoft.Network/virtualNetworks/vn9960/subnets/sn3991\",\r\n  \"etag\": \"W/\\\"2e6d4b02-c53d-4149-b991-0f16ee63cabd\\\"\",\r\n  \"properties\": {\r\n    \"provisioningState\": \"Succeeded\",\r\n    \"addressPrefix\": \"10.0.0.0/24\",\r\n    \"delegations\": [],\r\n    \"privateEndpointNetworkPolicies\": \"Enabled\",\r\n    \"privateLinkServiceNetworkPolicies\": \"Enabled\"\r\n  },\r\n  \"type\": \"Microsoft.Network/virtualNetworks/subnets\"\r\n}",
+      "StatusCode": 200
+    },
+    {
+      "RequestUri": "/subscriptions/e37510d7-33b6-4676-886f-ee75bcc01871/resourceGroups/crptestar8463/providers/Microsoft.Network/networkInterfaces/nic6145?api-version=2019-09-01",
+      "EncodedRequestUri": "L3N1YnNjcmlwdGlvbnMvZTM3NTEwZDctMzNiNi00Njc2LTg4NmYtZWU3NWJjYzAxODcxL3Jlc291cmNlR3JvdXBzL2NycHRlc3Rhcjg0NjMvcHJvdmlkZXJzL01pY3Jvc29mdC5OZXR3b3JrL25ldHdvcmtJbnRlcmZhY2VzL25pYzYxNDU/YXBpLXZlcnNpb249MjAxOS0wOS0wMQ==",
+      "RequestMethod": "PUT",
+      "RequestBody": "{\r\n  \"properties\": {\r\n    \"ipConfigurations\": [\r\n      {\r\n        \"properties\": {\r\n          \"privateIPAllocationMethod\": \"Dynamic\",\r\n          \"subnet\": {\r\n            \"properties\": {\r\n              \"addressPrefix\": \"10.0.0.0/24\",\r\n              \"delegations\": [],\r\n              \"privateEndpointNetworkPolicies\": \"Enabled\",\r\n              \"privateLinkServiceNetworkPolicies\": \"Enabled\"\r\n            },\r\n            \"name\": \"sn3991\",\r\n            \"id\": \"/subscriptions/e37510d7-33b6-4676-886f-ee75bcc01871/resourceGroups/crptestar8463/providers/Microsoft.Network/virtualNetworks/vn9960/subnets/sn3991\"\r\n          }\r\n        },\r\n        \"name\": \"ip2057\"\r\n      }\r\n    ]\r\n  },\r\n  \"location\": \"eastus2\",\r\n  \"tags\": {\r\n    \"key\": \"value\"\r\n  }\r\n}",
+      "RequestHeaders": {
+        "x-ms-client-request-id": [
+          "5bb66369-eeec-4f12-bb9f-35a18fd04a63"
+        ],
+        "Accept-Language": [
+          "en-US"
+        ],
+        "User-Agent": [
+          "FxVersion/4.6.29518.01",
+          "OSName/Windows",
+          "OSVersion/Microsoft.Windows.10.0.19042.",
+          "Microsoft.Azure.Management.Network.NetworkManagementClient/19.17.1.0"
+        ],
+        "Content-Type": [
+          "application/json; charset=utf-8"
+        ],
+        "Content-Length": [
+          "742"
+        ]
+      },
+      "ResponseHeaders": {
+        "Cache-Control": [
+          "no-cache"
+        ],
+        "Pragma": [
+          "no-cache"
+        ],
+        "x-ms-request-id": [
+          "83d0933d-aab0-442a-8fd9-0739c19f7376"
+        ],
+        "Azure-AsyncOperation": [
+          "https://management.azure.com/subscriptions/e37510d7-33b6-4676-886f-ee75bcc01871/providers/Microsoft.Network/locations/eastus2/operations/83d0933d-aab0-442a-8fd9-0739c19f7376?api-version=2019-09-01"
+        ],
+        "x-ms-correlation-request-id": [
+          "3a36c835-1682-441e-a6a4-dc67003bc905"
+        ],
+        "Azure-AsyncNotification": [
+          "Enabled"
+        ],
+        "x-ms-arm-service-request-id": [
+          "d62a7197-e7a8-4049-872f-d260d3cc414f"
+        ],
+        "Strict-Transport-Security": [
+          "max-age=31536000; includeSubDomains"
+        ],
+        "Server": [
+          "Microsoft-HTTPAPI/2.0",
+          "Microsoft-HTTPAPI/2.0"
+        ],
+        "x-ms-ratelimit-remaining-subscription-writes": [
+          "1197"
+        ],
+        "x-ms-routing-request-id": [
+          "EASTUS2:20210524T175432Z:3a36c835-1682-441e-a6a4-dc67003bc905"
+        ],
+        "X-Content-Type-Options": [
+          "nosniff"
+        ],
+        "Date": [
+          "Mon, 24 May 2021 17:54:31 GMT"
+        ],
+        "Content-Length": [
+          "1625"
+        ],
+        "Content-Type": [
+          "application/json; charset=utf-8"
+        ],
+        "Expires": [
+          "-1"
+        ]
+      },
+      "ResponseBody": "{\r\n  \"name\": \"nic6145\",\r\n  \"id\": \"/subscriptions/e37510d7-33b6-4676-886f-ee75bcc01871/resourceGroups/crptestar8463/providers/Microsoft.Network/networkInterfaces/nic6145\",\r\n  \"etag\": \"W/\\\"f1dc998c-1cdc-4f5e-b735-1830b7422d32\\\"\",\r\n  \"location\": \"eastus2\",\r\n  \"tags\": {\r\n    \"key\": \"value\"\r\n  },\r\n  \"properties\": {\r\n    \"provisioningState\": \"Succeeded\",\r\n    \"resourceGuid\": \"2cc1fd73-8446-4965-9406-9a9a1fa374d9\",\r\n    \"ipConfigurations\": [\r\n      {\r\n        \"name\": \"ip2057\",\r\n        \"id\": \"/subscriptions/e37510d7-33b6-4676-886f-ee75bcc01871/resourceGroups/crptestar8463/providers/Microsoft.Network/networkInterfaces/nic6145/ipConfigurations/ip2057\",\r\n        \"etag\": \"W/\\\"f1dc998c-1cdc-4f5e-b735-1830b7422d32\\\"\",\r\n        \"type\": \"Microsoft.Network/networkInterfaces/ipConfigurations\",\r\n        \"properties\": {\r\n          \"provisioningState\": \"Succeeded\",\r\n          \"privateIPAddress\": \"10.0.0.4\",\r\n          \"privateIPAllocationMethod\": \"Dynamic\",\r\n          \"subnet\": {\r\n            \"id\": \"/subscriptions/e37510d7-33b6-4676-886f-ee75bcc01871/resourceGroups/crptestar8463/providers/Microsoft.Network/virtualNetworks/vn9960/subnets/sn3991\"\r\n          },\r\n          \"primary\": true,\r\n          \"privateIPAddressVersion\": \"IPv4\"\r\n        }\r\n      }\r\n    ],\r\n    \"dnsSettings\": {\r\n      \"dnsServers\": [],\r\n      \"appliedDnsServers\": [],\r\n      \"internalDomainNameSuffix\": \"cpua1dvbux0upgx0vewazb1ofe.cx.internal.cloudapp.net\"\r\n    },\r\n    \"enableAcceleratedNetworking\": false,\r\n    \"enableIPForwarding\": false,\r\n    \"hostedWorkloads\": [],\r\n    \"tapConfigurations\": []\r\n  },\r\n  \"type\": \"Microsoft.Network/networkInterfaces\"\r\n}",
+      "StatusCode": 201
+    },
+    {
+      "RequestUri": "/subscriptions/e37510d7-33b6-4676-886f-ee75bcc01871/resourceGroups/crptestar8463/providers/Microsoft.Network/networkInterfaces/nic6145?api-version=2019-09-01",
+      "EncodedRequestUri": "L3N1YnNjcmlwdGlvbnMvZTM3NTEwZDctMzNiNi00Njc2LTg4NmYtZWU3NWJjYzAxODcxL3Jlc291cmNlR3JvdXBzL2NycHRlc3Rhcjg0NjMvcHJvdmlkZXJzL01pY3Jvc29mdC5OZXR3b3JrL25ldHdvcmtJbnRlcmZhY2VzL25pYzYxNDU/YXBpLXZlcnNpb249MjAxOS0wOS0wMQ==",
+      "RequestMethod": "GET",
+      "RequestBody": "",
+      "RequestHeaders": {
+        "User-Agent": [
+          "FxVersion/4.6.29518.01",
+          "OSName/Windows",
+          "OSVersion/Microsoft.Windows.10.0.19042.",
+          "Microsoft.Azure.Management.Network.NetworkManagementClient/19.17.1.0"
+        ]
+      },
+      "ResponseHeaders": {
+        "Cache-Control": [
+          "no-cache"
+        ],
+        "Pragma": [
+          "no-cache"
+        ],
+        "ETag": [
+          "W/\"f1dc998c-1cdc-4f5e-b735-1830b7422d32\""
+        ],
+        "x-ms-request-id": [
+          "dc1522e9-4987-4a83-a742-1d75d9b6b217"
+        ],
+        "x-ms-correlation-request-id": [
+          "37abdf30-733e-4283-ad62-5cba5fac818e"
+        ],
+        "x-ms-arm-service-request-id": [
+          "5e119678-c9a4-46c6-b899-d283eb8c0011"
+        ],
+        "Strict-Transport-Security": [
+          "max-age=31536000; includeSubDomains"
+        ],
+        "Server": [
+          "Microsoft-HTTPAPI/2.0",
+          "Microsoft-HTTPAPI/2.0"
+        ],
+        "x-ms-ratelimit-remaining-subscription-reads": [
+          "11993"
+        ],
+        "x-ms-routing-request-id": [
+          "EASTUS2:20210524T175432Z:37abdf30-733e-4283-ad62-5cba5fac818e"
+        ],
+        "X-Content-Type-Options": [
+          "nosniff"
+        ],
+        "Date": [
+          "Mon, 24 May 2021 17:54:31 GMT"
+        ],
+        "Content-Length": [
+          "1625"
+        ],
+        "Content-Type": [
+          "application/json; charset=utf-8"
+        ],
+        "Expires": [
+          "-1"
+        ]
+      },
+      "ResponseBody": "{\r\n  \"name\": \"nic6145\",\r\n  \"id\": \"/subscriptions/e37510d7-33b6-4676-886f-ee75bcc01871/resourceGroups/crptestar8463/providers/Microsoft.Network/networkInterfaces/nic6145\",\r\n  \"etag\": \"W/\\\"f1dc998c-1cdc-4f5e-b735-1830b7422d32\\\"\",\r\n  \"location\": \"eastus2\",\r\n  \"tags\": {\r\n    \"key\": \"value\"\r\n  },\r\n  \"properties\": {\r\n    \"provisioningState\": \"Succeeded\",\r\n    \"resourceGuid\": \"2cc1fd73-8446-4965-9406-9a9a1fa374d9\",\r\n    \"ipConfigurations\": [\r\n      {\r\n        \"name\": \"ip2057\",\r\n        \"id\": \"/subscriptions/e37510d7-33b6-4676-886f-ee75bcc01871/resourceGroups/crptestar8463/providers/Microsoft.Network/networkInterfaces/nic6145/ipConfigurations/ip2057\",\r\n        \"etag\": \"W/\\\"f1dc998c-1cdc-4f5e-b735-1830b7422d32\\\"\",\r\n        \"type\": \"Microsoft.Network/networkInterfaces/ipConfigurations\",\r\n        \"properties\": {\r\n          \"provisioningState\": \"Succeeded\",\r\n          \"privateIPAddress\": \"10.0.0.4\",\r\n          \"privateIPAllocationMethod\": \"Dynamic\",\r\n          \"subnet\": {\r\n            \"id\": \"/subscriptions/e37510d7-33b6-4676-886f-ee75bcc01871/resourceGroups/crptestar8463/providers/Microsoft.Network/virtualNetworks/vn9960/subnets/sn3991\"\r\n          },\r\n          \"primary\": true,\r\n          \"privateIPAddressVersion\": \"IPv4\"\r\n        }\r\n      }\r\n    ],\r\n    \"dnsSettings\": {\r\n      \"dnsServers\": [],\r\n      \"appliedDnsServers\": [],\r\n      \"internalDomainNameSuffix\": \"cpua1dvbux0upgx0vewazb1ofe.cx.internal.cloudapp.net\"\r\n    },\r\n    \"enableAcceleratedNetworking\": false,\r\n    \"enableIPForwarding\": false,\r\n    \"hostedWorkloads\": [],\r\n    \"tapConfigurations\": []\r\n  },\r\n  \"type\": \"Microsoft.Network/networkInterfaces\"\r\n}",
+      "StatusCode": 200
+    },
+    {
+      "RequestUri": "/subscriptions/e37510d7-33b6-4676-886f-ee75bcc01871/resourceGroups/crptestar8463/providers/Microsoft.Network/networkInterfaces/nic6145?api-version=2019-09-01",
+      "EncodedRequestUri": "L3N1YnNjcmlwdGlvbnMvZTM3NTEwZDctMzNiNi00Njc2LTg4NmYtZWU3NWJjYzAxODcxL3Jlc291cmNlR3JvdXBzL2NycHRlc3Rhcjg0NjMvcHJvdmlkZXJzL01pY3Jvc29mdC5OZXR3b3JrL25ldHdvcmtJbnRlcmZhY2VzL25pYzYxNDU/YXBpLXZlcnNpb249MjAxOS0wOS0wMQ==",
+      "RequestMethod": "GET",
+      "RequestBody": "",
+      "RequestHeaders": {
+        "x-ms-client-request-id": [
+          "0ced9a4b-31b0-46af-9364-5fb6609749fd"
+        ],
+        "Accept-Language": [
+          "en-US"
+        ],
+        "User-Agent": [
+          "FxVersion/4.6.29518.01",
+          "OSName/Windows",
+          "OSVersion/Microsoft.Windows.10.0.19042.",
+          "Microsoft.Azure.Management.Network.NetworkManagementClient/19.17.1.0"
+        ]
+      },
+      "ResponseHeaders": {
+        "Cache-Control": [
+          "no-cache"
+        ],
+        "Pragma": [
+          "no-cache"
+        ],
+        "ETag": [
+          "W/\"f1dc998c-1cdc-4f5e-b735-1830b7422d32\""
+        ],
+        "x-ms-request-id": [
+          "746e304e-9e9f-4b3c-b5e8-ff4f8de921db"
+        ],
+        "x-ms-correlation-request-id": [
+          "d5e27056-b774-4749-913c-f45cae39a0a8"
+        ],
+        "x-ms-arm-service-request-id": [
+          "eea0580c-db68-4d76-a949-9a1ce541482f"
+        ],
+        "Strict-Transport-Security": [
+          "max-age=31536000; includeSubDomains"
+        ],
+        "Server": [
+          "Microsoft-HTTPAPI/2.0",
+          "Microsoft-HTTPAPI/2.0"
+        ],
+        "x-ms-ratelimit-remaining-subscription-reads": [
+          "11992"
+        ],
+        "x-ms-routing-request-id": [
+          "EASTUS2:20210524T175432Z:d5e27056-b774-4749-913c-f45cae39a0a8"
+        ],
+        "X-Content-Type-Options": [
+          "nosniff"
+        ],
+        "Date": [
+          "Mon, 24 May 2021 17:54:31 GMT"
+        ],
+        "Content-Length": [
+          "1625"
+        ],
+        "Content-Type": [
+          "application/json; charset=utf-8"
+        ],
+        "Expires": [
+          "-1"
+        ]
+      },
+      "ResponseBody": "{\r\n  \"name\": \"nic6145\",\r\n  \"id\": \"/subscriptions/e37510d7-33b6-4676-886f-ee75bcc01871/resourceGroups/crptestar8463/providers/Microsoft.Network/networkInterfaces/nic6145\",\r\n  \"etag\": \"W/\\\"f1dc998c-1cdc-4f5e-b735-1830b7422d32\\\"\",\r\n  \"location\": \"eastus2\",\r\n  \"tags\": {\r\n    \"key\": \"value\"\r\n  },\r\n  \"properties\": {\r\n    \"provisioningState\": \"Succeeded\",\r\n    \"resourceGuid\": \"2cc1fd73-8446-4965-9406-9a9a1fa374d9\",\r\n    \"ipConfigurations\": [\r\n      {\r\n        \"name\": \"ip2057\",\r\n        \"id\": \"/subscriptions/e37510d7-33b6-4676-886f-ee75bcc01871/resourceGroups/crptestar8463/providers/Microsoft.Network/networkInterfaces/nic6145/ipConfigurations/ip2057\",\r\n        \"etag\": \"W/\\\"f1dc998c-1cdc-4f5e-b735-1830b7422d32\\\"\",\r\n        \"type\": \"Microsoft.Network/networkInterfaces/ipConfigurations\",\r\n        \"properties\": {\r\n          \"provisioningState\": \"Succeeded\",\r\n          \"privateIPAddress\": \"10.0.0.4\",\r\n          \"privateIPAllocationMethod\": \"Dynamic\",\r\n          \"subnet\": {\r\n            \"id\": \"/subscriptions/e37510d7-33b6-4676-886f-ee75bcc01871/resourceGroups/crptestar8463/providers/Microsoft.Network/virtualNetworks/vn9960/subnets/sn3991\"\r\n          },\r\n          \"primary\": true,\r\n          \"privateIPAddressVersion\": \"IPv4\"\r\n        }\r\n      }\r\n    ],\r\n    \"dnsSettings\": {\r\n      \"dnsServers\": [],\r\n      \"appliedDnsServers\": [],\r\n      \"internalDomainNameSuffix\": \"cpua1dvbux0upgx0vewazb1ofe.cx.internal.cloudapp.net\"\r\n    },\r\n    \"enableAcceleratedNetworking\": false,\r\n    \"enableIPForwarding\": false,\r\n    \"hostedWorkloads\": [],\r\n    \"tapConfigurations\": []\r\n  },\r\n  \"type\": \"Microsoft.Network/networkInterfaces\"\r\n}",
+      "StatusCode": 200
+    },
+    {
+      "RequestUri": "/subscriptions/e37510d7-33b6-4676-886f-ee75bcc01871/resourceGroups/crptestar8463/providers/Microsoft.Compute/availabilitySets/as9591?api-version=2021-03-01",
+      "EncodedRequestUri": "L3N1YnNjcmlwdGlvbnMvZTM3NTEwZDctMzNiNi00Njc2LTg4NmYtZWU3NWJjYzAxODcxL3Jlc291cmNlR3JvdXBzL2NycHRlc3Rhcjg0NjMvcHJvdmlkZXJzL01pY3Jvc29mdC5Db21wdXRlL2F2YWlsYWJpbGl0eVNldHMvYXM5NTkxP2FwaS12ZXJzaW9uPTIwMjEtMDMtMDE=",
+      "RequestMethod": "PUT",
+      "RequestBody": "{\r\n  \"properties\": {\r\n    \"platformUpdateDomainCount\": 5,\r\n    \"platformFaultDomainCount\": 3\r\n  },\r\n  \"sku\": {\r\n    \"name\": \"Classic\"\r\n  },\r\n  \"location\": \"eastus2\",\r\n  \"tags\": {\r\n    \"RG\": \"rg\",\r\n    \"testTag\": \"1\"\r\n  }\r\n}",
+      "RequestHeaders": {
+        "x-ms-client-request-id": [
+          "91570023-6120-442b-b928-39dc6a5c8e02"
+        ],
+        "Accept-Language": [
+          "en-US"
+        ],
+        "User-Agent": [
+          "FxVersion/4.6.29518.01",
+          "OSName/Windows",
+          "OSVersion/Microsoft.Windows.10.0.19042.",
+          "Microsoft.Azure.Management.Compute.ComputeManagementClient/46.0.0"
+        ],
+        "Content-Type": [
+          "application/json; charset=utf-8"
+        ],
+        "Content-Length": [
+          "223"
+        ]
+      },
+      "ResponseHeaders": {
+        "Cache-Control": [
+          "no-cache"
+        ],
+        "Pragma": [
+          "no-cache"
+        ],
+        "x-ms-ratelimit-remaining-resource": [
+          "Microsoft.Compute/PutVM3Min;239,Microsoft.Compute/PutVM30Min;1199"
+        ],
+        "Strict-Transport-Security": [
+          "max-age=31536000; includeSubDomains"
+        ],
+        "x-ms-request-id": [
+          "9d792db8-b0f4-46be-bb9b-61dbb78a010d"
+        ],
+        "Server": [
+          "Microsoft-HTTPAPI/2.0",
+          "Microsoft-HTTPAPI/2.0"
+        ],
+        "x-ms-ratelimit-remaining-subscription-writes": [
+          "1199"
+        ],
+        "x-ms-correlation-request-id": [
+          "609fa68e-ce26-4643-826a-1824f9f4b592"
+        ],
+        "x-ms-routing-request-id": [
+          "EASTUS2:20210524T175432Z:609fa68e-ce26-4643-826a-1824f9f4b592"
+        ],
+        "X-Content-Type-Options": [
+          "nosniff"
+        ],
+        "Date": [
+          "Mon, 24 May 2021 17:54:31 GMT"
+        ],
+        "Content-Length": [
+          "438"
+        ],
+        "Content-Type": [
+          "application/json; charset=utf-8"
+        ],
+        "Expires": [
+          "-1"
+        ]
+      },
+      "ResponseBody": "{\r\n  \"name\": \"as9591\",\r\n  \"id\": \"/subscriptions/e37510d7-33b6-4676-886f-ee75bcc01871/resourceGroups/crptestar8463/providers/Microsoft.Compute/availabilitySets/as9591\",\r\n  \"type\": \"Microsoft.Compute/availabilitySets\",\r\n  \"location\": \"eastus2\",\r\n  \"tags\": {\r\n    \"RG\": \"rg\",\r\n    \"testTag\": \"1\"\r\n  },\r\n  \"properties\": {\r\n    \"platformUpdateDomainCount\": 5,\r\n    \"platformFaultDomainCount\": 3\r\n  },\r\n  \"sku\": {\r\n    \"name\": \"Classic\"\r\n  }\r\n}",
+      "StatusCode": 200
+    },
+    {
+      "RequestUri": "/subscriptions/e37510d7-33b6-4676-886f-ee75bcc01871/resourceGroups/crptestar8463/providers/Microsoft.Compute/virtualMachines/vm86?api-version=2021-03-01",
+      "EncodedRequestUri": "L3N1YnNjcmlwdGlvbnMvZTM3NTEwZDctMzNiNi00Njc2LTg4NmYtZWU3NWJjYzAxODcxL3Jlc291cmNlR3JvdXBzL2NycHRlc3Rhcjg0NjMvcHJvdmlkZXJzL01pY3Jvc29mdC5Db21wdXRlL3ZpcnR1YWxNYWNoaW5lcy92bTg2P2FwaS12ZXJzaW9uPTIwMjEtMDMtMDE=",
+      "RequestMethod": "PUT",
+      "RequestBody": "{\r\n  \"properties\": {\r\n    \"hardwareProfile\": {\r\n      \"vmSize\": \"Standard_A1_v2\"\r\n    },\r\n    \"storageProfile\": {\r\n      \"imageReference\": {\r\n        \"publisher\": \"MicrosoftWindowsServer\",\r\n        \"offer\": \"WindowsServer\",\r\n        \"sku\": \"2012-R2-Datacenter\",\r\n        \"version\": \"4.127.20180315\"\r\n      },\r\n      \"osDisk\": {\r\n        \"name\": \"test\",\r\n        \"vhd\": {\r\n          \"uri\": \"https://diskrp1783.blob.core.windows.net/crptestar3912/oscrptestar7517.vhd\"\r\n        },\r\n        \"caching\": \"None\",\r\n        \"createOption\": \"FromImage\"\r\n      }\r\n    },\r\n    \"osProfile\": {\r\n      \"computerName\": \"Test\",\r\n      \"adminUsername\": \"Foo12\",\r\n      \"adminPassword\": \"[PLACEHOLDEr1]\"\r\n    },\r\n    \"networkProfile\": {\r\n      \"networkInterfaces\": [\r\n        {\r\n          \"id\": \"/subscriptions/e37510d7-33b6-4676-886f-ee75bcc01871/resourceGroups/crptestar8463/providers/Microsoft.Network/networkInterfaces/nic6145\"\r\n        }\r\n      ]\r\n    },\r\n    \"availabilitySet\": {\r\n      \"id\": \"/subscriptions/e37510d7-33b6-4676-886f-ee75bcc01871/resourceGroups/crptestar8463/providers/Microsoft.Compute/availabilitySets/as9591\"\r\n    }\r\n  },\r\n  \"location\": \"eastus2\",\r\n  \"tags\": {\r\n    \"RG\": \"rg\",\r\n    \"testTag\": \"1\"\r\n  }\r\n}",
+      "RequestHeaders": {
+        "x-ms-client-request-id": [
+          "4b96e023-2510-4c89-8ed1-47bb5045c7ab"
+        ],
+        "Accept-Language": [
+          "en-US"
+        ],
+        "User-Agent": [
+          "FxVersion/4.6.29518.01",
+          "OSName/Windows",
+          "OSVersion/Microsoft.Windows.10.0.19042.",
+          "Microsoft.Azure.Management.Compute.ComputeManagementClient/46.0.0"
+        ],
+        "Content-Type": [
+          "application/json; charset=utf-8"
+        ],
+        "Content-Length": [
+          "1211"
+        ]
+      },
+      "ResponseHeaders": {
+        "Cache-Control": [
+          "no-cache"
+        ],
+        "Pragma": [
+          "no-cache"
+        ],
+        "Retry-After": [
+          "10"
+        ],
+        "Azure-AsyncOperation": [
+          "https://management.azure.com/subscriptions/e37510d7-33b6-4676-886f-ee75bcc01871/providers/Microsoft.Compute/locations/eastus2/operations/7199cc61-fed3-452d-b7a2-5ff2b8d6bf65?api-version=2021-03-01"
+        ],
+        "Azure-AsyncNotification": [
+          "Enabled"
+        ],
+        "x-ms-ratelimit-remaining-resource": [
+          "Microsoft.Compute/PutVM3Min;238,Microsoft.Compute/PutVM30Min;1198"
+        ],
+        "Strict-Transport-Security": [
+          "max-age=31536000; includeSubDomains"
+        ],
+        "x-ms-request-id": [
+          "7199cc61-fed3-452d-b7a2-5ff2b8d6bf65"
+        ],
+        "Server": [
+          "Microsoft-HTTPAPI/2.0",
+          "Microsoft-HTTPAPI/2.0"
+        ],
+        "x-ms-ratelimit-remaining-subscription-writes": [
+          "1198"
+        ],
+        "x-ms-correlation-request-id": [
+          "dbb60a18-c3f5-4a5d-8085-768182cae5ae"
+        ],
+        "x-ms-routing-request-id": [
+          "EASTUS2:20210524T175433Z:dbb60a18-c3f5-4a5d-8085-768182cae5ae"
+        ],
+        "X-Content-Type-Options": [
+          "nosniff"
+        ],
+        "Date": [
+          "Mon, 24 May 2021 17:54:32 GMT"
+        ],
+        "Content-Length": [
+          "1978"
+        ],
+        "Content-Type": [
+          "application/json; charset=utf-8"
+        ],
+        "Expires": [
+          "-1"
+        ]
+      },
+      "ResponseBody": "{\r\n  \"name\": \"vm86\",\r\n  \"id\": \"/subscriptions/e37510d7-33b6-4676-886f-ee75bcc01871/resourceGroups/crptestar8463/providers/Microsoft.Compute/virtualMachines/vm86\",\r\n  \"type\": \"Microsoft.Compute/virtualMachines\",\r\n  \"location\": \"eastus2\",\r\n  \"tags\": {\r\n    \"RG\": \"rg\",\r\n    \"testTag\": \"1\",\r\n    \"azsecpack\": \"nonprod\",\r\n    \"platformsettings.host_environment.service.platform_optedin_for_rootcerts\": \"true\"\r\n  },\r\n  \"properties\": {\r\n    \"vmId\": \"787e8d17-7de5-429c-9685-8299f1ca8b1c\",\r\n    \"availabilitySet\": {\r\n      \"id\": \"/subscriptions/e37510d7-33b6-4676-886f-ee75bcc01871/resourceGroups/crptestar8463/providers/Microsoft.Compute/availabilitySets/AS9591\"\r\n    },\r\n    \"hardwareProfile\": {\r\n      \"vmSize\": \"Standard_A1_v2\"\r\n    },\r\n    \"storageProfile\": {\r\n      \"imageReference\": {\r\n        \"publisher\": \"MicrosoftWindowsServer\",\r\n        \"offer\": \"WindowsServer\",\r\n        \"sku\": \"2012-R2-Datacenter\",\r\n        \"version\": \"4.127.20180315\",\r\n        \"exactVersion\": \"4.127.20180315\"\r\n      },\r\n      \"osDisk\": {\r\n        \"osType\": \"Windows\",\r\n        \"name\": \"test\",\r\n        \"createOption\": \"FromImage\",\r\n        \"vhd\": {\r\n          \"uri\": \"https://diskrp1783.blob.core.windows.net/crptestar3912/oscrptestar7517.vhd\"\r\n        },\r\n        \"caching\": \"None\"\r\n      },\r\n      \"dataDisks\": []\r\n    },\r\n    \"osProfile\": {\r\n      \"computerName\": \"Test\",\r\n      \"adminUsername\": \"Foo12\",\r\n      \"windowsConfiguration\": {\r\n        \"provisionVMAgent\": true,\r\n        \"enableAutomaticUpdates\": true,\r\n        \"patchSettings\": {\r\n          \"patchMode\": \"AutomaticByOS\",\r\n          \"assessmentMode\": \"ImageDefault\"\r\n        }\r\n      },\r\n      \"secrets\": [],\r\n      \"allowExtensionOperations\": true,\r\n      \"requireGuestProvisionSignal\": true\r\n    },\r\n    \"networkProfile\": {\r\n      \"networkInterfaces\": [\r\n        {\r\n          \"id\": \"/subscriptions/e37510d7-33b6-4676-886f-ee75bcc01871/resourceGroups/crptestar8463/providers/Microsoft.Network/networkInterfaces/nic6145\"\r\n        }\r\n      ]\r\n    },\r\n    \"provisioningState\": \"Creating\"\r\n  }\r\n}",
+      "StatusCode": 201
+    },
+    {
+      "RequestUri": "/subscriptions/e37510d7-33b6-4676-886f-ee75bcc01871/providers/Microsoft.Compute/locations/eastus2/operations/7199cc61-fed3-452d-b7a2-5ff2b8d6bf65?api-version=2021-03-01",
+      "EncodedRequestUri": "L3N1YnNjcmlwdGlvbnMvZTM3NTEwZDctMzNiNi00Njc2LTg4NmYtZWU3NWJjYzAxODcxL3Byb3ZpZGVycy9NaWNyb3NvZnQuQ29tcHV0ZS9sb2NhdGlvbnMvZWFzdHVzMi9vcGVyYXRpb25zLzcxOTljYzYxLWZlZDMtNDUyZC1iN2EyLTVmZjJiOGQ2YmY2NT9hcGktdmVyc2lvbj0yMDIxLTAzLTAx",
+      "RequestMethod": "GET",
+      "RequestBody": "",
+      "RequestHeaders": {
+        "User-Agent": [
+          "FxVersion/4.6.29518.01",
+          "OSName/Windows",
+          "OSVersion/Microsoft.Windows.10.0.19042.",
+          "Microsoft.Azure.Management.Compute.ComputeManagementClient/46.0.0"
+        ]
+      },
+      "ResponseHeaders": {
+        "Cache-Control": [
+          "no-cache"
+        ],
+        "Pragma": [
+          "no-cache"
+        ],
+        "Retry-After": [
+          "50"
+        ],
+        "x-ms-ratelimit-remaining-resource": [
+          "Microsoft.Compute/GetOperation3Min;14999,Microsoft.Compute/GetOperation30Min;29999"
+        ],
+        "Strict-Transport-Security": [
+          "max-age=31536000; includeSubDomains"
+        ],
+        "x-ms-request-id": [
+          "b0c2489a-af08-4af5-977f-9eecfc84761e"
+        ],
+        "Server": [
+          "Microsoft-HTTPAPI/2.0",
+          "Microsoft-HTTPAPI/2.0"
+        ],
+        "x-ms-ratelimit-remaining-subscription-reads": [
+          "11998"
+        ],
+        "x-ms-correlation-request-id": [
+          "f44cfa7a-bca3-4ede-9469-d585368b4754"
+        ],
+        "x-ms-routing-request-id": [
+          "EASTUS2:20210524T175443Z:f44cfa7a-bca3-4ede-9469-d585368b4754"
+        ],
+        "X-Content-Type-Options": [
+          "nosniff"
+        ],
+        "Date": [
+          "Mon, 24 May 2021 17:54:43 GMT"
+        ],
+        "Content-Length": [
+          "134"
+        ],
+        "Content-Type": [
+          "application/json; charset=utf-8"
+        ],
+        "Expires": [
+          "-1"
+        ]
+      },
+      "ResponseBody": "{\r\n  \"startTime\": \"2021-05-24T17:54:33.4376086+00:00\",\r\n  \"status\": \"InProgress\",\r\n  \"name\": \"7199cc61-fed3-452d-b7a2-5ff2b8d6bf65\"\r\n}",
+      "StatusCode": 200
+    },
+    {
+      "RequestUri": "/subscriptions/e37510d7-33b6-4676-886f-ee75bcc01871/providers/Microsoft.Compute/locations/eastus2/operations/7199cc61-fed3-452d-b7a2-5ff2b8d6bf65?api-version=2021-03-01",
+      "EncodedRequestUri": "L3N1YnNjcmlwdGlvbnMvZTM3NTEwZDctMzNiNi00Njc2LTg4NmYtZWU3NWJjYzAxODcxL3Byb3ZpZGVycy9NaWNyb3NvZnQuQ29tcHV0ZS9sb2NhdGlvbnMvZWFzdHVzMi9vcGVyYXRpb25zLzcxOTljYzYxLWZlZDMtNDUyZC1iN2EyLTVmZjJiOGQ2YmY2NT9hcGktdmVyc2lvbj0yMDIxLTAzLTAx",
+      "RequestMethod": "GET",
+      "RequestBody": "",
+      "RequestHeaders": {
+        "User-Agent": [
+          "FxVersion/4.6.29518.01",
+          "OSName/Windows",
+          "OSVersion/Microsoft.Windows.10.0.19042.",
+          "Microsoft.Azure.Management.Compute.ComputeManagementClient/46.0.0"
+        ]
+      },
+      "ResponseHeaders": {
+        "Cache-Control": [
+          "no-cache"
+        ],
+        "Pragma": [
+          "no-cache"
+        ],
+        "x-ms-ratelimit-remaining-resource": [
+          "Microsoft.Compute/GetOperation3Min;14998,Microsoft.Compute/GetOperation30Min;29998"
+        ],
+        "Strict-Transport-Security": [
+          "max-age=31536000; includeSubDomains"
+        ],
+        "x-ms-request-id": [
+          "76577582-901e-4c18-8f6b-cf390342554c"
+        ],
+        "Server": [
+          "Microsoft-HTTPAPI/2.0",
+          "Microsoft-HTTPAPI/2.0"
+        ],
+        "x-ms-ratelimit-remaining-subscription-reads": [
+          "11997"
+        ],
+        "x-ms-correlation-request-id": [
+          "9cad5c2b-15ba-42c9-9aae-f78bbac04a58"
+        ],
+        "x-ms-routing-request-id": [
+          "EASTUS2:20210524T175534Z:9cad5c2b-15ba-42c9-9aae-f78bbac04a58"
+        ],
+        "X-Content-Type-Options": [
+          "nosniff"
+        ],
+        "Date": [
+          "Mon, 24 May 2021 17:55:33 GMT"
+        ],
+        "Content-Length": [
+          "134"
+        ],
+        "Content-Type": [
+          "application/json; charset=utf-8"
+        ],
+        "Expires": [
+          "-1"
+        ]
+      },
+      "ResponseBody": "{\r\n  \"startTime\": \"2021-05-24T17:54:33.4376086+00:00\",\r\n  \"status\": \"InProgress\",\r\n  \"name\": \"7199cc61-fed3-452d-b7a2-5ff2b8d6bf65\"\r\n}",
+      "StatusCode": 200
+    },
+    {
+      "RequestUri": "/subscriptions/e37510d7-33b6-4676-886f-ee75bcc01871/providers/Microsoft.Compute/locations/eastus2/operations/7199cc61-fed3-452d-b7a2-5ff2b8d6bf65?api-version=2021-03-01",
+      "EncodedRequestUri": "L3N1YnNjcmlwdGlvbnMvZTM3NTEwZDctMzNiNi00Njc2LTg4NmYtZWU3NWJjYzAxODcxL3Byb3ZpZGVycy9NaWNyb3NvZnQuQ29tcHV0ZS9sb2NhdGlvbnMvZWFzdHVzMi9vcGVyYXRpb25zLzcxOTljYzYxLWZlZDMtNDUyZC1iN2EyLTVmZjJiOGQ2YmY2NT9hcGktdmVyc2lvbj0yMDIxLTAzLTAx",
+      "RequestMethod": "GET",
+      "RequestBody": "",
+      "RequestHeaders": {
+        "User-Agent": [
+          "FxVersion/4.6.29518.01",
+          "OSName/Windows",
+          "OSVersion/Microsoft.Windows.10.0.19042.",
+          "Microsoft.Azure.Management.Compute.ComputeManagementClient/46.0.0"
+        ]
+      },
+      "ResponseHeaders": {
+        "Cache-Control": [
+          "no-cache"
+        ],
+        "Pragma": [
+          "no-cache"
+        ],
+        "x-ms-ratelimit-remaining-resource": [
+          "Microsoft.Compute/GetOperation3Min;14997,Microsoft.Compute/GetOperation30Min;29997"
+        ],
+        "Strict-Transport-Security": [
+          "max-age=31536000; includeSubDomains"
+        ],
+        "x-ms-request-id": [
+          "d757a1f9-e86e-4f7a-b328-378072b7b42a"
+        ],
+        "Server": [
+          "Microsoft-HTTPAPI/2.0",
+          "Microsoft-HTTPAPI/2.0"
+        ],
+        "x-ms-ratelimit-remaining-subscription-reads": [
+          "11996"
+        ],
+        "x-ms-correlation-request-id": [
+          "cf70e80e-4192-449a-8925-e8016b0d7548"
+        ],
+        "x-ms-routing-request-id": [
+          "EASTUS2:20210524T175624Z:cf70e80e-4192-449a-8925-e8016b0d7548"
+        ],
+        "X-Content-Type-Options": [
+          "nosniff"
+        ],
+        "Date": [
+          "Mon, 24 May 2021 17:56:23 GMT"
+        ],
+        "Content-Length": [
+          "134"
+        ],
+        "Content-Type": [
+          "application/json; charset=utf-8"
+        ],
+        "Expires": [
+          "-1"
+        ]
+      },
+      "ResponseBody": "{\r\n  \"startTime\": \"2021-05-24T17:54:33.4376086+00:00\",\r\n  \"status\": \"InProgress\",\r\n  \"name\": \"7199cc61-fed3-452d-b7a2-5ff2b8d6bf65\"\r\n}",
+      "StatusCode": 200
+    },
+    {
+      "RequestUri": "/subscriptions/e37510d7-33b6-4676-886f-ee75bcc01871/providers/Microsoft.Compute/locations/eastus2/operations/7199cc61-fed3-452d-b7a2-5ff2b8d6bf65?api-version=2021-03-01",
+      "EncodedRequestUri": "L3N1YnNjcmlwdGlvbnMvZTM3NTEwZDctMzNiNi00Njc2LTg4NmYtZWU3NWJjYzAxODcxL3Byb3ZpZGVycy9NaWNyb3NvZnQuQ29tcHV0ZS9sb2NhdGlvbnMvZWFzdHVzMi9vcGVyYXRpb25zLzcxOTljYzYxLWZlZDMtNDUyZC1iN2EyLTVmZjJiOGQ2YmY2NT9hcGktdmVyc2lvbj0yMDIxLTAzLTAx",
+      "RequestMethod": "GET",
+      "RequestBody": "",
+      "RequestHeaders": {
+        "User-Agent": [
+          "FxVersion/4.6.29518.01",
+          "OSName/Windows",
+          "OSVersion/Microsoft.Windows.10.0.19042.",
+          "Microsoft.Azure.Management.Compute.ComputeManagementClient/46.0.0"
+        ]
+      },
+      "ResponseHeaders": {
+        "Cache-Control": [
+          "no-cache"
+        ],
+        "Pragma": [
+          "no-cache"
+        ],
+        "x-ms-ratelimit-remaining-resource": [
+          "Microsoft.Compute/GetOperation3Min;14995,Microsoft.Compute/GetOperation30Min;29995"
+        ],
+        "Strict-Transport-Security": [
+          "max-age=31536000; includeSubDomains"
+        ],
+        "x-ms-request-id": [
+          "d2f2b77c-cb8a-48f7-b852-10a08a301ad7"
+        ],
+        "Server": [
+          "Microsoft-HTTPAPI/2.0",
+          "Microsoft-HTTPAPI/2.0"
+        ],
+        "x-ms-ratelimit-remaining-subscription-reads": [
+          "11995"
+        ],
+        "x-ms-correlation-request-id": [
+          "be3a8679-6468-4309-b357-9b50c02c1a1a"
+        ],
+        "x-ms-routing-request-id": [
+          "EASTUS2:20210524T175714Z:be3a8679-6468-4309-b357-9b50c02c1a1a"
+        ],
+        "X-Content-Type-Options": [
+          "nosniff"
+        ],
+        "Date": [
+          "Mon, 24 May 2021 17:57:13 GMT"
+        ],
+        "Content-Length": [
+          "134"
+        ],
+        "Content-Type": [
+          "application/json; charset=utf-8"
+        ],
+        "Expires": [
+          "-1"
+        ]
+      },
+      "ResponseBody": "{\r\n  \"startTime\": \"2021-05-24T17:54:33.4376086+00:00\",\r\n  \"status\": \"InProgress\",\r\n  \"name\": \"7199cc61-fed3-452d-b7a2-5ff2b8d6bf65\"\r\n}",
+      "StatusCode": 200
+    },
+    {
+      "RequestUri": "/subscriptions/e37510d7-33b6-4676-886f-ee75bcc01871/providers/Microsoft.Compute/locations/eastus2/operations/7199cc61-fed3-452d-b7a2-5ff2b8d6bf65?api-version=2021-03-01",
+      "EncodedRequestUri": "L3N1YnNjcmlwdGlvbnMvZTM3NTEwZDctMzNiNi00Njc2LTg4NmYtZWU3NWJjYzAxODcxL3Byb3ZpZGVycy9NaWNyb3NvZnQuQ29tcHV0ZS9sb2NhdGlvbnMvZWFzdHVzMi9vcGVyYXRpb25zLzcxOTljYzYxLWZlZDMtNDUyZC1iN2EyLTVmZjJiOGQ2YmY2NT9hcGktdmVyc2lvbj0yMDIxLTAzLTAx",
+      "RequestMethod": "GET",
+      "RequestBody": "",
+      "RequestHeaders": {
+        "User-Agent": [
+          "FxVersion/4.6.29518.01",
+          "OSName/Windows",
+          "OSVersion/Microsoft.Windows.10.0.19042.",
+          "Microsoft.Azure.Management.Compute.ComputeManagementClient/46.0.0"
+        ]
+      },
+      "ResponseHeaders": {
+        "Cache-Control": [
+          "no-cache"
+        ],
+        "Pragma": [
+          "no-cache"
+        ],
+        "x-ms-ratelimit-remaining-resource": [
+          "Microsoft.Compute/GetOperation3Min;14994,Microsoft.Compute/GetOperation30Min;29993"
+        ],
+        "Strict-Transport-Security": [
+          "max-age=31536000; includeSubDomains"
+        ],
+        "x-ms-request-id": [
+          "e8013414-44a0-4778-bdb7-c7fe26b04641"
+        ],
+        "Server": [
+          "Microsoft-HTTPAPI/2.0",
+          "Microsoft-HTTPAPI/2.0"
+        ],
+        "x-ms-ratelimit-remaining-subscription-reads": [
+          "11994"
+        ],
+        "x-ms-correlation-request-id": [
+          "37540c2b-0144-407b-9393-8d8e7911d0e8"
+        ],
+        "x-ms-routing-request-id": [
+          "EASTUS2:20210524T175804Z:37540c2b-0144-407b-9393-8d8e7911d0e8"
+        ],
+        "X-Content-Type-Options": [
+          "nosniff"
+        ],
+        "Date": [
+          "Mon, 24 May 2021 17:58:03 GMT"
+        ],
+        "Content-Length": [
+          "184"
+        ],
+        "Content-Type": [
+          "application/json; charset=utf-8"
+        ],
+        "Expires": [
+          "-1"
+        ]
+      },
+      "ResponseBody": "{\r\n  \"startTime\": \"2021-05-24T17:54:33.4376086+00:00\",\r\n  \"endTime\": \"2021-05-24T17:57:33.4932654+00:00\",\r\n  \"status\": \"Succeeded\",\r\n  \"name\": \"7199cc61-fed3-452d-b7a2-5ff2b8d6bf65\"\r\n}",
+      "StatusCode": 200
+    },
+    {
+      "RequestUri": "/subscriptions/e37510d7-33b6-4676-886f-ee75bcc01871/resourceGroups/crptestar8463/providers/Microsoft.Compute/virtualMachines/vm86?api-version=2021-03-01",
+      "EncodedRequestUri": "L3N1YnNjcmlwdGlvbnMvZTM3NTEwZDctMzNiNi00Njc2LTg4NmYtZWU3NWJjYzAxODcxL3Jlc291cmNlR3JvdXBzL2NycHRlc3Rhcjg0NjMvcHJvdmlkZXJzL01pY3Jvc29mdC5Db21wdXRlL3ZpcnR1YWxNYWNoaW5lcy92bTg2P2FwaS12ZXJzaW9uPTIwMjEtMDMtMDE=",
+      "RequestMethod": "GET",
+      "RequestBody": "",
+      "RequestHeaders": {
+        "User-Agent": [
+          "FxVersion/4.6.29518.01",
+          "OSName/Windows",
+          "OSVersion/Microsoft.Windows.10.0.19042.",
+          "Microsoft.Azure.Management.Compute.ComputeManagementClient/46.0.0"
+        ]
+      },
+      "ResponseHeaders": {
+        "Cache-Control": [
+          "no-cache"
+        ],
+        "Pragma": [
+          "no-cache"
+        ],
+        "x-ms-ratelimit-remaining-resource": [
+          "Microsoft.Compute/LowCostGet3Min;3997,Microsoft.Compute/LowCostGet30Min;31993"
+        ],
+        "Strict-Transport-Security": [
+          "max-age=31536000; includeSubDomains"
+        ],
+        "x-ms-request-id": [
+          "fc573cbd-9fb8-4318-8a69-c75b8294c03d"
+        ],
+        "Server": [
+          "Microsoft-HTTPAPI/2.0",
+          "Microsoft-HTTPAPI/2.0"
+        ],
+        "x-ms-ratelimit-remaining-subscription-reads": [
+          "11993"
+        ],
+        "x-ms-correlation-request-id": [
+          "c5a9951f-899e-4234-9b54-315ef364b0d6"
+        ],
+        "x-ms-routing-request-id": [
+          "EASTUS2:20210524T175804Z:c5a9951f-899e-4234-9b54-315ef364b0d6"
+        ],
+        "X-Content-Type-Options": [
+          "nosniff"
+        ],
+        "Date": [
+          "Mon, 24 May 2021 17:58:03 GMT"
+        ],
+        "Content-Length": [
+          "2007"
+        ],
+        "Content-Type": [
+          "application/json; charset=utf-8"
+        ],
+        "Expires": [
+          "-1"
+        ]
+      },
+      "ResponseBody": "{\r\n  \"name\": \"vm86\",\r\n  \"id\": \"/subscriptions/e37510d7-33b6-4676-886f-ee75bcc01871/resourceGroups/crptestar8463/providers/Microsoft.Compute/virtualMachines/vm86\",\r\n  \"type\": \"Microsoft.Compute/virtualMachines\",\r\n  \"location\": \"eastus2\",\r\n  \"tags\": {\r\n    \"RG\": \"rg\",\r\n    \"testTag\": \"1\",\r\n    \"azsecpack\": \"nonprod\",\r\n    \"platformsettings.host_environment.service.platform_optedin_for_rootcerts\": \"true\"\r\n  },\r\n  \"properties\": {\r\n    \"vmId\": \"787e8d17-7de5-429c-9685-8299f1ca8b1c\",\r\n    \"availabilitySet\": {\r\n      \"id\": \"/subscriptions/e37510d7-33b6-4676-886f-ee75bcc01871/resourceGroups/crptestar8463/providers/Microsoft.Compute/availabilitySets/AS9591\"\r\n    },\r\n    \"hardwareProfile\": {\r\n      \"vmSize\": \"Standard_A1_v2\"\r\n    },\r\n    \"storageProfile\": {\r\n      \"imageReference\": {\r\n        \"publisher\": \"MicrosoftWindowsServer\",\r\n        \"offer\": \"WindowsServer\",\r\n        \"sku\": \"2012-R2-Datacenter\",\r\n        \"version\": \"4.127.20180315\",\r\n        \"exactVersion\": \"4.127.20180315\"\r\n      },\r\n      \"osDisk\": {\r\n        \"osType\": \"Windows\",\r\n        \"name\": \"test\",\r\n        \"createOption\": \"FromImage\",\r\n        \"vhd\": {\r\n          \"uri\": \"https://diskrp1783.blob.core.windows.net/crptestar3912/oscrptestar7517.vhd\"\r\n        },\r\n        \"caching\": \"None\",\r\n        \"diskSizeGB\": 127\r\n      },\r\n      \"dataDisks\": []\r\n    },\r\n    \"osProfile\": {\r\n      \"computerName\": \"Test\",\r\n      \"adminUsername\": \"Foo12\",\r\n      \"windowsConfiguration\": {\r\n        \"provisionVMAgent\": true,\r\n        \"enableAutomaticUpdates\": true,\r\n        \"patchSettings\": {\r\n          \"patchMode\": \"AutomaticByOS\",\r\n          \"assessmentMode\": \"ImageDefault\"\r\n        }\r\n      },\r\n      \"secrets\": [],\r\n      \"allowExtensionOperations\": true,\r\n      \"requireGuestProvisionSignal\": true\r\n    },\r\n    \"networkProfile\": {\r\n      \"networkInterfaces\": [\r\n        {\r\n          \"id\": \"/subscriptions/e37510d7-33b6-4676-886f-ee75bcc01871/resourceGroups/crptestar8463/providers/Microsoft.Network/networkInterfaces/nic6145\"\r\n        }\r\n      ]\r\n    },\r\n    \"provisioningState\": \"Succeeded\"\r\n  }\r\n}",
+      "StatusCode": 200
+    },
+    {
+      "RequestUri": "/subscriptions/e37510d7-33b6-4676-886f-ee75bcc01871/resourceGroups/crptestar8463/providers/Microsoft.Compute/virtualMachines/vm86?api-version=2021-03-01",
+      "EncodedRequestUri": "L3N1YnNjcmlwdGlvbnMvZTM3NTEwZDctMzNiNi00Njc2LTg4NmYtZWU3NWJjYzAxODcxL3Jlc291cmNlR3JvdXBzL2NycHRlc3Rhcjg0NjMvcHJvdmlkZXJzL01pY3Jvc29mdC5Db21wdXRlL3ZpcnR1YWxNYWNoaW5lcy92bTg2P2FwaS12ZXJzaW9uPTIwMjEtMDMtMDE=",
+      "RequestMethod": "GET",
+      "RequestBody": "",
+      "RequestHeaders": {
+        "x-ms-client-request-id": [
+          "89706d83-19a2-42f3-9077-c4fe52d6cd17"
+        ],
+        "Accept-Language": [
+          "en-US"
+        ],
+        "User-Agent": [
+          "FxVersion/4.6.29518.01",
+          "OSName/Windows",
+          "OSVersion/Microsoft.Windows.10.0.19042.",
+          "Microsoft.Azure.Management.Compute.ComputeManagementClient/46.0.0"
+        ]
+      },
+      "ResponseHeaders": {
+        "Cache-Control": [
+          "no-cache"
+        ],
+        "Pragma": [
+          "no-cache"
+        ],
+        "x-ms-ratelimit-remaining-resource": [
+          "Microsoft.Compute/LowCostGet3Min;3996,Microsoft.Compute/LowCostGet30Min;31992"
+        ],
+        "Strict-Transport-Security": [
+          "max-age=31536000; includeSubDomains"
+        ],
+        "x-ms-request-id": [
+          "57f90c01-1714-4192-ad48-a17d2b78966f"
+        ],
+        "Server": [
+          "Microsoft-HTTPAPI/2.0",
+          "Microsoft-HTTPAPI/2.0"
+        ],
+        "x-ms-ratelimit-remaining-subscription-reads": [
+          "11992"
+        ],
+        "x-ms-correlation-request-id": [
+          "52053de3-d35f-4c54-916e-ad0298a71583"
+        ],
+        "x-ms-routing-request-id": [
+          "EASTUS2:20210524T175804Z:52053de3-d35f-4c54-916e-ad0298a71583"
+        ],
+        "X-Content-Type-Options": [
+          "nosniff"
+        ],
+        "Date": [
+          "Mon, 24 May 2021 17:58:03 GMT"
+        ],
+        "Content-Length": [
+          "2007"
+        ],
+        "Content-Type": [
+          "application/json; charset=utf-8"
+        ],
+        "Expires": [
+          "-1"
+        ]
+      },
+      "ResponseBody": "{\r\n  \"name\": \"vm86\",\r\n  \"id\": \"/subscriptions/e37510d7-33b6-4676-886f-ee75bcc01871/resourceGroups/crptestar8463/providers/Microsoft.Compute/virtualMachines/vm86\",\r\n  \"type\": \"Microsoft.Compute/virtualMachines\",\r\n  \"location\": \"eastus2\",\r\n  \"tags\": {\r\n    \"RG\": \"rg\",\r\n    \"testTag\": \"1\",\r\n    \"azsecpack\": \"nonprod\",\r\n    \"platformsettings.host_environment.service.platform_optedin_for_rootcerts\": \"true\"\r\n  },\r\n  \"properties\": {\r\n    \"vmId\": \"787e8d17-7de5-429c-9685-8299f1ca8b1c\",\r\n    \"availabilitySet\": {\r\n      \"id\": \"/subscriptions/e37510d7-33b6-4676-886f-ee75bcc01871/resourceGroups/crptestar8463/providers/Microsoft.Compute/availabilitySets/AS9591\"\r\n    },\r\n    \"hardwareProfile\": {\r\n      \"vmSize\": \"Standard_A1_v2\"\r\n    },\r\n    \"storageProfile\": {\r\n      \"imageReference\": {\r\n        \"publisher\": \"MicrosoftWindowsServer\",\r\n        \"offer\": \"WindowsServer\",\r\n        \"sku\": \"2012-R2-Datacenter\",\r\n        \"version\": \"4.127.20180315\",\r\n        \"exactVersion\": \"4.127.20180315\"\r\n      },\r\n      \"osDisk\": {\r\n        \"osType\": \"Windows\",\r\n        \"name\": \"test\",\r\n        \"createOption\": \"FromImage\",\r\n        \"vhd\": {\r\n          \"uri\": \"https://diskrp1783.blob.core.windows.net/crptestar3912/oscrptestar7517.vhd\"\r\n        },\r\n        \"caching\": \"None\",\r\n        \"diskSizeGB\": 127\r\n      },\r\n      \"dataDisks\": []\r\n    },\r\n    \"osProfile\": {\r\n      \"computerName\": \"Test\",\r\n      \"adminUsername\": \"Foo12\",\r\n      \"windowsConfiguration\": {\r\n        \"provisionVMAgent\": true,\r\n        \"enableAutomaticUpdates\": true,\r\n        \"patchSettings\": {\r\n          \"patchMode\": \"AutomaticByOS\",\r\n          \"assessmentMode\": \"ImageDefault\"\r\n        }\r\n      },\r\n      \"secrets\": [],\r\n      \"allowExtensionOperations\": true,\r\n      \"requireGuestProvisionSignal\": true\r\n    },\r\n    \"networkProfile\": {\r\n      \"networkInterfaces\": [\r\n        {\r\n          \"id\": \"/subscriptions/e37510d7-33b6-4676-886f-ee75bcc01871/resourceGroups/crptestar8463/providers/Microsoft.Network/networkInterfaces/nic6145\"\r\n        }\r\n      ]\r\n    },\r\n    \"provisioningState\": \"Succeeded\"\r\n  }\r\n}",
+      "StatusCode": 200
+    },
+    {
+      "RequestUri": "/subscriptions/e37510d7-33b6-4676-886f-ee75bcc01871/providers/Microsoft.Compute/virtualMachines?api-version=2021-03-01",
+      "EncodedRequestUri": "L3N1YnNjcmlwdGlvbnMvZTM3NTEwZDctMzNiNi00Njc2LTg4NmYtZWU3NWJjYzAxODcxL3Byb3ZpZGVycy9NaWNyb3NvZnQuQ29tcHV0ZS92aXJ0dWFsTWFjaGluZXM/YXBpLXZlcnNpb249MjAyMS0wMy0wMQ==",
+      "RequestMethod": "GET",
+      "RequestBody": "",
+      "RequestHeaders": {
+        "x-ms-client-request-id": [
+          "03047ac9-45f9-4eb3-84d8-4c75cc4b34cc"
+        ],
+        "Accept-Language": [
+          "en-US"
+        ],
+        "User-Agent": [
+          "FxVersion/4.6.29518.01",
+          "OSName/Windows",
+          "OSVersion/Microsoft.Windows.10.0.19042.",
+          "Microsoft.Azure.Management.Compute.ComputeManagementClient/46.0.0"
+        ]
+      },
+      "ResponseHeaders": {
+        "Cache-Control": [
+          "no-cache"
+        ],
+        "Pragma": [
+          "no-cache"
+        ],
+        "x-ms-original-request-ids": [
+          "d3d5b146-2992-48d6-b30c-8369a94ed128",
+          "a739b8d7-0167-44d0-984a-451289fae684"
+        ],
+        "x-ms-ratelimit-remaining-subscription-reads": [
+          "11991"
+        ],
+        "x-ms-request-id": [
+          "b1348020-9dc2-4919-8fa3-70c64bc0079f"
+        ],
+        "x-ms-correlation-request-id": [
+          "b1348020-9dc2-4919-8fa3-70c64bc0079f"
+        ],
+        "x-ms-routing-request-id": [
+          "EASTUS2:20210524T175804Z:b1348020-9dc2-4919-8fa3-70c64bc0079f"
+        ],
+        "Strict-Transport-Security": [
+          "max-age=31536000; includeSubDomains"
+        ],
+        "X-Content-Type-Options": [
+          "nosniff"
+        ],
+        "Date": [
+          "Mon, 24 May 2021 17:58:03 GMT"
+        ],
+        "Content-Type": [
+          "application/json; charset=utf-8"
+        ],
+        "Expires": [
+          "-1"
+        ],
+        "Content-Length": [
+          "15097"
+        ]
+      },
+      "ResponseBody": "{\r\n  \"value\": [\r\n    {\r\n      \"name\": \"vm86\",\r\n      \"id\": \"/subscriptions/e37510d7-33b6-4676-886f-ee75bcc01871/resourceGroups/CRPTESTAR8463/providers/Microsoft.Compute/virtualMachines/vm86\",\r\n      \"type\": \"Microsoft.Compute/virtualMachines\",\r\n      \"location\": \"eastus2\",\r\n      \"tags\": {\r\n        \"RG\": \"rg\",\r\n        \"testTag\": \"1\",\r\n        \"azsecpack\": \"nonprod\",\r\n        \"platformsettings.host_environment.service.platform_optedin_for_rootcerts\": \"true\"\r\n      },\r\n      \"properties\": {\r\n        \"vmId\": \"787e8d17-7de5-429c-9685-8299f1ca8b1c\",\r\n        \"availabilitySet\": {\r\n          \"id\": \"/subscriptions/e37510d7-33b6-4676-886f-ee75bcc01871/resourceGroups/CRPTESTAR8463/providers/Microsoft.Compute/availabilitySets/AS9591\"\r\n        },\r\n        \"hardwareProfile\": {\r\n          \"vmSize\": \"Standard_A1_v2\"\r\n        },\r\n        \"storageProfile\": {\r\n          \"imageReference\": {\r\n            \"publisher\": \"MicrosoftWindowsServer\",\r\n            \"offer\": \"WindowsServer\",\r\n            \"sku\": \"2012-R2-Datacenter\",\r\n            \"version\": \"4.127.20180315\",\r\n            \"exactVersion\": \"4.127.20180315\"\r\n          },\r\n          \"osDisk\": {\r\n            \"osType\": \"Windows\",\r\n            \"name\": \"test\",\r\n            \"createOption\": \"FromImage\",\r\n            \"vhd\": {\r\n              \"uri\": \"https://diskrp1783.blob.core.windows.net/crptestar3912/oscrptestar7517.vhd\"\r\n            },\r\n            \"caching\": \"None\",\r\n            \"diskSizeGB\": 127\r\n          },\r\n          \"dataDisks\": []\r\n        },\r\n        \"osProfile\": {\r\n          \"computerName\": \"Test\",\r\n          \"adminUsername\": \"Foo12\",\r\n          \"windowsConfiguration\": {\r\n            \"provisionVMAgent\": true,\r\n            \"enableAutomaticUpdates\": true,\r\n            \"patchSettings\": {\r\n              \"patchMode\": \"AutomaticByOS\",\r\n              \"assessmentMode\": \"ImageDefault\"\r\n            }\r\n          },\r\n          \"secrets\": [],\r\n          \"allowExtensionOperations\": true,\r\n          \"requireGuestProvisionSignal\": true\r\n        },\r\n        \"networkProfile\": {\r\n          \"networkInterfaces\": [\r\n            {\r\n              \"id\": \"/subscriptions/e37510d7-33b6-4676-886f-ee75bcc01871/resourceGroups/crptestar8463/providers/Microsoft.Network/networkInterfaces/nic6145\"\r\n            }\r\n          ]\r\n        },\r\n        \"provisioningState\": \"Succeeded\"\r\n      }\r\n    },\r\n    {\r\n      \"name\": \"imageVM\",\r\n      \"id\": \"/subscriptions/e37510d7-33b6-4676-886f-ee75bcc01871/resourceGroups/RGFORSDKTESTRESOURCES/providers/Microsoft.Compute/virtualMachines/imageVM\",\r\n      \"type\": \"Microsoft.Compute/virtualMachines\",\r\n      \"location\": \"eastus2\",\r\n      \"tags\": {\r\n        \"platformsettings.host_environment.service.platform_optedin_for_rootcerts\": \"true\"\r\n      },\r\n      \"properties\": {\r\n        \"vmId\": \"146e8e21-231c-4f1c-944f-3caa276ba4b3\",\r\n        \"hardwareProfile\": {\r\n          \"vmSize\": \"Standard_B1s\"\r\n        },\r\n        \"storageProfile\": {\r\n          \"imageReference\": {\r\n            \"publisher\": \"MicrosoftWindowsServer\",\r\n            \"offer\": \"WindowsServer\",\r\n            \"sku\": \"2019-Datacenter\",\r\n            \"version\": \"latest\",\r\n            \"exactVersion\": \"17763.1697.2101090203\"\r\n          },\r\n          \"osDisk\": {\r\n            \"osType\": \"Windows\",\r\n            \"name\": \"imageVM_OsDisk_1_1193bfcbb54745ae8343a2e08b157601\",\r\n            \"createOption\": \"FromImage\",\r\n            \"caching\": \"ReadWrite\",\r\n            \"writeAcceleratorEnabled\": false,\r\n            \"managedDisk\": {\r\n              \"storageAccountType\": \"Premium_LRS\",\r\n              \"id\": \"/subscriptions/e37510d7-33b6-4676-886f-ee75bcc01871/resourceGroups/RGFORSDKTESTRESOURCES/providers/Microsoft.Compute/disks/imageVM_OsDisk_1_1193bfcbb54745ae8343a2e08b157601\"\r\n            },\r\n            \"diskSizeGB\": 127\r\n          },\r\n          \"dataDisks\": [\r\n            {\r\n              \"lun\": 0,\r\n              \"name\": \"imageDisk\",\r\n              \"createOption\": \"Attach\",\r\n              \"caching\": \"None\",\r\n              \"writeAcceleratorEnabled\": false,\r\n              \"managedDisk\": {\r\n                \"storageAccountType\": \"Premium_LRS\",\r\n                \"id\": \"/subscriptions/e37510d7-33b6-4676-886f-ee75bcc01871/resourceGroups/RGforSDKtestResources/providers/Microsoft.Compute/disks/imagedisk\"\r\n              },\r\n              \"diskSizeGB\": 4,\r\n              \"toBeDetached\": false\r\n            }\r\n          ]\r\n        },\r\n        \"osProfile\": {\r\n          \"computerName\": \"imageVM\",\r\n          \"adminUsername\": \"grizzlyhtheodore\",\r\n          \"windowsConfiguration\": {\r\n            \"provisionVMAgent\": true,\r\n            \"enableAutomaticUpdates\": true,\r\n            \"patchSettings\": {\r\n              \"patchMode\": \"AutomaticByOS\",\r\n              \"assessmentMode\": \"ImageDefault\"\r\n            }\r\n          },\r\n          \"secrets\": [],\r\n          \"allowExtensionOperations\": true,\r\n          \"requireGuestProvisionSignal\": true\r\n        },\r\n        \"networkProfile\": {\r\n          \"networkInterfaces\": [\r\n            {\r\n              \"id\": \"/subscriptions/e37510d7-33b6-4676-886f-ee75bcc01871/resourceGroups/RGforSDKtestResources/providers/Microsoft.Network/networkInterfaces/imagevm115\"\r\n            }\r\n          ]\r\n        },\r\n        \"diagnosticsProfile\": {\r\n          \"bootDiagnostics\": {\r\n            \"enabled\": true\r\n          }\r\n        },\r\n        \"provisioningState\": \"Succeeded\"\r\n      },\r\n      \"resources\": [\r\n        {\r\n          \"id\": \"/subscriptions/e37510d7-33b6-4676-886f-ee75bcc01871/resourceGroups/RGFORSDKTESTRESOURCES/providers/Microsoft.Compute/virtualMachines/imageVM/extensions/Microsoft.Azure.Geneva.GenevaMonitoring\"\r\n        }\r\n      ]\r\n    },\r\n    {\r\n      \"name\": \"hyperVServer\",\r\n      \"id\": \"/subscriptions/e37510d7-33b6-4676-886f-ee75bcc01871/resourceGroups/THEO_TEST/providers/Microsoft.Compute/virtualMachines/hyperVServer\",\r\n      \"type\": \"Microsoft.Compute/virtualMachines\",\r\n      \"location\": \"eastus2\",\r\n      \"tags\": {\r\n        \"platformsettings.host_environment.service.platform_optedin_for_rootcerts\": \"true\",\r\n        \"SupportsMultipleExtensions\": \"true\",\r\n        \"created\": \"2020-11-14T05:09:18Z\",\r\n        \"azsecpack\": \"nonprod\"\r\n      },\r\n      \"properties\": {\r\n        \"vmId\": \"02bdf9bc-8e1a-41f3-94c6-f68334e2be65\",\r\n        \"hardwareProfile\": {\r\n          \"vmSize\": \"Standard_E2s_v3\"\r\n        },\r\n        \"storageProfile\": {\r\n          \"imageReference\": {\r\n            \"publisher\": \"MicrosoftWindowsServer\",\r\n            \"offer\": \"WindowsServer\",\r\n            \"sku\": \"2019-Datacenter\",\r\n            \"version\": \"latest\",\r\n            \"exactVersion\": \"17763.1518.2010132039\"\r\n          },\r\n          \"osDisk\": {\r\n            \"osType\": \"Windows\",\r\n            \"name\": \"hyperVServer_OsDisk_1_5833282d39514f6fa796f423fca2283a\",\r\n            \"createOption\": \"FromImage\",\r\n            \"caching\": \"ReadWrite\",\r\n            \"writeAcceleratorEnabled\": false,\r\n            \"managedDisk\": {\r\n              \"storageAccountType\": \"Premium_LRS\",\r\n              \"id\": \"/subscriptions/e37510d7-33b6-4676-886f-ee75bcc01871/resourceGroups/THEO_TEST/providers/Microsoft.Compute/disks/hyperVServer_OsDisk_1_5833282d39514f6fa796f423fca2283a\"\r\n            },\r\n            \"diskSizeGB\": 127\r\n          },\r\n          \"dataDisks\": [\r\n            {\r\n              \"lun\": 0,\r\n              \"name\": \"VHDdisk\",\r\n              \"createOption\": \"Attach\",\r\n              \"caching\": \"None\",\r\n              \"writeAcceleratorEnabled\": false,\r\n              \"managedDisk\": {\r\n                \"storageAccountType\": \"Standard_LRS\",\r\n                \"id\": \"/subscriptions/e37510d7-33b6-4676-886f-ee75bcc01871/resourceGroups/THEO_TEST/providers/Microsoft.Compute/disks/VHDdisk\"\r\n              },\r\n              \"diskSizeGB\": 1,\r\n              \"toBeDetached\": false\r\n            }\r\n          ]\r\n        },\r\n        \"osProfile\": {\r\n          \"computerName\": \"hyperVServer\",\r\n          \"adminUsername\": \"grizzlytheodore\",\r\n          \"windowsConfiguration\": {\r\n            \"provisionVMAgent\": true,\r\n            \"enableAutomaticUpdates\": true,\r\n            \"patchSettings\": {\r\n              \"patchMode\": \"AutomaticByOS\",\r\n              \"assessmentMode\": \"ImageDefault\"\r\n            }\r\n          },\r\n          \"secrets\": [],\r\n          \"allowExtensionOperations\": true,\r\n          \"requireGuestProvisionSignal\": true\r\n        },\r\n        \"networkProfile\": {\r\n          \"networkInterfaces\": [\r\n            {\r\n              \"id\": \"/subscriptions/e37510d7-33b6-4676-886f-ee75bcc01871/resourceGroups/theo_test/providers/Microsoft.Network/networkInterfaces/hypervserver969\"\r\n            }\r\n          ]\r\n        },\r\n        \"diagnosticsProfile\": {\r\n          \"bootDiagnostics\": {\r\n            \"enabled\": true\r\n          }\r\n        },\r\n        \"provisioningState\": \"Succeeded\"\r\n      },\r\n      \"zones\": [\r\n        \"1\"\r\n      ],\r\n      \"resources\": [\r\n        {\r\n          \"id\": \"/subscriptions/e37510d7-33b6-4676-886f-ee75bcc01871/resourceGroups/THEO_TEST/providers/Microsoft.Compute/virtualMachines/hyperVServer/extensions/Microsoft.Azure.Geneva.GenevaMonitoring\"\r\n        },\r\n        {\r\n          \"id\": \"/subscriptions/e37510d7-33b6-4676-886f-ee75bcc01871/resourceGroups/THEO_TEST/providers/Microsoft.Compute/virtualMachines/hyperVServer/extensions/Microsoft.Azure.Security.AntimalwareSignature.AntimalwareConfiguration\"\r\n        }\r\n      ]\r\n    },\r\n    {\r\n      \"name\": \"sdkVM\",\r\n      \"id\": \"/subscriptions/e37510d7-33b6-4676-886f-ee75bcc01871/resourceGroups/THEO_TEST/providers/Microsoft.Compute/virtualMachines/sdkVM\",\r\n      \"type\": \"Microsoft.Compute/virtualMachines\",\r\n      \"location\": \"eastus2\",\r\n      \"tags\": {\r\n        \"platformsettings.host_environment.service.platform_optedin_for_rootcerts\": \"true\"\r\n      },\r\n      \"properties\": {\r\n        \"vmId\": \"f1a2b29b-6cf5-4123-ab0c-1d0b95644f1b\",\r\n        \"hardwareProfile\": {\r\n          \"vmSize\": \"Standard_D2_v2\"\r\n        },\r\n        \"storageProfile\": {\r\n          \"imageReference\": {\r\n            \"publisher\": \"MicrosoftWindowsDesktop\",\r\n            \"offer\": \"Windows-10\",\r\n            \"sku\": \"rs5-pro\",\r\n            \"version\": \"latest\",\r\n            \"exactVersion\": \"17763.1518.2010132039\"\r\n          },\r\n          \"osDisk\": {\r\n            \"osType\": \"Windows\",\r\n            \"name\": \"sdkVM_OsDisk_1_5cdd142f281d4454a911d64aa193eb4b\",\r\n            \"createOption\": \"FromImage\",\r\n            \"caching\": \"ReadWrite\",\r\n            \"managedDisk\": {\r\n              \"storageAccountType\": \"StandardSSD_LRS\",\r\n              \"id\": \"/subscriptions/e37510d7-33b6-4676-886f-ee75bcc01871/resourceGroups/THEO_TEST/providers/Microsoft.Compute/disks/sdkVM_OsDisk_1_5cdd142f281d4454a911d64aa193eb4b\"\r\n            },\r\n            \"diskSizeGB\": 127\r\n          },\r\n          \"dataDisks\": []\r\n        },\r\n        \"osProfile\": {\r\n          \"computerName\": \"sdkVM\",\r\n          \"adminUsername\": \"grizzlytheodore\",\r\n          \"windowsConfiguration\": {\r\n            \"provisionVMAgent\": true,\r\n            \"enableAutomaticUpdates\": true,\r\n            \"patchSettings\": {\r\n              \"patchMode\": \"AutomaticByOS\",\r\n              \"assessmentMode\": \"ImageDefault\"\r\n            }\r\n          },\r\n          \"secrets\": [],\r\n          \"allowExtensionOperations\": true,\r\n          \"requireGuestProvisionSignal\": true\r\n        },\r\n        \"networkProfile\": {\r\n          \"networkInterfaces\": [\r\n            {\r\n              \"id\": \"/subscriptions/e37510d7-33b6-4676-886f-ee75bcc01871/resourceGroups/theo_test/providers/Microsoft.Network/networkInterfaces/sdkvm656\"\r\n            }\r\n          ]\r\n        },\r\n        \"diagnosticsProfile\": {\r\n          \"bootDiagnostics\": {\r\n            \"enabled\": true\r\n          }\r\n        },\r\n        \"licenseType\": \"Windows_Client\",\r\n        \"provisioningState\": \"Succeeded\"\r\n      },\r\n      \"zones\": [\r\n        \"1\"\r\n      ],\r\n      \"resources\": [\r\n        {\r\n          \"id\": \"/subscriptions/e37510d7-33b6-4676-886f-ee75bcc01871/resourceGroups/THEO_TEST/providers/Microsoft.Compute/virtualMachines/sdkVM/extensions/Microsoft.Azure.Geneva.GenevaMonitoring\"\r\n        }\r\n      ]\r\n    },\r\n    {\r\n      \"name\": \"vmnam\",\r\n      \"id\": \"/subscriptions/e37510d7-33b6-4676-886f-ee75bcc01871/resourceGroups/ADSANDORVMT/providers/Microsoft.Compute/virtualMachines/vmnam\",\r\n      \"type\": \"Microsoft.Compute/virtualMachines\",\r\n      \"location\": \"eastus2euap\",\r\n      \"tags\": {\r\n        \"azsecpack\": \"nonprod\",\r\n        \"platformsettings.host_environment.service.platform_optedin_for_rootcerts\": \"true\"\r\n      },\r\n      \"identity\": {\r\n        \"type\": \"UserAssigned\",\r\n        \"userAssignedIdentities\": {\r\n          \"/subscriptions/e37510d7-33b6-4676-886f-ee75bcc01871/resourceGroups/AzSecPackAutoConfigRG/providers/Microsoft.ManagedIdentity/userAssignedIdentities/AzSecPackAutoConfigUA-eastus2euap\": {\r\n            \"principalId\": \"d82e1901-8b6d-47dc-bd36-fd0801f2e691\",\r\n            \"clientId\": \"fc2feafd-c067-4322-86ff-9431a6f1c041\"\r\n          }\r\n        }\r\n      },\r\n      \"properties\": {\r\n        \"vmId\": \"b228f704-f9f3-451f-b6fc-e9d5b36f6571\",\r\n        \"hardwareProfile\": {\r\n          \"vmSize\": \"Standard_DS1_v2\"\r\n        },\r\n        \"storageProfile\": {\r\n          \"imageReference\": {\r\n            \"publisher\": \"MicrosoftWindowsServer\",\r\n            \"offer\": \"WindowsServer\",\r\n            \"sku\": \"2012-R2-Datacenter\",\r\n            \"version\": \"latest\",\r\n            \"exactVersion\": \"9600.20018.2105050405\"\r\n          },\r\n          \"osDisk\": {\r\n            \"osType\": \"Windows\",\r\n            \"name\": \"vmosnam\",\r\n            \"createOption\": \"FromImage\",\r\n            \"caching\": \"ReadWrite\",\r\n            \"writeAcceleratorEnabled\": false,\r\n            \"managedDisk\": {\r\n              \"storageAccountType\": \"StandardSSD_ZRS\",\r\n              \"id\": \"/subscriptions/e37510d7-33b6-4676-886f-ee75bcc01871/resourceGroups/adsandorvmt/providers/Microsoft.Compute/disks/vmosnam\"\r\n            },\r\n            \"diskSizeGB\": 127\r\n          },\r\n          \"dataDisks\": [\r\n            {\r\n              \"lun\": 0,\r\n              \"name\": \"disk1\",\r\n              \"createOption\": \"Empty\",\r\n              \"caching\": \"None\",\r\n              \"writeAcceleratorEnabled\": false,\r\n              \"managedDisk\": {\r\n                \"storageAccountType\": \"Premium_ZRS\",\r\n                \"id\": \"/subscriptions/e37510d7-33b6-4676-886f-ee75bcc01871/resourceGroups/adsandorvmt/providers/Microsoft.Compute/disks/disk1\"\r\n              },\r\n              \"diskSizeGB\": 128,\r\n              \"toBeDetached\": false\r\n            }\r\n          ]\r\n        },\r\n        \"osProfile\": {\r\n          \"computerName\": \"comname\",\r\n          \"adminUsername\": \"usertest\",\r\n          \"windowsConfiguration\": {\r\n            \"provisionVMAgent\": true,\r\n            \"enableAutomaticUpdates\": true,\r\n            \"patchSettings\": {\r\n              \"patchMode\": \"AutomaticByOS\",\r\n              \"assessmentMode\": \"ImageDefault\"\r\n            }\r\n          },\r\n          \"secrets\": [],\r\n          \"allowExtensionOperations\": true,\r\n          \"requireGuestProvisionSignal\": true\r\n        },\r\n        \"networkProfile\": {\r\n          \"networkInterfaces\": [\r\n            {\r\n              \"id\": \"/subscriptions/e37510d7-33b6-4676-886f-ee75bcc01871/resourceGroups/adsandorvmt/providers/Microsoft.Network/networkInterfaces/nicnam\"\r\n            }\r\n          ]\r\n        },\r\n        \"diagnosticsProfile\": {\r\n          \"bootDiagnostics\": {\r\n            \"enabled\": true,\r\n            \"storageUri\": \"https://cplatadsandvmna051410160.blob.core.windows.net/\"\r\n          }\r\n        },\r\n        \"provisioningState\": \"Succeeded\"\r\n      },\r\n      \"zones\": [\r\n        \"1\"\r\n      ],\r\n      \"resources\": [\r\n        {\r\n          \"id\": \"/subscriptions/e37510d7-33b6-4676-886f-ee75bcc01871/resourceGroups/ADSANDORVMT/providers/Microsoft.Compute/virtualMachines/vmnam/extensions/BGInfo\"\r\n        },\r\n        {\r\n          \"id\": \"/subscriptions/e37510d7-33b6-4676-886f-ee75bcc01871/resourceGroups/ADSANDORVMT/providers/Microsoft.Compute/virtualMachines/vmnam/extensions/Microsoft.Azure.Geneva.GenevaMonitoring\"\r\n        },\r\n        {\r\n          \"id\": \"/subscriptions/e37510d7-33b6-4676-886f-ee75bcc01871/resourceGroups/ADSANDORVMT/providers/Microsoft.Compute/virtualMachines/vmnam/extensions/Microsoft.Azure.Security.AntimalwareSignature.AntimalwareConfiguration\"\r\n        }\r\n      ]\r\n    },\r\n    {\r\n      \"name\": \"myVM1\",\r\n      \"id\": \"/subscriptions/e37510d7-33b6-4676-886f-ee75bcc01871/resourceGroups/ADSANDORVV/providers/Microsoft.Compute/virtualMachines/myVM1\",\r\n      \"type\": \"Microsoft.Compute/virtualMachines\",\r\n      \"location\": \"eastus2euap\",\r\n      \"tags\": {\r\n        \"azsecpack\": \"nonprod\",\r\n        \"platformsettings.host_environment.service.platform_optedin_for_rootcerts\": \"true\"\r\n      },\r\n      \"identity\": {\r\n        \"type\": \"UserAssigned\",\r\n        \"userAssignedIdentities\": {\r\n          \"/subscriptions/e37510d7-33b6-4676-886f-ee75bcc01871/resourceGroups/AzSecPackAutoConfigRG/providers/Microsoft.ManagedIdentity/userAssignedIdentities/AzSecPackAutoConfigUA-eastus2euap\": {\r\n            \"principalId\": \"d82e1901-8b6d-47dc-bd36-fd0801f2e691\",\r\n            \"clientId\": \"fc2feafd-c067-4322-86ff-9431a6f1c041\"\r\n          }\r\n        }\r\n      },\r\n      \"properties\": {\r\n        \"vmId\": \"70f3503f-50bc-46ee-9948-b5fee6b0cf3a\",\r\n        \"hardwareProfile\": {\r\n          \"vmSize\": \"Standard_D2s_v3\"\r\n        },\r\n        \"storageProfile\": {\r\n          \"imageReference\": {\r\n            \"publisher\": \"MicrosoftWindowsServer\",\r\n            \"offer\": \"WindowsServer\",\r\n            \"sku\": \"2016-Datacenter\",\r\n            \"version\": \"latest\",\r\n            \"exactVersion\": \"14393.4402.2105052108\"\r\n          },\r\n          \"osDisk\": {\r\n            \"osType\": \"Windows\",\r\n            \"name\": \"myVM1_disk1_2ca12fbc8adc4b8e8547821fcb629ac8\",\r\n            \"createOption\": \"FromImage\",\r\n            \"caching\": \"ReadWrite\",\r\n            \"managedDisk\": {\r\n              \"storageAccountType\": \"Premium_LRS\",\r\n              \"id\": \"/subscriptions/e37510d7-33b6-4676-886f-ee75bcc01871/resourceGroups/adsandorvv/providers/Microsoft.Compute/disks/myVM1_disk1_2ca12fbc8adc4b8e8547821fcb629ac8\"\r\n            },\r\n            \"diskSizeGB\": 127\r\n          },\r\n          \"dataDisks\": []\r\n        },\r\n        \"osProfile\": {\r\n          \"computerName\": \"myVM1\",\r\n          \"adminUsername\": \"usertest\",\r\n          \"windowsConfiguration\": {\r\n            \"provisionVMAgent\": true,\r\n            \"enableAutomaticUpdates\": true,\r\n            \"patchSettings\": {\r\n              \"patchMode\": \"AutomaticByOS\",\r\n              \"assessmentMode\": \"ImageDefault\"\r\n            }\r\n          },\r\n          \"secrets\": [],\r\n          \"allowExtensionOperations\": true,\r\n          \"requireGuestProvisionSignal\": true\r\n        },\r\n        \"networkProfile\": {\r\n          \"networkInterfaces\": [\r\n            {\r\n              \"id\": \"/subscriptions/e37510d7-33b6-4676-886f-ee75bcc01871/resourceGroups/adsandorvv/providers/Microsoft.Network/networkInterfaces/myVM1\"\r\n            }\r\n          ]\r\n        },\r\n        \"provisioningState\": \"Succeeded\"\r\n      },\r\n      \"resources\": [\r\n        {\r\n          \"id\": \"/subscriptions/e37510d7-33b6-4676-886f-ee75bcc01871/resourceGroups/ADSANDORVV/providers/Microsoft.Compute/virtualMachines/myVM1/extensions/Microsoft.Azure.Geneva.GenevaMonitoring\"\r\n        },\r\n        {\r\n          \"id\": \"/subscriptions/e37510d7-33b6-4676-886f-ee75bcc01871/resourceGroups/ADSANDORVV/providers/Microsoft.Compute/virtualMachines/myVM1/extensions/Microsoft.Azure.Security.AntimalwareSignature.AntimalwareConfiguration\"\r\n        }\r\n      ]\r\n    },\r\n    {\r\n      \"name\": \"myVM2\",\r\n      \"id\": \"/subscriptions/e37510d7-33b6-4676-886f-ee75bcc01871/resourceGroups/ADSANDORVV/providers/Microsoft.Compute/virtualMachines/myVM2\",\r\n      \"type\": \"Microsoft.Compute/virtualMachines\",\r\n      \"location\": \"eastus2euap\",\r\n      \"tags\": {\r\n        \"azsecpack\": \"nonprod\",\r\n        \"platformsettings.host_environment.service.platform_optedin_for_rootcerts\": \"true\"\r\n      },\r\n      \"properties\": {\r\n        \"vmId\": \"38849416-6d76-47fa-abe4-890a4fdf2238\",\r\n        \"hardwareProfile\": {\r\n          \"vmSize\": \"Standard_D2s_v3\"\r\n        },\r\n        \"storageProfile\": {\r\n          \"imageReference\": {\r\n            \"publisher\": \"MicrosoftWindowsServer\",\r\n            \"offer\": \"WindowsServer\",\r\n            \"sku\": \"2016-Datacenter\",\r\n            \"version\": \"latest\",\r\n            \"exactVersion\": \"14393.4402.2105052108\"\r\n          },\r\n          \"osDisk\": {\r\n            \"osType\": \"Windows\",\r\n            \"name\": \"myVM2_disk1_73f7b422413045dd8cba4d505a6a21fe\",\r\n            \"createOption\": \"FromImage\",\r\n            \"caching\": \"ReadWrite\",\r\n            \"managedDisk\": {\r\n              \"storageAccountType\": \"Premium_LRS\",\r\n              \"id\": \"/subscriptions/e37510d7-33b6-4676-886f-ee75bcc01871/resourceGroups/adsandorvv/providers/Microsoft.Compute/disks/myVM2_disk1_73f7b422413045dd8cba4d505a6a21fe\"\r\n            },\r\n            \"diskSizeGB\": 127\r\n          },\r\n          \"dataDisks\": []\r\n        },\r\n        \"osProfile\": {\r\n          \"computerName\": \"myVM2\",\r\n          \"adminUsername\": \"usertest\",\r\n          \"windowsConfiguration\": {\r\n            \"provisionVMAgent\": true,\r\n            \"enableAutomaticUpdates\": true,\r\n            \"patchSettings\": {\r\n              \"patchMode\": \"AutomaticByOS\",\r\n              \"assessmentMode\": \"ImageDefault\"\r\n            }\r\n          },\r\n          \"secrets\": [],\r\n          \"allowExtensionOperations\": true,\r\n          \"requireGuestProvisionSignal\": true\r\n        },\r\n        \"networkProfile\": {\r\n          \"networkInterfaces\": [\r\n            {\r\n              \"id\": \"/subscriptions/e37510d7-33b6-4676-886f-ee75bcc01871/resourceGroups/adsandorvv/providers/Microsoft.Network/networkInterfaces/myVM2\"\r\n            }\r\n          ]\r\n        },\r\n        \"provisioningState\": \"Failed\"\r\n      },\r\n      \"resources\": [\r\n        {\r\n          \"id\": \"/subscriptions/e37510d7-33b6-4676-886f-ee75bcc01871/resourceGroups/ADSANDORVV/providers/Microsoft.Compute/virtualMachines/myVM2/extensions/Microsoft.Azure.Geneva.GenevaMonitoring\"\r\n        },\r\n        {\r\n          \"id\": \"/subscriptions/e37510d7-33b6-4676-886f-ee75bcc01871/resourceGroups/ADSANDORVV/providers/Microsoft.Compute/virtualMachines/myVM2/extensions/Microsoft.Azure.Security.AntimalwareSignature.AntimalwareConfiguration\"\r\n        }\r\n      ]\r\n    }\r\n  ]\r\n}",
+      "StatusCode": 200
+    },
+    {
+      "RequestUri": "/subscriptions/e37510d7-33b6-4676-886f-ee75bcc01871/providers/Microsoft.Compute/virtualMachines?api-version=2021-03-01",
+      "EncodedRequestUri": "L3N1YnNjcmlwdGlvbnMvZTM3NTEwZDctMzNiNi00Njc2LTg4NmYtZWU3NWJjYzAxODcxL3Byb3ZpZGVycy9NaWNyb3NvZnQuQ29tcHV0ZS92aXJ0dWFsTWFjaGluZXM/YXBpLXZlcnNpb249MjAyMS0wMy0wMQ==",
+      "RequestMethod": "GET",
+      "RequestBody": "",
+      "RequestHeaders": {
+        "x-ms-client-request-id": [
+          "b1ae388d-8eec-4952-bc0c-50b19b0e08bd"
+        ],
+        "Accept-Language": [
+          "en-US"
+        ],
+        "User-Agent": [
+          "FxVersion/4.6.29518.01",
+          "OSName/Windows",
+          "OSVersion/Microsoft.Windows.10.0.19042.",
+          "Microsoft.Azure.Management.Compute.ComputeManagementClient/46.0.0"
+        ]
+      },
+      "ResponseHeaders": {
+        "Cache-Control": [
+          "no-cache"
+        ],
+        "Pragma": [
+          "no-cache"
+        ],
+        "x-ms-original-request-ids": [
+          "a1e300f3-5832-4c37-b39f-e522d06e5213",
+          "2ea1b6c0-5720-466e-a6a7-804a6c723087"
+        ],
+        "x-ms-ratelimit-remaining-subscription-reads": [
+          "11979"
+        ],
+        "x-ms-request-id": [
+          "97f5994c-11f9-493b-91ab-8702aa7ea928"
+        ],
+        "x-ms-correlation-request-id": [
+          "97f5994c-11f9-493b-91ab-8702aa7ea928"
+        ],
+        "x-ms-routing-request-id": [
+          "EASTUS2:20210524T180342Z:97f5994c-11f9-493b-91ab-8702aa7ea928"
+        ],
+        "Strict-Transport-Security": [
+          "max-age=31536000; includeSubDomains"
+        ],
+        "X-Content-Type-Options": [
+          "nosniff"
+        ],
+        "Date": [
+          "Mon, 24 May 2021 18:03:41 GMT"
+        ],
+        "Content-Type": [
+          "application/json; charset=utf-8"
+        ],
+        "Expires": [
+          "-1"
+        ],
+        "Content-Length": [
+          "15101"
+        ]
+      },
+      "ResponseBody": "{\r\n  \"value\": [\r\n    {\r\n      \"name\": \"vm4813\",\r\n      \"id\": \"/subscriptions/e37510d7-33b6-4676-886f-ee75bcc01871/resourceGroups/CRPTESTAR1949/providers/Microsoft.Compute/virtualMachines/vm4813\",\r\n      \"type\": \"Microsoft.Compute/virtualMachines\",\r\n      \"location\": \"eastus2\",\r\n      \"tags\": {\r\n        \"RG\": \"rg\",\r\n        \"testTag\": \"1\",\r\n        \"azsecpack\": \"nonprod\",\r\n        \"platformsettings.host_environment.service.platform_optedin_for_rootcerts\": \"true\"\r\n      },\r\n      \"properties\": {\r\n        \"vmId\": \"858550d7-c0ef-48c4-ade8-50fa9973e423\",\r\n        \"availabilitySet\": {\r\n          \"id\": \"/subscriptions/e37510d7-33b6-4676-886f-ee75bcc01871/resourceGroups/CRPTESTAR1949/providers/Microsoft.Compute/availabilitySets/AS5372\"\r\n        },\r\n        \"hardwareProfile\": {\r\n          \"vmSize\": \"Standard_A1_v2\"\r\n        },\r\n        \"storageProfile\": {\r\n          \"imageReference\": {\r\n            \"publisher\": \"MicrosoftWindowsServer\",\r\n            \"offer\": \"WindowsServer\",\r\n            \"sku\": \"2012-R2-Datacenter\",\r\n            \"version\": \"4.127.20180315\",\r\n            \"exactVersion\": \"4.127.20180315\"\r\n          },\r\n          \"osDisk\": {\r\n            \"osType\": \"Windows\",\r\n            \"name\": \"test\",\r\n            \"createOption\": \"FromImage\",\r\n            \"vhd\": {\r\n              \"uri\": \"https://diskrp7670.blob.core.windows.net/crptestar6388/oscrptestar2314.vhd\"\r\n            },\r\n            \"caching\": \"None\",\r\n            \"diskSizeGB\": 127\r\n          },\r\n          \"dataDisks\": []\r\n        },\r\n        \"osProfile\": {\r\n          \"computerName\": \"Test\",\r\n          \"adminUsername\": \"Foo12\",\r\n          \"windowsConfiguration\": {\r\n            \"provisionVMAgent\": true,\r\n            \"enableAutomaticUpdates\": true,\r\n            \"patchSettings\": {\r\n              \"patchMode\": \"AutomaticByOS\",\r\n              \"assessmentMode\": \"ImageDefault\"\r\n            }\r\n          },\r\n          \"secrets\": [],\r\n          \"allowExtensionOperations\": true,\r\n          \"requireGuestProvisionSignal\": true\r\n        },\r\n        \"networkProfile\": {\r\n          \"networkInterfaces\": [\r\n            {\r\n              \"id\": \"/subscriptions/e37510d7-33b6-4676-886f-ee75bcc01871/resourceGroups/crptestar1949/providers/Microsoft.Network/networkInterfaces/nic7258\"\r\n            }\r\n          ]\r\n        },\r\n        \"provisioningState\": \"Succeeded\"\r\n      }\r\n    },\r\n    {\r\n      \"name\": \"imageVM\",\r\n      \"id\": \"/subscriptions/e37510d7-33b6-4676-886f-ee75bcc01871/resourceGroups/RGFORSDKTESTRESOURCES/providers/Microsoft.Compute/virtualMachines/imageVM\",\r\n      \"type\": \"Microsoft.Compute/virtualMachines\",\r\n      \"location\": \"eastus2\",\r\n      \"tags\": {\r\n        \"platformsettings.host_environment.service.platform_optedin_for_rootcerts\": \"true\"\r\n      },\r\n      \"properties\": {\r\n        \"vmId\": \"146e8e21-231c-4f1c-944f-3caa276ba4b3\",\r\n        \"hardwareProfile\": {\r\n          \"vmSize\": \"Standard_B1s\"\r\n        },\r\n        \"storageProfile\": {\r\n          \"imageReference\": {\r\n            \"publisher\": \"MicrosoftWindowsServer\",\r\n            \"offer\": \"WindowsServer\",\r\n            \"sku\": \"2019-Datacenter\",\r\n            \"version\": \"latest\",\r\n            \"exactVersion\": \"17763.1697.2101090203\"\r\n          },\r\n          \"osDisk\": {\r\n            \"osType\": \"Windows\",\r\n            \"name\": \"imageVM_OsDisk_1_1193bfcbb54745ae8343a2e08b157601\",\r\n            \"createOption\": \"FromImage\",\r\n            \"caching\": \"ReadWrite\",\r\n            \"writeAcceleratorEnabled\": false,\r\n            \"managedDisk\": {\r\n              \"storageAccountType\": \"Premium_LRS\",\r\n              \"id\": \"/subscriptions/e37510d7-33b6-4676-886f-ee75bcc01871/resourceGroups/RGFORSDKTESTRESOURCES/providers/Microsoft.Compute/disks/imageVM_OsDisk_1_1193bfcbb54745ae8343a2e08b157601\"\r\n            },\r\n            \"diskSizeGB\": 127\r\n          },\r\n          \"dataDisks\": [\r\n            {\r\n              \"lun\": 0,\r\n              \"name\": \"imageDisk\",\r\n              \"createOption\": \"Attach\",\r\n              \"caching\": \"None\",\r\n              \"writeAcceleratorEnabled\": false,\r\n              \"managedDisk\": {\r\n                \"storageAccountType\": \"Premium_LRS\",\r\n                \"id\": \"/subscriptions/e37510d7-33b6-4676-886f-ee75bcc01871/resourceGroups/RGforSDKtestResources/providers/Microsoft.Compute/disks/imagedisk\"\r\n              },\r\n              \"diskSizeGB\": 4,\r\n              \"toBeDetached\": false\r\n            }\r\n          ]\r\n        },\r\n        \"osProfile\": {\r\n          \"computerName\": \"imageVM\",\r\n          \"adminUsername\": \"grizzlyhtheodore\",\r\n          \"windowsConfiguration\": {\r\n            \"provisionVMAgent\": true,\r\n            \"enableAutomaticUpdates\": true,\r\n            \"patchSettings\": {\r\n              \"patchMode\": \"AutomaticByOS\",\r\n              \"assessmentMode\": \"ImageDefault\"\r\n            }\r\n          },\r\n          \"secrets\": [],\r\n          \"allowExtensionOperations\": true,\r\n          \"requireGuestProvisionSignal\": true\r\n        },\r\n        \"networkProfile\": {\r\n          \"networkInterfaces\": [\r\n            {\r\n              \"id\": \"/subscriptions/e37510d7-33b6-4676-886f-ee75bcc01871/resourceGroups/RGforSDKtestResources/providers/Microsoft.Network/networkInterfaces/imagevm115\"\r\n            }\r\n          ]\r\n        },\r\n        \"diagnosticsProfile\": {\r\n          \"bootDiagnostics\": {\r\n            \"enabled\": true\r\n          }\r\n        },\r\n        \"provisioningState\": \"Succeeded\"\r\n      },\r\n      \"resources\": [\r\n        {\r\n          \"id\": \"/subscriptions/e37510d7-33b6-4676-886f-ee75bcc01871/resourceGroups/RGFORSDKTESTRESOURCES/providers/Microsoft.Compute/virtualMachines/imageVM/extensions/Microsoft.Azure.Geneva.GenevaMonitoring\"\r\n        }\r\n      ]\r\n    },\r\n    {\r\n      \"name\": \"hyperVServer\",\r\n      \"id\": \"/subscriptions/e37510d7-33b6-4676-886f-ee75bcc01871/resourceGroups/THEO_TEST/providers/Microsoft.Compute/virtualMachines/hyperVServer\",\r\n      \"type\": \"Microsoft.Compute/virtualMachines\",\r\n      \"location\": \"eastus2\",\r\n      \"tags\": {\r\n        \"platformsettings.host_environment.service.platform_optedin_for_rootcerts\": \"true\",\r\n        \"SupportsMultipleExtensions\": \"true\",\r\n        \"created\": \"2020-11-14T05:09:18Z\",\r\n        \"azsecpack\": \"nonprod\"\r\n      },\r\n      \"properties\": {\r\n        \"vmId\": \"02bdf9bc-8e1a-41f3-94c6-f68334e2be65\",\r\n        \"hardwareProfile\": {\r\n          \"vmSize\": \"Standard_E2s_v3\"\r\n        },\r\n        \"storageProfile\": {\r\n          \"imageReference\": {\r\n            \"publisher\": \"MicrosoftWindowsServer\",\r\n            \"offer\": \"WindowsServer\",\r\n            \"sku\": \"2019-Datacenter\",\r\n            \"version\": \"latest\",\r\n            \"exactVersion\": \"17763.1518.2010132039\"\r\n          },\r\n          \"osDisk\": {\r\n            \"osType\": \"Windows\",\r\n            \"name\": \"hyperVServer_OsDisk_1_5833282d39514f6fa796f423fca2283a\",\r\n            \"createOption\": \"FromImage\",\r\n            \"caching\": \"ReadWrite\",\r\n            \"writeAcceleratorEnabled\": false,\r\n            \"managedDisk\": {\r\n              \"storageAccountType\": \"Premium_LRS\",\r\n              \"id\": \"/subscriptions/e37510d7-33b6-4676-886f-ee75bcc01871/resourceGroups/THEO_TEST/providers/Microsoft.Compute/disks/hyperVServer_OsDisk_1_5833282d39514f6fa796f423fca2283a\"\r\n            },\r\n            \"diskSizeGB\": 127\r\n          },\r\n          \"dataDisks\": [\r\n            {\r\n              \"lun\": 0,\r\n              \"name\": \"VHDdisk\",\r\n              \"createOption\": \"Attach\",\r\n              \"caching\": \"None\",\r\n              \"writeAcceleratorEnabled\": false,\r\n              \"managedDisk\": {\r\n                \"storageAccountType\": \"Standard_LRS\",\r\n                \"id\": \"/subscriptions/e37510d7-33b6-4676-886f-ee75bcc01871/resourceGroups/THEO_TEST/providers/Microsoft.Compute/disks/VHDdisk\"\r\n              },\r\n              \"diskSizeGB\": 1,\r\n              \"toBeDetached\": false\r\n            }\r\n          ]\r\n        },\r\n        \"osProfile\": {\r\n          \"computerName\": \"hyperVServer\",\r\n          \"adminUsername\": \"grizzlytheodore\",\r\n          \"windowsConfiguration\": {\r\n            \"provisionVMAgent\": true,\r\n            \"enableAutomaticUpdates\": true,\r\n            \"patchSettings\": {\r\n              \"patchMode\": \"AutomaticByOS\",\r\n              \"assessmentMode\": \"ImageDefault\"\r\n            }\r\n          },\r\n          \"secrets\": [],\r\n          \"allowExtensionOperations\": true,\r\n          \"requireGuestProvisionSignal\": true\r\n        },\r\n        \"networkProfile\": {\r\n          \"networkInterfaces\": [\r\n            {\r\n              \"id\": \"/subscriptions/e37510d7-33b6-4676-886f-ee75bcc01871/resourceGroups/theo_test/providers/Microsoft.Network/networkInterfaces/hypervserver969\"\r\n            }\r\n          ]\r\n        },\r\n        \"diagnosticsProfile\": {\r\n          \"bootDiagnostics\": {\r\n            \"enabled\": true\r\n          }\r\n        },\r\n        \"provisioningState\": \"Succeeded\"\r\n      },\r\n      \"zones\": [\r\n        \"1\"\r\n      ],\r\n      \"resources\": [\r\n        {\r\n          \"id\": \"/subscriptions/e37510d7-33b6-4676-886f-ee75bcc01871/resourceGroups/THEO_TEST/providers/Microsoft.Compute/virtualMachines/hyperVServer/extensions/Microsoft.Azure.Geneva.GenevaMonitoring\"\r\n        },\r\n        {\r\n          \"id\": \"/subscriptions/e37510d7-33b6-4676-886f-ee75bcc01871/resourceGroups/THEO_TEST/providers/Microsoft.Compute/virtualMachines/hyperVServer/extensions/Microsoft.Azure.Security.AntimalwareSignature.AntimalwareConfiguration\"\r\n        }\r\n      ]\r\n    },\r\n    {\r\n      \"name\": \"sdkVM\",\r\n      \"id\": \"/subscriptions/e37510d7-33b6-4676-886f-ee75bcc01871/resourceGroups/THEO_TEST/providers/Microsoft.Compute/virtualMachines/sdkVM\",\r\n      \"type\": \"Microsoft.Compute/virtualMachines\",\r\n      \"location\": \"eastus2\",\r\n      \"tags\": {\r\n        \"platformsettings.host_environment.service.platform_optedin_for_rootcerts\": \"true\"\r\n      },\r\n      \"properties\": {\r\n        \"vmId\": \"f1a2b29b-6cf5-4123-ab0c-1d0b95644f1b\",\r\n        \"hardwareProfile\": {\r\n          \"vmSize\": \"Standard_D2_v2\"\r\n        },\r\n        \"storageProfile\": {\r\n          \"imageReference\": {\r\n            \"publisher\": \"MicrosoftWindowsDesktop\",\r\n            \"offer\": \"Windows-10\",\r\n            \"sku\": \"rs5-pro\",\r\n            \"version\": \"latest\",\r\n            \"exactVersion\": \"17763.1518.2010132039\"\r\n          },\r\n          \"osDisk\": {\r\n            \"osType\": \"Windows\",\r\n            \"name\": \"sdkVM_OsDisk_1_5cdd142f281d4454a911d64aa193eb4b\",\r\n            \"createOption\": \"FromImage\",\r\n            \"caching\": \"ReadWrite\",\r\n            \"managedDisk\": {\r\n              \"storageAccountType\": \"StandardSSD_LRS\",\r\n              \"id\": \"/subscriptions/e37510d7-33b6-4676-886f-ee75bcc01871/resourceGroups/THEO_TEST/providers/Microsoft.Compute/disks/sdkVM_OsDisk_1_5cdd142f281d4454a911d64aa193eb4b\"\r\n            },\r\n            \"diskSizeGB\": 127\r\n          },\r\n          \"dataDisks\": []\r\n        },\r\n        \"osProfile\": {\r\n          \"computerName\": \"sdkVM\",\r\n          \"adminUsername\": \"grizzlytheodore\",\r\n          \"windowsConfiguration\": {\r\n            \"provisionVMAgent\": true,\r\n            \"enableAutomaticUpdates\": true,\r\n            \"patchSettings\": {\r\n              \"patchMode\": \"AutomaticByOS\",\r\n              \"assessmentMode\": \"ImageDefault\"\r\n            }\r\n          },\r\n          \"secrets\": [],\r\n          \"allowExtensionOperations\": true,\r\n          \"requireGuestProvisionSignal\": true\r\n        },\r\n        \"networkProfile\": {\r\n          \"networkInterfaces\": [\r\n            {\r\n              \"id\": \"/subscriptions/e37510d7-33b6-4676-886f-ee75bcc01871/resourceGroups/theo_test/providers/Microsoft.Network/networkInterfaces/sdkvm656\"\r\n            }\r\n          ]\r\n        },\r\n        \"diagnosticsProfile\": {\r\n          \"bootDiagnostics\": {\r\n            \"enabled\": true\r\n          }\r\n        },\r\n        \"licenseType\": \"Windows_Client\",\r\n        \"provisioningState\": \"Succeeded\"\r\n      },\r\n      \"zones\": [\r\n        \"1\"\r\n      ],\r\n      \"resources\": [\r\n        {\r\n          \"id\": \"/subscriptions/e37510d7-33b6-4676-886f-ee75bcc01871/resourceGroups/THEO_TEST/providers/Microsoft.Compute/virtualMachines/sdkVM/extensions/Microsoft.Azure.Geneva.GenevaMonitoring\"\r\n        }\r\n      ]\r\n    },\r\n    {\r\n      \"name\": \"vmnam\",\r\n      \"id\": \"/subscriptions/e37510d7-33b6-4676-886f-ee75bcc01871/resourceGroups/ADSANDORVMT/providers/Microsoft.Compute/virtualMachines/vmnam\",\r\n      \"type\": \"Microsoft.Compute/virtualMachines\",\r\n      \"location\": \"eastus2euap\",\r\n      \"tags\": {\r\n        \"azsecpack\": \"nonprod\",\r\n        \"platformsettings.host_environment.service.platform_optedin_for_rootcerts\": \"true\"\r\n      },\r\n      \"identity\": {\r\n        \"type\": \"UserAssigned\",\r\n        \"userAssignedIdentities\": {\r\n          \"/subscriptions/e37510d7-33b6-4676-886f-ee75bcc01871/resourceGroups/AzSecPackAutoConfigRG/providers/Microsoft.ManagedIdentity/userAssignedIdentities/AzSecPackAutoConfigUA-eastus2euap\": {\r\n            \"principalId\": \"d82e1901-8b6d-47dc-bd36-fd0801f2e691\",\r\n            \"clientId\": \"fc2feafd-c067-4322-86ff-9431a6f1c041\"\r\n          }\r\n        }\r\n      },\r\n      \"properties\": {\r\n        \"vmId\": \"b228f704-f9f3-451f-b6fc-e9d5b36f6571\",\r\n        \"hardwareProfile\": {\r\n          \"vmSize\": \"Standard_DS1_v2\"\r\n        },\r\n        \"storageProfile\": {\r\n          \"imageReference\": {\r\n            \"publisher\": \"MicrosoftWindowsServer\",\r\n            \"offer\": \"WindowsServer\",\r\n            \"sku\": \"2012-R2-Datacenter\",\r\n            \"version\": \"latest\",\r\n            \"exactVersion\": \"9600.20018.2105050405\"\r\n          },\r\n          \"osDisk\": {\r\n            \"osType\": \"Windows\",\r\n            \"name\": \"vmosnam\",\r\n            \"createOption\": \"FromImage\",\r\n            \"caching\": \"ReadWrite\",\r\n            \"writeAcceleratorEnabled\": false,\r\n            \"managedDisk\": {\r\n              \"storageAccountType\": \"StandardSSD_ZRS\",\r\n              \"id\": \"/subscriptions/e37510d7-33b6-4676-886f-ee75bcc01871/resourceGroups/adsandorvmt/providers/Microsoft.Compute/disks/vmosnam\"\r\n            },\r\n            \"diskSizeGB\": 127\r\n          },\r\n          \"dataDisks\": [\r\n            {\r\n              \"lun\": 0,\r\n              \"name\": \"disk1\",\r\n              \"createOption\": \"Empty\",\r\n              \"caching\": \"None\",\r\n              \"writeAcceleratorEnabled\": false,\r\n              \"managedDisk\": {\r\n                \"storageAccountType\": \"Premium_ZRS\",\r\n                \"id\": \"/subscriptions/e37510d7-33b6-4676-886f-ee75bcc01871/resourceGroups/adsandorvmt/providers/Microsoft.Compute/disks/disk1\"\r\n              },\r\n              \"diskSizeGB\": 128,\r\n              \"toBeDetached\": false\r\n            }\r\n          ]\r\n        },\r\n        \"osProfile\": {\r\n          \"computerName\": \"comname\",\r\n          \"adminUsername\": \"usertest\",\r\n          \"windowsConfiguration\": {\r\n            \"provisionVMAgent\": true,\r\n            \"enableAutomaticUpdates\": true,\r\n            \"patchSettings\": {\r\n              \"patchMode\": \"AutomaticByOS\",\r\n              \"assessmentMode\": \"ImageDefault\"\r\n            }\r\n          },\r\n          \"secrets\": [],\r\n          \"allowExtensionOperations\": true,\r\n          \"requireGuestProvisionSignal\": true\r\n        },\r\n        \"networkProfile\": {\r\n          \"networkInterfaces\": [\r\n            {\r\n              \"id\": \"/subscriptions/e37510d7-33b6-4676-886f-ee75bcc01871/resourceGroups/adsandorvmt/providers/Microsoft.Network/networkInterfaces/nicnam\"\r\n            }\r\n          ]\r\n        },\r\n        \"diagnosticsProfile\": {\r\n          \"bootDiagnostics\": {\r\n            \"enabled\": true,\r\n            \"storageUri\": \"https://cplatadsandvmna051410160.blob.core.windows.net/\"\r\n          }\r\n        },\r\n        \"provisioningState\": \"Succeeded\"\r\n      },\r\n      \"zones\": [\r\n        \"1\"\r\n      ],\r\n      \"resources\": [\r\n        {\r\n          \"id\": \"/subscriptions/e37510d7-33b6-4676-886f-ee75bcc01871/resourceGroups/ADSANDORVMT/providers/Microsoft.Compute/virtualMachines/vmnam/extensions/BGInfo\"\r\n        },\r\n        {\r\n          \"id\": \"/subscriptions/e37510d7-33b6-4676-886f-ee75bcc01871/resourceGroups/ADSANDORVMT/providers/Microsoft.Compute/virtualMachines/vmnam/extensions/Microsoft.Azure.Geneva.GenevaMonitoring\"\r\n        },\r\n        {\r\n          \"id\": \"/subscriptions/e37510d7-33b6-4676-886f-ee75bcc01871/resourceGroups/ADSANDORVMT/providers/Microsoft.Compute/virtualMachines/vmnam/extensions/Microsoft.Azure.Security.AntimalwareSignature.AntimalwareConfiguration\"\r\n        }\r\n      ]\r\n    },\r\n    {\r\n      \"name\": \"myVM1\",\r\n      \"id\": \"/subscriptions/e37510d7-33b6-4676-886f-ee75bcc01871/resourceGroups/ADSANDORVV/providers/Microsoft.Compute/virtualMachines/myVM1\",\r\n      \"type\": \"Microsoft.Compute/virtualMachines\",\r\n      \"location\": \"eastus2euap\",\r\n      \"tags\": {\r\n        \"azsecpack\": \"nonprod\",\r\n        \"platformsettings.host_environment.service.platform_optedin_for_rootcerts\": \"true\"\r\n      },\r\n      \"identity\": {\r\n        \"type\": \"UserAssigned\",\r\n        \"userAssignedIdentities\": {\r\n          \"/subscriptions/e37510d7-33b6-4676-886f-ee75bcc01871/resourceGroups/AzSecPackAutoConfigRG/providers/Microsoft.ManagedIdentity/userAssignedIdentities/AzSecPackAutoConfigUA-eastus2euap\": {\r\n            \"principalId\": \"d82e1901-8b6d-47dc-bd36-fd0801f2e691\",\r\n            \"clientId\": \"fc2feafd-c067-4322-86ff-9431a6f1c041\"\r\n          }\r\n        }\r\n      },\r\n      \"properties\": {\r\n        \"vmId\": \"70f3503f-50bc-46ee-9948-b5fee6b0cf3a\",\r\n        \"hardwareProfile\": {\r\n          \"vmSize\": \"Standard_D2s_v3\"\r\n        },\r\n        \"storageProfile\": {\r\n          \"imageReference\": {\r\n            \"publisher\": \"MicrosoftWindowsServer\",\r\n            \"offer\": \"WindowsServer\",\r\n            \"sku\": \"2016-Datacenter\",\r\n            \"version\": \"latest\",\r\n            \"exactVersion\": \"14393.4402.2105052108\"\r\n          },\r\n          \"osDisk\": {\r\n            \"osType\": \"Windows\",\r\n            \"name\": \"myVM1_disk1_2ca12fbc8adc4b8e8547821fcb629ac8\",\r\n            \"createOption\": \"FromImage\",\r\n            \"caching\": \"ReadWrite\",\r\n            \"managedDisk\": {\r\n              \"storageAccountType\": \"Premium_LRS\",\r\n              \"id\": \"/subscriptions/e37510d7-33b6-4676-886f-ee75bcc01871/resourceGroups/adsandorvv/providers/Microsoft.Compute/disks/myVM1_disk1_2ca12fbc8adc4b8e8547821fcb629ac8\"\r\n            },\r\n            \"diskSizeGB\": 127\r\n          },\r\n          \"dataDisks\": []\r\n        },\r\n        \"osProfile\": {\r\n          \"computerName\": \"myVM1\",\r\n          \"adminUsername\": \"usertest\",\r\n          \"windowsConfiguration\": {\r\n            \"provisionVMAgent\": true,\r\n            \"enableAutomaticUpdates\": true,\r\n            \"patchSettings\": {\r\n              \"patchMode\": \"AutomaticByOS\",\r\n              \"assessmentMode\": \"ImageDefault\"\r\n            }\r\n          },\r\n          \"secrets\": [],\r\n          \"allowExtensionOperations\": true,\r\n          \"requireGuestProvisionSignal\": true\r\n        },\r\n        \"networkProfile\": {\r\n          \"networkInterfaces\": [\r\n            {\r\n              \"id\": \"/subscriptions/e37510d7-33b6-4676-886f-ee75bcc01871/resourceGroups/adsandorvv/providers/Microsoft.Network/networkInterfaces/myVM1\"\r\n            }\r\n          ]\r\n        },\r\n        \"provisioningState\": \"Succeeded\"\r\n      },\r\n      \"resources\": [\r\n        {\r\n          \"id\": \"/subscriptions/e37510d7-33b6-4676-886f-ee75bcc01871/resourceGroups/ADSANDORVV/providers/Microsoft.Compute/virtualMachines/myVM1/extensions/Microsoft.Azure.Geneva.GenevaMonitoring\"\r\n        },\r\n        {\r\n          \"id\": \"/subscriptions/e37510d7-33b6-4676-886f-ee75bcc01871/resourceGroups/ADSANDORVV/providers/Microsoft.Compute/virtualMachines/myVM1/extensions/Microsoft.Azure.Security.AntimalwareSignature.AntimalwareConfiguration\"\r\n        }\r\n      ]\r\n    },\r\n    {\r\n      \"name\": \"myVM2\",\r\n      \"id\": \"/subscriptions/e37510d7-33b6-4676-886f-ee75bcc01871/resourceGroups/ADSANDORVV/providers/Microsoft.Compute/virtualMachines/myVM2\",\r\n      \"type\": \"Microsoft.Compute/virtualMachines\",\r\n      \"location\": \"eastus2euap\",\r\n      \"tags\": {\r\n        \"azsecpack\": \"nonprod\",\r\n        \"platformsettings.host_environment.service.platform_optedin_for_rootcerts\": \"true\"\r\n      },\r\n      \"properties\": {\r\n        \"vmId\": \"38849416-6d76-47fa-abe4-890a4fdf2238\",\r\n        \"hardwareProfile\": {\r\n          \"vmSize\": \"Standard_D2s_v3\"\r\n        },\r\n        \"storageProfile\": {\r\n          \"imageReference\": {\r\n            \"publisher\": \"MicrosoftWindowsServer\",\r\n            \"offer\": \"WindowsServer\",\r\n            \"sku\": \"2016-Datacenter\",\r\n            \"version\": \"latest\",\r\n            \"exactVersion\": \"14393.4402.2105052108\"\r\n          },\r\n          \"osDisk\": {\r\n            \"osType\": \"Windows\",\r\n            \"name\": \"myVM2_disk1_73f7b422413045dd8cba4d505a6a21fe\",\r\n            \"createOption\": \"FromImage\",\r\n            \"caching\": \"ReadWrite\",\r\n            \"managedDisk\": {\r\n              \"storageAccountType\": \"Premium_LRS\",\r\n              \"id\": \"/subscriptions/e37510d7-33b6-4676-886f-ee75bcc01871/resourceGroups/adsandorvv/providers/Microsoft.Compute/disks/myVM2_disk1_73f7b422413045dd8cba4d505a6a21fe\"\r\n            },\r\n            \"diskSizeGB\": 127\r\n          },\r\n          \"dataDisks\": []\r\n        },\r\n        \"osProfile\": {\r\n          \"computerName\": \"myVM2\",\r\n          \"adminUsername\": \"usertest\",\r\n          \"windowsConfiguration\": {\r\n            \"provisionVMAgent\": true,\r\n            \"enableAutomaticUpdates\": true,\r\n            \"patchSettings\": {\r\n              \"patchMode\": \"AutomaticByOS\",\r\n              \"assessmentMode\": \"ImageDefault\"\r\n            }\r\n          },\r\n          \"secrets\": [],\r\n          \"allowExtensionOperations\": true,\r\n          \"requireGuestProvisionSignal\": true\r\n        },\r\n        \"networkProfile\": {\r\n          \"networkInterfaces\": [\r\n            {\r\n              \"id\": \"/subscriptions/e37510d7-33b6-4676-886f-ee75bcc01871/resourceGroups/adsandorvv/providers/Microsoft.Network/networkInterfaces/myVM2\"\r\n            }\r\n          ]\r\n        },\r\n        \"provisioningState\": \"Failed\"\r\n      },\r\n      \"resources\": [\r\n        {\r\n          \"id\": \"/subscriptions/e37510d7-33b6-4676-886f-ee75bcc01871/resourceGroups/ADSANDORVV/providers/Microsoft.Compute/virtualMachines/myVM2/extensions/Microsoft.Azure.Geneva.GenevaMonitoring\"\r\n        },\r\n        {\r\n          \"id\": \"/subscriptions/e37510d7-33b6-4676-886f-ee75bcc01871/resourceGroups/ADSANDORVV/providers/Microsoft.Compute/virtualMachines/myVM2/extensions/Microsoft.Azure.Security.AntimalwareSignature.AntimalwareConfiguration\"\r\n        }\r\n      ]\r\n    }\r\n  ]\r\n}",
+      "StatusCode": 200
+    },
+    {
+      "RequestUri": "/subscriptions/e37510d7-33b6-4676-886f-ee75bcc01871/resourceGroups/crptestar8463/providers/Microsoft.Compute/virtualMachines/vm86?api-version=2021-03-01",
+      "EncodedRequestUri": "L3N1YnNjcmlwdGlvbnMvZTM3NTEwZDctMzNiNi00Njc2LTg4NmYtZWU3NWJjYzAxODcxL3Jlc291cmNlR3JvdXBzL2NycHRlc3Rhcjg0NjMvcHJvdmlkZXJzL01pY3Jvc29mdC5Db21wdXRlL3ZpcnR1YWxNYWNoaW5lcy92bTg2P2FwaS12ZXJzaW9uPTIwMjEtMDMtMDE=",
+      "RequestMethod": "DELETE",
+      "RequestBody": "",
+      "RequestHeaders": {
+        "x-ms-client-request-id": [
+          "92dbe2e5-67a2-4052-9219-790880961180"
+        ],
+        "Accept-Language": [
+          "en-US"
+        ],
+        "User-Agent": [
+          "FxVersion/4.6.29518.01",
+          "OSName/Windows",
+          "OSVersion/Microsoft.Windows.10.0.19042.",
+          "Microsoft.Azure.Management.Compute.ComputeManagementClient/46.0.0"
+        ]
+      },
+      "ResponseHeaders": {
+        "Cache-Control": [
+          "no-cache"
+        ],
+        "Pragma": [
+          "no-cache"
+        ],
+        "Location": [
+          "https://management.azure.com/subscriptions/e37510d7-33b6-4676-886f-ee75bcc01871/providers/Microsoft.Compute/locations/eastus2/operations/15373336-5483-4987-812e-c0546fbba989?monitor=true&api-version=2021-03-01"
+        ],
+        "Retry-After": [
+          "10"
+        ],
+        "Azure-AsyncOperation": [
+          "https://management.azure.com/subscriptions/e37510d7-33b6-4676-886f-ee75bcc01871/providers/Microsoft.Compute/locations/eastus2/operations/15373336-5483-4987-812e-c0546fbba989?api-version=2021-03-01"
+        ],
+        "Azure-AsyncNotification": [
+          "Enabled"
+        ],
+        "x-ms-ratelimit-remaining-resource": [
+          "Microsoft.Compute/DeleteVM3Min;239,Microsoft.Compute/DeleteVM30Min;1199"
+        ],
+        "Strict-Transport-Security": [
+          "max-age=31536000; includeSubDomains"
+        ],
+        "x-ms-request-id": [
+          "15373336-5483-4987-812e-c0546fbba989"
+        ],
+        "Server": [
+          "Microsoft-HTTPAPI/2.0",
+          "Microsoft-HTTPAPI/2.0"
+        ],
+        "x-ms-ratelimit-remaining-subscription-deletes": [
+          "14999"
+        ],
+        "x-ms-correlation-request-id": [
+          "19a87325-4e57-4a63-9ef6-55f0d076c9f6"
+        ],
+        "x-ms-routing-request-id": [
+          "EASTUS2:20210524T175804Z:19a87325-4e57-4a63-9ef6-55f0d076c9f6"
+        ],
+        "X-Content-Type-Options": [
+          "nosniff"
+        ],
+        "Date": [
+          "Mon, 24 May 2021 17:58:04 GMT"
+        ],
+        "Expires": [
+          "-1"
+        ],
+        "Content-Length": [
+          "0"
+        ]
+      },
+      "ResponseBody": "",
+      "StatusCode": 202
+    },
+    {
+      "RequestUri": "/subscriptions/e37510d7-33b6-4676-886f-ee75bcc01871/resourceGroups/crptestar8463/providers/Microsoft.Compute/virtualMachines/vm86?api-version=2021-03-01",
+      "EncodedRequestUri": "L3N1YnNjcmlwdGlvbnMvZTM3NTEwZDctMzNiNi00Njc2LTg4NmYtZWU3NWJjYzAxODcxL3Jlc291cmNlR3JvdXBzL2NycHRlc3Rhcjg0NjMvcHJvdmlkZXJzL01pY3Jvc29mdC5Db21wdXRlL3ZpcnR1YWxNYWNoaW5lcy92bTg2P2FwaS12ZXJzaW9uPTIwMjEtMDMtMDE=",
+      "RequestMethod": "DELETE",
+      "RequestBody": "",
+      "RequestHeaders": {
+        "x-ms-client-request-id": [
+          "3bc788fe-f1fb-47bd-9d25-81dde365de53"
+        ],
+        "Accept-Language": [
+          "en-US"
+        ],
+        "User-Agent": [
+          "FxVersion/4.6.29518.01",
+          "OSName/Windows",
+          "OSVersion/Microsoft.Windows.10.0.19042.",
+          "Microsoft.Azure.Management.Compute.ComputeManagementClient/46.0.0"
+        ]
+      },
+      "ResponseHeaders": {
+        "Cache-Control": [
+          "no-cache"
+        ],
+        "Pragma": [
+          "no-cache"
+        ],
+        "x-ms-ratelimit-remaining-subscription-deletes": [
+          "14998"
+        ],
+        "x-ms-request-id": [
+          "193c573d-c5aa-4f0a-9989-b60734d673f5"
+        ],
+        "x-ms-correlation-request-id": [
+          "193c573d-c5aa-4f0a-9989-b60734d673f5"
+        ],
+        "x-ms-routing-request-id": [
+          "EASTUS2:20210524T175844Z:193c573d-c5aa-4f0a-9989-b60734d673f5"
+        ],
+        "Strict-Transport-Security": [
+          "max-age=31536000; includeSubDomains"
+        ],
+        "X-Content-Type-Options": [
+          "nosniff"
+        ],
+        "Date": [
+          "Mon, 24 May 2021 17:58:44 GMT"
+        ],
+        "Expires": [
+          "-1"
+        ]
+      },
+      "ResponseBody": "",
+      "StatusCode": 204
+    },
+    {
+      "RequestUri": "/subscriptions/e37510d7-33b6-4676-886f-ee75bcc01871/providers/Microsoft.Compute/locations/eastus2/operations/15373336-5483-4987-812e-c0546fbba989?api-version=2021-03-01",
+      "EncodedRequestUri": "L3N1YnNjcmlwdGlvbnMvZTM3NTEwZDctMzNiNi00Njc2LTg4NmYtZWU3NWJjYzAxODcxL3Byb3ZpZGVycy9NaWNyb3NvZnQuQ29tcHV0ZS9sb2NhdGlvbnMvZWFzdHVzMi9vcGVyYXRpb25zLzE1MzczMzM2LTU0ODMtNDk4Ny04MTJlLWMwNTQ2ZmJiYTk4OT9hcGktdmVyc2lvbj0yMDIxLTAzLTAx",
+      "RequestMethod": "GET",
+      "RequestBody": "",
+      "RequestHeaders": {
+        "User-Agent": [
+          "FxVersion/4.6.29518.01",
+          "OSName/Windows",
+          "OSVersion/Microsoft.Windows.10.0.19042.",
+          "Microsoft.Azure.Management.Compute.ComputeManagementClient/46.0.0"
+        ]
+      },
+      "ResponseHeaders": {
+        "Cache-Control": [
+          "no-cache"
+        ],
+        "Pragma": [
+          "no-cache"
+        ],
+        "Retry-After": [
+          "30"
+        ],
+        "x-ms-ratelimit-remaining-resource": [
+          "Microsoft.Compute/GetOperation3Min;14993,Microsoft.Compute/GetOperation30Min;29992"
+        ],
+        "Strict-Transport-Security": [
+          "max-age=31536000; includeSubDomains"
+        ],
+        "x-ms-request-id": [
+          "bcb1dbd2-874a-4964-8921-e627b677e73c"
+        ],
+        "Server": [
+          "Microsoft-HTTPAPI/2.0",
+          "Microsoft-HTTPAPI/2.0"
+        ],
+        "x-ms-ratelimit-remaining-subscription-reads": [
+          "11990"
+        ],
+        "x-ms-correlation-request-id": [
+          "e8188c36-2777-43f9-a861-930242266644"
+        ],
+        "x-ms-routing-request-id": [
+          "EASTUS2:20210524T175814Z:e8188c36-2777-43f9-a861-930242266644"
+        ],
+        "X-Content-Type-Options": [
+          "nosniff"
+        ],
+        "Date": [
+          "Mon, 24 May 2021 17:58:13 GMT"
+        ],
+        "Content-Length": [
+          "134"
+        ],
+        "Content-Type": [
+          "application/json; charset=utf-8"
+        ],
+        "Expires": [
+          "-1"
+        ]
+      },
+      "ResponseBody": "{\r\n  \"startTime\": \"2021-05-24T17:58:04.4168124+00:00\",\r\n  \"status\": \"InProgress\",\r\n  \"name\": \"15373336-5483-4987-812e-c0546fbba989\"\r\n}",
+      "StatusCode": 200
+    },
+    {
+      "RequestUri": "/subscriptions/e37510d7-33b6-4676-886f-ee75bcc01871/providers/Microsoft.Compute/locations/eastus2/operations/15373336-5483-4987-812e-c0546fbba989?api-version=2021-03-01",
+      "EncodedRequestUri": "L3N1YnNjcmlwdGlvbnMvZTM3NTEwZDctMzNiNi00Njc2LTg4NmYtZWU3NWJjYzAxODcxL3Byb3ZpZGVycy9NaWNyb3NvZnQuQ29tcHV0ZS9sb2NhdGlvbnMvZWFzdHVzMi9vcGVyYXRpb25zLzE1MzczMzM2LTU0ODMtNDk4Ny04MTJlLWMwNTQ2ZmJiYTk4OT9hcGktdmVyc2lvbj0yMDIxLTAzLTAx",
+      "RequestMethod": "GET",
+      "RequestBody": "",
+      "RequestHeaders": {
+        "User-Agent": [
+          "FxVersion/4.6.29518.01",
+          "OSName/Windows",
+          "OSVersion/Microsoft.Windows.10.0.19042.",
+          "Microsoft.Azure.Management.Compute.ComputeManagementClient/46.0.0"
+        ]
+      },
+      "ResponseHeaders": {
+        "Cache-Control": [
+          "no-cache"
+        ],
+        "Pragma": [
+          "no-cache"
+        ],
+        "x-ms-ratelimit-remaining-resource": [
+          "Microsoft.Compute/GetOperation3Min;14992,Microsoft.Compute/GetOperation30Min;29990"
+        ],
+        "Strict-Transport-Security": [
+          "max-age=31536000; includeSubDomains"
+        ],
+        "x-ms-request-id": [
+          "6e510f11-1c47-4e91-b9f1-3ec63eeb8cf7"
+        ],
+        "Server": [
+          "Microsoft-HTTPAPI/2.0",
+          "Microsoft-HTTPAPI/2.0"
+        ],
+        "x-ms-ratelimit-remaining-subscription-reads": [
+          "11989"
+        ],
+        "x-ms-correlation-request-id": [
+          "918186ed-22f6-442e-9e41-1ca41f796b3f"
+        ],
+        "x-ms-routing-request-id": [
+          "EASTUS2:20210524T175844Z:918186ed-22f6-442e-9e41-1ca41f796b3f"
+        ],
+        "X-Content-Type-Options": [
+          "nosniff"
+        ],
+        "Date": [
+          "Mon, 24 May 2021 17:58:44 GMT"
+        ],
+        "Content-Length": [
+          "184"
+        ],
+        "Content-Type": [
+          "application/json; charset=utf-8"
+        ],
+        "Expires": [
+          "-1"
+        ]
+      },
+      "ResponseBody": "{\r\n  \"startTime\": \"2021-05-24T17:58:04.4168124+00:00\",\r\n  \"endTime\": \"2021-05-24T17:58:41.9027079+00:00\",\r\n  \"status\": \"Succeeded\",\r\n  \"name\": \"15373336-5483-4987-812e-c0546fbba989\"\r\n}",
+      "StatusCode": 200
+    },
+    {
+      "RequestUri": "/subscriptions/e37510d7-33b6-4676-886f-ee75bcc01871/providers/Microsoft.Compute/locations/eastus2/operations/15373336-5483-4987-812e-c0546fbba989?monitor=true&api-version=2021-03-01",
+      "EncodedRequestUri": "L3N1YnNjcmlwdGlvbnMvZTM3NTEwZDctMzNiNi00Njc2LTg4NmYtZWU3NWJjYzAxODcxL3Byb3ZpZGVycy9NaWNyb3NvZnQuQ29tcHV0ZS9sb2NhdGlvbnMvZWFzdHVzMi9vcGVyYXRpb25zLzE1MzczMzM2LTU0ODMtNDk4Ny04MTJlLWMwNTQ2ZmJiYTk4OT9tb25pdG9yPXRydWUmYXBpLXZlcnNpb249MjAyMS0wMy0wMQ==",
+      "RequestMethod": "GET",
+      "RequestBody": "",
+      "RequestHeaders": {
+        "User-Agent": [
+          "FxVersion/4.6.29518.01",
+          "OSName/Windows",
+          "OSVersion/Microsoft.Windows.10.0.19042.",
+          "Microsoft.Azure.Management.Compute.ComputeManagementClient/46.0.0"
+        ]
+      },
+      "ResponseHeaders": {
+        "Cache-Control": [
+          "no-cache"
+        ],
+        "Pragma": [
+          "no-cache"
+        ],
+        "x-ms-ratelimit-remaining-resource": [
+          "Microsoft.Compute/GetOperation3Min;14991,Microsoft.Compute/GetOperation30Min;29989"
+        ],
+        "Strict-Transport-Security": [
+          "max-age=31536000; includeSubDomains"
+        ],
+        "x-ms-request-id": [
+          "82882440-da47-44fb-9477-23f237a755f9"
+        ],
+        "Server": [
+          "Microsoft-HTTPAPI/2.0",
+          "Microsoft-HTTPAPI/2.0"
+        ],
+        "x-ms-ratelimit-remaining-subscription-reads": [
+          "11988"
+        ],
+        "x-ms-correlation-request-id": [
+          "656ac4ab-658e-4e86-81a0-169a88b0f9f5"
+        ],
+        "x-ms-routing-request-id": [
+          "EASTUS2:20210524T175844Z:656ac4ab-658e-4e86-81a0-169a88b0f9f5"
+        ],
+        "X-Content-Type-Options": [
+          "nosniff"
+        ],
+        "Date": [
+          "Mon, 24 May 2021 17:58:44 GMT"
+        ],
+        "Expires": [
+          "-1"
+        ],
+        "Content-Length": [
+          "0"
+        ]
+      },
+      "ResponseBody": "",
+      "StatusCode": 200
+    },
+    {
+      "RequestUri": "/subscriptions/e37510d7-33b6-4676-886f-ee75bcc01871/resourcegroups/crptestar1949?api-version=2017-05-10",
+      "EncodedRequestUri": "L3N1YnNjcmlwdGlvbnMvZTM3NTEwZDctMzNiNi00Njc2LTg4NmYtZWU3NWJjYzAxODcxL3Jlc291cmNlZ3JvdXBzL2NycHRlc3RhcjE5NDk/YXBpLXZlcnNpb249MjAxNy0wNS0xMA==",
+      "RequestMethod": "PUT",
+      "RequestBody": "{\r\n  \"location\": \"eastus2\",\r\n  \"tags\": {\r\n    \"crptestar1949\": \"2021-05-24 17:58:44Z\"\r\n  }\r\n}",
+      "RequestHeaders": {
+        "x-ms-client-request-id": [
+          "87846b95-fb6c-49b0-a637-d6410dd06f61"
+        ],
+        "Accept-Language": [
+          "en-US"
+        ],
+        "User-Agent": [
+          "FxVersion/4.6.29518.01",
+          "OSName/Windows",
+          "OSVersion/Microsoft.Windows.10.0.19042.",
+          "Microsoft.Azure.Management.ResourceManager.ResourceManagementClient/1.6.0.0"
+        ],
+        "Content-Type": [
+          "application/json; charset=utf-8"
+        ],
+        "Content-Length": [
+          "93"
+        ]
+      },
+      "ResponseHeaders": {
+        "Cache-Control": [
+          "no-cache"
+        ],
+        "Pragma": [
+          "no-cache"
+        ],
+        "x-ms-ratelimit-remaining-subscription-writes": [
+          "1199"
+        ],
+        "x-ms-request-id": [
+          "80ec0ce0-3d76-43c4-964b-6a207384f3ad"
+        ],
+        "x-ms-correlation-request-id": [
+          "80ec0ce0-3d76-43c4-964b-6a207384f3ad"
+        ],
+        "x-ms-routing-request-id": [
+          "EASTUS2:20210524T175845Z:80ec0ce0-3d76-43c4-964b-6a207384f3ad"
+        ],
+        "Strict-Transport-Security": [
+          "max-age=31536000; includeSubDomains"
+        ],
+        "X-Content-Type-Options": [
+          "nosniff"
+        ],
+        "Date": [
+          "Mon, 24 May 2021 17:58:44 GMT"
+        ],
         "Content-Length": [
           "228"
         ],
@@ -291,38 +2322,91 @@
           "-1"
         ]
       },
-<<<<<<< HEAD
-      "ResponseBody": "{\r\n  \"id\": \"/subscriptions/e37510d7-33b6-4676-886f-ee75bcc01871/resourceGroups/crptestar4539\",\r\n  \"name\": \"crptestar4539\",\r\n  \"location\": \"eastus2\",\r\n  \"tags\": {\r\n    \"crptestar4539\": \"2021-03-22 19:18:36Z\"\r\n  },\r\n  \"properties\": {\r\n    \"provisioningState\": \"Succeeded\"\r\n  }\r\n}",
+      "ResponseBody": "{\r\n  \"id\": \"/subscriptions/e37510d7-33b6-4676-886f-ee75bcc01871/resourceGroups/crptestar1949\",\r\n  \"name\": \"crptestar1949\",\r\n  \"location\": \"eastus2\",\r\n  \"tags\": {\r\n    \"crptestar1949\": \"2021-05-24 17:58:44Z\"\r\n  },\r\n  \"properties\": {\r\n    \"provisioningState\": \"Succeeded\"\r\n  }\r\n}",
+      "StatusCode": 201
+    },
+    {
+      "RequestUri": "/subscriptions/e37510d7-33b6-4676-886f-ee75bcc01871/resourcegroups/crptestar1949?api-version=2017-05-10",
+      "EncodedRequestUri": "L3N1YnNjcmlwdGlvbnMvZTM3NTEwZDctMzNiNi00Njc2LTg4NmYtZWU3NWJjYzAxODcxL3Jlc291cmNlZ3JvdXBzL2NycHRlc3RhcjE5NDk/YXBpLXZlcnNpb249MjAxNy0wNS0xMA==",
+      "RequestMethod": "PUT",
+      "RequestBody": "{\r\n  \"location\": \"eastus2\",\r\n  \"tags\": {\r\n    \"crptestar1949\": \"2021-05-24 17:59:14Z\"\r\n  }\r\n}",
+      "RequestHeaders": {
+        "x-ms-client-request-id": [
+          "26ff3b9a-6d03-417d-be29-ed93a2f29df4"
+        ],
+        "Accept-Language": [
+          "en-US"
+        ],
+        "User-Agent": [
+          "FxVersion/4.6.29518.01",
+          "OSName/Windows",
+          "OSVersion/Microsoft.Windows.10.0.19042.",
+          "Microsoft.Azure.Management.ResourceManager.ResourceManagementClient/1.6.0.0"
+        ],
+        "Content-Type": [
+          "application/json; charset=utf-8"
+        ],
+        "Content-Length": [
+          "93"
+        ]
+      },
+      "ResponseHeaders": {
+        "Cache-Control": [
+          "no-cache"
+        ],
+        "Pragma": [
+          "no-cache"
+        ],
+        "x-ms-ratelimit-remaining-subscription-writes": [
+          "1198"
+        ],
+        "x-ms-request-id": [
+          "b0f4d70f-3b18-4a89-9208-1602602926f7"
+        ],
+        "x-ms-correlation-request-id": [
+          "b0f4d70f-3b18-4a89-9208-1602602926f7"
+        ],
+        "x-ms-routing-request-id": [
+          "EASTUS2:20210524T175914Z:b0f4d70f-3b18-4a89-9208-1602602926f7"
+        ],
+        "Strict-Transport-Security": [
+          "max-age=31536000; includeSubDomains"
+        ],
+        "X-Content-Type-Options": [
+          "nosniff"
+        ],
+        "Date": [
+          "Mon, 24 May 2021 17:59:13 GMT"
+        ],
+        "Content-Length": [
+          "228"
+        ],
+        "Content-Type": [
+          "application/json; charset=utf-8"
+        ],
+        "Expires": [
+          "-1"
+        ]
+      },
+      "ResponseBody": "{\r\n  \"id\": \"/subscriptions/e37510d7-33b6-4676-886f-ee75bcc01871/resourceGroups/crptestar1949\",\r\n  \"name\": \"crptestar1949\",\r\n  \"location\": \"eastus2\",\r\n  \"tags\": {\r\n    \"crptestar1949\": \"2021-05-24 17:59:14Z\"\r\n  },\r\n  \"properties\": {\r\n    \"provisioningState\": \"Succeeded\"\r\n  }\r\n}",
       "StatusCode": 200
     },
     {
-      "RequestUri": "/subscriptions/e37510d7-33b6-4676-886f-ee75bcc01871/resourceGroups/crptestar4539/providers/Microsoft.Storage/storageAccounts/diskrp3182?api-version=2015-06-15",
-      "EncodedRequestUri": "L3N1YnNjcmlwdGlvbnMvZTM3NTEwZDctMzNiNi00Njc2LTg4NmYtZWU3NWJjYzAxODcxL3Jlc291cmNlR3JvdXBzL2NycHRlc3RhcjQ1MzkvcHJvdmlkZXJzL01pY3Jvc29mdC5TdG9yYWdlL3N0b3JhZ2VBY2NvdW50cy9kaXNrcnAzMTgyP2FwaS12ZXJzaW9uPTIwMTUtMDYtMTU=",
-=======
-      "ResponseBody": "{\r\n  \"id\": \"/subscriptions/0296790d-427c-48ca-b204-8b729bbd8670/resourceGroups/crptestar4985\",\r\n  \"name\": \"crptestar4985\",\r\n  \"location\": \"eastus2\",\r\n  \"tags\": {\r\n    \"crptestar4985\": \"2021-03-04 15:41:18Z\"\r\n  },\r\n  \"properties\": {\r\n    \"provisioningState\": \"Succeeded\"\r\n  }\r\n}",
-      "StatusCode": 200
-    },
-    {
-      "RequestUri": "/subscriptions/0296790d-427c-48ca-b204-8b729bbd8670/resourceGroups/crptestar4985/providers/Microsoft.Storage/storageAccounts/diskrp5270?api-version=2015-06-15",
-      "EncodedRequestUri": "L3N1YnNjcmlwdGlvbnMvMDI5Njc5MGQtNDI3Yy00OGNhLWIyMDQtOGI3MjliYmQ4NjcwL3Jlc291cmNlR3JvdXBzL2NycHRlc3RhcjQ5ODUvcHJvdmlkZXJzL01pY3Jvc29mdC5TdG9yYWdlL3N0b3JhZ2VBY2NvdW50cy9kaXNrcnA1MjcwP2FwaS12ZXJzaW9uPTIwMTUtMDYtMTU=",
->>>>>>> 9e6c98a6
+      "RequestUri": "/subscriptions/e37510d7-33b6-4676-886f-ee75bcc01871/resourceGroups/crptestar1949/providers/Microsoft.Storage/storageAccounts/diskrp7670?api-version=2015-06-15",
+      "EncodedRequestUri": "L3N1YnNjcmlwdGlvbnMvZTM3NTEwZDctMzNiNi00Njc2LTg4NmYtZWU3NWJjYzAxODcxL3Jlc291cmNlR3JvdXBzL2NycHRlc3RhcjE5NDkvcHJvdmlkZXJzL01pY3Jvc29mdC5TdG9yYWdlL3N0b3JhZ2VBY2NvdW50cy9kaXNrcnA3NjcwP2FwaS12ZXJzaW9uPTIwMTUtMDYtMTU=",
       "RequestMethod": "PUT",
       "RequestBody": "{\r\n  \"location\": \"eastus2\",\r\n  \"properties\": {\r\n    \"accountType\": \"Standard_GRS\"\r\n  }\r\n}",
       "RequestHeaders": {
         "x-ms-client-request-id": [
-<<<<<<< HEAD
-          "60972001-0f6e-426d-8a17-a780a99cb735"
-=======
-          "2b3ade12-54eb-4bc7-af54-6e531cdef7d7"
->>>>>>> 9e6c98a6
-        ],
-        "accept-language": [
+          "54b84bda-bb84-4be7-b976-ac1d8baba1fe"
+        ],
+        "Accept-Language": [
           "en-US"
         ],
         "User-Agent": [
-          "FxVersion/4.6.26614.01",
-          "OSName/Windows",
-          "OSVersion/Microsoft.Windows.10.0.18363.",
+          "FxVersion/4.6.29518.01",
+          "OSName/Windows",
+          "OSVersion/Microsoft.Windows.10.0.19042.",
           "Microsoft.Azure.Management.Storage.StorageManagementClient/4.0.0.0"
         ],
         "Content-Type": [
@@ -336,87 +2420,62 @@
         "Cache-Control": [
           "no-cache"
         ],
-        "Date": [
-          "Thu, 04 Mar 2021 15:40:49 GMT"
-        ],
         "Pragma": [
           "no-cache"
         ],
         "Location": [
-<<<<<<< HEAD
-          "https://management.azure.com/subscriptions/e37510d7-33b6-4676-886f-ee75bcc01871/providers/Microsoft.Storage/locations/eastus2/asyncoperations/8d2d6354-1204-4163-95fe-5e7730194f94?monitor=true&api-version=2015-06-15"
-=======
-          "https://management.azure.com/subscriptions/0296790d-427c-48ca-b204-8b729bbd8670/providers/Microsoft.Storage/locations/eastus2/asyncoperations/bb942274-79df-4c9e-9101-3a388de7129e?monitor=true&api-version=2015-06-15"
->>>>>>> 9e6c98a6
+          "https://management.azure.com/subscriptions/e37510d7-33b6-4676-886f-ee75bcc01871/providers/Microsoft.Storage/locations/eastus2/asyncoperations/efea75ba-aae5-4b8a-9e30-f086112568ec?monitor=true&api-version=2015-06-15"
         ],
         "Retry-After": [
           "17"
         ],
+        "x-ms-request-id": [
+          "efea75ba-aae5-4b8a-9e30-f086112568ec"
+        ],
+        "Strict-Transport-Security": [
+          "max-age=31536000; includeSubDomains"
+        ],
         "Server": [
           "Microsoft-Azure-Storage-Resource-Provider/1.0,Microsoft-HTTPAPI/2.0 Microsoft-HTTPAPI/2.0"
-        ],
-        "x-ms-request-id": [
-<<<<<<< HEAD
-          "8d2d6354-1204-4163-95fe-5e7730194f94"
-=======
-          "bb942274-79df-4c9e-9101-3a388de7129e"
->>>>>>> 9e6c98a6
-        ],
-        "Strict-Transport-Security": [
-          "max-age=31536000; includeSubDomains"
         ],
         "x-ms-ratelimit-remaining-subscription-writes": [
           "1199"
         ],
         "x-ms-correlation-request-id": [
-<<<<<<< HEAD
-          "e4e23d7c-d09e-4139-97c0-c555bfb3cbd4"
-        ],
-        "x-ms-routing-request-id": [
-          "EASTUS2:20210322T191809Z:e4e23d7c-d09e-4139-97c0-c555bfb3cbd4"
-=======
-          "628bdc3f-5faa-44d4-a35d-0a5c70f83e70"
-        ],
-        "x-ms-routing-request-id": [
-          "CANADACENTRAL:20210304T154049Z:628bdc3f-5faa-44d4-a35d-0a5c70f83e70"
->>>>>>> 9e6c98a6
-        ],
-        "X-Content-Type-Options": [
-          "nosniff"
-        ],
-<<<<<<< HEAD
-        "Date": [
-          "Mon, 22 Mar 2021 19:18:08 GMT"
-=======
+          "ce3b6fc8-3761-4026-892e-c538e388d1e0"
+        ],
+        "x-ms-routing-request-id": [
+          "EASTUS2:20210524T175847Z:ce3b6fc8-3761-4026-892e-c538e388d1e0"
+        ],
+        "X-Content-Type-Options": [
+          "nosniff"
+        ],
+        "Date": [
+          "Mon, 24 May 2021 17:58:46 GMT"
+        ],
+        "Content-Type": [
+          "text/plain; charset=utf-8"
+        ],
+        "Expires": [
+          "-1"
+        ],
         "Content-Length": [
           "0"
->>>>>>> 9e6c98a6
-        ],
-        "Content-Type": [
-          "text/plain; charset=utf-8"
-        ],
-        "Expires": [
-          "-1"
         ]
       },
       "ResponseBody": "",
       "StatusCode": 202
     },
     {
-<<<<<<< HEAD
-      "RequestUri": "/subscriptions/e37510d7-33b6-4676-886f-ee75bcc01871/providers/Microsoft.Storage/locations/eastus2/asyncoperations/8d2d6354-1204-4163-95fe-5e7730194f94?monitor=true&api-version=2015-06-15",
-      "EncodedRequestUri": "L3N1YnNjcmlwdGlvbnMvZTM3NTEwZDctMzNiNi00Njc2LTg4NmYtZWU3NWJjYzAxODcxL3Byb3ZpZGVycy9NaWNyb3NvZnQuU3RvcmFnZS9sb2NhdGlvbnMvZWFzdHVzMi9hc3luY29wZXJhdGlvbnMvOGQyZDYzNTQtMTIwNC00MTYzLTk1ZmUtNWU3NzMwMTk0Zjk0P21vbml0b3I9dHJ1ZSZhcGktdmVyc2lvbj0yMDE1LTA2LTE1",
-=======
-      "RequestUri": "/subscriptions/0296790d-427c-48ca-b204-8b729bbd8670/providers/Microsoft.Storage/locations/eastus2/asyncoperations/bb942274-79df-4c9e-9101-3a388de7129e?monitor=true&api-version=2015-06-15",
-      "EncodedRequestUri": "L3N1YnNjcmlwdGlvbnMvMDI5Njc5MGQtNDI3Yy00OGNhLWIyMDQtOGI3MjliYmQ4NjcwL3Byb3ZpZGVycy9NaWNyb3NvZnQuU3RvcmFnZS9sb2NhdGlvbnMvZWFzdHVzMi9hc3luY29wZXJhdGlvbnMvYmI5NDIyNzQtNzlkZi00YzllLTkxMDEtM2EzODhkZTcxMjllP21vbml0b3I9dHJ1ZSZhcGktdmVyc2lvbj0yMDE1LTA2LTE1",
->>>>>>> 9e6c98a6
-      "RequestMethod": "GET",
-      "RequestBody": "",
-      "RequestHeaders": {
-        "User-Agent": [
-          "FxVersion/4.6.26614.01",
-          "OSName/Windows",
-          "OSVersion/Microsoft.Windows.10.0.18363.",
+      "RequestUri": "/subscriptions/e37510d7-33b6-4676-886f-ee75bcc01871/providers/Microsoft.Storage/locations/eastus2/asyncoperations/efea75ba-aae5-4b8a-9e30-f086112568ec?monitor=true&api-version=2015-06-15",
+      "EncodedRequestUri": "L3N1YnNjcmlwdGlvbnMvZTM3NTEwZDctMzNiNi00Njc2LTg4NmYtZWU3NWJjYzAxODcxL3Byb3ZpZGVycy9NaWNyb3NvZnQuU3RvcmFnZS9sb2NhdGlvbnMvZWFzdHVzMi9hc3luY29wZXJhdGlvbnMvZWZlYTc1YmEtYWFlNS00YjhhLTllMzAtZjA4NjExMjU2OGVjP21vbml0b3I9dHJ1ZSZhcGktdmVyc2lvbj0yMDE1LTA2LTE1",
+      "RequestMethod": "GET",
+      "RequestBody": "",
+      "RequestHeaders": {
+        "User-Agent": [
+          "FxVersion/4.6.29518.01",
+          "OSName/Windows",
+          "OSVersion/Microsoft.Windows.10.0.19042.",
           "Microsoft.Azure.Management.Storage.StorageManagementClient/4.0.0.0"
         ]
       },
@@ -424,50 +2483,33 @@
         "Cache-Control": [
           "no-cache"
         ],
-        "Date": [
-          "Thu, 04 Mar 2021 15:41:06 GMT"
-        ],
-        "Pragma": [
-          "no-cache"
+        "Pragma": [
+          "no-cache"
+        ],
+        "x-ms-request-id": [
+          "568ab171-6eaa-4d1b-8299-0fb492a475a8"
+        ],
+        "Strict-Transport-Security": [
+          "max-age=31536000; includeSubDomains"
         ],
         "Server": [
           "Microsoft-Azure-Storage-Resource-Provider/1.0,Microsoft-HTTPAPI/2.0 Microsoft-HTTPAPI/2.0"
         ],
-        "x-ms-request-id": [
-<<<<<<< HEAD
-          "a1c0bfd6-8f5c-48bc-b7c5-f15163152159"
-=======
-          "8308465f-6601-4888-8341-fdba7c210d34"
->>>>>>> 9e6c98a6
-        ],
-        "Strict-Transport-Security": [
-          "max-age=31536000; includeSubDomains"
-        ],
         "x-ms-ratelimit-remaining-subscription-reads": [
           "11999"
         ],
         "x-ms-correlation-request-id": [
-<<<<<<< HEAD
-          "2107aa58-b20b-4816-9859-c15ba85766d8"
-        ],
-        "x-ms-routing-request-id": [
-          "EASTUS2:20210322T191826Z:2107aa58-b20b-4816-9859-c15ba85766d8"
-=======
-          "4e33c0e1-47a7-44f4-9279-b8b0a9ca6c23"
-        ],
-        "x-ms-routing-request-id": [
-          "CANADACENTRAL:20210304T154106Z:4e33c0e1-47a7-44f4-9279-b8b0a9ca6c23"
->>>>>>> 9e6c98a6
-        ],
-        "X-Content-Type-Options": [
-          "nosniff"
-        ],
-<<<<<<< HEAD
-        "Date": [
-          "Mon, 22 Mar 2021 19:18:25 GMT"
-        ],
-=======
->>>>>>> 9e6c98a6
+          "19cb3ea5-4844-4bc5-9362-171e90bc7eaa"
+        ],
+        "x-ms-routing-request-id": [
+          "EASTUS2:20210524T175904Z:19cb3ea5-4844-4bc5-9362-171e90bc7eaa"
+        ],
+        "X-Content-Type-Options": [
+          "nosniff"
+        ],
+        "Date": [
+          "Mon, 24 May 2021 17:59:03 GMT"
+        ],
         "Content-Length": [
           "89"
         ],
@@ -482,30 +2524,21 @@
       "StatusCode": 200
     },
     {
-<<<<<<< HEAD
-      "RequestUri": "/subscriptions/e37510d7-33b6-4676-886f-ee75bcc01871/resourceGroups/crptestar4539/providers/Microsoft.Storage/storageAccounts?api-version=2015-06-15",
-      "EncodedRequestUri": "L3N1YnNjcmlwdGlvbnMvZTM3NTEwZDctMzNiNi00Njc2LTg4NmYtZWU3NWJjYzAxODcxL3Jlc291cmNlR3JvdXBzL2NycHRlc3RhcjQ1MzkvcHJvdmlkZXJzL01pY3Jvc29mdC5TdG9yYWdlL3N0b3JhZ2VBY2NvdW50cz9hcGktdmVyc2lvbj0yMDE1LTA2LTE1",
-=======
-      "RequestUri": "/subscriptions/0296790d-427c-48ca-b204-8b729bbd8670/resourceGroups/crptestar4985/providers/Microsoft.Storage/storageAccounts?api-version=2015-06-15",
-      "EncodedRequestUri": "L3N1YnNjcmlwdGlvbnMvMDI5Njc5MGQtNDI3Yy00OGNhLWIyMDQtOGI3MjliYmQ4NjcwL3Jlc291cmNlR3JvdXBzL2NycHRlc3RhcjQ5ODUvcHJvdmlkZXJzL01pY3Jvc29mdC5TdG9yYWdlL3N0b3JhZ2VBY2NvdW50cz9hcGktdmVyc2lvbj0yMDE1LTA2LTE1",
->>>>>>> 9e6c98a6
+      "RequestUri": "/subscriptions/e37510d7-33b6-4676-886f-ee75bcc01871/resourceGroups/crptestar1949/providers/Microsoft.Storage/storageAccounts?api-version=2015-06-15",
+      "EncodedRequestUri": "L3N1YnNjcmlwdGlvbnMvZTM3NTEwZDctMzNiNi00Njc2LTg4NmYtZWU3NWJjYzAxODcxL3Jlc291cmNlR3JvdXBzL2NycHRlc3RhcjE5NDkvcHJvdmlkZXJzL01pY3Jvc29mdC5TdG9yYWdlL3N0b3JhZ2VBY2NvdW50cz9hcGktdmVyc2lvbj0yMDE1LTA2LTE1",
       "RequestMethod": "GET",
       "RequestBody": "",
       "RequestHeaders": {
         "x-ms-client-request-id": [
-<<<<<<< HEAD
-          "d876f27c-f242-41ac-af3b-86dbc3081943"
-=======
-          "d6ab42f3-c531-4e10-ae5a-3b7f0b3c9e00"
->>>>>>> 9e6c98a6
-        ],
-        "accept-language": [
+          "aa9d498d-23c5-43c2-bd6a-87a8ceac324f"
+        ],
+        "Accept-Language": [
           "en-US"
         ],
         "User-Agent": [
-          "FxVersion/4.6.26614.01",
-          "OSName/Windows",
-          "OSVersion/Microsoft.Windows.10.0.18363.",
+          "FxVersion/4.6.29518.01",
+          "OSName/Windows",
+          "OSVersion/Microsoft.Windows.10.0.19042.",
           "Microsoft.Azure.Management.Storage.StorageManagementClient/4.0.0.0"
         ]
       },
@@ -513,50 +2546,33 @@
         "Cache-Control": [
           "no-cache"
         ],
-        "Date": [
-          "Thu, 04 Mar 2021 15:41:16 GMT"
-        ],
-        "Pragma": [
-          "no-cache"
+        "Pragma": [
+          "no-cache"
+        ],
+        "x-ms-request-id": [
+          "8c8173b4-2bc8-4e42-983e-2d9eda22783b"
+        ],
+        "Strict-Transport-Security": [
+          "max-age=31536000; includeSubDomains"
         ],
         "Server": [
           "Microsoft-Azure-Storage-Resource-Provider/1.0,Microsoft-HTTPAPI/2.0 Microsoft-HTTPAPI/2.0"
         ],
-        "x-ms-request-id": [
-<<<<<<< HEAD
-          "58db4bb3-ae52-4f42-a636-49166a539611"
-=======
-          "e7678984-2d2c-414b-9c42-8e284f860755"
->>>>>>> 9e6c98a6
-        ],
-        "Strict-Transport-Security": [
-          "max-age=31536000; includeSubDomains"
-        ],
         "x-ms-ratelimit-remaining-subscription-reads": [
           "11998"
         ],
         "x-ms-correlation-request-id": [
-<<<<<<< HEAD
-          "db412402-291e-4634-af48-c634b5da05f0"
-        ],
-        "x-ms-routing-request-id": [
-          "EASTUS2:20210322T191836Z:db412402-291e-4634-af48-c634b5da05f0"
-=======
-          "c00f8419-5128-47ef-abea-408d912fb260"
-        ],
-        "x-ms-routing-request-id": [
-          "CANADACENTRAL:20210304T154116Z:c00f8419-5128-47ef-abea-408d912fb260"
->>>>>>> 9e6c98a6
-        ],
-        "X-Content-Type-Options": [
-          "nosniff"
-        ],
-<<<<<<< HEAD
-        "Date": [
-          "Mon, 22 Mar 2021 19:18:35 GMT"
-        ],
-=======
->>>>>>> 9e6c98a6
+          "2285ff66-f4c9-49b4-8831-3b5ef19ea89d"
+        ],
+        "x-ms-routing-request-id": [
+          "EASTUS2:20210524T175914Z:2285ff66-f4c9-49b4-8831-3b5ef19ea89d"
+        ],
+        "X-Content-Type-Options": [
+          "nosniff"
+        ],
+        "Date": [
+          "Mon, 24 May 2021 17:59:13 GMT"
+        ],
         "Content-Length": [
           "723"
         ],
@@ -567,132 +2583,88 @@
           "-1"
         ]
       },
-<<<<<<< HEAD
-      "ResponseBody": "{\r\n  \"value\": [\r\n    {\r\n      \"id\": \"/subscriptions/e37510d7-33b6-4676-886f-ee75bcc01871/resourceGroups/crptestar4539/providers/Microsoft.Storage/storageAccounts/diskrp3182\",\r\n      \"name\": \"diskrp3182\",\r\n      \"type\": \"Microsoft.Storage/storageAccounts\",\r\n      \"location\": \"eastus2\",\r\n      \"tags\": {},\r\n      \"properties\": {\r\n        \"accountType\": \"Standard_GRS\",\r\n        \"provisioningState\": \"Succeeded\",\r\n        \"creationTime\": \"2021-03-22T19:18:08.7916759Z\",\r\n        \"primaryEndpoints\": {\r\n          \"blob\": \"https://diskrp3182.blob.core.windows.net/\",\r\n          \"queue\": \"https://diskrp3182.queue.core.windows.net/\",\r\n          \"table\": \"https://diskrp3182.table.core.windows.net/\",\r\n          \"file\": \"https://diskrp3182.file.core.windows.net/\"\r\n        },\r\n        \"primaryLocation\": \"eastus2\",\r\n        \"statusOfPrimary\": \"available\",\r\n        \"secondaryLocation\": \"centralus\",\r\n        \"statusOfSecondary\": \"available\"\r\n      }\r\n    }\r\n  ]\r\n}",
+      "ResponseBody": "{\r\n  \"value\": [\r\n    {\r\n      \"id\": \"/subscriptions/e37510d7-33b6-4676-886f-ee75bcc01871/resourceGroups/crptestar1949/providers/Microsoft.Storage/storageAccounts/diskrp7670\",\r\n      \"name\": \"diskrp7670\",\r\n      \"type\": \"Microsoft.Storage/storageAccounts\",\r\n      \"location\": \"eastus2\",\r\n      \"tags\": {},\r\n      \"properties\": {\r\n        \"accountType\": \"Standard_GRS\",\r\n        \"provisioningState\": \"Succeeded\",\r\n        \"creationTime\": \"2021-05-24T17:58:45.4335768Z\",\r\n        \"primaryEndpoints\": {\r\n          \"blob\": \"https://diskrp7670.blob.core.windows.net/\",\r\n          \"queue\": \"https://diskrp7670.queue.core.windows.net/\",\r\n          \"table\": \"https://diskrp7670.table.core.windows.net/\",\r\n          \"file\": \"https://diskrp7670.file.core.windows.net/\"\r\n        },\r\n        \"primaryLocation\": \"eastus2\",\r\n        \"statusOfPrimary\": \"available\",\r\n        \"secondaryLocation\": \"centralus\",\r\n        \"statusOfSecondary\": \"available\"\r\n      }\r\n    }\r\n  ]\r\n}",
       "StatusCode": 200
     },
     {
-      "RequestUri": "/subscriptions/e37510d7-33b6-4676-886f-ee75bcc01871/resourceGroups/crptestar4539/providers/Microsoft.Storage/storageAccounts/diskrp3182?api-version=2015-06-15",
-      "EncodedRequestUri": "L3N1YnNjcmlwdGlvbnMvZTM3NTEwZDctMzNiNi00Njc2LTg4NmYtZWU3NWJjYzAxODcxL3Jlc291cmNlR3JvdXBzL2NycHRlc3RhcjQ1MzkvcHJvdmlkZXJzL01pY3Jvc29mdC5TdG9yYWdlL3N0b3JhZ2VBY2NvdW50cy9kaXNrcnAzMTgyP2FwaS12ZXJzaW9uPTIwMTUtMDYtMTU=",
-=======
-      "ResponseBody": "{\r\n  \"value\": [\r\n    {\r\n      \"id\": \"/subscriptions/0296790d-427c-48ca-b204-8b729bbd8670/resourceGroups/crptestar4985/providers/Microsoft.Storage/storageAccounts/diskrp5270\",\r\n      \"name\": \"diskrp5270\",\r\n      \"type\": \"Microsoft.Storage/storageAccounts\",\r\n      \"location\": \"eastus2\",\r\n      \"tags\": {},\r\n      \"properties\": {\r\n        \"accountType\": \"Standard_GRS\",\r\n        \"provisioningState\": \"Succeeded\",\r\n        \"creationTime\": \"2021-03-04T15:40:49.017519Z\",\r\n        \"primaryEndpoints\": {\r\n          \"blob\": \"https://diskrp5270.blob.core.windows.net/\",\r\n          \"queue\": \"https://diskrp5270.queue.core.windows.net/\",\r\n          \"table\": \"https://diskrp5270.table.core.windows.net/\",\r\n          \"file\": \"https://diskrp5270.file.core.windows.net/\"\r\n        },\r\n        \"primaryLocation\": \"eastus2\",\r\n        \"statusOfPrimary\": \"available\",\r\n        \"secondaryLocation\": \"centralus\",\r\n        \"statusOfSecondary\": \"available\"\r\n      }\r\n    }\r\n  ]\r\n}",
+      "RequestUri": "/subscriptions/e37510d7-33b6-4676-886f-ee75bcc01871/resourceGroups/crptestar1949/providers/Microsoft.Storage/storageAccounts/diskrp7670?api-version=2015-06-15",
+      "EncodedRequestUri": "L3N1YnNjcmlwdGlvbnMvZTM3NTEwZDctMzNiNi00Njc2LTg4NmYtZWU3NWJjYzAxODcxL3Jlc291cmNlR3JvdXBzL2NycHRlc3RhcjE5NDkvcHJvdmlkZXJzL01pY3Jvc29mdC5TdG9yYWdlL3N0b3JhZ2VBY2NvdW50cy9kaXNrcnA3NjcwP2FwaS12ZXJzaW9uPTIwMTUtMDYtMTU=",
+      "RequestMethod": "GET",
+      "RequestBody": "",
+      "RequestHeaders": {
+        "x-ms-client-request-id": [
+          "ac5a2f9b-1855-4135-bb05-834f0431a64d"
+        ],
+        "Accept-Language": [
+          "en-US"
+        ],
+        "User-Agent": [
+          "FxVersion/4.6.29518.01",
+          "OSName/Windows",
+          "OSVersion/Microsoft.Windows.10.0.19042.",
+          "Microsoft.Azure.Management.Storage.StorageManagementClient/4.0.0.0"
+        ]
+      },
+      "ResponseHeaders": {
+        "Cache-Control": [
+          "no-cache"
+        ],
+        "Pragma": [
+          "no-cache"
+        ],
+        "x-ms-request-id": [
+          "ea1741ff-2cb2-4102-80cb-73290a8108e4"
+        ],
+        "Strict-Transport-Security": [
+          "max-age=31536000; includeSubDomains"
+        ],
+        "Server": [
+          "Microsoft-Azure-Storage-Resource-Provider/1.0,Microsoft-HTTPAPI/2.0 Microsoft-HTTPAPI/2.0"
+        ],
+        "x-ms-ratelimit-remaining-subscription-reads": [
+          "11997"
+        ],
+        "x-ms-correlation-request-id": [
+          "898c0b5b-69cb-4b4b-bfba-83c74c06e1da"
+        ],
+        "x-ms-routing-request-id": [
+          "EASTUS2:20210524T175914Z:898c0b5b-69cb-4b4b-bfba-83c74c06e1da"
+        ],
+        "X-Content-Type-Options": [
+          "nosniff"
+        ],
+        "Date": [
+          "Mon, 24 May 2021 17:59:13 GMT"
+        ],
+        "Content-Length": [
+          "711"
+        ],
+        "Content-Type": [
+          "application/json"
+        ],
+        "Expires": [
+          "-1"
+        ]
+      },
+      "ResponseBody": "{\r\n  \"id\": \"/subscriptions/e37510d7-33b6-4676-886f-ee75bcc01871/resourceGroups/crptestar1949/providers/Microsoft.Storage/storageAccounts/diskrp7670\",\r\n  \"name\": \"diskrp7670\",\r\n  \"type\": \"Microsoft.Storage/storageAccounts\",\r\n  \"location\": \"eastus2\",\r\n  \"tags\": {},\r\n  \"properties\": {\r\n    \"accountType\": \"Standard_GRS\",\r\n    \"provisioningState\": \"Succeeded\",\r\n    \"creationTime\": \"2021-05-24T17:58:45.4335768Z\",\r\n    \"primaryEndpoints\": {\r\n      \"blob\": \"https://diskrp7670.blob.core.windows.net/\",\r\n      \"queue\": \"https://diskrp7670.queue.core.windows.net/\",\r\n      \"table\": \"https://diskrp7670.table.core.windows.net/\",\r\n      \"file\": \"https://diskrp7670.file.core.windows.net/\"\r\n    },\r\n    \"primaryLocation\": \"eastus2\",\r\n    \"statusOfPrimary\": \"available\",\r\n    \"secondaryLocation\": \"centralus\",\r\n    \"statusOfSecondary\": \"available\"\r\n  }\r\n}",
       "StatusCode": 200
     },
     {
-      "RequestUri": "/subscriptions/0296790d-427c-48ca-b204-8b729bbd8670/resourceGroups/crptestar4985/providers/Microsoft.Storage/storageAccounts/diskrp5270?api-version=2015-06-15",
-      "EncodedRequestUri": "L3N1YnNjcmlwdGlvbnMvMDI5Njc5MGQtNDI3Yy00OGNhLWIyMDQtOGI3MjliYmQ4NjcwL3Jlc291cmNlR3JvdXBzL2NycHRlc3RhcjQ5ODUvcHJvdmlkZXJzL01pY3Jvc29mdC5TdG9yYWdlL3N0b3JhZ2VBY2NvdW50cy9kaXNrcnA1MjcwP2FwaS12ZXJzaW9uPTIwMTUtMDYtMTU=",
->>>>>>> 9e6c98a6
-      "RequestMethod": "GET",
-      "RequestBody": "",
+      "RequestUri": "/subscriptions/e37510d7-33b6-4676-886f-ee75bcc01871/resourceGroups/crptestar1949/providers/Microsoft.Network/publicIPAddresses/pip2976?api-version=2019-09-01",
+      "EncodedRequestUri": "L3N1YnNjcmlwdGlvbnMvZTM3NTEwZDctMzNiNi00Njc2LTg4NmYtZWU3NWJjYzAxODcxL3Jlc291cmNlR3JvdXBzL2NycHRlc3RhcjE5NDkvcHJvdmlkZXJzL01pY3Jvc29mdC5OZXR3b3JrL3B1YmxpY0lQQWRkcmVzc2VzL3BpcDI5NzY/YXBpLXZlcnNpb249MjAxOS0wOS0wMQ==",
+      "RequestMethod": "PUT",
+      "RequestBody": "{\r\n  \"properties\": {\r\n    \"publicIPAllocationMethod\": \"Dynamic\",\r\n    \"dnsSettings\": {\r\n      \"domainNameLabel\": \"dn6865\"\r\n    }\r\n  },\r\n  \"location\": \"eastus2\",\r\n  \"tags\": {\r\n    \"key\": \"value\"\r\n  }\r\n}",
       "RequestHeaders": {
         "x-ms-client-request-id": [
-<<<<<<< HEAD
-          "eab301bc-470e-4cf0-9006-bcf4207f5ef3"
-=======
-          "9c67ff68-6570-49b7-9e68-1489e7899b09"
->>>>>>> 9e6c98a6
-        ],
-        "accept-language": [
+          "62e4d268-633a-494c-bc56-8d09b4801dab"
+        ],
+        "Accept-Language": [
           "en-US"
         ],
         "User-Agent": [
-          "FxVersion/4.6.26614.01",
-          "OSName/Windows",
-          "OSVersion/Microsoft.Windows.10.0.18363.",
-          "Microsoft.Azure.Management.Storage.StorageManagementClient/4.0.0.0"
-        ]
-      },
-      "ResponseHeaders": {
-        "Cache-Control": [
-          "no-cache"
-        ],
-        "Date": [
-          "Thu, 04 Mar 2021 15:41:16 GMT"
-        ],
-        "Pragma": [
-          "no-cache"
-        ],
-        "Server": [
-          "Microsoft-Azure-Storage-Resource-Provider/1.0,Microsoft-HTTPAPI/2.0 Microsoft-HTTPAPI/2.0"
-        ],
-        "x-ms-request-id": [
-<<<<<<< HEAD
-          "3cf215a5-9f95-42b3-8de5-9de7ce74ebb8"
-=======
-          "9c52c0ba-7c13-4f4e-aa45-c23ecf4e69e7"
->>>>>>> 9e6c98a6
-        ],
-        "Strict-Transport-Security": [
-          "max-age=31536000; includeSubDomains"
-        ],
-        "x-ms-ratelimit-remaining-subscription-reads": [
-          "11997"
-        ],
-        "x-ms-correlation-request-id": [
-<<<<<<< HEAD
-          "6f10b853-50e2-4a50-92c8-5b8e8342cff2"
-        ],
-        "x-ms-routing-request-id": [
-          "EASTUS2:20210322T191836Z:6f10b853-50e2-4a50-92c8-5b8e8342cff2"
-=======
-          "3f6285c1-0f93-4ab2-a638-7205740976de"
-        ],
-        "x-ms-routing-request-id": [
-          "CANADACENTRAL:20210304T154116Z:3f6285c1-0f93-4ab2-a638-7205740976de"
->>>>>>> 9e6c98a6
-        ],
-        "X-Content-Type-Options": [
-          "nosniff"
-        ],
-<<<<<<< HEAD
-        "Date": [
-          "Mon, 22 Mar 2021 19:18:35 GMT"
-        ],
-=======
->>>>>>> 9e6c98a6
-        "Content-Length": [
-          "711"
-        ],
-        "Content-Type": [
-          "application/json"
-        ],
-        "Expires": [
-          "-1"
-        ]
-      },
-<<<<<<< HEAD
-      "ResponseBody": "{\r\n  \"id\": \"/subscriptions/e37510d7-33b6-4676-886f-ee75bcc01871/resourceGroups/crptestar4539/providers/Microsoft.Storage/storageAccounts/diskrp3182\",\r\n  \"name\": \"diskrp3182\",\r\n  \"type\": \"Microsoft.Storage/storageAccounts\",\r\n  \"location\": \"eastus2\",\r\n  \"tags\": {},\r\n  \"properties\": {\r\n    \"accountType\": \"Standard_GRS\",\r\n    \"provisioningState\": \"Succeeded\",\r\n    \"creationTime\": \"2021-03-22T19:18:08.7916759Z\",\r\n    \"primaryEndpoints\": {\r\n      \"blob\": \"https://diskrp3182.blob.core.windows.net/\",\r\n      \"queue\": \"https://diskrp3182.queue.core.windows.net/\",\r\n      \"table\": \"https://diskrp3182.table.core.windows.net/\",\r\n      \"file\": \"https://diskrp3182.file.core.windows.net/\"\r\n    },\r\n    \"primaryLocation\": \"eastus2\",\r\n    \"statusOfPrimary\": \"available\",\r\n    \"secondaryLocation\": \"centralus\",\r\n    \"statusOfSecondary\": \"available\"\r\n  }\r\n}",
-      "StatusCode": 200
-    },
-    {
-      "RequestUri": "/subscriptions/e37510d7-33b6-4676-886f-ee75bcc01871/resourceGroups/crptestar4539/providers/Microsoft.Network/publicIPAddresses/pip4486?api-version=2019-09-01",
-      "EncodedRequestUri": "L3N1YnNjcmlwdGlvbnMvZTM3NTEwZDctMzNiNi00Njc2LTg4NmYtZWU3NWJjYzAxODcxL3Jlc291cmNlR3JvdXBzL2NycHRlc3RhcjQ1MzkvcHJvdmlkZXJzL01pY3Jvc29mdC5OZXR3b3JrL3B1YmxpY0lQQWRkcmVzc2VzL3BpcDQ0ODY/YXBpLXZlcnNpb249MjAxOS0wOS0wMQ==",
-      "RequestMethod": "PUT",
-      "RequestBody": "{\r\n  \"properties\": {\r\n    \"publicIPAllocationMethod\": \"Dynamic\",\r\n    \"dnsSettings\": {\r\n      \"domainNameLabel\": \"dn5033\"\r\n    }\r\n  },\r\n  \"location\": \"eastus2\",\r\n  \"tags\": {\r\n    \"key\": \"value\"\r\n  }\r\n}",
-      "RequestHeaders": {
-        "x-ms-client-request-id": [
-          "744596e3-d3f6-46be-93fb-272398dafb53"
-=======
-      "ResponseBody": "{\r\n  \"id\": \"/subscriptions/0296790d-427c-48ca-b204-8b729bbd8670/resourceGroups/crptestar4985/providers/Microsoft.Storage/storageAccounts/diskrp5270\",\r\n  \"name\": \"diskrp5270\",\r\n  \"type\": \"Microsoft.Storage/storageAccounts\",\r\n  \"location\": \"eastus2\",\r\n  \"tags\": {},\r\n  \"properties\": {\r\n    \"accountType\": \"Standard_GRS\",\r\n    \"provisioningState\": \"Succeeded\",\r\n    \"creationTime\": \"2021-03-04T15:40:49.017519Z\",\r\n    \"primaryEndpoints\": {\r\n      \"blob\": \"https://diskrp5270.blob.core.windows.net/\",\r\n      \"queue\": \"https://diskrp5270.queue.core.windows.net/\",\r\n      \"table\": \"https://diskrp5270.table.core.windows.net/\",\r\n      \"file\": \"https://diskrp5270.file.core.windows.net/\"\r\n    },\r\n    \"primaryLocation\": \"eastus2\",\r\n    \"statusOfPrimary\": \"available\",\r\n    \"secondaryLocation\": \"centralus\",\r\n    \"statusOfSecondary\": \"available\"\r\n  }\r\n}",
-      "StatusCode": 200
-    },
-    {
-      "RequestUri": "/subscriptions/0296790d-427c-48ca-b204-8b729bbd8670/resourceGroups/crptestar4985/providers/Microsoft.Network/publicIPAddresses/pip7401?api-version=2019-09-01",
-      "EncodedRequestUri": "L3N1YnNjcmlwdGlvbnMvMDI5Njc5MGQtNDI3Yy00OGNhLWIyMDQtOGI3MjliYmQ4NjcwL3Jlc291cmNlR3JvdXBzL2NycHRlc3RhcjQ5ODUvcHJvdmlkZXJzL01pY3Jvc29mdC5OZXR3b3JrL3B1YmxpY0lQQWRkcmVzc2VzL3BpcDc0MDE/YXBpLXZlcnNpb249MjAxOS0wOS0wMQ==",
-      "RequestMethod": "PUT",
-      "RequestBody": "{\r\n  \"properties\": {\r\n    \"publicIPAllocationMethod\": \"Dynamic\",\r\n    \"dnsSettings\": {\r\n      \"domainNameLabel\": \"dn9614\"\r\n    }\r\n  },\r\n  \"location\": \"eastus2\",\r\n  \"tags\": {\r\n    \"key\": \"value\"\r\n  }\r\n}",
-      "RequestHeaders": {
-        "x-ms-client-request-id": [
-          "faa3d977-d036-4e55-b397-94547192b84f"
->>>>>>> 9e6c98a6
-        ],
-        "accept-language": [
-          "en-US"
-        ],
-        "User-Agent": [
-          "FxVersion/4.6.26614.01",
-          "OSName/Windows",
-          "OSVersion/Microsoft.Windows.10.0.18363.",
+          "FxVersion/4.6.29518.01",
+          "OSName/Windows",
+          "OSVersion/Microsoft.Windows.10.0.19042.",
           "Microsoft.Azure.Management.Network.NetworkManagementClient/19.17.1.0"
         ],
         "Content-Type": [
@@ -705,9 +2677,6 @@
       "ResponseHeaders": {
         "Cache-Control": [
           "no-cache"
-        ],
-        "Date": [
-          "Thu, 04 Mar 2021 15:41:19 GMT"
         ],
         "Pragma": [
           "no-cache"
@@ -715,92 +2684,614 @@
         "Retry-After": [
           "1"
         ],
+        "x-ms-request-id": [
+          "d3adb9f0-dccb-49d1-934a-22c3f062342c"
+        ],
+        "Azure-AsyncOperation": [
+          "https://management.azure.com/subscriptions/e37510d7-33b6-4676-886f-ee75bcc01871/providers/Microsoft.Network/locations/eastus2/operations/d3adb9f0-dccb-49d1-934a-22c3f062342c?api-version=2019-09-01"
+        ],
+        "x-ms-correlation-request-id": [
+          "1a2d5e83-4c13-409a-a6a8-759acec2ce23"
+        ],
+        "Azure-AsyncNotification": [
+          "Enabled"
+        ],
+        "x-ms-arm-service-request-id": [
+          "812695b0-402b-4ef1-9fed-83824913713b"
+        ],
+        "Strict-Transport-Security": [
+          "max-age=31536000; includeSubDomains"
+        ],
         "Server": [
           "Microsoft-HTTPAPI/2.0",
           "Microsoft-HTTPAPI/2.0"
         ],
-        "x-ms-request-id": [
-<<<<<<< HEAD
-          "9e146374-cfa0-4c83-9a48-ee56e1e1c13e"
+        "x-ms-ratelimit-remaining-subscription-writes": [
+          "1199"
+        ],
+        "x-ms-routing-request-id": [
+          "EASTUS2:20210524T175915Z:1a2d5e83-4c13-409a-a6a8-759acec2ce23"
+        ],
+        "X-Content-Type-Options": [
+          "nosniff"
+        ],
+        "Date": [
+          "Mon, 24 May 2021 17:59:14 GMT"
+        ],
+        "Content-Length": [
+          "757"
+        ],
+        "Content-Type": [
+          "application/json; charset=utf-8"
+        ],
+        "Expires": [
+          "-1"
+        ]
+      },
+      "ResponseBody": "{\r\n  \"name\": \"pip2976\",\r\n  \"id\": \"/subscriptions/e37510d7-33b6-4676-886f-ee75bcc01871/resourceGroups/crptestar1949/providers/Microsoft.Network/publicIPAddresses/pip2976\",\r\n  \"etag\": \"W/\\\"34a29e30-eec2-463f-887e-5d3def0e9533\\\"\",\r\n  \"location\": \"eastus2\",\r\n  \"tags\": {\r\n    \"key\": \"value\"\r\n  },\r\n  \"properties\": {\r\n    \"provisioningState\": \"Updating\",\r\n    \"resourceGuid\": \"012d487c-9b4b-40d0-ad5d-fc3ec7b030c0\",\r\n    \"publicIPAddressVersion\": \"IPv4\",\r\n    \"publicIPAllocationMethod\": \"Dynamic\",\r\n    \"idleTimeoutInMinutes\": 4,\r\n    \"dnsSettings\": {\r\n      \"domainNameLabel\": \"dn6865\",\r\n      \"fqdn\": \"dn6865.eastus2.cloudapp.azure.com\"\r\n    },\r\n    \"ipTags\": []\r\n  },\r\n  \"type\": \"Microsoft.Network/publicIPAddresses\",\r\n  \"sku\": {\r\n    \"name\": \"Basic\"\r\n  }\r\n}",
+      "StatusCode": 201
+    },
+    {
+      "RequestUri": "/subscriptions/e37510d7-33b6-4676-886f-ee75bcc01871/providers/Microsoft.Network/locations/eastus2/operations/d3adb9f0-dccb-49d1-934a-22c3f062342c?api-version=2019-09-01",
+      "EncodedRequestUri": "L3N1YnNjcmlwdGlvbnMvZTM3NTEwZDctMzNiNi00Njc2LTg4NmYtZWU3NWJjYzAxODcxL3Byb3ZpZGVycy9NaWNyb3NvZnQuTmV0d29yay9sb2NhdGlvbnMvZWFzdHVzMi9vcGVyYXRpb25zL2QzYWRiOWYwLWRjY2ItNDlkMS05MzRhLTIyYzNmMDYyMzQyYz9hcGktdmVyc2lvbj0yMDE5LTA5LTAx",
+      "RequestMethod": "GET",
+      "RequestBody": "",
+      "RequestHeaders": {
+        "User-Agent": [
+          "FxVersion/4.6.29518.01",
+          "OSName/Windows",
+          "OSVersion/Microsoft.Windows.10.0.19042.",
+          "Microsoft.Azure.Management.Network.NetworkManagementClient/19.17.1.0"
+        ]
+      },
+      "ResponseHeaders": {
+        "Cache-Control": [
+          "no-cache"
+        ],
+        "Pragma": [
+          "no-cache"
+        ],
+        "x-ms-request-id": [
+          "b2dbf08e-03d8-42bf-8572-76a9147d2a37"
+        ],
+        "x-ms-correlation-request-id": [
+          "31278b5e-4724-44a7-a29b-103e832f6e4f"
+        ],
+        "x-ms-arm-service-request-id": [
+          "af0c0638-366a-469c-95d1-b2b69e177db3"
+        ],
+        "Strict-Transport-Security": [
+          "max-age=31536000; includeSubDomains"
+        ],
+        "Server": [
+          "Microsoft-HTTPAPI/2.0",
+          "Microsoft-HTTPAPI/2.0"
+        ],
+        "x-ms-ratelimit-remaining-subscription-reads": [
+          "11999"
+        ],
+        "x-ms-routing-request-id": [
+          "EASTUS2:20210524T175916Z:31278b5e-4724-44a7-a29b-103e832f6e4f"
+        ],
+        "X-Content-Type-Options": [
+          "nosniff"
+        ],
+        "Date": [
+          "Mon, 24 May 2021 17:59:15 GMT"
+        ],
+        "Content-Length": [
+          "29"
+        ],
+        "Content-Type": [
+          "application/json; charset=utf-8"
+        ],
+        "Expires": [
+          "-1"
+        ]
+      },
+      "ResponseBody": "{\r\n  \"status\": \"Succeeded\"\r\n}",
+      "StatusCode": 200
+    },
+    {
+      "RequestUri": "/subscriptions/e37510d7-33b6-4676-886f-ee75bcc01871/resourceGroups/crptestar1949/providers/Microsoft.Network/publicIPAddresses/pip2976?api-version=2019-09-01",
+      "EncodedRequestUri": "L3N1YnNjcmlwdGlvbnMvZTM3NTEwZDctMzNiNi00Njc2LTg4NmYtZWU3NWJjYzAxODcxL3Jlc291cmNlR3JvdXBzL2NycHRlc3RhcjE5NDkvcHJvdmlkZXJzL01pY3Jvc29mdC5OZXR3b3JrL3B1YmxpY0lQQWRkcmVzc2VzL3BpcDI5NzY/YXBpLXZlcnNpb249MjAxOS0wOS0wMQ==",
+      "RequestMethod": "GET",
+      "RequestBody": "",
+      "RequestHeaders": {
+        "User-Agent": [
+          "FxVersion/4.6.29518.01",
+          "OSName/Windows",
+          "OSVersion/Microsoft.Windows.10.0.19042.",
+          "Microsoft.Azure.Management.Network.NetworkManagementClient/19.17.1.0"
+        ]
+      },
+      "ResponseHeaders": {
+        "Cache-Control": [
+          "no-cache"
+        ],
+        "Pragma": [
+          "no-cache"
+        ],
+        "ETag": [
+          "W/\"c2bb75c1-4258-413c-a124-305d2f651903\""
+        ],
+        "x-ms-request-id": [
+          "3b327459-63d6-41ad-bd2a-4efa1d89352d"
+        ],
+        "x-ms-correlation-request-id": [
+          "f8127835-74bb-4e07-a4fe-d227e4f7b892"
+        ],
+        "x-ms-arm-service-request-id": [
+          "01484774-4004-4292-8f7e-85a95f1fa80e"
+        ],
+        "Strict-Transport-Security": [
+          "max-age=31536000; includeSubDomains"
+        ],
+        "Server": [
+          "Microsoft-HTTPAPI/2.0",
+          "Microsoft-HTTPAPI/2.0"
+        ],
+        "x-ms-ratelimit-remaining-subscription-reads": [
+          "11998"
+        ],
+        "x-ms-routing-request-id": [
+          "EASTUS2:20210524T175916Z:f8127835-74bb-4e07-a4fe-d227e4f7b892"
+        ],
+        "X-Content-Type-Options": [
+          "nosniff"
+        ],
+        "Date": [
+          "Mon, 24 May 2021 17:59:15 GMT"
+        ],
+        "Content-Length": [
+          "758"
+        ],
+        "Content-Type": [
+          "application/json; charset=utf-8"
+        ],
+        "Expires": [
+          "-1"
+        ]
+      },
+      "ResponseBody": "{\r\n  \"name\": \"pip2976\",\r\n  \"id\": \"/subscriptions/e37510d7-33b6-4676-886f-ee75bcc01871/resourceGroups/crptestar1949/providers/Microsoft.Network/publicIPAddresses/pip2976\",\r\n  \"etag\": \"W/\\\"c2bb75c1-4258-413c-a124-305d2f651903\\\"\",\r\n  \"location\": \"eastus2\",\r\n  \"tags\": {\r\n    \"key\": \"value\"\r\n  },\r\n  \"properties\": {\r\n    \"provisioningState\": \"Succeeded\",\r\n    \"resourceGuid\": \"012d487c-9b4b-40d0-ad5d-fc3ec7b030c0\",\r\n    \"publicIPAddressVersion\": \"IPv4\",\r\n    \"publicIPAllocationMethod\": \"Dynamic\",\r\n    \"idleTimeoutInMinutes\": 4,\r\n    \"dnsSettings\": {\r\n      \"domainNameLabel\": \"dn6865\",\r\n      \"fqdn\": \"dn6865.eastus2.cloudapp.azure.com\"\r\n    },\r\n    \"ipTags\": []\r\n  },\r\n  \"type\": \"Microsoft.Network/publicIPAddresses\",\r\n  \"sku\": {\r\n    \"name\": \"Basic\"\r\n  }\r\n}",
+      "StatusCode": 200
+    },
+    {
+      "RequestUri": "/subscriptions/e37510d7-33b6-4676-886f-ee75bcc01871/resourceGroups/crptestar1949/providers/Microsoft.Network/publicIPAddresses/pip2976?api-version=2019-09-01",
+      "EncodedRequestUri": "L3N1YnNjcmlwdGlvbnMvZTM3NTEwZDctMzNiNi00Njc2LTg4NmYtZWU3NWJjYzAxODcxL3Jlc291cmNlR3JvdXBzL2NycHRlc3RhcjE5NDkvcHJvdmlkZXJzL01pY3Jvc29mdC5OZXR3b3JrL3B1YmxpY0lQQWRkcmVzc2VzL3BpcDI5NzY/YXBpLXZlcnNpb249MjAxOS0wOS0wMQ==",
+      "RequestMethod": "GET",
+      "RequestBody": "",
+      "RequestHeaders": {
+        "x-ms-client-request-id": [
+          "b181b69f-3159-44e2-a603-9c8c683a1369"
+        ],
+        "Accept-Language": [
+          "en-US"
+        ],
+        "User-Agent": [
+          "FxVersion/4.6.29518.01",
+          "OSName/Windows",
+          "OSVersion/Microsoft.Windows.10.0.19042.",
+          "Microsoft.Azure.Management.Network.NetworkManagementClient/19.17.1.0"
+        ]
+      },
+      "ResponseHeaders": {
+        "Cache-Control": [
+          "no-cache"
+        ],
+        "Pragma": [
+          "no-cache"
+        ],
+        "ETag": [
+          "W/\"c2bb75c1-4258-413c-a124-305d2f651903\""
+        ],
+        "x-ms-request-id": [
+          "a2a38cca-2599-4a7a-afad-7d5b85f2110b"
+        ],
+        "x-ms-correlation-request-id": [
+          "95affb0f-d018-4d3d-a85c-b34d0adc293c"
+        ],
+        "x-ms-arm-service-request-id": [
+          "5939e586-17f2-4673-9f6b-5c4d0258a0cd"
+        ],
+        "Strict-Transport-Security": [
+          "max-age=31536000; includeSubDomains"
+        ],
+        "Server": [
+          "Microsoft-HTTPAPI/2.0",
+          "Microsoft-HTTPAPI/2.0"
+        ],
+        "x-ms-ratelimit-remaining-subscription-reads": [
+          "11997"
+        ],
+        "x-ms-routing-request-id": [
+          "EASTUS2:20210524T175916Z:95affb0f-d018-4d3d-a85c-b34d0adc293c"
+        ],
+        "X-Content-Type-Options": [
+          "nosniff"
+        ],
+        "Date": [
+          "Mon, 24 May 2021 17:59:15 GMT"
+        ],
+        "Content-Length": [
+          "758"
+        ],
+        "Content-Type": [
+          "application/json; charset=utf-8"
+        ],
+        "Expires": [
+          "-1"
+        ]
+      },
+      "ResponseBody": "{\r\n  \"name\": \"pip2976\",\r\n  \"id\": \"/subscriptions/e37510d7-33b6-4676-886f-ee75bcc01871/resourceGroups/crptestar1949/providers/Microsoft.Network/publicIPAddresses/pip2976\",\r\n  \"etag\": \"W/\\\"c2bb75c1-4258-413c-a124-305d2f651903\\\"\",\r\n  \"location\": \"eastus2\",\r\n  \"tags\": {\r\n    \"key\": \"value\"\r\n  },\r\n  \"properties\": {\r\n    \"provisioningState\": \"Succeeded\",\r\n    \"resourceGuid\": \"012d487c-9b4b-40d0-ad5d-fc3ec7b030c0\",\r\n    \"publicIPAddressVersion\": \"IPv4\",\r\n    \"publicIPAllocationMethod\": \"Dynamic\",\r\n    \"idleTimeoutInMinutes\": 4,\r\n    \"dnsSettings\": {\r\n      \"domainNameLabel\": \"dn6865\",\r\n      \"fqdn\": \"dn6865.eastus2.cloudapp.azure.com\"\r\n    },\r\n    \"ipTags\": []\r\n  },\r\n  \"type\": \"Microsoft.Network/publicIPAddresses\",\r\n  \"sku\": {\r\n    \"name\": \"Basic\"\r\n  }\r\n}",
+      "StatusCode": 200
+    },
+    {
+      "RequestUri": "/subscriptions/e37510d7-33b6-4676-886f-ee75bcc01871/resourceGroups/crptestar1949/providers/Microsoft.Network/virtualNetworks/vn6468?api-version=2019-09-01",
+      "EncodedRequestUri": "L3N1YnNjcmlwdGlvbnMvZTM3NTEwZDctMzNiNi00Njc2LTg4NmYtZWU3NWJjYzAxODcxL3Jlc291cmNlR3JvdXBzL2NycHRlc3RhcjE5NDkvcHJvdmlkZXJzL01pY3Jvc29mdC5OZXR3b3JrL3ZpcnR1YWxOZXR3b3Jrcy92bjY0Njg/YXBpLXZlcnNpb249MjAxOS0wOS0wMQ==",
+      "RequestMethod": "PUT",
+      "RequestBody": "{\r\n  \"properties\": {\r\n    \"addressSpace\": {\r\n      \"addressPrefixes\": [\r\n        \"10.0.0.0/16\"\r\n      ]\r\n    },\r\n    \"dhcpOptions\": {\r\n      \"dnsServers\": [\r\n        \"10.1.1.1\",\r\n        \"10.1.2.4\"\r\n      ]\r\n    },\r\n    \"subnets\": [\r\n      {\r\n        \"properties\": {\r\n          \"addressPrefix\": \"10.0.0.0/24\"\r\n        },\r\n        \"name\": \"sn588\"\r\n      }\r\n    ]\r\n  },\r\n  \"location\": \"eastus2\"\r\n}",
+      "RequestHeaders": {
+        "x-ms-client-request-id": [
+          "170acc35-7179-435b-895a-430e926e32f3"
+        ],
+        "Accept-Language": [
+          "en-US"
+        ],
+        "User-Agent": [
+          "FxVersion/4.6.29518.01",
+          "OSName/Windows",
+          "OSVersion/Microsoft.Windows.10.0.19042.",
+          "Microsoft.Azure.Management.Network.NetworkManagementClient/19.17.1.0"
+        ],
+        "Content-Type": [
+          "application/json; charset=utf-8"
+        ],
+        "Content-Length": [
+          "395"
+        ]
+      },
+      "ResponseHeaders": {
+        "Cache-Control": [
+          "no-cache"
+        ],
+        "Pragma": [
+          "no-cache"
+        ],
+        "Retry-After": [
+          "3"
+        ],
+        "x-ms-request-id": [
+          "251283f7-aa77-4afd-92cc-2d6993268537"
         ],
         "Azure-AsyncOperation": [
-          "https://management.azure.com/subscriptions/e37510d7-33b6-4676-886f-ee75bcc01871/providers/Microsoft.Network/locations/eastus2/operations/9e146374-cfa0-4c83-9a48-ee56e1e1c13e?api-version=2019-09-01"
-        ],
-        "x-ms-correlation-request-id": [
-          "94342397-842a-4db2-99a2-2a4a405fe17b"
-=======
-          "d28d8177-7681-4c70-9250-6a8460767652"
-        ],
-        "Azure-AsyncOperation": [
-          "https://management.azure.com/subscriptions/0296790d-427c-48ca-b204-8b729bbd8670/providers/Microsoft.Network/locations/eastus2/operations/d28d8177-7681-4c70-9250-6a8460767652?api-version=2019-09-01"
-        ],
-        "x-ms-correlation-request-id": [
-          "8cc14939-9684-4a44-bb5d-c927ae82f844"
->>>>>>> 9e6c98a6
+          "https://management.azure.com/subscriptions/e37510d7-33b6-4676-886f-ee75bcc01871/providers/Microsoft.Network/locations/eastus2/operations/251283f7-aa77-4afd-92cc-2d6993268537?api-version=2019-09-01"
+        ],
+        "x-ms-correlation-request-id": [
+          "32b3c0d1-897c-4c7f-8de8-c6bda671f8e4"
         ],
         "Azure-AsyncNotification": [
           "Enabled"
         ],
         "x-ms-arm-service-request-id": [
-<<<<<<< HEAD
-          "a3a36e85-df5b-46b8-9e94-04a013912a16"
-=======
-          "f5312565-3d36-473d-8380-e00c281b73d8"
->>>>>>> 9e6c98a6
-        ],
-        "Strict-Transport-Security": [
-          "max-age=31536000; includeSubDomains"
+          "555265c9-20c9-4f6f-ac77-357359c24222"
+        ],
+        "Strict-Transport-Security": [
+          "max-age=31536000; includeSubDomains"
+        ],
+        "Server": [
+          "Microsoft-HTTPAPI/2.0",
+          "Microsoft-HTTPAPI/2.0"
         ],
         "x-ms-ratelimit-remaining-subscription-writes": [
-          "1199"
-        ],
-        "x-ms-routing-request-id": [
-<<<<<<< HEAD
-          "EASTUS2:20210322T191837Z:94342397-842a-4db2-99a2-2a4a405fe17b"
-=======
-          "CANADACENTRAL:20210304T154120Z:8cc14939-9684-4a44-bb5d-c927ae82f844"
->>>>>>> 9e6c98a6
-        ],
-        "X-Content-Type-Options": [
-          "nosniff"
-        ],
-<<<<<<< HEAD
-        "Date": [
-          "Mon, 22 Mar 2021 19:18:37 GMT"
-        ],
-=======
->>>>>>> 9e6c98a6
-        "Content-Length": [
-          "757"
-        ],
-        "Content-Type": [
-          "application/json; charset=utf-8"
-        ],
-        "Expires": [
-          "-1"
-        ]
-      },
-<<<<<<< HEAD
-      "ResponseBody": "{\r\n  \"name\": \"pip4486\",\r\n  \"id\": \"/subscriptions/e37510d7-33b6-4676-886f-ee75bcc01871/resourceGroups/crptestar4539/providers/Microsoft.Network/publicIPAddresses/pip4486\",\r\n  \"etag\": \"W/\\\"5f648b11-f3fa-4fd0-a364-ab9b9b5aee24\\\"\",\r\n  \"location\": \"eastus2\",\r\n  \"tags\": {\r\n    \"key\": \"value\"\r\n  },\r\n  \"properties\": {\r\n    \"provisioningState\": \"Updating\",\r\n    \"resourceGuid\": \"77af3b82-e844-4d3d-8667-ff277f87ed4a\",\r\n    \"publicIPAddressVersion\": \"IPv4\",\r\n    \"publicIPAllocationMethod\": \"Dynamic\",\r\n    \"idleTimeoutInMinutes\": 4,\r\n    \"dnsSettings\": {\r\n      \"domainNameLabel\": \"dn5033\",\r\n      \"fqdn\": \"dn5033.eastus2.cloudapp.azure.com\"\r\n    },\r\n    \"ipTags\": []\r\n  },\r\n  \"type\": \"Microsoft.Network/publicIPAddresses\",\r\n  \"sku\": {\r\n    \"name\": \"Basic\"\r\n  }\r\n}",
+          "1198"
+        ],
+        "x-ms-routing-request-id": [
+          "EASTUS2:20210524T175916Z:32b3c0d1-897c-4c7f-8de8-c6bda671f8e4"
+        ],
+        "X-Content-Type-Options": [
+          "nosniff"
+        ],
+        "Date": [
+          "Mon, 24 May 2021 17:59:15 GMT"
+        ],
+        "Content-Length": [
+          "1313"
+        ],
+        "Content-Type": [
+          "application/json; charset=utf-8"
+        ],
+        "Expires": [
+          "-1"
+        ]
+      },
+      "ResponseBody": "{\r\n  \"name\": \"vn6468\",\r\n  \"id\": \"/subscriptions/e37510d7-33b6-4676-886f-ee75bcc01871/resourceGroups/crptestar1949/providers/Microsoft.Network/virtualNetworks/vn6468\",\r\n  \"etag\": \"W/\\\"322f50b4-abce-46ea-8a72-5011b1370bca\\\"\",\r\n  \"type\": \"Microsoft.Network/virtualNetworks\",\r\n  \"location\": \"eastus2\",\r\n  \"properties\": {\r\n    \"provisioningState\": \"Updating\",\r\n    \"resourceGuid\": \"c7603d18-336e-40cd-8e12-e9c69779003e\",\r\n    \"addressSpace\": {\r\n      \"addressPrefixes\": [\r\n        \"10.0.0.0/16\"\r\n      ]\r\n    },\r\n    \"dhcpOptions\": {\r\n      \"dnsServers\": [\r\n        \"10.1.1.1\",\r\n        \"10.1.2.4\"\r\n      ]\r\n    },\r\n    \"subnets\": [\r\n      {\r\n        \"name\": \"sn588\",\r\n        \"id\": \"/subscriptions/e37510d7-33b6-4676-886f-ee75bcc01871/resourceGroups/crptestar1949/providers/Microsoft.Network/virtualNetworks/vn6468/subnets/sn588\",\r\n        \"etag\": \"W/\\\"322f50b4-abce-46ea-8a72-5011b1370bca\\\"\",\r\n        \"properties\": {\r\n          \"provisioningState\": \"Updating\",\r\n          \"addressPrefix\": \"10.0.0.0/24\",\r\n          \"delegations\": [],\r\n          \"privateEndpointNetworkPolicies\": \"Enabled\",\r\n          \"privateLinkServiceNetworkPolicies\": \"Enabled\"\r\n        },\r\n        \"type\": \"Microsoft.Network/virtualNetworks/subnets\"\r\n      }\r\n    ],\r\n    \"virtualNetworkPeerings\": [],\r\n    \"enableDdosProtection\": false\r\n  }\r\n}",
       "StatusCode": 201
     },
     {
-      "RequestUri": "/subscriptions/e37510d7-33b6-4676-886f-ee75bcc01871/providers/Microsoft.Network/locations/eastus2/operations/9e146374-cfa0-4c83-9a48-ee56e1e1c13e?api-version=2019-09-01",
-      "EncodedRequestUri": "L3N1YnNjcmlwdGlvbnMvZTM3NTEwZDctMzNiNi00Njc2LTg4NmYtZWU3NWJjYzAxODcxL3Byb3ZpZGVycy9NaWNyb3NvZnQuTmV0d29yay9sb2NhdGlvbnMvZWFzdHVzMi9vcGVyYXRpb25zLzllMTQ2Mzc0LWNmYTAtNGM4My05YTQ4LWVlNTZlMWUxYzEzZT9hcGktdmVyc2lvbj0yMDE5LTA5LTAx",
-=======
-      "ResponseBody": "{\r\n  \"name\": \"pip7401\",\r\n  \"id\": \"/subscriptions/0296790d-427c-48ca-b204-8b729bbd8670/resourceGroups/crptestar4985/providers/Microsoft.Network/publicIPAddresses/pip7401\",\r\n  \"etag\": \"W/\\\"20351912-33b5-41a2-a9c2-66423585b3be\\\"\",\r\n  \"location\": \"eastus2\",\r\n  \"tags\": {\r\n    \"key\": \"value\"\r\n  },\r\n  \"properties\": {\r\n    \"provisioningState\": \"Updating\",\r\n    \"resourceGuid\": \"67a08f22-45af-46f6-9534-04be8d130a9c\",\r\n    \"publicIPAddressVersion\": \"IPv4\",\r\n    \"publicIPAllocationMethod\": \"Dynamic\",\r\n    \"idleTimeoutInMinutes\": 4,\r\n    \"dnsSettings\": {\r\n      \"domainNameLabel\": \"dn9614\",\r\n      \"fqdn\": \"dn9614.eastus2.cloudapp.azure.com\"\r\n    },\r\n    \"ipTags\": []\r\n  },\r\n  \"type\": \"Microsoft.Network/publicIPAddresses\",\r\n  \"sku\": {\r\n    \"name\": \"Basic\"\r\n  }\r\n}",
+      "RequestUri": "/subscriptions/e37510d7-33b6-4676-886f-ee75bcc01871/providers/Microsoft.Network/locations/eastus2/operations/251283f7-aa77-4afd-92cc-2d6993268537?api-version=2019-09-01",
+      "EncodedRequestUri": "L3N1YnNjcmlwdGlvbnMvZTM3NTEwZDctMzNiNi00Njc2LTg4NmYtZWU3NWJjYzAxODcxL3Byb3ZpZGVycy9NaWNyb3NvZnQuTmV0d29yay9sb2NhdGlvbnMvZWFzdHVzMi9vcGVyYXRpb25zLzI1MTI4M2Y3LWFhNzctNGFmZC05MmNjLTJkNjk5MzI2ODUzNz9hcGktdmVyc2lvbj0yMDE5LTA5LTAx",
+      "RequestMethod": "GET",
+      "RequestBody": "",
+      "RequestHeaders": {
+        "User-Agent": [
+          "FxVersion/4.6.29518.01",
+          "OSName/Windows",
+          "OSVersion/Microsoft.Windows.10.0.19042.",
+          "Microsoft.Azure.Management.Network.NetworkManagementClient/19.17.1.0"
+        ]
+      },
+      "ResponseHeaders": {
+        "Cache-Control": [
+          "no-cache"
+        ],
+        "Pragma": [
+          "no-cache"
+        ],
+        "x-ms-request-id": [
+          "a77b758d-3f85-4ff0-85ce-9db3a74eb823"
+        ],
+        "x-ms-correlation-request-id": [
+          "e07a1330-169a-4a43-aeb3-ff78332a240a"
+        ],
+        "x-ms-arm-service-request-id": [
+          "7ad8e343-2878-4f09-b7cb-4da5b056d98e"
+        ],
+        "Strict-Transport-Security": [
+          "max-age=31536000; includeSubDomains"
+        ],
+        "Server": [
+          "Microsoft-HTTPAPI/2.0",
+          "Microsoft-HTTPAPI/2.0"
+        ],
+        "x-ms-ratelimit-remaining-subscription-reads": [
+          "11996"
+        ],
+        "x-ms-routing-request-id": [
+          "EASTUS2:20210524T175919Z:e07a1330-169a-4a43-aeb3-ff78332a240a"
+        ],
+        "X-Content-Type-Options": [
+          "nosniff"
+        ],
+        "Date": [
+          "Mon, 24 May 2021 17:59:18 GMT"
+        ],
+        "Content-Length": [
+          "29"
+        ],
+        "Content-Type": [
+          "application/json; charset=utf-8"
+        ],
+        "Expires": [
+          "-1"
+        ]
+      },
+      "ResponseBody": "{\r\n  \"status\": \"Succeeded\"\r\n}",
+      "StatusCode": 200
+    },
+    {
+      "RequestUri": "/subscriptions/e37510d7-33b6-4676-886f-ee75bcc01871/resourceGroups/crptestar1949/providers/Microsoft.Network/virtualNetworks/vn6468?api-version=2019-09-01",
+      "EncodedRequestUri": "L3N1YnNjcmlwdGlvbnMvZTM3NTEwZDctMzNiNi00Njc2LTg4NmYtZWU3NWJjYzAxODcxL3Jlc291cmNlR3JvdXBzL2NycHRlc3RhcjE5NDkvcHJvdmlkZXJzL01pY3Jvc29mdC5OZXR3b3JrL3ZpcnR1YWxOZXR3b3Jrcy92bjY0Njg/YXBpLXZlcnNpb249MjAxOS0wOS0wMQ==",
+      "RequestMethod": "GET",
+      "RequestBody": "",
+      "RequestHeaders": {
+        "User-Agent": [
+          "FxVersion/4.6.29518.01",
+          "OSName/Windows",
+          "OSVersion/Microsoft.Windows.10.0.19042.",
+          "Microsoft.Azure.Management.Network.NetworkManagementClient/19.17.1.0"
+        ]
+      },
+      "ResponseHeaders": {
+        "Cache-Control": [
+          "no-cache"
+        ],
+        "Pragma": [
+          "no-cache"
+        ],
+        "ETag": [
+          "W/\"ccb2b948-3fb3-4196-b8de-ff1dd8f08a2b\""
+        ],
+        "x-ms-request-id": [
+          "2c221e23-7300-47a7-969a-2d2bb96060a8"
+        ],
+        "x-ms-correlation-request-id": [
+          "28a9ef30-1639-4b80-876c-1e5fbed96e8b"
+        ],
+        "x-ms-arm-service-request-id": [
+          "3fd0c185-b484-4b72-9efe-834b783e1e72"
+        ],
+        "Strict-Transport-Security": [
+          "max-age=31536000; includeSubDomains"
+        ],
+        "Server": [
+          "Microsoft-HTTPAPI/2.0",
+          "Microsoft-HTTPAPI/2.0"
+        ],
+        "x-ms-ratelimit-remaining-subscription-reads": [
+          "11995"
+        ],
+        "x-ms-routing-request-id": [
+          "EASTUS2:20210524T175919Z:28a9ef30-1639-4b80-876c-1e5fbed96e8b"
+        ],
+        "X-Content-Type-Options": [
+          "nosniff"
+        ],
+        "Date": [
+          "Mon, 24 May 2021 17:59:18 GMT"
+        ],
+        "Content-Length": [
+          "1315"
+        ],
+        "Content-Type": [
+          "application/json; charset=utf-8"
+        ],
+        "Expires": [
+          "-1"
+        ]
+      },
+      "ResponseBody": "{\r\n  \"name\": \"vn6468\",\r\n  \"id\": \"/subscriptions/e37510d7-33b6-4676-886f-ee75bcc01871/resourceGroups/crptestar1949/providers/Microsoft.Network/virtualNetworks/vn6468\",\r\n  \"etag\": \"W/\\\"ccb2b948-3fb3-4196-b8de-ff1dd8f08a2b\\\"\",\r\n  \"type\": \"Microsoft.Network/virtualNetworks\",\r\n  \"location\": \"eastus2\",\r\n  \"properties\": {\r\n    \"provisioningState\": \"Succeeded\",\r\n    \"resourceGuid\": \"c7603d18-336e-40cd-8e12-e9c69779003e\",\r\n    \"addressSpace\": {\r\n      \"addressPrefixes\": [\r\n        \"10.0.0.0/16\"\r\n      ]\r\n    },\r\n    \"dhcpOptions\": {\r\n      \"dnsServers\": [\r\n        \"10.1.1.1\",\r\n        \"10.1.2.4\"\r\n      ]\r\n    },\r\n    \"subnets\": [\r\n      {\r\n        \"name\": \"sn588\",\r\n        \"id\": \"/subscriptions/e37510d7-33b6-4676-886f-ee75bcc01871/resourceGroups/crptestar1949/providers/Microsoft.Network/virtualNetworks/vn6468/subnets/sn588\",\r\n        \"etag\": \"W/\\\"ccb2b948-3fb3-4196-b8de-ff1dd8f08a2b\\\"\",\r\n        \"properties\": {\r\n          \"provisioningState\": \"Succeeded\",\r\n          \"addressPrefix\": \"10.0.0.0/24\",\r\n          \"delegations\": [],\r\n          \"privateEndpointNetworkPolicies\": \"Enabled\",\r\n          \"privateLinkServiceNetworkPolicies\": \"Enabled\"\r\n        },\r\n        \"type\": \"Microsoft.Network/virtualNetworks/subnets\"\r\n      }\r\n    ],\r\n    \"virtualNetworkPeerings\": [],\r\n    \"enableDdosProtection\": false\r\n  }\r\n}",
+      "StatusCode": 200
+    },
+    {
+      "RequestUri": "/subscriptions/e37510d7-33b6-4676-886f-ee75bcc01871/resourceGroups/crptestar1949/providers/Microsoft.Network/virtualNetworks/vn6468/subnets/sn588?api-version=2019-09-01",
+      "EncodedRequestUri": "L3N1YnNjcmlwdGlvbnMvZTM3NTEwZDctMzNiNi00Njc2LTg4NmYtZWU3NWJjYzAxODcxL3Jlc291cmNlR3JvdXBzL2NycHRlc3RhcjE5NDkvcHJvdmlkZXJzL01pY3Jvc29mdC5OZXR3b3JrL3ZpcnR1YWxOZXR3b3Jrcy92bjY0Njgvc3VibmV0cy9zbjU4OD9hcGktdmVyc2lvbj0yMDE5LTA5LTAx",
+      "RequestMethod": "GET",
+      "RequestBody": "",
+      "RequestHeaders": {
+        "x-ms-client-request-id": [
+          "5d8a12a7-4507-437e-b304-c15ecaab2b84"
+        ],
+        "Accept-Language": [
+          "en-US"
+        ],
+        "User-Agent": [
+          "FxVersion/4.6.29518.01",
+          "OSName/Windows",
+          "OSVersion/Microsoft.Windows.10.0.19042.",
+          "Microsoft.Azure.Management.Network.NetworkManagementClient/19.17.1.0"
+        ]
+      },
+      "ResponseHeaders": {
+        "Cache-Control": [
+          "no-cache"
+        ],
+        "Pragma": [
+          "no-cache"
+        ],
+        "ETag": [
+          "W/\"ccb2b948-3fb3-4196-b8de-ff1dd8f08a2b\""
+        ],
+        "x-ms-request-id": [
+          "15a9f377-e591-44d6-b436-0ff3b6edd10a"
+        ],
+        "x-ms-correlation-request-id": [
+          "d437f1e9-fea3-4287-8ed1-5ba39dc28fdb"
+        ],
+        "x-ms-arm-service-request-id": [
+          "099e8d65-015a-4991-bd7e-e9e9c6fbe973"
+        ],
+        "Strict-Transport-Security": [
+          "max-age=31536000; includeSubDomains"
+        ],
+        "Server": [
+          "Microsoft-HTTPAPI/2.0",
+          "Microsoft-HTTPAPI/2.0"
+        ],
+        "x-ms-ratelimit-remaining-subscription-reads": [
+          "11994"
+        ],
+        "x-ms-routing-request-id": [
+          "EASTUS2:20210524T175919Z:d437f1e9-fea3-4287-8ed1-5ba39dc28fdb"
+        ],
+        "X-Content-Type-Options": [
+          "nosniff"
+        ],
+        "Date": [
+          "Mon, 24 May 2021 17:59:19 GMT"
+        ],
+        "Content-Length": [
+          "521"
+        ],
+        "Content-Type": [
+          "application/json; charset=utf-8"
+        ],
+        "Expires": [
+          "-1"
+        ]
+      },
+      "ResponseBody": "{\r\n  \"name\": \"sn588\",\r\n  \"id\": \"/subscriptions/e37510d7-33b6-4676-886f-ee75bcc01871/resourceGroups/crptestar1949/providers/Microsoft.Network/virtualNetworks/vn6468/subnets/sn588\",\r\n  \"etag\": \"W/\\\"ccb2b948-3fb3-4196-b8de-ff1dd8f08a2b\\\"\",\r\n  \"properties\": {\r\n    \"provisioningState\": \"Succeeded\",\r\n    \"addressPrefix\": \"10.0.0.0/24\",\r\n    \"delegations\": [],\r\n    \"privateEndpointNetworkPolicies\": \"Enabled\",\r\n    \"privateLinkServiceNetworkPolicies\": \"Enabled\"\r\n  },\r\n  \"type\": \"Microsoft.Network/virtualNetworks/subnets\"\r\n}",
+      "StatusCode": 200
+    },
+    {
+      "RequestUri": "/subscriptions/e37510d7-33b6-4676-886f-ee75bcc01871/resourceGroups/crptestar1949/providers/Microsoft.Network/networkInterfaces/nic7258?api-version=2019-09-01",
+      "EncodedRequestUri": "L3N1YnNjcmlwdGlvbnMvZTM3NTEwZDctMzNiNi00Njc2LTg4NmYtZWU3NWJjYzAxODcxL3Jlc291cmNlR3JvdXBzL2NycHRlc3RhcjE5NDkvcHJvdmlkZXJzL01pY3Jvc29mdC5OZXR3b3JrL25ldHdvcmtJbnRlcmZhY2VzL25pYzcyNTg/YXBpLXZlcnNpb249MjAxOS0wOS0wMQ==",
+      "RequestMethod": "PUT",
+      "RequestBody": "{\r\n  \"properties\": {\r\n    \"ipConfigurations\": [\r\n      {\r\n        \"properties\": {\r\n          \"privateIPAllocationMethod\": \"Dynamic\",\r\n          \"subnet\": {\r\n            \"properties\": {\r\n              \"addressPrefix\": \"10.0.0.0/24\",\r\n              \"delegations\": [],\r\n              \"privateEndpointNetworkPolicies\": \"Enabled\",\r\n              \"privateLinkServiceNetworkPolicies\": \"Enabled\"\r\n            },\r\n            \"name\": \"sn588\",\r\n            \"id\": \"/subscriptions/e37510d7-33b6-4676-886f-ee75bcc01871/resourceGroups/crptestar1949/providers/Microsoft.Network/virtualNetworks/vn6468/subnets/sn588\"\r\n          }\r\n        },\r\n        \"name\": \"ip3362\"\r\n      }\r\n    ]\r\n  },\r\n  \"location\": \"eastus2\",\r\n  \"tags\": {\r\n    \"key\": \"value\"\r\n  }\r\n}",
+      "RequestHeaders": {
+        "x-ms-client-request-id": [
+          "1d6429ad-1015-433b-ae84-9a546ab09819"
+        ],
+        "Accept-Language": [
+          "en-US"
+        ],
+        "User-Agent": [
+          "FxVersion/4.6.29518.01",
+          "OSName/Windows",
+          "OSVersion/Microsoft.Windows.10.0.19042.",
+          "Microsoft.Azure.Management.Network.NetworkManagementClient/19.17.1.0"
+        ],
+        "Content-Type": [
+          "application/json; charset=utf-8"
+        ],
+        "Content-Length": [
+          "740"
+        ]
+      },
+      "ResponseHeaders": {
+        "Cache-Control": [
+          "no-cache"
+        ],
+        "Pragma": [
+          "no-cache"
+        ],
+        "x-ms-request-id": [
+          "2fe3e06e-eebd-4a3b-927d-34706ed08ebc"
+        ],
+        "Azure-AsyncOperation": [
+          "https://management.azure.com/subscriptions/e37510d7-33b6-4676-886f-ee75bcc01871/providers/Microsoft.Network/locations/eastus2/operations/2fe3e06e-eebd-4a3b-927d-34706ed08ebc?api-version=2019-09-01"
+        ],
+        "x-ms-correlation-request-id": [
+          "1e80c51b-d048-437b-865b-653be5ac3b35"
+        ],
+        "Azure-AsyncNotification": [
+          "Enabled"
+        ],
+        "x-ms-arm-service-request-id": [
+          "ccc30d1a-05c9-4019-962c-c2db9c5b3006"
+        ],
+        "Strict-Transport-Security": [
+          "max-age=31536000; includeSubDomains"
+        ],
+        "Server": [
+          "Microsoft-HTTPAPI/2.0",
+          "Microsoft-HTTPAPI/2.0"
+        ],
+        "x-ms-ratelimit-remaining-subscription-writes": [
+          "1197"
+        ],
+        "x-ms-routing-request-id": [
+          "EASTUS2:20210524T175920Z:1e80c51b-d048-437b-865b-653be5ac3b35"
+        ],
+        "X-Content-Type-Options": [
+          "nosniff"
+        ],
+        "Date": [
+          "Mon, 24 May 2021 17:59:19 GMT"
+        ],
+        "Content-Length": [
+          "1624"
+        ],
+        "Content-Type": [
+          "application/json; charset=utf-8"
+        ],
+        "Expires": [
+          "-1"
+        ]
+      },
+      "ResponseBody": "{\r\n  \"name\": \"nic7258\",\r\n  \"id\": \"/subscriptions/e37510d7-33b6-4676-886f-ee75bcc01871/resourceGroups/crptestar1949/providers/Microsoft.Network/networkInterfaces/nic7258\",\r\n  \"etag\": \"W/\\\"ccc98774-f6f2-41bf-90bd-968f54b26ca5\\\"\",\r\n  \"location\": \"eastus2\",\r\n  \"tags\": {\r\n    \"key\": \"value\"\r\n  },\r\n  \"properties\": {\r\n    \"provisioningState\": \"Succeeded\",\r\n    \"resourceGuid\": \"84f38b7a-9723-408d-910f-d9c30bc5902d\",\r\n    \"ipConfigurations\": [\r\n      {\r\n        \"name\": \"ip3362\",\r\n        \"id\": \"/subscriptions/e37510d7-33b6-4676-886f-ee75bcc01871/resourceGroups/crptestar1949/providers/Microsoft.Network/networkInterfaces/nic7258/ipConfigurations/ip3362\",\r\n        \"etag\": \"W/\\\"ccc98774-f6f2-41bf-90bd-968f54b26ca5\\\"\",\r\n        \"type\": \"Microsoft.Network/networkInterfaces/ipConfigurations\",\r\n        \"properties\": {\r\n          \"provisioningState\": \"Succeeded\",\r\n          \"privateIPAddress\": \"10.0.0.4\",\r\n          \"privateIPAllocationMethod\": \"Dynamic\",\r\n          \"subnet\": {\r\n            \"id\": \"/subscriptions/e37510d7-33b6-4676-886f-ee75bcc01871/resourceGroups/crptestar1949/providers/Microsoft.Network/virtualNetworks/vn6468/subnets/sn588\"\r\n          },\r\n          \"primary\": true,\r\n          \"privateIPAddressVersion\": \"IPv4\"\r\n        }\r\n      }\r\n    ],\r\n    \"dnsSettings\": {\r\n      \"dnsServers\": [],\r\n      \"appliedDnsServers\": [],\r\n      \"internalDomainNameSuffix\": \"da4wbr1ogpgubdqs3hdjo4iahg.cx.internal.cloudapp.net\"\r\n    },\r\n    \"enableAcceleratedNetworking\": false,\r\n    \"enableIPForwarding\": false,\r\n    \"hostedWorkloads\": [],\r\n    \"tapConfigurations\": []\r\n  },\r\n  \"type\": \"Microsoft.Network/networkInterfaces\"\r\n}",
       "StatusCode": 201
     },
     {
-      "RequestUri": "/subscriptions/0296790d-427c-48ca-b204-8b729bbd8670/providers/Microsoft.Network/locations/eastus2/operations/d28d8177-7681-4c70-9250-6a8460767652?api-version=2019-09-01",
-      "EncodedRequestUri": "L3N1YnNjcmlwdGlvbnMvMDI5Njc5MGQtNDI3Yy00OGNhLWIyMDQtOGI3MjliYmQ4NjcwL3Byb3ZpZGVycy9NaWNyb3NvZnQuTmV0d29yay9sb2NhdGlvbnMvZWFzdHVzMi9vcGVyYXRpb25zL2QyOGQ4MTc3LTc2ODEtNGM3MC05MjUwLTZhODQ2MDc2NzY1Mj9hcGktdmVyc2lvbj0yMDE5LTA5LTAx",
-      "RequestMethod": "GET",
-      "RequestBody": "",
-      "RequestHeaders": {
-        "User-Agent": [
-          "FxVersion/4.6.26614.01",
-          "OSName/Windows",
-          "OSVersion/Microsoft.Windows.10.0.18363.",
+      "RequestUri": "/subscriptions/e37510d7-33b6-4676-886f-ee75bcc01871/resourceGroups/crptestar1949/providers/Microsoft.Network/networkInterfaces/nic7258?api-version=2019-09-01",
+      "EncodedRequestUri": "L3N1YnNjcmlwdGlvbnMvZTM3NTEwZDctMzNiNi00Njc2LTg4NmYtZWU3NWJjYzAxODcxL3Jlc291cmNlR3JvdXBzL2NycHRlc3RhcjE5NDkvcHJvdmlkZXJzL01pY3Jvc29mdC5OZXR3b3JrL25ldHdvcmtJbnRlcmZhY2VzL25pYzcyNTg/YXBpLXZlcnNpb249MjAxOS0wOS0wMQ==",
+      "RequestMethod": "GET",
+      "RequestBody": "",
+      "RequestHeaders": {
+        "User-Agent": [
+          "FxVersion/4.6.29518.01",
+          "OSName/Windows",
+          "OSVersion/Microsoft.Windows.10.0.19042.",
           "Microsoft.Azure.Management.Network.NetworkManagementClient/19.17.1.0"
         ]
       },
@@ -808,9656 +3299,3214 @@
         "Cache-Control": [
           "no-cache"
         ],
-        "Date": [
-          "Thu, 04 Mar 2021 15:41:20 GMT"
-        ],
-        "Pragma": [
-          "no-cache"
+        "Pragma": [
+          "no-cache"
+        ],
+        "ETag": [
+          "W/\"ccc98774-f6f2-41bf-90bd-968f54b26ca5\""
+        ],
+        "x-ms-request-id": [
+          "60398a38-1f88-4c45-ba97-7bc2e9a6108d"
+        ],
+        "x-ms-correlation-request-id": [
+          "c9c8ef75-f764-4daa-be9e-0a317eab5ab4"
+        ],
+        "x-ms-arm-service-request-id": [
+          "318706d9-f7c8-4ffe-91cb-65d3d0a0726d"
+        ],
+        "Strict-Transport-Security": [
+          "max-age=31536000; includeSubDomains"
+        ],
+        "Server": [
+          "Microsoft-HTTPAPI/2.0",
+          "Microsoft-HTTPAPI/2.0"
+        ],
+        "x-ms-ratelimit-remaining-subscription-reads": [
+          "11993"
+        ],
+        "x-ms-routing-request-id": [
+          "EASTUS2:20210524T175920Z:c9c8ef75-f764-4daa-be9e-0a317eab5ab4"
+        ],
+        "X-Content-Type-Options": [
+          "nosniff"
+        ],
+        "Date": [
+          "Mon, 24 May 2021 17:59:19 GMT"
+        ],
+        "Content-Length": [
+          "1624"
+        ],
+        "Content-Type": [
+          "application/json; charset=utf-8"
+        ],
+        "Expires": [
+          "-1"
+        ]
+      },
+      "ResponseBody": "{\r\n  \"name\": \"nic7258\",\r\n  \"id\": \"/subscriptions/e37510d7-33b6-4676-886f-ee75bcc01871/resourceGroups/crptestar1949/providers/Microsoft.Network/networkInterfaces/nic7258\",\r\n  \"etag\": \"W/\\\"ccc98774-f6f2-41bf-90bd-968f54b26ca5\\\"\",\r\n  \"location\": \"eastus2\",\r\n  \"tags\": {\r\n    \"key\": \"value\"\r\n  },\r\n  \"properties\": {\r\n    \"provisioningState\": \"Succeeded\",\r\n    \"resourceGuid\": \"84f38b7a-9723-408d-910f-d9c30bc5902d\",\r\n    \"ipConfigurations\": [\r\n      {\r\n        \"name\": \"ip3362\",\r\n        \"id\": \"/subscriptions/e37510d7-33b6-4676-886f-ee75bcc01871/resourceGroups/crptestar1949/providers/Microsoft.Network/networkInterfaces/nic7258/ipConfigurations/ip3362\",\r\n        \"etag\": \"W/\\\"ccc98774-f6f2-41bf-90bd-968f54b26ca5\\\"\",\r\n        \"type\": \"Microsoft.Network/networkInterfaces/ipConfigurations\",\r\n        \"properties\": {\r\n          \"provisioningState\": \"Succeeded\",\r\n          \"privateIPAddress\": \"10.0.0.4\",\r\n          \"privateIPAllocationMethod\": \"Dynamic\",\r\n          \"subnet\": {\r\n            \"id\": \"/subscriptions/e37510d7-33b6-4676-886f-ee75bcc01871/resourceGroups/crptestar1949/providers/Microsoft.Network/virtualNetworks/vn6468/subnets/sn588\"\r\n          },\r\n          \"primary\": true,\r\n          \"privateIPAddressVersion\": \"IPv4\"\r\n        }\r\n      }\r\n    ],\r\n    \"dnsSettings\": {\r\n      \"dnsServers\": [],\r\n      \"appliedDnsServers\": [],\r\n      \"internalDomainNameSuffix\": \"da4wbr1ogpgubdqs3hdjo4iahg.cx.internal.cloudapp.net\"\r\n    },\r\n    \"enableAcceleratedNetworking\": false,\r\n    \"enableIPForwarding\": false,\r\n    \"hostedWorkloads\": [],\r\n    \"tapConfigurations\": []\r\n  },\r\n  \"type\": \"Microsoft.Network/networkInterfaces\"\r\n}",
+      "StatusCode": 200
+    },
+    {
+      "RequestUri": "/subscriptions/e37510d7-33b6-4676-886f-ee75bcc01871/resourceGroups/crptestar1949/providers/Microsoft.Network/networkInterfaces/nic7258?api-version=2019-09-01",
+      "EncodedRequestUri": "L3N1YnNjcmlwdGlvbnMvZTM3NTEwZDctMzNiNi00Njc2LTg4NmYtZWU3NWJjYzAxODcxL3Jlc291cmNlR3JvdXBzL2NycHRlc3RhcjE5NDkvcHJvdmlkZXJzL01pY3Jvc29mdC5OZXR3b3JrL25ldHdvcmtJbnRlcmZhY2VzL25pYzcyNTg/YXBpLXZlcnNpb249MjAxOS0wOS0wMQ==",
+      "RequestMethod": "GET",
+      "RequestBody": "",
+      "RequestHeaders": {
+        "x-ms-client-request-id": [
+          "53b21b20-54db-430a-8d2e-c3dfcf937739"
+        ],
+        "Accept-Language": [
+          "en-US"
+        ],
+        "User-Agent": [
+          "FxVersion/4.6.29518.01",
+          "OSName/Windows",
+          "OSVersion/Microsoft.Windows.10.0.19042.",
+          "Microsoft.Azure.Management.Network.NetworkManagementClient/19.17.1.0"
+        ]
+      },
+      "ResponseHeaders": {
+        "Cache-Control": [
+          "no-cache"
+        ],
+        "Pragma": [
+          "no-cache"
+        ],
+        "ETag": [
+          "W/\"ccc98774-f6f2-41bf-90bd-968f54b26ca5\""
+        ],
+        "x-ms-request-id": [
+          "97b70e89-7b16-4040-b415-15b3271d7d7e"
+        ],
+        "x-ms-correlation-request-id": [
+          "7037eada-fced-431f-8b6b-a6b132faca7d"
+        ],
+        "x-ms-arm-service-request-id": [
+          "8ade803c-a390-4b69-8a07-f5b2927a10b2"
+        ],
+        "Strict-Transport-Security": [
+          "max-age=31536000; includeSubDomains"
+        ],
+        "Server": [
+          "Microsoft-HTTPAPI/2.0",
+          "Microsoft-HTTPAPI/2.0"
+        ],
+        "x-ms-ratelimit-remaining-subscription-reads": [
+          "11992"
+        ],
+        "x-ms-routing-request-id": [
+          "EASTUS2:20210524T175920Z:7037eada-fced-431f-8b6b-a6b132faca7d"
+        ],
+        "X-Content-Type-Options": [
+          "nosniff"
+        ],
+        "Date": [
+          "Mon, 24 May 2021 17:59:19 GMT"
+        ],
+        "Content-Length": [
+          "1624"
+        ],
+        "Content-Type": [
+          "application/json; charset=utf-8"
+        ],
+        "Expires": [
+          "-1"
+        ]
+      },
+      "ResponseBody": "{\r\n  \"name\": \"nic7258\",\r\n  \"id\": \"/subscriptions/e37510d7-33b6-4676-886f-ee75bcc01871/resourceGroups/crptestar1949/providers/Microsoft.Network/networkInterfaces/nic7258\",\r\n  \"etag\": \"W/\\\"ccc98774-f6f2-41bf-90bd-968f54b26ca5\\\"\",\r\n  \"location\": \"eastus2\",\r\n  \"tags\": {\r\n    \"key\": \"value\"\r\n  },\r\n  \"properties\": {\r\n    \"provisioningState\": \"Succeeded\",\r\n    \"resourceGuid\": \"84f38b7a-9723-408d-910f-d9c30bc5902d\",\r\n    \"ipConfigurations\": [\r\n      {\r\n        \"name\": \"ip3362\",\r\n        \"id\": \"/subscriptions/e37510d7-33b6-4676-886f-ee75bcc01871/resourceGroups/crptestar1949/providers/Microsoft.Network/networkInterfaces/nic7258/ipConfigurations/ip3362\",\r\n        \"etag\": \"W/\\\"ccc98774-f6f2-41bf-90bd-968f54b26ca5\\\"\",\r\n        \"type\": \"Microsoft.Network/networkInterfaces/ipConfigurations\",\r\n        \"properties\": {\r\n          \"provisioningState\": \"Succeeded\",\r\n          \"privateIPAddress\": \"10.0.0.4\",\r\n          \"privateIPAllocationMethod\": \"Dynamic\",\r\n          \"subnet\": {\r\n            \"id\": \"/subscriptions/e37510d7-33b6-4676-886f-ee75bcc01871/resourceGroups/crptestar1949/providers/Microsoft.Network/virtualNetworks/vn6468/subnets/sn588\"\r\n          },\r\n          \"primary\": true,\r\n          \"privateIPAddressVersion\": \"IPv4\"\r\n        }\r\n      }\r\n    ],\r\n    \"dnsSettings\": {\r\n      \"dnsServers\": [],\r\n      \"appliedDnsServers\": [],\r\n      \"internalDomainNameSuffix\": \"da4wbr1ogpgubdqs3hdjo4iahg.cx.internal.cloudapp.net\"\r\n    },\r\n    \"enableAcceleratedNetworking\": false,\r\n    \"enableIPForwarding\": false,\r\n    \"hostedWorkloads\": [],\r\n    \"tapConfigurations\": []\r\n  },\r\n  \"type\": \"Microsoft.Network/networkInterfaces\"\r\n}",
+      "StatusCode": 200
+    },
+    {
+      "RequestUri": "/subscriptions/e37510d7-33b6-4676-886f-ee75bcc01871/resourceGroups/crptestar1949/providers/Microsoft.Compute/availabilitySets/as5372?api-version=2021-03-01",
+      "EncodedRequestUri": "L3N1YnNjcmlwdGlvbnMvZTM3NTEwZDctMzNiNi00Njc2LTg4NmYtZWU3NWJjYzAxODcxL3Jlc291cmNlR3JvdXBzL2NycHRlc3RhcjE5NDkvcHJvdmlkZXJzL01pY3Jvc29mdC5Db21wdXRlL2F2YWlsYWJpbGl0eVNldHMvYXM1MzcyP2FwaS12ZXJzaW9uPTIwMjEtMDMtMDE=",
+      "RequestMethod": "PUT",
+      "RequestBody": "{\r\n  \"properties\": {\r\n    \"platformUpdateDomainCount\": 5,\r\n    \"platformFaultDomainCount\": 3\r\n  },\r\n  \"sku\": {\r\n    \"name\": \"Classic\"\r\n  },\r\n  \"location\": \"eastus2\",\r\n  \"tags\": {\r\n    \"RG\": \"rg\",\r\n    \"testTag\": \"1\"\r\n  }\r\n}",
+      "RequestHeaders": {
+        "x-ms-client-request-id": [
+          "44155c70-74f8-4c88-b399-f95e0ae2ea88"
+        ],
+        "Accept-Language": [
+          "en-US"
+        ],
+        "User-Agent": [
+          "FxVersion/4.6.29518.01",
+          "OSName/Windows",
+          "OSVersion/Microsoft.Windows.10.0.19042.",
+          "Microsoft.Azure.Management.Compute.ComputeManagementClient/46.0.0"
+        ],
+        "Content-Type": [
+          "application/json; charset=utf-8"
+        ],
+        "Content-Length": [
+          "223"
+        ]
+      },
+      "ResponseHeaders": {
+        "Cache-Control": [
+          "no-cache"
+        ],
+        "Pragma": [
+          "no-cache"
+        ],
+        "x-ms-ratelimit-remaining-resource": [
+          "Microsoft.Compute/PutVM3Min;239,Microsoft.Compute/PutVM30Min;1197"
+        ],
+        "Strict-Transport-Security": [
+          "max-age=31536000; includeSubDomains"
+        ],
+        "x-ms-request-id": [
+          "077982af-c8b4-41d5-a9df-d389eca4ff83"
+        ],
+        "Server": [
+          "Microsoft-HTTPAPI/2.0",
+          "Microsoft-HTTPAPI/2.0"
+        ],
+        "x-ms-ratelimit-remaining-subscription-writes": [
+          "1197"
+        ],
+        "x-ms-correlation-request-id": [
+          "bdc150d0-409a-4629-8731-a21fa1a0dbcf"
+        ],
+        "x-ms-routing-request-id": [
+          "EASTUS2:20210524T175921Z:bdc150d0-409a-4629-8731-a21fa1a0dbcf"
+        ],
+        "X-Content-Type-Options": [
+          "nosniff"
+        ],
+        "Date": [
+          "Mon, 24 May 2021 17:59:20 GMT"
+        ],
+        "Content-Length": [
+          "438"
+        ],
+        "Content-Type": [
+          "application/json; charset=utf-8"
+        ],
+        "Expires": [
+          "-1"
+        ]
+      },
+      "ResponseBody": "{\r\n  \"name\": \"as5372\",\r\n  \"id\": \"/subscriptions/e37510d7-33b6-4676-886f-ee75bcc01871/resourceGroups/crptestar1949/providers/Microsoft.Compute/availabilitySets/as5372\",\r\n  \"type\": \"Microsoft.Compute/availabilitySets\",\r\n  \"location\": \"eastus2\",\r\n  \"tags\": {\r\n    \"RG\": \"rg\",\r\n    \"testTag\": \"1\"\r\n  },\r\n  \"properties\": {\r\n    \"platformUpdateDomainCount\": 5,\r\n    \"platformFaultDomainCount\": 3\r\n  },\r\n  \"sku\": {\r\n    \"name\": \"Classic\"\r\n  }\r\n}",
+      "StatusCode": 200
+    },
+    {
+      "RequestUri": "/subscriptions/e37510d7-33b6-4676-886f-ee75bcc01871/resourceGroups/crptestar1949/providers/Microsoft.Compute/virtualMachines/vm4813?api-version=2021-03-01",
+      "EncodedRequestUri": "L3N1YnNjcmlwdGlvbnMvZTM3NTEwZDctMzNiNi00Njc2LTg4NmYtZWU3NWJjYzAxODcxL3Jlc291cmNlR3JvdXBzL2NycHRlc3RhcjE5NDkvcHJvdmlkZXJzL01pY3Jvc29mdC5Db21wdXRlL3ZpcnR1YWxNYWNoaW5lcy92bTQ4MTM/YXBpLXZlcnNpb249MjAyMS0wMy0wMQ==",
+      "RequestMethod": "PUT",
+      "RequestBody": "{\r\n  \"properties\": {\r\n    \"hardwareProfile\": {\r\n      \"vmSize\": \"Standard_A1_v2\"\r\n    },\r\n    \"storageProfile\": {\r\n      \"imageReference\": {\r\n        \"publisher\": \"MicrosoftWindowsServer\",\r\n        \"offer\": \"WindowsServer\",\r\n        \"sku\": \"2012-R2-Datacenter\",\r\n        \"version\": \"4.127.20180315\"\r\n      },\r\n      \"osDisk\": {\r\n        \"name\": \"test\",\r\n        \"vhd\": {\r\n          \"uri\": \"https://diskrp7670.blob.core.windows.net/crptestar6388/oscrptestar2314.vhd\"\r\n        },\r\n        \"caching\": \"None\",\r\n        \"createOption\": \"FromImage\"\r\n      }\r\n    },\r\n    \"osProfile\": {\r\n      \"computerName\": \"Test\",\r\n      \"adminUsername\": \"Foo12\",\r\n      \"adminPassword\": \"[PLACEHOLDEr1]\"\r\n    },\r\n    \"networkProfile\": {\r\n      \"networkInterfaces\": [\r\n        {\r\n          \"id\": \"/subscriptions/e37510d7-33b6-4676-886f-ee75bcc01871/resourceGroups/crptestar1949/providers/Microsoft.Network/networkInterfaces/nic7258\"\r\n        }\r\n      ]\r\n    },\r\n    \"availabilitySet\": {\r\n      \"id\": \"/subscriptions/e37510d7-33b6-4676-886f-ee75bcc01871/resourceGroups/crptestar1949/providers/Microsoft.Compute/availabilitySets/as5372\"\r\n    }\r\n  },\r\n  \"location\": \"eastus2\",\r\n  \"tags\": {\r\n    \"RG\": \"rg\",\r\n    \"testTag\": \"1\"\r\n  }\r\n}",
+      "RequestHeaders": {
+        "x-ms-client-request-id": [
+          "cb4eadbc-1188-4f0e-9dfa-aad63125cd9f"
+        ],
+        "Accept-Language": [
+          "en-US"
+        ],
+        "User-Agent": [
+          "FxVersion/4.6.29518.01",
+          "OSName/Windows",
+          "OSVersion/Microsoft.Windows.10.0.19042.",
+          "Microsoft.Azure.Management.Compute.ComputeManagementClient/46.0.0"
+        ],
+        "Content-Type": [
+          "application/json; charset=utf-8"
+        ],
+        "Content-Length": [
+          "1211"
+        ]
+      },
+      "ResponseHeaders": {
+        "Cache-Control": [
+          "no-cache"
+        ],
+        "Pragma": [
+          "no-cache"
+        ],
+        "Retry-After": [
+          "10"
+        ],
+        "Azure-AsyncOperation": [
+          "https://management.azure.com/subscriptions/e37510d7-33b6-4676-886f-ee75bcc01871/providers/Microsoft.Compute/locations/eastus2/operations/3a32ba2a-707c-45da-a727-57a00bfa4dc9?api-version=2021-03-01"
+        ],
+        "Azure-AsyncNotification": [
+          "Enabled"
+        ],
+        "x-ms-ratelimit-remaining-resource": [
+          "Microsoft.Compute/PutVM3Min;238,Microsoft.Compute/PutVM30Min;1196"
+        ],
+        "Strict-Transport-Security": [
+          "max-age=31536000; includeSubDomains"
+        ],
+        "x-ms-request-id": [
+          "3a32ba2a-707c-45da-a727-57a00bfa4dc9"
+        ],
+        "Server": [
+          "Microsoft-HTTPAPI/2.0",
+          "Microsoft-HTTPAPI/2.0"
+        ],
+        "x-ms-ratelimit-remaining-subscription-writes": [
+          "1196"
+        ],
+        "x-ms-correlation-request-id": [
+          "8b2f2fce-ec57-4a26-9572-c854cfaf5169"
+        ],
+        "x-ms-routing-request-id": [
+          "EASTUS2:20210524T175921Z:8b2f2fce-ec57-4a26-9572-c854cfaf5169"
+        ],
+        "X-Content-Type-Options": [
+          "nosniff"
+        ],
+        "Date": [
+          "Mon, 24 May 2021 17:59:21 GMT"
+        ],
+        "Content-Length": [
+          "1982"
+        ],
+        "Content-Type": [
+          "application/json; charset=utf-8"
+        ],
+        "Expires": [
+          "-1"
+        ]
+      },
+      "ResponseBody": "{\r\n  \"name\": \"vm4813\",\r\n  \"id\": \"/subscriptions/e37510d7-33b6-4676-886f-ee75bcc01871/resourceGroups/crptestar1949/providers/Microsoft.Compute/virtualMachines/vm4813\",\r\n  \"type\": \"Microsoft.Compute/virtualMachines\",\r\n  \"location\": \"eastus2\",\r\n  \"tags\": {\r\n    \"RG\": \"rg\",\r\n    \"testTag\": \"1\",\r\n    \"azsecpack\": \"nonprod\",\r\n    \"platformsettings.host_environment.service.platform_optedin_for_rootcerts\": \"true\"\r\n  },\r\n  \"properties\": {\r\n    \"vmId\": \"858550d7-c0ef-48c4-ade8-50fa9973e423\",\r\n    \"availabilitySet\": {\r\n      \"id\": \"/subscriptions/e37510d7-33b6-4676-886f-ee75bcc01871/resourceGroups/crptestar1949/providers/Microsoft.Compute/availabilitySets/AS5372\"\r\n    },\r\n    \"hardwareProfile\": {\r\n      \"vmSize\": \"Standard_A1_v2\"\r\n    },\r\n    \"storageProfile\": {\r\n      \"imageReference\": {\r\n        \"publisher\": \"MicrosoftWindowsServer\",\r\n        \"offer\": \"WindowsServer\",\r\n        \"sku\": \"2012-R2-Datacenter\",\r\n        \"version\": \"4.127.20180315\",\r\n        \"exactVersion\": \"4.127.20180315\"\r\n      },\r\n      \"osDisk\": {\r\n        \"osType\": \"Windows\",\r\n        \"name\": \"test\",\r\n        \"createOption\": \"FromImage\",\r\n        \"vhd\": {\r\n          \"uri\": \"https://diskrp7670.blob.core.windows.net/crptestar6388/oscrptestar2314.vhd\"\r\n        },\r\n        \"caching\": \"None\"\r\n      },\r\n      \"dataDisks\": []\r\n    },\r\n    \"osProfile\": {\r\n      \"computerName\": \"Test\",\r\n      \"adminUsername\": \"Foo12\",\r\n      \"windowsConfiguration\": {\r\n        \"provisionVMAgent\": true,\r\n        \"enableAutomaticUpdates\": true,\r\n        \"patchSettings\": {\r\n          \"patchMode\": \"AutomaticByOS\",\r\n          \"assessmentMode\": \"ImageDefault\"\r\n        }\r\n      },\r\n      \"secrets\": [],\r\n      \"allowExtensionOperations\": true,\r\n      \"requireGuestProvisionSignal\": true\r\n    },\r\n    \"networkProfile\": {\r\n      \"networkInterfaces\": [\r\n        {\r\n          \"id\": \"/subscriptions/e37510d7-33b6-4676-886f-ee75bcc01871/resourceGroups/crptestar1949/providers/Microsoft.Network/networkInterfaces/nic7258\"\r\n        }\r\n      ]\r\n    },\r\n    \"provisioningState\": \"Creating\"\r\n  }\r\n}",
+      "StatusCode": 201
+    },
+    {
+      "RequestUri": "/subscriptions/e37510d7-33b6-4676-886f-ee75bcc01871/providers/Microsoft.Compute/locations/eastus2/operations/3a32ba2a-707c-45da-a727-57a00bfa4dc9?api-version=2021-03-01",
+      "EncodedRequestUri": "L3N1YnNjcmlwdGlvbnMvZTM3NTEwZDctMzNiNi00Njc2LTg4NmYtZWU3NWJjYzAxODcxL3Byb3ZpZGVycy9NaWNyb3NvZnQuQ29tcHV0ZS9sb2NhdGlvbnMvZWFzdHVzMi9vcGVyYXRpb25zLzNhMzJiYTJhLTcwN2MtNDVkYS1hNzI3LTU3YTAwYmZhNGRjOT9hcGktdmVyc2lvbj0yMDIxLTAzLTAx",
+      "RequestMethod": "GET",
+      "RequestBody": "",
+      "RequestHeaders": {
+        "User-Agent": [
+          "FxVersion/4.6.29518.01",
+          "OSName/Windows",
+          "OSVersion/Microsoft.Windows.10.0.19042.",
+          "Microsoft.Azure.Management.Compute.ComputeManagementClient/46.0.0"
+        ]
+      },
+      "ResponseHeaders": {
+        "Cache-Control": [
+          "no-cache"
+        ],
+        "Pragma": [
+          "no-cache"
+        ],
+        "Retry-After": [
+          "50"
+        ],
+        "x-ms-ratelimit-remaining-resource": [
+          "Microsoft.Compute/GetOperation3Min;14992,Microsoft.Compute/GetOperation30Min;29988"
+        ],
+        "Strict-Transport-Security": [
+          "max-age=31536000; includeSubDomains"
+        ],
+        "x-ms-request-id": [
+          "5b06a436-1c41-4398-86dd-d1e8e792de9a"
+        ],
+        "Server": [
+          "Microsoft-HTTPAPI/2.0",
+          "Microsoft-HTTPAPI/2.0"
+        ],
+        "x-ms-ratelimit-remaining-subscription-reads": [
+          "11987"
+        ],
+        "x-ms-correlation-request-id": [
+          "88d502f1-85fc-473a-92a0-3363615b74c3"
+        ],
+        "x-ms-routing-request-id": [
+          "EASTUS2:20210524T175931Z:88d502f1-85fc-473a-92a0-3363615b74c3"
+        ],
+        "X-Content-Type-Options": [
+          "nosniff"
+        ],
+        "Date": [
+          "Mon, 24 May 2021 17:59:31 GMT"
+        ],
+        "Content-Length": [
+          "134"
+        ],
+        "Content-Type": [
+          "application/json; charset=utf-8"
+        ],
+        "Expires": [
+          "-1"
+        ]
+      },
+      "ResponseBody": "{\r\n  \"startTime\": \"2021-05-24T17:59:21.3575182+00:00\",\r\n  \"status\": \"InProgress\",\r\n  \"name\": \"3a32ba2a-707c-45da-a727-57a00bfa4dc9\"\r\n}",
+      "StatusCode": 200
+    },
+    {
+      "RequestUri": "/subscriptions/e37510d7-33b6-4676-886f-ee75bcc01871/providers/Microsoft.Compute/locations/eastus2/operations/3a32ba2a-707c-45da-a727-57a00bfa4dc9?api-version=2021-03-01",
+      "EncodedRequestUri": "L3N1YnNjcmlwdGlvbnMvZTM3NTEwZDctMzNiNi00Njc2LTg4NmYtZWU3NWJjYzAxODcxL3Byb3ZpZGVycy9NaWNyb3NvZnQuQ29tcHV0ZS9sb2NhdGlvbnMvZWFzdHVzMi9vcGVyYXRpb25zLzNhMzJiYTJhLTcwN2MtNDVkYS1hNzI3LTU3YTAwYmZhNGRjOT9hcGktdmVyc2lvbj0yMDIxLTAzLTAx",
+      "RequestMethod": "GET",
+      "RequestBody": "",
+      "RequestHeaders": {
+        "User-Agent": [
+          "FxVersion/4.6.29518.01",
+          "OSName/Windows",
+          "OSVersion/Microsoft.Windows.10.0.19042.",
+          "Microsoft.Azure.Management.Compute.ComputeManagementClient/46.0.0"
+        ]
+      },
+      "ResponseHeaders": {
+        "Cache-Control": [
+          "no-cache"
+        ],
+        "Pragma": [
+          "no-cache"
+        ],
+        "x-ms-ratelimit-remaining-resource": [
+          "Microsoft.Compute/GetOperation3Min;14992,Microsoft.Compute/GetOperation30Min;29987"
+        ],
+        "Strict-Transport-Security": [
+          "max-age=31536000; includeSubDomains"
+        ],
+        "x-ms-request-id": [
+          "e5f774dc-0fd0-483f-87ff-ff0923ed4729"
+        ],
+        "Server": [
+          "Microsoft-HTTPAPI/2.0",
+          "Microsoft-HTTPAPI/2.0"
+        ],
+        "x-ms-ratelimit-remaining-subscription-reads": [
+          "11986"
+        ],
+        "x-ms-correlation-request-id": [
+          "5a5cf534-3450-453f-9a5c-b6ff41fcc027"
+        ],
+        "x-ms-routing-request-id": [
+          "EASTUS2:20210524T180021Z:5a5cf534-3450-453f-9a5c-b6ff41fcc027"
+        ],
+        "X-Content-Type-Options": [
+          "nosniff"
+        ],
+        "Date": [
+          "Mon, 24 May 2021 18:00:21 GMT"
+        ],
+        "Content-Length": [
+          "134"
+        ],
+        "Content-Type": [
+          "application/json; charset=utf-8"
+        ],
+        "Expires": [
+          "-1"
+        ]
+      },
+      "ResponseBody": "{\r\n  \"startTime\": \"2021-05-24T17:59:21.3575182+00:00\",\r\n  \"status\": \"InProgress\",\r\n  \"name\": \"3a32ba2a-707c-45da-a727-57a00bfa4dc9\"\r\n}",
+      "StatusCode": 200
+    },
+    {
+      "RequestUri": "/subscriptions/e37510d7-33b6-4676-886f-ee75bcc01871/providers/Microsoft.Compute/locations/eastus2/operations/3a32ba2a-707c-45da-a727-57a00bfa4dc9?api-version=2021-03-01",
+      "EncodedRequestUri": "L3N1YnNjcmlwdGlvbnMvZTM3NTEwZDctMzNiNi00Njc2LTg4NmYtZWU3NWJjYzAxODcxL3Byb3ZpZGVycy9NaWNyb3NvZnQuQ29tcHV0ZS9sb2NhdGlvbnMvZWFzdHVzMi9vcGVyYXRpb25zLzNhMzJiYTJhLTcwN2MtNDVkYS1hNzI3LTU3YTAwYmZhNGRjOT9hcGktdmVyc2lvbj0yMDIxLTAzLTAx",
+      "RequestMethod": "GET",
+      "RequestBody": "",
+      "RequestHeaders": {
+        "User-Agent": [
+          "FxVersion/4.6.29518.01",
+          "OSName/Windows",
+          "OSVersion/Microsoft.Windows.10.0.19042.",
+          "Microsoft.Azure.Management.Compute.ComputeManagementClient/46.0.0"
+        ]
+      },
+      "ResponseHeaders": {
+        "Cache-Control": [
+          "no-cache"
+        ],
+        "Pragma": [
+          "no-cache"
+        ],
+        "x-ms-ratelimit-remaining-resource": [
+          "Microsoft.Compute/GetOperation3Min;14994,Microsoft.Compute/GetOperation30Min;29986"
+        ],
+        "Strict-Transport-Security": [
+          "max-age=31536000; includeSubDomains"
+        ],
+        "x-ms-request-id": [
+          "dc78eefb-76c4-42df-9857-cbdedd3920f4"
+        ],
+        "Server": [
+          "Microsoft-HTTPAPI/2.0",
+          "Microsoft-HTTPAPI/2.0"
+        ],
+        "x-ms-ratelimit-remaining-subscription-reads": [
+          "11985"
+        ],
+        "x-ms-correlation-request-id": [
+          "018c7601-d8b1-4e8e-903c-8228bad0c039"
+        ],
+        "x-ms-routing-request-id": [
+          "EASTUS2:20210524T180111Z:018c7601-d8b1-4e8e-903c-8228bad0c039"
+        ],
+        "X-Content-Type-Options": [
+          "nosniff"
+        ],
+        "Date": [
+          "Mon, 24 May 2021 18:01:11 GMT"
+        ],
+        "Content-Length": [
+          "134"
+        ],
+        "Content-Type": [
+          "application/json; charset=utf-8"
+        ],
+        "Expires": [
+          "-1"
+        ]
+      },
+      "ResponseBody": "{\r\n  \"startTime\": \"2021-05-24T17:59:21.3575182+00:00\",\r\n  \"status\": \"InProgress\",\r\n  \"name\": \"3a32ba2a-707c-45da-a727-57a00bfa4dc9\"\r\n}",
+      "StatusCode": 200
+    },
+    {
+      "RequestUri": "/subscriptions/e37510d7-33b6-4676-886f-ee75bcc01871/providers/Microsoft.Compute/locations/eastus2/operations/3a32ba2a-707c-45da-a727-57a00bfa4dc9?api-version=2021-03-01",
+      "EncodedRequestUri": "L3N1YnNjcmlwdGlvbnMvZTM3NTEwZDctMzNiNi00Njc2LTg4NmYtZWU3NWJjYzAxODcxL3Byb3ZpZGVycy9NaWNyb3NvZnQuQ29tcHV0ZS9sb2NhdGlvbnMvZWFzdHVzMi9vcGVyYXRpb25zLzNhMzJiYTJhLTcwN2MtNDVkYS1hNzI3LTU3YTAwYmZhNGRjOT9hcGktdmVyc2lvbj0yMDIxLTAzLTAx",
+      "RequestMethod": "GET",
+      "RequestBody": "",
+      "RequestHeaders": {
+        "User-Agent": [
+          "FxVersion/4.6.29518.01",
+          "OSName/Windows",
+          "OSVersion/Microsoft.Windows.10.0.19042.",
+          "Microsoft.Azure.Management.Compute.ComputeManagementClient/46.0.0"
+        ]
+      },
+      "ResponseHeaders": {
+        "Cache-Control": [
+          "no-cache"
+        ],
+        "Pragma": [
+          "no-cache"
+        ],
+        "x-ms-ratelimit-remaining-resource": [
+          "Microsoft.Compute/GetOperation3Min;14995,Microsoft.Compute/GetOperation30Min;29984"
+        ],
+        "Strict-Transport-Security": [
+          "max-age=31536000; includeSubDomains"
+        ],
+        "x-ms-request-id": [
+          "5eac5349-9548-49fd-8674-b327a259742e"
+        ],
+        "Server": [
+          "Microsoft-HTTPAPI/2.0",
+          "Microsoft-HTTPAPI/2.0"
+        ],
+        "x-ms-ratelimit-remaining-subscription-reads": [
+          "11984"
+        ],
+        "x-ms-correlation-request-id": [
+          "a52d6c34-393e-4994-9c61-4b850c05a87a"
+        ],
+        "x-ms-routing-request-id": [
+          "EASTUS2:20210524T180201Z:a52d6c34-393e-4994-9c61-4b850c05a87a"
+        ],
+        "X-Content-Type-Options": [
+          "nosniff"
+        ],
+        "Date": [
+          "Mon, 24 May 2021 18:02:01 GMT"
+        ],
+        "Content-Length": [
+          "134"
+        ],
+        "Content-Type": [
+          "application/json; charset=utf-8"
+        ],
+        "Expires": [
+          "-1"
+        ]
+      },
+      "ResponseBody": "{\r\n  \"startTime\": \"2021-05-24T17:59:21.3575182+00:00\",\r\n  \"status\": \"InProgress\",\r\n  \"name\": \"3a32ba2a-707c-45da-a727-57a00bfa4dc9\"\r\n}",
+      "StatusCode": 200
+    },
+    {
+      "RequestUri": "/subscriptions/e37510d7-33b6-4676-886f-ee75bcc01871/providers/Microsoft.Compute/locations/eastus2/operations/3a32ba2a-707c-45da-a727-57a00bfa4dc9?api-version=2021-03-01",
+      "EncodedRequestUri": "L3N1YnNjcmlwdGlvbnMvZTM3NTEwZDctMzNiNi00Njc2LTg4NmYtZWU3NWJjYzAxODcxL3Byb3ZpZGVycy9NaWNyb3NvZnQuQ29tcHV0ZS9sb2NhdGlvbnMvZWFzdHVzMi9vcGVyYXRpb25zLzNhMzJiYTJhLTcwN2MtNDVkYS1hNzI3LTU3YTAwYmZhNGRjOT9hcGktdmVyc2lvbj0yMDIxLTAzLTAx",
+      "RequestMethod": "GET",
+      "RequestBody": "",
+      "RequestHeaders": {
+        "User-Agent": [
+          "FxVersion/4.6.29518.01",
+          "OSName/Windows",
+          "OSVersion/Microsoft.Windows.10.0.19042.",
+          "Microsoft.Azure.Management.Compute.ComputeManagementClient/46.0.0"
+        ]
+      },
+      "ResponseHeaders": {
+        "Cache-Control": [
+          "no-cache"
+        ],
+        "Pragma": [
+          "no-cache"
+        ],
+        "x-ms-ratelimit-remaining-resource": [
+          "Microsoft.Compute/GetOperation3Min;14995,Microsoft.Compute/GetOperation30Min;29983"
+        ],
+        "Strict-Transport-Security": [
+          "max-age=31536000; includeSubDomains"
+        ],
+        "x-ms-request-id": [
+          "370f6987-64ad-4a71-b65e-6cbfb59135a5"
+        ],
+        "Server": [
+          "Microsoft-HTTPAPI/2.0",
+          "Microsoft-HTTPAPI/2.0"
+        ],
+        "x-ms-ratelimit-remaining-subscription-reads": [
+          "11983"
+        ],
+        "x-ms-correlation-request-id": [
+          "9355f657-28c4-4255-af9f-c33b97e52c25"
+        ],
+        "x-ms-routing-request-id": [
+          "EASTUS2:20210524T180251Z:9355f657-28c4-4255-af9f-c33b97e52c25"
+        ],
+        "X-Content-Type-Options": [
+          "nosniff"
+        ],
+        "Date": [
+          "Mon, 24 May 2021 18:02:51 GMT"
+        ],
+        "Content-Length": [
+          "134"
+        ],
+        "Content-Type": [
+          "application/json; charset=utf-8"
+        ],
+        "Expires": [
+          "-1"
+        ]
+      },
+      "ResponseBody": "{\r\n  \"startTime\": \"2021-05-24T17:59:21.3575182+00:00\",\r\n  \"status\": \"InProgress\",\r\n  \"name\": \"3a32ba2a-707c-45da-a727-57a00bfa4dc9\"\r\n}",
+      "StatusCode": 200
+    },
+    {
+      "RequestUri": "/subscriptions/e37510d7-33b6-4676-886f-ee75bcc01871/providers/Microsoft.Compute/locations/eastus2/operations/3a32ba2a-707c-45da-a727-57a00bfa4dc9?api-version=2021-03-01",
+      "EncodedRequestUri": "L3N1YnNjcmlwdGlvbnMvZTM3NTEwZDctMzNiNi00Njc2LTg4NmYtZWU3NWJjYzAxODcxL3Byb3ZpZGVycy9NaWNyb3NvZnQuQ29tcHV0ZS9sb2NhdGlvbnMvZWFzdHVzMi9vcGVyYXRpb25zLzNhMzJiYTJhLTcwN2MtNDVkYS1hNzI3LTU3YTAwYmZhNGRjOT9hcGktdmVyc2lvbj0yMDIxLTAzLTAx",
+      "RequestMethod": "GET",
+      "RequestBody": "",
+      "RequestHeaders": {
+        "User-Agent": [
+          "FxVersion/4.6.29518.01",
+          "OSName/Windows",
+          "OSVersion/Microsoft.Windows.10.0.19042.",
+          "Microsoft.Azure.Management.Compute.ComputeManagementClient/46.0.0"
+        ]
+      },
+      "ResponseHeaders": {
+        "Cache-Control": [
+          "no-cache"
+        ],
+        "Pragma": [
+          "no-cache"
+        ],
+        "x-ms-ratelimit-remaining-resource": [
+          "Microsoft.Compute/GetOperation3Min;14994,Microsoft.Compute/GetOperation30Min;29981"
+        ],
+        "Strict-Transport-Security": [
+          "max-age=31536000; includeSubDomains"
+        ],
+        "x-ms-request-id": [
+          "08f19c98-51b8-49f5-8a01-0edd58b17a56"
+        ],
+        "Server": [
+          "Microsoft-HTTPAPI/2.0",
+          "Microsoft-HTTPAPI/2.0"
+        ],
+        "x-ms-ratelimit-remaining-subscription-reads": [
+          "11982"
+        ],
+        "x-ms-correlation-request-id": [
+          "c47d6e85-8abe-49c4-8e27-05556d2735ac"
+        ],
+        "x-ms-routing-request-id": [
+          "EASTUS2:20210524T180341Z:c47d6e85-8abe-49c4-8e27-05556d2735ac"
+        ],
+        "X-Content-Type-Options": [
+          "nosniff"
+        ],
+        "Date": [
+          "Mon, 24 May 2021 18:03:41 GMT"
+        ],
+        "Content-Length": [
+          "184"
+        ],
+        "Content-Type": [
+          "application/json; charset=utf-8"
+        ],
+        "Expires": [
+          "-1"
+        ]
+      },
+      "ResponseBody": "{\r\n  \"startTime\": \"2021-05-24T17:59:21.3575182+00:00\",\r\n  \"endTime\": \"2021-05-24T18:02:53.3822032+00:00\",\r\n  \"status\": \"Succeeded\",\r\n  \"name\": \"3a32ba2a-707c-45da-a727-57a00bfa4dc9\"\r\n}",
+      "StatusCode": 200
+    },
+    {
+      "RequestUri": "/subscriptions/e37510d7-33b6-4676-886f-ee75bcc01871/resourceGroups/crptestar1949/providers/Microsoft.Compute/virtualMachines/vm4813?api-version=2021-03-01",
+      "EncodedRequestUri": "L3N1YnNjcmlwdGlvbnMvZTM3NTEwZDctMzNiNi00Njc2LTg4NmYtZWU3NWJjYzAxODcxL3Jlc291cmNlR3JvdXBzL2NycHRlc3RhcjE5NDkvcHJvdmlkZXJzL01pY3Jvc29mdC5Db21wdXRlL3ZpcnR1YWxNYWNoaW5lcy92bTQ4MTM/YXBpLXZlcnNpb249MjAyMS0wMy0wMQ==",
+      "RequestMethod": "GET",
+      "RequestBody": "",
+      "RequestHeaders": {
+        "User-Agent": [
+          "FxVersion/4.6.29518.01",
+          "OSName/Windows",
+          "OSVersion/Microsoft.Windows.10.0.19042.",
+          "Microsoft.Azure.Management.Compute.ComputeManagementClient/46.0.0"
+        ]
+      },
+      "ResponseHeaders": {
+        "Cache-Control": [
+          "no-cache"
+        ],
+        "Pragma": [
+          "no-cache"
+        ],
+        "x-ms-ratelimit-remaining-resource": [
+          "Microsoft.Compute/LowCostGet3Min;3997,Microsoft.Compute/LowCostGet30Min;31988"
+        ],
+        "Strict-Transport-Security": [
+          "max-age=31536000; includeSubDomains"
+        ],
+        "x-ms-request-id": [
+          "7b3585ae-9d46-4320-9788-607c469d9b68"
+        ],
+        "Server": [
+          "Microsoft-HTTPAPI/2.0",
+          "Microsoft-HTTPAPI/2.0"
+        ],
+        "x-ms-ratelimit-remaining-subscription-reads": [
+          "11981"
+        ],
+        "x-ms-correlation-request-id": [
+          "2aff895b-a32c-4fa5-af95-03de6e056ce0"
+        ],
+        "x-ms-routing-request-id": [
+          "EASTUS2:20210524T180342Z:2aff895b-a32c-4fa5-af95-03de6e056ce0"
+        ],
+        "X-Content-Type-Options": [
+          "nosniff"
+        ],
+        "Date": [
+          "Mon, 24 May 2021 18:03:41 GMT"
+        ],
+        "Content-Length": [
+          "2011"
+        ],
+        "Content-Type": [
+          "application/json; charset=utf-8"
+        ],
+        "Expires": [
+          "-1"
+        ]
+      },
+      "ResponseBody": "{\r\n  \"name\": \"vm4813\",\r\n  \"id\": \"/subscriptions/e37510d7-33b6-4676-886f-ee75bcc01871/resourceGroups/crptestar1949/providers/Microsoft.Compute/virtualMachines/vm4813\",\r\n  \"type\": \"Microsoft.Compute/virtualMachines\",\r\n  \"location\": \"eastus2\",\r\n  \"tags\": {\r\n    \"RG\": \"rg\",\r\n    \"testTag\": \"1\",\r\n    \"azsecpack\": \"nonprod\",\r\n    \"platformsettings.host_environment.service.platform_optedin_for_rootcerts\": \"true\"\r\n  },\r\n  \"properties\": {\r\n    \"vmId\": \"858550d7-c0ef-48c4-ade8-50fa9973e423\",\r\n    \"availabilitySet\": {\r\n      \"id\": \"/subscriptions/e37510d7-33b6-4676-886f-ee75bcc01871/resourceGroups/crptestar1949/providers/Microsoft.Compute/availabilitySets/AS5372\"\r\n    },\r\n    \"hardwareProfile\": {\r\n      \"vmSize\": \"Standard_A1_v2\"\r\n    },\r\n    \"storageProfile\": {\r\n      \"imageReference\": {\r\n        \"publisher\": \"MicrosoftWindowsServer\",\r\n        \"offer\": \"WindowsServer\",\r\n        \"sku\": \"2012-R2-Datacenter\",\r\n        \"version\": \"4.127.20180315\",\r\n        \"exactVersion\": \"4.127.20180315\"\r\n      },\r\n      \"osDisk\": {\r\n        \"osType\": \"Windows\",\r\n        \"name\": \"test\",\r\n        \"createOption\": \"FromImage\",\r\n        \"vhd\": {\r\n          \"uri\": \"https://diskrp7670.blob.core.windows.net/crptestar6388/oscrptestar2314.vhd\"\r\n        },\r\n        \"caching\": \"None\",\r\n        \"diskSizeGB\": 127\r\n      },\r\n      \"dataDisks\": []\r\n    },\r\n    \"osProfile\": {\r\n      \"computerName\": \"Test\",\r\n      \"adminUsername\": \"Foo12\",\r\n      \"windowsConfiguration\": {\r\n        \"provisionVMAgent\": true,\r\n        \"enableAutomaticUpdates\": true,\r\n        \"patchSettings\": {\r\n          \"patchMode\": \"AutomaticByOS\",\r\n          \"assessmentMode\": \"ImageDefault\"\r\n        }\r\n      },\r\n      \"secrets\": [],\r\n      \"allowExtensionOperations\": true,\r\n      \"requireGuestProvisionSignal\": true\r\n    },\r\n    \"networkProfile\": {\r\n      \"networkInterfaces\": [\r\n        {\r\n          \"id\": \"/subscriptions/e37510d7-33b6-4676-886f-ee75bcc01871/resourceGroups/crptestar1949/providers/Microsoft.Network/networkInterfaces/nic7258\"\r\n        }\r\n      ]\r\n    },\r\n    \"provisioningState\": \"Succeeded\"\r\n  }\r\n}",
+      "StatusCode": 200
+    },
+    {
+      "RequestUri": "/subscriptions/e37510d7-33b6-4676-886f-ee75bcc01871/resourceGroups/crptestar1949/providers/Microsoft.Compute/virtualMachines/vm4813?api-version=2021-03-01",
+      "EncodedRequestUri": "L3N1YnNjcmlwdGlvbnMvZTM3NTEwZDctMzNiNi00Njc2LTg4NmYtZWU3NWJjYzAxODcxL3Jlc291cmNlR3JvdXBzL2NycHRlc3RhcjE5NDkvcHJvdmlkZXJzL01pY3Jvc29mdC5Db21wdXRlL3ZpcnR1YWxNYWNoaW5lcy92bTQ4MTM/YXBpLXZlcnNpb249MjAyMS0wMy0wMQ==",
+      "RequestMethod": "GET",
+      "RequestBody": "",
+      "RequestHeaders": {
+        "x-ms-client-request-id": [
+          "2bd3f8d4-7e74-49c8-8adf-2ef9627f6c28"
+        ],
+        "Accept-Language": [
+          "en-US"
+        ],
+        "User-Agent": [
+          "FxVersion/4.6.29518.01",
+          "OSName/Windows",
+          "OSVersion/Microsoft.Windows.10.0.19042.",
+          "Microsoft.Azure.Management.Compute.ComputeManagementClient/46.0.0"
+        ]
+      },
+      "ResponseHeaders": {
+        "Cache-Control": [
+          "no-cache"
+        ],
+        "Pragma": [
+          "no-cache"
+        ],
+        "x-ms-ratelimit-remaining-resource": [
+          "Microsoft.Compute/LowCostGet3Min;3996,Microsoft.Compute/LowCostGet30Min;31987"
+        ],
+        "Strict-Transport-Security": [
+          "max-age=31536000; includeSubDomains"
+        ],
+        "x-ms-request-id": [
+          "c51d0f14-7b63-44c2-a11a-bf16d1e32a24"
+        ],
+        "Server": [
+          "Microsoft-HTTPAPI/2.0",
+          "Microsoft-HTTPAPI/2.0"
+        ],
+        "x-ms-ratelimit-remaining-subscription-reads": [
+          "11980"
+        ],
+        "x-ms-correlation-request-id": [
+          "42758139-92d4-4d49-bbd9-c86a4763a483"
+        ],
+        "x-ms-routing-request-id": [
+          "EASTUS2:20210524T180342Z:42758139-92d4-4d49-bbd9-c86a4763a483"
+        ],
+        "X-Content-Type-Options": [
+          "nosniff"
+        ],
+        "Date": [
+          "Mon, 24 May 2021 18:03:41 GMT"
+        ],
+        "Content-Length": [
+          "2011"
+        ],
+        "Content-Type": [
+          "application/json; charset=utf-8"
+        ],
+        "Expires": [
+          "-1"
+        ]
+      },
+      "ResponseBody": "{\r\n  \"name\": \"vm4813\",\r\n  \"id\": \"/subscriptions/e37510d7-33b6-4676-886f-ee75bcc01871/resourceGroups/crptestar1949/providers/Microsoft.Compute/virtualMachines/vm4813\",\r\n  \"type\": \"Microsoft.Compute/virtualMachines\",\r\n  \"location\": \"eastus2\",\r\n  \"tags\": {\r\n    \"RG\": \"rg\",\r\n    \"testTag\": \"1\",\r\n    \"azsecpack\": \"nonprod\",\r\n    \"platformsettings.host_environment.service.platform_optedin_for_rootcerts\": \"true\"\r\n  },\r\n  \"properties\": {\r\n    \"vmId\": \"858550d7-c0ef-48c4-ade8-50fa9973e423\",\r\n    \"availabilitySet\": {\r\n      \"id\": \"/subscriptions/e37510d7-33b6-4676-886f-ee75bcc01871/resourceGroups/crptestar1949/providers/Microsoft.Compute/availabilitySets/AS5372\"\r\n    },\r\n    \"hardwareProfile\": {\r\n      \"vmSize\": \"Standard_A1_v2\"\r\n    },\r\n    \"storageProfile\": {\r\n      \"imageReference\": {\r\n        \"publisher\": \"MicrosoftWindowsServer\",\r\n        \"offer\": \"WindowsServer\",\r\n        \"sku\": \"2012-R2-Datacenter\",\r\n        \"version\": \"4.127.20180315\",\r\n        \"exactVersion\": \"4.127.20180315\"\r\n      },\r\n      \"osDisk\": {\r\n        \"osType\": \"Windows\",\r\n        \"name\": \"test\",\r\n        \"createOption\": \"FromImage\",\r\n        \"vhd\": {\r\n          \"uri\": \"https://diskrp7670.blob.core.windows.net/crptestar6388/oscrptestar2314.vhd\"\r\n        },\r\n        \"caching\": \"None\",\r\n        \"diskSizeGB\": 127\r\n      },\r\n      \"dataDisks\": []\r\n    },\r\n    \"osProfile\": {\r\n      \"computerName\": \"Test\",\r\n      \"adminUsername\": \"Foo12\",\r\n      \"windowsConfiguration\": {\r\n        \"provisionVMAgent\": true,\r\n        \"enableAutomaticUpdates\": true,\r\n        \"patchSettings\": {\r\n          \"patchMode\": \"AutomaticByOS\",\r\n          \"assessmentMode\": \"ImageDefault\"\r\n        }\r\n      },\r\n      \"secrets\": [],\r\n      \"allowExtensionOperations\": true,\r\n      \"requireGuestProvisionSignal\": true\r\n    },\r\n    \"networkProfile\": {\r\n      \"networkInterfaces\": [\r\n        {\r\n          \"id\": \"/subscriptions/e37510d7-33b6-4676-886f-ee75bcc01871/resourceGroups/crptestar1949/providers/Microsoft.Network/networkInterfaces/nic7258\"\r\n        }\r\n      ]\r\n    },\r\n    \"provisioningState\": \"Succeeded\"\r\n  }\r\n}",
+      "StatusCode": 200
+    },
+    {
+      "RequestUri": "/subscriptions/e37510d7-33b6-4676-886f-ee75bcc01871/resourceGroups/crptestar1949/providers/Microsoft.Compute/virtualMachines/vm4813?api-version=2021-03-01",
+      "EncodedRequestUri": "L3N1YnNjcmlwdGlvbnMvZTM3NTEwZDctMzNiNi00Njc2LTg4NmYtZWU3NWJjYzAxODcxL3Jlc291cmNlR3JvdXBzL2NycHRlc3RhcjE5NDkvcHJvdmlkZXJzL01pY3Jvc29mdC5Db21wdXRlL3ZpcnR1YWxNYWNoaW5lcy92bTQ4MTM/YXBpLXZlcnNpb249MjAyMS0wMy0wMQ==",
+      "RequestMethod": "DELETE",
+      "RequestBody": "",
+      "RequestHeaders": {
+        "x-ms-client-request-id": [
+          "e2392b9f-933b-45cc-9f70-8e5427e56406"
+        ],
+        "Accept-Language": [
+          "en-US"
+        ],
+        "User-Agent": [
+          "FxVersion/4.6.29518.01",
+          "OSName/Windows",
+          "OSVersion/Microsoft.Windows.10.0.19042.",
+          "Microsoft.Azure.Management.Compute.ComputeManagementClient/46.0.0"
+        ]
+      },
+      "ResponseHeaders": {
+        "Cache-Control": [
+          "no-cache"
+        ],
+        "Pragma": [
+          "no-cache"
+        ],
+        "Location": [
+          "https://management.azure.com/subscriptions/e37510d7-33b6-4676-886f-ee75bcc01871/providers/Microsoft.Compute/locations/eastus2/operations/aee80e3b-3747-474b-b36e-577000f268f9?monitor=true&api-version=2021-03-01"
+        ],
+        "Retry-After": [
+          "10"
+        ],
+        "Azure-AsyncOperation": [
+          "https://management.azure.com/subscriptions/e37510d7-33b6-4676-886f-ee75bcc01871/providers/Microsoft.Compute/locations/eastus2/operations/aee80e3b-3747-474b-b36e-577000f268f9?api-version=2021-03-01"
+        ],
+        "Azure-AsyncNotification": [
+          "Enabled"
+        ],
+        "x-ms-ratelimit-remaining-resource": [
+          "Microsoft.Compute/DeleteVM3Min;239,Microsoft.Compute/DeleteVM30Min;1198"
+        ],
+        "Strict-Transport-Security": [
+          "max-age=31536000; includeSubDomains"
+        ],
+        "x-ms-request-id": [
+          "aee80e3b-3747-474b-b36e-577000f268f9"
+        ],
+        "Server": [
+          "Microsoft-HTTPAPI/2.0",
+          "Microsoft-HTTPAPI/2.0"
+        ],
+        "x-ms-ratelimit-remaining-subscription-deletes": [
+          "14997"
+        ],
+        "x-ms-correlation-request-id": [
+          "7571e286-3aa1-4350-a69f-64b722b80e10"
+        ],
+        "x-ms-routing-request-id": [
+          "EASTUS2:20210524T180342Z:7571e286-3aa1-4350-a69f-64b722b80e10"
+        ],
+        "X-Content-Type-Options": [
+          "nosniff"
+        ],
+        "Date": [
+          "Mon, 24 May 2021 18:03:41 GMT"
+        ],
+        "Expires": [
+          "-1"
+        ],
+        "Content-Length": [
+          "0"
+        ]
+      },
+      "ResponseBody": "",
+      "StatusCode": 202
+    },
+    {
+      "RequestUri": "/subscriptions/e37510d7-33b6-4676-886f-ee75bcc01871/resourceGroups/crptestar1949/providers/Microsoft.Compute/virtualMachines/vm4813?api-version=2021-03-01",
+      "EncodedRequestUri": "L3N1YnNjcmlwdGlvbnMvZTM3NTEwZDctMzNiNi00Njc2LTg4NmYtZWU3NWJjYzAxODcxL3Jlc291cmNlR3JvdXBzL2NycHRlc3RhcjE5NDkvcHJvdmlkZXJzL01pY3Jvc29mdC5Db21wdXRlL3ZpcnR1YWxNYWNoaW5lcy92bTQ4MTM/YXBpLXZlcnNpb249MjAyMS0wMy0wMQ==",
+      "RequestMethod": "DELETE",
+      "RequestBody": "",
+      "RequestHeaders": {
+        "x-ms-client-request-id": [
+          "d73085e0-79e9-46ac-a5c9-f515d5354bb6"
+        ],
+        "Accept-Language": [
+          "en-US"
+        ],
+        "User-Agent": [
+          "FxVersion/4.6.29518.01",
+          "OSName/Windows",
+          "OSVersion/Microsoft.Windows.10.0.19042.",
+          "Microsoft.Azure.Management.Compute.ComputeManagementClient/46.0.0"
+        ]
+      },
+      "ResponseHeaders": {
+        "Cache-Control": [
+          "no-cache"
+        ],
+        "Pragma": [
+          "no-cache"
+        ],
+        "x-ms-ratelimit-remaining-subscription-deletes": [
+          "14996"
+        ],
+        "x-ms-request-id": [
+          "cc53d171-d4dc-4458-af5c-709f509c4829"
+        ],
+        "x-ms-correlation-request-id": [
+          "cc53d171-d4dc-4458-af5c-709f509c4829"
+        ],
+        "x-ms-routing-request-id": [
+          "EASTUS2:20210524T180452Z:cc53d171-d4dc-4458-af5c-709f509c4829"
+        ],
+        "Strict-Transport-Security": [
+          "max-age=31536000; includeSubDomains"
+        ],
+        "X-Content-Type-Options": [
+          "nosniff"
+        ],
+        "Date": [
+          "Mon, 24 May 2021 18:04:52 GMT"
+        ],
+        "Expires": [
+          "-1"
+        ]
+      },
+      "ResponseBody": "",
+      "StatusCode": 204
+    },
+    {
+      "RequestUri": "/subscriptions/e37510d7-33b6-4676-886f-ee75bcc01871/providers/Microsoft.Compute/locations/eastus2/operations/aee80e3b-3747-474b-b36e-577000f268f9?api-version=2021-03-01",
+      "EncodedRequestUri": "L3N1YnNjcmlwdGlvbnMvZTM3NTEwZDctMzNiNi00Njc2LTg4NmYtZWU3NWJjYzAxODcxL3Byb3ZpZGVycy9NaWNyb3NvZnQuQ29tcHV0ZS9sb2NhdGlvbnMvZWFzdHVzMi9vcGVyYXRpb25zL2FlZTgwZTNiLTM3NDctNDc0Yi1iMzZlLTU3NzAwMGYyNjhmOT9hcGktdmVyc2lvbj0yMDIxLTAzLTAx",
+      "RequestMethod": "GET",
+      "RequestBody": "",
+      "RequestHeaders": {
+        "User-Agent": [
+          "FxVersion/4.6.29518.01",
+          "OSName/Windows",
+          "OSVersion/Microsoft.Windows.10.0.19042.",
+          "Microsoft.Azure.Management.Compute.ComputeManagementClient/46.0.0"
+        ]
+      },
+      "ResponseHeaders": {
+        "Cache-Control": [
+          "no-cache"
+        ],
+        "Pragma": [
+          "no-cache"
+        ],
+        "Retry-After": [
+          "30"
+        ],
+        "x-ms-ratelimit-remaining-resource": [
+          "Microsoft.Compute/GetOperation3Min;14993,Microsoft.Compute/GetOperation30Min;29980"
+        ],
+        "Strict-Transport-Security": [
+          "max-age=31536000; includeSubDomains"
+        ],
+        "x-ms-request-id": [
+          "7209c654-d7db-480b-b0bc-7991eb41af14"
+        ],
+        "Server": [
+          "Microsoft-HTTPAPI/2.0",
+          "Microsoft-HTTPAPI/2.0"
+        ],
+        "x-ms-ratelimit-remaining-subscription-reads": [
+          "11978"
+        ],
+        "x-ms-correlation-request-id": [
+          "4d9195d1-9776-4dfe-8d7b-b7336746ceab"
+        ],
+        "x-ms-routing-request-id": [
+          "EASTUS2:20210524T180352Z:4d9195d1-9776-4dfe-8d7b-b7336746ceab"
+        ],
+        "X-Content-Type-Options": [
+          "nosniff"
+        ],
+        "Date": [
+          "Mon, 24 May 2021 18:03:52 GMT"
+        ],
+        "Content-Length": [
+          "134"
+        ],
+        "Content-Type": [
+          "application/json; charset=utf-8"
+        ],
+        "Expires": [
+          "-1"
+        ]
+      },
+      "ResponseBody": "{\r\n  \"startTime\": \"2021-05-24T18:03:42.1655911+00:00\",\r\n  \"status\": \"InProgress\",\r\n  \"name\": \"aee80e3b-3747-474b-b36e-577000f268f9\"\r\n}",
+      "StatusCode": 200
+    },
+    {
+      "RequestUri": "/subscriptions/e37510d7-33b6-4676-886f-ee75bcc01871/providers/Microsoft.Compute/locations/eastus2/operations/aee80e3b-3747-474b-b36e-577000f268f9?api-version=2021-03-01",
+      "EncodedRequestUri": "L3N1YnNjcmlwdGlvbnMvZTM3NTEwZDctMzNiNi00Njc2LTg4NmYtZWU3NWJjYzAxODcxL3Byb3ZpZGVycy9NaWNyb3NvZnQuQ29tcHV0ZS9sb2NhdGlvbnMvZWFzdHVzMi9vcGVyYXRpb25zL2FlZTgwZTNiLTM3NDctNDc0Yi1iMzZlLTU3NzAwMGYyNjhmOT9hcGktdmVyc2lvbj0yMDIxLTAzLTAx",
+      "RequestMethod": "GET",
+      "RequestBody": "",
+      "RequestHeaders": {
+        "User-Agent": [
+          "FxVersion/4.6.29518.01",
+          "OSName/Windows",
+          "OSVersion/Microsoft.Windows.10.0.19042.",
+          "Microsoft.Azure.Management.Compute.ComputeManagementClient/46.0.0"
+        ]
+      },
+      "ResponseHeaders": {
+        "Cache-Control": [
+          "no-cache"
+        ],
+        "Pragma": [
+          "no-cache"
+        ],
+        "x-ms-ratelimit-remaining-resource": [
+          "Microsoft.Compute/GetOperation3Min;14994,Microsoft.Compute/GetOperation30Min;29979"
+        ],
+        "Strict-Transport-Security": [
+          "max-age=31536000; includeSubDomains"
+        ],
+        "x-ms-request-id": [
+          "9b5f51c5-442d-454e-9911-734dfc9ea3cb"
+        ],
+        "Server": [
+          "Microsoft-HTTPAPI/2.0",
+          "Microsoft-HTTPAPI/2.0"
+        ],
+        "x-ms-ratelimit-remaining-subscription-reads": [
+          "11977"
+        ],
+        "x-ms-correlation-request-id": [
+          "1cf677d8-7ca8-4057-becc-255254107e4a"
+        ],
+        "x-ms-routing-request-id": [
+          "EASTUS2:20210524T180422Z:1cf677d8-7ca8-4057-becc-255254107e4a"
+        ],
+        "X-Content-Type-Options": [
+          "nosniff"
+        ],
+        "Date": [
+          "Mon, 24 May 2021 18:04:21 GMT"
+        ],
+        "Content-Length": [
+          "134"
+        ],
+        "Content-Type": [
+          "application/json; charset=utf-8"
+        ],
+        "Expires": [
+          "-1"
+        ]
+      },
+      "ResponseBody": "{\r\n  \"startTime\": \"2021-05-24T18:03:42.1655911+00:00\",\r\n  \"status\": \"InProgress\",\r\n  \"name\": \"aee80e3b-3747-474b-b36e-577000f268f9\"\r\n}",
+      "StatusCode": 200
+    },
+    {
+      "RequestUri": "/subscriptions/e37510d7-33b6-4676-886f-ee75bcc01871/providers/Microsoft.Compute/locations/eastus2/operations/aee80e3b-3747-474b-b36e-577000f268f9?api-version=2021-03-01",
+      "EncodedRequestUri": "L3N1YnNjcmlwdGlvbnMvZTM3NTEwZDctMzNiNi00Njc2LTg4NmYtZWU3NWJjYzAxODcxL3Byb3ZpZGVycy9NaWNyb3NvZnQuQ29tcHV0ZS9sb2NhdGlvbnMvZWFzdHVzMi9vcGVyYXRpb25zL2FlZTgwZTNiLTM3NDctNDc0Yi1iMzZlLTU3NzAwMGYyNjhmOT9hcGktdmVyc2lvbj0yMDIxLTAzLTAx",
+      "RequestMethod": "GET",
+      "RequestBody": "",
+      "RequestHeaders": {
+        "User-Agent": [
+          "FxVersion/4.6.29518.01",
+          "OSName/Windows",
+          "OSVersion/Microsoft.Windows.10.0.19042.",
+          "Microsoft.Azure.Management.Compute.ComputeManagementClient/46.0.0"
+        ]
+      },
+      "ResponseHeaders": {
+        "Cache-Control": [
+          "no-cache"
+        ],
+        "Pragma": [
+          "no-cache"
+        ],
+        "x-ms-ratelimit-remaining-resource": [
+          "Microsoft.Compute/GetOperation3Min;14992,Microsoft.Compute/GetOperation30Min;29977"
+        ],
+        "Strict-Transport-Security": [
+          "max-age=31536000; includeSubDomains"
+        ],
+        "x-ms-request-id": [
+          "c2499cb1-55b2-4690-8005-bb181033d016"
+        ],
+        "Server": [
+          "Microsoft-HTTPAPI/2.0",
+          "Microsoft-HTTPAPI/2.0"
+        ],
+        "x-ms-ratelimit-remaining-subscription-reads": [
+          "11976"
+        ],
+        "x-ms-correlation-request-id": [
+          "f9fb79b2-1481-4bbd-b2ae-6e23385d4e82"
+        ],
+        "x-ms-routing-request-id": [
+          "EASTUS2:20210524T180452Z:f9fb79b2-1481-4bbd-b2ae-6e23385d4e82"
+        ],
+        "X-Content-Type-Options": [
+          "nosniff"
+        ],
+        "Date": [
+          "Mon, 24 May 2021 18:04:51 GMT"
+        ],
+        "Content-Length": [
+          "184"
+        ],
+        "Content-Type": [
+          "application/json; charset=utf-8"
+        ],
+        "Expires": [
+          "-1"
+        ]
+      },
+      "ResponseBody": "{\r\n  \"startTime\": \"2021-05-24T18:03:42.1655911+00:00\",\r\n  \"endTime\": \"2021-05-24T18:04:25.0736818+00:00\",\r\n  \"status\": \"Succeeded\",\r\n  \"name\": \"aee80e3b-3747-474b-b36e-577000f268f9\"\r\n}",
+      "StatusCode": 200
+    },
+    {
+      "RequestUri": "/subscriptions/e37510d7-33b6-4676-886f-ee75bcc01871/providers/Microsoft.Compute/locations/eastus2/operations/aee80e3b-3747-474b-b36e-577000f268f9?monitor=true&api-version=2021-03-01",
+      "EncodedRequestUri": "L3N1YnNjcmlwdGlvbnMvZTM3NTEwZDctMzNiNi00Njc2LTg4NmYtZWU3NWJjYzAxODcxL3Byb3ZpZGVycy9NaWNyb3NvZnQuQ29tcHV0ZS9sb2NhdGlvbnMvZWFzdHVzMi9vcGVyYXRpb25zL2FlZTgwZTNiLTM3NDctNDc0Yi1iMzZlLTU3NzAwMGYyNjhmOT9tb25pdG9yPXRydWUmYXBpLXZlcnNpb249MjAyMS0wMy0wMQ==",
+      "RequestMethod": "GET",
+      "RequestBody": "",
+      "RequestHeaders": {
+        "User-Agent": [
+          "FxVersion/4.6.29518.01",
+          "OSName/Windows",
+          "OSVersion/Microsoft.Windows.10.0.19042.",
+          "Microsoft.Azure.Management.Compute.ComputeManagementClient/46.0.0"
+        ]
+      },
+      "ResponseHeaders": {
+        "Cache-Control": [
+          "no-cache"
+        ],
+        "Pragma": [
+          "no-cache"
+        ],
+        "x-ms-ratelimit-remaining-resource": [
+          "Microsoft.Compute/GetOperation3Min;14991,Microsoft.Compute/GetOperation30Min;29976"
+        ],
+        "Strict-Transport-Security": [
+          "max-age=31536000; includeSubDomains"
+        ],
+        "x-ms-request-id": [
+          "0212bcf5-e214-493f-bccb-ca3cda79fd8d"
+        ],
+        "Server": [
+          "Microsoft-HTTPAPI/2.0",
+          "Microsoft-HTTPAPI/2.0"
+        ],
+        "x-ms-ratelimit-remaining-subscription-reads": [
+          "11975"
+        ],
+        "x-ms-correlation-request-id": [
+          "25bc9e2a-d9bf-48e9-8ec4-2a6674dcd23b"
+        ],
+        "x-ms-routing-request-id": [
+          "EASTUS2:20210524T180452Z:25bc9e2a-d9bf-48e9-8ec4-2a6674dcd23b"
+        ],
+        "X-Content-Type-Options": [
+          "nosniff"
+        ],
+        "Date": [
+          "Mon, 24 May 2021 18:04:51 GMT"
+        ],
+        "Expires": [
+          "-1"
+        ],
+        "Content-Length": [
+          "0"
+        ]
+      },
+      "ResponseBody": "",
+      "StatusCode": 200
+    },
+    {
+      "RequestUri": "/subscriptions/e37510d7-33b6-4676-886f-ee75bcc01871/resourceGroups/crptestar8463/providers/Microsoft.Compute/disks/diskrp6888?api-version=2020-12-01",
+      "EncodedRequestUri": "L3N1YnNjcmlwdGlvbnMvZTM3NTEwZDctMzNiNi00Njc2LTg4NmYtZWU3NWJjYzAxODcxL3Jlc291cmNlR3JvdXBzL2NycHRlc3Rhcjg0NjMvcHJvdmlkZXJzL01pY3Jvc29mdC5Db21wdXRlL2Rpc2tzL2Rpc2tycDY4ODg/YXBpLXZlcnNpb249MjAyMC0xMi0wMQ==",
+      "RequestMethod": "PUT",
+      "RequestBody": "{\r\n  \"sku\": {\r\n    \"name\": \"Standard_LRS\"\r\n  },\r\n  \"properties\": {\r\n    \"osType\": \"Linux\",\r\n    \"creationData\": {\r\n      \"createOption\": \"Import\",\r\n      \"storageAccountId\": \"/subscriptions/e37510d7-33b6-4676-886f-ee75bcc01871/resourceGroups/crptestar8463/providers/Microsoft.Storage/storageAccounts/diskrp1783\",\r\n      \"sourceUri\": \"https://diskrp1783.blob.core.windows.net/crptestar3912/oscrptestar7517.vhd\"\r\n    },\r\n    \"diskSizeGB\": 150\r\n  },\r\n  \"location\": \"eastus2\"\r\n}",
+      "RequestHeaders": {
+        "x-ms-client-request-id": [
+          "92577913-9e1d-49d6-99a1-f3571ffb2440"
+        ],
+        "Accept-Language": [
+          "en-US"
+        ],
+        "User-Agent": [
+          "FxVersion/4.6.29518.01",
+          "OSName/Windows",
+          "OSVersion/Microsoft.Windows.10.0.19042.",
+          "Microsoft.Azure.Management.Compute.ComputeManagementClient/46.0.0"
+        ],
+        "Content-Type": [
+          "application/json; charset=utf-8"
+        ],
+        "Content-Length": [
+          "474"
+        ]
+      },
+      "ResponseHeaders": {
+        "Cache-Control": [
+          "no-cache"
+        ],
+        "Pragma": [
+          "no-cache"
+        ],
+        "Location": [
+          "https://management.azure.com/subscriptions/e37510d7-33b6-4676-886f-ee75bcc01871/providers/Microsoft.Compute/locations/eastus2/DiskOperations/3ed6d335-7fba-4ecb-a76b-5c629e8459c9?monitor=true&api-version=2020-12-01"
         ],
         "Retry-After": [
           "2"
         ],
+        "Azure-AsyncOperation": [
+          "https://management.azure.com/subscriptions/e37510d7-33b6-4676-886f-ee75bcc01871/providers/Microsoft.Compute/locations/eastus2/DiskOperations/3ed6d335-7fba-4ecb-a76b-5c629e8459c9?api-version=2020-12-01"
+        ],
+        "x-ms-ratelimit-remaining-resource": [
+          "Microsoft.Compute/CreateUpdateDisks3Min;999,Microsoft.Compute/CreateUpdateDisks30Min;7999"
+        ],
+        "Strict-Transport-Security": [
+          "max-age=31536000; includeSubDomains"
+        ],
+        "x-ms-served-by": [
+          "de3c97e5-a7f4-4bba-b1fb-feac30234d51_132640177274383677"
+        ],
+        "x-ms-request-id": [
+          "3ed6d335-7fba-4ecb-a76b-5c629e8459c9"
+        ],
         "Server": [
           "Microsoft-HTTPAPI/2.0",
           "Microsoft-HTTPAPI/2.0"
         ],
-        "x-ms-request-id": [
-          "b26cc09e-990c-4983-a412-e5ed0734c87d"
-        ],
-        "x-ms-correlation-request-id": [
-          "f5d8acf7-9f08-4924-9076-1eb312e2800f"
-        ],
-        "x-ms-arm-service-request-id": [
-          "1bd3cbf1-fca4-4b59-9e05-74fecb0b967b"
-        ],
-        "Strict-Transport-Security": [
-          "max-age=31536000; includeSubDomains"
-        ],
-        "x-ms-ratelimit-remaining-subscription-reads": [
-          "11999"
-        ],
-        "x-ms-routing-request-id": [
-          "CANADACENTRAL:20210304T154121Z:f5d8acf7-9f08-4924-9076-1eb312e2800f"
-        ],
-        "X-Content-Type-Options": [
-          "nosniff"
-        ],
-        "Content-Length": [
-          "30"
-        ],
-        "Content-Type": [
-          "application/json; charset=utf-8"
-        ],
-        "Expires": [
-          "-1"
-        ]
-      },
-      "ResponseBody": "{\r\n  \"status\": \"InProgress\"\r\n}",
-      "StatusCode": 200
-    },
-    {
-      "RequestUri": "/subscriptions/0296790d-427c-48ca-b204-8b729bbd8670/providers/Microsoft.Network/locations/eastus2/operations/d28d8177-7681-4c70-9250-6a8460767652?api-version=2019-09-01",
-      "EncodedRequestUri": "L3N1YnNjcmlwdGlvbnMvMDI5Njc5MGQtNDI3Yy00OGNhLWIyMDQtOGI3MjliYmQ4NjcwL3Byb3ZpZGVycy9NaWNyb3NvZnQuTmV0d29yay9sb2NhdGlvbnMvZWFzdHVzMi9vcGVyYXRpb25zL2QyOGQ4MTc3LTc2ODEtNGM3MC05MjUwLTZhODQ2MDc2NzY1Mj9hcGktdmVyc2lvbj0yMDE5LTA5LTAx",
->>>>>>> 9e6c98a6
-      "RequestMethod": "GET",
-      "RequestBody": "",
-      "RequestHeaders": {
-        "User-Agent": [
-          "FxVersion/4.6.26614.01",
-          "OSName/Windows",
-          "OSVersion/Microsoft.Windows.10.0.18363.",
-          "Microsoft.Azure.Management.Network.NetworkManagementClient/19.17.1.0"
-        ]
-      },
-      "ResponseHeaders": {
-        "Cache-Control": [
-          "no-cache"
-        ],
-        "Date": [
-          "Thu, 04 Mar 2021 15:41:23 GMT"
-        ],
-        "Pragma": [
-          "no-cache"
+        "x-ms-ratelimit-remaining-subscription-writes": [
+          "1195"
+        ],
+        "x-ms-correlation-request-id": [
+          "afa14730-2dc9-405c-bc84-a1abc41ee46e"
+        ],
+        "x-ms-routing-request-id": [
+          "EASTUS2:20210524T180452Z:afa14730-2dc9-405c-bc84-a1abc41ee46e"
+        ],
+        "X-Content-Type-Options": [
+          "nosniff"
+        ],
+        "Date": [
+          "Mon, 24 May 2021 18:04:52 GMT"
+        ],
+        "Content-Length": [
+          "565"
+        ],
+        "Content-Type": [
+          "application/json; charset=utf-8"
+        ],
+        "Expires": [
+          "-1"
+        ]
+      },
+      "ResponseBody": "{\r\n  \"name\": \"diskrp6888\",\r\n  \"location\": \"eastus2\",\r\n  \"sku\": {\r\n    \"name\": \"Standard_LRS\"\r\n  },\r\n  \"properties\": {\r\n    \"osType\": \"Linux\",\r\n    \"creationData\": {\r\n      \"createOption\": \"Import\",\r\n      \"storageAccountId\": \"/subscriptions/e37510d7-33b6-4676-886f-ee75bcc01871/resourceGroups/crptestar8463/providers/Microsoft.Storage/storageAccounts/diskrp1783\",\r\n      \"sourceUri\": \"https://diskrp1783.blob.core.windows.net/crptestar3912/oscrptestar7517.vhd\"\r\n    },\r\n    \"diskSizeGB\": 150,\r\n    \"provisioningState\": \"Updating\",\r\n    \"isArmResource\": true\r\n  }\r\n}",
+      "StatusCode": 202
+    },
+    {
+      "RequestUri": "/subscriptions/e37510d7-33b6-4676-886f-ee75bcc01871/providers/Microsoft.Compute/locations/eastus2/DiskOperations/3ed6d335-7fba-4ecb-a76b-5c629e8459c9?api-version=2020-12-01",
+      "EncodedRequestUri": "L3N1YnNjcmlwdGlvbnMvZTM3NTEwZDctMzNiNi00Njc2LTg4NmYtZWU3NWJjYzAxODcxL3Byb3ZpZGVycy9NaWNyb3NvZnQuQ29tcHV0ZS9sb2NhdGlvbnMvZWFzdHVzMi9EaXNrT3BlcmF0aW9ucy8zZWQ2ZDMzNS03ZmJhLTRlY2ItYTc2Yi01YzYyOWU4NDU5Yzk/YXBpLXZlcnNpb249MjAyMC0xMi0wMQ==",
+      "RequestMethod": "GET",
+      "RequestBody": "",
+      "RequestHeaders": {
+        "User-Agent": [
+          "FxVersion/4.6.29518.01",
+          "OSName/Windows",
+          "OSVersion/Microsoft.Windows.10.0.19042.",
+          "Microsoft.Azure.Management.Compute.ComputeManagementClient/46.0.0"
+        ]
+      },
+      "ResponseHeaders": {
+        "Cache-Control": [
+          "no-cache"
+        ],
+        "Pragma": [
+          "no-cache"
+        ],
+        "x-ms-ratelimit-remaining-resource": [
+          "Microsoft.Compute/GetOperation3Min;49999,Microsoft.Compute/GetOperation30Min;399999"
+        ],
+        "Strict-Transport-Security": [
+          "max-age=31536000; includeSubDomains"
+        ],
+        "x-ms-served-by": [
+          "de3c97e5-a7f4-4bba-b1fb-feac30234d51_132640177274383677"
+        ],
+        "x-ms-request-id": [
+          "dd08261f-657c-4a66-b3a2-02232d201074"
         ],
         "Server": [
           "Microsoft-HTTPAPI/2.0",
           "Microsoft-HTTPAPI/2.0"
         ],
-        "x-ms-request-id": [
-<<<<<<< HEAD
-          "1eaffa20-ff9a-4949-a2e2-d8d4abffce0c"
-        ],
-        "x-ms-correlation-request-id": [
-          "0d6ef166-f9d7-4878-83f3-d575e7b3df7a"
-        ],
-        "x-ms-arm-service-request-id": [
-          "479595f5-90d2-416d-8dda-54acc77f357d"
-=======
-          "7ab26f58-cac1-4bdf-a303-c9628dddc81b"
-        ],
-        "x-ms-correlation-request-id": [
-          "2c0bc83b-34ea-4ca4-ab10-4f5fa9419386"
-        ],
-        "x-ms-arm-service-request-id": [
-          "a0b83292-6fc4-4d3d-8294-86ad81db3f8f"
->>>>>>> 9e6c98a6
-        ],
-        "Strict-Transport-Security": [
-          "max-age=31536000; includeSubDomains"
-        ],
-        "x-ms-ratelimit-remaining-subscription-reads": [
-<<<<<<< HEAD
-          "11999"
-        ],
-        "x-ms-routing-request-id": [
-          "EASTUS2:20210322T191838Z:0d6ef166-f9d7-4878-83f3-d575e7b3df7a"
-=======
-          "11998"
-        ],
-        "x-ms-routing-request-id": [
-          "CANADACENTRAL:20210304T154123Z:2c0bc83b-34ea-4ca4-ab10-4f5fa9419386"
->>>>>>> 9e6c98a6
-        ],
-        "X-Content-Type-Options": [
-          "nosniff"
-        ],
-<<<<<<< HEAD
-        "Date": [
-          "Mon, 22 Mar 2021 19:18:38 GMT"
-        ],
-=======
->>>>>>> 9e6c98a6
-        "Content-Length": [
-          "29"
-        ],
-        "Content-Type": [
-          "application/json; charset=utf-8"
-        ],
-        "Expires": [
-          "-1"
-        ]
-      },
-      "ResponseBody": "{\r\n  \"status\": \"Succeeded\"\r\n}",
+        "x-ms-ratelimit-remaining-subscription-reads": [
+          "11974"
+        ],
+        "x-ms-correlation-request-id": [
+          "9975166c-8546-430f-9ddb-dd493f663c45"
+        ],
+        "x-ms-routing-request-id": [
+          "EASTUS2:20210524T180455Z:9975166c-8546-430f-9ddb-dd493f663c45"
+        ],
+        "X-Content-Type-Options": [
+          "nosniff"
+        ],
+        "Date": [
+          "Mon, 24 May 2021 18:04:54 GMT"
+        ],
+        "Content-Length": [
+          "1325"
+        ],
+        "Content-Type": [
+          "application/json; charset=utf-8"
+        ],
+        "Expires": [
+          "-1"
+        ]
+      },
+      "ResponseBody": "{\r\n  \"startTime\": \"2021-05-24T18:04:52.6831699+00:00\",\r\n  \"endTime\": \"2021-05-24T18:04:54.4956837+00:00\",\r\n  \"status\": \"Succeeded\",\r\n  \"properties\": {\r\n    \"output\": {\r\n      \"name\": \"diskrp6888\",\r\n      \"id\": \"/subscriptions/e37510d7-33b6-4676-886f-ee75bcc01871/resourceGroups/crptestar8463/providers/Microsoft.Compute/disks/diskrp6888\",\r\n      \"type\": \"Microsoft.Compute/disks\",\r\n      \"location\": \"eastus2\",\r\n      \"sku\": {\r\n        \"name\": \"Standard_LRS\",\r\n        \"tier\": \"Standard\"\r\n      },\r\n      \"properties\": {\r\n        \"osType\": \"Linux\",\r\n        \"creationData\": {\r\n          \"createOption\": \"Import\",\r\n          \"storageAccountId\": \"/subscriptions/e37510d7-33b6-4676-886f-ee75bcc01871/resourceGroups/crptestar8463/providers/Microsoft.Storage/storageAccounts/diskrp1783\",\r\n          \"sourceUri\": \"https://diskrp1783.blob.core.windows.net/crptestar3912/oscrptestar7517.vhd\"\r\n        },\r\n        \"diskSizeGB\": 150,\r\n        \"diskIOPSReadWrite\": 500,\r\n        \"diskMBpsReadWrite\": 60,\r\n        \"encryption\": {\r\n          \"type\": \"EncryptionAtRestWithPlatformKey\"\r\n        },\r\n        \"timeCreated\": \"2021-05-24T18:04:52.8081653+00:00\",\r\n        \"provisioningState\": \"Succeeded\",\r\n        \"diskState\": \"Unattached\",\r\n        \"diskSizeBytes\": 161061273600,\r\n        \"uniqueId\": \"1dc700b5-2db9-477f-b178-3a1d2b145914\",\r\n        \"networkAccessPolicy\": \"AllowAll\"\r\n      }\r\n    }\r\n  },\r\n  \"name\": \"3ed6d335-7fba-4ecb-a76b-5c629e8459c9\"\r\n}",
       "StatusCode": 200
     },
     {
-<<<<<<< HEAD
-      "RequestUri": "/subscriptions/e37510d7-33b6-4676-886f-ee75bcc01871/resourceGroups/crptestar4539/providers/Microsoft.Network/publicIPAddresses/pip4486?api-version=2019-09-01",
-      "EncodedRequestUri": "L3N1YnNjcmlwdGlvbnMvZTM3NTEwZDctMzNiNi00Njc2LTg4NmYtZWU3NWJjYzAxODcxL3Jlc291cmNlR3JvdXBzL2NycHRlc3RhcjQ1MzkvcHJvdmlkZXJzL01pY3Jvc29mdC5OZXR3b3JrL3B1YmxpY0lQQWRkcmVzc2VzL3BpcDQ0ODY/YXBpLXZlcnNpb249MjAxOS0wOS0wMQ==",
-=======
-      "RequestUri": "/subscriptions/0296790d-427c-48ca-b204-8b729bbd8670/resourceGroups/crptestar4985/providers/Microsoft.Network/publicIPAddresses/pip7401?api-version=2019-09-01",
-      "EncodedRequestUri": "L3N1YnNjcmlwdGlvbnMvMDI5Njc5MGQtNDI3Yy00OGNhLWIyMDQtOGI3MjliYmQ4NjcwL3Jlc291cmNlR3JvdXBzL2NycHRlc3RhcjQ5ODUvcHJvdmlkZXJzL01pY3Jvc29mdC5OZXR3b3JrL3B1YmxpY0lQQWRkcmVzc2VzL3BpcDc0MDE/YXBpLXZlcnNpb249MjAxOS0wOS0wMQ==",
->>>>>>> 9e6c98a6
-      "RequestMethod": "GET",
-      "RequestBody": "",
-      "RequestHeaders": {
-        "User-Agent": [
-          "FxVersion/4.6.26614.01",
-          "OSName/Windows",
-          "OSVersion/Microsoft.Windows.10.0.18363.",
-          "Microsoft.Azure.Management.Network.NetworkManagementClient/19.17.1.0"
-        ]
-      },
-      "ResponseHeaders": {
-        "Cache-Control": [
-          "no-cache"
-        ],
-        "Date": [
-          "Thu, 04 Mar 2021 15:41:23 GMT"
-        ],
-        "Pragma": [
-          "no-cache"
-        ],
-        "ETag": [
-<<<<<<< HEAD
-          "W/\"59955965-22d2-41e4-b030-4900d3d36b58\""
-        ],
-        "x-ms-request-id": [
-          "0882e7b4-5ee8-4ce5-92fa-d53907b412f1"
-        ],
-        "x-ms-correlation-request-id": [
-          "d5ca7dea-a43b-4d78-87e3-ccbeccf950a2"
-        ],
-        "x-ms-arm-service-request-id": [
-          "5b15ec8e-6bf8-4843-87c3-214a93aa82f5"
-=======
-          "W/\"7fcfa6bc-80e3-4a4a-a9c0-5bc6f3ca4a2b\""
+      "RequestUri": "/subscriptions/e37510d7-33b6-4676-886f-ee75bcc01871/resourceGroups/crptestar8463/providers/Microsoft.Compute/disks/diskrp6888?api-version=2020-12-01",
+      "EncodedRequestUri": "L3N1YnNjcmlwdGlvbnMvZTM3NTEwZDctMzNiNi00Njc2LTg4NmYtZWU3NWJjYzAxODcxL3Jlc291cmNlR3JvdXBzL2NycHRlc3Rhcjg0NjMvcHJvdmlkZXJzL01pY3Jvc29mdC5Db21wdXRlL2Rpc2tzL2Rpc2tycDY4ODg/YXBpLXZlcnNpb249MjAyMC0xMi0wMQ==",
+      "RequestMethod": "GET",
+      "RequestBody": "",
+      "RequestHeaders": {
+        "User-Agent": [
+          "FxVersion/4.6.29518.01",
+          "OSName/Windows",
+          "OSVersion/Microsoft.Windows.10.0.19042.",
+          "Microsoft.Azure.Management.Compute.ComputeManagementClient/46.0.0"
+        ]
+      },
+      "ResponseHeaders": {
+        "Cache-Control": [
+          "no-cache"
+        ],
+        "Pragma": [
+          "no-cache"
+        ],
+        "x-ms-ratelimit-remaining-resource": [
+          "Microsoft.Compute/LowCostGet3Min;14999,Microsoft.Compute/LowCostGet30Min;119999"
+        ],
+        "Strict-Transport-Security": [
+          "max-age=31536000; includeSubDomains"
+        ],
+        "x-ms-served-by": [
+          "de3c97e5-a7f4-4bba-b1fb-feac30234d51_132640177274383677"
+        ],
+        "x-ms-request-id": [
+          "eea36348-5029-4a34-aabb-775f5711f72b"
         ],
         "Server": [
           "Microsoft-HTTPAPI/2.0",
           "Microsoft-HTTPAPI/2.0"
         ],
-        "x-ms-request-id": [
-          "a3be34c0-fcd1-4b75-bf81-9a0f5d512a7d"
-        ],
-        "x-ms-correlation-request-id": [
-          "36a9ed13-00eb-4e4e-a575-f361b798ee79"
-        ],
-        "x-ms-arm-service-request-id": [
-          "b9066b8d-d7b1-4473-9ef9-3fe6803d1014"
->>>>>>> 9e6c98a6
-        ],
-        "Strict-Transport-Security": [
-          "max-age=31536000; includeSubDomains"
-        ],
-        "x-ms-ratelimit-remaining-subscription-reads": [
-<<<<<<< HEAD
-          "11998"
-        ],
-        "x-ms-routing-request-id": [
-          "EASTUS2:20210322T191839Z:d5ca7dea-a43b-4d78-87e3-ccbeccf950a2"
-=======
-          "11997"
-        ],
-        "x-ms-routing-request-id": [
-          "CANADACENTRAL:20210304T154124Z:36a9ed13-00eb-4e4e-a575-f361b798ee79"
->>>>>>> 9e6c98a6
-        ],
-        "X-Content-Type-Options": [
-          "nosniff"
-        ],
-<<<<<<< HEAD
-        "Date": [
-          "Mon, 22 Mar 2021 19:18:38 GMT"
-        ],
-=======
->>>>>>> 9e6c98a6
-        "Content-Length": [
-          "758"
-        ],
-        "Content-Type": [
-          "application/json; charset=utf-8"
-        ],
-        "Expires": [
-          "-1"
-        ]
-      },
-<<<<<<< HEAD
-      "ResponseBody": "{\r\n  \"name\": \"pip4486\",\r\n  \"id\": \"/subscriptions/e37510d7-33b6-4676-886f-ee75bcc01871/resourceGroups/crptestar4539/providers/Microsoft.Network/publicIPAddresses/pip4486\",\r\n  \"etag\": \"W/\\\"59955965-22d2-41e4-b030-4900d3d36b58\\\"\",\r\n  \"location\": \"eastus2\",\r\n  \"tags\": {\r\n    \"key\": \"value\"\r\n  },\r\n  \"properties\": {\r\n    \"provisioningState\": \"Succeeded\",\r\n    \"resourceGuid\": \"77af3b82-e844-4d3d-8667-ff277f87ed4a\",\r\n    \"publicIPAddressVersion\": \"IPv4\",\r\n    \"publicIPAllocationMethod\": \"Dynamic\",\r\n    \"idleTimeoutInMinutes\": 4,\r\n    \"dnsSettings\": {\r\n      \"domainNameLabel\": \"dn5033\",\r\n      \"fqdn\": \"dn5033.eastus2.cloudapp.azure.com\"\r\n    },\r\n    \"ipTags\": []\r\n  },\r\n  \"type\": \"Microsoft.Network/publicIPAddresses\",\r\n  \"sku\": {\r\n    \"name\": \"Basic\"\r\n  }\r\n}",
+        "x-ms-ratelimit-remaining-subscription-reads": [
+          "11973"
+        ],
+        "x-ms-correlation-request-id": [
+          "243ced82-c86f-4285-996c-15902d1d7686"
+        ],
+        "x-ms-routing-request-id": [
+          "EASTUS2:20210524T180455Z:243ced82-c86f-4285-996c-15902d1d7686"
+        ],
+        "X-Content-Type-Options": [
+          "nosniff"
+        ],
+        "Date": [
+          "Mon, 24 May 2021 18:04:54 GMT"
+        ],
+        "Content-Length": [
+          "1100"
+        ],
+        "Content-Type": [
+          "application/json; charset=utf-8"
+        ],
+        "Expires": [
+          "-1"
+        ]
+      },
+      "ResponseBody": "{\r\n  \"name\": \"diskrp6888\",\r\n  \"id\": \"/subscriptions/e37510d7-33b6-4676-886f-ee75bcc01871/resourceGroups/crptestar8463/providers/Microsoft.Compute/disks/diskrp6888\",\r\n  \"type\": \"Microsoft.Compute/disks\",\r\n  \"location\": \"eastus2\",\r\n  \"sku\": {\r\n    \"name\": \"Standard_LRS\",\r\n    \"tier\": \"Standard\"\r\n  },\r\n  \"properties\": {\r\n    \"osType\": \"Linux\",\r\n    \"creationData\": {\r\n      \"createOption\": \"Import\",\r\n      \"storageAccountId\": \"/subscriptions/e37510d7-33b6-4676-886f-ee75bcc01871/resourceGroups/crptestar8463/providers/Microsoft.Storage/storageAccounts/diskrp1783\",\r\n      \"sourceUri\": \"https://diskrp1783.blob.core.windows.net/crptestar3912/oscrptestar7517.vhd\"\r\n    },\r\n    \"diskSizeGB\": 150,\r\n    \"diskIOPSReadWrite\": 500,\r\n    \"diskMBpsReadWrite\": 60,\r\n    \"encryption\": {\r\n      \"type\": \"EncryptionAtRestWithPlatformKey\"\r\n    },\r\n    \"timeCreated\": \"2021-05-24T18:04:52.8081653+00:00\",\r\n    \"provisioningState\": \"Succeeded\",\r\n    \"diskState\": \"Unattached\",\r\n    \"diskSizeBytes\": 161061273600,\r\n    \"uniqueId\": \"1dc700b5-2db9-477f-b178-3a1d2b145914\",\r\n    \"networkAccessPolicy\": \"AllowAll\"\r\n  }\r\n}",
       "StatusCode": 200
     },
     {
-      "RequestUri": "/subscriptions/e37510d7-33b6-4676-886f-ee75bcc01871/resourceGroups/crptestar4539/providers/Microsoft.Network/publicIPAddresses/pip4486?api-version=2019-09-01",
-      "EncodedRequestUri": "L3N1YnNjcmlwdGlvbnMvZTM3NTEwZDctMzNiNi00Njc2LTg4NmYtZWU3NWJjYzAxODcxL3Jlc291cmNlR3JvdXBzL2NycHRlc3RhcjQ1MzkvcHJvdmlkZXJzL01pY3Jvc29mdC5OZXR3b3JrL3B1YmxpY0lQQWRkcmVzc2VzL3BpcDQ0ODY/YXBpLXZlcnNpb249MjAxOS0wOS0wMQ==",
-=======
-      "ResponseBody": "{\r\n  \"name\": \"pip7401\",\r\n  \"id\": \"/subscriptions/0296790d-427c-48ca-b204-8b729bbd8670/resourceGroups/crptestar4985/providers/Microsoft.Network/publicIPAddresses/pip7401\",\r\n  \"etag\": \"W/\\\"7fcfa6bc-80e3-4a4a-a9c0-5bc6f3ca4a2b\\\"\",\r\n  \"location\": \"eastus2\",\r\n  \"tags\": {\r\n    \"key\": \"value\"\r\n  },\r\n  \"properties\": {\r\n    \"provisioningState\": \"Succeeded\",\r\n    \"resourceGuid\": \"67a08f22-45af-46f6-9534-04be8d130a9c\",\r\n    \"publicIPAddressVersion\": \"IPv4\",\r\n    \"publicIPAllocationMethod\": \"Dynamic\",\r\n    \"idleTimeoutInMinutes\": 4,\r\n    \"dnsSettings\": {\r\n      \"domainNameLabel\": \"dn9614\",\r\n      \"fqdn\": \"dn9614.eastus2.cloudapp.azure.com\"\r\n    },\r\n    \"ipTags\": []\r\n  },\r\n  \"type\": \"Microsoft.Network/publicIPAddresses\",\r\n  \"sku\": {\r\n    \"name\": \"Basic\"\r\n  }\r\n}",
-      "StatusCode": 200
-    },
-    {
-      "RequestUri": "/subscriptions/0296790d-427c-48ca-b204-8b729bbd8670/resourceGroups/crptestar4985/providers/Microsoft.Network/publicIPAddresses/pip7401?api-version=2019-09-01",
-      "EncodedRequestUri": "L3N1YnNjcmlwdGlvbnMvMDI5Njc5MGQtNDI3Yy00OGNhLWIyMDQtOGI3MjliYmQ4NjcwL3Jlc291cmNlR3JvdXBzL2NycHRlc3RhcjQ5ODUvcHJvdmlkZXJzL01pY3Jvc29mdC5OZXR3b3JrL3B1YmxpY0lQQWRkcmVzc2VzL3BpcDc0MDE/YXBpLXZlcnNpb249MjAxOS0wOS0wMQ==",
->>>>>>> 9e6c98a6
-      "RequestMethod": "GET",
-      "RequestBody": "",
+      "RequestUri": "/subscriptions/e37510d7-33b6-4676-886f-ee75bcc01871/resourceGroups/crptestar8463/providers/Microsoft.Compute/disks/diskrp5934?api-version=2020-12-01",
+      "EncodedRequestUri": "L3N1YnNjcmlwdGlvbnMvZTM3NTEwZDctMzNiNi00Njc2LTg4NmYtZWU3NWJjYzAxODcxL3Jlc291cmNlR3JvdXBzL2NycHRlc3Rhcjg0NjMvcHJvdmlkZXJzL01pY3Jvc29mdC5Db21wdXRlL2Rpc2tzL2Rpc2tycDU5MzQ/YXBpLXZlcnNpb249MjAyMC0xMi0wMQ==",
+      "RequestMethod": "PUT",
+      "RequestBody": "{\r\n  \"sku\": {\r\n    \"name\": \"Standard_LRS\"\r\n  },\r\n  \"properties\": {\r\n    \"osType\": \"Linux\",\r\n    \"creationData\": {\r\n      \"createOption\": \"Import\",\r\n      \"storageAccountId\": \"/subscriptions/e37510d7-33b6-4676-886f-ee75bcc01871/resourceGroups/crptestar1949/providers/Microsoft.Storage/storageAccounts/diskrp7670\",\r\n      \"sourceUri\": \"https://diskrp7670.blob.core.windows.net/crptestar6388/oscrptestar2314.vhd\"\r\n    },\r\n    \"diskSizeGB\": 150\r\n  },\r\n  \"location\": \"eastus2\"\r\n}",
       "RequestHeaders": {
         "x-ms-client-request-id": [
-<<<<<<< HEAD
-          "552a3b56-08e4-48db-b92b-472284385573"
-=======
-          "169b9d30-53b2-435e-b8af-3069dab8352f"
->>>>>>> 9e6c98a6
-        ],
-        "accept-language": [
+          "151fac98-7d99-4a9e-92c6-95b5371d7905"
+        ],
+        "Accept-Language": [
           "en-US"
         ],
         "User-Agent": [
-          "FxVersion/4.6.26614.01",
-          "OSName/Windows",
-          "OSVersion/Microsoft.Windows.10.0.18363.",
-          "Microsoft.Azure.Management.Network.NetworkManagementClient/19.17.1.0"
-        ]
-      },
-      "ResponseHeaders": {
-        "Cache-Control": [
-          "no-cache"
-        ],
-        "Date": [
-          "Thu, 04 Mar 2021 15:41:23 GMT"
-        ],
-        "Pragma": [
-          "no-cache"
-        ],
-        "ETag": [
-<<<<<<< HEAD
-          "W/\"59955965-22d2-41e4-b030-4900d3d36b58\""
-        ],
-        "x-ms-request-id": [
-          "0ee086c5-6852-44d3-83cf-2ce8fe132a14"
-        ],
-        "x-ms-correlation-request-id": [
-          "eca3cc13-4b7b-4774-8d27-ebdb68790bea"
-        ],
-        "x-ms-arm-service-request-id": [
-          "69890434-a19a-4a4a-991e-0f3258e3b7f3"
-=======
-          "W/\"7fcfa6bc-80e3-4a4a-a9c0-5bc6f3ca4a2b\""
+          "FxVersion/4.6.29518.01",
+          "OSName/Windows",
+          "OSVersion/Microsoft.Windows.10.0.19042.",
+          "Microsoft.Azure.Management.Compute.ComputeManagementClient/46.0.0"
+        ],
+        "Content-Type": [
+          "application/json; charset=utf-8"
+        ],
+        "Content-Length": [
+          "474"
+        ]
+      },
+      "ResponseHeaders": {
+        "Cache-Control": [
+          "no-cache"
+        ],
+        "Pragma": [
+          "no-cache"
+        ],
+        "Location": [
+          "https://management.azure.com/subscriptions/e37510d7-33b6-4676-886f-ee75bcc01871/providers/Microsoft.Compute/locations/eastus2/DiskOperations/5e79996d-18ef-42f6-a4d4-ab90feee497a?monitor=true&api-version=2020-12-01"
+        ],
+        "Retry-After": [
+          "2"
+        ],
+        "Azure-AsyncOperation": [
+          "https://management.azure.com/subscriptions/e37510d7-33b6-4676-886f-ee75bcc01871/providers/Microsoft.Compute/locations/eastus2/DiskOperations/5e79996d-18ef-42f6-a4d4-ab90feee497a?api-version=2020-12-01"
+        ],
+        "x-ms-ratelimit-remaining-resource": [
+          "Microsoft.Compute/CreateUpdateDisks3Min;998,Microsoft.Compute/CreateUpdateDisks30Min;7998"
+        ],
+        "Strict-Transport-Security": [
+          "max-age=31536000; includeSubDomains"
+        ],
+        "x-ms-served-by": [
+          "de3c97e5-a7f4-4bba-b1fb-feac30234d51_132640177274383677"
+        ],
+        "x-ms-request-id": [
+          "5e79996d-18ef-42f6-a4d4-ab90feee497a"
         ],
         "Server": [
           "Microsoft-HTTPAPI/2.0",
           "Microsoft-HTTPAPI/2.0"
         ],
-        "x-ms-request-id": [
-          "d291804e-f3c2-4bf9-8231-1d0d4e357326"
-        ],
-        "x-ms-correlation-request-id": [
-          "87e34bb0-9273-4ab6-9215-431593d41716"
-        ],
-        "x-ms-arm-service-request-id": [
-          "2692a853-4a18-459f-81d6-3a603c2af62a"
->>>>>>> 9e6c98a6
-        ],
-        "Strict-Transport-Security": [
-          "max-age=31536000; includeSubDomains"
-        ],
-        "x-ms-ratelimit-remaining-subscription-reads": [
-<<<<<<< HEAD
-          "11997"
-        ],
-        "x-ms-routing-request-id": [
-          "EASTUS2:20210322T191839Z:eca3cc13-4b7b-4774-8d27-ebdb68790bea"
-=======
-          "11996"
-        ],
-        "x-ms-routing-request-id": [
-          "CANADACENTRAL:20210304T154124Z:87e34bb0-9273-4ab6-9215-431593d41716"
->>>>>>> 9e6c98a6
-        ],
-        "X-Content-Type-Options": [
-          "nosniff"
-        ],
-<<<<<<< HEAD
-        "Date": [
-          "Mon, 22 Mar 2021 19:18:38 GMT"
-        ],
-=======
->>>>>>> 9e6c98a6
-        "Content-Length": [
-          "758"
-        ],
-        "Content-Type": [
-          "application/json; charset=utf-8"
-        ],
-        "Expires": [
-          "-1"
-        ]
-      },
-<<<<<<< HEAD
-      "ResponseBody": "{\r\n  \"name\": \"pip4486\",\r\n  \"id\": \"/subscriptions/e37510d7-33b6-4676-886f-ee75bcc01871/resourceGroups/crptestar4539/providers/Microsoft.Network/publicIPAddresses/pip4486\",\r\n  \"etag\": \"W/\\\"59955965-22d2-41e4-b030-4900d3d36b58\\\"\",\r\n  \"location\": \"eastus2\",\r\n  \"tags\": {\r\n    \"key\": \"value\"\r\n  },\r\n  \"properties\": {\r\n    \"provisioningState\": \"Succeeded\",\r\n    \"resourceGuid\": \"77af3b82-e844-4d3d-8667-ff277f87ed4a\",\r\n    \"publicIPAddressVersion\": \"IPv4\",\r\n    \"publicIPAllocationMethod\": \"Dynamic\",\r\n    \"idleTimeoutInMinutes\": 4,\r\n    \"dnsSettings\": {\r\n      \"domainNameLabel\": \"dn5033\",\r\n      \"fqdn\": \"dn5033.eastus2.cloudapp.azure.com\"\r\n    },\r\n    \"ipTags\": []\r\n  },\r\n  \"type\": \"Microsoft.Network/publicIPAddresses\",\r\n  \"sku\": {\r\n    \"name\": \"Basic\"\r\n  }\r\n}",
-      "StatusCode": 200
-    },
-    {
-      "RequestUri": "/subscriptions/e37510d7-33b6-4676-886f-ee75bcc01871/resourceGroups/crptestar4539/providers/Microsoft.Network/virtualNetworks/vn7469?api-version=2019-09-01",
-      "EncodedRequestUri": "L3N1YnNjcmlwdGlvbnMvZTM3NTEwZDctMzNiNi00Njc2LTg4NmYtZWU3NWJjYzAxODcxL3Jlc291cmNlR3JvdXBzL2NycHRlc3RhcjQ1MzkvcHJvdmlkZXJzL01pY3Jvc29mdC5OZXR3b3JrL3ZpcnR1YWxOZXR3b3Jrcy92bjc0Njk/YXBpLXZlcnNpb249MjAxOS0wOS0wMQ==",
-      "RequestMethod": "PUT",
-      "RequestBody": "{\r\n  \"properties\": {\r\n    \"addressSpace\": {\r\n      \"addressPrefixes\": [\r\n        \"10.0.0.0/16\"\r\n      ]\r\n    },\r\n    \"dhcpOptions\": {\r\n      \"dnsServers\": [\r\n        \"10.1.1.1\",\r\n        \"10.1.2.4\"\r\n      ]\r\n    },\r\n    \"subnets\": [\r\n      {\r\n        \"properties\": {\r\n          \"addressPrefix\": \"10.0.0.0/24\"\r\n        },\r\n        \"name\": \"sn2619\"\r\n      }\r\n    ]\r\n  },\r\n  \"location\": \"eastus2\"\r\n}",
-      "RequestHeaders": {
-        "x-ms-client-request-id": [
-          "fcc5c39f-ca89-4dda-a04a-6bb6a2e320e6"
-=======
-      "ResponseBody": "{\r\n  \"name\": \"pip7401\",\r\n  \"id\": \"/subscriptions/0296790d-427c-48ca-b204-8b729bbd8670/resourceGroups/crptestar4985/providers/Microsoft.Network/publicIPAddresses/pip7401\",\r\n  \"etag\": \"W/\\\"7fcfa6bc-80e3-4a4a-a9c0-5bc6f3ca4a2b\\\"\",\r\n  \"location\": \"eastus2\",\r\n  \"tags\": {\r\n    \"key\": \"value\"\r\n  },\r\n  \"properties\": {\r\n    \"provisioningState\": \"Succeeded\",\r\n    \"resourceGuid\": \"67a08f22-45af-46f6-9534-04be8d130a9c\",\r\n    \"publicIPAddressVersion\": \"IPv4\",\r\n    \"publicIPAllocationMethod\": \"Dynamic\",\r\n    \"idleTimeoutInMinutes\": 4,\r\n    \"dnsSettings\": {\r\n      \"domainNameLabel\": \"dn9614\",\r\n      \"fqdn\": \"dn9614.eastus2.cloudapp.azure.com\"\r\n    },\r\n    \"ipTags\": []\r\n  },\r\n  \"type\": \"Microsoft.Network/publicIPAddresses\",\r\n  \"sku\": {\r\n    \"name\": \"Basic\"\r\n  }\r\n}",
-      "StatusCode": 200
-    },
-    {
-      "RequestUri": "/subscriptions/0296790d-427c-48ca-b204-8b729bbd8670/resourceGroups/crptestar4985/providers/Microsoft.Network/virtualNetworks/vn3189?api-version=2019-09-01",
-      "EncodedRequestUri": "L3N1YnNjcmlwdGlvbnMvMDI5Njc5MGQtNDI3Yy00OGNhLWIyMDQtOGI3MjliYmQ4NjcwL3Jlc291cmNlR3JvdXBzL2NycHRlc3RhcjQ5ODUvcHJvdmlkZXJzL01pY3Jvc29mdC5OZXR3b3JrL3ZpcnR1YWxOZXR3b3Jrcy92bjMxODk/YXBpLXZlcnNpb249MjAxOS0wOS0wMQ==",
-      "RequestMethod": "PUT",
-      "RequestBody": "{\r\n  \"properties\": {\r\n    \"addressSpace\": {\r\n      \"addressPrefixes\": [\r\n        \"10.0.0.0/16\"\r\n      ]\r\n    },\r\n    \"dhcpOptions\": {\r\n      \"dnsServers\": [\r\n        \"10.1.1.1\",\r\n        \"10.1.2.4\"\r\n      ]\r\n    },\r\n    \"subnets\": [\r\n      {\r\n        \"properties\": {\r\n          \"addressPrefix\": \"10.0.0.0/24\"\r\n        },\r\n        \"name\": \"sn9426\"\r\n      }\r\n    ]\r\n  },\r\n  \"location\": \"eastus2\"\r\n}",
-      "RequestHeaders": {
-        "x-ms-client-request-id": [
-          "1bb83258-bf49-4f6a-94e6-581f76f0d7f2"
->>>>>>> 9e6c98a6
-        ],
-        "accept-language": [
-          "en-US"
-        ],
-        "User-Agent": [
-          "FxVersion/4.6.26614.01",
-          "OSName/Windows",
-          "OSVersion/Microsoft.Windows.10.0.18363.",
-          "Microsoft.Azure.Management.Network.NetworkManagementClient/19.17.1.0"
-        ],
-        "Content-Type": [
-          "application/json; charset=utf-8"
-        ],
-        "Content-Length": [
-          "396"
-        ]
-      },
-      "ResponseHeaders": {
-        "Cache-Control": [
-          "no-cache"
-        ],
-        "Date": [
-          "Thu, 04 Mar 2021 15:41:24 GMT"
-        ],
-        "Pragma": [
-          "no-cache"
-        ],
-        "Retry-After": [
-          "3"
+        "x-ms-ratelimit-remaining-subscription-writes": [
+          "1194"
+        ],
+        "x-ms-correlation-request-id": [
+          "ce9a3580-96e6-4a7e-b5f4-4ae282207b7d"
+        ],
+        "x-ms-routing-request-id": [
+          "EASTUS2:20210524T180455Z:ce9a3580-96e6-4a7e-b5f4-4ae282207b7d"
+        ],
+        "X-Content-Type-Options": [
+          "nosniff"
+        ],
+        "Date": [
+          "Mon, 24 May 2021 18:04:55 GMT"
+        ],
+        "Content-Length": [
+          "565"
+        ],
+        "Content-Type": [
+          "application/json; charset=utf-8"
+        ],
+        "Expires": [
+          "-1"
+        ]
+      },
+      "ResponseBody": "{\r\n  \"name\": \"diskrp5934\",\r\n  \"location\": \"eastus2\",\r\n  \"sku\": {\r\n    \"name\": \"Standard_LRS\"\r\n  },\r\n  \"properties\": {\r\n    \"osType\": \"Linux\",\r\n    \"creationData\": {\r\n      \"createOption\": \"Import\",\r\n      \"storageAccountId\": \"/subscriptions/e37510d7-33b6-4676-886f-ee75bcc01871/resourceGroups/crptestar1949/providers/Microsoft.Storage/storageAccounts/diskrp7670\",\r\n      \"sourceUri\": \"https://diskrp7670.blob.core.windows.net/crptestar6388/oscrptestar2314.vhd\"\r\n    },\r\n    \"diskSizeGB\": 150,\r\n    \"provisioningState\": \"Updating\",\r\n    \"isArmResource\": true\r\n  }\r\n}",
+      "StatusCode": 202
+    },
+    {
+      "RequestUri": "/subscriptions/e37510d7-33b6-4676-886f-ee75bcc01871/providers/Microsoft.Compute/locations/eastus2/DiskOperations/5e79996d-18ef-42f6-a4d4-ab90feee497a?api-version=2020-12-01",
+      "EncodedRequestUri": "L3N1YnNjcmlwdGlvbnMvZTM3NTEwZDctMzNiNi00Njc2LTg4NmYtZWU3NWJjYzAxODcxL3Byb3ZpZGVycy9NaWNyb3NvZnQuQ29tcHV0ZS9sb2NhdGlvbnMvZWFzdHVzMi9EaXNrT3BlcmF0aW9ucy81ZTc5OTk2ZC0xOGVmLTQyZjYtYTRkNC1hYjkwZmVlZTQ5N2E/YXBpLXZlcnNpb249MjAyMC0xMi0wMQ==",
+      "RequestMethod": "GET",
+      "RequestBody": "",
+      "RequestHeaders": {
+        "User-Agent": [
+          "FxVersion/4.6.29518.01",
+          "OSName/Windows",
+          "OSVersion/Microsoft.Windows.10.0.19042.",
+          "Microsoft.Azure.Management.Compute.ComputeManagementClient/46.0.0"
+        ]
+      },
+      "ResponseHeaders": {
+        "Cache-Control": [
+          "no-cache"
+        ],
+        "Pragma": [
+          "no-cache"
+        ],
+        "x-ms-ratelimit-remaining-resource": [
+          "Microsoft.Compute/GetOperation3Min;49998,Microsoft.Compute/GetOperation30Min;399998"
+        ],
+        "Strict-Transport-Security": [
+          "max-age=31536000; includeSubDomains"
+        ],
+        "x-ms-served-by": [
+          "de3c97e5-a7f4-4bba-b1fb-feac30234d51_132640177274383677"
+        ],
+        "x-ms-request-id": [
+          "0e5299a2-83d1-42d3-93e3-7c3b0a8493c2"
         ],
         "Server": [
           "Microsoft-HTTPAPI/2.0",
           "Microsoft-HTTPAPI/2.0"
         ],
-        "x-ms-request-id": [
-<<<<<<< HEAD
-          "5a7c3fb3-bc9c-4c6a-99ac-00d36e3e0b37"
-        ],
-        "Azure-AsyncOperation": [
-          "https://management.azure.com/subscriptions/e37510d7-33b6-4676-886f-ee75bcc01871/providers/Microsoft.Network/locations/eastus2/operations/5a7c3fb3-bc9c-4c6a-99ac-00d36e3e0b37?api-version=2019-09-01"
-        ],
-        "x-ms-correlation-request-id": [
-          "7b0a6422-ad8e-4cb1-af72-9aaf56a84239"
-=======
-          "90a0599b-bec8-417c-b772-671f2f440beb"
-        ],
-        "Azure-AsyncOperation": [
-          "https://management.azure.com/subscriptions/0296790d-427c-48ca-b204-8b729bbd8670/providers/Microsoft.Network/locations/eastus2/operations/90a0599b-bec8-417c-b772-671f2f440beb?api-version=2019-09-01"
-        ],
-        "x-ms-correlation-request-id": [
-          "a7a8ee9c-6a89-4c5a-831b-351e694aac24"
->>>>>>> 9e6c98a6
-        ],
-        "Azure-AsyncNotification": [
-          "Enabled"
-        ],
-        "x-ms-arm-service-request-id": [
-<<<<<<< HEAD
-          "fada11a6-cf73-4176-86b5-8c8e2b89184c"
-=======
-          "b96d2187-9a3d-42a6-a441-b9e41a77f728"
->>>>>>> 9e6c98a6
-        ],
-        "Strict-Transport-Security": [
-          "max-age=31536000; includeSubDomains"
-        ],
-        "x-ms-ratelimit-remaining-subscription-writes": [
-          "1198"
-        ],
-        "x-ms-routing-request-id": [
-<<<<<<< HEAD
-          "EASTUS2:20210322T191839Z:7b0a6422-ad8e-4cb1-af72-9aaf56a84239"
-=======
-          "CANADACENTRAL:20210304T154125Z:a7a8ee9c-6a89-4c5a-831b-351e694aac24"
->>>>>>> 9e6c98a6
-        ],
-        "X-Content-Type-Options": [
-          "nosniff"
-        ],
-<<<<<<< HEAD
-        "Date": [
-          "Mon, 22 Mar 2021 19:18:39 GMT"
-        ],
-=======
->>>>>>> 9e6c98a6
-        "Content-Length": [
-          "1315"
-        ],
-        "Content-Type": [
-          "application/json; charset=utf-8"
-        ],
-        "Expires": [
-          "-1"
-        ]
-      },
-<<<<<<< HEAD
-      "ResponseBody": "{\r\n  \"name\": \"vn7469\",\r\n  \"id\": \"/subscriptions/e37510d7-33b6-4676-886f-ee75bcc01871/resourceGroups/crptestar4539/providers/Microsoft.Network/virtualNetworks/vn7469\",\r\n  \"etag\": \"W/\\\"0decaa67-e341-4371-b38f-a6c6c69b90ef\\\"\",\r\n  \"type\": \"Microsoft.Network/virtualNetworks\",\r\n  \"location\": \"eastus2\",\r\n  \"properties\": {\r\n    \"provisioningState\": \"Updating\",\r\n    \"resourceGuid\": \"fcf51f68-b5fb-4d3f-a933-6b05c778e137\",\r\n    \"addressSpace\": {\r\n      \"addressPrefixes\": [\r\n        \"10.0.0.0/16\"\r\n      ]\r\n    },\r\n    \"dhcpOptions\": {\r\n      \"dnsServers\": [\r\n        \"10.1.1.1\",\r\n        \"10.1.2.4\"\r\n      ]\r\n    },\r\n    \"subnets\": [\r\n      {\r\n        \"name\": \"sn2619\",\r\n        \"id\": \"/subscriptions/e37510d7-33b6-4676-886f-ee75bcc01871/resourceGroups/crptestar4539/providers/Microsoft.Network/virtualNetworks/vn7469/subnets/sn2619\",\r\n        \"etag\": \"W/\\\"0decaa67-e341-4371-b38f-a6c6c69b90ef\\\"\",\r\n        \"properties\": {\r\n          \"provisioningState\": \"Updating\",\r\n          \"addressPrefix\": \"10.0.0.0/24\",\r\n          \"delegations\": [],\r\n          \"privateEndpointNetworkPolicies\": \"Enabled\",\r\n          \"privateLinkServiceNetworkPolicies\": \"Enabled\"\r\n        },\r\n        \"type\": \"Microsoft.Network/virtualNetworks/subnets\"\r\n      }\r\n    ],\r\n    \"virtualNetworkPeerings\": [],\r\n    \"enableDdosProtection\": false\r\n  }\r\n}",
-      "StatusCode": 201
-    },
-    {
-      "RequestUri": "/subscriptions/e37510d7-33b6-4676-886f-ee75bcc01871/providers/Microsoft.Network/locations/eastus2/operations/5a7c3fb3-bc9c-4c6a-99ac-00d36e3e0b37?api-version=2019-09-01",
-      "EncodedRequestUri": "L3N1YnNjcmlwdGlvbnMvZTM3NTEwZDctMzNiNi00Njc2LTg4NmYtZWU3NWJjYzAxODcxL3Byb3ZpZGVycy9NaWNyb3NvZnQuTmV0d29yay9sb2NhdGlvbnMvZWFzdHVzMi9vcGVyYXRpb25zLzVhN2MzZmIzLWJjOWMtNGM2YS05OWFjLTAwZDM2ZTNlMGIzNz9hcGktdmVyc2lvbj0yMDE5LTA5LTAx",
-=======
-      "ResponseBody": "{\r\n  \"name\": \"vn3189\",\r\n  \"id\": \"/subscriptions/0296790d-427c-48ca-b204-8b729bbd8670/resourceGroups/crptestar4985/providers/Microsoft.Network/virtualNetworks/vn3189\",\r\n  \"etag\": \"W/\\\"faa667cf-8b81-4d37-b71e-f18f1131485f\\\"\",\r\n  \"type\": \"Microsoft.Network/virtualNetworks\",\r\n  \"location\": \"eastus2\",\r\n  \"properties\": {\r\n    \"provisioningState\": \"Updating\",\r\n    \"resourceGuid\": \"ca2f8e2d-514e-434e-a59e-12e0c2680ac6\",\r\n    \"addressSpace\": {\r\n      \"addressPrefixes\": [\r\n        \"10.0.0.0/16\"\r\n      ]\r\n    },\r\n    \"dhcpOptions\": {\r\n      \"dnsServers\": [\r\n        \"10.1.1.1\",\r\n        \"10.1.2.4\"\r\n      ]\r\n    },\r\n    \"subnets\": [\r\n      {\r\n        \"name\": \"sn9426\",\r\n        \"id\": \"/subscriptions/0296790d-427c-48ca-b204-8b729bbd8670/resourceGroups/crptestar4985/providers/Microsoft.Network/virtualNetworks/vn3189/subnets/sn9426\",\r\n        \"etag\": \"W/\\\"faa667cf-8b81-4d37-b71e-f18f1131485f\\\"\",\r\n        \"properties\": {\r\n          \"provisioningState\": \"Updating\",\r\n          \"addressPrefix\": \"10.0.0.0/24\",\r\n          \"delegations\": [],\r\n          \"privateEndpointNetworkPolicies\": \"Enabled\",\r\n          \"privateLinkServiceNetworkPolicies\": \"Enabled\"\r\n        },\r\n        \"type\": \"Microsoft.Network/virtualNetworks/subnets\"\r\n      }\r\n    ],\r\n    \"virtualNetworkPeerings\": [],\r\n    \"enableDdosProtection\": false\r\n  }\r\n}",
-      "StatusCode": 201
-    },
-    {
-      "RequestUri": "/subscriptions/0296790d-427c-48ca-b204-8b729bbd8670/providers/Microsoft.Network/locations/eastus2/operations/90a0599b-bec8-417c-b772-671f2f440beb?api-version=2019-09-01",
-      "EncodedRequestUri": "L3N1YnNjcmlwdGlvbnMvMDI5Njc5MGQtNDI3Yy00OGNhLWIyMDQtOGI3MjliYmQ4NjcwL3Byb3ZpZGVycy9NaWNyb3NvZnQuTmV0d29yay9sb2NhdGlvbnMvZWFzdHVzMi9vcGVyYXRpb25zLzkwYTA1OTliLWJlYzgtNDE3Yy1iNzcyLTY3MWYyZjQ0MGJlYj9hcGktdmVyc2lvbj0yMDE5LTA5LTAx",
->>>>>>> 9e6c98a6
-      "RequestMethod": "GET",
-      "RequestBody": "",
-      "RequestHeaders": {
-        "User-Agent": [
-          "FxVersion/4.6.26614.01",
-          "OSName/Windows",
-          "OSVersion/Microsoft.Windows.10.0.18363.",
-          "Microsoft.Azure.Management.Network.NetworkManagementClient/19.17.1.0"
-        ]
-      },
-      "ResponseHeaders": {
-        "Cache-Control": [
-          "no-cache"
-        ],
-        "Date": [
-          "Thu, 04 Mar 2021 15:41:27 GMT"
-        ],
-        "Pragma": [
-          "no-cache"
+        "x-ms-ratelimit-remaining-subscription-reads": [
+          "11972"
+        ],
+        "x-ms-correlation-request-id": [
+          "526de0a6-748c-43e2-ae22-39970ae0aedb"
+        ],
+        "x-ms-routing-request-id": [
+          "EASTUS2:20210524T180457Z:526de0a6-748c-43e2-ae22-39970ae0aedb"
+        ],
+        "X-Content-Type-Options": [
+          "nosniff"
+        ],
+        "Date": [
+          "Mon, 24 May 2021 18:04:57 GMT"
+        ],
+        "Content-Length": [
+          "1324"
+        ],
+        "Content-Type": [
+          "application/json; charset=utf-8"
+        ],
+        "Expires": [
+          "-1"
+        ]
+      },
+      "ResponseBody": "{\r\n  \"startTime\": \"2021-05-24T18:04:55.3394341+00:00\",\r\n  \"endTime\": \"2021-05-24T18:04:56.4956955+00:00\",\r\n  \"status\": \"Succeeded\",\r\n  \"properties\": {\r\n    \"output\": {\r\n      \"name\": \"diskrp5934\",\r\n      \"id\": \"/subscriptions/e37510d7-33b6-4676-886f-ee75bcc01871/resourceGroups/crptestar8463/providers/Microsoft.Compute/disks/diskrp5934\",\r\n      \"type\": \"Microsoft.Compute/disks\",\r\n      \"location\": \"eastus2\",\r\n      \"sku\": {\r\n        \"name\": \"Standard_LRS\",\r\n        \"tier\": \"Standard\"\r\n      },\r\n      \"properties\": {\r\n        \"osType\": \"Linux\",\r\n        \"creationData\": {\r\n          \"createOption\": \"Import\",\r\n          \"storageAccountId\": \"/subscriptions/e37510d7-33b6-4676-886f-ee75bcc01871/resourceGroups/crptestar1949/providers/Microsoft.Storage/storageAccounts/diskrp7670\",\r\n          \"sourceUri\": \"https://diskrp7670.blob.core.windows.net/crptestar6388/oscrptestar2314.vhd\"\r\n        },\r\n        \"diskSizeGB\": 150,\r\n        \"diskIOPSReadWrite\": 500,\r\n        \"diskMBpsReadWrite\": 60,\r\n        \"encryption\": {\r\n          \"type\": \"EncryptionAtRestWithPlatformKey\"\r\n        },\r\n        \"timeCreated\": \"2021-05-24T18:04:55.417561+00:00\",\r\n        \"provisioningState\": \"Succeeded\",\r\n        \"diskState\": \"Unattached\",\r\n        \"diskSizeBytes\": 161061273600,\r\n        \"uniqueId\": \"e29e460d-c18f-4db7-9a44-c5ad9ac77878\",\r\n        \"networkAccessPolicy\": \"AllowAll\"\r\n      }\r\n    }\r\n  },\r\n  \"name\": \"5e79996d-18ef-42f6-a4d4-ab90feee497a\"\r\n}",
+      "StatusCode": 200
+    },
+    {
+      "RequestUri": "/subscriptions/e37510d7-33b6-4676-886f-ee75bcc01871/resourceGroups/crptestar8463/providers/Microsoft.Compute/disks/diskrp5934?api-version=2020-12-01",
+      "EncodedRequestUri": "L3N1YnNjcmlwdGlvbnMvZTM3NTEwZDctMzNiNi00Njc2LTg4NmYtZWU3NWJjYzAxODcxL3Jlc291cmNlR3JvdXBzL2NycHRlc3Rhcjg0NjMvcHJvdmlkZXJzL01pY3Jvc29mdC5Db21wdXRlL2Rpc2tzL2Rpc2tycDU5MzQ/YXBpLXZlcnNpb249MjAyMC0xMi0wMQ==",
+      "RequestMethod": "GET",
+      "RequestBody": "",
+      "RequestHeaders": {
+        "User-Agent": [
+          "FxVersion/4.6.29518.01",
+          "OSName/Windows",
+          "OSVersion/Microsoft.Windows.10.0.19042.",
+          "Microsoft.Azure.Management.Compute.ComputeManagementClient/46.0.0"
+        ]
+      },
+      "ResponseHeaders": {
+        "Cache-Control": [
+          "no-cache"
+        ],
+        "Pragma": [
+          "no-cache"
+        ],
+        "x-ms-ratelimit-remaining-resource": [
+          "Microsoft.Compute/LowCostGet3Min;14998,Microsoft.Compute/LowCostGet30Min;119998"
+        ],
+        "Strict-Transport-Security": [
+          "max-age=31536000; includeSubDomains"
+        ],
+        "x-ms-served-by": [
+          "de3c97e5-a7f4-4bba-b1fb-feac30234d51_132640177274383677"
+        ],
+        "x-ms-request-id": [
+          "dee2e13a-1493-469f-ae70-9dd44c02fa68"
         ],
         "Server": [
           "Microsoft-HTTPAPI/2.0",
           "Microsoft-HTTPAPI/2.0"
         ],
-        "x-ms-request-id": [
-<<<<<<< HEAD
-          "37b196bc-5140-438c-9f29-13909a0b4f4a"
-        ],
-        "x-ms-correlation-request-id": [
-          "ac8d5425-b88b-4dd2-9b4e-15cd74f681b4"
-        ],
-        "x-ms-arm-service-request-id": [
-          "4a8d7de1-8dda-4ed4-85e6-055c391aab15"
-=======
-          "3fee426e-478e-49cf-9cf1-a8c9b2774787"
-        ],
-        "x-ms-correlation-request-id": [
-          "6451e396-29ab-467c-bed9-ab7347734f09"
-        ],
-        "x-ms-arm-service-request-id": [
-          "ef3dd790-2d09-4309-9b80-3c02dd813029"
->>>>>>> 9e6c98a6
-        ],
-        "Strict-Transport-Security": [
-          "max-age=31536000; includeSubDomains"
-        ],
-        "x-ms-ratelimit-remaining-subscription-reads": [
-<<<<<<< HEAD
-          "11996"
-        ],
-        "x-ms-routing-request-id": [
-          "EASTUS2:20210322T191842Z:ac8d5425-b88b-4dd2-9b4e-15cd74f681b4"
-=======
-          "11995"
-        ],
-        "x-ms-routing-request-id": [
-          "CANADACENTRAL:20210304T154128Z:6451e396-29ab-467c-bed9-ab7347734f09"
->>>>>>> 9e6c98a6
-        ],
-        "X-Content-Type-Options": [
-          "nosniff"
-        ],
-<<<<<<< HEAD
-        "Date": [
-          "Mon, 22 Mar 2021 19:18:42 GMT"
-        ],
-=======
->>>>>>> 9e6c98a6
-        "Content-Length": [
-          "29"
-        ],
-        "Content-Type": [
-          "application/json; charset=utf-8"
-        ],
-        "Expires": [
-          "-1"
-        ]
-      },
-      "ResponseBody": "{\r\n  \"status\": \"Succeeded\"\r\n}",
+        "x-ms-ratelimit-remaining-subscription-reads": [
+          "11971"
+        ],
+        "x-ms-correlation-request-id": [
+          "11200730-3ab8-4db0-abc8-f6e26cbde34c"
+        ],
+        "x-ms-routing-request-id": [
+          "EASTUS2:20210524T180457Z:11200730-3ab8-4db0-abc8-f6e26cbde34c"
+        ],
+        "X-Content-Type-Options": [
+          "nosniff"
+        ],
+        "Date": [
+          "Mon, 24 May 2021 18:04:57 GMT"
+        ],
+        "Content-Length": [
+          "1099"
+        ],
+        "Content-Type": [
+          "application/json; charset=utf-8"
+        ],
+        "Expires": [
+          "-1"
+        ]
+      },
+      "ResponseBody": "{\r\n  \"name\": \"diskrp5934\",\r\n  \"id\": \"/subscriptions/e37510d7-33b6-4676-886f-ee75bcc01871/resourceGroups/crptestar8463/providers/Microsoft.Compute/disks/diskrp5934\",\r\n  \"type\": \"Microsoft.Compute/disks\",\r\n  \"location\": \"eastus2\",\r\n  \"sku\": {\r\n    \"name\": \"Standard_LRS\",\r\n    \"tier\": \"Standard\"\r\n  },\r\n  \"properties\": {\r\n    \"osType\": \"Linux\",\r\n    \"creationData\": {\r\n      \"createOption\": \"Import\",\r\n      \"storageAccountId\": \"/subscriptions/e37510d7-33b6-4676-886f-ee75bcc01871/resourceGroups/crptestar1949/providers/Microsoft.Storage/storageAccounts/diskrp7670\",\r\n      \"sourceUri\": \"https://diskrp7670.blob.core.windows.net/crptestar6388/oscrptestar2314.vhd\"\r\n    },\r\n    \"diskSizeGB\": 150,\r\n    \"diskIOPSReadWrite\": 500,\r\n    \"diskMBpsReadWrite\": 60,\r\n    \"encryption\": {\r\n      \"type\": \"EncryptionAtRestWithPlatformKey\"\r\n    },\r\n    \"timeCreated\": \"2021-05-24T18:04:55.417561+00:00\",\r\n    \"provisioningState\": \"Succeeded\",\r\n    \"diskState\": \"Unattached\",\r\n    \"diskSizeBytes\": 161061273600,\r\n    \"uniqueId\": \"e29e460d-c18f-4db7-9a44-c5ad9ac77878\",\r\n    \"networkAccessPolicy\": \"AllowAll\"\r\n  }\r\n}",
       "StatusCode": 200
     },
     {
-<<<<<<< HEAD
-      "RequestUri": "/subscriptions/e37510d7-33b6-4676-886f-ee75bcc01871/resourceGroups/crptestar4539/providers/Microsoft.Network/virtualNetworks/vn7469?api-version=2019-09-01",
-      "EncodedRequestUri": "L3N1YnNjcmlwdGlvbnMvZTM3NTEwZDctMzNiNi00Njc2LTg4NmYtZWU3NWJjYzAxODcxL3Jlc291cmNlR3JvdXBzL2NycHRlc3RhcjQ1MzkvcHJvdmlkZXJzL01pY3Jvc29mdC5OZXR3b3JrL3ZpcnR1YWxOZXR3b3Jrcy92bjc0Njk/YXBpLXZlcnNpb249MjAxOS0wOS0wMQ==",
-=======
-      "RequestUri": "/subscriptions/0296790d-427c-48ca-b204-8b729bbd8670/resourceGroups/crptestar4985/providers/Microsoft.Network/virtualNetworks/vn3189?api-version=2019-09-01",
-      "EncodedRequestUri": "L3N1YnNjcmlwdGlvbnMvMDI5Njc5MGQtNDI3Yy00OGNhLWIyMDQtOGI3MjliYmQ4NjcwL3Jlc291cmNlR3JvdXBzL2NycHRlc3RhcjQ5ODUvcHJvdmlkZXJzL01pY3Jvc29mdC5OZXR3b3JrL3ZpcnR1YWxOZXR3b3Jrcy92bjMxODk/YXBpLXZlcnNpb249MjAxOS0wOS0wMQ==",
->>>>>>> 9e6c98a6
-      "RequestMethod": "GET",
-      "RequestBody": "",
-      "RequestHeaders": {
-        "User-Agent": [
-          "FxVersion/4.6.26614.01",
-          "OSName/Windows",
-          "OSVersion/Microsoft.Windows.10.0.18363.",
-          "Microsoft.Azure.Management.Network.NetworkManagementClient/19.17.1.0"
-        ]
-      },
-      "ResponseHeaders": {
-        "Cache-Control": [
-          "no-cache"
-        ],
-        "Date": [
-          "Thu, 04 Mar 2021 15:41:27 GMT"
-        ],
-        "Pragma": [
-          "no-cache"
-        ],
-        "ETag": [
-<<<<<<< HEAD
-          "W/\"ae3cde3f-fbd0-4e09-ab76-1e0170c22533\""
-        ],
-        "x-ms-request-id": [
-          "960f442b-c7e2-4cf8-a26f-cf0b973f8110"
-        ],
-        "x-ms-correlation-request-id": [
-          "95d64e96-e814-4be8-8eb0-0d1b5ba2ff53"
-        ],
-        "x-ms-arm-service-request-id": [
-          "16688436-5a39-4811-ab4f-b726409b3226"
-=======
-          "W/\"afaeb6b4-3cef-4ff0-8af0-cf404ba7f8a2\""
+      "RequestUri": "/subscriptions/e37510d7-33b6-4676-886f-ee75bcc01871/resourceGroups/crptestar1949/providers/Microsoft.Compute/disks/diskrp6888?api-version=2020-12-01",
+      "EncodedRequestUri": "L3N1YnNjcmlwdGlvbnMvZTM3NTEwZDctMzNiNi00Njc2LTg4NmYtZWU3NWJjYzAxODcxL3Jlc291cmNlR3JvdXBzL2NycHRlc3RhcjE5NDkvcHJvdmlkZXJzL01pY3Jvc29mdC5Db21wdXRlL2Rpc2tzL2Rpc2tycDY4ODg/YXBpLXZlcnNpb249MjAyMC0xMi0wMQ==",
+      "RequestMethod": "PUT",
+      "RequestBody": "{\r\n  \"sku\": {\r\n    \"name\": \"Standard_LRS\"\r\n  },\r\n  \"properties\": {\r\n    \"osType\": \"Linux\",\r\n    \"creationData\": {\r\n      \"createOption\": \"Import\",\r\n      \"storageAccountId\": \"/subscriptions/e37510d7-33b6-4676-886f-ee75bcc01871/resourceGroups/crptestar8463/providers/Microsoft.Storage/storageAccounts/diskrp1783\",\r\n      \"sourceUri\": \"https://diskrp1783.blob.core.windows.net/crptestar3912/oscrptestar7517.vhd\"\r\n    },\r\n    \"diskSizeGB\": 150\r\n  },\r\n  \"location\": \"eastus2\"\r\n}",
+      "RequestHeaders": {
+        "x-ms-client-request-id": [
+          "2f53f646-c88e-4014-a8db-6ac8997e62e1"
+        ],
+        "Accept-Language": [
+          "en-US"
+        ],
+        "User-Agent": [
+          "FxVersion/4.6.29518.01",
+          "OSName/Windows",
+          "OSVersion/Microsoft.Windows.10.0.19042.",
+          "Microsoft.Azure.Management.Compute.ComputeManagementClient/46.0.0"
+        ],
+        "Content-Type": [
+          "application/json; charset=utf-8"
+        ],
+        "Content-Length": [
+          "474"
+        ]
+      },
+      "ResponseHeaders": {
+        "Cache-Control": [
+          "no-cache"
+        ],
+        "Pragma": [
+          "no-cache"
+        ],
+        "Location": [
+          "https://management.azure.com/subscriptions/e37510d7-33b6-4676-886f-ee75bcc01871/providers/Microsoft.Compute/locations/eastus2/DiskOperations/c248b8f8-0989-4df2-b55c-7700a95ba98e?monitor=true&api-version=2020-12-01"
+        ],
+        "Retry-After": [
+          "2"
+        ],
+        "Azure-AsyncOperation": [
+          "https://management.azure.com/subscriptions/e37510d7-33b6-4676-886f-ee75bcc01871/providers/Microsoft.Compute/locations/eastus2/DiskOperations/c248b8f8-0989-4df2-b55c-7700a95ba98e?api-version=2020-12-01"
+        ],
+        "x-ms-ratelimit-remaining-resource": [
+          "Microsoft.Compute/CreateUpdateDisks3Min;997,Microsoft.Compute/CreateUpdateDisks30Min;7997"
+        ],
+        "Strict-Transport-Security": [
+          "max-age=31536000; includeSubDomains"
+        ],
+        "x-ms-served-by": [
+          "de3c97e5-a7f4-4bba-b1fb-feac30234d51_132640177274383677"
+        ],
+        "x-ms-request-id": [
+          "c248b8f8-0989-4df2-b55c-7700a95ba98e"
         ],
         "Server": [
           "Microsoft-HTTPAPI/2.0",
           "Microsoft-HTTPAPI/2.0"
         ],
-        "x-ms-request-id": [
-          "61597225-6b94-461b-afee-fa874356e793"
-        ],
-        "x-ms-correlation-request-id": [
-          "afb16f79-cc74-4c52-ace7-961b0fbc8ffe"
-        ],
-        "x-ms-arm-service-request-id": [
-          "61df5451-0a9b-40d9-aafa-cd2d1b2d76d9"
->>>>>>> 9e6c98a6
-        ],
-        "Strict-Transport-Security": [
-          "max-age=31536000; includeSubDomains"
-        ],
-        "x-ms-ratelimit-remaining-subscription-reads": [
-<<<<<<< HEAD
-          "11995"
-        ],
-        "x-ms-routing-request-id": [
-          "EASTUS2:20210322T191842Z:95d64e96-e814-4be8-8eb0-0d1b5ba2ff53"
-=======
-          "11994"
-        ],
-        "x-ms-routing-request-id": [
-          "CANADACENTRAL:20210304T154128Z:afb16f79-cc74-4c52-ace7-961b0fbc8ffe"
->>>>>>> 9e6c98a6
-        ],
-        "X-Content-Type-Options": [
-          "nosniff"
-        ],
-<<<<<<< HEAD
-        "Date": [
-          "Mon, 22 Mar 2021 19:18:42 GMT"
-        ],
-=======
->>>>>>> 9e6c98a6
-        "Content-Length": [
-          "1317"
-        ],
-        "Content-Type": [
-          "application/json; charset=utf-8"
-        ],
-        "Expires": [
-          "-1"
-        ]
-      },
-<<<<<<< HEAD
-      "ResponseBody": "{\r\n  \"name\": \"vn7469\",\r\n  \"id\": \"/subscriptions/e37510d7-33b6-4676-886f-ee75bcc01871/resourceGroups/crptestar4539/providers/Microsoft.Network/virtualNetworks/vn7469\",\r\n  \"etag\": \"W/\\\"ae3cde3f-fbd0-4e09-ab76-1e0170c22533\\\"\",\r\n  \"type\": \"Microsoft.Network/virtualNetworks\",\r\n  \"location\": \"eastus2\",\r\n  \"properties\": {\r\n    \"provisioningState\": \"Succeeded\",\r\n    \"resourceGuid\": \"fcf51f68-b5fb-4d3f-a933-6b05c778e137\",\r\n    \"addressSpace\": {\r\n      \"addressPrefixes\": [\r\n        \"10.0.0.0/16\"\r\n      ]\r\n    },\r\n    \"dhcpOptions\": {\r\n      \"dnsServers\": [\r\n        \"10.1.1.1\",\r\n        \"10.1.2.4\"\r\n      ]\r\n    },\r\n    \"subnets\": [\r\n      {\r\n        \"name\": \"sn2619\",\r\n        \"id\": \"/subscriptions/e37510d7-33b6-4676-886f-ee75bcc01871/resourceGroups/crptestar4539/providers/Microsoft.Network/virtualNetworks/vn7469/subnets/sn2619\",\r\n        \"etag\": \"W/\\\"ae3cde3f-fbd0-4e09-ab76-1e0170c22533\\\"\",\r\n        \"properties\": {\r\n          \"provisioningState\": \"Succeeded\",\r\n          \"addressPrefix\": \"10.0.0.0/24\",\r\n          \"delegations\": [],\r\n          \"privateEndpointNetworkPolicies\": \"Enabled\",\r\n          \"privateLinkServiceNetworkPolicies\": \"Enabled\"\r\n        },\r\n        \"type\": \"Microsoft.Network/virtualNetworks/subnets\"\r\n      }\r\n    ],\r\n    \"virtualNetworkPeerings\": [],\r\n    \"enableDdosProtection\": false\r\n  }\r\n}",
-      "StatusCode": 200
-    },
-    {
-      "RequestUri": "/subscriptions/e37510d7-33b6-4676-886f-ee75bcc01871/resourceGroups/crptestar4539/providers/Microsoft.Network/virtualNetworks/vn7469/subnets/sn2619?api-version=2019-09-01",
-      "EncodedRequestUri": "L3N1YnNjcmlwdGlvbnMvZTM3NTEwZDctMzNiNi00Njc2LTg4NmYtZWU3NWJjYzAxODcxL3Jlc291cmNlR3JvdXBzL2NycHRlc3RhcjQ1MzkvcHJvdmlkZXJzL01pY3Jvc29mdC5OZXR3b3JrL3ZpcnR1YWxOZXR3b3Jrcy92bjc0Njkvc3VibmV0cy9zbjI2MTk/YXBpLXZlcnNpb249MjAxOS0wOS0wMQ==",
-=======
-      "ResponseBody": "{\r\n  \"name\": \"vn3189\",\r\n  \"id\": \"/subscriptions/0296790d-427c-48ca-b204-8b729bbd8670/resourceGroups/crptestar4985/providers/Microsoft.Network/virtualNetworks/vn3189\",\r\n  \"etag\": \"W/\\\"afaeb6b4-3cef-4ff0-8af0-cf404ba7f8a2\\\"\",\r\n  \"type\": \"Microsoft.Network/virtualNetworks\",\r\n  \"location\": \"eastus2\",\r\n  \"properties\": {\r\n    \"provisioningState\": \"Succeeded\",\r\n    \"resourceGuid\": \"ca2f8e2d-514e-434e-a59e-12e0c2680ac6\",\r\n    \"addressSpace\": {\r\n      \"addressPrefixes\": [\r\n        \"10.0.0.0/16\"\r\n      ]\r\n    },\r\n    \"dhcpOptions\": {\r\n      \"dnsServers\": [\r\n        \"10.1.1.1\",\r\n        \"10.1.2.4\"\r\n      ]\r\n    },\r\n    \"subnets\": [\r\n      {\r\n        \"name\": \"sn9426\",\r\n        \"id\": \"/subscriptions/0296790d-427c-48ca-b204-8b729bbd8670/resourceGroups/crptestar4985/providers/Microsoft.Network/virtualNetworks/vn3189/subnets/sn9426\",\r\n        \"etag\": \"W/\\\"afaeb6b4-3cef-4ff0-8af0-cf404ba7f8a2\\\"\",\r\n        \"properties\": {\r\n          \"provisioningState\": \"Succeeded\",\r\n          \"addressPrefix\": \"10.0.0.0/24\",\r\n          \"delegations\": [],\r\n          \"privateEndpointNetworkPolicies\": \"Enabled\",\r\n          \"privateLinkServiceNetworkPolicies\": \"Enabled\"\r\n        },\r\n        \"type\": \"Microsoft.Network/virtualNetworks/subnets\"\r\n      }\r\n    ],\r\n    \"virtualNetworkPeerings\": [],\r\n    \"enableDdosProtection\": false\r\n  }\r\n}",
-      "StatusCode": 200
-    },
-    {
-      "RequestUri": "/subscriptions/0296790d-427c-48ca-b204-8b729bbd8670/resourceGroups/crptestar4985/providers/Microsoft.Network/virtualNetworks/vn3189/subnets/sn9426?api-version=2019-09-01",
-      "EncodedRequestUri": "L3N1YnNjcmlwdGlvbnMvMDI5Njc5MGQtNDI3Yy00OGNhLWIyMDQtOGI3MjliYmQ4NjcwL3Jlc291cmNlR3JvdXBzL2NycHRlc3RhcjQ5ODUvcHJvdmlkZXJzL01pY3Jvc29mdC5OZXR3b3JrL3ZpcnR1YWxOZXR3b3Jrcy92bjMxODkvc3VibmV0cy9zbjk0MjY/YXBpLXZlcnNpb249MjAxOS0wOS0wMQ==",
->>>>>>> 9e6c98a6
-      "RequestMethod": "GET",
-      "RequestBody": "",
-      "RequestHeaders": {
-        "x-ms-client-request-id": [
-<<<<<<< HEAD
-          "a11fbb90-7894-45f0-89ad-cd7a04b5e218"
-=======
-          "6fbbf6f2-0ff2-4f12-8306-4efafe7ef3aa"
->>>>>>> 9e6c98a6
-        ],
-        "accept-language": [
-          "en-US"
-        ],
-        "User-Agent": [
-          "FxVersion/4.6.26614.01",
-          "OSName/Windows",
-          "OSVersion/Microsoft.Windows.10.0.18363.",
-          "Microsoft.Azure.Management.Network.NetworkManagementClient/19.17.1.0"
-        ]
-      },
-      "ResponseHeaders": {
-        "Cache-Control": [
-          "no-cache"
-        ],
-        "Date": [
-          "Thu, 04 Mar 2021 15:41:27 GMT"
-        ],
-        "Pragma": [
-          "no-cache"
-        ],
-        "ETag": [
-<<<<<<< HEAD
-          "W/\"ae3cde3f-fbd0-4e09-ab76-1e0170c22533\""
-        ],
-        "x-ms-request-id": [
-          "efb3ca24-bfb7-407a-bb5d-15912a813d61"
-        ],
-        "x-ms-correlation-request-id": [
-          "aefe4b30-47a1-4827-990d-9d2d7b367d58"
-        ],
-        "x-ms-arm-service-request-id": [
-          "ef0670e2-d237-4075-bc11-8c36a7f36b16"
-=======
-          "W/\"afaeb6b4-3cef-4ff0-8af0-cf404ba7f8a2\""
+        "x-ms-ratelimit-remaining-subscription-writes": [
+          "1193"
+        ],
+        "x-ms-correlation-request-id": [
+          "d40898bf-c441-40be-9fb0-c771fdde13ab"
+        ],
+        "x-ms-routing-request-id": [
+          "EASTUS2:20210524T180458Z:d40898bf-c441-40be-9fb0-c771fdde13ab"
+        ],
+        "X-Content-Type-Options": [
+          "nosniff"
+        ],
+        "Date": [
+          "Mon, 24 May 2021 18:04:57 GMT"
+        ],
+        "Content-Length": [
+          "565"
+        ],
+        "Content-Type": [
+          "application/json; charset=utf-8"
+        ],
+        "Expires": [
+          "-1"
+        ]
+      },
+      "ResponseBody": "{\r\n  \"name\": \"diskrp6888\",\r\n  \"location\": \"eastus2\",\r\n  \"sku\": {\r\n    \"name\": \"Standard_LRS\"\r\n  },\r\n  \"properties\": {\r\n    \"osType\": \"Linux\",\r\n    \"creationData\": {\r\n      \"createOption\": \"Import\",\r\n      \"storageAccountId\": \"/subscriptions/e37510d7-33b6-4676-886f-ee75bcc01871/resourceGroups/crptestar8463/providers/Microsoft.Storage/storageAccounts/diskrp1783\",\r\n      \"sourceUri\": \"https://diskrp1783.blob.core.windows.net/crptestar3912/oscrptestar7517.vhd\"\r\n    },\r\n    \"diskSizeGB\": 150,\r\n    \"provisioningState\": \"Updating\",\r\n    \"isArmResource\": true\r\n  }\r\n}",
+      "StatusCode": 202
+    },
+    {
+      "RequestUri": "/subscriptions/e37510d7-33b6-4676-886f-ee75bcc01871/providers/Microsoft.Compute/locations/eastus2/DiskOperations/c248b8f8-0989-4df2-b55c-7700a95ba98e?api-version=2020-12-01",
+      "EncodedRequestUri": "L3N1YnNjcmlwdGlvbnMvZTM3NTEwZDctMzNiNi00Njc2LTg4NmYtZWU3NWJjYzAxODcxL3Byb3ZpZGVycy9NaWNyb3NvZnQuQ29tcHV0ZS9sb2NhdGlvbnMvZWFzdHVzMi9EaXNrT3BlcmF0aW9ucy9jMjQ4YjhmOC0wOTg5LTRkZjItYjU1Yy03NzAwYTk1YmE5OGU/YXBpLXZlcnNpb249MjAyMC0xMi0wMQ==",
+      "RequestMethod": "GET",
+      "RequestBody": "",
+      "RequestHeaders": {
+        "User-Agent": [
+          "FxVersion/4.6.29518.01",
+          "OSName/Windows",
+          "OSVersion/Microsoft.Windows.10.0.19042.",
+          "Microsoft.Azure.Management.Compute.ComputeManagementClient/46.0.0"
+        ]
+      },
+      "ResponseHeaders": {
+        "Cache-Control": [
+          "no-cache"
+        ],
+        "Pragma": [
+          "no-cache"
+        ],
+        "x-ms-ratelimit-remaining-resource": [
+          "Microsoft.Compute/GetOperation3Min;49996,Microsoft.Compute/GetOperation30Min;399996"
+        ],
+        "Strict-Transport-Security": [
+          "max-age=31536000; includeSubDomains"
+        ],
+        "x-ms-served-by": [
+          "de3c97e5-a7f4-4bba-b1fb-feac30234d51_132640177274383677"
+        ],
+        "x-ms-request-id": [
+          "8aad067c-af09-4be9-9da2-d37736588220"
         ],
         "Server": [
           "Microsoft-HTTPAPI/2.0",
           "Microsoft-HTTPAPI/2.0"
         ],
-        "x-ms-request-id": [
-          "d55f37f6-4928-407b-a662-440460710548"
-        ],
-        "x-ms-correlation-request-id": [
-          "c4ff4af5-70cc-427d-975a-81b84f911d17"
-        ],
-        "x-ms-arm-service-request-id": [
-          "9ffa4462-45ab-46c3-93b7-f1a68b3d3c3a"
->>>>>>> 9e6c98a6
-        ],
-        "Strict-Transport-Security": [
-          "max-age=31536000; includeSubDomains"
-        ],
-        "x-ms-ratelimit-remaining-subscription-reads": [
-<<<<<<< HEAD
-          "11994"
-        ],
-        "x-ms-routing-request-id": [
-          "EASTUS2:20210322T191842Z:aefe4b30-47a1-4827-990d-9d2d7b367d58"
-=======
-          "11993"
-        ],
-        "x-ms-routing-request-id": [
-          "CANADACENTRAL:20210304T154128Z:c4ff4af5-70cc-427d-975a-81b84f911d17"
->>>>>>> 9e6c98a6
-        ],
-        "X-Content-Type-Options": [
-          "nosniff"
-        ],
-<<<<<<< HEAD
-        "Date": [
-          "Mon, 22 Mar 2021 19:18:42 GMT"
-        ],
-=======
->>>>>>> 9e6c98a6
-        "Content-Length": [
-          "523"
-        ],
-        "Content-Type": [
-          "application/json; charset=utf-8"
-        ],
-        "Expires": [
-          "-1"
-        ]
-      },
-<<<<<<< HEAD
-      "ResponseBody": "{\r\n  \"name\": \"sn2619\",\r\n  \"id\": \"/subscriptions/e37510d7-33b6-4676-886f-ee75bcc01871/resourceGroups/crptestar4539/providers/Microsoft.Network/virtualNetworks/vn7469/subnets/sn2619\",\r\n  \"etag\": \"W/\\\"ae3cde3f-fbd0-4e09-ab76-1e0170c22533\\\"\",\r\n  \"properties\": {\r\n    \"provisioningState\": \"Succeeded\",\r\n    \"addressPrefix\": \"10.0.0.0/24\",\r\n    \"delegations\": [],\r\n    \"privateEndpointNetworkPolicies\": \"Enabled\",\r\n    \"privateLinkServiceNetworkPolicies\": \"Enabled\"\r\n  },\r\n  \"type\": \"Microsoft.Network/virtualNetworks/subnets\"\r\n}",
+        "x-ms-ratelimit-remaining-subscription-reads": [
+          "11970"
+        ],
+        "x-ms-correlation-request-id": [
+          "1e48f1dd-42bf-40bf-8d65-79acdaa2441c"
+        ],
+        "x-ms-routing-request-id": [
+          "EASTUS2:20210524T180500Z:1e48f1dd-42bf-40bf-8d65-79acdaa2441c"
+        ],
+        "X-Content-Type-Options": [
+          "nosniff"
+        ],
+        "Date": [
+          "Mon, 24 May 2021 18:04:59 GMT"
+        ],
+        "Content-Length": [
+          "1325"
+        ],
+        "Content-Type": [
+          "application/json; charset=utf-8"
+        ],
+        "Expires": [
+          "-1"
+        ]
+      },
+      "ResponseBody": "{\r\n  \"startTime\": \"2021-05-24T18:04:57.8550764+00:00\",\r\n  \"endTime\": \"2021-05-24T18:04:58.7925668+00:00\",\r\n  \"status\": \"Succeeded\",\r\n  \"properties\": {\r\n    \"output\": {\r\n      \"name\": \"diskrp6888\",\r\n      \"id\": \"/subscriptions/e37510d7-33b6-4676-886f-ee75bcc01871/resourceGroups/crptestar1949/providers/Microsoft.Compute/disks/diskrp6888\",\r\n      \"type\": \"Microsoft.Compute/disks\",\r\n      \"location\": \"eastus2\",\r\n      \"sku\": {\r\n        \"name\": \"Standard_LRS\",\r\n        \"tier\": \"Standard\"\r\n      },\r\n      \"properties\": {\r\n        \"osType\": \"Linux\",\r\n        \"creationData\": {\r\n          \"createOption\": \"Import\",\r\n          \"storageAccountId\": \"/subscriptions/e37510d7-33b6-4676-886f-ee75bcc01871/resourceGroups/crptestar8463/providers/Microsoft.Storage/storageAccounts/diskrp1783\",\r\n          \"sourceUri\": \"https://diskrp1783.blob.core.windows.net/crptestar3912/oscrptestar7517.vhd\"\r\n        },\r\n        \"diskSizeGB\": 150,\r\n        \"diskIOPSReadWrite\": 500,\r\n        \"diskMBpsReadWrite\": 60,\r\n        \"encryption\": {\r\n          \"type\": \"EncryptionAtRestWithPlatformKey\"\r\n        },\r\n        \"timeCreated\": \"2021-05-24T18:04:57.8863102+00:00\",\r\n        \"provisioningState\": \"Succeeded\",\r\n        \"diskState\": \"Unattached\",\r\n        \"diskSizeBytes\": 161061273600,\r\n        \"uniqueId\": \"c4591a2e-a40e-49ea-9254-66567293ba0c\",\r\n        \"networkAccessPolicy\": \"AllowAll\"\r\n      }\r\n    }\r\n  },\r\n  \"name\": \"c248b8f8-0989-4df2-b55c-7700a95ba98e\"\r\n}",
       "StatusCode": 200
     },
     {
-      "RequestUri": "/subscriptions/e37510d7-33b6-4676-886f-ee75bcc01871/resourceGroups/crptestar4539/providers/Microsoft.Network/networkInterfaces/nic6145?api-version=2019-09-01",
-      "EncodedRequestUri": "L3N1YnNjcmlwdGlvbnMvZTM3NTEwZDctMzNiNi00Njc2LTg4NmYtZWU3NWJjYzAxODcxL3Jlc291cmNlR3JvdXBzL2NycHRlc3RhcjQ1MzkvcHJvdmlkZXJzL01pY3Jvc29mdC5OZXR3b3JrL25ldHdvcmtJbnRlcmZhY2VzL25pYzYxNDU/YXBpLXZlcnNpb249MjAxOS0wOS0wMQ==",
-      "RequestMethod": "PUT",
-      "RequestBody": "{\r\n  \"properties\": {\r\n    \"ipConfigurations\": [\r\n      {\r\n        \"properties\": {\r\n          \"privateIPAllocationMethod\": \"Dynamic\",\r\n          \"subnet\": {\r\n            \"properties\": {\r\n              \"addressPrefix\": \"10.0.0.0/24\",\r\n              \"delegations\": [],\r\n              \"privateEndpointNetworkPolicies\": \"Enabled\",\r\n              \"privateLinkServiceNetworkPolicies\": \"Enabled\"\r\n            },\r\n            \"name\": \"sn2619\",\r\n            \"id\": \"/subscriptions/e37510d7-33b6-4676-886f-ee75bcc01871/resourceGroups/crptestar4539/providers/Microsoft.Network/virtualNetworks/vn7469/subnets/sn2619\"\r\n          }\r\n        },\r\n        \"name\": \"ip3723\"\r\n      }\r\n    ]\r\n  },\r\n  \"location\": \"eastus2\",\r\n  \"tags\": {\r\n    \"key\": \"value\"\r\n  }\r\n}",
-      "RequestHeaders": {
-        "x-ms-client-request-id": [
-          "f30e8557-90cf-4e55-9292-60c4d2f6ff43"
-=======
-      "ResponseBody": "{\r\n  \"name\": \"sn9426\",\r\n  \"id\": \"/subscriptions/0296790d-427c-48ca-b204-8b729bbd8670/resourceGroups/crptestar4985/providers/Microsoft.Network/virtualNetworks/vn3189/subnets/sn9426\",\r\n  \"etag\": \"W/\\\"afaeb6b4-3cef-4ff0-8af0-cf404ba7f8a2\\\"\",\r\n  \"properties\": {\r\n    \"provisioningState\": \"Succeeded\",\r\n    \"addressPrefix\": \"10.0.0.0/24\",\r\n    \"delegations\": [],\r\n    \"privateEndpointNetworkPolicies\": \"Enabled\",\r\n    \"privateLinkServiceNetworkPolicies\": \"Enabled\"\r\n  },\r\n  \"type\": \"Microsoft.Network/virtualNetworks/subnets\"\r\n}",
-      "StatusCode": 200
-    },
-    {
-      "RequestUri": "/subscriptions/0296790d-427c-48ca-b204-8b729bbd8670/resourceGroups/crptestar4985/providers/Microsoft.Network/networkInterfaces/nic5232?api-version=2019-09-01",
-      "EncodedRequestUri": "L3N1YnNjcmlwdGlvbnMvMDI5Njc5MGQtNDI3Yy00OGNhLWIyMDQtOGI3MjliYmQ4NjcwL3Jlc291cmNlR3JvdXBzL2NycHRlc3RhcjQ5ODUvcHJvdmlkZXJzL01pY3Jvc29mdC5OZXR3b3JrL25ldHdvcmtJbnRlcmZhY2VzL25pYzUyMzI/YXBpLXZlcnNpb249MjAxOS0wOS0wMQ==",
-      "RequestMethod": "PUT",
-      "RequestBody": "{\r\n  \"properties\": {\r\n    \"ipConfigurations\": [\r\n      {\r\n        \"properties\": {\r\n          \"privateIPAllocationMethod\": \"Dynamic\",\r\n          \"subnet\": {\r\n            \"properties\": {\r\n              \"addressPrefix\": \"10.0.0.0/24\",\r\n              \"delegations\": [],\r\n              \"privateEndpointNetworkPolicies\": \"Enabled\",\r\n              \"privateLinkServiceNetworkPolicies\": \"Enabled\"\r\n            },\r\n            \"name\": \"sn9426\",\r\n            \"id\": \"/subscriptions/0296790d-427c-48ca-b204-8b729bbd8670/resourceGroups/crptestar4985/providers/Microsoft.Network/virtualNetworks/vn3189/subnets/sn9426\"\r\n          }\r\n        },\r\n        \"name\": \"ip4567\"\r\n      }\r\n    ]\r\n  },\r\n  \"location\": \"eastus2\",\r\n  \"tags\": {\r\n    \"key\": \"value\"\r\n  }\r\n}",
-      "RequestHeaders": {
-        "x-ms-client-request-id": [
-          "0b8f4815-e7bb-4d77-addc-93cb5b14b3be"
->>>>>>> 9e6c98a6
-        ],
-        "accept-language": [
-          "en-US"
-        ],
-        "User-Agent": [
-          "FxVersion/4.6.26614.01",
-          "OSName/Windows",
-          "OSVersion/Microsoft.Windows.10.0.18363.",
-          "Microsoft.Azure.Management.Network.NetworkManagementClient/19.17.1.0"
-        ],
-        "Content-Type": [
-          "application/json; charset=utf-8"
-        ],
-        "Content-Length": [
-          "742"
-        ]
-      },
-      "ResponseHeaders": {
-        "Cache-Control": [
-          "no-cache"
-        ],
-        "Date": [
-          "Thu, 04 Mar 2021 15:41:28 GMT"
-        ],
-        "Pragma": [
-          "no-cache"
+      "RequestUri": "/subscriptions/e37510d7-33b6-4676-886f-ee75bcc01871/resourceGroups/crptestar1949/providers/Microsoft.Compute/disks/diskrp6888?api-version=2020-12-01",
+      "EncodedRequestUri": "L3N1YnNjcmlwdGlvbnMvZTM3NTEwZDctMzNiNi00Njc2LTg4NmYtZWU3NWJjYzAxODcxL3Jlc291cmNlR3JvdXBzL2NycHRlc3RhcjE5NDkvcHJvdmlkZXJzL01pY3Jvc29mdC5Db21wdXRlL2Rpc2tzL2Rpc2tycDY4ODg/YXBpLXZlcnNpb249MjAyMC0xMi0wMQ==",
+      "RequestMethod": "GET",
+      "RequestBody": "",
+      "RequestHeaders": {
+        "User-Agent": [
+          "FxVersion/4.6.29518.01",
+          "OSName/Windows",
+          "OSVersion/Microsoft.Windows.10.0.19042.",
+          "Microsoft.Azure.Management.Compute.ComputeManagementClient/46.0.0"
+        ]
+      },
+      "ResponseHeaders": {
+        "Cache-Control": [
+          "no-cache"
+        ],
+        "Pragma": [
+          "no-cache"
+        ],
+        "x-ms-ratelimit-remaining-resource": [
+          "Microsoft.Compute/LowCostGet3Min;14995,Microsoft.Compute/LowCostGet30Min;119995"
+        ],
+        "Strict-Transport-Security": [
+          "max-age=31536000; includeSubDomains"
+        ],
+        "x-ms-served-by": [
+          "de3c97e5-a7f4-4bba-b1fb-feac30234d51_132640177274383677"
+        ],
+        "x-ms-request-id": [
+          "704f625c-54f6-4005-877a-125d0c825b12"
         ],
         "Server": [
           "Microsoft-HTTPAPI/2.0",
           "Microsoft-HTTPAPI/2.0"
         ],
-        "x-ms-request-id": [
-<<<<<<< HEAD
-          "9d07f343-efbf-4256-a07f-bb6cf35d57b3"
+        "x-ms-ratelimit-remaining-subscription-reads": [
+          "11969"
+        ],
+        "x-ms-correlation-request-id": [
+          "0dbcd8c7-cae6-4935-86f2-fd525edbbc5c"
+        ],
+        "x-ms-routing-request-id": [
+          "EASTUS2:20210524T180500Z:0dbcd8c7-cae6-4935-86f2-fd525edbbc5c"
+        ],
+        "X-Content-Type-Options": [
+          "nosniff"
+        ],
+        "Date": [
+          "Mon, 24 May 2021 18:04:59 GMT"
+        ],
+        "Content-Length": [
+          "1100"
+        ],
+        "Content-Type": [
+          "application/json; charset=utf-8"
+        ],
+        "Expires": [
+          "-1"
+        ]
+      },
+      "ResponseBody": "{\r\n  \"name\": \"diskrp6888\",\r\n  \"id\": \"/subscriptions/e37510d7-33b6-4676-886f-ee75bcc01871/resourceGroups/crptestar1949/providers/Microsoft.Compute/disks/diskrp6888\",\r\n  \"type\": \"Microsoft.Compute/disks\",\r\n  \"location\": \"eastus2\",\r\n  \"sku\": {\r\n    \"name\": \"Standard_LRS\",\r\n    \"tier\": \"Standard\"\r\n  },\r\n  \"properties\": {\r\n    \"osType\": \"Linux\",\r\n    \"creationData\": {\r\n      \"createOption\": \"Import\",\r\n      \"storageAccountId\": \"/subscriptions/e37510d7-33b6-4676-886f-ee75bcc01871/resourceGroups/crptestar8463/providers/Microsoft.Storage/storageAccounts/diskrp1783\",\r\n      \"sourceUri\": \"https://diskrp1783.blob.core.windows.net/crptestar3912/oscrptestar7517.vhd\"\r\n    },\r\n    \"diskSizeGB\": 150,\r\n    \"diskIOPSReadWrite\": 500,\r\n    \"diskMBpsReadWrite\": 60,\r\n    \"encryption\": {\r\n      \"type\": \"EncryptionAtRestWithPlatformKey\"\r\n    },\r\n    \"timeCreated\": \"2021-05-24T18:04:57.8863102+00:00\",\r\n    \"provisioningState\": \"Succeeded\",\r\n    \"diskState\": \"Unattached\",\r\n    \"diskSizeBytes\": 161061273600,\r\n    \"uniqueId\": \"c4591a2e-a40e-49ea-9254-66567293ba0c\",\r\n    \"networkAccessPolicy\": \"AllowAll\"\r\n  }\r\n}",
+      "StatusCode": 200
+    },
+    {
+      "RequestUri": "/subscriptions/e37510d7-33b6-4676-886f-ee75bcc01871/resourceGroups/crptestar1949/providers/Microsoft.Compute/disks/diskrp5934?api-version=2020-12-01",
+      "EncodedRequestUri": "L3N1YnNjcmlwdGlvbnMvZTM3NTEwZDctMzNiNi00Njc2LTg4NmYtZWU3NWJjYzAxODcxL3Jlc291cmNlR3JvdXBzL2NycHRlc3RhcjE5NDkvcHJvdmlkZXJzL01pY3Jvc29mdC5Db21wdXRlL2Rpc2tzL2Rpc2tycDU5MzQ/YXBpLXZlcnNpb249MjAyMC0xMi0wMQ==",
+      "RequestMethod": "PUT",
+      "RequestBody": "{\r\n  \"sku\": {\r\n    \"name\": \"Standard_LRS\"\r\n  },\r\n  \"properties\": {\r\n    \"osType\": \"Linux\",\r\n    \"creationData\": {\r\n      \"createOption\": \"Import\",\r\n      \"storageAccountId\": \"/subscriptions/e37510d7-33b6-4676-886f-ee75bcc01871/resourceGroups/crptestar1949/providers/Microsoft.Storage/storageAccounts/diskrp7670\",\r\n      \"sourceUri\": \"https://diskrp7670.blob.core.windows.net/crptestar6388/oscrptestar2314.vhd\"\r\n    },\r\n    \"diskSizeGB\": 150\r\n  },\r\n  \"location\": \"eastus2\"\r\n}",
+      "RequestHeaders": {
+        "x-ms-client-request-id": [
+          "c743d1e2-3349-46e7-82a1-a0592a052bb3"
+        ],
+        "Accept-Language": [
+          "en-US"
+        ],
+        "User-Agent": [
+          "FxVersion/4.6.29518.01",
+          "OSName/Windows",
+          "OSVersion/Microsoft.Windows.10.0.19042.",
+          "Microsoft.Azure.Management.Compute.ComputeManagementClient/46.0.0"
+        ],
+        "Content-Type": [
+          "application/json; charset=utf-8"
+        ],
+        "Content-Length": [
+          "474"
+        ]
+      },
+      "ResponseHeaders": {
+        "Cache-Control": [
+          "no-cache"
+        ],
+        "Pragma": [
+          "no-cache"
+        ],
+        "Location": [
+          "https://management.azure.com/subscriptions/e37510d7-33b6-4676-886f-ee75bcc01871/providers/Microsoft.Compute/locations/eastus2/DiskOperations/51bec977-2581-441c-97c1-5d1c0d094335?monitor=true&api-version=2020-12-01"
+        ],
+        "Retry-After": [
+          "2"
         ],
         "Azure-AsyncOperation": [
-          "https://management.azure.com/subscriptions/e37510d7-33b6-4676-886f-ee75bcc01871/providers/Microsoft.Network/locations/eastus2/operations/9d07f343-efbf-4256-a07f-bb6cf35d57b3?api-version=2019-09-01"
-        ],
-        "x-ms-correlation-request-id": [
-          "1d3b2226-f3a4-488c-8e8f-c79a79533ea5"
-=======
-          "416787a7-72ac-4bd5-aa9a-41ccab2b1279"
-        ],
-        "Azure-AsyncOperation": [
-          "https://management.azure.com/subscriptions/0296790d-427c-48ca-b204-8b729bbd8670/providers/Microsoft.Network/locations/eastus2/operations/416787a7-72ac-4bd5-aa9a-41ccab2b1279?api-version=2019-09-01"
-        ],
-        "x-ms-correlation-request-id": [
-          "c652994f-c7e7-41b1-9c3d-6b4011646d60"
->>>>>>> 9e6c98a6
-        ],
-        "Azure-AsyncNotification": [
-          "Enabled"
-        ],
-        "x-ms-arm-service-request-id": [
-<<<<<<< HEAD
-          "7b6c630e-85c4-406e-aca9-aaa8ba94f218"
-=======
-          "17711bf5-9b1f-45bf-b84f-26f8294031f7"
->>>>>>> 9e6c98a6
-        ],
-        "Strict-Transport-Security": [
-          "max-age=31536000; includeSubDomains"
-        ],
-        "x-ms-ratelimit-remaining-subscription-writes": [
-          "1197"
-        ],
-        "x-ms-routing-request-id": [
-<<<<<<< HEAD
-          "EASTUS2:20210322T191843Z:1d3b2226-f3a4-488c-8e8f-c79a79533ea5"
-=======
-          "CANADACENTRAL:20210304T154129Z:c652994f-c7e7-41b1-9c3d-6b4011646d60"
->>>>>>> 9e6c98a6
-        ],
-        "X-Content-Type-Options": [
-          "nosniff"
-        ],
-<<<<<<< HEAD
-        "Date": [
-          "Mon, 22 Mar 2021 19:18:42 GMT"
-        ],
-=======
->>>>>>> 9e6c98a6
-        "Content-Length": [
-          "1625"
-        ],
-        "Content-Type": [
-          "application/json; charset=utf-8"
-        ],
-        "Expires": [
-          "-1"
-        ]
-      },
-<<<<<<< HEAD
-      "ResponseBody": "{\r\n  \"name\": \"nic6145\",\r\n  \"id\": \"/subscriptions/e37510d7-33b6-4676-886f-ee75bcc01871/resourceGroups/crptestar4539/providers/Microsoft.Network/networkInterfaces/nic6145\",\r\n  \"etag\": \"W/\\\"794550f0-6303-436f-8ede-4bd82422845c\\\"\",\r\n  \"location\": \"eastus2\",\r\n  \"tags\": {\r\n    \"key\": \"value\"\r\n  },\r\n  \"properties\": {\r\n    \"provisioningState\": \"Succeeded\",\r\n    \"resourceGuid\": \"a227e855-36f9-4da8-a753-42d96ba59a8f\",\r\n    \"ipConfigurations\": [\r\n      {\r\n        \"name\": \"ip3723\",\r\n        \"id\": \"/subscriptions/e37510d7-33b6-4676-886f-ee75bcc01871/resourceGroups/crptestar4539/providers/Microsoft.Network/networkInterfaces/nic6145/ipConfigurations/ip3723\",\r\n        \"etag\": \"W/\\\"794550f0-6303-436f-8ede-4bd82422845c\\\"\",\r\n        \"type\": \"Microsoft.Network/networkInterfaces/ipConfigurations\",\r\n        \"properties\": {\r\n          \"provisioningState\": \"Succeeded\",\r\n          \"privateIPAddress\": \"10.0.0.4\",\r\n          \"privateIPAllocationMethod\": \"Dynamic\",\r\n          \"subnet\": {\r\n            \"id\": \"/subscriptions/e37510d7-33b6-4676-886f-ee75bcc01871/resourceGroups/crptestar4539/providers/Microsoft.Network/virtualNetworks/vn7469/subnets/sn2619\"\r\n          },\r\n          \"primary\": true,\r\n          \"privateIPAddressVersion\": \"IPv4\"\r\n        }\r\n      }\r\n    ],\r\n    \"dnsSettings\": {\r\n      \"dnsServers\": [],\r\n      \"appliedDnsServers\": [],\r\n      \"internalDomainNameSuffix\": \"nap5l5h1wu5u1kjtnmc2o4hbgh.cx.internal.cloudapp.net\"\r\n    },\r\n    \"enableAcceleratedNetworking\": false,\r\n    \"enableIPForwarding\": false,\r\n    \"hostedWorkloads\": [],\r\n    \"tapConfigurations\": []\r\n  },\r\n  \"type\": \"Microsoft.Network/networkInterfaces\"\r\n}",
-      "StatusCode": 201
-    },
-    {
-      "RequestUri": "/subscriptions/e37510d7-33b6-4676-886f-ee75bcc01871/resourceGroups/crptestar4539/providers/Microsoft.Network/networkInterfaces/nic6145?api-version=2019-09-01",
-      "EncodedRequestUri": "L3N1YnNjcmlwdGlvbnMvZTM3NTEwZDctMzNiNi00Njc2LTg4NmYtZWU3NWJjYzAxODcxL3Jlc291cmNlR3JvdXBzL2NycHRlc3RhcjQ1MzkvcHJvdmlkZXJzL01pY3Jvc29mdC5OZXR3b3JrL25ldHdvcmtJbnRlcmZhY2VzL25pYzYxNDU/YXBpLXZlcnNpb249MjAxOS0wOS0wMQ==",
-=======
-      "ResponseBody": "{\r\n  \"name\": \"nic5232\",\r\n  \"id\": \"/subscriptions/0296790d-427c-48ca-b204-8b729bbd8670/resourceGroups/crptestar4985/providers/Microsoft.Network/networkInterfaces/nic5232\",\r\n  \"etag\": \"W/\\\"f8a43d70-bba2-419c-a813-b4804f5f31b5\\\"\",\r\n  \"location\": \"eastus2\",\r\n  \"tags\": {\r\n    \"key\": \"value\"\r\n  },\r\n  \"properties\": {\r\n    \"provisioningState\": \"Succeeded\",\r\n    \"resourceGuid\": \"5421e4a5-7857-40da-b445-c73f299312b0\",\r\n    \"ipConfigurations\": [\r\n      {\r\n        \"name\": \"ip4567\",\r\n        \"id\": \"/subscriptions/0296790d-427c-48ca-b204-8b729bbd8670/resourceGroups/crptestar4985/providers/Microsoft.Network/networkInterfaces/nic5232/ipConfigurations/ip4567\",\r\n        \"etag\": \"W/\\\"f8a43d70-bba2-419c-a813-b4804f5f31b5\\\"\",\r\n        \"type\": \"Microsoft.Network/networkInterfaces/ipConfigurations\",\r\n        \"properties\": {\r\n          \"provisioningState\": \"Succeeded\",\r\n          \"privateIPAddress\": \"10.0.0.4\",\r\n          \"privateIPAllocationMethod\": \"Dynamic\",\r\n          \"subnet\": {\r\n            \"id\": \"/subscriptions/0296790d-427c-48ca-b204-8b729bbd8670/resourceGroups/crptestar4985/providers/Microsoft.Network/virtualNetworks/vn3189/subnets/sn9426\"\r\n          },\r\n          \"primary\": true,\r\n          \"privateIPAddressVersion\": \"IPv4\"\r\n        }\r\n      }\r\n    ],\r\n    \"dnsSettings\": {\r\n      \"dnsServers\": [],\r\n      \"appliedDnsServers\": [],\r\n      \"internalDomainNameSuffix\": \"fwhc5ssokfhehjm4clqme0akyg.cx.internal.cloudapp.net\"\r\n    },\r\n    \"enableAcceleratedNetworking\": false,\r\n    \"enableIPForwarding\": false,\r\n    \"hostedWorkloads\": [],\r\n    \"tapConfigurations\": []\r\n  },\r\n  \"type\": \"Microsoft.Network/networkInterfaces\"\r\n}",
-      "StatusCode": 201
-    },
-    {
-      "RequestUri": "/subscriptions/0296790d-427c-48ca-b204-8b729bbd8670/resourceGroups/crptestar4985/providers/Microsoft.Network/networkInterfaces/nic5232?api-version=2019-09-01",
-      "EncodedRequestUri": "L3N1YnNjcmlwdGlvbnMvMDI5Njc5MGQtNDI3Yy00OGNhLWIyMDQtOGI3MjliYmQ4NjcwL3Jlc291cmNlR3JvdXBzL2NycHRlc3RhcjQ5ODUvcHJvdmlkZXJzL01pY3Jvc29mdC5OZXR3b3JrL25ldHdvcmtJbnRlcmZhY2VzL25pYzUyMzI/YXBpLXZlcnNpb249MjAxOS0wOS0wMQ==",
->>>>>>> 9e6c98a6
-      "RequestMethod": "GET",
-      "RequestBody": "",
-      "RequestHeaders": {
-        "User-Agent": [
-          "FxVersion/4.6.26614.01",
-          "OSName/Windows",
-          "OSVersion/Microsoft.Windows.10.0.18363.",
-          "Microsoft.Azure.Management.Network.NetworkManagementClient/19.17.1.0"
-        ]
-      },
-      "ResponseHeaders": {
-        "Cache-Control": [
-          "no-cache"
-        ],
-        "Date": [
-          "Thu, 04 Mar 2021 15:41:28 GMT"
-        ],
-        "Pragma": [
-          "no-cache"
-        ],
-        "ETag": [
-<<<<<<< HEAD
-          "W/\"794550f0-6303-436f-8ede-4bd82422845c\""
-        ],
-        "x-ms-request-id": [
-          "af909bf9-9934-4ca2-80f3-a9afd215df18"
-        ],
-        "x-ms-correlation-request-id": [
-          "b443d28d-7ddc-40ff-9cbe-553f1020cb65"
-        ],
-        "x-ms-arm-service-request-id": [
-          "88ca6dfe-9a72-409b-9434-f38e82ab3866"
-=======
-          "W/\"f8a43d70-bba2-419c-a813-b4804f5f31b5\""
+          "https://management.azure.com/subscriptions/e37510d7-33b6-4676-886f-ee75bcc01871/providers/Microsoft.Compute/locations/eastus2/DiskOperations/51bec977-2581-441c-97c1-5d1c0d094335?api-version=2020-12-01"
+        ],
+        "x-ms-ratelimit-remaining-resource": [
+          "Microsoft.Compute/CreateUpdateDisks3Min;996,Microsoft.Compute/CreateUpdateDisks30Min;7996"
+        ],
+        "Strict-Transport-Security": [
+          "max-age=31536000; includeSubDomains"
+        ],
+        "x-ms-served-by": [
+          "de3c97e5-a7f4-4bba-b1fb-feac30234d51_132640177274383677"
+        ],
+        "x-ms-request-id": [
+          "51bec977-2581-441c-97c1-5d1c0d094335"
         ],
         "Server": [
           "Microsoft-HTTPAPI/2.0",
           "Microsoft-HTTPAPI/2.0"
         ],
-        "x-ms-request-id": [
-          "bc5cbc9d-f7a8-4d44-bc0d-82e16f706766"
-        ],
-        "x-ms-correlation-request-id": [
-          "f01b02f3-eb99-4ceb-8149-cabf8ddc4dd0"
-        ],
-        "x-ms-arm-service-request-id": [
-          "ac0fb758-7d6f-4843-a241-7bc01166e82f"
->>>>>>> 9e6c98a6
-        ],
-        "Strict-Transport-Security": [
-          "max-age=31536000; includeSubDomains"
-        ],
-        "x-ms-ratelimit-remaining-subscription-reads": [
-<<<<<<< HEAD
-          "11993"
-        ],
-        "x-ms-routing-request-id": [
-          "EASTUS2:20210322T191843Z:b443d28d-7ddc-40ff-9cbe-553f1020cb65"
-=======
-          "11992"
-        ],
-        "x-ms-routing-request-id": [
-          "CANADACENTRAL:20210304T154129Z:f01b02f3-eb99-4ceb-8149-cabf8ddc4dd0"
->>>>>>> 9e6c98a6
-        ],
-        "X-Content-Type-Options": [
-          "nosniff"
-        ],
-<<<<<<< HEAD
-        "Date": [
-          "Mon, 22 Mar 2021 19:18:42 GMT"
-        ],
-=======
->>>>>>> 9e6c98a6
-        "Content-Length": [
-          "1625"
-        ],
-        "Content-Type": [
-          "application/json; charset=utf-8"
-        ],
-        "Expires": [
-          "-1"
-        ]
-      },
-<<<<<<< HEAD
-      "ResponseBody": "{\r\n  \"name\": \"nic6145\",\r\n  \"id\": \"/subscriptions/e37510d7-33b6-4676-886f-ee75bcc01871/resourceGroups/crptestar4539/providers/Microsoft.Network/networkInterfaces/nic6145\",\r\n  \"etag\": \"W/\\\"794550f0-6303-436f-8ede-4bd82422845c\\\"\",\r\n  \"location\": \"eastus2\",\r\n  \"tags\": {\r\n    \"key\": \"value\"\r\n  },\r\n  \"properties\": {\r\n    \"provisioningState\": \"Succeeded\",\r\n    \"resourceGuid\": \"a227e855-36f9-4da8-a753-42d96ba59a8f\",\r\n    \"ipConfigurations\": [\r\n      {\r\n        \"name\": \"ip3723\",\r\n        \"id\": \"/subscriptions/e37510d7-33b6-4676-886f-ee75bcc01871/resourceGroups/crptestar4539/providers/Microsoft.Network/networkInterfaces/nic6145/ipConfigurations/ip3723\",\r\n        \"etag\": \"W/\\\"794550f0-6303-436f-8ede-4bd82422845c\\\"\",\r\n        \"type\": \"Microsoft.Network/networkInterfaces/ipConfigurations\",\r\n        \"properties\": {\r\n          \"provisioningState\": \"Succeeded\",\r\n          \"privateIPAddress\": \"10.0.0.4\",\r\n          \"privateIPAllocationMethod\": \"Dynamic\",\r\n          \"subnet\": {\r\n            \"id\": \"/subscriptions/e37510d7-33b6-4676-886f-ee75bcc01871/resourceGroups/crptestar4539/providers/Microsoft.Network/virtualNetworks/vn7469/subnets/sn2619\"\r\n          },\r\n          \"primary\": true,\r\n          \"privateIPAddressVersion\": \"IPv4\"\r\n        }\r\n      }\r\n    ],\r\n    \"dnsSettings\": {\r\n      \"dnsServers\": [],\r\n      \"appliedDnsServers\": [],\r\n      \"internalDomainNameSuffix\": \"nap5l5h1wu5u1kjtnmc2o4hbgh.cx.internal.cloudapp.net\"\r\n    },\r\n    \"enableAcceleratedNetworking\": false,\r\n    \"enableIPForwarding\": false,\r\n    \"hostedWorkloads\": [],\r\n    \"tapConfigurations\": []\r\n  },\r\n  \"type\": \"Microsoft.Network/networkInterfaces\"\r\n}",
-      "StatusCode": 200
-    },
-    {
-      "RequestUri": "/subscriptions/e37510d7-33b6-4676-886f-ee75bcc01871/resourceGroups/crptestar4539/providers/Microsoft.Network/networkInterfaces/nic6145?api-version=2019-09-01",
-      "EncodedRequestUri": "L3N1YnNjcmlwdGlvbnMvZTM3NTEwZDctMzNiNi00Njc2LTg4NmYtZWU3NWJjYzAxODcxL3Jlc291cmNlR3JvdXBzL2NycHRlc3RhcjQ1MzkvcHJvdmlkZXJzL01pY3Jvc29mdC5OZXR3b3JrL25ldHdvcmtJbnRlcmZhY2VzL25pYzYxNDU/YXBpLXZlcnNpb249MjAxOS0wOS0wMQ==",
-=======
-      "ResponseBody": "{\r\n  \"name\": \"nic5232\",\r\n  \"id\": \"/subscriptions/0296790d-427c-48ca-b204-8b729bbd8670/resourceGroups/crptestar4985/providers/Microsoft.Network/networkInterfaces/nic5232\",\r\n  \"etag\": \"W/\\\"f8a43d70-bba2-419c-a813-b4804f5f31b5\\\"\",\r\n  \"location\": \"eastus2\",\r\n  \"tags\": {\r\n    \"key\": \"value\"\r\n  },\r\n  \"properties\": {\r\n    \"provisioningState\": \"Succeeded\",\r\n    \"resourceGuid\": \"5421e4a5-7857-40da-b445-c73f299312b0\",\r\n    \"ipConfigurations\": [\r\n      {\r\n        \"name\": \"ip4567\",\r\n        \"id\": \"/subscriptions/0296790d-427c-48ca-b204-8b729bbd8670/resourceGroups/crptestar4985/providers/Microsoft.Network/networkInterfaces/nic5232/ipConfigurations/ip4567\",\r\n        \"etag\": \"W/\\\"f8a43d70-bba2-419c-a813-b4804f5f31b5\\\"\",\r\n        \"type\": \"Microsoft.Network/networkInterfaces/ipConfigurations\",\r\n        \"properties\": {\r\n          \"provisioningState\": \"Succeeded\",\r\n          \"privateIPAddress\": \"10.0.0.4\",\r\n          \"privateIPAllocationMethod\": \"Dynamic\",\r\n          \"subnet\": {\r\n            \"id\": \"/subscriptions/0296790d-427c-48ca-b204-8b729bbd8670/resourceGroups/crptestar4985/providers/Microsoft.Network/virtualNetworks/vn3189/subnets/sn9426\"\r\n          },\r\n          \"primary\": true,\r\n          \"privateIPAddressVersion\": \"IPv4\"\r\n        }\r\n      }\r\n    ],\r\n    \"dnsSettings\": {\r\n      \"dnsServers\": [],\r\n      \"appliedDnsServers\": [],\r\n      \"internalDomainNameSuffix\": \"fwhc5ssokfhehjm4clqme0akyg.cx.internal.cloudapp.net\"\r\n    },\r\n    \"enableAcceleratedNetworking\": false,\r\n    \"enableIPForwarding\": false,\r\n    \"hostedWorkloads\": [],\r\n    \"tapConfigurations\": []\r\n  },\r\n  \"type\": \"Microsoft.Network/networkInterfaces\"\r\n}",
-      "StatusCode": 200
-    },
-    {
-      "RequestUri": "/subscriptions/0296790d-427c-48ca-b204-8b729bbd8670/resourceGroups/crptestar4985/providers/Microsoft.Network/networkInterfaces/nic5232?api-version=2019-09-01",
-      "EncodedRequestUri": "L3N1YnNjcmlwdGlvbnMvMDI5Njc5MGQtNDI3Yy00OGNhLWIyMDQtOGI3MjliYmQ4NjcwL3Jlc291cmNlR3JvdXBzL2NycHRlc3RhcjQ5ODUvcHJvdmlkZXJzL01pY3Jvc29mdC5OZXR3b3JrL25ldHdvcmtJbnRlcmZhY2VzL25pYzUyMzI/YXBpLXZlcnNpb249MjAxOS0wOS0wMQ==",
->>>>>>> 9e6c98a6
-      "RequestMethod": "GET",
-      "RequestBody": "",
-      "RequestHeaders": {
-        "x-ms-client-request-id": [
-<<<<<<< HEAD
-          "9e18c178-8faa-4699-9739-b246487ce38d"
-=======
-          "db196d16-25b1-4aaf-a663-8bef8891230e"
->>>>>>> 9e6c98a6
-        ],
-        "accept-language": [
-          "en-US"
-        ],
-        "User-Agent": [
-          "FxVersion/4.6.26614.01",
-          "OSName/Windows",
-          "OSVersion/Microsoft.Windows.10.0.18363.",
-          "Microsoft.Azure.Management.Network.NetworkManagementClient/19.17.1.0"
-        ]
-      },
-      "ResponseHeaders": {
-        "Cache-Control": [
-          "no-cache"
-        ],
-        "Date": [
-          "Thu, 04 Mar 2021 15:41:29 GMT"
-        ],
-        "Pragma": [
-          "no-cache"
-        ],
-        "ETag": [
-<<<<<<< HEAD
-          "W/\"794550f0-6303-436f-8ede-4bd82422845c\""
-        ],
-        "x-ms-request-id": [
-          "bc34e8dc-ec96-4ccb-a55c-f5752d6f08d6"
-        ],
-        "x-ms-correlation-request-id": [
-          "95c58d1f-ddba-46ac-baec-bf0190928000"
-        ],
-        "x-ms-arm-service-request-id": [
-          "42bb5905-bed5-48a5-bb97-f5bf5b10feff"
-=======
-          "W/\"f8a43d70-bba2-419c-a813-b4804f5f31b5\""
+        "x-ms-ratelimit-remaining-subscription-writes": [
+          "1192"
+        ],
+        "x-ms-correlation-request-id": [
+          "179da31d-07b0-493c-bc17-446ef05d64f0"
+        ],
+        "x-ms-routing-request-id": [
+          "EASTUS2:20210524T180500Z:179da31d-07b0-493c-bc17-446ef05d64f0"
+        ],
+        "X-Content-Type-Options": [
+          "nosniff"
+        ],
+        "Date": [
+          "Mon, 24 May 2021 18:05:00 GMT"
+        ],
+        "Content-Length": [
+          "565"
+        ],
+        "Content-Type": [
+          "application/json; charset=utf-8"
+        ],
+        "Expires": [
+          "-1"
+        ]
+      },
+      "ResponseBody": "{\r\n  \"name\": \"diskrp5934\",\r\n  \"location\": \"eastus2\",\r\n  \"sku\": {\r\n    \"name\": \"Standard_LRS\"\r\n  },\r\n  \"properties\": {\r\n    \"osType\": \"Linux\",\r\n    \"creationData\": {\r\n      \"createOption\": \"Import\",\r\n      \"storageAccountId\": \"/subscriptions/e37510d7-33b6-4676-886f-ee75bcc01871/resourceGroups/crptestar1949/providers/Microsoft.Storage/storageAccounts/diskrp7670\",\r\n      \"sourceUri\": \"https://diskrp7670.blob.core.windows.net/crptestar6388/oscrptestar2314.vhd\"\r\n    },\r\n    \"diskSizeGB\": 150,\r\n    \"provisioningState\": \"Updating\",\r\n    \"isArmResource\": true\r\n  }\r\n}",
+      "StatusCode": 202
+    },
+    {
+      "RequestUri": "/subscriptions/e37510d7-33b6-4676-886f-ee75bcc01871/providers/Microsoft.Compute/locations/eastus2/DiskOperations/51bec977-2581-441c-97c1-5d1c0d094335?api-version=2020-12-01",
+      "EncodedRequestUri": "L3N1YnNjcmlwdGlvbnMvZTM3NTEwZDctMzNiNi00Njc2LTg4NmYtZWU3NWJjYzAxODcxL3Byb3ZpZGVycy9NaWNyb3NvZnQuQ29tcHV0ZS9sb2NhdGlvbnMvZWFzdHVzMi9EaXNrT3BlcmF0aW9ucy81MWJlYzk3Ny0yNTgxLTQ0MWMtOTdjMS01ZDFjMGQwOTQzMzU/YXBpLXZlcnNpb249MjAyMC0xMi0wMQ==",
+      "RequestMethod": "GET",
+      "RequestBody": "",
+      "RequestHeaders": {
+        "User-Agent": [
+          "FxVersion/4.6.29518.01",
+          "OSName/Windows",
+          "OSVersion/Microsoft.Windows.10.0.19042.",
+          "Microsoft.Azure.Management.Compute.ComputeManagementClient/46.0.0"
+        ]
+      },
+      "ResponseHeaders": {
+        "Cache-Control": [
+          "no-cache"
+        ],
+        "Pragma": [
+          "no-cache"
+        ],
+        "x-ms-ratelimit-remaining-resource": [
+          "Microsoft.Compute/GetOperation3Min;49994,Microsoft.Compute/GetOperation30Min;399994"
+        ],
+        "Strict-Transport-Security": [
+          "max-age=31536000; includeSubDomains"
+        ],
+        "x-ms-served-by": [
+          "de3c97e5-a7f4-4bba-b1fb-feac30234d51_132640177274383677"
+        ],
+        "x-ms-request-id": [
+          "e3411be7-b6cd-4cf8-9257-b633d82af66c"
         ],
         "Server": [
           "Microsoft-HTTPAPI/2.0",
           "Microsoft-HTTPAPI/2.0"
         ],
-        "x-ms-request-id": [
-          "709c9fe0-d58c-45f4-b1b3-d7c739f75a2f"
-        ],
-        "x-ms-correlation-request-id": [
-          "f8e3ae2f-4b7f-4e50-88ec-cb04db8703fc"
-        ],
-        "x-ms-arm-service-request-id": [
-          "84f4345b-e60b-4078-b397-66e9f4ccc514"
->>>>>>> 9e6c98a6
-        ],
-        "Strict-Transport-Security": [
-          "max-age=31536000; includeSubDomains"
-        ],
-        "x-ms-ratelimit-remaining-subscription-reads": [
-<<<<<<< HEAD
-          "11992"
-        ],
-        "x-ms-routing-request-id": [
-          "EASTUS2:20210322T191843Z:95c58d1f-ddba-46ac-baec-bf0190928000"
-=======
-          "11991"
-        ],
-        "x-ms-routing-request-id": [
-          "CANADACENTRAL:20210304T154129Z:f8e3ae2f-4b7f-4e50-88ec-cb04db8703fc"
->>>>>>> 9e6c98a6
-        ],
-        "X-Content-Type-Options": [
-          "nosniff"
-        ],
-<<<<<<< HEAD
-        "Date": [
-          "Mon, 22 Mar 2021 19:18:42 GMT"
-        ],
-=======
->>>>>>> 9e6c98a6
-        "Content-Length": [
-          "1625"
-        ],
-        "Content-Type": [
-          "application/json; charset=utf-8"
-        ],
-        "Expires": [
-          "-1"
-        ]
-      },
-<<<<<<< HEAD
-      "ResponseBody": "{\r\n  \"name\": \"nic6145\",\r\n  \"id\": \"/subscriptions/e37510d7-33b6-4676-886f-ee75bcc01871/resourceGroups/crptestar4539/providers/Microsoft.Network/networkInterfaces/nic6145\",\r\n  \"etag\": \"W/\\\"794550f0-6303-436f-8ede-4bd82422845c\\\"\",\r\n  \"location\": \"eastus2\",\r\n  \"tags\": {\r\n    \"key\": \"value\"\r\n  },\r\n  \"properties\": {\r\n    \"provisioningState\": \"Succeeded\",\r\n    \"resourceGuid\": \"a227e855-36f9-4da8-a753-42d96ba59a8f\",\r\n    \"ipConfigurations\": [\r\n      {\r\n        \"name\": \"ip3723\",\r\n        \"id\": \"/subscriptions/e37510d7-33b6-4676-886f-ee75bcc01871/resourceGroups/crptestar4539/providers/Microsoft.Network/networkInterfaces/nic6145/ipConfigurations/ip3723\",\r\n        \"etag\": \"W/\\\"794550f0-6303-436f-8ede-4bd82422845c\\\"\",\r\n        \"type\": \"Microsoft.Network/networkInterfaces/ipConfigurations\",\r\n        \"properties\": {\r\n          \"provisioningState\": \"Succeeded\",\r\n          \"privateIPAddress\": \"10.0.0.4\",\r\n          \"privateIPAllocationMethod\": \"Dynamic\",\r\n          \"subnet\": {\r\n            \"id\": \"/subscriptions/e37510d7-33b6-4676-886f-ee75bcc01871/resourceGroups/crptestar4539/providers/Microsoft.Network/virtualNetworks/vn7469/subnets/sn2619\"\r\n          },\r\n          \"primary\": true,\r\n          \"privateIPAddressVersion\": \"IPv4\"\r\n        }\r\n      }\r\n    ],\r\n    \"dnsSettings\": {\r\n      \"dnsServers\": [],\r\n      \"appliedDnsServers\": [],\r\n      \"internalDomainNameSuffix\": \"nap5l5h1wu5u1kjtnmc2o4hbgh.cx.internal.cloudapp.net\"\r\n    },\r\n    \"enableAcceleratedNetworking\": false,\r\n    \"enableIPForwarding\": false,\r\n    \"hostedWorkloads\": [],\r\n    \"tapConfigurations\": []\r\n  },\r\n  \"type\": \"Microsoft.Network/networkInterfaces\"\r\n}",
+        "x-ms-ratelimit-remaining-subscription-reads": [
+          "11968"
+        ],
+        "x-ms-correlation-request-id": [
+          "0f68cc70-a323-4beb-9ba4-78b0613c63f8"
+        ],
+        "x-ms-routing-request-id": [
+          "EASTUS2:20210524T180502Z:0f68cc70-a323-4beb-9ba4-78b0613c63f8"
+        ],
+        "X-Content-Type-Options": [
+          "nosniff"
+        ],
+        "Date": [
+          "Mon, 24 May 2021 18:05:02 GMT"
+        ],
+        "Content-Length": [
+          "1325"
+        ],
+        "Content-Type": [
+          "application/json; charset=utf-8"
+        ],
+        "Expires": [
+          "-1"
+        ]
+      },
+      "ResponseBody": "{\r\n  \"startTime\": \"2021-05-24T18:05:00.3863288+00:00\",\r\n  \"endTime\": \"2021-05-24T18:05:01.2925908+00:00\",\r\n  \"status\": \"Succeeded\",\r\n  \"properties\": {\r\n    \"output\": {\r\n      \"name\": \"diskrp5934\",\r\n      \"id\": \"/subscriptions/e37510d7-33b6-4676-886f-ee75bcc01871/resourceGroups/crptestar1949/providers/Microsoft.Compute/disks/diskrp5934\",\r\n      \"type\": \"Microsoft.Compute/disks\",\r\n      \"location\": \"eastus2\",\r\n      \"sku\": {\r\n        \"name\": \"Standard_LRS\",\r\n        \"tier\": \"Standard\"\r\n      },\r\n      \"properties\": {\r\n        \"osType\": \"Linux\",\r\n        \"creationData\": {\r\n          \"createOption\": \"Import\",\r\n          \"storageAccountId\": \"/subscriptions/e37510d7-33b6-4676-886f-ee75bcc01871/resourceGroups/crptestar1949/providers/Microsoft.Storage/storageAccounts/diskrp7670\",\r\n          \"sourceUri\": \"https://diskrp7670.blob.core.windows.net/crptestar6388/oscrptestar2314.vhd\"\r\n        },\r\n        \"diskSizeGB\": 150,\r\n        \"diskIOPSReadWrite\": 500,\r\n        \"diskMBpsReadWrite\": 60,\r\n        \"encryption\": {\r\n          \"type\": \"EncryptionAtRestWithPlatformKey\"\r\n        },\r\n        \"timeCreated\": \"2021-05-24T18:05:00.4175797+00:00\",\r\n        \"provisioningState\": \"Succeeded\",\r\n        \"diskState\": \"Unattached\",\r\n        \"diskSizeBytes\": 161061273600,\r\n        \"uniqueId\": \"841a4360-6443-45ff-9b23-02a5754e127b\",\r\n        \"networkAccessPolicy\": \"AllowAll\"\r\n      }\r\n    }\r\n  },\r\n  \"name\": \"51bec977-2581-441c-97c1-5d1c0d094335\"\r\n}",
       "StatusCode": 200
     },
     {
-      "RequestUri": "/subscriptions/e37510d7-33b6-4676-886f-ee75bcc01871/resourceGroups/crptestar4539/providers/Microsoft.Compute/availabilitySets/as3550?api-version=2021-03-01",
-      "EncodedRequestUri": "L3N1YnNjcmlwdGlvbnMvZTM3NTEwZDctMzNiNi00Njc2LTg4NmYtZWU3NWJjYzAxODcxL3Jlc291cmNlR3JvdXBzL2NycHRlc3RhcjQ1MzkvcHJvdmlkZXJzL01pY3Jvc29mdC5Db21wdXRlL2F2YWlsYWJpbGl0eVNldHMvYXMzNTUwP2FwaS12ZXJzaW9uPTIwMjEtMDMtMDE=",
-=======
-      "ResponseBody": "{\r\n  \"name\": \"nic5232\",\r\n  \"id\": \"/subscriptions/0296790d-427c-48ca-b204-8b729bbd8670/resourceGroups/crptestar4985/providers/Microsoft.Network/networkInterfaces/nic5232\",\r\n  \"etag\": \"W/\\\"f8a43d70-bba2-419c-a813-b4804f5f31b5\\\"\",\r\n  \"location\": \"eastus2\",\r\n  \"tags\": {\r\n    \"key\": \"value\"\r\n  },\r\n  \"properties\": {\r\n    \"provisioningState\": \"Succeeded\",\r\n    \"resourceGuid\": \"5421e4a5-7857-40da-b445-c73f299312b0\",\r\n    \"ipConfigurations\": [\r\n      {\r\n        \"name\": \"ip4567\",\r\n        \"id\": \"/subscriptions/0296790d-427c-48ca-b204-8b729bbd8670/resourceGroups/crptestar4985/providers/Microsoft.Network/networkInterfaces/nic5232/ipConfigurations/ip4567\",\r\n        \"etag\": \"W/\\\"f8a43d70-bba2-419c-a813-b4804f5f31b5\\\"\",\r\n        \"type\": \"Microsoft.Network/networkInterfaces/ipConfigurations\",\r\n        \"properties\": {\r\n          \"provisioningState\": \"Succeeded\",\r\n          \"privateIPAddress\": \"10.0.0.4\",\r\n          \"privateIPAllocationMethod\": \"Dynamic\",\r\n          \"subnet\": {\r\n            \"id\": \"/subscriptions/0296790d-427c-48ca-b204-8b729bbd8670/resourceGroups/crptestar4985/providers/Microsoft.Network/virtualNetworks/vn3189/subnets/sn9426\"\r\n          },\r\n          \"primary\": true,\r\n          \"privateIPAddressVersion\": \"IPv4\"\r\n        }\r\n      }\r\n    ],\r\n    \"dnsSettings\": {\r\n      \"dnsServers\": [],\r\n      \"appliedDnsServers\": [],\r\n      \"internalDomainNameSuffix\": \"fwhc5ssokfhehjm4clqme0akyg.cx.internal.cloudapp.net\"\r\n    },\r\n    \"enableAcceleratedNetworking\": false,\r\n    \"enableIPForwarding\": false,\r\n    \"hostedWorkloads\": [],\r\n    \"tapConfigurations\": []\r\n  },\r\n  \"type\": \"Microsoft.Network/networkInterfaces\"\r\n}",
-      "StatusCode": 200
-    },
-    {
-      "RequestUri": "/subscriptions/0296790d-427c-48ca-b204-8b729bbd8670/resourceGroups/crptestar4985/providers/Microsoft.Compute/availabilitySets/as8070?api-version=2020-12-01",
-      "EncodedRequestUri": "L3N1YnNjcmlwdGlvbnMvMDI5Njc5MGQtNDI3Yy00OGNhLWIyMDQtOGI3MjliYmQ4NjcwL3Jlc291cmNlR3JvdXBzL2NycHRlc3RhcjQ5ODUvcHJvdmlkZXJzL01pY3Jvc29mdC5Db21wdXRlL2F2YWlsYWJpbGl0eVNldHMvYXM4MDcwP2FwaS12ZXJzaW9uPTIwMjAtMTItMDE=",
->>>>>>> 9e6c98a6
-      "RequestMethod": "PUT",
-      "RequestBody": "{\r\n  \"properties\": {\r\n    \"platformUpdateDomainCount\": 5,\r\n    \"platformFaultDomainCount\": 3\r\n  },\r\n  \"sku\": {\r\n    \"name\": \"Classic\"\r\n  },\r\n  \"location\": \"eastus2\",\r\n  \"tags\": {\r\n    \"RG\": \"rg\",\r\n    \"testTag\": \"1\"\r\n  }\r\n}",
-      "RequestHeaders": {
-        "x-ms-client-request-id": [
-<<<<<<< HEAD
-          "56e80ed3-927d-4bd3-a33b-96a17b5f4d3e"
-=======
-          "8df9d63a-6e91-4358-b70d-dd1c573a8ace"
->>>>>>> 9e6c98a6
-        ],
-        "accept-language": [
-          "en-US"
-        ],
-        "User-Agent": [
-          "FxVersion/4.6.26614.01",
-          "OSName/Windows",
-          "OSVersion/Microsoft.Windows.10.0.18363.",
-          "Microsoft.Azure.Management.Compute.ComputeManagementClient/44.0.0.0"
-        ],
-        "Content-Type": [
-          "application/json; charset=utf-8"
-        ],
-        "Content-Length": [
-          "223"
-        ]
-      },
-      "ResponseHeaders": {
-        "Cache-Control": [
-          "no-cache"
-        ],
-        "Date": [
-          "Thu, 04 Mar 2021 15:41:31 GMT"
-        ],
-        "Pragma": [
-          "no-cache"
+      "RequestUri": "/subscriptions/e37510d7-33b6-4676-886f-ee75bcc01871/resourceGroups/crptestar1949/providers/Microsoft.Compute/disks/diskrp5934?api-version=2020-12-01",
+      "EncodedRequestUri": "L3N1YnNjcmlwdGlvbnMvZTM3NTEwZDctMzNiNi00Njc2LTg4NmYtZWU3NWJjYzAxODcxL3Jlc291cmNlR3JvdXBzL2NycHRlc3RhcjE5NDkvcHJvdmlkZXJzL01pY3Jvc29mdC5Db21wdXRlL2Rpc2tzL2Rpc2tycDU5MzQ/YXBpLXZlcnNpb249MjAyMC0xMi0wMQ==",
+      "RequestMethod": "GET",
+      "RequestBody": "",
+      "RequestHeaders": {
+        "User-Agent": [
+          "FxVersion/4.6.29518.01",
+          "OSName/Windows",
+          "OSVersion/Microsoft.Windows.10.0.19042.",
+          "Microsoft.Azure.Management.Compute.ComputeManagementClient/46.0.0"
+        ]
+      },
+      "ResponseHeaders": {
+        "Cache-Control": [
+          "no-cache"
+        ],
+        "Pragma": [
+          "no-cache"
+        ],
+        "x-ms-ratelimit-remaining-resource": [
+          "Microsoft.Compute/LowCostGet3Min;14992,Microsoft.Compute/LowCostGet30Min;119992"
+        ],
+        "Strict-Transport-Security": [
+          "max-age=31536000; includeSubDomains"
+        ],
+        "x-ms-served-by": [
+          "de3c97e5-a7f4-4bba-b1fb-feac30234d51_132640177274383677"
+        ],
+        "x-ms-request-id": [
+          "bf6b1711-3268-4b69-8fd6-e7ad0161686a"
         ],
         "Server": [
           "Microsoft-HTTPAPI/2.0",
           "Microsoft-HTTPAPI/2.0"
         ],
+        "x-ms-ratelimit-remaining-subscription-reads": [
+          "11967"
+        ],
+        "x-ms-correlation-request-id": [
+          "9cf58cd4-113c-4e39-bbf1-bfdf047e0dc3"
+        ],
+        "x-ms-routing-request-id": [
+          "EASTUS2:20210524T180502Z:9cf58cd4-113c-4e39-bbf1-bfdf047e0dc3"
+        ],
+        "X-Content-Type-Options": [
+          "nosniff"
+        ],
+        "Date": [
+          "Mon, 24 May 2021 18:05:02 GMT"
+        ],
+        "Content-Length": [
+          "1100"
+        ],
+        "Content-Type": [
+          "application/json; charset=utf-8"
+        ],
+        "Expires": [
+          "-1"
+        ]
+      },
+      "ResponseBody": "{\r\n  \"name\": \"diskrp5934\",\r\n  \"id\": \"/subscriptions/e37510d7-33b6-4676-886f-ee75bcc01871/resourceGroups/crptestar1949/providers/Microsoft.Compute/disks/diskrp5934\",\r\n  \"type\": \"Microsoft.Compute/disks\",\r\n  \"location\": \"eastus2\",\r\n  \"sku\": {\r\n    \"name\": \"Standard_LRS\",\r\n    \"tier\": \"Standard\"\r\n  },\r\n  \"properties\": {\r\n    \"osType\": \"Linux\",\r\n    \"creationData\": {\r\n      \"createOption\": \"Import\",\r\n      \"storageAccountId\": \"/subscriptions/e37510d7-33b6-4676-886f-ee75bcc01871/resourceGroups/crptestar1949/providers/Microsoft.Storage/storageAccounts/diskrp7670\",\r\n      \"sourceUri\": \"https://diskrp7670.blob.core.windows.net/crptestar6388/oscrptestar2314.vhd\"\r\n    },\r\n    \"diskSizeGB\": 150,\r\n    \"diskIOPSReadWrite\": 500,\r\n    \"diskMBpsReadWrite\": 60,\r\n    \"encryption\": {\r\n      \"type\": \"EncryptionAtRestWithPlatformKey\"\r\n    },\r\n    \"timeCreated\": \"2021-05-24T18:05:00.4175797+00:00\",\r\n    \"provisioningState\": \"Succeeded\",\r\n    \"diskState\": \"Unattached\",\r\n    \"diskSizeBytes\": 161061273600,\r\n    \"uniqueId\": \"841a4360-6443-45ff-9b23-02a5754e127b\",\r\n    \"networkAccessPolicy\": \"AllowAll\"\r\n  }\r\n}",
+      "StatusCode": 200
+    },
+    {
+      "RequestUri": "/subscriptions/e37510d7-33b6-4676-886f-ee75bcc01871/resourceGroups/crptestar8463/providers/Microsoft.Compute/disks?api-version=2020-12-01",
+      "EncodedRequestUri": "L3N1YnNjcmlwdGlvbnMvZTM3NTEwZDctMzNiNi00Njc2LTg4NmYtZWU3NWJjYzAxODcxL3Jlc291cmNlR3JvdXBzL2NycHRlc3Rhcjg0NjMvcHJvdmlkZXJzL01pY3Jvc29mdC5Db21wdXRlL2Rpc2tzP2FwaS12ZXJzaW9uPTIwMjAtMTItMDE=",
+      "RequestMethod": "GET",
+      "RequestBody": "",
+      "RequestHeaders": {
+        "x-ms-client-request-id": [
+          "11d78fd9-7ebc-40a3-a2f4-d80ca7f9eef4"
+        ],
+        "Accept-Language": [
+          "en-US"
+        ],
+        "User-Agent": [
+          "FxVersion/4.6.29518.01",
+          "OSName/Windows",
+          "OSVersion/Microsoft.Windows.10.0.19042.",
+          "Microsoft.Azure.Management.Compute.ComputeManagementClient/46.0.0"
+        ]
+      },
+      "ResponseHeaders": {
+        "Cache-Control": [
+          "no-cache"
+        ],
+        "Pragma": [
+          "no-cache"
+        ],
         "x-ms-ratelimit-remaining-resource": [
-          "Microsoft.Compute/PutVM3Min;239,Microsoft.Compute/PutVM30Min;1197"
-        ],
-        "Strict-Transport-Security": [
-          "max-age=31536000; includeSubDomains"
-        ],
-        "x-ms-request-id": [
-<<<<<<< HEAD
-          "b5d3c6a2-a240-45c8-abb9-bd615bfdfbff"
+          "Microsoft.Compute/HighCostGet3Min;239,Microsoft.Compute/HighCostGet30Min;1919"
+        ],
+        "Strict-Transport-Security": [
+          "max-age=31536000; includeSubDomains"
+        ],
+        "x-ms-served-by": [
+          "de3c97e5-a7f4-4bba-b1fb-feac30234d51_132640177274383677"
+        ],
+        "x-ms-request-id": [
+          "bb6b9225-d7c6-4adb-a197-ad43c79de6fd"
         ],
         "Server": [
           "Microsoft-HTTPAPI/2.0",
           "Microsoft-HTTPAPI/2.0"
-=======
-          "bae11e7b-e3bb-4a69-b28e-33045eb10c44"
->>>>>>> 9e6c98a6
-        ],
-        "x-ms-ratelimit-remaining-subscription-writes": [
-          "1199"
-        ],
-        "x-ms-correlation-request-id": [
-<<<<<<< HEAD
-          "f5ac4121-9629-4ea5-b98b-0a8c47dac382"
-        ],
-        "x-ms-routing-request-id": [
-          "EASTUS2:20210322T191843Z:f5ac4121-9629-4ea5-b98b-0a8c47dac382"
-=======
-          "5eb142db-4705-4858-9a43-bb9657c7e63e"
-        ],
-        "x-ms-routing-request-id": [
-          "CANADACENTRAL:20210304T154131Z:5eb142db-4705-4858-9a43-bb9657c7e63e"
->>>>>>> 9e6c98a6
-        ],
-        "X-Content-Type-Options": [
-          "nosniff"
-        ],
-<<<<<<< HEAD
-        "Date": [
-          "Mon, 22 Mar 2021 19:18:43 GMT"
-        ],
-=======
->>>>>>> 9e6c98a6
-        "Content-Length": [
-          "438"
-        ],
-        "Content-Type": [
-          "application/json; charset=utf-8"
-        ],
-        "Expires": [
-          "-1"
-        ]
-      },
-<<<<<<< HEAD
-      "ResponseBody": "{\r\n  \"name\": \"as3550\",\r\n  \"id\": \"/subscriptions/e37510d7-33b6-4676-886f-ee75bcc01871/resourceGroups/crptestar4539/providers/Microsoft.Compute/availabilitySets/as3550\",\r\n  \"type\": \"Microsoft.Compute/availabilitySets\",\r\n  \"location\": \"eastus2\",\r\n  \"tags\": {\r\n    \"RG\": \"rg\",\r\n    \"testTag\": \"1\"\r\n  },\r\n  \"properties\": {\r\n    \"platformUpdateDomainCount\": 5,\r\n    \"platformFaultDomainCount\": 3\r\n  },\r\n  \"sku\": {\r\n    \"name\": \"Classic\"\r\n  }\r\n}",
+        ],
+        "x-ms-ratelimit-remaining-subscription-reads": [
+          "11966"
+        ],
+        "x-ms-correlation-request-id": [
+          "468c0e5d-4771-46e0-ab3e-54637c568c98"
+        ],
+        "x-ms-routing-request-id": [
+          "EASTUS2:20210524T180502Z:468c0e5d-4771-46e0-ab3e-54637c568c98"
+        ],
+        "X-Content-Type-Options": [
+          "nosniff"
+        ],
+        "Date": [
+          "Mon, 24 May 2021 18:05:02 GMT"
+        ],
+        "Content-Length": [
+          "2467"
+        ],
+        "Content-Type": [
+          "application/json; charset=utf-8"
+        ],
+        "Expires": [
+          "-1"
+        ]
+      },
+      "ResponseBody": "{\r\n  \"value\": [\r\n    {\r\n      \"name\": \"diskrp5934\",\r\n      \"id\": \"/subscriptions/e37510d7-33b6-4676-886f-ee75bcc01871/resourceGroups/crptestar8463/providers/Microsoft.Compute/disks/diskrp5934\",\r\n      \"type\": \"Microsoft.Compute/disks\",\r\n      \"location\": \"eastus2\",\r\n      \"sku\": {\r\n        \"name\": \"Standard_LRS\",\r\n        \"tier\": \"Standard\"\r\n      },\r\n      \"properties\": {\r\n        \"osType\": \"Linux\",\r\n        \"creationData\": {\r\n          \"createOption\": \"Import\",\r\n          \"storageAccountId\": \"/subscriptions/e37510d7-33b6-4676-886f-ee75bcc01871/resourceGroups/crptestar1949/providers/Microsoft.Storage/storageAccounts/diskrp7670\",\r\n          \"sourceUri\": \"https://diskrp7670.blob.core.windows.net/crptestar6388/oscrptestar2314.vhd\"\r\n        },\r\n        \"diskSizeGB\": 150,\r\n        \"diskIOPSReadWrite\": 500,\r\n        \"diskMBpsReadWrite\": 60,\r\n        \"encryption\": {\r\n          \"type\": \"EncryptionAtRestWithPlatformKey\"\r\n        },\r\n        \"timeCreated\": \"2021-05-24T18:04:55.417561+00:00\",\r\n        \"provisioningState\": \"Succeeded\",\r\n        \"diskState\": \"Unattached\",\r\n        \"diskSizeBytes\": 161061273600,\r\n        \"uniqueId\": \"e29e460d-c18f-4db7-9a44-c5ad9ac77878\",\r\n        \"networkAccessPolicy\": \"AllowAll\"\r\n      }\r\n    },\r\n    {\r\n      \"name\": \"diskrp6888\",\r\n      \"id\": \"/subscriptions/e37510d7-33b6-4676-886f-ee75bcc01871/resourceGroups/crptestar8463/providers/Microsoft.Compute/disks/diskrp6888\",\r\n      \"type\": \"Microsoft.Compute/disks\",\r\n      \"location\": \"eastus2\",\r\n      \"sku\": {\r\n        \"name\": \"Standard_LRS\",\r\n        \"tier\": \"Standard\"\r\n      },\r\n      \"properties\": {\r\n        \"osType\": \"Linux\",\r\n        \"creationData\": {\r\n          \"createOption\": \"Import\",\r\n          \"storageAccountId\": \"/subscriptions/e37510d7-33b6-4676-886f-ee75bcc01871/resourceGroups/crptestar8463/providers/Microsoft.Storage/storageAccounts/diskrp1783\",\r\n          \"sourceUri\": \"https://diskrp1783.blob.core.windows.net/crptestar3912/oscrptestar7517.vhd\"\r\n        },\r\n        \"diskSizeGB\": 150,\r\n        \"diskIOPSReadWrite\": 500,\r\n        \"diskMBpsReadWrite\": 60,\r\n        \"encryption\": {\r\n          \"type\": \"EncryptionAtRestWithPlatformKey\"\r\n        },\r\n        \"timeCreated\": \"2021-05-24T18:04:52.8081653+00:00\",\r\n        \"provisioningState\": \"Succeeded\",\r\n        \"diskState\": \"Unattached\",\r\n        \"diskSizeBytes\": 161061273600,\r\n        \"uniqueId\": \"1dc700b5-2db9-477f-b178-3a1d2b145914\",\r\n        \"networkAccessPolicy\": \"AllowAll\"\r\n      }\r\n    }\r\n  ]\r\n}",
       "StatusCode": 200
     },
     {
-      "RequestUri": "/subscriptions/e37510d7-33b6-4676-886f-ee75bcc01871/resourceGroups/crptestar4539/providers/Microsoft.Compute/virtualMachines/vm4264?api-version=2021-03-01",
-      "EncodedRequestUri": "L3N1YnNjcmlwdGlvbnMvZTM3NTEwZDctMzNiNi00Njc2LTg4NmYtZWU3NWJjYzAxODcxL3Jlc291cmNlR3JvdXBzL2NycHRlc3RhcjQ1MzkvcHJvdmlkZXJzL01pY3Jvc29mdC5Db21wdXRlL3ZpcnR1YWxNYWNoaW5lcy92bTQyNjQ/YXBpLXZlcnNpb249MjAyMS0wMy0wMQ==",
-      "RequestMethod": "PUT",
-      "RequestBody": "{\r\n  \"properties\": {\r\n    \"hardwareProfile\": {\r\n      \"vmSize\": \"Standard_A1_v2\"\r\n    },\r\n    \"storageProfile\": {\r\n      \"imageReference\": {\r\n        \"publisher\": \"MicrosoftWindowsServer\",\r\n        \"offer\": \"WindowsServer\",\r\n        \"sku\": \"2012-R2-Datacenter\",\r\n        \"version\": \"4.127.20180315\"\r\n      },\r\n      \"osDisk\": {\r\n        \"name\": \"test\",\r\n        \"vhd\": {\r\n          \"uri\": \"https://diskrp3182.blob.core.windows.net/crptestar3669/oscrptestar5760.vhd\"\r\n        },\r\n        \"caching\": \"None\",\r\n        \"createOption\": \"FromImage\"\r\n      }\r\n    },\r\n    \"osProfile\": {\r\n      \"computerName\": \"Test\",\r\n      \"adminUsername\": \"Foo12\",\r\n      \"adminPassword\": \"[PLACEHOLDEr1]\"\r\n    },\r\n    \"networkProfile\": {\r\n      \"networkInterfaces\": [\r\n        {\r\n          \"id\": \"/subscriptions/e37510d7-33b6-4676-886f-ee75bcc01871/resourceGroups/crptestar4539/providers/Microsoft.Network/networkInterfaces/nic6145\"\r\n        }\r\n      ]\r\n    },\r\n    \"availabilitySet\": {\r\n      \"id\": \"/subscriptions/e37510d7-33b6-4676-886f-ee75bcc01871/resourceGroups/crptestar4539/providers/Microsoft.Compute/availabilitySets/as3550\"\r\n    }\r\n  },\r\n  \"location\": \"eastus2\",\r\n  \"tags\": {\r\n    \"RG\": \"rg\",\r\n    \"testTag\": \"1\"\r\n  }\r\n}",
+      "RequestUri": "/subscriptions/e37510d7-33b6-4676-886f-ee75bcc01871/resourceGroups/crptestar1949/providers/Microsoft.Compute/disks?api-version=2020-12-01",
+      "EncodedRequestUri": "L3N1YnNjcmlwdGlvbnMvZTM3NTEwZDctMzNiNi00Njc2LTg4NmYtZWU3NWJjYzAxODcxL3Jlc291cmNlR3JvdXBzL2NycHRlc3RhcjE5NDkvcHJvdmlkZXJzL01pY3Jvc29mdC5Db21wdXRlL2Rpc2tzP2FwaS12ZXJzaW9uPTIwMjAtMTItMDE=",
+      "RequestMethod": "GET",
+      "RequestBody": "",
       "RequestHeaders": {
         "x-ms-client-request-id": [
-          "d8f701db-0c36-46a7-8e29-d70cfcdcd74f"
-=======
-      "ResponseBody": "{\r\n  \"name\": \"as8070\",\r\n  \"id\": \"/subscriptions/0296790d-427c-48ca-b204-8b729bbd8670/resourceGroups/crptestar4985/providers/Microsoft.Compute/availabilitySets/as8070\",\r\n  \"type\": \"Microsoft.Compute/availabilitySets\",\r\n  \"location\": \"eastus2\",\r\n  \"tags\": {\r\n    \"RG\": \"rg\",\r\n    \"testTag\": \"1\"\r\n  },\r\n  \"properties\": {\r\n    \"platformUpdateDomainCount\": 5,\r\n    \"platformFaultDomainCount\": 3\r\n  },\r\n  \"sku\": {\r\n    \"name\": \"Classic\"\r\n  }\r\n}",
-      "StatusCode": 200
-    },
-    {
-      "RequestUri": "/subscriptions/0296790d-427c-48ca-b204-8b729bbd8670/resourceGroups/crptestar4985/providers/Microsoft.Compute/virtualMachines/vm1774?api-version=2020-12-01",
-      "EncodedRequestUri": "L3N1YnNjcmlwdGlvbnMvMDI5Njc5MGQtNDI3Yy00OGNhLWIyMDQtOGI3MjliYmQ4NjcwL3Jlc291cmNlR3JvdXBzL2NycHRlc3RhcjQ5ODUvcHJvdmlkZXJzL01pY3Jvc29mdC5Db21wdXRlL3ZpcnR1YWxNYWNoaW5lcy92bTE3NzQ/YXBpLXZlcnNpb249MjAyMC0xMi0wMQ==",
-      "RequestMethod": "PUT",
-      "RequestBody": "{\r\n  \"properties\": {\r\n    \"hardwareProfile\": {\r\n      \"vmSize\": \"Standard_A1_v2\"\r\n    },\r\n    \"storageProfile\": {\r\n      \"imageReference\": {\r\n        \"publisher\": \"MicrosoftWindowsServer\",\r\n        \"offer\": \"WindowsServer\",\r\n        \"sku\": \"2012-R2-Datacenter\",\r\n        \"version\": \"4.127.20180315\"\r\n      },\r\n      \"osDisk\": {\r\n        \"name\": \"test\",\r\n        \"vhd\": {\r\n          \"uri\": \"https://diskrp5270.blob.core.windows.net/crptestar8777/oscrptestar4462.vhd\"\r\n        },\r\n        \"caching\": \"None\",\r\n        \"createOption\": \"FromImage\"\r\n      }\r\n    },\r\n    \"osProfile\": {\r\n      \"computerName\": \"Test\",\r\n      \"adminUsername\": \"Foo12\",\r\n      \"adminPassword\": \"[PLACEHOLDEr1]\"\r\n    },\r\n    \"networkProfile\": {\r\n      \"networkInterfaces\": [\r\n        {\r\n          \"id\": \"/subscriptions/0296790d-427c-48ca-b204-8b729bbd8670/resourceGroups/crptestar4985/providers/Microsoft.Network/networkInterfaces/nic5232\"\r\n        }\r\n      ]\r\n    },\r\n    \"availabilitySet\": {\r\n      \"id\": \"/subscriptions/0296790d-427c-48ca-b204-8b729bbd8670/resourceGroups/crptestar4985/providers/Microsoft.Compute/availabilitySets/as8070\"\r\n    }\r\n  },\r\n  \"location\": \"eastus2\",\r\n  \"tags\": {\r\n    \"RG\": \"rg\",\r\n    \"testTag\": \"1\"\r\n  }\r\n}",
-      "RequestHeaders": {
-        "x-ms-client-request-id": [
-          "5e408030-22c3-407a-81ee-5f154136cbcc"
->>>>>>> 9e6c98a6
-        ],
-        "accept-language": [
+          "d9d52db6-6bf7-4ac6-b8d5-afb6d74a2ae1"
+        ],
+        "Accept-Language": [
           "en-US"
         ],
         "User-Agent": [
-          "FxVersion/4.6.26614.01",
-          "OSName/Windows",
-          "OSVersion/Microsoft.Windows.10.0.18363.",
-          "Microsoft.Azure.Management.Compute.ComputeManagementClient/44.0.0.0"
-        ],
-        "Content-Type": [
-          "application/json; charset=utf-8"
-        ],
-        "Content-Length": [
-          "1211"
-        ]
-      },
-      "ResponseHeaders": {
-        "Cache-Control": [
-          "no-cache"
-        ],
-        "Date": [
-          "Thu, 04 Mar 2021 15:41:32 GMT"
-        ],
-        "Pragma": [
-          "no-cache"
-        ],
-        "Retry-After": [
-          "10"
+          "FxVersion/4.6.29518.01",
+          "OSName/Windows",
+          "OSVersion/Microsoft.Windows.10.0.19042.",
+          "Microsoft.Azure.Management.Compute.ComputeManagementClient/46.0.0"
+        ]
+      },
+      "ResponseHeaders": {
+        "Cache-Control": [
+          "no-cache"
+        ],
+        "Pragma": [
+          "no-cache"
+        ],
+        "x-ms-ratelimit-remaining-resource": [
+          "Microsoft.Compute/HighCostGet3Min;238,Microsoft.Compute/HighCostGet30Min;1918"
+        ],
+        "Strict-Transport-Security": [
+          "max-age=31536000; includeSubDomains"
+        ],
+        "x-ms-served-by": [
+          "de3c97e5-a7f4-4bba-b1fb-feac30234d51_132640177274383677"
+        ],
+        "x-ms-request-id": [
+          "2424d949-b86b-49e0-8aec-1ab15b68bcd6"
         ],
         "Server": [
           "Microsoft-HTTPAPI/2.0",
           "Microsoft-HTTPAPI/2.0"
         ],
-        "Azure-AsyncOperation": [
-<<<<<<< HEAD
-          "https://management.azure.com/subscriptions/e37510d7-33b6-4676-886f-ee75bcc01871/providers/Microsoft.Compute/locations/eastus2/operations/cfb00c45-1d37-49a6-8fb6-00d077a671e5?api-version=2021-03-01"
-=======
-          "https://management.azure.com/subscriptions/0296790d-427c-48ca-b204-8b729bbd8670/providers/Microsoft.Compute/locations/eastus2/operations/1819122a-f914-4d81-b808-2f03adf8b2ae?api-version=2020-12-01"
->>>>>>> 9e6c98a6
-        ],
-        "Azure-AsyncNotification": [
-          "Enabled"
-        ],
-        "x-ms-ratelimit-remaining-resource": [
-          "Microsoft.Compute/PutVM3Min;238,Microsoft.Compute/PutVM30Min;1196"
-        ],
-        "Strict-Transport-Security": [
-          "max-age=31536000; includeSubDomains"
-        ],
-        "x-ms-request-id": [
-<<<<<<< HEAD
-          "cfb00c45-1d37-49a6-8fb6-00d077a671e5"
-        ],
-        "Server": [
-          "Microsoft-HTTPAPI/2.0",
-          "Microsoft-HTTPAPI/2.0"
-=======
-          "1819122a-f914-4d81-b808-2f03adf8b2ae"
->>>>>>> 9e6c98a6
-        ],
-        "x-ms-ratelimit-remaining-subscription-writes": [
-          "1198"
-        ],
-        "x-ms-correlation-request-id": [
-<<<<<<< HEAD
-          "3c5bc99f-622f-43ea-8960-04f242cd7797"
-        ],
-        "x-ms-routing-request-id": [
-          "EASTUS2:20210322T191845Z:3c5bc99f-622f-43ea-8960-04f242cd7797"
-=======
-          "99778e1d-b465-4cf2-b3cd-7c0710cdb0dd"
-        ],
-        "x-ms-routing-request-id": [
-          "CANADACENTRAL:20210304T154133Z:99778e1d-b465-4cf2-b3cd-7c0710cdb0dd"
->>>>>>> 9e6c98a6
-        ],
-        "X-Content-Type-Options": [
-          "nosniff"
-        ],
-<<<<<<< HEAD
-        "Date": [
-          "Mon, 22 Mar 2021 19:18:45 GMT"
-        ],
-=======
->>>>>>> 9e6c98a6
-        "Content-Length": [
-          "1908"
-        ],
-        "Content-Type": [
-          "application/json; charset=utf-8"
-        ],
-        "Expires": [
-          "-1"
-        ]
-      },
-<<<<<<< HEAD
-      "ResponseBody": "{\r\n  \"name\": \"vm4264\",\r\n  \"id\": \"/subscriptions/e37510d7-33b6-4676-886f-ee75bcc01871/resourceGroups/crptestar4539/providers/Microsoft.Compute/virtualMachines/vm4264\",\r\n  \"type\": \"Microsoft.Compute/virtualMachines\",\r\n  \"location\": \"eastus2\",\r\n  \"tags\": {\r\n    \"RG\": \"rg\",\r\n    \"testTag\": \"1\",\r\n    \"platformsettings.host_environment.service.platform_optedin_for_rootcerts\": \"true\"\r\n  },\r\n  \"properties\": {\r\n    \"vmId\": \"317fe765-bbd7-4e66-afb5-0e1de50cba1c\",\r\n    \"availabilitySet\": {\r\n      \"id\": \"/subscriptions/e37510d7-33b6-4676-886f-ee75bcc01871/resourceGroups/crptestar4539/providers/Microsoft.Compute/availabilitySets/AS3550\"\r\n    },\r\n    \"hardwareProfile\": {\r\n      \"vmSize\": \"Standard_A1_v2\"\r\n    },\r\n    \"storageProfile\": {\r\n      \"imageReference\": {\r\n        \"publisher\": \"MicrosoftWindowsServer\",\r\n        \"offer\": \"WindowsServer\",\r\n        \"sku\": \"2012-R2-Datacenter\",\r\n        \"version\": \"4.127.20180315\",\r\n        \"exactVersion\": \"4.127.20180315\"\r\n      },\r\n      \"osDisk\": {\r\n        \"osType\": \"Windows\",\r\n        \"name\": \"test\",\r\n        \"createOption\": \"FromImage\",\r\n        \"vhd\": {\r\n          \"uri\": \"https://diskrp3182.blob.core.windows.net/crptestar3669/oscrptestar5760.vhd\"\r\n        },\r\n        \"caching\": \"None\"\r\n      },\r\n      \"dataDisks\": []\r\n    },\r\n    \"osProfile\": {\r\n      \"computerName\": \"Test\",\r\n      \"adminUsername\": \"Foo12\",\r\n      \"windowsConfiguration\": {\r\n        \"provisionVMAgent\": true,\r\n        \"enableAutomaticUpdates\": true,\r\n        \"patchSettings\": {\r\n          \"patchMode\": \"AutomaticByOS\"\r\n        }\r\n      },\r\n      \"secrets\": [],\r\n      \"allowExtensionOperations\": true,\r\n      \"requireGuestProvisionSignal\": true\r\n    },\r\n    \"networkProfile\": {\r\n      \"networkInterfaces\": [\r\n        {\r\n          \"id\": \"/subscriptions/e37510d7-33b6-4676-886f-ee75bcc01871/resourceGroups/crptestar4539/providers/Microsoft.Network/networkInterfaces/nic6145\"\r\n        }\r\n      ]\r\n    },\r\n    \"provisioningState\": \"Creating\"\r\n  }\r\n}",
-      "StatusCode": 201
-    },
-    {
-      "RequestUri": "/subscriptions/e37510d7-33b6-4676-886f-ee75bcc01871/providers/Microsoft.Compute/locations/eastus2/operations/cfb00c45-1d37-49a6-8fb6-00d077a671e5?api-version=2021-03-01",
-      "EncodedRequestUri": "L3N1YnNjcmlwdGlvbnMvZTM3NTEwZDctMzNiNi00Njc2LTg4NmYtZWU3NWJjYzAxODcxL3Byb3ZpZGVycy9NaWNyb3NvZnQuQ29tcHV0ZS9sb2NhdGlvbnMvZWFzdHVzMi9vcGVyYXRpb25zL2NmYjAwYzQ1LTFkMzctNDlhNi04ZmI2LTAwZDA3N2E2NzFlNT9hcGktdmVyc2lvbj0yMDIxLTAzLTAx",
-=======
-      "ResponseBody": "{\r\n  \"name\": \"vm1774\",\r\n  \"id\": \"/subscriptions/0296790d-427c-48ca-b204-8b729bbd8670/resourceGroups/crptestar4985/providers/Microsoft.Compute/virtualMachines/vm1774\",\r\n  \"type\": \"Microsoft.Compute/virtualMachines\",\r\n  \"location\": \"eastus2\",\r\n  \"tags\": {\r\n    \"RG\": \"rg\",\r\n    \"testTag\": \"1\",\r\n    \"platformsettings.host_environment.service.platform_optedin_for_rootcerts\": \"true\"\r\n  },\r\n  \"properties\": {\r\n    \"vmId\": \"ccace2e9-fe22-4474-9206-775bb063ec88\",\r\n    \"availabilitySet\": {\r\n      \"id\": \"/subscriptions/0296790d-427c-48ca-b204-8b729bbd8670/resourceGroups/crptestar4985/providers/Microsoft.Compute/availabilitySets/AS8070\"\r\n    },\r\n    \"hardwareProfile\": {\r\n      \"vmSize\": \"Standard_A1_v2\"\r\n    },\r\n    \"storageProfile\": {\r\n      \"imageReference\": {\r\n        \"publisher\": \"MicrosoftWindowsServer\",\r\n        \"offer\": \"WindowsServer\",\r\n        \"sku\": \"2012-R2-Datacenter\",\r\n        \"version\": \"4.127.20180315\",\r\n        \"exactVersion\": \"4.127.20180315\"\r\n      },\r\n      \"osDisk\": {\r\n        \"osType\": \"Windows\",\r\n        \"name\": \"test\",\r\n        \"createOption\": \"FromImage\",\r\n        \"vhd\": {\r\n          \"uri\": \"https://diskrp5270.blob.core.windows.net/crptestar8777/oscrptestar4462.vhd\"\r\n        },\r\n        \"caching\": \"None\"\r\n      },\r\n      \"dataDisks\": []\r\n    },\r\n    \"osProfile\": {\r\n      \"computerName\": \"Test\",\r\n      \"adminUsername\": \"Foo12\",\r\n      \"windowsConfiguration\": {\r\n        \"provisionVMAgent\": true,\r\n        \"enableAutomaticUpdates\": true,\r\n        \"patchSettings\": {\r\n          \"patchMode\": \"AutomaticByOS\"\r\n        }\r\n      },\r\n      \"secrets\": [],\r\n      \"allowExtensionOperations\": true,\r\n      \"requireGuestProvisionSignal\": true\r\n    },\r\n    \"networkProfile\": {\r\n      \"networkInterfaces\": [\r\n        {\r\n          \"id\": \"/subscriptions/0296790d-427c-48ca-b204-8b729bbd8670/resourceGroups/crptestar4985/providers/Microsoft.Network/networkInterfaces/nic5232\"\r\n        }\r\n      ]\r\n    },\r\n    \"provisioningState\": \"Creating\"\r\n  }\r\n}",
-      "StatusCode": 201
-    },
-    {
-      "RequestUri": "/subscriptions/0296790d-427c-48ca-b204-8b729bbd8670/providers/Microsoft.Compute/locations/eastus2/operations/1819122a-f914-4d81-b808-2f03adf8b2ae?api-version=2020-12-01",
-      "EncodedRequestUri": "L3N1YnNjcmlwdGlvbnMvMDI5Njc5MGQtNDI3Yy00OGNhLWIyMDQtOGI3MjliYmQ4NjcwL3Byb3ZpZGVycy9NaWNyb3NvZnQuQ29tcHV0ZS9sb2NhdGlvbnMvZWFzdHVzMi9vcGVyYXRpb25zLzE4MTkxMjJhLWY5MTQtNGQ4MS1iODA4LTJmMDNhZGY4YjJhZT9hcGktdmVyc2lvbj0yMDIwLTEyLTAx",
->>>>>>> 9e6c98a6
-      "RequestMethod": "GET",
-      "RequestBody": "",
-      "RequestHeaders": {
-        "User-Agent": [
-          "FxVersion/4.6.26614.01",
-          "OSName/Windows",
-          "OSVersion/Microsoft.Windows.10.0.18363.",
-          "Microsoft.Azure.Management.Compute.ComputeManagementClient/44.0.0.0"
-        ]
-      },
-      "ResponseHeaders": {
-        "Cache-Control": [
-          "no-cache"
-        ],
-        "Date": [
-          "Thu, 04 Mar 2021 15:41:43 GMT"
-        ],
-        "Pragma": [
-          "no-cache"
+        "x-ms-ratelimit-remaining-subscription-reads": [
+          "11965"
+        ],
+        "x-ms-correlation-request-id": [
+          "9a420b04-c333-465e-b6dc-d2df02f70041"
+        ],
+        "x-ms-routing-request-id": [
+          "EASTUS2:20210524T180502Z:9a420b04-c333-465e-b6dc-d2df02f70041"
+        ],
+        "X-Content-Type-Options": [
+          "nosniff"
+        ],
+        "Date": [
+          "Mon, 24 May 2021 18:05:02 GMT"
+        ],
+        "Content-Length": [
+          "2468"
+        ],
+        "Content-Type": [
+          "application/json; charset=utf-8"
+        ],
+        "Expires": [
+          "-1"
+        ]
+      },
+      "ResponseBody": "{\r\n  \"value\": [\r\n    {\r\n      \"name\": \"diskrp5934\",\r\n      \"id\": \"/subscriptions/e37510d7-33b6-4676-886f-ee75bcc01871/resourceGroups/crptestar1949/providers/Microsoft.Compute/disks/diskrp5934\",\r\n      \"type\": \"Microsoft.Compute/disks\",\r\n      \"location\": \"eastus2\",\r\n      \"sku\": {\r\n        \"name\": \"Standard_LRS\",\r\n        \"tier\": \"Standard\"\r\n      },\r\n      \"properties\": {\r\n        \"osType\": \"Linux\",\r\n        \"creationData\": {\r\n          \"createOption\": \"Import\",\r\n          \"storageAccountId\": \"/subscriptions/e37510d7-33b6-4676-886f-ee75bcc01871/resourceGroups/crptestar1949/providers/Microsoft.Storage/storageAccounts/diskrp7670\",\r\n          \"sourceUri\": \"https://diskrp7670.blob.core.windows.net/crptestar6388/oscrptestar2314.vhd\"\r\n        },\r\n        \"diskSizeGB\": 150,\r\n        \"diskIOPSReadWrite\": 500,\r\n        \"diskMBpsReadWrite\": 60,\r\n        \"encryption\": {\r\n          \"type\": \"EncryptionAtRestWithPlatformKey\"\r\n        },\r\n        \"timeCreated\": \"2021-05-24T18:05:00.4175797+00:00\",\r\n        \"provisioningState\": \"Succeeded\",\r\n        \"diskState\": \"Unattached\",\r\n        \"diskSizeBytes\": 161061273600,\r\n        \"uniqueId\": \"841a4360-6443-45ff-9b23-02a5754e127b\",\r\n        \"networkAccessPolicy\": \"AllowAll\"\r\n      }\r\n    },\r\n    {\r\n      \"name\": \"diskrp6888\",\r\n      \"id\": \"/subscriptions/e37510d7-33b6-4676-886f-ee75bcc01871/resourceGroups/crptestar1949/providers/Microsoft.Compute/disks/diskrp6888\",\r\n      \"type\": \"Microsoft.Compute/disks\",\r\n      \"location\": \"eastus2\",\r\n      \"sku\": {\r\n        \"name\": \"Standard_LRS\",\r\n        \"tier\": \"Standard\"\r\n      },\r\n      \"properties\": {\r\n        \"osType\": \"Linux\",\r\n        \"creationData\": {\r\n          \"createOption\": \"Import\",\r\n          \"storageAccountId\": \"/subscriptions/e37510d7-33b6-4676-886f-ee75bcc01871/resourceGroups/crptestar8463/providers/Microsoft.Storage/storageAccounts/diskrp1783\",\r\n          \"sourceUri\": \"https://diskrp1783.blob.core.windows.net/crptestar3912/oscrptestar7517.vhd\"\r\n        },\r\n        \"diskSizeGB\": 150,\r\n        \"diskIOPSReadWrite\": 500,\r\n        \"diskMBpsReadWrite\": 60,\r\n        \"encryption\": {\r\n          \"type\": \"EncryptionAtRestWithPlatformKey\"\r\n        },\r\n        \"timeCreated\": \"2021-05-24T18:04:57.8863102+00:00\",\r\n        \"provisioningState\": \"Succeeded\",\r\n        \"diskState\": \"Unattached\",\r\n        \"diskSizeBytes\": 161061273600,\r\n        \"uniqueId\": \"c4591a2e-a40e-49ea-9254-66567293ba0c\",\r\n        \"networkAccessPolicy\": \"AllowAll\"\r\n      }\r\n    }\r\n  ]\r\n}",
+      "StatusCode": 200
+    },
+    {
+      "RequestUri": "/subscriptions/e37510d7-33b6-4676-886f-ee75bcc01871/providers/Microsoft.Compute/disks?api-version=2020-12-01",
+      "EncodedRequestUri": "L3N1YnNjcmlwdGlvbnMvZTM3NTEwZDctMzNiNi00Njc2LTg4NmYtZWU3NWJjYzAxODcxL3Byb3ZpZGVycy9NaWNyb3NvZnQuQ29tcHV0ZS9kaXNrcz9hcGktdmVyc2lvbj0yMDIwLTEyLTAx",
+      "RequestMethod": "GET",
+      "RequestBody": "",
+      "RequestHeaders": {
+        "x-ms-client-request-id": [
+          "ed7291ca-af13-4165-b172-3df825fd047c"
+        ],
+        "Accept-Language": [
+          "en-US"
+        ],
+        "User-Agent": [
+          "FxVersion/4.6.29518.01",
+          "OSName/Windows",
+          "OSVersion/Microsoft.Windows.10.0.19042.",
+          "Microsoft.Azure.Management.Compute.ComputeManagementClient/46.0.0"
+        ]
+      },
+      "ResponseHeaders": {
+        "Cache-Control": [
+          "no-cache"
+        ],
+        "Pragma": [
+          "no-cache"
+        ],
+        "x-ms-original-request-ids": [
+          "7186dcc7-c022-4784-a22f-1f57d0cb6d6a",
+          "6ca6e788-45c6-4762-8aa5-a25d2e0d2b06"
+        ],
+        "x-ms-ratelimit-remaining-subscription-reads": [
+          "11964"
+        ],
+        "x-ms-request-id": [
+          "1b354863-5b65-4700-9b79-d7da98c869a7"
+        ],
+        "x-ms-correlation-request-id": [
+          "1b354863-5b65-4700-9b79-d7da98c869a7"
+        ],
+        "x-ms-routing-request-id": [
+          "EASTUS2:20210524T180502Z:1b354863-5b65-4700-9b79-d7da98c869a7"
+        ],
+        "Strict-Transport-Security": [
+          "max-age=31536000; includeSubDomains"
+        ],
+        "X-Content-Type-Options": [
+          "nosniff"
+        ],
+        "Date": [
+          "Mon, 24 May 2021 18:05:02 GMT"
+        ],
+        "Content-Type": [
+          "application/json; charset=utf-8"
+        ],
+        "Expires": [
+          "-1"
+        ],
+        "Content-Length": [
+          "15123"
+        ]
+      },
+      "ResponseBody": "{\r\n  \"value\": [\r\n    {\r\n      \"name\": \"diskrp5934\",\r\n      \"id\": \"/subscriptions/e37510d7-33b6-4676-886f-ee75bcc01871/resourceGroups/CRPTESTAR1949/providers/Microsoft.Compute/disks/diskrp5934\",\r\n      \"type\": \"Microsoft.Compute/disks\",\r\n      \"location\": \"eastus2\",\r\n      \"sku\": {\r\n        \"name\": \"Standard_LRS\",\r\n        \"tier\": \"Standard\"\r\n      },\r\n      \"properties\": {\r\n        \"osType\": \"Linux\",\r\n        \"creationData\": {\r\n          \"createOption\": \"Import\",\r\n          \"storageAccountId\": \"/subscriptions/e37510d7-33b6-4676-886f-ee75bcc01871/resourceGroups/crptestar1949/providers/Microsoft.Storage/storageAccounts/diskrp7670\",\r\n          \"sourceUri\": \"https://diskrp7670.blob.core.windows.net/crptestar6388/oscrptestar2314.vhd\"\r\n        },\r\n        \"diskSizeGB\": 150,\r\n        \"diskIOPSReadWrite\": 500,\r\n        \"diskMBpsReadWrite\": 60,\r\n        \"encryption\": {\r\n          \"type\": \"EncryptionAtRestWithPlatformKey\"\r\n        },\r\n        \"timeCreated\": \"2021-05-24T18:05:00.4175797+00:00\",\r\n        \"provisioningState\": \"Succeeded\",\r\n        \"diskState\": \"Unattached\",\r\n        \"diskSizeBytes\": 161061273600,\r\n        \"uniqueId\": \"841a4360-6443-45ff-9b23-02a5754e127b\",\r\n        \"networkAccessPolicy\": \"AllowAll\"\r\n      }\r\n    },\r\n    {\r\n      \"name\": \"diskrp6888\",\r\n      \"id\": \"/subscriptions/e37510d7-33b6-4676-886f-ee75bcc01871/resourceGroups/CRPTESTAR1949/providers/Microsoft.Compute/disks/diskrp6888\",\r\n      \"type\": \"Microsoft.Compute/disks\",\r\n      \"location\": \"eastus2\",\r\n      \"sku\": {\r\n        \"name\": \"Standard_LRS\",\r\n        \"tier\": \"Standard\"\r\n      },\r\n      \"properties\": {\r\n        \"osType\": \"Linux\",\r\n        \"creationData\": {\r\n          \"createOption\": \"Import\",\r\n          \"storageAccountId\": \"/subscriptions/e37510d7-33b6-4676-886f-ee75bcc01871/resourceGroups/crptestar8463/providers/Microsoft.Storage/storageAccounts/diskrp1783\",\r\n          \"sourceUri\": \"https://diskrp1783.blob.core.windows.net/crptestar3912/oscrptestar7517.vhd\"\r\n        },\r\n        \"diskSizeGB\": 150,\r\n        \"diskIOPSReadWrite\": 500,\r\n        \"diskMBpsReadWrite\": 60,\r\n        \"encryption\": {\r\n          \"type\": \"EncryptionAtRestWithPlatformKey\"\r\n        },\r\n        \"timeCreated\": \"2021-05-24T18:04:57.8863102+00:00\",\r\n        \"provisioningState\": \"Succeeded\",\r\n        \"diskState\": \"Unattached\",\r\n        \"diskSizeBytes\": 161061273600,\r\n        \"uniqueId\": \"c4591a2e-a40e-49ea-9254-66567293ba0c\",\r\n        \"networkAccessPolicy\": \"AllowAll\"\r\n      }\r\n    },\r\n    {\r\n      \"name\": \"diskrp5934\",\r\n      \"id\": \"/subscriptions/e37510d7-33b6-4676-886f-ee75bcc01871/resourceGroups/CRPTESTAR8463/providers/Microsoft.Compute/disks/diskrp5934\",\r\n      \"type\": \"Microsoft.Compute/disks\",\r\n      \"location\": \"eastus2\",\r\n      \"sku\": {\r\n        \"name\": \"Standard_LRS\",\r\n        \"tier\": \"Standard\"\r\n      },\r\n      \"properties\": {\r\n        \"osType\": \"Linux\",\r\n        \"creationData\": {\r\n          \"createOption\": \"Import\",\r\n          \"storageAccountId\": \"/subscriptions/e37510d7-33b6-4676-886f-ee75bcc01871/resourceGroups/crptestar1949/providers/Microsoft.Storage/storageAccounts/diskrp7670\",\r\n          \"sourceUri\": \"https://diskrp7670.blob.core.windows.net/crptestar6388/oscrptestar2314.vhd\"\r\n        },\r\n        \"diskSizeGB\": 150,\r\n        \"diskIOPSReadWrite\": 500,\r\n        \"diskMBpsReadWrite\": 60,\r\n        \"encryption\": {\r\n          \"type\": \"EncryptionAtRestWithPlatformKey\"\r\n        },\r\n        \"timeCreated\": \"2021-05-24T18:04:55.417561+00:00\",\r\n        \"provisioningState\": \"Succeeded\",\r\n        \"diskState\": \"Unattached\",\r\n        \"diskSizeBytes\": 161061273600,\r\n        \"uniqueId\": \"e29e460d-c18f-4db7-9a44-c5ad9ac77878\",\r\n        \"networkAccessPolicy\": \"AllowAll\"\r\n      }\r\n    },\r\n    {\r\n      \"name\": \"diskrp6888\",\r\n      \"id\": \"/subscriptions/e37510d7-33b6-4676-886f-ee75bcc01871/resourceGroups/CRPTESTAR8463/providers/Microsoft.Compute/disks/diskrp6888\",\r\n      \"type\": \"Microsoft.Compute/disks\",\r\n      \"location\": \"eastus2\",\r\n      \"sku\": {\r\n        \"name\": \"Standard_LRS\",\r\n        \"tier\": \"Standard\"\r\n      },\r\n      \"properties\": {\r\n        \"osType\": \"Linux\",\r\n        \"creationData\": {\r\n          \"createOption\": \"Import\",\r\n          \"storageAccountId\": \"/subscriptions/e37510d7-33b6-4676-886f-ee75bcc01871/resourceGroups/crptestar8463/providers/Microsoft.Storage/storageAccounts/diskrp1783\",\r\n          \"sourceUri\": \"https://diskrp1783.blob.core.windows.net/crptestar3912/oscrptestar7517.vhd\"\r\n        },\r\n        \"diskSizeGB\": 150,\r\n        \"diskIOPSReadWrite\": 500,\r\n        \"diskMBpsReadWrite\": 60,\r\n        \"encryption\": {\r\n          \"type\": \"EncryptionAtRestWithPlatformKey\"\r\n        },\r\n        \"timeCreated\": \"2021-05-24T18:04:52.8081653+00:00\",\r\n        \"provisioningState\": \"Succeeded\",\r\n        \"diskState\": \"Unattached\",\r\n        \"diskSizeBytes\": 161061273600,\r\n        \"uniqueId\": \"1dc700b5-2db9-477f-b178-3a1d2b145914\",\r\n        \"networkAccessPolicy\": \"AllowAll\"\r\n      }\r\n    },\r\n    {\r\n      \"name\": \"imagedisk\",\r\n      \"id\": \"/subscriptions/e37510d7-33b6-4676-886f-ee75bcc01871/resourceGroups/RGFORSDKTESTRESOURCES/providers/Microsoft.Compute/disks/imagedisk\",\r\n      \"type\": \"Microsoft.Compute/disks\",\r\n      \"location\": \"eastus2\",\r\n      \"managedBy\": \"/subscriptions/e37510d7-33b6-4676-886f-ee75bcc01871/resourceGroups/RGforSDKtestResources/providers/Microsoft.Compute/virtualMachines/imageVM\",\r\n      \"sku\": {\r\n        \"name\": \"Premium_LRS\",\r\n        \"tier\": \"Premium\"\r\n      },\r\n      \"properties\": {\r\n        \"creationData\": {\r\n          \"createOption\": \"Empty\"\r\n        },\r\n        \"diskSizeGB\": 4,\r\n        \"diskIOPSReadWrite\": 120,\r\n        \"diskMBpsReadWrite\": 25,\r\n        \"encryption\": {\r\n          \"type\": \"EncryptionAtRestWithPlatformKey\"\r\n        },\r\n        \"timeCreated\": \"2021-02-05T19:17:50.7158793+00:00\",\r\n        \"provisioningState\": \"Succeeded\",\r\n        \"diskState\": \"Attached\",\r\n        \"diskSizeBytes\": 4294967296,\r\n        \"uniqueId\": \"017af56e-eda5-41cd-ab62-00b52c9b6be5\",\r\n        \"networkAccessPolicy\": \"AllowAll\",\r\n        \"tier\": \"P1\"\r\n      }\r\n    },\r\n    {\r\n      \"name\": \"imageVM_OsDisk_1_1193bfcbb54745ae8343a2e08b157601\",\r\n      \"id\": \"/subscriptions/e37510d7-33b6-4676-886f-ee75bcc01871/resourceGroups/RGFORSDKTESTRESOURCES/providers/Microsoft.Compute/disks/imageVM_OsDisk_1_1193bfcbb54745ae8343a2e08b157601\",\r\n      \"type\": \"Microsoft.Compute/disks\",\r\n      \"location\": \"eastus2\",\r\n      \"tags\": {\r\n        \"platformsettings.host_environment.service.platform_optedin_for_rootcerts\": \"true\"\r\n      },\r\n      \"managedBy\": \"/subscriptions/e37510d7-33b6-4676-886f-ee75bcc01871/resourceGroups/RGforSDKtestResources/providers/Microsoft.Compute/virtualMachines/imageVM\",\r\n      \"sku\": {\r\n        \"name\": \"Premium_LRS\",\r\n        \"tier\": \"Premium\"\r\n      },\r\n      \"properties\": {\r\n        \"osType\": \"Windows\",\r\n        \"hyperVGeneration\": \"V1\",\r\n        \"creationData\": {\r\n          \"createOption\": \"FromImage\",\r\n          \"imageReference\": {\r\n            \"id\": \"/Subscriptions/e37510d7-33b6-4676-886f-ee75bcc01871/Providers/Microsoft.Compute/Locations/eastus2/Publishers/MicrosoftWindowsServer/ArtifactTypes/VMImage/Offers/WindowsServer/Skus/2019-Datacenter/Versions/17763.1697.2101090203\"\r\n          }\r\n        },\r\n        \"diskSizeGB\": 127,\r\n        \"diskIOPSReadWrite\": 500,\r\n        \"diskMBpsReadWrite\": 100,\r\n        \"encryption\": {\r\n          \"type\": \"EncryptionAtRestWithPlatformKey\"\r\n        },\r\n        \"timeCreated\": \"2021-02-05T19:11:18.4224975+00:00\",\r\n        \"provisioningState\": \"Succeeded\",\r\n        \"diskState\": \"Attached\",\r\n        \"diskSizeBytes\": 136367308800,\r\n        \"uniqueId\": \"1193bfcb-b547-45ae-8343-a2e08b157601\",\r\n        \"networkAccessPolicy\": \"AllowAll\",\r\n        \"tier\": \"P10\"\r\n      }\r\n    },\r\n    {\r\n      \"name\": \"hyperVServer_OsDisk_1_5833282d39514f6fa796f423fca2283a\",\r\n      \"id\": \"/subscriptions/e37510d7-33b6-4676-886f-ee75bcc01871/resourceGroups/THEO_TEST/providers/Microsoft.Compute/disks/hyperVServer_OsDisk_1_5833282d39514f6fa796f423fca2283a\",\r\n      \"type\": \"Microsoft.Compute/disks\",\r\n      \"location\": \"eastus2\",\r\n      \"tags\": {\r\n        \"created\": \"2020-11-14T05:09:18Z\"\r\n      },\r\n      \"zones\": [\r\n        \"1\"\r\n      ],\r\n      \"managedBy\": \"/subscriptions/e37510d7-33b6-4676-886f-ee75bcc01871/resourceGroups/theo_test/providers/Microsoft.Compute/virtualMachines/hyperVServer\",\r\n      \"sku\": {\r\n        \"name\": \"Premium_LRS\",\r\n        \"tier\": \"Premium\"\r\n      },\r\n      \"properties\": {\r\n        \"osType\": \"Windows\",\r\n        \"hyperVGeneration\": \"V1\",\r\n        \"creationData\": {\r\n          \"createOption\": \"FromImage\",\r\n          \"imageReference\": {\r\n            \"id\": \"/Subscriptions/e37510d7-33b6-4676-886f-ee75bcc01871/Providers/Microsoft.Compute/Locations/eastus2/Publishers/MicrosoftWindowsServer/ArtifactTypes/VMImage/Offers/WindowsServer/Skus/2019-Datacenter/Versions/17763.1518.2010132039\"\r\n          }\r\n        },\r\n        \"diskSizeGB\": 127,\r\n        \"diskIOPSReadWrite\": 500,\r\n        \"diskMBpsReadWrite\": 100,\r\n        \"encryption\": {\r\n          \"type\": \"EncryptionAtRestWithPlatformKey\"\r\n        },\r\n        \"timeCreated\": \"2020-10-28T17:18:58.9717776+00:00\",\r\n        \"provisioningState\": \"Succeeded\",\r\n        \"diskState\": \"Attached\",\r\n        \"diskSizeBytes\": 136367308800,\r\n        \"uniqueId\": \"5833282d-3951-4f6f-a796-f423fca2283a\",\r\n        \"networkAccessPolicy\": \"AllowAll\",\r\n        \"tier\": \"P10\"\r\n      }\r\n    },\r\n    {\r\n      \"name\": \"sdkVM_OsDisk_1_5cdd142f281d4454a911d64aa193eb4b\",\r\n      \"id\": \"/subscriptions/e37510d7-33b6-4676-886f-ee75bcc01871/resourceGroups/THEO_TEST/providers/Microsoft.Compute/disks/sdkVM_OsDisk_1_5cdd142f281d4454a911d64aa193eb4b\",\r\n      \"type\": \"Microsoft.Compute/disks\",\r\n      \"location\": \"eastus2\",\r\n      \"zones\": [\r\n        \"1\"\r\n      ],\r\n      \"managedBy\": \"/subscriptions/e37510d7-33b6-4676-886f-ee75bcc01871/resourceGroups/theo_test/providers/Microsoft.Compute/virtualMachines/sdkVM\",\r\n      \"sku\": {\r\n        \"name\": \"StandardSSD_LRS\",\r\n        \"tier\": \"Standard\"\r\n      },\r\n      \"properties\": {\r\n        \"osType\": \"Windows\",\r\n        \"hyperVGeneration\": \"V1\",\r\n        \"creationData\": {\r\n          \"createOption\": \"FromImage\",\r\n          \"imageReference\": {\r\n            \"id\": \"/Subscriptions/e37510d7-33b6-4676-886f-ee75bcc01871/Providers/Microsoft.Compute/Locations/eastus2/Publishers/MicrosoftWindowsDesktop/ArtifactTypes/VMImage/Offers/Windows-10/Skus/rs5-pro/Versions/17763.1518.2010132039\"\r\n          }\r\n        },\r\n        \"diskSizeGB\": 127,\r\n        \"diskIOPSReadWrite\": 500,\r\n        \"diskMBpsReadWrite\": 60,\r\n        \"encryption\": {\r\n          \"type\": \"EncryptionAtRestWithPlatformKey\"\r\n        },\r\n        \"timeCreated\": \"2020-11-03T21:48:43.5207235+00:00\",\r\n        \"provisioningState\": \"Succeeded\",\r\n        \"diskState\": \"Attached\",\r\n        \"diskSizeBytes\": 136367308800,\r\n        \"uniqueId\": \"5cdd142f-281d-4454-a911-d64aa193eb4b\",\r\n        \"networkAccessPolicy\": \"AllowAll\"\r\n      }\r\n    },\r\n    {\r\n      \"name\": \"VHDdisk\",\r\n      \"id\": \"/subscriptions/e37510d7-33b6-4676-886f-ee75bcc01871/resourceGroups/THEO_TEST/providers/Microsoft.Compute/disks/VHDdisk\",\r\n      \"type\": \"Microsoft.Compute/disks\",\r\n      \"location\": \"eastus2\",\r\n      \"tags\": {},\r\n      \"zones\": [\r\n        \"1\"\r\n      ],\r\n      \"managedBy\": \"/subscriptions/e37510d7-33b6-4676-886f-ee75bcc01871/resourceGroups/theo_test/providers/Microsoft.Compute/virtualMachines/hyperVServer\",\r\n      \"sku\": {\r\n        \"name\": \"Standard_LRS\",\r\n        \"tier\": \"Standard\"\r\n      },\r\n      \"properties\": {\r\n        \"osType\": \"Windows\",\r\n        \"creationData\": {\r\n          \"createOption\": \"Upload\",\r\n          \"uploadSizeBytes\": 1074790912\r\n        },\r\n        \"diskSizeGB\": 1,\r\n        \"diskIOPSReadWrite\": 500,\r\n        \"diskMBpsReadWrite\": 60,\r\n        \"encryption\": {\r\n          \"type\": \"EncryptionAtRestWithPlatformKey\"\r\n        },\r\n        \"timeCreated\": \"2021-02-16T23:12:00.4676497+00:00\",\r\n        \"provisioningState\": \"Succeeded\",\r\n        \"diskState\": \"Attached\",\r\n        \"diskSizeBytes\": 1074790400,\r\n        \"uniqueId\": \"56dc234a-2ba3-472c-acdf-88222811c6e0\",\r\n        \"networkAccessPolicy\": \"AllowAll\"\r\n      }\r\n    },\r\n    {\r\n      \"name\": \"Disk01\",\r\n      \"id\": \"/subscriptions/e37510d7-33b6-4676-886f-ee75bcc01871/resourceGroups/ADSANDOREASTAP/providers/Microsoft.Compute/disks/Disk01\",\r\n      \"type\": \"Microsoft.Compute/disks\",\r\n      \"location\": \"eastus2euap\",\r\n      \"tags\": {},\r\n      \"sku\": {\r\n        \"name\": \"StandardSSD_ZRS\",\r\n        \"tier\": \"Standard\"\r\n      },\r\n      \"properties\": {\r\n        \"creationData\": {\r\n          \"createOption\": \"Empty\"\r\n        },\r\n        \"diskSizeGB\": 5,\r\n        \"diskIOPSReadWrite\": 500,\r\n        \"diskMBpsReadWrite\": 60,\r\n        \"encryption\": {\r\n          \"type\": \"EncryptionAtRestWithPlatformKey\"\r\n        },\r\n        \"timeCreated\": \"2021-05-11T23:12:35.5495652+00:00\",\r\n        \"provisioningState\": \"Succeeded\",\r\n        \"diskState\": \"Unattached\",\r\n        \"diskSizeBytes\": 5368709120,\r\n        \"uniqueId\": \"3bffb4fd-2536-477a-84d3-b8668c9c58fa\",\r\n        \"networkAccessPolicy\": \"AllowAll\",\r\n        \"tier\": \"E2\"\r\n      }\r\n    },\r\n    {\r\n      \"name\": \"disk1\",\r\n      \"id\": \"/subscriptions/e37510d7-33b6-4676-886f-ee75bcc01871/resourceGroups/ADSANDORVMT/providers/Microsoft.Compute/disks/disk1\",\r\n      \"type\": \"Microsoft.Compute/disks\",\r\n      \"location\": \"eastus2euap\",\r\n      \"tags\": {\r\n        \"azsecpack\": \"nonprod\",\r\n        \"platformsettings.host_environment.service.platform_optedin_for_rootcerts\": \"true\"\r\n      },\r\n      \"managedBy\": \"/subscriptions/e37510d7-33b6-4676-886f-ee75bcc01871/resourceGroups/adsandorvmt/providers/Microsoft.Compute/virtualMachines/vmnam\",\r\n      \"sku\": {\r\n        \"name\": \"Premium_ZRS\",\r\n        \"tier\": \"Premium\"\r\n      },\r\n      \"properties\": {\r\n        \"creationData\": {\r\n          \"createOption\": \"Empty\"\r\n        },\r\n        \"diskSizeGB\": 128,\r\n        \"diskIOPSReadWrite\": 500,\r\n        \"diskMBpsReadWrite\": 100,\r\n        \"encryption\": {\r\n          \"type\": \"EncryptionAtRestWithPlatformKey\"\r\n        },\r\n        \"timeCreated\": \"2021-05-14T14:16:37.6841+00:00\",\r\n        \"provisioningState\": \"Succeeded\",\r\n        \"diskState\": \"Attached\",\r\n        \"diskSizeBytes\": 137438953472,\r\n        \"uniqueId\": \"ec3d77c3-c719-4ecf-a1d7-e5adf03a8928\",\r\n        \"networkAccessPolicy\": \"AllowAll\",\r\n        \"tier\": \"P10\"\r\n      }\r\n    },\r\n    {\r\n      \"name\": \"vmosnam\",\r\n      \"id\": \"/subscriptions/e37510d7-33b6-4676-886f-ee75bcc01871/resourceGroups/ADSANDORVMT/providers/Microsoft.Compute/disks/vmosnam\",\r\n      \"type\": \"Microsoft.Compute/disks\",\r\n      \"location\": \"eastus2euap\",\r\n      \"tags\": {\r\n        \"azsecpack\": \"nonprod\",\r\n        \"platformsettings.host_environment.service.platform_optedin_for_rootcerts\": \"true\"\r\n      },\r\n      \"managedBy\": \"/subscriptions/e37510d7-33b6-4676-886f-ee75bcc01871/resourceGroups/adsandorvmt/providers/Microsoft.Compute/virtualMachines/vmnam\",\r\n      \"sku\": {\r\n        \"name\": \"StandardSSD_ZRS\",\r\n        \"tier\": \"Standard\"\r\n      },\r\n      \"properties\": {\r\n        \"osType\": \"Windows\",\r\n        \"hyperVGeneration\": \"V1\",\r\n        \"creationData\": {\r\n          \"createOption\": \"FromImage\",\r\n          \"imageReference\": {\r\n            \"id\": \"/Subscriptions/e37510d7-33b6-4676-886f-ee75bcc01871/Providers/Microsoft.Compute/Locations/EastUS2EUAP/Publishers/MicrosoftWindowsServer/ArtifactTypes/VMImage/Offers/WindowsServer/Skus/2012-R2-Datacenter/Versions/9600.20018.2105050405\"\r\n          }\r\n        },\r\n        \"diskSizeGB\": 127,\r\n        \"diskIOPSReadWrite\": 500,\r\n        \"diskMBpsReadWrite\": 60,\r\n        \"encryption\": {\r\n          \"type\": \"EncryptionAtRestWithPlatformKey\"\r\n        },\r\n        \"timeCreated\": \"2021-05-14T14:16:37.6891088+00:00\",\r\n        \"provisioningState\": \"Succeeded\",\r\n        \"diskState\": \"Attached\",\r\n        \"diskSizeBytes\": 136367308800,\r\n        \"uniqueId\": \"1ff016c5-8eba-4b6c-b0b2-f25ae6763319\",\r\n        \"networkAccessPolicy\": \"AllowAll\",\r\n        \"tier\": \"E10\"\r\n      }\r\n    },\r\n    {\r\n      \"name\": \"mySharedDisk\",\r\n      \"id\": \"/subscriptions/e37510d7-33b6-4676-886f-ee75bcc01871/resourceGroups/ADSANDORVV/providers/Microsoft.Compute/disks/mySharedDisk\",\r\n      \"type\": \"Microsoft.Compute/disks\",\r\n      \"location\": \"eastus2euap\",\r\n      \"tags\": {},\r\n      \"sku\": {\r\n        \"name\": \"Premium_ZRS\",\r\n        \"tier\": \"Premium\"\r\n      },\r\n      \"properties\": {\r\n        \"creationData\": {\r\n          \"createOption\": \"Empty\"\r\n        },\r\n        \"diskSizeGB\": 1024,\r\n        \"diskIOPSReadWrite\": 5000,\r\n        \"diskMBpsReadWrite\": 200,\r\n        \"encryption\": {\r\n          \"type\": \"EncryptionAtRestWithPlatformKey\"\r\n        },\r\n        \"maxShares\": 2,\r\n        \"timeCreated\": \"2021-05-14T14:51:13.7721096+00:00\",\r\n        \"provisioningState\": \"Succeeded\",\r\n        \"diskState\": \"Unattached\",\r\n        \"diskSizeBytes\": 1099511627776,\r\n        \"uniqueId\": \"49e7a6a8-e08f-40ac-89df-d0913f158f5f\",\r\n        \"networkAccessPolicy\": \"AllowAll\",\r\n        \"tier\": \"P30\"\r\n      }\r\n    },\r\n    {\r\n      \"name\": \"myVM1_disk1_2ca12fbc8adc4b8e8547821fcb629ac8\",\r\n      \"id\": \"/subscriptions/e37510d7-33b6-4676-886f-ee75bcc01871/resourceGroups/ADSANDORVV/providers/Microsoft.Compute/disks/myVM1_disk1_2ca12fbc8adc4b8e8547821fcb629ac8\",\r\n      \"type\": \"Microsoft.Compute/disks\",\r\n      \"location\": \"eastus2euap\",\r\n      \"tags\": {\r\n        \"azsecpack\": \"nonprod\",\r\n        \"platformsettings.host_environment.service.platform_optedin_for_rootcerts\": \"true\"\r\n      },\r\n      \"managedBy\": \"/subscriptions/e37510d7-33b6-4676-886f-ee75bcc01871/resourceGroups/adsandorvv/providers/Microsoft.Compute/virtualMachines/myVM1\",\r\n      \"sku\": {\r\n        \"name\": \"Premium_LRS\",\r\n        \"tier\": \"Premium\"\r\n      },\r\n      \"properties\": {\r\n        \"osType\": \"Windows\",\r\n        \"hyperVGeneration\": \"V1\",\r\n        \"creationData\": {\r\n          \"createOption\": \"FromImage\",\r\n          \"imageReference\": {\r\n            \"id\": \"/Subscriptions/2ea25a9c-9cb4-41c2-939c-9de3ea82f344/Providers/Microsoft.Compute/Locations/EastUS2EUAP/Publishers/microsoftwindowsserver/ArtifactTypes/VMImage/Offers/windowsserver/Skus/2016-datacenter/Versions/14393.4402.2105052108\"\r\n          }\r\n        },\r\n        \"diskSizeGB\": 127,\r\n        \"diskIOPSReadWrite\": 500,\r\n        \"diskMBpsReadWrite\": 100,\r\n        \"encryption\": {\r\n          \"type\": \"EncryptionAtRestWithPlatformKey\"\r\n        },\r\n        \"timeCreated\": \"2021-05-14T14:52:02.5590194+00:00\",\r\n        \"provisioningState\": \"Succeeded\",\r\n        \"diskState\": \"Attached\",\r\n        \"diskSizeBytes\": 136367308800,\r\n        \"uniqueId\": \"2ca12fbc-8adc-4b8e-8547-821fcb629ac8\",\r\n        \"networkAccessPolicy\": \"AllowAll\",\r\n        \"tier\": \"P10\"\r\n      }\r\n    },\r\n    {\r\n      \"name\": \"myVM2_disk1_73f7b422413045dd8cba4d505a6a21fe\",\r\n      \"id\": \"/subscriptions/e37510d7-33b6-4676-886f-ee75bcc01871/resourceGroups/ADSANDORVV/providers/Microsoft.Compute/disks/myVM2_disk1_73f7b422413045dd8cba4d505a6a21fe\",\r\n      \"type\": \"Microsoft.Compute/disks\",\r\n      \"location\": \"eastus2euap\",\r\n      \"tags\": {\r\n        \"azsecpack\": \"nonprod\",\r\n        \"platformsettings.host_environment.service.platform_optedin_for_rootcerts\": \"true\"\r\n      },\r\n      \"managedBy\": \"/subscriptions/e37510d7-33b6-4676-886f-ee75bcc01871/resourceGroups/adsandorvv/providers/Microsoft.Compute/virtualMachines/myVM2\",\r\n      \"sku\": {\r\n        \"name\": \"Premium_LRS\",\r\n        \"tier\": \"Premium\"\r\n      },\r\n      \"properties\": {\r\n        \"osType\": \"Windows\",\r\n        \"hyperVGeneration\": \"V1\",\r\n        \"creationData\": {\r\n          \"createOption\": \"FromImage\",\r\n          \"imageReference\": {\r\n            \"id\": \"/Subscriptions/23213526-7956-4a8a-b6e7-d7d4d9eec641/Providers/Microsoft.Compute/Locations/EastUS2EUAP/Publishers/microsoftwindowsserver/ArtifactTypes/VMImage/Offers/windowsserver/Skus/2016-datacenter/Versions/14393.4402.2105052108\"\r\n          }\r\n        },\r\n        \"diskSizeGB\": 127,\r\n        \"diskIOPSReadWrite\": 500,\r\n        \"diskMBpsReadWrite\": 100,\r\n        \"encryption\": {\r\n          \"type\": \"EncryptionAtRestWithPlatformKey\"\r\n        },\r\n        \"timeCreated\": \"2021-05-14T14:53:47.4210853+00:00\",\r\n        \"provisioningState\": \"Succeeded\",\r\n        \"diskState\": \"Attached\",\r\n        \"diskSizeBytes\": 136367308800,\r\n        \"uniqueId\": \"73f7b422-4130-45dd-8cba-4d505a6a21fe\",\r\n        \"networkAccessPolicy\": \"AllowAll\",\r\n        \"tier\": \"P10\"\r\n      }\r\n    }\r\n  ]\r\n}",
+      "StatusCode": 200
+    },
+    {
+      "RequestUri": "/subscriptions/e37510d7-33b6-4676-886f-ee75bcc01871/resourcegroups/crptestar8463?api-version=2017-05-10",
+      "EncodedRequestUri": "L3N1YnNjcmlwdGlvbnMvZTM3NTEwZDctMzNiNi00Njc2LTg4NmYtZWU3NWJjYzAxODcxL3Jlc291cmNlZ3JvdXBzL2NycHRlc3Rhcjg0NjM/YXBpLXZlcnNpb249MjAxNy0wNS0xMA==",
+      "RequestMethod": "DELETE",
+      "RequestBody": "",
+      "RequestHeaders": {
+        "x-ms-client-request-id": [
+          "a3379f96-96e4-4df5-b8bd-5f468df106f5"
+        ],
+        "Accept-Language": [
+          "en-US"
+        ],
+        "User-Agent": [
+          "FxVersion/4.6.29518.01",
+          "OSName/Windows",
+          "OSVersion/Microsoft.Windows.10.0.19042.",
+          "Microsoft.Azure.Management.ResourceManager.ResourceManagementClient/1.6.0.0"
+        ]
+      },
+      "ResponseHeaders": {
+        "Cache-Control": [
+          "no-cache"
+        ],
+        "Pragma": [
+          "no-cache"
+        ],
+        "Location": [
+          "https://management.azure.com/subscriptions/e37510d7-33b6-4676-886f-ee75bcc01871/operationresults/eyJqb2JJZCI6IlJFU09VUkNFR1JPVVBERUxFVElPTkpPQi1DUlBURVNUQVI4NDYzLUVBU1RVUzIiLCJqb2JMb2NhdGlvbiI6ImVhc3R1czIifQ?api-version=2017-05-10"
         ],
         "Retry-After": [
-          "50"
-        ],
-        "Server": [
-          "Microsoft-HTTPAPI/2.0",
-          "Microsoft-HTTPAPI/2.0"
-        ],
-        "x-ms-ratelimit-remaining-resource": [
-<<<<<<< HEAD
-          "Microsoft.Compute/GetOperation3Min;14999,Microsoft.Compute/GetOperation30Min;29988"
-=======
-          "Microsoft.Compute/GetOperation3Min;14999,Microsoft.Compute/GetOperation30Min;29974"
->>>>>>> 9e6c98a6
-        ],
-        "Strict-Transport-Security": [
-          "max-age=31536000; includeSubDomains"
-        ],
-        "x-ms-request-id": [
-<<<<<<< HEAD
-          "720308a2-dacc-452c-8959-abe16508d266"
-        ],
-        "Server": [
-          "Microsoft-HTTPAPI/2.0",
-          "Microsoft-HTTPAPI/2.0"
-=======
-          "39007f33-2e87-413b-947d-e28c34e6b859"
->>>>>>> 9e6c98a6
+          "15"
+        ],
+        "x-ms-ratelimit-remaining-subscription-deletes": [
+          "14999"
+        ],
+        "x-ms-request-id": [
+          "542c173e-731b-406b-b2f3-dfea3fb199e7"
+        ],
+        "x-ms-correlation-request-id": [
+          "542c173e-731b-406b-b2f3-dfea3fb199e7"
+        ],
+        "x-ms-routing-request-id": [
+          "EASTUS2:20210524T180503Z:542c173e-731b-406b-b2f3-dfea3fb199e7"
+        ],
+        "Strict-Transport-Security": [
+          "max-age=31536000; includeSubDomains"
+        ],
+        "X-Content-Type-Options": [
+          "nosniff"
+        ],
+        "Date": [
+          "Mon, 24 May 2021 18:05:02 GMT"
+        ],
+        "Expires": [
+          "-1"
+        ],
+        "Content-Length": [
+          "0"
+        ]
+      },
+      "ResponseBody": "",
+      "StatusCode": 202
+    },
+    {
+      "RequestUri": "/subscriptions/e37510d7-33b6-4676-886f-ee75bcc01871/operationresults/eyJqb2JJZCI6IlJFU09VUkNFR1JPVVBERUxFVElPTkpPQi1DUlBURVNUQVI4NDYzLUVBU1RVUzIiLCJqb2JMb2NhdGlvbiI6ImVhc3R1czIifQ?api-version=2017-05-10",
+      "EncodedRequestUri": "L3N1YnNjcmlwdGlvbnMvZTM3NTEwZDctMzNiNi00Njc2LTg4NmYtZWU3NWJjYzAxODcxL29wZXJhdGlvbnJlc3VsdHMvZXlKcWIySkpaQ0k2SWxKRlUwOVZVa05GUjFKUFZWQkVSVXhGVkVsUFRrcFBRaTFEVWxCVVJWTlVRVkk0TkRZekxVVkJVMVJWVXpJaUxDSnFiMkpNYjJOaGRHbHZiaUk2SW1WaGMzUjFjeklpZlE/YXBpLXZlcnNpb249MjAxNy0wNS0xMA==",
+      "RequestMethod": "GET",
+      "RequestBody": "",
+      "RequestHeaders": {
+        "User-Agent": [
+          "FxVersion/4.6.29518.01",
+          "OSName/Windows",
+          "OSVersion/Microsoft.Windows.10.0.19042.",
+          "Microsoft.Azure.Management.ResourceManager.ResourceManagementClient/1.6.0.0"
+        ]
+      },
+      "ResponseHeaders": {
+        "Cache-Control": [
+          "no-cache"
+        ],
+        "Pragma": [
+          "no-cache"
+        ],
+        "Location": [
+          "https://management.azure.com/subscriptions/e37510d7-33b6-4676-886f-ee75bcc01871/operationresults/eyJqb2JJZCI6IlJFU09VUkNFR1JPVVBERUxFVElPTkpPQi1DUlBURVNUQVI4NDYzLUVBU1RVUzIiLCJqb2JMb2NhdGlvbiI6ImVhc3R1czIifQ?api-version=2017-05-10"
+        ],
+        "Retry-After": [
+          "15"
+        ],
+        "x-ms-ratelimit-remaining-subscription-reads": [
+          "11999"
+        ],
+        "x-ms-request-id": [
+          "1741e751-a7e7-4571-9fd9-829657fa3f37"
+        ],
+        "x-ms-correlation-request-id": [
+          "1741e751-a7e7-4571-9fd9-829657fa3f37"
+        ],
+        "x-ms-routing-request-id": [
+          "EASTUS2:20210524T180518Z:1741e751-a7e7-4571-9fd9-829657fa3f37"
+        ],
+        "Strict-Transport-Security": [
+          "max-age=31536000; includeSubDomains"
+        ],
+        "X-Content-Type-Options": [
+          "nosniff"
+        ],
+        "Date": [
+          "Mon, 24 May 2021 18:05:17 GMT"
+        ],
+        "Expires": [
+          "-1"
+        ],
+        "Content-Length": [
+          "0"
+        ]
+      },
+      "ResponseBody": "",
+      "StatusCode": 202
+    },
+    {
+      "RequestUri": "/subscriptions/e37510d7-33b6-4676-886f-ee75bcc01871/operationresults/eyJqb2JJZCI6IlJFU09VUkNFR1JPVVBERUxFVElPTkpPQi1DUlBURVNUQVI4NDYzLUVBU1RVUzIiLCJqb2JMb2NhdGlvbiI6ImVhc3R1czIifQ?api-version=2017-05-10",
+      "EncodedRequestUri": "L3N1YnNjcmlwdGlvbnMvZTM3NTEwZDctMzNiNi00Njc2LTg4NmYtZWU3NWJjYzAxODcxL29wZXJhdGlvbnJlc3VsdHMvZXlKcWIySkpaQ0k2SWxKRlUwOVZVa05GUjFKUFZWQkVSVXhGVkVsUFRrcFBRaTFEVWxCVVJWTlVRVkk0TkRZekxVVkJVMVJWVXpJaUxDSnFiMkpNYjJOaGRHbHZiaUk2SW1WaGMzUjFjeklpZlE/YXBpLXZlcnNpb249MjAxNy0wNS0xMA==",
+      "RequestMethod": "GET",
+      "RequestBody": "",
+      "RequestHeaders": {
+        "User-Agent": [
+          "FxVersion/4.6.29518.01",
+          "OSName/Windows",
+          "OSVersion/Microsoft.Windows.10.0.19042.",
+          "Microsoft.Azure.Management.ResourceManager.ResourceManagementClient/1.6.0.0"
+        ]
+      },
+      "ResponseHeaders": {
+        "Cache-Control": [
+          "no-cache"
+        ],
+        "Pragma": [
+          "no-cache"
+        ],
+        "Location": [
+          "https://management.azure.com/subscriptions/e37510d7-33b6-4676-886f-ee75bcc01871/operationresults/eyJqb2JJZCI6IlJFU09VUkNFR1JPVVBERUxFVElPTkpPQi1DUlBURVNUQVI4NDYzLUVBU1RVUzIiLCJqb2JMb2NhdGlvbiI6ImVhc3R1czIifQ?api-version=2017-05-10"
+        ],
+        "Retry-After": [
+          "15"
         ],
         "x-ms-ratelimit-remaining-subscription-reads": [
           "11998"
         ],
-        "x-ms-correlation-request-id": [
-<<<<<<< HEAD
-          "c65331d7-4718-4879-baae-ee9d9916db45"
-        ],
-        "x-ms-routing-request-id": [
-          "EASTUS2:20210322T191855Z:c65331d7-4718-4879-baae-ee9d9916db45"
-=======
-          "6e5ab3e6-8816-4f15-a443-744f347f7e02"
-        ],
-        "x-ms-routing-request-id": [
-          "CANADACENTRAL:20210304T154143Z:6e5ab3e6-8816-4f15-a443-744f347f7e02"
->>>>>>> 9e6c98a6
-        ],
-        "X-Content-Type-Options": [
-          "nosniff"
-        ],
-<<<<<<< HEAD
-        "Date": [
-          "Mon, 22 Mar 2021 19:18:55 GMT"
-        ],
-=======
->>>>>>> 9e6c98a6
-        "Content-Length": [
-          "134"
-        ],
-        "Content-Type": [
-          "application/json; charset=utf-8"
-        ],
-        "Expires": [
-          "-1"
-        ]
-      },
-<<<<<<< HEAD
-      "ResponseBody": "{\r\n  \"startTime\": \"2021-03-22T19:18:44.3567888+00:00\",\r\n  \"status\": \"InProgress\",\r\n  \"name\": \"cfb00c45-1d37-49a6-8fb6-00d077a671e5\"\r\n}",
+        "x-ms-request-id": [
+          "28b0b819-8f9b-4d42-8f51-57e0adcd96f5"
+        ],
+        "x-ms-correlation-request-id": [
+          "28b0b819-8f9b-4d42-8f51-57e0adcd96f5"
+        ],
+        "x-ms-routing-request-id": [
+          "EASTUS2:20210524T180533Z:28b0b819-8f9b-4d42-8f51-57e0adcd96f5"
+        ],
+        "Strict-Transport-Security": [
+          "max-age=31536000; includeSubDomains"
+        ],
+        "X-Content-Type-Options": [
+          "nosniff"
+        ],
+        "Date": [
+          "Mon, 24 May 2021 18:05:32 GMT"
+        ],
+        "Expires": [
+          "-1"
+        ],
+        "Content-Length": [
+          "0"
+        ]
+      },
+      "ResponseBody": "",
+      "StatusCode": 202
+    },
+    {
+      "RequestUri": "/subscriptions/e37510d7-33b6-4676-886f-ee75bcc01871/operationresults/eyJqb2JJZCI6IlJFU09VUkNFR1JPVVBERUxFVElPTkpPQi1DUlBURVNUQVI4NDYzLUVBU1RVUzIiLCJqb2JMb2NhdGlvbiI6ImVhc3R1czIifQ?api-version=2017-05-10",
+      "EncodedRequestUri": "L3N1YnNjcmlwdGlvbnMvZTM3NTEwZDctMzNiNi00Njc2LTg4NmYtZWU3NWJjYzAxODcxL29wZXJhdGlvbnJlc3VsdHMvZXlKcWIySkpaQ0k2SWxKRlUwOVZVa05GUjFKUFZWQkVSVXhGVkVsUFRrcFBRaTFEVWxCVVJWTlVRVkk0TkRZekxVVkJVMVJWVXpJaUxDSnFiMkpNYjJOaGRHbHZiaUk2SW1WaGMzUjFjeklpZlE/YXBpLXZlcnNpb249MjAxNy0wNS0xMA==",
+      "RequestMethod": "GET",
+      "RequestBody": "",
+      "RequestHeaders": {
+        "User-Agent": [
+          "FxVersion/4.6.29518.01",
+          "OSName/Windows",
+          "OSVersion/Microsoft.Windows.10.0.19042.",
+          "Microsoft.Azure.Management.ResourceManager.ResourceManagementClient/1.6.0.0"
+        ]
+      },
+      "ResponseHeaders": {
+        "Cache-Control": [
+          "no-cache"
+        ],
+        "Pragma": [
+          "no-cache"
+        ],
+        "Location": [
+          "https://management.azure.com/subscriptions/e37510d7-33b6-4676-886f-ee75bcc01871/operationresults/eyJqb2JJZCI6IlJFU09VUkNFR1JPVVBERUxFVElPTkpPQi1DUlBURVNUQVI4NDYzLUVBU1RVUzIiLCJqb2JMb2NhdGlvbiI6ImVhc3R1czIifQ?api-version=2017-05-10"
+        ],
+        "Retry-After": [
+          "15"
+        ],
+        "x-ms-ratelimit-remaining-subscription-reads": [
+          "11997"
+        ],
+        "x-ms-request-id": [
+          "e411c696-726a-447f-8c01-70511af695b0"
+        ],
+        "x-ms-correlation-request-id": [
+          "e411c696-726a-447f-8c01-70511af695b0"
+        ],
+        "x-ms-routing-request-id": [
+          "EASTUS2:20210524T180548Z:e411c696-726a-447f-8c01-70511af695b0"
+        ],
+        "Strict-Transport-Security": [
+          "max-age=31536000; includeSubDomains"
+        ],
+        "X-Content-Type-Options": [
+          "nosniff"
+        ],
+        "Date": [
+          "Mon, 24 May 2021 18:05:48 GMT"
+        ],
+        "Expires": [
+          "-1"
+        ],
+        "Content-Length": [
+          "0"
+        ]
+      },
+      "ResponseBody": "",
+      "StatusCode": 202
+    },
+    {
+      "RequestUri": "/subscriptions/e37510d7-33b6-4676-886f-ee75bcc01871/operationresults/eyJqb2JJZCI6IlJFU09VUkNFR1JPVVBERUxFVElPTkpPQi1DUlBURVNUQVI4NDYzLUVBU1RVUzIiLCJqb2JMb2NhdGlvbiI6ImVhc3R1czIifQ?api-version=2017-05-10",
+      "EncodedRequestUri": "L3N1YnNjcmlwdGlvbnMvZTM3NTEwZDctMzNiNi00Njc2LTg4NmYtZWU3NWJjYzAxODcxL29wZXJhdGlvbnJlc3VsdHMvZXlKcWIySkpaQ0k2SWxKRlUwOVZVa05GUjFKUFZWQkVSVXhGVkVsUFRrcFBRaTFEVWxCVVJWTlVRVkk0TkRZekxVVkJVMVJWVXpJaUxDSnFiMkpNYjJOaGRHbHZiaUk2SW1WaGMzUjFjeklpZlE/YXBpLXZlcnNpb249MjAxNy0wNS0xMA==",
+      "RequestMethod": "GET",
+      "RequestBody": "",
+      "RequestHeaders": {
+        "User-Agent": [
+          "FxVersion/4.6.29518.01",
+          "OSName/Windows",
+          "OSVersion/Microsoft.Windows.10.0.19042.",
+          "Microsoft.Azure.Management.ResourceManager.ResourceManagementClient/1.6.0.0"
+        ]
+      },
+      "ResponseHeaders": {
+        "Cache-Control": [
+          "no-cache"
+        ],
+        "Pragma": [
+          "no-cache"
+        ],
+        "Location": [
+          "https://management.azure.com/subscriptions/e37510d7-33b6-4676-886f-ee75bcc01871/operationresults/eyJqb2JJZCI6IlJFU09VUkNFR1JPVVBERUxFVElPTkpPQi1DUlBURVNUQVI4NDYzLUVBU1RVUzIiLCJqb2JMb2NhdGlvbiI6ImVhc3R1czIifQ?api-version=2017-05-10"
+        ],
+        "Retry-After": [
+          "15"
+        ],
+        "x-ms-ratelimit-remaining-subscription-reads": [
+          "11996"
+        ],
+        "x-ms-request-id": [
+          "d77b9fed-4ebd-4d07-b85d-4e38269dbce9"
+        ],
+        "x-ms-correlation-request-id": [
+          "d77b9fed-4ebd-4d07-b85d-4e38269dbce9"
+        ],
+        "x-ms-routing-request-id": [
+          "EASTUS2:20210524T180603Z:d77b9fed-4ebd-4d07-b85d-4e38269dbce9"
+        ],
+        "Strict-Transport-Security": [
+          "max-age=31536000; includeSubDomains"
+        ],
+        "X-Content-Type-Options": [
+          "nosniff"
+        ],
+        "Date": [
+          "Mon, 24 May 2021 18:06:02 GMT"
+        ],
+        "Expires": [
+          "-1"
+        ],
+        "Content-Length": [
+          "0"
+        ]
+      },
+      "ResponseBody": "",
+      "StatusCode": 202
+    },
+    {
+      "RequestUri": "/subscriptions/e37510d7-33b6-4676-886f-ee75bcc01871/operationresults/eyJqb2JJZCI6IlJFU09VUkNFR1JPVVBERUxFVElPTkpPQi1DUlBURVNUQVI4NDYzLUVBU1RVUzIiLCJqb2JMb2NhdGlvbiI6ImVhc3R1czIifQ?api-version=2017-05-10",
+      "EncodedRequestUri": "L3N1YnNjcmlwdGlvbnMvZTM3NTEwZDctMzNiNi00Njc2LTg4NmYtZWU3NWJjYzAxODcxL29wZXJhdGlvbnJlc3VsdHMvZXlKcWIySkpaQ0k2SWxKRlUwOVZVa05GUjFKUFZWQkVSVXhGVkVsUFRrcFBRaTFEVWxCVVJWTlVRVkk0TkRZekxVVkJVMVJWVXpJaUxDSnFiMkpNYjJOaGRHbHZiaUk2SW1WaGMzUjFjeklpZlE/YXBpLXZlcnNpb249MjAxNy0wNS0xMA==",
+      "RequestMethod": "GET",
+      "RequestBody": "",
+      "RequestHeaders": {
+        "User-Agent": [
+          "FxVersion/4.6.29518.01",
+          "OSName/Windows",
+          "OSVersion/Microsoft.Windows.10.0.19042.",
+          "Microsoft.Azure.Management.ResourceManager.ResourceManagementClient/1.6.0.0"
+        ]
+      },
+      "ResponseHeaders": {
+        "Cache-Control": [
+          "no-cache"
+        ],
+        "Pragma": [
+          "no-cache"
+        ],
+        "Location": [
+          "https://management.azure.com/subscriptions/e37510d7-33b6-4676-886f-ee75bcc01871/operationresults/eyJqb2JJZCI6IlJFU09VUkNFR1JPVVBERUxFVElPTkpPQi1DUlBURVNUQVI4NDYzLUVBU1RVUzIiLCJqb2JMb2NhdGlvbiI6ImVhc3R1czIifQ?api-version=2017-05-10"
+        ],
+        "Retry-After": [
+          "15"
+        ],
+        "x-ms-ratelimit-remaining-subscription-reads": [
+          "11995"
+        ],
+        "x-ms-request-id": [
+          "226a8232-37a1-418e-a8e5-30df3e698572"
+        ],
+        "x-ms-correlation-request-id": [
+          "226a8232-37a1-418e-a8e5-30df3e698572"
+        ],
+        "x-ms-routing-request-id": [
+          "EASTUS2:20210524T180618Z:226a8232-37a1-418e-a8e5-30df3e698572"
+        ],
+        "Strict-Transport-Security": [
+          "max-age=31536000; includeSubDomains"
+        ],
+        "X-Content-Type-Options": [
+          "nosniff"
+        ],
+        "Date": [
+          "Mon, 24 May 2021 18:06:17 GMT"
+        ],
+        "Expires": [
+          "-1"
+        ],
+        "Content-Length": [
+          "0"
+        ]
+      },
+      "ResponseBody": "",
+      "StatusCode": 202
+    },
+    {
+      "RequestUri": "/subscriptions/e37510d7-33b6-4676-886f-ee75bcc01871/operationresults/eyJqb2JJZCI6IlJFU09VUkNFR1JPVVBERUxFVElPTkpPQi1DUlBURVNUQVI4NDYzLUVBU1RVUzIiLCJqb2JMb2NhdGlvbiI6ImVhc3R1czIifQ?api-version=2017-05-10",
+      "EncodedRequestUri": "L3N1YnNjcmlwdGlvbnMvZTM3NTEwZDctMzNiNi00Njc2LTg4NmYtZWU3NWJjYzAxODcxL29wZXJhdGlvbnJlc3VsdHMvZXlKcWIySkpaQ0k2SWxKRlUwOVZVa05GUjFKUFZWQkVSVXhGVkVsUFRrcFBRaTFEVWxCVVJWTlVRVkk0TkRZekxVVkJVMVJWVXpJaUxDSnFiMkpNYjJOaGRHbHZiaUk2SW1WaGMzUjFjeklpZlE/YXBpLXZlcnNpb249MjAxNy0wNS0xMA==",
+      "RequestMethod": "GET",
+      "RequestBody": "",
+      "RequestHeaders": {
+        "User-Agent": [
+          "FxVersion/4.6.29518.01",
+          "OSName/Windows",
+          "OSVersion/Microsoft.Windows.10.0.19042.",
+          "Microsoft.Azure.Management.ResourceManager.ResourceManagementClient/1.6.0.0"
+        ]
+      },
+      "ResponseHeaders": {
+        "Cache-Control": [
+          "no-cache"
+        ],
+        "Pragma": [
+          "no-cache"
+        ],
+        "Location": [
+          "https://management.azure.com/subscriptions/e37510d7-33b6-4676-886f-ee75bcc01871/operationresults/eyJqb2JJZCI6IlJFU09VUkNFR1JPVVBERUxFVElPTkpPQi1DUlBURVNUQVI4NDYzLUVBU1RVUzIiLCJqb2JMb2NhdGlvbiI6ImVhc3R1czIifQ?api-version=2017-05-10"
+        ],
+        "Retry-After": [
+          "15"
+        ],
+        "x-ms-ratelimit-remaining-subscription-reads": [
+          "11994"
+        ],
+        "x-ms-request-id": [
+          "3078e335-8a51-48c6-a4ac-858a733da577"
+        ],
+        "x-ms-correlation-request-id": [
+          "3078e335-8a51-48c6-a4ac-858a733da577"
+        ],
+        "x-ms-routing-request-id": [
+          "EASTUS2:20210524T180633Z:3078e335-8a51-48c6-a4ac-858a733da577"
+        ],
+        "Strict-Transport-Security": [
+          "max-age=31536000; includeSubDomains"
+        ],
+        "X-Content-Type-Options": [
+          "nosniff"
+        ],
+        "Date": [
+          "Mon, 24 May 2021 18:06:32 GMT"
+        ],
+        "Expires": [
+          "-1"
+        ],
+        "Content-Length": [
+          "0"
+        ]
+      },
+      "ResponseBody": "",
+      "StatusCode": 202
+    },
+    {
+      "RequestUri": "/subscriptions/e37510d7-33b6-4676-886f-ee75bcc01871/operationresults/eyJqb2JJZCI6IlJFU09VUkNFR1JPVVBERUxFVElPTkpPQi1DUlBURVNUQVI4NDYzLUVBU1RVUzIiLCJqb2JMb2NhdGlvbiI6ImVhc3R1czIifQ?api-version=2017-05-10",
+      "EncodedRequestUri": "L3N1YnNjcmlwdGlvbnMvZTM3NTEwZDctMzNiNi00Njc2LTg4NmYtZWU3NWJjYzAxODcxL29wZXJhdGlvbnJlc3VsdHMvZXlKcWIySkpaQ0k2SWxKRlUwOVZVa05GUjFKUFZWQkVSVXhGVkVsUFRrcFBRaTFEVWxCVVJWTlVRVkk0TkRZekxVVkJVMVJWVXpJaUxDSnFiMkpNYjJOaGRHbHZiaUk2SW1WaGMzUjFjeklpZlE/YXBpLXZlcnNpb249MjAxNy0wNS0xMA==",
+      "RequestMethod": "GET",
+      "RequestBody": "",
+      "RequestHeaders": {
+        "User-Agent": [
+          "FxVersion/4.6.29518.01",
+          "OSName/Windows",
+          "OSVersion/Microsoft.Windows.10.0.19042.",
+          "Microsoft.Azure.Management.ResourceManager.ResourceManagementClient/1.6.0.0"
+        ]
+      },
+      "ResponseHeaders": {
+        "Cache-Control": [
+          "no-cache"
+        ],
+        "Pragma": [
+          "no-cache"
+        ],
+        "x-ms-ratelimit-remaining-subscription-reads": [
+          "11993"
+        ],
+        "x-ms-request-id": [
+          "20c70b90-2e94-41f5-84d7-0f02a6b81946"
+        ],
+        "x-ms-correlation-request-id": [
+          "20c70b90-2e94-41f5-84d7-0f02a6b81946"
+        ],
+        "x-ms-routing-request-id": [
+          "EASTUS2:20210524T180648Z:20c70b90-2e94-41f5-84d7-0f02a6b81946"
+        ],
+        "Strict-Transport-Security": [
+          "max-age=31536000; includeSubDomains"
+        ],
+        "X-Content-Type-Options": [
+          "nosniff"
+        ],
+        "Date": [
+          "Mon, 24 May 2021 18:06:48 GMT"
+        ],
+        "Expires": [
+          "-1"
+        ],
+        "Content-Length": [
+          "0"
+        ]
+      },
+      "ResponseBody": "",
       "StatusCode": 200
     },
     {
-      "RequestUri": "/subscriptions/e37510d7-33b6-4676-886f-ee75bcc01871/providers/Microsoft.Compute/locations/eastus2/operations/cfb00c45-1d37-49a6-8fb6-00d077a671e5?api-version=2021-03-01",
-      "EncodedRequestUri": "L3N1YnNjcmlwdGlvbnMvZTM3NTEwZDctMzNiNi00Njc2LTg4NmYtZWU3NWJjYzAxODcxL3Byb3ZpZGVycy9NaWNyb3NvZnQuQ29tcHV0ZS9sb2NhdGlvbnMvZWFzdHVzMi9vcGVyYXRpb25zL2NmYjAwYzQ1LTFkMzctNDlhNi04ZmI2LTAwZDA3N2E2NzFlNT9hcGktdmVyc2lvbj0yMDIxLTAzLTAx",
-=======
-      "ResponseBody": "{\r\n  \"startTime\": \"2021-03-04T07:41:32.6876681-08:00\",\r\n  \"status\": \"InProgress\",\r\n  \"name\": \"1819122a-f914-4d81-b808-2f03adf8b2ae\"\r\n}",
+      "RequestUri": "/subscriptions/e37510d7-33b6-4676-886f-ee75bcc01871/operationresults/eyJqb2JJZCI6IlJFU09VUkNFR1JPVVBERUxFVElPTkpPQi1DUlBURVNUQVI4NDYzLUVBU1RVUzIiLCJqb2JMb2NhdGlvbiI6ImVhc3R1czIifQ?api-version=2017-05-10",
+      "EncodedRequestUri": "L3N1YnNjcmlwdGlvbnMvZTM3NTEwZDctMzNiNi00Njc2LTg4NmYtZWU3NWJjYzAxODcxL29wZXJhdGlvbnJlc3VsdHMvZXlKcWIySkpaQ0k2SWxKRlUwOVZVa05GUjFKUFZWQkVSVXhGVkVsUFRrcFBRaTFEVWxCVVJWTlVRVkk0TkRZekxVVkJVMVJWVXpJaUxDSnFiMkpNYjJOaGRHbHZiaUk2SW1WaGMzUjFjeklpZlE/YXBpLXZlcnNpb249MjAxNy0wNS0xMA==",
+      "RequestMethod": "GET",
+      "RequestBody": "",
+      "RequestHeaders": {
+        "User-Agent": [
+          "FxVersion/4.6.29518.01",
+          "OSName/Windows",
+          "OSVersion/Microsoft.Windows.10.0.19042.",
+          "Microsoft.Azure.Management.ResourceManager.ResourceManagementClient/1.6.0.0"
+        ]
+      },
+      "ResponseHeaders": {
+        "Cache-Control": [
+          "no-cache"
+        ],
+        "Pragma": [
+          "no-cache"
+        ],
+        "x-ms-ratelimit-remaining-subscription-reads": [
+          "11992"
+        ],
+        "x-ms-request-id": [
+          "cdb0f60d-e104-44ac-b060-54ab24966a82"
+        ],
+        "x-ms-correlation-request-id": [
+          "cdb0f60d-e104-44ac-b060-54ab24966a82"
+        ],
+        "x-ms-routing-request-id": [
+          "EASTUS2:20210524T180648Z:cdb0f60d-e104-44ac-b060-54ab24966a82"
+        ],
+        "Strict-Transport-Security": [
+          "max-age=31536000; includeSubDomains"
+        ],
+        "X-Content-Type-Options": [
+          "nosniff"
+        ],
+        "Date": [
+          "Mon, 24 May 2021 18:06:48 GMT"
+        ],
+        "Expires": [
+          "-1"
+        ],
+        "Content-Length": [
+          "0"
+        ]
+      },
+      "ResponseBody": "",
       "StatusCode": 200
     },
     {
-      "RequestUri": "/subscriptions/0296790d-427c-48ca-b204-8b729bbd8670/providers/Microsoft.Compute/locations/eastus2/operations/1819122a-f914-4d81-b808-2f03adf8b2ae?api-version=2020-12-01",
-      "EncodedRequestUri": "L3N1YnNjcmlwdGlvbnMvMDI5Njc5MGQtNDI3Yy00OGNhLWIyMDQtOGI3MjliYmQ4NjcwL3Byb3ZpZGVycy9NaWNyb3NvZnQuQ29tcHV0ZS9sb2NhdGlvbnMvZWFzdHVzMi9vcGVyYXRpb25zLzE4MTkxMjJhLWY5MTQtNGQ4MS1iODA4LTJmMDNhZGY4YjJhZT9hcGktdmVyc2lvbj0yMDIwLTEyLTAx",
->>>>>>> 9e6c98a6
-      "RequestMethod": "GET",
-      "RequestBody": "",
-      "RequestHeaders": {
-        "User-Agent": [
-          "FxVersion/4.6.26614.01",
-          "OSName/Windows",
-          "OSVersion/Microsoft.Windows.10.0.18363.",
-          "Microsoft.Azure.Management.Compute.ComputeManagementClient/44.0.0.0"
-        ]
-      },
-      "ResponseHeaders": {
-        "Cache-Control": [
-          "no-cache"
-        ],
-        "Date": [
-          "Thu, 04 Mar 2021 15:42:32 GMT"
-        ],
-        "Pragma": [
-          "no-cache"
-        ],
-        "Server": [
-          "Microsoft-HTTPAPI/2.0",
-          "Microsoft-HTTPAPI/2.0"
-        ],
-        "x-ms-ratelimit-remaining-resource": [
-<<<<<<< HEAD
-          "Microsoft.Compute/GetOperation3Min;14998,Microsoft.Compute/GetOperation30Min;29987"
-=======
-          "Microsoft.Compute/GetOperation3Min;14998,Microsoft.Compute/GetOperation30Min;29973"
->>>>>>> 9e6c98a6
-        ],
-        "Strict-Transport-Security": [
-          "max-age=31536000; includeSubDomains"
-        ],
-        "x-ms-request-id": [
-<<<<<<< HEAD
-          "25de0beb-9cb1-4b83-b762-6ff7f8742cfe"
-        ],
-        "Server": [
-          "Microsoft-HTTPAPI/2.0",
-          "Microsoft-HTTPAPI/2.0"
-=======
-          "70934295-84e4-4897-9a01-32d9310fd877"
->>>>>>> 9e6c98a6
-        ],
-        "x-ms-ratelimit-remaining-subscription-reads": [
-          "11997"
-        ],
-        "x-ms-correlation-request-id": [
-<<<<<<< HEAD
-          "ef2093e8-7c7d-4be4-9cda-68823fd9e9d1"
-        ],
-        "x-ms-routing-request-id": [
-          "EASTUS2:20210322T191945Z:ef2093e8-7c7d-4be4-9cda-68823fd9e9d1"
-=======
-          "e11295f7-47f5-4e11-9748-ac4cc2b50a0f"
-        ],
-        "x-ms-routing-request-id": [
-          "CANADACENTRAL:20210304T154233Z:e11295f7-47f5-4e11-9748-ac4cc2b50a0f"
->>>>>>> 9e6c98a6
-        ],
-        "X-Content-Type-Options": [
-          "nosniff"
-        ],
-<<<<<<< HEAD
-        "Date": [
-          "Mon, 22 Mar 2021 19:19:44 GMT"
-        ],
-=======
->>>>>>> 9e6c98a6
-        "Content-Length": [
-          "134"
-        ],
-        "Content-Type": [
-          "application/json; charset=utf-8"
-        ],
-        "Expires": [
-          "-1"
-        ]
-      },
-<<<<<<< HEAD
-      "ResponseBody": "{\r\n  \"startTime\": \"2021-03-22T19:18:44.3567888+00:00\",\r\n  \"status\": \"InProgress\",\r\n  \"name\": \"cfb00c45-1d37-49a6-8fb6-00d077a671e5\"\r\n}",
-      "StatusCode": 200
-    },
-    {
-      "RequestUri": "/subscriptions/e37510d7-33b6-4676-886f-ee75bcc01871/providers/Microsoft.Compute/locations/eastus2/operations/cfb00c45-1d37-49a6-8fb6-00d077a671e5?api-version=2021-03-01",
-      "EncodedRequestUri": "L3N1YnNjcmlwdGlvbnMvZTM3NTEwZDctMzNiNi00Njc2LTg4NmYtZWU3NWJjYzAxODcxL3Byb3ZpZGVycy9NaWNyb3NvZnQuQ29tcHV0ZS9sb2NhdGlvbnMvZWFzdHVzMi9vcGVyYXRpb25zL2NmYjAwYzQ1LTFkMzctNDlhNi04ZmI2LTAwZDA3N2E2NzFlNT9hcGktdmVyc2lvbj0yMDIxLTAzLTAx",
-=======
-      "ResponseBody": "{\r\n  \"startTime\": \"2021-03-04T07:41:32.6876681-08:00\",\r\n  \"status\": \"InProgress\",\r\n  \"name\": \"1819122a-f914-4d81-b808-2f03adf8b2ae\"\r\n}",
-      "StatusCode": 200
-    },
-    {
-      "RequestUri": "/subscriptions/0296790d-427c-48ca-b204-8b729bbd8670/providers/Microsoft.Compute/locations/eastus2/operations/1819122a-f914-4d81-b808-2f03adf8b2ae?api-version=2020-12-01",
-      "EncodedRequestUri": "L3N1YnNjcmlwdGlvbnMvMDI5Njc5MGQtNDI3Yy00OGNhLWIyMDQtOGI3MjliYmQ4NjcwL3Byb3ZpZGVycy9NaWNyb3NvZnQuQ29tcHV0ZS9sb2NhdGlvbnMvZWFzdHVzMi9vcGVyYXRpb25zLzE4MTkxMjJhLWY5MTQtNGQ4MS1iODA4LTJmMDNhZGY4YjJhZT9hcGktdmVyc2lvbj0yMDIwLTEyLTAx",
->>>>>>> 9e6c98a6
-      "RequestMethod": "GET",
-      "RequestBody": "",
-      "RequestHeaders": {
-        "User-Agent": [
-          "FxVersion/4.6.26614.01",
-          "OSName/Windows",
-          "OSVersion/Microsoft.Windows.10.0.18363.",
-          "Microsoft.Azure.Management.Compute.ComputeManagementClient/44.0.0.0"
-        ]
-      },
-      "ResponseHeaders": {
-        "Cache-Control": [
-          "no-cache"
-        ],
-        "Date": [
-          "Thu, 04 Mar 2021 15:43:23 GMT"
-        ],
-        "Pragma": [
-          "no-cache"
-        ],
-        "Server": [
-          "Microsoft-HTTPAPI/2.0",
-          "Microsoft-HTTPAPI/2.0"
-        ],
-        "x-ms-ratelimit-remaining-resource": [
-<<<<<<< HEAD
-          "Microsoft.Compute/GetOperation3Min;14997,Microsoft.Compute/GetOperation30Min;29986"
-=======
-          "Microsoft.Compute/GetOperation3Min;14997,Microsoft.Compute/GetOperation30Min;29972"
->>>>>>> 9e6c98a6
-        ],
-        "Strict-Transport-Security": [
-          "max-age=31536000; includeSubDomains"
-        ],
-        "x-ms-request-id": [
-<<<<<<< HEAD
-          "dec7783e-8684-49ff-9e1a-7b72f09ca2d2"
-        ],
-        "Server": [
-          "Microsoft-HTTPAPI/2.0",
-          "Microsoft-HTTPAPI/2.0"
-=======
-          "9e5984e8-2139-44bd-bdc6-fcd955f18257"
->>>>>>> 9e6c98a6
-        ],
-        "x-ms-ratelimit-remaining-subscription-reads": [
-          "11996"
-        ],
-        "x-ms-correlation-request-id": [
-<<<<<<< HEAD
-          "5d65c255-10d3-48ef-9d34-f66d2db5389c"
-        ],
-        "x-ms-routing-request-id": [
-          "EASTUS2:20210322T192035Z:5d65c255-10d3-48ef-9d34-f66d2db5389c"
-=======
-          "b96b7020-30d0-4d0d-baf9-648a4734e2eb"
-        ],
-        "x-ms-routing-request-id": [
-          "CANADACENTRAL:20210304T154323Z:b96b7020-30d0-4d0d-baf9-648a4734e2eb"
->>>>>>> 9e6c98a6
-        ],
-        "X-Content-Type-Options": [
-          "nosniff"
-        ],
-<<<<<<< HEAD
-        "Date": [
-          "Mon, 22 Mar 2021 19:20:35 GMT"
-        ],
-=======
->>>>>>> 9e6c98a6
-        "Content-Length": [
-          "134"
-        ],
-        "Content-Type": [
-          "application/json; charset=utf-8"
-        ],
-        "Expires": [
-          "-1"
-        ]
-      },
-<<<<<<< HEAD
-      "ResponseBody": "{\r\n  \"startTime\": \"2021-03-22T19:18:44.3567888+00:00\",\r\n  \"status\": \"InProgress\",\r\n  \"name\": \"cfb00c45-1d37-49a6-8fb6-00d077a671e5\"\r\n}",
-      "StatusCode": 200
-    },
-    {
-      "RequestUri": "/subscriptions/e37510d7-33b6-4676-886f-ee75bcc01871/providers/Microsoft.Compute/locations/eastus2/operations/cfb00c45-1d37-49a6-8fb6-00d077a671e5?api-version=2021-03-01",
-      "EncodedRequestUri": "L3N1YnNjcmlwdGlvbnMvZTM3NTEwZDctMzNiNi00Njc2LTg4NmYtZWU3NWJjYzAxODcxL3Byb3ZpZGVycy9NaWNyb3NvZnQuQ29tcHV0ZS9sb2NhdGlvbnMvZWFzdHVzMi9vcGVyYXRpb25zL2NmYjAwYzQ1LTFkMzctNDlhNi04ZmI2LTAwZDA3N2E2NzFlNT9hcGktdmVyc2lvbj0yMDIxLTAzLTAx",
-=======
-      "ResponseBody": "{\r\n  \"startTime\": \"2021-03-04T07:41:32.6876681-08:00\",\r\n  \"status\": \"InProgress\",\r\n  \"name\": \"1819122a-f914-4d81-b808-2f03adf8b2ae\"\r\n}",
-      "StatusCode": 200
-    },
-    {
-      "RequestUri": "/subscriptions/0296790d-427c-48ca-b204-8b729bbd8670/providers/Microsoft.Compute/locations/eastus2/operations/1819122a-f914-4d81-b808-2f03adf8b2ae?api-version=2020-12-01",
-      "EncodedRequestUri": "L3N1YnNjcmlwdGlvbnMvMDI5Njc5MGQtNDI3Yy00OGNhLWIyMDQtOGI3MjliYmQ4NjcwL3Byb3ZpZGVycy9NaWNyb3NvZnQuQ29tcHV0ZS9sb2NhdGlvbnMvZWFzdHVzMi9vcGVyYXRpb25zLzE4MTkxMjJhLWY5MTQtNGQ4MS1iODA4LTJmMDNhZGY4YjJhZT9hcGktdmVyc2lvbj0yMDIwLTEyLTAx",
->>>>>>> 9e6c98a6
-      "RequestMethod": "GET",
-      "RequestBody": "",
-      "RequestHeaders": {
-        "User-Agent": [
-          "FxVersion/4.6.26614.01",
-          "OSName/Windows",
-          "OSVersion/Microsoft.Windows.10.0.18363.",
-          "Microsoft.Azure.Management.Compute.ComputeManagementClient/44.0.0.0"
-        ]
-      },
-      "ResponseHeaders": {
-        "Cache-Control": [
-          "no-cache"
-        ],
-        "Date": [
-          "Thu, 04 Mar 2021 15:44:13 GMT"
-        ],
-        "Pragma": [
-          "no-cache"
-        ],
-        "Server": [
-          "Microsoft-HTTPAPI/2.0",
-          "Microsoft-HTTPAPI/2.0"
-        ],
-        "x-ms-ratelimit-remaining-resource": [
-<<<<<<< HEAD
-          "Microsoft.Compute/GetOperation3Min;14995,Microsoft.Compute/GetOperation30Min;29984"
-=======
-          "Microsoft.Compute/GetOperation3Min;14995,Microsoft.Compute/GetOperation30Min;29970"
->>>>>>> 9e6c98a6
-        ],
-        "Strict-Transport-Security": [
-          "max-age=31536000; includeSubDomains"
-        ],
-        "x-ms-request-id": [
-<<<<<<< HEAD
-          "874e3547-1a8f-4838-b430-8dea1c5459b8"
-        ],
-        "Server": [
-          "Microsoft-HTTPAPI/2.0",
-          "Microsoft-HTTPAPI/2.0"
-=======
-          "a9a3b6dd-c973-42db-ac9e-d8924ec30f50"
->>>>>>> 9e6c98a6
-        ],
-        "x-ms-ratelimit-remaining-subscription-reads": [
-          "11995"
-        ],
-        "x-ms-correlation-request-id": [
-<<<<<<< HEAD
-          "229b8736-da02-4166-b16e-ed2c6872968c"
-        ],
-        "x-ms-routing-request-id": [
-          "EASTUS2:20210322T192125Z:229b8736-da02-4166-b16e-ed2c6872968c"
-=======
-          "9318943b-210f-464c-ac01-10c9cad6b957"
-        ],
-        "x-ms-routing-request-id": [
-          "CANADACENTRAL:20210304T154413Z:9318943b-210f-464c-ac01-10c9cad6b957"
->>>>>>> 9e6c98a6
-        ],
-        "X-Content-Type-Options": [
-          "nosniff"
-        ],
-<<<<<<< HEAD
-        "Date": [
-          "Mon, 22 Mar 2021 19:21:24 GMT"
-        ],
-=======
->>>>>>> 9e6c98a6
-        "Content-Length": [
-          "134"
-        ],
-        "Content-Type": [
-          "application/json; charset=utf-8"
-        ],
-        "Expires": [
-          "-1"
-        ]
-      },
-<<<<<<< HEAD
-      "ResponseBody": "{\r\n  \"startTime\": \"2021-03-22T19:18:44.3567888+00:00\",\r\n  \"status\": \"InProgress\",\r\n  \"name\": \"cfb00c45-1d37-49a6-8fb6-00d077a671e5\"\r\n}",
-      "StatusCode": 200
-    },
-    {
-      "RequestUri": "/subscriptions/e37510d7-33b6-4676-886f-ee75bcc01871/providers/Microsoft.Compute/locations/eastus2/operations/cfb00c45-1d37-49a6-8fb6-00d077a671e5?api-version=2021-03-01",
-      "EncodedRequestUri": "L3N1YnNjcmlwdGlvbnMvZTM3NTEwZDctMzNiNi00Njc2LTg4NmYtZWU3NWJjYzAxODcxL3Byb3ZpZGVycy9NaWNyb3NvZnQuQ29tcHV0ZS9sb2NhdGlvbnMvZWFzdHVzMi9vcGVyYXRpb25zL2NmYjAwYzQ1LTFkMzctNDlhNi04ZmI2LTAwZDA3N2E2NzFlNT9hcGktdmVyc2lvbj0yMDIxLTAzLTAx",
-=======
-      "ResponseBody": "{\r\n  \"startTime\": \"2021-03-04T07:41:32.6876681-08:00\",\r\n  \"status\": \"InProgress\",\r\n  \"name\": \"1819122a-f914-4d81-b808-2f03adf8b2ae\"\r\n}",
-      "StatusCode": 200
-    },
-    {
-      "RequestUri": "/subscriptions/0296790d-427c-48ca-b204-8b729bbd8670/providers/Microsoft.Compute/locations/eastus2/operations/1819122a-f914-4d81-b808-2f03adf8b2ae?api-version=2020-12-01",
-      "EncodedRequestUri": "L3N1YnNjcmlwdGlvbnMvMDI5Njc5MGQtNDI3Yy00OGNhLWIyMDQtOGI3MjliYmQ4NjcwL3Byb3ZpZGVycy9NaWNyb3NvZnQuQ29tcHV0ZS9sb2NhdGlvbnMvZWFzdHVzMi9vcGVyYXRpb25zLzE4MTkxMjJhLWY5MTQtNGQ4MS1iODA4LTJmMDNhZGY4YjJhZT9hcGktdmVyc2lvbj0yMDIwLTEyLTAx",
->>>>>>> 9e6c98a6
-      "RequestMethod": "GET",
-      "RequestBody": "",
-      "RequestHeaders": {
-        "User-Agent": [
-          "FxVersion/4.6.26614.01",
-          "OSName/Windows",
-          "OSVersion/Microsoft.Windows.10.0.18363.",
-          "Microsoft.Azure.Management.Compute.ComputeManagementClient/44.0.0.0"
-        ]
-      },
-      "ResponseHeaders": {
-        "Cache-Control": [
-          "no-cache"
-        ],
-        "Date": [
-          "Thu, 04 Mar 2021 15:45:03 GMT"
-        ],
-        "Pragma": [
-          "no-cache"
-        ],
-        "Server": [
-          "Microsoft-HTTPAPI/2.0",
-          "Microsoft-HTTPAPI/2.0"
-        ],
-        "x-ms-ratelimit-remaining-resource": [
-<<<<<<< HEAD
-          "Microsoft.Compute/GetOperation3Min;14994,Microsoft.Compute/GetOperation30Min;29982"
-=======
-          "Microsoft.Compute/GetOperation3Min;14994,Microsoft.Compute/GetOperation30Min;29968"
->>>>>>> 9e6c98a6
-        ],
-        "Strict-Transport-Security": [
-          "max-age=31536000; includeSubDomains"
-        ],
-        "x-ms-request-id": [
-<<<<<<< HEAD
-          "f03c8a68-8c64-4e91-8cb7-04a4b243abd7"
-        ],
-        "Server": [
-          "Microsoft-HTTPAPI/2.0",
-          "Microsoft-HTTPAPI/2.0"
-=======
-          "7e255ade-1bce-4536-a6a6-34f3142ac358"
->>>>>>> 9e6c98a6
-        ],
-        "x-ms-ratelimit-remaining-subscription-reads": [
-          "11994"
-        ],
-        "x-ms-correlation-request-id": [
-<<<<<<< HEAD
-          "907131e3-fa6e-42b3-a493-01c46c9b51a3"
-        ],
-        "x-ms-routing-request-id": [
-          "EASTUS2:20210322T192215Z:907131e3-fa6e-42b3-a493-01c46c9b51a3"
-=======
-          "018841ef-f325-4910-bf9e-62f6b912a903"
-        ],
-        "x-ms-routing-request-id": [
-          "CANADACENTRAL:20210304T154504Z:018841ef-f325-4910-bf9e-62f6b912a903"
->>>>>>> 9e6c98a6
-        ],
-        "X-Content-Type-Options": [
-          "nosniff"
-        ],
-<<<<<<< HEAD
-        "Date": [
-          "Mon, 22 Mar 2021 19:22:14 GMT"
-        ],
-=======
->>>>>>> 9e6c98a6
-        "Content-Length": [
-          "184"
-        ],
-        "Content-Type": [
-          "application/json; charset=utf-8"
-        ],
-        "Expires": [
-          "-1"
-        ]
-      },
-<<<<<<< HEAD
-      "ResponseBody": "{\r\n  \"startTime\": \"2021-03-22T19:18:44.3567888+00:00\",\r\n  \"endTime\": \"2021-03-22T19:21:51.4035465+00:00\",\r\n  \"status\": \"Succeeded\",\r\n  \"name\": \"cfb00c45-1d37-49a6-8fb6-00d077a671e5\"\r\n}",
-      "StatusCode": 200
-    },
-    {
-      "RequestUri": "/subscriptions/e37510d7-33b6-4676-886f-ee75bcc01871/resourceGroups/crptestar4539/providers/Microsoft.Compute/virtualMachines/vm4264?api-version=2021-03-01",
-      "EncodedRequestUri": "L3N1YnNjcmlwdGlvbnMvZTM3NTEwZDctMzNiNi00Njc2LTg4NmYtZWU3NWJjYzAxODcxL3Jlc291cmNlR3JvdXBzL2NycHRlc3RhcjQ1MzkvcHJvdmlkZXJzL01pY3Jvc29mdC5Db21wdXRlL3ZpcnR1YWxNYWNoaW5lcy92bTQyNjQ/YXBpLXZlcnNpb249MjAyMS0wMy0wMQ==",
-=======
-      "ResponseBody": "{\r\n  \"startTime\": \"2021-03-04T07:41:32.6876681-08:00\",\r\n  \"endTime\": \"2021-03-04T07:44:26.3196926-08:00\",\r\n  \"status\": \"Succeeded\",\r\n  \"name\": \"1819122a-f914-4d81-b808-2f03adf8b2ae\"\r\n}",
-      "StatusCode": 200
-    },
-    {
-      "RequestUri": "/subscriptions/0296790d-427c-48ca-b204-8b729bbd8670/resourceGroups/crptestar4985/providers/Microsoft.Compute/virtualMachines/vm1774?api-version=2020-12-01",
-      "EncodedRequestUri": "L3N1YnNjcmlwdGlvbnMvMDI5Njc5MGQtNDI3Yy00OGNhLWIyMDQtOGI3MjliYmQ4NjcwL3Jlc291cmNlR3JvdXBzL2NycHRlc3RhcjQ5ODUvcHJvdmlkZXJzL01pY3Jvc29mdC5Db21wdXRlL3ZpcnR1YWxNYWNoaW5lcy92bTE3NzQ/YXBpLXZlcnNpb249MjAyMC0xMi0wMQ==",
->>>>>>> 9e6c98a6
-      "RequestMethod": "GET",
-      "RequestBody": "",
-      "RequestHeaders": {
-        "User-Agent": [
-          "FxVersion/4.6.26614.01",
-          "OSName/Windows",
-          "OSVersion/Microsoft.Windows.10.0.18363.",
-          "Microsoft.Azure.Management.Compute.ComputeManagementClient/44.0.0.0"
-        ]
-      },
-      "ResponseHeaders": {
-        "Cache-Control": [
-          "no-cache"
-        ],
-        "Date": [
-          "Thu, 04 Mar 2021 15:45:03 GMT"
-        ],
-        "Pragma": [
-          "no-cache"
-        ],
-        "Server": [
-          "Microsoft-HTTPAPI/2.0",
-          "Microsoft-HTTPAPI/2.0"
-        ],
-        "x-ms-ratelimit-remaining-resource": [
-<<<<<<< HEAD
-          "Microsoft.Compute/LowCostGet3Min;3998,Microsoft.Compute/LowCostGet30Min;31992"
-=======
-          "Microsoft.Compute/LowCostGet3Min;3997,Microsoft.Compute/LowCostGet30Min;31982"
->>>>>>> 9e6c98a6
-        ],
-        "Strict-Transport-Security": [
-          "max-age=31536000; includeSubDomains"
-        ],
-        "x-ms-request-id": [
-<<<<<<< HEAD
-          "05c88f45-a7d8-4303-bb0a-3f9db0c65c4c"
-        ],
-        "Server": [
-          "Microsoft-HTTPAPI/2.0",
-          "Microsoft-HTTPAPI/2.0"
-=======
-          "f1288416-6e1e-4ee8-a5d4-5df857653dae"
->>>>>>> 9e6c98a6
-        ],
-        "x-ms-ratelimit-remaining-subscription-reads": [
-          "11993"
-        ],
-        "x-ms-correlation-request-id": [
-<<<<<<< HEAD
-          "507ab836-7b61-4c88-a486-9cba9f00bae6"
-        ],
-        "x-ms-routing-request-id": [
-          "EASTUS2:20210322T192215Z:507ab836-7b61-4c88-a486-9cba9f00bae6"
-=======
-          "0769994b-ec2e-4603-b64f-64d0ed85a579"
-        ],
-        "x-ms-routing-request-id": [
-          "CANADACENTRAL:20210304T154504Z:0769994b-ec2e-4603-b64f-64d0ed85a579"
->>>>>>> 9e6c98a6
-        ],
-        "X-Content-Type-Options": [
-          "nosniff"
-        ],
-<<<<<<< HEAD
-        "Date": [
-          "Mon, 22 Mar 2021 19:22:14 GMT"
-        ],
-=======
->>>>>>> 9e6c98a6
-        "Content-Length": [
-          "1937"
-        ],
-        "Content-Type": [
-          "application/json; charset=utf-8"
-        ],
-        "Expires": [
-          "-1"
-        ]
-      },
-<<<<<<< HEAD
-      "ResponseBody": "{\r\n  \"name\": \"vm4264\",\r\n  \"id\": \"/subscriptions/e37510d7-33b6-4676-886f-ee75bcc01871/resourceGroups/crptestar4539/providers/Microsoft.Compute/virtualMachines/vm4264\",\r\n  \"type\": \"Microsoft.Compute/virtualMachines\",\r\n  \"location\": \"eastus2\",\r\n  \"tags\": {\r\n    \"RG\": \"rg\",\r\n    \"testTag\": \"1\",\r\n    \"platformsettings.host_environment.service.platform_optedin_for_rootcerts\": \"true\"\r\n  },\r\n  \"properties\": {\r\n    \"vmId\": \"317fe765-bbd7-4e66-afb5-0e1de50cba1c\",\r\n    \"availabilitySet\": {\r\n      \"id\": \"/subscriptions/e37510d7-33b6-4676-886f-ee75bcc01871/resourceGroups/crptestar4539/providers/Microsoft.Compute/availabilitySets/AS3550\"\r\n    },\r\n    \"hardwareProfile\": {\r\n      \"vmSize\": \"Standard_A1_v2\"\r\n    },\r\n    \"storageProfile\": {\r\n      \"imageReference\": {\r\n        \"publisher\": \"MicrosoftWindowsServer\",\r\n        \"offer\": \"WindowsServer\",\r\n        \"sku\": \"2012-R2-Datacenter\",\r\n        \"version\": \"4.127.20180315\",\r\n        \"exactVersion\": \"4.127.20180315\"\r\n      },\r\n      \"osDisk\": {\r\n        \"osType\": \"Windows\",\r\n        \"name\": \"test\",\r\n        \"createOption\": \"FromImage\",\r\n        \"vhd\": {\r\n          \"uri\": \"https://diskrp3182.blob.core.windows.net/crptestar3669/oscrptestar5760.vhd\"\r\n        },\r\n        \"caching\": \"None\",\r\n        \"diskSizeGB\": 127\r\n      },\r\n      \"dataDisks\": []\r\n    },\r\n    \"osProfile\": {\r\n      \"computerName\": \"Test\",\r\n      \"adminUsername\": \"Foo12\",\r\n      \"windowsConfiguration\": {\r\n        \"provisionVMAgent\": true,\r\n        \"enableAutomaticUpdates\": true,\r\n        \"patchSettings\": {\r\n          \"patchMode\": \"AutomaticByOS\"\r\n        }\r\n      },\r\n      \"secrets\": [],\r\n      \"allowExtensionOperations\": true,\r\n      \"requireGuestProvisionSignal\": true\r\n    },\r\n    \"networkProfile\": {\r\n      \"networkInterfaces\": [\r\n        {\r\n          \"id\": \"/subscriptions/e37510d7-33b6-4676-886f-ee75bcc01871/resourceGroups/crptestar4539/providers/Microsoft.Network/networkInterfaces/nic6145\"\r\n        }\r\n      ]\r\n    },\r\n    \"provisioningState\": \"Succeeded\"\r\n  }\r\n}",
-      "StatusCode": 200
-    },
-    {
-      "RequestUri": "/subscriptions/e37510d7-33b6-4676-886f-ee75bcc01871/resourceGroups/crptestar4539/providers/Microsoft.Compute/virtualMachines/vm4264?api-version=2021-03-01",
-      "EncodedRequestUri": "L3N1YnNjcmlwdGlvbnMvZTM3NTEwZDctMzNiNi00Njc2LTg4NmYtZWU3NWJjYzAxODcxL3Jlc291cmNlR3JvdXBzL2NycHRlc3RhcjQ1MzkvcHJvdmlkZXJzL01pY3Jvc29mdC5Db21wdXRlL3ZpcnR1YWxNYWNoaW5lcy92bTQyNjQ/YXBpLXZlcnNpb249MjAyMS0wMy0wMQ==",
-=======
-      "ResponseBody": "{\r\n  \"name\": \"vm1774\",\r\n  \"id\": \"/subscriptions/0296790d-427c-48ca-b204-8b729bbd8670/resourceGroups/crptestar4985/providers/Microsoft.Compute/virtualMachines/vm1774\",\r\n  \"type\": \"Microsoft.Compute/virtualMachines\",\r\n  \"location\": \"eastus2\",\r\n  \"tags\": {\r\n    \"RG\": \"rg\",\r\n    \"testTag\": \"1\",\r\n    \"platformsettings.host_environment.service.platform_optedin_for_rootcerts\": \"true\"\r\n  },\r\n  \"properties\": {\r\n    \"vmId\": \"ccace2e9-fe22-4474-9206-775bb063ec88\",\r\n    \"availabilitySet\": {\r\n      \"id\": \"/subscriptions/0296790d-427c-48ca-b204-8b729bbd8670/resourceGroups/crptestar4985/providers/Microsoft.Compute/availabilitySets/AS8070\"\r\n    },\r\n    \"hardwareProfile\": {\r\n      \"vmSize\": \"Standard_A1_v2\"\r\n    },\r\n    \"storageProfile\": {\r\n      \"imageReference\": {\r\n        \"publisher\": \"MicrosoftWindowsServer\",\r\n        \"offer\": \"WindowsServer\",\r\n        \"sku\": \"2012-R2-Datacenter\",\r\n        \"version\": \"4.127.20180315\",\r\n        \"exactVersion\": \"4.127.20180315\"\r\n      },\r\n      \"osDisk\": {\r\n        \"osType\": \"Windows\",\r\n        \"name\": \"test\",\r\n        \"createOption\": \"FromImage\",\r\n        \"vhd\": {\r\n          \"uri\": \"https://diskrp5270.blob.core.windows.net/crptestar8777/oscrptestar4462.vhd\"\r\n        },\r\n        \"caching\": \"None\",\r\n        \"diskSizeGB\": 127\r\n      },\r\n      \"dataDisks\": []\r\n    },\r\n    \"osProfile\": {\r\n      \"computerName\": \"Test\",\r\n      \"adminUsername\": \"Foo12\",\r\n      \"windowsConfiguration\": {\r\n        \"provisionVMAgent\": true,\r\n        \"enableAutomaticUpdates\": true,\r\n        \"patchSettings\": {\r\n          \"patchMode\": \"AutomaticByOS\"\r\n        }\r\n      },\r\n      \"secrets\": [],\r\n      \"allowExtensionOperations\": true,\r\n      \"requireGuestProvisionSignal\": true\r\n    },\r\n    \"networkProfile\": {\r\n      \"networkInterfaces\": [\r\n        {\r\n          \"id\": \"/subscriptions/0296790d-427c-48ca-b204-8b729bbd8670/resourceGroups/crptestar4985/providers/Microsoft.Network/networkInterfaces/nic5232\"\r\n        }\r\n      ]\r\n    },\r\n    \"provisioningState\": \"Succeeded\"\r\n  }\r\n}",
-      "StatusCode": 200
-    },
-    {
-      "RequestUri": "/subscriptions/0296790d-427c-48ca-b204-8b729bbd8670/resourceGroups/crptestar4985/providers/Microsoft.Compute/virtualMachines/vm1774?api-version=2020-12-01",
-      "EncodedRequestUri": "L3N1YnNjcmlwdGlvbnMvMDI5Njc5MGQtNDI3Yy00OGNhLWIyMDQtOGI3MjliYmQ4NjcwL3Jlc291cmNlR3JvdXBzL2NycHRlc3RhcjQ5ODUvcHJvdmlkZXJzL01pY3Jvc29mdC5Db21wdXRlL3ZpcnR1YWxNYWNoaW5lcy92bTE3NzQ/YXBpLXZlcnNpb249MjAyMC0xMi0wMQ==",
->>>>>>> 9e6c98a6
-      "RequestMethod": "GET",
+      "RequestUri": "/subscriptions/e37510d7-33b6-4676-886f-ee75bcc01871/resourcegroups/crptestar1949?api-version=2017-05-10",
+      "EncodedRequestUri": "L3N1YnNjcmlwdGlvbnMvZTM3NTEwZDctMzNiNi00Njc2LTg4NmYtZWU3NWJjYzAxODcxL3Jlc291cmNlZ3JvdXBzL2NycHRlc3RhcjE5NDk/YXBpLXZlcnNpb249MjAxNy0wNS0xMA==",
+      "RequestMethod": "DELETE",
       "RequestBody": "",
       "RequestHeaders": {
         "x-ms-client-request-id": [
-<<<<<<< HEAD
-          "2a8c461d-cd28-4332-924e-24abb006058a"
-=======
-          "6a3229da-2723-46c2-a3b2-50020149e755"
->>>>>>> 9e6c98a6
-        ],
-        "accept-language": [
+          "779fada7-ea40-4b2a-875d-17021c291a36"
+        ],
+        "Accept-Language": [
           "en-US"
         ],
         "User-Agent": [
-          "FxVersion/4.6.26614.01",
-          "OSName/Windows",
-          "OSVersion/Microsoft.Windows.10.0.18363.",
-          "Microsoft.Azure.Management.Compute.ComputeManagementClient/44.0.0.0"
-        ]
-      },
-      "ResponseHeaders": {
-        "Cache-Control": [
-          "no-cache"
-        ],
-        "Date": [
-          "Thu, 04 Mar 2021 15:45:03 GMT"
-        ],
-        "Pragma": [
-          "no-cache"
-        ],
-        "Server": [
-          "Microsoft-HTTPAPI/2.0",
-          "Microsoft-HTTPAPI/2.0"
-        ],
-        "x-ms-ratelimit-remaining-resource": [
-<<<<<<< HEAD
-          "Microsoft.Compute/LowCostGet3Min;3997,Microsoft.Compute/LowCostGet30Min;31991"
-=======
-          "Microsoft.Compute/LowCostGet3Min;3996,Microsoft.Compute/LowCostGet30Min;31981"
->>>>>>> 9e6c98a6
-        ],
-        "Strict-Transport-Security": [
-          "max-age=31536000; includeSubDomains"
-        ],
-        "x-ms-request-id": [
-<<<<<<< HEAD
-          "a45ab01f-555e-4702-ad13-5ebd75acb5f2"
-        ],
-        "Server": [
-          "Microsoft-HTTPAPI/2.0",
-          "Microsoft-HTTPAPI/2.0"
-=======
-          "248aa61d-0ed9-4561-afd6-b1c596837925"
->>>>>>> 9e6c98a6
-        ],
-        "x-ms-ratelimit-remaining-subscription-reads": [
-          "11992"
-        ],
-        "x-ms-correlation-request-id": [
-<<<<<<< HEAD
-          "326f5253-e90a-4845-a473-2921f6b4022e"
-        ],
-        "x-ms-routing-request-id": [
-          "EASTUS2:20210322T192215Z:326f5253-e90a-4845-a473-2921f6b4022e"
-=======
-          "2e6ffec6-37b0-45b7-9a47-b3a06f4d9da5"
-        ],
-        "x-ms-routing-request-id": [
-          "CANADACENTRAL:20210304T154504Z:2e6ffec6-37b0-45b7-9a47-b3a06f4d9da5"
->>>>>>> 9e6c98a6
-        ],
-        "X-Content-Type-Options": [
-          "nosniff"
-        ],
-<<<<<<< HEAD
-        "Date": [
-          "Mon, 22 Mar 2021 19:22:14 GMT"
-        ],
-=======
->>>>>>> 9e6c98a6
-        "Content-Length": [
-          "1937"
-        ],
-        "Content-Type": [
-          "application/json; charset=utf-8"
-        ],
-        "Expires": [
-          "-1"
-        ]
-      },
-<<<<<<< HEAD
-      "ResponseBody": "{\r\n  \"name\": \"vm4264\",\r\n  \"id\": \"/subscriptions/e37510d7-33b6-4676-886f-ee75bcc01871/resourceGroups/crptestar4539/providers/Microsoft.Compute/virtualMachines/vm4264\",\r\n  \"type\": \"Microsoft.Compute/virtualMachines\",\r\n  \"location\": \"eastus2\",\r\n  \"tags\": {\r\n    \"RG\": \"rg\",\r\n    \"testTag\": \"1\",\r\n    \"platformsettings.host_environment.service.platform_optedin_for_rootcerts\": \"true\"\r\n  },\r\n  \"properties\": {\r\n    \"vmId\": \"317fe765-bbd7-4e66-afb5-0e1de50cba1c\",\r\n    \"availabilitySet\": {\r\n      \"id\": \"/subscriptions/e37510d7-33b6-4676-886f-ee75bcc01871/resourceGroups/crptestar4539/providers/Microsoft.Compute/availabilitySets/AS3550\"\r\n    },\r\n    \"hardwareProfile\": {\r\n      \"vmSize\": \"Standard_A1_v2\"\r\n    },\r\n    \"storageProfile\": {\r\n      \"imageReference\": {\r\n        \"publisher\": \"MicrosoftWindowsServer\",\r\n        \"offer\": \"WindowsServer\",\r\n        \"sku\": \"2012-R2-Datacenter\",\r\n        \"version\": \"4.127.20180315\",\r\n        \"exactVersion\": \"4.127.20180315\"\r\n      },\r\n      \"osDisk\": {\r\n        \"osType\": \"Windows\",\r\n        \"name\": \"test\",\r\n        \"createOption\": \"FromImage\",\r\n        \"vhd\": {\r\n          \"uri\": \"https://diskrp3182.blob.core.windows.net/crptestar3669/oscrptestar5760.vhd\"\r\n        },\r\n        \"caching\": \"None\",\r\n        \"diskSizeGB\": 127\r\n      },\r\n      \"dataDisks\": []\r\n    },\r\n    \"osProfile\": {\r\n      \"computerName\": \"Test\",\r\n      \"adminUsername\": \"Foo12\",\r\n      \"windowsConfiguration\": {\r\n        \"provisionVMAgent\": true,\r\n        \"enableAutomaticUpdates\": true,\r\n        \"patchSettings\": {\r\n          \"patchMode\": \"AutomaticByOS\"\r\n        }\r\n      },\r\n      \"secrets\": [],\r\n      \"allowExtensionOperations\": true,\r\n      \"requireGuestProvisionSignal\": true\r\n    },\r\n    \"networkProfile\": {\r\n      \"networkInterfaces\": [\r\n        {\r\n          \"id\": \"/subscriptions/e37510d7-33b6-4676-886f-ee75bcc01871/resourceGroups/crptestar4539/providers/Microsoft.Network/networkInterfaces/nic6145\"\r\n        }\r\n      ]\r\n    },\r\n    \"provisioningState\": \"Succeeded\"\r\n  }\r\n}",
-      "StatusCode": 200
-    },
-    {
-      "RequestUri": "/subscriptions/e37510d7-33b6-4676-886f-ee75bcc01871/providers/Microsoft.Compute/virtualMachines?api-version=2021-03-01",
-      "EncodedRequestUri": "L3N1YnNjcmlwdGlvbnMvZTM3NTEwZDctMzNiNi00Njc2LTg4NmYtZWU3NWJjYzAxODcxL3Byb3ZpZGVycy9NaWNyb3NvZnQuQ29tcHV0ZS92aXJ0dWFsTWFjaGluZXM/YXBpLXZlcnNpb249MjAyMS0wMy0wMQ==",
-=======
-      "ResponseBody": "{\r\n  \"name\": \"vm1774\",\r\n  \"id\": \"/subscriptions/0296790d-427c-48ca-b204-8b729bbd8670/resourceGroups/crptestar4985/providers/Microsoft.Compute/virtualMachines/vm1774\",\r\n  \"type\": \"Microsoft.Compute/virtualMachines\",\r\n  \"location\": \"eastus2\",\r\n  \"tags\": {\r\n    \"RG\": \"rg\",\r\n    \"testTag\": \"1\",\r\n    \"platformsettings.host_environment.service.platform_optedin_for_rootcerts\": \"true\"\r\n  },\r\n  \"properties\": {\r\n    \"vmId\": \"ccace2e9-fe22-4474-9206-775bb063ec88\",\r\n    \"availabilitySet\": {\r\n      \"id\": \"/subscriptions/0296790d-427c-48ca-b204-8b729bbd8670/resourceGroups/crptestar4985/providers/Microsoft.Compute/availabilitySets/AS8070\"\r\n    },\r\n    \"hardwareProfile\": {\r\n      \"vmSize\": \"Standard_A1_v2\"\r\n    },\r\n    \"storageProfile\": {\r\n      \"imageReference\": {\r\n        \"publisher\": \"MicrosoftWindowsServer\",\r\n        \"offer\": \"WindowsServer\",\r\n        \"sku\": \"2012-R2-Datacenter\",\r\n        \"version\": \"4.127.20180315\",\r\n        \"exactVersion\": \"4.127.20180315\"\r\n      },\r\n      \"osDisk\": {\r\n        \"osType\": \"Windows\",\r\n        \"name\": \"test\",\r\n        \"createOption\": \"FromImage\",\r\n        \"vhd\": {\r\n          \"uri\": \"https://diskrp5270.blob.core.windows.net/crptestar8777/oscrptestar4462.vhd\"\r\n        },\r\n        \"caching\": \"None\",\r\n        \"diskSizeGB\": 127\r\n      },\r\n      \"dataDisks\": []\r\n    },\r\n    \"osProfile\": {\r\n      \"computerName\": \"Test\",\r\n      \"adminUsername\": \"Foo12\",\r\n      \"windowsConfiguration\": {\r\n        \"provisionVMAgent\": true,\r\n        \"enableAutomaticUpdates\": true,\r\n        \"patchSettings\": {\r\n          \"patchMode\": \"AutomaticByOS\"\r\n        }\r\n      },\r\n      \"secrets\": [],\r\n      \"allowExtensionOperations\": true,\r\n      \"requireGuestProvisionSignal\": true\r\n    },\r\n    \"networkProfile\": {\r\n      \"networkInterfaces\": [\r\n        {\r\n          \"id\": \"/subscriptions/0296790d-427c-48ca-b204-8b729bbd8670/resourceGroups/crptestar4985/providers/Microsoft.Network/networkInterfaces/nic5232\"\r\n        }\r\n      ]\r\n    },\r\n    \"provisioningState\": \"Succeeded\"\r\n  }\r\n}",
-      "StatusCode": 200
-    },
-    {
-      "RequestUri": "/subscriptions/0296790d-427c-48ca-b204-8b729bbd8670/providers/Microsoft.Compute/virtualMachines?api-version=2020-12-01",
-      "EncodedRequestUri": "L3N1YnNjcmlwdGlvbnMvMDI5Njc5MGQtNDI3Yy00OGNhLWIyMDQtOGI3MjliYmQ4NjcwL3Byb3ZpZGVycy9NaWNyb3NvZnQuQ29tcHV0ZS92aXJ0dWFsTWFjaGluZXM/YXBpLXZlcnNpb249MjAyMC0xMi0wMQ==",
->>>>>>> 9e6c98a6
-      "RequestMethod": "GET",
-      "RequestBody": "",
-      "RequestHeaders": {
-        "x-ms-client-request-id": [
-<<<<<<< HEAD
-          "3ec68150-ba80-4e55-8f7a-ecc9ef61c5c5"
-=======
-          "6d315acd-f14b-4f66-b643-fa95603f7f0a"
->>>>>>> 9e6c98a6
-        ],
-        "accept-language": [
-          "en-US"
-        ],
-        "User-Agent": [
-          "FxVersion/4.6.26614.01",
-          "OSName/Windows",
-          "OSVersion/Microsoft.Windows.10.0.18363.",
-          "Microsoft.Azure.Management.Compute.ComputeManagementClient/44.0.0.0"
-        ]
-      },
-      "ResponseHeaders": {
-        "Cache-Control": [
-          "no-cache"
-        ],
-        "Date": [
-          "Thu, 04 Mar 2021 15:45:04 GMT"
-        ],
-        "Pragma": [
-          "no-cache"
-        ],
-        "x-ms-original-request-ids": [
-<<<<<<< HEAD
-          "4626015c-5814-4d07-bf61-8c7a73e7caf7",
-          "97c251a2-c2d7-4e4f-b25c-ad4f9a5e1e72",
-          "e25d45b2-a682-4a5d-b20f-ac62a8b8b4d1"
-=======
-          "bef51128-ae59-468e-86d1-c597206c0c7b",
-          "18d30ded-5b5d-4939-b99b-efb37c4c9516"
->>>>>>> 9e6c98a6
-        ],
-        "x-ms-ratelimit-remaining-subscription-reads": [
-          "11991"
-        ],
-        "x-ms-request-id": [
-<<<<<<< HEAD
-          "0e37b677-30e2-4980-8701-531f42afb85c"
-        ],
-        "x-ms-correlation-request-id": [
-          "0e37b677-30e2-4980-8701-531f42afb85c"
-        ],
-        "x-ms-routing-request-id": [
-          "EASTUS2:20210322T192215Z:0e37b677-30e2-4980-8701-531f42afb85c"
-=======
-          "0d3d9e4c-2682-45f2-aa4e-e950cb280328"
-        ],
-        "x-ms-correlation-request-id": [
-          "0d3d9e4c-2682-45f2-aa4e-e950cb280328"
-        ],
-        "x-ms-routing-request-id": [
-          "CANADACENTRAL:20210304T154505Z:0d3d9e4c-2682-45f2-aa4e-e950cb280328"
->>>>>>> 9e6c98a6
-        ],
-        "Strict-Transport-Security": [
-          "max-age=31536000; includeSubDomains"
-        ],
-        "X-Content-Type-Options": [
-          "nosniff"
-        ],
-<<<<<<< HEAD
-        "Date": [
-          "Mon, 22 Mar 2021 19:22:14 GMT"
-=======
-        "Content-Length": [
-          "4898"
->>>>>>> 9e6c98a6
-        ],
-        "Content-Type": [
-          "application/json; charset=utf-8"
-        ],
-        "Expires": [
-          "-1"
-<<<<<<< HEAD
-        ],
-        "Content-Length": [
-          "17963"
-        ]
-      },
-      "ResponseBody": "{\r\n  \"value\": [\r\n    {\r\n      \"name\": \"newvmtest\",\r\n      \"id\": \"/subscriptions/e37510d7-33b6-4676-886f-ee75bcc01871/resourceGroups/ADAMNEWAZVM/providers/Microsoft.Compute/virtualMachines/newvmtest\",\r\n      \"type\": \"Microsoft.Compute/virtualMachines\",\r\n      \"location\": \"eastus\",\r\n      \"tags\": {\r\n        \"platformsettings.host_environment.service.platform_optedin_for_rootcerts\": \"true\"\r\n      },\r\n      \"properties\": {\r\n        \"vmId\": \"1abb1312-fa30-4b84-bf59-dab95282a4f7\",\r\n        \"hardwareProfile\": {\r\n          \"vmSize\": \"Standard_DS1_v2\"\r\n        },\r\n        \"storageProfile\": {\r\n          \"imageReference\": {\r\n            \"publisher\": \"MicrosoftWindowsServer\",\r\n            \"offer\": \"WindowsServer\",\r\n            \"sku\": \"2016-Datacenter\",\r\n            \"version\": \"latest\",\r\n            \"exactVersion\": \"14393.4048.2011170655\"\r\n          },\r\n          \"osDisk\": {\r\n            \"osType\": \"Windows\",\r\n            \"name\": \"newvmtest_disk1_99ac1bd1de9a48859b71983f448c8d4e\",\r\n            \"createOption\": \"FromImage\",\r\n            \"caching\": \"ReadWrite\",\r\n            \"managedDisk\": {\r\n              \"id\": \"/subscriptions/e37510d7-33b6-4676-886f-ee75bcc01871/resourceGroups/adamnewazvm/providers/Microsoft.Compute/disks/newvmtest_disk1_99ac1bd1de9a48859b71983f448c8d4e\"\r\n            }\r\n          },\r\n          \"dataDisks\": []\r\n        },\r\n        \"osProfile\": {\r\n          \"computerName\": \"newvmtest\",\r\n          \"adminUsername\": \"LocalAdminUser\",\r\n          \"windowsConfiguration\": {\r\n            \"provisionVMAgent\": true,\r\n            \"enableAutomaticUpdates\": true,\r\n            \"patchSettings\": {\r\n              \"patchMode\": \"AutomaticByOS\"\r\n            }\r\n          },\r\n          \"secrets\": [],\r\n          \"allowExtensionOperations\": true,\r\n          \"requireGuestProvisionSignal\": true\r\n        },\r\n        \"networkProfile\": {\r\n          \"networkInterfaces\": [\r\n            {\r\n              \"id\": \"/subscriptions/e37510d7-33b6-4676-886f-ee75bcc01871/resourceGroups/adamnewazvm/providers/Microsoft.Network/networkInterfaces/newvmtest\"\r\n            }\r\n          ]\r\n        },\r\n        \"provisioningState\": \"Succeeded\"\r\n      },\r\n      \"resources\": [\r\n        {\r\n          \"id\": \"/subscriptions/e37510d7-33b6-4676-886f-ee75bcc01871/resourceGroups/ADAMNEWAZVM/providers/Microsoft.Compute/virtualMachines/newvmtest/extensions/Microsoft.Azure.Geneva.GenevaMonitoring\"\r\n        },\r\n        {\r\n          \"id\": \"/subscriptions/e37510d7-33b6-4676-886f-ee75bcc01871/resourceGroups/ADAMNEWAZVM/providers/Microsoft.Compute/virtualMachines/newvmtest/extensions/Microsoft.Azure.Security.AntimalwareSignature.AntimalwareConfiguration\"\r\n        }\r\n      ]\r\n    },\r\n    {\r\n      \"name\": \"brokenvm\",\r\n      \"id\": \"/subscriptions/e37510d7-33b6-4676-886f-ee75bcc01871/resourceGroups/HAIDERTEST/providers/Microsoft.Compute/virtualMachines/brokenvm\",\r\n      \"type\": \"Microsoft.Compute/virtualMachines\",\r\n      \"location\": \"eastus\",\r\n      \"tags\": {\r\n        \"platformsettings.host_environment.service.platform_optedin_for_rootcerts\": \"true\"\r\n      },\r\n      \"properties\": {\r\n        \"vmId\": \"ff87a98b-43a4-4e0c-9ce5-f86775cf83be\",\r\n        \"hardwareProfile\": {\r\n          \"vmSize\": \"Standard_DS1_v2\"\r\n        },\r\n        \"storageProfile\": {\r\n          \"imageReference\": {\r\n            \"publisher\": \"Canonical\",\r\n            \"offer\": \"UbuntuServer\",\r\n            \"sku\": \"18.04-LTS\",\r\n            \"version\": \"latest\",\r\n            \"exactVersion\": \"18.04.202101191\"\r\n          },\r\n          \"osDisk\": {\r\n            \"osType\": \"Linux\",\r\n            \"name\": \"brokenvm_disk1_37b1765d42cf48998335c9192f72434d\",\r\n            \"createOption\": \"FromImage\",\r\n            \"caching\": \"ReadWrite\",\r\n            \"managedDisk\": {\r\n              \"id\": \"/subscriptions/e37510d7-33b6-4676-886f-ee75bcc01871/resourceGroups/haidertest/providers/Microsoft.Compute/disks/brokenvm_disk1_37b1765d42cf48998335c9192f72434d\"\r\n            }\r\n          },\r\n          \"dataDisks\": []\r\n        },\r\n        \"osProfile\": {\r\n          \"computerName\": \"brokenvm\",\r\n          \"adminUsername\": \"haagha\",\r\n          \"linuxConfiguration\": {\r\n            \"disablePasswordAuthentication\": true,\r\n            \"ssh\": {\r\n              \"publicKeys\": [\r\n                {\r\n                  \"path\": \"/home/haagha/.ssh/authorized_keys\",\r\n                  \"keyData\": \"ssh-rsa AAAAB3NzaC1yc2EAAAADAQABAAABAQCwUlgHoqdoBaFZRTs2mxHZxAOBcVDpVt7Wj5PuNBO+FeSzERUQ50/vGgeLhSTnJhOHtxMu48QTdn9q3kRvLpJk/evzqtAFJiOvdMqqbPv9UW0EKjUPfEsRT6Q11gQ0NnwIfSkxjbrSFMBQkCiwNuxV+tCSKue4th7/Kk1cwxNg1V8NCps5/XV05BTPRYjJt/7B8FBhz6n3U6Vk0W2GJpXgxPBJchlgM844O6IRW5bmTKJ9aDJslbDLLZjiXl1KbCYZHys3TJCVrDj/9t7AIrGZgimCeXyVnr0IiorQSw85qeuU8Gv7Cpz6f4XKeP25TmGFzGhB7jRctYy+UOZdTyyP\"\r\n                }\r\n              ]\r\n            },\r\n            \"provisionVMAgent\": true,\r\n            \"patchSettings\": {\r\n              \"patchMode\": \"ImageDefault\"\r\n            }\r\n          },\r\n          \"secrets\": [],\r\n          \"allowExtensionOperations\": true,\r\n          \"requireGuestProvisionSignal\": true\r\n        },\r\n        \"networkProfile\": {\r\n          \"networkInterfaces\": [\r\n            {\r\n              \"id\": \"/subscriptions/e37510d7-33b6-4676-886f-ee75bcc01871/resourceGroups/haidertest/providers/Microsoft.Network/networkInterfaces/brokenvmVMNic\"\r\n            }\r\n          ]\r\n        },\r\n        \"provisioningState\": \"Succeeded\"\r\n      }\r\n    },\r\n    {\r\n      \"name\": \"testICM2\",\r\n      \"id\": \"/subscriptions/e37510d7-33b6-4676-886f-ee75bcc01871/resourceGroups/NEWRG/providers/Microsoft.Compute/virtualMachines/testICM2\",\r\n      \"type\": \"Microsoft.Compute/virtualMachines\",\r\n      \"location\": \"eastus\",\r\n      \"tags\": {\r\n        \"platformsettings.host_environment.service.platform_optedin_for_rootcerts\": \"true\"\r\n      },\r\n      \"properties\": {\r\n        \"vmId\": \"306dd774-76a8-4fe1-8c6c-93c6ffdc5380\",\r\n        \"hardwareProfile\": {\r\n          \"vmSize\": \"Standard_DS1_v2\"\r\n        },\r\n        \"storageProfile\": {\r\n          \"imageReference\": {\r\n            \"publisher\": \"MicrosoftWindowsServer\",\r\n            \"offer\": \"WindowsServer\",\r\n            \"sku\": \"2016-Datacenter\",\r\n            \"version\": \"latest\",\r\n            \"exactVersion\": \"14393.3866.2008081933\"\r\n          },\r\n          \"osDisk\": {\r\n            \"osType\": \"Windows\",\r\n            \"name\": \"testICM2_OsDisk_1_3935055fedf846e08cb9e21c1c0e71b4\",\r\n            \"createOption\": \"FromImage\",\r\n            \"caching\": \"ReadWrite\",\r\n            \"managedDisk\": {\r\n              \"id\": \"/subscriptions/e37510d7-33b6-4676-886f-ee75bcc01871/resourceGroups/NEWRG/providers/Microsoft.Compute/disks/testICM2_OsDisk_1_3935055fedf846e08cb9e21c1c0e71b4\"\r\n            }\r\n          },\r\n          \"dataDisks\": []\r\n        },\r\n        \"osProfile\": {\r\n          \"computerName\": \"testICM2\",\r\n          \"adminUsername\": \"haagha\",\r\n          \"windowsConfiguration\": {\r\n            \"provisionVMAgent\": true,\r\n            \"enableAutomaticUpdates\": true,\r\n            \"patchSettings\": {\r\n              \"patchMode\": \"AutomaticByOS\"\r\n            }\r\n          },\r\n          \"secrets\": [],\r\n          \"allowExtensionOperations\": true,\r\n          \"requireGuestProvisionSignal\": true\r\n        },\r\n        \"networkProfile\": {\r\n          \"networkInterfaces\": [\r\n            {\r\n              \"id\": \"/subscriptions/e37510d7-33b6-4676-886f-ee75bcc01871/resourceGroups/newrg/providers/Microsoft.Network/networkInterfaces/testICM2\"\r\n            }\r\n          ]\r\n        },\r\n        \"provisioningState\": \"Succeeded\"\r\n      },\r\n      \"resources\": [\r\n        {\r\n          \"id\": \"/subscriptions/e37510d7-33b6-4676-886f-ee75bcc01871/resourceGroups/NEWRG/providers/Microsoft.Compute/virtualMachines/testICM2/extensions/Microsoft.Azure.Geneva.GenevaMonitoring\"\r\n        }\r\n      ]\r\n    },\r\n    {\r\n      \"name\": \"updatebootdiagVM\",\r\n      \"id\": \"/subscriptions/e37510d7-33b6-4676-886f-ee75bcc01871/resourceGroups/THEO_TEMP/providers/Microsoft.Compute/virtualMachines/updatebootdiagVM\",\r\n      \"type\": \"Microsoft.Compute/virtualMachines\",\r\n      \"location\": \"eastus\",\r\n      \"tags\": {\r\n        \"azsecpack\": \"nonprod\",\r\n        \"platformsettings.host_environment.service.platform_optedin_for_rootcerts\": \"true\"\r\n      },\r\n      \"identity\": {\r\n        \"type\": \"UserAssigned\",\r\n        \"userAssignedIdentities\": {\r\n          \"/subscriptions/e37510d7-33b6-4676-886f-ee75bcc01871/resourceGroups/AzSecPackAutoConfigRG/providers/Microsoft.ManagedIdentity/userAssignedIdentities/AzSecPackAutoConfigUA-eastus\": {\r\n            \"principalId\": \"df6f2c83-d70b-461c-9ab3-328c60bdf46b\",\r\n            \"clientId\": \"a36da594-d77e-47c7-bcef-476c45011809\"\r\n          }\r\n        }\r\n      },\r\n      \"properties\": {\r\n        \"vmId\": \"8bc0ddd9-f530-464a-a61e-c11039a71523\",\r\n        \"hardwareProfile\": {\r\n          \"vmSize\": \"Standard_B2ms\"\r\n        },\r\n        \"storageProfile\": {\r\n          \"imageReference\": {\r\n            \"publisher\": \"MicrosoftWindowsServer\",\r\n            \"offer\": \"WindowsServer\",\r\n            \"sku\": \"2019-Datacenter\",\r\n            \"version\": \"latest\",\r\n            \"exactVersion\": \"17763.1817.2103030313\"\r\n          },\r\n          \"osDisk\": {\r\n            \"osType\": \"Windows\",\r\n            \"name\": \"updatebootdiagVM_OsDisk_1_dd3b593a6d7b46ff904125e40f889474\",\r\n            \"createOption\": \"FromImage\",\r\n            \"caching\": \"ReadWrite\",\r\n            \"managedDisk\": {\r\n              \"storageAccountType\": \"Premium_LRS\",\r\n              \"id\": \"/subscriptions/e37510d7-33b6-4676-886f-ee75bcc01871/resourceGroups/theo_temp/providers/Microsoft.Compute/disks/updatebootdiagVM_OsDisk_1_dd3b593a6d7b46ff904125e40f889474\"\r\n            },\r\n            \"diskSizeGB\": 127\r\n          },\r\n          \"dataDisks\": []\r\n        },\r\n        \"osProfile\": {\r\n          \"computerName\": \"updatebootdiagV\",\r\n          \"adminUsername\": \"grizzlytheodore\",\r\n          \"windowsConfiguration\": {\r\n            \"provisionVMAgent\": true,\r\n            \"enableAutomaticUpdates\": true,\r\n            \"patchSettings\": {\r\n              \"patchMode\": \"AutomaticByOS\"\r\n            }\r\n          },\r\n          \"secrets\": [],\r\n          \"allowExtensionOperations\": true,\r\n          \"requireGuestProvisionSignal\": true\r\n        },\r\n        \"networkProfile\": {\r\n          \"networkInterfaces\": [\r\n            {\r\n              \"id\": \"/subscriptions/e37510d7-33b6-4676-886f-ee75bcc01871/resourceGroups/theo_temp/providers/Microsoft.Network/networkInterfaces/updatebootdiagvm302\"\r\n            }\r\n          ]\r\n        },\r\n        \"diagnosticsProfile\": {\r\n          \"bootDiagnostics\": {\r\n            \"enabled\": true\r\n          }\r\n        },\r\n        \"provisioningState\": \"Succeeded\"\r\n      },\r\n      \"resources\": [\r\n        {\r\n          \"id\": \"/subscriptions/e37510d7-33b6-4676-886f-ee75bcc01871/resourceGroups/THEO_TEMP/providers/Microsoft.Compute/virtualMachines/updatebootdiagVM/extensions/Microsoft.Azure.Geneva.GenevaMonitoring\"\r\n        },\r\n        {\r\n          \"id\": \"/subscriptions/e37510d7-33b6-4676-886f-ee75bcc01871/resourceGroups/THEO_TEMP/providers/Microsoft.Compute/virtualMachines/updatebootdiagVM/extensions/Microsoft.Azure.Security.AntimalwareSignature.AntimalwareConfiguration\"\r\n        }\r\n      ]\r\n    },\r\n    {\r\n      \"name\": \"vm4264\",\r\n      \"id\": \"/subscriptions/e37510d7-33b6-4676-886f-ee75bcc01871/resourceGroups/CRPTESTAR4539/providers/Microsoft.Compute/virtualMachines/vm4264\",\r\n      \"type\": \"Microsoft.Compute/virtualMachines\",\r\n      \"location\": \"eastus2\",\r\n      \"tags\": {\r\n        \"RG\": \"rg\",\r\n        \"testTag\": \"1\",\r\n        \"platformsettings.host_environment.service.platform_optedin_for_rootcerts\": \"true\"\r\n      },\r\n      \"properties\": {\r\n        \"vmId\": \"317fe765-bbd7-4e66-afb5-0e1de50cba1c\",\r\n        \"availabilitySet\": {\r\n          \"id\": \"/subscriptions/e37510d7-33b6-4676-886f-ee75bcc01871/resourceGroups/CRPTESTAR4539/providers/Microsoft.Compute/availabilitySets/AS3550\"\r\n        },\r\n        \"hardwareProfile\": {\r\n          \"vmSize\": \"Standard_A1_v2\"\r\n        },\r\n        \"storageProfile\": {\r\n          \"imageReference\": {\r\n            \"publisher\": \"MicrosoftWindowsServer\",\r\n            \"offer\": \"WindowsServer\",\r\n            \"sku\": \"2012-R2-Datacenter\",\r\n            \"version\": \"4.127.20180315\",\r\n            \"exactVersion\": \"4.127.20180315\"\r\n          },\r\n          \"osDisk\": {\r\n            \"osType\": \"Windows\",\r\n            \"name\": \"test\",\r\n            \"createOption\": \"FromImage\",\r\n            \"vhd\": {\r\n              \"uri\": \"https://diskrp3182.blob.core.windows.net/crptestar3669/oscrptestar5760.vhd\"\r\n            },\r\n            \"caching\": \"None\",\r\n            \"diskSizeGB\": 127\r\n          },\r\n          \"dataDisks\": []\r\n        },\r\n        \"osProfile\": {\r\n          \"computerName\": \"Test\",\r\n          \"adminUsername\": \"Foo12\",\r\n          \"windowsConfiguration\": {\r\n            \"provisionVMAgent\": true,\r\n            \"enableAutomaticUpdates\": true,\r\n            \"patchSettings\": {\r\n              \"patchMode\": \"AutomaticByOS\"\r\n            }\r\n          },\r\n          \"secrets\": [],\r\n          \"allowExtensionOperations\": true,\r\n          \"requireGuestProvisionSignal\": true\r\n        },\r\n        \"networkProfile\": {\r\n          \"networkInterfaces\": [\r\n            {\r\n              \"id\": \"/subscriptions/e37510d7-33b6-4676-886f-ee75bcc01871/resourceGroups/crptestar4539/providers/Microsoft.Network/networkInterfaces/nic6145\"\r\n            }\r\n          ]\r\n        },\r\n        \"provisioningState\": \"Succeeded\"\r\n      }\r\n    },\r\n    {\r\n      \"name\": \"imageVM\",\r\n      \"id\": \"/subscriptions/e37510d7-33b6-4676-886f-ee75bcc01871/resourceGroups/RGFORSDKTESTRESOURCES/providers/Microsoft.Compute/virtualMachines/imageVM\",\r\n      \"type\": \"Microsoft.Compute/virtualMachines\",\r\n      \"location\": \"eastus2\",\r\n      \"tags\": {\r\n        \"platformsettings.host_environment.service.platform_optedin_for_rootcerts\": \"true\"\r\n      },\r\n      \"properties\": {\r\n        \"vmId\": \"146e8e21-231c-4f1c-944f-3caa276ba4b3\",\r\n        \"hardwareProfile\": {\r\n          \"vmSize\": \"Standard_B1s\"\r\n        },\r\n        \"storageProfile\": {\r\n          \"imageReference\": {\r\n            \"publisher\": \"MicrosoftWindowsServer\",\r\n            \"offer\": \"WindowsServer\",\r\n            \"sku\": \"2019-Datacenter\",\r\n            \"version\": \"latest\",\r\n            \"exactVersion\": \"17763.1697.2101090203\"\r\n          },\r\n          \"osDisk\": {\r\n            \"osType\": \"Windows\",\r\n            \"name\": \"imageVM_OsDisk_1_1193bfcbb54745ae8343a2e08b157601\",\r\n            \"createOption\": \"FromImage\",\r\n            \"caching\": \"ReadWrite\",\r\n            \"writeAcceleratorEnabled\": false,\r\n            \"managedDisk\": {\r\n              \"id\": \"/subscriptions/e37510d7-33b6-4676-886f-ee75bcc01871/resourceGroups/RGforSDKtestResources/providers/Microsoft.Compute/disks/imageVM_OsDisk_1_1193bfcbb54745ae8343a2e08b157601\"\r\n            }\r\n          },\r\n          \"dataDisks\": [\r\n            {\r\n              \"lun\": 0,\r\n              \"name\": \"imageDisk\",\r\n              \"createOption\": \"Attach\",\r\n              \"caching\": \"None\",\r\n              \"writeAcceleratorEnabled\": false,\r\n              \"managedDisk\": {\r\n                \"id\": \"/subscriptions/e37510d7-33b6-4676-886f-ee75bcc01871/resourceGroups/RGforSDKtestResources/providers/Microsoft.Compute/disks/imagedisk\"\r\n              },\r\n              \"toBeDetached\": false\r\n            }\r\n          ]\r\n        },\r\n        \"osProfile\": {\r\n          \"computerName\": \"imageVM\",\r\n          \"adminUsername\": \"grizzlyhtheodore\",\r\n          \"windowsConfiguration\": {\r\n            \"provisionVMAgent\": true,\r\n            \"enableAutomaticUpdates\": true,\r\n            \"patchSettings\": {\r\n              \"patchMode\": \"AutomaticByOS\"\r\n            }\r\n          },\r\n          \"secrets\": [],\r\n          \"allowExtensionOperations\": true,\r\n          \"requireGuestProvisionSignal\": true\r\n        },\r\n        \"networkProfile\": {\r\n          \"networkInterfaces\": [\r\n            {\r\n              \"id\": \"/subscriptions/e37510d7-33b6-4676-886f-ee75bcc01871/resourceGroups/RGforSDKtestResources/providers/Microsoft.Network/networkInterfaces/imagevm115\"\r\n            }\r\n          ]\r\n        },\r\n        \"diagnosticsProfile\": {\r\n          \"bootDiagnostics\": {\r\n            \"enabled\": true\r\n          }\r\n        },\r\n        \"provisioningState\": \"Succeeded\"\r\n      }\r\n    },\r\n    {\r\n      \"name\": \"hyperVServer\",\r\n      \"id\": \"/subscriptions/e37510d7-33b6-4676-886f-ee75bcc01871/resourceGroups/THEO_TEST/providers/Microsoft.Compute/virtualMachines/hyperVServer\",\r\n      \"type\": \"Microsoft.Compute/virtualMachines\",\r\n      \"location\": \"eastus2\",\r\n      \"tags\": {\r\n        \"platformsettings.host_environment.service.platform_optedin_for_rootcerts\": \"true\",\r\n        \"SupportsMultipleExtensions\": \"true\"\r\n      },\r\n      \"properties\": {\r\n        \"vmId\": \"02bdf9bc-8e1a-41f3-94c6-f68334e2be65\",\r\n        \"hardwareProfile\": {\r\n          \"vmSize\": \"Standard_E2s_v3\"\r\n        },\r\n        \"storageProfile\": {\r\n          \"imageReference\": {\r\n            \"publisher\": \"MicrosoftWindowsServer\",\r\n            \"offer\": \"WindowsServer\",\r\n            \"sku\": \"2019-Datacenter\",\r\n            \"version\": \"latest\",\r\n            \"exactVersion\": \"17763.1518.2010132039\"\r\n          },\r\n          \"osDisk\": {\r\n            \"osType\": \"Windows\",\r\n            \"name\": \"hyperVServer_OsDisk_1_5833282d39514f6fa796f423fca2283a\",\r\n            \"createOption\": \"FromImage\",\r\n            \"caching\": \"ReadWrite\",\r\n            \"writeAcceleratorEnabled\": false,\r\n            \"managedDisk\": {\r\n              \"id\": \"/subscriptions/e37510d7-33b6-4676-886f-ee75bcc01871/resourceGroups/THEO_TEST/providers/Microsoft.Compute/disks/hyperVServer_OsDisk_1_5833282d39514f6fa796f423fca2283a\"\r\n            },\r\n            \"diskSizeGB\": 127\r\n          },\r\n          \"dataDisks\": [\r\n            {\r\n              \"lun\": 0,\r\n              \"name\": \"VHDdisk\",\r\n              \"createOption\": \"Attach\",\r\n              \"caching\": \"None\",\r\n              \"writeAcceleratorEnabled\": false,\r\n              \"managedDisk\": {\r\n                \"id\": \"/subscriptions/e37510d7-33b6-4676-886f-ee75bcc01871/resourceGroups/THEO_TEST/providers/Microsoft.Compute/disks/VHDdisk\"\r\n              },\r\n              \"diskSizeGB\": 1,\r\n              \"toBeDetached\": false\r\n            }\r\n          ]\r\n        },\r\n        \"osProfile\": {\r\n          \"computerName\": \"hyperVServer\",\r\n          \"adminUsername\": \"grizzlytheodore\",\r\n          \"windowsConfiguration\": {\r\n            \"provisionVMAgent\": true,\r\n            \"enableAutomaticUpdates\": true,\r\n            \"patchSettings\": {\r\n              \"patchMode\": \"AutomaticByOS\"\r\n            }\r\n          },\r\n          \"secrets\": [],\r\n          \"allowExtensionOperations\": true,\r\n          \"requireGuestProvisionSignal\": true\r\n        },\r\n        \"networkProfile\": {\r\n          \"networkInterfaces\": [\r\n            {\r\n              \"id\": \"/subscriptions/e37510d7-33b6-4676-886f-ee75bcc01871/resourceGroups/theo_test/providers/Microsoft.Network/networkInterfaces/hypervserver969\"\r\n            }\r\n          ]\r\n        },\r\n        \"diagnosticsProfile\": {\r\n          \"bootDiagnostics\": {\r\n            \"enabled\": true\r\n          }\r\n        },\r\n        \"provisioningState\": \"Failed\"\r\n      },\r\n      \"zones\": [\r\n        \"1\"\r\n      ],\r\n      \"resources\": [\r\n        {\r\n          \"id\": \"/subscriptions/e37510d7-33b6-4676-886f-ee75bcc01871/resourceGroups/THEO_TEST/providers/Microsoft.Compute/virtualMachines/hyperVServer/extensions/Microsoft.Azure.Geneva.GenevaMonitoring\"\r\n        },\r\n        {\r\n          \"id\": \"/subscriptions/e37510d7-33b6-4676-886f-ee75bcc01871/resourceGroups/THEO_TEST/providers/Microsoft.Compute/virtualMachines/hyperVServer/extensions/Microsoft.Azure.Security.AntimalwareSignature.AntimalwareConfiguration\"\r\n        }\r\n      ]\r\n    },\r\n    {\r\n      \"name\": \"sdkVM\",\r\n      \"id\": \"/subscriptions/e37510d7-33b6-4676-886f-ee75bcc01871/resourceGroups/THEO_TEST/providers/Microsoft.Compute/virtualMachines/sdkVM\",\r\n      \"type\": \"Microsoft.Compute/virtualMachines\",\r\n      \"location\": \"eastus2\",\r\n      \"tags\": {\r\n        \"platformsettings.host_environment.service.platform_optedin_for_rootcerts\": \"true\"\r\n      },\r\n      \"properties\": {\r\n        \"vmId\": \"f1a2b29b-6cf5-4123-ab0c-1d0b95644f1b\",\r\n        \"hardwareProfile\": {\r\n          \"vmSize\": \"Standard_D2_v2\"\r\n        },\r\n        \"storageProfile\": {\r\n          \"imageReference\": {\r\n            \"publisher\": \"MicrosoftWindowsDesktop\",\r\n            \"offer\": \"Windows-10\",\r\n            \"sku\": \"rs5-pro\",\r\n            \"version\": \"latest\",\r\n            \"exactVersion\": \"17763.1518.2010132039\"\r\n          },\r\n          \"osDisk\": {\r\n            \"osType\": \"Windows\",\r\n            \"name\": \"sdkVM_OsDisk_1_5cdd142f281d4454a911d64aa193eb4b\",\r\n            \"createOption\": \"FromImage\",\r\n            \"caching\": \"ReadWrite\",\r\n            \"managedDisk\": {\r\n              \"storageAccountType\": \"StandardSSD_LRS\",\r\n              \"id\": \"/subscriptions/e37510d7-33b6-4676-886f-ee75bcc01871/resourceGroups/THEO_TEST/providers/Microsoft.Compute/disks/sdkVM_OsDisk_1_5cdd142f281d4454a911d64aa193eb4b\"\r\n            },\r\n            \"diskSizeGB\": 127\r\n          },\r\n          \"dataDisks\": []\r\n        },\r\n        \"osProfile\": {\r\n          \"computerName\": \"sdkVM\",\r\n          \"adminUsername\": \"grizzlytheodore\",\r\n          \"windowsConfiguration\": {\r\n            \"provisionVMAgent\": true,\r\n            \"enableAutomaticUpdates\": true,\r\n            \"patchSettings\": {\r\n              \"patchMode\": \"AutomaticByOS\"\r\n            }\r\n          },\r\n          \"secrets\": [],\r\n          \"allowExtensionOperations\": true,\r\n          \"requireGuestProvisionSignal\": true\r\n        },\r\n        \"networkProfile\": {\r\n          \"networkInterfaces\": [\r\n            {\r\n              \"id\": \"/subscriptions/e37510d7-33b6-4676-886f-ee75bcc01871/resourceGroups/theo_test/providers/Microsoft.Network/networkInterfaces/sdkvm656\"\r\n            }\r\n          ]\r\n        },\r\n        \"diagnosticsProfile\": {\r\n          \"bootDiagnostics\": {\r\n            \"enabled\": true\r\n          }\r\n        },\r\n        \"licenseType\": \"Windows_Client\",\r\n        \"provisioningState\": \"Succeeded\"\r\n      },\r\n      \"zones\": [\r\n        \"1\"\r\n      ],\r\n      \"resources\": [\r\n        {\r\n          \"id\": \"/subscriptions/e37510d7-33b6-4676-886f-ee75bcc01871/resourceGroups/THEO_TEST/providers/Microsoft.Compute/virtualMachines/sdkVM/extensions/Microsoft.Azure.Geneva.GenevaMonitoring\"\r\n        }\r\n      ]\r\n    },\r\n    {\r\n      \"name\": \"vm6689\",\r\n      \"id\": \"/subscriptions/e37510d7-33b6-4676-886f-ee75bcc01871/resourceGroups/CRPTESTAR3839/providers/Microsoft.Compute/virtualMachines/vm6689\",\r\n      \"type\": \"Microsoft.Compute/virtualMachines\",\r\n      \"location\": \"northeurope\",\r\n      \"tags\": {\r\n        \"RG\": \"rg\",\r\n        \"testTag\": \"1\",\r\n        \"azsecpack\": \"nonprod\",\r\n        \"platformsettings.host_environment.service.platform_optedin_for_rootcerts\": \"true\"\r\n      },\r\n      \"identity\": {\r\n        \"type\": \"UserAssigned\",\r\n        \"userAssignedIdentities\": {\r\n          \"/subscriptions/e37510d7-33b6-4676-886f-ee75bcc01871/resourceGroups/AzSecPackAutoConfigRG/providers/Microsoft.ManagedIdentity/userAssignedIdentities/AzSecPackAutoConfigUA-northeurope\": {\r\n            \"principalId\": \"9647e97a-561d-48e2-97a7-31f59226f4ee\",\r\n            \"clientId\": \"57f3485f-594e-42f2-9a3a-5d7339520307\"\r\n          }\r\n        }\r\n      },\r\n      \"properties\": {\r\n        \"vmId\": \"8c86a3e7-a6ef-4ac7-bfd5-8453f0196a9a\",\r\n        \"availabilitySet\": {\r\n          \"id\": \"/subscriptions/e37510d7-33b6-4676-886f-ee75bcc01871/resourceGroups/CRPTESTAR3839/providers/Microsoft.Compute/availabilitySets/AS1505\"\r\n        },\r\n        \"hardwareProfile\": {\r\n          \"vmSize\": \"Standard_DS14-8_v2\"\r\n        },\r\n        \"storageProfile\": {\r\n          \"imageReference\": {\r\n            \"publisher\": \"MicrosoftWindowsServer\",\r\n            \"offer\": \"WindowsServer\",\r\n            \"sku\": \"2012-R2-Datacenter\",\r\n            \"version\": \"4.127.20180315\",\r\n            \"exactVersion\": \"4.127.20180315\"\r\n          },\r\n          \"osDisk\": {\r\n            \"osType\": \"Windows\",\r\n            \"diffDiskSettings\": {\r\n              \"option\": \"Local\",\r\n              \"placement\": \"ResourceDisk\"\r\n            },\r\n            \"name\": \"test\",\r\n            \"createOption\": \"FromImage\",\r\n            \"caching\": \"ReadOnly\",\r\n            \"managedDisk\": {\r\n              \"storageAccountType\": \"Standard_LRS\",\r\n              \"id\": \"/subscriptions/e37510d7-33b6-4676-886f-ee75bcc01871/resourceGroups/crptestar3839/providers/Microsoft.Compute/disks/test\"\r\n            },\r\n            \"diskSizeGB\": 127\r\n          },\r\n          \"dataDisks\": [\r\n            {\r\n              \"lun\": 0,\r\n              \"name\": \"vm6689_disk2_3b2796fa468d4301a29248d7574676c7\",\r\n              \"createOption\": \"Empty\",\r\n              \"caching\": \"None\",\r\n              \"managedDisk\": {\r\n                \"storageAccountType\": \"Standard_LRS\",\r\n                \"id\": \"/subscriptions/e37510d7-33b6-4676-886f-ee75bcc01871/resourceGroups/crptestar3839/providers/Microsoft.Compute/disks/vm6689_disk2_3b2796fa468d4301a29248d7574676c7\"\r\n              },\r\n              \"diskSizeGB\": 30,\r\n              \"toBeDetached\": false\r\n            }\r\n          ]\r\n        },\r\n        \"osProfile\": {\r\n          \"computerName\": \"Test\",\r\n          \"adminUsername\": \"Foo12\",\r\n          \"windowsConfiguration\": {\r\n            \"provisionVMAgent\": true,\r\n            \"enableAutomaticUpdates\": true,\r\n            \"patchSettings\": {\r\n              \"patchMode\": \"AutomaticByOS\"\r\n            }\r\n          },\r\n          \"secrets\": [],\r\n          \"allowExtensionOperations\": true,\r\n          \"requireGuestProvisionSignal\": true\r\n        },\r\n        \"networkProfile\": {\r\n          \"networkInterfaces\": [\r\n            {\r\n              \"id\": \"/subscriptions/e37510d7-33b6-4676-886f-ee75bcc01871/resourceGroups/crptestar3839/providers/Microsoft.Network/networkInterfaces/nic738\"\r\n            }\r\n          ]\r\n        },\r\n        \"provisioningState\": \"Succeeded\"\r\n      },\r\n      \"resources\": [\r\n        {\r\n          \"id\": \"/subscriptions/e37510d7-33b6-4676-886f-ee75bcc01871/resourceGroups/CRPTESTAR3839/providers/Microsoft.Compute/virtualMachines/vm6689/extensions/Microsoft.Azure.Geneva.GenevaMonitoring\"\r\n        },\r\n        {\r\n          \"id\": \"/subscriptions/e37510d7-33b6-4676-886f-ee75bcc01871/resourceGroups/CRPTESTAR3839/providers/Microsoft.Compute/virtualMachines/vm6689/extensions/Microsoft.Azure.Security.AntimalwareSignature.AntimalwareConfiguration\"\r\n        }\r\n      ]\r\n    }\r\n  ]\r\n}",
-      "StatusCode": 200
-    },
-    {
-      "RequestUri": "/subscriptions/e37510d7-33b6-4676-886f-ee75bcc01871/providers/Microsoft.Compute/virtualMachines?api-version=2021-03-01",
-      "EncodedRequestUri": "L3N1YnNjcmlwdGlvbnMvZTM3NTEwZDctMzNiNi00Njc2LTg4NmYtZWU3NWJjYzAxODcxL3Byb3ZpZGVycy9NaWNyb3NvZnQuQ29tcHV0ZS92aXJ0dWFsTWFjaGluZXM/YXBpLXZlcnNpb249MjAyMS0wMy0wMQ==",
-=======
-        ]
-      },
-      "ResponseBody": "{\r\n  \"value\": [\r\n    {\r\n      \"name\": \"vm1774\",\r\n      \"id\": \"/subscriptions/0296790d-427c-48ca-b204-8b729bbd8670/resourceGroups/CRPTESTAR4985/providers/Microsoft.Compute/virtualMachines/vm1774\",\r\n      \"type\": \"Microsoft.Compute/virtualMachines\",\r\n      \"location\": \"eastus2\",\r\n      \"tags\": {\r\n        \"RG\": \"rg\",\r\n        \"testTag\": \"1\",\r\n        \"platformsettings.host_environment.service.platform_optedin_for_rootcerts\": \"true\"\r\n      },\r\n      \"properties\": {\r\n        \"vmId\": \"ccace2e9-fe22-4474-9206-775bb063ec88\",\r\n        \"availabilitySet\": {\r\n          \"id\": \"/subscriptions/0296790d-427c-48ca-b204-8b729bbd8670/resourceGroups/CRPTESTAR4985/providers/Microsoft.Compute/availabilitySets/AS8070\"\r\n        },\r\n        \"hardwareProfile\": {\r\n          \"vmSize\": \"Standard_A1_v2\"\r\n        },\r\n        \"storageProfile\": {\r\n          \"imageReference\": {\r\n            \"publisher\": \"MicrosoftWindowsServer\",\r\n            \"offer\": \"WindowsServer\",\r\n            \"sku\": \"2012-R2-Datacenter\",\r\n            \"version\": \"4.127.20180315\",\r\n            \"exactVersion\": \"4.127.20180315\"\r\n          },\r\n          \"osDisk\": {\r\n            \"osType\": \"Windows\",\r\n            \"name\": \"test\",\r\n            \"createOption\": \"FromImage\",\r\n            \"vhd\": {\r\n              \"uri\": \"https://diskrp5270.blob.core.windows.net/crptestar8777/oscrptestar4462.vhd\"\r\n            },\r\n            \"caching\": \"None\",\r\n            \"diskSizeGB\": 127\r\n          },\r\n          \"dataDisks\": []\r\n        },\r\n        \"osProfile\": {\r\n          \"computerName\": \"Test\",\r\n          \"adminUsername\": \"Foo12\",\r\n          \"windowsConfiguration\": {\r\n            \"provisionVMAgent\": true,\r\n            \"enableAutomaticUpdates\": true,\r\n            \"patchSettings\": {\r\n              \"patchMode\": \"AutomaticByOS\"\r\n            }\r\n          },\r\n          \"secrets\": [],\r\n          \"allowExtensionOperations\": true,\r\n          \"requireGuestProvisionSignal\": true\r\n        },\r\n        \"networkProfile\": {\r\n          \"networkInterfaces\": [\r\n            {\r\n              \"id\": \"/subscriptions/0296790d-427c-48ca-b204-8b729bbd8670/resourceGroups/crptestar4985/providers/Microsoft.Network/networkInterfaces/nic5232\"\r\n            }\r\n          ]\r\n        },\r\n        \"provisioningState\": \"Succeeded\"\r\n      }\r\n    },\r\n    {\r\n      \"name\": \"myManagedDiskVM1\",\r\n      \"id\": \"/subscriptions/0296790d-427c-48ca-b204-8b729bbd8670/resourceGroups/VIKRAMD-AVSET-PR1/providers/Microsoft.Compute/virtualMachines/myManagedDiskVM1\",\r\n      \"type\": \"Microsoft.Compute/virtualMachines\",\r\n      \"location\": \"southeastasia\",\r\n      \"tags\": {\r\n        \"owner\": \"vikramd\",\r\n        \"project\": \"managedisks\"\r\n      },\r\n      \"properties\": {\r\n        \"vmId\": \"84946b7e-22af-4321-a366-8f4efcba1dcc\",\r\n        \"availabilitySet\": {\r\n          \"id\": \"/subscriptions/0296790d-427c-48ca-b204-8b729bbd8670/resourceGroups/VIKRAMD-AVSET-PR1/providers/Microsoft.Compute/availabilitySets/AVAILABILITYSET1\"\r\n        },\r\n        \"hardwareProfile\": {\r\n          \"vmSize\": \"Standard_DS1\"\r\n        },\r\n        \"storageProfile\": {\r\n          \"imageReference\": {\r\n            \"publisher\": \"MicrosoftWindowsServer\",\r\n            \"offer\": \"WindowsServer\",\r\n            \"sku\": \"2012-R2-Datacenter\",\r\n            \"version\": \"latest\",\r\n            \"exactVersion\": \"4.0.20160229\"\r\n          },\r\n          \"osDisk\": {\r\n            \"osType\": \"Windows\",\r\n            \"name\": \"osDisk1\",\r\n            \"createOption\": \"FromImage\",\r\n            \"caching\": \"ReadWrite\",\r\n            \"managedDisk\": {\r\n              \"storageAccountType\": \"Premium_LRS\",\r\n              \"id\": \"/subscriptions/0296790d-427c-48ca-b204-8b729bbd8670/resourceGroups/vikramd-avset-pr1/providers/Microsoft.Compute/disks/osDisk1\"\r\n            }\r\n          },\r\n          \"dataDisks\": []\r\n        },\r\n        \"osProfile\": {\r\n          \"computerName\": \"myManagedDiskVM\",\r\n          \"adminUsername\": \"vikramd\",\r\n          \"windowsConfiguration\": {\r\n            \"provisionVMAgent\": true,\r\n            \"enableAutomaticUpdates\": true,\r\n            \"patchSettings\": {\r\n              \"patchMode\": \"AutomaticByOS\"\r\n            }\r\n          },\r\n          \"secrets\": []\r\n        },\r\n        \"networkProfile\": {\r\n          \"networkInterfaces\": [\r\n            {\r\n              \"id\": \"/subscriptions/0296790d-427c-48ca-b204-8b729bbd8670/resourceGroups/vikramd-avset-pr1/providers/Microsoft.Network/networkInterfaces/mynic1\"\r\n            }\r\n          ]\r\n        },\r\n        \"provisioningState\": \"Failed\"\r\n      }\r\n    },\r\n    {\r\n      \"name\": \"myManagedDiskVM2\",\r\n      \"id\": \"/subscriptions/0296790d-427c-48ca-b204-8b729bbd8670/resourceGroups/VIKRAMD-AVSET-PR1/providers/Microsoft.Compute/virtualMachines/myManagedDiskVM2\",\r\n      \"type\": \"Microsoft.Compute/virtualMachines\",\r\n      \"location\": \"southeastasia\",\r\n      \"tags\": {\r\n        \"vikramd\": \"avset\",\r\n        \"disks\": \"managed\"\r\n      },\r\n      \"properties\": {\r\n        \"vmId\": \"647c2cca-1e69-444b-8ff1-4526f96992a8\",\r\n        \"availabilitySet\": {\r\n          \"id\": \"/subscriptions/0296790d-427c-48ca-b204-8b729bbd8670/resourceGroups/VIKRAMD-AVSET-PR1/providers/Microsoft.Compute/availabilitySets/AVAILABILITYSET1\"\r\n        },\r\n        \"hardwareProfile\": {\r\n          \"vmSize\": \"Standard_DS1\"\r\n        },\r\n        \"storageProfile\": {\r\n          \"imageReference\": {\r\n            \"publisher\": \"MicrosoftWindowsServer\",\r\n            \"offer\": \"WindowsServer\",\r\n            \"sku\": \"2012-R2-Datacenter\",\r\n            \"version\": \"latest\",\r\n            \"exactVersion\": \"4.0.20160229\"\r\n          },\r\n          \"osDisk\": {\r\n            \"osType\": \"Windows\",\r\n            \"name\": \"osDisk2\",\r\n            \"createOption\": \"FromImage\",\r\n            \"caching\": \"ReadWrite\",\r\n            \"managedDisk\": {\r\n              \"storageAccountType\": \"Premium_LRS\",\r\n              \"id\": \"/subscriptions/0296790d-427c-48ca-b204-8b729bbd8670/resourceGroups/vikramd-avset-pr1/providers/Microsoft.Compute/disks/osDisk2\"\r\n            }\r\n          },\r\n          \"dataDisks\": [\r\n            {\r\n              \"lun\": 1,\r\n              \"name\": \"dataDisk1\",\r\n              \"createOption\": \"Empty\",\r\n              \"caching\": \"None\",\r\n              \"managedDisk\": {\r\n                \"storageAccountType\": \"Premium_LRS\"\r\n              },\r\n              \"diskSizeGB\": 100,\r\n              \"toBeDetached\": true\r\n            },\r\n            {\r\n              \"lun\": 2,\r\n              \"name\": \"managedDataDisk\",\r\n              \"createOption\": \"Attach\",\r\n              \"caching\": \"ReadWrite\",\r\n              \"managedDisk\": {\r\n                \"storageAccountType\": \"Premium_LRS\",\r\n                \"id\": \"/subscriptions/0296790d-427c-48ca-b204-8b729bbd8670/resourceGroups/vikramd-avset-pr1/providers/Microsoft.Compute/disks/myManagedDataDisk\"\r\n              },\r\n              \"toBeDetached\": true\r\n            }\r\n          ]\r\n        },\r\n        \"osProfile\": {\r\n          \"computerName\": \"myManagedDiskVM\",\r\n          \"adminUsername\": \"vikramd\",\r\n          \"windowsConfiguration\": {\r\n            \"provisionVMAgent\": true,\r\n            \"enableAutomaticUpdates\": true,\r\n            \"patchSettings\": {\r\n              \"patchMode\": \"AutomaticByOS\"\r\n            }\r\n          },\r\n          \"secrets\": []\r\n        },\r\n        \"networkProfile\": {\r\n          \"networkInterfaces\": [\r\n            {\r\n              \"id\": \"/subscriptions/0296790d-427c-48ca-b204-8b729bbd8670/resourceGroups/vikramd-avset-pr1/providers/Microsoft.Network/networkInterfaces/mynic2\"\r\n            }\r\n          ]\r\n        },\r\n        \"provisioningState\": \"Failed\"\r\n      }\r\n    }\r\n  ]\r\n}",
-      "StatusCode": 200
-    },
-    {
-      "RequestUri": "/subscriptions/0296790d-427c-48ca-b204-8b729bbd8670/providers/Microsoft.Compute/virtualMachines?api-version=2020-12-01",
-      "EncodedRequestUri": "L3N1YnNjcmlwdGlvbnMvMDI5Njc5MGQtNDI3Yy00OGNhLWIyMDQtOGI3MjliYmQ4NjcwL3Byb3ZpZGVycy9NaWNyb3NvZnQuQ29tcHV0ZS92aXJ0dWFsTWFjaGluZXM/YXBpLXZlcnNpb249MjAyMC0xMi0wMQ==",
->>>>>>> 9e6c98a6
-      "RequestMethod": "GET",
-      "RequestBody": "",
-      "RequestHeaders": {
-        "x-ms-client-request-id": [
-<<<<<<< HEAD
-          "1193feda-56f8-4543-8df7-eb51349e4b41"
-=======
-          "75d992f2-99b3-4d47-9b2c-420383c5104f"
->>>>>>> 9e6c98a6
-        ],
-        "accept-language": [
-          "en-US"
-        ],
-        "User-Agent": [
-          "FxVersion/4.6.26614.01",
-          "OSName/Windows",
-          "OSVersion/Microsoft.Windows.10.0.18363.",
-          "Microsoft.Azure.Management.Compute.ComputeManagementClient/44.0.0.0"
-        ]
-      },
-      "ResponseHeaders": {
-        "Cache-Control": [
-          "no-cache"
-        ],
-        "Date": [
-          "Thu, 04 Mar 2021 15:51:31 GMT"
-        ],
-        "Pragma": [
-          "no-cache"
-        ],
-        "x-ms-original-request-ids": [
-<<<<<<< HEAD
-          "ac8ea524-82bd-45dd-a28f-b85c592f7208",
-          "f89fc9d4-7c1b-4651-aa69-5f65d41cedb8",
-          "2971cc5e-eaa3-4adf-b0db-eeb8930c45a3"
-        ],
-        "x-ms-ratelimit-remaining-subscription-reads": [
-          "11980"
-        ],
-        "x-ms-request-id": [
-          "fd146c29-adae-46fc-a48a-29045e2e15a6"
-        ],
-        "x-ms-correlation-request-id": [
-          "fd146c29-adae-46fc-a48a-29045e2e15a6"
-        ],
-        "x-ms-routing-request-id": [
-          "EASTUS2:20210322T192706Z:fd146c29-adae-46fc-a48a-29045e2e15a6"
-=======
-          "a8612694-f913-4ea5-8c92-a529359c2fee",
-          "9b06e91c-a8d4-4b40-be79-3f1e1ac81cc1"
-        ],
-        "x-ms-ratelimit-remaining-subscription-reads": [
-          "11977"
-        ],
-        "x-ms-request-id": [
-          "f869756d-a152-4aa3-af98-19c34a536a05"
-        ],
-        "x-ms-correlation-request-id": [
-          "f869756d-a152-4aa3-af98-19c34a536a05"
-        ],
-        "x-ms-routing-request-id": [
-          "CANADACENTRAL:20210304T155131Z:f869756d-a152-4aa3-af98-19c34a536a05"
->>>>>>> 9e6c98a6
-        ],
-        "Strict-Transport-Security": [
-          "max-age=31536000; includeSubDomains"
-        ],
-        "X-Content-Type-Options": [
-          "nosniff"
-        ],
-<<<<<<< HEAD
-        "Date": [
-          "Mon, 22 Mar 2021 19:27:06 GMT"
-=======
-        "Content-Length": [
-          "4898"
->>>>>>> 9e6c98a6
-        ],
-        "Content-Type": [
-          "application/json; charset=utf-8"
-        ],
-        "Expires": [
-          "-1"
-<<<<<<< HEAD
-        ],
-        "Content-Length": [
-          "17956"
-        ]
-      },
-      "ResponseBody": "{\r\n  \"value\": [\r\n    {\r\n      \"name\": \"newvmtest\",\r\n      \"id\": \"/subscriptions/e37510d7-33b6-4676-886f-ee75bcc01871/resourceGroups/ADAMNEWAZVM/providers/Microsoft.Compute/virtualMachines/newvmtest\",\r\n      \"type\": \"Microsoft.Compute/virtualMachines\",\r\n      \"location\": \"eastus\",\r\n      \"tags\": {\r\n        \"platformsettings.host_environment.service.platform_optedin_for_rootcerts\": \"true\"\r\n      },\r\n      \"properties\": {\r\n        \"vmId\": \"1abb1312-fa30-4b84-bf59-dab95282a4f7\",\r\n        \"hardwareProfile\": {\r\n          \"vmSize\": \"Standard_DS1_v2\"\r\n        },\r\n        \"storageProfile\": {\r\n          \"imageReference\": {\r\n            \"publisher\": \"MicrosoftWindowsServer\",\r\n            \"offer\": \"WindowsServer\",\r\n            \"sku\": \"2016-Datacenter\",\r\n            \"version\": \"latest\",\r\n            \"exactVersion\": \"14393.4048.2011170655\"\r\n          },\r\n          \"osDisk\": {\r\n            \"osType\": \"Windows\",\r\n            \"name\": \"newvmtest_disk1_99ac1bd1de9a48859b71983f448c8d4e\",\r\n            \"createOption\": \"FromImage\",\r\n            \"caching\": \"ReadWrite\",\r\n            \"managedDisk\": {\r\n              \"id\": \"/subscriptions/e37510d7-33b6-4676-886f-ee75bcc01871/resourceGroups/adamnewazvm/providers/Microsoft.Compute/disks/newvmtest_disk1_99ac1bd1de9a48859b71983f448c8d4e\"\r\n            }\r\n          },\r\n          \"dataDisks\": []\r\n        },\r\n        \"osProfile\": {\r\n          \"computerName\": \"newvmtest\",\r\n          \"adminUsername\": \"LocalAdminUser\",\r\n          \"windowsConfiguration\": {\r\n            \"provisionVMAgent\": true,\r\n            \"enableAutomaticUpdates\": true,\r\n            \"patchSettings\": {\r\n              \"patchMode\": \"AutomaticByOS\"\r\n            }\r\n          },\r\n          \"secrets\": [],\r\n          \"allowExtensionOperations\": true,\r\n          \"requireGuestProvisionSignal\": true\r\n        },\r\n        \"networkProfile\": {\r\n          \"networkInterfaces\": [\r\n            {\r\n              \"id\": \"/subscriptions/e37510d7-33b6-4676-886f-ee75bcc01871/resourceGroups/adamnewazvm/providers/Microsoft.Network/networkInterfaces/newvmtest\"\r\n            }\r\n          ]\r\n        },\r\n        \"provisioningState\": \"Succeeded\"\r\n      },\r\n      \"resources\": [\r\n        {\r\n          \"id\": \"/subscriptions/e37510d7-33b6-4676-886f-ee75bcc01871/resourceGroups/ADAMNEWAZVM/providers/Microsoft.Compute/virtualMachines/newvmtest/extensions/Microsoft.Azure.Geneva.GenevaMonitoring\"\r\n        },\r\n        {\r\n          \"id\": \"/subscriptions/e37510d7-33b6-4676-886f-ee75bcc01871/resourceGroups/ADAMNEWAZVM/providers/Microsoft.Compute/virtualMachines/newvmtest/extensions/Microsoft.Azure.Security.AntimalwareSignature.AntimalwareConfiguration\"\r\n        }\r\n      ]\r\n    },\r\n    {\r\n      \"name\": \"brokenvm\",\r\n      \"id\": \"/subscriptions/e37510d7-33b6-4676-886f-ee75bcc01871/resourceGroups/HAIDERTEST/providers/Microsoft.Compute/virtualMachines/brokenvm\",\r\n      \"type\": \"Microsoft.Compute/virtualMachines\",\r\n      \"location\": \"eastus\",\r\n      \"tags\": {\r\n        \"platformsettings.host_environment.service.platform_optedin_for_rootcerts\": \"true\"\r\n      },\r\n      \"properties\": {\r\n        \"vmId\": \"ff87a98b-43a4-4e0c-9ce5-f86775cf83be\",\r\n        \"hardwareProfile\": {\r\n          \"vmSize\": \"Standard_DS1_v2\"\r\n        },\r\n        \"storageProfile\": {\r\n          \"imageReference\": {\r\n            \"publisher\": \"Canonical\",\r\n            \"offer\": \"UbuntuServer\",\r\n            \"sku\": \"18.04-LTS\",\r\n            \"version\": \"latest\",\r\n            \"exactVersion\": \"18.04.202101191\"\r\n          },\r\n          \"osDisk\": {\r\n            \"osType\": \"Linux\",\r\n            \"name\": \"brokenvm_disk1_37b1765d42cf48998335c9192f72434d\",\r\n            \"createOption\": \"FromImage\",\r\n            \"caching\": \"ReadWrite\",\r\n            \"managedDisk\": {\r\n              \"id\": \"/subscriptions/e37510d7-33b6-4676-886f-ee75bcc01871/resourceGroups/haidertest/providers/Microsoft.Compute/disks/brokenvm_disk1_37b1765d42cf48998335c9192f72434d\"\r\n            }\r\n          },\r\n          \"dataDisks\": []\r\n        },\r\n        \"osProfile\": {\r\n          \"computerName\": \"brokenvm\",\r\n          \"adminUsername\": \"haagha\",\r\n          \"linuxConfiguration\": {\r\n            \"disablePasswordAuthentication\": true,\r\n            \"ssh\": {\r\n              \"publicKeys\": [\r\n                {\r\n                  \"path\": \"/home/haagha/.ssh/authorized_keys\",\r\n                  \"keyData\": \"ssh-rsa AAAAB3NzaC1yc2EAAAADAQABAAABAQCwUlgHoqdoBaFZRTs2mxHZxAOBcVDpVt7Wj5PuNBO+FeSzERUQ50/vGgeLhSTnJhOHtxMu48QTdn9q3kRvLpJk/evzqtAFJiOvdMqqbPv9UW0EKjUPfEsRT6Q11gQ0NnwIfSkxjbrSFMBQkCiwNuxV+tCSKue4th7/Kk1cwxNg1V8NCps5/XV05BTPRYjJt/7B8FBhz6n3U6Vk0W2GJpXgxPBJchlgM844O6IRW5bmTKJ9aDJslbDLLZjiXl1KbCYZHys3TJCVrDj/9t7AIrGZgimCeXyVnr0IiorQSw85qeuU8Gv7Cpz6f4XKeP25TmGFzGhB7jRctYy+UOZdTyyP\"\r\n                }\r\n              ]\r\n            },\r\n            \"provisionVMAgent\": true,\r\n            \"patchSettings\": {\r\n              \"patchMode\": \"ImageDefault\"\r\n            }\r\n          },\r\n          \"secrets\": [],\r\n          \"allowExtensionOperations\": true,\r\n          \"requireGuestProvisionSignal\": true\r\n        },\r\n        \"networkProfile\": {\r\n          \"networkInterfaces\": [\r\n            {\r\n              \"id\": \"/subscriptions/e37510d7-33b6-4676-886f-ee75bcc01871/resourceGroups/haidertest/providers/Microsoft.Network/networkInterfaces/brokenvmVMNic\"\r\n            }\r\n          ]\r\n        },\r\n        \"provisioningState\": \"Succeeded\"\r\n      }\r\n    },\r\n    {\r\n      \"name\": \"testICM2\",\r\n      \"id\": \"/subscriptions/e37510d7-33b6-4676-886f-ee75bcc01871/resourceGroups/NEWRG/providers/Microsoft.Compute/virtualMachines/testICM2\",\r\n      \"type\": \"Microsoft.Compute/virtualMachines\",\r\n      \"location\": \"eastus\",\r\n      \"tags\": {\r\n        \"platformsettings.host_environment.service.platform_optedin_for_rootcerts\": \"true\"\r\n      },\r\n      \"properties\": {\r\n        \"vmId\": \"306dd774-76a8-4fe1-8c6c-93c6ffdc5380\",\r\n        \"hardwareProfile\": {\r\n          \"vmSize\": \"Standard_DS1_v2\"\r\n        },\r\n        \"storageProfile\": {\r\n          \"imageReference\": {\r\n            \"publisher\": \"MicrosoftWindowsServer\",\r\n            \"offer\": \"WindowsServer\",\r\n            \"sku\": \"2016-Datacenter\",\r\n            \"version\": \"latest\",\r\n            \"exactVersion\": \"14393.3866.2008081933\"\r\n          },\r\n          \"osDisk\": {\r\n            \"osType\": \"Windows\",\r\n            \"name\": \"testICM2_OsDisk_1_3935055fedf846e08cb9e21c1c0e71b4\",\r\n            \"createOption\": \"FromImage\",\r\n            \"caching\": \"ReadWrite\",\r\n            \"managedDisk\": {\r\n              \"id\": \"/subscriptions/e37510d7-33b6-4676-886f-ee75bcc01871/resourceGroups/NEWRG/providers/Microsoft.Compute/disks/testICM2_OsDisk_1_3935055fedf846e08cb9e21c1c0e71b4\"\r\n            }\r\n          },\r\n          \"dataDisks\": []\r\n        },\r\n        \"osProfile\": {\r\n          \"computerName\": \"testICM2\",\r\n          \"adminUsername\": \"haagha\",\r\n          \"windowsConfiguration\": {\r\n            \"provisionVMAgent\": true,\r\n            \"enableAutomaticUpdates\": true,\r\n            \"patchSettings\": {\r\n              \"patchMode\": \"AutomaticByOS\"\r\n            }\r\n          },\r\n          \"secrets\": [],\r\n          \"allowExtensionOperations\": true,\r\n          \"requireGuestProvisionSignal\": true\r\n        },\r\n        \"networkProfile\": {\r\n          \"networkInterfaces\": [\r\n            {\r\n              \"id\": \"/subscriptions/e37510d7-33b6-4676-886f-ee75bcc01871/resourceGroups/newrg/providers/Microsoft.Network/networkInterfaces/testICM2\"\r\n            }\r\n          ]\r\n        },\r\n        \"provisioningState\": \"Succeeded\"\r\n      },\r\n      \"resources\": [\r\n        {\r\n          \"id\": \"/subscriptions/e37510d7-33b6-4676-886f-ee75bcc01871/resourceGroups/NEWRG/providers/Microsoft.Compute/virtualMachines/testICM2/extensions/Microsoft.Azure.Geneva.GenevaMonitoring\"\r\n        }\r\n      ]\r\n    },\r\n    {\r\n      \"name\": \"updatebootdiagVM\",\r\n      \"id\": \"/subscriptions/e37510d7-33b6-4676-886f-ee75bcc01871/resourceGroups/THEO_TEMP/providers/Microsoft.Compute/virtualMachines/updatebootdiagVM\",\r\n      \"type\": \"Microsoft.Compute/virtualMachines\",\r\n      \"location\": \"eastus\",\r\n      \"tags\": {\r\n        \"azsecpack\": \"nonprod\",\r\n        \"platformsettings.host_environment.service.platform_optedin_for_rootcerts\": \"true\"\r\n      },\r\n      \"identity\": {\r\n        \"type\": \"UserAssigned\",\r\n        \"userAssignedIdentities\": {\r\n          \"/subscriptions/e37510d7-33b6-4676-886f-ee75bcc01871/resourceGroups/AzSecPackAutoConfigRG/providers/Microsoft.ManagedIdentity/userAssignedIdentities/AzSecPackAutoConfigUA-eastus\": {\r\n            \"principalId\": \"df6f2c83-d70b-461c-9ab3-328c60bdf46b\",\r\n            \"clientId\": \"a36da594-d77e-47c7-bcef-476c45011809\"\r\n          }\r\n        }\r\n      },\r\n      \"properties\": {\r\n        \"vmId\": \"8bc0ddd9-f530-464a-a61e-c11039a71523\",\r\n        \"hardwareProfile\": {\r\n          \"vmSize\": \"Standard_B2ms\"\r\n        },\r\n        \"storageProfile\": {\r\n          \"imageReference\": {\r\n            \"publisher\": \"MicrosoftWindowsServer\",\r\n            \"offer\": \"WindowsServer\",\r\n            \"sku\": \"2019-Datacenter\",\r\n            \"version\": \"latest\",\r\n            \"exactVersion\": \"17763.1817.2103030313\"\r\n          },\r\n          \"osDisk\": {\r\n            \"osType\": \"Windows\",\r\n            \"name\": \"updatebootdiagVM_OsDisk_1_dd3b593a6d7b46ff904125e40f889474\",\r\n            \"createOption\": \"FromImage\",\r\n            \"caching\": \"ReadWrite\",\r\n            \"managedDisk\": {\r\n              \"storageAccountType\": \"Premium_LRS\",\r\n              \"id\": \"/subscriptions/e37510d7-33b6-4676-886f-ee75bcc01871/resourceGroups/theo_temp/providers/Microsoft.Compute/disks/updatebootdiagVM_OsDisk_1_dd3b593a6d7b46ff904125e40f889474\"\r\n            },\r\n            \"diskSizeGB\": 127\r\n          },\r\n          \"dataDisks\": []\r\n        },\r\n        \"osProfile\": {\r\n          \"computerName\": \"updatebootdiagV\",\r\n          \"adminUsername\": \"grizzlytheodore\",\r\n          \"windowsConfiguration\": {\r\n            \"provisionVMAgent\": true,\r\n            \"enableAutomaticUpdates\": true,\r\n            \"patchSettings\": {\r\n              \"patchMode\": \"AutomaticByOS\"\r\n            }\r\n          },\r\n          \"secrets\": [],\r\n          \"allowExtensionOperations\": true,\r\n          \"requireGuestProvisionSignal\": true\r\n        },\r\n        \"networkProfile\": {\r\n          \"networkInterfaces\": [\r\n            {\r\n              \"id\": \"/subscriptions/e37510d7-33b6-4676-886f-ee75bcc01871/resourceGroups/theo_temp/providers/Microsoft.Network/networkInterfaces/updatebootdiagvm302\"\r\n            }\r\n          ]\r\n        },\r\n        \"diagnosticsProfile\": {\r\n          \"bootDiagnostics\": {\r\n            \"enabled\": true\r\n          }\r\n        },\r\n        \"provisioningState\": \"Succeeded\"\r\n      },\r\n      \"resources\": [\r\n        {\r\n          \"id\": \"/subscriptions/e37510d7-33b6-4676-886f-ee75bcc01871/resourceGroups/THEO_TEMP/providers/Microsoft.Compute/virtualMachines/updatebootdiagVM/extensions/Microsoft.Azure.Geneva.GenevaMonitoring\"\r\n        },\r\n        {\r\n          \"id\": \"/subscriptions/e37510d7-33b6-4676-886f-ee75bcc01871/resourceGroups/THEO_TEMP/providers/Microsoft.Compute/virtualMachines/updatebootdiagVM/extensions/Microsoft.Azure.Security.AntimalwareSignature.AntimalwareConfiguration\"\r\n        }\r\n      ]\r\n    },\r\n    {\r\n      \"name\": \"vm81\",\r\n      \"id\": \"/subscriptions/e37510d7-33b6-4676-886f-ee75bcc01871/resourceGroups/CRPTESTAR9455/providers/Microsoft.Compute/virtualMachines/vm81\",\r\n      \"type\": \"Microsoft.Compute/virtualMachines\",\r\n      \"location\": \"eastus2\",\r\n      \"tags\": {\r\n        \"RG\": \"rg\",\r\n        \"testTag\": \"1\",\r\n        \"platformsettings.host_environment.service.platform_optedin_for_rootcerts\": \"true\"\r\n      },\r\n      \"properties\": {\r\n        \"vmId\": \"39bc5809-07af-4773-a180-24723bed073e\",\r\n        \"availabilitySet\": {\r\n          \"id\": \"/subscriptions/e37510d7-33b6-4676-886f-ee75bcc01871/resourceGroups/CRPTESTAR9455/providers/Microsoft.Compute/availabilitySets/AS2564\"\r\n        },\r\n        \"hardwareProfile\": {\r\n          \"vmSize\": \"Standard_A1_v2\"\r\n        },\r\n        \"storageProfile\": {\r\n          \"imageReference\": {\r\n            \"publisher\": \"MicrosoftWindowsServer\",\r\n            \"offer\": \"WindowsServer\",\r\n            \"sku\": \"2012-R2-Datacenter\",\r\n            \"version\": \"4.127.20180315\",\r\n            \"exactVersion\": \"4.127.20180315\"\r\n          },\r\n          \"osDisk\": {\r\n            \"osType\": \"Windows\",\r\n            \"name\": \"test\",\r\n            \"createOption\": \"FromImage\",\r\n            \"vhd\": {\r\n              \"uri\": \"https://diskrp22.blob.core.windows.net/crptestar345/oscrptestar6516.vhd\"\r\n            },\r\n            \"caching\": \"None\",\r\n            \"diskSizeGB\": 127\r\n          },\r\n          \"dataDisks\": []\r\n        },\r\n        \"osProfile\": {\r\n          \"computerName\": \"Test\",\r\n          \"adminUsername\": \"Foo12\",\r\n          \"windowsConfiguration\": {\r\n            \"provisionVMAgent\": true,\r\n            \"enableAutomaticUpdates\": true,\r\n            \"patchSettings\": {\r\n              \"patchMode\": \"AutomaticByOS\"\r\n            }\r\n          },\r\n          \"secrets\": [],\r\n          \"allowExtensionOperations\": true,\r\n          \"requireGuestProvisionSignal\": true\r\n        },\r\n        \"networkProfile\": {\r\n          \"networkInterfaces\": [\r\n            {\r\n              \"id\": \"/subscriptions/e37510d7-33b6-4676-886f-ee75bcc01871/resourceGroups/crptestar9455/providers/Microsoft.Network/networkInterfaces/nic7331\"\r\n            }\r\n          ]\r\n        },\r\n        \"provisioningState\": \"Succeeded\"\r\n      }\r\n    },\r\n    {\r\n      \"name\": \"imageVM\",\r\n      \"id\": \"/subscriptions/e37510d7-33b6-4676-886f-ee75bcc01871/resourceGroups/RGFORSDKTESTRESOURCES/providers/Microsoft.Compute/virtualMachines/imageVM\",\r\n      \"type\": \"Microsoft.Compute/virtualMachines\",\r\n      \"location\": \"eastus2\",\r\n      \"tags\": {\r\n        \"platformsettings.host_environment.service.platform_optedin_for_rootcerts\": \"true\"\r\n      },\r\n      \"properties\": {\r\n        \"vmId\": \"146e8e21-231c-4f1c-944f-3caa276ba4b3\",\r\n        \"hardwareProfile\": {\r\n          \"vmSize\": \"Standard_B1s\"\r\n        },\r\n        \"storageProfile\": {\r\n          \"imageReference\": {\r\n            \"publisher\": \"MicrosoftWindowsServer\",\r\n            \"offer\": \"WindowsServer\",\r\n            \"sku\": \"2019-Datacenter\",\r\n            \"version\": \"latest\",\r\n            \"exactVersion\": \"17763.1697.2101090203\"\r\n          },\r\n          \"osDisk\": {\r\n            \"osType\": \"Windows\",\r\n            \"name\": \"imageVM_OsDisk_1_1193bfcbb54745ae8343a2e08b157601\",\r\n            \"createOption\": \"FromImage\",\r\n            \"caching\": \"ReadWrite\",\r\n            \"writeAcceleratorEnabled\": false,\r\n            \"managedDisk\": {\r\n              \"id\": \"/subscriptions/e37510d7-33b6-4676-886f-ee75bcc01871/resourceGroups/RGforSDKtestResources/providers/Microsoft.Compute/disks/imageVM_OsDisk_1_1193bfcbb54745ae8343a2e08b157601\"\r\n            }\r\n          },\r\n          \"dataDisks\": [\r\n            {\r\n              \"lun\": 0,\r\n              \"name\": \"imageDisk\",\r\n              \"createOption\": \"Attach\",\r\n              \"caching\": \"None\",\r\n              \"writeAcceleratorEnabled\": false,\r\n              \"managedDisk\": {\r\n                \"id\": \"/subscriptions/e37510d7-33b6-4676-886f-ee75bcc01871/resourceGroups/RGforSDKtestResources/providers/Microsoft.Compute/disks/imagedisk\"\r\n              },\r\n              \"toBeDetached\": false\r\n            }\r\n          ]\r\n        },\r\n        \"osProfile\": {\r\n          \"computerName\": \"imageVM\",\r\n          \"adminUsername\": \"grizzlyhtheodore\",\r\n          \"windowsConfiguration\": {\r\n            \"provisionVMAgent\": true,\r\n            \"enableAutomaticUpdates\": true,\r\n            \"patchSettings\": {\r\n              \"patchMode\": \"AutomaticByOS\"\r\n            }\r\n          },\r\n          \"secrets\": [],\r\n          \"allowExtensionOperations\": true,\r\n          \"requireGuestProvisionSignal\": true\r\n        },\r\n        \"networkProfile\": {\r\n          \"networkInterfaces\": [\r\n            {\r\n              \"id\": \"/subscriptions/e37510d7-33b6-4676-886f-ee75bcc01871/resourceGroups/RGforSDKtestResources/providers/Microsoft.Network/networkInterfaces/imagevm115\"\r\n            }\r\n          ]\r\n        },\r\n        \"diagnosticsProfile\": {\r\n          \"bootDiagnostics\": {\r\n            \"enabled\": true\r\n          }\r\n        },\r\n        \"provisioningState\": \"Succeeded\"\r\n      }\r\n    },\r\n    {\r\n      \"name\": \"hyperVServer\",\r\n      \"id\": \"/subscriptions/e37510d7-33b6-4676-886f-ee75bcc01871/resourceGroups/THEO_TEST/providers/Microsoft.Compute/virtualMachines/hyperVServer\",\r\n      \"type\": \"Microsoft.Compute/virtualMachines\",\r\n      \"location\": \"eastus2\",\r\n      \"tags\": {\r\n        \"platformsettings.host_environment.service.platform_optedin_for_rootcerts\": \"true\",\r\n        \"SupportsMultipleExtensions\": \"true\"\r\n      },\r\n      \"properties\": {\r\n        \"vmId\": \"02bdf9bc-8e1a-41f3-94c6-f68334e2be65\",\r\n        \"hardwareProfile\": {\r\n          \"vmSize\": \"Standard_E2s_v3\"\r\n        },\r\n        \"storageProfile\": {\r\n          \"imageReference\": {\r\n            \"publisher\": \"MicrosoftWindowsServer\",\r\n            \"offer\": \"WindowsServer\",\r\n            \"sku\": \"2019-Datacenter\",\r\n            \"version\": \"latest\",\r\n            \"exactVersion\": \"17763.1518.2010132039\"\r\n          },\r\n          \"osDisk\": {\r\n            \"osType\": \"Windows\",\r\n            \"name\": \"hyperVServer_OsDisk_1_5833282d39514f6fa796f423fca2283a\",\r\n            \"createOption\": \"FromImage\",\r\n            \"caching\": \"ReadWrite\",\r\n            \"writeAcceleratorEnabled\": false,\r\n            \"managedDisk\": {\r\n              \"id\": \"/subscriptions/e37510d7-33b6-4676-886f-ee75bcc01871/resourceGroups/THEO_TEST/providers/Microsoft.Compute/disks/hyperVServer_OsDisk_1_5833282d39514f6fa796f423fca2283a\"\r\n            },\r\n            \"diskSizeGB\": 127\r\n          },\r\n          \"dataDisks\": [\r\n            {\r\n              \"lun\": 0,\r\n              \"name\": \"VHDdisk\",\r\n              \"createOption\": \"Attach\",\r\n              \"caching\": \"None\",\r\n              \"writeAcceleratorEnabled\": false,\r\n              \"managedDisk\": {\r\n                \"id\": \"/subscriptions/e37510d7-33b6-4676-886f-ee75bcc01871/resourceGroups/THEO_TEST/providers/Microsoft.Compute/disks/VHDdisk\"\r\n              },\r\n              \"diskSizeGB\": 1,\r\n              \"toBeDetached\": false\r\n            }\r\n          ]\r\n        },\r\n        \"osProfile\": {\r\n          \"computerName\": \"hyperVServer\",\r\n          \"adminUsername\": \"grizzlytheodore\",\r\n          \"windowsConfiguration\": {\r\n            \"provisionVMAgent\": true,\r\n            \"enableAutomaticUpdates\": true,\r\n            \"patchSettings\": {\r\n              \"patchMode\": \"AutomaticByOS\"\r\n            }\r\n          },\r\n          \"secrets\": [],\r\n          \"allowExtensionOperations\": true,\r\n          \"requireGuestProvisionSignal\": true\r\n        },\r\n        \"networkProfile\": {\r\n          \"networkInterfaces\": [\r\n            {\r\n              \"id\": \"/subscriptions/e37510d7-33b6-4676-886f-ee75bcc01871/resourceGroups/theo_test/providers/Microsoft.Network/networkInterfaces/hypervserver969\"\r\n            }\r\n          ]\r\n        },\r\n        \"diagnosticsProfile\": {\r\n          \"bootDiagnostics\": {\r\n            \"enabled\": true\r\n          }\r\n        },\r\n        \"provisioningState\": \"Failed\"\r\n      },\r\n      \"zones\": [\r\n        \"1\"\r\n      ],\r\n      \"resources\": [\r\n        {\r\n          \"id\": \"/subscriptions/e37510d7-33b6-4676-886f-ee75bcc01871/resourceGroups/THEO_TEST/providers/Microsoft.Compute/virtualMachines/hyperVServer/extensions/Microsoft.Azure.Geneva.GenevaMonitoring\"\r\n        },\r\n        {\r\n          \"id\": \"/subscriptions/e37510d7-33b6-4676-886f-ee75bcc01871/resourceGroups/THEO_TEST/providers/Microsoft.Compute/virtualMachines/hyperVServer/extensions/Microsoft.Azure.Security.AntimalwareSignature.AntimalwareConfiguration\"\r\n        }\r\n      ]\r\n    },\r\n    {\r\n      \"name\": \"sdkVM\",\r\n      \"id\": \"/subscriptions/e37510d7-33b6-4676-886f-ee75bcc01871/resourceGroups/THEO_TEST/providers/Microsoft.Compute/virtualMachines/sdkVM\",\r\n      \"type\": \"Microsoft.Compute/virtualMachines\",\r\n      \"location\": \"eastus2\",\r\n      \"tags\": {\r\n        \"platformsettings.host_environment.service.platform_optedin_for_rootcerts\": \"true\"\r\n      },\r\n      \"properties\": {\r\n        \"vmId\": \"f1a2b29b-6cf5-4123-ab0c-1d0b95644f1b\",\r\n        \"hardwareProfile\": {\r\n          \"vmSize\": \"Standard_D2_v2\"\r\n        },\r\n        \"storageProfile\": {\r\n          \"imageReference\": {\r\n            \"publisher\": \"MicrosoftWindowsDesktop\",\r\n            \"offer\": \"Windows-10\",\r\n            \"sku\": \"rs5-pro\",\r\n            \"version\": \"latest\",\r\n            \"exactVersion\": \"17763.1518.2010132039\"\r\n          },\r\n          \"osDisk\": {\r\n            \"osType\": \"Windows\",\r\n            \"name\": \"sdkVM_OsDisk_1_5cdd142f281d4454a911d64aa193eb4b\",\r\n            \"createOption\": \"FromImage\",\r\n            \"caching\": \"ReadWrite\",\r\n            \"managedDisk\": {\r\n              \"storageAccountType\": \"StandardSSD_LRS\",\r\n              \"id\": \"/subscriptions/e37510d7-33b6-4676-886f-ee75bcc01871/resourceGroups/THEO_TEST/providers/Microsoft.Compute/disks/sdkVM_OsDisk_1_5cdd142f281d4454a911d64aa193eb4b\"\r\n            },\r\n            \"diskSizeGB\": 127\r\n          },\r\n          \"dataDisks\": []\r\n        },\r\n        \"osProfile\": {\r\n          \"computerName\": \"sdkVM\",\r\n          \"adminUsername\": \"grizzlytheodore\",\r\n          \"windowsConfiguration\": {\r\n            \"provisionVMAgent\": true,\r\n            \"enableAutomaticUpdates\": true,\r\n            \"patchSettings\": {\r\n              \"patchMode\": \"AutomaticByOS\"\r\n            }\r\n          },\r\n          \"secrets\": [],\r\n          \"allowExtensionOperations\": true,\r\n          \"requireGuestProvisionSignal\": true\r\n        },\r\n        \"networkProfile\": {\r\n          \"networkInterfaces\": [\r\n            {\r\n              \"id\": \"/subscriptions/e37510d7-33b6-4676-886f-ee75bcc01871/resourceGroups/theo_test/providers/Microsoft.Network/networkInterfaces/sdkvm656\"\r\n            }\r\n          ]\r\n        },\r\n        \"diagnosticsProfile\": {\r\n          \"bootDiagnostics\": {\r\n            \"enabled\": true\r\n          }\r\n        },\r\n        \"licenseType\": \"Windows_Client\",\r\n        \"provisioningState\": \"Succeeded\"\r\n      },\r\n      \"zones\": [\r\n        \"1\"\r\n      ],\r\n      \"resources\": [\r\n        {\r\n          \"id\": \"/subscriptions/e37510d7-33b6-4676-886f-ee75bcc01871/resourceGroups/THEO_TEST/providers/Microsoft.Compute/virtualMachines/sdkVM/extensions/Microsoft.Azure.Geneva.GenevaMonitoring\"\r\n        }\r\n      ]\r\n    },\r\n    {\r\n      \"name\": \"vm6689\",\r\n      \"id\": \"/subscriptions/e37510d7-33b6-4676-886f-ee75bcc01871/resourceGroups/CRPTESTAR3839/providers/Microsoft.Compute/virtualMachines/vm6689\",\r\n      \"type\": \"Microsoft.Compute/virtualMachines\",\r\n      \"location\": \"northeurope\",\r\n      \"tags\": {\r\n        \"RG\": \"rg\",\r\n        \"testTag\": \"1\",\r\n        \"azsecpack\": \"nonprod\",\r\n        \"platformsettings.host_environment.service.platform_optedin_for_rootcerts\": \"true\"\r\n      },\r\n      \"identity\": {\r\n        \"type\": \"UserAssigned\",\r\n        \"userAssignedIdentities\": {\r\n          \"/subscriptions/e37510d7-33b6-4676-886f-ee75bcc01871/resourceGroups/AzSecPackAutoConfigRG/providers/Microsoft.ManagedIdentity/userAssignedIdentities/AzSecPackAutoConfigUA-northeurope\": {\r\n            \"principalId\": \"9647e97a-561d-48e2-97a7-31f59226f4ee\",\r\n            \"clientId\": \"57f3485f-594e-42f2-9a3a-5d7339520307\"\r\n          }\r\n        }\r\n      },\r\n      \"properties\": {\r\n        \"vmId\": \"8c86a3e7-a6ef-4ac7-bfd5-8453f0196a9a\",\r\n        \"availabilitySet\": {\r\n          \"id\": \"/subscriptions/e37510d7-33b6-4676-886f-ee75bcc01871/resourceGroups/CRPTESTAR3839/providers/Microsoft.Compute/availabilitySets/AS1505\"\r\n        },\r\n        \"hardwareProfile\": {\r\n          \"vmSize\": \"Standard_DS14-8_v2\"\r\n        },\r\n        \"storageProfile\": {\r\n          \"imageReference\": {\r\n            \"publisher\": \"MicrosoftWindowsServer\",\r\n            \"offer\": \"WindowsServer\",\r\n            \"sku\": \"2012-R2-Datacenter\",\r\n            \"version\": \"4.127.20180315\",\r\n            \"exactVersion\": \"4.127.20180315\"\r\n          },\r\n          \"osDisk\": {\r\n            \"osType\": \"Windows\",\r\n            \"diffDiskSettings\": {\r\n              \"option\": \"Local\",\r\n              \"placement\": \"ResourceDisk\"\r\n            },\r\n            \"name\": \"test\",\r\n            \"createOption\": \"FromImage\",\r\n            \"caching\": \"ReadOnly\",\r\n            \"managedDisk\": {\r\n              \"storageAccountType\": \"Standard_LRS\",\r\n              \"id\": \"/subscriptions/e37510d7-33b6-4676-886f-ee75bcc01871/resourceGroups/crptestar3839/providers/Microsoft.Compute/disks/test\"\r\n            },\r\n            \"diskSizeGB\": 127\r\n          },\r\n          \"dataDisks\": [\r\n            {\r\n              \"lun\": 0,\r\n              \"name\": \"vm6689_disk2_3b2796fa468d4301a29248d7574676c7\",\r\n              \"createOption\": \"Empty\",\r\n              \"caching\": \"None\",\r\n              \"managedDisk\": {\r\n                \"storageAccountType\": \"Standard_LRS\",\r\n                \"id\": \"/subscriptions/e37510d7-33b6-4676-886f-ee75bcc01871/resourceGroups/crptestar3839/providers/Microsoft.Compute/disks/vm6689_disk2_3b2796fa468d4301a29248d7574676c7\"\r\n              },\r\n              \"diskSizeGB\": 30,\r\n              \"toBeDetached\": false\r\n            }\r\n          ]\r\n        },\r\n        \"osProfile\": {\r\n          \"computerName\": \"Test\",\r\n          \"adminUsername\": \"Foo12\",\r\n          \"windowsConfiguration\": {\r\n            \"provisionVMAgent\": true,\r\n            \"enableAutomaticUpdates\": true,\r\n            \"patchSettings\": {\r\n              \"patchMode\": \"AutomaticByOS\"\r\n            }\r\n          },\r\n          \"secrets\": [],\r\n          \"allowExtensionOperations\": true,\r\n          \"requireGuestProvisionSignal\": true\r\n        },\r\n        \"networkProfile\": {\r\n          \"networkInterfaces\": [\r\n            {\r\n              \"id\": \"/subscriptions/e37510d7-33b6-4676-886f-ee75bcc01871/resourceGroups/crptestar3839/providers/Microsoft.Network/networkInterfaces/nic738\"\r\n            }\r\n          ]\r\n        },\r\n        \"provisioningState\": \"Succeeded\"\r\n      },\r\n      \"resources\": [\r\n        {\r\n          \"id\": \"/subscriptions/e37510d7-33b6-4676-886f-ee75bcc01871/resourceGroups/CRPTESTAR3839/providers/Microsoft.Compute/virtualMachines/vm6689/extensions/Microsoft.Azure.Geneva.GenevaMonitoring\"\r\n        },\r\n        {\r\n          \"id\": \"/subscriptions/e37510d7-33b6-4676-886f-ee75bcc01871/resourceGroups/CRPTESTAR3839/providers/Microsoft.Compute/virtualMachines/vm6689/extensions/Microsoft.Azure.Security.AntimalwareSignature.AntimalwareConfiguration\"\r\n        }\r\n      ]\r\n    }\r\n  ]\r\n}",
-      "StatusCode": 200
-    },
-    {
-      "RequestUri": "/subscriptions/e37510d7-33b6-4676-886f-ee75bcc01871/resourceGroups/crptestar4539/providers/Microsoft.Compute/virtualMachines/vm4264?api-version=2021-03-01",
-      "EncodedRequestUri": "L3N1YnNjcmlwdGlvbnMvZTM3NTEwZDctMzNiNi00Njc2LTg4NmYtZWU3NWJjYzAxODcxL3Jlc291cmNlR3JvdXBzL2NycHRlc3RhcjQ1MzkvcHJvdmlkZXJzL01pY3Jvc29mdC5Db21wdXRlL3ZpcnR1YWxNYWNoaW5lcy92bTQyNjQ/YXBpLXZlcnNpb249MjAyMS0wMy0wMQ==",
-=======
-        ]
-      },
-      "ResponseBody": "{\r\n  \"value\": [\r\n    {\r\n      \"name\": \"vm8729\",\r\n      \"id\": \"/subscriptions/0296790d-427c-48ca-b204-8b729bbd8670/resourceGroups/CRPTESTAR6207/providers/Microsoft.Compute/virtualMachines/vm8729\",\r\n      \"type\": \"Microsoft.Compute/virtualMachines\",\r\n      \"location\": \"eastus2\",\r\n      \"tags\": {\r\n        \"RG\": \"rg\",\r\n        \"testTag\": \"1\",\r\n        \"platformsettings.host_environment.service.platform_optedin_for_rootcerts\": \"true\"\r\n      },\r\n      \"properties\": {\r\n        \"vmId\": \"9ac86730-d446-405e-aa24-d06e0e24a1e7\",\r\n        \"availabilitySet\": {\r\n          \"id\": \"/subscriptions/0296790d-427c-48ca-b204-8b729bbd8670/resourceGroups/CRPTESTAR6207/providers/Microsoft.Compute/availabilitySets/AS7662\"\r\n        },\r\n        \"hardwareProfile\": {\r\n          \"vmSize\": \"Standard_A1_v2\"\r\n        },\r\n        \"storageProfile\": {\r\n          \"imageReference\": {\r\n            \"publisher\": \"MicrosoftWindowsServer\",\r\n            \"offer\": \"WindowsServer\",\r\n            \"sku\": \"2012-R2-Datacenter\",\r\n            \"version\": \"4.127.20180315\",\r\n            \"exactVersion\": \"4.127.20180315\"\r\n          },\r\n          \"osDisk\": {\r\n            \"osType\": \"Windows\",\r\n            \"name\": \"test\",\r\n            \"createOption\": \"FromImage\",\r\n            \"vhd\": {\r\n              \"uri\": \"https://diskrp7169.blob.core.windows.net/crptestar1680/oscrptestar3264.vhd\"\r\n            },\r\n            \"caching\": \"None\",\r\n            \"diskSizeGB\": 127\r\n          },\r\n          \"dataDisks\": []\r\n        },\r\n        \"osProfile\": {\r\n          \"computerName\": \"Test\",\r\n          \"adminUsername\": \"Foo12\",\r\n          \"windowsConfiguration\": {\r\n            \"provisionVMAgent\": true,\r\n            \"enableAutomaticUpdates\": true,\r\n            \"patchSettings\": {\r\n              \"patchMode\": \"AutomaticByOS\"\r\n            }\r\n          },\r\n          \"secrets\": [],\r\n          \"allowExtensionOperations\": true,\r\n          \"requireGuestProvisionSignal\": true\r\n        },\r\n        \"networkProfile\": {\r\n          \"networkInterfaces\": [\r\n            {\r\n              \"id\": \"/subscriptions/0296790d-427c-48ca-b204-8b729bbd8670/resourceGroups/crptestar6207/providers/Microsoft.Network/networkInterfaces/nic7730\"\r\n            }\r\n          ]\r\n        },\r\n        \"provisioningState\": \"Succeeded\"\r\n      }\r\n    },\r\n    {\r\n      \"name\": \"myManagedDiskVM1\",\r\n      \"id\": \"/subscriptions/0296790d-427c-48ca-b204-8b729bbd8670/resourceGroups/VIKRAMD-AVSET-PR1/providers/Microsoft.Compute/virtualMachines/myManagedDiskVM1\",\r\n      \"type\": \"Microsoft.Compute/virtualMachines\",\r\n      \"location\": \"southeastasia\",\r\n      \"tags\": {\r\n        \"owner\": \"vikramd\",\r\n        \"project\": \"managedisks\"\r\n      },\r\n      \"properties\": {\r\n        \"vmId\": \"84946b7e-22af-4321-a366-8f4efcba1dcc\",\r\n        \"availabilitySet\": {\r\n          \"id\": \"/subscriptions/0296790d-427c-48ca-b204-8b729bbd8670/resourceGroups/VIKRAMD-AVSET-PR1/providers/Microsoft.Compute/availabilitySets/AVAILABILITYSET1\"\r\n        },\r\n        \"hardwareProfile\": {\r\n          \"vmSize\": \"Standard_DS1\"\r\n        },\r\n        \"storageProfile\": {\r\n          \"imageReference\": {\r\n            \"publisher\": \"MicrosoftWindowsServer\",\r\n            \"offer\": \"WindowsServer\",\r\n            \"sku\": \"2012-R2-Datacenter\",\r\n            \"version\": \"latest\",\r\n            \"exactVersion\": \"4.0.20160229\"\r\n          },\r\n          \"osDisk\": {\r\n            \"osType\": \"Windows\",\r\n            \"name\": \"osDisk1\",\r\n            \"createOption\": \"FromImage\",\r\n            \"caching\": \"ReadWrite\",\r\n            \"managedDisk\": {\r\n              \"storageAccountType\": \"Premium_LRS\",\r\n              \"id\": \"/subscriptions/0296790d-427c-48ca-b204-8b729bbd8670/resourceGroups/vikramd-avset-pr1/providers/Microsoft.Compute/disks/osDisk1\"\r\n            }\r\n          },\r\n          \"dataDisks\": []\r\n        },\r\n        \"osProfile\": {\r\n          \"computerName\": \"myManagedDiskVM\",\r\n          \"adminUsername\": \"vikramd\",\r\n          \"windowsConfiguration\": {\r\n            \"provisionVMAgent\": true,\r\n            \"enableAutomaticUpdates\": true,\r\n            \"patchSettings\": {\r\n              \"patchMode\": \"AutomaticByOS\"\r\n            }\r\n          },\r\n          \"secrets\": []\r\n        },\r\n        \"networkProfile\": {\r\n          \"networkInterfaces\": [\r\n            {\r\n              \"id\": \"/subscriptions/0296790d-427c-48ca-b204-8b729bbd8670/resourceGroups/vikramd-avset-pr1/providers/Microsoft.Network/networkInterfaces/mynic1\"\r\n            }\r\n          ]\r\n        },\r\n        \"provisioningState\": \"Failed\"\r\n      }\r\n    },\r\n    {\r\n      \"name\": \"myManagedDiskVM2\",\r\n      \"id\": \"/subscriptions/0296790d-427c-48ca-b204-8b729bbd8670/resourceGroups/VIKRAMD-AVSET-PR1/providers/Microsoft.Compute/virtualMachines/myManagedDiskVM2\",\r\n      \"type\": \"Microsoft.Compute/virtualMachines\",\r\n      \"location\": \"southeastasia\",\r\n      \"tags\": {\r\n        \"vikramd\": \"avset\",\r\n        \"disks\": \"managed\"\r\n      },\r\n      \"properties\": {\r\n        \"vmId\": \"647c2cca-1e69-444b-8ff1-4526f96992a8\",\r\n        \"availabilitySet\": {\r\n          \"id\": \"/subscriptions/0296790d-427c-48ca-b204-8b729bbd8670/resourceGroups/VIKRAMD-AVSET-PR1/providers/Microsoft.Compute/availabilitySets/AVAILABILITYSET1\"\r\n        },\r\n        \"hardwareProfile\": {\r\n          \"vmSize\": \"Standard_DS1\"\r\n        },\r\n        \"storageProfile\": {\r\n          \"imageReference\": {\r\n            \"publisher\": \"MicrosoftWindowsServer\",\r\n            \"offer\": \"WindowsServer\",\r\n            \"sku\": \"2012-R2-Datacenter\",\r\n            \"version\": \"latest\",\r\n            \"exactVersion\": \"4.0.20160229\"\r\n          },\r\n          \"osDisk\": {\r\n            \"osType\": \"Windows\",\r\n            \"name\": \"osDisk2\",\r\n            \"createOption\": \"FromImage\",\r\n            \"caching\": \"ReadWrite\",\r\n            \"managedDisk\": {\r\n              \"storageAccountType\": \"Premium_LRS\",\r\n              \"id\": \"/subscriptions/0296790d-427c-48ca-b204-8b729bbd8670/resourceGroups/vikramd-avset-pr1/providers/Microsoft.Compute/disks/osDisk2\"\r\n            }\r\n          },\r\n          \"dataDisks\": [\r\n            {\r\n              \"lun\": 1,\r\n              \"name\": \"dataDisk1\",\r\n              \"createOption\": \"Empty\",\r\n              \"caching\": \"None\",\r\n              \"managedDisk\": {\r\n                \"storageAccountType\": \"Premium_LRS\"\r\n              },\r\n              \"diskSizeGB\": 100,\r\n              \"toBeDetached\": true\r\n            },\r\n            {\r\n              \"lun\": 2,\r\n              \"name\": \"managedDataDisk\",\r\n              \"createOption\": \"Attach\",\r\n              \"caching\": \"ReadWrite\",\r\n              \"managedDisk\": {\r\n                \"storageAccountType\": \"Premium_LRS\",\r\n                \"id\": \"/subscriptions/0296790d-427c-48ca-b204-8b729bbd8670/resourceGroups/vikramd-avset-pr1/providers/Microsoft.Compute/disks/myManagedDataDisk\"\r\n              },\r\n              \"toBeDetached\": true\r\n            }\r\n          ]\r\n        },\r\n        \"osProfile\": {\r\n          \"computerName\": \"myManagedDiskVM\",\r\n          \"adminUsername\": \"vikramd\",\r\n          \"windowsConfiguration\": {\r\n            \"provisionVMAgent\": true,\r\n            \"enableAutomaticUpdates\": true,\r\n            \"patchSettings\": {\r\n              \"patchMode\": \"AutomaticByOS\"\r\n            }\r\n          },\r\n          \"secrets\": []\r\n        },\r\n        \"networkProfile\": {\r\n          \"networkInterfaces\": [\r\n            {\r\n              \"id\": \"/subscriptions/0296790d-427c-48ca-b204-8b729bbd8670/resourceGroups/vikramd-avset-pr1/providers/Microsoft.Network/networkInterfaces/mynic2\"\r\n            }\r\n          ]\r\n        },\r\n        \"provisioningState\": \"Failed\"\r\n      }\r\n    }\r\n  ]\r\n}",
-      "StatusCode": 200
-    },
-    {
-      "RequestUri": "/subscriptions/0296790d-427c-48ca-b204-8b729bbd8670/resourceGroups/crptestar4985/providers/Microsoft.Compute/virtualMachines/vm1774?api-version=2020-12-01",
-      "EncodedRequestUri": "L3N1YnNjcmlwdGlvbnMvMDI5Njc5MGQtNDI3Yy00OGNhLWIyMDQtOGI3MjliYmQ4NjcwL3Jlc291cmNlR3JvdXBzL2NycHRlc3RhcjQ5ODUvcHJvdmlkZXJzL01pY3Jvc29mdC5Db21wdXRlL3ZpcnR1YWxNYWNoaW5lcy92bTE3NzQ/YXBpLXZlcnNpb249MjAyMC0xMi0wMQ==",
->>>>>>> 9e6c98a6
-      "RequestMethod": "DELETE",
-      "RequestBody": "",
-      "RequestHeaders": {
-        "x-ms-client-request-id": [
-<<<<<<< HEAD
-          "eefb0685-77d4-4f06-8321-3be7e97742e8"
-=======
-          "289c6ba4-00bd-4878-a4f3-6902266ab84f"
->>>>>>> 9e6c98a6
-        ],
-        "accept-language": [
-          "en-US"
-        ],
-        "User-Agent": [
-          "FxVersion/4.6.26614.01",
-          "OSName/Windows",
-          "OSVersion/Microsoft.Windows.10.0.18363.",
-          "Microsoft.Azure.Management.Compute.ComputeManagementClient/44.0.0.0"
-        ]
-      },
-      "ResponseHeaders": {
-        "Cache-Control": [
-          "no-cache"
-        ],
-        "Date": [
-          "Thu, 04 Mar 2021 15:45:05 GMT"
+          "FxVersion/4.6.29518.01",
+          "OSName/Windows",
+          "OSVersion/Microsoft.Windows.10.0.19042.",
+          "Microsoft.Azure.Management.ResourceManager.ResourceManagementClient/1.6.0.0"
+        ]
+      },
+      "ResponseHeaders": {
+        "Cache-Control": [
+          "no-cache"
         ],
         "Pragma": [
           "no-cache"
         ],
         "Location": [
-<<<<<<< HEAD
-          "https://management.azure.com/subscriptions/e37510d7-33b6-4676-886f-ee75bcc01871/providers/Microsoft.Compute/locations/eastus2/operations/d8084027-e4e4-42e6-a5dc-eea4aa8a893c?monitor=true&api-version=2021-03-01"
-=======
-          "https://management.azure.com/subscriptions/0296790d-427c-48ca-b204-8b729bbd8670/providers/Microsoft.Compute/locations/eastus2/operations/9b70848b-48b9-45d6-9829-8b17e48a0378?monitor=true&api-version=2020-12-01"
->>>>>>> 9e6c98a6
+          "https://management.azure.com/subscriptions/e37510d7-33b6-4676-886f-ee75bcc01871/operationresults/eyJqb2JJZCI6IlJFU09VUkNFR1JPVVBERUxFVElPTkpPQi1DUlBURVNUQVIxOTQ5LUVBU1RVUzIiLCJqb2JMb2NhdGlvbiI6ImVhc3R1czIifQ?api-version=2017-05-10"
         ],
         "Retry-After": [
-          "10"
-        ],
-        "Server": [
-          "Microsoft-HTTPAPI/2.0",
-          "Microsoft-HTTPAPI/2.0"
-        ],
-        "Azure-AsyncOperation": [
-<<<<<<< HEAD
-          "https://management.azure.com/subscriptions/e37510d7-33b6-4676-886f-ee75bcc01871/providers/Microsoft.Compute/locations/eastus2/operations/d8084027-e4e4-42e6-a5dc-eea4aa8a893c?api-version=2021-03-01"
-=======
-          "https://management.azure.com/subscriptions/0296790d-427c-48ca-b204-8b729bbd8670/providers/Microsoft.Compute/locations/eastus2/operations/9b70848b-48b9-45d6-9829-8b17e48a0378?api-version=2020-12-01"
->>>>>>> 9e6c98a6
-        ],
-        "Azure-AsyncNotification": [
-          "Enabled"
-        ],
-        "x-ms-ratelimit-remaining-resource": [
-          "Microsoft.Compute/DeleteVM3Min;239,Microsoft.Compute/DeleteVM30Min;1197"
-        ],
-        "Strict-Transport-Security": [
-          "max-age=31536000; includeSubDomains"
-        ],
-        "x-ms-request-id": [
-<<<<<<< HEAD
-          "d8084027-e4e4-42e6-a5dc-eea4aa8a893c"
-        ],
-        "Server": [
-          "Microsoft-HTTPAPI/2.0",
-          "Microsoft-HTTPAPI/2.0"
-=======
-          "9b70848b-48b9-45d6-9829-8b17e48a0378"
->>>>>>> 9e6c98a6
+          "15"
         ],
         "x-ms-ratelimit-remaining-subscription-deletes": [
           "14998"
         ],
-        "x-ms-correlation-request-id": [
-<<<<<<< HEAD
-          "3d7bf8b0-8190-459c-b68e-238f1c38764b"
-        ],
-        "x-ms-routing-request-id": [
-          "EASTUS2:20210322T192215Z:3d7bf8b0-8190-459c-b68e-238f1c38764b"
-=======
-          "f534d14a-85cc-430a-946e-8f0d080fb24e"
-        ],
-        "x-ms-routing-request-id": [
-          "CANADACENTRAL:20210304T154505Z:f534d14a-85cc-430a-946e-8f0d080fb24e"
->>>>>>> 9e6c98a6
-        ],
-        "X-Content-Type-Options": [
-          "nosniff"
-        ],
-<<<<<<< HEAD
-        "Date": [
-          "Mon, 22 Mar 2021 19:22:14 GMT"
-=======
+        "x-ms-request-id": [
+          "65dc2b13-9f23-4d17-a311-3d19577a72ee"
+        ],
+        "x-ms-correlation-request-id": [
+          "65dc2b13-9f23-4d17-a311-3d19577a72ee"
+        ],
+        "x-ms-routing-request-id": [
+          "EASTUS2:20210524T180648Z:65dc2b13-9f23-4d17-a311-3d19577a72ee"
+        ],
+        "Strict-Transport-Security": [
+          "max-age=31536000; includeSubDomains"
+        ],
+        "X-Content-Type-Options": [
+          "nosniff"
+        ],
+        "Date": [
+          "Mon, 24 May 2021 18:06:48 GMT"
+        ],
+        "Expires": [
+          "-1"
+        ],
         "Content-Length": [
           "0"
->>>>>>> 9e6c98a6
-        ],
-        "Expires": [
-          "-1"
         ]
       },
       "ResponseBody": "",
       "StatusCode": 202
     },
     {
-<<<<<<< HEAD
-      "RequestUri": "/subscriptions/e37510d7-33b6-4676-886f-ee75bcc01871/resourceGroups/crptestar4539/providers/Microsoft.Compute/virtualMachines/vm4264?api-version=2021-03-01",
-      "EncodedRequestUri": "L3N1YnNjcmlwdGlvbnMvZTM3NTEwZDctMzNiNi00Njc2LTg4NmYtZWU3NWJjYzAxODcxL3Jlc291cmNlR3JvdXBzL2NycHRlc3RhcjQ1MzkvcHJvdmlkZXJzL01pY3Jvc29mdC5Db21wdXRlL3ZpcnR1YWxNYWNoaW5lcy92bTQyNjQ/YXBpLXZlcnNpb249MjAyMS0wMy0wMQ==",
-=======
-      "RequestUri": "/subscriptions/0296790d-427c-48ca-b204-8b729bbd8670/resourceGroups/crptestar4985/providers/Microsoft.Compute/virtualMachines/vm1774?api-version=2020-12-01",
-      "EncodedRequestUri": "L3N1YnNjcmlwdGlvbnMvMDI5Njc5MGQtNDI3Yy00OGNhLWIyMDQtOGI3MjliYmQ4NjcwL3Jlc291cmNlR3JvdXBzL2NycHRlc3RhcjQ5ODUvcHJvdmlkZXJzL01pY3Jvc29mdC5Db21wdXRlL3ZpcnR1YWxNYWNoaW5lcy92bTE3NzQ/YXBpLXZlcnNpb249MjAyMC0xMi0wMQ==",
->>>>>>> 9e6c98a6
-      "RequestMethod": "DELETE",
-      "RequestBody": "",
-      "RequestHeaders": {
-        "x-ms-client-request-id": [
-<<<<<<< HEAD
-          "69e117f8-133a-4276-8c95-a68858613b8e"
-=======
-          "3820fc00-5d3a-4663-8240-bc8401293c21"
->>>>>>> 9e6c98a6
-        ],
-        "accept-language": [
-          "en-US"
-        ],
-        "User-Agent": [
-          "FxVersion/4.6.26614.01",
-          "OSName/Windows",
-          "OSVersion/Microsoft.Windows.10.0.18363.",
-          "Microsoft.Azure.Management.Compute.ComputeManagementClient/44.0.0.0"
-        ]
-      },
-      "ResponseHeaders": {
-        "Cache-Control": [
-          "no-cache"
-        ],
-        "Date": [
-          "Thu, 04 Mar 2021 15:47:16 GMT"
-        ],
-        "Pragma": [
-          "no-cache"
-        ],
-        "x-ms-ratelimit-remaining-subscription-deletes": [
-          "14997"
-        ],
-        "x-ms-request-id": [
-<<<<<<< HEAD
-          "965b65aa-11c4-42cc-a037-51a7b1af01eb"
-        ],
-        "x-ms-correlation-request-id": [
-          "965b65aa-11c4-42cc-a037-51a7b1af01eb"
-        ],
-        "x-ms-routing-request-id": [
-          "EASTUS2:20210322T192255Z:965b65aa-11c4-42cc-a037-51a7b1af01eb"
-=======
-          "632f2f18-ae2b-43ed-bd75-859aec6e93d3"
-        ],
-        "x-ms-correlation-request-id": [
-          "632f2f18-ae2b-43ed-bd75-859aec6e93d3"
-        ],
-        "x-ms-routing-request-id": [
-          "CANADACENTRAL:20210304T154716Z:632f2f18-ae2b-43ed-bd75-859aec6e93d3"
->>>>>>> 9e6c98a6
-        ],
-        "Strict-Transport-Security": [
-          "max-age=31536000; includeSubDomains"
-        ],
-        "X-Content-Type-Options": [
-          "nosniff"
-        ],
-<<<<<<< HEAD
-        "Date": [
-          "Mon, 22 Mar 2021 19:22:55 GMT"
-        ],
-=======
->>>>>>> 9e6c98a6
-        "Expires": [
-          "-1"
+      "RequestUri": "/subscriptions/e37510d7-33b6-4676-886f-ee75bcc01871/operationresults/eyJqb2JJZCI6IlJFU09VUkNFR1JPVVBERUxFVElPTkpPQi1DUlBURVNUQVIxOTQ5LUVBU1RVUzIiLCJqb2JMb2NhdGlvbiI6ImVhc3R1czIifQ?api-version=2017-05-10",
+      "EncodedRequestUri": "L3N1YnNjcmlwdGlvbnMvZTM3NTEwZDctMzNiNi00Njc2LTg4NmYtZWU3NWJjYzAxODcxL29wZXJhdGlvbnJlc3VsdHMvZXlKcWIySkpaQ0k2SWxKRlUwOVZVa05GUjFKUFZWQkVSVXhGVkVsUFRrcFBRaTFEVWxCVVJWTlVRVkl4T1RRNUxVVkJVMVJWVXpJaUxDSnFiMkpNYjJOaGRHbHZiaUk2SW1WaGMzUjFjeklpZlE/YXBpLXZlcnNpb249MjAxNy0wNS0xMA==",
+      "RequestMethod": "GET",
+      "RequestBody": "",
+      "RequestHeaders": {
+        "User-Agent": [
+          "FxVersion/4.6.29518.01",
+          "OSName/Windows",
+          "OSVersion/Microsoft.Windows.10.0.19042.",
+          "Microsoft.Azure.Management.ResourceManager.ResourceManagementClient/1.6.0.0"
+        ]
+      },
+      "ResponseHeaders": {
+        "Cache-Control": [
+          "no-cache"
+        ],
+        "Pragma": [
+          "no-cache"
+        ],
+        "Location": [
+          "https://management.azure.com/subscriptions/e37510d7-33b6-4676-886f-ee75bcc01871/operationresults/eyJqb2JJZCI6IlJFU09VUkNFR1JPVVBERUxFVElPTkpPQi1DUlBURVNUQVIxOTQ5LUVBU1RVUzIiLCJqb2JMb2NhdGlvbiI6ImVhc3R1czIifQ?api-version=2017-05-10"
+        ],
+        "Retry-After": [
+          "15"
+        ],
+        "x-ms-ratelimit-remaining-subscription-reads": [
+          "11991"
+        ],
+        "x-ms-request-id": [
+          "18904936-0337-45b8-98cc-9fc79aae5e3b"
+        ],
+        "x-ms-correlation-request-id": [
+          "18904936-0337-45b8-98cc-9fc79aae5e3b"
+        ],
+        "x-ms-routing-request-id": [
+          "EASTUS2:20210524T180703Z:18904936-0337-45b8-98cc-9fc79aae5e3b"
+        ],
+        "Strict-Transport-Security": [
+          "max-age=31536000; includeSubDomains"
+        ],
+        "X-Content-Type-Options": [
+          "nosniff"
+        ],
+        "Date": [
+          "Mon, 24 May 2021 18:07:02 GMT"
+        ],
+        "Expires": [
+          "-1"
+        ],
+        "Content-Length": [
+          "0"
         ]
       },
       "ResponseBody": "",
-      "StatusCode": 204
-    },
-    {
-<<<<<<< HEAD
-      "RequestUri": "/subscriptions/e37510d7-33b6-4676-886f-ee75bcc01871/providers/Microsoft.Compute/locations/eastus2/operations/d8084027-e4e4-42e6-a5dc-eea4aa8a893c?api-version=2021-03-01",
-      "EncodedRequestUri": "L3N1YnNjcmlwdGlvbnMvZTM3NTEwZDctMzNiNi00Njc2LTg4NmYtZWU3NWJjYzAxODcxL3Byb3ZpZGVycy9NaWNyb3NvZnQuQ29tcHV0ZS9sb2NhdGlvbnMvZWFzdHVzMi9vcGVyYXRpb25zL2Q4MDg0MDI3LWU0ZTQtNDJlNi1hNWRjLWVlYTRhYThhODkzYz9hcGktdmVyc2lvbj0yMDIxLTAzLTAx",
-=======
-      "RequestUri": "/subscriptions/0296790d-427c-48ca-b204-8b729bbd8670/providers/Microsoft.Compute/locations/eastus2/operations/9b70848b-48b9-45d6-9829-8b17e48a0378?api-version=2020-12-01",
-      "EncodedRequestUri": "L3N1YnNjcmlwdGlvbnMvMDI5Njc5MGQtNDI3Yy00OGNhLWIyMDQtOGI3MjliYmQ4NjcwL3Byb3ZpZGVycy9NaWNyb3NvZnQuQ29tcHV0ZS9sb2NhdGlvbnMvZWFzdHVzMi9vcGVyYXRpb25zLzliNzA4NDhiLTQ4YjktNDVkNi05ODI5LThiMTdlNDhhMDM3OD9hcGktdmVyc2lvbj0yMDIwLTEyLTAx",
->>>>>>> 9e6c98a6
-      "RequestMethod": "GET",
-      "RequestBody": "",
-      "RequestHeaders": {
-        "User-Agent": [
-          "FxVersion/4.6.26614.01",
-          "OSName/Windows",
-          "OSVersion/Microsoft.Windows.10.0.18363.",
-          "Microsoft.Azure.Management.Compute.ComputeManagementClient/44.0.0.0"
-        ]
-      },
-      "ResponseHeaders": {
-        "Cache-Control": [
-          "no-cache"
-        ],
-        "Date": [
-          "Thu, 04 Mar 2021 15:45:15 GMT"
-        ],
-        "Pragma": [
-          "no-cache"
+      "StatusCode": 202
+    },
+    {
+      "RequestUri": "/subscriptions/e37510d7-33b6-4676-886f-ee75bcc01871/operationresults/eyJqb2JJZCI6IlJFU09VUkNFR1JPVVBERUxFVElPTkpPQi1DUlBURVNUQVIxOTQ5LUVBU1RVUzIiLCJqb2JMb2NhdGlvbiI6ImVhc3R1czIifQ?api-version=2017-05-10",
+      "EncodedRequestUri": "L3N1YnNjcmlwdGlvbnMvZTM3NTEwZDctMzNiNi00Njc2LTg4NmYtZWU3NWJjYzAxODcxL29wZXJhdGlvbnJlc3VsdHMvZXlKcWIySkpaQ0k2SWxKRlUwOVZVa05GUjFKUFZWQkVSVXhGVkVsUFRrcFBRaTFEVWxCVVJWTlVRVkl4T1RRNUxVVkJVMVJWVXpJaUxDSnFiMkpNYjJOaGRHbHZiaUk2SW1WaGMzUjFjeklpZlE/YXBpLXZlcnNpb249MjAxNy0wNS0xMA==",
+      "RequestMethod": "GET",
+      "RequestBody": "",
+      "RequestHeaders": {
+        "User-Agent": [
+          "FxVersion/4.6.29518.01",
+          "OSName/Windows",
+          "OSVersion/Microsoft.Windows.10.0.19042.",
+          "Microsoft.Azure.Management.ResourceManager.ResourceManagementClient/1.6.0.0"
+        ]
+      },
+      "ResponseHeaders": {
+        "Cache-Control": [
+          "no-cache"
+        ],
+        "Pragma": [
+          "no-cache"
+        ],
+        "Location": [
+          "https://management.azure.com/subscriptions/e37510d7-33b6-4676-886f-ee75bcc01871/operationresults/eyJqb2JJZCI6IlJFU09VUkNFR1JPVVBERUxFVElPTkpPQi1DUlBURVNUQVIxOTQ5LUVBU1RVUzIiLCJqb2JMb2NhdGlvbiI6ImVhc3R1czIifQ?api-version=2017-05-10"
         ],
         "Retry-After": [
-          "30"
-        ],
-        "Server": [
-          "Microsoft-HTTPAPI/2.0",
-          "Microsoft-HTTPAPI/2.0"
-        ],
-        "x-ms-ratelimit-remaining-resource": [
-<<<<<<< HEAD
-          "Microsoft.Compute/GetOperation3Min;14993,Microsoft.Compute/GetOperation30Min;29981"
-=======
-          "Microsoft.Compute/GetOperation3Min;14993,Microsoft.Compute/GetOperation30Min;29967"
->>>>>>> 9e6c98a6
-        ],
-        "Strict-Transport-Security": [
-          "max-age=31536000; includeSubDomains"
-        ],
-        "x-ms-request-id": [
-<<<<<<< HEAD
-          "9929d315-b89b-467d-a99e-3fc02f554a73"
-        ],
-        "Server": [
-          "Microsoft-HTTPAPI/2.0",
-          "Microsoft-HTTPAPI/2.0"
-=======
-          "717c8827-c454-435c-981e-da7ffe1e3906"
->>>>>>> 9e6c98a6
+          "15"
         ],
         "x-ms-ratelimit-remaining-subscription-reads": [
           "11990"
         ],
-        "x-ms-correlation-request-id": [
-<<<<<<< HEAD
-          "e4620681-1fe9-4f6a-af5d-d215e56e06e9"
-        ],
-        "x-ms-routing-request-id": [
-          "EASTUS2:20210322T192225Z:e4620681-1fe9-4f6a-af5d-d215e56e06e9"
-=======
-          "af866163-438e-4130-97da-89f9638a55cb"
-        ],
-        "x-ms-routing-request-id": [
-          "CANADACENTRAL:20210304T154515Z:af866163-438e-4130-97da-89f9638a55cb"
->>>>>>> 9e6c98a6
-        ],
-        "X-Content-Type-Options": [
-          "nosniff"
-        ],
-<<<<<<< HEAD
-        "Date": [
-          "Mon, 22 Mar 2021 19:22:24 GMT"
-        ],
-=======
->>>>>>> 9e6c98a6
-        "Content-Length": [
-          "134"
-        ],
-        "Content-Type": [
-          "application/json; charset=utf-8"
-        ],
-        "Expires": [
-          "-1"
-        ]
-      },
-<<<<<<< HEAD
-      "ResponseBody": "{\r\n  \"startTime\": \"2021-03-22T19:22:15.6066574+00:00\",\r\n  \"status\": \"InProgress\",\r\n  \"name\": \"d8084027-e4e4-42e6-a5dc-eea4aa8a893c\"\r\n}",
-      "StatusCode": 200
-    },
-    {
-      "RequestUri": "/subscriptions/e37510d7-33b6-4676-886f-ee75bcc01871/providers/Microsoft.Compute/locations/eastus2/operations/d8084027-e4e4-42e6-a5dc-eea4aa8a893c?api-version=2021-03-01",
-      "EncodedRequestUri": "L3N1YnNjcmlwdGlvbnMvZTM3NTEwZDctMzNiNi00Njc2LTg4NmYtZWU3NWJjYzAxODcxL3Byb3ZpZGVycy9NaWNyb3NvZnQuQ29tcHV0ZS9sb2NhdGlvbnMvZWFzdHVzMi9vcGVyYXRpb25zL2Q4MDg0MDI3LWU0ZTQtNDJlNi1hNWRjLWVlYTRhYThhODkzYz9hcGktdmVyc2lvbj0yMDIxLTAzLTAx",
-=======
-      "ResponseBody": "{\r\n  \"startTime\": \"2021-03-04T07:45:05.7276204-08:00\",\r\n  \"status\": \"InProgress\",\r\n  \"name\": \"9b70848b-48b9-45d6-9829-8b17e48a0378\"\r\n}",
-      "StatusCode": 200
-    },
-    {
-      "RequestUri": "/subscriptions/0296790d-427c-48ca-b204-8b729bbd8670/providers/Microsoft.Compute/locations/eastus2/operations/9b70848b-48b9-45d6-9829-8b17e48a0378?api-version=2020-12-01",
-      "EncodedRequestUri": "L3N1YnNjcmlwdGlvbnMvMDI5Njc5MGQtNDI3Yy00OGNhLWIyMDQtOGI3MjliYmQ4NjcwL3Byb3ZpZGVycy9NaWNyb3NvZnQuQ29tcHV0ZS9sb2NhdGlvbnMvZWFzdHVzMi9vcGVyYXRpb25zLzliNzA4NDhiLTQ4YjktNDVkNi05ODI5LThiMTdlNDhhMDM3OD9hcGktdmVyc2lvbj0yMDIwLTEyLTAx",
->>>>>>> 9e6c98a6
-      "RequestMethod": "GET",
-      "RequestBody": "",
-      "RequestHeaders": {
-        "User-Agent": [
-          "FxVersion/4.6.26614.01",
-          "OSName/Windows",
-          "OSVersion/Microsoft.Windows.10.0.18363.",
-          "Microsoft.Azure.Management.Compute.ComputeManagementClient/44.0.0.0"
-        ]
-      },
-      "ResponseHeaders": {
-        "Cache-Control": [
-          "no-cache"
-        ],
-        "Date": [
-          "Thu, 04 Mar 2021 15:45:45 GMT"
-        ],
-        "Pragma": [
-          "no-cache"
-        ],
-        "Server": [
-          "Microsoft-HTTPAPI/2.0",
-          "Microsoft-HTTPAPI/2.0"
-        ],
-        "x-ms-ratelimit-remaining-resource": [
-<<<<<<< HEAD
-          "Microsoft.Compute/GetOperation3Min;14992,Microsoft.Compute/GetOperation30Min;29979"
-=======
-          "Microsoft.Compute/GetOperation3Min;14993,Microsoft.Compute/GetOperation30Min;29966"
->>>>>>> 9e6c98a6
-        ],
-        "Strict-Transport-Security": [
-          "max-age=31536000; includeSubDomains"
-        ],
-        "x-ms-request-id": [
-<<<<<<< HEAD
-          "cd971dcc-5c66-443a-9d72-565a04623849"
-        ],
-        "Server": [
-          "Microsoft-HTTPAPI/2.0",
-          "Microsoft-HTTPAPI/2.0"
-=======
-          "fee2a1f2-edd5-407b-af26-b29b53be904c"
->>>>>>> 9e6c98a6
+        "x-ms-request-id": [
+          "208f5053-f47e-4f5a-bbda-939f0720a67b"
+        ],
+        "x-ms-correlation-request-id": [
+          "208f5053-f47e-4f5a-bbda-939f0720a67b"
+        ],
+        "x-ms-routing-request-id": [
+          "EASTUS2:20210524T180718Z:208f5053-f47e-4f5a-bbda-939f0720a67b"
+        ],
+        "Strict-Transport-Security": [
+          "max-age=31536000; includeSubDomains"
+        ],
+        "X-Content-Type-Options": [
+          "nosniff"
+        ],
+        "Date": [
+          "Mon, 24 May 2021 18:07:17 GMT"
+        ],
+        "Expires": [
+          "-1"
+        ],
+        "Content-Length": [
+          "0"
+        ]
+      },
+      "ResponseBody": "",
+      "StatusCode": 202
+    },
+    {
+      "RequestUri": "/subscriptions/e37510d7-33b6-4676-886f-ee75bcc01871/operationresults/eyJqb2JJZCI6IlJFU09VUkNFR1JPVVBERUxFVElPTkpPQi1DUlBURVNUQVIxOTQ5LUVBU1RVUzIiLCJqb2JMb2NhdGlvbiI6ImVhc3R1czIifQ?api-version=2017-05-10",
+      "EncodedRequestUri": "L3N1YnNjcmlwdGlvbnMvZTM3NTEwZDctMzNiNi00Njc2LTg4NmYtZWU3NWJjYzAxODcxL29wZXJhdGlvbnJlc3VsdHMvZXlKcWIySkpaQ0k2SWxKRlUwOVZVa05GUjFKUFZWQkVSVXhGVkVsUFRrcFBRaTFEVWxCVVJWTlVRVkl4T1RRNUxVVkJVMVJWVXpJaUxDSnFiMkpNYjJOaGRHbHZiaUk2SW1WaGMzUjFjeklpZlE/YXBpLXZlcnNpb249MjAxNy0wNS0xMA==",
+      "RequestMethod": "GET",
+      "RequestBody": "",
+      "RequestHeaders": {
+        "User-Agent": [
+          "FxVersion/4.6.29518.01",
+          "OSName/Windows",
+          "OSVersion/Microsoft.Windows.10.0.19042.",
+          "Microsoft.Azure.Management.ResourceManager.ResourceManagementClient/1.6.0.0"
+        ]
+      },
+      "ResponseHeaders": {
+        "Cache-Control": [
+          "no-cache"
+        ],
+        "Pragma": [
+          "no-cache"
+        ],
+        "Location": [
+          "https://management.azure.com/subscriptions/e37510d7-33b6-4676-886f-ee75bcc01871/operationresults/eyJqb2JJZCI6IlJFU09VUkNFR1JPVVBERUxFVElPTkpPQi1DUlBURVNUQVIxOTQ5LUVBU1RVUzIiLCJqb2JMb2NhdGlvbiI6ImVhc3R1czIifQ?api-version=2017-05-10"
+        ],
+        "Retry-After": [
+          "15"
         ],
         "x-ms-ratelimit-remaining-subscription-reads": [
           "11989"
         ],
-        "x-ms-correlation-request-id": [
-<<<<<<< HEAD
-          "02ae9bc8-aea5-4c71-b394-bd45a5c601c8"
-        ],
-        "x-ms-routing-request-id": [
-          "EASTUS2:20210322T192255Z:02ae9bc8-aea5-4c71-b394-bd45a5c601c8"
-=======
-          "5e5c5698-08c0-4896-980b-5d158c423c52"
-        ],
-        "x-ms-routing-request-id": [
-          "CANADACENTRAL:20210304T154546Z:5e5c5698-08c0-4896-980b-5d158c423c52"
->>>>>>> 9e6c98a6
-        ],
-        "X-Content-Type-Options": [
-          "nosniff"
-        ],
-<<<<<<< HEAD
-        "Date": [
-          "Mon, 22 Mar 2021 19:22:55 GMT"
-        ],
-        "Content-Length": [
-          "184"
-=======
-        "Content-Length": [
-          "134"
->>>>>>> 9e6c98a6
-        ],
-        "Content-Type": [
-          "application/json; charset=utf-8"
-        ],
-        "Expires": [
-          "-1"
-        ]
-      },
-<<<<<<< HEAD
-      "ResponseBody": "{\r\n  \"startTime\": \"2021-03-22T19:22:15.6066574+00:00\",\r\n  \"endTime\": \"2021-03-22T19:22:50.8255043+00:00\",\r\n  \"status\": \"Succeeded\",\r\n  \"name\": \"d8084027-e4e4-42e6-a5dc-eea4aa8a893c\"\r\n}",
-      "StatusCode": 200
-    },
-    {
-      "RequestUri": "/subscriptions/e37510d7-33b6-4676-886f-ee75bcc01871/providers/Microsoft.Compute/locations/eastus2/operations/d8084027-e4e4-42e6-a5dc-eea4aa8a893c?monitor=true&api-version=2021-03-01",
-      "EncodedRequestUri": "L3N1YnNjcmlwdGlvbnMvZTM3NTEwZDctMzNiNi00Njc2LTg4NmYtZWU3NWJjYzAxODcxL3Byb3ZpZGVycy9NaWNyb3NvZnQuQ29tcHV0ZS9sb2NhdGlvbnMvZWFzdHVzMi9vcGVyYXRpb25zL2Q4MDg0MDI3LWU0ZTQtNDJlNi1hNWRjLWVlYTRhYThhODkzYz9tb25pdG9yPXRydWUmYXBpLXZlcnNpb249MjAyMS0wMy0wMQ==",
-=======
-      "ResponseBody": "{\r\n  \"startTime\": \"2021-03-04T07:45:05.7276204-08:00\",\r\n  \"status\": \"InProgress\",\r\n  \"name\": \"9b70848b-48b9-45d6-9829-8b17e48a0378\"\r\n}",
-      "StatusCode": 200
-    },
-    {
-      "RequestUri": "/subscriptions/0296790d-427c-48ca-b204-8b729bbd8670/providers/Microsoft.Compute/locations/eastus2/operations/9b70848b-48b9-45d6-9829-8b17e48a0378?api-version=2020-12-01",
-      "EncodedRequestUri": "L3N1YnNjcmlwdGlvbnMvMDI5Njc5MGQtNDI3Yy00OGNhLWIyMDQtOGI3MjliYmQ4NjcwL3Byb3ZpZGVycy9NaWNyb3NvZnQuQ29tcHV0ZS9sb2NhdGlvbnMvZWFzdHVzMi9vcGVyYXRpb25zLzliNzA4NDhiLTQ4YjktNDVkNi05ODI5LThiMTdlNDhhMDM3OD9hcGktdmVyc2lvbj0yMDIwLTEyLTAx",
->>>>>>> 9e6c98a6
-      "RequestMethod": "GET",
-      "RequestBody": "",
-      "RequestHeaders": {
-        "User-Agent": [
-          "FxVersion/4.6.26614.01",
-          "OSName/Windows",
-          "OSVersion/Microsoft.Windows.10.0.18363.",
-          "Microsoft.Azure.Management.Compute.ComputeManagementClient/44.0.0.0"
-        ]
-      },
-      "ResponseHeaders": {
-        "Cache-Control": [
-          "no-cache"
-        ],
-        "Date": [
-          "Thu, 04 Mar 2021 15:46:16 GMT"
-        ],
-        "Pragma": [
-          "no-cache"
-        ],
-        "Server": [
-          "Microsoft-HTTPAPI/2.0",
-          "Microsoft-HTTPAPI/2.0"
-        ],
-        "x-ms-ratelimit-remaining-resource": [
-<<<<<<< HEAD
-          "Microsoft.Compute/GetOperation3Min;14991,Microsoft.Compute/GetOperation30Min;29978"
-=======
-          "Microsoft.Compute/GetOperation3Min;14993,Microsoft.Compute/GetOperation30Min;29965"
->>>>>>> 9e6c98a6
-        ],
-        "Strict-Transport-Security": [
-          "max-age=31536000; includeSubDomains"
-        ],
-        "x-ms-request-id": [
-<<<<<<< HEAD
-          "29886dd2-2aa3-453f-9d55-ccbaee70481e"
-        ],
-        "Server": [
-          "Microsoft-HTTPAPI/2.0",
-          "Microsoft-HTTPAPI/2.0"
-=======
-          "74812a9d-0672-40c3-beaa-fd0f6faedadb"
->>>>>>> 9e6c98a6
+        "x-ms-request-id": [
+          "09ef136d-4622-43df-88cb-05f9616b512a"
+        ],
+        "x-ms-correlation-request-id": [
+          "09ef136d-4622-43df-88cb-05f9616b512a"
+        ],
+        "x-ms-routing-request-id": [
+          "EASTUS2:20210524T180733Z:09ef136d-4622-43df-88cb-05f9616b512a"
+        ],
+        "Strict-Transport-Security": [
+          "max-age=31536000; includeSubDomains"
+        ],
+        "X-Content-Type-Options": [
+          "nosniff"
+        ],
+        "Date": [
+          "Mon, 24 May 2021 18:07:33 GMT"
+        ],
+        "Expires": [
+          "-1"
+        ],
+        "Content-Length": [
+          "0"
+        ]
+      },
+      "ResponseBody": "",
+      "StatusCode": 202
+    },
+    {
+      "RequestUri": "/subscriptions/e37510d7-33b6-4676-886f-ee75bcc01871/operationresults/eyJqb2JJZCI6IlJFU09VUkNFR1JPVVBERUxFVElPTkpPQi1DUlBURVNUQVIxOTQ5LUVBU1RVUzIiLCJqb2JMb2NhdGlvbiI6ImVhc3R1czIifQ?api-version=2017-05-10",
+      "EncodedRequestUri": "L3N1YnNjcmlwdGlvbnMvZTM3NTEwZDctMzNiNi00Njc2LTg4NmYtZWU3NWJjYzAxODcxL29wZXJhdGlvbnJlc3VsdHMvZXlKcWIySkpaQ0k2SWxKRlUwOVZVa05GUjFKUFZWQkVSVXhGVkVsUFRrcFBRaTFEVWxCVVJWTlVRVkl4T1RRNUxVVkJVMVJWVXpJaUxDSnFiMkpNYjJOaGRHbHZiaUk2SW1WaGMzUjFjeklpZlE/YXBpLXZlcnNpb249MjAxNy0wNS0xMA==",
+      "RequestMethod": "GET",
+      "RequestBody": "",
+      "RequestHeaders": {
+        "User-Agent": [
+          "FxVersion/4.6.29518.01",
+          "OSName/Windows",
+          "OSVersion/Microsoft.Windows.10.0.19042.",
+          "Microsoft.Azure.Management.ResourceManager.ResourceManagementClient/1.6.0.0"
+        ]
+      },
+      "ResponseHeaders": {
+        "Cache-Control": [
+          "no-cache"
+        ],
+        "Pragma": [
+          "no-cache"
+        ],
+        "Location": [
+          "https://management.azure.com/subscriptions/e37510d7-33b6-4676-886f-ee75bcc01871/operationresults/eyJqb2JJZCI6IlJFU09VUkNFR1JPVVBERUxFVElPTkpPQi1DUlBURVNUQVIxOTQ5LUVBU1RVUzIiLCJqb2JMb2NhdGlvbiI6ImVhc3R1czIifQ?api-version=2017-05-10"
+        ],
+        "Retry-After": [
+          "15"
         ],
         "x-ms-ratelimit-remaining-subscription-reads": [
           "11988"
         ],
-        "x-ms-correlation-request-id": [
-<<<<<<< HEAD
-          "0560a321-bade-4827-9562-460ce1985cf9"
-        ],
-        "x-ms-routing-request-id": [
-          "EASTUS2:20210322T192255Z:0560a321-bade-4827-9562-460ce1985cf9"
-=======
-          "4c6977b8-43a0-4b62-a0ab-9219a72a4849"
-        ],
-        "x-ms-routing-request-id": [
-          "CANADACENTRAL:20210304T154616Z:4c6977b8-43a0-4b62-a0ab-9219a72a4849"
->>>>>>> 9e6c98a6
-        ],
-        "X-Content-Type-Options": [
-          "nosniff"
-        ],
-<<<<<<< HEAD
-        "Date": [
-          "Mon, 22 Mar 2021 19:22:55 GMT"
-=======
-        "Content-Length": [
-          "134"
-        ],
-        "Content-Type": [
-          "application/json; charset=utf-8"
-        ],
-        "Expires": [
-          "-1"
-        ]
-      },
-      "ResponseBody": "{\r\n  \"startTime\": \"2021-03-04T07:45:05.7276204-08:00\",\r\n  \"status\": \"InProgress\",\r\n  \"name\": \"9b70848b-48b9-45d6-9829-8b17e48a0378\"\r\n}",
-      "StatusCode": 200
-    },
-    {
-      "RequestUri": "/subscriptions/0296790d-427c-48ca-b204-8b729bbd8670/providers/Microsoft.Compute/locations/eastus2/operations/9b70848b-48b9-45d6-9829-8b17e48a0378?api-version=2020-12-01",
-      "EncodedRequestUri": "L3N1YnNjcmlwdGlvbnMvMDI5Njc5MGQtNDI3Yy00OGNhLWIyMDQtOGI3MjliYmQ4NjcwL3Byb3ZpZGVycy9NaWNyb3NvZnQuQ29tcHV0ZS9sb2NhdGlvbnMvZWFzdHVzMi9vcGVyYXRpb25zLzliNzA4NDhiLTQ4YjktNDVkNi05ODI5LThiMTdlNDhhMDM3OD9hcGktdmVyc2lvbj0yMDIwLTEyLTAx",
-      "RequestMethod": "GET",
-      "RequestBody": "",
-      "RequestHeaders": {
-        "User-Agent": [
-          "FxVersion/4.6.26614.01",
-          "OSName/Windows",
-          "OSVersion/Microsoft.Windows.10.0.18363.",
-          "Microsoft.Azure.Management.Compute.ComputeManagementClient/44.0.0.0"
-        ]
-      },
-      "ResponseHeaders": {
-        "Cache-Control": [
-          "no-cache"
-        ],
-        "Date": [
-          "Thu, 04 Mar 2021 15:46:46 GMT"
-        ],
-        "Pragma": [
-          "no-cache"
-        ],
-        "Server": [
-          "Microsoft-HTTPAPI/2.0",
-          "Microsoft-HTTPAPI/2.0"
-        ],
-        "x-ms-ratelimit-remaining-resource": [
-          "Microsoft.Compute/GetOperation3Min;14993,Microsoft.Compute/GetOperation30Min;29964"
-        ],
-        "Strict-Transport-Security": [
-          "max-age=31536000; includeSubDomains"
-        ],
-        "x-ms-request-id": [
-          "4da4bb60-dc22-4972-bcde-fa964cd5c248"
+        "x-ms-request-id": [
+          "11745cc2-ccc4-43b9-a4e4-5e08cf5004bb"
+        ],
+        "x-ms-correlation-request-id": [
+          "11745cc2-ccc4-43b9-a4e4-5e08cf5004bb"
+        ],
+        "x-ms-routing-request-id": [
+          "EASTUS2:20210524T180748Z:11745cc2-ccc4-43b9-a4e4-5e08cf5004bb"
+        ],
+        "Strict-Transport-Security": [
+          "max-age=31536000; includeSubDomains"
+        ],
+        "X-Content-Type-Options": [
+          "nosniff"
+        ],
+        "Date": [
+          "Mon, 24 May 2021 18:07:48 GMT"
+        ],
+        "Expires": [
+          "-1"
+        ],
+        "Content-Length": [
+          "0"
+        ]
+      },
+      "ResponseBody": "",
+      "StatusCode": 202
+    },
+    {
+      "RequestUri": "/subscriptions/e37510d7-33b6-4676-886f-ee75bcc01871/operationresults/eyJqb2JJZCI6IlJFU09VUkNFR1JPVVBERUxFVElPTkpPQi1DUlBURVNUQVIxOTQ5LUVBU1RVUzIiLCJqb2JMb2NhdGlvbiI6ImVhc3R1czIifQ?api-version=2017-05-10",
+      "EncodedRequestUri": "L3N1YnNjcmlwdGlvbnMvZTM3NTEwZDctMzNiNi00Njc2LTg4NmYtZWU3NWJjYzAxODcxL29wZXJhdGlvbnJlc3VsdHMvZXlKcWIySkpaQ0k2SWxKRlUwOVZVa05GUjFKUFZWQkVSVXhGVkVsUFRrcFBRaTFEVWxCVVJWTlVRVkl4T1RRNUxVVkJVMVJWVXpJaUxDSnFiMkpNYjJOaGRHbHZiaUk2SW1WaGMzUjFjeklpZlE/YXBpLXZlcnNpb249MjAxNy0wNS0xMA==",
+      "RequestMethod": "GET",
+      "RequestBody": "",
+      "RequestHeaders": {
+        "User-Agent": [
+          "FxVersion/4.6.29518.01",
+          "OSName/Windows",
+          "OSVersion/Microsoft.Windows.10.0.19042.",
+          "Microsoft.Azure.Management.ResourceManager.ResourceManagementClient/1.6.0.0"
+        ]
+      },
+      "ResponseHeaders": {
+        "Cache-Control": [
+          "no-cache"
+        ],
+        "Pragma": [
+          "no-cache"
+        ],
+        "Location": [
+          "https://management.azure.com/subscriptions/e37510d7-33b6-4676-886f-ee75bcc01871/operationresults/eyJqb2JJZCI6IlJFU09VUkNFR1JPVVBERUxFVElPTkpPQi1DUlBURVNUQVIxOTQ5LUVBU1RVUzIiLCJqb2JMb2NhdGlvbiI6ImVhc3R1czIifQ?api-version=2017-05-10"
+        ],
+        "Retry-After": [
+          "15"
         ],
         "x-ms-ratelimit-remaining-subscription-reads": [
           "11987"
         ],
-        "x-ms-correlation-request-id": [
-          "4bf5dc3c-ae16-43ca-a5dc-b8700af58715"
-        ],
-        "x-ms-routing-request-id": [
-          "CANADACENTRAL:20210304T154646Z:4bf5dc3c-ae16-43ca-a5dc-b8700af58715"
-        ],
-        "X-Content-Type-Options": [
-          "nosniff"
-        ],
-        "Content-Length": [
-          "134"
-        ],
-        "Content-Type": [
-          "application/json; charset=utf-8"
->>>>>>> 9e6c98a6
-        ],
-        "Expires": [
-          "-1"
-        ]
-      },
-      "ResponseBody": "{\r\n  \"startTime\": \"2021-03-04T07:45:05.7276204-08:00\",\r\n  \"status\": \"InProgress\",\r\n  \"name\": \"9b70848b-48b9-45d6-9829-8b17e48a0378\"\r\n}",
-      "StatusCode": 200
-    },
-    {
-<<<<<<< HEAD
-      "RequestUri": "/subscriptions/e37510d7-33b6-4676-886f-ee75bcc01871/resourcegroups/crptestar9455?api-version=2017-05-10",
-      "EncodedRequestUri": "L3N1YnNjcmlwdGlvbnMvZTM3NTEwZDctMzNiNi00Njc2LTg4NmYtZWU3NWJjYzAxODcxL3Jlc291cmNlZ3JvdXBzL2NycHRlc3Rhcjk0NTU/YXBpLXZlcnNpb249MjAxNy0wNS0xMA==",
-      "RequestMethod": "PUT",
-      "RequestBody": "{\r\n  \"location\": \"eastus2\",\r\n  \"tags\": {\r\n    \"crptestar9455\": \"2021-03-22 19:22:55Z\"\r\n  }\r\n}",
-      "RequestHeaders": {
-        "x-ms-client-request-id": [
-          "7f199d31-c58a-4095-b05f-ff3172730884"
-        ],
-        "Accept-Language": [
-          "en-US"
-        ],
-=======
-      "RequestUri": "/subscriptions/0296790d-427c-48ca-b204-8b729bbd8670/providers/Microsoft.Compute/locations/eastus2/operations/9b70848b-48b9-45d6-9829-8b17e48a0378?api-version=2020-12-01",
-      "EncodedRequestUri": "L3N1YnNjcmlwdGlvbnMvMDI5Njc5MGQtNDI3Yy00OGNhLWIyMDQtOGI3MjliYmQ4NjcwL3Byb3ZpZGVycy9NaWNyb3NvZnQuQ29tcHV0ZS9sb2NhdGlvbnMvZWFzdHVzMi9vcGVyYXRpb25zLzliNzA4NDhiLTQ4YjktNDVkNi05ODI5LThiMTdlNDhhMDM3OD9hcGktdmVyc2lvbj0yMDIwLTEyLTAx",
-      "RequestMethod": "GET",
-      "RequestBody": "",
-      "RequestHeaders": {
->>>>>>> 9e6c98a6
-        "User-Agent": [
-          "FxVersion/4.6.26614.01",
-          "OSName/Windows",
-          "OSVersion/Microsoft.Windows.10.0.18363.",
-          "Microsoft.Azure.Management.Compute.ComputeManagementClient/44.0.0.0"
-        ]
-      },
-      "ResponseHeaders": {
-        "Cache-Control": [
-          "no-cache"
-        ],
-        "Date": [
-          "Thu, 04 Mar 2021 15:47:16 GMT"
-        ],
-        "Pragma": [
-          "no-cache"
-        ],
-        "Server": [
-          "Microsoft-HTTPAPI/2.0",
-          "Microsoft-HTTPAPI/2.0"
-        ],
-        "x-ms-ratelimit-remaining-resource": [
-          "Microsoft.Compute/GetOperation3Min;14993,Microsoft.Compute/GetOperation30Min;29962"
-        ],
-        "Strict-Transport-Security": [
-          "max-age=31536000; includeSubDomains"
-        ],
-        "x-ms-request-id": [
-<<<<<<< HEAD
-          "5d657d60-2afc-4164-a6a5-7bfedb73528e"
-        ],
-        "x-ms-correlation-request-id": [
-          "5d657d60-2afc-4164-a6a5-7bfedb73528e"
-        ],
-        "x-ms-routing-request-id": [
-          "EASTUS2:20210322T192256Z:5d657d60-2afc-4164-a6a5-7bfedb73528e"
-        ],
-        "Strict-Transport-Security": [
-          "max-age=31536000; includeSubDomains"
-=======
-          "f8c572bb-c0b8-4ea4-a156-2a3eac83c105"
+        "x-ms-request-id": [
+          "2b231830-d346-41b5-b9a3-d062e7be6ad7"
+        ],
+        "x-ms-correlation-request-id": [
+          "2b231830-d346-41b5-b9a3-d062e7be6ad7"
+        ],
+        "x-ms-routing-request-id": [
+          "EASTUS2:20210524T180803Z:2b231830-d346-41b5-b9a3-d062e7be6ad7"
+        ],
+        "Strict-Transport-Security": [
+          "max-age=31536000; includeSubDomains"
+        ],
+        "X-Content-Type-Options": [
+          "nosniff"
+        ],
+        "Date": [
+          "Mon, 24 May 2021 18:08:02 GMT"
+        ],
+        "Expires": [
+          "-1"
+        ],
+        "Content-Length": [
+          "0"
+        ]
+      },
+      "ResponseBody": "",
+      "StatusCode": 202
+    },
+    {
+      "RequestUri": "/subscriptions/e37510d7-33b6-4676-886f-ee75bcc01871/operationresults/eyJqb2JJZCI6IlJFU09VUkNFR1JPVVBERUxFVElPTkpPQi1DUlBURVNUQVIxOTQ5LUVBU1RVUzIiLCJqb2JMb2NhdGlvbiI6ImVhc3R1czIifQ?api-version=2017-05-10",
+      "EncodedRequestUri": "L3N1YnNjcmlwdGlvbnMvZTM3NTEwZDctMzNiNi00Njc2LTg4NmYtZWU3NWJjYzAxODcxL29wZXJhdGlvbnJlc3VsdHMvZXlKcWIySkpaQ0k2SWxKRlUwOVZVa05GUjFKUFZWQkVSVXhGVkVsUFRrcFBRaTFEVWxCVVJWTlVRVkl4T1RRNUxVVkJVMVJWVXpJaUxDSnFiMkpNYjJOaGRHbHZiaUk2SW1WaGMzUjFjeklpZlE/YXBpLXZlcnNpb249MjAxNy0wNS0xMA==",
+      "RequestMethod": "GET",
+      "RequestBody": "",
+      "RequestHeaders": {
+        "User-Agent": [
+          "FxVersion/4.6.29518.01",
+          "OSName/Windows",
+          "OSVersion/Microsoft.Windows.10.0.19042.",
+          "Microsoft.Azure.Management.ResourceManager.ResourceManagementClient/1.6.0.0"
+        ]
+      },
+      "ResponseHeaders": {
+        "Cache-Control": [
+          "no-cache"
+        ],
+        "Pragma": [
+          "no-cache"
+        ],
+        "Location": [
+          "https://management.azure.com/subscriptions/e37510d7-33b6-4676-886f-ee75bcc01871/operationresults/eyJqb2JJZCI6IlJFU09VUkNFR1JPVVBERUxFVElPTkpPQi1DUlBURVNUQVIxOTQ5LUVBU1RVUzIiLCJqb2JMb2NhdGlvbiI6ImVhc3R1czIifQ?api-version=2017-05-10"
+        ],
+        "Retry-After": [
+          "15"
         ],
         "x-ms-ratelimit-remaining-subscription-reads": [
           "11986"
         ],
-        "x-ms-correlation-request-id": [
-          "2e13fba3-5df2-4309-a0e4-8454544a54a0"
-        ],
-        "x-ms-routing-request-id": [
-          "CANADACENTRAL:20210304T154716Z:2e13fba3-5df2-4309-a0e4-8454544a54a0"
->>>>>>> 9e6c98a6
-        ],
-        "X-Content-Type-Options": [
-          "nosniff"
-        ],
-<<<<<<< HEAD
-        "Date": [
-          "Mon, 22 Mar 2021 19:22:55 GMT"
-        ],
-=======
->>>>>>> 9e6c98a6
-        "Content-Length": [
-          "184"
-        ],
-        "Content-Type": [
-          "application/json; charset=utf-8"
-        ],
-        "Expires": [
-          "-1"
-        ]
-      },
-<<<<<<< HEAD
-      "ResponseBody": "{\r\n  \"id\": \"/subscriptions/e37510d7-33b6-4676-886f-ee75bcc01871/resourceGroups/crptestar9455\",\r\n  \"name\": \"crptestar9455\",\r\n  \"location\": \"eastus2\",\r\n  \"tags\": {\r\n    \"crptestar9455\": \"2021-03-22 19:22:55Z\"\r\n  },\r\n  \"properties\": {\r\n    \"provisioningState\": \"Succeeded\"\r\n  }\r\n}",
-      "StatusCode": 201
-    },
-    {
-      "RequestUri": "/subscriptions/e37510d7-33b6-4676-886f-ee75bcc01871/resourcegroups/crptestar9455?api-version=2017-05-10",
-      "EncodedRequestUri": "L3N1YnNjcmlwdGlvbnMvZTM3NTEwZDctMzNiNi00Njc2LTg4NmYtZWU3NWJjYzAxODcxL3Jlc291cmNlZ3JvdXBzL2NycHRlc3Rhcjk0NTU/YXBpLXZlcnNpb249MjAxNy0wNS0xMA==",
-      "RequestMethod": "PUT",
-      "RequestBody": "{\r\n  \"location\": \"eastus2\",\r\n  \"tags\": {\r\n    \"crptestar9455\": \"2021-03-22 19:23:23Z\"\r\n  }\r\n}",
-      "RequestHeaders": {
-        "x-ms-client-request-id": [
-          "e94288e2-2381-43ae-a1ed-46d0bb433790"
-        ],
-        "Accept-Language": [
-          "en-US"
-        ],
-=======
-      "ResponseBody": "{\r\n  \"startTime\": \"2021-03-04T07:45:05.7276204-08:00\",\r\n  \"endTime\": \"2021-03-04T07:46:49.0292623-08:00\",\r\n  \"status\": \"Succeeded\",\r\n  \"name\": \"9b70848b-48b9-45d6-9829-8b17e48a0378\"\r\n}",
-      "StatusCode": 200
-    },
-    {
-      "RequestUri": "/subscriptions/0296790d-427c-48ca-b204-8b729bbd8670/providers/Microsoft.Compute/locations/eastus2/operations/9b70848b-48b9-45d6-9829-8b17e48a0378?monitor=true&api-version=2020-12-01",
-      "EncodedRequestUri": "L3N1YnNjcmlwdGlvbnMvMDI5Njc5MGQtNDI3Yy00OGNhLWIyMDQtOGI3MjliYmQ4NjcwL3Byb3ZpZGVycy9NaWNyb3NvZnQuQ29tcHV0ZS9sb2NhdGlvbnMvZWFzdHVzMi9vcGVyYXRpb25zLzliNzA4NDhiLTQ4YjktNDVkNi05ODI5LThiMTdlNDhhMDM3OD9tb25pdG9yPXRydWUmYXBpLXZlcnNpb249MjAyMC0xMi0wMQ==",
-      "RequestMethod": "GET",
-      "RequestBody": "",
-      "RequestHeaders": {
->>>>>>> 9e6c98a6
-        "User-Agent": [
-          "FxVersion/4.6.26614.01",
-          "OSName/Windows",
-          "OSVersion/Microsoft.Windows.10.0.18363.",
-          "Microsoft.Azure.Management.Compute.ComputeManagementClient/44.0.0.0"
-        ]
-      },
-      "ResponseHeaders": {
-        "Cache-Control": [
-          "no-cache"
-        ],
-        "Date": [
-          "Thu, 04 Mar 2021 15:47:16 GMT"
-        ],
-        "Pragma": [
-          "no-cache"
-        ],
-        "Server": [
-          "Microsoft-HTTPAPI/2.0",
-          "Microsoft-HTTPAPI/2.0"
-        ],
-        "x-ms-ratelimit-remaining-resource": [
-          "Microsoft.Compute/GetOperation3Min;14992,Microsoft.Compute/GetOperation30Min;29961"
-        ],
-        "Strict-Transport-Security": [
-          "max-age=31536000; includeSubDomains"
-        ],
-        "x-ms-request-id": [
-<<<<<<< HEAD
-          "567b9f80-4308-41d2-8126-2f2c70d6d36e"
-        ],
-        "x-ms-correlation-request-id": [
-          "567b9f80-4308-41d2-8126-2f2c70d6d36e"
-        ],
-        "x-ms-routing-request-id": [
-          "EASTUS2:20210322T192324Z:567b9f80-4308-41d2-8126-2f2c70d6d36e"
-        ],
-        "Strict-Transport-Security": [
-          "max-age=31536000; includeSubDomains"
-=======
-          "1df01306-558f-4932-a3e6-d3d181a9c946"
+        "x-ms-request-id": [
+          "27d76168-b30c-475e-8e7a-e7c00c1edd5d"
+        ],
+        "x-ms-correlation-request-id": [
+          "27d76168-b30c-475e-8e7a-e7c00c1edd5d"
+        ],
+        "x-ms-routing-request-id": [
+          "EASTUS2:20210524T180818Z:27d76168-b30c-475e-8e7a-e7c00c1edd5d"
+        ],
+        "Strict-Transport-Security": [
+          "max-age=31536000; includeSubDomains"
+        ],
+        "X-Content-Type-Options": [
+          "nosniff"
+        ],
+        "Date": [
+          "Mon, 24 May 2021 18:08:17 GMT"
+        ],
+        "Expires": [
+          "-1"
+        ],
+        "Content-Length": [
+          "0"
+        ]
+      },
+      "ResponseBody": "",
+      "StatusCode": 202
+    },
+    {
+      "RequestUri": "/subscriptions/e37510d7-33b6-4676-886f-ee75bcc01871/operationresults/eyJqb2JJZCI6IlJFU09VUkNFR1JPVVBERUxFVElPTkpPQi1DUlBURVNUQVIxOTQ5LUVBU1RVUzIiLCJqb2JMb2NhdGlvbiI6ImVhc3R1czIifQ?api-version=2017-05-10",
+      "EncodedRequestUri": "L3N1YnNjcmlwdGlvbnMvZTM3NTEwZDctMzNiNi00Njc2LTg4NmYtZWU3NWJjYzAxODcxL29wZXJhdGlvbnJlc3VsdHMvZXlKcWIySkpaQ0k2SWxKRlUwOVZVa05GUjFKUFZWQkVSVXhGVkVsUFRrcFBRaTFEVWxCVVJWTlVRVkl4T1RRNUxVVkJVMVJWVXpJaUxDSnFiMkpNYjJOaGRHbHZiaUk2SW1WaGMzUjFjeklpZlE/YXBpLXZlcnNpb249MjAxNy0wNS0xMA==",
+      "RequestMethod": "GET",
+      "RequestBody": "",
+      "RequestHeaders": {
+        "User-Agent": [
+          "FxVersion/4.6.29518.01",
+          "OSName/Windows",
+          "OSVersion/Microsoft.Windows.10.0.19042.",
+          "Microsoft.Azure.Management.ResourceManager.ResourceManagementClient/1.6.0.0"
+        ]
+      },
+      "ResponseHeaders": {
+        "Cache-Control": [
+          "no-cache"
+        ],
+        "Pragma": [
+          "no-cache"
         ],
         "x-ms-ratelimit-remaining-subscription-reads": [
           "11985"
         ],
-        "x-ms-correlation-request-id": [
-          "5ab962ce-2257-44d3-8ce1-47643431922c"
-        ],
-        "x-ms-routing-request-id": [
-          "CANADACENTRAL:20210304T154716Z:5ab962ce-2257-44d3-8ce1-47643431922c"
->>>>>>> 9e6c98a6
-        ],
-        "X-Content-Type-Options": [
-          "nosniff"
-        ],
-<<<<<<< HEAD
-        "Date": [
-          "Mon, 22 Mar 2021 19:23:23 GMT"
-        ],
-=======
->>>>>>> 9e6c98a6
+        "x-ms-request-id": [
+          "a6e4fa0a-5d69-4241-81cb-8cedc4684806"
+        ],
+        "x-ms-correlation-request-id": [
+          "a6e4fa0a-5d69-4241-81cb-8cedc4684806"
+        ],
+        "x-ms-routing-request-id": [
+          "EASTUS2:20210524T180833Z:a6e4fa0a-5d69-4241-81cb-8cedc4684806"
+        ],
+        "Strict-Transport-Security": [
+          "max-age=31536000; includeSubDomains"
+        ],
+        "X-Content-Type-Options": [
+          "nosniff"
+        ],
+        "Date": [
+          "Mon, 24 May 2021 18:08:33 GMT"
+        ],
+        "Expires": [
+          "-1"
+        ],
         "Content-Length": [
           "0"
-        ],
-        "Expires": [
-          "-1"
         ]
       },
       "ResponseBody": "",
       "StatusCode": 200
     },
     {
-      "RequestUri": "/subscriptions/0296790d-427c-48ca-b204-8b729bbd8670/resourcegroups/crptestar6207?api-version=2017-05-10",
-      "EncodedRequestUri": "L3N1YnNjcmlwdGlvbnMvMDI5Njc5MGQtNDI3Yy00OGNhLWIyMDQtOGI3MjliYmQ4NjcwL3Jlc291cmNlZ3JvdXBzL2NycHRlc3RhcjYyMDc/YXBpLXZlcnNpb249MjAxNy0wNS0xMA==",
-      "RequestMethod": "PUT",
-      "RequestBody": "{\r\n  \"location\": \"eastus2\",\r\n  \"tags\": {\r\n    \"crptestar6207\": \"2021-03-04 15:47:17Z\"\r\n  }\r\n}",
-      "RequestHeaders": {
-        "x-ms-client-request-id": [
-          "59c1e8c4-c61d-4937-90dd-22474913daee"
-        ],
-        "accept-language": [
-          "en-US"
-        ],
-        "User-Agent": [
-          "FxVersion/4.6.26614.01",
-          "OSName/Windows",
-          "OSVersion/Microsoft.Windows.10.0.18363.",
+      "RequestUri": "/subscriptions/e37510d7-33b6-4676-886f-ee75bcc01871/operationresults/eyJqb2JJZCI6IlJFU09VUkNFR1JPVVBERUxFVElPTkpPQi1DUlBURVNUQVIxOTQ5LUVBU1RVUzIiLCJqb2JMb2NhdGlvbiI6ImVhc3R1czIifQ?api-version=2017-05-10",
+      "EncodedRequestUri": "L3N1YnNjcmlwdGlvbnMvZTM3NTEwZDctMzNiNi00Njc2LTg4NmYtZWU3NWJjYzAxODcxL29wZXJhdGlvbnJlc3VsdHMvZXlKcWIySkpaQ0k2SWxKRlUwOVZVa05GUjFKUFZWQkVSVXhGVkVsUFRrcFBRaTFEVWxCVVJWTlVRVkl4T1RRNUxVVkJVMVJWVXpJaUxDSnFiMkpNYjJOaGRHbHZiaUk2SW1WaGMzUjFjeklpZlE/YXBpLXZlcnNpb249MjAxNy0wNS0xMA==",
+      "RequestMethod": "GET",
+      "RequestBody": "",
+      "RequestHeaders": {
+        "User-Agent": [
+          "FxVersion/4.6.29518.01",
+          "OSName/Windows",
+          "OSVersion/Microsoft.Windows.10.0.19042.",
           "Microsoft.Azure.Management.ResourceManager.ResourceManagementClient/1.6.0.0"
-        ],
-        "Content-Type": [
-          "application/json; charset=utf-8"
-        ],
-        "Content-Length": [
-          "93"
-        ]
-      },
-      "ResponseHeaders": {
-        "Cache-Control": [
-          "no-cache"
-        ],
-        "Date": [
-          "Thu, 04 Mar 2021 15:47:17 GMT"
-        ],
-        "Pragma": [
-          "no-cache"
-        ],
-        "x-ms-ratelimit-remaining-subscription-writes": [
-          "1199"
-        ],
-        "x-ms-request-id": [
-          "c9200f97-fcea-4d9e-8e41-21d8816ad702"
-        ],
-        "x-ms-correlation-request-id": [
-          "c9200f97-fcea-4d9e-8e41-21d8816ad702"
-        ],
-        "x-ms-routing-request-id": [
-          "CANADACENTRAL:20210304T154717Z:c9200f97-fcea-4d9e-8e41-21d8816ad702"
-        ],
-        "Strict-Transport-Security": [
-          "max-age=31536000; includeSubDomains"
-        ],
-        "X-Content-Type-Options": [
-          "nosniff"
-        ],
-        "Content-Length": [
-          "228"
-        ],
-        "Content-Type": [
-          "application/json; charset=utf-8"
-        ],
-        "Expires": [
-          "-1"
-        ]
-      },
-      "ResponseBody": "{\r\n  \"id\": \"/subscriptions/0296790d-427c-48ca-b204-8b729bbd8670/resourceGroups/crptestar6207\",\r\n  \"name\": \"crptestar6207\",\r\n  \"location\": \"eastus2\",\r\n  \"tags\": {\r\n    \"crptestar6207\": \"2021-03-04 15:47:17Z\"\r\n  },\r\n  \"properties\": {\r\n    \"provisioningState\": \"Succeeded\"\r\n  }\r\n}",
-      "StatusCode": 201
-    },
-    {
-      "RequestUri": "/subscriptions/0296790d-427c-48ca-b204-8b729bbd8670/resourcegroups/crptestar6207?api-version=2017-05-10",
-      "EncodedRequestUri": "L3N1YnNjcmlwdGlvbnMvMDI5Njc5MGQtNDI3Yy00OGNhLWIyMDQtOGI3MjliYmQ4NjcwL3Jlc291cmNlZ3JvdXBzL2NycHRlc3RhcjYyMDc/YXBpLXZlcnNpb249MjAxNy0wNS0xMA==",
-      "RequestMethod": "PUT",
-      "RequestBody": "{\r\n  \"location\": \"eastus2\",\r\n  \"tags\": {\r\n    \"crptestar6207\": \"2021-03-04 15:47:48Z\"\r\n  }\r\n}",
-      "RequestHeaders": {
-        "x-ms-client-request-id": [
-          "4557b24a-c3aa-4749-85c5-925c9555219f"
-        ],
-        "accept-language": [
-          "en-US"
-        ],
-        "User-Agent": [
-          "FxVersion/4.6.26614.01",
-          "OSName/Windows",
-          "OSVersion/Microsoft.Windows.10.0.18363.",
-          "Microsoft.Azure.Management.ResourceManager.ResourceManagementClient/1.6.0.0"
-        ],
-        "Content-Type": [
-          "application/json; charset=utf-8"
-        ],
-        "Content-Length": [
-          "93"
-        ]
-      },
-      "ResponseHeaders": {
-        "Cache-Control": [
-          "no-cache"
-        ],
-        "Date": [
-          "Thu, 04 Mar 2021 15:47:47 GMT"
-        ],
-        "Pragma": [
-          "no-cache"
-        ],
-        "x-ms-ratelimit-remaining-subscription-writes": [
-          "1198"
-        ],
-        "x-ms-request-id": [
-          "81f6bc74-3ba1-464d-abb9-ff86f67fbeaf"
-        ],
-        "x-ms-correlation-request-id": [
-          "81f6bc74-3ba1-464d-abb9-ff86f67fbeaf"
-        ],
-        "x-ms-routing-request-id": [
-          "CANADACENTRAL:20210304T154747Z:81f6bc74-3ba1-464d-abb9-ff86f67fbeaf"
-        ],
-        "Strict-Transport-Security": [
-          "max-age=31536000; includeSubDomains"
-        ],
-        "X-Content-Type-Options": [
-          "nosniff"
-        ],
-        "Content-Length": [
-          "228"
-        ],
-        "Content-Type": [
-          "application/json; charset=utf-8"
-        ],
-        "Expires": [
-          "-1"
-        ]
-      },
-<<<<<<< HEAD
-      "ResponseBody": "{\r\n  \"id\": \"/subscriptions/e37510d7-33b6-4676-886f-ee75bcc01871/resourceGroups/crptestar9455\",\r\n  \"name\": \"crptestar9455\",\r\n  \"location\": \"eastus2\",\r\n  \"tags\": {\r\n    \"crptestar9455\": \"2021-03-22 19:23:23Z\"\r\n  },\r\n  \"properties\": {\r\n    \"provisioningState\": \"Succeeded\"\r\n  }\r\n}",
-      "StatusCode": 200
-    },
-    {
-      "RequestUri": "/subscriptions/e37510d7-33b6-4676-886f-ee75bcc01871/resourceGroups/crptestar9455/providers/Microsoft.Storage/storageAccounts/diskrp22?api-version=2015-06-15",
-      "EncodedRequestUri": "L3N1YnNjcmlwdGlvbnMvZTM3NTEwZDctMzNiNi00Njc2LTg4NmYtZWU3NWJjYzAxODcxL3Jlc291cmNlR3JvdXBzL2NycHRlc3Rhcjk0NTUvcHJvdmlkZXJzL01pY3Jvc29mdC5TdG9yYWdlL3N0b3JhZ2VBY2NvdW50cy9kaXNrcnAyMj9hcGktdmVyc2lvbj0yMDE1LTA2LTE1",
-=======
-      "ResponseBody": "{\r\n  \"id\": \"/subscriptions/0296790d-427c-48ca-b204-8b729bbd8670/resourceGroups/crptestar6207\",\r\n  \"name\": \"crptestar6207\",\r\n  \"location\": \"eastus2\",\r\n  \"tags\": {\r\n    \"crptestar6207\": \"2021-03-04 15:47:48Z\"\r\n  },\r\n  \"properties\": {\r\n    \"provisioningState\": \"Succeeded\"\r\n  }\r\n}",
-      "StatusCode": 200
-    },
-    {
-      "RequestUri": "/subscriptions/0296790d-427c-48ca-b204-8b729bbd8670/resourceGroups/crptestar6207/providers/Microsoft.Storage/storageAccounts/diskrp7169?api-version=2015-06-15",
-      "EncodedRequestUri": "L3N1YnNjcmlwdGlvbnMvMDI5Njc5MGQtNDI3Yy00OGNhLWIyMDQtOGI3MjliYmQ4NjcwL3Jlc291cmNlR3JvdXBzL2NycHRlc3RhcjYyMDcvcHJvdmlkZXJzL01pY3Jvc29mdC5TdG9yYWdlL3N0b3JhZ2VBY2NvdW50cy9kaXNrcnA3MTY5P2FwaS12ZXJzaW9uPTIwMTUtMDYtMTU=",
->>>>>>> 9e6c98a6
-      "RequestMethod": "PUT",
-      "RequestBody": "{\r\n  \"location\": \"eastus2\",\r\n  \"properties\": {\r\n    \"accountType\": \"Standard_GRS\"\r\n  }\r\n}",
-      "RequestHeaders": {
-        "x-ms-client-request-id": [
-<<<<<<< HEAD
-          "6656e3ee-7881-4502-9cb2-60dd3c2dae5e"
-=======
-          "701027f8-ed77-4fb2-b335-282c3de2b3c7"
->>>>>>> 9e6c98a6
-        ],
-        "accept-language": [
-          "en-US"
-        ],
-        "User-Agent": [
-          "FxVersion/4.6.26614.01",
-          "OSName/Windows",
-          "OSVersion/Microsoft.Windows.10.0.18363.",
-          "Microsoft.Azure.Management.Storage.StorageManagementClient/4.0.0.0"
-        ],
-        "Content-Type": [
-          "application/json; charset=utf-8"
-        ],
-        "Content-Length": [
-          "89"
-        ]
-      },
-      "ResponseHeaders": {
-        "Cache-Control": [
-          "no-cache"
-        ],
-        "Date": [
-          "Thu, 04 Mar 2021 15:47:19 GMT"
-        ],
-        "Pragma": [
-          "no-cache"
-        ],
-        "Location": [
-<<<<<<< HEAD
-          "https://management.azure.com/subscriptions/e37510d7-33b6-4676-886f-ee75bcc01871/providers/Microsoft.Storage/locations/eastus2/asyncoperations/5b2b6497-d211-45e0-9094-c3a49345e6ed?monitor=true&api-version=2015-06-15"
-=======
-          "https://management.azure.com/subscriptions/0296790d-427c-48ca-b204-8b729bbd8670/providers/Microsoft.Storage/locations/eastus2/asyncoperations/f51b6ab3-f238-4cba-92fe-7aa9d4bd3560?monitor=true&api-version=2015-06-15"
->>>>>>> 9e6c98a6
-        ],
-        "Retry-After": [
-          "17"
-        ],
-        "Server": [
-          "Microsoft-Azure-Storage-Resource-Provider/1.0,Microsoft-HTTPAPI/2.0 Microsoft-HTTPAPI/2.0"
-        ],
-        "x-ms-request-id": [
-<<<<<<< HEAD
-          "5b2b6497-d211-45e0-9094-c3a49345e6ed"
-=======
-          "f51b6ab3-f238-4cba-92fe-7aa9d4bd3560"
->>>>>>> 9e6c98a6
-        ],
-        "Strict-Transport-Security": [
-          "max-age=31536000; includeSubDomains"
-        ],
-        "x-ms-ratelimit-remaining-subscription-writes": [
-          "1199"
-        ],
-        "x-ms-correlation-request-id": [
-<<<<<<< HEAD
-          "ec4e6fbe-d3b0-4f80-969f-e0d583e9e485"
-        ],
-        "x-ms-routing-request-id": [
-          "EASTUS2:20210322T192256Z:ec4e6fbe-d3b0-4f80-969f-e0d583e9e485"
-=======
-          "9a7831e3-7e3d-4600-aa6e-c60f963e2fe4"
-        ],
-        "x-ms-routing-request-id": [
-          "CANADACENTRAL:20210304T154719Z:9a7831e3-7e3d-4600-aa6e-c60f963e2fe4"
->>>>>>> 9e6c98a6
-        ],
-        "X-Content-Type-Options": [
-          "nosniff"
-        ],
-<<<<<<< HEAD
-        "Date": [
-          "Mon, 22 Mar 2021 19:22:56 GMT"
-=======
+        ]
+      },
+      "ResponseHeaders": {
+        "Cache-Control": [
+          "no-cache"
+        ],
+        "Pragma": [
+          "no-cache"
+        ],
+        "x-ms-ratelimit-remaining-subscription-reads": [
+          "11984"
+        ],
+        "x-ms-request-id": [
+          "859a4202-ef8d-40a3-9829-3986b6e95a03"
+        ],
+        "x-ms-correlation-request-id": [
+          "859a4202-ef8d-40a3-9829-3986b6e95a03"
+        ],
+        "x-ms-routing-request-id": [
+          "EASTUS2:20210524T180833Z:859a4202-ef8d-40a3-9829-3986b6e95a03"
+        ],
+        "Strict-Transport-Security": [
+          "max-age=31536000; includeSubDomains"
+        ],
+        "X-Content-Type-Options": [
+          "nosniff"
+        ],
+        "Date": [
+          "Mon, 24 May 2021 18:08:33 GMT"
+        ],
+        "Expires": [
+          "-1"
+        ],
         "Content-Length": [
           "0"
->>>>>>> 9e6c98a6
-        ],
-        "Content-Type": [
-          "text/plain; charset=utf-8"
-        ],
-        "Expires": [
-          "-1"
-        ]
-      },
-      "ResponseBody": "",
-      "StatusCode": 202
-    },
-    {
-<<<<<<< HEAD
-      "RequestUri": "/subscriptions/e37510d7-33b6-4676-886f-ee75bcc01871/providers/Microsoft.Storage/locations/eastus2/asyncoperations/5b2b6497-d211-45e0-9094-c3a49345e6ed?monitor=true&api-version=2015-06-15",
-      "EncodedRequestUri": "L3N1YnNjcmlwdGlvbnMvZTM3NTEwZDctMzNiNi00Njc2LTg4NmYtZWU3NWJjYzAxODcxL3Byb3ZpZGVycy9NaWNyb3NvZnQuU3RvcmFnZS9sb2NhdGlvbnMvZWFzdHVzMi9hc3luY29wZXJhdGlvbnMvNWIyYjY0OTctZDIxMS00NWUwLTkwOTQtYzNhNDkzNDVlNmVkP21vbml0b3I9dHJ1ZSZhcGktdmVyc2lvbj0yMDE1LTA2LTE1",
-=======
-      "RequestUri": "/subscriptions/0296790d-427c-48ca-b204-8b729bbd8670/providers/Microsoft.Storage/locations/eastus2/asyncoperations/f51b6ab3-f238-4cba-92fe-7aa9d4bd3560?monitor=true&api-version=2015-06-15",
-      "EncodedRequestUri": "L3N1YnNjcmlwdGlvbnMvMDI5Njc5MGQtNDI3Yy00OGNhLWIyMDQtOGI3MjliYmQ4NjcwL3Byb3ZpZGVycy9NaWNyb3NvZnQuU3RvcmFnZS9sb2NhdGlvbnMvZWFzdHVzMi9hc3luY29wZXJhdGlvbnMvZjUxYjZhYjMtZjIzOC00Y2JhLTkyZmUtN2FhOWQ0YmQzNTYwP21vbml0b3I9dHJ1ZSZhcGktdmVyc2lvbj0yMDE1LTA2LTE1",
->>>>>>> 9e6c98a6
-      "RequestMethod": "GET",
-      "RequestBody": "",
-      "RequestHeaders": {
-        "User-Agent": [
-          "FxVersion/4.6.26614.01",
-          "OSName/Windows",
-          "OSVersion/Microsoft.Windows.10.0.18363.",
-          "Microsoft.Azure.Management.Storage.StorageManagementClient/4.0.0.0"
-        ]
-      },
-      "ResponseHeaders": {
-        "Cache-Control": [
-          "no-cache"
-        ],
-        "Date": [
-          "Thu, 04 Mar 2021 15:47:36 GMT"
-        ],
-        "Pragma": [
-          "no-cache"
-        ],
-        "Server": [
-          "Microsoft-Azure-Storage-Resource-Provider/1.0,Microsoft-HTTPAPI/2.0 Microsoft-HTTPAPI/2.0"
-        ],
-        "x-ms-request-id": [
-<<<<<<< HEAD
-          "0be18c5b-672e-4c7b-9b36-c1494bf04a1f"
-=======
-          "dfc4afe1-e4d5-4448-bb13-7ef0280b309a"
->>>>>>> 9e6c98a6
-        ],
-        "Strict-Transport-Security": [
-          "max-age=31536000; includeSubDomains"
-        ],
-        "x-ms-ratelimit-remaining-subscription-reads": [
-          "11995"
-        ],
-        "x-ms-correlation-request-id": [
-<<<<<<< HEAD
-          "a8c48a1d-5c68-4968-b50f-cb5aefb0de17"
-        ],
-        "x-ms-routing-request-id": [
-          "EASTUS2:20210322T192313Z:a8c48a1d-5c68-4968-b50f-cb5aefb0de17"
-=======
-          "76ab124c-ea0a-414d-b8e0-2ad23c3a5610"
-        ],
-        "x-ms-routing-request-id": [
-          "CANADACENTRAL:20210304T154736Z:76ab124c-ea0a-414d-b8e0-2ad23c3a5610"
->>>>>>> 9e6c98a6
-        ],
-        "X-Content-Type-Options": [
-          "nosniff"
-        ],
-<<<<<<< HEAD
-        "Date": [
-          "Mon, 22 Mar 2021 19:23:13 GMT"
-        ],
-=======
->>>>>>> 9e6c98a6
-        "Content-Length": [
-          "89"
-        ],
-        "Content-Type": [
-          "application/json"
-        ],
-        "Expires": [
-          "-1"
-        ]
-      },
-      "ResponseBody": "{\r\n  \"location\": \"eastus2\",\r\n  \"properties\": {\r\n    \"accountType\": \"Standard_GRS\"\r\n  }\r\n}",
-      "StatusCode": 200
-    },
-    {
-<<<<<<< HEAD
-      "RequestUri": "/subscriptions/e37510d7-33b6-4676-886f-ee75bcc01871/resourceGroups/crptestar9455/providers/Microsoft.Storage/storageAccounts?api-version=2015-06-15",
-      "EncodedRequestUri": "L3N1YnNjcmlwdGlvbnMvZTM3NTEwZDctMzNiNi00Njc2LTg4NmYtZWU3NWJjYzAxODcxL3Jlc291cmNlR3JvdXBzL2NycHRlc3Rhcjk0NTUvcHJvdmlkZXJzL01pY3Jvc29mdC5TdG9yYWdlL3N0b3JhZ2VBY2NvdW50cz9hcGktdmVyc2lvbj0yMDE1LTA2LTE1",
-=======
-      "RequestUri": "/subscriptions/0296790d-427c-48ca-b204-8b729bbd8670/resourceGroups/crptestar6207/providers/Microsoft.Storage/storageAccounts?api-version=2015-06-15",
-      "EncodedRequestUri": "L3N1YnNjcmlwdGlvbnMvMDI5Njc5MGQtNDI3Yy00OGNhLWIyMDQtOGI3MjliYmQ4NjcwL3Jlc291cmNlR3JvdXBzL2NycHRlc3RhcjYyMDcvcHJvdmlkZXJzL01pY3Jvc29mdC5TdG9yYWdlL3N0b3JhZ2VBY2NvdW50cz9hcGktdmVyc2lvbj0yMDE1LTA2LTE1",
->>>>>>> 9e6c98a6
-      "RequestMethod": "GET",
-      "RequestBody": "",
-      "RequestHeaders": {
-        "x-ms-client-request-id": [
-<<<<<<< HEAD
-          "0c39688d-0ada-4561-bab0-b90040e4fd2f"
-=======
-          "4b64050c-6e81-48b0-95b9-5ae547372738"
->>>>>>> 9e6c98a6
-        ],
-        "accept-language": [
-          "en-US"
-        ],
-        "User-Agent": [
-          "FxVersion/4.6.26614.01",
-          "OSName/Windows",
-          "OSVersion/Microsoft.Windows.10.0.18363.",
-          "Microsoft.Azure.Management.Storage.StorageManagementClient/4.0.0.0"
-        ]
-      },
-      "ResponseHeaders": {
-        "Cache-Control": [
-          "no-cache"
-        ],
-        "Date": [
-          "Thu, 04 Mar 2021 15:47:46 GMT"
-        ],
-        "Pragma": [
-          "no-cache"
-        ],
-        "Server": [
-          "Microsoft-Azure-Storage-Resource-Provider/1.0,Microsoft-HTTPAPI/2.0 Microsoft-HTTPAPI/2.0"
-        ],
-        "x-ms-request-id": [
-<<<<<<< HEAD
-          "4bf82a04-36ef-4ff4-9f7d-80009f0028d3"
-=======
-          "d0747344-9702-4405-88de-0efc435b683d"
->>>>>>> 9e6c98a6
-        ],
-        "Strict-Transport-Security": [
-          "max-age=31536000; includeSubDomains"
-        ],
-        "x-ms-ratelimit-remaining-subscription-reads": [
-          "11994"
-        ],
-        "x-ms-correlation-request-id": [
-<<<<<<< HEAD
-          "5ef9bd23-790f-41a0-b428-bd0afdc204bb"
-        ],
-        "x-ms-routing-request-id": [
-          "EASTUS2:20210322T192323Z:5ef9bd23-790f-41a0-b428-bd0afdc204bb"
-=======
-          "a35e910f-105e-4317-937b-a31cbc80d347"
-        ],
-        "x-ms-routing-request-id": [
-          "CANADACENTRAL:20210304T154746Z:a35e910f-105e-4317-937b-a31cbc80d347"
->>>>>>> 9e6c98a6
-        ],
-        "X-Content-Type-Options": [
-          "nosniff"
-        ],
-<<<<<<< HEAD
-        "Date": [
-          "Mon, 22 Mar 2021 19:23:23 GMT"
-        ],
-=======
->>>>>>> 9e6c98a6
-        "Content-Length": [
-          "711"
-        ],
-        "Content-Type": [
-          "application/json"
-        ],
-        "Expires": [
-          "-1"
-        ]
-      },
-<<<<<<< HEAD
-      "ResponseBody": "{\r\n  \"value\": [\r\n    {\r\n      \"id\": \"/subscriptions/e37510d7-33b6-4676-886f-ee75bcc01871/resourceGroups/crptestar9455/providers/Microsoft.Storage/storageAccounts/diskrp22\",\r\n      \"name\": \"diskrp22\",\r\n      \"type\": \"Microsoft.Storage/storageAccounts\",\r\n      \"location\": \"eastus2\",\r\n      \"tags\": {},\r\n      \"properties\": {\r\n        \"accountType\": \"Standard_GRS\",\r\n        \"provisioningState\": \"Succeeded\",\r\n        \"creationTime\": \"2021-03-22T19:22:56.4013989Z\",\r\n        \"primaryEndpoints\": {\r\n          \"blob\": \"https://diskrp22.blob.core.windows.net/\",\r\n          \"queue\": \"https://diskrp22.queue.core.windows.net/\",\r\n          \"table\": \"https://diskrp22.table.core.windows.net/\",\r\n          \"file\": \"https://diskrp22.file.core.windows.net/\"\r\n        },\r\n        \"primaryLocation\": \"eastus2\",\r\n        \"statusOfPrimary\": \"available\",\r\n        \"secondaryLocation\": \"centralus\",\r\n        \"statusOfSecondary\": \"available\"\r\n      }\r\n    }\r\n  ]\r\n}",
-      "StatusCode": 200
-    },
-    {
-      "RequestUri": "/subscriptions/e37510d7-33b6-4676-886f-ee75bcc01871/resourceGroups/crptestar9455/providers/Microsoft.Storage/storageAccounts/diskrp22?api-version=2015-06-15",
-      "EncodedRequestUri": "L3N1YnNjcmlwdGlvbnMvZTM3NTEwZDctMzNiNi00Njc2LTg4NmYtZWU3NWJjYzAxODcxL3Jlc291cmNlR3JvdXBzL2NycHRlc3Rhcjk0NTUvcHJvdmlkZXJzL01pY3Jvc29mdC5TdG9yYWdlL3N0b3JhZ2VBY2NvdW50cy9kaXNrcnAyMj9hcGktdmVyc2lvbj0yMDE1LTA2LTE1",
-=======
-      "ResponseBody": "{\r\n  \"value\": [\r\n    {\r\n      \"id\": \"/subscriptions/0296790d-427c-48ca-b204-8b729bbd8670/resourceGroups/crptestar6207/providers/Microsoft.Storage/storageAccounts/diskrp7169\",\r\n      \"name\": \"diskrp7169\",\r\n      \"type\": \"Microsoft.Storage/storageAccounts\",\r\n      \"location\": \"eastus2\",\r\n      \"tags\": {},\r\n      \"properties\": {\r\n        \"accountType\": \"Standard_GRS\",\r\n        \"provisioningState\": \"Succeeded\",\r\n        \"creationTime\": \"2021-03-04T15:47:18.8775144Z\",\r\n        \"primaryEndpoints\": {\r\n          \"blob\": \"https://diskrp7169.blob.core.windows.net/\",\r\n          \"queue\": \"https://diskrp7169.queue.core.windows.net/\",\r\n          \"table\": \"https://diskrp7169.table.core.windows.net/\",\r\n          \"file\": \"https://diskrp7169.file.core.windows.net/\"\r\n        },\r\n        \"primaryLocation\": \"eastus2\",\r\n        \"statusOfPrimary\": \"available\",\r\n        \"secondaryLocation\": \"centralus\",\r\n        \"statusOfSecondary\": \"available\"\r\n      }\r\n    }\r\n  ]\r\n}",
-      "StatusCode": 200
-    },
-    {
-      "RequestUri": "/subscriptions/0296790d-427c-48ca-b204-8b729bbd8670/resourceGroups/crptestar6207/providers/Microsoft.Storage/storageAccounts/diskrp7169?api-version=2015-06-15",
-      "EncodedRequestUri": "L3N1YnNjcmlwdGlvbnMvMDI5Njc5MGQtNDI3Yy00OGNhLWIyMDQtOGI3MjliYmQ4NjcwL3Jlc291cmNlR3JvdXBzL2NycHRlc3RhcjYyMDcvcHJvdmlkZXJzL01pY3Jvc29mdC5TdG9yYWdlL3N0b3JhZ2VBY2NvdW50cy9kaXNrcnA3MTY5P2FwaS12ZXJzaW9uPTIwMTUtMDYtMTU=",
->>>>>>> 9e6c98a6
-      "RequestMethod": "GET",
-      "RequestBody": "",
-      "RequestHeaders": {
-        "x-ms-client-request-id": [
-<<<<<<< HEAD
-          "d7f3e99b-69c9-4f37-8f12-dfebc5b42ada"
-=======
-          "c3fe5321-9920-44a2-a62a-cceeb5716f1e"
->>>>>>> 9e6c98a6
-        ],
-        "accept-language": [
-          "en-US"
-        ],
-        "User-Agent": [
-          "FxVersion/4.6.26614.01",
-          "OSName/Windows",
-          "OSVersion/Microsoft.Windows.10.0.18363.",
-          "Microsoft.Azure.Management.Storage.StorageManagementClient/4.0.0.0"
-        ]
-      },
-      "ResponseHeaders": {
-        "Cache-Control": [
-          "no-cache"
-        ],
-        "Date": [
-          "Thu, 04 Mar 2021 15:47:46 GMT"
-        ],
-        "Pragma": [
-          "no-cache"
-        ],
-        "Server": [
-          "Microsoft-Azure-Storage-Resource-Provider/1.0,Microsoft-HTTPAPI/2.0 Microsoft-HTTPAPI/2.0"
-        ],
-        "x-ms-request-id": [
-<<<<<<< HEAD
-          "1c2bbfd8-aa33-416b-ba58-26d776e5d424"
-=======
-          "84c049a5-dc54-4758-9728-719a8e6262d6"
->>>>>>> 9e6c98a6
-        ],
-        "Strict-Transport-Security": [
-          "max-age=31536000; includeSubDomains"
-        ],
-        "x-ms-ratelimit-remaining-subscription-reads": [
-          "11993"
-        ],
-        "x-ms-correlation-request-id": [
-<<<<<<< HEAD
-          "0414c810-a995-42c9-bd78-09630b4b4c53"
-        ],
-        "x-ms-routing-request-id": [
-          "EASTUS2:20210322T192323Z:0414c810-a995-42c9-bd78-09630b4b4c53"
-=======
-          "2c2bdbd7-f850-45a2-a2ba-9ad36b596b48"
-        ],
-        "x-ms-routing-request-id": [
-          "CANADACENTRAL:20210304T154746Z:2c2bdbd7-f850-45a2-a2ba-9ad36b596b48"
->>>>>>> 9e6c98a6
-        ],
-        "X-Content-Type-Options": [
-          "nosniff"
-        ],
-<<<<<<< HEAD
-        "Date": [
-          "Mon, 22 Mar 2021 19:23:23 GMT"
-        ],
-=======
->>>>>>> 9e6c98a6
-        "Content-Length": [
-          "699"
-        ],
-        "Content-Type": [
-          "application/json"
-        ],
-        "Expires": [
-          "-1"
-        ]
-      },
-<<<<<<< HEAD
-      "ResponseBody": "{\r\n  \"id\": \"/subscriptions/e37510d7-33b6-4676-886f-ee75bcc01871/resourceGroups/crptestar9455/providers/Microsoft.Storage/storageAccounts/diskrp22\",\r\n  \"name\": \"diskrp22\",\r\n  \"type\": \"Microsoft.Storage/storageAccounts\",\r\n  \"location\": \"eastus2\",\r\n  \"tags\": {},\r\n  \"properties\": {\r\n    \"accountType\": \"Standard_GRS\",\r\n    \"provisioningState\": \"Succeeded\",\r\n    \"creationTime\": \"2021-03-22T19:22:56.4013989Z\",\r\n    \"primaryEndpoints\": {\r\n      \"blob\": \"https://diskrp22.blob.core.windows.net/\",\r\n      \"queue\": \"https://diskrp22.queue.core.windows.net/\",\r\n      \"table\": \"https://diskrp22.table.core.windows.net/\",\r\n      \"file\": \"https://diskrp22.file.core.windows.net/\"\r\n    },\r\n    \"primaryLocation\": \"eastus2\",\r\n    \"statusOfPrimary\": \"available\",\r\n    \"secondaryLocation\": \"centralus\",\r\n    \"statusOfSecondary\": \"available\"\r\n  }\r\n}",
-      "StatusCode": 200
-    },
-    {
-      "RequestUri": "/subscriptions/e37510d7-33b6-4676-886f-ee75bcc01871/resourceGroups/crptestar9455/providers/Microsoft.Network/publicIPAddresses/pip2748?api-version=2019-09-01",
-      "EncodedRequestUri": "L3N1YnNjcmlwdGlvbnMvZTM3NTEwZDctMzNiNi00Njc2LTg4NmYtZWU3NWJjYzAxODcxL3Jlc291cmNlR3JvdXBzL2NycHRlc3Rhcjk0NTUvcHJvdmlkZXJzL01pY3Jvc29mdC5OZXR3b3JrL3B1YmxpY0lQQWRkcmVzc2VzL3BpcDI3NDg/YXBpLXZlcnNpb249MjAxOS0wOS0wMQ==",
-      "RequestMethod": "PUT",
-      "RequestBody": "{\r\n  \"properties\": {\r\n    \"publicIPAllocationMethod\": \"Dynamic\",\r\n    \"dnsSettings\": {\r\n      \"domainNameLabel\": \"dn9936\"\r\n    }\r\n  },\r\n  \"location\": \"eastus2\",\r\n  \"tags\": {\r\n    \"key\": \"value\"\r\n  }\r\n}",
-      "RequestHeaders": {
-        "x-ms-client-request-id": [
-          "46b3588f-8c4a-4aa7-8603-1bec74c61996"
-=======
-      "ResponseBody": "{\r\n  \"id\": \"/subscriptions/0296790d-427c-48ca-b204-8b729bbd8670/resourceGroups/crptestar6207/providers/Microsoft.Storage/storageAccounts/diskrp7169\",\r\n  \"name\": \"diskrp7169\",\r\n  \"type\": \"Microsoft.Storage/storageAccounts\",\r\n  \"location\": \"eastus2\",\r\n  \"tags\": {},\r\n  \"properties\": {\r\n    \"accountType\": \"Standard_GRS\",\r\n    \"provisioningState\": \"Succeeded\",\r\n    \"creationTime\": \"2021-03-04T15:47:18.8775144Z\",\r\n    \"primaryEndpoints\": {\r\n      \"blob\": \"https://diskrp7169.blob.core.windows.net/\",\r\n      \"queue\": \"https://diskrp7169.queue.core.windows.net/\",\r\n      \"table\": \"https://diskrp7169.table.core.windows.net/\",\r\n      \"file\": \"https://diskrp7169.file.core.windows.net/\"\r\n    },\r\n    \"primaryLocation\": \"eastus2\",\r\n    \"statusOfPrimary\": \"available\",\r\n    \"secondaryLocation\": \"centralus\",\r\n    \"statusOfSecondary\": \"available\"\r\n  }\r\n}",
-      "StatusCode": 200
-    },
-    {
-      "RequestUri": "/subscriptions/0296790d-427c-48ca-b204-8b729bbd8670/resourceGroups/crptestar6207/providers/Microsoft.Network/publicIPAddresses/pip9459?api-version=2019-09-01",
-      "EncodedRequestUri": "L3N1YnNjcmlwdGlvbnMvMDI5Njc5MGQtNDI3Yy00OGNhLWIyMDQtOGI3MjliYmQ4NjcwL3Jlc291cmNlR3JvdXBzL2NycHRlc3RhcjYyMDcvcHJvdmlkZXJzL01pY3Jvc29mdC5OZXR3b3JrL3B1YmxpY0lQQWRkcmVzc2VzL3BpcDk0NTk/YXBpLXZlcnNpb249MjAxOS0wOS0wMQ==",
-      "RequestMethod": "PUT",
-      "RequestBody": "{\r\n  \"properties\": {\r\n    \"publicIPAllocationMethod\": \"Dynamic\",\r\n    \"dnsSettings\": {\r\n      \"domainNameLabel\": \"dn1970\"\r\n    }\r\n  },\r\n  \"location\": \"eastus2\",\r\n  \"tags\": {\r\n    \"key\": \"value\"\r\n  }\r\n}",
-      "RequestHeaders": {
-        "x-ms-client-request-id": [
-          "71f68c17-5556-4716-a01a-c120e752c2d9"
->>>>>>> 9e6c98a6
-        ],
-        "accept-language": [
-          "en-US"
-        ],
-        "User-Agent": [
-          "FxVersion/4.6.26614.01",
-          "OSName/Windows",
-          "OSVersion/Microsoft.Windows.10.0.18363.",
-          "Microsoft.Azure.Management.Network.NetworkManagementClient/19.17.1.0"
-        ],
-        "Content-Type": [
-          "application/json; charset=utf-8"
-        ],
-        "Content-Length": [
-          "201"
-        ]
-      },
-      "ResponseHeaders": {
-        "Cache-Control": [
-          "no-cache"
-        ],
-        "Date": [
-          "Thu, 04 Mar 2021 15:47:50 GMT"
-        ],
-        "Pragma": [
-          "no-cache"
-        ],
-        "Retry-After": [
-          "1"
-        ],
-        "Server": [
-          "Microsoft-HTTPAPI/2.0",
-          "Microsoft-HTTPAPI/2.0"
-        ],
-        "x-ms-request-id": [
-<<<<<<< HEAD
-          "f0e9327a-8306-4401-a9c8-85924b0dc0ab"
-        ],
-        "Azure-AsyncOperation": [
-          "https://management.azure.com/subscriptions/e37510d7-33b6-4676-886f-ee75bcc01871/providers/Microsoft.Network/locations/eastus2/operations/f0e9327a-8306-4401-a9c8-85924b0dc0ab?api-version=2019-09-01"
-        ],
-        "x-ms-correlation-request-id": [
-          "10615636-4f26-4482-83be-99aee6f52c69"
-=======
-          "6995b2fc-6ef6-4526-8172-9470d0fa80b0"
-        ],
-        "Azure-AsyncOperation": [
-          "https://management.azure.com/subscriptions/0296790d-427c-48ca-b204-8b729bbd8670/providers/Microsoft.Network/locations/eastus2/operations/6995b2fc-6ef6-4526-8172-9470d0fa80b0?api-version=2019-09-01"
-        ],
-        "x-ms-correlation-request-id": [
-          "a3d1016a-f716-458a-811e-181958c01254"
->>>>>>> 9e6c98a6
-        ],
-        "Azure-AsyncNotification": [
-          "Enabled"
-        ],
-        "x-ms-arm-service-request-id": [
-<<<<<<< HEAD
-          "6a7319c3-5302-4662-bb53-6abc6204f1c7"
-=======
-          "5d37c1fe-8477-4aee-a832-006352864e30"
->>>>>>> 9e6c98a6
-        ],
-        "Strict-Transport-Security": [
-          "max-age=31536000; includeSubDomains"
-        ],
-        "x-ms-ratelimit-remaining-subscription-writes": [
-          "1197"
-        ],
-        "x-ms-routing-request-id": [
-<<<<<<< HEAD
-          "EASTUS2:20210322T192325Z:10615636-4f26-4482-83be-99aee6f52c69"
-=======
-          "CANADACENTRAL:20210304T154750Z:a3d1016a-f716-458a-811e-181958c01254"
->>>>>>> 9e6c98a6
-        ],
-        "X-Content-Type-Options": [
-          "nosniff"
-        ],
-<<<<<<< HEAD
-        "Date": [
-          "Mon, 22 Mar 2021 19:23:24 GMT"
-        ],
-=======
->>>>>>> 9e6c98a6
-        "Content-Length": [
-          "757"
-        ],
-        "Content-Type": [
-          "application/json; charset=utf-8"
-        ],
-        "Expires": [
-          "-1"
-        ]
-      },
-<<<<<<< HEAD
-      "ResponseBody": "{\r\n  \"name\": \"pip2748\",\r\n  \"id\": \"/subscriptions/e37510d7-33b6-4676-886f-ee75bcc01871/resourceGroups/crptestar9455/providers/Microsoft.Network/publicIPAddresses/pip2748\",\r\n  \"etag\": \"W/\\\"6ed949d8-e20c-48ff-9370-a91ba0130a2b\\\"\",\r\n  \"location\": \"eastus2\",\r\n  \"tags\": {\r\n    \"key\": \"value\"\r\n  },\r\n  \"properties\": {\r\n    \"provisioningState\": \"Updating\",\r\n    \"resourceGuid\": \"33fa3312-40c5-44a0-b9e0-97b1b24ac984\",\r\n    \"publicIPAddressVersion\": \"IPv4\",\r\n    \"publicIPAllocationMethod\": \"Dynamic\",\r\n    \"idleTimeoutInMinutes\": 4,\r\n    \"dnsSettings\": {\r\n      \"domainNameLabel\": \"dn9936\",\r\n      \"fqdn\": \"dn9936.eastus2.cloudapp.azure.com\"\r\n    },\r\n    \"ipTags\": []\r\n  },\r\n  \"type\": \"Microsoft.Network/publicIPAddresses\",\r\n  \"sku\": {\r\n    \"name\": \"Basic\"\r\n  }\r\n}",
-      "StatusCode": 201
-    },
-    {
-      "RequestUri": "/subscriptions/e37510d7-33b6-4676-886f-ee75bcc01871/providers/Microsoft.Network/locations/eastus2/operations/f0e9327a-8306-4401-a9c8-85924b0dc0ab?api-version=2019-09-01",
-      "EncodedRequestUri": "L3N1YnNjcmlwdGlvbnMvZTM3NTEwZDctMzNiNi00Njc2LTg4NmYtZWU3NWJjYzAxODcxL3Byb3ZpZGVycy9NaWNyb3NvZnQuTmV0d29yay9sb2NhdGlvbnMvZWFzdHVzMi9vcGVyYXRpb25zL2YwZTkzMjdhLTgzMDYtNDQwMS1hOWM4LTg1OTI0YjBkYzBhYj9hcGktdmVyc2lvbj0yMDE5LTA5LTAx",
-=======
-      "ResponseBody": "{\r\n  \"name\": \"pip9459\",\r\n  \"id\": \"/subscriptions/0296790d-427c-48ca-b204-8b729bbd8670/resourceGroups/crptestar6207/providers/Microsoft.Network/publicIPAddresses/pip9459\",\r\n  \"etag\": \"W/\\\"5a84d5e1-ef91-473b-b578-f7d955189de4\\\"\",\r\n  \"location\": \"eastus2\",\r\n  \"tags\": {\r\n    \"key\": \"value\"\r\n  },\r\n  \"properties\": {\r\n    \"provisioningState\": \"Updating\",\r\n    \"resourceGuid\": \"d3f1c08e-a99b-4493-bd1a-695cdc09fce8\",\r\n    \"publicIPAddressVersion\": \"IPv4\",\r\n    \"publicIPAllocationMethod\": \"Dynamic\",\r\n    \"idleTimeoutInMinutes\": 4,\r\n    \"dnsSettings\": {\r\n      \"domainNameLabel\": \"dn1970\",\r\n      \"fqdn\": \"dn1970.eastus2.cloudapp.azure.com\"\r\n    },\r\n    \"ipTags\": []\r\n  },\r\n  \"type\": \"Microsoft.Network/publicIPAddresses\",\r\n  \"sku\": {\r\n    \"name\": \"Basic\"\r\n  }\r\n}",
-      "StatusCode": 201
-    },
-    {
-      "RequestUri": "/subscriptions/0296790d-427c-48ca-b204-8b729bbd8670/providers/Microsoft.Network/locations/eastus2/operations/6995b2fc-6ef6-4526-8172-9470d0fa80b0?api-version=2019-09-01",
-      "EncodedRequestUri": "L3N1YnNjcmlwdGlvbnMvMDI5Njc5MGQtNDI3Yy00OGNhLWIyMDQtOGI3MjliYmQ4NjcwL3Byb3ZpZGVycy9NaWNyb3NvZnQuTmV0d29yay9sb2NhdGlvbnMvZWFzdHVzMi9vcGVyYXRpb25zLzY5OTViMmZjLTZlZjYtNDUyNi04MTcyLTk0NzBkMGZhODBiMD9hcGktdmVyc2lvbj0yMDE5LTA5LTAx",
->>>>>>> 9e6c98a6
-      "RequestMethod": "GET",
-      "RequestBody": "",
-      "RequestHeaders": {
-        "User-Agent": [
-          "FxVersion/4.6.26614.01",
-          "OSName/Windows",
-          "OSVersion/Microsoft.Windows.10.0.18363.",
-          "Microsoft.Azure.Management.Network.NetworkManagementClient/19.17.1.0"
-        ]
-      },
-      "ResponseHeaders": {
-        "Cache-Control": [
-          "no-cache"
-        ],
-        "Date": [
-          "Thu, 04 Mar 2021 15:47:51 GMT"
-        ],
-        "Pragma": [
-          "no-cache"
-        ],
-        "Server": [
-          "Microsoft-HTTPAPI/2.0",
-          "Microsoft-HTTPAPI/2.0"
-        ],
-        "x-ms-request-id": [
-<<<<<<< HEAD
-          "3a8c7485-2965-48e3-91f1-b3b399ac1645"
-        ],
-        "x-ms-correlation-request-id": [
-          "a8869730-3c0b-4221-8955-19327cdfc6c4"
-        ],
-        "x-ms-arm-service-request-id": [
-          "c36456d4-3dcb-4d30-bca9-85271226798b"
-=======
-          "21041fb4-d9bd-40a9-b61e-f620a526cce0"
-        ],
-        "x-ms-correlation-request-id": [
-          "b8bd571a-6a45-42fb-86a8-a4520a25f7d2"
-        ],
-        "x-ms-arm-service-request-id": [
-          "7283afcc-98ae-489d-a75a-6e953c08ad15"
->>>>>>> 9e6c98a6
-        ],
-        "Strict-Transport-Security": [
-          "max-age=31536000; includeSubDomains"
-        ],
-        "x-ms-ratelimit-remaining-subscription-reads": [
-          "11999"
-        ],
-        "x-ms-routing-request-id": [
-<<<<<<< HEAD
-          "EASTUS2:20210322T192326Z:a8869730-3c0b-4221-8955-19327cdfc6c4"
-=======
-          "CANADACENTRAL:20210304T154751Z:b8bd571a-6a45-42fb-86a8-a4520a25f7d2"
->>>>>>> 9e6c98a6
-        ],
-        "X-Content-Type-Options": [
-          "nosniff"
-        ],
-<<<<<<< HEAD
-        "Date": [
-          "Mon, 22 Mar 2021 19:23:25 GMT"
-        ],
-=======
->>>>>>> 9e6c98a6
-        "Content-Length": [
-          "29"
-        ],
-        "Content-Type": [
-          "application/json; charset=utf-8"
-        ],
-        "Expires": [
-          "-1"
-        ]
-      },
-      "ResponseBody": "{\r\n  \"status\": \"Succeeded\"\r\n}",
-      "StatusCode": 200
-    },
-    {
-<<<<<<< HEAD
-      "RequestUri": "/subscriptions/e37510d7-33b6-4676-886f-ee75bcc01871/providers/Microsoft.Network/locations/eastus2/operations/f0e9327a-8306-4401-a9c8-85924b0dc0ab?api-version=2019-09-01",
-      "EncodedRequestUri": "L3N1YnNjcmlwdGlvbnMvZTM3NTEwZDctMzNiNi00Njc2LTg4NmYtZWU3NWJjYzAxODcxL3Byb3ZpZGVycy9NaWNyb3NvZnQuTmV0d29yay9sb2NhdGlvbnMvZWFzdHVzMi9vcGVyYXRpb25zL2YwZTkzMjdhLTgzMDYtNDQwMS1hOWM4LTg1OTI0YjBkYzBhYj9hcGktdmVyc2lvbj0yMDE5LTA5LTAx",
-=======
-      "RequestUri": "/subscriptions/0296790d-427c-48ca-b204-8b729bbd8670/resourceGroups/crptestar6207/providers/Microsoft.Network/publicIPAddresses/pip9459?api-version=2019-09-01",
-      "EncodedRequestUri": "L3N1YnNjcmlwdGlvbnMvMDI5Njc5MGQtNDI3Yy00OGNhLWIyMDQtOGI3MjliYmQ4NjcwL3Jlc291cmNlR3JvdXBzL2NycHRlc3RhcjYyMDcvcHJvdmlkZXJzL01pY3Jvc29mdC5OZXR3b3JrL3B1YmxpY0lQQWRkcmVzc2VzL3BpcDk0NTk/YXBpLXZlcnNpb249MjAxOS0wOS0wMQ==",
->>>>>>> 9e6c98a6
-      "RequestMethod": "GET",
-      "RequestBody": "",
-      "RequestHeaders": {
-        "User-Agent": [
-          "FxVersion/4.6.26614.01",
-          "OSName/Windows",
-          "OSVersion/Microsoft.Windows.10.0.18363.",
-          "Microsoft.Azure.Management.Network.NetworkManagementClient/19.17.1.0"
-        ]
-      },
-      "ResponseHeaders": {
-        "Cache-Control": [
-          "no-cache"
-        ],
-        "Date": [
-          "Thu, 04 Mar 2021 15:47:51 GMT"
-        ],
-        "Pragma": [
-          "no-cache"
-        ],
-<<<<<<< HEAD
-        "Retry-After": [
-          "2"
-        ],
-        "x-ms-request-id": [
-          "ab170d45-fdaf-451f-a086-84274fd420f6"
-        ],
-        "x-ms-correlation-request-id": [
-          "358b83c1-74be-4a18-ad9b-dc19107dc627"
-        ],
-        "x-ms-arm-service-request-id": [
-          "7eed5460-c9d7-4450-b3c9-19fd97bcc864"
-=======
-        "ETag": [
-          "W/\"7f0ba7f5-20cc-4d48-9206-a2878c812425\""
-        ],
-        "Server": [
-          "Microsoft-HTTPAPI/2.0",
-          "Microsoft-HTTPAPI/2.0"
-        ],
-        "x-ms-request-id": [
-          "7540b55d-b1ba-4d6a-82c2-825afc856eae"
-        ],
-        "x-ms-correlation-request-id": [
-          "e8435eac-492b-4bdf-b863-3ba11496156c"
-        ],
-        "x-ms-arm-service-request-id": [
-          "d442dc52-000d-4776-be5f-329457a110ee"
->>>>>>> 9e6c98a6
-        ],
-        "Strict-Transport-Security": [
-          "max-age=31536000; includeSubDomains"
-        ],
-        "x-ms-ratelimit-remaining-subscription-reads": [
-          "11998"
-        ],
-        "x-ms-routing-request-id": [
-<<<<<<< HEAD
-          "EASTUS2:20210322T192328Z:358b83c1-74be-4a18-ad9b-dc19107dc627"
-=======
-          "CANADACENTRAL:20210304T154751Z:e8435eac-492b-4bdf-b863-3ba11496156c"
->>>>>>> 9e6c98a6
-        ],
-        "X-Content-Type-Options": [
-          "nosniff"
-        ],
-<<<<<<< HEAD
-        "Date": [
-          "Mon, 22 Mar 2021 19:23:27 GMT"
-        ],
-        "Content-Length": [
-          "30"
-        ],
-        "Content-Type": [
-          "application/json; charset=utf-8"
-        ],
-        "Expires": [
-          "-1"
-        ]
-      },
-      "ResponseBody": "{\r\n  \"status\": \"InProgress\"\r\n}",
-      "StatusCode": 200
-    },
-    {
-      "RequestUri": "/subscriptions/e37510d7-33b6-4676-886f-ee75bcc01871/providers/Microsoft.Network/locations/eastus2/operations/f0e9327a-8306-4401-a9c8-85924b0dc0ab?api-version=2019-09-01",
-      "EncodedRequestUri": "L3N1YnNjcmlwdGlvbnMvZTM3NTEwZDctMzNiNi00Njc2LTg4NmYtZWU3NWJjYzAxODcxL3Byb3ZpZGVycy9NaWNyb3NvZnQuTmV0d29yay9sb2NhdGlvbnMvZWFzdHVzMi9vcGVyYXRpb25zL2YwZTkzMjdhLTgzMDYtNDQwMS1hOWM4LTg1OTI0YjBkYzBhYj9hcGktdmVyc2lvbj0yMDE5LTA5LTAx",
-      "RequestMethod": "GET",
-      "RequestBody": "",
-      "RequestHeaders": {
-        "User-Agent": [
-          "FxVersion/4.6.29518.01",
-          "OSName/Windows",
-          "OSVersion/Microsoft.Windows.10.0.18363.",
-          "Microsoft.Azure.Management.Network.NetworkManagementClient/19.17.1.0"
-        ]
-      },
-      "ResponseHeaders": {
-        "Cache-Control": [
-          "no-cache"
-        ],
-        "Pragma": [
-          "no-cache"
-        ],
-        "x-ms-request-id": [
-          "2cb6e502-45a7-433e-b554-40b1070c466c"
-        ],
-        "x-ms-correlation-request-id": [
-          "03acd542-6972-4c74-8766-83e7f97994f9"
-        ],
-        "x-ms-arm-service-request-id": [
-          "517500d7-0aec-453d-a1f6-08977360fecc"
-        ],
-        "Strict-Transport-Security": [
-          "max-age=31536000; includeSubDomains"
-        ],
-        "Server": [
-          "Microsoft-HTTPAPI/2.0",
-          "Microsoft-HTTPAPI/2.0"
-        ],
-        "x-ms-ratelimit-remaining-subscription-reads": [
-          "11997"
-        ],
-        "x-ms-routing-request-id": [
-          "EASTUS2:20210322T192330Z:03acd542-6972-4c74-8766-83e7f97994f9"
-        ],
-        "X-Content-Type-Options": [
-          "nosniff"
-        ],
-        "Date": [
-          "Mon, 22 Mar 2021 19:23:29 GMT"
-        ],
-=======
->>>>>>> 9e6c98a6
-        "Content-Length": [
-          "758"
-        ],
-        "Content-Type": [
-          "application/json; charset=utf-8"
-        ],
-        "Expires": [
-          "-1"
-        ]
-      },
-      "ResponseBody": "{\r\n  \"name\": \"pip9459\",\r\n  \"id\": \"/subscriptions/0296790d-427c-48ca-b204-8b729bbd8670/resourceGroups/crptestar6207/providers/Microsoft.Network/publicIPAddresses/pip9459\",\r\n  \"etag\": \"W/\\\"7f0ba7f5-20cc-4d48-9206-a2878c812425\\\"\",\r\n  \"location\": \"eastus2\",\r\n  \"tags\": {\r\n    \"key\": \"value\"\r\n  },\r\n  \"properties\": {\r\n    \"provisioningState\": \"Succeeded\",\r\n    \"resourceGuid\": \"d3f1c08e-a99b-4493-bd1a-695cdc09fce8\",\r\n    \"publicIPAddressVersion\": \"IPv4\",\r\n    \"publicIPAllocationMethod\": \"Dynamic\",\r\n    \"idleTimeoutInMinutes\": 4,\r\n    \"dnsSettings\": {\r\n      \"domainNameLabel\": \"dn1970\",\r\n      \"fqdn\": \"dn1970.eastus2.cloudapp.azure.com\"\r\n    },\r\n    \"ipTags\": []\r\n  },\r\n  \"type\": \"Microsoft.Network/publicIPAddresses\",\r\n  \"sku\": {\r\n    \"name\": \"Basic\"\r\n  }\r\n}",
-      "StatusCode": 200
-    },
-    {
-<<<<<<< HEAD
-      "RequestUri": "/subscriptions/e37510d7-33b6-4676-886f-ee75bcc01871/resourceGroups/crptestar9455/providers/Microsoft.Network/publicIPAddresses/pip2748?api-version=2019-09-01",
-      "EncodedRequestUri": "L3N1YnNjcmlwdGlvbnMvZTM3NTEwZDctMzNiNi00Njc2LTg4NmYtZWU3NWJjYzAxODcxL3Jlc291cmNlR3JvdXBzL2NycHRlc3Rhcjk0NTUvcHJvdmlkZXJzL01pY3Jvc29mdC5OZXR3b3JrL3B1YmxpY0lQQWRkcmVzc2VzL3BpcDI3NDg/YXBpLXZlcnNpb249MjAxOS0wOS0wMQ==",
-=======
-      "RequestUri": "/subscriptions/0296790d-427c-48ca-b204-8b729bbd8670/resourceGroups/crptestar6207/providers/Microsoft.Network/publicIPAddresses/pip9459?api-version=2019-09-01",
-      "EncodedRequestUri": "L3N1YnNjcmlwdGlvbnMvMDI5Njc5MGQtNDI3Yy00OGNhLWIyMDQtOGI3MjliYmQ4NjcwL3Jlc291cmNlR3JvdXBzL2NycHRlc3RhcjYyMDcvcHJvdmlkZXJzL01pY3Jvc29mdC5OZXR3b3JrL3B1YmxpY0lQQWRkcmVzc2VzL3BpcDk0NTk/YXBpLXZlcnNpb249MjAxOS0wOS0wMQ==",
->>>>>>> 9e6c98a6
-      "RequestMethod": "GET",
-      "RequestBody": "",
-      "RequestHeaders": {
-        "x-ms-client-request-id": [
-          "07e9d7ed-8c38-4959-9fe6-ede36e00dbb1"
-        ],
-        "accept-language": [
-          "en-US"
-        ],
-        "User-Agent": [
-          "FxVersion/4.6.26614.01",
-          "OSName/Windows",
-          "OSVersion/Microsoft.Windows.10.0.18363.",
-          "Microsoft.Azure.Management.Network.NetworkManagementClient/19.17.1.0"
-        ]
-      },
-      "ResponseHeaders": {
-        "Cache-Control": [
-          "no-cache"
-        ],
-        "Date": [
-          "Thu, 04 Mar 2021 15:47:51 GMT"
-        ],
-        "Pragma": [
-          "no-cache"
-        ],
-        "ETag": [
-<<<<<<< HEAD
-          "W/\"d4e469a5-e097-47fa-9c9f-8333bcea659e\""
-        ],
-        "x-ms-request-id": [
-          "45c511d2-190a-491f-b027-d0f1027bcf2b"
-        ],
-        "x-ms-correlation-request-id": [
-          "0df0d69e-e245-4d6c-b87d-8663e4f8a6e2"
-        ],
-        "x-ms-arm-service-request-id": [
-          "dfb034b8-8224-4e7b-a8e1-0503580c598d"
-=======
-          "W/\"7f0ba7f5-20cc-4d48-9206-a2878c812425\""
-        ],
-        "Server": [
-          "Microsoft-HTTPAPI/2.0",
-          "Microsoft-HTTPAPI/2.0"
-        ],
-        "x-ms-request-id": [
-          "e3b8f9f4-248f-4f19-bbdc-901a14826fe7"
-        ],
-        "x-ms-correlation-request-id": [
-          "2d2f2ad3-3586-4546-9ae7-4f8d886ab3ad"
-        ],
-        "x-ms-arm-service-request-id": [
-          "29126db7-1d10-4ed0-8267-14393d11d37a"
->>>>>>> 9e6c98a6
-        ],
-        "Strict-Transport-Security": [
-          "max-age=31536000; includeSubDomains"
-        ],
-        "x-ms-ratelimit-remaining-subscription-reads": [
-          "11996"
-        ],
-        "x-ms-routing-request-id": [
-<<<<<<< HEAD
-          "EASTUS2:20210322T192330Z:0df0d69e-e245-4d6c-b87d-8663e4f8a6e2"
-=======
-          "CANADACENTRAL:20210304T154751Z:2d2f2ad3-3586-4546-9ae7-4f8d886ab3ad"
->>>>>>> 9e6c98a6
-        ],
-        "X-Content-Type-Options": [
-          "nosniff"
-        ],
-<<<<<<< HEAD
-        "Date": [
-          "Mon, 22 Mar 2021 19:23:30 GMT"
-        ],
-=======
->>>>>>> 9e6c98a6
-        "Content-Length": [
-          "758"
-        ],
-        "Content-Type": [
-          "application/json; charset=utf-8"
-        ],
-        "Expires": [
-          "-1"
-        ]
-      },
-<<<<<<< HEAD
-      "ResponseBody": "{\r\n  \"name\": \"pip2748\",\r\n  \"id\": \"/subscriptions/e37510d7-33b6-4676-886f-ee75bcc01871/resourceGroups/crptestar9455/providers/Microsoft.Network/publicIPAddresses/pip2748\",\r\n  \"etag\": \"W/\\\"d4e469a5-e097-47fa-9c9f-8333bcea659e\\\"\",\r\n  \"location\": \"eastus2\",\r\n  \"tags\": {\r\n    \"key\": \"value\"\r\n  },\r\n  \"properties\": {\r\n    \"provisioningState\": \"Succeeded\",\r\n    \"resourceGuid\": \"33fa3312-40c5-44a0-b9e0-97b1b24ac984\",\r\n    \"publicIPAddressVersion\": \"IPv4\",\r\n    \"publicIPAllocationMethod\": \"Dynamic\",\r\n    \"idleTimeoutInMinutes\": 4,\r\n    \"dnsSettings\": {\r\n      \"domainNameLabel\": \"dn9936\",\r\n      \"fqdn\": \"dn9936.eastus2.cloudapp.azure.com\"\r\n    },\r\n    \"ipTags\": []\r\n  },\r\n  \"type\": \"Microsoft.Network/publicIPAddresses\",\r\n  \"sku\": {\r\n    \"name\": \"Basic\"\r\n  }\r\n}",
-      "StatusCode": 200
-    },
-    {
-      "RequestUri": "/subscriptions/e37510d7-33b6-4676-886f-ee75bcc01871/resourceGroups/crptestar9455/providers/Microsoft.Network/publicIPAddresses/pip2748?api-version=2019-09-01",
-      "EncodedRequestUri": "L3N1YnNjcmlwdGlvbnMvZTM3NTEwZDctMzNiNi00Njc2LTg4NmYtZWU3NWJjYzAxODcxL3Jlc291cmNlR3JvdXBzL2NycHRlc3Rhcjk0NTUvcHJvdmlkZXJzL01pY3Jvc29mdC5OZXR3b3JrL3B1YmxpY0lQQWRkcmVzc2VzL3BpcDI3NDg/YXBpLXZlcnNpb249MjAxOS0wOS0wMQ==",
-      "RequestMethod": "GET",
-      "RequestBody": "",
-      "RequestHeaders": {
-        "x-ms-client-request-id": [
-          "098f9cea-c58a-47d9-916f-afdc507ac619"
-=======
-      "ResponseBody": "{\r\n  \"name\": \"pip9459\",\r\n  \"id\": \"/subscriptions/0296790d-427c-48ca-b204-8b729bbd8670/resourceGroups/crptestar6207/providers/Microsoft.Network/publicIPAddresses/pip9459\",\r\n  \"etag\": \"W/\\\"7f0ba7f5-20cc-4d48-9206-a2878c812425\\\"\",\r\n  \"location\": \"eastus2\",\r\n  \"tags\": {\r\n    \"key\": \"value\"\r\n  },\r\n  \"properties\": {\r\n    \"provisioningState\": \"Succeeded\",\r\n    \"resourceGuid\": \"d3f1c08e-a99b-4493-bd1a-695cdc09fce8\",\r\n    \"publicIPAddressVersion\": \"IPv4\",\r\n    \"publicIPAllocationMethod\": \"Dynamic\",\r\n    \"idleTimeoutInMinutes\": 4,\r\n    \"dnsSettings\": {\r\n      \"domainNameLabel\": \"dn1970\",\r\n      \"fqdn\": \"dn1970.eastus2.cloudapp.azure.com\"\r\n    },\r\n    \"ipTags\": []\r\n  },\r\n  \"type\": \"Microsoft.Network/publicIPAddresses\",\r\n  \"sku\": {\r\n    \"name\": \"Basic\"\r\n  }\r\n}",
-      "StatusCode": 200
-    },
-    {
-      "RequestUri": "/subscriptions/0296790d-427c-48ca-b204-8b729bbd8670/resourceGroups/crptestar6207/providers/Microsoft.Network/virtualNetworks/vn3992?api-version=2019-09-01",
-      "EncodedRequestUri": "L3N1YnNjcmlwdGlvbnMvMDI5Njc5MGQtNDI3Yy00OGNhLWIyMDQtOGI3MjliYmQ4NjcwL3Jlc291cmNlR3JvdXBzL2NycHRlc3RhcjYyMDcvcHJvdmlkZXJzL01pY3Jvc29mdC5OZXR3b3JrL3ZpcnR1YWxOZXR3b3Jrcy92bjM5OTI/YXBpLXZlcnNpb249MjAxOS0wOS0wMQ==",
-      "RequestMethod": "PUT",
-      "RequestBody": "{\r\n  \"properties\": {\r\n    \"addressSpace\": {\r\n      \"addressPrefixes\": [\r\n        \"10.0.0.0/16\"\r\n      ]\r\n    },\r\n    \"dhcpOptions\": {\r\n      \"dnsServers\": [\r\n        \"10.1.1.1\",\r\n        \"10.1.2.4\"\r\n      ]\r\n    },\r\n    \"subnets\": [\r\n      {\r\n        \"properties\": {\r\n          \"addressPrefix\": \"10.0.0.0/24\"\r\n        },\r\n        \"name\": \"sn4974\"\r\n      }\r\n    ]\r\n  },\r\n  \"location\": \"eastus2\"\r\n}",
-      "RequestHeaders": {
-        "x-ms-client-request-id": [
-          "d5d34d40-2711-4500-a02e-5ca515a47ed3"
->>>>>>> 9e6c98a6
-        ],
-        "accept-language": [
-          "en-US"
-        ],
-        "User-Agent": [
-          "FxVersion/4.6.26614.01",
-          "OSName/Windows",
-          "OSVersion/Microsoft.Windows.10.0.18363.",
-          "Microsoft.Azure.Management.Network.NetworkManagementClient/19.17.1.0"
-        ],
-        "Content-Type": [
-          "application/json; charset=utf-8"
-        ],
-        "Content-Length": [
-          "396"
-        ]
-      },
-      "ResponseHeaders": {
-        "Cache-Control": [
-          "no-cache"
-        ],
-        "Date": [
-          "Thu, 04 Mar 2021 15:47:52 GMT"
-        ],
-        "Pragma": [
-          "no-cache"
-        ],
-<<<<<<< HEAD
-        "ETag": [
-          "W/\"d4e469a5-e097-47fa-9c9f-8333bcea659e\""
-        ],
-        "x-ms-request-id": [
-          "c1d114ff-c614-475a-b60b-1e51ae8d2d05"
-        ],
-        "x-ms-correlation-request-id": [
-          "18778d82-77ee-4991-b8d2-f2b7b248aab5"
-        ],
-        "x-ms-arm-service-request-id": [
-          "a701bed0-6082-401a-8a0b-4f251f7abe8d"
-=======
-        "Retry-After": [
-          "3"
-        ],
-        "Server": [
-          "Microsoft-HTTPAPI/2.0",
-          "Microsoft-HTTPAPI/2.0"
-        ],
-        "x-ms-request-id": [
-          "51b79241-bd77-4e68-82e2-c90f5368e328"
-        ],
-        "Azure-AsyncOperation": [
-          "https://management.azure.com/subscriptions/0296790d-427c-48ca-b204-8b729bbd8670/providers/Microsoft.Network/locations/eastus2/operations/51b79241-bd77-4e68-82e2-c90f5368e328?api-version=2019-09-01"
-        ],
-        "x-ms-correlation-request-id": [
-          "f114d0a4-7796-4254-95ba-d7bb55f347da"
-        ],
-        "Azure-AsyncNotification": [
-          "Enabled"
-        ],
-        "x-ms-arm-service-request-id": [
-          "2f59244e-9bb4-492c-a045-71c2304c5a01"
->>>>>>> 9e6c98a6
-        ],
-        "Strict-Transport-Security": [
-          "max-age=31536000; includeSubDomains"
-        ],
-<<<<<<< HEAD
-        "Server": [
-          "Microsoft-HTTPAPI/2.0",
-          "Microsoft-HTTPAPI/2.0"
-        ],
-        "x-ms-ratelimit-remaining-subscription-reads": [
-          "11995"
-        ],
-        "x-ms-routing-request-id": [
-          "EASTUS2:20210322T192331Z:18778d82-77ee-4991-b8d2-f2b7b248aab5"
-=======
-        "x-ms-ratelimit-remaining-subscription-writes": [
-          "1196"
-        ],
-        "x-ms-routing-request-id": [
-          "CANADACENTRAL:20210304T154752Z:f114d0a4-7796-4254-95ba-d7bb55f347da"
->>>>>>> 9e6c98a6
-        ],
-        "X-Content-Type-Options": [
-          "nosniff"
-        ],
-<<<<<<< HEAD
-        "Date": [
-          "Mon, 22 Mar 2021 19:23:30 GMT"
-        ],
-=======
->>>>>>> 9e6c98a6
-        "Content-Length": [
-          "1315"
-        ],
-        "Content-Type": [
-          "application/json; charset=utf-8"
-        ],
-        "Expires": [
-          "-1"
-        ]
-      },
-<<<<<<< HEAD
-      "ResponseBody": "{\r\n  \"name\": \"pip2748\",\r\n  \"id\": \"/subscriptions/e37510d7-33b6-4676-886f-ee75bcc01871/resourceGroups/crptestar9455/providers/Microsoft.Network/publicIPAddresses/pip2748\",\r\n  \"etag\": \"W/\\\"d4e469a5-e097-47fa-9c9f-8333bcea659e\\\"\",\r\n  \"location\": \"eastus2\",\r\n  \"tags\": {\r\n    \"key\": \"value\"\r\n  },\r\n  \"properties\": {\r\n    \"provisioningState\": \"Succeeded\",\r\n    \"resourceGuid\": \"33fa3312-40c5-44a0-b9e0-97b1b24ac984\",\r\n    \"publicIPAddressVersion\": \"IPv4\",\r\n    \"publicIPAllocationMethod\": \"Dynamic\",\r\n    \"idleTimeoutInMinutes\": 4,\r\n    \"dnsSettings\": {\r\n      \"domainNameLabel\": \"dn9936\",\r\n      \"fqdn\": \"dn9936.eastus2.cloudapp.azure.com\"\r\n    },\r\n    \"ipTags\": []\r\n  },\r\n  \"type\": \"Microsoft.Network/publicIPAddresses\",\r\n  \"sku\": {\r\n    \"name\": \"Basic\"\r\n  }\r\n}",
-      "StatusCode": 200
-    },
-    {
-      "RequestUri": "/subscriptions/e37510d7-33b6-4676-886f-ee75bcc01871/resourceGroups/crptestar9455/providers/Microsoft.Network/virtualNetworks/vn1978?api-version=2019-09-01",
-      "EncodedRequestUri": "L3N1YnNjcmlwdGlvbnMvZTM3NTEwZDctMzNiNi00Njc2LTg4NmYtZWU3NWJjYzAxODcxL3Jlc291cmNlR3JvdXBzL2NycHRlc3Rhcjk0NTUvcHJvdmlkZXJzL01pY3Jvc29mdC5OZXR3b3JrL3ZpcnR1YWxOZXR3b3Jrcy92bjE5Nzg/YXBpLXZlcnNpb249MjAxOS0wOS0wMQ==",
-      "RequestMethod": "PUT",
-      "RequestBody": "{\r\n  \"properties\": {\r\n    \"addressSpace\": {\r\n      \"addressPrefixes\": [\r\n        \"10.0.0.0/16\"\r\n      ]\r\n    },\r\n    \"dhcpOptions\": {\r\n      \"dnsServers\": [\r\n        \"10.1.1.1\",\r\n        \"10.1.2.4\"\r\n      ]\r\n    },\r\n    \"subnets\": [\r\n      {\r\n        \"properties\": {\r\n          \"addressPrefix\": \"10.0.0.0/24\"\r\n        },\r\n        \"name\": \"sn851\"\r\n      }\r\n    ]\r\n  },\r\n  \"location\": \"eastus2\"\r\n}",
-      "RequestHeaders": {
-        "x-ms-client-request-id": [
-          "6a7f1569-b0f2-458d-89dd-f324f532e776"
-        ],
-        "Accept-Language": [
-          "en-US"
-        ],
-=======
-      "ResponseBody": "{\r\n  \"name\": \"vn3992\",\r\n  \"id\": \"/subscriptions/0296790d-427c-48ca-b204-8b729bbd8670/resourceGroups/crptestar6207/providers/Microsoft.Network/virtualNetworks/vn3992\",\r\n  \"etag\": \"W/\\\"522d8468-fc4b-418b-8d2f-4a708bf53d54\\\"\",\r\n  \"type\": \"Microsoft.Network/virtualNetworks\",\r\n  \"location\": \"eastus2\",\r\n  \"properties\": {\r\n    \"provisioningState\": \"Updating\",\r\n    \"resourceGuid\": \"8c8e0121-328f-4b25-9ae4-e1aa38076b4f\",\r\n    \"addressSpace\": {\r\n      \"addressPrefixes\": [\r\n        \"10.0.0.0/16\"\r\n      ]\r\n    },\r\n    \"dhcpOptions\": {\r\n      \"dnsServers\": [\r\n        \"10.1.1.1\",\r\n        \"10.1.2.4\"\r\n      ]\r\n    },\r\n    \"subnets\": [\r\n      {\r\n        \"name\": \"sn4974\",\r\n        \"id\": \"/subscriptions/0296790d-427c-48ca-b204-8b729bbd8670/resourceGroups/crptestar6207/providers/Microsoft.Network/virtualNetworks/vn3992/subnets/sn4974\",\r\n        \"etag\": \"W/\\\"522d8468-fc4b-418b-8d2f-4a708bf53d54\\\"\",\r\n        \"properties\": {\r\n          \"provisioningState\": \"Updating\",\r\n          \"addressPrefix\": \"10.0.0.0/24\",\r\n          \"delegations\": [],\r\n          \"privateEndpointNetworkPolicies\": \"Enabled\",\r\n          \"privateLinkServiceNetworkPolicies\": \"Enabled\"\r\n        },\r\n        \"type\": \"Microsoft.Network/virtualNetworks/subnets\"\r\n      }\r\n    ],\r\n    \"virtualNetworkPeerings\": [],\r\n    \"enableDdosProtection\": false\r\n  }\r\n}",
-      "StatusCode": 201
-    },
-    {
-      "RequestUri": "/subscriptions/0296790d-427c-48ca-b204-8b729bbd8670/providers/Microsoft.Network/locations/eastus2/operations/51b79241-bd77-4e68-82e2-c90f5368e328?api-version=2019-09-01",
-      "EncodedRequestUri": "L3N1YnNjcmlwdGlvbnMvMDI5Njc5MGQtNDI3Yy00OGNhLWIyMDQtOGI3MjliYmQ4NjcwL3Byb3ZpZGVycy9NaWNyb3NvZnQuTmV0d29yay9sb2NhdGlvbnMvZWFzdHVzMi9vcGVyYXRpb25zLzUxYjc5MjQxLWJkNzctNGU2OC04MmUyLWM5MGY1MzY4ZTMyOD9hcGktdmVyc2lvbj0yMDE5LTA5LTAx",
-      "RequestMethod": "GET",
-      "RequestBody": "",
-      "RequestHeaders": {
->>>>>>> 9e6c98a6
-        "User-Agent": [
-          "FxVersion/4.6.26614.01",
-          "OSName/Windows",
-          "OSVersion/Microsoft.Windows.10.0.18363.",
-          "Microsoft.Azure.Management.Network.NetworkManagementClient/19.17.1.0"
-<<<<<<< HEAD
-        ],
-        "Content-Type": [
-          "application/json; charset=utf-8"
-        ],
-        "Content-Length": [
-          "395"
-=======
->>>>>>> 9e6c98a6
-        ]
-      },
-      "ResponseHeaders": {
-        "Cache-Control": [
-          "no-cache"
-        ],
-        "Date": [
-          "Thu, 04 Mar 2021 15:47:55 GMT"
-        ],
-        "Pragma": [
-          "no-cache"
-        ],
-<<<<<<< HEAD
-        "Retry-After": [
-          "3"
-        ],
-        "x-ms-request-id": [
-          "7c77c78f-8084-4eba-b587-bb2ad7b94ff4"
-        ],
-        "Azure-AsyncOperation": [
-          "https://management.azure.com/subscriptions/e37510d7-33b6-4676-886f-ee75bcc01871/providers/Microsoft.Network/locations/eastus2/operations/7c77c78f-8084-4eba-b587-bb2ad7b94ff4?api-version=2019-09-01"
-        ],
-        "x-ms-correlation-request-id": [
-          "a5807bbd-aaba-4584-95b4-5fb846127c8b"
-        ],
-        "Azure-AsyncNotification": [
-          "Enabled"
-        ],
-        "x-ms-arm-service-request-id": [
-          "e9c464d2-73f4-446f-bcf3-e6a9231bc47b"
-        ],
-        "Strict-Transport-Security": [
-          "max-age=31536000; includeSubDomains"
-        ],
-=======
->>>>>>> 9e6c98a6
-        "Server": [
-          "Microsoft-HTTPAPI/2.0",
-          "Microsoft-HTTPAPI/2.0"
-        ],
-<<<<<<< HEAD
-        "x-ms-ratelimit-remaining-subscription-writes": [
-          "1198"
-        ],
-        "x-ms-routing-request-id": [
-          "EASTUS2:20210322T192331Z:a5807bbd-aaba-4584-95b4-5fb846127c8b"
-        ],
-        "X-Content-Type-Options": [
-          "nosniff"
-        ],
-        "Date": [
-          "Mon, 22 Mar 2021 19:23:30 GMT"
-        ],
-        "Content-Length": [
-          "1313"
-        ],
-        "Content-Type": [
-          "application/json; charset=utf-8"
-        ],
-        "Expires": [
-          "-1"
-        ]
-      },
-      "ResponseBody": "{\r\n  \"name\": \"vn1978\",\r\n  \"id\": \"/subscriptions/e37510d7-33b6-4676-886f-ee75bcc01871/resourceGroups/crptestar9455/providers/Microsoft.Network/virtualNetworks/vn1978\",\r\n  \"etag\": \"W/\\\"a1100a86-d4fb-4fe3-8152-dec2c7c776b7\\\"\",\r\n  \"type\": \"Microsoft.Network/virtualNetworks\",\r\n  \"location\": \"eastus2\",\r\n  \"properties\": {\r\n    \"provisioningState\": \"Updating\",\r\n    \"resourceGuid\": \"44d85ad4-5b50-455b-9877-2a1f0933b77a\",\r\n    \"addressSpace\": {\r\n      \"addressPrefixes\": [\r\n        \"10.0.0.0/16\"\r\n      ]\r\n    },\r\n    \"dhcpOptions\": {\r\n      \"dnsServers\": [\r\n        \"10.1.1.1\",\r\n        \"10.1.2.4\"\r\n      ]\r\n    },\r\n    \"subnets\": [\r\n      {\r\n        \"name\": \"sn851\",\r\n        \"id\": \"/subscriptions/e37510d7-33b6-4676-886f-ee75bcc01871/resourceGroups/crptestar9455/providers/Microsoft.Network/virtualNetworks/vn1978/subnets/sn851\",\r\n        \"etag\": \"W/\\\"a1100a86-d4fb-4fe3-8152-dec2c7c776b7\\\"\",\r\n        \"properties\": {\r\n          \"provisioningState\": \"Updating\",\r\n          \"addressPrefix\": \"10.0.0.0/24\",\r\n          \"delegations\": [],\r\n          \"privateEndpointNetworkPolicies\": \"Enabled\",\r\n          \"privateLinkServiceNetworkPolicies\": \"Enabled\"\r\n        },\r\n        \"type\": \"Microsoft.Network/virtualNetworks/subnets\"\r\n      }\r\n    ],\r\n    \"virtualNetworkPeerings\": [],\r\n    \"enableDdosProtection\": false\r\n  }\r\n}",
-      "StatusCode": 201
-    },
-    {
-      "RequestUri": "/subscriptions/e37510d7-33b6-4676-886f-ee75bcc01871/providers/Microsoft.Network/locations/eastus2/operations/7c77c78f-8084-4eba-b587-bb2ad7b94ff4?api-version=2019-09-01",
-      "EncodedRequestUri": "L3N1YnNjcmlwdGlvbnMvZTM3NTEwZDctMzNiNi00Njc2LTg4NmYtZWU3NWJjYzAxODcxL3Byb3ZpZGVycy9NaWNyb3NvZnQuTmV0d29yay9sb2NhdGlvbnMvZWFzdHVzMi9vcGVyYXRpb25zLzdjNzdjNzhmLTgwODQtNGViYS1iNTg3LWJiMmFkN2I5NGZmND9hcGktdmVyc2lvbj0yMDE5LTA5LTAx",
-      "RequestMethod": "GET",
-      "RequestBody": "",
-      "RequestHeaders": {
-        "User-Agent": [
-          "FxVersion/4.6.29518.01",
-          "OSName/Windows",
-          "OSVersion/Microsoft.Windows.10.0.18363.",
-          "Microsoft.Azure.Management.Network.NetworkManagementClient/19.17.1.0"
-        ]
-      },
-      "ResponseHeaders": {
-        "Cache-Control": [
-          "no-cache"
-        ],
-        "Pragma": [
-          "no-cache"
-        ],
-        "x-ms-request-id": [
-          "2bad3d7f-4fd3-483e-9a10-a89c33c80701"
-        ],
-        "x-ms-correlation-request-id": [
-          "0ec8ca92-a094-4af5-ae68-b9779a215bb2"
-        ],
-        "x-ms-arm-service-request-id": [
-          "6fa08fc3-0205-4138-a199-c8d4c281c6b9"
-=======
-        "x-ms-request-id": [
-          "9de59fbb-3451-42a9-8362-4819d9674742"
-        ],
-        "x-ms-correlation-request-id": [
-          "06a85bc5-333b-4e14-bd81-efe430165784"
-        ],
-        "x-ms-arm-service-request-id": [
-          "12a76262-b533-4312-8419-f479ea3e190f"
->>>>>>> 9e6c98a6
-        ],
-        "Strict-Transport-Security": [
-          "max-age=31536000; includeSubDomains"
-        ],
-        "x-ms-ratelimit-remaining-subscription-reads": [
-<<<<<<< HEAD
-          "11994"
-        ],
-        "x-ms-routing-request-id": [
-          "EASTUS2:20210322T192334Z:0ec8ca92-a094-4af5-ae68-b9779a215bb2"
-=======
-          "11996"
-        ],
-        "x-ms-routing-request-id": [
-          "CANADACENTRAL:20210304T154756Z:06a85bc5-333b-4e14-bd81-efe430165784"
->>>>>>> 9e6c98a6
-        ],
-        "X-Content-Type-Options": [
-          "nosniff"
-        ],
-<<<<<<< HEAD
-        "Date": [
-          "Mon, 22 Mar 2021 19:23:33 GMT"
-        ],
-=======
->>>>>>> 9e6c98a6
-        "Content-Length": [
-          "29"
-        ],
-        "Content-Type": [
-          "application/json; charset=utf-8"
-        ],
-        "Expires": [
-          "-1"
-        ]
-      },
-      "ResponseBody": "{\r\n  \"status\": \"Succeeded\"\r\n}",
-      "StatusCode": 200
-    },
-    {
-<<<<<<< HEAD
-      "RequestUri": "/subscriptions/e37510d7-33b6-4676-886f-ee75bcc01871/resourceGroups/crptestar9455/providers/Microsoft.Network/virtualNetworks/vn1978?api-version=2019-09-01",
-      "EncodedRequestUri": "L3N1YnNjcmlwdGlvbnMvZTM3NTEwZDctMzNiNi00Njc2LTg4NmYtZWU3NWJjYzAxODcxL3Jlc291cmNlR3JvdXBzL2NycHRlc3Rhcjk0NTUvcHJvdmlkZXJzL01pY3Jvc29mdC5OZXR3b3JrL3ZpcnR1YWxOZXR3b3Jrcy92bjE5Nzg/YXBpLXZlcnNpb249MjAxOS0wOS0wMQ==",
-=======
-      "RequestUri": "/subscriptions/0296790d-427c-48ca-b204-8b729bbd8670/resourceGroups/crptestar6207/providers/Microsoft.Network/virtualNetworks/vn3992?api-version=2019-09-01",
-      "EncodedRequestUri": "L3N1YnNjcmlwdGlvbnMvMDI5Njc5MGQtNDI3Yy00OGNhLWIyMDQtOGI3MjliYmQ4NjcwL3Jlc291cmNlR3JvdXBzL2NycHRlc3RhcjYyMDcvcHJvdmlkZXJzL01pY3Jvc29mdC5OZXR3b3JrL3ZpcnR1YWxOZXR3b3Jrcy92bjM5OTI/YXBpLXZlcnNpb249MjAxOS0wOS0wMQ==",
->>>>>>> 9e6c98a6
-      "RequestMethod": "GET",
-      "RequestBody": "",
-      "RequestHeaders": {
-        "User-Agent": [
-          "FxVersion/4.6.26614.01",
-          "OSName/Windows",
-          "OSVersion/Microsoft.Windows.10.0.18363.",
-          "Microsoft.Azure.Management.Network.NetworkManagementClient/19.17.1.0"
-        ]
-      },
-      "ResponseHeaders": {
-        "Cache-Control": [
-          "no-cache"
-        ],
-        "Date": [
-          "Thu, 04 Mar 2021 15:47:56 GMT"
-        ],
-        "Pragma": [
-          "no-cache"
-        ],
-        "ETag": [
-<<<<<<< HEAD
-          "W/\"58e91bbc-2492-42ca-875a-1f8beb0104a2\""
-        ],
-        "x-ms-request-id": [
-          "ebefb307-7253-434a-98a4-279f7ab39b1a"
-        ],
-        "x-ms-correlation-request-id": [
-          "727a449a-1fa0-4a10-93f3-f3602cb8a33a"
-        ],
-        "x-ms-arm-service-request-id": [
-          "a1c3006d-3e45-4ea2-9c80-f1ffe6771c03"
-=======
-          "W/\"a5b39452-8667-4dc8-85fa-bb43e0dd3fa7\""
-        ],
-        "Server": [
-          "Microsoft-HTTPAPI/2.0",
-          "Microsoft-HTTPAPI/2.0"
-        ],
-        "x-ms-request-id": [
-          "ec207a85-c0db-4178-9db6-6b90aa8a1366"
-        ],
-        "x-ms-correlation-request-id": [
-          "72ac2ff2-e7aa-4070-8c62-b1b6aa9c6b73"
-        ],
-        "x-ms-arm-service-request-id": [
-          "5b444023-8f32-419a-ab7c-244ef962ff91"
->>>>>>> 9e6c98a6
-        ],
-        "Strict-Transport-Security": [
-          "max-age=31536000; includeSubDomains"
-        ],
-        "x-ms-ratelimit-remaining-subscription-reads": [
-<<<<<<< HEAD
-          "11993"
-        ],
-        "x-ms-routing-request-id": [
-          "EASTUS2:20210322T192334Z:727a449a-1fa0-4a10-93f3-f3602cb8a33a"
-=======
-          "11995"
-        ],
-        "x-ms-routing-request-id": [
-          "CANADACENTRAL:20210304T154756Z:72ac2ff2-e7aa-4070-8c62-b1b6aa9c6b73"
->>>>>>> 9e6c98a6
-        ],
-        "X-Content-Type-Options": [
-          "nosniff"
-        ],
-<<<<<<< HEAD
-        "Date": [
-          "Mon, 22 Mar 2021 19:23:33 GMT"
-        ],
-        "Content-Length": [
-          "1315"
-=======
-        "Content-Length": [
-          "1317"
->>>>>>> 9e6c98a6
-        ],
-        "Content-Type": [
-          "application/json; charset=utf-8"
-        ],
-        "Expires": [
-          "-1"
-        ]
-      },
-<<<<<<< HEAD
-      "ResponseBody": "{\r\n  \"name\": \"vn1978\",\r\n  \"id\": \"/subscriptions/e37510d7-33b6-4676-886f-ee75bcc01871/resourceGroups/crptestar9455/providers/Microsoft.Network/virtualNetworks/vn1978\",\r\n  \"etag\": \"W/\\\"58e91bbc-2492-42ca-875a-1f8beb0104a2\\\"\",\r\n  \"type\": \"Microsoft.Network/virtualNetworks\",\r\n  \"location\": \"eastus2\",\r\n  \"properties\": {\r\n    \"provisioningState\": \"Succeeded\",\r\n    \"resourceGuid\": \"44d85ad4-5b50-455b-9877-2a1f0933b77a\",\r\n    \"addressSpace\": {\r\n      \"addressPrefixes\": [\r\n        \"10.0.0.0/16\"\r\n      ]\r\n    },\r\n    \"dhcpOptions\": {\r\n      \"dnsServers\": [\r\n        \"10.1.1.1\",\r\n        \"10.1.2.4\"\r\n      ]\r\n    },\r\n    \"subnets\": [\r\n      {\r\n        \"name\": \"sn851\",\r\n        \"id\": \"/subscriptions/e37510d7-33b6-4676-886f-ee75bcc01871/resourceGroups/crptestar9455/providers/Microsoft.Network/virtualNetworks/vn1978/subnets/sn851\",\r\n        \"etag\": \"W/\\\"58e91bbc-2492-42ca-875a-1f8beb0104a2\\\"\",\r\n        \"properties\": {\r\n          \"provisioningState\": \"Succeeded\",\r\n          \"addressPrefix\": \"10.0.0.0/24\",\r\n          \"delegations\": [],\r\n          \"privateEndpointNetworkPolicies\": \"Enabled\",\r\n          \"privateLinkServiceNetworkPolicies\": \"Enabled\"\r\n        },\r\n        \"type\": \"Microsoft.Network/virtualNetworks/subnets\"\r\n      }\r\n    ],\r\n    \"virtualNetworkPeerings\": [],\r\n    \"enableDdosProtection\": false\r\n  }\r\n}",
-      "StatusCode": 200
-    },
-    {
-      "RequestUri": "/subscriptions/e37510d7-33b6-4676-886f-ee75bcc01871/resourceGroups/crptestar9455/providers/Microsoft.Network/virtualNetworks/vn1978/subnets/sn851?api-version=2019-09-01",
-      "EncodedRequestUri": "L3N1YnNjcmlwdGlvbnMvZTM3NTEwZDctMzNiNi00Njc2LTg4NmYtZWU3NWJjYzAxODcxL3Jlc291cmNlR3JvdXBzL2NycHRlc3Rhcjk0NTUvcHJvdmlkZXJzL01pY3Jvc29mdC5OZXR3b3JrL3ZpcnR1YWxOZXR3b3Jrcy92bjE5Nzgvc3VibmV0cy9zbjg1MT9hcGktdmVyc2lvbj0yMDE5LTA5LTAx",
-=======
-      "ResponseBody": "{\r\n  \"name\": \"vn3992\",\r\n  \"id\": \"/subscriptions/0296790d-427c-48ca-b204-8b729bbd8670/resourceGroups/crptestar6207/providers/Microsoft.Network/virtualNetworks/vn3992\",\r\n  \"etag\": \"W/\\\"a5b39452-8667-4dc8-85fa-bb43e0dd3fa7\\\"\",\r\n  \"type\": \"Microsoft.Network/virtualNetworks\",\r\n  \"location\": \"eastus2\",\r\n  \"properties\": {\r\n    \"provisioningState\": \"Succeeded\",\r\n    \"resourceGuid\": \"8c8e0121-328f-4b25-9ae4-e1aa38076b4f\",\r\n    \"addressSpace\": {\r\n      \"addressPrefixes\": [\r\n        \"10.0.0.0/16\"\r\n      ]\r\n    },\r\n    \"dhcpOptions\": {\r\n      \"dnsServers\": [\r\n        \"10.1.1.1\",\r\n        \"10.1.2.4\"\r\n      ]\r\n    },\r\n    \"subnets\": [\r\n      {\r\n        \"name\": \"sn4974\",\r\n        \"id\": \"/subscriptions/0296790d-427c-48ca-b204-8b729bbd8670/resourceGroups/crptestar6207/providers/Microsoft.Network/virtualNetworks/vn3992/subnets/sn4974\",\r\n        \"etag\": \"W/\\\"a5b39452-8667-4dc8-85fa-bb43e0dd3fa7\\\"\",\r\n        \"properties\": {\r\n          \"provisioningState\": \"Succeeded\",\r\n          \"addressPrefix\": \"10.0.0.0/24\",\r\n          \"delegations\": [],\r\n          \"privateEndpointNetworkPolicies\": \"Enabled\",\r\n          \"privateLinkServiceNetworkPolicies\": \"Enabled\"\r\n        },\r\n        \"type\": \"Microsoft.Network/virtualNetworks/subnets\"\r\n      }\r\n    ],\r\n    \"virtualNetworkPeerings\": [],\r\n    \"enableDdosProtection\": false\r\n  }\r\n}",
-      "StatusCode": 200
-    },
-    {
-      "RequestUri": "/subscriptions/0296790d-427c-48ca-b204-8b729bbd8670/resourceGroups/crptestar6207/providers/Microsoft.Network/virtualNetworks/vn3992/subnets/sn4974?api-version=2019-09-01",
-      "EncodedRequestUri": "L3N1YnNjcmlwdGlvbnMvMDI5Njc5MGQtNDI3Yy00OGNhLWIyMDQtOGI3MjliYmQ4NjcwL3Jlc291cmNlR3JvdXBzL2NycHRlc3RhcjYyMDcvcHJvdmlkZXJzL01pY3Jvc29mdC5OZXR3b3JrL3ZpcnR1YWxOZXR3b3Jrcy92bjM5OTIvc3VibmV0cy9zbjQ5NzQ/YXBpLXZlcnNpb249MjAxOS0wOS0wMQ==",
->>>>>>> 9e6c98a6
-      "RequestMethod": "GET",
-      "RequestBody": "",
-      "RequestHeaders": {
-        "x-ms-client-request-id": [
-<<<<<<< HEAD
-          "25a0466e-d3fc-4f57-8fcf-d608f531131f"
-=======
-          "b35dd3e7-3c05-475c-bb16-728ae8085270"
->>>>>>> 9e6c98a6
-        ],
-        "accept-language": [
-          "en-US"
-        ],
-        "User-Agent": [
-          "FxVersion/4.6.26614.01",
-          "OSName/Windows",
-          "OSVersion/Microsoft.Windows.10.0.18363.",
-          "Microsoft.Azure.Management.Network.NetworkManagementClient/19.17.1.0"
-        ]
-      },
-      "ResponseHeaders": {
-        "Cache-Control": [
-          "no-cache"
-        ],
-        "Date": [
-          "Thu, 04 Mar 2021 15:47:56 GMT"
-        ],
-        "Pragma": [
-          "no-cache"
-        ],
-        "ETag": [
-<<<<<<< HEAD
-          "W/\"58e91bbc-2492-42ca-875a-1f8beb0104a2\""
-        ],
-        "x-ms-request-id": [
-          "a8fa6916-9b14-46d5-b48d-e538be49b67c"
-        ],
-        "x-ms-correlation-request-id": [
-          "7be0caa2-2c97-4ed0-809f-a0024282f720"
-        ],
-        "x-ms-arm-service-request-id": [
-          "2f64fc89-5ccb-48b7-852d-0720071e3be8"
-=======
-          "W/\"a5b39452-8667-4dc8-85fa-bb43e0dd3fa7\""
-        ],
-        "Server": [
-          "Microsoft-HTTPAPI/2.0",
-          "Microsoft-HTTPAPI/2.0"
-        ],
-        "x-ms-request-id": [
-          "ab0c6768-4a7f-4d22-abaa-488ba62cce3a"
-        ],
-        "x-ms-correlation-request-id": [
-          "9acdbf6b-4030-439e-83a6-e91ea675573c"
-        ],
-        "x-ms-arm-service-request-id": [
-          "008a3255-cd18-4add-aa6c-1821a453684d"
->>>>>>> 9e6c98a6
-        ],
-        "Strict-Transport-Security": [
-          "max-age=31536000; includeSubDomains"
-        ],
-        "x-ms-ratelimit-remaining-subscription-reads": [
-<<<<<<< HEAD
-          "11992"
-        ],
-        "x-ms-routing-request-id": [
-          "EASTUS2:20210322T192334Z:7be0caa2-2c97-4ed0-809f-a0024282f720"
-=======
-          "11994"
-        ],
-        "x-ms-routing-request-id": [
-          "CANADACENTRAL:20210304T154756Z:9acdbf6b-4030-439e-83a6-e91ea675573c"
->>>>>>> 9e6c98a6
-        ],
-        "X-Content-Type-Options": [
-          "nosniff"
-        ],
-<<<<<<< HEAD
-        "Date": [
-          "Mon, 22 Mar 2021 19:23:33 GMT"
-        ],
-=======
->>>>>>> 9e6c98a6
-        "Content-Length": [
-          "521"
-        ],
-        "Content-Type": [
-          "application/json; charset=utf-8"
-        ],
-        "Expires": [
-          "-1"
-        ]
-      },
-<<<<<<< HEAD
-      "ResponseBody": "{\r\n  \"name\": \"sn851\",\r\n  \"id\": \"/subscriptions/e37510d7-33b6-4676-886f-ee75bcc01871/resourceGroups/crptestar9455/providers/Microsoft.Network/virtualNetworks/vn1978/subnets/sn851\",\r\n  \"etag\": \"W/\\\"58e91bbc-2492-42ca-875a-1f8beb0104a2\\\"\",\r\n  \"properties\": {\r\n    \"provisioningState\": \"Succeeded\",\r\n    \"addressPrefix\": \"10.0.0.0/24\",\r\n    \"delegations\": [],\r\n    \"privateEndpointNetworkPolicies\": \"Enabled\",\r\n    \"privateLinkServiceNetworkPolicies\": \"Enabled\"\r\n  },\r\n  \"type\": \"Microsoft.Network/virtualNetworks/subnets\"\r\n}",
-      "StatusCode": 200
-    },
-    {
-      "RequestUri": "/subscriptions/e37510d7-33b6-4676-886f-ee75bcc01871/resourceGroups/crptestar9455/providers/Microsoft.Network/networkInterfaces/nic7331?api-version=2019-09-01",
-      "EncodedRequestUri": "L3N1YnNjcmlwdGlvbnMvZTM3NTEwZDctMzNiNi00Njc2LTg4NmYtZWU3NWJjYzAxODcxL3Jlc291cmNlR3JvdXBzL2NycHRlc3Rhcjk0NTUvcHJvdmlkZXJzL01pY3Jvc29mdC5OZXR3b3JrL25ldHdvcmtJbnRlcmZhY2VzL25pYzczMzE/YXBpLXZlcnNpb249MjAxOS0wOS0wMQ==",
-      "RequestMethod": "PUT",
-      "RequestBody": "{\r\n  \"properties\": {\r\n    \"ipConfigurations\": [\r\n      {\r\n        \"properties\": {\r\n          \"privateIPAllocationMethod\": \"Dynamic\",\r\n          \"subnet\": {\r\n            \"properties\": {\r\n              \"addressPrefix\": \"10.0.0.0/24\",\r\n              \"delegations\": [],\r\n              \"privateEndpointNetworkPolicies\": \"Enabled\",\r\n              \"privateLinkServiceNetworkPolicies\": \"Enabled\"\r\n            },\r\n            \"name\": \"sn851\",\r\n            \"id\": \"/subscriptions/e37510d7-33b6-4676-886f-ee75bcc01871/resourceGroups/crptestar9455/providers/Microsoft.Network/virtualNetworks/vn1978/subnets/sn851\"\r\n          }\r\n        },\r\n        \"name\": \"ip8723\"\r\n      }\r\n    ]\r\n  },\r\n  \"location\": \"eastus2\",\r\n  \"tags\": {\r\n    \"key\": \"value\"\r\n  }\r\n}",
-      "RequestHeaders": {
-        "x-ms-client-request-id": [
-          "89358bf6-7137-40d8-b7e1-98245110db76"
-=======
-      "ResponseBody": "{\r\n  \"name\": \"sn4974\",\r\n  \"id\": \"/subscriptions/0296790d-427c-48ca-b204-8b729bbd8670/resourceGroups/crptestar6207/providers/Microsoft.Network/virtualNetworks/vn3992/subnets/sn4974\",\r\n  \"etag\": \"W/\\\"a5b39452-8667-4dc8-85fa-bb43e0dd3fa7\\\"\",\r\n  \"properties\": {\r\n    \"provisioningState\": \"Succeeded\",\r\n    \"addressPrefix\": \"10.0.0.0/24\",\r\n    \"delegations\": [],\r\n    \"privateEndpointNetworkPolicies\": \"Enabled\",\r\n    \"privateLinkServiceNetworkPolicies\": \"Enabled\"\r\n  },\r\n  \"type\": \"Microsoft.Network/virtualNetworks/subnets\"\r\n}",
-      "StatusCode": 200
-    },
-    {
-      "RequestUri": "/subscriptions/0296790d-427c-48ca-b204-8b729bbd8670/resourceGroups/crptestar6207/providers/Microsoft.Network/networkInterfaces/nic7730?api-version=2019-09-01",
-      "EncodedRequestUri": "L3N1YnNjcmlwdGlvbnMvMDI5Njc5MGQtNDI3Yy00OGNhLWIyMDQtOGI3MjliYmQ4NjcwL3Jlc291cmNlR3JvdXBzL2NycHRlc3RhcjYyMDcvcHJvdmlkZXJzL01pY3Jvc29mdC5OZXR3b3JrL25ldHdvcmtJbnRlcmZhY2VzL25pYzc3MzA/YXBpLXZlcnNpb249MjAxOS0wOS0wMQ==",
-      "RequestMethod": "PUT",
-      "RequestBody": "{\r\n  \"properties\": {\r\n    \"ipConfigurations\": [\r\n      {\r\n        \"properties\": {\r\n          \"privateIPAllocationMethod\": \"Dynamic\",\r\n          \"subnet\": {\r\n            \"properties\": {\r\n              \"addressPrefix\": \"10.0.0.0/24\",\r\n              \"delegations\": [],\r\n              \"privateEndpointNetworkPolicies\": \"Enabled\",\r\n              \"privateLinkServiceNetworkPolicies\": \"Enabled\"\r\n            },\r\n            \"name\": \"sn4974\",\r\n            \"id\": \"/subscriptions/0296790d-427c-48ca-b204-8b729bbd8670/resourceGroups/crptestar6207/providers/Microsoft.Network/virtualNetworks/vn3992/subnets/sn4974\"\r\n          }\r\n        },\r\n        \"name\": \"ip3831\"\r\n      }\r\n    ]\r\n  },\r\n  \"location\": \"eastus2\",\r\n  \"tags\": {\r\n    \"key\": \"value\"\r\n  }\r\n}",
-      "RequestHeaders": {
-        "x-ms-client-request-id": [
-          "24e99d18-0298-4019-8614-ee68c96dc46e"
->>>>>>> 9e6c98a6
-        ],
-        "accept-language": [
-          "en-US"
-        ],
-        "User-Agent": [
-          "FxVersion/4.6.26614.01",
-          "OSName/Windows",
-          "OSVersion/Microsoft.Windows.10.0.18363.",
-          "Microsoft.Azure.Management.Network.NetworkManagementClient/19.17.1.0"
-        ],
-        "Content-Type": [
-          "application/json; charset=utf-8"
-        ],
-        "Content-Length": [
-          "740"
-        ]
-      },
-      "ResponseHeaders": {
-        "Cache-Control": [
-          "no-cache"
-        ],
-        "Date": [
-          "Thu, 04 Mar 2021 15:47:57 GMT"
-        ],
-        "Pragma": [
-          "no-cache"
-        ],
-        "Server": [
-          "Microsoft-HTTPAPI/2.0",
-          "Microsoft-HTTPAPI/2.0"
-        ],
-        "x-ms-request-id": [
-<<<<<<< HEAD
-          "0a69e3b1-b17f-4450-ae6b-123d2c0fe9c8"
-        ],
-        "Azure-AsyncOperation": [
-          "https://management.azure.com/subscriptions/e37510d7-33b6-4676-886f-ee75bcc01871/providers/Microsoft.Network/locations/eastus2/operations/0a69e3b1-b17f-4450-ae6b-123d2c0fe9c8?api-version=2019-09-01"
-        ],
-        "x-ms-correlation-request-id": [
-          "0f80456a-e248-4db1-9495-2b5c6b404aeb"
-=======
-          "9cd9ea7a-05d2-4bf7-965a-3151b6c9e560"
-        ],
-        "Azure-AsyncOperation": [
-          "https://management.azure.com/subscriptions/0296790d-427c-48ca-b204-8b729bbd8670/providers/Microsoft.Network/locations/eastus2/operations/9cd9ea7a-05d2-4bf7-965a-3151b6c9e560?api-version=2019-09-01"
-        ],
-        "x-ms-correlation-request-id": [
-          "70fc9163-73fe-4e6d-a395-38c6caec9d40"
->>>>>>> 9e6c98a6
-        ],
-        "Azure-AsyncNotification": [
-          "Enabled"
-        ],
-        "x-ms-arm-service-request-id": [
-<<<<<<< HEAD
-          "dc2c3346-be59-4384-a598-887f42216b94"
-=======
-          "3c2a3772-10f3-4cf0-bbe3-29051fda4b18"
->>>>>>> 9e6c98a6
-        ],
-        "Strict-Transport-Security": [
-          "max-age=31536000; includeSubDomains"
-        ],
-        "x-ms-ratelimit-remaining-subscription-writes": [
-          "1195"
-        ],
-        "x-ms-routing-request-id": [
-<<<<<<< HEAD
-          "EASTUS2:20210322T192335Z:0f80456a-e248-4db1-9495-2b5c6b404aeb"
-=======
-          "CANADACENTRAL:20210304T154757Z:70fc9163-73fe-4e6d-a395-38c6caec9d40"
->>>>>>> 9e6c98a6
-        ],
-        "X-Content-Type-Options": [
-          "nosniff"
-        ],
-<<<<<<< HEAD
-        "Date": [
-          "Mon, 22 Mar 2021 19:23:34 GMT"
-        ],
-=======
->>>>>>> 9e6c98a6
-        "Content-Length": [
-          "1624"
-        ],
-        "Content-Type": [
-          "application/json; charset=utf-8"
-        ],
-        "Expires": [
-          "-1"
-        ]
-      },
-<<<<<<< HEAD
-      "ResponseBody": "{\r\n  \"name\": \"nic7331\",\r\n  \"id\": \"/subscriptions/e37510d7-33b6-4676-886f-ee75bcc01871/resourceGroups/crptestar9455/providers/Microsoft.Network/networkInterfaces/nic7331\",\r\n  \"etag\": \"W/\\\"df76eaa5-9cf8-40c4-a040-7b68618c4df5\\\"\",\r\n  \"location\": \"eastus2\",\r\n  \"tags\": {\r\n    \"key\": \"value\"\r\n  },\r\n  \"properties\": {\r\n    \"provisioningState\": \"Succeeded\",\r\n    \"resourceGuid\": \"74425b25-ff78-47e0-9b37-587ebfbba3bf\",\r\n    \"ipConfigurations\": [\r\n      {\r\n        \"name\": \"ip8723\",\r\n        \"id\": \"/subscriptions/e37510d7-33b6-4676-886f-ee75bcc01871/resourceGroups/crptestar9455/providers/Microsoft.Network/networkInterfaces/nic7331/ipConfigurations/ip8723\",\r\n        \"etag\": \"W/\\\"df76eaa5-9cf8-40c4-a040-7b68618c4df5\\\"\",\r\n        \"type\": \"Microsoft.Network/networkInterfaces/ipConfigurations\",\r\n        \"properties\": {\r\n          \"provisioningState\": \"Succeeded\",\r\n          \"privateIPAddress\": \"10.0.0.4\",\r\n          \"privateIPAllocationMethod\": \"Dynamic\",\r\n          \"subnet\": {\r\n            \"id\": \"/subscriptions/e37510d7-33b6-4676-886f-ee75bcc01871/resourceGroups/crptestar9455/providers/Microsoft.Network/virtualNetworks/vn1978/subnets/sn851\"\r\n          },\r\n          \"primary\": true,\r\n          \"privateIPAddressVersion\": \"IPv4\"\r\n        }\r\n      }\r\n    ],\r\n    \"dnsSettings\": {\r\n      \"dnsServers\": [],\r\n      \"appliedDnsServers\": [],\r\n      \"internalDomainNameSuffix\": \"0rnnqrcqlnnulgdxfipqsm3xpc.cx.internal.cloudapp.net\"\r\n    },\r\n    \"enableAcceleratedNetworking\": false,\r\n    \"enableIPForwarding\": false,\r\n    \"hostedWorkloads\": [],\r\n    \"tapConfigurations\": []\r\n  },\r\n  \"type\": \"Microsoft.Network/networkInterfaces\"\r\n}",
-      "StatusCode": 201
-    },
-    {
-      "RequestUri": "/subscriptions/e37510d7-33b6-4676-886f-ee75bcc01871/resourceGroups/crptestar9455/providers/Microsoft.Network/networkInterfaces/nic7331?api-version=2019-09-01",
-      "EncodedRequestUri": "L3N1YnNjcmlwdGlvbnMvZTM3NTEwZDctMzNiNi00Njc2LTg4NmYtZWU3NWJjYzAxODcxL3Jlc291cmNlR3JvdXBzL2NycHRlc3Rhcjk0NTUvcHJvdmlkZXJzL01pY3Jvc29mdC5OZXR3b3JrL25ldHdvcmtJbnRlcmZhY2VzL25pYzczMzE/YXBpLXZlcnNpb249MjAxOS0wOS0wMQ==",
-=======
-      "ResponseBody": "{\r\n  \"name\": \"nic7730\",\r\n  \"id\": \"/subscriptions/0296790d-427c-48ca-b204-8b729bbd8670/resourceGroups/crptestar6207/providers/Microsoft.Network/networkInterfaces/nic7730\",\r\n  \"etag\": \"W/\\\"c159f21a-0621-4d3d-9daa-87251fa0062c\\\"\",\r\n  \"location\": \"eastus2\",\r\n  \"tags\": {\r\n    \"key\": \"value\"\r\n  },\r\n  \"properties\": {\r\n    \"provisioningState\": \"Succeeded\",\r\n    \"resourceGuid\": \"09fae374-13aa-4567-bf1f-047b5bf66c56\",\r\n    \"ipConfigurations\": [\r\n      {\r\n        \"name\": \"ip3831\",\r\n        \"id\": \"/subscriptions/0296790d-427c-48ca-b204-8b729bbd8670/resourceGroups/crptestar6207/providers/Microsoft.Network/networkInterfaces/nic7730/ipConfigurations/ip3831\",\r\n        \"etag\": \"W/\\\"c159f21a-0621-4d3d-9daa-87251fa0062c\\\"\",\r\n        \"type\": \"Microsoft.Network/networkInterfaces/ipConfigurations\",\r\n        \"properties\": {\r\n          \"provisioningState\": \"Succeeded\",\r\n          \"privateIPAddress\": \"10.0.0.4\",\r\n          \"privateIPAllocationMethod\": \"Dynamic\",\r\n          \"subnet\": {\r\n            \"id\": \"/subscriptions/0296790d-427c-48ca-b204-8b729bbd8670/resourceGroups/crptestar6207/providers/Microsoft.Network/virtualNetworks/vn3992/subnets/sn4974\"\r\n          },\r\n          \"primary\": true,\r\n          \"privateIPAddressVersion\": \"IPv4\"\r\n        }\r\n      }\r\n    ],\r\n    \"dnsSettings\": {\r\n      \"dnsServers\": [],\r\n      \"appliedDnsServers\": [],\r\n      \"internalDomainNameSuffix\": \"eeay3depgisuxgxe2gvdqb1ljh.cx.internal.cloudapp.net\"\r\n    },\r\n    \"enableAcceleratedNetworking\": false,\r\n    \"enableIPForwarding\": false,\r\n    \"hostedWorkloads\": [],\r\n    \"tapConfigurations\": []\r\n  },\r\n  \"type\": \"Microsoft.Network/networkInterfaces\"\r\n}",
-      "StatusCode": 201
-    },
-    {
-      "RequestUri": "/subscriptions/0296790d-427c-48ca-b204-8b729bbd8670/resourceGroups/crptestar6207/providers/Microsoft.Network/networkInterfaces/nic7730?api-version=2019-09-01",
-      "EncodedRequestUri": "L3N1YnNjcmlwdGlvbnMvMDI5Njc5MGQtNDI3Yy00OGNhLWIyMDQtOGI3MjliYmQ4NjcwL3Jlc291cmNlR3JvdXBzL2NycHRlc3RhcjYyMDcvcHJvdmlkZXJzL01pY3Jvc29mdC5OZXR3b3JrL25ldHdvcmtJbnRlcmZhY2VzL25pYzc3MzA/YXBpLXZlcnNpb249MjAxOS0wOS0wMQ==",
->>>>>>> 9e6c98a6
-      "RequestMethod": "GET",
-      "RequestBody": "",
-      "RequestHeaders": {
-        "User-Agent": [
-          "FxVersion/4.6.26614.01",
-          "OSName/Windows",
-          "OSVersion/Microsoft.Windows.10.0.18363.",
-          "Microsoft.Azure.Management.Network.NetworkManagementClient/19.17.1.0"
-        ]
-      },
-      "ResponseHeaders": {
-        "Cache-Control": [
-          "no-cache"
-        ],
-        "Date": [
-          "Thu, 04 Mar 2021 15:47:57 GMT"
-        ],
-        "Pragma": [
-          "no-cache"
-        ],
-        "ETag": [
-<<<<<<< HEAD
-          "W/\"df76eaa5-9cf8-40c4-a040-7b68618c4df5\""
-        ],
-        "x-ms-request-id": [
-          "c0774604-7a15-418d-884f-ac515b000a82"
-        ],
-        "x-ms-correlation-request-id": [
-          "45fcc914-076b-49f4-8be3-ac189879d38b"
-        ],
-        "x-ms-arm-service-request-id": [
-          "b0fefefe-ce71-4414-a4e9-42bac54036c0"
-=======
-          "W/\"c159f21a-0621-4d3d-9daa-87251fa0062c\""
-        ],
-        "Server": [
-          "Microsoft-HTTPAPI/2.0",
-          "Microsoft-HTTPAPI/2.0"
-        ],
-        "x-ms-request-id": [
-          "4bac7fee-a5f6-42e3-965c-46f8f8b8fb1a"
-        ],
-        "x-ms-correlation-request-id": [
-          "1b23defe-f1cd-4d1c-ae17-7c62b323cfe4"
-        ],
-        "x-ms-arm-service-request-id": [
-          "25093b0e-0a1e-406d-a04d-5201fff7bfd1"
->>>>>>> 9e6c98a6
-        ],
-        "Strict-Transport-Security": [
-          "max-age=31536000; includeSubDomains"
-        ],
-        "x-ms-ratelimit-remaining-subscription-reads": [
-<<<<<<< HEAD
-          "11991"
-        ],
-        "x-ms-routing-request-id": [
-          "EASTUS2:20210322T192335Z:45fcc914-076b-49f4-8be3-ac189879d38b"
-=======
-          "11993"
-        ],
-        "x-ms-routing-request-id": [
-          "CANADACENTRAL:20210304T154757Z:1b23defe-f1cd-4d1c-ae17-7c62b323cfe4"
->>>>>>> 9e6c98a6
-        ],
-        "X-Content-Type-Options": [
-          "nosniff"
-        ],
-<<<<<<< HEAD
-        "Date": [
-          "Mon, 22 Mar 2021 19:23:34 GMT"
-        ],
-=======
->>>>>>> 9e6c98a6
-        "Content-Length": [
-          "1624"
-        ],
-        "Content-Type": [
-          "application/json; charset=utf-8"
-        ],
-        "Expires": [
-          "-1"
-        ]
-      },
-<<<<<<< HEAD
-      "ResponseBody": "{\r\n  \"name\": \"nic7331\",\r\n  \"id\": \"/subscriptions/e37510d7-33b6-4676-886f-ee75bcc01871/resourceGroups/crptestar9455/providers/Microsoft.Network/networkInterfaces/nic7331\",\r\n  \"etag\": \"W/\\\"df76eaa5-9cf8-40c4-a040-7b68618c4df5\\\"\",\r\n  \"location\": \"eastus2\",\r\n  \"tags\": {\r\n    \"key\": \"value\"\r\n  },\r\n  \"properties\": {\r\n    \"provisioningState\": \"Succeeded\",\r\n    \"resourceGuid\": \"74425b25-ff78-47e0-9b37-587ebfbba3bf\",\r\n    \"ipConfigurations\": [\r\n      {\r\n        \"name\": \"ip8723\",\r\n        \"id\": \"/subscriptions/e37510d7-33b6-4676-886f-ee75bcc01871/resourceGroups/crptestar9455/providers/Microsoft.Network/networkInterfaces/nic7331/ipConfigurations/ip8723\",\r\n        \"etag\": \"W/\\\"df76eaa5-9cf8-40c4-a040-7b68618c4df5\\\"\",\r\n        \"type\": \"Microsoft.Network/networkInterfaces/ipConfigurations\",\r\n        \"properties\": {\r\n          \"provisioningState\": \"Succeeded\",\r\n          \"privateIPAddress\": \"10.0.0.4\",\r\n          \"privateIPAllocationMethod\": \"Dynamic\",\r\n          \"subnet\": {\r\n            \"id\": \"/subscriptions/e37510d7-33b6-4676-886f-ee75bcc01871/resourceGroups/crptestar9455/providers/Microsoft.Network/virtualNetworks/vn1978/subnets/sn851\"\r\n          },\r\n          \"primary\": true,\r\n          \"privateIPAddressVersion\": \"IPv4\"\r\n        }\r\n      }\r\n    ],\r\n    \"dnsSettings\": {\r\n      \"dnsServers\": [],\r\n      \"appliedDnsServers\": [],\r\n      \"internalDomainNameSuffix\": \"0rnnqrcqlnnulgdxfipqsm3xpc.cx.internal.cloudapp.net\"\r\n    },\r\n    \"enableAcceleratedNetworking\": false,\r\n    \"enableIPForwarding\": false,\r\n    \"hostedWorkloads\": [],\r\n    \"tapConfigurations\": []\r\n  },\r\n  \"type\": \"Microsoft.Network/networkInterfaces\"\r\n}",
-      "StatusCode": 200
-    },
-    {
-      "RequestUri": "/subscriptions/e37510d7-33b6-4676-886f-ee75bcc01871/resourceGroups/crptestar9455/providers/Microsoft.Network/networkInterfaces/nic7331?api-version=2019-09-01",
-      "EncodedRequestUri": "L3N1YnNjcmlwdGlvbnMvZTM3NTEwZDctMzNiNi00Njc2LTg4NmYtZWU3NWJjYzAxODcxL3Jlc291cmNlR3JvdXBzL2NycHRlc3Rhcjk0NTUvcHJvdmlkZXJzL01pY3Jvc29mdC5OZXR3b3JrL25ldHdvcmtJbnRlcmZhY2VzL25pYzczMzE/YXBpLXZlcnNpb249MjAxOS0wOS0wMQ==",
-=======
-      "ResponseBody": "{\r\n  \"name\": \"nic7730\",\r\n  \"id\": \"/subscriptions/0296790d-427c-48ca-b204-8b729bbd8670/resourceGroups/crptestar6207/providers/Microsoft.Network/networkInterfaces/nic7730\",\r\n  \"etag\": \"W/\\\"c159f21a-0621-4d3d-9daa-87251fa0062c\\\"\",\r\n  \"location\": \"eastus2\",\r\n  \"tags\": {\r\n    \"key\": \"value\"\r\n  },\r\n  \"properties\": {\r\n    \"provisioningState\": \"Succeeded\",\r\n    \"resourceGuid\": \"09fae374-13aa-4567-bf1f-047b5bf66c56\",\r\n    \"ipConfigurations\": [\r\n      {\r\n        \"name\": \"ip3831\",\r\n        \"id\": \"/subscriptions/0296790d-427c-48ca-b204-8b729bbd8670/resourceGroups/crptestar6207/providers/Microsoft.Network/networkInterfaces/nic7730/ipConfigurations/ip3831\",\r\n        \"etag\": \"W/\\\"c159f21a-0621-4d3d-9daa-87251fa0062c\\\"\",\r\n        \"type\": \"Microsoft.Network/networkInterfaces/ipConfigurations\",\r\n        \"properties\": {\r\n          \"provisioningState\": \"Succeeded\",\r\n          \"privateIPAddress\": \"10.0.0.4\",\r\n          \"privateIPAllocationMethod\": \"Dynamic\",\r\n          \"subnet\": {\r\n            \"id\": \"/subscriptions/0296790d-427c-48ca-b204-8b729bbd8670/resourceGroups/crptestar6207/providers/Microsoft.Network/virtualNetworks/vn3992/subnets/sn4974\"\r\n          },\r\n          \"primary\": true,\r\n          \"privateIPAddressVersion\": \"IPv4\"\r\n        }\r\n      }\r\n    ],\r\n    \"dnsSettings\": {\r\n      \"dnsServers\": [],\r\n      \"appliedDnsServers\": [],\r\n      \"internalDomainNameSuffix\": \"eeay3depgisuxgxe2gvdqb1ljh.cx.internal.cloudapp.net\"\r\n    },\r\n    \"enableAcceleratedNetworking\": false,\r\n    \"enableIPForwarding\": false,\r\n    \"hostedWorkloads\": [],\r\n    \"tapConfigurations\": []\r\n  },\r\n  \"type\": \"Microsoft.Network/networkInterfaces\"\r\n}",
-      "StatusCode": 200
-    },
-    {
-      "RequestUri": "/subscriptions/0296790d-427c-48ca-b204-8b729bbd8670/resourceGroups/crptestar6207/providers/Microsoft.Network/networkInterfaces/nic7730?api-version=2019-09-01",
-      "EncodedRequestUri": "L3N1YnNjcmlwdGlvbnMvMDI5Njc5MGQtNDI3Yy00OGNhLWIyMDQtOGI3MjliYmQ4NjcwL3Jlc291cmNlR3JvdXBzL2NycHRlc3RhcjYyMDcvcHJvdmlkZXJzL01pY3Jvc29mdC5OZXR3b3JrL25ldHdvcmtJbnRlcmZhY2VzL25pYzc3MzA/YXBpLXZlcnNpb249MjAxOS0wOS0wMQ==",
->>>>>>> 9e6c98a6
-      "RequestMethod": "GET",
-      "RequestBody": "",
-      "RequestHeaders": {
-        "x-ms-client-request-id": [
-<<<<<<< HEAD
-          "1e5a5c17-e78e-4615-ba44-cbe4290e988a"
-=======
-          "84dde3f7-6197-4c23-baa0-8ab3a42ca05b"
->>>>>>> 9e6c98a6
-        ],
-        "accept-language": [
-          "en-US"
-        ],
-        "User-Agent": [
-          "FxVersion/4.6.26614.01",
-          "OSName/Windows",
-          "OSVersion/Microsoft.Windows.10.0.18363.",
-          "Microsoft.Azure.Management.Network.NetworkManagementClient/19.17.1.0"
-        ]
-      },
-      "ResponseHeaders": {
-        "Cache-Control": [
-          "no-cache"
-        ],
-        "Date": [
-          "Thu, 04 Mar 2021 15:47:57 GMT"
-        ],
-        "Pragma": [
-          "no-cache"
-        ],
-        "ETag": [
-<<<<<<< HEAD
-          "W/\"df76eaa5-9cf8-40c4-a040-7b68618c4df5\""
-        ],
-        "x-ms-request-id": [
-          "10766910-299d-404b-af2b-d45465a3130f"
-        ],
-        "x-ms-correlation-request-id": [
-          "af1ef1b2-a9d7-4a79-8544-c72f0ea25558"
-        ],
-        "x-ms-arm-service-request-id": [
-          "ecd0d06a-8c39-40aa-8279-95ebba39d276"
-=======
-          "W/\"c159f21a-0621-4d3d-9daa-87251fa0062c\""
-        ],
-        "Server": [
-          "Microsoft-HTTPAPI/2.0",
-          "Microsoft-HTTPAPI/2.0"
-        ],
-        "x-ms-request-id": [
-          "45ffbaca-eeb9-48ab-9690-1b376c2fb825"
-        ],
-        "x-ms-correlation-request-id": [
-          "75347b9b-e799-4d98-8157-fa8c3dfc4996"
-        ],
-        "x-ms-arm-service-request-id": [
-          "15d45623-196a-4f35-8023-0b94f9d690df"
->>>>>>> 9e6c98a6
-        ],
-        "Strict-Transport-Security": [
-          "max-age=31536000; includeSubDomains"
-        ],
-        "x-ms-ratelimit-remaining-subscription-reads": [
-<<<<<<< HEAD
-          "11990"
-        ],
-        "x-ms-routing-request-id": [
-          "EASTUS2:20210322T192335Z:af1ef1b2-a9d7-4a79-8544-c72f0ea25558"
-=======
-          "11992"
-        ],
-        "x-ms-routing-request-id": [
-          "CANADACENTRAL:20210304T154757Z:75347b9b-e799-4d98-8157-fa8c3dfc4996"
->>>>>>> 9e6c98a6
-        ],
-        "X-Content-Type-Options": [
-          "nosniff"
-        ],
-<<<<<<< HEAD
-        "Date": [
-          "Mon, 22 Mar 2021 19:23:34 GMT"
-        ],
-=======
->>>>>>> 9e6c98a6
-        "Content-Length": [
-          "1624"
-        ],
-        "Content-Type": [
-          "application/json; charset=utf-8"
-        ],
-        "Expires": [
-          "-1"
-        ]
-      },
-<<<<<<< HEAD
-      "ResponseBody": "{\r\n  \"name\": \"nic7331\",\r\n  \"id\": \"/subscriptions/e37510d7-33b6-4676-886f-ee75bcc01871/resourceGroups/crptestar9455/providers/Microsoft.Network/networkInterfaces/nic7331\",\r\n  \"etag\": \"W/\\\"df76eaa5-9cf8-40c4-a040-7b68618c4df5\\\"\",\r\n  \"location\": \"eastus2\",\r\n  \"tags\": {\r\n    \"key\": \"value\"\r\n  },\r\n  \"properties\": {\r\n    \"provisioningState\": \"Succeeded\",\r\n    \"resourceGuid\": \"74425b25-ff78-47e0-9b37-587ebfbba3bf\",\r\n    \"ipConfigurations\": [\r\n      {\r\n        \"name\": \"ip8723\",\r\n        \"id\": \"/subscriptions/e37510d7-33b6-4676-886f-ee75bcc01871/resourceGroups/crptestar9455/providers/Microsoft.Network/networkInterfaces/nic7331/ipConfigurations/ip8723\",\r\n        \"etag\": \"W/\\\"df76eaa5-9cf8-40c4-a040-7b68618c4df5\\\"\",\r\n        \"type\": \"Microsoft.Network/networkInterfaces/ipConfigurations\",\r\n        \"properties\": {\r\n          \"provisioningState\": \"Succeeded\",\r\n          \"privateIPAddress\": \"10.0.0.4\",\r\n          \"privateIPAllocationMethod\": \"Dynamic\",\r\n          \"subnet\": {\r\n            \"id\": \"/subscriptions/e37510d7-33b6-4676-886f-ee75bcc01871/resourceGroups/crptestar9455/providers/Microsoft.Network/virtualNetworks/vn1978/subnets/sn851\"\r\n          },\r\n          \"primary\": true,\r\n          \"privateIPAddressVersion\": \"IPv4\"\r\n        }\r\n      }\r\n    ],\r\n    \"dnsSettings\": {\r\n      \"dnsServers\": [],\r\n      \"appliedDnsServers\": [],\r\n      \"internalDomainNameSuffix\": \"0rnnqrcqlnnulgdxfipqsm3xpc.cx.internal.cloudapp.net\"\r\n    },\r\n    \"enableAcceleratedNetworking\": false,\r\n    \"enableIPForwarding\": false,\r\n    \"hostedWorkloads\": [],\r\n    \"tapConfigurations\": []\r\n  },\r\n  \"type\": \"Microsoft.Network/networkInterfaces\"\r\n}",
-      "StatusCode": 200
-    },
-    {
-      "RequestUri": "/subscriptions/e37510d7-33b6-4676-886f-ee75bcc01871/resourceGroups/crptestar9455/providers/Microsoft.Compute/availabilitySets/as2564?api-version=2021-03-01",
-      "EncodedRequestUri": "L3N1YnNjcmlwdGlvbnMvZTM3NTEwZDctMzNiNi00Njc2LTg4NmYtZWU3NWJjYzAxODcxL3Jlc291cmNlR3JvdXBzL2NycHRlc3Rhcjk0NTUvcHJvdmlkZXJzL01pY3Jvc29mdC5Db21wdXRlL2F2YWlsYWJpbGl0eVNldHMvYXMyNTY0P2FwaS12ZXJzaW9uPTIwMjEtMDMtMDE=",
-=======
-      "ResponseBody": "{\r\n  \"name\": \"nic7730\",\r\n  \"id\": \"/subscriptions/0296790d-427c-48ca-b204-8b729bbd8670/resourceGroups/crptestar6207/providers/Microsoft.Network/networkInterfaces/nic7730\",\r\n  \"etag\": \"W/\\\"c159f21a-0621-4d3d-9daa-87251fa0062c\\\"\",\r\n  \"location\": \"eastus2\",\r\n  \"tags\": {\r\n    \"key\": \"value\"\r\n  },\r\n  \"properties\": {\r\n    \"provisioningState\": \"Succeeded\",\r\n    \"resourceGuid\": \"09fae374-13aa-4567-bf1f-047b5bf66c56\",\r\n    \"ipConfigurations\": [\r\n      {\r\n        \"name\": \"ip3831\",\r\n        \"id\": \"/subscriptions/0296790d-427c-48ca-b204-8b729bbd8670/resourceGroups/crptestar6207/providers/Microsoft.Network/networkInterfaces/nic7730/ipConfigurations/ip3831\",\r\n        \"etag\": \"W/\\\"c159f21a-0621-4d3d-9daa-87251fa0062c\\\"\",\r\n        \"type\": \"Microsoft.Network/networkInterfaces/ipConfigurations\",\r\n        \"properties\": {\r\n          \"provisioningState\": \"Succeeded\",\r\n          \"privateIPAddress\": \"10.0.0.4\",\r\n          \"privateIPAllocationMethod\": \"Dynamic\",\r\n          \"subnet\": {\r\n            \"id\": \"/subscriptions/0296790d-427c-48ca-b204-8b729bbd8670/resourceGroups/crptestar6207/providers/Microsoft.Network/virtualNetworks/vn3992/subnets/sn4974\"\r\n          },\r\n          \"primary\": true,\r\n          \"privateIPAddressVersion\": \"IPv4\"\r\n        }\r\n      }\r\n    ],\r\n    \"dnsSettings\": {\r\n      \"dnsServers\": [],\r\n      \"appliedDnsServers\": [],\r\n      \"internalDomainNameSuffix\": \"eeay3depgisuxgxe2gvdqb1ljh.cx.internal.cloudapp.net\"\r\n    },\r\n    \"enableAcceleratedNetworking\": false,\r\n    \"enableIPForwarding\": false,\r\n    \"hostedWorkloads\": [],\r\n    \"tapConfigurations\": []\r\n  },\r\n  \"type\": \"Microsoft.Network/networkInterfaces\"\r\n}",
-      "StatusCode": 200
-    },
-    {
-      "RequestUri": "/subscriptions/0296790d-427c-48ca-b204-8b729bbd8670/resourceGroups/crptestar6207/providers/Microsoft.Compute/availabilitySets/as7662?api-version=2020-12-01",
-      "EncodedRequestUri": "L3N1YnNjcmlwdGlvbnMvMDI5Njc5MGQtNDI3Yy00OGNhLWIyMDQtOGI3MjliYmQ4NjcwL3Jlc291cmNlR3JvdXBzL2NycHRlc3RhcjYyMDcvcHJvdmlkZXJzL01pY3Jvc29mdC5Db21wdXRlL2F2YWlsYWJpbGl0eVNldHMvYXM3NjYyP2FwaS12ZXJzaW9uPTIwMjAtMTItMDE=",
->>>>>>> 9e6c98a6
-      "RequestMethod": "PUT",
-      "RequestBody": "{\r\n  \"properties\": {\r\n    \"platformUpdateDomainCount\": 5,\r\n    \"platformFaultDomainCount\": 3\r\n  },\r\n  \"sku\": {\r\n    \"name\": \"Classic\"\r\n  },\r\n  \"location\": \"eastus2\",\r\n  \"tags\": {\r\n    \"RG\": \"rg\",\r\n    \"testTag\": \"1\"\r\n  }\r\n}",
-      "RequestHeaders": {
-        "x-ms-client-request-id": [
-<<<<<<< HEAD
-          "d44dd399-cbe4-4822-acb4-84edd9f4d96c"
-=======
-          "37aa3f44-ec36-4533-8143-1038cbb8f5b7"
->>>>>>> 9e6c98a6
-        ],
-        "accept-language": [
-          "en-US"
-        ],
-        "User-Agent": [
-          "FxVersion/4.6.26614.01",
-          "OSName/Windows",
-          "OSVersion/Microsoft.Windows.10.0.18363.",
-          "Microsoft.Azure.Management.Compute.ComputeManagementClient/44.0.0.0"
-        ],
-        "Content-Type": [
-          "application/json; charset=utf-8"
-        ],
-        "Content-Length": [
-          "223"
-        ]
-      },
-      "ResponseHeaders": {
-        "Cache-Control": [
-          "no-cache"
-        ],
-        "Date": [
-          "Thu, 04 Mar 2021 15:47:58 GMT"
-        ],
-        "Pragma": [
-          "no-cache"
-        ],
-        "Server": [
-          "Microsoft-HTTPAPI/2.0",
-          "Microsoft-HTTPAPI/2.0"
-        ],
-        "x-ms-ratelimit-remaining-resource": [
-          "Microsoft.Compute/PutVM3Min;239,Microsoft.Compute/PutVM30Min;1195"
-        ],
-        "Strict-Transport-Security": [
-          "max-age=31536000; includeSubDomains"
-        ],
-        "x-ms-request-id": [
-<<<<<<< HEAD
-          "328f33d0-3e2b-4b61-9fd7-428289122b34"
-        ],
-        "Server": [
-          "Microsoft-HTTPAPI/2.0",
-          "Microsoft-HTTPAPI/2.0"
-=======
-          "6aaa5580-c09c-4194-a5c7-881fd94ab5b5"
->>>>>>> 9e6c98a6
-        ],
-        "x-ms-ratelimit-remaining-subscription-writes": [
-          "1197"
-        ],
-        "x-ms-correlation-request-id": [
-<<<<<<< HEAD
-          "318fb2e6-f87b-4496-a514-1f161dbbc014"
-        ],
-        "x-ms-routing-request-id": [
-          "EASTUS2:20210322T192335Z:318fb2e6-f87b-4496-a514-1f161dbbc014"
-=======
-          "bac4cec3-5400-4690-80dd-1b35cb41a7d5"
-        ],
-        "x-ms-routing-request-id": [
-          "CANADACENTRAL:20210304T154759Z:bac4cec3-5400-4690-80dd-1b35cb41a7d5"
->>>>>>> 9e6c98a6
-        ],
-        "X-Content-Type-Options": [
-          "nosniff"
-        ],
-<<<<<<< HEAD
-        "Date": [
-          "Mon, 22 Mar 2021 19:23:35 GMT"
-        ],
-=======
->>>>>>> 9e6c98a6
-        "Content-Length": [
-          "438"
-        ],
-        "Content-Type": [
-          "application/json; charset=utf-8"
-        ],
-        "Expires": [
-          "-1"
-        ]
-      },
-<<<<<<< HEAD
-      "ResponseBody": "{\r\n  \"name\": \"as2564\",\r\n  \"id\": \"/subscriptions/e37510d7-33b6-4676-886f-ee75bcc01871/resourceGroups/crptestar9455/providers/Microsoft.Compute/availabilitySets/as2564\",\r\n  \"type\": \"Microsoft.Compute/availabilitySets\",\r\n  \"location\": \"eastus2\",\r\n  \"tags\": {\r\n    \"RG\": \"rg\",\r\n    \"testTag\": \"1\"\r\n  },\r\n  \"properties\": {\r\n    \"platformUpdateDomainCount\": 5,\r\n    \"platformFaultDomainCount\": 3\r\n  },\r\n  \"sku\": {\r\n    \"name\": \"Classic\"\r\n  }\r\n}",
-      "StatusCode": 200
-    },
-    {
-      "RequestUri": "/subscriptions/e37510d7-33b6-4676-886f-ee75bcc01871/resourceGroups/crptestar9455/providers/Microsoft.Compute/virtualMachines/vm81?api-version=2021-03-01",
-      "EncodedRequestUri": "L3N1YnNjcmlwdGlvbnMvZTM3NTEwZDctMzNiNi00Njc2LTg4NmYtZWU3NWJjYzAxODcxL3Jlc291cmNlR3JvdXBzL2NycHRlc3Rhcjk0NTUvcHJvdmlkZXJzL01pY3Jvc29mdC5Db21wdXRlL3ZpcnR1YWxNYWNoaW5lcy92bTgxP2FwaS12ZXJzaW9uPTIwMjEtMDMtMDE=",
-      "RequestMethod": "PUT",
-      "RequestBody": "{\r\n  \"properties\": {\r\n    \"hardwareProfile\": {\r\n      \"vmSize\": \"Standard_A1_v2\"\r\n    },\r\n    \"storageProfile\": {\r\n      \"imageReference\": {\r\n        \"publisher\": \"MicrosoftWindowsServer\",\r\n        \"offer\": \"WindowsServer\",\r\n        \"sku\": \"2012-R2-Datacenter\",\r\n        \"version\": \"4.127.20180315\"\r\n      },\r\n      \"osDisk\": {\r\n        \"name\": \"test\",\r\n        \"vhd\": {\r\n          \"uri\": \"https://diskrp22.blob.core.windows.net/crptestar345/oscrptestar6516.vhd\"\r\n        },\r\n        \"caching\": \"None\",\r\n        \"createOption\": \"FromImage\"\r\n      }\r\n    },\r\n    \"osProfile\": {\r\n      \"computerName\": \"Test\",\r\n      \"adminUsername\": \"Foo12\",\r\n      \"adminPassword\": \"[PLACEHOLDEr1]\"\r\n    },\r\n    \"networkProfile\": {\r\n      \"networkInterfaces\": [\r\n        {\r\n          \"id\": \"/subscriptions/e37510d7-33b6-4676-886f-ee75bcc01871/resourceGroups/crptestar9455/providers/Microsoft.Network/networkInterfaces/nic7331\"\r\n        }\r\n      ]\r\n    },\r\n    \"availabilitySet\": {\r\n      \"id\": \"/subscriptions/e37510d7-33b6-4676-886f-ee75bcc01871/resourceGroups/crptestar9455/providers/Microsoft.Compute/availabilitySets/as2564\"\r\n    }\r\n  },\r\n  \"location\": \"eastus2\",\r\n  \"tags\": {\r\n    \"RG\": \"rg\",\r\n    \"testTag\": \"1\"\r\n  }\r\n}",
-      "RequestHeaders": {
-        "x-ms-client-request-id": [
-          "3645b64f-a10e-497e-8d3f-3eacae4dcc30"
-=======
-      "ResponseBody": "{\r\n  \"name\": \"as7662\",\r\n  \"id\": \"/subscriptions/0296790d-427c-48ca-b204-8b729bbd8670/resourceGroups/crptestar6207/providers/Microsoft.Compute/availabilitySets/as7662\",\r\n  \"type\": \"Microsoft.Compute/availabilitySets\",\r\n  \"location\": \"eastus2\",\r\n  \"tags\": {\r\n    \"RG\": \"rg\",\r\n    \"testTag\": \"1\"\r\n  },\r\n  \"properties\": {\r\n    \"platformUpdateDomainCount\": 5,\r\n    \"platformFaultDomainCount\": 3\r\n  },\r\n  \"sku\": {\r\n    \"name\": \"Classic\"\r\n  }\r\n}",
-      "StatusCode": 200
-    },
-    {
-      "RequestUri": "/subscriptions/0296790d-427c-48ca-b204-8b729bbd8670/resourceGroups/crptestar6207/providers/Microsoft.Compute/virtualMachines/vm8729?api-version=2020-12-01",
-      "EncodedRequestUri": "L3N1YnNjcmlwdGlvbnMvMDI5Njc5MGQtNDI3Yy00OGNhLWIyMDQtOGI3MjliYmQ4NjcwL3Jlc291cmNlR3JvdXBzL2NycHRlc3RhcjYyMDcvcHJvdmlkZXJzL01pY3Jvc29mdC5Db21wdXRlL3ZpcnR1YWxNYWNoaW5lcy92bTg3Mjk/YXBpLXZlcnNpb249MjAyMC0xMi0wMQ==",
-      "RequestMethod": "PUT",
-      "RequestBody": "{\r\n  \"properties\": {\r\n    \"hardwareProfile\": {\r\n      \"vmSize\": \"Standard_A1_v2\"\r\n    },\r\n    \"storageProfile\": {\r\n      \"imageReference\": {\r\n        \"publisher\": \"MicrosoftWindowsServer\",\r\n        \"offer\": \"WindowsServer\",\r\n        \"sku\": \"2012-R2-Datacenter\",\r\n        \"version\": \"4.127.20180315\"\r\n      },\r\n      \"osDisk\": {\r\n        \"name\": \"test\",\r\n        \"vhd\": {\r\n          \"uri\": \"https://diskrp7169.blob.core.windows.net/crptestar1680/oscrptestar3264.vhd\"\r\n        },\r\n        \"caching\": \"None\",\r\n        \"createOption\": \"FromImage\"\r\n      }\r\n    },\r\n    \"osProfile\": {\r\n      \"computerName\": \"Test\",\r\n      \"adminUsername\": \"Foo12\",\r\n      \"adminPassword\": \"[PLACEHOLDEr1]\"\r\n    },\r\n    \"networkProfile\": {\r\n      \"networkInterfaces\": [\r\n        {\r\n          \"id\": \"/subscriptions/0296790d-427c-48ca-b204-8b729bbd8670/resourceGroups/crptestar6207/providers/Microsoft.Network/networkInterfaces/nic7730\"\r\n        }\r\n      ]\r\n    },\r\n    \"availabilitySet\": {\r\n      \"id\": \"/subscriptions/0296790d-427c-48ca-b204-8b729bbd8670/resourceGroups/crptestar6207/providers/Microsoft.Compute/availabilitySets/as7662\"\r\n    }\r\n  },\r\n  \"location\": \"eastus2\",\r\n  \"tags\": {\r\n    \"RG\": \"rg\",\r\n    \"testTag\": \"1\"\r\n  }\r\n}",
-      "RequestHeaders": {
-        "x-ms-client-request-id": [
-          "2708eaad-7c54-459c-83f2-112aa4a3eedb"
->>>>>>> 9e6c98a6
-        ],
-        "accept-language": [
-          "en-US"
-        ],
-        "User-Agent": [
-          "FxVersion/4.6.26614.01",
-          "OSName/Windows",
-          "OSVersion/Microsoft.Windows.10.0.18363.",
-          "Microsoft.Azure.Management.Compute.ComputeManagementClient/44.0.0.0"
-        ],
-        "Content-Type": [
-          "application/json; charset=utf-8"
-        ],
-        "Content-Length": [
-<<<<<<< HEAD
-          "1208"
-=======
-          "1211"
->>>>>>> 9e6c98a6
-        ]
-      },
-      "ResponseHeaders": {
-        "Cache-Control": [
-          "no-cache"
-        ],
-        "Date": [
-          "Thu, 04 Mar 2021 15:48:00 GMT"
-        ],
-        "Pragma": [
-          "no-cache"
-        ],
-        "Retry-After": [
-          "10"
-        ],
-        "Server": [
-          "Microsoft-HTTPAPI/2.0",
-          "Microsoft-HTTPAPI/2.0"
-        ],
-        "Azure-AsyncOperation": [
-<<<<<<< HEAD
-          "https://management.azure.com/subscriptions/e37510d7-33b6-4676-886f-ee75bcc01871/providers/Microsoft.Compute/locations/eastus2/operations/1ceeaf1e-6f11-4d93-8eed-104876017fa4?api-version=2021-03-01"
-=======
-          "https://management.azure.com/subscriptions/0296790d-427c-48ca-b204-8b729bbd8670/providers/Microsoft.Compute/locations/eastus2/operations/08b2ed1c-d1a3-4759-a460-0473cdc79ca9?api-version=2020-12-01"
->>>>>>> 9e6c98a6
-        ],
-        "Azure-AsyncNotification": [
-          "Enabled"
-        ],
-        "x-ms-ratelimit-remaining-resource": [
-          "Microsoft.Compute/PutVM3Min;238,Microsoft.Compute/PutVM30Min;1194"
-        ],
-        "Strict-Transport-Security": [
-          "max-age=31536000; includeSubDomains"
-        ],
-        "x-ms-request-id": [
-<<<<<<< HEAD
-          "1ceeaf1e-6f11-4d93-8eed-104876017fa4"
-        ],
-        "Server": [
-          "Microsoft-HTTPAPI/2.0",
-          "Microsoft-HTTPAPI/2.0"
-=======
-          "08b2ed1c-d1a3-4759-a460-0473cdc79ca9"
->>>>>>> 9e6c98a6
-        ],
-        "x-ms-ratelimit-remaining-subscription-writes": [
-          "1196"
-        ],
-        "x-ms-correlation-request-id": [
-<<<<<<< HEAD
-          "457133cf-7ed0-46b3-89d4-d84edcfdd4eb"
-        ],
-        "x-ms-routing-request-id": [
-          "EASTUS2:20210322T192336Z:457133cf-7ed0-46b3-89d4-d84edcfdd4eb"
-=======
-          "76ac681a-5038-4389-8870-b83a1afba008"
-        ],
-        "x-ms-routing-request-id": [
-          "CANADACENTRAL:20210304T154800Z:76ac681a-5038-4389-8870-b83a1afba008"
->>>>>>> 9e6c98a6
-        ],
-        "X-Content-Type-Options": [
-          "nosniff"
-        ],
-<<<<<<< HEAD
-        "Date": [
-          "Mon, 22 Mar 2021 19:23:35 GMT"
-        ],
-        "Content-Length": [
-          "1901"
-=======
-        "Content-Length": [
-          "1908"
->>>>>>> 9e6c98a6
-        ],
-        "Content-Type": [
-          "application/json; charset=utf-8"
-        ],
-        "Expires": [
-          "-1"
-        ]
-      },
-<<<<<<< HEAD
-      "ResponseBody": "{\r\n  \"name\": \"vm81\",\r\n  \"id\": \"/subscriptions/e37510d7-33b6-4676-886f-ee75bcc01871/resourceGroups/crptestar9455/providers/Microsoft.Compute/virtualMachines/vm81\",\r\n  \"type\": \"Microsoft.Compute/virtualMachines\",\r\n  \"location\": \"eastus2\",\r\n  \"tags\": {\r\n    \"RG\": \"rg\",\r\n    \"testTag\": \"1\",\r\n    \"platformsettings.host_environment.service.platform_optedin_for_rootcerts\": \"true\"\r\n  },\r\n  \"properties\": {\r\n    \"vmId\": \"39bc5809-07af-4773-a180-24723bed073e\",\r\n    \"availabilitySet\": {\r\n      \"id\": \"/subscriptions/e37510d7-33b6-4676-886f-ee75bcc01871/resourceGroups/crptestar9455/providers/Microsoft.Compute/availabilitySets/AS2564\"\r\n    },\r\n    \"hardwareProfile\": {\r\n      \"vmSize\": \"Standard_A1_v2\"\r\n    },\r\n    \"storageProfile\": {\r\n      \"imageReference\": {\r\n        \"publisher\": \"MicrosoftWindowsServer\",\r\n        \"offer\": \"WindowsServer\",\r\n        \"sku\": \"2012-R2-Datacenter\",\r\n        \"version\": \"4.127.20180315\",\r\n        \"exactVersion\": \"4.127.20180315\"\r\n      },\r\n      \"osDisk\": {\r\n        \"osType\": \"Windows\",\r\n        \"name\": \"test\",\r\n        \"createOption\": \"FromImage\",\r\n        \"vhd\": {\r\n          \"uri\": \"https://diskrp22.blob.core.windows.net/crptestar345/oscrptestar6516.vhd\"\r\n        },\r\n        \"caching\": \"None\"\r\n      },\r\n      \"dataDisks\": []\r\n    },\r\n    \"osProfile\": {\r\n      \"computerName\": \"Test\",\r\n      \"adminUsername\": \"Foo12\",\r\n      \"windowsConfiguration\": {\r\n        \"provisionVMAgent\": true,\r\n        \"enableAutomaticUpdates\": true,\r\n        \"patchSettings\": {\r\n          \"patchMode\": \"AutomaticByOS\"\r\n        }\r\n      },\r\n      \"secrets\": [],\r\n      \"allowExtensionOperations\": true,\r\n      \"requireGuestProvisionSignal\": true\r\n    },\r\n    \"networkProfile\": {\r\n      \"networkInterfaces\": [\r\n        {\r\n          \"id\": \"/subscriptions/e37510d7-33b6-4676-886f-ee75bcc01871/resourceGroups/crptestar9455/providers/Microsoft.Network/networkInterfaces/nic7331\"\r\n        }\r\n      ]\r\n    },\r\n    \"provisioningState\": \"Creating\"\r\n  }\r\n}",
-      "StatusCode": 201
-    },
-    {
-      "RequestUri": "/subscriptions/e37510d7-33b6-4676-886f-ee75bcc01871/providers/Microsoft.Compute/locations/eastus2/operations/1ceeaf1e-6f11-4d93-8eed-104876017fa4?api-version=2021-03-01",
-      "EncodedRequestUri": "L3N1YnNjcmlwdGlvbnMvZTM3NTEwZDctMzNiNi00Njc2LTg4NmYtZWU3NWJjYzAxODcxL3Byb3ZpZGVycy9NaWNyb3NvZnQuQ29tcHV0ZS9sb2NhdGlvbnMvZWFzdHVzMi9vcGVyYXRpb25zLzFjZWVhZjFlLTZmMTEtNGQ5My04ZWVkLTEwNDg3NjAxN2ZhND9hcGktdmVyc2lvbj0yMDIxLTAzLTAx",
-=======
-      "ResponseBody": "{\r\n  \"name\": \"vm8729\",\r\n  \"id\": \"/subscriptions/0296790d-427c-48ca-b204-8b729bbd8670/resourceGroups/crptestar6207/providers/Microsoft.Compute/virtualMachines/vm8729\",\r\n  \"type\": \"Microsoft.Compute/virtualMachines\",\r\n  \"location\": \"eastus2\",\r\n  \"tags\": {\r\n    \"RG\": \"rg\",\r\n    \"testTag\": \"1\",\r\n    \"platformsettings.host_environment.service.platform_optedin_for_rootcerts\": \"true\"\r\n  },\r\n  \"properties\": {\r\n    \"vmId\": \"9ac86730-d446-405e-aa24-d06e0e24a1e7\",\r\n    \"availabilitySet\": {\r\n      \"id\": \"/subscriptions/0296790d-427c-48ca-b204-8b729bbd8670/resourceGroups/crptestar6207/providers/Microsoft.Compute/availabilitySets/AS7662\"\r\n    },\r\n    \"hardwareProfile\": {\r\n      \"vmSize\": \"Standard_A1_v2\"\r\n    },\r\n    \"storageProfile\": {\r\n      \"imageReference\": {\r\n        \"publisher\": \"MicrosoftWindowsServer\",\r\n        \"offer\": \"WindowsServer\",\r\n        \"sku\": \"2012-R2-Datacenter\",\r\n        \"version\": \"4.127.20180315\",\r\n        \"exactVersion\": \"4.127.20180315\"\r\n      },\r\n      \"osDisk\": {\r\n        \"osType\": \"Windows\",\r\n        \"name\": \"test\",\r\n        \"createOption\": \"FromImage\",\r\n        \"vhd\": {\r\n          \"uri\": \"https://diskrp7169.blob.core.windows.net/crptestar1680/oscrptestar3264.vhd\"\r\n        },\r\n        \"caching\": \"None\"\r\n      },\r\n      \"dataDisks\": []\r\n    },\r\n    \"osProfile\": {\r\n      \"computerName\": \"Test\",\r\n      \"adminUsername\": \"Foo12\",\r\n      \"windowsConfiguration\": {\r\n        \"provisionVMAgent\": true,\r\n        \"enableAutomaticUpdates\": true,\r\n        \"patchSettings\": {\r\n          \"patchMode\": \"AutomaticByOS\"\r\n        }\r\n      },\r\n      \"secrets\": [],\r\n      \"allowExtensionOperations\": true,\r\n      \"requireGuestProvisionSignal\": true\r\n    },\r\n    \"networkProfile\": {\r\n      \"networkInterfaces\": [\r\n        {\r\n          \"id\": \"/subscriptions/0296790d-427c-48ca-b204-8b729bbd8670/resourceGroups/crptestar6207/providers/Microsoft.Network/networkInterfaces/nic7730\"\r\n        }\r\n      ]\r\n    },\r\n    \"provisioningState\": \"Creating\"\r\n  }\r\n}",
-      "StatusCode": 201
-    },
-    {
-      "RequestUri": "/subscriptions/0296790d-427c-48ca-b204-8b729bbd8670/providers/Microsoft.Compute/locations/eastus2/operations/08b2ed1c-d1a3-4759-a460-0473cdc79ca9?api-version=2020-12-01",
-      "EncodedRequestUri": "L3N1YnNjcmlwdGlvbnMvMDI5Njc5MGQtNDI3Yy00OGNhLWIyMDQtOGI3MjliYmQ4NjcwL3Byb3ZpZGVycy9NaWNyb3NvZnQuQ29tcHV0ZS9sb2NhdGlvbnMvZWFzdHVzMi9vcGVyYXRpb25zLzA4YjJlZDFjLWQxYTMtNDc1OS1hNDYwLTA0NzNjZGM3OWNhOT9hcGktdmVyc2lvbj0yMDIwLTEyLTAx",
->>>>>>> 9e6c98a6
-      "RequestMethod": "GET",
-      "RequestBody": "",
-      "RequestHeaders": {
-        "User-Agent": [
-          "FxVersion/4.6.26614.01",
-          "OSName/Windows",
-          "OSVersion/Microsoft.Windows.10.0.18363.",
-          "Microsoft.Azure.Management.Compute.ComputeManagementClient/44.0.0.0"
-        ]
-      },
-      "ResponseHeaders": {
-        "Cache-Control": [
-          "no-cache"
-        ],
-        "Date": [
-          "Thu, 04 Mar 2021 15:48:10 GMT"
-        ],
-        "Pragma": [
-          "no-cache"
-        ],
-        "Retry-After": [
-          "50"
-        ],
-        "Server": [
-          "Microsoft-HTTPAPI/2.0",
-          "Microsoft-HTTPAPI/2.0"
-        ],
-        "x-ms-ratelimit-remaining-resource": [
-<<<<<<< HEAD
-          "Microsoft.Compute/GetOperation3Min;14992,Microsoft.Compute/GetOperation30Min;29977"
-=======
-          "Microsoft.Compute/GetOperation3Min;14993,Microsoft.Compute/GetOperation30Min;29960"
->>>>>>> 9e6c98a6
-        ],
-        "Strict-Transport-Security": [
-          "max-age=31536000; includeSubDomains"
-        ],
-        "x-ms-request-id": [
-<<<<<<< HEAD
-          "bdb9ca8f-7d12-4440-b531-d0d7b32e4184"
-        ],
-        "Server": [
-          "Microsoft-HTTPAPI/2.0",
-          "Microsoft-HTTPAPI/2.0"
-        ],
-        "x-ms-ratelimit-remaining-subscription-reads": [
-          "11987"
-        ],
-        "x-ms-correlation-request-id": [
-          "84ede960-1616-4ed3-ae0a-6bc8859ab3a8"
-        ],
-        "x-ms-routing-request-id": [
-          "EASTUS2:20210322T192346Z:84ede960-1616-4ed3-ae0a-6bc8859ab3a8"
-=======
-          "10723333-e599-4be0-afbd-8fdda7054d65"
-        ],
-        "x-ms-ratelimit-remaining-subscription-reads": [
-          "11984"
-        ],
-        "x-ms-correlation-request-id": [
-          "9293935c-9bf6-4077-9737-3294d8329cb9"
-        ],
-        "x-ms-routing-request-id": [
-          "CANADACENTRAL:20210304T154810Z:9293935c-9bf6-4077-9737-3294d8329cb9"
->>>>>>> 9e6c98a6
-        ],
-        "X-Content-Type-Options": [
-          "nosniff"
-        ],
-<<<<<<< HEAD
-        "Date": [
-          "Mon, 22 Mar 2021 19:23:45 GMT"
-        ],
-=======
->>>>>>> 9e6c98a6
-        "Content-Length": [
-          "134"
-        ],
-        "Content-Type": [
-          "application/json; charset=utf-8"
-        ],
-        "Expires": [
-          "-1"
-        ]
-      },
-<<<<<<< HEAD
-      "ResponseBody": "{\r\n  \"startTime\": \"2021-03-22T19:23:35.9189539+00:00\",\r\n  \"status\": \"InProgress\",\r\n  \"name\": \"1ceeaf1e-6f11-4d93-8eed-104876017fa4\"\r\n}",
-      "StatusCode": 200
-    },
-    {
-      "RequestUri": "/subscriptions/e37510d7-33b6-4676-886f-ee75bcc01871/providers/Microsoft.Compute/locations/eastus2/operations/1ceeaf1e-6f11-4d93-8eed-104876017fa4?api-version=2021-03-01",
-      "EncodedRequestUri": "L3N1YnNjcmlwdGlvbnMvZTM3NTEwZDctMzNiNi00Njc2LTg4NmYtZWU3NWJjYzAxODcxL3Byb3ZpZGVycy9NaWNyb3NvZnQuQ29tcHV0ZS9sb2NhdGlvbnMvZWFzdHVzMi9vcGVyYXRpb25zLzFjZWVhZjFlLTZmMTEtNGQ5My04ZWVkLTEwNDg3NjAxN2ZhND9hcGktdmVyc2lvbj0yMDIxLTAzLTAx",
-=======
-      "ResponseBody": "{\r\n  \"startTime\": \"2021-03-04T07:47:59.9227078-08:00\",\r\n  \"status\": \"InProgress\",\r\n  \"name\": \"08b2ed1c-d1a3-4759-a460-0473cdc79ca9\"\r\n}",
-      "StatusCode": 200
-    },
-    {
-      "RequestUri": "/subscriptions/0296790d-427c-48ca-b204-8b729bbd8670/providers/Microsoft.Compute/locations/eastus2/operations/08b2ed1c-d1a3-4759-a460-0473cdc79ca9?api-version=2020-12-01",
-      "EncodedRequestUri": "L3N1YnNjcmlwdGlvbnMvMDI5Njc5MGQtNDI3Yy00OGNhLWIyMDQtOGI3MjliYmQ4NjcwL3Byb3ZpZGVycy9NaWNyb3NvZnQuQ29tcHV0ZS9sb2NhdGlvbnMvZWFzdHVzMi9vcGVyYXRpb25zLzA4YjJlZDFjLWQxYTMtNDc1OS1hNDYwLTA0NzNjZGM3OWNhOT9hcGktdmVyc2lvbj0yMDIwLTEyLTAx",
->>>>>>> 9e6c98a6
-      "RequestMethod": "GET",
-      "RequestBody": "",
-      "RequestHeaders": {
-        "User-Agent": [
-          "FxVersion/4.6.26614.01",
-          "OSName/Windows",
-          "OSVersion/Microsoft.Windows.10.0.18363.",
-          "Microsoft.Azure.Management.Compute.ComputeManagementClient/44.0.0.0"
-        ]
-      },
-      "ResponseHeaders": {
-        "Cache-Control": [
-          "no-cache"
-        ],
-        "Date": [
-          "Thu, 04 Mar 2021 15:49:00 GMT"
-        ],
-        "Pragma": [
-          "no-cache"
-        ],
-        "Server": [
-          "Microsoft-HTTPAPI/2.0",
-          "Microsoft-HTTPAPI/2.0"
-        ],
-        "x-ms-ratelimit-remaining-resource": [
-<<<<<<< HEAD
-          "Microsoft.Compute/GetOperation3Min;14993,Microsoft.Compute/GetOperation30Min;29976"
-=======
-          "Microsoft.Compute/GetOperation3Min;14994,Microsoft.Compute/GetOperation30Min;29959"
->>>>>>> 9e6c98a6
-        ],
-        "Strict-Transport-Security": [
-          "max-age=31536000; includeSubDomains"
-        ],
-        "x-ms-request-id": [
-<<<<<<< HEAD
-          "6c692e06-91a1-464b-a33f-c57d40cdc5b0"
-        ],
-        "Server": [
-          "Microsoft-HTTPAPI/2.0",
-          "Microsoft-HTTPAPI/2.0"
-        ],
-        "x-ms-ratelimit-remaining-subscription-reads": [
-          "11986"
-        ],
-        "x-ms-correlation-request-id": [
-          "e43f6f0b-0d77-49d1-9747-8d25640808b5"
-        ],
-        "x-ms-routing-request-id": [
-          "EASTUS2:20210322T192436Z:e43f6f0b-0d77-49d1-9747-8d25640808b5"
-=======
-          "47163d82-b386-4432-9fdf-3f948b8614b3"
-        ],
-        "x-ms-ratelimit-remaining-subscription-reads": [
-          "11983"
-        ],
-        "x-ms-correlation-request-id": [
-          "40f86782-c7f4-4ac0-974c-93a279f72b60"
-        ],
-        "x-ms-routing-request-id": [
-          "CANADACENTRAL:20210304T154900Z:40f86782-c7f4-4ac0-974c-93a279f72b60"
->>>>>>> 9e6c98a6
-        ],
-        "X-Content-Type-Options": [
-          "nosniff"
-        ],
-<<<<<<< HEAD
-        "Date": [
-          "Mon, 22 Mar 2021 19:24:35 GMT"
-        ],
-=======
->>>>>>> 9e6c98a6
-        "Content-Length": [
-          "134"
-        ],
-        "Content-Type": [
-          "application/json; charset=utf-8"
-        ],
-        "Expires": [
-          "-1"
-        ]
-      },
-<<<<<<< HEAD
-      "ResponseBody": "{\r\n  \"startTime\": \"2021-03-22T19:23:35.9189539+00:00\",\r\n  \"status\": \"InProgress\",\r\n  \"name\": \"1ceeaf1e-6f11-4d93-8eed-104876017fa4\"\r\n}",
-      "StatusCode": 200
-    },
-    {
-      "RequestUri": "/subscriptions/e37510d7-33b6-4676-886f-ee75bcc01871/providers/Microsoft.Compute/locations/eastus2/operations/1ceeaf1e-6f11-4d93-8eed-104876017fa4?api-version=2021-03-01",
-      "EncodedRequestUri": "L3N1YnNjcmlwdGlvbnMvZTM3NTEwZDctMzNiNi00Njc2LTg4NmYtZWU3NWJjYzAxODcxL3Byb3ZpZGVycy9NaWNyb3NvZnQuQ29tcHV0ZS9sb2NhdGlvbnMvZWFzdHVzMi9vcGVyYXRpb25zLzFjZWVhZjFlLTZmMTEtNGQ5My04ZWVkLTEwNDg3NjAxN2ZhND9hcGktdmVyc2lvbj0yMDIxLTAzLTAx",
-=======
-      "ResponseBody": "{\r\n  \"startTime\": \"2021-03-04T07:47:59.9227078-08:00\",\r\n  \"status\": \"InProgress\",\r\n  \"name\": \"08b2ed1c-d1a3-4759-a460-0473cdc79ca9\"\r\n}",
-      "StatusCode": 200
-    },
-    {
-      "RequestUri": "/subscriptions/0296790d-427c-48ca-b204-8b729bbd8670/providers/Microsoft.Compute/locations/eastus2/operations/08b2ed1c-d1a3-4759-a460-0473cdc79ca9?api-version=2020-12-01",
-      "EncodedRequestUri": "L3N1YnNjcmlwdGlvbnMvMDI5Njc5MGQtNDI3Yy00OGNhLWIyMDQtOGI3MjliYmQ4NjcwL3Byb3ZpZGVycy9NaWNyb3NvZnQuQ29tcHV0ZS9sb2NhdGlvbnMvZWFzdHVzMi9vcGVyYXRpb25zLzA4YjJlZDFjLWQxYTMtNDc1OS1hNDYwLTA0NzNjZGM3OWNhOT9hcGktdmVyc2lvbj0yMDIwLTEyLTAx",
->>>>>>> 9e6c98a6
-      "RequestMethod": "GET",
-      "RequestBody": "",
-      "RequestHeaders": {
-        "User-Agent": [
-          "FxVersion/4.6.26614.01",
-          "OSName/Windows",
-          "OSVersion/Microsoft.Windows.10.0.18363.",
-          "Microsoft.Azure.Management.Compute.ComputeManagementClient/44.0.0.0"
-        ]
-      },
-      "ResponseHeaders": {
-        "Cache-Control": [
-          "no-cache"
-        ],
-        "Date": [
-          "Thu, 04 Mar 2021 15:49:49 GMT"
-        ],
-        "Pragma": [
-          "no-cache"
-        ],
-        "Server": [
-          "Microsoft-HTTPAPI/2.0",
-          "Microsoft-HTTPAPI/2.0"
-        ],
-        "x-ms-ratelimit-remaining-resource": [
-<<<<<<< HEAD
-          "Microsoft.Compute/GetOperation3Min;14994,Microsoft.Compute/GetOperation30Min;29975"
-=======
-          "Microsoft.Compute/GetOperation3Min;14995,Microsoft.Compute/GetOperation30Min;29958"
->>>>>>> 9e6c98a6
-        ],
-        "Strict-Transport-Security": [
-          "max-age=31536000; includeSubDomains"
-        ],
-        "x-ms-request-id": [
-<<<<<<< HEAD
-          "116b9f40-0383-4f86-9146-b6c32b994153"
-        ],
-        "Server": [
-          "Microsoft-HTTPAPI/2.0",
-          "Microsoft-HTTPAPI/2.0"
-        ],
-        "x-ms-ratelimit-remaining-subscription-reads": [
-          "11985"
-        ],
-        "x-ms-correlation-request-id": [
-          "7912a4ea-7e86-4a9c-a2fe-68289af57e0a"
-        ],
-        "x-ms-routing-request-id": [
-          "EASTUS2:20210322T192526Z:7912a4ea-7e86-4a9c-a2fe-68289af57e0a"
-=======
-          "085403d8-840a-4e0c-9c44-4f90da005974"
-        ],
-        "x-ms-ratelimit-remaining-subscription-reads": [
-          "11982"
-        ],
-        "x-ms-correlation-request-id": [
-          "d3390738-910a-4637-900d-1bb6dec81214"
-        ],
-        "x-ms-routing-request-id": [
-          "CANADACENTRAL:20210304T154950Z:d3390738-910a-4637-900d-1bb6dec81214"
->>>>>>> 9e6c98a6
-        ],
-        "X-Content-Type-Options": [
-          "nosniff"
-        ],
-<<<<<<< HEAD
-        "Date": [
-          "Mon, 22 Mar 2021 19:25:26 GMT"
-        ],
-=======
->>>>>>> 9e6c98a6
-        "Content-Length": [
-          "134"
-        ],
-        "Content-Type": [
-          "application/json; charset=utf-8"
-        ],
-        "Expires": [
-          "-1"
-        ]
-      },
-<<<<<<< HEAD
-      "ResponseBody": "{\r\n  \"startTime\": \"2021-03-22T19:23:35.9189539+00:00\",\r\n  \"status\": \"InProgress\",\r\n  \"name\": \"1ceeaf1e-6f11-4d93-8eed-104876017fa4\"\r\n}",
-      "StatusCode": 200
-    },
-    {
-      "RequestUri": "/subscriptions/e37510d7-33b6-4676-886f-ee75bcc01871/providers/Microsoft.Compute/locations/eastus2/operations/1ceeaf1e-6f11-4d93-8eed-104876017fa4?api-version=2021-03-01",
-      "EncodedRequestUri": "L3N1YnNjcmlwdGlvbnMvZTM3NTEwZDctMzNiNi00Njc2LTg4NmYtZWU3NWJjYzAxODcxL3Byb3ZpZGVycy9NaWNyb3NvZnQuQ29tcHV0ZS9sb2NhdGlvbnMvZWFzdHVzMi9vcGVyYXRpb25zLzFjZWVhZjFlLTZmMTEtNGQ5My04ZWVkLTEwNDg3NjAxN2ZhND9hcGktdmVyc2lvbj0yMDIxLTAzLTAx",
-=======
-      "ResponseBody": "{\r\n  \"startTime\": \"2021-03-04T07:47:59.9227078-08:00\",\r\n  \"status\": \"InProgress\",\r\n  \"name\": \"08b2ed1c-d1a3-4759-a460-0473cdc79ca9\"\r\n}",
-      "StatusCode": 200
-    },
-    {
-      "RequestUri": "/subscriptions/0296790d-427c-48ca-b204-8b729bbd8670/providers/Microsoft.Compute/locations/eastus2/operations/08b2ed1c-d1a3-4759-a460-0473cdc79ca9?api-version=2020-12-01",
-      "EncodedRequestUri": "L3N1YnNjcmlwdGlvbnMvMDI5Njc5MGQtNDI3Yy00OGNhLWIyMDQtOGI3MjliYmQ4NjcwL3Byb3ZpZGVycy9NaWNyb3NvZnQuQ29tcHV0ZS9sb2NhdGlvbnMvZWFzdHVzMi9vcGVyYXRpb25zLzA4YjJlZDFjLWQxYTMtNDc1OS1hNDYwLTA0NzNjZGM3OWNhOT9hcGktdmVyc2lvbj0yMDIwLTEyLTAx",
->>>>>>> 9e6c98a6
-      "RequestMethod": "GET",
-      "RequestBody": "",
-      "RequestHeaders": {
-        "User-Agent": [
-          "FxVersion/4.6.26614.01",
-          "OSName/Windows",
-          "OSVersion/Microsoft.Windows.10.0.18363.",
-          "Microsoft.Azure.Management.Compute.ComputeManagementClient/44.0.0.0"
-        ]
-      },
-      "ResponseHeaders": {
-        "Cache-Control": [
-          "no-cache"
-        ],
-        "Date": [
-          "Thu, 04 Mar 2021 15:50:40 GMT"
-        ],
-        "Pragma": [
-          "no-cache"
-        ],
-        "Server": [
-          "Microsoft-HTTPAPI/2.0",
-          "Microsoft-HTTPAPI/2.0"
-        ],
-        "x-ms-ratelimit-remaining-resource": [
-<<<<<<< HEAD
-          "Microsoft.Compute/GetOperation3Min;14995,Microsoft.Compute/GetOperation30Min;29973"
-=======
-          "Microsoft.Compute/GetOperation3Min;14995,Microsoft.Compute/GetOperation30Min;29964"
->>>>>>> 9e6c98a6
-        ],
-        "Strict-Transport-Security": [
-          "max-age=31536000; includeSubDomains"
-        ],
-        "x-ms-request-id": [
-<<<<<<< HEAD
-          "7009b8a1-8a8c-4f74-af56-1d5e2b5e83fb"
-        ],
-        "Server": [
-          "Microsoft-HTTPAPI/2.0",
-          "Microsoft-HTTPAPI/2.0"
-        ],
-        "x-ms-ratelimit-remaining-subscription-reads": [
-          "11984"
-        ],
-        "x-ms-correlation-request-id": [
-          "69ba8fcc-b111-4030-975f-8d6d97b3c025"
-        ],
-        "x-ms-routing-request-id": [
-          "EASTUS2:20210322T192616Z:69ba8fcc-b111-4030-975f-8d6d97b3c025"
-=======
-          "f8bf8fff-8de6-4831-832a-4ff89de8cc59"
-        ],
-        "x-ms-ratelimit-remaining-subscription-reads": [
-          "11981"
-        ],
-        "x-ms-correlation-request-id": [
-          "274e3b49-1ef2-426f-afc8-cf08327aeffa"
-        ],
-        "x-ms-routing-request-id": [
-          "CANADACENTRAL:20210304T155041Z:274e3b49-1ef2-426f-afc8-cf08327aeffa"
->>>>>>> 9e6c98a6
-        ],
-        "X-Content-Type-Options": [
-          "nosniff"
-        ],
-<<<<<<< HEAD
-        "Date": [
-          "Mon, 22 Mar 2021 19:26:15 GMT"
-        ],
-=======
->>>>>>> 9e6c98a6
-        "Content-Length": [
-          "134"
-        ],
-        "Content-Type": [
-          "application/json; charset=utf-8"
-        ],
-        "Expires": [
-          "-1"
-        ]
-      },
-<<<<<<< HEAD
-      "ResponseBody": "{\r\n  \"startTime\": \"2021-03-22T19:23:35.9189539+00:00\",\r\n  \"status\": \"InProgress\",\r\n  \"name\": \"1ceeaf1e-6f11-4d93-8eed-104876017fa4\"\r\n}",
-      "StatusCode": 200
-    },
-    {
-      "RequestUri": "/subscriptions/e37510d7-33b6-4676-886f-ee75bcc01871/providers/Microsoft.Compute/locations/eastus2/operations/1ceeaf1e-6f11-4d93-8eed-104876017fa4?api-version=2021-03-01",
-      "EncodedRequestUri": "L3N1YnNjcmlwdGlvbnMvZTM3NTEwZDctMzNiNi00Njc2LTg4NmYtZWU3NWJjYzAxODcxL3Byb3ZpZGVycy9NaWNyb3NvZnQuQ29tcHV0ZS9sb2NhdGlvbnMvZWFzdHVzMi9vcGVyYXRpb25zLzFjZWVhZjFlLTZmMTEtNGQ5My04ZWVkLTEwNDg3NjAxN2ZhND9hcGktdmVyc2lvbj0yMDIxLTAzLTAx",
-=======
-      "ResponseBody": "{\r\n  \"startTime\": \"2021-03-04T07:47:59.9227078-08:00\",\r\n  \"status\": \"InProgress\",\r\n  \"name\": \"08b2ed1c-d1a3-4759-a460-0473cdc79ca9\"\r\n}",
-      "StatusCode": 200
-    },
-    {
-      "RequestUri": "/subscriptions/0296790d-427c-48ca-b204-8b729bbd8670/providers/Microsoft.Compute/locations/eastus2/operations/08b2ed1c-d1a3-4759-a460-0473cdc79ca9?api-version=2020-12-01",
-      "EncodedRequestUri": "L3N1YnNjcmlwdGlvbnMvMDI5Njc5MGQtNDI3Yy00OGNhLWIyMDQtOGI3MjliYmQ4NjcwL3Byb3ZpZGVycy9NaWNyb3NvZnQuQ29tcHV0ZS9sb2NhdGlvbnMvZWFzdHVzMi9vcGVyYXRpb25zLzA4YjJlZDFjLWQxYTMtNDc1OS1hNDYwLTA0NzNjZGM3OWNhOT9hcGktdmVyc2lvbj0yMDIwLTEyLTAx",
->>>>>>> 9e6c98a6
-      "RequestMethod": "GET",
-      "RequestBody": "",
-      "RequestHeaders": {
-        "User-Agent": [
-          "FxVersion/4.6.26614.01",
-          "OSName/Windows",
-          "OSVersion/Microsoft.Windows.10.0.18363.",
-          "Microsoft.Azure.Management.Compute.ComputeManagementClient/44.0.0.0"
-        ]
-      },
-      "ResponseHeaders": {
-        "Cache-Control": [
-          "no-cache"
-        ],
-        "Date": [
-          "Thu, 04 Mar 2021 15:51:30 GMT"
-        ],
-        "Pragma": [
-          "no-cache"
-        ],
-        "Server": [
-          "Microsoft-HTTPAPI/2.0",
-          "Microsoft-HTTPAPI/2.0"
-        ],
-        "x-ms-ratelimit-remaining-resource": [
-<<<<<<< HEAD
-          "Microsoft.Compute/GetOperation3Min;14994,Microsoft.Compute/GetOperation30Min;29971"
-=======
-          "Microsoft.Compute/GetOperation3Min;14994,Microsoft.Compute/GetOperation30Min;29962"
->>>>>>> 9e6c98a6
-        ],
-        "Strict-Transport-Security": [
-          "max-age=31536000; includeSubDomains"
-        ],
-        "x-ms-request-id": [
-<<<<<<< HEAD
-          "c32ffcd4-42f0-468d-972c-cf4a2c4a57e0"
-        ],
-        "Server": [
-          "Microsoft-HTTPAPI/2.0",
-          "Microsoft-HTTPAPI/2.0"
-        ],
-        "x-ms-ratelimit-remaining-subscription-reads": [
-          "11983"
-        ],
-        "x-ms-correlation-request-id": [
-          "00ebd334-1a8a-4dd4-acde-4cf91aa8f410"
-        ],
-        "x-ms-routing-request-id": [
-          "EASTUS2:20210322T192706Z:00ebd334-1a8a-4dd4-acde-4cf91aa8f410"
-=======
-          "720d9c0d-66aa-490c-8905-0a66edbecabb"
-        ],
-        "x-ms-ratelimit-remaining-subscription-reads": [
-          "11980"
-        ],
-        "x-ms-correlation-request-id": [
-          "766fe20e-e2b0-497c-bfe0-450940be8911"
-        ],
-        "x-ms-routing-request-id": [
-          "CANADACENTRAL:20210304T155131Z:766fe20e-e2b0-497c-bfe0-450940be8911"
->>>>>>> 9e6c98a6
-        ],
-        "X-Content-Type-Options": [
-          "nosniff"
-        ],
-<<<<<<< HEAD
-        "Date": [
-          "Mon, 22 Mar 2021 19:27:06 GMT"
-        ],
-=======
->>>>>>> 9e6c98a6
-        "Content-Length": [
-          "184"
-        ],
-        "Content-Type": [
-          "application/json; charset=utf-8"
-        ],
-        "Expires": [
-          "-1"
-        ]
-      },
-<<<<<<< HEAD
-      "ResponseBody": "{\r\n  \"startTime\": \"2021-03-22T19:23:35.9189539+00:00\",\r\n  \"endTime\": \"2021-03-22T19:26:41.9347802+00:00\",\r\n  \"status\": \"Succeeded\",\r\n  \"name\": \"1ceeaf1e-6f11-4d93-8eed-104876017fa4\"\r\n}",
-      "StatusCode": 200
-    },
-    {
-      "RequestUri": "/subscriptions/e37510d7-33b6-4676-886f-ee75bcc01871/resourceGroups/crptestar9455/providers/Microsoft.Compute/virtualMachines/vm81?api-version=2021-03-01",
-      "EncodedRequestUri": "L3N1YnNjcmlwdGlvbnMvZTM3NTEwZDctMzNiNi00Njc2LTg4NmYtZWU3NWJjYzAxODcxL3Jlc291cmNlR3JvdXBzL2NycHRlc3Rhcjk0NTUvcHJvdmlkZXJzL01pY3Jvc29mdC5Db21wdXRlL3ZpcnR1YWxNYWNoaW5lcy92bTgxP2FwaS12ZXJzaW9uPTIwMjEtMDMtMDE=",
-=======
-      "ResponseBody": "{\r\n  \"startTime\": \"2021-03-04T07:47:59.9227078-08:00\",\r\n  \"endTime\": \"2021-03-04T07:51:00.8988483-08:00\",\r\n  \"status\": \"Succeeded\",\r\n  \"name\": \"08b2ed1c-d1a3-4759-a460-0473cdc79ca9\"\r\n}",
-      "StatusCode": 200
-    },
-    {
-      "RequestUri": "/subscriptions/0296790d-427c-48ca-b204-8b729bbd8670/resourceGroups/crptestar6207/providers/Microsoft.Compute/virtualMachines/vm8729?api-version=2020-12-01",
-      "EncodedRequestUri": "L3N1YnNjcmlwdGlvbnMvMDI5Njc5MGQtNDI3Yy00OGNhLWIyMDQtOGI3MjliYmQ4NjcwL3Jlc291cmNlR3JvdXBzL2NycHRlc3RhcjYyMDcvcHJvdmlkZXJzL01pY3Jvc29mdC5Db21wdXRlL3ZpcnR1YWxNYWNoaW5lcy92bTg3Mjk/YXBpLXZlcnNpb249MjAyMC0xMi0wMQ==",
->>>>>>> 9e6c98a6
-      "RequestMethod": "GET",
-      "RequestBody": "",
-      "RequestHeaders": {
-        "User-Agent": [
-          "FxVersion/4.6.26614.01",
-          "OSName/Windows",
-          "OSVersion/Microsoft.Windows.10.0.18363.",
-          "Microsoft.Azure.Management.Compute.ComputeManagementClient/44.0.0.0"
-        ]
-      },
-      "ResponseHeaders": {
-        "Cache-Control": [
-          "no-cache"
-        ],
-        "Date": [
-          "Thu, 04 Mar 2021 15:51:30 GMT"
-        ],
-        "Pragma": [
-          "no-cache"
-        ],
-        "Server": [
-          "Microsoft-HTTPAPI/2.0",
-          "Microsoft-HTTPAPI/2.0"
-        ],
-        "x-ms-ratelimit-remaining-resource": [
-<<<<<<< HEAD
-          "Microsoft.Compute/LowCostGet3Min;3998,Microsoft.Compute/LowCostGet30Min;31988"
-=======
-          "Microsoft.Compute/LowCostGet3Min;3997,Microsoft.Compute/LowCostGet30Min;31976"
->>>>>>> 9e6c98a6
-        ],
-        "Strict-Transport-Security": [
-          "max-age=31536000; includeSubDomains"
-        ],
-        "x-ms-request-id": [
-<<<<<<< HEAD
-          "dde715dc-566c-4012-993a-6e943c4c75e1"
-        ],
-        "Server": [
-          "Microsoft-HTTPAPI/2.0",
-          "Microsoft-HTTPAPI/2.0"
-        ],
-        "x-ms-ratelimit-remaining-subscription-reads": [
-          "11982"
-        ],
-        "x-ms-correlation-request-id": [
-          "2f54e7f0-8d96-4080-baa1-7116e9289602"
-        ],
-        "x-ms-routing-request-id": [
-          "EASTUS2:20210322T192706Z:2f54e7f0-8d96-4080-baa1-7116e9289602"
-=======
-          "c3e4d2bc-0e4a-4005-94f7-55030ada46a7"
-        ],
-        "x-ms-ratelimit-remaining-subscription-reads": [
-          "11979"
-        ],
-        "x-ms-correlation-request-id": [
-          "95ce7ed3-009e-480f-b6ff-9447b287ab36"
-        ],
-        "x-ms-routing-request-id": [
-          "CANADACENTRAL:20210304T155131Z:95ce7ed3-009e-480f-b6ff-9447b287ab36"
->>>>>>> 9e6c98a6
-        ],
-        "X-Content-Type-Options": [
-          "nosniff"
-        ],
-<<<<<<< HEAD
-        "Date": [
-          "Mon, 22 Mar 2021 19:27:06 GMT"
-        ],
-        "Content-Length": [
-          "1930"
-=======
-        "Content-Length": [
-          "1937"
->>>>>>> 9e6c98a6
-        ],
-        "Content-Type": [
-          "application/json; charset=utf-8"
-        ],
-        "Expires": [
-          "-1"
-        ]
-      },
-<<<<<<< HEAD
-      "ResponseBody": "{\r\n  \"name\": \"vm81\",\r\n  \"id\": \"/subscriptions/e37510d7-33b6-4676-886f-ee75bcc01871/resourceGroups/crptestar9455/providers/Microsoft.Compute/virtualMachines/vm81\",\r\n  \"type\": \"Microsoft.Compute/virtualMachines\",\r\n  \"location\": \"eastus2\",\r\n  \"tags\": {\r\n    \"RG\": \"rg\",\r\n    \"testTag\": \"1\",\r\n    \"platformsettings.host_environment.service.platform_optedin_for_rootcerts\": \"true\"\r\n  },\r\n  \"properties\": {\r\n    \"vmId\": \"39bc5809-07af-4773-a180-24723bed073e\",\r\n    \"availabilitySet\": {\r\n      \"id\": \"/subscriptions/e37510d7-33b6-4676-886f-ee75bcc01871/resourceGroups/crptestar9455/providers/Microsoft.Compute/availabilitySets/AS2564\"\r\n    },\r\n    \"hardwareProfile\": {\r\n      \"vmSize\": \"Standard_A1_v2\"\r\n    },\r\n    \"storageProfile\": {\r\n      \"imageReference\": {\r\n        \"publisher\": \"MicrosoftWindowsServer\",\r\n        \"offer\": \"WindowsServer\",\r\n        \"sku\": \"2012-R2-Datacenter\",\r\n        \"version\": \"4.127.20180315\",\r\n        \"exactVersion\": \"4.127.20180315\"\r\n      },\r\n      \"osDisk\": {\r\n        \"osType\": \"Windows\",\r\n        \"name\": \"test\",\r\n        \"createOption\": \"FromImage\",\r\n        \"vhd\": {\r\n          \"uri\": \"https://diskrp22.blob.core.windows.net/crptestar345/oscrptestar6516.vhd\"\r\n        },\r\n        \"caching\": \"None\",\r\n        \"diskSizeGB\": 127\r\n      },\r\n      \"dataDisks\": []\r\n    },\r\n    \"osProfile\": {\r\n      \"computerName\": \"Test\",\r\n      \"adminUsername\": \"Foo12\",\r\n      \"windowsConfiguration\": {\r\n        \"provisionVMAgent\": true,\r\n        \"enableAutomaticUpdates\": true,\r\n        \"patchSettings\": {\r\n          \"patchMode\": \"AutomaticByOS\"\r\n        }\r\n      },\r\n      \"secrets\": [],\r\n      \"allowExtensionOperations\": true,\r\n      \"requireGuestProvisionSignal\": true\r\n    },\r\n    \"networkProfile\": {\r\n      \"networkInterfaces\": [\r\n        {\r\n          \"id\": \"/subscriptions/e37510d7-33b6-4676-886f-ee75bcc01871/resourceGroups/crptestar9455/providers/Microsoft.Network/networkInterfaces/nic7331\"\r\n        }\r\n      ]\r\n    },\r\n    \"provisioningState\": \"Succeeded\"\r\n  }\r\n}",
-      "StatusCode": 200
-    },
-    {
-      "RequestUri": "/subscriptions/e37510d7-33b6-4676-886f-ee75bcc01871/resourceGroups/crptestar9455/providers/Microsoft.Compute/virtualMachines/vm81?api-version=2021-03-01",
-      "EncodedRequestUri": "L3N1YnNjcmlwdGlvbnMvZTM3NTEwZDctMzNiNi00Njc2LTg4NmYtZWU3NWJjYzAxODcxL3Jlc291cmNlR3JvdXBzL2NycHRlc3Rhcjk0NTUvcHJvdmlkZXJzL01pY3Jvc29mdC5Db21wdXRlL3ZpcnR1YWxNYWNoaW5lcy92bTgxP2FwaS12ZXJzaW9uPTIwMjEtMDMtMDE=",
-=======
-      "ResponseBody": "{\r\n  \"name\": \"vm8729\",\r\n  \"id\": \"/subscriptions/0296790d-427c-48ca-b204-8b729bbd8670/resourceGroups/crptestar6207/providers/Microsoft.Compute/virtualMachines/vm8729\",\r\n  \"type\": \"Microsoft.Compute/virtualMachines\",\r\n  \"location\": \"eastus2\",\r\n  \"tags\": {\r\n    \"RG\": \"rg\",\r\n    \"testTag\": \"1\",\r\n    \"platformsettings.host_environment.service.platform_optedin_for_rootcerts\": \"true\"\r\n  },\r\n  \"properties\": {\r\n    \"vmId\": \"9ac86730-d446-405e-aa24-d06e0e24a1e7\",\r\n    \"availabilitySet\": {\r\n      \"id\": \"/subscriptions/0296790d-427c-48ca-b204-8b729bbd8670/resourceGroups/crptestar6207/providers/Microsoft.Compute/availabilitySets/AS7662\"\r\n    },\r\n    \"hardwareProfile\": {\r\n      \"vmSize\": \"Standard_A1_v2\"\r\n    },\r\n    \"storageProfile\": {\r\n      \"imageReference\": {\r\n        \"publisher\": \"MicrosoftWindowsServer\",\r\n        \"offer\": \"WindowsServer\",\r\n        \"sku\": \"2012-R2-Datacenter\",\r\n        \"version\": \"4.127.20180315\",\r\n        \"exactVersion\": \"4.127.20180315\"\r\n      },\r\n      \"osDisk\": {\r\n        \"osType\": \"Windows\",\r\n        \"name\": \"test\",\r\n        \"createOption\": \"FromImage\",\r\n        \"vhd\": {\r\n          \"uri\": \"https://diskrp7169.blob.core.windows.net/crptestar1680/oscrptestar3264.vhd\"\r\n        },\r\n        \"caching\": \"None\",\r\n        \"diskSizeGB\": 127\r\n      },\r\n      \"dataDisks\": []\r\n    },\r\n    \"osProfile\": {\r\n      \"computerName\": \"Test\",\r\n      \"adminUsername\": \"Foo12\",\r\n      \"windowsConfiguration\": {\r\n        \"provisionVMAgent\": true,\r\n        \"enableAutomaticUpdates\": true,\r\n        \"patchSettings\": {\r\n          \"patchMode\": \"AutomaticByOS\"\r\n        }\r\n      },\r\n      \"secrets\": [],\r\n      \"allowExtensionOperations\": true,\r\n      \"requireGuestProvisionSignal\": true\r\n    },\r\n    \"networkProfile\": {\r\n      \"networkInterfaces\": [\r\n        {\r\n          \"id\": \"/subscriptions/0296790d-427c-48ca-b204-8b729bbd8670/resourceGroups/crptestar6207/providers/Microsoft.Network/networkInterfaces/nic7730\"\r\n        }\r\n      ]\r\n    },\r\n    \"provisioningState\": \"Succeeded\"\r\n  }\r\n}",
-      "StatusCode": 200
-    },
-    {
-      "RequestUri": "/subscriptions/0296790d-427c-48ca-b204-8b729bbd8670/resourceGroups/crptestar6207/providers/Microsoft.Compute/virtualMachines/vm8729?api-version=2020-12-01",
-      "EncodedRequestUri": "L3N1YnNjcmlwdGlvbnMvMDI5Njc5MGQtNDI3Yy00OGNhLWIyMDQtOGI3MjliYmQ4NjcwL3Jlc291cmNlR3JvdXBzL2NycHRlc3RhcjYyMDcvcHJvdmlkZXJzL01pY3Jvc29mdC5Db21wdXRlL3ZpcnR1YWxNYWNoaW5lcy92bTg3Mjk/YXBpLXZlcnNpb249MjAyMC0xMi0wMQ==",
->>>>>>> 9e6c98a6
-      "RequestMethod": "GET",
-      "RequestBody": "",
-      "RequestHeaders": {
-        "x-ms-client-request-id": [
-<<<<<<< HEAD
-          "fe3d5028-d794-4505-9639-68f2da625b49"
-=======
-          "67d190cc-e9a7-4c05-af4d-a8c40487bca6"
->>>>>>> 9e6c98a6
-        ],
-        "accept-language": [
-          "en-US"
-        ],
-        "User-Agent": [
-          "FxVersion/4.6.26614.01",
-          "OSName/Windows",
-          "OSVersion/Microsoft.Windows.10.0.18363.",
-          "Microsoft.Azure.Management.Compute.ComputeManagementClient/44.0.0.0"
-        ]
-      },
-      "ResponseHeaders": {
-        "Cache-Control": [
-          "no-cache"
-        ],
-        "Date": [
-          "Thu, 04 Mar 2021 15:51:30 GMT"
-        ],
-        "Pragma": [
-          "no-cache"
-        ],
-        "Server": [
-          "Microsoft-HTTPAPI/2.0",
-          "Microsoft-HTTPAPI/2.0"
-        ],
-        "x-ms-ratelimit-remaining-resource": [
-<<<<<<< HEAD
-          "Microsoft.Compute/LowCostGet3Min;3997,Microsoft.Compute/LowCostGet30Min;31987"
-=======
-          "Microsoft.Compute/LowCostGet3Min;3996,Microsoft.Compute/LowCostGet30Min;31975"
->>>>>>> 9e6c98a6
-        ],
-        "Strict-Transport-Security": [
-          "max-age=31536000; includeSubDomains"
-        ],
-        "x-ms-request-id": [
-<<<<<<< HEAD
-          "93b0af03-3b74-49c8-bab9-d9e0e9735c4a"
-        ],
-        "Server": [
-          "Microsoft-HTTPAPI/2.0",
-          "Microsoft-HTTPAPI/2.0"
-        ],
-        "x-ms-ratelimit-remaining-subscription-reads": [
-          "11981"
-        ],
-        "x-ms-correlation-request-id": [
-          "2d3619bb-30e7-4703-8499-06569c1ae10b"
-        ],
-        "x-ms-routing-request-id": [
-          "EASTUS2:20210322T192706Z:2d3619bb-30e7-4703-8499-06569c1ae10b"
-=======
-          "7058b9dd-154d-44dd-8c4b-68b931b3685a"
-        ],
-        "x-ms-ratelimit-remaining-subscription-reads": [
-          "11978"
-        ],
-        "x-ms-correlation-request-id": [
-          "785d6e10-2fb3-43c6-8845-3c0f073092c0"
-        ],
-        "x-ms-routing-request-id": [
-          "CANADACENTRAL:20210304T155131Z:785d6e10-2fb3-43c6-8845-3c0f073092c0"
->>>>>>> 9e6c98a6
-        ],
-        "X-Content-Type-Options": [
-          "nosniff"
-        ],
-<<<<<<< HEAD
-        "Date": [
-          "Mon, 22 Mar 2021 19:27:06 GMT"
-        ],
-        "Content-Length": [
-          "1930"
-=======
-        "Content-Length": [
-          "1937"
->>>>>>> 9e6c98a6
-        ],
-        "Content-Type": [
-          "application/json; charset=utf-8"
-        ],
-        "Expires": [
-          "-1"
-        ]
-      },
-<<<<<<< HEAD
-      "ResponseBody": "{\r\n  \"name\": \"vm81\",\r\n  \"id\": \"/subscriptions/e37510d7-33b6-4676-886f-ee75bcc01871/resourceGroups/crptestar9455/providers/Microsoft.Compute/virtualMachines/vm81\",\r\n  \"type\": \"Microsoft.Compute/virtualMachines\",\r\n  \"location\": \"eastus2\",\r\n  \"tags\": {\r\n    \"RG\": \"rg\",\r\n    \"testTag\": \"1\",\r\n    \"platformsettings.host_environment.service.platform_optedin_for_rootcerts\": \"true\"\r\n  },\r\n  \"properties\": {\r\n    \"vmId\": \"39bc5809-07af-4773-a180-24723bed073e\",\r\n    \"availabilitySet\": {\r\n      \"id\": \"/subscriptions/e37510d7-33b6-4676-886f-ee75bcc01871/resourceGroups/crptestar9455/providers/Microsoft.Compute/availabilitySets/AS2564\"\r\n    },\r\n    \"hardwareProfile\": {\r\n      \"vmSize\": \"Standard_A1_v2\"\r\n    },\r\n    \"storageProfile\": {\r\n      \"imageReference\": {\r\n        \"publisher\": \"MicrosoftWindowsServer\",\r\n        \"offer\": \"WindowsServer\",\r\n        \"sku\": \"2012-R2-Datacenter\",\r\n        \"version\": \"4.127.20180315\",\r\n        \"exactVersion\": \"4.127.20180315\"\r\n      },\r\n      \"osDisk\": {\r\n        \"osType\": \"Windows\",\r\n        \"name\": \"test\",\r\n        \"createOption\": \"FromImage\",\r\n        \"vhd\": {\r\n          \"uri\": \"https://diskrp22.blob.core.windows.net/crptestar345/oscrptestar6516.vhd\"\r\n        },\r\n        \"caching\": \"None\",\r\n        \"diskSizeGB\": 127\r\n      },\r\n      \"dataDisks\": []\r\n    },\r\n    \"osProfile\": {\r\n      \"computerName\": \"Test\",\r\n      \"adminUsername\": \"Foo12\",\r\n      \"windowsConfiguration\": {\r\n        \"provisionVMAgent\": true,\r\n        \"enableAutomaticUpdates\": true,\r\n        \"patchSettings\": {\r\n          \"patchMode\": \"AutomaticByOS\"\r\n        }\r\n      },\r\n      \"secrets\": [],\r\n      \"allowExtensionOperations\": true,\r\n      \"requireGuestProvisionSignal\": true\r\n    },\r\n    \"networkProfile\": {\r\n      \"networkInterfaces\": [\r\n        {\r\n          \"id\": \"/subscriptions/e37510d7-33b6-4676-886f-ee75bcc01871/resourceGroups/crptestar9455/providers/Microsoft.Network/networkInterfaces/nic7331\"\r\n        }\r\n      ]\r\n    },\r\n    \"provisioningState\": \"Succeeded\"\r\n  }\r\n}",
-      "StatusCode": 200
-    },
-    {
-      "RequestUri": "/subscriptions/e37510d7-33b6-4676-886f-ee75bcc01871/resourceGroups/crptestar9455/providers/Microsoft.Compute/virtualMachines/vm81?api-version=2021-03-01",
-      "EncodedRequestUri": "L3N1YnNjcmlwdGlvbnMvZTM3NTEwZDctMzNiNi00Njc2LTg4NmYtZWU3NWJjYzAxODcxL3Jlc291cmNlR3JvdXBzL2NycHRlc3Rhcjk0NTUvcHJvdmlkZXJzL01pY3Jvc29mdC5Db21wdXRlL3ZpcnR1YWxNYWNoaW5lcy92bTgxP2FwaS12ZXJzaW9uPTIwMjEtMDMtMDE=",
-=======
-      "ResponseBody": "{\r\n  \"name\": \"vm8729\",\r\n  \"id\": \"/subscriptions/0296790d-427c-48ca-b204-8b729bbd8670/resourceGroups/crptestar6207/providers/Microsoft.Compute/virtualMachines/vm8729\",\r\n  \"type\": \"Microsoft.Compute/virtualMachines\",\r\n  \"location\": \"eastus2\",\r\n  \"tags\": {\r\n    \"RG\": \"rg\",\r\n    \"testTag\": \"1\",\r\n    \"platformsettings.host_environment.service.platform_optedin_for_rootcerts\": \"true\"\r\n  },\r\n  \"properties\": {\r\n    \"vmId\": \"9ac86730-d446-405e-aa24-d06e0e24a1e7\",\r\n    \"availabilitySet\": {\r\n      \"id\": \"/subscriptions/0296790d-427c-48ca-b204-8b729bbd8670/resourceGroups/crptestar6207/providers/Microsoft.Compute/availabilitySets/AS7662\"\r\n    },\r\n    \"hardwareProfile\": {\r\n      \"vmSize\": \"Standard_A1_v2\"\r\n    },\r\n    \"storageProfile\": {\r\n      \"imageReference\": {\r\n        \"publisher\": \"MicrosoftWindowsServer\",\r\n        \"offer\": \"WindowsServer\",\r\n        \"sku\": \"2012-R2-Datacenter\",\r\n        \"version\": \"4.127.20180315\",\r\n        \"exactVersion\": \"4.127.20180315\"\r\n      },\r\n      \"osDisk\": {\r\n        \"osType\": \"Windows\",\r\n        \"name\": \"test\",\r\n        \"createOption\": \"FromImage\",\r\n        \"vhd\": {\r\n          \"uri\": \"https://diskrp7169.blob.core.windows.net/crptestar1680/oscrptestar3264.vhd\"\r\n        },\r\n        \"caching\": \"None\",\r\n        \"diskSizeGB\": 127\r\n      },\r\n      \"dataDisks\": []\r\n    },\r\n    \"osProfile\": {\r\n      \"computerName\": \"Test\",\r\n      \"adminUsername\": \"Foo12\",\r\n      \"windowsConfiguration\": {\r\n        \"provisionVMAgent\": true,\r\n        \"enableAutomaticUpdates\": true,\r\n        \"patchSettings\": {\r\n          \"patchMode\": \"AutomaticByOS\"\r\n        }\r\n      },\r\n      \"secrets\": [],\r\n      \"allowExtensionOperations\": true,\r\n      \"requireGuestProvisionSignal\": true\r\n    },\r\n    \"networkProfile\": {\r\n      \"networkInterfaces\": [\r\n        {\r\n          \"id\": \"/subscriptions/0296790d-427c-48ca-b204-8b729bbd8670/resourceGroups/crptestar6207/providers/Microsoft.Network/networkInterfaces/nic7730\"\r\n        }\r\n      ]\r\n    },\r\n    \"provisioningState\": \"Succeeded\"\r\n  }\r\n}",
-      "StatusCode": 200
-    },
-    {
-      "RequestUri": "/subscriptions/0296790d-427c-48ca-b204-8b729bbd8670/resourceGroups/crptestar6207/providers/Microsoft.Compute/virtualMachines/vm8729?api-version=2020-12-01",
-      "EncodedRequestUri": "L3N1YnNjcmlwdGlvbnMvMDI5Njc5MGQtNDI3Yy00OGNhLWIyMDQtOGI3MjliYmQ4NjcwL3Jlc291cmNlR3JvdXBzL2NycHRlc3RhcjYyMDcvcHJvdmlkZXJzL01pY3Jvc29mdC5Db21wdXRlL3ZpcnR1YWxNYWNoaW5lcy92bTg3Mjk/YXBpLXZlcnNpb249MjAyMC0xMi0wMQ==",
->>>>>>> 9e6c98a6
-      "RequestMethod": "DELETE",
-      "RequestBody": "",
-      "RequestHeaders": {
-        "x-ms-client-request-id": [
-<<<<<<< HEAD
-          "e63c6c3d-2a8c-4291-bf16-98db0a6da2af"
-=======
-          "ea68d6ef-2c53-4429-9d3d-c1d40165085b"
->>>>>>> 9e6c98a6
-        ],
-        "accept-language": [
-          "en-US"
-        ],
-        "User-Agent": [
-          "FxVersion/4.6.26614.01",
-          "OSName/Windows",
-          "OSVersion/Microsoft.Windows.10.0.18363.",
-          "Microsoft.Azure.Management.Compute.ComputeManagementClient/44.0.0.0"
-        ]
-      },
-      "ResponseHeaders": {
-        "Cache-Control": [
-          "no-cache"
-        ],
-        "Date": [
-          "Thu, 04 Mar 2021 15:51:31 GMT"
-        ],
-        "Pragma": [
-          "no-cache"
-        ],
-        "Location": [
-<<<<<<< HEAD
-          "https://management.azure.com/subscriptions/e37510d7-33b6-4676-886f-ee75bcc01871/providers/Microsoft.Compute/locations/eastus2/operations/2f479a86-fede-4773-8655-df667ae7fa97?monitor=true&api-version=2021-03-01"
-=======
-          "https://management.azure.com/subscriptions/0296790d-427c-48ca-b204-8b729bbd8670/providers/Microsoft.Compute/locations/eastus2/operations/a11b6438-11be-44b4-a766-710534c05f93?monitor=true&api-version=2020-12-01"
->>>>>>> 9e6c98a6
-        ],
-        "Retry-After": [
-          "10"
-        ],
-        "Server": [
-          "Microsoft-HTTPAPI/2.0",
-          "Microsoft-HTTPAPI/2.0"
-        ],
-        "Azure-AsyncOperation": [
-<<<<<<< HEAD
-          "https://management.azure.com/subscriptions/e37510d7-33b6-4676-886f-ee75bcc01871/providers/Microsoft.Compute/locations/eastus2/operations/2f479a86-fede-4773-8655-df667ae7fa97?api-version=2021-03-01"
-=======
-          "https://management.azure.com/subscriptions/0296790d-427c-48ca-b204-8b729bbd8670/providers/Microsoft.Compute/locations/eastus2/operations/a11b6438-11be-44b4-a766-710534c05f93?api-version=2020-12-01"
->>>>>>> 9e6c98a6
-        ],
-        "Azure-AsyncNotification": [
-          "Enabled"
-        ],
-        "x-ms-ratelimit-remaining-resource": [
-          "Microsoft.Compute/DeleteVM3Min;239,Microsoft.Compute/DeleteVM30Min;1196"
-        ],
-        "Strict-Transport-Security": [
-          "max-age=31536000; includeSubDomains"
-        ],
-        "x-ms-request-id": [
-          "a11b6438-11be-44b4-a766-710534c05f93"
-        ],
-        "x-ms-ratelimit-remaining-subscription-deletes": [
-          "14996"
-        ],
-        "x-ms-correlation-request-id": [
-          "48567924-a817-42dd-a8d5-40238f7ed8a4"
-        ],
-        "x-ms-routing-request-id": [
-          "CANADACENTRAL:20210304T155132Z:48567924-a817-42dd-a8d5-40238f7ed8a4"
-        ],
-        "X-Content-Type-Options": [
-          "nosniff"
-        ],
-        "Content-Length": [
-          "0"
-        ],
-        "Expires": [
-          "-1"
-        ]
-      },
-      "ResponseBody": "",
-      "StatusCode": 202
-    },
-    {
-      "RequestUri": "/subscriptions/0296790d-427c-48ca-b204-8b729bbd8670/resourceGroups/crptestar6207/providers/Microsoft.Compute/virtualMachines/vm8729?api-version=2020-12-01",
-      "EncodedRequestUri": "L3N1YnNjcmlwdGlvbnMvMDI5Njc5MGQtNDI3Yy00OGNhLWIyMDQtOGI3MjliYmQ4NjcwL3Jlc291cmNlR3JvdXBzL2NycHRlc3RhcjYyMDcvcHJvdmlkZXJzL01pY3Jvc29mdC5Db21wdXRlL3ZpcnR1YWxNYWNoaW5lcy92bTg3Mjk/YXBpLXZlcnNpb249MjAyMC0xMi0wMQ==",
-      "RequestMethod": "DELETE",
-      "RequestBody": "",
-      "RequestHeaders": {
-        "x-ms-client-request-id": [
-          "d0a507a8-d721-4bed-841b-89d6ae02cc66"
-        ],
-        "accept-language": [
-          "en-US"
-        ],
-        "User-Agent": [
-          "FxVersion/4.6.26614.01",
-          "OSName/Windows",
-          "OSVersion/Microsoft.Windows.10.0.18363.",
-          "Microsoft.Azure.Management.Compute.ComputeManagementClient/44.0.0.0"
-        ]
-      },
-      "ResponseHeaders": {
-        "Cache-Control": [
-          "no-cache"
-        ],
-        "Date": [
-          "Thu, 04 Mar 2021 15:55:12 GMT"
-        ],
-        "Pragma": [
-          "no-cache"
-        ],
-        "x-ms-ratelimit-remaining-subscription-deletes": [
-          "14995"
-        ],
-        "x-ms-request-id": [
-          "f0b5e808-3465-40b8-9ffa-d3e24ac3c81e"
-        ],
-        "x-ms-correlation-request-id": [
-          "f0b5e808-3465-40b8-9ffa-d3e24ac3c81e"
-        ],
-        "x-ms-routing-request-id": [
-          "CANADACENTRAL:20210304T155513Z:f0b5e808-3465-40b8-9ffa-d3e24ac3c81e"
-        ],
-        "Strict-Transport-Security": [
-          "max-age=31536000; includeSubDomains"
-        ],
-        "X-Content-Type-Options": [
-          "nosniff"
-        ],
-        "Expires": [
-          "-1"
-        ]
-      },
-      "ResponseBody": "",
-      "StatusCode": 204
-    },
-    {
-      "RequestUri": "/subscriptions/0296790d-427c-48ca-b204-8b729bbd8670/providers/Microsoft.Compute/locations/eastus2/operations/a11b6438-11be-44b4-a766-710534c05f93?api-version=2020-12-01",
-      "EncodedRequestUri": "L3N1YnNjcmlwdGlvbnMvMDI5Njc5MGQtNDI3Yy00OGNhLWIyMDQtOGI3MjliYmQ4NjcwL3Byb3ZpZGVycy9NaWNyb3NvZnQuQ29tcHV0ZS9sb2NhdGlvbnMvZWFzdHVzMi9vcGVyYXRpb25zL2ExMWI2NDM4LTExYmUtNDRiNC1hNzY2LTcxMDUzNGMwNWY5Mz9hcGktdmVyc2lvbj0yMDIwLTEyLTAx",
-      "RequestMethod": "GET",
-      "RequestBody": "",
-      "RequestHeaders": {
-        "User-Agent": [
-          "FxVersion/4.6.26614.01",
-          "OSName/Windows",
-          "OSVersion/Microsoft.Windows.10.0.18363.",
-          "Microsoft.Azure.Management.Compute.ComputeManagementClient/44.0.0.0"
-        ]
-      },
-      "ResponseHeaders": {
-        "Cache-Control": [
-          "no-cache"
-        ],
-        "Date": [
-          "Thu, 04 Mar 2021 15:51:41 GMT"
-        ],
-        "Pragma": [
-          "no-cache"
-        ],
-        "Retry-After": [
-          "30"
-        ],
-        "Server": [
-          "Microsoft-HTTPAPI/2.0",
-          "Microsoft-HTTPAPI/2.0"
-        ],
-        "x-ms-ratelimit-remaining-resource": [
-          "Microsoft.Compute/GetOperation3Min;14993,Microsoft.Compute/GetOperation30Min;29961"
-        ],
-        "Strict-Transport-Security": [
-          "max-age=31536000; includeSubDomains"
-        ],
-        "x-ms-request-id": [
-          "5a12edec-cfca-4e54-a831-931aec3c24e4"
-        ],
-        "x-ms-ratelimit-remaining-subscription-reads": [
-          "11976"
-        ],
-        "x-ms-correlation-request-id": [
-          "2988cb09-536f-437e-a3da-086e05643d2c"
-        ],
-        "x-ms-routing-request-id": [
-          "CANADACENTRAL:20210304T155142Z:2988cb09-536f-437e-a3da-086e05643d2c"
-        ],
-        "X-Content-Type-Options": [
-          "nosniff"
-        ],
-        "Content-Length": [
-          "132"
-        ],
-        "Content-Type": [
-          "application/json; charset=utf-8"
-        ],
-        "Expires": [
-          "-1"
-        ]
-      },
-      "ResponseBody": "{\r\n  \"startTime\": \"2021-03-04T07:51:31.99387-08:00\",\r\n  \"status\": \"InProgress\",\r\n  \"name\": \"a11b6438-11be-44b4-a766-710534c05f93\"\r\n}",
-      "StatusCode": 200
-    },
-    {
-      "RequestUri": "/subscriptions/0296790d-427c-48ca-b204-8b729bbd8670/providers/Microsoft.Compute/locations/eastus2/operations/a11b6438-11be-44b4-a766-710534c05f93?api-version=2020-12-01",
-      "EncodedRequestUri": "L3N1YnNjcmlwdGlvbnMvMDI5Njc5MGQtNDI3Yy00OGNhLWIyMDQtOGI3MjliYmQ4NjcwL3Byb3ZpZGVycy9NaWNyb3NvZnQuQ29tcHV0ZS9sb2NhdGlvbnMvZWFzdHVzMi9vcGVyYXRpb25zL2ExMWI2NDM4LTExYmUtNDRiNC1hNzY2LTcxMDUzNGMwNWY5Mz9hcGktdmVyc2lvbj0yMDIwLTEyLTAx",
-      "RequestMethod": "GET",
-      "RequestBody": "",
-      "RequestHeaders": {
-        "User-Agent": [
-          "FxVersion/4.6.26614.01",
-          "OSName/Windows",
-          "OSVersion/Microsoft.Windows.10.0.18363.",
-          "Microsoft.Azure.Management.Compute.ComputeManagementClient/44.0.0.0"
-        ]
-      },
-      "ResponseHeaders": {
-        "Cache-Control": [
-          "no-cache"
-        ],
-        "Date": [
-          "Thu, 04 Mar 2021 15:52:11 GMT"
-        ],
-        "Pragma": [
-          "no-cache"
-        ],
-        "Server": [
-          "Microsoft-HTTPAPI/2.0",
-          "Microsoft-HTTPAPI/2.0"
-        ],
-        "x-ms-ratelimit-remaining-resource": [
-          "Microsoft.Compute/GetOperation3Min;14993,Microsoft.Compute/GetOperation30Min;29960"
-        ],
-        "Strict-Transport-Security": [
-          "max-age=31536000; includeSubDomains"
-        ],
-        "x-ms-request-id": [
-          "1cf2e3dd-07c2-42fd-b267-ef7c84391cc9"
-        ],
-        "x-ms-ratelimit-remaining-subscription-reads": [
-          "11975"
-        ],
-        "x-ms-correlation-request-id": [
-          "4c3d4700-7c4b-411d-a956-c4192c4bc46c"
-        ],
-        "x-ms-routing-request-id": [
-          "CANADACENTRAL:20210304T155212Z:4c3d4700-7c4b-411d-a956-c4192c4bc46c"
-        ],
-        "X-Content-Type-Options": [
-          "nosniff"
-        ],
-        "Content-Length": [
-          "132"
-        ],
-        "Content-Type": [
-          "application/json; charset=utf-8"
-        ],
-        "Expires": [
-          "-1"
-        ]
-      },
-      "ResponseBody": "{\r\n  \"startTime\": \"2021-03-04T07:51:31.99387-08:00\",\r\n  \"status\": \"InProgress\",\r\n  \"name\": \"a11b6438-11be-44b4-a766-710534c05f93\"\r\n}",
-      "StatusCode": 200
-    },
-    {
-      "RequestUri": "/subscriptions/0296790d-427c-48ca-b204-8b729bbd8670/providers/Microsoft.Compute/locations/eastus2/operations/a11b6438-11be-44b4-a766-710534c05f93?api-version=2020-12-01",
-      "EncodedRequestUri": "L3N1YnNjcmlwdGlvbnMvMDI5Njc5MGQtNDI3Yy00OGNhLWIyMDQtOGI3MjliYmQ4NjcwL3Byb3ZpZGVycy9NaWNyb3NvZnQuQ29tcHV0ZS9sb2NhdGlvbnMvZWFzdHVzMi9vcGVyYXRpb25zL2ExMWI2NDM4LTExYmUtNDRiNC1hNzY2LTcxMDUzNGMwNWY5Mz9hcGktdmVyc2lvbj0yMDIwLTEyLTAx",
-      "RequestMethod": "GET",
-      "RequestBody": "",
-      "RequestHeaders": {
-        "User-Agent": [
-          "FxVersion/4.6.26614.01",
-          "OSName/Windows",
-          "OSVersion/Microsoft.Windows.10.0.18363.",
-          "Microsoft.Azure.Management.Compute.ComputeManagementClient/44.0.0.0"
-        ]
-      },
-      "ResponseHeaders": {
-        "Cache-Control": [
-          "no-cache"
-        ],
-        "Date": [
-          "Thu, 04 Mar 2021 15:52:42 GMT"
-        ],
-        "Pragma": [
-          "no-cache"
-        ],
-        "Server": [
-          "Microsoft-HTTPAPI/2.0",
-          "Microsoft-HTTPAPI/2.0"
-        ],
-        "x-ms-ratelimit-remaining-resource": [
-          "Microsoft.Compute/GetOperation3Min;14993,Microsoft.Compute/GetOperation30Min;29959"
-        ],
-        "Strict-Transport-Security": [
-          "max-age=31536000; includeSubDomains"
-        ],
-        "x-ms-request-id": [
-<<<<<<< HEAD
-          "2f479a86-fede-4773-8655-df667ae7fa97"
-        ],
-        "Server": [
-          "Microsoft-HTTPAPI/2.0",
-          "Microsoft-HTTPAPI/2.0"
-=======
-          "18ded8ee-3e38-44cc-967b-d260581d6032"
->>>>>>> 9e6c98a6
-        ],
-        "x-ms-ratelimit-remaining-subscription-reads": [
-          "11974"
-        ],
-        "x-ms-correlation-request-id": [
-<<<<<<< HEAD
-          "d3915d7e-57db-484a-b844-c8b752b666e1"
-        ],
-        "x-ms-routing-request-id": [
-          "EASTUS2:20210322T192706Z:d3915d7e-57db-484a-b844-c8b752b666e1"
-=======
-          "64da7af9-4154-496d-8f93-81fc7affc3dd"
-        ],
-        "x-ms-routing-request-id": [
-          "CANADACENTRAL:20210304T155242Z:64da7af9-4154-496d-8f93-81fc7affc3dd"
->>>>>>> 9e6c98a6
-        ],
-        "X-Content-Type-Options": [
-          "nosniff"
-        ],
-<<<<<<< HEAD
-        "Date": [
-          "Mon, 22 Mar 2021 19:27:06 GMT"
-=======
-        "Content-Length": [
-          "132"
-        ],
-        "Content-Type": [
-          "application/json; charset=utf-8"
->>>>>>> 9e6c98a6
-        ],
-        "Expires": [
-          "-1"
-        ]
-      },
-      "ResponseBody": "{\r\n  \"startTime\": \"2021-03-04T07:51:31.99387-08:00\",\r\n  \"status\": \"InProgress\",\r\n  \"name\": \"a11b6438-11be-44b4-a766-710534c05f93\"\r\n}",
-      "StatusCode": 200
-    },
-    {
-<<<<<<< HEAD
-      "RequestUri": "/subscriptions/e37510d7-33b6-4676-886f-ee75bcc01871/resourceGroups/crptestar9455/providers/Microsoft.Compute/virtualMachines/vm81?api-version=2021-03-01",
-      "EncodedRequestUri": "L3N1YnNjcmlwdGlvbnMvZTM3NTEwZDctMzNiNi00Njc2LTg4NmYtZWU3NWJjYzAxODcxL3Jlc291cmNlR3JvdXBzL2NycHRlc3Rhcjk0NTUvcHJvdmlkZXJzL01pY3Jvc29mdC5Db21wdXRlL3ZpcnR1YWxNYWNoaW5lcy92bTgxP2FwaS12ZXJzaW9uPTIwMjEtMDMtMDE=",
-      "RequestMethod": "DELETE",
-      "RequestBody": "",
-      "RequestHeaders": {
-        "x-ms-client-request-id": [
-          "7d86fce6-1843-4204-a761-b2f9b14b7b55"
-        ],
-        "Accept-Language": [
-          "en-US"
-        ],
-=======
-      "RequestUri": "/subscriptions/0296790d-427c-48ca-b204-8b729bbd8670/providers/Microsoft.Compute/locations/eastus2/operations/a11b6438-11be-44b4-a766-710534c05f93?api-version=2020-12-01",
-      "EncodedRequestUri": "L3N1YnNjcmlwdGlvbnMvMDI5Njc5MGQtNDI3Yy00OGNhLWIyMDQtOGI3MjliYmQ4NjcwL3Byb3ZpZGVycy9NaWNyb3NvZnQuQ29tcHV0ZS9sb2NhdGlvbnMvZWFzdHVzMi9vcGVyYXRpb25zL2ExMWI2NDM4LTExYmUtNDRiNC1hNzY2LTcxMDUzNGMwNWY5Mz9hcGktdmVyc2lvbj0yMDIwLTEyLTAx",
-      "RequestMethod": "GET",
-      "RequestBody": "",
-      "RequestHeaders": {
->>>>>>> 9e6c98a6
-        "User-Agent": [
-          "FxVersion/4.6.26614.01",
-          "OSName/Windows",
-          "OSVersion/Microsoft.Windows.10.0.18363.",
-          "Microsoft.Azure.Management.Compute.ComputeManagementClient/44.0.0.0"
-        ]
-      },
-      "ResponseHeaders": {
-        "Cache-Control": [
-          "no-cache"
-        ],
-        "Date": [
-          "Thu, 04 Mar 2021 15:53:12 GMT"
-        ],
-        "Pragma": [
-          "no-cache"
-        ],
-        "Server": [
-          "Microsoft-HTTPAPI/2.0",
-          "Microsoft-HTTPAPI/2.0"
-        ],
-        "x-ms-ratelimit-remaining-resource": [
-          "Microsoft.Compute/GetOperation3Min;14993,Microsoft.Compute/GetOperation30Min;29958"
-        ],
-        "Strict-Transport-Security": [
-          "max-age=31536000; includeSubDomains"
-        ],
-        "x-ms-request-id": [
-<<<<<<< HEAD
-          "e78f0d8e-d2dc-469f-9db6-d4c86959912e"
-        ],
-        "x-ms-correlation-request-id": [
-          "e78f0d8e-d2dc-469f-9db6-d4c86959912e"
-        ],
-        "x-ms-routing-request-id": [
-          "EASTUS2:20210322T192816Z:e78f0d8e-d2dc-469f-9db6-d4c86959912e"
-        ],
-        "Strict-Transport-Security": [
-          "max-age=31536000; includeSubDomains"
-=======
-          "43691ae0-bc40-481d-9094-8bd8a5602991"
-        ],
-        "x-ms-ratelimit-remaining-subscription-reads": [
-          "11973"
-        ],
-        "x-ms-correlation-request-id": [
-          "889de06d-0949-4937-aef3-444f2b9463b2"
-        ],
-        "x-ms-routing-request-id": [
-          "CANADACENTRAL:20210304T155312Z:889de06d-0949-4937-aef3-444f2b9463b2"
->>>>>>> 9e6c98a6
-        ],
-        "X-Content-Type-Options": [
-          "nosniff"
-        ],
-<<<<<<< HEAD
-        "Date": [
-          "Mon, 22 Mar 2021 19:28:15 GMT"
-=======
-        "Content-Length": [
-          "132"
-        ],
-        "Content-Type": [
-          "application/json; charset=utf-8"
->>>>>>> 9e6c98a6
-        ],
-        "Expires": [
-          "-1"
-        ]
-      },
-      "ResponseBody": "{\r\n  \"startTime\": \"2021-03-04T07:51:31.99387-08:00\",\r\n  \"status\": \"InProgress\",\r\n  \"name\": \"a11b6438-11be-44b4-a766-710534c05f93\"\r\n}",
-      "StatusCode": 200
-    },
-    {
-<<<<<<< HEAD
-      "RequestUri": "/subscriptions/e37510d7-33b6-4676-886f-ee75bcc01871/providers/Microsoft.Compute/locations/eastus2/operations/2f479a86-fede-4773-8655-df667ae7fa97?api-version=2021-03-01",
-      "EncodedRequestUri": "L3N1YnNjcmlwdGlvbnMvZTM3NTEwZDctMzNiNi00Njc2LTg4NmYtZWU3NWJjYzAxODcxL3Byb3ZpZGVycy9NaWNyb3NvZnQuQ29tcHV0ZS9sb2NhdGlvbnMvZWFzdHVzMi9vcGVyYXRpb25zLzJmNDc5YTg2LWZlZGUtNDc3My04NjU1LWRmNjY3YWU3ZmE5Nz9hcGktdmVyc2lvbj0yMDIxLTAzLTAx",
-=======
-      "RequestUri": "/subscriptions/0296790d-427c-48ca-b204-8b729bbd8670/providers/Microsoft.Compute/locations/eastus2/operations/a11b6438-11be-44b4-a766-710534c05f93?api-version=2020-12-01",
-      "EncodedRequestUri": "L3N1YnNjcmlwdGlvbnMvMDI5Njc5MGQtNDI3Yy00OGNhLWIyMDQtOGI3MjliYmQ4NjcwL3Byb3ZpZGVycy9NaWNyb3NvZnQuQ29tcHV0ZS9sb2NhdGlvbnMvZWFzdHVzMi9vcGVyYXRpb25zL2ExMWI2NDM4LTExYmUtNDRiNC1hNzY2LTcxMDUzNGMwNWY5Mz9hcGktdmVyc2lvbj0yMDIwLTEyLTAx",
->>>>>>> 9e6c98a6
-      "RequestMethod": "GET",
-      "RequestBody": "",
-      "RequestHeaders": {
-        "User-Agent": [
-          "FxVersion/4.6.26614.01",
-          "OSName/Windows",
-          "OSVersion/Microsoft.Windows.10.0.18363.",
-          "Microsoft.Azure.Management.Compute.ComputeManagementClient/44.0.0.0"
-        ]
-      },
-      "ResponseHeaders": {
-        "Cache-Control": [
-          "no-cache"
-        ],
-        "Date": [
-          "Thu, 04 Mar 2021 15:53:42 GMT"
-        ],
-        "Pragma": [
-          "no-cache"
-        ],
-        "Server": [
-          "Microsoft-HTTPAPI/2.0",
-          "Microsoft-HTTPAPI/2.0"
-        ],
-        "x-ms-ratelimit-remaining-resource": [
-<<<<<<< HEAD
-          "Microsoft.Compute/GetOperation3Min;14993,Microsoft.Compute/GetOperation30Min;29970"
-=======
-          "Microsoft.Compute/GetOperation3Min;14992,Microsoft.Compute/GetOperation30Min;29956"
-        ],
-        "Strict-Transport-Security": [
-          "max-age=31536000; includeSubDomains"
-        ],
-        "x-ms-request-id": [
-          "abcbefcb-0b6f-4864-910f-048c65f1ba7d"
-        ],
-        "x-ms-ratelimit-remaining-subscription-reads": [
-          "11972"
-        ],
-        "x-ms-correlation-request-id": [
-          "efac299b-f1ee-4226-8261-ebc0e99e5cf0"
-        ],
-        "x-ms-routing-request-id": [
-          "CANADACENTRAL:20210304T155342Z:efac299b-f1ee-4226-8261-ebc0e99e5cf0"
-        ],
-        "X-Content-Type-Options": [
-          "nosniff"
-        ],
-        "Content-Length": [
-          "132"
-        ],
-        "Content-Type": [
-          "application/json; charset=utf-8"
-        ],
-        "Expires": [
-          "-1"
-        ]
-      },
-      "ResponseBody": "{\r\n  \"startTime\": \"2021-03-04T07:51:31.99387-08:00\",\r\n  \"status\": \"InProgress\",\r\n  \"name\": \"a11b6438-11be-44b4-a766-710534c05f93\"\r\n}",
-      "StatusCode": 200
-    },
-    {
-      "RequestUri": "/subscriptions/0296790d-427c-48ca-b204-8b729bbd8670/providers/Microsoft.Compute/locations/eastus2/operations/a11b6438-11be-44b4-a766-710534c05f93?api-version=2020-12-01",
-      "EncodedRequestUri": "L3N1YnNjcmlwdGlvbnMvMDI5Njc5MGQtNDI3Yy00OGNhLWIyMDQtOGI3MjliYmQ4NjcwL3Byb3ZpZGVycy9NaWNyb3NvZnQuQ29tcHV0ZS9sb2NhdGlvbnMvZWFzdHVzMi9vcGVyYXRpb25zL2ExMWI2NDM4LTExYmUtNDRiNC1hNzY2LTcxMDUzNGMwNWY5Mz9hcGktdmVyc2lvbj0yMDIwLTEyLTAx",
-      "RequestMethod": "GET",
-      "RequestBody": "",
-      "RequestHeaders": {
-        "User-Agent": [
-          "FxVersion/4.6.26614.01",
-          "OSName/Windows",
-          "OSVersion/Microsoft.Windows.10.0.18363.",
-          "Microsoft.Azure.Management.Compute.ComputeManagementClient/44.0.0.0"
-        ]
-      },
-      "ResponseHeaders": {
-        "Cache-Control": [
-          "no-cache"
-        ],
-        "Date": [
-          "Thu, 04 Mar 2021 15:54:12 GMT"
-        ],
-        "Pragma": [
-          "no-cache"
-        ],
-        "Server": [
-          "Microsoft-HTTPAPI/2.0",
-          "Microsoft-HTTPAPI/2.0"
-        ],
-        "x-ms-ratelimit-remaining-resource": [
-          "Microsoft.Compute/GetOperation3Min;14992,Microsoft.Compute/GetOperation30Min;29955"
->>>>>>> 9e6c98a6
-        ],
-        "Strict-Transport-Security": [
-          "max-age=31536000; includeSubDomains"
-        ],
-        "x-ms-request-id": [
-<<<<<<< HEAD
-          "d3d194fa-3687-4f84-beb5-63b06bfb1348"
-        ],
-        "Server": [
-          "Microsoft-HTTPAPI/2.0",
-          "Microsoft-HTTPAPI/2.0"
-        ],
-        "x-ms-ratelimit-remaining-subscription-reads": [
-          "11979"
-        ],
-        "x-ms-correlation-request-id": [
-          "808eb595-1e5d-4cc2-9984-c726cb680b05"
-        ],
-        "x-ms-routing-request-id": [
-          "EASTUS2:20210322T192716Z:808eb595-1e5d-4cc2-9984-c726cb680b05"
-=======
-          "37473645-d5c1-4e5d-aecf-7b55252e8390"
-        ],
-        "x-ms-ratelimit-remaining-subscription-reads": [
-          "11971"
-        ],
-        "x-ms-correlation-request-id": [
-          "3ac6809c-c205-4074-84f6-f580cc653dd4"
-        ],
-        "x-ms-routing-request-id": [
-          "CANADACENTRAL:20210304T155412Z:3ac6809c-c205-4074-84f6-f580cc653dd4"
->>>>>>> 9e6c98a6
-        ],
-        "X-Content-Type-Options": [
-          "nosniff"
-        ],
-<<<<<<< HEAD
-        "Date": [
-          "Mon, 22 Mar 2021 19:27:16 GMT"
-        ],
-=======
->>>>>>> 9e6c98a6
-        "Content-Length": [
-          "132"
-        ],
-        "Content-Type": [
-          "application/json; charset=utf-8"
-        ],
-        "Expires": [
-          "-1"
-        ]
-      },
-<<<<<<< HEAD
-      "ResponseBody": "{\r\n  \"startTime\": \"2021-03-22T19:27:06.6535059+00:00\",\r\n  \"status\": \"InProgress\",\r\n  \"name\": \"2f479a86-fede-4773-8655-df667ae7fa97\"\r\n}",
-      "StatusCode": 200
-    },
-    {
-      "RequestUri": "/subscriptions/e37510d7-33b6-4676-886f-ee75bcc01871/providers/Microsoft.Compute/locations/eastus2/operations/2f479a86-fede-4773-8655-df667ae7fa97?api-version=2021-03-01",
-      "EncodedRequestUri": "L3N1YnNjcmlwdGlvbnMvZTM3NTEwZDctMzNiNi00Njc2LTg4NmYtZWU3NWJjYzAxODcxL3Byb3ZpZGVycy9NaWNyb3NvZnQuQ29tcHV0ZS9sb2NhdGlvbnMvZWFzdHVzMi9vcGVyYXRpb25zLzJmNDc5YTg2LWZlZGUtNDc3My04NjU1LWRmNjY3YWU3ZmE5Nz9hcGktdmVyc2lvbj0yMDIxLTAzLTAx",
-=======
-      "ResponseBody": "{\r\n  \"startTime\": \"2021-03-04T07:51:31.99387-08:00\",\r\n  \"status\": \"InProgress\",\r\n  \"name\": \"a11b6438-11be-44b4-a766-710534c05f93\"\r\n}",
-      "StatusCode": 200
-    },
-    {
-      "RequestUri": "/subscriptions/0296790d-427c-48ca-b204-8b729bbd8670/providers/Microsoft.Compute/locations/eastus2/operations/a11b6438-11be-44b4-a766-710534c05f93?api-version=2020-12-01",
-      "EncodedRequestUri": "L3N1YnNjcmlwdGlvbnMvMDI5Njc5MGQtNDI3Yy00OGNhLWIyMDQtOGI3MjliYmQ4NjcwL3Byb3ZpZGVycy9NaWNyb3NvZnQuQ29tcHV0ZS9sb2NhdGlvbnMvZWFzdHVzMi9vcGVyYXRpb25zL2ExMWI2NDM4LTExYmUtNDRiNC1hNzY2LTcxMDUzNGMwNWY5Mz9hcGktdmVyc2lvbj0yMDIwLTEyLTAx",
->>>>>>> 9e6c98a6
-      "RequestMethod": "GET",
-      "RequestBody": "",
-      "RequestHeaders": {
-        "User-Agent": [
-          "FxVersion/4.6.26614.01",
-          "OSName/Windows",
-          "OSVersion/Microsoft.Windows.10.0.18363.",
-          "Microsoft.Azure.Management.Compute.ComputeManagementClient/44.0.0.0"
-        ]
-      },
-      "ResponseHeaders": {
-        "Cache-Control": [
-          "no-cache"
-        ],
-        "Date": [
-          "Thu, 04 Mar 2021 15:54:42 GMT"
-        ],
-        "Pragma": [
-          "no-cache"
-        ],
-        "Server": [
-          "Microsoft-HTTPAPI/2.0",
-          "Microsoft-HTTPAPI/2.0"
-        ],
-        "x-ms-ratelimit-remaining-resource": [
-<<<<<<< HEAD
-          "Microsoft.Compute/GetOperation3Min;14993,Microsoft.Compute/GetOperation30Min;29969"
-=======
-          "Microsoft.Compute/GetOperation3Min;14993,Microsoft.Compute/GetOperation30Min;29954"
->>>>>>> 9e6c98a6
-        ],
-        "Strict-Transport-Security": [
-          "max-age=31536000; includeSubDomains"
-        ],
-        "x-ms-request-id": [
-<<<<<<< HEAD
-          "43cd9eb3-f4d4-4e2a-b886-78a2334a982e"
-        ],
-        "Server": [
-          "Microsoft-HTTPAPI/2.0",
-          "Microsoft-HTTPAPI/2.0"
-        ],
-        "x-ms-ratelimit-remaining-subscription-reads": [
-          "11978"
-        ],
-        "x-ms-correlation-request-id": [
-          "909f58c1-a334-4799-a269-09652a6cb8b7"
-        ],
-        "x-ms-routing-request-id": [
-          "EASTUS2:20210322T192746Z:909f58c1-a334-4799-a269-09652a6cb8b7"
-=======
-          "293c46cc-b511-4af9-b7c2-fa8a0f8ed764"
-        ],
-        "x-ms-ratelimit-remaining-subscription-reads": [
-          "11970"
-        ],
-        "x-ms-correlation-request-id": [
-          "772e4b1f-716d-422e-9ed2-c38f3871faf6"
-        ],
-        "x-ms-routing-request-id": [
-          "CANADACENTRAL:20210304T155442Z:772e4b1f-716d-422e-9ed2-c38f3871faf6"
->>>>>>> 9e6c98a6
-        ],
-        "X-Content-Type-Options": [
-          "nosniff"
-        ],
-<<<<<<< HEAD
-        "Date": [
-          "Mon, 22 Mar 2021 19:27:46 GMT"
-        ],
-=======
->>>>>>> 9e6c98a6
-        "Content-Length": [
-          "132"
-        ],
-        "Content-Type": [
-          "application/json; charset=utf-8"
-        ],
-        "Expires": [
-          "-1"
-        ]
-      },
-<<<<<<< HEAD
-      "ResponseBody": "{\r\n  \"startTime\": \"2021-03-22T19:27:06.6535059+00:00\",\r\n  \"status\": \"InProgress\",\r\n  \"name\": \"2f479a86-fede-4773-8655-df667ae7fa97\"\r\n}",
-      "StatusCode": 200
-    },
-    {
-      "RequestUri": "/subscriptions/e37510d7-33b6-4676-886f-ee75bcc01871/providers/Microsoft.Compute/locations/eastus2/operations/2f479a86-fede-4773-8655-df667ae7fa97?api-version=2021-03-01",
-      "EncodedRequestUri": "L3N1YnNjcmlwdGlvbnMvZTM3NTEwZDctMzNiNi00Njc2LTg4NmYtZWU3NWJjYzAxODcxL3Byb3ZpZGVycy9NaWNyb3NvZnQuQ29tcHV0ZS9sb2NhdGlvbnMvZWFzdHVzMi9vcGVyYXRpb25zLzJmNDc5YTg2LWZlZGUtNDc3My04NjU1LWRmNjY3YWU3ZmE5Nz9hcGktdmVyc2lvbj0yMDIxLTAzLTAx",
-=======
-      "ResponseBody": "{\r\n  \"startTime\": \"2021-03-04T07:51:31.99387-08:00\",\r\n  \"status\": \"InProgress\",\r\n  \"name\": \"a11b6438-11be-44b4-a766-710534c05f93\"\r\n}",
-      "StatusCode": 200
-    },
-    {
-      "RequestUri": "/subscriptions/0296790d-427c-48ca-b204-8b729bbd8670/providers/Microsoft.Compute/locations/eastus2/operations/a11b6438-11be-44b4-a766-710534c05f93?api-version=2020-12-01",
-      "EncodedRequestUri": "L3N1YnNjcmlwdGlvbnMvMDI5Njc5MGQtNDI3Yy00OGNhLWIyMDQtOGI3MjliYmQ4NjcwL3Byb3ZpZGVycy9NaWNyb3NvZnQuQ29tcHV0ZS9sb2NhdGlvbnMvZWFzdHVzMi9vcGVyYXRpb25zL2ExMWI2NDM4LTExYmUtNDRiNC1hNzY2LTcxMDUzNGMwNWY5Mz9hcGktdmVyc2lvbj0yMDIwLTEyLTAx",
->>>>>>> 9e6c98a6
-      "RequestMethod": "GET",
-      "RequestBody": "",
-      "RequestHeaders": {
-        "User-Agent": [
-          "FxVersion/4.6.26614.01",
-          "OSName/Windows",
-          "OSVersion/Microsoft.Windows.10.0.18363.",
-          "Microsoft.Azure.Management.Compute.ComputeManagementClient/44.0.0.0"
-        ]
-      },
-      "ResponseHeaders": {
-        "Cache-Control": [
-          "no-cache"
-        ],
-        "Date": [
-          "Thu, 04 Mar 2021 15:55:12 GMT"
-        ],
-        "Pragma": [
-          "no-cache"
-        ],
-        "Server": [
-          "Microsoft-HTTPAPI/2.0",
-          "Microsoft-HTTPAPI/2.0"
-        ],
-        "x-ms-ratelimit-remaining-resource": [
-<<<<<<< HEAD
-          "Microsoft.Compute/GetOperation3Min;14992,Microsoft.Compute/GetOperation30Min;29967"
-=======
-          "Microsoft.Compute/GetOperation3Min;14992,Microsoft.Compute/GetOperation30Min;29963"
->>>>>>> 9e6c98a6
-        ],
-        "Strict-Transport-Security": [
-          "max-age=31536000; includeSubDomains"
-        ],
-        "x-ms-request-id": [
-<<<<<<< HEAD
-          "d2337689-713b-4eb1-8d20-b4e3893aa9a3"
-        ],
-        "Server": [
-          "Microsoft-HTTPAPI/2.0",
-          "Microsoft-HTTPAPI/2.0"
-        ],
-        "x-ms-ratelimit-remaining-subscription-reads": [
-          "11977"
-        ],
-        "x-ms-correlation-request-id": [
-          "33a50af9-1459-4f42-9002-70482efb7212"
-        ],
-        "x-ms-routing-request-id": [
-          "EASTUS2:20210322T192816Z:33a50af9-1459-4f42-9002-70482efb7212"
-=======
-          "ab2bc2c4-e556-4624-9af2-b46a295a512f"
-        ],
-        "x-ms-ratelimit-remaining-subscription-reads": [
-          "11969"
-        ],
-        "x-ms-correlation-request-id": [
-          "6f1cc896-c03b-49b4-b3ae-153c261aa317"
-        ],
-        "x-ms-routing-request-id": [
-          "CANADACENTRAL:20210304T155512Z:6f1cc896-c03b-49b4-b3ae-153c261aa317"
->>>>>>> 9e6c98a6
-        ],
-        "X-Content-Type-Options": [
-          "nosniff"
-        ],
-<<<<<<< HEAD
-        "Date": [
-          "Mon, 22 Mar 2021 19:28:15 GMT"
-        ],
-=======
->>>>>>> 9e6c98a6
-        "Content-Length": [
-          "182"
-        ],
-        "Content-Type": [
-          "application/json; charset=utf-8"
-        ],
-        "Expires": [
-          "-1"
-        ]
-      },
-<<<<<<< HEAD
-      "ResponseBody": "{\r\n  \"startTime\": \"2021-03-22T19:27:06.6535059+00:00\",\r\n  \"endTime\": \"2021-03-22T19:27:50.2003545+00:00\",\r\n  \"status\": \"Succeeded\",\r\n  \"name\": \"2f479a86-fede-4773-8655-df667ae7fa97\"\r\n}",
-      "StatusCode": 200
-    },
-    {
-      "RequestUri": "/subscriptions/e37510d7-33b6-4676-886f-ee75bcc01871/providers/Microsoft.Compute/locations/eastus2/operations/2f479a86-fede-4773-8655-df667ae7fa97?monitor=true&api-version=2021-03-01",
-      "EncodedRequestUri": "L3N1YnNjcmlwdGlvbnMvZTM3NTEwZDctMzNiNi00Njc2LTg4NmYtZWU3NWJjYzAxODcxL3Byb3ZpZGVycy9NaWNyb3NvZnQuQ29tcHV0ZS9sb2NhdGlvbnMvZWFzdHVzMi9vcGVyYXRpb25zLzJmNDc5YTg2LWZlZGUtNDc3My04NjU1LWRmNjY3YWU3ZmE5Nz9tb25pdG9yPXRydWUmYXBpLXZlcnNpb249MjAyMS0wMy0wMQ==",
-=======
-      "ResponseBody": "{\r\n  \"startTime\": \"2021-03-04T07:51:31.99387-08:00\",\r\n  \"endTime\": \"2021-03-04T07:54:56.1897342-08:00\",\r\n  \"status\": \"Succeeded\",\r\n  \"name\": \"a11b6438-11be-44b4-a766-710534c05f93\"\r\n}",
-      "StatusCode": 200
-    },
-    {
-      "RequestUri": "/subscriptions/0296790d-427c-48ca-b204-8b729bbd8670/providers/Microsoft.Compute/locations/eastus2/operations/a11b6438-11be-44b4-a766-710534c05f93?monitor=true&api-version=2020-12-01",
-      "EncodedRequestUri": "L3N1YnNjcmlwdGlvbnMvMDI5Njc5MGQtNDI3Yy00OGNhLWIyMDQtOGI3MjliYmQ4NjcwL3Byb3ZpZGVycy9NaWNyb3NvZnQuQ29tcHV0ZS9sb2NhdGlvbnMvZWFzdHVzMi9vcGVyYXRpb25zL2ExMWI2NDM4LTExYmUtNDRiNC1hNzY2LTcxMDUzNGMwNWY5Mz9tb25pdG9yPXRydWUmYXBpLXZlcnNpb249MjAyMC0xMi0wMQ==",
->>>>>>> 9e6c98a6
-      "RequestMethod": "GET",
-      "RequestBody": "",
-      "RequestHeaders": {
-        "User-Agent": [
-          "FxVersion/4.6.26614.01",
-          "OSName/Windows",
-          "OSVersion/Microsoft.Windows.10.0.18363.",
-          "Microsoft.Azure.Management.Compute.ComputeManagementClient/44.0.0.0"
-        ]
-      },
-      "ResponseHeaders": {
-        "Cache-Control": [
-          "no-cache"
-        ],
-        "Date": [
-          "Thu, 04 Mar 2021 15:55:12 GMT"
-        ],
-        "Pragma": [
-          "no-cache"
-        ],
-        "Server": [
-          "Microsoft-HTTPAPI/2.0",
-          "Microsoft-HTTPAPI/2.0"
-        ],
-        "x-ms-ratelimit-remaining-resource": [
-<<<<<<< HEAD
-          "Microsoft.Compute/GetOperation3Min;14991,Microsoft.Compute/GetOperation30Min;29966"
-=======
-          "Microsoft.Compute/GetOperation3Min;14991,Microsoft.Compute/GetOperation30Min;29962"
->>>>>>> 9e6c98a6
-        ],
-        "Strict-Transport-Security": [
-          "max-age=31536000; includeSubDomains"
-        ],
-        "x-ms-request-id": [
-<<<<<<< HEAD
-          "0474bb8c-1dab-4aeb-ac57-26dd05daaa66"
-        ],
-        "Server": [
-          "Microsoft-HTTPAPI/2.0",
-          "Microsoft-HTTPAPI/2.0"
-        ],
-        "x-ms-ratelimit-remaining-subscription-reads": [
-          "11976"
-        ],
-        "x-ms-correlation-request-id": [
-          "0cd11054-8e9b-4b99-a2c5-39d57025b09b"
-        ],
-        "x-ms-routing-request-id": [
-          "EASTUS2:20210322T192816Z:0cd11054-8e9b-4b99-a2c5-39d57025b09b"
-=======
-          "1ccff39a-4620-4ecf-9ec9-79346b4a2180"
-        ],
-        "x-ms-ratelimit-remaining-subscription-reads": [
-          "11968"
-        ],
-        "x-ms-correlation-request-id": [
-          "87c86350-a885-4231-9104-49fb99e0f76a"
-        ],
-        "x-ms-routing-request-id": [
-          "CANADACENTRAL:20210304T155513Z:87c86350-a885-4231-9104-49fb99e0f76a"
->>>>>>> 9e6c98a6
-        ],
-        "X-Content-Type-Options": [
-          "nosniff"
-        ],
-<<<<<<< HEAD
-        "Date": [
-          "Mon, 22 Mar 2021 19:28:15 GMT"
-=======
-        "Content-Length": [
-          "0"
->>>>>>> 9e6c98a6
-        ],
-        "Expires": [
-          "-1"
-        ]
-      },
-      "ResponseBody": "",
-      "StatusCode": 200
-    },
-    {
-<<<<<<< HEAD
-      "RequestUri": "/subscriptions/e37510d7-33b6-4676-886f-ee75bcc01871/resourceGroups/crptestar4539/providers/Microsoft.Compute/disks/diskrp5095?api-version=2020-09-30",
-      "EncodedRequestUri": "L3N1YnNjcmlwdGlvbnMvZTM3NTEwZDctMzNiNi00Njc2LTg4NmYtZWU3NWJjYzAxODcxL3Jlc291cmNlR3JvdXBzL2NycHRlc3RhcjQ1MzkvcHJvdmlkZXJzL01pY3Jvc29mdC5Db21wdXRlL2Rpc2tzL2Rpc2tycDUwOTU/YXBpLXZlcnNpb249MjAyMC0wOS0zMA==",
-      "RequestMethod": "PUT",
-      "RequestBody": "{\r\n  \"sku\": {\r\n    \"name\": \"Standard_LRS\"\r\n  },\r\n  \"properties\": {\r\n    \"osType\": \"Linux\",\r\n    \"creationData\": {\r\n      \"createOption\": \"Import\",\r\n      \"storageAccountId\": \"/subscriptions/e37510d7-33b6-4676-886f-ee75bcc01871/resourceGroups/crptestar4539/providers/Microsoft.Storage/storageAccounts/diskrp3182\",\r\n      \"sourceUri\": \"https://diskrp3182.blob.core.windows.net/crptestar3669/oscrptestar5760.vhd\"\r\n    },\r\n    \"diskSizeGB\": 150\r\n  },\r\n  \"location\": \"eastus2\"\r\n}",
-      "RequestHeaders": {
-        "x-ms-client-request-id": [
-          "2ead234d-be47-4c23-a8ec-68aa54d5b8a9"
-=======
-      "RequestUri": "/subscriptions/0296790d-427c-48ca-b204-8b729bbd8670/resourceGroups/crptestar4985/providers/Microsoft.Compute/disks/diskrp3604?api-version=2020-12-01",
-      "EncodedRequestUri": "L3N1YnNjcmlwdGlvbnMvMDI5Njc5MGQtNDI3Yy00OGNhLWIyMDQtOGI3MjliYmQ4NjcwL3Jlc291cmNlR3JvdXBzL2NycHRlc3RhcjQ5ODUvcHJvdmlkZXJzL01pY3Jvc29mdC5Db21wdXRlL2Rpc2tzL2Rpc2tycDM2MDQ/YXBpLXZlcnNpb249MjAyMC0xMi0wMQ==",
-      "RequestMethod": "PUT",
-      "RequestBody": "{\r\n  \"sku\": {\r\n    \"name\": \"Standard_LRS\"\r\n  },\r\n  \"properties\": {\r\n    \"osType\": \"Linux\",\r\n    \"creationData\": {\r\n      \"createOption\": \"Import\",\r\n      \"storageAccountId\": \"/subscriptions/0296790d-427c-48ca-b204-8b729bbd8670/resourceGroups/crptestar4985/providers/Microsoft.Storage/storageAccounts/diskrp5270\",\r\n      \"sourceUri\": \"https://diskrp5270.blob.core.windows.net/crptestar8777/oscrptestar4462.vhd\"\r\n    },\r\n    \"diskSizeGB\": 150\r\n  },\r\n  \"location\": \"eastus2\"\r\n}",
-      "RequestHeaders": {
-        "x-ms-client-request-id": [
-          "860dc5c2-5d60-4fce-99c9-db22d9353d46"
->>>>>>> 9e6c98a6
-        ],
-        "accept-language": [
-          "en-US"
-        ],
-        "User-Agent": [
-          "FxVersion/4.6.26614.01",
-          "OSName/Windows",
-          "OSVersion/Microsoft.Windows.10.0.18363.",
-          "Microsoft.Azure.Management.Compute.ComputeManagementClient/44.0.0.0"
-        ],
-        "Content-Type": [
-          "application/json; charset=utf-8"
-        ],
-        "Content-Length": [
-          "474"
-        ]
-      },
-      "ResponseHeaders": {
-        "Cache-Control": [
-          "no-cache"
-        ],
-        "Date": [
-          "Thu, 04 Mar 2021 15:55:13 GMT"
-        ],
-        "Pragma": [
-          "no-cache"
-        ],
-        "Location": [
-<<<<<<< HEAD
-          "https://management.azure.com/subscriptions/e37510d7-33b6-4676-886f-ee75bcc01871/providers/Microsoft.Compute/locations/eastus2/DiskOperations/a08696fe-d10a-4c27-a971-213249b8449d?monitor=true&api-version=2020-09-30"
-=======
-          "https://management.azure.com/subscriptions/0296790d-427c-48ca-b204-8b729bbd8670/providers/Microsoft.Compute/locations/eastus2/DiskOperations/b40c3535-1760-4998-bcd7-6d70e107b393?monitor=true&api-version=2020-12-01"
->>>>>>> 9e6c98a6
-        ],
-        "Retry-After": [
-          "2"
-        ],
-        "Server": [
-          "Microsoft-HTTPAPI/2.0",
-          "Microsoft-HTTPAPI/2.0"
-        ],
-        "Azure-AsyncOperation": [
-<<<<<<< HEAD
-          "https://management.azure.com/subscriptions/e37510d7-33b6-4676-886f-ee75bcc01871/providers/Microsoft.Compute/locations/eastus2/DiskOperations/a08696fe-d10a-4c27-a971-213249b8449d?api-version=2020-09-30"
-=======
-          "https://management.azure.com/subscriptions/0296790d-427c-48ca-b204-8b729bbd8670/providers/Microsoft.Compute/locations/eastus2/DiskOperations/b40c3535-1760-4998-bcd7-6d70e107b393?api-version=2020-12-01"
->>>>>>> 9e6c98a6
-        ],
-        "x-ms-ratelimit-remaining-resource": [
-          "Microsoft.Compute/CreateUpdateDisks3Min;999,Microsoft.Compute/CreateUpdateDisks30Min;7996"
-        ],
-        "Strict-Transport-Security": [
-          "max-age=31536000; includeSubDomains"
-        ],
-        "x-ms-served-by": [
-<<<<<<< HEAD
-          "de3c97e5-a7f4-4bba-b1fb-feac30234d51_132556176083465984"
-        ],
-        "x-ms-request-id": [
-          "a08696fe-d10a-4c27-a971-213249b8449d"
-        ],
-        "Server": [
-          "Microsoft-HTTPAPI/2.0",
-          "Microsoft-HTTPAPI/2.0"
-=======
-          "03f446cd-58dc-43ce-82ff-a22164fae905_132582937920184862"
-        ],
-        "x-ms-request-id": [
-          "b40c3535-1760-4998-bcd7-6d70e107b393"
->>>>>>> 9e6c98a6
-        ],
-        "x-ms-ratelimit-remaining-subscription-writes": [
-          "1195"
-        ],
-        "x-ms-correlation-request-id": [
-<<<<<<< HEAD
-          "276580f9-2a81-49e7-9b2f-a6823600cb20"
-        ],
-        "x-ms-routing-request-id": [
-          "EASTUS2:20210322T192817Z:276580f9-2a81-49e7-9b2f-a6823600cb20"
-=======
-          "179afee9-2ff2-4d28-80f0-36ecca5d8837"
-        ],
-        "x-ms-routing-request-id": [
-          "CANADACENTRAL:20210304T155514Z:179afee9-2ff2-4d28-80f0-36ecca5d8837"
->>>>>>> 9e6c98a6
-        ],
-        "X-Content-Type-Options": [
-          "nosniff"
-        ],
-<<<<<<< HEAD
-        "Date": [
-          "Mon, 22 Mar 2021 19:28:16 GMT"
-        ],
-=======
->>>>>>> 9e6c98a6
-        "Content-Length": [
-          "565"
-        ],
-        "Content-Type": [
-          "application/json; charset=utf-8"
-        ],
-        "Expires": [
-          "-1"
-        ]
-      },
-<<<<<<< HEAD
-      "ResponseBody": "{\r\n  \"name\": \"diskrp5095\",\r\n  \"location\": \"eastus2\",\r\n  \"sku\": {\r\n    \"name\": \"Standard_LRS\"\r\n  },\r\n  \"properties\": {\r\n    \"osType\": \"Linux\",\r\n    \"creationData\": {\r\n      \"createOption\": \"Import\",\r\n      \"storageAccountId\": \"/subscriptions/e37510d7-33b6-4676-886f-ee75bcc01871/resourceGroups/crptestar4539/providers/Microsoft.Storage/storageAccounts/diskrp3182\",\r\n      \"sourceUri\": \"https://diskrp3182.blob.core.windows.net/crptestar3669/oscrptestar5760.vhd\"\r\n    },\r\n    \"diskSizeGB\": 150,\r\n    \"provisioningState\": \"Updating\",\r\n    \"isArmResource\": true\r\n  }\r\n}",
-      "StatusCode": 202
-    },
-    {
-      "RequestUri": "/subscriptions/e37510d7-33b6-4676-886f-ee75bcc01871/providers/Microsoft.Compute/locations/eastus2/DiskOperations/a08696fe-d10a-4c27-a971-213249b8449d?api-version=2020-09-30",
-      "EncodedRequestUri": "L3N1YnNjcmlwdGlvbnMvZTM3NTEwZDctMzNiNi00Njc2LTg4NmYtZWU3NWJjYzAxODcxL3Byb3ZpZGVycy9NaWNyb3NvZnQuQ29tcHV0ZS9sb2NhdGlvbnMvZWFzdHVzMi9EaXNrT3BlcmF0aW9ucy9hMDg2OTZmZS1kMTBhLTRjMjctYTk3MS0yMTMyNDliODQ0OWQ/YXBpLXZlcnNpb249MjAyMC0wOS0zMA==",
-=======
-      "ResponseBody": "{\r\n  \"name\": \"diskrp3604\",\r\n  \"location\": \"eastus2\",\r\n  \"sku\": {\r\n    \"name\": \"Standard_LRS\"\r\n  },\r\n  \"properties\": {\r\n    \"osType\": \"Linux\",\r\n    \"creationData\": {\r\n      \"createOption\": \"Import\",\r\n      \"storageAccountId\": \"/subscriptions/0296790d-427c-48ca-b204-8b729bbd8670/resourceGroups/crptestar4985/providers/Microsoft.Storage/storageAccounts/diskrp5270\",\r\n      \"sourceUri\": \"https://diskrp5270.blob.core.windows.net/crptestar8777/oscrptestar4462.vhd\"\r\n    },\r\n    \"diskSizeGB\": 150,\r\n    \"provisioningState\": \"Updating\",\r\n    \"isArmResource\": true\r\n  }\r\n}",
-      "StatusCode": 202
-    },
-    {
-      "RequestUri": "/subscriptions/0296790d-427c-48ca-b204-8b729bbd8670/providers/Microsoft.Compute/locations/eastus2/DiskOperations/b40c3535-1760-4998-bcd7-6d70e107b393?api-version=2020-12-01",
-      "EncodedRequestUri": "L3N1YnNjcmlwdGlvbnMvMDI5Njc5MGQtNDI3Yy00OGNhLWIyMDQtOGI3MjliYmQ4NjcwL3Byb3ZpZGVycy9NaWNyb3NvZnQuQ29tcHV0ZS9sb2NhdGlvbnMvZWFzdHVzMi9EaXNrT3BlcmF0aW9ucy9iNDBjMzUzNS0xNzYwLTQ5OTgtYmNkNy02ZDcwZTEwN2IzOTM/YXBpLXZlcnNpb249MjAyMC0xMi0wMQ==",
->>>>>>> 9e6c98a6
-      "RequestMethod": "GET",
-      "RequestBody": "",
-      "RequestHeaders": {
-        "User-Agent": [
-          "FxVersion/4.6.26614.01",
-          "OSName/Windows",
-          "OSVersion/Microsoft.Windows.10.0.18363.",
-          "Microsoft.Azure.Management.Compute.ComputeManagementClient/44.0.0.0"
-        ]
-      },
-      "ResponseHeaders": {
-        "Cache-Control": [
-          "no-cache"
-        ],
-        "Date": [
-          "Thu, 04 Mar 2021 15:55:16 GMT"
-        ],
-        "Pragma": [
-          "no-cache"
-        ],
-        "Server": [
-          "Microsoft-HTTPAPI/2.0",
-          "Microsoft-HTTPAPI/2.0"
-        ],
-        "x-ms-ratelimit-remaining-resource": [
-          "Microsoft.Compute/GetOperation3Min;49999,Microsoft.Compute/GetOperation30Min;399975"
-        ],
-        "Strict-Transport-Security": [
-          "max-age=31536000; includeSubDomains"
-        ],
-        "x-ms-served-by": [
-<<<<<<< HEAD
-          "de3c97e5-a7f4-4bba-b1fb-feac30234d51_132556176083465984"
-        ],
-        "x-ms-request-id": [
-          "9ab1588d-6bfa-426a-bda8-f28fc0c2325d"
-        ],
-        "Server": [
-          "Microsoft-HTTPAPI/2.0",
-          "Microsoft-HTTPAPI/2.0"
-        ],
-        "x-ms-ratelimit-remaining-subscription-reads": [
-          "11975"
-        ],
-        "x-ms-correlation-request-id": [
-          "cec165c7-85e5-4c9b-87f4-6ae7b4984771"
-        ],
-        "x-ms-routing-request-id": [
-          "EASTUS2:20210322T192819Z:cec165c7-85e5-4c9b-87f4-6ae7b4984771"
-=======
-          "03f446cd-58dc-43ce-82ff-a22164fae905_132582937920184862"
-        ],
-        "x-ms-request-id": [
-          "694690d2-e9c2-4cfc-b74d-29811427721c"
-        ],
-        "x-ms-ratelimit-remaining-subscription-reads": [
-          "11967"
-        ],
-        "x-ms-correlation-request-id": [
-          "111b5ed6-c663-4f7b-b0da-a2c9fe682c2a"
-        ],
-        "x-ms-routing-request-id": [
-          "CANADACENTRAL:20210304T155516Z:111b5ed6-c663-4f7b-b0da-a2c9fe682c2a"
->>>>>>> 9e6c98a6
-        ],
-        "X-Content-Type-Options": [
-          "nosniff"
-        ],
-<<<<<<< HEAD
-        "Date": [
-          "Mon, 22 Mar 2021 19:28:18 GMT"
-        ],
-=======
->>>>>>> 9e6c98a6
-        "Content-Length": [
-          "1325"
-        ],
-        "Content-Type": [
-          "application/json; charset=utf-8"
-        ],
-        "Expires": [
-          "-1"
-        ]
-      },
-<<<<<<< HEAD
-      "ResponseBody": "{\r\n  \"startTime\": \"2021-03-22T19:28:17.1028778+00:00\",\r\n  \"endTime\": \"2021-03-22T19:28:19.1342373+00:00\",\r\n  \"status\": \"Succeeded\",\r\n  \"properties\": {\r\n    \"output\": {\r\n      \"name\": \"diskrp5095\",\r\n      \"id\": \"/subscriptions/e37510d7-33b6-4676-886f-ee75bcc01871/resourceGroups/crptestar4539/providers/Microsoft.Compute/disks/diskrp5095\",\r\n      \"type\": \"Microsoft.Compute/disks\",\r\n      \"location\": \"eastus2\",\r\n      \"sku\": {\r\n        \"name\": \"Standard_LRS\",\r\n        \"tier\": \"Standard\"\r\n      },\r\n      \"properties\": {\r\n        \"osType\": \"Linux\",\r\n        \"creationData\": {\r\n          \"createOption\": \"Import\",\r\n          \"storageAccountId\": \"/subscriptions/e37510d7-33b6-4676-886f-ee75bcc01871/resourceGroups/crptestar4539/providers/Microsoft.Storage/storageAccounts/diskrp3182\",\r\n          \"sourceUri\": \"https://diskrp3182.blob.core.windows.net/crptestar3669/oscrptestar5760.vhd\"\r\n        },\r\n        \"diskSizeGB\": 150,\r\n        \"diskIOPSReadWrite\": 500,\r\n        \"diskMBpsReadWrite\": 60,\r\n        \"encryption\": {\r\n          \"type\": \"EncryptionAtRestWithPlatformKey\"\r\n        },\r\n        \"timeCreated\": \"2021-03-22T19:28:17.1966525+00:00\",\r\n        \"provisioningState\": \"Succeeded\",\r\n        \"diskState\": \"Unattached\",\r\n        \"diskSizeBytes\": 161061273600,\r\n        \"uniqueId\": \"bf6d48bc-4e8e-4a7b-b3ca-f60e6550725a\",\r\n        \"networkAccessPolicy\": \"AllowAll\"\r\n      }\r\n    }\r\n  },\r\n  \"name\": \"a08696fe-d10a-4c27-a971-213249b8449d\"\r\n}",
-      "StatusCode": 200
-    },
-    {
-      "RequestUri": "/subscriptions/e37510d7-33b6-4676-886f-ee75bcc01871/resourceGroups/crptestar4539/providers/Microsoft.Compute/disks/diskrp5095?api-version=2020-09-30",
-      "EncodedRequestUri": "L3N1YnNjcmlwdGlvbnMvZTM3NTEwZDctMzNiNi00Njc2LTg4NmYtZWU3NWJjYzAxODcxL3Jlc291cmNlR3JvdXBzL2NycHRlc3RhcjQ1MzkvcHJvdmlkZXJzL01pY3Jvc29mdC5Db21wdXRlL2Rpc2tzL2Rpc2tycDUwOTU/YXBpLXZlcnNpb249MjAyMC0wOS0zMA==",
-=======
-      "ResponseBody": "{\r\n  \"startTime\": \"2021-03-04T07:55:14.3472898-08:00\",\r\n  \"endTime\": \"2021-03-04T07:55:15.5504362-08:00\",\r\n  \"status\": \"Succeeded\",\r\n  \"properties\": {\r\n    \"output\": {\r\n      \"name\": \"diskrp3604\",\r\n      \"id\": \"/subscriptions/0296790d-427c-48ca-b204-8b729bbd8670/resourceGroups/crptestar4985/providers/Microsoft.Compute/disks/diskrp3604\",\r\n      \"type\": \"Microsoft.Compute/disks\",\r\n      \"location\": \"eastus2\",\r\n      \"sku\": {\r\n        \"name\": \"Standard_LRS\",\r\n        \"tier\": \"Standard\"\r\n      },\r\n      \"properties\": {\r\n        \"osType\": \"Linux\",\r\n        \"creationData\": {\r\n          \"createOption\": \"Import\",\r\n          \"storageAccountId\": \"/subscriptions/0296790d-427c-48ca-b204-8b729bbd8670/resourceGroups/crptestar4985/providers/Microsoft.Storage/storageAccounts/diskrp5270\",\r\n          \"sourceUri\": \"https://diskrp5270.blob.core.windows.net/crptestar8777/oscrptestar4462.vhd\"\r\n        },\r\n        \"diskSizeGB\": 150,\r\n        \"diskIOPSReadWrite\": 500,\r\n        \"diskMBpsReadWrite\": 60,\r\n        \"encryption\": {\r\n          \"type\": \"EncryptionAtRestWithPlatformKey\"\r\n        },\r\n        \"timeCreated\": \"2021-03-04T07:55:14.4410057-08:00\",\r\n        \"provisioningState\": \"Succeeded\",\r\n        \"diskState\": \"Unattached\",\r\n        \"diskSizeBytes\": 161061273600,\r\n        \"uniqueId\": \"cc234398-4636-4659-b359-460ef7f121e3\",\r\n        \"networkAccessPolicy\": \"AllowAll\"\r\n      }\r\n    }\r\n  },\r\n  \"name\": \"b40c3535-1760-4998-bcd7-6d70e107b393\"\r\n}",
-      "StatusCode": 200
-    },
-    {
-      "RequestUri": "/subscriptions/0296790d-427c-48ca-b204-8b729bbd8670/resourceGroups/crptestar4985/providers/Microsoft.Compute/disks/diskrp3604?api-version=2020-12-01",
-      "EncodedRequestUri": "L3N1YnNjcmlwdGlvbnMvMDI5Njc5MGQtNDI3Yy00OGNhLWIyMDQtOGI3MjliYmQ4NjcwL3Jlc291cmNlR3JvdXBzL2NycHRlc3RhcjQ5ODUvcHJvdmlkZXJzL01pY3Jvc29mdC5Db21wdXRlL2Rpc2tzL2Rpc2tycDM2MDQ/YXBpLXZlcnNpb249MjAyMC0xMi0wMQ==",
->>>>>>> 9e6c98a6
-      "RequestMethod": "GET",
-      "RequestBody": "",
-      "RequestHeaders": {
-        "User-Agent": [
-          "FxVersion/4.6.26614.01",
-          "OSName/Windows",
-          "OSVersion/Microsoft.Windows.10.0.18363.",
-          "Microsoft.Azure.Management.Compute.ComputeManagementClient/44.0.0.0"
-        ]
-      },
-      "ResponseHeaders": {
-        "Cache-Control": [
-          "no-cache"
-        ],
-        "Date": [
-          "Thu, 04 Mar 2021 15:55:16 GMT"
-        ],
-        "Pragma": [
-          "no-cache"
-        ],
-        "Server": [
-          "Microsoft-HTTPAPI/2.0",
-          "Microsoft-HTTPAPI/2.0"
-        ],
-        "x-ms-ratelimit-remaining-resource": [
-<<<<<<< HEAD
-          "Microsoft.Compute/LowCostGet3Min;14998,Microsoft.Compute/LowCostGet30Min;119979"
-=======
-          "Microsoft.Compute/LowCostGet3Min;14999,Microsoft.Compute/LowCostGet30Min;119977"
->>>>>>> 9e6c98a6
-        ],
-        "Strict-Transport-Security": [
-          "max-age=31536000; includeSubDomains"
-        ],
-        "x-ms-served-by": [
-<<<<<<< HEAD
-          "de3c97e5-a7f4-4bba-b1fb-feac30234d51_132556176083465984"
-        ],
-        "x-ms-request-id": [
-          "9aef38df-bd48-4c77-b3f6-47e1ff5204b4"
-        ],
-        "Server": [
-          "Microsoft-HTTPAPI/2.0",
-          "Microsoft-HTTPAPI/2.0"
-        ],
-        "x-ms-ratelimit-remaining-subscription-reads": [
-          "11974"
-        ],
-        "x-ms-correlation-request-id": [
-          "e0b0bcc3-8d3c-413c-a81d-7009b112b7e5"
-        ],
-        "x-ms-routing-request-id": [
-          "EASTUS2:20210322T192819Z:e0b0bcc3-8d3c-413c-a81d-7009b112b7e5"
-=======
-          "03f446cd-58dc-43ce-82ff-a22164fae905_132582937920184862"
-        ],
-        "x-ms-request-id": [
-          "52b82c3b-627a-4a5c-8e64-5539a373be8f"
-        ],
-        "x-ms-ratelimit-remaining-subscription-reads": [
-          "11966"
-        ],
-        "x-ms-correlation-request-id": [
-          "a63c771e-976a-4e39-b1e6-30384cad082c"
-        ],
-        "x-ms-routing-request-id": [
-          "CANADACENTRAL:20210304T155516Z:a63c771e-976a-4e39-b1e6-30384cad082c"
->>>>>>> 9e6c98a6
-        ],
-        "X-Content-Type-Options": [
-          "nosniff"
-        ],
-<<<<<<< HEAD
-        "Date": [
-          "Mon, 22 Mar 2021 19:28:18 GMT"
-        ],
-=======
->>>>>>> 9e6c98a6
-        "Content-Length": [
-          "1100"
-        ],
-        "Content-Type": [
-          "application/json; charset=utf-8"
-        ],
-        "Expires": [
-          "-1"
-        ]
-      },
-<<<<<<< HEAD
-      "ResponseBody": "{\r\n  \"name\": \"diskrp5095\",\r\n  \"id\": \"/subscriptions/e37510d7-33b6-4676-886f-ee75bcc01871/resourceGroups/crptestar4539/providers/Microsoft.Compute/disks/diskrp5095\",\r\n  \"type\": \"Microsoft.Compute/disks\",\r\n  \"location\": \"eastus2\",\r\n  \"sku\": {\r\n    \"name\": \"Standard_LRS\",\r\n    \"tier\": \"Standard\"\r\n  },\r\n  \"properties\": {\r\n    \"osType\": \"Linux\",\r\n    \"creationData\": {\r\n      \"createOption\": \"Import\",\r\n      \"storageAccountId\": \"/subscriptions/e37510d7-33b6-4676-886f-ee75bcc01871/resourceGroups/crptestar4539/providers/Microsoft.Storage/storageAccounts/diskrp3182\",\r\n      \"sourceUri\": \"https://diskrp3182.blob.core.windows.net/crptestar3669/oscrptestar5760.vhd\"\r\n    },\r\n    \"diskSizeGB\": 150,\r\n    \"diskIOPSReadWrite\": 500,\r\n    \"diskMBpsReadWrite\": 60,\r\n    \"encryption\": {\r\n      \"type\": \"EncryptionAtRestWithPlatformKey\"\r\n    },\r\n    \"timeCreated\": \"2021-03-22T19:28:17.1966525+00:00\",\r\n    \"provisioningState\": \"Succeeded\",\r\n    \"diskState\": \"Unattached\",\r\n    \"diskSizeBytes\": 161061273600,\r\n    \"uniqueId\": \"bf6d48bc-4e8e-4a7b-b3ca-f60e6550725a\",\r\n    \"networkAccessPolicy\": \"AllowAll\"\r\n  }\r\n}",
-      "StatusCode": 200
-    },
-    {
-      "RequestUri": "/subscriptions/e37510d7-33b6-4676-886f-ee75bcc01871/resourceGroups/crptestar4539/providers/Microsoft.Compute/disks/diskrp5044?api-version=2020-09-30",
-      "EncodedRequestUri": "L3N1YnNjcmlwdGlvbnMvZTM3NTEwZDctMzNiNi00Njc2LTg4NmYtZWU3NWJjYzAxODcxL3Jlc291cmNlR3JvdXBzL2NycHRlc3RhcjQ1MzkvcHJvdmlkZXJzL01pY3Jvc29mdC5Db21wdXRlL2Rpc2tzL2Rpc2tycDUwNDQ/YXBpLXZlcnNpb249MjAyMC0wOS0zMA==",
-      "RequestMethod": "PUT",
-      "RequestBody": "{\r\n  \"sku\": {\r\n    \"name\": \"Standard_LRS\"\r\n  },\r\n  \"properties\": {\r\n    \"osType\": \"Linux\",\r\n    \"creationData\": {\r\n      \"createOption\": \"Import\",\r\n      \"storageAccountId\": \"/subscriptions/e37510d7-33b6-4676-886f-ee75bcc01871/resourceGroups/crptestar9455/providers/Microsoft.Storage/storageAccounts/diskrp22\",\r\n      \"sourceUri\": \"https://diskrp22.blob.core.windows.net/crptestar345/oscrptestar6516.vhd\"\r\n    },\r\n    \"diskSizeGB\": 150\r\n  },\r\n  \"location\": \"eastus2\"\r\n}",
-      "RequestHeaders": {
-        "x-ms-client-request-id": [
-          "86bb29da-0073-4715-8e1e-fe60b1463b8e"
-=======
-      "ResponseBody": "{\r\n  \"name\": \"diskrp3604\",\r\n  \"id\": \"/subscriptions/0296790d-427c-48ca-b204-8b729bbd8670/resourceGroups/crptestar4985/providers/Microsoft.Compute/disks/diskrp3604\",\r\n  \"type\": \"Microsoft.Compute/disks\",\r\n  \"location\": \"eastus2\",\r\n  \"sku\": {\r\n    \"name\": \"Standard_LRS\",\r\n    \"tier\": \"Standard\"\r\n  },\r\n  \"properties\": {\r\n    \"osType\": \"Linux\",\r\n    \"creationData\": {\r\n      \"createOption\": \"Import\",\r\n      \"storageAccountId\": \"/subscriptions/0296790d-427c-48ca-b204-8b729bbd8670/resourceGroups/crptestar4985/providers/Microsoft.Storage/storageAccounts/diskrp5270\",\r\n      \"sourceUri\": \"https://diskrp5270.blob.core.windows.net/crptestar8777/oscrptestar4462.vhd\"\r\n    },\r\n    \"diskSizeGB\": 150,\r\n    \"diskIOPSReadWrite\": 500,\r\n    \"diskMBpsReadWrite\": 60,\r\n    \"encryption\": {\r\n      \"type\": \"EncryptionAtRestWithPlatformKey\"\r\n    },\r\n    \"timeCreated\": \"2021-03-04T07:55:14.4410057-08:00\",\r\n    \"provisioningState\": \"Succeeded\",\r\n    \"diskState\": \"Unattached\",\r\n    \"diskSizeBytes\": 161061273600,\r\n    \"uniqueId\": \"cc234398-4636-4659-b359-460ef7f121e3\",\r\n    \"networkAccessPolicy\": \"AllowAll\"\r\n  }\r\n}",
-      "StatusCode": 200
-    },
-    {
-      "RequestUri": "/subscriptions/0296790d-427c-48ca-b204-8b729bbd8670/resourceGroups/crptestar4985/providers/Microsoft.Compute/disks/diskrp6072?api-version=2020-12-01",
-      "EncodedRequestUri": "L3N1YnNjcmlwdGlvbnMvMDI5Njc5MGQtNDI3Yy00OGNhLWIyMDQtOGI3MjliYmQ4NjcwL3Jlc291cmNlR3JvdXBzL2NycHRlc3RhcjQ5ODUvcHJvdmlkZXJzL01pY3Jvc29mdC5Db21wdXRlL2Rpc2tzL2Rpc2tycDYwNzI/YXBpLXZlcnNpb249MjAyMC0xMi0wMQ==",
-      "RequestMethod": "PUT",
-      "RequestBody": "{\r\n  \"sku\": {\r\n    \"name\": \"Standard_LRS\"\r\n  },\r\n  \"properties\": {\r\n    \"osType\": \"Linux\",\r\n    \"creationData\": {\r\n      \"createOption\": \"Import\",\r\n      \"storageAccountId\": \"/subscriptions/0296790d-427c-48ca-b204-8b729bbd8670/resourceGroups/crptestar6207/providers/Microsoft.Storage/storageAccounts/diskrp7169\",\r\n      \"sourceUri\": \"https://diskrp7169.blob.core.windows.net/crptestar1680/oscrptestar3264.vhd\"\r\n    },\r\n    \"diskSizeGB\": 150\r\n  },\r\n  \"location\": \"eastus2\"\r\n}",
-      "RequestHeaders": {
-        "x-ms-client-request-id": [
-          "d805e7ed-762c-4c82-adb4-8937eddd07ec"
->>>>>>> 9e6c98a6
-        ],
-        "accept-language": [
-          "en-US"
-        ],
-        "User-Agent": [
-          "FxVersion/4.6.26614.01",
-          "OSName/Windows",
-          "OSVersion/Microsoft.Windows.10.0.18363.",
-          "Microsoft.Azure.Management.Compute.ComputeManagementClient/44.0.0.0"
-        ],
-        "Content-Type": [
-          "application/json; charset=utf-8"
-        ],
-        "Content-Length": [
-<<<<<<< HEAD
-          "469"
-=======
-          "474"
->>>>>>> 9e6c98a6
-        ]
-      },
-      "ResponseHeaders": {
-        "Cache-Control": [
-          "no-cache"
-        ],
-        "Date": [
-          "Thu, 04 Mar 2021 15:55:17 GMT"
-        ],
-        "Pragma": [
-          "no-cache"
-        ],
-        "Location": [
-<<<<<<< HEAD
-          "https://management.azure.com/subscriptions/e37510d7-33b6-4676-886f-ee75bcc01871/providers/Microsoft.Compute/locations/eastus2/DiskOperations/0e1d3c88-d047-48bd-bfef-66fe8ff6505e?monitor=true&api-version=2020-09-30"
-=======
-          "https://management.azure.com/subscriptions/0296790d-427c-48ca-b204-8b729bbd8670/providers/Microsoft.Compute/locations/eastus2/DiskOperations/6787580a-7c39-4aa8-ae73-e28b5f5d701d?monitor=true&api-version=2020-12-01"
->>>>>>> 9e6c98a6
-        ],
-        "Retry-After": [
-          "2"
-        ],
-        "Server": [
-          "Microsoft-HTTPAPI/2.0",
-          "Microsoft-HTTPAPI/2.0"
-        ],
-        "Azure-AsyncOperation": [
-<<<<<<< HEAD
-          "https://management.azure.com/subscriptions/e37510d7-33b6-4676-886f-ee75bcc01871/providers/Microsoft.Compute/locations/eastus2/DiskOperations/0e1d3c88-d047-48bd-bfef-66fe8ff6505e?api-version=2020-09-30"
-=======
-          "https://management.azure.com/subscriptions/0296790d-427c-48ca-b204-8b729bbd8670/providers/Microsoft.Compute/locations/eastus2/DiskOperations/6787580a-7c39-4aa8-ae73-e28b5f5d701d?api-version=2020-12-01"
->>>>>>> 9e6c98a6
-        ],
-        "x-ms-ratelimit-remaining-resource": [
-          "Microsoft.Compute/CreateUpdateDisks3Min;998,Microsoft.Compute/CreateUpdateDisks30Min;7995"
-        ],
-        "Strict-Transport-Security": [
-          "max-age=31536000; includeSubDomains"
-        ],
-        "x-ms-served-by": [
-<<<<<<< HEAD
-          "de3c97e5-a7f4-4bba-b1fb-feac30234d51_132556176083465984"
-        ],
-        "x-ms-request-id": [
-          "0e1d3c88-d047-48bd-bfef-66fe8ff6505e"
-        ],
-        "Server": [
-          "Microsoft-HTTPAPI/2.0",
-          "Microsoft-HTTPAPI/2.0"
-=======
-          "03f446cd-58dc-43ce-82ff-a22164fae905_132582937920184862"
-        ],
-        "x-ms-request-id": [
-          "6787580a-7c39-4aa8-ae73-e28b5f5d701d"
->>>>>>> 9e6c98a6
-        ],
-        "x-ms-ratelimit-remaining-subscription-writes": [
-          "1194"
-        ],
-        "x-ms-correlation-request-id": [
-<<<<<<< HEAD
-          "cfd18965-e47d-4d76-99cf-a3b4d50aa5a3"
-        ],
-        "x-ms-routing-request-id": [
-          "EASTUS2:20210322T192819Z:cfd18965-e47d-4d76-99cf-a3b4d50aa5a3"
-=======
-          "bdb2b45e-2919-4541-9e10-172366f3941c"
-        ],
-        "x-ms-routing-request-id": [
-          "CANADACENTRAL:20210304T155518Z:bdb2b45e-2919-4541-9e10-172366f3941c"
->>>>>>> 9e6c98a6
-        ],
-        "X-Content-Type-Options": [
-          "nosniff"
-        ],
-<<<<<<< HEAD
-        "Date": [
-          "Mon, 22 Mar 2021 19:28:18 GMT"
-        ],
-        "Content-Length": [
-          "560"
-=======
-        "Content-Length": [
-          "565"
->>>>>>> 9e6c98a6
-        ],
-        "Content-Type": [
-          "application/json; charset=utf-8"
-        ],
-        "Expires": [
-          "-1"
-        ]
-      },
-<<<<<<< HEAD
-      "ResponseBody": "{\r\n  \"name\": \"diskrp5044\",\r\n  \"location\": \"eastus2\",\r\n  \"sku\": {\r\n    \"name\": \"Standard_LRS\"\r\n  },\r\n  \"properties\": {\r\n    \"osType\": \"Linux\",\r\n    \"creationData\": {\r\n      \"createOption\": \"Import\",\r\n      \"storageAccountId\": \"/subscriptions/e37510d7-33b6-4676-886f-ee75bcc01871/resourceGroups/crptestar9455/providers/Microsoft.Storage/storageAccounts/diskrp22\",\r\n      \"sourceUri\": \"https://diskrp22.blob.core.windows.net/crptestar345/oscrptestar6516.vhd\"\r\n    },\r\n    \"diskSizeGB\": 150,\r\n    \"provisioningState\": \"Updating\",\r\n    \"isArmResource\": true\r\n  }\r\n}",
-      "StatusCode": 202
-    },
-    {
-      "RequestUri": "/subscriptions/e37510d7-33b6-4676-886f-ee75bcc01871/providers/Microsoft.Compute/locations/eastus2/DiskOperations/0e1d3c88-d047-48bd-bfef-66fe8ff6505e?api-version=2020-09-30",
-      "EncodedRequestUri": "L3N1YnNjcmlwdGlvbnMvZTM3NTEwZDctMzNiNi00Njc2LTg4NmYtZWU3NWJjYzAxODcxL3Byb3ZpZGVycy9NaWNyb3NvZnQuQ29tcHV0ZS9sb2NhdGlvbnMvZWFzdHVzMi9EaXNrT3BlcmF0aW9ucy8wZTFkM2M4OC1kMDQ3LTQ4YmQtYmZlZi02NmZlOGZmNjUwNWU/YXBpLXZlcnNpb249MjAyMC0wOS0zMA==",
-=======
-      "ResponseBody": "{\r\n  \"name\": \"diskrp6072\",\r\n  \"location\": \"eastus2\",\r\n  \"sku\": {\r\n    \"name\": \"Standard_LRS\"\r\n  },\r\n  \"properties\": {\r\n    \"osType\": \"Linux\",\r\n    \"creationData\": {\r\n      \"createOption\": \"Import\",\r\n      \"storageAccountId\": \"/subscriptions/0296790d-427c-48ca-b204-8b729bbd8670/resourceGroups/crptestar6207/providers/Microsoft.Storage/storageAccounts/diskrp7169\",\r\n      \"sourceUri\": \"https://diskrp7169.blob.core.windows.net/crptestar1680/oscrptestar3264.vhd\"\r\n    },\r\n    \"diskSizeGB\": 150,\r\n    \"provisioningState\": \"Updating\",\r\n    \"isArmResource\": true\r\n  }\r\n}",
-      "StatusCode": 202
-    },
-    {
-      "RequestUri": "/subscriptions/0296790d-427c-48ca-b204-8b729bbd8670/providers/Microsoft.Compute/locations/eastus2/DiskOperations/6787580a-7c39-4aa8-ae73-e28b5f5d701d?api-version=2020-12-01",
-      "EncodedRequestUri": "L3N1YnNjcmlwdGlvbnMvMDI5Njc5MGQtNDI3Yy00OGNhLWIyMDQtOGI3MjliYmQ4NjcwL3Byb3ZpZGVycy9NaWNyb3NvZnQuQ29tcHV0ZS9sb2NhdGlvbnMvZWFzdHVzMi9EaXNrT3BlcmF0aW9ucy82Nzg3NTgwYS03YzM5LTRhYTgtYWU3My1lMjhiNWY1ZDcwMWQ/YXBpLXZlcnNpb249MjAyMC0xMi0wMQ==",
->>>>>>> 9e6c98a6
-      "RequestMethod": "GET",
-      "RequestBody": "",
-      "RequestHeaders": {
-        "User-Agent": [
-          "FxVersion/4.6.26614.01",
-          "OSName/Windows",
-          "OSVersion/Microsoft.Windows.10.0.18363.",
-          "Microsoft.Azure.Management.Compute.ComputeManagementClient/44.0.0.0"
-        ]
-      },
-      "ResponseHeaders": {
-        "Cache-Control": [
-          "no-cache"
-        ],
-        "Date": [
-          "Thu, 04 Mar 2021 15:55:19 GMT"
-        ],
-        "Pragma": [
-          "no-cache"
-        ],
-        "Server": [
-          "Microsoft-HTTPAPI/2.0",
-          "Microsoft-HTTPAPI/2.0"
-        ],
-        "x-ms-ratelimit-remaining-resource": [
-          "Microsoft.Compute/GetOperation3Min;49998,Microsoft.Compute/GetOperation30Min;399974"
-        ],
-        "Strict-Transport-Security": [
-          "max-age=31536000; includeSubDomains"
-        ],
-        "x-ms-served-by": [
-<<<<<<< HEAD
-          "de3c97e5-a7f4-4bba-b1fb-feac30234d51_132556176083465984"
-        ],
-        "x-ms-request-id": [
-          "adb9e10c-fa23-4d6a-a4f4-d2c4221ca3be"
-        ],
-        "Server": [
-          "Microsoft-HTTPAPI/2.0",
-          "Microsoft-HTTPAPI/2.0"
-        ],
-        "x-ms-ratelimit-remaining-subscription-reads": [
-          "11973"
-        ],
-        "x-ms-correlation-request-id": [
-          "871bb06d-91a9-44bd-96cb-ae4ad5f611ea"
-        ],
-        "x-ms-routing-request-id": [
-          "EASTUS2:20210322T192821Z:871bb06d-91a9-44bd-96cb-ae4ad5f611ea"
-=======
-          "03f446cd-58dc-43ce-82ff-a22164fae905_132582937920184862"
-        ],
-        "x-ms-request-id": [
-          "770ee3d7-391d-4ba5-a6c9-4845cbfaf3ed"
-        ],
-        "x-ms-ratelimit-remaining-subscription-reads": [
-          "11965"
-        ],
-        "x-ms-correlation-request-id": [
-          "2b212f2f-ec5f-4c6c-a94e-1c4a8f6ed648"
-        ],
-        "x-ms-routing-request-id": [
-          "CANADACENTRAL:20210304T155520Z:2b212f2f-ec5f-4c6c-a94e-1c4a8f6ed648"
->>>>>>> 9e6c98a6
-        ],
-        "X-Content-Type-Options": [
-          "nosniff"
-        ],
-<<<<<<< HEAD
-        "Date": [
-          "Mon, 22 Mar 2021 19:28:21 GMT"
-        ],
-        "Content-Length": [
-          "1320"
-=======
-        "Content-Length": [
-          "1322"
->>>>>>> 9e6c98a6
-        ],
-        "Content-Type": [
-          "application/json; charset=utf-8"
-        ],
-        "Expires": [
-          "-1"
-        ]
-      },
-<<<<<<< HEAD
-      "ResponseBody": "{\r\n  \"startTime\": \"2021-03-22T19:28:19.6654799+00:00\",\r\n  \"endTime\": \"2021-03-22T19:28:20.6029886+00:00\",\r\n  \"status\": \"Succeeded\",\r\n  \"properties\": {\r\n    \"output\": {\r\n      \"name\": \"diskrp5044\",\r\n      \"id\": \"/subscriptions/e37510d7-33b6-4676-886f-ee75bcc01871/resourceGroups/crptestar4539/providers/Microsoft.Compute/disks/diskrp5044\",\r\n      \"type\": \"Microsoft.Compute/disks\",\r\n      \"location\": \"eastus2\",\r\n      \"sku\": {\r\n        \"name\": \"Standard_LRS\",\r\n        \"tier\": \"Standard\"\r\n      },\r\n      \"properties\": {\r\n        \"osType\": \"Linux\",\r\n        \"creationData\": {\r\n          \"createOption\": \"Import\",\r\n          \"storageAccountId\": \"/subscriptions/e37510d7-33b6-4676-886f-ee75bcc01871/resourceGroups/crptestar9455/providers/Microsoft.Storage/storageAccounts/diskrp22\",\r\n          \"sourceUri\": \"https://diskrp22.blob.core.windows.net/crptestar345/oscrptestar6516.vhd\"\r\n        },\r\n        \"diskSizeGB\": 150,\r\n        \"diskIOPSReadWrite\": 500,\r\n        \"diskMBpsReadWrite\": 60,\r\n        \"encryption\": {\r\n          \"type\": \"EncryptionAtRestWithPlatformKey\"\r\n        },\r\n        \"timeCreated\": \"2021-03-22T19:28:19.7592439+00:00\",\r\n        \"provisioningState\": \"Succeeded\",\r\n        \"diskState\": \"Unattached\",\r\n        \"diskSizeBytes\": 161061273600,\r\n        \"uniqueId\": \"f45abe90-ce4c-4ad1-931c-3cf42ecabea6\",\r\n        \"networkAccessPolicy\": \"AllowAll\"\r\n      }\r\n    }\r\n  },\r\n  \"name\": \"0e1d3c88-d047-48bd-bfef-66fe8ff6505e\"\r\n}",
-      "StatusCode": 200
-    },
-    {
-      "RequestUri": "/subscriptions/e37510d7-33b6-4676-886f-ee75bcc01871/resourceGroups/crptestar4539/providers/Microsoft.Compute/disks/diskrp5044?api-version=2020-09-30",
-      "EncodedRequestUri": "L3N1YnNjcmlwdGlvbnMvZTM3NTEwZDctMzNiNi00Njc2LTg4NmYtZWU3NWJjYzAxODcxL3Jlc291cmNlR3JvdXBzL2NycHRlc3RhcjQ1MzkvcHJvdmlkZXJzL01pY3Jvc29mdC5Db21wdXRlL2Rpc2tzL2Rpc2tycDUwNDQ/YXBpLXZlcnNpb249MjAyMC0wOS0zMA==",
-=======
-      "ResponseBody": "{\r\n  \"startTime\": \"2021-03-04T07:55:17.6911522-08:00\",\r\n  \"endTime\": \"2021-03-04T07:55:18.72233-08:00\",\r\n  \"status\": \"Succeeded\",\r\n  \"properties\": {\r\n    \"output\": {\r\n      \"name\": \"diskrp6072\",\r\n      \"id\": \"/subscriptions/0296790d-427c-48ca-b204-8b729bbd8670/resourceGroups/crptestar4985/providers/Microsoft.Compute/disks/diskrp6072\",\r\n      \"type\": \"Microsoft.Compute/disks\",\r\n      \"location\": \"eastus2\",\r\n      \"sku\": {\r\n        \"name\": \"Standard_LRS\",\r\n        \"tier\": \"Standard\"\r\n      },\r\n      \"properties\": {\r\n        \"osType\": \"Linux\",\r\n        \"creationData\": {\r\n          \"createOption\": \"Import\",\r\n          \"storageAccountId\": \"/subscriptions/0296790d-427c-48ca-b204-8b729bbd8670/resourceGroups/crptestar6207/providers/Microsoft.Storage/storageAccounts/diskrp7169\",\r\n          \"sourceUri\": \"https://diskrp7169.blob.core.windows.net/crptestar1680/oscrptestar3264.vhd\"\r\n        },\r\n        \"diskSizeGB\": 150,\r\n        \"diskIOPSReadWrite\": 500,\r\n        \"diskMBpsReadWrite\": 60,\r\n        \"encryption\": {\r\n          \"type\": \"EncryptionAtRestWithPlatformKey\"\r\n        },\r\n        \"timeCreated\": \"2021-03-04T07:55:17.769218-08:00\",\r\n        \"provisioningState\": \"Succeeded\",\r\n        \"diskState\": \"Unattached\",\r\n        \"diskSizeBytes\": 161061273600,\r\n        \"uniqueId\": \"87d58409-b074-4b55-8648-6320fe73eebe\",\r\n        \"networkAccessPolicy\": \"AllowAll\"\r\n      }\r\n    }\r\n  },\r\n  \"name\": \"6787580a-7c39-4aa8-ae73-e28b5f5d701d\"\r\n}",
-      "StatusCode": 200
-    },
-    {
-      "RequestUri": "/subscriptions/0296790d-427c-48ca-b204-8b729bbd8670/resourceGroups/crptestar4985/providers/Microsoft.Compute/disks/diskrp6072?api-version=2020-12-01",
-      "EncodedRequestUri": "L3N1YnNjcmlwdGlvbnMvMDI5Njc5MGQtNDI3Yy00OGNhLWIyMDQtOGI3MjliYmQ4NjcwL3Jlc291cmNlR3JvdXBzL2NycHRlc3RhcjQ5ODUvcHJvdmlkZXJzL01pY3Jvc29mdC5Db21wdXRlL2Rpc2tzL2Rpc2tycDYwNzI/YXBpLXZlcnNpb249MjAyMC0xMi0wMQ==",
->>>>>>> 9e6c98a6
-      "RequestMethod": "GET",
-      "RequestBody": "",
-      "RequestHeaders": {
-        "User-Agent": [
-          "FxVersion/4.6.26614.01",
-          "OSName/Windows",
-          "OSVersion/Microsoft.Windows.10.0.18363.",
-          "Microsoft.Azure.Management.Compute.ComputeManagementClient/44.0.0.0"
-        ]
-      },
-      "ResponseHeaders": {
-        "Cache-Control": [
-          "no-cache"
-        ],
-        "Date": [
-          "Thu, 04 Mar 2021 15:55:19 GMT"
-        ],
-        "Pragma": [
-          "no-cache"
-        ],
-        "Server": [
-          "Microsoft-HTTPAPI/2.0",
-          "Microsoft-HTTPAPI/2.0"
-        ],
-        "x-ms-ratelimit-remaining-resource": [
-<<<<<<< HEAD
-          "Microsoft.Compute/LowCostGet3Min;14997,Microsoft.Compute/LowCostGet30Min;119978"
-=======
-          "Microsoft.Compute/LowCostGet3Min;14998,Microsoft.Compute/LowCostGet30Min;119976"
->>>>>>> 9e6c98a6
-        ],
-        "Strict-Transport-Security": [
-          "max-age=31536000; includeSubDomains"
-        ],
-        "x-ms-served-by": [
-<<<<<<< HEAD
-          "de3c97e5-a7f4-4bba-b1fb-feac30234d51_132556176083465984"
-        ],
-        "x-ms-request-id": [
-          "9b46f38b-0cb7-4e9f-bf0f-8166011257ac"
-        ],
-        "Server": [
-          "Microsoft-HTTPAPI/2.0",
-          "Microsoft-HTTPAPI/2.0"
-        ],
-        "x-ms-ratelimit-remaining-subscription-reads": [
-          "11972"
-        ],
-        "x-ms-correlation-request-id": [
-          "fc14c7bf-0f6c-4b99-9625-d45aef6a9cd2"
-        ],
-        "x-ms-routing-request-id": [
-          "EASTUS2:20210322T192821Z:fc14c7bf-0f6c-4b99-9625-d45aef6a9cd2"
-=======
-          "03f446cd-58dc-43ce-82ff-a22164fae905_132582937920184862"
-        ],
-        "x-ms-request-id": [
-          "f3eb4223-e07f-4f5e-81bf-ee51d0f3329c"
-        ],
-        "x-ms-ratelimit-remaining-subscription-reads": [
-          "11964"
-        ],
-        "x-ms-correlation-request-id": [
-          "f0b596a4-5035-4a97-b79c-4630d89caab5"
-        ],
-        "x-ms-routing-request-id": [
-          "CANADACENTRAL:20210304T155520Z:f0b596a4-5035-4a97-b79c-4630d89caab5"
->>>>>>> 9e6c98a6
-        ],
-        "X-Content-Type-Options": [
-          "nosniff"
-        ],
-<<<<<<< HEAD
-        "Date": [
-          "Mon, 22 Mar 2021 19:28:21 GMT"
-        ],
-=======
->>>>>>> 9e6c98a6
-        "Content-Length": [
-          "1095"
-        ],
-        "Content-Type": [
-          "application/json; charset=utf-8"
-        ],
-        "Expires": [
-          "-1"
-        ]
-      },
-<<<<<<< HEAD
-      "ResponseBody": "{\r\n  \"name\": \"diskrp5044\",\r\n  \"id\": \"/subscriptions/e37510d7-33b6-4676-886f-ee75bcc01871/resourceGroups/crptestar4539/providers/Microsoft.Compute/disks/diskrp5044\",\r\n  \"type\": \"Microsoft.Compute/disks\",\r\n  \"location\": \"eastus2\",\r\n  \"sku\": {\r\n    \"name\": \"Standard_LRS\",\r\n    \"tier\": \"Standard\"\r\n  },\r\n  \"properties\": {\r\n    \"osType\": \"Linux\",\r\n    \"creationData\": {\r\n      \"createOption\": \"Import\",\r\n      \"storageAccountId\": \"/subscriptions/e37510d7-33b6-4676-886f-ee75bcc01871/resourceGroups/crptestar9455/providers/Microsoft.Storage/storageAccounts/diskrp22\",\r\n      \"sourceUri\": \"https://diskrp22.blob.core.windows.net/crptestar345/oscrptestar6516.vhd\"\r\n    },\r\n    \"diskSizeGB\": 150,\r\n    \"diskIOPSReadWrite\": 500,\r\n    \"diskMBpsReadWrite\": 60,\r\n    \"encryption\": {\r\n      \"type\": \"EncryptionAtRestWithPlatformKey\"\r\n    },\r\n    \"timeCreated\": \"2021-03-22T19:28:19.7592439+00:00\",\r\n    \"provisioningState\": \"Succeeded\",\r\n    \"diskState\": \"Unattached\",\r\n    \"diskSizeBytes\": 161061273600,\r\n    \"uniqueId\": \"f45abe90-ce4c-4ad1-931c-3cf42ecabea6\",\r\n    \"networkAccessPolicy\": \"AllowAll\"\r\n  }\r\n}",
-      "StatusCode": 200
-    },
-    {
-      "RequestUri": "/subscriptions/e37510d7-33b6-4676-886f-ee75bcc01871/resourceGroups/crptestar9455/providers/Microsoft.Compute/disks/diskrp5095?api-version=2020-09-30",
-      "EncodedRequestUri": "L3N1YnNjcmlwdGlvbnMvZTM3NTEwZDctMzNiNi00Njc2LTg4NmYtZWU3NWJjYzAxODcxL3Jlc291cmNlR3JvdXBzL2NycHRlc3Rhcjk0NTUvcHJvdmlkZXJzL01pY3Jvc29mdC5Db21wdXRlL2Rpc2tzL2Rpc2tycDUwOTU/YXBpLXZlcnNpb249MjAyMC0wOS0zMA==",
-      "RequestMethod": "PUT",
-      "RequestBody": "{\r\n  \"sku\": {\r\n    \"name\": \"Standard_LRS\"\r\n  },\r\n  \"properties\": {\r\n    \"osType\": \"Linux\",\r\n    \"creationData\": {\r\n      \"createOption\": \"Import\",\r\n      \"storageAccountId\": \"/subscriptions/e37510d7-33b6-4676-886f-ee75bcc01871/resourceGroups/crptestar4539/providers/Microsoft.Storage/storageAccounts/diskrp3182\",\r\n      \"sourceUri\": \"https://diskrp3182.blob.core.windows.net/crptestar3669/oscrptestar5760.vhd\"\r\n    },\r\n    \"diskSizeGB\": 150\r\n  },\r\n  \"location\": \"eastus2\"\r\n}",
-      "RequestHeaders": {
-        "x-ms-client-request-id": [
-          "224004c0-0386-4234-9275-1f9dbd4ee9f7"
-=======
-      "ResponseBody": "{\r\n  \"name\": \"diskrp6072\",\r\n  \"id\": \"/subscriptions/0296790d-427c-48ca-b204-8b729bbd8670/resourceGroups/crptestar4985/providers/Microsoft.Compute/disks/diskrp6072\",\r\n  \"type\": \"Microsoft.Compute/disks\",\r\n  \"location\": \"eastus2\",\r\n  \"sku\": {\r\n    \"name\": \"Standard_LRS\",\r\n    \"tier\": \"Standard\"\r\n  },\r\n  \"properties\": {\r\n    \"osType\": \"Linux\",\r\n    \"creationData\": {\r\n      \"createOption\": \"Import\",\r\n      \"storageAccountId\": \"/subscriptions/0296790d-427c-48ca-b204-8b729bbd8670/resourceGroups/crptestar6207/providers/Microsoft.Storage/storageAccounts/diskrp7169\",\r\n      \"sourceUri\": \"https://diskrp7169.blob.core.windows.net/crptestar1680/oscrptestar3264.vhd\"\r\n    },\r\n    \"diskSizeGB\": 150,\r\n    \"diskIOPSReadWrite\": 500,\r\n    \"diskMBpsReadWrite\": 60,\r\n    \"encryption\": {\r\n      \"type\": \"EncryptionAtRestWithPlatformKey\"\r\n    },\r\n    \"timeCreated\": \"2021-03-04T07:55:17.769218-08:00\",\r\n    \"provisioningState\": \"Succeeded\",\r\n    \"diskState\": \"Unattached\",\r\n    \"diskSizeBytes\": 161061273600,\r\n    \"uniqueId\": \"87d58409-b074-4b55-8648-6320fe73eebe\",\r\n    \"networkAccessPolicy\": \"AllowAll\"\r\n  }\r\n}",
-      "StatusCode": 200
-    },
-    {
-      "RequestUri": "/subscriptions/0296790d-427c-48ca-b204-8b729bbd8670/resourceGroups/crptestar6207/providers/Microsoft.Compute/disks/diskrp3604?api-version=2020-12-01",
-      "EncodedRequestUri": "L3N1YnNjcmlwdGlvbnMvMDI5Njc5MGQtNDI3Yy00OGNhLWIyMDQtOGI3MjliYmQ4NjcwL3Jlc291cmNlR3JvdXBzL2NycHRlc3RhcjYyMDcvcHJvdmlkZXJzL01pY3Jvc29mdC5Db21wdXRlL2Rpc2tzL2Rpc2tycDM2MDQ/YXBpLXZlcnNpb249MjAyMC0xMi0wMQ==",
-      "RequestMethod": "PUT",
-      "RequestBody": "{\r\n  \"sku\": {\r\n    \"name\": \"Standard_LRS\"\r\n  },\r\n  \"properties\": {\r\n    \"osType\": \"Linux\",\r\n    \"creationData\": {\r\n      \"createOption\": \"Import\",\r\n      \"storageAccountId\": \"/subscriptions/0296790d-427c-48ca-b204-8b729bbd8670/resourceGroups/crptestar4985/providers/Microsoft.Storage/storageAccounts/diskrp5270\",\r\n      \"sourceUri\": \"https://diskrp5270.blob.core.windows.net/crptestar8777/oscrptestar4462.vhd\"\r\n    },\r\n    \"diskSizeGB\": 150\r\n  },\r\n  \"location\": \"eastus2\"\r\n}",
-      "RequestHeaders": {
-        "x-ms-client-request-id": [
-          "022b30b5-0cc2-48e3-950f-779eecc9d5ef"
->>>>>>> 9e6c98a6
-        ],
-        "accept-language": [
-          "en-US"
-        ],
-        "User-Agent": [
-          "FxVersion/4.6.26614.01",
-          "OSName/Windows",
-          "OSVersion/Microsoft.Windows.10.0.18363.",
-          "Microsoft.Azure.Management.Compute.ComputeManagementClient/44.0.0.0"
-        ],
-        "Content-Type": [
-          "application/json; charset=utf-8"
-        ],
-        "Content-Length": [
-          "474"
-        ]
-      },
-      "ResponseHeaders": {
-        "Cache-Control": [
-          "no-cache"
-        ],
-        "Date": [
-          "Thu, 04 Mar 2021 15:55:20 GMT"
-        ],
-        "Pragma": [
-          "no-cache"
-        ],
-        "Location": [
-<<<<<<< HEAD
-          "https://management.azure.com/subscriptions/e37510d7-33b6-4676-886f-ee75bcc01871/providers/Microsoft.Compute/locations/eastus2/DiskOperations/c6e01a93-cc7b-4bed-8294-348d4309cf3b?monitor=true&api-version=2020-09-30"
-=======
-          "https://management.azure.com/subscriptions/0296790d-427c-48ca-b204-8b729bbd8670/providers/Microsoft.Compute/locations/eastus2/DiskOperations/e5616c2d-3e06-4537-ad35-b9d4626c3809?monitor=true&api-version=2020-12-01"
->>>>>>> 9e6c98a6
-        ],
-        "Retry-After": [
-          "2"
-        ],
-        "Server": [
-          "Microsoft-HTTPAPI/2.0",
-          "Microsoft-HTTPAPI/2.0"
-        ],
-        "Azure-AsyncOperation": [
-<<<<<<< HEAD
-          "https://management.azure.com/subscriptions/e37510d7-33b6-4676-886f-ee75bcc01871/providers/Microsoft.Compute/locations/eastus2/DiskOperations/c6e01a93-cc7b-4bed-8294-348d4309cf3b?api-version=2020-09-30"
-=======
-          "https://management.azure.com/subscriptions/0296790d-427c-48ca-b204-8b729bbd8670/providers/Microsoft.Compute/locations/eastus2/DiskOperations/e5616c2d-3e06-4537-ad35-b9d4626c3809?api-version=2020-12-01"
->>>>>>> 9e6c98a6
-        ],
-        "x-ms-ratelimit-remaining-resource": [
-          "Microsoft.Compute/CreateUpdateDisks3Min;997,Microsoft.Compute/CreateUpdateDisks30Min;7994"
-        ],
-        "Strict-Transport-Security": [
-          "max-age=31536000; includeSubDomains"
-        ],
-        "x-ms-served-by": [
-<<<<<<< HEAD
-          "de3c97e5-a7f4-4bba-b1fb-feac30234d51_132556176083465984"
-        ],
-        "x-ms-request-id": [
-          "c6e01a93-cc7b-4bed-8294-348d4309cf3b"
-        ],
-        "Server": [
-          "Microsoft-HTTPAPI/2.0",
-          "Microsoft-HTTPAPI/2.0"
-=======
-          "03f446cd-58dc-43ce-82ff-a22164fae905_132582937920184862"
-        ],
-        "x-ms-request-id": [
-          "e5616c2d-3e06-4537-ad35-b9d4626c3809"
->>>>>>> 9e6c98a6
-        ],
-        "x-ms-ratelimit-remaining-subscription-writes": [
-          "1193"
-        ],
-        "x-ms-correlation-request-id": [
-<<<<<<< HEAD
-          "2c407225-bb09-45b1-a44f-835673be836c"
-        ],
-        "x-ms-routing-request-id": [
-          "EASTUS2:20210322T192822Z:2c407225-bb09-45b1-a44f-835673be836c"
-=======
-          "1a837b1b-9160-40b8-9a01-ef80b1e981cf"
-        ],
-        "x-ms-routing-request-id": [
-          "CANADACENTRAL:20210304T155521Z:1a837b1b-9160-40b8-9a01-ef80b1e981cf"
->>>>>>> 9e6c98a6
-        ],
-        "X-Content-Type-Options": [
-          "nosniff"
-        ],
-<<<<<<< HEAD
-        "Date": [
-          "Mon, 22 Mar 2021 19:28:21 GMT"
-        ],
-=======
->>>>>>> 9e6c98a6
-        "Content-Length": [
-          "565"
-        ],
-        "Content-Type": [
-          "application/json; charset=utf-8"
-        ],
-        "Expires": [
-          "-1"
-        ]
-      },
-<<<<<<< HEAD
-      "ResponseBody": "{\r\n  \"name\": \"diskrp5095\",\r\n  \"location\": \"eastus2\",\r\n  \"sku\": {\r\n    \"name\": \"Standard_LRS\"\r\n  },\r\n  \"properties\": {\r\n    \"osType\": \"Linux\",\r\n    \"creationData\": {\r\n      \"createOption\": \"Import\",\r\n      \"storageAccountId\": \"/subscriptions/e37510d7-33b6-4676-886f-ee75bcc01871/resourceGroups/crptestar4539/providers/Microsoft.Storage/storageAccounts/diskrp3182\",\r\n      \"sourceUri\": \"https://diskrp3182.blob.core.windows.net/crptestar3669/oscrptestar5760.vhd\"\r\n    },\r\n    \"diskSizeGB\": 150,\r\n    \"provisioningState\": \"Updating\",\r\n    \"isArmResource\": true\r\n  }\r\n}",
-      "StatusCode": 202
-    },
-    {
-      "RequestUri": "/subscriptions/e37510d7-33b6-4676-886f-ee75bcc01871/providers/Microsoft.Compute/locations/eastus2/DiskOperations/c6e01a93-cc7b-4bed-8294-348d4309cf3b?api-version=2020-09-30",
-      "EncodedRequestUri": "L3N1YnNjcmlwdGlvbnMvZTM3NTEwZDctMzNiNi00Njc2LTg4NmYtZWU3NWJjYzAxODcxL3Byb3ZpZGVycy9NaWNyb3NvZnQuQ29tcHV0ZS9sb2NhdGlvbnMvZWFzdHVzMi9EaXNrT3BlcmF0aW9ucy9jNmUwMWE5My1jYzdiLTRiZWQtODI5NC0zNDhkNDMwOWNmM2I/YXBpLXZlcnNpb249MjAyMC0wOS0zMA==",
-=======
-      "ResponseBody": "{\r\n  \"name\": \"diskrp3604\",\r\n  \"location\": \"eastus2\",\r\n  \"sku\": {\r\n    \"name\": \"Standard_LRS\"\r\n  },\r\n  \"properties\": {\r\n    \"osType\": \"Linux\",\r\n    \"creationData\": {\r\n      \"createOption\": \"Import\",\r\n      \"storageAccountId\": \"/subscriptions/0296790d-427c-48ca-b204-8b729bbd8670/resourceGroups/crptestar4985/providers/Microsoft.Storage/storageAccounts/diskrp5270\",\r\n      \"sourceUri\": \"https://diskrp5270.blob.core.windows.net/crptestar8777/oscrptestar4462.vhd\"\r\n    },\r\n    \"diskSizeGB\": 150,\r\n    \"provisioningState\": \"Updating\",\r\n    \"isArmResource\": true\r\n  }\r\n}",
-      "StatusCode": 202
-    },
-    {
-      "RequestUri": "/subscriptions/0296790d-427c-48ca-b204-8b729bbd8670/providers/Microsoft.Compute/locations/eastus2/DiskOperations/e5616c2d-3e06-4537-ad35-b9d4626c3809?api-version=2020-12-01",
-      "EncodedRequestUri": "L3N1YnNjcmlwdGlvbnMvMDI5Njc5MGQtNDI3Yy00OGNhLWIyMDQtOGI3MjliYmQ4NjcwL3Byb3ZpZGVycy9NaWNyb3NvZnQuQ29tcHV0ZS9sb2NhdGlvbnMvZWFzdHVzMi9EaXNrT3BlcmF0aW9ucy9lNTYxNmMyZC0zZTA2LTQ1MzctYWQzNS1iOWQ0NjI2YzM4MDk/YXBpLXZlcnNpb249MjAyMC0xMi0wMQ==",
->>>>>>> 9e6c98a6
-      "RequestMethod": "GET",
-      "RequestBody": "",
-      "RequestHeaders": {
-        "User-Agent": [
-          "FxVersion/4.6.26614.01",
-          "OSName/Windows",
-          "OSVersion/Microsoft.Windows.10.0.18363.",
-          "Microsoft.Azure.Management.Compute.ComputeManagementClient/44.0.0.0"
-        ]
-      },
-      "ResponseHeaders": {
-        "Cache-Control": [
-          "no-cache"
-        ],
-        "Date": [
-          "Thu, 04 Mar 2021 15:55:22 GMT"
-        ],
-        "Pragma": [
-          "no-cache"
-        ],
-        "Server": [
-          "Microsoft-HTTPAPI/2.0",
-          "Microsoft-HTTPAPI/2.0"
-        ],
-        "x-ms-ratelimit-remaining-resource": [
-          "Microsoft.Compute/GetOperation3Min;49996,Microsoft.Compute/GetOperation30Min;399972"
-        ],
-        "Strict-Transport-Security": [
-          "max-age=31536000; includeSubDomains"
-        ],
-        "x-ms-served-by": [
-<<<<<<< HEAD
-          "de3c97e5-a7f4-4bba-b1fb-feac30234d51_132556176083465984"
-        ],
-        "x-ms-request-id": [
-          "7211c9ab-cb26-4157-a732-17024255559d"
-        ],
-        "Server": [
-          "Microsoft-HTTPAPI/2.0",
-          "Microsoft-HTTPAPI/2.0"
-        ],
-        "x-ms-ratelimit-remaining-subscription-reads": [
-          "11971"
-        ],
-        "x-ms-correlation-request-id": [
-          "7b85ddb4-4767-478a-8416-106546d11f26"
-        ],
-        "x-ms-routing-request-id": [
-          "EASTUS2:20210322T192824Z:7b85ddb4-4767-478a-8416-106546d11f26"
-=======
-          "03f446cd-58dc-43ce-82ff-a22164fae905_132582937920184862"
-        ],
-        "x-ms-request-id": [
-          "4cfc18a8-308b-4d81-a137-78f478c5d0ff"
-        ],
-        "x-ms-ratelimit-remaining-subscription-reads": [
-          "11963"
-        ],
-        "x-ms-correlation-request-id": [
-          "7acde6ec-700e-44a4-ae42-2689bd06f29b"
-        ],
-        "x-ms-routing-request-id": [
-          "CANADACENTRAL:20210304T155523Z:7acde6ec-700e-44a4-ae42-2689bd06f29b"
->>>>>>> 9e6c98a6
-        ],
-        "X-Content-Type-Options": [
-          "nosniff"
-        ],
-<<<<<<< HEAD
-        "Date": [
-          "Mon, 22 Mar 2021 19:28:23 GMT"
-        ],
-=======
->>>>>>> 9e6c98a6
-        "Content-Length": [
-          "1325"
-        ],
-        "Content-Type": [
-          "application/json; charset=utf-8"
-        ],
-        "Expires": [
-          "-1"
-        ]
-      },
-<<<<<<< HEAD
-      "ResponseBody": "{\r\n  \"startTime\": \"2021-03-22T19:28:22.1655874+00:00\",\r\n  \"endTime\": \"2021-03-22T19:28:22.6812305+00:00\",\r\n  \"status\": \"Succeeded\",\r\n  \"properties\": {\r\n    \"output\": {\r\n      \"name\": \"diskrp5095\",\r\n      \"id\": \"/subscriptions/e37510d7-33b6-4676-886f-ee75bcc01871/resourceGroups/crptestar9455/providers/Microsoft.Compute/disks/diskrp5095\",\r\n      \"type\": \"Microsoft.Compute/disks\",\r\n      \"location\": \"eastus2\",\r\n      \"sku\": {\r\n        \"name\": \"Standard_LRS\",\r\n        \"tier\": \"Standard\"\r\n      },\r\n      \"properties\": {\r\n        \"osType\": \"Linux\",\r\n        \"creationData\": {\r\n          \"createOption\": \"Import\",\r\n          \"storageAccountId\": \"/subscriptions/e37510d7-33b6-4676-886f-ee75bcc01871/resourceGroups/crptestar4539/providers/Microsoft.Storage/storageAccounts/diskrp3182\",\r\n          \"sourceUri\": \"https://diskrp3182.blob.core.windows.net/crptestar3669/oscrptestar5760.vhd\"\r\n        },\r\n        \"diskSizeGB\": 150,\r\n        \"diskIOPSReadWrite\": 500,\r\n        \"diskMBpsReadWrite\": 60,\r\n        \"encryption\": {\r\n          \"type\": \"EncryptionAtRestWithPlatformKey\"\r\n        },\r\n        \"timeCreated\": \"2021-03-22T19:28:22.1812111+00:00\",\r\n        \"provisioningState\": \"Succeeded\",\r\n        \"diskState\": \"Unattached\",\r\n        \"diskSizeBytes\": 161061273600,\r\n        \"uniqueId\": \"701aa51a-99de-47dc-af95-49a06f1f7c5b\",\r\n        \"networkAccessPolicy\": \"AllowAll\"\r\n      }\r\n    }\r\n  },\r\n  \"name\": \"c6e01a93-cc7b-4bed-8294-348d4309cf3b\"\r\n}",
-      "StatusCode": 200
-    },
-    {
-      "RequestUri": "/subscriptions/e37510d7-33b6-4676-886f-ee75bcc01871/resourceGroups/crptestar9455/providers/Microsoft.Compute/disks/diskrp5095?api-version=2020-09-30",
-      "EncodedRequestUri": "L3N1YnNjcmlwdGlvbnMvZTM3NTEwZDctMzNiNi00Njc2LTg4NmYtZWU3NWJjYzAxODcxL3Jlc291cmNlR3JvdXBzL2NycHRlc3Rhcjk0NTUvcHJvdmlkZXJzL01pY3Jvc29mdC5Db21wdXRlL2Rpc2tzL2Rpc2tycDUwOTU/YXBpLXZlcnNpb249MjAyMC0wOS0zMA==",
-=======
-      "ResponseBody": "{\r\n  \"startTime\": \"2021-03-04T07:55:20.9879926-08:00\",\r\n  \"endTime\": \"2021-03-04T07:55:21.6442174-08:00\",\r\n  \"status\": \"Succeeded\",\r\n  \"properties\": {\r\n    \"output\": {\r\n      \"name\": \"diskrp3604\",\r\n      \"id\": \"/subscriptions/0296790d-427c-48ca-b204-8b729bbd8670/resourceGroups/crptestar6207/providers/Microsoft.Compute/disks/diskrp3604\",\r\n      \"type\": \"Microsoft.Compute/disks\",\r\n      \"location\": \"eastus2\",\r\n      \"sku\": {\r\n        \"name\": \"Standard_LRS\",\r\n        \"tier\": \"Standard\"\r\n      },\r\n      \"properties\": {\r\n        \"osType\": \"Linux\",\r\n        \"creationData\": {\r\n          \"createOption\": \"Import\",\r\n          \"storageAccountId\": \"/subscriptions/0296790d-427c-48ca-b204-8b729bbd8670/resourceGroups/crptestar4985/providers/Microsoft.Storage/storageAccounts/diskrp5270\",\r\n          \"sourceUri\": \"https://diskrp5270.blob.core.windows.net/crptestar8777/oscrptestar4462.vhd\"\r\n        },\r\n        \"diskSizeGB\": 150,\r\n        \"diskIOPSReadWrite\": 500,\r\n        \"diskMBpsReadWrite\": 60,\r\n        \"encryption\": {\r\n          \"type\": \"EncryptionAtRestWithPlatformKey\"\r\n        },\r\n        \"timeCreated\": \"2021-03-04T07:55:21.0035878-08:00\",\r\n        \"provisioningState\": \"Succeeded\",\r\n        \"diskState\": \"Unattached\",\r\n        \"diskSizeBytes\": 161061273600,\r\n        \"uniqueId\": \"78dfc557-b06a-4396-a3da-0e7713dec640\",\r\n        \"networkAccessPolicy\": \"AllowAll\"\r\n      }\r\n    }\r\n  },\r\n  \"name\": \"e5616c2d-3e06-4537-ad35-b9d4626c3809\"\r\n}",
-      "StatusCode": 200
-    },
-    {
-      "RequestUri": "/subscriptions/0296790d-427c-48ca-b204-8b729bbd8670/resourceGroups/crptestar6207/providers/Microsoft.Compute/disks/diskrp3604?api-version=2020-12-01",
-      "EncodedRequestUri": "L3N1YnNjcmlwdGlvbnMvMDI5Njc5MGQtNDI3Yy00OGNhLWIyMDQtOGI3MjliYmQ4NjcwL3Jlc291cmNlR3JvdXBzL2NycHRlc3RhcjYyMDcvcHJvdmlkZXJzL01pY3Jvc29mdC5Db21wdXRlL2Rpc2tzL2Rpc2tycDM2MDQ/YXBpLXZlcnNpb249MjAyMC0xMi0wMQ==",
->>>>>>> 9e6c98a6
-      "RequestMethod": "GET",
-      "RequestBody": "",
-      "RequestHeaders": {
-        "User-Agent": [
-          "FxVersion/4.6.26614.01",
-          "OSName/Windows",
-          "OSVersion/Microsoft.Windows.10.0.18363.",
-          "Microsoft.Azure.Management.Compute.ComputeManagementClient/44.0.0.0"
-        ]
-      },
-      "ResponseHeaders": {
-        "Cache-Control": [
-          "no-cache"
-        ],
-        "Date": [
-          "Thu, 04 Mar 2021 15:55:22 GMT"
-        ],
-        "Pragma": [
-          "no-cache"
-        ],
-        "Server": [
-          "Microsoft-HTTPAPI/2.0",
-          "Microsoft-HTTPAPI/2.0"
-        ],
-        "x-ms-ratelimit-remaining-resource": [
-<<<<<<< HEAD
-          "Microsoft.Compute/LowCostGet3Min;14994,Microsoft.Compute/LowCostGet30Min;119975"
-=======
-          "Microsoft.Compute/LowCostGet3Min;14995,Microsoft.Compute/LowCostGet30Min;119973"
->>>>>>> 9e6c98a6
-        ],
-        "Strict-Transport-Security": [
-          "max-age=31536000; includeSubDomains"
-        ],
-        "x-ms-served-by": [
-<<<<<<< HEAD
-          "de3c97e5-a7f4-4bba-b1fb-feac30234d51_132556176083465984"
-        ],
-        "x-ms-request-id": [
-          "7e4e9b69-26ef-4ae6-9192-f55a413e8e46"
-        ],
-        "Server": [
-          "Microsoft-HTTPAPI/2.0",
-          "Microsoft-HTTPAPI/2.0"
-        ],
-        "x-ms-ratelimit-remaining-subscription-reads": [
-          "11970"
-        ],
-        "x-ms-correlation-request-id": [
-          "d9e5c03c-b520-431c-ae4a-35bb91429aae"
-        ],
-        "x-ms-routing-request-id": [
-          "EASTUS2:20210322T192824Z:d9e5c03c-b520-431c-ae4a-35bb91429aae"
-=======
-          "03f446cd-58dc-43ce-82ff-a22164fae905_132582937920184862"
-        ],
-        "x-ms-request-id": [
-          "94b02f72-5233-4794-b644-ed60bcdb2c47"
-        ],
-        "x-ms-ratelimit-remaining-subscription-reads": [
-          "11962"
-        ],
-        "x-ms-correlation-request-id": [
-          "578462e8-27ac-4e48-89d7-89a03e0d56e0"
-        ],
-        "x-ms-routing-request-id": [
-          "CANADACENTRAL:20210304T155523Z:578462e8-27ac-4e48-89d7-89a03e0d56e0"
->>>>>>> 9e6c98a6
-        ],
-        "X-Content-Type-Options": [
-          "nosniff"
-        ],
-<<<<<<< HEAD
-        "Date": [
-          "Mon, 22 Mar 2021 19:28:23 GMT"
-        ],
-=======
->>>>>>> 9e6c98a6
-        "Content-Length": [
-          "1100"
-        ],
-        "Content-Type": [
-          "application/json; charset=utf-8"
-        ],
-        "Expires": [
-          "-1"
-        ]
-      },
-<<<<<<< HEAD
-      "ResponseBody": "{\r\n  \"name\": \"diskrp5095\",\r\n  \"id\": \"/subscriptions/e37510d7-33b6-4676-886f-ee75bcc01871/resourceGroups/crptestar9455/providers/Microsoft.Compute/disks/diskrp5095\",\r\n  \"type\": \"Microsoft.Compute/disks\",\r\n  \"location\": \"eastus2\",\r\n  \"sku\": {\r\n    \"name\": \"Standard_LRS\",\r\n    \"tier\": \"Standard\"\r\n  },\r\n  \"properties\": {\r\n    \"osType\": \"Linux\",\r\n    \"creationData\": {\r\n      \"createOption\": \"Import\",\r\n      \"storageAccountId\": \"/subscriptions/e37510d7-33b6-4676-886f-ee75bcc01871/resourceGroups/crptestar4539/providers/Microsoft.Storage/storageAccounts/diskrp3182\",\r\n      \"sourceUri\": \"https://diskrp3182.blob.core.windows.net/crptestar3669/oscrptestar5760.vhd\"\r\n    },\r\n    \"diskSizeGB\": 150,\r\n    \"diskIOPSReadWrite\": 500,\r\n    \"diskMBpsReadWrite\": 60,\r\n    \"encryption\": {\r\n      \"type\": \"EncryptionAtRestWithPlatformKey\"\r\n    },\r\n    \"timeCreated\": \"2021-03-22T19:28:22.1812111+00:00\",\r\n    \"provisioningState\": \"Succeeded\",\r\n    \"diskState\": \"Unattached\",\r\n    \"diskSizeBytes\": 161061273600,\r\n    \"uniqueId\": \"701aa51a-99de-47dc-af95-49a06f1f7c5b\",\r\n    \"networkAccessPolicy\": \"AllowAll\"\r\n  }\r\n}",
-      "StatusCode": 200
-    },
-    {
-      "RequestUri": "/subscriptions/e37510d7-33b6-4676-886f-ee75bcc01871/resourceGroups/crptestar9455/providers/Microsoft.Compute/disks/diskrp5044?api-version=2020-09-30",
-      "EncodedRequestUri": "L3N1YnNjcmlwdGlvbnMvZTM3NTEwZDctMzNiNi00Njc2LTg4NmYtZWU3NWJjYzAxODcxL3Jlc291cmNlR3JvdXBzL2NycHRlc3Rhcjk0NTUvcHJvdmlkZXJzL01pY3Jvc29mdC5Db21wdXRlL2Rpc2tzL2Rpc2tycDUwNDQ/YXBpLXZlcnNpb249MjAyMC0wOS0zMA==",
-      "RequestMethod": "PUT",
-      "RequestBody": "{\r\n  \"sku\": {\r\n    \"name\": \"Standard_LRS\"\r\n  },\r\n  \"properties\": {\r\n    \"osType\": \"Linux\",\r\n    \"creationData\": {\r\n      \"createOption\": \"Import\",\r\n      \"storageAccountId\": \"/subscriptions/e37510d7-33b6-4676-886f-ee75bcc01871/resourceGroups/crptestar9455/providers/Microsoft.Storage/storageAccounts/diskrp22\",\r\n      \"sourceUri\": \"https://diskrp22.blob.core.windows.net/crptestar345/oscrptestar6516.vhd\"\r\n    },\r\n    \"diskSizeGB\": 150\r\n  },\r\n  \"location\": \"eastus2\"\r\n}",
-      "RequestHeaders": {
-        "x-ms-client-request-id": [
-          "bc3be623-0779-4552-add9-666411478243"
-=======
-      "ResponseBody": "{\r\n  \"name\": \"diskrp3604\",\r\n  \"id\": \"/subscriptions/0296790d-427c-48ca-b204-8b729bbd8670/resourceGroups/crptestar6207/providers/Microsoft.Compute/disks/diskrp3604\",\r\n  \"type\": \"Microsoft.Compute/disks\",\r\n  \"location\": \"eastus2\",\r\n  \"sku\": {\r\n    \"name\": \"Standard_LRS\",\r\n    \"tier\": \"Standard\"\r\n  },\r\n  \"properties\": {\r\n    \"osType\": \"Linux\",\r\n    \"creationData\": {\r\n      \"createOption\": \"Import\",\r\n      \"storageAccountId\": \"/subscriptions/0296790d-427c-48ca-b204-8b729bbd8670/resourceGroups/crptestar4985/providers/Microsoft.Storage/storageAccounts/diskrp5270\",\r\n      \"sourceUri\": \"https://diskrp5270.blob.core.windows.net/crptestar8777/oscrptestar4462.vhd\"\r\n    },\r\n    \"diskSizeGB\": 150,\r\n    \"diskIOPSReadWrite\": 500,\r\n    \"diskMBpsReadWrite\": 60,\r\n    \"encryption\": {\r\n      \"type\": \"EncryptionAtRestWithPlatformKey\"\r\n    },\r\n    \"timeCreated\": \"2021-03-04T07:55:21.0035878-08:00\",\r\n    \"provisioningState\": \"Succeeded\",\r\n    \"diskState\": \"Unattached\",\r\n    \"diskSizeBytes\": 161061273600,\r\n    \"uniqueId\": \"78dfc557-b06a-4396-a3da-0e7713dec640\",\r\n    \"networkAccessPolicy\": \"AllowAll\"\r\n  }\r\n}",
-      "StatusCode": 200
-    },
-    {
-      "RequestUri": "/subscriptions/0296790d-427c-48ca-b204-8b729bbd8670/resourceGroups/crptestar6207/providers/Microsoft.Compute/disks/diskrp6072?api-version=2020-12-01",
-      "EncodedRequestUri": "L3N1YnNjcmlwdGlvbnMvMDI5Njc5MGQtNDI3Yy00OGNhLWIyMDQtOGI3MjliYmQ4NjcwL3Jlc291cmNlR3JvdXBzL2NycHRlc3RhcjYyMDcvcHJvdmlkZXJzL01pY3Jvc29mdC5Db21wdXRlL2Rpc2tzL2Rpc2tycDYwNzI/YXBpLXZlcnNpb249MjAyMC0xMi0wMQ==",
-      "RequestMethod": "PUT",
-      "RequestBody": "{\r\n  \"sku\": {\r\n    \"name\": \"Standard_LRS\"\r\n  },\r\n  \"properties\": {\r\n    \"osType\": \"Linux\",\r\n    \"creationData\": {\r\n      \"createOption\": \"Import\",\r\n      \"storageAccountId\": \"/subscriptions/0296790d-427c-48ca-b204-8b729bbd8670/resourceGroups/crptestar6207/providers/Microsoft.Storage/storageAccounts/diskrp7169\",\r\n      \"sourceUri\": \"https://diskrp7169.blob.core.windows.net/crptestar1680/oscrptestar3264.vhd\"\r\n    },\r\n    \"diskSizeGB\": 150\r\n  },\r\n  \"location\": \"eastus2\"\r\n}",
-      "RequestHeaders": {
-        "x-ms-client-request-id": [
-          "90fcae4a-a92f-4b65-bcc4-b3b758aabc9d"
->>>>>>> 9e6c98a6
-        ],
-        "accept-language": [
-          "en-US"
-        ],
-        "User-Agent": [
-          "FxVersion/4.6.26614.01",
-          "OSName/Windows",
-          "OSVersion/Microsoft.Windows.10.0.18363.",
-          "Microsoft.Azure.Management.Compute.ComputeManagementClient/44.0.0.0"
-        ],
-        "Content-Type": [
-          "application/json; charset=utf-8"
-        ],
-        "Content-Length": [
-<<<<<<< HEAD
-          "469"
-=======
-          "474"
->>>>>>> 9e6c98a6
-        ]
-      },
-      "ResponseHeaders": {
-        "Cache-Control": [
-          "no-cache"
-        ],
-        "Date": [
-          "Thu, 04 Mar 2021 15:55:23 GMT"
-        ],
-        "Pragma": [
-          "no-cache"
-        ],
-        "Location": [
-<<<<<<< HEAD
-          "https://management.azure.com/subscriptions/e37510d7-33b6-4676-886f-ee75bcc01871/providers/Microsoft.Compute/locations/eastus2/DiskOperations/26fc23ab-13cd-44df-82e5-e983425750e2?monitor=true&api-version=2020-09-30"
-=======
-          "https://management.azure.com/subscriptions/0296790d-427c-48ca-b204-8b729bbd8670/providers/Microsoft.Compute/locations/eastus2/DiskOperations/f175a855-83a8-4044-9880-0789a40bc219?monitor=true&api-version=2020-12-01"
->>>>>>> 9e6c98a6
-        ],
-        "Retry-After": [
-          "2"
-        ],
-        "Server": [
-          "Microsoft-HTTPAPI/2.0",
-          "Microsoft-HTTPAPI/2.0"
-        ],
-        "Azure-AsyncOperation": [
-<<<<<<< HEAD
-          "https://management.azure.com/subscriptions/e37510d7-33b6-4676-886f-ee75bcc01871/providers/Microsoft.Compute/locations/eastus2/DiskOperations/26fc23ab-13cd-44df-82e5-e983425750e2?api-version=2020-09-30"
-=======
-          "https://management.azure.com/subscriptions/0296790d-427c-48ca-b204-8b729bbd8670/providers/Microsoft.Compute/locations/eastus2/DiskOperations/f175a855-83a8-4044-9880-0789a40bc219?api-version=2020-12-01"
->>>>>>> 9e6c98a6
-        ],
-        "x-ms-ratelimit-remaining-resource": [
-          "Microsoft.Compute/CreateUpdateDisks3Min;996,Microsoft.Compute/CreateUpdateDisks30Min;7993"
-        ],
-        "Strict-Transport-Security": [
-          "max-age=31536000; includeSubDomains"
-        ],
-        "x-ms-served-by": [
-<<<<<<< HEAD
-          "de3c97e5-a7f4-4bba-b1fb-feac30234d51_132556176083465984"
-        ],
-        "x-ms-request-id": [
-          "26fc23ab-13cd-44df-82e5-e983425750e2"
-        ],
-        "Server": [
-          "Microsoft-HTTPAPI/2.0",
-          "Microsoft-HTTPAPI/2.0"
-=======
-          "03f446cd-58dc-43ce-82ff-a22164fae905_132582937920184862"
-        ],
-        "x-ms-request-id": [
-          "f175a855-83a8-4044-9880-0789a40bc219"
->>>>>>> 9e6c98a6
-        ],
-        "x-ms-ratelimit-remaining-subscription-writes": [
-          "1192"
-        ],
-        "x-ms-correlation-request-id": [
-<<<<<<< HEAD
-          "b29596c1-3cad-4a4b-8ecc-82c95bd29a8b"
-        ],
-        "x-ms-routing-request-id": [
-          "EASTUS2:20210322T192824Z:b29596c1-3cad-4a4b-8ecc-82c95bd29a8b"
-=======
-          "40db2105-320c-4dd1-aea1-45726516742e"
-        ],
-        "x-ms-routing-request-id": [
-          "CANADACENTRAL:20210304T155524Z:40db2105-320c-4dd1-aea1-45726516742e"
->>>>>>> 9e6c98a6
-        ],
-        "X-Content-Type-Options": [
-          "nosniff"
-        ],
-<<<<<<< HEAD
-        "Date": [
-          "Mon, 22 Mar 2021 19:28:23 GMT"
-        ],
-        "Content-Length": [
-          "560"
-=======
-        "Content-Length": [
-          "565"
->>>>>>> 9e6c98a6
-        ],
-        "Content-Type": [
-          "application/json; charset=utf-8"
-        ],
-        "Expires": [
-          "-1"
-        ]
-      },
-<<<<<<< HEAD
-      "ResponseBody": "{\r\n  \"name\": \"diskrp5044\",\r\n  \"location\": \"eastus2\",\r\n  \"sku\": {\r\n    \"name\": \"Standard_LRS\"\r\n  },\r\n  \"properties\": {\r\n    \"osType\": \"Linux\",\r\n    \"creationData\": {\r\n      \"createOption\": \"Import\",\r\n      \"storageAccountId\": \"/subscriptions/e37510d7-33b6-4676-886f-ee75bcc01871/resourceGroups/crptestar9455/providers/Microsoft.Storage/storageAccounts/diskrp22\",\r\n      \"sourceUri\": \"https://diskrp22.blob.core.windows.net/crptestar345/oscrptestar6516.vhd\"\r\n    },\r\n    \"diskSizeGB\": 150,\r\n    \"provisioningState\": \"Updating\",\r\n    \"isArmResource\": true\r\n  }\r\n}",
-      "StatusCode": 202
-    },
-    {
-      "RequestUri": "/subscriptions/e37510d7-33b6-4676-886f-ee75bcc01871/providers/Microsoft.Compute/locations/eastus2/DiskOperations/26fc23ab-13cd-44df-82e5-e983425750e2?api-version=2020-09-30",
-      "EncodedRequestUri": "L3N1YnNjcmlwdGlvbnMvZTM3NTEwZDctMzNiNi00Njc2LTg4NmYtZWU3NWJjYzAxODcxL3Byb3ZpZGVycy9NaWNyb3NvZnQuQ29tcHV0ZS9sb2NhdGlvbnMvZWFzdHVzMi9EaXNrT3BlcmF0aW9ucy8yNmZjMjNhYi0xM2NkLTQ0ZGYtODJlNS1lOTgzNDI1NzUwZTI/YXBpLXZlcnNpb249MjAyMC0wOS0zMA==",
-=======
-      "ResponseBody": "{\r\n  \"name\": \"diskrp6072\",\r\n  \"location\": \"eastus2\",\r\n  \"sku\": {\r\n    \"name\": \"Standard_LRS\"\r\n  },\r\n  \"properties\": {\r\n    \"osType\": \"Linux\",\r\n    \"creationData\": {\r\n      \"createOption\": \"Import\",\r\n      \"storageAccountId\": \"/subscriptions/0296790d-427c-48ca-b204-8b729bbd8670/resourceGroups/crptestar6207/providers/Microsoft.Storage/storageAccounts/diskrp7169\",\r\n      \"sourceUri\": \"https://diskrp7169.blob.core.windows.net/crptestar1680/oscrptestar3264.vhd\"\r\n    },\r\n    \"diskSizeGB\": 150,\r\n    \"provisioningState\": \"Updating\",\r\n    \"isArmResource\": true\r\n  }\r\n}",
-      "StatusCode": 202
-    },
-    {
-      "RequestUri": "/subscriptions/0296790d-427c-48ca-b204-8b729bbd8670/providers/Microsoft.Compute/locations/eastus2/DiskOperations/f175a855-83a8-4044-9880-0789a40bc219?api-version=2020-12-01",
-      "EncodedRequestUri": "L3N1YnNjcmlwdGlvbnMvMDI5Njc5MGQtNDI3Yy00OGNhLWIyMDQtOGI3MjliYmQ4NjcwL3Byb3ZpZGVycy9NaWNyb3NvZnQuQ29tcHV0ZS9sb2NhdGlvbnMvZWFzdHVzMi9EaXNrT3BlcmF0aW9ucy9mMTc1YTg1NS04M2E4LTQwNDQtOTg4MC0wNzg5YTQwYmMyMTk/YXBpLXZlcnNpb249MjAyMC0xMi0wMQ==",
->>>>>>> 9e6c98a6
-      "RequestMethod": "GET",
-      "RequestBody": "",
-      "RequestHeaders": {
-        "User-Agent": [
-          "FxVersion/4.6.26614.01",
-          "OSName/Windows",
-          "OSVersion/Microsoft.Windows.10.0.18363.",
-          "Microsoft.Azure.Management.Compute.ComputeManagementClient/44.0.0.0"
-        ]
-      },
-      "ResponseHeaders": {
-        "Cache-Control": [
-          "no-cache"
-        ],
-        "Date": [
-          "Thu, 04 Mar 2021 15:55:25 GMT"
-        ],
-        "Pragma": [
-          "no-cache"
-        ],
-        "Server": [
-          "Microsoft-HTTPAPI/2.0",
-          "Microsoft-HTTPAPI/2.0"
-        ],
-        "x-ms-ratelimit-remaining-resource": [
-          "Microsoft.Compute/GetOperation3Min;49994,Microsoft.Compute/GetOperation30Min;399970"
-        ],
-        "Strict-Transport-Security": [
-          "max-age=31536000; includeSubDomains"
-        ],
-        "x-ms-served-by": [
-<<<<<<< HEAD
-          "de3c97e5-a7f4-4bba-b1fb-feac30234d51_132556176083465984"
-        ],
-        "x-ms-request-id": [
-          "a6a3b18d-748f-43e1-b86e-3e892a4587e6"
-        ],
-        "Server": [
-          "Microsoft-HTTPAPI/2.0",
-          "Microsoft-HTTPAPI/2.0"
-        ],
-        "x-ms-ratelimit-remaining-subscription-reads": [
-          "11969"
-        ],
-        "x-ms-correlation-request-id": [
-          "a4982fcb-478c-4709-94fe-2a5eb8d0cc78"
-        ],
-        "x-ms-routing-request-id": [
-          "EASTUS2:20210322T192826Z:a4982fcb-478c-4709-94fe-2a5eb8d0cc78"
-=======
-          "03f446cd-58dc-43ce-82ff-a22164fae905_132582937920184862"
-        ],
-        "x-ms-request-id": [
-          "8f398fdc-6ac1-4765-9969-b5778c7d9aea"
-        ],
-        "x-ms-ratelimit-remaining-subscription-reads": [
-          "11961"
-        ],
-        "x-ms-correlation-request-id": [
-          "a6d6ddf5-784b-4a0e-8ebc-4f36537f8d82"
-        ],
-        "x-ms-routing-request-id": [
-          "CANADACENTRAL:20210304T155526Z:a6d6ddf5-784b-4a0e-8ebc-4f36537f8d82"
->>>>>>> 9e6c98a6
-        ],
-        "X-Content-Type-Options": [
-          "nosniff"
-        ],
-<<<<<<< HEAD
-        "Date": [
-          "Mon, 22 Mar 2021 19:28:25 GMT"
-        ],
-        "Content-Length": [
-          "1320"
-=======
-        "Content-Length": [
-          "1325"
->>>>>>> 9e6c98a6
-        ],
-        "Content-Type": [
-          "application/json; charset=utf-8"
-        ],
-        "Expires": [
-          "-1"
-        ]
-      },
-<<<<<<< HEAD
-      "ResponseBody": "{\r\n  \"startTime\": \"2021-03-22T19:28:24.5722208+00:00\",\r\n  \"endTime\": \"2021-03-22T19:28:25.3534792+00:00\",\r\n  \"status\": \"Succeeded\",\r\n  \"properties\": {\r\n    \"output\": {\r\n      \"name\": \"diskrp5044\",\r\n      \"id\": \"/subscriptions/e37510d7-33b6-4676-886f-ee75bcc01871/resourceGroups/crptestar9455/providers/Microsoft.Compute/disks/diskrp5044\",\r\n      \"type\": \"Microsoft.Compute/disks\",\r\n      \"location\": \"eastus2\",\r\n      \"sku\": {\r\n        \"name\": \"Standard_LRS\",\r\n        \"tier\": \"Standard\"\r\n      },\r\n      \"properties\": {\r\n        \"osType\": \"Linux\",\r\n        \"creationData\": {\r\n          \"createOption\": \"Import\",\r\n          \"storageAccountId\": \"/subscriptions/e37510d7-33b6-4676-886f-ee75bcc01871/resourceGroups/crptestar9455/providers/Microsoft.Storage/storageAccounts/diskrp22\",\r\n          \"sourceUri\": \"https://diskrp22.blob.core.windows.net/crptestar345/oscrptestar6516.vhd\"\r\n        },\r\n        \"diskSizeGB\": 150,\r\n        \"diskIOPSReadWrite\": 500,\r\n        \"diskMBpsReadWrite\": 60,\r\n        \"encryption\": {\r\n          \"type\": \"EncryptionAtRestWithPlatformKey\"\r\n        },\r\n        \"timeCreated\": \"2021-03-22T19:28:24.5877834+00:00\",\r\n        \"provisioningState\": \"Succeeded\",\r\n        \"diskState\": \"Unattached\",\r\n        \"diskSizeBytes\": 161061273600,\r\n        \"uniqueId\": \"ac4e34d2-6608-4f4d-b50f-9a3d796e253a\",\r\n        \"networkAccessPolicy\": \"AllowAll\"\r\n      }\r\n    }\r\n  },\r\n  \"name\": \"26fc23ab-13cd-44df-82e5-e983425750e2\"\r\n}",
-      "StatusCode": 200
-    },
-    {
-      "RequestUri": "/subscriptions/e37510d7-33b6-4676-886f-ee75bcc01871/resourceGroups/crptestar9455/providers/Microsoft.Compute/disks/diskrp5044?api-version=2020-09-30",
-      "EncodedRequestUri": "L3N1YnNjcmlwdGlvbnMvZTM3NTEwZDctMzNiNi00Njc2LTg4NmYtZWU3NWJjYzAxODcxL3Jlc291cmNlR3JvdXBzL2NycHRlc3Rhcjk0NTUvcHJvdmlkZXJzL01pY3Jvc29mdC5Db21wdXRlL2Rpc2tzL2Rpc2tycDUwNDQ/YXBpLXZlcnNpb249MjAyMC0wOS0zMA==",
-=======
-      "ResponseBody": "{\r\n  \"startTime\": \"2021-03-04T07:55:23.9098613-08:00\",\r\n  \"endTime\": \"2021-03-04T07:55:24.6599379-08:00\",\r\n  \"status\": \"Succeeded\",\r\n  \"properties\": {\r\n    \"output\": {\r\n      \"name\": \"diskrp6072\",\r\n      \"id\": \"/subscriptions/0296790d-427c-48ca-b204-8b729bbd8670/resourceGroups/crptestar6207/providers/Microsoft.Compute/disks/diskrp6072\",\r\n      \"type\": \"Microsoft.Compute/disks\",\r\n      \"location\": \"eastus2\",\r\n      \"sku\": {\r\n        \"name\": \"Standard_LRS\",\r\n        \"tier\": \"Standard\"\r\n      },\r\n      \"properties\": {\r\n        \"osType\": \"Linux\",\r\n        \"creationData\": {\r\n          \"createOption\": \"Import\",\r\n          \"storageAccountId\": \"/subscriptions/0296790d-427c-48ca-b204-8b729bbd8670/resourceGroups/crptestar6207/providers/Microsoft.Storage/storageAccounts/diskrp7169\",\r\n          \"sourceUri\": \"https://diskrp7169.blob.core.windows.net/crptestar1680/oscrptestar3264.vhd\"\r\n        },\r\n        \"diskSizeGB\": 150,\r\n        \"diskIOPSReadWrite\": 500,\r\n        \"diskMBpsReadWrite\": 60,\r\n        \"encryption\": {\r\n          \"type\": \"EncryptionAtRestWithPlatformKey\"\r\n        },\r\n        \"timeCreated\": \"2021-03-04T07:55:23.9255413-08:00\",\r\n        \"provisioningState\": \"Succeeded\",\r\n        \"diskState\": \"Unattached\",\r\n        \"diskSizeBytes\": 161061273600,\r\n        \"uniqueId\": \"1561f495-3da0-46df-9024-a52329f206e6\",\r\n        \"networkAccessPolicy\": \"AllowAll\"\r\n      }\r\n    }\r\n  },\r\n  \"name\": \"f175a855-83a8-4044-9880-0789a40bc219\"\r\n}",
-      "StatusCode": 200
-    },
-    {
-      "RequestUri": "/subscriptions/0296790d-427c-48ca-b204-8b729bbd8670/resourceGroups/crptestar6207/providers/Microsoft.Compute/disks/diskrp6072?api-version=2020-12-01",
-      "EncodedRequestUri": "L3N1YnNjcmlwdGlvbnMvMDI5Njc5MGQtNDI3Yy00OGNhLWIyMDQtOGI3MjliYmQ4NjcwL3Jlc291cmNlR3JvdXBzL2NycHRlc3RhcjYyMDcvcHJvdmlkZXJzL01pY3Jvc29mdC5Db21wdXRlL2Rpc2tzL2Rpc2tycDYwNzI/YXBpLXZlcnNpb249MjAyMC0xMi0wMQ==",
->>>>>>> 9e6c98a6
-      "RequestMethod": "GET",
-      "RequestBody": "",
-      "RequestHeaders": {
-        "User-Agent": [
-          "FxVersion/4.6.26614.01",
-          "OSName/Windows",
-          "OSVersion/Microsoft.Windows.10.0.18363.",
-          "Microsoft.Azure.Management.Compute.ComputeManagementClient/44.0.0.0"
-        ]
-      },
-      "ResponseHeaders": {
-        "Cache-Control": [
-          "no-cache"
-        ],
-        "Date": [
-          "Thu, 04 Mar 2021 15:55:25 GMT"
-        ],
-        "Pragma": [
-          "no-cache"
-        ],
-        "Server": [
-          "Microsoft-HTTPAPI/2.0",
-          "Microsoft-HTTPAPI/2.0"
-        ],
-        "x-ms-ratelimit-remaining-resource": [
-<<<<<<< HEAD
-          "Microsoft.Compute/LowCostGet3Min;14992,Microsoft.Compute/LowCostGet30Min;119973"
-=======
-          "Microsoft.Compute/LowCostGet3Min;14992,Microsoft.Compute/LowCostGet30Min;119970"
->>>>>>> 9e6c98a6
-        ],
-        "Strict-Transport-Security": [
-          "max-age=31536000; includeSubDomains"
-        ],
-        "x-ms-served-by": [
-<<<<<<< HEAD
-          "de3c97e5-a7f4-4bba-b1fb-feac30234d51_132556176083465984"
-        ],
-        "x-ms-request-id": [
-          "968bd184-fd58-48f3-bdbd-952c3e4a7e97"
-        ],
-        "Server": [
-          "Microsoft-HTTPAPI/2.0",
-          "Microsoft-HTTPAPI/2.0"
-        ],
-        "x-ms-ratelimit-remaining-subscription-reads": [
-          "11968"
-        ],
-        "x-ms-correlation-request-id": [
-          "00afab44-cc97-49b8-b263-00ae14e3bf28"
-        ],
-        "x-ms-routing-request-id": [
-          "EASTUS2:20210322T192826Z:00afab44-cc97-49b8-b263-00ae14e3bf28"
-=======
-          "03f446cd-58dc-43ce-82ff-a22164fae905_132582937920184862"
-        ],
-        "x-ms-request-id": [
-          "b49dfb8a-17af-40fd-b801-d3bb5fcc832d"
-        ],
-        "x-ms-ratelimit-remaining-subscription-reads": [
-          "11960"
-        ],
-        "x-ms-correlation-request-id": [
-          "69240cd0-17a4-4be6-b1a2-e527cd686464"
-        ],
-        "x-ms-routing-request-id": [
-          "CANADACENTRAL:20210304T155526Z:69240cd0-17a4-4be6-b1a2-e527cd686464"
->>>>>>> 9e6c98a6
-        ],
-        "X-Content-Type-Options": [
-          "nosniff"
-        ],
-<<<<<<< HEAD
-        "Date": [
-          "Mon, 22 Mar 2021 19:28:25 GMT"
-        ],
-        "Content-Length": [
-          "1095"
-=======
-        "Content-Length": [
-          "1100"
->>>>>>> 9e6c98a6
-        ],
-        "Content-Type": [
-          "application/json; charset=utf-8"
-        ],
-        "Expires": [
-          "-1"
-        ]
-      },
-<<<<<<< HEAD
-      "ResponseBody": "{\r\n  \"name\": \"diskrp5044\",\r\n  \"id\": \"/subscriptions/e37510d7-33b6-4676-886f-ee75bcc01871/resourceGroups/crptestar9455/providers/Microsoft.Compute/disks/diskrp5044\",\r\n  \"type\": \"Microsoft.Compute/disks\",\r\n  \"location\": \"eastus2\",\r\n  \"sku\": {\r\n    \"name\": \"Standard_LRS\",\r\n    \"tier\": \"Standard\"\r\n  },\r\n  \"properties\": {\r\n    \"osType\": \"Linux\",\r\n    \"creationData\": {\r\n      \"createOption\": \"Import\",\r\n      \"storageAccountId\": \"/subscriptions/e37510d7-33b6-4676-886f-ee75bcc01871/resourceGroups/crptestar9455/providers/Microsoft.Storage/storageAccounts/diskrp22\",\r\n      \"sourceUri\": \"https://diskrp22.blob.core.windows.net/crptestar345/oscrptestar6516.vhd\"\r\n    },\r\n    \"diskSizeGB\": 150,\r\n    \"diskIOPSReadWrite\": 500,\r\n    \"diskMBpsReadWrite\": 60,\r\n    \"encryption\": {\r\n      \"type\": \"EncryptionAtRestWithPlatformKey\"\r\n    },\r\n    \"timeCreated\": \"2021-03-22T19:28:24.5877834+00:00\",\r\n    \"provisioningState\": \"Succeeded\",\r\n    \"diskState\": \"Unattached\",\r\n    \"diskSizeBytes\": 161061273600,\r\n    \"uniqueId\": \"ac4e34d2-6608-4f4d-b50f-9a3d796e253a\",\r\n    \"networkAccessPolicy\": \"AllowAll\"\r\n  }\r\n}",
-      "StatusCode": 200
-    },
-    {
-      "RequestUri": "/subscriptions/e37510d7-33b6-4676-886f-ee75bcc01871/resourceGroups/crptestar4539/providers/Microsoft.Compute/disks?api-version=2020-09-30",
-      "EncodedRequestUri": "L3N1YnNjcmlwdGlvbnMvZTM3NTEwZDctMzNiNi00Njc2LTg4NmYtZWU3NWJjYzAxODcxL3Jlc291cmNlR3JvdXBzL2NycHRlc3RhcjQ1MzkvcHJvdmlkZXJzL01pY3Jvc29mdC5Db21wdXRlL2Rpc2tzP2FwaS12ZXJzaW9uPTIwMjAtMDktMzA=",
-=======
-      "ResponseBody": "{\r\n  \"name\": \"diskrp6072\",\r\n  \"id\": \"/subscriptions/0296790d-427c-48ca-b204-8b729bbd8670/resourceGroups/crptestar6207/providers/Microsoft.Compute/disks/diskrp6072\",\r\n  \"type\": \"Microsoft.Compute/disks\",\r\n  \"location\": \"eastus2\",\r\n  \"sku\": {\r\n    \"name\": \"Standard_LRS\",\r\n    \"tier\": \"Standard\"\r\n  },\r\n  \"properties\": {\r\n    \"osType\": \"Linux\",\r\n    \"creationData\": {\r\n      \"createOption\": \"Import\",\r\n      \"storageAccountId\": \"/subscriptions/0296790d-427c-48ca-b204-8b729bbd8670/resourceGroups/crptestar6207/providers/Microsoft.Storage/storageAccounts/diskrp7169\",\r\n      \"sourceUri\": \"https://diskrp7169.blob.core.windows.net/crptestar1680/oscrptestar3264.vhd\"\r\n    },\r\n    \"diskSizeGB\": 150,\r\n    \"diskIOPSReadWrite\": 500,\r\n    \"diskMBpsReadWrite\": 60,\r\n    \"encryption\": {\r\n      \"type\": \"EncryptionAtRestWithPlatformKey\"\r\n    },\r\n    \"timeCreated\": \"2021-03-04T07:55:23.9255413-08:00\",\r\n    \"provisioningState\": \"Succeeded\",\r\n    \"diskState\": \"Unattached\",\r\n    \"diskSizeBytes\": 161061273600,\r\n    \"uniqueId\": \"1561f495-3da0-46df-9024-a52329f206e6\",\r\n    \"networkAccessPolicy\": \"AllowAll\"\r\n  }\r\n}",
-      "StatusCode": 200
-    },
-    {
-      "RequestUri": "/subscriptions/0296790d-427c-48ca-b204-8b729bbd8670/resourceGroups/crptestar4985/providers/Microsoft.Compute/disks?api-version=2020-12-01",
-      "EncodedRequestUri": "L3N1YnNjcmlwdGlvbnMvMDI5Njc5MGQtNDI3Yy00OGNhLWIyMDQtOGI3MjliYmQ4NjcwL3Jlc291cmNlR3JvdXBzL2NycHRlc3RhcjQ5ODUvcHJvdmlkZXJzL01pY3Jvc29mdC5Db21wdXRlL2Rpc2tzP2FwaS12ZXJzaW9uPTIwMjAtMTItMDE=",
->>>>>>> 9e6c98a6
-      "RequestMethod": "GET",
-      "RequestBody": "",
-      "RequestHeaders": {
-        "x-ms-client-request-id": [
-<<<<<<< HEAD
-          "c33ffccf-92e2-4e23-adcc-c7d3fce12a94"
-=======
-          "b30d21ba-16ab-49c9-b4e6-d53de5758046"
->>>>>>> 9e6c98a6
-        ],
-        "accept-language": [
-          "en-US"
-        ],
-        "User-Agent": [
-          "FxVersion/4.6.26614.01",
-          "OSName/Windows",
-          "OSVersion/Microsoft.Windows.10.0.18363.",
-          "Microsoft.Azure.Management.Compute.ComputeManagementClient/44.0.0.0"
-        ]
-      },
-      "ResponseHeaders": {
-        "Cache-Control": [
-          "no-cache"
-        ],
-        "Date": [
-          "Thu, 04 Mar 2021 15:55:25 GMT"
-        ],
-        "Pragma": [
-          "no-cache"
-        ],
-        "Server": [
-          "Microsoft-HTTPAPI/2.0",
-          "Microsoft-HTTPAPI/2.0"
-        ],
-        "x-ms-ratelimit-remaining-resource": [
-          "Microsoft.Compute/HighCostGet3Min;239,Microsoft.Compute/HighCostGet30Min;1918"
-        ],
-        "Strict-Transport-Security": [
-          "max-age=31536000; includeSubDomains"
-        ],
-        "x-ms-served-by": [
-<<<<<<< HEAD
-          "de3c97e5-a7f4-4bba-b1fb-feac30234d51_132556176083465984"
-        ],
-        "x-ms-request-id": [
-          "a8a40a40-3a27-49af-b5e6-9b928cb1b86f"
-        ],
-        "Server": [
-          "Microsoft-HTTPAPI/2.0",
-          "Microsoft-HTTPAPI/2.0"
-        ],
-        "x-ms-ratelimit-remaining-subscription-reads": [
-          "11967"
-        ],
-        "x-ms-correlation-request-id": [
-          "c66c7f88-9994-4637-abb3-8cce80501779"
-        ],
-        "x-ms-routing-request-id": [
-          "EASTUS2:20210322T192826Z:c66c7f88-9994-4637-abb3-8cce80501779"
-=======
-          "03f446cd-58dc-43ce-82ff-a22164fae905_132582937920184862"
-        ],
-        "x-ms-request-id": [
-          "2e5537b6-95ed-430d-9aed-352991474442"
-        ],
-        "x-ms-ratelimit-remaining-subscription-reads": [
-          "11959"
-        ],
-        "x-ms-correlation-request-id": [
-          "5c3d46db-2572-4776-a90a-d88d4f1bfb05"
-        ],
-        "x-ms-routing-request-id": [
-          "CANADACENTRAL:20210304T155526Z:5c3d46db-2572-4776-a90a-d88d4f1bfb05"
->>>>>>> 9e6c98a6
-        ],
-        "X-Content-Type-Options": [
-          "nosniff"
-        ],
-<<<<<<< HEAD
-        "Date": [
-          "Mon, 22 Mar 2021 19:28:25 GMT"
-        ],
-=======
->>>>>>> 9e6c98a6
-        "Content-Length": [
-          "2463"
-        ],
-        "Content-Type": [
-          "application/json; charset=utf-8"
-        ],
-        "Expires": [
-          "-1"
-        ]
-      },
-<<<<<<< HEAD
-      "ResponseBody": "{\r\n  \"value\": [\r\n    {\r\n      \"name\": \"diskrp5044\",\r\n      \"id\": \"/subscriptions/e37510d7-33b6-4676-886f-ee75bcc01871/resourceGroups/crptestar4539/providers/Microsoft.Compute/disks/diskrp5044\",\r\n      \"type\": \"Microsoft.Compute/disks\",\r\n      \"location\": \"eastus2\",\r\n      \"sku\": {\r\n        \"name\": \"Standard_LRS\",\r\n        \"tier\": \"Standard\"\r\n      },\r\n      \"properties\": {\r\n        \"osType\": \"Linux\",\r\n        \"creationData\": {\r\n          \"createOption\": \"Import\",\r\n          \"storageAccountId\": \"/subscriptions/e37510d7-33b6-4676-886f-ee75bcc01871/resourceGroups/crptestar9455/providers/Microsoft.Storage/storageAccounts/diskrp22\",\r\n          \"sourceUri\": \"https://diskrp22.blob.core.windows.net/crptestar345/oscrptestar6516.vhd\"\r\n        },\r\n        \"diskSizeGB\": 150,\r\n        \"diskIOPSReadWrite\": 500,\r\n        \"diskMBpsReadWrite\": 60,\r\n        \"encryption\": {\r\n          \"type\": \"EncryptionAtRestWithPlatformKey\"\r\n        },\r\n        \"timeCreated\": \"2021-03-22T19:28:19.7592439+00:00\",\r\n        \"provisioningState\": \"Succeeded\",\r\n        \"diskState\": \"Unattached\",\r\n        \"diskSizeBytes\": 161061273600,\r\n        \"uniqueId\": \"f45abe90-ce4c-4ad1-931c-3cf42ecabea6\",\r\n        \"networkAccessPolicy\": \"AllowAll\"\r\n      }\r\n    },\r\n    {\r\n      \"name\": \"diskrp5095\",\r\n      \"id\": \"/subscriptions/e37510d7-33b6-4676-886f-ee75bcc01871/resourceGroups/crptestar4539/providers/Microsoft.Compute/disks/diskrp5095\",\r\n      \"type\": \"Microsoft.Compute/disks\",\r\n      \"location\": \"eastus2\",\r\n      \"sku\": {\r\n        \"name\": \"Standard_LRS\",\r\n        \"tier\": \"Standard\"\r\n      },\r\n      \"properties\": {\r\n        \"osType\": \"Linux\",\r\n        \"creationData\": {\r\n          \"createOption\": \"Import\",\r\n          \"storageAccountId\": \"/subscriptions/e37510d7-33b6-4676-886f-ee75bcc01871/resourceGroups/crptestar4539/providers/Microsoft.Storage/storageAccounts/diskrp3182\",\r\n          \"sourceUri\": \"https://diskrp3182.blob.core.windows.net/crptestar3669/oscrptestar5760.vhd\"\r\n        },\r\n        \"diskSizeGB\": 150,\r\n        \"diskIOPSReadWrite\": 500,\r\n        \"diskMBpsReadWrite\": 60,\r\n        \"encryption\": {\r\n          \"type\": \"EncryptionAtRestWithPlatformKey\"\r\n        },\r\n        \"timeCreated\": \"2021-03-22T19:28:17.1966525+00:00\",\r\n        \"provisioningState\": \"Succeeded\",\r\n        \"diskState\": \"Unattached\",\r\n        \"diskSizeBytes\": 161061273600,\r\n        \"uniqueId\": \"bf6d48bc-4e8e-4a7b-b3ca-f60e6550725a\",\r\n        \"networkAccessPolicy\": \"AllowAll\"\r\n      }\r\n    }\r\n  ]\r\n}",
-      "StatusCode": 200
-    },
-    {
-      "RequestUri": "/subscriptions/e37510d7-33b6-4676-886f-ee75bcc01871/resourceGroups/crptestar9455/providers/Microsoft.Compute/disks?api-version=2020-09-30",
-      "EncodedRequestUri": "L3N1YnNjcmlwdGlvbnMvZTM3NTEwZDctMzNiNi00Njc2LTg4NmYtZWU3NWJjYzAxODcxL3Jlc291cmNlR3JvdXBzL2NycHRlc3Rhcjk0NTUvcHJvdmlkZXJzL01pY3Jvc29mdC5Db21wdXRlL2Rpc2tzP2FwaS12ZXJzaW9uPTIwMjAtMDktMzA=",
-=======
-      "ResponseBody": "{\r\n  \"value\": [\r\n    {\r\n      \"name\": \"diskrp3604\",\r\n      \"id\": \"/subscriptions/0296790d-427c-48ca-b204-8b729bbd8670/resourceGroups/crptestar4985/providers/Microsoft.Compute/disks/diskrp3604\",\r\n      \"type\": \"Microsoft.Compute/disks\",\r\n      \"location\": \"eastus2\",\r\n      \"sku\": {\r\n        \"name\": \"Standard_LRS\",\r\n        \"tier\": \"Standard\"\r\n      },\r\n      \"properties\": {\r\n        \"osType\": \"Linux\",\r\n        \"creationData\": {\r\n          \"createOption\": \"Import\",\r\n          \"storageAccountId\": \"/subscriptions/0296790d-427c-48ca-b204-8b729bbd8670/resourceGroups/crptestar4985/providers/Microsoft.Storage/storageAccounts/diskrp5270\",\r\n          \"sourceUri\": \"https://diskrp5270.blob.core.windows.net/crptestar8777/oscrptestar4462.vhd\"\r\n        },\r\n        \"diskSizeGB\": 150,\r\n        \"diskIOPSReadWrite\": 500,\r\n        \"diskMBpsReadWrite\": 60,\r\n        \"encryption\": {\r\n          \"type\": \"EncryptionAtRestWithPlatformKey\"\r\n        },\r\n        \"timeCreated\": \"2021-03-04T07:55:14.4410057-08:00\",\r\n        \"provisioningState\": \"Succeeded\",\r\n        \"diskState\": \"Unattached\",\r\n        \"diskSizeBytes\": 161061273600,\r\n        \"uniqueId\": \"cc234398-4636-4659-b359-460ef7f121e3\",\r\n        \"networkAccessPolicy\": \"AllowAll\"\r\n      }\r\n    },\r\n    {\r\n      \"name\": \"diskrp6072\",\r\n      \"id\": \"/subscriptions/0296790d-427c-48ca-b204-8b729bbd8670/resourceGroups/crptestar4985/providers/Microsoft.Compute/disks/diskrp6072\",\r\n      \"type\": \"Microsoft.Compute/disks\",\r\n      \"location\": \"eastus2\",\r\n      \"sku\": {\r\n        \"name\": \"Standard_LRS\",\r\n        \"tier\": \"Standard\"\r\n      },\r\n      \"properties\": {\r\n        \"osType\": \"Linux\",\r\n        \"creationData\": {\r\n          \"createOption\": \"Import\",\r\n          \"storageAccountId\": \"/subscriptions/0296790d-427c-48ca-b204-8b729bbd8670/resourceGroups/crptestar6207/providers/Microsoft.Storage/storageAccounts/diskrp7169\",\r\n          \"sourceUri\": \"https://diskrp7169.blob.core.windows.net/crptestar1680/oscrptestar3264.vhd\"\r\n        },\r\n        \"diskSizeGB\": 150,\r\n        \"diskIOPSReadWrite\": 500,\r\n        \"diskMBpsReadWrite\": 60,\r\n        \"encryption\": {\r\n          \"type\": \"EncryptionAtRestWithPlatformKey\"\r\n        },\r\n        \"timeCreated\": \"2021-03-04T07:55:17.769218-08:00\",\r\n        \"provisioningState\": \"Succeeded\",\r\n        \"diskState\": \"Unattached\",\r\n        \"diskSizeBytes\": 161061273600,\r\n        \"uniqueId\": \"87d58409-b074-4b55-8648-6320fe73eebe\",\r\n        \"networkAccessPolicy\": \"AllowAll\"\r\n      }\r\n    }\r\n  ]\r\n}",
-      "StatusCode": 200
-    },
-    {
-      "RequestUri": "/subscriptions/0296790d-427c-48ca-b204-8b729bbd8670/resourceGroups/crptestar6207/providers/Microsoft.Compute/disks?api-version=2020-12-01",
-      "EncodedRequestUri": "L3N1YnNjcmlwdGlvbnMvMDI5Njc5MGQtNDI3Yy00OGNhLWIyMDQtOGI3MjliYmQ4NjcwL3Jlc291cmNlR3JvdXBzL2NycHRlc3RhcjYyMDcvcHJvdmlkZXJzL01pY3Jvc29mdC5Db21wdXRlL2Rpc2tzP2FwaS12ZXJzaW9uPTIwMjAtMTItMDE=",
->>>>>>> 9e6c98a6
-      "RequestMethod": "GET",
-      "RequestBody": "",
-      "RequestHeaders": {
-        "x-ms-client-request-id": [
-<<<<<<< HEAD
-          "135435c6-8304-40fc-86f3-c5c0749a6dc6"
-=======
-          "f27cdf0d-f136-4d7b-93b3-adefc44d277b"
->>>>>>> 9e6c98a6
-        ],
-        "accept-language": [
-          "en-US"
-        ],
-        "User-Agent": [
-          "FxVersion/4.6.26614.01",
-          "OSName/Windows",
-          "OSVersion/Microsoft.Windows.10.0.18363.",
-          "Microsoft.Azure.Management.Compute.ComputeManagementClient/44.0.0.0"
-        ]
-      },
-      "ResponseHeaders": {
-        "Cache-Control": [
-          "no-cache"
-        ],
-        "Date": [
-          "Thu, 04 Mar 2021 15:55:25 GMT"
-        ],
-        "Pragma": [
-          "no-cache"
-        ],
-        "Server": [
-          "Microsoft-HTTPAPI/2.0",
-          "Microsoft-HTTPAPI/2.0"
-        ],
-        "x-ms-ratelimit-remaining-resource": [
-          "Microsoft.Compute/HighCostGet3Min;238,Microsoft.Compute/HighCostGet30Min;1917"
-        ],
-        "Strict-Transport-Security": [
-          "max-age=31536000; includeSubDomains"
-        ],
-        "x-ms-served-by": [
-<<<<<<< HEAD
-          "de3c97e5-a7f4-4bba-b1fb-feac30234d51_132556176083465984"
-        ],
-        "x-ms-request-id": [
-          "6630e194-77c1-4114-9b10-810e25ebac47"
-        ],
-        "Server": [
-          "Microsoft-HTTPAPI/2.0",
-          "Microsoft-HTTPAPI/2.0"
-        ],
-        "x-ms-ratelimit-remaining-subscription-reads": [
-          "11966"
-        ],
-        "x-ms-correlation-request-id": [
-          "8f2949e6-c11a-4ba5-b343-baab59ec2dd3"
-        ],
-        "x-ms-routing-request-id": [
-          "EASTUS2:20210322T192826Z:8f2949e6-c11a-4ba5-b343-baab59ec2dd3"
-=======
-          "03f446cd-58dc-43ce-82ff-a22164fae905_132582937920184862"
-        ],
-        "x-ms-request-id": [
-          "73178296-bc69-49cd-9452-d48a12c19fdf"
-        ],
-        "x-ms-ratelimit-remaining-subscription-reads": [
-          "11958"
-        ],
-        "x-ms-correlation-request-id": [
-          "c8c674df-ba80-4f76-bdad-4901eaf48a52"
-        ],
-        "x-ms-routing-request-id": [
-          "CANADACENTRAL:20210304T155526Z:c8c674df-ba80-4f76-bdad-4901eaf48a52"
->>>>>>> 9e6c98a6
-        ],
-        "X-Content-Type-Options": [
-          "nosniff"
-        ],
-<<<<<<< HEAD
-        "Date": [
-          "Mon, 22 Mar 2021 19:28:25 GMT"
-        ],
-        "Content-Length": [
-          "2463"
-=======
-        "Content-Length": [
-          "2468"
->>>>>>> 9e6c98a6
-        ],
-        "Content-Type": [
-          "application/json; charset=utf-8"
-        ],
-        "Expires": [
-          "-1"
-        ]
-      },
-<<<<<<< HEAD
-      "ResponseBody": "{\r\n  \"value\": [\r\n    {\r\n      \"name\": \"diskrp5044\",\r\n      \"id\": \"/subscriptions/e37510d7-33b6-4676-886f-ee75bcc01871/resourceGroups/crptestar9455/providers/Microsoft.Compute/disks/diskrp5044\",\r\n      \"type\": \"Microsoft.Compute/disks\",\r\n      \"location\": \"eastus2\",\r\n      \"sku\": {\r\n        \"name\": \"Standard_LRS\",\r\n        \"tier\": \"Standard\"\r\n      },\r\n      \"properties\": {\r\n        \"osType\": \"Linux\",\r\n        \"creationData\": {\r\n          \"createOption\": \"Import\",\r\n          \"storageAccountId\": \"/subscriptions/e37510d7-33b6-4676-886f-ee75bcc01871/resourceGroups/crptestar9455/providers/Microsoft.Storage/storageAccounts/diskrp22\",\r\n          \"sourceUri\": \"https://diskrp22.blob.core.windows.net/crptestar345/oscrptestar6516.vhd\"\r\n        },\r\n        \"diskSizeGB\": 150,\r\n        \"diskIOPSReadWrite\": 500,\r\n        \"diskMBpsReadWrite\": 60,\r\n        \"encryption\": {\r\n          \"type\": \"EncryptionAtRestWithPlatformKey\"\r\n        },\r\n        \"timeCreated\": \"2021-03-22T19:28:24.5877834+00:00\",\r\n        \"provisioningState\": \"Succeeded\",\r\n        \"diskState\": \"Unattached\",\r\n        \"diskSizeBytes\": 161061273600,\r\n        \"uniqueId\": \"ac4e34d2-6608-4f4d-b50f-9a3d796e253a\",\r\n        \"networkAccessPolicy\": \"AllowAll\"\r\n      }\r\n    },\r\n    {\r\n      \"name\": \"diskrp5095\",\r\n      \"id\": \"/subscriptions/e37510d7-33b6-4676-886f-ee75bcc01871/resourceGroups/crptestar9455/providers/Microsoft.Compute/disks/diskrp5095\",\r\n      \"type\": \"Microsoft.Compute/disks\",\r\n      \"location\": \"eastus2\",\r\n      \"sku\": {\r\n        \"name\": \"Standard_LRS\",\r\n        \"tier\": \"Standard\"\r\n      },\r\n      \"properties\": {\r\n        \"osType\": \"Linux\",\r\n        \"creationData\": {\r\n          \"createOption\": \"Import\",\r\n          \"storageAccountId\": \"/subscriptions/e37510d7-33b6-4676-886f-ee75bcc01871/resourceGroups/crptestar4539/providers/Microsoft.Storage/storageAccounts/diskrp3182\",\r\n          \"sourceUri\": \"https://diskrp3182.blob.core.windows.net/crptestar3669/oscrptestar5760.vhd\"\r\n        },\r\n        \"diskSizeGB\": 150,\r\n        \"diskIOPSReadWrite\": 500,\r\n        \"diskMBpsReadWrite\": 60,\r\n        \"encryption\": {\r\n          \"type\": \"EncryptionAtRestWithPlatformKey\"\r\n        },\r\n        \"timeCreated\": \"2021-03-22T19:28:22.1812111+00:00\",\r\n        \"provisioningState\": \"Succeeded\",\r\n        \"diskState\": \"Unattached\",\r\n        \"diskSizeBytes\": 161061273600,\r\n        \"uniqueId\": \"701aa51a-99de-47dc-af95-49a06f1f7c5b\",\r\n        \"networkAccessPolicy\": \"AllowAll\"\r\n      }\r\n    }\r\n  ]\r\n}",
-=======
-      "ResponseBody": "{\r\n  \"value\": [\r\n    {\r\n      \"name\": \"diskrp3604\",\r\n      \"id\": \"/subscriptions/0296790d-427c-48ca-b204-8b729bbd8670/resourceGroups/crptestar6207/providers/Microsoft.Compute/disks/diskrp3604\",\r\n      \"type\": \"Microsoft.Compute/disks\",\r\n      \"location\": \"eastus2\",\r\n      \"sku\": {\r\n        \"name\": \"Standard_LRS\",\r\n        \"tier\": \"Standard\"\r\n      },\r\n      \"properties\": {\r\n        \"osType\": \"Linux\",\r\n        \"creationData\": {\r\n          \"createOption\": \"Import\",\r\n          \"storageAccountId\": \"/subscriptions/0296790d-427c-48ca-b204-8b729bbd8670/resourceGroups/crptestar4985/providers/Microsoft.Storage/storageAccounts/diskrp5270\",\r\n          \"sourceUri\": \"https://diskrp5270.blob.core.windows.net/crptestar8777/oscrptestar4462.vhd\"\r\n        },\r\n        \"diskSizeGB\": 150,\r\n        \"diskIOPSReadWrite\": 500,\r\n        \"diskMBpsReadWrite\": 60,\r\n        \"encryption\": {\r\n          \"type\": \"EncryptionAtRestWithPlatformKey\"\r\n        },\r\n        \"timeCreated\": \"2021-03-04T07:55:21.0035878-08:00\",\r\n        \"provisioningState\": \"Succeeded\",\r\n        \"diskState\": \"Unattached\",\r\n        \"diskSizeBytes\": 161061273600,\r\n        \"uniqueId\": \"78dfc557-b06a-4396-a3da-0e7713dec640\",\r\n        \"networkAccessPolicy\": \"AllowAll\"\r\n      }\r\n    },\r\n    {\r\n      \"name\": \"diskrp6072\",\r\n      \"id\": \"/subscriptions/0296790d-427c-48ca-b204-8b729bbd8670/resourceGroups/crptestar6207/providers/Microsoft.Compute/disks/diskrp6072\",\r\n      \"type\": \"Microsoft.Compute/disks\",\r\n      \"location\": \"eastus2\",\r\n      \"sku\": {\r\n        \"name\": \"Standard_LRS\",\r\n        \"tier\": \"Standard\"\r\n      },\r\n      \"properties\": {\r\n        \"osType\": \"Linux\",\r\n        \"creationData\": {\r\n          \"createOption\": \"Import\",\r\n          \"storageAccountId\": \"/subscriptions/0296790d-427c-48ca-b204-8b729bbd8670/resourceGroups/crptestar6207/providers/Microsoft.Storage/storageAccounts/diskrp7169\",\r\n          \"sourceUri\": \"https://diskrp7169.blob.core.windows.net/crptestar1680/oscrptestar3264.vhd\"\r\n        },\r\n        \"diskSizeGB\": 150,\r\n        \"diskIOPSReadWrite\": 500,\r\n        \"diskMBpsReadWrite\": 60,\r\n        \"encryption\": {\r\n          \"type\": \"EncryptionAtRestWithPlatformKey\"\r\n        },\r\n        \"timeCreated\": \"2021-03-04T07:55:23.9255413-08:00\",\r\n        \"provisioningState\": \"Succeeded\",\r\n        \"diskState\": \"Unattached\",\r\n        \"diskSizeBytes\": 161061273600,\r\n        \"uniqueId\": \"1561f495-3da0-46df-9024-a52329f206e6\",\r\n        \"networkAccessPolicy\": \"AllowAll\"\r\n      }\r\n    }\r\n  ]\r\n}",
->>>>>>> 9e6c98a6
-      "StatusCode": 200
-    },
-    {
-      "RequestUri": "/subscriptions/0296790d-427c-48ca-b204-8b729bbd8670/providers/Microsoft.Compute/disks?api-version=2020-12-01",
-      "EncodedRequestUri": "L3N1YnNjcmlwdGlvbnMvMDI5Njc5MGQtNDI3Yy00OGNhLWIyMDQtOGI3MjliYmQ4NjcwL3Byb3ZpZGVycy9NaWNyb3NvZnQuQ29tcHV0ZS9kaXNrcz9hcGktdmVyc2lvbj0yMDIwLTEyLTAx",
-      "RequestMethod": "GET",
-      "RequestBody": "",
-      "RequestHeaders": {
-        "x-ms-client-request-id": [
-<<<<<<< HEAD
-          "3217d815-6461-4244-a1dc-2c4cccbccfc5"
-=======
-          "c6850557-8ec1-4a48-87c6-6ff5ed8d681e"
->>>>>>> 9e6c98a6
-        ],
-        "accept-language": [
-          "en-US"
-        ],
-        "User-Agent": [
-          "FxVersion/4.6.26614.01",
-          "OSName/Windows",
-          "OSVersion/Microsoft.Windows.10.0.18363.",
-          "Microsoft.Azure.Management.Compute.ComputeManagementClient/44.0.0.0"
-        ]
-      },
-      "ResponseHeaders": {
-        "Cache-Control": [
-          "no-cache"
-        ],
-        "Date": [
-          "Thu, 04 Mar 2021 15:55:25 GMT"
-        ],
-        "Pragma": [
-          "no-cache"
-        ],
-        "x-ms-original-request-ids": [
-<<<<<<< HEAD
-          "3374958b-05be-4281-afd6-81863a1ddb44",
-          "03b87873-ba1a-439e-bce6-240ef5d6afd4",
-          "7f0481b7-0ce3-450d-8ad5-14940bf1209c"
-        ],
-        "x-ms-ratelimit-remaining-subscription-reads": [
-          "11965"
-        ],
-        "x-ms-request-id": [
-          "8ae6b924-6c80-4f53-af55-0ee1a5881b6a"
-        ],
-        "x-ms-correlation-request-id": [
-          "8ae6b924-6c80-4f53-af55-0ee1a5881b6a"
-        ],
-        "x-ms-routing-request-id": [
-          "EASTUS2:20210322T192827Z:8ae6b924-6c80-4f53-af55-0ee1a5881b6a"
-=======
-          "4c3aa6b9-5218-438e-966a-3ce8aab88d18",
-          "defe5a2e-94d7-4438-b72b-3887d78cfb96"
-        ],
-        "x-ms-ratelimit-remaining-subscription-reads": [
-          "11957"
-        ],
-        "x-ms-request-id": [
-          "984646be-9e6a-4fa3-b324-47e82cb20428"
-        ],
-        "x-ms-correlation-request-id": [
-          "984646be-9e6a-4fa3-b324-47e82cb20428"
-        ],
-        "x-ms-routing-request-id": [
-          "CANADACENTRAL:20210304T155526Z:984646be-9e6a-4fa3-b324-47e82cb20428"
->>>>>>> 9e6c98a6
-        ],
-        "Strict-Transport-Security": [
-          "max-age=31536000; includeSubDomains"
-        ],
-        "X-Content-Type-Options": [
-          "nosniff"
-        ],
-<<<<<<< HEAD
-        "Date": [
-          "Mon, 22 Mar 2021 19:28:26 GMT"
-=======
-        "Content-Length": [
-          "4355"
->>>>>>> 9e6c98a6
-        ],
-        "Content-Type": [
-          "application/json; charset=utf-8"
-        ],
-        "Expires": [
-          "-1"
-<<<<<<< HEAD
-        ],
-        "Content-Length": [
-          "17872"
-        ]
-      },
-      "ResponseBody": "{\r\n  \"value\": [\r\n    {\r\n      \"name\": \"diskrp5044\",\r\n      \"id\": \"/subscriptions/e37510d7-33b6-4676-886f-ee75bcc01871/resourceGroups/CRPTESTAR4539/providers/Microsoft.Compute/disks/diskrp5044\",\r\n      \"type\": \"Microsoft.Compute/disks\",\r\n      \"location\": \"eastus2\",\r\n      \"sku\": {\r\n        \"name\": \"Standard_LRS\",\r\n        \"tier\": \"Standard\"\r\n      },\r\n      \"properties\": {\r\n        \"osType\": \"Linux\",\r\n        \"creationData\": {\r\n          \"createOption\": \"Import\",\r\n          \"storageAccountId\": \"/subscriptions/e37510d7-33b6-4676-886f-ee75bcc01871/resourceGroups/crptestar9455/providers/Microsoft.Storage/storageAccounts/diskrp22\",\r\n          \"sourceUri\": \"https://diskrp22.blob.core.windows.net/crptestar345/oscrptestar6516.vhd\"\r\n        },\r\n        \"diskSizeGB\": 150,\r\n        \"diskIOPSReadWrite\": 500,\r\n        \"diskMBpsReadWrite\": 60,\r\n        \"encryption\": {\r\n          \"type\": \"EncryptionAtRestWithPlatformKey\"\r\n        },\r\n        \"timeCreated\": \"2021-03-22T19:28:19.7592439+00:00\",\r\n        \"provisioningState\": \"Succeeded\",\r\n        \"diskState\": \"Unattached\",\r\n        \"diskSizeBytes\": 161061273600,\r\n        \"uniqueId\": \"f45abe90-ce4c-4ad1-931c-3cf42ecabea6\",\r\n        \"networkAccessPolicy\": \"AllowAll\"\r\n      }\r\n    },\r\n    {\r\n      \"name\": \"diskrp5095\",\r\n      \"id\": \"/subscriptions/e37510d7-33b6-4676-886f-ee75bcc01871/resourceGroups/CRPTESTAR4539/providers/Microsoft.Compute/disks/diskrp5095\",\r\n      \"type\": \"Microsoft.Compute/disks\",\r\n      \"location\": \"eastus2\",\r\n      \"sku\": {\r\n        \"name\": \"Standard_LRS\",\r\n        \"tier\": \"Standard\"\r\n      },\r\n      \"properties\": {\r\n        \"osType\": \"Linux\",\r\n        \"creationData\": {\r\n          \"createOption\": \"Import\",\r\n          \"storageAccountId\": \"/subscriptions/e37510d7-33b6-4676-886f-ee75bcc01871/resourceGroups/crptestar4539/providers/Microsoft.Storage/storageAccounts/diskrp3182\",\r\n          \"sourceUri\": \"https://diskrp3182.blob.core.windows.net/crptestar3669/oscrptestar5760.vhd\"\r\n        },\r\n        \"diskSizeGB\": 150,\r\n        \"diskIOPSReadWrite\": 500,\r\n        \"diskMBpsReadWrite\": 60,\r\n        \"encryption\": {\r\n          \"type\": \"EncryptionAtRestWithPlatformKey\"\r\n        },\r\n        \"timeCreated\": \"2021-03-22T19:28:17.1966525+00:00\",\r\n        \"provisioningState\": \"Succeeded\",\r\n        \"diskState\": \"Unattached\",\r\n        \"diskSizeBytes\": 161061273600,\r\n        \"uniqueId\": \"bf6d48bc-4e8e-4a7b-b3ca-f60e6550725a\",\r\n        \"networkAccessPolicy\": \"AllowAll\"\r\n      }\r\n    },\r\n    {\r\n      \"name\": \"diskrp5044\",\r\n      \"id\": \"/subscriptions/e37510d7-33b6-4676-886f-ee75bcc01871/resourceGroups/CRPTESTAR9455/providers/Microsoft.Compute/disks/diskrp5044\",\r\n      \"type\": \"Microsoft.Compute/disks\",\r\n      \"location\": \"eastus2\",\r\n      \"sku\": {\r\n        \"name\": \"Standard_LRS\",\r\n        \"tier\": \"Standard\"\r\n      },\r\n      \"properties\": {\r\n        \"osType\": \"Linux\",\r\n        \"creationData\": {\r\n          \"createOption\": \"Import\",\r\n          \"storageAccountId\": \"/subscriptions/e37510d7-33b6-4676-886f-ee75bcc01871/resourceGroups/crptestar9455/providers/Microsoft.Storage/storageAccounts/diskrp22\",\r\n          \"sourceUri\": \"https://diskrp22.blob.core.windows.net/crptestar345/oscrptestar6516.vhd\"\r\n        },\r\n        \"diskSizeGB\": 150,\r\n        \"diskIOPSReadWrite\": 500,\r\n        \"diskMBpsReadWrite\": 60,\r\n        \"encryption\": {\r\n          \"type\": \"EncryptionAtRestWithPlatformKey\"\r\n        },\r\n        \"timeCreated\": \"2021-03-22T19:28:24.5877834+00:00\",\r\n        \"provisioningState\": \"Succeeded\",\r\n        \"diskState\": \"Unattached\",\r\n        \"diskSizeBytes\": 161061273600,\r\n        \"uniqueId\": \"ac4e34d2-6608-4f4d-b50f-9a3d796e253a\",\r\n        \"networkAccessPolicy\": \"AllowAll\"\r\n      }\r\n    },\r\n    {\r\n      \"name\": \"diskrp5095\",\r\n      \"id\": \"/subscriptions/e37510d7-33b6-4676-886f-ee75bcc01871/resourceGroups/CRPTESTAR9455/providers/Microsoft.Compute/disks/diskrp5095\",\r\n      \"type\": \"Microsoft.Compute/disks\",\r\n      \"location\": \"eastus2\",\r\n      \"sku\": {\r\n        \"name\": \"Standard_LRS\",\r\n        \"tier\": \"Standard\"\r\n      },\r\n      \"properties\": {\r\n        \"osType\": \"Linux\",\r\n        \"creationData\": {\r\n          \"createOption\": \"Import\",\r\n          \"storageAccountId\": \"/subscriptions/e37510d7-33b6-4676-886f-ee75bcc01871/resourceGroups/crptestar4539/providers/Microsoft.Storage/storageAccounts/diskrp3182\",\r\n          \"sourceUri\": \"https://diskrp3182.blob.core.windows.net/crptestar3669/oscrptestar5760.vhd\"\r\n        },\r\n        \"diskSizeGB\": 150,\r\n        \"diskIOPSReadWrite\": 500,\r\n        \"diskMBpsReadWrite\": 60,\r\n        \"encryption\": {\r\n          \"type\": \"EncryptionAtRestWithPlatformKey\"\r\n        },\r\n        \"timeCreated\": \"2021-03-22T19:28:22.1812111+00:00\",\r\n        \"provisioningState\": \"Succeeded\",\r\n        \"diskState\": \"Unattached\",\r\n        \"diskSizeBytes\": 161061273600,\r\n        \"uniqueId\": \"701aa51a-99de-47dc-af95-49a06f1f7c5b\",\r\n        \"networkAccessPolicy\": \"AllowAll\"\r\n      }\r\n    },\r\n    {\r\n      \"name\": \"imagedisk\",\r\n      \"id\": \"/subscriptions/e37510d7-33b6-4676-886f-ee75bcc01871/resourceGroups/RGFORSDKTESTRESOURCES/providers/Microsoft.Compute/disks/imagedisk\",\r\n      \"type\": \"Microsoft.Compute/disks\",\r\n      \"location\": \"eastus2\",\r\n      \"managedBy\": \"/subscriptions/e37510d7-33b6-4676-886f-ee75bcc01871/resourceGroups/RGforSDKtestResources/providers/Microsoft.Compute/virtualMachines/imageVM\",\r\n      \"sku\": {\r\n        \"name\": \"Premium_LRS\",\r\n        \"tier\": \"Premium\"\r\n      },\r\n      \"properties\": {\r\n        \"creationData\": {\r\n          \"createOption\": \"Empty\"\r\n        },\r\n        \"diskSizeGB\": 4,\r\n        \"diskIOPSReadWrite\": 120,\r\n        \"diskMBpsReadWrite\": 25,\r\n        \"encryption\": {\r\n          \"type\": \"EncryptionAtRestWithPlatformKey\"\r\n        },\r\n        \"timeCreated\": \"2021-02-05T19:17:50.7158793+00:00\",\r\n        \"provisioningState\": \"Succeeded\",\r\n        \"diskState\": \"Reserved\",\r\n        \"diskSizeBytes\": 4294967296,\r\n        \"uniqueId\": \"017af56e-eda5-41cd-ab62-00b52c9b6be5\",\r\n        \"networkAccessPolicy\": \"AllowAll\",\r\n        \"tier\": \"P1\"\r\n      }\r\n    },\r\n    {\r\n      \"name\": \"imageVM_OsDisk_1_1193bfcbb54745ae8343a2e08b157601\",\r\n      \"id\": \"/subscriptions/e37510d7-33b6-4676-886f-ee75bcc01871/resourceGroups/RGFORSDKTESTRESOURCES/providers/Microsoft.Compute/disks/imageVM_OsDisk_1_1193bfcbb54745ae8343a2e08b157601\",\r\n      \"type\": \"Microsoft.Compute/disks\",\r\n      \"location\": \"eastus2\",\r\n      \"tags\": {\r\n        \"platformsettings.host_environment.service.platform_optedin_for_rootcerts\": \"true\"\r\n      },\r\n      \"managedBy\": \"/subscriptions/e37510d7-33b6-4676-886f-ee75bcc01871/resourceGroups/RGforSDKtestResources/providers/Microsoft.Compute/virtualMachines/imageVM\",\r\n      \"sku\": {\r\n        \"name\": \"Premium_LRS\",\r\n        \"tier\": \"Premium\"\r\n      },\r\n      \"properties\": {\r\n        \"osType\": \"Windows\",\r\n        \"hyperVGeneration\": \"V1\",\r\n        \"creationData\": {\r\n          \"createOption\": \"FromImage\",\r\n          \"imageReference\": {\r\n            \"id\": \"/Subscriptions/e37510d7-33b6-4676-886f-ee75bcc01871/Providers/Microsoft.Compute/Locations/eastus2/Publishers/MicrosoftWindowsServer/ArtifactTypes/VMImage/Offers/WindowsServer/Skus/2019-Datacenter/Versions/17763.1697.2101090203\"\r\n          }\r\n        },\r\n        \"diskSizeGB\": 127,\r\n        \"diskIOPSReadWrite\": 500,\r\n        \"diskMBpsReadWrite\": 100,\r\n        \"encryption\": {\r\n          \"type\": \"EncryptionAtRestWithPlatformKey\"\r\n        },\r\n        \"timeCreated\": \"2021-02-05T19:11:18.4224975+00:00\",\r\n        \"provisioningState\": \"Succeeded\",\r\n        \"diskState\": \"Reserved\",\r\n        \"diskSizeBytes\": 136367308800,\r\n        \"uniqueId\": \"1193bfcb-b547-45ae-8343-a2e08b157601\",\r\n        \"networkAccessPolicy\": \"AllowAll\",\r\n        \"tier\": \"P10\"\r\n      }\r\n    },\r\n    {\r\n      \"name\": \"hyperVServer_OsDisk_1_5833282d39514f6fa796f423fca2283a\",\r\n      \"id\": \"/subscriptions/e37510d7-33b6-4676-886f-ee75bcc01871/resourceGroups/THEO_TEST/providers/Microsoft.Compute/disks/hyperVServer_OsDisk_1_5833282d39514f6fa796f423fca2283a\",\r\n      \"type\": \"Microsoft.Compute/disks\",\r\n      \"location\": \"eastus2\",\r\n      \"zones\": [\r\n        \"1\"\r\n      ],\r\n      \"managedBy\": \"/subscriptions/e37510d7-33b6-4676-886f-ee75bcc01871/resourceGroups/theo_test/providers/Microsoft.Compute/virtualMachines/hyperVServer\",\r\n      \"sku\": {\r\n        \"name\": \"Premium_LRS\",\r\n        \"tier\": \"Premium\"\r\n      },\r\n      \"properties\": {\r\n        \"osType\": \"Windows\",\r\n        \"hyperVGeneration\": \"V1\",\r\n        \"creationData\": {\r\n          \"createOption\": \"FromImage\",\r\n          \"imageReference\": {\r\n            \"id\": \"/Subscriptions/e37510d7-33b6-4676-886f-ee75bcc01871/Providers/Microsoft.Compute/Locations/eastus2/Publishers/MicrosoftWindowsServer/ArtifactTypes/VMImage/Offers/WindowsServer/Skus/2019-Datacenter/Versions/17763.1518.2010132039\"\r\n          }\r\n        },\r\n        \"diskSizeGB\": 127,\r\n        \"diskIOPSReadWrite\": 500,\r\n        \"diskMBpsReadWrite\": 100,\r\n        \"encryption\": {\r\n          \"type\": \"EncryptionAtRestWithPlatformKey\"\r\n        },\r\n        \"timeCreated\": \"2020-10-28T17:18:58.9717776+00:00\",\r\n        \"provisioningState\": \"Succeeded\",\r\n        \"diskState\": \"Attached\",\r\n        \"diskSizeBytes\": 136367308800,\r\n        \"uniqueId\": \"5833282d-3951-4f6f-a796-f423fca2283a\",\r\n        \"networkAccessPolicy\": \"AllowAll\",\r\n        \"tier\": \"P10\"\r\n      }\r\n    },\r\n    {\r\n      \"name\": \"sdkVM_OsDisk_1_5cdd142f281d4454a911d64aa193eb4b\",\r\n      \"id\": \"/subscriptions/e37510d7-33b6-4676-886f-ee75bcc01871/resourceGroups/THEO_TEST/providers/Microsoft.Compute/disks/sdkVM_OsDisk_1_5cdd142f281d4454a911d64aa193eb4b\",\r\n      \"type\": \"Microsoft.Compute/disks\",\r\n      \"location\": \"eastus2\",\r\n      \"zones\": [\r\n        \"1\"\r\n      ],\r\n      \"managedBy\": \"/subscriptions/e37510d7-33b6-4676-886f-ee75bcc01871/resourceGroups/theo_test/providers/Microsoft.Compute/virtualMachines/sdkVM\",\r\n      \"sku\": {\r\n        \"name\": \"StandardSSD_LRS\",\r\n        \"tier\": \"Standard\"\r\n      },\r\n      \"properties\": {\r\n        \"osType\": \"Windows\",\r\n        \"hyperVGeneration\": \"V1\",\r\n        \"creationData\": {\r\n          \"createOption\": \"FromImage\",\r\n          \"imageReference\": {\r\n            \"id\": \"/Subscriptions/e37510d7-33b6-4676-886f-ee75bcc01871/Providers/Microsoft.Compute/Locations/eastus2/Publishers/MicrosoftWindowsDesktop/ArtifactTypes/VMImage/Offers/Windows-10/Skus/rs5-pro/Versions/17763.1518.2010132039\"\r\n          }\r\n        },\r\n        \"diskSizeGB\": 127,\r\n        \"diskIOPSReadWrite\": 500,\r\n        \"diskMBpsReadWrite\": 60,\r\n        \"encryption\": {\r\n          \"type\": \"EncryptionAtRestWithPlatformKey\"\r\n        },\r\n        \"timeCreated\": \"2020-11-03T21:48:43.5207235+00:00\",\r\n        \"provisioningState\": \"Succeeded\",\r\n        \"diskState\": \"Attached\",\r\n        \"diskSizeBytes\": 136367308800,\r\n        \"uniqueId\": \"5cdd142f-281d-4454-a911-d64aa193eb4b\",\r\n        \"networkAccessPolicy\": \"AllowAll\"\r\n      }\r\n    },\r\n    {\r\n      \"name\": \"VHDdisk\",\r\n      \"id\": \"/subscriptions/e37510d7-33b6-4676-886f-ee75bcc01871/resourceGroups/THEO_TEST/providers/Microsoft.Compute/disks/VHDdisk\",\r\n      \"type\": \"Microsoft.Compute/disks\",\r\n      \"location\": \"eastus2\",\r\n      \"tags\": {},\r\n      \"zones\": [\r\n        \"1\"\r\n      ],\r\n      \"managedBy\": \"/subscriptions/e37510d7-33b6-4676-886f-ee75bcc01871/resourceGroups/theo_test/providers/Microsoft.Compute/virtualMachines/hyperVServer\",\r\n      \"sku\": {\r\n        \"name\": \"Standard_LRS\",\r\n        \"tier\": \"Standard\"\r\n      },\r\n      \"properties\": {\r\n        \"osType\": \"Windows\",\r\n        \"creationData\": {\r\n          \"createOption\": \"Upload\",\r\n          \"uploadSizeBytes\": 1074790912\r\n        },\r\n        \"diskSizeGB\": 1,\r\n        \"diskIOPSReadWrite\": 500,\r\n        \"diskMBpsReadWrite\": 60,\r\n        \"encryption\": {\r\n          \"type\": \"EncryptionAtRestWithPlatformKey\"\r\n        },\r\n        \"timeCreated\": \"2021-02-16T23:12:00.4676497+00:00\",\r\n        \"provisioningState\": \"Succeeded\",\r\n        \"diskState\": \"Attached\",\r\n        \"diskSizeBytes\": 1074790400,\r\n        \"uniqueId\": \"56dc234a-2ba3-472c-acdf-88222811c6e0\",\r\n        \"networkAccessPolicy\": \"AllowAll\"\r\n      }\r\n    },\r\n    {\r\n      \"name\": \"newvmtest_disk1_99ac1bd1de9a48859b71983f448c8d4e\",\r\n      \"id\": \"/subscriptions/e37510d7-33b6-4676-886f-ee75bcc01871/resourceGroups/ADAMNEWAZVM/providers/Microsoft.Compute/disks/newvmtest_disk1_99ac1bd1de9a48859b71983f448c8d4e\",\r\n      \"type\": \"Microsoft.Compute/disks\",\r\n      \"location\": \"eastus\",\r\n      \"managedBy\": \"/subscriptions/e37510d7-33b6-4676-886f-ee75bcc01871/resourceGroups/adamnewazvm/providers/Microsoft.Compute/virtualMachines/newvmtest\",\r\n      \"sku\": {\r\n        \"name\": \"Premium_LRS\",\r\n        \"tier\": \"Premium\"\r\n      },\r\n      \"properties\": {\r\n        \"osType\": \"Windows\",\r\n        \"creationData\": {\r\n          \"createOption\": \"FromImage\",\r\n          \"imageReference\": {\r\n            \"id\": \"/Subscriptions/44656a67-817a-4fe4-a66e-3a4502252f28/Providers/Microsoft.Compute/Locations/eastus/Publishers/microsoftwindowsserver/ArtifactTypes/VMImage/Offers/windowsserver/Skus/2016-datacenter/Versions/14393.4048.2011170655\"\r\n          }\r\n        },\r\n        \"diskSizeGB\": 127,\r\n        \"diskIOPSReadWrite\": 500,\r\n        \"diskMBpsReadWrite\": 100,\r\n        \"encryption\": {\r\n          \"type\": \"EncryptionAtRestWithPlatformKey\"\r\n        },\r\n        \"timeCreated\": \"2020-12-04T20:11:08.4310517+00:00\",\r\n        \"provisioningState\": \"Succeeded\",\r\n        \"diskState\": \"Reserved\",\r\n        \"diskSizeBytes\": 136367308800,\r\n        \"uniqueId\": \"99ac1bd1-de9a-4885-9b71-983f448c8d4e\",\r\n        \"networkAccessPolicy\": \"AllowAll\"\r\n      }\r\n    },\r\n    {\r\n      \"name\": \"brokenvm_disk1_37b1765d42cf48998335c9192f72434d\",\r\n      \"id\": \"/subscriptions/e37510d7-33b6-4676-886f-ee75bcc01871/resourceGroups/HAIDERTEST/providers/Microsoft.Compute/disks/brokenvm_disk1_37b1765d42cf48998335c9192f72434d\",\r\n      \"type\": \"Microsoft.Compute/disks\",\r\n      \"location\": \"eastus\",\r\n      \"tags\": {\r\n        \"platformsettings.host_environment.service.platform_optedin_for_rootcerts\": \"true\"\r\n      },\r\n      \"managedBy\": \"/subscriptions/e37510d7-33b6-4676-886f-ee75bcc01871/resourceGroups/haidertest/providers/Microsoft.Compute/virtualMachines/brokenvm\",\r\n      \"sku\": {\r\n        \"name\": \"Premium_LRS\",\r\n        \"tier\": \"Premium\"\r\n      },\r\n      \"properties\": {\r\n        \"osType\": \"Linux\",\r\n        \"creationData\": {\r\n          \"createOption\": \"FromImage\",\r\n          \"imageReference\": {\r\n            \"id\": \"/Subscriptions/44656a67-817a-4fe4-a66e-3a4502252f28/Providers/Microsoft.Compute/Locations/eastus/Publishers/canonical/ArtifactTypes/VMImage/Offers/ubuntuserver/Skus/18.04-lts/Versions/18.04.202101191\"\r\n          }\r\n        },\r\n        \"diskSizeGB\": 30,\r\n        \"diskIOPSReadWrite\": 120,\r\n        \"diskMBpsReadWrite\": 25,\r\n        \"encryption\": {\r\n          \"type\": \"EncryptionAtRestWithPlatformKey\"\r\n        },\r\n        \"timeCreated\": \"2021-02-01T15:45:29.8035261+00:00\",\r\n        \"provisioningState\": \"Succeeded\",\r\n        \"diskState\": \"Reserved\",\r\n        \"diskSizeBytes\": 32213303296,\r\n        \"uniqueId\": \"37b1765d-42cf-4899-8335-c9192f72434d\",\r\n        \"networkAccessPolicy\": \"AllowAll\"\r\n      }\r\n    },\r\n    {\r\n      \"name\": \"testICM2_disk1_3ceb0ceba68d44ed912f7c1b2cf3636e\",\r\n      \"id\": \"/subscriptions/e37510d7-33b6-4676-886f-ee75bcc01871/resourceGroups/NEWRG/providers/Microsoft.Compute/disks/testICM2_disk1_3ceb0ceba68d44ed912f7c1b2cf3636e\",\r\n      \"type\": \"Microsoft.Compute/disks\",\r\n      \"location\": \"eastus\",\r\n      \"sku\": {\r\n        \"name\": \"Premium_LRS\",\r\n        \"tier\": \"Premium\"\r\n      },\r\n      \"properties\": {\r\n        \"osType\": \"Windows\",\r\n        \"hyperVGeneration\": \"V1\",\r\n        \"creationData\": {\r\n          \"createOption\": \"FromImage\",\r\n          \"imageReference\": {\r\n            \"id\": \"/Subscriptions/84a075d8-9e10-44be-a326-030a17d73e00/Providers/Microsoft.Compute/Locations/eastus/Publishers/microsoftwindowsserver/ArtifactTypes/VMImage/Offers/windowsserver/Skus/2016-datacenter/Versions/14393.3866.2008081933\"\r\n          }\r\n        },\r\n        \"diskSizeGB\": 127,\r\n        \"diskIOPSReadWrite\": 500,\r\n        \"diskMBpsReadWrite\": 100,\r\n        \"encryption\": {\r\n          \"type\": \"EncryptionAtRestWithPlatformKey\"\r\n        },\r\n        \"timeCreated\": \"2020-08-26T14:52:49.2844237+00:00\",\r\n        \"provisioningState\": \"Succeeded\",\r\n        \"diskState\": \"Unattached\",\r\n        \"diskSizeBytes\": 136367308800,\r\n        \"uniqueId\": \"3ceb0ceb-a68d-44ed-912f-7c1b2cf3636e\",\r\n        \"networkAccessPolicy\": \"AllowAll\"\r\n      }\r\n    },\r\n    {\r\n      \"name\": \"testICM2_OsDisk_1_3935055fedf846e08cb9e21c1c0e71b4\",\r\n      \"id\": \"/subscriptions/e37510d7-33b6-4676-886f-ee75bcc01871/resourceGroups/NEWRG/providers/Microsoft.Compute/disks/testICM2_OsDisk_1_3935055fedf846e08cb9e21c1c0e71b4\",\r\n      \"type\": \"Microsoft.Compute/disks\",\r\n      \"location\": \"eastus\",\r\n      \"managedBy\": \"/subscriptions/e37510d7-33b6-4676-886f-ee75bcc01871/resourceGroups/newrg/providers/Microsoft.Compute/virtualMachines/testICM2\",\r\n      \"sku\": {\r\n        \"name\": \"Premium_LRS\",\r\n        \"tier\": \"Premium\"\r\n      },\r\n      \"properties\": {\r\n        \"osType\": \"Windows\",\r\n        \"hyperVGeneration\": \"V1\",\r\n        \"creationData\": {\r\n          \"createOption\": \"FromImage\",\r\n          \"imageReference\": {\r\n            \"id\": \"/Subscriptions/e37510d7-33b6-4676-886f-ee75bcc01871/Providers/Microsoft.Compute/Locations/eastus/Publishers/MicrosoftWindowsServer/ArtifactTypes/VMImage/Offers/WindowsServer/Skus/2016-Datacenter/Versions/14393.3866.2008081933\"\r\n          }\r\n        },\r\n        \"diskSizeGB\": 127,\r\n        \"diskIOPSReadWrite\": 500,\r\n        \"diskMBpsReadWrite\": 100,\r\n        \"encryption\": {\r\n          \"type\": \"EncryptionAtRestWithPlatformKey\"\r\n        },\r\n        \"timeCreated\": \"2020-08-27T23:43:36.7634178+00:00\",\r\n        \"provisioningState\": \"Succeeded\",\r\n        \"diskState\": \"Reserved\",\r\n        \"diskSizeBytes\": 136367308800,\r\n        \"uniqueId\": \"3935055f-edf8-46e0-8cb9-e21c1c0e71b4\",\r\n        \"networkAccessPolicy\": \"AllowAll\"\r\n      }\r\n    },\r\n    {\r\n      \"name\": \"testICM_disk1_d0ea6b2f5c39454590dc9b890f5a4b96\",\r\n      \"id\": \"/subscriptions/e37510d7-33b6-4676-886f-ee75bcc01871/resourceGroups/NEWRG/providers/Microsoft.Compute/disks/testICM_disk1_d0ea6b2f5c39454590dc9b890f5a4b96\",\r\n      \"type\": \"Microsoft.Compute/disks\",\r\n      \"location\": \"eastus\",\r\n      \"sku\": {\r\n        \"name\": \"Premium_LRS\",\r\n        \"tier\": \"Premium\"\r\n      },\r\n      \"properties\": {\r\n        \"osType\": \"Windows\",\r\n        \"hyperVGeneration\": \"V1\",\r\n        \"creationData\": {\r\n          \"createOption\": \"FromImage\",\r\n          \"imageReference\": {\r\n            \"id\": \"/Subscriptions/662002fa-09ee-4980-a81b-de05dc192378/Providers/Microsoft.Compute/Locations/eastus/Publishers/microsoftwindowsserver/ArtifactTypes/VMImage/Offers/windowsserver/Skus/2016-datacenter/Versions/14393.3866.2008081933\"\r\n          }\r\n        },\r\n        \"diskSizeGB\": 127,\r\n        \"diskIOPSReadWrite\": 500,\r\n        \"diskMBpsReadWrite\": 100,\r\n        \"encryption\": {\r\n          \"type\": \"EncryptionAtRestWithPlatformKey\"\r\n        },\r\n        \"timeCreated\": \"2020-08-26T14:41:56.6708444+00:00\",\r\n        \"provisioningState\": \"Succeeded\",\r\n        \"diskState\": \"Unattached\",\r\n        \"diskSizeBytes\": 136367308800,\r\n        \"uniqueId\": \"d0ea6b2f-5c39-4545-90dc-9b890f5a4b96\",\r\n        \"networkAccessPolicy\": \"AllowAll\"\r\n      }\r\n    },\r\n    {\r\n      \"name\": \"updatebootdiagVM_OsDisk_1_dd3b593a6d7b46ff904125e40f889474\",\r\n      \"id\": \"/subscriptions/e37510d7-33b6-4676-886f-ee75bcc01871/resourceGroups/THEO_TEMP/providers/Microsoft.Compute/disks/updatebootdiagVM_OsDisk_1_dd3b593a6d7b46ff904125e40f889474\",\r\n      \"type\": \"Microsoft.Compute/disks\",\r\n      \"location\": \"eastus\",\r\n      \"tags\": {\r\n        \"azsecpack\": \"nonprod\",\r\n        \"platformsettings.host_environment.service.platform_optedin_for_rootcerts\": \"true\"\r\n      },\r\n      \"managedBy\": \"/subscriptions/e37510d7-33b6-4676-886f-ee75bcc01871/resourceGroups/theo_temp/providers/Microsoft.Compute/virtualMachines/updatebootdiagVM\",\r\n      \"sku\": {\r\n        \"name\": \"Premium_LRS\",\r\n        \"tier\": \"Premium\"\r\n      },\r\n      \"properties\": {\r\n        \"osType\": \"Windows\",\r\n        \"hyperVGeneration\": \"V1\",\r\n        \"creationData\": {\r\n          \"createOption\": \"FromImage\",\r\n          \"imageReference\": {\r\n            \"id\": \"/Subscriptions/e37510d7-33b6-4676-886f-ee75bcc01871/Providers/Microsoft.Compute/Locations/eastus/Publishers/MicrosoftWindowsServer/ArtifactTypes/VMImage/Offers/WindowsServer/Skus/2019-Datacenter/Versions/17763.1817.2103030313\"\r\n          }\r\n        },\r\n        \"diskSizeGB\": 127,\r\n        \"diskIOPSReadWrite\": 500,\r\n        \"diskMBpsReadWrite\": 100,\r\n        \"encryption\": {\r\n          \"type\": \"EncryptionAtRestWithPlatformKey\"\r\n        },\r\n        \"timeCreated\": \"2021-03-18T20:17:33.5617256+00:00\",\r\n        \"provisioningState\": \"Succeeded\",\r\n        \"diskState\": \"Attached\",\r\n        \"diskSizeBytes\": 136367308800,\r\n        \"uniqueId\": \"dd3b593a-6d7b-46ff-9041-25e40f889474\",\r\n        \"networkAccessPolicy\": \"AllowAll\",\r\n        \"tier\": \"P10\"\r\n      }\r\n    },\r\n    {\r\n      \"name\": \"brokenvm-DiskCopy-20210126054443.577184\",\r\n      \"id\": \"/subscriptions/e37510d7-33b6-4676-886f-ee75bcc01871/resourceGroups/VMREPAIRTEST/providers/Microsoft.Compute/disks/brokenvm-DiskCopy-20210126054443.577184\",\r\n      \"type\": \"Microsoft.Compute/disks\",\r\n      \"location\": \"eastus\",\r\n      \"tags\": {},\r\n      \"zones\": [\r\n        \"1\"\r\n      ],\r\n      \"sku\": {\r\n        \"name\": \"Premium_LRS\",\r\n        \"tier\": \"Premium\"\r\n      },\r\n      \"properties\": {\r\n        \"osType\": \"Windows\",\r\n        \"hyperVGeneration\": \"V1\",\r\n        \"creationData\": {\r\n          \"createOption\": \"Copy\",\r\n          \"sourceResourceId\": \"/subscriptions/e37510d7-33b6-4676-886f-ee75bcc01871/resourceGroups/vmrepairtest/providers/Microsoft.Compute/disks/brokenvm_OsDisk_1_2e6c836493c3446cbbbbb094a72bdb66\",\r\n          \"sourceUniqueId\": \"2e6c8364-93c3-446c-bbbb-b094a72bdb66\"\r\n        },\r\n        \"diskSizeGB\": 127,\r\n        \"diskIOPSReadWrite\": 500,\r\n        \"diskMBpsReadWrite\": 100,\r\n        \"encryption\": {\r\n          \"type\": \"EncryptionAtRestWithPlatformKey\"\r\n        },\r\n        \"timeCreated\": \"2021-01-26T05:45:32.4353115+00:00\",\r\n        \"provisioningState\": \"Succeeded\",\r\n        \"diskState\": \"Unattached\",\r\n        \"diskSizeBytes\": 136367308800,\r\n        \"uniqueId\": \"9bf3f451-135f-4a76-8b44-83a9dd469507\",\r\n        \"networkAccessPolicy\": \"AllowAll\",\r\n        \"tier\": \"P10\"\r\n      }\r\n    },\r\n    {\r\n      \"name\": \"vm6689_disk2_3b2796fa468d4301a29248d7574676c7\",\r\n      \"id\": \"/subscriptions/e37510d7-33b6-4676-886f-ee75bcc01871/resourceGroups/CRPTESTAR3839/providers/Microsoft.Compute/disks/vm6689_disk2_3b2796fa468d4301a29248d7574676c7\",\r\n      \"type\": \"Microsoft.Compute/disks\",\r\n      \"location\": \"northeurope\",\r\n      \"tags\": {\r\n        \"RG\": \"rg\",\r\n        \"testTag\": \"1\",\r\n        \"azsecpack\": \"nonprod\",\r\n        \"platformsettings.host_environment.service.platform_optedin_for_rootcerts\": \"true\"\r\n      },\r\n      \"managedBy\": \"/subscriptions/e37510d7-33b6-4676-886f-ee75bcc01871/resourceGroups/crptestar3839/providers/Microsoft.Compute/virtualMachines/vm6689\",\r\n      \"sku\": {\r\n        \"name\": \"Standard_LRS\",\r\n        \"tier\": \"Standard\"\r\n      },\r\n      \"properties\": {\r\n        \"creationData\": {\r\n          \"createOption\": \"Empty\"\r\n        },\r\n        \"diskSizeGB\": 30,\r\n        \"diskIOPSReadWrite\": 500,\r\n        \"diskMBpsReadWrite\": 60,\r\n        \"encryption\": {\r\n          \"type\": \"EncryptionAtRestWithPlatformKey\"\r\n        },\r\n        \"timeCreated\": \"2021-03-19T15:09:03.3745016+00:00\",\r\n        \"provisioningState\": \"Succeeded\",\r\n        \"diskState\": \"Attached\",\r\n        \"diskSizeBytes\": 32212254720,\r\n        \"uniqueId\": \"3b2796fa-468d-4301-a292-48d7574676c7\",\r\n        \"networkAccessPolicy\": \"AllowAll\"\r\n      }\r\n    }\r\n  ]\r\n}",
-      "StatusCode": 200
-    },
-    {
-      "RequestUri": "/subscriptions/e37510d7-33b6-4676-886f-ee75bcc01871/resourcegroups/crptestar4539?api-version=2017-05-10",
-      "EncodedRequestUri": "L3N1YnNjcmlwdGlvbnMvZTM3NTEwZDctMzNiNi00Njc2LTg4NmYtZWU3NWJjYzAxODcxL3Jlc291cmNlZ3JvdXBzL2NycHRlc3RhcjQ1Mzk/YXBpLXZlcnNpb249MjAxNy0wNS0xMA==",
-=======
-        ]
-      },
-      "ResponseBody": "{\r\n  \"value\": [\r\n    {\r\n      \"name\": \"diskrp3604\",\r\n      \"id\": \"/subscriptions/0296790d-427c-48ca-b204-8b729bbd8670/resourceGroups/CRPTESTAR4985/providers/Microsoft.Compute/disks/diskrp3604\",\r\n      \"type\": \"Microsoft.Compute/disks\",\r\n      \"location\": \"eastus2\",\r\n      \"sku\": {\r\n        \"name\": \"Standard_LRS\",\r\n        \"tier\": \"Standard\"\r\n      },\r\n      \"properties\": {\r\n        \"osType\": \"Linux\",\r\n        \"creationData\": {\r\n          \"createOption\": \"Import\",\r\n          \"storageAccountId\": \"/subscriptions/0296790d-427c-48ca-b204-8b729bbd8670/resourceGroups/crptestar4985/providers/Microsoft.Storage/storageAccounts/diskrp5270\",\r\n          \"sourceUri\": \"https://diskrp5270.blob.core.windows.net/crptestar8777/oscrptestar4462.vhd\"\r\n        },\r\n        \"diskSizeGB\": 150,\r\n        \"diskIOPSReadWrite\": 500,\r\n        \"diskMBpsReadWrite\": 60,\r\n        \"encryption\": {\r\n          \"type\": \"EncryptionAtRestWithPlatformKey\"\r\n        },\r\n        \"timeCreated\": \"2021-03-04T07:55:14.4410057-08:00\",\r\n        \"provisioningState\": \"Succeeded\",\r\n        \"diskState\": \"Unattached\",\r\n        \"diskSizeBytes\": 161061273600,\r\n        \"uniqueId\": \"cc234398-4636-4659-b359-460ef7f121e3\",\r\n        \"networkAccessPolicy\": \"AllowAll\"\r\n      }\r\n    },\r\n    {\r\n      \"name\": \"diskrp6072\",\r\n      \"id\": \"/subscriptions/0296790d-427c-48ca-b204-8b729bbd8670/resourceGroups/CRPTESTAR4985/providers/Microsoft.Compute/disks/diskrp6072\",\r\n      \"type\": \"Microsoft.Compute/disks\",\r\n      \"location\": \"eastus2\",\r\n      \"sku\": {\r\n        \"name\": \"Standard_LRS\",\r\n        \"tier\": \"Standard\"\r\n      },\r\n      \"properties\": {\r\n        \"osType\": \"Linux\",\r\n        \"creationData\": {\r\n          \"createOption\": \"Import\",\r\n          \"storageAccountId\": \"/subscriptions/0296790d-427c-48ca-b204-8b729bbd8670/resourceGroups/crptestar6207/providers/Microsoft.Storage/storageAccounts/diskrp7169\",\r\n          \"sourceUri\": \"https://diskrp7169.blob.core.windows.net/crptestar1680/oscrptestar3264.vhd\"\r\n        },\r\n        \"diskSizeGB\": 150,\r\n        \"diskIOPSReadWrite\": 500,\r\n        \"diskMBpsReadWrite\": 60,\r\n        \"encryption\": {\r\n          \"type\": \"EncryptionAtRestWithPlatformKey\"\r\n        },\r\n        \"timeCreated\": \"2021-03-04T07:55:17.769218-08:00\",\r\n        \"provisioningState\": \"Succeeded\",\r\n        \"diskState\": \"Unattached\",\r\n        \"diskSizeBytes\": 161061273600,\r\n        \"uniqueId\": \"87d58409-b074-4b55-8648-6320fe73eebe\",\r\n        \"networkAccessPolicy\": \"AllowAll\"\r\n      }\r\n    },\r\n    {\r\n      \"name\": \"diskrp3604\",\r\n      \"id\": \"/subscriptions/0296790d-427c-48ca-b204-8b729bbd8670/resourceGroups/CRPTESTAR6207/providers/Microsoft.Compute/disks/diskrp3604\",\r\n      \"type\": \"Microsoft.Compute/disks\",\r\n      \"location\": \"eastus2\",\r\n      \"sku\": {\r\n        \"name\": \"Standard_LRS\",\r\n        \"tier\": \"Standard\"\r\n      },\r\n      \"properties\": {\r\n        \"osType\": \"Linux\",\r\n        \"creationData\": {\r\n          \"createOption\": \"Import\",\r\n          \"storageAccountId\": \"/subscriptions/0296790d-427c-48ca-b204-8b729bbd8670/resourceGroups/crptestar4985/providers/Microsoft.Storage/storageAccounts/diskrp5270\",\r\n          \"sourceUri\": \"https://diskrp5270.blob.core.windows.net/crptestar8777/oscrptestar4462.vhd\"\r\n        },\r\n        \"diskSizeGB\": 150,\r\n        \"diskIOPSReadWrite\": 500,\r\n        \"diskMBpsReadWrite\": 60,\r\n        \"encryption\": {\r\n          \"type\": \"EncryptionAtRestWithPlatformKey\"\r\n        },\r\n        \"timeCreated\": \"2021-03-04T07:55:21.0035878-08:00\",\r\n        \"provisioningState\": \"Succeeded\",\r\n        \"diskState\": \"Unattached\",\r\n        \"diskSizeBytes\": 161061273600,\r\n        \"uniqueId\": \"78dfc557-b06a-4396-a3da-0e7713dec640\",\r\n        \"networkAccessPolicy\": \"AllowAll\"\r\n      }\r\n    },\r\n    {\r\n      \"name\": \"diskrp6072\",\r\n      \"id\": \"/subscriptions/0296790d-427c-48ca-b204-8b729bbd8670/resourceGroups/CRPTESTAR6207/providers/Microsoft.Compute/disks/diskrp6072\",\r\n      \"type\": \"Microsoft.Compute/disks\",\r\n      \"location\": \"eastus2\",\r\n      \"sku\": {\r\n        \"name\": \"Standard_LRS\",\r\n        \"tier\": \"Standard\"\r\n      },\r\n      \"properties\": {\r\n        \"osType\": \"Linux\",\r\n        \"creationData\": {\r\n          \"createOption\": \"Import\",\r\n          \"storageAccountId\": \"/subscriptions/0296790d-427c-48ca-b204-8b729bbd8670/resourceGroups/crptestar6207/providers/Microsoft.Storage/storageAccounts/diskrp7169\",\r\n          \"sourceUri\": \"https://diskrp7169.blob.core.windows.net/crptestar1680/oscrptestar3264.vhd\"\r\n        },\r\n        \"diskSizeGB\": 150,\r\n        \"diskIOPSReadWrite\": 500,\r\n        \"diskMBpsReadWrite\": 60,\r\n        \"encryption\": {\r\n          \"type\": \"EncryptionAtRestWithPlatformKey\"\r\n        },\r\n        \"timeCreated\": \"2021-03-04T07:55:23.9255413-08:00\",\r\n        \"provisioningState\": \"Succeeded\",\r\n        \"diskState\": \"Unattached\",\r\n        \"diskSizeBytes\": 161061273600,\r\n        \"uniqueId\": \"1561f495-3da0-46df-9024-a52329f206e6\",\r\n        \"networkAccessPolicy\": \"AllowAll\"\r\n      }\r\n    },\r\n    {\r\n      \"name\": \"testdisk\",\r\n      \"id\": \"/subscriptions/0296790d-427c-48ca-b204-8b729bbd8670/resourceGroups/LONGRUNNINGRG-CENTRALUSEUAP/providers/Microsoft.Compute/disks/testdisk\",\r\n      \"type\": \"Microsoft.Compute/disks\",\r\n      \"location\": \"centraluseuap\",\r\n      \"tags\": {},\r\n      \"sku\": {\r\n        \"name\": \"Premium_LRS\",\r\n        \"tier\": \"Premium\"\r\n      },\r\n      \"properties\": {\r\n        \"creationData\": {\r\n          \"createOption\": \"Empty\"\r\n        },\r\n        \"diskSizeGB\": 32,\r\n        \"diskIOPSReadWrite\": 120,\r\n        \"diskMBpsReadWrite\": 25,\r\n        \"encryption\": {\r\n          \"type\": \"EncryptionAtRestWithPlatformKey\"\r\n        },\r\n        \"timeCreated\": \"2020-09-01T16:47:48.0068094-07:00\",\r\n        \"provisioningState\": \"Succeeded\",\r\n        \"diskState\": \"Unattached\",\r\n        \"diskSizeBytes\": 34359738368,\r\n        \"uniqueId\": \"ce7d5c56-3c60-4ee2-8b1e-727edd2efdd5\",\r\n        \"networkAccessPolicy\": \"AllowAll\",\r\n        \"tier\": \"P4\"\r\n      }\r\n    }\r\n  ]\r\n}",
-      "StatusCode": 200
-    },
-    {
-      "RequestUri": "/subscriptions/0296790d-427c-48ca-b204-8b729bbd8670/resourcegroups/crptestar4985?api-version=2017-05-10",
-      "EncodedRequestUri": "L3N1YnNjcmlwdGlvbnMvMDI5Njc5MGQtNDI3Yy00OGNhLWIyMDQtOGI3MjliYmQ4NjcwL3Jlc291cmNlZ3JvdXBzL2NycHRlc3RhcjQ5ODU/YXBpLXZlcnNpb249MjAxNy0wNS0xMA==",
->>>>>>> 9e6c98a6
-      "RequestMethod": "DELETE",
-      "RequestBody": "",
-      "RequestHeaders": {
-        "x-ms-client-request-id": [
-<<<<<<< HEAD
-          "0e1d6d6d-2d0b-4a43-af88-f35e8a07436b"
-=======
-          "5f995f1d-5acf-4a80-ac8b-481d6ed67135"
->>>>>>> 9e6c98a6
-        ],
-        "accept-language": [
-          "en-US"
-        ],
-        "User-Agent": [
-          "FxVersion/4.6.26614.01",
-          "OSName/Windows",
-          "OSVersion/Microsoft.Windows.10.0.18363.",
-          "Microsoft.Azure.Management.ResourceManager.ResourceManagementClient/1.6.0.0"
-        ]
-      },
-      "ResponseHeaders": {
-        "Cache-Control": [
-          "no-cache"
-        ],
-        "Date": [
-          "Thu, 04 Mar 2021 15:55:27 GMT"
-        ],
-        "Pragma": [
-          "no-cache"
-        ],
-        "Location": [
-<<<<<<< HEAD
-          "https://management.azure.com/subscriptions/e37510d7-33b6-4676-886f-ee75bcc01871/operationresults/eyJqb2JJZCI6IlJFU09VUkNFR1JPVVBERUxFVElPTkpPQi1DUlBURVNUQVI0NTM5LUVBU1RVUzIiLCJqb2JMb2NhdGlvbiI6ImVhc3R1czIifQ?api-version=2017-05-10"
-=======
-          "https://management.azure.com/subscriptions/0296790d-427c-48ca-b204-8b729bbd8670/operationresults/eyJqb2JJZCI6IlJFU09VUkNFR1JPVVBERUxFVElPTkpPQi1DUlBURVNUQVI0OTg1LUVBU1RVUzIiLCJqb2JMb2NhdGlvbiI6ImVhc3R1czIifQ?api-version=2017-05-10"
->>>>>>> 9e6c98a6
-        ],
-        "Retry-After": [
-          "15"
-        ],
-        "x-ms-ratelimit-remaining-subscription-deletes": [
-          "14998"
-        ],
-        "x-ms-request-id": [
-<<<<<<< HEAD
-          "f1433e8c-8b97-4672-8648-3c71496939d9"
-        ],
-        "x-ms-correlation-request-id": [
-          "f1433e8c-8b97-4672-8648-3c71496939d9"
-        ],
-        "x-ms-routing-request-id": [
-          "EASTUS2:20210322T192827Z:f1433e8c-8b97-4672-8648-3c71496939d9"
-=======
-          "de41edc1-1653-469f-9e68-d6079867effd"
-        ],
-        "x-ms-correlation-request-id": [
-          "de41edc1-1653-469f-9e68-d6079867effd"
-        ],
-        "x-ms-routing-request-id": [
-          "CANADACENTRAL:20210304T155527Z:de41edc1-1653-469f-9e68-d6079867effd"
->>>>>>> 9e6c98a6
-        ],
-        "Strict-Transport-Security": [
-          "max-age=31536000; includeSubDomains"
-        ],
-        "X-Content-Type-Options": [
-          "nosniff"
-        ],
-<<<<<<< HEAD
-        "Date": [
-          "Mon, 22 Mar 2021 19:28:26 GMT"
-=======
-        "Content-Length": [
-          "0"
->>>>>>> 9e6c98a6
-        ],
-        "Expires": [
-          "-1"
-        ]
-      },
-      "ResponseBody": "",
-      "StatusCode": 202
-    },
-    {
-<<<<<<< HEAD
-      "RequestUri": "/subscriptions/e37510d7-33b6-4676-886f-ee75bcc01871/operationresults/eyJqb2JJZCI6IlJFU09VUkNFR1JPVVBERUxFVElPTkpPQi1DUlBURVNUQVI0NTM5LUVBU1RVUzIiLCJqb2JMb2NhdGlvbiI6ImVhc3R1czIifQ?api-version=2017-05-10",
-      "EncodedRequestUri": "L3N1YnNjcmlwdGlvbnMvZTM3NTEwZDctMzNiNi00Njc2LTg4NmYtZWU3NWJjYzAxODcxL29wZXJhdGlvbnJlc3VsdHMvZXlKcWIySkpaQ0k2SWxKRlUwOVZVa05GUjFKUFZWQkVSVXhGVkVsUFRrcFBRaTFEVWxCVVJWTlVRVkkwTlRNNUxVVkJVMVJWVXpJaUxDSnFiMkpNYjJOaGRHbHZiaUk2SW1WaGMzUjFjeklpZlE/YXBpLXZlcnNpb249MjAxNy0wNS0xMA==",
-=======
-      "RequestUri": "/subscriptions/0296790d-427c-48ca-b204-8b729bbd8670/operationresults/eyJqb2JJZCI6IlJFU09VUkNFR1JPVVBERUxFVElPTkpPQi1DUlBURVNUQVI0OTg1LUVBU1RVUzIiLCJqb2JMb2NhdGlvbiI6ImVhc3R1czIifQ?api-version=2017-05-10",
-      "EncodedRequestUri": "L3N1YnNjcmlwdGlvbnMvMDI5Njc5MGQtNDI3Yy00OGNhLWIyMDQtOGI3MjliYmQ4NjcwL29wZXJhdGlvbnJlc3VsdHMvZXlKcWIySkpaQ0k2SWxKRlUwOVZVa05GUjFKUFZWQkVSVXhGVkVsUFRrcFBRaTFEVWxCVVJWTlVRVkkwT1RnMUxVVkJVMVJWVXpJaUxDSnFiMkpNYjJOaGRHbHZiaUk2SW1WaGMzUjFjeklpZlE/YXBpLXZlcnNpb249MjAxNy0wNS0xMA==",
->>>>>>> 9e6c98a6
-      "RequestMethod": "GET",
-      "RequestBody": "",
-      "RequestHeaders": {
-        "User-Agent": [
-          "FxVersion/4.6.26614.01",
-          "OSName/Windows",
-          "OSVersion/Microsoft.Windows.10.0.18363.",
-          "Microsoft.Azure.Management.ResourceManager.ResourceManagementClient/1.6.0.0"
-        ]
-      },
-      "ResponseHeaders": {
-        "Cache-Control": [
-          "no-cache"
-        ],
-        "Date": [
-          "Thu, 04 Mar 2021 15:55:42 GMT"
-        ],
-        "Pragma": [
-          "no-cache"
-        ],
-        "Location": [
-<<<<<<< HEAD
-          "https://management.azure.com/subscriptions/e37510d7-33b6-4676-886f-ee75bcc01871/operationresults/eyJqb2JJZCI6IlJFU09VUkNFR1JPVVBERUxFVElPTkpPQi1DUlBURVNUQVI0NTM5LUVBU1RVUzIiLCJqb2JMb2NhdGlvbiI6ImVhc3R1czIifQ?api-version=2017-05-10"
-=======
-          "https://management.azure.com/subscriptions/0296790d-427c-48ca-b204-8b729bbd8670/operationresults/eyJqb2JJZCI6IlJFU09VUkNFR1JPVVBERUxFVElPTkpPQi1DUlBURVNUQVI0OTg1LUVBU1RVUzIiLCJqb2JMb2NhdGlvbiI6ImVhc3R1czIifQ?api-version=2017-05-10"
->>>>>>> 9e6c98a6
-        ],
-        "Retry-After": [
-          "15"
-        ],
-        "x-ms-ratelimit-remaining-subscription-reads": [
-          "11991"
-        ],
-        "x-ms-request-id": [
-<<<<<<< HEAD
-          "b0e2e243-f797-4f28-ab64-665a831dae45"
-        ],
-        "x-ms-correlation-request-id": [
-          "b0e2e243-f797-4f28-ab64-665a831dae45"
-        ],
-        "x-ms-routing-request-id": [
-          "EASTUS2:20210322T192842Z:b0e2e243-f797-4f28-ab64-665a831dae45"
-=======
-          "40251a5f-d44c-4114-8cea-0c131fcbd57b"
-        ],
-        "x-ms-correlation-request-id": [
-          "40251a5f-d44c-4114-8cea-0c131fcbd57b"
-        ],
-        "x-ms-routing-request-id": [
-          "CANADACENTRAL:20210304T155543Z:40251a5f-d44c-4114-8cea-0c131fcbd57b"
->>>>>>> 9e6c98a6
-        ],
-        "Strict-Transport-Security": [
-          "max-age=31536000; includeSubDomains"
-        ],
-        "X-Content-Type-Options": [
-          "nosniff"
-        ],
-<<<<<<< HEAD
-        "Date": [
-          "Mon, 22 Mar 2021 19:28:42 GMT"
-=======
-        "Content-Length": [
-          "0"
->>>>>>> 9e6c98a6
-        ],
-        "Expires": [
-          "-1"
-        ]
-      },
-      "ResponseBody": "",
-      "StatusCode": 202
-    },
-    {
-<<<<<<< HEAD
-      "RequestUri": "/subscriptions/e37510d7-33b6-4676-886f-ee75bcc01871/operationresults/eyJqb2JJZCI6IlJFU09VUkNFR1JPVVBERUxFVElPTkpPQi1DUlBURVNUQVI0NTM5LUVBU1RVUzIiLCJqb2JMb2NhdGlvbiI6ImVhc3R1czIifQ?api-version=2017-05-10",
-      "EncodedRequestUri": "L3N1YnNjcmlwdGlvbnMvZTM3NTEwZDctMzNiNi00Njc2LTg4NmYtZWU3NWJjYzAxODcxL29wZXJhdGlvbnJlc3VsdHMvZXlKcWIySkpaQ0k2SWxKRlUwOVZVa05GUjFKUFZWQkVSVXhGVkVsUFRrcFBRaTFEVWxCVVJWTlVRVkkwTlRNNUxVVkJVMVJWVXpJaUxDSnFiMkpNYjJOaGRHbHZiaUk2SW1WaGMzUjFjeklpZlE/YXBpLXZlcnNpb249MjAxNy0wNS0xMA==",
-=======
-      "RequestUri": "/subscriptions/0296790d-427c-48ca-b204-8b729bbd8670/operationresults/eyJqb2JJZCI6IlJFU09VUkNFR1JPVVBERUxFVElPTkpPQi1DUlBURVNUQVI0OTg1LUVBU1RVUzIiLCJqb2JMb2NhdGlvbiI6ImVhc3R1czIifQ?api-version=2017-05-10",
-      "EncodedRequestUri": "L3N1YnNjcmlwdGlvbnMvMDI5Njc5MGQtNDI3Yy00OGNhLWIyMDQtOGI3MjliYmQ4NjcwL29wZXJhdGlvbnJlc3VsdHMvZXlKcWIySkpaQ0k2SWxKRlUwOVZVa05GUjFKUFZWQkVSVXhGVkVsUFRrcFBRaTFEVWxCVVJWTlVRVkkwT1RnMUxVVkJVMVJWVXpJaUxDSnFiMkpNYjJOaGRHbHZiaUk2SW1WaGMzUjFjeklpZlE/YXBpLXZlcnNpb249MjAxNy0wNS0xMA==",
->>>>>>> 9e6c98a6
-      "RequestMethod": "GET",
-      "RequestBody": "",
-      "RequestHeaders": {
-        "User-Agent": [
-          "FxVersion/4.6.26614.01",
-          "OSName/Windows",
-          "OSVersion/Microsoft.Windows.10.0.18363.",
-          "Microsoft.Azure.Management.ResourceManager.ResourceManagementClient/1.6.0.0"
-        ]
-      },
-      "ResponseHeaders": {
-        "Cache-Control": [
-          "no-cache"
-        ],
-        "Date": [
-          "Thu, 04 Mar 2021 15:55:57 GMT"
-        ],
-        "Pragma": [
-          "no-cache"
-        ],
-        "Location": [
-<<<<<<< HEAD
-          "https://management.azure.com/subscriptions/e37510d7-33b6-4676-886f-ee75bcc01871/operationresults/eyJqb2JJZCI6IlJFU09VUkNFR1JPVVBERUxFVElPTkpPQi1DUlBURVNUQVI0NTM5LUVBU1RVUzIiLCJqb2JMb2NhdGlvbiI6ImVhc3R1czIifQ?api-version=2017-05-10"
-=======
-          "https://management.azure.com/subscriptions/0296790d-427c-48ca-b204-8b729bbd8670/operationresults/eyJqb2JJZCI6IlJFU09VUkNFR1JPVVBERUxFVElPTkpPQi1DUlBURVNUQVI0OTg1LUVBU1RVUzIiLCJqb2JMb2NhdGlvbiI6ImVhc3R1czIifQ?api-version=2017-05-10"
->>>>>>> 9e6c98a6
-        ],
-        "Retry-After": [
-          "15"
-        ],
-        "x-ms-ratelimit-remaining-subscription-reads": [
-          "11990"
-        ],
-        "x-ms-request-id": [
-<<<<<<< HEAD
-          "998f0b6b-2712-465e-97ae-662ff0dd9abf"
-        ],
-        "x-ms-correlation-request-id": [
-          "998f0b6b-2712-465e-97ae-662ff0dd9abf"
-        ],
-        "x-ms-routing-request-id": [
-          "EASTUS2:20210322T192857Z:998f0b6b-2712-465e-97ae-662ff0dd9abf"
-=======
-          "0c95930b-f9b1-4349-9995-3500c41e5c72"
-        ],
-        "x-ms-correlation-request-id": [
-          "0c95930b-f9b1-4349-9995-3500c41e5c72"
-        ],
-        "x-ms-routing-request-id": [
-          "CANADACENTRAL:20210304T155558Z:0c95930b-f9b1-4349-9995-3500c41e5c72"
->>>>>>> 9e6c98a6
-        ],
-        "Strict-Transport-Security": [
-          "max-age=31536000; includeSubDomains"
-        ],
-        "X-Content-Type-Options": [
-          "nosniff"
-        ],
-<<<<<<< HEAD
-        "Date": [
-          "Mon, 22 Mar 2021 19:28:57 GMT"
-=======
-        "Content-Length": [
-          "0"
->>>>>>> 9e6c98a6
-        ],
-        "Expires": [
-          "-1"
-        ]
-      },
-      "ResponseBody": "",
-      "StatusCode": 202
-    },
-    {
-<<<<<<< HEAD
-      "RequestUri": "/subscriptions/e37510d7-33b6-4676-886f-ee75bcc01871/operationresults/eyJqb2JJZCI6IlJFU09VUkNFR1JPVVBERUxFVElPTkpPQi1DUlBURVNUQVI0NTM5LUVBU1RVUzIiLCJqb2JMb2NhdGlvbiI6ImVhc3R1czIifQ?api-version=2017-05-10",
-      "EncodedRequestUri": "L3N1YnNjcmlwdGlvbnMvZTM3NTEwZDctMzNiNi00Njc2LTg4NmYtZWU3NWJjYzAxODcxL29wZXJhdGlvbnJlc3VsdHMvZXlKcWIySkpaQ0k2SWxKRlUwOVZVa05GUjFKUFZWQkVSVXhGVkVsUFRrcFBRaTFEVWxCVVJWTlVRVkkwTlRNNUxVVkJVMVJWVXpJaUxDSnFiMkpNYjJOaGRHbHZiaUk2SW1WaGMzUjFjeklpZlE/YXBpLXZlcnNpb249MjAxNy0wNS0xMA==",
-=======
-      "RequestUri": "/subscriptions/0296790d-427c-48ca-b204-8b729bbd8670/operationresults/eyJqb2JJZCI6IlJFU09VUkNFR1JPVVBERUxFVElPTkpPQi1DUlBURVNUQVI0OTg1LUVBU1RVUzIiLCJqb2JMb2NhdGlvbiI6ImVhc3R1czIifQ?api-version=2017-05-10",
-      "EncodedRequestUri": "L3N1YnNjcmlwdGlvbnMvMDI5Njc5MGQtNDI3Yy00OGNhLWIyMDQtOGI3MjliYmQ4NjcwL29wZXJhdGlvbnJlc3VsdHMvZXlKcWIySkpaQ0k2SWxKRlUwOVZVa05GUjFKUFZWQkVSVXhGVkVsUFRrcFBRaTFEVWxCVVJWTlVRVkkwT1RnMUxVVkJVMVJWVXpJaUxDSnFiMkpNYjJOaGRHbHZiaUk2SW1WaGMzUjFjeklpZlE/YXBpLXZlcnNpb249MjAxNy0wNS0xMA==",
->>>>>>> 9e6c98a6
-      "RequestMethod": "GET",
-      "RequestBody": "",
-      "RequestHeaders": {
-        "User-Agent": [
-          "FxVersion/4.6.26614.01",
-          "OSName/Windows",
-          "OSVersion/Microsoft.Windows.10.0.18363.",
-          "Microsoft.Azure.Management.ResourceManager.ResourceManagementClient/1.6.0.0"
-        ]
-      },
-      "ResponseHeaders": {
-        "Cache-Control": [
-          "no-cache"
-        ],
-        "Date": [
-          "Thu, 04 Mar 2021 15:56:13 GMT"
-        ],
-        "Pragma": [
-          "no-cache"
-        ],
-        "Location": [
-<<<<<<< HEAD
-          "https://management.azure.com/subscriptions/e37510d7-33b6-4676-886f-ee75bcc01871/operationresults/eyJqb2JJZCI6IlJFU09VUkNFR1JPVVBERUxFVElPTkpPQi1DUlBURVNUQVI0NTM5LUVBU1RVUzIiLCJqb2JMb2NhdGlvbiI6ImVhc3R1czIifQ?api-version=2017-05-10"
-=======
-          "https://management.azure.com/subscriptions/0296790d-427c-48ca-b204-8b729bbd8670/operationresults/eyJqb2JJZCI6IlJFU09VUkNFR1JPVVBERUxFVElPTkpPQi1DUlBURVNUQVI0OTg1LUVBU1RVUzIiLCJqb2JMb2NhdGlvbiI6ImVhc3R1czIifQ?api-version=2017-05-10"
->>>>>>> 9e6c98a6
-        ],
-        "Retry-After": [
-          "15"
-        ],
-        "x-ms-ratelimit-remaining-subscription-reads": [
-          "11989"
-        ],
-        "x-ms-request-id": [
-<<<<<<< HEAD
-          "ceb9332d-723e-4078-a8a3-c26c8a5a6a8d"
-        ],
-        "x-ms-correlation-request-id": [
-          "ceb9332d-723e-4078-a8a3-c26c8a5a6a8d"
-        ],
-        "x-ms-routing-request-id": [
-          "EASTUS2:20210322T192912Z:ceb9332d-723e-4078-a8a3-c26c8a5a6a8d"
-=======
-          "e34dc09d-6803-4675-bc2b-8db9eee0191d"
-        ],
-        "x-ms-correlation-request-id": [
-          "e34dc09d-6803-4675-bc2b-8db9eee0191d"
-        ],
-        "x-ms-routing-request-id": [
-          "CANADACENTRAL:20210304T155613Z:e34dc09d-6803-4675-bc2b-8db9eee0191d"
->>>>>>> 9e6c98a6
-        ],
-        "Strict-Transport-Security": [
-          "max-age=31536000; includeSubDomains"
-        ],
-        "X-Content-Type-Options": [
-          "nosniff"
-        ],
-<<<<<<< HEAD
-        "Date": [
-          "Mon, 22 Mar 2021 19:29:11 GMT"
-=======
-        "Content-Length": [
-          "0"
->>>>>>> 9e6c98a6
-        ],
-        "Expires": [
-          "-1"
-        ]
-      },
-      "ResponseBody": "",
-      "StatusCode": 202
-    },
-    {
-<<<<<<< HEAD
-      "RequestUri": "/subscriptions/e37510d7-33b6-4676-886f-ee75bcc01871/operationresults/eyJqb2JJZCI6IlJFU09VUkNFR1JPVVBERUxFVElPTkpPQi1DUlBURVNUQVI0NTM5LUVBU1RVUzIiLCJqb2JMb2NhdGlvbiI6ImVhc3R1czIifQ?api-version=2017-05-10",
-      "EncodedRequestUri": "L3N1YnNjcmlwdGlvbnMvZTM3NTEwZDctMzNiNi00Njc2LTg4NmYtZWU3NWJjYzAxODcxL29wZXJhdGlvbnJlc3VsdHMvZXlKcWIySkpaQ0k2SWxKRlUwOVZVa05GUjFKUFZWQkVSVXhGVkVsUFRrcFBRaTFEVWxCVVJWTlVRVkkwTlRNNUxVVkJVMVJWVXpJaUxDSnFiMkpNYjJOaGRHbHZiaUk2SW1WaGMzUjFjeklpZlE/YXBpLXZlcnNpb249MjAxNy0wNS0xMA==",
-=======
-      "RequestUri": "/subscriptions/0296790d-427c-48ca-b204-8b729bbd8670/operationresults/eyJqb2JJZCI6IlJFU09VUkNFR1JPVVBERUxFVElPTkpPQi1DUlBURVNUQVI0OTg1LUVBU1RVUzIiLCJqb2JMb2NhdGlvbiI6ImVhc3R1czIifQ?api-version=2017-05-10",
-      "EncodedRequestUri": "L3N1YnNjcmlwdGlvbnMvMDI5Njc5MGQtNDI3Yy00OGNhLWIyMDQtOGI3MjliYmQ4NjcwL29wZXJhdGlvbnJlc3VsdHMvZXlKcWIySkpaQ0k2SWxKRlUwOVZVa05GUjFKUFZWQkVSVXhGVkVsUFRrcFBRaTFEVWxCVVJWTlVRVkkwT1RnMUxVVkJVMVJWVXpJaUxDSnFiMkpNYjJOaGRHbHZiaUk2SW1WaGMzUjFjeklpZlE/YXBpLXZlcnNpb249MjAxNy0wNS0xMA==",
->>>>>>> 9e6c98a6
-      "RequestMethod": "GET",
-      "RequestBody": "",
-      "RequestHeaders": {
-        "User-Agent": [
-          "FxVersion/4.6.26614.01",
-          "OSName/Windows",
-          "OSVersion/Microsoft.Windows.10.0.18363.",
-          "Microsoft.Azure.Management.ResourceManager.ResourceManagementClient/1.6.0.0"
-        ]
-      },
-      "ResponseHeaders": {
-        "Cache-Control": [
-          "no-cache"
-        ],
-        "Date": [
-          "Thu, 04 Mar 2021 15:56:28 GMT"
-        ],
-        "Pragma": [
-          "no-cache"
-        ],
-        "Location": [
-<<<<<<< HEAD
-          "https://management.azure.com/subscriptions/e37510d7-33b6-4676-886f-ee75bcc01871/operationresults/eyJqb2JJZCI6IlJFU09VUkNFR1JPVVBERUxFVElPTkpPQi1DUlBURVNUQVI0NTM5LUVBU1RVUzIiLCJqb2JMb2NhdGlvbiI6ImVhc3R1czIifQ?api-version=2017-05-10"
-=======
-          "https://management.azure.com/subscriptions/0296790d-427c-48ca-b204-8b729bbd8670/operationresults/eyJqb2JJZCI6IlJFU09VUkNFR1JPVVBERUxFVElPTkpPQi1DUlBURVNUQVI0OTg1LUVBU1RVUzIiLCJqb2JMb2NhdGlvbiI6ImVhc3R1czIifQ?api-version=2017-05-10"
->>>>>>> 9e6c98a6
-        ],
-        "Retry-After": [
-          "15"
-        ],
-        "x-ms-ratelimit-remaining-subscription-reads": [
-          "11988"
-        ],
-        "x-ms-request-id": [
-<<<<<<< HEAD
-          "0e510e63-56cd-4d01-a320-8e6feb58f88d"
-        ],
-        "x-ms-correlation-request-id": [
-          "0e510e63-56cd-4d01-a320-8e6feb58f88d"
-        ],
-        "x-ms-routing-request-id": [
-          "EASTUS2:20210322T192927Z:0e510e63-56cd-4d01-a320-8e6feb58f88d"
-=======
-          "9ae04e7d-9938-49b9-95f4-c31d3d428b0d"
-        ],
-        "x-ms-correlation-request-id": [
-          "9ae04e7d-9938-49b9-95f4-c31d3d428b0d"
-        ],
-        "x-ms-routing-request-id": [
-          "CANADACENTRAL:20210304T155628Z:9ae04e7d-9938-49b9-95f4-c31d3d428b0d"
->>>>>>> 9e6c98a6
-        ],
-        "Strict-Transport-Security": [
-          "max-age=31536000; includeSubDomains"
-        ],
-        "X-Content-Type-Options": [
-          "nosniff"
-        ],
-<<<<<<< HEAD
-        "Date": [
-          "Mon, 22 Mar 2021 19:29:26 GMT"
-=======
-        "Content-Length": [
-          "0"
->>>>>>> 9e6c98a6
-        ],
-        "Expires": [
-          "-1"
-        ]
-      },
-      "ResponseBody": "",
-      "StatusCode": 202
-    },
-    {
-<<<<<<< HEAD
-      "RequestUri": "/subscriptions/e37510d7-33b6-4676-886f-ee75bcc01871/operationresults/eyJqb2JJZCI6IlJFU09VUkNFR1JPVVBERUxFVElPTkpPQi1DUlBURVNUQVI0NTM5LUVBU1RVUzIiLCJqb2JMb2NhdGlvbiI6ImVhc3R1czIifQ?api-version=2017-05-10",
-      "EncodedRequestUri": "L3N1YnNjcmlwdGlvbnMvZTM3NTEwZDctMzNiNi00Njc2LTg4NmYtZWU3NWJjYzAxODcxL29wZXJhdGlvbnJlc3VsdHMvZXlKcWIySkpaQ0k2SWxKRlUwOVZVa05GUjFKUFZWQkVSVXhGVkVsUFRrcFBRaTFEVWxCVVJWTlVRVkkwTlRNNUxVVkJVMVJWVXpJaUxDSnFiMkpNYjJOaGRHbHZiaUk2SW1WaGMzUjFjeklpZlE/YXBpLXZlcnNpb249MjAxNy0wNS0xMA==",
-=======
-      "RequestUri": "/subscriptions/0296790d-427c-48ca-b204-8b729bbd8670/operationresults/eyJqb2JJZCI6IlJFU09VUkNFR1JPVVBERUxFVElPTkpPQi1DUlBURVNUQVI0OTg1LUVBU1RVUzIiLCJqb2JMb2NhdGlvbiI6ImVhc3R1czIifQ?api-version=2017-05-10",
-      "EncodedRequestUri": "L3N1YnNjcmlwdGlvbnMvMDI5Njc5MGQtNDI3Yy00OGNhLWIyMDQtOGI3MjliYmQ4NjcwL29wZXJhdGlvbnJlc3VsdHMvZXlKcWIySkpaQ0k2SWxKRlUwOVZVa05GUjFKUFZWQkVSVXhGVkVsUFRrcFBRaTFEVWxCVVJWTlVRVkkwT1RnMUxVVkJVMVJWVXpJaUxDSnFiMkpNYjJOaGRHbHZiaUk2SW1WaGMzUjFjeklpZlE/YXBpLXZlcnNpb249MjAxNy0wNS0xMA==",
->>>>>>> 9e6c98a6
-      "RequestMethod": "GET",
-      "RequestBody": "",
-      "RequestHeaders": {
-        "User-Agent": [
-          "FxVersion/4.6.26614.01",
-          "OSName/Windows",
-          "OSVersion/Microsoft.Windows.10.0.18363.",
-          "Microsoft.Azure.Management.ResourceManager.ResourceManagementClient/1.6.0.0"
-        ]
-      },
-      "ResponseHeaders": {
-        "Cache-Control": [
-          "no-cache"
-        ],
-        "Date": [
-          "Thu, 04 Mar 2021 15:56:43 GMT"
-        ],
-        "Pragma": [
-          "no-cache"
-        ],
-        "Location": [
-<<<<<<< HEAD
-          "https://management.azure.com/subscriptions/e37510d7-33b6-4676-886f-ee75bcc01871/operationresults/eyJqb2JJZCI6IlJFU09VUkNFR1JPVVBERUxFVElPTkpPQi1DUlBURVNUQVI0NTM5LUVBU1RVUzIiLCJqb2JMb2NhdGlvbiI6ImVhc3R1czIifQ?api-version=2017-05-10"
-=======
-          "https://management.azure.com/subscriptions/0296790d-427c-48ca-b204-8b729bbd8670/operationresults/eyJqb2JJZCI6IlJFU09VUkNFR1JPVVBERUxFVElPTkpPQi1DUlBURVNUQVI0OTg1LUVBU1RVUzIiLCJqb2JMb2NhdGlvbiI6ImVhc3R1czIifQ?api-version=2017-05-10"
->>>>>>> 9e6c98a6
-        ],
-        "Retry-After": [
-          "15"
-        ],
-        "x-ms-ratelimit-remaining-subscription-reads": [
-          "11987"
-        ],
-        "x-ms-request-id": [
-<<<<<<< HEAD
-          "14abd512-f4ef-4b2e-aa70-9754200e3f21"
-        ],
-        "x-ms-correlation-request-id": [
-          "14abd512-f4ef-4b2e-aa70-9754200e3f21"
-        ],
-        "x-ms-routing-request-id": [
-          "EASTUS2:20210322T192942Z:14abd512-f4ef-4b2e-aa70-9754200e3f21"
-=======
-          "c2efcac9-50ff-4ee9-940d-aad0d2e69b16"
-        ],
-        "x-ms-correlation-request-id": [
-          "c2efcac9-50ff-4ee9-940d-aad0d2e69b16"
-        ],
-        "x-ms-routing-request-id": [
-          "CANADACENTRAL:20210304T155643Z:c2efcac9-50ff-4ee9-940d-aad0d2e69b16"
->>>>>>> 9e6c98a6
-        ],
-        "Strict-Transport-Security": [
-          "max-age=31536000; includeSubDomains"
-        ],
-        "X-Content-Type-Options": [
-          "nosniff"
-        ],
-<<<<<<< HEAD
-        "Date": [
-          "Mon, 22 Mar 2021 19:29:41 GMT"
-=======
-        "Content-Length": [
-          "0"
->>>>>>> 9e6c98a6
-        ],
-        "Expires": [
-          "-1"
-        ]
-      },
-      "ResponseBody": "",
-      "StatusCode": 202
-    },
-    {
-<<<<<<< HEAD
-      "RequestUri": "/subscriptions/e37510d7-33b6-4676-886f-ee75bcc01871/operationresults/eyJqb2JJZCI6IlJFU09VUkNFR1JPVVBERUxFVElPTkpPQi1DUlBURVNUQVI0NTM5LUVBU1RVUzIiLCJqb2JMb2NhdGlvbiI6ImVhc3R1czIifQ?api-version=2017-05-10",
-      "EncodedRequestUri": "L3N1YnNjcmlwdGlvbnMvZTM3NTEwZDctMzNiNi00Njc2LTg4NmYtZWU3NWJjYzAxODcxL29wZXJhdGlvbnJlc3VsdHMvZXlKcWIySkpaQ0k2SWxKRlUwOVZVa05GUjFKUFZWQkVSVXhGVkVsUFRrcFBRaTFEVWxCVVJWTlVRVkkwTlRNNUxVVkJVMVJWVXpJaUxDSnFiMkpNYjJOaGRHbHZiaUk2SW1WaGMzUjFjeklpZlE/YXBpLXZlcnNpb249MjAxNy0wNS0xMA==",
-=======
-      "RequestUri": "/subscriptions/0296790d-427c-48ca-b204-8b729bbd8670/operationresults/eyJqb2JJZCI6IlJFU09VUkNFR1JPVVBERUxFVElPTkpPQi1DUlBURVNUQVI0OTg1LUVBU1RVUzIiLCJqb2JMb2NhdGlvbiI6ImVhc3R1czIifQ?api-version=2017-05-10",
-      "EncodedRequestUri": "L3N1YnNjcmlwdGlvbnMvMDI5Njc5MGQtNDI3Yy00OGNhLWIyMDQtOGI3MjliYmQ4NjcwL29wZXJhdGlvbnJlc3VsdHMvZXlKcWIySkpaQ0k2SWxKRlUwOVZVa05GUjFKUFZWQkVSVXhGVkVsUFRrcFBRaTFEVWxCVVJWTlVRVkkwT1RnMUxVVkJVMVJWVXpJaUxDSnFiMkpNYjJOaGRHbHZiaUk2SW1WaGMzUjFjeklpZlE/YXBpLXZlcnNpb249MjAxNy0wNS0xMA==",
->>>>>>> 9e6c98a6
-      "RequestMethod": "GET",
-      "RequestBody": "",
-      "RequestHeaders": {
-        "User-Agent": [
-          "FxVersion/4.6.26614.01",
-          "OSName/Windows",
-          "OSVersion/Microsoft.Windows.10.0.18363.",
-          "Microsoft.Azure.Management.ResourceManager.ResourceManagementClient/1.6.0.0"
-        ]
-      },
-      "ResponseHeaders": {
-        "Cache-Control": [
-          "no-cache"
-        ],
-        "Date": [
-          "Thu, 04 Mar 2021 15:56:58 GMT"
-        ],
-        "Pragma": [
-          "no-cache"
-        ],
-        "Location": [
-<<<<<<< HEAD
-          "https://management.azure.com/subscriptions/e37510d7-33b6-4676-886f-ee75bcc01871/operationresults/eyJqb2JJZCI6IlJFU09VUkNFR1JPVVBERUxFVElPTkpPQi1DUlBURVNUQVI0NTM5LUVBU1RVUzIiLCJqb2JMb2NhdGlvbiI6ImVhc3R1czIifQ?api-version=2017-05-10"
-=======
-          "https://management.azure.com/subscriptions/0296790d-427c-48ca-b204-8b729bbd8670/operationresults/eyJqb2JJZCI6IlJFU09VUkNFR1JPVVBERUxFVElPTkpPQi1DUlBURVNUQVI0OTg1LUVBU1RVUzIiLCJqb2JMb2NhdGlvbiI6ImVhc3R1czIifQ?api-version=2017-05-10"
->>>>>>> 9e6c98a6
-        ],
-        "Retry-After": [
-          "15"
-        ],
-        "x-ms-ratelimit-remaining-subscription-reads": [
-          "11986"
-        ],
-        "x-ms-request-id": [
-<<<<<<< HEAD
-          "5916f5a7-4380-4c63-8a7e-29f152005542"
-        ],
-        "x-ms-correlation-request-id": [
-          "5916f5a7-4380-4c63-8a7e-29f152005542"
-        ],
-        "x-ms-routing-request-id": [
-          "EASTUS2:20210322T192957Z:5916f5a7-4380-4c63-8a7e-29f152005542"
-=======
-          "df212c0f-eb21-43f3-9770-7a8114051d4e"
-        ],
-        "x-ms-correlation-request-id": [
-          "df212c0f-eb21-43f3-9770-7a8114051d4e"
-        ],
-        "x-ms-routing-request-id": [
-          "CANADACENTRAL:20210304T155658Z:df212c0f-eb21-43f3-9770-7a8114051d4e"
->>>>>>> 9e6c98a6
-        ],
-        "Strict-Transport-Security": [
-          "max-age=31536000; includeSubDomains"
-        ],
-        "X-Content-Type-Options": [
-          "nosniff"
-        ],
-<<<<<<< HEAD
-        "Date": [
-          "Mon, 22 Mar 2021 19:29:56 GMT"
-=======
-        "Content-Length": [
-          "0"
->>>>>>> 9e6c98a6
-        ],
-        "Expires": [
-          "-1"
-        ]
-      },
-      "ResponseBody": "",
-      "StatusCode": 202
-    },
-    {
-<<<<<<< HEAD
-      "RequestUri": "/subscriptions/e37510d7-33b6-4676-886f-ee75bcc01871/operationresults/eyJqb2JJZCI6IlJFU09VUkNFR1JPVVBERUxFVElPTkpPQi1DUlBURVNUQVI0NTM5LUVBU1RVUzIiLCJqb2JMb2NhdGlvbiI6ImVhc3R1czIifQ?api-version=2017-05-10",
-      "EncodedRequestUri": "L3N1YnNjcmlwdGlvbnMvZTM3NTEwZDctMzNiNi00Njc2LTg4NmYtZWU3NWJjYzAxODcxL29wZXJhdGlvbnJlc3VsdHMvZXlKcWIySkpaQ0k2SWxKRlUwOVZVa05GUjFKUFZWQkVSVXhGVkVsUFRrcFBRaTFEVWxCVVJWTlVRVkkwTlRNNUxVVkJVMVJWVXpJaUxDSnFiMkpNYjJOaGRHbHZiaUk2SW1WaGMzUjFjeklpZlE/YXBpLXZlcnNpb249MjAxNy0wNS0xMA==",
-=======
-      "RequestUri": "/subscriptions/0296790d-427c-48ca-b204-8b729bbd8670/operationresults/eyJqb2JJZCI6IlJFU09VUkNFR1JPVVBERUxFVElPTkpPQi1DUlBURVNUQVI0OTg1LUVBU1RVUzIiLCJqb2JMb2NhdGlvbiI6ImVhc3R1czIifQ?api-version=2017-05-10",
-      "EncodedRequestUri": "L3N1YnNjcmlwdGlvbnMvMDI5Njc5MGQtNDI3Yy00OGNhLWIyMDQtOGI3MjliYmQ4NjcwL29wZXJhdGlvbnJlc3VsdHMvZXlKcWIySkpaQ0k2SWxKRlUwOVZVa05GUjFKUFZWQkVSVXhGVkVsUFRrcFBRaTFEVWxCVVJWTlVRVkkwT1RnMUxVVkJVMVJWVXpJaUxDSnFiMkpNYjJOaGRHbHZiaUk2SW1WaGMzUjFjeklpZlE/YXBpLXZlcnNpb249MjAxNy0wNS0xMA==",
->>>>>>> 9e6c98a6
-      "RequestMethod": "GET",
-      "RequestBody": "",
-      "RequestHeaders": {
-        "User-Agent": [
-          "FxVersion/4.6.26614.01",
-          "OSName/Windows",
-          "OSVersion/Microsoft.Windows.10.0.18363.",
-          "Microsoft.Azure.Management.ResourceManager.ResourceManagementClient/1.6.0.0"
-        ]
-      },
-      "ResponseHeaders": {
-        "Cache-Control": [
-          "no-cache"
-        ],
-        "Date": [
-          "Thu, 04 Mar 2021 15:57:13 GMT"
-        ],
-        "Pragma": [
-          "no-cache"
-        ],
-        "x-ms-ratelimit-remaining-subscription-reads": [
-          "11985"
-        ],
-        "x-ms-request-id": [
-<<<<<<< HEAD
-          "877556f4-36d4-421a-a348-e51e226224ae"
-        ],
-        "x-ms-correlation-request-id": [
-          "877556f4-36d4-421a-a348-e51e226224ae"
-        ],
-        "x-ms-routing-request-id": [
-          "EASTUS2:20210322T193012Z:877556f4-36d4-421a-a348-e51e226224ae"
-=======
-          "e4fd7838-1a8f-47cc-99bd-f0b6fc2fe932"
-        ],
-        "x-ms-correlation-request-id": [
-          "e4fd7838-1a8f-47cc-99bd-f0b6fc2fe932"
-        ],
-        "x-ms-routing-request-id": [
-          "CANADACENTRAL:20210304T155713Z:e4fd7838-1a8f-47cc-99bd-f0b6fc2fe932"
->>>>>>> 9e6c98a6
-        ],
-        "Strict-Transport-Security": [
-          "max-age=31536000; includeSubDomains"
-        ],
-        "X-Content-Type-Options": [
-          "nosniff"
-        ],
-<<<<<<< HEAD
-        "Date": [
-          "Mon, 22 Mar 2021 19:30:11 GMT"
-=======
-        "Content-Length": [
-          "0"
->>>>>>> 9e6c98a6
-        ],
-        "Expires": [
-          "-1"
-        ]
-      },
-      "ResponseBody": "",
-      "StatusCode": 200
-    },
-    {
-<<<<<<< HEAD
-      "RequestUri": "/subscriptions/e37510d7-33b6-4676-886f-ee75bcc01871/operationresults/eyJqb2JJZCI6IlJFU09VUkNFR1JPVVBERUxFVElPTkpPQi1DUlBURVNUQVI0NTM5LUVBU1RVUzIiLCJqb2JMb2NhdGlvbiI6ImVhc3R1czIifQ?api-version=2017-05-10",
-      "EncodedRequestUri": "L3N1YnNjcmlwdGlvbnMvZTM3NTEwZDctMzNiNi00Njc2LTg4NmYtZWU3NWJjYzAxODcxL29wZXJhdGlvbnJlc3VsdHMvZXlKcWIySkpaQ0k2SWxKRlUwOVZVa05GUjFKUFZWQkVSVXhGVkVsUFRrcFBRaTFEVWxCVVJWTlVRVkkwTlRNNUxVVkJVMVJWVXpJaUxDSnFiMkpNYjJOaGRHbHZiaUk2SW1WaGMzUjFjeklpZlE/YXBpLXZlcnNpb249MjAxNy0wNS0xMA==",
-=======
-      "RequestUri": "/subscriptions/0296790d-427c-48ca-b204-8b729bbd8670/operationresults/eyJqb2JJZCI6IlJFU09VUkNFR1JPVVBERUxFVElPTkpPQi1DUlBURVNUQVI0OTg1LUVBU1RVUzIiLCJqb2JMb2NhdGlvbiI6ImVhc3R1czIifQ?api-version=2017-05-10",
-      "EncodedRequestUri": "L3N1YnNjcmlwdGlvbnMvMDI5Njc5MGQtNDI3Yy00OGNhLWIyMDQtOGI3MjliYmQ4NjcwL29wZXJhdGlvbnJlc3VsdHMvZXlKcWIySkpaQ0k2SWxKRlUwOVZVa05GUjFKUFZWQkVSVXhGVkVsUFRrcFBRaTFEVWxCVVJWTlVRVkkwT1RnMUxVVkJVMVJWVXpJaUxDSnFiMkpNYjJOaGRHbHZiaUk2SW1WaGMzUjFjeklpZlE/YXBpLXZlcnNpb249MjAxNy0wNS0xMA==",
->>>>>>> 9e6c98a6
-      "RequestMethod": "GET",
-      "RequestBody": "",
-      "RequestHeaders": {
-        "User-Agent": [
-          "FxVersion/4.6.26614.01",
-          "OSName/Windows",
-          "OSVersion/Microsoft.Windows.10.0.18363.",
-          "Microsoft.Azure.Management.ResourceManager.ResourceManagementClient/1.6.0.0"
-        ]
-      },
-      "ResponseHeaders": {
-        "Cache-Control": [
-          "no-cache"
-        ],
-        "Date": [
-          "Thu, 04 Mar 2021 15:57:13 GMT"
-        ],
-        "Pragma": [
-          "no-cache"
-        ],
-        "x-ms-ratelimit-remaining-subscription-reads": [
-          "11984"
-        ],
-        "x-ms-request-id": [
-<<<<<<< HEAD
-          "658b70da-5e0a-426c-b62a-56dd52888635"
-        ],
-        "x-ms-correlation-request-id": [
-          "658b70da-5e0a-426c-b62a-56dd52888635"
-        ],
-        "x-ms-routing-request-id": [
-          "EASTUS2:20210322T193012Z:658b70da-5e0a-426c-b62a-56dd52888635"
-=======
-          "7e4baf33-8e51-4801-9326-efd0398a0981"
-        ],
-        "x-ms-correlation-request-id": [
-          "7e4baf33-8e51-4801-9326-efd0398a0981"
-        ],
-        "x-ms-routing-request-id": [
-          "CANADACENTRAL:20210304T155713Z:7e4baf33-8e51-4801-9326-efd0398a0981"
->>>>>>> 9e6c98a6
-        ],
-        "Strict-Transport-Security": [
-          "max-age=31536000; includeSubDomains"
-        ],
-        "X-Content-Type-Options": [
-          "nosniff"
-        ],
-<<<<<<< HEAD
-        "Date": [
-          "Mon, 22 Mar 2021 19:30:11 GMT"
-=======
-        "Content-Length": [
-          "0"
->>>>>>> 9e6c98a6
-        ],
-        "Expires": [
-          "-1"
-        ]
-      },
-      "ResponseBody": "",
-      "StatusCode": 200
-    },
-    {
-<<<<<<< HEAD
-      "RequestUri": "/subscriptions/e37510d7-33b6-4676-886f-ee75bcc01871/resourcegroups/crptestar9455?api-version=2017-05-10",
-      "EncodedRequestUri": "L3N1YnNjcmlwdGlvbnMvZTM3NTEwZDctMzNiNi00Njc2LTg4NmYtZWU3NWJjYzAxODcxL3Jlc291cmNlZ3JvdXBzL2NycHRlc3Rhcjk0NTU/YXBpLXZlcnNpb249MjAxNy0wNS0xMA==",
-=======
-      "RequestUri": "/subscriptions/0296790d-427c-48ca-b204-8b729bbd8670/resourcegroups/crptestar6207?api-version=2017-05-10",
-      "EncodedRequestUri": "L3N1YnNjcmlwdGlvbnMvMDI5Njc5MGQtNDI3Yy00OGNhLWIyMDQtOGI3MjliYmQ4NjcwL3Jlc291cmNlZ3JvdXBzL2NycHRlc3RhcjYyMDc/YXBpLXZlcnNpb249MjAxNy0wNS0xMA==",
->>>>>>> 9e6c98a6
-      "RequestMethod": "DELETE",
-      "RequestBody": "",
-      "RequestHeaders": {
-        "x-ms-client-request-id": [
-<<<<<<< HEAD
-          "f4d2a4dc-5cae-4f4f-9d3e-93da2ed0c323"
-=======
-          "ca7a7216-a369-4df8-a0e4-938ffc96c847"
->>>>>>> 9e6c98a6
-        ],
-        "accept-language": [
-          "en-US"
-        ],
-        "User-Agent": [
-          "FxVersion/4.6.26614.01",
-          "OSName/Windows",
-          "OSVersion/Microsoft.Windows.10.0.18363.",
-          "Microsoft.Azure.Management.ResourceManager.ResourceManagementClient/1.6.0.0"
-        ]
-      },
-      "ResponseHeaders": {
-        "Cache-Control": [
-          "no-cache"
-        ],
-        "Date": [
-          "Thu, 04 Mar 2021 15:57:14 GMT"
-        ],
-        "Pragma": [
-          "no-cache"
-        ],
-        "Location": [
-<<<<<<< HEAD
-          "https://management.azure.com/subscriptions/e37510d7-33b6-4676-886f-ee75bcc01871/operationresults/eyJqb2JJZCI6IlJFU09VUkNFR1JPVVBERUxFVElPTkpPQi1DUlBURVNUQVI5NDU1LUVBU1RVUzIiLCJqb2JMb2NhdGlvbiI6ImVhc3R1czIifQ?api-version=2017-05-10"
-=======
-          "https://management.azure.com/subscriptions/0296790d-427c-48ca-b204-8b729bbd8670/operationresults/eyJqb2JJZCI6IlJFU09VUkNFR1JPVVBERUxFVElPTkpPQi1DUlBURVNUQVI2MjA3LUVBU1RVUzIiLCJqb2JMb2NhdGlvbiI6ImVhc3R1czIifQ?api-version=2017-05-10"
->>>>>>> 9e6c98a6
-        ],
-        "Retry-After": [
-          "15"
-        ],
-        "x-ms-ratelimit-remaining-subscription-deletes": [
-          "14997"
-        ],
-        "x-ms-request-id": [
-<<<<<<< HEAD
-          "4faf0fe1-7ddc-4e05-897a-40fb2cd9b584"
-        ],
-        "x-ms-correlation-request-id": [
-          "4faf0fe1-7ddc-4e05-897a-40fb2cd9b584"
-        ],
-        "x-ms-routing-request-id": [
-          "EASTUS2:20210322T193012Z:4faf0fe1-7ddc-4e05-897a-40fb2cd9b584"
-=======
-          "d161b543-f226-49cf-be8b-866592c47ba3"
-        ],
-        "x-ms-correlation-request-id": [
-          "d161b543-f226-49cf-be8b-866592c47ba3"
-        ],
-        "x-ms-routing-request-id": [
-          "CANADACENTRAL:20210304T155714Z:d161b543-f226-49cf-be8b-866592c47ba3"
->>>>>>> 9e6c98a6
-        ],
-        "Strict-Transport-Security": [
-          "max-age=31536000; includeSubDomains"
-        ],
-        "X-Content-Type-Options": [
-          "nosniff"
-        ],
-<<<<<<< HEAD
-        "Date": [
-          "Mon, 22 Mar 2021 19:30:11 GMT"
-=======
-        "Content-Length": [
-          "0"
->>>>>>> 9e6c98a6
-        ],
-        "Expires": [
-          "-1"
-        ]
-      },
-      "ResponseBody": "",
-      "StatusCode": 202
-    },
-    {
-<<<<<<< HEAD
-      "RequestUri": "/subscriptions/e37510d7-33b6-4676-886f-ee75bcc01871/operationresults/eyJqb2JJZCI6IlJFU09VUkNFR1JPVVBERUxFVElPTkpPQi1DUlBURVNUQVI5NDU1LUVBU1RVUzIiLCJqb2JMb2NhdGlvbiI6ImVhc3R1czIifQ?api-version=2017-05-10",
-      "EncodedRequestUri": "L3N1YnNjcmlwdGlvbnMvZTM3NTEwZDctMzNiNi00Njc2LTg4NmYtZWU3NWJjYzAxODcxL29wZXJhdGlvbnJlc3VsdHMvZXlKcWIySkpaQ0k2SWxKRlUwOVZVa05GUjFKUFZWQkVSVXhGVkVsUFRrcFBRaTFEVWxCVVJWTlVRVkk1TkRVMUxVVkJVMVJWVXpJaUxDSnFiMkpNYjJOaGRHbHZiaUk2SW1WaGMzUjFjeklpZlE/YXBpLXZlcnNpb249MjAxNy0wNS0xMA==",
-=======
-      "RequestUri": "/subscriptions/0296790d-427c-48ca-b204-8b729bbd8670/operationresults/eyJqb2JJZCI6IlJFU09VUkNFR1JPVVBERUxFVElPTkpPQi1DUlBURVNUQVI2MjA3LUVBU1RVUzIiLCJqb2JMb2NhdGlvbiI6ImVhc3R1czIifQ?api-version=2017-05-10",
-      "EncodedRequestUri": "L3N1YnNjcmlwdGlvbnMvMDI5Njc5MGQtNDI3Yy00OGNhLWIyMDQtOGI3MjliYmQ4NjcwL29wZXJhdGlvbnJlc3VsdHMvZXlKcWIySkpaQ0k2SWxKRlUwOVZVa05GUjFKUFZWQkVSVXhGVkVsUFRrcFBRaTFEVWxCVVJWTlVRVkkyTWpBM0xVVkJVMVJWVXpJaUxDSnFiMkpNYjJOaGRHbHZiaUk2SW1WaGMzUjFjeklpZlE/YXBpLXZlcnNpb249MjAxNy0wNS0xMA==",
->>>>>>> 9e6c98a6
-      "RequestMethod": "GET",
-      "RequestBody": "",
-      "RequestHeaders": {
-        "User-Agent": [
-          "FxVersion/4.6.26614.01",
-          "OSName/Windows",
-          "OSVersion/Microsoft.Windows.10.0.18363.",
-          "Microsoft.Azure.Management.ResourceManager.ResourceManagementClient/1.6.0.0"
-        ]
-      },
-      "ResponseHeaders": {
-        "Cache-Control": [
-          "no-cache"
-        ],
-        "Date": [
-          "Thu, 04 Mar 2021 15:57:29 GMT"
-        ],
-        "Pragma": [
-          "no-cache"
-        ],
-        "Location": [
-<<<<<<< HEAD
-          "https://management.azure.com/subscriptions/e37510d7-33b6-4676-886f-ee75bcc01871/operationresults/eyJqb2JJZCI6IlJFU09VUkNFR1JPVVBERUxFVElPTkpPQi1DUlBURVNUQVI5NDU1LUVBU1RVUzIiLCJqb2JMb2NhdGlvbiI6ImVhc3R1czIifQ?api-version=2017-05-10"
-=======
-          "https://management.azure.com/subscriptions/0296790d-427c-48ca-b204-8b729bbd8670/operationresults/eyJqb2JJZCI6IlJFU09VUkNFR1JPVVBERUxFVElPTkpPQi1DUlBURVNUQVI2MjA3LUVBU1RVUzIiLCJqb2JMb2NhdGlvbiI6ImVhc3R1czIifQ?api-version=2017-05-10"
->>>>>>> 9e6c98a6
-        ],
-        "Retry-After": [
-          "15"
-        ],
-        "x-ms-ratelimit-remaining-subscription-reads": [
-          "11983"
-        ],
-        "x-ms-request-id": [
-<<<<<<< HEAD
-          "d4d4c2fc-a9e3-469c-99d7-aeb6de21ba8a"
-        ],
-        "x-ms-correlation-request-id": [
-          "d4d4c2fc-a9e3-469c-99d7-aeb6de21ba8a"
-        ],
-        "x-ms-routing-request-id": [
-          "EASTUS2:20210322T193027Z:d4d4c2fc-a9e3-469c-99d7-aeb6de21ba8a"
-=======
-          "1ed2026d-f5c8-461c-a421-b9ae52def924"
-        ],
-        "x-ms-correlation-request-id": [
-          "1ed2026d-f5c8-461c-a421-b9ae52def924"
-        ],
-        "x-ms-routing-request-id": [
-          "CANADACENTRAL:20210304T155729Z:1ed2026d-f5c8-461c-a421-b9ae52def924"
->>>>>>> 9e6c98a6
-        ],
-        "Strict-Transport-Security": [
-          "max-age=31536000; includeSubDomains"
-        ],
-        "X-Content-Type-Options": [
-          "nosniff"
-        ],
-<<<<<<< HEAD
-        "Date": [
-          "Mon, 22 Mar 2021 19:30:26 GMT"
-=======
-        "Content-Length": [
-          "0"
->>>>>>> 9e6c98a6
-        ],
-        "Expires": [
-          "-1"
-        ]
-      },
-      "ResponseBody": "",
-      "StatusCode": 202
-    },
-    {
-<<<<<<< HEAD
-      "RequestUri": "/subscriptions/e37510d7-33b6-4676-886f-ee75bcc01871/operationresults/eyJqb2JJZCI6IlJFU09VUkNFR1JPVVBERUxFVElPTkpPQi1DUlBURVNUQVI5NDU1LUVBU1RVUzIiLCJqb2JMb2NhdGlvbiI6ImVhc3R1czIifQ?api-version=2017-05-10",
-      "EncodedRequestUri": "L3N1YnNjcmlwdGlvbnMvZTM3NTEwZDctMzNiNi00Njc2LTg4NmYtZWU3NWJjYzAxODcxL29wZXJhdGlvbnJlc3VsdHMvZXlKcWIySkpaQ0k2SWxKRlUwOVZVa05GUjFKUFZWQkVSVXhGVkVsUFRrcFBRaTFEVWxCVVJWTlVRVkk1TkRVMUxVVkJVMVJWVXpJaUxDSnFiMkpNYjJOaGRHbHZiaUk2SW1WaGMzUjFjeklpZlE/YXBpLXZlcnNpb249MjAxNy0wNS0xMA==",
-=======
-      "RequestUri": "/subscriptions/0296790d-427c-48ca-b204-8b729bbd8670/operationresults/eyJqb2JJZCI6IlJFU09VUkNFR1JPVVBERUxFVElPTkpPQi1DUlBURVNUQVI2MjA3LUVBU1RVUzIiLCJqb2JMb2NhdGlvbiI6ImVhc3R1czIifQ?api-version=2017-05-10",
-      "EncodedRequestUri": "L3N1YnNjcmlwdGlvbnMvMDI5Njc5MGQtNDI3Yy00OGNhLWIyMDQtOGI3MjliYmQ4NjcwL29wZXJhdGlvbnJlc3VsdHMvZXlKcWIySkpaQ0k2SWxKRlUwOVZVa05GUjFKUFZWQkVSVXhGVkVsUFRrcFBRaTFEVWxCVVJWTlVRVkkyTWpBM0xVVkJVMVJWVXpJaUxDSnFiMkpNYjJOaGRHbHZiaUk2SW1WaGMzUjFjeklpZlE/YXBpLXZlcnNpb249MjAxNy0wNS0xMA==",
->>>>>>> 9e6c98a6
-      "RequestMethod": "GET",
-      "RequestBody": "",
-      "RequestHeaders": {
-        "User-Agent": [
-          "FxVersion/4.6.26614.01",
-          "OSName/Windows",
-          "OSVersion/Microsoft.Windows.10.0.18363.",
-          "Microsoft.Azure.Management.ResourceManager.ResourceManagementClient/1.6.0.0"
-        ]
-      },
-      "ResponseHeaders": {
-        "Cache-Control": [
-          "no-cache"
-        ],
-        "Date": [
-          "Thu, 04 Mar 2021 15:57:44 GMT"
-        ],
-        "Pragma": [
-          "no-cache"
-        ],
-        "Location": [
-<<<<<<< HEAD
-          "https://management.azure.com/subscriptions/e37510d7-33b6-4676-886f-ee75bcc01871/operationresults/eyJqb2JJZCI6IlJFU09VUkNFR1JPVVBERUxFVElPTkpPQi1DUlBURVNUQVI5NDU1LUVBU1RVUzIiLCJqb2JMb2NhdGlvbiI6ImVhc3R1czIifQ?api-version=2017-05-10"
-=======
-          "https://management.azure.com/subscriptions/0296790d-427c-48ca-b204-8b729bbd8670/operationresults/eyJqb2JJZCI6IlJFU09VUkNFR1JPVVBERUxFVElPTkpPQi1DUlBURVNUQVI2MjA3LUVBU1RVUzIiLCJqb2JMb2NhdGlvbiI6ImVhc3R1czIifQ?api-version=2017-05-10"
->>>>>>> 9e6c98a6
-        ],
-        "Retry-After": [
-          "15"
-        ],
-        "x-ms-ratelimit-remaining-subscription-reads": [
-          "11982"
-        ],
-        "x-ms-request-id": [
-<<<<<<< HEAD
-          "f233322a-abf7-427d-b185-401d9b47c4d9"
-        ],
-        "x-ms-correlation-request-id": [
-          "f233322a-abf7-427d-b185-401d9b47c4d9"
-        ],
-        "x-ms-routing-request-id": [
-          "EASTUS2:20210322T193042Z:f233322a-abf7-427d-b185-401d9b47c4d9"
-=======
-          "5a589e62-bde8-4e1f-bad4-be402a0f1742"
-        ],
-        "x-ms-correlation-request-id": [
-          "5a589e62-bde8-4e1f-bad4-be402a0f1742"
-        ],
-        "x-ms-routing-request-id": [
-          "CANADACENTRAL:20210304T155744Z:5a589e62-bde8-4e1f-bad4-be402a0f1742"
->>>>>>> 9e6c98a6
-        ],
-        "Strict-Transport-Security": [
-          "max-age=31536000; includeSubDomains"
-        ],
-        "X-Content-Type-Options": [
-          "nosniff"
-        ],
-<<<<<<< HEAD
-        "Date": [
-          "Mon, 22 Mar 2021 19:30:41 GMT"
-=======
-        "Content-Length": [
-          "0"
->>>>>>> 9e6c98a6
-        ],
-        "Expires": [
-          "-1"
-        ]
-      },
-      "ResponseBody": "",
-      "StatusCode": 202
-    },
-    {
-<<<<<<< HEAD
-      "RequestUri": "/subscriptions/e37510d7-33b6-4676-886f-ee75bcc01871/operationresults/eyJqb2JJZCI6IlJFU09VUkNFR1JPVVBERUxFVElPTkpPQi1DUlBURVNUQVI5NDU1LUVBU1RVUzIiLCJqb2JMb2NhdGlvbiI6ImVhc3R1czIifQ?api-version=2017-05-10",
-      "EncodedRequestUri": "L3N1YnNjcmlwdGlvbnMvZTM3NTEwZDctMzNiNi00Njc2LTg4NmYtZWU3NWJjYzAxODcxL29wZXJhdGlvbnJlc3VsdHMvZXlKcWIySkpaQ0k2SWxKRlUwOVZVa05GUjFKUFZWQkVSVXhGVkVsUFRrcFBRaTFEVWxCVVJWTlVRVkk1TkRVMUxVVkJVMVJWVXpJaUxDSnFiMkpNYjJOaGRHbHZiaUk2SW1WaGMzUjFjeklpZlE/YXBpLXZlcnNpb249MjAxNy0wNS0xMA==",
-=======
-      "RequestUri": "/subscriptions/0296790d-427c-48ca-b204-8b729bbd8670/operationresults/eyJqb2JJZCI6IlJFU09VUkNFR1JPVVBERUxFVElPTkpPQi1DUlBURVNUQVI2MjA3LUVBU1RVUzIiLCJqb2JMb2NhdGlvbiI6ImVhc3R1czIifQ?api-version=2017-05-10",
-      "EncodedRequestUri": "L3N1YnNjcmlwdGlvbnMvMDI5Njc5MGQtNDI3Yy00OGNhLWIyMDQtOGI3MjliYmQ4NjcwL29wZXJhdGlvbnJlc3VsdHMvZXlKcWIySkpaQ0k2SWxKRlUwOVZVa05GUjFKUFZWQkVSVXhGVkVsUFRrcFBRaTFEVWxCVVJWTlVRVkkyTWpBM0xVVkJVMVJWVXpJaUxDSnFiMkpNYjJOaGRHbHZiaUk2SW1WaGMzUjFjeklpZlE/YXBpLXZlcnNpb249MjAxNy0wNS0xMA==",
->>>>>>> 9e6c98a6
-      "RequestMethod": "GET",
-      "RequestBody": "",
-      "RequestHeaders": {
-        "User-Agent": [
-          "FxVersion/4.6.26614.01",
-          "OSName/Windows",
-          "OSVersion/Microsoft.Windows.10.0.18363.",
-          "Microsoft.Azure.Management.ResourceManager.ResourceManagementClient/1.6.0.0"
-        ]
-      },
-      "ResponseHeaders": {
-        "Cache-Control": [
-          "no-cache"
-        ],
-        "Date": [
-          "Thu, 04 Mar 2021 15:57:59 GMT"
-        ],
-        "Pragma": [
-          "no-cache"
-        ],
-        "Location": [
-<<<<<<< HEAD
-          "https://management.azure.com/subscriptions/e37510d7-33b6-4676-886f-ee75bcc01871/operationresults/eyJqb2JJZCI6IlJFU09VUkNFR1JPVVBERUxFVElPTkpPQi1DUlBURVNUQVI5NDU1LUVBU1RVUzIiLCJqb2JMb2NhdGlvbiI6ImVhc3R1czIifQ?api-version=2017-05-10"
-=======
-          "https://management.azure.com/subscriptions/0296790d-427c-48ca-b204-8b729bbd8670/operationresults/eyJqb2JJZCI6IlJFU09VUkNFR1JPVVBERUxFVElPTkpPQi1DUlBURVNUQVI2MjA3LUVBU1RVUzIiLCJqb2JMb2NhdGlvbiI6ImVhc3R1czIifQ?api-version=2017-05-10"
->>>>>>> 9e6c98a6
-        ],
-        "Retry-After": [
-          "15"
-        ],
-        "x-ms-ratelimit-remaining-subscription-reads": [
-          "11981"
-        ],
-        "x-ms-request-id": [
-<<<<<<< HEAD
-          "68d0f32e-f69e-462f-ae1f-7dbe036592cb"
-        ],
-        "x-ms-correlation-request-id": [
-          "68d0f32e-f69e-462f-ae1f-7dbe036592cb"
-        ],
-        "x-ms-routing-request-id": [
-          "EASTUS2:20210322T193057Z:68d0f32e-f69e-462f-ae1f-7dbe036592cb"
-=======
-          "e0503405-15f6-43a4-8435-20eeaa0c814e"
-        ],
-        "x-ms-correlation-request-id": [
-          "e0503405-15f6-43a4-8435-20eeaa0c814e"
-        ],
-        "x-ms-routing-request-id": [
-          "CANADACENTRAL:20210304T155759Z:e0503405-15f6-43a4-8435-20eeaa0c814e"
->>>>>>> 9e6c98a6
-        ],
-        "Strict-Transport-Security": [
-          "max-age=31536000; includeSubDomains"
-        ],
-        "X-Content-Type-Options": [
-          "nosniff"
-        ],
-<<<<<<< HEAD
-        "Date": [
-          "Mon, 22 Mar 2021 19:30:57 GMT"
-=======
-        "Content-Length": [
-          "0"
->>>>>>> 9e6c98a6
-        ],
-        "Expires": [
-          "-1"
-        ]
-      },
-      "ResponseBody": "",
-      "StatusCode": 202
-    },
-    {
-<<<<<<< HEAD
-      "RequestUri": "/subscriptions/e37510d7-33b6-4676-886f-ee75bcc01871/operationresults/eyJqb2JJZCI6IlJFU09VUkNFR1JPVVBERUxFVElPTkpPQi1DUlBURVNUQVI5NDU1LUVBU1RVUzIiLCJqb2JMb2NhdGlvbiI6ImVhc3R1czIifQ?api-version=2017-05-10",
-      "EncodedRequestUri": "L3N1YnNjcmlwdGlvbnMvZTM3NTEwZDctMzNiNi00Njc2LTg4NmYtZWU3NWJjYzAxODcxL29wZXJhdGlvbnJlc3VsdHMvZXlKcWIySkpaQ0k2SWxKRlUwOVZVa05GUjFKUFZWQkVSVXhGVkVsUFRrcFBRaTFEVWxCVVJWTlVRVkk1TkRVMUxVVkJVMVJWVXpJaUxDSnFiMkpNYjJOaGRHbHZiaUk2SW1WaGMzUjFjeklpZlE/YXBpLXZlcnNpb249MjAxNy0wNS0xMA==",
-=======
-      "RequestUri": "/subscriptions/0296790d-427c-48ca-b204-8b729bbd8670/operationresults/eyJqb2JJZCI6IlJFU09VUkNFR1JPVVBERUxFVElPTkpPQi1DUlBURVNUQVI2MjA3LUVBU1RVUzIiLCJqb2JMb2NhdGlvbiI6ImVhc3R1czIifQ?api-version=2017-05-10",
-      "EncodedRequestUri": "L3N1YnNjcmlwdGlvbnMvMDI5Njc5MGQtNDI3Yy00OGNhLWIyMDQtOGI3MjliYmQ4NjcwL29wZXJhdGlvbnJlc3VsdHMvZXlKcWIySkpaQ0k2SWxKRlUwOVZVa05GUjFKUFZWQkVSVXhGVkVsUFRrcFBRaTFEVWxCVVJWTlVRVkkyTWpBM0xVVkJVMVJWVXpJaUxDSnFiMkpNYjJOaGRHbHZiaUk2SW1WaGMzUjFjeklpZlE/YXBpLXZlcnNpb249MjAxNy0wNS0xMA==",
->>>>>>> 9e6c98a6
-      "RequestMethod": "GET",
-      "RequestBody": "",
-      "RequestHeaders": {
-        "User-Agent": [
-          "FxVersion/4.6.26614.01",
-          "OSName/Windows",
-          "OSVersion/Microsoft.Windows.10.0.18363.",
-          "Microsoft.Azure.Management.ResourceManager.ResourceManagementClient/1.6.0.0"
-        ]
-      },
-      "ResponseHeaders": {
-        "Cache-Control": [
-          "no-cache"
-        ],
-        "Date": [
-          "Thu, 04 Mar 2021 15:58:14 GMT"
-        ],
-        "Pragma": [
-          "no-cache"
-        ],
-        "Location": [
-<<<<<<< HEAD
-          "https://management.azure.com/subscriptions/e37510d7-33b6-4676-886f-ee75bcc01871/operationresults/eyJqb2JJZCI6IlJFU09VUkNFR1JPVVBERUxFVElPTkpPQi1DUlBURVNUQVI5NDU1LUVBU1RVUzIiLCJqb2JMb2NhdGlvbiI6ImVhc3R1czIifQ?api-version=2017-05-10"
-=======
-          "https://management.azure.com/subscriptions/0296790d-427c-48ca-b204-8b729bbd8670/operationresults/eyJqb2JJZCI6IlJFU09VUkNFR1JPVVBERUxFVElPTkpPQi1DUlBURVNUQVI2MjA3LUVBU1RVUzIiLCJqb2JMb2NhdGlvbiI6ImVhc3R1czIifQ?api-version=2017-05-10"
->>>>>>> 9e6c98a6
-        ],
-        "Retry-After": [
-          "15"
-        ],
-        "x-ms-ratelimit-remaining-subscription-reads": [
-          "11980"
-        ],
-        "x-ms-request-id": [
-<<<<<<< HEAD
-          "b39534be-ed9f-4d92-a7d1-83084c6a34bc"
-        ],
-        "x-ms-correlation-request-id": [
-          "b39534be-ed9f-4d92-a7d1-83084c6a34bc"
-        ],
-        "x-ms-routing-request-id": [
-          "EASTUS2:20210322T193112Z:b39534be-ed9f-4d92-a7d1-83084c6a34bc"
-=======
-          "118a40ea-e248-4ccc-b3d5-3aace0c51e05"
-        ],
-        "x-ms-correlation-request-id": [
-          "118a40ea-e248-4ccc-b3d5-3aace0c51e05"
-        ],
-        "x-ms-routing-request-id": [
-          "CANADACENTRAL:20210304T155815Z:118a40ea-e248-4ccc-b3d5-3aace0c51e05"
->>>>>>> 9e6c98a6
-        ],
-        "Strict-Transport-Security": [
-          "max-age=31536000; includeSubDomains"
-        ],
-        "X-Content-Type-Options": [
-          "nosniff"
-        ],
-<<<<<<< HEAD
-        "Date": [
-          "Mon, 22 Mar 2021 19:31:12 GMT"
-=======
-        "Content-Length": [
-          "0"
->>>>>>> 9e6c98a6
-        ],
-        "Expires": [
-          "-1"
-        ]
-      },
-      "ResponseBody": "",
-      "StatusCode": 202
-    },
-    {
-<<<<<<< HEAD
-      "RequestUri": "/subscriptions/e37510d7-33b6-4676-886f-ee75bcc01871/operationresults/eyJqb2JJZCI6IlJFU09VUkNFR1JPVVBERUxFVElPTkpPQi1DUlBURVNUQVI5NDU1LUVBU1RVUzIiLCJqb2JMb2NhdGlvbiI6ImVhc3R1czIifQ?api-version=2017-05-10",
-      "EncodedRequestUri": "L3N1YnNjcmlwdGlvbnMvZTM3NTEwZDctMzNiNi00Njc2LTg4NmYtZWU3NWJjYzAxODcxL29wZXJhdGlvbnJlc3VsdHMvZXlKcWIySkpaQ0k2SWxKRlUwOVZVa05GUjFKUFZWQkVSVXhGVkVsUFRrcFBRaTFEVWxCVVJWTlVRVkk1TkRVMUxVVkJVMVJWVXpJaUxDSnFiMkpNYjJOaGRHbHZiaUk2SW1WaGMzUjFjeklpZlE/YXBpLXZlcnNpb249MjAxNy0wNS0xMA==",
-=======
-      "RequestUri": "/subscriptions/0296790d-427c-48ca-b204-8b729bbd8670/operationresults/eyJqb2JJZCI6IlJFU09VUkNFR1JPVVBERUxFVElPTkpPQi1DUlBURVNUQVI2MjA3LUVBU1RVUzIiLCJqb2JMb2NhdGlvbiI6ImVhc3R1czIifQ?api-version=2017-05-10",
-      "EncodedRequestUri": "L3N1YnNjcmlwdGlvbnMvMDI5Njc5MGQtNDI3Yy00OGNhLWIyMDQtOGI3MjliYmQ4NjcwL29wZXJhdGlvbnJlc3VsdHMvZXlKcWIySkpaQ0k2SWxKRlUwOVZVa05GUjFKUFZWQkVSVXhGVkVsUFRrcFBRaTFEVWxCVVJWTlVRVkkyTWpBM0xVVkJVMVJWVXpJaUxDSnFiMkpNYjJOaGRHbHZiaUk2SW1WaGMzUjFjeklpZlE/YXBpLXZlcnNpb249MjAxNy0wNS0xMA==",
->>>>>>> 9e6c98a6
-      "RequestMethod": "GET",
-      "RequestBody": "",
-      "RequestHeaders": {
-        "User-Agent": [
-          "FxVersion/4.6.26614.01",
-          "OSName/Windows",
-          "OSVersion/Microsoft.Windows.10.0.18363.",
-          "Microsoft.Azure.Management.ResourceManager.ResourceManagementClient/1.6.0.0"
-        ]
-      },
-      "ResponseHeaders": {
-        "Cache-Control": [
-          "no-cache"
-        ],
-        "Date": [
-          "Thu, 04 Mar 2021 15:58:29 GMT"
-        ],
-        "Pragma": [
-          "no-cache"
-        ],
-        "Location": [
-<<<<<<< HEAD
-          "https://management.azure.com/subscriptions/e37510d7-33b6-4676-886f-ee75bcc01871/operationresults/eyJqb2JJZCI6IlJFU09VUkNFR1JPVVBERUxFVElPTkpPQi1DUlBURVNUQVI5NDU1LUVBU1RVUzIiLCJqb2JMb2NhdGlvbiI6ImVhc3R1czIifQ?api-version=2017-05-10"
-=======
-          "https://management.azure.com/subscriptions/0296790d-427c-48ca-b204-8b729bbd8670/operationresults/eyJqb2JJZCI6IlJFU09VUkNFR1JPVVBERUxFVElPTkpPQi1DUlBURVNUQVI2MjA3LUVBU1RVUzIiLCJqb2JMb2NhdGlvbiI6ImVhc3R1czIifQ?api-version=2017-05-10"
->>>>>>> 9e6c98a6
-        ],
-        "Retry-After": [
-          "15"
-        ],
-        "x-ms-ratelimit-remaining-subscription-reads": [
-          "11979"
-        ],
-        "x-ms-request-id": [
-<<<<<<< HEAD
-          "08e88ac6-43b6-49a0-b76b-930fc0cddb3f"
-        ],
-        "x-ms-correlation-request-id": [
-          "08e88ac6-43b6-49a0-b76b-930fc0cddb3f"
-        ],
-        "x-ms-routing-request-id": [
-          "EASTUS2:20210322T193127Z:08e88ac6-43b6-49a0-b76b-930fc0cddb3f"
-=======
-          "ac6e47e9-6330-47e8-9f40-ba06919b4489"
-        ],
-        "x-ms-correlation-request-id": [
-          "ac6e47e9-6330-47e8-9f40-ba06919b4489"
-        ],
-        "x-ms-routing-request-id": [
-          "CANADACENTRAL:20210304T155830Z:ac6e47e9-6330-47e8-9f40-ba06919b4489"
->>>>>>> 9e6c98a6
-        ],
-        "Strict-Transport-Security": [
-          "max-age=31536000; includeSubDomains"
-        ],
-        "X-Content-Type-Options": [
-          "nosniff"
-        ],
-<<<<<<< HEAD
-        "Date": [
-          "Mon, 22 Mar 2021 19:31:27 GMT"
-=======
-        "Content-Length": [
-          "0"
->>>>>>> 9e6c98a6
-        ],
-        "Expires": [
-          "-1"
-        ]
-      },
-      "ResponseBody": "",
-      "StatusCode": 202
-    },
-    {
-<<<<<<< HEAD
-      "RequestUri": "/subscriptions/e37510d7-33b6-4676-886f-ee75bcc01871/operationresults/eyJqb2JJZCI6IlJFU09VUkNFR1JPVVBERUxFVElPTkpPQi1DUlBURVNUQVI5NDU1LUVBU1RVUzIiLCJqb2JMb2NhdGlvbiI6ImVhc3R1czIifQ?api-version=2017-05-10",
-      "EncodedRequestUri": "L3N1YnNjcmlwdGlvbnMvZTM3NTEwZDctMzNiNi00Njc2LTg4NmYtZWU3NWJjYzAxODcxL29wZXJhdGlvbnJlc3VsdHMvZXlKcWIySkpaQ0k2SWxKRlUwOVZVa05GUjFKUFZWQkVSVXhGVkVsUFRrcFBRaTFEVWxCVVJWTlVRVkk1TkRVMUxVVkJVMVJWVXpJaUxDSnFiMkpNYjJOaGRHbHZiaUk2SW1WaGMzUjFjeklpZlE/YXBpLXZlcnNpb249MjAxNy0wNS0xMA==",
-=======
-      "RequestUri": "/subscriptions/0296790d-427c-48ca-b204-8b729bbd8670/operationresults/eyJqb2JJZCI6IlJFU09VUkNFR1JPVVBERUxFVElPTkpPQi1DUlBURVNUQVI2MjA3LUVBU1RVUzIiLCJqb2JMb2NhdGlvbiI6ImVhc3R1czIifQ?api-version=2017-05-10",
-      "EncodedRequestUri": "L3N1YnNjcmlwdGlvbnMvMDI5Njc5MGQtNDI3Yy00OGNhLWIyMDQtOGI3MjliYmQ4NjcwL29wZXJhdGlvbnJlc3VsdHMvZXlKcWIySkpaQ0k2SWxKRlUwOVZVa05GUjFKUFZWQkVSVXhGVkVsUFRrcFBRaTFEVWxCVVJWTlVRVkkyTWpBM0xVVkJVMVJWVXpJaUxDSnFiMkpNYjJOaGRHbHZiaUk2SW1WaGMzUjFjeklpZlE/YXBpLXZlcnNpb249MjAxNy0wNS0xMA==",
->>>>>>> 9e6c98a6
-      "RequestMethod": "GET",
-      "RequestBody": "",
-      "RequestHeaders": {
-        "User-Agent": [
-          "FxVersion/4.6.26614.01",
-          "OSName/Windows",
-          "OSVersion/Microsoft.Windows.10.0.18363.",
-          "Microsoft.Azure.Management.ResourceManager.ResourceManagementClient/1.6.0.0"
-        ]
-      },
-      "ResponseHeaders": {
-        "Cache-Control": [
-          "no-cache"
-        ],
-        "Date": [
-          "Thu, 04 Mar 2021 15:58:44 GMT"
-        ],
-        "Pragma": [
-          "no-cache"
-        ],
-        "Location": [
-<<<<<<< HEAD
-          "https://management.azure.com/subscriptions/e37510d7-33b6-4676-886f-ee75bcc01871/operationresults/eyJqb2JJZCI6IlJFU09VUkNFR1JPVVBERUxFVElPTkpPQi1DUlBURVNUQVI5NDU1LUVBU1RVUzIiLCJqb2JMb2NhdGlvbiI6ImVhc3R1czIifQ?api-version=2017-05-10"
-=======
-          "https://management.azure.com/subscriptions/0296790d-427c-48ca-b204-8b729bbd8670/operationresults/eyJqb2JJZCI6IlJFU09VUkNFR1JPVVBERUxFVElPTkpPQi1DUlBURVNUQVI2MjA3LUVBU1RVUzIiLCJqb2JMb2NhdGlvbiI6ImVhc3R1czIifQ?api-version=2017-05-10"
->>>>>>> 9e6c98a6
-        ],
-        "Retry-After": [
-          "15"
-        ],
-        "x-ms-ratelimit-remaining-subscription-reads": [
-          "11978"
-        ],
-        "x-ms-request-id": [
-<<<<<<< HEAD
-          "62aa4032-c95e-42f1-9ac2-d48bec5eaf83"
-        ],
-        "x-ms-correlation-request-id": [
-          "62aa4032-c95e-42f1-9ac2-d48bec5eaf83"
-        ],
-        "x-ms-routing-request-id": [
-          "EASTUS2:20210322T193142Z:62aa4032-c95e-42f1-9ac2-d48bec5eaf83"
-=======
-          "55418fdc-ec4f-4065-a54d-1fbe56837ac7"
-        ],
-        "x-ms-correlation-request-id": [
-          "55418fdc-ec4f-4065-a54d-1fbe56837ac7"
-        ],
-        "x-ms-routing-request-id": [
-          "CANADACENTRAL:20210304T155845Z:55418fdc-ec4f-4065-a54d-1fbe56837ac7"
->>>>>>> 9e6c98a6
-        ],
-        "Strict-Transport-Security": [
-          "max-age=31536000; includeSubDomains"
-        ],
-        "X-Content-Type-Options": [
-          "nosniff"
-        ],
-<<<<<<< HEAD
-        "Date": [
-          "Mon, 22 Mar 2021 19:31:42 GMT"
-=======
-        "Content-Length": [
-          "0"
->>>>>>> 9e6c98a6
-        ],
-        "Expires": [
-          "-1"
-        ]
-      },
-      "ResponseBody": "",
-      "StatusCode": 202
-    },
-    {
-<<<<<<< HEAD
-      "RequestUri": "/subscriptions/e37510d7-33b6-4676-886f-ee75bcc01871/operationresults/eyJqb2JJZCI6IlJFU09VUkNFR1JPVVBERUxFVElPTkpPQi1DUlBURVNUQVI5NDU1LUVBU1RVUzIiLCJqb2JMb2NhdGlvbiI6ImVhc3R1czIifQ?api-version=2017-05-10",
-      "EncodedRequestUri": "L3N1YnNjcmlwdGlvbnMvZTM3NTEwZDctMzNiNi00Njc2LTg4NmYtZWU3NWJjYzAxODcxL29wZXJhdGlvbnJlc3VsdHMvZXlKcWIySkpaQ0k2SWxKRlUwOVZVa05GUjFKUFZWQkVSVXhGVkVsUFRrcFBRaTFEVWxCVVJWTlVRVkk1TkRVMUxVVkJVMVJWVXpJaUxDSnFiMkpNYjJOaGRHbHZiaUk2SW1WaGMzUjFjeklpZlE/YXBpLXZlcnNpb249MjAxNy0wNS0xMA==",
-=======
-      "RequestUri": "/subscriptions/0296790d-427c-48ca-b204-8b729bbd8670/operationresults/eyJqb2JJZCI6IlJFU09VUkNFR1JPVVBERUxFVElPTkpPQi1DUlBURVNUQVI2MjA3LUVBU1RVUzIiLCJqb2JMb2NhdGlvbiI6ImVhc3R1czIifQ?api-version=2017-05-10",
-      "EncodedRequestUri": "L3N1YnNjcmlwdGlvbnMvMDI5Njc5MGQtNDI3Yy00OGNhLWIyMDQtOGI3MjliYmQ4NjcwL29wZXJhdGlvbnJlc3VsdHMvZXlKcWIySkpaQ0k2SWxKRlUwOVZVa05GUjFKUFZWQkVSVXhGVkVsUFRrcFBRaTFEVWxCVVJWTlVRVkkyTWpBM0xVVkJVMVJWVXpJaUxDSnFiMkpNYjJOaGRHbHZiaUk2SW1WaGMzUjFjeklpZlE/YXBpLXZlcnNpb249MjAxNy0wNS0xMA==",
->>>>>>> 9e6c98a6
-      "RequestMethod": "GET",
-      "RequestBody": "",
-      "RequestHeaders": {
-        "User-Agent": [
-          "FxVersion/4.6.26614.01",
-          "OSName/Windows",
-          "OSVersion/Microsoft.Windows.10.0.18363.",
-          "Microsoft.Azure.Management.ResourceManager.ResourceManagementClient/1.6.0.0"
-        ]
-      },
-      "ResponseHeaders": {
-        "Cache-Control": [
-          "no-cache"
-        ],
-        "Date": [
-          "Thu, 04 Mar 2021 15:59:00 GMT"
-        ],
-        "Pragma": [
-          "no-cache"
-        ],
-        "x-ms-ratelimit-remaining-subscription-reads": [
-          "11977"
-        ],
-        "x-ms-request-id": [
-<<<<<<< HEAD
-          "3fb0a030-cb4d-493f-8034-b6cae703dfde"
-        ],
-        "x-ms-correlation-request-id": [
-          "3fb0a030-cb4d-493f-8034-b6cae703dfde"
-        ],
-        "x-ms-routing-request-id": [
-          "EASTUS2:20210322T193157Z:3fb0a030-cb4d-493f-8034-b6cae703dfde"
-=======
-          "2910d76b-08b0-4d2c-ab4d-2ef8131b2111"
-        ],
-        "x-ms-correlation-request-id": [
-          "2910d76b-08b0-4d2c-ab4d-2ef8131b2111"
-        ],
-        "x-ms-routing-request-id": [
-          "CANADACENTRAL:20210304T155900Z:2910d76b-08b0-4d2c-ab4d-2ef8131b2111"
->>>>>>> 9e6c98a6
-        ],
-        "Strict-Transport-Security": [
-          "max-age=31536000; includeSubDomains"
-        ],
-        "X-Content-Type-Options": [
-          "nosniff"
-        ],
-<<<<<<< HEAD
-        "Date": [
-          "Mon, 22 Mar 2021 19:31:57 GMT"
-=======
-        "Content-Length": [
-          "0"
->>>>>>> 9e6c98a6
-        ],
-        "Expires": [
-          "-1"
-        ]
-      },
-      "ResponseBody": "",
-      "StatusCode": 200
-    },
-    {
-<<<<<<< HEAD
-      "RequestUri": "/subscriptions/e37510d7-33b6-4676-886f-ee75bcc01871/operationresults/eyJqb2JJZCI6IlJFU09VUkNFR1JPVVBERUxFVElPTkpPQi1DUlBURVNUQVI5NDU1LUVBU1RVUzIiLCJqb2JMb2NhdGlvbiI6ImVhc3R1czIifQ?api-version=2017-05-10",
-      "EncodedRequestUri": "L3N1YnNjcmlwdGlvbnMvZTM3NTEwZDctMzNiNi00Njc2LTg4NmYtZWU3NWJjYzAxODcxL29wZXJhdGlvbnJlc3VsdHMvZXlKcWIySkpaQ0k2SWxKRlUwOVZVa05GUjFKUFZWQkVSVXhGVkVsUFRrcFBRaTFEVWxCVVJWTlVRVkk1TkRVMUxVVkJVMVJWVXpJaUxDSnFiMkpNYjJOaGRHbHZiaUk2SW1WaGMzUjFjeklpZlE/YXBpLXZlcnNpb249MjAxNy0wNS0xMA==",
-=======
-      "RequestUri": "/subscriptions/0296790d-427c-48ca-b204-8b729bbd8670/operationresults/eyJqb2JJZCI6IlJFU09VUkNFR1JPVVBERUxFVElPTkpPQi1DUlBURVNUQVI2MjA3LUVBU1RVUzIiLCJqb2JMb2NhdGlvbiI6ImVhc3R1czIifQ?api-version=2017-05-10",
-      "EncodedRequestUri": "L3N1YnNjcmlwdGlvbnMvMDI5Njc5MGQtNDI3Yy00OGNhLWIyMDQtOGI3MjliYmQ4NjcwL29wZXJhdGlvbnJlc3VsdHMvZXlKcWIySkpaQ0k2SWxKRlUwOVZVa05GUjFKUFZWQkVSVXhGVkVsUFRrcFBRaTFEVWxCVVJWTlVRVkkyTWpBM0xVVkJVMVJWVXpJaUxDSnFiMkpNYjJOaGRHbHZiaUk2SW1WaGMzUjFjeklpZlE/YXBpLXZlcnNpb249MjAxNy0wNS0xMA==",
->>>>>>> 9e6c98a6
-      "RequestMethod": "GET",
-      "RequestBody": "",
-      "RequestHeaders": {
-        "User-Agent": [
-          "FxVersion/4.6.26614.01",
-          "OSName/Windows",
-          "OSVersion/Microsoft.Windows.10.0.18363.",
-          "Microsoft.Azure.Management.ResourceManager.ResourceManagementClient/1.6.0.0"
-        ]
-      },
-      "ResponseHeaders": {
-        "Cache-Control": [
-          "no-cache"
-        ],
-        "Date": [
-          "Thu, 04 Mar 2021 15:59:00 GMT"
-        ],
-        "Pragma": [
-          "no-cache"
-        ],
-        "x-ms-ratelimit-remaining-subscription-reads": [
-          "11976"
-        ],
-        "x-ms-request-id": [
-<<<<<<< HEAD
-          "75601160-4816-43f2-99ef-74ae1bcc9e4c"
-        ],
-        "x-ms-correlation-request-id": [
-          "75601160-4816-43f2-99ef-74ae1bcc9e4c"
-        ],
-        "x-ms-routing-request-id": [
-          "EASTUS2:20210322T193157Z:75601160-4816-43f2-99ef-74ae1bcc9e4c"
-=======
-          "8b142fee-ad86-4ee8-852b-0b7318fc350a"
-        ],
-        "x-ms-correlation-request-id": [
-          "8b142fee-ad86-4ee8-852b-0b7318fc350a"
-        ],
-        "x-ms-routing-request-id": [
-          "CANADACENTRAL:20210304T155900Z:8b142fee-ad86-4ee8-852b-0b7318fc350a"
->>>>>>> 9e6c98a6
-        ],
-        "Strict-Transport-Security": [
-          "max-age=31536000; includeSubDomains"
-        ],
-        "X-Content-Type-Options": [
-          "nosniff"
-        ],
-<<<<<<< HEAD
-        "Date": [
-          "Mon, 22 Mar 2021 19:31:57 GMT"
-=======
-        "Content-Length": [
-          "0"
->>>>>>> 9e6c98a6
-        ],
-        "Expires": [
-          "-1"
         ]
       },
       "ResponseBody": "",
@@ -10466,92 +6515,49 @@
   ],
   "Names": {
     "Disk_List_Execute": [
-<<<<<<< HEAD
-      "crptestar4539",
-      "crptestar9455",
-      "diskrp5095",
-      "diskrp5044"
+      "crptestar8463",
+      "crptestar1949",
+      "diskrp6888",
+      "diskrp5934"
     ],
     "GenerateImportDisk": [
-      "diskrp3182",
-      "as3550",
-      "diskrp22",
-      "as2564"
+      "diskrp1783",
+      "as9591",
+      "diskrp7670",
+      "as5372"
     ],
     "CreatePublicIP": [
-      "pip4486",
-      "dn5033",
-      "pip2748",
-      "dn9936"
+      "pip1805",
+      "dn2636",
+      "pip2976",
+      "dn6865"
     ],
     "CreateVNET": [
-      "vn7469",
-      "sn2619",
-      "vn1978",
-      "sn851"
+      "vn9960",
+      "sn3991",
+      "vn6468",
+      "sn588"
     ],
     "CreateNIC": [
       "nic6145",
-      "ip3723",
-      "nic7331",
-      "ip8723"
+      "ip2057",
+      "nic7258",
+      "ip3362"
     ],
     "CreateDefaultVMInput": [
-      "crptestar3669",
-      "crptestar970",
-      "crptestar5760",
-      "vm4264",
-      "Microsoft.Compute/virtualMachines2481",
-      "crptestar345",
-      "crptestar4591",
-      "crptestar6516",
-      "vm81",
-      "Microsoft.Compute/virtualMachines6269"
-=======
-      "crptestar4985",
-      "crptestar6207",
-      "diskrp3604",
-      "diskrp6072"
-    ],
-    "GenerateImportDisk": [
-      "diskrp5270",
-      "as8070",
-      "diskrp7169",
-      "as7662"
-    ],
-    "CreatePublicIP": [
-      "pip7401",
-      "dn9614",
-      "pip9459",
-      "dn1970"
-    ],
-    "CreateVNET": [
-      "vn3189",
-      "sn9426",
-      "vn3992",
-      "sn4974"
-    ],
-    "CreateNIC": [
-      "nic5232",
-      "ip4567",
-      "nic7730",
-      "ip3831"
-    ],
-    "CreateDefaultVMInput": [
-      "crptestar8777",
-      "crptestar8093",
-      "crptestar4462",
-      "vm1774",
-      "Microsoft.Compute/virtualMachines8379",
-      "crptestar1680",
-      "crptestar3697",
-      "crptestar3264",
-      "vm8729",
-      "Microsoft.Compute/virtualMachines8104"
->>>>>>> 9e6c98a6
+      "crptestar3912",
+      "crptestar706",
+      "crptestar7517",
+      "vm86",
+      "Microsoft.Compute/virtualMachines9908",
+      "crptestar6388",
+      "crptestar2929",
+      "crptestar2314",
+      "vm4813",
+      "Microsoft.Compute/virtualMachines9817"
     ]
   },
   "Variables": {
-    "SubscriptionId": "0296790d-427c-48ca-b204-8b729bbd8670"
+    "SubscriptionId": "e37510d7-33b6-4676-886f-ee75bcc01871"
   }
 }