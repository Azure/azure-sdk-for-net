{
  "Entries": [
    {
<<<<<<< HEAD
      "RequestUri": "/subscriptions/e37510d7-33b6-4676-886f-ee75bcc01871/resourcegroups/crptestar1145?api-version=2017-05-10",
      "EncodedRequestUri": "L3N1YnNjcmlwdGlvbnMvZTM3NTEwZDctMzNiNi00Njc2LTg4NmYtZWU3NWJjYzAxODcxL3Jlc291cmNlZ3JvdXBzL2NycHRlc3RhcjExNDU/YXBpLXZlcnNpb249MjAxNy0wNS0xMA==",
=======
      "RequestUri": "/subscriptions/0296790d-427c-48ca-b204-8b729bbd8670/resourcegroups/crptestar1607?api-version=2017-05-10",
      "EncodedRequestUri": "L3N1YnNjcmlwdGlvbnMvMDI5Njc5MGQtNDI3Yy00OGNhLWIyMDQtOGI3MjliYmQ4NjcwL3Jlc291cmNlZ3JvdXBzL2NycHRlc3RhcjE2MDc/YXBpLXZlcnNpb249MjAxNy0wNS0xMA==",
>>>>>>> 4ff26068
      "RequestMethod": "PUT",
      "RequestBody": "{\r\n  \"location\": \"eastus2\"\r\n}",
      "RequestHeaders": {
        "x-ms-client-request-id": [
<<<<<<< HEAD
          "f9b988b9-552d-410a-b078-2e5bed894393"
=======
          "558b516d-5e5a-4f8c-98e2-727f5b1816e8"
>>>>>>> 4ff26068
        ],
        "accept-language": [
          "en-US"
        ],
        "User-Agent": [
          "FxVersion/4.6.26614.01",
          "OSName/Windows",
          "OSVersion/Microsoft.Windows.10.0.18363.",
          "Microsoft.Azure.Management.ResourceManager.ResourceManagementClient/1.6.0.0"
        ],
        "Content-Type": [
          "application/json; charset=utf-8"
        ],
        "Content-Length": [
          "29"
        ]
      },
      "ResponseHeaders": {
        "Cache-Control": [
          "no-cache"
        ],
        "Date": [
          "Thu, 04 Mar 2021 15:38:16 GMT"
        ],
        "Pragma": [
          "no-cache"
        ],
        "x-ms-ratelimit-remaining-subscription-writes": [
<<<<<<< HEAD
          "1199"
        ],
        "x-ms-request-id": [
          "06b814b6-0196-464b-8494-a5b03d33bbaf"
        ],
        "x-ms-correlation-request-id": [
          "06b814b6-0196-464b-8494-a5b03d33bbaf"
        ],
        "x-ms-routing-request-id": [
          "EASTUS2:20210322T191547Z:06b814b6-0196-464b-8494-a5b03d33bbaf"
=======
          "1195"
        ],
        "x-ms-request-id": [
          "d822f864-1cdb-4bc8-b3e0-15721f06779d"
        ],
        "x-ms-correlation-request-id": [
          "d822f864-1cdb-4bc8-b3e0-15721f06779d"
        ],
        "x-ms-routing-request-id": [
          "CANADACENTRAL:20210304T153816Z:d822f864-1cdb-4bc8-b3e0-15721f06779d"
>>>>>>> 4ff26068
        ],
        "Strict-Transport-Security": [
          "max-age=31536000; includeSubDomains"
        ],
        "X-Content-Type-Options": [
          "nosniff"
        ],
<<<<<<< HEAD
        "Date": [
          "Mon, 22 Mar 2021 19:15:46 GMT"
        ],
=======
>>>>>>> 4ff26068
        "Content-Length": [
          "180"
        ],
        "Content-Type": [
          "application/json; charset=utf-8"
        ],
        "Expires": [
          "-1"
        ]
      },
<<<<<<< HEAD
      "ResponseBody": "{\r\n  \"id\": \"/subscriptions/e37510d7-33b6-4676-886f-ee75bcc01871/resourceGroups/crptestar1145\",\r\n  \"name\": \"crptestar1145\",\r\n  \"location\": \"eastus2\",\r\n  \"properties\": {\r\n    \"provisioningState\": \"Succeeded\"\r\n  }\r\n}",
      "StatusCode": 201
    },
    {
      "RequestUri": "/subscriptions/e37510d7-33b6-4676-886f-ee75bcc01871/resourceGroups/crptestar1145/providers/Microsoft.Compute/disks/diskrp7111?api-version=2020-09-30",
      "EncodedRequestUri": "L3N1YnNjcmlwdGlvbnMvZTM3NTEwZDctMzNiNi00Njc2LTg4NmYtZWU3NWJjYzAxODcxL3Jlc291cmNlR3JvdXBzL2NycHRlc3RhcjExNDUvcHJvdmlkZXJzL01pY3Jvc29mdC5Db21wdXRlL2Rpc2tzL2Rpc2tycDcxMTE/YXBpLXZlcnNpb249MjAyMC0wOS0zMA==",
=======
      "ResponseBody": "{\r\n  \"id\": \"/subscriptions/0296790d-427c-48ca-b204-8b729bbd8670/resourceGroups/crptestar1607\",\r\n  \"name\": \"crptestar1607\",\r\n  \"location\": \"eastus2\",\r\n  \"properties\": {\r\n    \"provisioningState\": \"Succeeded\"\r\n  }\r\n}",
      "StatusCode": 201
    },
    {
      "RequestUri": "/subscriptions/0296790d-427c-48ca-b204-8b729bbd8670/resourceGroups/crptestar1607/providers/Microsoft.Compute/disks/diskrp7440?api-version=2020-12-01",
      "EncodedRequestUri": "L3N1YnNjcmlwdGlvbnMvMDI5Njc5MGQtNDI3Yy00OGNhLWIyMDQtOGI3MjliYmQ4NjcwL3Jlc291cmNlR3JvdXBzL2NycHRlc3RhcjE2MDcvcHJvdmlkZXJzL01pY3Jvc29mdC5Db21wdXRlL2Rpc2tzL2Rpc2tycDc0NDA/YXBpLXZlcnNpb249MjAyMC0xMi0wMQ==",
>>>>>>> 4ff26068
      "RequestMethod": "PUT",
      "RequestBody": "{\r\n  \"sku\": {\r\n    \"name\": \"Standard_LRS\"\r\n  },\r\n  \"zones\": [\r\n    \"1\"\r\n  ],\r\n  \"properties\": {\r\n    \"osType\": \"Linux\",\r\n    \"creationData\": {\r\n      \"createOption\": \"Empty\"\r\n    },\r\n    \"diskSizeGB\": 5\r\n  },\r\n  \"location\": \"eastus2\"\r\n}",
      "RequestHeaders": {
        "x-ms-client-request-id": [
<<<<<<< HEAD
          "74b66ff6-1727-42a6-93f5-5883aa839baf"
=======
          "409275dd-6953-4962-9e3d-0b7fe119b57d"
>>>>>>> 4ff26068
        ],
        "accept-language": [
          "en-US"
        ],
        "User-Agent": [
          "FxVersion/4.6.26614.01",
          "OSName/Windows",
          "OSVersion/Microsoft.Windows.10.0.18363.",
          "Microsoft.Azure.Management.Compute.ComputeManagementClient/44.0.0.0"
        ],
        "Content-Type": [
          "application/json; charset=utf-8"
        ],
        "Content-Length": [
          "236"
        ]
      },
      "ResponseHeaders": {
        "Cache-Control": [
          "no-cache"
        ],
        "Date": [
          "Thu, 04 Mar 2021 15:38:17 GMT"
        ],
        "Pragma": [
          "no-cache"
        ],
        "Location": [
<<<<<<< HEAD
          "https://management.azure.com/subscriptions/e37510d7-33b6-4676-886f-ee75bcc01871/providers/Microsoft.Compute/locations/eastus2/DiskOperations/4ae200e4-4840-4895-a64c-8f50ff081c0e?monitor=true&api-version=2020-09-30"
=======
          "https://management.azure.com/subscriptions/0296790d-427c-48ca-b204-8b729bbd8670/providers/Microsoft.Compute/locations/eastus2/DiskOperations/52124a91-0cb4-4377-8964-8d1e79c40c05?monitor=true&api-version=2020-12-01"
>>>>>>> 4ff26068
        ],
        "Retry-After": [
          "2"
        ],
        "Server": [
          "Microsoft-HTTPAPI/2.0",
          "Microsoft-HTTPAPI/2.0"
        ],
        "Azure-AsyncOperation": [
<<<<<<< HEAD
          "https://management.azure.com/subscriptions/e37510d7-33b6-4676-886f-ee75bcc01871/providers/Microsoft.Compute/locations/eastus2/DiskOperations/4ae200e4-4840-4895-a64c-8f50ff081c0e?api-version=2020-09-30"
=======
          "https://management.azure.com/subscriptions/0296790d-427c-48ca-b204-8b729bbd8670/providers/Microsoft.Compute/locations/eastus2/DiskOperations/52124a91-0cb4-4377-8964-8d1e79c40c05?api-version=2020-12-01"
>>>>>>> 4ff26068
        ],
        "x-ms-ratelimit-remaining-resource": [
          "Microsoft.Compute/CreateUpdateDisks3Min;999,Microsoft.Compute/CreateUpdateDisks30Min;7997"
        ],
        "Strict-Transport-Security": [
          "max-age=31536000; includeSubDomains"
        ],
        "x-ms-served-by": [
<<<<<<< HEAD
          "de3c97e5-a7f4-4bba-b1fb-feac30234d51_132556176083465984"
        ],
        "x-ms-request-id": [
          "4ae200e4-4840-4895-a64c-8f50ff081c0e"
        ],
        "Server": [
          "Microsoft-HTTPAPI/2.0",
          "Microsoft-HTTPAPI/2.0"
=======
          "03f446cd-58dc-43ce-82ff-a22164fae905_132582937920184862"
        ],
        "x-ms-request-id": [
          "52124a91-0cb4-4377-8964-8d1e79c40c05"
>>>>>>> 4ff26068
        ],
        "x-ms-ratelimit-remaining-subscription-writes": [
          "1194"
        ],
        "x-ms-correlation-request-id": [
<<<<<<< HEAD
          "e9ee2a15-87c0-4d10-87b1-edaeb19cd160"
        ],
        "x-ms-routing-request-id": [
          "EASTUS2:20210322T191547Z:e9ee2a15-87c0-4d10-87b1-edaeb19cd160"
=======
          "1689d7c5-af0a-4b06-8206-322044f641c4"
        ],
        "x-ms-routing-request-id": [
          "CANADACENTRAL:20210304T153818Z:1689d7c5-af0a-4b06-8206-322044f641c4"
>>>>>>> 4ff26068
        ],
        "X-Content-Type-Options": [
          "nosniff"
        ],
<<<<<<< HEAD
        "Date": [
          "Mon, 22 Mar 2021 19:15:47 GMT"
        ],
=======
>>>>>>> 4ff26068
        "Content-Length": [
          "327"
        ],
        "Content-Type": [
          "application/json; charset=utf-8"
        ],
        "Expires": [
          "-1"
        ]
      },
<<<<<<< HEAD
      "ResponseBody": "{\r\n  \"name\": \"diskrp7111\",\r\n  \"location\": \"eastus2\",\r\n  \"zones\": [\r\n    \"1\"\r\n  ],\r\n  \"sku\": {\r\n    \"name\": \"Standard_LRS\"\r\n  },\r\n  \"properties\": {\r\n    \"osType\": \"Linux\",\r\n    \"creationData\": {\r\n      \"createOption\": \"Empty\"\r\n    },\r\n    \"diskSizeGB\": 5,\r\n    \"provisioningState\": \"Updating\",\r\n    \"isArmResource\": true\r\n  }\r\n}",
      "StatusCode": 202
    },
    {
      "RequestUri": "/subscriptions/e37510d7-33b6-4676-886f-ee75bcc01871/providers/Microsoft.Compute/locations/eastus2/DiskOperations/4ae200e4-4840-4895-a64c-8f50ff081c0e?api-version=2020-09-30",
      "EncodedRequestUri": "L3N1YnNjcmlwdGlvbnMvZTM3NTEwZDctMzNiNi00Njc2LTg4NmYtZWU3NWJjYzAxODcxL3Byb3ZpZGVycy9NaWNyb3NvZnQuQ29tcHV0ZS9sb2NhdGlvbnMvZWFzdHVzMi9EaXNrT3BlcmF0aW9ucy80YWUyMDBlNC00ODQwLTQ4OTUtYTY0Yy04ZjUwZmYwODFjMGU/YXBpLXZlcnNpb249MjAyMC0wOS0zMA==",
=======
      "ResponseBody": "{\r\n  \"name\": \"diskrp7440\",\r\n  \"location\": \"eastus2\",\r\n  \"zones\": [\r\n    \"1\"\r\n  ],\r\n  \"sku\": {\r\n    \"name\": \"Standard_LRS\"\r\n  },\r\n  \"properties\": {\r\n    \"osType\": \"Linux\",\r\n    \"creationData\": {\r\n      \"createOption\": \"Empty\"\r\n    },\r\n    \"diskSizeGB\": 5,\r\n    \"provisioningState\": \"Updating\",\r\n    \"isArmResource\": true\r\n  }\r\n}",
      "StatusCode": 202
    },
    {
      "RequestUri": "/subscriptions/0296790d-427c-48ca-b204-8b729bbd8670/providers/Microsoft.Compute/locations/eastus2/DiskOperations/52124a91-0cb4-4377-8964-8d1e79c40c05?api-version=2020-12-01",
      "EncodedRequestUri": "L3N1YnNjcmlwdGlvbnMvMDI5Njc5MGQtNDI3Yy00OGNhLWIyMDQtOGI3MjliYmQ4NjcwL3Byb3ZpZGVycy9NaWNyb3NvZnQuQ29tcHV0ZS9sb2NhdGlvbnMvZWFzdHVzMi9EaXNrT3BlcmF0aW9ucy81MjEyNGE5MS0wY2I0LTQzNzctODk2NC04ZDFlNzljNDBjMDU/YXBpLXZlcnNpb249MjAyMC0xMi0wMQ==",
>>>>>>> 4ff26068
      "RequestMethod": "GET",
      "RequestBody": "",
      "RequestHeaders": {
        "User-Agent": [
          "FxVersion/4.6.26614.01",
          "OSName/Windows",
          "OSVersion/Microsoft.Windows.10.0.18363.",
          "Microsoft.Azure.Management.Compute.ComputeManagementClient/44.0.0.0"
        ]
      },
      "ResponseHeaders": {
        "Cache-Control": [
          "no-cache"
        ],
        "Date": [
          "Thu, 04 Mar 2021 15:38:19 GMT"
        ],
        "Pragma": [
          "no-cache"
        ],
        "Server": [
          "Microsoft-HTTPAPI/2.0",
          "Microsoft-HTTPAPI/2.0"
        ],
        "x-ms-ratelimit-remaining-resource": [
<<<<<<< HEAD
          "Microsoft.Compute/GetOperation3Min;49999,Microsoft.Compute/GetOperation30Min;399980"
=======
          "Microsoft.Compute/GetOperation3Min;49999,Microsoft.Compute/GetOperation30Min;399986"
>>>>>>> 4ff26068
        ],
        "Strict-Transport-Security": [
          "max-age=31536000; includeSubDomains"
        ],
        "x-ms-served-by": [
<<<<<<< HEAD
          "de3c97e5-a7f4-4bba-b1fb-feac30234d51_132556176083465984"
        ],
        "x-ms-request-id": [
          "b4cc9731-ef43-42f8-be7f-149bdfd8b79b"
        ],
        "Server": [
          "Microsoft-HTTPAPI/2.0",
          "Microsoft-HTTPAPI/2.0"
=======
          "03f446cd-58dc-43ce-82ff-a22164fae905_132582937920184862"
        ],
        "x-ms-request-id": [
          "cd245d49-6426-4d9c-a1d4-77cf5ed0e6d2"
>>>>>>> 4ff26068
        ],
        "x-ms-ratelimit-remaining-subscription-reads": [
          "11972"
        ],
        "x-ms-correlation-request-id": [
<<<<<<< HEAD
          "df009600-40f4-4a56-8670-f2e616cb7b6e"
        ],
        "x-ms-routing-request-id": [
          "EASTUS2:20210322T191549Z:df009600-40f4-4a56-8670-f2e616cb7b6e"
=======
          "ae97f94b-1d08-44d9-bb89-c63b8e90fd47"
        ],
        "x-ms-routing-request-id": [
          "CANADACENTRAL:20210304T153820Z:ae97f94b-1d08-44d9-bb89-c63b8e90fd47"
>>>>>>> 4ff26068
        ],
        "X-Content-Type-Options": [
          "nosniff"
        ],
<<<<<<< HEAD
        "Date": [
          "Mon, 22 Mar 2021 19:15:49 GMT"
        ],
=======
>>>>>>> 4ff26068
        "Content-Length": [
          "1084"
        ],
        "Content-Type": [
          "application/json; charset=utf-8"
        ],
        "Expires": [
          "-1"
        ]
      },
<<<<<<< HEAD
      "ResponseBody": "{\r\n  \"startTime\": \"2021-03-22T19:15:47.681285+00:00\",\r\n  \"endTime\": \"2021-03-22T19:15:47.8218511+00:00\",\r\n  \"status\": \"Succeeded\",\r\n  \"properties\": {\r\n    \"output\": {\r\n      \"name\": \"diskrp7111\",\r\n      \"id\": \"/subscriptions/e37510d7-33b6-4676-886f-ee75bcc01871/resourceGroups/crptestar1145/providers/Microsoft.Compute/disks/diskrp7111\",\r\n      \"type\": \"Microsoft.Compute/disks\",\r\n      \"location\": \"eastus2\",\r\n      \"zones\": [\r\n        \"1\"\r\n      ],\r\n      \"sku\": {\r\n        \"name\": \"Standard_LRS\",\r\n        \"tier\": \"Standard\"\r\n      },\r\n      \"properties\": {\r\n        \"osType\": \"Linux\",\r\n        \"creationData\": {\r\n          \"createOption\": \"Empty\"\r\n        },\r\n        \"diskSizeGB\": 5,\r\n        \"diskIOPSReadWrite\": 500,\r\n        \"diskMBpsReadWrite\": 60,\r\n        \"encryption\": {\r\n          \"type\": \"EncryptionAtRestWithPlatformKey\"\r\n        },\r\n        \"timeCreated\": \"2021-03-22T19:15:47.6968974+00:00\",\r\n        \"provisioningState\": \"Succeeded\",\r\n        \"diskState\": \"Unattached\",\r\n        \"diskSizeBytes\": 5368709120,\r\n        \"uniqueId\": \"25ba8ee5-d402-4ddd-a198-1bfa99980a23\",\r\n        \"networkAccessPolicy\": \"AllowAll\"\r\n      }\r\n    }\r\n  },\r\n  \"name\": \"4ae200e4-4840-4895-a64c-8f50ff081c0e\"\r\n}",
      "StatusCode": 200
    },
    {
      "RequestUri": "/subscriptions/e37510d7-33b6-4676-886f-ee75bcc01871/resourceGroups/crptestar1145/providers/Microsoft.Compute/disks/diskrp7111?api-version=2020-09-30",
      "EncodedRequestUri": "L3N1YnNjcmlwdGlvbnMvZTM3NTEwZDctMzNiNi00Njc2LTg4NmYtZWU3NWJjYzAxODcxL3Jlc291cmNlR3JvdXBzL2NycHRlc3RhcjExNDUvcHJvdmlkZXJzL01pY3Jvc29mdC5Db21wdXRlL2Rpc2tzL2Rpc2tycDcxMTE/YXBpLXZlcnNpb249MjAyMC0wOS0zMA==",
=======
      "ResponseBody": "{\r\n  \"startTime\": \"2021-03-04T07:38:18.1371758-08:00\",\r\n  \"endTime\": \"2021-03-04T07:38:18.2308834-08:00\",\r\n  \"status\": \"Succeeded\",\r\n  \"properties\": {\r\n    \"output\": {\r\n      \"name\": \"diskrp7440\",\r\n      \"id\": \"/subscriptions/0296790d-427c-48ca-b204-8b729bbd8670/resourceGroups/crptestar1607/providers/Microsoft.Compute/disks/diskrp7440\",\r\n      \"type\": \"Microsoft.Compute/disks\",\r\n      \"location\": \"eastus2\",\r\n      \"zones\": [\r\n        \"1\"\r\n      ],\r\n      \"sku\": {\r\n        \"name\": \"Standard_LRS\",\r\n        \"tier\": \"Standard\"\r\n      },\r\n      \"properties\": {\r\n        \"osType\": \"Linux\",\r\n        \"creationData\": {\r\n          \"createOption\": \"Empty\"\r\n        },\r\n        \"diskSizeGB\": 5,\r\n        \"diskIOPSReadWrite\": 500,\r\n        \"diskMBpsReadWrite\": 60,\r\n        \"encryption\": {\r\n          \"type\": \"EncryptionAtRestWithPlatformKey\"\r\n        },\r\n        \"timeCreated\": \"2021-03-04T07:38:18.1371758-08:00\",\r\n        \"provisioningState\": \"Succeeded\",\r\n        \"diskState\": \"Unattached\",\r\n        \"diskSizeBytes\": 5368709120,\r\n        \"uniqueId\": \"480bae3e-506f-48ff-9fb0-7c09fe4f4b39\",\r\n        \"networkAccessPolicy\": \"AllowAll\"\r\n      }\r\n    }\r\n  },\r\n  \"name\": \"52124a91-0cb4-4377-8964-8d1e79c40c05\"\r\n}",
      "StatusCode": 200
    },
    {
      "RequestUri": "/subscriptions/0296790d-427c-48ca-b204-8b729bbd8670/resourceGroups/crptestar1607/providers/Microsoft.Compute/disks/diskrp7440?api-version=2020-12-01",
      "EncodedRequestUri": "L3N1YnNjcmlwdGlvbnMvMDI5Njc5MGQtNDI3Yy00OGNhLWIyMDQtOGI3MjliYmQ4NjcwL3Jlc291cmNlR3JvdXBzL2NycHRlc3RhcjE2MDcvcHJvdmlkZXJzL01pY3Jvc29mdC5Db21wdXRlL2Rpc2tzL2Rpc2tycDc0NDA/YXBpLXZlcnNpb249MjAyMC0xMi0wMQ==",
>>>>>>> 4ff26068
      "RequestMethod": "GET",
      "RequestBody": "",
      "RequestHeaders": {
        "User-Agent": [
          "FxVersion/4.6.26614.01",
          "OSName/Windows",
          "OSVersion/Microsoft.Windows.10.0.18363.",
          "Microsoft.Azure.Management.Compute.ComputeManagementClient/44.0.0.0"
        ]
      },
      "ResponseHeaders": {
        "Cache-Control": [
          "no-cache"
        ],
        "Date": [
          "Thu, 04 Mar 2021 15:38:19 GMT"
        ],
        "Pragma": [
          "no-cache"
        ],
        "Server": [
          "Microsoft-HTTPAPI/2.0",
          "Microsoft-HTTPAPI/2.0"
        ],
        "x-ms-ratelimit-remaining-resource": [
<<<<<<< HEAD
          "Microsoft.Compute/LowCostGet3Min;14999,Microsoft.Compute/LowCostGet30Min;119985"
=======
          "Microsoft.Compute/LowCostGet3Min;14999,Microsoft.Compute/LowCostGet30Min;119984"
>>>>>>> 4ff26068
        ],
        "Strict-Transport-Security": [
          "max-age=31536000; includeSubDomains"
        ],
        "x-ms-served-by": [
<<<<<<< HEAD
          "de3c97e5-a7f4-4bba-b1fb-feac30234d51_132556176083465984"
        ],
        "x-ms-request-id": [
          "2903f995-d0f4-4765-a5fb-13f2a2b54242"
        ],
        "Server": [
          "Microsoft-HTTPAPI/2.0",
          "Microsoft-HTTPAPI/2.0"
=======
          "03f446cd-58dc-43ce-82ff-a22164fae905_132582937920184862"
        ],
        "x-ms-request-id": [
          "28f1484d-620c-408e-85c1-0a816f488e21"
>>>>>>> 4ff26068
        ],
        "x-ms-ratelimit-remaining-subscription-reads": [
          "11971"
        ],
        "x-ms-correlation-request-id": [
<<<<<<< HEAD
          "237f7f72-51d7-4230-8c4e-10d2244a73ad"
        ],
        "x-ms-routing-request-id": [
          "EASTUS2:20210322T191549Z:237f7f72-51d7-4230-8c4e-10d2244a73ad"
=======
          "fb71b9c9-d30d-4b00-866b-445ece4c0c2b"
        ],
        "x-ms-routing-request-id": [
          "CANADACENTRAL:20210304T153820Z:fb71b9c9-d30d-4b00-866b-445ece4c0c2b"
>>>>>>> 4ff26068
        ],
        "X-Content-Type-Options": [
          "nosniff"
        ],
<<<<<<< HEAD
        "Date": [
          "Mon, 22 Mar 2021 19:15:49 GMT"
        ],
=======
>>>>>>> 4ff26068
        "Content-Length": [
          "860"
        ],
        "Content-Type": [
          "application/json; charset=utf-8"
        ],
        "Expires": [
          "-1"
        ]
      },
<<<<<<< HEAD
      "ResponseBody": "{\r\n  \"name\": \"diskrp7111\",\r\n  \"id\": \"/subscriptions/e37510d7-33b6-4676-886f-ee75bcc01871/resourceGroups/crptestar1145/providers/Microsoft.Compute/disks/diskrp7111\",\r\n  \"type\": \"Microsoft.Compute/disks\",\r\n  \"location\": \"eastus2\",\r\n  \"zones\": [\r\n    \"1\"\r\n  ],\r\n  \"sku\": {\r\n    \"name\": \"Standard_LRS\",\r\n    \"tier\": \"Standard\"\r\n  },\r\n  \"properties\": {\r\n    \"osType\": \"Linux\",\r\n    \"creationData\": {\r\n      \"createOption\": \"Empty\"\r\n    },\r\n    \"diskSizeGB\": 5,\r\n    \"diskIOPSReadWrite\": 500,\r\n    \"diskMBpsReadWrite\": 60,\r\n    \"encryption\": {\r\n      \"type\": \"EncryptionAtRestWithPlatformKey\"\r\n    },\r\n    \"timeCreated\": \"2021-03-22T19:15:47.6968974+00:00\",\r\n    \"provisioningState\": \"Succeeded\",\r\n    \"diskState\": \"Unattached\",\r\n    \"diskSizeBytes\": 5368709120,\r\n    \"uniqueId\": \"25ba8ee5-d402-4ddd-a198-1bfa99980a23\",\r\n    \"networkAccessPolicy\": \"AllowAll\"\r\n  }\r\n}",
      "StatusCode": 200
    },
    {
      "RequestUri": "/subscriptions/e37510d7-33b6-4676-886f-ee75bcc01871/resourceGroups/crptestar1145/providers/Microsoft.Compute/disks/diskrp7111?api-version=2020-09-30",
      "EncodedRequestUri": "L3N1YnNjcmlwdGlvbnMvZTM3NTEwZDctMzNiNi00Njc2LTg4NmYtZWU3NWJjYzAxODcxL3Jlc291cmNlR3JvdXBzL2NycHRlc3RhcjExNDUvcHJvdmlkZXJzL01pY3Jvc29mdC5Db21wdXRlL2Rpc2tzL2Rpc2tycDcxMTE/YXBpLXZlcnNpb249MjAyMC0wOS0zMA==",
=======
      "ResponseBody": "{\r\n  \"name\": \"diskrp7440\",\r\n  \"id\": \"/subscriptions/0296790d-427c-48ca-b204-8b729bbd8670/resourceGroups/crptestar1607/providers/Microsoft.Compute/disks/diskrp7440\",\r\n  \"type\": \"Microsoft.Compute/disks\",\r\n  \"location\": \"eastus2\",\r\n  \"zones\": [\r\n    \"1\"\r\n  ],\r\n  \"sku\": {\r\n    \"name\": \"Standard_LRS\",\r\n    \"tier\": \"Standard\"\r\n  },\r\n  \"properties\": {\r\n    \"osType\": \"Linux\",\r\n    \"creationData\": {\r\n      \"createOption\": \"Empty\"\r\n    },\r\n    \"diskSizeGB\": 5,\r\n    \"diskIOPSReadWrite\": 500,\r\n    \"diskMBpsReadWrite\": 60,\r\n    \"encryption\": {\r\n      \"type\": \"EncryptionAtRestWithPlatformKey\"\r\n    },\r\n    \"timeCreated\": \"2021-03-04T07:38:18.1371758-08:00\",\r\n    \"provisioningState\": \"Succeeded\",\r\n    \"diskState\": \"Unattached\",\r\n    \"diskSizeBytes\": 5368709120,\r\n    \"uniqueId\": \"480bae3e-506f-48ff-9fb0-7c09fe4f4b39\",\r\n    \"networkAccessPolicy\": \"AllowAll\"\r\n  }\r\n}",
      "StatusCode": 200
    },
    {
      "RequestUri": "/subscriptions/0296790d-427c-48ca-b204-8b729bbd8670/resourceGroups/crptestar1607/providers/Microsoft.Compute/disks/diskrp7440?api-version=2020-12-01",
      "EncodedRequestUri": "L3N1YnNjcmlwdGlvbnMvMDI5Njc5MGQtNDI3Yy00OGNhLWIyMDQtOGI3MjliYmQ4NjcwL3Jlc291cmNlR3JvdXBzL2NycHRlc3RhcjE2MDcvcHJvdmlkZXJzL01pY3Jvc29mdC5Db21wdXRlL2Rpc2tzL2Rpc2tycDc0NDA/YXBpLXZlcnNpb249MjAyMC0xMi0wMQ==",
>>>>>>> 4ff26068
      "RequestMethod": "GET",
      "RequestBody": "",
      "RequestHeaders": {
        "x-ms-client-request-id": [
<<<<<<< HEAD
          "b1a878ce-02f5-4c2d-9795-8743be0d528a"
=======
          "b7728916-677f-44eb-a9cf-81e73b69f180"
>>>>>>> 4ff26068
        ],
        "accept-language": [
          "en-US"
        ],
        "User-Agent": [
          "FxVersion/4.6.26614.01",
          "OSName/Windows",
          "OSVersion/Microsoft.Windows.10.0.18363.",
          "Microsoft.Azure.Management.Compute.ComputeManagementClient/44.0.0.0"
        ]
      },
      "ResponseHeaders": {
        "Cache-Control": [
          "no-cache"
        ],
        "Date": [
          "Thu, 04 Mar 2021 15:38:19 GMT"
        ],
        "Pragma": [
          "no-cache"
        ],
        "Server": [
          "Microsoft-HTTPAPI/2.0",
          "Microsoft-HTTPAPI/2.0"
        ],
        "x-ms-ratelimit-remaining-resource": [
<<<<<<< HEAD
          "Microsoft.Compute/LowCostGet3Min;14998,Microsoft.Compute/LowCostGet30Min;119984"
=======
          "Microsoft.Compute/LowCostGet3Min;14998,Microsoft.Compute/LowCostGet30Min;119983"
>>>>>>> 4ff26068
        ],
        "Strict-Transport-Security": [
          "max-age=31536000; includeSubDomains"
        ],
        "x-ms-served-by": [
<<<<<<< HEAD
          "de3c97e5-a7f4-4bba-b1fb-feac30234d51_132556176083465984"
        ],
        "x-ms-request-id": [
          "854a8e38-8f4c-4030-b638-748bfff65bbe"
        ],
        "Server": [
          "Microsoft-HTTPAPI/2.0",
          "Microsoft-HTTPAPI/2.0"
=======
          "03f446cd-58dc-43ce-82ff-a22164fae905_132582937920184862"
        ],
        "x-ms-request-id": [
          "c54324fc-dccd-4168-a16d-9eeeb168602f"
>>>>>>> 4ff26068
        ],
        "x-ms-ratelimit-remaining-subscription-reads": [
          "11970"
        ],
        "x-ms-correlation-request-id": [
<<<<<<< HEAD
          "ca5f76bd-019f-42aa-913a-d19dbdbb9de3"
        ],
        "x-ms-routing-request-id": [
          "EASTUS2:20210322T191549Z:ca5f76bd-019f-42aa-913a-d19dbdbb9de3"
=======
          "6c90f1c4-3d5c-4ef3-b670-550bf0f30f35"
        ],
        "x-ms-routing-request-id": [
          "CANADACENTRAL:20210304T153820Z:6c90f1c4-3d5c-4ef3-b670-550bf0f30f35"
>>>>>>> 4ff26068
        ],
        "X-Content-Type-Options": [
          "nosniff"
        ],
<<<<<<< HEAD
        "Date": [
          "Mon, 22 Mar 2021 19:15:49 GMT"
        ],
=======
>>>>>>> 4ff26068
        "Content-Length": [
          "860"
        ],
        "Content-Type": [
          "application/json; charset=utf-8"
        ],
        "Expires": [
          "-1"
        ]
      },
<<<<<<< HEAD
      "ResponseBody": "{\r\n  \"name\": \"diskrp7111\",\r\n  \"id\": \"/subscriptions/e37510d7-33b6-4676-886f-ee75bcc01871/resourceGroups/crptestar1145/providers/Microsoft.Compute/disks/diskrp7111\",\r\n  \"type\": \"Microsoft.Compute/disks\",\r\n  \"location\": \"eastus2\",\r\n  \"zones\": [\r\n    \"1\"\r\n  ],\r\n  \"sku\": {\r\n    \"name\": \"Standard_LRS\",\r\n    \"tier\": \"Standard\"\r\n  },\r\n  \"properties\": {\r\n    \"osType\": \"Linux\",\r\n    \"creationData\": {\r\n      \"createOption\": \"Empty\"\r\n    },\r\n    \"diskSizeGB\": 5,\r\n    \"diskIOPSReadWrite\": 500,\r\n    \"diskMBpsReadWrite\": 60,\r\n    \"encryption\": {\r\n      \"type\": \"EncryptionAtRestWithPlatformKey\"\r\n    },\r\n    \"timeCreated\": \"2021-03-22T19:15:47.6968974+00:00\",\r\n    \"provisioningState\": \"Succeeded\",\r\n    \"diskState\": \"Unattached\",\r\n    \"diskSizeBytes\": 5368709120,\r\n    \"uniqueId\": \"25ba8ee5-d402-4ddd-a198-1bfa99980a23\",\r\n    \"networkAccessPolicy\": \"AllowAll\"\r\n  }\r\n}",
      "StatusCode": 200
    },
    {
      "RequestUri": "/subscriptions/e37510d7-33b6-4676-886f-ee75bcc01871/resourceGroups/crptestar1145/providers/Microsoft.Compute/disks/diskrp7111?api-version=2020-09-30",
      "EncodedRequestUri": "L3N1YnNjcmlwdGlvbnMvZTM3NTEwZDctMzNiNi00Njc2LTg4NmYtZWU3NWJjYzAxODcxL3Jlc291cmNlR3JvdXBzL2NycHRlc3RhcjExNDUvcHJvdmlkZXJzL01pY3Jvc29mdC5Db21wdXRlL2Rpc2tzL2Rpc2tycDcxMTE/YXBpLXZlcnNpb249MjAyMC0wOS0zMA==",
=======
      "ResponseBody": "{\r\n  \"name\": \"diskrp7440\",\r\n  \"id\": \"/subscriptions/0296790d-427c-48ca-b204-8b729bbd8670/resourceGroups/crptestar1607/providers/Microsoft.Compute/disks/diskrp7440\",\r\n  \"type\": \"Microsoft.Compute/disks\",\r\n  \"location\": \"eastus2\",\r\n  \"zones\": [\r\n    \"1\"\r\n  ],\r\n  \"sku\": {\r\n    \"name\": \"Standard_LRS\",\r\n    \"tier\": \"Standard\"\r\n  },\r\n  \"properties\": {\r\n    \"osType\": \"Linux\",\r\n    \"creationData\": {\r\n      \"createOption\": \"Empty\"\r\n    },\r\n    \"diskSizeGB\": 5,\r\n    \"diskIOPSReadWrite\": 500,\r\n    \"diskMBpsReadWrite\": 60,\r\n    \"encryption\": {\r\n      \"type\": \"EncryptionAtRestWithPlatformKey\"\r\n    },\r\n    \"timeCreated\": \"2021-03-04T07:38:18.1371758-08:00\",\r\n    \"provisioningState\": \"Succeeded\",\r\n    \"diskState\": \"Unattached\",\r\n    \"diskSizeBytes\": 5368709120,\r\n    \"uniqueId\": \"480bae3e-506f-48ff-9fb0-7c09fe4f4b39\",\r\n    \"networkAccessPolicy\": \"AllowAll\"\r\n  }\r\n}",
      "StatusCode": 200
    },
    {
      "RequestUri": "/subscriptions/0296790d-427c-48ca-b204-8b729bbd8670/resourceGroups/crptestar1607/providers/Microsoft.Compute/disks/diskrp7440?api-version=2020-12-01",
      "EncodedRequestUri": "L3N1YnNjcmlwdGlvbnMvMDI5Njc5MGQtNDI3Yy00OGNhLWIyMDQtOGI3MjliYmQ4NjcwL3Jlc291cmNlR3JvdXBzL2NycHRlc3RhcjE2MDcvcHJvdmlkZXJzL01pY3Jvc29mdC5Db21wdXRlL2Rpc2tzL2Rpc2tycDc0NDA/YXBpLXZlcnNpb249MjAyMC0xMi0wMQ==",
>>>>>>> 4ff26068
      "RequestMethod": "GET",
      "RequestBody": "",
      "RequestHeaders": {
        "x-ms-client-request-id": [
<<<<<<< HEAD
          "e84f1dd8-9e3a-456a-9aeb-bd0c5a29eedb"
=======
          "cd5732c1-2828-4741-ab11-a24ade3e4a97"
>>>>>>> 4ff26068
        ],
        "accept-language": [
          "en-US"
        ],
        "User-Agent": [
          "FxVersion/4.6.26614.01",
          "OSName/Windows",
          "OSVersion/Microsoft.Windows.10.0.18363.",
          "Microsoft.Azure.Management.Compute.ComputeManagementClient/44.0.0.0"
        ]
      },
      "ResponseHeaders": {
        "Cache-Control": [
          "no-cache"
        ],
        "Date": [
          "Thu, 04 Mar 2021 15:38:50 GMT"
        ],
        "Pragma": [
          "no-cache"
        ],
        "Server": [
          "Microsoft-HTTPAPI/2.0",
          "Microsoft-HTTPAPI/2.0"
        ],
        "x-ms-ratelimit-remaining-resource": [
<<<<<<< HEAD
          "Microsoft.Compute/LowCostGet3Min;14995,Microsoft.Compute/LowCostGet30Min;119981"
=======
          "Microsoft.Compute/LowCostGet3Min;14995,Microsoft.Compute/LowCostGet30Min;119980"
>>>>>>> 4ff26068
        ],
        "Strict-Transport-Security": [
          "max-age=31536000; includeSubDomains"
        ],
        "x-ms-served-by": [
<<<<<<< HEAD
          "de3c97e5-a7f4-4bba-b1fb-feac30234d51_132556176083465984"
        ],
        "x-ms-request-id": [
          "a27afb28-27da-40f1-bc2d-fe942d5949b2"
        ],
        "Server": [
          "Microsoft-HTTPAPI/2.0",
          "Microsoft-HTTPAPI/2.0"
=======
          "03f446cd-58dc-43ce-82ff-a22164fae905_132582937920184862"
        ],
        "x-ms-request-id": [
          "9718e150-0c3d-4781-a1fb-4341430d80b9"
>>>>>>> 4ff26068
        ],
        "x-ms-ratelimit-remaining-subscription-reads": [
          "11967"
        ],
        "x-ms-correlation-request-id": [
<<<<<<< HEAD
          "02c4883c-0941-4a26-883c-90d120e29a71"
        ],
        "x-ms-routing-request-id": [
          "EASTUS2:20210322T191620Z:02c4883c-0941-4a26-883c-90d120e29a71"
=======
          "1e7cf3d9-1240-4a75-a38a-8250413bd63c"
        ],
        "x-ms-routing-request-id": [
          "CANADACENTRAL:20210304T153851Z:1e7cf3d9-1240-4a75-a38a-8250413bd63c"
>>>>>>> 4ff26068
        ],
        "X-Content-Type-Options": [
          "nosniff"
        ],
<<<<<<< HEAD
        "Date": [
          "Mon, 22 Mar 2021 19:16:19 GMT"
        ],
=======
>>>>>>> 4ff26068
        "Content-Length": [
          "859"
        ],
        "Content-Type": [
          "application/json; charset=utf-8"
        ],
        "Expires": [
          "-1"
        ]
      },
<<<<<<< HEAD
      "ResponseBody": "{\r\n  \"name\": \"diskrp7111\",\r\n  \"id\": \"/subscriptions/e37510d7-33b6-4676-886f-ee75bcc01871/resourceGroups/crptestar1145/providers/Microsoft.Compute/disks/diskrp7111\",\r\n  \"type\": \"Microsoft.Compute/disks\",\r\n  \"location\": \"eastus2\",\r\n  \"zones\": [\r\n    \"1\"\r\n  ],\r\n  \"sku\": {\r\n    \"name\": \"Standard_LRS\",\r\n    \"tier\": \"Standard\"\r\n  },\r\n  \"properties\": {\r\n    \"osType\": \"Linux\",\r\n    \"creationData\": {\r\n      \"createOption\": \"Empty\"\r\n    },\r\n    \"diskSizeGB\": 5,\r\n    \"diskIOPSReadWrite\": 500,\r\n    \"diskMBpsReadWrite\": 60,\r\n    \"encryption\": {\r\n      \"type\": \"EncryptionAtRestWithPlatformKey\"\r\n    },\r\n    \"timeCreated\": \"2021-03-22T19:15:47.6968974+00:00\",\r\n    \"provisioningState\": \"Succeeded\",\r\n    \"diskState\": \"ActiveSAS\",\r\n    \"diskSizeBytes\": 5368709120,\r\n    \"uniqueId\": \"25ba8ee5-d402-4ddd-a198-1bfa99980a23\",\r\n    \"networkAccessPolicy\": \"AllowAll\"\r\n  }\r\n}",
      "StatusCode": 200
    },
    {
      "RequestUri": "/subscriptions/e37510d7-33b6-4676-886f-ee75bcc01871/resourceGroups/crptestar1145/providers/Microsoft.Compute/disks/diskrp7111?api-version=2020-09-30",
      "EncodedRequestUri": "L3N1YnNjcmlwdGlvbnMvZTM3NTEwZDctMzNiNi00Njc2LTg4NmYtZWU3NWJjYzAxODcxL3Jlc291cmNlR3JvdXBzL2NycHRlc3RhcjExNDUvcHJvdmlkZXJzL01pY3Jvc29mdC5Db21wdXRlL2Rpc2tzL2Rpc2tycDcxMTE/YXBpLXZlcnNpb249MjAyMC0wOS0zMA==",
=======
      "ResponseBody": "{\r\n  \"name\": \"diskrp7440\",\r\n  \"id\": \"/subscriptions/0296790d-427c-48ca-b204-8b729bbd8670/resourceGroups/crptestar1607/providers/Microsoft.Compute/disks/diskrp7440\",\r\n  \"type\": \"Microsoft.Compute/disks\",\r\n  \"location\": \"eastus2\",\r\n  \"zones\": [\r\n    \"1\"\r\n  ],\r\n  \"sku\": {\r\n    \"name\": \"Standard_LRS\",\r\n    \"tier\": \"Standard\"\r\n  },\r\n  \"properties\": {\r\n    \"osType\": \"Linux\",\r\n    \"creationData\": {\r\n      \"createOption\": \"Empty\"\r\n    },\r\n    \"diskSizeGB\": 5,\r\n    \"diskIOPSReadWrite\": 500,\r\n    \"diskMBpsReadWrite\": 60,\r\n    \"encryption\": {\r\n      \"type\": \"EncryptionAtRestWithPlatformKey\"\r\n    },\r\n    \"timeCreated\": \"2021-03-04T07:38:18.1371758-08:00\",\r\n    \"provisioningState\": \"Succeeded\",\r\n    \"diskState\": \"ActiveSAS\",\r\n    \"diskSizeBytes\": 5368709120,\r\n    \"uniqueId\": \"480bae3e-506f-48ff-9fb0-7c09fe4f4b39\",\r\n    \"networkAccessPolicy\": \"AllowAll\"\r\n  }\r\n}",
      "StatusCode": 200
    },
    {
      "RequestUri": "/subscriptions/0296790d-427c-48ca-b204-8b729bbd8670/resourceGroups/crptestar1607/providers/Microsoft.Compute/disks/diskrp7440?api-version=2020-12-01",
      "EncodedRequestUri": "L3N1YnNjcmlwdGlvbnMvMDI5Njc5MGQtNDI3Yy00OGNhLWIyMDQtOGI3MjliYmQ4NjcwL3Jlc291cmNlR3JvdXBzL2NycHRlc3RhcjE2MDcvcHJvdmlkZXJzL01pY3Jvc29mdC5Db21wdXRlL2Rpc2tzL2Rpc2tycDc0NDA/YXBpLXZlcnNpb249MjAyMC0xMi0wMQ==",
>>>>>>> 4ff26068
      "RequestMethod": "GET",
      "RequestBody": "",
      "RequestHeaders": {
        "x-ms-client-request-id": [
<<<<<<< HEAD
          "03797e3d-c5e0-4b2b-a4ac-7266555e3dce"
=======
          "594799c9-aa91-484f-a699-4d80b0c32629"
>>>>>>> 4ff26068
        ],
        "accept-language": [
          "en-US"
        ],
        "User-Agent": [
          "FxVersion/4.6.26614.01",
          "OSName/Windows",
          "OSVersion/Microsoft.Windows.10.0.18363.",
          "Microsoft.Azure.Management.Compute.ComputeManagementClient/44.0.0.0"
        ]
      },
      "ResponseHeaders": {
        "Cache-Control": [
          "no-cache"
        ],
        "Date": [
          "Thu, 04 Mar 2021 15:38:50 GMT"
        ],
        "Pragma": [
          "no-cache"
        ],
        "Server": [
          "Microsoft-HTTPAPI/2.0",
          "Microsoft-HTTPAPI/2.0"
        ],
        "x-ms-ratelimit-remaining-resource": [
<<<<<<< HEAD
          "Microsoft.Compute/LowCostGet3Min;14994,Microsoft.Compute/LowCostGet30Min;119980"
=======
          "Microsoft.Compute/LowCostGet3Min;14994,Microsoft.Compute/LowCostGet30Min;119979"
>>>>>>> 4ff26068
        ],
        "Strict-Transport-Security": [
          "max-age=31536000; includeSubDomains"
        ],
        "x-ms-served-by": [
<<<<<<< HEAD
          "de3c97e5-a7f4-4bba-b1fb-feac30234d51_132556176083465984"
        ],
        "x-ms-request-id": [
          "59d3efc0-d887-40ef-9379-b3718cd9c23f"
        ],
        "Server": [
          "Microsoft-HTTPAPI/2.0",
          "Microsoft-HTTPAPI/2.0"
=======
          "03f446cd-58dc-43ce-82ff-a22164fae905_132582937920184862"
        ],
        "x-ms-request-id": [
          "274bfb28-a441-413b-af74-9b0dcbfffc15"
>>>>>>> 4ff26068
        ],
        "x-ms-ratelimit-remaining-subscription-reads": [
          "11966"
        ],
        "x-ms-correlation-request-id": [
<<<<<<< HEAD
          "84f1324e-8a2a-4c4c-871f-fca1fbd2f88f"
        ],
        "x-ms-routing-request-id": [
          "EASTUS2:20210322T191620Z:84f1324e-8a2a-4c4c-871f-fca1fbd2f88f"
=======
          "02f48fc6-e7c4-4860-a9b0-c6bf3a54d16b"
        ],
        "x-ms-routing-request-id": [
          "CANADACENTRAL:20210304T153851Z:02f48fc6-e7c4-4860-a9b0-c6bf3a54d16b"
>>>>>>> 4ff26068
        ],
        "X-Content-Type-Options": [
          "nosniff"
        ],
<<<<<<< HEAD
        "Date": [
          "Mon, 22 Mar 2021 19:16:19 GMT"
        ],
=======
>>>>>>> 4ff26068
        "Content-Length": [
          "859"
        ],
        "Content-Type": [
          "application/json; charset=utf-8"
        ],
        "Expires": [
          "-1"
        ]
      },
<<<<<<< HEAD
      "ResponseBody": "{\r\n  \"name\": \"diskrp7111\",\r\n  \"id\": \"/subscriptions/e37510d7-33b6-4676-886f-ee75bcc01871/resourceGroups/crptestar1145/providers/Microsoft.Compute/disks/diskrp7111\",\r\n  \"type\": \"Microsoft.Compute/disks\",\r\n  \"location\": \"eastus2\",\r\n  \"zones\": [\r\n    \"1\"\r\n  ],\r\n  \"sku\": {\r\n    \"name\": \"Standard_LRS\",\r\n    \"tier\": \"Standard\"\r\n  },\r\n  \"properties\": {\r\n    \"osType\": \"Linux\",\r\n    \"creationData\": {\r\n      \"createOption\": \"Empty\"\r\n    },\r\n    \"diskSizeGB\": 5,\r\n    \"diskIOPSReadWrite\": 500,\r\n    \"diskMBpsReadWrite\": 60,\r\n    \"encryption\": {\r\n      \"type\": \"EncryptionAtRestWithPlatformKey\"\r\n    },\r\n    \"timeCreated\": \"2021-03-22T19:15:47.6968974+00:00\",\r\n    \"provisioningState\": \"Succeeded\",\r\n    \"diskState\": \"ActiveSAS\",\r\n    \"diskSizeBytes\": 5368709120,\r\n    \"uniqueId\": \"25ba8ee5-d402-4ddd-a198-1bfa99980a23\",\r\n    \"networkAccessPolicy\": \"AllowAll\"\r\n  }\r\n}",
      "StatusCode": 200
    },
    {
      "RequestUri": "/subscriptions/e37510d7-33b6-4676-886f-ee75bcc01871/resourceGroups/crptestar1145/providers/Microsoft.Compute/disks/diskrp7111?api-version=2020-09-30",
      "EncodedRequestUri": "L3N1YnNjcmlwdGlvbnMvZTM3NTEwZDctMzNiNi00Njc2LTg4NmYtZWU3NWJjYzAxODcxL3Jlc291cmNlR3JvdXBzL2NycHRlc3RhcjExNDUvcHJvdmlkZXJzL01pY3Jvc29mdC5Db21wdXRlL2Rpc2tzL2Rpc2tycDcxMTE/YXBpLXZlcnNpb249MjAyMC0wOS0zMA==",
=======
      "ResponseBody": "{\r\n  \"name\": \"diskrp7440\",\r\n  \"id\": \"/subscriptions/0296790d-427c-48ca-b204-8b729bbd8670/resourceGroups/crptestar1607/providers/Microsoft.Compute/disks/diskrp7440\",\r\n  \"type\": \"Microsoft.Compute/disks\",\r\n  \"location\": \"eastus2\",\r\n  \"zones\": [\r\n    \"1\"\r\n  ],\r\n  \"sku\": {\r\n    \"name\": \"Standard_LRS\",\r\n    \"tier\": \"Standard\"\r\n  },\r\n  \"properties\": {\r\n    \"osType\": \"Linux\",\r\n    \"creationData\": {\r\n      \"createOption\": \"Empty\"\r\n    },\r\n    \"diskSizeGB\": 5,\r\n    \"diskIOPSReadWrite\": 500,\r\n    \"diskMBpsReadWrite\": 60,\r\n    \"encryption\": {\r\n      \"type\": \"EncryptionAtRestWithPlatformKey\"\r\n    },\r\n    \"timeCreated\": \"2021-03-04T07:38:18.1371758-08:00\",\r\n    \"provisioningState\": \"Succeeded\",\r\n    \"diskState\": \"ActiveSAS\",\r\n    \"diskSizeBytes\": 5368709120,\r\n    \"uniqueId\": \"480bae3e-506f-48ff-9fb0-7c09fe4f4b39\",\r\n    \"networkAccessPolicy\": \"AllowAll\"\r\n  }\r\n}",
      "StatusCode": 200
    },
    {
      "RequestUri": "/subscriptions/0296790d-427c-48ca-b204-8b729bbd8670/resourceGroups/crptestar1607/providers/Microsoft.Compute/disks/diskrp7440?api-version=2020-12-01",
      "EncodedRequestUri": "L3N1YnNjcmlwdGlvbnMvMDI5Njc5MGQtNDI3Yy00OGNhLWIyMDQtOGI3MjliYmQ4NjcwL3Jlc291cmNlR3JvdXBzL2NycHRlc3RhcjE2MDcvcHJvdmlkZXJzL01pY3Jvc29mdC5Db21wdXRlL2Rpc2tzL2Rpc2tycDc0NDA/YXBpLXZlcnNpb249MjAyMC0xMi0wMQ==",
>>>>>>> 4ff26068
      "RequestMethod": "GET",
      "RequestBody": "",
      "RequestHeaders": {
        "x-ms-client-request-id": [
<<<<<<< HEAD
          "9341a77e-cfa4-4abe-a072-e466b32bd694"
=======
          "5f79443b-6055-406d-9857-9e960e4be720"
>>>>>>> 4ff26068
        ],
        "accept-language": [
          "en-US"
        ],
        "User-Agent": [
          "FxVersion/4.6.26614.01",
          "OSName/Windows",
          "OSVersion/Microsoft.Windows.10.0.18363.",
          "Microsoft.Azure.Management.Compute.ComputeManagementClient/44.0.0.0"
        ]
      },
      "ResponseHeaders": {
        "Cache-Control": [
          "no-cache"
        ],
        "Date": [
          "Thu, 04 Mar 2021 15:39:51 GMT"
        ],
        "Pragma": [
          "no-cache"
        ],
        "x-ms-failure-cause": [
          "gateway"
        ],
        "x-ms-request-id": [
<<<<<<< HEAD
          "0c377ed5-b030-4e4c-a92d-596121b4d276"
        ],
        "x-ms-correlation-request-id": [
          "0c377ed5-b030-4e4c-a92d-596121b4d276"
        ],
        "x-ms-routing-request-id": [
          "EASTUS2:20210322T191720Z:0c377ed5-b030-4e4c-a92d-596121b4d276"
=======
          "58734f0b-467e-4958-8252-c9c9055f806e"
        ],
        "x-ms-correlation-request-id": [
          "58734f0b-467e-4958-8252-c9c9055f806e"
        ],
        "x-ms-routing-request-id": [
          "CANADACENTRAL:20210304T153952Z:58734f0b-467e-4958-8252-c9c9055f806e"
>>>>>>> 4ff26068
        ],
        "Strict-Transport-Security": [
          "max-age=31536000; includeSubDomains"
        ],
        "X-Content-Type-Options": [
          "nosniff"
        ],
<<<<<<< HEAD
        "Date": [
          "Mon, 22 Mar 2021 19:17:20 GMT"
=======
        "Content-Length": [
          "219"
>>>>>>> 4ff26068
        ],
        "Content-Type": [
          "application/json; charset=utf-8"
        ],
        "Expires": [
          "-1"
        ]
      },
<<<<<<< HEAD
      "ResponseBody": "{\r\n  \"error\": {\r\n    \"code\": \"ResourceNotFound\",\r\n    \"message\": \"The Resource 'Microsoft.Compute/disks/diskrp7111' under resource group 'crptestar1145' was not found. For more details please go to https://aka.ms/ARMResourceNotFoundFix\"\r\n  }\r\n}",
      "StatusCode": 404
    },
    {
      "RequestUri": "/subscriptions/e37510d7-33b6-4676-886f-ee75bcc01871/resourceGroups/crptestar1145/providers/Microsoft.Compute/disks/diskrp7111/beginGetAccess?api-version=2020-09-30",
      "EncodedRequestUri": "L3N1YnNjcmlwdGlvbnMvZTM3NTEwZDctMzNiNi00Njc2LTg4NmYtZWU3NWJjYzAxODcxL3Jlc291cmNlR3JvdXBzL2NycHRlc3RhcjExNDUvcHJvdmlkZXJzL01pY3Jvc29mdC5Db21wdXRlL2Rpc2tzL2Rpc2tycDcxMTEvYmVnaW5HZXRBY2Nlc3M/YXBpLXZlcnNpb249MjAyMC0wOS0zMA==",
=======
      "ResponseBody": "{\r\n  \"error\": {\r\n    \"code\": \"ResourceNotFound\",\r\n    \"message\": \"The Resource 'Microsoft.Compute/disks/diskrp7440' under resource group 'crptestar1607' was not found. For more details please go to https://aka.ms/ARMResourceNotFoundFix\"\r\n  }\r\n}",
      "StatusCode": 404
    },
    {
      "RequestUri": "/subscriptions/0296790d-427c-48ca-b204-8b729bbd8670/resourceGroups/crptestar1607/providers/Microsoft.Compute/disks/diskrp7440/beginGetAccess?api-version=2020-12-01",
      "EncodedRequestUri": "L3N1YnNjcmlwdGlvbnMvMDI5Njc5MGQtNDI3Yy00OGNhLWIyMDQtOGI3MjliYmQ4NjcwL3Jlc291cmNlR3JvdXBzL2NycHRlc3RhcjE2MDcvcHJvdmlkZXJzL01pY3Jvc29mdC5Db21wdXRlL2Rpc2tzL2Rpc2tycDc0NDAvYmVnaW5HZXRBY2Nlc3M/YXBpLXZlcnNpb249MjAyMC0xMi0wMQ==",
>>>>>>> 4ff26068
      "RequestMethod": "POST",
      "RequestBody": "{\r\n  \"access\": \"Read\",\r\n  \"durationInSeconds\": 1000\r\n}",
      "RequestHeaders": {
        "x-ms-client-request-id": [
<<<<<<< HEAD
          "3abb2cf9-99a0-4999-9d2b-55db0da19dc7"
=======
          "fdd10a9a-39ad-4b7d-9e7b-86d75ffc3970"
>>>>>>> 4ff26068
        ],
        "accept-language": [
          "en-US"
        ],
        "User-Agent": [
          "FxVersion/4.6.26614.01",
          "OSName/Windows",
          "OSVersion/Microsoft.Windows.10.0.18363.",
          "Microsoft.Azure.Management.Compute.ComputeManagementClient/44.0.0.0"
        ],
        "Content-Type": [
          "application/json; charset=utf-8"
        ],
        "Content-Length": [
          "54"
        ]
      },
      "ResponseHeaders": {
        "Cache-Control": [
          "no-cache"
        ],
        "Date": [
          "Thu, 04 Mar 2021 15:38:20 GMT"
        ],
        "Pragma": [
          "no-cache"
        ],
        "Location": [
<<<<<<< HEAD
          "https://management.azure.com/subscriptions/e37510d7-33b6-4676-886f-ee75bcc01871/providers/Microsoft.Compute/locations/eastus2/DiskOperations/a04fe641-9e73-4384-b7c4-09813b3ae7c7?monitor=true&api-version=2020-09-30"
        ],
        "Azure-AsyncOperation": [
          "https://management.azure.com/subscriptions/e37510d7-33b6-4676-886f-ee75bcc01871/providers/Microsoft.Compute/locations/eastus2/DiskOperations/a04fe641-9e73-4384-b7c4-09813b3ae7c7?api-version=2020-09-30"
=======
          "https://management.azure.com/subscriptions/0296790d-427c-48ca-b204-8b729bbd8670/providers/Microsoft.Compute/locations/eastus2/DiskOperations/5b91fff6-749e-4232-a6c4-345a13f8642f?monitor=true&api-version=2020-12-01"
        ],
        "Server": [
          "Microsoft-HTTPAPI/2.0",
          "Microsoft-HTTPAPI/2.0"
        ],
        "Azure-AsyncOperation": [
          "https://management.azure.com/subscriptions/0296790d-427c-48ca-b204-8b729bbd8670/providers/Microsoft.Compute/locations/eastus2/DiskOperations/5b91fff6-749e-4232-a6c4-345a13f8642f?api-version=2020-12-01"
>>>>>>> 4ff26068
        ],
        "x-ms-ratelimit-remaining-resource": [
          "Microsoft.Compute/HighCostDiskHydrate3Min;999,Microsoft.Compute/HighCostDiskHydrate30Min;7997"
        ],
        "Strict-Transport-Security": [
          "max-age=31536000; includeSubDomains"
        ],
        "x-ms-served-by": [
<<<<<<< HEAD
          "de3c97e5-a7f4-4bba-b1fb-feac30234d51_132556176083465984"
        ],
        "x-ms-request-id": [
          "a04fe641-9e73-4384-b7c4-09813b3ae7c7"
        ],
        "Server": [
          "Microsoft-HTTPAPI/2.0",
          "Microsoft-HTTPAPI/2.0"
=======
          "03f446cd-58dc-43ce-82ff-a22164fae905_132582937920184862"
        ],
        "x-ms-request-id": [
          "5b91fff6-749e-4232-a6c4-345a13f8642f"
>>>>>>> 4ff26068
        ],
        "x-ms-ratelimit-remaining-subscription-writes": [
          "1199"
        ],
        "x-ms-correlation-request-id": [
<<<<<<< HEAD
          "9d67ebbd-3da9-4d72-9be6-8a14aa0e8d32"
        ],
        "x-ms-routing-request-id": [
          "EASTUS2:20210322T191550Z:9d67ebbd-3da9-4d72-9be6-8a14aa0e8d32"
=======
          "23ebcabe-8231-424c-a0bf-e6f44284ba48"
        ],
        "x-ms-routing-request-id": [
          "CANADACENTRAL:20210304T153820Z:23ebcabe-8231-424c-a0bf-e6f44284ba48"
>>>>>>> 4ff26068
        ],
        "X-Content-Type-Options": [
          "nosniff"
        ],
<<<<<<< HEAD
        "Date": [
          "Mon, 22 Mar 2021 19:15:49 GMT"
=======
        "Content-Length": [
          "0"
>>>>>>> 4ff26068
        ],
        "Expires": [
          "-1"
        ]
      },
      "ResponseBody": "",
      "StatusCode": 202
    },
    {
<<<<<<< HEAD
      "RequestUri": "/subscriptions/e37510d7-33b6-4676-886f-ee75bcc01871/providers/Microsoft.Compute/locations/eastus2/DiskOperations/a04fe641-9e73-4384-b7c4-09813b3ae7c7?api-version=2020-09-30",
      "EncodedRequestUri": "L3N1YnNjcmlwdGlvbnMvZTM3NTEwZDctMzNiNi00Njc2LTg4NmYtZWU3NWJjYzAxODcxL3Byb3ZpZGVycy9NaWNyb3NvZnQuQ29tcHV0ZS9sb2NhdGlvbnMvZWFzdHVzMi9EaXNrT3BlcmF0aW9ucy9hMDRmZTY0MS05ZTczLTQzODQtYjdjNC0wOTgxM2IzYWU3Yzc/YXBpLXZlcnNpb249MjAyMC0wOS0zMA==",
=======
      "RequestUri": "/subscriptions/0296790d-427c-48ca-b204-8b729bbd8670/providers/Microsoft.Compute/locations/eastus2/DiskOperations/5b91fff6-749e-4232-a6c4-345a13f8642f?api-version=2020-12-01",
      "EncodedRequestUri": "L3N1YnNjcmlwdGlvbnMvMDI5Njc5MGQtNDI3Yy00OGNhLWIyMDQtOGI3MjliYmQ4NjcwL3Byb3ZpZGVycy9NaWNyb3NvZnQuQ29tcHV0ZS9sb2NhdGlvbnMvZWFzdHVzMi9EaXNrT3BlcmF0aW9ucy81YjkxZmZmNi03NDllLTQyMzItYTZjNC0zNDVhMTNmODY0MmY/YXBpLXZlcnNpb249MjAyMC0xMi0wMQ==",
>>>>>>> 4ff26068
      "RequestMethod": "GET",
      "RequestBody": "",
      "RequestHeaders": {
        "User-Agent": [
          "FxVersion/4.6.26614.01",
          "OSName/Windows",
          "OSVersion/Microsoft.Windows.10.0.18363.",
          "Microsoft.Azure.Management.Compute.ComputeManagementClient/44.0.0.0"
        ]
      },
      "ResponseHeaders": {
        "Cache-Control": [
          "no-cache"
        ],
        "Date": [
          "Thu, 04 Mar 2021 15:38:50 GMT"
        ],
        "Pragma": [
          "no-cache"
        ],
        "Server": [
          "Microsoft-HTTPAPI/2.0",
          "Microsoft-HTTPAPI/2.0"
        ],
        "x-ms-ratelimit-remaining-resource": [
<<<<<<< HEAD
          "Microsoft.Compute/GetOperation3Min;49996,Microsoft.Compute/GetOperation30Min;399977"
=======
          "Microsoft.Compute/GetOperation3Min;49996,Microsoft.Compute/GetOperation30Min;399983"
>>>>>>> 4ff26068
        ],
        "Strict-Transport-Security": [
          "max-age=31536000; includeSubDomains"
        ],
        "x-ms-served-by": [
<<<<<<< HEAD
          "de3c97e5-a7f4-4bba-b1fb-feac30234d51_132556176083465984"
        ],
        "x-ms-request-id": [
          "c9336a5b-bd07-44a8-ae33-a19988697051"
        ],
        "Server": [
          "Microsoft-HTTPAPI/2.0",
          "Microsoft-HTTPAPI/2.0"
=======
          "03f446cd-58dc-43ce-82ff-a22164fae905_132582937920184862"
        ],
        "x-ms-request-id": [
          "cf61e35c-8bd9-4279-9163-32e2aa3a7261"
>>>>>>> 4ff26068
        ],
        "x-ms-ratelimit-remaining-subscription-reads": [
          "11969"
        ],
        "x-ms-correlation-request-id": [
<<<<<<< HEAD
          "db1198a0-468f-43ab-a21b-6e39a3db9ebe"
        ],
        "x-ms-routing-request-id": [
          "EASTUS2:20210322T191620Z:db1198a0-468f-43ab-a21b-6e39a3db9ebe"
=======
          "2aae8879-b9c9-4be0-b0d9-87f298c78677"
        ],
        "x-ms-routing-request-id": [
          "CANADACENTRAL:20210304T153850Z:2aae8879-b9c9-4be0-b0d9-87f298c78677"
>>>>>>> 4ff26068
        ],
        "X-Content-Type-Options": [
          "nosniff"
        ],
<<<<<<< HEAD
        "Date": [
          "Mon, 22 Mar 2021 19:16:19 GMT"
        ],
=======
>>>>>>> 4ff26068
        "Content-Length": [
          "423"
        ],
        "Content-Type": [
          "application/json; charset=utf-8"
        ],
        "Expires": [
          "-1"
        ]
      },
<<<<<<< HEAD
      "ResponseBody": "{\r\n  \"startTime\": \"2021-03-22T19:15:50.0094642+00:00\",\r\n  \"endTime\": \"2021-03-22T19:15:50.3220089+00:00\",\r\n  \"status\": \"Succeeded\",\r\n  \"properties\": {\r\n    \"output\": {\r\n      \"accessSAS\": \"https://md-grx314h1ksqs.blob.core.windows.net/lszhkgrvgsq0/abcd?sv=2018-03-28&sr=b&si=c017b0e5-0d56-4769-a488-fb14b4ffb26a&sig=WtImtKEVtFDR3YxKb%2BbfAMp1rgUmexEVJhPGVyIq0tc%3D\"\r\n    }\r\n  },\r\n  \"name\": \"a04fe641-9e73-4384-b7c4-09813b3ae7c7\"\r\n}",
      "StatusCode": 200
    },
    {
      "RequestUri": "/subscriptions/e37510d7-33b6-4676-886f-ee75bcc01871/providers/Microsoft.Compute/locations/eastus2/DiskOperations/a04fe641-9e73-4384-b7c4-09813b3ae7c7?monitor=true&api-version=2020-09-30",
      "EncodedRequestUri": "L3N1YnNjcmlwdGlvbnMvZTM3NTEwZDctMzNiNi00Njc2LTg4NmYtZWU3NWJjYzAxODcxL3Byb3ZpZGVycy9NaWNyb3NvZnQuQ29tcHV0ZS9sb2NhdGlvbnMvZWFzdHVzMi9EaXNrT3BlcmF0aW9ucy9hMDRmZTY0MS05ZTczLTQzODQtYjdjNC0wOTgxM2IzYWU3Yzc/bW9uaXRvcj10cnVlJmFwaS12ZXJzaW9uPTIwMjAtMDktMzA=",
=======
      "ResponseBody": "{\r\n  \"startTime\": \"2021-03-04T07:38:20.7934439-08:00\",\r\n  \"endTime\": \"2021-03-04T07:38:21.1215514-08:00\",\r\n  \"status\": \"Succeeded\",\r\n  \"properties\": {\r\n    \"output\": {\r\n      \"accessSAS\": \"https://md-bhx23kvgtplz.blob.core.windows.net/c4gmckssf5fm/abcd?sv=2018-03-28&sr=b&si=88db8f67-688a-4e54-81ac-36451b313c7e&sig=ZxgzIHVJVA7q2ziPsraUoU7lOs78cxQSlQ53E0DPGJ4%3D\"\r\n    }\r\n  },\r\n  \"name\": \"5b91fff6-749e-4232-a6c4-345a13f8642f\"\r\n}",
      "StatusCode": 200
    },
    {
      "RequestUri": "/subscriptions/0296790d-427c-48ca-b204-8b729bbd8670/providers/Microsoft.Compute/locations/eastus2/DiskOperations/5b91fff6-749e-4232-a6c4-345a13f8642f?monitor=true&api-version=2020-12-01",
      "EncodedRequestUri": "L3N1YnNjcmlwdGlvbnMvMDI5Njc5MGQtNDI3Yy00OGNhLWIyMDQtOGI3MjliYmQ4NjcwL3Byb3ZpZGVycy9NaWNyb3NvZnQuQ29tcHV0ZS9sb2NhdGlvbnMvZWFzdHVzMi9EaXNrT3BlcmF0aW9ucy81YjkxZmZmNi03NDllLTQyMzItYTZjNC0zNDVhMTNmODY0MmY/bW9uaXRvcj10cnVlJmFwaS12ZXJzaW9uPTIwMjAtMTItMDE=",
>>>>>>> 4ff26068
      "RequestMethod": "GET",
      "RequestBody": "",
      "RequestHeaders": {
        "User-Agent": [
          "FxVersion/4.6.26614.01",
          "OSName/Windows",
          "OSVersion/Microsoft.Windows.10.0.18363.",
          "Microsoft.Azure.Management.Compute.ComputeManagementClient/44.0.0.0"
        ]
      },
      "ResponseHeaders": {
        "Cache-Control": [
          "no-cache"
        ],
        "Date": [
          "Thu, 04 Mar 2021 15:38:50 GMT"
        ],
        "Pragma": [
          "no-cache"
        ],
        "Server": [
          "Microsoft-HTTPAPI/2.0",
          "Microsoft-HTTPAPI/2.0"
        ],
        "x-ms-ratelimit-remaining-resource": [
<<<<<<< HEAD
          "Microsoft.Compute/GetOperation3Min;49995,Microsoft.Compute/GetOperation30Min;399976"
=======
          "Microsoft.Compute/GetOperation3Min;49995,Microsoft.Compute/GetOperation30Min;399982"
>>>>>>> 4ff26068
        ],
        "Strict-Transport-Security": [
          "max-age=31536000; includeSubDomains"
        ],
        "x-ms-served-by": [
<<<<<<< HEAD
          "de3c97e5-a7f4-4bba-b1fb-feac30234d51_132556176083465984"
        ],
        "x-ms-request-id": [
          "51934918-0c6b-4e20-8d4d-804a5f730f74"
        ],
        "Server": [
          "Microsoft-HTTPAPI/2.0",
          "Microsoft-HTTPAPI/2.0"
=======
          "03f446cd-58dc-43ce-82ff-a22164fae905_132582937920184862"
        ],
        "x-ms-request-id": [
          "21861860-033c-4e93-85b8-11a0dbea6c4b"
>>>>>>> 4ff26068
        ],
        "x-ms-ratelimit-remaining-subscription-reads": [
          "11968"
        ],
        "x-ms-correlation-request-id": [
<<<<<<< HEAD
          "60fcc87f-7344-4824-a9b4-d33839f9b1dc"
        ],
        "x-ms-routing-request-id": [
          "EASTUS2:20210322T191620Z:60fcc87f-7344-4824-a9b4-d33839f9b1dc"
=======
          "9cd86b72-8d57-4a4d-9b12-12b2d4b8b72a"
        ],
        "x-ms-routing-request-id": [
          "CANADACENTRAL:20210304T153851Z:9cd86b72-8d57-4a4d-9b12-12b2d4b8b72a"
>>>>>>> 4ff26068
        ],
        "X-Content-Type-Options": [
          "nosniff"
        ],
<<<<<<< HEAD
        "Date": [
          "Mon, 22 Mar 2021 19:16:19 GMT"
        ],
=======
>>>>>>> 4ff26068
        "Content-Length": [
          "198"
        ],
        "Content-Type": [
          "application/json; charset=utf-8"
        ],
        "Expires": [
          "-1"
        ]
      },
<<<<<<< HEAD
      "ResponseBody": "{\r\n  \"accessSAS\": \"https://md-grx314h1ksqs.blob.core.windows.net/lszhkgrvgsq0/abcd?sv=2018-03-28&sr=b&si=c017b0e5-0d56-4769-a488-fb14b4ffb26a&sig=WtImtKEVtFDR3YxKb%2BbfAMp1rgUmexEVJhPGVyIq0tc%3D\"\r\n}",
      "StatusCode": 200
    },
    {
      "RequestUri": "/subscriptions/e37510d7-33b6-4676-886f-ee75bcc01871/resourceGroups/crptestar1145/providers/Microsoft.Compute/disks/diskrp7111/endGetAccess?api-version=2020-09-30",
      "EncodedRequestUri": "L3N1YnNjcmlwdGlvbnMvZTM3NTEwZDctMzNiNi00Njc2LTg4NmYtZWU3NWJjYzAxODcxL3Jlc291cmNlR3JvdXBzL2NycHRlc3RhcjExNDUvcHJvdmlkZXJzL01pY3Jvc29mdC5Db21wdXRlL2Rpc2tzL2Rpc2tycDcxMTEvZW5kR2V0QWNjZXNzP2FwaS12ZXJzaW9uPTIwMjAtMDktMzA=",
=======
      "ResponseBody": "{\r\n  \"accessSAS\": \"https://md-bhx23kvgtplz.blob.core.windows.net/c4gmckssf5fm/abcd?sv=2018-03-28&sr=b&si=88db8f67-688a-4e54-81ac-36451b313c7e&sig=ZxgzIHVJVA7q2ziPsraUoU7lOs78cxQSlQ53E0DPGJ4%3D\"\r\n}",
      "StatusCode": 200
    },
    {
      "RequestUri": "/subscriptions/0296790d-427c-48ca-b204-8b729bbd8670/resourceGroups/crptestar1607/providers/Microsoft.Compute/disks/diskrp7440/endGetAccess?api-version=2020-12-01",
      "EncodedRequestUri": "L3N1YnNjcmlwdGlvbnMvMDI5Njc5MGQtNDI3Yy00OGNhLWIyMDQtOGI3MjliYmQ4NjcwL3Jlc291cmNlR3JvdXBzL2NycHRlc3RhcjE2MDcvcHJvdmlkZXJzL01pY3Jvc29mdC5Db21wdXRlL2Rpc2tzL2Rpc2tycDc0NDAvZW5kR2V0QWNjZXNzP2FwaS12ZXJzaW9uPTIwMjAtMTItMDE=",
>>>>>>> 4ff26068
      "RequestMethod": "POST",
      "RequestBody": "",
      "RequestHeaders": {
        "x-ms-client-request-id": [
<<<<<<< HEAD
          "f1a5a194-962e-4ef2-8a49-a8c486798bf1"
=======
          "4552f367-ff2d-4541-95e8-bad5ebc80d83"
>>>>>>> 4ff26068
        ],
        "accept-language": [
          "en-US"
        ],
        "User-Agent": [
          "FxVersion/4.6.26614.01",
          "OSName/Windows",
          "OSVersion/Microsoft.Windows.10.0.18363.",
          "Microsoft.Azure.Management.Compute.ComputeManagementClient/44.0.0.0"
        ]
      },
      "ResponseHeaders": {
        "Cache-Control": [
          "no-cache"
        ],
        "Date": [
          "Thu, 04 Mar 2021 15:38:50 GMT"
        ],
        "Pragma": [
          "no-cache"
        ],
        "Location": [
<<<<<<< HEAD
          "https://management.azure.com/subscriptions/e37510d7-33b6-4676-886f-ee75bcc01871/providers/Microsoft.Compute/locations/eastus2/DiskOperations/1d8ca357-0bb8-469f-8184-d9569818e82d?monitor=true&api-version=2020-09-30"
        ],
        "Azure-AsyncOperation": [
          "https://management.azure.com/subscriptions/e37510d7-33b6-4676-886f-ee75bcc01871/providers/Microsoft.Compute/locations/eastus2/DiskOperations/1d8ca357-0bb8-469f-8184-d9569818e82d?api-version=2020-09-30"
=======
          "https://management.azure.com/subscriptions/0296790d-427c-48ca-b204-8b729bbd8670/providers/Microsoft.Compute/locations/eastus2/DiskOperations/ce79f59c-3abc-4389-83dc-2f0e8b103365?monitor=true&api-version=2020-12-01"
        ],
        "Server": [
          "Microsoft-HTTPAPI/2.0",
          "Microsoft-HTTPAPI/2.0"
        ],
        "Azure-AsyncOperation": [
          "https://management.azure.com/subscriptions/0296790d-427c-48ca-b204-8b729bbd8670/providers/Microsoft.Compute/locations/eastus2/DiskOperations/ce79f59c-3abc-4389-83dc-2f0e8b103365?api-version=2020-12-01"
>>>>>>> 4ff26068
        ],
        "x-ms-ratelimit-remaining-resource": [
          "Microsoft.Compute/HighCostDiskHydrate3Min;998,Microsoft.Compute/HighCostDiskHydrate30Min;7996"
        ],
        "Strict-Transport-Security": [
          "max-age=31536000; includeSubDomains"
        ],
        "x-ms-served-by": [
<<<<<<< HEAD
          "de3c97e5-a7f4-4bba-b1fb-feac30234d51_132556176083465984"
        ],
        "x-ms-request-id": [
          "1d8ca357-0bb8-469f-8184-d9569818e82d"
        ],
        "Server": [
          "Microsoft-HTTPAPI/2.0",
          "Microsoft-HTTPAPI/2.0"
=======
          "03f446cd-58dc-43ce-82ff-a22164fae905_132582937920184862"
        ],
        "x-ms-request-id": [
          "ce79f59c-3abc-4389-83dc-2f0e8b103365"
>>>>>>> 4ff26068
        ],
        "x-ms-ratelimit-remaining-subscription-writes": [
          "1198"
        ],
        "x-ms-correlation-request-id": [
<<<<<<< HEAD
          "46f38fb0-2986-4a7c-bda9-1746899a8bba"
        ],
        "x-ms-routing-request-id": [
          "EASTUS2:20210322T191620Z:46f38fb0-2986-4a7c-bda9-1746899a8bba"
=======
          "5241ec9e-63c3-478a-81a1-fd58aaf2a1d3"
        ],
        "x-ms-routing-request-id": [
          "CANADACENTRAL:20210304T153851Z:5241ec9e-63c3-478a-81a1-fd58aaf2a1d3"
>>>>>>> 4ff26068
        ],
        "X-Content-Type-Options": [
          "nosniff"
        ],
<<<<<<< HEAD
        "Date": [
          "Mon, 22 Mar 2021 19:16:19 GMT"
=======
        "Content-Length": [
          "0"
>>>>>>> 4ff26068
        ],
        "Expires": [
          "-1"
        ]
      },
      "ResponseBody": "",
      "StatusCode": 202
    },
    {
<<<<<<< HEAD
      "RequestUri": "/subscriptions/e37510d7-33b6-4676-886f-ee75bcc01871/providers/Microsoft.Compute/locations/eastus2/DiskOperations/1d8ca357-0bb8-469f-8184-d9569818e82d?api-version=2020-09-30",
      "EncodedRequestUri": "L3N1YnNjcmlwdGlvbnMvZTM3NTEwZDctMzNiNi00Njc2LTg4NmYtZWU3NWJjYzAxODcxL3Byb3ZpZGVycy9NaWNyb3NvZnQuQ29tcHV0ZS9sb2NhdGlvbnMvZWFzdHVzMi9EaXNrT3BlcmF0aW9ucy8xZDhjYTM1Ny0wYmI4LTQ2OWYtODE4NC1kOTU2OTgxOGU4MmQ/YXBpLXZlcnNpb249MjAyMC0wOS0zMA==",
=======
      "RequestUri": "/subscriptions/0296790d-427c-48ca-b204-8b729bbd8670/providers/Microsoft.Compute/locations/eastus2/DiskOperations/ce79f59c-3abc-4389-83dc-2f0e8b103365?api-version=2020-12-01",
      "EncodedRequestUri": "L3N1YnNjcmlwdGlvbnMvMDI5Njc5MGQtNDI3Yy00OGNhLWIyMDQtOGI3MjliYmQ4NjcwL3Byb3ZpZGVycy9NaWNyb3NvZnQuQ29tcHV0ZS9sb2NhdGlvbnMvZWFzdHVzMi9EaXNrT3BlcmF0aW9ucy9jZTc5ZjU5Yy0zYWJjLTQzODktODNkYy0yZjBlOGIxMDMzNjU/YXBpLXZlcnNpb249MjAyMC0xMi0wMQ==",
>>>>>>> 4ff26068
      "RequestMethod": "GET",
      "RequestBody": "",
      "RequestHeaders": {
        "User-Agent": [
          "FxVersion/4.6.26614.01",
          "OSName/Windows",
          "OSVersion/Microsoft.Windows.10.0.18363.",
          "Microsoft.Azure.Management.Compute.ComputeManagementClient/44.0.0.0"
        ]
      },
      "ResponseHeaders": {
        "Cache-Control": [
          "no-cache"
        ],
        "Date": [
          "Thu, 04 Mar 2021 15:39:21 GMT"
        ],
        "Pragma": [
          "no-cache"
        ],
        "Server": [
          "Microsoft-HTTPAPI/2.0",
          "Microsoft-HTTPAPI/2.0"
        ],
        "x-ms-ratelimit-remaining-resource": [
<<<<<<< HEAD
          "Microsoft.Compute/GetOperation3Min;49993,Microsoft.Compute/GetOperation30Min;399974"
=======
          "Microsoft.Compute/GetOperation3Min;49993,Microsoft.Compute/GetOperation30Min;399980"
>>>>>>> 4ff26068
        ],
        "Strict-Transport-Security": [
          "max-age=31536000; includeSubDomains"
        ],
        "x-ms-served-by": [
<<<<<<< HEAD
          "de3c97e5-a7f4-4bba-b1fb-feac30234d51_132556176083465984"
        ],
        "x-ms-request-id": [
          "8b06d923-e26d-4b69-b9e3-60e14df0e645"
        ],
        "Server": [
          "Microsoft-HTTPAPI/2.0",
          "Microsoft-HTTPAPI/2.0"
=======
          "03f446cd-58dc-43ce-82ff-a22164fae905_132582937920184862"
        ],
        "x-ms-request-id": [
          "81deab81-9b93-49b1-8771-30f8cbefac03"
>>>>>>> 4ff26068
        ],
        "x-ms-ratelimit-remaining-subscription-reads": [
          "11965"
        ],
        "x-ms-correlation-request-id": [
<<<<<<< HEAD
          "c813e371-69f4-42df-a3d8-5556bb39d3ee"
        ],
        "x-ms-routing-request-id": [
          "EASTUS2:20210322T191650Z:c813e371-69f4-42df-a3d8-5556bb39d3ee"
=======
          "2f328545-1d66-48be-8ccf-748b1f2433da"
        ],
        "x-ms-routing-request-id": [
          "CANADACENTRAL:20210304T153921Z:2f328545-1d66-48be-8ccf-748b1f2433da"
>>>>>>> 4ff26068
        ],
        "X-Content-Type-Options": [
          "nosniff"
        ],
<<<<<<< HEAD
        "Date": [
          "Mon, 22 Mar 2021 19:16:50 GMT"
        ],
=======
>>>>>>> 4ff26068
        "Content-Length": [
          "183"
        ],
        "Content-Type": [
          "application/json; charset=utf-8"
        ],
        "Expires": [
          "-1"
        ]
      },
<<<<<<< HEAD
      "ResponseBody": "{\r\n  \"startTime\": \"2021-03-22T19:16:20.2294319+00:00\",\r\n  \"endTime\": \"2021-03-22T19:16:20.385668+00:00\",\r\n  \"status\": \"Succeeded\",\r\n  \"name\": \"1d8ca357-0bb8-469f-8184-d9569818e82d\"\r\n}",
      "StatusCode": 200
    },
    {
      "RequestUri": "/subscriptions/e37510d7-33b6-4676-886f-ee75bcc01871/providers/Microsoft.Compute/locations/eastus2/DiskOperations/1d8ca357-0bb8-469f-8184-d9569818e82d?monitor=true&api-version=2020-09-30",
      "EncodedRequestUri": "L3N1YnNjcmlwdGlvbnMvZTM3NTEwZDctMzNiNi00Njc2LTg4NmYtZWU3NWJjYzAxODcxL3Byb3ZpZGVycy9NaWNyb3NvZnQuQ29tcHV0ZS9sb2NhdGlvbnMvZWFzdHVzMi9EaXNrT3BlcmF0aW9ucy8xZDhjYTM1Ny0wYmI4LTQ2OWYtODE4NC1kOTU2OTgxOGU4MmQ/bW9uaXRvcj10cnVlJmFwaS12ZXJzaW9uPTIwMjAtMDktMzA=",
=======
      "ResponseBody": "{\r\n  \"startTime\": \"2021-03-04T07:38:51.3561275-08:00\",\r\n  \"endTime\": \"2021-03-04T07:38:51.4498744-08:00\",\r\n  \"status\": \"Succeeded\",\r\n  \"name\": \"ce79f59c-3abc-4389-83dc-2f0e8b103365\"\r\n}",
      "StatusCode": 200
    },
    {
      "RequestUri": "/subscriptions/0296790d-427c-48ca-b204-8b729bbd8670/providers/Microsoft.Compute/locations/eastus2/DiskOperations/ce79f59c-3abc-4389-83dc-2f0e8b103365?monitor=true&api-version=2020-12-01",
      "EncodedRequestUri": "L3N1YnNjcmlwdGlvbnMvMDI5Njc5MGQtNDI3Yy00OGNhLWIyMDQtOGI3MjliYmQ4NjcwL3Byb3ZpZGVycy9NaWNyb3NvZnQuQ29tcHV0ZS9sb2NhdGlvbnMvZWFzdHVzMi9EaXNrT3BlcmF0aW9ucy9jZTc5ZjU5Yy0zYWJjLTQzODktODNkYy0yZjBlOGIxMDMzNjU/bW9uaXRvcj10cnVlJmFwaS12ZXJzaW9uPTIwMjAtMTItMDE=",
>>>>>>> 4ff26068
      "RequestMethod": "GET",
      "RequestBody": "",
      "RequestHeaders": {
        "User-Agent": [
          "FxVersion/4.6.26614.01",
          "OSName/Windows",
          "OSVersion/Microsoft.Windows.10.0.18363.",
          "Microsoft.Azure.Management.Compute.ComputeManagementClient/44.0.0.0"
        ]
      },
      "ResponseHeaders": {
        "Cache-Control": [
          "no-cache"
        ],
        "Date": [
          "Thu, 04 Mar 2021 15:39:21 GMT"
        ],
        "Pragma": [
          "no-cache"
        ],
        "Server": [
          "Microsoft-HTTPAPI/2.0",
          "Microsoft-HTTPAPI/2.0"
        ],
        "x-ms-ratelimit-remaining-resource": [
<<<<<<< HEAD
          "Microsoft.Compute/GetOperation3Min;49992,Microsoft.Compute/GetOperation30Min;399973"
=======
          "Microsoft.Compute/GetOperation3Min;49992,Microsoft.Compute/GetOperation30Min;399979"
>>>>>>> 4ff26068
        ],
        "Strict-Transport-Security": [
          "max-age=31536000; includeSubDomains"
        ],
        "x-ms-served-by": [
<<<<<<< HEAD
          "de3c97e5-a7f4-4bba-b1fb-feac30234d51_132556176083465984"
        ],
        "x-ms-request-id": [
          "96b2fd4b-9bd1-4de1-acfd-aabd7d775368"
        ],
        "Server": [
          "Microsoft-HTTPAPI/2.0",
          "Microsoft-HTTPAPI/2.0"
=======
          "03f446cd-58dc-43ce-82ff-a22164fae905_132582937920184862"
        ],
        "x-ms-request-id": [
          "7dbc82d1-29c5-4270-9314-201e562060a4"
>>>>>>> 4ff26068
        ],
        "x-ms-ratelimit-remaining-subscription-reads": [
          "11964"
        ],
        "x-ms-correlation-request-id": [
<<<<<<< HEAD
          "be209157-a778-44f0-8ab8-4c79160cb153"
        ],
        "x-ms-routing-request-id": [
          "EASTUS2:20210322T191650Z:be209157-a778-44f0-8ab8-4c79160cb153"
=======
          "ab3a1469-357f-44a5-af15-2b2316e7ee46"
        ],
        "x-ms-routing-request-id": [
          "CANADACENTRAL:20210304T153921Z:ab3a1469-357f-44a5-af15-2b2316e7ee46"
>>>>>>> 4ff26068
        ],
        "X-Content-Type-Options": [
          "nosniff"
        ],
<<<<<<< HEAD
        "Date": [
          "Mon, 22 Mar 2021 19:16:50 GMT"
=======
        "Content-Length": [
          "0"
>>>>>>> 4ff26068
        ],
        "Expires": [
          "-1"
        ]
      },
      "ResponseBody": "",
      "StatusCode": 200
    },
    {
<<<<<<< HEAD
      "RequestUri": "/subscriptions/e37510d7-33b6-4676-886f-ee75bcc01871/resourceGroups/crptestar1145/providers/Microsoft.Compute/disks/diskrp7111?api-version=2020-09-30",
      "EncodedRequestUri": "L3N1YnNjcmlwdGlvbnMvZTM3NTEwZDctMzNiNi00Njc2LTg4NmYtZWU3NWJjYzAxODcxL3Jlc291cmNlR3JvdXBzL2NycHRlc3RhcjExNDUvcHJvdmlkZXJzL01pY3Jvc29mdC5Db21wdXRlL2Rpc2tzL2Rpc2tycDcxMTE/YXBpLXZlcnNpb249MjAyMC0wOS0zMA==",
=======
      "RequestUri": "/subscriptions/0296790d-427c-48ca-b204-8b729bbd8670/resourceGroups/crptestar1607/providers/Microsoft.Compute/disks/diskrp7440?api-version=2020-12-01",
      "EncodedRequestUri": "L3N1YnNjcmlwdGlvbnMvMDI5Njc5MGQtNDI3Yy00OGNhLWIyMDQtOGI3MjliYmQ4NjcwL3Jlc291cmNlR3JvdXBzL2NycHRlc3RhcjE2MDcvcHJvdmlkZXJzL01pY3Jvc29mdC5Db21wdXRlL2Rpc2tzL2Rpc2tycDc0NDA/YXBpLXZlcnNpb249MjAyMC0xMi0wMQ==",
>>>>>>> 4ff26068
      "RequestMethod": "DELETE",
      "RequestBody": "",
      "RequestHeaders": {
        "x-ms-client-request-id": [
<<<<<<< HEAD
          "33f5cb6b-ceeb-4b3d-b166-e367abdab7d1"
=======
          "b93b661f-9d25-4c5c-981f-b8153047810d"
>>>>>>> 4ff26068
        ],
        "accept-language": [
          "en-US"
        ],
        "User-Agent": [
          "FxVersion/4.6.26614.01",
          "OSName/Windows",
          "OSVersion/Microsoft.Windows.10.0.18363.",
          "Microsoft.Azure.Management.Compute.ComputeManagementClient/44.0.0.0"
        ]
      },
      "ResponseHeaders": {
        "Cache-Control": [
          "no-cache"
        ],
        "Date": [
          "Thu, 04 Mar 2021 15:39:21 GMT"
        ],
        "Pragma": [
          "no-cache"
        ],
        "Location": [
<<<<<<< HEAD
          "https://management.azure.com/subscriptions/e37510d7-33b6-4676-886f-ee75bcc01871/providers/Microsoft.Compute/locations/eastus2/DiskOperations/42d1b562-a80c-4ea4-8e63-084e66b2be06?monitor=true&api-version=2020-09-30"
        ],
        "Azure-AsyncOperation": [
          "https://management.azure.com/subscriptions/e37510d7-33b6-4676-886f-ee75bcc01871/providers/Microsoft.Compute/locations/eastus2/DiskOperations/42d1b562-a80c-4ea4-8e63-084e66b2be06?api-version=2020-09-30"
=======
          "https://management.azure.com/subscriptions/0296790d-427c-48ca-b204-8b729bbd8670/providers/Microsoft.Compute/locations/eastus2/DiskOperations/edd02633-49dd-4ec6-b2f9-becb5433cf41?monitor=true&api-version=2020-12-01"
        ],
        "Server": [
          "Microsoft-HTTPAPI/2.0",
          "Microsoft-HTTPAPI/2.0"
        ],
        "Azure-AsyncOperation": [
          "https://management.azure.com/subscriptions/0296790d-427c-48ca-b204-8b729bbd8670/providers/Microsoft.Compute/locations/eastus2/DiskOperations/edd02633-49dd-4ec6-b2f9-becb5433cf41?api-version=2020-12-01"
>>>>>>> 4ff26068
        ],
        "x-ms-ratelimit-remaining-resource": [
          "Microsoft.Compute/DeleteDisks3Min;2999,Microsoft.Compute/DeleteDisks30Min;23998"
        ],
        "Strict-Transport-Security": [
          "max-age=31536000; includeSubDomains"
        ],
        "x-ms-served-by": [
<<<<<<< HEAD
          "de3c97e5-a7f4-4bba-b1fb-feac30234d51_132556176083465984"
        ],
        "x-ms-request-id": [
          "42d1b562-a80c-4ea4-8e63-084e66b2be06"
        ],
        "Server": [
          "Microsoft-HTTPAPI/2.0",
          "Microsoft-HTTPAPI/2.0"
=======
          "03f446cd-58dc-43ce-82ff-a22164fae905_132582937920184862"
        ],
        "x-ms-request-id": [
          "edd02633-49dd-4ec6-b2f9-becb5433cf41"
>>>>>>> 4ff26068
        ],
        "x-ms-ratelimit-remaining-subscription-deletes": [
          "14996"
        ],
        "x-ms-correlation-request-id": [
<<<<<<< HEAD
          "20ec1b6b-b280-4ce7-b6dc-0995ae94e690"
        ],
        "x-ms-routing-request-id": [
          "EASTUS2:20210322T191650Z:20ec1b6b-b280-4ce7-b6dc-0995ae94e690"
=======
          "e9964642-7f97-4980-95a8-be7ea11d1735"
        ],
        "x-ms-routing-request-id": [
          "CANADACENTRAL:20210304T153921Z:e9964642-7f97-4980-95a8-be7ea11d1735"
>>>>>>> 4ff26068
        ],
        "X-Content-Type-Options": [
          "nosniff"
        ],
<<<<<<< HEAD
        "Date": [
          "Mon, 22 Mar 2021 19:16:50 GMT"
=======
        "Content-Length": [
          "0"
>>>>>>> 4ff26068
        ],
        "Expires": [
          "-1"
        ]
      },
      "ResponseBody": "",
      "StatusCode": 202
    },
    {
<<<<<<< HEAD
      "RequestUri": "/subscriptions/e37510d7-33b6-4676-886f-ee75bcc01871/providers/Microsoft.Compute/locations/eastus2/DiskOperations/42d1b562-a80c-4ea4-8e63-084e66b2be06?api-version=2020-09-30",
      "EncodedRequestUri": "L3N1YnNjcmlwdGlvbnMvZTM3NTEwZDctMzNiNi00Njc2LTg4NmYtZWU3NWJjYzAxODcxL3Byb3ZpZGVycy9NaWNyb3NvZnQuQ29tcHV0ZS9sb2NhdGlvbnMvZWFzdHVzMi9EaXNrT3BlcmF0aW9ucy80MmQxYjU2Mi1hODBjLTRlYTQtOGU2My0wODRlNjZiMmJlMDY/YXBpLXZlcnNpb249MjAyMC0wOS0zMA==",
=======
      "RequestUri": "/subscriptions/0296790d-427c-48ca-b204-8b729bbd8670/providers/Microsoft.Compute/locations/eastus2/DiskOperations/edd02633-49dd-4ec6-b2f9-becb5433cf41?api-version=2020-12-01",
      "EncodedRequestUri": "L3N1YnNjcmlwdGlvbnMvMDI5Njc5MGQtNDI3Yy00OGNhLWIyMDQtOGI3MjliYmQ4NjcwL3Byb3ZpZGVycy9NaWNyb3NvZnQuQ29tcHV0ZS9sb2NhdGlvbnMvZWFzdHVzMi9EaXNrT3BlcmF0aW9ucy9lZGQwMjYzMy00OWRkLTRlYzYtYjJmOS1iZWNiNTQzM2NmNDE/YXBpLXZlcnNpb249MjAyMC0xMi0wMQ==",
>>>>>>> 4ff26068
      "RequestMethod": "GET",
      "RequestBody": "",
      "RequestHeaders": {
        "User-Agent": [
          "FxVersion/4.6.26614.01",
          "OSName/Windows",
          "OSVersion/Microsoft.Windows.10.0.18363.",
          "Microsoft.Azure.Management.Compute.ComputeManagementClient/44.0.0.0"
        ]
      },
      "ResponseHeaders": {
        "Cache-Control": [
          "no-cache"
        ],
        "Date": [
          "Thu, 04 Mar 2021 15:39:51 GMT"
        ],
        "Pragma": [
          "no-cache"
        ],
        "Server": [
          "Microsoft-HTTPAPI/2.0",
          "Microsoft-HTTPAPI/2.0"
        ],
        "x-ms-ratelimit-remaining-resource": [
<<<<<<< HEAD
          "Microsoft.Compute/GetOperation3Min;49990,Microsoft.Compute/GetOperation30Min;399971"
=======
          "Microsoft.Compute/GetOperation3Min;49990,Microsoft.Compute/GetOperation30Min;399977"
>>>>>>> 4ff26068
        ],
        "Strict-Transport-Security": [
          "max-age=31536000; includeSubDomains"
        ],
        "x-ms-served-by": [
<<<<<<< HEAD
          "de3c97e5-a7f4-4bba-b1fb-feac30234d51_132556176083465984"
        ],
        "x-ms-request-id": [
          "073b016c-cd1d-45ab-8a37-fdbf67e355ae"
        ],
        "Server": [
          "Microsoft-HTTPAPI/2.0",
          "Microsoft-HTTPAPI/2.0"
=======
          "03f446cd-58dc-43ce-82ff-a22164fae905_132582937920184862"
        ],
        "x-ms-request-id": [
          "b245b137-d626-4f20-a9e8-4812f17e0ce1"
>>>>>>> 4ff26068
        ],
        "x-ms-ratelimit-remaining-subscription-reads": [
          "11963"
        ],
        "x-ms-correlation-request-id": [
<<<<<<< HEAD
          "6dde4b4c-dfdb-4780-95c5-2cce18474838"
        ],
        "x-ms-routing-request-id": [
          "EASTUS2:20210322T191720Z:6dde4b4c-dfdb-4780-95c5-2cce18474838"
=======
          "138f7f85-50fb-4885-a578-57f9f6b2aeaf"
        ],
        "x-ms-routing-request-id": [
          "CANADACENTRAL:20210304T153952Z:138f7f85-50fb-4885-a578-57f9f6b2aeaf"
>>>>>>> 4ff26068
        ],
        "X-Content-Type-Options": [
          "nosniff"
        ],
<<<<<<< HEAD
        "Date": [
          "Mon, 22 Mar 2021 19:17:20 GMT"
        ],
=======
>>>>>>> 4ff26068
        "Content-Length": [
          "183"
        ],
        "Content-Type": [
          "application/json; charset=utf-8"
        ],
        "Expires": [
          "-1"
        ]
      },
<<<<<<< HEAD
      "ResponseBody": "{\r\n  \"startTime\": \"2021-03-22T19:16:50.4024758+00:00\",\r\n  \"endTime\": \"2021-03-22T19:16:50.7462621+00:00\",\r\n  \"status\": \"Succeeded\",\r\n  \"name\": \"42d1b562-a80c-4ea4-8e63-084e66b2be06\"\r\n}",
      "StatusCode": 200
    },
    {
      "RequestUri": "/subscriptions/e37510d7-33b6-4676-886f-ee75bcc01871/providers/Microsoft.Compute/locations/eastus2/DiskOperations/42d1b562-a80c-4ea4-8e63-084e66b2be06?monitor=true&api-version=2020-09-30",
      "EncodedRequestUri": "L3N1YnNjcmlwdGlvbnMvZTM3NTEwZDctMzNiNi00Njc2LTg4NmYtZWU3NWJjYzAxODcxL3Byb3ZpZGVycy9NaWNyb3NvZnQuQ29tcHV0ZS9sb2NhdGlvbnMvZWFzdHVzMi9EaXNrT3BlcmF0aW9ucy80MmQxYjU2Mi1hODBjLTRlYTQtOGU2My0wODRlNjZiMmJlMDY/bW9uaXRvcj10cnVlJmFwaS12ZXJzaW9uPTIwMjAtMDktMzA=",
=======
      "ResponseBody": "{\r\n  \"startTime\": \"2021-03-04T07:39:21.8406993-08:00\",\r\n  \"endTime\": \"2021-03-04T07:39:22.043854-08:00\",\r\n  \"status\": \"Succeeded\",\r\n  \"name\": \"edd02633-49dd-4ec6-b2f9-becb5433cf41\"\r\n}",
      "StatusCode": 200
    },
    {
      "RequestUri": "/subscriptions/0296790d-427c-48ca-b204-8b729bbd8670/providers/Microsoft.Compute/locations/eastus2/DiskOperations/edd02633-49dd-4ec6-b2f9-becb5433cf41?monitor=true&api-version=2020-12-01",
      "EncodedRequestUri": "L3N1YnNjcmlwdGlvbnMvMDI5Njc5MGQtNDI3Yy00OGNhLWIyMDQtOGI3MjliYmQ4NjcwL3Byb3ZpZGVycy9NaWNyb3NvZnQuQ29tcHV0ZS9sb2NhdGlvbnMvZWFzdHVzMi9EaXNrT3BlcmF0aW9ucy9lZGQwMjYzMy00OWRkLTRlYzYtYjJmOS1iZWNiNTQzM2NmNDE/bW9uaXRvcj10cnVlJmFwaS12ZXJzaW9uPTIwMjAtMTItMDE=",
>>>>>>> 4ff26068
      "RequestMethod": "GET",
      "RequestBody": "",
      "RequestHeaders": {
        "User-Agent": [
          "FxVersion/4.6.26614.01",
          "OSName/Windows",
          "OSVersion/Microsoft.Windows.10.0.18363.",
          "Microsoft.Azure.Management.Compute.ComputeManagementClient/44.0.0.0"
        ]
      },
      "ResponseHeaders": {
        "Cache-Control": [
          "no-cache"
        ],
        "Date": [
          "Thu, 04 Mar 2021 15:39:51 GMT"
        ],
        "Pragma": [
          "no-cache"
        ],
        "Server": [
          "Microsoft-HTTPAPI/2.0",
          "Microsoft-HTTPAPI/2.0"
        ],
        "x-ms-ratelimit-remaining-resource": [
<<<<<<< HEAD
          "Microsoft.Compute/GetOperation3Min;49989,Microsoft.Compute/GetOperation30Min;399970"
=======
          "Microsoft.Compute/GetOperation3Min;49989,Microsoft.Compute/GetOperation30Min;399976"
>>>>>>> 4ff26068
        ],
        "Strict-Transport-Security": [
          "max-age=31536000; includeSubDomains"
        ],
        "x-ms-served-by": [
<<<<<<< HEAD
          "de3c97e5-a7f4-4bba-b1fb-feac30234d51_132556176083465984"
        ],
        "x-ms-request-id": [
          "11e44d25-d643-4850-8c0d-afa246eb0e24"
        ],
        "Server": [
          "Microsoft-HTTPAPI/2.0",
          "Microsoft-HTTPAPI/2.0"
=======
          "03f446cd-58dc-43ce-82ff-a22164fae905_132582937920184862"
        ],
        "x-ms-request-id": [
          "dab853c8-4de1-44d6-a329-3c4285c572dc"
>>>>>>> 4ff26068
        ],
        "x-ms-ratelimit-remaining-subscription-reads": [
          "11962"
        ],
        "x-ms-correlation-request-id": [
<<<<<<< HEAD
          "351ab6a4-48c4-4784-82f9-74e9f7fec34f"
        ],
        "x-ms-routing-request-id": [
          "EASTUS2:20210322T191720Z:351ab6a4-48c4-4784-82f9-74e9f7fec34f"
=======
          "f2825975-7ad5-4131-8109-a2a5946f277e"
        ],
        "x-ms-routing-request-id": [
          "CANADACENTRAL:20210304T153952Z:f2825975-7ad5-4131-8109-a2a5946f277e"
>>>>>>> 4ff26068
        ],
        "X-Content-Type-Options": [
          "nosniff"
        ],
<<<<<<< HEAD
        "Date": [
          "Mon, 22 Mar 2021 19:17:20 GMT"
=======
        "Content-Length": [
          "0"
>>>>>>> 4ff26068
        ],
        "Expires": [
          "-1"
        ]
      },
      "ResponseBody": "",
      "StatusCode": 200
    },
    {
<<<<<<< HEAD
      "RequestUri": "/subscriptions/e37510d7-33b6-4676-886f-ee75bcc01871/resourcegroups/crptestar1145?api-version=2017-05-10",
      "EncodedRequestUri": "L3N1YnNjcmlwdGlvbnMvZTM3NTEwZDctMzNiNi00Njc2LTg4NmYtZWU3NWJjYzAxODcxL3Jlc291cmNlZ3JvdXBzL2NycHRlc3RhcjExNDU/YXBpLXZlcnNpb249MjAxNy0wNS0xMA==",
=======
      "RequestUri": "/subscriptions/0296790d-427c-48ca-b204-8b729bbd8670/resourcegroups/crptestar1607?api-version=2017-05-10",
      "EncodedRequestUri": "L3N1YnNjcmlwdGlvbnMvMDI5Njc5MGQtNDI3Yy00OGNhLWIyMDQtOGI3MjliYmQ4NjcwL3Jlc291cmNlZ3JvdXBzL2NycHRlc3RhcjE2MDc/YXBpLXZlcnNpb249MjAxNy0wNS0xMA==",
>>>>>>> 4ff26068
      "RequestMethod": "DELETE",
      "RequestBody": "",
      "RequestHeaders": {
        "x-ms-client-request-id": [
<<<<<<< HEAD
          "8c9b9357-8b19-4c89-8cf3-1048b1065420"
=======
          "5235d424-68cc-4dfb-a40b-e1c4f27b4e0f"
>>>>>>> 4ff26068
        ],
        "accept-language": [
          "en-US"
        ],
        "User-Agent": [
          "FxVersion/4.6.26614.01",
          "OSName/Windows",
          "OSVersion/Microsoft.Windows.10.0.18363.",
          "Microsoft.Azure.Management.ResourceManager.ResourceManagementClient/1.6.0.0"
        ]
      },
      "ResponseHeaders": {
        "Cache-Control": [
          "no-cache"
        ],
        "Date": [
          "Thu, 04 Mar 2021 15:39:52 GMT"
        ],
        "Pragma": [
          "no-cache"
        ],
        "Location": [
<<<<<<< HEAD
          "https://management.azure.com/subscriptions/e37510d7-33b6-4676-886f-ee75bcc01871/operationresults/eyJqb2JJZCI6IlJFU09VUkNFR1JPVVBERUxFVElPTkpPQi1DUlBURVNUQVIxMTQ1LUVBU1RVUzIiLCJqb2JMb2NhdGlvbiI6ImVhc3R1czIifQ?api-version=2017-05-10"
=======
          "https://management.azure.com/subscriptions/0296790d-427c-48ca-b204-8b729bbd8670/operationresults/eyJqb2JJZCI6IlJFU09VUkNFR1JPVVBERUxFVElPTkpPQi1DUlBURVNUQVIxNjA3LUVBU1RVUzIiLCJqb2JMb2NhdGlvbiI6ImVhc3R1czIifQ?api-version=2017-05-10"
>>>>>>> 4ff26068
        ],
        "Retry-After": [
          "15"
        ],
        "x-ms-ratelimit-remaining-subscription-deletes": [
<<<<<<< HEAD
          "14999"
        ],
        "x-ms-request-id": [
          "2356e964-c31c-4e98-ae82-5b1aa873d53f"
        ],
        "x-ms-correlation-request-id": [
          "2356e964-c31c-4e98-ae82-5b1aa873d53f"
        ],
        "x-ms-routing-request-id": [
          "EASTUS2:20210322T191720Z:2356e964-c31c-4e98-ae82-5b1aa873d53f"
=======
          "14996"
        ],
        "x-ms-request-id": [
          "9c3e3914-00da-44b0-88d3-12730fda5acd"
        ],
        "x-ms-correlation-request-id": [
          "9c3e3914-00da-44b0-88d3-12730fda5acd"
        ],
        "x-ms-routing-request-id": [
          "CANADACENTRAL:20210304T153953Z:9c3e3914-00da-44b0-88d3-12730fda5acd"
>>>>>>> 4ff26068
        ],
        "Strict-Transport-Security": [
          "max-age=31536000; includeSubDomains"
        ],
        "X-Content-Type-Options": [
          "nosniff"
        ],
<<<<<<< HEAD
        "Date": [
          "Mon, 22 Mar 2021 19:17:19 GMT"
=======
        "Content-Length": [
          "0"
>>>>>>> 4ff26068
        ],
        "Expires": [
          "-1"
        ]
      },
      "ResponseBody": "",
      "StatusCode": 202
    },
    {
<<<<<<< HEAD
      "RequestUri": "/subscriptions/e37510d7-33b6-4676-886f-ee75bcc01871/operationresults/eyJqb2JJZCI6IlJFU09VUkNFR1JPVVBERUxFVElPTkpPQi1DUlBURVNUQVIxMTQ1LUVBU1RVUzIiLCJqb2JMb2NhdGlvbiI6ImVhc3R1czIifQ?api-version=2017-05-10",
      "EncodedRequestUri": "L3N1YnNjcmlwdGlvbnMvZTM3NTEwZDctMzNiNi00Njc2LTg4NmYtZWU3NWJjYzAxODcxL29wZXJhdGlvbnJlc3VsdHMvZXlKcWIySkpaQ0k2SWxKRlUwOVZVa05GUjFKUFZWQkVSVXhGVkVsUFRrcFBRaTFEVWxCVVJWTlVRVkl4TVRRMUxVVkJVMVJWVXpJaUxDSnFiMkpNYjJOaGRHbHZiaUk2SW1WaGMzUjFjeklpZlE/YXBpLXZlcnNpb249MjAxNy0wNS0xMA==",
=======
      "RequestUri": "/subscriptions/0296790d-427c-48ca-b204-8b729bbd8670/operationresults/eyJqb2JJZCI6IlJFU09VUkNFR1JPVVBERUxFVElPTkpPQi1DUlBURVNUQVIxNjA3LUVBU1RVUzIiLCJqb2JMb2NhdGlvbiI6ImVhc3R1czIifQ?api-version=2017-05-10",
      "EncodedRequestUri": "L3N1YnNjcmlwdGlvbnMvMDI5Njc5MGQtNDI3Yy00OGNhLWIyMDQtOGI3MjliYmQ4NjcwL29wZXJhdGlvbnJlc3VsdHMvZXlKcWIySkpaQ0k2SWxKRlUwOVZVa05GUjFKUFZWQkVSVXhGVkVsUFRrcFBRaTFEVWxCVVJWTlVRVkl4TmpBM0xVVkJVMVJWVXpJaUxDSnFiMkpNYjJOaGRHbHZiaUk2SW1WaGMzUjFjeklpZlE/YXBpLXZlcnNpb249MjAxNy0wNS0xMA==",
>>>>>>> 4ff26068
      "RequestMethod": "GET",
      "RequestBody": "",
      "RequestHeaders": {
        "User-Agent": [
          "FxVersion/4.6.26614.01",
          "OSName/Windows",
          "OSVersion/Microsoft.Windows.10.0.18363.",
          "Microsoft.Azure.Management.ResourceManager.ResourceManagementClient/1.6.0.0"
        ]
      },
      "ResponseHeaders": {
        "Cache-Control": [
          "no-cache"
        ],
        "Date": [
          "Thu, 04 Mar 2021 15:40:07 GMT"
        ],
        "Pragma": [
          "no-cache"
        ],
        "Location": [
<<<<<<< HEAD
          "https://management.azure.com/subscriptions/e37510d7-33b6-4676-886f-ee75bcc01871/operationresults/eyJqb2JJZCI6IlJFU09VUkNFR1JPVVBERUxFVElPTkpPQi1DUlBURVNUQVIxMTQ1LUVBU1RVUzIiLCJqb2JMb2NhdGlvbiI6ImVhc3R1czIifQ?api-version=2017-05-10"
=======
          "https://management.azure.com/subscriptions/0296790d-427c-48ca-b204-8b729bbd8670/operationresults/eyJqb2JJZCI6IlJFU09VUkNFR1JPVVBERUxFVElPTkpPQi1DUlBURVNUQVIxNjA3LUVBU1RVUzIiLCJqb2JMb2NhdGlvbiI6ImVhc3R1czIifQ?api-version=2017-05-10"
>>>>>>> 4ff26068
        ],
        "Retry-After": [
          "15"
        ],
        "x-ms-ratelimit-remaining-subscription-reads": [
<<<<<<< HEAD
          "11999"
        ],
        "x-ms-request-id": [
          "df28984b-a253-46ce-bc9c-41b2c0b2e633"
        ],
        "x-ms-correlation-request-id": [
          "df28984b-a253-46ce-bc9c-41b2c0b2e633"
        ],
        "x-ms-routing-request-id": [
          "EASTUS2:20210322T191735Z:df28984b-a253-46ce-bc9c-41b2c0b2e633"
=======
          "11990"
        ],
        "x-ms-request-id": [
          "76d5330a-42eb-4041-8e32-45e890e3537f"
        ],
        "x-ms-correlation-request-id": [
          "76d5330a-42eb-4041-8e32-45e890e3537f"
        ],
        "x-ms-routing-request-id": [
          "CANADACENTRAL:20210304T154008Z:76d5330a-42eb-4041-8e32-45e890e3537f"
>>>>>>> 4ff26068
        ],
        "Strict-Transport-Security": [
          "max-age=31536000; includeSubDomains"
        ],
        "X-Content-Type-Options": [
          "nosniff"
        ],
<<<<<<< HEAD
        "Date": [
          "Mon, 22 Mar 2021 19:17:34 GMT"
=======
        "Content-Length": [
          "0"
>>>>>>> 4ff26068
        ],
        "Expires": [
          "-1"
        ]
      },
      "ResponseBody": "",
      "StatusCode": 202
    },
    {
<<<<<<< HEAD
      "RequestUri": "/subscriptions/e37510d7-33b6-4676-886f-ee75bcc01871/operationresults/eyJqb2JJZCI6IlJFU09VUkNFR1JPVVBERUxFVElPTkpPQi1DUlBURVNUQVIxMTQ1LUVBU1RVUzIiLCJqb2JMb2NhdGlvbiI6ImVhc3R1czIifQ?api-version=2017-05-10",
      "EncodedRequestUri": "L3N1YnNjcmlwdGlvbnMvZTM3NTEwZDctMzNiNi00Njc2LTg4NmYtZWU3NWJjYzAxODcxL29wZXJhdGlvbnJlc3VsdHMvZXlKcWIySkpaQ0k2SWxKRlUwOVZVa05GUjFKUFZWQkVSVXhGVkVsUFRrcFBRaTFEVWxCVVJWTlVRVkl4TVRRMUxVVkJVMVJWVXpJaUxDSnFiMkpNYjJOaGRHbHZiaUk2SW1WaGMzUjFjeklpZlE/YXBpLXZlcnNpb249MjAxNy0wNS0xMA==",
=======
      "RequestUri": "/subscriptions/0296790d-427c-48ca-b204-8b729bbd8670/operationresults/eyJqb2JJZCI6IlJFU09VUkNFR1JPVVBERUxFVElPTkpPQi1DUlBURVNUQVIxNjA3LUVBU1RVUzIiLCJqb2JMb2NhdGlvbiI6ImVhc3R1czIifQ?api-version=2017-05-10",
      "EncodedRequestUri": "L3N1YnNjcmlwdGlvbnMvMDI5Njc5MGQtNDI3Yy00OGNhLWIyMDQtOGI3MjliYmQ4NjcwL29wZXJhdGlvbnJlc3VsdHMvZXlKcWIySkpaQ0k2SWxKRlUwOVZVa05GUjFKUFZWQkVSVXhGVkVsUFRrcFBRaTFEVWxCVVJWTlVRVkl4TmpBM0xVVkJVMVJWVXpJaUxDSnFiMkpNYjJOaGRHbHZiaUk2SW1WaGMzUjFjeklpZlE/YXBpLXZlcnNpb249MjAxNy0wNS0xMA==",
>>>>>>> 4ff26068
      "RequestMethod": "GET",
      "RequestBody": "",
      "RequestHeaders": {
        "User-Agent": [
          "FxVersion/4.6.26614.01",
          "OSName/Windows",
          "OSVersion/Microsoft.Windows.10.0.18363.",
          "Microsoft.Azure.Management.ResourceManager.ResourceManagementClient/1.6.0.0"
        ]
      },
      "ResponseHeaders": {
        "Cache-Control": [
          "no-cache"
        ],
        "Date": [
          "Thu, 04 Mar 2021 15:40:22 GMT"
        ],
        "Pragma": [
          "no-cache"
        ],
        "Location": [
<<<<<<< HEAD
          "https://management.azure.com/subscriptions/e37510d7-33b6-4676-886f-ee75bcc01871/operationresults/eyJqb2JJZCI6IlJFU09VUkNFR1JPVVBERUxFVElPTkpPQi1DUlBURVNUQVIxMTQ1LUVBU1RVUzIiLCJqb2JMb2NhdGlvbiI6ImVhc3R1czIifQ?api-version=2017-05-10"
=======
          "https://management.azure.com/subscriptions/0296790d-427c-48ca-b204-8b729bbd8670/operationresults/eyJqb2JJZCI6IlJFU09VUkNFR1JPVVBERUxFVElPTkpPQi1DUlBURVNUQVIxNjA3LUVBU1RVUzIiLCJqb2JMb2NhdGlvbiI6ImVhc3R1czIifQ?api-version=2017-05-10"
>>>>>>> 4ff26068
        ],
        "Retry-After": [
          "15"
        ],
        "x-ms-ratelimit-remaining-subscription-reads": [
<<<<<<< HEAD
          "11998"
        ],
        "x-ms-request-id": [
          "45e244db-3efa-4549-89ed-f96041fcbcc0"
        ],
        "x-ms-correlation-request-id": [
          "45e244db-3efa-4549-89ed-f96041fcbcc0"
        ],
        "x-ms-routing-request-id": [
          "EASTUS2:20210322T191750Z:45e244db-3efa-4549-89ed-f96041fcbcc0"
=======
          "11989"
        ],
        "x-ms-request-id": [
          "282e1500-17c2-40d0-81d6-9b48b82d91a8"
        ],
        "x-ms-correlation-request-id": [
          "282e1500-17c2-40d0-81d6-9b48b82d91a8"
        ],
        "x-ms-routing-request-id": [
          "CANADACENTRAL:20210304T154023Z:282e1500-17c2-40d0-81d6-9b48b82d91a8"
>>>>>>> 4ff26068
        ],
        "Strict-Transport-Security": [
          "max-age=31536000; includeSubDomains"
        ],
        "X-Content-Type-Options": [
          "nosniff"
        ],
<<<<<<< HEAD
        "Date": [
          "Mon, 22 Mar 2021 19:17:49 GMT"
=======
        "Content-Length": [
          "0"
>>>>>>> 4ff26068
        ],
        "Expires": [
          "-1"
        ]
      },
      "ResponseBody": "",
      "StatusCode": 202
    },
    {
<<<<<<< HEAD
      "RequestUri": "/subscriptions/e37510d7-33b6-4676-886f-ee75bcc01871/operationresults/eyJqb2JJZCI6IlJFU09VUkNFR1JPVVBERUxFVElPTkpPQi1DUlBURVNUQVIxMTQ1LUVBU1RVUzIiLCJqb2JMb2NhdGlvbiI6ImVhc3R1czIifQ?api-version=2017-05-10",
      "EncodedRequestUri": "L3N1YnNjcmlwdGlvbnMvZTM3NTEwZDctMzNiNi00Njc2LTg4NmYtZWU3NWJjYzAxODcxL29wZXJhdGlvbnJlc3VsdHMvZXlKcWIySkpaQ0k2SWxKRlUwOVZVa05GUjFKUFZWQkVSVXhGVkVsUFRrcFBRaTFEVWxCVVJWTlVRVkl4TVRRMUxVVkJVMVJWVXpJaUxDSnFiMkpNYjJOaGRHbHZiaUk2SW1WaGMzUjFjeklpZlE/YXBpLXZlcnNpb249MjAxNy0wNS0xMA==",
=======
      "RequestUri": "/subscriptions/0296790d-427c-48ca-b204-8b729bbd8670/operationresults/eyJqb2JJZCI6IlJFU09VUkNFR1JPVVBERUxFVElPTkpPQi1DUlBURVNUQVIxNjA3LUVBU1RVUzIiLCJqb2JMb2NhdGlvbiI6ImVhc3R1czIifQ?api-version=2017-05-10",
      "EncodedRequestUri": "L3N1YnNjcmlwdGlvbnMvMDI5Njc5MGQtNDI3Yy00OGNhLWIyMDQtOGI3MjliYmQ4NjcwL29wZXJhdGlvbnJlc3VsdHMvZXlKcWIySkpaQ0k2SWxKRlUwOVZVa05GUjFKUFZWQkVSVXhGVkVsUFRrcFBRaTFEVWxCVVJWTlVRVkl4TmpBM0xVVkJVMVJWVXpJaUxDSnFiMkpNYjJOaGRHbHZiaUk2SW1WaGMzUjFjeklpZlE/YXBpLXZlcnNpb249MjAxNy0wNS0xMA==",
>>>>>>> 4ff26068
      "RequestMethod": "GET",
      "RequestBody": "",
      "RequestHeaders": {
        "User-Agent": [
          "FxVersion/4.6.26614.01",
          "OSName/Windows",
          "OSVersion/Microsoft.Windows.10.0.18363.",
          "Microsoft.Azure.Management.ResourceManager.ResourceManagementClient/1.6.0.0"
        ]
      },
      "ResponseHeaders": {
        "Cache-Control": [
          "no-cache"
        ],
        "Date": [
          "Thu, 04 Mar 2021 15:40:38 GMT"
        ],
        "Pragma": [
          "no-cache"
        ],
        "x-ms-ratelimit-remaining-subscription-reads": [
<<<<<<< HEAD
          "11997"
        ],
        "x-ms-request-id": [
          "7181b479-fb32-4798-b755-9feb5fa2c70c"
        ],
        "x-ms-correlation-request-id": [
          "7181b479-fb32-4798-b755-9feb5fa2c70c"
        ],
        "x-ms-routing-request-id": [
          "EASTUS2:20210322T191805Z:7181b479-fb32-4798-b755-9feb5fa2c70c"
=======
          "11988"
        ],
        "x-ms-request-id": [
          "261149c1-0c41-4f55-b1eb-14e5f00655e1"
        ],
        "x-ms-correlation-request-id": [
          "261149c1-0c41-4f55-b1eb-14e5f00655e1"
        ],
        "x-ms-routing-request-id": [
          "CANADACENTRAL:20210304T154038Z:261149c1-0c41-4f55-b1eb-14e5f00655e1"
>>>>>>> 4ff26068
        ],
        "Strict-Transport-Security": [
          "max-age=31536000; includeSubDomains"
        ],
        "X-Content-Type-Options": [
          "nosniff"
        ],
<<<<<<< HEAD
        "Date": [
          "Mon, 22 Mar 2021 19:18:05 GMT"
=======
        "Content-Length": [
          "0"
>>>>>>> 4ff26068
        ],
        "Expires": [
          "-1"
        ]
      },
      "ResponseBody": "",
      "StatusCode": 200
    },
    {
<<<<<<< HEAD
      "RequestUri": "/subscriptions/e37510d7-33b6-4676-886f-ee75bcc01871/operationresults/eyJqb2JJZCI6IlJFU09VUkNFR1JPVVBERUxFVElPTkpPQi1DUlBURVNUQVIxMTQ1LUVBU1RVUzIiLCJqb2JMb2NhdGlvbiI6ImVhc3R1czIifQ?api-version=2017-05-10",
      "EncodedRequestUri": "L3N1YnNjcmlwdGlvbnMvZTM3NTEwZDctMzNiNi00Njc2LTg4NmYtZWU3NWJjYzAxODcxL29wZXJhdGlvbnJlc3VsdHMvZXlKcWIySkpaQ0k2SWxKRlUwOVZVa05GUjFKUFZWQkVSVXhGVkVsUFRrcFBRaTFEVWxCVVJWTlVRVkl4TVRRMUxVVkJVMVJWVXpJaUxDSnFiMkpNYjJOaGRHbHZiaUk2SW1WaGMzUjFjeklpZlE/YXBpLXZlcnNpb249MjAxNy0wNS0xMA==",
=======
      "RequestUri": "/subscriptions/0296790d-427c-48ca-b204-8b729bbd8670/operationresults/eyJqb2JJZCI6IlJFU09VUkNFR1JPVVBERUxFVElPTkpPQi1DUlBURVNUQVIxNjA3LUVBU1RVUzIiLCJqb2JMb2NhdGlvbiI6ImVhc3R1czIifQ?api-version=2017-05-10",
      "EncodedRequestUri": "L3N1YnNjcmlwdGlvbnMvMDI5Njc5MGQtNDI3Yy00OGNhLWIyMDQtOGI3MjliYmQ4NjcwL29wZXJhdGlvbnJlc3VsdHMvZXlKcWIySkpaQ0k2SWxKRlUwOVZVa05GUjFKUFZWQkVSVXhGVkVsUFRrcFBRaTFEVWxCVVJWTlVRVkl4TmpBM0xVVkJVMVJWVXpJaUxDSnFiMkpNYjJOaGRHbHZiaUk2SW1WaGMzUjFjeklpZlE/YXBpLXZlcnNpb249MjAxNy0wNS0xMA==",
>>>>>>> 4ff26068
      "RequestMethod": "GET",
      "RequestBody": "",
      "RequestHeaders": {
        "User-Agent": [
          "FxVersion/4.6.26614.01",
          "OSName/Windows",
          "OSVersion/Microsoft.Windows.10.0.18363.",
          "Microsoft.Azure.Management.ResourceManager.ResourceManagementClient/1.6.0.0"
        ]
      },
      "ResponseHeaders": {
        "Cache-Control": [
          "no-cache"
        ],
        "Date": [
          "Thu, 04 Mar 2021 15:40:38 GMT"
        ],
        "Pragma": [
          "no-cache"
        ],
        "x-ms-ratelimit-remaining-subscription-reads": [
<<<<<<< HEAD
          "11996"
        ],
        "x-ms-request-id": [
          "a7fa9cd3-a322-4980-9cb1-5b56545d429c"
        ],
        "x-ms-correlation-request-id": [
          "a7fa9cd3-a322-4980-9cb1-5b56545d429c"
        ],
        "x-ms-routing-request-id": [
          "EASTUS2:20210322T191805Z:a7fa9cd3-a322-4980-9cb1-5b56545d429c"
=======
          "11987"
        ],
        "x-ms-request-id": [
          "044ec5ee-8eb9-41fa-9380-6c52b1771d2b"
        ],
        "x-ms-correlation-request-id": [
          "044ec5ee-8eb9-41fa-9380-6c52b1771d2b"
        ],
        "x-ms-routing-request-id": [
          "CANADACENTRAL:20210304T154038Z:044ec5ee-8eb9-41fa-9380-6c52b1771d2b"
>>>>>>> 4ff26068
        ],
        "Strict-Transport-Security": [
          "max-age=31536000; includeSubDomains"
        ],
        "X-Content-Type-Options": [
          "nosniff"
        ],
<<<<<<< HEAD
        "Date": [
          "Mon, 22 Mar 2021 19:18:05 GMT"
=======
        "Content-Length": [
          "0"
>>>>>>> 4ff26068
        ],
        "Expires": [
          "-1"
        ]
      },
      "ResponseBody": "",
      "StatusCode": 200
    }
  ],
  "Names": {
    "Disk_CRUD_Execute": [
<<<<<<< HEAD
      "crptestar1145",
      "diskrp7111"
=======
      "crptestar1607",
      "diskrp7440"
>>>>>>> 4ff26068
    ]
  },
  "Variables": {
    "SubscriptionId": "0296790d-427c-48ca-b204-8b729bbd8670"
  }
}<|MERGE_RESOLUTION|>--- conflicted
+++ resolved
@@ -1,22 +1,13 @@
 {
   "Entries": [
     {
-<<<<<<< HEAD
-      "RequestUri": "/subscriptions/e37510d7-33b6-4676-886f-ee75bcc01871/resourcegroups/crptestar1145?api-version=2017-05-10",
-      "EncodedRequestUri": "L3N1YnNjcmlwdGlvbnMvZTM3NTEwZDctMzNiNi00Njc2LTg4NmYtZWU3NWJjYzAxODcxL3Jlc291cmNlZ3JvdXBzL2NycHRlc3RhcjExNDU/YXBpLXZlcnNpb249MjAxNy0wNS0xMA==",
-=======
       "RequestUri": "/subscriptions/0296790d-427c-48ca-b204-8b729bbd8670/resourcegroups/crptestar1607?api-version=2017-05-10",
       "EncodedRequestUri": "L3N1YnNjcmlwdGlvbnMvMDI5Njc5MGQtNDI3Yy00OGNhLWIyMDQtOGI3MjliYmQ4NjcwL3Jlc291cmNlZ3JvdXBzL2NycHRlc3RhcjE2MDc/YXBpLXZlcnNpb249MjAxNy0wNS0xMA==",
->>>>>>> 4ff26068
       "RequestMethod": "PUT",
       "RequestBody": "{\r\n  \"location\": \"eastus2\"\r\n}",
       "RequestHeaders": {
         "x-ms-client-request-id": [
-<<<<<<< HEAD
-          "f9b988b9-552d-410a-b078-2e5bed894393"
-=======
           "558b516d-5e5a-4f8c-98e2-727f5b1816e8"
->>>>>>> 4ff26068
         ],
         "accept-language": [
           "en-US"
@@ -45,18 +36,6 @@
           "no-cache"
         ],
         "x-ms-ratelimit-remaining-subscription-writes": [
-<<<<<<< HEAD
-          "1199"
-        ],
-        "x-ms-request-id": [
-          "06b814b6-0196-464b-8494-a5b03d33bbaf"
-        ],
-        "x-ms-correlation-request-id": [
-          "06b814b6-0196-464b-8494-a5b03d33bbaf"
-        ],
-        "x-ms-routing-request-id": [
-          "EASTUS2:20210322T191547Z:06b814b6-0196-464b-8494-a5b03d33bbaf"
-=======
           "1195"
         ],
         "x-ms-request-id": [
@@ -67,20 +46,13 @@
         ],
         "x-ms-routing-request-id": [
           "CANADACENTRAL:20210304T153816Z:d822f864-1cdb-4bc8-b3e0-15721f06779d"
->>>>>>> 4ff26068
-        ],
-        "Strict-Transport-Security": [
-          "max-age=31536000; includeSubDomains"
-        ],
-        "X-Content-Type-Options": [
-          "nosniff"
-        ],
-<<<<<<< HEAD
-        "Date": [
-          "Mon, 22 Mar 2021 19:15:46 GMT"
-        ],
-=======
->>>>>>> 4ff26068
+        ],
+        "Strict-Transport-Security": [
+          "max-age=31536000; includeSubDomains"
+        ],
+        "X-Content-Type-Options": [
+          "nosniff"
+        ],
         "Content-Length": [
           "180"
         ],
@@ -91,30 +63,17 @@
           "-1"
         ]
       },
-<<<<<<< HEAD
-      "ResponseBody": "{\r\n  \"id\": \"/subscriptions/e37510d7-33b6-4676-886f-ee75bcc01871/resourceGroups/crptestar1145\",\r\n  \"name\": \"crptestar1145\",\r\n  \"location\": \"eastus2\",\r\n  \"properties\": {\r\n    \"provisioningState\": \"Succeeded\"\r\n  }\r\n}",
-      "StatusCode": 201
-    },
-    {
-      "RequestUri": "/subscriptions/e37510d7-33b6-4676-886f-ee75bcc01871/resourceGroups/crptestar1145/providers/Microsoft.Compute/disks/diskrp7111?api-version=2020-09-30",
-      "EncodedRequestUri": "L3N1YnNjcmlwdGlvbnMvZTM3NTEwZDctMzNiNi00Njc2LTg4NmYtZWU3NWJjYzAxODcxL3Jlc291cmNlR3JvdXBzL2NycHRlc3RhcjExNDUvcHJvdmlkZXJzL01pY3Jvc29mdC5Db21wdXRlL2Rpc2tzL2Rpc2tycDcxMTE/YXBpLXZlcnNpb249MjAyMC0wOS0zMA==",
-=======
       "ResponseBody": "{\r\n  \"id\": \"/subscriptions/0296790d-427c-48ca-b204-8b729bbd8670/resourceGroups/crptestar1607\",\r\n  \"name\": \"crptestar1607\",\r\n  \"location\": \"eastus2\",\r\n  \"properties\": {\r\n    \"provisioningState\": \"Succeeded\"\r\n  }\r\n}",
       "StatusCode": 201
     },
     {
       "RequestUri": "/subscriptions/0296790d-427c-48ca-b204-8b729bbd8670/resourceGroups/crptestar1607/providers/Microsoft.Compute/disks/diskrp7440?api-version=2020-12-01",
       "EncodedRequestUri": "L3N1YnNjcmlwdGlvbnMvMDI5Njc5MGQtNDI3Yy00OGNhLWIyMDQtOGI3MjliYmQ4NjcwL3Jlc291cmNlR3JvdXBzL2NycHRlc3RhcjE2MDcvcHJvdmlkZXJzL01pY3Jvc29mdC5Db21wdXRlL2Rpc2tzL2Rpc2tycDc0NDA/YXBpLXZlcnNpb249MjAyMC0xMi0wMQ==",
->>>>>>> 4ff26068
       "RequestMethod": "PUT",
       "RequestBody": "{\r\n  \"sku\": {\r\n    \"name\": \"Standard_LRS\"\r\n  },\r\n  \"zones\": [\r\n    \"1\"\r\n  ],\r\n  \"properties\": {\r\n    \"osType\": \"Linux\",\r\n    \"creationData\": {\r\n      \"createOption\": \"Empty\"\r\n    },\r\n    \"diskSizeGB\": 5\r\n  },\r\n  \"location\": \"eastus2\"\r\n}",
       "RequestHeaders": {
         "x-ms-client-request-id": [
-<<<<<<< HEAD
-          "74b66ff6-1727-42a6-93f5-5883aa839baf"
-=======
           "409275dd-6953-4962-9e3d-0b7fe119b57d"
->>>>>>> 4ff26068
         ],
         "accept-language": [
           "en-US"
@@ -143,11 +102,7 @@
           "no-cache"
         ],
         "Location": [
-<<<<<<< HEAD
-          "https://management.azure.com/subscriptions/e37510d7-33b6-4676-886f-ee75bcc01871/providers/Microsoft.Compute/locations/eastus2/DiskOperations/4ae200e4-4840-4895-a64c-8f50ff081c0e?monitor=true&api-version=2020-09-30"
-=======
           "https://management.azure.com/subscriptions/0296790d-427c-48ca-b204-8b729bbd8670/providers/Microsoft.Compute/locations/eastus2/DiskOperations/52124a91-0cb4-4377-8964-8d1e79c40c05?monitor=true&api-version=2020-12-01"
->>>>>>> 4ff26068
         ],
         "Retry-After": [
           "2"
@@ -157,11 +112,7 @@
           "Microsoft-HTTPAPI/2.0"
         ],
         "Azure-AsyncOperation": [
-<<<<<<< HEAD
-          "https://management.azure.com/subscriptions/e37510d7-33b6-4676-886f-ee75bcc01871/providers/Microsoft.Compute/locations/eastus2/DiskOperations/4ae200e4-4840-4895-a64c-8f50ff081c0e?api-version=2020-09-30"
-=======
           "https://management.azure.com/subscriptions/0296790d-427c-48ca-b204-8b729bbd8670/providers/Microsoft.Compute/locations/eastus2/DiskOperations/52124a91-0cb4-4377-8964-8d1e79c40c05?api-version=2020-12-01"
->>>>>>> 4ff26068
         ],
         "x-ms-ratelimit-remaining-resource": [
           "Microsoft.Compute/CreateUpdateDisks3Min;999,Microsoft.Compute/CreateUpdateDisks30Min;7997"
@@ -170,49 +121,89 @@
           "max-age=31536000; includeSubDomains"
         ],
         "x-ms-served-by": [
-<<<<<<< HEAD
-          "de3c97e5-a7f4-4bba-b1fb-feac30234d51_132556176083465984"
-        ],
-        "x-ms-request-id": [
-          "4ae200e4-4840-4895-a64c-8f50ff081c0e"
+          "03f446cd-58dc-43ce-82ff-a22164fae905_132582937920184862"
+        ],
+        "x-ms-request-id": [
+          "52124a91-0cb4-4377-8964-8d1e79c40c05"
+        ],
+        "x-ms-ratelimit-remaining-subscription-writes": [
+          "1194"
+        ],
+        "x-ms-correlation-request-id": [
+          "1689d7c5-af0a-4b06-8206-322044f641c4"
+        ],
+        "x-ms-routing-request-id": [
+          "CANADACENTRAL:20210304T153818Z:1689d7c5-af0a-4b06-8206-322044f641c4"
+        ],
+        "X-Content-Type-Options": [
+          "nosniff"
+        ],
+        "Content-Length": [
+          "327"
+        ],
+        "Content-Type": [
+          "application/json; charset=utf-8"
+        ],
+        "Expires": [
+          "-1"
+        ]
+      },
+      "ResponseBody": "{\r\n  \"name\": \"diskrp7440\",\r\n  \"location\": \"eastus2\",\r\n  \"zones\": [\r\n    \"1\"\r\n  ],\r\n  \"sku\": {\r\n    \"name\": \"Standard_LRS\"\r\n  },\r\n  \"properties\": {\r\n    \"osType\": \"Linux\",\r\n    \"creationData\": {\r\n      \"createOption\": \"Empty\"\r\n    },\r\n    \"diskSizeGB\": 5,\r\n    \"provisioningState\": \"Updating\",\r\n    \"isArmResource\": true\r\n  }\r\n}",
+      "StatusCode": 202
+    },
+    {
+      "RequestUri": "/subscriptions/0296790d-427c-48ca-b204-8b729bbd8670/providers/Microsoft.Compute/locations/eastus2/DiskOperations/52124a91-0cb4-4377-8964-8d1e79c40c05?api-version=2020-12-01",
+      "EncodedRequestUri": "L3N1YnNjcmlwdGlvbnMvMDI5Njc5MGQtNDI3Yy00OGNhLWIyMDQtOGI3MjliYmQ4NjcwL3Byb3ZpZGVycy9NaWNyb3NvZnQuQ29tcHV0ZS9sb2NhdGlvbnMvZWFzdHVzMi9EaXNrT3BlcmF0aW9ucy81MjEyNGE5MS0wY2I0LTQzNzctODk2NC04ZDFlNzljNDBjMDU/YXBpLXZlcnNpb249MjAyMC0xMi0wMQ==",
+      "RequestMethod": "GET",
+      "RequestBody": "",
+      "RequestHeaders": {
+        "User-Agent": [
+          "FxVersion/4.6.26614.01",
+          "OSName/Windows",
+          "OSVersion/Microsoft.Windows.10.0.18363.",
+          "Microsoft.Azure.Management.Compute.ComputeManagementClient/44.0.0.0"
+        ]
+      },
+      "ResponseHeaders": {
+        "Cache-Control": [
+          "no-cache"
+        ],
+        "Date": [
+          "Thu, 04 Mar 2021 15:38:19 GMT"
+        ],
+        "Pragma": [
+          "no-cache"
         ],
         "Server": [
           "Microsoft-HTTPAPI/2.0",
           "Microsoft-HTTPAPI/2.0"
-=======
+        ],
+        "x-ms-ratelimit-remaining-resource": [
+          "Microsoft.Compute/GetOperation3Min;49999,Microsoft.Compute/GetOperation30Min;399986"
+        ],
+        "Strict-Transport-Security": [
+          "max-age=31536000; includeSubDomains"
+        ],
+        "x-ms-served-by": [
           "03f446cd-58dc-43ce-82ff-a22164fae905_132582937920184862"
         ],
         "x-ms-request-id": [
-          "52124a91-0cb4-4377-8964-8d1e79c40c05"
->>>>>>> 4ff26068
-        ],
-        "x-ms-ratelimit-remaining-subscription-writes": [
-          "1194"
-        ],
-        "x-ms-correlation-request-id": [
-<<<<<<< HEAD
-          "e9ee2a15-87c0-4d10-87b1-edaeb19cd160"
-        ],
-        "x-ms-routing-request-id": [
-          "EASTUS2:20210322T191547Z:e9ee2a15-87c0-4d10-87b1-edaeb19cd160"
-=======
-          "1689d7c5-af0a-4b06-8206-322044f641c4"
-        ],
-        "x-ms-routing-request-id": [
-          "CANADACENTRAL:20210304T153818Z:1689d7c5-af0a-4b06-8206-322044f641c4"
->>>>>>> 4ff26068
-        ],
-        "X-Content-Type-Options": [
-          "nosniff"
-        ],
-<<<<<<< HEAD
-        "Date": [
-          "Mon, 22 Mar 2021 19:15:47 GMT"
-        ],
-=======
->>>>>>> 4ff26068
-        "Content-Length": [
-          "327"
+          "cd245d49-6426-4d9c-a1d4-77cf5ed0e6d2"
+        ],
+        "x-ms-ratelimit-remaining-subscription-reads": [
+          "11972"
+        ],
+        "x-ms-correlation-request-id": [
+          "ae97f94b-1d08-44d9-bb89-c63b8e90fd47"
+        ],
+        "x-ms-routing-request-id": [
+          "CANADACENTRAL:20210304T153820Z:ae97f94b-1d08-44d9-bb89-c63b8e90fd47"
+        ],
+        "X-Content-Type-Options": [
+          "nosniff"
+        ],
+        "Content-Length": [
+          "1085"
         ],
         "Content-Type": [
           "application/json; charset=utf-8"
@@ -221,21 +212,12 @@
           "-1"
         ]
       },
-<<<<<<< HEAD
-      "ResponseBody": "{\r\n  \"name\": \"diskrp7111\",\r\n  \"location\": \"eastus2\",\r\n  \"zones\": [\r\n    \"1\"\r\n  ],\r\n  \"sku\": {\r\n    \"name\": \"Standard_LRS\"\r\n  },\r\n  \"properties\": {\r\n    \"osType\": \"Linux\",\r\n    \"creationData\": {\r\n      \"createOption\": \"Empty\"\r\n    },\r\n    \"diskSizeGB\": 5,\r\n    \"provisioningState\": \"Updating\",\r\n    \"isArmResource\": true\r\n  }\r\n}",
-      "StatusCode": 202
-    },
-    {
-      "RequestUri": "/subscriptions/e37510d7-33b6-4676-886f-ee75bcc01871/providers/Microsoft.Compute/locations/eastus2/DiskOperations/4ae200e4-4840-4895-a64c-8f50ff081c0e?api-version=2020-09-30",
-      "EncodedRequestUri": "L3N1YnNjcmlwdGlvbnMvZTM3NTEwZDctMzNiNi00Njc2LTg4NmYtZWU3NWJjYzAxODcxL3Byb3ZpZGVycy9NaWNyb3NvZnQuQ29tcHV0ZS9sb2NhdGlvbnMvZWFzdHVzMi9EaXNrT3BlcmF0aW9ucy80YWUyMDBlNC00ODQwLTQ4OTUtYTY0Yy04ZjUwZmYwODFjMGU/YXBpLXZlcnNpb249MjAyMC0wOS0zMA==",
-=======
-      "ResponseBody": "{\r\n  \"name\": \"diskrp7440\",\r\n  \"location\": \"eastus2\",\r\n  \"zones\": [\r\n    \"1\"\r\n  ],\r\n  \"sku\": {\r\n    \"name\": \"Standard_LRS\"\r\n  },\r\n  \"properties\": {\r\n    \"osType\": \"Linux\",\r\n    \"creationData\": {\r\n      \"createOption\": \"Empty\"\r\n    },\r\n    \"diskSizeGB\": 5,\r\n    \"provisioningState\": \"Updating\",\r\n    \"isArmResource\": true\r\n  }\r\n}",
-      "StatusCode": 202
-    },
-    {
-      "RequestUri": "/subscriptions/0296790d-427c-48ca-b204-8b729bbd8670/providers/Microsoft.Compute/locations/eastus2/DiskOperations/52124a91-0cb4-4377-8964-8d1e79c40c05?api-version=2020-12-01",
-      "EncodedRequestUri": "L3N1YnNjcmlwdGlvbnMvMDI5Njc5MGQtNDI3Yy00OGNhLWIyMDQtOGI3MjliYmQ4NjcwL3Byb3ZpZGVycy9NaWNyb3NvZnQuQ29tcHV0ZS9sb2NhdGlvbnMvZWFzdHVzMi9EaXNrT3BlcmF0aW9ucy81MjEyNGE5MS0wY2I0LTQzNzctODk2NC04ZDFlNzljNDBjMDU/YXBpLXZlcnNpb249MjAyMC0xMi0wMQ==",
->>>>>>> 4ff26068
+      "ResponseBody": "{\r\n  \"startTime\": \"2021-03-04T07:38:18.1371758-08:00\",\r\n  \"endTime\": \"2021-03-04T07:38:18.2308834-08:00\",\r\n  \"status\": \"Succeeded\",\r\n  \"properties\": {\r\n    \"output\": {\r\n      \"name\": \"diskrp7440\",\r\n      \"id\": \"/subscriptions/0296790d-427c-48ca-b204-8b729bbd8670/resourceGroups/crptestar1607/providers/Microsoft.Compute/disks/diskrp7440\",\r\n      \"type\": \"Microsoft.Compute/disks\",\r\n      \"location\": \"eastus2\",\r\n      \"zones\": [\r\n        \"1\"\r\n      ],\r\n      \"sku\": {\r\n        \"name\": \"Standard_LRS\",\r\n        \"tier\": \"Standard\"\r\n      },\r\n      \"properties\": {\r\n        \"osType\": \"Linux\",\r\n        \"creationData\": {\r\n          \"createOption\": \"Empty\"\r\n        },\r\n        \"diskSizeGB\": 5,\r\n        \"diskIOPSReadWrite\": 500,\r\n        \"diskMBpsReadWrite\": 60,\r\n        \"encryption\": {\r\n          \"type\": \"EncryptionAtRestWithPlatformKey\"\r\n        },\r\n        \"timeCreated\": \"2021-03-04T07:38:18.1371758-08:00\",\r\n        \"provisioningState\": \"Succeeded\",\r\n        \"diskState\": \"Unattached\",\r\n        \"diskSizeBytes\": 5368709120,\r\n        \"uniqueId\": \"480bae3e-506f-48ff-9fb0-7c09fe4f4b39\",\r\n        \"networkAccessPolicy\": \"AllowAll\"\r\n      }\r\n    }\r\n  },\r\n  \"name\": \"52124a91-0cb4-4377-8964-8d1e79c40c05\"\r\n}",
+      "StatusCode": 200
+    },
+    {
+      "RequestUri": "/subscriptions/0296790d-427c-48ca-b204-8b729bbd8670/resourceGroups/crptestar1607/providers/Microsoft.Compute/disks/diskrp7440?api-version=2020-12-01",
+      "EncodedRequestUri": "L3N1YnNjcmlwdGlvbnMvMDI5Njc5MGQtNDI3Yy00OGNhLWIyMDQtOGI3MjliYmQ4NjcwL3Jlc291cmNlR3JvdXBzL2NycHRlc3RhcjE2MDcvcHJvdmlkZXJzL01pY3Jvc29mdC5Db21wdXRlL2Rpc2tzL2Rpc2tycDc0NDA/YXBpLXZlcnNpb249MjAyMC0xMi0wMQ==",
       "RequestMethod": "GET",
       "RequestBody": "",
       "RequestHeaders": {
@@ -261,59 +243,101 @@
           "Microsoft-HTTPAPI/2.0"
         ],
         "x-ms-ratelimit-remaining-resource": [
-<<<<<<< HEAD
-          "Microsoft.Compute/GetOperation3Min;49999,Microsoft.Compute/GetOperation30Min;399980"
-=======
-          "Microsoft.Compute/GetOperation3Min;49999,Microsoft.Compute/GetOperation30Min;399986"
->>>>>>> 4ff26068
+          "Microsoft.Compute/LowCostGet3Min;14999,Microsoft.Compute/LowCostGet30Min;119984"
         ],
         "Strict-Transport-Security": [
           "max-age=31536000; includeSubDomains"
         ],
         "x-ms-served-by": [
-<<<<<<< HEAD
-          "de3c97e5-a7f4-4bba-b1fb-feac30234d51_132556176083465984"
-        ],
-        "x-ms-request-id": [
-          "b4cc9731-ef43-42f8-be7f-149bdfd8b79b"
+          "03f446cd-58dc-43ce-82ff-a22164fae905_132582937920184862"
+        ],
+        "x-ms-request-id": [
+          "28f1484d-620c-408e-85c1-0a816f488e21"
+        ],
+        "x-ms-ratelimit-remaining-subscription-reads": [
+          "11971"
+        ],
+        "x-ms-correlation-request-id": [
+          "fb71b9c9-d30d-4b00-866b-445ece4c0c2b"
+        ],
+        "x-ms-routing-request-id": [
+          "CANADACENTRAL:20210304T153820Z:fb71b9c9-d30d-4b00-866b-445ece4c0c2b"
+        ],
+        "X-Content-Type-Options": [
+          "nosniff"
+        ],
+        "Content-Length": [
+          "860"
+        ],
+        "Content-Type": [
+          "application/json; charset=utf-8"
+        ],
+        "Expires": [
+          "-1"
+        ]
+      },
+      "ResponseBody": "{\r\n  \"name\": \"diskrp7440\",\r\n  \"id\": \"/subscriptions/0296790d-427c-48ca-b204-8b729bbd8670/resourceGroups/crptestar1607/providers/Microsoft.Compute/disks/diskrp7440\",\r\n  \"type\": \"Microsoft.Compute/disks\",\r\n  \"location\": \"eastus2\",\r\n  \"zones\": [\r\n    \"1\"\r\n  ],\r\n  \"sku\": {\r\n    \"name\": \"Standard_LRS\",\r\n    \"tier\": \"Standard\"\r\n  },\r\n  \"properties\": {\r\n    \"osType\": \"Linux\",\r\n    \"creationData\": {\r\n      \"createOption\": \"Empty\"\r\n    },\r\n    \"diskSizeGB\": 5,\r\n    \"diskIOPSReadWrite\": 500,\r\n    \"diskMBpsReadWrite\": 60,\r\n    \"encryption\": {\r\n      \"type\": \"EncryptionAtRestWithPlatformKey\"\r\n    },\r\n    \"timeCreated\": \"2021-03-04T07:38:18.1371758-08:00\",\r\n    \"provisioningState\": \"Succeeded\",\r\n    \"diskState\": \"Unattached\",\r\n    \"diskSizeBytes\": 5368709120,\r\n    \"uniqueId\": \"480bae3e-506f-48ff-9fb0-7c09fe4f4b39\",\r\n    \"networkAccessPolicy\": \"AllowAll\"\r\n  }\r\n}",
+      "StatusCode": 200
+    },
+    {
+      "RequestUri": "/subscriptions/0296790d-427c-48ca-b204-8b729bbd8670/resourceGroups/crptestar1607/providers/Microsoft.Compute/disks/diskrp7440?api-version=2020-12-01",
+      "EncodedRequestUri": "L3N1YnNjcmlwdGlvbnMvMDI5Njc5MGQtNDI3Yy00OGNhLWIyMDQtOGI3MjliYmQ4NjcwL3Jlc291cmNlR3JvdXBzL2NycHRlc3RhcjE2MDcvcHJvdmlkZXJzL01pY3Jvc29mdC5Db21wdXRlL2Rpc2tzL2Rpc2tycDc0NDA/YXBpLXZlcnNpb249MjAyMC0xMi0wMQ==",
+      "RequestMethod": "GET",
+      "RequestBody": "",
+      "RequestHeaders": {
+        "x-ms-client-request-id": [
+          "b7728916-677f-44eb-a9cf-81e73b69f180"
+        ],
+        "accept-language": [
+          "en-US"
+        ],
+        "User-Agent": [
+          "FxVersion/4.6.26614.01",
+          "OSName/Windows",
+          "OSVersion/Microsoft.Windows.10.0.18363.",
+          "Microsoft.Azure.Management.Compute.ComputeManagementClient/44.0.0.0"
+        ]
+      },
+      "ResponseHeaders": {
+        "Cache-Control": [
+          "no-cache"
+        ],
+        "Date": [
+          "Thu, 04 Mar 2021 15:38:19 GMT"
+        ],
+        "Pragma": [
+          "no-cache"
         ],
         "Server": [
           "Microsoft-HTTPAPI/2.0",
           "Microsoft-HTTPAPI/2.0"
-=======
+        ],
+        "x-ms-ratelimit-remaining-resource": [
+          "Microsoft.Compute/LowCostGet3Min;14998,Microsoft.Compute/LowCostGet30Min;119983"
+        ],
+        "Strict-Transport-Security": [
+          "max-age=31536000; includeSubDomains"
+        ],
+        "x-ms-served-by": [
           "03f446cd-58dc-43ce-82ff-a22164fae905_132582937920184862"
         ],
         "x-ms-request-id": [
-          "cd245d49-6426-4d9c-a1d4-77cf5ed0e6d2"
->>>>>>> 4ff26068
+          "c54324fc-dccd-4168-a16d-9eeeb168602f"
         ],
         "x-ms-ratelimit-remaining-subscription-reads": [
-          "11972"
-        ],
-        "x-ms-correlation-request-id": [
-<<<<<<< HEAD
-          "df009600-40f4-4a56-8670-f2e616cb7b6e"
-        ],
-        "x-ms-routing-request-id": [
-          "EASTUS2:20210322T191549Z:df009600-40f4-4a56-8670-f2e616cb7b6e"
-=======
-          "ae97f94b-1d08-44d9-bb89-c63b8e90fd47"
-        ],
-        "x-ms-routing-request-id": [
-          "CANADACENTRAL:20210304T153820Z:ae97f94b-1d08-44d9-bb89-c63b8e90fd47"
->>>>>>> 4ff26068
-        ],
-        "X-Content-Type-Options": [
-          "nosniff"
-        ],
-<<<<<<< HEAD
-        "Date": [
-          "Mon, 22 Mar 2021 19:15:49 GMT"
-        ],
-=======
->>>>>>> 4ff26068
-        "Content-Length": [
-          "1084"
+          "11970"
+        ],
+        "x-ms-correlation-request-id": [
+          "6c90f1c4-3d5c-4ef3-b670-550bf0f30f35"
+        ],
+        "x-ms-routing-request-id": [
+          "CANADACENTRAL:20210304T153820Z:6c90f1c4-3d5c-4ef3-b670-550bf0f30f35"
+        ],
+        "X-Content-Type-Options": [
+          "nosniff"
+        ],
+        "Content-Length": [
+          "860"
         ],
         "Content-Type": [
           "application/json; charset=utf-8"
@@ -322,37 +346,34 @@
           "-1"
         ]
       },
-<<<<<<< HEAD
-      "ResponseBody": "{\r\n  \"startTime\": \"2021-03-22T19:15:47.681285+00:00\",\r\n  \"endTime\": \"2021-03-22T19:15:47.8218511+00:00\",\r\n  \"status\": \"Succeeded\",\r\n  \"properties\": {\r\n    \"output\": {\r\n      \"name\": \"diskrp7111\",\r\n      \"id\": \"/subscriptions/e37510d7-33b6-4676-886f-ee75bcc01871/resourceGroups/crptestar1145/providers/Microsoft.Compute/disks/diskrp7111\",\r\n      \"type\": \"Microsoft.Compute/disks\",\r\n      \"location\": \"eastus2\",\r\n      \"zones\": [\r\n        \"1\"\r\n      ],\r\n      \"sku\": {\r\n        \"name\": \"Standard_LRS\",\r\n        \"tier\": \"Standard\"\r\n      },\r\n      \"properties\": {\r\n        \"osType\": \"Linux\",\r\n        \"creationData\": {\r\n          \"createOption\": \"Empty\"\r\n        },\r\n        \"diskSizeGB\": 5,\r\n        \"diskIOPSReadWrite\": 500,\r\n        \"diskMBpsReadWrite\": 60,\r\n        \"encryption\": {\r\n          \"type\": \"EncryptionAtRestWithPlatformKey\"\r\n        },\r\n        \"timeCreated\": \"2021-03-22T19:15:47.6968974+00:00\",\r\n        \"provisioningState\": \"Succeeded\",\r\n        \"diskState\": \"Unattached\",\r\n        \"diskSizeBytes\": 5368709120,\r\n        \"uniqueId\": \"25ba8ee5-d402-4ddd-a198-1bfa99980a23\",\r\n        \"networkAccessPolicy\": \"AllowAll\"\r\n      }\r\n    }\r\n  },\r\n  \"name\": \"4ae200e4-4840-4895-a64c-8f50ff081c0e\"\r\n}",
-      "StatusCode": 200
-    },
-    {
-      "RequestUri": "/subscriptions/e37510d7-33b6-4676-886f-ee75bcc01871/resourceGroups/crptestar1145/providers/Microsoft.Compute/disks/diskrp7111?api-version=2020-09-30",
-      "EncodedRequestUri": "L3N1YnNjcmlwdGlvbnMvZTM3NTEwZDctMzNiNi00Njc2LTg4NmYtZWU3NWJjYzAxODcxL3Jlc291cmNlR3JvdXBzL2NycHRlc3RhcjExNDUvcHJvdmlkZXJzL01pY3Jvc29mdC5Db21wdXRlL2Rpc2tzL2Rpc2tycDcxMTE/YXBpLXZlcnNpb249MjAyMC0wOS0zMA==",
-=======
-      "ResponseBody": "{\r\n  \"startTime\": \"2021-03-04T07:38:18.1371758-08:00\",\r\n  \"endTime\": \"2021-03-04T07:38:18.2308834-08:00\",\r\n  \"status\": \"Succeeded\",\r\n  \"properties\": {\r\n    \"output\": {\r\n      \"name\": \"diskrp7440\",\r\n      \"id\": \"/subscriptions/0296790d-427c-48ca-b204-8b729bbd8670/resourceGroups/crptestar1607/providers/Microsoft.Compute/disks/diskrp7440\",\r\n      \"type\": \"Microsoft.Compute/disks\",\r\n      \"location\": \"eastus2\",\r\n      \"zones\": [\r\n        \"1\"\r\n      ],\r\n      \"sku\": {\r\n        \"name\": \"Standard_LRS\",\r\n        \"tier\": \"Standard\"\r\n      },\r\n      \"properties\": {\r\n        \"osType\": \"Linux\",\r\n        \"creationData\": {\r\n          \"createOption\": \"Empty\"\r\n        },\r\n        \"diskSizeGB\": 5,\r\n        \"diskIOPSReadWrite\": 500,\r\n        \"diskMBpsReadWrite\": 60,\r\n        \"encryption\": {\r\n          \"type\": \"EncryptionAtRestWithPlatformKey\"\r\n        },\r\n        \"timeCreated\": \"2021-03-04T07:38:18.1371758-08:00\",\r\n        \"provisioningState\": \"Succeeded\",\r\n        \"diskState\": \"Unattached\",\r\n        \"diskSizeBytes\": 5368709120,\r\n        \"uniqueId\": \"480bae3e-506f-48ff-9fb0-7c09fe4f4b39\",\r\n        \"networkAccessPolicy\": \"AllowAll\"\r\n      }\r\n    }\r\n  },\r\n  \"name\": \"52124a91-0cb4-4377-8964-8d1e79c40c05\"\r\n}",
+      "ResponseBody": "{\r\n  \"name\": \"diskrp7440\",\r\n  \"id\": \"/subscriptions/0296790d-427c-48ca-b204-8b729bbd8670/resourceGroups/crptestar1607/providers/Microsoft.Compute/disks/diskrp7440\",\r\n  \"type\": \"Microsoft.Compute/disks\",\r\n  \"location\": \"eastus2\",\r\n  \"zones\": [\r\n    \"1\"\r\n  ],\r\n  \"sku\": {\r\n    \"name\": \"Standard_LRS\",\r\n    \"tier\": \"Standard\"\r\n  },\r\n  \"properties\": {\r\n    \"osType\": \"Linux\",\r\n    \"creationData\": {\r\n      \"createOption\": \"Empty\"\r\n    },\r\n    \"diskSizeGB\": 5,\r\n    \"diskIOPSReadWrite\": 500,\r\n    \"diskMBpsReadWrite\": 60,\r\n    \"encryption\": {\r\n      \"type\": \"EncryptionAtRestWithPlatformKey\"\r\n    },\r\n    \"timeCreated\": \"2021-03-04T07:38:18.1371758-08:00\",\r\n    \"provisioningState\": \"Succeeded\",\r\n    \"diskState\": \"Unattached\",\r\n    \"diskSizeBytes\": 5368709120,\r\n    \"uniqueId\": \"480bae3e-506f-48ff-9fb0-7c09fe4f4b39\",\r\n    \"networkAccessPolicy\": \"AllowAll\"\r\n  }\r\n}",
       "StatusCode": 200
     },
     {
       "RequestUri": "/subscriptions/0296790d-427c-48ca-b204-8b729bbd8670/resourceGroups/crptestar1607/providers/Microsoft.Compute/disks/diskrp7440?api-version=2020-12-01",
       "EncodedRequestUri": "L3N1YnNjcmlwdGlvbnMvMDI5Njc5MGQtNDI3Yy00OGNhLWIyMDQtOGI3MjliYmQ4NjcwL3Jlc291cmNlR3JvdXBzL2NycHRlc3RhcjE2MDcvcHJvdmlkZXJzL01pY3Jvc29mdC5Db21wdXRlL2Rpc2tzL2Rpc2tycDc0NDA/YXBpLXZlcnNpb249MjAyMC0xMi0wMQ==",
->>>>>>> 4ff26068
-      "RequestMethod": "GET",
-      "RequestBody": "",
-      "RequestHeaders": {
-        "User-Agent": [
-          "FxVersion/4.6.26614.01",
-          "OSName/Windows",
-          "OSVersion/Microsoft.Windows.10.0.18363.",
-          "Microsoft.Azure.Management.Compute.ComputeManagementClient/44.0.0.0"
-        ]
-      },
-      "ResponseHeaders": {
-        "Cache-Control": [
-          "no-cache"
-        ],
-        "Date": [
-          "Thu, 04 Mar 2021 15:38:19 GMT"
+      "RequestMethod": "GET",
+      "RequestBody": "",
+      "RequestHeaders": {
+        "x-ms-client-request-id": [
+          "cd5732c1-2828-4741-ab11-a24ade3e4a97"
+        ],
+        "accept-language": [
+          "en-US"
+        ],
+        "User-Agent": [
+          "FxVersion/4.6.26614.01",
+          "OSName/Windows",
+          "OSVersion/Microsoft.Windows.10.0.18363.",
+          "Microsoft.Azure.Management.Compute.ComputeManagementClient/44.0.0.0"
+        ]
+      },
+      "ResponseHeaders": {
+        "Cache-Control": [
+          "no-cache"
+        ],
+        "Date": [
+          "Thu, 04 Mar 2021 15:38:50 GMT"
         ],
         "Pragma": [
           "no-cache"
@@ -362,59 +383,101 @@
           "Microsoft-HTTPAPI/2.0"
         ],
         "x-ms-ratelimit-remaining-resource": [
-<<<<<<< HEAD
-          "Microsoft.Compute/LowCostGet3Min;14999,Microsoft.Compute/LowCostGet30Min;119985"
-=======
-          "Microsoft.Compute/LowCostGet3Min;14999,Microsoft.Compute/LowCostGet30Min;119984"
->>>>>>> 4ff26068
+          "Microsoft.Compute/LowCostGet3Min;14995,Microsoft.Compute/LowCostGet30Min;119980"
         ],
         "Strict-Transport-Security": [
           "max-age=31536000; includeSubDomains"
         ],
         "x-ms-served-by": [
-<<<<<<< HEAD
-          "de3c97e5-a7f4-4bba-b1fb-feac30234d51_132556176083465984"
-        ],
-        "x-ms-request-id": [
-          "2903f995-d0f4-4765-a5fb-13f2a2b54242"
+          "03f446cd-58dc-43ce-82ff-a22164fae905_132582937920184862"
+        ],
+        "x-ms-request-id": [
+          "9718e150-0c3d-4781-a1fb-4341430d80b9"
+        ],
+        "x-ms-ratelimit-remaining-subscription-reads": [
+          "11967"
+        ],
+        "x-ms-correlation-request-id": [
+          "1e7cf3d9-1240-4a75-a38a-8250413bd63c"
+        ],
+        "x-ms-routing-request-id": [
+          "CANADACENTRAL:20210304T153851Z:1e7cf3d9-1240-4a75-a38a-8250413bd63c"
+        ],
+        "X-Content-Type-Options": [
+          "nosniff"
+        ],
+        "Content-Length": [
+          "859"
+        ],
+        "Content-Type": [
+          "application/json; charset=utf-8"
+        ],
+        "Expires": [
+          "-1"
+        ]
+      },
+      "ResponseBody": "{\r\n  \"name\": \"diskrp7440\",\r\n  \"id\": \"/subscriptions/0296790d-427c-48ca-b204-8b729bbd8670/resourceGroups/crptestar1607/providers/Microsoft.Compute/disks/diskrp7440\",\r\n  \"type\": \"Microsoft.Compute/disks\",\r\n  \"location\": \"eastus2\",\r\n  \"zones\": [\r\n    \"1\"\r\n  ],\r\n  \"sku\": {\r\n    \"name\": \"Standard_LRS\",\r\n    \"tier\": \"Standard\"\r\n  },\r\n  \"properties\": {\r\n    \"osType\": \"Linux\",\r\n    \"creationData\": {\r\n      \"createOption\": \"Empty\"\r\n    },\r\n    \"diskSizeGB\": 5,\r\n    \"diskIOPSReadWrite\": 500,\r\n    \"diskMBpsReadWrite\": 60,\r\n    \"encryption\": {\r\n      \"type\": \"EncryptionAtRestWithPlatformKey\"\r\n    },\r\n    \"timeCreated\": \"2021-03-04T07:38:18.1371758-08:00\",\r\n    \"provisioningState\": \"Succeeded\",\r\n    \"diskState\": \"ActiveSAS\",\r\n    \"diskSizeBytes\": 5368709120,\r\n    \"uniqueId\": \"480bae3e-506f-48ff-9fb0-7c09fe4f4b39\",\r\n    \"networkAccessPolicy\": \"AllowAll\"\r\n  }\r\n}",
+      "StatusCode": 200
+    },
+    {
+      "RequestUri": "/subscriptions/0296790d-427c-48ca-b204-8b729bbd8670/resourceGroups/crptestar1607/providers/Microsoft.Compute/disks/diskrp7440?api-version=2020-12-01",
+      "EncodedRequestUri": "L3N1YnNjcmlwdGlvbnMvMDI5Njc5MGQtNDI3Yy00OGNhLWIyMDQtOGI3MjliYmQ4NjcwL3Jlc291cmNlR3JvdXBzL2NycHRlc3RhcjE2MDcvcHJvdmlkZXJzL01pY3Jvc29mdC5Db21wdXRlL2Rpc2tzL2Rpc2tycDc0NDA/YXBpLXZlcnNpb249MjAyMC0xMi0wMQ==",
+      "RequestMethod": "GET",
+      "RequestBody": "",
+      "RequestHeaders": {
+        "x-ms-client-request-id": [
+          "594799c9-aa91-484f-a699-4d80b0c32629"
+        ],
+        "accept-language": [
+          "en-US"
+        ],
+        "User-Agent": [
+          "FxVersion/4.6.26614.01",
+          "OSName/Windows",
+          "OSVersion/Microsoft.Windows.10.0.18363.",
+          "Microsoft.Azure.Management.Compute.ComputeManagementClient/44.0.0.0"
+        ]
+      },
+      "ResponseHeaders": {
+        "Cache-Control": [
+          "no-cache"
+        ],
+        "Date": [
+          "Thu, 04 Mar 2021 15:38:50 GMT"
+        ],
+        "Pragma": [
+          "no-cache"
         ],
         "Server": [
           "Microsoft-HTTPAPI/2.0",
           "Microsoft-HTTPAPI/2.0"
-=======
+        ],
+        "x-ms-ratelimit-remaining-resource": [
+          "Microsoft.Compute/LowCostGet3Min;14994,Microsoft.Compute/LowCostGet30Min;119979"
+        ],
+        "Strict-Transport-Security": [
+          "max-age=31536000; includeSubDomains"
+        ],
+        "x-ms-served-by": [
           "03f446cd-58dc-43ce-82ff-a22164fae905_132582937920184862"
         ],
         "x-ms-request-id": [
-          "28f1484d-620c-408e-85c1-0a816f488e21"
->>>>>>> 4ff26068
+          "274bfb28-a441-413b-af74-9b0dcbfffc15"
         ],
         "x-ms-ratelimit-remaining-subscription-reads": [
-          "11971"
-        ],
-        "x-ms-correlation-request-id": [
-<<<<<<< HEAD
-          "237f7f72-51d7-4230-8c4e-10d2244a73ad"
-        ],
-        "x-ms-routing-request-id": [
-          "EASTUS2:20210322T191549Z:237f7f72-51d7-4230-8c4e-10d2244a73ad"
-=======
-          "fb71b9c9-d30d-4b00-866b-445ece4c0c2b"
-        ],
-        "x-ms-routing-request-id": [
-          "CANADACENTRAL:20210304T153820Z:fb71b9c9-d30d-4b00-866b-445ece4c0c2b"
->>>>>>> 4ff26068
-        ],
-        "X-Content-Type-Options": [
-          "nosniff"
-        ],
-<<<<<<< HEAD
-        "Date": [
-          "Mon, 22 Mar 2021 19:15:49 GMT"
-        ],
-=======
->>>>>>> 4ff26068
-        "Content-Length": [
-          "860"
+          "11966"
+        ],
+        "x-ms-correlation-request-id": [
+          "02f48fc6-e7c4-4860-a9b0-c6bf3a54d16b"
+        ],
+        "x-ms-routing-request-id": [
+          "CANADACENTRAL:20210304T153851Z:02f48fc6-e7c4-4860-a9b0-c6bf3a54d16b"
+        ],
+        "X-Content-Type-Options": [
+          "nosniff"
+        ],
+        "Content-Length": [
+          "859"
         ],
         "Content-Type": [
           "application/json; charset=utf-8"
@@ -423,30 +486,17 @@
           "-1"
         ]
       },
-<<<<<<< HEAD
-      "ResponseBody": "{\r\n  \"name\": \"diskrp7111\",\r\n  \"id\": \"/subscriptions/e37510d7-33b6-4676-886f-ee75bcc01871/resourceGroups/crptestar1145/providers/Microsoft.Compute/disks/diskrp7111\",\r\n  \"type\": \"Microsoft.Compute/disks\",\r\n  \"location\": \"eastus2\",\r\n  \"zones\": [\r\n    \"1\"\r\n  ],\r\n  \"sku\": {\r\n    \"name\": \"Standard_LRS\",\r\n    \"tier\": \"Standard\"\r\n  },\r\n  \"properties\": {\r\n    \"osType\": \"Linux\",\r\n    \"creationData\": {\r\n      \"createOption\": \"Empty\"\r\n    },\r\n    \"diskSizeGB\": 5,\r\n    \"diskIOPSReadWrite\": 500,\r\n    \"diskMBpsReadWrite\": 60,\r\n    \"encryption\": {\r\n      \"type\": \"EncryptionAtRestWithPlatformKey\"\r\n    },\r\n    \"timeCreated\": \"2021-03-22T19:15:47.6968974+00:00\",\r\n    \"provisioningState\": \"Succeeded\",\r\n    \"diskState\": \"Unattached\",\r\n    \"diskSizeBytes\": 5368709120,\r\n    \"uniqueId\": \"25ba8ee5-d402-4ddd-a198-1bfa99980a23\",\r\n    \"networkAccessPolicy\": \"AllowAll\"\r\n  }\r\n}",
-      "StatusCode": 200
-    },
-    {
-      "RequestUri": "/subscriptions/e37510d7-33b6-4676-886f-ee75bcc01871/resourceGroups/crptestar1145/providers/Microsoft.Compute/disks/diskrp7111?api-version=2020-09-30",
-      "EncodedRequestUri": "L3N1YnNjcmlwdGlvbnMvZTM3NTEwZDctMzNiNi00Njc2LTg4NmYtZWU3NWJjYzAxODcxL3Jlc291cmNlR3JvdXBzL2NycHRlc3RhcjExNDUvcHJvdmlkZXJzL01pY3Jvc29mdC5Db21wdXRlL2Rpc2tzL2Rpc2tycDcxMTE/YXBpLXZlcnNpb249MjAyMC0wOS0zMA==",
-=======
-      "ResponseBody": "{\r\n  \"name\": \"diskrp7440\",\r\n  \"id\": \"/subscriptions/0296790d-427c-48ca-b204-8b729bbd8670/resourceGroups/crptestar1607/providers/Microsoft.Compute/disks/diskrp7440\",\r\n  \"type\": \"Microsoft.Compute/disks\",\r\n  \"location\": \"eastus2\",\r\n  \"zones\": [\r\n    \"1\"\r\n  ],\r\n  \"sku\": {\r\n    \"name\": \"Standard_LRS\",\r\n    \"tier\": \"Standard\"\r\n  },\r\n  \"properties\": {\r\n    \"osType\": \"Linux\",\r\n    \"creationData\": {\r\n      \"createOption\": \"Empty\"\r\n    },\r\n    \"diskSizeGB\": 5,\r\n    \"diskIOPSReadWrite\": 500,\r\n    \"diskMBpsReadWrite\": 60,\r\n    \"encryption\": {\r\n      \"type\": \"EncryptionAtRestWithPlatformKey\"\r\n    },\r\n    \"timeCreated\": \"2021-03-04T07:38:18.1371758-08:00\",\r\n    \"provisioningState\": \"Succeeded\",\r\n    \"diskState\": \"Unattached\",\r\n    \"diskSizeBytes\": 5368709120,\r\n    \"uniqueId\": \"480bae3e-506f-48ff-9fb0-7c09fe4f4b39\",\r\n    \"networkAccessPolicy\": \"AllowAll\"\r\n  }\r\n}",
+      "ResponseBody": "{\r\n  \"name\": \"diskrp7440\",\r\n  \"id\": \"/subscriptions/0296790d-427c-48ca-b204-8b729bbd8670/resourceGroups/crptestar1607/providers/Microsoft.Compute/disks/diskrp7440\",\r\n  \"type\": \"Microsoft.Compute/disks\",\r\n  \"location\": \"eastus2\",\r\n  \"zones\": [\r\n    \"1\"\r\n  ],\r\n  \"sku\": {\r\n    \"name\": \"Standard_LRS\",\r\n    \"tier\": \"Standard\"\r\n  },\r\n  \"properties\": {\r\n    \"osType\": \"Linux\",\r\n    \"creationData\": {\r\n      \"createOption\": \"Empty\"\r\n    },\r\n    \"diskSizeGB\": 5,\r\n    \"diskIOPSReadWrite\": 500,\r\n    \"diskMBpsReadWrite\": 60,\r\n    \"encryption\": {\r\n      \"type\": \"EncryptionAtRestWithPlatformKey\"\r\n    },\r\n    \"timeCreated\": \"2021-03-04T07:38:18.1371758-08:00\",\r\n    \"provisioningState\": \"Succeeded\",\r\n    \"diskState\": \"ActiveSAS\",\r\n    \"diskSizeBytes\": 5368709120,\r\n    \"uniqueId\": \"480bae3e-506f-48ff-9fb0-7c09fe4f4b39\",\r\n    \"networkAccessPolicy\": \"AllowAll\"\r\n  }\r\n}",
       "StatusCode": 200
     },
     {
       "RequestUri": "/subscriptions/0296790d-427c-48ca-b204-8b729bbd8670/resourceGroups/crptestar1607/providers/Microsoft.Compute/disks/diskrp7440?api-version=2020-12-01",
       "EncodedRequestUri": "L3N1YnNjcmlwdGlvbnMvMDI5Njc5MGQtNDI3Yy00OGNhLWIyMDQtOGI3MjliYmQ4NjcwL3Jlc291cmNlR3JvdXBzL2NycHRlc3RhcjE2MDcvcHJvdmlkZXJzL01pY3Jvc29mdC5Db21wdXRlL2Rpc2tzL2Rpc2tycDc0NDA/YXBpLXZlcnNpb249MjAyMC0xMi0wMQ==",
->>>>>>> 4ff26068
       "RequestMethod": "GET",
       "RequestBody": "",
       "RequestHeaders": {
         "x-ms-client-request-id": [
-<<<<<<< HEAD
-          "b1a878ce-02f5-4c2d-9795-8743be0d528a"
-=======
-          "b7728916-677f-44eb-a9cf-81e73b69f180"
->>>>>>> 4ff26068
+          "5f79443b-6055-406d-9857-9e960e4be720"
         ],
         "accept-language": [
           "en-US"
@@ -463,69 +513,174 @@
           "no-cache"
         ],
         "Date": [
-          "Thu, 04 Mar 2021 15:38:19 GMT"
-        ],
-        "Pragma": [
-          "no-cache"
+          "Thu, 04 Mar 2021 15:39:51 GMT"
+        ],
+        "Pragma": [
+          "no-cache"
+        ],
+        "x-ms-failure-cause": [
+          "gateway"
+        ],
+        "x-ms-request-id": [
+          "58734f0b-467e-4958-8252-c9c9055f806e"
+        ],
+        "x-ms-correlation-request-id": [
+          "58734f0b-467e-4958-8252-c9c9055f806e"
+        ],
+        "x-ms-routing-request-id": [
+          "CANADACENTRAL:20210304T153952Z:58734f0b-467e-4958-8252-c9c9055f806e"
+        ],
+        "Strict-Transport-Security": [
+          "max-age=31536000; includeSubDomains"
+        ],
+        "X-Content-Type-Options": [
+          "nosniff"
+        ],
+        "Content-Length": [
+          "219"
+        ],
+        "Content-Type": [
+          "application/json; charset=utf-8"
+        ],
+        "Expires": [
+          "-1"
+        ]
+      },
+      "ResponseBody": "{\r\n  \"error\": {\r\n    \"code\": \"ResourceNotFound\",\r\n    \"message\": \"The Resource 'Microsoft.Compute/disks/diskrp7440' under resource group 'crptestar1607' was not found. For more details please go to https://aka.ms/ARMResourceNotFoundFix\"\r\n  }\r\n}",
+      "StatusCode": 404
+    },
+    {
+      "RequestUri": "/subscriptions/0296790d-427c-48ca-b204-8b729bbd8670/resourceGroups/crptestar1607/providers/Microsoft.Compute/disks/diskrp7440/beginGetAccess?api-version=2020-12-01",
+      "EncodedRequestUri": "L3N1YnNjcmlwdGlvbnMvMDI5Njc5MGQtNDI3Yy00OGNhLWIyMDQtOGI3MjliYmQ4NjcwL3Jlc291cmNlR3JvdXBzL2NycHRlc3RhcjE2MDcvcHJvdmlkZXJzL01pY3Jvc29mdC5Db21wdXRlL2Rpc2tzL2Rpc2tycDc0NDAvYmVnaW5HZXRBY2Nlc3M/YXBpLXZlcnNpb249MjAyMC0xMi0wMQ==",
+      "RequestMethod": "POST",
+      "RequestBody": "{\r\n  \"access\": \"Read\",\r\n  \"durationInSeconds\": 1000\r\n}",
+      "RequestHeaders": {
+        "x-ms-client-request-id": [
+          "fdd10a9a-39ad-4b7d-9e7b-86d75ffc3970"
+        ],
+        "accept-language": [
+          "en-US"
+        ],
+        "User-Agent": [
+          "FxVersion/4.6.26614.01",
+          "OSName/Windows",
+          "OSVersion/Microsoft.Windows.10.0.18363.",
+          "Microsoft.Azure.Management.Compute.ComputeManagementClient/44.0.0.0"
+        ],
+        "Content-Type": [
+          "application/json; charset=utf-8"
+        ],
+        "Content-Length": [
+          "54"
+        ]
+      },
+      "ResponseHeaders": {
+        "Cache-Control": [
+          "no-cache"
+        ],
+        "Date": [
+          "Thu, 04 Mar 2021 15:38:20 GMT"
+        ],
+        "Pragma": [
+          "no-cache"
+        ],
+        "Location": [
+          "https://management.azure.com/subscriptions/0296790d-427c-48ca-b204-8b729bbd8670/providers/Microsoft.Compute/locations/eastus2/DiskOperations/5b91fff6-749e-4232-a6c4-345a13f8642f?monitor=true&api-version=2020-12-01"
         ],
         "Server": [
           "Microsoft-HTTPAPI/2.0",
           "Microsoft-HTTPAPI/2.0"
         ],
+        "Azure-AsyncOperation": [
+          "https://management.azure.com/subscriptions/0296790d-427c-48ca-b204-8b729bbd8670/providers/Microsoft.Compute/locations/eastus2/DiskOperations/5b91fff6-749e-4232-a6c4-345a13f8642f?api-version=2020-12-01"
+        ],
         "x-ms-ratelimit-remaining-resource": [
-<<<<<<< HEAD
-          "Microsoft.Compute/LowCostGet3Min;14998,Microsoft.Compute/LowCostGet30Min;119984"
-=======
-          "Microsoft.Compute/LowCostGet3Min;14998,Microsoft.Compute/LowCostGet30Min;119983"
->>>>>>> 4ff26068
+          "Microsoft.Compute/HighCostDiskHydrate3Min;999,Microsoft.Compute/HighCostDiskHydrate30Min;7997"
         ],
         "Strict-Transport-Security": [
           "max-age=31536000; includeSubDomains"
         ],
         "x-ms-served-by": [
-<<<<<<< HEAD
-          "de3c97e5-a7f4-4bba-b1fb-feac30234d51_132556176083465984"
-        ],
-        "x-ms-request-id": [
-          "854a8e38-8f4c-4030-b638-748bfff65bbe"
+          "03f446cd-58dc-43ce-82ff-a22164fae905_132582937920184862"
+        ],
+        "x-ms-request-id": [
+          "5b91fff6-749e-4232-a6c4-345a13f8642f"
+        ],
+        "x-ms-ratelimit-remaining-subscription-writes": [
+          "1199"
+        ],
+        "x-ms-correlation-request-id": [
+          "23ebcabe-8231-424c-a0bf-e6f44284ba48"
+        ],
+        "x-ms-routing-request-id": [
+          "CANADACENTRAL:20210304T153820Z:23ebcabe-8231-424c-a0bf-e6f44284ba48"
+        ],
+        "X-Content-Type-Options": [
+          "nosniff"
+        ],
+        "Content-Length": [
+          "0"
+        ],
+        "Expires": [
+          "-1"
+        ]
+      },
+      "ResponseBody": "",
+      "StatusCode": 202
+    },
+    {
+      "RequestUri": "/subscriptions/0296790d-427c-48ca-b204-8b729bbd8670/providers/Microsoft.Compute/locations/eastus2/DiskOperations/5b91fff6-749e-4232-a6c4-345a13f8642f?api-version=2020-12-01",
+      "EncodedRequestUri": "L3N1YnNjcmlwdGlvbnMvMDI5Njc5MGQtNDI3Yy00OGNhLWIyMDQtOGI3MjliYmQ4NjcwL3Byb3ZpZGVycy9NaWNyb3NvZnQuQ29tcHV0ZS9sb2NhdGlvbnMvZWFzdHVzMi9EaXNrT3BlcmF0aW9ucy81YjkxZmZmNi03NDllLTQyMzItYTZjNC0zNDVhMTNmODY0MmY/YXBpLXZlcnNpb249MjAyMC0xMi0wMQ==",
+      "RequestMethod": "GET",
+      "RequestBody": "",
+      "RequestHeaders": {
+        "User-Agent": [
+          "FxVersion/4.6.26614.01",
+          "OSName/Windows",
+          "OSVersion/Microsoft.Windows.10.0.18363.",
+          "Microsoft.Azure.Management.Compute.ComputeManagementClient/44.0.0.0"
+        ]
+      },
+      "ResponseHeaders": {
+        "Cache-Control": [
+          "no-cache"
+        ],
+        "Date": [
+          "Thu, 04 Mar 2021 15:38:50 GMT"
+        ],
+        "Pragma": [
+          "no-cache"
         ],
         "Server": [
           "Microsoft-HTTPAPI/2.0",
           "Microsoft-HTTPAPI/2.0"
-=======
+        ],
+        "x-ms-ratelimit-remaining-resource": [
+          "Microsoft.Compute/GetOperation3Min;49996,Microsoft.Compute/GetOperation30Min;399983"
+        ],
+        "Strict-Transport-Security": [
+          "max-age=31536000; includeSubDomains"
+        ],
+        "x-ms-served-by": [
           "03f446cd-58dc-43ce-82ff-a22164fae905_132582937920184862"
         ],
         "x-ms-request-id": [
-          "c54324fc-dccd-4168-a16d-9eeeb168602f"
->>>>>>> 4ff26068
+          "cf61e35c-8bd9-4279-9163-32e2aa3a7261"
         ],
         "x-ms-ratelimit-remaining-subscription-reads": [
-          "11970"
-        ],
-        "x-ms-correlation-request-id": [
-<<<<<<< HEAD
-          "ca5f76bd-019f-42aa-913a-d19dbdbb9de3"
-        ],
-        "x-ms-routing-request-id": [
-          "EASTUS2:20210322T191549Z:ca5f76bd-019f-42aa-913a-d19dbdbb9de3"
-=======
-          "6c90f1c4-3d5c-4ef3-b670-550bf0f30f35"
-        ],
-        "x-ms-routing-request-id": [
-          "CANADACENTRAL:20210304T153820Z:6c90f1c4-3d5c-4ef3-b670-550bf0f30f35"
->>>>>>> 4ff26068
-        ],
-        "X-Content-Type-Options": [
-          "nosniff"
-        ],
-<<<<<<< HEAD
-        "Date": [
-          "Mon, 22 Mar 2021 19:15:49 GMT"
-        ],
-=======
->>>>>>> 4ff26068
-        "Content-Length": [
-          "860"
+          "11969"
+        ],
+        "x-ms-correlation-request-id": [
+          "2aae8879-b9c9-4be0-b0d9-87f298c78677"
+        ],
+        "x-ms-routing-request-id": [
+          "CANADACENTRAL:20210304T153850Z:2aae8879-b9c9-4be0-b0d9-87f298c78677"
+        ],
+        "X-Content-Type-Options": [
+          "nosniff"
+        ],
+        "Content-Length": [
+          "421"
         ],
         "Content-Type": [
           "application/json; charset=utf-8"
@@ -534,34 +689,15 @@
           "-1"
         ]
       },
-<<<<<<< HEAD
-      "ResponseBody": "{\r\n  \"name\": \"diskrp7111\",\r\n  \"id\": \"/subscriptions/e37510d7-33b6-4676-886f-ee75bcc01871/resourceGroups/crptestar1145/providers/Microsoft.Compute/disks/diskrp7111\",\r\n  \"type\": \"Microsoft.Compute/disks\",\r\n  \"location\": \"eastus2\",\r\n  \"zones\": [\r\n    \"1\"\r\n  ],\r\n  \"sku\": {\r\n    \"name\": \"Standard_LRS\",\r\n    \"tier\": \"Standard\"\r\n  },\r\n  \"properties\": {\r\n    \"osType\": \"Linux\",\r\n    \"creationData\": {\r\n      \"createOption\": \"Empty\"\r\n    },\r\n    \"diskSizeGB\": 5,\r\n    \"diskIOPSReadWrite\": 500,\r\n    \"diskMBpsReadWrite\": 60,\r\n    \"encryption\": {\r\n      \"type\": \"EncryptionAtRestWithPlatformKey\"\r\n    },\r\n    \"timeCreated\": \"2021-03-22T19:15:47.6968974+00:00\",\r\n    \"provisioningState\": \"Succeeded\",\r\n    \"diskState\": \"Unattached\",\r\n    \"diskSizeBytes\": 5368709120,\r\n    \"uniqueId\": \"25ba8ee5-d402-4ddd-a198-1bfa99980a23\",\r\n    \"networkAccessPolicy\": \"AllowAll\"\r\n  }\r\n}",
+      "ResponseBody": "{\r\n  \"startTime\": \"2021-03-04T07:38:20.7934439-08:00\",\r\n  \"endTime\": \"2021-03-04T07:38:21.1215514-08:00\",\r\n  \"status\": \"Succeeded\",\r\n  \"properties\": {\r\n    \"output\": {\r\n      \"accessSAS\": \"https://md-bhx23kvgtplz.blob.core.windows.net/c4gmckssf5fm/abcd?sv=2018-03-28&sr=b&si=88db8f67-688a-4e54-81ac-36451b313c7e&sig=ZxgzIHVJVA7q2ziPsraUoU7lOs78cxQSlQ53E0DPGJ4%3D\"\r\n    }\r\n  },\r\n  \"name\": \"5b91fff6-749e-4232-a6c4-345a13f8642f\"\r\n}",
       "StatusCode": 200
     },
     {
-      "RequestUri": "/subscriptions/e37510d7-33b6-4676-886f-ee75bcc01871/resourceGroups/crptestar1145/providers/Microsoft.Compute/disks/diskrp7111?api-version=2020-09-30",
-      "EncodedRequestUri": "L3N1YnNjcmlwdGlvbnMvZTM3NTEwZDctMzNiNi00Njc2LTg4NmYtZWU3NWJjYzAxODcxL3Jlc291cmNlR3JvdXBzL2NycHRlc3RhcjExNDUvcHJvdmlkZXJzL01pY3Jvc29mdC5Db21wdXRlL2Rpc2tzL2Rpc2tycDcxMTE/YXBpLXZlcnNpb249MjAyMC0wOS0zMA==",
-=======
-      "ResponseBody": "{\r\n  \"name\": \"diskrp7440\",\r\n  \"id\": \"/subscriptions/0296790d-427c-48ca-b204-8b729bbd8670/resourceGroups/crptestar1607/providers/Microsoft.Compute/disks/diskrp7440\",\r\n  \"type\": \"Microsoft.Compute/disks\",\r\n  \"location\": \"eastus2\",\r\n  \"zones\": [\r\n    \"1\"\r\n  ],\r\n  \"sku\": {\r\n    \"name\": \"Standard_LRS\",\r\n    \"tier\": \"Standard\"\r\n  },\r\n  \"properties\": {\r\n    \"osType\": \"Linux\",\r\n    \"creationData\": {\r\n      \"createOption\": \"Empty\"\r\n    },\r\n    \"diskSizeGB\": 5,\r\n    \"diskIOPSReadWrite\": 500,\r\n    \"diskMBpsReadWrite\": 60,\r\n    \"encryption\": {\r\n      \"type\": \"EncryptionAtRestWithPlatformKey\"\r\n    },\r\n    \"timeCreated\": \"2021-03-04T07:38:18.1371758-08:00\",\r\n    \"provisioningState\": \"Succeeded\",\r\n    \"diskState\": \"Unattached\",\r\n    \"diskSizeBytes\": 5368709120,\r\n    \"uniqueId\": \"480bae3e-506f-48ff-9fb0-7c09fe4f4b39\",\r\n    \"networkAccessPolicy\": \"AllowAll\"\r\n  }\r\n}",
-      "StatusCode": 200
-    },
-    {
-      "RequestUri": "/subscriptions/0296790d-427c-48ca-b204-8b729bbd8670/resourceGroups/crptestar1607/providers/Microsoft.Compute/disks/diskrp7440?api-version=2020-12-01",
-      "EncodedRequestUri": "L3N1YnNjcmlwdGlvbnMvMDI5Njc5MGQtNDI3Yy00OGNhLWIyMDQtOGI3MjliYmQ4NjcwL3Jlc291cmNlR3JvdXBzL2NycHRlc3RhcjE2MDcvcHJvdmlkZXJzL01pY3Jvc29mdC5Db21wdXRlL2Rpc2tzL2Rpc2tycDc0NDA/YXBpLXZlcnNpb249MjAyMC0xMi0wMQ==",
->>>>>>> 4ff26068
-      "RequestMethod": "GET",
-      "RequestBody": "",
-      "RequestHeaders": {
-        "x-ms-client-request-id": [
-<<<<<<< HEAD
-          "e84f1dd8-9e3a-456a-9aeb-bd0c5a29eedb"
-=======
-          "cd5732c1-2828-4741-ab11-a24ade3e4a97"
->>>>>>> 4ff26068
-        ],
-        "accept-language": [
-          "en-US"
-        ],
+      "RequestUri": "/subscriptions/0296790d-427c-48ca-b204-8b729bbd8670/providers/Microsoft.Compute/locations/eastus2/DiskOperations/5b91fff6-749e-4232-a6c4-345a13f8642f?monitor=true&api-version=2020-12-01",
+      "EncodedRequestUri": "L3N1YnNjcmlwdGlvbnMvMDI5Njc5MGQtNDI3Yy00OGNhLWIyMDQtOGI3MjliYmQ4NjcwL3Byb3ZpZGVycy9NaWNyb3NvZnQuQ29tcHV0ZS9sb2NhdGlvbnMvZWFzdHVzMi9EaXNrT3BlcmF0aW9ucy81YjkxZmZmNi03NDllLTQyMzItYTZjNC0zNDVhMTNmODY0MmY/bW9uaXRvcj10cnVlJmFwaS12ZXJzaW9uPTIwMjAtMTItMDE=",
+      "RequestMethod": "GET",
+      "RequestBody": "",
+      "RequestHeaders": {
         "User-Agent": [
           "FxVersion/4.6.26614.01",
           "OSName/Windows",
@@ -584,108 +720,134 @@
           "Microsoft-HTTPAPI/2.0"
         ],
         "x-ms-ratelimit-remaining-resource": [
-<<<<<<< HEAD
-          "Microsoft.Compute/LowCostGet3Min;14995,Microsoft.Compute/LowCostGet30Min;119981"
-=======
-          "Microsoft.Compute/LowCostGet3Min;14995,Microsoft.Compute/LowCostGet30Min;119980"
->>>>>>> 4ff26068
+          "Microsoft.Compute/GetOperation3Min;49995,Microsoft.Compute/GetOperation30Min;399982"
         ],
         "Strict-Transport-Security": [
           "max-age=31536000; includeSubDomains"
         ],
         "x-ms-served-by": [
-<<<<<<< HEAD
-          "de3c97e5-a7f4-4bba-b1fb-feac30234d51_132556176083465984"
-        ],
-        "x-ms-request-id": [
-          "a27afb28-27da-40f1-bc2d-fe942d5949b2"
+          "03f446cd-58dc-43ce-82ff-a22164fae905_132582937920184862"
+        ],
+        "x-ms-request-id": [
+          "21861860-033c-4e93-85b8-11a0dbea6c4b"
+        ],
+        "x-ms-ratelimit-remaining-subscription-reads": [
+          "11968"
+        ],
+        "x-ms-correlation-request-id": [
+          "9cd86b72-8d57-4a4d-9b12-12b2d4b8b72a"
+        ],
+        "x-ms-routing-request-id": [
+          "CANADACENTRAL:20210304T153851Z:9cd86b72-8d57-4a4d-9b12-12b2d4b8b72a"
+        ],
+        "X-Content-Type-Options": [
+          "nosniff"
+        ],
+        "Content-Length": [
+          "196"
+        ],
+        "Content-Type": [
+          "application/json; charset=utf-8"
+        ],
+        "Expires": [
+          "-1"
+        ]
+      },
+      "ResponseBody": "{\r\n  \"accessSAS\": \"https://md-bhx23kvgtplz.blob.core.windows.net/c4gmckssf5fm/abcd?sv=2018-03-28&sr=b&si=88db8f67-688a-4e54-81ac-36451b313c7e&sig=ZxgzIHVJVA7q2ziPsraUoU7lOs78cxQSlQ53E0DPGJ4%3D\"\r\n}",
+      "StatusCode": 200
+    },
+    {
+      "RequestUri": "/subscriptions/0296790d-427c-48ca-b204-8b729bbd8670/resourceGroups/crptestar1607/providers/Microsoft.Compute/disks/diskrp7440/endGetAccess?api-version=2020-12-01",
+      "EncodedRequestUri": "L3N1YnNjcmlwdGlvbnMvMDI5Njc5MGQtNDI3Yy00OGNhLWIyMDQtOGI3MjliYmQ4NjcwL3Jlc291cmNlR3JvdXBzL2NycHRlc3RhcjE2MDcvcHJvdmlkZXJzL01pY3Jvc29mdC5Db21wdXRlL2Rpc2tzL2Rpc2tycDc0NDAvZW5kR2V0QWNjZXNzP2FwaS12ZXJzaW9uPTIwMjAtMTItMDE=",
+      "RequestMethod": "POST",
+      "RequestBody": "",
+      "RequestHeaders": {
+        "x-ms-client-request-id": [
+          "4552f367-ff2d-4541-95e8-bad5ebc80d83"
+        ],
+        "accept-language": [
+          "en-US"
+        ],
+        "User-Agent": [
+          "FxVersion/4.6.26614.01",
+          "OSName/Windows",
+          "OSVersion/Microsoft.Windows.10.0.18363.",
+          "Microsoft.Azure.Management.Compute.ComputeManagementClient/44.0.0.0"
+        ]
+      },
+      "ResponseHeaders": {
+        "Cache-Control": [
+          "no-cache"
+        ],
+        "Date": [
+          "Thu, 04 Mar 2021 15:38:50 GMT"
+        ],
+        "Pragma": [
+          "no-cache"
+        ],
+        "Location": [
+          "https://management.azure.com/subscriptions/0296790d-427c-48ca-b204-8b729bbd8670/providers/Microsoft.Compute/locations/eastus2/DiskOperations/ce79f59c-3abc-4389-83dc-2f0e8b103365?monitor=true&api-version=2020-12-01"
         ],
         "Server": [
           "Microsoft-HTTPAPI/2.0",
           "Microsoft-HTTPAPI/2.0"
-=======
+        ],
+        "Azure-AsyncOperation": [
+          "https://management.azure.com/subscriptions/0296790d-427c-48ca-b204-8b729bbd8670/providers/Microsoft.Compute/locations/eastus2/DiskOperations/ce79f59c-3abc-4389-83dc-2f0e8b103365?api-version=2020-12-01"
+        ],
+        "x-ms-ratelimit-remaining-resource": [
+          "Microsoft.Compute/HighCostDiskHydrate3Min;998,Microsoft.Compute/HighCostDiskHydrate30Min;7996"
+        ],
+        "Strict-Transport-Security": [
+          "max-age=31536000; includeSubDomains"
+        ],
+        "x-ms-served-by": [
           "03f446cd-58dc-43ce-82ff-a22164fae905_132582937920184862"
         ],
         "x-ms-request-id": [
-          "9718e150-0c3d-4781-a1fb-4341430d80b9"
->>>>>>> 4ff26068
-        ],
-        "x-ms-ratelimit-remaining-subscription-reads": [
-          "11967"
-        ],
-        "x-ms-correlation-request-id": [
-<<<<<<< HEAD
-          "02c4883c-0941-4a26-883c-90d120e29a71"
-        ],
-        "x-ms-routing-request-id": [
-          "EASTUS2:20210322T191620Z:02c4883c-0941-4a26-883c-90d120e29a71"
-=======
-          "1e7cf3d9-1240-4a75-a38a-8250413bd63c"
-        ],
-        "x-ms-routing-request-id": [
-          "CANADACENTRAL:20210304T153851Z:1e7cf3d9-1240-4a75-a38a-8250413bd63c"
->>>>>>> 4ff26068
-        ],
-        "X-Content-Type-Options": [
-          "nosniff"
-        ],
-<<<<<<< HEAD
-        "Date": [
-          "Mon, 22 Mar 2021 19:16:19 GMT"
-        ],
-=======
->>>>>>> 4ff26068
-        "Content-Length": [
-          "859"
-        ],
-        "Content-Type": [
-          "application/json; charset=utf-8"
-        ],
-        "Expires": [
-          "-1"
-        ]
-      },
-<<<<<<< HEAD
-      "ResponseBody": "{\r\n  \"name\": \"diskrp7111\",\r\n  \"id\": \"/subscriptions/e37510d7-33b6-4676-886f-ee75bcc01871/resourceGroups/crptestar1145/providers/Microsoft.Compute/disks/diskrp7111\",\r\n  \"type\": \"Microsoft.Compute/disks\",\r\n  \"location\": \"eastus2\",\r\n  \"zones\": [\r\n    \"1\"\r\n  ],\r\n  \"sku\": {\r\n    \"name\": \"Standard_LRS\",\r\n    \"tier\": \"Standard\"\r\n  },\r\n  \"properties\": {\r\n    \"osType\": \"Linux\",\r\n    \"creationData\": {\r\n      \"createOption\": \"Empty\"\r\n    },\r\n    \"diskSizeGB\": 5,\r\n    \"diskIOPSReadWrite\": 500,\r\n    \"diskMBpsReadWrite\": 60,\r\n    \"encryption\": {\r\n      \"type\": \"EncryptionAtRestWithPlatformKey\"\r\n    },\r\n    \"timeCreated\": \"2021-03-22T19:15:47.6968974+00:00\",\r\n    \"provisioningState\": \"Succeeded\",\r\n    \"diskState\": \"ActiveSAS\",\r\n    \"diskSizeBytes\": 5368709120,\r\n    \"uniqueId\": \"25ba8ee5-d402-4ddd-a198-1bfa99980a23\",\r\n    \"networkAccessPolicy\": \"AllowAll\"\r\n  }\r\n}",
-      "StatusCode": 200
-    },
-    {
-      "RequestUri": "/subscriptions/e37510d7-33b6-4676-886f-ee75bcc01871/resourceGroups/crptestar1145/providers/Microsoft.Compute/disks/diskrp7111?api-version=2020-09-30",
-      "EncodedRequestUri": "L3N1YnNjcmlwdGlvbnMvZTM3NTEwZDctMzNiNi00Njc2LTg4NmYtZWU3NWJjYzAxODcxL3Jlc291cmNlR3JvdXBzL2NycHRlc3RhcjExNDUvcHJvdmlkZXJzL01pY3Jvc29mdC5Db21wdXRlL2Rpc2tzL2Rpc2tycDcxMTE/YXBpLXZlcnNpb249MjAyMC0wOS0zMA==",
-=======
-      "ResponseBody": "{\r\n  \"name\": \"diskrp7440\",\r\n  \"id\": \"/subscriptions/0296790d-427c-48ca-b204-8b729bbd8670/resourceGroups/crptestar1607/providers/Microsoft.Compute/disks/diskrp7440\",\r\n  \"type\": \"Microsoft.Compute/disks\",\r\n  \"location\": \"eastus2\",\r\n  \"zones\": [\r\n    \"1\"\r\n  ],\r\n  \"sku\": {\r\n    \"name\": \"Standard_LRS\",\r\n    \"tier\": \"Standard\"\r\n  },\r\n  \"properties\": {\r\n    \"osType\": \"Linux\",\r\n    \"creationData\": {\r\n      \"createOption\": \"Empty\"\r\n    },\r\n    \"diskSizeGB\": 5,\r\n    \"diskIOPSReadWrite\": 500,\r\n    \"diskMBpsReadWrite\": 60,\r\n    \"encryption\": {\r\n      \"type\": \"EncryptionAtRestWithPlatformKey\"\r\n    },\r\n    \"timeCreated\": \"2021-03-04T07:38:18.1371758-08:00\",\r\n    \"provisioningState\": \"Succeeded\",\r\n    \"diskState\": \"ActiveSAS\",\r\n    \"diskSizeBytes\": 5368709120,\r\n    \"uniqueId\": \"480bae3e-506f-48ff-9fb0-7c09fe4f4b39\",\r\n    \"networkAccessPolicy\": \"AllowAll\"\r\n  }\r\n}",
-      "StatusCode": 200
-    },
-    {
-      "RequestUri": "/subscriptions/0296790d-427c-48ca-b204-8b729bbd8670/resourceGroups/crptestar1607/providers/Microsoft.Compute/disks/diskrp7440?api-version=2020-12-01",
-      "EncodedRequestUri": "L3N1YnNjcmlwdGlvbnMvMDI5Njc5MGQtNDI3Yy00OGNhLWIyMDQtOGI3MjliYmQ4NjcwL3Jlc291cmNlR3JvdXBzL2NycHRlc3RhcjE2MDcvcHJvdmlkZXJzL01pY3Jvc29mdC5Db21wdXRlL2Rpc2tzL2Rpc2tycDc0NDA/YXBpLXZlcnNpb249MjAyMC0xMi0wMQ==",
->>>>>>> 4ff26068
-      "RequestMethod": "GET",
-      "RequestBody": "",
-      "RequestHeaders": {
-        "x-ms-client-request-id": [
-<<<<<<< HEAD
-          "03797e3d-c5e0-4b2b-a4ac-7266555e3dce"
-=======
-          "594799c9-aa91-484f-a699-4d80b0c32629"
->>>>>>> 4ff26068
-        ],
-        "accept-language": [
-          "en-US"
-        ],
-        "User-Agent": [
-          "FxVersion/4.6.26614.01",
-          "OSName/Windows",
-          "OSVersion/Microsoft.Windows.10.0.18363.",
-          "Microsoft.Azure.Management.Compute.ComputeManagementClient/44.0.0.0"
-        ]
-      },
-      "ResponseHeaders": {
-        "Cache-Control": [
-          "no-cache"
-        ],
-        "Date": [
-          "Thu, 04 Mar 2021 15:38:50 GMT"
+          "ce79f59c-3abc-4389-83dc-2f0e8b103365"
+        ],
+        "x-ms-ratelimit-remaining-subscription-writes": [
+          "1198"
+        ],
+        "x-ms-correlation-request-id": [
+          "5241ec9e-63c3-478a-81a1-fd58aaf2a1d3"
+        ],
+        "x-ms-routing-request-id": [
+          "CANADACENTRAL:20210304T153851Z:5241ec9e-63c3-478a-81a1-fd58aaf2a1d3"
+        ],
+        "X-Content-Type-Options": [
+          "nosniff"
+        ],
+        "Content-Length": [
+          "0"
+        ],
+        "Expires": [
+          "-1"
+        ]
+      },
+      "ResponseBody": "",
+      "StatusCode": 202
+    },
+    {
+      "RequestUri": "/subscriptions/0296790d-427c-48ca-b204-8b729bbd8670/providers/Microsoft.Compute/locations/eastus2/DiskOperations/ce79f59c-3abc-4389-83dc-2f0e8b103365?api-version=2020-12-01",
+      "EncodedRequestUri": "L3N1YnNjcmlwdGlvbnMvMDI5Njc5MGQtNDI3Yy00OGNhLWIyMDQtOGI3MjliYmQ4NjcwL3Byb3ZpZGVycy9NaWNyb3NvZnQuQ29tcHV0ZS9sb2NhdGlvbnMvZWFzdHVzMi9EaXNrT3BlcmF0aW9ucy9jZTc5ZjU5Yy0zYWJjLTQzODktODNkYy0yZjBlOGIxMDMzNjU/YXBpLXZlcnNpb249MjAyMC0xMi0wMQ==",
+      "RequestMethod": "GET",
+      "RequestBody": "",
+      "RequestHeaders": {
+        "User-Agent": [
+          "FxVersion/4.6.26614.01",
+          "OSName/Windows",
+          "OSVersion/Microsoft.Windows.10.0.18363.",
+          "Microsoft.Azure.Management.Compute.ComputeManagementClient/44.0.0.0"
+        ]
+      },
+      "ResponseHeaders": {
+        "Cache-Control": [
+          "no-cache"
+        ],
+        "Date": [
+          "Thu, 04 Mar 2021 15:39:21 GMT"
         ],
         "Pragma": [
           "no-cache"
@@ -695,91 +857,111 @@
           "Microsoft-HTTPAPI/2.0"
         ],
         "x-ms-ratelimit-remaining-resource": [
-<<<<<<< HEAD
-          "Microsoft.Compute/LowCostGet3Min;14994,Microsoft.Compute/LowCostGet30Min;119980"
-=======
-          "Microsoft.Compute/LowCostGet3Min;14994,Microsoft.Compute/LowCostGet30Min;119979"
->>>>>>> 4ff26068
+          "Microsoft.Compute/GetOperation3Min;49993,Microsoft.Compute/GetOperation30Min;399980"
         ],
         "Strict-Transport-Security": [
           "max-age=31536000; includeSubDomains"
         ],
         "x-ms-served-by": [
-<<<<<<< HEAD
-          "de3c97e5-a7f4-4bba-b1fb-feac30234d51_132556176083465984"
-        ],
-        "x-ms-request-id": [
-          "59d3efc0-d887-40ef-9379-b3718cd9c23f"
+          "03f446cd-58dc-43ce-82ff-a22164fae905_132582937920184862"
+        ],
+        "x-ms-request-id": [
+          "81deab81-9b93-49b1-8771-30f8cbefac03"
+        ],
+        "x-ms-ratelimit-remaining-subscription-reads": [
+          "11965"
+        ],
+        "x-ms-correlation-request-id": [
+          "2f328545-1d66-48be-8ccf-748b1f2433da"
+        ],
+        "x-ms-routing-request-id": [
+          "CANADACENTRAL:20210304T153921Z:2f328545-1d66-48be-8ccf-748b1f2433da"
+        ],
+        "X-Content-Type-Options": [
+          "nosniff"
+        ],
+        "Content-Length": [
+          "184"
+        ],
+        "Content-Type": [
+          "application/json; charset=utf-8"
+        ],
+        "Expires": [
+          "-1"
+        ]
+      },
+      "ResponseBody": "{\r\n  \"startTime\": \"2021-03-04T07:38:51.3561275-08:00\",\r\n  \"endTime\": \"2021-03-04T07:38:51.4498744-08:00\",\r\n  \"status\": \"Succeeded\",\r\n  \"name\": \"ce79f59c-3abc-4389-83dc-2f0e8b103365\"\r\n}",
+      "StatusCode": 200
+    },
+    {
+      "RequestUri": "/subscriptions/0296790d-427c-48ca-b204-8b729bbd8670/providers/Microsoft.Compute/locations/eastus2/DiskOperations/ce79f59c-3abc-4389-83dc-2f0e8b103365?monitor=true&api-version=2020-12-01",
+      "EncodedRequestUri": "L3N1YnNjcmlwdGlvbnMvMDI5Njc5MGQtNDI3Yy00OGNhLWIyMDQtOGI3MjliYmQ4NjcwL3Byb3ZpZGVycy9NaWNyb3NvZnQuQ29tcHV0ZS9sb2NhdGlvbnMvZWFzdHVzMi9EaXNrT3BlcmF0aW9ucy9jZTc5ZjU5Yy0zYWJjLTQzODktODNkYy0yZjBlOGIxMDMzNjU/bW9uaXRvcj10cnVlJmFwaS12ZXJzaW9uPTIwMjAtMTItMDE=",
+      "RequestMethod": "GET",
+      "RequestBody": "",
+      "RequestHeaders": {
+        "User-Agent": [
+          "FxVersion/4.6.26614.01",
+          "OSName/Windows",
+          "OSVersion/Microsoft.Windows.10.0.18363.",
+          "Microsoft.Azure.Management.Compute.ComputeManagementClient/44.0.0.0"
+        ]
+      },
+      "ResponseHeaders": {
+        "Cache-Control": [
+          "no-cache"
+        ],
+        "Date": [
+          "Thu, 04 Mar 2021 15:39:21 GMT"
+        ],
+        "Pragma": [
+          "no-cache"
         ],
         "Server": [
           "Microsoft-HTTPAPI/2.0",
           "Microsoft-HTTPAPI/2.0"
-=======
+        ],
+        "x-ms-ratelimit-remaining-resource": [
+          "Microsoft.Compute/GetOperation3Min;49992,Microsoft.Compute/GetOperation30Min;399979"
+        ],
+        "Strict-Transport-Security": [
+          "max-age=31536000; includeSubDomains"
+        ],
+        "x-ms-served-by": [
           "03f446cd-58dc-43ce-82ff-a22164fae905_132582937920184862"
         ],
         "x-ms-request-id": [
-          "274bfb28-a441-413b-af74-9b0dcbfffc15"
->>>>>>> 4ff26068
+          "7dbc82d1-29c5-4270-9314-201e562060a4"
         ],
         "x-ms-ratelimit-remaining-subscription-reads": [
-          "11966"
-        ],
-        "x-ms-correlation-request-id": [
-<<<<<<< HEAD
-          "84f1324e-8a2a-4c4c-871f-fca1fbd2f88f"
-        ],
-        "x-ms-routing-request-id": [
-          "EASTUS2:20210322T191620Z:84f1324e-8a2a-4c4c-871f-fca1fbd2f88f"
-=======
-          "02f48fc6-e7c4-4860-a9b0-c6bf3a54d16b"
-        ],
-        "x-ms-routing-request-id": [
-          "CANADACENTRAL:20210304T153851Z:02f48fc6-e7c4-4860-a9b0-c6bf3a54d16b"
->>>>>>> 4ff26068
-        ],
-        "X-Content-Type-Options": [
-          "nosniff"
-        ],
-<<<<<<< HEAD
-        "Date": [
-          "Mon, 22 Mar 2021 19:16:19 GMT"
-        ],
-=======
->>>>>>> 4ff26068
-        "Content-Length": [
-          "859"
-        ],
-        "Content-Type": [
-          "application/json; charset=utf-8"
-        ],
-        "Expires": [
-          "-1"
-        ]
-      },
-<<<<<<< HEAD
-      "ResponseBody": "{\r\n  \"name\": \"diskrp7111\",\r\n  \"id\": \"/subscriptions/e37510d7-33b6-4676-886f-ee75bcc01871/resourceGroups/crptestar1145/providers/Microsoft.Compute/disks/diskrp7111\",\r\n  \"type\": \"Microsoft.Compute/disks\",\r\n  \"location\": \"eastus2\",\r\n  \"zones\": [\r\n    \"1\"\r\n  ],\r\n  \"sku\": {\r\n    \"name\": \"Standard_LRS\",\r\n    \"tier\": \"Standard\"\r\n  },\r\n  \"properties\": {\r\n    \"osType\": \"Linux\",\r\n    \"creationData\": {\r\n      \"createOption\": \"Empty\"\r\n    },\r\n    \"diskSizeGB\": 5,\r\n    \"diskIOPSReadWrite\": 500,\r\n    \"diskMBpsReadWrite\": 60,\r\n    \"encryption\": {\r\n      \"type\": \"EncryptionAtRestWithPlatformKey\"\r\n    },\r\n    \"timeCreated\": \"2021-03-22T19:15:47.6968974+00:00\",\r\n    \"provisioningState\": \"Succeeded\",\r\n    \"diskState\": \"ActiveSAS\",\r\n    \"diskSizeBytes\": 5368709120,\r\n    \"uniqueId\": \"25ba8ee5-d402-4ddd-a198-1bfa99980a23\",\r\n    \"networkAccessPolicy\": \"AllowAll\"\r\n  }\r\n}",
-      "StatusCode": 200
-    },
-    {
-      "RequestUri": "/subscriptions/e37510d7-33b6-4676-886f-ee75bcc01871/resourceGroups/crptestar1145/providers/Microsoft.Compute/disks/diskrp7111?api-version=2020-09-30",
-      "EncodedRequestUri": "L3N1YnNjcmlwdGlvbnMvZTM3NTEwZDctMzNiNi00Njc2LTg4NmYtZWU3NWJjYzAxODcxL3Jlc291cmNlR3JvdXBzL2NycHRlc3RhcjExNDUvcHJvdmlkZXJzL01pY3Jvc29mdC5Db21wdXRlL2Rpc2tzL2Rpc2tycDcxMTE/YXBpLXZlcnNpb249MjAyMC0wOS0zMA==",
-=======
-      "ResponseBody": "{\r\n  \"name\": \"diskrp7440\",\r\n  \"id\": \"/subscriptions/0296790d-427c-48ca-b204-8b729bbd8670/resourceGroups/crptestar1607/providers/Microsoft.Compute/disks/diskrp7440\",\r\n  \"type\": \"Microsoft.Compute/disks\",\r\n  \"location\": \"eastus2\",\r\n  \"zones\": [\r\n    \"1\"\r\n  ],\r\n  \"sku\": {\r\n    \"name\": \"Standard_LRS\",\r\n    \"tier\": \"Standard\"\r\n  },\r\n  \"properties\": {\r\n    \"osType\": \"Linux\",\r\n    \"creationData\": {\r\n      \"createOption\": \"Empty\"\r\n    },\r\n    \"diskSizeGB\": 5,\r\n    \"diskIOPSReadWrite\": 500,\r\n    \"diskMBpsReadWrite\": 60,\r\n    \"encryption\": {\r\n      \"type\": \"EncryptionAtRestWithPlatformKey\"\r\n    },\r\n    \"timeCreated\": \"2021-03-04T07:38:18.1371758-08:00\",\r\n    \"provisioningState\": \"Succeeded\",\r\n    \"diskState\": \"ActiveSAS\",\r\n    \"diskSizeBytes\": 5368709120,\r\n    \"uniqueId\": \"480bae3e-506f-48ff-9fb0-7c09fe4f4b39\",\r\n    \"networkAccessPolicy\": \"AllowAll\"\r\n  }\r\n}",
+          "11964"
+        ],
+        "x-ms-correlation-request-id": [
+          "ab3a1469-357f-44a5-af15-2b2316e7ee46"
+        ],
+        "x-ms-routing-request-id": [
+          "CANADACENTRAL:20210304T153921Z:ab3a1469-357f-44a5-af15-2b2316e7ee46"
+        ],
+        "X-Content-Type-Options": [
+          "nosniff"
+        ],
+        "Content-Length": [
+          "0"
+        ],
+        "Expires": [
+          "-1"
+        ]
+      },
+      "ResponseBody": "",
       "StatusCode": 200
     },
     {
       "RequestUri": "/subscriptions/0296790d-427c-48ca-b204-8b729bbd8670/resourceGroups/crptestar1607/providers/Microsoft.Compute/disks/diskrp7440?api-version=2020-12-01",
       "EncodedRequestUri": "L3N1YnNjcmlwdGlvbnMvMDI5Njc5MGQtNDI3Yy00OGNhLWIyMDQtOGI3MjliYmQ4NjcwL3Jlc291cmNlR3JvdXBzL2NycHRlc3RhcjE2MDcvcHJvdmlkZXJzL01pY3Jvc29mdC5Db21wdXRlL2Rpc2tzL2Rpc2tycDc0NDA/YXBpLXZlcnNpb249MjAyMC0xMi0wMQ==",
->>>>>>> 4ff26068
-      "RequestMethod": "GET",
+      "RequestMethod": "DELETE",
       "RequestBody": "",
       "RequestHeaders": {
         "x-ms-client-request-id": [
-<<<<<<< HEAD
-          "9341a77e-cfa4-4abe-a072-e466b32bd694"
-=======
-          "5f79443b-6055-406d-9857-9e960e4be720"
->>>>>>> 4ff26068
+          "b93b661f-9d25-4c5c-981f-b8153047810d"
         ],
         "accept-language": [
           "en-US"
@@ -796,203 +978,138 @@
           "no-cache"
         ],
         "Date": [
-          "Thu, 04 Mar 2021 15:39:51 GMT"
-        ],
-        "Pragma": [
-          "no-cache"
-        ],
-        "x-ms-failure-cause": [
-          "gateway"
-        ],
-        "x-ms-request-id": [
-<<<<<<< HEAD
-          "0c377ed5-b030-4e4c-a92d-596121b4d276"
-        ],
-        "x-ms-correlation-request-id": [
-          "0c377ed5-b030-4e4c-a92d-596121b4d276"
-        ],
-        "x-ms-routing-request-id": [
-          "EASTUS2:20210322T191720Z:0c377ed5-b030-4e4c-a92d-596121b4d276"
-=======
-          "58734f0b-467e-4958-8252-c9c9055f806e"
-        ],
-        "x-ms-correlation-request-id": [
-          "58734f0b-467e-4958-8252-c9c9055f806e"
-        ],
-        "x-ms-routing-request-id": [
-          "CANADACENTRAL:20210304T153952Z:58734f0b-467e-4958-8252-c9c9055f806e"
->>>>>>> 4ff26068
-        ],
-        "Strict-Transport-Security": [
-          "max-age=31536000; includeSubDomains"
-        ],
-        "X-Content-Type-Options": [
-          "nosniff"
-        ],
-<<<<<<< HEAD
-        "Date": [
-          "Mon, 22 Mar 2021 19:17:20 GMT"
-=======
-        "Content-Length": [
-          "219"
->>>>>>> 4ff26068
-        ],
-        "Content-Type": [
-          "application/json; charset=utf-8"
-        ],
-        "Expires": [
-          "-1"
-        ]
-      },
-<<<<<<< HEAD
-      "ResponseBody": "{\r\n  \"error\": {\r\n    \"code\": \"ResourceNotFound\",\r\n    \"message\": \"The Resource 'Microsoft.Compute/disks/diskrp7111' under resource group 'crptestar1145' was not found. For more details please go to https://aka.ms/ARMResourceNotFoundFix\"\r\n  }\r\n}",
-      "StatusCode": 404
-    },
-    {
-      "RequestUri": "/subscriptions/e37510d7-33b6-4676-886f-ee75bcc01871/resourceGroups/crptestar1145/providers/Microsoft.Compute/disks/diskrp7111/beginGetAccess?api-version=2020-09-30",
-      "EncodedRequestUri": "L3N1YnNjcmlwdGlvbnMvZTM3NTEwZDctMzNiNi00Njc2LTg4NmYtZWU3NWJjYzAxODcxL3Jlc291cmNlR3JvdXBzL2NycHRlc3RhcjExNDUvcHJvdmlkZXJzL01pY3Jvc29mdC5Db21wdXRlL2Rpc2tzL2Rpc2tycDcxMTEvYmVnaW5HZXRBY2Nlc3M/YXBpLXZlcnNpb249MjAyMC0wOS0zMA==",
-=======
-      "ResponseBody": "{\r\n  \"error\": {\r\n    \"code\": \"ResourceNotFound\",\r\n    \"message\": \"The Resource 'Microsoft.Compute/disks/diskrp7440' under resource group 'crptestar1607' was not found. For more details please go to https://aka.ms/ARMResourceNotFoundFix\"\r\n  }\r\n}",
-      "StatusCode": 404
-    },
-    {
-      "RequestUri": "/subscriptions/0296790d-427c-48ca-b204-8b729bbd8670/resourceGroups/crptestar1607/providers/Microsoft.Compute/disks/diskrp7440/beginGetAccess?api-version=2020-12-01",
-      "EncodedRequestUri": "L3N1YnNjcmlwdGlvbnMvMDI5Njc5MGQtNDI3Yy00OGNhLWIyMDQtOGI3MjliYmQ4NjcwL3Jlc291cmNlR3JvdXBzL2NycHRlc3RhcjE2MDcvcHJvdmlkZXJzL01pY3Jvc29mdC5Db21wdXRlL2Rpc2tzL2Rpc2tycDc0NDAvYmVnaW5HZXRBY2Nlc3M/YXBpLXZlcnNpb249MjAyMC0xMi0wMQ==",
->>>>>>> 4ff26068
-      "RequestMethod": "POST",
-      "RequestBody": "{\r\n  \"access\": \"Read\",\r\n  \"durationInSeconds\": 1000\r\n}",
-      "RequestHeaders": {
-        "x-ms-client-request-id": [
-<<<<<<< HEAD
-          "3abb2cf9-99a0-4999-9d2b-55db0da19dc7"
-=======
-          "fdd10a9a-39ad-4b7d-9e7b-86d75ffc3970"
->>>>>>> 4ff26068
-        ],
-        "accept-language": [
-          "en-US"
-        ],
-        "User-Agent": [
-          "FxVersion/4.6.26614.01",
-          "OSName/Windows",
-          "OSVersion/Microsoft.Windows.10.0.18363.",
-          "Microsoft.Azure.Management.Compute.ComputeManagementClient/44.0.0.0"
-        ],
-        "Content-Type": [
-          "application/json; charset=utf-8"
-        ],
-        "Content-Length": [
-          "54"
-        ]
-      },
-      "ResponseHeaders": {
-        "Cache-Control": [
-          "no-cache"
-        ],
-        "Date": [
-          "Thu, 04 Mar 2021 15:38:20 GMT"
+          "Thu, 04 Mar 2021 15:39:21 GMT"
         ],
         "Pragma": [
           "no-cache"
         ],
         "Location": [
-<<<<<<< HEAD
-          "https://management.azure.com/subscriptions/e37510d7-33b6-4676-886f-ee75bcc01871/providers/Microsoft.Compute/locations/eastus2/DiskOperations/a04fe641-9e73-4384-b7c4-09813b3ae7c7?monitor=true&api-version=2020-09-30"
-        ],
-        "Azure-AsyncOperation": [
-          "https://management.azure.com/subscriptions/e37510d7-33b6-4676-886f-ee75bcc01871/providers/Microsoft.Compute/locations/eastus2/DiskOperations/a04fe641-9e73-4384-b7c4-09813b3ae7c7?api-version=2020-09-30"
-=======
-          "https://management.azure.com/subscriptions/0296790d-427c-48ca-b204-8b729bbd8670/providers/Microsoft.Compute/locations/eastus2/DiskOperations/5b91fff6-749e-4232-a6c4-345a13f8642f?monitor=true&api-version=2020-12-01"
+          "https://management.azure.com/subscriptions/0296790d-427c-48ca-b204-8b729bbd8670/providers/Microsoft.Compute/locations/eastus2/DiskOperations/edd02633-49dd-4ec6-b2f9-becb5433cf41?monitor=true&api-version=2020-12-01"
         ],
         "Server": [
           "Microsoft-HTTPAPI/2.0",
           "Microsoft-HTTPAPI/2.0"
         ],
         "Azure-AsyncOperation": [
-          "https://management.azure.com/subscriptions/0296790d-427c-48ca-b204-8b729bbd8670/providers/Microsoft.Compute/locations/eastus2/DiskOperations/5b91fff6-749e-4232-a6c4-345a13f8642f?api-version=2020-12-01"
->>>>>>> 4ff26068
+          "https://management.azure.com/subscriptions/0296790d-427c-48ca-b204-8b729bbd8670/providers/Microsoft.Compute/locations/eastus2/DiskOperations/edd02633-49dd-4ec6-b2f9-becb5433cf41?api-version=2020-12-01"
         ],
         "x-ms-ratelimit-remaining-resource": [
-          "Microsoft.Compute/HighCostDiskHydrate3Min;999,Microsoft.Compute/HighCostDiskHydrate30Min;7997"
+          "Microsoft.Compute/DeleteDisks3Min;2999,Microsoft.Compute/DeleteDisks30Min;23998"
         ],
         "Strict-Transport-Security": [
           "max-age=31536000; includeSubDomains"
         ],
         "x-ms-served-by": [
-<<<<<<< HEAD
-          "de3c97e5-a7f4-4bba-b1fb-feac30234d51_132556176083465984"
-        ],
-        "x-ms-request-id": [
-          "a04fe641-9e73-4384-b7c4-09813b3ae7c7"
+          "03f446cd-58dc-43ce-82ff-a22164fae905_132582937920184862"
+        ],
+        "x-ms-request-id": [
+          "edd02633-49dd-4ec6-b2f9-becb5433cf41"
+        ],
+        "x-ms-ratelimit-remaining-subscription-deletes": [
+          "14996"
+        ],
+        "x-ms-correlation-request-id": [
+          "e9964642-7f97-4980-95a8-be7ea11d1735"
+        ],
+        "x-ms-routing-request-id": [
+          "CANADACENTRAL:20210304T153921Z:e9964642-7f97-4980-95a8-be7ea11d1735"
+        ],
+        "X-Content-Type-Options": [
+          "nosniff"
+        ],
+        "Content-Length": [
+          "0"
+        ],
+        "Expires": [
+          "-1"
+        ]
+      },
+      "ResponseBody": "",
+      "StatusCode": 202
+    },
+    {
+      "RequestUri": "/subscriptions/0296790d-427c-48ca-b204-8b729bbd8670/providers/Microsoft.Compute/locations/eastus2/DiskOperations/edd02633-49dd-4ec6-b2f9-becb5433cf41?api-version=2020-12-01",
+      "EncodedRequestUri": "L3N1YnNjcmlwdGlvbnMvMDI5Njc5MGQtNDI3Yy00OGNhLWIyMDQtOGI3MjliYmQ4NjcwL3Byb3ZpZGVycy9NaWNyb3NvZnQuQ29tcHV0ZS9sb2NhdGlvbnMvZWFzdHVzMi9EaXNrT3BlcmF0aW9ucy9lZGQwMjYzMy00OWRkLTRlYzYtYjJmOS1iZWNiNTQzM2NmNDE/YXBpLXZlcnNpb249MjAyMC0xMi0wMQ==",
+      "RequestMethod": "GET",
+      "RequestBody": "",
+      "RequestHeaders": {
+        "User-Agent": [
+          "FxVersion/4.6.26614.01",
+          "OSName/Windows",
+          "OSVersion/Microsoft.Windows.10.0.18363.",
+          "Microsoft.Azure.Management.Compute.ComputeManagementClient/44.0.0.0"
+        ]
+      },
+      "ResponseHeaders": {
+        "Cache-Control": [
+          "no-cache"
+        ],
+        "Date": [
+          "Thu, 04 Mar 2021 15:39:51 GMT"
+        ],
+        "Pragma": [
+          "no-cache"
         ],
         "Server": [
           "Microsoft-HTTPAPI/2.0",
           "Microsoft-HTTPAPI/2.0"
-=======
+        ],
+        "x-ms-ratelimit-remaining-resource": [
+          "Microsoft.Compute/GetOperation3Min;49990,Microsoft.Compute/GetOperation30Min;399977"
+        ],
+        "Strict-Transport-Security": [
+          "max-age=31536000; includeSubDomains"
+        ],
+        "x-ms-served-by": [
           "03f446cd-58dc-43ce-82ff-a22164fae905_132582937920184862"
         ],
         "x-ms-request-id": [
-          "5b91fff6-749e-4232-a6c4-345a13f8642f"
->>>>>>> 4ff26068
-        ],
-        "x-ms-ratelimit-remaining-subscription-writes": [
-          "1199"
-        ],
-        "x-ms-correlation-request-id": [
-<<<<<<< HEAD
-          "9d67ebbd-3da9-4d72-9be6-8a14aa0e8d32"
-        ],
-        "x-ms-routing-request-id": [
-          "EASTUS2:20210322T191550Z:9d67ebbd-3da9-4d72-9be6-8a14aa0e8d32"
-=======
-          "23ebcabe-8231-424c-a0bf-e6f44284ba48"
-        ],
-        "x-ms-routing-request-id": [
-          "CANADACENTRAL:20210304T153820Z:23ebcabe-8231-424c-a0bf-e6f44284ba48"
->>>>>>> 4ff26068
-        ],
-        "X-Content-Type-Options": [
-          "nosniff"
-        ],
-<<<<<<< HEAD
-        "Date": [
-          "Mon, 22 Mar 2021 19:15:49 GMT"
-=======
-        "Content-Length": [
-          "0"
->>>>>>> 4ff26068
-        ],
-        "Expires": [
-          "-1"
-        ]
-      },
-      "ResponseBody": "",
-      "StatusCode": 202
-    },
-    {
-<<<<<<< HEAD
-      "RequestUri": "/subscriptions/e37510d7-33b6-4676-886f-ee75bcc01871/providers/Microsoft.Compute/locations/eastus2/DiskOperations/a04fe641-9e73-4384-b7c4-09813b3ae7c7?api-version=2020-09-30",
-      "EncodedRequestUri": "L3N1YnNjcmlwdGlvbnMvZTM3NTEwZDctMzNiNi00Njc2LTg4NmYtZWU3NWJjYzAxODcxL3Byb3ZpZGVycy9NaWNyb3NvZnQuQ29tcHV0ZS9sb2NhdGlvbnMvZWFzdHVzMi9EaXNrT3BlcmF0aW9ucy9hMDRmZTY0MS05ZTczLTQzODQtYjdjNC0wOTgxM2IzYWU3Yzc/YXBpLXZlcnNpb249MjAyMC0wOS0zMA==",
-=======
-      "RequestUri": "/subscriptions/0296790d-427c-48ca-b204-8b729bbd8670/providers/Microsoft.Compute/locations/eastus2/DiskOperations/5b91fff6-749e-4232-a6c4-345a13f8642f?api-version=2020-12-01",
-      "EncodedRequestUri": "L3N1YnNjcmlwdGlvbnMvMDI5Njc5MGQtNDI3Yy00OGNhLWIyMDQtOGI3MjliYmQ4NjcwL3Byb3ZpZGVycy9NaWNyb3NvZnQuQ29tcHV0ZS9sb2NhdGlvbnMvZWFzdHVzMi9EaXNrT3BlcmF0aW9ucy81YjkxZmZmNi03NDllLTQyMzItYTZjNC0zNDVhMTNmODY0MmY/YXBpLXZlcnNpb249MjAyMC0xMi0wMQ==",
->>>>>>> 4ff26068
-      "RequestMethod": "GET",
-      "RequestBody": "",
-      "RequestHeaders": {
-        "User-Agent": [
-          "FxVersion/4.6.26614.01",
-          "OSName/Windows",
-          "OSVersion/Microsoft.Windows.10.0.18363.",
-          "Microsoft.Azure.Management.Compute.ComputeManagementClient/44.0.0.0"
-        ]
-      },
-      "ResponseHeaders": {
-        "Cache-Control": [
-          "no-cache"
-        ],
-        "Date": [
-          "Thu, 04 Mar 2021 15:38:50 GMT"
+          "b245b137-d626-4f20-a9e8-4812f17e0ce1"
+        ],
+        "x-ms-ratelimit-remaining-subscription-reads": [
+          "11963"
+        ],
+        "x-ms-correlation-request-id": [
+          "138f7f85-50fb-4885-a578-57f9f6b2aeaf"
+        ],
+        "x-ms-routing-request-id": [
+          "CANADACENTRAL:20210304T153952Z:138f7f85-50fb-4885-a578-57f9f6b2aeaf"
+        ],
+        "X-Content-Type-Options": [
+          "nosniff"
+        ],
+        "Content-Length": [
+          "183"
+        ],
+        "Content-Type": [
+          "application/json; charset=utf-8"
+        ],
+        "Expires": [
+          "-1"
+        ]
+      },
+      "ResponseBody": "{\r\n  \"startTime\": \"2021-03-04T07:39:21.8406993-08:00\",\r\n  \"endTime\": \"2021-03-04T07:39:22.043854-08:00\",\r\n  \"status\": \"Succeeded\",\r\n  \"name\": \"edd02633-49dd-4ec6-b2f9-becb5433cf41\"\r\n}",
+      "StatusCode": 200
+    },
+    {
+      "RequestUri": "/subscriptions/0296790d-427c-48ca-b204-8b729bbd8670/providers/Microsoft.Compute/locations/eastus2/DiskOperations/edd02633-49dd-4ec6-b2f9-becb5433cf41?monitor=true&api-version=2020-12-01",
+      "EncodedRequestUri": "L3N1YnNjcmlwdGlvbnMvMDI5Njc5MGQtNDI3Yy00OGNhLWIyMDQtOGI3MjliYmQ4NjcwL3Byb3ZpZGVycy9NaWNyb3NvZnQuQ29tcHV0ZS9sb2NhdGlvbnMvZWFzdHVzMi9EaXNrT3BlcmF0aW9ucy9lZGQwMjYzMy00OWRkLTRlYzYtYjJmOS1iZWNiNTQzM2NmNDE/bW9uaXRvcj10cnVlJmFwaS12ZXJzaW9uPTIwMjAtMTItMDE=",
+      "RequestMethod": "GET",
+      "RequestBody": "",
+      "RequestHeaders": {
+        "User-Agent": [
+          "FxVersion/4.6.26614.01",
+          "OSName/Windows",
+          "OSVersion/Microsoft.Windows.10.0.18363.",
+          "Microsoft.Azure.Management.Compute.ComputeManagementClient/44.0.0.0"
+        ]
+      },
+      "ResponseHeaders": {
+        "Cache-Control": [
+          "no-cache"
+        ],
+        "Date": [
+          "Thu, 04 Mar 2021 15:39:51 GMT"
         ],
         "Pragma": [
           "no-cache"
@@ -1002,192 +1119,47 @@
           "Microsoft-HTTPAPI/2.0"
         ],
         "x-ms-ratelimit-remaining-resource": [
-<<<<<<< HEAD
-          "Microsoft.Compute/GetOperation3Min;49996,Microsoft.Compute/GetOperation30Min;399977"
-=======
-          "Microsoft.Compute/GetOperation3Min;49996,Microsoft.Compute/GetOperation30Min;399983"
->>>>>>> 4ff26068
+          "Microsoft.Compute/GetOperation3Min;49989,Microsoft.Compute/GetOperation30Min;399976"
         ],
         "Strict-Transport-Security": [
           "max-age=31536000; includeSubDomains"
         ],
         "x-ms-served-by": [
-<<<<<<< HEAD
-          "de3c97e5-a7f4-4bba-b1fb-feac30234d51_132556176083465984"
-        ],
-        "x-ms-request-id": [
-          "c9336a5b-bd07-44a8-ae33-a19988697051"
-        ],
-        "Server": [
-          "Microsoft-HTTPAPI/2.0",
-          "Microsoft-HTTPAPI/2.0"
-=======
           "03f446cd-58dc-43ce-82ff-a22164fae905_132582937920184862"
         ],
         "x-ms-request-id": [
-          "cf61e35c-8bd9-4279-9163-32e2aa3a7261"
->>>>>>> 4ff26068
+          "dab853c8-4de1-44d6-a329-3c4285c572dc"
         ],
         "x-ms-ratelimit-remaining-subscription-reads": [
-          "11969"
-        ],
-        "x-ms-correlation-request-id": [
-<<<<<<< HEAD
-          "db1198a0-468f-43ab-a21b-6e39a3db9ebe"
-        ],
-        "x-ms-routing-request-id": [
-          "EASTUS2:20210322T191620Z:db1198a0-468f-43ab-a21b-6e39a3db9ebe"
-=======
-          "2aae8879-b9c9-4be0-b0d9-87f298c78677"
-        ],
-        "x-ms-routing-request-id": [
-          "CANADACENTRAL:20210304T153850Z:2aae8879-b9c9-4be0-b0d9-87f298c78677"
->>>>>>> 4ff26068
-        ],
-        "X-Content-Type-Options": [
-          "nosniff"
-        ],
-<<<<<<< HEAD
-        "Date": [
-          "Mon, 22 Mar 2021 19:16:19 GMT"
-        ],
-=======
->>>>>>> 4ff26068
-        "Content-Length": [
-          "423"
-        ],
-        "Content-Type": [
-          "application/json; charset=utf-8"
-        ],
-        "Expires": [
-          "-1"
-        ]
-      },
-<<<<<<< HEAD
-      "ResponseBody": "{\r\n  \"startTime\": \"2021-03-22T19:15:50.0094642+00:00\",\r\n  \"endTime\": \"2021-03-22T19:15:50.3220089+00:00\",\r\n  \"status\": \"Succeeded\",\r\n  \"properties\": {\r\n    \"output\": {\r\n      \"accessSAS\": \"https://md-grx314h1ksqs.blob.core.windows.net/lszhkgrvgsq0/abcd?sv=2018-03-28&sr=b&si=c017b0e5-0d56-4769-a488-fb14b4ffb26a&sig=WtImtKEVtFDR3YxKb%2BbfAMp1rgUmexEVJhPGVyIq0tc%3D\"\r\n    }\r\n  },\r\n  \"name\": \"a04fe641-9e73-4384-b7c4-09813b3ae7c7\"\r\n}",
+          "11962"
+        ],
+        "x-ms-correlation-request-id": [
+          "f2825975-7ad5-4131-8109-a2a5946f277e"
+        ],
+        "x-ms-routing-request-id": [
+          "CANADACENTRAL:20210304T153952Z:f2825975-7ad5-4131-8109-a2a5946f277e"
+        ],
+        "X-Content-Type-Options": [
+          "nosniff"
+        ],
+        "Content-Length": [
+          "0"
+        ],
+        "Expires": [
+          "-1"
+        ]
+      },
+      "ResponseBody": "",
       "StatusCode": 200
     },
     {
-      "RequestUri": "/subscriptions/e37510d7-33b6-4676-886f-ee75bcc01871/providers/Microsoft.Compute/locations/eastus2/DiskOperations/a04fe641-9e73-4384-b7c4-09813b3ae7c7?monitor=true&api-version=2020-09-30",
-      "EncodedRequestUri": "L3N1YnNjcmlwdGlvbnMvZTM3NTEwZDctMzNiNi00Njc2LTg4NmYtZWU3NWJjYzAxODcxL3Byb3ZpZGVycy9NaWNyb3NvZnQuQ29tcHV0ZS9sb2NhdGlvbnMvZWFzdHVzMi9EaXNrT3BlcmF0aW9ucy9hMDRmZTY0MS05ZTczLTQzODQtYjdjNC0wOTgxM2IzYWU3Yzc/bW9uaXRvcj10cnVlJmFwaS12ZXJzaW9uPTIwMjAtMDktMzA=",
-=======
-      "ResponseBody": "{\r\n  \"startTime\": \"2021-03-04T07:38:20.7934439-08:00\",\r\n  \"endTime\": \"2021-03-04T07:38:21.1215514-08:00\",\r\n  \"status\": \"Succeeded\",\r\n  \"properties\": {\r\n    \"output\": {\r\n      \"accessSAS\": \"https://md-bhx23kvgtplz.blob.core.windows.net/c4gmckssf5fm/abcd?sv=2018-03-28&sr=b&si=88db8f67-688a-4e54-81ac-36451b313c7e&sig=ZxgzIHVJVA7q2ziPsraUoU7lOs78cxQSlQ53E0DPGJ4%3D\"\r\n    }\r\n  },\r\n  \"name\": \"5b91fff6-749e-4232-a6c4-345a13f8642f\"\r\n}",
-      "StatusCode": 200
-    },
-    {
-      "RequestUri": "/subscriptions/0296790d-427c-48ca-b204-8b729bbd8670/providers/Microsoft.Compute/locations/eastus2/DiskOperations/5b91fff6-749e-4232-a6c4-345a13f8642f?monitor=true&api-version=2020-12-01",
-      "EncodedRequestUri": "L3N1YnNjcmlwdGlvbnMvMDI5Njc5MGQtNDI3Yy00OGNhLWIyMDQtOGI3MjliYmQ4NjcwL3Byb3ZpZGVycy9NaWNyb3NvZnQuQ29tcHV0ZS9sb2NhdGlvbnMvZWFzdHVzMi9EaXNrT3BlcmF0aW9ucy81YjkxZmZmNi03NDllLTQyMzItYTZjNC0zNDVhMTNmODY0MmY/bW9uaXRvcj10cnVlJmFwaS12ZXJzaW9uPTIwMjAtMTItMDE=",
->>>>>>> 4ff26068
-      "RequestMethod": "GET",
-      "RequestBody": "",
-      "RequestHeaders": {
-        "User-Agent": [
-          "FxVersion/4.6.26614.01",
-          "OSName/Windows",
-          "OSVersion/Microsoft.Windows.10.0.18363.",
-          "Microsoft.Azure.Management.Compute.ComputeManagementClient/44.0.0.0"
-        ]
-      },
-      "ResponseHeaders": {
-        "Cache-Control": [
-          "no-cache"
-        ],
-        "Date": [
-          "Thu, 04 Mar 2021 15:38:50 GMT"
-        ],
-        "Pragma": [
-          "no-cache"
-        ],
-        "Server": [
-          "Microsoft-HTTPAPI/2.0",
-          "Microsoft-HTTPAPI/2.0"
-        ],
-        "x-ms-ratelimit-remaining-resource": [
-<<<<<<< HEAD
-          "Microsoft.Compute/GetOperation3Min;49995,Microsoft.Compute/GetOperation30Min;399976"
-=======
-          "Microsoft.Compute/GetOperation3Min;49995,Microsoft.Compute/GetOperation30Min;399982"
->>>>>>> 4ff26068
-        ],
-        "Strict-Transport-Security": [
-          "max-age=31536000; includeSubDomains"
-        ],
-        "x-ms-served-by": [
-<<<<<<< HEAD
-          "de3c97e5-a7f4-4bba-b1fb-feac30234d51_132556176083465984"
-        ],
-        "x-ms-request-id": [
-          "51934918-0c6b-4e20-8d4d-804a5f730f74"
-        ],
-        "Server": [
-          "Microsoft-HTTPAPI/2.0",
-          "Microsoft-HTTPAPI/2.0"
-=======
-          "03f446cd-58dc-43ce-82ff-a22164fae905_132582937920184862"
-        ],
-        "x-ms-request-id": [
-          "21861860-033c-4e93-85b8-11a0dbea6c4b"
->>>>>>> 4ff26068
-        ],
-        "x-ms-ratelimit-remaining-subscription-reads": [
-          "11968"
-        ],
-        "x-ms-correlation-request-id": [
-<<<<<<< HEAD
-          "60fcc87f-7344-4824-a9b4-d33839f9b1dc"
-        ],
-        "x-ms-routing-request-id": [
-          "EASTUS2:20210322T191620Z:60fcc87f-7344-4824-a9b4-d33839f9b1dc"
-=======
-          "9cd86b72-8d57-4a4d-9b12-12b2d4b8b72a"
-        ],
-        "x-ms-routing-request-id": [
-          "CANADACENTRAL:20210304T153851Z:9cd86b72-8d57-4a4d-9b12-12b2d4b8b72a"
->>>>>>> 4ff26068
-        ],
-        "X-Content-Type-Options": [
-          "nosniff"
-        ],
-<<<<<<< HEAD
-        "Date": [
-          "Mon, 22 Mar 2021 19:16:19 GMT"
-        ],
-=======
->>>>>>> 4ff26068
-        "Content-Length": [
-          "198"
-        ],
-        "Content-Type": [
-          "application/json; charset=utf-8"
-        ],
-        "Expires": [
-          "-1"
-        ]
-      },
-<<<<<<< HEAD
-      "ResponseBody": "{\r\n  \"accessSAS\": \"https://md-grx314h1ksqs.blob.core.windows.net/lszhkgrvgsq0/abcd?sv=2018-03-28&sr=b&si=c017b0e5-0d56-4769-a488-fb14b4ffb26a&sig=WtImtKEVtFDR3YxKb%2BbfAMp1rgUmexEVJhPGVyIq0tc%3D\"\r\n}",
-      "StatusCode": 200
-    },
-    {
-      "RequestUri": "/subscriptions/e37510d7-33b6-4676-886f-ee75bcc01871/resourceGroups/crptestar1145/providers/Microsoft.Compute/disks/diskrp7111/endGetAccess?api-version=2020-09-30",
-      "EncodedRequestUri": "L3N1YnNjcmlwdGlvbnMvZTM3NTEwZDctMzNiNi00Njc2LTg4NmYtZWU3NWJjYzAxODcxL3Jlc291cmNlR3JvdXBzL2NycHRlc3RhcjExNDUvcHJvdmlkZXJzL01pY3Jvc29mdC5Db21wdXRlL2Rpc2tzL2Rpc2tycDcxMTEvZW5kR2V0QWNjZXNzP2FwaS12ZXJzaW9uPTIwMjAtMDktMzA=",
-=======
-      "ResponseBody": "{\r\n  \"accessSAS\": \"https://md-bhx23kvgtplz.blob.core.windows.net/c4gmckssf5fm/abcd?sv=2018-03-28&sr=b&si=88db8f67-688a-4e54-81ac-36451b313c7e&sig=ZxgzIHVJVA7q2ziPsraUoU7lOs78cxQSlQ53E0DPGJ4%3D\"\r\n}",
-      "StatusCode": 200
-    },
-    {
-      "RequestUri": "/subscriptions/0296790d-427c-48ca-b204-8b729bbd8670/resourceGroups/crptestar1607/providers/Microsoft.Compute/disks/diskrp7440/endGetAccess?api-version=2020-12-01",
-      "EncodedRequestUri": "L3N1YnNjcmlwdGlvbnMvMDI5Njc5MGQtNDI3Yy00OGNhLWIyMDQtOGI3MjliYmQ4NjcwL3Jlc291cmNlR3JvdXBzL2NycHRlc3RhcjE2MDcvcHJvdmlkZXJzL01pY3Jvc29mdC5Db21wdXRlL2Rpc2tzL2Rpc2tycDc0NDAvZW5kR2V0QWNjZXNzP2FwaS12ZXJzaW9uPTIwMjAtMTItMDE=",
->>>>>>> 4ff26068
-      "RequestMethod": "POST",
+      "RequestUri": "/subscriptions/0296790d-427c-48ca-b204-8b729bbd8670/resourcegroups/crptestar1607?api-version=2017-05-10",
+      "EncodedRequestUri": "L3N1YnNjcmlwdGlvbnMvMDI5Njc5MGQtNDI3Yy00OGNhLWIyMDQtOGI3MjliYmQ4NjcwL3Jlc291cmNlZ3JvdXBzL2NycHRlc3RhcjE2MDc/YXBpLXZlcnNpb249MjAxNy0wNS0xMA==",
+      "RequestMethod": "DELETE",
       "RequestBody": "",
       "RequestHeaders": {
         "x-ms-client-request-id": [
-<<<<<<< HEAD
-          "f1a5a194-962e-4ef2-8a49-a8c486798bf1"
-=======
-          "4552f367-ff2d-4541-95e8-bad5ebc80d83"
->>>>>>> 4ff26068
+          "5235d424-68cc-4dfb-a40b-e1c4f27b4e0f"
         ],
         "accept-language": [
           "en-US"
@@ -1196,85 +1168,45 @@
           "FxVersion/4.6.26614.01",
           "OSName/Windows",
           "OSVersion/Microsoft.Windows.10.0.18363.",
-          "Microsoft.Azure.Management.Compute.ComputeManagementClient/44.0.0.0"
-        ]
-      },
-      "ResponseHeaders": {
-        "Cache-Control": [
-          "no-cache"
-        ],
-        "Date": [
-          "Thu, 04 Mar 2021 15:38:50 GMT"
+          "Microsoft.Azure.Management.ResourceManager.ResourceManagementClient/1.6.0.0"
+        ]
+      },
+      "ResponseHeaders": {
+        "Cache-Control": [
+          "no-cache"
+        ],
+        "Date": [
+          "Thu, 04 Mar 2021 15:39:52 GMT"
         ],
         "Pragma": [
           "no-cache"
         ],
         "Location": [
-<<<<<<< HEAD
-          "https://management.azure.com/subscriptions/e37510d7-33b6-4676-886f-ee75bcc01871/providers/Microsoft.Compute/locations/eastus2/DiskOperations/1d8ca357-0bb8-469f-8184-d9569818e82d?monitor=true&api-version=2020-09-30"
-        ],
-        "Azure-AsyncOperation": [
-          "https://management.azure.com/subscriptions/e37510d7-33b6-4676-886f-ee75bcc01871/providers/Microsoft.Compute/locations/eastus2/DiskOperations/1d8ca357-0bb8-469f-8184-d9569818e82d?api-version=2020-09-30"
-=======
-          "https://management.azure.com/subscriptions/0296790d-427c-48ca-b204-8b729bbd8670/providers/Microsoft.Compute/locations/eastus2/DiskOperations/ce79f59c-3abc-4389-83dc-2f0e8b103365?monitor=true&api-version=2020-12-01"
-        ],
-        "Server": [
-          "Microsoft-HTTPAPI/2.0",
-          "Microsoft-HTTPAPI/2.0"
-        ],
-        "Azure-AsyncOperation": [
-          "https://management.azure.com/subscriptions/0296790d-427c-48ca-b204-8b729bbd8670/providers/Microsoft.Compute/locations/eastus2/DiskOperations/ce79f59c-3abc-4389-83dc-2f0e8b103365?api-version=2020-12-01"
->>>>>>> 4ff26068
-        ],
-        "x-ms-ratelimit-remaining-resource": [
-          "Microsoft.Compute/HighCostDiskHydrate3Min;998,Microsoft.Compute/HighCostDiskHydrate30Min;7996"
-        ],
-        "Strict-Transport-Security": [
-          "max-age=31536000; includeSubDomains"
-        ],
-        "x-ms-served-by": [
-<<<<<<< HEAD
-          "de3c97e5-a7f4-4bba-b1fb-feac30234d51_132556176083465984"
-        ],
-        "x-ms-request-id": [
-          "1d8ca357-0bb8-469f-8184-d9569818e82d"
-        ],
-        "Server": [
-          "Microsoft-HTTPAPI/2.0",
-          "Microsoft-HTTPAPI/2.0"
-=======
-          "03f446cd-58dc-43ce-82ff-a22164fae905_132582937920184862"
-        ],
-        "x-ms-request-id": [
-          "ce79f59c-3abc-4389-83dc-2f0e8b103365"
->>>>>>> 4ff26068
-        ],
-        "x-ms-ratelimit-remaining-subscription-writes": [
-          "1198"
-        ],
-        "x-ms-correlation-request-id": [
-<<<<<<< HEAD
-          "46f38fb0-2986-4a7c-bda9-1746899a8bba"
-        ],
-        "x-ms-routing-request-id": [
-          "EASTUS2:20210322T191620Z:46f38fb0-2986-4a7c-bda9-1746899a8bba"
-=======
-          "5241ec9e-63c3-478a-81a1-fd58aaf2a1d3"
-        ],
-        "x-ms-routing-request-id": [
-          "CANADACENTRAL:20210304T153851Z:5241ec9e-63c3-478a-81a1-fd58aaf2a1d3"
->>>>>>> 4ff26068
-        ],
-        "X-Content-Type-Options": [
-          "nosniff"
-        ],
-<<<<<<< HEAD
-        "Date": [
-          "Mon, 22 Mar 2021 19:16:19 GMT"
-=======
+          "https://management.azure.com/subscriptions/0296790d-427c-48ca-b204-8b729bbd8670/operationresults/eyJqb2JJZCI6IlJFU09VUkNFR1JPVVBERUxFVElPTkpPQi1DUlBURVNUQVIxNjA3LUVBU1RVUzIiLCJqb2JMb2NhdGlvbiI6ImVhc3R1czIifQ?api-version=2017-05-10"
+        ],
+        "Retry-After": [
+          "15"
+        ],
+        "x-ms-ratelimit-remaining-subscription-deletes": [
+          "14996"
+        ],
+        "x-ms-request-id": [
+          "9c3e3914-00da-44b0-88d3-12730fda5acd"
+        ],
+        "x-ms-correlation-request-id": [
+          "9c3e3914-00da-44b0-88d3-12730fda5acd"
+        ],
+        "x-ms-routing-request-id": [
+          "CANADACENTRAL:20210304T153953Z:9c3e3914-00da-44b0-88d3-12730fda5acd"
+        ],
+        "Strict-Transport-Security": [
+          "max-age=31536000; includeSubDomains"
+        ],
+        "X-Content-Type-Options": [
+          "nosniff"
+        ],
         "Content-Length": [
           "0"
->>>>>>> 4ff26068
         ],
         "Expires": [
           "-1"
@@ -1284,191 +1216,162 @@
       "StatusCode": 202
     },
     {
-<<<<<<< HEAD
-      "RequestUri": "/subscriptions/e37510d7-33b6-4676-886f-ee75bcc01871/providers/Microsoft.Compute/locations/eastus2/DiskOperations/1d8ca357-0bb8-469f-8184-d9569818e82d?api-version=2020-09-30",
-      "EncodedRequestUri": "L3N1YnNjcmlwdGlvbnMvZTM3NTEwZDctMzNiNi00Njc2LTg4NmYtZWU3NWJjYzAxODcxL3Byb3ZpZGVycy9NaWNyb3NvZnQuQ29tcHV0ZS9sb2NhdGlvbnMvZWFzdHVzMi9EaXNrT3BlcmF0aW9ucy8xZDhjYTM1Ny0wYmI4LTQ2OWYtODE4NC1kOTU2OTgxOGU4MmQ/YXBpLXZlcnNpb249MjAyMC0wOS0zMA==",
-=======
-      "RequestUri": "/subscriptions/0296790d-427c-48ca-b204-8b729bbd8670/providers/Microsoft.Compute/locations/eastus2/DiskOperations/ce79f59c-3abc-4389-83dc-2f0e8b103365?api-version=2020-12-01",
-      "EncodedRequestUri": "L3N1YnNjcmlwdGlvbnMvMDI5Njc5MGQtNDI3Yy00OGNhLWIyMDQtOGI3MjliYmQ4NjcwL3Byb3ZpZGVycy9NaWNyb3NvZnQuQ29tcHV0ZS9sb2NhdGlvbnMvZWFzdHVzMi9EaXNrT3BlcmF0aW9ucy9jZTc5ZjU5Yy0zYWJjLTQzODktODNkYy0yZjBlOGIxMDMzNjU/YXBpLXZlcnNpb249MjAyMC0xMi0wMQ==",
->>>>>>> 4ff26068
-      "RequestMethod": "GET",
-      "RequestBody": "",
-      "RequestHeaders": {
-        "User-Agent": [
-          "FxVersion/4.6.26614.01",
-          "OSName/Windows",
-          "OSVersion/Microsoft.Windows.10.0.18363.",
-          "Microsoft.Azure.Management.Compute.ComputeManagementClient/44.0.0.0"
-        ]
-      },
-      "ResponseHeaders": {
-        "Cache-Control": [
-          "no-cache"
-        ],
-        "Date": [
-          "Thu, 04 Mar 2021 15:39:21 GMT"
-        ],
-        "Pragma": [
-          "no-cache"
-        ],
-        "Server": [
-          "Microsoft-HTTPAPI/2.0",
-          "Microsoft-HTTPAPI/2.0"
-        ],
-        "x-ms-ratelimit-remaining-resource": [
-<<<<<<< HEAD
-          "Microsoft.Compute/GetOperation3Min;49993,Microsoft.Compute/GetOperation30Min;399974"
-=======
-          "Microsoft.Compute/GetOperation3Min;49993,Microsoft.Compute/GetOperation30Min;399980"
->>>>>>> 4ff26068
-        ],
-        "Strict-Transport-Security": [
-          "max-age=31536000; includeSubDomains"
-        ],
-        "x-ms-served-by": [
-<<<<<<< HEAD
-          "de3c97e5-a7f4-4bba-b1fb-feac30234d51_132556176083465984"
-        ],
-        "x-ms-request-id": [
-          "8b06d923-e26d-4b69-b9e3-60e14df0e645"
-        ],
-        "Server": [
-          "Microsoft-HTTPAPI/2.0",
-          "Microsoft-HTTPAPI/2.0"
-=======
-          "03f446cd-58dc-43ce-82ff-a22164fae905_132582937920184862"
-        ],
-        "x-ms-request-id": [
-          "81deab81-9b93-49b1-8771-30f8cbefac03"
->>>>>>> 4ff26068
+      "RequestUri": "/subscriptions/0296790d-427c-48ca-b204-8b729bbd8670/operationresults/eyJqb2JJZCI6IlJFU09VUkNFR1JPVVBERUxFVElPTkpPQi1DUlBURVNUQVIxNjA3LUVBU1RVUzIiLCJqb2JMb2NhdGlvbiI6ImVhc3R1czIifQ?api-version=2017-05-10",
+      "EncodedRequestUri": "L3N1YnNjcmlwdGlvbnMvMDI5Njc5MGQtNDI3Yy00OGNhLWIyMDQtOGI3MjliYmQ4NjcwL29wZXJhdGlvbnJlc3VsdHMvZXlKcWIySkpaQ0k2SWxKRlUwOVZVa05GUjFKUFZWQkVSVXhGVkVsUFRrcFBRaTFEVWxCVVJWTlVRVkl4TmpBM0xVVkJVMVJWVXpJaUxDSnFiMkpNYjJOaGRHbHZiaUk2SW1WaGMzUjFjeklpZlE/YXBpLXZlcnNpb249MjAxNy0wNS0xMA==",
+      "RequestMethod": "GET",
+      "RequestBody": "",
+      "RequestHeaders": {
+        "User-Agent": [
+          "FxVersion/4.6.26614.01",
+          "OSName/Windows",
+          "OSVersion/Microsoft.Windows.10.0.18363.",
+          "Microsoft.Azure.Management.ResourceManager.ResourceManagementClient/1.6.0.0"
+        ]
+      },
+      "ResponseHeaders": {
+        "Cache-Control": [
+          "no-cache"
+        ],
+        "Date": [
+          "Thu, 04 Mar 2021 15:40:07 GMT"
+        ],
+        "Pragma": [
+          "no-cache"
+        ],
+        "Location": [
+          "https://management.azure.com/subscriptions/0296790d-427c-48ca-b204-8b729bbd8670/operationresults/eyJqb2JJZCI6IlJFU09VUkNFR1JPVVBERUxFVElPTkpPQi1DUlBURVNUQVIxNjA3LUVBU1RVUzIiLCJqb2JMb2NhdGlvbiI6ImVhc3R1czIifQ?api-version=2017-05-10"
+        ],
+        "Retry-After": [
+          "15"
         ],
         "x-ms-ratelimit-remaining-subscription-reads": [
-          "11965"
-        ],
-        "x-ms-correlation-request-id": [
-<<<<<<< HEAD
-          "c813e371-69f4-42df-a3d8-5556bb39d3ee"
-        ],
-        "x-ms-routing-request-id": [
-          "EASTUS2:20210322T191650Z:c813e371-69f4-42df-a3d8-5556bb39d3ee"
-=======
-          "2f328545-1d66-48be-8ccf-748b1f2433da"
-        ],
-        "x-ms-routing-request-id": [
-          "CANADACENTRAL:20210304T153921Z:2f328545-1d66-48be-8ccf-748b1f2433da"
->>>>>>> 4ff26068
-        ],
-        "X-Content-Type-Options": [
-          "nosniff"
-        ],
-<<<<<<< HEAD
-        "Date": [
-          "Mon, 22 Mar 2021 19:16:50 GMT"
-        ],
-=======
->>>>>>> 4ff26068
-        "Content-Length": [
-          "183"
-        ],
-        "Content-Type": [
-          "application/json; charset=utf-8"
-        ],
-        "Expires": [
-          "-1"
-        ]
-      },
-<<<<<<< HEAD
-      "ResponseBody": "{\r\n  \"startTime\": \"2021-03-22T19:16:20.2294319+00:00\",\r\n  \"endTime\": \"2021-03-22T19:16:20.385668+00:00\",\r\n  \"status\": \"Succeeded\",\r\n  \"name\": \"1d8ca357-0bb8-469f-8184-d9569818e82d\"\r\n}",
-      "StatusCode": 200
-    },
-    {
-      "RequestUri": "/subscriptions/e37510d7-33b6-4676-886f-ee75bcc01871/providers/Microsoft.Compute/locations/eastus2/DiskOperations/1d8ca357-0bb8-469f-8184-d9569818e82d?monitor=true&api-version=2020-09-30",
-      "EncodedRequestUri": "L3N1YnNjcmlwdGlvbnMvZTM3NTEwZDctMzNiNi00Njc2LTg4NmYtZWU3NWJjYzAxODcxL3Byb3ZpZGVycy9NaWNyb3NvZnQuQ29tcHV0ZS9sb2NhdGlvbnMvZWFzdHVzMi9EaXNrT3BlcmF0aW9ucy8xZDhjYTM1Ny0wYmI4LTQ2OWYtODE4NC1kOTU2OTgxOGU4MmQ/bW9uaXRvcj10cnVlJmFwaS12ZXJzaW9uPTIwMjAtMDktMzA=",
-=======
-      "ResponseBody": "{\r\n  \"startTime\": \"2021-03-04T07:38:51.3561275-08:00\",\r\n  \"endTime\": \"2021-03-04T07:38:51.4498744-08:00\",\r\n  \"status\": \"Succeeded\",\r\n  \"name\": \"ce79f59c-3abc-4389-83dc-2f0e8b103365\"\r\n}",
-      "StatusCode": 200
-    },
-    {
-      "RequestUri": "/subscriptions/0296790d-427c-48ca-b204-8b729bbd8670/providers/Microsoft.Compute/locations/eastus2/DiskOperations/ce79f59c-3abc-4389-83dc-2f0e8b103365?monitor=true&api-version=2020-12-01",
-      "EncodedRequestUri": "L3N1YnNjcmlwdGlvbnMvMDI5Njc5MGQtNDI3Yy00OGNhLWIyMDQtOGI3MjliYmQ4NjcwL3Byb3ZpZGVycy9NaWNyb3NvZnQuQ29tcHV0ZS9sb2NhdGlvbnMvZWFzdHVzMi9EaXNrT3BlcmF0aW9ucy9jZTc5ZjU5Yy0zYWJjLTQzODktODNkYy0yZjBlOGIxMDMzNjU/bW9uaXRvcj10cnVlJmFwaS12ZXJzaW9uPTIwMjAtMTItMDE=",
->>>>>>> 4ff26068
-      "RequestMethod": "GET",
-      "RequestBody": "",
-      "RequestHeaders": {
-        "User-Agent": [
-          "FxVersion/4.6.26614.01",
-          "OSName/Windows",
-          "OSVersion/Microsoft.Windows.10.0.18363.",
-          "Microsoft.Azure.Management.Compute.ComputeManagementClient/44.0.0.0"
-        ]
-      },
-      "ResponseHeaders": {
-        "Cache-Control": [
-          "no-cache"
-        ],
-        "Date": [
-          "Thu, 04 Mar 2021 15:39:21 GMT"
-        ],
-        "Pragma": [
-          "no-cache"
-        ],
-        "Server": [
-          "Microsoft-HTTPAPI/2.0",
-          "Microsoft-HTTPAPI/2.0"
-        ],
-        "x-ms-ratelimit-remaining-resource": [
-<<<<<<< HEAD
-          "Microsoft.Compute/GetOperation3Min;49992,Microsoft.Compute/GetOperation30Min;399973"
-=======
-          "Microsoft.Compute/GetOperation3Min;49992,Microsoft.Compute/GetOperation30Min;399979"
->>>>>>> 4ff26068
-        ],
-        "Strict-Transport-Security": [
-          "max-age=31536000; includeSubDomains"
-        ],
-        "x-ms-served-by": [
-<<<<<<< HEAD
-          "de3c97e5-a7f4-4bba-b1fb-feac30234d51_132556176083465984"
-        ],
-        "x-ms-request-id": [
-          "96b2fd4b-9bd1-4de1-acfd-aabd7d775368"
-        ],
-        "Server": [
-          "Microsoft-HTTPAPI/2.0",
-          "Microsoft-HTTPAPI/2.0"
-=======
-          "03f446cd-58dc-43ce-82ff-a22164fae905_132582937920184862"
-        ],
-        "x-ms-request-id": [
-          "7dbc82d1-29c5-4270-9314-201e562060a4"
->>>>>>> 4ff26068
+          "11990"
+        ],
+        "x-ms-request-id": [
+          "76d5330a-42eb-4041-8e32-45e890e3537f"
+        ],
+        "x-ms-correlation-request-id": [
+          "76d5330a-42eb-4041-8e32-45e890e3537f"
+        ],
+        "x-ms-routing-request-id": [
+          "CANADACENTRAL:20210304T154008Z:76d5330a-42eb-4041-8e32-45e890e3537f"
+        ],
+        "Strict-Transport-Security": [
+          "max-age=31536000; includeSubDomains"
+        ],
+        "X-Content-Type-Options": [
+          "nosniff"
+        ],
+        "Content-Length": [
+          "0"
+        ],
+        "Expires": [
+          "-1"
+        ]
+      },
+      "ResponseBody": "",
+      "StatusCode": 202
+    },
+    {
+      "RequestUri": "/subscriptions/0296790d-427c-48ca-b204-8b729bbd8670/operationresults/eyJqb2JJZCI6IlJFU09VUkNFR1JPVVBERUxFVElPTkpPQi1DUlBURVNUQVIxNjA3LUVBU1RVUzIiLCJqb2JMb2NhdGlvbiI6ImVhc3R1czIifQ?api-version=2017-05-10",
+      "EncodedRequestUri": "L3N1YnNjcmlwdGlvbnMvMDI5Njc5MGQtNDI3Yy00OGNhLWIyMDQtOGI3MjliYmQ4NjcwL29wZXJhdGlvbnJlc3VsdHMvZXlKcWIySkpaQ0k2SWxKRlUwOVZVa05GUjFKUFZWQkVSVXhGVkVsUFRrcFBRaTFEVWxCVVJWTlVRVkl4TmpBM0xVVkJVMVJWVXpJaUxDSnFiMkpNYjJOaGRHbHZiaUk2SW1WaGMzUjFjeklpZlE/YXBpLXZlcnNpb249MjAxNy0wNS0xMA==",
+      "RequestMethod": "GET",
+      "RequestBody": "",
+      "RequestHeaders": {
+        "User-Agent": [
+          "FxVersion/4.6.26614.01",
+          "OSName/Windows",
+          "OSVersion/Microsoft.Windows.10.0.18363.",
+          "Microsoft.Azure.Management.ResourceManager.ResourceManagementClient/1.6.0.0"
+        ]
+      },
+      "ResponseHeaders": {
+        "Cache-Control": [
+          "no-cache"
+        ],
+        "Date": [
+          "Thu, 04 Mar 2021 15:40:22 GMT"
+        ],
+        "Pragma": [
+          "no-cache"
+        ],
+        "Location": [
+          "https://management.azure.com/subscriptions/0296790d-427c-48ca-b204-8b729bbd8670/operationresults/eyJqb2JJZCI6IlJFU09VUkNFR1JPVVBERUxFVElPTkpPQi1DUlBURVNUQVIxNjA3LUVBU1RVUzIiLCJqb2JMb2NhdGlvbiI6ImVhc3R1czIifQ?api-version=2017-05-10"
+        ],
+        "Retry-After": [
+          "15"
         ],
         "x-ms-ratelimit-remaining-subscription-reads": [
-          "11964"
-        ],
-        "x-ms-correlation-request-id": [
-<<<<<<< HEAD
-          "be209157-a778-44f0-8ab8-4c79160cb153"
-        ],
-        "x-ms-routing-request-id": [
-          "EASTUS2:20210322T191650Z:be209157-a778-44f0-8ab8-4c79160cb153"
-=======
-          "ab3a1469-357f-44a5-af15-2b2316e7ee46"
-        ],
-        "x-ms-routing-request-id": [
-          "CANADACENTRAL:20210304T153921Z:ab3a1469-357f-44a5-af15-2b2316e7ee46"
->>>>>>> 4ff26068
-        ],
-        "X-Content-Type-Options": [
-          "nosniff"
-        ],
-<<<<<<< HEAD
-        "Date": [
-          "Mon, 22 Mar 2021 19:16:50 GMT"
-=======
+          "11989"
+        ],
+        "x-ms-request-id": [
+          "282e1500-17c2-40d0-81d6-9b48b82d91a8"
+        ],
+        "x-ms-correlation-request-id": [
+          "282e1500-17c2-40d0-81d6-9b48b82d91a8"
+        ],
+        "x-ms-routing-request-id": [
+          "CANADACENTRAL:20210304T154023Z:282e1500-17c2-40d0-81d6-9b48b82d91a8"
+        ],
+        "Strict-Transport-Security": [
+          "max-age=31536000; includeSubDomains"
+        ],
+        "X-Content-Type-Options": [
+          "nosniff"
+        ],
         "Content-Length": [
           "0"
->>>>>>> 4ff26068
+        ],
+        "Expires": [
+          "-1"
+        ]
+      },
+      "ResponseBody": "",
+      "StatusCode": 202
+    },
+    {
+      "RequestUri": "/subscriptions/0296790d-427c-48ca-b204-8b729bbd8670/operationresults/eyJqb2JJZCI6IlJFU09VUkNFR1JPVVBERUxFVElPTkpPQi1DUlBURVNUQVIxNjA3LUVBU1RVUzIiLCJqb2JMb2NhdGlvbiI6ImVhc3R1czIifQ?api-version=2017-05-10",
+      "EncodedRequestUri": "L3N1YnNjcmlwdGlvbnMvMDI5Njc5MGQtNDI3Yy00OGNhLWIyMDQtOGI3MjliYmQ4NjcwL29wZXJhdGlvbnJlc3VsdHMvZXlKcWIySkpaQ0k2SWxKRlUwOVZVa05GUjFKUFZWQkVSVXhGVkVsUFRrcFBRaTFEVWxCVVJWTlVRVkl4TmpBM0xVVkJVMVJWVXpJaUxDSnFiMkpNYjJOaGRHbHZiaUk2SW1WaGMzUjFjeklpZlE/YXBpLXZlcnNpb249MjAxNy0wNS0xMA==",
+      "RequestMethod": "GET",
+      "RequestBody": "",
+      "RequestHeaders": {
+        "User-Agent": [
+          "FxVersion/4.6.26614.01",
+          "OSName/Windows",
+          "OSVersion/Microsoft.Windows.10.0.18363.",
+          "Microsoft.Azure.Management.ResourceManager.ResourceManagementClient/1.6.0.0"
+        ]
+      },
+      "ResponseHeaders": {
+        "Cache-Control": [
+          "no-cache"
+        ],
+        "Date": [
+          "Thu, 04 Mar 2021 15:40:38 GMT"
+        ],
+        "Pragma": [
+          "no-cache"
+        ],
+        "x-ms-ratelimit-remaining-subscription-reads": [
+          "11988"
+        ],
+        "x-ms-request-id": [
+          "261149c1-0c41-4f55-b1eb-14e5f00655e1"
+        ],
+        "x-ms-correlation-request-id": [
+          "261149c1-0c41-4f55-b1eb-14e5f00655e1"
+        ],
+        "x-ms-routing-request-id": [
+          "CANADACENTRAL:20210304T154038Z:261149c1-0c41-4f55-b1eb-14e5f00655e1"
+        ],
+        "Strict-Transport-Security": [
+          "max-age=31536000; includeSubDomains"
+        ],
+        "X-Content-Type-Options": [
+          "nosniff"
+        ],
+        "Content-Length": [
+          "0"
         ],
         "Expires": [
           "-1"
@@ -1478,413 +1381,8 @@
       "StatusCode": 200
     },
     {
-<<<<<<< HEAD
-      "RequestUri": "/subscriptions/e37510d7-33b6-4676-886f-ee75bcc01871/resourceGroups/crptestar1145/providers/Microsoft.Compute/disks/diskrp7111?api-version=2020-09-30",
-      "EncodedRequestUri": "L3N1YnNjcmlwdGlvbnMvZTM3NTEwZDctMzNiNi00Njc2LTg4NmYtZWU3NWJjYzAxODcxL3Jlc291cmNlR3JvdXBzL2NycHRlc3RhcjExNDUvcHJvdmlkZXJzL01pY3Jvc29mdC5Db21wdXRlL2Rpc2tzL2Rpc2tycDcxMTE/YXBpLXZlcnNpb249MjAyMC0wOS0zMA==",
-=======
-      "RequestUri": "/subscriptions/0296790d-427c-48ca-b204-8b729bbd8670/resourceGroups/crptestar1607/providers/Microsoft.Compute/disks/diskrp7440?api-version=2020-12-01",
-      "EncodedRequestUri": "L3N1YnNjcmlwdGlvbnMvMDI5Njc5MGQtNDI3Yy00OGNhLWIyMDQtOGI3MjliYmQ4NjcwL3Jlc291cmNlR3JvdXBzL2NycHRlc3RhcjE2MDcvcHJvdmlkZXJzL01pY3Jvc29mdC5Db21wdXRlL2Rpc2tzL2Rpc2tycDc0NDA/YXBpLXZlcnNpb249MjAyMC0xMi0wMQ==",
->>>>>>> 4ff26068
-      "RequestMethod": "DELETE",
-      "RequestBody": "",
-      "RequestHeaders": {
-        "x-ms-client-request-id": [
-<<<<<<< HEAD
-          "33f5cb6b-ceeb-4b3d-b166-e367abdab7d1"
-=======
-          "b93b661f-9d25-4c5c-981f-b8153047810d"
->>>>>>> 4ff26068
-        ],
-        "accept-language": [
-          "en-US"
-        ],
-        "User-Agent": [
-          "FxVersion/4.6.26614.01",
-          "OSName/Windows",
-          "OSVersion/Microsoft.Windows.10.0.18363.",
-          "Microsoft.Azure.Management.Compute.ComputeManagementClient/44.0.0.0"
-        ]
-      },
-      "ResponseHeaders": {
-        "Cache-Control": [
-          "no-cache"
-        ],
-        "Date": [
-          "Thu, 04 Mar 2021 15:39:21 GMT"
-        ],
-        "Pragma": [
-          "no-cache"
-        ],
-        "Location": [
-<<<<<<< HEAD
-          "https://management.azure.com/subscriptions/e37510d7-33b6-4676-886f-ee75bcc01871/providers/Microsoft.Compute/locations/eastus2/DiskOperations/42d1b562-a80c-4ea4-8e63-084e66b2be06?monitor=true&api-version=2020-09-30"
-        ],
-        "Azure-AsyncOperation": [
-          "https://management.azure.com/subscriptions/e37510d7-33b6-4676-886f-ee75bcc01871/providers/Microsoft.Compute/locations/eastus2/DiskOperations/42d1b562-a80c-4ea4-8e63-084e66b2be06?api-version=2020-09-30"
-=======
-          "https://management.azure.com/subscriptions/0296790d-427c-48ca-b204-8b729bbd8670/providers/Microsoft.Compute/locations/eastus2/DiskOperations/edd02633-49dd-4ec6-b2f9-becb5433cf41?monitor=true&api-version=2020-12-01"
-        ],
-        "Server": [
-          "Microsoft-HTTPAPI/2.0",
-          "Microsoft-HTTPAPI/2.0"
-        ],
-        "Azure-AsyncOperation": [
-          "https://management.azure.com/subscriptions/0296790d-427c-48ca-b204-8b729bbd8670/providers/Microsoft.Compute/locations/eastus2/DiskOperations/edd02633-49dd-4ec6-b2f9-becb5433cf41?api-version=2020-12-01"
->>>>>>> 4ff26068
-        ],
-        "x-ms-ratelimit-remaining-resource": [
-          "Microsoft.Compute/DeleteDisks3Min;2999,Microsoft.Compute/DeleteDisks30Min;23998"
-        ],
-        "Strict-Transport-Security": [
-          "max-age=31536000; includeSubDomains"
-        ],
-        "x-ms-served-by": [
-<<<<<<< HEAD
-          "de3c97e5-a7f4-4bba-b1fb-feac30234d51_132556176083465984"
-        ],
-        "x-ms-request-id": [
-          "42d1b562-a80c-4ea4-8e63-084e66b2be06"
-        ],
-        "Server": [
-          "Microsoft-HTTPAPI/2.0",
-          "Microsoft-HTTPAPI/2.0"
-=======
-          "03f446cd-58dc-43ce-82ff-a22164fae905_132582937920184862"
-        ],
-        "x-ms-request-id": [
-          "edd02633-49dd-4ec6-b2f9-becb5433cf41"
->>>>>>> 4ff26068
-        ],
-        "x-ms-ratelimit-remaining-subscription-deletes": [
-          "14996"
-        ],
-        "x-ms-correlation-request-id": [
-<<<<<<< HEAD
-          "20ec1b6b-b280-4ce7-b6dc-0995ae94e690"
-        ],
-        "x-ms-routing-request-id": [
-          "EASTUS2:20210322T191650Z:20ec1b6b-b280-4ce7-b6dc-0995ae94e690"
-=======
-          "e9964642-7f97-4980-95a8-be7ea11d1735"
-        ],
-        "x-ms-routing-request-id": [
-          "CANADACENTRAL:20210304T153921Z:e9964642-7f97-4980-95a8-be7ea11d1735"
->>>>>>> 4ff26068
-        ],
-        "X-Content-Type-Options": [
-          "nosniff"
-        ],
-<<<<<<< HEAD
-        "Date": [
-          "Mon, 22 Mar 2021 19:16:50 GMT"
-=======
-        "Content-Length": [
-          "0"
->>>>>>> 4ff26068
-        ],
-        "Expires": [
-          "-1"
-        ]
-      },
-      "ResponseBody": "",
-      "StatusCode": 202
-    },
-    {
-<<<<<<< HEAD
-      "RequestUri": "/subscriptions/e37510d7-33b6-4676-886f-ee75bcc01871/providers/Microsoft.Compute/locations/eastus2/DiskOperations/42d1b562-a80c-4ea4-8e63-084e66b2be06?api-version=2020-09-30",
-      "EncodedRequestUri": "L3N1YnNjcmlwdGlvbnMvZTM3NTEwZDctMzNiNi00Njc2LTg4NmYtZWU3NWJjYzAxODcxL3Byb3ZpZGVycy9NaWNyb3NvZnQuQ29tcHV0ZS9sb2NhdGlvbnMvZWFzdHVzMi9EaXNrT3BlcmF0aW9ucy80MmQxYjU2Mi1hODBjLTRlYTQtOGU2My0wODRlNjZiMmJlMDY/YXBpLXZlcnNpb249MjAyMC0wOS0zMA==",
-=======
-      "RequestUri": "/subscriptions/0296790d-427c-48ca-b204-8b729bbd8670/providers/Microsoft.Compute/locations/eastus2/DiskOperations/edd02633-49dd-4ec6-b2f9-becb5433cf41?api-version=2020-12-01",
-      "EncodedRequestUri": "L3N1YnNjcmlwdGlvbnMvMDI5Njc5MGQtNDI3Yy00OGNhLWIyMDQtOGI3MjliYmQ4NjcwL3Byb3ZpZGVycy9NaWNyb3NvZnQuQ29tcHV0ZS9sb2NhdGlvbnMvZWFzdHVzMi9EaXNrT3BlcmF0aW9ucy9lZGQwMjYzMy00OWRkLTRlYzYtYjJmOS1iZWNiNTQzM2NmNDE/YXBpLXZlcnNpb249MjAyMC0xMi0wMQ==",
->>>>>>> 4ff26068
-      "RequestMethod": "GET",
-      "RequestBody": "",
-      "RequestHeaders": {
-        "User-Agent": [
-          "FxVersion/4.6.26614.01",
-          "OSName/Windows",
-          "OSVersion/Microsoft.Windows.10.0.18363.",
-          "Microsoft.Azure.Management.Compute.ComputeManagementClient/44.0.0.0"
-        ]
-      },
-      "ResponseHeaders": {
-        "Cache-Control": [
-          "no-cache"
-        ],
-        "Date": [
-          "Thu, 04 Mar 2021 15:39:51 GMT"
-        ],
-        "Pragma": [
-          "no-cache"
-        ],
-        "Server": [
-          "Microsoft-HTTPAPI/2.0",
-          "Microsoft-HTTPAPI/2.0"
-        ],
-        "x-ms-ratelimit-remaining-resource": [
-<<<<<<< HEAD
-          "Microsoft.Compute/GetOperation3Min;49990,Microsoft.Compute/GetOperation30Min;399971"
-=======
-          "Microsoft.Compute/GetOperation3Min;49990,Microsoft.Compute/GetOperation30Min;399977"
->>>>>>> 4ff26068
-        ],
-        "Strict-Transport-Security": [
-          "max-age=31536000; includeSubDomains"
-        ],
-        "x-ms-served-by": [
-<<<<<<< HEAD
-          "de3c97e5-a7f4-4bba-b1fb-feac30234d51_132556176083465984"
-        ],
-        "x-ms-request-id": [
-          "073b016c-cd1d-45ab-8a37-fdbf67e355ae"
-        ],
-        "Server": [
-          "Microsoft-HTTPAPI/2.0",
-          "Microsoft-HTTPAPI/2.0"
-=======
-          "03f446cd-58dc-43ce-82ff-a22164fae905_132582937920184862"
-        ],
-        "x-ms-request-id": [
-          "b245b137-d626-4f20-a9e8-4812f17e0ce1"
->>>>>>> 4ff26068
-        ],
-        "x-ms-ratelimit-remaining-subscription-reads": [
-          "11963"
-        ],
-        "x-ms-correlation-request-id": [
-<<<<<<< HEAD
-          "6dde4b4c-dfdb-4780-95c5-2cce18474838"
-        ],
-        "x-ms-routing-request-id": [
-          "EASTUS2:20210322T191720Z:6dde4b4c-dfdb-4780-95c5-2cce18474838"
-=======
-          "138f7f85-50fb-4885-a578-57f9f6b2aeaf"
-        ],
-        "x-ms-routing-request-id": [
-          "CANADACENTRAL:20210304T153952Z:138f7f85-50fb-4885-a578-57f9f6b2aeaf"
->>>>>>> 4ff26068
-        ],
-        "X-Content-Type-Options": [
-          "nosniff"
-        ],
-<<<<<<< HEAD
-        "Date": [
-          "Mon, 22 Mar 2021 19:17:20 GMT"
-        ],
-=======
->>>>>>> 4ff26068
-        "Content-Length": [
-          "183"
-        ],
-        "Content-Type": [
-          "application/json; charset=utf-8"
-        ],
-        "Expires": [
-          "-1"
-        ]
-      },
-<<<<<<< HEAD
-      "ResponseBody": "{\r\n  \"startTime\": \"2021-03-22T19:16:50.4024758+00:00\",\r\n  \"endTime\": \"2021-03-22T19:16:50.7462621+00:00\",\r\n  \"status\": \"Succeeded\",\r\n  \"name\": \"42d1b562-a80c-4ea4-8e63-084e66b2be06\"\r\n}",
-      "StatusCode": 200
-    },
-    {
-      "RequestUri": "/subscriptions/e37510d7-33b6-4676-886f-ee75bcc01871/providers/Microsoft.Compute/locations/eastus2/DiskOperations/42d1b562-a80c-4ea4-8e63-084e66b2be06?monitor=true&api-version=2020-09-30",
-      "EncodedRequestUri": "L3N1YnNjcmlwdGlvbnMvZTM3NTEwZDctMzNiNi00Njc2LTg4NmYtZWU3NWJjYzAxODcxL3Byb3ZpZGVycy9NaWNyb3NvZnQuQ29tcHV0ZS9sb2NhdGlvbnMvZWFzdHVzMi9EaXNrT3BlcmF0aW9ucy80MmQxYjU2Mi1hODBjLTRlYTQtOGU2My0wODRlNjZiMmJlMDY/bW9uaXRvcj10cnVlJmFwaS12ZXJzaW9uPTIwMjAtMDktMzA=",
-=======
-      "ResponseBody": "{\r\n  \"startTime\": \"2021-03-04T07:39:21.8406993-08:00\",\r\n  \"endTime\": \"2021-03-04T07:39:22.043854-08:00\",\r\n  \"status\": \"Succeeded\",\r\n  \"name\": \"edd02633-49dd-4ec6-b2f9-becb5433cf41\"\r\n}",
-      "StatusCode": 200
-    },
-    {
-      "RequestUri": "/subscriptions/0296790d-427c-48ca-b204-8b729bbd8670/providers/Microsoft.Compute/locations/eastus2/DiskOperations/edd02633-49dd-4ec6-b2f9-becb5433cf41?monitor=true&api-version=2020-12-01",
-      "EncodedRequestUri": "L3N1YnNjcmlwdGlvbnMvMDI5Njc5MGQtNDI3Yy00OGNhLWIyMDQtOGI3MjliYmQ4NjcwL3Byb3ZpZGVycy9NaWNyb3NvZnQuQ29tcHV0ZS9sb2NhdGlvbnMvZWFzdHVzMi9EaXNrT3BlcmF0aW9ucy9lZGQwMjYzMy00OWRkLTRlYzYtYjJmOS1iZWNiNTQzM2NmNDE/bW9uaXRvcj10cnVlJmFwaS12ZXJzaW9uPTIwMjAtMTItMDE=",
->>>>>>> 4ff26068
-      "RequestMethod": "GET",
-      "RequestBody": "",
-      "RequestHeaders": {
-        "User-Agent": [
-          "FxVersion/4.6.26614.01",
-          "OSName/Windows",
-          "OSVersion/Microsoft.Windows.10.0.18363.",
-          "Microsoft.Azure.Management.Compute.ComputeManagementClient/44.0.0.0"
-        ]
-      },
-      "ResponseHeaders": {
-        "Cache-Control": [
-          "no-cache"
-        ],
-        "Date": [
-          "Thu, 04 Mar 2021 15:39:51 GMT"
-        ],
-        "Pragma": [
-          "no-cache"
-        ],
-        "Server": [
-          "Microsoft-HTTPAPI/2.0",
-          "Microsoft-HTTPAPI/2.0"
-        ],
-        "x-ms-ratelimit-remaining-resource": [
-<<<<<<< HEAD
-          "Microsoft.Compute/GetOperation3Min;49989,Microsoft.Compute/GetOperation30Min;399970"
-=======
-          "Microsoft.Compute/GetOperation3Min;49989,Microsoft.Compute/GetOperation30Min;399976"
->>>>>>> 4ff26068
-        ],
-        "Strict-Transport-Security": [
-          "max-age=31536000; includeSubDomains"
-        ],
-        "x-ms-served-by": [
-<<<<<<< HEAD
-          "de3c97e5-a7f4-4bba-b1fb-feac30234d51_132556176083465984"
-        ],
-        "x-ms-request-id": [
-          "11e44d25-d643-4850-8c0d-afa246eb0e24"
-        ],
-        "Server": [
-          "Microsoft-HTTPAPI/2.0",
-          "Microsoft-HTTPAPI/2.0"
-=======
-          "03f446cd-58dc-43ce-82ff-a22164fae905_132582937920184862"
-        ],
-        "x-ms-request-id": [
-          "dab853c8-4de1-44d6-a329-3c4285c572dc"
->>>>>>> 4ff26068
-        ],
-        "x-ms-ratelimit-remaining-subscription-reads": [
-          "11962"
-        ],
-        "x-ms-correlation-request-id": [
-<<<<<<< HEAD
-          "351ab6a4-48c4-4784-82f9-74e9f7fec34f"
-        ],
-        "x-ms-routing-request-id": [
-          "EASTUS2:20210322T191720Z:351ab6a4-48c4-4784-82f9-74e9f7fec34f"
-=======
-          "f2825975-7ad5-4131-8109-a2a5946f277e"
-        ],
-        "x-ms-routing-request-id": [
-          "CANADACENTRAL:20210304T153952Z:f2825975-7ad5-4131-8109-a2a5946f277e"
->>>>>>> 4ff26068
-        ],
-        "X-Content-Type-Options": [
-          "nosniff"
-        ],
-<<<<<<< HEAD
-        "Date": [
-          "Mon, 22 Mar 2021 19:17:20 GMT"
-=======
-        "Content-Length": [
-          "0"
->>>>>>> 4ff26068
-        ],
-        "Expires": [
-          "-1"
-        ]
-      },
-      "ResponseBody": "",
-      "StatusCode": 200
-    },
-    {
-<<<<<<< HEAD
-      "RequestUri": "/subscriptions/e37510d7-33b6-4676-886f-ee75bcc01871/resourcegroups/crptestar1145?api-version=2017-05-10",
-      "EncodedRequestUri": "L3N1YnNjcmlwdGlvbnMvZTM3NTEwZDctMzNiNi00Njc2LTg4NmYtZWU3NWJjYzAxODcxL3Jlc291cmNlZ3JvdXBzL2NycHRlc3RhcjExNDU/YXBpLXZlcnNpb249MjAxNy0wNS0xMA==",
-=======
-      "RequestUri": "/subscriptions/0296790d-427c-48ca-b204-8b729bbd8670/resourcegroups/crptestar1607?api-version=2017-05-10",
-      "EncodedRequestUri": "L3N1YnNjcmlwdGlvbnMvMDI5Njc5MGQtNDI3Yy00OGNhLWIyMDQtOGI3MjliYmQ4NjcwL3Jlc291cmNlZ3JvdXBzL2NycHRlc3RhcjE2MDc/YXBpLXZlcnNpb249MjAxNy0wNS0xMA==",
->>>>>>> 4ff26068
-      "RequestMethod": "DELETE",
-      "RequestBody": "",
-      "RequestHeaders": {
-        "x-ms-client-request-id": [
-<<<<<<< HEAD
-          "8c9b9357-8b19-4c89-8cf3-1048b1065420"
-=======
-          "5235d424-68cc-4dfb-a40b-e1c4f27b4e0f"
->>>>>>> 4ff26068
-        ],
-        "accept-language": [
-          "en-US"
-        ],
-        "User-Agent": [
-          "FxVersion/4.6.26614.01",
-          "OSName/Windows",
-          "OSVersion/Microsoft.Windows.10.0.18363.",
-          "Microsoft.Azure.Management.ResourceManager.ResourceManagementClient/1.6.0.0"
-        ]
-      },
-      "ResponseHeaders": {
-        "Cache-Control": [
-          "no-cache"
-        ],
-        "Date": [
-          "Thu, 04 Mar 2021 15:39:52 GMT"
-        ],
-        "Pragma": [
-          "no-cache"
-        ],
-        "Location": [
-<<<<<<< HEAD
-          "https://management.azure.com/subscriptions/e37510d7-33b6-4676-886f-ee75bcc01871/operationresults/eyJqb2JJZCI6IlJFU09VUkNFR1JPVVBERUxFVElPTkpPQi1DUlBURVNUQVIxMTQ1LUVBU1RVUzIiLCJqb2JMb2NhdGlvbiI6ImVhc3R1czIifQ?api-version=2017-05-10"
-=======
-          "https://management.azure.com/subscriptions/0296790d-427c-48ca-b204-8b729bbd8670/operationresults/eyJqb2JJZCI6IlJFU09VUkNFR1JPVVBERUxFVElPTkpPQi1DUlBURVNUQVIxNjA3LUVBU1RVUzIiLCJqb2JMb2NhdGlvbiI6ImVhc3R1czIifQ?api-version=2017-05-10"
->>>>>>> 4ff26068
-        ],
-        "Retry-After": [
-          "15"
-        ],
-        "x-ms-ratelimit-remaining-subscription-deletes": [
-<<<<<<< HEAD
-          "14999"
-        ],
-        "x-ms-request-id": [
-          "2356e964-c31c-4e98-ae82-5b1aa873d53f"
-        ],
-        "x-ms-correlation-request-id": [
-          "2356e964-c31c-4e98-ae82-5b1aa873d53f"
-        ],
-        "x-ms-routing-request-id": [
-          "EASTUS2:20210322T191720Z:2356e964-c31c-4e98-ae82-5b1aa873d53f"
-=======
-          "14996"
-        ],
-        "x-ms-request-id": [
-          "9c3e3914-00da-44b0-88d3-12730fda5acd"
-        ],
-        "x-ms-correlation-request-id": [
-          "9c3e3914-00da-44b0-88d3-12730fda5acd"
-        ],
-        "x-ms-routing-request-id": [
-          "CANADACENTRAL:20210304T153953Z:9c3e3914-00da-44b0-88d3-12730fda5acd"
->>>>>>> 4ff26068
-        ],
-        "Strict-Transport-Security": [
-          "max-age=31536000; includeSubDomains"
-        ],
-        "X-Content-Type-Options": [
-          "nosniff"
-        ],
-<<<<<<< HEAD
-        "Date": [
-          "Mon, 22 Mar 2021 19:17:19 GMT"
-=======
-        "Content-Length": [
-          "0"
->>>>>>> 4ff26068
-        ],
-        "Expires": [
-          "-1"
-        ]
-      },
-      "ResponseBody": "",
-      "StatusCode": 202
-    },
-    {
-<<<<<<< HEAD
-      "RequestUri": "/subscriptions/e37510d7-33b6-4676-886f-ee75bcc01871/operationresults/eyJqb2JJZCI6IlJFU09VUkNFR1JPVVBERUxFVElPTkpPQi1DUlBURVNUQVIxMTQ1LUVBU1RVUzIiLCJqb2JMb2NhdGlvbiI6ImVhc3R1czIifQ?api-version=2017-05-10",
-      "EncodedRequestUri": "L3N1YnNjcmlwdGlvbnMvZTM3NTEwZDctMzNiNi00Njc2LTg4NmYtZWU3NWJjYzAxODcxL29wZXJhdGlvbnJlc3VsdHMvZXlKcWIySkpaQ0k2SWxKRlUwOVZVa05GUjFKUFZWQkVSVXhGVkVsUFRrcFBRaTFEVWxCVVJWTlVRVkl4TVRRMUxVVkJVMVJWVXpJaUxDSnFiMkpNYjJOaGRHbHZiaUk2SW1WaGMzUjFjeklpZlE/YXBpLXZlcnNpb249MjAxNy0wNS0xMA==",
-=======
       "RequestUri": "/subscriptions/0296790d-427c-48ca-b204-8b729bbd8670/operationresults/eyJqb2JJZCI6IlJFU09VUkNFR1JPVVBERUxFVElPTkpPQi1DUlBURVNUQVIxNjA3LUVBU1RVUzIiLCJqb2JMb2NhdGlvbiI6ImVhc3R1czIifQ?api-version=2017-05-10",
       "EncodedRequestUri": "L3N1YnNjcmlwdGlvbnMvMDI5Njc5MGQtNDI3Yy00OGNhLWIyMDQtOGI3MjliYmQ4NjcwL29wZXJhdGlvbnJlc3VsdHMvZXlKcWIySkpaQ0k2SWxKRlUwOVZVa05GUjFKUFZWQkVSVXhGVkVsUFRrcFBRaTFEVWxCVVJWTlVRVkl4TmpBM0xVVkJVMVJWVXpJaUxDSnFiMkpNYjJOaGRHbHZiaUk2SW1WaGMzUjFjeklpZlE/YXBpLXZlcnNpb249MjAxNy0wNS0xMA==",
->>>>>>> 4ff26068
       "RequestMethod": "GET",
       "RequestBody": "",
       "RequestHeaders": {
@@ -1900,291 +1398,31 @@
           "no-cache"
         ],
         "Date": [
-          "Thu, 04 Mar 2021 15:40:07 GMT"
-        ],
-        "Pragma": [
-          "no-cache"
-        ],
-        "Location": [
-<<<<<<< HEAD
-          "https://management.azure.com/subscriptions/e37510d7-33b6-4676-886f-ee75bcc01871/operationresults/eyJqb2JJZCI6IlJFU09VUkNFR1JPVVBERUxFVElPTkpPQi1DUlBURVNUQVIxMTQ1LUVBU1RVUzIiLCJqb2JMb2NhdGlvbiI6ImVhc3R1czIifQ?api-version=2017-05-10"
-=======
-          "https://management.azure.com/subscriptions/0296790d-427c-48ca-b204-8b729bbd8670/operationresults/eyJqb2JJZCI6IlJFU09VUkNFR1JPVVBERUxFVElPTkpPQi1DUlBURVNUQVIxNjA3LUVBU1RVUzIiLCJqb2JMb2NhdGlvbiI6ImVhc3R1czIifQ?api-version=2017-05-10"
->>>>>>> 4ff26068
-        ],
-        "Retry-After": [
-          "15"
+          "Thu, 04 Mar 2021 15:40:38 GMT"
+        ],
+        "Pragma": [
+          "no-cache"
         ],
         "x-ms-ratelimit-remaining-subscription-reads": [
-<<<<<<< HEAD
-          "11999"
-        ],
-        "x-ms-request-id": [
-          "df28984b-a253-46ce-bc9c-41b2c0b2e633"
-        ],
-        "x-ms-correlation-request-id": [
-          "df28984b-a253-46ce-bc9c-41b2c0b2e633"
-        ],
-        "x-ms-routing-request-id": [
-          "EASTUS2:20210322T191735Z:df28984b-a253-46ce-bc9c-41b2c0b2e633"
-=======
-          "11990"
-        ],
-        "x-ms-request-id": [
-          "76d5330a-42eb-4041-8e32-45e890e3537f"
-        ],
-        "x-ms-correlation-request-id": [
-          "76d5330a-42eb-4041-8e32-45e890e3537f"
-        ],
-        "x-ms-routing-request-id": [
-          "CANADACENTRAL:20210304T154008Z:76d5330a-42eb-4041-8e32-45e890e3537f"
->>>>>>> 4ff26068
-        ],
-        "Strict-Transport-Security": [
-          "max-age=31536000; includeSubDomains"
-        ],
-        "X-Content-Type-Options": [
-          "nosniff"
-        ],
-<<<<<<< HEAD
-        "Date": [
-          "Mon, 22 Mar 2021 19:17:34 GMT"
-=======
+          "11987"
+        ],
+        "x-ms-request-id": [
+          "044ec5ee-8eb9-41fa-9380-6c52b1771d2b"
+        ],
+        "x-ms-correlation-request-id": [
+          "044ec5ee-8eb9-41fa-9380-6c52b1771d2b"
+        ],
+        "x-ms-routing-request-id": [
+          "CANADACENTRAL:20210304T154038Z:044ec5ee-8eb9-41fa-9380-6c52b1771d2b"
+        ],
+        "Strict-Transport-Security": [
+          "max-age=31536000; includeSubDomains"
+        ],
+        "X-Content-Type-Options": [
+          "nosniff"
+        ],
         "Content-Length": [
           "0"
->>>>>>> 4ff26068
-        ],
-        "Expires": [
-          "-1"
-        ]
-      },
-      "ResponseBody": "",
-      "StatusCode": 202
-    },
-    {
-<<<<<<< HEAD
-      "RequestUri": "/subscriptions/e37510d7-33b6-4676-886f-ee75bcc01871/operationresults/eyJqb2JJZCI6IlJFU09VUkNFR1JPVVBERUxFVElPTkpPQi1DUlBURVNUQVIxMTQ1LUVBU1RVUzIiLCJqb2JMb2NhdGlvbiI6ImVhc3R1czIifQ?api-version=2017-05-10",
-      "EncodedRequestUri": "L3N1YnNjcmlwdGlvbnMvZTM3NTEwZDctMzNiNi00Njc2LTg4NmYtZWU3NWJjYzAxODcxL29wZXJhdGlvbnJlc3VsdHMvZXlKcWIySkpaQ0k2SWxKRlUwOVZVa05GUjFKUFZWQkVSVXhGVkVsUFRrcFBRaTFEVWxCVVJWTlVRVkl4TVRRMUxVVkJVMVJWVXpJaUxDSnFiMkpNYjJOaGRHbHZiaUk2SW1WaGMzUjFjeklpZlE/YXBpLXZlcnNpb249MjAxNy0wNS0xMA==",
-=======
-      "RequestUri": "/subscriptions/0296790d-427c-48ca-b204-8b729bbd8670/operationresults/eyJqb2JJZCI6IlJFU09VUkNFR1JPVVBERUxFVElPTkpPQi1DUlBURVNUQVIxNjA3LUVBU1RVUzIiLCJqb2JMb2NhdGlvbiI6ImVhc3R1czIifQ?api-version=2017-05-10",
-      "EncodedRequestUri": "L3N1YnNjcmlwdGlvbnMvMDI5Njc5MGQtNDI3Yy00OGNhLWIyMDQtOGI3MjliYmQ4NjcwL29wZXJhdGlvbnJlc3VsdHMvZXlKcWIySkpaQ0k2SWxKRlUwOVZVa05GUjFKUFZWQkVSVXhGVkVsUFRrcFBRaTFEVWxCVVJWTlVRVkl4TmpBM0xVVkJVMVJWVXpJaUxDSnFiMkpNYjJOaGRHbHZiaUk2SW1WaGMzUjFjeklpZlE/YXBpLXZlcnNpb249MjAxNy0wNS0xMA==",
->>>>>>> 4ff26068
-      "RequestMethod": "GET",
-      "RequestBody": "",
-      "RequestHeaders": {
-        "User-Agent": [
-          "FxVersion/4.6.26614.01",
-          "OSName/Windows",
-          "OSVersion/Microsoft.Windows.10.0.18363.",
-          "Microsoft.Azure.Management.ResourceManager.ResourceManagementClient/1.6.0.0"
-        ]
-      },
-      "ResponseHeaders": {
-        "Cache-Control": [
-          "no-cache"
-        ],
-        "Date": [
-          "Thu, 04 Mar 2021 15:40:22 GMT"
-        ],
-        "Pragma": [
-          "no-cache"
-        ],
-        "Location": [
-<<<<<<< HEAD
-          "https://management.azure.com/subscriptions/e37510d7-33b6-4676-886f-ee75bcc01871/operationresults/eyJqb2JJZCI6IlJFU09VUkNFR1JPVVBERUxFVElPTkpPQi1DUlBURVNUQVIxMTQ1LUVBU1RVUzIiLCJqb2JMb2NhdGlvbiI6ImVhc3R1czIifQ?api-version=2017-05-10"
-=======
-          "https://management.azure.com/subscriptions/0296790d-427c-48ca-b204-8b729bbd8670/operationresults/eyJqb2JJZCI6IlJFU09VUkNFR1JPVVBERUxFVElPTkpPQi1DUlBURVNUQVIxNjA3LUVBU1RVUzIiLCJqb2JMb2NhdGlvbiI6ImVhc3R1czIifQ?api-version=2017-05-10"
->>>>>>> 4ff26068
-        ],
-        "Retry-After": [
-          "15"
-        ],
-        "x-ms-ratelimit-remaining-subscription-reads": [
-<<<<<<< HEAD
-          "11998"
-        ],
-        "x-ms-request-id": [
-          "45e244db-3efa-4549-89ed-f96041fcbcc0"
-        ],
-        "x-ms-correlation-request-id": [
-          "45e244db-3efa-4549-89ed-f96041fcbcc0"
-        ],
-        "x-ms-routing-request-id": [
-          "EASTUS2:20210322T191750Z:45e244db-3efa-4549-89ed-f96041fcbcc0"
-=======
-          "11989"
-        ],
-        "x-ms-request-id": [
-          "282e1500-17c2-40d0-81d6-9b48b82d91a8"
-        ],
-        "x-ms-correlation-request-id": [
-          "282e1500-17c2-40d0-81d6-9b48b82d91a8"
-        ],
-        "x-ms-routing-request-id": [
-          "CANADACENTRAL:20210304T154023Z:282e1500-17c2-40d0-81d6-9b48b82d91a8"
->>>>>>> 4ff26068
-        ],
-        "Strict-Transport-Security": [
-          "max-age=31536000; includeSubDomains"
-        ],
-        "X-Content-Type-Options": [
-          "nosniff"
-        ],
-<<<<<<< HEAD
-        "Date": [
-          "Mon, 22 Mar 2021 19:17:49 GMT"
-=======
-        "Content-Length": [
-          "0"
->>>>>>> 4ff26068
-        ],
-        "Expires": [
-          "-1"
-        ]
-      },
-      "ResponseBody": "",
-      "StatusCode": 202
-    },
-    {
-<<<<<<< HEAD
-      "RequestUri": "/subscriptions/e37510d7-33b6-4676-886f-ee75bcc01871/operationresults/eyJqb2JJZCI6IlJFU09VUkNFR1JPVVBERUxFVElPTkpPQi1DUlBURVNUQVIxMTQ1LUVBU1RVUzIiLCJqb2JMb2NhdGlvbiI6ImVhc3R1czIifQ?api-version=2017-05-10",
-      "EncodedRequestUri": "L3N1YnNjcmlwdGlvbnMvZTM3NTEwZDctMzNiNi00Njc2LTg4NmYtZWU3NWJjYzAxODcxL29wZXJhdGlvbnJlc3VsdHMvZXlKcWIySkpaQ0k2SWxKRlUwOVZVa05GUjFKUFZWQkVSVXhGVkVsUFRrcFBRaTFEVWxCVVJWTlVRVkl4TVRRMUxVVkJVMVJWVXpJaUxDSnFiMkpNYjJOaGRHbHZiaUk2SW1WaGMzUjFjeklpZlE/YXBpLXZlcnNpb249MjAxNy0wNS0xMA==",
-=======
-      "RequestUri": "/subscriptions/0296790d-427c-48ca-b204-8b729bbd8670/operationresults/eyJqb2JJZCI6IlJFU09VUkNFR1JPVVBERUxFVElPTkpPQi1DUlBURVNUQVIxNjA3LUVBU1RVUzIiLCJqb2JMb2NhdGlvbiI6ImVhc3R1czIifQ?api-version=2017-05-10",
-      "EncodedRequestUri": "L3N1YnNjcmlwdGlvbnMvMDI5Njc5MGQtNDI3Yy00OGNhLWIyMDQtOGI3MjliYmQ4NjcwL29wZXJhdGlvbnJlc3VsdHMvZXlKcWIySkpaQ0k2SWxKRlUwOVZVa05GUjFKUFZWQkVSVXhGVkVsUFRrcFBRaTFEVWxCVVJWTlVRVkl4TmpBM0xVVkJVMVJWVXpJaUxDSnFiMkpNYjJOaGRHbHZiaUk2SW1WaGMzUjFjeklpZlE/YXBpLXZlcnNpb249MjAxNy0wNS0xMA==",
->>>>>>> 4ff26068
-      "RequestMethod": "GET",
-      "RequestBody": "",
-      "RequestHeaders": {
-        "User-Agent": [
-          "FxVersion/4.6.26614.01",
-          "OSName/Windows",
-          "OSVersion/Microsoft.Windows.10.0.18363.",
-          "Microsoft.Azure.Management.ResourceManager.ResourceManagementClient/1.6.0.0"
-        ]
-      },
-      "ResponseHeaders": {
-        "Cache-Control": [
-          "no-cache"
-        ],
-        "Date": [
-          "Thu, 04 Mar 2021 15:40:38 GMT"
-        ],
-        "Pragma": [
-          "no-cache"
-        ],
-        "x-ms-ratelimit-remaining-subscription-reads": [
-<<<<<<< HEAD
-          "11997"
-        ],
-        "x-ms-request-id": [
-          "7181b479-fb32-4798-b755-9feb5fa2c70c"
-        ],
-        "x-ms-correlation-request-id": [
-          "7181b479-fb32-4798-b755-9feb5fa2c70c"
-        ],
-        "x-ms-routing-request-id": [
-          "EASTUS2:20210322T191805Z:7181b479-fb32-4798-b755-9feb5fa2c70c"
-=======
-          "11988"
-        ],
-        "x-ms-request-id": [
-          "261149c1-0c41-4f55-b1eb-14e5f00655e1"
-        ],
-        "x-ms-correlation-request-id": [
-          "261149c1-0c41-4f55-b1eb-14e5f00655e1"
-        ],
-        "x-ms-routing-request-id": [
-          "CANADACENTRAL:20210304T154038Z:261149c1-0c41-4f55-b1eb-14e5f00655e1"
->>>>>>> 4ff26068
-        ],
-        "Strict-Transport-Security": [
-          "max-age=31536000; includeSubDomains"
-        ],
-        "X-Content-Type-Options": [
-          "nosniff"
-        ],
-<<<<<<< HEAD
-        "Date": [
-          "Mon, 22 Mar 2021 19:18:05 GMT"
-=======
-        "Content-Length": [
-          "0"
->>>>>>> 4ff26068
-        ],
-        "Expires": [
-          "-1"
-        ]
-      },
-      "ResponseBody": "",
-      "StatusCode": 200
-    },
-    {
-<<<<<<< HEAD
-      "RequestUri": "/subscriptions/e37510d7-33b6-4676-886f-ee75bcc01871/operationresults/eyJqb2JJZCI6IlJFU09VUkNFR1JPVVBERUxFVElPTkpPQi1DUlBURVNUQVIxMTQ1LUVBU1RVUzIiLCJqb2JMb2NhdGlvbiI6ImVhc3R1czIifQ?api-version=2017-05-10",
-      "EncodedRequestUri": "L3N1YnNjcmlwdGlvbnMvZTM3NTEwZDctMzNiNi00Njc2LTg4NmYtZWU3NWJjYzAxODcxL29wZXJhdGlvbnJlc3VsdHMvZXlKcWIySkpaQ0k2SWxKRlUwOVZVa05GUjFKUFZWQkVSVXhGVkVsUFRrcFBRaTFEVWxCVVJWTlVRVkl4TVRRMUxVVkJVMVJWVXpJaUxDSnFiMkpNYjJOaGRHbHZiaUk2SW1WaGMzUjFjeklpZlE/YXBpLXZlcnNpb249MjAxNy0wNS0xMA==",
-=======
-      "RequestUri": "/subscriptions/0296790d-427c-48ca-b204-8b729bbd8670/operationresults/eyJqb2JJZCI6IlJFU09VUkNFR1JPVVBERUxFVElPTkpPQi1DUlBURVNUQVIxNjA3LUVBU1RVUzIiLCJqb2JMb2NhdGlvbiI6ImVhc3R1czIifQ?api-version=2017-05-10",
-      "EncodedRequestUri": "L3N1YnNjcmlwdGlvbnMvMDI5Njc5MGQtNDI3Yy00OGNhLWIyMDQtOGI3MjliYmQ4NjcwL29wZXJhdGlvbnJlc3VsdHMvZXlKcWIySkpaQ0k2SWxKRlUwOVZVa05GUjFKUFZWQkVSVXhGVkVsUFRrcFBRaTFEVWxCVVJWTlVRVkl4TmpBM0xVVkJVMVJWVXpJaUxDSnFiMkpNYjJOaGRHbHZiaUk2SW1WaGMzUjFjeklpZlE/YXBpLXZlcnNpb249MjAxNy0wNS0xMA==",
->>>>>>> 4ff26068
-      "RequestMethod": "GET",
-      "RequestBody": "",
-      "RequestHeaders": {
-        "User-Agent": [
-          "FxVersion/4.6.26614.01",
-          "OSName/Windows",
-          "OSVersion/Microsoft.Windows.10.0.18363.",
-          "Microsoft.Azure.Management.ResourceManager.ResourceManagementClient/1.6.0.0"
-        ]
-      },
-      "ResponseHeaders": {
-        "Cache-Control": [
-          "no-cache"
-        ],
-        "Date": [
-          "Thu, 04 Mar 2021 15:40:38 GMT"
-        ],
-        "Pragma": [
-          "no-cache"
-        ],
-        "x-ms-ratelimit-remaining-subscription-reads": [
-<<<<<<< HEAD
-          "11996"
-        ],
-        "x-ms-request-id": [
-          "a7fa9cd3-a322-4980-9cb1-5b56545d429c"
-        ],
-        "x-ms-correlation-request-id": [
-          "a7fa9cd3-a322-4980-9cb1-5b56545d429c"
-        ],
-        "x-ms-routing-request-id": [
-          "EASTUS2:20210322T191805Z:a7fa9cd3-a322-4980-9cb1-5b56545d429c"
-=======
-          "11987"
-        ],
-        "x-ms-request-id": [
-          "044ec5ee-8eb9-41fa-9380-6c52b1771d2b"
-        ],
-        "x-ms-correlation-request-id": [
-          "044ec5ee-8eb9-41fa-9380-6c52b1771d2b"
-        ],
-        "x-ms-routing-request-id": [
-          "CANADACENTRAL:20210304T154038Z:044ec5ee-8eb9-41fa-9380-6c52b1771d2b"
->>>>>>> 4ff26068
-        ],
-        "Strict-Transport-Security": [
-          "max-age=31536000; includeSubDomains"
-        ],
-        "X-Content-Type-Options": [
-          "nosniff"
-        ],
-<<<<<<< HEAD
-        "Date": [
-          "Mon, 22 Mar 2021 19:18:05 GMT"
-=======
-        "Content-Length": [
-          "0"
->>>>>>> 4ff26068
         ],
         "Expires": [
           "-1"
@@ -2196,13 +1434,8 @@
   ],
   "Names": {
     "Disk_CRUD_Execute": [
-<<<<<<< HEAD
-      "crptestar1145",
-      "diskrp7111"
-=======
       "crptestar1607",
       "diskrp7440"
->>>>>>> 4ff26068
     ]
   },
   "Variables": {
