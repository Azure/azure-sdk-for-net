--- conflicted
+++ resolved
@@ -1,22 +1,13 @@
 {
   "Entries": [
     {
-<<<<<<< HEAD
-      "RequestUri": "/subscriptions/e37510d7-33b6-4676-886f-ee75bcc01871/resourcegroups/crptestar9917?api-version=2017-05-10",
-      "EncodedRequestUri": "L3N1YnNjcmlwdGlvbnMvZTM3NTEwZDctMzNiNi00Njc2LTg4NmYtZWU3NWJjYzAxODcxL3Jlc291cmNlZ3JvdXBzL2NycHRlc3Rhcjk5MTc/YXBpLXZlcnNpb249MjAxNy0wNS0xMA==",
-=======
       "RequestUri": "/subscriptions/0296790d-427c-48ca-b204-8b729bbd8670/resourcegroups/crptestar3783?api-version=2017-05-10",
       "EncodedRequestUri": "L3N1YnNjcmlwdGlvbnMvMDI5Njc5MGQtNDI3Yy00OGNhLWIyMDQtOGI3MjliYmQ4NjcwL3Jlc291cmNlZ3JvdXBzL2NycHRlc3RhcjM3ODM/YXBpLXZlcnNpb249MjAxNy0wNS0xMA==",
->>>>>>> c112a861
       "RequestMethod": "PUT",
       "RequestBody": "{\r\n  \"location\": \"centraluseuap\"\r\n}",
       "RequestHeaders": {
         "x-ms-client-request-id": [
-<<<<<<< HEAD
-          "e6d15755-8b12-48f9-bbf7-751f547d404d"
-=======
           "1f03b800-04eb-4f48-bd3f-b31357bc8f97"
->>>>>>> c112a861
         ],
         "accept-language": [
           "en-US"
@@ -48,15 +39,6 @@
           "1199"
         ],
         "x-ms-request-id": [
-<<<<<<< HEAD
-          "b628258e-6276-4972-aefd-43e2243bdf10"
-        ],
-        "x-ms-correlation-request-id": [
-          "b628258e-6276-4972-aefd-43e2243bdf10"
-        ],
-        "x-ms-routing-request-id": [
-          "EASTUS2:20210322T191219Z:b628258e-6276-4972-aefd-43e2243bdf10"
-=======
           "58472860-8651-442e-9ee8-95a666da9c01"
         ],
         "x-ms-correlation-request-id": [
@@ -64,20 +46,13 @@
         ],
         "x-ms-routing-request-id": [
           "CANADACENTRAL:20210304T153445Z:58472860-8651-442e-9ee8-95a666da9c01"
->>>>>>> c112a861
-        ],
-        "Strict-Transport-Security": [
-          "max-age=31536000; includeSubDomains"
-        ],
-        "X-Content-Type-Options": [
-          "nosniff"
-        ],
-<<<<<<< HEAD
-        "Date": [
-          "Mon, 22 Mar 2021 19:12:19 GMT"
-        ],
-=======
->>>>>>> c112a861
+        ],
+        "Strict-Transport-Security": [
+          "max-age=31536000; includeSubDomains"
+        ],
+        "X-Content-Type-Options": [
+          "nosniff"
+        ],
         "Content-Length": [
           "186"
         ],
@@ -88,30 +63,17 @@
           "-1"
         ]
       },
-<<<<<<< HEAD
-      "ResponseBody": "{\r\n  \"id\": \"/subscriptions/e37510d7-33b6-4676-886f-ee75bcc01871/resourceGroups/crptestar9917\",\r\n  \"name\": \"crptestar9917\",\r\n  \"location\": \"centraluseuap\",\r\n  \"properties\": {\r\n    \"provisioningState\": \"Succeeded\"\r\n  }\r\n}",
-      "StatusCode": 201
-    },
-    {
-      "RequestUri": "/subscriptions/e37510d7-33b6-4676-886f-ee75bcc01871/resourceGroups/crptestar9917/providers/Microsoft.Compute/disks/diskrp532?api-version=2020-09-30",
-      "EncodedRequestUri": "L3N1YnNjcmlwdGlvbnMvZTM3NTEwZDctMzNiNi00Njc2LTg4NmYtZWU3NWJjYzAxODcxL3Jlc291cmNlR3JvdXBzL2NycHRlc3Rhcjk5MTcvcHJvdmlkZXJzL01pY3Jvc29mdC5Db21wdXRlL2Rpc2tzL2Rpc2tycDUzMj9hcGktdmVyc2lvbj0yMDIwLTA5LTMw",
-=======
       "ResponseBody": "{\r\n  \"id\": \"/subscriptions/0296790d-427c-48ca-b204-8b729bbd8670/resourceGroups/crptestar3783\",\r\n  \"name\": \"crptestar3783\",\r\n  \"location\": \"centraluseuap\",\r\n  \"properties\": {\r\n    \"provisioningState\": \"Succeeded\"\r\n  }\r\n}",
       "StatusCode": 201
     },
     {
       "RequestUri": "/subscriptions/0296790d-427c-48ca-b204-8b729bbd8670/resourceGroups/crptestar3783/providers/Microsoft.Compute/disks/diskrp2754?api-version=2020-12-01",
       "EncodedRequestUri": "L3N1YnNjcmlwdGlvbnMvMDI5Njc5MGQtNDI3Yy00OGNhLWIyMDQtOGI3MjliYmQ4NjcwL3Jlc291cmNlR3JvdXBzL2NycHRlc3RhcjM3ODMvcHJvdmlkZXJzL01pY3Jvc29mdC5Db21wdXRlL2Rpc2tzL2Rpc2tycDI3NTQ/YXBpLXZlcnNpb249MjAyMC0xMi0wMQ==",
->>>>>>> c112a861
       "RequestMethod": "PUT",
       "RequestBody": "{\r\n  \"sku\": {\r\n    \"name\": \"Standard_LRS\"\r\n  },\r\n  \"properties\": {\r\n    \"osType\": \"Linux\",\r\n    \"creationData\": {\r\n      \"createOption\": \"Empty\"\r\n    },\r\n    \"diskSizeGB\": 5\r\n  },\r\n  \"location\": \"centraluseuap\"\r\n}",
       "RequestHeaders": {
         "x-ms-client-request-id": [
-<<<<<<< HEAD
-          "6cff142a-d74a-4158-803d-507699958b00"
-=======
           "6495dc30-29d2-4bd3-aaa2-d0d3369b033c"
->>>>>>> c112a861
         ],
         "accept-language": [
           "en-US"
@@ -140,11 +102,7 @@
           "no-cache"
         ],
         "Location": [
-<<<<<<< HEAD
-          "https://management.azure.com/subscriptions/e37510d7-33b6-4676-886f-ee75bcc01871/providers/Microsoft.Compute/locations/centraluseuap/DiskOperations/33727fc7-45d8-4fab-8440-bbffb15f9b77?monitor=true&api-version=2020-09-30"
-=======
           "https://management.azure.com/subscriptions/0296790d-427c-48ca-b204-8b729bbd8670/providers/Microsoft.Compute/locations/centraluseuap/DiskOperations/57e69414-e293-4fff-9b44-20e1ea5afa4c?monitor=true&api-version=2020-12-01"
->>>>>>> c112a861
         ],
         "Retry-After": [
           "2"
@@ -154,11 +112,7 @@
           "Microsoft-HTTPAPI/2.0"
         ],
         "Azure-AsyncOperation": [
-<<<<<<< HEAD
-          "https://management.azure.com/subscriptions/e37510d7-33b6-4676-886f-ee75bcc01871/providers/Microsoft.Compute/locations/centraluseuap/DiskOperations/33727fc7-45d8-4fab-8440-bbffb15f9b77?api-version=2020-09-30"
-=======
           "https://management.azure.com/subscriptions/0296790d-427c-48ca-b204-8b729bbd8670/providers/Microsoft.Compute/locations/centraluseuap/DiskOperations/57e69414-e293-4fff-9b44-20e1ea5afa4c?api-version=2020-12-01"
->>>>>>> c112a861
         ],
         "x-ms-ratelimit-remaining-resource": [
           "Microsoft.Compute/CreateUpdateDisks3Min;999,Microsoft.Compute/CreateUpdateDisks30Min;7999"
@@ -167,72 +121,103 @@
           "max-age=31536000; includeSubDomains"
         ],
         "x-ms-served-by": [
-<<<<<<< HEAD
-          "c07e6767-d873-44ad-99cf-154e1889a7be_132583481890119289"
-        ],
-        "x-ms-request-id": [
-          "33727fc7-45d8-4fab-8440-bbffb15f9b77"
+          "eeaf5299-aba8-4290-a7f0-860f286922fd_132583481922275808"
+        ],
+        "x-ms-request-id": [
+          "57e69414-e293-4fff-9b44-20e1ea5afa4c"
+        ],
+        "x-ms-ratelimit-remaining-subscription-writes": [
+          "1198"
+        ],
+        "x-ms-correlation-request-id": [
+          "332d7f85-d65a-4238-a73f-fba450c99707"
+        ],
+        "x-ms-routing-request-id": [
+          "CANADACENTRAL:20210304T153447Z:332d7f85-d65a-4238-a73f-fba450c99707"
+        ],
+        "X-Content-Type-Options": [
+          "nosniff"
+        ],
+        "Content-Length": [
+          "304"
+        ],
+        "Content-Type": [
+          "application/json; charset=utf-8"
+        ],
+        "Expires": [
+          "-1"
+        ]
+      },
+      "ResponseBody": "{\r\n  \"name\": \"diskrp2754\",\r\n  \"location\": \"centraluseuap\",\r\n  \"sku\": {\r\n    \"name\": \"Standard_LRS\"\r\n  },\r\n  \"properties\": {\r\n    \"osType\": \"Linux\",\r\n    \"creationData\": {\r\n      \"createOption\": \"Empty\"\r\n    },\r\n    \"diskSizeGB\": 5,\r\n    \"provisioningState\": \"Updating\",\r\n    \"isArmResource\": true\r\n  }\r\n}",
+      "StatusCode": 202
+    },
+    {
+      "RequestUri": "/subscriptions/0296790d-427c-48ca-b204-8b729bbd8670/providers/Microsoft.Compute/locations/centraluseuap/DiskOperations/57e69414-e293-4fff-9b44-20e1ea5afa4c?api-version=2020-12-01",
+      "EncodedRequestUri": "L3N1YnNjcmlwdGlvbnMvMDI5Njc5MGQtNDI3Yy00OGNhLWIyMDQtOGI3MjliYmQ4NjcwL3Byb3ZpZGVycy9NaWNyb3NvZnQuQ29tcHV0ZS9sb2NhdGlvbnMvY2VudHJhbHVzZXVhcC9EaXNrT3BlcmF0aW9ucy81N2U2OTQxNC1lMjkzLTRmZmYtOWI0NC0yMGUxZWE1YWZhNGM/YXBpLXZlcnNpb249MjAyMC0xMi0wMQ==",
+      "RequestMethod": "GET",
+      "RequestBody": "",
+      "RequestHeaders": {
+        "User-Agent": [
+          "FxVersion/4.6.26614.01",
+          "OSName/Windows",
+          "OSVersion/Microsoft.Windows.10.0.18363.",
+          "Microsoft.Azure.Management.Compute.ComputeManagementClient/44.0.0.0"
+        ]
+      },
+      "ResponseHeaders": {
+        "Cache-Control": [
+          "no-cache"
+        ],
+        "Date": [
+          "Thu, 04 Mar 2021 15:34:49 GMT"
+        ],
+        "Pragma": [
+          "no-cache"
         ],
         "Server": [
           "Microsoft-HTTPAPI/2.0",
           "Microsoft-HTTPAPI/2.0"
-=======
+        ],
+        "x-ms-ratelimit-remaining-resource": [
+          "Microsoft.Compute/GetOperation3Min;49999,Microsoft.Compute/GetOperation30Min;399999"
+        ],
+        "Strict-Transport-Security": [
+          "max-age=31536000; includeSubDomains"
+        ],
+        "x-ms-served-by": [
           "eeaf5299-aba8-4290-a7f0-860f286922fd_132583481922275808"
         ],
         "x-ms-request-id": [
-          "57e69414-e293-4fff-9b44-20e1ea5afa4c"
->>>>>>> c112a861
-        ],
-        "x-ms-ratelimit-remaining-subscription-writes": [
-          "1198"
-        ],
-        "x-ms-correlation-request-id": [
-<<<<<<< HEAD
-          "f147d54b-36c8-40c7-ab27-118fc3ba4982"
-        ],
-        "x-ms-routing-request-id": [
-          "EASTUS2:20210322T191221Z:f147d54b-36c8-40c7-ab27-118fc3ba4982"
-=======
-          "332d7f85-d65a-4238-a73f-fba450c99707"
-        ],
-        "x-ms-routing-request-id": [
-          "CANADACENTRAL:20210304T153447Z:332d7f85-d65a-4238-a73f-fba450c99707"
->>>>>>> c112a861
-        ],
-        "X-Content-Type-Options": [
-          "nosniff"
-        ],
-<<<<<<< HEAD
-        "Date": [
-          "Mon, 22 Mar 2021 19:12:21 GMT"
-        ],
-=======
->>>>>>> c112a861
-        "Content-Length": [
-          "303"
-        ],
-        "Content-Type": [
-          "application/json; charset=utf-8"
-        ],
-        "Expires": [
-          "-1"
-        ]
-      },
-<<<<<<< HEAD
-      "ResponseBody": "{\r\n  \"name\": \"diskrp532\",\r\n  \"location\": \"centraluseuap\",\r\n  \"sku\": {\r\n    \"name\": \"Standard_LRS\"\r\n  },\r\n  \"properties\": {\r\n    \"osType\": \"Linux\",\r\n    \"creationData\": {\r\n      \"createOption\": \"Empty\"\r\n    },\r\n    \"diskSizeGB\": 5,\r\n    \"provisioningState\": \"Updating\",\r\n    \"isArmResource\": true\r\n  }\r\n}",
-      "StatusCode": 202
-    },
-    {
-      "RequestUri": "/subscriptions/e37510d7-33b6-4676-886f-ee75bcc01871/providers/Microsoft.Compute/locations/centraluseuap/DiskOperations/33727fc7-45d8-4fab-8440-bbffb15f9b77?api-version=2020-09-30",
-      "EncodedRequestUri": "L3N1YnNjcmlwdGlvbnMvZTM3NTEwZDctMzNiNi00Njc2LTg4NmYtZWU3NWJjYzAxODcxL3Byb3ZpZGVycy9NaWNyb3NvZnQuQ29tcHV0ZS9sb2NhdGlvbnMvY2VudHJhbHVzZXVhcC9EaXNrT3BlcmF0aW9ucy8zMzcyN2ZjNy00NWQ4LTRmYWItODQ0MC1iYmZmYjE1ZjliNzc/YXBpLXZlcnNpb249MjAyMC0wOS0zMA==",
-=======
-      "ResponseBody": "{\r\n  \"name\": \"diskrp2754\",\r\n  \"location\": \"centraluseuap\",\r\n  \"sku\": {\r\n    \"name\": \"Standard_LRS\"\r\n  },\r\n  \"properties\": {\r\n    \"osType\": \"Linux\",\r\n    \"creationData\": {\r\n      \"createOption\": \"Empty\"\r\n    },\r\n    \"diskSizeGB\": 5,\r\n    \"provisioningState\": \"Updating\",\r\n    \"isArmResource\": true\r\n  }\r\n}",
-      "StatusCode": 202
-    },
-    {
-      "RequestUri": "/subscriptions/0296790d-427c-48ca-b204-8b729bbd8670/providers/Microsoft.Compute/locations/centraluseuap/DiskOperations/57e69414-e293-4fff-9b44-20e1ea5afa4c?api-version=2020-12-01",
-      "EncodedRequestUri": "L3N1YnNjcmlwdGlvbnMvMDI5Njc5MGQtNDI3Yy00OGNhLWIyMDQtOGI3MjliYmQ4NjcwL3Byb3ZpZGVycy9NaWNyb3NvZnQuQ29tcHV0ZS9sb2NhdGlvbnMvY2VudHJhbHVzZXVhcC9EaXNrT3BlcmF0aW9ucy81N2U2OTQxNC1lMjkzLTRmZmYtOWI0NC0yMGUxZWE1YWZhNGM/YXBpLXZlcnNpb249MjAyMC0xMi0wMQ==",
->>>>>>> c112a861
+          "fb0a1b0f-20bf-4792-859c-5fc529122f2e"
+        ],
+        "x-ms-ratelimit-remaining-subscription-reads": [
+          "11999"
+        ],
+        "x-ms-correlation-request-id": [
+          "a4c0578e-60ab-4ee7-a607-7bd3cf2ae52a"
+        ],
+        "x-ms-routing-request-id": [
+          "CANADACENTRAL:20210304T153449Z:a4c0578e-60ab-4ee7-a607-7bd3cf2ae52a"
+        ],
+        "X-Content-Type-Options": [
+          "nosniff"
+        ],
+        "Content-Length": [
+          "1062"
+        ],
+        "Content-Type": [
+          "application/json; charset=utf-8"
+        ],
+        "Expires": [
+          "-1"
+        ]
+      },
+      "ResponseBody": "{\r\n  \"startTime\": \"2021-03-04T07:34:47.4046383-08:00\",\r\n  \"endTime\": \"2021-03-04T07:34:47.5857118-08:00\",\r\n  \"status\": \"Succeeded\",\r\n  \"properties\": {\r\n    \"output\": {\r\n      \"name\": \"diskrp2754\",\r\n      \"id\": \"/subscriptions/0296790d-427c-48ca-b204-8b729bbd8670/resourceGroups/crptestar3783/providers/Microsoft.Compute/disks/diskrp2754\",\r\n      \"type\": \"Microsoft.Compute/disks\",\r\n      \"location\": \"centraluseuap\",\r\n      \"sku\": {\r\n        \"name\": \"Standard_LRS\",\r\n        \"tier\": \"Standard\"\r\n      },\r\n      \"properties\": {\r\n        \"osType\": \"Linux\",\r\n        \"creationData\": {\r\n          \"createOption\": \"Empty\"\r\n        },\r\n        \"diskSizeGB\": 5,\r\n        \"diskIOPSReadWrite\": 500,\r\n        \"diskMBpsReadWrite\": 60,\r\n        \"encryption\": {\r\n          \"type\": \"EncryptionAtRestWithPlatformKey\"\r\n        },\r\n        \"timeCreated\": \"2021-03-04T07:34:47.4096598-08:00\",\r\n        \"provisioningState\": \"Succeeded\",\r\n        \"diskState\": \"Unattached\",\r\n        \"diskSizeBytes\": 5368709120,\r\n        \"uniqueId\": \"feac101c-0235-41ae-98b0-76f119419dec\",\r\n        \"networkAccessPolicy\": \"AllowAll\"\r\n      }\r\n    }\r\n  },\r\n  \"name\": \"57e69414-e293-4fff-9b44-20e1ea5afa4c\"\r\n}",
+      "StatusCode": 200
+    },
+    {
+      "RequestUri": "/subscriptions/0296790d-427c-48ca-b204-8b729bbd8670/resourceGroups/crptestar3783/providers/Microsoft.Compute/disks/diskrp2754?api-version=2020-12-01",
+      "EncodedRequestUri": "L3N1YnNjcmlwdGlvbnMvMDI5Njc5MGQtNDI3Yy00OGNhLWIyMDQtOGI3MjliYmQ4NjcwL3Jlc291cmNlR3JvdXBzL2NycHRlc3RhcjM3ODMvcHJvdmlkZXJzL01pY3Jvc29mdC5Db21wdXRlL2Rpc2tzL2Rpc2tycDI3NTQ/YXBpLXZlcnNpb249MjAyMC0xMi0wMQ==",
       "RequestMethod": "GET",
       "RequestBody": "",
       "RequestHeaders": {
@@ -258,179 +243,39 @@
           "Microsoft-HTTPAPI/2.0"
         ],
         "x-ms-ratelimit-remaining-resource": [
-          "Microsoft.Compute/GetOperation3Min;49999,Microsoft.Compute/GetOperation30Min;399999"
+          "Microsoft.Compute/LowCostGet3Min;14999,Microsoft.Compute/LowCostGet30Min;119998"
         ],
         "Strict-Transport-Security": [
           "max-age=31536000; includeSubDomains"
         ],
         "x-ms-served-by": [
-<<<<<<< HEAD
-          "c07e6767-d873-44ad-99cf-154e1889a7be_132583481890119289"
-        ],
-        "x-ms-request-id": [
-          "6feb3d88-2098-47a1-b044-6d5fabe3e0f0"
-        ],
-        "Server": [
-          "Microsoft-HTTPAPI/2.0",
-          "Microsoft-HTTPAPI/2.0"
-=======
           "eeaf5299-aba8-4290-a7f0-860f286922fd_132583481922275808"
         ],
         "x-ms-request-id": [
-          "fb0a1b0f-20bf-4792-859c-5fc529122f2e"
->>>>>>> c112a861
-        ],
-        "x-ms-ratelimit-remaining-subscription-reads": [
-          "11999"
-        ],
-        "x-ms-correlation-request-id": [
-<<<<<<< HEAD
-          "31005466-03e2-4877-8ed2-0be60f557e7f"
-        ],
-        "x-ms-routing-request-id": [
-          "EASTUS2:20210322T191223Z:31005466-03e2-4877-8ed2-0be60f557e7f"
-=======
-          "a4c0578e-60ab-4ee7-a607-7bd3cf2ae52a"
-        ],
-        "x-ms-routing-request-id": [
-          "CANADACENTRAL:20210304T153449Z:a4c0578e-60ab-4ee7-a607-7bd3cf2ae52a"
->>>>>>> c112a861
-        ],
-        "X-Content-Type-Options": [
-          "nosniff"
-        ],
-<<<<<<< HEAD
-        "Date": [
-          "Mon, 22 Mar 2021 19:12:23 GMT"
-        ],
-        "Content-Length": [
-          "1059"
-=======
-        "Content-Length": [
-          "1062"
->>>>>>> c112a861
-        ],
-        "Content-Type": [
-          "application/json; charset=utf-8"
-        ],
-        "Expires": [
-          "-1"
-        ]
-      },
-<<<<<<< HEAD
-      "ResponseBody": "{\r\n  \"startTime\": \"2021-03-22T19:12:21.3408002+00:00\",\r\n  \"endTime\": \"2021-03-22T19:12:21.510809+00:00\",\r\n  \"status\": \"Succeeded\",\r\n  \"properties\": {\r\n    \"output\": {\r\n      \"name\": \"diskrp532\",\r\n      \"id\": \"/subscriptions/e37510d7-33b6-4676-886f-ee75bcc01871/resourceGroups/crptestar9917/providers/Microsoft.Compute/disks/diskrp532\",\r\n      \"type\": \"Microsoft.Compute/disks\",\r\n      \"location\": \"centraluseuap\",\r\n      \"sku\": {\r\n        \"name\": \"Standard_LRS\",\r\n        \"tier\": \"Standard\"\r\n      },\r\n      \"properties\": {\r\n        \"osType\": \"Linux\",\r\n        \"creationData\": {\r\n          \"createOption\": \"Empty\"\r\n        },\r\n        \"diskSizeGB\": 5,\r\n        \"diskIOPSReadWrite\": 500,\r\n        \"diskMBpsReadWrite\": 60,\r\n        \"encryption\": {\r\n          \"type\": \"EncryptionAtRestWithPlatformKey\"\r\n        },\r\n        \"timeCreated\": \"2021-03-22T19:12:21.3458291+00:00\",\r\n        \"provisioningState\": \"Succeeded\",\r\n        \"diskState\": \"Unattached\",\r\n        \"diskSizeBytes\": 5368709120,\r\n        \"uniqueId\": \"e395d0b0-9d09-4a0d-9190-9edb376449d4\",\r\n        \"networkAccessPolicy\": \"AllowAll\"\r\n      }\r\n    }\r\n  },\r\n  \"name\": \"33727fc7-45d8-4fab-8440-bbffb15f9b77\"\r\n}",
-      "StatusCode": 200
-    },
-    {
-      "RequestUri": "/subscriptions/e37510d7-33b6-4676-886f-ee75bcc01871/resourceGroups/crptestar9917/providers/Microsoft.Compute/disks/diskrp532?api-version=2020-09-30",
-      "EncodedRequestUri": "L3N1YnNjcmlwdGlvbnMvZTM3NTEwZDctMzNiNi00Njc2LTg4NmYtZWU3NWJjYzAxODcxL3Jlc291cmNlR3JvdXBzL2NycHRlc3Rhcjk5MTcvcHJvdmlkZXJzL01pY3Jvc29mdC5Db21wdXRlL2Rpc2tzL2Rpc2tycDUzMj9hcGktdmVyc2lvbj0yMDIwLTA5LTMw",
-=======
-      "ResponseBody": "{\r\n  \"startTime\": \"2021-03-04T07:34:47.4046383-08:00\",\r\n  \"endTime\": \"2021-03-04T07:34:47.5857118-08:00\",\r\n  \"status\": \"Succeeded\",\r\n  \"properties\": {\r\n    \"output\": {\r\n      \"name\": \"diskrp2754\",\r\n      \"id\": \"/subscriptions/0296790d-427c-48ca-b204-8b729bbd8670/resourceGroups/crptestar3783/providers/Microsoft.Compute/disks/diskrp2754\",\r\n      \"type\": \"Microsoft.Compute/disks\",\r\n      \"location\": \"centraluseuap\",\r\n      \"sku\": {\r\n        \"name\": \"Standard_LRS\",\r\n        \"tier\": \"Standard\"\r\n      },\r\n      \"properties\": {\r\n        \"osType\": \"Linux\",\r\n        \"creationData\": {\r\n          \"createOption\": \"Empty\"\r\n        },\r\n        \"diskSizeGB\": 5,\r\n        \"diskIOPSReadWrite\": 500,\r\n        \"diskMBpsReadWrite\": 60,\r\n        \"encryption\": {\r\n          \"type\": \"EncryptionAtRestWithPlatformKey\"\r\n        },\r\n        \"timeCreated\": \"2021-03-04T07:34:47.4096598-08:00\",\r\n        \"provisioningState\": \"Succeeded\",\r\n        \"diskState\": \"Unattached\",\r\n        \"diskSizeBytes\": 5368709120,\r\n        \"uniqueId\": \"feac101c-0235-41ae-98b0-76f119419dec\",\r\n        \"networkAccessPolicy\": \"AllowAll\"\r\n      }\r\n    }\r\n  },\r\n  \"name\": \"57e69414-e293-4fff-9b44-20e1ea5afa4c\"\r\n}",
-      "StatusCode": 200
-    },
-    {
-      "RequestUri": "/subscriptions/0296790d-427c-48ca-b204-8b729bbd8670/resourceGroups/crptestar3783/providers/Microsoft.Compute/disks/diskrp2754?api-version=2020-12-01",
-      "EncodedRequestUri": "L3N1YnNjcmlwdGlvbnMvMDI5Njc5MGQtNDI3Yy00OGNhLWIyMDQtOGI3MjliYmQ4NjcwL3Jlc291cmNlR3JvdXBzL2NycHRlc3RhcjM3ODMvcHJvdmlkZXJzL01pY3Jvc29mdC5Db21wdXRlL2Rpc2tzL2Rpc2tycDI3NTQ/YXBpLXZlcnNpb249MjAyMC0xMi0wMQ==",
->>>>>>> c112a861
-      "RequestMethod": "GET",
-      "RequestBody": "",
-      "RequestHeaders": {
-        "User-Agent": [
-          "FxVersion/4.6.26614.01",
-          "OSName/Windows",
-          "OSVersion/Microsoft.Windows.10.0.18363.",
-          "Microsoft.Azure.Management.Compute.ComputeManagementClient/44.0.0.0"
-        ]
-      },
-      "ResponseHeaders": {
-        "Cache-Control": [
-          "no-cache"
-        ],
-        "Date": [
-          "Thu, 04 Mar 2021 15:34:49 GMT"
-        ],
-        "Pragma": [
-          "no-cache"
-        ],
-        "Server": [
-          "Microsoft-HTTPAPI/2.0",
-          "Microsoft-HTTPAPI/2.0"
-        ],
-        "x-ms-ratelimit-remaining-resource": [
-<<<<<<< HEAD
-          "Microsoft.Compute/LowCostGet3Min;14999,Microsoft.Compute/LowCostGet30Min;119999"
-=======
-          "Microsoft.Compute/LowCostGet3Min;14999,Microsoft.Compute/LowCostGet30Min;119998"
->>>>>>> c112a861
-        ],
-        "Strict-Transport-Security": [
-          "max-age=31536000; includeSubDomains"
-        ],
-        "x-ms-served-by": [
-<<<<<<< HEAD
-          "c07e6767-d873-44ad-99cf-154e1889a7be_132583481890119289"
-        ],
-        "x-ms-request-id": [
-          "ae17f91a-25ba-41e9-b193-d8c65cfc2733"
-        ],
-        "Server": [
-          "Microsoft-HTTPAPI/2.0",
-          "Microsoft-HTTPAPI/2.0"
-=======
-          "eeaf5299-aba8-4290-a7f0-860f286922fd_132583481922275808"
-        ],
-        "x-ms-request-id": [
           "50eb6750-6055-4ae7-a381-6ffb612d6900"
->>>>>>> c112a861
         ],
         "x-ms-ratelimit-remaining-subscription-reads": [
           "11998"
         ],
         "x-ms-correlation-request-id": [
-<<<<<<< HEAD
-          "6513a07a-4a9c-45fd-a7be-87ed10971eb1"
-        ],
-        "x-ms-routing-request-id": [
-          "EASTUS2:20210322T191223Z:6513a07a-4a9c-45fd-a7be-87ed10971eb1"
-=======
           "7e1b7cda-7cec-4ffb-b9ec-bc1e8bfe92e6"
         ],
         "x-ms-routing-request-id": [
           "CANADACENTRAL:20210304T153449Z:7e1b7cda-7cec-4ffb-b9ec-bc1e8bfe92e6"
->>>>>>> c112a861
-        ],
-        "X-Content-Type-Options": [
-          "nosniff"
-        ],
-<<<<<<< HEAD
-        "Date": [
-          "Mon, 22 Mar 2021 19:12:23 GMT"
-        ],
-=======
->>>>>>> c112a861
-        "Content-Length": [
-          "835"
-        ],
-        "Content-Type": [
-          "application/json; charset=utf-8"
-        ],
-        "Expires": [
-          "-1"
-        ]
-      },
-<<<<<<< HEAD
-      "ResponseBody": "{\r\n  \"name\": \"diskrp532\",\r\n  \"id\": \"/subscriptions/e37510d7-33b6-4676-886f-ee75bcc01871/resourceGroups/crptestar9917/providers/Microsoft.Compute/disks/diskrp532\",\r\n  \"type\": \"Microsoft.Compute/disks\",\r\n  \"location\": \"centraluseuap\",\r\n  \"sku\": {\r\n    \"name\": \"Standard_LRS\",\r\n    \"tier\": \"Standard\"\r\n  },\r\n  \"properties\": {\r\n    \"osType\": \"Linux\",\r\n    \"creationData\": {\r\n      \"createOption\": \"Empty\"\r\n    },\r\n    \"diskSizeGB\": 5,\r\n    \"diskIOPSReadWrite\": 500,\r\n    \"diskMBpsReadWrite\": 60,\r\n    \"encryption\": {\r\n      \"type\": \"EncryptionAtRestWithPlatformKey\"\r\n    },\r\n    \"timeCreated\": \"2021-03-22T19:12:21.3458291+00:00\",\r\n    \"provisioningState\": \"Succeeded\",\r\n    \"diskState\": \"Unattached\",\r\n    \"diskSizeBytes\": 5368709120,\r\n    \"uniqueId\": \"e395d0b0-9d09-4a0d-9190-9edb376449d4\",\r\n    \"networkAccessPolicy\": \"AllowAll\"\r\n  }\r\n}",
-      "StatusCode": 200
-    },
-    {
-      "RequestUri": "/subscriptions/e37510d7-33b6-4676-886f-ee75bcc01871/resourceGroups/crptestar9917/providers/Microsoft.Compute/snapshots/diskrp3417?api-version=2020-09-30",
-      "EncodedRequestUri": "L3N1YnNjcmlwdGlvbnMvZTM3NTEwZDctMzNiNi00Njc2LTg4NmYtZWU3NWJjYzAxODcxL3Jlc291cmNlR3JvdXBzL2NycHRlc3Rhcjk5MTcvcHJvdmlkZXJzL01pY3Jvc29mdC5Db21wdXRlL3NuYXBzaG90cy9kaXNrcnAzNDE3P2FwaS12ZXJzaW9uPTIwMjAtMDktMzA=",
-      "RequestMethod": "PUT",
-      "RequestBody": "{\r\n  \"sku\": {\r\n    \"name\": \"Standard_LRS\"\r\n  },\r\n  \"properties\": {\r\n    \"creationData\": {\r\n      \"createOption\": \"Copy\",\r\n      \"sourceResourceId\": \"/subscriptions/e37510d7-33b6-4676-886f-ee75bcc01871/resourceGroups/crptestar9917/providers/Microsoft.Compute/disks/diskrp532\"\r\n    },\r\n    \"incremental\": true\r\n  },\r\n  \"location\": \"centraluseuap\"\r\n}",
-      "RequestHeaders": {
-        "x-ms-client-request-id": [
-          "f12e98f1-8578-4c32-ac24-3c707f09983d"
-=======
+        ],
+        "X-Content-Type-Options": [
+          "nosniff"
+        ],
+        "Content-Length": [
+          "837"
+        ],
+        "Content-Type": [
+          "application/json; charset=utf-8"
+        ],
+        "Expires": [
+          "-1"
+        ]
+      },
       "ResponseBody": "{\r\n  \"name\": \"diskrp2754\",\r\n  \"id\": \"/subscriptions/0296790d-427c-48ca-b204-8b729bbd8670/resourceGroups/crptestar3783/providers/Microsoft.Compute/disks/diskrp2754\",\r\n  \"type\": \"Microsoft.Compute/disks\",\r\n  \"location\": \"centraluseuap\",\r\n  \"sku\": {\r\n    \"name\": \"Standard_LRS\",\r\n    \"tier\": \"Standard\"\r\n  },\r\n  \"properties\": {\r\n    \"osType\": \"Linux\",\r\n    \"creationData\": {\r\n      \"createOption\": \"Empty\"\r\n    },\r\n    \"diskSizeGB\": 5,\r\n    \"diskIOPSReadWrite\": 500,\r\n    \"diskMBpsReadWrite\": 60,\r\n    \"encryption\": {\r\n      \"type\": \"EncryptionAtRestWithPlatformKey\"\r\n    },\r\n    \"timeCreated\": \"2021-03-04T07:34:47.4096598-08:00\",\r\n    \"provisioningState\": \"Succeeded\",\r\n    \"diskState\": \"Unattached\",\r\n    \"diskSizeBytes\": 5368709120,\r\n    \"uniqueId\": \"feac101c-0235-41ae-98b0-76f119419dec\",\r\n    \"networkAccessPolicy\": \"AllowAll\"\r\n  }\r\n}",
       "StatusCode": 200
     },
@@ -442,7 +287,6 @@
       "RequestHeaders": {
         "x-ms-client-request-id": [
           "b8030d73-1270-4783-b4f9-5a59c9376635"
->>>>>>> c112a861
         ],
         "accept-language": [
           "en-US"
@@ -457,7 +301,7 @@
           "application/json; charset=utf-8"
         ],
         "Content-Length": [
-          "347"
+          "348"
         ]
       },
       "ResponseHeaders": {
@@ -471,11 +315,7 @@
           "no-cache"
         ],
         "Location": [
-<<<<<<< HEAD
-          "https://management.azure.com/subscriptions/e37510d7-33b6-4676-886f-ee75bcc01871/providers/Microsoft.Compute/locations/centraluseuap/DiskOperations/952592e8-c31f-48de-8a50-a3757307f6fb?monitor=true&api-version=2020-09-30"
-=======
           "https://management.azure.com/subscriptions/0296790d-427c-48ca-b204-8b729bbd8670/providers/Microsoft.Compute/locations/centraluseuap/DiskOperations/ec8aa7d1-2fda-4cf3-b440-b288843fc1c6?monitor=true&api-version=2020-12-01"
->>>>>>> c112a861
         ],
         "Retry-After": [
           "2"
@@ -485,11 +325,7 @@
           "Microsoft-HTTPAPI/2.0"
         ],
         "Azure-AsyncOperation": [
-<<<<<<< HEAD
-          "https://management.azure.com/subscriptions/e37510d7-33b6-4676-886f-ee75bcc01871/providers/Microsoft.Compute/locations/centraluseuap/DiskOperations/952592e8-c31f-48de-8a50-a3757307f6fb?api-version=2020-09-30"
-=======
           "https://management.azure.com/subscriptions/0296790d-427c-48ca-b204-8b729bbd8670/providers/Microsoft.Compute/locations/centraluseuap/DiskOperations/ec8aa7d1-2fda-4cf3-b440-b288843fc1c6?api-version=2020-12-01"
->>>>>>> c112a861
         ],
         "x-ms-ratelimit-remaining-resource": [
           "Microsoft.Compute/HighCostSnapshotCreateHydrate3Min;999,Microsoft.Compute/HighCostSnapshotCreateHydrate30Min;7999"
@@ -498,72 +334,103 @@
           "max-age=31536000; includeSubDomains"
         ],
         "x-ms-served-by": [
-<<<<<<< HEAD
-          "c07e6767-d873-44ad-99cf-154e1889a7be_132583481890119289"
-        ],
-        "x-ms-request-id": [
-          "952592e8-c31f-48de-8a50-a3757307f6fb"
+          "eeaf5299-aba8-4290-a7f0-860f286922fd_132583481922275808"
+        ],
+        "x-ms-request-id": [
+          "ec8aa7d1-2fda-4cf3-b440-b288843fc1c6"
+        ],
+        "x-ms-ratelimit-remaining-subscription-writes": [
+          "1197"
+        ],
+        "x-ms-correlation-request-id": [
+          "e131e4e3-5a28-4da5-acdc-5f965a75f963"
+        ],
+        "x-ms-routing-request-id": [
+          "CANADACENTRAL:20210304T153450Z:e131e4e3-5a28-4da5-acdc-5f965a75f963"
+        ],
+        "X-Content-Type-Options": [
+          "nosniff"
+        ],
+        "Content-Length": [
+          "503"
+        ],
+        "Content-Type": [
+          "application/json; charset=utf-8"
+        ],
+        "Expires": [
+          "-1"
+        ]
+      },
+      "ResponseBody": "{\r\n  \"location\": \"centraluseuap\",\r\n  \"sku\": {\r\n    \"name\": \"Standard_LRS\"\r\n  },\r\n  \"properties\": {\r\n    \"osType\": \"Linux\",\r\n    \"creationData\": {\r\n      \"createOption\": \"Copy\",\r\n      \"sourceResourceId\": \"/subscriptions/0296790d-427c-48ca-b204-8b729bbd8670/resourceGroups/crptestar3783/providers/Microsoft.Compute/disks/diskrp2754\",\r\n      \"sourceUniqueId\": \"feac101c-0235-41ae-98b0-76f119419dec\"\r\n    },\r\n    \"incremental\": true,\r\n    \"provisioningState\": \"Updating\",\r\n    \"isArmResource\": true\r\n  }\r\n}",
+      "StatusCode": 202
+    },
+    {
+      "RequestUri": "/subscriptions/0296790d-427c-48ca-b204-8b729bbd8670/providers/Microsoft.Compute/locations/centraluseuap/DiskOperations/ec8aa7d1-2fda-4cf3-b440-b288843fc1c6?api-version=2020-12-01",
+      "EncodedRequestUri": "L3N1YnNjcmlwdGlvbnMvMDI5Njc5MGQtNDI3Yy00OGNhLWIyMDQtOGI3MjliYmQ4NjcwL3Byb3ZpZGVycy9NaWNyb3NvZnQuQ29tcHV0ZS9sb2NhdGlvbnMvY2VudHJhbHVzZXVhcC9EaXNrT3BlcmF0aW9ucy9lYzhhYTdkMS0yZmRhLTRjZjMtYjQ0MC1iMjg4ODQzZmMxYzY/YXBpLXZlcnNpb249MjAyMC0xMi0wMQ==",
+      "RequestMethod": "GET",
+      "RequestBody": "",
+      "RequestHeaders": {
+        "User-Agent": [
+          "FxVersion/4.6.26614.01",
+          "OSName/Windows",
+          "OSVersion/Microsoft.Windows.10.0.18363.",
+          "Microsoft.Azure.Management.Compute.ComputeManagementClient/44.0.0.0"
+        ]
+      },
+      "ResponseHeaders": {
+        "Cache-Control": [
+          "no-cache"
+        ],
+        "Date": [
+          "Thu, 04 Mar 2021 15:34:52 GMT"
+        ],
+        "Pragma": [
+          "no-cache"
         ],
         "Server": [
           "Microsoft-HTTPAPI/2.0",
           "Microsoft-HTTPAPI/2.0"
-=======
+        ],
+        "x-ms-ratelimit-remaining-resource": [
+          "Microsoft.Compute/GetOperation3Min;49997,Microsoft.Compute/GetOperation30Min;399997"
+        ],
+        "Strict-Transport-Security": [
+          "max-age=31536000; includeSubDomains"
+        ],
+        "x-ms-served-by": [
           "eeaf5299-aba8-4290-a7f0-860f286922fd_132583481922275808"
         ],
         "x-ms-request-id": [
-          "ec8aa7d1-2fda-4cf3-b440-b288843fc1c6"
->>>>>>> c112a861
-        ],
-        "x-ms-ratelimit-remaining-subscription-writes": [
-          "1197"
-        ],
-        "x-ms-correlation-request-id": [
-<<<<<<< HEAD
-          "82e5e80b-2c81-41e0-a3a8-f610794db1d6"
-        ],
-        "x-ms-routing-request-id": [
-          "EASTUS2:20210322T191224Z:82e5e80b-2c81-41e0-a3a8-f610794db1d6"
-=======
-          "e131e4e3-5a28-4da5-acdc-5f965a75f963"
-        ],
-        "x-ms-routing-request-id": [
-          "CANADACENTRAL:20210304T153450Z:e131e4e3-5a28-4da5-acdc-5f965a75f963"
->>>>>>> c112a861
-        ],
-        "X-Content-Type-Options": [
-          "nosniff"
-        ],
-<<<<<<< HEAD
-        "Date": [
-          "Mon, 22 Mar 2021 19:12:24 GMT"
-        ],
-=======
->>>>>>> c112a861
-        "Content-Length": [
-          "502"
-        ],
-        "Content-Type": [
-          "application/json; charset=utf-8"
-        ],
-        "Expires": [
-          "-1"
-        ]
-      },
-<<<<<<< HEAD
-      "ResponseBody": "{\r\n  \"location\": \"centraluseuap\",\r\n  \"sku\": {\r\n    \"name\": \"Standard_LRS\"\r\n  },\r\n  \"properties\": {\r\n    \"osType\": \"Linux\",\r\n    \"creationData\": {\r\n      \"createOption\": \"Copy\",\r\n      \"sourceResourceId\": \"/subscriptions/e37510d7-33b6-4676-886f-ee75bcc01871/resourceGroups/crptestar9917/providers/Microsoft.Compute/disks/diskrp532\",\r\n      \"sourceUniqueId\": \"e395d0b0-9d09-4a0d-9190-9edb376449d4\"\r\n    },\r\n    \"incremental\": true,\r\n    \"provisioningState\": \"Updating\",\r\n    \"isArmResource\": true\r\n  }\r\n}",
-      "StatusCode": 202
-    },
-    {
-      "RequestUri": "/subscriptions/e37510d7-33b6-4676-886f-ee75bcc01871/providers/Microsoft.Compute/locations/centraluseuap/DiskOperations/952592e8-c31f-48de-8a50-a3757307f6fb?api-version=2020-09-30",
-      "EncodedRequestUri": "L3N1YnNjcmlwdGlvbnMvZTM3NTEwZDctMzNiNi00Njc2LTg4NmYtZWU3NWJjYzAxODcxL3Byb3ZpZGVycy9NaWNyb3NvZnQuQ29tcHV0ZS9sb2NhdGlvbnMvY2VudHJhbHVzZXVhcC9EaXNrT3BlcmF0aW9ucy85NTI1OTJlOC1jMzFmLTQ4ZGUtOGE1MC1hMzc1NzMwN2Y2ZmI/YXBpLXZlcnNpb249MjAyMC0wOS0zMA==",
-=======
-      "ResponseBody": "{\r\n  \"location\": \"centraluseuap\",\r\n  \"sku\": {\r\n    \"name\": \"Standard_LRS\"\r\n  },\r\n  \"properties\": {\r\n    \"osType\": \"Linux\",\r\n    \"creationData\": {\r\n      \"createOption\": \"Copy\",\r\n      \"sourceResourceId\": \"/subscriptions/0296790d-427c-48ca-b204-8b729bbd8670/resourceGroups/crptestar3783/providers/Microsoft.Compute/disks/diskrp2754\",\r\n      \"sourceUniqueId\": \"feac101c-0235-41ae-98b0-76f119419dec\"\r\n    },\r\n    \"incremental\": true,\r\n    \"provisioningState\": \"Updating\",\r\n    \"isArmResource\": true\r\n  }\r\n}",
-      "StatusCode": 202
-    },
-    {
-      "RequestUri": "/subscriptions/0296790d-427c-48ca-b204-8b729bbd8670/providers/Microsoft.Compute/locations/centraluseuap/DiskOperations/ec8aa7d1-2fda-4cf3-b440-b288843fc1c6?api-version=2020-12-01",
-      "EncodedRequestUri": "L3N1YnNjcmlwdGlvbnMvMDI5Njc5MGQtNDI3Yy00OGNhLWIyMDQtOGI3MjliYmQ4NjcwL3Byb3ZpZGVycy9NaWNyb3NvZnQuQ29tcHV0ZS9sb2NhdGlvbnMvY2VudHJhbHVzZXVhcC9EaXNrT3BlcmF0aW9ucy9lYzhhYTdkMS0yZmRhLTRjZjMtYjQ0MC1iMjg4ODQzZmMxYzY/YXBpLXZlcnNpb249MjAyMC0xMi0wMQ==",
->>>>>>> c112a861
+          "4fb8bfa1-ef97-4edf-99fe-57887f78c6fd"
+        ],
+        "x-ms-ratelimit-remaining-subscription-reads": [
+          "11997"
+        ],
+        "x-ms-correlation-request-id": [
+          "c03c535e-5a16-43d2-affe-bfc582931611"
+        ],
+        "x-ms-routing-request-id": [
+          "CANADACENTRAL:20210304T153452Z:c03c535e-5a16-43d2-affe-bfc582931611"
+        ],
+        "X-Content-Type-Options": [
+          "nosniff"
+        ],
+        "Content-Length": [
+          "1329"
+        ],
+        "Content-Type": [
+          "application/json; charset=utf-8"
+        ],
+        "Expires": [
+          "-1"
+        ]
+      },
+      "ResponseBody": "{\r\n  \"startTime\": \"2021-03-04T07:34:50.6615898-08:00\",\r\n  \"endTime\": \"2021-03-04T07:34:51.43059-08:00\",\r\n  \"status\": \"Succeeded\",\r\n  \"properties\": {\r\n    \"output\": {\r\n      \"name\": \"diskrp7371\",\r\n      \"id\": \"/subscriptions/0296790d-427c-48ca-b204-8b729bbd8670/resourceGroups/crptestar3783/providers/Microsoft.Compute/snapshots/diskrp7371\",\r\n      \"type\": \"Microsoft.Compute/snapshots\",\r\n      \"location\": \"centraluseuap\",\r\n      \"sku\": {\r\n        \"name\": \"Standard_LRS\",\r\n        \"tier\": \"Standard\"\r\n      },\r\n      \"properties\": {\r\n        \"osType\": \"Linux\",\r\n        \"creationData\": {\r\n          \"createOption\": \"Copy\",\r\n          \"sourceResourceId\": \"/subscriptions/0296790d-427c-48ca-b204-8b729bbd8670/resourceGroups/crptestar3783/providers/Microsoft.Compute/disks/diskrp2754\",\r\n          \"sourceUniqueId\": \"feac101c-0235-41ae-98b0-76f119419dec\"\r\n        },\r\n        \"diskSizeGB\": 5,\r\n        \"encryption\": {\r\n          \"type\": \"EncryptionAtRestWithPlatformKey\"\r\n        },\r\n        \"incremental\": true,\r\n        \"timeCreated\": \"2021-03-04T07:34:50.6715915-08:00\",\r\n        \"provisioningState\": \"Succeeded\",\r\n        \"diskState\": \"Unattached\",\r\n        \"diskSizeBytes\": 5368709120,\r\n        \"uniqueId\": \"d8070933-9877-4108-959a-2ed1fa9288f2\",\r\n        \"incrementalSnapshotFamilyId\": \"6eb8c7f2-7f31-4fcd-bcbf-4ba62a923822\",\r\n        \"networkAccessPolicy\": \"AllowAll\"\r\n      }\r\n    }\r\n  },\r\n  \"name\": \"ec8aa7d1-2fda-4cf3-b440-b288843fc1c6\"\r\n}",
+      "StatusCode": 200
+    },
+    {
+      "RequestUri": "/subscriptions/0296790d-427c-48ca-b204-8b729bbd8670/resourceGroups/crptestar3783/providers/Microsoft.Compute/snapshots/diskrp7371?api-version=2020-12-01",
+      "EncodedRequestUri": "L3N1YnNjcmlwdGlvbnMvMDI5Njc5MGQtNDI3Yy00OGNhLWIyMDQtOGI3MjliYmQ4NjcwL3Jlc291cmNlR3JvdXBzL2NycHRlc3RhcjM3ODMvcHJvdmlkZXJzL01pY3Jvc29mdC5Db21wdXRlL3NuYXBzaG90cy9kaXNrcnA3MzcxP2FwaS12ZXJzaW9uPTIwMjAtMTItMDE=",
       "RequestMethod": "GET",
       "RequestBody": "",
       "RequestHeaders": {
@@ -584,133 +451,152 @@
         "Pragma": [
           "no-cache"
         ],
-<<<<<<< HEAD
-        "x-ms-ratelimit-remaining-resource": [
-          "Microsoft.Compute/GetOperation3Min;49998,Microsoft.Compute/GetOperation30Min;399998"
-=======
         "Server": [
           "Microsoft-HTTPAPI/2.0",
           "Microsoft-HTTPAPI/2.0"
         ],
         "x-ms-ratelimit-remaining-resource": [
-          "Microsoft.Compute/GetOperation3Min;49997,Microsoft.Compute/GetOperation30Min;399997"
->>>>>>> c112a861
+          "Microsoft.Compute/LowCostGet3Min;14997,Microsoft.Compute/LowCostGet30Min;119996"
         ],
         "Strict-Transport-Security": [
           "max-age=31536000; includeSubDomains"
         ],
         "x-ms-served-by": [
-<<<<<<< HEAD
-          "c07e6767-d873-44ad-99cf-154e1889a7be_132583481890119289"
-        ],
-        "x-ms-request-id": [
-          "7abaa358-0a29-4819-8ad7-3d43cc604369"
+          "eeaf5299-aba8-4290-a7f0-860f286922fd_132583481922275808"
+        ],
+        "x-ms-request-id": [
+          "d01f6f07-263d-49ff-ae00-3e0e41bde2dc"
+        ],
+        "x-ms-ratelimit-remaining-subscription-reads": [
+          "11996"
+        ],
+        "x-ms-correlation-request-id": [
+          "1ed2bdb6-15fc-4c04-849f-79511f85a95d"
+        ],
+        "x-ms-routing-request-id": [
+          "CANADACENTRAL:20210304T153453Z:1ed2bdb6-15fc-4c04-849f-79511f85a95d"
+        ],
+        "X-Content-Type-Options": [
+          "nosniff"
+        ],
+        "Content-Length": [
+          "1106"
+        ],
+        "Content-Type": [
+          "application/json; charset=utf-8"
+        ],
+        "Expires": [
+          "-1"
+        ]
+      },
+      "ResponseBody": "{\r\n  \"name\": \"diskrp7371\",\r\n  \"id\": \"/subscriptions/0296790d-427c-48ca-b204-8b729bbd8670/resourceGroups/crptestar3783/providers/Microsoft.Compute/snapshots/diskrp7371\",\r\n  \"type\": \"Microsoft.Compute/snapshots\",\r\n  \"location\": \"centraluseuap\",\r\n  \"sku\": {\r\n    \"name\": \"Standard_LRS\",\r\n    \"tier\": \"Standard\"\r\n  },\r\n  \"properties\": {\r\n    \"osType\": \"Linux\",\r\n    \"creationData\": {\r\n      \"createOption\": \"Copy\",\r\n      \"sourceResourceId\": \"/subscriptions/0296790d-427c-48ca-b204-8b729bbd8670/resourceGroups/crptestar3783/providers/Microsoft.Compute/disks/diskrp2754\",\r\n      \"sourceUniqueId\": \"feac101c-0235-41ae-98b0-76f119419dec\"\r\n    },\r\n    \"diskSizeGB\": 5,\r\n    \"encryption\": {\r\n      \"type\": \"EncryptionAtRestWithPlatformKey\"\r\n    },\r\n    \"incremental\": true,\r\n    \"timeCreated\": \"2021-03-04T07:34:50.6715915-08:00\",\r\n    \"provisioningState\": \"Succeeded\",\r\n    \"diskState\": \"Unattached\",\r\n    \"diskSizeBytes\": 5368709120,\r\n    \"uniqueId\": \"d8070933-9877-4108-959a-2ed1fa9288f2\",\r\n    \"incrementalSnapshotFamilyId\": \"6eb8c7f2-7f31-4fcd-bcbf-4ba62a923822\",\r\n    \"networkAccessPolicy\": \"AllowAll\"\r\n  }\r\n}",
+      "StatusCode": 200
+    },
+    {
+      "RequestUri": "/subscriptions/0296790d-427c-48ca-b204-8b729bbd8670/resourceGroups/crptestar3783/providers/Microsoft.Compute/snapshots/diskrp7371?api-version=2020-12-01",
+      "EncodedRequestUri": "L3N1YnNjcmlwdGlvbnMvMDI5Njc5MGQtNDI3Yy00OGNhLWIyMDQtOGI3MjliYmQ4NjcwL3Jlc291cmNlR3JvdXBzL2NycHRlc3RhcjM3ODMvcHJvdmlkZXJzL01pY3Jvc29mdC5Db21wdXRlL3NuYXBzaG90cy9kaXNrcnA3MzcxP2FwaS12ZXJzaW9uPTIwMjAtMTItMDE=",
+      "RequestMethod": "GET",
+      "RequestBody": "",
+      "RequestHeaders": {
+        "x-ms-client-request-id": [
+          "2a9a0fd2-05c4-4b43-9f2b-7e29312d8f77"
+        ],
+        "accept-language": [
+          "en-US"
+        ],
+        "User-Agent": [
+          "FxVersion/4.6.26614.01",
+          "OSName/Windows",
+          "OSVersion/Microsoft.Windows.10.0.18363.",
+          "Microsoft.Azure.Management.Compute.ComputeManagementClient/44.0.0.0"
+        ]
+      },
+      "ResponseHeaders": {
+        "Cache-Control": [
+          "no-cache"
+        ],
+        "Date": [
+          "Thu, 04 Mar 2021 15:34:52 GMT"
+        ],
+        "Pragma": [
+          "no-cache"
         ],
         "Server": [
           "Microsoft-HTTPAPI/2.0",
           "Microsoft-HTTPAPI/2.0"
-=======
+        ],
+        "x-ms-ratelimit-remaining-resource": [
+          "Microsoft.Compute/LowCostGet3Min;14996,Microsoft.Compute/LowCostGet30Min;119995"
+        ],
+        "Strict-Transport-Security": [
+          "max-age=31536000; includeSubDomains"
+        ],
+        "x-ms-served-by": [
           "eeaf5299-aba8-4290-a7f0-860f286922fd_132583481922275808"
         ],
         "x-ms-request-id": [
-          "4fb8bfa1-ef97-4edf-99fe-57887f78c6fd"
->>>>>>> c112a861
-        ],
-        "x-ms-ratelimit-remaining-subscription-reads": [
-          "11997"
-        ],
-        "x-ms-correlation-request-id": [
-<<<<<<< HEAD
-          "0541193a-3a6d-40ff-87c8-665a726acf26"
-        ],
-        "x-ms-routing-request-id": [
-          "EASTUS2:20210322T191226Z:0541193a-3a6d-40ff-87c8-665a726acf26"
-=======
-          "c03c535e-5a16-43d2-affe-bfc582931611"
-        ],
-        "x-ms-routing-request-id": [
-          "CANADACENTRAL:20210304T153452Z:c03c535e-5a16-43d2-affe-bfc582931611"
->>>>>>> c112a861
-        ],
-        "X-Content-Type-Options": [
-          "nosniff"
-        ],
-<<<<<<< HEAD
-        "Date": [
-          "Mon, 22 Mar 2021 19:12:26 GMT"
-        ],
-        "Content-Length": [
-          "1253"
-=======
-        "Content-Length": [
-          "1329"
->>>>>>> c112a861
-        ],
-        "Content-Type": [
-          "application/json; charset=utf-8"
-        ],
-        "Expires": [
-          "-1"
-        ]
-      },
-<<<<<<< HEAD
-      "ResponseBody": "{\r\n  \"startTime\": \"2021-03-22T19:12:24.301163+00:00\",\r\n  \"endTime\": \"2021-03-22T19:12:25.2361371+00:00\",\r\n  \"status\": \"Succeeded\",\r\n  \"properties\": {\r\n    \"output\": {\r\n      \"name\": \"diskrp3417\",\r\n      \"id\": \"/subscriptions/e37510d7-33b6-4676-886f-ee75bcc01871/resourceGroups/crptestar9917/providers/Microsoft.Compute/snapshots/diskrp3417\",\r\n      \"type\": \"Microsoft.Compute/snapshots\",\r\n      \"location\": \"centraluseuap\",\r\n      \"sku\": {\r\n        \"name\": \"Standard_LRS\",\r\n        \"tier\": \"Standard\"\r\n      },\r\n      \"properties\": {\r\n        \"osType\": \"Linux\",\r\n        \"creationData\": {\r\n          \"createOption\": \"Copy\",\r\n          \"sourceResourceId\": \"/subscriptions/e37510d7-33b6-4676-886f-ee75bcc01871/resourceGroups/crptestar9917/providers/Microsoft.Compute/disks/diskrp532\",\r\n          \"sourceUniqueId\": \"e395d0b0-9d09-4a0d-9190-9edb376449d4\"\r\n        },\r\n        \"diskSizeGB\": 5,\r\n        \"encryption\": {\r\n          \"type\": \"EncryptionAtRestWithPlatformKey\"\r\n        },\r\n        \"incremental\": true,\r\n        \"timeCreated\": \"2021-03-22T19:12:24.3461128+00:00\",\r\n        \"provisioningState\": \"Succeeded\",\r\n        \"diskState\": \"Unattached\",\r\n        \"diskSizeBytes\": 5368709120,\r\n        \"uniqueId\": \"114f08ef-89fc-4019-94b5-e05a9d55e4c8\",\r\n        \"networkAccessPolicy\": \"AllowAll\"\r\n      }\r\n    }\r\n  },\r\n  \"name\": \"952592e8-c31f-48de-8a50-a3757307f6fb\"\r\n}",
-      "StatusCode": 200
-    },
-    {
-      "RequestUri": "/subscriptions/e37510d7-33b6-4676-886f-ee75bcc01871/resourceGroups/crptestar9917/providers/Microsoft.Compute/snapshots/diskrp3417?api-version=2020-09-30",
-      "EncodedRequestUri": "L3N1YnNjcmlwdGlvbnMvZTM3NTEwZDctMzNiNi00Njc2LTg4NmYtZWU3NWJjYzAxODcxL3Jlc291cmNlR3JvdXBzL2NycHRlc3Rhcjk5MTcvcHJvdmlkZXJzL01pY3Jvc29mdC5Db21wdXRlL3NuYXBzaG90cy9kaXNrcnAzNDE3P2FwaS12ZXJzaW9uPTIwMjAtMDktMzA=",
-=======
-      "ResponseBody": "{\r\n  \"startTime\": \"2021-03-04T07:34:50.6615898-08:00\",\r\n  \"endTime\": \"2021-03-04T07:34:51.43059-08:00\",\r\n  \"status\": \"Succeeded\",\r\n  \"properties\": {\r\n    \"output\": {\r\n      \"name\": \"diskrp7371\",\r\n      \"id\": \"/subscriptions/0296790d-427c-48ca-b204-8b729bbd8670/resourceGroups/crptestar3783/providers/Microsoft.Compute/snapshots/diskrp7371\",\r\n      \"type\": \"Microsoft.Compute/snapshots\",\r\n      \"location\": \"centraluseuap\",\r\n      \"sku\": {\r\n        \"name\": \"Standard_LRS\",\r\n        \"tier\": \"Standard\"\r\n      },\r\n      \"properties\": {\r\n        \"osType\": \"Linux\",\r\n        \"creationData\": {\r\n          \"createOption\": \"Copy\",\r\n          \"sourceResourceId\": \"/subscriptions/0296790d-427c-48ca-b204-8b729bbd8670/resourceGroups/crptestar3783/providers/Microsoft.Compute/disks/diskrp2754\",\r\n          \"sourceUniqueId\": \"feac101c-0235-41ae-98b0-76f119419dec\"\r\n        },\r\n        \"diskSizeGB\": 5,\r\n        \"encryption\": {\r\n          \"type\": \"EncryptionAtRestWithPlatformKey\"\r\n        },\r\n        \"incremental\": true,\r\n        \"timeCreated\": \"2021-03-04T07:34:50.6715915-08:00\",\r\n        \"provisioningState\": \"Succeeded\",\r\n        \"diskState\": \"Unattached\",\r\n        \"diskSizeBytes\": 5368709120,\r\n        \"uniqueId\": \"d8070933-9877-4108-959a-2ed1fa9288f2\",\r\n        \"incrementalSnapshotFamilyId\": \"6eb8c7f2-7f31-4fcd-bcbf-4ba62a923822\",\r\n        \"networkAccessPolicy\": \"AllowAll\"\r\n      }\r\n    }\r\n  },\r\n  \"name\": \"ec8aa7d1-2fda-4cf3-b440-b288843fc1c6\"\r\n}",
+          "33a8430d-401a-49d4-8536-659a03954476"
+        ],
+        "x-ms-ratelimit-remaining-subscription-reads": [
+          "11995"
+        ],
+        "x-ms-correlation-request-id": [
+          "e06fd19e-d723-4a84-88a7-f47e2f3d35aa"
+        ],
+        "x-ms-routing-request-id": [
+          "CANADACENTRAL:20210304T153453Z:e06fd19e-d723-4a84-88a7-f47e2f3d35aa"
+        ],
+        "X-Content-Type-Options": [
+          "nosniff"
+        ],
+        "Content-Length": [
+          "1106"
+        ],
+        "Content-Type": [
+          "application/json; charset=utf-8"
+        ],
+        "Expires": [
+          "-1"
+        ]
+      },
+      "ResponseBody": "{\r\n  \"name\": \"diskrp7371\",\r\n  \"id\": \"/subscriptions/0296790d-427c-48ca-b204-8b729bbd8670/resourceGroups/crptestar3783/providers/Microsoft.Compute/snapshots/diskrp7371\",\r\n  \"type\": \"Microsoft.Compute/snapshots\",\r\n  \"location\": \"centraluseuap\",\r\n  \"sku\": {\r\n    \"name\": \"Standard_LRS\",\r\n    \"tier\": \"Standard\"\r\n  },\r\n  \"properties\": {\r\n    \"osType\": \"Linux\",\r\n    \"creationData\": {\r\n      \"createOption\": \"Copy\",\r\n      \"sourceResourceId\": \"/subscriptions/0296790d-427c-48ca-b204-8b729bbd8670/resourceGroups/crptestar3783/providers/Microsoft.Compute/disks/diskrp2754\",\r\n      \"sourceUniqueId\": \"feac101c-0235-41ae-98b0-76f119419dec\"\r\n    },\r\n    \"diskSizeGB\": 5,\r\n    \"encryption\": {\r\n      \"type\": \"EncryptionAtRestWithPlatformKey\"\r\n    },\r\n    \"incremental\": true,\r\n    \"timeCreated\": \"2021-03-04T07:34:50.6715915-08:00\",\r\n    \"provisioningState\": \"Succeeded\",\r\n    \"diskState\": \"Unattached\",\r\n    \"diskSizeBytes\": 5368709120,\r\n    \"uniqueId\": \"d8070933-9877-4108-959a-2ed1fa9288f2\",\r\n    \"incrementalSnapshotFamilyId\": \"6eb8c7f2-7f31-4fcd-bcbf-4ba62a923822\",\r\n    \"networkAccessPolicy\": \"AllowAll\"\r\n  }\r\n}",
       "StatusCode": 200
     },
     {
       "RequestUri": "/subscriptions/0296790d-427c-48ca-b204-8b729bbd8670/resourceGroups/crptestar3783/providers/Microsoft.Compute/snapshots/diskrp7371?api-version=2020-12-01",
       "EncodedRequestUri": "L3N1YnNjcmlwdGlvbnMvMDI5Njc5MGQtNDI3Yy00OGNhLWIyMDQtOGI3MjliYmQ4NjcwL3Jlc291cmNlR3JvdXBzL2NycHRlc3RhcjM3ODMvcHJvdmlkZXJzL01pY3Jvc29mdC5Db21wdXRlL3NuYXBzaG90cy9kaXNrcnA3MzcxP2FwaS12ZXJzaW9uPTIwMjAtMTItMDE=",
->>>>>>> c112a861
-      "RequestMethod": "GET",
-      "RequestBody": "",
-      "RequestHeaders": {
-        "User-Agent": [
-          "FxVersion/4.6.26614.01",
-          "OSName/Windows",
-          "OSVersion/Microsoft.Windows.10.0.18363.",
-          "Microsoft.Azure.Management.Compute.ComputeManagementClient/44.0.0.0"
-        ]
-      },
-      "ResponseHeaders": {
-        "Cache-Control": [
-          "no-cache"
-        ],
-        "Date": [
-          "Thu, 04 Mar 2021 15:34:52 GMT"
-        ],
-        "Pragma": [
-          "no-cache"
-        ],
-<<<<<<< HEAD
-        "x-ms-ratelimit-remaining-resource": [
-          "Microsoft.Compute/LowCostGet3Min;14998,Microsoft.Compute/LowCostGet30Min;119998"
-        ],
-        "Strict-Transport-Security": [
-          "max-age=31536000; includeSubDomains"
-        ],
-        "x-ms-served-by": [
-          "c07e6767-d873-44ad-99cf-154e1889a7be_132583481890119289"
-        ],
-        "x-ms-request-id": [
-          "a53e9244-cf47-40f6-98c8-c1db185b6439"
-        ],
-=======
->>>>>>> c112a861
+      "RequestMethod": "GET",
+      "RequestBody": "",
+      "RequestHeaders": {
+        "x-ms-client-request-id": [
+          "cb425001-fa87-4cf0-9a5e-90e354b43007"
+        ],
+        "accept-language": [
+          "en-US"
+        ],
+        "User-Agent": [
+          "FxVersion/4.6.26614.01",
+          "OSName/Windows",
+          "OSVersion/Microsoft.Windows.10.0.18363.",
+          "Microsoft.Azure.Management.Compute.ComputeManagementClient/44.0.0.0"
+        ]
+      },
+      "ResponseHeaders": {
+        "Cache-Control": [
+          "no-cache"
+        ],
+        "Date": [
+          "Thu, 04 Mar 2021 15:35:23 GMT"
+        ],
+        "Pragma": [
+          "no-cache"
+        ],
         "Server": [
           "Microsoft-HTTPAPI/2.0",
           "Microsoft-HTTPAPI/2.0"
         ],
-<<<<<<< HEAD
-=======
         "x-ms-ratelimit-remaining-resource": [
-          "Microsoft.Compute/LowCostGet3Min;14997,Microsoft.Compute/LowCostGet30Min;119996"
+          "Microsoft.Compute/LowCostGet3Min;14990,Microsoft.Compute/LowCostGet30Min;119989"
         ],
         "Strict-Transport-Security": [
           "max-age=31536000; includeSubDomains"
@@ -719,87 +605,52 @@
           "eeaf5299-aba8-4290-a7f0-860f286922fd_132583481922275808"
         ],
         "x-ms-request-id": [
-          "d01f6f07-263d-49ff-ae00-3e0e41bde2dc"
-        ],
->>>>>>> c112a861
-        "x-ms-ratelimit-remaining-subscription-reads": [
-          "11996"
-        ],
-        "x-ms-correlation-request-id": [
-<<<<<<< HEAD
-          "e64ae170-c8e6-4eff-88e4-260be5a0d60e"
-        ],
-        "x-ms-routing-request-id": [
-          "EASTUS2:20210322T191226Z:e64ae170-c8e6-4eff-88e4-260be5a0d60e"
-=======
-          "1ed2bdb6-15fc-4c04-849f-79511f85a95d"
-        ],
-        "x-ms-routing-request-id": [
-          "CANADACENTRAL:20210304T153453Z:1ed2bdb6-15fc-4c04-849f-79511f85a95d"
->>>>>>> c112a861
-        ],
-        "X-Content-Type-Options": [
-          "nosniff"
-        ],
-<<<<<<< HEAD
-        "Date": [
-          "Mon, 22 Mar 2021 19:12:26 GMT"
-        ],
-        "Content-Length": [
-          "1029"
-=======
-        "Content-Length": [
-          "1106"
->>>>>>> c112a861
-        ],
-        "Content-Type": [
-          "application/json; charset=utf-8"
-        ],
-        "Expires": [
-          "-1"
-        ]
-      },
-<<<<<<< HEAD
-      "ResponseBody": "{\r\n  \"name\": \"diskrp3417\",\r\n  \"id\": \"/subscriptions/e37510d7-33b6-4676-886f-ee75bcc01871/resourceGroups/crptestar9917/providers/Microsoft.Compute/snapshots/diskrp3417\",\r\n  \"type\": \"Microsoft.Compute/snapshots\",\r\n  \"location\": \"centraluseuap\",\r\n  \"sku\": {\r\n    \"name\": \"Standard_LRS\",\r\n    \"tier\": \"Standard\"\r\n  },\r\n  \"properties\": {\r\n    \"osType\": \"Linux\",\r\n    \"creationData\": {\r\n      \"createOption\": \"Copy\",\r\n      \"sourceResourceId\": \"/subscriptions/e37510d7-33b6-4676-886f-ee75bcc01871/resourceGroups/crptestar9917/providers/Microsoft.Compute/disks/diskrp532\",\r\n      \"sourceUniqueId\": \"e395d0b0-9d09-4a0d-9190-9edb376449d4\"\r\n    },\r\n    \"diskSizeGB\": 5,\r\n    \"encryption\": {\r\n      \"type\": \"EncryptionAtRestWithPlatformKey\"\r\n    },\r\n    \"incremental\": true,\r\n    \"timeCreated\": \"2021-03-22T19:12:24.3461128+00:00\",\r\n    \"provisioningState\": \"Succeeded\",\r\n    \"diskState\": \"Unattached\",\r\n    \"diskSizeBytes\": 5368709120,\r\n    \"uniqueId\": \"114f08ef-89fc-4019-94b5-e05a9d55e4c8\",\r\n    \"networkAccessPolicy\": \"AllowAll\"\r\n  }\r\n}",
-      "StatusCode": 200
-    },
-    {
-      "RequestUri": "/subscriptions/e37510d7-33b6-4676-886f-ee75bcc01871/resourceGroups/crptestar9917/providers/Microsoft.Compute/snapshots/diskrp3417?api-version=2020-09-30",
-      "EncodedRequestUri": "L3N1YnNjcmlwdGlvbnMvZTM3NTEwZDctMzNiNi00Njc2LTg4NmYtZWU3NWJjYzAxODcxL3Jlc291cmNlR3JvdXBzL2NycHRlc3Rhcjk5MTcvcHJvdmlkZXJzL01pY3Jvc29mdC5Db21wdXRlL3NuYXBzaG90cy9kaXNrcnAzNDE3P2FwaS12ZXJzaW9uPTIwMjAtMDktMzA=",
-=======
-      "ResponseBody": "{\r\n  \"name\": \"diskrp7371\",\r\n  \"id\": \"/subscriptions/0296790d-427c-48ca-b204-8b729bbd8670/resourceGroups/crptestar3783/providers/Microsoft.Compute/snapshots/diskrp7371\",\r\n  \"type\": \"Microsoft.Compute/snapshots\",\r\n  \"location\": \"centraluseuap\",\r\n  \"sku\": {\r\n    \"name\": \"Standard_LRS\",\r\n    \"tier\": \"Standard\"\r\n  },\r\n  \"properties\": {\r\n    \"osType\": \"Linux\",\r\n    \"creationData\": {\r\n      \"createOption\": \"Copy\",\r\n      \"sourceResourceId\": \"/subscriptions/0296790d-427c-48ca-b204-8b729bbd8670/resourceGroups/crptestar3783/providers/Microsoft.Compute/disks/diskrp2754\",\r\n      \"sourceUniqueId\": \"feac101c-0235-41ae-98b0-76f119419dec\"\r\n    },\r\n    \"diskSizeGB\": 5,\r\n    \"encryption\": {\r\n      \"type\": \"EncryptionAtRestWithPlatformKey\"\r\n    },\r\n    \"incremental\": true,\r\n    \"timeCreated\": \"2021-03-04T07:34:50.6715915-08:00\",\r\n    \"provisioningState\": \"Succeeded\",\r\n    \"diskState\": \"Unattached\",\r\n    \"diskSizeBytes\": 5368709120,\r\n    \"uniqueId\": \"d8070933-9877-4108-959a-2ed1fa9288f2\",\r\n    \"incrementalSnapshotFamilyId\": \"6eb8c7f2-7f31-4fcd-bcbf-4ba62a923822\",\r\n    \"networkAccessPolicy\": \"AllowAll\"\r\n  }\r\n}",
+          "b67f10ba-33bd-4678-a252-e48806e0c053"
+        ],
+        "x-ms-ratelimit-remaining-subscription-reads": [
+          "11992"
+        ],
+        "x-ms-correlation-request-id": [
+          "ada07422-caeb-42d3-8a89-d4955f6543f1"
+        ],
+        "x-ms-routing-request-id": [
+          "CANADACENTRAL:20210304T153523Z:ada07422-caeb-42d3-8a89-d4955f6543f1"
+        ],
+        "X-Content-Type-Options": [
+          "nosniff"
+        ],
+        "Content-Length": [
+          "1105"
+        ],
+        "Content-Type": [
+          "application/json; charset=utf-8"
+        ],
+        "Expires": [
+          "-1"
+        ]
+      },
+      "ResponseBody": "{\r\n  \"name\": \"diskrp7371\",\r\n  \"id\": \"/subscriptions/0296790d-427c-48ca-b204-8b729bbd8670/resourceGroups/crptestar3783/providers/Microsoft.Compute/snapshots/diskrp7371\",\r\n  \"type\": \"Microsoft.Compute/snapshots\",\r\n  \"location\": \"centraluseuap\",\r\n  \"sku\": {\r\n    \"name\": \"Standard_LRS\",\r\n    \"tier\": \"Standard\"\r\n  },\r\n  \"properties\": {\r\n    \"osType\": \"Linux\",\r\n    \"creationData\": {\r\n      \"createOption\": \"Copy\",\r\n      \"sourceResourceId\": \"/subscriptions/0296790d-427c-48ca-b204-8b729bbd8670/resourceGroups/crptestar3783/providers/Microsoft.Compute/disks/diskrp2754\",\r\n      \"sourceUniqueId\": \"feac101c-0235-41ae-98b0-76f119419dec\"\r\n    },\r\n    \"diskSizeGB\": 5,\r\n    \"encryption\": {\r\n      \"type\": \"EncryptionAtRestWithPlatformKey\"\r\n    },\r\n    \"incremental\": true,\r\n    \"timeCreated\": \"2021-03-04T07:34:50.6715915-08:00\",\r\n    \"provisioningState\": \"Succeeded\",\r\n    \"diskState\": \"ActiveSAS\",\r\n    \"diskSizeBytes\": 5368709120,\r\n    \"uniqueId\": \"d8070933-9877-4108-959a-2ed1fa9288f2\",\r\n    \"incrementalSnapshotFamilyId\": \"6eb8c7f2-7f31-4fcd-bcbf-4ba62a923822\",\r\n    \"networkAccessPolicy\": \"AllowAll\"\r\n  }\r\n}",
       "StatusCode": 200
     },
     {
       "RequestUri": "/subscriptions/0296790d-427c-48ca-b204-8b729bbd8670/resourceGroups/crptestar3783/providers/Microsoft.Compute/snapshots/diskrp7371?api-version=2020-12-01",
       "EncodedRequestUri": "L3N1YnNjcmlwdGlvbnMvMDI5Njc5MGQtNDI3Yy00OGNhLWIyMDQtOGI3MjliYmQ4NjcwL3Jlc291cmNlR3JvdXBzL2NycHRlc3RhcjM3ODMvcHJvdmlkZXJzL01pY3Jvc29mdC5Db21wdXRlL3NuYXBzaG90cy9kaXNrcnA3MzcxP2FwaS12ZXJzaW9uPTIwMjAtMTItMDE=",
->>>>>>> c112a861
-      "RequestMethod": "GET",
-      "RequestBody": "",
-      "RequestHeaders": {
-        "x-ms-client-request-id": [
-<<<<<<< HEAD
-          "d3fbe39e-3165-48e7-ab16-fad2211d8971"
-=======
-          "2a9a0fd2-05c4-4b43-9f2b-7e29312d8f77"
->>>>>>> c112a861
-        ],
-        "accept-language": [
-          "en-US"
-        ],
-        "User-Agent": [
-          "FxVersion/4.6.26614.01",
-          "OSName/Windows",
-          "OSVersion/Microsoft.Windows.10.0.18363.",
-          "Microsoft.Azure.Management.Compute.ComputeManagementClient/44.0.0.0"
-        ]
-      },
-      "ResponseHeaders": {
-        "Cache-Control": [
-          "no-cache"
-        ],
-        "Date": [
-          "Thu, 04 Mar 2021 15:34:52 GMT"
+      "RequestMethod": "GET",
+      "RequestBody": "",
+      "RequestHeaders": {
+        "User-Agent": [
+          "FxVersion/4.6.26614.01",
+          "OSName/Windows",
+          "OSVersion/Microsoft.Windows.10.0.18363.",
+          "Microsoft.Azure.Management.Compute.ComputeManagementClient/44.0.0.0"
+        ]
+      },
+      "ResponseHeaders": {
+        "Cache-Control": [
+          "no-cache"
+        ],
+        "Date": [
+          "Thu, 04 Mar 2021 15:35:26 GMT"
         ],
         "Pragma": [
           "no-cache"
@@ -809,93 +660,120 @@
           "Microsoft-HTTPAPI/2.0"
         ],
         "x-ms-ratelimit-remaining-resource": [
-<<<<<<< HEAD
-          "Microsoft.Compute/LowCostGet3Min;14997,Microsoft.Compute/LowCostGet30Min;119997"
-=======
-          "Microsoft.Compute/LowCostGet3Min;14996,Microsoft.Compute/LowCostGet30Min;119995"
->>>>>>> c112a861
+          "Microsoft.Compute/LowCostGet3Min;14989,Microsoft.Compute/LowCostGet30Min;119988"
         ],
         "Strict-Transport-Security": [
           "max-age=31536000; includeSubDomains"
         ],
         "x-ms-served-by": [
-<<<<<<< HEAD
-          "c07e6767-d873-44ad-99cf-154e1889a7be_132583481890119289"
-        ],
-        "x-ms-request-id": [
-          "f7da5120-1691-4674-ba9d-1fe5932f50d2"
+          "eeaf5299-aba8-4290-a7f0-860f286922fd_132583481922275808"
+        ],
+        "x-ms-request-id": [
+          "516f0659-ce0c-4b8d-997c-28c0871da7bf"
+        ],
+        "x-ms-ratelimit-remaining-subscription-reads": [
+          "11990"
+        ],
+        "x-ms-correlation-request-id": [
+          "cfcb8c63-e94a-403c-8c0f-5c78dcdcb631"
+        ],
+        "x-ms-routing-request-id": [
+          "CANADACENTRAL:20210304T153526Z:cfcb8c63-e94a-403c-8c0f-5c78dcdcb631"
+        ],
+        "X-Content-Type-Options": [
+          "nosniff"
+        ],
+        "Content-Length": [
+          "1151"
+        ],
+        "Content-Type": [
+          "application/json; charset=utf-8"
+        ],
+        "Expires": [
+          "-1"
+        ]
+      },
+      "ResponseBody": "{\r\n  \"name\": \"diskrp7371\",\r\n  \"id\": \"/subscriptions/0296790d-427c-48ca-b204-8b729bbd8670/resourceGroups/crptestar3783/providers/Microsoft.Compute/snapshots/diskrp7371\",\r\n  \"type\": \"Microsoft.Compute/snapshots\",\r\n  \"location\": \"centraluseuap\",\r\n  \"tags\": {\r\n    \"tageKey\": \"tagvalue\"\r\n  },\r\n  \"sku\": {\r\n    \"name\": \"Standard_LRS\",\r\n    \"tier\": \"Standard\"\r\n  },\r\n  \"properties\": {\r\n    \"osType\": \"Linux\",\r\n    \"creationData\": {\r\n      \"createOption\": \"Copy\",\r\n      \"sourceResourceId\": \"/subscriptions/0296790d-427c-48ca-b204-8b729bbd8670/resourceGroups/crptestar3783/providers/Microsoft.Compute/disks/diskrp2754\",\r\n      \"sourceUniqueId\": \"feac101c-0235-41ae-98b0-76f119419dec\"\r\n    },\r\n    \"diskSizeGB\": 5,\r\n    \"encryption\": {\r\n      \"type\": \"EncryptionAtRestWithPlatformKey\"\r\n    },\r\n    \"incremental\": true,\r\n    \"timeCreated\": \"2021-03-04T07:34:50.6715915-08:00\",\r\n    \"provisioningState\": \"Succeeded\",\r\n    \"diskState\": \"ActiveSAS\",\r\n    \"diskSizeBytes\": 5368709120,\r\n    \"uniqueId\": \"d8070933-9877-4108-959a-2ed1fa9288f2\",\r\n    \"incrementalSnapshotFamilyId\": \"6eb8c7f2-7f31-4fcd-bcbf-4ba62a923822\",\r\n    \"networkAccessPolicy\": \"AllowAll\"\r\n  }\r\n}",
+      "StatusCode": 200
+    },
+    {
+      "RequestUri": "/subscriptions/0296790d-427c-48ca-b204-8b729bbd8670/resourceGroups/crptestar3783/providers/Microsoft.Compute/snapshots/diskrp7371?api-version=2020-12-01",
+      "EncodedRequestUri": "L3N1YnNjcmlwdGlvbnMvMDI5Njc5MGQtNDI3Yy00OGNhLWIyMDQtOGI3MjliYmQ4NjcwL3Jlc291cmNlR3JvdXBzL2NycHRlc3RhcjM3ODMvcHJvdmlkZXJzL01pY3Jvc29mdC5Db21wdXRlL3NuYXBzaG90cy9kaXNrcnA3MzcxP2FwaS12ZXJzaW9uPTIwMjAtMTItMDE=",
+      "RequestMethod": "GET",
+      "RequestBody": "",
+      "RequestHeaders": {
+        "x-ms-client-request-id": [
+          "c73ec8f2-2617-4bb5-99d8-a4ff4aeb7220"
+        ],
+        "accept-language": [
+          "en-US"
+        ],
+        "User-Agent": [
+          "FxVersion/4.6.26614.01",
+          "OSName/Windows",
+          "OSVersion/Microsoft.Windows.10.0.18363.",
+          "Microsoft.Azure.Management.Compute.ComputeManagementClient/44.0.0.0"
+        ]
+      },
+      "ResponseHeaders": {
+        "Cache-Control": [
+          "no-cache"
+        ],
+        "Date": [
+          "Thu, 04 Mar 2021 15:35:26 GMT"
+        ],
+        "Pragma": [
+          "no-cache"
         ],
         "Server": [
           "Microsoft-HTTPAPI/2.0",
           "Microsoft-HTTPAPI/2.0"
-=======
+        ],
+        "x-ms-ratelimit-remaining-resource": [
+          "Microsoft.Compute/LowCostGet3Min;14988,Microsoft.Compute/LowCostGet30Min;119987"
+        ],
+        "Strict-Transport-Security": [
+          "max-age=31536000; includeSubDomains"
+        ],
+        "x-ms-served-by": [
           "eeaf5299-aba8-4290-a7f0-860f286922fd_132583481922275808"
         ],
         "x-ms-request-id": [
-          "33a8430d-401a-49d4-8536-659a03954476"
->>>>>>> c112a861
-        ],
-        "x-ms-ratelimit-remaining-subscription-reads": [
-          "11995"
-        ],
-        "x-ms-correlation-request-id": [
-<<<<<<< HEAD
-          "87541f9a-eb85-451a-8433-fa90ea5da15b"
-        ],
-        "x-ms-routing-request-id": [
-          "EASTUS2:20210322T191226Z:87541f9a-eb85-451a-8433-fa90ea5da15b"
-=======
-          "e06fd19e-d723-4a84-88a7-f47e2f3d35aa"
-        ],
-        "x-ms-routing-request-id": [
-          "CANADACENTRAL:20210304T153453Z:e06fd19e-d723-4a84-88a7-f47e2f3d35aa"
->>>>>>> c112a861
-        ],
-        "X-Content-Type-Options": [
-          "nosniff"
-        ],
-<<<<<<< HEAD
-        "Date": [
-          "Mon, 22 Mar 2021 19:12:26 GMT"
-        ],
-        "Content-Length": [
-          "1029"
-=======
-        "Content-Length": [
-          "1106"
->>>>>>> c112a861
-        ],
-        "Content-Type": [
-          "application/json; charset=utf-8"
-        ],
-        "Expires": [
-          "-1"
-        ]
-      },
-<<<<<<< HEAD
-      "ResponseBody": "{\r\n  \"name\": \"diskrp3417\",\r\n  \"id\": \"/subscriptions/e37510d7-33b6-4676-886f-ee75bcc01871/resourceGroups/crptestar9917/providers/Microsoft.Compute/snapshots/diskrp3417\",\r\n  \"type\": \"Microsoft.Compute/snapshots\",\r\n  \"location\": \"centraluseuap\",\r\n  \"sku\": {\r\n    \"name\": \"Standard_LRS\",\r\n    \"tier\": \"Standard\"\r\n  },\r\n  \"properties\": {\r\n    \"osType\": \"Linux\",\r\n    \"creationData\": {\r\n      \"createOption\": \"Copy\",\r\n      \"sourceResourceId\": \"/subscriptions/e37510d7-33b6-4676-886f-ee75bcc01871/resourceGroups/crptestar9917/providers/Microsoft.Compute/disks/diskrp532\",\r\n      \"sourceUniqueId\": \"e395d0b0-9d09-4a0d-9190-9edb376449d4\"\r\n    },\r\n    \"diskSizeGB\": 5,\r\n    \"encryption\": {\r\n      \"type\": \"EncryptionAtRestWithPlatformKey\"\r\n    },\r\n    \"incremental\": true,\r\n    \"timeCreated\": \"2021-03-22T19:12:24.3461128+00:00\",\r\n    \"provisioningState\": \"Succeeded\",\r\n    \"diskState\": \"Unattached\",\r\n    \"diskSizeBytes\": 5368709120,\r\n    \"uniqueId\": \"114f08ef-89fc-4019-94b5-e05a9d55e4c8\",\r\n    \"networkAccessPolicy\": \"AllowAll\"\r\n  }\r\n}",
-      "StatusCode": 200
-    },
-    {
-      "RequestUri": "/subscriptions/e37510d7-33b6-4676-886f-ee75bcc01871/resourceGroups/crptestar9917/providers/Microsoft.Compute/snapshots/diskrp3417?api-version=2020-09-30",
-      "EncodedRequestUri": "L3N1YnNjcmlwdGlvbnMvZTM3NTEwZDctMzNiNi00Njc2LTg4NmYtZWU3NWJjYzAxODcxL3Jlc291cmNlR3JvdXBzL2NycHRlc3Rhcjk5MTcvcHJvdmlkZXJzL01pY3Jvc29mdC5Db21wdXRlL3NuYXBzaG90cy9kaXNrcnAzNDE3P2FwaS12ZXJzaW9uPTIwMjAtMDktMzA=",
-=======
-      "ResponseBody": "{\r\n  \"name\": \"diskrp7371\",\r\n  \"id\": \"/subscriptions/0296790d-427c-48ca-b204-8b729bbd8670/resourceGroups/crptestar3783/providers/Microsoft.Compute/snapshots/diskrp7371\",\r\n  \"type\": \"Microsoft.Compute/snapshots\",\r\n  \"location\": \"centraluseuap\",\r\n  \"sku\": {\r\n    \"name\": \"Standard_LRS\",\r\n    \"tier\": \"Standard\"\r\n  },\r\n  \"properties\": {\r\n    \"osType\": \"Linux\",\r\n    \"creationData\": {\r\n      \"createOption\": \"Copy\",\r\n      \"sourceResourceId\": \"/subscriptions/0296790d-427c-48ca-b204-8b729bbd8670/resourceGroups/crptestar3783/providers/Microsoft.Compute/disks/diskrp2754\",\r\n      \"sourceUniqueId\": \"feac101c-0235-41ae-98b0-76f119419dec\"\r\n    },\r\n    \"diskSizeGB\": 5,\r\n    \"encryption\": {\r\n      \"type\": \"EncryptionAtRestWithPlatformKey\"\r\n    },\r\n    \"incremental\": true,\r\n    \"timeCreated\": \"2021-03-04T07:34:50.6715915-08:00\",\r\n    \"provisioningState\": \"Succeeded\",\r\n    \"diskState\": \"Unattached\",\r\n    \"diskSizeBytes\": 5368709120,\r\n    \"uniqueId\": \"d8070933-9877-4108-959a-2ed1fa9288f2\",\r\n    \"incrementalSnapshotFamilyId\": \"6eb8c7f2-7f31-4fcd-bcbf-4ba62a923822\",\r\n    \"networkAccessPolicy\": \"AllowAll\"\r\n  }\r\n}",
+          "7c187868-b23f-4cec-84ca-18363900ec65"
+        ],
+        "x-ms-ratelimit-remaining-subscription-reads": [
+          "11989"
+        ],
+        "x-ms-correlation-request-id": [
+          "5af2f260-5898-4616-a3bd-b6defc884ccf"
+        ],
+        "x-ms-routing-request-id": [
+          "CANADACENTRAL:20210304T153526Z:5af2f260-5898-4616-a3bd-b6defc884ccf"
+        ],
+        "X-Content-Type-Options": [
+          "nosniff"
+        ],
+        "Content-Length": [
+          "1151"
+        ],
+        "Content-Type": [
+          "application/json; charset=utf-8"
+        ],
+        "Expires": [
+          "-1"
+        ]
+      },
+      "ResponseBody": "{\r\n  \"name\": \"diskrp7371\",\r\n  \"id\": \"/subscriptions/0296790d-427c-48ca-b204-8b729bbd8670/resourceGroups/crptestar3783/providers/Microsoft.Compute/snapshots/diskrp7371\",\r\n  \"type\": \"Microsoft.Compute/snapshots\",\r\n  \"location\": \"centraluseuap\",\r\n  \"tags\": {\r\n    \"tageKey\": \"tagvalue\"\r\n  },\r\n  \"sku\": {\r\n    \"name\": \"Standard_LRS\",\r\n    \"tier\": \"Standard\"\r\n  },\r\n  \"properties\": {\r\n    \"osType\": \"Linux\",\r\n    \"creationData\": {\r\n      \"createOption\": \"Copy\",\r\n      \"sourceResourceId\": \"/subscriptions/0296790d-427c-48ca-b204-8b729bbd8670/resourceGroups/crptestar3783/providers/Microsoft.Compute/disks/diskrp2754\",\r\n      \"sourceUniqueId\": \"feac101c-0235-41ae-98b0-76f119419dec\"\r\n    },\r\n    \"diskSizeGB\": 5,\r\n    \"encryption\": {\r\n      \"type\": \"EncryptionAtRestWithPlatformKey\"\r\n    },\r\n    \"incremental\": true,\r\n    \"timeCreated\": \"2021-03-04T07:34:50.6715915-08:00\",\r\n    \"provisioningState\": \"Succeeded\",\r\n    \"diskState\": \"ActiveSAS\",\r\n    \"diskSizeBytes\": 5368709120,\r\n    \"uniqueId\": \"d8070933-9877-4108-959a-2ed1fa9288f2\",\r\n    \"incrementalSnapshotFamilyId\": \"6eb8c7f2-7f31-4fcd-bcbf-4ba62a923822\",\r\n    \"networkAccessPolicy\": \"AllowAll\"\r\n  }\r\n}",
       "StatusCode": 200
     },
     {
       "RequestUri": "/subscriptions/0296790d-427c-48ca-b204-8b729bbd8670/resourceGroups/crptestar3783/providers/Microsoft.Compute/snapshots/diskrp7371?api-version=2020-12-01",
       "EncodedRequestUri": "L3N1YnNjcmlwdGlvbnMvMDI5Njc5MGQtNDI3Yy00OGNhLWIyMDQtOGI3MjliYmQ4NjcwL3Jlc291cmNlR3JvdXBzL2NycHRlc3RhcjM3ODMvcHJvdmlkZXJzL01pY3Jvc29mdC5Db21wdXRlL3NuYXBzaG90cy9kaXNrcnA3MzcxP2FwaS12ZXJzaW9uPTIwMjAtMTItMDE=",
->>>>>>> c112a861
       "RequestMethod": "GET",
       "RequestBody": "",
       "RequestHeaders": {
         "x-ms-client-request-id": [
-<<<<<<< HEAD
-          "754dd4cc-9f6a-4fea-90eb-2ade928c1779"
-=======
-          "cb425001-fa87-4cf0-9a5e-90e354b43007"
->>>>>>> c112a861
+          "b50b24e7-e29f-456f-9e69-1324121fcdf6"
         ],
         "accept-language": [
           "en-US"
@@ -912,110 +790,204 @@
           "no-cache"
         ],
         "Date": [
-          "Thu, 04 Mar 2021 15:35:23 GMT"
-        ],
-        "Pragma": [
-          "no-cache"
+          "Thu, 04 Mar 2021 15:36:26 GMT"
+        ],
+        "Pragma": [
+          "no-cache"
+        ],
+        "x-ms-failure-cause": [
+          "gateway"
+        ],
+        "x-ms-request-id": [
+          "68f4c817-4af2-45af-82ad-f2829435ad02"
+        ],
+        "x-ms-correlation-request-id": [
+          "68f4c817-4af2-45af-82ad-f2829435ad02"
+        ],
+        "x-ms-routing-request-id": [
+          "CANADACENTRAL:20210304T153627Z:68f4c817-4af2-45af-82ad-f2829435ad02"
+        ],
+        "Strict-Transport-Security": [
+          "max-age=31536000; includeSubDomains"
+        ],
+        "X-Content-Type-Options": [
+          "nosniff"
+        ],
+        "Content-Length": [
+          "223"
+        ],
+        "Content-Type": [
+          "application/json; charset=utf-8"
+        ],
+        "Expires": [
+          "-1"
+        ]
+      },
+      "ResponseBody": "{\r\n  \"error\": {\r\n    \"code\": \"ResourceNotFound\",\r\n    \"message\": \"The Resource 'Microsoft.Compute/snapshots/diskrp7371' under resource group 'crptestar3783' was not found. For more details please go to https://aka.ms/ARMResourceNotFoundFix\"\r\n  }\r\n}",
+      "StatusCode": 404
+    },
+    {
+      "RequestUri": "/subscriptions/0296790d-427c-48ca-b204-8b729bbd8670/resourceGroups/crptestar3783/providers/Microsoft.Compute/snapshots/diskrp7371/beginGetAccess?api-version=2020-12-01",
+      "EncodedRequestUri": "L3N1YnNjcmlwdGlvbnMvMDI5Njc5MGQtNDI3Yy00OGNhLWIyMDQtOGI3MjliYmQ4NjcwL3Jlc291cmNlR3JvdXBzL2NycHRlc3RhcjM3ODMvcHJvdmlkZXJzL01pY3Jvc29mdC5Db21wdXRlL3NuYXBzaG90cy9kaXNrcnA3MzcxL2JlZ2luR2V0QWNjZXNzP2FwaS12ZXJzaW9uPTIwMjAtMTItMDE=",
+      "RequestMethod": "POST",
+      "RequestBody": "{\r\n  \"access\": \"Read\",\r\n  \"durationInSeconds\": 1000\r\n}",
+      "RequestHeaders": {
+        "x-ms-client-request-id": [
+          "82b292bf-0829-4afb-b91f-883cf71d0269"
+        ],
+        "accept-language": [
+          "en-US"
+        ],
+        "User-Agent": [
+          "FxVersion/4.6.26614.01",
+          "OSName/Windows",
+          "OSVersion/Microsoft.Windows.10.0.18363.",
+          "Microsoft.Azure.Management.Compute.ComputeManagementClient/44.0.0.0"
+        ],
+        "Content-Type": [
+          "application/json; charset=utf-8"
+        ],
+        "Content-Length": [
+          "54"
+        ]
+      },
+      "ResponseHeaders": {
+        "Cache-Control": [
+          "no-cache"
+        ],
+        "Date": [
+          "Thu, 04 Mar 2021 15:34:53 GMT"
+        ],
+        "Pragma": [
+          "no-cache"
+        ],
+        "Location": [
+          "https://management.azure.com/subscriptions/0296790d-427c-48ca-b204-8b729bbd8670/providers/Microsoft.Compute/locations/centraluseuap/DiskOperations/20429e36-a22a-4de6-9e8d-4344c132b5c1?monitor=true&api-version=2020-12-01"
         ],
         "Server": [
           "Microsoft-HTTPAPI/2.0",
           "Microsoft-HTTPAPI/2.0"
         ],
+        "Azure-AsyncOperation": [
+          "https://management.azure.com/subscriptions/0296790d-427c-48ca-b204-8b729bbd8670/providers/Microsoft.Compute/locations/centraluseuap/DiskOperations/20429e36-a22a-4de6-9e8d-4344c132b5c1?api-version=2020-12-01"
+        ],
         "x-ms-ratelimit-remaining-resource": [
-<<<<<<< HEAD
-          "Microsoft.Compute/LowCostGet3Min;14990,Microsoft.Compute/LowCostGet30Min;119990"
-=======
-          "Microsoft.Compute/LowCostGet3Min;14990,Microsoft.Compute/LowCostGet30Min;119989"
->>>>>>> c112a861
+          "Microsoft.Compute/HighCostSnapshotCreateHydrate3Min;998,Microsoft.Compute/HighCostSnapshotCreateHydrate30Min;7998"
         ],
         "Strict-Transport-Security": [
           "max-age=31536000; includeSubDomains"
         ],
         "x-ms-served-by": [
-<<<<<<< HEAD
-          "c07e6767-d873-44ad-99cf-154e1889a7be_132583481890119289"
-        ],
-        "x-ms-request-id": [
-          "1c02772d-c948-4fd7-b096-cf00d2001cb2"
+          "eeaf5299-aba8-4290-a7f0-860f286922fd_132583481922275808"
+        ],
+        "x-ms-request-id": [
+          "20429e36-a22a-4de6-9e8d-4344c132b5c1"
+        ],
+        "x-ms-ratelimit-remaining-subscription-writes": [
+          "1199"
+        ],
+        "x-ms-correlation-request-id": [
+          "82aef185-f666-42f8-8463-607a401e573b"
+        ],
+        "x-ms-routing-request-id": [
+          "CANADACENTRAL:20210304T153453Z:82aef185-f666-42f8-8463-607a401e573b"
+        ],
+        "X-Content-Type-Options": [
+          "nosniff"
+        ],
+        "Content-Length": [
+          "0"
+        ],
+        "Expires": [
+          "-1"
+        ]
+      },
+      "ResponseBody": "",
+      "StatusCode": 202
+    },
+    {
+      "RequestUri": "/subscriptions/0296790d-427c-48ca-b204-8b729bbd8670/providers/Microsoft.Compute/locations/centraluseuap/DiskOperations/20429e36-a22a-4de6-9e8d-4344c132b5c1?api-version=2020-12-01",
+      "EncodedRequestUri": "L3N1YnNjcmlwdGlvbnMvMDI5Njc5MGQtNDI3Yy00OGNhLWIyMDQtOGI3MjliYmQ4NjcwL3Byb3ZpZGVycy9NaWNyb3NvZnQuQ29tcHV0ZS9sb2NhdGlvbnMvY2VudHJhbHVzZXVhcC9EaXNrT3BlcmF0aW9ucy8yMDQyOWUzNi1hMjJhLTRkZTYtOWU4ZC00MzQ0YzEzMmI1YzE/YXBpLXZlcnNpb249MjAyMC0xMi0wMQ==",
+      "RequestMethod": "GET",
+      "RequestBody": "",
+      "RequestHeaders": {
+        "User-Agent": [
+          "FxVersion/4.6.26614.01",
+          "OSName/Windows",
+          "OSVersion/Microsoft.Windows.10.0.18363.",
+          "Microsoft.Azure.Management.Compute.ComputeManagementClient/44.0.0.0"
+        ]
+      },
+      "ResponseHeaders": {
+        "Cache-Control": [
+          "no-cache"
+        ],
+        "Date": [
+          "Thu, 04 Mar 2021 15:35:23 GMT"
+        ],
+        "Pragma": [
+          "no-cache"
         ],
         "Server": [
           "Microsoft-HTTPAPI/2.0",
           "Microsoft-HTTPAPI/2.0"
-=======
+        ],
+        "x-ms-ratelimit-remaining-resource": [
+          "Microsoft.Compute/GetOperation3Min;49994,Microsoft.Compute/GetOperation30Min;399994"
+        ],
+        "Strict-Transport-Security": [
+          "max-age=31536000; includeSubDomains"
+        ],
+        "x-ms-served-by": [
           "eeaf5299-aba8-4290-a7f0-860f286922fd_132583481922275808"
         ],
         "x-ms-request-id": [
-          "b67f10ba-33bd-4678-a252-e48806e0c053"
->>>>>>> c112a861
-        ],
-        "x-ms-ratelimit-remaining-subscription-reads": [
-          "11992"
-        ],
-        "x-ms-correlation-request-id": [
-<<<<<<< HEAD
-          "ad69f81e-39ba-4448-a500-12a4765207ed"
-        ],
-        "x-ms-routing-request-id": [
-          "EASTUS2:20210322T191257Z:ad69f81e-39ba-4448-a500-12a4765207ed"
-=======
-          "ada07422-caeb-42d3-8a89-d4955f6543f1"
-        ],
-        "x-ms-routing-request-id": [
-          "CANADACENTRAL:20210304T153523Z:ada07422-caeb-42d3-8a89-d4955f6543f1"
->>>>>>> c112a861
-        ],
-        "X-Content-Type-Options": [
-          "nosniff"
-        ],
-<<<<<<< HEAD
-        "Date": [
-          "Mon, 22 Mar 2021 19:12:56 GMT"
-        ],
-        "Content-Length": [
-          "1028"
-=======
-        "Content-Length": [
-          "1105"
->>>>>>> c112a861
-        ],
-        "Content-Type": [
-          "application/json; charset=utf-8"
-        ],
-        "Expires": [
-          "-1"
-        ]
-      },
-<<<<<<< HEAD
-      "ResponseBody": "{\r\n  \"name\": \"diskrp3417\",\r\n  \"id\": \"/subscriptions/e37510d7-33b6-4676-886f-ee75bcc01871/resourceGroups/crptestar9917/providers/Microsoft.Compute/snapshots/diskrp3417\",\r\n  \"type\": \"Microsoft.Compute/snapshots\",\r\n  \"location\": \"centraluseuap\",\r\n  \"sku\": {\r\n    \"name\": \"Standard_LRS\",\r\n    \"tier\": \"Standard\"\r\n  },\r\n  \"properties\": {\r\n    \"osType\": \"Linux\",\r\n    \"creationData\": {\r\n      \"createOption\": \"Copy\",\r\n      \"sourceResourceId\": \"/subscriptions/e37510d7-33b6-4676-886f-ee75bcc01871/resourceGroups/crptestar9917/providers/Microsoft.Compute/disks/diskrp532\",\r\n      \"sourceUniqueId\": \"e395d0b0-9d09-4a0d-9190-9edb376449d4\"\r\n    },\r\n    \"diskSizeGB\": 5,\r\n    \"encryption\": {\r\n      \"type\": \"EncryptionAtRestWithPlatformKey\"\r\n    },\r\n    \"incremental\": true,\r\n    \"timeCreated\": \"2021-03-22T19:12:24.3461128+00:00\",\r\n    \"provisioningState\": \"Succeeded\",\r\n    \"diskState\": \"ActiveSAS\",\r\n    \"diskSizeBytes\": 5368709120,\r\n    \"uniqueId\": \"114f08ef-89fc-4019-94b5-e05a9d55e4c8\",\r\n    \"networkAccessPolicy\": \"AllowAll\"\r\n  }\r\n}",
+          "c29b59b6-c866-4caa-957a-b652d3adafc9"
+        ],
+        "x-ms-ratelimit-remaining-subscription-reads": [
+          "11994"
+        ],
+        "x-ms-correlation-request-id": [
+          "98f5e9cf-df83-49c7-bb10-1a693aa40660"
+        ],
+        "x-ms-routing-request-id": [
+          "CANADACENTRAL:20210304T153523Z:98f5e9cf-df83-49c7-bb10-1a693aa40660"
+        ],
+        "X-Content-Type-Options": [
+          "nosniff"
+        ],
+        "Content-Length": [
+          "500"
+        ],
+        "Content-Type": [
+          "application/json; charset=utf-8"
+        ],
+        "Expires": [
+          "-1"
+        ]
+      },
+      "ResponseBody": "{\r\n  \"startTime\": \"2021-03-04T07:34:53.3228947-08:00\",\r\n  \"endTime\": \"2021-03-04T07:34:53.497866-08:00\",\r\n  \"status\": \"Succeeded\",\r\n  \"properties\": {\r\n    \"output\": {\r\n      \"accessSAS\": \"https://md-zq32jplnqqhd.z25.blob.storage.azure.net/mtpm3bczplhd/abcd?snapshot=2021-03-04T15%3A34%3A51.1401854Z&sv=2018-11-09&sr=bs&si=d807093398774108959a2ed1fa9288f227c8880f73aa4763a8b1a24b04b4408c&sig=%2FI5dNTh04vcuGkjNvP1jDJxfjQChmvrOTh7p0%2FuAaxw%3D\"\r\n    }\r\n  },\r\n  \"name\": \"20429e36-a22a-4de6-9e8d-4344c132b5c1\"\r\n}",
       "StatusCode": 200
     },
     {
-      "RequestUri": "/subscriptions/e37510d7-33b6-4676-886f-ee75bcc01871/resourceGroups/crptestar9917/providers/Microsoft.Compute/snapshots/diskrp3417?api-version=2020-09-30",
-      "EncodedRequestUri": "L3N1YnNjcmlwdGlvbnMvZTM3NTEwZDctMzNiNi00Njc2LTg4NmYtZWU3NWJjYzAxODcxL3Jlc291cmNlR3JvdXBzL2NycHRlc3Rhcjk5MTcvcHJvdmlkZXJzL01pY3Jvc29mdC5Db21wdXRlL3NuYXBzaG90cy9kaXNrcnAzNDE3P2FwaS12ZXJzaW9uPTIwMjAtMDktMzA=",
-=======
-      "ResponseBody": "{\r\n  \"name\": \"diskrp7371\",\r\n  \"id\": \"/subscriptions/0296790d-427c-48ca-b204-8b729bbd8670/resourceGroups/crptestar3783/providers/Microsoft.Compute/snapshots/diskrp7371\",\r\n  \"type\": \"Microsoft.Compute/snapshots\",\r\n  \"location\": \"centraluseuap\",\r\n  \"sku\": {\r\n    \"name\": \"Standard_LRS\",\r\n    \"tier\": \"Standard\"\r\n  },\r\n  \"properties\": {\r\n    \"osType\": \"Linux\",\r\n    \"creationData\": {\r\n      \"createOption\": \"Copy\",\r\n      \"sourceResourceId\": \"/subscriptions/0296790d-427c-48ca-b204-8b729bbd8670/resourceGroups/crptestar3783/providers/Microsoft.Compute/disks/diskrp2754\",\r\n      \"sourceUniqueId\": \"feac101c-0235-41ae-98b0-76f119419dec\"\r\n    },\r\n    \"diskSizeGB\": 5,\r\n    \"encryption\": {\r\n      \"type\": \"EncryptionAtRestWithPlatformKey\"\r\n    },\r\n    \"incremental\": true,\r\n    \"timeCreated\": \"2021-03-04T07:34:50.6715915-08:00\",\r\n    \"provisioningState\": \"Succeeded\",\r\n    \"diskState\": \"ActiveSAS\",\r\n    \"diskSizeBytes\": 5368709120,\r\n    \"uniqueId\": \"d8070933-9877-4108-959a-2ed1fa9288f2\",\r\n    \"incrementalSnapshotFamilyId\": \"6eb8c7f2-7f31-4fcd-bcbf-4ba62a923822\",\r\n    \"networkAccessPolicy\": \"AllowAll\"\r\n  }\r\n}",
-      "StatusCode": 200
-    },
-    {
-      "RequestUri": "/subscriptions/0296790d-427c-48ca-b204-8b729bbd8670/resourceGroups/crptestar3783/providers/Microsoft.Compute/snapshots/diskrp7371?api-version=2020-12-01",
-      "EncodedRequestUri": "L3N1YnNjcmlwdGlvbnMvMDI5Njc5MGQtNDI3Yy00OGNhLWIyMDQtOGI3MjliYmQ4NjcwL3Jlc291cmNlR3JvdXBzL2NycHRlc3RhcjM3ODMvcHJvdmlkZXJzL01pY3Jvc29mdC5Db21wdXRlL3NuYXBzaG90cy9kaXNrcnA3MzcxP2FwaS12ZXJzaW9uPTIwMjAtMTItMDE=",
->>>>>>> c112a861
-      "RequestMethod": "GET",
-      "RequestBody": "",
-      "RequestHeaders": {
-        "User-Agent": [
-          "FxVersion/4.6.26614.01",
-          "OSName/Windows",
-          "OSVersion/Microsoft.Windows.10.0.18363.",
-          "Microsoft.Azure.Management.Compute.ComputeManagementClient/44.0.0.0"
-        ]
-      },
-      "ResponseHeaders": {
-        "Cache-Control": [
-          "no-cache"
-        ],
-        "Date": [
-          "Thu, 04 Mar 2021 15:35:26 GMT"
+      "RequestUri": "/subscriptions/0296790d-427c-48ca-b204-8b729bbd8670/providers/Microsoft.Compute/locations/centraluseuap/DiskOperations/20429e36-a22a-4de6-9e8d-4344c132b5c1?monitor=true&api-version=2020-12-01",
+      "EncodedRequestUri": "L3N1YnNjcmlwdGlvbnMvMDI5Njc5MGQtNDI3Yy00OGNhLWIyMDQtOGI3MjliYmQ4NjcwL3Byb3ZpZGVycy9NaWNyb3NvZnQuQ29tcHV0ZS9sb2NhdGlvbnMvY2VudHJhbHVzZXVhcC9EaXNrT3BlcmF0aW9ucy8yMDQyOWUzNi1hMjJhLTRkZTYtOWU4ZC00MzQ0YzEzMmI1YzE/bW9uaXRvcj10cnVlJmFwaS12ZXJzaW9uPTIwMjAtMTItMDE=",
+      "RequestMethod": "GET",
+      "RequestBody": "",
+      "RequestHeaders": {
+        "User-Agent": [
+          "FxVersion/4.6.26614.01",
+          "OSName/Windows",
+          "OSVersion/Microsoft.Windows.10.0.18363.",
+          "Microsoft.Azure.Management.Compute.ComputeManagementClient/44.0.0.0"
+        ]
+      },
+      "ResponseHeaders": {
+        "Cache-Control": [
+          "no-cache"
+        ],
+        "Date": [
+          "Thu, 04 Mar 2021 15:35:23 GMT"
         ],
         "Pragma": [
           "no-cache"
@@ -1025,110 +997,146 @@
           "Microsoft-HTTPAPI/2.0"
         ],
         "x-ms-ratelimit-remaining-resource": [
-<<<<<<< HEAD
-          "Microsoft.Compute/LowCostGet3Min;14989,Microsoft.Compute/LowCostGet30Min;119989"
-=======
-          "Microsoft.Compute/LowCostGet3Min;14989,Microsoft.Compute/LowCostGet30Min;119988"
->>>>>>> c112a861
+          "Microsoft.Compute/GetOperation3Min;49993,Microsoft.Compute/GetOperation30Min;399993"
         ],
         "Strict-Transport-Security": [
           "max-age=31536000; includeSubDomains"
         ],
         "x-ms-served-by": [
-<<<<<<< HEAD
-          "c07e6767-d873-44ad-99cf-154e1889a7be_132583481890119289"
-        ],
-        "x-ms-request-id": [
-          "9c2afe92-b80f-4950-9155-c83bb376290f"
+          "eeaf5299-aba8-4290-a7f0-860f286922fd_132583481922275808"
+        ],
+        "x-ms-request-id": [
+          "4cca754e-97c0-42c1-a7af-bebe6308148b"
+        ],
+        "x-ms-ratelimit-remaining-subscription-reads": [
+          "11993"
+        ],
+        "x-ms-correlation-request-id": [
+          "05aa304e-3462-48b1-8d03-32d91449d736"
+        ],
+        "x-ms-routing-request-id": [
+          "CANADACENTRAL:20210304T153523Z:05aa304e-3462-48b1-8d03-32d91449d736"
+        ],
+        "X-Content-Type-Options": [
+          "nosniff"
+        ],
+        "Content-Length": [
+          "276"
+        ],
+        "Content-Type": [
+          "application/json; charset=utf-8"
+        ],
+        "Expires": [
+          "-1"
+        ]
+      },
+      "ResponseBody": "{\r\n  \"accessSAS\": \"https://md-zq32jplnqqhd.z25.blob.storage.azure.net/mtpm3bczplhd/abcd?snapshot=2021-03-04T15%3A34%3A51.1401854Z&sv=2018-11-09&sr=bs&si=d807093398774108959a2ed1fa9288f227c8880f73aa4763a8b1a24b04b4408c&sig=%2FI5dNTh04vcuGkjNvP1jDJxfjQChmvrOTh7p0%2FuAaxw%3D\"\r\n}",
+      "StatusCode": 200
+    },
+    {
+      "RequestUri": "/subscriptions/0296790d-427c-48ca-b204-8b729bbd8670/resourceGroups/crptestar3783/providers/Microsoft.Compute/snapshots/diskrp7371?api-version=2020-12-01",
+      "EncodedRequestUri": "L3N1YnNjcmlwdGlvbnMvMDI5Njc5MGQtNDI3Yy00OGNhLWIyMDQtOGI3MjliYmQ4NjcwL3Jlc291cmNlR3JvdXBzL2NycHRlc3RhcjM3ODMvcHJvdmlkZXJzL01pY3Jvc29mdC5Db21wdXRlL3NuYXBzaG90cy9kaXNrcnA3MzcxP2FwaS12ZXJzaW9uPTIwMjAtMTItMDE=",
+      "RequestMethod": "PATCH",
+      "RequestBody": "{\r\n  \"tags\": {\r\n    \"tageKey\": \"tagvalue\"\r\n  }\r\n}",
+      "RequestHeaders": {
+        "x-ms-client-request-id": [
+          "e4efa818-a352-410a-82db-99faec3fa7ba"
+        ],
+        "accept-language": [
+          "en-US"
+        ],
+        "User-Agent": [
+          "FxVersion/4.6.26614.01",
+          "OSName/Windows",
+          "OSVersion/Microsoft.Windows.10.0.18363.",
+          "Microsoft.Azure.Management.Compute.ComputeManagementClient/44.0.0.0"
+        ],
+        "Content-Type": [
+          "application/json; charset=utf-8"
+        ],
+        "Content-Length": [
+          "49"
+        ]
+      },
+      "ResponseHeaders": {
+        "Cache-Control": [
+          "no-cache"
+        ],
+        "Date": [
+          "Thu, 04 Mar 2021 15:35:23 GMT"
+        ],
+        "Pragma": [
+          "no-cache"
+        ],
+        "Location": [
+          "https://management.azure.com/subscriptions/0296790d-427c-48ca-b204-8b729bbd8670/providers/Microsoft.Compute/locations/centraluseuap/DiskOperations/ffd465a1-3f80-48e7-a046-bc00aa11837a?monitor=true&api-version=2020-12-01"
+        ],
+        "Retry-After": [
+          "2"
         ],
         "Server": [
           "Microsoft-HTTPAPI/2.0",
           "Microsoft-HTTPAPI/2.0"
-=======
+        ],
+        "Azure-AsyncOperation": [
+          "https://management.azure.com/subscriptions/0296790d-427c-48ca-b204-8b729bbd8670/providers/Microsoft.Compute/locations/centraluseuap/DiskOperations/ffd465a1-3f80-48e7-a046-bc00aa11837a?api-version=2020-12-01"
+        ],
+        "x-ms-ratelimit-remaining-resource": [
+          "Microsoft.Compute/CreateUpdateDisks3Min;998,Microsoft.Compute/CreateUpdateDisks30Min;7998"
+        ],
+        "Strict-Transport-Security": [
+          "max-age=31536000; includeSubDomains"
+        ],
+        "x-ms-served-by": [
           "eeaf5299-aba8-4290-a7f0-860f286922fd_132583481922275808"
         ],
         "x-ms-request-id": [
-          "516f0659-ce0c-4b8d-997c-28c0871da7bf"
->>>>>>> c112a861
-        ],
-        "x-ms-ratelimit-remaining-subscription-reads": [
-          "11990"
-        ],
-        "x-ms-correlation-request-id": [
-<<<<<<< HEAD
-          "274ae93c-293c-4a57-ac4f-38153bca51e3"
-        ],
-        "x-ms-routing-request-id": [
-          "EASTUS2:20210322T191259Z:274ae93c-293c-4a57-ac4f-38153bca51e3"
-=======
-          "cfcb8c63-e94a-403c-8c0f-5c78dcdcb631"
-        ],
-        "x-ms-routing-request-id": [
-          "CANADACENTRAL:20210304T153526Z:cfcb8c63-e94a-403c-8c0f-5c78dcdcb631"
->>>>>>> c112a861
-        ],
-        "X-Content-Type-Options": [
-          "nosniff"
-        ],
-<<<<<<< HEAD
-        "Date": [
-          "Mon, 22 Mar 2021 19:12:59 GMT"
-        ],
-        "Content-Length": [
-          "1074"
-=======
-        "Content-Length": [
-          "1151"
->>>>>>> c112a861
-        ],
-        "Content-Type": [
-          "application/json; charset=utf-8"
-        ],
-        "Expires": [
-          "-1"
-        ]
-      },
-<<<<<<< HEAD
-      "ResponseBody": "{\r\n  \"name\": \"diskrp3417\",\r\n  \"id\": \"/subscriptions/e37510d7-33b6-4676-886f-ee75bcc01871/resourceGroups/crptestar9917/providers/Microsoft.Compute/snapshots/diskrp3417\",\r\n  \"type\": \"Microsoft.Compute/snapshots\",\r\n  \"location\": \"centraluseuap\",\r\n  \"tags\": {\r\n    \"tageKey\": \"tagvalue\"\r\n  },\r\n  \"sku\": {\r\n    \"name\": \"Standard_LRS\",\r\n    \"tier\": \"Standard\"\r\n  },\r\n  \"properties\": {\r\n    \"osType\": \"Linux\",\r\n    \"creationData\": {\r\n      \"createOption\": \"Copy\",\r\n      \"sourceResourceId\": \"/subscriptions/e37510d7-33b6-4676-886f-ee75bcc01871/resourceGroups/crptestar9917/providers/Microsoft.Compute/disks/diskrp532\",\r\n      \"sourceUniqueId\": \"e395d0b0-9d09-4a0d-9190-9edb376449d4\"\r\n    },\r\n    \"diskSizeGB\": 5,\r\n    \"encryption\": {\r\n      \"type\": \"EncryptionAtRestWithPlatformKey\"\r\n    },\r\n    \"incremental\": true,\r\n    \"timeCreated\": \"2021-03-22T19:12:24.3461128+00:00\",\r\n    \"provisioningState\": \"Succeeded\",\r\n    \"diskState\": \"ActiveSAS\",\r\n    \"diskSizeBytes\": 5368709120,\r\n    \"uniqueId\": \"114f08ef-89fc-4019-94b5-e05a9d55e4c8\",\r\n    \"networkAccessPolicy\": \"AllowAll\"\r\n  }\r\n}",
-      "StatusCode": 200
-    },
-    {
-      "RequestUri": "/subscriptions/e37510d7-33b6-4676-886f-ee75bcc01871/resourceGroups/crptestar9917/providers/Microsoft.Compute/snapshots/diskrp3417?api-version=2020-09-30",
-      "EncodedRequestUri": "L3N1YnNjcmlwdGlvbnMvZTM3NTEwZDctMzNiNi00Njc2LTg4NmYtZWU3NWJjYzAxODcxL3Jlc291cmNlR3JvdXBzL2NycHRlc3Rhcjk5MTcvcHJvdmlkZXJzL01pY3Jvc29mdC5Db21wdXRlL3NuYXBzaG90cy9kaXNrcnAzNDE3P2FwaS12ZXJzaW9uPTIwMjAtMDktMzA=",
-=======
-      "ResponseBody": "{\r\n  \"name\": \"diskrp7371\",\r\n  \"id\": \"/subscriptions/0296790d-427c-48ca-b204-8b729bbd8670/resourceGroups/crptestar3783/providers/Microsoft.Compute/snapshots/diskrp7371\",\r\n  \"type\": \"Microsoft.Compute/snapshots\",\r\n  \"location\": \"centraluseuap\",\r\n  \"tags\": {\r\n    \"tageKey\": \"tagvalue\"\r\n  },\r\n  \"sku\": {\r\n    \"name\": \"Standard_LRS\",\r\n    \"tier\": \"Standard\"\r\n  },\r\n  \"properties\": {\r\n    \"osType\": \"Linux\",\r\n    \"creationData\": {\r\n      \"createOption\": \"Copy\",\r\n      \"sourceResourceId\": \"/subscriptions/0296790d-427c-48ca-b204-8b729bbd8670/resourceGroups/crptestar3783/providers/Microsoft.Compute/disks/diskrp2754\",\r\n      \"sourceUniqueId\": \"feac101c-0235-41ae-98b0-76f119419dec\"\r\n    },\r\n    \"diskSizeGB\": 5,\r\n    \"encryption\": {\r\n      \"type\": \"EncryptionAtRestWithPlatformKey\"\r\n    },\r\n    \"incremental\": true,\r\n    \"timeCreated\": \"2021-03-04T07:34:50.6715915-08:00\",\r\n    \"provisioningState\": \"Succeeded\",\r\n    \"diskState\": \"ActiveSAS\",\r\n    \"diskSizeBytes\": 5368709120,\r\n    \"uniqueId\": \"d8070933-9877-4108-959a-2ed1fa9288f2\",\r\n    \"incrementalSnapshotFamilyId\": \"6eb8c7f2-7f31-4fcd-bcbf-4ba62a923822\",\r\n    \"networkAccessPolicy\": \"AllowAll\"\r\n  }\r\n}",
-      "StatusCode": 200
-    },
-    {
-      "RequestUri": "/subscriptions/0296790d-427c-48ca-b204-8b729bbd8670/resourceGroups/crptestar3783/providers/Microsoft.Compute/snapshots/diskrp7371?api-version=2020-12-01",
-      "EncodedRequestUri": "L3N1YnNjcmlwdGlvbnMvMDI5Njc5MGQtNDI3Yy00OGNhLWIyMDQtOGI3MjliYmQ4NjcwL3Jlc291cmNlR3JvdXBzL2NycHRlc3RhcjM3ODMvcHJvdmlkZXJzL01pY3Jvc29mdC5Db21wdXRlL3NuYXBzaG90cy9kaXNrcnA3MzcxP2FwaS12ZXJzaW9uPTIwMjAtMTItMDE=",
->>>>>>> c112a861
-      "RequestMethod": "GET",
-      "RequestBody": "",
-      "RequestHeaders": {
-        "x-ms-client-request-id": [
-<<<<<<< HEAD
-          "e7ddd933-169d-43cb-8477-44eb522a4c2e"
-=======
-          "c73ec8f2-2617-4bb5-99d8-a4ff4aeb7220"
->>>>>>> c112a861
-        ],
-        "accept-language": [
-          "en-US"
-        ],
-        "User-Agent": [
-          "FxVersion/4.6.26614.01",
-          "OSName/Windows",
-          "OSVersion/Microsoft.Windows.10.0.18363.",
-          "Microsoft.Azure.Management.Compute.ComputeManagementClient/44.0.0.0"
-        ]
-      },
-      "ResponseHeaders": {
-        "Cache-Control": [
-          "no-cache"
-        ],
-        "Date": [
-          "Thu, 04 Mar 2021 15:35:26 GMT"
+          "ffd465a1-3f80-48e7-a046-bc00aa11837a"
+        ],
+        "x-ms-ratelimit-remaining-subscription-writes": [
+          "1196"
+        ],
+        "x-ms-correlation-request-id": [
+          "39545a8d-3905-4a96-b9f7-d59750cdec96"
+        ],
+        "x-ms-routing-request-id": [
+          "CANADACENTRAL:20210304T153524Z:39545a8d-3905-4a96-b9f7-d59750cdec96"
+        ],
+        "X-Content-Type-Options": [
+          "nosniff"
+        ],
+        "Content-Length": [
+          "593"
+        ],
+        "Content-Type": [
+          "application/json; charset=utf-8"
+        ],
+        "Expires": [
+          "-1"
+        ]
+      },
+      "ResponseBody": "{\r\n  \"location\": \"centraluseuap\",\r\n  \"tags\": {\r\n    \"tageKey\": \"tagvalue\"\r\n  },\r\n  \"sku\": {\r\n    \"name\": \"Standard_LRS\",\r\n    \"tier\": \"Standard\"\r\n  },\r\n  \"properties\": {\r\n    \"osType\": \"Linux\",\r\n    \"creationData\": {\r\n      \"createOption\": \"Copy\",\r\n      \"sourceResourceId\": \"/subscriptions/0296790d-427c-48ca-b204-8b729bbd8670/resourceGroups/crptestar3783/providers/Microsoft.Compute/disks/diskrp2754\",\r\n      \"sourceUniqueId\": \"feac101c-0235-41ae-98b0-76f119419dec\"\r\n    },\r\n    \"diskSizeGB\": 5,\r\n    \"provisioningState\": \"Updating\",\r\n    \"isArmResource\": true,\r\n    \"faultDomain\": 0\r\n  }\r\n}",
+      "StatusCode": 202
+    },
+    {
+      "RequestUri": "/subscriptions/0296790d-427c-48ca-b204-8b729bbd8670/providers/Microsoft.Compute/locations/centraluseuap/DiskOperations/ffd465a1-3f80-48e7-a046-bc00aa11837a?api-version=2020-12-01",
+      "EncodedRequestUri": "L3N1YnNjcmlwdGlvbnMvMDI5Njc5MGQtNDI3Yy00OGNhLWIyMDQtOGI3MjliYmQ4NjcwL3Byb3ZpZGVycy9NaWNyb3NvZnQuQ29tcHV0ZS9sb2NhdGlvbnMvY2VudHJhbHVzZXVhcC9EaXNrT3BlcmF0aW9ucy9mZmQ0NjVhMS0zZjgwLTQ4ZTctYTA0Ni1iYzAwYWExMTgzN2E/YXBpLXZlcnNpb249MjAyMC0xMi0wMQ==",
+      "RequestMethod": "GET",
+      "RequestBody": "",
+      "RequestHeaders": {
+        "User-Agent": [
+          "FxVersion/4.6.26614.01",
+          "OSName/Windows",
+          "OSVersion/Microsoft.Windows.10.0.18363.",
+          "Microsoft.Azure.Management.Compute.ComputeManagementClient/44.0.0.0"
+        ]
+      },
+      "ResponseHeaders": {
+        "Cache-Control": [
+          "no-cache"
+        ],
+        "Date": [
+          "Thu, 04 Mar 2021 15:35:25 GMT"
         ],
         "Pragma": [
           "no-cache"
@@ -1138,405 +1146,396 @@
           "Microsoft-HTTPAPI/2.0"
         ],
         "x-ms-ratelimit-remaining-resource": [
-<<<<<<< HEAD
-          "Microsoft.Compute/LowCostGet3Min;14988,Microsoft.Compute/LowCostGet30Min;119988"
-=======
-          "Microsoft.Compute/LowCostGet3Min;14988,Microsoft.Compute/LowCostGet30Min;119987"
->>>>>>> c112a861
+          "Microsoft.Compute/GetOperation3Min;49992,Microsoft.Compute/GetOperation30Min;399992"
         ],
         "Strict-Transport-Security": [
           "max-age=31536000; includeSubDomains"
         ],
         "x-ms-served-by": [
-<<<<<<< HEAD
-          "c07e6767-d873-44ad-99cf-154e1889a7be_132583481890119289"
-        ],
-        "x-ms-request-id": [
-          "6e5e4592-6100-477f-b9a7-02c005ba352e"
+          "eeaf5299-aba8-4290-a7f0-860f286922fd_132583481922275808"
+        ],
+        "x-ms-request-id": [
+          "080179ad-00c2-4bf8-80af-368d8b335973"
+        ],
+        "x-ms-ratelimit-remaining-subscription-reads": [
+          "11991"
+        ],
+        "x-ms-correlation-request-id": [
+          "62c41a9b-6acb-4561-af56-1c4a71b196a8"
+        ],
+        "x-ms-routing-request-id": [
+          "CANADACENTRAL:20210304T153526Z:62c41a9b-6acb-4561-af56-1c4a71b196a8"
+        ],
+        "X-Content-Type-Options": [
+          "nosniff"
+        ],
+        "Content-Length": [
+          "1376"
+        ],
+        "Content-Type": [
+          "application/json; charset=utf-8"
+        ],
+        "Expires": [
+          "-1"
+        ]
+      },
+      "ResponseBody": "{\r\n  \"startTime\": \"2021-03-04T07:35:24.0140462-08:00\",\r\n  \"endTime\": \"2021-03-04T07:35:24.1947678-08:00\",\r\n  \"status\": \"Succeeded\",\r\n  \"properties\": {\r\n    \"output\": {\r\n      \"name\": \"diskrp7371\",\r\n      \"id\": \"/subscriptions/0296790d-427c-48ca-b204-8b729bbd8670/resourceGroups/crptestar3783/providers/Microsoft.Compute/snapshots/diskrp7371\",\r\n      \"type\": \"Microsoft.Compute/snapshots\",\r\n      \"location\": \"centraluseuap\",\r\n      \"tags\": {\r\n        \"tageKey\": \"tagvalue\"\r\n      },\r\n      \"sku\": {\r\n        \"name\": \"Standard_LRS\",\r\n        \"tier\": \"Standard\"\r\n      },\r\n      \"properties\": {\r\n        \"osType\": \"Linux\",\r\n        \"creationData\": {\r\n          \"createOption\": \"Copy\",\r\n          \"sourceResourceId\": \"/subscriptions/0296790d-427c-48ca-b204-8b729bbd8670/resourceGroups/crptestar3783/providers/Microsoft.Compute/disks/diskrp2754\",\r\n          \"sourceUniqueId\": \"feac101c-0235-41ae-98b0-76f119419dec\"\r\n        },\r\n        \"diskSizeGB\": 5,\r\n        \"encryption\": {\r\n          \"type\": \"EncryptionAtRestWithPlatformKey\"\r\n        },\r\n        \"incremental\": true,\r\n        \"timeCreated\": \"2021-03-04T07:34:50.6715915-08:00\",\r\n        \"provisioningState\": \"Succeeded\",\r\n        \"diskState\": \"ActiveSAS\",\r\n        \"diskSizeBytes\": 5368709120,\r\n        \"uniqueId\": \"d8070933-9877-4108-959a-2ed1fa9288f2\",\r\n        \"incrementalSnapshotFamilyId\": \"6eb8c7f2-7f31-4fcd-bcbf-4ba62a923822\",\r\n        \"networkAccessPolicy\": \"AllowAll\"\r\n      }\r\n    }\r\n  },\r\n  \"name\": \"ffd465a1-3f80-48e7-a046-bc00aa11837a\"\r\n}",
+      "StatusCode": 200
+    },
+    {
+      "RequestUri": "/subscriptions/0296790d-427c-48ca-b204-8b729bbd8670/resourceGroups/crptestar3783/providers/Microsoft.Compute/snapshots/diskrp7371/endGetAccess?api-version=2020-12-01",
+      "EncodedRequestUri": "L3N1YnNjcmlwdGlvbnMvMDI5Njc5MGQtNDI3Yy00OGNhLWIyMDQtOGI3MjliYmQ4NjcwL3Jlc291cmNlR3JvdXBzL2NycHRlc3RhcjM3ODMvcHJvdmlkZXJzL01pY3Jvc29mdC5Db21wdXRlL3NuYXBzaG90cy9kaXNrcnA3MzcxL2VuZEdldEFjY2Vzcz9hcGktdmVyc2lvbj0yMDIwLTEyLTAx",
+      "RequestMethod": "POST",
+      "RequestBody": "",
+      "RequestHeaders": {
+        "x-ms-client-request-id": [
+          "5ce5c802-10ef-4f20-bed0-798177c8efe6"
+        ],
+        "accept-language": [
+          "en-US"
+        ],
+        "User-Agent": [
+          "FxVersion/4.6.26614.01",
+          "OSName/Windows",
+          "OSVersion/Microsoft.Windows.10.0.18363.",
+          "Microsoft.Azure.Management.Compute.ComputeManagementClient/44.0.0.0"
+        ]
+      },
+      "ResponseHeaders": {
+        "Cache-Control": [
+          "no-cache"
+        ],
+        "Date": [
+          "Thu, 04 Mar 2021 15:35:26 GMT"
+        ],
+        "Pragma": [
+          "no-cache"
+        ],
+        "Location": [
+          "https://management.azure.com/subscriptions/0296790d-427c-48ca-b204-8b729bbd8670/providers/Microsoft.Compute/locations/centraluseuap/DiskOperations/48a73029-d390-4692-8325-03677c48f65c?monitor=true&api-version=2020-12-01"
         ],
         "Server": [
           "Microsoft-HTTPAPI/2.0",
           "Microsoft-HTTPAPI/2.0"
-=======
+        ],
+        "Azure-AsyncOperation": [
+          "https://management.azure.com/subscriptions/0296790d-427c-48ca-b204-8b729bbd8670/providers/Microsoft.Compute/locations/centraluseuap/DiskOperations/48a73029-d390-4692-8325-03677c48f65c?api-version=2020-12-01"
+        ],
+        "x-ms-ratelimit-remaining-resource": [
+          "Microsoft.Compute/HighCostSnapshotCreateHydrate3Min;997,Microsoft.Compute/HighCostSnapshotCreateHydrate30Min;7997"
+        ],
+        "Strict-Transport-Security": [
+          "max-age=31536000; includeSubDomains"
+        ],
+        "x-ms-served-by": [
           "eeaf5299-aba8-4290-a7f0-860f286922fd_132583481922275808"
         ],
         "x-ms-request-id": [
-          "7c187868-b23f-4cec-84ca-18363900ec65"
->>>>>>> c112a861
-        ],
-        "x-ms-ratelimit-remaining-subscription-reads": [
-          "11989"
-        ],
-        "x-ms-correlation-request-id": [
-<<<<<<< HEAD
-          "2dd57202-91b4-4fbc-824f-320adb394d2a"
-        ],
-        "x-ms-routing-request-id": [
-          "EASTUS2:20210322T191259Z:2dd57202-91b4-4fbc-824f-320adb394d2a"
-=======
-          "5af2f260-5898-4616-a3bd-b6defc884ccf"
-        ],
-        "x-ms-routing-request-id": [
-          "CANADACENTRAL:20210304T153526Z:5af2f260-5898-4616-a3bd-b6defc884ccf"
->>>>>>> c112a861
-        ],
-        "X-Content-Type-Options": [
-          "nosniff"
-        ],
-<<<<<<< HEAD
-        "Date": [
-          "Mon, 22 Mar 2021 19:12:59 GMT"
-        ],
-        "Content-Length": [
-          "1074"
-=======
-        "Content-Length": [
-          "1151"
->>>>>>> c112a861
-        ],
-        "Content-Type": [
-          "application/json; charset=utf-8"
-        ],
-        "Expires": [
-          "-1"
-        ]
-      },
-<<<<<<< HEAD
-      "ResponseBody": "{\r\n  \"name\": \"diskrp3417\",\r\n  \"id\": \"/subscriptions/e37510d7-33b6-4676-886f-ee75bcc01871/resourceGroups/crptestar9917/providers/Microsoft.Compute/snapshots/diskrp3417\",\r\n  \"type\": \"Microsoft.Compute/snapshots\",\r\n  \"location\": \"centraluseuap\",\r\n  \"tags\": {\r\n    \"tageKey\": \"tagvalue\"\r\n  },\r\n  \"sku\": {\r\n    \"name\": \"Standard_LRS\",\r\n    \"tier\": \"Standard\"\r\n  },\r\n  \"properties\": {\r\n    \"osType\": \"Linux\",\r\n    \"creationData\": {\r\n      \"createOption\": \"Copy\",\r\n      \"sourceResourceId\": \"/subscriptions/e37510d7-33b6-4676-886f-ee75bcc01871/resourceGroups/crptestar9917/providers/Microsoft.Compute/disks/diskrp532\",\r\n      \"sourceUniqueId\": \"e395d0b0-9d09-4a0d-9190-9edb376449d4\"\r\n    },\r\n    \"diskSizeGB\": 5,\r\n    \"encryption\": {\r\n      \"type\": \"EncryptionAtRestWithPlatformKey\"\r\n    },\r\n    \"incremental\": true,\r\n    \"timeCreated\": \"2021-03-22T19:12:24.3461128+00:00\",\r\n    \"provisioningState\": \"Succeeded\",\r\n    \"diskState\": \"ActiveSAS\",\r\n    \"diskSizeBytes\": 5368709120,\r\n    \"uniqueId\": \"114f08ef-89fc-4019-94b5-e05a9d55e4c8\",\r\n    \"networkAccessPolicy\": \"AllowAll\"\r\n  }\r\n}",
-      "StatusCode": 200
-    },
-    {
-      "RequestUri": "/subscriptions/e37510d7-33b6-4676-886f-ee75bcc01871/resourceGroups/crptestar9917/providers/Microsoft.Compute/snapshots/diskrp3417?api-version=2020-09-30",
-      "EncodedRequestUri": "L3N1YnNjcmlwdGlvbnMvZTM3NTEwZDctMzNiNi00Njc2LTg4NmYtZWU3NWJjYzAxODcxL3Jlc291cmNlR3JvdXBzL2NycHRlc3Rhcjk5MTcvcHJvdmlkZXJzL01pY3Jvc29mdC5Db21wdXRlL3NuYXBzaG90cy9kaXNrcnAzNDE3P2FwaS12ZXJzaW9uPTIwMjAtMDktMzA=",
-=======
-      "ResponseBody": "{\r\n  \"name\": \"diskrp7371\",\r\n  \"id\": \"/subscriptions/0296790d-427c-48ca-b204-8b729bbd8670/resourceGroups/crptestar3783/providers/Microsoft.Compute/snapshots/diskrp7371\",\r\n  \"type\": \"Microsoft.Compute/snapshots\",\r\n  \"location\": \"centraluseuap\",\r\n  \"tags\": {\r\n    \"tageKey\": \"tagvalue\"\r\n  },\r\n  \"sku\": {\r\n    \"name\": \"Standard_LRS\",\r\n    \"tier\": \"Standard\"\r\n  },\r\n  \"properties\": {\r\n    \"osType\": \"Linux\",\r\n    \"creationData\": {\r\n      \"createOption\": \"Copy\",\r\n      \"sourceResourceId\": \"/subscriptions/0296790d-427c-48ca-b204-8b729bbd8670/resourceGroups/crptestar3783/providers/Microsoft.Compute/disks/diskrp2754\",\r\n      \"sourceUniqueId\": \"feac101c-0235-41ae-98b0-76f119419dec\"\r\n    },\r\n    \"diskSizeGB\": 5,\r\n    \"encryption\": {\r\n      \"type\": \"EncryptionAtRestWithPlatformKey\"\r\n    },\r\n    \"incremental\": true,\r\n    \"timeCreated\": \"2021-03-04T07:34:50.6715915-08:00\",\r\n    \"provisioningState\": \"Succeeded\",\r\n    \"diskState\": \"ActiveSAS\",\r\n    \"diskSizeBytes\": 5368709120,\r\n    \"uniqueId\": \"d8070933-9877-4108-959a-2ed1fa9288f2\",\r\n    \"incrementalSnapshotFamilyId\": \"6eb8c7f2-7f31-4fcd-bcbf-4ba62a923822\",\r\n    \"networkAccessPolicy\": \"AllowAll\"\r\n  }\r\n}",
-      "StatusCode": 200
-    },
-    {
-      "RequestUri": "/subscriptions/0296790d-427c-48ca-b204-8b729bbd8670/resourceGroups/crptestar3783/providers/Microsoft.Compute/snapshots/diskrp7371?api-version=2020-12-01",
-      "EncodedRequestUri": "L3N1YnNjcmlwdGlvbnMvMDI5Njc5MGQtNDI3Yy00OGNhLWIyMDQtOGI3MjliYmQ4NjcwL3Jlc291cmNlR3JvdXBzL2NycHRlc3RhcjM3ODMvcHJvdmlkZXJzL01pY3Jvc29mdC5Db21wdXRlL3NuYXBzaG90cy9kaXNrcnA3MzcxP2FwaS12ZXJzaW9uPTIwMjAtMTItMDE=",
->>>>>>> c112a861
-      "RequestMethod": "GET",
-      "RequestBody": "",
-      "RequestHeaders": {
-        "x-ms-client-request-id": [
-<<<<<<< HEAD
-          "45ee7c7d-9eee-4b1c-91db-813cad62cd00"
-=======
-          "b50b24e7-e29f-456f-9e69-1324121fcdf6"
->>>>>>> c112a861
-        ],
-        "accept-language": [
-          "en-US"
-        ],
-        "User-Agent": [
-          "FxVersion/4.6.26614.01",
-          "OSName/Windows",
-          "OSVersion/Microsoft.Windows.10.0.18363.",
-          "Microsoft.Azure.Management.Compute.ComputeManagementClient/44.0.0.0"
-        ]
-      },
-      "ResponseHeaders": {
-        "Cache-Control": [
-          "no-cache"
-        ],
-        "Date": [
-          "Thu, 04 Mar 2021 15:36:26 GMT"
-        ],
-        "Pragma": [
-          "no-cache"
-        ],
-        "x-ms-failure-cause": [
-          "gateway"
-        ],
-        "x-ms-request-id": [
-<<<<<<< HEAD
-          "840da6a9-fea9-4b1a-94fb-84a8cc2c23d4"
-        ],
-        "x-ms-correlation-request-id": [
-          "840da6a9-fea9-4b1a-94fb-84a8cc2c23d4"
-        ],
-        "x-ms-routing-request-id": [
-          "EASTUS2:20210322T191400Z:840da6a9-fea9-4b1a-94fb-84a8cc2c23d4"
-=======
-          "68f4c817-4af2-45af-82ad-f2829435ad02"
-        ],
-        "x-ms-correlation-request-id": [
-          "68f4c817-4af2-45af-82ad-f2829435ad02"
-        ],
-        "x-ms-routing-request-id": [
-          "CANADACENTRAL:20210304T153627Z:68f4c817-4af2-45af-82ad-f2829435ad02"
->>>>>>> c112a861
-        ],
-        "Strict-Transport-Security": [
-          "max-age=31536000; includeSubDomains"
-        ],
-        "X-Content-Type-Options": [
-          "nosniff"
-        ],
-<<<<<<< HEAD
-        "Date": [
-          "Mon, 22 Mar 2021 19:13:59 GMT"
-=======
-        "Content-Length": [
-          "223"
->>>>>>> c112a861
-        ],
-        "Content-Type": [
-          "application/json; charset=utf-8"
-        ],
-        "Expires": [
-          "-1"
-        ]
-      },
-<<<<<<< HEAD
-      "ResponseBody": "{\r\n  \"error\": {\r\n    \"code\": \"ResourceNotFound\",\r\n    \"message\": \"The Resource 'Microsoft.Compute/snapshots/diskrp3417' under resource group 'crptestar9917' was not found. For more details please go to https://aka.ms/ARMResourceNotFoundFix\"\r\n  }\r\n}",
-      "StatusCode": 404
-    },
-    {
-      "RequestUri": "/subscriptions/e37510d7-33b6-4676-886f-ee75bcc01871/resourceGroups/crptestar9917/providers/Microsoft.Compute/snapshots/diskrp3417/beginGetAccess?api-version=2020-09-30",
-      "EncodedRequestUri": "L3N1YnNjcmlwdGlvbnMvZTM3NTEwZDctMzNiNi00Njc2LTg4NmYtZWU3NWJjYzAxODcxL3Jlc291cmNlR3JvdXBzL2NycHRlc3Rhcjk5MTcvcHJvdmlkZXJzL01pY3Jvc29mdC5Db21wdXRlL3NuYXBzaG90cy9kaXNrcnAzNDE3L2JlZ2luR2V0QWNjZXNzP2FwaS12ZXJzaW9uPTIwMjAtMDktMzA=",
-=======
-      "ResponseBody": "{\r\n  \"error\": {\r\n    \"code\": \"ResourceNotFound\",\r\n    \"message\": \"The Resource 'Microsoft.Compute/snapshots/diskrp7371' under resource group 'crptestar3783' was not found. For more details please go to https://aka.ms/ARMResourceNotFoundFix\"\r\n  }\r\n}",
-      "StatusCode": 404
-    },
-    {
-      "RequestUri": "/subscriptions/0296790d-427c-48ca-b204-8b729bbd8670/resourceGroups/crptestar3783/providers/Microsoft.Compute/snapshots/diskrp7371/beginGetAccess?api-version=2020-12-01",
-      "EncodedRequestUri": "L3N1YnNjcmlwdGlvbnMvMDI5Njc5MGQtNDI3Yy00OGNhLWIyMDQtOGI3MjliYmQ4NjcwL3Jlc291cmNlR3JvdXBzL2NycHRlc3RhcjM3ODMvcHJvdmlkZXJzL01pY3Jvc29mdC5Db21wdXRlL3NuYXBzaG90cy9kaXNrcnA3MzcxL2JlZ2luR2V0QWNjZXNzP2FwaS12ZXJzaW9uPTIwMjAtMTItMDE=",
->>>>>>> c112a861
-      "RequestMethod": "POST",
-      "RequestBody": "{\r\n  \"access\": \"Read\",\r\n  \"durationInSeconds\": 1000\r\n}",
-      "RequestHeaders": {
-        "x-ms-client-request-id": [
-<<<<<<< HEAD
-          "c2cb0350-a2ae-4184-89d8-e6b06728b9f6"
-=======
-          "82b292bf-0829-4afb-b91f-883cf71d0269"
->>>>>>> c112a861
-        ],
-        "accept-language": [
-          "en-US"
-        ],
-        "User-Agent": [
-          "FxVersion/4.6.26614.01",
-          "OSName/Windows",
-          "OSVersion/Microsoft.Windows.10.0.18363.",
-          "Microsoft.Azure.Management.Compute.ComputeManagementClient/44.0.0.0"
-        ],
-        "Content-Type": [
-          "application/json; charset=utf-8"
-        ],
-        "Content-Length": [
-          "54"
-        ]
-      },
-      "ResponseHeaders": {
-        "Cache-Control": [
-          "no-cache"
-        ],
-        "Date": [
-          "Thu, 04 Mar 2021 15:34:53 GMT"
-        ],
-        "Pragma": [
-          "no-cache"
-        ],
-        "Location": [
-<<<<<<< HEAD
-          "https://management.azure.com/subscriptions/e37510d7-33b6-4676-886f-ee75bcc01871/providers/Microsoft.Compute/locations/centraluseuap/DiskOperations/c68f13c3-020b-4a26-9dd4-ae54cead84d1?monitor=true&api-version=2020-09-30"
-        ],
-        "Azure-AsyncOperation": [
-          "https://management.azure.com/subscriptions/e37510d7-33b6-4676-886f-ee75bcc01871/providers/Microsoft.Compute/locations/centraluseuap/DiskOperations/c68f13c3-020b-4a26-9dd4-ae54cead84d1?api-version=2020-09-30"
-=======
-          "https://management.azure.com/subscriptions/0296790d-427c-48ca-b204-8b729bbd8670/providers/Microsoft.Compute/locations/centraluseuap/DiskOperations/20429e36-a22a-4de6-9e8d-4344c132b5c1?monitor=true&api-version=2020-12-01"
+          "48a73029-d390-4692-8325-03677c48f65c"
+        ],
+        "x-ms-ratelimit-remaining-subscription-writes": [
+          "1198"
+        ],
+        "x-ms-correlation-request-id": [
+          "9ea2d90f-576c-4912-bc33-10456e774f98"
+        ],
+        "x-ms-routing-request-id": [
+          "CANADACENTRAL:20210304T153526Z:9ea2d90f-576c-4912-bc33-10456e774f98"
+        ],
+        "X-Content-Type-Options": [
+          "nosniff"
+        ],
+        "Content-Length": [
+          "0"
+        ],
+        "Expires": [
+          "-1"
+        ]
+      },
+      "ResponseBody": "",
+      "StatusCode": 202
+    },
+    {
+      "RequestUri": "/subscriptions/0296790d-427c-48ca-b204-8b729bbd8670/providers/Microsoft.Compute/locations/centraluseuap/DiskOperations/48a73029-d390-4692-8325-03677c48f65c?api-version=2020-12-01",
+      "EncodedRequestUri": "L3N1YnNjcmlwdGlvbnMvMDI5Njc5MGQtNDI3Yy00OGNhLWIyMDQtOGI3MjliYmQ4NjcwL3Byb3ZpZGVycy9NaWNyb3NvZnQuQ29tcHV0ZS9sb2NhdGlvbnMvY2VudHJhbHVzZXVhcC9EaXNrT3BlcmF0aW9ucy80OGE3MzAyOS1kMzkwLTQ2OTItODMyNS0wMzY3N2M0OGY2NWM/YXBpLXZlcnNpb249MjAyMC0xMi0wMQ==",
+      "RequestMethod": "GET",
+      "RequestBody": "",
+      "RequestHeaders": {
+        "User-Agent": [
+          "FxVersion/4.6.26614.01",
+          "OSName/Windows",
+          "OSVersion/Microsoft.Windows.10.0.18363.",
+          "Microsoft.Azure.Management.Compute.ComputeManagementClient/44.0.0.0"
+        ]
+      },
+      "ResponseHeaders": {
+        "Cache-Control": [
+          "no-cache"
+        ],
+        "Date": [
+          "Thu, 04 Mar 2021 15:35:56 GMT"
+        ],
+        "Pragma": [
+          "no-cache"
         ],
         "Server": [
           "Microsoft-HTTPAPI/2.0",
           "Microsoft-HTTPAPI/2.0"
         ],
-        "Azure-AsyncOperation": [
-          "https://management.azure.com/subscriptions/0296790d-427c-48ca-b204-8b729bbd8670/providers/Microsoft.Compute/locations/centraluseuap/DiskOperations/20429e36-a22a-4de6-9e8d-4344c132b5c1?api-version=2020-12-01"
->>>>>>> c112a861
-        ],
         "x-ms-ratelimit-remaining-resource": [
-          "Microsoft.Compute/HighCostSnapshotCreateHydrate3Min;998,Microsoft.Compute/HighCostSnapshotCreateHydrate30Min;7998"
+          "Microsoft.Compute/GetOperation3Min;49989,Microsoft.Compute/GetOperation30Min;399989"
         ],
         "Strict-Transport-Security": [
           "max-age=31536000; includeSubDomains"
         ],
         "x-ms-served-by": [
-<<<<<<< HEAD
-          "c07e6767-d873-44ad-99cf-154e1889a7be_132583481890119289"
-        ],
-        "x-ms-request-id": [
-          "c68f13c3-020b-4a26-9dd4-ae54cead84d1"
+          "eeaf5299-aba8-4290-a7f0-860f286922fd_132583481922275808"
+        ],
+        "x-ms-request-id": [
+          "babebc22-9ea7-48b4-8e78-066bb28be2ce"
+        ],
+        "x-ms-ratelimit-remaining-subscription-reads": [
+          "11988"
+        ],
+        "x-ms-correlation-request-id": [
+          "36878354-2b1b-4765-9c07-9b66c77ca03a"
+        ],
+        "x-ms-routing-request-id": [
+          "CANADACENTRAL:20210304T153556Z:36878354-2b1b-4765-9c07-9b66c77ca03a"
+        ],
+        "X-Content-Type-Options": [
+          "nosniff"
+        ],
+        "Content-Length": [
+          "184"
+        ],
+        "Content-Type": [
+          "application/json; charset=utf-8"
+        ],
+        "Expires": [
+          "-1"
+        ]
+      },
+      "ResponseBody": "{\r\n  \"startTime\": \"2021-03-04T07:35:26.6302418-08:00\",\r\n  \"endTime\": \"2021-03-04T07:35:26.8213013-08:00\",\r\n  \"status\": \"Succeeded\",\r\n  \"name\": \"48a73029-d390-4692-8325-03677c48f65c\"\r\n}",
+      "StatusCode": 200
+    },
+    {
+      "RequestUri": "/subscriptions/0296790d-427c-48ca-b204-8b729bbd8670/providers/Microsoft.Compute/locations/centraluseuap/DiskOperations/48a73029-d390-4692-8325-03677c48f65c?monitor=true&api-version=2020-12-01",
+      "EncodedRequestUri": "L3N1YnNjcmlwdGlvbnMvMDI5Njc5MGQtNDI3Yy00OGNhLWIyMDQtOGI3MjliYmQ4NjcwL3Byb3ZpZGVycy9NaWNyb3NvZnQuQ29tcHV0ZS9sb2NhdGlvbnMvY2VudHJhbHVzZXVhcC9EaXNrT3BlcmF0aW9ucy80OGE3MzAyOS1kMzkwLTQ2OTItODMyNS0wMzY3N2M0OGY2NWM/bW9uaXRvcj10cnVlJmFwaS12ZXJzaW9uPTIwMjAtMTItMDE=",
+      "RequestMethod": "GET",
+      "RequestBody": "",
+      "RequestHeaders": {
+        "User-Agent": [
+          "FxVersion/4.6.26614.01",
+          "OSName/Windows",
+          "OSVersion/Microsoft.Windows.10.0.18363.",
+          "Microsoft.Azure.Management.Compute.ComputeManagementClient/44.0.0.0"
+        ]
+      },
+      "ResponseHeaders": {
+        "Cache-Control": [
+          "no-cache"
+        ],
+        "Date": [
+          "Thu, 04 Mar 2021 15:35:56 GMT"
+        ],
+        "Pragma": [
+          "no-cache"
         ],
         "Server": [
           "Microsoft-HTTPAPI/2.0",
           "Microsoft-HTTPAPI/2.0"
-=======
+        ],
+        "x-ms-ratelimit-remaining-resource": [
+          "Microsoft.Compute/GetOperation3Min;49988,Microsoft.Compute/GetOperation30Min;399988"
+        ],
+        "Strict-Transport-Security": [
+          "max-age=31536000; includeSubDomains"
+        ],
+        "x-ms-served-by": [
           "eeaf5299-aba8-4290-a7f0-860f286922fd_132583481922275808"
         ],
         "x-ms-request-id": [
-          "20429e36-a22a-4de6-9e8d-4344c132b5c1"
->>>>>>> c112a861
-        ],
-        "x-ms-ratelimit-remaining-subscription-writes": [
-          "1199"
-        ],
-        "x-ms-correlation-request-id": [
-<<<<<<< HEAD
-          "488b1612-4fc2-4ac5-be77-ab01e5918794"
-        ],
-        "x-ms-routing-request-id": [
-          "EASTUS2:20210322T191226Z:488b1612-4fc2-4ac5-be77-ab01e5918794"
-=======
-          "82aef185-f666-42f8-8463-607a401e573b"
-        ],
-        "x-ms-routing-request-id": [
-          "CANADACENTRAL:20210304T153453Z:82aef185-f666-42f8-8463-607a401e573b"
->>>>>>> c112a861
-        ],
-        "X-Content-Type-Options": [
-          "nosniff"
-        ],
-<<<<<<< HEAD
-        "Date": [
-          "Mon, 22 Mar 2021 19:12:26 GMT"
-=======
+          "742af6a7-2958-4572-9f19-f8aac8f0ac07"
+        ],
+        "x-ms-ratelimit-remaining-subscription-reads": [
+          "11987"
+        ],
+        "x-ms-correlation-request-id": [
+          "0617966f-1d5b-40f2-a7c5-47244da1db44"
+        ],
+        "x-ms-routing-request-id": [
+          "CANADACENTRAL:20210304T153556Z:0617966f-1d5b-40f2-a7c5-47244da1db44"
+        ],
+        "X-Content-Type-Options": [
+          "nosniff"
+        ],
         "Content-Length": [
           "0"
->>>>>>> c112a861
         ],
         "Expires": [
           "-1"
         ]
       },
       "ResponseBody": "",
-      "StatusCode": 202
-    },
-    {
-<<<<<<< HEAD
-      "RequestUri": "/subscriptions/e37510d7-33b6-4676-886f-ee75bcc01871/providers/Microsoft.Compute/locations/centraluseuap/DiskOperations/c68f13c3-020b-4a26-9dd4-ae54cead84d1?api-version=2020-09-30",
-      "EncodedRequestUri": "L3N1YnNjcmlwdGlvbnMvZTM3NTEwZDctMzNiNi00Njc2LTg4NmYtZWU3NWJjYzAxODcxL3Byb3ZpZGVycy9NaWNyb3NvZnQuQ29tcHV0ZS9sb2NhdGlvbnMvY2VudHJhbHVzZXVhcC9EaXNrT3BlcmF0aW9ucy9jNjhmMTNjMy0wMjBiLTRhMjYtOWRkNC1hZTU0Y2VhZDg0ZDE/YXBpLXZlcnNpb249MjAyMC0wOS0zMA==",
-=======
-      "RequestUri": "/subscriptions/0296790d-427c-48ca-b204-8b729bbd8670/providers/Microsoft.Compute/locations/centraluseuap/DiskOperations/20429e36-a22a-4de6-9e8d-4344c132b5c1?api-version=2020-12-01",
-      "EncodedRequestUri": "L3N1YnNjcmlwdGlvbnMvMDI5Njc5MGQtNDI3Yy00OGNhLWIyMDQtOGI3MjliYmQ4NjcwL3Byb3ZpZGVycy9NaWNyb3NvZnQuQ29tcHV0ZS9sb2NhdGlvbnMvY2VudHJhbHVzZXVhcC9EaXNrT3BlcmF0aW9ucy8yMDQyOWUzNi1hMjJhLTRkZTYtOWU4ZC00MzQ0YzEzMmI1YzE/YXBpLXZlcnNpb249MjAyMC0xMi0wMQ==",
->>>>>>> c112a861
-      "RequestMethod": "GET",
-      "RequestBody": "",
-      "RequestHeaders": {
-        "User-Agent": [
-          "FxVersion/4.6.26614.01",
-          "OSName/Windows",
-          "OSVersion/Microsoft.Windows.10.0.18363.",
-          "Microsoft.Azure.Management.Compute.ComputeManagementClient/44.0.0.0"
-        ]
-      },
-      "ResponseHeaders": {
-        "Cache-Control": [
-          "no-cache"
-        ],
-        "Date": [
-          "Thu, 04 Mar 2021 15:35:23 GMT"
-        ],
-        "Pragma": [
-          "no-cache"
+      "StatusCode": 200
+    },
+    {
+      "RequestUri": "/subscriptions/0296790d-427c-48ca-b204-8b729bbd8670/resourceGroups/crptestar3783/providers/Microsoft.Compute/snapshots/diskrp7371?api-version=2020-12-01",
+      "EncodedRequestUri": "L3N1YnNjcmlwdGlvbnMvMDI5Njc5MGQtNDI3Yy00OGNhLWIyMDQtOGI3MjliYmQ4NjcwL3Jlc291cmNlR3JvdXBzL2NycHRlc3RhcjM3ODMvcHJvdmlkZXJzL01pY3Jvc29mdC5Db21wdXRlL3NuYXBzaG90cy9kaXNrcnA3MzcxP2FwaS12ZXJzaW9uPTIwMjAtMTItMDE=",
+      "RequestMethod": "DELETE",
+      "RequestBody": "",
+      "RequestHeaders": {
+        "x-ms-client-request-id": [
+          "0b92569a-3265-4617-bb5f-f926b51ea3d4"
+        ],
+        "accept-language": [
+          "en-US"
+        ],
+        "User-Agent": [
+          "FxVersion/4.6.26614.01",
+          "OSName/Windows",
+          "OSVersion/Microsoft.Windows.10.0.18363.",
+          "Microsoft.Azure.Management.Compute.ComputeManagementClient/44.0.0.0"
+        ]
+      },
+      "ResponseHeaders": {
+        "Cache-Control": [
+          "no-cache"
+        ],
+        "Date": [
+          "Thu, 04 Mar 2021 15:35:56 GMT"
+        ],
+        "Pragma": [
+          "no-cache"
+        ],
+        "Location": [
+          "https://management.azure.com/subscriptions/0296790d-427c-48ca-b204-8b729bbd8670/providers/Microsoft.Compute/locations/centraluseuap/DiskOperations/c755d042-bff8-48e9-bb97-072ae551d5bd?monitor=true&api-version=2020-12-01"
         ],
         "Server": [
           "Microsoft-HTTPAPI/2.0",
           "Microsoft-HTTPAPI/2.0"
         ],
+        "Azure-AsyncOperation": [
+          "https://management.azure.com/subscriptions/0296790d-427c-48ca-b204-8b729bbd8670/providers/Microsoft.Compute/locations/centraluseuap/DiskOperations/c755d042-bff8-48e9-bb97-072ae551d5bd?api-version=2020-12-01"
+        ],
         "x-ms-ratelimit-remaining-resource": [
-          "Microsoft.Compute/GetOperation3Min;49994,Microsoft.Compute/GetOperation30Min;399994"
+          "Microsoft.Compute/DeleteDisks3Min;2999,Microsoft.Compute/DeleteDisks30Min;23999"
         ],
         "Strict-Transport-Security": [
           "max-age=31536000; includeSubDomains"
         ],
         "x-ms-served-by": [
-<<<<<<< HEAD
-          "c07e6767-d873-44ad-99cf-154e1889a7be_132583481890119289"
-        ],
-        "x-ms-request-id": [
-          "d7d50d9e-8753-49e2-80dd-2ce902eafdc4"
+          "eeaf5299-aba8-4290-a7f0-860f286922fd_132583481922275808"
+        ],
+        "x-ms-request-id": [
+          "c755d042-bff8-48e9-bb97-072ae551d5bd"
+        ],
+        "x-ms-ratelimit-remaining-subscription-deletes": [
+          "14999"
+        ],
+        "x-ms-correlation-request-id": [
+          "fb62601b-d0ad-43a2-afd3-48549cefa6ce"
+        ],
+        "x-ms-routing-request-id": [
+          "CANADACENTRAL:20210304T153557Z:fb62601b-d0ad-43a2-afd3-48549cefa6ce"
+        ],
+        "X-Content-Type-Options": [
+          "nosniff"
+        ],
+        "Content-Length": [
+          "0"
+        ],
+        "Expires": [
+          "-1"
+        ]
+      },
+      "ResponseBody": "",
+      "StatusCode": 202
+    },
+    {
+      "RequestUri": "/subscriptions/0296790d-427c-48ca-b204-8b729bbd8670/providers/Microsoft.Compute/locations/centraluseuap/DiskOperations/c755d042-bff8-48e9-bb97-072ae551d5bd?api-version=2020-12-01",
+      "EncodedRequestUri": "L3N1YnNjcmlwdGlvbnMvMDI5Njc5MGQtNDI3Yy00OGNhLWIyMDQtOGI3MjliYmQ4NjcwL3Byb3ZpZGVycy9NaWNyb3NvZnQuQ29tcHV0ZS9sb2NhdGlvbnMvY2VudHJhbHVzZXVhcC9EaXNrT3BlcmF0aW9ucy9jNzU1ZDA0Mi1iZmY4LTQ4ZTktYmI5Ny0wNzJhZTU1MWQ1YmQ/YXBpLXZlcnNpb249MjAyMC0xMi0wMQ==",
+      "RequestMethod": "GET",
+      "RequestBody": "",
+      "RequestHeaders": {
+        "User-Agent": [
+          "FxVersion/4.6.26614.01",
+          "OSName/Windows",
+          "OSVersion/Microsoft.Windows.10.0.18363.",
+          "Microsoft.Azure.Management.Compute.ComputeManagementClient/44.0.0.0"
+        ]
+      },
+      "ResponseHeaders": {
+        "Cache-Control": [
+          "no-cache"
+        ],
+        "Date": [
+          "Thu, 04 Mar 2021 15:36:26 GMT"
+        ],
+        "Pragma": [
+          "no-cache"
         ],
         "Server": [
           "Microsoft-HTTPAPI/2.0",
           "Microsoft-HTTPAPI/2.0"
-=======
+        ],
+        "x-ms-ratelimit-remaining-resource": [
+          "Microsoft.Compute/GetOperation3Min;49986,Microsoft.Compute/GetOperation30Min;399986"
+        ],
+        "Strict-Transport-Security": [
+          "max-age=31536000; includeSubDomains"
+        ],
+        "x-ms-served-by": [
           "eeaf5299-aba8-4290-a7f0-860f286922fd_132583481922275808"
         ],
         "x-ms-request-id": [
-          "c29b59b6-c866-4caa-957a-b652d3adafc9"
->>>>>>> c112a861
-        ],
-        "x-ms-ratelimit-remaining-subscription-reads": [
-          "11994"
-        ],
-        "x-ms-correlation-request-id": [
-<<<<<<< HEAD
-          "a09e0040-df3d-40b6-8248-66b5ca4f9430"
-        ],
-        "x-ms-routing-request-id": [
-          "EASTUS2:20210322T191256Z:a09e0040-df3d-40b6-8248-66b5ca4f9430"
-=======
-          "98f5e9cf-df83-49c7-bb10-1a693aa40660"
-        ],
-        "x-ms-routing-request-id": [
-          "CANADACENTRAL:20210304T153523Z:98f5e9cf-df83-49c7-bb10-1a693aa40660"
->>>>>>> c112a861
-        ],
-        "X-Content-Type-Options": [
-          "nosniff"
-        ],
-<<<<<<< HEAD
-        "Date": [
-          "Mon, 22 Mar 2021 19:12:56 GMT"
-        ],
-        "Content-Length": [
-          "502"
-=======
-        "Content-Length": [
-          "500"
->>>>>>> c112a861
-        ],
-        "Content-Type": [
-          "application/json; charset=utf-8"
-        ],
-        "Expires": [
-          "-1"
-        ]
-      },
-<<<<<<< HEAD
-      "ResponseBody": "{\r\n  \"startTime\": \"2021-03-22T19:12:26.7410955+00:00\",\r\n  \"endTime\": \"2021-03-22T19:12:26.9660894+00:00\",\r\n  \"status\": \"Succeeded\",\r\n  \"properties\": {\r\n    \"output\": {\r\n      \"accessSAS\": \"https://md-xdpcsmv4xlhw.z5.blob.storage.azure.net/v5gz0wvtjkvh/abcd?snapshot=2021-03-22T19%3A12%3A24.9369532Z&sv=2018-11-09&sr=bs&si=114f08ef89fc401994b5e05a9d55e4c803681ac528a644e691dc7dfb358c84fc&sig=GdQL1PkP8EvwqR2UE5sg%2FaxzxQZbcA8%2F2svJ3%2F23sPs%3D\"\r\n    }\r\n  },\r\n  \"name\": \"c68f13c3-020b-4a26-9dd4-ae54cead84d1\"\r\n}",
+          "ec664791-ff8b-438a-88cf-e7f97ffb9bfa"
+        ],
+        "x-ms-ratelimit-remaining-subscription-reads": [
+          "11986"
+        ],
+        "x-ms-correlation-request-id": [
+          "2a9c11b6-b687-4534-b69d-2bd897024015"
+        ],
+        "x-ms-routing-request-id": [
+          "CANADACENTRAL:20210304T153627Z:2a9c11b6-b687-4534-b69d-2bd897024015"
+        ],
+        "X-Content-Type-Options": [
+          "nosniff"
+        ],
+        "Content-Length": [
+          "184"
+        ],
+        "Content-Type": [
+          "application/json; charset=utf-8"
+        ],
+        "Expires": [
+          "-1"
+        ]
+      },
+      "ResponseBody": "{\r\n  \"startTime\": \"2021-03-04T07:35:57.1490055-08:00\",\r\n  \"endTime\": \"2021-03-04T07:35:57.5586231-08:00\",\r\n  \"status\": \"Succeeded\",\r\n  \"name\": \"c755d042-bff8-48e9-bb97-072ae551d5bd\"\r\n}",
       "StatusCode": 200
     },
     {
-      "RequestUri": "/subscriptions/e37510d7-33b6-4676-886f-ee75bcc01871/providers/Microsoft.Compute/locations/centraluseuap/DiskOperations/c68f13c3-020b-4a26-9dd4-ae54cead84d1?monitor=true&api-version=2020-09-30",
-      "EncodedRequestUri": "L3N1YnNjcmlwdGlvbnMvZTM3NTEwZDctMzNiNi00Njc2LTg4NmYtZWU3NWJjYzAxODcxL3Byb3ZpZGVycy9NaWNyb3NvZnQuQ29tcHV0ZS9sb2NhdGlvbnMvY2VudHJhbHVzZXVhcC9EaXNrT3BlcmF0aW9ucy9jNjhmMTNjMy0wMjBiLTRhMjYtOWRkNC1hZTU0Y2VhZDg0ZDE/bW9uaXRvcj10cnVlJmFwaS12ZXJzaW9uPTIwMjAtMDktMzA=",
-=======
-      "ResponseBody": "{\r\n  \"startTime\": \"2021-03-04T07:34:53.3228947-08:00\",\r\n  \"endTime\": \"2021-03-04T07:34:53.497866-08:00\",\r\n  \"status\": \"Succeeded\",\r\n  \"properties\": {\r\n    \"output\": {\r\n      \"accessSAS\": \"https://md-zq32jplnqqhd.z25.blob.storage.azure.net/mtpm3bczplhd/abcd?snapshot=2021-03-04T15%3A34%3A51.1401854Z&sv=2018-11-09&sr=bs&si=d807093398774108959a2ed1fa9288f227c8880f73aa4763a8b1a24b04b4408c&sig=%2FI5dNTh04vcuGkjNvP1jDJxfjQChmvrOTh7p0%2FuAaxw%3D\"\r\n    }\r\n  },\r\n  \"name\": \"20429e36-a22a-4de6-9e8d-4344c132b5c1\"\r\n}",
-      "StatusCode": 200
-    },
-    {
-      "RequestUri": "/subscriptions/0296790d-427c-48ca-b204-8b729bbd8670/providers/Microsoft.Compute/locations/centraluseuap/DiskOperations/20429e36-a22a-4de6-9e8d-4344c132b5c1?monitor=true&api-version=2020-12-01",
-      "EncodedRequestUri": "L3N1YnNjcmlwdGlvbnMvMDI5Njc5MGQtNDI3Yy00OGNhLWIyMDQtOGI3MjliYmQ4NjcwL3Byb3ZpZGVycy9NaWNyb3NvZnQuQ29tcHV0ZS9sb2NhdGlvbnMvY2VudHJhbHVzZXVhcC9EaXNrT3BlcmF0aW9ucy8yMDQyOWUzNi1hMjJhLTRkZTYtOWU4ZC00MzQ0YzEzMmI1YzE/bW9uaXRvcj10cnVlJmFwaS12ZXJzaW9uPTIwMjAtMTItMDE=",
->>>>>>> c112a861
-      "RequestMethod": "GET",
-      "RequestBody": "",
-      "RequestHeaders": {
-        "User-Agent": [
-          "FxVersion/4.6.26614.01",
-          "OSName/Windows",
-          "OSVersion/Microsoft.Windows.10.0.18363.",
-          "Microsoft.Azure.Management.Compute.ComputeManagementClient/44.0.0.0"
-        ]
-      },
-      "ResponseHeaders": {
-        "Cache-Control": [
-          "no-cache"
-        ],
-        "Date": [
-          "Thu, 04 Mar 2021 15:35:23 GMT"
+      "RequestUri": "/subscriptions/0296790d-427c-48ca-b204-8b729bbd8670/providers/Microsoft.Compute/locations/centraluseuap/DiskOperations/c755d042-bff8-48e9-bb97-072ae551d5bd?monitor=true&api-version=2020-12-01",
+      "EncodedRequestUri": "L3N1YnNjcmlwdGlvbnMvMDI5Njc5MGQtNDI3Yy00OGNhLWIyMDQtOGI3MjliYmQ4NjcwL3Byb3ZpZGVycy9NaWNyb3NvZnQuQ29tcHV0ZS9sb2NhdGlvbnMvY2VudHJhbHVzZXVhcC9EaXNrT3BlcmF0aW9ucy9jNzU1ZDA0Mi1iZmY4LTQ4ZTktYmI5Ny0wNzJhZTU1MWQ1YmQ/bW9uaXRvcj10cnVlJmFwaS12ZXJzaW9uPTIwMjAtMTItMDE=",
+      "RequestMethod": "GET",
+      "RequestBody": "",
+      "RequestHeaders": {
+        "User-Agent": [
+          "FxVersion/4.6.26614.01",
+          "OSName/Windows",
+          "OSVersion/Microsoft.Windows.10.0.18363.",
+          "Microsoft.Azure.Management.Compute.ComputeManagementClient/44.0.0.0"
+        ]
+      },
+      "ResponseHeaders": {
+        "Cache-Control": [
+          "no-cache"
+        ],
+        "Date": [
+          "Thu, 04 Mar 2021 15:36:26 GMT"
         ],
         "Pragma": [
           "no-cache"
@@ -1546,89 +1545,47 @@
           "Microsoft-HTTPAPI/2.0"
         ],
         "x-ms-ratelimit-remaining-resource": [
-          "Microsoft.Compute/GetOperation3Min;49993,Microsoft.Compute/GetOperation30Min;399993"
+          "Microsoft.Compute/GetOperation3Min;49985,Microsoft.Compute/GetOperation30Min;399985"
         ],
         "Strict-Transport-Security": [
           "max-age=31536000; includeSubDomains"
         ],
         "x-ms-served-by": [
-<<<<<<< HEAD
-          "c07e6767-d873-44ad-99cf-154e1889a7be_132583481890119289"
-        ],
-        "x-ms-request-id": [
-          "f428b484-ee62-40a7-a628-a1ee1bc02319"
-        ],
-        "Server": [
-          "Microsoft-HTTPAPI/2.0",
-          "Microsoft-HTTPAPI/2.0"
-=======
           "eeaf5299-aba8-4290-a7f0-860f286922fd_132583481922275808"
         ],
         "x-ms-request-id": [
-          "4cca754e-97c0-42c1-a7af-bebe6308148b"
->>>>>>> c112a861
-        ],
-        "x-ms-ratelimit-remaining-subscription-reads": [
-          "11993"
-        ],
-        "x-ms-correlation-request-id": [
-<<<<<<< HEAD
-          "e17a0576-792e-4be3-b169-29fb7224672f"
-        ],
-        "x-ms-routing-request-id": [
-          "EASTUS2:20210322T191256Z:e17a0576-792e-4be3-b169-29fb7224672f"
-=======
-          "05aa304e-3462-48b1-8d03-32d91449d736"
-        ],
-        "x-ms-routing-request-id": [
-          "CANADACENTRAL:20210304T153523Z:05aa304e-3462-48b1-8d03-32d91449d736"
->>>>>>> c112a861
-        ],
-        "X-Content-Type-Options": [
-          "nosniff"
-        ],
-<<<<<<< HEAD
-        "Date": [
-          "Mon, 22 Mar 2021 19:12:56 GMT"
-        ],
-        "Content-Length": [
-          "277"
-=======
-        "Content-Length": [
-          "276"
->>>>>>> c112a861
-        ],
-        "Content-Type": [
-          "application/json; charset=utf-8"
-        ],
-        "Expires": [
-          "-1"
-        ]
-      },
-<<<<<<< HEAD
-      "ResponseBody": "{\r\n  \"accessSAS\": \"https://md-xdpcsmv4xlhw.z5.blob.storage.azure.net/v5gz0wvtjkvh/abcd?snapshot=2021-03-22T19%3A12%3A24.9369532Z&sv=2018-11-09&sr=bs&si=114f08ef89fc401994b5e05a9d55e4c803681ac528a644e691dc7dfb358c84fc&sig=GdQL1PkP8EvwqR2UE5sg%2FaxzxQZbcA8%2F2svJ3%2F23sPs%3D\"\r\n}",
+          "0090575d-d008-4213-b41e-88ef73ca7f38"
+        ],
+        "x-ms-ratelimit-remaining-subscription-reads": [
+          "11985"
+        ],
+        "x-ms-correlation-request-id": [
+          "9a3e3686-f5e2-4744-94f2-95c6125a9ac9"
+        ],
+        "x-ms-routing-request-id": [
+          "CANADACENTRAL:20210304T153627Z:9a3e3686-f5e2-4744-94f2-95c6125a9ac9"
+        ],
+        "X-Content-Type-Options": [
+          "nosniff"
+        ],
+        "Content-Length": [
+          "0"
+        ],
+        "Expires": [
+          "-1"
+        ]
+      },
+      "ResponseBody": "",
       "StatusCode": 200
     },
     {
-      "RequestUri": "/subscriptions/e37510d7-33b6-4676-886f-ee75bcc01871/resourceGroups/crptestar9917/providers/Microsoft.Compute/snapshots/diskrp3417?api-version=2020-09-30",
-      "EncodedRequestUri": "L3N1YnNjcmlwdGlvbnMvZTM3NTEwZDctMzNiNi00Njc2LTg4NmYtZWU3NWJjYzAxODcxL3Jlc291cmNlR3JvdXBzL2NycHRlc3Rhcjk5MTcvcHJvdmlkZXJzL01pY3Jvc29mdC5Db21wdXRlL3NuYXBzaG90cy9kaXNrcnAzNDE3P2FwaS12ZXJzaW9uPTIwMjAtMDktMzA=",
-=======
-      "ResponseBody": "{\r\n  \"accessSAS\": \"https://md-zq32jplnqqhd.z25.blob.storage.azure.net/mtpm3bczplhd/abcd?snapshot=2021-03-04T15%3A34%3A51.1401854Z&sv=2018-11-09&sr=bs&si=d807093398774108959a2ed1fa9288f227c8880f73aa4763a8b1a24b04b4408c&sig=%2FI5dNTh04vcuGkjNvP1jDJxfjQChmvrOTh7p0%2FuAaxw%3D\"\r\n}",
-      "StatusCode": 200
-    },
-    {
-      "RequestUri": "/subscriptions/0296790d-427c-48ca-b204-8b729bbd8670/resourceGroups/crptestar3783/providers/Microsoft.Compute/snapshots/diskrp7371?api-version=2020-12-01",
-      "EncodedRequestUri": "L3N1YnNjcmlwdGlvbnMvMDI5Njc5MGQtNDI3Yy00OGNhLWIyMDQtOGI3MjliYmQ4NjcwL3Jlc291cmNlR3JvdXBzL2NycHRlc3RhcjM3ODMvcHJvdmlkZXJzL01pY3Jvc29mdC5Db21wdXRlL3NuYXBzaG90cy9kaXNrcnA3MzcxP2FwaS12ZXJzaW9uPTIwMjAtMTItMDE=",
->>>>>>> c112a861
-      "RequestMethod": "PATCH",
-      "RequestBody": "{\r\n  \"tags\": {\r\n    \"tageKey\": \"tagvalue\"\r\n  }\r\n}",
+      "RequestUri": "/subscriptions/0296790d-427c-48ca-b204-8b729bbd8670/resourcegroups/crptestar3783?api-version=2017-05-10",
+      "EncodedRequestUri": "L3N1YnNjcmlwdGlvbnMvMDI5Njc5MGQtNDI3Yy00OGNhLWIyMDQtOGI3MjliYmQ4NjcwL3Jlc291cmNlZ3JvdXBzL2NycHRlc3RhcjM3ODM/YXBpLXZlcnNpb249MjAxNy0wNS0xMA==",
+      "RequestMethod": "DELETE",
+      "RequestBody": "",
       "RequestHeaders": {
         "x-ms-client-request-id": [
-<<<<<<< HEAD
-          "3dca6d69-ab9c-40aa-9c90-893fa8ad9d1b"
-=======
-          "e4efa818-a352-410a-82db-99faec3fa7ba"
->>>>>>> c112a861
+          "f6b85bb6-43af-48f7-a3c6-28daea0e74e0"
         ],
         "accept-language": [
           "en-US"
@@ -1637,314 +1594,45 @@
           "FxVersion/4.6.26614.01",
           "OSName/Windows",
           "OSVersion/Microsoft.Windows.10.0.18363.",
-          "Microsoft.Azure.Management.Compute.ComputeManagementClient/44.0.0.0"
-        ],
-        "Content-Type": [
-          "application/json; charset=utf-8"
-        ],
-        "Content-Length": [
-          "49"
-        ]
-      },
-      "ResponseHeaders": {
-        "Cache-Control": [
-          "no-cache"
-        ],
-        "Date": [
-          "Thu, 04 Mar 2021 15:35:23 GMT"
+          "Microsoft.Azure.Management.ResourceManager.ResourceManagementClient/1.6.0.0"
+        ]
+      },
+      "ResponseHeaders": {
+        "Cache-Control": [
+          "no-cache"
+        ],
+        "Date": [
+          "Thu, 04 Mar 2021 15:36:28 GMT"
         ],
         "Pragma": [
           "no-cache"
         ],
         "Location": [
-<<<<<<< HEAD
-          "https://management.azure.com/subscriptions/e37510d7-33b6-4676-886f-ee75bcc01871/providers/Microsoft.Compute/locations/centraluseuap/DiskOperations/4abf120a-412d-47d4-9a8d-9673a6ad94e8?monitor=true&api-version=2020-09-30"
-=======
-          "https://management.azure.com/subscriptions/0296790d-427c-48ca-b204-8b729bbd8670/providers/Microsoft.Compute/locations/centraluseuap/DiskOperations/ffd465a1-3f80-48e7-a046-bc00aa11837a?monitor=true&api-version=2020-12-01"
->>>>>>> c112a861
+          "https://management.azure.com/subscriptions/0296790d-427c-48ca-b204-8b729bbd8670/operationresults/eyJqb2JJZCI6IlJFU09VUkNFR1JPVVBERUxFVElPTkpPQi1DUlBURVNUQVIzNzgzLUNFTlRSQUxVU0VVQVAiLCJqb2JMb2NhdGlvbiI6ImNlbnRyYWx1c2V1YXAifQ?api-version=2017-05-10"
         ],
         "Retry-After": [
-          "2"
-        ],
-        "Server": [
-          "Microsoft-HTTPAPI/2.0",
-          "Microsoft-HTTPAPI/2.0"
-        ],
-        "Azure-AsyncOperation": [
-<<<<<<< HEAD
-          "https://management.azure.com/subscriptions/e37510d7-33b6-4676-886f-ee75bcc01871/providers/Microsoft.Compute/locations/centraluseuap/DiskOperations/4abf120a-412d-47d4-9a8d-9673a6ad94e8?api-version=2020-09-30"
-=======
-          "https://management.azure.com/subscriptions/0296790d-427c-48ca-b204-8b729bbd8670/providers/Microsoft.Compute/locations/centraluseuap/DiskOperations/ffd465a1-3f80-48e7-a046-bc00aa11837a?api-version=2020-12-01"
->>>>>>> c112a861
-        ],
-        "x-ms-ratelimit-remaining-resource": [
-          "Microsoft.Compute/CreateUpdateDisks3Min;998,Microsoft.Compute/CreateUpdateDisks30Min;7998"
-        ],
-        "Strict-Transport-Security": [
-          "max-age=31536000; includeSubDomains"
-        ],
-        "x-ms-served-by": [
-<<<<<<< HEAD
-          "c07e6767-d873-44ad-99cf-154e1889a7be_132583481890119289"
-        ],
-        "x-ms-request-id": [
-          "4abf120a-412d-47d4-9a8d-9673a6ad94e8"
-        ],
-        "Server": [
-          "Microsoft-HTTPAPI/2.0",
-          "Microsoft-HTTPAPI/2.0"
-=======
-          "eeaf5299-aba8-4290-a7f0-860f286922fd_132583481922275808"
-        ],
-        "x-ms-request-id": [
-          "ffd465a1-3f80-48e7-a046-bc00aa11837a"
->>>>>>> c112a861
-        ],
-        "x-ms-ratelimit-remaining-subscription-writes": [
-          "1196"
-        ],
-        "x-ms-correlation-request-id": [
-<<<<<<< HEAD
-          "f2bb8f51-b4dc-4825-a53a-1ed4f48b4da0"
-        ],
-        "x-ms-routing-request-id": [
-          "EASTUS2:20210322T191257Z:f2bb8f51-b4dc-4825-a53a-1ed4f48b4da0"
-=======
-          "39545a8d-3905-4a96-b9f7-d59750cdec96"
-        ],
-        "x-ms-routing-request-id": [
-          "CANADACENTRAL:20210304T153524Z:39545a8d-3905-4a96-b9f7-d59750cdec96"
->>>>>>> c112a861
-        ],
-        "X-Content-Type-Options": [
-          "nosniff"
-        ],
-<<<<<<< HEAD
-        "Date": [
-          "Mon, 22 Mar 2021 19:12:57 GMT"
-        ],
-=======
->>>>>>> c112a861
-        "Content-Length": [
-          "592"
-        ],
-        "Content-Type": [
-          "application/json; charset=utf-8"
-        ],
-        "Expires": [
-          "-1"
-        ]
-      },
-<<<<<<< HEAD
-      "ResponseBody": "{\r\n  \"location\": \"centraluseuap\",\r\n  \"tags\": {\r\n    \"tageKey\": \"tagvalue\"\r\n  },\r\n  \"sku\": {\r\n    \"name\": \"Standard_LRS\",\r\n    \"tier\": \"Standard\"\r\n  },\r\n  \"properties\": {\r\n    \"osType\": \"Linux\",\r\n    \"creationData\": {\r\n      \"createOption\": \"Copy\",\r\n      \"sourceResourceId\": \"/subscriptions/e37510d7-33b6-4676-886f-ee75bcc01871/resourceGroups/crptestar9917/providers/Microsoft.Compute/disks/diskrp532\",\r\n      \"sourceUniqueId\": \"e395d0b0-9d09-4a0d-9190-9edb376449d4\"\r\n    },\r\n    \"diskSizeGB\": 5,\r\n    \"provisioningState\": \"Updating\",\r\n    \"isArmResource\": true,\r\n    \"faultDomain\": 0\r\n  }\r\n}",
-      "StatusCode": 202
-    },
-    {
-      "RequestUri": "/subscriptions/e37510d7-33b6-4676-886f-ee75bcc01871/providers/Microsoft.Compute/locations/centraluseuap/DiskOperations/4abf120a-412d-47d4-9a8d-9673a6ad94e8?api-version=2020-09-30",
-      "EncodedRequestUri": "L3N1YnNjcmlwdGlvbnMvZTM3NTEwZDctMzNiNi00Njc2LTg4NmYtZWU3NWJjYzAxODcxL3Byb3ZpZGVycy9NaWNyb3NvZnQuQ29tcHV0ZS9sb2NhdGlvbnMvY2VudHJhbHVzZXVhcC9EaXNrT3BlcmF0aW9ucy80YWJmMTIwYS00MTJkLTQ3ZDQtOWE4ZC05NjczYTZhZDk0ZTg/YXBpLXZlcnNpb249MjAyMC0wOS0zMA==",
-=======
-      "ResponseBody": "{\r\n  \"location\": \"centraluseuap\",\r\n  \"tags\": {\r\n    \"tageKey\": \"tagvalue\"\r\n  },\r\n  \"sku\": {\r\n    \"name\": \"Standard_LRS\",\r\n    \"tier\": \"Standard\"\r\n  },\r\n  \"properties\": {\r\n    \"osType\": \"Linux\",\r\n    \"creationData\": {\r\n      \"createOption\": \"Copy\",\r\n      \"sourceResourceId\": \"/subscriptions/0296790d-427c-48ca-b204-8b729bbd8670/resourceGroups/crptestar3783/providers/Microsoft.Compute/disks/diskrp2754\",\r\n      \"sourceUniqueId\": \"feac101c-0235-41ae-98b0-76f119419dec\"\r\n    },\r\n    \"diskSizeGB\": 5,\r\n    \"provisioningState\": \"Updating\",\r\n    \"isArmResource\": true,\r\n    \"faultDomain\": 0\r\n  }\r\n}",
-      "StatusCode": 202
-    },
-    {
-      "RequestUri": "/subscriptions/0296790d-427c-48ca-b204-8b729bbd8670/providers/Microsoft.Compute/locations/centraluseuap/DiskOperations/ffd465a1-3f80-48e7-a046-bc00aa11837a?api-version=2020-12-01",
-      "EncodedRequestUri": "L3N1YnNjcmlwdGlvbnMvMDI5Njc5MGQtNDI3Yy00OGNhLWIyMDQtOGI3MjliYmQ4NjcwL3Byb3ZpZGVycy9NaWNyb3NvZnQuQ29tcHV0ZS9sb2NhdGlvbnMvY2VudHJhbHVzZXVhcC9EaXNrT3BlcmF0aW9ucy9mZmQ0NjVhMS0zZjgwLTQ4ZTctYTA0Ni1iYzAwYWExMTgzN2E/YXBpLXZlcnNpb249MjAyMC0xMi0wMQ==",
->>>>>>> c112a861
-      "RequestMethod": "GET",
-      "RequestBody": "",
-      "RequestHeaders": {
-        "User-Agent": [
-          "FxVersion/4.6.26614.01",
-          "OSName/Windows",
-          "OSVersion/Microsoft.Windows.10.0.18363.",
-          "Microsoft.Azure.Management.Compute.ComputeManagementClient/44.0.0.0"
-        ]
-      },
-      "ResponseHeaders": {
-        "Cache-Control": [
-          "no-cache"
-        ],
-        "Date": [
-          "Thu, 04 Mar 2021 15:35:25 GMT"
-        ],
-        "Pragma": [
-          "no-cache"
-        ],
-        "Server": [
-          "Microsoft-HTTPAPI/2.0",
-          "Microsoft-HTTPAPI/2.0"
-        ],
-        "x-ms-ratelimit-remaining-resource": [
-          "Microsoft.Compute/GetOperation3Min;49992,Microsoft.Compute/GetOperation30Min;399992"
-        ],
-        "Strict-Transport-Security": [
-          "max-age=31536000; includeSubDomains"
-        ],
-        "x-ms-served-by": [
-<<<<<<< HEAD
-          "c07e6767-d873-44ad-99cf-154e1889a7be_132583481890119289"
-        ],
-        "x-ms-request-id": [
-          "fbf9186b-9b53-4cff-8610-fb5303589e1e"
-        ],
-        "Server": [
-          "Microsoft-HTTPAPI/2.0",
-          "Microsoft-HTTPAPI/2.0"
-=======
-          "eeaf5299-aba8-4290-a7f0-860f286922fd_132583481922275808"
-        ],
-        "x-ms-request-id": [
-          "080179ad-00c2-4bf8-80af-368d8b335973"
->>>>>>> c112a861
-        ],
-        "x-ms-ratelimit-remaining-subscription-reads": [
-          "11991"
-        ],
-        "x-ms-correlation-request-id": [
-<<<<<<< HEAD
-          "ff0dbc97-e101-4ae2-8c7f-bf62c5b08dfc"
-        ],
-        "x-ms-routing-request-id": [
-          "EASTUS2:20210322T191259Z:ff0dbc97-e101-4ae2-8c7f-bf62c5b08dfc"
-=======
-          "62c41a9b-6acb-4561-af56-1c4a71b196a8"
-        ],
-        "x-ms-routing-request-id": [
-          "CANADACENTRAL:20210304T153526Z:62c41a9b-6acb-4561-af56-1c4a71b196a8"
->>>>>>> c112a861
-        ],
-        "X-Content-Type-Options": [
-          "nosniff"
-        ],
-<<<<<<< HEAD
-        "Date": [
-          "Mon, 22 Mar 2021 19:12:59 GMT"
-        ],
-        "Content-Length": [
-          "1298"
-=======
-        "Content-Length": [
-          "1376"
->>>>>>> c112a861
-        ],
-        "Content-Type": [
-          "application/json; charset=utf-8"
-        ],
-        "Expires": [
-          "-1"
-        ]
-      },
-<<<<<<< HEAD
-      "ResponseBody": "{\r\n  \"startTime\": \"2021-03-22T19:12:57.239548+00:00\",\r\n  \"endTime\": \"2021-03-22T19:12:57.4245458+00:00\",\r\n  \"status\": \"Succeeded\",\r\n  \"properties\": {\r\n    \"output\": {\r\n      \"name\": \"diskrp3417\",\r\n      \"id\": \"/subscriptions/e37510d7-33b6-4676-886f-ee75bcc01871/resourceGroups/crptestar9917/providers/Microsoft.Compute/snapshots/diskrp3417\",\r\n      \"type\": \"Microsoft.Compute/snapshots\",\r\n      \"location\": \"centraluseuap\",\r\n      \"tags\": {\r\n        \"tageKey\": \"tagvalue\"\r\n      },\r\n      \"sku\": {\r\n        \"name\": \"Standard_LRS\",\r\n        \"tier\": \"Standard\"\r\n      },\r\n      \"properties\": {\r\n        \"osType\": \"Linux\",\r\n        \"creationData\": {\r\n          \"createOption\": \"Copy\",\r\n          \"sourceResourceId\": \"/subscriptions/e37510d7-33b6-4676-886f-ee75bcc01871/resourceGroups/crptestar9917/providers/Microsoft.Compute/disks/diskrp532\",\r\n          \"sourceUniqueId\": \"e395d0b0-9d09-4a0d-9190-9edb376449d4\"\r\n        },\r\n        \"diskSizeGB\": 5,\r\n        \"encryption\": {\r\n          \"type\": \"EncryptionAtRestWithPlatformKey\"\r\n        },\r\n        \"incremental\": true,\r\n        \"timeCreated\": \"2021-03-22T19:12:24.3461128+00:00\",\r\n        \"provisioningState\": \"Succeeded\",\r\n        \"diskState\": \"ActiveSAS\",\r\n        \"diskSizeBytes\": 5368709120,\r\n        \"uniqueId\": \"114f08ef-89fc-4019-94b5-e05a9d55e4c8\",\r\n        \"networkAccessPolicy\": \"AllowAll\"\r\n      }\r\n    }\r\n  },\r\n  \"name\": \"4abf120a-412d-47d4-9a8d-9673a6ad94e8\"\r\n}",
-      "StatusCode": 200
-    },
-    {
-      "RequestUri": "/subscriptions/e37510d7-33b6-4676-886f-ee75bcc01871/resourceGroups/crptestar9917/providers/Microsoft.Compute/snapshots/diskrp3417/endGetAccess?api-version=2020-09-30",
-      "EncodedRequestUri": "L3N1YnNjcmlwdGlvbnMvZTM3NTEwZDctMzNiNi00Njc2LTg4NmYtZWU3NWJjYzAxODcxL3Jlc291cmNlR3JvdXBzL2NycHRlc3Rhcjk5MTcvcHJvdmlkZXJzL01pY3Jvc29mdC5Db21wdXRlL3NuYXBzaG90cy9kaXNrcnAzNDE3L2VuZEdldEFjY2Vzcz9hcGktdmVyc2lvbj0yMDIwLTA5LTMw",
-=======
-      "ResponseBody": "{\r\n  \"startTime\": \"2021-03-04T07:35:24.0140462-08:00\",\r\n  \"endTime\": \"2021-03-04T07:35:24.1947678-08:00\",\r\n  \"status\": \"Succeeded\",\r\n  \"properties\": {\r\n    \"output\": {\r\n      \"name\": \"diskrp7371\",\r\n      \"id\": \"/subscriptions/0296790d-427c-48ca-b204-8b729bbd8670/resourceGroups/crptestar3783/providers/Microsoft.Compute/snapshots/diskrp7371\",\r\n      \"type\": \"Microsoft.Compute/snapshots\",\r\n      \"location\": \"centraluseuap\",\r\n      \"tags\": {\r\n        \"tageKey\": \"tagvalue\"\r\n      },\r\n      \"sku\": {\r\n        \"name\": \"Standard_LRS\",\r\n        \"tier\": \"Standard\"\r\n      },\r\n      \"properties\": {\r\n        \"osType\": \"Linux\",\r\n        \"creationData\": {\r\n          \"createOption\": \"Copy\",\r\n          \"sourceResourceId\": \"/subscriptions/0296790d-427c-48ca-b204-8b729bbd8670/resourceGroups/crptestar3783/providers/Microsoft.Compute/disks/diskrp2754\",\r\n          \"sourceUniqueId\": \"feac101c-0235-41ae-98b0-76f119419dec\"\r\n        },\r\n        \"diskSizeGB\": 5,\r\n        \"encryption\": {\r\n          \"type\": \"EncryptionAtRestWithPlatformKey\"\r\n        },\r\n        \"incremental\": true,\r\n        \"timeCreated\": \"2021-03-04T07:34:50.6715915-08:00\",\r\n        \"provisioningState\": \"Succeeded\",\r\n        \"diskState\": \"ActiveSAS\",\r\n        \"diskSizeBytes\": 5368709120,\r\n        \"uniqueId\": \"d8070933-9877-4108-959a-2ed1fa9288f2\",\r\n        \"incrementalSnapshotFamilyId\": \"6eb8c7f2-7f31-4fcd-bcbf-4ba62a923822\",\r\n        \"networkAccessPolicy\": \"AllowAll\"\r\n      }\r\n    }\r\n  },\r\n  \"name\": \"ffd465a1-3f80-48e7-a046-bc00aa11837a\"\r\n}",
-      "StatusCode": 200
-    },
-    {
-      "RequestUri": "/subscriptions/0296790d-427c-48ca-b204-8b729bbd8670/resourceGroups/crptestar3783/providers/Microsoft.Compute/snapshots/diskrp7371/endGetAccess?api-version=2020-12-01",
-      "EncodedRequestUri": "L3N1YnNjcmlwdGlvbnMvMDI5Njc5MGQtNDI3Yy00OGNhLWIyMDQtOGI3MjliYmQ4NjcwL3Jlc291cmNlR3JvdXBzL2NycHRlc3RhcjM3ODMvcHJvdmlkZXJzL01pY3Jvc29mdC5Db21wdXRlL3NuYXBzaG90cy9kaXNrcnA3MzcxL2VuZEdldEFjY2Vzcz9hcGktdmVyc2lvbj0yMDIwLTEyLTAx",
->>>>>>> c112a861
-      "RequestMethod": "POST",
-      "RequestBody": "",
-      "RequestHeaders": {
-        "x-ms-client-request-id": [
-<<<<<<< HEAD
-          "b5c07902-d0e8-4daf-9952-84e280c8a184"
-=======
-          "5ce5c802-10ef-4f20-bed0-798177c8efe6"
->>>>>>> c112a861
-        ],
-        "accept-language": [
-          "en-US"
-        ],
-        "User-Agent": [
-          "FxVersion/4.6.26614.01",
-          "OSName/Windows",
-          "OSVersion/Microsoft.Windows.10.0.18363.",
-          "Microsoft.Azure.Management.Compute.ComputeManagementClient/44.0.0.0"
-        ]
-      },
-      "ResponseHeaders": {
-        "Cache-Control": [
-          "no-cache"
-        ],
-        "Date": [
-          "Thu, 04 Mar 2021 15:35:26 GMT"
-        ],
-        "Pragma": [
-          "no-cache"
-        ],
-        "Location": [
-<<<<<<< HEAD
-          "https://management.azure.com/subscriptions/e37510d7-33b6-4676-886f-ee75bcc01871/providers/Microsoft.Compute/locations/centraluseuap/DiskOperations/02821333-add8-4d58-a7be-4a3f683b6449?monitor=true&api-version=2020-09-30"
-        ],
-        "Azure-AsyncOperation": [
-          "https://management.azure.com/subscriptions/e37510d7-33b6-4676-886f-ee75bcc01871/providers/Microsoft.Compute/locations/centraluseuap/DiskOperations/02821333-add8-4d58-a7be-4a3f683b6449?api-version=2020-09-30"
-=======
-          "https://management.azure.com/subscriptions/0296790d-427c-48ca-b204-8b729bbd8670/providers/Microsoft.Compute/locations/centraluseuap/DiskOperations/48a73029-d390-4692-8325-03677c48f65c?monitor=true&api-version=2020-12-01"
-        ],
-        "Server": [
-          "Microsoft-HTTPAPI/2.0",
-          "Microsoft-HTTPAPI/2.0"
-        ],
-        "Azure-AsyncOperation": [
-          "https://management.azure.com/subscriptions/0296790d-427c-48ca-b204-8b729bbd8670/providers/Microsoft.Compute/locations/centraluseuap/DiskOperations/48a73029-d390-4692-8325-03677c48f65c?api-version=2020-12-01"
->>>>>>> c112a861
-        ],
-        "x-ms-ratelimit-remaining-resource": [
-          "Microsoft.Compute/HighCostSnapshotCreateHydrate3Min;997,Microsoft.Compute/HighCostSnapshotCreateHydrate30Min;7997"
-        ],
-        "Strict-Transport-Security": [
-          "max-age=31536000; includeSubDomains"
-        ],
-        "x-ms-served-by": [
-<<<<<<< HEAD
-          "c07e6767-d873-44ad-99cf-154e1889a7be_132583481890119289"
-        ],
-        "x-ms-request-id": [
-          "02821333-add8-4d58-a7be-4a3f683b6449"
-        ],
-        "Server": [
-          "Microsoft-HTTPAPI/2.0",
-          "Microsoft-HTTPAPI/2.0"
-=======
-          "eeaf5299-aba8-4290-a7f0-860f286922fd_132583481922275808"
-        ],
-        "x-ms-request-id": [
-          "48a73029-d390-4692-8325-03677c48f65c"
->>>>>>> c112a861
-        ],
-        "x-ms-ratelimit-remaining-subscription-writes": [
-          "1198"
-        ],
-        "x-ms-correlation-request-id": [
-<<<<<<< HEAD
-          "b49a2e9b-0653-427b-9506-3e6f253e467b"
-        ],
-        "x-ms-routing-request-id": [
-          "EASTUS2:20210322T191259Z:b49a2e9b-0653-427b-9506-3e6f253e467b"
-=======
-          "9ea2d90f-576c-4912-bc33-10456e774f98"
-        ],
-        "x-ms-routing-request-id": [
-          "CANADACENTRAL:20210304T153526Z:9ea2d90f-576c-4912-bc33-10456e774f98"
->>>>>>> c112a861
-        ],
-        "X-Content-Type-Options": [
-          "nosniff"
-        ],
-<<<<<<< HEAD
-        "Date": [
-          "Mon, 22 Mar 2021 19:12:59 GMT"
-=======
+          "15"
+        ],
+        "x-ms-ratelimit-remaining-subscription-deletes": [
+          "14999"
+        ],
+        "x-ms-request-id": [
+          "a886369e-5162-49fa-8b88-a4a7d2bad3e2"
+        ],
+        "x-ms-correlation-request-id": [
+          "a886369e-5162-49fa-8b88-a4a7d2bad3e2"
+        ],
+        "x-ms-routing-request-id": [
+          "CANADACENTRAL:20210304T153629Z:a886369e-5162-49fa-8b88-a4a7d2bad3e2"
+        ],
+        "Strict-Transport-Security": [
+          "max-age=31536000; includeSubDomains"
+        ],
+        "X-Content-Type-Options": [
+          "nosniff"
+        ],
         "Content-Length": [
           "0"
->>>>>>> c112a861
         ],
         "Expires": [
           "-1"
@@ -1954,183 +1642,390 @@
       "StatusCode": 202
     },
     {
-<<<<<<< HEAD
-      "RequestUri": "/subscriptions/e37510d7-33b6-4676-886f-ee75bcc01871/providers/Microsoft.Compute/locations/centraluseuap/DiskOperations/02821333-add8-4d58-a7be-4a3f683b6449?api-version=2020-09-30",
-      "EncodedRequestUri": "L3N1YnNjcmlwdGlvbnMvZTM3NTEwZDctMzNiNi00Njc2LTg4NmYtZWU3NWJjYzAxODcxL3Byb3ZpZGVycy9NaWNyb3NvZnQuQ29tcHV0ZS9sb2NhdGlvbnMvY2VudHJhbHVzZXVhcC9EaXNrT3BlcmF0aW9ucy8wMjgyMTMzMy1hZGQ4LTRkNTgtYTdiZS00YTNmNjgzYjY0NDk/YXBpLXZlcnNpb249MjAyMC0wOS0zMA==",
-=======
-      "RequestUri": "/subscriptions/0296790d-427c-48ca-b204-8b729bbd8670/providers/Microsoft.Compute/locations/centraluseuap/DiskOperations/48a73029-d390-4692-8325-03677c48f65c?api-version=2020-12-01",
-      "EncodedRequestUri": "L3N1YnNjcmlwdGlvbnMvMDI5Njc5MGQtNDI3Yy00OGNhLWIyMDQtOGI3MjliYmQ4NjcwL3Byb3ZpZGVycy9NaWNyb3NvZnQuQ29tcHV0ZS9sb2NhdGlvbnMvY2VudHJhbHVzZXVhcC9EaXNrT3BlcmF0aW9ucy80OGE3MzAyOS1kMzkwLTQ2OTItODMyNS0wMzY3N2M0OGY2NWM/YXBpLXZlcnNpb249MjAyMC0xMi0wMQ==",
->>>>>>> c112a861
-      "RequestMethod": "GET",
-      "RequestBody": "",
-      "RequestHeaders": {
-        "User-Agent": [
-          "FxVersion/4.6.26614.01",
-          "OSName/Windows",
-          "OSVersion/Microsoft.Windows.10.0.18363.",
-          "Microsoft.Azure.Management.Compute.ComputeManagementClient/44.0.0.0"
-        ]
-      },
-      "ResponseHeaders": {
-        "Cache-Control": [
-          "no-cache"
-        ],
-        "Date": [
-          "Thu, 04 Mar 2021 15:35:56 GMT"
-        ],
-        "Pragma": [
-          "no-cache"
-        ],
-        "Server": [
-          "Microsoft-HTTPAPI/2.0",
-          "Microsoft-HTTPAPI/2.0"
-        ],
-        "x-ms-ratelimit-remaining-resource": [
-          "Microsoft.Compute/GetOperation3Min;49989,Microsoft.Compute/GetOperation30Min;399989"
-        ],
-        "Strict-Transport-Security": [
-          "max-age=31536000; includeSubDomains"
-        ],
-        "x-ms-served-by": [
-<<<<<<< HEAD
-          "c07e6767-d873-44ad-99cf-154e1889a7be_132583481890119289"
-        ],
-        "x-ms-request-id": [
-          "e6a2b9e2-da6f-40b0-aa29-b3037a925322"
-        ],
-        "Server": [
-          "Microsoft-HTTPAPI/2.0",
-          "Microsoft-HTTPAPI/2.0"
-=======
-          "eeaf5299-aba8-4290-a7f0-860f286922fd_132583481922275808"
-        ],
-        "x-ms-request-id": [
-          "babebc22-9ea7-48b4-8e78-066bb28be2ce"
->>>>>>> c112a861
-        ],
-        "x-ms-ratelimit-remaining-subscription-reads": [
-          "11988"
-        ],
-        "x-ms-correlation-request-id": [
-<<<<<<< HEAD
-          "e33f6192-30f2-4158-acca-622476b90846"
-        ],
-        "x-ms-routing-request-id": [
-          "EASTUS2:20210322T191329Z:e33f6192-30f2-4158-acca-622476b90846"
-=======
-          "36878354-2b1b-4765-9c07-9b66c77ca03a"
-        ],
-        "x-ms-routing-request-id": [
-          "CANADACENTRAL:20210304T153556Z:36878354-2b1b-4765-9c07-9b66c77ca03a"
->>>>>>> c112a861
-        ],
-        "X-Content-Type-Options": [
-          "nosniff"
-        ],
-<<<<<<< HEAD
-        "Date": [
-          "Mon, 22 Mar 2021 19:13:29 GMT"
-        ],
-=======
->>>>>>> c112a861
-        "Content-Length": [
-          "184"
-        ],
-        "Content-Type": [
-          "application/json; charset=utf-8"
-        ],
-        "Expires": [
-          "-1"
-        ]
-      },
-<<<<<<< HEAD
-      "ResponseBody": "{\r\n  \"startTime\": \"2021-03-22T19:12:59.6863414+00:00\",\r\n  \"endTime\": \"2021-03-22T19:12:59.8879706+00:00\",\r\n  \"status\": \"Succeeded\",\r\n  \"name\": \"02821333-add8-4d58-a7be-4a3f683b6449\"\r\n}",
-      "StatusCode": 200
-    },
-    {
-      "RequestUri": "/subscriptions/e37510d7-33b6-4676-886f-ee75bcc01871/providers/Microsoft.Compute/locations/centraluseuap/DiskOperations/02821333-add8-4d58-a7be-4a3f683b6449?monitor=true&api-version=2020-09-30",
-      "EncodedRequestUri": "L3N1YnNjcmlwdGlvbnMvZTM3NTEwZDctMzNiNi00Njc2LTg4NmYtZWU3NWJjYzAxODcxL3Byb3ZpZGVycy9NaWNyb3NvZnQuQ29tcHV0ZS9sb2NhdGlvbnMvY2VudHJhbHVzZXVhcC9EaXNrT3BlcmF0aW9ucy8wMjgyMTMzMy1hZGQ4LTRkNTgtYTdiZS00YTNmNjgzYjY0NDk/bW9uaXRvcj10cnVlJmFwaS12ZXJzaW9uPTIwMjAtMDktMzA=",
-=======
-      "ResponseBody": "{\r\n  \"startTime\": \"2021-03-04T07:35:26.6302418-08:00\",\r\n  \"endTime\": \"2021-03-04T07:35:26.8213013-08:00\",\r\n  \"status\": \"Succeeded\",\r\n  \"name\": \"48a73029-d390-4692-8325-03677c48f65c\"\r\n}",
-      "StatusCode": 200
-    },
-    {
-      "RequestUri": "/subscriptions/0296790d-427c-48ca-b204-8b729bbd8670/providers/Microsoft.Compute/locations/centraluseuap/DiskOperations/48a73029-d390-4692-8325-03677c48f65c?monitor=true&api-version=2020-12-01",
-      "EncodedRequestUri": "L3N1YnNjcmlwdGlvbnMvMDI5Njc5MGQtNDI3Yy00OGNhLWIyMDQtOGI3MjliYmQ4NjcwL3Byb3ZpZGVycy9NaWNyb3NvZnQuQ29tcHV0ZS9sb2NhdGlvbnMvY2VudHJhbHVzZXVhcC9EaXNrT3BlcmF0aW9ucy80OGE3MzAyOS1kMzkwLTQ2OTItODMyNS0wMzY3N2M0OGY2NWM/bW9uaXRvcj10cnVlJmFwaS12ZXJzaW9uPTIwMjAtMTItMDE=",
->>>>>>> c112a861
-      "RequestMethod": "GET",
-      "RequestBody": "",
-      "RequestHeaders": {
-        "User-Agent": [
-          "FxVersion/4.6.26614.01",
-          "OSName/Windows",
-          "OSVersion/Microsoft.Windows.10.0.18363.",
-          "Microsoft.Azure.Management.Compute.ComputeManagementClient/44.0.0.0"
-        ]
-      },
-      "ResponseHeaders": {
-        "Cache-Control": [
-          "no-cache"
-        ],
-        "Date": [
-          "Thu, 04 Mar 2021 15:35:56 GMT"
-        ],
-        "Pragma": [
-          "no-cache"
-        ],
-        "Server": [
-          "Microsoft-HTTPAPI/2.0",
-          "Microsoft-HTTPAPI/2.0"
-        ],
-        "x-ms-ratelimit-remaining-resource": [
-          "Microsoft.Compute/GetOperation3Min;49988,Microsoft.Compute/GetOperation30Min;399988"
-        ],
-        "Strict-Transport-Security": [
-          "max-age=31536000; includeSubDomains"
-        ],
-        "x-ms-served-by": [
-<<<<<<< HEAD
-          "c07e6767-d873-44ad-99cf-154e1889a7be_132583481890119289"
-        ],
-        "x-ms-request-id": [
-          "a1d7a8a9-f7c2-46c2-8dba-d710b8d23ad1"
-        ],
-        "Server": [
-          "Microsoft-HTTPAPI/2.0",
-          "Microsoft-HTTPAPI/2.0"
-=======
-          "eeaf5299-aba8-4290-a7f0-860f286922fd_132583481922275808"
-        ],
-        "x-ms-request-id": [
-          "742af6a7-2958-4572-9f19-f8aac8f0ac07"
->>>>>>> c112a861
-        ],
-        "x-ms-ratelimit-remaining-subscription-reads": [
-          "11987"
-        ],
-        "x-ms-correlation-request-id": [
-<<<<<<< HEAD
-          "c5b8eb04-f1cb-485b-9165-4b151ed1f403"
-        ],
-        "x-ms-routing-request-id": [
-          "EASTUS2:20210322T191329Z:c5b8eb04-f1cb-485b-9165-4b151ed1f403"
-=======
-          "0617966f-1d5b-40f2-a7c5-47244da1db44"
-        ],
-        "x-ms-routing-request-id": [
-          "CANADACENTRAL:20210304T153556Z:0617966f-1d5b-40f2-a7c5-47244da1db44"
->>>>>>> c112a861
-        ],
-        "X-Content-Type-Options": [
-          "nosniff"
-        ],
-<<<<<<< HEAD
-        "Date": [
-          "Mon, 22 Mar 2021 19:13:29 GMT"
-=======
+      "RequestUri": "/subscriptions/0296790d-427c-48ca-b204-8b729bbd8670/operationresults/eyJqb2JJZCI6IlJFU09VUkNFR1JPVVBERUxFVElPTkpPQi1DUlBURVNUQVIzNzgzLUNFTlRSQUxVU0VVQVAiLCJqb2JMb2NhdGlvbiI6ImNlbnRyYWx1c2V1YXAifQ?api-version=2017-05-10",
+      "EncodedRequestUri": "L3N1YnNjcmlwdGlvbnMvMDI5Njc5MGQtNDI3Yy00OGNhLWIyMDQtOGI3MjliYmQ4NjcwL29wZXJhdGlvbnJlc3VsdHMvZXlKcWIySkpaQ0k2SWxKRlUwOVZVa05GUjFKUFZWQkVSVXhGVkVsUFRrcFBRaTFEVWxCVVJWTlVRVkl6TnpnekxVTkZUbFJTUVV4VlUwVlZRVkFpTENKcWIySk1iMk5oZEdsdmJpSTZJbU5sYm5SeVlXeDFjMlYxWVhBaWZRP2FwaS12ZXJzaW9uPTIwMTctMDUtMTA=",
+      "RequestMethod": "GET",
+      "RequestBody": "",
+      "RequestHeaders": {
+        "User-Agent": [
+          "FxVersion/4.6.26614.01",
+          "OSName/Windows",
+          "OSVersion/Microsoft.Windows.10.0.18363.",
+          "Microsoft.Azure.Management.ResourceManager.ResourceManagementClient/1.6.0.0"
+        ]
+      },
+      "ResponseHeaders": {
+        "Cache-Control": [
+          "no-cache"
+        ],
+        "Date": [
+          "Thu, 04 Mar 2021 15:36:44 GMT"
+        ],
+        "Pragma": [
+          "no-cache"
+        ],
+        "Location": [
+          "https://management.azure.com/subscriptions/0296790d-427c-48ca-b204-8b729bbd8670/operationresults/eyJqb2JJZCI6IlJFU09VUkNFR1JPVVBERUxFVElPTkpPQi1DUlBURVNUQVIzNzgzLUNFTlRSQUxVU0VVQVAiLCJqb2JMb2NhdGlvbiI6ImNlbnRyYWx1c2V1YXAifQ?api-version=2017-05-10"
+        ],
+        "Retry-After": [
+          "15"
+        ],
+        "x-ms-ratelimit-remaining-subscription-reads": [
+          "11999"
+        ],
+        "x-ms-request-id": [
+          "fc39e5b7-6222-4429-8b65-017635ff0289"
+        ],
+        "x-ms-correlation-request-id": [
+          "fc39e5b7-6222-4429-8b65-017635ff0289"
+        ],
+        "x-ms-routing-request-id": [
+          "CANADACENTRAL:20210304T153644Z:fc39e5b7-6222-4429-8b65-017635ff0289"
+        ],
+        "Strict-Transport-Security": [
+          "max-age=31536000; includeSubDomains"
+        ],
+        "X-Content-Type-Options": [
+          "nosniff"
+        ],
         "Content-Length": [
           "0"
->>>>>>> c112a861
+        ],
+        "Expires": [
+          "-1"
+        ]
+      },
+      "ResponseBody": "",
+      "StatusCode": 202
+    },
+    {
+      "RequestUri": "/subscriptions/0296790d-427c-48ca-b204-8b729bbd8670/operationresults/eyJqb2JJZCI6IlJFU09VUkNFR1JPVVBERUxFVElPTkpPQi1DUlBURVNUQVIzNzgzLUNFTlRSQUxVU0VVQVAiLCJqb2JMb2NhdGlvbiI6ImNlbnRyYWx1c2V1YXAifQ?api-version=2017-05-10",
+      "EncodedRequestUri": "L3N1YnNjcmlwdGlvbnMvMDI5Njc5MGQtNDI3Yy00OGNhLWIyMDQtOGI3MjliYmQ4NjcwL29wZXJhdGlvbnJlc3VsdHMvZXlKcWIySkpaQ0k2SWxKRlUwOVZVa05GUjFKUFZWQkVSVXhGVkVsUFRrcFBRaTFEVWxCVVJWTlVRVkl6TnpnekxVTkZUbFJTUVV4VlUwVlZRVkFpTENKcWIySk1iMk5oZEdsdmJpSTZJbU5sYm5SeVlXeDFjMlYxWVhBaWZRP2FwaS12ZXJzaW9uPTIwMTctMDUtMTA=",
+      "RequestMethod": "GET",
+      "RequestBody": "",
+      "RequestHeaders": {
+        "User-Agent": [
+          "FxVersion/4.6.26614.01",
+          "OSName/Windows",
+          "OSVersion/Microsoft.Windows.10.0.18363.",
+          "Microsoft.Azure.Management.ResourceManager.ResourceManagementClient/1.6.0.0"
+        ]
+      },
+      "ResponseHeaders": {
+        "Cache-Control": [
+          "no-cache"
+        ],
+        "Date": [
+          "Thu, 04 Mar 2021 15:36:59 GMT"
+        ],
+        "Pragma": [
+          "no-cache"
+        ],
+        "Location": [
+          "https://management.azure.com/subscriptions/0296790d-427c-48ca-b204-8b729bbd8670/operationresults/eyJqb2JJZCI6IlJFU09VUkNFR1JPVVBERUxFVElPTkpPQi1DUlBURVNUQVIzNzgzLUNFTlRSQUxVU0VVQVAiLCJqb2JMb2NhdGlvbiI6ImNlbnRyYWx1c2V1YXAifQ?api-version=2017-05-10"
+        ],
+        "Retry-After": [
+          "15"
+        ],
+        "x-ms-ratelimit-remaining-subscription-reads": [
+          "11998"
+        ],
+        "x-ms-request-id": [
+          "fc25e956-e09b-4fd7-aa3b-f39709ea0be6"
+        ],
+        "x-ms-correlation-request-id": [
+          "fc25e956-e09b-4fd7-aa3b-f39709ea0be6"
+        ],
+        "x-ms-routing-request-id": [
+          "CANADACENTRAL:20210304T153659Z:fc25e956-e09b-4fd7-aa3b-f39709ea0be6"
+        ],
+        "Strict-Transport-Security": [
+          "max-age=31536000; includeSubDomains"
+        ],
+        "X-Content-Type-Options": [
+          "nosniff"
+        ],
+        "Content-Length": [
+          "0"
+        ],
+        "Expires": [
+          "-1"
+        ]
+      },
+      "ResponseBody": "",
+      "StatusCode": 202
+    },
+    {
+      "RequestUri": "/subscriptions/0296790d-427c-48ca-b204-8b729bbd8670/operationresults/eyJqb2JJZCI6IlJFU09VUkNFR1JPVVBERUxFVElPTkpPQi1DUlBURVNUQVIzNzgzLUNFTlRSQUxVU0VVQVAiLCJqb2JMb2NhdGlvbiI6ImNlbnRyYWx1c2V1YXAifQ?api-version=2017-05-10",
+      "EncodedRequestUri": "L3N1YnNjcmlwdGlvbnMvMDI5Njc5MGQtNDI3Yy00OGNhLWIyMDQtOGI3MjliYmQ4NjcwL29wZXJhdGlvbnJlc3VsdHMvZXlKcWIySkpaQ0k2SWxKRlUwOVZVa05GUjFKUFZWQkVSVXhGVkVsUFRrcFBRaTFEVWxCVVJWTlVRVkl6TnpnekxVTkZUbFJTUVV4VlUwVlZRVkFpTENKcWIySk1iMk5oZEdsdmJpSTZJbU5sYm5SeVlXeDFjMlYxWVhBaWZRP2FwaS12ZXJzaW9uPTIwMTctMDUtMTA=",
+      "RequestMethod": "GET",
+      "RequestBody": "",
+      "RequestHeaders": {
+        "User-Agent": [
+          "FxVersion/4.6.26614.01",
+          "OSName/Windows",
+          "OSVersion/Microsoft.Windows.10.0.18363.",
+          "Microsoft.Azure.Management.ResourceManager.ResourceManagementClient/1.6.0.0"
+        ]
+      },
+      "ResponseHeaders": {
+        "Cache-Control": [
+          "no-cache"
+        ],
+        "Date": [
+          "Thu, 04 Mar 2021 15:37:14 GMT"
+        ],
+        "Pragma": [
+          "no-cache"
+        ],
+        "Location": [
+          "https://management.azure.com/subscriptions/0296790d-427c-48ca-b204-8b729bbd8670/operationresults/eyJqb2JJZCI6IlJFU09VUkNFR1JPVVBERUxFVElPTkpPQi1DUlBURVNUQVIzNzgzLUNFTlRSQUxVU0VVQVAiLCJqb2JMb2NhdGlvbiI6ImNlbnRyYWx1c2V1YXAifQ?api-version=2017-05-10"
+        ],
+        "Retry-After": [
+          "15"
+        ],
+        "x-ms-ratelimit-remaining-subscription-reads": [
+          "11997"
+        ],
+        "x-ms-request-id": [
+          "cc8f4ed7-f160-43a8-82c5-67016c25758a"
+        ],
+        "x-ms-correlation-request-id": [
+          "cc8f4ed7-f160-43a8-82c5-67016c25758a"
+        ],
+        "x-ms-routing-request-id": [
+          "CANADACENTRAL:20210304T153714Z:cc8f4ed7-f160-43a8-82c5-67016c25758a"
+        ],
+        "Strict-Transport-Security": [
+          "max-age=31536000; includeSubDomains"
+        ],
+        "X-Content-Type-Options": [
+          "nosniff"
+        ],
+        "Content-Length": [
+          "0"
+        ],
+        "Expires": [
+          "-1"
+        ]
+      },
+      "ResponseBody": "",
+      "StatusCode": 202
+    },
+    {
+      "RequestUri": "/subscriptions/0296790d-427c-48ca-b204-8b729bbd8670/operationresults/eyJqb2JJZCI6IlJFU09VUkNFR1JPVVBERUxFVElPTkpPQi1DUlBURVNUQVIzNzgzLUNFTlRSQUxVU0VVQVAiLCJqb2JMb2NhdGlvbiI6ImNlbnRyYWx1c2V1YXAifQ?api-version=2017-05-10",
+      "EncodedRequestUri": "L3N1YnNjcmlwdGlvbnMvMDI5Njc5MGQtNDI3Yy00OGNhLWIyMDQtOGI3MjliYmQ4NjcwL29wZXJhdGlvbnJlc3VsdHMvZXlKcWIySkpaQ0k2SWxKRlUwOVZVa05GUjFKUFZWQkVSVXhGVkVsUFRrcFBRaTFEVWxCVVJWTlVRVkl6TnpnekxVTkZUbFJTUVV4VlUwVlZRVkFpTENKcWIySk1iMk5oZEdsdmJpSTZJbU5sYm5SeVlXeDFjMlYxWVhBaWZRP2FwaS12ZXJzaW9uPTIwMTctMDUtMTA=",
+      "RequestMethod": "GET",
+      "RequestBody": "",
+      "RequestHeaders": {
+        "User-Agent": [
+          "FxVersion/4.6.26614.01",
+          "OSName/Windows",
+          "OSVersion/Microsoft.Windows.10.0.18363.",
+          "Microsoft.Azure.Management.ResourceManager.ResourceManagementClient/1.6.0.0"
+        ]
+      },
+      "ResponseHeaders": {
+        "Cache-Control": [
+          "no-cache"
+        ],
+        "Date": [
+          "Thu, 04 Mar 2021 15:37:29 GMT"
+        ],
+        "Pragma": [
+          "no-cache"
+        ],
+        "Location": [
+          "https://management.azure.com/subscriptions/0296790d-427c-48ca-b204-8b729bbd8670/operationresults/eyJqb2JJZCI6IlJFU09VUkNFR1JPVVBERUxFVElPTkpPQi1DUlBURVNUQVIzNzgzLUNFTlRSQUxVU0VVQVAiLCJqb2JMb2NhdGlvbiI6ImNlbnRyYWx1c2V1YXAifQ?api-version=2017-05-10"
+        ],
+        "Retry-After": [
+          "15"
+        ],
+        "x-ms-ratelimit-remaining-subscription-reads": [
+          "11996"
+        ],
+        "x-ms-request-id": [
+          "a2348c3f-23e8-4487-a3d6-9fe5482cf371"
+        ],
+        "x-ms-correlation-request-id": [
+          "a2348c3f-23e8-4487-a3d6-9fe5482cf371"
+        ],
+        "x-ms-routing-request-id": [
+          "CANADACENTRAL:20210304T153729Z:a2348c3f-23e8-4487-a3d6-9fe5482cf371"
+        ],
+        "Strict-Transport-Security": [
+          "max-age=31536000; includeSubDomains"
+        ],
+        "X-Content-Type-Options": [
+          "nosniff"
+        ],
+        "Content-Length": [
+          "0"
+        ],
+        "Expires": [
+          "-1"
+        ]
+      },
+      "ResponseBody": "",
+      "StatusCode": 202
+    },
+    {
+      "RequestUri": "/subscriptions/0296790d-427c-48ca-b204-8b729bbd8670/operationresults/eyJqb2JJZCI6IlJFU09VUkNFR1JPVVBERUxFVElPTkpPQi1DUlBURVNUQVIzNzgzLUNFTlRSQUxVU0VVQVAiLCJqb2JMb2NhdGlvbiI6ImNlbnRyYWx1c2V1YXAifQ?api-version=2017-05-10",
+      "EncodedRequestUri": "L3N1YnNjcmlwdGlvbnMvMDI5Njc5MGQtNDI3Yy00OGNhLWIyMDQtOGI3MjliYmQ4NjcwL29wZXJhdGlvbnJlc3VsdHMvZXlKcWIySkpaQ0k2SWxKRlUwOVZVa05GUjFKUFZWQkVSVXhGVkVsUFRrcFBRaTFEVWxCVVJWTlVRVkl6TnpnekxVTkZUbFJTUVV4VlUwVlZRVkFpTENKcWIySk1iMk5oZEdsdmJpSTZJbU5sYm5SeVlXeDFjMlYxWVhBaWZRP2FwaS12ZXJzaW9uPTIwMTctMDUtMTA=",
+      "RequestMethod": "GET",
+      "RequestBody": "",
+      "RequestHeaders": {
+        "User-Agent": [
+          "FxVersion/4.6.26614.01",
+          "OSName/Windows",
+          "OSVersion/Microsoft.Windows.10.0.18363.",
+          "Microsoft.Azure.Management.ResourceManager.ResourceManagementClient/1.6.0.0"
+        ]
+      },
+      "ResponseHeaders": {
+        "Cache-Control": [
+          "no-cache"
+        ],
+        "Date": [
+          "Thu, 04 Mar 2021 15:37:44 GMT"
+        ],
+        "Pragma": [
+          "no-cache"
+        ],
+        "Location": [
+          "https://management.azure.com/subscriptions/0296790d-427c-48ca-b204-8b729bbd8670/operationresults/eyJqb2JJZCI6IlJFU09VUkNFR1JPVVBERUxFVElPTkpPQi1DUlBURVNUQVIzNzgzLUNFTlRSQUxVU0VVQVAiLCJqb2JMb2NhdGlvbiI6ImNlbnRyYWx1c2V1YXAifQ?api-version=2017-05-10"
+        ],
+        "Retry-After": [
+          "15"
+        ],
+        "x-ms-ratelimit-remaining-subscription-reads": [
+          "11995"
+        ],
+        "x-ms-request-id": [
+          "443993d5-1efa-43ca-9a48-4a8643ff315e"
+        ],
+        "x-ms-correlation-request-id": [
+          "443993d5-1efa-43ca-9a48-4a8643ff315e"
+        ],
+        "x-ms-routing-request-id": [
+          "CANADACENTRAL:20210304T153745Z:443993d5-1efa-43ca-9a48-4a8643ff315e"
+        ],
+        "Strict-Transport-Security": [
+          "max-age=31536000; includeSubDomains"
+        ],
+        "X-Content-Type-Options": [
+          "nosniff"
+        ],
+        "Content-Length": [
+          "0"
+        ],
+        "Expires": [
+          "-1"
+        ]
+      },
+      "ResponseBody": "",
+      "StatusCode": 202
+    },
+    {
+      "RequestUri": "/subscriptions/0296790d-427c-48ca-b204-8b729bbd8670/operationresults/eyJqb2JJZCI6IlJFU09VUkNFR1JPVVBERUxFVElPTkpPQi1DUlBURVNUQVIzNzgzLUNFTlRSQUxVU0VVQVAiLCJqb2JMb2NhdGlvbiI6ImNlbnRyYWx1c2V1YXAifQ?api-version=2017-05-10",
+      "EncodedRequestUri": "L3N1YnNjcmlwdGlvbnMvMDI5Njc5MGQtNDI3Yy00OGNhLWIyMDQtOGI3MjliYmQ4NjcwL29wZXJhdGlvbnJlc3VsdHMvZXlKcWIySkpaQ0k2SWxKRlUwOVZVa05GUjFKUFZWQkVSVXhGVkVsUFRrcFBRaTFEVWxCVVJWTlVRVkl6TnpnekxVTkZUbFJTUVV4VlUwVlZRVkFpTENKcWIySk1iMk5oZEdsdmJpSTZJbU5sYm5SeVlXeDFjMlYxWVhBaWZRP2FwaS12ZXJzaW9uPTIwMTctMDUtMTA=",
+      "RequestMethod": "GET",
+      "RequestBody": "",
+      "RequestHeaders": {
+        "User-Agent": [
+          "FxVersion/4.6.26614.01",
+          "OSName/Windows",
+          "OSVersion/Microsoft.Windows.10.0.18363.",
+          "Microsoft.Azure.Management.ResourceManager.ResourceManagementClient/1.6.0.0"
+        ]
+      },
+      "ResponseHeaders": {
+        "Cache-Control": [
+          "no-cache"
+        ],
+        "Date": [
+          "Thu, 04 Mar 2021 15:37:59 GMT"
+        ],
+        "Pragma": [
+          "no-cache"
+        ],
+        "Location": [
+          "https://management.azure.com/subscriptions/0296790d-427c-48ca-b204-8b729bbd8670/operationresults/eyJqb2JJZCI6IlJFU09VUkNFR1JPVVBERUxFVElPTkpPQi1DUlBURVNUQVIzNzgzLUNFTlRSQUxVU0VVQVAiLCJqb2JMb2NhdGlvbiI6ImNlbnRyYWx1c2V1YXAifQ?api-version=2017-05-10"
+        ],
+        "Retry-After": [
+          "15"
+        ],
+        "x-ms-ratelimit-remaining-subscription-reads": [
+          "11994"
+        ],
+        "x-ms-request-id": [
+          "23f94f06-2726-4f18-a664-8acb55001bb1"
+        ],
+        "x-ms-correlation-request-id": [
+          "23f94f06-2726-4f18-a664-8acb55001bb1"
+        ],
+        "x-ms-routing-request-id": [
+          "CANADACENTRAL:20210304T153800Z:23f94f06-2726-4f18-a664-8acb55001bb1"
+        ],
+        "Strict-Transport-Security": [
+          "max-age=31536000; includeSubDomains"
+        ],
+        "X-Content-Type-Options": [
+          "nosniff"
+        ],
+        "Content-Length": [
+          "0"
+        ],
+        "Expires": [
+          "-1"
+        ]
+      },
+      "ResponseBody": "",
+      "StatusCode": 202
+    },
+    {
+      "RequestUri": "/subscriptions/0296790d-427c-48ca-b204-8b729bbd8670/operationresults/eyJqb2JJZCI6IlJFU09VUkNFR1JPVVBERUxFVElPTkpPQi1DUlBURVNUQVIzNzgzLUNFTlRSQUxVU0VVQVAiLCJqb2JMb2NhdGlvbiI6ImNlbnRyYWx1c2V1YXAifQ?api-version=2017-05-10",
+      "EncodedRequestUri": "L3N1YnNjcmlwdGlvbnMvMDI5Njc5MGQtNDI3Yy00OGNhLWIyMDQtOGI3MjliYmQ4NjcwL29wZXJhdGlvbnJlc3VsdHMvZXlKcWIySkpaQ0k2SWxKRlUwOVZVa05GUjFKUFZWQkVSVXhGVkVsUFRrcFBRaTFEVWxCVVJWTlVRVkl6TnpnekxVTkZUbFJTUVV4VlUwVlZRVkFpTENKcWIySk1iMk5oZEdsdmJpSTZJbU5sYm5SeVlXeDFjMlYxWVhBaWZRP2FwaS12ZXJzaW9uPTIwMTctMDUtMTA=",
+      "RequestMethod": "GET",
+      "RequestBody": "",
+      "RequestHeaders": {
+        "User-Agent": [
+          "FxVersion/4.6.26614.01",
+          "OSName/Windows",
+          "OSVersion/Microsoft.Windows.10.0.18363.",
+          "Microsoft.Azure.Management.ResourceManager.ResourceManagementClient/1.6.0.0"
+        ]
+      },
+      "ResponseHeaders": {
+        "Cache-Control": [
+          "no-cache"
+        ],
+        "Date": [
+          "Thu, 04 Mar 2021 15:38:14 GMT"
+        ],
+        "Pragma": [
+          "no-cache"
+        ],
+        "x-ms-ratelimit-remaining-subscription-reads": [
+          "11993"
+        ],
+        "x-ms-request-id": [
+          "f55baf16-def4-4bd6-856c-f8cb7e76fdb5"
+        ],
+        "x-ms-correlation-request-id": [
+          "f55baf16-def4-4bd6-856c-f8cb7e76fdb5"
+        ],
+        "x-ms-routing-request-id": [
+          "CANADACENTRAL:20210304T153815Z:f55baf16-def4-4bd6-856c-f8cb7e76fdb5"
+        ],
+        "Strict-Transport-Security": [
+          "max-age=31536000; includeSubDomains"
+        ],
+        "X-Content-Type-Options": [
+          "nosniff"
+        ],
+        "Content-Length": [
+          "0"
         ],
         "Expires": [
           "-1"
@@ -2140,402 +2035,8 @@
       "StatusCode": 200
     },
     {
-<<<<<<< HEAD
-      "RequestUri": "/subscriptions/e37510d7-33b6-4676-886f-ee75bcc01871/resourceGroups/crptestar9917/providers/Microsoft.Compute/snapshots/diskrp3417?api-version=2020-09-30",
-      "EncodedRequestUri": "L3N1YnNjcmlwdGlvbnMvZTM3NTEwZDctMzNiNi00Njc2LTg4NmYtZWU3NWJjYzAxODcxL3Jlc291cmNlR3JvdXBzL2NycHRlc3Rhcjk5MTcvcHJvdmlkZXJzL01pY3Jvc29mdC5Db21wdXRlL3NuYXBzaG90cy9kaXNrcnAzNDE3P2FwaS12ZXJzaW9uPTIwMjAtMDktMzA=",
-=======
-      "RequestUri": "/subscriptions/0296790d-427c-48ca-b204-8b729bbd8670/resourceGroups/crptestar3783/providers/Microsoft.Compute/snapshots/diskrp7371?api-version=2020-12-01",
-      "EncodedRequestUri": "L3N1YnNjcmlwdGlvbnMvMDI5Njc5MGQtNDI3Yy00OGNhLWIyMDQtOGI3MjliYmQ4NjcwL3Jlc291cmNlR3JvdXBzL2NycHRlc3RhcjM3ODMvcHJvdmlkZXJzL01pY3Jvc29mdC5Db21wdXRlL3NuYXBzaG90cy9kaXNrcnA3MzcxP2FwaS12ZXJzaW9uPTIwMjAtMTItMDE=",
->>>>>>> c112a861
-      "RequestMethod": "DELETE",
-      "RequestBody": "",
-      "RequestHeaders": {
-        "x-ms-client-request-id": [
-<<<<<<< HEAD
-          "2bd4b493-500a-430e-a0de-b06468a1299c"
-=======
-          "0b92569a-3265-4617-bb5f-f926b51ea3d4"
->>>>>>> c112a861
-        ],
-        "accept-language": [
-          "en-US"
-        ],
-        "User-Agent": [
-          "FxVersion/4.6.26614.01",
-          "OSName/Windows",
-          "OSVersion/Microsoft.Windows.10.0.18363.",
-          "Microsoft.Azure.Management.Compute.ComputeManagementClient/44.0.0.0"
-        ]
-      },
-      "ResponseHeaders": {
-        "Cache-Control": [
-          "no-cache"
-        ],
-        "Date": [
-          "Thu, 04 Mar 2021 15:35:56 GMT"
-        ],
-        "Pragma": [
-          "no-cache"
-        ],
-        "Location": [
-<<<<<<< HEAD
-          "https://management.azure.com/subscriptions/e37510d7-33b6-4676-886f-ee75bcc01871/providers/Microsoft.Compute/locations/centraluseuap/DiskOperations/9a2c3e0b-11d2-4b34-990e-cd31f384bd5a?monitor=true&api-version=2020-09-30"
-        ],
-        "Azure-AsyncOperation": [
-          "https://management.azure.com/subscriptions/e37510d7-33b6-4676-886f-ee75bcc01871/providers/Microsoft.Compute/locations/centraluseuap/DiskOperations/9a2c3e0b-11d2-4b34-990e-cd31f384bd5a?api-version=2020-09-30"
-=======
-          "https://management.azure.com/subscriptions/0296790d-427c-48ca-b204-8b729bbd8670/providers/Microsoft.Compute/locations/centraluseuap/DiskOperations/c755d042-bff8-48e9-bb97-072ae551d5bd?monitor=true&api-version=2020-12-01"
-        ],
-        "Server": [
-          "Microsoft-HTTPAPI/2.0",
-          "Microsoft-HTTPAPI/2.0"
-        ],
-        "Azure-AsyncOperation": [
-          "https://management.azure.com/subscriptions/0296790d-427c-48ca-b204-8b729bbd8670/providers/Microsoft.Compute/locations/centraluseuap/DiskOperations/c755d042-bff8-48e9-bb97-072ae551d5bd?api-version=2020-12-01"
->>>>>>> c112a861
-        ],
-        "x-ms-ratelimit-remaining-resource": [
-          "Microsoft.Compute/DeleteDisks3Min;2999,Microsoft.Compute/DeleteDisks30Min;23999"
-        ],
-        "Strict-Transport-Security": [
-          "max-age=31536000; includeSubDomains"
-        ],
-        "x-ms-served-by": [
-<<<<<<< HEAD
-          "c07e6767-d873-44ad-99cf-154e1889a7be_132583481890119289"
-        ],
-        "x-ms-request-id": [
-          "9a2c3e0b-11d2-4b34-990e-cd31f384bd5a"
-        ],
-        "Server": [
-          "Microsoft-HTTPAPI/2.0",
-          "Microsoft-HTTPAPI/2.0"
-=======
-          "eeaf5299-aba8-4290-a7f0-860f286922fd_132583481922275808"
-        ],
-        "x-ms-request-id": [
-          "c755d042-bff8-48e9-bb97-072ae551d5bd"
->>>>>>> c112a861
-        ],
-        "x-ms-ratelimit-remaining-subscription-deletes": [
-          "14999"
-        ],
-        "x-ms-correlation-request-id": [
-<<<<<<< HEAD
-          "8ff86689-f0a8-41a5-8bc0-77917d6777c0"
-        ],
-        "x-ms-routing-request-id": [
-          "EASTUS2:20210322T191330Z:8ff86689-f0a8-41a5-8bc0-77917d6777c0"
-=======
-          "fb62601b-d0ad-43a2-afd3-48549cefa6ce"
-        ],
-        "x-ms-routing-request-id": [
-          "CANADACENTRAL:20210304T153557Z:fb62601b-d0ad-43a2-afd3-48549cefa6ce"
->>>>>>> c112a861
-        ],
-        "X-Content-Type-Options": [
-          "nosniff"
-        ],
-<<<<<<< HEAD
-        "Date": [
-          "Mon, 22 Mar 2021 19:13:29 GMT"
-=======
-        "Content-Length": [
-          "0"
->>>>>>> c112a861
-        ],
-        "Expires": [
-          "-1"
-        ]
-      },
-      "ResponseBody": "",
-      "StatusCode": 202
-    },
-    {
-<<<<<<< HEAD
-      "RequestUri": "/subscriptions/e37510d7-33b6-4676-886f-ee75bcc01871/providers/Microsoft.Compute/locations/centraluseuap/DiskOperations/9a2c3e0b-11d2-4b34-990e-cd31f384bd5a?api-version=2020-09-30",
-      "EncodedRequestUri": "L3N1YnNjcmlwdGlvbnMvZTM3NTEwZDctMzNiNi00Njc2LTg4NmYtZWU3NWJjYzAxODcxL3Byb3ZpZGVycy9NaWNyb3NvZnQuQ29tcHV0ZS9sb2NhdGlvbnMvY2VudHJhbHVzZXVhcC9EaXNrT3BlcmF0aW9ucy85YTJjM2UwYi0xMWQyLTRiMzQtOTkwZS1jZDMxZjM4NGJkNWE/YXBpLXZlcnNpb249MjAyMC0wOS0zMA==",
-=======
-      "RequestUri": "/subscriptions/0296790d-427c-48ca-b204-8b729bbd8670/providers/Microsoft.Compute/locations/centraluseuap/DiskOperations/c755d042-bff8-48e9-bb97-072ae551d5bd?api-version=2020-12-01",
-      "EncodedRequestUri": "L3N1YnNjcmlwdGlvbnMvMDI5Njc5MGQtNDI3Yy00OGNhLWIyMDQtOGI3MjliYmQ4NjcwL3Byb3ZpZGVycy9NaWNyb3NvZnQuQ29tcHV0ZS9sb2NhdGlvbnMvY2VudHJhbHVzZXVhcC9EaXNrT3BlcmF0aW9ucy9jNzU1ZDA0Mi1iZmY4LTQ4ZTktYmI5Ny0wNzJhZTU1MWQ1YmQ/YXBpLXZlcnNpb249MjAyMC0xMi0wMQ==",
->>>>>>> c112a861
-      "RequestMethod": "GET",
-      "RequestBody": "",
-      "RequestHeaders": {
-        "User-Agent": [
-          "FxVersion/4.6.26614.01",
-          "OSName/Windows",
-          "OSVersion/Microsoft.Windows.10.0.18363.",
-          "Microsoft.Azure.Management.Compute.ComputeManagementClient/44.0.0.0"
-        ]
-      },
-      "ResponseHeaders": {
-        "Cache-Control": [
-          "no-cache"
-        ],
-        "Date": [
-          "Thu, 04 Mar 2021 15:36:26 GMT"
-        ],
-        "Pragma": [
-          "no-cache"
-        ],
-        "Server": [
-          "Microsoft-HTTPAPI/2.0",
-          "Microsoft-HTTPAPI/2.0"
-        ],
-        "x-ms-ratelimit-remaining-resource": [
-          "Microsoft.Compute/GetOperation3Min;49986,Microsoft.Compute/GetOperation30Min;399986"
-        ],
-        "Strict-Transport-Security": [
-          "max-age=31536000; includeSubDomains"
-        ],
-        "x-ms-served-by": [
-<<<<<<< HEAD
-          "c07e6767-d873-44ad-99cf-154e1889a7be_132583481890119289"
-        ],
-        "x-ms-request-id": [
-          "dae34bf3-6d4e-4272-9104-ae1a53176f23"
-        ],
-        "Server": [
-          "Microsoft-HTTPAPI/2.0",
-          "Microsoft-HTTPAPI/2.0"
-=======
-          "eeaf5299-aba8-4290-a7f0-860f286922fd_132583481922275808"
-        ],
-        "x-ms-request-id": [
-          "ec664791-ff8b-438a-88cf-e7f97ffb9bfa"
->>>>>>> c112a861
-        ],
-        "x-ms-ratelimit-remaining-subscription-reads": [
-          "11986"
-        ],
-        "x-ms-correlation-request-id": [
-<<<<<<< HEAD
-          "4c9c0be9-6da0-4511-9853-9fd3514f4661"
-        ],
-        "x-ms-routing-request-id": [
-          "EASTUS2:20210322T191400Z:4c9c0be9-6da0-4511-9853-9fd3514f4661"
-=======
-          "2a9c11b6-b687-4534-b69d-2bd897024015"
-        ],
-        "x-ms-routing-request-id": [
-          "CANADACENTRAL:20210304T153627Z:2a9c11b6-b687-4534-b69d-2bd897024015"
->>>>>>> c112a861
-        ],
-        "X-Content-Type-Options": [
-          "nosniff"
-        ],
-<<<<<<< HEAD
-        "Date": [
-          "Mon, 22 Mar 2021 19:13:59 GMT"
-        ],
-=======
->>>>>>> c112a861
-        "Content-Length": [
-          "184"
-        ],
-        "Content-Type": [
-          "application/json; charset=utf-8"
-        ],
-        "Expires": [
-          "-1"
-        ]
-      },
-<<<<<<< HEAD
-      "ResponseBody": "{\r\n  \"startTime\": \"2021-03-22T19:13:30.1335966+00:00\",\r\n  \"endTime\": \"2021-03-22T19:13:30.4185654+00:00\",\r\n  \"status\": \"Succeeded\",\r\n  \"name\": \"9a2c3e0b-11d2-4b34-990e-cd31f384bd5a\"\r\n}",
-      "StatusCode": 200
-    },
-    {
-      "RequestUri": "/subscriptions/e37510d7-33b6-4676-886f-ee75bcc01871/providers/Microsoft.Compute/locations/centraluseuap/DiskOperations/9a2c3e0b-11d2-4b34-990e-cd31f384bd5a?monitor=true&api-version=2020-09-30",
-      "EncodedRequestUri": "L3N1YnNjcmlwdGlvbnMvZTM3NTEwZDctMzNiNi00Njc2LTg4NmYtZWU3NWJjYzAxODcxL3Byb3ZpZGVycy9NaWNyb3NvZnQuQ29tcHV0ZS9sb2NhdGlvbnMvY2VudHJhbHVzZXVhcC9EaXNrT3BlcmF0aW9ucy85YTJjM2UwYi0xMWQyLTRiMzQtOTkwZS1jZDMxZjM4NGJkNWE/bW9uaXRvcj10cnVlJmFwaS12ZXJzaW9uPTIwMjAtMDktMzA=",
-=======
-      "ResponseBody": "{\r\n  \"startTime\": \"2021-03-04T07:35:57.1490055-08:00\",\r\n  \"endTime\": \"2021-03-04T07:35:57.5586231-08:00\",\r\n  \"status\": \"Succeeded\",\r\n  \"name\": \"c755d042-bff8-48e9-bb97-072ae551d5bd\"\r\n}",
-      "StatusCode": 200
-    },
-    {
-      "RequestUri": "/subscriptions/0296790d-427c-48ca-b204-8b729bbd8670/providers/Microsoft.Compute/locations/centraluseuap/DiskOperations/c755d042-bff8-48e9-bb97-072ae551d5bd?monitor=true&api-version=2020-12-01",
-      "EncodedRequestUri": "L3N1YnNjcmlwdGlvbnMvMDI5Njc5MGQtNDI3Yy00OGNhLWIyMDQtOGI3MjliYmQ4NjcwL3Byb3ZpZGVycy9NaWNyb3NvZnQuQ29tcHV0ZS9sb2NhdGlvbnMvY2VudHJhbHVzZXVhcC9EaXNrT3BlcmF0aW9ucy9jNzU1ZDA0Mi1iZmY4LTQ4ZTktYmI5Ny0wNzJhZTU1MWQ1YmQ/bW9uaXRvcj10cnVlJmFwaS12ZXJzaW9uPTIwMjAtMTItMDE=",
->>>>>>> c112a861
-      "RequestMethod": "GET",
-      "RequestBody": "",
-      "RequestHeaders": {
-        "User-Agent": [
-          "FxVersion/4.6.26614.01",
-          "OSName/Windows",
-          "OSVersion/Microsoft.Windows.10.0.18363.",
-          "Microsoft.Azure.Management.Compute.ComputeManagementClient/44.0.0.0"
-        ]
-      },
-      "ResponseHeaders": {
-        "Cache-Control": [
-          "no-cache"
-        ],
-        "Date": [
-          "Thu, 04 Mar 2021 15:36:26 GMT"
-        ],
-        "Pragma": [
-          "no-cache"
-        ],
-        "Server": [
-          "Microsoft-HTTPAPI/2.0",
-          "Microsoft-HTTPAPI/2.0"
-        ],
-        "x-ms-ratelimit-remaining-resource": [
-          "Microsoft.Compute/GetOperation3Min;49985,Microsoft.Compute/GetOperation30Min;399985"
-        ],
-        "Strict-Transport-Security": [
-          "max-age=31536000; includeSubDomains"
-        ],
-        "x-ms-served-by": [
-<<<<<<< HEAD
-          "c07e6767-d873-44ad-99cf-154e1889a7be_132583481890119289"
-        ],
-        "x-ms-request-id": [
-          "e1b854e8-cec9-46db-ba75-3438451f250e"
-        ],
-        "Server": [
-          "Microsoft-HTTPAPI/2.0",
-          "Microsoft-HTTPAPI/2.0"
-=======
-          "eeaf5299-aba8-4290-a7f0-860f286922fd_132583481922275808"
-        ],
-        "x-ms-request-id": [
-          "0090575d-d008-4213-b41e-88ef73ca7f38"
->>>>>>> c112a861
-        ],
-        "x-ms-ratelimit-remaining-subscription-reads": [
-          "11985"
-        ],
-        "x-ms-correlation-request-id": [
-<<<<<<< HEAD
-          "b7a1c35b-e6ad-4216-8e8b-432d8965a1b7"
-        ],
-        "x-ms-routing-request-id": [
-          "EASTUS2:20210322T191400Z:b7a1c35b-e6ad-4216-8e8b-432d8965a1b7"
-=======
-          "9a3e3686-f5e2-4744-94f2-95c6125a9ac9"
-        ],
-        "x-ms-routing-request-id": [
-          "CANADACENTRAL:20210304T153627Z:9a3e3686-f5e2-4744-94f2-95c6125a9ac9"
->>>>>>> c112a861
-        ],
-        "X-Content-Type-Options": [
-          "nosniff"
-        ],
-<<<<<<< HEAD
-        "Date": [
-          "Mon, 22 Mar 2021 19:13:59 GMT"
-=======
-        "Content-Length": [
-          "0"
->>>>>>> c112a861
-        ],
-        "Expires": [
-          "-1"
-        ]
-      },
-      "ResponseBody": "",
-      "StatusCode": 200
-    },
-    {
-<<<<<<< HEAD
-      "RequestUri": "/subscriptions/e37510d7-33b6-4676-886f-ee75bcc01871/resourcegroups/crptestar9917?api-version=2017-05-10",
-      "EncodedRequestUri": "L3N1YnNjcmlwdGlvbnMvZTM3NTEwZDctMzNiNi00Njc2LTg4NmYtZWU3NWJjYzAxODcxL3Jlc291cmNlZ3JvdXBzL2NycHRlc3Rhcjk5MTc/YXBpLXZlcnNpb249MjAxNy0wNS0xMA==",
-=======
-      "RequestUri": "/subscriptions/0296790d-427c-48ca-b204-8b729bbd8670/resourcegroups/crptestar3783?api-version=2017-05-10",
-      "EncodedRequestUri": "L3N1YnNjcmlwdGlvbnMvMDI5Njc5MGQtNDI3Yy00OGNhLWIyMDQtOGI3MjliYmQ4NjcwL3Jlc291cmNlZ3JvdXBzL2NycHRlc3RhcjM3ODM/YXBpLXZlcnNpb249MjAxNy0wNS0xMA==",
->>>>>>> c112a861
-      "RequestMethod": "DELETE",
-      "RequestBody": "",
-      "RequestHeaders": {
-        "x-ms-client-request-id": [
-<<<<<<< HEAD
-          "70684d95-aad0-4378-a102-b3fc35d43fa0"
-=======
-          "f6b85bb6-43af-48f7-a3c6-28daea0e74e0"
->>>>>>> c112a861
-        ],
-        "accept-language": [
-          "en-US"
-        ],
-        "User-Agent": [
-          "FxVersion/4.6.26614.01",
-          "OSName/Windows",
-          "OSVersion/Microsoft.Windows.10.0.18363.",
-          "Microsoft.Azure.Management.ResourceManager.ResourceManagementClient/1.6.0.0"
-        ]
-      },
-      "ResponseHeaders": {
-        "Cache-Control": [
-          "no-cache"
-        ],
-        "Date": [
-          "Thu, 04 Mar 2021 15:36:28 GMT"
-        ],
-        "Pragma": [
-          "no-cache"
-        ],
-        "Location": [
-<<<<<<< HEAD
-          "https://management.azure.com/subscriptions/e37510d7-33b6-4676-886f-ee75bcc01871/operationresults/eyJqb2JJZCI6IlJFU09VUkNFR1JPVVBERUxFVElPTkpPQi1DUlBURVNUQVI5OTE3LUNFTlRSQUxVU0VVQVAiLCJqb2JMb2NhdGlvbiI6ImNlbnRyYWx1c2V1YXAifQ?api-version=2017-05-10"
-=======
-          "https://management.azure.com/subscriptions/0296790d-427c-48ca-b204-8b729bbd8670/operationresults/eyJqb2JJZCI6IlJFU09VUkNFR1JPVVBERUxFVElPTkpPQi1DUlBURVNUQVIzNzgzLUNFTlRSQUxVU0VVQVAiLCJqb2JMb2NhdGlvbiI6ImNlbnRyYWx1c2V1YXAifQ?api-version=2017-05-10"
->>>>>>> c112a861
-        ],
-        "Retry-After": [
-          "15"
-        ],
-        "x-ms-ratelimit-remaining-subscription-deletes": [
-          "14999"
-        ],
-        "x-ms-request-id": [
-<<<<<<< HEAD
-          "1f806878-4b1c-4692-b993-a2d20116b82f"
-        ],
-        "x-ms-correlation-request-id": [
-          "1f806878-4b1c-4692-b993-a2d20116b82f"
-        ],
-        "x-ms-routing-request-id": [
-          "EASTUS2:20210322T191401Z:1f806878-4b1c-4692-b993-a2d20116b82f"
-=======
-          "a886369e-5162-49fa-8b88-a4a7d2bad3e2"
-        ],
-        "x-ms-correlation-request-id": [
-          "a886369e-5162-49fa-8b88-a4a7d2bad3e2"
-        ],
-        "x-ms-routing-request-id": [
-          "CANADACENTRAL:20210304T153629Z:a886369e-5162-49fa-8b88-a4a7d2bad3e2"
->>>>>>> c112a861
-        ],
-        "Strict-Transport-Security": [
-          "max-age=31536000; includeSubDomains"
-        ],
-        "X-Content-Type-Options": [
-          "nosniff"
-        ],
-<<<<<<< HEAD
-        "Date": [
-          "Mon, 22 Mar 2021 19:14:00 GMT"
-=======
-        "Content-Length": [
-          "0"
->>>>>>> c112a861
-        ],
-        "Expires": [
-          "-1"
-        ]
-      },
-      "ResponseBody": "",
-      "StatusCode": 202
-    },
-    {
-<<<<<<< HEAD
-      "RequestUri": "/subscriptions/e37510d7-33b6-4676-886f-ee75bcc01871/operationresults/eyJqb2JJZCI6IlJFU09VUkNFR1JPVVBERUxFVElPTkpPQi1DUlBURVNUQVI5OTE3LUNFTlRSQUxVU0VVQVAiLCJqb2JMb2NhdGlvbiI6ImNlbnRyYWx1c2V1YXAifQ?api-version=2017-05-10",
-      "EncodedRequestUri": "L3N1YnNjcmlwdGlvbnMvZTM3NTEwZDctMzNiNi00Njc2LTg4NmYtZWU3NWJjYzAxODcxL29wZXJhdGlvbnJlc3VsdHMvZXlKcWIySkpaQ0k2SWxKRlUwOVZVa05GUjFKUFZWQkVSVXhGVkVsUFRrcFBRaTFEVWxCVVJWTlVRVkk1T1RFM0xVTkZUbFJTUVV4VlUwVlZRVkFpTENKcWIySk1iMk5oZEdsdmJpSTZJbU5sYm5SeVlXeDFjMlYxWVhBaWZRP2FwaS12ZXJzaW9uPTIwMTctMDUtMTA=",
-=======
       "RequestUri": "/subscriptions/0296790d-427c-48ca-b204-8b729bbd8670/operationresults/eyJqb2JJZCI6IlJFU09VUkNFR1JPVVBERUxFVElPTkpPQi1DUlBURVNUQVIzNzgzLUNFTlRSQUxVU0VVQVAiLCJqb2JMb2NhdGlvbiI6ImNlbnRyYWx1c2V1YXAifQ?api-version=2017-05-10",
       "EncodedRequestUri": "L3N1YnNjcmlwdGlvbnMvMDI5Njc5MGQtNDI3Yy00OGNhLWIyMDQtOGI3MjliYmQ4NjcwL29wZXJhdGlvbnJlc3VsdHMvZXlKcWIySkpaQ0k2SWxKRlUwOVZVa05GUjFKUFZWQkVSVXhGVkVsUFRrcFBRaTFEVWxCVVJWTlVRVkl6TnpnekxVTkZUbFJTUVV4VlUwVlZRVkFpTENKcWIySk1iMk5oZEdsdmJpSTZJbU5sYm5SeVlXeDFjMlYxWVhBaWZRP2FwaS12ZXJzaW9uPTIwMTctMDUtMTA=",
->>>>>>> c112a861
       "RequestMethod": "GET",
       "RequestBody": "",
       "RequestHeaders": {
@@ -2551,603 +2052,31 @@
           "no-cache"
         ],
         "Date": [
-          "Thu, 04 Mar 2021 15:36:44 GMT"
-        ],
-        "Pragma": [
-          "no-cache"
-        ],
-        "Location": [
-<<<<<<< HEAD
-          "https://management.azure.com/subscriptions/e37510d7-33b6-4676-886f-ee75bcc01871/operationresults/eyJqb2JJZCI6IlJFU09VUkNFR1JPVVBERUxFVElPTkpPQi1DUlBURVNUQVI5OTE3LUNFTlRSQUxVU0VVQVAiLCJqb2JMb2NhdGlvbiI6ImNlbnRyYWx1c2V1YXAifQ?api-version=2017-05-10"
-=======
-          "https://management.azure.com/subscriptions/0296790d-427c-48ca-b204-8b729bbd8670/operationresults/eyJqb2JJZCI6IlJFU09VUkNFR1JPVVBERUxFVElPTkpPQi1DUlBURVNUQVIzNzgzLUNFTlRSQUxVU0VVQVAiLCJqb2JMb2NhdGlvbiI6ImNlbnRyYWx1c2V1YXAifQ?api-version=2017-05-10"
->>>>>>> c112a861
-        ],
-        "Retry-After": [
-          "15"
-        ],
-        "x-ms-ratelimit-remaining-subscription-reads": [
-          "11999"
-        ],
-        "x-ms-request-id": [
-<<<<<<< HEAD
-          "2f910487-c5c0-4ed3-bbaa-c9ef3d6cb666"
-        ],
-        "x-ms-correlation-request-id": [
-          "2f910487-c5c0-4ed3-bbaa-c9ef3d6cb666"
-        ],
-        "x-ms-routing-request-id": [
-          "EASTUS2:20210322T191416Z:2f910487-c5c0-4ed3-bbaa-c9ef3d6cb666"
-=======
-          "fc39e5b7-6222-4429-8b65-017635ff0289"
-        ],
-        "x-ms-correlation-request-id": [
-          "fc39e5b7-6222-4429-8b65-017635ff0289"
-        ],
-        "x-ms-routing-request-id": [
-          "CANADACENTRAL:20210304T153644Z:fc39e5b7-6222-4429-8b65-017635ff0289"
->>>>>>> c112a861
-        ],
-        "Strict-Transport-Security": [
-          "max-age=31536000; includeSubDomains"
-        ],
-        "X-Content-Type-Options": [
-          "nosniff"
-        ],
-<<<<<<< HEAD
-        "Date": [
-          "Mon, 22 Mar 2021 19:14:15 GMT"
-=======
+          "Thu, 04 Mar 2021 15:38:14 GMT"
+        ],
+        "Pragma": [
+          "no-cache"
+        ],
+        "x-ms-ratelimit-remaining-subscription-reads": [
+          "11992"
+        ],
+        "x-ms-request-id": [
+          "f293c333-afce-418e-82ef-d1cdfe18a5b4"
+        ],
+        "x-ms-correlation-request-id": [
+          "f293c333-afce-418e-82ef-d1cdfe18a5b4"
+        ],
+        "x-ms-routing-request-id": [
+          "CANADACENTRAL:20210304T153815Z:f293c333-afce-418e-82ef-d1cdfe18a5b4"
+        ],
+        "Strict-Transport-Security": [
+          "max-age=31536000; includeSubDomains"
+        ],
+        "X-Content-Type-Options": [
+          "nosniff"
+        ],
         "Content-Length": [
           "0"
->>>>>>> c112a861
-        ],
-        "Expires": [
-          "-1"
-        ]
-      },
-      "ResponseBody": "",
-      "StatusCode": 202
-    },
-    {
-<<<<<<< HEAD
-      "RequestUri": "/subscriptions/e37510d7-33b6-4676-886f-ee75bcc01871/operationresults/eyJqb2JJZCI6IlJFU09VUkNFR1JPVVBERUxFVElPTkpPQi1DUlBURVNUQVI5OTE3LUNFTlRSQUxVU0VVQVAiLCJqb2JMb2NhdGlvbiI6ImNlbnRyYWx1c2V1YXAifQ?api-version=2017-05-10",
-      "EncodedRequestUri": "L3N1YnNjcmlwdGlvbnMvZTM3NTEwZDctMzNiNi00Njc2LTg4NmYtZWU3NWJjYzAxODcxL29wZXJhdGlvbnJlc3VsdHMvZXlKcWIySkpaQ0k2SWxKRlUwOVZVa05GUjFKUFZWQkVSVXhGVkVsUFRrcFBRaTFEVWxCVVJWTlVRVkk1T1RFM0xVTkZUbFJTUVV4VlUwVlZRVkFpTENKcWIySk1iMk5oZEdsdmJpSTZJbU5sYm5SeVlXeDFjMlYxWVhBaWZRP2FwaS12ZXJzaW9uPTIwMTctMDUtMTA=",
-=======
-      "RequestUri": "/subscriptions/0296790d-427c-48ca-b204-8b729bbd8670/operationresults/eyJqb2JJZCI6IlJFU09VUkNFR1JPVVBERUxFVElPTkpPQi1DUlBURVNUQVIzNzgzLUNFTlRSQUxVU0VVQVAiLCJqb2JMb2NhdGlvbiI6ImNlbnRyYWx1c2V1YXAifQ?api-version=2017-05-10",
-      "EncodedRequestUri": "L3N1YnNjcmlwdGlvbnMvMDI5Njc5MGQtNDI3Yy00OGNhLWIyMDQtOGI3MjliYmQ4NjcwL29wZXJhdGlvbnJlc3VsdHMvZXlKcWIySkpaQ0k2SWxKRlUwOVZVa05GUjFKUFZWQkVSVXhGVkVsUFRrcFBRaTFEVWxCVVJWTlVRVkl6TnpnekxVTkZUbFJTUVV4VlUwVlZRVkFpTENKcWIySk1iMk5oZEdsdmJpSTZJbU5sYm5SeVlXeDFjMlYxWVhBaWZRP2FwaS12ZXJzaW9uPTIwMTctMDUtMTA=",
->>>>>>> c112a861
-      "RequestMethod": "GET",
-      "RequestBody": "",
-      "RequestHeaders": {
-        "User-Agent": [
-          "FxVersion/4.6.26614.01",
-          "OSName/Windows",
-          "OSVersion/Microsoft.Windows.10.0.18363.",
-          "Microsoft.Azure.Management.ResourceManager.ResourceManagementClient/1.6.0.0"
-        ]
-      },
-      "ResponseHeaders": {
-        "Cache-Control": [
-          "no-cache"
-        ],
-        "Date": [
-          "Thu, 04 Mar 2021 15:36:59 GMT"
-        ],
-        "Pragma": [
-          "no-cache"
-        ],
-        "Location": [
-<<<<<<< HEAD
-          "https://management.azure.com/subscriptions/e37510d7-33b6-4676-886f-ee75bcc01871/operationresults/eyJqb2JJZCI6IlJFU09VUkNFR1JPVVBERUxFVElPTkpPQi1DUlBURVNUQVI5OTE3LUNFTlRSQUxVU0VVQVAiLCJqb2JMb2NhdGlvbiI6ImNlbnRyYWx1c2V1YXAifQ?api-version=2017-05-10"
-=======
-          "https://management.azure.com/subscriptions/0296790d-427c-48ca-b204-8b729bbd8670/operationresults/eyJqb2JJZCI6IlJFU09VUkNFR1JPVVBERUxFVElPTkpPQi1DUlBURVNUQVIzNzgzLUNFTlRSQUxVU0VVQVAiLCJqb2JMb2NhdGlvbiI6ImNlbnRyYWx1c2V1YXAifQ?api-version=2017-05-10"
->>>>>>> c112a861
-        ],
-        "Retry-After": [
-          "15"
-        ],
-        "x-ms-ratelimit-remaining-subscription-reads": [
-          "11998"
-        ],
-        "x-ms-request-id": [
-<<<<<<< HEAD
-          "f1373a71-d9d6-4231-8570-29915888563d"
-        ],
-        "x-ms-correlation-request-id": [
-          "f1373a71-d9d6-4231-8570-29915888563d"
-        ],
-        "x-ms-routing-request-id": [
-          "EASTUS2:20210322T191431Z:f1373a71-d9d6-4231-8570-29915888563d"
-=======
-          "fc25e956-e09b-4fd7-aa3b-f39709ea0be6"
-        ],
-        "x-ms-correlation-request-id": [
-          "fc25e956-e09b-4fd7-aa3b-f39709ea0be6"
-        ],
-        "x-ms-routing-request-id": [
-          "CANADACENTRAL:20210304T153659Z:fc25e956-e09b-4fd7-aa3b-f39709ea0be6"
->>>>>>> c112a861
-        ],
-        "Strict-Transport-Security": [
-          "max-age=31536000; includeSubDomains"
-        ],
-        "X-Content-Type-Options": [
-          "nosniff"
-        ],
-<<<<<<< HEAD
-        "Date": [
-          "Mon, 22 Mar 2021 19:14:30 GMT"
-=======
-        "Content-Length": [
-          "0"
->>>>>>> c112a861
-        ],
-        "Expires": [
-          "-1"
-        ]
-      },
-      "ResponseBody": "",
-      "StatusCode": 202
-    },
-    {
-<<<<<<< HEAD
-      "RequestUri": "/subscriptions/e37510d7-33b6-4676-886f-ee75bcc01871/operationresults/eyJqb2JJZCI6IlJFU09VUkNFR1JPVVBERUxFVElPTkpPQi1DUlBURVNUQVI5OTE3LUNFTlRSQUxVU0VVQVAiLCJqb2JMb2NhdGlvbiI6ImNlbnRyYWx1c2V1YXAifQ?api-version=2017-05-10",
-      "EncodedRequestUri": "L3N1YnNjcmlwdGlvbnMvZTM3NTEwZDctMzNiNi00Njc2LTg4NmYtZWU3NWJjYzAxODcxL29wZXJhdGlvbnJlc3VsdHMvZXlKcWIySkpaQ0k2SWxKRlUwOVZVa05GUjFKUFZWQkVSVXhGVkVsUFRrcFBRaTFEVWxCVVJWTlVRVkk1T1RFM0xVTkZUbFJTUVV4VlUwVlZRVkFpTENKcWIySk1iMk5oZEdsdmJpSTZJbU5sYm5SeVlXeDFjMlYxWVhBaWZRP2FwaS12ZXJzaW9uPTIwMTctMDUtMTA=",
-=======
-      "RequestUri": "/subscriptions/0296790d-427c-48ca-b204-8b729bbd8670/operationresults/eyJqb2JJZCI6IlJFU09VUkNFR1JPVVBERUxFVElPTkpPQi1DUlBURVNUQVIzNzgzLUNFTlRSQUxVU0VVQVAiLCJqb2JMb2NhdGlvbiI6ImNlbnRyYWx1c2V1YXAifQ?api-version=2017-05-10",
-      "EncodedRequestUri": "L3N1YnNjcmlwdGlvbnMvMDI5Njc5MGQtNDI3Yy00OGNhLWIyMDQtOGI3MjliYmQ4NjcwL29wZXJhdGlvbnJlc3VsdHMvZXlKcWIySkpaQ0k2SWxKRlUwOVZVa05GUjFKUFZWQkVSVXhGVkVsUFRrcFBRaTFEVWxCVVJWTlVRVkl6TnpnekxVTkZUbFJTUVV4VlUwVlZRVkFpTENKcWIySk1iMk5oZEdsdmJpSTZJbU5sYm5SeVlXeDFjMlYxWVhBaWZRP2FwaS12ZXJzaW9uPTIwMTctMDUtMTA=",
->>>>>>> c112a861
-      "RequestMethod": "GET",
-      "RequestBody": "",
-      "RequestHeaders": {
-        "User-Agent": [
-          "FxVersion/4.6.26614.01",
-          "OSName/Windows",
-          "OSVersion/Microsoft.Windows.10.0.18363.",
-          "Microsoft.Azure.Management.ResourceManager.ResourceManagementClient/1.6.0.0"
-        ]
-      },
-      "ResponseHeaders": {
-        "Cache-Control": [
-          "no-cache"
-        ],
-        "Date": [
-          "Thu, 04 Mar 2021 15:37:14 GMT"
-        ],
-        "Pragma": [
-          "no-cache"
-        ],
-        "Location": [
-<<<<<<< HEAD
-          "https://management.azure.com/subscriptions/e37510d7-33b6-4676-886f-ee75bcc01871/operationresults/eyJqb2JJZCI6IlJFU09VUkNFR1JPVVBERUxFVElPTkpPQi1DUlBURVNUQVI5OTE3LUNFTlRSQUxVU0VVQVAiLCJqb2JMb2NhdGlvbiI6ImNlbnRyYWx1c2V1YXAifQ?api-version=2017-05-10"
-=======
-          "https://management.azure.com/subscriptions/0296790d-427c-48ca-b204-8b729bbd8670/operationresults/eyJqb2JJZCI6IlJFU09VUkNFR1JPVVBERUxFVElPTkpPQi1DUlBURVNUQVIzNzgzLUNFTlRSQUxVU0VVQVAiLCJqb2JMb2NhdGlvbiI6ImNlbnRyYWx1c2V1YXAifQ?api-version=2017-05-10"
->>>>>>> c112a861
-        ],
-        "Retry-After": [
-          "15"
-        ],
-        "x-ms-ratelimit-remaining-subscription-reads": [
-          "11997"
-        ],
-        "x-ms-request-id": [
-<<<<<<< HEAD
-          "21f19cc3-cea5-49f6-943e-bd9ca21868f7"
-        ],
-        "x-ms-correlation-request-id": [
-          "21f19cc3-cea5-49f6-943e-bd9ca21868f7"
-        ],
-        "x-ms-routing-request-id": [
-          "EASTUS2:20210322T191446Z:21f19cc3-cea5-49f6-943e-bd9ca21868f7"
-=======
-          "cc8f4ed7-f160-43a8-82c5-67016c25758a"
-        ],
-        "x-ms-correlation-request-id": [
-          "cc8f4ed7-f160-43a8-82c5-67016c25758a"
-        ],
-        "x-ms-routing-request-id": [
-          "CANADACENTRAL:20210304T153714Z:cc8f4ed7-f160-43a8-82c5-67016c25758a"
->>>>>>> c112a861
-        ],
-        "Strict-Transport-Security": [
-          "max-age=31536000; includeSubDomains"
-        ],
-        "X-Content-Type-Options": [
-          "nosniff"
-        ],
-<<<<<<< HEAD
-        "Date": [
-          "Mon, 22 Mar 2021 19:14:45 GMT"
-=======
-        "Content-Length": [
-          "0"
->>>>>>> c112a861
-        ],
-        "Expires": [
-          "-1"
-        ]
-      },
-      "ResponseBody": "",
-      "StatusCode": 202
-    },
-    {
-<<<<<<< HEAD
-      "RequestUri": "/subscriptions/e37510d7-33b6-4676-886f-ee75bcc01871/operationresults/eyJqb2JJZCI6IlJFU09VUkNFR1JPVVBERUxFVElPTkpPQi1DUlBURVNUQVI5OTE3LUNFTlRSQUxVU0VVQVAiLCJqb2JMb2NhdGlvbiI6ImNlbnRyYWx1c2V1YXAifQ?api-version=2017-05-10",
-      "EncodedRequestUri": "L3N1YnNjcmlwdGlvbnMvZTM3NTEwZDctMzNiNi00Njc2LTg4NmYtZWU3NWJjYzAxODcxL29wZXJhdGlvbnJlc3VsdHMvZXlKcWIySkpaQ0k2SWxKRlUwOVZVa05GUjFKUFZWQkVSVXhGVkVsUFRrcFBRaTFEVWxCVVJWTlVRVkk1T1RFM0xVTkZUbFJTUVV4VlUwVlZRVkFpTENKcWIySk1iMk5oZEdsdmJpSTZJbU5sYm5SeVlXeDFjMlYxWVhBaWZRP2FwaS12ZXJzaW9uPTIwMTctMDUtMTA=",
-=======
-      "RequestUri": "/subscriptions/0296790d-427c-48ca-b204-8b729bbd8670/operationresults/eyJqb2JJZCI6IlJFU09VUkNFR1JPVVBERUxFVElPTkpPQi1DUlBURVNUQVIzNzgzLUNFTlRSQUxVU0VVQVAiLCJqb2JMb2NhdGlvbiI6ImNlbnRyYWx1c2V1YXAifQ?api-version=2017-05-10",
-      "EncodedRequestUri": "L3N1YnNjcmlwdGlvbnMvMDI5Njc5MGQtNDI3Yy00OGNhLWIyMDQtOGI3MjliYmQ4NjcwL29wZXJhdGlvbnJlc3VsdHMvZXlKcWIySkpaQ0k2SWxKRlUwOVZVa05GUjFKUFZWQkVSVXhGVkVsUFRrcFBRaTFEVWxCVVJWTlVRVkl6TnpnekxVTkZUbFJTUVV4VlUwVlZRVkFpTENKcWIySk1iMk5oZEdsdmJpSTZJbU5sYm5SeVlXeDFjMlYxWVhBaWZRP2FwaS12ZXJzaW9uPTIwMTctMDUtMTA=",
->>>>>>> c112a861
-      "RequestMethod": "GET",
-      "RequestBody": "",
-      "RequestHeaders": {
-        "User-Agent": [
-          "FxVersion/4.6.26614.01",
-          "OSName/Windows",
-          "OSVersion/Microsoft.Windows.10.0.18363.",
-          "Microsoft.Azure.Management.ResourceManager.ResourceManagementClient/1.6.0.0"
-        ]
-      },
-      "ResponseHeaders": {
-        "Cache-Control": [
-          "no-cache"
-        ],
-        "Date": [
-          "Thu, 04 Mar 2021 15:37:29 GMT"
-        ],
-        "Pragma": [
-          "no-cache"
-        ],
-        "Location": [
-<<<<<<< HEAD
-          "https://management.azure.com/subscriptions/e37510d7-33b6-4676-886f-ee75bcc01871/operationresults/eyJqb2JJZCI6IlJFU09VUkNFR1JPVVBERUxFVElPTkpPQi1DUlBURVNUQVI5OTE3LUNFTlRSQUxVU0VVQVAiLCJqb2JMb2NhdGlvbiI6ImNlbnRyYWx1c2V1YXAifQ?api-version=2017-05-10"
-=======
-          "https://management.azure.com/subscriptions/0296790d-427c-48ca-b204-8b729bbd8670/operationresults/eyJqb2JJZCI6IlJFU09VUkNFR1JPVVBERUxFVElPTkpPQi1DUlBURVNUQVIzNzgzLUNFTlRSQUxVU0VVQVAiLCJqb2JMb2NhdGlvbiI6ImNlbnRyYWx1c2V1YXAifQ?api-version=2017-05-10"
->>>>>>> c112a861
-        ],
-        "Retry-After": [
-          "15"
-        ],
-        "x-ms-ratelimit-remaining-subscription-reads": [
-          "11996"
-        ],
-        "x-ms-request-id": [
-<<<<<<< HEAD
-          "3a33f799-fa35-4348-bd61-4dcff73122b8"
-        ],
-        "x-ms-correlation-request-id": [
-          "3a33f799-fa35-4348-bd61-4dcff73122b8"
-        ],
-        "x-ms-routing-request-id": [
-          "EASTUS2:20210322T191501Z:3a33f799-fa35-4348-bd61-4dcff73122b8"
-=======
-          "a2348c3f-23e8-4487-a3d6-9fe5482cf371"
-        ],
-        "x-ms-correlation-request-id": [
-          "a2348c3f-23e8-4487-a3d6-9fe5482cf371"
-        ],
-        "x-ms-routing-request-id": [
-          "CANADACENTRAL:20210304T153729Z:a2348c3f-23e8-4487-a3d6-9fe5482cf371"
->>>>>>> c112a861
-        ],
-        "Strict-Transport-Security": [
-          "max-age=31536000; includeSubDomains"
-        ],
-        "X-Content-Type-Options": [
-          "nosniff"
-        ],
-<<<<<<< HEAD
-        "Date": [
-          "Mon, 22 Mar 2021 19:15:00 GMT"
-=======
-        "Content-Length": [
-          "0"
->>>>>>> c112a861
-        ],
-        "Expires": [
-          "-1"
-        ]
-      },
-      "ResponseBody": "",
-      "StatusCode": 202
-    },
-    {
-<<<<<<< HEAD
-      "RequestUri": "/subscriptions/e37510d7-33b6-4676-886f-ee75bcc01871/operationresults/eyJqb2JJZCI6IlJFU09VUkNFR1JPVVBERUxFVElPTkpPQi1DUlBURVNUQVI5OTE3LUNFTlRSQUxVU0VVQVAiLCJqb2JMb2NhdGlvbiI6ImNlbnRyYWx1c2V1YXAifQ?api-version=2017-05-10",
-      "EncodedRequestUri": "L3N1YnNjcmlwdGlvbnMvZTM3NTEwZDctMzNiNi00Njc2LTg4NmYtZWU3NWJjYzAxODcxL29wZXJhdGlvbnJlc3VsdHMvZXlKcWIySkpaQ0k2SWxKRlUwOVZVa05GUjFKUFZWQkVSVXhGVkVsUFRrcFBRaTFEVWxCVVJWTlVRVkk1T1RFM0xVTkZUbFJTUVV4VlUwVlZRVkFpTENKcWIySk1iMk5oZEdsdmJpSTZJbU5sYm5SeVlXeDFjMlYxWVhBaWZRP2FwaS12ZXJzaW9uPTIwMTctMDUtMTA=",
-=======
-      "RequestUri": "/subscriptions/0296790d-427c-48ca-b204-8b729bbd8670/operationresults/eyJqb2JJZCI6IlJFU09VUkNFR1JPVVBERUxFVElPTkpPQi1DUlBURVNUQVIzNzgzLUNFTlRSQUxVU0VVQVAiLCJqb2JMb2NhdGlvbiI6ImNlbnRyYWx1c2V1YXAifQ?api-version=2017-05-10",
-      "EncodedRequestUri": "L3N1YnNjcmlwdGlvbnMvMDI5Njc5MGQtNDI3Yy00OGNhLWIyMDQtOGI3MjliYmQ4NjcwL29wZXJhdGlvbnJlc3VsdHMvZXlKcWIySkpaQ0k2SWxKRlUwOVZVa05GUjFKUFZWQkVSVXhGVkVsUFRrcFBRaTFEVWxCVVJWTlVRVkl6TnpnekxVTkZUbFJTUVV4VlUwVlZRVkFpTENKcWIySk1iMk5oZEdsdmJpSTZJbU5sYm5SeVlXeDFjMlYxWVhBaWZRP2FwaS12ZXJzaW9uPTIwMTctMDUtMTA=",
->>>>>>> c112a861
-      "RequestMethod": "GET",
-      "RequestBody": "",
-      "RequestHeaders": {
-        "User-Agent": [
-          "FxVersion/4.6.26614.01",
-          "OSName/Windows",
-          "OSVersion/Microsoft.Windows.10.0.18363.",
-          "Microsoft.Azure.Management.ResourceManager.ResourceManagementClient/1.6.0.0"
-        ]
-      },
-      "ResponseHeaders": {
-        "Cache-Control": [
-          "no-cache"
-        ],
-        "Date": [
-          "Thu, 04 Mar 2021 15:37:44 GMT"
-        ],
-        "Pragma": [
-          "no-cache"
-        ],
-        "Location": [
-<<<<<<< HEAD
-          "https://management.azure.com/subscriptions/e37510d7-33b6-4676-886f-ee75bcc01871/operationresults/eyJqb2JJZCI6IlJFU09VUkNFR1JPVVBERUxFVElPTkpPQi1DUlBURVNUQVI5OTE3LUNFTlRSQUxVU0VVQVAiLCJqb2JMb2NhdGlvbiI6ImNlbnRyYWx1c2V1YXAifQ?api-version=2017-05-10"
-=======
-          "https://management.azure.com/subscriptions/0296790d-427c-48ca-b204-8b729bbd8670/operationresults/eyJqb2JJZCI6IlJFU09VUkNFR1JPVVBERUxFVElPTkpPQi1DUlBURVNUQVIzNzgzLUNFTlRSQUxVU0VVQVAiLCJqb2JMb2NhdGlvbiI6ImNlbnRyYWx1c2V1YXAifQ?api-version=2017-05-10"
->>>>>>> c112a861
-        ],
-        "Retry-After": [
-          "15"
-        ],
-        "x-ms-ratelimit-remaining-subscription-reads": [
-          "11995"
-        ],
-        "x-ms-request-id": [
-<<<<<<< HEAD
-          "87d8dbba-00ef-4f73-9a0d-e78b1e5805cf"
-        ],
-        "x-ms-correlation-request-id": [
-          "87d8dbba-00ef-4f73-9a0d-e78b1e5805cf"
-        ],
-        "x-ms-routing-request-id": [
-          "EASTUS2:20210322T191516Z:87d8dbba-00ef-4f73-9a0d-e78b1e5805cf"
-=======
-          "443993d5-1efa-43ca-9a48-4a8643ff315e"
-        ],
-        "x-ms-correlation-request-id": [
-          "443993d5-1efa-43ca-9a48-4a8643ff315e"
-        ],
-        "x-ms-routing-request-id": [
-          "CANADACENTRAL:20210304T153745Z:443993d5-1efa-43ca-9a48-4a8643ff315e"
->>>>>>> c112a861
-        ],
-        "Strict-Transport-Security": [
-          "max-age=31536000; includeSubDomains"
-        ],
-        "X-Content-Type-Options": [
-          "nosniff"
-        ],
-<<<<<<< HEAD
-        "Date": [
-          "Mon, 22 Mar 2021 19:15:15 GMT"
-=======
-        "Content-Length": [
-          "0"
->>>>>>> c112a861
-        ],
-        "Expires": [
-          "-1"
-        ]
-      },
-      "ResponseBody": "",
-      "StatusCode": 202
-    },
-    {
-<<<<<<< HEAD
-      "RequestUri": "/subscriptions/e37510d7-33b6-4676-886f-ee75bcc01871/operationresults/eyJqb2JJZCI6IlJFU09VUkNFR1JPVVBERUxFVElPTkpPQi1DUlBURVNUQVI5OTE3LUNFTlRSQUxVU0VVQVAiLCJqb2JMb2NhdGlvbiI6ImNlbnRyYWx1c2V1YXAifQ?api-version=2017-05-10",
-      "EncodedRequestUri": "L3N1YnNjcmlwdGlvbnMvZTM3NTEwZDctMzNiNi00Njc2LTg4NmYtZWU3NWJjYzAxODcxL29wZXJhdGlvbnJlc3VsdHMvZXlKcWIySkpaQ0k2SWxKRlUwOVZVa05GUjFKUFZWQkVSVXhGVkVsUFRrcFBRaTFEVWxCVVJWTlVRVkk1T1RFM0xVTkZUbFJTUVV4VlUwVlZRVkFpTENKcWIySk1iMk5oZEdsdmJpSTZJbU5sYm5SeVlXeDFjMlYxWVhBaWZRP2FwaS12ZXJzaW9uPTIwMTctMDUtMTA=",
-=======
-      "RequestUri": "/subscriptions/0296790d-427c-48ca-b204-8b729bbd8670/operationresults/eyJqb2JJZCI6IlJFU09VUkNFR1JPVVBERUxFVElPTkpPQi1DUlBURVNUQVIzNzgzLUNFTlRSQUxVU0VVQVAiLCJqb2JMb2NhdGlvbiI6ImNlbnRyYWx1c2V1YXAifQ?api-version=2017-05-10",
-      "EncodedRequestUri": "L3N1YnNjcmlwdGlvbnMvMDI5Njc5MGQtNDI3Yy00OGNhLWIyMDQtOGI3MjliYmQ4NjcwL29wZXJhdGlvbnJlc3VsdHMvZXlKcWIySkpaQ0k2SWxKRlUwOVZVa05GUjFKUFZWQkVSVXhGVkVsUFRrcFBRaTFEVWxCVVJWTlVRVkl6TnpnekxVTkZUbFJTUVV4VlUwVlZRVkFpTENKcWIySk1iMk5oZEdsdmJpSTZJbU5sYm5SeVlXeDFjMlYxWVhBaWZRP2FwaS12ZXJzaW9uPTIwMTctMDUtMTA=",
->>>>>>> c112a861
-      "RequestMethod": "GET",
-      "RequestBody": "",
-      "RequestHeaders": {
-        "User-Agent": [
-          "FxVersion/4.6.26614.01",
-          "OSName/Windows",
-          "OSVersion/Microsoft.Windows.10.0.18363.",
-          "Microsoft.Azure.Management.ResourceManager.ResourceManagementClient/1.6.0.0"
-        ]
-      },
-      "ResponseHeaders": {
-        "Cache-Control": [
-          "no-cache"
-        ],
-        "Date": [
-          "Thu, 04 Mar 2021 15:37:59 GMT"
-        ],
-        "Pragma": [
-          "no-cache"
-        ],
-        "Location": [
-<<<<<<< HEAD
-          "https://management.azure.com/subscriptions/e37510d7-33b6-4676-886f-ee75bcc01871/operationresults/eyJqb2JJZCI6IlJFU09VUkNFR1JPVVBERUxFVElPTkpPQi1DUlBURVNUQVI5OTE3LUNFTlRSQUxVU0VVQVAiLCJqb2JMb2NhdGlvbiI6ImNlbnRyYWx1c2V1YXAifQ?api-version=2017-05-10"
-=======
-          "https://management.azure.com/subscriptions/0296790d-427c-48ca-b204-8b729bbd8670/operationresults/eyJqb2JJZCI6IlJFU09VUkNFR1JPVVBERUxFVElPTkpPQi1DUlBURVNUQVIzNzgzLUNFTlRSQUxVU0VVQVAiLCJqb2JMb2NhdGlvbiI6ImNlbnRyYWx1c2V1YXAifQ?api-version=2017-05-10"
->>>>>>> c112a861
-        ],
-        "Retry-After": [
-          "15"
-        ],
-        "x-ms-ratelimit-remaining-subscription-reads": [
-          "11994"
-        ],
-        "x-ms-request-id": [
-<<<<<<< HEAD
-          "f6d5464b-5399-456d-a5a0-9c2606807990"
-        ],
-        "x-ms-correlation-request-id": [
-          "f6d5464b-5399-456d-a5a0-9c2606807990"
-        ],
-        "x-ms-routing-request-id": [
-          "EASTUS2:20210322T191531Z:f6d5464b-5399-456d-a5a0-9c2606807990"
-=======
-          "23f94f06-2726-4f18-a664-8acb55001bb1"
-        ],
-        "x-ms-correlation-request-id": [
-          "23f94f06-2726-4f18-a664-8acb55001bb1"
-        ],
-        "x-ms-routing-request-id": [
-          "CANADACENTRAL:20210304T153800Z:23f94f06-2726-4f18-a664-8acb55001bb1"
->>>>>>> c112a861
-        ],
-        "Strict-Transport-Security": [
-          "max-age=31536000; includeSubDomains"
-        ],
-        "X-Content-Type-Options": [
-          "nosniff"
-        ],
-<<<<<<< HEAD
-        "Date": [
-          "Mon, 22 Mar 2021 19:15:31 GMT"
-=======
-        "Content-Length": [
-          "0"
->>>>>>> c112a861
-        ],
-        "Expires": [
-          "-1"
-        ]
-      },
-      "ResponseBody": "",
-      "StatusCode": 202
-    },
-    {
-<<<<<<< HEAD
-      "RequestUri": "/subscriptions/e37510d7-33b6-4676-886f-ee75bcc01871/operationresults/eyJqb2JJZCI6IlJFU09VUkNFR1JPVVBERUxFVElPTkpPQi1DUlBURVNUQVI5OTE3LUNFTlRSQUxVU0VVQVAiLCJqb2JMb2NhdGlvbiI6ImNlbnRyYWx1c2V1YXAifQ?api-version=2017-05-10",
-      "EncodedRequestUri": "L3N1YnNjcmlwdGlvbnMvZTM3NTEwZDctMzNiNi00Njc2LTg4NmYtZWU3NWJjYzAxODcxL29wZXJhdGlvbnJlc3VsdHMvZXlKcWIySkpaQ0k2SWxKRlUwOVZVa05GUjFKUFZWQkVSVXhGVkVsUFRrcFBRaTFEVWxCVVJWTlVRVkk1T1RFM0xVTkZUbFJTUVV4VlUwVlZRVkFpTENKcWIySk1iMk5oZEdsdmJpSTZJbU5sYm5SeVlXeDFjMlYxWVhBaWZRP2FwaS12ZXJzaW9uPTIwMTctMDUtMTA=",
-=======
-      "RequestUri": "/subscriptions/0296790d-427c-48ca-b204-8b729bbd8670/operationresults/eyJqb2JJZCI6IlJFU09VUkNFR1JPVVBERUxFVElPTkpPQi1DUlBURVNUQVIzNzgzLUNFTlRSQUxVU0VVQVAiLCJqb2JMb2NhdGlvbiI6ImNlbnRyYWx1c2V1YXAifQ?api-version=2017-05-10",
-      "EncodedRequestUri": "L3N1YnNjcmlwdGlvbnMvMDI5Njc5MGQtNDI3Yy00OGNhLWIyMDQtOGI3MjliYmQ4NjcwL29wZXJhdGlvbnJlc3VsdHMvZXlKcWIySkpaQ0k2SWxKRlUwOVZVa05GUjFKUFZWQkVSVXhGVkVsUFRrcFBRaTFEVWxCVVJWTlVRVkl6TnpnekxVTkZUbFJTUVV4VlUwVlZRVkFpTENKcWIySk1iMk5oZEdsdmJpSTZJbU5sYm5SeVlXeDFjMlYxWVhBaWZRP2FwaS12ZXJzaW9uPTIwMTctMDUtMTA=",
->>>>>>> c112a861
-      "RequestMethod": "GET",
-      "RequestBody": "",
-      "RequestHeaders": {
-        "User-Agent": [
-          "FxVersion/4.6.26614.01",
-          "OSName/Windows",
-          "OSVersion/Microsoft.Windows.10.0.18363.",
-          "Microsoft.Azure.Management.ResourceManager.ResourceManagementClient/1.6.0.0"
-        ]
-      },
-      "ResponseHeaders": {
-        "Cache-Control": [
-          "no-cache"
-        ],
-        "Date": [
-          "Thu, 04 Mar 2021 15:38:14 GMT"
-        ],
-        "Pragma": [
-          "no-cache"
-        ],
-        "x-ms-ratelimit-remaining-subscription-reads": [
-          "11993"
-        ],
-        "x-ms-request-id": [
-<<<<<<< HEAD
-          "19148f87-363d-4f48-af64-31cfa19da9ab"
-        ],
-        "x-ms-correlation-request-id": [
-          "19148f87-363d-4f48-af64-31cfa19da9ab"
-        ],
-        "x-ms-routing-request-id": [
-          "EASTUS2:20210322T191546Z:19148f87-363d-4f48-af64-31cfa19da9ab"
-=======
-          "f55baf16-def4-4bd6-856c-f8cb7e76fdb5"
-        ],
-        "x-ms-correlation-request-id": [
-          "f55baf16-def4-4bd6-856c-f8cb7e76fdb5"
-        ],
-        "x-ms-routing-request-id": [
-          "CANADACENTRAL:20210304T153815Z:f55baf16-def4-4bd6-856c-f8cb7e76fdb5"
->>>>>>> c112a861
-        ],
-        "Strict-Transport-Security": [
-          "max-age=31536000; includeSubDomains"
-        ],
-        "X-Content-Type-Options": [
-          "nosniff"
-        ],
-<<<<<<< HEAD
-        "Date": [
-          "Mon, 22 Mar 2021 19:15:46 GMT"
-=======
-        "Content-Length": [
-          "0"
->>>>>>> c112a861
-        ],
-        "Expires": [
-          "-1"
-        ]
-      },
-      "ResponseBody": "",
-      "StatusCode": 200
-    },
-    {
-<<<<<<< HEAD
-      "RequestUri": "/subscriptions/e37510d7-33b6-4676-886f-ee75bcc01871/operationresults/eyJqb2JJZCI6IlJFU09VUkNFR1JPVVBERUxFVElPTkpPQi1DUlBURVNUQVI5OTE3LUNFTlRSQUxVU0VVQVAiLCJqb2JMb2NhdGlvbiI6ImNlbnRyYWx1c2V1YXAifQ?api-version=2017-05-10",
-      "EncodedRequestUri": "L3N1YnNjcmlwdGlvbnMvZTM3NTEwZDctMzNiNi00Njc2LTg4NmYtZWU3NWJjYzAxODcxL29wZXJhdGlvbnJlc3VsdHMvZXlKcWIySkpaQ0k2SWxKRlUwOVZVa05GUjFKUFZWQkVSVXhGVkVsUFRrcFBRaTFEVWxCVVJWTlVRVkk1T1RFM0xVTkZUbFJTUVV4VlUwVlZRVkFpTENKcWIySk1iMk5oZEdsdmJpSTZJbU5sYm5SeVlXeDFjMlYxWVhBaWZRP2FwaS12ZXJzaW9uPTIwMTctMDUtMTA=",
-=======
-      "RequestUri": "/subscriptions/0296790d-427c-48ca-b204-8b729bbd8670/operationresults/eyJqb2JJZCI6IlJFU09VUkNFR1JPVVBERUxFVElPTkpPQi1DUlBURVNUQVIzNzgzLUNFTlRSQUxVU0VVQVAiLCJqb2JMb2NhdGlvbiI6ImNlbnRyYWx1c2V1YXAifQ?api-version=2017-05-10",
-      "EncodedRequestUri": "L3N1YnNjcmlwdGlvbnMvMDI5Njc5MGQtNDI3Yy00OGNhLWIyMDQtOGI3MjliYmQ4NjcwL29wZXJhdGlvbnJlc3VsdHMvZXlKcWIySkpaQ0k2SWxKRlUwOVZVa05GUjFKUFZWQkVSVXhGVkVsUFRrcFBRaTFEVWxCVVJWTlVRVkl6TnpnekxVTkZUbFJTUVV4VlUwVlZRVkFpTENKcWIySk1iMk5oZEdsdmJpSTZJbU5sYm5SeVlXeDFjMlYxWVhBaWZRP2FwaS12ZXJzaW9uPTIwMTctMDUtMTA=",
->>>>>>> c112a861
-      "RequestMethod": "GET",
-      "RequestBody": "",
-      "RequestHeaders": {
-        "User-Agent": [
-          "FxVersion/4.6.26614.01",
-          "OSName/Windows",
-          "OSVersion/Microsoft.Windows.10.0.18363.",
-          "Microsoft.Azure.Management.ResourceManager.ResourceManagementClient/1.6.0.0"
-        ]
-      },
-      "ResponseHeaders": {
-        "Cache-Control": [
-          "no-cache"
-        ],
-        "Date": [
-          "Thu, 04 Mar 2021 15:38:14 GMT"
-        ],
-        "Pragma": [
-          "no-cache"
-        ],
-        "x-ms-ratelimit-remaining-subscription-reads": [
-          "11992"
-        ],
-        "x-ms-request-id": [
-<<<<<<< HEAD
-          "f8d9f10f-e3eb-4dd9-b3e8-e7c2cd5ca904"
-        ],
-        "x-ms-correlation-request-id": [
-          "f8d9f10f-e3eb-4dd9-b3e8-e7c2cd5ca904"
-        ],
-        "x-ms-routing-request-id": [
-          "EASTUS2:20210322T191546Z:f8d9f10f-e3eb-4dd9-b3e8-e7c2cd5ca904"
-=======
-          "f293c333-afce-418e-82ef-d1cdfe18a5b4"
-        ],
-        "x-ms-correlation-request-id": [
-          "f293c333-afce-418e-82ef-d1cdfe18a5b4"
-        ],
-        "x-ms-routing-request-id": [
-          "CANADACENTRAL:20210304T153815Z:f293c333-afce-418e-82ef-d1cdfe18a5b4"
->>>>>>> c112a861
-        ],
-        "Strict-Transport-Security": [
-          "max-age=31536000; includeSubDomains"
-        ],
-        "X-Content-Type-Options": [
-          "nosniff"
-        ],
-<<<<<<< HEAD
-        "Date": [
-          "Mon, 22 Mar 2021 19:15:46 GMT"
-=======
-        "Content-Length": [
-          "0"
->>>>>>> c112a861
         ],
         "Expires": [
           "-1"
@@ -3159,15 +2088,9 @@
   ],
   "Names": {
     "Snapshot_CRUD_Execute": [
-<<<<<<< HEAD
-      "crptestar9917",
-      "diskrp532",
-      "diskrp3417"
-=======
       "crptestar3783",
       "diskrp2754",
       "diskrp7371"
->>>>>>> c112a861
     ]
   },
   "Variables": {
