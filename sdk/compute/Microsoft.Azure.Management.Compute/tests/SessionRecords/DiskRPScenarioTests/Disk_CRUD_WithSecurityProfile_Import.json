--- conflicted
+++ resolved
@@ -2817,11 +2817,7 @@
           "-1"
         ]
       },
-<<<<<<< HEAD
-      "ResponseBody": "{\r\n  \"startTime\": \"2023-03-16T01:40:49.8495851-04:00\",\r\n  \"endTime\": \"2023-03-16T01:40:50.0058033-04:00\",\r\n  \"status\": \"Succeeded\",\r\n  \"properties\": {\r\n    \"output\": {\r\n      \"accessSAS\": \"Sanitized\",\r\n      \"securityDataAccessSAS\": \"https://md-hdd-wrx0cz2sqlb2.z20.blob.storage.azure.net/jjcsvsqdpv00/e8ceec91-80ca-4037-8443-24917343c414_vmgs?sv=2018-03-28&sr=b&si=203f7b56-ca00-48c5-8f05-45d27ccd95b3&sig=wc%2Boznzm7G0oM8jpPFXJbmZ8OYpv94Pcd1fEy25gQSw%3D\"\r\n    }\r\n  },\r\n  \"name\": \"fd578ccc-7dd2-4a21-9a3a-017b25d32f26\"\r\n}",
-=======
       "ResponseBody": "{\r\n  \"startTime\": \"2023-03-16T01:40:49.8495851-04:00\",\r\n  \"endTime\": \"2023-03-16T01:40:50.0058033-04:00\",\r\n  \"status\": \"Succeeded\",\r\n  \"properties\": {\r\n    \"output\": {\r\n      \"accessSAS\": \"Sanitized\",\r\n      \"securityDataAccessSAS\": \"Sanitized\"\r\n    }\r\n  },\r\n  \"name\": \"fd578ccc-7dd2-4a21-9a3a-017b25d32f26\"\r\n}",
->>>>>>> 38e47325
       "StatusCode": 200
     },
     {
@@ -2885,11 +2881,7 @@
           "-1"
         ]
       },
-<<<<<<< HEAD
-      "ResponseBody": "{\r\n  \"accessSAS\": \"Sanitized\",\r\n  \"securityDataAccessSAS\": \"https://md-hdd-wrx0cz2sqlb2.z20.blob.storage.azure.net/jjcsvsqdpv00/e8ceec91-80ca-4037-8443-24917343c414_vmgs?sv=2018-03-28&sr=b&si=203f7b56-ca00-48c5-8f05-45d27ccd95b3&sig=wc%2Boznzm7G0oM8jpPFXJbmZ8OYpv94Pcd1fEy25gQSw%3D\"\r\n}",
-=======
       "ResponseBody": "{\r\n  \"accessSAS\": \"Sanitized\",\r\n  \"securityDataAccessSAS\": \"Sanitized\"\r\n}",
->>>>>>> 38e47325
       "StatusCode": 200
     },
     {
