{
  "Entries": [
    {
<<<<<<< HEAD
      "RequestUri": "/subscriptions/0296790d-427c-48ca-b204-8b729bbd8670/providers/Microsoft.Compute/locations/northeurope/publishers/MicrosoftWindowsServer/artifacttypes/vmimage/offers/WindowsServer/skus/2012-R2-Datacenter/versions?$top=1&api-version=2019-12-01",
      "EncodedRequestUri": "L3N1YnNjcmlwdGlvbnMvMDI5Njc5MGQtNDI3Yy00OGNhLWIyMDQtOGI3MjliYmQ4NjcwL3Byb3ZpZGVycy9NaWNyb3NvZnQuQ29tcHV0ZS9sb2NhdGlvbnMvbm9ydGhldXJvcGUvcHVibGlzaGVycy9NaWNyb3NvZnRXaW5kb3dzU2VydmVyL2FydGlmYWN0dHlwZXMvdm1pbWFnZS9vZmZlcnMvV2luZG93c1NlcnZlci9za3VzLzIwMTItUjItRGF0YWNlbnRlci92ZXJzaW9ucz8kdG9wPTEmYXBpLXZlcnNpb249MjAxOS0xMi0wMQ==",
=======
      "RequestUri": "/subscriptions/e37510d7-33b6-4676-886f-ee75bcc01871/providers/Microsoft.Compute/locations/northeurope/publishers/MicrosoftWindowsServer/artifacttypes/vmimage/offers/WindowsServer/skus/2012-R2-Datacenter/versions?$top=1&api-version=2021-04-01",
      "EncodedRequestUri": "L3N1YnNjcmlwdGlvbnMvZTM3NTEwZDctMzNiNi00Njc2LTg4NmYtZWU3NWJjYzAxODcxL3Byb3ZpZGVycy9NaWNyb3NvZnQuQ29tcHV0ZS9sb2NhdGlvbnMvbm9ydGhldXJvcGUvcHVibGlzaGVycy9NaWNyb3NvZnRXaW5kb3dzU2VydmVyL2FydGlmYWN0dHlwZXMvdm1pbWFnZS9vZmZlcnMvV2luZG93c1NlcnZlci9za3VzLzIwMTItUjItRGF0YWNlbnRlci92ZXJzaW9ucz8kdG9wPTEmYXBpLXZlcnNpb249MjAyMS0wNC0wMQ==",
>>>>>>> ba3a4ca0
      "RequestMethod": "GET",
      "RequestBody": "",
      "RequestHeaders": {
        "x-ms-client-request-id": [
<<<<<<< HEAD
          "97879a6f-ee47-446b-a2b6-e8a464d25b27"
=======
          "fb65554b-b975-42ba-8fed-4cc3285938ab"
>>>>>>> ba3a4ca0
        ],
        "Accept-Language": [
          "en-US"
        ],
        "User-Agent": [
          "FxVersion/4.6.29518.01",
          "OSName/Windows",
<<<<<<< HEAD
          "OSVersion/Microsoft.Windows.10.0.18363.",
          "Microsoft.Azure.Management.Compute.ComputeManagementClient/35.0.0.0"
=======
          "OSVersion/Microsoft.Windows.10.0.19042.",
          "Microsoft.Azure.Management.Compute.ComputeManagementClient/47.0.0"
>>>>>>> ba3a4ca0
        ]
      },
      "ResponseHeaders": {
        "Cache-Control": [
          "no-cache"
        ],
<<<<<<< HEAD
        "Date": [
          "Thu, 02 Apr 2020 17:15:42 GMT"
        ],
=======
>>>>>>> ba3a4ca0
        "Pragma": [
          "no-cache"
        ],
        "x-ms-ratelimit-remaining-resource": [
          "Microsoft.Compute/ListVMImagesVersionsFromLocation3Min;15999,Microsoft.Compute/ListVMImagesVersionsFromLocation30Min;43999"
        ],
        "Strict-Transport-Security": [
          "max-age=31536000; includeSubDomains"
        ],
        "x-ms-served-by": [
<<<<<<< HEAD
          "57a6d3dd-3d0a-462e-94d4-4434fd069990_132011532387819953"
        ],
        "x-ms-request-id": [
          "f460a5c3-0175-4548-9837-497cc9a937aa"
=======
          "57a6d3dd-3d0a-462e-94d4-4434fd069990_132546865085392512"
        ],
        "x-ms-request-id": [
          "8f7d13d6-fd43-438b-9d11-5b969cc7fe02"
        ],
        "Server": [
          "Microsoft-HTTPAPI/2.0",
          "Microsoft-HTTPAPI/2.0"
>>>>>>> ba3a4ca0
        ],
        "x-ms-ratelimit-remaining-subscription-reads": [
          "11999"
        ],
        "x-ms-correlation-request-id": [
<<<<<<< HEAD
          "345fdae6-3dd3-468f-8c9d-f0c37b74652d"
        ],
        "x-ms-routing-request-id": [
          "WESTUS:20200402T171542Z:345fdae6-3dd3-468f-8c9d-f0c37b74652d"
=======
          "ef3b722f-1e96-4ebb-84e0-1022a6f9ca57"
        ],
        "x-ms-routing-request-id": [
          "EASTUS2:20210618T055049Z:ef3b722f-1e96-4ebb-84e0-1022a6f9ca57"
>>>>>>> ba3a4ca0
        ],
        "X-Content-Type-Options": [
          "nosniff"
        ],
        "Date": [
          "Fri, 18 Jun 2021 05:50:49 GMT"
        ],
        "Content-Length": [
          "317"
        ],
        "Content-Type": [
          "application/json; charset=utf-8"
        ],
        "Expires": [
          "-1"
        ]
      },
<<<<<<< HEAD
      "ResponseBody": "[\r\n  {\r\n    \"location\": \"northeurope\",\r\n    \"name\": \"4.127.20180315\",\r\n    \"id\": \"/Subscriptions/0296790d-427c-48ca-b204-8b729bbd8670/Providers/Microsoft.Compute/Locations/northeurope/Publishers/MicrosoftWindowsServer/ArtifactTypes/VMImage/Offers/WindowsServer/Skus/2012-R2-Datacenter/Versions/4.127.20180315\"\r\n  }\r\n]",
      "StatusCode": 200
    },
    {
      "RequestUri": "/subscriptions/0296790d-427c-48ca-b204-8b729bbd8670/resourcegroups/crptestar5976?api-version=2017-05-10",
      "EncodedRequestUri": "L3N1YnNjcmlwdGlvbnMvMDI5Njc5MGQtNDI3Yy00OGNhLWIyMDQtOGI3MjliYmQ4NjcwL3Jlc291cmNlZ3JvdXBzL2NycHRlc3RhcjU5NzY/YXBpLXZlcnNpb249MjAxNy0wNS0xMA==",
      "RequestMethod": "PUT",
      "RequestBody": "{\r\n  \"location\": \"northeurope\",\r\n  \"tags\": {\r\n    \"crptestar5976\": \"2020-04-02 17:15:42Z\"\r\n  }\r\n}",
      "RequestHeaders": {
        "x-ms-client-request-id": [
          "ae05c413-1009-46a6-8556-29d3e2f57882"
=======
      "ResponseBody": "[\r\n  {\r\n    \"location\": \"northeurope\",\r\n    \"name\": \"4.127.20180315\",\r\n    \"id\": \"/Subscriptions/e37510d7-33b6-4676-886f-ee75bcc01871/Providers/Microsoft.Compute/Locations/northeurope/Publishers/MicrosoftWindowsServer/ArtifactTypes/VMImage/Offers/WindowsServer/Skus/2012-R2-Datacenter/Versions/4.127.20180315\"\r\n  }\r\n]",
      "StatusCode": 200
    },
    {
      "RequestUri": "/subscriptions/e37510d7-33b6-4676-886f-ee75bcc01871/resourcegroups/crptestar6665?api-version=2017-05-10",
      "EncodedRequestUri": "L3N1YnNjcmlwdGlvbnMvZTM3NTEwZDctMzNiNi00Njc2LTg4NmYtZWU3NWJjYzAxODcxL3Jlc291cmNlZ3JvdXBzL2NycHRlc3RhcjY2NjU/YXBpLXZlcnNpb249MjAxNy0wNS0xMA==",
      "RequestMethod": "PUT",
      "RequestBody": "{\r\n  \"location\": \"northeurope\",\r\n  \"tags\": {\r\n    \"crptestar6665\": \"2021-06-18 05:50:49Z\"\r\n  }\r\n}",
      "RequestHeaders": {
        "x-ms-client-request-id": [
          "3a86f1ac-e9f7-4a2a-baf1-88470c814193"
>>>>>>> ba3a4ca0
        ],
        "Accept-Language": [
          "en-US"
        ],
        "User-Agent": [
          "FxVersion/4.6.29518.01",
          "OSName/Windows",
          "OSVersion/Microsoft.Windows.10.0.19042.",
          "Microsoft.Azure.Management.ResourceManager.ResourceManagementClient/1.6.0.0"
        ],
        "Content-Type": [
          "application/json; charset=utf-8"
        ],
        "Content-Length": [
          "97"
        ]
      },
      "ResponseHeaders": {
        "Cache-Control": [
          "no-cache"
        ],
<<<<<<< HEAD
        "Date": [
          "Thu, 02 Apr 2020 17:15:46 GMT"
        ],
=======
>>>>>>> ba3a4ca0
        "Pragma": [
          "no-cache"
        ],
        "x-ms-ratelimit-remaining-subscription-writes": [
          "1199"
        ],
        "x-ms-request-id": [
<<<<<<< HEAD
          "ed5b81a8-4159-4d31-84ef-57a48dccc6be"
        ],
        "x-ms-correlation-request-id": [
          "ed5b81a8-4159-4d31-84ef-57a48dccc6be"
        ],
        "x-ms-routing-request-id": [
          "WESTUS:20200402T171546Z:ed5b81a8-4159-4d31-84ef-57a48dccc6be"
=======
          "3ece012c-2e5f-43d9-9f76-251e8bfaf83f"
        ],
        "x-ms-correlation-request-id": [
          "3ece012c-2e5f-43d9-9f76-251e8bfaf83f"
        ],
        "x-ms-routing-request-id": [
          "EASTUS2:20210618T055051Z:3ece012c-2e5f-43d9-9f76-251e8bfaf83f"
>>>>>>> ba3a4ca0
        ],
        "Strict-Transport-Security": [
          "max-age=31536000; includeSubDomains"
        ],
        "X-Content-Type-Options": [
          "nosniff"
        ],
        "Date": [
          "Fri, 18 Jun 2021 05:50:50 GMT"
        ],
        "Content-Length": [
          "232"
        ],
        "Content-Type": [
          "application/json; charset=utf-8"
        ],
        "Expires": [
          "-1"
        ]
      },
<<<<<<< HEAD
      "ResponseBody": "{\r\n  \"id\": \"/subscriptions/0296790d-427c-48ca-b204-8b729bbd8670/resourceGroups/crptestar5976\",\r\n  \"name\": \"crptestar5976\",\r\n  \"location\": \"northeurope\",\r\n  \"tags\": {\r\n    \"crptestar5976\": \"2020-04-02 17:15:42Z\"\r\n  },\r\n  \"properties\": {\r\n    \"provisioningState\": \"Succeeded\"\r\n  }\r\n}",
      "StatusCode": 201
    },
    {
      "RequestUri": "/subscriptions/0296790d-427c-48ca-b204-8b729bbd8670/resourceGroups/crptestar5976/providers/Microsoft.Network/publicIPAddresses/pip6037?api-version=2018-07-01",
      "EncodedRequestUri": "L3N1YnNjcmlwdGlvbnMvMDI5Njc5MGQtNDI3Yy00OGNhLWIyMDQtOGI3MjliYmQ4NjcwL3Jlc291cmNlR3JvdXBzL2NycHRlc3RhcjU5NzYvcHJvdmlkZXJzL01pY3Jvc29mdC5OZXR3b3JrL3B1YmxpY0lQQWRkcmVzc2VzL3BpcDYwMzc/YXBpLXZlcnNpb249MjAxOC0wNy0wMQ==",
      "RequestMethod": "PUT",
      "RequestBody": "{\r\n  \"properties\": {\r\n    \"publicIPAllocationMethod\": \"Dynamic\",\r\n    \"dnsSettings\": {\r\n      \"domainNameLabel\": \"dn3136\"\r\n    }\r\n  },\r\n  \"location\": \"northeurope\",\r\n  \"tags\": {\r\n    \"key\": \"value\"\r\n  }\r\n}",
      "RequestHeaders": {
        "x-ms-client-request-id": [
          "62e46aa4-ccc3-4102-b80c-fad809ba5971"
=======
      "ResponseBody": "{\r\n  \"id\": \"/subscriptions/e37510d7-33b6-4676-886f-ee75bcc01871/resourceGroups/crptestar6665\",\r\n  \"name\": \"crptestar6665\",\r\n  \"location\": \"northeurope\",\r\n  \"tags\": {\r\n    \"crptestar6665\": \"2021-06-18 05:50:49Z\"\r\n  },\r\n  \"properties\": {\r\n    \"provisioningState\": \"Succeeded\"\r\n  }\r\n}",
      "StatusCode": 201
    },
    {
      "RequestUri": "/subscriptions/e37510d7-33b6-4676-886f-ee75bcc01871/resourceGroups/crptestar6665/providers/Microsoft.Network/publicIPAddresses/pip9249?api-version=2019-09-01",
      "EncodedRequestUri": "L3N1YnNjcmlwdGlvbnMvZTM3NTEwZDctMzNiNi00Njc2LTg4NmYtZWU3NWJjYzAxODcxL3Jlc291cmNlR3JvdXBzL2NycHRlc3RhcjY2NjUvcHJvdmlkZXJzL01pY3Jvc29mdC5OZXR3b3JrL3B1YmxpY0lQQWRkcmVzc2VzL3BpcDkyNDk/YXBpLXZlcnNpb249MjAxOS0wOS0wMQ==",
      "RequestMethod": "PUT",
      "RequestBody": "{\r\n  \"properties\": {\r\n    \"publicIPAllocationMethod\": \"Dynamic\",\r\n    \"dnsSettings\": {\r\n      \"domainNameLabel\": \"dn9692\"\r\n    }\r\n  },\r\n  \"location\": \"northeurope\",\r\n  \"tags\": {\r\n    \"key\": \"value\"\r\n  }\r\n}",
      "RequestHeaders": {
        "x-ms-client-request-id": [
          "146413bb-913a-4262-b374-a1f12ac92a23"
>>>>>>> ba3a4ca0
        ],
        "Accept-Language": [
          "en-US"
        ],
        "User-Agent": [
          "FxVersion/4.6.29518.01",
          "OSName/Windows",
          "OSVersion/Microsoft.Windows.10.0.19042.",
          "Microsoft.Azure.Management.Network.NetworkManagementClient/19.17.1.0"
        ],
        "Content-Type": [
          "application/json; charset=utf-8"
        ],
        "Content-Length": [
          "205"
        ]
      },
      "ResponseHeaders": {
        "Cache-Control": [
          "no-cache"
        ],
<<<<<<< HEAD
        "Date": [
          "Thu, 02 Apr 2020 17:15:53 GMT"
        ],
=======
>>>>>>> ba3a4ca0
        "Pragma": [
          "no-cache"
        ],
        "Retry-After": [
          "1"
        ],
        "x-ms-request-id": [
<<<<<<< HEAD
          "b9ab1919-0883-46c0-a6ea-5b1852ff8710"
        ],
        "Azure-AsyncOperation": [
          "https://management.azure.com/subscriptions/0296790d-427c-48ca-b204-8b729bbd8670/providers/Microsoft.Network/locations/northeurope/operations/b9ab1919-0883-46c0-a6ea-5b1852ff8710?api-version=2018-07-01"
        ],
        "x-ms-correlation-request-id": [
          "bfadd2fa-9d1d-42b1-9004-aa76dfaa4a35"
=======
          "5ee73544-370f-4aeb-8731-60b37f5fea9c"
        ],
        "Azure-AsyncOperation": [
          "https://management.azure.com/subscriptions/e37510d7-33b6-4676-886f-ee75bcc01871/providers/Microsoft.Network/locations/northeurope/operations/5ee73544-370f-4aeb-8731-60b37f5fea9c?api-version=2019-09-01"
        ],
        "x-ms-correlation-request-id": [
          "31d3204a-bf3d-4d27-b42a-1ab3a32582dc"
>>>>>>> ba3a4ca0
        ],
        "Azure-AsyncNotification": [
          "Enabled"
        ],
        "x-ms-arm-service-request-id": [
<<<<<<< HEAD
          "072c2d2d-0a91-4bcf-aaab-9afa5184cf76"
=======
          "020db55c-7c5b-41ab-9c19-c998426a3710"
>>>>>>> ba3a4ca0
        ],
        "Strict-Transport-Security": [
          "max-age=31536000; includeSubDomains"
        ],
        "Server": [
          "Microsoft-HTTPAPI/2.0",
          "Microsoft-HTTPAPI/2.0"
        ],
        "x-ms-ratelimit-remaining-subscription-writes": [
          "1199"
        ],
        "x-ms-routing-request-id": [
<<<<<<< HEAD
          "WESTUS:20200402T171553Z:bfadd2fa-9d1d-42b1-9004-aa76dfaa4a35"
=======
          "EASTUS2:20210618T055055Z:31d3204a-bf3d-4d27-b42a-1ab3a32582dc"
>>>>>>> ba3a4ca0
        ],
        "X-Content-Type-Options": [
          "nosniff"
        ],
        "Date": [
          "Fri, 18 Jun 2021 05:50:55 GMT"
        ],
        "Content-Length": [
          "765"
        ],
        "Content-Type": [
          "application/json; charset=utf-8"
        ],
        "Expires": [
          "-1"
        ]
      },
<<<<<<< HEAD
      "ResponseBody": "{\r\n  \"name\": \"pip6037\",\r\n  \"id\": \"/subscriptions/0296790d-427c-48ca-b204-8b729bbd8670/resourceGroups/crptestar5976/providers/Microsoft.Network/publicIPAddresses/pip6037\",\r\n  \"etag\": \"W/\\\"7b1d8e37-1973-49d3-bfdb-665fde8e3cd4\\\"\",\r\n  \"location\": \"northeurope\",\r\n  \"tags\": {\r\n    \"key\": \"value\"\r\n  },\r\n  \"properties\": {\r\n    \"provisioningState\": \"Updating\",\r\n    \"resourceGuid\": \"35f41d3d-ebd7-4c0e-9725-2e0316927049\",\r\n    \"publicIPAddressVersion\": \"IPv4\",\r\n    \"publicIPAllocationMethod\": \"Dynamic\",\r\n    \"idleTimeoutInMinutes\": 4,\r\n    \"dnsSettings\": {\r\n      \"domainNameLabel\": \"dn3136\",\r\n      \"fqdn\": \"dn3136.northeurope.cloudapp.azure.com\"\r\n    },\r\n    \"ipTags\": []\r\n  },\r\n  \"type\": \"Microsoft.Network/publicIPAddresses\",\r\n  \"sku\": {\r\n    \"name\": \"Basic\"\r\n  }\r\n}",
      "StatusCode": 201
    },
    {
      "RequestUri": "/subscriptions/0296790d-427c-48ca-b204-8b729bbd8670/providers/Microsoft.Network/locations/northeurope/operations/b9ab1919-0883-46c0-a6ea-5b1852ff8710?api-version=2018-07-01",
      "EncodedRequestUri": "L3N1YnNjcmlwdGlvbnMvMDI5Njc5MGQtNDI3Yy00OGNhLWIyMDQtOGI3MjliYmQ4NjcwL3Byb3ZpZGVycy9NaWNyb3NvZnQuTmV0d29yay9sb2NhdGlvbnMvbm9ydGhldXJvcGUvb3BlcmF0aW9ucy9iOWFiMTkxOS0wODgzLTQ2YzAtYTZlYS01YjE4NTJmZjg3MTA/YXBpLXZlcnNpb249MjAxOC0wNy0wMQ==",
=======
      "ResponseBody": "{\r\n  \"name\": \"pip9249\",\r\n  \"id\": \"/subscriptions/e37510d7-33b6-4676-886f-ee75bcc01871/resourceGroups/crptestar6665/providers/Microsoft.Network/publicIPAddresses/pip9249\",\r\n  \"etag\": \"W/\\\"95464951-6fef-4c67-9796-e4c521c6d04b\\\"\",\r\n  \"location\": \"northeurope\",\r\n  \"tags\": {\r\n    \"key\": \"value\"\r\n  },\r\n  \"properties\": {\r\n    \"provisioningState\": \"Updating\",\r\n    \"resourceGuid\": \"462601c6-b72a-4b4f-a460-42031bcf42bd\",\r\n    \"publicIPAddressVersion\": \"IPv4\",\r\n    \"publicIPAllocationMethod\": \"Dynamic\",\r\n    \"idleTimeoutInMinutes\": 4,\r\n    \"dnsSettings\": {\r\n      \"domainNameLabel\": \"dn9692\",\r\n      \"fqdn\": \"dn9692.northeurope.cloudapp.azure.com\"\r\n    },\r\n    \"ipTags\": []\r\n  },\r\n  \"type\": \"Microsoft.Network/publicIPAddresses\",\r\n  \"sku\": {\r\n    \"name\": \"Basic\"\r\n  }\r\n}",
      "StatusCode": 201
    },
    {
      "RequestUri": "/subscriptions/e37510d7-33b6-4676-886f-ee75bcc01871/providers/Microsoft.Network/locations/northeurope/operations/5ee73544-370f-4aeb-8731-60b37f5fea9c?api-version=2019-09-01",
      "EncodedRequestUri": "L3N1YnNjcmlwdGlvbnMvZTM3NTEwZDctMzNiNi00Njc2LTg4NmYtZWU3NWJjYzAxODcxL3Byb3ZpZGVycy9NaWNyb3NvZnQuTmV0d29yay9sb2NhdGlvbnMvbm9ydGhldXJvcGUvb3BlcmF0aW9ucy81ZWU3MzU0NC0zNzBmLTRhZWItODczMS02MGIzN2Y1ZmVhOWM/YXBpLXZlcnNpb249MjAxOS0wOS0wMQ==",
>>>>>>> ba3a4ca0
      "RequestMethod": "GET",
      "RequestBody": "",
      "RequestHeaders": {
        "User-Agent": [
          "FxVersion/4.6.29518.01",
          "OSName/Windows",
          "OSVersion/Microsoft.Windows.10.0.19042.",
          "Microsoft.Azure.Management.Network.NetworkManagementClient/19.17.1.0"
        ]
      },
      "ResponseHeaders": {
        "Cache-Control": [
          "no-cache"
        ],
<<<<<<< HEAD
        "Date": [
          "Thu, 02 Apr 2020 17:15:54 GMT"
        ],
=======
>>>>>>> ba3a4ca0
        "Pragma": [
          "no-cache"
        ],
        "x-ms-request-id": [
<<<<<<< HEAD
          "aeecb9e7-14af-4dd9-9a71-e134dafa202b"
        ],
        "x-ms-correlation-request-id": [
          "4684dcee-2349-4774-bbed-1dde4461d9e9"
        ],
        "x-ms-arm-service-request-id": [
          "49e1e640-aa2a-4941-8a74-2ae783d03c28"
=======
          "eb1e2813-3dbd-4397-80a5-9b9a92b4fe34"
        ],
        "x-ms-correlation-request-id": [
          "c31b1a26-e3d9-4514-9f94-9e06a84df596"
        ],
        "x-ms-arm-service-request-id": [
          "c20f593a-52cc-4d48-b954-833e4c93d48e"
>>>>>>> ba3a4ca0
        ],
        "Strict-Transport-Security": [
          "max-age=31536000; includeSubDomains"
        ],
        "Server": [
          "Microsoft-HTTPAPI/2.0",
          "Microsoft-HTTPAPI/2.0"
        ],
        "x-ms-ratelimit-remaining-subscription-reads": [
          "11998"
        ],
        "x-ms-routing-request-id": [
<<<<<<< HEAD
          "WESTUS:20200402T171555Z:4684dcee-2349-4774-bbed-1dde4461d9e9"
=======
          "EASTUS2:20210618T055056Z:c31b1a26-e3d9-4514-9f94-9e06a84df596"
>>>>>>> ba3a4ca0
        ],
        "X-Content-Type-Options": [
          "nosniff"
        ],
        "Date": [
          "Fri, 18 Jun 2021 05:50:56 GMT"
        ],
        "Content-Length": [
          "29"
        ],
        "Content-Type": [
          "application/json; charset=utf-8"
        ],
        "Expires": [
          "-1"
        ]
      },
      "ResponseBody": "{\r\n  \"status\": \"Succeeded\"\r\n}",
      "StatusCode": 200
    },
    {
<<<<<<< HEAD
      "RequestUri": "/subscriptions/0296790d-427c-48ca-b204-8b729bbd8670/resourceGroups/crptestar5976/providers/Microsoft.Network/publicIPAddresses/pip6037?api-version=2018-07-01",
      "EncodedRequestUri": "L3N1YnNjcmlwdGlvbnMvMDI5Njc5MGQtNDI3Yy00OGNhLWIyMDQtOGI3MjliYmQ4NjcwL3Jlc291cmNlR3JvdXBzL2NycHRlc3RhcjU5NzYvcHJvdmlkZXJzL01pY3Jvc29mdC5OZXR3b3JrL3B1YmxpY0lQQWRkcmVzc2VzL3BpcDYwMzc/YXBpLXZlcnNpb249MjAxOC0wNy0wMQ==",
=======
      "RequestUri": "/subscriptions/e37510d7-33b6-4676-886f-ee75bcc01871/resourceGroups/crptestar6665/providers/Microsoft.Network/publicIPAddresses/pip9249?api-version=2019-09-01",
      "EncodedRequestUri": "L3N1YnNjcmlwdGlvbnMvZTM3NTEwZDctMzNiNi00Njc2LTg4NmYtZWU3NWJjYzAxODcxL3Jlc291cmNlR3JvdXBzL2NycHRlc3RhcjY2NjUvcHJvdmlkZXJzL01pY3Jvc29mdC5OZXR3b3JrL3B1YmxpY0lQQWRkcmVzc2VzL3BpcDkyNDk/YXBpLXZlcnNpb249MjAxOS0wOS0wMQ==",
>>>>>>> ba3a4ca0
      "RequestMethod": "GET",
      "RequestBody": "",
      "RequestHeaders": {
        "User-Agent": [
          "FxVersion/4.6.29518.01",
          "OSName/Windows",
          "OSVersion/Microsoft.Windows.10.0.19042.",
          "Microsoft.Azure.Management.Network.NetworkManagementClient/19.17.1.0"
        ]
      },
      "ResponseHeaders": {
        "Cache-Control": [
          "no-cache"
        ],
<<<<<<< HEAD
        "Date": [
          "Thu, 02 Apr 2020 17:15:55 GMT"
        ],
=======
>>>>>>> ba3a4ca0
        "Pragma": [
          "no-cache"
        ],
        "ETag": [
<<<<<<< HEAD
          "W/\"307201a5-5d34-46bf-8a4a-f4d8ae4f21d7\""
        ],
        "Server": [
          "Microsoft-HTTPAPI/2.0",
          "Microsoft-HTTPAPI/2.0"
        ],
        "x-ms-request-id": [
          "97c5458e-65db-4443-a1a2-f4ff5183e064"
        ],
        "x-ms-correlation-request-id": [
          "0ea49c94-5860-47f7-a0c2-8a2eab9dd6a0"
        ],
        "x-ms-arm-service-request-id": [
          "27514c21-e74e-4a76-95ad-02a1e4e6340c"
=======
          "W/\"f14feac4-dbae-4abf-b77f-abfd8411244f\""
        ],
        "x-ms-request-id": [
          "8fd808bd-11e3-49d2-9a96-9564c1c99b77"
        ],
        "x-ms-correlation-request-id": [
          "699f2803-d4e2-4786-83e6-709252ca3588"
        ],
        "x-ms-arm-service-request-id": [
          "9fc28d7d-3600-4576-b7da-3774bb88a528"
>>>>>>> ba3a4ca0
        ],
        "Strict-Transport-Security": [
          "max-age=31536000; includeSubDomains"
        ],
        "Server": [
          "Microsoft-HTTPAPI/2.0",
          "Microsoft-HTTPAPI/2.0"
        ],
        "x-ms-ratelimit-remaining-subscription-reads": [
          "11997"
        ],
        "x-ms-routing-request-id": [
<<<<<<< HEAD
          "WESTUS:20200402T171555Z:0ea49c94-5860-47f7-a0c2-8a2eab9dd6a0"
=======
          "EASTUS2:20210618T055057Z:699f2803-d4e2-4786-83e6-709252ca3588"
>>>>>>> ba3a4ca0
        ],
        "X-Content-Type-Options": [
          "nosniff"
        ],
        "Date": [
          "Fri, 18 Jun 2021 05:50:56 GMT"
        ],
        "Content-Length": [
          "766"
        ],
        "Content-Type": [
          "application/json; charset=utf-8"
        ],
        "Expires": [
          "-1"
        ]
      },
<<<<<<< HEAD
      "ResponseBody": "{\r\n  \"name\": \"pip6037\",\r\n  \"id\": \"/subscriptions/0296790d-427c-48ca-b204-8b729bbd8670/resourceGroups/crptestar5976/providers/Microsoft.Network/publicIPAddresses/pip6037\",\r\n  \"etag\": \"W/\\\"307201a5-5d34-46bf-8a4a-f4d8ae4f21d7\\\"\",\r\n  \"location\": \"northeurope\",\r\n  \"tags\": {\r\n    \"key\": \"value\"\r\n  },\r\n  \"properties\": {\r\n    \"provisioningState\": \"Succeeded\",\r\n    \"resourceGuid\": \"35f41d3d-ebd7-4c0e-9725-2e0316927049\",\r\n    \"publicIPAddressVersion\": \"IPv4\",\r\n    \"publicIPAllocationMethod\": \"Dynamic\",\r\n    \"idleTimeoutInMinutes\": 4,\r\n    \"dnsSettings\": {\r\n      \"domainNameLabel\": \"dn3136\",\r\n      \"fqdn\": \"dn3136.northeurope.cloudapp.azure.com\"\r\n    },\r\n    \"ipTags\": []\r\n  },\r\n  \"type\": \"Microsoft.Network/publicIPAddresses\",\r\n  \"sku\": {\r\n    \"name\": \"Basic\"\r\n  }\r\n}",
      "StatusCode": 200
    },
    {
      "RequestUri": "/subscriptions/0296790d-427c-48ca-b204-8b729bbd8670/resourceGroups/crptestar5976/providers/Microsoft.Network/publicIPAddresses/pip6037?api-version=2018-07-01",
      "EncodedRequestUri": "L3N1YnNjcmlwdGlvbnMvMDI5Njc5MGQtNDI3Yy00OGNhLWIyMDQtOGI3MjliYmQ4NjcwL3Jlc291cmNlR3JvdXBzL2NycHRlc3RhcjU5NzYvcHJvdmlkZXJzL01pY3Jvc29mdC5OZXR3b3JrL3B1YmxpY0lQQWRkcmVzc2VzL3BpcDYwMzc/YXBpLXZlcnNpb249MjAxOC0wNy0wMQ==",
=======
      "ResponseBody": "{\r\n  \"name\": \"pip9249\",\r\n  \"id\": \"/subscriptions/e37510d7-33b6-4676-886f-ee75bcc01871/resourceGroups/crptestar6665/providers/Microsoft.Network/publicIPAddresses/pip9249\",\r\n  \"etag\": \"W/\\\"f14feac4-dbae-4abf-b77f-abfd8411244f\\\"\",\r\n  \"location\": \"northeurope\",\r\n  \"tags\": {\r\n    \"key\": \"value\"\r\n  },\r\n  \"properties\": {\r\n    \"provisioningState\": \"Succeeded\",\r\n    \"resourceGuid\": \"462601c6-b72a-4b4f-a460-42031bcf42bd\",\r\n    \"publicIPAddressVersion\": \"IPv4\",\r\n    \"publicIPAllocationMethod\": \"Dynamic\",\r\n    \"idleTimeoutInMinutes\": 4,\r\n    \"dnsSettings\": {\r\n      \"domainNameLabel\": \"dn9692\",\r\n      \"fqdn\": \"dn9692.northeurope.cloudapp.azure.com\"\r\n    },\r\n    \"ipTags\": []\r\n  },\r\n  \"type\": \"Microsoft.Network/publicIPAddresses\",\r\n  \"sku\": {\r\n    \"name\": \"Basic\"\r\n  }\r\n}",
      "StatusCode": 200
    },
    {
      "RequestUri": "/subscriptions/e37510d7-33b6-4676-886f-ee75bcc01871/resourceGroups/crptestar6665/providers/Microsoft.Network/publicIPAddresses/pip9249?api-version=2019-09-01",
      "EncodedRequestUri": "L3N1YnNjcmlwdGlvbnMvZTM3NTEwZDctMzNiNi00Njc2LTg4NmYtZWU3NWJjYzAxODcxL3Jlc291cmNlR3JvdXBzL2NycHRlc3RhcjY2NjUvcHJvdmlkZXJzL01pY3Jvc29mdC5OZXR3b3JrL3B1YmxpY0lQQWRkcmVzc2VzL3BpcDkyNDk/YXBpLXZlcnNpb249MjAxOS0wOS0wMQ==",
>>>>>>> ba3a4ca0
      "RequestMethod": "GET",
      "RequestBody": "",
      "RequestHeaders": {
        "x-ms-client-request-id": [
<<<<<<< HEAD
          "0a23ce6a-e434-43c9-8d97-fd25000ff8e5"
=======
          "72416b65-9ba7-4495-91fc-5ae500efdce8"
>>>>>>> ba3a4ca0
        ],
        "Accept-Language": [
          "en-US"
        ],
        "User-Agent": [
          "FxVersion/4.6.29518.01",
          "OSName/Windows",
          "OSVersion/Microsoft.Windows.10.0.19042.",
          "Microsoft.Azure.Management.Network.NetworkManagementClient/19.17.1.0"
        ]
      },
      "ResponseHeaders": {
        "Cache-Control": [
          "no-cache"
        ],
<<<<<<< HEAD
        "Date": [
          "Thu, 02 Apr 2020 17:15:55 GMT"
        ],
=======
>>>>>>> ba3a4ca0
        "Pragma": [
          "no-cache"
        ],
        "ETag": [
<<<<<<< HEAD
          "W/\"307201a5-5d34-46bf-8a4a-f4d8ae4f21d7\""
        ],
        "Server": [
          "Microsoft-HTTPAPI/2.0",
          "Microsoft-HTTPAPI/2.0"
        ],
        "x-ms-request-id": [
          "54a7076e-adf0-4bd2-869f-87c08df82031"
        ],
        "x-ms-correlation-request-id": [
          "43c4f209-69bd-4ca3-a0e2-b39beca34b2e"
        ],
        "x-ms-arm-service-request-id": [
          "9d91d439-4a76-4ce6-bcd5-4308969fa19d"
=======
          "W/\"f14feac4-dbae-4abf-b77f-abfd8411244f\""
        ],
        "x-ms-request-id": [
          "cb3d3489-5d95-4d1a-8f2a-77bc486ea6fc"
        ],
        "x-ms-correlation-request-id": [
          "ad8da8a3-bb64-481a-b075-359b0735aaba"
        ],
        "x-ms-arm-service-request-id": [
          "cc79681e-37d3-40df-ac5d-7d5a5af4e43d"
>>>>>>> ba3a4ca0
        ],
        "Strict-Transport-Security": [
          "max-age=31536000; includeSubDomains"
        ],
        "Server": [
          "Microsoft-HTTPAPI/2.0",
          "Microsoft-HTTPAPI/2.0"
        ],
        "x-ms-ratelimit-remaining-subscription-reads": [
          "11996"
        ],
        "x-ms-routing-request-id": [
<<<<<<< HEAD
          "WESTUS:20200402T171555Z:43c4f209-69bd-4ca3-a0e2-b39beca34b2e"
=======
          "EASTUS2:20210618T055057Z:ad8da8a3-bb64-481a-b075-359b0735aaba"
>>>>>>> ba3a4ca0
        ],
        "X-Content-Type-Options": [
          "nosniff"
        ],
        "Date": [
          "Fri, 18 Jun 2021 05:50:56 GMT"
        ],
        "Content-Length": [
          "766"
        ],
        "Content-Type": [
          "application/json; charset=utf-8"
        ],
        "Expires": [
          "-1"
        ]
      },
<<<<<<< HEAD
      "ResponseBody": "{\r\n  \"name\": \"pip6037\",\r\n  \"id\": \"/subscriptions/0296790d-427c-48ca-b204-8b729bbd8670/resourceGroups/crptestar5976/providers/Microsoft.Network/publicIPAddresses/pip6037\",\r\n  \"etag\": \"W/\\\"307201a5-5d34-46bf-8a4a-f4d8ae4f21d7\\\"\",\r\n  \"location\": \"northeurope\",\r\n  \"tags\": {\r\n    \"key\": \"value\"\r\n  },\r\n  \"properties\": {\r\n    \"provisioningState\": \"Succeeded\",\r\n    \"resourceGuid\": \"35f41d3d-ebd7-4c0e-9725-2e0316927049\",\r\n    \"publicIPAddressVersion\": \"IPv4\",\r\n    \"publicIPAllocationMethod\": \"Dynamic\",\r\n    \"idleTimeoutInMinutes\": 4,\r\n    \"dnsSettings\": {\r\n      \"domainNameLabel\": \"dn3136\",\r\n      \"fqdn\": \"dn3136.northeurope.cloudapp.azure.com\"\r\n    },\r\n    \"ipTags\": []\r\n  },\r\n  \"type\": \"Microsoft.Network/publicIPAddresses\",\r\n  \"sku\": {\r\n    \"name\": \"Basic\"\r\n  }\r\n}",
      "StatusCode": 200
    },
    {
      "RequestUri": "/subscriptions/0296790d-427c-48ca-b204-8b729bbd8670/resourceGroups/crptestar5976/providers/Microsoft.Network/virtualNetworks/vn8162?api-version=2018-07-01",
      "EncodedRequestUri": "L3N1YnNjcmlwdGlvbnMvMDI5Njc5MGQtNDI3Yy00OGNhLWIyMDQtOGI3MjliYmQ4NjcwL3Jlc291cmNlR3JvdXBzL2NycHRlc3RhcjU5NzYvcHJvdmlkZXJzL01pY3Jvc29mdC5OZXR3b3JrL3ZpcnR1YWxOZXR3b3Jrcy92bjgxNjI/YXBpLXZlcnNpb249MjAxOC0wNy0wMQ==",
      "RequestMethod": "PUT",
      "RequestBody": "{\r\n  \"properties\": {\r\n    \"addressSpace\": {\r\n      \"addressPrefixes\": [\r\n        \"10.0.0.0/16\"\r\n      ]\r\n    },\r\n    \"subnets\": [\r\n      {\r\n        \"properties\": {\r\n          \"addressPrefix\": \"10.0.0.0/24\"\r\n        },\r\n        \"name\": \"sn8237\"\r\n      }\r\n    ]\r\n  },\r\n  \"location\": \"northeurope\"\r\n}",
      "RequestHeaders": {
        "x-ms-client-request-id": [
          "e3d9ce45-781e-41a0-b973-a1ca9c74e59c"
=======
      "ResponseBody": "{\r\n  \"name\": \"pip9249\",\r\n  \"id\": \"/subscriptions/e37510d7-33b6-4676-886f-ee75bcc01871/resourceGroups/crptestar6665/providers/Microsoft.Network/publicIPAddresses/pip9249\",\r\n  \"etag\": \"W/\\\"f14feac4-dbae-4abf-b77f-abfd8411244f\\\"\",\r\n  \"location\": \"northeurope\",\r\n  \"tags\": {\r\n    \"key\": \"value\"\r\n  },\r\n  \"properties\": {\r\n    \"provisioningState\": \"Succeeded\",\r\n    \"resourceGuid\": \"462601c6-b72a-4b4f-a460-42031bcf42bd\",\r\n    \"publicIPAddressVersion\": \"IPv4\",\r\n    \"publicIPAllocationMethod\": \"Dynamic\",\r\n    \"idleTimeoutInMinutes\": 4,\r\n    \"dnsSettings\": {\r\n      \"domainNameLabel\": \"dn9692\",\r\n      \"fqdn\": \"dn9692.northeurope.cloudapp.azure.com\"\r\n    },\r\n    \"ipTags\": []\r\n  },\r\n  \"type\": \"Microsoft.Network/publicIPAddresses\",\r\n  \"sku\": {\r\n    \"name\": \"Basic\"\r\n  }\r\n}",
      "StatusCode": 200
    },
    {
      "RequestUri": "/subscriptions/e37510d7-33b6-4676-886f-ee75bcc01871/resourceGroups/crptestar6665/providers/Microsoft.Network/virtualNetworks/vn612?api-version=2019-09-01",
      "EncodedRequestUri": "L3N1YnNjcmlwdGlvbnMvZTM3NTEwZDctMzNiNi00Njc2LTg4NmYtZWU3NWJjYzAxODcxL3Jlc291cmNlR3JvdXBzL2NycHRlc3RhcjY2NjUvcHJvdmlkZXJzL01pY3Jvc29mdC5OZXR3b3JrL3ZpcnR1YWxOZXR3b3Jrcy92bjYxMj9hcGktdmVyc2lvbj0yMDE5LTA5LTAx",
      "RequestMethod": "PUT",
      "RequestBody": "{\r\n  \"properties\": {\r\n    \"addressSpace\": {\r\n      \"addressPrefixes\": [\r\n        \"10.0.0.0/16\"\r\n      ]\r\n    },\r\n    \"subnets\": [\r\n      {\r\n        \"properties\": {\r\n          \"addressPrefix\": \"10.0.0.0/24\"\r\n        },\r\n        \"name\": \"sn9848\"\r\n      }\r\n    ]\r\n  },\r\n  \"location\": \"northeurope\"\r\n}",
      "RequestHeaders": {
        "x-ms-client-request-id": [
          "981aa242-abc2-46c5-9337-5f81788794dc"
>>>>>>> ba3a4ca0
        ],
        "Accept-Language": [
          "en-US"
        ],
        "User-Agent": [
          "FxVersion/4.6.29518.01",
          "OSName/Windows",
          "OSVersion/Microsoft.Windows.10.0.19042.",
          "Microsoft.Azure.Management.Network.NetworkManagementClient/19.17.1.0"
        ],
        "Content-Type": [
          "application/json; charset=utf-8"
        ],
        "Content-Length": [
          "297"
        ]
      },
      "ResponseHeaders": {
        "Cache-Control": [
          "no-cache"
        ],
<<<<<<< HEAD
        "Date": [
          "Thu, 02 Apr 2020 17:15:58 GMT"
        ],
=======
>>>>>>> ba3a4ca0
        "Pragma": [
          "no-cache"
        ],
        "Retry-After": [
          "3"
        ],
        "x-ms-request-id": [
<<<<<<< HEAD
          "779cb73e-3f25-4fe6-ba9e-e4f57302c33b"
        ],
        "Azure-AsyncOperation": [
          "https://management.azure.com/subscriptions/0296790d-427c-48ca-b204-8b729bbd8670/providers/Microsoft.Network/locations/northeurope/operations/779cb73e-3f25-4fe6-ba9e-e4f57302c33b?api-version=2018-07-01"
        ],
        "x-ms-correlation-request-id": [
          "172b5d2d-29b7-4a97-9b97-2ccf86d04320"
=======
          "be1f4b19-24f9-49ac-ab86-253e0006f852"
        ],
        "Azure-AsyncOperation": [
          "https://management.azure.com/subscriptions/e37510d7-33b6-4676-886f-ee75bcc01871/providers/Microsoft.Network/locations/northeurope/operations/be1f4b19-24f9-49ac-ab86-253e0006f852?api-version=2019-09-01"
        ],
        "x-ms-correlation-request-id": [
          "9756f54e-cc18-47a2-91c5-a2bbe78cf062"
>>>>>>> ba3a4ca0
        ],
        "Azure-AsyncNotification": [
          "Enabled"
        ],
        "x-ms-arm-service-request-id": [
<<<<<<< HEAD
          "d486d46b-d86a-4489-af99-4059c3904093"
=======
          "77a34aa2-55bf-4569-80e0-c4ef06705f6c"
>>>>>>> ba3a4ca0
        ],
        "Strict-Transport-Security": [
          "max-age=31536000; includeSubDomains"
        ],
        "Server": [
          "Microsoft-HTTPAPI/2.0",
          "Microsoft-HTTPAPI/2.0"
        ],
        "x-ms-ratelimit-remaining-subscription-writes": [
          "1198"
        ],
        "x-ms-routing-request-id": [
<<<<<<< HEAD
          "WESTUS:20200402T171558Z:172b5d2d-29b7-4a97-9b97-2ccf86d04320"
=======
          "EASTUS2:20210618T055058Z:9756f54e-cc18-47a2-91c5-a2bbe78cf062"
>>>>>>> ba3a4ca0
        ],
        "X-Content-Type-Options": [
          "nosniff"
        ],
        "Date": [
          "Fri, 18 Jun 2021 05:50:58 GMT"
        ],
        "Content-Length": [
<<<<<<< HEAD
          "1135"
=======
          "1213"
>>>>>>> ba3a4ca0
        ],
        "Content-Type": [
          "application/json; charset=utf-8"
        ],
        "Expires": [
          "-1"
        ]
      },
<<<<<<< HEAD
      "ResponseBody": "{\r\n  \"name\": \"vn8162\",\r\n  \"id\": \"/subscriptions/0296790d-427c-48ca-b204-8b729bbd8670/resourceGroups/crptestar5976/providers/Microsoft.Network/virtualNetworks/vn8162\",\r\n  \"etag\": \"W/\\\"4fc525d5-0628-47e2-baef-6ea4b7987656\\\"\",\r\n  \"type\": \"Microsoft.Network/virtualNetworks\",\r\n  \"location\": \"northeurope\",\r\n  \"properties\": {\r\n    \"provisioningState\": \"Updating\",\r\n    \"resourceGuid\": \"101d7331-25d9-41a1-a247-5754e6551358\",\r\n    \"addressSpace\": {\r\n      \"addressPrefixes\": [\r\n        \"10.0.0.0/16\"\r\n      ]\r\n    },\r\n    \"subnets\": [\r\n      {\r\n        \"name\": \"sn8237\",\r\n        \"id\": \"/subscriptions/0296790d-427c-48ca-b204-8b729bbd8670/resourceGroups/crptestar5976/providers/Microsoft.Network/virtualNetworks/vn8162/subnets/sn8237\",\r\n        \"etag\": \"W/\\\"4fc525d5-0628-47e2-baef-6ea4b7987656\\\"\",\r\n        \"properties\": {\r\n          \"provisioningState\": \"Updating\",\r\n          \"addressPrefix\": \"10.0.0.0/24\",\r\n          \"delegations\": []\r\n        },\r\n        \"type\": \"Microsoft.Network/virtualNetworks/subnets\"\r\n      }\r\n    ],\r\n    \"virtualNetworkPeerings\": [],\r\n    \"enableDdosProtection\": false,\r\n    \"enableVmProtection\": false\r\n  }\r\n}",
      "StatusCode": 201
    },
    {
      "RequestUri": "/subscriptions/0296790d-427c-48ca-b204-8b729bbd8670/providers/Microsoft.Network/locations/northeurope/operations/779cb73e-3f25-4fe6-ba9e-e4f57302c33b?api-version=2018-07-01",
      "EncodedRequestUri": "L3N1YnNjcmlwdGlvbnMvMDI5Njc5MGQtNDI3Yy00OGNhLWIyMDQtOGI3MjliYmQ4NjcwL3Byb3ZpZGVycy9NaWNyb3NvZnQuTmV0d29yay9sb2NhdGlvbnMvbm9ydGhldXJvcGUvb3BlcmF0aW9ucy83NzljYjczZS0zZjI1LTRmZTYtYmE5ZS1lNGY1NzMwMmMzM2I/YXBpLXZlcnNpb249MjAxOC0wNy0wMQ==",
=======
      "ResponseBody": "{\r\n  \"name\": \"vn612\",\r\n  \"id\": \"/subscriptions/e37510d7-33b6-4676-886f-ee75bcc01871/resourceGroups/crptestar6665/providers/Microsoft.Network/virtualNetworks/vn612\",\r\n  \"etag\": \"W/\\\"4ef4c989-6528-44eb-bb8d-6483ea067168\\\"\",\r\n  \"type\": \"Microsoft.Network/virtualNetworks\",\r\n  \"location\": \"northeurope\",\r\n  \"properties\": {\r\n    \"provisioningState\": \"Updating\",\r\n    \"resourceGuid\": \"33047201-e96f-47ef-be8d-f7053d54cb9a\",\r\n    \"addressSpace\": {\r\n      \"addressPrefixes\": [\r\n        \"10.0.0.0/16\"\r\n      ]\r\n    },\r\n    \"subnets\": [\r\n      {\r\n        \"name\": \"sn9848\",\r\n        \"id\": \"/subscriptions/e37510d7-33b6-4676-886f-ee75bcc01871/resourceGroups/crptestar6665/providers/Microsoft.Network/virtualNetworks/vn612/subnets/sn9848\",\r\n        \"etag\": \"W/\\\"4ef4c989-6528-44eb-bb8d-6483ea067168\\\"\",\r\n        \"properties\": {\r\n          \"provisioningState\": \"Updating\",\r\n          \"addressPrefix\": \"10.0.0.0/24\",\r\n          \"delegations\": [],\r\n          \"privateEndpointNetworkPolicies\": \"Enabled\",\r\n          \"privateLinkServiceNetworkPolicies\": \"Enabled\"\r\n        },\r\n        \"type\": \"Microsoft.Network/virtualNetworks/subnets\"\r\n      }\r\n    ],\r\n    \"virtualNetworkPeerings\": [],\r\n    \"enableDdosProtection\": false\r\n  }\r\n}",
      "StatusCode": 201
    },
    {
      "RequestUri": "/subscriptions/e37510d7-33b6-4676-886f-ee75bcc01871/providers/Microsoft.Network/locations/northeurope/operations/be1f4b19-24f9-49ac-ab86-253e0006f852?api-version=2019-09-01",
      "EncodedRequestUri": "L3N1YnNjcmlwdGlvbnMvZTM3NTEwZDctMzNiNi00Njc2LTg4NmYtZWU3NWJjYzAxODcxL3Byb3ZpZGVycy9NaWNyb3NvZnQuTmV0d29yay9sb2NhdGlvbnMvbm9ydGhldXJvcGUvb3BlcmF0aW9ucy9iZTFmNGIxOS0yNGY5LTQ5YWMtYWI4Ni0yNTNlMDAwNmY4NTI/YXBpLXZlcnNpb249MjAxOS0wOS0wMQ==",
>>>>>>> ba3a4ca0
      "RequestMethod": "GET",
      "RequestBody": "",
      "RequestHeaders": {
        "User-Agent": [
          "FxVersion/4.6.29518.01",
          "OSName/Windows",
          "OSVersion/Microsoft.Windows.10.0.19042.",
          "Microsoft.Azure.Management.Network.NetworkManagementClient/19.17.1.0"
        ]
      },
      "ResponseHeaders": {
        "Cache-Control": [
          "no-cache"
        ],
<<<<<<< HEAD
        "Date": [
          "Thu, 02 Apr 2020 17:16:01 GMT"
        ],
=======
>>>>>>> ba3a4ca0
        "Pragma": [
          "no-cache"
        ],
        "x-ms-request-id": [
<<<<<<< HEAD
          "44859b9d-8609-49ab-81a9-e80c6c1335d6"
        ],
        "x-ms-correlation-request-id": [
          "cd88574c-aa02-4773-a3ab-c9b28296bf41"
        ],
        "x-ms-arm-service-request-id": [
          "6204c8ca-0f91-467c-89c0-05f6d6c4127d"
=======
          "6c8266d8-30a1-4e42-827c-5c7284d2c976"
        ],
        "x-ms-correlation-request-id": [
          "3bbd5495-5e94-4751-bfd7-46833af70376"
        ],
        "x-ms-arm-service-request-id": [
          "c1223d49-4e01-402c-bd2b-b0f511047637"
>>>>>>> ba3a4ca0
        ],
        "Strict-Transport-Security": [
          "max-age=31536000; includeSubDomains"
        ],
        "Server": [
          "Microsoft-HTTPAPI/2.0",
          "Microsoft-HTTPAPI/2.0"
        ],
        "x-ms-ratelimit-remaining-subscription-reads": [
          "11995"
        ],
        "x-ms-routing-request-id": [
<<<<<<< HEAD
          "WESTUS:20200402T171601Z:cd88574c-aa02-4773-a3ab-c9b28296bf41"
=======
          "EASTUS2:20210618T055102Z:3bbd5495-5e94-4751-bfd7-46833af70376"
>>>>>>> ba3a4ca0
        ],
        "X-Content-Type-Options": [
          "nosniff"
        ],
        "Date": [
          "Fri, 18 Jun 2021 05:51:01 GMT"
        ],
        "Content-Length": [
          "29"
        ],
        "Content-Type": [
          "application/json; charset=utf-8"
        ],
        "Expires": [
          "-1"
        ]
      },
      "ResponseBody": "{\r\n  \"status\": \"Succeeded\"\r\n}",
      "StatusCode": 200
    },
    {
<<<<<<< HEAD
      "RequestUri": "/subscriptions/0296790d-427c-48ca-b204-8b729bbd8670/resourceGroups/crptestar5976/providers/Microsoft.Network/virtualNetworks/vn8162?api-version=2018-07-01",
      "EncodedRequestUri": "L3N1YnNjcmlwdGlvbnMvMDI5Njc5MGQtNDI3Yy00OGNhLWIyMDQtOGI3MjliYmQ4NjcwL3Jlc291cmNlR3JvdXBzL2NycHRlc3RhcjU5NzYvcHJvdmlkZXJzL01pY3Jvc29mdC5OZXR3b3JrL3ZpcnR1YWxOZXR3b3Jrcy92bjgxNjI/YXBpLXZlcnNpb249MjAxOC0wNy0wMQ==",
=======
      "RequestUri": "/subscriptions/e37510d7-33b6-4676-886f-ee75bcc01871/resourceGroups/crptestar6665/providers/Microsoft.Network/virtualNetworks/vn612?api-version=2019-09-01",
      "EncodedRequestUri": "L3N1YnNjcmlwdGlvbnMvZTM3NTEwZDctMzNiNi00Njc2LTg4NmYtZWU3NWJjYzAxODcxL3Jlc291cmNlR3JvdXBzL2NycHRlc3RhcjY2NjUvcHJvdmlkZXJzL01pY3Jvc29mdC5OZXR3b3JrL3ZpcnR1YWxOZXR3b3Jrcy92bjYxMj9hcGktdmVyc2lvbj0yMDE5LTA5LTAx",
>>>>>>> ba3a4ca0
      "RequestMethod": "GET",
      "RequestBody": "",
      "RequestHeaders": {
        "User-Agent": [
          "FxVersion/4.6.29518.01",
          "OSName/Windows",
          "OSVersion/Microsoft.Windows.10.0.19042.",
          "Microsoft.Azure.Management.Network.NetworkManagementClient/19.17.1.0"
        ]
      },
      "ResponseHeaders": {
        "Cache-Control": [
          "no-cache"
        ],
<<<<<<< HEAD
        "Date": [
          "Thu, 02 Apr 2020 17:16:01 GMT"
        ],
=======
>>>>>>> ba3a4ca0
        "Pragma": [
          "no-cache"
        ],
        "ETag": [
<<<<<<< HEAD
          "W/\"43a324ea-38bd-4ff0-9cf3-b8a909dd3282\""
        ],
        "Server": [
          "Microsoft-HTTPAPI/2.0",
          "Microsoft-HTTPAPI/2.0"
        ],
        "x-ms-request-id": [
          "d843a7ea-879a-4506-b8bb-28d69ef9e402"
        ],
        "x-ms-correlation-request-id": [
          "7a07e0c6-e715-4e6b-997c-16805cb1b09e"
        ],
        "x-ms-arm-service-request-id": [
          "079d7695-f55e-4fda-b018-9e865bdde93c"
=======
          "W/\"86face6b-8840-45b7-8e96-981cf2cc4a64\""
        ],
        "x-ms-request-id": [
          "d6ab6650-8296-4c72-8844-5514674047e6"
        ],
        "x-ms-correlation-request-id": [
          "c47cda71-87b2-4b82-954d-34a2fd8cd634"
        ],
        "x-ms-arm-service-request-id": [
          "5eae08fa-a5e2-4291-adcb-02ca50a87729"
>>>>>>> ba3a4ca0
        ],
        "Strict-Transport-Security": [
          "max-age=31536000; includeSubDomains"
        ],
        "Server": [
          "Microsoft-HTTPAPI/2.0",
          "Microsoft-HTTPAPI/2.0"
        ],
        "x-ms-ratelimit-remaining-subscription-reads": [
          "11994"
        ],
        "x-ms-routing-request-id": [
<<<<<<< HEAD
          "WESTUS:20200402T171602Z:7a07e0c6-e715-4e6b-997c-16805cb1b09e"
=======
          "EASTUS2:20210618T055102Z:c47cda71-87b2-4b82-954d-34a2fd8cd634"
>>>>>>> ba3a4ca0
        ],
        "X-Content-Type-Options": [
          "nosniff"
        ],
        "Date": [
          "Fri, 18 Jun 2021 05:51:01 GMT"
        ],
        "Content-Length": [
<<<<<<< HEAD
          "1137"
=======
          "1215"
>>>>>>> ba3a4ca0
        ],
        "Content-Type": [
          "application/json; charset=utf-8"
        ],
        "Expires": [
          "-1"
        ]
      },
<<<<<<< HEAD
      "ResponseBody": "{\r\n  \"name\": \"vn8162\",\r\n  \"id\": \"/subscriptions/0296790d-427c-48ca-b204-8b729bbd8670/resourceGroups/crptestar5976/providers/Microsoft.Network/virtualNetworks/vn8162\",\r\n  \"etag\": \"W/\\\"43a324ea-38bd-4ff0-9cf3-b8a909dd3282\\\"\",\r\n  \"type\": \"Microsoft.Network/virtualNetworks\",\r\n  \"location\": \"northeurope\",\r\n  \"properties\": {\r\n    \"provisioningState\": \"Succeeded\",\r\n    \"resourceGuid\": \"101d7331-25d9-41a1-a247-5754e6551358\",\r\n    \"addressSpace\": {\r\n      \"addressPrefixes\": [\r\n        \"10.0.0.0/16\"\r\n      ]\r\n    },\r\n    \"subnets\": [\r\n      {\r\n        \"name\": \"sn8237\",\r\n        \"id\": \"/subscriptions/0296790d-427c-48ca-b204-8b729bbd8670/resourceGroups/crptestar5976/providers/Microsoft.Network/virtualNetworks/vn8162/subnets/sn8237\",\r\n        \"etag\": \"W/\\\"43a324ea-38bd-4ff0-9cf3-b8a909dd3282\\\"\",\r\n        \"properties\": {\r\n          \"provisioningState\": \"Succeeded\",\r\n          \"addressPrefix\": \"10.0.0.0/24\",\r\n          \"delegations\": []\r\n        },\r\n        \"type\": \"Microsoft.Network/virtualNetworks/subnets\"\r\n      }\r\n    ],\r\n    \"virtualNetworkPeerings\": [],\r\n    \"enableDdosProtection\": false,\r\n    \"enableVmProtection\": false\r\n  }\r\n}",
      "StatusCode": 200
    },
    {
      "RequestUri": "/subscriptions/0296790d-427c-48ca-b204-8b729bbd8670/resourceGroups/crptestar5976/providers/Microsoft.Network/virtualNetworks/vn8162/subnets/sn8237?api-version=2018-07-01",
      "EncodedRequestUri": "L3N1YnNjcmlwdGlvbnMvMDI5Njc5MGQtNDI3Yy00OGNhLWIyMDQtOGI3MjliYmQ4NjcwL3Jlc291cmNlR3JvdXBzL2NycHRlc3RhcjU5NzYvcHJvdmlkZXJzL01pY3Jvc29mdC5OZXR3b3JrL3ZpcnR1YWxOZXR3b3Jrcy92bjgxNjIvc3VibmV0cy9zbjgyMzc/YXBpLXZlcnNpb249MjAxOC0wNy0wMQ==",
=======
      "ResponseBody": "{\r\n  \"name\": \"vn612\",\r\n  \"id\": \"/subscriptions/e37510d7-33b6-4676-886f-ee75bcc01871/resourceGroups/crptestar6665/providers/Microsoft.Network/virtualNetworks/vn612\",\r\n  \"etag\": \"W/\\\"86face6b-8840-45b7-8e96-981cf2cc4a64\\\"\",\r\n  \"type\": \"Microsoft.Network/virtualNetworks\",\r\n  \"location\": \"northeurope\",\r\n  \"properties\": {\r\n    \"provisioningState\": \"Succeeded\",\r\n    \"resourceGuid\": \"33047201-e96f-47ef-be8d-f7053d54cb9a\",\r\n    \"addressSpace\": {\r\n      \"addressPrefixes\": [\r\n        \"10.0.0.0/16\"\r\n      ]\r\n    },\r\n    \"subnets\": [\r\n      {\r\n        \"name\": \"sn9848\",\r\n        \"id\": \"/subscriptions/e37510d7-33b6-4676-886f-ee75bcc01871/resourceGroups/crptestar6665/providers/Microsoft.Network/virtualNetworks/vn612/subnets/sn9848\",\r\n        \"etag\": \"W/\\\"86face6b-8840-45b7-8e96-981cf2cc4a64\\\"\",\r\n        \"properties\": {\r\n          \"provisioningState\": \"Succeeded\",\r\n          \"addressPrefix\": \"10.0.0.0/24\",\r\n          \"delegations\": [],\r\n          \"privateEndpointNetworkPolicies\": \"Enabled\",\r\n          \"privateLinkServiceNetworkPolicies\": \"Enabled\"\r\n        },\r\n        \"type\": \"Microsoft.Network/virtualNetworks/subnets\"\r\n      }\r\n    ],\r\n    \"virtualNetworkPeerings\": [],\r\n    \"enableDdosProtection\": false\r\n  }\r\n}",
      "StatusCode": 200
    },
    {
      "RequestUri": "/subscriptions/e37510d7-33b6-4676-886f-ee75bcc01871/resourceGroups/crptestar6665/providers/Microsoft.Network/virtualNetworks/vn612/subnets/sn9848?api-version=2019-09-01",
      "EncodedRequestUri": "L3N1YnNjcmlwdGlvbnMvZTM3NTEwZDctMzNiNi00Njc2LTg4NmYtZWU3NWJjYzAxODcxL3Jlc291cmNlR3JvdXBzL2NycHRlc3RhcjY2NjUvcHJvdmlkZXJzL01pY3Jvc29mdC5OZXR3b3JrL3ZpcnR1YWxOZXR3b3Jrcy92bjYxMi9zdWJuZXRzL3NuOTg0OD9hcGktdmVyc2lvbj0yMDE5LTA5LTAx",
>>>>>>> ba3a4ca0
      "RequestMethod": "GET",
      "RequestBody": "",
      "RequestHeaders": {
        "x-ms-client-request-id": [
<<<<<<< HEAD
          "7944a462-cfc9-43da-8a1e-0b7fb2d606ae"
=======
          "71db5ea7-1e3d-4391-ae72-a4ab53ccdbb7"
>>>>>>> ba3a4ca0
        ],
        "Accept-Language": [
          "en-US"
        ],
        "User-Agent": [
          "FxVersion/4.6.29518.01",
          "OSName/Windows",
          "OSVersion/Microsoft.Windows.10.0.19042.",
          "Microsoft.Azure.Management.Network.NetworkManagementClient/19.17.1.0"
        ]
      },
      "ResponseHeaders": {
        "Cache-Control": [
          "no-cache"
        ],
<<<<<<< HEAD
        "Date": [
          "Thu, 02 Apr 2020 17:16:01 GMT"
        ],
=======
>>>>>>> ba3a4ca0
        "Pragma": [
          "no-cache"
        ],
        "ETag": [
<<<<<<< HEAD
          "W/\"43a324ea-38bd-4ff0-9cf3-b8a909dd3282\""
        ],
        "Server": [
          "Microsoft-HTTPAPI/2.0",
          "Microsoft-HTTPAPI/2.0"
        ],
        "x-ms-request-id": [
          "149f3ee0-5274-4890-8f8d-0f6690f141a8"
        ],
        "x-ms-correlation-request-id": [
          "57bf3000-0622-4dbe-826a-f1f7dea0b4aa"
        ],
        "x-ms-arm-service-request-id": [
          "22ef1565-f3ab-461b-a6f3-e973db42027d"
=======
          "W/\"86face6b-8840-45b7-8e96-981cf2cc4a64\""
        ],
        "x-ms-request-id": [
          "fa4182a6-b7e0-40d5-8c9d-6775e77f3aee"
        ],
        "x-ms-correlation-request-id": [
          "3aa8fb7c-6b83-49e8-9ad9-fc9c258b8aa5"
        ],
        "x-ms-arm-service-request-id": [
          "1f2b4c65-792f-4eeb-8d8c-dc3e58903e3c"
>>>>>>> ba3a4ca0
        ],
        "Strict-Transport-Security": [
          "max-age=31536000; includeSubDomains"
        ],
        "Server": [
          "Microsoft-HTTPAPI/2.0",
          "Microsoft-HTTPAPI/2.0"
        ],
        "x-ms-ratelimit-remaining-subscription-reads": [
          "11993"
        ],
        "x-ms-routing-request-id": [
<<<<<<< HEAD
          "WESTUS:20200402T171602Z:57bf3000-0622-4dbe-826a-f1f7dea0b4aa"
=======
          "EASTUS2:20210618T055102Z:3aa8fb7c-6b83-49e8-9ad9-fc9c258b8aa5"
>>>>>>> ba3a4ca0
        ],
        "X-Content-Type-Options": [
          "nosniff"
        ],
        "Date": [
          "Fri, 18 Jun 2021 05:51:01 GMT"
        ],
        "Content-Length": [
<<<<<<< HEAD
          "420"
=======
          "522"
>>>>>>> ba3a4ca0
        ],
        "Content-Type": [
          "application/json; charset=utf-8"
        ],
        "Expires": [
          "-1"
        ]
      },
<<<<<<< HEAD
      "ResponseBody": "{\r\n  \"name\": \"sn8237\",\r\n  \"id\": \"/subscriptions/0296790d-427c-48ca-b204-8b729bbd8670/resourceGroups/crptestar5976/providers/Microsoft.Network/virtualNetworks/vn8162/subnets/sn8237\",\r\n  \"etag\": \"W/\\\"43a324ea-38bd-4ff0-9cf3-b8a909dd3282\\\"\",\r\n  \"properties\": {\r\n    \"provisioningState\": \"Succeeded\",\r\n    \"addressPrefix\": \"10.0.0.0/24\",\r\n    \"delegations\": []\r\n  },\r\n  \"type\": \"Microsoft.Network/virtualNetworks/subnets\"\r\n}",
      "StatusCode": 200
    },
    {
      "RequestUri": "/subscriptions/0296790d-427c-48ca-b204-8b729bbd8670/resourceGroups/crptestar5976/providers/Microsoft.Network/networkInterfaces/nic377?api-version=2018-07-01",
      "EncodedRequestUri": "L3N1YnNjcmlwdGlvbnMvMDI5Njc5MGQtNDI3Yy00OGNhLWIyMDQtOGI3MjliYmQ4NjcwL3Jlc291cmNlR3JvdXBzL2NycHRlc3RhcjU5NzYvcHJvdmlkZXJzL01pY3Jvc29mdC5OZXR3b3JrL25ldHdvcmtJbnRlcmZhY2VzL25pYzM3Nz9hcGktdmVyc2lvbj0yMDE4LTA3LTAx",
      "RequestMethod": "PUT",
      "RequestBody": "{\r\n  \"properties\": {\r\n    \"ipConfigurations\": [\r\n      {\r\n        \"properties\": {\r\n          \"privateIPAllocationMethod\": \"Dynamic\",\r\n          \"subnet\": {\r\n            \"properties\": {\r\n              \"addressPrefix\": \"10.0.0.0/24\",\r\n              \"provisioningState\": \"Succeeded\"\r\n            },\r\n            \"name\": \"sn8237\",\r\n            \"etag\": \"W/\\\"43a324ea-38bd-4ff0-9cf3-b8a909dd3282\\\"\",\r\n            \"id\": \"/subscriptions/0296790d-427c-48ca-b204-8b729bbd8670/resourceGroups/crptestar5976/providers/Microsoft.Network/virtualNetworks/vn8162/subnets/sn8237\"\r\n          }\r\n        },\r\n        \"name\": \"ip1374\"\r\n      }\r\n    ]\r\n  },\r\n  \"location\": \"northeurope\",\r\n  \"tags\": {\r\n    \"key\": \"value\"\r\n  }\r\n}",
      "RequestHeaders": {
        "x-ms-client-request-id": [
          "fb834c59-ff91-482a-9e7d-555558877f24"
=======
      "ResponseBody": "{\r\n  \"name\": \"sn9848\",\r\n  \"id\": \"/subscriptions/e37510d7-33b6-4676-886f-ee75bcc01871/resourceGroups/crptestar6665/providers/Microsoft.Network/virtualNetworks/vn612/subnets/sn9848\",\r\n  \"etag\": \"W/\\\"86face6b-8840-45b7-8e96-981cf2cc4a64\\\"\",\r\n  \"properties\": {\r\n    \"provisioningState\": \"Succeeded\",\r\n    \"addressPrefix\": \"10.0.0.0/24\",\r\n    \"delegations\": [],\r\n    \"privateEndpointNetworkPolicies\": \"Enabled\",\r\n    \"privateLinkServiceNetworkPolicies\": \"Enabled\"\r\n  },\r\n  \"type\": \"Microsoft.Network/virtualNetworks/subnets\"\r\n}",
      "StatusCode": 200
    },
    {
      "RequestUri": "/subscriptions/e37510d7-33b6-4676-886f-ee75bcc01871/resourceGroups/crptestar6665/providers/Microsoft.Network/networkInterfaces/nic8162?api-version=2019-09-01",
      "EncodedRequestUri": "L3N1YnNjcmlwdGlvbnMvZTM3NTEwZDctMzNiNi00Njc2LTg4NmYtZWU3NWJjYzAxODcxL3Jlc291cmNlR3JvdXBzL2NycHRlc3RhcjY2NjUvcHJvdmlkZXJzL01pY3Jvc29mdC5OZXR3b3JrL25ldHdvcmtJbnRlcmZhY2VzL25pYzgxNjI/YXBpLXZlcnNpb249MjAxOS0wOS0wMQ==",
      "RequestMethod": "PUT",
      "RequestBody": "{\r\n  \"properties\": {\r\n    \"ipConfigurations\": [\r\n      {\r\n        \"properties\": {\r\n          \"privateIPAllocationMethod\": \"Dynamic\",\r\n          \"subnet\": {\r\n            \"properties\": {\r\n              \"addressPrefix\": \"10.0.0.0/24\",\r\n              \"delegations\": [],\r\n              \"privateEndpointNetworkPolicies\": \"Enabled\",\r\n              \"privateLinkServiceNetworkPolicies\": \"Enabled\"\r\n            },\r\n            \"name\": \"sn9848\",\r\n            \"id\": \"/subscriptions/e37510d7-33b6-4676-886f-ee75bcc01871/resourceGroups/crptestar6665/providers/Microsoft.Network/virtualNetworks/vn612/subnets/sn9848\"\r\n          }\r\n        },\r\n        \"name\": \"ip5304\"\r\n      }\r\n    ]\r\n  },\r\n  \"location\": \"northeurope\",\r\n  \"tags\": {\r\n    \"key\": \"value\"\r\n  }\r\n}",
      "RequestHeaders": {
        "x-ms-client-request-id": [
          "0999d6d1-90a0-4ff6-9723-ef179b7920fa"
>>>>>>> ba3a4ca0
        ],
        "Accept-Language": [
          "en-US"
        ],
        "User-Agent": [
          "FxVersion/4.6.29518.01",
          "OSName/Windows",
          "OSVersion/Microsoft.Windows.10.0.19042.",
          "Microsoft.Azure.Management.Network.NetworkManagementClient/19.17.1.0"
        ],
        "Content-Type": [
          "application/json; charset=utf-8"
        ],
        "Content-Length": [
<<<<<<< HEAD
          "705"
=======
          "745"
>>>>>>> ba3a4ca0
        ]
      },
      "ResponseHeaders": {
        "Cache-Control": [
          "no-cache"
        ],
<<<<<<< HEAD
        "Date": [
          "Thu, 02 Apr 2020 17:16:04 GMT"
        ],
=======
>>>>>>> ba3a4ca0
        "Pragma": [
          "no-cache"
        ],
        "x-ms-request-id": [
<<<<<<< HEAD
          "b137dabb-c58d-4dbf-8b86-1990398d9fa0"
        ],
        "Azure-AsyncOperation": [
          "https://management.azure.com/subscriptions/0296790d-427c-48ca-b204-8b729bbd8670/providers/Microsoft.Network/locations/northeurope/operations/b137dabb-c58d-4dbf-8b86-1990398d9fa0?api-version=2018-07-01"
        ],
        "x-ms-correlation-request-id": [
          "ea858a8b-45ff-4dae-8fa3-489d77d911ff"
=======
          "1c119372-6d44-4a0c-8549-ca8a476b31df"
        ],
        "Azure-AsyncOperation": [
          "https://management.azure.com/subscriptions/e37510d7-33b6-4676-886f-ee75bcc01871/providers/Microsoft.Network/locations/northeurope/operations/1c119372-6d44-4a0c-8549-ca8a476b31df?api-version=2019-09-01"
        ],
        "x-ms-correlation-request-id": [
          "61fdd49e-ceb6-476d-8628-fd1a46da1fc6"
>>>>>>> ba3a4ca0
        ],
        "Azure-AsyncNotification": [
          "Enabled"
        ],
        "x-ms-arm-service-request-id": [
<<<<<<< HEAD
          "818813cf-3404-4e08-808e-2d60ea2e663e"
=======
          "3003d68a-0df2-4b4b-b77b-bca6aa9c915f"
>>>>>>> ba3a4ca0
        ],
        "Strict-Transport-Security": [
          "max-age=31536000; includeSubDomains"
        ],
        "Server": [
          "Microsoft-HTTPAPI/2.0",
          "Microsoft-HTTPAPI/2.0"
        ],
        "x-ms-ratelimit-remaining-subscription-writes": [
          "1197"
        ],
        "x-ms-routing-request-id": [
<<<<<<< HEAD
          "WESTUS:20200402T171604Z:ea858a8b-45ff-4dae-8fa3-489d77d911ff"
=======
          "EASTUS2:20210618T055104Z:61fdd49e-ceb6-476d-8628-fd1a46da1fc6"
>>>>>>> ba3a4ca0
        ],
        "X-Content-Type-Options": [
          "nosniff"
        ],
        "Date": [
          "Fri, 18 Jun 2021 05:51:04 GMT"
        ],
        "Content-Length": [
<<<<<<< HEAD
          "1568"
=======
          "1628"
>>>>>>> ba3a4ca0
        ],
        "Content-Type": [
          "application/json; charset=utf-8"
        ],
        "Expires": [
          "-1"
        ]
      },
<<<<<<< HEAD
      "ResponseBody": "{\r\n  \"name\": \"nic377\",\r\n  \"id\": \"/subscriptions/0296790d-427c-48ca-b204-8b729bbd8670/resourceGroups/crptestar5976/providers/Microsoft.Network/networkInterfaces/nic377\",\r\n  \"etag\": \"W/\\\"a3ce141f-6819-4dd7-ae9a-3ab27ff9c8bb\\\"\",\r\n  \"location\": \"northeurope\",\r\n  \"tags\": {\r\n    \"key\": \"value\"\r\n  },\r\n  \"properties\": {\r\n    \"provisioningState\": \"Succeeded\",\r\n    \"resourceGuid\": \"8f4e3e0f-35c9-47a5-ac43-a2c12e992300\",\r\n    \"ipConfigurations\": [\r\n      {\r\n        \"name\": \"ip1374\",\r\n        \"id\": \"/subscriptions/0296790d-427c-48ca-b204-8b729bbd8670/resourceGroups/crptestar5976/providers/Microsoft.Network/networkInterfaces/nic377/ipConfigurations/ip1374\",\r\n        \"etag\": \"W/\\\"a3ce141f-6819-4dd7-ae9a-3ab27ff9c8bb\\\"\",\r\n        \"type\": \"Microsoft.Network/networkInterfaces/ipConfigurations\",\r\n        \"properties\": {\r\n          \"provisioningState\": \"Succeeded\",\r\n          \"privateIPAddress\": \"10.0.0.4\",\r\n          \"privateIPAllocationMethod\": \"Dynamic\",\r\n          \"subnet\": {\r\n            \"id\": \"/subscriptions/0296790d-427c-48ca-b204-8b729bbd8670/resourceGroups/crptestar5976/providers/Microsoft.Network/virtualNetworks/vn8162/subnets/sn8237\"\r\n          },\r\n          \"primary\": true,\r\n          \"privateIPAddressVersion\": \"IPv4\"\r\n        }\r\n      }\r\n    ],\r\n    \"dnsSettings\": {\r\n      \"dnsServers\": [],\r\n      \"appliedDnsServers\": [],\r\n      \"internalDomainNameSuffix\": \"gfzr0egzewqudishk3komvitla.fx.internal.cloudapp.net\"\r\n    },\r\n    \"enableAcceleratedNetworking\": false,\r\n    \"enableIPForwarding\": false\r\n  },\r\n  \"type\": \"Microsoft.Network/networkInterfaces\"\r\n}",
      "StatusCode": 201
    },
    {
      "RequestUri": "/subscriptions/0296790d-427c-48ca-b204-8b729bbd8670/resourceGroups/crptestar5976/providers/Microsoft.Network/networkInterfaces/nic377?api-version=2018-07-01",
      "EncodedRequestUri": "L3N1YnNjcmlwdGlvbnMvMDI5Njc5MGQtNDI3Yy00OGNhLWIyMDQtOGI3MjliYmQ4NjcwL3Jlc291cmNlR3JvdXBzL2NycHRlc3RhcjU5NzYvcHJvdmlkZXJzL01pY3Jvc29mdC5OZXR3b3JrL25ldHdvcmtJbnRlcmZhY2VzL25pYzM3Nz9hcGktdmVyc2lvbj0yMDE4LTA3LTAx",
=======
      "ResponseBody": "{\r\n  \"name\": \"nic8162\",\r\n  \"id\": \"/subscriptions/e37510d7-33b6-4676-886f-ee75bcc01871/resourceGroups/crptestar6665/providers/Microsoft.Network/networkInterfaces/nic8162\",\r\n  \"etag\": \"W/\\\"1ca900d1-a360-439b-b0ed-c9be6de5deaf\\\"\",\r\n  \"location\": \"northeurope\",\r\n  \"tags\": {\r\n    \"key\": \"value\"\r\n  },\r\n  \"properties\": {\r\n    \"provisioningState\": \"Succeeded\",\r\n    \"resourceGuid\": \"50977b1f-bcd3-4124-bcb9-6802208f4768\",\r\n    \"ipConfigurations\": [\r\n      {\r\n        \"name\": \"ip5304\",\r\n        \"id\": \"/subscriptions/e37510d7-33b6-4676-886f-ee75bcc01871/resourceGroups/crptestar6665/providers/Microsoft.Network/networkInterfaces/nic8162/ipConfigurations/ip5304\",\r\n        \"etag\": \"W/\\\"1ca900d1-a360-439b-b0ed-c9be6de5deaf\\\"\",\r\n        \"type\": \"Microsoft.Network/networkInterfaces/ipConfigurations\",\r\n        \"properties\": {\r\n          \"provisioningState\": \"Succeeded\",\r\n          \"privateIPAddress\": \"10.0.0.4\",\r\n          \"privateIPAllocationMethod\": \"Dynamic\",\r\n          \"subnet\": {\r\n            \"id\": \"/subscriptions/e37510d7-33b6-4676-886f-ee75bcc01871/resourceGroups/crptestar6665/providers/Microsoft.Network/virtualNetworks/vn612/subnets/sn9848\"\r\n          },\r\n          \"primary\": true,\r\n          \"privateIPAddressVersion\": \"IPv4\"\r\n        }\r\n      }\r\n    ],\r\n    \"dnsSettings\": {\r\n      \"dnsServers\": [],\r\n      \"appliedDnsServers\": [],\r\n      \"internalDomainNameSuffix\": \"afzaim1p3hxuppun42ct0vgltc.fx.internal.cloudapp.net\"\r\n    },\r\n    \"enableAcceleratedNetworking\": false,\r\n    \"enableIPForwarding\": false,\r\n    \"hostedWorkloads\": [],\r\n    \"tapConfigurations\": []\r\n  },\r\n  \"type\": \"Microsoft.Network/networkInterfaces\"\r\n}",
      "StatusCode": 201
    },
    {
      "RequestUri": "/subscriptions/e37510d7-33b6-4676-886f-ee75bcc01871/resourceGroups/crptestar6665/providers/Microsoft.Network/networkInterfaces/nic8162?api-version=2019-09-01",
      "EncodedRequestUri": "L3N1YnNjcmlwdGlvbnMvZTM3NTEwZDctMzNiNi00Njc2LTg4NmYtZWU3NWJjYzAxODcxL3Jlc291cmNlR3JvdXBzL2NycHRlc3RhcjY2NjUvcHJvdmlkZXJzL01pY3Jvc29mdC5OZXR3b3JrL25ldHdvcmtJbnRlcmZhY2VzL25pYzgxNjI/YXBpLXZlcnNpb249MjAxOS0wOS0wMQ==",
>>>>>>> ba3a4ca0
      "RequestMethod": "GET",
      "RequestBody": "",
      "RequestHeaders": {
        "User-Agent": [
          "FxVersion/4.6.29518.01",
          "OSName/Windows",
          "OSVersion/Microsoft.Windows.10.0.19042.",
          "Microsoft.Azure.Management.Network.NetworkManagementClient/19.17.1.0"
        ]
      },
      "ResponseHeaders": {
        "Cache-Control": [
          "no-cache"
        ],
<<<<<<< HEAD
        "Date": [
          "Thu, 02 Apr 2020 17:16:04 GMT"
        ],
=======
>>>>>>> ba3a4ca0
        "Pragma": [
          "no-cache"
        ],
        "ETag": [
<<<<<<< HEAD
          "W/\"a3ce141f-6819-4dd7-ae9a-3ab27ff9c8bb\""
        ],
        "Server": [
          "Microsoft-HTTPAPI/2.0",
          "Microsoft-HTTPAPI/2.0"
        ],
        "x-ms-request-id": [
          "ff42f00a-1f21-41e6-a381-2d6780751d16"
        ],
        "x-ms-correlation-request-id": [
          "3aef7417-8b69-4d26-afb0-40885371cbea"
        ],
        "x-ms-arm-service-request-id": [
          "7ae78955-8bc3-4c60-af77-5c075358951e"
=======
          "W/\"1ca900d1-a360-439b-b0ed-c9be6de5deaf\""
        ],
        "x-ms-request-id": [
          "acf62bae-88cc-44c5-a378-77be9dd6f4b2"
        ],
        "x-ms-correlation-request-id": [
          "dd414604-2bbf-4fbe-9a59-8b5bb1b4acee"
        ],
        "x-ms-arm-service-request-id": [
          "c6861286-b590-4065-8466-2f1c67875fd4"
>>>>>>> ba3a4ca0
        ],
        "Strict-Transport-Security": [
          "max-age=31536000; includeSubDomains"
        ],
        "Server": [
          "Microsoft-HTTPAPI/2.0",
          "Microsoft-HTTPAPI/2.0"
        ],
        "x-ms-ratelimit-remaining-subscription-reads": [
          "11992"
        ],
        "x-ms-routing-request-id": [
<<<<<<< HEAD
          "WESTUS:20200402T171605Z:3aef7417-8b69-4d26-afb0-40885371cbea"
=======
          "EASTUS2:20210618T055104Z:dd414604-2bbf-4fbe-9a59-8b5bb1b4acee"
>>>>>>> ba3a4ca0
        ],
        "X-Content-Type-Options": [
          "nosniff"
        ],
        "Date": [
          "Fri, 18 Jun 2021 05:51:04 GMT"
        ],
        "Content-Length": [
<<<<<<< HEAD
          "1568"
=======
          "1628"
>>>>>>> ba3a4ca0
        ],
        "Content-Type": [
          "application/json; charset=utf-8"
        ],
        "Expires": [
          "-1"
        ]
      },
<<<<<<< HEAD
      "ResponseBody": "{\r\n  \"name\": \"nic377\",\r\n  \"id\": \"/subscriptions/0296790d-427c-48ca-b204-8b729bbd8670/resourceGroups/crptestar5976/providers/Microsoft.Network/networkInterfaces/nic377\",\r\n  \"etag\": \"W/\\\"a3ce141f-6819-4dd7-ae9a-3ab27ff9c8bb\\\"\",\r\n  \"location\": \"northeurope\",\r\n  \"tags\": {\r\n    \"key\": \"value\"\r\n  },\r\n  \"properties\": {\r\n    \"provisioningState\": \"Succeeded\",\r\n    \"resourceGuid\": \"8f4e3e0f-35c9-47a5-ac43-a2c12e992300\",\r\n    \"ipConfigurations\": [\r\n      {\r\n        \"name\": \"ip1374\",\r\n        \"id\": \"/subscriptions/0296790d-427c-48ca-b204-8b729bbd8670/resourceGroups/crptestar5976/providers/Microsoft.Network/networkInterfaces/nic377/ipConfigurations/ip1374\",\r\n        \"etag\": \"W/\\\"a3ce141f-6819-4dd7-ae9a-3ab27ff9c8bb\\\"\",\r\n        \"type\": \"Microsoft.Network/networkInterfaces/ipConfigurations\",\r\n        \"properties\": {\r\n          \"provisioningState\": \"Succeeded\",\r\n          \"privateIPAddress\": \"10.0.0.4\",\r\n          \"privateIPAllocationMethod\": \"Dynamic\",\r\n          \"subnet\": {\r\n            \"id\": \"/subscriptions/0296790d-427c-48ca-b204-8b729bbd8670/resourceGroups/crptestar5976/providers/Microsoft.Network/virtualNetworks/vn8162/subnets/sn8237\"\r\n          },\r\n          \"primary\": true,\r\n          \"privateIPAddressVersion\": \"IPv4\"\r\n        }\r\n      }\r\n    ],\r\n    \"dnsSettings\": {\r\n      \"dnsServers\": [],\r\n      \"appliedDnsServers\": [],\r\n      \"internalDomainNameSuffix\": \"gfzr0egzewqudishk3komvitla.fx.internal.cloudapp.net\"\r\n    },\r\n    \"enableAcceleratedNetworking\": false,\r\n    \"enableIPForwarding\": false\r\n  },\r\n  \"type\": \"Microsoft.Network/networkInterfaces\"\r\n}",
      "StatusCode": 200
    },
    {
      "RequestUri": "/subscriptions/0296790d-427c-48ca-b204-8b729bbd8670/resourceGroups/crptestar5976/providers/Microsoft.Network/networkInterfaces/nic377?api-version=2018-07-01",
      "EncodedRequestUri": "L3N1YnNjcmlwdGlvbnMvMDI5Njc5MGQtNDI3Yy00OGNhLWIyMDQtOGI3MjliYmQ4NjcwL3Jlc291cmNlR3JvdXBzL2NycHRlc3RhcjU5NzYvcHJvdmlkZXJzL01pY3Jvc29mdC5OZXR3b3JrL25ldHdvcmtJbnRlcmZhY2VzL25pYzM3Nz9hcGktdmVyc2lvbj0yMDE4LTA3LTAx",
=======
      "ResponseBody": "{\r\n  \"name\": \"nic8162\",\r\n  \"id\": \"/subscriptions/e37510d7-33b6-4676-886f-ee75bcc01871/resourceGroups/crptestar6665/providers/Microsoft.Network/networkInterfaces/nic8162\",\r\n  \"etag\": \"W/\\\"1ca900d1-a360-439b-b0ed-c9be6de5deaf\\\"\",\r\n  \"location\": \"northeurope\",\r\n  \"tags\": {\r\n    \"key\": \"value\"\r\n  },\r\n  \"properties\": {\r\n    \"provisioningState\": \"Succeeded\",\r\n    \"resourceGuid\": \"50977b1f-bcd3-4124-bcb9-6802208f4768\",\r\n    \"ipConfigurations\": [\r\n      {\r\n        \"name\": \"ip5304\",\r\n        \"id\": \"/subscriptions/e37510d7-33b6-4676-886f-ee75bcc01871/resourceGroups/crptestar6665/providers/Microsoft.Network/networkInterfaces/nic8162/ipConfigurations/ip5304\",\r\n        \"etag\": \"W/\\\"1ca900d1-a360-439b-b0ed-c9be6de5deaf\\\"\",\r\n        \"type\": \"Microsoft.Network/networkInterfaces/ipConfigurations\",\r\n        \"properties\": {\r\n          \"provisioningState\": \"Succeeded\",\r\n          \"privateIPAddress\": \"10.0.0.4\",\r\n          \"privateIPAllocationMethod\": \"Dynamic\",\r\n          \"subnet\": {\r\n            \"id\": \"/subscriptions/e37510d7-33b6-4676-886f-ee75bcc01871/resourceGroups/crptestar6665/providers/Microsoft.Network/virtualNetworks/vn612/subnets/sn9848\"\r\n          },\r\n          \"primary\": true,\r\n          \"privateIPAddressVersion\": \"IPv4\"\r\n        }\r\n      }\r\n    ],\r\n    \"dnsSettings\": {\r\n      \"dnsServers\": [],\r\n      \"appliedDnsServers\": [],\r\n      \"internalDomainNameSuffix\": \"afzaim1p3hxuppun42ct0vgltc.fx.internal.cloudapp.net\"\r\n    },\r\n    \"enableAcceleratedNetworking\": false,\r\n    \"enableIPForwarding\": false,\r\n    \"hostedWorkloads\": [],\r\n    \"tapConfigurations\": []\r\n  },\r\n  \"type\": \"Microsoft.Network/networkInterfaces\"\r\n}",
      "StatusCode": 200
    },
    {
      "RequestUri": "/subscriptions/e37510d7-33b6-4676-886f-ee75bcc01871/resourceGroups/crptestar6665/providers/Microsoft.Network/networkInterfaces/nic8162?api-version=2019-09-01",
      "EncodedRequestUri": "L3N1YnNjcmlwdGlvbnMvZTM3NTEwZDctMzNiNi00Njc2LTg4NmYtZWU3NWJjYzAxODcxL3Jlc291cmNlR3JvdXBzL2NycHRlc3RhcjY2NjUvcHJvdmlkZXJzL01pY3Jvc29mdC5OZXR3b3JrL25ldHdvcmtJbnRlcmZhY2VzL25pYzgxNjI/YXBpLXZlcnNpb249MjAxOS0wOS0wMQ==",
>>>>>>> ba3a4ca0
      "RequestMethod": "GET",
      "RequestBody": "",
      "RequestHeaders": {
        "x-ms-client-request-id": [
<<<<<<< HEAD
          "321b308d-eb19-41b8-9dde-a99c465c21a2"
=======
          "007ecade-2474-4af7-bc0e-5508b7c8ec4d"
>>>>>>> ba3a4ca0
        ],
        "Accept-Language": [
          "en-US"
        ],
        "User-Agent": [
          "FxVersion/4.6.29518.01",
          "OSName/Windows",
          "OSVersion/Microsoft.Windows.10.0.19042.",
          "Microsoft.Azure.Management.Network.NetworkManagementClient/19.17.1.0"
        ]
      },
      "ResponseHeaders": {
        "Cache-Control": [
          "no-cache"
        ],
<<<<<<< HEAD
        "Date": [
          "Thu, 02 Apr 2020 17:16:04 GMT"
        ],
=======
>>>>>>> ba3a4ca0
        "Pragma": [
          "no-cache"
        ],
        "ETag": [
<<<<<<< HEAD
          "W/\"a3ce141f-6819-4dd7-ae9a-3ab27ff9c8bb\""
        ],
        "Server": [
          "Microsoft-HTTPAPI/2.0",
          "Microsoft-HTTPAPI/2.0"
        ],
        "x-ms-request-id": [
          "288faf82-b7b6-44d6-8886-2e123519b3cf"
        ],
        "x-ms-correlation-request-id": [
          "07e6d836-6dcc-418a-9e4b-2ae74e193165"
        ],
        "x-ms-arm-service-request-id": [
          "ca4f2351-d9a4-415a-88b3-9bd5fd246595"
=======
          "W/\"1ca900d1-a360-439b-b0ed-c9be6de5deaf\""
        ],
        "x-ms-request-id": [
          "99a834e7-35c8-409f-979f-7fe8b0636aff"
        ],
        "x-ms-correlation-request-id": [
          "0cefe426-2992-41c1-b2e2-329e86f42caf"
        ],
        "x-ms-arm-service-request-id": [
          "ecaa84bc-e096-4557-9e59-8d03786afab2"
>>>>>>> ba3a4ca0
        ],
        "Strict-Transport-Security": [
          "max-age=31536000; includeSubDomains"
        ],
        "Server": [
          "Microsoft-HTTPAPI/2.0",
          "Microsoft-HTTPAPI/2.0"
        ],
        "x-ms-ratelimit-remaining-subscription-reads": [
          "11991"
        ],
        "x-ms-routing-request-id": [
<<<<<<< HEAD
          "WESTUS:20200402T171605Z:07e6d836-6dcc-418a-9e4b-2ae74e193165"
=======
          "EASTUS2:20210618T055104Z:0cefe426-2992-41c1-b2e2-329e86f42caf"
>>>>>>> ba3a4ca0
        ],
        "X-Content-Type-Options": [
          "nosniff"
        ],
        "Date": [
          "Fri, 18 Jun 2021 05:51:04 GMT"
        ],
        "Content-Length": [
<<<<<<< HEAD
          "1568"
=======
          "1628"
>>>>>>> ba3a4ca0
        ],
        "Content-Type": [
          "application/json; charset=utf-8"
        ],
        "Expires": [
          "-1"
        ]
      },
<<<<<<< HEAD
      "ResponseBody": "{\r\n  \"name\": \"nic377\",\r\n  \"id\": \"/subscriptions/0296790d-427c-48ca-b204-8b729bbd8670/resourceGroups/crptestar5976/providers/Microsoft.Network/networkInterfaces/nic377\",\r\n  \"etag\": \"W/\\\"a3ce141f-6819-4dd7-ae9a-3ab27ff9c8bb\\\"\",\r\n  \"location\": \"northeurope\",\r\n  \"tags\": {\r\n    \"key\": \"value\"\r\n  },\r\n  \"properties\": {\r\n    \"provisioningState\": \"Succeeded\",\r\n    \"resourceGuid\": \"8f4e3e0f-35c9-47a5-ac43-a2c12e992300\",\r\n    \"ipConfigurations\": [\r\n      {\r\n        \"name\": \"ip1374\",\r\n        \"id\": \"/subscriptions/0296790d-427c-48ca-b204-8b729bbd8670/resourceGroups/crptestar5976/providers/Microsoft.Network/networkInterfaces/nic377/ipConfigurations/ip1374\",\r\n        \"etag\": \"W/\\\"a3ce141f-6819-4dd7-ae9a-3ab27ff9c8bb\\\"\",\r\n        \"type\": \"Microsoft.Network/networkInterfaces/ipConfigurations\",\r\n        \"properties\": {\r\n          \"provisioningState\": \"Succeeded\",\r\n          \"privateIPAddress\": \"10.0.0.4\",\r\n          \"privateIPAllocationMethod\": \"Dynamic\",\r\n          \"subnet\": {\r\n            \"id\": \"/subscriptions/0296790d-427c-48ca-b204-8b729bbd8670/resourceGroups/crptestar5976/providers/Microsoft.Network/virtualNetworks/vn8162/subnets/sn8237\"\r\n          },\r\n          \"primary\": true,\r\n          \"privateIPAddressVersion\": \"IPv4\"\r\n        }\r\n      }\r\n    ],\r\n    \"dnsSettings\": {\r\n      \"dnsServers\": [],\r\n      \"appliedDnsServers\": [],\r\n      \"internalDomainNameSuffix\": \"gfzr0egzewqudishk3komvitla.fx.internal.cloudapp.net\"\r\n    },\r\n    \"enableAcceleratedNetworking\": false,\r\n    \"enableIPForwarding\": false\r\n  },\r\n  \"type\": \"Microsoft.Network/networkInterfaces\"\r\n}",
      "StatusCode": 200
    },
    {
      "RequestUri": "/subscriptions/0296790d-427c-48ca-b204-8b729bbd8670/resourceGroups/crptestar5976/providers/Microsoft.Compute/availabilitySets/as6866?api-version=2019-12-01",
      "EncodedRequestUri": "L3N1YnNjcmlwdGlvbnMvMDI5Njc5MGQtNDI3Yy00OGNhLWIyMDQtOGI3MjliYmQ4NjcwL3Jlc291cmNlR3JvdXBzL2NycHRlc3RhcjU5NzYvcHJvdmlkZXJzL01pY3Jvc29mdC5Db21wdXRlL2F2YWlsYWJpbGl0eVNldHMvYXM2ODY2P2FwaS12ZXJzaW9uPTIwMTktMTItMDE=",
=======
      "ResponseBody": "{\r\n  \"name\": \"nic8162\",\r\n  \"id\": \"/subscriptions/e37510d7-33b6-4676-886f-ee75bcc01871/resourceGroups/crptestar6665/providers/Microsoft.Network/networkInterfaces/nic8162\",\r\n  \"etag\": \"W/\\\"1ca900d1-a360-439b-b0ed-c9be6de5deaf\\\"\",\r\n  \"location\": \"northeurope\",\r\n  \"tags\": {\r\n    \"key\": \"value\"\r\n  },\r\n  \"properties\": {\r\n    \"provisioningState\": \"Succeeded\",\r\n    \"resourceGuid\": \"50977b1f-bcd3-4124-bcb9-6802208f4768\",\r\n    \"ipConfigurations\": [\r\n      {\r\n        \"name\": \"ip5304\",\r\n        \"id\": \"/subscriptions/e37510d7-33b6-4676-886f-ee75bcc01871/resourceGroups/crptestar6665/providers/Microsoft.Network/networkInterfaces/nic8162/ipConfigurations/ip5304\",\r\n        \"etag\": \"W/\\\"1ca900d1-a360-439b-b0ed-c9be6de5deaf\\\"\",\r\n        \"type\": \"Microsoft.Network/networkInterfaces/ipConfigurations\",\r\n        \"properties\": {\r\n          \"provisioningState\": \"Succeeded\",\r\n          \"privateIPAddress\": \"10.0.0.4\",\r\n          \"privateIPAllocationMethod\": \"Dynamic\",\r\n          \"subnet\": {\r\n            \"id\": \"/subscriptions/e37510d7-33b6-4676-886f-ee75bcc01871/resourceGroups/crptestar6665/providers/Microsoft.Network/virtualNetworks/vn612/subnets/sn9848\"\r\n          },\r\n          \"primary\": true,\r\n          \"privateIPAddressVersion\": \"IPv4\"\r\n        }\r\n      }\r\n    ],\r\n    \"dnsSettings\": {\r\n      \"dnsServers\": [],\r\n      \"appliedDnsServers\": [],\r\n      \"internalDomainNameSuffix\": \"afzaim1p3hxuppun42ct0vgltc.fx.internal.cloudapp.net\"\r\n    },\r\n    \"enableAcceleratedNetworking\": false,\r\n    \"enableIPForwarding\": false,\r\n    \"hostedWorkloads\": [],\r\n    \"tapConfigurations\": []\r\n  },\r\n  \"type\": \"Microsoft.Network/networkInterfaces\"\r\n}",
      "StatusCode": 200
    },
    {
      "RequestUri": "/subscriptions/e37510d7-33b6-4676-886f-ee75bcc01871/resourceGroups/crptestar6665/providers/Microsoft.Compute/availabilitySets/as7205?api-version=2021-04-01",
      "EncodedRequestUri": "L3N1YnNjcmlwdGlvbnMvZTM3NTEwZDctMzNiNi00Njc2LTg4NmYtZWU3NWJjYzAxODcxL3Jlc291cmNlR3JvdXBzL2NycHRlc3RhcjY2NjUvcHJvdmlkZXJzL01pY3Jvc29mdC5Db21wdXRlL2F2YWlsYWJpbGl0eVNldHMvYXM3MjA1P2FwaS12ZXJzaW9uPTIwMjEtMDQtMDE=",
>>>>>>> ba3a4ca0
      "RequestMethod": "PUT",
      "RequestBody": "{\r\n  \"properties\": {\r\n    \"platformUpdateDomainCount\": 1,\r\n    \"platformFaultDomainCount\": 1\r\n  },\r\n  \"sku\": {\r\n    \"name\": \"Aligned\"\r\n  },\r\n  \"location\": \"northeurope\",\r\n  \"tags\": {\r\n    \"RG\": \"rg\",\r\n    \"testTag\": \"1\"\r\n  }\r\n}",
      "RequestHeaders": {
        "x-ms-client-request-id": [
<<<<<<< HEAD
          "050dc0c3-e944-4796-bff8-ec7f3c25525d"
=======
          "b1bebcfc-84e6-4cc5-94b3-8df68adb9876"
>>>>>>> ba3a4ca0
        ],
        "Accept-Language": [
          "en-US"
        ],
        "User-Agent": [
          "FxVersion/4.6.29518.01",
          "OSName/Windows",
<<<<<<< HEAD
          "OSVersion/Microsoft.Windows.10.0.18363.",
          "Microsoft.Azure.Management.Compute.ComputeManagementClient/35.0.0.0"
=======
          "OSVersion/Microsoft.Windows.10.0.19042.",
          "Microsoft.Azure.Management.Compute.ComputeManagementClient/47.0.0"
>>>>>>> ba3a4ca0
        ],
        "Content-Type": [
          "application/json; charset=utf-8"
        ],
        "Content-Length": [
          "227"
        ]
      },
      "ResponseHeaders": {
        "Cache-Control": [
          "no-cache"
        ],
<<<<<<< HEAD
        "Date": [
          "Thu, 02 Apr 2020 17:16:11 GMT"
        ],
=======
>>>>>>> ba3a4ca0
        "Pragma": [
          "no-cache"
        ],
        "x-ms-ratelimit-remaining-resource": [
          "Microsoft.Compute/PutVM3Min;239,Microsoft.Compute/PutVM30Min;1199"
        ],
        "Strict-Transport-Security": [
          "max-age=31536000; includeSubDomains"
        ],
        "x-ms-request-id": [
<<<<<<< HEAD
          "47d1e6a1-1310-4dec-b058-c098e9165b37"
=======
          "9bd8754d-b50f-4e3b-ab9c-414f14482911"
        ],
        "Server": [
          "Microsoft-HTTPAPI/2.0",
          "Microsoft-HTTPAPI/2.0"
>>>>>>> ba3a4ca0
        ],
        "x-ms-ratelimit-remaining-subscription-writes": [
          "1199"
        ],
        "x-ms-correlation-request-id": [
<<<<<<< HEAD
          "44f36146-9b73-408b-a1c3-66259c13d0eb"
        ],
        "x-ms-routing-request-id": [
          "WESTUS:20200402T171611Z:44f36146-9b73-408b-a1c3-66259c13d0eb"
=======
          "f7a8ddea-1379-4110-b6cd-b57134bc0a66"
        ],
        "x-ms-routing-request-id": [
          "EASTUS2:20210618T055108Z:f7a8ddea-1379-4110-b6cd-b57134bc0a66"
>>>>>>> ba3a4ca0
        ],
        "X-Content-Type-Options": [
          "nosniff"
        ],
        "Date": [
          "Fri, 18 Jun 2021 05:51:08 GMT"
        ],
        "Content-Length": [
          "442"
        ],
        "Content-Type": [
          "application/json; charset=utf-8"
        ],
        "Expires": [
          "-1"
        ]
      },
<<<<<<< HEAD
      "ResponseBody": "{\r\n  \"name\": \"as6866\",\r\n  \"id\": \"/subscriptions/0296790d-427c-48ca-b204-8b729bbd8670/resourceGroups/crptestar5976/providers/Microsoft.Compute/availabilitySets/as6866\",\r\n  \"type\": \"Microsoft.Compute/availabilitySets\",\r\n  \"location\": \"northeurope\",\r\n  \"tags\": {\r\n    \"RG\": \"rg\",\r\n    \"testTag\": \"1\"\r\n  },\r\n  \"properties\": {\r\n    \"platformUpdateDomainCount\": 1,\r\n    \"platformFaultDomainCount\": 1\r\n  },\r\n  \"sku\": {\r\n    \"name\": \"Aligned\"\r\n  }\r\n}",
      "StatusCode": 200
    },
    {
      "RequestUri": "/subscriptions/0296790d-427c-48ca-b204-8b729bbd8670/resourceGroups/crptestar5976/providers/Microsoft.Compute/virtualMachines/vm8622?api-version=2019-12-01",
      "EncodedRequestUri": "L3N1YnNjcmlwdGlvbnMvMDI5Njc5MGQtNDI3Yy00OGNhLWIyMDQtOGI3MjliYmQ4NjcwL3Jlc291cmNlR3JvdXBzL2NycHRlc3RhcjU5NzYvcHJvdmlkZXJzL01pY3Jvc29mdC5Db21wdXRlL3ZpcnR1YWxNYWNoaW5lcy92bTg2MjI/YXBpLXZlcnNpb249MjAxOS0xMi0wMQ==",
      "RequestMethod": "PUT",
      "RequestBody": "{\r\n  \"properties\": {\r\n    \"hardwareProfile\": {\r\n      \"vmSize\": \"Standard_DS14-8_v2\"\r\n    },\r\n    \"storageProfile\": {\r\n      \"imageReference\": {\r\n        \"publisher\": \"MicrosoftWindowsServer\",\r\n        \"offer\": \"WindowsServer\",\r\n        \"sku\": \"2012-R2-Datacenter\",\r\n        \"version\": \"4.127.20180315\"\r\n      },\r\n      \"osDisk\": {\r\n        \"name\": \"test\",\r\n        \"caching\": \"ReadOnly\",\r\n        \"diffDiskSettings\": {\r\n          \"option\": \"Local\",\r\n          \"placement\": \"ResourceDisk\"\r\n        },\r\n        \"createOption\": \"FromImage\",\r\n        \"managedDisk\": {\r\n          \"storageAccountType\": \"Standard_LRS\"\r\n        }\r\n      },\r\n      \"dataDisks\": [\r\n        {\r\n          \"lun\": 0,\r\n          \"caching\": \"None\",\r\n          \"createOption\": \"Empty\",\r\n          \"diskSizeGB\": 30,\r\n          \"managedDisk\": {\r\n            \"storageAccountType\": \"Standard_LRS\"\r\n          }\r\n        }\r\n      ]\r\n    },\r\n    \"osProfile\": {\r\n      \"computerName\": \"Test\",\r\n      \"adminUsername\": \"Foo12\",\r\n      \"adminPassword\": \"[PLACEHOLDEr1]\"\r\n    },\r\n    \"networkProfile\": {\r\n      \"networkInterfaces\": [\r\n        {\r\n          \"id\": \"/subscriptions/0296790d-427c-48ca-b204-8b729bbd8670/resourceGroups/crptestar5976/providers/Microsoft.Network/networkInterfaces/nic377\"\r\n        }\r\n      ]\r\n    },\r\n    \"availabilitySet\": {\r\n      \"id\": \"/subscriptions/0296790d-427c-48ca-b204-8b729bbd8670/resourceGroups/crptestar5976/providers/Microsoft.Compute/availabilitySets/as6866\"\r\n    }\r\n  },\r\n  \"location\": \"northeurope\",\r\n  \"tags\": {\r\n    \"RG\": \"rg\",\r\n    \"testTag\": \"1\"\r\n  }\r\n}",
      "RequestHeaders": {
        "x-ms-client-request-id": [
          "221a7b97-7e16-489e-964e-80331df4ee3a"
=======
      "ResponseBody": "{\r\n  \"name\": \"as7205\",\r\n  \"id\": \"/subscriptions/e37510d7-33b6-4676-886f-ee75bcc01871/resourceGroups/crptestar6665/providers/Microsoft.Compute/availabilitySets/as7205\",\r\n  \"type\": \"Microsoft.Compute/availabilitySets\",\r\n  \"location\": \"northeurope\",\r\n  \"tags\": {\r\n    \"RG\": \"rg\",\r\n    \"testTag\": \"1\"\r\n  },\r\n  \"properties\": {\r\n    \"platformUpdateDomainCount\": 1,\r\n    \"platformFaultDomainCount\": 1\r\n  },\r\n  \"sku\": {\r\n    \"name\": \"Aligned\"\r\n  }\r\n}",
      "StatusCode": 200
    },
    {
      "RequestUri": "/subscriptions/e37510d7-33b6-4676-886f-ee75bcc01871/resourceGroups/crptestar6665/providers/Microsoft.Compute/virtualMachines/vm8844?api-version=2021-04-01",
      "EncodedRequestUri": "L3N1YnNjcmlwdGlvbnMvZTM3NTEwZDctMzNiNi00Njc2LTg4NmYtZWU3NWJjYzAxODcxL3Jlc291cmNlR3JvdXBzL2NycHRlc3RhcjY2NjUvcHJvdmlkZXJzL01pY3Jvc29mdC5Db21wdXRlL3ZpcnR1YWxNYWNoaW5lcy92bTg4NDQ/YXBpLXZlcnNpb249MjAyMS0wNC0wMQ==",
      "RequestMethod": "PUT",
      "RequestBody": "{\r\n  \"properties\": {\r\n    \"hardwareProfile\": {\r\n      \"vmSize\": \"Standard_DS14-8_v2\"\r\n    },\r\n    \"storageProfile\": {\r\n      \"imageReference\": {\r\n        \"publisher\": \"MicrosoftWindowsServer\",\r\n        \"offer\": \"WindowsServer\",\r\n        \"sku\": \"2012-R2-Datacenter\",\r\n        \"version\": \"4.127.20180315\"\r\n      },\r\n      \"osDisk\": {\r\n        \"name\": \"test\",\r\n        \"caching\": \"ReadOnly\",\r\n        \"diffDiskSettings\": {\r\n          \"option\": \"Local\",\r\n          \"placement\": \"ResourceDisk\"\r\n        },\r\n        \"createOption\": \"FromImage\",\r\n        \"managedDisk\": {\r\n          \"storageAccountType\": \"Standard_LRS\"\r\n        }\r\n      },\r\n      \"dataDisks\": [\r\n        {\r\n          \"lun\": 0,\r\n          \"caching\": \"None\",\r\n          \"createOption\": \"Empty\",\r\n          \"diskSizeGB\": 30,\r\n          \"managedDisk\": {\r\n            \"storageAccountType\": \"Standard_LRS\"\r\n          }\r\n        }\r\n      ]\r\n    },\r\n    \"osProfile\": {\r\n      \"computerName\": \"Test\",\r\n      \"adminUsername\": \"Foo12\",\r\n      \"adminPassword\": \"[PLACEHOLDEr1]\"\r\n    },\r\n    \"networkProfile\": {\r\n      \"networkInterfaces\": [\r\n        {\r\n          \"id\": \"/subscriptions/e37510d7-33b6-4676-886f-ee75bcc01871/resourceGroups/crptestar6665/providers/Microsoft.Network/networkInterfaces/nic8162\"\r\n        }\r\n      ]\r\n    },\r\n    \"availabilitySet\": {\r\n      \"id\": \"/subscriptions/e37510d7-33b6-4676-886f-ee75bcc01871/resourceGroups/crptestar6665/providers/Microsoft.Compute/availabilitySets/as7205\"\r\n    }\r\n  },\r\n  \"location\": \"northeurope\",\r\n  \"tags\": {\r\n    \"RG\": \"rg\",\r\n    \"testTag\": \"1\"\r\n  }\r\n}",
      "RequestHeaders": {
        "x-ms-client-request-id": [
          "62217f49-d35d-4de5-86ab-a9e4f92ffd5c"
>>>>>>> ba3a4ca0
        ],
        "Accept-Language": [
          "en-US"
        ],
        "User-Agent": [
          "FxVersion/4.6.29518.01",
          "OSName/Windows",
<<<<<<< HEAD
          "OSVersion/Microsoft.Windows.10.0.18363.",
          "Microsoft.Azure.Management.Compute.ComputeManagementClient/35.0.0.0"
=======
          "OSVersion/Microsoft.Windows.10.0.19042.",
          "Microsoft.Azure.Management.Compute.ComputeManagementClient/47.0.0"
>>>>>>> ba3a4ca0
        ],
        "Content-Type": [
          "application/json; charset=utf-8"
        ],
        "Content-Length": [
<<<<<<< HEAD
          "1556"
=======
          "1557"
>>>>>>> ba3a4ca0
        ]
      },
      "ResponseHeaders": {
        "Cache-Control": [
          "no-cache"
        ],
<<<<<<< HEAD
        "Date": [
          "Thu, 02 Apr 2020 17:16:14 GMT"
        ],
=======
>>>>>>> ba3a4ca0
        "Pragma": [
          "no-cache"
        ],
        "Retry-After": [
          "10"
        ],
        "Azure-AsyncOperation": [
<<<<<<< HEAD
          "https://management.azure.com/subscriptions/0296790d-427c-48ca-b204-8b729bbd8670/providers/Microsoft.Compute/locations/northeurope/operations/c019894a-380e-43e7-9ddf-7f3412336a4f?api-version=2019-12-01"
=======
          "https://management.azure.com/subscriptions/e37510d7-33b6-4676-886f-ee75bcc01871/providers/Microsoft.Compute/locations/northeurope/operations/8918258e-8f8d-4de6-8c4c-674bfd37dc33?api-version=2021-04-01"
>>>>>>> ba3a4ca0
        ],
        "Azure-AsyncNotification": [
          "Enabled"
        ],
        "x-ms-ratelimit-remaining-resource": [
          "Microsoft.Compute/PutVM3Min;238,Microsoft.Compute/PutVM30Min;1198"
        ],
        "Strict-Transport-Security": [
          "max-age=31536000; includeSubDomains"
        ],
        "x-ms-request-id": [
<<<<<<< HEAD
          "c019894a-380e-43e7-9ddf-7f3412336a4f"
=======
          "8918258e-8f8d-4de6-8c4c-674bfd37dc33"
        ],
        "Server": [
          "Microsoft-HTTPAPI/2.0",
          "Microsoft-HTTPAPI/2.0"
>>>>>>> ba3a4ca0
        ],
        "x-ms-ratelimit-remaining-subscription-writes": [
          "1198"
        ],
        "x-ms-correlation-request-id": [
<<<<<<< HEAD
          "2401b542-4562-49ad-854c-43b90f939439"
        ],
        "x-ms-routing-request-id": [
          "WESTUS:20200402T171615Z:2401b542-4562-49ad-854c-43b90f939439"
=======
          "407524c0-830d-4fff-9ff4-9b95fe6a8474"
        ],
        "x-ms-routing-request-id": [
          "EASTUS2:20210618T055112Z:407524c0-830d-4fff-9ff4-9b95fe6a8474"
>>>>>>> ba3a4ca0
        ],
        "X-Content-Type-Options": [
          "nosniff"
        ],
        "Date": [
          "Fri, 18 Jun 2021 05:51:12 GMT"
        ],
        "Content-Length": [
<<<<<<< HEAD
          "2122"
=======
          "2438"
>>>>>>> ba3a4ca0
        ],
        "Content-Type": [
          "application/json; charset=utf-8"
        ],
        "Expires": [
          "-1"
        ]
      },
<<<<<<< HEAD
      "ResponseBody": "{\r\n  \"name\": \"vm8622\",\r\n  \"id\": \"/subscriptions/0296790d-427c-48ca-b204-8b729bbd8670/resourceGroups/crptestar5976/providers/Microsoft.Compute/virtualMachines/vm8622\",\r\n  \"type\": \"Microsoft.Compute/virtualMachines\",\r\n  \"location\": \"northeurope\",\r\n  \"tags\": {\r\n    \"RG\": \"rg\",\r\n    \"testTag\": \"1\"\r\n  },\r\n  \"properties\": {\r\n    \"vmId\": \"8579e4c1-16b7-49fb-82e8-bd5a236a2c9b\",\r\n    \"availabilitySet\": {\r\n      \"id\": \"/subscriptions/0296790d-427c-48ca-b204-8b729bbd8670/resourceGroups/crptestar5976/providers/Microsoft.Compute/availabilitySets/AS6866\"\r\n    },\r\n    \"hardwareProfile\": {\r\n      \"vmSize\": \"Standard_DS14-8_v2\"\r\n    },\r\n    \"storageProfile\": {\r\n      \"imageReference\": {\r\n        \"publisher\": \"MicrosoftWindowsServer\",\r\n        \"offer\": \"WindowsServer\",\r\n        \"sku\": \"2012-R2-Datacenter\",\r\n        \"version\": \"4.127.20180315\",\r\n        \"exactVersion\": \"4.127.20180315\"\r\n      },\r\n      \"osDisk\": {\r\n        \"osType\": \"Windows\",\r\n        \"diffDiskSettings\": {\r\n          \"option\": \"Local\",\r\n          \"placement\": \"ResourceDisk\"\r\n        },\r\n        \"name\": \"test\",\r\n        \"createOption\": \"FromImage\",\r\n        \"caching\": \"ReadOnly\",\r\n        \"managedDisk\": {\r\n          \"storageAccountType\": \"Standard_LRS\"\r\n        },\r\n        \"diskSizeGB\": 127\r\n      },\r\n      \"dataDisks\": [\r\n        {\r\n          \"lun\": 0,\r\n          \"createOption\": \"Empty\",\r\n          \"caching\": \"None\",\r\n          \"managedDisk\": {\r\n            \"storageAccountType\": \"Standard_LRS\"\r\n          },\r\n          \"diskSizeGB\": 30,\r\n          \"toBeDetached\": false\r\n        }\r\n      ]\r\n    },\r\n    \"osProfile\": {\r\n      \"computerName\": \"Test\",\r\n      \"adminUsername\": \"Foo12\",\r\n      \"windowsConfiguration\": {\r\n        \"provisionVMAgent\": true,\r\n        \"enableAutomaticUpdates\": true\r\n      },\r\n      \"secrets\": [],\r\n      \"allowExtensionOperations\": true,\r\n      \"requireGuestProvisionSignal\": true\r\n    },\r\n    \"networkProfile\": {\r\n      \"networkInterfaces\": [\r\n        {\r\n          \"id\": \"/subscriptions/0296790d-427c-48ca-b204-8b729bbd8670/resourceGroups/crptestar5976/providers/Microsoft.Network/networkInterfaces/nic377\"\r\n        }\r\n      ]\r\n    },\r\n    \"provisioningState\": \"Creating\"\r\n  }\r\n}",
      "StatusCode": 201
    },
    {
      "RequestUri": "/subscriptions/0296790d-427c-48ca-b204-8b729bbd8670/providers/Microsoft.Compute/locations/northeurope/operations/c019894a-380e-43e7-9ddf-7f3412336a4f?api-version=2019-12-01",
      "EncodedRequestUri": "L3N1YnNjcmlwdGlvbnMvMDI5Njc5MGQtNDI3Yy00OGNhLWIyMDQtOGI3MjliYmQ4NjcwL3Byb3ZpZGVycy9NaWNyb3NvZnQuQ29tcHV0ZS9sb2NhdGlvbnMvbm9ydGhldXJvcGUvb3BlcmF0aW9ucy9jMDE5ODk0YS0zODBlLTQzZTctOWRkZi03ZjM0MTIzMzZhNGY/YXBpLXZlcnNpb249MjAxOS0xMi0wMQ==",
=======
      "ResponseBody": "{\r\n  \"name\": \"vm8844\",\r\n  \"id\": \"/subscriptions/e37510d7-33b6-4676-886f-ee75bcc01871/resourceGroups/crptestar6665/providers/Microsoft.Compute/virtualMachines/vm8844\",\r\n  \"type\": \"Microsoft.Compute/virtualMachines\",\r\n  \"location\": \"northeurope\",\r\n  \"tags\": {\r\n    \"RG\": \"rg\",\r\n    \"testTag\": \"1\",\r\n    \"azsecpack\": \"nonprod\",\r\n    \"platformsettings.host_environment.service.platform_optedin_for_rootcerts\": \"true\"\r\n  },\r\n  \"properties\": {\r\n    \"vmId\": \"aaa2035c-b9f9-4bb1-9b69-9d27149ad7a2\",\r\n    \"availabilitySet\": {\r\n      \"id\": \"/subscriptions/e37510d7-33b6-4676-886f-ee75bcc01871/resourceGroups/crptestar6665/providers/Microsoft.Compute/availabilitySets/AS7205\"\r\n    },\r\n    \"hardwareProfile\": {\r\n      \"vmSize\": \"Standard_DS14-8_v2\"\r\n    },\r\n    \"storageProfile\": {\r\n      \"imageReference\": {\r\n        \"publisher\": \"MicrosoftWindowsServer\",\r\n        \"offer\": \"WindowsServer\",\r\n        \"sku\": \"2012-R2-Datacenter\",\r\n        \"version\": \"4.127.20180315\",\r\n        \"exactVersion\": \"4.127.20180315\"\r\n      },\r\n      \"osDisk\": {\r\n        \"osType\": \"Windows\",\r\n        \"diffDiskSettings\": {\r\n          \"option\": \"Local\",\r\n          \"placement\": \"ResourceDisk\"\r\n        },\r\n        \"name\": \"test\",\r\n        \"createOption\": \"FromImage\",\r\n        \"caching\": \"ReadOnly\",\r\n        \"managedDisk\": {\r\n          \"storageAccountType\": \"Standard_LRS\"\r\n        },\r\n        \"diskSizeGB\": 127,\r\n        \"deleteOption\": \"Delete\"\r\n      },\r\n      \"dataDisks\": [\r\n        {\r\n          \"lun\": 0,\r\n          \"createOption\": \"Empty\",\r\n          \"caching\": \"None\",\r\n          \"managedDisk\": {\r\n            \"storageAccountType\": \"Standard_LRS\"\r\n          },\r\n          \"diskSizeGB\": 30,\r\n          \"toBeDetached\": false,\r\n          \"deleteOption\": \"Detach\"\r\n        }\r\n      ]\r\n    },\r\n    \"osProfile\": {\r\n      \"computerName\": \"Test\",\r\n      \"adminUsername\": \"Foo12\",\r\n      \"windowsConfiguration\": {\r\n        \"provisionVMAgent\": true,\r\n        \"enableAutomaticUpdates\": true,\r\n        \"patchSettings\": {\r\n          \"patchMode\": \"AutomaticByOS\",\r\n          \"assessmentMode\": \"ImageDefault\"\r\n        }\r\n      },\r\n      \"secrets\": [],\r\n      \"allowExtensionOperations\": true,\r\n      \"requireGuestProvisionSignal\": true\r\n    },\r\n    \"networkProfile\": {\r\n      \"networkInterfaces\": [\r\n        {\r\n          \"id\": \"/subscriptions/e37510d7-33b6-4676-886f-ee75bcc01871/resourceGroups/crptestar6665/providers/Microsoft.Network/networkInterfaces/nic8162\"\r\n        }\r\n      ]\r\n    },\r\n    \"provisioningState\": \"Creating\"\r\n  }\r\n}",
      "StatusCode": 201
    },
    {
      "RequestUri": "/subscriptions/e37510d7-33b6-4676-886f-ee75bcc01871/providers/Microsoft.Compute/locations/northeurope/operations/8918258e-8f8d-4de6-8c4c-674bfd37dc33?api-version=2021-04-01",
      "EncodedRequestUri": "L3N1YnNjcmlwdGlvbnMvZTM3NTEwZDctMzNiNi00Njc2LTg4NmYtZWU3NWJjYzAxODcxL3Byb3ZpZGVycy9NaWNyb3NvZnQuQ29tcHV0ZS9sb2NhdGlvbnMvbm9ydGhldXJvcGUvb3BlcmF0aW9ucy84OTE4MjU4ZS04ZjhkLTRkZTYtOGM0Yy02NzRiZmQzN2RjMzM/YXBpLXZlcnNpb249MjAyMS0wNC0wMQ==",
>>>>>>> ba3a4ca0
      "RequestMethod": "GET",
      "RequestBody": "",
      "RequestHeaders": {
        "User-Agent": [
          "FxVersion/4.6.29518.01",
          "OSName/Windows",
<<<<<<< HEAD
          "OSVersion/Microsoft.Windows.10.0.18363.",
          "Microsoft.Azure.Management.Compute.ComputeManagementClient/35.0.0.0"
=======
          "OSVersion/Microsoft.Windows.10.0.19042.",
          "Microsoft.Azure.Management.Compute.ComputeManagementClient/47.0.0"
>>>>>>> ba3a4ca0
        ]
      },
      "ResponseHeaders": {
        "Cache-Control": [
          "no-cache"
        ],
<<<<<<< HEAD
        "Date": [
          "Thu, 02 Apr 2020 17:16:24 GMT"
        ],
=======
>>>>>>> ba3a4ca0
        "Pragma": [
          "no-cache"
        ],
        "Retry-After": [
          "50"
<<<<<<< HEAD
        ],
        "Server": [
          "Microsoft-HTTPAPI/2.0",
          "Microsoft-HTTPAPI/2.0"
=======
>>>>>>> ba3a4ca0
        ],
        "x-ms-ratelimit-remaining-resource": [
          "Microsoft.Compute/GetOperation3Min;14999,Microsoft.Compute/GetOperation30Min;29989"
        ],
        "Strict-Transport-Security": [
          "max-age=31536000; includeSubDomains"
        ],
        "x-ms-request-id": [
<<<<<<< HEAD
          "9af68763-42bb-4d4d-af83-f3cac24f975e"
=======
          "8a93aa34-8cd0-45e0-9666-00bc3123f089"
        ],
        "Server": [
          "Microsoft-HTTPAPI/2.0",
          "Microsoft-HTTPAPI/2.0"
>>>>>>> ba3a4ca0
        ],
        "x-ms-ratelimit-remaining-subscription-reads": [
          "11998"
        ],
        "x-ms-correlation-request-id": [
<<<<<<< HEAD
          "5768fedc-0a29-46c7-a801-715409b7ec64"
        ],
        "x-ms-routing-request-id": [
          "WESTUS:20200402T171625Z:5768fedc-0a29-46c7-a801-715409b7ec64"
=======
          "9f6343d0-2a12-4f43-b763-a55c53567657"
        ],
        "x-ms-routing-request-id": [
          "EASTUS2:20210618T055122Z:9f6343d0-2a12-4f43-b763-a55c53567657"
>>>>>>> ba3a4ca0
        ],
        "X-Content-Type-Options": [
          "nosniff"
        ],
        "Date": [
          "Fri, 18 Jun 2021 05:51:22 GMT"
        ],
        "Content-Length": [
          "134"
        ],
        "Content-Type": [
          "application/json; charset=utf-8"
        ],
        "Expires": [
          "-1"
        ]
      },
<<<<<<< HEAD
      "ResponseBody": "{\r\n  \"startTime\": \"2020-04-02T10:16:13.4953998-07:00\",\r\n  \"status\": \"InProgress\",\r\n  \"name\": \"c019894a-380e-43e7-9ddf-7f3412336a4f\"\r\n}",
      "StatusCode": 200
    },
    {
      "RequestUri": "/subscriptions/0296790d-427c-48ca-b204-8b729bbd8670/providers/Microsoft.Compute/locations/northeurope/operations/c019894a-380e-43e7-9ddf-7f3412336a4f?api-version=2019-12-01",
      "EncodedRequestUri": "L3N1YnNjcmlwdGlvbnMvMDI5Njc5MGQtNDI3Yy00OGNhLWIyMDQtOGI3MjliYmQ4NjcwL3Byb3ZpZGVycy9NaWNyb3NvZnQuQ29tcHV0ZS9sb2NhdGlvbnMvbm9ydGhldXJvcGUvb3BlcmF0aW9ucy9jMDE5ODk0YS0zODBlLTQzZTctOWRkZi03ZjM0MTIzMzZhNGY/YXBpLXZlcnNpb249MjAxOS0xMi0wMQ==",
=======
      "ResponseBody": "{\r\n  \"startTime\": \"2021-06-18T05:51:10.8795928+00:00\",\r\n  \"status\": \"InProgress\",\r\n  \"name\": \"8918258e-8f8d-4de6-8c4c-674bfd37dc33\"\r\n}",
      "StatusCode": 200
    },
    {
      "RequestUri": "/subscriptions/e37510d7-33b6-4676-886f-ee75bcc01871/providers/Microsoft.Compute/locations/northeurope/operations/8918258e-8f8d-4de6-8c4c-674bfd37dc33?api-version=2021-04-01",
      "EncodedRequestUri": "L3N1YnNjcmlwdGlvbnMvZTM3NTEwZDctMzNiNi00Njc2LTg4NmYtZWU3NWJjYzAxODcxL3Byb3ZpZGVycy9NaWNyb3NvZnQuQ29tcHV0ZS9sb2NhdGlvbnMvbm9ydGhldXJvcGUvb3BlcmF0aW9ucy84OTE4MjU4ZS04ZjhkLTRkZTYtOGM0Yy02NzRiZmQzN2RjMzM/YXBpLXZlcnNpb249MjAyMS0wNC0wMQ==",
>>>>>>> ba3a4ca0
      "RequestMethod": "GET",
      "RequestBody": "",
      "RequestHeaders": {
        "User-Agent": [
          "FxVersion/4.6.29518.01",
          "OSName/Windows",
<<<<<<< HEAD
          "OSVersion/Microsoft.Windows.10.0.18363.",
          "Microsoft.Azure.Management.Compute.ComputeManagementClient/35.0.0.0"
=======
          "OSVersion/Microsoft.Windows.10.0.19042.",
          "Microsoft.Azure.Management.Compute.ComputeManagementClient/47.0.0"
>>>>>>> ba3a4ca0
        ]
      },
      "ResponseHeaders": {
        "Cache-Control": [
          "no-cache"
        ],
<<<<<<< HEAD
        "Date": [
          "Thu, 02 Apr 2020 17:17:15 GMT"
        ],
=======
>>>>>>> ba3a4ca0
        "Pragma": [
          "no-cache"
        ],
        "x-ms-ratelimit-remaining-resource": [
          "Microsoft.Compute/GetOperation3Min;14998,Microsoft.Compute/GetOperation30Min;29988"
        ],
        "Strict-Transport-Security": [
          "max-age=31536000; includeSubDomains"
        ],
        "x-ms-request-id": [
<<<<<<< HEAD
          "e01188db-16dd-40f1-a998-17cd9a9f4a19"
=======
          "e11b5243-c53f-4ad2-822b-00082bf2af38"
        ],
        "Server": [
          "Microsoft-HTTPAPI/2.0",
          "Microsoft-HTTPAPI/2.0"
>>>>>>> ba3a4ca0
        ],
        "x-ms-ratelimit-remaining-subscription-reads": [
          "11997"
        ],
        "x-ms-correlation-request-id": [
<<<<<<< HEAD
          "b23ff2e7-dbc3-4dd8-8a16-67c88febbeec"
        ],
        "x-ms-routing-request-id": [
          "WESTUS:20200402T171715Z:b23ff2e7-dbc3-4dd8-8a16-67c88febbeec"
=======
          "6910da9f-52ae-43ae-8ae7-d4c34b96f84a"
        ],
        "x-ms-routing-request-id": [
          "EASTUS2:20210618T055212Z:6910da9f-52ae-43ae-8ae7-d4c34b96f84a"
>>>>>>> ba3a4ca0
        ],
        "X-Content-Type-Options": [
          "nosniff"
        ],
        "Date": [
          "Fri, 18 Jun 2021 05:52:11 GMT"
        ],
        "Content-Length": [
          "134"
        ],
        "Content-Type": [
          "application/json; charset=utf-8"
        ],
        "Expires": [
          "-1"
        ]
      },
<<<<<<< HEAD
      "ResponseBody": "{\r\n  \"startTime\": \"2020-04-02T10:16:13.4953998-07:00\",\r\n  \"status\": \"InProgress\",\r\n  \"name\": \"c019894a-380e-43e7-9ddf-7f3412336a4f\"\r\n}",
      "StatusCode": 200
    },
    {
      "RequestUri": "/subscriptions/0296790d-427c-48ca-b204-8b729bbd8670/providers/Microsoft.Compute/locations/northeurope/operations/c019894a-380e-43e7-9ddf-7f3412336a4f?api-version=2019-12-01",
      "EncodedRequestUri": "L3N1YnNjcmlwdGlvbnMvMDI5Njc5MGQtNDI3Yy00OGNhLWIyMDQtOGI3MjliYmQ4NjcwL3Byb3ZpZGVycy9NaWNyb3NvZnQuQ29tcHV0ZS9sb2NhdGlvbnMvbm9ydGhldXJvcGUvb3BlcmF0aW9ucy9jMDE5ODk0YS0zODBlLTQzZTctOWRkZi03ZjM0MTIzMzZhNGY/YXBpLXZlcnNpb249MjAxOS0xMi0wMQ==",
=======
      "ResponseBody": "{\r\n  \"startTime\": \"2021-06-18T05:51:10.8795928+00:00\",\r\n  \"status\": \"InProgress\",\r\n  \"name\": \"8918258e-8f8d-4de6-8c4c-674bfd37dc33\"\r\n}",
      "StatusCode": 200
    },
    {
      "RequestUri": "/subscriptions/e37510d7-33b6-4676-886f-ee75bcc01871/providers/Microsoft.Compute/locations/northeurope/operations/8918258e-8f8d-4de6-8c4c-674bfd37dc33?api-version=2021-04-01",
      "EncodedRequestUri": "L3N1YnNjcmlwdGlvbnMvZTM3NTEwZDctMzNiNi00Njc2LTg4NmYtZWU3NWJjYzAxODcxL3Byb3ZpZGVycy9NaWNyb3NvZnQuQ29tcHV0ZS9sb2NhdGlvbnMvbm9ydGhldXJvcGUvb3BlcmF0aW9ucy84OTE4MjU4ZS04ZjhkLTRkZTYtOGM0Yy02NzRiZmQzN2RjMzM/YXBpLXZlcnNpb249MjAyMS0wNC0wMQ==",
>>>>>>> ba3a4ca0
      "RequestMethod": "GET",
      "RequestBody": "",
      "RequestHeaders": {
        "User-Agent": [
          "FxVersion/4.6.29518.01",
          "OSName/Windows",
<<<<<<< HEAD
          "OSVersion/Microsoft.Windows.10.0.18363.",
          "Microsoft.Azure.Management.Compute.ComputeManagementClient/35.0.0.0"
=======
          "OSVersion/Microsoft.Windows.10.0.19042.",
          "Microsoft.Azure.Management.Compute.ComputeManagementClient/47.0.0"
>>>>>>> ba3a4ca0
        ]
      },
      "ResponseHeaders": {
        "Cache-Control": [
          "no-cache"
        ],
<<<<<<< HEAD
        "Date": [
          "Thu, 02 Apr 2020 17:18:05 GMT"
        ],
=======
>>>>>>> ba3a4ca0
        "Pragma": [
          "no-cache"
        ],
        "x-ms-ratelimit-remaining-resource": [
          "Microsoft.Compute/GetOperation3Min;14997,Microsoft.Compute/GetOperation30Min;29987"
        ],
        "Strict-Transport-Security": [
          "max-age=31536000; includeSubDomains"
        ],
        "x-ms-request-id": [
          "e285aa8b-63b6-41cb-a5c8-460832266c83"
        ],
        "Server": [
          "Microsoft-HTTPAPI/2.0",
          "Microsoft-HTTPAPI/2.0"
        ],
        "x-ms-ratelimit-remaining-subscription-reads": [
          "11996"
        ],
        "x-ms-correlation-request-id": [
          "67d6fc13-af2a-46a8-b06b-873096e8517a"
        ],
        "x-ms-routing-request-id": [
          "EASTUS2:20210618T055302Z:67d6fc13-af2a-46a8-b06b-873096e8517a"
        ],
        "X-Content-Type-Options": [
          "nosniff"
        ],
        "Date": [
          "Fri, 18 Jun 2021 05:53:01 GMT"
        ],
        "Content-Length": [
          "134"
        ],
        "Content-Type": [
          "application/json; charset=utf-8"
        ],
        "Expires": [
          "-1"
        ]
      },
      "ResponseBody": "{\r\n  \"startTime\": \"2021-06-18T05:51:10.8795928+00:00\",\r\n  \"status\": \"InProgress\",\r\n  \"name\": \"8918258e-8f8d-4de6-8c4c-674bfd37dc33\"\r\n}",
      "StatusCode": 200
    },
    {
      "RequestUri": "/subscriptions/e37510d7-33b6-4676-886f-ee75bcc01871/providers/Microsoft.Compute/locations/northeurope/operations/8918258e-8f8d-4de6-8c4c-674bfd37dc33?api-version=2021-04-01",
      "EncodedRequestUri": "L3N1YnNjcmlwdGlvbnMvZTM3NTEwZDctMzNiNi00Njc2LTg4NmYtZWU3NWJjYzAxODcxL3Byb3ZpZGVycy9NaWNyb3NvZnQuQ29tcHV0ZS9sb2NhdGlvbnMvbm9ydGhldXJvcGUvb3BlcmF0aW9ucy84OTE4MjU4ZS04ZjhkLTRkZTYtOGM0Yy02NzRiZmQzN2RjMzM/YXBpLXZlcnNpb249MjAyMS0wNC0wMQ==",
      "RequestMethod": "GET",
      "RequestBody": "",
      "RequestHeaders": {
        "User-Agent": [
          "FxVersion/4.6.29518.01",
          "OSName/Windows",
          "OSVersion/Microsoft.Windows.10.0.19042.",
          "Microsoft.Azure.Management.Compute.ComputeManagementClient/47.0.0"
        ]
      },
      "ResponseHeaders": {
        "Cache-Control": [
          "no-cache"
        ],
        "Pragma": [
          "no-cache"
        ],
        "x-ms-ratelimit-remaining-resource": [
          "Microsoft.Compute/GetOperation3Min;14995,Microsoft.Compute/GetOperation30Min;29985"
        ],
        "Strict-Transport-Security": [
          "max-age=31536000; includeSubDomains"
        ],
        "x-ms-request-id": [
<<<<<<< HEAD
          "901f5ea8-2886-4071-8326-3efa0d72716a"
        ],
        "x-ms-ratelimit-remaining-subscription-reads": [
          "11996"
        ],
        "x-ms-correlation-request-id": [
          "690d127d-4271-4a1e-9746-da7ce4e9ec6b"
        ],
        "x-ms-routing-request-id": [
          "WESTUS:20200402T171806Z:690d127d-4271-4a1e-9746-da7ce4e9ec6b"
=======
          "92484aec-ee1d-4aa8-a7ea-62b019e5c065"
        ],
        "Server": [
          "Microsoft-HTTPAPI/2.0",
          "Microsoft-HTTPAPI/2.0"
        ],
        "x-ms-ratelimit-remaining-subscription-reads": [
          "11995"
        ],
        "x-ms-correlation-request-id": [
          "4eb18fb5-2620-4f99-9810-79f891bb6485"
        ],
        "x-ms-routing-request-id": [
          "EASTUS2:20210618T055352Z:4eb18fb5-2620-4f99-9810-79f891bb6485"
>>>>>>> ba3a4ca0
        ],
        "X-Content-Type-Options": [
          "nosniff"
        ],
        "Date": [
          "Fri, 18 Jun 2021 05:53:52 GMT"
        ],
        "Content-Length": [
          "184"
        ],
        "Content-Type": [
          "application/json; charset=utf-8"
        ],
        "Expires": [
          "-1"
        ]
      },
<<<<<<< HEAD
      "ResponseBody": "{\r\n  \"startTime\": \"2020-04-02T10:16:13.4953998-07:00\",\r\n  \"endTime\": \"2020-04-02T10:17:33.2437484-07:00\",\r\n  \"status\": \"Succeeded\",\r\n  \"name\": \"c019894a-380e-43e7-9ddf-7f3412336a4f\"\r\n}",
      "StatusCode": 200
    },
    {
      "RequestUri": "/subscriptions/0296790d-427c-48ca-b204-8b729bbd8670/resourceGroups/crptestar5976/providers/Microsoft.Compute/virtualMachines/vm8622?api-version=2019-12-01",
      "EncodedRequestUri": "L3N1YnNjcmlwdGlvbnMvMDI5Njc5MGQtNDI3Yy00OGNhLWIyMDQtOGI3MjliYmQ4NjcwL3Jlc291cmNlR3JvdXBzL2NycHRlc3RhcjU5NzYvcHJvdmlkZXJzL01pY3Jvc29mdC5Db21wdXRlL3ZpcnR1YWxNYWNoaW5lcy92bTg2MjI/YXBpLXZlcnNpb249MjAxOS0xMi0wMQ==",
=======
      "ResponseBody": "{\r\n  \"startTime\": \"2021-06-18T05:51:10.8795928+00:00\",\r\n  \"endTime\": \"2021-06-18T05:53:04.3491396+00:00\",\r\n  \"status\": \"Succeeded\",\r\n  \"name\": \"8918258e-8f8d-4de6-8c4c-674bfd37dc33\"\r\n}",
      "StatusCode": 200
    },
    {
      "RequestUri": "/subscriptions/e37510d7-33b6-4676-886f-ee75bcc01871/resourceGroups/crptestar6665/providers/Microsoft.Compute/virtualMachines/vm8844?api-version=2021-04-01",
      "EncodedRequestUri": "L3N1YnNjcmlwdGlvbnMvZTM3NTEwZDctMzNiNi00Njc2LTg4NmYtZWU3NWJjYzAxODcxL3Jlc291cmNlR3JvdXBzL2NycHRlc3RhcjY2NjUvcHJvdmlkZXJzL01pY3Jvc29mdC5Db21wdXRlL3ZpcnR1YWxNYWNoaW5lcy92bTg4NDQ/YXBpLXZlcnNpb249MjAyMS0wNC0wMQ==",
>>>>>>> ba3a4ca0
      "RequestMethod": "GET",
      "RequestBody": "",
      "RequestHeaders": {
        "User-Agent": [
          "FxVersion/4.6.29518.01",
          "OSName/Windows",
<<<<<<< HEAD
          "OSVersion/Microsoft.Windows.10.0.18363.",
          "Microsoft.Azure.Management.Compute.ComputeManagementClient/35.0.0.0"
=======
          "OSVersion/Microsoft.Windows.10.0.19042.",
          "Microsoft.Azure.Management.Compute.ComputeManagementClient/47.0.0"
>>>>>>> ba3a4ca0
        ]
      },
      "ResponseHeaders": {
        "Cache-Control": [
          "no-cache"
        ],
<<<<<<< HEAD
        "Date": [
          "Thu, 02 Apr 2020 17:18:05 GMT"
        ],
=======
>>>>>>> ba3a4ca0
        "Pragma": [
          "no-cache"
        ],
        "x-ms-ratelimit-remaining-resource": [
          "Microsoft.Compute/LowCostGet3Min;3998,Microsoft.Compute/LowCostGet30Min;31975"
        ],
        "Strict-Transport-Security": [
          "max-age=31536000; includeSubDomains"
        ],
        "x-ms-request-id": [
<<<<<<< HEAD
          "7985482c-0b53-4d5e-83c7-7fcdaff4e915"
        ],
        "x-ms-ratelimit-remaining-subscription-reads": [
          "11995"
        ],
        "x-ms-correlation-request-id": [
          "f1e490ba-4545-46ee-be9a-ecc3cad9cf5b"
        ],
        "x-ms-routing-request-id": [
          "WESTUS:20200402T171806Z:f1e490ba-4545-46ee-be9a-ecc3cad9cf5b"
=======
          "ef27e65c-16cb-4b88-b03a-3a09c0fc981f"
        ],
        "Server": [
          "Microsoft-HTTPAPI/2.0",
          "Microsoft-HTTPAPI/2.0"
        ],
        "x-ms-ratelimit-remaining-subscription-reads": [
          "11994"
        ],
        "x-ms-correlation-request-id": [
          "bf2759aa-d762-4b78-b157-e8882ff7e09c"
        ],
        "x-ms-routing-request-id": [
          "EASTUS2:20210618T055352Z:bf2759aa-d762-4b78-b157-e8882ff7e09c"
>>>>>>> ba3a4ca0
        ],
        "X-Content-Type-Options": [
          "nosniff"
        ],
        "Date": [
          "Fri, 18 Jun 2021 05:53:52 GMT"
        ],
        "Content-Length": [
<<<<<<< HEAD
          "2514"
=======
          "2830"
>>>>>>> ba3a4ca0
        ],
        "Content-Type": [
          "application/json; charset=utf-8"
        ],
        "Expires": [
          "-1"
        ]
      },
<<<<<<< HEAD
      "ResponseBody": "{\r\n  \"name\": \"vm8622\",\r\n  \"id\": \"/subscriptions/0296790d-427c-48ca-b204-8b729bbd8670/resourceGroups/crptestar5976/providers/Microsoft.Compute/virtualMachines/vm8622\",\r\n  \"type\": \"Microsoft.Compute/virtualMachines\",\r\n  \"location\": \"northeurope\",\r\n  \"tags\": {\r\n    \"RG\": \"rg\",\r\n    \"testTag\": \"1\"\r\n  },\r\n  \"properties\": {\r\n    \"vmId\": \"8579e4c1-16b7-49fb-82e8-bd5a236a2c9b\",\r\n    \"availabilitySet\": {\r\n      \"id\": \"/subscriptions/0296790d-427c-48ca-b204-8b729bbd8670/resourceGroups/crptestar5976/providers/Microsoft.Compute/availabilitySets/AS6866\"\r\n    },\r\n    \"hardwareProfile\": {\r\n      \"vmSize\": \"Standard_DS14-8_v2\"\r\n    },\r\n    \"storageProfile\": {\r\n      \"imageReference\": {\r\n        \"publisher\": \"MicrosoftWindowsServer\",\r\n        \"offer\": \"WindowsServer\",\r\n        \"sku\": \"2012-R2-Datacenter\",\r\n        \"version\": \"4.127.20180315\",\r\n        \"exactVersion\": \"4.127.20180315\"\r\n      },\r\n      \"osDisk\": {\r\n        \"osType\": \"Windows\",\r\n        \"diffDiskSettings\": {\r\n          \"option\": \"Local\",\r\n          \"placement\": \"ResourceDisk\"\r\n        },\r\n        \"name\": \"test\",\r\n        \"createOption\": \"FromImage\",\r\n        \"caching\": \"ReadOnly\",\r\n        \"managedDisk\": {\r\n          \"storageAccountType\": \"Standard_LRS\",\r\n          \"id\": \"/subscriptions/0296790d-427c-48ca-b204-8b729bbd8670/resourceGroups/CRPTESTAR5976/providers/Microsoft.Compute/disks/test\"\r\n        },\r\n        \"diskSizeGB\": 127\r\n      },\r\n      \"dataDisks\": [\r\n        {\r\n          \"lun\": 0,\r\n          \"name\": \"vm8622_disk2_a098f351a830445a85e20aeef8798b60\",\r\n          \"createOption\": \"Empty\",\r\n          \"caching\": \"None\",\r\n          \"managedDisk\": {\r\n            \"storageAccountType\": \"Standard_LRS\",\r\n            \"id\": \"/subscriptions/0296790d-427c-48ca-b204-8b729bbd8670/resourceGroups/CRPTESTAR5976/providers/Microsoft.Compute/disks/vm8622_disk2_a098f351a830445a85e20aeef8798b60\"\r\n          },\r\n          \"diskSizeGB\": 30,\r\n          \"toBeDetached\": false\r\n        }\r\n      ]\r\n    },\r\n    \"osProfile\": {\r\n      \"computerName\": \"Test\",\r\n      \"adminUsername\": \"Foo12\",\r\n      \"windowsConfiguration\": {\r\n        \"provisionVMAgent\": true,\r\n        \"enableAutomaticUpdates\": true\r\n      },\r\n      \"secrets\": [],\r\n      \"allowExtensionOperations\": true,\r\n      \"requireGuestProvisionSignal\": true\r\n    },\r\n    \"networkProfile\": {\r\n      \"networkInterfaces\": [\r\n        {\r\n          \"id\": \"/subscriptions/0296790d-427c-48ca-b204-8b729bbd8670/resourceGroups/crptestar5976/providers/Microsoft.Network/networkInterfaces/nic377\"\r\n        }\r\n      ]\r\n    },\r\n    \"provisioningState\": \"Succeeded\"\r\n  }\r\n}",
      "StatusCode": 200
    },
    {
      "RequestUri": "/subscriptions/0296790d-427c-48ca-b204-8b729bbd8670/resourceGroups/crptestar5976/providers/Microsoft.Compute/virtualMachines/vm8622?api-version=2019-12-01",
      "EncodedRequestUri": "L3N1YnNjcmlwdGlvbnMvMDI5Njc5MGQtNDI3Yy00OGNhLWIyMDQtOGI3MjliYmQ4NjcwL3Jlc291cmNlR3JvdXBzL2NycHRlc3RhcjU5NzYvcHJvdmlkZXJzL01pY3Jvc29mdC5Db21wdXRlL3ZpcnR1YWxNYWNoaW5lcy92bTg2MjI/YXBpLXZlcnNpb249MjAxOS0xMi0wMQ==",
=======
      "ResponseBody": "{\r\n  \"name\": \"vm8844\",\r\n  \"id\": \"/subscriptions/e37510d7-33b6-4676-886f-ee75bcc01871/resourceGroups/crptestar6665/providers/Microsoft.Compute/virtualMachines/vm8844\",\r\n  \"type\": \"Microsoft.Compute/virtualMachines\",\r\n  \"location\": \"northeurope\",\r\n  \"tags\": {\r\n    \"RG\": \"rg\",\r\n    \"testTag\": \"1\",\r\n    \"azsecpack\": \"nonprod\",\r\n    \"platformsettings.host_environment.service.platform_optedin_for_rootcerts\": \"true\"\r\n  },\r\n  \"properties\": {\r\n    \"vmId\": \"aaa2035c-b9f9-4bb1-9b69-9d27149ad7a2\",\r\n    \"availabilitySet\": {\r\n      \"id\": \"/subscriptions/e37510d7-33b6-4676-886f-ee75bcc01871/resourceGroups/crptestar6665/providers/Microsoft.Compute/availabilitySets/AS7205\"\r\n    },\r\n    \"hardwareProfile\": {\r\n      \"vmSize\": \"Standard_DS14-8_v2\"\r\n    },\r\n    \"storageProfile\": {\r\n      \"imageReference\": {\r\n        \"publisher\": \"MicrosoftWindowsServer\",\r\n        \"offer\": \"WindowsServer\",\r\n        \"sku\": \"2012-R2-Datacenter\",\r\n        \"version\": \"4.127.20180315\",\r\n        \"exactVersion\": \"4.127.20180315\"\r\n      },\r\n      \"osDisk\": {\r\n        \"osType\": \"Windows\",\r\n        \"diffDiskSettings\": {\r\n          \"option\": \"Local\",\r\n          \"placement\": \"ResourceDisk\"\r\n        },\r\n        \"name\": \"test\",\r\n        \"createOption\": \"FromImage\",\r\n        \"caching\": \"ReadOnly\",\r\n        \"managedDisk\": {\r\n          \"storageAccountType\": \"Standard_LRS\",\r\n          \"id\": \"/subscriptions/e37510d7-33b6-4676-886f-ee75bcc01871/resourceGroups/crptestar6665/providers/Microsoft.Compute/disks/test\"\r\n        },\r\n        \"diskSizeGB\": 127,\r\n        \"deleteOption\": \"Delete\"\r\n      },\r\n      \"dataDisks\": [\r\n        {\r\n          \"lun\": 0,\r\n          \"name\": \"vm8844_disk2_eb100fa1a3224efa8698084dcdc357a6\",\r\n          \"createOption\": \"Empty\",\r\n          \"caching\": \"None\",\r\n          \"managedDisk\": {\r\n            \"storageAccountType\": \"Standard_LRS\",\r\n            \"id\": \"/subscriptions/e37510d7-33b6-4676-886f-ee75bcc01871/resourceGroups/crptestar6665/providers/Microsoft.Compute/disks/vm8844_disk2_eb100fa1a3224efa8698084dcdc357a6\"\r\n          },\r\n          \"diskSizeGB\": 30,\r\n          \"toBeDetached\": false,\r\n          \"deleteOption\": \"Detach\"\r\n        }\r\n      ]\r\n    },\r\n    \"osProfile\": {\r\n      \"computerName\": \"Test\",\r\n      \"adminUsername\": \"Foo12\",\r\n      \"windowsConfiguration\": {\r\n        \"provisionVMAgent\": true,\r\n        \"enableAutomaticUpdates\": true,\r\n        \"patchSettings\": {\r\n          \"patchMode\": \"AutomaticByOS\",\r\n          \"assessmentMode\": \"ImageDefault\"\r\n        }\r\n      },\r\n      \"secrets\": [],\r\n      \"allowExtensionOperations\": true,\r\n      \"requireGuestProvisionSignal\": true\r\n    },\r\n    \"networkProfile\": {\r\n      \"networkInterfaces\": [\r\n        {\r\n          \"id\": \"/subscriptions/e37510d7-33b6-4676-886f-ee75bcc01871/resourceGroups/crptestar6665/providers/Microsoft.Network/networkInterfaces/nic8162\"\r\n        }\r\n      ]\r\n    },\r\n    \"provisioningState\": \"Succeeded\"\r\n  }\r\n}",
      "StatusCode": 200
    },
    {
      "RequestUri": "/subscriptions/e37510d7-33b6-4676-886f-ee75bcc01871/resourceGroups/crptestar6665/providers/Microsoft.Compute/virtualMachines/vm8844?api-version=2021-04-01",
      "EncodedRequestUri": "L3N1YnNjcmlwdGlvbnMvZTM3NTEwZDctMzNiNi00Njc2LTg4NmYtZWU3NWJjYzAxODcxL3Jlc291cmNlR3JvdXBzL2NycHRlc3RhcjY2NjUvcHJvdmlkZXJzL01pY3Jvc29mdC5Db21wdXRlL3ZpcnR1YWxNYWNoaW5lcy92bTg4NDQ/YXBpLXZlcnNpb249MjAyMS0wNC0wMQ==",
>>>>>>> ba3a4ca0
      "RequestMethod": "GET",
      "RequestBody": "",
      "RequestHeaders": {
        "x-ms-client-request-id": [
<<<<<<< HEAD
          "675a3431-3637-408f-bcaa-32dec242024c"
=======
          "ebcd4c98-8ef6-4766-b975-e33890b7a912"
>>>>>>> ba3a4ca0
        ],
        "Accept-Language": [
          "en-US"
        ],
        "User-Agent": [
          "FxVersion/4.6.29518.01",
          "OSName/Windows",
<<<<<<< HEAD
          "OSVersion/Microsoft.Windows.10.0.18363.",
          "Microsoft.Azure.Management.Compute.ComputeManagementClient/35.0.0.0"
=======
          "OSVersion/Microsoft.Windows.10.0.19042.",
          "Microsoft.Azure.Management.Compute.ComputeManagementClient/47.0.0"
>>>>>>> ba3a4ca0
        ]
      },
      "ResponseHeaders": {
        "Cache-Control": [
          "no-cache"
        ],
<<<<<<< HEAD
        "Date": [
          "Thu, 02 Apr 2020 17:18:05 GMT"
        ],
=======
>>>>>>> ba3a4ca0
        "Pragma": [
          "no-cache"
        ],
        "x-ms-ratelimit-remaining-resource": [
          "Microsoft.Compute/LowCostGet3Min;3997,Microsoft.Compute/LowCostGet30Min;31974"
        ],
        "Strict-Transport-Security": [
          "max-age=31536000; includeSubDomains"
        ],
        "x-ms-request-id": [
<<<<<<< HEAD
          "2969aad1-a5d2-486b-8d14-763d7374e832"
        ],
        "x-ms-ratelimit-remaining-subscription-reads": [
          "11994"
        ],
        "x-ms-correlation-request-id": [
          "3cd37fd7-8302-40e2-a738-9405822a7a22"
        ],
        "x-ms-routing-request-id": [
          "WESTUS:20200402T171806Z:3cd37fd7-8302-40e2-a738-9405822a7a22"
=======
          "b0c42a6a-9c5d-471f-8a03-6e09367e167d"
        ],
        "Server": [
          "Microsoft-HTTPAPI/2.0",
          "Microsoft-HTTPAPI/2.0"
        ],
        "x-ms-ratelimit-remaining-subscription-reads": [
          "11993"
        ],
        "x-ms-correlation-request-id": [
          "bdcc4891-8c2d-42ec-b8be-5ec880d30174"
        ],
        "x-ms-routing-request-id": [
          "EASTUS2:20210618T055352Z:bdcc4891-8c2d-42ec-b8be-5ec880d30174"
>>>>>>> ba3a4ca0
        ],
        "X-Content-Type-Options": [
          "nosniff"
        ],
        "Date": [
          "Fri, 18 Jun 2021 05:53:52 GMT"
        ],
        "Content-Length": [
<<<<<<< HEAD
          "2514"
=======
          "2830"
>>>>>>> ba3a4ca0
        ],
        "Content-Type": [
          "application/json; charset=utf-8"
        ],
        "Expires": [
          "-1"
        ]
      },
<<<<<<< HEAD
      "ResponseBody": "{\r\n  \"name\": \"vm8622\",\r\n  \"id\": \"/subscriptions/0296790d-427c-48ca-b204-8b729bbd8670/resourceGroups/crptestar5976/providers/Microsoft.Compute/virtualMachines/vm8622\",\r\n  \"type\": \"Microsoft.Compute/virtualMachines\",\r\n  \"location\": \"northeurope\",\r\n  \"tags\": {\r\n    \"RG\": \"rg\",\r\n    \"testTag\": \"1\"\r\n  },\r\n  \"properties\": {\r\n    \"vmId\": \"8579e4c1-16b7-49fb-82e8-bd5a236a2c9b\",\r\n    \"availabilitySet\": {\r\n      \"id\": \"/subscriptions/0296790d-427c-48ca-b204-8b729bbd8670/resourceGroups/crptestar5976/providers/Microsoft.Compute/availabilitySets/AS6866\"\r\n    },\r\n    \"hardwareProfile\": {\r\n      \"vmSize\": \"Standard_DS14-8_v2\"\r\n    },\r\n    \"storageProfile\": {\r\n      \"imageReference\": {\r\n        \"publisher\": \"MicrosoftWindowsServer\",\r\n        \"offer\": \"WindowsServer\",\r\n        \"sku\": \"2012-R2-Datacenter\",\r\n        \"version\": \"4.127.20180315\",\r\n        \"exactVersion\": \"4.127.20180315\"\r\n      },\r\n      \"osDisk\": {\r\n        \"osType\": \"Windows\",\r\n        \"diffDiskSettings\": {\r\n          \"option\": \"Local\",\r\n          \"placement\": \"ResourceDisk\"\r\n        },\r\n        \"name\": \"test\",\r\n        \"createOption\": \"FromImage\",\r\n        \"caching\": \"ReadOnly\",\r\n        \"managedDisk\": {\r\n          \"storageAccountType\": \"Standard_LRS\",\r\n          \"id\": \"/subscriptions/0296790d-427c-48ca-b204-8b729bbd8670/resourceGroups/CRPTESTAR5976/providers/Microsoft.Compute/disks/test\"\r\n        },\r\n        \"diskSizeGB\": 127\r\n      },\r\n      \"dataDisks\": [\r\n        {\r\n          \"lun\": 0,\r\n          \"name\": \"vm8622_disk2_a098f351a830445a85e20aeef8798b60\",\r\n          \"createOption\": \"Empty\",\r\n          \"caching\": \"None\",\r\n          \"managedDisk\": {\r\n            \"storageAccountType\": \"Standard_LRS\",\r\n            \"id\": \"/subscriptions/0296790d-427c-48ca-b204-8b729bbd8670/resourceGroups/CRPTESTAR5976/providers/Microsoft.Compute/disks/vm8622_disk2_a098f351a830445a85e20aeef8798b60\"\r\n          },\r\n          \"diskSizeGB\": 30,\r\n          \"toBeDetached\": false\r\n        }\r\n      ]\r\n    },\r\n    \"osProfile\": {\r\n      \"computerName\": \"Test\",\r\n      \"adminUsername\": \"Foo12\",\r\n      \"windowsConfiguration\": {\r\n        \"provisionVMAgent\": true,\r\n        \"enableAutomaticUpdates\": true\r\n      },\r\n      \"secrets\": [],\r\n      \"allowExtensionOperations\": true,\r\n      \"requireGuestProvisionSignal\": true\r\n    },\r\n    \"networkProfile\": {\r\n      \"networkInterfaces\": [\r\n        {\r\n          \"id\": \"/subscriptions/0296790d-427c-48ca-b204-8b729bbd8670/resourceGroups/crptestar5976/providers/Microsoft.Network/networkInterfaces/nic377\"\r\n        }\r\n      ]\r\n    },\r\n    \"provisioningState\": \"Succeeded\"\r\n  }\r\n}",
      "StatusCode": 200
    },
    {
      "RequestUri": "/subscriptions/0296790d-427c-48ca-b204-8b729bbd8670/resourceGroups/crptestar5976/providers/Microsoft.Compute/virtualMachines/vm8622?$expand=instanceView&api-version=2019-12-01",
      "EncodedRequestUri": "L3N1YnNjcmlwdGlvbnMvMDI5Njc5MGQtNDI3Yy00OGNhLWIyMDQtOGI3MjliYmQ4NjcwL3Jlc291cmNlR3JvdXBzL2NycHRlc3RhcjU5NzYvcHJvdmlkZXJzL01pY3Jvc29mdC5Db21wdXRlL3ZpcnR1YWxNYWNoaW5lcy92bTg2MjI/JGV4cGFuZD1pbnN0YW5jZVZpZXcmYXBpLXZlcnNpb249MjAxOS0xMi0wMQ==",
=======
      "ResponseBody": "{\r\n  \"name\": \"vm8844\",\r\n  \"id\": \"/subscriptions/e37510d7-33b6-4676-886f-ee75bcc01871/resourceGroups/crptestar6665/providers/Microsoft.Compute/virtualMachines/vm8844\",\r\n  \"type\": \"Microsoft.Compute/virtualMachines\",\r\n  \"location\": \"northeurope\",\r\n  \"tags\": {\r\n    \"RG\": \"rg\",\r\n    \"testTag\": \"1\",\r\n    \"azsecpack\": \"nonprod\",\r\n    \"platformsettings.host_environment.service.platform_optedin_for_rootcerts\": \"true\"\r\n  },\r\n  \"properties\": {\r\n    \"vmId\": \"aaa2035c-b9f9-4bb1-9b69-9d27149ad7a2\",\r\n    \"availabilitySet\": {\r\n      \"id\": \"/subscriptions/e37510d7-33b6-4676-886f-ee75bcc01871/resourceGroups/crptestar6665/providers/Microsoft.Compute/availabilitySets/AS7205\"\r\n    },\r\n    \"hardwareProfile\": {\r\n      \"vmSize\": \"Standard_DS14-8_v2\"\r\n    },\r\n    \"storageProfile\": {\r\n      \"imageReference\": {\r\n        \"publisher\": \"MicrosoftWindowsServer\",\r\n        \"offer\": \"WindowsServer\",\r\n        \"sku\": \"2012-R2-Datacenter\",\r\n        \"version\": \"4.127.20180315\",\r\n        \"exactVersion\": \"4.127.20180315\"\r\n      },\r\n      \"osDisk\": {\r\n        \"osType\": \"Windows\",\r\n        \"diffDiskSettings\": {\r\n          \"option\": \"Local\",\r\n          \"placement\": \"ResourceDisk\"\r\n        },\r\n        \"name\": \"test\",\r\n        \"createOption\": \"FromImage\",\r\n        \"caching\": \"ReadOnly\",\r\n        \"managedDisk\": {\r\n          \"storageAccountType\": \"Standard_LRS\",\r\n          \"id\": \"/subscriptions/e37510d7-33b6-4676-886f-ee75bcc01871/resourceGroups/crptestar6665/providers/Microsoft.Compute/disks/test\"\r\n        },\r\n        \"diskSizeGB\": 127,\r\n        \"deleteOption\": \"Delete\"\r\n      },\r\n      \"dataDisks\": [\r\n        {\r\n          \"lun\": 0,\r\n          \"name\": \"vm8844_disk2_eb100fa1a3224efa8698084dcdc357a6\",\r\n          \"createOption\": \"Empty\",\r\n          \"caching\": \"None\",\r\n          \"managedDisk\": {\r\n            \"storageAccountType\": \"Standard_LRS\",\r\n            \"id\": \"/subscriptions/e37510d7-33b6-4676-886f-ee75bcc01871/resourceGroups/crptestar6665/providers/Microsoft.Compute/disks/vm8844_disk2_eb100fa1a3224efa8698084dcdc357a6\"\r\n          },\r\n          \"diskSizeGB\": 30,\r\n          \"toBeDetached\": false,\r\n          \"deleteOption\": \"Detach\"\r\n        }\r\n      ]\r\n    },\r\n    \"osProfile\": {\r\n      \"computerName\": \"Test\",\r\n      \"adminUsername\": \"Foo12\",\r\n      \"windowsConfiguration\": {\r\n        \"provisionVMAgent\": true,\r\n        \"enableAutomaticUpdates\": true,\r\n        \"patchSettings\": {\r\n          \"patchMode\": \"AutomaticByOS\",\r\n          \"assessmentMode\": \"ImageDefault\"\r\n        }\r\n      },\r\n      \"secrets\": [],\r\n      \"allowExtensionOperations\": true,\r\n      \"requireGuestProvisionSignal\": true\r\n    },\r\n    \"networkProfile\": {\r\n      \"networkInterfaces\": [\r\n        {\r\n          \"id\": \"/subscriptions/e37510d7-33b6-4676-886f-ee75bcc01871/resourceGroups/crptestar6665/providers/Microsoft.Network/networkInterfaces/nic8162\"\r\n        }\r\n      ]\r\n    },\r\n    \"provisioningState\": \"Succeeded\"\r\n  }\r\n}",
      "StatusCode": 200
    },
    {
      "RequestUri": "/subscriptions/e37510d7-33b6-4676-886f-ee75bcc01871/resourceGroups/crptestar6665/providers/Microsoft.Compute/virtualMachines/vm8844?$expand=instanceView&api-version=2021-04-01",
      "EncodedRequestUri": "L3N1YnNjcmlwdGlvbnMvZTM3NTEwZDctMzNiNi00Njc2LTg4NmYtZWU3NWJjYzAxODcxL3Jlc291cmNlR3JvdXBzL2NycHRlc3RhcjY2NjUvcHJvdmlkZXJzL01pY3Jvc29mdC5Db21wdXRlL3ZpcnR1YWxNYWNoaW5lcy92bTg4NDQ/JGV4cGFuZD1pbnN0YW5jZVZpZXcmYXBpLXZlcnNpb249MjAyMS0wNC0wMQ==",
>>>>>>> ba3a4ca0
      "RequestMethod": "GET",
      "RequestBody": "",
      "RequestHeaders": {
        "x-ms-client-request-id": [
<<<<<<< HEAD
          "37d58e5e-9ac4-44bc-956c-f00722574671"
=======
          "2758fe97-1cdb-47d3-9e99-8e9d0fef1bec"
>>>>>>> ba3a4ca0
        ],
        "Accept-Language": [
          "en-US"
        ],
        "User-Agent": [
          "FxVersion/4.6.29518.01",
          "OSName/Windows",
<<<<<<< HEAD
          "OSVersion/Microsoft.Windows.10.0.18363.",
          "Microsoft.Azure.Management.Compute.ComputeManagementClient/35.0.0.0"
=======
          "OSVersion/Microsoft.Windows.10.0.19042.",
          "Microsoft.Azure.Management.Compute.ComputeManagementClient/47.0.0"
>>>>>>> ba3a4ca0
        ]
      },
      "ResponseHeaders": {
        "Cache-Control": [
          "no-cache"
        ],
<<<<<<< HEAD
        "Date": [
          "Thu, 02 Apr 2020 17:23:05 GMT"
        ],
=======
>>>>>>> ba3a4ca0
        "Pragma": [
          "no-cache"
        ],
        "x-ms-ratelimit-remaining-resource": [
<<<<<<< HEAD
          "Microsoft.Compute/LowCostGet3Min;3999,Microsoft.Compute/LowCostGet30Min;31996"
=======
          "Microsoft.Compute/LowCostGet3Min;3999,Microsoft.Compute/LowCostGet30Min;31976"
>>>>>>> ba3a4ca0
        ],
        "Strict-Transport-Security": [
          "max-age=31536000; includeSubDomains"
        ],
        "x-ms-request-id": [
<<<<<<< HEAD
          "73303bff-8541-4799-8fe3-22f80e3944cf"
=======
          "658ea245-e192-416d-a90d-d9bb8bd6f59c"
        ],
        "Server": [
          "Microsoft-HTTPAPI/2.0",
          "Microsoft-HTTPAPI/2.0"
>>>>>>> ba3a4ca0
        ],
        "x-ms-ratelimit-remaining-subscription-reads": [
          "11999"
        ],
        "x-ms-correlation-request-id": [
<<<<<<< HEAD
          "7288a200-b491-4669-b91b-fce02bfaebd6"
        ],
        "x-ms-routing-request-id": [
          "WESTUS:20200402T172306Z:7288a200-b491-4669-b91b-fce02bfaebd6"
=======
          "144acb7b-470a-4a10-ae32-f39aba28a67f"
        ],
        "x-ms-routing-request-id": [
          "EASTUS2:20210618T055853Z:144acb7b-470a-4a10-ae32-f39aba28a67f"
>>>>>>> ba3a4ca0
        ],
        "X-Content-Type-Options": [
          "nosniff"
        ],
        "Date": [
          "Fri, 18 Jun 2021 05:58:52 GMT"
        ],
        "Content-Length": [
<<<<<<< HEAD
          "4399"
=======
          "4568"
>>>>>>> ba3a4ca0
        ],
        "Content-Type": [
          "application/json; charset=utf-8"
        ],
        "Expires": [
          "-1"
        ]
      },
<<<<<<< HEAD
      "ResponseBody": "{\r\n  \"name\": \"vm8622\",\r\n  \"id\": \"/subscriptions/0296790d-427c-48ca-b204-8b729bbd8670/resourceGroups/crptestar5976/providers/Microsoft.Compute/virtualMachines/vm8622\",\r\n  \"type\": \"Microsoft.Compute/virtualMachines\",\r\n  \"location\": \"northeurope\",\r\n  \"tags\": {\r\n    \"RG\": \"rg\",\r\n    \"testTag\": \"1\"\r\n  },\r\n  \"properties\": {\r\n    \"vmId\": \"8579e4c1-16b7-49fb-82e8-bd5a236a2c9b\",\r\n    \"availabilitySet\": {\r\n      \"id\": \"/subscriptions/0296790d-427c-48ca-b204-8b729bbd8670/resourceGroups/crptestar5976/providers/Microsoft.Compute/availabilitySets/AS6866\"\r\n    },\r\n    \"hardwareProfile\": {\r\n      \"vmSize\": \"Standard_DS14-8_v2\"\r\n    },\r\n    \"storageProfile\": {\r\n      \"imageReference\": {\r\n        \"publisher\": \"MicrosoftWindowsServer\",\r\n        \"offer\": \"WindowsServer\",\r\n        \"sku\": \"2012-R2-Datacenter\",\r\n        \"version\": \"4.127.20180315\",\r\n        \"exactVersion\": \"4.127.20180315\"\r\n      },\r\n      \"osDisk\": {\r\n        \"osType\": \"Windows\",\r\n        \"diffDiskSettings\": {\r\n          \"option\": \"Local\",\r\n          \"placement\": \"ResourceDisk\"\r\n        },\r\n        \"name\": \"test\",\r\n        \"createOption\": \"FromImage\",\r\n        \"caching\": \"ReadOnly\",\r\n        \"managedDisk\": {\r\n          \"storageAccountType\": \"Standard_LRS\",\r\n          \"id\": \"/subscriptions/0296790d-427c-48ca-b204-8b729bbd8670/resourceGroups/CRPTESTAR5976/providers/Microsoft.Compute/disks/test\"\r\n        },\r\n        \"diskSizeGB\": 127\r\n      },\r\n      \"dataDisks\": [\r\n        {\r\n          \"lun\": 0,\r\n          \"name\": \"vm8622_disk2_a098f351a830445a85e20aeef8798b60\",\r\n          \"createOption\": \"Empty\",\r\n          \"caching\": \"None\",\r\n          \"managedDisk\": {\r\n            \"storageAccountType\": \"Standard_LRS\",\r\n            \"id\": \"/subscriptions/0296790d-427c-48ca-b204-8b729bbd8670/resourceGroups/CRPTESTAR5976/providers/Microsoft.Compute/disks/vm8622_disk2_a098f351a830445a85e20aeef8798b60\"\r\n          },\r\n          \"diskSizeGB\": 30,\r\n          \"toBeDetached\": false\r\n        }\r\n      ]\r\n    },\r\n    \"osProfile\": {\r\n      \"computerName\": \"Test\",\r\n      \"adminUsername\": \"Foo12\",\r\n      \"windowsConfiguration\": {\r\n        \"provisionVMAgent\": true,\r\n        \"enableAutomaticUpdates\": true\r\n      },\r\n      \"secrets\": [],\r\n      \"allowExtensionOperations\": true,\r\n      \"requireGuestProvisionSignal\": true\r\n    },\r\n    \"networkProfile\": {\r\n      \"networkInterfaces\": [\r\n        {\r\n          \"id\": \"/subscriptions/0296790d-427c-48ca-b204-8b729bbd8670/resourceGroups/crptestar5976/providers/Microsoft.Network/networkInterfaces/nic377\"\r\n        }\r\n      ]\r\n    },\r\n    \"provisioningState\": \"Succeeded\",\r\n    \"instanceView\": {\r\n      \"platformUpdateDomain\": 0,\r\n      \"platformFaultDomain\": 0,\r\n      \"computerName\": \"Test\",\r\n      \"osName\": \"Windows Server 2012 R2 Datacenter\",\r\n      \"osVersion\": \"Microsoft Windows NT 6.3.9600.0\",\r\n      \"vmAgent\": {\r\n        \"vmAgentVersion\": \"2.7.41491.963\",\r\n        \"statuses\": [\r\n          {\r\n            \"code\": \"ProvisioningState/succeeded\",\r\n            \"level\": \"Info\",\r\n            \"displayStatus\": \"Ready\",\r\n            \"message\": \"GuestAgent is running and accepting new configurations.\",\r\n            \"time\": \"2020-04-02T10:22:59-07:00\"\r\n          }\r\n        ]\r\n      },\r\n      \"disks\": [\r\n        {\r\n          \"name\": \"test\",\r\n          \"statuses\": [\r\n            {\r\n              \"code\": \"ProvisioningState/succeeded\",\r\n              \"level\": \"Info\",\r\n              \"displayStatus\": \"Provisioning succeeded\",\r\n              \"time\": \"2020-04-02T10:16:17.854815-07:00\"\r\n            }\r\n          ]\r\n        },\r\n        {\r\n          \"name\": \"vm8622_disk2_a098f351a830445a85e20aeef8798b60\",\r\n          \"statuses\": [\r\n            {\r\n              \"code\": \"ProvisioningState/succeeded\",\r\n              \"level\": \"Info\",\r\n              \"displayStatus\": \"Provisioning succeeded\",\r\n              \"time\": \"2020-04-02T10:16:17.8704145-07:00\"\r\n            }\r\n          ]\r\n        }\r\n      ],\r\n      \"internalData\": {\r\n        \"fabricCluster\": \"dub21prdapp12\",\r\n        \"fabricTenantName\": \"bf84ab01-f32a-4401-8d23-cc39aae2f907\"\r\n      },\r\n      \"hyperVGeneration\": \"V1\",\r\n      \"statuses\": [\r\n        {\r\n          \"code\": \"ProvisioningState/succeeded\",\r\n          \"level\": \"Info\",\r\n          \"displayStatus\": \"Provisioning succeeded\",\r\n          \"time\": \"2020-04-02T10:17:33.2281276-07:00\"\r\n        },\r\n        {\r\n          \"code\": \"PowerState/running\",\r\n          \"level\": \"Info\",\r\n          \"displayStatus\": \"VM running\"\r\n        }\r\n      ]\r\n    }\r\n  }\r\n}",
      "StatusCode": 200
    },
    {
      "RequestUri": "/subscriptions/0296790d-427c-48ca-b204-8b729bbd8670/resourceGroups/crptestar5976/providers/Microsoft.Compute/virtualMachines/vm8622/instanceView?api-version=2019-12-01",
      "EncodedRequestUri": "L3N1YnNjcmlwdGlvbnMvMDI5Njc5MGQtNDI3Yy00OGNhLWIyMDQtOGI3MjliYmQ4NjcwL3Jlc291cmNlR3JvdXBzL2NycHRlc3RhcjU5NzYvcHJvdmlkZXJzL01pY3Jvc29mdC5Db21wdXRlL3ZpcnR1YWxNYWNoaW5lcy92bTg2MjIvaW5zdGFuY2VWaWV3P2FwaS12ZXJzaW9uPTIwMTktMTItMDE=",
=======
      "ResponseBody": "{\r\n  \"name\": \"vm8844\",\r\n  \"id\": \"/subscriptions/e37510d7-33b6-4676-886f-ee75bcc01871/resourceGroups/crptestar6665/providers/Microsoft.Compute/virtualMachines/vm8844\",\r\n  \"type\": \"Microsoft.Compute/virtualMachines\",\r\n  \"location\": \"northeurope\",\r\n  \"tags\": {\r\n    \"RG\": \"rg\",\r\n    \"testTag\": \"1\",\r\n    \"azsecpack\": \"nonprod\",\r\n    \"platformsettings.host_environment.service.platform_optedin_for_rootcerts\": \"true\"\r\n  },\r\n  \"properties\": {\r\n    \"vmId\": \"aaa2035c-b9f9-4bb1-9b69-9d27149ad7a2\",\r\n    \"availabilitySet\": {\r\n      \"id\": \"/subscriptions/e37510d7-33b6-4676-886f-ee75bcc01871/resourceGroups/crptestar6665/providers/Microsoft.Compute/availabilitySets/AS7205\"\r\n    },\r\n    \"hardwareProfile\": {\r\n      \"vmSize\": \"Standard_DS14-8_v2\"\r\n    },\r\n    \"storageProfile\": {\r\n      \"imageReference\": {\r\n        \"publisher\": \"MicrosoftWindowsServer\",\r\n        \"offer\": \"WindowsServer\",\r\n        \"sku\": \"2012-R2-Datacenter\",\r\n        \"version\": \"4.127.20180315\",\r\n        \"exactVersion\": \"4.127.20180315\"\r\n      },\r\n      \"osDisk\": {\r\n        \"osType\": \"Windows\",\r\n        \"diffDiskSettings\": {\r\n          \"option\": \"Local\",\r\n          \"placement\": \"ResourceDisk\"\r\n        },\r\n        \"name\": \"test\",\r\n        \"createOption\": \"FromImage\",\r\n        \"caching\": \"ReadOnly\",\r\n        \"managedDisk\": {\r\n          \"storageAccountType\": \"Standard_LRS\",\r\n          \"id\": \"/subscriptions/e37510d7-33b6-4676-886f-ee75bcc01871/resourceGroups/crptestar6665/providers/Microsoft.Compute/disks/test\"\r\n        },\r\n        \"diskSizeGB\": 127,\r\n        \"deleteOption\": \"Delete\"\r\n      },\r\n      \"dataDisks\": [\r\n        {\r\n          \"lun\": 0,\r\n          \"name\": \"vm8844_disk2_eb100fa1a3224efa8698084dcdc357a6\",\r\n          \"createOption\": \"Empty\",\r\n          \"caching\": \"None\",\r\n          \"managedDisk\": {\r\n            \"storageAccountType\": \"Standard_LRS\",\r\n            \"id\": \"/subscriptions/e37510d7-33b6-4676-886f-ee75bcc01871/resourceGroups/crptestar6665/providers/Microsoft.Compute/disks/vm8844_disk2_eb100fa1a3224efa8698084dcdc357a6\"\r\n          },\r\n          \"diskSizeGB\": 30,\r\n          \"toBeDetached\": false,\r\n          \"deleteOption\": \"Detach\"\r\n        }\r\n      ]\r\n    },\r\n    \"osProfile\": {\r\n      \"computerName\": \"Test\",\r\n      \"adminUsername\": \"Foo12\",\r\n      \"windowsConfiguration\": {\r\n        \"provisionVMAgent\": true,\r\n        \"enableAutomaticUpdates\": true,\r\n        \"patchSettings\": {\r\n          \"patchMode\": \"AutomaticByOS\",\r\n          \"assessmentMode\": \"ImageDefault\"\r\n        }\r\n      },\r\n      \"secrets\": [],\r\n      \"allowExtensionOperations\": true,\r\n      \"requireGuestProvisionSignal\": true\r\n    },\r\n    \"networkProfile\": {\r\n      \"networkInterfaces\": [\r\n        {\r\n          \"id\": \"/subscriptions/e37510d7-33b6-4676-886f-ee75bcc01871/resourceGroups/crptestar6665/providers/Microsoft.Network/networkInterfaces/nic8162\"\r\n        }\r\n      ]\r\n    },\r\n    \"provisioningState\": \"Succeeded\",\r\n    \"instanceView\": {\r\n      \"platformUpdateDomain\": 0,\r\n      \"platformFaultDomain\": 0,\r\n      \"computerName\": \"Test\",\r\n      \"osName\": \"Windows Server 2012 R2 Datacenter\",\r\n      \"osVersion\": \"Microsoft Windows NT 6.3.9600.0\",\r\n      \"vmAgent\": {\r\n        \"vmAgentVersion\": \"2.7.41491.1010\",\r\n        \"statuses\": [\r\n          {\r\n            \"code\": \"ProvisioningState/succeeded\",\r\n            \"level\": \"Info\",\r\n            \"displayStatus\": \"Ready\",\r\n            \"message\": \"GuestAgent is running and processing the extensions.\",\r\n            \"time\": \"2021-06-18T05:58:10+00:00\"\r\n          }\r\n        ]\r\n      },\r\n      \"disks\": [\r\n        {\r\n          \"name\": \"test\",\r\n          \"statuses\": [\r\n            {\r\n              \"code\": \"ProvisioningState/succeeded\",\r\n              \"level\": \"Info\",\r\n              \"displayStatus\": \"Provisioning succeeded\",\r\n              \"time\": \"2021-06-18T05:51:15.8171281+00:00\"\r\n            }\r\n          ]\r\n        },\r\n        {\r\n          \"name\": \"vm8844_disk2_eb100fa1a3224efa8698084dcdc357a6\",\r\n          \"statuses\": [\r\n            {\r\n              \"code\": \"ProvisioningState/succeeded\",\r\n              \"level\": \"Info\",\r\n              \"displayStatus\": \"Provisioning succeeded\",\r\n              \"time\": \"2021-06-18T05:51:15.8171281+00:00\"\r\n            }\r\n          ]\r\n        }\r\n      ],\r\n      \"hyperVGeneration\": \"V1\",\r\n      \"statuses\": [\r\n        {\r\n          \"code\": \"ProvisioningState/succeeded\",\r\n          \"level\": \"Info\",\r\n          \"displayStatus\": \"Provisioning succeeded\",\r\n          \"time\": \"2021-06-18T05:53:04.3491396+00:00\"\r\n        },\r\n        {\r\n          \"code\": \"PowerState/running\",\r\n          \"level\": \"Info\",\r\n          \"displayStatus\": \"VM running\"\r\n        }\r\n      ]\r\n    }\r\n  }\r\n}",
      "StatusCode": 200
    },
    {
      "RequestUri": "/subscriptions/e37510d7-33b6-4676-886f-ee75bcc01871/resourceGroups/crptestar6665/providers/Microsoft.Compute/virtualMachines/vm8844/instanceView?api-version=2021-04-01",
      "EncodedRequestUri": "L3N1YnNjcmlwdGlvbnMvZTM3NTEwZDctMzNiNi00Njc2LTg4NmYtZWU3NWJjYzAxODcxL3Jlc291cmNlR3JvdXBzL2NycHRlc3RhcjY2NjUvcHJvdmlkZXJzL01pY3Jvc29mdC5Db21wdXRlL3ZpcnR1YWxNYWNoaW5lcy92bTg4NDQvaW5zdGFuY2VWaWV3P2FwaS12ZXJzaW9uPTIwMjEtMDQtMDE=",
>>>>>>> ba3a4ca0
      "RequestMethod": "GET",
      "RequestBody": "",
      "RequestHeaders": {
        "x-ms-client-request-id": [
<<<<<<< HEAD
          "83e9755d-12e8-4369-ac27-e43e5482ed1d"
=======
          "1876e190-8674-4f0e-bdd8-ecd3172e9f9c"
>>>>>>> ba3a4ca0
        ],
        "Accept-Language": [
          "en-US"
        ],
        "User-Agent": [
          "FxVersion/4.6.29518.01",
          "OSName/Windows",
<<<<<<< HEAD
          "OSVersion/Microsoft.Windows.10.0.18363.",
          "Microsoft.Azure.Management.Compute.ComputeManagementClient/35.0.0.0"
=======
          "OSVersion/Microsoft.Windows.10.0.19042.",
          "Microsoft.Azure.Management.Compute.ComputeManagementClient/47.0.0"
>>>>>>> ba3a4ca0
        ]
      },
      "ResponseHeaders": {
        "Cache-Control": [
          "no-cache"
        ],
<<<<<<< HEAD
        "Date": [
          "Thu, 02 Apr 2020 17:23:06 GMT"
        ],
=======
>>>>>>> ba3a4ca0
        "Pragma": [
          "no-cache"
        ],
        "x-ms-ratelimit-remaining-resource": [
<<<<<<< HEAD
          "Microsoft.Compute/LowCostGet3Min;3998,Microsoft.Compute/LowCostGet30Min;31995"
=======
          "Microsoft.Compute/LowCostGet3Min;3998,Microsoft.Compute/LowCostGet30Min;31975"
>>>>>>> ba3a4ca0
        ],
        "Strict-Transport-Security": [
          "max-age=31536000; includeSubDomains"
        ],
        "x-ms-request-id": [
<<<<<<< HEAD
          "139ba9fd-4b55-4646-b8c4-a65569469248"
=======
          "e9e40331-499d-4364-8eec-cd8359fa9cef"
        ],
        "Server": [
          "Microsoft-HTTPAPI/2.0",
          "Microsoft-HTTPAPI/2.0"
>>>>>>> ba3a4ca0
        ],
        "x-ms-ratelimit-remaining-subscription-reads": [
          "11998"
        ],
        "x-ms-correlation-request-id": [
<<<<<<< HEAD
          "2831f7f8-1a8b-4ec4-b299-a67dc2529741"
        ],
        "x-ms-routing-request-id": [
          "WESTUS:20200402T172306Z:2831f7f8-1a8b-4ec4-b299-a67dc2529741"
=======
          "245ac40e-8cb3-459f-b86b-335af5cbddf3"
        ],
        "x-ms-routing-request-id": [
          "EASTUS2:20210618T055853Z:245ac40e-8cb3-459f-b86b-335af5cbddf3"
>>>>>>> ba3a4ca0
        ],
        "X-Content-Type-Options": [
          "nosniff"
        ],
        "Date": [
          "Fri, 18 Jun 2021 05:58:52 GMT"
        ],
        "Content-Length": [
<<<<<<< HEAD
          "1622"
=======
          "1491"
>>>>>>> ba3a4ca0
        ],
        "Content-Type": [
          "application/json; charset=utf-8"
        ],
        "Expires": [
          "-1"
        ]
      },
<<<<<<< HEAD
      "ResponseBody": "{\r\n  \"platformUpdateDomain\": 0,\r\n  \"platformFaultDomain\": 0,\r\n  \"computerName\": \"Test\",\r\n  \"osName\": \"Windows Server 2012 R2 Datacenter\",\r\n  \"osVersion\": \"Microsoft Windows NT 6.3.9600.0\",\r\n  \"vmAgent\": {\r\n    \"vmAgentVersion\": \"2.7.41491.963\",\r\n    \"statuses\": [\r\n      {\r\n        \"code\": \"ProvisioningState/succeeded\",\r\n        \"level\": \"Info\",\r\n        \"displayStatus\": \"Ready\",\r\n        \"message\": \"GuestAgent is running and accepting new configurations.\",\r\n        \"time\": \"2020-04-02T10:22:59-07:00\"\r\n      }\r\n    ]\r\n  },\r\n  \"disks\": [\r\n    {\r\n      \"name\": \"test\",\r\n      \"statuses\": [\r\n        {\r\n          \"code\": \"ProvisioningState/succeeded\",\r\n          \"level\": \"Info\",\r\n          \"displayStatus\": \"Provisioning succeeded\",\r\n          \"time\": \"2020-04-02T10:16:17.854815-07:00\"\r\n        }\r\n      ]\r\n    },\r\n    {\r\n      \"name\": \"vm8622_disk2_a098f351a830445a85e20aeef8798b60\",\r\n      \"statuses\": [\r\n        {\r\n          \"code\": \"ProvisioningState/succeeded\",\r\n          \"level\": \"Info\",\r\n          \"displayStatus\": \"Provisioning succeeded\",\r\n          \"time\": \"2020-04-02T10:16:17.8704145-07:00\"\r\n        }\r\n      ]\r\n    }\r\n  ],\r\n  \"internalData\": {\r\n    \"fabricCluster\": \"dub21prdapp12\",\r\n    \"fabricTenantName\": \"bf84ab01-f32a-4401-8d23-cc39aae2f907\"\r\n  },\r\n  \"hyperVGeneration\": \"V1\",\r\n  \"statuses\": [\r\n    {\r\n      \"code\": \"ProvisioningState/succeeded\",\r\n      \"level\": \"Info\",\r\n      \"displayStatus\": \"Provisioning succeeded\",\r\n      \"time\": \"2020-04-02T10:17:33.2281276-07:00\"\r\n    },\r\n    {\r\n      \"code\": \"PowerState/running\",\r\n      \"level\": \"Info\",\r\n      \"displayStatus\": \"VM running\"\r\n    }\r\n  ]\r\n}",
      "StatusCode": 200
    },
    {
      "RequestUri": "/subscriptions/0296790d-427c-48ca-b204-8b729bbd8670/resourceGroups/crptestar5976/providers/Microsoft.Compute/virtualMachines?api-version=2019-12-01",
      "EncodedRequestUri": "L3N1YnNjcmlwdGlvbnMvMDI5Njc5MGQtNDI3Yy00OGNhLWIyMDQtOGI3MjliYmQ4NjcwL3Jlc291cmNlR3JvdXBzL2NycHRlc3RhcjU5NzYvcHJvdmlkZXJzL01pY3Jvc29mdC5Db21wdXRlL3ZpcnR1YWxNYWNoaW5lcz9hcGktdmVyc2lvbj0yMDE5LTEyLTAx",
=======
      "ResponseBody": "{\r\n  \"platformUpdateDomain\": 0,\r\n  \"platformFaultDomain\": 0,\r\n  \"computerName\": \"Test\",\r\n  \"osName\": \"Windows Server 2012 R2 Datacenter\",\r\n  \"osVersion\": \"Microsoft Windows NT 6.3.9600.0\",\r\n  \"vmAgent\": {\r\n    \"vmAgentVersion\": \"2.7.41491.1010\",\r\n    \"statuses\": [\r\n      {\r\n        \"code\": \"ProvisioningState/succeeded\",\r\n        \"level\": \"Info\",\r\n        \"displayStatus\": \"Ready\",\r\n        \"message\": \"GuestAgent is running and processing the extensions.\",\r\n        \"time\": \"2021-06-18T05:58:10+00:00\"\r\n      }\r\n    ]\r\n  },\r\n  \"disks\": [\r\n    {\r\n      \"name\": \"test\",\r\n      \"statuses\": [\r\n        {\r\n          \"code\": \"ProvisioningState/succeeded\",\r\n          \"level\": \"Info\",\r\n          \"displayStatus\": \"Provisioning succeeded\",\r\n          \"time\": \"2021-06-18T05:51:15.8171281+00:00\"\r\n        }\r\n      ]\r\n    },\r\n    {\r\n      \"name\": \"vm8844_disk2_eb100fa1a3224efa8698084dcdc357a6\",\r\n      \"statuses\": [\r\n        {\r\n          \"code\": \"ProvisioningState/succeeded\",\r\n          \"level\": \"Info\",\r\n          \"displayStatus\": \"Provisioning succeeded\",\r\n          \"time\": \"2021-06-18T05:51:15.8171281+00:00\"\r\n        }\r\n      ]\r\n    }\r\n  ],\r\n  \"hyperVGeneration\": \"V1\",\r\n  \"statuses\": [\r\n    {\r\n      \"code\": \"ProvisioningState/succeeded\",\r\n      \"level\": \"Info\",\r\n      \"displayStatus\": \"Provisioning succeeded\",\r\n      \"time\": \"2021-06-18T05:53:04.3491396+00:00\"\r\n    },\r\n    {\r\n      \"code\": \"PowerState/running\",\r\n      \"level\": \"Info\",\r\n      \"displayStatus\": \"VM running\"\r\n    }\r\n  ]\r\n}",
      "StatusCode": 200
    },
    {
      "RequestUri": "/subscriptions/e37510d7-33b6-4676-886f-ee75bcc01871/resourceGroups/crptestar6665/providers/Microsoft.Compute/virtualMachines?api-version=2021-04-01",
      "EncodedRequestUri": "L3N1YnNjcmlwdGlvbnMvZTM3NTEwZDctMzNiNi00Njc2LTg4NmYtZWU3NWJjYzAxODcxL3Jlc291cmNlR3JvdXBzL2NycHRlc3RhcjY2NjUvcHJvdmlkZXJzL01pY3Jvc29mdC5Db21wdXRlL3ZpcnR1YWxNYWNoaW5lcz9hcGktdmVyc2lvbj0yMDIxLTA0LTAx",
>>>>>>> ba3a4ca0
      "RequestMethod": "GET",
      "RequestBody": "",
      "RequestHeaders": {
        "x-ms-client-request-id": [
<<<<<<< HEAD
          "c9a286f7-a0c6-4614-8289-35d45420950b"
=======
          "c5b1e6cc-ace0-4a7c-84d6-298af8038717"
>>>>>>> ba3a4ca0
        ],
        "Accept-Language": [
          "en-US"
        ],
        "User-Agent": [
          "FxVersion/4.6.29518.01",
          "OSName/Windows",
<<<<<<< HEAD
          "OSVersion/Microsoft.Windows.10.0.18363.",
          "Microsoft.Azure.Management.Compute.ComputeManagementClient/35.0.0.0"
=======
          "OSVersion/Microsoft.Windows.10.0.19042.",
          "Microsoft.Azure.Management.Compute.ComputeManagementClient/47.0.0"
>>>>>>> ba3a4ca0
        ]
      },
      "ResponseHeaders": {
        "Cache-Control": [
          "no-cache"
        ],
<<<<<<< HEAD
        "Date": [
          "Thu, 02 Apr 2020 17:23:06 GMT"
        ],
=======
>>>>>>> ba3a4ca0
        "Pragma": [
          "no-cache"
        ],
        "x-ms-ratelimit-remaining-resource": [
          "Microsoft.Compute/HighCostGet3Min;139,Microsoft.Compute/HighCostGet30Min;698"
        ],
        "Strict-Transport-Security": [
          "max-age=31536000; includeSubDomains"
        ],
        "x-ms-request-id": [
<<<<<<< HEAD
          "1ec768c0-7665-4f99-8952-dfadbeb660d4"
=======
          "67bf2810-eeb5-4049-acf8-71547e9f26cb"
        ],
        "Server": [
          "Microsoft-HTTPAPI/2.0",
          "Microsoft-HTTPAPI/2.0"
>>>>>>> ba3a4ca0
        ],
        "x-ms-ratelimit-remaining-subscription-reads": [
          "11997"
        ],
        "x-ms-correlation-request-id": [
<<<<<<< HEAD
          "a6dfb0e9-2fee-48ec-be4d-fd5e19fc0a65"
        ],
        "x-ms-routing-request-id": [
          "WESTUS:20200402T172307Z:a6dfb0e9-2fee-48ec-be4d-fd5e19fc0a65"
=======
          "eb43b2cf-7072-4ef2-9752-383f7f427d37"
        ],
        "x-ms-routing-request-id": [
          "EASTUS2:20210618T055853Z:eb43b2cf-7072-4ef2-9752-383f7f427d37"
>>>>>>> ba3a4ca0
        ],
        "X-Content-Type-Options": [
          "nosniff"
        ],
        "Date": [
          "Fri, 18 Jun 2021 05:58:52 GMT"
        ],
        "Content-Length": [
<<<<<<< HEAD
          "2819"
=======
          "3167"
>>>>>>> ba3a4ca0
        ],
        "Content-Type": [
          "application/json; charset=utf-8"
        ],
        "Expires": [
          "-1"
        ]
      },
<<<<<<< HEAD
      "ResponseBody": "{\r\n  \"value\": [\r\n    {\r\n      \"name\": \"vm8622\",\r\n      \"id\": \"/subscriptions/0296790d-427c-48ca-b204-8b729bbd8670/resourceGroups/crptestar5976/providers/Microsoft.Compute/virtualMachines/vm8622\",\r\n      \"type\": \"Microsoft.Compute/virtualMachines\",\r\n      \"location\": \"northeurope\",\r\n      \"tags\": {\r\n        \"RG\": \"rg\",\r\n        \"testTag\": \"1\"\r\n      },\r\n      \"properties\": {\r\n        \"vmId\": \"8579e4c1-16b7-49fb-82e8-bd5a236a2c9b\",\r\n        \"availabilitySet\": {\r\n          \"id\": \"/subscriptions/0296790d-427c-48ca-b204-8b729bbd8670/resourceGroups/crptestar5976/providers/Microsoft.Compute/availabilitySets/AS6866\"\r\n        },\r\n        \"hardwareProfile\": {\r\n          \"vmSize\": \"Standard_DS14-8_v2\"\r\n        },\r\n        \"storageProfile\": {\r\n          \"imageReference\": {\r\n            \"publisher\": \"MicrosoftWindowsServer\",\r\n            \"offer\": \"WindowsServer\",\r\n            \"sku\": \"2012-R2-Datacenter\",\r\n            \"version\": \"4.127.20180315\",\r\n            \"exactVersion\": \"4.127.20180315\"\r\n          },\r\n          \"osDisk\": {\r\n            \"osType\": \"Windows\",\r\n            \"diffDiskSettings\": {\r\n              \"option\": \"Local\",\r\n              \"placement\": \"ResourceDisk\"\r\n            },\r\n            \"name\": \"test\",\r\n            \"createOption\": \"FromImage\",\r\n            \"caching\": \"ReadOnly\",\r\n            \"managedDisk\": {\r\n              \"storageAccountType\": \"Standard_LRS\",\r\n              \"id\": \"/subscriptions/0296790d-427c-48ca-b204-8b729bbd8670/resourceGroups/CRPTESTAR5976/providers/Microsoft.Compute/disks/test\"\r\n            },\r\n            \"diskSizeGB\": 127\r\n          },\r\n          \"dataDisks\": [\r\n            {\r\n              \"lun\": 0,\r\n              \"name\": \"vm8622_disk2_a098f351a830445a85e20aeef8798b60\",\r\n              \"createOption\": \"Empty\",\r\n              \"caching\": \"None\",\r\n              \"managedDisk\": {\r\n                \"storageAccountType\": \"Standard_LRS\",\r\n                \"id\": \"/subscriptions/0296790d-427c-48ca-b204-8b729bbd8670/resourceGroups/CRPTESTAR5976/providers/Microsoft.Compute/disks/vm8622_disk2_a098f351a830445a85e20aeef8798b60\"\r\n              },\r\n              \"diskSizeGB\": 30,\r\n              \"toBeDetached\": false\r\n            }\r\n          ]\r\n        },\r\n        \"osProfile\": {\r\n          \"computerName\": \"Test\",\r\n          \"adminUsername\": \"Foo12\",\r\n          \"windowsConfiguration\": {\r\n            \"provisionVMAgent\": true,\r\n            \"enableAutomaticUpdates\": true\r\n          },\r\n          \"secrets\": [],\r\n          \"allowExtensionOperations\": true,\r\n          \"requireGuestProvisionSignal\": true\r\n        },\r\n        \"networkProfile\": {\r\n          \"networkInterfaces\": [\r\n            {\r\n              \"id\": \"/subscriptions/0296790d-427c-48ca-b204-8b729bbd8670/resourceGroups/crptestar5976/providers/Microsoft.Network/networkInterfaces/nic377\"\r\n            }\r\n          ]\r\n        },\r\n        \"provisioningState\": \"Succeeded\"\r\n      }\r\n    }\r\n  ]\r\n}",
      "StatusCode": 200
    },
    {
      "RequestUri": "/subscriptions/0296790d-427c-48ca-b204-8b729bbd8670/resourceGroups/crptestar5976/providers/Microsoft.Compute/virtualMachines/vm8622/vmSizes?api-version=2019-12-01",
      "EncodedRequestUri": "L3N1YnNjcmlwdGlvbnMvMDI5Njc5MGQtNDI3Yy00OGNhLWIyMDQtOGI3MjliYmQ4NjcwL3Jlc291cmNlR3JvdXBzL2NycHRlc3RhcjU5NzYvcHJvdmlkZXJzL01pY3Jvc29mdC5Db21wdXRlL3ZpcnR1YWxNYWNoaW5lcy92bTg2MjIvdm1TaXplcz9hcGktdmVyc2lvbj0yMDE5LTEyLTAx",
=======
      "ResponseBody": "{\r\n  \"value\": [\r\n    {\r\n      \"name\": \"vm8844\",\r\n      \"id\": \"/subscriptions/e37510d7-33b6-4676-886f-ee75bcc01871/resourceGroups/crptestar6665/providers/Microsoft.Compute/virtualMachines/vm8844\",\r\n      \"type\": \"Microsoft.Compute/virtualMachines\",\r\n      \"location\": \"northeurope\",\r\n      \"tags\": {\r\n        \"RG\": \"rg\",\r\n        \"testTag\": \"1\",\r\n        \"azsecpack\": \"nonprod\",\r\n        \"platformsettings.host_environment.service.platform_optedin_for_rootcerts\": \"true\"\r\n      },\r\n      \"properties\": {\r\n        \"vmId\": \"aaa2035c-b9f9-4bb1-9b69-9d27149ad7a2\",\r\n        \"availabilitySet\": {\r\n          \"id\": \"/subscriptions/e37510d7-33b6-4676-886f-ee75bcc01871/resourceGroups/crptestar6665/providers/Microsoft.Compute/availabilitySets/AS7205\"\r\n        },\r\n        \"hardwareProfile\": {\r\n          \"vmSize\": \"Standard_DS14-8_v2\"\r\n        },\r\n        \"storageProfile\": {\r\n          \"imageReference\": {\r\n            \"publisher\": \"MicrosoftWindowsServer\",\r\n            \"offer\": \"WindowsServer\",\r\n            \"sku\": \"2012-R2-Datacenter\",\r\n            \"version\": \"4.127.20180315\",\r\n            \"exactVersion\": \"4.127.20180315\"\r\n          },\r\n          \"osDisk\": {\r\n            \"osType\": \"Windows\",\r\n            \"diffDiskSettings\": {\r\n              \"option\": \"Local\",\r\n              \"placement\": \"ResourceDisk\"\r\n            },\r\n            \"name\": \"test\",\r\n            \"createOption\": \"FromImage\",\r\n            \"caching\": \"ReadOnly\",\r\n            \"managedDisk\": {\r\n              \"storageAccountType\": \"Standard_LRS\",\r\n              \"id\": \"/subscriptions/e37510d7-33b6-4676-886f-ee75bcc01871/resourceGroups/crptestar6665/providers/Microsoft.Compute/disks/test\"\r\n            },\r\n            \"diskSizeGB\": 127,\r\n            \"deleteOption\": \"Delete\"\r\n          },\r\n          \"dataDisks\": [\r\n            {\r\n              \"lun\": 0,\r\n              \"name\": \"vm8844_disk2_eb100fa1a3224efa8698084dcdc357a6\",\r\n              \"createOption\": \"Empty\",\r\n              \"caching\": \"None\",\r\n              \"managedDisk\": {\r\n                \"storageAccountType\": \"Standard_LRS\",\r\n                \"id\": \"/subscriptions/e37510d7-33b6-4676-886f-ee75bcc01871/resourceGroups/crptestar6665/providers/Microsoft.Compute/disks/vm8844_disk2_eb100fa1a3224efa8698084dcdc357a6\"\r\n              },\r\n              \"diskSizeGB\": 30,\r\n              \"toBeDetached\": false,\r\n              \"deleteOption\": \"Detach\"\r\n            }\r\n          ]\r\n        },\r\n        \"osProfile\": {\r\n          \"computerName\": \"Test\",\r\n          \"adminUsername\": \"Foo12\",\r\n          \"windowsConfiguration\": {\r\n            \"provisionVMAgent\": true,\r\n            \"enableAutomaticUpdates\": true,\r\n            \"patchSettings\": {\r\n              \"patchMode\": \"AutomaticByOS\",\r\n              \"assessmentMode\": \"ImageDefault\"\r\n            }\r\n          },\r\n          \"secrets\": [],\r\n          \"allowExtensionOperations\": true,\r\n          \"requireGuestProvisionSignal\": true\r\n        },\r\n        \"networkProfile\": {\r\n          \"networkInterfaces\": [\r\n            {\r\n              \"id\": \"/subscriptions/e37510d7-33b6-4676-886f-ee75bcc01871/resourceGroups/crptestar6665/providers/Microsoft.Network/networkInterfaces/nic8162\"\r\n            }\r\n          ]\r\n        },\r\n        \"provisioningState\": \"Succeeded\"\r\n      }\r\n    }\r\n  ]\r\n}",
      "StatusCode": 200
    },
    {
      "RequestUri": "/subscriptions/e37510d7-33b6-4676-886f-ee75bcc01871/resourceGroups/crptestar6665/providers/Microsoft.Compute/virtualMachines/vm8844/vmSizes?api-version=2021-04-01",
      "EncodedRequestUri": "L3N1YnNjcmlwdGlvbnMvZTM3NTEwZDctMzNiNi00Njc2LTg4NmYtZWU3NWJjYzAxODcxL3Jlc291cmNlR3JvdXBzL2NycHRlc3RhcjY2NjUvcHJvdmlkZXJzL01pY3Jvc29mdC5Db21wdXRlL3ZpcnR1YWxNYWNoaW5lcy92bTg4NDQvdm1TaXplcz9hcGktdmVyc2lvbj0yMDIxLTA0LTAx",
>>>>>>> ba3a4ca0
      "RequestMethod": "GET",
      "RequestBody": "",
      "RequestHeaders": {
        "x-ms-client-request-id": [
<<<<<<< HEAD
          "fa5ed244-6947-45b7-8277-217c41aee0bc"
=======
          "480d3e46-b44f-4687-9406-8db608bf886d"
>>>>>>> ba3a4ca0
        ],
        "Accept-Language": [
          "en-US"
        ],
        "User-Agent": [
          "FxVersion/4.6.29518.01",
          "OSName/Windows",
<<<<<<< HEAD
          "OSVersion/Microsoft.Windows.10.0.18363.",
          "Microsoft.Azure.Management.Compute.ComputeManagementClient/35.0.0.0"
=======
          "OSVersion/Microsoft.Windows.10.0.19042.",
          "Microsoft.Azure.Management.Compute.ComputeManagementClient/47.0.0"
>>>>>>> ba3a4ca0
        ]
      },
      "ResponseHeaders": {
        "Cache-Control": [
          "no-cache"
        ],
<<<<<<< HEAD
        "Date": [
          "Thu, 02 Apr 2020 17:23:06 GMT"
        ],
=======
>>>>>>> ba3a4ca0
        "Pragma": [
          "no-cache"
        ],
        "x-ms-ratelimit-remaining-resource": [
<<<<<<< HEAD
          "Microsoft.Compute/LowCostGet3Min;3997,Microsoft.Compute/LowCostGet30Min;31994"
=======
          "Microsoft.Compute/LowCostGet3Min;3997,Microsoft.Compute/LowCostGet30Min;31974"
>>>>>>> ba3a4ca0
        ],
        "Strict-Transport-Security": [
          "max-age=31536000; includeSubDomains"
        ],
        "x-ms-request-id": [
<<<<<<< HEAD
          "edb448ec-2233-4007-8b05-1ed246bd9dd9"
=======
          "88da9da2-b32d-4c69-ae6b-af8c81ea4052"
        ],
        "Server": [
          "Microsoft-HTTPAPI/2.0",
          "Microsoft-HTTPAPI/2.0"
>>>>>>> ba3a4ca0
        ],
        "x-ms-ratelimit-remaining-subscription-reads": [
          "11996"
        ],
        "x-ms-correlation-request-id": [
<<<<<<< HEAD
          "22c94220-5942-4c5c-917a-56d396a54d46"
        ],
        "x-ms-routing-request-id": [
          "WESTUS:20200402T172307Z:22c94220-5942-4c5c-917a-56d396a54d46"
=======
          "283264ff-f54f-438f-b688-160838018f41"
        ],
        "x-ms-routing-request-id": [
          "EASTUS2:20210618T055853Z:283264ff-f54f-438f-b688-160838018f41"
>>>>>>> ba3a4ca0
        ],
        "X-Content-Type-Options": [
          "nosniff"
        ],
        "Date": [
          "Fri, 18 Jun 2021 05:58:53 GMT"
        ],
        "Content-Length": [
<<<<<<< HEAD
          "22221"
=======
          "54948"
>>>>>>> ba3a4ca0
        ],
        "Content-Type": [
          "application/json; charset=utf-8"
        ],
        "Expires": [
          "-1"
        ]
      },
<<<<<<< HEAD
      "ResponseBody": "{\r\n  \"value\": [\r\n    {\r\n      \"name\": \"Standard_B1ls\",\r\n      \"numberOfCores\": 1,\r\n      \"osDiskSizeInMB\": 1047552,\r\n      \"resourceDiskSizeInMB\": 4096,\r\n      \"memoryInMB\": 512,\r\n      \"maxDataDiskCount\": 2\r\n    },\r\n    {\r\n      \"name\": \"Standard_B1ms\",\r\n      \"numberOfCores\": 1,\r\n      \"osDiskSizeInMB\": 1047552,\r\n      \"resourceDiskSizeInMB\": 4096,\r\n      \"memoryInMB\": 2048,\r\n      \"maxDataDiskCount\": 2\r\n    },\r\n    {\r\n      \"name\": \"Standard_B1s\",\r\n      \"numberOfCores\": 1,\r\n      \"osDiskSizeInMB\": 1047552,\r\n      \"resourceDiskSizeInMB\": 4096,\r\n      \"memoryInMB\": 1024,\r\n      \"maxDataDiskCount\": 2\r\n    },\r\n    {\r\n      \"name\": \"Standard_B2ms\",\r\n      \"numberOfCores\": 2,\r\n      \"osDiskSizeInMB\": 1047552,\r\n      \"resourceDiskSizeInMB\": 16384,\r\n      \"memoryInMB\": 8192,\r\n      \"maxDataDiskCount\": 4\r\n    },\r\n    {\r\n      \"name\": \"Standard_B2s\",\r\n      \"numberOfCores\": 2,\r\n      \"osDiskSizeInMB\": 1047552,\r\n      \"resourceDiskSizeInMB\": 8192,\r\n      \"memoryInMB\": 4096,\r\n      \"maxDataDiskCount\": 4\r\n    },\r\n    {\r\n      \"name\": \"Standard_B4ms\",\r\n      \"numberOfCores\": 4,\r\n      \"osDiskSizeInMB\": 1047552,\r\n      \"resourceDiskSizeInMB\": 32768,\r\n      \"memoryInMB\": 16384,\r\n      \"maxDataDiskCount\": 8\r\n    },\r\n    {\r\n      \"name\": \"Standard_B8ms\",\r\n      \"numberOfCores\": 8,\r\n      \"osDiskSizeInMB\": 1047552,\r\n      \"resourceDiskSizeInMB\": 65536,\r\n      \"memoryInMB\": 32768,\r\n      \"maxDataDiskCount\": 16\r\n    },\r\n    {\r\n      \"name\": \"Standard_B12ms\",\r\n      \"numberOfCores\": 12,\r\n      \"osDiskSizeInMB\": 1047552,\r\n      \"resourceDiskSizeInMB\": 98304,\r\n      \"memoryInMB\": 49152,\r\n      \"maxDataDiskCount\": 16\r\n    },\r\n    {\r\n      \"name\": \"Standard_B16ms\",\r\n      \"numberOfCores\": 16,\r\n      \"osDiskSizeInMB\": 1047552,\r\n      \"resourceDiskSizeInMB\": 131072,\r\n      \"memoryInMB\": 65536,\r\n      \"maxDataDiskCount\": 32\r\n    },\r\n    {\r\n      \"name\": \"Standard_B20ms\",\r\n      \"numberOfCores\": 20,\r\n      \"osDiskSizeInMB\": 1047552,\r\n      \"resourceDiskSizeInMB\": 163840,\r\n      \"memoryInMB\": 81920,\r\n      \"maxDataDiskCount\": 32\r\n    },\r\n    {\r\n      \"name\": \"Standard_D1_v2\",\r\n      \"numberOfCores\": 1,\r\n      \"osDiskSizeInMB\": 1047552,\r\n      \"resourceDiskSizeInMB\": 51200,\r\n      \"memoryInMB\": 3584,\r\n      \"maxDataDiskCount\": 4\r\n    },\r\n    {\r\n      \"name\": \"Standard_D2_v2\",\r\n      \"numberOfCores\": 2,\r\n      \"osDiskSizeInMB\": 1047552,\r\n      \"resourceDiskSizeInMB\": 102400,\r\n      \"memoryInMB\": 7168,\r\n      \"maxDataDiskCount\": 8\r\n    },\r\n    {\r\n      \"name\": \"Standard_D3_v2\",\r\n      \"numberOfCores\": 4,\r\n      \"osDiskSizeInMB\": 1047552,\r\n      \"resourceDiskSizeInMB\": 204800,\r\n      \"memoryInMB\": 14336,\r\n      \"maxDataDiskCount\": 16\r\n    },\r\n    {\r\n      \"name\": \"Standard_D4_v2\",\r\n      \"numberOfCores\": 8,\r\n      \"osDiskSizeInMB\": 1047552,\r\n      \"resourceDiskSizeInMB\": 409600,\r\n      \"memoryInMB\": 28672,\r\n      \"maxDataDiskCount\": 32\r\n    },\r\n    {\r\n      \"name\": \"Standard_D5_v2\",\r\n      \"numberOfCores\": 16,\r\n      \"osDiskSizeInMB\": 1047552,\r\n      \"resourceDiskSizeInMB\": 819200,\r\n      \"memoryInMB\": 57344,\r\n      \"maxDataDiskCount\": 64\r\n    },\r\n    {\r\n      \"name\": \"Standard_D11_v2\",\r\n      \"numberOfCores\": 2,\r\n      \"osDiskSizeInMB\": 1047552,\r\n      \"resourceDiskSizeInMB\": 102400,\r\n      \"memoryInMB\": 14336,\r\n      \"maxDataDiskCount\": 8\r\n    },\r\n    {\r\n      \"name\": \"Standard_D12_v2\",\r\n      \"numberOfCores\": 4,\r\n      \"osDiskSizeInMB\": 1047552,\r\n      \"resourceDiskSizeInMB\": 204800,\r\n      \"memoryInMB\": 28672,\r\n      \"maxDataDiskCount\": 16\r\n    },\r\n    {\r\n      \"name\": \"Standard_D13_v2\",\r\n      \"numberOfCores\": 8,\r\n      \"osDiskSizeInMB\": 1047552,\r\n      \"resourceDiskSizeInMB\": 409600,\r\n      \"memoryInMB\": 57344,\r\n      \"maxDataDiskCount\": 32\r\n    },\r\n    {\r\n      \"name\": \"Standard_D14_v2\",\r\n      \"numberOfCores\": 16,\r\n      \"osDiskSizeInMB\": 1047552,\r\n      \"resourceDiskSizeInMB\": 819200,\r\n      \"memoryInMB\": 114688,\r\n      \"maxDataDiskCount\": 64\r\n    },\r\n    {\r\n      \"name\": \"Standard_D2_v2_Promo\",\r\n      \"numberOfCores\": 2,\r\n      \"osDiskSizeInMB\": 1047552,\r\n      \"resourceDiskSizeInMB\": 102400,\r\n      \"memoryInMB\": 7168,\r\n      \"maxDataDiskCount\": 8\r\n    },\r\n    {\r\n      \"name\": \"Standard_D3_v2_Promo\",\r\n      \"numberOfCores\": 4,\r\n      \"osDiskSizeInMB\": 1047552,\r\n      \"resourceDiskSizeInMB\": 204800,\r\n      \"memoryInMB\": 14336,\r\n      \"maxDataDiskCount\": 16\r\n    },\r\n    {\r\n      \"name\": \"Standard_D4_v2_Promo\",\r\n      \"numberOfCores\": 8,\r\n      \"osDiskSizeInMB\": 1047552,\r\n      \"resourceDiskSizeInMB\": 409600,\r\n      \"memoryInMB\": 28672,\r\n      \"maxDataDiskCount\": 32\r\n    },\r\n    {\r\n      \"name\": \"Standard_D5_v2_Promo\",\r\n      \"numberOfCores\": 16,\r\n      \"osDiskSizeInMB\": 1047552,\r\n      \"resourceDiskSizeInMB\": 819200,\r\n      \"memoryInMB\": 57344,\r\n      \"maxDataDiskCount\": 64\r\n    },\r\n    {\r\n      \"name\": \"Standard_D11_v2_Promo\",\r\n      \"numberOfCores\": 2,\r\n      \"osDiskSizeInMB\": 1047552,\r\n      \"resourceDiskSizeInMB\": 102400,\r\n      \"memoryInMB\": 14336,\r\n      \"maxDataDiskCount\": 8\r\n    },\r\n    {\r\n      \"name\": \"Standard_D12_v2_Promo\",\r\n      \"numberOfCores\": 4,\r\n      \"osDiskSizeInMB\": 1047552,\r\n      \"resourceDiskSizeInMB\": 204800,\r\n      \"memoryInMB\": 28672,\r\n      \"maxDataDiskCount\": 16\r\n    },\r\n    {\r\n      \"name\": \"Standard_D13_v2_Promo\",\r\n      \"numberOfCores\": 8,\r\n      \"osDiskSizeInMB\": 1047552,\r\n      \"resourceDiskSizeInMB\": 409600,\r\n      \"memoryInMB\": 57344,\r\n      \"maxDataDiskCount\": 32\r\n    },\r\n    {\r\n      \"name\": \"Standard_D14_v2_Promo\",\r\n      \"numberOfCores\": 16,\r\n      \"osDiskSizeInMB\": 1047552,\r\n      \"resourceDiskSizeInMB\": 819200,\r\n      \"memoryInMB\": 114688,\r\n      \"maxDataDiskCount\": 64\r\n    },\r\n    {\r\n      \"name\": \"Standard_F1\",\r\n      \"numberOfCores\": 1,\r\n      \"osDiskSizeInMB\": 1047552,\r\n      \"resourceDiskSizeInMB\": 16384,\r\n      \"memoryInMB\": 2048,\r\n      \"maxDataDiskCount\": 4\r\n    },\r\n    {\r\n      \"name\": \"Standard_F2\",\r\n      \"numberOfCores\": 2,\r\n      \"osDiskSizeInMB\": 1047552,\r\n      \"resourceDiskSizeInMB\": 32768,\r\n      \"memoryInMB\": 4096,\r\n      \"maxDataDiskCount\": 8\r\n    },\r\n    {\r\n      \"name\": \"Standard_F4\",\r\n      \"numberOfCores\": 4,\r\n      \"osDiskSizeInMB\": 1047552,\r\n      \"resourceDiskSizeInMB\": 65536,\r\n      \"memoryInMB\": 8192,\r\n      \"maxDataDiskCount\": 16\r\n    },\r\n    {\r\n      \"name\": \"Standard_F8\",\r\n      \"numberOfCores\": 8,\r\n      \"osDiskSizeInMB\": 1047552,\r\n      \"resourceDiskSizeInMB\": 131072,\r\n      \"memoryInMB\": 16384,\r\n      \"maxDataDiskCount\": 32\r\n    },\r\n    {\r\n      \"name\": \"Standard_F16\",\r\n      \"numberOfCores\": 16,\r\n      \"osDiskSizeInMB\": 1047552,\r\n      \"resourceDiskSizeInMB\": 262144,\r\n      \"memoryInMB\": 32768,\r\n      \"maxDataDiskCount\": 64\r\n    },\r\n    {\r\n      \"name\": \"Standard_DS1_v2\",\r\n      \"numberOfCores\": 1,\r\n      \"osDiskSizeInMB\": 1047552,\r\n      \"resourceDiskSizeInMB\": 7168,\r\n      \"memoryInMB\": 3584,\r\n      \"maxDataDiskCount\": 4\r\n    },\r\n    {\r\n      \"name\": \"Standard_DS2_v2\",\r\n      \"numberOfCores\": 2,\r\n      \"osDiskSizeInMB\": 1047552,\r\n      \"resourceDiskSizeInMB\": 14336,\r\n      \"memoryInMB\": 7168,\r\n      \"maxDataDiskCount\": 8\r\n    },\r\n    {\r\n      \"name\": \"Standard_DS3_v2\",\r\n      \"numberOfCores\": 4,\r\n      \"osDiskSizeInMB\": 1047552,\r\n      \"resourceDiskSizeInMB\": 28672,\r\n      \"memoryInMB\": 14336,\r\n      \"maxDataDiskCount\": 16\r\n    },\r\n    {\r\n      \"name\": \"Standard_DS4_v2\",\r\n      \"numberOfCores\": 8,\r\n      \"osDiskSizeInMB\": 1047552,\r\n      \"resourceDiskSizeInMB\": 57344,\r\n      \"memoryInMB\": 28672,\r\n      \"maxDataDiskCount\": 32\r\n    },\r\n    {\r\n      \"name\": \"Standard_DS5_v2\",\r\n      \"numberOfCores\": 16,\r\n      \"osDiskSizeInMB\": 1047552,\r\n      \"resourceDiskSizeInMB\": 114688,\r\n      \"memoryInMB\": 57344,\r\n      \"maxDataDiskCount\": 64\r\n    },\r\n    {\r\n      \"name\": \"Standard_DS11-1_v2\",\r\n      \"numberOfCores\": 2,\r\n      \"osDiskSizeInMB\": 1047552,\r\n      \"resourceDiskSizeInMB\": 28672,\r\n      \"memoryInMB\": 14336,\r\n      \"maxDataDiskCount\": 8\r\n    },\r\n    {\r\n      \"name\": \"Standard_DS11_v2\",\r\n      \"numberOfCores\": 2,\r\n      \"osDiskSizeInMB\": 1047552,\r\n      \"resourceDiskSizeInMB\": 28672,\r\n      \"memoryInMB\": 14336,\r\n      \"maxDataDiskCount\": 8\r\n    },\r\n    {\r\n      \"name\": \"Standard_DS12-1_v2\",\r\n      \"numberOfCores\": 4,\r\n      \"osDiskSizeInMB\": 1047552,\r\n      \"resourceDiskSizeInMB\": 57344,\r\n      \"memoryInMB\": 28672,\r\n      \"maxDataDiskCount\": 16\r\n    },\r\n    {\r\n      \"name\": \"Standard_DS12-2_v2\",\r\n      \"numberOfCores\": 4,\r\n      \"osDiskSizeInMB\": 1047552,\r\n      \"resourceDiskSizeInMB\": 57344,\r\n      \"memoryInMB\": 28672,\r\n      \"maxDataDiskCount\": 16\r\n    },\r\n    {\r\n      \"name\": \"Standard_DS12_v2\",\r\n      \"numberOfCores\": 4,\r\n      \"osDiskSizeInMB\": 1047552,\r\n      \"resourceDiskSizeInMB\": 57344,\r\n      \"memoryInMB\": 28672,\r\n      \"maxDataDiskCount\": 16\r\n    },\r\n    {\r\n      \"name\": \"Standard_DS13-2_v2\",\r\n      \"numberOfCores\": 8,\r\n      \"osDiskSizeInMB\": 1047552,\r\n      \"resourceDiskSizeInMB\": 114688,\r\n      \"memoryInMB\": 57344,\r\n      \"maxDataDiskCount\": 32\r\n    },\r\n    {\r\n      \"name\": \"Standard_DS13-4_v2\",\r\n      \"numberOfCores\": 8,\r\n      \"osDiskSizeInMB\": 1047552,\r\n      \"resourceDiskSizeInMB\": 114688,\r\n      \"memoryInMB\": 57344,\r\n      \"maxDataDiskCount\": 32\r\n    },\r\n    {\r\n      \"name\": \"Standard_DS13_v2\",\r\n      \"numberOfCores\": 8,\r\n      \"osDiskSizeInMB\": 1047552,\r\n      \"resourceDiskSizeInMB\": 114688,\r\n      \"memoryInMB\": 57344,\r\n      \"maxDataDiskCount\": 32\r\n    },\r\n    {\r\n      \"name\": \"Standard_DS14-4_v2\",\r\n      \"numberOfCores\": 16,\r\n      \"osDiskSizeInMB\": 1047552,\r\n      \"resourceDiskSizeInMB\": 229376,\r\n      \"memoryInMB\": 114688,\r\n      \"maxDataDiskCount\": 64\r\n    },\r\n    {\r\n      \"name\": \"Standard_DS14-8_v2\",\r\n      \"numberOfCores\": 16,\r\n      \"osDiskSizeInMB\": 1047552,\r\n      \"resourceDiskSizeInMB\": 229376,\r\n      \"memoryInMB\": 114688,\r\n      \"maxDataDiskCount\": 64\r\n    },\r\n    {\r\n      \"name\": \"Standard_DS14_v2\",\r\n      \"numberOfCores\": 16,\r\n      \"osDiskSizeInMB\": 1047552,\r\n      \"resourceDiskSizeInMB\": 229376,\r\n      \"memoryInMB\": 114688,\r\n      \"maxDataDiskCount\": 64\r\n    },\r\n    {\r\n      \"name\": \"Standard_DS2_v2_Promo\",\r\n      \"numberOfCores\": 2,\r\n      \"osDiskSizeInMB\": 1047552,\r\n      \"resourceDiskSizeInMB\": 14336,\r\n      \"memoryInMB\": 7168,\r\n      \"maxDataDiskCount\": 8\r\n    },\r\n    {\r\n      \"name\": \"Standard_DS3_v2_Promo\",\r\n      \"numberOfCores\": 4,\r\n      \"osDiskSizeInMB\": 1047552,\r\n      \"resourceDiskSizeInMB\": 28672,\r\n      \"memoryInMB\": 14336,\r\n      \"maxDataDiskCount\": 16\r\n    },\r\n    {\r\n      \"name\": \"Standard_DS4_v2_Promo\",\r\n      \"numberOfCores\": 8,\r\n      \"osDiskSizeInMB\": 1047552,\r\n      \"resourceDiskSizeInMB\": 57344,\r\n      \"memoryInMB\": 28672,\r\n      \"maxDataDiskCount\": 32\r\n    },\r\n    {\r\n      \"name\": \"Standard_DS5_v2_Promo\",\r\n      \"numberOfCores\": 16,\r\n      \"osDiskSizeInMB\": 1047552,\r\n      \"resourceDiskSizeInMB\": 114688,\r\n      \"memoryInMB\": 57344,\r\n      \"maxDataDiskCount\": 64\r\n    },\r\n    {\r\n      \"name\": \"Standard_DS11_v2_Promo\",\r\n      \"numberOfCores\": 2,\r\n      \"osDiskSizeInMB\": 1047552,\r\n      \"resourceDiskSizeInMB\": 28672,\r\n      \"memoryInMB\": 14336,\r\n      \"maxDataDiskCount\": 8\r\n    },\r\n    {\r\n      \"name\": \"Standard_DS12_v2_Promo\",\r\n      \"numberOfCores\": 4,\r\n      \"osDiskSizeInMB\": 1047552,\r\n      \"resourceDiskSizeInMB\": 57344,\r\n      \"memoryInMB\": 28672,\r\n      \"maxDataDiskCount\": 16\r\n    },\r\n    {\r\n      \"name\": \"Standard_DS13_v2_Promo\",\r\n      \"numberOfCores\": 8,\r\n      \"osDiskSizeInMB\": 1047552,\r\n      \"resourceDiskSizeInMB\": 114688,\r\n      \"memoryInMB\": 57344,\r\n      \"maxDataDiskCount\": 32\r\n    },\r\n    {\r\n      \"name\": \"Standard_DS14_v2_Promo\",\r\n      \"numberOfCores\": 16,\r\n      \"osDiskSizeInMB\": 1047552,\r\n      \"resourceDiskSizeInMB\": 229376,\r\n      \"memoryInMB\": 114688,\r\n      \"maxDataDiskCount\": 64\r\n    },\r\n    {\r\n      \"name\": \"Standard_F1s\",\r\n      \"numberOfCores\": 1,\r\n      \"osDiskSizeInMB\": 1047552,\r\n      \"resourceDiskSizeInMB\": 4096,\r\n      \"memoryInMB\": 2048,\r\n      \"maxDataDiskCount\": 4\r\n    },\r\n    {\r\n      \"name\": \"Standard_F2s\",\r\n      \"numberOfCores\": 2,\r\n      \"osDiskSizeInMB\": 1047552,\r\n      \"resourceDiskSizeInMB\": 8192,\r\n      \"memoryInMB\": 4096,\r\n      \"maxDataDiskCount\": 8\r\n    },\r\n    {\r\n      \"name\": \"Standard_F4s\",\r\n      \"numberOfCores\": 4,\r\n      \"osDiskSizeInMB\": 1047552,\r\n      \"resourceDiskSizeInMB\": 16384,\r\n      \"memoryInMB\": 8192,\r\n      \"maxDataDiskCount\": 16\r\n    },\r\n    {\r\n      \"name\": \"Standard_F8s\",\r\n      \"numberOfCores\": 8,\r\n      \"osDiskSizeInMB\": 1047552,\r\n      \"resourceDiskSizeInMB\": 32768,\r\n      \"memoryInMB\": 16384,\r\n      \"maxDataDiskCount\": 32\r\n    },\r\n    {\r\n      \"name\": \"Standard_F16s\",\r\n      \"numberOfCores\": 16,\r\n      \"osDiskSizeInMB\": 1047552,\r\n      \"resourceDiskSizeInMB\": 65536,\r\n      \"memoryInMB\": 32768,\r\n      \"maxDataDiskCount\": 64\r\n    },\r\n    {\r\n      \"name\": \"Standard_A1_v2\",\r\n      \"numberOfCores\": 1,\r\n      \"osDiskSizeInMB\": 1047552,\r\n      \"resourceDiskSizeInMB\": 10240,\r\n      \"memoryInMB\": 2048,\r\n      \"maxDataDiskCount\": 2\r\n    },\r\n    {\r\n      \"name\": \"Standard_A2m_v2\",\r\n      \"numberOfCores\": 2,\r\n      \"osDiskSizeInMB\": 1047552,\r\n      \"resourceDiskSizeInMB\": 20480,\r\n      \"memoryInMB\": 16384,\r\n      \"maxDataDiskCount\": 4\r\n    },\r\n    {\r\n      \"name\": \"Standard_A2_v2\",\r\n      \"numberOfCores\": 2,\r\n      \"osDiskSizeInMB\": 1047552,\r\n      \"resourceDiskSizeInMB\": 20480,\r\n      \"memoryInMB\": 4096,\r\n      \"maxDataDiskCount\": 4\r\n    },\r\n    {\r\n      \"name\": \"Standard_A4m_v2\",\r\n      \"numberOfCores\": 4,\r\n      \"osDiskSizeInMB\": 1047552,\r\n      \"resourceDiskSizeInMB\": 40960,\r\n      \"memoryInMB\": 32768,\r\n      \"maxDataDiskCount\": 8\r\n    },\r\n    {\r\n      \"name\": \"Standard_A4_v2\",\r\n      \"numberOfCores\": 4,\r\n      \"osDiskSizeInMB\": 1047552,\r\n      \"resourceDiskSizeInMB\": 40960,\r\n      \"memoryInMB\": 8192,\r\n      \"maxDataDiskCount\": 8\r\n    },\r\n    {\r\n      \"name\": \"Standard_A8m_v2\",\r\n      \"numberOfCores\": 8,\r\n      \"osDiskSizeInMB\": 1047552,\r\n      \"resourceDiskSizeInMB\": 81920,\r\n      \"memoryInMB\": 65536,\r\n      \"maxDataDiskCount\": 16\r\n    },\r\n    {\r\n      \"name\": \"Standard_A8_v2\",\r\n      \"numberOfCores\": 8,\r\n      \"osDiskSizeInMB\": 1047552,\r\n      \"resourceDiskSizeInMB\": 81920,\r\n      \"memoryInMB\": 16384,\r\n      \"maxDataDiskCount\": 16\r\n    },\r\n    {\r\n      \"name\": \"Standard_D2_v3\",\r\n      \"numberOfCores\": 2,\r\n      \"osDiskSizeInMB\": 1047552,\r\n      \"resourceDiskSizeInMB\": 51200,\r\n      \"memoryInMB\": 8192,\r\n      \"maxDataDiskCount\": 4\r\n    },\r\n    {\r\n      \"name\": \"Standard_D4_v3\",\r\n      \"numberOfCores\": 4,\r\n      \"osDiskSizeInMB\": 1047552,\r\n      \"resourceDiskSizeInMB\": 102400,\r\n      \"memoryInMB\": 16384,\r\n      \"maxDataDiskCount\": 8\r\n    },\r\n    {\r\n      \"name\": \"Standard_D8_v3\",\r\n      \"numberOfCores\": 8,\r\n      \"osDiskSizeInMB\": 1047552,\r\n      \"resourceDiskSizeInMB\": 204800,\r\n      \"memoryInMB\": 32768,\r\n      \"maxDataDiskCount\": 16\r\n    },\r\n    {\r\n      \"name\": \"Standard_D16_v3\",\r\n      \"numberOfCores\": 16,\r\n      \"osDiskSizeInMB\": 1047552,\r\n      \"resourceDiskSizeInMB\": 409600,\r\n      \"memoryInMB\": 65536,\r\n      \"maxDataDiskCount\": 32\r\n    },\r\n    {\r\n      \"name\": \"Standard_D32_v3\",\r\n      \"numberOfCores\": 32,\r\n      \"osDiskSizeInMB\": 1047552,\r\n      \"resourceDiskSizeInMB\": 819200,\r\n      \"memoryInMB\": 131072,\r\n      \"maxDataDiskCount\": 32\r\n    },\r\n    {\r\n      \"name\": \"Standard_D48_v3\",\r\n      \"numberOfCores\": 48,\r\n      \"osDiskSizeInMB\": 1047552,\r\n      \"resourceDiskSizeInMB\": 1228800,\r\n      \"memoryInMB\": 196608,\r\n      \"maxDataDiskCount\": 32\r\n    },\r\n    {\r\n      \"name\": \"Standard_D64_v3\",\r\n      \"numberOfCores\": 64,\r\n      \"osDiskSizeInMB\": 1047552,\r\n      \"resourceDiskSizeInMB\": 1638400,\r\n      \"memoryInMB\": 262144,\r\n      \"maxDataDiskCount\": 32\r\n    },\r\n    {\r\n      \"name\": \"Standard_D2s_v3\",\r\n      \"numberOfCores\": 2,\r\n      \"osDiskSizeInMB\": 1047552,\r\n      \"resourceDiskSizeInMB\": 16384,\r\n      \"memoryInMB\": 8192,\r\n      \"maxDataDiskCount\": 4\r\n    },\r\n    {\r\n      \"name\": \"Standard_D4s_v3\",\r\n      \"numberOfCores\": 4,\r\n      \"osDiskSizeInMB\": 1047552,\r\n      \"resourceDiskSizeInMB\": 32768,\r\n      \"memoryInMB\": 16384,\r\n      \"maxDataDiskCount\": 8\r\n    },\r\n    {\r\n      \"name\": \"Standard_D8s_v3\",\r\n      \"numberOfCores\": 8,\r\n      \"osDiskSizeInMB\": 1047552,\r\n      \"resourceDiskSizeInMB\": 65536,\r\n      \"memoryInMB\": 32768,\r\n      \"maxDataDiskCount\": 16\r\n    },\r\n    {\r\n      \"name\": \"Standard_D16s_v3\",\r\n      \"numberOfCores\": 16,\r\n      \"osDiskSizeInMB\": 1047552,\r\n      \"resourceDiskSizeInMB\": 131072,\r\n      \"memoryInMB\": 65536,\r\n      \"maxDataDiskCount\": 32\r\n    },\r\n    {\r\n      \"name\": \"Standard_D32s_v3\",\r\n      \"numberOfCores\": 32,\r\n      \"osDiskSizeInMB\": 1047552,\r\n      \"resourceDiskSizeInMB\": 262144,\r\n      \"memoryInMB\": 131072,\r\n      \"maxDataDiskCount\": 32\r\n    },\r\n    {\r\n      \"name\": \"Standard_D48s_v3\",\r\n      \"numberOfCores\": 48,\r\n      \"osDiskSizeInMB\": 1047552,\r\n      \"resourceDiskSizeInMB\": 393216,\r\n      \"memoryInMB\": 196608,\r\n      \"maxDataDiskCount\": 32\r\n    },\r\n    {\r\n      \"name\": \"Standard_D64s_v3\",\r\n      \"numberOfCores\": 64,\r\n      \"osDiskSizeInMB\": 1047552,\r\n      \"resourceDiskSizeInMB\": 524288,\r\n      \"memoryInMB\": 262144,\r\n      \"maxDataDiskCount\": 32\r\n    },\r\n    {\r\n      \"name\": \"Standard_E2_v3\",\r\n      \"numberOfCores\": 2,\r\n      \"osDiskSizeInMB\": 1047552,\r\n      \"resourceDiskSizeInMB\": 51200,\r\n      \"memoryInMB\": 16384,\r\n      \"maxDataDiskCount\": 4\r\n    },\r\n    {\r\n      \"name\": \"Standard_E4_v3\",\r\n      \"numberOfCores\": 4,\r\n      \"osDiskSizeInMB\": 1047552,\r\n      \"resourceDiskSizeInMB\": 102400,\r\n      \"memoryInMB\": 32768,\r\n      \"maxDataDiskCount\": 8\r\n    },\r\n    {\r\n      \"name\": \"Standard_E8_v3\",\r\n      \"numberOfCores\": 8,\r\n      \"osDiskSizeInMB\": 1047552,\r\n      \"resourceDiskSizeInMB\": 204800,\r\n      \"memoryInMB\": 65536,\r\n      \"maxDataDiskCount\": 16\r\n    },\r\n    {\r\n      \"name\": \"Standard_E16_v3\",\r\n      \"numberOfCores\": 16,\r\n      \"osDiskSizeInMB\": 1047552,\r\n      \"resourceDiskSizeInMB\": 409600,\r\n      \"memoryInMB\": 131072,\r\n      \"maxDataDiskCount\": 32\r\n    },\r\n    {\r\n      \"name\": \"Standard_E20_v3\",\r\n      \"numberOfCores\": 20,\r\n      \"osDiskSizeInMB\": 1047552,\r\n      \"resourceDiskSizeInMB\": 512000,\r\n      \"memoryInMB\": 163840,\r\n      \"maxDataDiskCount\": 32\r\n    },\r\n    {\r\n      \"name\": \"Standard_E32_v3\",\r\n      \"numberOfCores\": 32,\r\n      \"osDiskSizeInMB\": 1047552,\r\n      \"resourceDiskSizeInMB\": 819200,\r\n      \"memoryInMB\": 262144,\r\n      \"maxDataDiskCount\": 32\r\n    },\r\n    {\r\n      \"name\": \"Standard_E48_v3\",\r\n      \"numberOfCores\": 48,\r\n      \"osDiskSizeInMB\": 1047552,\r\n      \"resourceDiskSizeInMB\": 1228800,\r\n      \"memoryInMB\": 393216,\r\n      \"maxDataDiskCount\": 32\r\n    },\r\n    {\r\n      \"name\": \"Standard_E64_v3\",\r\n      \"numberOfCores\": 64,\r\n      \"osDiskSizeInMB\": 1047552,\r\n      \"resourceDiskSizeInMB\": 1638400,\r\n      \"memoryInMB\": 442368,\r\n      \"maxDataDiskCount\": 32\r\n    },\r\n    {\r\n      \"name\": \"Standard_E2s_v3\",\r\n      \"numberOfCores\": 2,\r\n      \"osDiskSizeInMB\": 1047552,\r\n      \"resourceDiskSizeInMB\": 32768,\r\n      \"memoryInMB\": 16384,\r\n      \"maxDataDiskCount\": 4\r\n    },\r\n    {\r\n      \"name\": \"Standard_E4-2s_v3\",\r\n      \"numberOfCores\": 4,\r\n      \"osDiskSizeInMB\": 1047552,\r\n      \"resourceDiskSizeInMB\": 65536,\r\n      \"memoryInMB\": 32768,\r\n      \"maxDataDiskCount\": 8\r\n    },\r\n    {\r\n      \"name\": \"Standard_E4s_v3\",\r\n      \"numberOfCores\": 4,\r\n      \"osDiskSizeInMB\": 1047552,\r\n      \"resourceDiskSizeInMB\": 65536,\r\n      \"memoryInMB\": 32768,\r\n      \"maxDataDiskCount\": 8\r\n    },\r\n    {\r\n      \"name\": \"Standard_E8-2s_v3\",\r\n      \"numberOfCores\": 8,\r\n      \"osDiskSizeInMB\": 1047552,\r\n      \"resourceDiskSizeInMB\": 131072,\r\n      \"memoryInMB\": 65536,\r\n      \"maxDataDiskCount\": 16\r\n    },\r\n    {\r\n      \"name\": \"Standard_E8-4s_v3\",\r\n      \"numberOfCores\": 8,\r\n      \"osDiskSizeInMB\": 1047552,\r\n      \"resourceDiskSizeInMB\": 131072,\r\n      \"memoryInMB\": 65536,\r\n      \"maxDataDiskCount\": 16\r\n    },\r\n    {\r\n      \"name\": \"Standard_E8s_v3\",\r\n      \"numberOfCores\": 8,\r\n      \"osDiskSizeInMB\": 1047552,\r\n      \"resourceDiskSizeInMB\": 131072,\r\n      \"memoryInMB\": 65536,\r\n      \"maxDataDiskCount\": 16\r\n    },\r\n    {\r\n      \"name\": \"Standard_E16-4s_v3\",\r\n      \"numberOfCores\": 16,\r\n      \"osDiskSizeInMB\": 1047552,\r\n      \"resourceDiskSizeInMB\": 262144,\r\n      \"memoryInMB\": 131072,\r\n      \"maxDataDiskCount\": 32\r\n    },\r\n    {\r\n      \"name\": \"Standard_E16-8s_v3\",\r\n      \"numberOfCores\": 16,\r\n      \"osDiskSizeInMB\": 1047552,\r\n      \"resourceDiskSizeInMB\": 262144,\r\n      \"memoryInMB\": 131072,\r\n      \"maxDataDiskCount\": 32\r\n    },\r\n    {\r\n      \"name\": \"Standard_E16s_v3\",\r\n      \"numberOfCores\": 16,\r\n      \"osDiskSizeInMB\": 1047552,\r\n      \"resourceDiskSizeInMB\": 262144,\r\n      \"memoryInMB\": 131072,\r\n      \"maxDataDiskCount\": 32\r\n    },\r\n    {\r\n      \"name\": \"Standard_E20s_v3\",\r\n      \"numberOfCores\": 20,\r\n      \"osDiskSizeInMB\": 1047552,\r\n      \"resourceDiskSizeInMB\": 327680,\r\n      \"memoryInMB\": 163840,\r\n      \"maxDataDiskCount\": 32\r\n    },\r\n    {\r\n      \"name\": \"Standard_E32-8s_v3\",\r\n      \"numberOfCores\": 32,\r\n      \"osDiskSizeInMB\": 1047552,\r\n      \"resourceDiskSizeInMB\": 524288,\r\n      \"memoryInMB\": 262144,\r\n      \"maxDataDiskCount\": 32\r\n    },\r\n    {\r\n      \"name\": \"Standard_E32-16s_v3\",\r\n      \"numberOfCores\": 32,\r\n      \"osDiskSizeInMB\": 1047552,\r\n      \"resourceDiskSizeInMB\": 524288,\r\n      \"memoryInMB\": 262144,\r\n      \"maxDataDiskCount\": 32\r\n    },\r\n    {\r\n      \"name\": \"Standard_E32s_v3\",\r\n      \"numberOfCores\": 32,\r\n      \"osDiskSizeInMB\": 1047552,\r\n      \"resourceDiskSizeInMB\": 524288,\r\n      \"memoryInMB\": 262144,\r\n      \"maxDataDiskCount\": 32\r\n    },\r\n    {\r\n      \"name\": \"Standard_E48s_v3\",\r\n      \"numberOfCores\": 48,\r\n      \"osDiskSizeInMB\": 1047552,\r\n      \"resourceDiskSizeInMB\": 786432,\r\n      \"memoryInMB\": 393216,\r\n      \"maxDataDiskCount\": 32\r\n    },\r\n    {\r\n      \"name\": \"Standard_E64-16s_v3\",\r\n      \"numberOfCores\": 64,\r\n      \"osDiskSizeInMB\": 1047552,\r\n      \"resourceDiskSizeInMB\": 884736,\r\n      \"memoryInMB\": 442368,\r\n      \"maxDataDiskCount\": 32\r\n    },\r\n    {\r\n      \"name\": \"Standard_E64-32s_v3\",\r\n      \"numberOfCores\": 64,\r\n      \"osDiskSizeInMB\": 1047552,\r\n      \"resourceDiskSizeInMB\": 884736,\r\n      \"memoryInMB\": 442368,\r\n      \"maxDataDiskCount\": 32\r\n    },\r\n    {\r\n      \"name\": \"Standard_E64s_v3\",\r\n      \"numberOfCores\": 64,\r\n      \"osDiskSizeInMB\": 1047552,\r\n      \"resourceDiskSizeInMB\": 884736,\r\n      \"memoryInMB\": 442368,\r\n      \"maxDataDiskCount\": 32\r\n    }\r\n  ]\r\n}",
      "StatusCode": 200
    },
    {
      "RequestUri": "/subscriptions/0296790d-427c-48ca-b204-8b729bbd8670/resourceGroups/crptestar5976/providers/Microsoft.Compute/availabilitySets/as6866/vmSizes?api-version=2019-12-01",
      "EncodedRequestUri": "L3N1YnNjcmlwdGlvbnMvMDI5Njc5MGQtNDI3Yy00OGNhLWIyMDQtOGI3MjliYmQ4NjcwL3Jlc291cmNlR3JvdXBzL2NycHRlc3RhcjU5NzYvcHJvdmlkZXJzL01pY3Jvc29mdC5Db21wdXRlL2F2YWlsYWJpbGl0eVNldHMvYXM2ODY2L3ZtU2l6ZXM/YXBpLXZlcnNpb249MjAxOS0xMi0wMQ==",
=======
      "ResponseBody": "{\r\n  \"value\": [\r\n    {\r\n      \"name\": \"Standard_B1ls\",\r\n      \"numberOfCores\": 1,\r\n      \"osDiskSizeInMB\": 1047552,\r\n      \"resourceDiskSizeInMB\": 4096,\r\n      \"memoryInMB\": 512,\r\n      \"maxDataDiskCount\": 2\r\n    },\r\n    {\r\n      \"name\": \"Standard_B1ms\",\r\n      \"numberOfCores\": 1,\r\n      \"osDiskSizeInMB\": 1047552,\r\n      \"resourceDiskSizeInMB\": 4096,\r\n      \"memoryInMB\": 2048,\r\n      \"maxDataDiskCount\": 2\r\n    },\r\n    {\r\n      \"name\": \"Standard_B1s\",\r\n      \"numberOfCores\": 1,\r\n      \"osDiskSizeInMB\": 1047552,\r\n      \"resourceDiskSizeInMB\": 4096,\r\n      \"memoryInMB\": 1024,\r\n      \"maxDataDiskCount\": 2\r\n    },\r\n    {\r\n      \"name\": \"Standard_B2ms\",\r\n      \"numberOfCores\": 2,\r\n      \"osDiskSizeInMB\": 1047552,\r\n      \"resourceDiskSizeInMB\": 16384,\r\n      \"memoryInMB\": 8192,\r\n      \"maxDataDiskCount\": 4\r\n    },\r\n    {\r\n      \"name\": \"Standard_B2s\",\r\n      \"numberOfCores\": 2,\r\n      \"osDiskSizeInMB\": 1047552,\r\n      \"resourceDiskSizeInMB\": 8192,\r\n      \"memoryInMB\": 4096,\r\n      \"maxDataDiskCount\": 4\r\n    },\r\n    {\r\n      \"name\": \"Standard_B4ms\",\r\n      \"numberOfCores\": 4,\r\n      \"osDiskSizeInMB\": 1047552,\r\n      \"resourceDiskSizeInMB\": 32768,\r\n      \"memoryInMB\": 16384,\r\n      \"maxDataDiskCount\": 8\r\n    },\r\n    {\r\n      \"name\": \"Standard_B8ms\",\r\n      \"numberOfCores\": 8,\r\n      \"osDiskSizeInMB\": 1047552,\r\n      \"resourceDiskSizeInMB\": 65536,\r\n      \"memoryInMB\": 32768,\r\n      \"maxDataDiskCount\": 16\r\n    },\r\n    {\r\n      \"name\": \"Standard_B12ms\",\r\n      \"numberOfCores\": 12,\r\n      \"osDiskSizeInMB\": 1047552,\r\n      \"resourceDiskSizeInMB\": 98304,\r\n      \"memoryInMB\": 49152,\r\n      \"maxDataDiskCount\": 16\r\n    },\r\n    {\r\n      \"name\": \"Standard_B16ms\",\r\n      \"numberOfCores\": 16,\r\n      \"osDiskSizeInMB\": 1047552,\r\n      \"resourceDiskSizeInMB\": 131072,\r\n      \"memoryInMB\": 65536,\r\n      \"maxDataDiskCount\": 32\r\n    },\r\n    {\r\n      \"name\": \"Standard_B20ms\",\r\n      \"numberOfCores\": 20,\r\n      \"osDiskSizeInMB\": 1047552,\r\n      \"resourceDiskSizeInMB\": 163840,\r\n      \"memoryInMB\": 81920,\r\n      \"maxDataDiskCount\": 32\r\n    },\r\n    {\r\n      \"name\": \"Standard_A0\",\r\n      \"numberOfCores\": 1,\r\n      \"osDiskSizeInMB\": 1047552,\r\n      \"resourceDiskSizeInMB\": 20480,\r\n      \"memoryInMB\": 768,\r\n      \"maxDataDiskCount\": 1\r\n    },\r\n    {\r\n      \"name\": \"Standard_A1\",\r\n      \"numberOfCores\": 1,\r\n      \"osDiskSizeInMB\": 1047552,\r\n      \"resourceDiskSizeInMB\": 71680,\r\n      \"memoryInMB\": 1792,\r\n      \"maxDataDiskCount\": 2\r\n    },\r\n    {\r\n      \"name\": \"Standard_A2\",\r\n      \"numberOfCores\": 2,\r\n      \"osDiskSizeInMB\": 1047552,\r\n      \"resourceDiskSizeInMB\": 138240,\r\n      \"memoryInMB\": 3584,\r\n      \"maxDataDiskCount\": 4\r\n    },\r\n    {\r\n      \"name\": \"Standard_A3\",\r\n      \"numberOfCores\": 4,\r\n      \"osDiskSizeInMB\": 1047552,\r\n      \"resourceDiskSizeInMB\": 291840,\r\n      \"memoryInMB\": 7168,\r\n      \"maxDataDiskCount\": 8\r\n    },\r\n    {\r\n      \"name\": \"Standard_A5\",\r\n      \"numberOfCores\": 2,\r\n      \"osDiskSizeInMB\": 1047552,\r\n      \"resourceDiskSizeInMB\": 138240,\r\n      \"memoryInMB\": 14336,\r\n      \"maxDataDiskCount\": 4\r\n    },\r\n    {\r\n      \"name\": \"Standard_A4\",\r\n      \"numberOfCores\": 8,\r\n      \"osDiskSizeInMB\": 1047552,\r\n      \"resourceDiskSizeInMB\": 619520,\r\n      \"memoryInMB\": 14336,\r\n      \"maxDataDiskCount\": 16\r\n    },\r\n    {\r\n      \"name\": \"Standard_A6\",\r\n      \"numberOfCores\": 4,\r\n      \"osDiskSizeInMB\": 1047552,\r\n      \"resourceDiskSizeInMB\": 291840,\r\n      \"memoryInMB\": 28672,\r\n      \"maxDataDiskCount\": 8\r\n    },\r\n    {\r\n      \"name\": \"Standard_A7\",\r\n      \"numberOfCores\": 8,\r\n      \"osDiskSizeInMB\": 1047552,\r\n      \"resourceDiskSizeInMB\": 619520,\r\n      \"memoryInMB\": 57344,\r\n      \"maxDataDiskCount\": 16\r\n    },\r\n    {\r\n      \"name\": \"Basic_A0\",\r\n      \"numberOfCores\": 1,\r\n      \"osDiskSizeInMB\": 1047552,\r\n      \"resourceDiskSizeInMB\": 20480,\r\n      \"memoryInMB\": 768,\r\n      \"maxDataDiskCount\": 1\r\n    },\r\n    {\r\n      \"name\": \"Basic_A1\",\r\n      \"numberOfCores\": 1,\r\n      \"osDiskSizeInMB\": 1047552,\r\n      \"resourceDiskSizeInMB\": 40960,\r\n      \"memoryInMB\": 1792,\r\n      \"maxDataDiskCount\": 2\r\n    },\r\n    {\r\n      \"name\": \"Basic_A2\",\r\n      \"numberOfCores\": 2,\r\n      \"osDiskSizeInMB\": 1047552,\r\n      \"resourceDiskSizeInMB\": 61440,\r\n      \"memoryInMB\": 3584,\r\n      \"maxDataDiskCount\": 4\r\n    },\r\n    {\r\n      \"name\": \"Basic_A3\",\r\n      \"numberOfCores\": 4,\r\n      \"osDiskSizeInMB\": 1047552,\r\n      \"resourceDiskSizeInMB\": 122880,\r\n      \"memoryInMB\": 7168,\r\n      \"maxDataDiskCount\": 8\r\n    },\r\n    {\r\n      \"name\": \"Basic_A4\",\r\n      \"numberOfCores\": 8,\r\n      \"osDiskSizeInMB\": 1047552,\r\n      \"resourceDiskSizeInMB\": 245760,\r\n      \"memoryInMB\": 14336,\r\n      \"maxDataDiskCount\": 16\r\n    },\r\n    {\r\n      \"name\": \"Standard_D1_v2\",\r\n      \"numberOfCores\": 1,\r\n      \"osDiskSizeInMB\": 1047552,\r\n      \"resourceDiskSizeInMB\": 51200,\r\n      \"memoryInMB\": 3584,\r\n      \"maxDataDiskCount\": 4\r\n    },\r\n    {\r\n      \"name\": \"Standard_D2_v2\",\r\n      \"numberOfCores\": 2,\r\n      \"osDiskSizeInMB\": 1047552,\r\n      \"resourceDiskSizeInMB\": 102400,\r\n      \"memoryInMB\": 7168,\r\n      \"maxDataDiskCount\": 8\r\n    },\r\n    {\r\n      \"name\": \"Standard_D3_v2\",\r\n      \"numberOfCores\": 4,\r\n      \"osDiskSizeInMB\": 1047552,\r\n      \"resourceDiskSizeInMB\": 204800,\r\n      \"memoryInMB\": 14336,\r\n      \"maxDataDiskCount\": 16\r\n    },\r\n    {\r\n      \"name\": \"Standard_D4_v2\",\r\n      \"numberOfCores\": 8,\r\n      \"osDiskSizeInMB\": 1047552,\r\n      \"resourceDiskSizeInMB\": 409600,\r\n      \"memoryInMB\": 28672,\r\n      \"maxDataDiskCount\": 32\r\n    },\r\n    {\r\n      \"name\": \"Standard_D5_v2\",\r\n      \"numberOfCores\": 16,\r\n      \"osDiskSizeInMB\": 1047552,\r\n      \"resourceDiskSizeInMB\": 819200,\r\n      \"memoryInMB\": 57344,\r\n      \"maxDataDiskCount\": 64\r\n    },\r\n    {\r\n      \"name\": \"Standard_D11_v2\",\r\n      \"numberOfCores\": 2,\r\n      \"osDiskSizeInMB\": 1047552,\r\n      \"resourceDiskSizeInMB\": 102400,\r\n      \"memoryInMB\": 14336,\r\n      \"maxDataDiskCount\": 8\r\n    },\r\n    {\r\n      \"name\": \"Standard_D12_v2\",\r\n      \"numberOfCores\": 4,\r\n      \"osDiskSizeInMB\": 1047552,\r\n      \"resourceDiskSizeInMB\": 204800,\r\n      \"memoryInMB\": 28672,\r\n      \"maxDataDiskCount\": 16\r\n    },\r\n    {\r\n      \"name\": \"Standard_D13_v2\",\r\n      \"numberOfCores\": 8,\r\n      \"osDiskSizeInMB\": 1047552,\r\n      \"resourceDiskSizeInMB\": 409600,\r\n      \"memoryInMB\": 57344,\r\n      \"maxDataDiskCount\": 32\r\n    },\r\n    {\r\n      \"name\": \"Standard_D14_v2\",\r\n      \"numberOfCores\": 16,\r\n      \"osDiskSizeInMB\": 1047552,\r\n      \"resourceDiskSizeInMB\": 819200,\r\n      \"memoryInMB\": 114688,\r\n      \"maxDataDiskCount\": 64\r\n    },\r\n    {\r\n      \"name\": \"Standard_D15_v2\",\r\n      \"numberOfCores\": 20,\r\n      \"osDiskSizeInMB\": 1047552,\r\n      \"resourceDiskSizeInMB\": 1024000,\r\n      \"memoryInMB\": 143360,\r\n      \"maxDataDiskCount\": 64\r\n    },\r\n    {\r\n      \"name\": \"Standard_D2_v2_Promo\",\r\n      \"numberOfCores\": 2,\r\n      \"osDiskSizeInMB\": 1047552,\r\n      \"resourceDiskSizeInMB\": 102400,\r\n      \"memoryInMB\": 7168,\r\n      \"maxDataDiskCount\": 8\r\n    },\r\n    {\r\n      \"name\": \"Standard_D3_v2_Promo\",\r\n      \"numberOfCores\": 4,\r\n      \"osDiskSizeInMB\": 1047552,\r\n      \"resourceDiskSizeInMB\": 204800,\r\n      \"memoryInMB\": 14336,\r\n      \"maxDataDiskCount\": 16\r\n    },\r\n    {\r\n      \"name\": \"Standard_D4_v2_Promo\",\r\n      \"numberOfCores\": 8,\r\n      \"osDiskSizeInMB\": 1047552,\r\n      \"resourceDiskSizeInMB\": 409600,\r\n      \"memoryInMB\": 28672,\r\n      \"maxDataDiskCount\": 32\r\n    },\r\n    {\r\n      \"name\": \"Standard_D5_v2_Promo\",\r\n      \"numberOfCores\": 16,\r\n      \"osDiskSizeInMB\": 1047552,\r\n      \"resourceDiskSizeInMB\": 819200,\r\n      \"memoryInMB\": 57344,\r\n      \"maxDataDiskCount\": 64\r\n    },\r\n    {\r\n      \"name\": \"Standard_D11_v2_Promo\",\r\n      \"numberOfCores\": 2,\r\n      \"osDiskSizeInMB\": 1047552,\r\n      \"resourceDiskSizeInMB\": 102400,\r\n      \"memoryInMB\": 14336,\r\n      \"maxDataDiskCount\": 8\r\n    },\r\n    {\r\n      \"name\": \"Standard_D12_v2_Promo\",\r\n      \"numberOfCores\": 4,\r\n      \"osDiskSizeInMB\": 1047552,\r\n      \"resourceDiskSizeInMB\": 204800,\r\n      \"memoryInMB\": 28672,\r\n      \"maxDataDiskCount\": 16\r\n    },\r\n    {\r\n      \"name\": \"Standard_D13_v2_Promo\",\r\n      \"numberOfCores\": 8,\r\n      \"osDiskSizeInMB\": 1047552,\r\n      \"resourceDiskSizeInMB\": 409600,\r\n      \"memoryInMB\": 57344,\r\n      \"maxDataDiskCount\": 32\r\n    },\r\n    {\r\n      \"name\": \"Standard_D14_v2_Promo\",\r\n      \"numberOfCores\": 16,\r\n      \"osDiskSizeInMB\": 1047552,\r\n      \"resourceDiskSizeInMB\": 819200,\r\n      \"memoryInMB\": 114688,\r\n      \"maxDataDiskCount\": 64\r\n    },\r\n    {\r\n      \"name\": \"Standard_F1\",\r\n      \"numberOfCores\": 1,\r\n      \"osDiskSizeInMB\": 1047552,\r\n      \"resourceDiskSizeInMB\": 16384,\r\n      \"memoryInMB\": 2048,\r\n      \"maxDataDiskCount\": 4\r\n    },\r\n    {\r\n      \"name\": \"Standard_F2\",\r\n      \"numberOfCores\": 2,\r\n      \"osDiskSizeInMB\": 1047552,\r\n      \"resourceDiskSizeInMB\": 32768,\r\n      \"memoryInMB\": 4096,\r\n      \"maxDataDiskCount\": 8\r\n    },\r\n    {\r\n      \"name\": \"Standard_F4\",\r\n      \"numberOfCores\": 4,\r\n      \"osDiskSizeInMB\": 1047552,\r\n      \"resourceDiskSizeInMB\": 65536,\r\n      \"memoryInMB\": 8192,\r\n      \"maxDataDiskCount\": 16\r\n    },\r\n    {\r\n      \"name\": \"Standard_F8\",\r\n      \"numberOfCores\": 8,\r\n      \"osDiskSizeInMB\": 1047552,\r\n      \"resourceDiskSizeInMB\": 131072,\r\n      \"memoryInMB\": 16384,\r\n      \"maxDataDiskCount\": 32\r\n    },\r\n    {\r\n      \"name\": \"Standard_F16\",\r\n      \"numberOfCores\": 16,\r\n      \"osDiskSizeInMB\": 1047552,\r\n      \"resourceDiskSizeInMB\": 262144,\r\n      \"memoryInMB\": 32768,\r\n      \"maxDataDiskCount\": 64\r\n    },\r\n    {\r\n      \"name\": \"Standard_DS1_v2\",\r\n      \"numberOfCores\": 1,\r\n      \"osDiskSizeInMB\": 1047552,\r\n      \"resourceDiskSizeInMB\": 7168,\r\n      \"memoryInMB\": 3584,\r\n      \"maxDataDiskCount\": 4\r\n    },\r\n    {\r\n      \"name\": \"Standard_DS2_v2\",\r\n      \"numberOfCores\": 2,\r\n      \"osDiskSizeInMB\": 1047552,\r\n      \"resourceDiskSizeInMB\": 14336,\r\n      \"memoryInMB\": 7168,\r\n      \"maxDataDiskCount\": 8\r\n    },\r\n    {\r\n      \"name\": \"Standard_DS3_v2\",\r\n      \"numberOfCores\": 4,\r\n      \"osDiskSizeInMB\": 1047552,\r\n      \"resourceDiskSizeInMB\": 28672,\r\n      \"memoryInMB\": 14336,\r\n      \"maxDataDiskCount\": 16\r\n    },\r\n    {\r\n      \"name\": \"Standard_DS4_v2\",\r\n      \"numberOfCores\": 8,\r\n      \"osDiskSizeInMB\": 1047552,\r\n      \"resourceDiskSizeInMB\": 57344,\r\n      \"memoryInMB\": 28672,\r\n      \"maxDataDiskCount\": 32\r\n    },\r\n    {\r\n      \"name\": \"Standard_DS5_v2\",\r\n      \"numberOfCores\": 16,\r\n      \"osDiskSizeInMB\": 1047552,\r\n      \"resourceDiskSizeInMB\": 114688,\r\n      \"memoryInMB\": 57344,\r\n      \"maxDataDiskCount\": 64\r\n    },\r\n    {\r\n      \"name\": \"Standard_DS11-1_v2\",\r\n      \"numberOfCores\": 2,\r\n      \"osDiskSizeInMB\": 1047552,\r\n      \"resourceDiskSizeInMB\": 28672,\r\n      \"memoryInMB\": 14336,\r\n      \"maxDataDiskCount\": 8\r\n    },\r\n    {\r\n      \"name\": \"Standard_DS11_v2\",\r\n      \"numberOfCores\": 2,\r\n      \"osDiskSizeInMB\": 1047552,\r\n      \"resourceDiskSizeInMB\": 28672,\r\n      \"memoryInMB\": 14336,\r\n      \"maxDataDiskCount\": 8\r\n    },\r\n    {\r\n      \"name\": \"Standard_DS12-1_v2\",\r\n      \"numberOfCores\": 4,\r\n      \"osDiskSizeInMB\": 1047552,\r\n      \"resourceDiskSizeInMB\": 57344,\r\n      \"memoryInMB\": 28672,\r\n      \"maxDataDiskCount\": 16\r\n    },\r\n    {\r\n      \"name\": \"Standard_DS12-2_v2\",\r\n      \"numberOfCores\": 4,\r\n      \"osDiskSizeInMB\": 1047552,\r\n      \"resourceDiskSizeInMB\": 57344,\r\n      \"memoryInMB\": 28672,\r\n      \"maxDataDiskCount\": 16\r\n    },\r\n    {\r\n      \"name\": \"Standard_DS12_v2\",\r\n      \"numberOfCores\": 4,\r\n      \"osDiskSizeInMB\": 1047552,\r\n      \"resourceDiskSizeInMB\": 57344,\r\n      \"memoryInMB\": 28672,\r\n      \"maxDataDiskCount\": 16\r\n    },\r\n    {\r\n      \"name\": \"Standard_DS13-2_v2\",\r\n      \"numberOfCores\": 8,\r\n      \"osDiskSizeInMB\": 1047552,\r\n      \"resourceDiskSizeInMB\": 114688,\r\n      \"memoryInMB\": 57344,\r\n      \"maxDataDiskCount\": 32\r\n    },\r\n    {\r\n      \"name\": \"Standard_DS13-4_v2\",\r\n      \"numberOfCores\": 8,\r\n      \"osDiskSizeInMB\": 1047552,\r\n      \"resourceDiskSizeInMB\": 114688,\r\n      \"memoryInMB\": 57344,\r\n      \"maxDataDiskCount\": 32\r\n    },\r\n    {\r\n      \"name\": \"Standard_DS13_v2\",\r\n      \"numberOfCores\": 8,\r\n      \"osDiskSizeInMB\": 1047552,\r\n      \"resourceDiskSizeInMB\": 114688,\r\n      \"memoryInMB\": 57344,\r\n      \"maxDataDiskCount\": 32\r\n    },\r\n    {\r\n      \"name\": \"Standard_DS14-4_v2\",\r\n      \"numberOfCores\": 16,\r\n      \"osDiskSizeInMB\": 1047552,\r\n      \"resourceDiskSizeInMB\": 229376,\r\n      \"memoryInMB\": 114688,\r\n      \"maxDataDiskCount\": 64\r\n    },\r\n    {\r\n      \"name\": \"Standard_DS14-8_v2\",\r\n      \"numberOfCores\": 16,\r\n      \"osDiskSizeInMB\": 1047552,\r\n      \"resourceDiskSizeInMB\": 229376,\r\n      \"memoryInMB\": 114688,\r\n      \"maxDataDiskCount\": 64\r\n    },\r\n    {\r\n      \"name\": \"Standard_DS14_v2\",\r\n      \"numberOfCores\": 16,\r\n      \"osDiskSizeInMB\": 1047552,\r\n      \"resourceDiskSizeInMB\": 229376,\r\n      \"memoryInMB\": 114688,\r\n      \"maxDataDiskCount\": 64\r\n    },\r\n    {\r\n      \"name\": \"Standard_DS15_v2\",\r\n      \"numberOfCores\": 20,\r\n      \"osDiskSizeInMB\": 1047552,\r\n      \"resourceDiskSizeInMB\": 286720,\r\n      \"memoryInMB\": 143360,\r\n      \"maxDataDiskCount\": 64\r\n    },\r\n    {\r\n      \"name\": \"Standard_DS2_v2_Promo\",\r\n      \"numberOfCores\": 2,\r\n      \"osDiskSizeInMB\": 1047552,\r\n      \"resourceDiskSizeInMB\": 14336,\r\n      \"memoryInMB\": 7168,\r\n      \"maxDataDiskCount\": 8\r\n    },\r\n    {\r\n      \"name\": \"Standard_DS3_v2_Promo\",\r\n      \"numberOfCores\": 4,\r\n      \"osDiskSizeInMB\": 1047552,\r\n      \"resourceDiskSizeInMB\": 28672,\r\n      \"memoryInMB\": 14336,\r\n      \"maxDataDiskCount\": 16\r\n    },\r\n    {\r\n      \"name\": \"Standard_DS4_v2_Promo\",\r\n      \"numberOfCores\": 8,\r\n      \"osDiskSizeInMB\": 1047552,\r\n      \"resourceDiskSizeInMB\": 57344,\r\n      \"memoryInMB\": 28672,\r\n      \"maxDataDiskCount\": 32\r\n    },\r\n    {\r\n      \"name\": \"Standard_DS5_v2_Promo\",\r\n      \"numberOfCores\": 16,\r\n      \"osDiskSizeInMB\": 1047552,\r\n      \"resourceDiskSizeInMB\": 114688,\r\n      \"memoryInMB\": 57344,\r\n      \"maxDataDiskCount\": 64\r\n    },\r\n    {\r\n      \"name\": \"Standard_DS11_v2_Promo\",\r\n      \"numberOfCores\": 2,\r\n      \"osDiskSizeInMB\": 1047552,\r\n      \"resourceDiskSizeInMB\": 28672,\r\n      \"memoryInMB\": 14336,\r\n      \"maxDataDiskCount\": 8\r\n    },\r\n    {\r\n      \"name\": \"Standard_DS12_v2_Promo\",\r\n      \"numberOfCores\": 4,\r\n      \"osDiskSizeInMB\": 1047552,\r\n      \"resourceDiskSizeInMB\": 57344,\r\n      \"memoryInMB\": 28672,\r\n      \"maxDataDiskCount\": 16\r\n    },\r\n    {\r\n      \"name\": \"Standard_DS13_v2_Promo\",\r\n      \"numberOfCores\": 8,\r\n      \"osDiskSizeInMB\": 1047552,\r\n      \"resourceDiskSizeInMB\": 114688,\r\n      \"memoryInMB\": 57344,\r\n      \"maxDataDiskCount\": 32\r\n    },\r\n    {\r\n      \"name\": \"Standard_DS14_v2_Promo\",\r\n      \"numberOfCores\": 16,\r\n      \"osDiskSizeInMB\": 1047552,\r\n      \"resourceDiskSizeInMB\": 229376,\r\n      \"memoryInMB\": 114688,\r\n      \"maxDataDiskCount\": 64\r\n    },\r\n    {\r\n      \"name\": \"Standard_F1s\",\r\n      \"numberOfCores\": 1,\r\n      \"osDiskSizeInMB\": 1047552,\r\n      \"resourceDiskSizeInMB\": 4096,\r\n      \"memoryInMB\": 2048,\r\n      \"maxDataDiskCount\": 4\r\n    },\r\n    {\r\n      \"name\": \"Standard_F2s\",\r\n      \"numberOfCores\": 2,\r\n      \"osDiskSizeInMB\": 1047552,\r\n      \"resourceDiskSizeInMB\": 8192,\r\n      \"memoryInMB\": 4096,\r\n      \"maxDataDiskCount\": 8\r\n    },\r\n    {\r\n      \"name\": \"Standard_F4s\",\r\n      \"numberOfCores\": 4,\r\n      \"osDiskSizeInMB\": 1047552,\r\n      \"resourceDiskSizeInMB\": 16384,\r\n      \"memoryInMB\": 8192,\r\n      \"maxDataDiskCount\": 16\r\n    },\r\n    {\r\n      \"name\": \"Standard_F8s\",\r\n      \"numberOfCores\": 8,\r\n      \"osDiskSizeInMB\": 1047552,\r\n      \"resourceDiskSizeInMB\": 32768,\r\n      \"memoryInMB\": 16384,\r\n      \"maxDataDiskCount\": 32\r\n    },\r\n    {\r\n      \"name\": \"Standard_F16s\",\r\n      \"numberOfCores\": 16,\r\n      \"osDiskSizeInMB\": 1047552,\r\n      \"resourceDiskSizeInMB\": 65536,\r\n      \"memoryInMB\": 32768,\r\n      \"maxDataDiskCount\": 64\r\n    },\r\n    {\r\n      \"name\": \"Standard_A1_v2\",\r\n      \"numberOfCores\": 1,\r\n      \"osDiskSizeInMB\": 1047552,\r\n      \"resourceDiskSizeInMB\": 10240,\r\n      \"memoryInMB\": 2048,\r\n      \"maxDataDiskCount\": 2\r\n    },\r\n    {\r\n      \"name\": \"Standard_A2m_v2\",\r\n      \"numberOfCores\": 2,\r\n      \"osDiskSizeInMB\": 1047552,\r\n      \"resourceDiskSizeInMB\": 20480,\r\n      \"memoryInMB\": 16384,\r\n      \"maxDataDiskCount\": 4\r\n    },\r\n    {\r\n      \"name\": \"Standard_A2_v2\",\r\n      \"numberOfCores\": 2,\r\n      \"osDiskSizeInMB\": 1047552,\r\n      \"resourceDiskSizeInMB\": 20480,\r\n      \"memoryInMB\": 4096,\r\n      \"maxDataDiskCount\": 4\r\n    },\r\n    {\r\n      \"name\": \"Standard_A4m_v2\",\r\n      \"numberOfCores\": 4,\r\n      \"osDiskSizeInMB\": 1047552,\r\n      \"resourceDiskSizeInMB\": 40960,\r\n      \"memoryInMB\": 32768,\r\n      \"maxDataDiskCount\": 8\r\n    },\r\n    {\r\n      \"name\": \"Standard_A4_v2\",\r\n      \"numberOfCores\": 4,\r\n      \"osDiskSizeInMB\": 1047552,\r\n      \"resourceDiskSizeInMB\": 40960,\r\n      \"memoryInMB\": 8192,\r\n      \"maxDataDiskCount\": 8\r\n    },\r\n    {\r\n      \"name\": \"Standard_A8m_v2\",\r\n      \"numberOfCores\": 8,\r\n      \"osDiskSizeInMB\": 1047552,\r\n      \"resourceDiskSizeInMB\": 81920,\r\n      \"memoryInMB\": 65536,\r\n      \"maxDataDiskCount\": 16\r\n    },\r\n    {\r\n      \"name\": \"Standard_A8_v2\",\r\n      \"numberOfCores\": 8,\r\n      \"osDiskSizeInMB\": 1047552,\r\n      \"resourceDiskSizeInMB\": 81920,\r\n      \"memoryInMB\": 16384,\r\n      \"maxDataDiskCount\": 16\r\n    },\r\n    {\r\n      \"name\": \"Standard_D2_v3\",\r\n      \"numberOfCores\": 2,\r\n      \"osDiskSizeInMB\": 1047552,\r\n      \"resourceDiskSizeInMB\": 51200,\r\n      \"memoryInMB\": 8192,\r\n      \"maxDataDiskCount\": 4\r\n    },\r\n    {\r\n      \"name\": \"Standard_D4_v3\",\r\n      \"numberOfCores\": 4,\r\n      \"osDiskSizeInMB\": 1047552,\r\n      \"resourceDiskSizeInMB\": 102400,\r\n      \"memoryInMB\": 16384,\r\n      \"maxDataDiskCount\": 8\r\n    },\r\n    {\r\n      \"name\": \"Standard_D8_v3\",\r\n      \"numberOfCores\": 8,\r\n      \"osDiskSizeInMB\": 1047552,\r\n      \"resourceDiskSizeInMB\": 204800,\r\n      \"memoryInMB\": 32768,\r\n      \"maxDataDiskCount\": 16\r\n    },\r\n    {\r\n      \"name\": \"Standard_D16_v3\",\r\n      \"numberOfCores\": 16,\r\n      \"osDiskSizeInMB\": 1047552,\r\n      \"resourceDiskSizeInMB\": 409600,\r\n      \"memoryInMB\": 65536,\r\n      \"maxDataDiskCount\": 32\r\n    },\r\n    {\r\n      \"name\": \"Standard_D32_v3\",\r\n      \"numberOfCores\": 32,\r\n      \"osDiskSizeInMB\": 1047552,\r\n      \"resourceDiskSizeInMB\": 819200,\r\n      \"memoryInMB\": 131072,\r\n      \"maxDataDiskCount\": 32\r\n    },\r\n    {\r\n      \"name\": \"Standard_D2s_v3\",\r\n      \"numberOfCores\": 2,\r\n      \"osDiskSizeInMB\": 1047552,\r\n      \"resourceDiskSizeInMB\": 16384,\r\n      \"memoryInMB\": 8192,\r\n      \"maxDataDiskCount\": 4\r\n    },\r\n    {\r\n      \"name\": \"Standard_D4s_v3\",\r\n      \"numberOfCores\": 4,\r\n      \"osDiskSizeInMB\": 1047552,\r\n      \"resourceDiskSizeInMB\": 32768,\r\n      \"memoryInMB\": 16384,\r\n      \"maxDataDiskCount\": 8\r\n    },\r\n    {\r\n      \"name\": \"Standard_D8s_v3\",\r\n      \"numberOfCores\": 8,\r\n      \"osDiskSizeInMB\": 1047552,\r\n      \"resourceDiskSizeInMB\": 65536,\r\n      \"memoryInMB\": 32768,\r\n      \"maxDataDiskCount\": 16\r\n    },\r\n    {\r\n      \"name\": \"Standard_D16s_v3\",\r\n      \"numberOfCores\": 16,\r\n      \"osDiskSizeInMB\": 1047552,\r\n      \"resourceDiskSizeInMB\": 131072,\r\n      \"memoryInMB\": 65536,\r\n      \"maxDataDiskCount\": 32\r\n    },\r\n    {\r\n      \"name\": \"Standard_D32s_v3\",\r\n      \"numberOfCores\": 32,\r\n      \"osDiskSizeInMB\": 1047552,\r\n      \"resourceDiskSizeInMB\": 262144,\r\n      \"memoryInMB\": 131072,\r\n      \"maxDataDiskCount\": 32\r\n    },\r\n    {\r\n      \"name\": \"Standard_D48_v3\",\r\n      \"numberOfCores\": 48,\r\n      \"osDiskSizeInMB\": 1047552,\r\n      \"resourceDiskSizeInMB\": 1228800,\r\n      \"memoryInMB\": 196608,\r\n      \"maxDataDiskCount\": 32\r\n    },\r\n    {\r\n      \"name\": \"Standard_D64_v3\",\r\n      \"numberOfCores\": 64,\r\n      \"osDiskSizeInMB\": 1047552,\r\n      \"resourceDiskSizeInMB\": 1638400,\r\n      \"memoryInMB\": 262144,\r\n      \"maxDataDiskCount\": 32\r\n    },\r\n    {\r\n      \"name\": \"Standard_D48s_v3\",\r\n      \"numberOfCores\": 48,\r\n      \"osDiskSizeInMB\": 1047552,\r\n      \"resourceDiskSizeInMB\": 393216,\r\n      \"memoryInMB\": 196608,\r\n      \"maxDataDiskCount\": 32\r\n    },\r\n    {\r\n      \"name\": \"Standard_D64s_v3\",\r\n      \"numberOfCores\": 64,\r\n      \"osDiskSizeInMB\": 1047552,\r\n      \"resourceDiskSizeInMB\": 524288,\r\n      \"memoryInMB\": 262144,\r\n      \"maxDataDiskCount\": 32\r\n    },\r\n    {\r\n      \"name\": \"Standard_E2_v3\",\r\n      \"numberOfCores\": 2,\r\n      \"osDiskSizeInMB\": 1047552,\r\n      \"resourceDiskSizeInMB\": 51200,\r\n      \"memoryInMB\": 16384,\r\n      \"maxDataDiskCount\": 4\r\n    },\r\n    {\r\n      \"name\": \"Standard_E4_v3\",\r\n      \"numberOfCores\": 4,\r\n      \"osDiskSizeInMB\": 1047552,\r\n      \"resourceDiskSizeInMB\": 102400,\r\n      \"memoryInMB\": 32768,\r\n      \"maxDataDiskCount\": 8\r\n    },\r\n    {\r\n      \"name\": \"Standard_E8_v3\",\r\n      \"numberOfCores\": 8,\r\n      \"osDiskSizeInMB\": 1047552,\r\n      \"resourceDiskSizeInMB\": 204800,\r\n      \"memoryInMB\": 65536,\r\n      \"maxDataDiskCount\": 16\r\n    },\r\n    {\r\n      \"name\": \"Standard_E16_v3\",\r\n      \"numberOfCores\": 16,\r\n      \"osDiskSizeInMB\": 1047552,\r\n      \"resourceDiskSizeInMB\": 409600,\r\n      \"memoryInMB\": 131072,\r\n      \"maxDataDiskCount\": 32\r\n    },\r\n    {\r\n      \"name\": \"Standard_E20_v3\",\r\n      \"numberOfCores\": 20,\r\n      \"osDiskSizeInMB\": 1047552,\r\n      \"resourceDiskSizeInMB\": 512000,\r\n      \"memoryInMB\": 163840,\r\n      \"maxDataDiskCount\": 32\r\n    },\r\n    {\r\n      \"name\": \"Standard_E32_v3\",\r\n      \"numberOfCores\": 32,\r\n      \"osDiskSizeInMB\": 1047552,\r\n      \"resourceDiskSizeInMB\": 819200,\r\n      \"memoryInMB\": 262144,\r\n      \"maxDataDiskCount\": 32\r\n    },\r\n    {\r\n      \"name\": \"Standard_E2s_v3\",\r\n      \"numberOfCores\": 2,\r\n      \"osDiskSizeInMB\": 1047552,\r\n      \"resourceDiskSizeInMB\": 32768,\r\n      \"memoryInMB\": 16384,\r\n      \"maxDataDiskCount\": 4\r\n    },\r\n    {\r\n      \"name\": \"Standard_E4-2s_v3\",\r\n      \"numberOfCores\": 4,\r\n      \"osDiskSizeInMB\": 1047552,\r\n      \"resourceDiskSizeInMB\": 65536,\r\n      \"memoryInMB\": 32768,\r\n      \"maxDataDiskCount\": 8\r\n    },\r\n    {\r\n      \"name\": \"Standard_E4s_v3\",\r\n      \"numberOfCores\": 4,\r\n      \"osDiskSizeInMB\": 1047552,\r\n      \"resourceDiskSizeInMB\": 65536,\r\n      \"memoryInMB\": 32768,\r\n      \"maxDataDiskCount\": 8\r\n    },\r\n    {\r\n      \"name\": \"Standard_E8-2s_v3\",\r\n      \"numberOfCores\": 8,\r\n      \"osDiskSizeInMB\": 1047552,\r\n      \"resourceDiskSizeInMB\": 131072,\r\n      \"memoryInMB\": 65536,\r\n      \"maxDataDiskCount\": 16\r\n    },\r\n    {\r\n      \"name\": \"Standard_E8-4s_v3\",\r\n      \"numberOfCores\": 8,\r\n      \"osDiskSizeInMB\": 1047552,\r\n      \"resourceDiskSizeInMB\": 131072,\r\n      \"memoryInMB\": 65536,\r\n      \"maxDataDiskCount\": 16\r\n    },\r\n    {\r\n      \"name\": \"Standard_E8s_v3\",\r\n      \"numberOfCores\": 8,\r\n      \"osDiskSizeInMB\": 1047552,\r\n      \"resourceDiskSizeInMB\": 131072,\r\n      \"memoryInMB\": 65536,\r\n      \"maxDataDiskCount\": 16\r\n    },\r\n    {\r\n      \"name\": \"Standard_E16-4s_v3\",\r\n      \"numberOfCores\": 16,\r\n      \"osDiskSizeInMB\": 1047552,\r\n      \"resourceDiskSizeInMB\": 262144,\r\n      \"memoryInMB\": 131072,\r\n      \"maxDataDiskCount\": 32\r\n    },\r\n    {\r\n      \"name\": \"Standard_E16-8s_v3\",\r\n      \"numberOfCores\": 16,\r\n      \"osDiskSizeInMB\": 1047552,\r\n      \"resourceDiskSizeInMB\": 262144,\r\n      \"memoryInMB\": 131072,\r\n      \"maxDataDiskCount\": 32\r\n    },\r\n    {\r\n      \"name\": \"Standard_E16s_v3\",\r\n      \"numberOfCores\": 16,\r\n      \"osDiskSizeInMB\": 1047552,\r\n      \"resourceDiskSizeInMB\": 262144,\r\n      \"memoryInMB\": 131072,\r\n      \"maxDataDiskCount\": 32\r\n    },\r\n    {\r\n      \"name\": \"Standard_E20s_v3\",\r\n      \"numberOfCores\": 20,\r\n      \"osDiskSizeInMB\": 1047552,\r\n      \"resourceDiskSizeInMB\": 327680,\r\n      \"memoryInMB\": 163840,\r\n      \"maxDataDiskCount\": 32\r\n    },\r\n    {\r\n      \"name\": \"Standard_E32-8s_v3\",\r\n      \"numberOfCores\": 32,\r\n      \"osDiskSizeInMB\": 1047552,\r\n      \"resourceDiskSizeInMB\": 524288,\r\n      \"memoryInMB\": 262144,\r\n      \"maxDataDiskCount\": 32\r\n    },\r\n    {\r\n      \"name\": \"Standard_E32-16s_v3\",\r\n      \"numberOfCores\": 32,\r\n      \"osDiskSizeInMB\": 1047552,\r\n      \"resourceDiskSizeInMB\": 524288,\r\n      \"memoryInMB\": 262144,\r\n      \"maxDataDiskCount\": 32\r\n    },\r\n    {\r\n      \"name\": \"Standard_E32s_v3\",\r\n      \"numberOfCores\": 32,\r\n      \"osDiskSizeInMB\": 1047552,\r\n      \"resourceDiskSizeInMB\": 524288,\r\n      \"memoryInMB\": 262144,\r\n      \"maxDataDiskCount\": 32\r\n    },\r\n    {\r\n      \"name\": \"Standard_E2_v4\",\r\n      \"numberOfCores\": 2,\r\n      \"osDiskSizeInMB\": 1047552,\r\n      \"resourceDiskSizeInMB\": 0,\r\n      \"memoryInMB\": 16384,\r\n      \"maxDataDiskCount\": 4\r\n    },\r\n    {\r\n      \"name\": \"Standard_E4_v4\",\r\n      \"numberOfCores\": 4,\r\n      \"osDiskSizeInMB\": 1047552,\r\n      \"resourceDiskSizeInMB\": 0,\r\n      \"memoryInMB\": 32768,\r\n      \"maxDataDiskCount\": 8\r\n    },\r\n    {\r\n      \"name\": \"Standard_E8_v4\",\r\n      \"numberOfCores\": 8,\r\n      \"osDiskSizeInMB\": 1047552,\r\n      \"resourceDiskSizeInMB\": 0,\r\n      \"memoryInMB\": 65536,\r\n      \"maxDataDiskCount\": 16\r\n    },\r\n    {\r\n      \"name\": \"Standard_E16_v4\",\r\n      \"numberOfCores\": 16,\r\n      \"osDiskSizeInMB\": 1047552,\r\n      \"resourceDiskSizeInMB\": 0,\r\n      \"memoryInMB\": 131072,\r\n      \"maxDataDiskCount\": 32\r\n    },\r\n    {\r\n      \"name\": \"Standard_E20_v4\",\r\n      \"numberOfCores\": 20,\r\n      \"osDiskSizeInMB\": 1047552,\r\n      \"resourceDiskSizeInMB\": 0,\r\n      \"memoryInMB\": 163840,\r\n      \"maxDataDiskCount\": 32\r\n    },\r\n    {\r\n      \"name\": \"Standard_E32_v4\",\r\n      \"numberOfCores\": 32,\r\n      \"osDiskSizeInMB\": 1047552,\r\n      \"resourceDiskSizeInMB\": 0,\r\n      \"memoryInMB\": 262144,\r\n      \"maxDataDiskCount\": 32\r\n    },\r\n    {\r\n      \"name\": \"Standard_E48_v4\",\r\n      \"numberOfCores\": 48,\r\n      \"osDiskSizeInMB\": 1047552,\r\n      \"resourceDiskSizeInMB\": 0,\r\n      \"memoryInMB\": 393216,\r\n      \"maxDataDiskCount\": 32\r\n    },\r\n    {\r\n      \"name\": \"Standard_E64_v4\",\r\n      \"numberOfCores\": 64,\r\n      \"osDiskSizeInMB\": 1047552,\r\n      \"resourceDiskSizeInMB\": 0,\r\n      \"memoryInMB\": 516096,\r\n      \"maxDataDiskCount\": 32\r\n    },\r\n    {\r\n      \"name\": \"Standard_E2d_v4\",\r\n      \"numberOfCores\": 2,\r\n      \"osDiskSizeInMB\": 1047552,\r\n      \"resourceDiskSizeInMB\": 76800,\r\n      \"memoryInMB\": 16384,\r\n      \"maxDataDiskCount\": 4\r\n    },\r\n    {\r\n      \"name\": \"Standard_E4d_v4\",\r\n      \"numberOfCores\": 4,\r\n      \"osDiskSizeInMB\": 1047552,\r\n      \"resourceDiskSizeInMB\": 153600,\r\n      \"memoryInMB\": 32768,\r\n      \"maxDataDiskCount\": 8\r\n    },\r\n    {\r\n      \"name\": \"Standard_E8d_v4\",\r\n      \"numberOfCores\": 8,\r\n      \"osDiskSizeInMB\": 1047552,\r\n      \"resourceDiskSizeInMB\": 307200,\r\n      \"memoryInMB\": 65536,\r\n      \"maxDataDiskCount\": 16\r\n    },\r\n    {\r\n      \"name\": \"Standard_E16d_v4\",\r\n      \"numberOfCores\": 16,\r\n      \"osDiskSizeInMB\": 1047552,\r\n      \"resourceDiskSizeInMB\": 614400,\r\n      \"memoryInMB\": 131072,\r\n      \"maxDataDiskCount\": 32\r\n    },\r\n    {\r\n      \"name\": \"Standard_E20d_v4\",\r\n      \"numberOfCores\": 20,\r\n      \"osDiskSizeInMB\": 1047552,\r\n      \"resourceDiskSizeInMB\": 768000,\r\n      \"memoryInMB\": 163840,\r\n      \"maxDataDiskCount\": 32\r\n    },\r\n    {\r\n      \"name\": \"Standard_E32d_v4\",\r\n      \"numberOfCores\": 32,\r\n      \"osDiskSizeInMB\": 1047552,\r\n      \"resourceDiskSizeInMB\": 1228800,\r\n      \"memoryInMB\": 262144,\r\n      \"maxDataDiskCount\": 32\r\n    },\r\n    {\r\n      \"name\": \"Standard_E48d_v4\",\r\n      \"numberOfCores\": 48,\r\n      \"osDiskSizeInMB\": 1047552,\r\n      \"resourceDiskSizeInMB\": 1843200,\r\n      \"memoryInMB\": 393216,\r\n      \"maxDataDiskCount\": 32\r\n    },\r\n    {\r\n      \"name\": \"Standard_E64d_v4\",\r\n      \"numberOfCores\": 64,\r\n      \"osDiskSizeInMB\": 1047552,\r\n      \"resourceDiskSizeInMB\": 2457600,\r\n      \"memoryInMB\": 516096,\r\n      \"maxDataDiskCount\": 32\r\n    },\r\n    {\r\n      \"name\": \"Standard_E2s_v4\",\r\n      \"numberOfCores\": 2,\r\n      \"osDiskSizeInMB\": 1047552,\r\n      \"resourceDiskSizeInMB\": 0,\r\n      \"memoryInMB\": 16384,\r\n      \"maxDataDiskCount\": 4\r\n    },\r\n    {\r\n      \"name\": \"Standard_E4-2s_v4\",\r\n      \"numberOfCores\": 4,\r\n      \"osDiskSizeInMB\": 1047552,\r\n      \"resourceDiskSizeInMB\": 0,\r\n      \"memoryInMB\": 32768,\r\n      \"maxDataDiskCount\": 8\r\n    },\r\n    {\r\n      \"name\": \"Standard_E4s_v4\",\r\n      \"numberOfCores\": 4,\r\n      \"osDiskSizeInMB\": 1047552,\r\n      \"resourceDiskSizeInMB\": 0,\r\n      \"memoryInMB\": 32768,\r\n      \"maxDataDiskCount\": 8\r\n    },\r\n    {\r\n      \"name\": \"Standard_E8-2s_v4\",\r\n      \"numberOfCores\": 8,\r\n      \"osDiskSizeInMB\": 1047552,\r\n      \"resourceDiskSizeInMB\": 0,\r\n      \"memoryInMB\": 65536,\r\n      \"maxDataDiskCount\": 16\r\n    },\r\n    {\r\n      \"name\": \"Standard_E8-4s_v4\",\r\n      \"numberOfCores\": 8,\r\n      \"osDiskSizeInMB\": 1047552,\r\n      \"resourceDiskSizeInMB\": 0,\r\n      \"memoryInMB\": 65536,\r\n      \"maxDataDiskCount\": 16\r\n    },\r\n    {\r\n      \"name\": \"Standard_E8s_v4\",\r\n      \"numberOfCores\": 8,\r\n      \"osDiskSizeInMB\": 1047552,\r\n      \"resourceDiskSizeInMB\": 0,\r\n      \"memoryInMB\": 65536,\r\n      \"maxDataDiskCount\": 16\r\n    },\r\n    {\r\n      \"name\": \"Standard_E16-4s_v4\",\r\n      \"numberOfCores\": 16,\r\n      \"osDiskSizeInMB\": 1047552,\r\n      \"resourceDiskSizeInMB\": 0,\r\n      \"memoryInMB\": 131072,\r\n      \"maxDataDiskCount\": 32\r\n    },\r\n    {\r\n      \"name\": \"Standard_E16-8s_v4\",\r\n      \"numberOfCores\": 16,\r\n      \"osDiskSizeInMB\": 1047552,\r\n      \"resourceDiskSizeInMB\": 0,\r\n      \"memoryInMB\": 131072,\r\n      \"maxDataDiskCount\": 32\r\n    },\r\n    {\r\n      \"name\": \"Standard_E16s_v4\",\r\n      \"numberOfCores\": 16,\r\n      \"osDiskSizeInMB\": 1047552,\r\n      \"resourceDiskSizeInMB\": 0,\r\n      \"memoryInMB\": 131072,\r\n      \"maxDataDiskCount\": 32\r\n    },\r\n    {\r\n      \"name\": \"Standard_E20s_v4\",\r\n      \"numberOfCores\": 20,\r\n      \"osDiskSizeInMB\": 1047552,\r\n      \"resourceDiskSizeInMB\": 0,\r\n      \"memoryInMB\": 163840,\r\n      \"maxDataDiskCount\": 32\r\n    },\r\n    {\r\n      \"name\": \"Standard_E32-8s_v4\",\r\n      \"numberOfCores\": 32,\r\n      \"osDiskSizeInMB\": 1047552,\r\n      \"resourceDiskSizeInMB\": 0,\r\n      \"memoryInMB\": 262144,\r\n      \"maxDataDiskCount\": 32\r\n    },\r\n    {\r\n      \"name\": \"Standard_E32-16s_v4\",\r\n      \"numberOfCores\": 32,\r\n      \"osDiskSizeInMB\": 1047552,\r\n      \"resourceDiskSizeInMB\": 0,\r\n      \"memoryInMB\": 262144,\r\n      \"maxDataDiskCount\": 32\r\n    },\r\n    {\r\n      \"name\": \"Standard_E32s_v4\",\r\n      \"numberOfCores\": 32,\r\n      \"osDiskSizeInMB\": 1047552,\r\n      \"resourceDiskSizeInMB\": 0,\r\n      \"memoryInMB\": 262144,\r\n      \"maxDataDiskCount\": 32\r\n    },\r\n    {\r\n      \"name\": \"Standard_E48s_v4\",\r\n      \"numberOfCores\": 48,\r\n      \"osDiskSizeInMB\": 1047552,\r\n      \"resourceDiskSizeInMB\": 0,\r\n      \"memoryInMB\": 393216,\r\n      \"maxDataDiskCount\": 32\r\n    },\r\n    {\r\n      \"name\": \"Standard_E64-16s_v4\",\r\n      \"numberOfCores\": 64,\r\n      \"osDiskSizeInMB\": 1047552,\r\n      \"resourceDiskSizeInMB\": 0,\r\n      \"memoryInMB\": 516096,\r\n      \"maxDataDiskCount\": 32\r\n    },\r\n    {\r\n      \"name\": \"Standard_E64-32s_v4\",\r\n      \"numberOfCores\": 64,\r\n      \"osDiskSizeInMB\": 1047552,\r\n      \"resourceDiskSizeInMB\": 0,\r\n      \"memoryInMB\": 516096,\r\n      \"maxDataDiskCount\": 32\r\n    },\r\n    {\r\n      \"name\": \"Standard_E64s_v4\",\r\n      \"numberOfCores\": 64,\r\n      \"osDiskSizeInMB\": 1047552,\r\n      \"resourceDiskSizeInMB\": 0,\r\n      \"memoryInMB\": 516096,\r\n      \"maxDataDiskCount\": 32\r\n    },\r\n    {\r\n      \"name\": \"Standard_E80is_v4\",\r\n      \"numberOfCores\": 80,\r\n      \"osDiskSizeInMB\": 1047552,\r\n      \"resourceDiskSizeInMB\": 0,\r\n      \"memoryInMB\": 516096,\r\n      \"maxDataDiskCount\": 32\r\n    },\r\n    {\r\n      \"name\": \"Standard_E2ds_v4\",\r\n      \"numberOfCores\": 2,\r\n      \"osDiskSizeInMB\": 1047552,\r\n      \"resourceDiskSizeInMB\": 76800,\r\n      \"memoryInMB\": 16384,\r\n      \"maxDataDiskCount\": 4\r\n    },\r\n    {\r\n      \"name\": \"Standard_E4-2ds_v4\",\r\n      \"numberOfCores\": 4,\r\n      \"osDiskSizeInMB\": 1047552,\r\n      \"resourceDiskSizeInMB\": 153600,\r\n      \"memoryInMB\": 32768,\r\n      \"maxDataDiskCount\": 8\r\n    },\r\n    {\r\n      \"name\": \"Standard_E4ds_v4\",\r\n      \"numberOfCores\": 4,\r\n      \"osDiskSizeInMB\": 1047552,\r\n      \"resourceDiskSizeInMB\": 153600,\r\n      \"memoryInMB\": 32768,\r\n      \"maxDataDiskCount\": 8\r\n    },\r\n    {\r\n      \"name\": \"Standard_E8-2ds_v4\",\r\n      \"numberOfCores\": 8,\r\n      \"osDiskSizeInMB\": 1047552,\r\n      \"resourceDiskSizeInMB\": 307200,\r\n      \"memoryInMB\": 65536,\r\n      \"maxDataDiskCount\": 16\r\n    },\r\n    {\r\n      \"name\": \"Standard_E8-4ds_v4\",\r\n      \"numberOfCores\": 8,\r\n      \"osDiskSizeInMB\": 1047552,\r\n      \"resourceDiskSizeInMB\": 307200,\r\n      \"memoryInMB\": 65536,\r\n      \"maxDataDiskCount\": 16\r\n    },\r\n    {\r\n      \"name\": \"Standard_E8ds_v4\",\r\n      \"numberOfCores\": 8,\r\n      \"osDiskSizeInMB\": 1047552,\r\n      \"resourceDiskSizeInMB\": 307200,\r\n      \"memoryInMB\": 65536,\r\n      \"maxDataDiskCount\": 16\r\n    },\r\n    {\r\n      \"name\": \"Standard_E16-4ds_v4\",\r\n      \"numberOfCores\": 16,\r\n      \"osDiskSizeInMB\": 1047552,\r\n      \"resourceDiskSizeInMB\": 614400,\r\n      \"memoryInMB\": 131072,\r\n      \"maxDataDiskCount\": 32\r\n    },\r\n    {\r\n      \"name\": \"Standard_E16-8ds_v4\",\r\n      \"numberOfCores\": 16,\r\n      \"osDiskSizeInMB\": 1047552,\r\n      \"resourceDiskSizeInMB\": 614400,\r\n      \"memoryInMB\": 131072,\r\n      \"maxDataDiskCount\": 32\r\n    },\r\n    {\r\n      \"name\": \"Standard_E16ds_v4\",\r\n      \"numberOfCores\": 16,\r\n      \"osDiskSizeInMB\": 1047552,\r\n      \"resourceDiskSizeInMB\": 614400,\r\n      \"memoryInMB\": 131072,\r\n      \"maxDataDiskCount\": 32\r\n    },\r\n    {\r\n      \"name\": \"Standard_E20ds_v4\",\r\n      \"numberOfCores\": 20,\r\n      \"osDiskSizeInMB\": 1047552,\r\n      \"resourceDiskSizeInMB\": 768000,\r\n      \"memoryInMB\": 163840,\r\n      \"maxDataDiskCount\": 32\r\n    },\r\n    {\r\n      \"name\": \"Standard_E32-8ds_v4\",\r\n      \"numberOfCores\": 32,\r\n      \"osDiskSizeInMB\": 1047552,\r\n      \"resourceDiskSizeInMB\": 1228800,\r\n      \"memoryInMB\": 262144,\r\n      \"maxDataDiskCount\": 32\r\n    },\r\n    {\r\n      \"name\": \"Standard_E32-16ds_v4\",\r\n      \"numberOfCores\": 32,\r\n      \"osDiskSizeInMB\": 1047552,\r\n      \"resourceDiskSizeInMB\": 1228800,\r\n      \"memoryInMB\": 262144,\r\n      \"maxDataDiskCount\": 32\r\n    },\r\n    {\r\n      \"name\": \"Standard_E32ds_v4\",\r\n      \"numberOfCores\": 32,\r\n      \"osDiskSizeInMB\": 1047552,\r\n      \"resourceDiskSizeInMB\": 1228800,\r\n      \"memoryInMB\": 262144,\r\n      \"maxDataDiskCount\": 32\r\n    },\r\n    {\r\n      \"name\": \"Standard_E48ds_v4\",\r\n      \"numberOfCores\": 48,\r\n      \"osDiskSizeInMB\": 1047552,\r\n      \"resourceDiskSizeInMB\": 1843200,\r\n      \"memoryInMB\": 393216,\r\n      \"maxDataDiskCount\": 32\r\n    },\r\n    {\r\n      \"name\": \"Standard_E64-16ds_v4\",\r\n      \"numberOfCores\": 64,\r\n      \"osDiskSizeInMB\": 1047552,\r\n      \"resourceDiskSizeInMB\": 2457600,\r\n      \"memoryInMB\": 516096,\r\n      \"maxDataDiskCount\": 32\r\n    },\r\n    {\r\n      \"name\": \"Standard_E64-32ds_v4\",\r\n      \"numberOfCores\": 64,\r\n      \"osDiskSizeInMB\": 1047552,\r\n      \"resourceDiskSizeInMB\": 2457600,\r\n      \"memoryInMB\": 516096,\r\n      \"maxDataDiskCount\": 32\r\n    },\r\n    {\r\n      \"name\": \"Standard_E64ds_v4\",\r\n      \"numberOfCores\": 64,\r\n      \"osDiskSizeInMB\": 1047552,\r\n      \"resourceDiskSizeInMB\": 2457600,\r\n      \"memoryInMB\": 516096,\r\n      \"maxDataDiskCount\": 32\r\n    },\r\n    {\r\n      \"name\": \"Standard_E80ids_v4\",\r\n      \"numberOfCores\": 80,\r\n      \"osDiskSizeInMB\": 1047552,\r\n      \"resourceDiskSizeInMB\": 4362240,\r\n      \"memoryInMB\": 516096,\r\n      \"maxDataDiskCount\": 32\r\n    },\r\n    {\r\n      \"name\": \"Standard_D2d_v4\",\r\n      \"numberOfCores\": 2,\r\n      \"osDiskSizeInMB\": 1047552,\r\n      \"resourceDiskSizeInMB\": 76800,\r\n      \"memoryInMB\": 8192,\r\n      \"maxDataDiskCount\": 4\r\n    },\r\n    {\r\n      \"name\": \"Standard_D4d_v4\",\r\n      \"numberOfCores\": 4,\r\n      \"osDiskSizeInMB\": 1047552,\r\n      \"resourceDiskSizeInMB\": 153600,\r\n      \"memoryInMB\": 16384,\r\n      \"maxDataDiskCount\": 8\r\n    },\r\n    {\r\n      \"name\": \"Standard_D8d_v4\",\r\n      \"numberOfCores\": 8,\r\n      \"osDiskSizeInMB\": 1047552,\r\n      \"resourceDiskSizeInMB\": 307200,\r\n      \"memoryInMB\": 32768,\r\n      \"maxDataDiskCount\": 16\r\n    },\r\n    {\r\n      \"name\": \"Standard_D16d_v4\",\r\n      \"numberOfCores\": 16,\r\n      \"osDiskSizeInMB\": 1047552,\r\n      \"resourceDiskSizeInMB\": 614400,\r\n      \"memoryInMB\": 65536,\r\n      \"maxDataDiskCount\": 32\r\n    },\r\n    {\r\n      \"name\": \"Standard_D32d_v4\",\r\n      \"numberOfCores\": 32,\r\n      \"osDiskSizeInMB\": 1047552,\r\n      \"resourceDiskSizeInMB\": 1228800,\r\n      \"memoryInMB\": 131072,\r\n      \"maxDataDiskCount\": 32\r\n    },\r\n    {\r\n      \"name\": \"Standard_D48d_v4\",\r\n      \"numberOfCores\": 48,\r\n      \"osDiskSizeInMB\": 1047552,\r\n      \"resourceDiskSizeInMB\": 1843200,\r\n      \"memoryInMB\": 196608,\r\n      \"maxDataDiskCount\": 32\r\n    },\r\n    {\r\n      \"name\": \"Standard_D64d_v4\",\r\n      \"numberOfCores\": 64,\r\n      \"osDiskSizeInMB\": 1047552,\r\n      \"resourceDiskSizeInMB\": 2457600,\r\n      \"memoryInMB\": 262144,\r\n      \"maxDataDiskCount\": 32\r\n    },\r\n    {\r\n      \"name\": \"Standard_D2_v4\",\r\n      \"numberOfCores\": 2,\r\n      \"osDiskSizeInMB\": 1047552,\r\n      \"resourceDiskSizeInMB\": 0,\r\n      \"memoryInMB\": 8192,\r\n      \"maxDataDiskCount\": 4\r\n    },\r\n    {\r\n      \"name\": \"Standard_D4_v4\",\r\n      \"numberOfCores\": 4,\r\n      \"osDiskSizeInMB\": 1047552,\r\n      \"resourceDiskSizeInMB\": 0,\r\n      \"memoryInMB\": 16384,\r\n      \"maxDataDiskCount\": 8\r\n    },\r\n    {\r\n      \"name\": \"Standard_D8_v4\",\r\n      \"numberOfCores\": 8,\r\n      \"osDiskSizeInMB\": 1047552,\r\n      \"resourceDiskSizeInMB\": 0,\r\n      \"memoryInMB\": 32768,\r\n      \"maxDataDiskCount\": 16\r\n    },\r\n    {\r\n      \"name\": \"Standard_D16_v4\",\r\n      \"numberOfCores\": 16,\r\n      \"osDiskSizeInMB\": 1047552,\r\n      \"resourceDiskSizeInMB\": 0,\r\n      \"memoryInMB\": 65536,\r\n      \"maxDataDiskCount\": 32\r\n    },\r\n    {\r\n      \"name\": \"Standard_D32_v4\",\r\n      \"numberOfCores\": 32,\r\n      \"osDiskSizeInMB\": 1047552,\r\n      \"resourceDiskSizeInMB\": 0,\r\n      \"memoryInMB\": 131072,\r\n      \"maxDataDiskCount\": 32\r\n    },\r\n    {\r\n      \"name\": \"Standard_D48_v4\",\r\n      \"numberOfCores\": 48,\r\n      \"osDiskSizeInMB\": 1047552,\r\n      \"resourceDiskSizeInMB\": 0,\r\n      \"memoryInMB\": 196608,\r\n      \"maxDataDiskCount\": 32\r\n    },\r\n    {\r\n      \"name\": \"Standard_D64_v4\",\r\n      \"numberOfCores\": 64,\r\n      \"osDiskSizeInMB\": 1047552,\r\n      \"resourceDiskSizeInMB\": 0,\r\n      \"memoryInMB\": 262144,\r\n      \"maxDataDiskCount\": 32\r\n    },\r\n    {\r\n      \"name\": \"Standard_D2ds_v4\",\r\n      \"numberOfCores\": 2,\r\n      \"osDiskSizeInMB\": 1047552,\r\n      \"resourceDiskSizeInMB\": 76800,\r\n      \"memoryInMB\": 8192,\r\n      \"maxDataDiskCount\": 4\r\n    },\r\n    {\r\n      \"name\": \"Standard_D4ds_v4\",\r\n      \"numberOfCores\": 4,\r\n      \"osDiskSizeInMB\": 1047552,\r\n      \"resourceDiskSizeInMB\": 153600,\r\n      \"memoryInMB\": 16384,\r\n      \"maxDataDiskCount\": 8\r\n    },\r\n    {\r\n      \"name\": \"Standard_D8ds_v4\",\r\n      \"numberOfCores\": 8,\r\n      \"osDiskSizeInMB\": 1047552,\r\n      \"resourceDiskSizeInMB\": 307200,\r\n      \"memoryInMB\": 32768,\r\n      \"maxDataDiskCount\": 16\r\n    },\r\n    {\r\n      \"name\": \"Standard_D16ds_v4\",\r\n      \"numberOfCores\": 16,\r\n      \"osDiskSizeInMB\": 1047552,\r\n      \"resourceDiskSizeInMB\": 614400,\r\n      \"memoryInMB\": 65536,\r\n      \"maxDataDiskCount\": 32\r\n    },\r\n    {\r\n      \"name\": \"Standard_D32ds_v4\",\r\n      \"numberOfCores\": 32,\r\n      \"osDiskSizeInMB\": 1047552,\r\n      \"resourceDiskSizeInMB\": 1228800,\r\n      \"memoryInMB\": 131072,\r\n      \"maxDataDiskCount\": 32\r\n    },\r\n    {\r\n      \"name\": \"Standard_D48ds_v4\",\r\n      \"numberOfCores\": 48,\r\n      \"osDiskSizeInMB\": 1047552,\r\n      \"resourceDiskSizeInMB\": 1843200,\r\n      \"memoryInMB\": 196608,\r\n      \"maxDataDiskCount\": 32\r\n    },\r\n    {\r\n      \"name\": \"Standard_D64ds_v4\",\r\n      \"numberOfCores\": 64,\r\n      \"osDiskSizeInMB\": 1047552,\r\n      \"resourceDiskSizeInMB\": 2457600,\r\n      \"memoryInMB\": 262144,\r\n      \"maxDataDiskCount\": 32\r\n    },\r\n    {\r\n      \"name\": \"Standard_D2s_v4\",\r\n      \"numberOfCores\": 2,\r\n      \"osDiskSizeInMB\": 1047552,\r\n      \"resourceDiskSizeInMB\": 0,\r\n      \"memoryInMB\": 8192,\r\n      \"maxDataDiskCount\": 4\r\n    },\r\n    {\r\n      \"name\": \"Standard_D4s_v4\",\r\n      \"numberOfCores\": 4,\r\n      \"osDiskSizeInMB\": 1047552,\r\n      \"resourceDiskSizeInMB\": 0,\r\n      \"memoryInMB\": 16384,\r\n      \"maxDataDiskCount\": 8\r\n    },\r\n    {\r\n      \"name\": \"Standard_D8s_v4\",\r\n      \"numberOfCores\": 8,\r\n      \"osDiskSizeInMB\": 1047552,\r\n      \"resourceDiskSizeInMB\": 0,\r\n      \"memoryInMB\": 32768,\r\n      \"maxDataDiskCount\": 16\r\n    },\r\n    {\r\n      \"name\": \"Standard_D16s_v4\",\r\n      \"numberOfCores\": 16,\r\n      \"osDiskSizeInMB\": 1047552,\r\n      \"resourceDiskSizeInMB\": 0,\r\n      \"memoryInMB\": 65536,\r\n      \"maxDataDiskCount\": 32\r\n    },\r\n    {\r\n      \"name\": \"Standard_D32s_v4\",\r\n      \"numberOfCores\": 32,\r\n      \"osDiskSizeInMB\": 1047552,\r\n      \"resourceDiskSizeInMB\": 0,\r\n      \"memoryInMB\": 131072,\r\n      \"maxDataDiskCount\": 32\r\n    },\r\n    {\r\n      \"name\": \"Standard_D48s_v4\",\r\n      \"numberOfCores\": 48,\r\n      \"osDiskSizeInMB\": 1047552,\r\n      \"resourceDiskSizeInMB\": 0,\r\n      \"memoryInMB\": 196608,\r\n      \"maxDataDiskCount\": 32\r\n    },\r\n    {\r\n      \"name\": \"Standard_D64s_v4\",\r\n      \"numberOfCores\": 64,\r\n      \"osDiskSizeInMB\": 1047552,\r\n      \"resourceDiskSizeInMB\": 0,\r\n      \"memoryInMB\": 262144,\r\n      \"maxDataDiskCount\": 32\r\n    },\r\n    {\r\n      \"name\": \"Standard_E48_v3\",\r\n      \"numberOfCores\": 48,\r\n      \"osDiskSizeInMB\": 1047552,\r\n      \"resourceDiskSizeInMB\": 1228800,\r\n      \"memoryInMB\": 393216,\r\n      \"maxDataDiskCount\": 32\r\n    },\r\n    {\r\n      \"name\": \"Standard_E64_v3\",\r\n      \"numberOfCores\": 64,\r\n      \"osDiskSizeInMB\": 1047552,\r\n      \"resourceDiskSizeInMB\": 1638400,\r\n      \"memoryInMB\": 442368,\r\n      \"maxDataDiskCount\": 32\r\n    },\r\n    {\r\n      \"name\": \"Standard_E48s_v3\",\r\n      \"numberOfCores\": 48,\r\n      \"osDiskSizeInMB\": 1047552,\r\n      \"resourceDiskSizeInMB\": 786432,\r\n      \"memoryInMB\": 393216,\r\n      \"maxDataDiskCount\": 32\r\n    },\r\n    {\r\n      \"name\": \"Standard_E64-16s_v3\",\r\n      \"numberOfCores\": 64,\r\n      \"osDiskSizeInMB\": 1047552,\r\n      \"resourceDiskSizeInMB\": 884736,\r\n      \"memoryInMB\": 442368,\r\n      \"maxDataDiskCount\": 32\r\n    },\r\n    {\r\n      \"name\": \"Standard_E64-32s_v3\",\r\n      \"numberOfCores\": 64,\r\n      \"osDiskSizeInMB\": 1047552,\r\n      \"resourceDiskSizeInMB\": 884736,\r\n      \"memoryInMB\": 442368,\r\n      \"maxDataDiskCount\": 32\r\n    },\r\n    {\r\n      \"name\": \"Standard_E64s_v3\",\r\n      \"numberOfCores\": 64,\r\n      \"osDiskSizeInMB\": 1047552,\r\n      \"resourceDiskSizeInMB\": 884736,\r\n      \"memoryInMB\": 442368,\r\n      \"maxDataDiskCount\": 32\r\n    },\r\n    {\r\n      \"name\": \"Standard_F2s_v2\",\r\n      \"numberOfCores\": 2,\r\n      \"osDiskSizeInMB\": 1047552,\r\n      \"resourceDiskSizeInMB\": 16384,\r\n      \"memoryInMB\": 4096,\r\n      \"maxDataDiskCount\": 4\r\n    },\r\n    {\r\n      \"name\": \"Standard_F4s_v2\",\r\n      \"numberOfCores\": 4,\r\n      \"osDiskSizeInMB\": 1047552,\r\n      \"resourceDiskSizeInMB\": 32768,\r\n      \"memoryInMB\": 8192,\r\n      \"maxDataDiskCount\": 8\r\n    },\r\n    {\r\n      \"name\": \"Standard_F8s_v2\",\r\n      \"numberOfCores\": 8,\r\n      \"osDiskSizeInMB\": 1047552,\r\n      \"resourceDiskSizeInMB\": 65536,\r\n      \"memoryInMB\": 16384,\r\n      \"maxDataDiskCount\": 16\r\n    },\r\n    {\r\n      \"name\": \"Standard_F16s_v2\",\r\n      \"numberOfCores\": 16,\r\n      \"osDiskSizeInMB\": 1047552,\r\n      \"resourceDiskSizeInMB\": 131072,\r\n      \"memoryInMB\": 32768,\r\n      \"maxDataDiskCount\": 32\r\n    },\r\n    {\r\n      \"name\": \"Standard_F32s_v2\",\r\n      \"numberOfCores\": 32,\r\n      \"osDiskSizeInMB\": 1047552,\r\n      \"resourceDiskSizeInMB\": 262144,\r\n      \"memoryInMB\": 65536,\r\n      \"maxDataDiskCount\": 32\r\n    },\r\n    {\r\n      \"name\": \"Standard_F48s_v2\",\r\n      \"numberOfCores\": 48,\r\n      \"osDiskSizeInMB\": 1047552,\r\n      \"resourceDiskSizeInMB\": 393216,\r\n      \"memoryInMB\": 98304,\r\n      \"maxDataDiskCount\": 32\r\n    },\r\n    {\r\n      \"name\": \"Standard_F64s_v2\",\r\n      \"numberOfCores\": 64,\r\n      \"osDiskSizeInMB\": 1047552,\r\n      \"resourceDiskSizeInMB\": 524288,\r\n      \"memoryInMB\": 131072,\r\n      \"maxDataDiskCount\": 32\r\n    },\r\n    {\r\n      \"name\": \"Standard_F72s_v2\",\r\n      \"numberOfCores\": 72,\r\n      \"osDiskSizeInMB\": 1047552,\r\n      \"resourceDiskSizeInMB\": 589824,\r\n      \"memoryInMB\": 147456,\r\n      \"maxDataDiskCount\": 32\r\n    },\r\n    {\r\n      \"name\": \"Standard_DS1\",\r\n      \"numberOfCores\": 1,\r\n      \"osDiskSizeInMB\": 1047552,\r\n      \"resourceDiskSizeInMB\": 7168,\r\n      \"memoryInMB\": 3584,\r\n      \"maxDataDiskCount\": 4\r\n    },\r\n    {\r\n      \"name\": \"Standard_DS2\",\r\n      \"numberOfCores\": 2,\r\n      \"osDiskSizeInMB\": 1047552,\r\n      \"resourceDiskSizeInMB\": 14336,\r\n      \"memoryInMB\": 7168,\r\n      \"maxDataDiskCount\": 8\r\n    },\r\n    {\r\n      \"name\": \"Standard_DS3\",\r\n      \"numberOfCores\": 4,\r\n      \"osDiskSizeInMB\": 1047552,\r\n      \"resourceDiskSizeInMB\": 28672,\r\n      \"memoryInMB\": 14336,\r\n      \"maxDataDiskCount\": 16\r\n    },\r\n    {\r\n      \"name\": \"Standard_DS4\",\r\n      \"numberOfCores\": 8,\r\n      \"osDiskSizeInMB\": 1047552,\r\n      \"resourceDiskSizeInMB\": 57344,\r\n      \"memoryInMB\": 28672,\r\n      \"maxDataDiskCount\": 32\r\n    },\r\n    {\r\n      \"name\": \"Standard_DS11\",\r\n      \"numberOfCores\": 2,\r\n      \"osDiskSizeInMB\": 1047552,\r\n      \"resourceDiskSizeInMB\": 28672,\r\n      \"memoryInMB\": 14336,\r\n      \"maxDataDiskCount\": 8\r\n    },\r\n    {\r\n      \"name\": \"Standard_DS12\",\r\n      \"numberOfCores\": 4,\r\n      \"osDiskSizeInMB\": 1047552,\r\n      \"resourceDiskSizeInMB\": 57344,\r\n      \"memoryInMB\": 28672,\r\n      \"maxDataDiskCount\": 16\r\n    },\r\n    {\r\n      \"name\": \"Standard_DS13\",\r\n      \"numberOfCores\": 8,\r\n      \"osDiskSizeInMB\": 1047552,\r\n      \"resourceDiskSizeInMB\": 114688,\r\n      \"memoryInMB\": 57344,\r\n      \"maxDataDiskCount\": 32\r\n    },\r\n    {\r\n      \"name\": \"Standard_DS14\",\r\n      \"numberOfCores\": 16,\r\n      \"osDiskSizeInMB\": 1047552,\r\n      \"resourceDiskSizeInMB\": 229376,\r\n      \"memoryInMB\": 114688,\r\n      \"maxDataDiskCount\": 64\r\n    },\r\n    {\r\n      \"name\": \"Standard_D2a_v4\",\r\n      \"numberOfCores\": 2,\r\n      \"osDiskSizeInMB\": 1047552,\r\n      \"resourceDiskSizeInMB\": 51200,\r\n      \"memoryInMB\": 8192,\r\n      \"maxDataDiskCount\": 4\r\n    },\r\n    {\r\n      \"name\": \"Standard_D4a_v4\",\r\n      \"numberOfCores\": 4,\r\n      \"osDiskSizeInMB\": 1047552,\r\n      \"resourceDiskSizeInMB\": 102400,\r\n      \"memoryInMB\": 16384,\r\n      \"maxDataDiskCount\": 8\r\n    },\r\n    {\r\n      \"name\": \"Standard_D8a_v4\",\r\n      \"numberOfCores\": 8,\r\n      \"osDiskSizeInMB\": 1047552,\r\n      \"resourceDiskSizeInMB\": 204800,\r\n      \"memoryInMB\": 32768,\r\n      \"maxDataDiskCount\": 16\r\n    },\r\n    {\r\n      \"name\": \"Standard_D16a_v4\",\r\n      \"numberOfCores\": 16,\r\n      \"osDiskSizeInMB\": 1047552,\r\n      \"resourceDiskSizeInMB\": 409600,\r\n      \"memoryInMB\": 65536,\r\n      \"maxDataDiskCount\": 32\r\n    },\r\n    {\r\n      \"name\": \"Standard_D32a_v4\",\r\n      \"numberOfCores\": 32,\r\n      \"osDiskSizeInMB\": 1047552,\r\n      \"resourceDiskSizeInMB\": 819200,\r\n      \"memoryInMB\": 131072,\r\n      \"maxDataDiskCount\": 32\r\n    },\r\n    {\r\n      \"name\": \"Standard_D48a_v4\",\r\n      \"numberOfCores\": 48,\r\n      \"osDiskSizeInMB\": 1047552,\r\n      \"resourceDiskSizeInMB\": 1228800,\r\n      \"memoryInMB\": 196608,\r\n      \"maxDataDiskCount\": 32\r\n    },\r\n    {\r\n      \"name\": \"Standard_D64a_v4\",\r\n      \"numberOfCores\": 64,\r\n      \"osDiskSizeInMB\": 1047552,\r\n      \"resourceDiskSizeInMB\": 1638400,\r\n      \"memoryInMB\": 262144,\r\n      \"maxDataDiskCount\": 32\r\n    },\r\n    {\r\n      \"name\": \"Standard_D96a_v4\",\r\n      \"numberOfCores\": 96,\r\n      \"osDiskSizeInMB\": 1047552,\r\n      \"resourceDiskSizeInMB\": 2457600,\r\n      \"memoryInMB\": 393216,\r\n      \"maxDataDiskCount\": 32\r\n    },\r\n    {\r\n      \"name\": \"Standard_D2as_v4\",\r\n      \"numberOfCores\": 2,\r\n      \"osDiskSizeInMB\": 1047552,\r\n      \"resourceDiskSizeInMB\": 16384,\r\n      \"memoryInMB\": 8192,\r\n      \"maxDataDiskCount\": 4\r\n    },\r\n    {\r\n      \"name\": \"Standard_D4as_v4\",\r\n      \"numberOfCores\": 4,\r\n      \"osDiskSizeInMB\": 1047552,\r\n      \"resourceDiskSizeInMB\": 32768,\r\n      \"memoryInMB\": 16384,\r\n      \"maxDataDiskCount\": 8\r\n    },\r\n    {\r\n      \"name\": \"Standard_D8as_v4\",\r\n      \"numberOfCores\": 8,\r\n      \"osDiskSizeInMB\": 1047552,\r\n      \"resourceDiskSizeInMB\": 65536,\r\n      \"memoryInMB\": 32768,\r\n      \"maxDataDiskCount\": 16\r\n    },\r\n    {\r\n      \"name\": \"Standard_D16as_v4\",\r\n      \"numberOfCores\": 16,\r\n      \"osDiskSizeInMB\": 1047552,\r\n      \"resourceDiskSizeInMB\": 131072,\r\n      \"memoryInMB\": 65536,\r\n      \"maxDataDiskCount\": 32\r\n    },\r\n    {\r\n      \"name\": \"Standard_D32as_v4\",\r\n      \"numberOfCores\": 32,\r\n      \"osDiskSizeInMB\": 1047552,\r\n      \"resourceDiskSizeInMB\": 262144,\r\n      \"memoryInMB\": 131072,\r\n      \"maxDataDiskCount\": 32\r\n    },\r\n    {\r\n      \"name\": \"Standard_D48as_v4\",\r\n      \"numberOfCores\": 48,\r\n      \"osDiskSizeInMB\": 1047552,\r\n      \"resourceDiskSizeInMB\": 393216,\r\n      \"memoryInMB\": 196608,\r\n      \"maxDataDiskCount\": 32\r\n    },\r\n    {\r\n      \"name\": \"Standard_D64as_v4\",\r\n      \"numberOfCores\": 64,\r\n      \"osDiskSizeInMB\": 1047552,\r\n      \"resourceDiskSizeInMB\": 524288,\r\n      \"memoryInMB\": 262144,\r\n      \"maxDataDiskCount\": 32\r\n    },\r\n    {\r\n      \"name\": \"Standard_D96as_v4\",\r\n      \"numberOfCores\": 96,\r\n      \"osDiskSizeInMB\": 1047552,\r\n      \"resourceDiskSizeInMB\": 786432,\r\n      \"memoryInMB\": 393216,\r\n      \"maxDataDiskCount\": 32\r\n    },\r\n    {\r\n      \"name\": \"Standard_E2a_v4\",\r\n      \"numberOfCores\": 2,\r\n      \"osDiskSizeInMB\": 1047552,\r\n      \"resourceDiskSizeInMB\": 51200,\r\n      \"memoryInMB\": 16384,\r\n      \"maxDataDiskCount\": 4\r\n    },\r\n    {\r\n      \"name\": \"Standard_E4a_v4\",\r\n      \"numberOfCores\": 4,\r\n      \"osDiskSizeInMB\": 1047552,\r\n      \"resourceDiskSizeInMB\": 102400,\r\n      \"memoryInMB\": 32768,\r\n      \"maxDataDiskCount\": 8\r\n    },\r\n    {\r\n      \"name\": \"Standard_E8a_v4\",\r\n      \"numberOfCores\": 8,\r\n      \"osDiskSizeInMB\": 1047552,\r\n      \"resourceDiskSizeInMB\": 204800,\r\n      \"memoryInMB\": 65536,\r\n      \"maxDataDiskCount\": 16\r\n    },\r\n    {\r\n      \"name\": \"Standard_E16a_v4\",\r\n      \"numberOfCores\": 16,\r\n      \"osDiskSizeInMB\": 1047552,\r\n      \"resourceDiskSizeInMB\": 409600,\r\n      \"memoryInMB\": 131072,\r\n      \"maxDataDiskCount\": 32\r\n    },\r\n    {\r\n      \"name\": \"Standard_E20a_v4\",\r\n      \"numberOfCores\": 20,\r\n      \"osDiskSizeInMB\": 1047552,\r\n      \"resourceDiskSizeInMB\": 512000,\r\n      \"memoryInMB\": 163840,\r\n      \"maxDataDiskCount\": 32\r\n    },\r\n    {\r\n      \"name\": \"Standard_E32a_v4\",\r\n      \"numberOfCores\": 32,\r\n      \"osDiskSizeInMB\": 1047552,\r\n      \"resourceDiskSizeInMB\": 819200,\r\n      \"memoryInMB\": 262144,\r\n      \"maxDataDiskCount\": 32\r\n    },\r\n    {\r\n      \"name\": \"Standard_E48a_v4\",\r\n      \"numberOfCores\": 48,\r\n      \"osDiskSizeInMB\": 1047552,\r\n      \"resourceDiskSizeInMB\": 1228800,\r\n      \"memoryInMB\": 393216,\r\n      \"maxDataDiskCount\": 32\r\n    },\r\n    {\r\n      \"name\": \"Standard_E64a_v4\",\r\n      \"numberOfCores\": 64,\r\n      \"osDiskSizeInMB\": 1047552,\r\n      \"resourceDiskSizeInMB\": 1638400,\r\n      \"memoryInMB\": 524288,\r\n      \"maxDataDiskCount\": 32\r\n    },\r\n    {\r\n      \"name\": \"Standard_E96a_v4\",\r\n      \"numberOfCores\": 96,\r\n      \"osDiskSizeInMB\": 1047552,\r\n      \"resourceDiskSizeInMB\": 2457600,\r\n      \"memoryInMB\": 688128,\r\n      \"maxDataDiskCount\": 32\r\n    },\r\n    {\r\n      \"name\": \"Standard_E2as_v4\",\r\n      \"numberOfCores\": 2,\r\n      \"osDiskSizeInMB\": 1047552,\r\n      \"resourceDiskSizeInMB\": 32768,\r\n      \"memoryInMB\": 16384,\r\n      \"maxDataDiskCount\": 4\r\n    },\r\n    {\r\n      \"name\": \"Standard_E4-2as_v4\",\r\n      \"numberOfCores\": 4,\r\n      \"osDiskSizeInMB\": 1047552,\r\n      \"resourceDiskSizeInMB\": 65536,\r\n      \"memoryInMB\": 32768,\r\n      \"maxDataDiskCount\": 8\r\n    },\r\n    {\r\n      \"name\": \"Standard_E4as_v4\",\r\n      \"numberOfCores\": 4,\r\n      \"osDiskSizeInMB\": 1047552,\r\n      \"resourceDiskSizeInMB\": 65536,\r\n      \"memoryInMB\": 32768,\r\n      \"maxDataDiskCount\": 8\r\n    },\r\n    {\r\n      \"name\": \"Standard_E8-2as_v4\",\r\n      \"numberOfCores\": 8,\r\n      \"osDiskSizeInMB\": 1047552,\r\n      \"resourceDiskSizeInMB\": 131072,\r\n      \"memoryInMB\": 65536,\r\n      \"maxDataDiskCount\": 16\r\n    },\r\n    {\r\n      \"name\": \"Standard_E8-4as_v4\",\r\n      \"numberOfCores\": 8,\r\n      \"osDiskSizeInMB\": 1047552,\r\n      \"resourceDiskSizeInMB\": 131072,\r\n      \"memoryInMB\": 65536,\r\n      \"maxDataDiskCount\": 16\r\n    },\r\n    {\r\n      \"name\": \"Standard_E8as_v4\",\r\n      \"numberOfCores\": 8,\r\n      \"osDiskSizeInMB\": 1047552,\r\n      \"resourceDiskSizeInMB\": 131072,\r\n      \"memoryInMB\": 65536,\r\n      \"maxDataDiskCount\": 16\r\n    },\r\n    {\r\n      \"name\": \"Standard_E16-4as_v4\",\r\n      \"numberOfCores\": 16,\r\n      \"osDiskSizeInMB\": 1047552,\r\n      \"resourceDiskSizeInMB\": 262144,\r\n      \"memoryInMB\": 131072,\r\n      \"maxDataDiskCount\": 32\r\n    },\r\n    {\r\n      \"name\": \"Standard_E16-8as_v4\",\r\n      \"numberOfCores\": 16,\r\n      \"osDiskSizeInMB\": 1047552,\r\n      \"resourceDiskSizeInMB\": 262144,\r\n      \"memoryInMB\": 131072,\r\n      \"maxDataDiskCount\": 32\r\n    },\r\n    {\r\n      \"name\": \"Standard_E16as_v4\",\r\n      \"numberOfCores\": 16,\r\n      \"osDiskSizeInMB\": 1047552,\r\n      \"resourceDiskSizeInMB\": 262144,\r\n      \"memoryInMB\": 131072,\r\n      \"maxDataDiskCount\": 32\r\n    },\r\n    {\r\n      \"name\": \"Standard_E20as_v4\",\r\n      \"numberOfCores\": 20,\r\n      \"osDiskSizeInMB\": 1047552,\r\n      \"resourceDiskSizeInMB\": 327680,\r\n      \"memoryInMB\": 163840,\r\n      \"maxDataDiskCount\": 32\r\n    },\r\n    {\r\n      \"name\": \"Standard_E32-8as_v4\",\r\n      \"numberOfCores\": 32,\r\n      \"osDiskSizeInMB\": 1047552,\r\n      \"resourceDiskSizeInMB\": 524288,\r\n      \"memoryInMB\": 262144,\r\n      \"maxDataDiskCount\": 32\r\n    },\r\n    {\r\n      \"name\": \"Standard_E32-16as_v4\",\r\n      \"numberOfCores\": 32,\r\n      \"osDiskSizeInMB\": 1047552,\r\n      \"resourceDiskSizeInMB\": 524288,\r\n      \"memoryInMB\": 262144,\r\n      \"maxDataDiskCount\": 32\r\n    },\r\n    {\r\n      \"name\": \"Standard_E32as_v4\",\r\n      \"numberOfCores\": 32,\r\n      \"osDiskSizeInMB\": 1047552,\r\n      \"resourceDiskSizeInMB\": 524288,\r\n      \"memoryInMB\": 262144,\r\n      \"maxDataDiskCount\": 32\r\n    },\r\n    {\r\n      \"name\": \"Standard_E48as_v4\",\r\n      \"numberOfCores\": 48,\r\n      \"osDiskSizeInMB\": 1047552,\r\n      \"resourceDiskSizeInMB\": 786432,\r\n      \"memoryInMB\": 393216,\r\n      \"maxDataDiskCount\": 32\r\n    },\r\n    {\r\n      \"name\": \"Standard_E64-16as_v4\",\r\n      \"numberOfCores\": 64,\r\n      \"osDiskSizeInMB\": 1047552,\r\n      \"resourceDiskSizeInMB\": 884736,\r\n      \"memoryInMB\": 524288,\r\n      \"maxDataDiskCount\": 32\r\n    },\r\n    {\r\n      \"name\": \"Standard_E64-32as_v4\",\r\n      \"numberOfCores\": 64,\r\n      \"osDiskSizeInMB\": 1047552,\r\n      \"resourceDiskSizeInMB\": 884736,\r\n      \"memoryInMB\": 524288,\r\n      \"maxDataDiskCount\": 32\r\n    },\r\n    {\r\n      \"name\": \"Standard_E64as_v4\",\r\n      \"numberOfCores\": 64,\r\n      \"osDiskSizeInMB\": 1047552,\r\n      \"resourceDiskSizeInMB\": 884736,\r\n      \"memoryInMB\": 524288,\r\n      \"maxDataDiskCount\": 32\r\n    },\r\n    {\r\n      \"name\": \"Standard_E96-24as_v4\",\r\n      \"numberOfCores\": 96,\r\n      \"osDiskSizeInMB\": 1047552,\r\n      \"resourceDiskSizeInMB\": 1376256,\r\n      \"memoryInMB\": 688128,\r\n      \"maxDataDiskCount\": 32\r\n    },\r\n    {\r\n      \"name\": \"Standard_E96-48as_v4\",\r\n      \"numberOfCores\": 96,\r\n      \"osDiskSizeInMB\": 1047552,\r\n      \"resourceDiskSizeInMB\": 1376256,\r\n      \"memoryInMB\": 688128,\r\n      \"maxDataDiskCount\": 32\r\n    },\r\n    {\r\n      \"name\": \"Standard_E96as_v4\",\r\n      \"numberOfCores\": 96,\r\n      \"osDiskSizeInMB\": 1047552,\r\n      \"resourceDiskSizeInMB\": 1376256,\r\n      \"memoryInMB\": 688128,\r\n      \"maxDataDiskCount\": 32\r\n    },\r\n    {\r\n      \"name\": \"Standard_E64i_v3\",\r\n      \"numberOfCores\": 64,\r\n      \"osDiskSizeInMB\": 1047552,\r\n      \"resourceDiskSizeInMB\": 1638400,\r\n      \"memoryInMB\": 442368,\r\n      \"maxDataDiskCount\": 32\r\n    },\r\n    {\r\n      \"name\": \"Standard_E64is_v3\",\r\n      \"numberOfCores\": 64,\r\n      \"osDiskSizeInMB\": 1047552,\r\n      \"resourceDiskSizeInMB\": 884736,\r\n      \"memoryInMB\": 442368,\r\n      \"maxDataDiskCount\": 32\r\n    }\r\n  ]\r\n}",
      "StatusCode": 200
    },
    {
      "RequestUri": "/subscriptions/e37510d7-33b6-4676-886f-ee75bcc01871/resourceGroups/crptestar6665/providers/Microsoft.Compute/availabilitySets/as7205/vmSizes?api-version=2021-04-01",
      "EncodedRequestUri": "L3N1YnNjcmlwdGlvbnMvZTM3NTEwZDctMzNiNi00Njc2LTg4NmYtZWU3NWJjYzAxODcxL3Jlc291cmNlR3JvdXBzL2NycHRlc3RhcjY2NjUvcHJvdmlkZXJzL01pY3Jvc29mdC5Db21wdXRlL2F2YWlsYWJpbGl0eVNldHMvYXM3MjA1L3ZtU2l6ZXM/YXBpLXZlcnNpb249MjAyMS0wNC0wMQ==",
>>>>>>> ba3a4ca0
      "RequestMethod": "GET",
      "RequestBody": "",
      "RequestHeaders": {
        "x-ms-client-request-id": [
<<<<<<< HEAD
          "4d254a90-2b36-44f2-b914-bdd6db73d86a"
=======
          "ea042a27-a42d-4812-92d0-bf2c0429486d"
>>>>>>> ba3a4ca0
        ],
        "Accept-Language": [
          "en-US"
        ],
        "User-Agent": [
          "FxVersion/4.6.29518.01",
          "OSName/Windows",
<<<<<<< HEAD
          "OSVersion/Microsoft.Windows.10.0.18363.",
          "Microsoft.Azure.Management.Compute.ComputeManagementClient/35.0.0.0"
=======
          "OSVersion/Microsoft.Windows.10.0.19042.",
          "Microsoft.Azure.Management.Compute.ComputeManagementClient/47.0.0"
>>>>>>> ba3a4ca0
        ]
      },
      "ResponseHeaders": {
        "Cache-Control": [
          "no-cache"
        ],
<<<<<<< HEAD
        "Date": [
          "Thu, 02 Apr 2020 17:23:06 GMT"
        ],
=======
>>>>>>> ba3a4ca0
        "Pragma": [
          "no-cache"
        ],
        "x-ms-ratelimit-remaining-resource": [
<<<<<<< HEAD
          "Microsoft.Compute/LowCostGet3Min;3996,Microsoft.Compute/LowCostGet30Min;31993"
=======
          "Microsoft.Compute/LowCostGet3Min;3996,Microsoft.Compute/LowCostGet30Min;31973"
>>>>>>> ba3a4ca0
        ],
        "Strict-Transport-Security": [
          "max-age=31536000; includeSubDomains"
        ],
        "x-ms-request-id": [
<<<<<<< HEAD
          "4a24493f-c66f-49c3-a4be-159efafa9c9e"
=======
          "11043a52-708f-437d-af66-a9fedfc783f7"
        ],
        "Server": [
          "Microsoft-HTTPAPI/2.0",
          "Microsoft-HTTPAPI/2.0"
>>>>>>> ba3a4ca0
        ],
        "x-ms-ratelimit-remaining-subscription-reads": [
          "11995"
        ],
        "x-ms-correlation-request-id": [
<<<<<<< HEAD
          "3bef2d7d-4553-4ca2-a4a6-f899854f1c80"
        ],
        "x-ms-routing-request-id": [
          "WESTUS:20200402T172307Z:3bef2d7d-4553-4ca2-a4a6-f899854f1c80"
=======
          "397eea64-acd1-4137-a643-4e7b25504578"
        ],
        "x-ms-routing-request-id": [
          "EASTUS2:20210618T055853Z:397eea64-acd1-4137-a643-4e7b25504578"
>>>>>>> ba3a4ca0
        ],
        "X-Content-Type-Options": [
          "nosniff"
        ],
        "Date": [
          "Fri, 18 Jun 2021 05:58:53 GMT"
        ],
        "Content-Length": [
<<<<<<< HEAD
          "22221"
=======
          "54948"
>>>>>>> ba3a4ca0
        ],
        "Content-Type": [
          "application/json; charset=utf-8"
        ],
        "Expires": [
          "-1"
        ]
      },
<<<<<<< HEAD
      "ResponseBody": "{\r\n  \"value\": [\r\n    {\r\n      \"name\": \"Standard_B1ls\",\r\n      \"numberOfCores\": 1,\r\n      \"osDiskSizeInMB\": 1047552,\r\n      \"resourceDiskSizeInMB\": 4096,\r\n      \"memoryInMB\": 512,\r\n      \"maxDataDiskCount\": 2\r\n    },\r\n    {\r\n      \"name\": \"Standard_B1ms\",\r\n      \"numberOfCores\": 1,\r\n      \"osDiskSizeInMB\": 1047552,\r\n      \"resourceDiskSizeInMB\": 4096,\r\n      \"memoryInMB\": 2048,\r\n      \"maxDataDiskCount\": 2\r\n    },\r\n    {\r\n      \"name\": \"Standard_B1s\",\r\n      \"numberOfCores\": 1,\r\n      \"osDiskSizeInMB\": 1047552,\r\n      \"resourceDiskSizeInMB\": 4096,\r\n      \"memoryInMB\": 1024,\r\n      \"maxDataDiskCount\": 2\r\n    },\r\n    {\r\n      \"name\": \"Standard_B2ms\",\r\n      \"numberOfCores\": 2,\r\n      \"osDiskSizeInMB\": 1047552,\r\n      \"resourceDiskSizeInMB\": 16384,\r\n      \"memoryInMB\": 8192,\r\n      \"maxDataDiskCount\": 4\r\n    },\r\n    {\r\n      \"name\": \"Standard_B2s\",\r\n      \"numberOfCores\": 2,\r\n      \"osDiskSizeInMB\": 1047552,\r\n      \"resourceDiskSizeInMB\": 8192,\r\n      \"memoryInMB\": 4096,\r\n      \"maxDataDiskCount\": 4\r\n    },\r\n    {\r\n      \"name\": \"Standard_B4ms\",\r\n      \"numberOfCores\": 4,\r\n      \"osDiskSizeInMB\": 1047552,\r\n      \"resourceDiskSizeInMB\": 32768,\r\n      \"memoryInMB\": 16384,\r\n      \"maxDataDiskCount\": 8\r\n    },\r\n    {\r\n      \"name\": \"Standard_B8ms\",\r\n      \"numberOfCores\": 8,\r\n      \"osDiskSizeInMB\": 1047552,\r\n      \"resourceDiskSizeInMB\": 65536,\r\n      \"memoryInMB\": 32768,\r\n      \"maxDataDiskCount\": 16\r\n    },\r\n    {\r\n      \"name\": \"Standard_B12ms\",\r\n      \"numberOfCores\": 12,\r\n      \"osDiskSizeInMB\": 1047552,\r\n      \"resourceDiskSizeInMB\": 98304,\r\n      \"memoryInMB\": 49152,\r\n      \"maxDataDiskCount\": 16\r\n    },\r\n    {\r\n      \"name\": \"Standard_B16ms\",\r\n      \"numberOfCores\": 16,\r\n      \"osDiskSizeInMB\": 1047552,\r\n      \"resourceDiskSizeInMB\": 131072,\r\n      \"memoryInMB\": 65536,\r\n      \"maxDataDiskCount\": 32\r\n    },\r\n    {\r\n      \"name\": \"Standard_B20ms\",\r\n      \"numberOfCores\": 20,\r\n      \"osDiskSizeInMB\": 1047552,\r\n      \"resourceDiskSizeInMB\": 163840,\r\n      \"memoryInMB\": 81920,\r\n      \"maxDataDiskCount\": 32\r\n    },\r\n    {\r\n      \"name\": \"Standard_D1_v2\",\r\n      \"numberOfCores\": 1,\r\n      \"osDiskSizeInMB\": 1047552,\r\n      \"resourceDiskSizeInMB\": 51200,\r\n      \"memoryInMB\": 3584,\r\n      \"maxDataDiskCount\": 4\r\n    },\r\n    {\r\n      \"name\": \"Standard_D2_v2\",\r\n      \"numberOfCores\": 2,\r\n      \"osDiskSizeInMB\": 1047552,\r\n      \"resourceDiskSizeInMB\": 102400,\r\n      \"memoryInMB\": 7168,\r\n      \"maxDataDiskCount\": 8\r\n    },\r\n    {\r\n      \"name\": \"Standard_D3_v2\",\r\n      \"numberOfCores\": 4,\r\n      \"osDiskSizeInMB\": 1047552,\r\n      \"resourceDiskSizeInMB\": 204800,\r\n      \"memoryInMB\": 14336,\r\n      \"maxDataDiskCount\": 16\r\n    },\r\n    {\r\n      \"name\": \"Standard_D4_v2\",\r\n      \"numberOfCores\": 8,\r\n      \"osDiskSizeInMB\": 1047552,\r\n      \"resourceDiskSizeInMB\": 409600,\r\n      \"memoryInMB\": 28672,\r\n      \"maxDataDiskCount\": 32\r\n    },\r\n    {\r\n      \"name\": \"Standard_D5_v2\",\r\n      \"numberOfCores\": 16,\r\n      \"osDiskSizeInMB\": 1047552,\r\n      \"resourceDiskSizeInMB\": 819200,\r\n      \"memoryInMB\": 57344,\r\n      \"maxDataDiskCount\": 64\r\n    },\r\n    {\r\n      \"name\": \"Standard_D11_v2\",\r\n      \"numberOfCores\": 2,\r\n      \"osDiskSizeInMB\": 1047552,\r\n      \"resourceDiskSizeInMB\": 102400,\r\n      \"memoryInMB\": 14336,\r\n      \"maxDataDiskCount\": 8\r\n    },\r\n    {\r\n      \"name\": \"Standard_D12_v2\",\r\n      \"numberOfCores\": 4,\r\n      \"osDiskSizeInMB\": 1047552,\r\n      \"resourceDiskSizeInMB\": 204800,\r\n      \"memoryInMB\": 28672,\r\n      \"maxDataDiskCount\": 16\r\n    },\r\n    {\r\n      \"name\": \"Standard_D13_v2\",\r\n      \"numberOfCores\": 8,\r\n      \"osDiskSizeInMB\": 1047552,\r\n      \"resourceDiskSizeInMB\": 409600,\r\n      \"memoryInMB\": 57344,\r\n      \"maxDataDiskCount\": 32\r\n    },\r\n    {\r\n      \"name\": \"Standard_D14_v2\",\r\n      \"numberOfCores\": 16,\r\n      \"osDiskSizeInMB\": 1047552,\r\n      \"resourceDiskSizeInMB\": 819200,\r\n      \"memoryInMB\": 114688,\r\n      \"maxDataDiskCount\": 64\r\n    },\r\n    {\r\n      \"name\": \"Standard_D2_v2_Promo\",\r\n      \"numberOfCores\": 2,\r\n      \"osDiskSizeInMB\": 1047552,\r\n      \"resourceDiskSizeInMB\": 102400,\r\n      \"memoryInMB\": 7168,\r\n      \"maxDataDiskCount\": 8\r\n    },\r\n    {\r\n      \"name\": \"Standard_D3_v2_Promo\",\r\n      \"numberOfCores\": 4,\r\n      \"osDiskSizeInMB\": 1047552,\r\n      \"resourceDiskSizeInMB\": 204800,\r\n      \"memoryInMB\": 14336,\r\n      \"maxDataDiskCount\": 16\r\n    },\r\n    {\r\n      \"name\": \"Standard_D4_v2_Promo\",\r\n      \"numberOfCores\": 8,\r\n      \"osDiskSizeInMB\": 1047552,\r\n      \"resourceDiskSizeInMB\": 409600,\r\n      \"memoryInMB\": 28672,\r\n      \"maxDataDiskCount\": 32\r\n    },\r\n    {\r\n      \"name\": \"Standard_D5_v2_Promo\",\r\n      \"numberOfCores\": 16,\r\n      \"osDiskSizeInMB\": 1047552,\r\n      \"resourceDiskSizeInMB\": 819200,\r\n      \"memoryInMB\": 57344,\r\n      \"maxDataDiskCount\": 64\r\n    },\r\n    {\r\n      \"name\": \"Standard_D11_v2_Promo\",\r\n      \"numberOfCores\": 2,\r\n      \"osDiskSizeInMB\": 1047552,\r\n      \"resourceDiskSizeInMB\": 102400,\r\n      \"memoryInMB\": 14336,\r\n      \"maxDataDiskCount\": 8\r\n    },\r\n    {\r\n      \"name\": \"Standard_D12_v2_Promo\",\r\n      \"numberOfCores\": 4,\r\n      \"osDiskSizeInMB\": 1047552,\r\n      \"resourceDiskSizeInMB\": 204800,\r\n      \"memoryInMB\": 28672,\r\n      \"maxDataDiskCount\": 16\r\n    },\r\n    {\r\n      \"name\": \"Standard_D13_v2_Promo\",\r\n      \"numberOfCores\": 8,\r\n      \"osDiskSizeInMB\": 1047552,\r\n      \"resourceDiskSizeInMB\": 409600,\r\n      \"memoryInMB\": 57344,\r\n      \"maxDataDiskCount\": 32\r\n    },\r\n    {\r\n      \"name\": \"Standard_D14_v2_Promo\",\r\n      \"numberOfCores\": 16,\r\n      \"osDiskSizeInMB\": 1047552,\r\n      \"resourceDiskSizeInMB\": 819200,\r\n      \"memoryInMB\": 114688,\r\n      \"maxDataDiskCount\": 64\r\n    },\r\n    {\r\n      \"name\": \"Standard_F1\",\r\n      \"numberOfCores\": 1,\r\n      \"osDiskSizeInMB\": 1047552,\r\n      \"resourceDiskSizeInMB\": 16384,\r\n      \"memoryInMB\": 2048,\r\n      \"maxDataDiskCount\": 4\r\n    },\r\n    {\r\n      \"name\": \"Standard_F2\",\r\n      \"numberOfCores\": 2,\r\n      \"osDiskSizeInMB\": 1047552,\r\n      \"resourceDiskSizeInMB\": 32768,\r\n      \"memoryInMB\": 4096,\r\n      \"maxDataDiskCount\": 8\r\n    },\r\n    {\r\n      \"name\": \"Standard_F4\",\r\n      \"numberOfCores\": 4,\r\n      \"osDiskSizeInMB\": 1047552,\r\n      \"resourceDiskSizeInMB\": 65536,\r\n      \"memoryInMB\": 8192,\r\n      \"maxDataDiskCount\": 16\r\n    },\r\n    {\r\n      \"name\": \"Standard_F8\",\r\n      \"numberOfCores\": 8,\r\n      \"osDiskSizeInMB\": 1047552,\r\n      \"resourceDiskSizeInMB\": 131072,\r\n      \"memoryInMB\": 16384,\r\n      \"maxDataDiskCount\": 32\r\n    },\r\n    {\r\n      \"name\": \"Standard_F16\",\r\n      \"numberOfCores\": 16,\r\n      \"osDiskSizeInMB\": 1047552,\r\n      \"resourceDiskSizeInMB\": 262144,\r\n      \"memoryInMB\": 32768,\r\n      \"maxDataDiskCount\": 64\r\n    },\r\n    {\r\n      \"name\": \"Standard_DS1_v2\",\r\n      \"numberOfCores\": 1,\r\n      \"osDiskSizeInMB\": 1047552,\r\n      \"resourceDiskSizeInMB\": 7168,\r\n      \"memoryInMB\": 3584,\r\n      \"maxDataDiskCount\": 4\r\n    },\r\n    {\r\n      \"name\": \"Standard_DS2_v2\",\r\n      \"numberOfCores\": 2,\r\n      \"osDiskSizeInMB\": 1047552,\r\n      \"resourceDiskSizeInMB\": 14336,\r\n      \"memoryInMB\": 7168,\r\n      \"maxDataDiskCount\": 8\r\n    },\r\n    {\r\n      \"name\": \"Standard_DS3_v2\",\r\n      \"numberOfCores\": 4,\r\n      \"osDiskSizeInMB\": 1047552,\r\n      \"resourceDiskSizeInMB\": 28672,\r\n      \"memoryInMB\": 14336,\r\n      \"maxDataDiskCount\": 16\r\n    },\r\n    {\r\n      \"name\": \"Standard_DS4_v2\",\r\n      \"numberOfCores\": 8,\r\n      \"osDiskSizeInMB\": 1047552,\r\n      \"resourceDiskSizeInMB\": 57344,\r\n      \"memoryInMB\": 28672,\r\n      \"maxDataDiskCount\": 32\r\n    },\r\n    {\r\n      \"name\": \"Standard_DS5_v2\",\r\n      \"numberOfCores\": 16,\r\n      \"osDiskSizeInMB\": 1047552,\r\n      \"resourceDiskSizeInMB\": 114688,\r\n      \"memoryInMB\": 57344,\r\n      \"maxDataDiskCount\": 64\r\n    },\r\n    {\r\n      \"name\": \"Standard_DS11-1_v2\",\r\n      \"numberOfCores\": 2,\r\n      \"osDiskSizeInMB\": 1047552,\r\n      \"resourceDiskSizeInMB\": 28672,\r\n      \"memoryInMB\": 14336,\r\n      \"maxDataDiskCount\": 8\r\n    },\r\n    {\r\n      \"name\": \"Standard_DS11_v2\",\r\n      \"numberOfCores\": 2,\r\n      \"osDiskSizeInMB\": 1047552,\r\n      \"resourceDiskSizeInMB\": 28672,\r\n      \"memoryInMB\": 14336,\r\n      \"maxDataDiskCount\": 8\r\n    },\r\n    {\r\n      \"name\": \"Standard_DS12-1_v2\",\r\n      \"numberOfCores\": 4,\r\n      \"osDiskSizeInMB\": 1047552,\r\n      \"resourceDiskSizeInMB\": 57344,\r\n      \"memoryInMB\": 28672,\r\n      \"maxDataDiskCount\": 16\r\n    },\r\n    {\r\n      \"name\": \"Standard_DS12-2_v2\",\r\n      \"numberOfCores\": 4,\r\n      \"osDiskSizeInMB\": 1047552,\r\n      \"resourceDiskSizeInMB\": 57344,\r\n      \"memoryInMB\": 28672,\r\n      \"maxDataDiskCount\": 16\r\n    },\r\n    {\r\n      \"name\": \"Standard_DS12_v2\",\r\n      \"numberOfCores\": 4,\r\n      \"osDiskSizeInMB\": 1047552,\r\n      \"resourceDiskSizeInMB\": 57344,\r\n      \"memoryInMB\": 28672,\r\n      \"maxDataDiskCount\": 16\r\n    },\r\n    {\r\n      \"name\": \"Standard_DS13-2_v2\",\r\n      \"numberOfCores\": 8,\r\n      \"osDiskSizeInMB\": 1047552,\r\n      \"resourceDiskSizeInMB\": 114688,\r\n      \"memoryInMB\": 57344,\r\n      \"maxDataDiskCount\": 32\r\n    },\r\n    {\r\n      \"name\": \"Standard_DS13-4_v2\",\r\n      \"numberOfCores\": 8,\r\n      \"osDiskSizeInMB\": 1047552,\r\n      \"resourceDiskSizeInMB\": 114688,\r\n      \"memoryInMB\": 57344,\r\n      \"maxDataDiskCount\": 32\r\n    },\r\n    {\r\n      \"name\": \"Standard_DS13_v2\",\r\n      \"numberOfCores\": 8,\r\n      \"osDiskSizeInMB\": 1047552,\r\n      \"resourceDiskSizeInMB\": 114688,\r\n      \"memoryInMB\": 57344,\r\n      \"maxDataDiskCount\": 32\r\n    },\r\n    {\r\n      \"name\": \"Standard_DS14-4_v2\",\r\n      \"numberOfCores\": 16,\r\n      \"osDiskSizeInMB\": 1047552,\r\n      \"resourceDiskSizeInMB\": 229376,\r\n      \"memoryInMB\": 114688,\r\n      \"maxDataDiskCount\": 64\r\n    },\r\n    {\r\n      \"name\": \"Standard_DS14-8_v2\",\r\n      \"numberOfCores\": 16,\r\n      \"osDiskSizeInMB\": 1047552,\r\n      \"resourceDiskSizeInMB\": 229376,\r\n      \"memoryInMB\": 114688,\r\n      \"maxDataDiskCount\": 64\r\n    },\r\n    {\r\n      \"name\": \"Standard_DS14_v2\",\r\n      \"numberOfCores\": 16,\r\n      \"osDiskSizeInMB\": 1047552,\r\n      \"resourceDiskSizeInMB\": 229376,\r\n      \"memoryInMB\": 114688,\r\n      \"maxDataDiskCount\": 64\r\n    },\r\n    {\r\n      \"name\": \"Standard_DS2_v2_Promo\",\r\n      \"numberOfCores\": 2,\r\n      \"osDiskSizeInMB\": 1047552,\r\n      \"resourceDiskSizeInMB\": 14336,\r\n      \"memoryInMB\": 7168,\r\n      \"maxDataDiskCount\": 8\r\n    },\r\n    {\r\n      \"name\": \"Standard_DS3_v2_Promo\",\r\n      \"numberOfCores\": 4,\r\n      \"osDiskSizeInMB\": 1047552,\r\n      \"resourceDiskSizeInMB\": 28672,\r\n      \"memoryInMB\": 14336,\r\n      \"maxDataDiskCount\": 16\r\n    },\r\n    {\r\n      \"name\": \"Standard_DS4_v2_Promo\",\r\n      \"numberOfCores\": 8,\r\n      \"osDiskSizeInMB\": 1047552,\r\n      \"resourceDiskSizeInMB\": 57344,\r\n      \"memoryInMB\": 28672,\r\n      \"maxDataDiskCount\": 32\r\n    },\r\n    {\r\n      \"name\": \"Standard_DS5_v2_Promo\",\r\n      \"numberOfCores\": 16,\r\n      \"osDiskSizeInMB\": 1047552,\r\n      \"resourceDiskSizeInMB\": 114688,\r\n      \"memoryInMB\": 57344,\r\n      \"maxDataDiskCount\": 64\r\n    },\r\n    {\r\n      \"name\": \"Standard_DS11_v2_Promo\",\r\n      \"numberOfCores\": 2,\r\n      \"osDiskSizeInMB\": 1047552,\r\n      \"resourceDiskSizeInMB\": 28672,\r\n      \"memoryInMB\": 14336,\r\n      \"maxDataDiskCount\": 8\r\n    },\r\n    {\r\n      \"name\": \"Standard_DS12_v2_Promo\",\r\n      \"numberOfCores\": 4,\r\n      \"osDiskSizeInMB\": 1047552,\r\n      \"resourceDiskSizeInMB\": 57344,\r\n      \"memoryInMB\": 28672,\r\n      \"maxDataDiskCount\": 16\r\n    },\r\n    {\r\n      \"name\": \"Standard_DS13_v2_Promo\",\r\n      \"numberOfCores\": 8,\r\n      \"osDiskSizeInMB\": 1047552,\r\n      \"resourceDiskSizeInMB\": 114688,\r\n      \"memoryInMB\": 57344,\r\n      \"maxDataDiskCount\": 32\r\n    },\r\n    {\r\n      \"name\": \"Standard_DS14_v2_Promo\",\r\n      \"numberOfCores\": 16,\r\n      \"osDiskSizeInMB\": 1047552,\r\n      \"resourceDiskSizeInMB\": 229376,\r\n      \"memoryInMB\": 114688,\r\n      \"maxDataDiskCount\": 64\r\n    },\r\n    {\r\n      \"name\": \"Standard_F1s\",\r\n      \"numberOfCores\": 1,\r\n      \"osDiskSizeInMB\": 1047552,\r\n      \"resourceDiskSizeInMB\": 4096,\r\n      \"memoryInMB\": 2048,\r\n      \"maxDataDiskCount\": 4\r\n    },\r\n    {\r\n      \"name\": \"Standard_F2s\",\r\n      \"numberOfCores\": 2,\r\n      \"osDiskSizeInMB\": 1047552,\r\n      \"resourceDiskSizeInMB\": 8192,\r\n      \"memoryInMB\": 4096,\r\n      \"maxDataDiskCount\": 8\r\n    },\r\n    {\r\n      \"name\": \"Standard_F4s\",\r\n      \"numberOfCores\": 4,\r\n      \"osDiskSizeInMB\": 1047552,\r\n      \"resourceDiskSizeInMB\": 16384,\r\n      \"memoryInMB\": 8192,\r\n      \"maxDataDiskCount\": 16\r\n    },\r\n    {\r\n      \"name\": \"Standard_F8s\",\r\n      \"numberOfCores\": 8,\r\n      \"osDiskSizeInMB\": 1047552,\r\n      \"resourceDiskSizeInMB\": 32768,\r\n      \"memoryInMB\": 16384,\r\n      \"maxDataDiskCount\": 32\r\n    },\r\n    {\r\n      \"name\": \"Standard_F16s\",\r\n      \"numberOfCores\": 16,\r\n      \"osDiskSizeInMB\": 1047552,\r\n      \"resourceDiskSizeInMB\": 65536,\r\n      \"memoryInMB\": 32768,\r\n      \"maxDataDiskCount\": 64\r\n    },\r\n    {\r\n      \"name\": \"Standard_A1_v2\",\r\n      \"numberOfCores\": 1,\r\n      \"osDiskSizeInMB\": 1047552,\r\n      \"resourceDiskSizeInMB\": 10240,\r\n      \"memoryInMB\": 2048,\r\n      \"maxDataDiskCount\": 2\r\n    },\r\n    {\r\n      \"name\": \"Standard_A2m_v2\",\r\n      \"numberOfCores\": 2,\r\n      \"osDiskSizeInMB\": 1047552,\r\n      \"resourceDiskSizeInMB\": 20480,\r\n      \"memoryInMB\": 16384,\r\n      \"maxDataDiskCount\": 4\r\n    },\r\n    {\r\n      \"name\": \"Standard_A2_v2\",\r\n      \"numberOfCores\": 2,\r\n      \"osDiskSizeInMB\": 1047552,\r\n      \"resourceDiskSizeInMB\": 20480,\r\n      \"memoryInMB\": 4096,\r\n      \"maxDataDiskCount\": 4\r\n    },\r\n    {\r\n      \"name\": \"Standard_A4m_v2\",\r\n      \"numberOfCores\": 4,\r\n      \"osDiskSizeInMB\": 1047552,\r\n      \"resourceDiskSizeInMB\": 40960,\r\n      \"memoryInMB\": 32768,\r\n      \"maxDataDiskCount\": 8\r\n    },\r\n    {\r\n      \"name\": \"Standard_A4_v2\",\r\n      \"numberOfCores\": 4,\r\n      \"osDiskSizeInMB\": 1047552,\r\n      \"resourceDiskSizeInMB\": 40960,\r\n      \"memoryInMB\": 8192,\r\n      \"maxDataDiskCount\": 8\r\n    },\r\n    {\r\n      \"name\": \"Standard_A8m_v2\",\r\n      \"numberOfCores\": 8,\r\n      \"osDiskSizeInMB\": 1047552,\r\n      \"resourceDiskSizeInMB\": 81920,\r\n      \"memoryInMB\": 65536,\r\n      \"maxDataDiskCount\": 16\r\n    },\r\n    {\r\n      \"name\": \"Standard_A8_v2\",\r\n      \"numberOfCores\": 8,\r\n      \"osDiskSizeInMB\": 1047552,\r\n      \"resourceDiskSizeInMB\": 81920,\r\n      \"memoryInMB\": 16384,\r\n      \"maxDataDiskCount\": 16\r\n    },\r\n    {\r\n      \"name\": \"Standard_D2_v3\",\r\n      \"numberOfCores\": 2,\r\n      \"osDiskSizeInMB\": 1047552,\r\n      \"resourceDiskSizeInMB\": 51200,\r\n      \"memoryInMB\": 8192,\r\n      \"maxDataDiskCount\": 4\r\n    },\r\n    {\r\n      \"name\": \"Standard_D4_v3\",\r\n      \"numberOfCores\": 4,\r\n      \"osDiskSizeInMB\": 1047552,\r\n      \"resourceDiskSizeInMB\": 102400,\r\n      \"memoryInMB\": 16384,\r\n      \"maxDataDiskCount\": 8\r\n    },\r\n    {\r\n      \"name\": \"Standard_D8_v3\",\r\n      \"numberOfCores\": 8,\r\n      \"osDiskSizeInMB\": 1047552,\r\n      \"resourceDiskSizeInMB\": 204800,\r\n      \"memoryInMB\": 32768,\r\n      \"maxDataDiskCount\": 16\r\n    },\r\n    {\r\n      \"name\": \"Standard_D16_v3\",\r\n      \"numberOfCores\": 16,\r\n      \"osDiskSizeInMB\": 1047552,\r\n      \"resourceDiskSizeInMB\": 409600,\r\n      \"memoryInMB\": 65536,\r\n      \"maxDataDiskCount\": 32\r\n    },\r\n    {\r\n      \"name\": \"Standard_D32_v3\",\r\n      \"numberOfCores\": 32,\r\n      \"osDiskSizeInMB\": 1047552,\r\n      \"resourceDiskSizeInMB\": 819200,\r\n      \"memoryInMB\": 131072,\r\n      \"maxDataDiskCount\": 32\r\n    },\r\n    {\r\n      \"name\": \"Standard_D48_v3\",\r\n      \"numberOfCores\": 48,\r\n      \"osDiskSizeInMB\": 1047552,\r\n      \"resourceDiskSizeInMB\": 1228800,\r\n      \"memoryInMB\": 196608,\r\n      \"maxDataDiskCount\": 32\r\n    },\r\n    {\r\n      \"name\": \"Standard_D64_v3\",\r\n      \"numberOfCores\": 64,\r\n      \"osDiskSizeInMB\": 1047552,\r\n      \"resourceDiskSizeInMB\": 1638400,\r\n      \"memoryInMB\": 262144,\r\n      \"maxDataDiskCount\": 32\r\n    },\r\n    {\r\n      \"name\": \"Standard_D2s_v3\",\r\n      \"numberOfCores\": 2,\r\n      \"osDiskSizeInMB\": 1047552,\r\n      \"resourceDiskSizeInMB\": 16384,\r\n      \"memoryInMB\": 8192,\r\n      \"maxDataDiskCount\": 4\r\n    },\r\n    {\r\n      \"name\": \"Standard_D4s_v3\",\r\n      \"numberOfCores\": 4,\r\n      \"osDiskSizeInMB\": 1047552,\r\n      \"resourceDiskSizeInMB\": 32768,\r\n      \"memoryInMB\": 16384,\r\n      \"maxDataDiskCount\": 8\r\n    },\r\n    {\r\n      \"name\": \"Standard_D8s_v3\",\r\n      \"numberOfCores\": 8,\r\n      \"osDiskSizeInMB\": 1047552,\r\n      \"resourceDiskSizeInMB\": 65536,\r\n      \"memoryInMB\": 32768,\r\n      \"maxDataDiskCount\": 16\r\n    },\r\n    {\r\n      \"name\": \"Standard_D16s_v3\",\r\n      \"numberOfCores\": 16,\r\n      \"osDiskSizeInMB\": 1047552,\r\n      \"resourceDiskSizeInMB\": 131072,\r\n      \"memoryInMB\": 65536,\r\n      \"maxDataDiskCount\": 32\r\n    },\r\n    {\r\n      \"name\": \"Standard_D32s_v3\",\r\n      \"numberOfCores\": 32,\r\n      \"osDiskSizeInMB\": 1047552,\r\n      \"resourceDiskSizeInMB\": 262144,\r\n      \"memoryInMB\": 131072,\r\n      \"maxDataDiskCount\": 32\r\n    },\r\n    {\r\n      \"name\": \"Standard_D48s_v3\",\r\n      \"numberOfCores\": 48,\r\n      \"osDiskSizeInMB\": 1047552,\r\n      \"resourceDiskSizeInMB\": 393216,\r\n      \"memoryInMB\": 196608,\r\n      \"maxDataDiskCount\": 32\r\n    },\r\n    {\r\n      \"name\": \"Standard_D64s_v3\",\r\n      \"numberOfCores\": 64,\r\n      \"osDiskSizeInMB\": 1047552,\r\n      \"resourceDiskSizeInMB\": 524288,\r\n      \"memoryInMB\": 262144,\r\n      \"maxDataDiskCount\": 32\r\n    },\r\n    {\r\n      \"name\": \"Standard_E2_v3\",\r\n      \"numberOfCores\": 2,\r\n      \"osDiskSizeInMB\": 1047552,\r\n      \"resourceDiskSizeInMB\": 51200,\r\n      \"memoryInMB\": 16384,\r\n      \"maxDataDiskCount\": 4\r\n    },\r\n    {\r\n      \"name\": \"Standard_E4_v3\",\r\n      \"numberOfCores\": 4,\r\n      \"osDiskSizeInMB\": 1047552,\r\n      \"resourceDiskSizeInMB\": 102400,\r\n      \"memoryInMB\": 32768,\r\n      \"maxDataDiskCount\": 8\r\n    },\r\n    {\r\n      \"name\": \"Standard_E8_v3\",\r\n      \"numberOfCores\": 8,\r\n      \"osDiskSizeInMB\": 1047552,\r\n      \"resourceDiskSizeInMB\": 204800,\r\n      \"memoryInMB\": 65536,\r\n      \"maxDataDiskCount\": 16\r\n    },\r\n    {\r\n      \"name\": \"Standard_E16_v3\",\r\n      \"numberOfCores\": 16,\r\n      \"osDiskSizeInMB\": 1047552,\r\n      \"resourceDiskSizeInMB\": 409600,\r\n      \"memoryInMB\": 131072,\r\n      \"maxDataDiskCount\": 32\r\n    },\r\n    {\r\n      \"name\": \"Standard_E20_v3\",\r\n      \"numberOfCores\": 20,\r\n      \"osDiskSizeInMB\": 1047552,\r\n      \"resourceDiskSizeInMB\": 512000,\r\n      \"memoryInMB\": 163840,\r\n      \"maxDataDiskCount\": 32\r\n    },\r\n    {\r\n      \"name\": \"Standard_E32_v3\",\r\n      \"numberOfCores\": 32,\r\n      \"osDiskSizeInMB\": 1047552,\r\n      \"resourceDiskSizeInMB\": 819200,\r\n      \"memoryInMB\": 262144,\r\n      \"maxDataDiskCount\": 32\r\n    },\r\n    {\r\n      \"name\": \"Standard_E48_v3\",\r\n      \"numberOfCores\": 48,\r\n      \"osDiskSizeInMB\": 1047552,\r\n      \"resourceDiskSizeInMB\": 1228800,\r\n      \"memoryInMB\": 393216,\r\n      \"maxDataDiskCount\": 32\r\n    },\r\n    {\r\n      \"name\": \"Standard_E64_v3\",\r\n      \"numberOfCores\": 64,\r\n      \"osDiskSizeInMB\": 1047552,\r\n      \"resourceDiskSizeInMB\": 1638400,\r\n      \"memoryInMB\": 442368,\r\n      \"maxDataDiskCount\": 32\r\n    },\r\n    {\r\n      \"name\": \"Standard_E2s_v3\",\r\n      \"numberOfCores\": 2,\r\n      \"osDiskSizeInMB\": 1047552,\r\n      \"resourceDiskSizeInMB\": 32768,\r\n      \"memoryInMB\": 16384,\r\n      \"maxDataDiskCount\": 4\r\n    },\r\n    {\r\n      \"name\": \"Standard_E4-2s_v3\",\r\n      \"numberOfCores\": 4,\r\n      \"osDiskSizeInMB\": 1047552,\r\n      \"resourceDiskSizeInMB\": 65536,\r\n      \"memoryInMB\": 32768,\r\n      \"maxDataDiskCount\": 8\r\n    },\r\n    {\r\n      \"name\": \"Standard_E4s_v3\",\r\n      \"numberOfCores\": 4,\r\n      \"osDiskSizeInMB\": 1047552,\r\n      \"resourceDiskSizeInMB\": 65536,\r\n      \"memoryInMB\": 32768,\r\n      \"maxDataDiskCount\": 8\r\n    },\r\n    {\r\n      \"name\": \"Standard_E8-2s_v3\",\r\n      \"numberOfCores\": 8,\r\n      \"osDiskSizeInMB\": 1047552,\r\n      \"resourceDiskSizeInMB\": 131072,\r\n      \"memoryInMB\": 65536,\r\n      \"maxDataDiskCount\": 16\r\n    },\r\n    {\r\n      \"name\": \"Standard_E8-4s_v3\",\r\n      \"numberOfCores\": 8,\r\n      \"osDiskSizeInMB\": 1047552,\r\n      \"resourceDiskSizeInMB\": 131072,\r\n      \"memoryInMB\": 65536,\r\n      \"maxDataDiskCount\": 16\r\n    },\r\n    {\r\n      \"name\": \"Standard_E8s_v3\",\r\n      \"numberOfCores\": 8,\r\n      \"osDiskSizeInMB\": 1047552,\r\n      \"resourceDiskSizeInMB\": 131072,\r\n      \"memoryInMB\": 65536,\r\n      \"maxDataDiskCount\": 16\r\n    },\r\n    {\r\n      \"name\": \"Standard_E16-4s_v3\",\r\n      \"numberOfCores\": 16,\r\n      \"osDiskSizeInMB\": 1047552,\r\n      \"resourceDiskSizeInMB\": 262144,\r\n      \"memoryInMB\": 131072,\r\n      \"maxDataDiskCount\": 32\r\n    },\r\n    {\r\n      \"name\": \"Standard_E16-8s_v3\",\r\n      \"numberOfCores\": 16,\r\n      \"osDiskSizeInMB\": 1047552,\r\n      \"resourceDiskSizeInMB\": 262144,\r\n      \"memoryInMB\": 131072,\r\n      \"maxDataDiskCount\": 32\r\n    },\r\n    {\r\n      \"name\": \"Standard_E16s_v3\",\r\n      \"numberOfCores\": 16,\r\n      \"osDiskSizeInMB\": 1047552,\r\n      \"resourceDiskSizeInMB\": 262144,\r\n      \"memoryInMB\": 131072,\r\n      \"maxDataDiskCount\": 32\r\n    },\r\n    {\r\n      \"name\": \"Standard_E20s_v3\",\r\n      \"numberOfCores\": 20,\r\n      \"osDiskSizeInMB\": 1047552,\r\n      \"resourceDiskSizeInMB\": 327680,\r\n      \"memoryInMB\": 163840,\r\n      \"maxDataDiskCount\": 32\r\n    },\r\n    {\r\n      \"name\": \"Standard_E32-8s_v3\",\r\n      \"numberOfCores\": 32,\r\n      \"osDiskSizeInMB\": 1047552,\r\n      \"resourceDiskSizeInMB\": 524288,\r\n      \"memoryInMB\": 262144,\r\n      \"maxDataDiskCount\": 32\r\n    },\r\n    {\r\n      \"name\": \"Standard_E32-16s_v3\",\r\n      \"numberOfCores\": 32,\r\n      \"osDiskSizeInMB\": 1047552,\r\n      \"resourceDiskSizeInMB\": 524288,\r\n      \"memoryInMB\": 262144,\r\n      \"maxDataDiskCount\": 32\r\n    },\r\n    {\r\n      \"name\": \"Standard_E32s_v3\",\r\n      \"numberOfCores\": 32,\r\n      \"osDiskSizeInMB\": 1047552,\r\n      \"resourceDiskSizeInMB\": 524288,\r\n      \"memoryInMB\": 262144,\r\n      \"maxDataDiskCount\": 32\r\n    },\r\n    {\r\n      \"name\": \"Standard_E48s_v3\",\r\n      \"numberOfCores\": 48,\r\n      \"osDiskSizeInMB\": 1047552,\r\n      \"resourceDiskSizeInMB\": 786432,\r\n      \"memoryInMB\": 393216,\r\n      \"maxDataDiskCount\": 32\r\n    },\r\n    {\r\n      \"name\": \"Standard_E64-16s_v3\",\r\n      \"numberOfCores\": 64,\r\n      \"osDiskSizeInMB\": 1047552,\r\n      \"resourceDiskSizeInMB\": 884736,\r\n      \"memoryInMB\": 442368,\r\n      \"maxDataDiskCount\": 32\r\n    },\r\n    {\r\n      \"name\": \"Standard_E64-32s_v3\",\r\n      \"numberOfCores\": 64,\r\n      \"osDiskSizeInMB\": 1047552,\r\n      \"resourceDiskSizeInMB\": 884736,\r\n      \"memoryInMB\": 442368,\r\n      \"maxDataDiskCount\": 32\r\n    },\r\n    {\r\n      \"name\": \"Standard_E64s_v3\",\r\n      \"numberOfCores\": 64,\r\n      \"osDiskSizeInMB\": 1047552,\r\n      \"resourceDiskSizeInMB\": 884736,\r\n      \"memoryInMB\": 442368,\r\n      \"maxDataDiskCount\": 32\r\n    }\r\n  ]\r\n}",
      "StatusCode": 200
    },
    {
      "RequestUri": "/subscriptions/0296790d-427c-48ca-b204-8b729bbd8670/resourcegroups/crptestar5976?api-version=2017-05-10",
      "EncodedRequestUri": "L3N1YnNjcmlwdGlvbnMvMDI5Njc5MGQtNDI3Yy00OGNhLWIyMDQtOGI3MjliYmQ4NjcwL3Jlc291cmNlZ3JvdXBzL2NycHRlc3RhcjU5NzY/YXBpLXZlcnNpb249MjAxNy0wNS0xMA==",
=======
      "ResponseBody": "{\r\n  \"value\": [\r\n    {\r\n      \"name\": \"Standard_B1ls\",\r\n      \"numberOfCores\": 1,\r\n      \"osDiskSizeInMB\": 1047552,\r\n      \"resourceDiskSizeInMB\": 4096,\r\n      \"memoryInMB\": 512,\r\n      \"maxDataDiskCount\": 2\r\n    },\r\n    {\r\n      \"name\": \"Standard_B1ms\",\r\n      \"numberOfCores\": 1,\r\n      \"osDiskSizeInMB\": 1047552,\r\n      \"resourceDiskSizeInMB\": 4096,\r\n      \"memoryInMB\": 2048,\r\n      \"maxDataDiskCount\": 2\r\n    },\r\n    {\r\n      \"name\": \"Standard_B1s\",\r\n      \"numberOfCores\": 1,\r\n      \"osDiskSizeInMB\": 1047552,\r\n      \"resourceDiskSizeInMB\": 4096,\r\n      \"memoryInMB\": 1024,\r\n      \"maxDataDiskCount\": 2\r\n    },\r\n    {\r\n      \"name\": \"Standard_B2ms\",\r\n      \"numberOfCores\": 2,\r\n      \"osDiskSizeInMB\": 1047552,\r\n      \"resourceDiskSizeInMB\": 16384,\r\n      \"memoryInMB\": 8192,\r\n      \"maxDataDiskCount\": 4\r\n    },\r\n    {\r\n      \"name\": \"Standard_B2s\",\r\n      \"numberOfCores\": 2,\r\n      \"osDiskSizeInMB\": 1047552,\r\n      \"resourceDiskSizeInMB\": 8192,\r\n      \"memoryInMB\": 4096,\r\n      \"maxDataDiskCount\": 4\r\n    },\r\n    {\r\n      \"name\": \"Standard_B4ms\",\r\n      \"numberOfCores\": 4,\r\n      \"osDiskSizeInMB\": 1047552,\r\n      \"resourceDiskSizeInMB\": 32768,\r\n      \"memoryInMB\": 16384,\r\n      \"maxDataDiskCount\": 8\r\n    },\r\n    {\r\n      \"name\": \"Standard_B8ms\",\r\n      \"numberOfCores\": 8,\r\n      \"osDiskSizeInMB\": 1047552,\r\n      \"resourceDiskSizeInMB\": 65536,\r\n      \"memoryInMB\": 32768,\r\n      \"maxDataDiskCount\": 16\r\n    },\r\n    {\r\n      \"name\": \"Standard_B12ms\",\r\n      \"numberOfCores\": 12,\r\n      \"osDiskSizeInMB\": 1047552,\r\n      \"resourceDiskSizeInMB\": 98304,\r\n      \"memoryInMB\": 49152,\r\n      \"maxDataDiskCount\": 16\r\n    },\r\n    {\r\n      \"name\": \"Standard_B16ms\",\r\n      \"numberOfCores\": 16,\r\n      \"osDiskSizeInMB\": 1047552,\r\n      \"resourceDiskSizeInMB\": 131072,\r\n      \"memoryInMB\": 65536,\r\n      \"maxDataDiskCount\": 32\r\n    },\r\n    {\r\n      \"name\": \"Standard_B20ms\",\r\n      \"numberOfCores\": 20,\r\n      \"osDiskSizeInMB\": 1047552,\r\n      \"resourceDiskSizeInMB\": 163840,\r\n      \"memoryInMB\": 81920,\r\n      \"maxDataDiskCount\": 32\r\n    },\r\n    {\r\n      \"name\": \"Standard_A0\",\r\n      \"numberOfCores\": 1,\r\n      \"osDiskSizeInMB\": 1047552,\r\n      \"resourceDiskSizeInMB\": 20480,\r\n      \"memoryInMB\": 768,\r\n      \"maxDataDiskCount\": 1\r\n    },\r\n    {\r\n      \"name\": \"Standard_A1\",\r\n      \"numberOfCores\": 1,\r\n      \"osDiskSizeInMB\": 1047552,\r\n      \"resourceDiskSizeInMB\": 71680,\r\n      \"memoryInMB\": 1792,\r\n      \"maxDataDiskCount\": 2\r\n    },\r\n    {\r\n      \"name\": \"Standard_A2\",\r\n      \"numberOfCores\": 2,\r\n      \"osDiskSizeInMB\": 1047552,\r\n      \"resourceDiskSizeInMB\": 138240,\r\n      \"memoryInMB\": 3584,\r\n      \"maxDataDiskCount\": 4\r\n    },\r\n    {\r\n      \"name\": \"Standard_A3\",\r\n      \"numberOfCores\": 4,\r\n      \"osDiskSizeInMB\": 1047552,\r\n      \"resourceDiskSizeInMB\": 291840,\r\n      \"memoryInMB\": 7168,\r\n      \"maxDataDiskCount\": 8\r\n    },\r\n    {\r\n      \"name\": \"Standard_A5\",\r\n      \"numberOfCores\": 2,\r\n      \"osDiskSizeInMB\": 1047552,\r\n      \"resourceDiskSizeInMB\": 138240,\r\n      \"memoryInMB\": 14336,\r\n      \"maxDataDiskCount\": 4\r\n    },\r\n    {\r\n      \"name\": \"Standard_A4\",\r\n      \"numberOfCores\": 8,\r\n      \"osDiskSizeInMB\": 1047552,\r\n      \"resourceDiskSizeInMB\": 619520,\r\n      \"memoryInMB\": 14336,\r\n      \"maxDataDiskCount\": 16\r\n    },\r\n    {\r\n      \"name\": \"Standard_A6\",\r\n      \"numberOfCores\": 4,\r\n      \"osDiskSizeInMB\": 1047552,\r\n      \"resourceDiskSizeInMB\": 291840,\r\n      \"memoryInMB\": 28672,\r\n      \"maxDataDiskCount\": 8\r\n    },\r\n    {\r\n      \"name\": \"Standard_A7\",\r\n      \"numberOfCores\": 8,\r\n      \"osDiskSizeInMB\": 1047552,\r\n      \"resourceDiskSizeInMB\": 619520,\r\n      \"memoryInMB\": 57344,\r\n      \"maxDataDiskCount\": 16\r\n    },\r\n    {\r\n      \"name\": \"Basic_A0\",\r\n      \"numberOfCores\": 1,\r\n      \"osDiskSizeInMB\": 1047552,\r\n      \"resourceDiskSizeInMB\": 20480,\r\n      \"memoryInMB\": 768,\r\n      \"maxDataDiskCount\": 1\r\n    },\r\n    {\r\n      \"name\": \"Basic_A1\",\r\n      \"numberOfCores\": 1,\r\n      \"osDiskSizeInMB\": 1047552,\r\n      \"resourceDiskSizeInMB\": 40960,\r\n      \"memoryInMB\": 1792,\r\n      \"maxDataDiskCount\": 2\r\n    },\r\n    {\r\n      \"name\": \"Basic_A2\",\r\n      \"numberOfCores\": 2,\r\n      \"osDiskSizeInMB\": 1047552,\r\n      \"resourceDiskSizeInMB\": 61440,\r\n      \"memoryInMB\": 3584,\r\n      \"maxDataDiskCount\": 4\r\n    },\r\n    {\r\n      \"name\": \"Basic_A3\",\r\n      \"numberOfCores\": 4,\r\n      \"osDiskSizeInMB\": 1047552,\r\n      \"resourceDiskSizeInMB\": 122880,\r\n      \"memoryInMB\": 7168,\r\n      \"maxDataDiskCount\": 8\r\n    },\r\n    {\r\n      \"name\": \"Basic_A4\",\r\n      \"numberOfCores\": 8,\r\n      \"osDiskSizeInMB\": 1047552,\r\n      \"resourceDiskSizeInMB\": 245760,\r\n      \"memoryInMB\": 14336,\r\n      \"maxDataDiskCount\": 16\r\n    },\r\n    {\r\n      \"name\": \"Standard_D1_v2\",\r\n      \"numberOfCores\": 1,\r\n      \"osDiskSizeInMB\": 1047552,\r\n      \"resourceDiskSizeInMB\": 51200,\r\n      \"memoryInMB\": 3584,\r\n      \"maxDataDiskCount\": 4\r\n    },\r\n    {\r\n      \"name\": \"Standard_D2_v2\",\r\n      \"numberOfCores\": 2,\r\n      \"osDiskSizeInMB\": 1047552,\r\n      \"resourceDiskSizeInMB\": 102400,\r\n      \"memoryInMB\": 7168,\r\n      \"maxDataDiskCount\": 8\r\n    },\r\n    {\r\n      \"name\": \"Standard_D3_v2\",\r\n      \"numberOfCores\": 4,\r\n      \"osDiskSizeInMB\": 1047552,\r\n      \"resourceDiskSizeInMB\": 204800,\r\n      \"memoryInMB\": 14336,\r\n      \"maxDataDiskCount\": 16\r\n    },\r\n    {\r\n      \"name\": \"Standard_D4_v2\",\r\n      \"numberOfCores\": 8,\r\n      \"osDiskSizeInMB\": 1047552,\r\n      \"resourceDiskSizeInMB\": 409600,\r\n      \"memoryInMB\": 28672,\r\n      \"maxDataDiskCount\": 32\r\n    },\r\n    {\r\n      \"name\": \"Standard_D5_v2\",\r\n      \"numberOfCores\": 16,\r\n      \"osDiskSizeInMB\": 1047552,\r\n      \"resourceDiskSizeInMB\": 819200,\r\n      \"memoryInMB\": 57344,\r\n      \"maxDataDiskCount\": 64\r\n    },\r\n    {\r\n      \"name\": \"Standard_D11_v2\",\r\n      \"numberOfCores\": 2,\r\n      \"osDiskSizeInMB\": 1047552,\r\n      \"resourceDiskSizeInMB\": 102400,\r\n      \"memoryInMB\": 14336,\r\n      \"maxDataDiskCount\": 8\r\n    },\r\n    {\r\n      \"name\": \"Standard_D12_v2\",\r\n      \"numberOfCores\": 4,\r\n      \"osDiskSizeInMB\": 1047552,\r\n      \"resourceDiskSizeInMB\": 204800,\r\n      \"memoryInMB\": 28672,\r\n      \"maxDataDiskCount\": 16\r\n    },\r\n    {\r\n      \"name\": \"Standard_D13_v2\",\r\n      \"numberOfCores\": 8,\r\n      \"osDiskSizeInMB\": 1047552,\r\n      \"resourceDiskSizeInMB\": 409600,\r\n      \"memoryInMB\": 57344,\r\n      \"maxDataDiskCount\": 32\r\n    },\r\n    {\r\n      \"name\": \"Standard_D14_v2\",\r\n      \"numberOfCores\": 16,\r\n      \"osDiskSizeInMB\": 1047552,\r\n      \"resourceDiskSizeInMB\": 819200,\r\n      \"memoryInMB\": 114688,\r\n      \"maxDataDiskCount\": 64\r\n    },\r\n    {\r\n      \"name\": \"Standard_D15_v2\",\r\n      \"numberOfCores\": 20,\r\n      \"osDiskSizeInMB\": 1047552,\r\n      \"resourceDiskSizeInMB\": 1024000,\r\n      \"memoryInMB\": 143360,\r\n      \"maxDataDiskCount\": 64\r\n    },\r\n    {\r\n      \"name\": \"Standard_D2_v2_Promo\",\r\n      \"numberOfCores\": 2,\r\n      \"osDiskSizeInMB\": 1047552,\r\n      \"resourceDiskSizeInMB\": 102400,\r\n      \"memoryInMB\": 7168,\r\n      \"maxDataDiskCount\": 8\r\n    },\r\n    {\r\n      \"name\": \"Standard_D3_v2_Promo\",\r\n      \"numberOfCores\": 4,\r\n      \"osDiskSizeInMB\": 1047552,\r\n      \"resourceDiskSizeInMB\": 204800,\r\n      \"memoryInMB\": 14336,\r\n      \"maxDataDiskCount\": 16\r\n    },\r\n    {\r\n      \"name\": \"Standard_D4_v2_Promo\",\r\n      \"numberOfCores\": 8,\r\n      \"osDiskSizeInMB\": 1047552,\r\n      \"resourceDiskSizeInMB\": 409600,\r\n      \"memoryInMB\": 28672,\r\n      \"maxDataDiskCount\": 32\r\n    },\r\n    {\r\n      \"name\": \"Standard_D5_v2_Promo\",\r\n      \"numberOfCores\": 16,\r\n      \"osDiskSizeInMB\": 1047552,\r\n      \"resourceDiskSizeInMB\": 819200,\r\n      \"memoryInMB\": 57344,\r\n      \"maxDataDiskCount\": 64\r\n    },\r\n    {\r\n      \"name\": \"Standard_D11_v2_Promo\",\r\n      \"numberOfCores\": 2,\r\n      \"osDiskSizeInMB\": 1047552,\r\n      \"resourceDiskSizeInMB\": 102400,\r\n      \"memoryInMB\": 14336,\r\n      \"maxDataDiskCount\": 8\r\n    },\r\n    {\r\n      \"name\": \"Standard_D12_v2_Promo\",\r\n      \"numberOfCores\": 4,\r\n      \"osDiskSizeInMB\": 1047552,\r\n      \"resourceDiskSizeInMB\": 204800,\r\n      \"memoryInMB\": 28672,\r\n      \"maxDataDiskCount\": 16\r\n    },\r\n    {\r\n      \"name\": \"Standard_D13_v2_Promo\",\r\n      \"numberOfCores\": 8,\r\n      \"osDiskSizeInMB\": 1047552,\r\n      \"resourceDiskSizeInMB\": 409600,\r\n      \"memoryInMB\": 57344,\r\n      \"maxDataDiskCount\": 32\r\n    },\r\n    {\r\n      \"name\": \"Standard_D14_v2_Promo\",\r\n      \"numberOfCores\": 16,\r\n      \"osDiskSizeInMB\": 1047552,\r\n      \"resourceDiskSizeInMB\": 819200,\r\n      \"memoryInMB\": 114688,\r\n      \"maxDataDiskCount\": 64\r\n    },\r\n    {\r\n      \"name\": \"Standard_F1\",\r\n      \"numberOfCores\": 1,\r\n      \"osDiskSizeInMB\": 1047552,\r\n      \"resourceDiskSizeInMB\": 16384,\r\n      \"memoryInMB\": 2048,\r\n      \"maxDataDiskCount\": 4\r\n    },\r\n    {\r\n      \"name\": \"Standard_F2\",\r\n      \"numberOfCores\": 2,\r\n      \"osDiskSizeInMB\": 1047552,\r\n      \"resourceDiskSizeInMB\": 32768,\r\n      \"memoryInMB\": 4096,\r\n      \"maxDataDiskCount\": 8\r\n    },\r\n    {\r\n      \"name\": \"Standard_F4\",\r\n      \"numberOfCores\": 4,\r\n      \"osDiskSizeInMB\": 1047552,\r\n      \"resourceDiskSizeInMB\": 65536,\r\n      \"memoryInMB\": 8192,\r\n      \"maxDataDiskCount\": 16\r\n    },\r\n    {\r\n      \"name\": \"Standard_F8\",\r\n      \"numberOfCores\": 8,\r\n      \"osDiskSizeInMB\": 1047552,\r\n      \"resourceDiskSizeInMB\": 131072,\r\n      \"memoryInMB\": 16384,\r\n      \"maxDataDiskCount\": 32\r\n    },\r\n    {\r\n      \"name\": \"Standard_F16\",\r\n      \"numberOfCores\": 16,\r\n      \"osDiskSizeInMB\": 1047552,\r\n      \"resourceDiskSizeInMB\": 262144,\r\n      \"memoryInMB\": 32768,\r\n      \"maxDataDiskCount\": 64\r\n    },\r\n    {\r\n      \"name\": \"Standard_DS1_v2\",\r\n      \"numberOfCores\": 1,\r\n      \"osDiskSizeInMB\": 1047552,\r\n      \"resourceDiskSizeInMB\": 7168,\r\n      \"memoryInMB\": 3584,\r\n      \"maxDataDiskCount\": 4\r\n    },\r\n    {\r\n      \"name\": \"Standard_DS2_v2\",\r\n      \"numberOfCores\": 2,\r\n      \"osDiskSizeInMB\": 1047552,\r\n      \"resourceDiskSizeInMB\": 14336,\r\n      \"memoryInMB\": 7168,\r\n      \"maxDataDiskCount\": 8\r\n    },\r\n    {\r\n      \"name\": \"Standard_DS3_v2\",\r\n      \"numberOfCores\": 4,\r\n      \"osDiskSizeInMB\": 1047552,\r\n      \"resourceDiskSizeInMB\": 28672,\r\n      \"memoryInMB\": 14336,\r\n      \"maxDataDiskCount\": 16\r\n    },\r\n    {\r\n      \"name\": \"Standard_DS4_v2\",\r\n      \"numberOfCores\": 8,\r\n      \"osDiskSizeInMB\": 1047552,\r\n      \"resourceDiskSizeInMB\": 57344,\r\n      \"memoryInMB\": 28672,\r\n      \"maxDataDiskCount\": 32\r\n    },\r\n    {\r\n      \"name\": \"Standard_DS5_v2\",\r\n      \"numberOfCores\": 16,\r\n      \"osDiskSizeInMB\": 1047552,\r\n      \"resourceDiskSizeInMB\": 114688,\r\n      \"memoryInMB\": 57344,\r\n      \"maxDataDiskCount\": 64\r\n    },\r\n    {\r\n      \"name\": \"Standard_DS11-1_v2\",\r\n      \"numberOfCores\": 2,\r\n      \"osDiskSizeInMB\": 1047552,\r\n      \"resourceDiskSizeInMB\": 28672,\r\n      \"memoryInMB\": 14336,\r\n      \"maxDataDiskCount\": 8\r\n    },\r\n    {\r\n      \"name\": \"Standard_DS11_v2\",\r\n      \"numberOfCores\": 2,\r\n      \"osDiskSizeInMB\": 1047552,\r\n      \"resourceDiskSizeInMB\": 28672,\r\n      \"memoryInMB\": 14336,\r\n      \"maxDataDiskCount\": 8\r\n    },\r\n    {\r\n      \"name\": \"Standard_DS12-1_v2\",\r\n      \"numberOfCores\": 4,\r\n      \"osDiskSizeInMB\": 1047552,\r\n      \"resourceDiskSizeInMB\": 57344,\r\n      \"memoryInMB\": 28672,\r\n      \"maxDataDiskCount\": 16\r\n    },\r\n    {\r\n      \"name\": \"Standard_DS12-2_v2\",\r\n      \"numberOfCores\": 4,\r\n      \"osDiskSizeInMB\": 1047552,\r\n      \"resourceDiskSizeInMB\": 57344,\r\n      \"memoryInMB\": 28672,\r\n      \"maxDataDiskCount\": 16\r\n    },\r\n    {\r\n      \"name\": \"Standard_DS12_v2\",\r\n      \"numberOfCores\": 4,\r\n      \"osDiskSizeInMB\": 1047552,\r\n      \"resourceDiskSizeInMB\": 57344,\r\n      \"memoryInMB\": 28672,\r\n      \"maxDataDiskCount\": 16\r\n    },\r\n    {\r\n      \"name\": \"Standard_DS13-2_v2\",\r\n      \"numberOfCores\": 8,\r\n      \"osDiskSizeInMB\": 1047552,\r\n      \"resourceDiskSizeInMB\": 114688,\r\n      \"memoryInMB\": 57344,\r\n      \"maxDataDiskCount\": 32\r\n    },\r\n    {\r\n      \"name\": \"Standard_DS13-4_v2\",\r\n      \"numberOfCores\": 8,\r\n      \"osDiskSizeInMB\": 1047552,\r\n      \"resourceDiskSizeInMB\": 114688,\r\n      \"memoryInMB\": 57344,\r\n      \"maxDataDiskCount\": 32\r\n    },\r\n    {\r\n      \"name\": \"Standard_DS13_v2\",\r\n      \"numberOfCores\": 8,\r\n      \"osDiskSizeInMB\": 1047552,\r\n      \"resourceDiskSizeInMB\": 114688,\r\n      \"memoryInMB\": 57344,\r\n      \"maxDataDiskCount\": 32\r\n    },\r\n    {\r\n      \"name\": \"Standard_DS14-4_v2\",\r\n      \"numberOfCores\": 16,\r\n      \"osDiskSizeInMB\": 1047552,\r\n      \"resourceDiskSizeInMB\": 229376,\r\n      \"memoryInMB\": 114688,\r\n      \"maxDataDiskCount\": 64\r\n    },\r\n    {\r\n      \"name\": \"Standard_DS14-8_v2\",\r\n      \"numberOfCores\": 16,\r\n      \"osDiskSizeInMB\": 1047552,\r\n      \"resourceDiskSizeInMB\": 229376,\r\n      \"memoryInMB\": 114688,\r\n      \"maxDataDiskCount\": 64\r\n    },\r\n    {\r\n      \"name\": \"Standard_DS14_v2\",\r\n      \"numberOfCores\": 16,\r\n      \"osDiskSizeInMB\": 1047552,\r\n      \"resourceDiskSizeInMB\": 229376,\r\n      \"memoryInMB\": 114688,\r\n      \"maxDataDiskCount\": 64\r\n    },\r\n    {\r\n      \"name\": \"Standard_DS15_v2\",\r\n      \"numberOfCores\": 20,\r\n      \"osDiskSizeInMB\": 1047552,\r\n      \"resourceDiskSizeInMB\": 286720,\r\n      \"memoryInMB\": 143360,\r\n      \"maxDataDiskCount\": 64\r\n    },\r\n    {\r\n      \"name\": \"Standard_DS2_v2_Promo\",\r\n      \"numberOfCores\": 2,\r\n      \"osDiskSizeInMB\": 1047552,\r\n      \"resourceDiskSizeInMB\": 14336,\r\n      \"memoryInMB\": 7168,\r\n      \"maxDataDiskCount\": 8\r\n    },\r\n    {\r\n      \"name\": \"Standard_DS3_v2_Promo\",\r\n      \"numberOfCores\": 4,\r\n      \"osDiskSizeInMB\": 1047552,\r\n      \"resourceDiskSizeInMB\": 28672,\r\n      \"memoryInMB\": 14336,\r\n      \"maxDataDiskCount\": 16\r\n    },\r\n    {\r\n      \"name\": \"Standard_DS4_v2_Promo\",\r\n      \"numberOfCores\": 8,\r\n      \"osDiskSizeInMB\": 1047552,\r\n      \"resourceDiskSizeInMB\": 57344,\r\n      \"memoryInMB\": 28672,\r\n      \"maxDataDiskCount\": 32\r\n    },\r\n    {\r\n      \"name\": \"Standard_DS5_v2_Promo\",\r\n      \"numberOfCores\": 16,\r\n      \"osDiskSizeInMB\": 1047552,\r\n      \"resourceDiskSizeInMB\": 114688,\r\n      \"memoryInMB\": 57344,\r\n      \"maxDataDiskCount\": 64\r\n    },\r\n    {\r\n      \"name\": \"Standard_DS11_v2_Promo\",\r\n      \"numberOfCores\": 2,\r\n      \"osDiskSizeInMB\": 1047552,\r\n      \"resourceDiskSizeInMB\": 28672,\r\n      \"memoryInMB\": 14336,\r\n      \"maxDataDiskCount\": 8\r\n    },\r\n    {\r\n      \"name\": \"Standard_DS12_v2_Promo\",\r\n      \"numberOfCores\": 4,\r\n      \"osDiskSizeInMB\": 1047552,\r\n      \"resourceDiskSizeInMB\": 57344,\r\n      \"memoryInMB\": 28672,\r\n      \"maxDataDiskCount\": 16\r\n    },\r\n    {\r\n      \"name\": \"Standard_DS13_v2_Promo\",\r\n      \"numberOfCores\": 8,\r\n      \"osDiskSizeInMB\": 1047552,\r\n      \"resourceDiskSizeInMB\": 114688,\r\n      \"memoryInMB\": 57344,\r\n      \"maxDataDiskCount\": 32\r\n    },\r\n    {\r\n      \"name\": \"Standard_DS14_v2_Promo\",\r\n      \"numberOfCores\": 16,\r\n      \"osDiskSizeInMB\": 1047552,\r\n      \"resourceDiskSizeInMB\": 229376,\r\n      \"memoryInMB\": 114688,\r\n      \"maxDataDiskCount\": 64\r\n    },\r\n    {\r\n      \"name\": \"Standard_F1s\",\r\n      \"numberOfCores\": 1,\r\n      \"osDiskSizeInMB\": 1047552,\r\n      \"resourceDiskSizeInMB\": 4096,\r\n      \"memoryInMB\": 2048,\r\n      \"maxDataDiskCount\": 4\r\n    },\r\n    {\r\n      \"name\": \"Standard_F2s\",\r\n      \"numberOfCores\": 2,\r\n      \"osDiskSizeInMB\": 1047552,\r\n      \"resourceDiskSizeInMB\": 8192,\r\n      \"memoryInMB\": 4096,\r\n      \"maxDataDiskCount\": 8\r\n    },\r\n    {\r\n      \"name\": \"Standard_F4s\",\r\n      \"numberOfCores\": 4,\r\n      \"osDiskSizeInMB\": 1047552,\r\n      \"resourceDiskSizeInMB\": 16384,\r\n      \"memoryInMB\": 8192,\r\n      \"maxDataDiskCount\": 16\r\n    },\r\n    {\r\n      \"name\": \"Standard_F8s\",\r\n      \"numberOfCores\": 8,\r\n      \"osDiskSizeInMB\": 1047552,\r\n      \"resourceDiskSizeInMB\": 32768,\r\n      \"memoryInMB\": 16384,\r\n      \"maxDataDiskCount\": 32\r\n    },\r\n    {\r\n      \"name\": \"Standard_F16s\",\r\n      \"numberOfCores\": 16,\r\n      \"osDiskSizeInMB\": 1047552,\r\n      \"resourceDiskSizeInMB\": 65536,\r\n      \"memoryInMB\": 32768,\r\n      \"maxDataDiskCount\": 64\r\n    },\r\n    {\r\n      \"name\": \"Standard_A1_v2\",\r\n      \"numberOfCores\": 1,\r\n      \"osDiskSizeInMB\": 1047552,\r\n      \"resourceDiskSizeInMB\": 10240,\r\n      \"memoryInMB\": 2048,\r\n      \"maxDataDiskCount\": 2\r\n    },\r\n    {\r\n      \"name\": \"Standard_A2m_v2\",\r\n      \"numberOfCores\": 2,\r\n      \"osDiskSizeInMB\": 1047552,\r\n      \"resourceDiskSizeInMB\": 20480,\r\n      \"memoryInMB\": 16384,\r\n      \"maxDataDiskCount\": 4\r\n    },\r\n    {\r\n      \"name\": \"Standard_A2_v2\",\r\n      \"numberOfCores\": 2,\r\n      \"osDiskSizeInMB\": 1047552,\r\n      \"resourceDiskSizeInMB\": 20480,\r\n      \"memoryInMB\": 4096,\r\n      \"maxDataDiskCount\": 4\r\n    },\r\n    {\r\n      \"name\": \"Standard_A4m_v2\",\r\n      \"numberOfCores\": 4,\r\n      \"osDiskSizeInMB\": 1047552,\r\n      \"resourceDiskSizeInMB\": 40960,\r\n      \"memoryInMB\": 32768,\r\n      \"maxDataDiskCount\": 8\r\n    },\r\n    {\r\n      \"name\": \"Standard_A4_v2\",\r\n      \"numberOfCores\": 4,\r\n      \"osDiskSizeInMB\": 1047552,\r\n      \"resourceDiskSizeInMB\": 40960,\r\n      \"memoryInMB\": 8192,\r\n      \"maxDataDiskCount\": 8\r\n    },\r\n    {\r\n      \"name\": \"Standard_A8m_v2\",\r\n      \"numberOfCores\": 8,\r\n      \"osDiskSizeInMB\": 1047552,\r\n      \"resourceDiskSizeInMB\": 81920,\r\n      \"memoryInMB\": 65536,\r\n      \"maxDataDiskCount\": 16\r\n    },\r\n    {\r\n      \"name\": \"Standard_A8_v2\",\r\n      \"numberOfCores\": 8,\r\n      \"osDiskSizeInMB\": 1047552,\r\n      \"resourceDiskSizeInMB\": 81920,\r\n      \"memoryInMB\": 16384,\r\n      \"maxDataDiskCount\": 16\r\n    },\r\n    {\r\n      \"name\": \"Standard_D2_v3\",\r\n      \"numberOfCores\": 2,\r\n      \"osDiskSizeInMB\": 1047552,\r\n      \"resourceDiskSizeInMB\": 51200,\r\n      \"memoryInMB\": 8192,\r\n      \"maxDataDiskCount\": 4\r\n    },\r\n    {\r\n      \"name\": \"Standard_D4_v3\",\r\n      \"numberOfCores\": 4,\r\n      \"osDiskSizeInMB\": 1047552,\r\n      \"resourceDiskSizeInMB\": 102400,\r\n      \"memoryInMB\": 16384,\r\n      \"maxDataDiskCount\": 8\r\n    },\r\n    {\r\n      \"name\": \"Standard_D8_v3\",\r\n      \"numberOfCores\": 8,\r\n      \"osDiskSizeInMB\": 1047552,\r\n      \"resourceDiskSizeInMB\": 204800,\r\n      \"memoryInMB\": 32768,\r\n      \"maxDataDiskCount\": 16\r\n    },\r\n    {\r\n      \"name\": \"Standard_D16_v3\",\r\n      \"numberOfCores\": 16,\r\n      \"osDiskSizeInMB\": 1047552,\r\n      \"resourceDiskSizeInMB\": 409600,\r\n      \"memoryInMB\": 65536,\r\n      \"maxDataDiskCount\": 32\r\n    },\r\n    {\r\n      \"name\": \"Standard_D32_v3\",\r\n      \"numberOfCores\": 32,\r\n      \"osDiskSizeInMB\": 1047552,\r\n      \"resourceDiskSizeInMB\": 819200,\r\n      \"memoryInMB\": 131072,\r\n      \"maxDataDiskCount\": 32\r\n    },\r\n    {\r\n      \"name\": \"Standard_D2s_v3\",\r\n      \"numberOfCores\": 2,\r\n      \"osDiskSizeInMB\": 1047552,\r\n      \"resourceDiskSizeInMB\": 16384,\r\n      \"memoryInMB\": 8192,\r\n      \"maxDataDiskCount\": 4\r\n    },\r\n    {\r\n      \"name\": \"Standard_D4s_v3\",\r\n      \"numberOfCores\": 4,\r\n      \"osDiskSizeInMB\": 1047552,\r\n      \"resourceDiskSizeInMB\": 32768,\r\n      \"memoryInMB\": 16384,\r\n      \"maxDataDiskCount\": 8\r\n    },\r\n    {\r\n      \"name\": \"Standard_D8s_v3\",\r\n      \"numberOfCores\": 8,\r\n      \"osDiskSizeInMB\": 1047552,\r\n      \"resourceDiskSizeInMB\": 65536,\r\n      \"memoryInMB\": 32768,\r\n      \"maxDataDiskCount\": 16\r\n    },\r\n    {\r\n      \"name\": \"Standard_D16s_v3\",\r\n      \"numberOfCores\": 16,\r\n      \"osDiskSizeInMB\": 1047552,\r\n      \"resourceDiskSizeInMB\": 131072,\r\n      \"memoryInMB\": 65536,\r\n      \"maxDataDiskCount\": 32\r\n    },\r\n    {\r\n      \"name\": \"Standard_D32s_v3\",\r\n      \"numberOfCores\": 32,\r\n      \"osDiskSizeInMB\": 1047552,\r\n      \"resourceDiskSizeInMB\": 262144,\r\n      \"memoryInMB\": 131072,\r\n      \"maxDataDiskCount\": 32\r\n    },\r\n    {\r\n      \"name\": \"Standard_D48_v3\",\r\n      \"numberOfCores\": 48,\r\n      \"osDiskSizeInMB\": 1047552,\r\n      \"resourceDiskSizeInMB\": 1228800,\r\n      \"memoryInMB\": 196608,\r\n      \"maxDataDiskCount\": 32\r\n    },\r\n    {\r\n      \"name\": \"Standard_D64_v3\",\r\n      \"numberOfCores\": 64,\r\n      \"osDiskSizeInMB\": 1047552,\r\n      \"resourceDiskSizeInMB\": 1638400,\r\n      \"memoryInMB\": 262144,\r\n      \"maxDataDiskCount\": 32\r\n    },\r\n    {\r\n      \"name\": \"Standard_D48s_v3\",\r\n      \"numberOfCores\": 48,\r\n      \"osDiskSizeInMB\": 1047552,\r\n      \"resourceDiskSizeInMB\": 393216,\r\n      \"memoryInMB\": 196608,\r\n      \"maxDataDiskCount\": 32\r\n    },\r\n    {\r\n      \"name\": \"Standard_D64s_v3\",\r\n      \"numberOfCores\": 64,\r\n      \"osDiskSizeInMB\": 1047552,\r\n      \"resourceDiskSizeInMB\": 524288,\r\n      \"memoryInMB\": 262144,\r\n      \"maxDataDiskCount\": 32\r\n    },\r\n    {\r\n      \"name\": \"Standard_E2_v3\",\r\n      \"numberOfCores\": 2,\r\n      \"osDiskSizeInMB\": 1047552,\r\n      \"resourceDiskSizeInMB\": 51200,\r\n      \"memoryInMB\": 16384,\r\n      \"maxDataDiskCount\": 4\r\n    },\r\n    {\r\n      \"name\": \"Standard_E4_v3\",\r\n      \"numberOfCores\": 4,\r\n      \"osDiskSizeInMB\": 1047552,\r\n      \"resourceDiskSizeInMB\": 102400,\r\n      \"memoryInMB\": 32768,\r\n      \"maxDataDiskCount\": 8\r\n    },\r\n    {\r\n      \"name\": \"Standard_E8_v3\",\r\n      \"numberOfCores\": 8,\r\n      \"osDiskSizeInMB\": 1047552,\r\n      \"resourceDiskSizeInMB\": 204800,\r\n      \"memoryInMB\": 65536,\r\n      \"maxDataDiskCount\": 16\r\n    },\r\n    {\r\n      \"name\": \"Standard_E16_v3\",\r\n      \"numberOfCores\": 16,\r\n      \"osDiskSizeInMB\": 1047552,\r\n      \"resourceDiskSizeInMB\": 409600,\r\n      \"memoryInMB\": 131072,\r\n      \"maxDataDiskCount\": 32\r\n    },\r\n    {\r\n      \"name\": \"Standard_E20_v3\",\r\n      \"numberOfCores\": 20,\r\n      \"osDiskSizeInMB\": 1047552,\r\n      \"resourceDiskSizeInMB\": 512000,\r\n      \"memoryInMB\": 163840,\r\n      \"maxDataDiskCount\": 32\r\n    },\r\n    {\r\n      \"name\": \"Standard_E32_v3\",\r\n      \"numberOfCores\": 32,\r\n      \"osDiskSizeInMB\": 1047552,\r\n      \"resourceDiskSizeInMB\": 819200,\r\n      \"memoryInMB\": 262144,\r\n      \"maxDataDiskCount\": 32\r\n    },\r\n    {\r\n      \"name\": \"Standard_E2s_v3\",\r\n      \"numberOfCores\": 2,\r\n      \"osDiskSizeInMB\": 1047552,\r\n      \"resourceDiskSizeInMB\": 32768,\r\n      \"memoryInMB\": 16384,\r\n      \"maxDataDiskCount\": 4\r\n    },\r\n    {\r\n      \"name\": \"Standard_E4-2s_v3\",\r\n      \"numberOfCores\": 4,\r\n      \"osDiskSizeInMB\": 1047552,\r\n      \"resourceDiskSizeInMB\": 65536,\r\n      \"memoryInMB\": 32768,\r\n      \"maxDataDiskCount\": 8\r\n    },\r\n    {\r\n      \"name\": \"Standard_E4s_v3\",\r\n      \"numberOfCores\": 4,\r\n      \"osDiskSizeInMB\": 1047552,\r\n      \"resourceDiskSizeInMB\": 65536,\r\n      \"memoryInMB\": 32768,\r\n      \"maxDataDiskCount\": 8\r\n    },\r\n    {\r\n      \"name\": \"Standard_E8-2s_v3\",\r\n      \"numberOfCores\": 8,\r\n      \"osDiskSizeInMB\": 1047552,\r\n      \"resourceDiskSizeInMB\": 131072,\r\n      \"memoryInMB\": 65536,\r\n      \"maxDataDiskCount\": 16\r\n    },\r\n    {\r\n      \"name\": \"Standard_E8-4s_v3\",\r\n      \"numberOfCores\": 8,\r\n      \"osDiskSizeInMB\": 1047552,\r\n      \"resourceDiskSizeInMB\": 131072,\r\n      \"memoryInMB\": 65536,\r\n      \"maxDataDiskCount\": 16\r\n    },\r\n    {\r\n      \"name\": \"Standard_E8s_v3\",\r\n      \"numberOfCores\": 8,\r\n      \"osDiskSizeInMB\": 1047552,\r\n      \"resourceDiskSizeInMB\": 131072,\r\n      \"memoryInMB\": 65536,\r\n      \"maxDataDiskCount\": 16\r\n    },\r\n    {\r\n      \"name\": \"Standard_E16-4s_v3\",\r\n      \"numberOfCores\": 16,\r\n      \"osDiskSizeInMB\": 1047552,\r\n      \"resourceDiskSizeInMB\": 262144,\r\n      \"memoryInMB\": 131072,\r\n      \"maxDataDiskCount\": 32\r\n    },\r\n    {\r\n      \"name\": \"Standard_E16-8s_v3\",\r\n      \"numberOfCores\": 16,\r\n      \"osDiskSizeInMB\": 1047552,\r\n      \"resourceDiskSizeInMB\": 262144,\r\n      \"memoryInMB\": 131072,\r\n      \"maxDataDiskCount\": 32\r\n    },\r\n    {\r\n      \"name\": \"Standard_E16s_v3\",\r\n      \"numberOfCores\": 16,\r\n      \"osDiskSizeInMB\": 1047552,\r\n      \"resourceDiskSizeInMB\": 262144,\r\n      \"memoryInMB\": 131072,\r\n      \"maxDataDiskCount\": 32\r\n    },\r\n    {\r\n      \"name\": \"Standard_E20s_v3\",\r\n      \"numberOfCores\": 20,\r\n      \"osDiskSizeInMB\": 1047552,\r\n      \"resourceDiskSizeInMB\": 327680,\r\n      \"memoryInMB\": 163840,\r\n      \"maxDataDiskCount\": 32\r\n    },\r\n    {\r\n      \"name\": \"Standard_E32-8s_v3\",\r\n      \"numberOfCores\": 32,\r\n      \"osDiskSizeInMB\": 1047552,\r\n      \"resourceDiskSizeInMB\": 524288,\r\n      \"memoryInMB\": 262144,\r\n      \"maxDataDiskCount\": 32\r\n    },\r\n    {\r\n      \"name\": \"Standard_E32-16s_v3\",\r\n      \"numberOfCores\": 32,\r\n      \"osDiskSizeInMB\": 1047552,\r\n      \"resourceDiskSizeInMB\": 524288,\r\n      \"memoryInMB\": 262144,\r\n      \"maxDataDiskCount\": 32\r\n    },\r\n    {\r\n      \"name\": \"Standard_E32s_v3\",\r\n      \"numberOfCores\": 32,\r\n      \"osDiskSizeInMB\": 1047552,\r\n      \"resourceDiskSizeInMB\": 524288,\r\n      \"memoryInMB\": 262144,\r\n      \"maxDataDiskCount\": 32\r\n    },\r\n    {\r\n      \"name\": \"Standard_E2_v4\",\r\n      \"numberOfCores\": 2,\r\n      \"osDiskSizeInMB\": 1047552,\r\n      \"resourceDiskSizeInMB\": 0,\r\n      \"memoryInMB\": 16384,\r\n      \"maxDataDiskCount\": 4\r\n    },\r\n    {\r\n      \"name\": \"Standard_E4_v4\",\r\n      \"numberOfCores\": 4,\r\n      \"osDiskSizeInMB\": 1047552,\r\n      \"resourceDiskSizeInMB\": 0,\r\n      \"memoryInMB\": 32768,\r\n      \"maxDataDiskCount\": 8\r\n    },\r\n    {\r\n      \"name\": \"Standard_E8_v4\",\r\n      \"numberOfCores\": 8,\r\n      \"osDiskSizeInMB\": 1047552,\r\n      \"resourceDiskSizeInMB\": 0,\r\n      \"memoryInMB\": 65536,\r\n      \"maxDataDiskCount\": 16\r\n    },\r\n    {\r\n      \"name\": \"Standard_E16_v4\",\r\n      \"numberOfCores\": 16,\r\n      \"osDiskSizeInMB\": 1047552,\r\n      \"resourceDiskSizeInMB\": 0,\r\n      \"memoryInMB\": 131072,\r\n      \"maxDataDiskCount\": 32\r\n    },\r\n    {\r\n      \"name\": \"Standard_E20_v4\",\r\n      \"numberOfCores\": 20,\r\n      \"osDiskSizeInMB\": 1047552,\r\n      \"resourceDiskSizeInMB\": 0,\r\n      \"memoryInMB\": 163840,\r\n      \"maxDataDiskCount\": 32\r\n    },\r\n    {\r\n      \"name\": \"Standard_E32_v4\",\r\n      \"numberOfCores\": 32,\r\n      \"osDiskSizeInMB\": 1047552,\r\n      \"resourceDiskSizeInMB\": 0,\r\n      \"memoryInMB\": 262144,\r\n      \"maxDataDiskCount\": 32\r\n    },\r\n    {\r\n      \"name\": \"Standard_E48_v4\",\r\n      \"numberOfCores\": 48,\r\n      \"osDiskSizeInMB\": 1047552,\r\n      \"resourceDiskSizeInMB\": 0,\r\n      \"memoryInMB\": 393216,\r\n      \"maxDataDiskCount\": 32\r\n    },\r\n    {\r\n      \"name\": \"Standard_E64_v4\",\r\n      \"numberOfCores\": 64,\r\n      \"osDiskSizeInMB\": 1047552,\r\n      \"resourceDiskSizeInMB\": 0,\r\n      \"memoryInMB\": 516096,\r\n      \"maxDataDiskCount\": 32\r\n    },\r\n    {\r\n      \"name\": \"Standard_E2d_v4\",\r\n      \"numberOfCores\": 2,\r\n      \"osDiskSizeInMB\": 1047552,\r\n      \"resourceDiskSizeInMB\": 76800,\r\n      \"memoryInMB\": 16384,\r\n      \"maxDataDiskCount\": 4\r\n    },\r\n    {\r\n      \"name\": \"Standard_E4d_v4\",\r\n      \"numberOfCores\": 4,\r\n      \"osDiskSizeInMB\": 1047552,\r\n      \"resourceDiskSizeInMB\": 153600,\r\n      \"memoryInMB\": 32768,\r\n      \"maxDataDiskCount\": 8\r\n    },\r\n    {\r\n      \"name\": \"Standard_E8d_v4\",\r\n      \"numberOfCores\": 8,\r\n      \"osDiskSizeInMB\": 1047552,\r\n      \"resourceDiskSizeInMB\": 307200,\r\n      \"memoryInMB\": 65536,\r\n      \"maxDataDiskCount\": 16\r\n    },\r\n    {\r\n      \"name\": \"Standard_E16d_v4\",\r\n      \"numberOfCores\": 16,\r\n      \"osDiskSizeInMB\": 1047552,\r\n      \"resourceDiskSizeInMB\": 614400,\r\n      \"memoryInMB\": 131072,\r\n      \"maxDataDiskCount\": 32\r\n    },\r\n    {\r\n      \"name\": \"Standard_E20d_v4\",\r\n      \"numberOfCores\": 20,\r\n      \"osDiskSizeInMB\": 1047552,\r\n      \"resourceDiskSizeInMB\": 768000,\r\n      \"memoryInMB\": 163840,\r\n      \"maxDataDiskCount\": 32\r\n    },\r\n    {\r\n      \"name\": \"Standard_E32d_v4\",\r\n      \"numberOfCores\": 32,\r\n      \"osDiskSizeInMB\": 1047552,\r\n      \"resourceDiskSizeInMB\": 1228800,\r\n      \"memoryInMB\": 262144,\r\n      \"maxDataDiskCount\": 32\r\n    },\r\n    {\r\n      \"name\": \"Standard_E48d_v4\",\r\n      \"numberOfCores\": 48,\r\n      \"osDiskSizeInMB\": 1047552,\r\n      \"resourceDiskSizeInMB\": 1843200,\r\n      \"memoryInMB\": 393216,\r\n      \"maxDataDiskCount\": 32\r\n    },\r\n    {\r\n      \"name\": \"Standard_E64d_v4\",\r\n      \"numberOfCores\": 64,\r\n      \"osDiskSizeInMB\": 1047552,\r\n      \"resourceDiskSizeInMB\": 2457600,\r\n      \"memoryInMB\": 516096,\r\n      \"maxDataDiskCount\": 32\r\n    },\r\n    {\r\n      \"name\": \"Standard_E2s_v4\",\r\n      \"numberOfCores\": 2,\r\n      \"osDiskSizeInMB\": 1047552,\r\n      \"resourceDiskSizeInMB\": 0,\r\n      \"memoryInMB\": 16384,\r\n      \"maxDataDiskCount\": 4\r\n    },\r\n    {\r\n      \"name\": \"Standard_E4-2s_v4\",\r\n      \"numberOfCores\": 4,\r\n      \"osDiskSizeInMB\": 1047552,\r\n      \"resourceDiskSizeInMB\": 0,\r\n      \"memoryInMB\": 32768,\r\n      \"maxDataDiskCount\": 8\r\n    },\r\n    {\r\n      \"name\": \"Standard_E4s_v4\",\r\n      \"numberOfCores\": 4,\r\n      \"osDiskSizeInMB\": 1047552,\r\n      \"resourceDiskSizeInMB\": 0,\r\n      \"memoryInMB\": 32768,\r\n      \"maxDataDiskCount\": 8\r\n    },\r\n    {\r\n      \"name\": \"Standard_E8-2s_v4\",\r\n      \"numberOfCores\": 8,\r\n      \"osDiskSizeInMB\": 1047552,\r\n      \"resourceDiskSizeInMB\": 0,\r\n      \"memoryInMB\": 65536,\r\n      \"maxDataDiskCount\": 16\r\n    },\r\n    {\r\n      \"name\": \"Standard_E8-4s_v4\",\r\n      \"numberOfCores\": 8,\r\n      \"osDiskSizeInMB\": 1047552,\r\n      \"resourceDiskSizeInMB\": 0,\r\n      \"memoryInMB\": 65536,\r\n      \"maxDataDiskCount\": 16\r\n    },\r\n    {\r\n      \"name\": \"Standard_E8s_v4\",\r\n      \"numberOfCores\": 8,\r\n      \"osDiskSizeInMB\": 1047552,\r\n      \"resourceDiskSizeInMB\": 0,\r\n      \"memoryInMB\": 65536,\r\n      \"maxDataDiskCount\": 16\r\n    },\r\n    {\r\n      \"name\": \"Standard_E16-4s_v4\",\r\n      \"numberOfCores\": 16,\r\n      \"osDiskSizeInMB\": 1047552,\r\n      \"resourceDiskSizeInMB\": 0,\r\n      \"memoryInMB\": 131072,\r\n      \"maxDataDiskCount\": 32\r\n    },\r\n    {\r\n      \"name\": \"Standard_E16-8s_v4\",\r\n      \"numberOfCores\": 16,\r\n      \"osDiskSizeInMB\": 1047552,\r\n      \"resourceDiskSizeInMB\": 0,\r\n      \"memoryInMB\": 131072,\r\n      \"maxDataDiskCount\": 32\r\n    },\r\n    {\r\n      \"name\": \"Standard_E16s_v4\",\r\n      \"numberOfCores\": 16,\r\n      \"osDiskSizeInMB\": 1047552,\r\n      \"resourceDiskSizeInMB\": 0,\r\n      \"memoryInMB\": 131072,\r\n      \"maxDataDiskCount\": 32\r\n    },\r\n    {\r\n      \"name\": \"Standard_E20s_v4\",\r\n      \"numberOfCores\": 20,\r\n      \"osDiskSizeInMB\": 1047552,\r\n      \"resourceDiskSizeInMB\": 0,\r\n      \"memoryInMB\": 163840,\r\n      \"maxDataDiskCount\": 32\r\n    },\r\n    {\r\n      \"name\": \"Standard_E32-8s_v4\",\r\n      \"numberOfCores\": 32,\r\n      \"osDiskSizeInMB\": 1047552,\r\n      \"resourceDiskSizeInMB\": 0,\r\n      \"memoryInMB\": 262144,\r\n      \"maxDataDiskCount\": 32\r\n    },\r\n    {\r\n      \"name\": \"Standard_E32-16s_v4\",\r\n      \"numberOfCores\": 32,\r\n      \"osDiskSizeInMB\": 1047552,\r\n      \"resourceDiskSizeInMB\": 0,\r\n      \"memoryInMB\": 262144,\r\n      \"maxDataDiskCount\": 32\r\n    },\r\n    {\r\n      \"name\": \"Standard_E32s_v4\",\r\n      \"numberOfCores\": 32,\r\n      \"osDiskSizeInMB\": 1047552,\r\n      \"resourceDiskSizeInMB\": 0,\r\n      \"memoryInMB\": 262144,\r\n      \"maxDataDiskCount\": 32\r\n    },\r\n    {\r\n      \"name\": \"Standard_E48s_v4\",\r\n      \"numberOfCores\": 48,\r\n      \"osDiskSizeInMB\": 1047552,\r\n      \"resourceDiskSizeInMB\": 0,\r\n      \"memoryInMB\": 393216,\r\n      \"maxDataDiskCount\": 32\r\n    },\r\n    {\r\n      \"name\": \"Standard_E64-16s_v4\",\r\n      \"numberOfCores\": 64,\r\n      \"osDiskSizeInMB\": 1047552,\r\n      \"resourceDiskSizeInMB\": 0,\r\n      \"memoryInMB\": 516096,\r\n      \"maxDataDiskCount\": 32\r\n    },\r\n    {\r\n      \"name\": \"Standard_E64-32s_v4\",\r\n      \"numberOfCores\": 64,\r\n      \"osDiskSizeInMB\": 1047552,\r\n      \"resourceDiskSizeInMB\": 0,\r\n      \"memoryInMB\": 516096,\r\n      \"maxDataDiskCount\": 32\r\n    },\r\n    {\r\n      \"name\": \"Standard_E64s_v4\",\r\n      \"numberOfCores\": 64,\r\n      \"osDiskSizeInMB\": 1047552,\r\n      \"resourceDiskSizeInMB\": 0,\r\n      \"memoryInMB\": 516096,\r\n      \"maxDataDiskCount\": 32\r\n    },\r\n    {\r\n      \"name\": \"Standard_E80is_v4\",\r\n      \"numberOfCores\": 80,\r\n      \"osDiskSizeInMB\": 1047552,\r\n      \"resourceDiskSizeInMB\": 0,\r\n      \"memoryInMB\": 516096,\r\n      \"maxDataDiskCount\": 32\r\n    },\r\n    {\r\n      \"name\": \"Standard_E2ds_v4\",\r\n      \"numberOfCores\": 2,\r\n      \"osDiskSizeInMB\": 1047552,\r\n      \"resourceDiskSizeInMB\": 76800,\r\n      \"memoryInMB\": 16384,\r\n      \"maxDataDiskCount\": 4\r\n    },\r\n    {\r\n      \"name\": \"Standard_E4-2ds_v4\",\r\n      \"numberOfCores\": 4,\r\n      \"osDiskSizeInMB\": 1047552,\r\n      \"resourceDiskSizeInMB\": 153600,\r\n      \"memoryInMB\": 32768,\r\n      \"maxDataDiskCount\": 8\r\n    },\r\n    {\r\n      \"name\": \"Standard_E4ds_v4\",\r\n      \"numberOfCores\": 4,\r\n      \"osDiskSizeInMB\": 1047552,\r\n      \"resourceDiskSizeInMB\": 153600,\r\n      \"memoryInMB\": 32768,\r\n      \"maxDataDiskCount\": 8\r\n    },\r\n    {\r\n      \"name\": \"Standard_E8-2ds_v4\",\r\n      \"numberOfCores\": 8,\r\n      \"osDiskSizeInMB\": 1047552,\r\n      \"resourceDiskSizeInMB\": 307200,\r\n      \"memoryInMB\": 65536,\r\n      \"maxDataDiskCount\": 16\r\n    },\r\n    {\r\n      \"name\": \"Standard_E8-4ds_v4\",\r\n      \"numberOfCores\": 8,\r\n      \"osDiskSizeInMB\": 1047552,\r\n      \"resourceDiskSizeInMB\": 307200,\r\n      \"memoryInMB\": 65536,\r\n      \"maxDataDiskCount\": 16\r\n    },\r\n    {\r\n      \"name\": \"Standard_E8ds_v4\",\r\n      \"numberOfCores\": 8,\r\n      \"osDiskSizeInMB\": 1047552,\r\n      \"resourceDiskSizeInMB\": 307200,\r\n      \"memoryInMB\": 65536,\r\n      \"maxDataDiskCount\": 16\r\n    },\r\n    {\r\n      \"name\": \"Standard_E16-4ds_v4\",\r\n      \"numberOfCores\": 16,\r\n      \"osDiskSizeInMB\": 1047552,\r\n      \"resourceDiskSizeInMB\": 614400,\r\n      \"memoryInMB\": 131072,\r\n      \"maxDataDiskCount\": 32\r\n    },\r\n    {\r\n      \"name\": \"Standard_E16-8ds_v4\",\r\n      \"numberOfCores\": 16,\r\n      \"osDiskSizeInMB\": 1047552,\r\n      \"resourceDiskSizeInMB\": 614400,\r\n      \"memoryInMB\": 131072,\r\n      \"maxDataDiskCount\": 32\r\n    },\r\n    {\r\n      \"name\": \"Standard_E16ds_v4\",\r\n      \"numberOfCores\": 16,\r\n      \"osDiskSizeInMB\": 1047552,\r\n      \"resourceDiskSizeInMB\": 614400,\r\n      \"memoryInMB\": 131072,\r\n      \"maxDataDiskCount\": 32\r\n    },\r\n    {\r\n      \"name\": \"Standard_E20ds_v4\",\r\n      \"numberOfCores\": 20,\r\n      \"osDiskSizeInMB\": 1047552,\r\n      \"resourceDiskSizeInMB\": 768000,\r\n      \"memoryInMB\": 163840,\r\n      \"maxDataDiskCount\": 32\r\n    },\r\n    {\r\n      \"name\": \"Standard_E32-8ds_v4\",\r\n      \"numberOfCores\": 32,\r\n      \"osDiskSizeInMB\": 1047552,\r\n      \"resourceDiskSizeInMB\": 1228800,\r\n      \"memoryInMB\": 262144,\r\n      \"maxDataDiskCount\": 32\r\n    },\r\n    {\r\n      \"name\": \"Standard_E32-16ds_v4\",\r\n      \"numberOfCores\": 32,\r\n      \"osDiskSizeInMB\": 1047552,\r\n      \"resourceDiskSizeInMB\": 1228800,\r\n      \"memoryInMB\": 262144,\r\n      \"maxDataDiskCount\": 32\r\n    },\r\n    {\r\n      \"name\": \"Standard_E32ds_v4\",\r\n      \"numberOfCores\": 32,\r\n      \"osDiskSizeInMB\": 1047552,\r\n      \"resourceDiskSizeInMB\": 1228800,\r\n      \"memoryInMB\": 262144,\r\n      \"maxDataDiskCount\": 32\r\n    },\r\n    {\r\n      \"name\": \"Standard_E48ds_v4\",\r\n      \"numberOfCores\": 48,\r\n      \"osDiskSizeInMB\": 1047552,\r\n      \"resourceDiskSizeInMB\": 1843200,\r\n      \"memoryInMB\": 393216,\r\n      \"maxDataDiskCount\": 32\r\n    },\r\n    {\r\n      \"name\": \"Standard_E64-16ds_v4\",\r\n      \"numberOfCores\": 64,\r\n      \"osDiskSizeInMB\": 1047552,\r\n      \"resourceDiskSizeInMB\": 2457600,\r\n      \"memoryInMB\": 516096,\r\n      \"maxDataDiskCount\": 32\r\n    },\r\n    {\r\n      \"name\": \"Standard_E64-32ds_v4\",\r\n      \"numberOfCores\": 64,\r\n      \"osDiskSizeInMB\": 1047552,\r\n      \"resourceDiskSizeInMB\": 2457600,\r\n      \"memoryInMB\": 516096,\r\n      \"maxDataDiskCount\": 32\r\n    },\r\n    {\r\n      \"name\": \"Standard_E64ds_v4\",\r\n      \"numberOfCores\": 64,\r\n      \"osDiskSizeInMB\": 1047552,\r\n      \"resourceDiskSizeInMB\": 2457600,\r\n      \"memoryInMB\": 516096,\r\n      \"maxDataDiskCount\": 32\r\n    },\r\n    {\r\n      \"name\": \"Standard_E80ids_v4\",\r\n      \"numberOfCores\": 80,\r\n      \"osDiskSizeInMB\": 1047552,\r\n      \"resourceDiskSizeInMB\": 4362240,\r\n      \"memoryInMB\": 516096,\r\n      \"maxDataDiskCount\": 32\r\n    },\r\n    {\r\n      \"name\": \"Standard_D2d_v4\",\r\n      \"numberOfCores\": 2,\r\n      \"osDiskSizeInMB\": 1047552,\r\n      \"resourceDiskSizeInMB\": 76800,\r\n      \"memoryInMB\": 8192,\r\n      \"maxDataDiskCount\": 4\r\n    },\r\n    {\r\n      \"name\": \"Standard_D4d_v4\",\r\n      \"numberOfCores\": 4,\r\n      \"osDiskSizeInMB\": 1047552,\r\n      \"resourceDiskSizeInMB\": 153600,\r\n      \"memoryInMB\": 16384,\r\n      \"maxDataDiskCount\": 8\r\n    },\r\n    {\r\n      \"name\": \"Standard_D8d_v4\",\r\n      \"numberOfCores\": 8,\r\n      \"osDiskSizeInMB\": 1047552,\r\n      \"resourceDiskSizeInMB\": 307200,\r\n      \"memoryInMB\": 32768,\r\n      \"maxDataDiskCount\": 16\r\n    },\r\n    {\r\n      \"name\": \"Standard_D16d_v4\",\r\n      \"numberOfCores\": 16,\r\n      \"osDiskSizeInMB\": 1047552,\r\n      \"resourceDiskSizeInMB\": 614400,\r\n      \"memoryInMB\": 65536,\r\n      \"maxDataDiskCount\": 32\r\n    },\r\n    {\r\n      \"name\": \"Standard_D32d_v4\",\r\n      \"numberOfCores\": 32,\r\n      \"osDiskSizeInMB\": 1047552,\r\n      \"resourceDiskSizeInMB\": 1228800,\r\n      \"memoryInMB\": 131072,\r\n      \"maxDataDiskCount\": 32\r\n    },\r\n    {\r\n      \"name\": \"Standard_D48d_v4\",\r\n      \"numberOfCores\": 48,\r\n      \"osDiskSizeInMB\": 1047552,\r\n      \"resourceDiskSizeInMB\": 1843200,\r\n      \"memoryInMB\": 196608,\r\n      \"maxDataDiskCount\": 32\r\n    },\r\n    {\r\n      \"name\": \"Standard_D64d_v4\",\r\n      \"numberOfCores\": 64,\r\n      \"osDiskSizeInMB\": 1047552,\r\n      \"resourceDiskSizeInMB\": 2457600,\r\n      \"memoryInMB\": 262144,\r\n      \"maxDataDiskCount\": 32\r\n    },\r\n    {\r\n      \"name\": \"Standard_D2_v4\",\r\n      \"numberOfCores\": 2,\r\n      \"osDiskSizeInMB\": 1047552,\r\n      \"resourceDiskSizeInMB\": 0,\r\n      \"memoryInMB\": 8192,\r\n      \"maxDataDiskCount\": 4\r\n    },\r\n    {\r\n      \"name\": \"Standard_D4_v4\",\r\n      \"numberOfCores\": 4,\r\n      \"osDiskSizeInMB\": 1047552,\r\n      \"resourceDiskSizeInMB\": 0,\r\n      \"memoryInMB\": 16384,\r\n      \"maxDataDiskCount\": 8\r\n    },\r\n    {\r\n      \"name\": \"Standard_D8_v4\",\r\n      \"numberOfCores\": 8,\r\n      \"osDiskSizeInMB\": 1047552,\r\n      \"resourceDiskSizeInMB\": 0,\r\n      \"memoryInMB\": 32768,\r\n      \"maxDataDiskCount\": 16\r\n    },\r\n    {\r\n      \"name\": \"Standard_D16_v4\",\r\n      \"numberOfCores\": 16,\r\n      \"osDiskSizeInMB\": 1047552,\r\n      \"resourceDiskSizeInMB\": 0,\r\n      \"memoryInMB\": 65536,\r\n      \"maxDataDiskCount\": 32\r\n    },\r\n    {\r\n      \"name\": \"Standard_D32_v4\",\r\n      \"numberOfCores\": 32,\r\n      \"osDiskSizeInMB\": 1047552,\r\n      \"resourceDiskSizeInMB\": 0,\r\n      \"memoryInMB\": 131072,\r\n      \"maxDataDiskCount\": 32\r\n    },\r\n    {\r\n      \"name\": \"Standard_D48_v4\",\r\n      \"numberOfCores\": 48,\r\n      \"osDiskSizeInMB\": 1047552,\r\n      \"resourceDiskSizeInMB\": 0,\r\n      \"memoryInMB\": 196608,\r\n      \"maxDataDiskCount\": 32\r\n    },\r\n    {\r\n      \"name\": \"Standard_D64_v4\",\r\n      \"numberOfCores\": 64,\r\n      \"osDiskSizeInMB\": 1047552,\r\n      \"resourceDiskSizeInMB\": 0,\r\n      \"memoryInMB\": 262144,\r\n      \"maxDataDiskCount\": 32\r\n    },\r\n    {\r\n      \"name\": \"Standard_D2ds_v4\",\r\n      \"numberOfCores\": 2,\r\n      \"osDiskSizeInMB\": 1047552,\r\n      \"resourceDiskSizeInMB\": 76800,\r\n      \"memoryInMB\": 8192,\r\n      \"maxDataDiskCount\": 4\r\n    },\r\n    {\r\n      \"name\": \"Standard_D4ds_v4\",\r\n      \"numberOfCores\": 4,\r\n      \"osDiskSizeInMB\": 1047552,\r\n      \"resourceDiskSizeInMB\": 153600,\r\n      \"memoryInMB\": 16384,\r\n      \"maxDataDiskCount\": 8\r\n    },\r\n    {\r\n      \"name\": \"Standard_D8ds_v4\",\r\n      \"numberOfCores\": 8,\r\n      \"osDiskSizeInMB\": 1047552,\r\n      \"resourceDiskSizeInMB\": 307200,\r\n      \"memoryInMB\": 32768,\r\n      \"maxDataDiskCount\": 16\r\n    },\r\n    {\r\n      \"name\": \"Standard_D16ds_v4\",\r\n      \"numberOfCores\": 16,\r\n      \"osDiskSizeInMB\": 1047552,\r\n      \"resourceDiskSizeInMB\": 614400,\r\n      \"memoryInMB\": 65536,\r\n      \"maxDataDiskCount\": 32\r\n    },\r\n    {\r\n      \"name\": \"Standard_D32ds_v4\",\r\n      \"numberOfCores\": 32,\r\n      \"osDiskSizeInMB\": 1047552,\r\n      \"resourceDiskSizeInMB\": 1228800,\r\n      \"memoryInMB\": 131072,\r\n      \"maxDataDiskCount\": 32\r\n    },\r\n    {\r\n      \"name\": \"Standard_D48ds_v4\",\r\n      \"numberOfCores\": 48,\r\n      \"osDiskSizeInMB\": 1047552,\r\n      \"resourceDiskSizeInMB\": 1843200,\r\n      \"memoryInMB\": 196608,\r\n      \"maxDataDiskCount\": 32\r\n    },\r\n    {\r\n      \"name\": \"Standard_D64ds_v4\",\r\n      \"numberOfCores\": 64,\r\n      \"osDiskSizeInMB\": 1047552,\r\n      \"resourceDiskSizeInMB\": 2457600,\r\n      \"memoryInMB\": 262144,\r\n      \"maxDataDiskCount\": 32\r\n    },\r\n    {\r\n      \"name\": \"Standard_D2s_v4\",\r\n      \"numberOfCores\": 2,\r\n      \"osDiskSizeInMB\": 1047552,\r\n      \"resourceDiskSizeInMB\": 0,\r\n      \"memoryInMB\": 8192,\r\n      \"maxDataDiskCount\": 4\r\n    },\r\n    {\r\n      \"name\": \"Standard_D4s_v4\",\r\n      \"numberOfCores\": 4,\r\n      \"osDiskSizeInMB\": 1047552,\r\n      \"resourceDiskSizeInMB\": 0,\r\n      \"memoryInMB\": 16384,\r\n      \"maxDataDiskCount\": 8\r\n    },\r\n    {\r\n      \"name\": \"Standard_D8s_v4\",\r\n      \"numberOfCores\": 8,\r\n      \"osDiskSizeInMB\": 1047552,\r\n      \"resourceDiskSizeInMB\": 0,\r\n      \"memoryInMB\": 32768,\r\n      \"maxDataDiskCount\": 16\r\n    },\r\n    {\r\n      \"name\": \"Standard_D16s_v4\",\r\n      \"numberOfCores\": 16,\r\n      \"osDiskSizeInMB\": 1047552,\r\n      \"resourceDiskSizeInMB\": 0,\r\n      \"memoryInMB\": 65536,\r\n      \"maxDataDiskCount\": 32\r\n    },\r\n    {\r\n      \"name\": \"Standard_D32s_v4\",\r\n      \"numberOfCores\": 32,\r\n      \"osDiskSizeInMB\": 1047552,\r\n      \"resourceDiskSizeInMB\": 0,\r\n      \"memoryInMB\": 131072,\r\n      \"maxDataDiskCount\": 32\r\n    },\r\n    {\r\n      \"name\": \"Standard_D48s_v4\",\r\n      \"numberOfCores\": 48,\r\n      \"osDiskSizeInMB\": 1047552,\r\n      \"resourceDiskSizeInMB\": 0,\r\n      \"memoryInMB\": 196608,\r\n      \"maxDataDiskCount\": 32\r\n    },\r\n    {\r\n      \"name\": \"Standard_D64s_v4\",\r\n      \"numberOfCores\": 64,\r\n      \"osDiskSizeInMB\": 1047552,\r\n      \"resourceDiskSizeInMB\": 0,\r\n      \"memoryInMB\": 262144,\r\n      \"maxDataDiskCount\": 32\r\n    },\r\n    {\r\n      \"name\": \"Standard_E48_v3\",\r\n      \"numberOfCores\": 48,\r\n      \"osDiskSizeInMB\": 1047552,\r\n      \"resourceDiskSizeInMB\": 1228800,\r\n      \"memoryInMB\": 393216,\r\n      \"maxDataDiskCount\": 32\r\n    },\r\n    {\r\n      \"name\": \"Standard_E64_v3\",\r\n      \"numberOfCores\": 64,\r\n      \"osDiskSizeInMB\": 1047552,\r\n      \"resourceDiskSizeInMB\": 1638400,\r\n      \"memoryInMB\": 442368,\r\n      \"maxDataDiskCount\": 32\r\n    },\r\n    {\r\n      \"name\": \"Standard_E48s_v3\",\r\n      \"numberOfCores\": 48,\r\n      \"osDiskSizeInMB\": 1047552,\r\n      \"resourceDiskSizeInMB\": 786432,\r\n      \"memoryInMB\": 393216,\r\n      \"maxDataDiskCount\": 32\r\n    },\r\n    {\r\n      \"name\": \"Standard_E64-16s_v3\",\r\n      \"numberOfCores\": 64,\r\n      \"osDiskSizeInMB\": 1047552,\r\n      \"resourceDiskSizeInMB\": 884736,\r\n      \"memoryInMB\": 442368,\r\n      \"maxDataDiskCount\": 32\r\n    },\r\n    {\r\n      \"name\": \"Standard_E64-32s_v3\",\r\n      \"numberOfCores\": 64,\r\n      \"osDiskSizeInMB\": 1047552,\r\n      \"resourceDiskSizeInMB\": 884736,\r\n      \"memoryInMB\": 442368,\r\n      \"maxDataDiskCount\": 32\r\n    },\r\n    {\r\n      \"name\": \"Standard_E64s_v3\",\r\n      \"numberOfCores\": 64,\r\n      \"osDiskSizeInMB\": 1047552,\r\n      \"resourceDiskSizeInMB\": 884736,\r\n      \"memoryInMB\": 442368,\r\n      \"maxDataDiskCount\": 32\r\n    },\r\n    {\r\n      \"name\": \"Standard_F2s_v2\",\r\n      \"numberOfCores\": 2,\r\n      \"osDiskSizeInMB\": 1047552,\r\n      \"resourceDiskSizeInMB\": 16384,\r\n      \"memoryInMB\": 4096,\r\n      \"maxDataDiskCount\": 4\r\n    },\r\n    {\r\n      \"name\": \"Standard_F4s_v2\",\r\n      \"numberOfCores\": 4,\r\n      \"osDiskSizeInMB\": 1047552,\r\n      \"resourceDiskSizeInMB\": 32768,\r\n      \"memoryInMB\": 8192,\r\n      \"maxDataDiskCount\": 8\r\n    },\r\n    {\r\n      \"name\": \"Standard_F8s_v2\",\r\n      \"numberOfCores\": 8,\r\n      \"osDiskSizeInMB\": 1047552,\r\n      \"resourceDiskSizeInMB\": 65536,\r\n      \"memoryInMB\": 16384,\r\n      \"maxDataDiskCount\": 16\r\n    },\r\n    {\r\n      \"name\": \"Standard_F16s_v2\",\r\n      \"numberOfCores\": 16,\r\n      \"osDiskSizeInMB\": 1047552,\r\n      \"resourceDiskSizeInMB\": 131072,\r\n      \"memoryInMB\": 32768,\r\n      \"maxDataDiskCount\": 32\r\n    },\r\n    {\r\n      \"name\": \"Standard_F32s_v2\",\r\n      \"numberOfCores\": 32,\r\n      \"osDiskSizeInMB\": 1047552,\r\n      \"resourceDiskSizeInMB\": 262144,\r\n      \"memoryInMB\": 65536,\r\n      \"maxDataDiskCount\": 32\r\n    },\r\n    {\r\n      \"name\": \"Standard_F48s_v2\",\r\n      \"numberOfCores\": 48,\r\n      \"osDiskSizeInMB\": 1047552,\r\n      \"resourceDiskSizeInMB\": 393216,\r\n      \"memoryInMB\": 98304,\r\n      \"maxDataDiskCount\": 32\r\n    },\r\n    {\r\n      \"name\": \"Standard_F64s_v2\",\r\n      \"numberOfCores\": 64,\r\n      \"osDiskSizeInMB\": 1047552,\r\n      \"resourceDiskSizeInMB\": 524288,\r\n      \"memoryInMB\": 131072,\r\n      \"maxDataDiskCount\": 32\r\n    },\r\n    {\r\n      \"name\": \"Standard_F72s_v2\",\r\n      \"numberOfCores\": 72,\r\n      \"osDiskSizeInMB\": 1047552,\r\n      \"resourceDiskSizeInMB\": 589824,\r\n      \"memoryInMB\": 147456,\r\n      \"maxDataDiskCount\": 32\r\n    },\r\n    {\r\n      \"name\": \"Standard_DS1\",\r\n      \"numberOfCores\": 1,\r\n      \"osDiskSizeInMB\": 1047552,\r\n      \"resourceDiskSizeInMB\": 7168,\r\n      \"memoryInMB\": 3584,\r\n      \"maxDataDiskCount\": 4\r\n    },\r\n    {\r\n      \"name\": \"Standard_DS2\",\r\n      \"numberOfCores\": 2,\r\n      \"osDiskSizeInMB\": 1047552,\r\n      \"resourceDiskSizeInMB\": 14336,\r\n      \"memoryInMB\": 7168,\r\n      \"maxDataDiskCount\": 8\r\n    },\r\n    {\r\n      \"name\": \"Standard_DS3\",\r\n      \"numberOfCores\": 4,\r\n      \"osDiskSizeInMB\": 1047552,\r\n      \"resourceDiskSizeInMB\": 28672,\r\n      \"memoryInMB\": 14336,\r\n      \"maxDataDiskCount\": 16\r\n    },\r\n    {\r\n      \"name\": \"Standard_DS4\",\r\n      \"numberOfCores\": 8,\r\n      \"osDiskSizeInMB\": 1047552,\r\n      \"resourceDiskSizeInMB\": 57344,\r\n      \"memoryInMB\": 28672,\r\n      \"maxDataDiskCount\": 32\r\n    },\r\n    {\r\n      \"name\": \"Standard_DS11\",\r\n      \"numberOfCores\": 2,\r\n      \"osDiskSizeInMB\": 1047552,\r\n      \"resourceDiskSizeInMB\": 28672,\r\n      \"memoryInMB\": 14336,\r\n      \"maxDataDiskCount\": 8\r\n    },\r\n    {\r\n      \"name\": \"Standard_DS12\",\r\n      \"numberOfCores\": 4,\r\n      \"osDiskSizeInMB\": 1047552,\r\n      \"resourceDiskSizeInMB\": 57344,\r\n      \"memoryInMB\": 28672,\r\n      \"maxDataDiskCount\": 16\r\n    },\r\n    {\r\n      \"name\": \"Standard_DS13\",\r\n      \"numberOfCores\": 8,\r\n      \"osDiskSizeInMB\": 1047552,\r\n      \"resourceDiskSizeInMB\": 114688,\r\n      \"memoryInMB\": 57344,\r\n      \"maxDataDiskCount\": 32\r\n    },\r\n    {\r\n      \"name\": \"Standard_DS14\",\r\n      \"numberOfCores\": 16,\r\n      \"osDiskSizeInMB\": 1047552,\r\n      \"resourceDiskSizeInMB\": 229376,\r\n      \"memoryInMB\": 114688,\r\n      \"maxDataDiskCount\": 64\r\n    },\r\n    {\r\n      \"name\": \"Standard_D2a_v4\",\r\n      \"numberOfCores\": 2,\r\n      \"osDiskSizeInMB\": 1047552,\r\n      \"resourceDiskSizeInMB\": 51200,\r\n      \"memoryInMB\": 8192,\r\n      \"maxDataDiskCount\": 4\r\n    },\r\n    {\r\n      \"name\": \"Standard_D4a_v4\",\r\n      \"numberOfCores\": 4,\r\n      \"osDiskSizeInMB\": 1047552,\r\n      \"resourceDiskSizeInMB\": 102400,\r\n      \"memoryInMB\": 16384,\r\n      \"maxDataDiskCount\": 8\r\n    },\r\n    {\r\n      \"name\": \"Standard_D8a_v4\",\r\n      \"numberOfCores\": 8,\r\n      \"osDiskSizeInMB\": 1047552,\r\n      \"resourceDiskSizeInMB\": 204800,\r\n      \"memoryInMB\": 32768,\r\n      \"maxDataDiskCount\": 16\r\n    },\r\n    {\r\n      \"name\": \"Standard_D16a_v4\",\r\n      \"numberOfCores\": 16,\r\n      \"osDiskSizeInMB\": 1047552,\r\n      \"resourceDiskSizeInMB\": 409600,\r\n      \"memoryInMB\": 65536,\r\n      \"maxDataDiskCount\": 32\r\n    },\r\n    {\r\n      \"name\": \"Standard_D32a_v4\",\r\n      \"numberOfCores\": 32,\r\n      \"osDiskSizeInMB\": 1047552,\r\n      \"resourceDiskSizeInMB\": 819200,\r\n      \"memoryInMB\": 131072,\r\n      \"maxDataDiskCount\": 32\r\n    },\r\n    {\r\n      \"name\": \"Standard_D48a_v4\",\r\n      \"numberOfCores\": 48,\r\n      \"osDiskSizeInMB\": 1047552,\r\n      \"resourceDiskSizeInMB\": 1228800,\r\n      \"memoryInMB\": 196608,\r\n      \"maxDataDiskCount\": 32\r\n    },\r\n    {\r\n      \"name\": \"Standard_D64a_v4\",\r\n      \"numberOfCores\": 64,\r\n      \"osDiskSizeInMB\": 1047552,\r\n      \"resourceDiskSizeInMB\": 1638400,\r\n      \"memoryInMB\": 262144,\r\n      \"maxDataDiskCount\": 32\r\n    },\r\n    {\r\n      \"name\": \"Standard_D96a_v4\",\r\n      \"numberOfCores\": 96,\r\n      \"osDiskSizeInMB\": 1047552,\r\n      \"resourceDiskSizeInMB\": 2457600,\r\n      \"memoryInMB\": 393216,\r\n      \"maxDataDiskCount\": 32\r\n    },\r\n    {\r\n      \"name\": \"Standard_D2as_v4\",\r\n      \"numberOfCores\": 2,\r\n      \"osDiskSizeInMB\": 1047552,\r\n      \"resourceDiskSizeInMB\": 16384,\r\n      \"memoryInMB\": 8192,\r\n      \"maxDataDiskCount\": 4\r\n    },\r\n    {\r\n      \"name\": \"Standard_D4as_v4\",\r\n      \"numberOfCores\": 4,\r\n      \"osDiskSizeInMB\": 1047552,\r\n      \"resourceDiskSizeInMB\": 32768,\r\n      \"memoryInMB\": 16384,\r\n      \"maxDataDiskCount\": 8\r\n    },\r\n    {\r\n      \"name\": \"Standard_D8as_v4\",\r\n      \"numberOfCores\": 8,\r\n      \"osDiskSizeInMB\": 1047552,\r\n      \"resourceDiskSizeInMB\": 65536,\r\n      \"memoryInMB\": 32768,\r\n      \"maxDataDiskCount\": 16\r\n    },\r\n    {\r\n      \"name\": \"Standard_D16as_v4\",\r\n      \"numberOfCores\": 16,\r\n      \"osDiskSizeInMB\": 1047552,\r\n      \"resourceDiskSizeInMB\": 131072,\r\n      \"memoryInMB\": 65536,\r\n      \"maxDataDiskCount\": 32\r\n    },\r\n    {\r\n      \"name\": \"Standard_D32as_v4\",\r\n      \"numberOfCores\": 32,\r\n      \"osDiskSizeInMB\": 1047552,\r\n      \"resourceDiskSizeInMB\": 262144,\r\n      \"memoryInMB\": 131072,\r\n      \"maxDataDiskCount\": 32\r\n    },\r\n    {\r\n      \"name\": \"Standard_D48as_v4\",\r\n      \"numberOfCores\": 48,\r\n      \"osDiskSizeInMB\": 1047552,\r\n      \"resourceDiskSizeInMB\": 393216,\r\n      \"memoryInMB\": 196608,\r\n      \"maxDataDiskCount\": 32\r\n    },\r\n    {\r\n      \"name\": \"Standard_D64as_v4\",\r\n      \"numberOfCores\": 64,\r\n      \"osDiskSizeInMB\": 1047552,\r\n      \"resourceDiskSizeInMB\": 524288,\r\n      \"memoryInMB\": 262144,\r\n      \"maxDataDiskCount\": 32\r\n    },\r\n    {\r\n      \"name\": \"Standard_D96as_v4\",\r\n      \"numberOfCores\": 96,\r\n      \"osDiskSizeInMB\": 1047552,\r\n      \"resourceDiskSizeInMB\": 786432,\r\n      \"memoryInMB\": 393216,\r\n      \"maxDataDiskCount\": 32\r\n    },\r\n    {\r\n      \"name\": \"Standard_E2a_v4\",\r\n      \"numberOfCores\": 2,\r\n      \"osDiskSizeInMB\": 1047552,\r\n      \"resourceDiskSizeInMB\": 51200,\r\n      \"memoryInMB\": 16384,\r\n      \"maxDataDiskCount\": 4\r\n    },\r\n    {\r\n      \"name\": \"Standard_E4a_v4\",\r\n      \"numberOfCores\": 4,\r\n      \"osDiskSizeInMB\": 1047552,\r\n      \"resourceDiskSizeInMB\": 102400,\r\n      \"memoryInMB\": 32768,\r\n      \"maxDataDiskCount\": 8\r\n    },\r\n    {\r\n      \"name\": \"Standard_E8a_v4\",\r\n      \"numberOfCores\": 8,\r\n      \"osDiskSizeInMB\": 1047552,\r\n      \"resourceDiskSizeInMB\": 204800,\r\n      \"memoryInMB\": 65536,\r\n      \"maxDataDiskCount\": 16\r\n    },\r\n    {\r\n      \"name\": \"Standard_E16a_v4\",\r\n      \"numberOfCores\": 16,\r\n      \"osDiskSizeInMB\": 1047552,\r\n      \"resourceDiskSizeInMB\": 409600,\r\n      \"memoryInMB\": 131072,\r\n      \"maxDataDiskCount\": 32\r\n    },\r\n    {\r\n      \"name\": \"Standard_E20a_v4\",\r\n      \"numberOfCores\": 20,\r\n      \"osDiskSizeInMB\": 1047552,\r\n      \"resourceDiskSizeInMB\": 512000,\r\n      \"memoryInMB\": 163840,\r\n      \"maxDataDiskCount\": 32\r\n    },\r\n    {\r\n      \"name\": \"Standard_E32a_v4\",\r\n      \"numberOfCores\": 32,\r\n      \"osDiskSizeInMB\": 1047552,\r\n      \"resourceDiskSizeInMB\": 819200,\r\n      \"memoryInMB\": 262144,\r\n      \"maxDataDiskCount\": 32\r\n    },\r\n    {\r\n      \"name\": \"Standard_E48a_v4\",\r\n      \"numberOfCores\": 48,\r\n      \"osDiskSizeInMB\": 1047552,\r\n      \"resourceDiskSizeInMB\": 1228800,\r\n      \"memoryInMB\": 393216,\r\n      \"maxDataDiskCount\": 32\r\n    },\r\n    {\r\n      \"name\": \"Standard_E64a_v4\",\r\n      \"numberOfCores\": 64,\r\n      \"osDiskSizeInMB\": 1047552,\r\n      \"resourceDiskSizeInMB\": 1638400,\r\n      \"memoryInMB\": 524288,\r\n      \"maxDataDiskCount\": 32\r\n    },\r\n    {\r\n      \"name\": \"Standard_E96a_v4\",\r\n      \"numberOfCores\": 96,\r\n      \"osDiskSizeInMB\": 1047552,\r\n      \"resourceDiskSizeInMB\": 2457600,\r\n      \"memoryInMB\": 688128,\r\n      \"maxDataDiskCount\": 32\r\n    },\r\n    {\r\n      \"name\": \"Standard_E2as_v4\",\r\n      \"numberOfCores\": 2,\r\n      \"osDiskSizeInMB\": 1047552,\r\n      \"resourceDiskSizeInMB\": 32768,\r\n      \"memoryInMB\": 16384,\r\n      \"maxDataDiskCount\": 4\r\n    },\r\n    {\r\n      \"name\": \"Standard_E4-2as_v4\",\r\n      \"numberOfCores\": 4,\r\n      \"osDiskSizeInMB\": 1047552,\r\n      \"resourceDiskSizeInMB\": 65536,\r\n      \"memoryInMB\": 32768,\r\n      \"maxDataDiskCount\": 8\r\n    },\r\n    {\r\n      \"name\": \"Standard_E4as_v4\",\r\n      \"numberOfCores\": 4,\r\n      \"osDiskSizeInMB\": 1047552,\r\n      \"resourceDiskSizeInMB\": 65536,\r\n      \"memoryInMB\": 32768,\r\n      \"maxDataDiskCount\": 8\r\n    },\r\n    {\r\n      \"name\": \"Standard_E8-2as_v4\",\r\n      \"numberOfCores\": 8,\r\n      \"osDiskSizeInMB\": 1047552,\r\n      \"resourceDiskSizeInMB\": 131072,\r\n      \"memoryInMB\": 65536,\r\n      \"maxDataDiskCount\": 16\r\n    },\r\n    {\r\n      \"name\": \"Standard_E8-4as_v4\",\r\n      \"numberOfCores\": 8,\r\n      \"osDiskSizeInMB\": 1047552,\r\n      \"resourceDiskSizeInMB\": 131072,\r\n      \"memoryInMB\": 65536,\r\n      \"maxDataDiskCount\": 16\r\n    },\r\n    {\r\n      \"name\": \"Standard_E8as_v4\",\r\n      \"numberOfCores\": 8,\r\n      \"osDiskSizeInMB\": 1047552,\r\n      \"resourceDiskSizeInMB\": 131072,\r\n      \"memoryInMB\": 65536,\r\n      \"maxDataDiskCount\": 16\r\n    },\r\n    {\r\n      \"name\": \"Standard_E16-4as_v4\",\r\n      \"numberOfCores\": 16,\r\n      \"osDiskSizeInMB\": 1047552,\r\n      \"resourceDiskSizeInMB\": 262144,\r\n      \"memoryInMB\": 131072,\r\n      \"maxDataDiskCount\": 32\r\n    },\r\n    {\r\n      \"name\": \"Standard_E16-8as_v4\",\r\n      \"numberOfCores\": 16,\r\n      \"osDiskSizeInMB\": 1047552,\r\n      \"resourceDiskSizeInMB\": 262144,\r\n      \"memoryInMB\": 131072,\r\n      \"maxDataDiskCount\": 32\r\n    },\r\n    {\r\n      \"name\": \"Standard_E16as_v4\",\r\n      \"numberOfCores\": 16,\r\n      \"osDiskSizeInMB\": 1047552,\r\n      \"resourceDiskSizeInMB\": 262144,\r\n      \"memoryInMB\": 131072,\r\n      \"maxDataDiskCount\": 32\r\n    },\r\n    {\r\n      \"name\": \"Standard_E20as_v4\",\r\n      \"numberOfCores\": 20,\r\n      \"osDiskSizeInMB\": 1047552,\r\n      \"resourceDiskSizeInMB\": 327680,\r\n      \"memoryInMB\": 163840,\r\n      \"maxDataDiskCount\": 32\r\n    },\r\n    {\r\n      \"name\": \"Standard_E32-8as_v4\",\r\n      \"numberOfCores\": 32,\r\n      \"osDiskSizeInMB\": 1047552,\r\n      \"resourceDiskSizeInMB\": 524288,\r\n      \"memoryInMB\": 262144,\r\n      \"maxDataDiskCount\": 32\r\n    },\r\n    {\r\n      \"name\": \"Standard_E32-16as_v4\",\r\n      \"numberOfCores\": 32,\r\n      \"osDiskSizeInMB\": 1047552,\r\n      \"resourceDiskSizeInMB\": 524288,\r\n      \"memoryInMB\": 262144,\r\n      \"maxDataDiskCount\": 32\r\n    },\r\n    {\r\n      \"name\": \"Standard_E32as_v4\",\r\n      \"numberOfCores\": 32,\r\n      \"osDiskSizeInMB\": 1047552,\r\n      \"resourceDiskSizeInMB\": 524288,\r\n      \"memoryInMB\": 262144,\r\n      \"maxDataDiskCount\": 32\r\n    },\r\n    {\r\n      \"name\": \"Standard_E48as_v4\",\r\n      \"numberOfCores\": 48,\r\n      \"osDiskSizeInMB\": 1047552,\r\n      \"resourceDiskSizeInMB\": 786432,\r\n      \"memoryInMB\": 393216,\r\n      \"maxDataDiskCount\": 32\r\n    },\r\n    {\r\n      \"name\": \"Standard_E64-16as_v4\",\r\n      \"numberOfCores\": 64,\r\n      \"osDiskSizeInMB\": 1047552,\r\n      \"resourceDiskSizeInMB\": 884736,\r\n      \"memoryInMB\": 524288,\r\n      \"maxDataDiskCount\": 32\r\n    },\r\n    {\r\n      \"name\": \"Standard_E64-32as_v4\",\r\n      \"numberOfCores\": 64,\r\n      \"osDiskSizeInMB\": 1047552,\r\n      \"resourceDiskSizeInMB\": 884736,\r\n      \"memoryInMB\": 524288,\r\n      \"maxDataDiskCount\": 32\r\n    },\r\n    {\r\n      \"name\": \"Standard_E64as_v4\",\r\n      \"numberOfCores\": 64,\r\n      \"osDiskSizeInMB\": 1047552,\r\n      \"resourceDiskSizeInMB\": 884736,\r\n      \"memoryInMB\": 524288,\r\n      \"maxDataDiskCount\": 32\r\n    },\r\n    {\r\n      \"name\": \"Standard_E96-24as_v4\",\r\n      \"numberOfCores\": 96,\r\n      \"osDiskSizeInMB\": 1047552,\r\n      \"resourceDiskSizeInMB\": 1376256,\r\n      \"memoryInMB\": 688128,\r\n      \"maxDataDiskCount\": 32\r\n    },\r\n    {\r\n      \"name\": \"Standard_E96-48as_v4\",\r\n      \"numberOfCores\": 96,\r\n      \"osDiskSizeInMB\": 1047552,\r\n      \"resourceDiskSizeInMB\": 1376256,\r\n      \"memoryInMB\": 688128,\r\n      \"maxDataDiskCount\": 32\r\n    },\r\n    {\r\n      \"name\": \"Standard_E96as_v4\",\r\n      \"numberOfCores\": 96,\r\n      \"osDiskSizeInMB\": 1047552,\r\n      \"resourceDiskSizeInMB\": 1376256,\r\n      \"memoryInMB\": 688128,\r\n      \"maxDataDiskCount\": 32\r\n    },\r\n    {\r\n      \"name\": \"Standard_E64i_v3\",\r\n      \"numberOfCores\": 64,\r\n      \"osDiskSizeInMB\": 1047552,\r\n      \"resourceDiskSizeInMB\": 1638400,\r\n      \"memoryInMB\": 442368,\r\n      \"maxDataDiskCount\": 32\r\n    },\r\n    {\r\n      \"name\": \"Standard_E64is_v3\",\r\n      \"numberOfCores\": 64,\r\n      \"osDiskSizeInMB\": 1047552,\r\n      \"resourceDiskSizeInMB\": 884736,\r\n      \"memoryInMB\": 442368,\r\n      \"maxDataDiskCount\": 32\r\n    }\r\n  ]\r\n}",
      "StatusCode": 200
    },
    {
      "RequestUri": "/subscriptions/e37510d7-33b6-4676-886f-ee75bcc01871/resourcegroups/crptestar6665?api-version=2017-05-10",
      "EncodedRequestUri": "L3N1YnNjcmlwdGlvbnMvZTM3NTEwZDctMzNiNi00Njc2LTg4NmYtZWU3NWJjYzAxODcxL3Jlc291cmNlZ3JvdXBzL2NycHRlc3RhcjY2NjU/YXBpLXZlcnNpb249MjAxNy0wNS0xMA==",
>>>>>>> ba3a4ca0
      "RequestMethod": "DELETE",
      "RequestBody": "",
      "RequestHeaders": {
        "x-ms-client-request-id": [
<<<<<<< HEAD
          "c8e8eb34-9cbd-4d29-b4cd-bc0618ee1395"
=======
          "675c02ca-6280-4386-bae5-20fb8b40e853"
>>>>>>> ba3a4ca0
        ],
        "Accept-Language": [
          "en-US"
        ],
        "User-Agent": [
          "FxVersion/4.6.29518.01",
          "OSName/Windows",
          "OSVersion/Microsoft.Windows.10.0.19042.",
          "Microsoft.Azure.Management.ResourceManager.ResourceManagementClient/1.6.0.0"
        ]
      },
      "ResponseHeaders": {
        "Cache-Control": [
          "no-cache"
        ],
<<<<<<< HEAD
        "Date": [
          "Thu, 02 Apr 2020 17:23:11 GMT"
        ],
=======
>>>>>>> ba3a4ca0
        "Pragma": [
          "no-cache"
        ],
        "Location": [
<<<<<<< HEAD
          "https://management.azure.com/subscriptions/0296790d-427c-48ca-b204-8b729bbd8670/operationresults/eyJqb2JJZCI6IlJFU09VUkNFR1JPVVBERUxFVElPTkpPQi1DUlBURVNUQVI1OTc2LU5PUlRIRVVST1BFIiwiam9iTG9jYXRpb24iOiJub3J0aGV1cm9wZSJ9?api-version=2017-05-10"
=======
          "https://management.azure.com/subscriptions/e37510d7-33b6-4676-886f-ee75bcc01871/operationresults/eyJqb2JJZCI6IlJFU09VUkNFR1JPVVBERUxFVElPTkpPQi1DUlBURVNUQVI2NjY1LU5PUlRIRVVST1BFIiwiam9iTG9jYXRpb24iOiJub3J0aGV1cm9wZSJ9?api-version=2017-05-10"
>>>>>>> ba3a4ca0
        ],
        "Retry-After": [
          "15"
        ],
        "x-ms-ratelimit-remaining-subscription-deletes": [
          "14999"
        ],
        "x-ms-request-id": [
<<<<<<< HEAD
          "b866b825-57fc-4043-aaa4-995389c2e6ec"
        ],
        "x-ms-correlation-request-id": [
          "b866b825-57fc-4043-aaa4-995389c2e6ec"
        ],
        "x-ms-routing-request-id": [
          "WESTUS:20200402T172312Z:b866b825-57fc-4043-aaa4-995389c2e6ec"
=======
          "39a7825a-e8ee-4a29-878b-f4ac633517ae"
        ],
        "x-ms-correlation-request-id": [
          "39a7825a-e8ee-4a29-878b-f4ac633517ae"
        ],
        "x-ms-routing-request-id": [
          "EASTUS2:20210618T055855Z:39a7825a-e8ee-4a29-878b-f4ac633517ae"
>>>>>>> ba3a4ca0
        ],
        "Strict-Transport-Security": [
          "max-age=31536000; includeSubDomains"
        ],
        "X-Content-Type-Options": [
          "nosniff"
        ],
        "Date": [
          "Fri, 18 Jun 2021 05:58:54 GMT"
        ],
        "Expires": [
          "-1"
        ],
        "Content-Length": [
          "0"
        ]
      },
      "ResponseBody": "",
      "StatusCode": 202
    }
  ],
  "Names": {
    "TestVMScenarioOperationsInternal": [
<<<<<<< HEAD
      "crptestar5976",
      "crptestar9173",
      "as6866"
    ],
    "CreatePublicIP": [
      "pip6037",
      "dn3136"
    ],
    "CreateVNET": [
      "vn8162",
      "sn8237"
    ],
    "CreateNIC": [
      "nic377",
      "ip1374"
    ],
    "CreateDefaultVMInput": [
      "crptestar5017",
      "crptestar8981",
      "crptestar3487",
      "vm8622",
      "Microsoft.Compute/virtualMachines8944"
    ]
  },
  "Variables": {
    "SubscriptionId": "0296790d-427c-48ca-b204-8b729bbd8670"
=======
      "crptestar6665",
      "crptestar702",
      "as7205"
    ],
    "CreatePublicIP": [
      "pip9249",
      "dn9692"
    ],
    "CreateVNET": [
      "vn612",
      "sn9848"
    ],
    "CreateNIC": [
      "nic8162",
      "ip5304"
    ],
    "CreateDefaultVMInput": [
      "crptestar4840",
      "crptestar6913",
      "crptestar7236",
      "vm8844",
      "Microsoft.Compute/virtualMachines5133"
    ]
  },
  "Variables": {
    "SubscriptionId": "e37510d7-33b6-4676-886f-ee75bcc01871"
>>>>>>> ba3a4ca0
  }
}<|MERGE_RESOLUTION|>--- conflicted
+++ resolved
@@ -1,22 +1,13 @@
 {
   "Entries": [
     {
-<<<<<<< HEAD
-      "RequestUri": "/subscriptions/0296790d-427c-48ca-b204-8b729bbd8670/providers/Microsoft.Compute/locations/northeurope/publishers/MicrosoftWindowsServer/artifacttypes/vmimage/offers/WindowsServer/skus/2012-R2-Datacenter/versions?$top=1&api-version=2019-12-01",
-      "EncodedRequestUri": "L3N1YnNjcmlwdGlvbnMvMDI5Njc5MGQtNDI3Yy00OGNhLWIyMDQtOGI3MjliYmQ4NjcwL3Byb3ZpZGVycy9NaWNyb3NvZnQuQ29tcHV0ZS9sb2NhdGlvbnMvbm9ydGhldXJvcGUvcHVibGlzaGVycy9NaWNyb3NvZnRXaW5kb3dzU2VydmVyL2FydGlmYWN0dHlwZXMvdm1pbWFnZS9vZmZlcnMvV2luZG93c1NlcnZlci9za3VzLzIwMTItUjItRGF0YWNlbnRlci92ZXJzaW9ucz8kdG9wPTEmYXBpLXZlcnNpb249MjAxOS0xMi0wMQ==",
-=======
-      "RequestUri": "/subscriptions/e37510d7-33b6-4676-886f-ee75bcc01871/providers/Microsoft.Compute/locations/northeurope/publishers/MicrosoftWindowsServer/artifacttypes/vmimage/offers/WindowsServer/skus/2012-R2-Datacenter/versions?$top=1&api-version=2021-04-01",
-      "EncodedRequestUri": "L3N1YnNjcmlwdGlvbnMvZTM3NTEwZDctMzNiNi00Njc2LTg4NmYtZWU3NWJjYzAxODcxL3Byb3ZpZGVycy9NaWNyb3NvZnQuQ29tcHV0ZS9sb2NhdGlvbnMvbm9ydGhldXJvcGUvcHVibGlzaGVycy9NaWNyb3NvZnRXaW5kb3dzU2VydmVyL2FydGlmYWN0dHlwZXMvdm1pbWFnZS9vZmZlcnMvV2luZG93c1NlcnZlci9za3VzLzIwMTItUjItRGF0YWNlbnRlci92ZXJzaW9ucz8kdG9wPTEmYXBpLXZlcnNpb249MjAyMS0wNC0wMQ==",
->>>>>>> ba3a4ca0
+      "RequestUri": "/subscriptions/e37510d7-33b6-4676-886f-ee75bcc01871/providers/Microsoft.Compute/locations/northeurope/publishers/MicrosoftWindowsServer/artifacttypes/vmimage/offers/WindowsServer/skus/2012-R2-Datacenter/versions?$top=1&api-version=2021-03-01",
+      "EncodedRequestUri": "L3N1YnNjcmlwdGlvbnMvZTM3NTEwZDctMzNiNi00Njc2LTg4NmYtZWU3NWJjYzAxODcxL3Byb3ZpZGVycy9NaWNyb3NvZnQuQ29tcHV0ZS9sb2NhdGlvbnMvbm9ydGhldXJvcGUvcHVibGlzaGVycy9NaWNyb3NvZnRXaW5kb3dzU2VydmVyL2FydGlmYWN0dHlwZXMvdm1pbWFnZS9vZmZlcnMvV2luZG93c1NlcnZlci9za3VzLzIwMTItUjItRGF0YWNlbnRlci92ZXJzaW9ucz8kdG9wPTEmYXBpLXZlcnNpb249MjAyMS0wMy0wMQ==",
       "RequestMethod": "GET",
       "RequestBody": "",
       "RequestHeaders": {
         "x-ms-client-request-id": [
-<<<<<<< HEAD
-          "97879a6f-ee47-446b-a2b6-e8a464d25b27"
-=======
-          "fb65554b-b975-42ba-8fed-4cc3285938ab"
->>>>>>> ba3a4ca0
+          "8c15b513-c558-4d58-85c6-0064c428b8a1"
         ],
         "Accept-Language": [
           "en-US"
@@ -24,72 +15,47 @@
         "User-Agent": [
           "FxVersion/4.6.29518.01",
           "OSName/Windows",
-<<<<<<< HEAD
-          "OSVersion/Microsoft.Windows.10.0.18363.",
-          "Microsoft.Azure.Management.Compute.ComputeManagementClient/35.0.0.0"
-=======
-          "OSVersion/Microsoft.Windows.10.0.19042.",
-          "Microsoft.Azure.Management.Compute.ComputeManagementClient/47.0.0"
->>>>>>> ba3a4ca0
-        ]
-      },
-      "ResponseHeaders": {
-        "Cache-Control": [
-          "no-cache"
-        ],
-<<<<<<< HEAD
-        "Date": [
-          "Thu, 02 Apr 2020 17:15:42 GMT"
-        ],
-=======
->>>>>>> ba3a4ca0
+          "OSVersion/Microsoft.Windows.10.0.18363.",
+          "Microsoft.Azure.Management.Compute.ComputeManagementClient/44.0.0.0"
+        ]
+      },
+      "ResponseHeaders": {
+        "Cache-Control": [
+          "no-cache"
+        ],
         "Pragma": [
           "no-cache"
         ],
         "x-ms-ratelimit-remaining-resource": [
-          "Microsoft.Compute/ListVMImagesVersionsFromLocation3Min;15999,Microsoft.Compute/ListVMImagesVersionsFromLocation30Min;43999"
+          "Microsoft.Compute/ListVMImagesVersionsFromLocation3Min;15999,Microsoft.Compute/ListVMImagesVersionsFromLocation30Min;43998"
         ],
         "Strict-Transport-Security": [
           "max-age=31536000; includeSubDomains"
         ],
         "x-ms-served-by": [
-<<<<<<< HEAD
-          "57a6d3dd-3d0a-462e-94d4-4434fd069990_132011532387819953"
-        ],
-        "x-ms-request-id": [
-          "f460a5c3-0175-4548-9837-497cc9a937aa"
-=======
-          "57a6d3dd-3d0a-462e-94d4-4434fd069990_132546865085392512"
-        ],
-        "x-ms-request-id": [
-          "8f7d13d6-fd43-438b-9d11-5b969cc7fe02"
-        ],
-        "Server": [
-          "Microsoft-HTTPAPI/2.0",
-          "Microsoft-HTTPAPI/2.0"
->>>>>>> ba3a4ca0
+          "57a6d3dd-3d0a-462e-94d4-4434fd069990_132415048682162884"
+        ],
+        "x-ms-request-id": [
+          "4e52dae7-239f-45ed-b58a-246d8e06bf3f"
+        ],
+        "Server": [
+          "Microsoft-HTTPAPI/2.0",
+          "Microsoft-HTTPAPI/2.0"
         ],
         "x-ms-ratelimit-remaining-subscription-reads": [
           "11999"
         ],
         "x-ms-correlation-request-id": [
-<<<<<<< HEAD
-          "345fdae6-3dd3-468f-8c9d-f0c37b74652d"
-        ],
-        "x-ms-routing-request-id": [
-          "WESTUS:20200402T171542Z:345fdae6-3dd3-468f-8c9d-f0c37b74652d"
-=======
-          "ef3b722f-1e96-4ebb-84e0-1022a6f9ca57"
-        ],
-        "x-ms-routing-request-id": [
-          "EASTUS2:20210618T055049Z:ef3b722f-1e96-4ebb-84e0-1022a6f9ca57"
->>>>>>> ba3a4ca0
-        ],
-        "X-Content-Type-Options": [
-          "nosniff"
-        ],
-        "Date": [
-          "Fri, 18 Jun 2021 05:50:49 GMT"
+          "4dfd3552-0f25-4b6b-9085-2f34801aa4db"
+        ],
+        "x-ms-routing-request-id": [
+          "EASTUS2:20210323T003750Z:4dfd3552-0f25-4b6b-9085-2f34801aa4db"
+        ],
+        "X-Content-Type-Options": [
+          "nosniff"
+        ],
+        "Date": [
+          "Tue, 23 Mar 2021 00:37:50 GMT"
         ],
         "Content-Length": [
           "317"
@@ -101,31 +67,17 @@
           "-1"
         ]
       },
-<<<<<<< HEAD
-      "ResponseBody": "[\r\n  {\r\n    \"location\": \"northeurope\",\r\n    \"name\": \"4.127.20180315\",\r\n    \"id\": \"/Subscriptions/0296790d-427c-48ca-b204-8b729bbd8670/Providers/Microsoft.Compute/Locations/northeurope/Publishers/MicrosoftWindowsServer/ArtifactTypes/VMImage/Offers/WindowsServer/Skus/2012-R2-Datacenter/Versions/4.127.20180315\"\r\n  }\r\n]",
-      "StatusCode": 200
-    },
-    {
-      "RequestUri": "/subscriptions/0296790d-427c-48ca-b204-8b729bbd8670/resourcegroups/crptestar5976?api-version=2017-05-10",
-      "EncodedRequestUri": "L3N1YnNjcmlwdGlvbnMvMDI5Njc5MGQtNDI3Yy00OGNhLWIyMDQtOGI3MjliYmQ4NjcwL3Jlc291cmNlZ3JvdXBzL2NycHRlc3RhcjU5NzY/YXBpLXZlcnNpb249MjAxNy0wNS0xMA==",
+      "ResponseBody": "[\r\n  {\r\n    \"location\": \"northeurope\",\r\n    \"name\": \"4.127.20180315\",\r\n    \"id\": \"/Subscriptions/e37510d7-33b6-4676-886f-ee75bcc01871/Providers/Microsoft.Compute/Locations/northeurope/Publishers/MicrosoftWindowsServer/ArtifactTypes/VMImage/Offers/WindowsServer/Skus/2012-R2-Datacenter/Versions/4.127.20180315\"\r\n  }\r\n]",
+      "StatusCode": 200
+    },
+    {
+      "RequestUri": "/subscriptions/e37510d7-33b6-4676-886f-ee75bcc01871/resourcegroups/crptestar8024?api-version=2017-05-10",
+      "EncodedRequestUri": "L3N1YnNjcmlwdGlvbnMvZTM3NTEwZDctMzNiNi00Njc2LTg4NmYtZWU3NWJjYzAxODcxL3Jlc291cmNlZ3JvdXBzL2NycHRlc3RhcjgwMjQ/YXBpLXZlcnNpb249MjAxNy0wNS0xMA==",
       "RequestMethod": "PUT",
-      "RequestBody": "{\r\n  \"location\": \"northeurope\",\r\n  \"tags\": {\r\n    \"crptestar5976\": \"2020-04-02 17:15:42Z\"\r\n  }\r\n}",
+      "RequestBody": "{\r\n  \"location\": \"northeurope\",\r\n  \"tags\": {\r\n    \"crptestar8024\": \"2021-03-23 00:37:50Z\"\r\n  }\r\n}",
       "RequestHeaders": {
         "x-ms-client-request-id": [
-          "ae05c413-1009-46a6-8556-29d3e2f57882"
-=======
-      "ResponseBody": "[\r\n  {\r\n    \"location\": \"northeurope\",\r\n    \"name\": \"4.127.20180315\",\r\n    \"id\": \"/Subscriptions/e37510d7-33b6-4676-886f-ee75bcc01871/Providers/Microsoft.Compute/Locations/northeurope/Publishers/MicrosoftWindowsServer/ArtifactTypes/VMImage/Offers/WindowsServer/Skus/2012-R2-Datacenter/Versions/4.127.20180315\"\r\n  }\r\n]",
-      "StatusCode": 200
-    },
-    {
-      "RequestUri": "/subscriptions/e37510d7-33b6-4676-886f-ee75bcc01871/resourcegroups/crptestar6665?api-version=2017-05-10",
-      "EncodedRequestUri": "L3N1YnNjcmlwdGlvbnMvZTM3NTEwZDctMzNiNi00Njc2LTg4NmYtZWU3NWJjYzAxODcxL3Jlc291cmNlZ3JvdXBzL2NycHRlc3RhcjY2NjU/YXBpLXZlcnNpb249MjAxNy0wNS0xMA==",
-      "RequestMethod": "PUT",
-      "RequestBody": "{\r\n  \"location\": \"northeurope\",\r\n  \"tags\": {\r\n    \"crptestar6665\": \"2021-06-18 05:50:49Z\"\r\n  }\r\n}",
-      "RequestHeaders": {
-        "x-ms-client-request-id": [
-          "3a86f1ac-e9f7-4a2a-baf1-88470c814193"
->>>>>>> ba3a4ca0
+          "deaa1caf-509d-4097-aaa2-02119f4de08f"
         ],
         "Accept-Language": [
           "en-US"
@@ -133,7 +85,7 @@
         "User-Agent": [
           "FxVersion/4.6.29518.01",
           "OSName/Windows",
-          "OSVersion/Microsoft.Windows.10.0.19042.",
+          "OSVersion/Microsoft.Windows.10.0.18363.",
           "Microsoft.Azure.Management.ResourceManager.ResourceManagementClient/1.6.0.0"
         ],
         "Content-Type": [
@@ -147,12 +99,6 @@
         "Cache-Control": [
           "no-cache"
         ],
-<<<<<<< HEAD
-        "Date": [
-          "Thu, 02 Apr 2020 17:15:46 GMT"
-        ],
-=======
->>>>>>> ba3a4ca0
         "Pragma": [
           "no-cache"
         ],
@@ -160,32 +106,22 @@
           "1199"
         ],
         "x-ms-request-id": [
-<<<<<<< HEAD
-          "ed5b81a8-4159-4d31-84ef-57a48dccc6be"
-        ],
-        "x-ms-correlation-request-id": [
-          "ed5b81a8-4159-4d31-84ef-57a48dccc6be"
-        ],
-        "x-ms-routing-request-id": [
-          "WESTUS:20200402T171546Z:ed5b81a8-4159-4d31-84ef-57a48dccc6be"
-=======
-          "3ece012c-2e5f-43d9-9f76-251e8bfaf83f"
-        ],
-        "x-ms-correlation-request-id": [
-          "3ece012c-2e5f-43d9-9f76-251e8bfaf83f"
-        ],
-        "x-ms-routing-request-id": [
-          "EASTUS2:20210618T055051Z:3ece012c-2e5f-43d9-9f76-251e8bfaf83f"
->>>>>>> ba3a4ca0
-        ],
-        "Strict-Transport-Security": [
-          "max-age=31536000; includeSubDomains"
-        ],
-        "X-Content-Type-Options": [
-          "nosniff"
-        ],
-        "Date": [
-          "Fri, 18 Jun 2021 05:50:50 GMT"
+          "9eaf9b5a-e795-46cb-a25a-90ca9e1b44f2"
+        ],
+        "x-ms-correlation-request-id": [
+          "9eaf9b5a-e795-46cb-a25a-90ca9e1b44f2"
+        ],
+        "x-ms-routing-request-id": [
+          "EASTUS2:20210323T003752Z:9eaf9b5a-e795-46cb-a25a-90ca9e1b44f2"
+        ],
+        "Strict-Transport-Security": [
+          "max-age=31536000; includeSubDomains"
+        ],
+        "X-Content-Type-Options": [
+          "nosniff"
+        ],
+        "Date": [
+          "Tue, 23 Mar 2021 00:37:51 GMT"
         ],
         "Content-Length": [
           "232"
@@ -197,31 +133,17 @@
           "-1"
         ]
       },
-<<<<<<< HEAD
-      "ResponseBody": "{\r\n  \"id\": \"/subscriptions/0296790d-427c-48ca-b204-8b729bbd8670/resourceGroups/crptestar5976\",\r\n  \"name\": \"crptestar5976\",\r\n  \"location\": \"northeurope\",\r\n  \"tags\": {\r\n    \"crptestar5976\": \"2020-04-02 17:15:42Z\"\r\n  },\r\n  \"properties\": {\r\n    \"provisioningState\": \"Succeeded\"\r\n  }\r\n}",
+      "ResponseBody": "{\r\n  \"id\": \"/subscriptions/e37510d7-33b6-4676-886f-ee75bcc01871/resourceGroups/crptestar8024\",\r\n  \"name\": \"crptestar8024\",\r\n  \"location\": \"northeurope\",\r\n  \"tags\": {\r\n    \"crptestar8024\": \"2021-03-23 00:37:50Z\"\r\n  },\r\n  \"properties\": {\r\n    \"provisioningState\": \"Succeeded\"\r\n  }\r\n}",
       "StatusCode": 201
     },
     {
-      "RequestUri": "/subscriptions/0296790d-427c-48ca-b204-8b729bbd8670/resourceGroups/crptestar5976/providers/Microsoft.Network/publicIPAddresses/pip6037?api-version=2018-07-01",
-      "EncodedRequestUri": "L3N1YnNjcmlwdGlvbnMvMDI5Njc5MGQtNDI3Yy00OGNhLWIyMDQtOGI3MjliYmQ4NjcwL3Jlc291cmNlR3JvdXBzL2NycHRlc3RhcjU5NzYvcHJvdmlkZXJzL01pY3Jvc29mdC5OZXR3b3JrL3B1YmxpY0lQQWRkcmVzc2VzL3BpcDYwMzc/YXBpLXZlcnNpb249MjAxOC0wNy0wMQ==",
+      "RequestUri": "/subscriptions/e37510d7-33b6-4676-886f-ee75bcc01871/resourceGroups/crptestar8024/providers/Microsoft.Network/publicIPAddresses/pip7114?api-version=2019-09-01",
+      "EncodedRequestUri": "L3N1YnNjcmlwdGlvbnMvZTM3NTEwZDctMzNiNi00Njc2LTg4NmYtZWU3NWJjYzAxODcxL3Jlc291cmNlR3JvdXBzL2NycHRlc3RhcjgwMjQvcHJvdmlkZXJzL01pY3Jvc29mdC5OZXR3b3JrL3B1YmxpY0lQQWRkcmVzc2VzL3BpcDcxMTQ/YXBpLXZlcnNpb249MjAxOS0wOS0wMQ==",
       "RequestMethod": "PUT",
-      "RequestBody": "{\r\n  \"properties\": {\r\n    \"publicIPAllocationMethod\": \"Dynamic\",\r\n    \"dnsSettings\": {\r\n      \"domainNameLabel\": \"dn3136\"\r\n    }\r\n  },\r\n  \"location\": \"northeurope\",\r\n  \"tags\": {\r\n    \"key\": \"value\"\r\n  }\r\n}",
+      "RequestBody": "{\r\n  \"properties\": {\r\n    \"publicIPAllocationMethod\": \"Dynamic\",\r\n    \"dnsSettings\": {\r\n      \"domainNameLabel\": \"dn7384\"\r\n    }\r\n  },\r\n  \"location\": \"northeurope\",\r\n  \"tags\": {\r\n    \"key\": \"value\"\r\n  }\r\n}",
       "RequestHeaders": {
         "x-ms-client-request-id": [
-          "62e46aa4-ccc3-4102-b80c-fad809ba5971"
-=======
-      "ResponseBody": "{\r\n  \"id\": \"/subscriptions/e37510d7-33b6-4676-886f-ee75bcc01871/resourceGroups/crptestar6665\",\r\n  \"name\": \"crptestar6665\",\r\n  \"location\": \"northeurope\",\r\n  \"tags\": {\r\n    \"crptestar6665\": \"2021-06-18 05:50:49Z\"\r\n  },\r\n  \"properties\": {\r\n    \"provisioningState\": \"Succeeded\"\r\n  }\r\n}",
-      "StatusCode": 201
-    },
-    {
-      "RequestUri": "/subscriptions/e37510d7-33b6-4676-886f-ee75bcc01871/resourceGroups/crptestar6665/providers/Microsoft.Network/publicIPAddresses/pip9249?api-version=2019-09-01",
-      "EncodedRequestUri": "L3N1YnNjcmlwdGlvbnMvZTM3NTEwZDctMzNiNi00Njc2LTg4NmYtZWU3NWJjYzAxODcxL3Jlc291cmNlR3JvdXBzL2NycHRlc3RhcjY2NjUvcHJvdmlkZXJzL01pY3Jvc29mdC5OZXR3b3JrL3B1YmxpY0lQQWRkcmVzc2VzL3BpcDkyNDk/YXBpLXZlcnNpb249MjAxOS0wOS0wMQ==",
-      "RequestMethod": "PUT",
-      "RequestBody": "{\r\n  \"properties\": {\r\n    \"publicIPAllocationMethod\": \"Dynamic\",\r\n    \"dnsSettings\": {\r\n      \"domainNameLabel\": \"dn9692\"\r\n    }\r\n  },\r\n  \"location\": \"northeurope\",\r\n  \"tags\": {\r\n    \"key\": \"value\"\r\n  }\r\n}",
-      "RequestHeaders": {
-        "x-ms-client-request-id": [
-          "146413bb-913a-4262-b374-a1f12ac92a23"
->>>>>>> ba3a4ca0
+          "99bb633d-f942-4268-9ddd-35a8e2f7d1f0"
         ],
         "Accept-Language": [
           "en-US"
@@ -229,7 +151,7 @@
         "User-Agent": [
           "FxVersion/4.6.29518.01",
           "OSName/Windows",
-          "OSVersion/Microsoft.Windows.10.0.19042.",
+          "OSVersion/Microsoft.Windows.10.0.18363.",
           "Microsoft.Azure.Management.Network.NetworkManagementClient/19.17.1.0"
         ],
         "Content-Type": [
@@ -243,12 +165,6 @@
         "Cache-Control": [
           "no-cache"
         ],
-<<<<<<< HEAD
-        "Date": [
-          "Thu, 02 Apr 2020 17:15:53 GMT"
-        ],
-=======
->>>>>>> ba3a4ca0
         "Pragma": [
           "no-cache"
         ],
@@ -256,33 +172,19 @@
           "1"
         ],
         "x-ms-request-id": [
-<<<<<<< HEAD
-          "b9ab1919-0883-46c0-a6ea-5b1852ff8710"
+          "0c36e6c4-b4d2-49ad-b542-089e95239764"
         ],
         "Azure-AsyncOperation": [
-          "https://management.azure.com/subscriptions/0296790d-427c-48ca-b204-8b729bbd8670/providers/Microsoft.Network/locations/northeurope/operations/b9ab1919-0883-46c0-a6ea-5b1852ff8710?api-version=2018-07-01"
-        ],
-        "x-ms-correlation-request-id": [
-          "bfadd2fa-9d1d-42b1-9004-aa76dfaa4a35"
-=======
-          "5ee73544-370f-4aeb-8731-60b37f5fea9c"
-        ],
-        "Azure-AsyncOperation": [
-          "https://management.azure.com/subscriptions/e37510d7-33b6-4676-886f-ee75bcc01871/providers/Microsoft.Network/locations/northeurope/operations/5ee73544-370f-4aeb-8731-60b37f5fea9c?api-version=2019-09-01"
-        ],
-        "x-ms-correlation-request-id": [
-          "31d3204a-bf3d-4d27-b42a-1ab3a32582dc"
->>>>>>> ba3a4ca0
+          "https://management.azure.com/subscriptions/e37510d7-33b6-4676-886f-ee75bcc01871/providers/Microsoft.Network/locations/northeurope/operations/0c36e6c4-b4d2-49ad-b542-089e95239764?api-version=2019-09-01"
+        ],
+        "x-ms-correlation-request-id": [
+          "e2861e26-de62-4751-89ac-d0415590e886"
         ],
         "Azure-AsyncNotification": [
           "Enabled"
         ],
         "x-ms-arm-service-request-id": [
-<<<<<<< HEAD
-          "072c2d2d-0a91-4bcf-aaab-9afa5184cf76"
-=======
-          "020db55c-7c5b-41ab-9c19-c998426a3710"
->>>>>>> ba3a4ca0
+          "380be0e9-69ce-46c4-a17d-e525ff86587e"
         ],
         "Strict-Transport-Security": [
           "max-age=31536000; includeSubDomains"
@@ -295,17 +197,13 @@
           "1199"
         ],
         "x-ms-routing-request-id": [
-<<<<<<< HEAD
-          "WESTUS:20200402T171553Z:bfadd2fa-9d1d-42b1-9004-aa76dfaa4a35"
-=======
-          "EASTUS2:20210618T055055Z:31d3204a-bf3d-4d27-b42a-1ab3a32582dc"
->>>>>>> ba3a4ca0
-        ],
-        "X-Content-Type-Options": [
-          "nosniff"
-        ],
-        "Date": [
-          "Fri, 18 Jun 2021 05:50:55 GMT"
+          "EASTUS2:20210323T003756Z:e2861e26-de62-4751-89ac-d0415590e886"
+        ],
+        "X-Content-Type-Options": [
+          "nosniff"
+        ],
+        "Date": [
+          "Tue, 23 Mar 2021 00:37:55 GMT"
         ],
         "Content-Length": [
           "765"
@@ -317,28 +215,19 @@
           "-1"
         ]
       },
-<<<<<<< HEAD
-      "ResponseBody": "{\r\n  \"name\": \"pip6037\",\r\n  \"id\": \"/subscriptions/0296790d-427c-48ca-b204-8b729bbd8670/resourceGroups/crptestar5976/providers/Microsoft.Network/publicIPAddresses/pip6037\",\r\n  \"etag\": \"W/\\\"7b1d8e37-1973-49d3-bfdb-665fde8e3cd4\\\"\",\r\n  \"location\": \"northeurope\",\r\n  \"tags\": {\r\n    \"key\": \"value\"\r\n  },\r\n  \"properties\": {\r\n    \"provisioningState\": \"Updating\",\r\n    \"resourceGuid\": \"35f41d3d-ebd7-4c0e-9725-2e0316927049\",\r\n    \"publicIPAddressVersion\": \"IPv4\",\r\n    \"publicIPAllocationMethod\": \"Dynamic\",\r\n    \"idleTimeoutInMinutes\": 4,\r\n    \"dnsSettings\": {\r\n      \"domainNameLabel\": \"dn3136\",\r\n      \"fqdn\": \"dn3136.northeurope.cloudapp.azure.com\"\r\n    },\r\n    \"ipTags\": []\r\n  },\r\n  \"type\": \"Microsoft.Network/publicIPAddresses\",\r\n  \"sku\": {\r\n    \"name\": \"Basic\"\r\n  }\r\n}",
+      "ResponseBody": "{\r\n  \"name\": \"pip7114\",\r\n  \"id\": \"/subscriptions/e37510d7-33b6-4676-886f-ee75bcc01871/resourceGroups/crptestar8024/providers/Microsoft.Network/publicIPAddresses/pip7114\",\r\n  \"etag\": \"W/\\\"0db5749a-32df-4a51-ac67-91c71e878812\\\"\",\r\n  \"location\": \"northeurope\",\r\n  \"tags\": {\r\n    \"key\": \"value\"\r\n  },\r\n  \"properties\": {\r\n    \"provisioningState\": \"Updating\",\r\n    \"resourceGuid\": \"48d0d2de-d4e8-4e35-9d71-b74ac766dbd1\",\r\n    \"publicIPAddressVersion\": \"IPv4\",\r\n    \"publicIPAllocationMethod\": \"Dynamic\",\r\n    \"idleTimeoutInMinutes\": 4,\r\n    \"dnsSettings\": {\r\n      \"domainNameLabel\": \"dn7384\",\r\n      \"fqdn\": \"dn7384.northeurope.cloudapp.azure.com\"\r\n    },\r\n    \"ipTags\": []\r\n  },\r\n  \"type\": \"Microsoft.Network/publicIPAddresses\",\r\n  \"sku\": {\r\n    \"name\": \"Basic\"\r\n  }\r\n}",
       "StatusCode": 201
     },
     {
-      "RequestUri": "/subscriptions/0296790d-427c-48ca-b204-8b729bbd8670/providers/Microsoft.Network/locations/northeurope/operations/b9ab1919-0883-46c0-a6ea-5b1852ff8710?api-version=2018-07-01",
-      "EncodedRequestUri": "L3N1YnNjcmlwdGlvbnMvMDI5Njc5MGQtNDI3Yy00OGNhLWIyMDQtOGI3MjliYmQ4NjcwL3Byb3ZpZGVycy9NaWNyb3NvZnQuTmV0d29yay9sb2NhdGlvbnMvbm9ydGhldXJvcGUvb3BlcmF0aW9ucy9iOWFiMTkxOS0wODgzLTQ2YzAtYTZlYS01YjE4NTJmZjg3MTA/YXBpLXZlcnNpb249MjAxOC0wNy0wMQ==",
-=======
-      "ResponseBody": "{\r\n  \"name\": \"pip9249\",\r\n  \"id\": \"/subscriptions/e37510d7-33b6-4676-886f-ee75bcc01871/resourceGroups/crptestar6665/providers/Microsoft.Network/publicIPAddresses/pip9249\",\r\n  \"etag\": \"W/\\\"95464951-6fef-4c67-9796-e4c521c6d04b\\\"\",\r\n  \"location\": \"northeurope\",\r\n  \"tags\": {\r\n    \"key\": \"value\"\r\n  },\r\n  \"properties\": {\r\n    \"provisioningState\": \"Updating\",\r\n    \"resourceGuid\": \"462601c6-b72a-4b4f-a460-42031bcf42bd\",\r\n    \"publicIPAddressVersion\": \"IPv4\",\r\n    \"publicIPAllocationMethod\": \"Dynamic\",\r\n    \"idleTimeoutInMinutes\": 4,\r\n    \"dnsSettings\": {\r\n      \"domainNameLabel\": \"dn9692\",\r\n      \"fqdn\": \"dn9692.northeurope.cloudapp.azure.com\"\r\n    },\r\n    \"ipTags\": []\r\n  },\r\n  \"type\": \"Microsoft.Network/publicIPAddresses\",\r\n  \"sku\": {\r\n    \"name\": \"Basic\"\r\n  }\r\n}",
-      "StatusCode": 201
-    },
-    {
-      "RequestUri": "/subscriptions/e37510d7-33b6-4676-886f-ee75bcc01871/providers/Microsoft.Network/locations/northeurope/operations/5ee73544-370f-4aeb-8731-60b37f5fea9c?api-version=2019-09-01",
-      "EncodedRequestUri": "L3N1YnNjcmlwdGlvbnMvZTM3NTEwZDctMzNiNi00Njc2LTg4NmYtZWU3NWJjYzAxODcxL3Byb3ZpZGVycy9NaWNyb3NvZnQuTmV0d29yay9sb2NhdGlvbnMvbm9ydGhldXJvcGUvb3BlcmF0aW9ucy81ZWU3MzU0NC0zNzBmLTRhZWItODczMS02MGIzN2Y1ZmVhOWM/YXBpLXZlcnNpb249MjAxOS0wOS0wMQ==",
->>>>>>> ba3a4ca0
+      "RequestUri": "/subscriptions/e37510d7-33b6-4676-886f-ee75bcc01871/providers/Microsoft.Network/locations/northeurope/operations/0c36e6c4-b4d2-49ad-b542-089e95239764?api-version=2019-09-01",
+      "EncodedRequestUri": "L3N1YnNjcmlwdGlvbnMvZTM3NTEwZDctMzNiNi00Njc2LTg4NmYtZWU3NWJjYzAxODcxL3Byb3ZpZGVycy9NaWNyb3NvZnQuTmV0d29yay9sb2NhdGlvbnMvbm9ydGhldXJvcGUvb3BlcmF0aW9ucy8wYzM2ZTZjNC1iNGQyLTQ5YWQtYjU0Mi0wODllOTUyMzk3NjQ/YXBpLXZlcnNpb249MjAxOS0wOS0wMQ==",
       "RequestMethod": "GET",
       "RequestBody": "",
       "RequestHeaders": {
         "User-Agent": [
           "FxVersion/4.6.29518.01",
           "OSName/Windows",
-          "OSVersion/Microsoft.Windows.10.0.19042.",
+          "OSVersion/Microsoft.Windows.10.0.18363.",
           "Microsoft.Azure.Management.Network.NetworkManagementClient/19.17.1.0"
         ]
       },
@@ -346,33 +235,81 @@
         "Cache-Control": [
           "no-cache"
         ],
-<<<<<<< HEAD
-        "Date": [
-          "Thu, 02 Apr 2020 17:15:54 GMT"
-        ],
-=======
->>>>>>> ba3a4ca0
-        "Pragma": [
-          "no-cache"
-        ],
-        "x-ms-request-id": [
-<<<<<<< HEAD
-          "aeecb9e7-14af-4dd9-9a71-e134dafa202b"
-        ],
-        "x-ms-correlation-request-id": [
-          "4684dcee-2349-4774-bbed-1dde4461d9e9"
+        "Pragma": [
+          "no-cache"
+        ],
+        "x-ms-request-id": [
+          "2c944252-fa4c-43e4-a1f6-ba47c8a83418"
+        ],
+        "x-ms-correlation-request-id": [
+          "54ebdb2f-38b1-41ca-b4ea-8a4c2c4aaf52"
         ],
         "x-ms-arm-service-request-id": [
-          "49e1e640-aa2a-4941-8a74-2ae783d03c28"
-=======
-          "eb1e2813-3dbd-4397-80a5-9b9a92b4fe34"
-        ],
-        "x-ms-correlation-request-id": [
-          "c31b1a26-e3d9-4514-9f94-9e06a84df596"
+          "30296a07-c973-4684-8043-c0c63cafb995"
+        ],
+        "Strict-Transport-Security": [
+          "max-age=31536000; includeSubDomains"
+        ],
+        "Server": [
+          "Microsoft-HTTPAPI/2.0",
+          "Microsoft-HTTPAPI/2.0"
+        ],
+        "x-ms-ratelimit-remaining-subscription-reads": [
+          "11999"
+        ],
+        "x-ms-routing-request-id": [
+          "EASTUS2:20210323T003757Z:54ebdb2f-38b1-41ca-b4ea-8a4c2c4aaf52"
+        ],
+        "X-Content-Type-Options": [
+          "nosniff"
+        ],
+        "Date": [
+          "Tue, 23 Mar 2021 00:37:56 GMT"
+        ],
+        "Content-Length": [
+          "29"
+        ],
+        "Content-Type": [
+          "application/json; charset=utf-8"
+        ],
+        "Expires": [
+          "-1"
+        ]
+      },
+      "ResponseBody": "{\r\n  \"status\": \"Succeeded\"\r\n}",
+      "StatusCode": 200
+    },
+    {
+      "RequestUri": "/subscriptions/e37510d7-33b6-4676-886f-ee75bcc01871/resourceGroups/crptestar8024/providers/Microsoft.Network/publicIPAddresses/pip7114?api-version=2019-09-01",
+      "EncodedRequestUri": "L3N1YnNjcmlwdGlvbnMvZTM3NTEwZDctMzNiNi00Njc2LTg4NmYtZWU3NWJjYzAxODcxL3Jlc291cmNlR3JvdXBzL2NycHRlc3RhcjgwMjQvcHJvdmlkZXJzL01pY3Jvc29mdC5OZXR3b3JrL3B1YmxpY0lQQWRkcmVzc2VzL3BpcDcxMTQ/YXBpLXZlcnNpb249MjAxOS0wOS0wMQ==",
+      "RequestMethod": "GET",
+      "RequestBody": "",
+      "RequestHeaders": {
+        "User-Agent": [
+          "FxVersion/4.6.29518.01",
+          "OSName/Windows",
+          "OSVersion/Microsoft.Windows.10.0.18363.",
+          "Microsoft.Azure.Management.Network.NetworkManagementClient/19.17.1.0"
+        ]
+      },
+      "ResponseHeaders": {
+        "Cache-Control": [
+          "no-cache"
+        ],
+        "Pragma": [
+          "no-cache"
+        ],
+        "ETag": [
+          "W/\"16efa1e4-2a1f-4fd3-8074-63218691e00b\""
+        ],
+        "x-ms-request-id": [
+          "559a0b3e-a063-4e4f-bf0e-486a005f8266"
+        ],
+        "x-ms-correlation-request-id": [
+          "dccdc84e-d7d6-4b94-967f-c9c97b404bcb"
         ],
         "x-ms-arm-service-request-id": [
-          "c20f593a-52cc-4d48-b954-833e4c93d48e"
->>>>>>> ba3a4ca0
+          "66e1c3f2-e1d6-4f42-bcb2-f8ce888f334d"
         ],
         "Strict-Transport-Security": [
           "max-age=31536000; includeSubDomains"
@@ -385,46 +322,43 @@
           "11998"
         ],
         "x-ms-routing-request-id": [
-<<<<<<< HEAD
-          "WESTUS:20200402T171555Z:4684dcee-2349-4774-bbed-1dde4461d9e9"
-=======
-          "EASTUS2:20210618T055056Z:c31b1a26-e3d9-4514-9f94-9e06a84df596"
->>>>>>> ba3a4ca0
-        ],
-        "X-Content-Type-Options": [
-          "nosniff"
-        ],
-        "Date": [
-          "Fri, 18 Jun 2021 05:50:56 GMT"
-        ],
-        "Content-Length": [
-          "29"
-        ],
-        "Content-Type": [
-          "application/json; charset=utf-8"
-        ],
-        "Expires": [
-          "-1"
-        ]
-      },
-      "ResponseBody": "{\r\n  \"status\": \"Succeeded\"\r\n}",
-      "StatusCode": 200
-    },
-    {
-<<<<<<< HEAD
-      "RequestUri": "/subscriptions/0296790d-427c-48ca-b204-8b729bbd8670/resourceGroups/crptestar5976/providers/Microsoft.Network/publicIPAddresses/pip6037?api-version=2018-07-01",
-      "EncodedRequestUri": "L3N1YnNjcmlwdGlvbnMvMDI5Njc5MGQtNDI3Yy00OGNhLWIyMDQtOGI3MjliYmQ4NjcwL3Jlc291cmNlR3JvdXBzL2NycHRlc3RhcjU5NzYvcHJvdmlkZXJzL01pY3Jvc29mdC5OZXR3b3JrL3B1YmxpY0lQQWRkcmVzc2VzL3BpcDYwMzc/YXBpLXZlcnNpb249MjAxOC0wNy0wMQ==",
-=======
-      "RequestUri": "/subscriptions/e37510d7-33b6-4676-886f-ee75bcc01871/resourceGroups/crptestar6665/providers/Microsoft.Network/publicIPAddresses/pip9249?api-version=2019-09-01",
-      "EncodedRequestUri": "L3N1YnNjcmlwdGlvbnMvZTM3NTEwZDctMzNiNi00Njc2LTg4NmYtZWU3NWJjYzAxODcxL3Jlc291cmNlR3JvdXBzL2NycHRlc3RhcjY2NjUvcHJvdmlkZXJzL01pY3Jvc29mdC5OZXR3b3JrL3B1YmxpY0lQQWRkcmVzc2VzL3BpcDkyNDk/YXBpLXZlcnNpb249MjAxOS0wOS0wMQ==",
->>>>>>> ba3a4ca0
+          "EASTUS2:20210323T003757Z:dccdc84e-d7d6-4b94-967f-c9c97b404bcb"
+        ],
+        "X-Content-Type-Options": [
+          "nosniff"
+        ],
+        "Date": [
+          "Tue, 23 Mar 2021 00:37:56 GMT"
+        ],
+        "Content-Length": [
+          "766"
+        ],
+        "Content-Type": [
+          "application/json; charset=utf-8"
+        ],
+        "Expires": [
+          "-1"
+        ]
+      },
+      "ResponseBody": "{\r\n  \"name\": \"pip7114\",\r\n  \"id\": \"/subscriptions/e37510d7-33b6-4676-886f-ee75bcc01871/resourceGroups/crptestar8024/providers/Microsoft.Network/publicIPAddresses/pip7114\",\r\n  \"etag\": \"W/\\\"16efa1e4-2a1f-4fd3-8074-63218691e00b\\\"\",\r\n  \"location\": \"northeurope\",\r\n  \"tags\": {\r\n    \"key\": \"value\"\r\n  },\r\n  \"properties\": {\r\n    \"provisioningState\": \"Succeeded\",\r\n    \"resourceGuid\": \"48d0d2de-d4e8-4e35-9d71-b74ac766dbd1\",\r\n    \"publicIPAddressVersion\": \"IPv4\",\r\n    \"publicIPAllocationMethod\": \"Dynamic\",\r\n    \"idleTimeoutInMinutes\": 4,\r\n    \"dnsSettings\": {\r\n      \"domainNameLabel\": \"dn7384\",\r\n      \"fqdn\": \"dn7384.northeurope.cloudapp.azure.com\"\r\n    },\r\n    \"ipTags\": []\r\n  },\r\n  \"type\": \"Microsoft.Network/publicIPAddresses\",\r\n  \"sku\": {\r\n    \"name\": \"Basic\"\r\n  }\r\n}",
+      "StatusCode": 200
+    },
+    {
+      "RequestUri": "/subscriptions/e37510d7-33b6-4676-886f-ee75bcc01871/resourceGroups/crptestar8024/providers/Microsoft.Network/publicIPAddresses/pip7114?api-version=2019-09-01",
+      "EncodedRequestUri": "L3N1YnNjcmlwdGlvbnMvZTM3NTEwZDctMzNiNi00Njc2LTg4NmYtZWU3NWJjYzAxODcxL3Jlc291cmNlR3JvdXBzL2NycHRlc3RhcjgwMjQvcHJvdmlkZXJzL01pY3Jvc29mdC5OZXR3b3JrL3B1YmxpY0lQQWRkcmVzc2VzL3BpcDcxMTQ/YXBpLXZlcnNpb249MjAxOS0wOS0wMQ==",
       "RequestMethod": "GET",
       "RequestBody": "",
       "RequestHeaders": {
-        "User-Agent": [
-          "FxVersion/4.6.29518.01",
-          "OSName/Windows",
-          "OSVersion/Microsoft.Windows.10.0.19042.",
+        "x-ms-client-request-id": [
+          "a2427ffd-6aaf-4916-a5a1-8ce61902e20c"
+        ],
+        "Accept-Language": [
+          "en-US"
+        ],
+        "User-Agent": [
+          "FxVersion/4.6.29518.01",
+          "OSName/Windows",
+          "OSVersion/Microsoft.Windows.10.0.18363.",
           "Microsoft.Azure.Management.Network.NetworkManagementClient/19.17.1.0"
         ]
       },
@@ -432,43 +366,20 @@
         "Cache-Control": [
           "no-cache"
         ],
-<<<<<<< HEAD
-        "Date": [
-          "Thu, 02 Apr 2020 17:15:55 GMT"
-        ],
-=======
->>>>>>> ba3a4ca0
         "Pragma": [
           "no-cache"
         ],
         "ETag": [
-<<<<<<< HEAD
-          "W/\"307201a5-5d34-46bf-8a4a-f4d8ae4f21d7\""
-        ],
-        "Server": [
-          "Microsoft-HTTPAPI/2.0",
-          "Microsoft-HTTPAPI/2.0"
-        ],
-        "x-ms-request-id": [
-          "97c5458e-65db-4443-a1a2-f4ff5183e064"
-        ],
-        "x-ms-correlation-request-id": [
-          "0ea49c94-5860-47f7-a0c2-8a2eab9dd6a0"
+          "W/\"16efa1e4-2a1f-4fd3-8074-63218691e00b\""
+        ],
+        "x-ms-request-id": [
+          "390acca2-f8ad-4495-b5d9-5ee839a88c5c"
+        ],
+        "x-ms-correlation-request-id": [
+          "47c4616c-406d-4de7-a917-79fa3199942d"
         ],
         "x-ms-arm-service-request-id": [
-          "27514c21-e74e-4a76-95ad-02a1e4e6340c"
-=======
-          "W/\"f14feac4-dbae-4abf-b77f-abfd8411244f\""
-        ],
-        "x-ms-request-id": [
-          "8fd808bd-11e3-49d2-9a96-9564c1c99b77"
-        ],
-        "x-ms-correlation-request-id": [
-          "699f2803-d4e2-4786-83e6-709252ca3588"
-        ],
-        "x-ms-arm-service-request-id": [
-          "9fc28d7d-3600-4576-b7da-3774bb88a528"
->>>>>>> ba3a4ca0
+          "cef139e2-fe4e-48bd-a847-daba27a296aa"
         ],
         "Strict-Transport-Security": [
           "max-age=31536000; includeSubDomains"
@@ -481,17 +392,13 @@
           "11997"
         ],
         "x-ms-routing-request-id": [
-<<<<<<< HEAD
-          "WESTUS:20200402T171555Z:0ea49c94-5860-47f7-a0c2-8a2eab9dd6a0"
-=======
-          "EASTUS2:20210618T055057Z:699f2803-d4e2-4786-83e6-709252ca3588"
->>>>>>> ba3a4ca0
-        ],
-        "X-Content-Type-Options": [
-          "nosniff"
-        ],
-        "Date": [
-          "Fri, 18 Jun 2021 05:50:56 GMT"
+          "EASTUS2:20210323T003757Z:47c4616c-406d-4de7-a917-79fa3199942d"
+        ],
+        "X-Content-Type-Options": [
+          "nosniff"
+        ],
+        "Date": [
+          "Tue, 23 Mar 2021 00:37:56 GMT"
         ],
         "Content-Length": [
           "766"
@@ -503,30 +410,17 @@
           "-1"
         ]
       },
-<<<<<<< HEAD
-      "ResponseBody": "{\r\n  \"name\": \"pip6037\",\r\n  \"id\": \"/subscriptions/0296790d-427c-48ca-b204-8b729bbd8670/resourceGroups/crptestar5976/providers/Microsoft.Network/publicIPAddresses/pip6037\",\r\n  \"etag\": \"W/\\\"307201a5-5d34-46bf-8a4a-f4d8ae4f21d7\\\"\",\r\n  \"location\": \"northeurope\",\r\n  \"tags\": {\r\n    \"key\": \"value\"\r\n  },\r\n  \"properties\": {\r\n    \"provisioningState\": \"Succeeded\",\r\n    \"resourceGuid\": \"35f41d3d-ebd7-4c0e-9725-2e0316927049\",\r\n    \"publicIPAddressVersion\": \"IPv4\",\r\n    \"publicIPAllocationMethod\": \"Dynamic\",\r\n    \"idleTimeoutInMinutes\": 4,\r\n    \"dnsSettings\": {\r\n      \"domainNameLabel\": \"dn3136\",\r\n      \"fqdn\": \"dn3136.northeurope.cloudapp.azure.com\"\r\n    },\r\n    \"ipTags\": []\r\n  },\r\n  \"type\": \"Microsoft.Network/publicIPAddresses\",\r\n  \"sku\": {\r\n    \"name\": \"Basic\"\r\n  }\r\n}",
-      "StatusCode": 200
-    },
-    {
-      "RequestUri": "/subscriptions/0296790d-427c-48ca-b204-8b729bbd8670/resourceGroups/crptestar5976/providers/Microsoft.Network/publicIPAddresses/pip6037?api-version=2018-07-01",
-      "EncodedRequestUri": "L3N1YnNjcmlwdGlvbnMvMDI5Njc5MGQtNDI3Yy00OGNhLWIyMDQtOGI3MjliYmQ4NjcwL3Jlc291cmNlR3JvdXBzL2NycHRlc3RhcjU5NzYvcHJvdmlkZXJzL01pY3Jvc29mdC5OZXR3b3JrL3B1YmxpY0lQQWRkcmVzc2VzL3BpcDYwMzc/YXBpLXZlcnNpb249MjAxOC0wNy0wMQ==",
-=======
-      "ResponseBody": "{\r\n  \"name\": \"pip9249\",\r\n  \"id\": \"/subscriptions/e37510d7-33b6-4676-886f-ee75bcc01871/resourceGroups/crptestar6665/providers/Microsoft.Network/publicIPAddresses/pip9249\",\r\n  \"etag\": \"W/\\\"f14feac4-dbae-4abf-b77f-abfd8411244f\\\"\",\r\n  \"location\": \"northeurope\",\r\n  \"tags\": {\r\n    \"key\": \"value\"\r\n  },\r\n  \"properties\": {\r\n    \"provisioningState\": \"Succeeded\",\r\n    \"resourceGuid\": \"462601c6-b72a-4b4f-a460-42031bcf42bd\",\r\n    \"publicIPAddressVersion\": \"IPv4\",\r\n    \"publicIPAllocationMethod\": \"Dynamic\",\r\n    \"idleTimeoutInMinutes\": 4,\r\n    \"dnsSettings\": {\r\n      \"domainNameLabel\": \"dn9692\",\r\n      \"fqdn\": \"dn9692.northeurope.cloudapp.azure.com\"\r\n    },\r\n    \"ipTags\": []\r\n  },\r\n  \"type\": \"Microsoft.Network/publicIPAddresses\",\r\n  \"sku\": {\r\n    \"name\": \"Basic\"\r\n  }\r\n}",
-      "StatusCode": 200
-    },
-    {
-      "RequestUri": "/subscriptions/e37510d7-33b6-4676-886f-ee75bcc01871/resourceGroups/crptestar6665/providers/Microsoft.Network/publicIPAddresses/pip9249?api-version=2019-09-01",
-      "EncodedRequestUri": "L3N1YnNjcmlwdGlvbnMvZTM3NTEwZDctMzNiNi00Njc2LTg4NmYtZWU3NWJjYzAxODcxL3Jlc291cmNlR3JvdXBzL2NycHRlc3RhcjY2NjUvcHJvdmlkZXJzL01pY3Jvc29mdC5OZXR3b3JrL3B1YmxpY0lQQWRkcmVzc2VzL3BpcDkyNDk/YXBpLXZlcnNpb249MjAxOS0wOS0wMQ==",
->>>>>>> ba3a4ca0
-      "RequestMethod": "GET",
-      "RequestBody": "",
+      "ResponseBody": "{\r\n  \"name\": \"pip7114\",\r\n  \"id\": \"/subscriptions/e37510d7-33b6-4676-886f-ee75bcc01871/resourceGroups/crptestar8024/providers/Microsoft.Network/publicIPAddresses/pip7114\",\r\n  \"etag\": \"W/\\\"16efa1e4-2a1f-4fd3-8074-63218691e00b\\\"\",\r\n  \"location\": \"northeurope\",\r\n  \"tags\": {\r\n    \"key\": \"value\"\r\n  },\r\n  \"properties\": {\r\n    \"provisioningState\": \"Succeeded\",\r\n    \"resourceGuid\": \"48d0d2de-d4e8-4e35-9d71-b74ac766dbd1\",\r\n    \"publicIPAddressVersion\": \"IPv4\",\r\n    \"publicIPAllocationMethod\": \"Dynamic\",\r\n    \"idleTimeoutInMinutes\": 4,\r\n    \"dnsSettings\": {\r\n      \"domainNameLabel\": \"dn7384\",\r\n      \"fqdn\": \"dn7384.northeurope.cloudapp.azure.com\"\r\n    },\r\n    \"ipTags\": []\r\n  },\r\n  \"type\": \"Microsoft.Network/publicIPAddresses\",\r\n  \"sku\": {\r\n    \"name\": \"Basic\"\r\n  }\r\n}",
+      "StatusCode": 200
+    },
+    {
+      "RequestUri": "/subscriptions/e37510d7-33b6-4676-886f-ee75bcc01871/resourceGroups/crptestar8024/providers/Microsoft.Network/virtualNetworks/vn5792?api-version=2019-09-01",
+      "EncodedRequestUri": "L3N1YnNjcmlwdGlvbnMvZTM3NTEwZDctMzNiNi00Njc2LTg4NmYtZWU3NWJjYzAxODcxL3Jlc291cmNlR3JvdXBzL2NycHRlc3RhcjgwMjQvcHJvdmlkZXJzL01pY3Jvc29mdC5OZXR3b3JrL3ZpcnR1YWxOZXR3b3Jrcy92bjU3OTI/YXBpLXZlcnNpb249MjAxOS0wOS0wMQ==",
+      "RequestMethod": "PUT",
+      "RequestBody": "{\r\n  \"properties\": {\r\n    \"addressSpace\": {\r\n      \"addressPrefixes\": [\r\n        \"10.0.0.0/16\"\r\n      ]\r\n    },\r\n    \"subnets\": [\r\n      {\r\n        \"properties\": {\r\n          \"addressPrefix\": \"10.0.0.0/24\"\r\n        },\r\n        \"name\": \"sn9174\"\r\n      }\r\n    ]\r\n  },\r\n  \"location\": \"northeurope\"\r\n}",
       "RequestHeaders": {
         "x-ms-client-request-id": [
-<<<<<<< HEAD
-          "0a23ce6a-e434-43c9-8d97-fd25000ff8e5"
-=======
-          "72416b65-9ba7-4495-91fc-5ae500efdce8"
->>>>>>> ba3a4ca0
+          "6ca3fe0e-954e-4b5e-a588-0f0f362e813b"
         ],
         "Accept-Language": [
           "en-US"
@@ -534,51 +428,101 @@
         "User-Agent": [
           "FxVersion/4.6.29518.01",
           "OSName/Windows",
-          "OSVersion/Microsoft.Windows.10.0.19042.",
+          "OSVersion/Microsoft.Windows.10.0.18363.",
           "Microsoft.Azure.Management.Network.NetworkManagementClient/19.17.1.0"
-        ]
-      },
-      "ResponseHeaders": {
-        "Cache-Control": [
-          "no-cache"
-        ],
-<<<<<<< HEAD
-        "Date": [
-          "Thu, 02 Apr 2020 17:15:55 GMT"
-        ],
-=======
->>>>>>> ba3a4ca0
-        "Pragma": [
-          "no-cache"
-        ],
-        "ETag": [
-<<<<<<< HEAD
-          "W/\"307201a5-5d34-46bf-8a4a-f4d8ae4f21d7\""
-        ],
-        "Server": [
-          "Microsoft-HTTPAPI/2.0",
-          "Microsoft-HTTPAPI/2.0"
-        ],
-        "x-ms-request-id": [
-          "54a7076e-adf0-4bd2-869f-87c08df82031"
-        ],
-        "x-ms-correlation-request-id": [
-          "43c4f209-69bd-4ca3-a0e2-b39beca34b2e"
+        ],
+        "Content-Type": [
+          "application/json; charset=utf-8"
+        ],
+        "Content-Length": [
+          "297"
+        ]
+      },
+      "ResponseHeaders": {
+        "Cache-Control": [
+          "no-cache"
+        ],
+        "Pragma": [
+          "no-cache"
+        ],
+        "Retry-After": [
+          "3"
+        ],
+        "x-ms-request-id": [
+          "39983255-3a56-4f9c-b367-2fcda9d454cd"
+        ],
+        "Azure-AsyncOperation": [
+          "https://management.azure.com/subscriptions/e37510d7-33b6-4676-886f-ee75bcc01871/providers/Microsoft.Network/locations/northeurope/operations/39983255-3a56-4f9c-b367-2fcda9d454cd?api-version=2019-09-01"
+        ],
+        "x-ms-correlation-request-id": [
+          "1a3c4c8b-412a-4ff6-9799-52d6f5a2eb0a"
+        ],
+        "Azure-AsyncNotification": [
+          "Enabled"
         ],
         "x-ms-arm-service-request-id": [
-          "9d91d439-4a76-4ce6-bcd5-4308969fa19d"
-=======
-          "W/\"f14feac4-dbae-4abf-b77f-abfd8411244f\""
-        ],
-        "x-ms-request-id": [
-          "cb3d3489-5d95-4d1a-8f2a-77bc486ea6fc"
-        ],
-        "x-ms-correlation-request-id": [
-          "ad8da8a3-bb64-481a-b075-359b0735aaba"
+          "6b6f5e1e-c174-4195-b69c-37e2330540d3"
+        ],
+        "Strict-Transport-Security": [
+          "max-age=31536000; includeSubDomains"
+        ],
+        "Server": [
+          "Microsoft-HTTPAPI/2.0",
+          "Microsoft-HTTPAPI/2.0"
+        ],
+        "x-ms-ratelimit-remaining-subscription-writes": [
+          "1198"
+        ],
+        "x-ms-routing-request-id": [
+          "EASTUS2:20210323T003800Z:1a3c4c8b-412a-4ff6-9799-52d6f5a2eb0a"
+        ],
+        "X-Content-Type-Options": [
+          "nosniff"
+        ],
+        "Date": [
+          "Tue, 23 Mar 2021 00:37:59 GMT"
+        ],
+        "Content-Length": [
+          "1216"
+        ],
+        "Content-Type": [
+          "application/json; charset=utf-8"
+        ],
+        "Expires": [
+          "-1"
+        ]
+      },
+      "ResponseBody": "{\r\n  \"name\": \"vn5792\",\r\n  \"id\": \"/subscriptions/e37510d7-33b6-4676-886f-ee75bcc01871/resourceGroups/crptestar8024/providers/Microsoft.Network/virtualNetworks/vn5792\",\r\n  \"etag\": \"W/\\\"25cf2781-810d-468b-9bf8-61b032620007\\\"\",\r\n  \"type\": \"Microsoft.Network/virtualNetworks\",\r\n  \"location\": \"northeurope\",\r\n  \"properties\": {\r\n    \"provisioningState\": \"Updating\",\r\n    \"resourceGuid\": \"2fd53aa6-6286-45b8-804b-43531c70c07f\",\r\n    \"addressSpace\": {\r\n      \"addressPrefixes\": [\r\n        \"10.0.0.0/16\"\r\n      ]\r\n    },\r\n    \"subnets\": [\r\n      {\r\n        \"name\": \"sn9174\",\r\n        \"id\": \"/subscriptions/e37510d7-33b6-4676-886f-ee75bcc01871/resourceGroups/crptestar8024/providers/Microsoft.Network/virtualNetworks/vn5792/subnets/sn9174\",\r\n        \"etag\": \"W/\\\"25cf2781-810d-468b-9bf8-61b032620007\\\"\",\r\n        \"properties\": {\r\n          \"provisioningState\": \"Updating\",\r\n          \"addressPrefix\": \"10.0.0.0/24\",\r\n          \"delegations\": [],\r\n          \"privateEndpointNetworkPolicies\": \"Enabled\",\r\n          \"privateLinkServiceNetworkPolicies\": \"Enabled\"\r\n        },\r\n        \"type\": \"Microsoft.Network/virtualNetworks/subnets\"\r\n      }\r\n    ],\r\n    \"virtualNetworkPeerings\": [],\r\n    \"enableDdosProtection\": false\r\n  }\r\n}",
+      "StatusCode": 201
+    },
+    {
+      "RequestUri": "/subscriptions/e37510d7-33b6-4676-886f-ee75bcc01871/providers/Microsoft.Network/locations/northeurope/operations/39983255-3a56-4f9c-b367-2fcda9d454cd?api-version=2019-09-01",
+      "EncodedRequestUri": "L3N1YnNjcmlwdGlvbnMvZTM3NTEwZDctMzNiNi00Njc2LTg4NmYtZWU3NWJjYzAxODcxL3Byb3ZpZGVycy9NaWNyb3NvZnQuTmV0d29yay9sb2NhdGlvbnMvbm9ydGhldXJvcGUvb3BlcmF0aW9ucy8zOTk4MzI1NS0zYTU2LTRmOWMtYjM2Ny0yZmNkYTlkNDU0Y2Q/YXBpLXZlcnNpb249MjAxOS0wOS0wMQ==",
+      "RequestMethod": "GET",
+      "RequestBody": "",
+      "RequestHeaders": {
+        "User-Agent": [
+          "FxVersion/4.6.29518.01",
+          "OSName/Windows",
+          "OSVersion/Microsoft.Windows.10.0.18363.",
+          "Microsoft.Azure.Management.Network.NetworkManagementClient/19.17.1.0"
+        ]
+      },
+      "ResponseHeaders": {
+        "Cache-Control": [
+          "no-cache"
+        ],
+        "Pragma": [
+          "no-cache"
+        ],
+        "x-ms-request-id": [
+          "ada0690c-91c8-40c6-ad05-575596d00261"
+        ],
+        "x-ms-correlation-request-id": [
+          "df6c150f-253f-4e33-83e5-247c771de04c"
         ],
         "x-ms-arm-service-request-id": [
-          "cc79681e-37d3-40df-ac5d-7d5a5af4e43d"
->>>>>>> ba3a4ca0
+          "87e97024-0265-42b9-a338-bab3cb2d3118"
         ],
         "Strict-Transport-Security": [
           "max-age=31536000; includeSubDomains"
@@ -591,53 +535,99 @@
           "11996"
         ],
         "x-ms-routing-request-id": [
-<<<<<<< HEAD
-          "WESTUS:20200402T171555Z:43c4f209-69bd-4ca3-a0e2-b39beca34b2e"
-=======
-          "EASTUS2:20210618T055057Z:ad8da8a3-bb64-481a-b075-359b0735aaba"
->>>>>>> ba3a4ca0
-        ],
-        "X-Content-Type-Options": [
-          "nosniff"
-        ],
-        "Date": [
-          "Fri, 18 Jun 2021 05:50:56 GMT"
-        ],
-        "Content-Length": [
-          "766"
-        ],
-        "Content-Type": [
-          "application/json; charset=utf-8"
-        ],
-        "Expires": [
-          "-1"
-        ]
-      },
-<<<<<<< HEAD
-      "ResponseBody": "{\r\n  \"name\": \"pip6037\",\r\n  \"id\": \"/subscriptions/0296790d-427c-48ca-b204-8b729bbd8670/resourceGroups/crptestar5976/providers/Microsoft.Network/publicIPAddresses/pip6037\",\r\n  \"etag\": \"W/\\\"307201a5-5d34-46bf-8a4a-f4d8ae4f21d7\\\"\",\r\n  \"location\": \"northeurope\",\r\n  \"tags\": {\r\n    \"key\": \"value\"\r\n  },\r\n  \"properties\": {\r\n    \"provisioningState\": \"Succeeded\",\r\n    \"resourceGuid\": \"35f41d3d-ebd7-4c0e-9725-2e0316927049\",\r\n    \"publicIPAddressVersion\": \"IPv4\",\r\n    \"publicIPAllocationMethod\": \"Dynamic\",\r\n    \"idleTimeoutInMinutes\": 4,\r\n    \"dnsSettings\": {\r\n      \"domainNameLabel\": \"dn3136\",\r\n      \"fqdn\": \"dn3136.northeurope.cloudapp.azure.com\"\r\n    },\r\n    \"ipTags\": []\r\n  },\r\n  \"type\": \"Microsoft.Network/publicIPAddresses\",\r\n  \"sku\": {\r\n    \"name\": \"Basic\"\r\n  }\r\n}",
-      "StatusCode": 200
-    },
-    {
-      "RequestUri": "/subscriptions/0296790d-427c-48ca-b204-8b729bbd8670/resourceGroups/crptestar5976/providers/Microsoft.Network/virtualNetworks/vn8162?api-version=2018-07-01",
-      "EncodedRequestUri": "L3N1YnNjcmlwdGlvbnMvMDI5Njc5MGQtNDI3Yy00OGNhLWIyMDQtOGI3MjliYmQ4NjcwL3Jlc291cmNlR3JvdXBzL2NycHRlc3RhcjU5NzYvcHJvdmlkZXJzL01pY3Jvc29mdC5OZXR3b3JrL3ZpcnR1YWxOZXR3b3Jrcy92bjgxNjI/YXBpLXZlcnNpb249MjAxOC0wNy0wMQ==",
-      "RequestMethod": "PUT",
-      "RequestBody": "{\r\n  \"properties\": {\r\n    \"addressSpace\": {\r\n      \"addressPrefixes\": [\r\n        \"10.0.0.0/16\"\r\n      ]\r\n    },\r\n    \"subnets\": [\r\n      {\r\n        \"properties\": {\r\n          \"addressPrefix\": \"10.0.0.0/24\"\r\n        },\r\n        \"name\": \"sn8237\"\r\n      }\r\n    ]\r\n  },\r\n  \"location\": \"northeurope\"\r\n}",
+          "EASTUS2:20210323T003803Z:df6c150f-253f-4e33-83e5-247c771de04c"
+        ],
+        "X-Content-Type-Options": [
+          "nosniff"
+        ],
+        "Date": [
+          "Tue, 23 Mar 2021 00:38:02 GMT"
+        ],
+        "Content-Length": [
+          "29"
+        ],
+        "Content-Type": [
+          "application/json; charset=utf-8"
+        ],
+        "Expires": [
+          "-1"
+        ]
+      },
+      "ResponseBody": "{\r\n  \"status\": \"Succeeded\"\r\n}",
+      "StatusCode": 200
+    },
+    {
+      "RequestUri": "/subscriptions/e37510d7-33b6-4676-886f-ee75bcc01871/resourceGroups/crptestar8024/providers/Microsoft.Network/virtualNetworks/vn5792?api-version=2019-09-01",
+      "EncodedRequestUri": "L3N1YnNjcmlwdGlvbnMvZTM3NTEwZDctMzNiNi00Njc2LTg4NmYtZWU3NWJjYzAxODcxL3Jlc291cmNlR3JvdXBzL2NycHRlc3RhcjgwMjQvcHJvdmlkZXJzL01pY3Jvc29mdC5OZXR3b3JrL3ZpcnR1YWxOZXR3b3Jrcy92bjU3OTI/YXBpLXZlcnNpb249MjAxOS0wOS0wMQ==",
+      "RequestMethod": "GET",
+      "RequestBody": "",
+      "RequestHeaders": {
+        "User-Agent": [
+          "FxVersion/4.6.29518.01",
+          "OSName/Windows",
+          "OSVersion/Microsoft.Windows.10.0.18363.",
+          "Microsoft.Azure.Management.Network.NetworkManagementClient/19.17.1.0"
+        ]
+      },
+      "ResponseHeaders": {
+        "Cache-Control": [
+          "no-cache"
+        ],
+        "Pragma": [
+          "no-cache"
+        ],
+        "ETag": [
+          "W/\"56ac7ec9-4100-4984-9fee-6b1289bdd02c\""
+        ],
+        "x-ms-request-id": [
+          "f88bd56d-bdf8-4495-a399-69a5e9a4683f"
+        ],
+        "x-ms-correlation-request-id": [
+          "67bcfeea-4594-4045-aaa2-002ab1c4fd0d"
+        ],
+        "x-ms-arm-service-request-id": [
+          "21fb2d82-f9c2-45ac-9349-5f9a899c0b90"
+        ],
+        "Strict-Transport-Security": [
+          "max-age=31536000; includeSubDomains"
+        ],
+        "Server": [
+          "Microsoft-HTTPAPI/2.0",
+          "Microsoft-HTTPAPI/2.0"
+        ],
+        "x-ms-ratelimit-remaining-subscription-reads": [
+          "11995"
+        ],
+        "x-ms-routing-request-id": [
+          "EASTUS2:20210323T003803Z:67bcfeea-4594-4045-aaa2-002ab1c4fd0d"
+        ],
+        "X-Content-Type-Options": [
+          "nosniff"
+        ],
+        "Date": [
+          "Tue, 23 Mar 2021 00:38:02 GMT"
+        ],
+        "Content-Length": [
+          "1218"
+        ],
+        "Content-Type": [
+          "application/json; charset=utf-8"
+        ],
+        "Expires": [
+          "-1"
+        ]
+      },
+      "ResponseBody": "{\r\n  \"name\": \"vn5792\",\r\n  \"id\": \"/subscriptions/e37510d7-33b6-4676-886f-ee75bcc01871/resourceGroups/crptestar8024/providers/Microsoft.Network/virtualNetworks/vn5792\",\r\n  \"etag\": \"W/\\\"56ac7ec9-4100-4984-9fee-6b1289bdd02c\\\"\",\r\n  \"type\": \"Microsoft.Network/virtualNetworks\",\r\n  \"location\": \"northeurope\",\r\n  \"properties\": {\r\n    \"provisioningState\": \"Succeeded\",\r\n    \"resourceGuid\": \"2fd53aa6-6286-45b8-804b-43531c70c07f\",\r\n    \"addressSpace\": {\r\n      \"addressPrefixes\": [\r\n        \"10.0.0.0/16\"\r\n      ]\r\n    },\r\n    \"subnets\": [\r\n      {\r\n        \"name\": \"sn9174\",\r\n        \"id\": \"/subscriptions/e37510d7-33b6-4676-886f-ee75bcc01871/resourceGroups/crptestar8024/providers/Microsoft.Network/virtualNetworks/vn5792/subnets/sn9174\",\r\n        \"etag\": \"W/\\\"56ac7ec9-4100-4984-9fee-6b1289bdd02c\\\"\",\r\n        \"properties\": {\r\n          \"provisioningState\": \"Succeeded\",\r\n          \"addressPrefix\": \"10.0.0.0/24\",\r\n          \"delegations\": [],\r\n          \"privateEndpointNetworkPolicies\": \"Enabled\",\r\n          \"privateLinkServiceNetworkPolicies\": \"Enabled\"\r\n        },\r\n        \"type\": \"Microsoft.Network/virtualNetworks/subnets\"\r\n      }\r\n    ],\r\n    \"virtualNetworkPeerings\": [],\r\n    \"enableDdosProtection\": false\r\n  }\r\n}",
+      "StatusCode": 200
+    },
+    {
+      "RequestUri": "/subscriptions/e37510d7-33b6-4676-886f-ee75bcc01871/resourceGroups/crptestar8024/providers/Microsoft.Network/virtualNetworks/vn5792/subnets/sn9174?api-version=2019-09-01",
+      "EncodedRequestUri": "L3N1YnNjcmlwdGlvbnMvZTM3NTEwZDctMzNiNi00Njc2LTg4NmYtZWU3NWJjYzAxODcxL3Jlc291cmNlR3JvdXBzL2NycHRlc3RhcjgwMjQvcHJvdmlkZXJzL01pY3Jvc29mdC5OZXR3b3JrL3ZpcnR1YWxOZXR3b3Jrcy92bjU3OTIvc3VibmV0cy9zbjkxNzQ/YXBpLXZlcnNpb249MjAxOS0wOS0wMQ==",
+      "RequestMethod": "GET",
+      "RequestBody": "",
       "RequestHeaders": {
         "x-ms-client-request-id": [
-          "e3d9ce45-781e-41a0-b973-a1ca9c74e59c"
-=======
-      "ResponseBody": "{\r\n  \"name\": \"pip9249\",\r\n  \"id\": \"/subscriptions/e37510d7-33b6-4676-886f-ee75bcc01871/resourceGroups/crptestar6665/providers/Microsoft.Network/publicIPAddresses/pip9249\",\r\n  \"etag\": \"W/\\\"f14feac4-dbae-4abf-b77f-abfd8411244f\\\"\",\r\n  \"location\": \"northeurope\",\r\n  \"tags\": {\r\n    \"key\": \"value\"\r\n  },\r\n  \"properties\": {\r\n    \"provisioningState\": \"Succeeded\",\r\n    \"resourceGuid\": \"462601c6-b72a-4b4f-a460-42031bcf42bd\",\r\n    \"publicIPAddressVersion\": \"IPv4\",\r\n    \"publicIPAllocationMethod\": \"Dynamic\",\r\n    \"idleTimeoutInMinutes\": 4,\r\n    \"dnsSettings\": {\r\n      \"domainNameLabel\": \"dn9692\",\r\n      \"fqdn\": \"dn9692.northeurope.cloudapp.azure.com\"\r\n    },\r\n    \"ipTags\": []\r\n  },\r\n  \"type\": \"Microsoft.Network/publicIPAddresses\",\r\n  \"sku\": {\r\n    \"name\": \"Basic\"\r\n  }\r\n}",
-      "StatusCode": 200
-    },
-    {
-      "RequestUri": "/subscriptions/e37510d7-33b6-4676-886f-ee75bcc01871/resourceGroups/crptestar6665/providers/Microsoft.Network/virtualNetworks/vn612?api-version=2019-09-01",
-      "EncodedRequestUri": "L3N1YnNjcmlwdGlvbnMvZTM3NTEwZDctMzNiNi00Njc2LTg4NmYtZWU3NWJjYzAxODcxL3Jlc291cmNlR3JvdXBzL2NycHRlc3RhcjY2NjUvcHJvdmlkZXJzL01pY3Jvc29mdC5OZXR3b3JrL3ZpcnR1YWxOZXR3b3Jrcy92bjYxMj9hcGktdmVyc2lvbj0yMDE5LTA5LTAx",
-      "RequestMethod": "PUT",
-      "RequestBody": "{\r\n  \"properties\": {\r\n    \"addressSpace\": {\r\n      \"addressPrefixes\": [\r\n        \"10.0.0.0/16\"\r\n      ]\r\n    },\r\n    \"subnets\": [\r\n      {\r\n        \"properties\": {\r\n          \"addressPrefix\": \"10.0.0.0/24\"\r\n        },\r\n        \"name\": \"sn9848\"\r\n      }\r\n    ]\r\n  },\r\n  \"location\": \"northeurope\"\r\n}",
-      "RequestHeaders": {
-        "x-ms-client-request-id": [
-          "981aa242-abc2-46c5-9337-5f81788794dc"
->>>>>>> ba3a4ca0
+          "708b05a5-fce9-4e86-b4da-7353c644ff04"
         ],
         "Accept-Language": [
           "en-US"
@@ -645,63 +635,396 @@
         "User-Agent": [
           "FxVersion/4.6.29518.01",
           "OSName/Windows",
-          "OSVersion/Microsoft.Windows.10.0.19042.",
+          "OSVersion/Microsoft.Windows.10.0.18363.",
           "Microsoft.Azure.Management.Network.NetworkManagementClient/19.17.1.0"
-        ],
-        "Content-Type": [
-          "application/json; charset=utf-8"
-        ],
-        "Content-Length": [
-          "297"
-        ]
-      },
-      "ResponseHeaders": {
-        "Cache-Control": [
-          "no-cache"
-        ],
-<<<<<<< HEAD
-        "Date": [
-          "Thu, 02 Apr 2020 17:15:58 GMT"
-        ],
-=======
->>>>>>> ba3a4ca0
-        "Pragma": [
-          "no-cache"
-        ],
-        "Retry-After": [
-          "3"
-        ],
-        "x-ms-request-id": [
-<<<<<<< HEAD
-          "779cb73e-3f25-4fe6-ba9e-e4f57302c33b"
+        ]
+      },
+      "ResponseHeaders": {
+        "Cache-Control": [
+          "no-cache"
+        ],
+        "Pragma": [
+          "no-cache"
+        ],
+        "ETag": [
+          "W/\"56ac7ec9-4100-4984-9fee-6b1289bdd02c\""
+        ],
+        "x-ms-request-id": [
+          "3d9c1e33-a6c8-4b3f-831e-9d5ccfd2b1ae"
+        ],
+        "x-ms-correlation-request-id": [
+          "d64192af-0437-40d8-82d9-74760333ef68"
+        ],
+        "x-ms-arm-service-request-id": [
+          "1b9c7098-86ec-4cb1-ac9a-faa6216964f7"
+        ],
+        "Strict-Transport-Security": [
+          "max-age=31536000; includeSubDomains"
+        ],
+        "Server": [
+          "Microsoft-HTTPAPI/2.0",
+          "Microsoft-HTTPAPI/2.0"
+        ],
+        "x-ms-ratelimit-remaining-subscription-reads": [
+          "11994"
+        ],
+        "x-ms-routing-request-id": [
+          "EASTUS2:20210323T003803Z:d64192af-0437-40d8-82d9-74760333ef68"
+        ],
+        "X-Content-Type-Options": [
+          "nosniff"
+        ],
+        "Date": [
+          "Tue, 23 Mar 2021 00:38:02 GMT"
+        ],
+        "Content-Length": [
+          "523"
+        ],
+        "Content-Type": [
+          "application/json; charset=utf-8"
+        ],
+        "Expires": [
+          "-1"
+        ]
+      },
+      "ResponseBody": "{\r\n  \"name\": \"sn9174\",\r\n  \"id\": \"/subscriptions/e37510d7-33b6-4676-886f-ee75bcc01871/resourceGroups/crptestar8024/providers/Microsoft.Network/virtualNetworks/vn5792/subnets/sn9174\",\r\n  \"etag\": \"W/\\\"56ac7ec9-4100-4984-9fee-6b1289bdd02c\\\"\",\r\n  \"properties\": {\r\n    \"provisioningState\": \"Succeeded\",\r\n    \"addressPrefix\": \"10.0.0.0/24\",\r\n    \"delegations\": [],\r\n    \"privateEndpointNetworkPolicies\": \"Enabled\",\r\n    \"privateLinkServiceNetworkPolicies\": \"Enabled\"\r\n  },\r\n  \"type\": \"Microsoft.Network/virtualNetworks/subnets\"\r\n}",
+      "StatusCode": 200
+    },
+    {
+      "RequestUri": "/subscriptions/e37510d7-33b6-4676-886f-ee75bcc01871/resourceGroups/crptestar8024/providers/Microsoft.Network/networkInterfaces/nic5613?api-version=2019-09-01",
+      "EncodedRequestUri": "L3N1YnNjcmlwdGlvbnMvZTM3NTEwZDctMzNiNi00Njc2LTg4NmYtZWU3NWJjYzAxODcxL3Jlc291cmNlR3JvdXBzL2NycHRlc3RhcjgwMjQvcHJvdmlkZXJzL01pY3Jvc29mdC5OZXR3b3JrL25ldHdvcmtJbnRlcmZhY2VzL25pYzU2MTM/YXBpLXZlcnNpb249MjAxOS0wOS0wMQ==",
+      "RequestMethod": "PUT",
+      "RequestBody": "{\r\n  \"properties\": {\r\n    \"ipConfigurations\": [\r\n      {\r\n        \"properties\": {\r\n          \"privateIPAllocationMethod\": \"Dynamic\",\r\n          \"subnet\": {\r\n            \"properties\": {\r\n              \"addressPrefix\": \"10.0.0.0/24\",\r\n              \"delegations\": [],\r\n              \"privateEndpointNetworkPolicies\": \"Enabled\",\r\n              \"privateLinkServiceNetworkPolicies\": \"Enabled\"\r\n            },\r\n            \"name\": \"sn9174\",\r\n            \"id\": \"/subscriptions/e37510d7-33b6-4676-886f-ee75bcc01871/resourceGroups/crptestar8024/providers/Microsoft.Network/virtualNetworks/vn5792/subnets/sn9174\"\r\n          }\r\n        },\r\n        \"name\": \"ip8302\"\r\n      }\r\n    ]\r\n  },\r\n  \"location\": \"northeurope\",\r\n  \"tags\": {\r\n    \"key\": \"value\"\r\n  }\r\n}",
+      "RequestHeaders": {
+        "x-ms-client-request-id": [
+          "bab6b608-b590-4e28-8b2b-671d7ff349a0"
+        ],
+        "Accept-Language": [
+          "en-US"
+        ],
+        "User-Agent": [
+          "FxVersion/4.6.29518.01",
+          "OSName/Windows",
+          "OSVersion/Microsoft.Windows.10.0.18363.",
+          "Microsoft.Azure.Management.Network.NetworkManagementClient/19.17.1.0"
+        ],
+        "Content-Type": [
+          "application/json; charset=utf-8"
+        ],
+        "Content-Length": [
+          "746"
+        ]
+      },
+      "ResponseHeaders": {
+        "Cache-Control": [
+          "no-cache"
+        ],
+        "Pragma": [
+          "no-cache"
+        ],
+        "x-ms-request-id": [
+          "c455e6f5-c946-4d4a-bceb-ab377f443dab"
         ],
         "Azure-AsyncOperation": [
-          "https://management.azure.com/subscriptions/0296790d-427c-48ca-b204-8b729bbd8670/providers/Microsoft.Network/locations/northeurope/operations/779cb73e-3f25-4fe6-ba9e-e4f57302c33b?api-version=2018-07-01"
-        ],
-        "x-ms-correlation-request-id": [
-          "172b5d2d-29b7-4a97-9b97-2ccf86d04320"
-=======
-          "be1f4b19-24f9-49ac-ab86-253e0006f852"
-        ],
-        "Azure-AsyncOperation": [
-          "https://management.azure.com/subscriptions/e37510d7-33b6-4676-886f-ee75bcc01871/providers/Microsoft.Network/locations/northeurope/operations/be1f4b19-24f9-49ac-ab86-253e0006f852?api-version=2019-09-01"
-        ],
-        "x-ms-correlation-request-id": [
-          "9756f54e-cc18-47a2-91c5-a2bbe78cf062"
->>>>>>> ba3a4ca0
+          "https://management.azure.com/subscriptions/e37510d7-33b6-4676-886f-ee75bcc01871/providers/Microsoft.Network/locations/northeurope/operations/c455e6f5-c946-4d4a-bceb-ab377f443dab?api-version=2019-09-01"
+        ],
+        "x-ms-correlation-request-id": [
+          "852dfcb0-ba45-459f-b2b7-c5527bb75082"
         ],
         "Azure-AsyncNotification": [
           "Enabled"
         ],
         "x-ms-arm-service-request-id": [
-<<<<<<< HEAD
-          "d486d46b-d86a-4489-af99-4059c3904093"
-=======
-          "77a34aa2-55bf-4569-80e0-c4ef06705f6c"
->>>>>>> ba3a4ca0
-        ],
-        "Strict-Transport-Security": [
-          "max-age=31536000; includeSubDomains"
+          "74c4a31d-00b5-464b-a0ae-487c97a01aec"
+        ],
+        "Strict-Transport-Security": [
+          "max-age=31536000; includeSubDomains"
+        ],
+        "Server": [
+          "Microsoft-HTTPAPI/2.0",
+          "Microsoft-HTTPAPI/2.0"
+        ],
+        "x-ms-ratelimit-remaining-subscription-writes": [
+          "1197"
+        ],
+        "x-ms-routing-request-id": [
+          "EASTUS2:20210323T003805Z:852dfcb0-ba45-459f-b2b7-c5527bb75082"
+        ],
+        "X-Content-Type-Options": [
+          "nosniff"
+        ],
+        "Date": [
+          "Tue, 23 Mar 2021 00:38:04 GMT"
+        ],
+        "Content-Length": [
+          "1629"
+        ],
+        "Content-Type": [
+          "application/json; charset=utf-8"
+        ],
+        "Expires": [
+          "-1"
+        ]
+      },
+      "ResponseBody": "{\r\n  \"name\": \"nic5613\",\r\n  \"id\": \"/subscriptions/e37510d7-33b6-4676-886f-ee75bcc01871/resourceGroups/crptestar8024/providers/Microsoft.Network/networkInterfaces/nic5613\",\r\n  \"etag\": \"W/\\\"38f6d5c7-2f8d-42c3-ab42-8ddbe1c60554\\\"\",\r\n  \"location\": \"northeurope\",\r\n  \"tags\": {\r\n    \"key\": \"value\"\r\n  },\r\n  \"properties\": {\r\n    \"provisioningState\": \"Succeeded\",\r\n    \"resourceGuid\": \"4e3320a1-19f1-4ded-a4ac-70a19bb1b0e1\",\r\n    \"ipConfigurations\": [\r\n      {\r\n        \"name\": \"ip8302\",\r\n        \"id\": \"/subscriptions/e37510d7-33b6-4676-886f-ee75bcc01871/resourceGroups/crptestar8024/providers/Microsoft.Network/networkInterfaces/nic5613/ipConfigurations/ip8302\",\r\n        \"etag\": \"W/\\\"38f6d5c7-2f8d-42c3-ab42-8ddbe1c60554\\\"\",\r\n        \"type\": \"Microsoft.Network/networkInterfaces/ipConfigurations\",\r\n        \"properties\": {\r\n          \"provisioningState\": \"Succeeded\",\r\n          \"privateIPAddress\": \"10.0.0.4\",\r\n          \"privateIPAllocationMethod\": \"Dynamic\",\r\n          \"subnet\": {\r\n            \"id\": \"/subscriptions/e37510d7-33b6-4676-886f-ee75bcc01871/resourceGroups/crptestar8024/providers/Microsoft.Network/virtualNetworks/vn5792/subnets/sn9174\"\r\n          },\r\n          \"primary\": true,\r\n          \"privateIPAddressVersion\": \"IPv4\"\r\n        }\r\n      }\r\n    ],\r\n    \"dnsSettings\": {\r\n      \"dnsServers\": [],\r\n      \"appliedDnsServers\": [],\r\n      \"internalDomainNameSuffix\": \"uy3nkl2gmk2elaclinjry2gaph.fx.internal.cloudapp.net\"\r\n    },\r\n    \"enableAcceleratedNetworking\": false,\r\n    \"enableIPForwarding\": false,\r\n    \"hostedWorkloads\": [],\r\n    \"tapConfigurations\": []\r\n  },\r\n  \"type\": \"Microsoft.Network/networkInterfaces\"\r\n}",
+      "StatusCode": 201
+    },
+    {
+      "RequestUri": "/subscriptions/e37510d7-33b6-4676-886f-ee75bcc01871/resourceGroups/crptestar8024/providers/Microsoft.Network/networkInterfaces/nic5613?api-version=2019-09-01",
+      "EncodedRequestUri": "L3N1YnNjcmlwdGlvbnMvZTM3NTEwZDctMzNiNi00Njc2LTg4NmYtZWU3NWJjYzAxODcxL3Jlc291cmNlR3JvdXBzL2NycHRlc3RhcjgwMjQvcHJvdmlkZXJzL01pY3Jvc29mdC5OZXR3b3JrL25ldHdvcmtJbnRlcmZhY2VzL25pYzU2MTM/YXBpLXZlcnNpb249MjAxOS0wOS0wMQ==",
+      "RequestMethod": "GET",
+      "RequestBody": "",
+      "RequestHeaders": {
+        "User-Agent": [
+          "FxVersion/4.6.29518.01",
+          "OSName/Windows",
+          "OSVersion/Microsoft.Windows.10.0.18363.",
+          "Microsoft.Azure.Management.Network.NetworkManagementClient/19.17.1.0"
+        ]
+      },
+      "ResponseHeaders": {
+        "Cache-Control": [
+          "no-cache"
+        ],
+        "Pragma": [
+          "no-cache"
+        ],
+        "ETag": [
+          "W/\"38f6d5c7-2f8d-42c3-ab42-8ddbe1c60554\""
+        ],
+        "x-ms-request-id": [
+          "67c6769d-047c-477a-bb3e-7c43fd759343"
+        ],
+        "x-ms-correlation-request-id": [
+          "76ed59da-93ff-47e9-9a0f-2c81da8545ca"
+        ],
+        "x-ms-arm-service-request-id": [
+          "915f655e-2ead-4599-9a72-a326f1dec478"
+        ],
+        "Strict-Transport-Security": [
+          "max-age=31536000; includeSubDomains"
+        ],
+        "Server": [
+          "Microsoft-HTTPAPI/2.0",
+          "Microsoft-HTTPAPI/2.0"
+        ],
+        "x-ms-ratelimit-remaining-subscription-reads": [
+          "11993"
+        ],
+        "x-ms-routing-request-id": [
+          "EASTUS2:20210323T003805Z:76ed59da-93ff-47e9-9a0f-2c81da8545ca"
+        ],
+        "X-Content-Type-Options": [
+          "nosniff"
+        ],
+        "Date": [
+          "Tue, 23 Mar 2021 00:38:04 GMT"
+        ],
+        "Content-Length": [
+          "1629"
+        ],
+        "Content-Type": [
+          "application/json; charset=utf-8"
+        ],
+        "Expires": [
+          "-1"
+        ]
+      },
+      "ResponseBody": "{\r\n  \"name\": \"nic5613\",\r\n  \"id\": \"/subscriptions/e37510d7-33b6-4676-886f-ee75bcc01871/resourceGroups/crptestar8024/providers/Microsoft.Network/networkInterfaces/nic5613\",\r\n  \"etag\": \"W/\\\"38f6d5c7-2f8d-42c3-ab42-8ddbe1c60554\\\"\",\r\n  \"location\": \"northeurope\",\r\n  \"tags\": {\r\n    \"key\": \"value\"\r\n  },\r\n  \"properties\": {\r\n    \"provisioningState\": \"Succeeded\",\r\n    \"resourceGuid\": \"4e3320a1-19f1-4ded-a4ac-70a19bb1b0e1\",\r\n    \"ipConfigurations\": [\r\n      {\r\n        \"name\": \"ip8302\",\r\n        \"id\": \"/subscriptions/e37510d7-33b6-4676-886f-ee75bcc01871/resourceGroups/crptestar8024/providers/Microsoft.Network/networkInterfaces/nic5613/ipConfigurations/ip8302\",\r\n        \"etag\": \"W/\\\"38f6d5c7-2f8d-42c3-ab42-8ddbe1c60554\\\"\",\r\n        \"type\": \"Microsoft.Network/networkInterfaces/ipConfigurations\",\r\n        \"properties\": {\r\n          \"provisioningState\": \"Succeeded\",\r\n          \"privateIPAddress\": \"10.0.0.4\",\r\n          \"privateIPAllocationMethod\": \"Dynamic\",\r\n          \"subnet\": {\r\n            \"id\": \"/subscriptions/e37510d7-33b6-4676-886f-ee75bcc01871/resourceGroups/crptestar8024/providers/Microsoft.Network/virtualNetworks/vn5792/subnets/sn9174\"\r\n          },\r\n          \"primary\": true,\r\n          \"privateIPAddressVersion\": \"IPv4\"\r\n        }\r\n      }\r\n    ],\r\n    \"dnsSettings\": {\r\n      \"dnsServers\": [],\r\n      \"appliedDnsServers\": [],\r\n      \"internalDomainNameSuffix\": \"uy3nkl2gmk2elaclinjry2gaph.fx.internal.cloudapp.net\"\r\n    },\r\n    \"enableAcceleratedNetworking\": false,\r\n    \"enableIPForwarding\": false,\r\n    \"hostedWorkloads\": [],\r\n    \"tapConfigurations\": []\r\n  },\r\n  \"type\": \"Microsoft.Network/networkInterfaces\"\r\n}",
+      "StatusCode": 200
+    },
+    {
+      "RequestUri": "/subscriptions/e37510d7-33b6-4676-886f-ee75bcc01871/resourceGroups/crptestar8024/providers/Microsoft.Network/networkInterfaces/nic5613?api-version=2019-09-01",
+      "EncodedRequestUri": "L3N1YnNjcmlwdGlvbnMvZTM3NTEwZDctMzNiNi00Njc2LTg4NmYtZWU3NWJjYzAxODcxL3Jlc291cmNlR3JvdXBzL2NycHRlc3RhcjgwMjQvcHJvdmlkZXJzL01pY3Jvc29mdC5OZXR3b3JrL25ldHdvcmtJbnRlcmZhY2VzL25pYzU2MTM/YXBpLXZlcnNpb249MjAxOS0wOS0wMQ==",
+      "RequestMethod": "GET",
+      "RequestBody": "",
+      "RequestHeaders": {
+        "x-ms-client-request-id": [
+          "718a21cb-6b69-484e-a0c3-22f8525a67eb"
+        ],
+        "Accept-Language": [
+          "en-US"
+        ],
+        "User-Agent": [
+          "FxVersion/4.6.29518.01",
+          "OSName/Windows",
+          "OSVersion/Microsoft.Windows.10.0.18363.",
+          "Microsoft.Azure.Management.Network.NetworkManagementClient/19.17.1.0"
+        ]
+      },
+      "ResponseHeaders": {
+        "Cache-Control": [
+          "no-cache"
+        ],
+        "Pragma": [
+          "no-cache"
+        ],
+        "ETag": [
+          "W/\"38f6d5c7-2f8d-42c3-ab42-8ddbe1c60554\""
+        ],
+        "x-ms-request-id": [
+          "d6f87bcb-7b5e-4e5c-9d7a-faaf9b43d987"
+        ],
+        "x-ms-correlation-request-id": [
+          "2af7a9d4-65f2-4537-bce0-8ef32b42fe05"
+        ],
+        "x-ms-arm-service-request-id": [
+          "33c4e0f2-79a9-427c-ac26-0137251cc66a"
+        ],
+        "Strict-Transport-Security": [
+          "max-age=31536000; includeSubDomains"
+        ],
+        "Server": [
+          "Microsoft-HTTPAPI/2.0",
+          "Microsoft-HTTPAPI/2.0"
+        ],
+        "x-ms-ratelimit-remaining-subscription-reads": [
+          "11992"
+        ],
+        "x-ms-routing-request-id": [
+          "EASTUS2:20210323T003805Z:2af7a9d4-65f2-4537-bce0-8ef32b42fe05"
+        ],
+        "X-Content-Type-Options": [
+          "nosniff"
+        ],
+        "Date": [
+          "Tue, 23 Mar 2021 00:38:04 GMT"
+        ],
+        "Content-Length": [
+          "1629"
+        ],
+        "Content-Type": [
+          "application/json; charset=utf-8"
+        ],
+        "Expires": [
+          "-1"
+        ]
+      },
+      "ResponseBody": "{\r\n  \"name\": \"nic5613\",\r\n  \"id\": \"/subscriptions/e37510d7-33b6-4676-886f-ee75bcc01871/resourceGroups/crptestar8024/providers/Microsoft.Network/networkInterfaces/nic5613\",\r\n  \"etag\": \"W/\\\"38f6d5c7-2f8d-42c3-ab42-8ddbe1c60554\\\"\",\r\n  \"location\": \"northeurope\",\r\n  \"tags\": {\r\n    \"key\": \"value\"\r\n  },\r\n  \"properties\": {\r\n    \"provisioningState\": \"Succeeded\",\r\n    \"resourceGuid\": \"4e3320a1-19f1-4ded-a4ac-70a19bb1b0e1\",\r\n    \"ipConfigurations\": [\r\n      {\r\n        \"name\": \"ip8302\",\r\n        \"id\": \"/subscriptions/e37510d7-33b6-4676-886f-ee75bcc01871/resourceGroups/crptestar8024/providers/Microsoft.Network/networkInterfaces/nic5613/ipConfigurations/ip8302\",\r\n        \"etag\": \"W/\\\"38f6d5c7-2f8d-42c3-ab42-8ddbe1c60554\\\"\",\r\n        \"type\": \"Microsoft.Network/networkInterfaces/ipConfigurations\",\r\n        \"properties\": {\r\n          \"provisioningState\": \"Succeeded\",\r\n          \"privateIPAddress\": \"10.0.0.4\",\r\n          \"privateIPAllocationMethod\": \"Dynamic\",\r\n          \"subnet\": {\r\n            \"id\": \"/subscriptions/e37510d7-33b6-4676-886f-ee75bcc01871/resourceGroups/crptestar8024/providers/Microsoft.Network/virtualNetworks/vn5792/subnets/sn9174\"\r\n          },\r\n          \"primary\": true,\r\n          \"privateIPAddressVersion\": \"IPv4\"\r\n        }\r\n      }\r\n    ],\r\n    \"dnsSettings\": {\r\n      \"dnsServers\": [],\r\n      \"appliedDnsServers\": [],\r\n      \"internalDomainNameSuffix\": \"uy3nkl2gmk2elaclinjry2gaph.fx.internal.cloudapp.net\"\r\n    },\r\n    \"enableAcceleratedNetworking\": false,\r\n    \"enableIPForwarding\": false,\r\n    \"hostedWorkloads\": [],\r\n    \"tapConfigurations\": []\r\n  },\r\n  \"type\": \"Microsoft.Network/networkInterfaces\"\r\n}",
+      "StatusCode": 200
+    },
+    {
+      "RequestUri": "/subscriptions/e37510d7-33b6-4676-886f-ee75bcc01871/resourceGroups/crptestar8024/providers/Microsoft.Compute/availabilitySets/as2755?api-version=2021-03-01",
+      "EncodedRequestUri": "L3N1YnNjcmlwdGlvbnMvZTM3NTEwZDctMzNiNi00Njc2LTg4NmYtZWU3NWJjYzAxODcxL3Jlc291cmNlR3JvdXBzL2NycHRlc3RhcjgwMjQvcHJvdmlkZXJzL01pY3Jvc29mdC5Db21wdXRlL2F2YWlsYWJpbGl0eVNldHMvYXMyNzU1P2FwaS12ZXJzaW9uPTIwMjEtMDMtMDE=",
+      "RequestMethod": "PUT",
+      "RequestBody": "{\r\n  \"properties\": {\r\n    \"platformUpdateDomainCount\": 1,\r\n    \"platformFaultDomainCount\": 1\r\n  },\r\n  \"sku\": {\r\n    \"name\": \"Aligned\"\r\n  },\r\n  \"location\": \"northeurope\",\r\n  \"tags\": {\r\n    \"RG\": \"rg\",\r\n    \"testTag\": \"1\"\r\n  }\r\n}",
+      "RequestHeaders": {
+        "x-ms-client-request-id": [
+          "8bbce5ec-6b7c-480d-9c92-04822b8fc8c1"
+        ],
+        "Accept-Language": [
+          "en-US"
+        ],
+        "User-Agent": [
+          "FxVersion/4.6.29518.01",
+          "OSName/Windows",
+          "OSVersion/Microsoft.Windows.10.0.18363.",
+          "Microsoft.Azure.Management.Compute.ComputeManagementClient/44.0.0.0"
+        ],
+        "Content-Type": [
+          "application/json; charset=utf-8"
+        ],
+        "Content-Length": [
+          "227"
+        ]
+      },
+      "ResponseHeaders": {
+        "Cache-Control": [
+          "no-cache"
+        ],
+        "Pragma": [
+          "no-cache"
+        ],
+        "x-ms-ratelimit-remaining-resource": [
+          "Microsoft.Compute/PutVM3Min;239,Microsoft.Compute/PutVM30Min;1197"
+        ],
+        "Strict-Transport-Security": [
+          "max-age=31536000; includeSubDomains"
+        ],
+        "x-ms-request-id": [
+          "619c573e-26dd-4408-b95a-34d93085d093"
+        ],
+        "Server": [
+          "Microsoft-HTTPAPI/2.0",
+          "Microsoft-HTTPAPI/2.0"
+        ],
+        "x-ms-ratelimit-remaining-subscription-writes": [
+          "1199"
+        ],
+        "x-ms-correlation-request-id": [
+          "fe5b1c02-f869-40f8-9dca-d294ca55e9e0"
+        ],
+        "x-ms-routing-request-id": [
+          "EASTUS2:20210323T003809Z:fe5b1c02-f869-40f8-9dca-d294ca55e9e0"
+        ],
+        "X-Content-Type-Options": [
+          "nosniff"
+        ],
+        "Date": [
+          "Tue, 23 Mar 2021 00:38:08 GMT"
+        ],
+        "Content-Length": [
+          "442"
+        ],
+        "Content-Type": [
+          "application/json; charset=utf-8"
+        ],
+        "Expires": [
+          "-1"
+        ]
+      },
+      "ResponseBody": "{\r\n  \"name\": \"as2755\",\r\n  \"id\": \"/subscriptions/e37510d7-33b6-4676-886f-ee75bcc01871/resourceGroups/crptestar8024/providers/Microsoft.Compute/availabilitySets/as2755\",\r\n  \"type\": \"Microsoft.Compute/availabilitySets\",\r\n  \"location\": \"northeurope\",\r\n  \"tags\": {\r\n    \"RG\": \"rg\",\r\n    \"testTag\": \"1\"\r\n  },\r\n  \"properties\": {\r\n    \"platformUpdateDomainCount\": 1,\r\n    \"platformFaultDomainCount\": 1\r\n  },\r\n  \"sku\": {\r\n    \"name\": \"Aligned\"\r\n  }\r\n}",
+      "StatusCode": 200
+    },
+    {
+      "RequestUri": "/subscriptions/e37510d7-33b6-4676-886f-ee75bcc01871/resourceGroups/crptestar8024/providers/Microsoft.Compute/virtualMachines/vm4366?api-version=2021-03-01",
+      "EncodedRequestUri": "L3N1YnNjcmlwdGlvbnMvZTM3NTEwZDctMzNiNi00Njc2LTg4NmYtZWU3NWJjYzAxODcxL3Jlc291cmNlR3JvdXBzL2NycHRlc3RhcjgwMjQvcHJvdmlkZXJzL01pY3Jvc29mdC5Db21wdXRlL3ZpcnR1YWxNYWNoaW5lcy92bTQzNjY/YXBpLXZlcnNpb249MjAyMS0wMy0wMQ==",
+      "RequestMethod": "PUT",
+      "RequestBody": "{\r\n  \"properties\": {\r\n    \"hardwareProfile\": {\r\n      \"vmSize\": \"Standard_DS14-8_v2\"\r\n    },\r\n    \"storageProfile\": {\r\n      \"imageReference\": {\r\n        \"publisher\": \"MicrosoftWindowsServer\",\r\n        \"offer\": \"WindowsServer\",\r\n        \"sku\": \"2012-R2-Datacenter\",\r\n        \"version\": \"4.127.20180315\"\r\n      },\r\n      \"osDisk\": {\r\n        \"name\": \"test\",\r\n        \"caching\": \"ReadOnly\",\r\n        \"diffDiskSettings\": {\r\n          \"option\": \"Local\",\r\n          \"placement\": \"ResourceDisk\"\r\n        },\r\n        \"createOption\": \"FromImage\",\r\n        \"managedDisk\": {\r\n          \"storageAccountType\": \"Standard_LRS\"\r\n        }\r\n      },\r\n      \"dataDisks\": [\r\n        {\r\n          \"lun\": 0,\r\n          \"caching\": \"None\",\r\n          \"createOption\": \"Empty\",\r\n          \"diskSizeGB\": 30,\r\n          \"managedDisk\": {\r\n            \"storageAccountType\": \"Standard_LRS\"\r\n          }\r\n        }\r\n      ]\r\n    },\r\n    \"osProfile\": {\r\n      \"computerName\": \"Test\",\r\n      \"adminUsername\": \"Foo12\",\r\n      \"adminPassword\": \"[PLACEHOLDEr1]\"\r\n    },\r\n    \"networkProfile\": {\r\n      \"networkInterfaces\": [\r\n        {\r\n          \"id\": \"/subscriptions/e37510d7-33b6-4676-886f-ee75bcc01871/resourceGroups/crptestar8024/providers/Microsoft.Network/networkInterfaces/nic5613\"\r\n        }\r\n      ]\r\n    },\r\n    \"availabilitySet\": {\r\n      \"id\": \"/subscriptions/e37510d7-33b6-4676-886f-ee75bcc01871/resourceGroups/crptestar8024/providers/Microsoft.Compute/availabilitySets/as2755\"\r\n    }\r\n  },\r\n  \"location\": \"northeurope\",\r\n  \"tags\": {\r\n    \"RG\": \"rg\",\r\n    \"testTag\": \"1\"\r\n  }\r\n}",
+      "RequestHeaders": {
+        "x-ms-client-request-id": [
+          "c8132cac-199e-43d3-8a14-e401b654798b"
+        ],
+        "Accept-Language": [
+          "en-US"
+        ],
+        "User-Agent": [
+          "FxVersion/4.6.29518.01",
+          "OSName/Windows",
+          "OSVersion/Microsoft.Windows.10.0.18363.",
+          "Microsoft.Azure.Management.Compute.ComputeManagementClient/44.0.0.0"
+        ],
+        "Content-Type": [
+          "application/json; charset=utf-8"
+        ],
+        "Content-Length": [
+          "1557"
+        ]
+      },
+      "ResponseHeaders": {
+        "Cache-Control": [
+          "no-cache"
+        ],
+        "Pragma": [
+          "no-cache"
+        ],
+        "Retry-After": [
+          "10"
+        ],
+        "Azure-AsyncOperation": [
+          "https://management.azure.com/subscriptions/e37510d7-33b6-4676-886f-ee75bcc01871/providers/Microsoft.Compute/locations/northeurope/operations/eb8b2a1c-25d1-4e29-9e9a-f35d9f2c2f34?api-version=2021-03-01"
+        ],
+        "Azure-AsyncNotification": [
+          "Enabled"
+        ],
+        "x-ms-ratelimit-remaining-resource": [
+          "Microsoft.Compute/PutVM3Min;238,Microsoft.Compute/PutVM30Min;1196"
+        ],
+        "Strict-Transport-Security": [
+          "max-age=31536000; includeSubDomains"
+        ],
+        "x-ms-request-id": [
+          "eb8b2a1c-25d1-4e29-9e9a-f35d9f2c2f34"
         ],
         "Server": [
           "Microsoft-HTTPAPI/2.0",
@@ -710,92 +1033,251 @@
         "x-ms-ratelimit-remaining-subscription-writes": [
           "1198"
         ],
-        "x-ms-routing-request-id": [
-<<<<<<< HEAD
-          "WESTUS:20200402T171558Z:172b5d2d-29b7-4a97-9b97-2ccf86d04320"
-=======
-          "EASTUS2:20210618T055058Z:9756f54e-cc18-47a2-91c5-a2bbe78cf062"
->>>>>>> ba3a4ca0
-        ],
-        "X-Content-Type-Options": [
-          "nosniff"
-        ],
-        "Date": [
-          "Fri, 18 Jun 2021 05:50:58 GMT"
-        ],
-        "Content-Length": [
-<<<<<<< HEAD
-          "1135"
-=======
-          "1213"
->>>>>>> ba3a4ca0
-        ],
-        "Content-Type": [
-          "application/json; charset=utf-8"
-        ],
-        "Expires": [
-          "-1"
-        ]
-      },
-<<<<<<< HEAD
-      "ResponseBody": "{\r\n  \"name\": \"vn8162\",\r\n  \"id\": \"/subscriptions/0296790d-427c-48ca-b204-8b729bbd8670/resourceGroups/crptestar5976/providers/Microsoft.Network/virtualNetworks/vn8162\",\r\n  \"etag\": \"W/\\\"4fc525d5-0628-47e2-baef-6ea4b7987656\\\"\",\r\n  \"type\": \"Microsoft.Network/virtualNetworks\",\r\n  \"location\": \"northeurope\",\r\n  \"properties\": {\r\n    \"provisioningState\": \"Updating\",\r\n    \"resourceGuid\": \"101d7331-25d9-41a1-a247-5754e6551358\",\r\n    \"addressSpace\": {\r\n      \"addressPrefixes\": [\r\n        \"10.0.0.0/16\"\r\n      ]\r\n    },\r\n    \"subnets\": [\r\n      {\r\n        \"name\": \"sn8237\",\r\n        \"id\": \"/subscriptions/0296790d-427c-48ca-b204-8b729bbd8670/resourceGroups/crptestar5976/providers/Microsoft.Network/virtualNetworks/vn8162/subnets/sn8237\",\r\n        \"etag\": \"W/\\\"4fc525d5-0628-47e2-baef-6ea4b7987656\\\"\",\r\n        \"properties\": {\r\n          \"provisioningState\": \"Updating\",\r\n          \"addressPrefix\": \"10.0.0.0/24\",\r\n          \"delegations\": []\r\n        },\r\n        \"type\": \"Microsoft.Network/virtualNetworks/subnets\"\r\n      }\r\n    ],\r\n    \"virtualNetworkPeerings\": [],\r\n    \"enableDdosProtection\": false,\r\n    \"enableVmProtection\": false\r\n  }\r\n}",
+        "x-ms-correlation-request-id": [
+          "13eb258d-4b68-48b2-b57c-8a75a1277e02"
+        ],
+        "x-ms-routing-request-id": [
+          "EASTUS2:20210323T003812Z:13eb258d-4b68-48b2-b57c-8a75a1277e02"
+        ],
+        "X-Content-Type-Options": [
+          "nosniff"
+        ],
+        "Date": [
+          "Tue, 23 Mar 2021 00:38:11 GMT"
+        ],
+        "Content-Length": [
+          "2321"
+        ],
+        "Content-Type": [
+          "application/json; charset=utf-8"
+        ],
+        "Expires": [
+          "-1"
+        ]
+      },
+      "ResponseBody": "{\r\n  \"name\": \"vm4366\",\r\n  \"id\": \"/subscriptions/e37510d7-33b6-4676-886f-ee75bcc01871/resourceGroups/crptestar8024/providers/Microsoft.Compute/virtualMachines/vm4366\",\r\n  \"type\": \"Microsoft.Compute/virtualMachines\",\r\n  \"location\": \"northeurope\",\r\n  \"tags\": {\r\n    \"RG\": \"rg\",\r\n    \"testTag\": \"1\",\r\n    \"azsecpack\": \"nonprod\",\r\n    \"platformsettings.host_environment.service.platform_optedin_for_rootcerts\": \"true\"\r\n  },\r\n  \"properties\": {\r\n    \"vmId\": \"d6407bce-eccc-4c2f-a8ff-5e3f313c5e86\",\r\n    \"availabilitySet\": {\r\n      \"id\": \"/subscriptions/e37510d7-33b6-4676-886f-ee75bcc01871/resourceGroups/crptestar8024/providers/Microsoft.Compute/availabilitySets/AS2755\"\r\n    },\r\n    \"hardwareProfile\": {\r\n      \"vmSize\": \"Standard_DS14-8_v2\"\r\n    },\r\n    \"storageProfile\": {\r\n      \"imageReference\": {\r\n        \"publisher\": \"MicrosoftWindowsServer\",\r\n        \"offer\": \"WindowsServer\",\r\n        \"sku\": \"2012-R2-Datacenter\",\r\n        \"version\": \"4.127.20180315\",\r\n        \"exactVersion\": \"4.127.20180315\"\r\n      },\r\n      \"osDisk\": {\r\n        \"osType\": \"Windows\",\r\n        \"diffDiskSettings\": {\r\n          \"option\": \"Local\",\r\n          \"placement\": \"ResourceDisk\"\r\n        },\r\n        \"name\": \"test\",\r\n        \"createOption\": \"FromImage\",\r\n        \"caching\": \"ReadOnly\",\r\n        \"managedDisk\": {\r\n          \"storageAccountType\": \"Standard_LRS\"\r\n        },\r\n        \"diskSizeGB\": 127\r\n      },\r\n      \"dataDisks\": [\r\n        {\r\n          \"lun\": 0,\r\n          \"createOption\": \"Empty\",\r\n          \"caching\": \"None\",\r\n          \"managedDisk\": {\r\n            \"storageAccountType\": \"Standard_LRS\"\r\n          },\r\n          \"diskSizeGB\": 30,\r\n          \"toBeDetached\": false\r\n        }\r\n      ]\r\n    },\r\n    \"osProfile\": {\r\n      \"computerName\": \"Test\",\r\n      \"adminUsername\": \"Foo12\",\r\n      \"windowsConfiguration\": {\r\n        \"provisionVMAgent\": true,\r\n        \"enableAutomaticUpdates\": true,\r\n        \"patchSettings\": {\r\n          \"patchMode\": \"AutomaticByOS\"\r\n        }\r\n      },\r\n      \"secrets\": [],\r\n      \"allowExtensionOperations\": true,\r\n      \"requireGuestProvisionSignal\": true\r\n    },\r\n    \"networkProfile\": {\r\n      \"networkInterfaces\": [\r\n        {\r\n          \"id\": \"/subscriptions/e37510d7-33b6-4676-886f-ee75bcc01871/resourceGroups/crptestar8024/providers/Microsoft.Network/networkInterfaces/nic5613\"\r\n        }\r\n      ]\r\n    },\r\n    \"provisioningState\": \"Creating\"\r\n  }\r\n}",
       "StatusCode": 201
     },
     {
-      "RequestUri": "/subscriptions/0296790d-427c-48ca-b204-8b729bbd8670/providers/Microsoft.Network/locations/northeurope/operations/779cb73e-3f25-4fe6-ba9e-e4f57302c33b?api-version=2018-07-01",
-      "EncodedRequestUri": "L3N1YnNjcmlwdGlvbnMvMDI5Njc5MGQtNDI3Yy00OGNhLWIyMDQtOGI3MjliYmQ4NjcwL3Byb3ZpZGVycy9NaWNyb3NvZnQuTmV0d29yay9sb2NhdGlvbnMvbm9ydGhldXJvcGUvb3BlcmF0aW9ucy83NzljYjczZS0zZjI1LTRmZTYtYmE5ZS1lNGY1NzMwMmMzM2I/YXBpLXZlcnNpb249MjAxOC0wNy0wMQ==",
-=======
-      "ResponseBody": "{\r\n  \"name\": \"vn612\",\r\n  \"id\": \"/subscriptions/e37510d7-33b6-4676-886f-ee75bcc01871/resourceGroups/crptestar6665/providers/Microsoft.Network/virtualNetworks/vn612\",\r\n  \"etag\": \"W/\\\"4ef4c989-6528-44eb-bb8d-6483ea067168\\\"\",\r\n  \"type\": \"Microsoft.Network/virtualNetworks\",\r\n  \"location\": \"northeurope\",\r\n  \"properties\": {\r\n    \"provisioningState\": \"Updating\",\r\n    \"resourceGuid\": \"33047201-e96f-47ef-be8d-f7053d54cb9a\",\r\n    \"addressSpace\": {\r\n      \"addressPrefixes\": [\r\n        \"10.0.0.0/16\"\r\n      ]\r\n    },\r\n    \"subnets\": [\r\n      {\r\n        \"name\": \"sn9848\",\r\n        \"id\": \"/subscriptions/e37510d7-33b6-4676-886f-ee75bcc01871/resourceGroups/crptestar6665/providers/Microsoft.Network/virtualNetworks/vn612/subnets/sn9848\",\r\n        \"etag\": \"W/\\\"4ef4c989-6528-44eb-bb8d-6483ea067168\\\"\",\r\n        \"properties\": {\r\n          \"provisioningState\": \"Updating\",\r\n          \"addressPrefix\": \"10.0.0.0/24\",\r\n          \"delegations\": [],\r\n          \"privateEndpointNetworkPolicies\": \"Enabled\",\r\n          \"privateLinkServiceNetworkPolicies\": \"Enabled\"\r\n        },\r\n        \"type\": \"Microsoft.Network/virtualNetworks/subnets\"\r\n      }\r\n    ],\r\n    \"virtualNetworkPeerings\": [],\r\n    \"enableDdosProtection\": false\r\n  }\r\n}",
-      "StatusCode": 201
-    },
-    {
-      "RequestUri": "/subscriptions/e37510d7-33b6-4676-886f-ee75bcc01871/providers/Microsoft.Network/locations/northeurope/operations/be1f4b19-24f9-49ac-ab86-253e0006f852?api-version=2019-09-01",
-      "EncodedRequestUri": "L3N1YnNjcmlwdGlvbnMvZTM3NTEwZDctMzNiNi00Njc2LTg4NmYtZWU3NWJjYzAxODcxL3Byb3ZpZGVycy9NaWNyb3NvZnQuTmV0d29yay9sb2NhdGlvbnMvbm9ydGhldXJvcGUvb3BlcmF0aW9ucy9iZTFmNGIxOS0yNGY5LTQ5YWMtYWI4Ni0yNTNlMDAwNmY4NTI/YXBpLXZlcnNpb249MjAxOS0wOS0wMQ==",
->>>>>>> ba3a4ca0
+      "RequestUri": "/subscriptions/e37510d7-33b6-4676-886f-ee75bcc01871/providers/Microsoft.Compute/locations/northeurope/operations/eb8b2a1c-25d1-4e29-9e9a-f35d9f2c2f34?api-version=2021-03-01",
+      "EncodedRequestUri": "L3N1YnNjcmlwdGlvbnMvZTM3NTEwZDctMzNiNi00Njc2LTg4NmYtZWU3NWJjYzAxODcxL3Byb3ZpZGVycy9NaWNyb3NvZnQuQ29tcHV0ZS9sb2NhdGlvbnMvbm9ydGhldXJvcGUvb3BlcmF0aW9ucy9lYjhiMmExYy0yNWQxLTRlMjktOWU5YS1mMzVkOWYyYzJmMzQ/YXBpLXZlcnNpb249MjAyMS0wMy0wMQ==",
       "RequestMethod": "GET",
       "RequestBody": "",
       "RequestHeaders": {
         "User-Agent": [
           "FxVersion/4.6.29518.01",
           "OSName/Windows",
-          "OSVersion/Microsoft.Windows.10.0.19042.",
-          "Microsoft.Azure.Management.Network.NetworkManagementClient/19.17.1.0"
-        ]
-      },
-      "ResponseHeaders": {
-        "Cache-Control": [
-          "no-cache"
-        ],
-<<<<<<< HEAD
-        "Date": [
-          "Thu, 02 Apr 2020 17:16:01 GMT"
-        ],
-=======
->>>>>>> ba3a4ca0
-        "Pragma": [
-          "no-cache"
-        ],
-        "x-ms-request-id": [
-<<<<<<< HEAD
-          "44859b9d-8609-49ab-81a9-e80c6c1335d6"
-        ],
-        "x-ms-correlation-request-id": [
-          "cd88574c-aa02-4773-a3ab-c9b28296bf41"
-        ],
-        "x-ms-arm-service-request-id": [
-          "6204c8ca-0f91-467c-89c0-05f6d6c4127d"
-=======
-          "6c8266d8-30a1-4e42-827c-5c7284d2c976"
-        ],
-        "x-ms-correlation-request-id": [
-          "3bbd5495-5e94-4751-bfd7-46833af70376"
-        ],
-        "x-ms-arm-service-request-id": [
-          "c1223d49-4e01-402c-bd2b-b0f511047637"
->>>>>>> ba3a4ca0
-        ],
-        "Strict-Transport-Security": [
-          "max-age=31536000; includeSubDomains"
+          "OSVersion/Microsoft.Windows.10.0.18363.",
+          "Microsoft.Azure.Management.Compute.ComputeManagementClient/44.0.0.0"
+        ]
+      },
+      "ResponseHeaders": {
+        "Cache-Control": [
+          "no-cache"
+        ],
+        "Pragma": [
+          "no-cache"
+        ],
+        "Retry-After": [
+          "50"
+        ],
+        "x-ms-ratelimit-remaining-resource": [
+          "Microsoft.Compute/GetOperation3Min;14999,Microsoft.Compute/GetOperation30Min;29990"
+        ],
+        "Strict-Transport-Security": [
+          "max-age=31536000; includeSubDomains"
+        ],
+        "x-ms-request-id": [
+          "63b7a6a1-4f08-4991-9571-14a552f5172f"
+        ],
+        "Server": [
+          "Microsoft-HTTPAPI/2.0",
+          "Microsoft-HTTPAPI/2.0"
+        ],
+        "x-ms-ratelimit-remaining-subscription-reads": [
+          "11998"
+        ],
+        "x-ms-correlation-request-id": [
+          "43f2fd90-5b13-49d9-a317-b1c12a96f98a"
+        ],
+        "x-ms-routing-request-id": [
+          "EASTUS2:20210323T003823Z:43f2fd90-5b13-49d9-a317-b1c12a96f98a"
+        ],
+        "X-Content-Type-Options": [
+          "nosniff"
+        ],
+        "Date": [
+          "Tue, 23 Mar 2021 00:38:22 GMT"
+        ],
+        "Content-Length": [
+          "134"
+        ],
+        "Content-Type": [
+          "application/json; charset=utf-8"
+        ],
+        "Expires": [
+          "-1"
+        ]
+      },
+      "ResponseBody": "{\r\n  \"startTime\": \"2021-03-23T00:38:11.7805303+00:00\",\r\n  \"status\": \"InProgress\",\r\n  \"name\": \"eb8b2a1c-25d1-4e29-9e9a-f35d9f2c2f34\"\r\n}",
+      "StatusCode": 200
+    },
+    {
+      "RequestUri": "/subscriptions/e37510d7-33b6-4676-886f-ee75bcc01871/providers/Microsoft.Compute/locations/northeurope/operations/eb8b2a1c-25d1-4e29-9e9a-f35d9f2c2f34?api-version=2021-03-01",
+      "EncodedRequestUri": "L3N1YnNjcmlwdGlvbnMvZTM3NTEwZDctMzNiNi00Njc2LTg4NmYtZWU3NWJjYzAxODcxL3Byb3ZpZGVycy9NaWNyb3NvZnQuQ29tcHV0ZS9sb2NhdGlvbnMvbm9ydGhldXJvcGUvb3BlcmF0aW9ucy9lYjhiMmExYy0yNWQxLTRlMjktOWU5YS1mMzVkOWYyYzJmMzQ/YXBpLXZlcnNpb249MjAyMS0wMy0wMQ==",
+      "RequestMethod": "GET",
+      "RequestBody": "",
+      "RequestHeaders": {
+        "User-Agent": [
+          "FxVersion/4.6.29518.01",
+          "OSName/Windows",
+          "OSVersion/Microsoft.Windows.10.0.18363.",
+          "Microsoft.Azure.Management.Compute.ComputeManagementClient/44.0.0.0"
+        ]
+      },
+      "ResponseHeaders": {
+        "Cache-Control": [
+          "no-cache"
+        ],
+        "Pragma": [
+          "no-cache"
+        ],
+        "x-ms-ratelimit-remaining-resource": [
+          "Microsoft.Compute/GetOperation3Min;14998,Microsoft.Compute/GetOperation30Min;29989"
+        ],
+        "Strict-Transport-Security": [
+          "max-age=31536000; includeSubDomains"
+        ],
+        "x-ms-request-id": [
+          "6b5292a1-56a6-4eb0-b6e7-f02e19cf8cb2"
+        ],
+        "Server": [
+          "Microsoft-HTTPAPI/2.0",
+          "Microsoft-HTTPAPI/2.0"
+        ],
+        "x-ms-ratelimit-remaining-subscription-reads": [
+          "11997"
+        ],
+        "x-ms-correlation-request-id": [
+          "2d2bed18-1514-41d2-aaee-a515f02425c1"
+        ],
+        "x-ms-routing-request-id": [
+          "EASTUS2:20210323T003913Z:2d2bed18-1514-41d2-aaee-a515f02425c1"
+        ],
+        "X-Content-Type-Options": [
+          "nosniff"
+        ],
+        "Date": [
+          "Tue, 23 Mar 2021 00:39:12 GMT"
+        ],
+        "Content-Length": [
+          "184"
+        ],
+        "Content-Type": [
+          "application/json; charset=utf-8"
+        ],
+        "Expires": [
+          "-1"
+        ]
+      },
+      "ResponseBody": "{\r\n  \"startTime\": \"2021-03-23T00:38:11.7805303+00:00\",\r\n  \"endTime\": \"2021-03-23T00:39:11.8435046+00:00\",\r\n  \"status\": \"Succeeded\",\r\n  \"name\": \"eb8b2a1c-25d1-4e29-9e9a-f35d9f2c2f34\"\r\n}",
+      "StatusCode": 200
+    },
+    {
+      "RequestUri": "/subscriptions/e37510d7-33b6-4676-886f-ee75bcc01871/resourceGroups/crptestar8024/providers/Microsoft.Compute/virtualMachines/vm4366?api-version=2021-03-01",
+      "EncodedRequestUri": "L3N1YnNjcmlwdGlvbnMvZTM3NTEwZDctMzNiNi00Njc2LTg4NmYtZWU3NWJjYzAxODcxL3Jlc291cmNlR3JvdXBzL2NycHRlc3RhcjgwMjQvcHJvdmlkZXJzL01pY3Jvc29mdC5Db21wdXRlL3ZpcnR1YWxNYWNoaW5lcy92bTQzNjY/YXBpLXZlcnNpb249MjAyMS0wMy0wMQ==",
+      "RequestMethod": "GET",
+      "RequestBody": "",
+      "RequestHeaders": {
+        "User-Agent": [
+          "FxVersion/4.6.29518.01",
+          "OSName/Windows",
+          "OSVersion/Microsoft.Windows.10.0.18363.",
+          "Microsoft.Azure.Management.Compute.ComputeManagementClient/44.0.0.0"
+        ]
+      },
+      "ResponseHeaders": {
+        "Cache-Control": [
+          "no-cache"
+        ],
+        "Pragma": [
+          "no-cache"
+        ],
+        "x-ms-ratelimit-remaining-resource": [
+          "Microsoft.Compute/LowCostGet3Min;3999,Microsoft.Compute/LowCostGet30Min;31988"
+        ],
+        "Strict-Transport-Security": [
+          "max-age=31536000; includeSubDomains"
+        ],
+        "x-ms-request-id": [
+          "07a9e97e-4e5b-4f13-a3c2-0fc34c0b9c0a"
+        ],
+        "Server": [
+          "Microsoft-HTTPAPI/2.0",
+          "Microsoft-HTTPAPI/2.0"
+        ],
+        "x-ms-ratelimit-remaining-subscription-reads": [
+          "11996"
+        ],
+        "x-ms-correlation-request-id": [
+          "d91bf830-d7bb-4a26-a4ab-0f592b2d6da0"
+        ],
+        "x-ms-routing-request-id": [
+          "EASTUS2:20210323T003913Z:d91bf830-d7bb-4a26-a4ab-0f592b2d6da0"
+        ],
+        "X-Content-Type-Options": [
+          "nosniff"
+        ],
+        "Date": [
+          "Tue, 23 Mar 2021 00:39:12 GMT"
+        ],
+        "Content-Length": [
+          "2713"
+        ],
+        "Content-Type": [
+          "application/json; charset=utf-8"
+        ],
+        "Expires": [
+          "-1"
+        ]
+      },
+      "ResponseBody": "{\r\n  \"name\": \"vm4366\",\r\n  \"id\": \"/subscriptions/e37510d7-33b6-4676-886f-ee75bcc01871/resourceGroups/crptestar8024/providers/Microsoft.Compute/virtualMachines/vm4366\",\r\n  \"type\": \"Microsoft.Compute/virtualMachines\",\r\n  \"location\": \"northeurope\",\r\n  \"tags\": {\r\n    \"RG\": \"rg\",\r\n    \"testTag\": \"1\",\r\n    \"azsecpack\": \"nonprod\",\r\n    \"platformsettings.host_environment.service.platform_optedin_for_rootcerts\": \"true\"\r\n  },\r\n  \"properties\": {\r\n    \"vmId\": \"d6407bce-eccc-4c2f-a8ff-5e3f313c5e86\",\r\n    \"availabilitySet\": {\r\n      \"id\": \"/subscriptions/e37510d7-33b6-4676-886f-ee75bcc01871/resourceGroups/crptestar8024/providers/Microsoft.Compute/availabilitySets/AS2755\"\r\n    },\r\n    \"hardwareProfile\": {\r\n      \"vmSize\": \"Standard_DS14-8_v2\"\r\n    },\r\n    \"storageProfile\": {\r\n      \"imageReference\": {\r\n        \"publisher\": \"MicrosoftWindowsServer\",\r\n        \"offer\": \"WindowsServer\",\r\n        \"sku\": \"2012-R2-Datacenter\",\r\n        \"version\": \"4.127.20180315\",\r\n        \"exactVersion\": \"4.127.20180315\"\r\n      },\r\n      \"osDisk\": {\r\n        \"osType\": \"Windows\",\r\n        \"diffDiskSettings\": {\r\n          \"option\": \"Local\",\r\n          \"placement\": \"ResourceDisk\"\r\n        },\r\n        \"name\": \"test\",\r\n        \"createOption\": \"FromImage\",\r\n        \"caching\": \"ReadOnly\",\r\n        \"managedDisk\": {\r\n          \"storageAccountType\": \"Standard_LRS\",\r\n          \"id\": \"/subscriptions/e37510d7-33b6-4676-886f-ee75bcc01871/resourceGroups/crptestar8024/providers/Microsoft.Compute/disks/test\"\r\n        },\r\n        \"diskSizeGB\": 127\r\n      },\r\n      \"dataDisks\": [\r\n        {\r\n          \"lun\": 0,\r\n          \"name\": \"vm4366_disk2_c80ec47bb19a4bbf96866904c8c31f8e\",\r\n          \"createOption\": \"Empty\",\r\n          \"caching\": \"None\",\r\n          \"managedDisk\": {\r\n            \"storageAccountType\": \"Standard_LRS\",\r\n            \"id\": \"/subscriptions/e37510d7-33b6-4676-886f-ee75bcc01871/resourceGroups/crptestar8024/providers/Microsoft.Compute/disks/vm4366_disk2_c80ec47bb19a4bbf96866904c8c31f8e\"\r\n          },\r\n          \"diskSizeGB\": 30,\r\n          \"toBeDetached\": false\r\n        }\r\n      ]\r\n    },\r\n    \"osProfile\": {\r\n      \"computerName\": \"Test\",\r\n      \"adminUsername\": \"Foo12\",\r\n      \"windowsConfiguration\": {\r\n        \"provisionVMAgent\": true,\r\n        \"enableAutomaticUpdates\": true,\r\n        \"patchSettings\": {\r\n          \"patchMode\": \"AutomaticByOS\"\r\n        }\r\n      },\r\n      \"secrets\": [],\r\n      \"allowExtensionOperations\": true,\r\n      \"requireGuestProvisionSignal\": true\r\n    },\r\n    \"networkProfile\": {\r\n      \"networkInterfaces\": [\r\n        {\r\n          \"id\": \"/subscriptions/e37510d7-33b6-4676-886f-ee75bcc01871/resourceGroups/crptestar8024/providers/Microsoft.Network/networkInterfaces/nic5613\"\r\n        }\r\n      ]\r\n    },\r\n    \"provisioningState\": \"Succeeded\"\r\n  }\r\n}",
+      "StatusCode": 200
+    },
+    {
+      "RequestUri": "/subscriptions/e37510d7-33b6-4676-886f-ee75bcc01871/resourceGroups/crptestar8024/providers/Microsoft.Compute/virtualMachines/vm4366?api-version=2021-03-01",
+      "EncodedRequestUri": "L3N1YnNjcmlwdGlvbnMvZTM3NTEwZDctMzNiNi00Njc2LTg4NmYtZWU3NWJjYzAxODcxL3Jlc291cmNlR3JvdXBzL2NycHRlc3RhcjgwMjQvcHJvdmlkZXJzL01pY3Jvc29mdC5Db21wdXRlL3ZpcnR1YWxNYWNoaW5lcy92bTQzNjY/YXBpLXZlcnNpb249MjAyMS0wMy0wMQ==",
+      "RequestMethod": "GET",
+      "RequestBody": "",
+      "RequestHeaders": {
+        "x-ms-client-request-id": [
+          "b6ae81c7-d180-47a6-a31a-13a62d48e7ac"
+        ],
+        "Accept-Language": [
+          "en-US"
+        ],
+        "User-Agent": [
+          "FxVersion/4.6.29518.01",
+          "OSName/Windows",
+          "OSVersion/Microsoft.Windows.10.0.18363.",
+          "Microsoft.Azure.Management.Compute.ComputeManagementClient/44.0.0.0"
+        ]
+      },
+      "ResponseHeaders": {
+        "Cache-Control": [
+          "no-cache"
+        ],
+        "Pragma": [
+          "no-cache"
+        ],
+        "x-ms-ratelimit-remaining-resource": [
+          "Microsoft.Compute/LowCostGet3Min;3998,Microsoft.Compute/LowCostGet30Min;31987"
+        ],
+        "Strict-Transport-Security": [
+          "max-age=31536000; includeSubDomains"
+        ],
+        "x-ms-request-id": [
+          "a834c68b-bf67-4fd5-8ddf-8d4c5dd2bcef"
         ],
         "Server": [
           "Microsoft-HTTPAPI/2.0",
@@ -804,153 +1286,39 @@
         "x-ms-ratelimit-remaining-subscription-reads": [
           "11995"
         ],
-        "x-ms-routing-request-id": [
-<<<<<<< HEAD
-          "WESTUS:20200402T171601Z:cd88574c-aa02-4773-a3ab-c9b28296bf41"
-=======
-          "EASTUS2:20210618T055102Z:3bbd5495-5e94-4751-bfd7-46833af70376"
->>>>>>> ba3a4ca0
-        ],
-        "X-Content-Type-Options": [
-          "nosniff"
-        ],
-        "Date": [
-          "Fri, 18 Jun 2021 05:51:01 GMT"
-        ],
-        "Content-Length": [
-          "29"
-        ],
-        "Content-Type": [
-          "application/json; charset=utf-8"
-        ],
-        "Expires": [
-          "-1"
-        ]
-      },
-      "ResponseBody": "{\r\n  \"status\": \"Succeeded\"\r\n}",
-      "StatusCode": 200
-    },
-    {
-<<<<<<< HEAD
-      "RequestUri": "/subscriptions/0296790d-427c-48ca-b204-8b729bbd8670/resourceGroups/crptestar5976/providers/Microsoft.Network/virtualNetworks/vn8162?api-version=2018-07-01",
-      "EncodedRequestUri": "L3N1YnNjcmlwdGlvbnMvMDI5Njc5MGQtNDI3Yy00OGNhLWIyMDQtOGI3MjliYmQ4NjcwL3Jlc291cmNlR3JvdXBzL2NycHRlc3RhcjU5NzYvcHJvdmlkZXJzL01pY3Jvc29mdC5OZXR3b3JrL3ZpcnR1YWxOZXR3b3Jrcy92bjgxNjI/YXBpLXZlcnNpb249MjAxOC0wNy0wMQ==",
-=======
-      "RequestUri": "/subscriptions/e37510d7-33b6-4676-886f-ee75bcc01871/resourceGroups/crptestar6665/providers/Microsoft.Network/virtualNetworks/vn612?api-version=2019-09-01",
-      "EncodedRequestUri": "L3N1YnNjcmlwdGlvbnMvZTM3NTEwZDctMzNiNi00Njc2LTg4NmYtZWU3NWJjYzAxODcxL3Jlc291cmNlR3JvdXBzL2NycHRlc3RhcjY2NjUvcHJvdmlkZXJzL01pY3Jvc29mdC5OZXR3b3JrL3ZpcnR1YWxOZXR3b3Jrcy92bjYxMj9hcGktdmVyc2lvbj0yMDE5LTA5LTAx",
->>>>>>> ba3a4ca0
+        "x-ms-correlation-request-id": [
+          "f4b85b7b-6738-43a5-be5d-f38887d2b48c"
+        ],
+        "x-ms-routing-request-id": [
+          "EASTUS2:20210323T003913Z:f4b85b7b-6738-43a5-be5d-f38887d2b48c"
+        ],
+        "X-Content-Type-Options": [
+          "nosniff"
+        ],
+        "Date": [
+          "Tue, 23 Mar 2021 00:39:12 GMT"
+        ],
+        "Content-Length": [
+          "2713"
+        ],
+        "Content-Type": [
+          "application/json; charset=utf-8"
+        ],
+        "Expires": [
+          "-1"
+        ]
+      },
+      "ResponseBody": "{\r\n  \"name\": \"vm4366\",\r\n  \"id\": \"/subscriptions/e37510d7-33b6-4676-886f-ee75bcc01871/resourceGroups/crptestar8024/providers/Microsoft.Compute/virtualMachines/vm4366\",\r\n  \"type\": \"Microsoft.Compute/virtualMachines\",\r\n  \"location\": \"northeurope\",\r\n  \"tags\": {\r\n    \"RG\": \"rg\",\r\n    \"testTag\": \"1\",\r\n    \"azsecpack\": \"nonprod\",\r\n    \"platformsettings.host_environment.service.platform_optedin_for_rootcerts\": \"true\"\r\n  },\r\n  \"properties\": {\r\n    \"vmId\": \"d6407bce-eccc-4c2f-a8ff-5e3f313c5e86\",\r\n    \"availabilitySet\": {\r\n      \"id\": \"/subscriptions/e37510d7-33b6-4676-886f-ee75bcc01871/resourceGroups/crptestar8024/providers/Microsoft.Compute/availabilitySets/AS2755\"\r\n    },\r\n    \"hardwareProfile\": {\r\n      \"vmSize\": \"Standard_DS14-8_v2\"\r\n    },\r\n    \"storageProfile\": {\r\n      \"imageReference\": {\r\n        \"publisher\": \"MicrosoftWindowsServer\",\r\n        \"offer\": \"WindowsServer\",\r\n        \"sku\": \"2012-R2-Datacenter\",\r\n        \"version\": \"4.127.20180315\",\r\n        \"exactVersion\": \"4.127.20180315\"\r\n      },\r\n      \"osDisk\": {\r\n        \"osType\": \"Windows\",\r\n        \"diffDiskSettings\": {\r\n          \"option\": \"Local\",\r\n          \"placement\": \"ResourceDisk\"\r\n        },\r\n        \"name\": \"test\",\r\n        \"createOption\": \"FromImage\",\r\n        \"caching\": \"ReadOnly\",\r\n        \"managedDisk\": {\r\n          \"storageAccountType\": \"Standard_LRS\",\r\n          \"id\": \"/subscriptions/e37510d7-33b6-4676-886f-ee75bcc01871/resourceGroups/crptestar8024/providers/Microsoft.Compute/disks/test\"\r\n        },\r\n        \"diskSizeGB\": 127\r\n      },\r\n      \"dataDisks\": [\r\n        {\r\n          \"lun\": 0,\r\n          \"name\": \"vm4366_disk2_c80ec47bb19a4bbf96866904c8c31f8e\",\r\n          \"createOption\": \"Empty\",\r\n          \"caching\": \"None\",\r\n          \"managedDisk\": {\r\n            \"storageAccountType\": \"Standard_LRS\",\r\n            \"id\": \"/subscriptions/e37510d7-33b6-4676-886f-ee75bcc01871/resourceGroups/crptestar8024/providers/Microsoft.Compute/disks/vm4366_disk2_c80ec47bb19a4bbf96866904c8c31f8e\"\r\n          },\r\n          \"diskSizeGB\": 30,\r\n          \"toBeDetached\": false\r\n        }\r\n      ]\r\n    },\r\n    \"osProfile\": {\r\n      \"computerName\": \"Test\",\r\n      \"adminUsername\": \"Foo12\",\r\n      \"windowsConfiguration\": {\r\n        \"provisionVMAgent\": true,\r\n        \"enableAutomaticUpdates\": true,\r\n        \"patchSettings\": {\r\n          \"patchMode\": \"AutomaticByOS\"\r\n        }\r\n      },\r\n      \"secrets\": [],\r\n      \"allowExtensionOperations\": true,\r\n      \"requireGuestProvisionSignal\": true\r\n    },\r\n    \"networkProfile\": {\r\n      \"networkInterfaces\": [\r\n        {\r\n          \"id\": \"/subscriptions/e37510d7-33b6-4676-886f-ee75bcc01871/resourceGroups/crptestar8024/providers/Microsoft.Network/networkInterfaces/nic5613\"\r\n        }\r\n      ]\r\n    },\r\n    \"provisioningState\": \"Succeeded\"\r\n  }\r\n}",
+      "StatusCode": 200
+    },
+    {
+      "RequestUri": "/subscriptions/e37510d7-33b6-4676-886f-ee75bcc01871/resourceGroups/crptestar8024/providers/Microsoft.Compute/virtualMachines/vm4366?$expand=instanceView&api-version=2021-03-01",
+      "EncodedRequestUri": "L3N1YnNjcmlwdGlvbnMvZTM3NTEwZDctMzNiNi00Njc2LTg4NmYtZWU3NWJjYzAxODcxL3Jlc291cmNlR3JvdXBzL2NycHRlc3RhcjgwMjQvcHJvdmlkZXJzL01pY3Jvc29mdC5Db21wdXRlL3ZpcnR1YWxNYWNoaW5lcy92bTQzNjY/JGV4cGFuZD1pbnN0YW5jZVZpZXcmYXBpLXZlcnNpb249MjAyMS0wMy0wMQ==",
       "RequestMethod": "GET",
       "RequestBody": "",
       "RequestHeaders": {
-        "User-Agent": [
-          "FxVersion/4.6.29518.01",
-          "OSName/Windows",
-          "OSVersion/Microsoft.Windows.10.0.19042.",
-          "Microsoft.Azure.Management.Network.NetworkManagementClient/19.17.1.0"
-        ]
-      },
-      "ResponseHeaders": {
-        "Cache-Control": [
-          "no-cache"
-        ],
-<<<<<<< HEAD
-        "Date": [
-          "Thu, 02 Apr 2020 17:16:01 GMT"
-        ],
-=======
->>>>>>> ba3a4ca0
-        "Pragma": [
-          "no-cache"
-        ],
-        "ETag": [
-<<<<<<< HEAD
-          "W/\"43a324ea-38bd-4ff0-9cf3-b8a909dd3282\""
-        ],
-        "Server": [
-          "Microsoft-HTTPAPI/2.0",
-          "Microsoft-HTTPAPI/2.0"
-        ],
-        "x-ms-request-id": [
-          "d843a7ea-879a-4506-b8bb-28d69ef9e402"
-        ],
-        "x-ms-correlation-request-id": [
-          "7a07e0c6-e715-4e6b-997c-16805cb1b09e"
-        ],
-        "x-ms-arm-service-request-id": [
-          "079d7695-f55e-4fda-b018-9e865bdde93c"
-=======
-          "W/\"86face6b-8840-45b7-8e96-981cf2cc4a64\""
-        ],
-        "x-ms-request-id": [
-          "d6ab6650-8296-4c72-8844-5514674047e6"
-        ],
-        "x-ms-correlation-request-id": [
-          "c47cda71-87b2-4b82-954d-34a2fd8cd634"
-        ],
-        "x-ms-arm-service-request-id": [
-          "5eae08fa-a5e2-4291-adcb-02ca50a87729"
->>>>>>> ba3a4ca0
-        ],
-        "Strict-Transport-Security": [
-          "max-age=31536000; includeSubDomains"
-        ],
-        "Server": [
-          "Microsoft-HTTPAPI/2.0",
-          "Microsoft-HTTPAPI/2.0"
-        ],
-        "x-ms-ratelimit-remaining-subscription-reads": [
-          "11994"
-        ],
-        "x-ms-routing-request-id": [
-<<<<<<< HEAD
-          "WESTUS:20200402T171602Z:7a07e0c6-e715-4e6b-997c-16805cb1b09e"
-=======
-          "EASTUS2:20210618T055102Z:c47cda71-87b2-4b82-954d-34a2fd8cd634"
->>>>>>> ba3a4ca0
-        ],
-        "X-Content-Type-Options": [
-          "nosniff"
-        ],
-        "Date": [
-          "Fri, 18 Jun 2021 05:51:01 GMT"
-        ],
-        "Content-Length": [
-<<<<<<< HEAD
-          "1137"
-=======
-          "1215"
->>>>>>> ba3a4ca0
-        ],
-        "Content-Type": [
-          "application/json; charset=utf-8"
-        ],
-        "Expires": [
-          "-1"
-        ]
-      },
-<<<<<<< HEAD
-      "ResponseBody": "{\r\n  \"name\": \"vn8162\",\r\n  \"id\": \"/subscriptions/0296790d-427c-48ca-b204-8b729bbd8670/resourceGroups/crptestar5976/providers/Microsoft.Network/virtualNetworks/vn8162\",\r\n  \"etag\": \"W/\\\"43a324ea-38bd-4ff0-9cf3-b8a909dd3282\\\"\",\r\n  \"type\": \"Microsoft.Network/virtualNetworks\",\r\n  \"location\": \"northeurope\",\r\n  \"properties\": {\r\n    \"provisioningState\": \"Succeeded\",\r\n    \"resourceGuid\": \"101d7331-25d9-41a1-a247-5754e6551358\",\r\n    \"addressSpace\": {\r\n      \"addressPrefixes\": [\r\n        \"10.0.0.0/16\"\r\n      ]\r\n    },\r\n    \"subnets\": [\r\n      {\r\n        \"name\": \"sn8237\",\r\n        \"id\": \"/subscriptions/0296790d-427c-48ca-b204-8b729bbd8670/resourceGroups/crptestar5976/providers/Microsoft.Network/virtualNetworks/vn8162/subnets/sn8237\",\r\n        \"etag\": \"W/\\\"43a324ea-38bd-4ff0-9cf3-b8a909dd3282\\\"\",\r\n        \"properties\": {\r\n          \"provisioningState\": \"Succeeded\",\r\n          \"addressPrefix\": \"10.0.0.0/24\",\r\n          \"delegations\": []\r\n        },\r\n        \"type\": \"Microsoft.Network/virtualNetworks/subnets\"\r\n      }\r\n    ],\r\n    \"virtualNetworkPeerings\": [],\r\n    \"enableDdosProtection\": false,\r\n    \"enableVmProtection\": false\r\n  }\r\n}",
-      "StatusCode": 200
-    },
-    {
-      "RequestUri": "/subscriptions/0296790d-427c-48ca-b204-8b729bbd8670/resourceGroups/crptestar5976/providers/Microsoft.Network/virtualNetworks/vn8162/subnets/sn8237?api-version=2018-07-01",
-      "EncodedRequestUri": "L3N1YnNjcmlwdGlvbnMvMDI5Njc5MGQtNDI3Yy00OGNhLWIyMDQtOGI3MjliYmQ4NjcwL3Jlc291cmNlR3JvdXBzL2NycHRlc3RhcjU5NzYvcHJvdmlkZXJzL01pY3Jvc29mdC5OZXR3b3JrL3ZpcnR1YWxOZXR3b3Jrcy92bjgxNjIvc3VibmV0cy9zbjgyMzc/YXBpLXZlcnNpb249MjAxOC0wNy0wMQ==",
-=======
-      "ResponseBody": "{\r\n  \"name\": \"vn612\",\r\n  \"id\": \"/subscriptions/e37510d7-33b6-4676-886f-ee75bcc01871/resourceGroups/crptestar6665/providers/Microsoft.Network/virtualNetworks/vn612\",\r\n  \"etag\": \"W/\\\"86face6b-8840-45b7-8e96-981cf2cc4a64\\\"\",\r\n  \"type\": \"Microsoft.Network/virtualNetworks\",\r\n  \"location\": \"northeurope\",\r\n  \"properties\": {\r\n    \"provisioningState\": \"Succeeded\",\r\n    \"resourceGuid\": \"33047201-e96f-47ef-be8d-f7053d54cb9a\",\r\n    \"addressSpace\": {\r\n      \"addressPrefixes\": [\r\n        \"10.0.0.0/16\"\r\n      ]\r\n    },\r\n    \"subnets\": [\r\n      {\r\n        \"name\": \"sn9848\",\r\n        \"id\": \"/subscriptions/e37510d7-33b6-4676-886f-ee75bcc01871/resourceGroups/crptestar6665/providers/Microsoft.Network/virtualNetworks/vn612/subnets/sn9848\",\r\n        \"etag\": \"W/\\\"86face6b-8840-45b7-8e96-981cf2cc4a64\\\"\",\r\n        \"properties\": {\r\n          \"provisioningState\": \"Succeeded\",\r\n          \"addressPrefix\": \"10.0.0.0/24\",\r\n          \"delegations\": [],\r\n          \"privateEndpointNetworkPolicies\": \"Enabled\",\r\n          \"privateLinkServiceNetworkPolicies\": \"Enabled\"\r\n        },\r\n        \"type\": \"Microsoft.Network/virtualNetworks/subnets\"\r\n      }\r\n    ],\r\n    \"virtualNetworkPeerings\": [],\r\n    \"enableDdosProtection\": false\r\n  }\r\n}",
-      "StatusCode": 200
-    },
-    {
-      "RequestUri": "/subscriptions/e37510d7-33b6-4676-886f-ee75bcc01871/resourceGroups/crptestar6665/providers/Microsoft.Network/virtualNetworks/vn612/subnets/sn9848?api-version=2019-09-01",
-      "EncodedRequestUri": "L3N1YnNjcmlwdGlvbnMvZTM3NTEwZDctMzNiNi00Njc2LTg4NmYtZWU3NWJjYzAxODcxL3Jlc291cmNlR3JvdXBzL2NycHRlc3RhcjY2NjUvcHJvdmlkZXJzL01pY3Jvc29mdC5OZXR3b3JrL3ZpcnR1YWxOZXR3b3Jrcy92bjYxMi9zdWJuZXRzL3NuOTg0OD9hcGktdmVyc2lvbj0yMDE5LTA5LTAx",
->>>>>>> ba3a4ca0
-      "RequestMethod": "GET",
-      "RequestBody": "",
-      "RequestHeaders": {
         "x-ms-client-request-id": [
-<<<<<<< HEAD
-          "7944a462-cfc9-43da-8a1e-0b7fb2d606ae"
-=======
-          "71db5ea7-1e3d-4391-ae72-a4ab53ccdbb7"
->>>>>>> ba3a4ca0
+          "5d5949cc-4702-4118-aaf6-26d51631baae"
         ],
         "Accept-Language": [
           "en-US"
@@ -958,114 +1326,66 @@
         "User-Agent": [
           "FxVersion/4.6.29518.01",
           "OSName/Windows",
-          "OSVersion/Microsoft.Windows.10.0.19042.",
-          "Microsoft.Azure.Management.Network.NetworkManagementClient/19.17.1.0"
-        ]
-      },
-      "ResponseHeaders": {
-        "Cache-Control": [
-          "no-cache"
-        ],
-<<<<<<< HEAD
-        "Date": [
-          "Thu, 02 Apr 2020 17:16:01 GMT"
-        ],
-=======
->>>>>>> ba3a4ca0
-        "Pragma": [
-          "no-cache"
-        ],
-        "ETag": [
-<<<<<<< HEAD
-          "W/\"43a324ea-38bd-4ff0-9cf3-b8a909dd3282\""
-        ],
-        "Server": [
-          "Microsoft-HTTPAPI/2.0",
-          "Microsoft-HTTPAPI/2.0"
-        ],
-        "x-ms-request-id": [
-          "149f3ee0-5274-4890-8f8d-0f6690f141a8"
-        ],
-        "x-ms-correlation-request-id": [
-          "57bf3000-0622-4dbe-826a-f1f7dea0b4aa"
-        ],
-        "x-ms-arm-service-request-id": [
-          "22ef1565-f3ab-461b-a6f3-e973db42027d"
-=======
-          "W/\"86face6b-8840-45b7-8e96-981cf2cc4a64\""
-        ],
-        "x-ms-request-id": [
-          "fa4182a6-b7e0-40d5-8c9d-6775e77f3aee"
-        ],
-        "x-ms-correlation-request-id": [
-          "3aa8fb7c-6b83-49e8-9ad9-fc9c258b8aa5"
-        ],
-        "x-ms-arm-service-request-id": [
-          "1f2b4c65-792f-4eeb-8d8c-dc3e58903e3c"
->>>>>>> ba3a4ca0
-        ],
-        "Strict-Transport-Security": [
-          "max-age=31536000; includeSubDomains"
+          "OSVersion/Microsoft.Windows.10.0.18363.",
+          "Microsoft.Azure.Management.Compute.ComputeManagementClient/44.0.0.0"
+        ]
+      },
+      "ResponseHeaders": {
+        "Cache-Control": [
+          "no-cache"
+        ],
+        "Pragma": [
+          "no-cache"
+        ],
+        "x-ms-ratelimit-remaining-resource": [
+          "Microsoft.Compute/LowCostGet3Min;3999,Microsoft.Compute/LowCostGet30Min;31985"
+        ],
+        "Strict-Transport-Security": [
+          "max-age=31536000; includeSubDomains"
+        ],
+        "x-ms-request-id": [
+          "907a9c00-acef-40f6-a57f-ef0c496d66d7"
         ],
         "Server": [
           "Microsoft-HTTPAPI/2.0",
           "Microsoft-HTTPAPI/2.0"
         ],
         "x-ms-ratelimit-remaining-subscription-reads": [
-          "11993"
-        ],
-        "x-ms-routing-request-id": [
-<<<<<<< HEAD
-          "WESTUS:20200402T171602Z:57bf3000-0622-4dbe-826a-f1f7dea0b4aa"
-=======
-          "EASTUS2:20210618T055102Z:3aa8fb7c-6b83-49e8-9ad9-fc9c258b8aa5"
->>>>>>> ba3a4ca0
-        ],
-        "X-Content-Type-Options": [
-          "nosniff"
-        ],
-        "Date": [
-          "Fri, 18 Jun 2021 05:51:01 GMT"
-        ],
-        "Content-Length": [
-<<<<<<< HEAD
-          "420"
-=======
-          "522"
->>>>>>> ba3a4ca0
-        ],
-        "Content-Type": [
-          "application/json; charset=utf-8"
-        ],
-        "Expires": [
-          "-1"
-        ]
-      },
-<<<<<<< HEAD
-      "ResponseBody": "{\r\n  \"name\": \"sn8237\",\r\n  \"id\": \"/subscriptions/0296790d-427c-48ca-b204-8b729bbd8670/resourceGroups/crptestar5976/providers/Microsoft.Network/virtualNetworks/vn8162/subnets/sn8237\",\r\n  \"etag\": \"W/\\\"43a324ea-38bd-4ff0-9cf3-b8a909dd3282\\\"\",\r\n  \"properties\": {\r\n    \"provisioningState\": \"Succeeded\",\r\n    \"addressPrefix\": \"10.0.0.0/24\",\r\n    \"delegations\": []\r\n  },\r\n  \"type\": \"Microsoft.Network/virtualNetworks/subnets\"\r\n}",
-      "StatusCode": 200
-    },
-    {
-      "RequestUri": "/subscriptions/0296790d-427c-48ca-b204-8b729bbd8670/resourceGroups/crptestar5976/providers/Microsoft.Network/networkInterfaces/nic377?api-version=2018-07-01",
-      "EncodedRequestUri": "L3N1YnNjcmlwdGlvbnMvMDI5Njc5MGQtNDI3Yy00OGNhLWIyMDQtOGI3MjliYmQ4NjcwL3Jlc291cmNlR3JvdXBzL2NycHRlc3RhcjU5NzYvcHJvdmlkZXJzL01pY3Jvc29mdC5OZXR3b3JrL25ldHdvcmtJbnRlcmZhY2VzL25pYzM3Nz9hcGktdmVyc2lvbj0yMDE4LTA3LTAx",
-      "RequestMethod": "PUT",
-      "RequestBody": "{\r\n  \"properties\": {\r\n    \"ipConfigurations\": [\r\n      {\r\n        \"properties\": {\r\n          \"privateIPAllocationMethod\": \"Dynamic\",\r\n          \"subnet\": {\r\n            \"properties\": {\r\n              \"addressPrefix\": \"10.0.0.0/24\",\r\n              \"provisioningState\": \"Succeeded\"\r\n            },\r\n            \"name\": \"sn8237\",\r\n            \"etag\": \"W/\\\"43a324ea-38bd-4ff0-9cf3-b8a909dd3282\\\"\",\r\n            \"id\": \"/subscriptions/0296790d-427c-48ca-b204-8b729bbd8670/resourceGroups/crptestar5976/providers/Microsoft.Network/virtualNetworks/vn8162/subnets/sn8237\"\r\n          }\r\n        },\r\n        \"name\": \"ip1374\"\r\n      }\r\n    ]\r\n  },\r\n  \"location\": \"northeurope\",\r\n  \"tags\": {\r\n    \"key\": \"value\"\r\n  }\r\n}",
+          "11999"
+        ],
+        "x-ms-correlation-request-id": [
+          "7eb4f72a-816f-400f-82be-ded8db46b5ce"
+        ],
+        "x-ms-routing-request-id": [
+          "EASTUS2:20210323T004413Z:7eb4f72a-816f-400f-82be-ded8db46b5ce"
+        ],
+        "X-Content-Type-Options": [
+          "nosniff"
+        ],
+        "Date": [
+          "Tue, 23 Mar 2021 00:44:13 GMT"
+        ],
+        "Content-Length": [
+          "4451"
+        ],
+        "Content-Type": [
+          "application/json; charset=utf-8"
+        ],
+        "Expires": [
+          "-1"
+        ]
+      },
+      "ResponseBody": "{\r\n  \"name\": \"vm4366\",\r\n  \"id\": \"/subscriptions/e37510d7-33b6-4676-886f-ee75bcc01871/resourceGroups/crptestar8024/providers/Microsoft.Compute/virtualMachines/vm4366\",\r\n  \"type\": \"Microsoft.Compute/virtualMachines\",\r\n  \"location\": \"northeurope\",\r\n  \"tags\": {\r\n    \"RG\": \"rg\",\r\n    \"testTag\": \"1\",\r\n    \"azsecpack\": \"nonprod\",\r\n    \"platformsettings.host_environment.service.platform_optedin_for_rootcerts\": \"true\"\r\n  },\r\n  \"properties\": {\r\n    \"vmId\": \"d6407bce-eccc-4c2f-a8ff-5e3f313c5e86\",\r\n    \"availabilitySet\": {\r\n      \"id\": \"/subscriptions/e37510d7-33b6-4676-886f-ee75bcc01871/resourceGroups/crptestar8024/providers/Microsoft.Compute/availabilitySets/AS2755\"\r\n    },\r\n    \"hardwareProfile\": {\r\n      \"vmSize\": \"Standard_DS14-8_v2\"\r\n    },\r\n    \"storageProfile\": {\r\n      \"imageReference\": {\r\n        \"publisher\": \"MicrosoftWindowsServer\",\r\n        \"offer\": \"WindowsServer\",\r\n        \"sku\": \"2012-R2-Datacenter\",\r\n        \"version\": \"4.127.20180315\",\r\n        \"exactVersion\": \"4.127.20180315\"\r\n      },\r\n      \"osDisk\": {\r\n        \"osType\": \"Windows\",\r\n        \"diffDiskSettings\": {\r\n          \"option\": \"Local\",\r\n          \"placement\": \"ResourceDisk\"\r\n        },\r\n        \"name\": \"test\",\r\n        \"createOption\": \"FromImage\",\r\n        \"caching\": \"ReadOnly\",\r\n        \"managedDisk\": {\r\n          \"storageAccountType\": \"Standard_LRS\",\r\n          \"id\": \"/subscriptions/e37510d7-33b6-4676-886f-ee75bcc01871/resourceGroups/crptestar8024/providers/Microsoft.Compute/disks/test\"\r\n        },\r\n        \"diskSizeGB\": 127\r\n      },\r\n      \"dataDisks\": [\r\n        {\r\n          \"lun\": 0,\r\n          \"name\": \"vm4366_disk2_c80ec47bb19a4bbf96866904c8c31f8e\",\r\n          \"createOption\": \"Empty\",\r\n          \"caching\": \"None\",\r\n          \"managedDisk\": {\r\n            \"storageAccountType\": \"Standard_LRS\",\r\n            \"id\": \"/subscriptions/e37510d7-33b6-4676-886f-ee75bcc01871/resourceGroups/crptestar8024/providers/Microsoft.Compute/disks/vm4366_disk2_c80ec47bb19a4bbf96866904c8c31f8e\"\r\n          },\r\n          \"diskSizeGB\": 30,\r\n          \"toBeDetached\": false\r\n        }\r\n      ]\r\n    },\r\n    \"osProfile\": {\r\n      \"computerName\": \"Test\",\r\n      \"adminUsername\": \"Foo12\",\r\n      \"windowsConfiguration\": {\r\n        \"provisionVMAgent\": true,\r\n        \"enableAutomaticUpdates\": true,\r\n        \"patchSettings\": {\r\n          \"patchMode\": \"AutomaticByOS\"\r\n        }\r\n      },\r\n      \"secrets\": [],\r\n      \"allowExtensionOperations\": true,\r\n      \"requireGuestProvisionSignal\": true\r\n    },\r\n    \"networkProfile\": {\r\n      \"networkInterfaces\": [\r\n        {\r\n          \"id\": \"/subscriptions/e37510d7-33b6-4676-886f-ee75bcc01871/resourceGroups/crptestar8024/providers/Microsoft.Network/networkInterfaces/nic5613\"\r\n        }\r\n      ]\r\n    },\r\n    \"provisioningState\": \"Succeeded\",\r\n    \"instanceView\": {\r\n      \"platformUpdateDomain\": 0,\r\n      \"platformFaultDomain\": 0,\r\n      \"computerName\": \"Test\",\r\n      \"osName\": \"Windows Server 2012 R2 Datacenter\",\r\n      \"osVersion\": \"Microsoft Windows NT 6.3.9600.0\",\r\n      \"vmAgent\": {\r\n        \"vmAgentVersion\": \"2.7.41491.1008\",\r\n        \"statuses\": [\r\n          {\r\n            \"code\": \"ProvisioningState/succeeded\",\r\n            \"level\": \"Info\",\r\n            \"displayStatus\": \"Ready\",\r\n            \"message\": \"GuestAgent is running and processing the extensions.\",\r\n            \"time\": \"2021-03-23T00:44:05+00:00\"\r\n          }\r\n        ]\r\n      },\r\n      \"disks\": [\r\n        {\r\n          \"name\": \"test\",\r\n          \"statuses\": [\r\n            {\r\n              \"code\": \"ProvisioningState/succeeded\",\r\n              \"level\": \"Info\",\r\n              \"displayStatus\": \"Provisioning succeeded\",\r\n              \"time\": \"2021-03-23T00:38:16.2806768+00:00\"\r\n            }\r\n          ]\r\n        },\r\n        {\r\n          \"name\": \"vm4366_disk2_c80ec47bb19a4bbf96866904c8c31f8e\",\r\n          \"statuses\": [\r\n            {\r\n              \"code\": \"ProvisioningState/succeeded\",\r\n              \"level\": \"Info\",\r\n              \"displayStatus\": \"Provisioning succeeded\",\r\n              \"time\": \"2021-03-23T00:38:16.2806768+00:00\"\r\n            }\r\n          ]\r\n        }\r\n      ],\r\n      \"hyperVGeneration\": \"V1\",\r\n      \"statuses\": [\r\n        {\r\n          \"code\": \"ProvisioningState/succeeded\",\r\n          \"level\": \"Info\",\r\n          \"displayStatus\": \"Provisioning succeeded\",\r\n          \"time\": \"2021-03-23T00:39:11.8278776+00:00\"\r\n        },\r\n        {\r\n          \"code\": \"PowerState/running\",\r\n          \"level\": \"Info\",\r\n          \"displayStatus\": \"VM running\"\r\n        }\r\n      ]\r\n    }\r\n  }\r\n}",
+      "StatusCode": 200
+    },
+    {
+      "RequestUri": "/subscriptions/e37510d7-33b6-4676-886f-ee75bcc01871/resourceGroups/crptestar8024/providers/Microsoft.Compute/virtualMachines/vm4366/instanceView?api-version=2021-03-01",
+      "EncodedRequestUri": "L3N1YnNjcmlwdGlvbnMvZTM3NTEwZDctMzNiNi00Njc2LTg4NmYtZWU3NWJjYzAxODcxL3Jlc291cmNlR3JvdXBzL2NycHRlc3RhcjgwMjQvcHJvdmlkZXJzL01pY3Jvc29mdC5Db21wdXRlL3ZpcnR1YWxNYWNoaW5lcy92bTQzNjYvaW5zdGFuY2VWaWV3P2FwaS12ZXJzaW9uPTIwMjEtMDMtMDE=",
+      "RequestMethod": "GET",
+      "RequestBody": "",
       "RequestHeaders": {
         "x-ms-client-request-id": [
-          "fb834c59-ff91-482a-9e7d-555558877f24"
-=======
-      "ResponseBody": "{\r\n  \"name\": \"sn9848\",\r\n  \"id\": \"/subscriptions/e37510d7-33b6-4676-886f-ee75bcc01871/resourceGroups/crptestar6665/providers/Microsoft.Network/virtualNetworks/vn612/subnets/sn9848\",\r\n  \"etag\": \"W/\\\"86face6b-8840-45b7-8e96-981cf2cc4a64\\\"\",\r\n  \"properties\": {\r\n    \"provisioningState\": \"Succeeded\",\r\n    \"addressPrefix\": \"10.0.0.0/24\",\r\n    \"delegations\": [],\r\n    \"privateEndpointNetworkPolicies\": \"Enabled\",\r\n    \"privateLinkServiceNetworkPolicies\": \"Enabled\"\r\n  },\r\n  \"type\": \"Microsoft.Network/virtualNetworks/subnets\"\r\n}",
-      "StatusCode": 200
-    },
-    {
-      "RequestUri": "/subscriptions/e37510d7-33b6-4676-886f-ee75bcc01871/resourceGroups/crptestar6665/providers/Microsoft.Network/networkInterfaces/nic8162?api-version=2019-09-01",
-      "EncodedRequestUri": "L3N1YnNjcmlwdGlvbnMvZTM3NTEwZDctMzNiNi00Njc2LTg4NmYtZWU3NWJjYzAxODcxL3Jlc291cmNlR3JvdXBzL2NycHRlc3RhcjY2NjUvcHJvdmlkZXJzL01pY3Jvc29mdC5OZXR3b3JrL25ldHdvcmtJbnRlcmZhY2VzL25pYzgxNjI/YXBpLXZlcnNpb249MjAxOS0wOS0wMQ==",
-      "RequestMethod": "PUT",
-      "RequestBody": "{\r\n  \"properties\": {\r\n    \"ipConfigurations\": [\r\n      {\r\n        \"properties\": {\r\n          \"privateIPAllocationMethod\": \"Dynamic\",\r\n          \"subnet\": {\r\n            \"properties\": {\r\n              \"addressPrefix\": \"10.0.0.0/24\",\r\n              \"delegations\": [],\r\n              \"privateEndpointNetworkPolicies\": \"Enabled\",\r\n              \"privateLinkServiceNetworkPolicies\": \"Enabled\"\r\n            },\r\n            \"name\": \"sn9848\",\r\n            \"id\": \"/subscriptions/e37510d7-33b6-4676-886f-ee75bcc01871/resourceGroups/crptestar6665/providers/Microsoft.Network/virtualNetworks/vn612/subnets/sn9848\"\r\n          }\r\n        },\r\n        \"name\": \"ip5304\"\r\n      }\r\n    ]\r\n  },\r\n  \"location\": \"northeurope\",\r\n  \"tags\": {\r\n    \"key\": \"value\"\r\n  }\r\n}",
-      "RequestHeaders": {
-        "x-ms-client-request-id": [
-          "0999d6d1-90a0-4ff6-9723-ef179b7920fa"
->>>>>>> ba3a4ca0
+          "f8d9326b-8d97-4d02-b5e4-a408f0e39474"
         ],
         "Accept-Language": [
           "en-US"
@@ -1073,227 +1393,66 @@
         "User-Agent": [
           "FxVersion/4.6.29518.01",
           "OSName/Windows",
-          "OSVersion/Microsoft.Windows.10.0.19042.",
-          "Microsoft.Azure.Management.Network.NetworkManagementClient/19.17.1.0"
-        ],
-        "Content-Type": [
-          "application/json; charset=utf-8"
-        ],
-        "Content-Length": [
-<<<<<<< HEAD
-          "705"
-=======
-          "745"
->>>>>>> ba3a4ca0
-        ]
-      },
-      "ResponseHeaders": {
-        "Cache-Control": [
-          "no-cache"
-        ],
-<<<<<<< HEAD
-        "Date": [
-          "Thu, 02 Apr 2020 17:16:04 GMT"
-        ],
-=======
->>>>>>> ba3a4ca0
-        "Pragma": [
-          "no-cache"
-        ],
-        "x-ms-request-id": [
-<<<<<<< HEAD
-          "b137dabb-c58d-4dbf-8b86-1990398d9fa0"
-        ],
-        "Azure-AsyncOperation": [
-          "https://management.azure.com/subscriptions/0296790d-427c-48ca-b204-8b729bbd8670/providers/Microsoft.Network/locations/northeurope/operations/b137dabb-c58d-4dbf-8b86-1990398d9fa0?api-version=2018-07-01"
-        ],
-        "x-ms-correlation-request-id": [
-          "ea858a8b-45ff-4dae-8fa3-489d77d911ff"
-=======
-          "1c119372-6d44-4a0c-8549-ca8a476b31df"
-        ],
-        "Azure-AsyncOperation": [
-          "https://management.azure.com/subscriptions/e37510d7-33b6-4676-886f-ee75bcc01871/providers/Microsoft.Network/locations/northeurope/operations/1c119372-6d44-4a0c-8549-ca8a476b31df?api-version=2019-09-01"
-        ],
-        "x-ms-correlation-request-id": [
-          "61fdd49e-ceb6-476d-8628-fd1a46da1fc6"
->>>>>>> ba3a4ca0
-        ],
-        "Azure-AsyncNotification": [
-          "Enabled"
-        ],
-        "x-ms-arm-service-request-id": [
-<<<<<<< HEAD
-          "818813cf-3404-4e08-808e-2d60ea2e663e"
-=======
-          "3003d68a-0df2-4b4b-b77b-bca6aa9c915f"
->>>>>>> ba3a4ca0
-        ],
-        "Strict-Transport-Security": [
-          "max-age=31536000; includeSubDomains"
-        ],
-        "Server": [
-          "Microsoft-HTTPAPI/2.0",
-          "Microsoft-HTTPAPI/2.0"
-        ],
-        "x-ms-ratelimit-remaining-subscription-writes": [
-          "1197"
-        ],
-        "x-ms-routing-request-id": [
-<<<<<<< HEAD
-          "WESTUS:20200402T171604Z:ea858a8b-45ff-4dae-8fa3-489d77d911ff"
-=======
-          "EASTUS2:20210618T055104Z:61fdd49e-ceb6-476d-8628-fd1a46da1fc6"
->>>>>>> ba3a4ca0
-        ],
-        "X-Content-Type-Options": [
-          "nosniff"
-        ],
-        "Date": [
-          "Fri, 18 Jun 2021 05:51:04 GMT"
-        ],
-        "Content-Length": [
-<<<<<<< HEAD
-          "1568"
-=======
-          "1628"
->>>>>>> ba3a4ca0
-        ],
-        "Content-Type": [
-          "application/json; charset=utf-8"
-        ],
-        "Expires": [
-          "-1"
-        ]
-      },
-<<<<<<< HEAD
-      "ResponseBody": "{\r\n  \"name\": \"nic377\",\r\n  \"id\": \"/subscriptions/0296790d-427c-48ca-b204-8b729bbd8670/resourceGroups/crptestar5976/providers/Microsoft.Network/networkInterfaces/nic377\",\r\n  \"etag\": \"W/\\\"a3ce141f-6819-4dd7-ae9a-3ab27ff9c8bb\\\"\",\r\n  \"location\": \"northeurope\",\r\n  \"tags\": {\r\n    \"key\": \"value\"\r\n  },\r\n  \"properties\": {\r\n    \"provisioningState\": \"Succeeded\",\r\n    \"resourceGuid\": \"8f4e3e0f-35c9-47a5-ac43-a2c12e992300\",\r\n    \"ipConfigurations\": [\r\n      {\r\n        \"name\": \"ip1374\",\r\n        \"id\": \"/subscriptions/0296790d-427c-48ca-b204-8b729bbd8670/resourceGroups/crptestar5976/providers/Microsoft.Network/networkInterfaces/nic377/ipConfigurations/ip1374\",\r\n        \"etag\": \"W/\\\"a3ce141f-6819-4dd7-ae9a-3ab27ff9c8bb\\\"\",\r\n        \"type\": \"Microsoft.Network/networkInterfaces/ipConfigurations\",\r\n        \"properties\": {\r\n          \"provisioningState\": \"Succeeded\",\r\n          \"privateIPAddress\": \"10.0.0.4\",\r\n          \"privateIPAllocationMethod\": \"Dynamic\",\r\n          \"subnet\": {\r\n            \"id\": \"/subscriptions/0296790d-427c-48ca-b204-8b729bbd8670/resourceGroups/crptestar5976/providers/Microsoft.Network/virtualNetworks/vn8162/subnets/sn8237\"\r\n          },\r\n          \"primary\": true,\r\n          \"privateIPAddressVersion\": \"IPv4\"\r\n        }\r\n      }\r\n    ],\r\n    \"dnsSettings\": {\r\n      \"dnsServers\": [],\r\n      \"appliedDnsServers\": [],\r\n      \"internalDomainNameSuffix\": \"gfzr0egzewqudishk3komvitla.fx.internal.cloudapp.net\"\r\n    },\r\n    \"enableAcceleratedNetworking\": false,\r\n    \"enableIPForwarding\": false\r\n  },\r\n  \"type\": \"Microsoft.Network/networkInterfaces\"\r\n}",
-      "StatusCode": 201
-    },
-    {
-      "RequestUri": "/subscriptions/0296790d-427c-48ca-b204-8b729bbd8670/resourceGroups/crptestar5976/providers/Microsoft.Network/networkInterfaces/nic377?api-version=2018-07-01",
-      "EncodedRequestUri": "L3N1YnNjcmlwdGlvbnMvMDI5Njc5MGQtNDI3Yy00OGNhLWIyMDQtOGI3MjliYmQ4NjcwL3Jlc291cmNlR3JvdXBzL2NycHRlc3RhcjU5NzYvcHJvdmlkZXJzL01pY3Jvc29mdC5OZXR3b3JrL25ldHdvcmtJbnRlcmZhY2VzL25pYzM3Nz9hcGktdmVyc2lvbj0yMDE4LTA3LTAx",
-=======
-      "ResponseBody": "{\r\n  \"name\": \"nic8162\",\r\n  \"id\": \"/subscriptions/e37510d7-33b6-4676-886f-ee75bcc01871/resourceGroups/crptestar6665/providers/Microsoft.Network/networkInterfaces/nic8162\",\r\n  \"etag\": \"W/\\\"1ca900d1-a360-439b-b0ed-c9be6de5deaf\\\"\",\r\n  \"location\": \"northeurope\",\r\n  \"tags\": {\r\n    \"key\": \"value\"\r\n  },\r\n  \"properties\": {\r\n    \"provisioningState\": \"Succeeded\",\r\n    \"resourceGuid\": \"50977b1f-bcd3-4124-bcb9-6802208f4768\",\r\n    \"ipConfigurations\": [\r\n      {\r\n        \"name\": \"ip5304\",\r\n        \"id\": \"/subscriptions/e37510d7-33b6-4676-886f-ee75bcc01871/resourceGroups/crptestar6665/providers/Microsoft.Network/networkInterfaces/nic8162/ipConfigurations/ip5304\",\r\n        \"etag\": \"W/\\\"1ca900d1-a360-439b-b0ed-c9be6de5deaf\\\"\",\r\n        \"type\": \"Microsoft.Network/networkInterfaces/ipConfigurations\",\r\n        \"properties\": {\r\n          \"provisioningState\": \"Succeeded\",\r\n          \"privateIPAddress\": \"10.0.0.4\",\r\n          \"privateIPAllocationMethod\": \"Dynamic\",\r\n          \"subnet\": {\r\n            \"id\": \"/subscriptions/e37510d7-33b6-4676-886f-ee75bcc01871/resourceGroups/crptestar6665/providers/Microsoft.Network/virtualNetworks/vn612/subnets/sn9848\"\r\n          },\r\n          \"primary\": true,\r\n          \"privateIPAddressVersion\": \"IPv4\"\r\n        }\r\n      }\r\n    ],\r\n    \"dnsSettings\": {\r\n      \"dnsServers\": [],\r\n      \"appliedDnsServers\": [],\r\n      \"internalDomainNameSuffix\": \"afzaim1p3hxuppun42ct0vgltc.fx.internal.cloudapp.net\"\r\n    },\r\n    \"enableAcceleratedNetworking\": false,\r\n    \"enableIPForwarding\": false,\r\n    \"hostedWorkloads\": [],\r\n    \"tapConfigurations\": []\r\n  },\r\n  \"type\": \"Microsoft.Network/networkInterfaces\"\r\n}",
-      "StatusCode": 201
-    },
-    {
-      "RequestUri": "/subscriptions/e37510d7-33b6-4676-886f-ee75bcc01871/resourceGroups/crptestar6665/providers/Microsoft.Network/networkInterfaces/nic8162?api-version=2019-09-01",
-      "EncodedRequestUri": "L3N1YnNjcmlwdGlvbnMvZTM3NTEwZDctMzNiNi00Njc2LTg4NmYtZWU3NWJjYzAxODcxL3Jlc291cmNlR3JvdXBzL2NycHRlc3RhcjY2NjUvcHJvdmlkZXJzL01pY3Jvc29mdC5OZXR3b3JrL25ldHdvcmtJbnRlcmZhY2VzL25pYzgxNjI/YXBpLXZlcnNpb249MjAxOS0wOS0wMQ==",
->>>>>>> ba3a4ca0
+          "OSVersion/Microsoft.Windows.10.0.18363.",
+          "Microsoft.Azure.Management.Compute.ComputeManagementClient/44.0.0.0"
+        ]
+      },
+      "ResponseHeaders": {
+        "Cache-Control": [
+          "no-cache"
+        ],
+        "Pragma": [
+          "no-cache"
+        ],
+        "x-ms-ratelimit-remaining-resource": [
+          "Microsoft.Compute/LowCostGet3Min;3998,Microsoft.Compute/LowCostGet30Min;31984"
+        ],
+        "Strict-Transport-Security": [
+          "max-age=31536000; includeSubDomains"
+        ],
+        "x-ms-request-id": [
+          "3436dd52-9c96-4ad4-8950-e25d40e9410a"
+        ],
+        "Server": [
+          "Microsoft-HTTPAPI/2.0",
+          "Microsoft-HTTPAPI/2.0"
+        ],
+        "x-ms-ratelimit-remaining-subscription-reads": [
+          "11998"
+        ],
+        "x-ms-correlation-request-id": [
+          "98d230fc-75fe-4d48-a378-2a2efa28cf17"
+        ],
+        "x-ms-routing-request-id": [
+          "EASTUS2:20210323T004413Z:98d230fc-75fe-4d48-a378-2a2efa28cf17"
+        ],
+        "X-Content-Type-Options": [
+          "nosniff"
+        ],
+        "Date": [
+          "Tue, 23 Mar 2021 00:44:13 GMT"
+        ],
+        "Content-Length": [
+          "1491"
+        ],
+        "Content-Type": [
+          "application/json; charset=utf-8"
+        ],
+        "Expires": [
+          "-1"
+        ]
+      },
+      "ResponseBody": "{\r\n  \"platformUpdateDomain\": 0,\r\n  \"platformFaultDomain\": 0,\r\n  \"computerName\": \"Test\",\r\n  \"osName\": \"Windows Server 2012 R2 Datacenter\",\r\n  \"osVersion\": \"Microsoft Windows NT 6.3.9600.0\",\r\n  \"vmAgent\": {\r\n    \"vmAgentVersion\": \"2.7.41491.1008\",\r\n    \"statuses\": [\r\n      {\r\n        \"code\": \"ProvisioningState/succeeded\",\r\n        \"level\": \"Info\",\r\n        \"displayStatus\": \"Ready\",\r\n        \"message\": \"GuestAgent is running and processing the extensions.\",\r\n        \"time\": \"2021-03-23T00:44:05+00:00\"\r\n      }\r\n    ]\r\n  },\r\n  \"disks\": [\r\n    {\r\n      \"name\": \"test\",\r\n      \"statuses\": [\r\n        {\r\n          \"code\": \"ProvisioningState/succeeded\",\r\n          \"level\": \"Info\",\r\n          \"displayStatus\": \"Provisioning succeeded\",\r\n          \"time\": \"2021-03-23T00:38:16.2806768+00:00\"\r\n        }\r\n      ]\r\n    },\r\n    {\r\n      \"name\": \"vm4366_disk2_c80ec47bb19a4bbf96866904c8c31f8e\",\r\n      \"statuses\": [\r\n        {\r\n          \"code\": \"ProvisioningState/succeeded\",\r\n          \"level\": \"Info\",\r\n          \"displayStatus\": \"Provisioning succeeded\",\r\n          \"time\": \"2021-03-23T00:38:16.2806768+00:00\"\r\n        }\r\n      ]\r\n    }\r\n  ],\r\n  \"hyperVGeneration\": \"V1\",\r\n  \"statuses\": [\r\n    {\r\n      \"code\": \"ProvisioningState/succeeded\",\r\n      \"level\": \"Info\",\r\n      \"displayStatus\": \"Provisioning succeeded\",\r\n      \"time\": \"2021-03-23T00:39:11.8278776+00:00\"\r\n    },\r\n    {\r\n      \"code\": \"PowerState/running\",\r\n      \"level\": \"Info\",\r\n      \"displayStatus\": \"VM running\"\r\n    }\r\n  ]\r\n}",
+      "StatusCode": 200
+    },
+    {
+      "RequestUri": "/subscriptions/e37510d7-33b6-4676-886f-ee75bcc01871/resourceGroups/crptestar8024/providers/Microsoft.Compute/virtualMachines?api-version=2021-03-01",
+      "EncodedRequestUri": "L3N1YnNjcmlwdGlvbnMvZTM3NTEwZDctMzNiNi00Njc2LTg4NmYtZWU3NWJjYzAxODcxL3Jlc291cmNlR3JvdXBzL2NycHRlc3RhcjgwMjQvcHJvdmlkZXJzL01pY3Jvc29mdC5Db21wdXRlL3ZpcnR1YWxNYWNoaW5lcz9hcGktdmVyc2lvbj0yMDIxLTAzLTAx",
       "RequestMethod": "GET",
       "RequestBody": "",
       "RequestHeaders": {
-        "User-Agent": [
-          "FxVersion/4.6.29518.01",
-          "OSName/Windows",
-          "OSVersion/Microsoft.Windows.10.0.19042.",
-          "Microsoft.Azure.Management.Network.NetworkManagementClient/19.17.1.0"
-        ]
-      },
-      "ResponseHeaders": {
-        "Cache-Control": [
-          "no-cache"
-        ],
-<<<<<<< HEAD
-        "Date": [
-          "Thu, 02 Apr 2020 17:16:04 GMT"
-        ],
-=======
->>>>>>> ba3a4ca0
-        "Pragma": [
-          "no-cache"
-        ],
-        "ETag": [
-<<<<<<< HEAD
-          "W/\"a3ce141f-6819-4dd7-ae9a-3ab27ff9c8bb\""
-        ],
-        "Server": [
-          "Microsoft-HTTPAPI/2.0",
-          "Microsoft-HTTPAPI/2.0"
-        ],
-        "x-ms-request-id": [
-          "ff42f00a-1f21-41e6-a381-2d6780751d16"
-        ],
-        "x-ms-correlation-request-id": [
-          "3aef7417-8b69-4d26-afb0-40885371cbea"
-        ],
-        "x-ms-arm-service-request-id": [
-          "7ae78955-8bc3-4c60-af77-5c075358951e"
-=======
-          "W/\"1ca900d1-a360-439b-b0ed-c9be6de5deaf\""
-        ],
-        "x-ms-request-id": [
-          "acf62bae-88cc-44c5-a378-77be9dd6f4b2"
-        ],
-        "x-ms-correlation-request-id": [
-          "dd414604-2bbf-4fbe-9a59-8b5bb1b4acee"
-        ],
-        "x-ms-arm-service-request-id": [
-          "c6861286-b590-4065-8466-2f1c67875fd4"
->>>>>>> ba3a4ca0
-        ],
-        "Strict-Transport-Security": [
-          "max-age=31536000; includeSubDomains"
-        ],
-        "Server": [
-          "Microsoft-HTTPAPI/2.0",
-          "Microsoft-HTTPAPI/2.0"
-        ],
-        "x-ms-ratelimit-remaining-subscription-reads": [
-          "11992"
-        ],
-        "x-ms-routing-request-id": [
-<<<<<<< HEAD
-          "WESTUS:20200402T171605Z:3aef7417-8b69-4d26-afb0-40885371cbea"
-=======
-          "EASTUS2:20210618T055104Z:dd414604-2bbf-4fbe-9a59-8b5bb1b4acee"
->>>>>>> ba3a4ca0
-        ],
-        "X-Content-Type-Options": [
-          "nosniff"
-        ],
-        "Date": [
-          "Fri, 18 Jun 2021 05:51:04 GMT"
-        ],
-        "Content-Length": [
-<<<<<<< HEAD
-          "1568"
-=======
-          "1628"
->>>>>>> ba3a4ca0
-        ],
-        "Content-Type": [
-          "application/json; charset=utf-8"
-        ],
-        "Expires": [
-          "-1"
-        ]
-      },
-<<<<<<< HEAD
-      "ResponseBody": "{\r\n  \"name\": \"nic377\",\r\n  \"id\": \"/subscriptions/0296790d-427c-48ca-b204-8b729bbd8670/resourceGroups/crptestar5976/providers/Microsoft.Network/networkInterfaces/nic377\",\r\n  \"etag\": \"W/\\\"a3ce141f-6819-4dd7-ae9a-3ab27ff9c8bb\\\"\",\r\n  \"location\": \"northeurope\",\r\n  \"tags\": {\r\n    \"key\": \"value\"\r\n  },\r\n  \"properties\": {\r\n    \"provisioningState\": \"Succeeded\",\r\n    \"resourceGuid\": \"8f4e3e0f-35c9-47a5-ac43-a2c12e992300\",\r\n    \"ipConfigurations\": [\r\n      {\r\n        \"name\": \"ip1374\",\r\n        \"id\": \"/subscriptions/0296790d-427c-48ca-b204-8b729bbd8670/resourceGroups/crptestar5976/providers/Microsoft.Network/networkInterfaces/nic377/ipConfigurations/ip1374\",\r\n        \"etag\": \"W/\\\"a3ce141f-6819-4dd7-ae9a-3ab27ff9c8bb\\\"\",\r\n        \"type\": \"Microsoft.Network/networkInterfaces/ipConfigurations\",\r\n        \"properties\": {\r\n          \"provisioningState\": \"Succeeded\",\r\n          \"privateIPAddress\": \"10.0.0.4\",\r\n          \"privateIPAllocationMethod\": \"Dynamic\",\r\n          \"subnet\": {\r\n            \"id\": \"/subscriptions/0296790d-427c-48ca-b204-8b729bbd8670/resourceGroups/crptestar5976/providers/Microsoft.Network/virtualNetworks/vn8162/subnets/sn8237\"\r\n          },\r\n          \"primary\": true,\r\n          \"privateIPAddressVersion\": \"IPv4\"\r\n        }\r\n      }\r\n    ],\r\n    \"dnsSettings\": {\r\n      \"dnsServers\": [],\r\n      \"appliedDnsServers\": [],\r\n      \"internalDomainNameSuffix\": \"gfzr0egzewqudishk3komvitla.fx.internal.cloudapp.net\"\r\n    },\r\n    \"enableAcceleratedNetworking\": false,\r\n    \"enableIPForwarding\": false\r\n  },\r\n  \"type\": \"Microsoft.Network/networkInterfaces\"\r\n}",
-      "StatusCode": 200
-    },
-    {
-      "RequestUri": "/subscriptions/0296790d-427c-48ca-b204-8b729bbd8670/resourceGroups/crptestar5976/providers/Microsoft.Network/networkInterfaces/nic377?api-version=2018-07-01",
-      "EncodedRequestUri": "L3N1YnNjcmlwdGlvbnMvMDI5Njc5MGQtNDI3Yy00OGNhLWIyMDQtOGI3MjliYmQ4NjcwL3Jlc291cmNlR3JvdXBzL2NycHRlc3RhcjU5NzYvcHJvdmlkZXJzL01pY3Jvc29mdC5OZXR3b3JrL25ldHdvcmtJbnRlcmZhY2VzL25pYzM3Nz9hcGktdmVyc2lvbj0yMDE4LTA3LTAx",
-=======
-      "ResponseBody": "{\r\n  \"name\": \"nic8162\",\r\n  \"id\": \"/subscriptions/e37510d7-33b6-4676-886f-ee75bcc01871/resourceGroups/crptestar6665/providers/Microsoft.Network/networkInterfaces/nic8162\",\r\n  \"etag\": \"W/\\\"1ca900d1-a360-439b-b0ed-c9be6de5deaf\\\"\",\r\n  \"location\": \"northeurope\",\r\n  \"tags\": {\r\n    \"key\": \"value\"\r\n  },\r\n  \"properties\": {\r\n    \"provisioningState\": \"Succeeded\",\r\n    \"resourceGuid\": \"50977b1f-bcd3-4124-bcb9-6802208f4768\",\r\n    \"ipConfigurations\": [\r\n      {\r\n        \"name\": \"ip5304\",\r\n        \"id\": \"/subscriptions/e37510d7-33b6-4676-886f-ee75bcc01871/resourceGroups/crptestar6665/providers/Microsoft.Network/networkInterfaces/nic8162/ipConfigurations/ip5304\",\r\n        \"etag\": \"W/\\\"1ca900d1-a360-439b-b0ed-c9be6de5deaf\\\"\",\r\n        \"type\": \"Microsoft.Network/networkInterfaces/ipConfigurations\",\r\n        \"properties\": {\r\n          \"provisioningState\": \"Succeeded\",\r\n          \"privateIPAddress\": \"10.0.0.4\",\r\n          \"privateIPAllocationMethod\": \"Dynamic\",\r\n          \"subnet\": {\r\n            \"id\": \"/subscriptions/e37510d7-33b6-4676-886f-ee75bcc01871/resourceGroups/crptestar6665/providers/Microsoft.Network/virtualNetworks/vn612/subnets/sn9848\"\r\n          },\r\n          \"primary\": true,\r\n          \"privateIPAddressVersion\": \"IPv4\"\r\n        }\r\n      }\r\n    ],\r\n    \"dnsSettings\": {\r\n      \"dnsServers\": [],\r\n      \"appliedDnsServers\": [],\r\n      \"internalDomainNameSuffix\": \"afzaim1p3hxuppun42ct0vgltc.fx.internal.cloudapp.net\"\r\n    },\r\n    \"enableAcceleratedNetworking\": false,\r\n    \"enableIPForwarding\": false,\r\n    \"hostedWorkloads\": [],\r\n    \"tapConfigurations\": []\r\n  },\r\n  \"type\": \"Microsoft.Network/networkInterfaces\"\r\n}",
-      "StatusCode": 200
-    },
-    {
-      "RequestUri": "/subscriptions/e37510d7-33b6-4676-886f-ee75bcc01871/resourceGroups/crptestar6665/providers/Microsoft.Network/networkInterfaces/nic8162?api-version=2019-09-01",
-      "EncodedRequestUri": "L3N1YnNjcmlwdGlvbnMvZTM3NTEwZDctMzNiNi00Njc2LTg4NmYtZWU3NWJjYzAxODcxL3Jlc291cmNlR3JvdXBzL2NycHRlc3RhcjY2NjUvcHJvdmlkZXJzL01pY3Jvc29mdC5OZXR3b3JrL25ldHdvcmtJbnRlcmZhY2VzL25pYzgxNjI/YXBpLXZlcnNpb249MjAxOS0wOS0wMQ==",
->>>>>>> ba3a4ca0
-      "RequestMethod": "GET",
-      "RequestBody": "",
-      "RequestHeaders": {
         "x-ms-client-request-id": [
-<<<<<<< HEAD
-          "321b308d-eb19-41b8-9dde-a99c465c21a2"
-=======
-          "007ecade-2474-4af7-bc0e-5508b7c8ec4d"
->>>>>>> ba3a4ca0
+          "af2bc68d-ef34-4402-891e-0ed8ab4aad84"
         ],
         "Accept-Language": [
           "en-US"
@@ -1301,113 +1460,66 @@
         "User-Agent": [
           "FxVersion/4.6.29518.01",
           "OSName/Windows",
-          "OSVersion/Microsoft.Windows.10.0.19042.",
-          "Microsoft.Azure.Management.Network.NetworkManagementClient/19.17.1.0"
-        ]
-      },
-      "ResponseHeaders": {
-        "Cache-Control": [
-          "no-cache"
-        ],
-<<<<<<< HEAD
-        "Date": [
-          "Thu, 02 Apr 2020 17:16:04 GMT"
-        ],
-=======
->>>>>>> ba3a4ca0
-        "Pragma": [
-          "no-cache"
-        ],
-        "ETag": [
-<<<<<<< HEAD
-          "W/\"a3ce141f-6819-4dd7-ae9a-3ab27ff9c8bb\""
-        ],
-        "Server": [
-          "Microsoft-HTTPAPI/2.0",
-          "Microsoft-HTTPAPI/2.0"
-        ],
-        "x-ms-request-id": [
-          "288faf82-b7b6-44d6-8886-2e123519b3cf"
-        ],
-        "x-ms-correlation-request-id": [
-          "07e6d836-6dcc-418a-9e4b-2ae74e193165"
-        ],
-        "x-ms-arm-service-request-id": [
-          "ca4f2351-d9a4-415a-88b3-9bd5fd246595"
-=======
-          "W/\"1ca900d1-a360-439b-b0ed-c9be6de5deaf\""
-        ],
-        "x-ms-request-id": [
-          "99a834e7-35c8-409f-979f-7fe8b0636aff"
-        ],
-        "x-ms-correlation-request-id": [
-          "0cefe426-2992-41c1-b2e2-329e86f42caf"
-        ],
-        "x-ms-arm-service-request-id": [
-          "ecaa84bc-e096-4557-9e59-8d03786afab2"
->>>>>>> ba3a4ca0
-        ],
-        "Strict-Transport-Security": [
-          "max-age=31536000; includeSubDomains"
+          "OSVersion/Microsoft.Windows.10.0.18363.",
+          "Microsoft.Azure.Management.Compute.ComputeManagementClient/44.0.0.0"
+        ]
+      },
+      "ResponseHeaders": {
+        "Cache-Control": [
+          "no-cache"
+        ],
+        "Pragma": [
+          "no-cache"
+        ],
+        "x-ms-ratelimit-remaining-resource": [
+          "Microsoft.Compute/HighCostGet3Min;139,Microsoft.Compute/HighCostGet30Min;698"
+        ],
+        "Strict-Transport-Security": [
+          "max-age=31536000; includeSubDomains"
+        ],
+        "x-ms-request-id": [
+          "60770dfe-ee31-4c48-bf5d-d8acba9c6121"
         ],
         "Server": [
           "Microsoft-HTTPAPI/2.0",
           "Microsoft-HTTPAPI/2.0"
         ],
         "x-ms-ratelimit-remaining-subscription-reads": [
-          "11991"
-        ],
-        "x-ms-routing-request-id": [
-<<<<<<< HEAD
-          "WESTUS:20200402T171605Z:07e6d836-6dcc-418a-9e4b-2ae74e193165"
-=======
-          "EASTUS2:20210618T055104Z:0cefe426-2992-41c1-b2e2-329e86f42caf"
->>>>>>> ba3a4ca0
-        ],
-        "X-Content-Type-Options": [
-          "nosniff"
-        ],
-        "Date": [
-          "Fri, 18 Jun 2021 05:51:04 GMT"
-        ],
-        "Content-Length": [
-<<<<<<< HEAD
-          "1568"
-=======
-          "1628"
->>>>>>> ba3a4ca0
-        ],
-        "Content-Type": [
-          "application/json; charset=utf-8"
-        ],
-        "Expires": [
-          "-1"
-        ]
-      },
-<<<<<<< HEAD
-      "ResponseBody": "{\r\n  \"name\": \"nic377\",\r\n  \"id\": \"/subscriptions/0296790d-427c-48ca-b204-8b729bbd8670/resourceGroups/crptestar5976/providers/Microsoft.Network/networkInterfaces/nic377\",\r\n  \"etag\": \"W/\\\"a3ce141f-6819-4dd7-ae9a-3ab27ff9c8bb\\\"\",\r\n  \"location\": \"northeurope\",\r\n  \"tags\": {\r\n    \"key\": \"value\"\r\n  },\r\n  \"properties\": {\r\n    \"provisioningState\": \"Succeeded\",\r\n    \"resourceGuid\": \"8f4e3e0f-35c9-47a5-ac43-a2c12e992300\",\r\n    \"ipConfigurations\": [\r\n      {\r\n        \"name\": \"ip1374\",\r\n        \"id\": \"/subscriptions/0296790d-427c-48ca-b204-8b729bbd8670/resourceGroups/crptestar5976/providers/Microsoft.Network/networkInterfaces/nic377/ipConfigurations/ip1374\",\r\n        \"etag\": \"W/\\\"a3ce141f-6819-4dd7-ae9a-3ab27ff9c8bb\\\"\",\r\n        \"type\": \"Microsoft.Network/networkInterfaces/ipConfigurations\",\r\n        \"properties\": {\r\n          \"provisioningState\": \"Succeeded\",\r\n          \"privateIPAddress\": \"10.0.0.4\",\r\n          \"privateIPAllocationMethod\": \"Dynamic\",\r\n          \"subnet\": {\r\n            \"id\": \"/subscriptions/0296790d-427c-48ca-b204-8b729bbd8670/resourceGroups/crptestar5976/providers/Microsoft.Network/virtualNetworks/vn8162/subnets/sn8237\"\r\n          },\r\n          \"primary\": true,\r\n          \"privateIPAddressVersion\": \"IPv4\"\r\n        }\r\n      }\r\n    ],\r\n    \"dnsSettings\": {\r\n      \"dnsServers\": [],\r\n      \"appliedDnsServers\": [],\r\n      \"internalDomainNameSuffix\": \"gfzr0egzewqudishk3komvitla.fx.internal.cloudapp.net\"\r\n    },\r\n    \"enableAcceleratedNetworking\": false,\r\n    \"enableIPForwarding\": false\r\n  },\r\n  \"type\": \"Microsoft.Network/networkInterfaces\"\r\n}",
-      "StatusCode": 200
-    },
-    {
-      "RequestUri": "/subscriptions/0296790d-427c-48ca-b204-8b729bbd8670/resourceGroups/crptestar5976/providers/Microsoft.Compute/availabilitySets/as6866?api-version=2019-12-01",
-      "EncodedRequestUri": "L3N1YnNjcmlwdGlvbnMvMDI5Njc5MGQtNDI3Yy00OGNhLWIyMDQtOGI3MjliYmQ4NjcwL3Jlc291cmNlR3JvdXBzL2NycHRlc3RhcjU5NzYvcHJvdmlkZXJzL01pY3Jvc29mdC5Db21wdXRlL2F2YWlsYWJpbGl0eVNldHMvYXM2ODY2P2FwaS12ZXJzaW9uPTIwMTktMTItMDE=",
-=======
-      "ResponseBody": "{\r\n  \"name\": \"nic8162\",\r\n  \"id\": \"/subscriptions/e37510d7-33b6-4676-886f-ee75bcc01871/resourceGroups/crptestar6665/providers/Microsoft.Network/networkInterfaces/nic8162\",\r\n  \"etag\": \"W/\\\"1ca900d1-a360-439b-b0ed-c9be6de5deaf\\\"\",\r\n  \"location\": \"northeurope\",\r\n  \"tags\": {\r\n    \"key\": \"value\"\r\n  },\r\n  \"properties\": {\r\n    \"provisioningState\": \"Succeeded\",\r\n    \"resourceGuid\": \"50977b1f-bcd3-4124-bcb9-6802208f4768\",\r\n    \"ipConfigurations\": [\r\n      {\r\n        \"name\": \"ip5304\",\r\n        \"id\": \"/subscriptions/e37510d7-33b6-4676-886f-ee75bcc01871/resourceGroups/crptestar6665/providers/Microsoft.Network/networkInterfaces/nic8162/ipConfigurations/ip5304\",\r\n        \"etag\": \"W/\\\"1ca900d1-a360-439b-b0ed-c9be6de5deaf\\\"\",\r\n        \"type\": \"Microsoft.Network/networkInterfaces/ipConfigurations\",\r\n        \"properties\": {\r\n          \"provisioningState\": \"Succeeded\",\r\n          \"privateIPAddress\": \"10.0.0.4\",\r\n          \"privateIPAllocationMethod\": \"Dynamic\",\r\n          \"subnet\": {\r\n            \"id\": \"/subscriptions/e37510d7-33b6-4676-886f-ee75bcc01871/resourceGroups/crptestar6665/providers/Microsoft.Network/virtualNetworks/vn612/subnets/sn9848\"\r\n          },\r\n          \"primary\": true,\r\n          \"privateIPAddressVersion\": \"IPv4\"\r\n        }\r\n      }\r\n    ],\r\n    \"dnsSettings\": {\r\n      \"dnsServers\": [],\r\n      \"appliedDnsServers\": [],\r\n      \"internalDomainNameSuffix\": \"afzaim1p3hxuppun42ct0vgltc.fx.internal.cloudapp.net\"\r\n    },\r\n    \"enableAcceleratedNetworking\": false,\r\n    \"enableIPForwarding\": false,\r\n    \"hostedWorkloads\": [],\r\n    \"tapConfigurations\": []\r\n  },\r\n  \"type\": \"Microsoft.Network/networkInterfaces\"\r\n}",
-      "StatusCode": 200
-    },
-    {
-      "RequestUri": "/subscriptions/e37510d7-33b6-4676-886f-ee75bcc01871/resourceGroups/crptestar6665/providers/Microsoft.Compute/availabilitySets/as7205?api-version=2021-04-01",
-      "EncodedRequestUri": "L3N1YnNjcmlwdGlvbnMvZTM3NTEwZDctMzNiNi00Njc2LTg4NmYtZWU3NWJjYzAxODcxL3Jlc291cmNlR3JvdXBzL2NycHRlc3RhcjY2NjUvcHJvdmlkZXJzL01pY3Jvc29mdC5Db21wdXRlL2F2YWlsYWJpbGl0eVNldHMvYXM3MjA1P2FwaS12ZXJzaW9uPTIwMjEtMDQtMDE=",
->>>>>>> ba3a4ca0
-      "RequestMethod": "PUT",
-      "RequestBody": "{\r\n  \"properties\": {\r\n    \"platformUpdateDomainCount\": 1,\r\n    \"platformFaultDomainCount\": 1\r\n  },\r\n  \"sku\": {\r\n    \"name\": \"Aligned\"\r\n  },\r\n  \"location\": \"northeurope\",\r\n  \"tags\": {\r\n    \"RG\": \"rg\",\r\n    \"testTag\": \"1\"\r\n  }\r\n}",
+          "11997"
+        ],
+        "x-ms-correlation-request-id": [
+          "380c5dbf-649a-4f83-a3fc-e09673324e12"
+        ],
+        "x-ms-routing-request-id": [
+          "EASTUS2:20210323T004413Z:380c5dbf-649a-4f83-a3fc-e09673324e12"
+        ],
+        "X-Content-Type-Options": [
+          "nosniff"
+        ],
+        "Date": [
+          "Tue, 23 Mar 2021 00:44:13 GMT"
+        ],
+        "Content-Length": [
+          "3038"
+        ],
+        "Content-Type": [
+          "application/json; charset=utf-8"
+        ],
+        "Expires": [
+          "-1"
+        ]
+      },
+      "ResponseBody": "{\r\n  \"value\": [\r\n    {\r\n      \"name\": \"vm4366\",\r\n      \"id\": \"/subscriptions/e37510d7-33b6-4676-886f-ee75bcc01871/resourceGroups/crptestar8024/providers/Microsoft.Compute/virtualMachines/vm4366\",\r\n      \"type\": \"Microsoft.Compute/virtualMachines\",\r\n      \"location\": \"northeurope\",\r\n      \"tags\": {\r\n        \"RG\": \"rg\",\r\n        \"testTag\": \"1\",\r\n        \"azsecpack\": \"nonprod\",\r\n        \"platformsettings.host_environment.service.platform_optedin_for_rootcerts\": \"true\"\r\n      },\r\n      \"properties\": {\r\n        \"vmId\": \"d6407bce-eccc-4c2f-a8ff-5e3f313c5e86\",\r\n        \"availabilitySet\": {\r\n          \"id\": \"/subscriptions/e37510d7-33b6-4676-886f-ee75bcc01871/resourceGroups/crptestar8024/providers/Microsoft.Compute/availabilitySets/AS2755\"\r\n        },\r\n        \"hardwareProfile\": {\r\n          \"vmSize\": \"Standard_DS14-8_v2\"\r\n        },\r\n        \"storageProfile\": {\r\n          \"imageReference\": {\r\n            \"publisher\": \"MicrosoftWindowsServer\",\r\n            \"offer\": \"WindowsServer\",\r\n            \"sku\": \"2012-R2-Datacenter\",\r\n            \"version\": \"4.127.20180315\",\r\n            \"exactVersion\": \"4.127.20180315\"\r\n          },\r\n          \"osDisk\": {\r\n            \"osType\": \"Windows\",\r\n            \"diffDiskSettings\": {\r\n              \"option\": \"Local\",\r\n              \"placement\": \"ResourceDisk\"\r\n            },\r\n            \"name\": \"test\",\r\n            \"createOption\": \"FromImage\",\r\n            \"caching\": \"ReadOnly\",\r\n            \"managedDisk\": {\r\n              \"storageAccountType\": \"Standard_LRS\",\r\n              \"id\": \"/subscriptions/e37510d7-33b6-4676-886f-ee75bcc01871/resourceGroups/crptestar8024/providers/Microsoft.Compute/disks/test\"\r\n            },\r\n            \"diskSizeGB\": 127\r\n          },\r\n          \"dataDisks\": [\r\n            {\r\n              \"lun\": 0,\r\n              \"name\": \"vm4366_disk2_c80ec47bb19a4bbf96866904c8c31f8e\",\r\n              \"createOption\": \"Empty\",\r\n              \"caching\": \"None\",\r\n              \"managedDisk\": {\r\n                \"storageAccountType\": \"Standard_LRS\",\r\n                \"id\": \"/subscriptions/e37510d7-33b6-4676-886f-ee75bcc01871/resourceGroups/crptestar8024/providers/Microsoft.Compute/disks/vm4366_disk2_c80ec47bb19a4bbf96866904c8c31f8e\"\r\n              },\r\n              \"diskSizeGB\": 30,\r\n              \"toBeDetached\": false\r\n            }\r\n          ]\r\n        },\r\n        \"osProfile\": {\r\n          \"computerName\": \"Test\",\r\n          \"adminUsername\": \"Foo12\",\r\n          \"windowsConfiguration\": {\r\n            \"provisionVMAgent\": true,\r\n            \"enableAutomaticUpdates\": true,\r\n            \"patchSettings\": {\r\n              \"patchMode\": \"AutomaticByOS\"\r\n            }\r\n          },\r\n          \"secrets\": [],\r\n          \"allowExtensionOperations\": true,\r\n          \"requireGuestProvisionSignal\": true\r\n        },\r\n        \"networkProfile\": {\r\n          \"networkInterfaces\": [\r\n            {\r\n              \"id\": \"/subscriptions/e37510d7-33b6-4676-886f-ee75bcc01871/resourceGroups/crptestar8024/providers/Microsoft.Network/networkInterfaces/nic5613\"\r\n            }\r\n          ]\r\n        },\r\n        \"provisioningState\": \"Succeeded\"\r\n      }\r\n    }\r\n  ]\r\n}",
+      "StatusCode": 200
+    },
+    {
+      "RequestUri": "/subscriptions/e37510d7-33b6-4676-886f-ee75bcc01871/resourceGroups/crptestar8024/providers/Microsoft.Compute/virtualMachines/vm4366/vmSizes?api-version=2021-03-01",
+      "EncodedRequestUri": "L3N1YnNjcmlwdGlvbnMvZTM3NTEwZDctMzNiNi00Njc2LTg4NmYtZWU3NWJjYzAxODcxL3Jlc291cmNlR3JvdXBzL2NycHRlc3RhcjgwMjQvcHJvdmlkZXJzL01pY3Jvc29mdC5Db21wdXRlL3ZpcnR1YWxNYWNoaW5lcy92bTQzNjYvdm1TaXplcz9hcGktdmVyc2lvbj0yMDIxLTAzLTAx",
+      "RequestMethod": "GET",
+      "RequestBody": "",
       "RequestHeaders": {
         "x-ms-client-request-id": [
-<<<<<<< HEAD
-          "050dc0c3-e944-4796-bff8-ec7f3c25525d"
-=======
-          "b1bebcfc-84e6-4cc5-94b3-8df68adb9876"
->>>>>>> ba3a4ca0
+          "b81ce462-5e86-4e5b-9067-826d097af5f1"
         ],
         "Accept-Language": [
           "en-US"
@@ -1415,108 +1527,66 @@
         "User-Agent": [
           "FxVersion/4.6.29518.01",
           "OSName/Windows",
-<<<<<<< HEAD
-          "OSVersion/Microsoft.Windows.10.0.18363.",
-          "Microsoft.Azure.Management.Compute.ComputeManagementClient/35.0.0.0"
-=======
-          "OSVersion/Microsoft.Windows.10.0.19042.",
-          "Microsoft.Azure.Management.Compute.ComputeManagementClient/47.0.0"
->>>>>>> ba3a4ca0
-        ],
-        "Content-Type": [
-          "application/json; charset=utf-8"
-        ],
-        "Content-Length": [
-          "227"
-        ]
-      },
-      "ResponseHeaders": {
-        "Cache-Control": [
-          "no-cache"
-        ],
-<<<<<<< HEAD
-        "Date": [
-          "Thu, 02 Apr 2020 17:16:11 GMT"
-        ],
-=======
->>>>>>> ba3a4ca0
+          "OSVersion/Microsoft.Windows.10.0.18363.",
+          "Microsoft.Azure.Management.Compute.ComputeManagementClient/44.0.0.0"
+        ]
+      },
+      "ResponseHeaders": {
+        "Cache-Control": [
+          "no-cache"
+        ],
         "Pragma": [
           "no-cache"
         ],
         "x-ms-ratelimit-remaining-resource": [
-          "Microsoft.Compute/PutVM3Min;239,Microsoft.Compute/PutVM30Min;1199"
-        ],
-        "Strict-Transport-Security": [
-          "max-age=31536000; includeSubDomains"
-        ],
-        "x-ms-request-id": [
-<<<<<<< HEAD
-          "47d1e6a1-1310-4dec-b058-c098e9165b37"
-=======
-          "9bd8754d-b50f-4e3b-ab9c-414f14482911"
-        ],
-        "Server": [
-          "Microsoft-HTTPAPI/2.0",
-          "Microsoft-HTTPAPI/2.0"
->>>>>>> ba3a4ca0
-        ],
-        "x-ms-ratelimit-remaining-subscription-writes": [
-          "1199"
-        ],
-        "x-ms-correlation-request-id": [
-<<<<<<< HEAD
-          "44f36146-9b73-408b-a1c3-66259c13d0eb"
-        ],
-        "x-ms-routing-request-id": [
-          "WESTUS:20200402T171611Z:44f36146-9b73-408b-a1c3-66259c13d0eb"
-=======
-          "f7a8ddea-1379-4110-b6cd-b57134bc0a66"
-        ],
-        "x-ms-routing-request-id": [
-          "EASTUS2:20210618T055108Z:f7a8ddea-1379-4110-b6cd-b57134bc0a66"
->>>>>>> ba3a4ca0
-        ],
-        "X-Content-Type-Options": [
-          "nosniff"
-        ],
-        "Date": [
-          "Fri, 18 Jun 2021 05:51:08 GMT"
-        ],
-        "Content-Length": [
-          "442"
-        ],
-        "Content-Type": [
-          "application/json; charset=utf-8"
-        ],
-        "Expires": [
-          "-1"
-        ]
-      },
-<<<<<<< HEAD
-      "ResponseBody": "{\r\n  \"name\": \"as6866\",\r\n  \"id\": \"/subscriptions/0296790d-427c-48ca-b204-8b729bbd8670/resourceGroups/crptestar5976/providers/Microsoft.Compute/availabilitySets/as6866\",\r\n  \"type\": \"Microsoft.Compute/availabilitySets\",\r\n  \"location\": \"northeurope\",\r\n  \"tags\": {\r\n    \"RG\": \"rg\",\r\n    \"testTag\": \"1\"\r\n  },\r\n  \"properties\": {\r\n    \"platformUpdateDomainCount\": 1,\r\n    \"platformFaultDomainCount\": 1\r\n  },\r\n  \"sku\": {\r\n    \"name\": \"Aligned\"\r\n  }\r\n}",
-      "StatusCode": 200
-    },
-    {
-      "RequestUri": "/subscriptions/0296790d-427c-48ca-b204-8b729bbd8670/resourceGroups/crptestar5976/providers/Microsoft.Compute/virtualMachines/vm8622?api-version=2019-12-01",
-      "EncodedRequestUri": "L3N1YnNjcmlwdGlvbnMvMDI5Njc5MGQtNDI3Yy00OGNhLWIyMDQtOGI3MjliYmQ4NjcwL3Jlc291cmNlR3JvdXBzL2NycHRlc3RhcjU5NzYvcHJvdmlkZXJzL01pY3Jvc29mdC5Db21wdXRlL3ZpcnR1YWxNYWNoaW5lcy92bTg2MjI/YXBpLXZlcnNpb249MjAxOS0xMi0wMQ==",
-      "RequestMethod": "PUT",
-      "RequestBody": "{\r\n  \"properties\": {\r\n    \"hardwareProfile\": {\r\n      \"vmSize\": \"Standard_DS14-8_v2\"\r\n    },\r\n    \"storageProfile\": {\r\n      \"imageReference\": {\r\n        \"publisher\": \"MicrosoftWindowsServer\",\r\n        \"offer\": \"WindowsServer\",\r\n        \"sku\": \"2012-R2-Datacenter\",\r\n        \"version\": \"4.127.20180315\"\r\n      },\r\n      \"osDisk\": {\r\n        \"name\": \"test\",\r\n        \"caching\": \"ReadOnly\",\r\n        \"diffDiskSettings\": {\r\n          \"option\": \"Local\",\r\n          \"placement\": \"ResourceDisk\"\r\n        },\r\n        \"createOption\": \"FromImage\",\r\n        \"managedDisk\": {\r\n          \"storageAccountType\": \"Standard_LRS\"\r\n        }\r\n      },\r\n      \"dataDisks\": [\r\n        {\r\n          \"lun\": 0,\r\n          \"caching\": \"None\",\r\n          \"createOption\": \"Empty\",\r\n          \"diskSizeGB\": 30,\r\n          \"managedDisk\": {\r\n            \"storageAccountType\": \"Standard_LRS\"\r\n          }\r\n        }\r\n      ]\r\n    },\r\n    \"osProfile\": {\r\n      \"computerName\": \"Test\",\r\n      \"adminUsername\": \"Foo12\",\r\n      \"adminPassword\": \"[PLACEHOLDEr1]\"\r\n    },\r\n    \"networkProfile\": {\r\n      \"networkInterfaces\": [\r\n        {\r\n          \"id\": \"/subscriptions/0296790d-427c-48ca-b204-8b729bbd8670/resourceGroups/crptestar5976/providers/Microsoft.Network/networkInterfaces/nic377\"\r\n        }\r\n      ]\r\n    },\r\n    \"availabilitySet\": {\r\n      \"id\": \"/subscriptions/0296790d-427c-48ca-b204-8b729bbd8670/resourceGroups/crptestar5976/providers/Microsoft.Compute/availabilitySets/as6866\"\r\n    }\r\n  },\r\n  \"location\": \"northeurope\",\r\n  \"tags\": {\r\n    \"RG\": \"rg\",\r\n    \"testTag\": \"1\"\r\n  }\r\n}",
+          "Microsoft.Compute/LowCostGet3Min;3997,Microsoft.Compute/LowCostGet30Min;31983"
+        ],
+        "Strict-Transport-Security": [
+          "max-age=31536000; includeSubDomains"
+        ],
+        "x-ms-request-id": [
+          "93d6d254-d178-4959-bdac-5870c44c42e8"
+        ],
+        "Server": [
+          "Microsoft-HTTPAPI/2.0",
+          "Microsoft-HTTPAPI/2.0"
+        ],
+        "x-ms-ratelimit-remaining-subscription-reads": [
+          "11996"
+        ],
+        "x-ms-correlation-request-id": [
+          "9f954a6f-22a9-409c-b4f5-29afa1d4e8b7"
+        ],
+        "x-ms-routing-request-id": [
+          "EASTUS2:20210323T004413Z:9f954a6f-22a9-409c-b4f5-29afa1d4e8b7"
+        ],
+        "X-Content-Type-Options": [
+          "nosniff"
+        ],
+        "Date": [
+          "Tue, 23 Mar 2021 00:44:13 GMT"
+        ],
+        "Content-Length": [
+          "53322"
+        ],
+        "Content-Type": [
+          "application/json; charset=utf-8"
+        ],
+        "Expires": [
+          "-1"
+        ]
+      },
+      "ResponseBody": "{\r\n  \"value\": [\r\n    {\r\n      \"name\": \"Standard_B1ls\",\r\n      \"numberOfCores\": 1,\r\n      \"osDiskSizeInMB\": 1047552,\r\n      \"resourceDiskSizeInMB\": 4096,\r\n      \"memoryInMB\": 512,\r\n      \"maxDataDiskCount\": 2\r\n    },\r\n    {\r\n      \"name\": \"Standard_B1ms\",\r\n      \"numberOfCores\": 1,\r\n      \"osDiskSizeInMB\": 1047552,\r\n      \"resourceDiskSizeInMB\": 4096,\r\n      \"memoryInMB\": 2048,\r\n      \"maxDataDiskCount\": 2\r\n    },\r\n    {\r\n      \"name\": \"Standard_B1s\",\r\n      \"numberOfCores\": 1,\r\n      \"osDiskSizeInMB\": 1047552,\r\n      \"resourceDiskSizeInMB\": 4096,\r\n      \"memoryInMB\": 1024,\r\n      \"maxDataDiskCount\": 2\r\n    },\r\n    {\r\n      \"name\": \"Standard_B2ms\",\r\n      \"numberOfCores\": 2,\r\n      \"osDiskSizeInMB\": 1047552,\r\n      \"resourceDiskSizeInMB\": 16384,\r\n      \"memoryInMB\": 8192,\r\n      \"maxDataDiskCount\": 4\r\n    },\r\n    {\r\n      \"name\": \"Standard_B2s\",\r\n      \"numberOfCores\": 2,\r\n      \"osDiskSizeInMB\": 1047552,\r\n      \"resourceDiskSizeInMB\": 8192,\r\n      \"memoryInMB\": 4096,\r\n      \"maxDataDiskCount\": 4\r\n    },\r\n    {\r\n      \"name\": \"Standard_B4ms\",\r\n      \"numberOfCores\": 4,\r\n      \"osDiskSizeInMB\": 1047552,\r\n      \"resourceDiskSizeInMB\": 32768,\r\n      \"memoryInMB\": 16384,\r\n      \"maxDataDiskCount\": 8\r\n    },\r\n    {\r\n      \"name\": \"Standard_B8ms\",\r\n      \"numberOfCores\": 8,\r\n      \"osDiskSizeInMB\": 1047552,\r\n      \"resourceDiskSizeInMB\": 65536,\r\n      \"memoryInMB\": 32768,\r\n      \"maxDataDiskCount\": 16\r\n    },\r\n    {\r\n      \"name\": \"Standard_B12ms\",\r\n      \"numberOfCores\": 12,\r\n      \"osDiskSizeInMB\": 1047552,\r\n      \"resourceDiskSizeInMB\": 98304,\r\n      \"memoryInMB\": 49152,\r\n      \"maxDataDiskCount\": 16\r\n    },\r\n    {\r\n      \"name\": \"Standard_B16ms\",\r\n      \"numberOfCores\": 16,\r\n      \"osDiskSizeInMB\": 1047552,\r\n      \"resourceDiskSizeInMB\": 131072,\r\n      \"memoryInMB\": 65536,\r\n      \"maxDataDiskCount\": 32\r\n    },\r\n    {\r\n      \"name\": \"Standard_B20ms\",\r\n      \"numberOfCores\": 20,\r\n      \"osDiskSizeInMB\": 1047552,\r\n      \"resourceDiskSizeInMB\": 163840,\r\n      \"memoryInMB\": 81920,\r\n      \"maxDataDiskCount\": 32\r\n    },\r\n    {\r\n      \"name\": \"Standard_D1_v2\",\r\n      \"numberOfCores\": 1,\r\n      \"osDiskSizeInMB\": 1047552,\r\n      \"resourceDiskSizeInMB\": 51200,\r\n      \"memoryInMB\": 3584,\r\n      \"maxDataDiskCount\": 4\r\n    },\r\n    {\r\n      \"name\": \"Standard_D2_v2\",\r\n      \"numberOfCores\": 2,\r\n      \"osDiskSizeInMB\": 1047552,\r\n      \"resourceDiskSizeInMB\": 102400,\r\n      \"memoryInMB\": 7168,\r\n      \"maxDataDiskCount\": 8\r\n    },\r\n    {\r\n      \"name\": \"Standard_D3_v2\",\r\n      \"numberOfCores\": 4,\r\n      \"osDiskSizeInMB\": 1047552,\r\n      \"resourceDiskSizeInMB\": 204800,\r\n      \"memoryInMB\": 14336,\r\n      \"maxDataDiskCount\": 16\r\n    },\r\n    {\r\n      \"name\": \"Standard_D4_v2\",\r\n      \"numberOfCores\": 8,\r\n      \"osDiskSizeInMB\": 1047552,\r\n      \"resourceDiskSizeInMB\": 409600,\r\n      \"memoryInMB\": 28672,\r\n      \"maxDataDiskCount\": 32\r\n    },\r\n    {\r\n      \"name\": \"Standard_D5_v2\",\r\n      \"numberOfCores\": 16,\r\n      \"osDiskSizeInMB\": 1047552,\r\n      \"resourceDiskSizeInMB\": 819200,\r\n      \"memoryInMB\": 57344,\r\n      \"maxDataDiskCount\": 64\r\n    },\r\n    {\r\n      \"name\": \"Standard_D11_v2\",\r\n      \"numberOfCores\": 2,\r\n      \"osDiskSizeInMB\": 1047552,\r\n      \"resourceDiskSizeInMB\": 102400,\r\n      \"memoryInMB\": 14336,\r\n      \"maxDataDiskCount\": 8\r\n    },\r\n    {\r\n      \"name\": \"Standard_D12_v2\",\r\n      \"numberOfCores\": 4,\r\n      \"osDiskSizeInMB\": 1047552,\r\n      \"resourceDiskSizeInMB\": 204800,\r\n      \"memoryInMB\": 28672,\r\n      \"maxDataDiskCount\": 16\r\n    },\r\n    {\r\n      \"name\": \"Standard_D13_v2\",\r\n      \"numberOfCores\": 8,\r\n      \"osDiskSizeInMB\": 1047552,\r\n      \"resourceDiskSizeInMB\": 409600,\r\n      \"memoryInMB\": 57344,\r\n      \"maxDataDiskCount\": 32\r\n    },\r\n    {\r\n      \"name\": \"Standard_D14_v2\",\r\n      \"numberOfCores\": 16,\r\n      \"osDiskSizeInMB\": 1047552,\r\n      \"resourceDiskSizeInMB\": 819200,\r\n      \"memoryInMB\": 114688,\r\n      \"maxDataDiskCount\": 64\r\n    },\r\n    {\r\n      \"name\": \"Standard_D15_v2\",\r\n      \"numberOfCores\": 20,\r\n      \"osDiskSizeInMB\": 1047552,\r\n      \"resourceDiskSizeInMB\": 1024000,\r\n      \"memoryInMB\": 143360,\r\n      \"maxDataDiskCount\": 64\r\n    },\r\n    {\r\n      \"name\": \"Standard_D2_v2_Promo\",\r\n      \"numberOfCores\": 2,\r\n      \"osDiskSizeInMB\": 1047552,\r\n      \"resourceDiskSizeInMB\": 102400,\r\n      \"memoryInMB\": 7168,\r\n      \"maxDataDiskCount\": 8\r\n    },\r\n    {\r\n      \"name\": \"Standard_D3_v2_Promo\",\r\n      \"numberOfCores\": 4,\r\n      \"osDiskSizeInMB\": 1047552,\r\n      \"resourceDiskSizeInMB\": 204800,\r\n      \"memoryInMB\": 14336,\r\n      \"maxDataDiskCount\": 16\r\n    },\r\n    {\r\n      \"name\": \"Standard_D4_v2_Promo\",\r\n      \"numberOfCores\": 8,\r\n      \"osDiskSizeInMB\": 1047552,\r\n      \"resourceDiskSizeInMB\": 409600,\r\n      \"memoryInMB\": 28672,\r\n      \"maxDataDiskCount\": 32\r\n    },\r\n    {\r\n      \"name\": \"Standard_D5_v2_Promo\",\r\n      \"numberOfCores\": 16,\r\n      \"osDiskSizeInMB\": 1047552,\r\n      \"resourceDiskSizeInMB\": 819200,\r\n      \"memoryInMB\": 57344,\r\n      \"maxDataDiskCount\": 64\r\n    },\r\n    {\r\n      \"name\": \"Standard_D11_v2_Promo\",\r\n      \"numberOfCores\": 2,\r\n      \"osDiskSizeInMB\": 1047552,\r\n      \"resourceDiskSizeInMB\": 102400,\r\n      \"memoryInMB\": 14336,\r\n      \"maxDataDiskCount\": 8\r\n    },\r\n    {\r\n      \"name\": \"Standard_D12_v2_Promo\",\r\n      \"numberOfCores\": 4,\r\n      \"osDiskSizeInMB\": 1047552,\r\n      \"resourceDiskSizeInMB\": 204800,\r\n      \"memoryInMB\": 28672,\r\n      \"maxDataDiskCount\": 16\r\n    },\r\n    {\r\n      \"name\": \"Standard_D13_v2_Promo\",\r\n      \"numberOfCores\": 8,\r\n      \"osDiskSizeInMB\": 1047552,\r\n      \"resourceDiskSizeInMB\": 409600,\r\n      \"memoryInMB\": 57344,\r\n      \"maxDataDiskCount\": 32\r\n    },\r\n    {\r\n      \"name\": \"Standard_D14_v2_Promo\",\r\n      \"numberOfCores\": 16,\r\n      \"osDiskSizeInMB\": 1047552,\r\n      \"resourceDiskSizeInMB\": 819200,\r\n      \"memoryInMB\": 114688,\r\n      \"maxDataDiskCount\": 64\r\n    },\r\n    {\r\n      \"name\": \"Standard_F1\",\r\n      \"numberOfCores\": 1,\r\n      \"osDiskSizeInMB\": 1047552,\r\n      \"resourceDiskSizeInMB\": 16384,\r\n      \"memoryInMB\": 2048,\r\n      \"maxDataDiskCount\": 4\r\n    },\r\n    {\r\n      \"name\": \"Standard_F2\",\r\n      \"numberOfCores\": 2,\r\n      \"osDiskSizeInMB\": 1047552,\r\n      \"resourceDiskSizeInMB\": 32768,\r\n      \"memoryInMB\": 4096,\r\n      \"maxDataDiskCount\": 8\r\n    },\r\n    {\r\n      \"name\": \"Standard_F4\",\r\n      \"numberOfCores\": 4,\r\n      \"osDiskSizeInMB\": 1047552,\r\n      \"resourceDiskSizeInMB\": 65536,\r\n      \"memoryInMB\": 8192,\r\n      \"maxDataDiskCount\": 16\r\n    },\r\n    {\r\n      \"name\": \"Standard_F8\",\r\n      \"numberOfCores\": 8,\r\n      \"osDiskSizeInMB\": 1047552,\r\n      \"resourceDiskSizeInMB\": 131072,\r\n      \"memoryInMB\": 16384,\r\n      \"maxDataDiskCount\": 32\r\n    },\r\n    {\r\n      \"name\": \"Standard_F16\",\r\n      \"numberOfCores\": 16,\r\n      \"osDiskSizeInMB\": 1047552,\r\n      \"resourceDiskSizeInMB\": 262144,\r\n      \"memoryInMB\": 32768,\r\n      \"maxDataDiskCount\": 64\r\n    },\r\n    {\r\n      \"name\": \"Standard_DS1_v2\",\r\n      \"numberOfCores\": 1,\r\n      \"osDiskSizeInMB\": 1047552,\r\n      \"resourceDiskSizeInMB\": 7168,\r\n      \"memoryInMB\": 3584,\r\n      \"maxDataDiskCount\": 4\r\n    },\r\n    {\r\n      \"name\": \"Standard_DS2_v2\",\r\n      \"numberOfCores\": 2,\r\n      \"osDiskSizeInMB\": 1047552,\r\n      \"resourceDiskSizeInMB\": 14336,\r\n      \"memoryInMB\": 7168,\r\n      \"maxDataDiskCount\": 8\r\n    },\r\n    {\r\n      \"name\": \"Standard_DS3_v2\",\r\n      \"numberOfCores\": 4,\r\n      \"osDiskSizeInMB\": 1047552,\r\n      \"resourceDiskSizeInMB\": 28672,\r\n      \"memoryInMB\": 14336,\r\n      \"maxDataDiskCount\": 16\r\n    },\r\n    {\r\n      \"name\": \"Standard_DS4_v2\",\r\n      \"numberOfCores\": 8,\r\n      \"osDiskSizeInMB\": 1047552,\r\n      \"resourceDiskSizeInMB\": 57344,\r\n      \"memoryInMB\": 28672,\r\n      \"maxDataDiskCount\": 32\r\n    },\r\n    {\r\n      \"name\": \"Standard_DS5_v2\",\r\n      \"numberOfCores\": 16,\r\n      \"osDiskSizeInMB\": 1047552,\r\n      \"resourceDiskSizeInMB\": 114688,\r\n      \"memoryInMB\": 57344,\r\n      \"maxDataDiskCount\": 64\r\n    },\r\n    {\r\n      \"name\": \"Standard_DS11-1_v2\",\r\n      \"numberOfCores\": 2,\r\n      \"osDiskSizeInMB\": 1047552,\r\n      \"resourceDiskSizeInMB\": 28672,\r\n      \"memoryInMB\": 14336,\r\n      \"maxDataDiskCount\": 8\r\n    },\r\n    {\r\n      \"name\": \"Standard_DS11_v2\",\r\n      \"numberOfCores\": 2,\r\n      \"osDiskSizeInMB\": 1047552,\r\n      \"resourceDiskSizeInMB\": 28672,\r\n      \"memoryInMB\": 14336,\r\n      \"maxDataDiskCount\": 8\r\n    },\r\n    {\r\n      \"name\": \"Standard_DS12-1_v2\",\r\n      \"numberOfCores\": 4,\r\n      \"osDiskSizeInMB\": 1047552,\r\n      \"resourceDiskSizeInMB\": 57344,\r\n      \"memoryInMB\": 28672,\r\n      \"maxDataDiskCount\": 16\r\n    },\r\n    {\r\n      \"name\": \"Standard_DS12-2_v2\",\r\n      \"numberOfCores\": 4,\r\n      \"osDiskSizeInMB\": 1047552,\r\n      \"resourceDiskSizeInMB\": 57344,\r\n      \"memoryInMB\": 28672,\r\n      \"maxDataDiskCount\": 16\r\n    },\r\n    {\r\n      \"name\": \"Standard_DS12_v2\",\r\n      \"numberOfCores\": 4,\r\n      \"osDiskSizeInMB\": 1047552,\r\n      \"resourceDiskSizeInMB\": 57344,\r\n      \"memoryInMB\": 28672,\r\n      \"maxDataDiskCount\": 16\r\n    },\r\n    {\r\n      \"name\": \"Standard_DS13-2_v2\",\r\n      \"numberOfCores\": 8,\r\n      \"osDiskSizeInMB\": 1047552,\r\n      \"resourceDiskSizeInMB\": 114688,\r\n      \"memoryInMB\": 57344,\r\n      \"maxDataDiskCount\": 32\r\n    },\r\n    {\r\n      \"name\": \"Standard_DS13-4_v2\",\r\n      \"numberOfCores\": 8,\r\n      \"osDiskSizeInMB\": 1047552,\r\n      \"resourceDiskSizeInMB\": 114688,\r\n      \"memoryInMB\": 57344,\r\n      \"maxDataDiskCount\": 32\r\n    },\r\n    {\r\n      \"name\": \"Standard_DS13_v2\",\r\n      \"numberOfCores\": 8,\r\n      \"osDiskSizeInMB\": 1047552,\r\n      \"resourceDiskSizeInMB\": 114688,\r\n      \"memoryInMB\": 57344,\r\n      \"maxDataDiskCount\": 32\r\n    },\r\n    {\r\n      \"name\": \"Standard_DS14-4_v2\",\r\n      \"numberOfCores\": 16,\r\n      \"osDiskSizeInMB\": 1047552,\r\n      \"resourceDiskSizeInMB\": 229376,\r\n      \"memoryInMB\": 114688,\r\n      \"maxDataDiskCount\": 64\r\n    },\r\n    {\r\n      \"name\": \"Standard_DS14-8_v2\",\r\n      \"numberOfCores\": 16,\r\n      \"osDiskSizeInMB\": 1047552,\r\n      \"resourceDiskSizeInMB\": 229376,\r\n      \"memoryInMB\": 114688,\r\n      \"maxDataDiskCount\": 64\r\n    },\r\n    {\r\n      \"name\": \"Standard_DS14_v2\",\r\n      \"numberOfCores\": 16,\r\n      \"osDiskSizeInMB\": 1047552,\r\n      \"resourceDiskSizeInMB\": 229376,\r\n      \"memoryInMB\": 114688,\r\n      \"maxDataDiskCount\": 64\r\n    },\r\n    {\r\n      \"name\": \"Standard_DS15_v2\",\r\n      \"numberOfCores\": 20,\r\n      \"osDiskSizeInMB\": 1047552,\r\n      \"resourceDiskSizeInMB\": 286720,\r\n      \"memoryInMB\": 143360,\r\n      \"maxDataDiskCount\": 64\r\n    },\r\n    {\r\n      \"name\": \"Standard_DS2_v2_Promo\",\r\n      \"numberOfCores\": 2,\r\n      \"osDiskSizeInMB\": 1047552,\r\n      \"resourceDiskSizeInMB\": 14336,\r\n      \"memoryInMB\": 7168,\r\n      \"maxDataDiskCount\": 8\r\n    },\r\n    {\r\n      \"name\": \"Standard_DS3_v2_Promo\",\r\n      \"numberOfCores\": 4,\r\n      \"osDiskSizeInMB\": 1047552,\r\n      \"resourceDiskSizeInMB\": 28672,\r\n      \"memoryInMB\": 14336,\r\n      \"maxDataDiskCount\": 16\r\n    },\r\n    {\r\n      \"name\": \"Standard_DS4_v2_Promo\",\r\n      \"numberOfCores\": 8,\r\n      \"osDiskSizeInMB\": 1047552,\r\n      \"resourceDiskSizeInMB\": 57344,\r\n      \"memoryInMB\": 28672,\r\n      \"maxDataDiskCount\": 32\r\n    },\r\n    {\r\n      \"name\": \"Standard_DS5_v2_Promo\",\r\n      \"numberOfCores\": 16,\r\n      \"osDiskSizeInMB\": 1047552,\r\n      \"resourceDiskSizeInMB\": 114688,\r\n      \"memoryInMB\": 57344,\r\n      \"maxDataDiskCount\": 64\r\n    },\r\n    {\r\n      \"name\": \"Standard_DS11_v2_Promo\",\r\n      \"numberOfCores\": 2,\r\n      \"osDiskSizeInMB\": 1047552,\r\n      \"resourceDiskSizeInMB\": 28672,\r\n      \"memoryInMB\": 14336,\r\n      \"maxDataDiskCount\": 8\r\n    },\r\n    {\r\n      \"name\": \"Standard_DS12_v2_Promo\",\r\n      \"numberOfCores\": 4,\r\n      \"osDiskSizeInMB\": 1047552,\r\n      \"resourceDiskSizeInMB\": 57344,\r\n      \"memoryInMB\": 28672,\r\n      \"maxDataDiskCount\": 16\r\n    },\r\n    {\r\n      \"name\": \"Standard_DS13_v2_Promo\",\r\n      \"numberOfCores\": 8,\r\n      \"osDiskSizeInMB\": 1047552,\r\n      \"resourceDiskSizeInMB\": 114688,\r\n      \"memoryInMB\": 57344,\r\n      \"maxDataDiskCount\": 32\r\n    },\r\n    {\r\n      \"name\": \"Standard_DS14_v2_Promo\",\r\n      \"numberOfCores\": 16,\r\n      \"osDiskSizeInMB\": 1047552,\r\n      \"resourceDiskSizeInMB\": 229376,\r\n      \"memoryInMB\": 114688,\r\n      \"maxDataDiskCount\": 64\r\n    },\r\n    {\r\n      \"name\": \"Standard_F1s\",\r\n      \"numberOfCores\": 1,\r\n      \"osDiskSizeInMB\": 1047552,\r\n      \"resourceDiskSizeInMB\": 4096,\r\n      \"memoryInMB\": 2048,\r\n      \"maxDataDiskCount\": 4\r\n    },\r\n    {\r\n      \"name\": \"Standard_F2s\",\r\n      \"numberOfCores\": 2,\r\n      \"osDiskSizeInMB\": 1047552,\r\n      \"resourceDiskSizeInMB\": 8192,\r\n      \"memoryInMB\": 4096,\r\n      \"maxDataDiskCount\": 8\r\n    },\r\n    {\r\n      \"name\": \"Standard_F4s\",\r\n      \"numberOfCores\": 4,\r\n      \"osDiskSizeInMB\": 1047552,\r\n      \"resourceDiskSizeInMB\": 16384,\r\n      \"memoryInMB\": 8192,\r\n      \"maxDataDiskCount\": 16\r\n    },\r\n    {\r\n      \"name\": \"Standard_F8s\",\r\n      \"numberOfCores\": 8,\r\n      \"osDiskSizeInMB\": 1047552,\r\n      \"resourceDiskSizeInMB\": 32768,\r\n      \"memoryInMB\": 16384,\r\n      \"maxDataDiskCount\": 32\r\n    },\r\n    {\r\n      \"name\": \"Standard_F16s\",\r\n      \"numberOfCores\": 16,\r\n      \"osDiskSizeInMB\": 1047552,\r\n      \"resourceDiskSizeInMB\": 65536,\r\n      \"memoryInMB\": 32768,\r\n      \"maxDataDiskCount\": 64\r\n    },\r\n    {\r\n      \"name\": \"Standard_A1_v2\",\r\n      \"numberOfCores\": 1,\r\n      \"osDiskSizeInMB\": 1047552,\r\n      \"resourceDiskSizeInMB\": 10240,\r\n      \"memoryInMB\": 2048,\r\n      \"maxDataDiskCount\": 2\r\n    },\r\n    {\r\n      \"name\": \"Standard_A2m_v2\",\r\n      \"numberOfCores\": 2,\r\n      \"osDiskSizeInMB\": 1047552,\r\n      \"resourceDiskSizeInMB\": 20480,\r\n      \"memoryInMB\": 16384,\r\n      \"maxDataDiskCount\": 4\r\n    },\r\n    {\r\n      \"name\": \"Standard_A2_v2\",\r\n      \"numberOfCores\": 2,\r\n      \"osDiskSizeInMB\": 1047552,\r\n      \"resourceDiskSizeInMB\": 20480,\r\n      \"memoryInMB\": 4096,\r\n      \"maxDataDiskCount\": 4\r\n    },\r\n    {\r\n      \"name\": \"Standard_A4m_v2\",\r\n      \"numberOfCores\": 4,\r\n      \"osDiskSizeInMB\": 1047552,\r\n      \"resourceDiskSizeInMB\": 40960,\r\n      \"memoryInMB\": 32768,\r\n      \"maxDataDiskCount\": 8\r\n    },\r\n    {\r\n      \"name\": \"Standard_A4_v2\",\r\n      \"numberOfCores\": 4,\r\n      \"osDiskSizeInMB\": 1047552,\r\n      \"resourceDiskSizeInMB\": 40960,\r\n      \"memoryInMB\": 8192,\r\n      \"maxDataDiskCount\": 8\r\n    },\r\n    {\r\n      \"name\": \"Standard_A8m_v2\",\r\n      \"numberOfCores\": 8,\r\n      \"osDiskSizeInMB\": 1047552,\r\n      \"resourceDiskSizeInMB\": 81920,\r\n      \"memoryInMB\": 65536,\r\n      \"maxDataDiskCount\": 16\r\n    },\r\n    {\r\n      \"name\": \"Standard_A8_v2\",\r\n      \"numberOfCores\": 8,\r\n      \"osDiskSizeInMB\": 1047552,\r\n      \"resourceDiskSizeInMB\": 81920,\r\n      \"memoryInMB\": 16384,\r\n      \"maxDataDiskCount\": 16\r\n    },\r\n    {\r\n      \"name\": \"Standard_D2_v3\",\r\n      \"numberOfCores\": 2,\r\n      \"osDiskSizeInMB\": 1047552,\r\n      \"resourceDiskSizeInMB\": 51200,\r\n      \"memoryInMB\": 8192,\r\n      \"maxDataDiskCount\": 4\r\n    },\r\n    {\r\n      \"name\": \"Standard_D4_v3\",\r\n      \"numberOfCores\": 4,\r\n      \"osDiskSizeInMB\": 1047552,\r\n      \"resourceDiskSizeInMB\": 102400,\r\n      \"memoryInMB\": 16384,\r\n      \"maxDataDiskCount\": 8\r\n    },\r\n    {\r\n      \"name\": \"Standard_D8_v3\",\r\n      \"numberOfCores\": 8,\r\n      \"osDiskSizeInMB\": 1047552,\r\n      \"resourceDiskSizeInMB\": 204800,\r\n      \"memoryInMB\": 32768,\r\n      \"maxDataDiskCount\": 16\r\n    },\r\n    {\r\n      \"name\": \"Standard_D16_v3\",\r\n      \"numberOfCores\": 16,\r\n      \"osDiskSizeInMB\": 1047552,\r\n      \"resourceDiskSizeInMB\": 409600,\r\n      \"memoryInMB\": 65536,\r\n      \"maxDataDiskCount\": 32\r\n    },\r\n    {\r\n      \"name\": \"Standard_D32_v3\",\r\n      \"numberOfCores\": 32,\r\n      \"osDiskSizeInMB\": 1047552,\r\n      \"resourceDiskSizeInMB\": 819200,\r\n      \"memoryInMB\": 131072,\r\n      \"maxDataDiskCount\": 32\r\n    },\r\n    {\r\n      \"name\": \"Standard_D48_v3\",\r\n      \"numberOfCores\": 48,\r\n      \"osDiskSizeInMB\": 1047552,\r\n      \"resourceDiskSizeInMB\": 1228800,\r\n      \"memoryInMB\": 196608,\r\n      \"maxDataDiskCount\": 32\r\n    },\r\n    {\r\n      \"name\": \"Standard_D64_v3\",\r\n      \"numberOfCores\": 64,\r\n      \"osDiskSizeInMB\": 1047552,\r\n      \"resourceDiskSizeInMB\": 1638400,\r\n      \"memoryInMB\": 262144,\r\n      \"maxDataDiskCount\": 32\r\n    },\r\n    {\r\n      \"name\": \"Standard_D2s_v3\",\r\n      \"numberOfCores\": 2,\r\n      \"osDiskSizeInMB\": 1047552,\r\n      \"resourceDiskSizeInMB\": 16384,\r\n      \"memoryInMB\": 8192,\r\n      \"maxDataDiskCount\": 4\r\n    },\r\n    {\r\n      \"name\": \"Standard_D4s_v3\",\r\n      \"numberOfCores\": 4,\r\n      \"osDiskSizeInMB\": 1047552,\r\n      \"resourceDiskSizeInMB\": 32768,\r\n      \"memoryInMB\": 16384,\r\n      \"maxDataDiskCount\": 8\r\n    },\r\n    {\r\n      \"name\": \"Standard_D8s_v3\",\r\n      \"numberOfCores\": 8,\r\n      \"osDiskSizeInMB\": 1047552,\r\n      \"resourceDiskSizeInMB\": 65536,\r\n      \"memoryInMB\": 32768,\r\n      \"maxDataDiskCount\": 16\r\n    },\r\n    {\r\n      \"name\": \"Standard_D16s_v3\",\r\n      \"numberOfCores\": 16,\r\n      \"osDiskSizeInMB\": 1047552,\r\n      \"resourceDiskSizeInMB\": 131072,\r\n      \"memoryInMB\": 65536,\r\n      \"maxDataDiskCount\": 32\r\n    },\r\n    {\r\n      \"name\": \"Standard_D32s_v3\",\r\n      \"numberOfCores\": 32,\r\n      \"osDiskSizeInMB\": 1047552,\r\n      \"resourceDiskSizeInMB\": 262144,\r\n      \"memoryInMB\": 131072,\r\n      \"maxDataDiskCount\": 32\r\n    },\r\n    {\r\n      \"name\": \"Standard_D48s_v3\",\r\n      \"numberOfCores\": 48,\r\n      \"osDiskSizeInMB\": 1047552,\r\n      \"resourceDiskSizeInMB\": 393216,\r\n      \"memoryInMB\": 196608,\r\n      \"maxDataDiskCount\": 32\r\n    },\r\n    {\r\n      \"name\": \"Standard_D64s_v3\",\r\n      \"numberOfCores\": 64,\r\n      \"osDiskSizeInMB\": 1047552,\r\n      \"resourceDiskSizeInMB\": 524288,\r\n      \"memoryInMB\": 262144,\r\n      \"maxDataDiskCount\": 32\r\n    },\r\n    {\r\n      \"name\": \"Standard_E2_v3\",\r\n      \"numberOfCores\": 2,\r\n      \"osDiskSizeInMB\": 1047552,\r\n      \"resourceDiskSizeInMB\": 51200,\r\n      \"memoryInMB\": 16384,\r\n      \"maxDataDiskCount\": 4\r\n    },\r\n    {\r\n      \"name\": \"Standard_E4_v3\",\r\n      \"numberOfCores\": 4,\r\n      \"osDiskSizeInMB\": 1047552,\r\n      \"resourceDiskSizeInMB\": 102400,\r\n      \"memoryInMB\": 32768,\r\n      \"maxDataDiskCount\": 8\r\n    },\r\n    {\r\n      \"name\": \"Standard_E8_v3\",\r\n      \"numberOfCores\": 8,\r\n      \"osDiskSizeInMB\": 1047552,\r\n      \"resourceDiskSizeInMB\": 204800,\r\n      \"memoryInMB\": 65536,\r\n      \"maxDataDiskCount\": 16\r\n    },\r\n    {\r\n      \"name\": \"Standard_E16_v3\",\r\n      \"numberOfCores\": 16,\r\n      \"osDiskSizeInMB\": 1047552,\r\n      \"resourceDiskSizeInMB\": 409600,\r\n      \"memoryInMB\": 131072,\r\n      \"maxDataDiskCount\": 32\r\n    },\r\n    {\r\n      \"name\": \"Standard_E20_v3\",\r\n      \"numberOfCores\": 20,\r\n      \"osDiskSizeInMB\": 1047552,\r\n      \"resourceDiskSizeInMB\": 512000,\r\n      \"memoryInMB\": 163840,\r\n      \"maxDataDiskCount\": 32\r\n    },\r\n    {\r\n      \"name\": \"Standard_E32_v3\",\r\n      \"numberOfCores\": 32,\r\n      \"osDiskSizeInMB\": 1047552,\r\n      \"resourceDiskSizeInMB\": 819200,\r\n      \"memoryInMB\": 262144,\r\n      \"maxDataDiskCount\": 32\r\n    },\r\n    {\r\n      \"name\": \"Standard_E48_v3\",\r\n      \"numberOfCores\": 48,\r\n      \"osDiskSizeInMB\": 1047552,\r\n      \"resourceDiskSizeInMB\": 1228800,\r\n      \"memoryInMB\": 393216,\r\n      \"maxDataDiskCount\": 32\r\n    },\r\n    {\r\n      \"name\": \"Standard_E64i_v3\",\r\n      \"numberOfCores\": 64,\r\n      \"osDiskSizeInMB\": 1047552,\r\n      \"resourceDiskSizeInMB\": 1638400,\r\n      \"memoryInMB\": 442368,\r\n      \"maxDataDiskCount\": 32\r\n    },\r\n    {\r\n      \"name\": \"Standard_E64_v3\",\r\n      \"numberOfCores\": 64,\r\n      \"osDiskSizeInMB\": 1047552,\r\n      \"resourceDiskSizeInMB\": 1638400,\r\n      \"memoryInMB\": 442368,\r\n      \"maxDataDiskCount\": 32\r\n    },\r\n    {\r\n      \"name\": \"Standard_E2s_v3\",\r\n      \"numberOfCores\": 2,\r\n      \"osDiskSizeInMB\": 1047552,\r\n      \"resourceDiskSizeInMB\": 32768,\r\n      \"memoryInMB\": 16384,\r\n      \"maxDataDiskCount\": 4\r\n    },\r\n    {\r\n      \"name\": \"Standard_E4-2s_v3\",\r\n      \"numberOfCores\": 4,\r\n      \"osDiskSizeInMB\": 1047552,\r\n      \"resourceDiskSizeInMB\": 65536,\r\n      \"memoryInMB\": 32768,\r\n      \"maxDataDiskCount\": 8\r\n    },\r\n    {\r\n      \"name\": \"Standard_E4s_v3\",\r\n      \"numberOfCores\": 4,\r\n      \"osDiskSizeInMB\": 1047552,\r\n      \"resourceDiskSizeInMB\": 65536,\r\n      \"memoryInMB\": 32768,\r\n      \"maxDataDiskCount\": 8\r\n    },\r\n    {\r\n      \"name\": \"Standard_E8-2s_v3\",\r\n      \"numberOfCores\": 8,\r\n      \"osDiskSizeInMB\": 1047552,\r\n      \"resourceDiskSizeInMB\": 131072,\r\n      \"memoryInMB\": 65536,\r\n      \"maxDataDiskCount\": 16\r\n    },\r\n    {\r\n      \"name\": \"Standard_E8-4s_v3\",\r\n      \"numberOfCores\": 8,\r\n      \"osDiskSizeInMB\": 1047552,\r\n      \"resourceDiskSizeInMB\": 131072,\r\n      \"memoryInMB\": 65536,\r\n      \"maxDataDiskCount\": 16\r\n    },\r\n    {\r\n      \"name\": \"Standard_E8s_v3\",\r\n      \"numberOfCores\": 8,\r\n      \"osDiskSizeInMB\": 1047552,\r\n      \"resourceDiskSizeInMB\": 131072,\r\n      \"memoryInMB\": 65536,\r\n      \"maxDataDiskCount\": 16\r\n    },\r\n    {\r\n      \"name\": \"Standard_E16-4s_v3\",\r\n      \"numberOfCores\": 16,\r\n      \"osDiskSizeInMB\": 1047552,\r\n      \"resourceDiskSizeInMB\": 262144,\r\n      \"memoryInMB\": 131072,\r\n      \"maxDataDiskCount\": 32\r\n    },\r\n    {\r\n      \"name\": \"Standard_E16-8s_v3\",\r\n      \"numberOfCores\": 16,\r\n      \"osDiskSizeInMB\": 1047552,\r\n      \"resourceDiskSizeInMB\": 262144,\r\n      \"memoryInMB\": 131072,\r\n      \"maxDataDiskCount\": 32\r\n    },\r\n    {\r\n      \"name\": \"Standard_E16s_v3\",\r\n      \"numberOfCores\": 16,\r\n      \"osDiskSizeInMB\": 1047552,\r\n      \"resourceDiskSizeInMB\": 262144,\r\n      \"memoryInMB\": 131072,\r\n      \"maxDataDiskCount\": 32\r\n    },\r\n    {\r\n      \"name\": \"Standard_E20s_v3\",\r\n      \"numberOfCores\": 20,\r\n      \"osDiskSizeInMB\": 1047552,\r\n      \"resourceDiskSizeInMB\": 327680,\r\n      \"memoryInMB\": 163840,\r\n      \"maxDataDiskCount\": 32\r\n    },\r\n    {\r\n      \"name\": \"Standard_E32-8s_v3\",\r\n      \"numberOfCores\": 32,\r\n      \"osDiskSizeInMB\": 1047552,\r\n      \"resourceDiskSizeInMB\": 524288,\r\n      \"memoryInMB\": 262144,\r\n      \"maxDataDiskCount\": 32\r\n    },\r\n    {\r\n      \"name\": \"Standard_E32-16s_v3\",\r\n      \"numberOfCores\": 32,\r\n      \"osDiskSizeInMB\": 1047552,\r\n      \"resourceDiskSizeInMB\": 524288,\r\n      \"memoryInMB\": 262144,\r\n      \"maxDataDiskCount\": 32\r\n    },\r\n    {\r\n      \"name\": \"Standard_E32s_v3\",\r\n      \"numberOfCores\": 32,\r\n      \"osDiskSizeInMB\": 1047552,\r\n      \"resourceDiskSizeInMB\": 524288,\r\n      \"memoryInMB\": 262144,\r\n      \"maxDataDiskCount\": 32\r\n    },\r\n    {\r\n      \"name\": \"Standard_E48s_v3\",\r\n      \"numberOfCores\": 48,\r\n      \"osDiskSizeInMB\": 1047552,\r\n      \"resourceDiskSizeInMB\": 786432,\r\n      \"memoryInMB\": 393216,\r\n      \"maxDataDiskCount\": 32\r\n    },\r\n    {\r\n      \"name\": \"Standard_E64-16s_v3\",\r\n      \"numberOfCores\": 64,\r\n      \"osDiskSizeInMB\": 1047552,\r\n      \"resourceDiskSizeInMB\": 884736,\r\n      \"memoryInMB\": 442368,\r\n      \"maxDataDiskCount\": 32\r\n    },\r\n    {\r\n      \"name\": \"Standard_E64-32s_v3\",\r\n      \"numberOfCores\": 64,\r\n      \"osDiskSizeInMB\": 1047552,\r\n      \"resourceDiskSizeInMB\": 884736,\r\n      \"memoryInMB\": 442368,\r\n      \"maxDataDiskCount\": 32\r\n    },\r\n    {\r\n      \"name\": \"Standard_E64is_v3\",\r\n      \"numberOfCores\": 64,\r\n      \"osDiskSizeInMB\": 1047552,\r\n      \"resourceDiskSizeInMB\": 884736,\r\n      \"memoryInMB\": 442368,\r\n      \"maxDataDiskCount\": 32\r\n    },\r\n    {\r\n      \"name\": \"Standard_E64s_v3\",\r\n      \"numberOfCores\": 64,\r\n      \"osDiskSizeInMB\": 1047552,\r\n      \"resourceDiskSizeInMB\": 884736,\r\n      \"memoryInMB\": 442368,\r\n      \"maxDataDiskCount\": 32\r\n    },\r\n    {\r\n      \"name\": \"Standard_D2a_v4\",\r\n      \"numberOfCores\": 2,\r\n      \"osDiskSizeInMB\": 1047552,\r\n      \"resourceDiskSizeInMB\": 51200,\r\n      \"memoryInMB\": 8192,\r\n      \"maxDataDiskCount\": 4\r\n    },\r\n    {\r\n      \"name\": \"Standard_D4a_v4\",\r\n      \"numberOfCores\": 4,\r\n      \"osDiskSizeInMB\": 1047552,\r\n      \"resourceDiskSizeInMB\": 102400,\r\n      \"memoryInMB\": 16384,\r\n      \"maxDataDiskCount\": 8\r\n    },\r\n    {\r\n      \"name\": \"Standard_D8a_v4\",\r\n      \"numberOfCores\": 8,\r\n      \"osDiskSizeInMB\": 1047552,\r\n      \"resourceDiskSizeInMB\": 204800,\r\n      \"memoryInMB\": 32768,\r\n      \"maxDataDiskCount\": 16\r\n    },\r\n    {\r\n      \"name\": \"Standard_D16a_v4\",\r\n      \"numberOfCores\": 16,\r\n      \"osDiskSizeInMB\": 1047552,\r\n      \"resourceDiskSizeInMB\": 409600,\r\n      \"memoryInMB\": 65536,\r\n      \"maxDataDiskCount\": 32\r\n    },\r\n    {\r\n      \"name\": \"Standard_D32a_v4\",\r\n      \"numberOfCores\": 32,\r\n      \"osDiskSizeInMB\": 1047552,\r\n      \"resourceDiskSizeInMB\": 819200,\r\n      \"memoryInMB\": 131072,\r\n      \"maxDataDiskCount\": 32\r\n    },\r\n    {\r\n      \"name\": \"Standard_D48a_v4\",\r\n      \"numberOfCores\": 48,\r\n      \"osDiskSizeInMB\": 1047552,\r\n      \"resourceDiskSizeInMB\": 1228800,\r\n      \"memoryInMB\": 196608,\r\n      \"maxDataDiskCount\": 32\r\n    },\r\n    {\r\n      \"name\": \"Standard_D64a_v4\",\r\n      \"numberOfCores\": 64,\r\n      \"osDiskSizeInMB\": 1047552,\r\n      \"resourceDiskSizeInMB\": 1638400,\r\n      \"memoryInMB\": 262144,\r\n      \"maxDataDiskCount\": 32\r\n    },\r\n    {\r\n      \"name\": \"Standard_D96a_v4\",\r\n      \"numberOfCores\": 96,\r\n      \"osDiskSizeInMB\": 1047552,\r\n      \"resourceDiskSizeInMB\": 2457600,\r\n      \"memoryInMB\": 393216,\r\n      \"maxDataDiskCount\": 32\r\n    },\r\n    {\r\n      \"name\": \"Standard_D2as_v4\",\r\n      \"numberOfCores\": 2,\r\n      \"osDiskSizeInMB\": 1047552,\r\n      \"resourceDiskSizeInMB\": 16384,\r\n      \"memoryInMB\": 8192,\r\n      \"maxDataDiskCount\": 4\r\n    },\r\n    {\r\n      \"name\": \"Standard_D4as_v4\",\r\n      \"numberOfCores\": 4,\r\n      \"osDiskSizeInMB\": 1047552,\r\n      \"resourceDiskSizeInMB\": 32768,\r\n      \"memoryInMB\": 16384,\r\n      \"maxDataDiskCount\": 8\r\n    },\r\n    {\r\n      \"name\": \"Standard_D8as_v4\",\r\n      \"numberOfCores\": 8,\r\n      \"osDiskSizeInMB\": 1047552,\r\n      \"resourceDiskSizeInMB\": 65536,\r\n      \"memoryInMB\": 32768,\r\n      \"maxDataDiskCount\": 16\r\n    },\r\n    {\r\n      \"name\": \"Standard_D16as_v4\",\r\n      \"numberOfCores\": 16,\r\n      \"osDiskSizeInMB\": 1047552,\r\n      \"resourceDiskSizeInMB\": 131072,\r\n      \"memoryInMB\": 65536,\r\n      \"maxDataDiskCount\": 32\r\n    },\r\n    {\r\n      \"name\": \"Standard_D32as_v4\",\r\n      \"numberOfCores\": 32,\r\n      \"osDiskSizeInMB\": 1047552,\r\n      \"resourceDiskSizeInMB\": 262144,\r\n      \"memoryInMB\": 131072,\r\n      \"maxDataDiskCount\": 32\r\n    },\r\n    {\r\n      \"name\": \"Standard_D48as_v4\",\r\n      \"numberOfCores\": 48,\r\n      \"osDiskSizeInMB\": 1047552,\r\n      \"resourceDiskSizeInMB\": 393216,\r\n      \"memoryInMB\": 196608,\r\n      \"maxDataDiskCount\": 32\r\n    },\r\n    {\r\n      \"name\": \"Standard_D64as_v4\",\r\n      \"numberOfCores\": 64,\r\n      \"osDiskSizeInMB\": 1047552,\r\n      \"resourceDiskSizeInMB\": 524288,\r\n      \"memoryInMB\": 262144,\r\n      \"maxDataDiskCount\": 32\r\n    },\r\n    {\r\n      \"name\": \"Standard_D96as_v4\",\r\n      \"numberOfCores\": 96,\r\n      \"osDiskSizeInMB\": 1047552,\r\n      \"resourceDiskSizeInMB\": 786432,\r\n      \"memoryInMB\": 393216,\r\n      \"maxDataDiskCount\": 32\r\n    },\r\n    {\r\n      \"name\": \"Standard_E2a_v4\",\r\n      \"numberOfCores\": 2,\r\n      \"osDiskSizeInMB\": 1047552,\r\n      \"resourceDiskSizeInMB\": 51200,\r\n      \"memoryInMB\": 16384,\r\n      \"maxDataDiskCount\": 4\r\n    },\r\n    {\r\n      \"name\": \"Standard_E4a_v4\",\r\n      \"numberOfCores\": 4,\r\n      \"osDiskSizeInMB\": 1047552,\r\n      \"resourceDiskSizeInMB\": 102400,\r\n      \"memoryInMB\": 32768,\r\n      \"maxDataDiskCount\": 8\r\n    },\r\n    {\r\n      \"name\": \"Standard_E8a_v4\",\r\n      \"numberOfCores\": 8,\r\n      \"osDiskSizeInMB\": 1047552,\r\n      \"resourceDiskSizeInMB\": 204800,\r\n      \"memoryInMB\": 65536,\r\n      \"maxDataDiskCount\": 16\r\n    },\r\n    {\r\n      \"name\": \"Standard_E16a_v4\",\r\n      \"numberOfCores\": 16,\r\n      \"osDiskSizeInMB\": 1047552,\r\n      \"resourceDiskSizeInMB\": 409600,\r\n      \"memoryInMB\": 131072,\r\n      \"maxDataDiskCount\": 32\r\n    },\r\n    {\r\n      \"name\": \"Standard_E20a_v4\",\r\n      \"numberOfCores\": 20,\r\n      \"osDiskSizeInMB\": 1047552,\r\n      \"resourceDiskSizeInMB\": 512000,\r\n      \"memoryInMB\": 163840,\r\n      \"maxDataDiskCount\": 32\r\n    },\r\n    {\r\n      \"name\": \"Standard_E32a_v4\",\r\n      \"numberOfCores\": 32,\r\n      \"osDiskSizeInMB\": 1047552,\r\n      \"resourceDiskSizeInMB\": 819200,\r\n      \"memoryInMB\": 262144,\r\n      \"maxDataDiskCount\": 32\r\n    },\r\n    {\r\n      \"name\": \"Standard_E48a_v4\",\r\n      \"numberOfCores\": 48,\r\n      \"osDiskSizeInMB\": 1047552,\r\n      \"resourceDiskSizeInMB\": 1228800,\r\n      \"memoryInMB\": 393216,\r\n      \"maxDataDiskCount\": 32\r\n    },\r\n    {\r\n      \"name\": \"Standard_E64a_v4\",\r\n      \"numberOfCores\": 64,\r\n      \"osDiskSizeInMB\": 1047552,\r\n      \"resourceDiskSizeInMB\": 1638400,\r\n      \"memoryInMB\": 524288,\r\n      \"maxDataDiskCount\": 32\r\n    },\r\n    {\r\n      \"name\": \"Standard_E96a_v4\",\r\n      \"numberOfCores\": 96,\r\n      \"osDiskSizeInMB\": 1047552,\r\n      \"resourceDiskSizeInMB\": 2457600,\r\n      \"memoryInMB\": 688128,\r\n      \"maxDataDiskCount\": 32\r\n    },\r\n    {\r\n      \"name\": \"Standard_E2as_v4\",\r\n      \"numberOfCores\": 2,\r\n      \"osDiskSizeInMB\": 1047552,\r\n      \"resourceDiskSizeInMB\": 32768,\r\n      \"memoryInMB\": 16384,\r\n      \"maxDataDiskCount\": 4\r\n    },\r\n    {\r\n      \"name\": \"Standard_E4-2as_v4\",\r\n      \"numberOfCores\": 4,\r\n      \"osDiskSizeInMB\": 1047552,\r\n      \"resourceDiskSizeInMB\": 65536,\r\n      \"memoryInMB\": 32768,\r\n      \"maxDataDiskCount\": 8\r\n    },\r\n    {\r\n      \"name\": \"Standard_E4as_v4\",\r\n      \"numberOfCores\": 4,\r\n      \"osDiskSizeInMB\": 1047552,\r\n      \"resourceDiskSizeInMB\": 65536,\r\n      \"memoryInMB\": 32768,\r\n      \"maxDataDiskCount\": 8\r\n    },\r\n    {\r\n      \"name\": \"Standard_E8-2as_v4\",\r\n      \"numberOfCores\": 8,\r\n      \"osDiskSizeInMB\": 1047552,\r\n      \"resourceDiskSizeInMB\": 131072,\r\n      \"memoryInMB\": 65536,\r\n      \"maxDataDiskCount\": 16\r\n    },\r\n    {\r\n      \"name\": \"Standard_E8-4as_v4\",\r\n      \"numberOfCores\": 8,\r\n      \"osDiskSizeInMB\": 1047552,\r\n      \"resourceDiskSizeInMB\": 131072,\r\n      \"memoryInMB\": 65536,\r\n      \"maxDataDiskCount\": 16\r\n    },\r\n    {\r\n      \"name\": \"Standard_E8as_v4\",\r\n      \"numberOfCores\": 8,\r\n      \"osDiskSizeInMB\": 1047552,\r\n      \"resourceDiskSizeInMB\": 131072,\r\n      \"memoryInMB\": 65536,\r\n      \"maxDataDiskCount\": 16\r\n    },\r\n    {\r\n      \"name\": \"Standard_E16-4as_v4\",\r\n      \"numberOfCores\": 16,\r\n      \"osDiskSizeInMB\": 1047552,\r\n      \"resourceDiskSizeInMB\": 262144,\r\n      \"memoryInMB\": 131072,\r\n      \"maxDataDiskCount\": 32\r\n    },\r\n    {\r\n      \"name\": \"Standard_E16-8as_v4\",\r\n      \"numberOfCores\": 16,\r\n      \"osDiskSizeInMB\": 1047552,\r\n      \"resourceDiskSizeInMB\": 262144,\r\n      \"memoryInMB\": 131072,\r\n      \"maxDataDiskCount\": 32\r\n    },\r\n    {\r\n      \"name\": \"Standard_E16as_v4\",\r\n      \"numberOfCores\": 16,\r\n      \"osDiskSizeInMB\": 1047552,\r\n      \"resourceDiskSizeInMB\": 262144,\r\n      \"memoryInMB\": 131072,\r\n      \"maxDataDiskCount\": 32\r\n    },\r\n    {\r\n      \"name\": \"Standard_E20as_v4\",\r\n      \"numberOfCores\": 20,\r\n      \"osDiskSizeInMB\": 1047552,\r\n      \"resourceDiskSizeInMB\": 327680,\r\n      \"memoryInMB\": 163840,\r\n      \"maxDataDiskCount\": 32\r\n    },\r\n    {\r\n      \"name\": \"Standard_E32-8as_v4\",\r\n      \"numberOfCores\": 32,\r\n      \"osDiskSizeInMB\": 1047552,\r\n      \"resourceDiskSizeInMB\": 524288,\r\n      \"memoryInMB\": 262144,\r\n      \"maxDataDiskCount\": 32\r\n    },\r\n    {\r\n      \"name\": \"Standard_E32-16as_v4\",\r\n      \"numberOfCores\": 32,\r\n      \"osDiskSizeInMB\": 1047552,\r\n      \"resourceDiskSizeInMB\": 524288,\r\n      \"memoryInMB\": 262144,\r\n      \"maxDataDiskCount\": 32\r\n    },\r\n    {\r\n      \"name\": \"Standard_E32as_v4\",\r\n      \"numberOfCores\": 32,\r\n      \"osDiskSizeInMB\": 1047552,\r\n      \"resourceDiskSizeInMB\": 524288,\r\n      \"memoryInMB\": 262144,\r\n      \"maxDataDiskCount\": 32\r\n    },\r\n    {\r\n      \"name\": \"Standard_E48as_v4\",\r\n      \"numberOfCores\": 48,\r\n      \"osDiskSizeInMB\": 1047552,\r\n      \"resourceDiskSizeInMB\": 786432,\r\n      \"memoryInMB\": 393216,\r\n      \"maxDataDiskCount\": 32\r\n    },\r\n    {\r\n      \"name\": \"Standard_E64-16as_v4\",\r\n      \"numberOfCores\": 64,\r\n      \"osDiskSizeInMB\": 1047552,\r\n      \"resourceDiskSizeInMB\": 884736,\r\n      \"memoryInMB\": 524288,\r\n      \"maxDataDiskCount\": 32\r\n    },\r\n    {\r\n      \"name\": \"Standard_E64-32as_v4\",\r\n      \"numberOfCores\": 64,\r\n      \"osDiskSizeInMB\": 1047552,\r\n      \"resourceDiskSizeInMB\": 884736,\r\n      \"memoryInMB\": 524288,\r\n      \"maxDataDiskCount\": 32\r\n    },\r\n    {\r\n      \"name\": \"Standard_E64as_v4\",\r\n      \"numberOfCores\": 64,\r\n      \"osDiskSizeInMB\": 1047552,\r\n      \"resourceDiskSizeInMB\": 884736,\r\n      \"memoryInMB\": 524288,\r\n      \"maxDataDiskCount\": 32\r\n    },\r\n    {\r\n      \"name\": \"Standard_E96-24as_v4\",\r\n      \"numberOfCores\": 96,\r\n      \"osDiskSizeInMB\": 1047552,\r\n      \"resourceDiskSizeInMB\": 1376256,\r\n      \"memoryInMB\": 688128,\r\n      \"maxDataDiskCount\": 32\r\n    },\r\n    {\r\n      \"name\": \"Standard_E96-48as_v4\",\r\n      \"numberOfCores\": 96,\r\n      \"osDiskSizeInMB\": 1047552,\r\n      \"resourceDiskSizeInMB\": 1376256,\r\n      \"memoryInMB\": 688128,\r\n      \"maxDataDiskCount\": 32\r\n    },\r\n    {\r\n      \"name\": \"Standard_E96as_v4\",\r\n      \"numberOfCores\": 96,\r\n      \"osDiskSizeInMB\": 1047552,\r\n      \"resourceDiskSizeInMB\": 1376256,\r\n      \"memoryInMB\": 688128,\r\n      \"maxDataDiskCount\": 32\r\n    },\r\n    {\r\n      \"name\": \"Standard_F2s_v2\",\r\n      \"numberOfCores\": 2,\r\n      \"osDiskSizeInMB\": 1047552,\r\n      \"resourceDiskSizeInMB\": 16384,\r\n      \"memoryInMB\": 4096,\r\n      \"maxDataDiskCount\": 4\r\n    },\r\n    {\r\n      \"name\": \"Standard_F4s_v2\",\r\n      \"numberOfCores\": 4,\r\n      \"osDiskSizeInMB\": 1047552,\r\n      \"resourceDiskSizeInMB\": 32768,\r\n      \"memoryInMB\": 8192,\r\n      \"maxDataDiskCount\": 8\r\n    },\r\n    {\r\n      \"name\": \"Standard_F8s_v2\",\r\n      \"numberOfCores\": 8,\r\n      \"osDiskSizeInMB\": 1047552,\r\n      \"resourceDiskSizeInMB\": 65536,\r\n      \"memoryInMB\": 16384,\r\n      \"maxDataDiskCount\": 16\r\n    },\r\n    {\r\n      \"name\": \"Standard_F16s_v2\",\r\n      \"numberOfCores\": 16,\r\n      \"osDiskSizeInMB\": 1047552,\r\n      \"resourceDiskSizeInMB\": 131072,\r\n      \"memoryInMB\": 32768,\r\n      \"maxDataDiskCount\": 32\r\n    },\r\n    {\r\n      \"name\": \"Standard_F32s_v2\",\r\n      \"numberOfCores\": 32,\r\n      \"osDiskSizeInMB\": 1047552,\r\n      \"resourceDiskSizeInMB\": 262144,\r\n      \"memoryInMB\": 65536,\r\n      \"maxDataDiskCount\": 32\r\n    },\r\n    {\r\n      \"name\": \"Standard_F48s_v2\",\r\n      \"numberOfCores\": 48,\r\n      \"osDiskSizeInMB\": 1047552,\r\n      \"resourceDiskSizeInMB\": 393216,\r\n      \"memoryInMB\": 98304,\r\n      \"maxDataDiskCount\": 32\r\n    },\r\n    {\r\n      \"name\": \"Standard_F64s_v2\",\r\n      \"numberOfCores\": 64,\r\n      \"osDiskSizeInMB\": 1047552,\r\n      \"resourceDiskSizeInMB\": 524288,\r\n      \"memoryInMB\": 131072,\r\n      \"maxDataDiskCount\": 32\r\n    },\r\n    {\r\n      \"name\": \"Standard_F72s_v2\",\r\n      \"numberOfCores\": 72,\r\n      \"osDiskSizeInMB\": 1047552,\r\n      \"resourceDiskSizeInMB\": 589824,\r\n      \"memoryInMB\": 147456,\r\n      \"maxDataDiskCount\": 32\r\n    },\r\n    {\r\n      \"name\": \"Standard_A0\",\r\n      \"numberOfCores\": 1,\r\n      \"osDiskSizeInMB\": 1047552,\r\n      \"resourceDiskSizeInMB\": 20480,\r\n      \"memoryInMB\": 768,\r\n      \"maxDataDiskCount\": 1\r\n    },\r\n    {\r\n      \"name\": \"Standard_A1\",\r\n      \"numberOfCores\": 1,\r\n      \"osDiskSizeInMB\": 1047552,\r\n      \"resourceDiskSizeInMB\": 71680,\r\n      \"memoryInMB\": 1792,\r\n      \"maxDataDiskCount\": 2\r\n    },\r\n    {\r\n      \"name\": \"Standard_A2\",\r\n      \"numberOfCores\": 2,\r\n      \"osDiskSizeInMB\": 1047552,\r\n      \"resourceDiskSizeInMB\": 138240,\r\n      \"memoryInMB\": 3584,\r\n      \"maxDataDiskCount\": 4\r\n    },\r\n    {\r\n      \"name\": \"Standard_A3\",\r\n      \"numberOfCores\": 4,\r\n      \"osDiskSizeInMB\": 1047552,\r\n      \"resourceDiskSizeInMB\": 291840,\r\n      \"memoryInMB\": 7168,\r\n      \"maxDataDiskCount\": 8\r\n    },\r\n    {\r\n      \"name\": \"Standard_A5\",\r\n      \"numberOfCores\": 2,\r\n      \"osDiskSizeInMB\": 1047552,\r\n      \"resourceDiskSizeInMB\": 138240,\r\n      \"memoryInMB\": 14336,\r\n      \"maxDataDiskCount\": 4\r\n    },\r\n    {\r\n      \"name\": \"Standard_A4\",\r\n      \"numberOfCores\": 8,\r\n      \"osDiskSizeInMB\": 1047552,\r\n      \"resourceDiskSizeInMB\": 619520,\r\n      \"memoryInMB\": 14336,\r\n      \"maxDataDiskCount\": 16\r\n    },\r\n    {\r\n      \"name\": \"Standard_A6\",\r\n      \"numberOfCores\": 4,\r\n      \"osDiskSizeInMB\": 1047552,\r\n      \"resourceDiskSizeInMB\": 291840,\r\n      \"memoryInMB\": 28672,\r\n      \"maxDataDiskCount\": 8\r\n    },\r\n    {\r\n      \"name\": \"Standard_A7\",\r\n      \"numberOfCores\": 8,\r\n      \"osDiskSizeInMB\": 1047552,\r\n      \"resourceDiskSizeInMB\": 619520,\r\n      \"memoryInMB\": 57344,\r\n      \"maxDataDiskCount\": 16\r\n    },\r\n    {\r\n      \"name\": \"Basic_A0\",\r\n      \"numberOfCores\": 1,\r\n      \"osDiskSizeInMB\": 1047552,\r\n      \"resourceDiskSizeInMB\": 20480,\r\n      \"memoryInMB\": 768,\r\n      \"maxDataDiskCount\": 1\r\n    },\r\n    {\r\n      \"name\": \"Basic_A1\",\r\n      \"numberOfCores\": 1,\r\n      \"osDiskSizeInMB\": 1047552,\r\n      \"resourceDiskSizeInMB\": 40960,\r\n      \"memoryInMB\": 1792,\r\n      \"maxDataDiskCount\": 2\r\n    },\r\n    {\r\n      \"name\": \"Basic_A2\",\r\n      \"numberOfCores\": 2,\r\n      \"osDiskSizeInMB\": 1047552,\r\n      \"resourceDiskSizeInMB\": 61440,\r\n      \"memoryInMB\": 3584,\r\n      \"maxDataDiskCount\": 4\r\n    },\r\n    {\r\n      \"name\": \"Basic_A3\",\r\n      \"numberOfCores\": 4,\r\n      \"osDiskSizeInMB\": 1047552,\r\n      \"resourceDiskSizeInMB\": 122880,\r\n      \"memoryInMB\": 7168,\r\n      \"maxDataDiskCount\": 8\r\n    },\r\n    {\r\n      \"name\": \"Basic_A4\",\r\n      \"numberOfCores\": 8,\r\n      \"osDiskSizeInMB\": 1047552,\r\n      \"resourceDiskSizeInMB\": 245760,\r\n      \"memoryInMB\": 14336,\r\n      \"maxDataDiskCount\": 16\r\n    },\r\n    {\r\n      \"name\": \"Standard_E2_v4\",\r\n      \"numberOfCores\": 2,\r\n      \"osDiskSizeInMB\": 1047552,\r\n      \"resourceDiskSizeInMB\": 0,\r\n      \"memoryInMB\": 16384,\r\n      \"maxDataDiskCount\": 4\r\n    },\r\n    {\r\n      \"name\": \"Standard_E4_v4\",\r\n      \"numberOfCores\": 4,\r\n      \"osDiskSizeInMB\": 1047552,\r\n      \"resourceDiskSizeInMB\": 0,\r\n      \"memoryInMB\": 32768,\r\n      \"maxDataDiskCount\": 8\r\n    },\r\n    {\r\n      \"name\": \"Standard_E8_v4\",\r\n      \"numberOfCores\": 8,\r\n      \"osDiskSizeInMB\": 1047552,\r\n      \"resourceDiskSizeInMB\": 0,\r\n      \"memoryInMB\": 65536,\r\n      \"maxDataDiskCount\": 16\r\n    },\r\n    {\r\n      \"name\": \"Standard_E16_v4\",\r\n      \"numberOfCores\": 16,\r\n      \"osDiskSizeInMB\": 1047552,\r\n      \"resourceDiskSizeInMB\": 0,\r\n      \"memoryInMB\": 131072,\r\n      \"maxDataDiskCount\": 32\r\n    },\r\n    {\r\n      \"name\": \"Standard_E20_v4\",\r\n      \"numberOfCores\": 20,\r\n      \"osDiskSizeInMB\": 1047552,\r\n      \"resourceDiskSizeInMB\": 0,\r\n      \"memoryInMB\": 163840,\r\n      \"maxDataDiskCount\": 32\r\n    },\r\n    {\r\n      \"name\": \"Standard_E32_v4\",\r\n      \"numberOfCores\": 32,\r\n      \"osDiskSizeInMB\": 1047552,\r\n      \"resourceDiskSizeInMB\": 0,\r\n      \"memoryInMB\": 262144,\r\n      \"maxDataDiskCount\": 32\r\n    },\r\n    {\r\n      \"name\": \"Standard_E48_v4\",\r\n      \"numberOfCores\": 48,\r\n      \"osDiskSizeInMB\": 1047552,\r\n      \"resourceDiskSizeInMB\": 0,\r\n      \"memoryInMB\": 393216,\r\n      \"maxDataDiskCount\": 32\r\n    },\r\n    {\r\n      \"name\": \"Standard_E64_v4\",\r\n      \"numberOfCores\": 64,\r\n      \"osDiskSizeInMB\": 1047552,\r\n      \"resourceDiskSizeInMB\": 0,\r\n      \"memoryInMB\": 516096,\r\n      \"maxDataDiskCount\": 32\r\n    },\r\n    {\r\n      \"name\": \"Standard_E2d_v4\",\r\n      \"numberOfCores\": 2,\r\n      \"osDiskSizeInMB\": 1047552,\r\n      \"resourceDiskSizeInMB\": 76800,\r\n      \"memoryInMB\": 16384,\r\n      \"maxDataDiskCount\": 4\r\n    },\r\n    {\r\n      \"name\": \"Standard_E4d_v4\",\r\n      \"numberOfCores\": 4,\r\n      \"osDiskSizeInMB\": 1047552,\r\n      \"resourceDiskSizeInMB\": 153600,\r\n      \"memoryInMB\": 32768,\r\n      \"maxDataDiskCount\": 8\r\n    },\r\n    {\r\n      \"name\": \"Standard_E8d_v4\",\r\n      \"numberOfCores\": 8,\r\n      \"osDiskSizeInMB\": 1047552,\r\n      \"resourceDiskSizeInMB\": 307200,\r\n      \"memoryInMB\": 65536,\r\n      \"maxDataDiskCount\": 16\r\n    },\r\n    {\r\n      \"name\": \"Standard_E16d_v4\",\r\n      \"numberOfCores\": 16,\r\n      \"osDiskSizeInMB\": 1047552,\r\n      \"resourceDiskSizeInMB\": 614400,\r\n      \"memoryInMB\": 131072,\r\n      \"maxDataDiskCount\": 32\r\n    },\r\n    {\r\n      \"name\": \"Standard_E20d_v4\",\r\n      \"numberOfCores\": 20,\r\n      \"osDiskSizeInMB\": 1047552,\r\n      \"resourceDiskSizeInMB\": 768000,\r\n      \"memoryInMB\": 163840,\r\n      \"maxDataDiskCount\": 32\r\n    },\r\n    {\r\n      \"name\": \"Standard_E32d_v4\",\r\n      \"numberOfCores\": 32,\r\n      \"osDiskSizeInMB\": 1047552,\r\n      \"resourceDiskSizeInMB\": 1228800,\r\n      \"memoryInMB\": 262144,\r\n      \"maxDataDiskCount\": 32\r\n    },\r\n    {\r\n      \"name\": \"Standard_E48d_v4\",\r\n      \"numberOfCores\": 48,\r\n      \"osDiskSizeInMB\": 1047552,\r\n      \"resourceDiskSizeInMB\": 1843200,\r\n      \"memoryInMB\": 393216,\r\n      \"maxDataDiskCount\": 32\r\n    },\r\n    {\r\n      \"name\": \"Standard_E64d_v4\",\r\n      \"numberOfCores\": 64,\r\n      \"osDiskSizeInMB\": 1047552,\r\n      \"resourceDiskSizeInMB\": 2457600,\r\n      \"memoryInMB\": 516096,\r\n      \"maxDataDiskCount\": 32\r\n    },\r\n    {\r\n      \"name\": \"Standard_E2s_v4\",\r\n      \"numberOfCores\": 2,\r\n      \"osDiskSizeInMB\": 1047552,\r\n      \"resourceDiskSizeInMB\": 0,\r\n      \"memoryInMB\": 16384,\r\n      \"maxDataDiskCount\": 4\r\n    },\r\n    {\r\n      \"name\": \"Standard_E4-2s_v4\",\r\n      \"numberOfCores\": 4,\r\n      \"osDiskSizeInMB\": 1047552,\r\n      \"resourceDiskSizeInMB\": 0,\r\n      \"memoryInMB\": 32768,\r\n      \"maxDataDiskCount\": 8\r\n    },\r\n    {\r\n      \"name\": \"Standard_E4s_v4\",\r\n      \"numberOfCores\": 4,\r\n      \"osDiskSizeInMB\": 1047552,\r\n      \"resourceDiskSizeInMB\": 0,\r\n      \"memoryInMB\": 32768,\r\n      \"maxDataDiskCount\": 8\r\n    },\r\n    {\r\n      \"name\": \"Standard_E8-2s_v4\",\r\n      \"numberOfCores\": 8,\r\n      \"osDiskSizeInMB\": 1047552,\r\n      \"resourceDiskSizeInMB\": 0,\r\n      \"memoryInMB\": 65536,\r\n      \"maxDataDiskCount\": 16\r\n    },\r\n    {\r\n      \"name\": \"Standard_E8-4s_v4\",\r\n      \"numberOfCores\": 8,\r\n      \"osDiskSizeInMB\": 1047552,\r\n      \"resourceDiskSizeInMB\": 0,\r\n      \"memoryInMB\": 65536,\r\n      \"maxDataDiskCount\": 16\r\n    },\r\n    {\r\n      \"name\": \"Standard_E8s_v4\",\r\n      \"numberOfCores\": 8,\r\n      \"osDiskSizeInMB\": 1047552,\r\n      \"resourceDiskSizeInMB\": 0,\r\n      \"memoryInMB\": 65536,\r\n      \"maxDataDiskCount\": 16\r\n    },\r\n    {\r\n      \"name\": \"Standard_E16-4s_v4\",\r\n      \"numberOfCores\": 16,\r\n      \"osDiskSizeInMB\": 1047552,\r\n      \"resourceDiskSizeInMB\": 0,\r\n      \"memoryInMB\": 131072,\r\n      \"maxDataDiskCount\": 32\r\n    },\r\n    {\r\n      \"name\": \"Standard_E16-8s_v4\",\r\n      \"numberOfCores\": 16,\r\n      \"osDiskSizeInMB\": 1047552,\r\n      \"resourceDiskSizeInMB\": 0,\r\n      \"memoryInMB\": 131072,\r\n      \"maxDataDiskCount\": 32\r\n    },\r\n    {\r\n      \"name\": \"Standard_E16s_v4\",\r\n      \"numberOfCores\": 16,\r\n      \"osDiskSizeInMB\": 1047552,\r\n      \"resourceDiskSizeInMB\": 0,\r\n      \"memoryInMB\": 131072,\r\n      \"maxDataDiskCount\": 32\r\n    },\r\n    {\r\n      \"name\": \"Standard_E20s_v4\",\r\n      \"numberOfCores\": 20,\r\n      \"osDiskSizeInMB\": 1047552,\r\n      \"resourceDiskSizeInMB\": 0,\r\n      \"memoryInMB\": 163840,\r\n      \"maxDataDiskCount\": 32\r\n    },\r\n    {\r\n      \"name\": \"Standard_E32-8s_v4\",\r\n      \"numberOfCores\": 32,\r\n      \"osDiskSizeInMB\": 1047552,\r\n      \"resourceDiskSizeInMB\": 0,\r\n      \"memoryInMB\": 262144,\r\n      \"maxDataDiskCount\": 32\r\n    },\r\n    {\r\n      \"name\": \"Standard_E32-16s_v4\",\r\n      \"numberOfCores\": 32,\r\n      \"osDiskSizeInMB\": 1047552,\r\n      \"resourceDiskSizeInMB\": 0,\r\n      \"memoryInMB\": 262144,\r\n      \"maxDataDiskCount\": 32\r\n    },\r\n    {\r\n      \"name\": \"Standard_E32s_v4\",\r\n      \"numberOfCores\": 32,\r\n      \"osDiskSizeInMB\": 1047552,\r\n      \"resourceDiskSizeInMB\": 0,\r\n      \"memoryInMB\": 262144,\r\n      \"maxDataDiskCount\": 32\r\n    },\r\n    {\r\n      \"name\": \"Standard_E48s_v4\",\r\n      \"numberOfCores\": 48,\r\n      \"osDiskSizeInMB\": 1047552,\r\n      \"resourceDiskSizeInMB\": 0,\r\n      \"memoryInMB\": 393216,\r\n      \"maxDataDiskCount\": 32\r\n    },\r\n    {\r\n      \"name\": \"Standard_E64-16s_v4\",\r\n      \"numberOfCores\": 64,\r\n      \"osDiskSizeInMB\": 1047552,\r\n      \"resourceDiskSizeInMB\": 0,\r\n      \"memoryInMB\": 516096,\r\n      \"maxDataDiskCount\": 32\r\n    },\r\n    {\r\n      \"name\": \"Standard_E64-32s_v4\",\r\n      \"numberOfCores\": 64,\r\n      \"osDiskSizeInMB\": 1047552,\r\n      \"resourceDiskSizeInMB\": 0,\r\n      \"memoryInMB\": 516096,\r\n      \"maxDataDiskCount\": 32\r\n    },\r\n    {\r\n      \"name\": \"Standard_E64s_v4\",\r\n      \"numberOfCores\": 64,\r\n      \"osDiskSizeInMB\": 1047552,\r\n      \"resourceDiskSizeInMB\": 0,\r\n      \"memoryInMB\": 516096,\r\n      \"maxDataDiskCount\": 32\r\n    },\r\n    {\r\n      \"name\": \"Standard_E80is_v4\",\r\n      \"numberOfCores\": 80,\r\n      \"osDiskSizeInMB\": 1047552,\r\n      \"resourceDiskSizeInMB\": 0,\r\n      \"memoryInMB\": 516096,\r\n      \"maxDataDiskCount\": 32\r\n    },\r\n    {\r\n      \"name\": \"Standard_E2ds_v4\",\r\n      \"numberOfCores\": 2,\r\n      \"osDiskSizeInMB\": 1047552,\r\n      \"resourceDiskSizeInMB\": 76800,\r\n      \"memoryInMB\": 16384,\r\n      \"maxDataDiskCount\": 4\r\n    },\r\n    {\r\n      \"name\": \"Standard_E4-2ds_v4\",\r\n      \"numberOfCores\": 4,\r\n      \"osDiskSizeInMB\": 1047552,\r\n      \"resourceDiskSizeInMB\": 153600,\r\n      \"memoryInMB\": 32768,\r\n      \"maxDataDiskCount\": 8\r\n    },\r\n    {\r\n      \"name\": \"Standard_E4ds_v4\",\r\n      \"numberOfCores\": 4,\r\n      \"osDiskSizeInMB\": 1047552,\r\n      \"resourceDiskSizeInMB\": 153600,\r\n      \"memoryInMB\": 32768,\r\n      \"maxDataDiskCount\": 8\r\n    },\r\n    {\r\n      \"name\": \"Standard_E8-2ds_v4\",\r\n      \"numberOfCores\": 8,\r\n      \"osDiskSizeInMB\": 1047552,\r\n      \"resourceDiskSizeInMB\": 307200,\r\n      \"memoryInMB\": 65536,\r\n      \"maxDataDiskCount\": 16\r\n    },\r\n    {\r\n      \"name\": \"Standard_E8-4ds_v4\",\r\n      \"numberOfCores\": 8,\r\n      \"osDiskSizeInMB\": 1047552,\r\n      \"resourceDiskSizeInMB\": 307200,\r\n      \"memoryInMB\": 65536,\r\n      \"maxDataDiskCount\": 16\r\n    },\r\n    {\r\n      \"name\": \"Standard_E8ds_v4\",\r\n      \"numberOfCores\": 8,\r\n      \"osDiskSizeInMB\": 1047552,\r\n      \"resourceDiskSizeInMB\": 307200,\r\n      \"memoryInMB\": 65536,\r\n      \"maxDataDiskCount\": 16\r\n    },\r\n    {\r\n      \"name\": \"Standard_E16-4ds_v4\",\r\n      \"numberOfCores\": 16,\r\n      \"osDiskSizeInMB\": 1047552,\r\n      \"resourceDiskSizeInMB\": 614400,\r\n      \"memoryInMB\": 131072,\r\n      \"maxDataDiskCount\": 32\r\n    },\r\n    {\r\n      \"name\": \"Standard_E16-8ds_v4\",\r\n      \"numberOfCores\": 16,\r\n      \"osDiskSizeInMB\": 1047552,\r\n      \"resourceDiskSizeInMB\": 614400,\r\n      \"memoryInMB\": 131072,\r\n      \"maxDataDiskCount\": 32\r\n    },\r\n    {\r\n      \"name\": \"Standard_E16ds_v4\",\r\n      \"numberOfCores\": 16,\r\n      \"osDiskSizeInMB\": 1047552,\r\n      \"resourceDiskSizeInMB\": 614400,\r\n      \"memoryInMB\": 131072,\r\n      \"maxDataDiskCount\": 32\r\n    },\r\n    {\r\n      \"name\": \"Standard_E20ds_v4\",\r\n      \"numberOfCores\": 20,\r\n      \"osDiskSizeInMB\": 1047552,\r\n      \"resourceDiskSizeInMB\": 768000,\r\n      \"memoryInMB\": 163840,\r\n      \"maxDataDiskCount\": 32\r\n    },\r\n    {\r\n      \"name\": \"Standard_E32-8ds_v4\",\r\n      \"numberOfCores\": 32,\r\n      \"osDiskSizeInMB\": 1047552,\r\n      \"resourceDiskSizeInMB\": 1228800,\r\n      \"memoryInMB\": 262144,\r\n      \"maxDataDiskCount\": 32\r\n    },\r\n    {\r\n      \"name\": \"Standard_E32-16ds_v4\",\r\n      \"numberOfCores\": 32,\r\n      \"osDiskSizeInMB\": 1047552,\r\n      \"resourceDiskSizeInMB\": 1228800,\r\n      \"memoryInMB\": 262144,\r\n      \"maxDataDiskCount\": 32\r\n    },\r\n    {\r\n      \"name\": \"Standard_E32ds_v4\",\r\n      \"numberOfCores\": 32,\r\n      \"osDiskSizeInMB\": 1047552,\r\n      \"resourceDiskSizeInMB\": 1228800,\r\n      \"memoryInMB\": 262144,\r\n      \"maxDataDiskCount\": 32\r\n    },\r\n    {\r\n      \"name\": \"Standard_E48ds_v4\",\r\n      \"numberOfCores\": 48,\r\n      \"osDiskSizeInMB\": 1047552,\r\n      \"resourceDiskSizeInMB\": 1843200,\r\n      \"memoryInMB\": 393216,\r\n      \"maxDataDiskCount\": 32\r\n    },\r\n    {\r\n      \"name\": \"Standard_E64-16ds_v4\",\r\n      \"numberOfCores\": 64,\r\n      \"osDiskSizeInMB\": 1047552,\r\n      \"resourceDiskSizeInMB\": 2457600,\r\n      \"memoryInMB\": 516096,\r\n      \"maxDataDiskCount\": 32\r\n    },\r\n    {\r\n      \"name\": \"Standard_E64-32ds_v4\",\r\n      \"numberOfCores\": 64,\r\n      \"osDiskSizeInMB\": 1047552,\r\n      \"resourceDiskSizeInMB\": 2457600,\r\n      \"memoryInMB\": 516096,\r\n      \"maxDataDiskCount\": 32\r\n    },\r\n    {\r\n      \"name\": \"Standard_E64ds_v4\",\r\n      \"numberOfCores\": 64,\r\n      \"osDiskSizeInMB\": 1047552,\r\n      \"resourceDiskSizeInMB\": 2457600,\r\n      \"memoryInMB\": 516096,\r\n      \"maxDataDiskCount\": 32\r\n    },\r\n    {\r\n      \"name\": \"Standard_E80ids_v4\",\r\n      \"numberOfCores\": 80,\r\n      \"osDiskSizeInMB\": 1047552,\r\n      \"resourceDiskSizeInMB\": 4362240,\r\n      \"memoryInMB\": 516096,\r\n      \"maxDataDiskCount\": 32\r\n    },\r\n    {\r\n      \"name\": \"Standard_D2d_v4\",\r\n      \"numberOfCores\": 2,\r\n      \"osDiskSizeInMB\": 1047552,\r\n      \"resourceDiskSizeInMB\": 76800,\r\n      \"memoryInMB\": 8192,\r\n      \"maxDataDiskCount\": 4\r\n    },\r\n    {\r\n      \"name\": \"Standard_D4d_v4\",\r\n      \"numberOfCores\": 4,\r\n      \"osDiskSizeInMB\": 1047552,\r\n      \"resourceDiskSizeInMB\": 153600,\r\n      \"memoryInMB\": 16384,\r\n      \"maxDataDiskCount\": 8\r\n    },\r\n    {\r\n      \"name\": \"Standard_D8d_v4\",\r\n      \"numberOfCores\": 8,\r\n      \"osDiskSizeInMB\": 1047552,\r\n      \"resourceDiskSizeInMB\": 307200,\r\n      \"memoryInMB\": 32768,\r\n      \"maxDataDiskCount\": 16\r\n    },\r\n    {\r\n      \"name\": \"Standard_D16d_v4\",\r\n      \"numberOfCores\": 16,\r\n      \"osDiskSizeInMB\": 1047552,\r\n      \"resourceDiskSizeInMB\": 614400,\r\n      \"memoryInMB\": 65536,\r\n      \"maxDataDiskCount\": 32\r\n    },\r\n    {\r\n      \"name\": \"Standard_D32d_v4\",\r\n      \"numberOfCores\": 32,\r\n      \"osDiskSizeInMB\": 1047552,\r\n      \"resourceDiskSizeInMB\": 1228800,\r\n      \"memoryInMB\": 131072,\r\n      \"maxDataDiskCount\": 32\r\n    },\r\n    {\r\n      \"name\": \"Standard_D48d_v4\",\r\n      \"numberOfCores\": 48,\r\n      \"osDiskSizeInMB\": 1047552,\r\n      \"resourceDiskSizeInMB\": 1843200,\r\n      \"memoryInMB\": 196608,\r\n      \"maxDataDiskCount\": 32\r\n    },\r\n    {\r\n      \"name\": \"Standard_D64d_v4\",\r\n      \"numberOfCores\": 64,\r\n      \"osDiskSizeInMB\": 1047552,\r\n      \"resourceDiskSizeInMB\": 2457600,\r\n      \"memoryInMB\": 262144,\r\n      \"maxDataDiskCount\": 32\r\n    },\r\n    {\r\n      \"name\": \"Standard_D2_v4\",\r\n      \"numberOfCores\": 2,\r\n      \"osDiskSizeInMB\": 1047552,\r\n      \"resourceDiskSizeInMB\": 0,\r\n      \"memoryInMB\": 8192,\r\n      \"maxDataDiskCount\": 4\r\n    },\r\n    {\r\n      \"name\": \"Standard_D4_v4\",\r\n      \"numberOfCores\": 4,\r\n      \"osDiskSizeInMB\": 1047552,\r\n      \"resourceDiskSizeInMB\": 0,\r\n      \"memoryInMB\": 16384,\r\n      \"maxDataDiskCount\": 8\r\n    },\r\n    {\r\n      \"name\": \"Standard_D8_v4\",\r\n      \"numberOfCores\": 8,\r\n      \"osDiskSizeInMB\": 1047552,\r\n      \"resourceDiskSizeInMB\": 0,\r\n      \"memoryInMB\": 32768,\r\n      \"maxDataDiskCount\": 16\r\n    },\r\n    {\r\n      \"name\": \"Standard_D16_v4\",\r\n      \"numberOfCores\": 16,\r\n      \"osDiskSizeInMB\": 1047552,\r\n      \"resourceDiskSizeInMB\": 0,\r\n      \"memoryInMB\": 65536,\r\n      \"maxDataDiskCount\": 32\r\n    },\r\n    {\r\n      \"name\": \"Standard_D32_v4\",\r\n      \"numberOfCores\": 32,\r\n      \"osDiskSizeInMB\": 1047552,\r\n      \"resourceDiskSizeInMB\": 0,\r\n      \"memoryInMB\": 131072,\r\n      \"maxDataDiskCount\": 32\r\n    },\r\n    {\r\n      \"name\": \"Standard_D48_v4\",\r\n      \"numberOfCores\": 48,\r\n      \"osDiskSizeInMB\": 1047552,\r\n      \"resourceDiskSizeInMB\": 0,\r\n      \"memoryInMB\": 196608,\r\n      \"maxDataDiskCount\": 32\r\n    },\r\n    {\r\n      \"name\": \"Standard_D64_v4\",\r\n      \"numberOfCores\": 64,\r\n      \"osDiskSizeInMB\": 1047552,\r\n      \"resourceDiskSizeInMB\": 0,\r\n      \"memoryInMB\": 262144,\r\n      \"maxDataDiskCount\": 32\r\n    },\r\n    {\r\n      \"name\": \"Standard_D2ds_v4\",\r\n      \"numberOfCores\": 2,\r\n      \"osDiskSizeInMB\": 1047552,\r\n      \"resourceDiskSizeInMB\": 76800,\r\n      \"memoryInMB\": 8192,\r\n      \"maxDataDiskCount\": 4\r\n    },\r\n    {\r\n      \"name\": \"Standard_D4ds_v4\",\r\n      \"numberOfCores\": 4,\r\n      \"osDiskSizeInMB\": 1047552,\r\n      \"resourceDiskSizeInMB\": 153600,\r\n      \"memoryInMB\": 16384,\r\n      \"maxDataDiskCount\": 8\r\n    },\r\n    {\r\n      \"name\": \"Standard_D8ds_v4\",\r\n      \"numberOfCores\": 8,\r\n      \"osDiskSizeInMB\": 1047552,\r\n      \"resourceDiskSizeInMB\": 307200,\r\n      \"memoryInMB\": 32768,\r\n      \"maxDataDiskCount\": 16\r\n    },\r\n    {\r\n      \"name\": \"Standard_D16ds_v4\",\r\n      \"numberOfCores\": 16,\r\n      \"osDiskSizeInMB\": 1047552,\r\n      \"resourceDiskSizeInMB\": 614400,\r\n      \"memoryInMB\": 65536,\r\n      \"maxDataDiskCount\": 32\r\n    },\r\n    {\r\n      \"name\": \"Standard_D32ds_v4\",\r\n      \"numberOfCores\": 32,\r\n      \"osDiskSizeInMB\": 1047552,\r\n      \"resourceDiskSizeInMB\": 1228800,\r\n      \"memoryInMB\": 131072,\r\n      \"maxDataDiskCount\": 32\r\n    },\r\n    {\r\n      \"name\": \"Standard_D48ds_v4\",\r\n      \"numberOfCores\": 48,\r\n      \"osDiskSizeInMB\": 1047552,\r\n      \"resourceDiskSizeInMB\": 1843200,\r\n      \"memoryInMB\": 196608,\r\n      \"maxDataDiskCount\": 32\r\n    },\r\n    {\r\n      \"name\": \"Standard_D64ds_v4\",\r\n      \"numberOfCores\": 64,\r\n      \"osDiskSizeInMB\": 1047552,\r\n      \"resourceDiskSizeInMB\": 2457600,\r\n      \"memoryInMB\": 262144,\r\n      \"maxDataDiskCount\": 32\r\n    },\r\n    {\r\n      \"name\": \"Standard_D2s_v4\",\r\n      \"numberOfCores\": 2,\r\n      \"osDiskSizeInMB\": 1047552,\r\n      \"resourceDiskSizeInMB\": 0,\r\n      \"memoryInMB\": 8192,\r\n      \"maxDataDiskCount\": 4\r\n    },\r\n    {\r\n      \"name\": \"Standard_D4s_v4\",\r\n      \"numberOfCores\": 4,\r\n      \"osDiskSizeInMB\": 1047552,\r\n      \"resourceDiskSizeInMB\": 0,\r\n      \"memoryInMB\": 16384,\r\n      \"maxDataDiskCount\": 8\r\n    },\r\n    {\r\n      \"name\": \"Standard_D8s_v4\",\r\n      \"numberOfCores\": 8,\r\n      \"osDiskSizeInMB\": 1047552,\r\n      \"resourceDiskSizeInMB\": 0,\r\n      \"memoryInMB\": 32768,\r\n      \"maxDataDiskCount\": 16\r\n    },\r\n    {\r\n      \"name\": \"Standard_D16s_v4\",\r\n      \"numberOfCores\": 16,\r\n      \"osDiskSizeInMB\": 1047552,\r\n      \"resourceDiskSizeInMB\": 0,\r\n      \"memoryInMB\": 65536,\r\n      \"maxDataDiskCount\": 32\r\n    },\r\n    {\r\n      \"name\": \"Standard_D32s_v4\",\r\n      \"numberOfCores\": 32,\r\n      \"osDiskSizeInMB\": 1047552,\r\n      \"resourceDiskSizeInMB\": 0,\r\n      \"memoryInMB\": 131072,\r\n      \"maxDataDiskCount\": 32\r\n    },\r\n    {\r\n      \"name\": \"Standard_D48s_v4\",\r\n      \"numberOfCores\": 48,\r\n      \"osDiskSizeInMB\": 1047552,\r\n      \"resourceDiskSizeInMB\": 0,\r\n      \"memoryInMB\": 196608,\r\n      \"maxDataDiskCount\": 32\r\n    },\r\n    {\r\n      \"name\": \"Standard_D64s_v4\",\r\n      \"numberOfCores\": 64,\r\n      \"osDiskSizeInMB\": 1047552,\r\n      \"resourceDiskSizeInMB\": 0,\r\n      \"memoryInMB\": 262144,\r\n      \"maxDataDiskCount\": 32\r\n    }\r\n  ]\r\n}",
+      "StatusCode": 200
+    },
+    {
+      "RequestUri": "/subscriptions/e37510d7-33b6-4676-886f-ee75bcc01871/resourceGroups/crptestar8024/providers/Microsoft.Compute/availabilitySets/as2755/vmSizes?api-version=2021-03-01",
+      "EncodedRequestUri": "L3N1YnNjcmlwdGlvbnMvZTM3NTEwZDctMzNiNi00Njc2LTg4NmYtZWU3NWJjYzAxODcxL3Jlc291cmNlR3JvdXBzL2NycHRlc3RhcjgwMjQvcHJvdmlkZXJzL01pY3Jvc29mdC5Db21wdXRlL2F2YWlsYWJpbGl0eVNldHMvYXMyNzU1L3ZtU2l6ZXM/YXBpLXZlcnNpb249MjAyMS0wMy0wMQ==",
+      "RequestMethod": "GET",
+      "RequestBody": "",
       "RequestHeaders": {
         "x-ms-client-request-id": [
-          "221a7b97-7e16-489e-964e-80331df4ee3a"
-=======
-      "ResponseBody": "{\r\n  \"name\": \"as7205\",\r\n  \"id\": \"/subscriptions/e37510d7-33b6-4676-886f-ee75bcc01871/resourceGroups/crptestar6665/providers/Microsoft.Compute/availabilitySets/as7205\",\r\n  \"type\": \"Microsoft.Compute/availabilitySets\",\r\n  \"location\": \"northeurope\",\r\n  \"tags\": {\r\n    \"RG\": \"rg\",\r\n    \"testTag\": \"1\"\r\n  },\r\n  \"properties\": {\r\n    \"platformUpdateDomainCount\": 1,\r\n    \"platformFaultDomainCount\": 1\r\n  },\r\n  \"sku\": {\r\n    \"name\": \"Aligned\"\r\n  }\r\n}",
-      "StatusCode": 200
-    },
-    {
-      "RequestUri": "/subscriptions/e37510d7-33b6-4676-886f-ee75bcc01871/resourceGroups/crptestar6665/providers/Microsoft.Compute/virtualMachines/vm8844?api-version=2021-04-01",
-      "EncodedRequestUri": "L3N1YnNjcmlwdGlvbnMvZTM3NTEwZDctMzNiNi00Njc2LTg4NmYtZWU3NWJjYzAxODcxL3Jlc291cmNlR3JvdXBzL2NycHRlc3RhcjY2NjUvcHJvdmlkZXJzL01pY3Jvc29mdC5Db21wdXRlL3ZpcnR1YWxNYWNoaW5lcy92bTg4NDQ/YXBpLXZlcnNpb249MjAyMS0wNC0wMQ==",
-      "RequestMethod": "PUT",
-      "RequestBody": "{\r\n  \"properties\": {\r\n    \"hardwareProfile\": {\r\n      \"vmSize\": \"Standard_DS14-8_v2\"\r\n    },\r\n    \"storageProfile\": {\r\n      \"imageReference\": {\r\n        \"publisher\": \"MicrosoftWindowsServer\",\r\n        \"offer\": \"WindowsServer\",\r\n        \"sku\": \"2012-R2-Datacenter\",\r\n        \"version\": \"4.127.20180315\"\r\n      },\r\n      \"osDisk\": {\r\n        \"name\": \"test\",\r\n        \"caching\": \"ReadOnly\",\r\n        \"diffDiskSettings\": {\r\n          \"option\": \"Local\",\r\n          \"placement\": \"ResourceDisk\"\r\n        },\r\n        \"createOption\": \"FromImage\",\r\n        \"managedDisk\": {\r\n          \"storageAccountType\": \"Standard_LRS\"\r\n        }\r\n      },\r\n      \"dataDisks\": [\r\n        {\r\n          \"lun\": 0,\r\n          \"caching\": \"None\",\r\n          \"createOption\": \"Empty\",\r\n          \"diskSizeGB\": 30,\r\n          \"managedDisk\": {\r\n            \"storageAccountType\": \"Standard_LRS\"\r\n          }\r\n        }\r\n      ]\r\n    },\r\n    \"osProfile\": {\r\n      \"computerName\": \"Test\",\r\n      \"adminUsername\": \"Foo12\",\r\n      \"adminPassword\": \"[PLACEHOLDEr1]\"\r\n    },\r\n    \"networkProfile\": {\r\n      \"networkInterfaces\": [\r\n        {\r\n          \"id\": \"/subscriptions/e37510d7-33b6-4676-886f-ee75bcc01871/resourceGroups/crptestar6665/providers/Microsoft.Network/networkInterfaces/nic8162\"\r\n        }\r\n      ]\r\n    },\r\n    \"availabilitySet\": {\r\n      \"id\": \"/subscriptions/e37510d7-33b6-4676-886f-ee75bcc01871/resourceGroups/crptestar6665/providers/Microsoft.Compute/availabilitySets/as7205\"\r\n    }\r\n  },\r\n  \"location\": \"northeurope\",\r\n  \"tags\": {\r\n    \"RG\": \"rg\",\r\n    \"testTag\": \"1\"\r\n  }\r\n}",
-      "RequestHeaders": {
-        "x-ms-client-request-id": [
-          "62217f49-d35d-4de5-86ab-a9e4f92ffd5c"
->>>>>>> ba3a4ca0
+          "07f7f491-4fea-4fd5-bee9-f8aa7627e1b2"
         ],
         "Accept-Language": [
           "en-US"
@@ -1524,422 +1594,25 @@
         "User-Agent": [
           "FxVersion/4.6.29518.01",
           "OSName/Windows",
-<<<<<<< HEAD
-          "OSVersion/Microsoft.Windows.10.0.18363.",
-          "Microsoft.Azure.Management.Compute.ComputeManagementClient/35.0.0.0"
-=======
-          "OSVersion/Microsoft.Windows.10.0.19042.",
-          "Microsoft.Azure.Management.Compute.ComputeManagementClient/47.0.0"
->>>>>>> ba3a4ca0
-        ],
-        "Content-Type": [
-          "application/json; charset=utf-8"
-        ],
-        "Content-Length": [
-<<<<<<< HEAD
-          "1556"
-=======
-          "1557"
->>>>>>> ba3a4ca0
-        ]
-      },
-      "ResponseHeaders": {
-        "Cache-Control": [
-          "no-cache"
-        ],
-<<<<<<< HEAD
-        "Date": [
-          "Thu, 02 Apr 2020 17:16:14 GMT"
-        ],
-=======
->>>>>>> ba3a4ca0
-        "Pragma": [
-          "no-cache"
-        ],
-        "Retry-After": [
-          "10"
-        ],
-        "Azure-AsyncOperation": [
-<<<<<<< HEAD
-          "https://management.azure.com/subscriptions/0296790d-427c-48ca-b204-8b729bbd8670/providers/Microsoft.Compute/locations/northeurope/operations/c019894a-380e-43e7-9ddf-7f3412336a4f?api-version=2019-12-01"
-=======
-          "https://management.azure.com/subscriptions/e37510d7-33b6-4676-886f-ee75bcc01871/providers/Microsoft.Compute/locations/northeurope/operations/8918258e-8f8d-4de6-8c4c-674bfd37dc33?api-version=2021-04-01"
->>>>>>> ba3a4ca0
-        ],
-        "Azure-AsyncNotification": [
-          "Enabled"
+          "OSVersion/Microsoft.Windows.10.0.18363.",
+          "Microsoft.Azure.Management.Compute.ComputeManagementClient/44.0.0.0"
+        ]
+      },
+      "ResponseHeaders": {
+        "Cache-Control": [
+          "no-cache"
+        ],
+        "Pragma": [
+          "no-cache"
         ],
         "x-ms-ratelimit-remaining-resource": [
-          "Microsoft.Compute/PutVM3Min;238,Microsoft.Compute/PutVM30Min;1198"
-        ],
-        "Strict-Transport-Security": [
-          "max-age=31536000; includeSubDomains"
-        ],
-        "x-ms-request-id": [
-<<<<<<< HEAD
-          "c019894a-380e-43e7-9ddf-7f3412336a4f"
-=======
-          "8918258e-8f8d-4de6-8c4c-674bfd37dc33"
-        ],
-        "Server": [
-          "Microsoft-HTTPAPI/2.0",
-          "Microsoft-HTTPAPI/2.0"
->>>>>>> ba3a4ca0
-        ],
-        "x-ms-ratelimit-remaining-subscription-writes": [
-          "1198"
-        ],
-        "x-ms-correlation-request-id": [
-<<<<<<< HEAD
-          "2401b542-4562-49ad-854c-43b90f939439"
-        ],
-        "x-ms-routing-request-id": [
-          "WESTUS:20200402T171615Z:2401b542-4562-49ad-854c-43b90f939439"
-=======
-          "407524c0-830d-4fff-9ff4-9b95fe6a8474"
-        ],
-        "x-ms-routing-request-id": [
-          "EASTUS2:20210618T055112Z:407524c0-830d-4fff-9ff4-9b95fe6a8474"
->>>>>>> ba3a4ca0
-        ],
-        "X-Content-Type-Options": [
-          "nosniff"
-        ],
-        "Date": [
-          "Fri, 18 Jun 2021 05:51:12 GMT"
-        ],
-        "Content-Length": [
-<<<<<<< HEAD
-          "2122"
-=======
-          "2438"
->>>>>>> ba3a4ca0
-        ],
-        "Content-Type": [
-          "application/json; charset=utf-8"
-        ],
-        "Expires": [
-          "-1"
-        ]
-      },
-<<<<<<< HEAD
-      "ResponseBody": "{\r\n  \"name\": \"vm8622\",\r\n  \"id\": \"/subscriptions/0296790d-427c-48ca-b204-8b729bbd8670/resourceGroups/crptestar5976/providers/Microsoft.Compute/virtualMachines/vm8622\",\r\n  \"type\": \"Microsoft.Compute/virtualMachines\",\r\n  \"location\": \"northeurope\",\r\n  \"tags\": {\r\n    \"RG\": \"rg\",\r\n    \"testTag\": \"1\"\r\n  },\r\n  \"properties\": {\r\n    \"vmId\": \"8579e4c1-16b7-49fb-82e8-bd5a236a2c9b\",\r\n    \"availabilitySet\": {\r\n      \"id\": \"/subscriptions/0296790d-427c-48ca-b204-8b729bbd8670/resourceGroups/crptestar5976/providers/Microsoft.Compute/availabilitySets/AS6866\"\r\n    },\r\n    \"hardwareProfile\": {\r\n      \"vmSize\": \"Standard_DS14-8_v2\"\r\n    },\r\n    \"storageProfile\": {\r\n      \"imageReference\": {\r\n        \"publisher\": \"MicrosoftWindowsServer\",\r\n        \"offer\": \"WindowsServer\",\r\n        \"sku\": \"2012-R2-Datacenter\",\r\n        \"version\": \"4.127.20180315\",\r\n        \"exactVersion\": \"4.127.20180315\"\r\n      },\r\n      \"osDisk\": {\r\n        \"osType\": \"Windows\",\r\n        \"diffDiskSettings\": {\r\n          \"option\": \"Local\",\r\n          \"placement\": \"ResourceDisk\"\r\n        },\r\n        \"name\": \"test\",\r\n        \"createOption\": \"FromImage\",\r\n        \"caching\": \"ReadOnly\",\r\n        \"managedDisk\": {\r\n          \"storageAccountType\": \"Standard_LRS\"\r\n        },\r\n        \"diskSizeGB\": 127\r\n      },\r\n      \"dataDisks\": [\r\n        {\r\n          \"lun\": 0,\r\n          \"createOption\": \"Empty\",\r\n          \"caching\": \"None\",\r\n          \"managedDisk\": {\r\n            \"storageAccountType\": \"Standard_LRS\"\r\n          },\r\n          \"diskSizeGB\": 30,\r\n          \"toBeDetached\": false\r\n        }\r\n      ]\r\n    },\r\n    \"osProfile\": {\r\n      \"computerName\": \"Test\",\r\n      \"adminUsername\": \"Foo12\",\r\n      \"windowsConfiguration\": {\r\n        \"provisionVMAgent\": true,\r\n        \"enableAutomaticUpdates\": true\r\n      },\r\n      \"secrets\": [],\r\n      \"allowExtensionOperations\": true,\r\n      \"requireGuestProvisionSignal\": true\r\n    },\r\n    \"networkProfile\": {\r\n      \"networkInterfaces\": [\r\n        {\r\n          \"id\": \"/subscriptions/0296790d-427c-48ca-b204-8b729bbd8670/resourceGroups/crptestar5976/providers/Microsoft.Network/networkInterfaces/nic377\"\r\n        }\r\n      ]\r\n    },\r\n    \"provisioningState\": \"Creating\"\r\n  }\r\n}",
-      "StatusCode": 201
-    },
-    {
-      "RequestUri": "/subscriptions/0296790d-427c-48ca-b204-8b729bbd8670/providers/Microsoft.Compute/locations/northeurope/operations/c019894a-380e-43e7-9ddf-7f3412336a4f?api-version=2019-12-01",
-      "EncodedRequestUri": "L3N1YnNjcmlwdGlvbnMvMDI5Njc5MGQtNDI3Yy00OGNhLWIyMDQtOGI3MjliYmQ4NjcwL3Byb3ZpZGVycy9NaWNyb3NvZnQuQ29tcHV0ZS9sb2NhdGlvbnMvbm9ydGhldXJvcGUvb3BlcmF0aW9ucy9jMDE5ODk0YS0zODBlLTQzZTctOWRkZi03ZjM0MTIzMzZhNGY/YXBpLXZlcnNpb249MjAxOS0xMi0wMQ==",
-=======
-      "ResponseBody": "{\r\n  \"name\": \"vm8844\",\r\n  \"id\": \"/subscriptions/e37510d7-33b6-4676-886f-ee75bcc01871/resourceGroups/crptestar6665/providers/Microsoft.Compute/virtualMachines/vm8844\",\r\n  \"type\": \"Microsoft.Compute/virtualMachines\",\r\n  \"location\": \"northeurope\",\r\n  \"tags\": {\r\n    \"RG\": \"rg\",\r\n    \"testTag\": \"1\",\r\n    \"azsecpack\": \"nonprod\",\r\n    \"platformsettings.host_environment.service.platform_optedin_for_rootcerts\": \"true\"\r\n  },\r\n  \"properties\": {\r\n    \"vmId\": \"aaa2035c-b9f9-4bb1-9b69-9d27149ad7a2\",\r\n    \"availabilitySet\": {\r\n      \"id\": \"/subscriptions/e37510d7-33b6-4676-886f-ee75bcc01871/resourceGroups/crptestar6665/providers/Microsoft.Compute/availabilitySets/AS7205\"\r\n    },\r\n    \"hardwareProfile\": {\r\n      \"vmSize\": \"Standard_DS14-8_v2\"\r\n    },\r\n    \"storageProfile\": {\r\n      \"imageReference\": {\r\n        \"publisher\": \"MicrosoftWindowsServer\",\r\n        \"offer\": \"WindowsServer\",\r\n        \"sku\": \"2012-R2-Datacenter\",\r\n        \"version\": \"4.127.20180315\",\r\n        \"exactVersion\": \"4.127.20180315\"\r\n      },\r\n      \"osDisk\": {\r\n        \"osType\": \"Windows\",\r\n        \"diffDiskSettings\": {\r\n          \"option\": \"Local\",\r\n          \"placement\": \"ResourceDisk\"\r\n        },\r\n        \"name\": \"test\",\r\n        \"createOption\": \"FromImage\",\r\n        \"caching\": \"ReadOnly\",\r\n        \"managedDisk\": {\r\n          \"storageAccountType\": \"Standard_LRS\"\r\n        },\r\n        \"diskSizeGB\": 127,\r\n        \"deleteOption\": \"Delete\"\r\n      },\r\n      \"dataDisks\": [\r\n        {\r\n          \"lun\": 0,\r\n          \"createOption\": \"Empty\",\r\n          \"caching\": \"None\",\r\n          \"managedDisk\": {\r\n            \"storageAccountType\": \"Standard_LRS\"\r\n          },\r\n          \"diskSizeGB\": 30,\r\n          \"toBeDetached\": false,\r\n          \"deleteOption\": \"Detach\"\r\n        }\r\n      ]\r\n    },\r\n    \"osProfile\": {\r\n      \"computerName\": \"Test\",\r\n      \"adminUsername\": \"Foo12\",\r\n      \"windowsConfiguration\": {\r\n        \"provisionVMAgent\": true,\r\n        \"enableAutomaticUpdates\": true,\r\n        \"patchSettings\": {\r\n          \"patchMode\": \"AutomaticByOS\",\r\n          \"assessmentMode\": \"ImageDefault\"\r\n        }\r\n      },\r\n      \"secrets\": [],\r\n      \"allowExtensionOperations\": true,\r\n      \"requireGuestProvisionSignal\": true\r\n    },\r\n    \"networkProfile\": {\r\n      \"networkInterfaces\": [\r\n        {\r\n          \"id\": \"/subscriptions/e37510d7-33b6-4676-886f-ee75bcc01871/resourceGroups/crptestar6665/providers/Microsoft.Network/networkInterfaces/nic8162\"\r\n        }\r\n      ]\r\n    },\r\n    \"provisioningState\": \"Creating\"\r\n  }\r\n}",
-      "StatusCode": 201
-    },
-    {
-      "RequestUri": "/subscriptions/e37510d7-33b6-4676-886f-ee75bcc01871/providers/Microsoft.Compute/locations/northeurope/operations/8918258e-8f8d-4de6-8c4c-674bfd37dc33?api-version=2021-04-01",
-      "EncodedRequestUri": "L3N1YnNjcmlwdGlvbnMvZTM3NTEwZDctMzNiNi00Njc2LTg4NmYtZWU3NWJjYzAxODcxL3Byb3ZpZGVycy9NaWNyb3NvZnQuQ29tcHV0ZS9sb2NhdGlvbnMvbm9ydGhldXJvcGUvb3BlcmF0aW9ucy84OTE4MjU4ZS04ZjhkLTRkZTYtOGM0Yy02NzRiZmQzN2RjMzM/YXBpLXZlcnNpb249MjAyMS0wNC0wMQ==",
->>>>>>> ba3a4ca0
-      "RequestMethod": "GET",
-      "RequestBody": "",
-      "RequestHeaders": {
-        "User-Agent": [
-          "FxVersion/4.6.29518.01",
-          "OSName/Windows",
-<<<<<<< HEAD
-          "OSVersion/Microsoft.Windows.10.0.18363.",
-          "Microsoft.Azure.Management.Compute.ComputeManagementClient/35.0.0.0"
-=======
-          "OSVersion/Microsoft.Windows.10.0.19042.",
-          "Microsoft.Azure.Management.Compute.ComputeManagementClient/47.0.0"
->>>>>>> ba3a4ca0
-        ]
-      },
-      "ResponseHeaders": {
-        "Cache-Control": [
-          "no-cache"
-        ],
-<<<<<<< HEAD
-        "Date": [
-          "Thu, 02 Apr 2020 17:16:24 GMT"
-        ],
-=======
->>>>>>> ba3a4ca0
-        "Pragma": [
-          "no-cache"
-        ],
-        "Retry-After": [
-          "50"
-<<<<<<< HEAD
-        ],
-        "Server": [
-          "Microsoft-HTTPAPI/2.0",
-          "Microsoft-HTTPAPI/2.0"
-=======
->>>>>>> ba3a4ca0
-        ],
-        "x-ms-ratelimit-remaining-resource": [
-          "Microsoft.Compute/GetOperation3Min;14999,Microsoft.Compute/GetOperation30Min;29989"
-        ],
-        "Strict-Transport-Security": [
-          "max-age=31536000; includeSubDomains"
-        ],
-        "x-ms-request-id": [
-<<<<<<< HEAD
-          "9af68763-42bb-4d4d-af83-f3cac24f975e"
-=======
-          "8a93aa34-8cd0-45e0-9666-00bc3123f089"
-        ],
-        "Server": [
-          "Microsoft-HTTPAPI/2.0",
-          "Microsoft-HTTPAPI/2.0"
->>>>>>> ba3a4ca0
-        ],
-        "x-ms-ratelimit-remaining-subscription-reads": [
-          "11998"
-        ],
-        "x-ms-correlation-request-id": [
-<<<<<<< HEAD
-          "5768fedc-0a29-46c7-a801-715409b7ec64"
-        ],
-        "x-ms-routing-request-id": [
-          "WESTUS:20200402T171625Z:5768fedc-0a29-46c7-a801-715409b7ec64"
-=======
-          "9f6343d0-2a12-4f43-b763-a55c53567657"
-        ],
-        "x-ms-routing-request-id": [
-          "EASTUS2:20210618T055122Z:9f6343d0-2a12-4f43-b763-a55c53567657"
->>>>>>> ba3a4ca0
-        ],
-        "X-Content-Type-Options": [
-          "nosniff"
-        ],
-        "Date": [
-          "Fri, 18 Jun 2021 05:51:22 GMT"
-        ],
-        "Content-Length": [
-          "134"
-        ],
-        "Content-Type": [
-          "application/json; charset=utf-8"
-        ],
-        "Expires": [
-          "-1"
-        ]
-      },
-<<<<<<< HEAD
-      "ResponseBody": "{\r\n  \"startTime\": \"2020-04-02T10:16:13.4953998-07:00\",\r\n  \"status\": \"InProgress\",\r\n  \"name\": \"c019894a-380e-43e7-9ddf-7f3412336a4f\"\r\n}",
-      "StatusCode": 200
-    },
-    {
-      "RequestUri": "/subscriptions/0296790d-427c-48ca-b204-8b729bbd8670/providers/Microsoft.Compute/locations/northeurope/operations/c019894a-380e-43e7-9ddf-7f3412336a4f?api-version=2019-12-01",
-      "EncodedRequestUri": "L3N1YnNjcmlwdGlvbnMvMDI5Njc5MGQtNDI3Yy00OGNhLWIyMDQtOGI3MjliYmQ4NjcwL3Byb3ZpZGVycy9NaWNyb3NvZnQuQ29tcHV0ZS9sb2NhdGlvbnMvbm9ydGhldXJvcGUvb3BlcmF0aW9ucy9jMDE5ODk0YS0zODBlLTQzZTctOWRkZi03ZjM0MTIzMzZhNGY/YXBpLXZlcnNpb249MjAxOS0xMi0wMQ==",
-=======
-      "ResponseBody": "{\r\n  \"startTime\": \"2021-06-18T05:51:10.8795928+00:00\",\r\n  \"status\": \"InProgress\",\r\n  \"name\": \"8918258e-8f8d-4de6-8c4c-674bfd37dc33\"\r\n}",
-      "StatusCode": 200
-    },
-    {
-      "RequestUri": "/subscriptions/e37510d7-33b6-4676-886f-ee75bcc01871/providers/Microsoft.Compute/locations/northeurope/operations/8918258e-8f8d-4de6-8c4c-674bfd37dc33?api-version=2021-04-01",
-      "EncodedRequestUri": "L3N1YnNjcmlwdGlvbnMvZTM3NTEwZDctMzNiNi00Njc2LTg4NmYtZWU3NWJjYzAxODcxL3Byb3ZpZGVycy9NaWNyb3NvZnQuQ29tcHV0ZS9sb2NhdGlvbnMvbm9ydGhldXJvcGUvb3BlcmF0aW9ucy84OTE4MjU4ZS04ZjhkLTRkZTYtOGM0Yy02NzRiZmQzN2RjMzM/YXBpLXZlcnNpb249MjAyMS0wNC0wMQ==",
->>>>>>> ba3a4ca0
-      "RequestMethod": "GET",
-      "RequestBody": "",
-      "RequestHeaders": {
-        "User-Agent": [
-          "FxVersion/4.6.29518.01",
-          "OSName/Windows",
-<<<<<<< HEAD
-          "OSVersion/Microsoft.Windows.10.0.18363.",
-          "Microsoft.Azure.Management.Compute.ComputeManagementClient/35.0.0.0"
-=======
-          "OSVersion/Microsoft.Windows.10.0.19042.",
-          "Microsoft.Azure.Management.Compute.ComputeManagementClient/47.0.0"
->>>>>>> ba3a4ca0
-        ]
-      },
-      "ResponseHeaders": {
-        "Cache-Control": [
-          "no-cache"
-        ],
-<<<<<<< HEAD
-        "Date": [
-          "Thu, 02 Apr 2020 17:17:15 GMT"
-        ],
-=======
->>>>>>> ba3a4ca0
-        "Pragma": [
-          "no-cache"
-        ],
-        "x-ms-ratelimit-remaining-resource": [
-          "Microsoft.Compute/GetOperation3Min;14998,Microsoft.Compute/GetOperation30Min;29988"
-        ],
-        "Strict-Transport-Security": [
-          "max-age=31536000; includeSubDomains"
-        ],
-        "x-ms-request-id": [
-<<<<<<< HEAD
-          "e01188db-16dd-40f1-a998-17cd9a9f4a19"
-=======
-          "e11b5243-c53f-4ad2-822b-00082bf2af38"
-        ],
-        "Server": [
-          "Microsoft-HTTPAPI/2.0",
-          "Microsoft-HTTPAPI/2.0"
->>>>>>> ba3a4ca0
-        ],
-        "x-ms-ratelimit-remaining-subscription-reads": [
-          "11997"
-        ],
-        "x-ms-correlation-request-id": [
-<<<<<<< HEAD
-          "b23ff2e7-dbc3-4dd8-8a16-67c88febbeec"
-        ],
-        "x-ms-routing-request-id": [
-          "WESTUS:20200402T171715Z:b23ff2e7-dbc3-4dd8-8a16-67c88febbeec"
-=======
-          "6910da9f-52ae-43ae-8ae7-d4c34b96f84a"
-        ],
-        "x-ms-routing-request-id": [
-          "EASTUS2:20210618T055212Z:6910da9f-52ae-43ae-8ae7-d4c34b96f84a"
->>>>>>> ba3a4ca0
-        ],
-        "X-Content-Type-Options": [
-          "nosniff"
-        ],
-        "Date": [
-          "Fri, 18 Jun 2021 05:52:11 GMT"
-        ],
-        "Content-Length": [
-          "134"
-        ],
-        "Content-Type": [
-          "application/json; charset=utf-8"
-        ],
-        "Expires": [
-          "-1"
-        ]
-      },
-<<<<<<< HEAD
-      "ResponseBody": "{\r\n  \"startTime\": \"2020-04-02T10:16:13.4953998-07:00\",\r\n  \"status\": \"InProgress\",\r\n  \"name\": \"c019894a-380e-43e7-9ddf-7f3412336a4f\"\r\n}",
-      "StatusCode": 200
-    },
-    {
-      "RequestUri": "/subscriptions/0296790d-427c-48ca-b204-8b729bbd8670/providers/Microsoft.Compute/locations/northeurope/operations/c019894a-380e-43e7-9ddf-7f3412336a4f?api-version=2019-12-01",
-      "EncodedRequestUri": "L3N1YnNjcmlwdGlvbnMvMDI5Njc5MGQtNDI3Yy00OGNhLWIyMDQtOGI3MjliYmQ4NjcwL3Byb3ZpZGVycy9NaWNyb3NvZnQuQ29tcHV0ZS9sb2NhdGlvbnMvbm9ydGhldXJvcGUvb3BlcmF0aW9ucy9jMDE5ODk0YS0zODBlLTQzZTctOWRkZi03ZjM0MTIzMzZhNGY/YXBpLXZlcnNpb249MjAxOS0xMi0wMQ==",
-=======
-      "ResponseBody": "{\r\n  \"startTime\": \"2021-06-18T05:51:10.8795928+00:00\",\r\n  \"status\": \"InProgress\",\r\n  \"name\": \"8918258e-8f8d-4de6-8c4c-674bfd37dc33\"\r\n}",
-      "StatusCode": 200
-    },
-    {
-      "RequestUri": "/subscriptions/e37510d7-33b6-4676-886f-ee75bcc01871/providers/Microsoft.Compute/locations/northeurope/operations/8918258e-8f8d-4de6-8c4c-674bfd37dc33?api-version=2021-04-01",
-      "EncodedRequestUri": "L3N1YnNjcmlwdGlvbnMvZTM3NTEwZDctMzNiNi00Njc2LTg4NmYtZWU3NWJjYzAxODcxL3Byb3ZpZGVycy9NaWNyb3NvZnQuQ29tcHV0ZS9sb2NhdGlvbnMvbm9ydGhldXJvcGUvb3BlcmF0aW9ucy84OTE4MjU4ZS04ZjhkLTRkZTYtOGM0Yy02NzRiZmQzN2RjMzM/YXBpLXZlcnNpb249MjAyMS0wNC0wMQ==",
->>>>>>> ba3a4ca0
-      "RequestMethod": "GET",
-      "RequestBody": "",
-      "RequestHeaders": {
-        "User-Agent": [
-          "FxVersion/4.6.29518.01",
-          "OSName/Windows",
-<<<<<<< HEAD
-          "OSVersion/Microsoft.Windows.10.0.18363.",
-          "Microsoft.Azure.Management.Compute.ComputeManagementClient/35.0.0.0"
-=======
-          "OSVersion/Microsoft.Windows.10.0.19042.",
-          "Microsoft.Azure.Management.Compute.ComputeManagementClient/47.0.0"
->>>>>>> ba3a4ca0
-        ]
-      },
-      "ResponseHeaders": {
-        "Cache-Control": [
-          "no-cache"
-        ],
-<<<<<<< HEAD
-        "Date": [
-          "Thu, 02 Apr 2020 17:18:05 GMT"
-        ],
-=======
->>>>>>> ba3a4ca0
-        "Pragma": [
-          "no-cache"
-        ],
-        "x-ms-ratelimit-remaining-resource": [
-          "Microsoft.Compute/GetOperation3Min;14997,Microsoft.Compute/GetOperation30Min;29987"
-        ],
-        "Strict-Transport-Security": [
-          "max-age=31536000; includeSubDomains"
-        ],
-        "x-ms-request-id": [
-          "e285aa8b-63b6-41cb-a5c8-460832266c83"
-        ],
-        "Server": [
-          "Microsoft-HTTPAPI/2.0",
-          "Microsoft-HTTPAPI/2.0"
-        ],
-        "x-ms-ratelimit-remaining-subscription-reads": [
-          "11996"
-        ],
-        "x-ms-correlation-request-id": [
-          "67d6fc13-af2a-46a8-b06b-873096e8517a"
-        ],
-        "x-ms-routing-request-id": [
-          "EASTUS2:20210618T055302Z:67d6fc13-af2a-46a8-b06b-873096e8517a"
-        ],
-        "X-Content-Type-Options": [
-          "nosniff"
-        ],
-        "Date": [
-          "Fri, 18 Jun 2021 05:53:01 GMT"
-        ],
-        "Content-Length": [
-          "134"
-        ],
-        "Content-Type": [
-          "application/json; charset=utf-8"
-        ],
-        "Expires": [
-          "-1"
-        ]
-      },
-      "ResponseBody": "{\r\n  \"startTime\": \"2021-06-18T05:51:10.8795928+00:00\",\r\n  \"status\": \"InProgress\",\r\n  \"name\": \"8918258e-8f8d-4de6-8c4c-674bfd37dc33\"\r\n}",
-      "StatusCode": 200
-    },
-    {
-      "RequestUri": "/subscriptions/e37510d7-33b6-4676-886f-ee75bcc01871/providers/Microsoft.Compute/locations/northeurope/operations/8918258e-8f8d-4de6-8c4c-674bfd37dc33?api-version=2021-04-01",
-      "EncodedRequestUri": "L3N1YnNjcmlwdGlvbnMvZTM3NTEwZDctMzNiNi00Njc2LTg4NmYtZWU3NWJjYzAxODcxL3Byb3ZpZGVycy9NaWNyb3NvZnQuQ29tcHV0ZS9sb2NhdGlvbnMvbm9ydGhldXJvcGUvb3BlcmF0aW9ucy84OTE4MjU4ZS04ZjhkLTRkZTYtOGM0Yy02NzRiZmQzN2RjMzM/YXBpLXZlcnNpb249MjAyMS0wNC0wMQ==",
-      "RequestMethod": "GET",
-      "RequestBody": "",
-      "RequestHeaders": {
-        "User-Agent": [
-          "FxVersion/4.6.29518.01",
-          "OSName/Windows",
-          "OSVersion/Microsoft.Windows.10.0.19042.",
-          "Microsoft.Azure.Management.Compute.ComputeManagementClient/47.0.0"
-        ]
-      },
-      "ResponseHeaders": {
-        "Cache-Control": [
-          "no-cache"
-        ],
-        "Pragma": [
-          "no-cache"
-        ],
-        "x-ms-ratelimit-remaining-resource": [
-          "Microsoft.Compute/GetOperation3Min;14995,Microsoft.Compute/GetOperation30Min;29985"
-        ],
-        "Strict-Transport-Security": [
-          "max-age=31536000; includeSubDomains"
-        ],
-        "x-ms-request-id": [
-<<<<<<< HEAD
-          "901f5ea8-2886-4071-8326-3efa0d72716a"
-        ],
-        "x-ms-ratelimit-remaining-subscription-reads": [
-          "11996"
-        ],
-        "x-ms-correlation-request-id": [
-          "690d127d-4271-4a1e-9746-da7ce4e9ec6b"
-        ],
-        "x-ms-routing-request-id": [
-          "WESTUS:20200402T171806Z:690d127d-4271-4a1e-9746-da7ce4e9ec6b"
-=======
-          "92484aec-ee1d-4aa8-a7ea-62b019e5c065"
+          "Microsoft.Compute/LowCostGet3Min;3996,Microsoft.Compute/LowCostGet30Min;31982"
+        ],
+        "Strict-Transport-Security": [
+          "max-age=31536000; includeSubDomains"
+        ],
+        "x-ms-request-id": [
+          "2a4ef561-7e90-4441-b85a-789f0c29fbd6"
         ],
         "Server": [
           "Microsoft-HTTPAPI/2.0",
@@ -1949,150 +1622,38 @@
           "11995"
         ],
         "x-ms-correlation-request-id": [
-          "4eb18fb5-2620-4f99-9810-79f891bb6485"
-        ],
-        "x-ms-routing-request-id": [
-          "EASTUS2:20210618T055352Z:4eb18fb5-2620-4f99-9810-79f891bb6485"
->>>>>>> ba3a4ca0
-        ],
-        "X-Content-Type-Options": [
-          "nosniff"
-        ],
-        "Date": [
-          "Fri, 18 Jun 2021 05:53:52 GMT"
-        ],
-        "Content-Length": [
-          "184"
-        ],
-        "Content-Type": [
-          "application/json; charset=utf-8"
-        ],
-        "Expires": [
-          "-1"
-        ]
-      },
-<<<<<<< HEAD
-      "ResponseBody": "{\r\n  \"startTime\": \"2020-04-02T10:16:13.4953998-07:00\",\r\n  \"endTime\": \"2020-04-02T10:17:33.2437484-07:00\",\r\n  \"status\": \"Succeeded\",\r\n  \"name\": \"c019894a-380e-43e7-9ddf-7f3412336a4f\"\r\n}",
-      "StatusCode": 200
-    },
-    {
-      "RequestUri": "/subscriptions/0296790d-427c-48ca-b204-8b729bbd8670/resourceGroups/crptestar5976/providers/Microsoft.Compute/virtualMachines/vm8622?api-version=2019-12-01",
-      "EncodedRequestUri": "L3N1YnNjcmlwdGlvbnMvMDI5Njc5MGQtNDI3Yy00OGNhLWIyMDQtOGI3MjliYmQ4NjcwL3Jlc291cmNlR3JvdXBzL2NycHRlc3RhcjU5NzYvcHJvdmlkZXJzL01pY3Jvc29mdC5Db21wdXRlL3ZpcnR1YWxNYWNoaW5lcy92bTg2MjI/YXBpLXZlcnNpb249MjAxOS0xMi0wMQ==",
-=======
-      "ResponseBody": "{\r\n  \"startTime\": \"2021-06-18T05:51:10.8795928+00:00\",\r\n  \"endTime\": \"2021-06-18T05:53:04.3491396+00:00\",\r\n  \"status\": \"Succeeded\",\r\n  \"name\": \"8918258e-8f8d-4de6-8c4c-674bfd37dc33\"\r\n}",
-      "StatusCode": 200
-    },
-    {
-      "RequestUri": "/subscriptions/e37510d7-33b6-4676-886f-ee75bcc01871/resourceGroups/crptestar6665/providers/Microsoft.Compute/virtualMachines/vm8844?api-version=2021-04-01",
-      "EncodedRequestUri": "L3N1YnNjcmlwdGlvbnMvZTM3NTEwZDctMzNiNi00Njc2LTg4NmYtZWU3NWJjYzAxODcxL3Jlc291cmNlR3JvdXBzL2NycHRlc3RhcjY2NjUvcHJvdmlkZXJzL01pY3Jvc29mdC5Db21wdXRlL3ZpcnR1YWxNYWNoaW5lcy92bTg4NDQ/YXBpLXZlcnNpb249MjAyMS0wNC0wMQ==",
->>>>>>> ba3a4ca0
-      "RequestMethod": "GET",
-      "RequestBody": "",
-      "RequestHeaders": {
-        "User-Agent": [
-          "FxVersion/4.6.29518.01",
-          "OSName/Windows",
-<<<<<<< HEAD
-          "OSVersion/Microsoft.Windows.10.0.18363.",
-          "Microsoft.Azure.Management.Compute.ComputeManagementClient/35.0.0.0"
-=======
-          "OSVersion/Microsoft.Windows.10.0.19042.",
-          "Microsoft.Azure.Management.Compute.ComputeManagementClient/47.0.0"
->>>>>>> ba3a4ca0
-        ]
-      },
-      "ResponseHeaders": {
-        "Cache-Control": [
-          "no-cache"
-        ],
-<<<<<<< HEAD
-        "Date": [
-          "Thu, 02 Apr 2020 17:18:05 GMT"
-        ],
-=======
->>>>>>> ba3a4ca0
-        "Pragma": [
-          "no-cache"
-        ],
-        "x-ms-ratelimit-remaining-resource": [
-          "Microsoft.Compute/LowCostGet3Min;3998,Microsoft.Compute/LowCostGet30Min;31975"
-        ],
-        "Strict-Transport-Security": [
-          "max-age=31536000; includeSubDomains"
-        ],
-        "x-ms-request-id": [
-<<<<<<< HEAD
-          "7985482c-0b53-4d5e-83c7-7fcdaff4e915"
-        ],
-        "x-ms-ratelimit-remaining-subscription-reads": [
-          "11995"
-        ],
-        "x-ms-correlation-request-id": [
-          "f1e490ba-4545-46ee-be9a-ecc3cad9cf5b"
-        ],
-        "x-ms-routing-request-id": [
-          "WESTUS:20200402T171806Z:f1e490ba-4545-46ee-be9a-ecc3cad9cf5b"
-=======
-          "ef27e65c-16cb-4b88-b03a-3a09c0fc981f"
-        ],
-        "Server": [
-          "Microsoft-HTTPAPI/2.0",
-          "Microsoft-HTTPAPI/2.0"
-        ],
-        "x-ms-ratelimit-remaining-subscription-reads": [
-          "11994"
-        ],
-        "x-ms-correlation-request-id": [
-          "bf2759aa-d762-4b78-b157-e8882ff7e09c"
-        ],
-        "x-ms-routing-request-id": [
-          "EASTUS2:20210618T055352Z:bf2759aa-d762-4b78-b157-e8882ff7e09c"
->>>>>>> ba3a4ca0
-        ],
-        "X-Content-Type-Options": [
-          "nosniff"
-        ],
-        "Date": [
-          "Fri, 18 Jun 2021 05:53:52 GMT"
-        ],
-        "Content-Length": [
-<<<<<<< HEAD
-          "2514"
-=======
-          "2830"
->>>>>>> ba3a4ca0
-        ],
-        "Content-Type": [
-          "application/json; charset=utf-8"
-        ],
-        "Expires": [
-          "-1"
-        ]
-      },
-<<<<<<< HEAD
-      "ResponseBody": "{\r\n  \"name\": \"vm8622\",\r\n  \"id\": \"/subscriptions/0296790d-427c-48ca-b204-8b729bbd8670/resourceGroups/crptestar5976/providers/Microsoft.Compute/virtualMachines/vm8622\",\r\n  \"type\": \"Microsoft.Compute/virtualMachines\",\r\n  \"location\": \"northeurope\",\r\n  \"tags\": {\r\n    \"RG\": \"rg\",\r\n    \"testTag\": \"1\"\r\n  },\r\n  \"properties\": {\r\n    \"vmId\": \"8579e4c1-16b7-49fb-82e8-bd5a236a2c9b\",\r\n    \"availabilitySet\": {\r\n      \"id\": \"/subscriptions/0296790d-427c-48ca-b204-8b729bbd8670/resourceGroups/crptestar5976/providers/Microsoft.Compute/availabilitySets/AS6866\"\r\n    },\r\n    \"hardwareProfile\": {\r\n      \"vmSize\": \"Standard_DS14-8_v2\"\r\n    },\r\n    \"storageProfile\": {\r\n      \"imageReference\": {\r\n        \"publisher\": \"MicrosoftWindowsServer\",\r\n        \"offer\": \"WindowsServer\",\r\n        \"sku\": \"2012-R2-Datacenter\",\r\n        \"version\": \"4.127.20180315\",\r\n        \"exactVersion\": \"4.127.20180315\"\r\n      },\r\n      \"osDisk\": {\r\n        \"osType\": \"Windows\",\r\n        \"diffDiskSettings\": {\r\n          \"option\": \"Local\",\r\n          \"placement\": \"ResourceDisk\"\r\n        },\r\n        \"name\": \"test\",\r\n        \"createOption\": \"FromImage\",\r\n        \"caching\": \"ReadOnly\",\r\n        \"managedDisk\": {\r\n          \"storageAccountType\": \"Standard_LRS\",\r\n          \"id\": \"/subscriptions/0296790d-427c-48ca-b204-8b729bbd8670/resourceGroups/CRPTESTAR5976/providers/Microsoft.Compute/disks/test\"\r\n        },\r\n        \"diskSizeGB\": 127\r\n      },\r\n      \"dataDisks\": [\r\n        {\r\n          \"lun\": 0,\r\n          \"name\": \"vm8622_disk2_a098f351a830445a85e20aeef8798b60\",\r\n          \"createOption\": \"Empty\",\r\n          \"caching\": \"None\",\r\n          \"managedDisk\": {\r\n            \"storageAccountType\": \"Standard_LRS\",\r\n            \"id\": \"/subscriptions/0296790d-427c-48ca-b204-8b729bbd8670/resourceGroups/CRPTESTAR5976/providers/Microsoft.Compute/disks/vm8622_disk2_a098f351a830445a85e20aeef8798b60\"\r\n          },\r\n          \"diskSizeGB\": 30,\r\n          \"toBeDetached\": false\r\n        }\r\n      ]\r\n    },\r\n    \"osProfile\": {\r\n      \"computerName\": \"Test\",\r\n      \"adminUsername\": \"Foo12\",\r\n      \"windowsConfiguration\": {\r\n        \"provisionVMAgent\": true,\r\n        \"enableAutomaticUpdates\": true\r\n      },\r\n      \"secrets\": [],\r\n      \"allowExtensionOperations\": true,\r\n      \"requireGuestProvisionSignal\": true\r\n    },\r\n    \"networkProfile\": {\r\n      \"networkInterfaces\": [\r\n        {\r\n          \"id\": \"/subscriptions/0296790d-427c-48ca-b204-8b729bbd8670/resourceGroups/crptestar5976/providers/Microsoft.Network/networkInterfaces/nic377\"\r\n        }\r\n      ]\r\n    },\r\n    \"provisioningState\": \"Succeeded\"\r\n  }\r\n}",
-      "StatusCode": 200
-    },
-    {
-      "RequestUri": "/subscriptions/0296790d-427c-48ca-b204-8b729bbd8670/resourceGroups/crptestar5976/providers/Microsoft.Compute/virtualMachines/vm8622?api-version=2019-12-01",
-      "EncodedRequestUri": "L3N1YnNjcmlwdGlvbnMvMDI5Njc5MGQtNDI3Yy00OGNhLWIyMDQtOGI3MjliYmQ4NjcwL3Jlc291cmNlR3JvdXBzL2NycHRlc3RhcjU5NzYvcHJvdmlkZXJzL01pY3Jvc29mdC5Db21wdXRlL3ZpcnR1YWxNYWNoaW5lcy92bTg2MjI/YXBpLXZlcnNpb249MjAxOS0xMi0wMQ==",
-=======
-      "ResponseBody": "{\r\n  \"name\": \"vm8844\",\r\n  \"id\": \"/subscriptions/e37510d7-33b6-4676-886f-ee75bcc01871/resourceGroups/crptestar6665/providers/Microsoft.Compute/virtualMachines/vm8844\",\r\n  \"type\": \"Microsoft.Compute/virtualMachines\",\r\n  \"location\": \"northeurope\",\r\n  \"tags\": {\r\n    \"RG\": \"rg\",\r\n    \"testTag\": \"1\",\r\n    \"azsecpack\": \"nonprod\",\r\n    \"platformsettings.host_environment.service.platform_optedin_for_rootcerts\": \"true\"\r\n  },\r\n  \"properties\": {\r\n    \"vmId\": \"aaa2035c-b9f9-4bb1-9b69-9d27149ad7a2\",\r\n    \"availabilitySet\": {\r\n      \"id\": \"/subscriptions/e37510d7-33b6-4676-886f-ee75bcc01871/resourceGroups/crptestar6665/providers/Microsoft.Compute/availabilitySets/AS7205\"\r\n    },\r\n    \"hardwareProfile\": {\r\n      \"vmSize\": \"Standard_DS14-8_v2\"\r\n    },\r\n    \"storageProfile\": {\r\n      \"imageReference\": {\r\n        \"publisher\": \"MicrosoftWindowsServer\",\r\n        \"offer\": \"WindowsServer\",\r\n        \"sku\": \"2012-R2-Datacenter\",\r\n        \"version\": \"4.127.20180315\",\r\n        \"exactVersion\": \"4.127.20180315\"\r\n      },\r\n      \"osDisk\": {\r\n        \"osType\": \"Windows\",\r\n        \"diffDiskSettings\": {\r\n          \"option\": \"Local\",\r\n          \"placement\": \"ResourceDisk\"\r\n        },\r\n        \"name\": \"test\",\r\n        \"createOption\": \"FromImage\",\r\n        \"caching\": \"ReadOnly\",\r\n        \"managedDisk\": {\r\n          \"storageAccountType\": \"Standard_LRS\",\r\n          \"id\": \"/subscriptions/e37510d7-33b6-4676-886f-ee75bcc01871/resourceGroups/crptestar6665/providers/Microsoft.Compute/disks/test\"\r\n        },\r\n        \"diskSizeGB\": 127,\r\n        \"deleteOption\": \"Delete\"\r\n      },\r\n      \"dataDisks\": [\r\n        {\r\n          \"lun\": 0,\r\n          \"name\": \"vm8844_disk2_eb100fa1a3224efa8698084dcdc357a6\",\r\n          \"createOption\": \"Empty\",\r\n          \"caching\": \"None\",\r\n          \"managedDisk\": {\r\n            \"storageAccountType\": \"Standard_LRS\",\r\n            \"id\": \"/subscriptions/e37510d7-33b6-4676-886f-ee75bcc01871/resourceGroups/crptestar6665/providers/Microsoft.Compute/disks/vm8844_disk2_eb100fa1a3224efa8698084dcdc357a6\"\r\n          },\r\n          \"diskSizeGB\": 30,\r\n          \"toBeDetached\": false,\r\n          \"deleteOption\": \"Detach\"\r\n        }\r\n      ]\r\n    },\r\n    \"osProfile\": {\r\n      \"computerName\": \"Test\",\r\n      \"adminUsername\": \"Foo12\",\r\n      \"windowsConfiguration\": {\r\n        \"provisionVMAgent\": true,\r\n        \"enableAutomaticUpdates\": true,\r\n        \"patchSettings\": {\r\n          \"patchMode\": \"AutomaticByOS\",\r\n          \"assessmentMode\": \"ImageDefault\"\r\n        }\r\n      },\r\n      \"secrets\": [],\r\n      \"allowExtensionOperations\": true,\r\n      \"requireGuestProvisionSignal\": true\r\n    },\r\n    \"networkProfile\": {\r\n      \"networkInterfaces\": [\r\n        {\r\n          \"id\": \"/subscriptions/e37510d7-33b6-4676-886f-ee75bcc01871/resourceGroups/crptestar6665/providers/Microsoft.Network/networkInterfaces/nic8162\"\r\n        }\r\n      ]\r\n    },\r\n    \"provisioningState\": \"Succeeded\"\r\n  }\r\n}",
-      "StatusCode": 200
-    },
-    {
-      "RequestUri": "/subscriptions/e37510d7-33b6-4676-886f-ee75bcc01871/resourceGroups/crptestar6665/providers/Microsoft.Compute/virtualMachines/vm8844?api-version=2021-04-01",
-      "EncodedRequestUri": "L3N1YnNjcmlwdGlvbnMvZTM3NTEwZDctMzNiNi00Njc2LTg4NmYtZWU3NWJjYzAxODcxL3Jlc291cmNlR3JvdXBzL2NycHRlc3RhcjY2NjUvcHJvdmlkZXJzL01pY3Jvc29mdC5Db21wdXRlL3ZpcnR1YWxNYWNoaW5lcy92bTg4NDQ/YXBpLXZlcnNpb249MjAyMS0wNC0wMQ==",
->>>>>>> ba3a4ca0
-      "RequestMethod": "GET",
+          "01fbf7cb-f381-4728-bebc-c7b81ed88d84"
+        ],
+        "x-ms-routing-request-id": [
+          "EASTUS2:20210323T004414Z:01fbf7cb-f381-4728-bebc-c7b81ed88d84"
+        ],
+        "X-Content-Type-Options": [
+          "nosniff"
+        ],
+        "Date": [
+          "Tue, 23 Mar 2021 00:44:13 GMT"
+        ],
+        "Content-Length": [
+          "53322"
+        ],
+        "Content-Type": [
+          "application/json; charset=utf-8"
+        ],
+        "Expires": [
+          "-1"
+        ]
+      },
+      "ResponseBody": "{\r\n  \"value\": [\r\n    {\r\n      \"name\": \"Standard_B1ls\",\r\n      \"numberOfCores\": 1,\r\n      \"osDiskSizeInMB\": 1047552,\r\n      \"resourceDiskSizeInMB\": 4096,\r\n      \"memoryInMB\": 512,\r\n      \"maxDataDiskCount\": 2\r\n    },\r\n    {\r\n      \"name\": \"Standard_B1ms\",\r\n      \"numberOfCores\": 1,\r\n      \"osDiskSizeInMB\": 1047552,\r\n      \"resourceDiskSizeInMB\": 4096,\r\n      \"memoryInMB\": 2048,\r\n      \"maxDataDiskCount\": 2\r\n    },\r\n    {\r\n      \"name\": \"Standard_B1s\",\r\n      \"numberOfCores\": 1,\r\n      \"osDiskSizeInMB\": 1047552,\r\n      \"resourceDiskSizeInMB\": 4096,\r\n      \"memoryInMB\": 1024,\r\n      \"maxDataDiskCount\": 2\r\n    },\r\n    {\r\n      \"name\": \"Standard_B2ms\",\r\n      \"numberOfCores\": 2,\r\n      \"osDiskSizeInMB\": 1047552,\r\n      \"resourceDiskSizeInMB\": 16384,\r\n      \"memoryInMB\": 8192,\r\n      \"maxDataDiskCount\": 4\r\n    },\r\n    {\r\n      \"name\": \"Standard_B2s\",\r\n      \"numberOfCores\": 2,\r\n      \"osDiskSizeInMB\": 1047552,\r\n      \"resourceDiskSizeInMB\": 8192,\r\n      \"memoryInMB\": 4096,\r\n      \"maxDataDiskCount\": 4\r\n    },\r\n    {\r\n      \"name\": \"Standard_B4ms\",\r\n      \"numberOfCores\": 4,\r\n      \"osDiskSizeInMB\": 1047552,\r\n      \"resourceDiskSizeInMB\": 32768,\r\n      \"memoryInMB\": 16384,\r\n      \"maxDataDiskCount\": 8\r\n    },\r\n    {\r\n      \"name\": \"Standard_B8ms\",\r\n      \"numberOfCores\": 8,\r\n      \"osDiskSizeInMB\": 1047552,\r\n      \"resourceDiskSizeInMB\": 65536,\r\n      \"memoryInMB\": 32768,\r\n      \"maxDataDiskCount\": 16\r\n    },\r\n    {\r\n      \"name\": \"Standard_B12ms\",\r\n      \"numberOfCores\": 12,\r\n      \"osDiskSizeInMB\": 1047552,\r\n      \"resourceDiskSizeInMB\": 98304,\r\n      \"memoryInMB\": 49152,\r\n      \"maxDataDiskCount\": 16\r\n    },\r\n    {\r\n      \"name\": \"Standard_B16ms\",\r\n      \"numberOfCores\": 16,\r\n      \"osDiskSizeInMB\": 1047552,\r\n      \"resourceDiskSizeInMB\": 131072,\r\n      \"memoryInMB\": 65536,\r\n      \"maxDataDiskCount\": 32\r\n    },\r\n    {\r\n      \"name\": \"Standard_B20ms\",\r\n      \"numberOfCores\": 20,\r\n      \"osDiskSizeInMB\": 1047552,\r\n      \"resourceDiskSizeInMB\": 163840,\r\n      \"memoryInMB\": 81920,\r\n      \"maxDataDiskCount\": 32\r\n    },\r\n    {\r\n      \"name\": \"Standard_D1_v2\",\r\n      \"numberOfCores\": 1,\r\n      \"osDiskSizeInMB\": 1047552,\r\n      \"resourceDiskSizeInMB\": 51200,\r\n      \"memoryInMB\": 3584,\r\n      \"maxDataDiskCount\": 4\r\n    },\r\n    {\r\n      \"name\": \"Standard_D2_v2\",\r\n      \"numberOfCores\": 2,\r\n      \"osDiskSizeInMB\": 1047552,\r\n      \"resourceDiskSizeInMB\": 102400,\r\n      \"memoryInMB\": 7168,\r\n      \"maxDataDiskCount\": 8\r\n    },\r\n    {\r\n      \"name\": \"Standard_D3_v2\",\r\n      \"numberOfCores\": 4,\r\n      \"osDiskSizeInMB\": 1047552,\r\n      \"resourceDiskSizeInMB\": 204800,\r\n      \"memoryInMB\": 14336,\r\n      \"maxDataDiskCount\": 16\r\n    },\r\n    {\r\n      \"name\": \"Standard_D4_v2\",\r\n      \"numberOfCores\": 8,\r\n      \"osDiskSizeInMB\": 1047552,\r\n      \"resourceDiskSizeInMB\": 409600,\r\n      \"memoryInMB\": 28672,\r\n      \"maxDataDiskCount\": 32\r\n    },\r\n    {\r\n      \"name\": \"Standard_D5_v2\",\r\n      \"numberOfCores\": 16,\r\n      \"osDiskSizeInMB\": 1047552,\r\n      \"resourceDiskSizeInMB\": 819200,\r\n      \"memoryInMB\": 57344,\r\n      \"maxDataDiskCount\": 64\r\n    },\r\n    {\r\n      \"name\": \"Standard_D11_v2\",\r\n      \"numberOfCores\": 2,\r\n      \"osDiskSizeInMB\": 1047552,\r\n      \"resourceDiskSizeInMB\": 102400,\r\n      \"memoryInMB\": 14336,\r\n      \"maxDataDiskCount\": 8\r\n    },\r\n    {\r\n      \"name\": \"Standard_D12_v2\",\r\n      \"numberOfCores\": 4,\r\n      \"osDiskSizeInMB\": 1047552,\r\n      \"resourceDiskSizeInMB\": 204800,\r\n      \"memoryInMB\": 28672,\r\n      \"maxDataDiskCount\": 16\r\n    },\r\n    {\r\n      \"name\": \"Standard_D13_v2\",\r\n      \"numberOfCores\": 8,\r\n      \"osDiskSizeInMB\": 1047552,\r\n      \"resourceDiskSizeInMB\": 409600,\r\n      \"memoryInMB\": 57344,\r\n      \"maxDataDiskCount\": 32\r\n    },\r\n    {\r\n      \"name\": \"Standard_D14_v2\",\r\n      \"numberOfCores\": 16,\r\n      \"osDiskSizeInMB\": 1047552,\r\n      \"resourceDiskSizeInMB\": 819200,\r\n      \"memoryInMB\": 114688,\r\n      \"maxDataDiskCount\": 64\r\n    },\r\n    {\r\n      \"name\": \"Standard_D15_v2\",\r\n      \"numberOfCores\": 20,\r\n      \"osDiskSizeInMB\": 1047552,\r\n      \"resourceDiskSizeInMB\": 1024000,\r\n      \"memoryInMB\": 143360,\r\n      \"maxDataDiskCount\": 64\r\n    },\r\n    {\r\n      \"name\": \"Standard_D2_v2_Promo\",\r\n      \"numberOfCores\": 2,\r\n      \"osDiskSizeInMB\": 1047552,\r\n      \"resourceDiskSizeInMB\": 102400,\r\n      \"memoryInMB\": 7168,\r\n      \"maxDataDiskCount\": 8\r\n    },\r\n    {\r\n      \"name\": \"Standard_D3_v2_Promo\",\r\n      \"numberOfCores\": 4,\r\n      \"osDiskSizeInMB\": 1047552,\r\n      \"resourceDiskSizeInMB\": 204800,\r\n      \"memoryInMB\": 14336,\r\n      \"maxDataDiskCount\": 16\r\n    },\r\n    {\r\n      \"name\": \"Standard_D4_v2_Promo\",\r\n      \"numberOfCores\": 8,\r\n      \"osDiskSizeInMB\": 1047552,\r\n      \"resourceDiskSizeInMB\": 409600,\r\n      \"memoryInMB\": 28672,\r\n      \"maxDataDiskCount\": 32\r\n    },\r\n    {\r\n      \"name\": \"Standard_D5_v2_Promo\",\r\n      \"numberOfCores\": 16,\r\n      \"osDiskSizeInMB\": 1047552,\r\n      \"resourceDiskSizeInMB\": 819200,\r\n      \"memoryInMB\": 57344,\r\n      \"maxDataDiskCount\": 64\r\n    },\r\n    {\r\n      \"name\": \"Standard_D11_v2_Promo\",\r\n      \"numberOfCores\": 2,\r\n      \"osDiskSizeInMB\": 1047552,\r\n      \"resourceDiskSizeInMB\": 102400,\r\n      \"memoryInMB\": 14336,\r\n      \"maxDataDiskCount\": 8\r\n    },\r\n    {\r\n      \"name\": \"Standard_D12_v2_Promo\",\r\n      \"numberOfCores\": 4,\r\n      \"osDiskSizeInMB\": 1047552,\r\n      \"resourceDiskSizeInMB\": 204800,\r\n      \"memoryInMB\": 28672,\r\n      \"maxDataDiskCount\": 16\r\n    },\r\n    {\r\n      \"name\": \"Standard_D13_v2_Promo\",\r\n      \"numberOfCores\": 8,\r\n      \"osDiskSizeInMB\": 1047552,\r\n      \"resourceDiskSizeInMB\": 409600,\r\n      \"memoryInMB\": 57344,\r\n      \"maxDataDiskCount\": 32\r\n    },\r\n    {\r\n      \"name\": \"Standard_D14_v2_Promo\",\r\n      \"numberOfCores\": 16,\r\n      \"osDiskSizeInMB\": 1047552,\r\n      \"resourceDiskSizeInMB\": 819200,\r\n      \"memoryInMB\": 114688,\r\n      \"maxDataDiskCount\": 64\r\n    },\r\n    {\r\n      \"name\": \"Standard_F1\",\r\n      \"numberOfCores\": 1,\r\n      \"osDiskSizeInMB\": 1047552,\r\n      \"resourceDiskSizeInMB\": 16384,\r\n      \"memoryInMB\": 2048,\r\n      \"maxDataDiskCount\": 4\r\n    },\r\n    {\r\n      \"name\": \"Standard_F2\",\r\n      \"numberOfCores\": 2,\r\n      \"osDiskSizeInMB\": 1047552,\r\n      \"resourceDiskSizeInMB\": 32768,\r\n      \"memoryInMB\": 4096,\r\n      \"maxDataDiskCount\": 8\r\n    },\r\n    {\r\n      \"name\": \"Standard_F4\",\r\n      \"numberOfCores\": 4,\r\n      \"osDiskSizeInMB\": 1047552,\r\n      \"resourceDiskSizeInMB\": 65536,\r\n      \"memoryInMB\": 8192,\r\n      \"maxDataDiskCount\": 16\r\n    },\r\n    {\r\n      \"name\": \"Standard_F8\",\r\n      \"numberOfCores\": 8,\r\n      \"osDiskSizeInMB\": 1047552,\r\n      \"resourceDiskSizeInMB\": 131072,\r\n      \"memoryInMB\": 16384,\r\n      \"maxDataDiskCount\": 32\r\n    },\r\n    {\r\n      \"name\": \"Standard_F16\",\r\n      \"numberOfCores\": 16,\r\n      \"osDiskSizeInMB\": 1047552,\r\n      \"resourceDiskSizeInMB\": 262144,\r\n      \"memoryInMB\": 32768,\r\n      \"maxDataDiskCount\": 64\r\n    },\r\n    {\r\n      \"name\": \"Standard_DS1_v2\",\r\n      \"numberOfCores\": 1,\r\n      \"osDiskSizeInMB\": 1047552,\r\n      \"resourceDiskSizeInMB\": 7168,\r\n      \"memoryInMB\": 3584,\r\n      \"maxDataDiskCount\": 4\r\n    },\r\n    {\r\n      \"name\": \"Standard_DS2_v2\",\r\n      \"numberOfCores\": 2,\r\n      \"osDiskSizeInMB\": 1047552,\r\n      \"resourceDiskSizeInMB\": 14336,\r\n      \"memoryInMB\": 7168,\r\n      \"maxDataDiskCount\": 8\r\n    },\r\n    {\r\n      \"name\": \"Standard_DS3_v2\",\r\n      \"numberOfCores\": 4,\r\n      \"osDiskSizeInMB\": 1047552,\r\n      \"resourceDiskSizeInMB\": 28672,\r\n      \"memoryInMB\": 14336,\r\n      \"maxDataDiskCount\": 16\r\n    },\r\n    {\r\n      \"name\": \"Standard_DS4_v2\",\r\n      \"numberOfCores\": 8,\r\n      \"osDiskSizeInMB\": 1047552,\r\n      \"resourceDiskSizeInMB\": 57344,\r\n      \"memoryInMB\": 28672,\r\n      \"maxDataDiskCount\": 32\r\n    },\r\n    {\r\n      \"name\": \"Standard_DS5_v2\",\r\n      \"numberOfCores\": 16,\r\n      \"osDiskSizeInMB\": 1047552,\r\n      \"resourceDiskSizeInMB\": 114688,\r\n      \"memoryInMB\": 57344,\r\n      \"maxDataDiskCount\": 64\r\n    },\r\n    {\r\n      \"name\": \"Standard_DS11-1_v2\",\r\n      \"numberOfCores\": 2,\r\n      \"osDiskSizeInMB\": 1047552,\r\n      \"resourceDiskSizeInMB\": 28672,\r\n      \"memoryInMB\": 14336,\r\n      \"maxDataDiskCount\": 8\r\n    },\r\n    {\r\n      \"name\": \"Standard_DS11_v2\",\r\n      \"numberOfCores\": 2,\r\n      \"osDiskSizeInMB\": 1047552,\r\n      \"resourceDiskSizeInMB\": 28672,\r\n      \"memoryInMB\": 14336,\r\n      \"maxDataDiskCount\": 8\r\n    },\r\n    {\r\n      \"name\": \"Standard_DS12-1_v2\",\r\n      \"numberOfCores\": 4,\r\n      \"osDiskSizeInMB\": 1047552,\r\n      \"resourceDiskSizeInMB\": 57344,\r\n      \"memoryInMB\": 28672,\r\n      \"maxDataDiskCount\": 16\r\n    },\r\n    {\r\n      \"name\": \"Standard_DS12-2_v2\",\r\n      \"numberOfCores\": 4,\r\n      \"osDiskSizeInMB\": 1047552,\r\n      \"resourceDiskSizeInMB\": 57344,\r\n      \"memoryInMB\": 28672,\r\n      \"maxDataDiskCount\": 16\r\n    },\r\n    {\r\n      \"name\": \"Standard_DS12_v2\",\r\n      \"numberOfCores\": 4,\r\n      \"osDiskSizeInMB\": 1047552,\r\n      \"resourceDiskSizeInMB\": 57344,\r\n      \"memoryInMB\": 28672,\r\n      \"maxDataDiskCount\": 16\r\n    },\r\n    {\r\n      \"name\": \"Standard_DS13-2_v2\",\r\n      \"numberOfCores\": 8,\r\n      \"osDiskSizeInMB\": 1047552,\r\n      \"resourceDiskSizeInMB\": 114688,\r\n      \"memoryInMB\": 57344,\r\n      \"maxDataDiskCount\": 32\r\n    },\r\n    {\r\n      \"name\": \"Standard_DS13-4_v2\",\r\n      \"numberOfCores\": 8,\r\n      \"osDiskSizeInMB\": 1047552,\r\n      \"resourceDiskSizeInMB\": 114688,\r\n      \"memoryInMB\": 57344,\r\n      \"maxDataDiskCount\": 32\r\n    },\r\n    {\r\n      \"name\": \"Standard_DS13_v2\",\r\n      \"numberOfCores\": 8,\r\n      \"osDiskSizeInMB\": 1047552,\r\n      \"resourceDiskSizeInMB\": 114688,\r\n      \"memoryInMB\": 57344,\r\n      \"maxDataDiskCount\": 32\r\n    },\r\n    {\r\n      \"name\": \"Standard_DS14-4_v2\",\r\n      \"numberOfCores\": 16,\r\n      \"osDiskSizeInMB\": 1047552,\r\n      \"resourceDiskSizeInMB\": 229376,\r\n      \"memoryInMB\": 114688,\r\n      \"maxDataDiskCount\": 64\r\n    },\r\n    {\r\n      \"name\": \"Standard_DS14-8_v2\",\r\n      \"numberOfCores\": 16,\r\n      \"osDiskSizeInMB\": 1047552,\r\n      \"resourceDiskSizeInMB\": 229376,\r\n      \"memoryInMB\": 114688,\r\n      \"maxDataDiskCount\": 64\r\n    },\r\n    {\r\n      \"name\": \"Standard_DS14_v2\",\r\n      \"numberOfCores\": 16,\r\n      \"osDiskSizeInMB\": 1047552,\r\n      \"resourceDiskSizeInMB\": 229376,\r\n      \"memoryInMB\": 114688,\r\n      \"maxDataDiskCount\": 64\r\n    },\r\n    {\r\n      \"name\": \"Standard_DS15_v2\",\r\n      \"numberOfCores\": 20,\r\n      \"osDiskSizeInMB\": 1047552,\r\n      \"resourceDiskSizeInMB\": 286720,\r\n      \"memoryInMB\": 143360,\r\n      \"maxDataDiskCount\": 64\r\n    },\r\n    {\r\n      \"name\": \"Standard_DS2_v2_Promo\",\r\n      \"numberOfCores\": 2,\r\n      \"osDiskSizeInMB\": 1047552,\r\n      \"resourceDiskSizeInMB\": 14336,\r\n      \"memoryInMB\": 7168,\r\n      \"maxDataDiskCount\": 8\r\n    },\r\n    {\r\n      \"name\": \"Standard_DS3_v2_Promo\",\r\n      \"numberOfCores\": 4,\r\n      \"osDiskSizeInMB\": 1047552,\r\n      \"resourceDiskSizeInMB\": 28672,\r\n      \"memoryInMB\": 14336,\r\n      \"maxDataDiskCount\": 16\r\n    },\r\n    {\r\n      \"name\": \"Standard_DS4_v2_Promo\",\r\n      \"numberOfCores\": 8,\r\n      \"osDiskSizeInMB\": 1047552,\r\n      \"resourceDiskSizeInMB\": 57344,\r\n      \"memoryInMB\": 28672,\r\n      \"maxDataDiskCount\": 32\r\n    },\r\n    {\r\n      \"name\": \"Standard_DS5_v2_Promo\",\r\n      \"numberOfCores\": 16,\r\n      \"osDiskSizeInMB\": 1047552,\r\n      \"resourceDiskSizeInMB\": 114688,\r\n      \"memoryInMB\": 57344,\r\n      \"maxDataDiskCount\": 64\r\n    },\r\n    {\r\n      \"name\": \"Standard_DS11_v2_Promo\",\r\n      \"numberOfCores\": 2,\r\n      \"osDiskSizeInMB\": 1047552,\r\n      \"resourceDiskSizeInMB\": 28672,\r\n      \"memoryInMB\": 14336,\r\n      \"maxDataDiskCount\": 8\r\n    },\r\n    {\r\n      \"name\": \"Standard_DS12_v2_Promo\",\r\n      \"numberOfCores\": 4,\r\n      \"osDiskSizeInMB\": 1047552,\r\n      \"resourceDiskSizeInMB\": 57344,\r\n      \"memoryInMB\": 28672,\r\n      \"maxDataDiskCount\": 16\r\n    },\r\n    {\r\n      \"name\": \"Standard_DS13_v2_Promo\",\r\n      \"numberOfCores\": 8,\r\n      \"osDiskSizeInMB\": 1047552,\r\n      \"resourceDiskSizeInMB\": 114688,\r\n      \"memoryInMB\": 57344,\r\n      \"maxDataDiskCount\": 32\r\n    },\r\n    {\r\n      \"name\": \"Standard_DS14_v2_Promo\",\r\n      \"numberOfCores\": 16,\r\n      \"osDiskSizeInMB\": 1047552,\r\n      \"resourceDiskSizeInMB\": 229376,\r\n      \"memoryInMB\": 114688,\r\n      \"maxDataDiskCount\": 64\r\n    },\r\n    {\r\n      \"name\": \"Standard_F1s\",\r\n      \"numberOfCores\": 1,\r\n      \"osDiskSizeInMB\": 1047552,\r\n      \"resourceDiskSizeInMB\": 4096,\r\n      \"memoryInMB\": 2048,\r\n      \"maxDataDiskCount\": 4\r\n    },\r\n    {\r\n      \"name\": \"Standard_F2s\",\r\n      \"numberOfCores\": 2,\r\n      \"osDiskSizeInMB\": 1047552,\r\n      \"resourceDiskSizeInMB\": 8192,\r\n      \"memoryInMB\": 4096,\r\n      \"maxDataDiskCount\": 8\r\n    },\r\n    {\r\n      \"name\": \"Standard_F4s\",\r\n      \"numberOfCores\": 4,\r\n      \"osDiskSizeInMB\": 1047552,\r\n      \"resourceDiskSizeInMB\": 16384,\r\n      \"memoryInMB\": 8192,\r\n      \"maxDataDiskCount\": 16\r\n    },\r\n    {\r\n      \"name\": \"Standard_F8s\",\r\n      \"numberOfCores\": 8,\r\n      \"osDiskSizeInMB\": 1047552,\r\n      \"resourceDiskSizeInMB\": 32768,\r\n      \"memoryInMB\": 16384,\r\n      \"maxDataDiskCount\": 32\r\n    },\r\n    {\r\n      \"name\": \"Standard_F16s\",\r\n      \"numberOfCores\": 16,\r\n      \"osDiskSizeInMB\": 1047552,\r\n      \"resourceDiskSizeInMB\": 65536,\r\n      \"memoryInMB\": 32768,\r\n      \"maxDataDiskCount\": 64\r\n    },\r\n    {\r\n      \"name\": \"Standard_A1_v2\",\r\n      \"numberOfCores\": 1,\r\n      \"osDiskSizeInMB\": 1047552,\r\n      \"resourceDiskSizeInMB\": 10240,\r\n      \"memoryInMB\": 2048,\r\n      \"maxDataDiskCount\": 2\r\n    },\r\n    {\r\n      \"name\": \"Standard_A2m_v2\",\r\n      \"numberOfCores\": 2,\r\n      \"osDiskSizeInMB\": 1047552,\r\n      \"resourceDiskSizeInMB\": 20480,\r\n      \"memoryInMB\": 16384,\r\n      \"maxDataDiskCount\": 4\r\n    },\r\n    {\r\n      \"name\": \"Standard_A2_v2\",\r\n      \"numberOfCores\": 2,\r\n      \"osDiskSizeInMB\": 1047552,\r\n      \"resourceDiskSizeInMB\": 20480,\r\n      \"memoryInMB\": 4096,\r\n      \"maxDataDiskCount\": 4\r\n    },\r\n    {\r\n      \"name\": \"Standard_A4m_v2\",\r\n      \"numberOfCores\": 4,\r\n      \"osDiskSizeInMB\": 1047552,\r\n      \"resourceDiskSizeInMB\": 40960,\r\n      \"memoryInMB\": 32768,\r\n      \"maxDataDiskCount\": 8\r\n    },\r\n    {\r\n      \"name\": \"Standard_A4_v2\",\r\n      \"numberOfCores\": 4,\r\n      \"osDiskSizeInMB\": 1047552,\r\n      \"resourceDiskSizeInMB\": 40960,\r\n      \"memoryInMB\": 8192,\r\n      \"maxDataDiskCount\": 8\r\n    },\r\n    {\r\n      \"name\": \"Standard_A8m_v2\",\r\n      \"numberOfCores\": 8,\r\n      \"osDiskSizeInMB\": 1047552,\r\n      \"resourceDiskSizeInMB\": 81920,\r\n      \"memoryInMB\": 65536,\r\n      \"maxDataDiskCount\": 16\r\n    },\r\n    {\r\n      \"name\": \"Standard_A8_v2\",\r\n      \"numberOfCores\": 8,\r\n      \"osDiskSizeInMB\": 1047552,\r\n      \"resourceDiskSizeInMB\": 81920,\r\n      \"memoryInMB\": 16384,\r\n      \"maxDataDiskCount\": 16\r\n    },\r\n    {\r\n      \"name\": \"Standard_D2_v3\",\r\n      \"numberOfCores\": 2,\r\n      \"osDiskSizeInMB\": 1047552,\r\n      \"resourceDiskSizeInMB\": 51200,\r\n      \"memoryInMB\": 8192,\r\n      \"maxDataDiskCount\": 4\r\n    },\r\n    {\r\n      \"name\": \"Standard_D4_v3\",\r\n      \"numberOfCores\": 4,\r\n      \"osDiskSizeInMB\": 1047552,\r\n      \"resourceDiskSizeInMB\": 102400,\r\n      \"memoryInMB\": 16384,\r\n      \"maxDataDiskCount\": 8\r\n    },\r\n    {\r\n      \"name\": \"Standard_D8_v3\",\r\n      \"numberOfCores\": 8,\r\n      \"osDiskSizeInMB\": 1047552,\r\n      \"resourceDiskSizeInMB\": 204800,\r\n      \"memoryInMB\": 32768,\r\n      \"maxDataDiskCount\": 16\r\n    },\r\n    {\r\n      \"name\": \"Standard_D16_v3\",\r\n      \"numberOfCores\": 16,\r\n      \"osDiskSizeInMB\": 1047552,\r\n      \"resourceDiskSizeInMB\": 409600,\r\n      \"memoryInMB\": 65536,\r\n      \"maxDataDiskCount\": 32\r\n    },\r\n    {\r\n      \"name\": \"Standard_D32_v3\",\r\n      \"numberOfCores\": 32,\r\n      \"osDiskSizeInMB\": 1047552,\r\n      \"resourceDiskSizeInMB\": 819200,\r\n      \"memoryInMB\": 131072,\r\n      \"maxDataDiskCount\": 32\r\n    },\r\n    {\r\n      \"name\": \"Standard_D48_v3\",\r\n      \"numberOfCores\": 48,\r\n      \"osDiskSizeInMB\": 1047552,\r\n      \"resourceDiskSizeInMB\": 1228800,\r\n      \"memoryInMB\": 196608,\r\n      \"maxDataDiskCount\": 32\r\n    },\r\n    {\r\n      \"name\": \"Standard_D64_v3\",\r\n      \"numberOfCores\": 64,\r\n      \"osDiskSizeInMB\": 1047552,\r\n      \"resourceDiskSizeInMB\": 1638400,\r\n      \"memoryInMB\": 262144,\r\n      \"maxDataDiskCount\": 32\r\n    },\r\n    {\r\n      \"name\": \"Standard_D2s_v3\",\r\n      \"numberOfCores\": 2,\r\n      \"osDiskSizeInMB\": 1047552,\r\n      \"resourceDiskSizeInMB\": 16384,\r\n      \"memoryInMB\": 8192,\r\n      \"maxDataDiskCount\": 4\r\n    },\r\n    {\r\n      \"name\": \"Standard_D4s_v3\",\r\n      \"numberOfCores\": 4,\r\n      \"osDiskSizeInMB\": 1047552,\r\n      \"resourceDiskSizeInMB\": 32768,\r\n      \"memoryInMB\": 16384,\r\n      \"maxDataDiskCount\": 8\r\n    },\r\n    {\r\n      \"name\": \"Standard_D8s_v3\",\r\n      \"numberOfCores\": 8,\r\n      \"osDiskSizeInMB\": 1047552,\r\n      \"resourceDiskSizeInMB\": 65536,\r\n      \"memoryInMB\": 32768,\r\n      \"maxDataDiskCount\": 16\r\n    },\r\n    {\r\n      \"name\": \"Standard_D16s_v3\",\r\n      \"numberOfCores\": 16,\r\n      \"osDiskSizeInMB\": 1047552,\r\n      \"resourceDiskSizeInMB\": 131072,\r\n      \"memoryInMB\": 65536,\r\n      \"maxDataDiskCount\": 32\r\n    },\r\n    {\r\n      \"name\": \"Standard_D32s_v3\",\r\n      \"numberOfCores\": 32,\r\n      \"osDiskSizeInMB\": 1047552,\r\n      \"resourceDiskSizeInMB\": 262144,\r\n      \"memoryInMB\": 131072,\r\n      \"maxDataDiskCount\": 32\r\n    },\r\n    {\r\n      \"name\": \"Standard_D48s_v3\",\r\n      \"numberOfCores\": 48,\r\n      \"osDiskSizeInMB\": 1047552,\r\n      \"resourceDiskSizeInMB\": 393216,\r\n      \"memoryInMB\": 196608,\r\n      \"maxDataDiskCount\": 32\r\n    },\r\n    {\r\n      \"name\": \"Standard_D64s_v3\",\r\n      \"numberOfCores\": 64,\r\n      \"osDiskSizeInMB\": 1047552,\r\n      \"resourceDiskSizeInMB\": 524288,\r\n      \"memoryInMB\": 262144,\r\n      \"maxDataDiskCount\": 32\r\n    },\r\n    {\r\n      \"name\": \"Standard_E2_v3\",\r\n      \"numberOfCores\": 2,\r\n      \"osDiskSizeInMB\": 1047552,\r\n      \"resourceDiskSizeInMB\": 51200,\r\n      \"memoryInMB\": 16384,\r\n      \"maxDataDiskCount\": 4\r\n    },\r\n    {\r\n      \"name\": \"Standard_E4_v3\",\r\n      \"numberOfCores\": 4,\r\n      \"osDiskSizeInMB\": 1047552,\r\n      \"resourceDiskSizeInMB\": 102400,\r\n      \"memoryInMB\": 32768,\r\n      \"maxDataDiskCount\": 8\r\n    },\r\n    {\r\n      \"name\": \"Standard_E8_v3\",\r\n      \"numberOfCores\": 8,\r\n      \"osDiskSizeInMB\": 1047552,\r\n      \"resourceDiskSizeInMB\": 204800,\r\n      \"memoryInMB\": 65536,\r\n      \"maxDataDiskCount\": 16\r\n    },\r\n    {\r\n      \"name\": \"Standard_E16_v3\",\r\n      \"numberOfCores\": 16,\r\n      \"osDiskSizeInMB\": 1047552,\r\n      \"resourceDiskSizeInMB\": 409600,\r\n      \"memoryInMB\": 131072,\r\n      \"maxDataDiskCount\": 32\r\n    },\r\n    {\r\n      \"name\": \"Standard_E20_v3\",\r\n      \"numberOfCores\": 20,\r\n      \"osDiskSizeInMB\": 1047552,\r\n      \"resourceDiskSizeInMB\": 512000,\r\n      \"memoryInMB\": 163840,\r\n      \"maxDataDiskCount\": 32\r\n    },\r\n    {\r\n      \"name\": \"Standard_E32_v3\",\r\n      \"numberOfCores\": 32,\r\n      \"osDiskSizeInMB\": 1047552,\r\n      \"resourceDiskSizeInMB\": 819200,\r\n      \"memoryInMB\": 262144,\r\n      \"maxDataDiskCount\": 32\r\n    },\r\n    {\r\n      \"name\": \"Standard_E48_v3\",\r\n      \"numberOfCores\": 48,\r\n      \"osDiskSizeInMB\": 1047552,\r\n      \"resourceDiskSizeInMB\": 1228800,\r\n      \"memoryInMB\": 393216,\r\n      \"maxDataDiskCount\": 32\r\n    },\r\n    {\r\n      \"name\": \"Standard_E64i_v3\",\r\n      \"numberOfCores\": 64,\r\n      \"osDiskSizeInMB\": 1047552,\r\n      \"resourceDiskSizeInMB\": 1638400,\r\n      \"memoryInMB\": 442368,\r\n      \"maxDataDiskCount\": 32\r\n    },\r\n    {\r\n      \"name\": \"Standard_E64_v3\",\r\n      \"numberOfCores\": 64,\r\n      \"osDiskSizeInMB\": 1047552,\r\n      \"resourceDiskSizeInMB\": 1638400,\r\n      \"memoryInMB\": 442368,\r\n      \"maxDataDiskCount\": 32\r\n    },\r\n    {\r\n      \"name\": \"Standard_E2s_v3\",\r\n      \"numberOfCores\": 2,\r\n      \"osDiskSizeInMB\": 1047552,\r\n      \"resourceDiskSizeInMB\": 32768,\r\n      \"memoryInMB\": 16384,\r\n      \"maxDataDiskCount\": 4\r\n    },\r\n    {\r\n      \"name\": \"Standard_E4-2s_v3\",\r\n      \"numberOfCores\": 4,\r\n      \"osDiskSizeInMB\": 1047552,\r\n      \"resourceDiskSizeInMB\": 65536,\r\n      \"memoryInMB\": 32768,\r\n      \"maxDataDiskCount\": 8\r\n    },\r\n    {\r\n      \"name\": \"Standard_E4s_v3\",\r\n      \"numberOfCores\": 4,\r\n      \"osDiskSizeInMB\": 1047552,\r\n      \"resourceDiskSizeInMB\": 65536,\r\n      \"memoryInMB\": 32768,\r\n      \"maxDataDiskCount\": 8\r\n    },\r\n    {\r\n      \"name\": \"Standard_E8-2s_v3\",\r\n      \"numberOfCores\": 8,\r\n      \"osDiskSizeInMB\": 1047552,\r\n      \"resourceDiskSizeInMB\": 131072,\r\n      \"memoryInMB\": 65536,\r\n      \"maxDataDiskCount\": 16\r\n    },\r\n    {\r\n      \"name\": \"Standard_E8-4s_v3\",\r\n      \"numberOfCores\": 8,\r\n      \"osDiskSizeInMB\": 1047552,\r\n      \"resourceDiskSizeInMB\": 131072,\r\n      \"memoryInMB\": 65536,\r\n      \"maxDataDiskCount\": 16\r\n    },\r\n    {\r\n      \"name\": \"Standard_E8s_v3\",\r\n      \"numberOfCores\": 8,\r\n      \"osDiskSizeInMB\": 1047552,\r\n      \"resourceDiskSizeInMB\": 131072,\r\n      \"memoryInMB\": 65536,\r\n      \"maxDataDiskCount\": 16\r\n    },\r\n    {\r\n      \"name\": \"Standard_E16-4s_v3\",\r\n      \"numberOfCores\": 16,\r\n      \"osDiskSizeInMB\": 1047552,\r\n      \"resourceDiskSizeInMB\": 262144,\r\n      \"memoryInMB\": 131072,\r\n      \"maxDataDiskCount\": 32\r\n    },\r\n    {\r\n      \"name\": \"Standard_E16-8s_v3\",\r\n      \"numberOfCores\": 16,\r\n      \"osDiskSizeInMB\": 1047552,\r\n      \"resourceDiskSizeInMB\": 262144,\r\n      \"memoryInMB\": 131072,\r\n      \"maxDataDiskCount\": 32\r\n    },\r\n    {\r\n      \"name\": \"Standard_E16s_v3\",\r\n      \"numberOfCores\": 16,\r\n      \"osDiskSizeInMB\": 1047552,\r\n      \"resourceDiskSizeInMB\": 262144,\r\n      \"memoryInMB\": 131072,\r\n      \"maxDataDiskCount\": 32\r\n    },\r\n    {\r\n      \"name\": \"Standard_E20s_v3\",\r\n      \"numberOfCores\": 20,\r\n      \"osDiskSizeInMB\": 1047552,\r\n      \"resourceDiskSizeInMB\": 327680,\r\n      \"memoryInMB\": 163840,\r\n      \"maxDataDiskCount\": 32\r\n    },\r\n    {\r\n      \"name\": \"Standard_E32-8s_v3\",\r\n      \"numberOfCores\": 32,\r\n      \"osDiskSizeInMB\": 1047552,\r\n      \"resourceDiskSizeInMB\": 524288,\r\n      \"memoryInMB\": 262144,\r\n      \"maxDataDiskCount\": 32\r\n    },\r\n    {\r\n      \"name\": \"Standard_E32-16s_v3\",\r\n      \"numberOfCores\": 32,\r\n      \"osDiskSizeInMB\": 1047552,\r\n      \"resourceDiskSizeInMB\": 524288,\r\n      \"memoryInMB\": 262144,\r\n      \"maxDataDiskCount\": 32\r\n    },\r\n    {\r\n      \"name\": \"Standard_E32s_v3\",\r\n      \"numberOfCores\": 32,\r\n      \"osDiskSizeInMB\": 1047552,\r\n      \"resourceDiskSizeInMB\": 524288,\r\n      \"memoryInMB\": 262144,\r\n      \"maxDataDiskCount\": 32\r\n    },\r\n    {\r\n      \"name\": \"Standard_E48s_v3\",\r\n      \"numberOfCores\": 48,\r\n      \"osDiskSizeInMB\": 1047552,\r\n      \"resourceDiskSizeInMB\": 786432,\r\n      \"memoryInMB\": 393216,\r\n      \"maxDataDiskCount\": 32\r\n    },\r\n    {\r\n      \"name\": \"Standard_E64-16s_v3\",\r\n      \"numberOfCores\": 64,\r\n      \"osDiskSizeInMB\": 1047552,\r\n      \"resourceDiskSizeInMB\": 884736,\r\n      \"memoryInMB\": 442368,\r\n      \"maxDataDiskCount\": 32\r\n    },\r\n    {\r\n      \"name\": \"Standard_E64-32s_v3\",\r\n      \"numberOfCores\": 64,\r\n      \"osDiskSizeInMB\": 1047552,\r\n      \"resourceDiskSizeInMB\": 884736,\r\n      \"memoryInMB\": 442368,\r\n      \"maxDataDiskCount\": 32\r\n    },\r\n    {\r\n      \"name\": \"Standard_E64is_v3\",\r\n      \"numberOfCores\": 64,\r\n      \"osDiskSizeInMB\": 1047552,\r\n      \"resourceDiskSizeInMB\": 884736,\r\n      \"memoryInMB\": 442368,\r\n      \"maxDataDiskCount\": 32\r\n    },\r\n    {\r\n      \"name\": \"Standard_E64s_v3\",\r\n      \"numberOfCores\": 64,\r\n      \"osDiskSizeInMB\": 1047552,\r\n      \"resourceDiskSizeInMB\": 884736,\r\n      \"memoryInMB\": 442368,\r\n      \"maxDataDiskCount\": 32\r\n    },\r\n    {\r\n      \"name\": \"Standard_D2a_v4\",\r\n      \"numberOfCores\": 2,\r\n      \"osDiskSizeInMB\": 1047552,\r\n      \"resourceDiskSizeInMB\": 51200,\r\n      \"memoryInMB\": 8192,\r\n      \"maxDataDiskCount\": 4\r\n    },\r\n    {\r\n      \"name\": \"Standard_D4a_v4\",\r\n      \"numberOfCores\": 4,\r\n      \"osDiskSizeInMB\": 1047552,\r\n      \"resourceDiskSizeInMB\": 102400,\r\n      \"memoryInMB\": 16384,\r\n      \"maxDataDiskCount\": 8\r\n    },\r\n    {\r\n      \"name\": \"Standard_D8a_v4\",\r\n      \"numberOfCores\": 8,\r\n      \"osDiskSizeInMB\": 1047552,\r\n      \"resourceDiskSizeInMB\": 204800,\r\n      \"memoryInMB\": 32768,\r\n      \"maxDataDiskCount\": 16\r\n    },\r\n    {\r\n      \"name\": \"Standard_D16a_v4\",\r\n      \"numberOfCores\": 16,\r\n      \"osDiskSizeInMB\": 1047552,\r\n      \"resourceDiskSizeInMB\": 409600,\r\n      \"memoryInMB\": 65536,\r\n      \"maxDataDiskCount\": 32\r\n    },\r\n    {\r\n      \"name\": \"Standard_D32a_v4\",\r\n      \"numberOfCores\": 32,\r\n      \"osDiskSizeInMB\": 1047552,\r\n      \"resourceDiskSizeInMB\": 819200,\r\n      \"memoryInMB\": 131072,\r\n      \"maxDataDiskCount\": 32\r\n    },\r\n    {\r\n      \"name\": \"Standard_D48a_v4\",\r\n      \"numberOfCores\": 48,\r\n      \"osDiskSizeInMB\": 1047552,\r\n      \"resourceDiskSizeInMB\": 1228800,\r\n      \"memoryInMB\": 196608,\r\n      \"maxDataDiskCount\": 32\r\n    },\r\n    {\r\n      \"name\": \"Standard_D64a_v4\",\r\n      \"numberOfCores\": 64,\r\n      \"osDiskSizeInMB\": 1047552,\r\n      \"resourceDiskSizeInMB\": 1638400,\r\n      \"memoryInMB\": 262144,\r\n      \"maxDataDiskCount\": 32\r\n    },\r\n    {\r\n      \"name\": \"Standard_D96a_v4\",\r\n      \"numberOfCores\": 96,\r\n      \"osDiskSizeInMB\": 1047552,\r\n      \"resourceDiskSizeInMB\": 2457600,\r\n      \"memoryInMB\": 393216,\r\n      \"maxDataDiskCount\": 32\r\n    },\r\n    {\r\n      \"name\": \"Standard_D2as_v4\",\r\n      \"numberOfCores\": 2,\r\n      \"osDiskSizeInMB\": 1047552,\r\n      \"resourceDiskSizeInMB\": 16384,\r\n      \"memoryInMB\": 8192,\r\n      \"maxDataDiskCount\": 4\r\n    },\r\n    {\r\n      \"name\": \"Standard_D4as_v4\",\r\n      \"numberOfCores\": 4,\r\n      \"osDiskSizeInMB\": 1047552,\r\n      \"resourceDiskSizeInMB\": 32768,\r\n      \"memoryInMB\": 16384,\r\n      \"maxDataDiskCount\": 8\r\n    },\r\n    {\r\n      \"name\": \"Standard_D8as_v4\",\r\n      \"numberOfCores\": 8,\r\n      \"osDiskSizeInMB\": 1047552,\r\n      \"resourceDiskSizeInMB\": 65536,\r\n      \"memoryInMB\": 32768,\r\n      \"maxDataDiskCount\": 16\r\n    },\r\n    {\r\n      \"name\": \"Standard_D16as_v4\",\r\n      \"numberOfCores\": 16,\r\n      \"osDiskSizeInMB\": 1047552,\r\n      \"resourceDiskSizeInMB\": 131072,\r\n      \"memoryInMB\": 65536,\r\n      \"maxDataDiskCount\": 32\r\n    },\r\n    {\r\n      \"name\": \"Standard_D32as_v4\",\r\n      \"numberOfCores\": 32,\r\n      \"osDiskSizeInMB\": 1047552,\r\n      \"resourceDiskSizeInMB\": 262144,\r\n      \"memoryInMB\": 131072,\r\n      \"maxDataDiskCount\": 32\r\n    },\r\n    {\r\n      \"name\": \"Standard_D48as_v4\",\r\n      \"numberOfCores\": 48,\r\n      \"osDiskSizeInMB\": 1047552,\r\n      \"resourceDiskSizeInMB\": 393216,\r\n      \"memoryInMB\": 196608,\r\n      \"maxDataDiskCount\": 32\r\n    },\r\n    {\r\n      \"name\": \"Standard_D64as_v4\",\r\n      \"numberOfCores\": 64,\r\n      \"osDiskSizeInMB\": 1047552,\r\n      \"resourceDiskSizeInMB\": 524288,\r\n      \"memoryInMB\": 262144,\r\n      \"maxDataDiskCount\": 32\r\n    },\r\n    {\r\n      \"name\": \"Standard_D96as_v4\",\r\n      \"numberOfCores\": 96,\r\n      \"osDiskSizeInMB\": 1047552,\r\n      \"resourceDiskSizeInMB\": 786432,\r\n      \"memoryInMB\": 393216,\r\n      \"maxDataDiskCount\": 32\r\n    },\r\n    {\r\n      \"name\": \"Standard_E2a_v4\",\r\n      \"numberOfCores\": 2,\r\n      \"osDiskSizeInMB\": 1047552,\r\n      \"resourceDiskSizeInMB\": 51200,\r\n      \"memoryInMB\": 16384,\r\n      \"maxDataDiskCount\": 4\r\n    },\r\n    {\r\n      \"name\": \"Standard_E4a_v4\",\r\n      \"numberOfCores\": 4,\r\n      \"osDiskSizeInMB\": 1047552,\r\n      \"resourceDiskSizeInMB\": 102400,\r\n      \"memoryInMB\": 32768,\r\n      \"maxDataDiskCount\": 8\r\n    },\r\n    {\r\n      \"name\": \"Standard_E8a_v4\",\r\n      \"numberOfCores\": 8,\r\n      \"osDiskSizeInMB\": 1047552,\r\n      \"resourceDiskSizeInMB\": 204800,\r\n      \"memoryInMB\": 65536,\r\n      \"maxDataDiskCount\": 16\r\n    },\r\n    {\r\n      \"name\": \"Standard_E16a_v4\",\r\n      \"numberOfCores\": 16,\r\n      \"osDiskSizeInMB\": 1047552,\r\n      \"resourceDiskSizeInMB\": 409600,\r\n      \"memoryInMB\": 131072,\r\n      \"maxDataDiskCount\": 32\r\n    },\r\n    {\r\n      \"name\": \"Standard_E20a_v4\",\r\n      \"numberOfCores\": 20,\r\n      \"osDiskSizeInMB\": 1047552,\r\n      \"resourceDiskSizeInMB\": 512000,\r\n      \"memoryInMB\": 163840,\r\n      \"maxDataDiskCount\": 32\r\n    },\r\n    {\r\n      \"name\": \"Standard_E32a_v4\",\r\n      \"numberOfCores\": 32,\r\n      \"osDiskSizeInMB\": 1047552,\r\n      \"resourceDiskSizeInMB\": 819200,\r\n      \"memoryInMB\": 262144,\r\n      \"maxDataDiskCount\": 32\r\n    },\r\n    {\r\n      \"name\": \"Standard_E48a_v4\",\r\n      \"numberOfCores\": 48,\r\n      \"osDiskSizeInMB\": 1047552,\r\n      \"resourceDiskSizeInMB\": 1228800,\r\n      \"memoryInMB\": 393216,\r\n      \"maxDataDiskCount\": 32\r\n    },\r\n    {\r\n      \"name\": \"Standard_E64a_v4\",\r\n      \"numberOfCores\": 64,\r\n      \"osDiskSizeInMB\": 1047552,\r\n      \"resourceDiskSizeInMB\": 1638400,\r\n      \"memoryInMB\": 524288,\r\n      \"maxDataDiskCount\": 32\r\n    },\r\n    {\r\n      \"name\": \"Standard_E96a_v4\",\r\n      \"numberOfCores\": 96,\r\n      \"osDiskSizeInMB\": 1047552,\r\n      \"resourceDiskSizeInMB\": 2457600,\r\n      \"memoryInMB\": 688128,\r\n      \"maxDataDiskCount\": 32\r\n    },\r\n    {\r\n      \"name\": \"Standard_E2as_v4\",\r\n      \"numberOfCores\": 2,\r\n      \"osDiskSizeInMB\": 1047552,\r\n      \"resourceDiskSizeInMB\": 32768,\r\n      \"memoryInMB\": 16384,\r\n      \"maxDataDiskCount\": 4\r\n    },\r\n    {\r\n      \"name\": \"Standard_E4-2as_v4\",\r\n      \"numberOfCores\": 4,\r\n      \"osDiskSizeInMB\": 1047552,\r\n      \"resourceDiskSizeInMB\": 65536,\r\n      \"memoryInMB\": 32768,\r\n      \"maxDataDiskCount\": 8\r\n    },\r\n    {\r\n      \"name\": \"Standard_E4as_v4\",\r\n      \"numberOfCores\": 4,\r\n      \"osDiskSizeInMB\": 1047552,\r\n      \"resourceDiskSizeInMB\": 65536,\r\n      \"memoryInMB\": 32768,\r\n      \"maxDataDiskCount\": 8\r\n    },\r\n    {\r\n      \"name\": \"Standard_E8-2as_v4\",\r\n      \"numberOfCores\": 8,\r\n      \"osDiskSizeInMB\": 1047552,\r\n      \"resourceDiskSizeInMB\": 131072,\r\n      \"memoryInMB\": 65536,\r\n      \"maxDataDiskCount\": 16\r\n    },\r\n    {\r\n      \"name\": \"Standard_E8-4as_v4\",\r\n      \"numberOfCores\": 8,\r\n      \"osDiskSizeInMB\": 1047552,\r\n      \"resourceDiskSizeInMB\": 131072,\r\n      \"memoryInMB\": 65536,\r\n      \"maxDataDiskCount\": 16\r\n    },\r\n    {\r\n      \"name\": \"Standard_E8as_v4\",\r\n      \"numberOfCores\": 8,\r\n      \"osDiskSizeInMB\": 1047552,\r\n      \"resourceDiskSizeInMB\": 131072,\r\n      \"memoryInMB\": 65536,\r\n      \"maxDataDiskCount\": 16\r\n    },\r\n    {\r\n      \"name\": \"Standard_E16-4as_v4\",\r\n      \"numberOfCores\": 16,\r\n      \"osDiskSizeInMB\": 1047552,\r\n      \"resourceDiskSizeInMB\": 262144,\r\n      \"memoryInMB\": 131072,\r\n      \"maxDataDiskCount\": 32\r\n    },\r\n    {\r\n      \"name\": \"Standard_E16-8as_v4\",\r\n      \"numberOfCores\": 16,\r\n      \"osDiskSizeInMB\": 1047552,\r\n      \"resourceDiskSizeInMB\": 262144,\r\n      \"memoryInMB\": 131072,\r\n      \"maxDataDiskCount\": 32\r\n    },\r\n    {\r\n      \"name\": \"Standard_E16as_v4\",\r\n      \"numberOfCores\": 16,\r\n      \"osDiskSizeInMB\": 1047552,\r\n      \"resourceDiskSizeInMB\": 262144,\r\n      \"memoryInMB\": 131072,\r\n      \"maxDataDiskCount\": 32\r\n    },\r\n    {\r\n      \"name\": \"Standard_E20as_v4\",\r\n      \"numberOfCores\": 20,\r\n      \"osDiskSizeInMB\": 1047552,\r\n      \"resourceDiskSizeInMB\": 327680,\r\n      \"memoryInMB\": 163840,\r\n      \"maxDataDiskCount\": 32\r\n    },\r\n    {\r\n      \"name\": \"Standard_E32-8as_v4\",\r\n      \"numberOfCores\": 32,\r\n      \"osDiskSizeInMB\": 1047552,\r\n      \"resourceDiskSizeInMB\": 524288,\r\n      \"memoryInMB\": 262144,\r\n      \"maxDataDiskCount\": 32\r\n    },\r\n    {\r\n      \"name\": \"Standard_E32-16as_v4\",\r\n      \"numberOfCores\": 32,\r\n      \"osDiskSizeInMB\": 1047552,\r\n      \"resourceDiskSizeInMB\": 524288,\r\n      \"memoryInMB\": 262144,\r\n      \"maxDataDiskCount\": 32\r\n    },\r\n    {\r\n      \"name\": \"Standard_E32as_v4\",\r\n      \"numberOfCores\": 32,\r\n      \"osDiskSizeInMB\": 1047552,\r\n      \"resourceDiskSizeInMB\": 524288,\r\n      \"memoryInMB\": 262144,\r\n      \"maxDataDiskCount\": 32\r\n    },\r\n    {\r\n      \"name\": \"Standard_E48as_v4\",\r\n      \"numberOfCores\": 48,\r\n      \"osDiskSizeInMB\": 1047552,\r\n      \"resourceDiskSizeInMB\": 786432,\r\n      \"memoryInMB\": 393216,\r\n      \"maxDataDiskCount\": 32\r\n    },\r\n    {\r\n      \"name\": \"Standard_E64-16as_v4\",\r\n      \"numberOfCores\": 64,\r\n      \"osDiskSizeInMB\": 1047552,\r\n      \"resourceDiskSizeInMB\": 884736,\r\n      \"memoryInMB\": 524288,\r\n      \"maxDataDiskCount\": 32\r\n    },\r\n    {\r\n      \"name\": \"Standard_E64-32as_v4\",\r\n      \"numberOfCores\": 64,\r\n      \"osDiskSizeInMB\": 1047552,\r\n      \"resourceDiskSizeInMB\": 884736,\r\n      \"memoryInMB\": 524288,\r\n      \"maxDataDiskCount\": 32\r\n    },\r\n    {\r\n      \"name\": \"Standard_E64as_v4\",\r\n      \"numberOfCores\": 64,\r\n      \"osDiskSizeInMB\": 1047552,\r\n      \"resourceDiskSizeInMB\": 884736,\r\n      \"memoryInMB\": 524288,\r\n      \"maxDataDiskCount\": 32\r\n    },\r\n    {\r\n      \"name\": \"Standard_E96-24as_v4\",\r\n      \"numberOfCores\": 96,\r\n      \"osDiskSizeInMB\": 1047552,\r\n      \"resourceDiskSizeInMB\": 1376256,\r\n      \"memoryInMB\": 688128,\r\n      \"maxDataDiskCount\": 32\r\n    },\r\n    {\r\n      \"name\": \"Standard_E96-48as_v4\",\r\n      \"numberOfCores\": 96,\r\n      \"osDiskSizeInMB\": 1047552,\r\n      \"resourceDiskSizeInMB\": 1376256,\r\n      \"memoryInMB\": 688128,\r\n      \"maxDataDiskCount\": 32\r\n    },\r\n    {\r\n      \"name\": \"Standard_E96as_v4\",\r\n      \"numberOfCores\": 96,\r\n      \"osDiskSizeInMB\": 1047552,\r\n      \"resourceDiskSizeInMB\": 1376256,\r\n      \"memoryInMB\": 688128,\r\n      \"maxDataDiskCount\": 32\r\n    },\r\n    {\r\n      \"name\": \"Standard_F2s_v2\",\r\n      \"numberOfCores\": 2,\r\n      \"osDiskSizeInMB\": 1047552,\r\n      \"resourceDiskSizeInMB\": 16384,\r\n      \"memoryInMB\": 4096,\r\n      \"maxDataDiskCount\": 4\r\n    },\r\n    {\r\n      \"name\": \"Standard_F4s_v2\",\r\n      \"numberOfCores\": 4,\r\n      \"osDiskSizeInMB\": 1047552,\r\n      \"resourceDiskSizeInMB\": 32768,\r\n      \"memoryInMB\": 8192,\r\n      \"maxDataDiskCount\": 8\r\n    },\r\n    {\r\n      \"name\": \"Standard_F8s_v2\",\r\n      \"numberOfCores\": 8,\r\n      \"osDiskSizeInMB\": 1047552,\r\n      \"resourceDiskSizeInMB\": 65536,\r\n      \"memoryInMB\": 16384,\r\n      \"maxDataDiskCount\": 16\r\n    },\r\n    {\r\n      \"name\": \"Standard_F16s_v2\",\r\n      \"numberOfCores\": 16,\r\n      \"osDiskSizeInMB\": 1047552,\r\n      \"resourceDiskSizeInMB\": 131072,\r\n      \"memoryInMB\": 32768,\r\n      \"maxDataDiskCount\": 32\r\n    },\r\n    {\r\n      \"name\": \"Standard_F32s_v2\",\r\n      \"numberOfCores\": 32,\r\n      \"osDiskSizeInMB\": 1047552,\r\n      \"resourceDiskSizeInMB\": 262144,\r\n      \"memoryInMB\": 65536,\r\n      \"maxDataDiskCount\": 32\r\n    },\r\n    {\r\n      \"name\": \"Standard_F48s_v2\",\r\n      \"numberOfCores\": 48,\r\n      \"osDiskSizeInMB\": 1047552,\r\n      \"resourceDiskSizeInMB\": 393216,\r\n      \"memoryInMB\": 98304,\r\n      \"maxDataDiskCount\": 32\r\n    },\r\n    {\r\n      \"name\": \"Standard_F64s_v2\",\r\n      \"numberOfCores\": 64,\r\n      \"osDiskSizeInMB\": 1047552,\r\n      \"resourceDiskSizeInMB\": 524288,\r\n      \"memoryInMB\": 131072,\r\n      \"maxDataDiskCount\": 32\r\n    },\r\n    {\r\n      \"name\": \"Standard_F72s_v2\",\r\n      \"numberOfCores\": 72,\r\n      \"osDiskSizeInMB\": 1047552,\r\n      \"resourceDiskSizeInMB\": 589824,\r\n      \"memoryInMB\": 147456,\r\n      \"maxDataDiskCount\": 32\r\n    },\r\n    {\r\n      \"name\": \"Standard_A0\",\r\n      \"numberOfCores\": 1,\r\n      \"osDiskSizeInMB\": 1047552,\r\n      \"resourceDiskSizeInMB\": 20480,\r\n      \"memoryInMB\": 768,\r\n      \"maxDataDiskCount\": 1\r\n    },\r\n    {\r\n      \"name\": \"Standard_A1\",\r\n      \"numberOfCores\": 1,\r\n      \"osDiskSizeInMB\": 1047552,\r\n      \"resourceDiskSizeInMB\": 71680,\r\n      \"memoryInMB\": 1792,\r\n      \"maxDataDiskCount\": 2\r\n    },\r\n    {\r\n      \"name\": \"Standard_A2\",\r\n      \"numberOfCores\": 2,\r\n      \"osDiskSizeInMB\": 1047552,\r\n      \"resourceDiskSizeInMB\": 138240,\r\n      \"memoryInMB\": 3584,\r\n      \"maxDataDiskCount\": 4\r\n    },\r\n    {\r\n      \"name\": \"Standard_A3\",\r\n      \"numberOfCores\": 4,\r\n      \"osDiskSizeInMB\": 1047552,\r\n      \"resourceDiskSizeInMB\": 291840,\r\n      \"memoryInMB\": 7168,\r\n      \"maxDataDiskCount\": 8\r\n    },\r\n    {\r\n      \"name\": \"Standard_A5\",\r\n      \"numberOfCores\": 2,\r\n      \"osDiskSizeInMB\": 1047552,\r\n      \"resourceDiskSizeInMB\": 138240,\r\n      \"memoryInMB\": 14336,\r\n      \"maxDataDiskCount\": 4\r\n    },\r\n    {\r\n      \"name\": \"Standard_A4\",\r\n      \"numberOfCores\": 8,\r\n      \"osDiskSizeInMB\": 1047552,\r\n      \"resourceDiskSizeInMB\": 619520,\r\n      \"memoryInMB\": 14336,\r\n      \"maxDataDiskCount\": 16\r\n    },\r\n    {\r\n      \"name\": \"Standard_A6\",\r\n      \"numberOfCores\": 4,\r\n      \"osDiskSizeInMB\": 1047552,\r\n      \"resourceDiskSizeInMB\": 291840,\r\n      \"memoryInMB\": 28672,\r\n      \"maxDataDiskCount\": 8\r\n    },\r\n    {\r\n      \"name\": \"Standard_A7\",\r\n      \"numberOfCores\": 8,\r\n      \"osDiskSizeInMB\": 1047552,\r\n      \"resourceDiskSizeInMB\": 619520,\r\n      \"memoryInMB\": 57344,\r\n      \"maxDataDiskCount\": 16\r\n    },\r\n    {\r\n      \"name\": \"Basic_A0\",\r\n      \"numberOfCores\": 1,\r\n      \"osDiskSizeInMB\": 1047552,\r\n      \"resourceDiskSizeInMB\": 20480,\r\n      \"memoryInMB\": 768,\r\n      \"maxDataDiskCount\": 1\r\n    },\r\n    {\r\n      \"name\": \"Basic_A1\",\r\n      \"numberOfCores\": 1,\r\n      \"osDiskSizeInMB\": 1047552,\r\n      \"resourceDiskSizeInMB\": 40960,\r\n      \"memoryInMB\": 1792,\r\n      \"maxDataDiskCount\": 2\r\n    },\r\n    {\r\n      \"name\": \"Basic_A2\",\r\n      \"numberOfCores\": 2,\r\n      \"osDiskSizeInMB\": 1047552,\r\n      \"resourceDiskSizeInMB\": 61440,\r\n      \"memoryInMB\": 3584,\r\n      \"maxDataDiskCount\": 4\r\n    },\r\n    {\r\n      \"name\": \"Basic_A3\",\r\n      \"numberOfCores\": 4,\r\n      \"osDiskSizeInMB\": 1047552,\r\n      \"resourceDiskSizeInMB\": 122880,\r\n      \"memoryInMB\": 7168,\r\n      \"maxDataDiskCount\": 8\r\n    },\r\n    {\r\n      \"name\": \"Basic_A4\",\r\n      \"numberOfCores\": 8,\r\n      \"osDiskSizeInMB\": 1047552,\r\n      \"resourceDiskSizeInMB\": 245760,\r\n      \"memoryInMB\": 14336,\r\n      \"maxDataDiskCount\": 16\r\n    },\r\n    {\r\n      \"name\": \"Standard_E2_v4\",\r\n      \"numberOfCores\": 2,\r\n      \"osDiskSizeInMB\": 1047552,\r\n      \"resourceDiskSizeInMB\": 0,\r\n      \"memoryInMB\": 16384,\r\n      \"maxDataDiskCount\": 4\r\n    },\r\n    {\r\n      \"name\": \"Standard_E4_v4\",\r\n      \"numberOfCores\": 4,\r\n      \"osDiskSizeInMB\": 1047552,\r\n      \"resourceDiskSizeInMB\": 0,\r\n      \"memoryInMB\": 32768,\r\n      \"maxDataDiskCount\": 8\r\n    },\r\n    {\r\n      \"name\": \"Standard_E8_v4\",\r\n      \"numberOfCores\": 8,\r\n      \"osDiskSizeInMB\": 1047552,\r\n      \"resourceDiskSizeInMB\": 0,\r\n      \"memoryInMB\": 65536,\r\n      \"maxDataDiskCount\": 16\r\n    },\r\n    {\r\n      \"name\": \"Standard_E16_v4\",\r\n      \"numberOfCores\": 16,\r\n      \"osDiskSizeInMB\": 1047552,\r\n      \"resourceDiskSizeInMB\": 0,\r\n      \"memoryInMB\": 131072,\r\n      \"maxDataDiskCount\": 32\r\n    },\r\n    {\r\n      \"name\": \"Standard_E20_v4\",\r\n      \"numberOfCores\": 20,\r\n      \"osDiskSizeInMB\": 1047552,\r\n      \"resourceDiskSizeInMB\": 0,\r\n      \"memoryInMB\": 163840,\r\n      \"maxDataDiskCount\": 32\r\n    },\r\n    {\r\n      \"name\": \"Standard_E32_v4\",\r\n      \"numberOfCores\": 32,\r\n      \"osDiskSizeInMB\": 1047552,\r\n      \"resourceDiskSizeInMB\": 0,\r\n      \"memoryInMB\": 262144,\r\n      \"maxDataDiskCount\": 32\r\n    },\r\n    {\r\n      \"name\": \"Standard_E48_v4\",\r\n      \"numberOfCores\": 48,\r\n      \"osDiskSizeInMB\": 1047552,\r\n      \"resourceDiskSizeInMB\": 0,\r\n      \"memoryInMB\": 393216,\r\n      \"maxDataDiskCount\": 32\r\n    },\r\n    {\r\n      \"name\": \"Standard_E64_v4\",\r\n      \"numberOfCores\": 64,\r\n      \"osDiskSizeInMB\": 1047552,\r\n      \"resourceDiskSizeInMB\": 0,\r\n      \"memoryInMB\": 516096,\r\n      \"maxDataDiskCount\": 32\r\n    },\r\n    {\r\n      \"name\": \"Standard_E2d_v4\",\r\n      \"numberOfCores\": 2,\r\n      \"osDiskSizeInMB\": 1047552,\r\n      \"resourceDiskSizeInMB\": 76800,\r\n      \"memoryInMB\": 16384,\r\n      \"maxDataDiskCount\": 4\r\n    },\r\n    {\r\n      \"name\": \"Standard_E4d_v4\",\r\n      \"numberOfCores\": 4,\r\n      \"osDiskSizeInMB\": 1047552,\r\n      \"resourceDiskSizeInMB\": 153600,\r\n      \"memoryInMB\": 32768,\r\n      \"maxDataDiskCount\": 8\r\n    },\r\n    {\r\n      \"name\": \"Standard_E8d_v4\",\r\n      \"numberOfCores\": 8,\r\n      \"osDiskSizeInMB\": 1047552,\r\n      \"resourceDiskSizeInMB\": 307200,\r\n      \"memoryInMB\": 65536,\r\n      \"maxDataDiskCount\": 16\r\n    },\r\n    {\r\n      \"name\": \"Standard_E16d_v4\",\r\n      \"numberOfCores\": 16,\r\n      \"osDiskSizeInMB\": 1047552,\r\n      \"resourceDiskSizeInMB\": 614400,\r\n      \"memoryInMB\": 131072,\r\n      \"maxDataDiskCount\": 32\r\n    },\r\n    {\r\n      \"name\": \"Standard_E20d_v4\",\r\n      \"numberOfCores\": 20,\r\n      \"osDiskSizeInMB\": 1047552,\r\n      \"resourceDiskSizeInMB\": 768000,\r\n      \"memoryInMB\": 163840,\r\n      \"maxDataDiskCount\": 32\r\n    },\r\n    {\r\n      \"name\": \"Standard_E32d_v4\",\r\n      \"numberOfCores\": 32,\r\n      \"osDiskSizeInMB\": 1047552,\r\n      \"resourceDiskSizeInMB\": 1228800,\r\n      \"memoryInMB\": 262144,\r\n      \"maxDataDiskCount\": 32\r\n    },\r\n    {\r\n      \"name\": \"Standard_E48d_v4\",\r\n      \"numberOfCores\": 48,\r\n      \"osDiskSizeInMB\": 1047552,\r\n      \"resourceDiskSizeInMB\": 1843200,\r\n      \"memoryInMB\": 393216,\r\n      \"maxDataDiskCount\": 32\r\n    },\r\n    {\r\n      \"name\": \"Standard_E64d_v4\",\r\n      \"numberOfCores\": 64,\r\n      \"osDiskSizeInMB\": 1047552,\r\n      \"resourceDiskSizeInMB\": 2457600,\r\n      \"memoryInMB\": 516096,\r\n      \"maxDataDiskCount\": 32\r\n    },\r\n    {\r\n      \"name\": \"Standard_E2s_v4\",\r\n      \"numberOfCores\": 2,\r\n      \"osDiskSizeInMB\": 1047552,\r\n      \"resourceDiskSizeInMB\": 0,\r\n      \"memoryInMB\": 16384,\r\n      \"maxDataDiskCount\": 4\r\n    },\r\n    {\r\n      \"name\": \"Standard_E4-2s_v4\",\r\n      \"numberOfCores\": 4,\r\n      \"osDiskSizeInMB\": 1047552,\r\n      \"resourceDiskSizeInMB\": 0,\r\n      \"memoryInMB\": 32768,\r\n      \"maxDataDiskCount\": 8\r\n    },\r\n    {\r\n      \"name\": \"Standard_E4s_v4\",\r\n      \"numberOfCores\": 4,\r\n      \"osDiskSizeInMB\": 1047552,\r\n      \"resourceDiskSizeInMB\": 0,\r\n      \"memoryInMB\": 32768,\r\n      \"maxDataDiskCount\": 8\r\n    },\r\n    {\r\n      \"name\": \"Standard_E8-2s_v4\",\r\n      \"numberOfCores\": 8,\r\n      \"osDiskSizeInMB\": 1047552,\r\n      \"resourceDiskSizeInMB\": 0,\r\n      \"memoryInMB\": 65536,\r\n      \"maxDataDiskCount\": 16\r\n    },\r\n    {\r\n      \"name\": \"Standard_E8-4s_v4\",\r\n      \"numberOfCores\": 8,\r\n      \"osDiskSizeInMB\": 1047552,\r\n      \"resourceDiskSizeInMB\": 0,\r\n      \"memoryInMB\": 65536,\r\n      \"maxDataDiskCount\": 16\r\n    },\r\n    {\r\n      \"name\": \"Standard_E8s_v4\",\r\n      \"numberOfCores\": 8,\r\n      \"osDiskSizeInMB\": 1047552,\r\n      \"resourceDiskSizeInMB\": 0,\r\n      \"memoryInMB\": 65536,\r\n      \"maxDataDiskCount\": 16\r\n    },\r\n    {\r\n      \"name\": \"Standard_E16-4s_v4\",\r\n      \"numberOfCores\": 16,\r\n      \"osDiskSizeInMB\": 1047552,\r\n      \"resourceDiskSizeInMB\": 0,\r\n      \"memoryInMB\": 131072,\r\n      \"maxDataDiskCount\": 32\r\n    },\r\n    {\r\n      \"name\": \"Standard_E16-8s_v4\",\r\n      \"numberOfCores\": 16,\r\n      \"osDiskSizeInMB\": 1047552,\r\n      \"resourceDiskSizeInMB\": 0,\r\n      \"memoryInMB\": 131072,\r\n      \"maxDataDiskCount\": 32\r\n    },\r\n    {\r\n      \"name\": \"Standard_E16s_v4\",\r\n      \"numberOfCores\": 16,\r\n      \"osDiskSizeInMB\": 1047552,\r\n      \"resourceDiskSizeInMB\": 0,\r\n      \"memoryInMB\": 131072,\r\n      \"maxDataDiskCount\": 32\r\n    },\r\n    {\r\n      \"name\": \"Standard_E20s_v4\",\r\n      \"numberOfCores\": 20,\r\n      \"osDiskSizeInMB\": 1047552,\r\n      \"resourceDiskSizeInMB\": 0,\r\n      \"memoryInMB\": 163840,\r\n      \"maxDataDiskCount\": 32\r\n    },\r\n    {\r\n      \"name\": \"Standard_E32-8s_v4\",\r\n      \"numberOfCores\": 32,\r\n      \"osDiskSizeInMB\": 1047552,\r\n      \"resourceDiskSizeInMB\": 0,\r\n      \"memoryInMB\": 262144,\r\n      \"maxDataDiskCount\": 32\r\n    },\r\n    {\r\n      \"name\": \"Standard_E32-16s_v4\",\r\n      \"numberOfCores\": 32,\r\n      \"osDiskSizeInMB\": 1047552,\r\n      \"resourceDiskSizeInMB\": 0,\r\n      \"memoryInMB\": 262144,\r\n      \"maxDataDiskCount\": 32\r\n    },\r\n    {\r\n      \"name\": \"Standard_E32s_v4\",\r\n      \"numberOfCores\": 32,\r\n      \"osDiskSizeInMB\": 1047552,\r\n      \"resourceDiskSizeInMB\": 0,\r\n      \"memoryInMB\": 262144,\r\n      \"maxDataDiskCount\": 32\r\n    },\r\n    {\r\n      \"name\": \"Standard_E48s_v4\",\r\n      \"numberOfCores\": 48,\r\n      \"osDiskSizeInMB\": 1047552,\r\n      \"resourceDiskSizeInMB\": 0,\r\n      \"memoryInMB\": 393216,\r\n      \"maxDataDiskCount\": 32\r\n    },\r\n    {\r\n      \"name\": \"Standard_E64-16s_v4\",\r\n      \"numberOfCores\": 64,\r\n      \"osDiskSizeInMB\": 1047552,\r\n      \"resourceDiskSizeInMB\": 0,\r\n      \"memoryInMB\": 516096,\r\n      \"maxDataDiskCount\": 32\r\n    },\r\n    {\r\n      \"name\": \"Standard_E64-32s_v4\",\r\n      \"numberOfCores\": 64,\r\n      \"osDiskSizeInMB\": 1047552,\r\n      \"resourceDiskSizeInMB\": 0,\r\n      \"memoryInMB\": 516096,\r\n      \"maxDataDiskCount\": 32\r\n    },\r\n    {\r\n      \"name\": \"Standard_E64s_v4\",\r\n      \"numberOfCores\": 64,\r\n      \"osDiskSizeInMB\": 1047552,\r\n      \"resourceDiskSizeInMB\": 0,\r\n      \"memoryInMB\": 516096,\r\n      \"maxDataDiskCount\": 32\r\n    },\r\n    {\r\n      \"name\": \"Standard_E80is_v4\",\r\n      \"numberOfCores\": 80,\r\n      \"osDiskSizeInMB\": 1047552,\r\n      \"resourceDiskSizeInMB\": 0,\r\n      \"memoryInMB\": 516096,\r\n      \"maxDataDiskCount\": 32\r\n    },\r\n    {\r\n      \"name\": \"Standard_E2ds_v4\",\r\n      \"numberOfCores\": 2,\r\n      \"osDiskSizeInMB\": 1047552,\r\n      \"resourceDiskSizeInMB\": 76800,\r\n      \"memoryInMB\": 16384,\r\n      \"maxDataDiskCount\": 4\r\n    },\r\n    {\r\n      \"name\": \"Standard_E4-2ds_v4\",\r\n      \"numberOfCores\": 4,\r\n      \"osDiskSizeInMB\": 1047552,\r\n      \"resourceDiskSizeInMB\": 153600,\r\n      \"memoryInMB\": 32768,\r\n      \"maxDataDiskCount\": 8\r\n    },\r\n    {\r\n      \"name\": \"Standard_E4ds_v4\",\r\n      \"numberOfCores\": 4,\r\n      \"osDiskSizeInMB\": 1047552,\r\n      \"resourceDiskSizeInMB\": 153600,\r\n      \"memoryInMB\": 32768,\r\n      \"maxDataDiskCount\": 8\r\n    },\r\n    {\r\n      \"name\": \"Standard_E8-2ds_v4\",\r\n      \"numberOfCores\": 8,\r\n      \"osDiskSizeInMB\": 1047552,\r\n      \"resourceDiskSizeInMB\": 307200,\r\n      \"memoryInMB\": 65536,\r\n      \"maxDataDiskCount\": 16\r\n    },\r\n    {\r\n      \"name\": \"Standard_E8-4ds_v4\",\r\n      \"numberOfCores\": 8,\r\n      \"osDiskSizeInMB\": 1047552,\r\n      \"resourceDiskSizeInMB\": 307200,\r\n      \"memoryInMB\": 65536,\r\n      \"maxDataDiskCount\": 16\r\n    },\r\n    {\r\n      \"name\": \"Standard_E8ds_v4\",\r\n      \"numberOfCores\": 8,\r\n      \"osDiskSizeInMB\": 1047552,\r\n      \"resourceDiskSizeInMB\": 307200,\r\n      \"memoryInMB\": 65536,\r\n      \"maxDataDiskCount\": 16\r\n    },\r\n    {\r\n      \"name\": \"Standard_E16-4ds_v4\",\r\n      \"numberOfCores\": 16,\r\n      \"osDiskSizeInMB\": 1047552,\r\n      \"resourceDiskSizeInMB\": 614400,\r\n      \"memoryInMB\": 131072,\r\n      \"maxDataDiskCount\": 32\r\n    },\r\n    {\r\n      \"name\": \"Standard_E16-8ds_v4\",\r\n      \"numberOfCores\": 16,\r\n      \"osDiskSizeInMB\": 1047552,\r\n      \"resourceDiskSizeInMB\": 614400,\r\n      \"memoryInMB\": 131072,\r\n      \"maxDataDiskCount\": 32\r\n    },\r\n    {\r\n      \"name\": \"Standard_E16ds_v4\",\r\n      \"numberOfCores\": 16,\r\n      \"osDiskSizeInMB\": 1047552,\r\n      \"resourceDiskSizeInMB\": 614400,\r\n      \"memoryInMB\": 131072,\r\n      \"maxDataDiskCount\": 32\r\n    },\r\n    {\r\n      \"name\": \"Standard_E20ds_v4\",\r\n      \"numberOfCores\": 20,\r\n      \"osDiskSizeInMB\": 1047552,\r\n      \"resourceDiskSizeInMB\": 768000,\r\n      \"memoryInMB\": 163840,\r\n      \"maxDataDiskCount\": 32\r\n    },\r\n    {\r\n      \"name\": \"Standard_E32-8ds_v4\",\r\n      \"numberOfCores\": 32,\r\n      \"osDiskSizeInMB\": 1047552,\r\n      \"resourceDiskSizeInMB\": 1228800,\r\n      \"memoryInMB\": 262144,\r\n      \"maxDataDiskCount\": 32\r\n    },\r\n    {\r\n      \"name\": \"Standard_E32-16ds_v4\",\r\n      \"numberOfCores\": 32,\r\n      \"osDiskSizeInMB\": 1047552,\r\n      \"resourceDiskSizeInMB\": 1228800,\r\n      \"memoryInMB\": 262144,\r\n      \"maxDataDiskCount\": 32\r\n    },\r\n    {\r\n      \"name\": \"Standard_E32ds_v4\",\r\n      \"numberOfCores\": 32,\r\n      \"osDiskSizeInMB\": 1047552,\r\n      \"resourceDiskSizeInMB\": 1228800,\r\n      \"memoryInMB\": 262144,\r\n      \"maxDataDiskCount\": 32\r\n    },\r\n    {\r\n      \"name\": \"Standard_E48ds_v4\",\r\n      \"numberOfCores\": 48,\r\n      \"osDiskSizeInMB\": 1047552,\r\n      \"resourceDiskSizeInMB\": 1843200,\r\n      \"memoryInMB\": 393216,\r\n      \"maxDataDiskCount\": 32\r\n    },\r\n    {\r\n      \"name\": \"Standard_E64-16ds_v4\",\r\n      \"numberOfCores\": 64,\r\n      \"osDiskSizeInMB\": 1047552,\r\n      \"resourceDiskSizeInMB\": 2457600,\r\n      \"memoryInMB\": 516096,\r\n      \"maxDataDiskCount\": 32\r\n    },\r\n    {\r\n      \"name\": \"Standard_E64-32ds_v4\",\r\n      \"numberOfCores\": 64,\r\n      \"osDiskSizeInMB\": 1047552,\r\n      \"resourceDiskSizeInMB\": 2457600,\r\n      \"memoryInMB\": 516096,\r\n      \"maxDataDiskCount\": 32\r\n    },\r\n    {\r\n      \"name\": \"Standard_E64ds_v4\",\r\n      \"numberOfCores\": 64,\r\n      \"osDiskSizeInMB\": 1047552,\r\n      \"resourceDiskSizeInMB\": 2457600,\r\n      \"memoryInMB\": 516096,\r\n      \"maxDataDiskCount\": 32\r\n    },\r\n    {\r\n      \"name\": \"Standard_E80ids_v4\",\r\n      \"numberOfCores\": 80,\r\n      \"osDiskSizeInMB\": 1047552,\r\n      \"resourceDiskSizeInMB\": 4362240,\r\n      \"memoryInMB\": 516096,\r\n      \"maxDataDiskCount\": 32\r\n    },\r\n    {\r\n      \"name\": \"Standard_D2d_v4\",\r\n      \"numberOfCores\": 2,\r\n      \"osDiskSizeInMB\": 1047552,\r\n      \"resourceDiskSizeInMB\": 76800,\r\n      \"memoryInMB\": 8192,\r\n      \"maxDataDiskCount\": 4\r\n    },\r\n    {\r\n      \"name\": \"Standard_D4d_v4\",\r\n      \"numberOfCores\": 4,\r\n      \"osDiskSizeInMB\": 1047552,\r\n      \"resourceDiskSizeInMB\": 153600,\r\n      \"memoryInMB\": 16384,\r\n      \"maxDataDiskCount\": 8\r\n    },\r\n    {\r\n      \"name\": \"Standard_D8d_v4\",\r\n      \"numberOfCores\": 8,\r\n      \"osDiskSizeInMB\": 1047552,\r\n      \"resourceDiskSizeInMB\": 307200,\r\n      \"memoryInMB\": 32768,\r\n      \"maxDataDiskCount\": 16\r\n    },\r\n    {\r\n      \"name\": \"Standard_D16d_v4\",\r\n      \"numberOfCores\": 16,\r\n      \"osDiskSizeInMB\": 1047552,\r\n      \"resourceDiskSizeInMB\": 614400,\r\n      \"memoryInMB\": 65536,\r\n      \"maxDataDiskCount\": 32\r\n    },\r\n    {\r\n      \"name\": \"Standard_D32d_v4\",\r\n      \"numberOfCores\": 32,\r\n      \"osDiskSizeInMB\": 1047552,\r\n      \"resourceDiskSizeInMB\": 1228800,\r\n      \"memoryInMB\": 131072,\r\n      \"maxDataDiskCount\": 32\r\n    },\r\n    {\r\n      \"name\": \"Standard_D48d_v4\",\r\n      \"numberOfCores\": 48,\r\n      \"osDiskSizeInMB\": 1047552,\r\n      \"resourceDiskSizeInMB\": 1843200,\r\n      \"memoryInMB\": 196608,\r\n      \"maxDataDiskCount\": 32\r\n    },\r\n    {\r\n      \"name\": \"Standard_D64d_v4\",\r\n      \"numberOfCores\": 64,\r\n      \"osDiskSizeInMB\": 1047552,\r\n      \"resourceDiskSizeInMB\": 2457600,\r\n      \"memoryInMB\": 262144,\r\n      \"maxDataDiskCount\": 32\r\n    },\r\n    {\r\n      \"name\": \"Standard_D2_v4\",\r\n      \"numberOfCores\": 2,\r\n      \"osDiskSizeInMB\": 1047552,\r\n      \"resourceDiskSizeInMB\": 0,\r\n      \"memoryInMB\": 8192,\r\n      \"maxDataDiskCount\": 4\r\n    },\r\n    {\r\n      \"name\": \"Standard_D4_v4\",\r\n      \"numberOfCores\": 4,\r\n      \"osDiskSizeInMB\": 1047552,\r\n      \"resourceDiskSizeInMB\": 0,\r\n      \"memoryInMB\": 16384,\r\n      \"maxDataDiskCount\": 8\r\n    },\r\n    {\r\n      \"name\": \"Standard_D8_v4\",\r\n      \"numberOfCores\": 8,\r\n      \"osDiskSizeInMB\": 1047552,\r\n      \"resourceDiskSizeInMB\": 0,\r\n      \"memoryInMB\": 32768,\r\n      \"maxDataDiskCount\": 16\r\n    },\r\n    {\r\n      \"name\": \"Standard_D16_v4\",\r\n      \"numberOfCores\": 16,\r\n      \"osDiskSizeInMB\": 1047552,\r\n      \"resourceDiskSizeInMB\": 0,\r\n      \"memoryInMB\": 65536,\r\n      \"maxDataDiskCount\": 32\r\n    },\r\n    {\r\n      \"name\": \"Standard_D32_v4\",\r\n      \"numberOfCores\": 32,\r\n      \"osDiskSizeInMB\": 1047552,\r\n      \"resourceDiskSizeInMB\": 0,\r\n      \"memoryInMB\": 131072,\r\n      \"maxDataDiskCount\": 32\r\n    },\r\n    {\r\n      \"name\": \"Standard_D48_v4\",\r\n      \"numberOfCores\": 48,\r\n      \"osDiskSizeInMB\": 1047552,\r\n      \"resourceDiskSizeInMB\": 0,\r\n      \"memoryInMB\": 196608,\r\n      \"maxDataDiskCount\": 32\r\n    },\r\n    {\r\n      \"name\": \"Standard_D64_v4\",\r\n      \"numberOfCores\": 64,\r\n      \"osDiskSizeInMB\": 1047552,\r\n      \"resourceDiskSizeInMB\": 0,\r\n      \"memoryInMB\": 262144,\r\n      \"maxDataDiskCount\": 32\r\n    },\r\n    {\r\n      \"name\": \"Standard_D2ds_v4\",\r\n      \"numberOfCores\": 2,\r\n      \"osDiskSizeInMB\": 1047552,\r\n      \"resourceDiskSizeInMB\": 76800,\r\n      \"memoryInMB\": 8192,\r\n      \"maxDataDiskCount\": 4\r\n    },\r\n    {\r\n      \"name\": \"Standard_D4ds_v4\",\r\n      \"numberOfCores\": 4,\r\n      \"osDiskSizeInMB\": 1047552,\r\n      \"resourceDiskSizeInMB\": 153600,\r\n      \"memoryInMB\": 16384,\r\n      \"maxDataDiskCount\": 8\r\n    },\r\n    {\r\n      \"name\": \"Standard_D8ds_v4\",\r\n      \"numberOfCores\": 8,\r\n      \"osDiskSizeInMB\": 1047552,\r\n      \"resourceDiskSizeInMB\": 307200,\r\n      \"memoryInMB\": 32768,\r\n      \"maxDataDiskCount\": 16\r\n    },\r\n    {\r\n      \"name\": \"Standard_D16ds_v4\",\r\n      \"numberOfCores\": 16,\r\n      \"osDiskSizeInMB\": 1047552,\r\n      \"resourceDiskSizeInMB\": 614400,\r\n      \"memoryInMB\": 65536,\r\n      \"maxDataDiskCount\": 32\r\n    },\r\n    {\r\n      \"name\": \"Standard_D32ds_v4\",\r\n      \"numberOfCores\": 32,\r\n      \"osDiskSizeInMB\": 1047552,\r\n      \"resourceDiskSizeInMB\": 1228800,\r\n      \"memoryInMB\": 131072,\r\n      \"maxDataDiskCount\": 32\r\n    },\r\n    {\r\n      \"name\": \"Standard_D48ds_v4\",\r\n      \"numberOfCores\": 48,\r\n      \"osDiskSizeInMB\": 1047552,\r\n      \"resourceDiskSizeInMB\": 1843200,\r\n      \"memoryInMB\": 196608,\r\n      \"maxDataDiskCount\": 32\r\n    },\r\n    {\r\n      \"name\": \"Standard_D64ds_v4\",\r\n      \"numberOfCores\": 64,\r\n      \"osDiskSizeInMB\": 1047552,\r\n      \"resourceDiskSizeInMB\": 2457600,\r\n      \"memoryInMB\": 262144,\r\n      \"maxDataDiskCount\": 32\r\n    },\r\n    {\r\n      \"name\": \"Standard_D2s_v4\",\r\n      \"numberOfCores\": 2,\r\n      \"osDiskSizeInMB\": 1047552,\r\n      \"resourceDiskSizeInMB\": 0,\r\n      \"memoryInMB\": 8192,\r\n      \"maxDataDiskCount\": 4\r\n    },\r\n    {\r\n      \"name\": \"Standard_D4s_v4\",\r\n      \"numberOfCores\": 4,\r\n      \"osDiskSizeInMB\": 1047552,\r\n      \"resourceDiskSizeInMB\": 0,\r\n      \"memoryInMB\": 16384,\r\n      \"maxDataDiskCount\": 8\r\n    },\r\n    {\r\n      \"name\": \"Standard_D8s_v4\",\r\n      \"numberOfCores\": 8,\r\n      \"osDiskSizeInMB\": 1047552,\r\n      \"resourceDiskSizeInMB\": 0,\r\n      \"memoryInMB\": 32768,\r\n      \"maxDataDiskCount\": 16\r\n    },\r\n    {\r\n      \"name\": \"Standard_D16s_v4\",\r\n      \"numberOfCores\": 16,\r\n      \"osDiskSizeInMB\": 1047552,\r\n      \"resourceDiskSizeInMB\": 0,\r\n      \"memoryInMB\": 65536,\r\n      \"maxDataDiskCount\": 32\r\n    },\r\n    {\r\n      \"name\": \"Standard_D32s_v4\",\r\n      \"numberOfCores\": 32,\r\n      \"osDiskSizeInMB\": 1047552,\r\n      \"resourceDiskSizeInMB\": 0,\r\n      \"memoryInMB\": 131072,\r\n      \"maxDataDiskCount\": 32\r\n    },\r\n    {\r\n      \"name\": \"Standard_D48s_v4\",\r\n      \"numberOfCores\": 48,\r\n      \"osDiskSizeInMB\": 1047552,\r\n      \"resourceDiskSizeInMB\": 0,\r\n      \"memoryInMB\": 196608,\r\n      \"maxDataDiskCount\": 32\r\n    },\r\n    {\r\n      \"name\": \"Standard_D64s_v4\",\r\n      \"numberOfCores\": 64,\r\n      \"osDiskSizeInMB\": 1047552,\r\n      \"resourceDiskSizeInMB\": 0,\r\n      \"memoryInMB\": 262144,\r\n      \"maxDataDiskCount\": 32\r\n    }\r\n  ]\r\n}",
+      "StatusCode": 200
+    },
+    {
+      "RequestUri": "/subscriptions/e37510d7-33b6-4676-886f-ee75bcc01871/resourcegroups/crptestar8024?api-version=2017-05-10",
+      "EncodedRequestUri": "L3N1YnNjcmlwdGlvbnMvZTM3NTEwZDctMzNiNi00Njc2LTg4NmYtZWU3NWJjYzAxODcxL3Jlc291cmNlZ3JvdXBzL2NycHRlc3RhcjgwMjQ/YXBpLXZlcnNpb249MjAxNy0wNS0xMA==",
+      "RequestMethod": "DELETE",
       "RequestBody": "",
       "RequestHeaders": {
         "x-ms-client-request-id": [
-<<<<<<< HEAD
-          "675a3431-3637-408f-bcaa-32dec242024c"
-=======
-          "ebcd4c98-8ef6-4766-b975-e33890b7a912"
->>>>>>> ba3a4ca0
+          "4efbe191-8d0e-4d00-9065-cdcf14c4de94"
         ],
         "Accept-Language": [
           "en-US"
@@ -2100,661 +1661,7 @@
         "User-Agent": [
           "FxVersion/4.6.29518.01",
           "OSName/Windows",
-<<<<<<< HEAD
-          "OSVersion/Microsoft.Windows.10.0.18363.",
-          "Microsoft.Azure.Management.Compute.ComputeManagementClient/35.0.0.0"
-=======
-          "OSVersion/Microsoft.Windows.10.0.19042.",
-          "Microsoft.Azure.Management.Compute.ComputeManagementClient/47.0.0"
->>>>>>> ba3a4ca0
-        ]
-      },
-      "ResponseHeaders": {
-        "Cache-Control": [
-          "no-cache"
-        ],
-<<<<<<< HEAD
-        "Date": [
-          "Thu, 02 Apr 2020 17:18:05 GMT"
-        ],
-=======
->>>>>>> ba3a4ca0
-        "Pragma": [
-          "no-cache"
-        ],
-        "x-ms-ratelimit-remaining-resource": [
-          "Microsoft.Compute/LowCostGet3Min;3997,Microsoft.Compute/LowCostGet30Min;31974"
-        ],
-        "Strict-Transport-Security": [
-          "max-age=31536000; includeSubDomains"
-        ],
-        "x-ms-request-id": [
-<<<<<<< HEAD
-          "2969aad1-a5d2-486b-8d14-763d7374e832"
-        ],
-        "x-ms-ratelimit-remaining-subscription-reads": [
-          "11994"
-        ],
-        "x-ms-correlation-request-id": [
-          "3cd37fd7-8302-40e2-a738-9405822a7a22"
-        ],
-        "x-ms-routing-request-id": [
-          "WESTUS:20200402T171806Z:3cd37fd7-8302-40e2-a738-9405822a7a22"
-=======
-          "b0c42a6a-9c5d-471f-8a03-6e09367e167d"
-        ],
-        "Server": [
-          "Microsoft-HTTPAPI/2.0",
-          "Microsoft-HTTPAPI/2.0"
-        ],
-        "x-ms-ratelimit-remaining-subscription-reads": [
-          "11993"
-        ],
-        "x-ms-correlation-request-id": [
-          "bdcc4891-8c2d-42ec-b8be-5ec880d30174"
-        ],
-        "x-ms-routing-request-id": [
-          "EASTUS2:20210618T055352Z:bdcc4891-8c2d-42ec-b8be-5ec880d30174"
->>>>>>> ba3a4ca0
-        ],
-        "X-Content-Type-Options": [
-          "nosniff"
-        ],
-        "Date": [
-          "Fri, 18 Jun 2021 05:53:52 GMT"
-        ],
-        "Content-Length": [
-<<<<<<< HEAD
-          "2514"
-=======
-          "2830"
->>>>>>> ba3a4ca0
-        ],
-        "Content-Type": [
-          "application/json; charset=utf-8"
-        ],
-        "Expires": [
-          "-1"
-        ]
-      },
-<<<<<<< HEAD
-      "ResponseBody": "{\r\n  \"name\": \"vm8622\",\r\n  \"id\": \"/subscriptions/0296790d-427c-48ca-b204-8b729bbd8670/resourceGroups/crptestar5976/providers/Microsoft.Compute/virtualMachines/vm8622\",\r\n  \"type\": \"Microsoft.Compute/virtualMachines\",\r\n  \"location\": \"northeurope\",\r\n  \"tags\": {\r\n    \"RG\": \"rg\",\r\n    \"testTag\": \"1\"\r\n  },\r\n  \"properties\": {\r\n    \"vmId\": \"8579e4c1-16b7-49fb-82e8-bd5a236a2c9b\",\r\n    \"availabilitySet\": {\r\n      \"id\": \"/subscriptions/0296790d-427c-48ca-b204-8b729bbd8670/resourceGroups/crptestar5976/providers/Microsoft.Compute/availabilitySets/AS6866\"\r\n    },\r\n    \"hardwareProfile\": {\r\n      \"vmSize\": \"Standard_DS14-8_v2\"\r\n    },\r\n    \"storageProfile\": {\r\n      \"imageReference\": {\r\n        \"publisher\": \"MicrosoftWindowsServer\",\r\n        \"offer\": \"WindowsServer\",\r\n        \"sku\": \"2012-R2-Datacenter\",\r\n        \"version\": \"4.127.20180315\",\r\n        \"exactVersion\": \"4.127.20180315\"\r\n      },\r\n      \"osDisk\": {\r\n        \"osType\": \"Windows\",\r\n        \"diffDiskSettings\": {\r\n          \"option\": \"Local\",\r\n          \"placement\": \"ResourceDisk\"\r\n        },\r\n        \"name\": \"test\",\r\n        \"createOption\": \"FromImage\",\r\n        \"caching\": \"ReadOnly\",\r\n        \"managedDisk\": {\r\n          \"storageAccountType\": \"Standard_LRS\",\r\n          \"id\": \"/subscriptions/0296790d-427c-48ca-b204-8b729bbd8670/resourceGroups/CRPTESTAR5976/providers/Microsoft.Compute/disks/test\"\r\n        },\r\n        \"diskSizeGB\": 127\r\n      },\r\n      \"dataDisks\": [\r\n        {\r\n          \"lun\": 0,\r\n          \"name\": \"vm8622_disk2_a098f351a830445a85e20aeef8798b60\",\r\n          \"createOption\": \"Empty\",\r\n          \"caching\": \"None\",\r\n          \"managedDisk\": {\r\n            \"storageAccountType\": \"Standard_LRS\",\r\n            \"id\": \"/subscriptions/0296790d-427c-48ca-b204-8b729bbd8670/resourceGroups/CRPTESTAR5976/providers/Microsoft.Compute/disks/vm8622_disk2_a098f351a830445a85e20aeef8798b60\"\r\n          },\r\n          \"diskSizeGB\": 30,\r\n          \"toBeDetached\": false\r\n        }\r\n      ]\r\n    },\r\n    \"osProfile\": {\r\n      \"computerName\": \"Test\",\r\n      \"adminUsername\": \"Foo12\",\r\n      \"windowsConfiguration\": {\r\n        \"provisionVMAgent\": true,\r\n        \"enableAutomaticUpdates\": true\r\n      },\r\n      \"secrets\": [],\r\n      \"allowExtensionOperations\": true,\r\n      \"requireGuestProvisionSignal\": true\r\n    },\r\n    \"networkProfile\": {\r\n      \"networkInterfaces\": [\r\n        {\r\n          \"id\": \"/subscriptions/0296790d-427c-48ca-b204-8b729bbd8670/resourceGroups/crptestar5976/providers/Microsoft.Network/networkInterfaces/nic377\"\r\n        }\r\n      ]\r\n    },\r\n    \"provisioningState\": \"Succeeded\"\r\n  }\r\n}",
-      "StatusCode": 200
-    },
-    {
-      "RequestUri": "/subscriptions/0296790d-427c-48ca-b204-8b729bbd8670/resourceGroups/crptestar5976/providers/Microsoft.Compute/virtualMachines/vm8622?$expand=instanceView&api-version=2019-12-01",
-      "EncodedRequestUri": "L3N1YnNjcmlwdGlvbnMvMDI5Njc5MGQtNDI3Yy00OGNhLWIyMDQtOGI3MjliYmQ4NjcwL3Jlc291cmNlR3JvdXBzL2NycHRlc3RhcjU5NzYvcHJvdmlkZXJzL01pY3Jvc29mdC5Db21wdXRlL3ZpcnR1YWxNYWNoaW5lcy92bTg2MjI/JGV4cGFuZD1pbnN0YW5jZVZpZXcmYXBpLXZlcnNpb249MjAxOS0xMi0wMQ==",
-=======
-      "ResponseBody": "{\r\n  \"name\": \"vm8844\",\r\n  \"id\": \"/subscriptions/e37510d7-33b6-4676-886f-ee75bcc01871/resourceGroups/crptestar6665/providers/Microsoft.Compute/virtualMachines/vm8844\",\r\n  \"type\": \"Microsoft.Compute/virtualMachines\",\r\n  \"location\": \"northeurope\",\r\n  \"tags\": {\r\n    \"RG\": \"rg\",\r\n    \"testTag\": \"1\",\r\n    \"azsecpack\": \"nonprod\",\r\n    \"platformsettings.host_environment.service.platform_optedin_for_rootcerts\": \"true\"\r\n  },\r\n  \"properties\": {\r\n    \"vmId\": \"aaa2035c-b9f9-4bb1-9b69-9d27149ad7a2\",\r\n    \"availabilitySet\": {\r\n      \"id\": \"/subscriptions/e37510d7-33b6-4676-886f-ee75bcc01871/resourceGroups/crptestar6665/providers/Microsoft.Compute/availabilitySets/AS7205\"\r\n    },\r\n    \"hardwareProfile\": {\r\n      \"vmSize\": \"Standard_DS14-8_v2\"\r\n    },\r\n    \"storageProfile\": {\r\n      \"imageReference\": {\r\n        \"publisher\": \"MicrosoftWindowsServer\",\r\n        \"offer\": \"WindowsServer\",\r\n        \"sku\": \"2012-R2-Datacenter\",\r\n        \"version\": \"4.127.20180315\",\r\n        \"exactVersion\": \"4.127.20180315\"\r\n      },\r\n      \"osDisk\": {\r\n        \"osType\": \"Windows\",\r\n        \"diffDiskSettings\": {\r\n          \"option\": \"Local\",\r\n          \"placement\": \"ResourceDisk\"\r\n        },\r\n        \"name\": \"test\",\r\n        \"createOption\": \"FromImage\",\r\n        \"caching\": \"ReadOnly\",\r\n        \"managedDisk\": {\r\n          \"storageAccountType\": \"Standard_LRS\",\r\n          \"id\": \"/subscriptions/e37510d7-33b6-4676-886f-ee75bcc01871/resourceGroups/crptestar6665/providers/Microsoft.Compute/disks/test\"\r\n        },\r\n        \"diskSizeGB\": 127,\r\n        \"deleteOption\": \"Delete\"\r\n      },\r\n      \"dataDisks\": [\r\n        {\r\n          \"lun\": 0,\r\n          \"name\": \"vm8844_disk2_eb100fa1a3224efa8698084dcdc357a6\",\r\n          \"createOption\": \"Empty\",\r\n          \"caching\": \"None\",\r\n          \"managedDisk\": {\r\n            \"storageAccountType\": \"Standard_LRS\",\r\n            \"id\": \"/subscriptions/e37510d7-33b6-4676-886f-ee75bcc01871/resourceGroups/crptestar6665/providers/Microsoft.Compute/disks/vm8844_disk2_eb100fa1a3224efa8698084dcdc357a6\"\r\n          },\r\n          \"diskSizeGB\": 30,\r\n          \"toBeDetached\": false,\r\n          \"deleteOption\": \"Detach\"\r\n        }\r\n      ]\r\n    },\r\n    \"osProfile\": {\r\n      \"computerName\": \"Test\",\r\n      \"adminUsername\": \"Foo12\",\r\n      \"windowsConfiguration\": {\r\n        \"provisionVMAgent\": true,\r\n        \"enableAutomaticUpdates\": true,\r\n        \"patchSettings\": {\r\n          \"patchMode\": \"AutomaticByOS\",\r\n          \"assessmentMode\": \"ImageDefault\"\r\n        }\r\n      },\r\n      \"secrets\": [],\r\n      \"allowExtensionOperations\": true,\r\n      \"requireGuestProvisionSignal\": true\r\n    },\r\n    \"networkProfile\": {\r\n      \"networkInterfaces\": [\r\n        {\r\n          \"id\": \"/subscriptions/e37510d7-33b6-4676-886f-ee75bcc01871/resourceGroups/crptestar6665/providers/Microsoft.Network/networkInterfaces/nic8162\"\r\n        }\r\n      ]\r\n    },\r\n    \"provisioningState\": \"Succeeded\"\r\n  }\r\n}",
-      "StatusCode": 200
-    },
-    {
-      "RequestUri": "/subscriptions/e37510d7-33b6-4676-886f-ee75bcc01871/resourceGroups/crptestar6665/providers/Microsoft.Compute/virtualMachines/vm8844?$expand=instanceView&api-version=2021-04-01",
-      "EncodedRequestUri": "L3N1YnNjcmlwdGlvbnMvZTM3NTEwZDctMzNiNi00Njc2LTg4NmYtZWU3NWJjYzAxODcxL3Jlc291cmNlR3JvdXBzL2NycHRlc3RhcjY2NjUvcHJvdmlkZXJzL01pY3Jvc29mdC5Db21wdXRlL3ZpcnR1YWxNYWNoaW5lcy92bTg4NDQ/JGV4cGFuZD1pbnN0YW5jZVZpZXcmYXBpLXZlcnNpb249MjAyMS0wNC0wMQ==",
->>>>>>> ba3a4ca0
-      "RequestMethod": "GET",
-      "RequestBody": "",
-      "RequestHeaders": {
-        "x-ms-client-request-id": [
-<<<<<<< HEAD
-          "37d58e5e-9ac4-44bc-956c-f00722574671"
-=======
-          "2758fe97-1cdb-47d3-9e99-8e9d0fef1bec"
->>>>>>> ba3a4ca0
-        ],
-        "Accept-Language": [
-          "en-US"
-        ],
-        "User-Agent": [
-          "FxVersion/4.6.29518.01",
-          "OSName/Windows",
-<<<<<<< HEAD
-          "OSVersion/Microsoft.Windows.10.0.18363.",
-          "Microsoft.Azure.Management.Compute.ComputeManagementClient/35.0.0.0"
-=======
-          "OSVersion/Microsoft.Windows.10.0.19042.",
-          "Microsoft.Azure.Management.Compute.ComputeManagementClient/47.0.0"
->>>>>>> ba3a4ca0
-        ]
-      },
-      "ResponseHeaders": {
-        "Cache-Control": [
-          "no-cache"
-        ],
-<<<<<<< HEAD
-        "Date": [
-          "Thu, 02 Apr 2020 17:23:05 GMT"
-        ],
-=======
->>>>>>> ba3a4ca0
-        "Pragma": [
-          "no-cache"
-        ],
-        "x-ms-ratelimit-remaining-resource": [
-<<<<<<< HEAD
-          "Microsoft.Compute/LowCostGet3Min;3999,Microsoft.Compute/LowCostGet30Min;31996"
-=======
-          "Microsoft.Compute/LowCostGet3Min;3999,Microsoft.Compute/LowCostGet30Min;31976"
->>>>>>> ba3a4ca0
-        ],
-        "Strict-Transport-Security": [
-          "max-age=31536000; includeSubDomains"
-        ],
-        "x-ms-request-id": [
-<<<<<<< HEAD
-          "73303bff-8541-4799-8fe3-22f80e3944cf"
-=======
-          "658ea245-e192-416d-a90d-d9bb8bd6f59c"
-        ],
-        "Server": [
-          "Microsoft-HTTPAPI/2.0",
-          "Microsoft-HTTPAPI/2.0"
->>>>>>> ba3a4ca0
-        ],
-        "x-ms-ratelimit-remaining-subscription-reads": [
-          "11999"
-        ],
-        "x-ms-correlation-request-id": [
-<<<<<<< HEAD
-          "7288a200-b491-4669-b91b-fce02bfaebd6"
-        ],
-        "x-ms-routing-request-id": [
-          "WESTUS:20200402T172306Z:7288a200-b491-4669-b91b-fce02bfaebd6"
-=======
-          "144acb7b-470a-4a10-ae32-f39aba28a67f"
-        ],
-        "x-ms-routing-request-id": [
-          "EASTUS2:20210618T055853Z:144acb7b-470a-4a10-ae32-f39aba28a67f"
->>>>>>> ba3a4ca0
-        ],
-        "X-Content-Type-Options": [
-          "nosniff"
-        ],
-        "Date": [
-          "Fri, 18 Jun 2021 05:58:52 GMT"
-        ],
-        "Content-Length": [
-<<<<<<< HEAD
-          "4399"
-=======
-          "4568"
->>>>>>> ba3a4ca0
-        ],
-        "Content-Type": [
-          "application/json; charset=utf-8"
-        ],
-        "Expires": [
-          "-1"
-        ]
-      },
-<<<<<<< HEAD
-      "ResponseBody": "{\r\n  \"name\": \"vm8622\",\r\n  \"id\": \"/subscriptions/0296790d-427c-48ca-b204-8b729bbd8670/resourceGroups/crptestar5976/providers/Microsoft.Compute/virtualMachines/vm8622\",\r\n  \"type\": \"Microsoft.Compute/virtualMachines\",\r\n  \"location\": \"northeurope\",\r\n  \"tags\": {\r\n    \"RG\": \"rg\",\r\n    \"testTag\": \"1\"\r\n  },\r\n  \"properties\": {\r\n    \"vmId\": \"8579e4c1-16b7-49fb-82e8-bd5a236a2c9b\",\r\n    \"availabilitySet\": {\r\n      \"id\": \"/subscriptions/0296790d-427c-48ca-b204-8b729bbd8670/resourceGroups/crptestar5976/providers/Microsoft.Compute/availabilitySets/AS6866\"\r\n    },\r\n    \"hardwareProfile\": {\r\n      \"vmSize\": \"Standard_DS14-8_v2\"\r\n    },\r\n    \"storageProfile\": {\r\n      \"imageReference\": {\r\n        \"publisher\": \"MicrosoftWindowsServer\",\r\n        \"offer\": \"WindowsServer\",\r\n        \"sku\": \"2012-R2-Datacenter\",\r\n        \"version\": \"4.127.20180315\",\r\n        \"exactVersion\": \"4.127.20180315\"\r\n      },\r\n      \"osDisk\": {\r\n        \"osType\": \"Windows\",\r\n        \"diffDiskSettings\": {\r\n          \"option\": \"Local\",\r\n          \"placement\": \"ResourceDisk\"\r\n        },\r\n        \"name\": \"test\",\r\n        \"createOption\": \"FromImage\",\r\n        \"caching\": \"ReadOnly\",\r\n        \"managedDisk\": {\r\n          \"storageAccountType\": \"Standard_LRS\",\r\n          \"id\": \"/subscriptions/0296790d-427c-48ca-b204-8b729bbd8670/resourceGroups/CRPTESTAR5976/providers/Microsoft.Compute/disks/test\"\r\n        },\r\n        \"diskSizeGB\": 127\r\n      },\r\n      \"dataDisks\": [\r\n        {\r\n          \"lun\": 0,\r\n          \"name\": \"vm8622_disk2_a098f351a830445a85e20aeef8798b60\",\r\n          \"createOption\": \"Empty\",\r\n          \"caching\": \"None\",\r\n          \"managedDisk\": {\r\n            \"storageAccountType\": \"Standard_LRS\",\r\n            \"id\": \"/subscriptions/0296790d-427c-48ca-b204-8b729bbd8670/resourceGroups/CRPTESTAR5976/providers/Microsoft.Compute/disks/vm8622_disk2_a098f351a830445a85e20aeef8798b60\"\r\n          },\r\n          \"diskSizeGB\": 30,\r\n          \"toBeDetached\": false\r\n        }\r\n      ]\r\n    },\r\n    \"osProfile\": {\r\n      \"computerName\": \"Test\",\r\n      \"adminUsername\": \"Foo12\",\r\n      \"windowsConfiguration\": {\r\n        \"provisionVMAgent\": true,\r\n        \"enableAutomaticUpdates\": true\r\n      },\r\n      \"secrets\": [],\r\n      \"allowExtensionOperations\": true,\r\n      \"requireGuestProvisionSignal\": true\r\n    },\r\n    \"networkProfile\": {\r\n      \"networkInterfaces\": [\r\n        {\r\n          \"id\": \"/subscriptions/0296790d-427c-48ca-b204-8b729bbd8670/resourceGroups/crptestar5976/providers/Microsoft.Network/networkInterfaces/nic377\"\r\n        }\r\n      ]\r\n    },\r\n    \"provisioningState\": \"Succeeded\",\r\n    \"instanceView\": {\r\n      \"platformUpdateDomain\": 0,\r\n      \"platformFaultDomain\": 0,\r\n      \"computerName\": \"Test\",\r\n      \"osName\": \"Windows Server 2012 R2 Datacenter\",\r\n      \"osVersion\": \"Microsoft Windows NT 6.3.9600.0\",\r\n      \"vmAgent\": {\r\n        \"vmAgentVersion\": \"2.7.41491.963\",\r\n        \"statuses\": [\r\n          {\r\n            \"code\": \"ProvisioningState/succeeded\",\r\n            \"level\": \"Info\",\r\n            \"displayStatus\": \"Ready\",\r\n            \"message\": \"GuestAgent is running and accepting new configurations.\",\r\n            \"time\": \"2020-04-02T10:22:59-07:00\"\r\n          }\r\n        ]\r\n      },\r\n      \"disks\": [\r\n        {\r\n          \"name\": \"test\",\r\n          \"statuses\": [\r\n            {\r\n              \"code\": \"ProvisioningState/succeeded\",\r\n              \"level\": \"Info\",\r\n              \"displayStatus\": \"Provisioning succeeded\",\r\n              \"time\": \"2020-04-02T10:16:17.854815-07:00\"\r\n            }\r\n          ]\r\n        },\r\n        {\r\n          \"name\": \"vm8622_disk2_a098f351a830445a85e20aeef8798b60\",\r\n          \"statuses\": [\r\n            {\r\n              \"code\": \"ProvisioningState/succeeded\",\r\n              \"level\": \"Info\",\r\n              \"displayStatus\": \"Provisioning succeeded\",\r\n              \"time\": \"2020-04-02T10:16:17.8704145-07:00\"\r\n            }\r\n          ]\r\n        }\r\n      ],\r\n      \"internalData\": {\r\n        \"fabricCluster\": \"dub21prdapp12\",\r\n        \"fabricTenantName\": \"bf84ab01-f32a-4401-8d23-cc39aae2f907\"\r\n      },\r\n      \"hyperVGeneration\": \"V1\",\r\n      \"statuses\": [\r\n        {\r\n          \"code\": \"ProvisioningState/succeeded\",\r\n          \"level\": \"Info\",\r\n          \"displayStatus\": \"Provisioning succeeded\",\r\n          \"time\": \"2020-04-02T10:17:33.2281276-07:00\"\r\n        },\r\n        {\r\n          \"code\": \"PowerState/running\",\r\n          \"level\": \"Info\",\r\n          \"displayStatus\": \"VM running\"\r\n        }\r\n      ]\r\n    }\r\n  }\r\n}",
-      "StatusCode": 200
-    },
-    {
-      "RequestUri": "/subscriptions/0296790d-427c-48ca-b204-8b729bbd8670/resourceGroups/crptestar5976/providers/Microsoft.Compute/virtualMachines/vm8622/instanceView?api-version=2019-12-01",
-      "EncodedRequestUri": "L3N1YnNjcmlwdGlvbnMvMDI5Njc5MGQtNDI3Yy00OGNhLWIyMDQtOGI3MjliYmQ4NjcwL3Jlc291cmNlR3JvdXBzL2NycHRlc3RhcjU5NzYvcHJvdmlkZXJzL01pY3Jvc29mdC5Db21wdXRlL3ZpcnR1YWxNYWNoaW5lcy92bTg2MjIvaW5zdGFuY2VWaWV3P2FwaS12ZXJzaW9uPTIwMTktMTItMDE=",
-=======
-      "ResponseBody": "{\r\n  \"name\": \"vm8844\",\r\n  \"id\": \"/subscriptions/e37510d7-33b6-4676-886f-ee75bcc01871/resourceGroups/crptestar6665/providers/Microsoft.Compute/virtualMachines/vm8844\",\r\n  \"type\": \"Microsoft.Compute/virtualMachines\",\r\n  \"location\": \"northeurope\",\r\n  \"tags\": {\r\n    \"RG\": \"rg\",\r\n    \"testTag\": \"1\",\r\n    \"azsecpack\": \"nonprod\",\r\n    \"platformsettings.host_environment.service.platform_optedin_for_rootcerts\": \"true\"\r\n  },\r\n  \"properties\": {\r\n    \"vmId\": \"aaa2035c-b9f9-4bb1-9b69-9d27149ad7a2\",\r\n    \"availabilitySet\": {\r\n      \"id\": \"/subscriptions/e37510d7-33b6-4676-886f-ee75bcc01871/resourceGroups/crptestar6665/providers/Microsoft.Compute/availabilitySets/AS7205\"\r\n    },\r\n    \"hardwareProfile\": {\r\n      \"vmSize\": \"Standard_DS14-8_v2\"\r\n    },\r\n    \"storageProfile\": {\r\n      \"imageReference\": {\r\n        \"publisher\": \"MicrosoftWindowsServer\",\r\n        \"offer\": \"WindowsServer\",\r\n        \"sku\": \"2012-R2-Datacenter\",\r\n        \"version\": \"4.127.20180315\",\r\n        \"exactVersion\": \"4.127.20180315\"\r\n      },\r\n      \"osDisk\": {\r\n        \"osType\": \"Windows\",\r\n        \"diffDiskSettings\": {\r\n          \"option\": \"Local\",\r\n          \"placement\": \"ResourceDisk\"\r\n        },\r\n        \"name\": \"test\",\r\n        \"createOption\": \"FromImage\",\r\n        \"caching\": \"ReadOnly\",\r\n        \"managedDisk\": {\r\n          \"storageAccountType\": \"Standard_LRS\",\r\n          \"id\": \"/subscriptions/e37510d7-33b6-4676-886f-ee75bcc01871/resourceGroups/crptestar6665/providers/Microsoft.Compute/disks/test\"\r\n        },\r\n        \"diskSizeGB\": 127,\r\n        \"deleteOption\": \"Delete\"\r\n      },\r\n      \"dataDisks\": [\r\n        {\r\n          \"lun\": 0,\r\n          \"name\": \"vm8844_disk2_eb100fa1a3224efa8698084dcdc357a6\",\r\n          \"createOption\": \"Empty\",\r\n          \"caching\": \"None\",\r\n          \"managedDisk\": {\r\n            \"storageAccountType\": \"Standard_LRS\",\r\n            \"id\": \"/subscriptions/e37510d7-33b6-4676-886f-ee75bcc01871/resourceGroups/crptestar6665/providers/Microsoft.Compute/disks/vm8844_disk2_eb100fa1a3224efa8698084dcdc357a6\"\r\n          },\r\n          \"diskSizeGB\": 30,\r\n          \"toBeDetached\": false,\r\n          \"deleteOption\": \"Detach\"\r\n        }\r\n      ]\r\n    },\r\n    \"osProfile\": {\r\n      \"computerName\": \"Test\",\r\n      \"adminUsername\": \"Foo12\",\r\n      \"windowsConfiguration\": {\r\n        \"provisionVMAgent\": true,\r\n        \"enableAutomaticUpdates\": true,\r\n        \"patchSettings\": {\r\n          \"patchMode\": \"AutomaticByOS\",\r\n          \"assessmentMode\": \"ImageDefault\"\r\n        }\r\n      },\r\n      \"secrets\": [],\r\n      \"allowExtensionOperations\": true,\r\n      \"requireGuestProvisionSignal\": true\r\n    },\r\n    \"networkProfile\": {\r\n      \"networkInterfaces\": [\r\n        {\r\n          \"id\": \"/subscriptions/e37510d7-33b6-4676-886f-ee75bcc01871/resourceGroups/crptestar6665/providers/Microsoft.Network/networkInterfaces/nic8162\"\r\n        }\r\n      ]\r\n    },\r\n    \"provisioningState\": \"Succeeded\",\r\n    \"instanceView\": {\r\n      \"platformUpdateDomain\": 0,\r\n      \"platformFaultDomain\": 0,\r\n      \"computerName\": \"Test\",\r\n      \"osName\": \"Windows Server 2012 R2 Datacenter\",\r\n      \"osVersion\": \"Microsoft Windows NT 6.3.9600.0\",\r\n      \"vmAgent\": {\r\n        \"vmAgentVersion\": \"2.7.41491.1010\",\r\n        \"statuses\": [\r\n          {\r\n            \"code\": \"ProvisioningState/succeeded\",\r\n            \"level\": \"Info\",\r\n            \"displayStatus\": \"Ready\",\r\n            \"message\": \"GuestAgent is running and processing the extensions.\",\r\n            \"time\": \"2021-06-18T05:58:10+00:00\"\r\n          }\r\n        ]\r\n      },\r\n      \"disks\": [\r\n        {\r\n          \"name\": \"test\",\r\n          \"statuses\": [\r\n            {\r\n              \"code\": \"ProvisioningState/succeeded\",\r\n              \"level\": \"Info\",\r\n              \"displayStatus\": \"Provisioning succeeded\",\r\n              \"time\": \"2021-06-18T05:51:15.8171281+00:00\"\r\n            }\r\n          ]\r\n        },\r\n        {\r\n          \"name\": \"vm8844_disk2_eb100fa1a3224efa8698084dcdc357a6\",\r\n          \"statuses\": [\r\n            {\r\n              \"code\": \"ProvisioningState/succeeded\",\r\n              \"level\": \"Info\",\r\n              \"displayStatus\": \"Provisioning succeeded\",\r\n              \"time\": \"2021-06-18T05:51:15.8171281+00:00\"\r\n            }\r\n          ]\r\n        }\r\n      ],\r\n      \"hyperVGeneration\": \"V1\",\r\n      \"statuses\": [\r\n        {\r\n          \"code\": \"ProvisioningState/succeeded\",\r\n          \"level\": \"Info\",\r\n          \"displayStatus\": \"Provisioning succeeded\",\r\n          \"time\": \"2021-06-18T05:53:04.3491396+00:00\"\r\n        },\r\n        {\r\n          \"code\": \"PowerState/running\",\r\n          \"level\": \"Info\",\r\n          \"displayStatus\": \"VM running\"\r\n        }\r\n      ]\r\n    }\r\n  }\r\n}",
-      "StatusCode": 200
-    },
-    {
-      "RequestUri": "/subscriptions/e37510d7-33b6-4676-886f-ee75bcc01871/resourceGroups/crptestar6665/providers/Microsoft.Compute/virtualMachines/vm8844/instanceView?api-version=2021-04-01",
-      "EncodedRequestUri": "L3N1YnNjcmlwdGlvbnMvZTM3NTEwZDctMzNiNi00Njc2LTg4NmYtZWU3NWJjYzAxODcxL3Jlc291cmNlR3JvdXBzL2NycHRlc3RhcjY2NjUvcHJvdmlkZXJzL01pY3Jvc29mdC5Db21wdXRlL3ZpcnR1YWxNYWNoaW5lcy92bTg4NDQvaW5zdGFuY2VWaWV3P2FwaS12ZXJzaW9uPTIwMjEtMDQtMDE=",
->>>>>>> ba3a4ca0
-      "RequestMethod": "GET",
-      "RequestBody": "",
-      "RequestHeaders": {
-        "x-ms-client-request-id": [
-<<<<<<< HEAD
-          "83e9755d-12e8-4369-ac27-e43e5482ed1d"
-=======
-          "1876e190-8674-4f0e-bdd8-ecd3172e9f9c"
->>>>>>> ba3a4ca0
-        ],
-        "Accept-Language": [
-          "en-US"
-        ],
-        "User-Agent": [
-          "FxVersion/4.6.29518.01",
-          "OSName/Windows",
-<<<<<<< HEAD
-          "OSVersion/Microsoft.Windows.10.0.18363.",
-          "Microsoft.Azure.Management.Compute.ComputeManagementClient/35.0.0.0"
-=======
-          "OSVersion/Microsoft.Windows.10.0.19042.",
-          "Microsoft.Azure.Management.Compute.ComputeManagementClient/47.0.0"
->>>>>>> ba3a4ca0
-        ]
-      },
-      "ResponseHeaders": {
-        "Cache-Control": [
-          "no-cache"
-        ],
-<<<<<<< HEAD
-        "Date": [
-          "Thu, 02 Apr 2020 17:23:06 GMT"
-        ],
-=======
->>>>>>> ba3a4ca0
-        "Pragma": [
-          "no-cache"
-        ],
-        "x-ms-ratelimit-remaining-resource": [
-<<<<<<< HEAD
-          "Microsoft.Compute/LowCostGet3Min;3998,Microsoft.Compute/LowCostGet30Min;31995"
-=======
-          "Microsoft.Compute/LowCostGet3Min;3998,Microsoft.Compute/LowCostGet30Min;31975"
->>>>>>> ba3a4ca0
-        ],
-        "Strict-Transport-Security": [
-          "max-age=31536000; includeSubDomains"
-        ],
-        "x-ms-request-id": [
-<<<<<<< HEAD
-          "139ba9fd-4b55-4646-b8c4-a65569469248"
-=======
-          "e9e40331-499d-4364-8eec-cd8359fa9cef"
-        ],
-        "Server": [
-          "Microsoft-HTTPAPI/2.0",
-          "Microsoft-HTTPAPI/2.0"
->>>>>>> ba3a4ca0
-        ],
-        "x-ms-ratelimit-remaining-subscription-reads": [
-          "11998"
-        ],
-        "x-ms-correlation-request-id": [
-<<<<<<< HEAD
-          "2831f7f8-1a8b-4ec4-b299-a67dc2529741"
-        ],
-        "x-ms-routing-request-id": [
-          "WESTUS:20200402T172306Z:2831f7f8-1a8b-4ec4-b299-a67dc2529741"
-=======
-          "245ac40e-8cb3-459f-b86b-335af5cbddf3"
-        ],
-        "x-ms-routing-request-id": [
-          "EASTUS2:20210618T055853Z:245ac40e-8cb3-459f-b86b-335af5cbddf3"
->>>>>>> ba3a4ca0
-        ],
-        "X-Content-Type-Options": [
-          "nosniff"
-        ],
-        "Date": [
-          "Fri, 18 Jun 2021 05:58:52 GMT"
-        ],
-        "Content-Length": [
-<<<<<<< HEAD
-          "1622"
-=======
-          "1491"
->>>>>>> ba3a4ca0
-        ],
-        "Content-Type": [
-          "application/json; charset=utf-8"
-        ],
-        "Expires": [
-          "-1"
-        ]
-      },
-<<<<<<< HEAD
-      "ResponseBody": "{\r\n  \"platformUpdateDomain\": 0,\r\n  \"platformFaultDomain\": 0,\r\n  \"computerName\": \"Test\",\r\n  \"osName\": \"Windows Server 2012 R2 Datacenter\",\r\n  \"osVersion\": \"Microsoft Windows NT 6.3.9600.0\",\r\n  \"vmAgent\": {\r\n    \"vmAgentVersion\": \"2.7.41491.963\",\r\n    \"statuses\": [\r\n      {\r\n        \"code\": \"ProvisioningState/succeeded\",\r\n        \"level\": \"Info\",\r\n        \"displayStatus\": \"Ready\",\r\n        \"message\": \"GuestAgent is running and accepting new configurations.\",\r\n        \"time\": \"2020-04-02T10:22:59-07:00\"\r\n      }\r\n    ]\r\n  },\r\n  \"disks\": [\r\n    {\r\n      \"name\": \"test\",\r\n      \"statuses\": [\r\n        {\r\n          \"code\": \"ProvisioningState/succeeded\",\r\n          \"level\": \"Info\",\r\n          \"displayStatus\": \"Provisioning succeeded\",\r\n          \"time\": \"2020-04-02T10:16:17.854815-07:00\"\r\n        }\r\n      ]\r\n    },\r\n    {\r\n      \"name\": \"vm8622_disk2_a098f351a830445a85e20aeef8798b60\",\r\n      \"statuses\": [\r\n        {\r\n          \"code\": \"ProvisioningState/succeeded\",\r\n          \"level\": \"Info\",\r\n          \"displayStatus\": \"Provisioning succeeded\",\r\n          \"time\": \"2020-04-02T10:16:17.8704145-07:00\"\r\n        }\r\n      ]\r\n    }\r\n  ],\r\n  \"internalData\": {\r\n    \"fabricCluster\": \"dub21prdapp12\",\r\n    \"fabricTenantName\": \"bf84ab01-f32a-4401-8d23-cc39aae2f907\"\r\n  },\r\n  \"hyperVGeneration\": \"V1\",\r\n  \"statuses\": [\r\n    {\r\n      \"code\": \"ProvisioningState/succeeded\",\r\n      \"level\": \"Info\",\r\n      \"displayStatus\": \"Provisioning succeeded\",\r\n      \"time\": \"2020-04-02T10:17:33.2281276-07:00\"\r\n    },\r\n    {\r\n      \"code\": \"PowerState/running\",\r\n      \"level\": \"Info\",\r\n      \"displayStatus\": \"VM running\"\r\n    }\r\n  ]\r\n}",
-      "StatusCode": 200
-    },
-    {
-      "RequestUri": "/subscriptions/0296790d-427c-48ca-b204-8b729bbd8670/resourceGroups/crptestar5976/providers/Microsoft.Compute/virtualMachines?api-version=2019-12-01",
-      "EncodedRequestUri": "L3N1YnNjcmlwdGlvbnMvMDI5Njc5MGQtNDI3Yy00OGNhLWIyMDQtOGI3MjliYmQ4NjcwL3Jlc291cmNlR3JvdXBzL2NycHRlc3RhcjU5NzYvcHJvdmlkZXJzL01pY3Jvc29mdC5Db21wdXRlL3ZpcnR1YWxNYWNoaW5lcz9hcGktdmVyc2lvbj0yMDE5LTEyLTAx",
-=======
-      "ResponseBody": "{\r\n  \"platformUpdateDomain\": 0,\r\n  \"platformFaultDomain\": 0,\r\n  \"computerName\": \"Test\",\r\n  \"osName\": \"Windows Server 2012 R2 Datacenter\",\r\n  \"osVersion\": \"Microsoft Windows NT 6.3.9600.0\",\r\n  \"vmAgent\": {\r\n    \"vmAgentVersion\": \"2.7.41491.1010\",\r\n    \"statuses\": [\r\n      {\r\n        \"code\": \"ProvisioningState/succeeded\",\r\n        \"level\": \"Info\",\r\n        \"displayStatus\": \"Ready\",\r\n        \"message\": \"GuestAgent is running and processing the extensions.\",\r\n        \"time\": \"2021-06-18T05:58:10+00:00\"\r\n      }\r\n    ]\r\n  },\r\n  \"disks\": [\r\n    {\r\n      \"name\": \"test\",\r\n      \"statuses\": [\r\n        {\r\n          \"code\": \"ProvisioningState/succeeded\",\r\n          \"level\": \"Info\",\r\n          \"displayStatus\": \"Provisioning succeeded\",\r\n          \"time\": \"2021-06-18T05:51:15.8171281+00:00\"\r\n        }\r\n      ]\r\n    },\r\n    {\r\n      \"name\": \"vm8844_disk2_eb100fa1a3224efa8698084dcdc357a6\",\r\n      \"statuses\": [\r\n        {\r\n          \"code\": \"ProvisioningState/succeeded\",\r\n          \"level\": \"Info\",\r\n          \"displayStatus\": \"Provisioning succeeded\",\r\n          \"time\": \"2021-06-18T05:51:15.8171281+00:00\"\r\n        }\r\n      ]\r\n    }\r\n  ],\r\n  \"hyperVGeneration\": \"V1\",\r\n  \"statuses\": [\r\n    {\r\n      \"code\": \"ProvisioningState/succeeded\",\r\n      \"level\": \"Info\",\r\n      \"displayStatus\": \"Provisioning succeeded\",\r\n      \"time\": \"2021-06-18T05:53:04.3491396+00:00\"\r\n    },\r\n    {\r\n      \"code\": \"PowerState/running\",\r\n      \"level\": \"Info\",\r\n      \"displayStatus\": \"VM running\"\r\n    }\r\n  ]\r\n}",
-      "StatusCode": 200
-    },
-    {
-      "RequestUri": "/subscriptions/e37510d7-33b6-4676-886f-ee75bcc01871/resourceGroups/crptestar6665/providers/Microsoft.Compute/virtualMachines?api-version=2021-04-01",
-      "EncodedRequestUri": "L3N1YnNjcmlwdGlvbnMvZTM3NTEwZDctMzNiNi00Njc2LTg4NmYtZWU3NWJjYzAxODcxL3Jlc291cmNlR3JvdXBzL2NycHRlc3RhcjY2NjUvcHJvdmlkZXJzL01pY3Jvc29mdC5Db21wdXRlL3ZpcnR1YWxNYWNoaW5lcz9hcGktdmVyc2lvbj0yMDIxLTA0LTAx",
->>>>>>> ba3a4ca0
-      "RequestMethod": "GET",
-      "RequestBody": "",
-      "RequestHeaders": {
-        "x-ms-client-request-id": [
-<<<<<<< HEAD
-          "c9a286f7-a0c6-4614-8289-35d45420950b"
-=======
-          "c5b1e6cc-ace0-4a7c-84d6-298af8038717"
->>>>>>> ba3a4ca0
-        ],
-        "Accept-Language": [
-          "en-US"
-        ],
-        "User-Agent": [
-          "FxVersion/4.6.29518.01",
-          "OSName/Windows",
-<<<<<<< HEAD
-          "OSVersion/Microsoft.Windows.10.0.18363.",
-          "Microsoft.Azure.Management.Compute.ComputeManagementClient/35.0.0.0"
-=======
-          "OSVersion/Microsoft.Windows.10.0.19042.",
-          "Microsoft.Azure.Management.Compute.ComputeManagementClient/47.0.0"
->>>>>>> ba3a4ca0
-        ]
-      },
-      "ResponseHeaders": {
-        "Cache-Control": [
-          "no-cache"
-        ],
-<<<<<<< HEAD
-        "Date": [
-          "Thu, 02 Apr 2020 17:23:06 GMT"
-        ],
-=======
->>>>>>> ba3a4ca0
-        "Pragma": [
-          "no-cache"
-        ],
-        "x-ms-ratelimit-remaining-resource": [
-          "Microsoft.Compute/HighCostGet3Min;139,Microsoft.Compute/HighCostGet30Min;698"
-        ],
-        "Strict-Transport-Security": [
-          "max-age=31536000; includeSubDomains"
-        ],
-        "x-ms-request-id": [
-<<<<<<< HEAD
-          "1ec768c0-7665-4f99-8952-dfadbeb660d4"
-=======
-          "67bf2810-eeb5-4049-acf8-71547e9f26cb"
-        ],
-        "Server": [
-          "Microsoft-HTTPAPI/2.0",
-          "Microsoft-HTTPAPI/2.0"
->>>>>>> ba3a4ca0
-        ],
-        "x-ms-ratelimit-remaining-subscription-reads": [
-          "11997"
-        ],
-        "x-ms-correlation-request-id": [
-<<<<<<< HEAD
-          "a6dfb0e9-2fee-48ec-be4d-fd5e19fc0a65"
-        ],
-        "x-ms-routing-request-id": [
-          "WESTUS:20200402T172307Z:a6dfb0e9-2fee-48ec-be4d-fd5e19fc0a65"
-=======
-          "eb43b2cf-7072-4ef2-9752-383f7f427d37"
-        ],
-        "x-ms-routing-request-id": [
-          "EASTUS2:20210618T055853Z:eb43b2cf-7072-4ef2-9752-383f7f427d37"
->>>>>>> ba3a4ca0
-        ],
-        "X-Content-Type-Options": [
-          "nosniff"
-        ],
-        "Date": [
-          "Fri, 18 Jun 2021 05:58:52 GMT"
-        ],
-        "Content-Length": [
-<<<<<<< HEAD
-          "2819"
-=======
-          "3167"
->>>>>>> ba3a4ca0
-        ],
-        "Content-Type": [
-          "application/json; charset=utf-8"
-        ],
-        "Expires": [
-          "-1"
-        ]
-      },
-<<<<<<< HEAD
-      "ResponseBody": "{\r\n  \"value\": [\r\n    {\r\n      \"name\": \"vm8622\",\r\n      \"id\": \"/subscriptions/0296790d-427c-48ca-b204-8b729bbd8670/resourceGroups/crptestar5976/providers/Microsoft.Compute/virtualMachines/vm8622\",\r\n      \"type\": \"Microsoft.Compute/virtualMachines\",\r\n      \"location\": \"northeurope\",\r\n      \"tags\": {\r\n        \"RG\": \"rg\",\r\n        \"testTag\": \"1\"\r\n      },\r\n      \"properties\": {\r\n        \"vmId\": \"8579e4c1-16b7-49fb-82e8-bd5a236a2c9b\",\r\n        \"availabilitySet\": {\r\n          \"id\": \"/subscriptions/0296790d-427c-48ca-b204-8b729bbd8670/resourceGroups/crptestar5976/providers/Microsoft.Compute/availabilitySets/AS6866\"\r\n        },\r\n        \"hardwareProfile\": {\r\n          \"vmSize\": \"Standard_DS14-8_v2\"\r\n        },\r\n        \"storageProfile\": {\r\n          \"imageReference\": {\r\n            \"publisher\": \"MicrosoftWindowsServer\",\r\n            \"offer\": \"WindowsServer\",\r\n            \"sku\": \"2012-R2-Datacenter\",\r\n            \"version\": \"4.127.20180315\",\r\n            \"exactVersion\": \"4.127.20180315\"\r\n          },\r\n          \"osDisk\": {\r\n            \"osType\": \"Windows\",\r\n            \"diffDiskSettings\": {\r\n              \"option\": \"Local\",\r\n              \"placement\": \"ResourceDisk\"\r\n            },\r\n            \"name\": \"test\",\r\n            \"createOption\": \"FromImage\",\r\n            \"caching\": \"ReadOnly\",\r\n            \"managedDisk\": {\r\n              \"storageAccountType\": \"Standard_LRS\",\r\n              \"id\": \"/subscriptions/0296790d-427c-48ca-b204-8b729bbd8670/resourceGroups/CRPTESTAR5976/providers/Microsoft.Compute/disks/test\"\r\n            },\r\n            \"diskSizeGB\": 127\r\n          },\r\n          \"dataDisks\": [\r\n            {\r\n              \"lun\": 0,\r\n              \"name\": \"vm8622_disk2_a098f351a830445a85e20aeef8798b60\",\r\n              \"createOption\": \"Empty\",\r\n              \"caching\": \"None\",\r\n              \"managedDisk\": {\r\n                \"storageAccountType\": \"Standard_LRS\",\r\n                \"id\": \"/subscriptions/0296790d-427c-48ca-b204-8b729bbd8670/resourceGroups/CRPTESTAR5976/providers/Microsoft.Compute/disks/vm8622_disk2_a098f351a830445a85e20aeef8798b60\"\r\n              },\r\n              \"diskSizeGB\": 30,\r\n              \"toBeDetached\": false\r\n            }\r\n          ]\r\n        },\r\n        \"osProfile\": {\r\n          \"computerName\": \"Test\",\r\n          \"adminUsername\": \"Foo12\",\r\n          \"windowsConfiguration\": {\r\n            \"provisionVMAgent\": true,\r\n            \"enableAutomaticUpdates\": true\r\n          },\r\n          \"secrets\": [],\r\n          \"allowExtensionOperations\": true,\r\n          \"requireGuestProvisionSignal\": true\r\n        },\r\n        \"networkProfile\": {\r\n          \"networkInterfaces\": [\r\n            {\r\n              \"id\": \"/subscriptions/0296790d-427c-48ca-b204-8b729bbd8670/resourceGroups/crptestar5976/providers/Microsoft.Network/networkInterfaces/nic377\"\r\n            }\r\n          ]\r\n        },\r\n        \"provisioningState\": \"Succeeded\"\r\n      }\r\n    }\r\n  ]\r\n}",
-      "StatusCode": 200
-    },
-    {
-      "RequestUri": "/subscriptions/0296790d-427c-48ca-b204-8b729bbd8670/resourceGroups/crptestar5976/providers/Microsoft.Compute/virtualMachines/vm8622/vmSizes?api-version=2019-12-01",
-      "EncodedRequestUri": "L3N1YnNjcmlwdGlvbnMvMDI5Njc5MGQtNDI3Yy00OGNhLWIyMDQtOGI3MjliYmQ4NjcwL3Jlc291cmNlR3JvdXBzL2NycHRlc3RhcjU5NzYvcHJvdmlkZXJzL01pY3Jvc29mdC5Db21wdXRlL3ZpcnR1YWxNYWNoaW5lcy92bTg2MjIvdm1TaXplcz9hcGktdmVyc2lvbj0yMDE5LTEyLTAx",
-=======
-      "ResponseBody": "{\r\n  \"value\": [\r\n    {\r\n      \"name\": \"vm8844\",\r\n      \"id\": \"/subscriptions/e37510d7-33b6-4676-886f-ee75bcc01871/resourceGroups/crptestar6665/providers/Microsoft.Compute/virtualMachines/vm8844\",\r\n      \"type\": \"Microsoft.Compute/virtualMachines\",\r\n      \"location\": \"northeurope\",\r\n      \"tags\": {\r\n        \"RG\": \"rg\",\r\n        \"testTag\": \"1\",\r\n        \"azsecpack\": \"nonprod\",\r\n        \"platformsettings.host_environment.service.platform_optedin_for_rootcerts\": \"true\"\r\n      },\r\n      \"properties\": {\r\n        \"vmId\": \"aaa2035c-b9f9-4bb1-9b69-9d27149ad7a2\",\r\n        \"availabilitySet\": {\r\n          \"id\": \"/subscriptions/e37510d7-33b6-4676-886f-ee75bcc01871/resourceGroups/crptestar6665/providers/Microsoft.Compute/availabilitySets/AS7205\"\r\n        },\r\n        \"hardwareProfile\": {\r\n          \"vmSize\": \"Standard_DS14-8_v2\"\r\n        },\r\n        \"storageProfile\": {\r\n          \"imageReference\": {\r\n            \"publisher\": \"MicrosoftWindowsServer\",\r\n            \"offer\": \"WindowsServer\",\r\n            \"sku\": \"2012-R2-Datacenter\",\r\n            \"version\": \"4.127.20180315\",\r\n            \"exactVersion\": \"4.127.20180315\"\r\n          },\r\n          \"osDisk\": {\r\n            \"osType\": \"Windows\",\r\n            \"diffDiskSettings\": {\r\n              \"option\": \"Local\",\r\n              \"placement\": \"ResourceDisk\"\r\n            },\r\n            \"name\": \"test\",\r\n            \"createOption\": \"FromImage\",\r\n            \"caching\": \"ReadOnly\",\r\n            \"managedDisk\": {\r\n              \"storageAccountType\": \"Standard_LRS\",\r\n              \"id\": \"/subscriptions/e37510d7-33b6-4676-886f-ee75bcc01871/resourceGroups/crptestar6665/providers/Microsoft.Compute/disks/test\"\r\n            },\r\n            \"diskSizeGB\": 127,\r\n            \"deleteOption\": \"Delete\"\r\n          },\r\n          \"dataDisks\": [\r\n            {\r\n              \"lun\": 0,\r\n              \"name\": \"vm8844_disk2_eb100fa1a3224efa8698084dcdc357a6\",\r\n              \"createOption\": \"Empty\",\r\n              \"caching\": \"None\",\r\n              \"managedDisk\": {\r\n                \"storageAccountType\": \"Standard_LRS\",\r\n                \"id\": \"/subscriptions/e37510d7-33b6-4676-886f-ee75bcc01871/resourceGroups/crptestar6665/providers/Microsoft.Compute/disks/vm8844_disk2_eb100fa1a3224efa8698084dcdc357a6\"\r\n              },\r\n              \"diskSizeGB\": 30,\r\n              \"toBeDetached\": false,\r\n              \"deleteOption\": \"Detach\"\r\n            }\r\n          ]\r\n        },\r\n        \"osProfile\": {\r\n          \"computerName\": \"Test\",\r\n          \"adminUsername\": \"Foo12\",\r\n          \"windowsConfiguration\": {\r\n            \"provisionVMAgent\": true,\r\n            \"enableAutomaticUpdates\": true,\r\n            \"patchSettings\": {\r\n              \"patchMode\": \"AutomaticByOS\",\r\n              \"assessmentMode\": \"ImageDefault\"\r\n            }\r\n          },\r\n          \"secrets\": [],\r\n          \"allowExtensionOperations\": true,\r\n          \"requireGuestProvisionSignal\": true\r\n        },\r\n        \"networkProfile\": {\r\n          \"networkInterfaces\": [\r\n            {\r\n              \"id\": \"/subscriptions/e37510d7-33b6-4676-886f-ee75bcc01871/resourceGroups/crptestar6665/providers/Microsoft.Network/networkInterfaces/nic8162\"\r\n            }\r\n          ]\r\n        },\r\n        \"provisioningState\": \"Succeeded\"\r\n      }\r\n    }\r\n  ]\r\n}",
-      "StatusCode": 200
-    },
-    {
-      "RequestUri": "/subscriptions/e37510d7-33b6-4676-886f-ee75bcc01871/resourceGroups/crptestar6665/providers/Microsoft.Compute/virtualMachines/vm8844/vmSizes?api-version=2021-04-01",
-      "EncodedRequestUri": "L3N1YnNjcmlwdGlvbnMvZTM3NTEwZDctMzNiNi00Njc2LTg4NmYtZWU3NWJjYzAxODcxL3Jlc291cmNlR3JvdXBzL2NycHRlc3RhcjY2NjUvcHJvdmlkZXJzL01pY3Jvc29mdC5Db21wdXRlL3ZpcnR1YWxNYWNoaW5lcy92bTg4NDQvdm1TaXplcz9hcGktdmVyc2lvbj0yMDIxLTA0LTAx",
->>>>>>> ba3a4ca0
-      "RequestMethod": "GET",
-      "RequestBody": "",
-      "RequestHeaders": {
-        "x-ms-client-request-id": [
-<<<<<<< HEAD
-          "fa5ed244-6947-45b7-8277-217c41aee0bc"
-=======
-          "480d3e46-b44f-4687-9406-8db608bf886d"
->>>>>>> ba3a4ca0
-        ],
-        "Accept-Language": [
-          "en-US"
-        ],
-        "User-Agent": [
-          "FxVersion/4.6.29518.01",
-          "OSName/Windows",
-<<<<<<< HEAD
-          "OSVersion/Microsoft.Windows.10.0.18363.",
-          "Microsoft.Azure.Management.Compute.ComputeManagementClient/35.0.0.0"
-=======
-          "OSVersion/Microsoft.Windows.10.0.19042.",
-          "Microsoft.Azure.Management.Compute.ComputeManagementClient/47.0.0"
->>>>>>> ba3a4ca0
-        ]
-      },
-      "ResponseHeaders": {
-        "Cache-Control": [
-          "no-cache"
-        ],
-<<<<<<< HEAD
-        "Date": [
-          "Thu, 02 Apr 2020 17:23:06 GMT"
-        ],
-=======
->>>>>>> ba3a4ca0
-        "Pragma": [
-          "no-cache"
-        ],
-        "x-ms-ratelimit-remaining-resource": [
-<<<<<<< HEAD
-          "Microsoft.Compute/LowCostGet3Min;3997,Microsoft.Compute/LowCostGet30Min;31994"
-=======
-          "Microsoft.Compute/LowCostGet3Min;3997,Microsoft.Compute/LowCostGet30Min;31974"
->>>>>>> ba3a4ca0
-        ],
-        "Strict-Transport-Security": [
-          "max-age=31536000; includeSubDomains"
-        ],
-        "x-ms-request-id": [
-<<<<<<< HEAD
-          "edb448ec-2233-4007-8b05-1ed246bd9dd9"
-=======
-          "88da9da2-b32d-4c69-ae6b-af8c81ea4052"
-        ],
-        "Server": [
-          "Microsoft-HTTPAPI/2.0",
-          "Microsoft-HTTPAPI/2.0"
->>>>>>> ba3a4ca0
-        ],
-        "x-ms-ratelimit-remaining-subscription-reads": [
-          "11996"
-        ],
-        "x-ms-correlation-request-id": [
-<<<<<<< HEAD
-          "22c94220-5942-4c5c-917a-56d396a54d46"
-        ],
-        "x-ms-routing-request-id": [
-          "WESTUS:20200402T172307Z:22c94220-5942-4c5c-917a-56d396a54d46"
-=======
-          "283264ff-f54f-438f-b688-160838018f41"
-        ],
-        "x-ms-routing-request-id": [
-          "EASTUS2:20210618T055853Z:283264ff-f54f-438f-b688-160838018f41"
->>>>>>> ba3a4ca0
-        ],
-        "X-Content-Type-Options": [
-          "nosniff"
-        ],
-        "Date": [
-          "Fri, 18 Jun 2021 05:58:53 GMT"
-        ],
-        "Content-Length": [
-<<<<<<< HEAD
-          "22221"
-=======
-          "54948"
->>>>>>> ba3a4ca0
-        ],
-        "Content-Type": [
-          "application/json; charset=utf-8"
-        ],
-        "Expires": [
-          "-1"
-        ]
-      },
-<<<<<<< HEAD
-      "ResponseBody": "{\r\n  \"value\": [\r\n    {\r\n      \"name\": \"Standard_B1ls\",\r\n      \"numberOfCores\": 1,\r\n      \"osDiskSizeInMB\": 1047552,\r\n      \"resourceDiskSizeInMB\": 4096,\r\n      \"memoryInMB\": 512,\r\n      \"maxDataDiskCount\": 2\r\n    },\r\n    {\r\n      \"name\": \"Standard_B1ms\",\r\n      \"numberOfCores\": 1,\r\n      \"osDiskSizeInMB\": 1047552,\r\n      \"resourceDiskSizeInMB\": 4096,\r\n      \"memoryInMB\": 2048,\r\n      \"maxDataDiskCount\": 2\r\n    },\r\n    {\r\n      \"name\": \"Standard_B1s\",\r\n      \"numberOfCores\": 1,\r\n      \"osDiskSizeInMB\": 1047552,\r\n      \"resourceDiskSizeInMB\": 4096,\r\n      \"memoryInMB\": 1024,\r\n      \"maxDataDiskCount\": 2\r\n    },\r\n    {\r\n      \"name\": \"Standard_B2ms\",\r\n      \"numberOfCores\": 2,\r\n      \"osDiskSizeInMB\": 1047552,\r\n      \"resourceDiskSizeInMB\": 16384,\r\n      \"memoryInMB\": 8192,\r\n      \"maxDataDiskCount\": 4\r\n    },\r\n    {\r\n      \"name\": \"Standard_B2s\",\r\n      \"numberOfCores\": 2,\r\n      \"osDiskSizeInMB\": 1047552,\r\n      \"resourceDiskSizeInMB\": 8192,\r\n      \"memoryInMB\": 4096,\r\n      \"maxDataDiskCount\": 4\r\n    },\r\n    {\r\n      \"name\": \"Standard_B4ms\",\r\n      \"numberOfCores\": 4,\r\n      \"osDiskSizeInMB\": 1047552,\r\n      \"resourceDiskSizeInMB\": 32768,\r\n      \"memoryInMB\": 16384,\r\n      \"maxDataDiskCount\": 8\r\n    },\r\n    {\r\n      \"name\": \"Standard_B8ms\",\r\n      \"numberOfCores\": 8,\r\n      \"osDiskSizeInMB\": 1047552,\r\n      \"resourceDiskSizeInMB\": 65536,\r\n      \"memoryInMB\": 32768,\r\n      \"maxDataDiskCount\": 16\r\n    },\r\n    {\r\n      \"name\": \"Standard_B12ms\",\r\n      \"numberOfCores\": 12,\r\n      \"osDiskSizeInMB\": 1047552,\r\n      \"resourceDiskSizeInMB\": 98304,\r\n      \"memoryInMB\": 49152,\r\n      \"maxDataDiskCount\": 16\r\n    },\r\n    {\r\n      \"name\": \"Standard_B16ms\",\r\n      \"numberOfCores\": 16,\r\n      \"osDiskSizeInMB\": 1047552,\r\n      \"resourceDiskSizeInMB\": 131072,\r\n      \"memoryInMB\": 65536,\r\n      \"maxDataDiskCount\": 32\r\n    },\r\n    {\r\n      \"name\": \"Standard_B20ms\",\r\n      \"numberOfCores\": 20,\r\n      \"osDiskSizeInMB\": 1047552,\r\n      \"resourceDiskSizeInMB\": 163840,\r\n      \"memoryInMB\": 81920,\r\n      \"maxDataDiskCount\": 32\r\n    },\r\n    {\r\n      \"name\": \"Standard_D1_v2\",\r\n      \"numberOfCores\": 1,\r\n      \"osDiskSizeInMB\": 1047552,\r\n      \"resourceDiskSizeInMB\": 51200,\r\n      \"memoryInMB\": 3584,\r\n      \"maxDataDiskCount\": 4\r\n    },\r\n    {\r\n      \"name\": \"Standard_D2_v2\",\r\n      \"numberOfCores\": 2,\r\n      \"osDiskSizeInMB\": 1047552,\r\n      \"resourceDiskSizeInMB\": 102400,\r\n      \"memoryInMB\": 7168,\r\n      \"maxDataDiskCount\": 8\r\n    },\r\n    {\r\n      \"name\": \"Standard_D3_v2\",\r\n      \"numberOfCores\": 4,\r\n      \"osDiskSizeInMB\": 1047552,\r\n      \"resourceDiskSizeInMB\": 204800,\r\n      \"memoryInMB\": 14336,\r\n      \"maxDataDiskCount\": 16\r\n    },\r\n    {\r\n      \"name\": \"Standard_D4_v2\",\r\n      \"numberOfCores\": 8,\r\n      \"osDiskSizeInMB\": 1047552,\r\n      \"resourceDiskSizeInMB\": 409600,\r\n      \"memoryInMB\": 28672,\r\n      \"maxDataDiskCount\": 32\r\n    },\r\n    {\r\n      \"name\": \"Standard_D5_v2\",\r\n      \"numberOfCores\": 16,\r\n      \"osDiskSizeInMB\": 1047552,\r\n      \"resourceDiskSizeInMB\": 819200,\r\n      \"memoryInMB\": 57344,\r\n      \"maxDataDiskCount\": 64\r\n    },\r\n    {\r\n      \"name\": \"Standard_D11_v2\",\r\n      \"numberOfCores\": 2,\r\n      \"osDiskSizeInMB\": 1047552,\r\n      \"resourceDiskSizeInMB\": 102400,\r\n      \"memoryInMB\": 14336,\r\n      \"maxDataDiskCount\": 8\r\n    },\r\n    {\r\n      \"name\": \"Standard_D12_v2\",\r\n      \"numberOfCores\": 4,\r\n      \"osDiskSizeInMB\": 1047552,\r\n      \"resourceDiskSizeInMB\": 204800,\r\n      \"memoryInMB\": 28672,\r\n      \"maxDataDiskCount\": 16\r\n    },\r\n    {\r\n      \"name\": \"Standard_D13_v2\",\r\n      \"numberOfCores\": 8,\r\n      \"osDiskSizeInMB\": 1047552,\r\n      \"resourceDiskSizeInMB\": 409600,\r\n      \"memoryInMB\": 57344,\r\n      \"maxDataDiskCount\": 32\r\n    },\r\n    {\r\n      \"name\": \"Standard_D14_v2\",\r\n      \"numberOfCores\": 16,\r\n      \"osDiskSizeInMB\": 1047552,\r\n      \"resourceDiskSizeInMB\": 819200,\r\n      \"memoryInMB\": 114688,\r\n      \"maxDataDiskCount\": 64\r\n    },\r\n    {\r\n      \"name\": \"Standard_D2_v2_Promo\",\r\n      \"numberOfCores\": 2,\r\n      \"osDiskSizeInMB\": 1047552,\r\n      \"resourceDiskSizeInMB\": 102400,\r\n      \"memoryInMB\": 7168,\r\n      \"maxDataDiskCount\": 8\r\n    },\r\n    {\r\n      \"name\": \"Standard_D3_v2_Promo\",\r\n      \"numberOfCores\": 4,\r\n      \"osDiskSizeInMB\": 1047552,\r\n      \"resourceDiskSizeInMB\": 204800,\r\n      \"memoryInMB\": 14336,\r\n      \"maxDataDiskCount\": 16\r\n    },\r\n    {\r\n      \"name\": \"Standard_D4_v2_Promo\",\r\n      \"numberOfCores\": 8,\r\n      \"osDiskSizeInMB\": 1047552,\r\n      \"resourceDiskSizeInMB\": 409600,\r\n      \"memoryInMB\": 28672,\r\n      \"maxDataDiskCount\": 32\r\n    },\r\n    {\r\n      \"name\": \"Standard_D5_v2_Promo\",\r\n      \"numberOfCores\": 16,\r\n      \"osDiskSizeInMB\": 1047552,\r\n      \"resourceDiskSizeInMB\": 819200,\r\n      \"memoryInMB\": 57344,\r\n      \"maxDataDiskCount\": 64\r\n    },\r\n    {\r\n      \"name\": \"Standard_D11_v2_Promo\",\r\n      \"numberOfCores\": 2,\r\n      \"osDiskSizeInMB\": 1047552,\r\n      \"resourceDiskSizeInMB\": 102400,\r\n      \"memoryInMB\": 14336,\r\n      \"maxDataDiskCount\": 8\r\n    },\r\n    {\r\n      \"name\": \"Standard_D12_v2_Promo\",\r\n      \"numberOfCores\": 4,\r\n      \"osDiskSizeInMB\": 1047552,\r\n      \"resourceDiskSizeInMB\": 204800,\r\n      \"memoryInMB\": 28672,\r\n      \"maxDataDiskCount\": 16\r\n    },\r\n    {\r\n      \"name\": \"Standard_D13_v2_Promo\",\r\n      \"numberOfCores\": 8,\r\n      \"osDiskSizeInMB\": 1047552,\r\n      \"resourceDiskSizeInMB\": 409600,\r\n      \"memoryInMB\": 57344,\r\n      \"maxDataDiskCount\": 32\r\n    },\r\n    {\r\n      \"name\": \"Standard_D14_v2_Promo\",\r\n      \"numberOfCores\": 16,\r\n      \"osDiskSizeInMB\": 1047552,\r\n      \"resourceDiskSizeInMB\": 819200,\r\n      \"memoryInMB\": 114688,\r\n      \"maxDataDiskCount\": 64\r\n    },\r\n    {\r\n      \"name\": \"Standard_F1\",\r\n      \"numberOfCores\": 1,\r\n      \"osDiskSizeInMB\": 1047552,\r\n      \"resourceDiskSizeInMB\": 16384,\r\n      \"memoryInMB\": 2048,\r\n      \"maxDataDiskCount\": 4\r\n    },\r\n    {\r\n      \"name\": \"Standard_F2\",\r\n      \"numberOfCores\": 2,\r\n      \"osDiskSizeInMB\": 1047552,\r\n      \"resourceDiskSizeInMB\": 32768,\r\n      \"memoryInMB\": 4096,\r\n      \"maxDataDiskCount\": 8\r\n    },\r\n    {\r\n      \"name\": \"Standard_F4\",\r\n      \"numberOfCores\": 4,\r\n      \"osDiskSizeInMB\": 1047552,\r\n      \"resourceDiskSizeInMB\": 65536,\r\n      \"memoryInMB\": 8192,\r\n      \"maxDataDiskCount\": 16\r\n    },\r\n    {\r\n      \"name\": \"Standard_F8\",\r\n      \"numberOfCores\": 8,\r\n      \"osDiskSizeInMB\": 1047552,\r\n      \"resourceDiskSizeInMB\": 131072,\r\n      \"memoryInMB\": 16384,\r\n      \"maxDataDiskCount\": 32\r\n    },\r\n    {\r\n      \"name\": \"Standard_F16\",\r\n      \"numberOfCores\": 16,\r\n      \"osDiskSizeInMB\": 1047552,\r\n      \"resourceDiskSizeInMB\": 262144,\r\n      \"memoryInMB\": 32768,\r\n      \"maxDataDiskCount\": 64\r\n    },\r\n    {\r\n      \"name\": \"Standard_DS1_v2\",\r\n      \"numberOfCores\": 1,\r\n      \"osDiskSizeInMB\": 1047552,\r\n      \"resourceDiskSizeInMB\": 7168,\r\n      \"memoryInMB\": 3584,\r\n      \"maxDataDiskCount\": 4\r\n    },\r\n    {\r\n      \"name\": \"Standard_DS2_v2\",\r\n      \"numberOfCores\": 2,\r\n      \"osDiskSizeInMB\": 1047552,\r\n      \"resourceDiskSizeInMB\": 14336,\r\n      \"memoryInMB\": 7168,\r\n      \"maxDataDiskCount\": 8\r\n    },\r\n    {\r\n      \"name\": \"Standard_DS3_v2\",\r\n      \"numberOfCores\": 4,\r\n      \"osDiskSizeInMB\": 1047552,\r\n      \"resourceDiskSizeInMB\": 28672,\r\n      \"memoryInMB\": 14336,\r\n      \"maxDataDiskCount\": 16\r\n    },\r\n    {\r\n      \"name\": \"Standard_DS4_v2\",\r\n      \"numberOfCores\": 8,\r\n      \"osDiskSizeInMB\": 1047552,\r\n      \"resourceDiskSizeInMB\": 57344,\r\n      \"memoryInMB\": 28672,\r\n      \"maxDataDiskCount\": 32\r\n    },\r\n    {\r\n      \"name\": \"Standard_DS5_v2\",\r\n      \"numberOfCores\": 16,\r\n      \"osDiskSizeInMB\": 1047552,\r\n      \"resourceDiskSizeInMB\": 114688,\r\n      \"memoryInMB\": 57344,\r\n      \"maxDataDiskCount\": 64\r\n    },\r\n    {\r\n      \"name\": \"Standard_DS11-1_v2\",\r\n      \"numberOfCores\": 2,\r\n      \"osDiskSizeInMB\": 1047552,\r\n      \"resourceDiskSizeInMB\": 28672,\r\n      \"memoryInMB\": 14336,\r\n      \"maxDataDiskCount\": 8\r\n    },\r\n    {\r\n      \"name\": \"Standard_DS11_v2\",\r\n      \"numberOfCores\": 2,\r\n      \"osDiskSizeInMB\": 1047552,\r\n      \"resourceDiskSizeInMB\": 28672,\r\n      \"memoryInMB\": 14336,\r\n      \"maxDataDiskCount\": 8\r\n    },\r\n    {\r\n      \"name\": \"Standard_DS12-1_v2\",\r\n      \"numberOfCores\": 4,\r\n      \"osDiskSizeInMB\": 1047552,\r\n      \"resourceDiskSizeInMB\": 57344,\r\n      \"memoryInMB\": 28672,\r\n      \"maxDataDiskCount\": 16\r\n    },\r\n    {\r\n      \"name\": \"Standard_DS12-2_v2\",\r\n      \"numberOfCores\": 4,\r\n      \"osDiskSizeInMB\": 1047552,\r\n      \"resourceDiskSizeInMB\": 57344,\r\n      \"memoryInMB\": 28672,\r\n      \"maxDataDiskCount\": 16\r\n    },\r\n    {\r\n      \"name\": \"Standard_DS12_v2\",\r\n      \"numberOfCores\": 4,\r\n      \"osDiskSizeInMB\": 1047552,\r\n      \"resourceDiskSizeInMB\": 57344,\r\n      \"memoryInMB\": 28672,\r\n      \"maxDataDiskCount\": 16\r\n    },\r\n    {\r\n      \"name\": \"Standard_DS13-2_v2\",\r\n      \"numberOfCores\": 8,\r\n      \"osDiskSizeInMB\": 1047552,\r\n      \"resourceDiskSizeInMB\": 114688,\r\n      \"memoryInMB\": 57344,\r\n      \"maxDataDiskCount\": 32\r\n    },\r\n    {\r\n      \"name\": \"Standard_DS13-4_v2\",\r\n      \"numberOfCores\": 8,\r\n      \"osDiskSizeInMB\": 1047552,\r\n      \"resourceDiskSizeInMB\": 114688,\r\n      \"memoryInMB\": 57344,\r\n      \"maxDataDiskCount\": 32\r\n    },\r\n    {\r\n      \"name\": \"Standard_DS13_v2\",\r\n      \"numberOfCores\": 8,\r\n      \"osDiskSizeInMB\": 1047552,\r\n      \"resourceDiskSizeInMB\": 114688,\r\n      \"memoryInMB\": 57344,\r\n      \"maxDataDiskCount\": 32\r\n    },\r\n    {\r\n      \"name\": \"Standard_DS14-4_v2\",\r\n      \"numberOfCores\": 16,\r\n      \"osDiskSizeInMB\": 1047552,\r\n      \"resourceDiskSizeInMB\": 229376,\r\n      \"memoryInMB\": 114688,\r\n      \"maxDataDiskCount\": 64\r\n    },\r\n    {\r\n      \"name\": \"Standard_DS14-8_v2\",\r\n      \"numberOfCores\": 16,\r\n      \"osDiskSizeInMB\": 1047552,\r\n      \"resourceDiskSizeInMB\": 229376,\r\n      \"memoryInMB\": 114688,\r\n      \"maxDataDiskCount\": 64\r\n    },\r\n    {\r\n      \"name\": \"Standard_DS14_v2\",\r\n      \"numberOfCores\": 16,\r\n      \"osDiskSizeInMB\": 1047552,\r\n      \"resourceDiskSizeInMB\": 229376,\r\n      \"memoryInMB\": 114688,\r\n      \"maxDataDiskCount\": 64\r\n    },\r\n    {\r\n      \"name\": \"Standard_DS2_v2_Promo\",\r\n      \"numberOfCores\": 2,\r\n      \"osDiskSizeInMB\": 1047552,\r\n      \"resourceDiskSizeInMB\": 14336,\r\n      \"memoryInMB\": 7168,\r\n      \"maxDataDiskCount\": 8\r\n    },\r\n    {\r\n      \"name\": \"Standard_DS3_v2_Promo\",\r\n      \"numberOfCores\": 4,\r\n      \"osDiskSizeInMB\": 1047552,\r\n      \"resourceDiskSizeInMB\": 28672,\r\n      \"memoryInMB\": 14336,\r\n      \"maxDataDiskCount\": 16\r\n    },\r\n    {\r\n      \"name\": \"Standard_DS4_v2_Promo\",\r\n      \"numberOfCores\": 8,\r\n      \"osDiskSizeInMB\": 1047552,\r\n      \"resourceDiskSizeInMB\": 57344,\r\n      \"memoryInMB\": 28672,\r\n      \"maxDataDiskCount\": 32\r\n    },\r\n    {\r\n      \"name\": \"Standard_DS5_v2_Promo\",\r\n      \"numberOfCores\": 16,\r\n      \"osDiskSizeInMB\": 1047552,\r\n      \"resourceDiskSizeInMB\": 114688,\r\n      \"memoryInMB\": 57344,\r\n      \"maxDataDiskCount\": 64\r\n    },\r\n    {\r\n      \"name\": \"Standard_DS11_v2_Promo\",\r\n      \"numberOfCores\": 2,\r\n      \"osDiskSizeInMB\": 1047552,\r\n      \"resourceDiskSizeInMB\": 28672,\r\n      \"memoryInMB\": 14336,\r\n      \"maxDataDiskCount\": 8\r\n    },\r\n    {\r\n      \"name\": \"Standard_DS12_v2_Promo\",\r\n      \"numberOfCores\": 4,\r\n      \"osDiskSizeInMB\": 1047552,\r\n      \"resourceDiskSizeInMB\": 57344,\r\n      \"memoryInMB\": 28672,\r\n      \"maxDataDiskCount\": 16\r\n    },\r\n    {\r\n      \"name\": \"Standard_DS13_v2_Promo\",\r\n      \"numberOfCores\": 8,\r\n      \"osDiskSizeInMB\": 1047552,\r\n      \"resourceDiskSizeInMB\": 114688,\r\n      \"memoryInMB\": 57344,\r\n      \"maxDataDiskCount\": 32\r\n    },\r\n    {\r\n      \"name\": \"Standard_DS14_v2_Promo\",\r\n      \"numberOfCores\": 16,\r\n      \"osDiskSizeInMB\": 1047552,\r\n      \"resourceDiskSizeInMB\": 229376,\r\n      \"memoryInMB\": 114688,\r\n      \"maxDataDiskCount\": 64\r\n    },\r\n    {\r\n      \"name\": \"Standard_F1s\",\r\n      \"numberOfCores\": 1,\r\n      \"osDiskSizeInMB\": 1047552,\r\n      \"resourceDiskSizeInMB\": 4096,\r\n      \"memoryInMB\": 2048,\r\n      \"maxDataDiskCount\": 4\r\n    },\r\n    {\r\n      \"name\": \"Standard_F2s\",\r\n      \"numberOfCores\": 2,\r\n      \"osDiskSizeInMB\": 1047552,\r\n      \"resourceDiskSizeInMB\": 8192,\r\n      \"memoryInMB\": 4096,\r\n      \"maxDataDiskCount\": 8\r\n    },\r\n    {\r\n      \"name\": \"Standard_F4s\",\r\n      \"numberOfCores\": 4,\r\n      \"osDiskSizeInMB\": 1047552,\r\n      \"resourceDiskSizeInMB\": 16384,\r\n      \"memoryInMB\": 8192,\r\n      \"maxDataDiskCount\": 16\r\n    },\r\n    {\r\n      \"name\": \"Standard_F8s\",\r\n      \"numberOfCores\": 8,\r\n      \"osDiskSizeInMB\": 1047552,\r\n      \"resourceDiskSizeInMB\": 32768,\r\n      \"memoryInMB\": 16384,\r\n      \"maxDataDiskCount\": 32\r\n    },\r\n    {\r\n      \"name\": \"Standard_F16s\",\r\n      \"numberOfCores\": 16,\r\n      \"osDiskSizeInMB\": 1047552,\r\n      \"resourceDiskSizeInMB\": 65536,\r\n      \"memoryInMB\": 32768,\r\n      \"maxDataDiskCount\": 64\r\n    },\r\n    {\r\n      \"name\": \"Standard_A1_v2\",\r\n      \"numberOfCores\": 1,\r\n      \"osDiskSizeInMB\": 1047552,\r\n      \"resourceDiskSizeInMB\": 10240,\r\n      \"memoryInMB\": 2048,\r\n      \"maxDataDiskCount\": 2\r\n    },\r\n    {\r\n      \"name\": \"Standard_A2m_v2\",\r\n      \"numberOfCores\": 2,\r\n      \"osDiskSizeInMB\": 1047552,\r\n      \"resourceDiskSizeInMB\": 20480,\r\n      \"memoryInMB\": 16384,\r\n      \"maxDataDiskCount\": 4\r\n    },\r\n    {\r\n      \"name\": \"Standard_A2_v2\",\r\n      \"numberOfCores\": 2,\r\n      \"osDiskSizeInMB\": 1047552,\r\n      \"resourceDiskSizeInMB\": 20480,\r\n      \"memoryInMB\": 4096,\r\n      \"maxDataDiskCount\": 4\r\n    },\r\n    {\r\n      \"name\": \"Standard_A4m_v2\",\r\n      \"numberOfCores\": 4,\r\n      \"osDiskSizeInMB\": 1047552,\r\n      \"resourceDiskSizeInMB\": 40960,\r\n      \"memoryInMB\": 32768,\r\n      \"maxDataDiskCount\": 8\r\n    },\r\n    {\r\n      \"name\": \"Standard_A4_v2\",\r\n      \"numberOfCores\": 4,\r\n      \"osDiskSizeInMB\": 1047552,\r\n      \"resourceDiskSizeInMB\": 40960,\r\n      \"memoryInMB\": 8192,\r\n      \"maxDataDiskCount\": 8\r\n    },\r\n    {\r\n      \"name\": \"Standard_A8m_v2\",\r\n      \"numberOfCores\": 8,\r\n      \"osDiskSizeInMB\": 1047552,\r\n      \"resourceDiskSizeInMB\": 81920,\r\n      \"memoryInMB\": 65536,\r\n      \"maxDataDiskCount\": 16\r\n    },\r\n    {\r\n      \"name\": \"Standard_A8_v2\",\r\n      \"numberOfCores\": 8,\r\n      \"osDiskSizeInMB\": 1047552,\r\n      \"resourceDiskSizeInMB\": 81920,\r\n      \"memoryInMB\": 16384,\r\n      \"maxDataDiskCount\": 16\r\n    },\r\n    {\r\n      \"name\": \"Standard_D2_v3\",\r\n      \"numberOfCores\": 2,\r\n      \"osDiskSizeInMB\": 1047552,\r\n      \"resourceDiskSizeInMB\": 51200,\r\n      \"memoryInMB\": 8192,\r\n      \"maxDataDiskCount\": 4\r\n    },\r\n    {\r\n      \"name\": \"Standard_D4_v3\",\r\n      \"numberOfCores\": 4,\r\n      \"osDiskSizeInMB\": 1047552,\r\n      \"resourceDiskSizeInMB\": 102400,\r\n      \"memoryInMB\": 16384,\r\n      \"maxDataDiskCount\": 8\r\n    },\r\n    {\r\n      \"name\": \"Standard_D8_v3\",\r\n      \"numberOfCores\": 8,\r\n      \"osDiskSizeInMB\": 1047552,\r\n      \"resourceDiskSizeInMB\": 204800,\r\n      \"memoryInMB\": 32768,\r\n      \"maxDataDiskCount\": 16\r\n    },\r\n    {\r\n      \"name\": \"Standard_D16_v3\",\r\n      \"numberOfCores\": 16,\r\n      \"osDiskSizeInMB\": 1047552,\r\n      \"resourceDiskSizeInMB\": 409600,\r\n      \"memoryInMB\": 65536,\r\n      \"maxDataDiskCount\": 32\r\n    },\r\n    {\r\n      \"name\": \"Standard_D32_v3\",\r\n      \"numberOfCores\": 32,\r\n      \"osDiskSizeInMB\": 1047552,\r\n      \"resourceDiskSizeInMB\": 819200,\r\n      \"memoryInMB\": 131072,\r\n      \"maxDataDiskCount\": 32\r\n    },\r\n    {\r\n      \"name\": \"Standard_D48_v3\",\r\n      \"numberOfCores\": 48,\r\n      \"osDiskSizeInMB\": 1047552,\r\n      \"resourceDiskSizeInMB\": 1228800,\r\n      \"memoryInMB\": 196608,\r\n      \"maxDataDiskCount\": 32\r\n    },\r\n    {\r\n      \"name\": \"Standard_D64_v3\",\r\n      \"numberOfCores\": 64,\r\n      \"osDiskSizeInMB\": 1047552,\r\n      \"resourceDiskSizeInMB\": 1638400,\r\n      \"memoryInMB\": 262144,\r\n      \"maxDataDiskCount\": 32\r\n    },\r\n    {\r\n      \"name\": \"Standard_D2s_v3\",\r\n      \"numberOfCores\": 2,\r\n      \"osDiskSizeInMB\": 1047552,\r\n      \"resourceDiskSizeInMB\": 16384,\r\n      \"memoryInMB\": 8192,\r\n      \"maxDataDiskCount\": 4\r\n    },\r\n    {\r\n      \"name\": \"Standard_D4s_v3\",\r\n      \"numberOfCores\": 4,\r\n      \"osDiskSizeInMB\": 1047552,\r\n      \"resourceDiskSizeInMB\": 32768,\r\n      \"memoryInMB\": 16384,\r\n      \"maxDataDiskCount\": 8\r\n    },\r\n    {\r\n      \"name\": \"Standard_D8s_v3\",\r\n      \"numberOfCores\": 8,\r\n      \"osDiskSizeInMB\": 1047552,\r\n      \"resourceDiskSizeInMB\": 65536,\r\n      \"memoryInMB\": 32768,\r\n      \"maxDataDiskCount\": 16\r\n    },\r\n    {\r\n      \"name\": \"Standard_D16s_v3\",\r\n      \"numberOfCores\": 16,\r\n      \"osDiskSizeInMB\": 1047552,\r\n      \"resourceDiskSizeInMB\": 131072,\r\n      \"memoryInMB\": 65536,\r\n      \"maxDataDiskCount\": 32\r\n    },\r\n    {\r\n      \"name\": \"Standard_D32s_v3\",\r\n      \"numberOfCores\": 32,\r\n      \"osDiskSizeInMB\": 1047552,\r\n      \"resourceDiskSizeInMB\": 262144,\r\n      \"memoryInMB\": 131072,\r\n      \"maxDataDiskCount\": 32\r\n    },\r\n    {\r\n      \"name\": \"Standard_D48s_v3\",\r\n      \"numberOfCores\": 48,\r\n      \"osDiskSizeInMB\": 1047552,\r\n      \"resourceDiskSizeInMB\": 393216,\r\n      \"memoryInMB\": 196608,\r\n      \"maxDataDiskCount\": 32\r\n    },\r\n    {\r\n      \"name\": \"Standard_D64s_v3\",\r\n      \"numberOfCores\": 64,\r\n      \"osDiskSizeInMB\": 1047552,\r\n      \"resourceDiskSizeInMB\": 524288,\r\n      \"memoryInMB\": 262144,\r\n      \"maxDataDiskCount\": 32\r\n    },\r\n    {\r\n      \"name\": \"Standard_E2_v3\",\r\n      \"numberOfCores\": 2,\r\n      \"osDiskSizeInMB\": 1047552,\r\n      \"resourceDiskSizeInMB\": 51200,\r\n      \"memoryInMB\": 16384,\r\n      \"maxDataDiskCount\": 4\r\n    },\r\n    {\r\n      \"name\": \"Standard_E4_v3\",\r\n      \"numberOfCores\": 4,\r\n      \"osDiskSizeInMB\": 1047552,\r\n      \"resourceDiskSizeInMB\": 102400,\r\n      \"memoryInMB\": 32768,\r\n      \"maxDataDiskCount\": 8\r\n    },\r\n    {\r\n      \"name\": \"Standard_E8_v3\",\r\n      \"numberOfCores\": 8,\r\n      \"osDiskSizeInMB\": 1047552,\r\n      \"resourceDiskSizeInMB\": 204800,\r\n      \"memoryInMB\": 65536,\r\n      \"maxDataDiskCount\": 16\r\n    },\r\n    {\r\n      \"name\": \"Standard_E16_v3\",\r\n      \"numberOfCores\": 16,\r\n      \"osDiskSizeInMB\": 1047552,\r\n      \"resourceDiskSizeInMB\": 409600,\r\n      \"memoryInMB\": 131072,\r\n      \"maxDataDiskCount\": 32\r\n    },\r\n    {\r\n      \"name\": \"Standard_E20_v3\",\r\n      \"numberOfCores\": 20,\r\n      \"osDiskSizeInMB\": 1047552,\r\n      \"resourceDiskSizeInMB\": 512000,\r\n      \"memoryInMB\": 163840,\r\n      \"maxDataDiskCount\": 32\r\n    },\r\n    {\r\n      \"name\": \"Standard_E32_v3\",\r\n      \"numberOfCores\": 32,\r\n      \"osDiskSizeInMB\": 1047552,\r\n      \"resourceDiskSizeInMB\": 819200,\r\n      \"memoryInMB\": 262144,\r\n      \"maxDataDiskCount\": 32\r\n    },\r\n    {\r\n      \"name\": \"Standard_E48_v3\",\r\n      \"numberOfCores\": 48,\r\n      \"osDiskSizeInMB\": 1047552,\r\n      \"resourceDiskSizeInMB\": 1228800,\r\n      \"memoryInMB\": 393216,\r\n      \"maxDataDiskCount\": 32\r\n    },\r\n    {\r\n      \"name\": \"Standard_E64_v3\",\r\n      \"numberOfCores\": 64,\r\n      \"osDiskSizeInMB\": 1047552,\r\n      \"resourceDiskSizeInMB\": 1638400,\r\n      \"memoryInMB\": 442368,\r\n      \"maxDataDiskCount\": 32\r\n    },\r\n    {\r\n      \"name\": \"Standard_E2s_v3\",\r\n      \"numberOfCores\": 2,\r\n      \"osDiskSizeInMB\": 1047552,\r\n      \"resourceDiskSizeInMB\": 32768,\r\n      \"memoryInMB\": 16384,\r\n      \"maxDataDiskCount\": 4\r\n    },\r\n    {\r\n      \"name\": \"Standard_E4-2s_v3\",\r\n      \"numberOfCores\": 4,\r\n      \"osDiskSizeInMB\": 1047552,\r\n      \"resourceDiskSizeInMB\": 65536,\r\n      \"memoryInMB\": 32768,\r\n      \"maxDataDiskCount\": 8\r\n    },\r\n    {\r\n      \"name\": \"Standard_E4s_v3\",\r\n      \"numberOfCores\": 4,\r\n      \"osDiskSizeInMB\": 1047552,\r\n      \"resourceDiskSizeInMB\": 65536,\r\n      \"memoryInMB\": 32768,\r\n      \"maxDataDiskCount\": 8\r\n    },\r\n    {\r\n      \"name\": \"Standard_E8-2s_v3\",\r\n      \"numberOfCores\": 8,\r\n      \"osDiskSizeInMB\": 1047552,\r\n      \"resourceDiskSizeInMB\": 131072,\r\n      \"memoryInMB\": 65536,\r\n      \"maxDataDiskCount\": 16\r\n    },\r\n    {\r\n      \"name\": \"Standard_E8-4s_v3\",\r\n      \"numberOfCores\": 8,\r\n      \"osDiskSizeInMB\": 1047552,\r\n      \"resourceDiskSizeInMB\": 131072,\r\n      \"memoryInMB\": 65536,\r\n      \"maxDataDiskCount\": 16\r\n    },\r\n    {\r\n      \"name\": \"Standard_E8s_v3\",\r\n      \"numberOfCores\": 8,\r\n      \"osDiskSizeInMB\": 1047552,\r\n      \"resourceDiskSizeInMB\": 131072,\r\n      \"memoryInMB\": 65536,\r\n      \"maxDataDiskCount\": 16\r\n    },\r\n    {\r\n      \"name\": \"Standard_E16-4s_v3\",\r\n      \"numberOfCores\": 16,\r\n      \"osDiskSizeInMB\": 1047552,\r\n      \"resourceDiskSizeInMB\": 262144,\r\n      \"memoryInMB\": 131072,\r\n      \"maxDataDiskCount\": 32\r\n    },\r\n    {\r\n      \"name\": \"Standard_E16-8s_v3\",\r\n      \"numberOfCores\": 16,\r\n      \"osDiskSizeInMB\": 1047552,\r\n      \"resourceDiskSizeInMB\": 262144,\r\n      \"memoryInMB\": 131072,\r\n      \"maxDataDiskCount\": 32\r\n    },\r\n    {\r\n      \"name\": \"Standard_E16s_v3\",\r\n      \"numberOfCores\": 16,\r\n      \"osDiskSizeInMB\": 1047552,\r\n      \"resourceDiskSizeInMB\": 262144,\r\n      \"memoryInMB\": 131072,\r\n      \"maxDataDiskCount\": 32\r\n    },\r\n    {\r\n      \"name\": \"Standard_E20s_v3\",\r\n      \"numberOfCores\": 20,\r\n      \"osDiskSizeInMB\": 1047552,\r\n      \"resourceDiskSizeInMB\": 327680,\r\n      \"memoryInMB\": 163840,\r\n      \"maxDataDiskCount\": 32\r\n    },\r\n    {\r\n      \"name\": \"Standard_E32-8s_v3\",\r\n      \"numberOfCores\": 32,\r\n      \"osDiskSizeInMB\": 1047552,\r\n      \"resourceDiskSizeInMB\": 524288,\r\n      \"memoryInMB\": 262144,\r\n      \"maxDataDiskCount\": 32\r\n    },\r\n    {\r\n      \"name\": \"Standard_E32-16s_v3\",\r\n      \"numberOfCores\": 32,\r\n      \"osDiskSizeInMB\": 1047552,\r\n      \"resourceDiskSizeInMB\": 524288,\r\n      \"memoryInMB\": 262144,\r\n      \"maxDataDiskCount\": 32\r\n    },\r\n    {\r\n      \"name\": \"Standard_E32s_v3\",\r\n      \"numberOfCores\": 32,\r\n      \"osDiskSizeInMB\": 1047552,\r\n      \"resourceDiskSizeInMB\": 524288,\r\n      \"memoryInMB\": 262144,\r\n      \"maxDataDiskCount\": 32\r\n    },\r\n    {\r\n      \"name\": \"Standard_E48s_v3\",\r\n      \"numberOfCores\": 48,\r\n      \"osDiskSizeInMB\": 1047552,\r\n      \"resourceDiskSizeInMB\": 786432,\r\n      \"memoryInMB\": 393216,\r\n      \"maxDataDiskCount\": 32\r\n    },\r\n    {\r\n      \"name\": \"Standard_E64-16s_v3\",\r\n      \"numberOfCores\": 64,\r\n      \"osDiskSizeInMB\": 1047552,\r\n      \"resourceDiskSizeInMB\": 884736,\r\n      \"memoryInMB\": 442368,\r\n      \"maxDataDiskCount\": 32\r\n    },\r\n    {\r\n      \"name\": \"Standard_E64-32s_v3\",\r\n      \"numberOfCores\": 64,\r\n      \"osDiskSizeInMB\": 1047552,\r\n      \"resourceDiskSizeInMB\": 884736,\r\n      \"memoryInMB\": 442368,\r\n      \"maxDataDiskCount\": 32\r\n    },\r\n    {\r\n      \"name\": \"Standard_E64s_v3\",\r\n      \"numberOfCores\": 64,\r\n      \"osDiskSizeInMB\": 1047552,\r\n      \"resourceDiskSizeInMB\": 884736,\r\n      \"memoryInMB\": 442368,\r\n      \"maxDataDiskCount\": 32\r\n    }\r\n  ]\r\n}",
-      "StatusCode": 200
-    },
-    {
-      "RequestUri": "/subscriptions/0296790d-427c-48ca-b204-8b729bbd8670/resourceGroups/crptestar5976/providers/Microsoft.Compute/availabilitySets/as6866/vmSizes?api-version=2019-12-01",
-      "EncodedRequestUri": "L3N1YnNjcmlwdGlvbnMvMDI5Njc5MGQtNDI3Yy00OGNhLWIyMDQtOGI3MjliYmQ4NjcwL3Jlc291cmNlR3JvdXBzL2NycHRlc3RhcjU5NzYvcHJvdmlkZXJzL01pY3Jvc29mdC5Db21wdXRlL2F2YWlsYWJpbGl0eVNldHMvYXM2ODY2L3ZtU2l6ZXM/YXBpLXZlcnNpb249MjAxOS0xMi0wMQ==",
-=======
-      "ResponseBody": "{\r\n  \"value\": [\r\n    {\r\n      \"name\": \"Standard_B1ls\",\r\n      \"numberOfCores\": 1,\r\n      \"osDiskSizeInMB\": 1047552,\r\n      \"resourceDiskSizeInMB\": 4096,\r\n      \"memoryInMB\": 512,\r\n      \"maxDataDiskCount\": 2\r\n    },\r\n    {\r\n      \"name\": \"Standard_B1ms\",\r\n      \"numberOfCores\": 1,\r\n      \"osDiskSizeInMB\": 1047552,\r\n      \"resourceDiskSizeInMB\": 4096,\r\n      \"memoryInMB\": 2048,\r\n      \"maxDataDiskCount\": 2\r\n    },\r\n    {\r\n      \"name\": \"Standard_B1s\",\r\n      \"numberOfCores\": 1,\r\n      \"osDiskSizeInMB\": 1047552,\r\n      \"resourceDiskSizeInMB\": 4096,\r\n      \"memoryInMB\": 1024,\r\n      \"maxDataDiskCount\": 2\r\n    },\r\n    {\r\n      \"name\": \"Standard_B2ms\",\r\n      \"numberOfCores\": 2,\r\n      \"osDiskSizeInMB\": 1047552,\r\n      \"resourceDiskSizeInMB\": 16384,\r\n      \"memoryInMB\": 8192,\r\n      \"maxDataDiskCount\": 4\r\n    },\r\n    {\r\n      \"name\": \"Standard_B2s\",\r\n      \"numberOfCores\": 2,\r\n      \"osDiskSizeInMB\": 1047552,\r\n      \"resourceDiskSizeInMB\": 8192,\r\n      \"memoryInMB\": 4096,\r\n      \"maxDataDiskCount\": 4\r\n    },\r\n    {\r\n      \"name\": \"Standard_B4ms\",\r\n      \"numberOfCores\": 4,\r\n      \"osDiskSizeInMB\": 1047552,\r\n      \"resourceDiskSizeInMB\": 32768,\r\n      \"memoryInMB\": 16384,\r\n      \"maxDataDiskCount\": 8\r\n    },\r\n    {\r\n      \"name\": \"Standard_B8ms\",\r\n      \"numberOfCores\": 8,\r\n      \"osDiskSizeInMB\": 1047552,\r\n      \"resourceDiskSizeInMB\": 65536,\r\n      \"memoryInMB\": 32768,\r\n      \"maxDataDiskCount\": 16\r\n    },\r\n    {\r\n      \"name\": \"Standard_B12ms\",\r\n      \"numberOfCores\": 12,\r\n      \"osDiskSizeInMB\": 1047552,\r\n      \"resourceDiskSizeInMB\": 98304,\r\n      \"memoryInMB\": 49152,\r\n      \"maxDataDiskCount\": 16\r\n    },\r\n    {\r\n      \"name\": \"Standard_B16ms\",\r\n      \"numberOfCores\": 16,\r\n      \"osDiskSizeInMB\": 1047552,\r\n      \"resourceDiskSizeInMB\": 131072,\r\n      \"memoryInMB\": 65536,\r\n      \"maxDataDiskCount\": 32\r\n    },\r\n    {\r\n      \"name\": \"Standard_B20ms\",\r\n      \"numberOfCores\": 20,\r\n      \"osDiskSizeInMB\": 1047552,\r\n      \"resourceDiskSizeInMB\": 163840,\r\n      \"memoryInMB\": 81920,\r\n      \"maxDataDiskCount\": 32\r\n    },\r\n    {\r\n      \"name\": \"Standard_A0\",\r\n      \"numberOfCores\": 1,\r\n      \"osDiskSizeInMB\": 1047552,\r\n      \"resourceDiskSizeInMB\": 20480,\r\n      \"memoryInMB\": 768,\r\n      \"maxDataDiskCount\": 1\r\n    },\r\n    {\r\n      \"name\": \"Standard_A1\",\r\n      \"numberOfCores\": 1,\r\n      \"osDiskSizeInMB\": 1047552,\r\n      \"resourceDiskSizeInMB\": 71680,\r\n      \"memoryInMB\": 1792,\r\n      \"maxDataDiskCount\": 2\r\n    },\r\n    {\r\n      \"name\": \"Standard_A2\",\r\n      \"numberOfCores\": 2,\r\n      \"osDiskSizeInMB\": 1047552,\r\n      \"resourceDiskSizeInMB\": 138240,\r\n      \"memoryInMB\": 3584,\r\n      \"maxDataDiskCount\": 4\r\n    },\r\n    {\r\n      \"name\": \"Standard_A3\",\r\n      \"numberOfCores\": 4,\r\n      \"osDiskSizeInMB\": 1047552,\r\n      \"resourceDiskSizeInMB\": 291840,\r\n      \"memoryInMB\": 7168,\r\n      \"maxDataDiskCount\": 8\r\n    },\r\n    {\r\n      \"name\": \"Standard_A5\",\r\n      \"numberOfCores\": 2,\r\n      \"osDiskSizeInMB\": 1047552,\r\n      \"resourceDiskSizeInMB\": 138240,\r\n      \"memoryInMB\": 14336,\r\n      \"maxDataDiskCount\": 4\r\n    },\r\n    {\r\n      \"name\": \"Standard_A4\",\r\n      \"numberOfCores\": 8,\r\n      \"osDiskSizeInMB\": 1047552,\r\n      \"resourceDiskSizeInMB\": 619520,\r\n      \"memoryInMB\": 14336,\r\n      \"maxDataDiskCount\": 16\r\n    },\r\n    {\r\n      \"name\": \"Standard_A6\",\r\n      \"numberOfCores\": 4,\r\n      \"osDiskSizeInMB\": 1047552,\r\n      \"resourceDiskSizeInMB\": 291840,\r\n      \"memoryInMB\": 28672,\r\n      \"maxDataDiskCount\": 8\r\n    },\r\n    {\r\n      \"name\": \"Standard_A7\",\r\n      \"numberOfCores\": 8,\r\n      \"osDiskSizeInMB\": 1047552,\r\n      \"resourceDiskSizeInMB\": 619520,\r\n      \"memoryInMB\": 57344,\r\n      \"maxDataDiskCount\": 16\r\n    },\r\n    {\r\n      \"name\": \"Basic_A0\",\r\n      \"numberOfCores\": 1,\r\n      \"osDiskSizeInMB\": 1047552,\r\n      \"resourceDiskSizeInMB\": 20480,\r\n      \"memoryInMB\": 768,\r\n      \"maxDataDiskCount\": 1\r\n    },\r\n    {\r\n      \"name\": \"Basic_A1\",\r\n      \"numberOfCores\": 1,\r\n      \"osDiskSizeInMB\": 1047552,\r\n      \"resourceDiskSizeInMB\": 40960,\r\n      \"memoryInMB\": 1792,\r\n      \"maxDataDiskCount\": 2\r\n    },\r\n    {\r\n      \"name\": \"Basic_A2\",\r\n      \"numberOfCores\": 2,\r\n      \"osDiskSizeInMB\": 1047552,\r\n      \"resourceDiskSizeInMB\": 61440,\r\n      \"memoryInMB\": 3584,\r\n      \"maxDataDiskCount\": 4\r\n    },\r\n    {\r\n      \"name\": \"Basic_A3\",\r\n      \"numberOfCores\": 4,\r\n      \"osDiskSizeInMB\": 1047552,\r\n      \"resourceDiskSizeInMB\": 122880,\r\n      \"memoryInMB\": 7168,\r\n      \"maxDataDiskCount\": 8\r\n    },\r\n    {\r\n      \"name\": \"Basic_A4\",\r\n      \"numberOfCores\": 8,\r\n      \"osDiskSizeInMB\": 1047552,\r\n      \"resourceDiskSizeInMB\": 245760,\r\n      \"memoryInMB\": 14336,\r\n      \"maxDataDiskCount\": 16\r\n    },\r\n    {\r\n      \"name\": \"Standard_D1_v2\",\r\n      \"numberOfCores\": 1,\r\n      \"osDiskSizeInMB\": 1047552,\r\n      \"resourceDiskSizeInMB\": 51200,\r\n      \"memoryInMB\": 3584,\r\n      \"maxDataDiskCount\": 4\r\n    },\r\n    {\r\n      \"name\": \"Standard_D2_v2\",\r\n      \"numberOfCores\": 2,\r\n      \"osDiskSizeInMB\": 1047552,\r\n      \"resourceDiskSizeInMB\": 102400,\r\n      \"memoryInMB\": 7168,\r\n      \"maxDataDiskCount\": 8\r\n    },\r\n    {\r\n      \"name\": \"Standard_D3_v2\",\r\n      \"numberOfCores\": 4,\r\n      \"osDiskSizeInMB\": 1047552,\r\n      \"resourceDiskSizeInMB\": 204800,\r\n      \"memoryInMB\": 14336,\r\n      \"maxDataDiskCount\": 16\r\n    },\r\n    {\r\n      \"name\": \"Standard_D4_v2\",\r\n      \"numberOfCores\": 8,\r\n      \"osDiskSizeInMB\": 1047552,\r\n      \"resourceDiskSizeInMB\": 409600,\r\n      \"memoryInMB\": 28672,\r\n      \"maxDataDiskCount\": 32\r\n    },\r\n    {\r\n      \"name\": \"Standard_D5_v2\",\r\n      \"numberOfCores\": 16,\r\n      \"osDiskSizeInMB\": 1047552,\r\n      \"resourceDiskSizeInMB\": 819200,\r\n      \"memoryInMB\": 57344,\r\n      \"maxDataDiskCount\": 64\r\n    },\r\n    {\r\n      \"name\": \"Standard_D11_v2\",\r\n      \"numberOfCores\": 2,\r\n      \"osDiskSizeInMB\": 1047552,\r\n      \"resourceDiskSizeInMB\": 102400,\r\n      \"memoryInMB\": 14336,\r\n      \"maxDataDiskCount\": 8\r\n    },\r\n    {\r\n      \"name\": \"Standard_D12_v2\",\r\n      \"numberOfCores\": 4,\r\n      \"osDiskSizeInMB\": 1047552,\r\n      \"resourceDiskSizeInMB\": 204800,\r\n      \"memoryInMB\": 28672,\r\n      \"maxDataDiskCount\": 16\r\n    },\r\n    {\r\n      \"name\": \"Standard_D13_v2\",\r\n      \"numberOfCores\": 8,\r\n      \"osDiskSizeInMB\": 1047552,\r\n      \"resourceDiskSizeInMB\": 409600,\r\n      \"memoryInMB\": 57344,\r\n      \"maxDataDiskCount\": 32\r\n    },\r\n    {\r\n      \"name\": \"Standard_D14_v2\",\r\n      \"numberOfCores\": 16,\r\n      \"osDiskSizeInMB\": 1047552,\r\n      \"resourceDiskSizeInMB\": 819200,\r\n      \"memoryInMB\": 114688,\r\n      \"maxDataDiskCount\": 64\r\n    },\r\n    {\r\n      \"name\": \"Standard_D15_v2\",\r\n      \"numberOfCores\": 20,\r\n      \"osDiskSizeInMB\": 1047552,\r\n      \"resourceDiskSizeInMB\": 1024000,\r\n      \"memoryInMB\": 143360,\r\n      \"maxDataDiskCount\": 64\r\n    },\r\n    {\r\n      \"name\": \"Standard_D2_v2_Promo\",\r\n      \"numberOfCores\": 2,\r\n      \"osDiskSizeInMB\": 1047552,\r\n      \"resourceDiskSizeInMB\": 102400,\r\n      \"memoryInMB\": 7168,\r\n      \"maxDataDiskCount\": 8\r\n    },\r\n    {\r\n      \"name\": \"Standard_D3_v2_Promo\",\r\n      \"numberOfCores\": 4,\r\n      \"osDiskSizeInMB\": 1047552,\r\n      \"resourceDiskSizeInMB\": 204800,\r\n      \"memoryInMB\": 14336,\r\n      \"maxDataDiskCount\": 16\r\n    },\r\n    {\r\n      \"name\": \"Standard_D4_v2_Promo\",\r\n      \"numberOfCores\": 8,\r\n      \"osDiskSizeInMB\": 1047552,\r\n      \"resourceDiskSizeInMB\": 409600,\r\n      \"memoryInMB\": 28672,\r\n      \"maxDataDiskCount\": 32\r\n    },\r\n    {\r\n      \"name\": \"Standard_D5_v2_Promo\",\r\n      \"numberOfCores\": 16,\r\n      \"osDiskSizeInMB\": 1047552,\r\n      \"resourceDiskSizeInMB\": 819200,\r\n      \"memoryInMB\": 57344,\r\n      \"maxDataDiskCount\": 64\r\n    },\r\n    {\r\n      \"name\": \"Standard_D11_v2_Promo\",\r\n      \"numberOfCores\": 2,\r\n      \"osDiskSizeInMB\": 1047552,\r\n      \"resourceDiskSizeInMB\": 102400,\r\n      \"memoryInMB\": 14336,\r\n      \"maxDataDiskCount\": 8\r\n    },\r\n    {\r\n      \"name\": \"Standard_D12_v2_Promo\",\r\n      \"numberOfCores\": 4,\r\n      \"osDiskSizeInMB\": 1047552,\r\n      \"resourceDiskSizeInMB\": 204800,\r\n      \"memoryInMB\": 28672,\r\n      \"maxDataDiskCount\": 16\r\n    },\r\n    {\r\n      \"name\": \"Standard_D13_v2_Promo\",\r\n      \"numberOfCores\": 8,\r\n      \"osDiskSizeInMB\": 1047552,\r\n      \"resourceDiskSizeInMB\": 409600,\r\n      \"memoryInMB\": 57344,\r\n      \"maxDataDiskCount\": 32\r\n    },\r\n    {\r\n      \"name\": \"Standard_D14_v2_Promo\",\r\n      \"numberOfCores\": 16,\r\n      \"osDiskSizeInMB\": 1047552,\r\n      \"resourceDiskSizeInMB\": 819200,\r\n      \"memoryInMB\": 114688,\r\n      \"maxDataDiskCount\": 64\r\n    },\r\n    {\r\n      \"name\": \"Standard_F1\",\r\n      \"numberOfCores\": 1,\r\n      \"osDiskSizeInMB\": 1047552,\r\n      \"resourceDiskSizeInMB\": 16384,\r\n      \"memoryInMB\": 2048,\r\n      \"maxDataDiskCount\": 4\r\n    },\r\n    {\r\n      \"name\": \"Standard_F2\",\r\n      \"numberOfCores\": 2,\r\n      \"osDiskSizeInMB\": 1047552,\r\n      \"resourceDiskSizeInMB\": 32768,\r\n      \"memoryInMB\": 4096,\r\n      \"maxDataDiskCount\": 8\r\n    },\r\n    {\r\n      \"name\": \"Standard_F4\",\r\n      \"numberOfCores\": 4,\r\n      \"osDiskSizeInMB\": 1047552,\r\n      \"resourceDiskSizeInMB\": 65536,\r\n      \"memoryInMB\": 8192,\r\n      \"maxDataDiskCount\": 16\r\n    },\r\n    {\r\n      \"name\": \"Standard_F8\",\r\n      \"numberOfCores\": 8,\r\n      \"osDiskSizeInMB\": 1047552,\r\n      \"resourceDiskSizeInMB\": 131072,\r\n      \"memoryInMB\": 16384,\r\n      \"maxDataDiskCount\": 32\r\n    },\r\n    {\r\n      \"name\": \"Standard_F16\",\r\n      \"numberOfCores\": 16,\r\n      \"osDiskSizeInMB\": 1047552,\r\n      \"resourceDiskSizeInMB\": 262144,\r\n      \"memoryInMB\": 32768,\r\n      \"maxDataDiskCount\": 64\r\n    },\r\n    {\r\n      \"name\": \"Standard_DS1_v2\",\r\n      \"numberOfCores\": 1,\r\n      \"osDiskSizeInMB\": 1047552,\r\n      \"resourceDiskSizeInMB\": 7168,\r\n      \"memoryInMB\": 3584,\r\n      \"maxDataDiskCount\": 4\r\n    },\r\n    {\r\n      \"name\": \"Standard_DS2_v2\",\r\n      \"numberOfCores\": 2,\r\n      \"osDiskSizeInMB\": 1047552,\r\n      \"resourceDiskSizeInMB\": 14336,\r\n      \"memoryInMB\": 7168,\r\n      \"maxDataDiskCount\": 8\r\n    },\r\n    {\r\n      \"name\": \"Standard_DS3_v2\",\r\n      \"numberOfCores\": 4,\r\n      \"osDiskSizeInMB\": 1047552,\r\n      \"resourceDiskSizeInMB\": 28672,\r\n      \"memoryInMB\": 14336,\r\n      \"maxDataDiskCount\": 16\r\n    },\r\n    {\r\n      \"name\": \"Standard_DS4_v2\",\r\n      \"numberOfCores\": 8,\r\n      \"osDiskSizeInMB\": 1047552,\r\n      \"resourceDiskSizeInMB\": 57344,\r\n      \"memoryInMB\": 28672,\r\n      \"maxDataDiskCount\": 32\r\n    },\r\n    {\r\n      \"name\": \"Standard_DS5_v2\",\r\n      \"numberOfCores\": 16,\r\n      \"osDiskSizeInMB\": 1047552,\r\n      \"resourceDiskSizeInMB\": 114688,\r\n      \"memoryInMB\": 57344,\r\n      \"maxDataDiskCount\": 64\r\n    },\r\n    {\r\n      \"name\": \"Standard_DS11-1_v2\",\r\n      \"numberOfCores\": 2,\r\n      \"osDiskSizeInMB\": 1047552,\r\n      \"resourceDiskSizeInMB\": 28672,\r\n      \"memoryInMB\": 14336,\r\n      \"maxDataDiskCount\": 8\r\n    },\r\n    {\r\n      \"name\": \"Standard_DS11_v2\",\r\n      \"numberOfCores\": 2,\r\n      \"osDiskSizeInMB\": 1047552,\r\n      \"resourceDiskSizeInMB\": 28672,\r\n      \"memoryInMB\": 14336,\r\n      \"maxDataDiskCount\": 8\r\n    },\r\n    {\r\n      \"name\": \"Standard_DS12-1_v2\",\r\n      \"numberOfCores\": 4,\r\n      \"osDiskSizeInMB\": 1047552,\r\n      \"resourceDiskSizeInMB\": 57344,\r\n      \"memoryInMB\": 28672,\r\n      \"maxDataDiskCount\": 16\r\n    },\r\n    {\r\n      \"name\": \"Standard_DS12-2_v2\",\r\n      \"numberOfCores\": 4,\r\n      \"osDiskSizeInMB\": 1047552,\r\n      \"resourceDiskSizeInMB\": 57344,\r\n      \"memoryInMB\": 28672,\r\n      \"maxDataDiskCount\": 16\r\n    },\r\n    {\r\n      \"name\": \"Standard_DS12_v2\",\r\n      \"numberOfCores\": 4,\r\n      \"osDiskSizeInMB\": 1047552,\r\n      \"resourceDiskSizeInMB\": 57344,\r\n      \"memoryInMB\": 28672,\r\n      \"maxDataDiskCount\": 16\r\n    },\r\n    {\r\n      \"name\": \"Standard_DS13-2_v2\",\r\n      \"numberOfCores\": 8,\r\n      \"osDiskSizeInMB\": 1047552,\r\n      \"resourceDiskSizeInMB\": 114688,\r\n      \"memoryInMB\": 57344,\r\n      \"maxDataDiskCount\": 32\r\n    },\r\n    {\r\n      \"name\": \"Standard_DS13-4_v2\",\r\n      \"numberOfCores\": 8,\r\n      \"osDiskSizeInMB\": 1047552,\r\n      \"resourceDiskSizeInMB\": 114688,\r\n      \"memoryInMB\": 57344,\r\n      \"maxDataDiskCount\": 32\r\n    },\r\n    {\r\n      \"name\": \"Standard_DS13_v2\",\r\n      \"numberOfCores\": 8,\r\n      \"osDiskSizeInMB\": 1047552,\r\n      \"resourceDiskSizeInMB\": 114688,\r\n      \"memoryInMB\": 57344,\r\n      \"maxDataDiskCount\": 32\r\n    },\r\n    {\r\n      \"name\": \"Standard_DS14-4_v2\",\r\n      \"numberOfCores\": 16,\r\n      \"osDiskSizeInMB\": 1047552,\r\n      \"resourceDiskSizeInMB\": 229376,\r\n      \"memoryInMB\": 114688,\r\n      \"maxDataDiskCount\": 64\r\n    },\r\n    {\r\n      \"name\": \"Standard_DS14-8_v2\",\r\n      \"numberOfCores\": 16,\r\n      \"osDiskSizeInMB\": 1047552,\r\n      \"resourceDiskSizeInMB\": 229376,\r\n      \"memoryInMB\": 114688,\r\n      \"maxDataDiskCount\": 64\r\n    },\r\n    {\r\n      \"name\": \"Standard_DS14_v2\",\r\n      \"numberOfCores\": 16,\r\n      \"osDiskSizeInMB\": 1047552,\r\n      \"resourceDiskSizeInMB\": 229376,\r\n      \"memoryInMB\": 114688,\r\n      \"maxDataDiskCount\": 64\r\n    },\r\n    {\r\n      \"name\": \"Standard_DS15_v2\",\r\n      \"numberOfCores\": 20,\r\n      \"osDiskSizeInMB\": 1047552,\r\n      \"resourceDiskSizeInMB\": 286720,\r\n      \"memoryInMB\": 143360,\r\n      \"maxDataDiskCount\": 64\r\n    },\r\n    {\r\n      \"name\": \"Standard_DS2_v2_Promo\",\r\n      \"numberOfCores\": 2,\r\n      \"osDiskSizeInMB\": 1047552,\r\n      \"resourceDiskSizeInMB\": 14336,\r\n      \"memoryInMB\": 7168,\r\n      \"maxDataDiskCount\": 8\r\n    },\r\n    {\r\n      \"name\": \"Standard_DS3_v2_Promo\",\r\n      \"numberOfCores\": 4,\r\n      \"osDiskSizeInMB\": 1047552,\r\n      \"resourceDiskSizeInMB\": 28672,\r\n      \"memoryInMB\": 14336,\r\n      \"maxDataDiskCount\": 16\r\n    },\r\n    {\r\n      \"name\": \"Standard_DS4_v2_Promo\",\r\n      \"numberOfCores\": 8,\r\n      \"osDiskSizeInMB\": 1047552,\r\n      \"resourceDiskSizeInMB\": 57344,\r\n      \"memoryInMB\": 28672,\r\n      \"maxDataDiskCount\": 32\r\n    },\r\n    {\r\n      \"name\": \"Standard_DS5_v2_Promo\",\r\n      \"numberOfCores\": 16,\r\n      \"osDiskSizeInMB\": 1047552,\r\n      \"resourceDiskSizeInMB\": 114688,\r\n      \"memoryInMB\": 57344,\r\n      \"maxDataDiskCount\": 64\r\n    },\r\n    {\r\n      \"name\": \"Standard_DS11_v2_Promo\",\r\n      \"numberOfCores\": 2,\r\n      \"osDiskSizeInMB\": 1047552,\r\n      \"resourceDiskSizeInMB\": 28672,\r\n      \"memoryInMB\": 14336,\r\n      \"maxDataDiskCount\": 8\r\n    },\r\n    {\r\n      \"name\": \"Standard_DS12_v2_Promo\",\r\n      \"numberOfCores\": 4,\r\n      \"osDiskSizeInMB\": 1047552,\r\n      \"resourceDiskSizeInMB\": 57344,\r\n      \"memoryInMB\": 28672,\r\n      \"maxDataDiskCount\": 16\r\n    },\r\n    {\r\n      \"name\": \"Standard_DS13_v2_Promo\",\r\n      \"numberOfCores\": 8,\r\n      \"osDiskSizeInMB\": 1047552,\r\n      \"resourceDiskSizeInMB\": 114688,\r\n      \"memoryInMB\": 57344,\r\n      \"maxDataDiskCount\": 32\r\n    },\r\n    {\r\n      \"name\": \"Standard_DS14_v2_Promo\",\r\n      \"numberOfCores\": 16,\r\n      \"osDiskSizeInMB\": 1047552,\r\n      \"resourceDiskSizeInMB\": 229376,\r\n      \"memoryInMB\": 114688,\r\n      \"maxDataDiskCount\": 64\r\n    },\r\n    {\r\n      \"name\": \"Standard_F1s\",\r\n      \"numberOfCores\": 1,\r\n      \"osDiskSizeInMB\": 1047552,\r\n      \"resourceDiskSizeInMB\": 4096,\r\n      \"memoryInMB\": 2048,\r\n      \"maxDataDiskCount\": 4\r\n    },\r\n    {\r\n      \"name\": \"Standard_F2s\",\r\n      \"numberOfCores\": 2,\r\n      \"osDiskSizeInMB\": 1047552,\r\n      \"resourceDiskSizeInMB\": 8192,\r\n      \"memoryInMB\": 4096,\r\n      \"maxDataDiskCount\": 8\r\n    },\r\n    {\r\n      \"name\": \"Standard_F4s\",\r\n      \"numberOfCores\": 4,\r\n      \"osDiskSizeInMB\": 1047552,\r\n      \"resourceDiskSizeInMB\": 16384,\r\n      \"memoryInMB\": 8192,\r\n      \"maxDataDiskCount\": 16\r\n    },\r\n    {\r\n      \"name\": \"Standard_F8s\",\r\n      \"numberOfCores\": 8,\r\n      \"osDiskSizeInMB\": 1047552,\r\n      \"resourceDiskSizeInMB\": 32768,\r\n      \"memoryInMB\": 16384,\r\n      \"maxDataDiskCount\": 32\r\n    },\r\n    {\r\n      \"name\": \"Standard_F16s\",\r\n      \"numberOfCores\": 16,\r\n      \"osDiskSizeInMB\": 1047552,\r\n      \"resourceDiskSizeInMB\": 65536,\r\n      \"memoryInMB\": 32768,\r\n      \"maxDataDiskCount\": 64\r\n    },\r\n    {\r\n      \"name\": \"Standard_A1_v2\",\r\n      \"numberOfCores\": 1,\r\n      \"osDiskSizeInMB\": 1047552,\r\n      \"resourceDiskSizeInMB\": 10240,\r\n      \"memoryInMB\": 2048,\r\n      \"maxDataDiskCount\": 2\r\n    },\r\n    {\r\n      \"name\": \"Standard_A2m_v2\",\r\n      \"numberOfCores\": 2,\r\n      \"osDiskSizeInMB\": 1047552,\r\n      \"resourceDiskSizeInMB\": 20480,\r\n      \"memoryInMB\": 16384,\r\n      \"maxDataDiskCount\": 4\r\n    },\r\n    {\r\n      \"name\": \"Standard_A2_v2\",\r\n      \"numberOfCores\": 2,\r\n      \"osDiskSizeInMB\": 1047552,\r\n      \"resourceDiskSizeInMB\": 20480,\r\n      \"memoryInMB\": 4096,\r\n      \"maxDataDiskCount\": 4\r\n    },\r\n    {\r\n      \"name\": \"Standard_A4m_v2\",\r\n      \"numberOfCores\": 4,\r\n      \"osDiskSizeInMB\": 1047552,\r\n      \"resourceDiskSizeInMB\": 40960,\r\n      \"memoryInMB\": 32768,\r\n      \"maxDataDiskCount\": 8\r\n    },\r\n    {\r\n      \"name\": \"Standard_A4_v2\",\r\n      \"numberOfCores\": 4,\r\n      \"osDiskSizeInMB\": 1047552,\r\n      \"resourceDiskSizeInMB\": 40960,\r\n      \"memoryInMB\": 8192,\r\n      \"maxDataDiskCount\": 8\r\n    },\r\n    {\r\n      \"name\": \"Standard_A8m_v2\",\r\n      \"numberOfCores\": 8,\r\n      \"osDiskSizeInMB\": 1047552,\r\n      \"resourceDiskSizeInMB\": 81920,\r\n      \"memoryInMB\": 65536,\r\n      \"maxDataDiskCount\": 16\r\n    },\r\n    {\r\n      \"name\": \"Standard_A8_v2\",\r\n      \"numberOfCores\": 8,\r\n      \"osDiskSizeInMB\": 1047552,\r\n      \"resourceDiskSizeInMB\": 81920,\r\n      \"memoryInMB\": 16384,\r\n      \"maxDataDiskCount\": 16\r\n    },\r\n    {\r\n      \"name\": \"Standard_D2_v3\",\r\n      \"numberOfCores\": 2,\r\n      \"osDiskSizeInMB\": 1047552,\r\n      \"resourceDiskSizeInMB\": 51200,\r\n      \"memoryInMB\": 8192,\r\n      \"maxDataDiskCount\": 4\r\n    },\r\n    {\r\n      \"name\": \"Standard_D4_v3\",\r\n      \"numberOfCores\": 4,\r\n      \"osDiskSizeInMB\": 1047552,\r\n      \"resourceDiskSizeInMB\": 102400,\r\n      \"memoryInMB\": 16384,\r\n      \"maxDataDiskCount\": 8\r\n    },\r\n    {\r\n      \"name\": \"Standard_D8_v3\",\r\n      \"numberOfCores\": 8,\r\n      \"osDiskSizeInMB\": 1047552,\r\n      \"resourceDiskSizeInMB\": 204800,\r\n      \"memoryInMB\": 32768,\r\n      \"maxDataDiskCount\": 16\r\n    },\r\n    {\r\n      \"name\": \"Standard_D16_v3\",\r\n      \"numberOfCores\": 16,\r\n      \"osDiskSizeInMB\": 1047552,\r\n      \"resourceDiskSizeInMB\": 409600,\r\n      \"memoryInMB\": 65536,\r\n      \"maxDataDiskCount\": 32\r\n    },\r\n    {\r\n      \"name\": \"Standard_D32_v3\",\r\n      \"numberOfCores\": 32,\r\n      \"osDiskSizeInMB\": 1047552,\r\n      \"resourceDiskSizeInMB\": 819200,\r\n      \"memoryInMB\": 131072,\r\n      \"maxDataDiskCount\": 32\r\n    },\r\n    {\r\n      \"name\": \"Standard_D2s_v3\",\r\n      \"numberOfCores\": 2,\r\n      \"osDiskSizeInMB\": 1047552,\r\n      \"resourceDiskSizeInMB\": 16384,\r\n      \"memoryInMB\": 8192,\r\n      \"maxDataDiskCount\": 4\r\n    },\r\n    {\r\n      \"name\": \"Standard_D4s_v3\",\r\n      \"numberOfCores\": 4,\r\n      \"osDiskSizeInMB\": 1047552,\r\n      \"resourceDiskSizeInMB\": 32768,\r\n      \"memoryInMB\": 16384,\r\n      \"maxDataDiskCount\": 8\r\n    },\r\n    {\r\n      \"name\": \"Standard_D8s_v3\",\r\n      \"numberOfCores\": 8,\r\n      \"osDiskSizeInMB\": 1047552,\r\n      \"resourceDiskSizeInMB\": 65536,\r\n      \"memoryInMB\": 32768,\r\n      \"maxDataDiskCount\": 16\r\n    },\r\n    {\r\n      \"name\": \"Standard_D16s_v3\",\r\n      \"numberOfCores\": 16,\r\n      \"osDiskSizeInMB\": 1047552,\r\n      \"resourceDiskSizeInMB\": 131072,\r\n      \"memoryInMB\": 65536,\r\n      \"maxDataDiskCount\": 32\r\n    },\r\n    {\r\n      \"name\": \"Standard_D32s_v3\",\r\n      \"numberOfCores\": 32,\r\n      \"osDiskSizeInMB\": 1047552,\r\n      \"resourceDiskSizeInMB\": 262144,\r\n      \"memoryInMB\": 131072,\r\n      \"maxDataDiskCount\": 32\r\n    },\r\n    {\r\n      \"name\": \"Standard_D48_v3\",\r\n      \"numberOfCores\": 48,\r\n      \"osDiskSizeInMB\": 1047552,\r\n      \"resourceDiskSizeInMB\": 1228800,\r\n      \"memoryInMB\": 196608,\r\n      \"maxDataDiskCount\": 32\r\n    },\r\n    {\r\n      \"name\": \"Standard_D64_v3\",\r\n      \"numberOfCores\": 64,\r\n      \"osDiskSizeInMB\": 1047552,\r\n      \"resourceDiskSizeInMB\": 1638400,\r\n      \"memoryInMB\": 262144,\r\n      \"maxDataDiskCount\": 32\r\n    },\r\n    {\r\n      \"name\": \"Standard_D48s_v3\",\r\n      \"numberOfCores\": 48,\r\n      \"osDiskSizeInMB\": 1047552,\r\n      \"resourceDiskSizeInMB\": 393216,\r\n      \"memoryInMB\": 196608,\r\n      \"maxDataDiskCount\": 32\r\n    },\r\n    {\r\n      \"name\": \"Standard_D64s_v3\",\r\n      \"numberOfCores\": 64,\r\n      \"osDiskSizeInMB\": 1047552,\r\n      \"resourceDiskSizeInMB\": 524288,\r\n      \"memoryInMB\": 262144,\r\n      \"maxDataDiskCount\": 32\r\n    },\r\n    {\r\n      \"name\": \"Standard_E2_v3\",\r\n      \"numberOfCores\": 2,\r\n      \"osDiskSizeInMB\": 1047552,\r\n      \"resourceDiskSizeInMB\": 51200,\r\n      \"memoryInMB\": 16384,\r\n      \"maxDataDiskCount\": 4\r\n    },\r\n    {\r\n      \"name\": \"Standard_E4_v3\",\r\n      \"numberOfCores\": 4,\r\n      \"osDiskSizeInMB\": 1047552,\r\n      \"resourceDiskSizeInMB\": 102400,\r\n      \"memoryInMB\": 32768,\r\n      \"maxDataDiskCount\": 8\r\n    },\r\n    {\r\n      \"name\": \"Standard_E8_v3\",\r\n      \"numberOfCores\": 8,\r\n      \"osDiskSizeInMB\": 1047552,\r\n      \"resourceDiskSizeInMB\": 204800,\r\n      \"memoryInMB\": 65536,\r\n      \"maxDataDiskCount\": 16\r\n    },\r\n    {\r\n      \"name\": \"Standard_E16_v3\",\r\n      \"numberOfCores\": 16,\r\n      \"osDiskSizeInMB\": 1047552,\r\n      \"resourceDiskSizeInMB\": 409600,\r\n      \"memoryInMB\": 131072,\r\n      \"maxDataDiskCount\": 32\r\n    },\r\n    {\r\n      \"name\": \"Standard_E20_v3\",\r\n      \"numberOfCores\": 20,\r\n      \"osDiskSizeInMB\": 1047552,\r\n      \"resourceDiskSizeInMB\": 512000,\r\n      \"memoryInMB\": 163840,\r\n      \"maxDataDiskCount\": 32\r\n    },\r\n    {\r\n      \"name\": \"Standard_E32_v3\",\r\n      \"numberOfCores\": 32,\r\n      \"osDiskSizeInMB\": 1047552,\r\n      \"resourceDiskSizeInMB\": 819200,\r\n      \"memoryInMB\": 262144,\r\n      \"maxDataDiskCount\": 32\r\n    },\r\n    {\r\n      \"name\": \"Standard_E2s_v3\",\r\n      \"numberOfCores\": 2,\r\n      \"osDiskSizeInMB\": 1047552,\r\n      \"resourceDiskSizeInMB\": 32768,\r\n      \"memoryInMB\": 16384,\r\n      \"maxDataDiskCount\": 4\r\n    },\r\n    {\r\n      \"name\": \"Standard_E4-2s_v3\",\r\n      \"numberOfCores\": 4,\r\n      \"osDiskSizeInMB\": 1047552,\r\n      \"resourceDiskSizeInMB\": 65536,\r\n      \"memoryInMB\": 32768,\r\n      \"maxDataDiskCount\": 8\r\n    },\r\n    {\r\n      \"name\": \"Standard_E4s_v3\",\r\n      \"numberOfCores\": 4,\r\n      \"osDiskSizeInMB\": 1047552,\r\n      \"resourceDiskSizeInMB\": 65536,\r\n      \"memoryInMB\": 32768,\r\n      \"maxDataDiskCount\": 8\r\n    },\r\n    {\r\n      \"name\": \"Standard_E8-2s_v3\",\r\n      \"numberOfCores\": 8,\r\n      \"osDiskSizeInMB\": 1047552,\r\n      \"resourceDiskSizeInMB\": 131072,\r\n      \"memoryInMB\": 65536,\r\n      \"maxDataDiskCount\": 16\r\n    },\r\n    {\r\n      \"name\": \"Standard_E8-4s_v3\",\r\n      \"numberOfCores\": 8,\r\n      \"osDiskSizeInMB\": 1047552,\r\n      \"resourceDiskSizeInMB\": 131072,\r\n      \"memoryInMB\": 65536,\r\n      \"maxDataDiskCount\": 16\r\n    },\r\n    {\r\n      \"name\": \"Standard_E8s_v3\",\r\n      \"numberOfCores\": 8,\r\n      \"osDiskSizeInMB\": 1047552,\r\n      \"resourceDiskSizeInMB\": 131072,\r\n      \"memoryInMB\": 65536,\r\n      \"maxDataDiskCount\": 16\r\n    },\r\n    {\r\n      \"name\": \"Standard_E16-4s_v3\",\r\n      \"numberOfCores\": 16,\r\n      \"osDiskSizeInMB\": 1047552,\r\n      \"resourceDiskSizeInMB\": 262144,\r\n      \"memoryInMB\": 131072,\r\n      \"maxDataDiskCount\": 32\r\n    },\r\n    {\r\n      \"name\": \"Standard_E16-8s_v3\",\r\n      \"numberOfCores\": 16,\r\n      \"osDiskSizeInMB\": 1047552,\r\n      \"resourceDiskSizeInMB\": 262144,\r\n      \"memoryInMB\": 131072,\r\n      \"maxDataDiskCount\": 32\r\n    },\r\n    {\r\n      \"name\": \"Standard_E16s_v3\",\r\n      \"numberOfCores\": 16,\r\n      \"osDiskSizeInMB\": 1047552,\r\n      \"resourceDiskSizeInMB\": 262144,\r\n      \"memoryInMB\": 131072,\r\n      \"maxDataDiskCount\": 32\r\n    },\r\n    {\r\n      \"name\": \"Standard_E20s_v3\",\r\n      \"numberOfCores\": 20,\r\n      \"osDiskSizeInMB\": 1047552,\r\n      \"resourceDiskSizeInMB\": 327680,\r\n      \"memoryInMB\": 163840,\r\n      \"maxDataDiskCount\": 32\r\n    },\r\n    {\r\n      \"name\": \"Standard_E32-8s_v3\",\r\n      \"numberOfCores\": 32,\r\n      \"osDiskSizeInMB\": 1047552,\r\n      \"resourceDiskSizeInMB\": 524288,\r\n      \"memoryInMB\": 262144,\r\n      \"maxDataDiskCount\": 32\r\n    },\r\n    {\r\n      \"name\": \"Standard_E32-16s_v3\",\r\n      \"numberOfCores\": 32,\r\n      \"osDiskSizeInMB\": 1047552,\r\n      \"resourceDiskSizeInMB\": 524288,\r\n      \"memoryInMB\": 262144,\r\n      \"maxDataDiskCount\": 32\r\n    },\r\n    {\r\n      \"name\": \"Standard_E32s_v3\",\r\n      \"numberOfCores\": 32,\r\n      \"osDiskSizeInMB\": 1047552,\r\n      \"resourceDiskSizeInMB\": 524288,\r\n      \"memoryInMB\": 262144,\r\n      \"maxDataDiskCount\": 32\r\n    },\r\n    {\r\n      \"name\": \"Standard_E2_v4\",\r\n      \"numberOfCores\": 2,\r\n      \"osDiskSizeInMB\": 1047552,\r\n      \"resourceDiskSizeInMB\": 0,\r\n      \"memoryInMB\": 16384,\r\n      \"maxDataDiskCount\": 4\r\n    },\r\n    {\r\n      \"name\": \"Standard_E4_v4\",\r\n      \"numberOfCores\": 4,\r\n      \"osDiskSizeInMB\": 1047552,\r\n      \"resourceDiskSizeInMB\": 0,\r\n      \"memoryInMB\": 32768,\r\n      \"maxDataDiskCount\": 8\r\n    },\r\n    {\r\n      \"name\": \"Standard_E8_v4\",\r\n      \"numberOfCores\": 8,\r\n      \"osDiskSizeInMB\": 1047552,\r\n      \"resourceDiskSizeInMB\": 0,\r\n      \"memoryInMB\": 65536,\r\n      \"maxDataDiskCount\": 16\r\n    },\r\n    {\r\n      \"name\": \"Standard_E16_v4\",\r\n      \"numberOfCores\": 16,\r\n      \"osDiskSizeInMB\": 1047552,\r\n      \"resourceDiskSizeInMB\": 0,\r\n      \"memoryInMB\": 131072,\r\n      \"maxDataDiskCount\": 32\r\n    },\r\n    {\r\n      \"name\": \"Standard_E20_v4\",\r\n      \"numberOfCores\": 20,\r\n      \"osDiskSizeInMB\": 1047552,\r\n      \"resourceDiskSizeInMB\": 0,\r\n      \"memoryInMB\": 163840,\r\n      \"maxDataDiskCount\": 32\r\n    },\r\n    {\r\n      \"name\": \"Standard_E32_v4\",\r\n      \"numberOfCores\": 32,\r\n      \"osDiskSizeInMB\": 1047552,\r\n      \"resourceDiskSizeInMB\": 0,\r\n      \"memoryInMB\": 262144,\r\n      \"maxDataDiskCount\": 32\r\n    },\r\n    {\r\n      \"name\": \"Standard_E48_v4\",\r\n      \"numberOfCores\": 48,\r\n      \"osDiskSizeInMB\": 1047552,\r\n      \"resourceDiskSizeInMB\": 0,\r\n      \"memoryInMB\": 393216,\r\n      \"maxDataDiskCount\": 32\r\n    },\r\n    {\r\n      \"name\": \"Standard_E64_v4\",\r\n      \"numberOfCores\": 64,\r\n      \"osDiskSizeInMB\": 1047552,\r\n      \"resourceDiskSizeInMB\": 0,\r\n      \"memoryInMB\": 516096,\r\n      \"maxDataDiskCount\": 32\r\n    },\r\n    {\r\n      \"name\": \"Standard_E2d_v4\",\r\n      \"numberOfCores\": 2,\r\n      \"osDiskSizeInMB\": 1047552,\r\n      \"resourceDiskSizeInMB\": 76800,\r\n      \"memoryInMB\": 16384,\r\n      \"maxDataDiskCount\": 4\r\n    },\r\n    {\r\n      \"name\": \"Standard_E4d_v4\",\r\n      \"numberOfCores\": 4,\r\n      \"osDiskSizeInMB\": 1047552,\r\n      \"resourceDiskSizeInMB\": 153600,\r\n      \"memoryInMB\": 32768,\r\n      \"maxDataDiskCount\": 8\r\n    },\r\n    {\r\n      \"name\": \"Standard_E8d_v4\",\r\n      \"numberOfCores\": 8,\r\n      \"osDiskSizeInMB\": 1047552,\r\n      \"resourceDiskSizeInMB\": 307200,\r\n      \"memoryInMB\": 65536,\r\n      \"maxDataDiskCount\": 16\r\n    },\r\n    {\r\n      \"name\": \"Standard_E16d_v4\",\r\n      \"numberOfCores\": 16,\r\n      \"osDiskSizeInMB\": 1047552,\r\n      \"resourceDiskSizeInMB\": 614400,\r\n      \"memoryInMB\": 131072,\r\n      \"maxDataDiskCount\": 32\r\n    },\r\n    {\r\n      \"name\": \"Standard_E20d_v4\",\r\n      \"numberOfCores\": 20,\r\n      \"osDiskSizeInMB\": 1047552,\r\n      \"resourceDiskSizeInMB\": 768000,\r\n      \"memoryInMB\": 163840,\r\n      \"maxDataDiskCount\": 32\r\n    },\r\n    {\r\n      \"name\": \"Standard_E32d_v4\",\r\n      \"numberOfCores\": 32,\r\n      \"osDiskSizeInMB\": 1047552,\r\n      \"resourceDiskSizeInMB\": 1228800,\r\n      \"memoryInMB\": 262144,\r\n      \"maxDataDiskCount\": 32\r\n    },\r\n    {\r\n      \"name\": \"Standard_E48d_v4\",\r\n      \"numberOfCores\": 48,\r\n      \"osDiskSizeInMB\": 1047552,\r\n      \"resourceDiskSizeInMB\": 1843200,\r\n      \"memoryInMB\": 393216,\r\n      \"maxDataDiskCount\": 32\r\n    },\r\n    {\r\n      \"name\": \"Standard_E64d_v4\",\r\n      \"numberOfCores\": 64,\r\n      \"osDiskSizeInMB\": 1047552,\r\n      \"resourceDiskSizeInMB\": 2457600,\r\n      \"memoryInMB\": 516096,\r\n      \"maxDataDiskCount\": 32\r\n    },\r\n    {\r\n      \"name\": \"Standard_E2s_v4\",\r\n      \"numberOfCores\": 2,\r\n      \"osDiskSizeInMB\": 1047552,\r\n      \"resourceDiskSizeInMB\": 0,\r\n      \"memoryInMB\": 16384,\r\n      \"maxDataDiskCount\": 4\r\n    },\r\n    {\r\n      \"name\": \"Standard_E4-2s_v4\",\r\n      \"numberOfCores\": 4,\r\n      \"osDiskSizeInMB\": 1047552,\r\n      \"resourceDiskSizeInMB\": 0,\r\n      \"memoryInMB\": 32768,\r\n      \"maxDataDiskCount\": 8\r\n    },\r\n    {\r\n      \"name\": \"Standard_E4s_v4\",\r\n      \"numberOfCores\": 4,\r\n      \"osDiskSizeInMB\": 1047552,\r\n      \"resourceDiskSizeInMB\": 0,\r\n      \"memoryInMB\": 32768,\r\n      \"maxDataDiskCount\": 8\r\n    },\r\n    {\r\n      \"name\": \"Standard_E8-2s_v4\",\r\n      \"numberOfCores\": 8,\r\n      \"osDiskSizeInMB\": 1047552,\r\n      \"resourceDiskSizeInMB\": 0,\r\n      \"memoryInMB\": 65536,\r\n      \"maxDataDiskCount\": 16\r\n    },\r\n    {\r\n      \"name\": \"Standard_E8-4s_v4\",\r\n      \"numberOfCores\": 8,\r\n      \"osDiskSizeInMB\": 1047552,\r\n      \"resourceDiskSizeInMB\": 0,\r\n      \"memoryInMB\": 65536,\r\n      \"maxDataDiskCount\": 16\r\n    },\r\n    {\r\n      \"name\": \"Standard_E8s_v4\",\r\n      \"numberOfCores\": 8,\r\n      \"osDiskSizeInMB\": 1047552,\r\n      \"resourceDiskSizeInMB\": 0,\r\n      \"memoryInMB\": 65536,\r\n      \"maxDataDiskCount\": 16\r\n    },\r\n    {\r\n      \"name\": \"Standard_E16-4s_v4\",\r\n      \"numberOfCores\": 16,\r\n      \"osDiskSizeInMB\": 1047552,\r\n      \"resourceDiskSizeInMB\": 0,\r\n      \"memoryInMB\": 131072,\r\n      \"maxDataDiskCount\": 32\r\n    },\r\n    {\r\n      \"name\": \"Standard_E16-8s_v4\",\r\n      \"numberOfCores\": 16,\r\n      \"osDiskSizeInMB\": 1047552,\r\n      \"resourceDiskSizeInMB\": 0,\r\n      \"memoryInMB\": 131072,\r\n      \"maxDataDiskCount\": 32\r\n    },\r\n    {\r\n      \"name\": \"Standard_E16s_v4\",\r\n      \"numberOfCores\": 16,\r\n      \"osDiskSizeInMB\": 1047552,\r\n      \"resourceDiskSizeInMB\": 0,\r\n      \"memoryInMB\": 131072,\r\n      \"maxDataDiskCount\": 32\r\n    },\r\n    {\r\n      \"name\": \"Standard_E20s_v4\",\r\n      \"numberOfCores\": 20,\r\n      \"osDiskSizeInMB\": 1047552,\r\n      \"resourceDiskSizeInMB\": 0,\r\n      \"memoryInMB\": 163840,\r\n      \"maxDataDiskCount\": 32\r\n    },\r\n    {\r\n      \"name\": \"Standard_E32-8s_v4\",\r\n      \"numberOfCores\": 32,\r\n      \"osDiskSizeInMB\": 1047552,\r\n      \"resourceDiskSizeInMB\": 0,\r\n      \"memoryInMB\": 262144,\r\n      \"maxDataDiskCount\": 32\r\n    },\r\n    {\r\n      \"name\": \"Standard_E32-16s_v4\",\r\n      \"numberOfCores\": 32,\r\n      \"osDiskSizeInMB\": 1047552,\r\n      \"resourceDiskSizeInMB\": 0,\r\n      \"memoryInMB\": 262144,\r\n      \"maxDataDiskCount\": 32\r\n    },\r\n    {\r\n      \"name\": \"Standard_E32s_v4\",\r\n      \"numberOfCores\": 32,\r\n      \"osDiskSizeInMB\": 1047552,\r\n      \"resourceDiskSizeInMB\": 0,\r\n      \"memoryInMB\": 262144,\r\n      \"maxDataDiskCount\": 32\r\n    },\r\n    {\r\n      \"name\": \"Standard_E48s_v4\",\r\n      \"numberOfCores\": 48,\r\n      \"osDiskSizeInMB\": 1047552,\r\n      \"resourceDiskSizeInMB\": 0,\r\n      \"memoryInMB\": 393216,\r\n      \"maxDataDiskCount\": 32\r\n    },\r\n    {\r\n      \"name\": \"Standard_E64-16s_v4\",\r\n      \"numberOfCores\": 64,\r\n      \"osDiskSizeInMB\": 1047552,\r\n      \"resourceDiskSizeInMB\": 0,\r\n      \"memoryInMB\": 516096,\r\n      \"maxDataDiskCount\": 32\r\n    },\r\n    {\r\n      \"name\": \"Standard_E64-32s_v4\",\r\n      \"numberOfCores\": 64,\r\n      \"osDiskSizeInMB\": 1047552,\r\n      \"resourceDiskSizeInMB\": 0,\r\n      \"memoryInMB\": 516096,\r\n      \"maxDataDiskCount\": 32\r\n    },\r\n    {\r\n      \"name\": \"Standard_E64s_v4\",\r\n      \"numberOfCores\": 64,\r\n      \"osDiskSizeInMB\": 1047552,\r\n      \"resourceDiskSizeInMB\": 0,\r\n      \"memoryInMB\": 516096,\r\n      \"maxDataDiskCount\": 32\r\n    },\r\n    {\r\n      \"name\": \"Standard_E80is_v4\",\r\n      \"numberOfCores\": 80,\r\n      \"osDiskSizeInMB\": 1047552,\r\n      \"resourceDiskSizeInMB\": 0,\r\n      \"memoryInMB\": 516096,\r\n      \"maxDataDiskCount\": 32\r\n    },\r\n    {\r\n      \"name\": \"Standard_E2ds_v4\",\r\n      \"numberOfCores\": 2,\r\n      \"osDiskSizeInMB\": 1047552,\r\n      \"resourceDiskSizeInMB\": 76800,\r\n      \"memoryInMB\": 16384,\r\n      \"maxDataDiskCount\": 4\r\n    },\r\n    {\r\n      \"name\": \"Standard_E4-2ds_v4\",\r\n      \"numberOfCores\": 4,\r\n      \"osDiskSizeInMB\": 1047552,\r\n      \"resourceDiskSizeInMB\": 153600,\r\n      \"memoryInMB\": 32768,\r\n      \"maxDataDiskCount\": 8\r\n    },\r\n    {\r\n      \"name\": \"Standard_E4ds_v4\",\r\n      \"numberOfCores\": 4,\r\n      \"osDiskSizeInMB\": 1047552,\r\n      \"resourceDiskSizeInMB\": 153600,\r\n      \"memoryInMB\": 32768,\r\n      \"maxDataDiskCount\": 8\r\n    },\r\n    {\r\n      \"name\": \"Standard_E8-2ds_v4\",\r\n      \"numberOfCores\": 8,\r\n      \"osDiskSizeInMB\": 1047552,\r\n      \"resourceDiskSizeInMB\": 307200,\r\n      \"memoryInMB\": 65536,\r\n      \"maxDataDiskCount\": 16\r\n    },\r\n    {\r\n      \"name\": \"Standard_E8-4ds_v4\",\r\n      \"numberOfCores\": 8,\r\n      \"osDiskSizeInMB\": 1047552,\r\n      \"resourceDiskSizeInMB\": 307200,\r\n      \"memoryInMB\": 65536,\r\n      \"maxDataDiskCount\": 16\r\n    },\r\n    {\r\n      \"name\": \"Standard_E8ds_v4\",\r\n      \"numberOfCores\": 8,\r\n      \"osDiskSizeInMB\": 1047552,\r\n      \"resourceDiskSizeInMB\": 307200,\r\n      \"memoryInMB\": 65536,\r\n      \"maxDataDiskCount\": 16\r\n    },\r\n    {\r\n      \"name\": \"Standard_E16-4ds_v4\",\r\n      \"numberOfCores\": 16,\r\n      \"osDiskSizeInMB\": 1047552,\r\n      \"resourceDiskSizeInMB\": 614400,\r\n      \"memoryInMB\": 131072,\r\n      \"maxDataDiskCount\": 32\r\n    },\r\n    {\r\n      \"name\": \"Standard_E16-8ds_v4\",\r\n      \"numberOfCores\": 16,\r\n      \"osDiskSizeInMB\": 1047552,\r\n      \"resourceDiskSizeInMB\": 614400,\r\n      \"memoryInMB\": 131072,\r\n      \"maxDataDiskCount\": 32\r\n    },\r\n    {\r\n      \"name\": \"Standard_E16ds_v4\",\r\n      \"numberOfCores\": 16,\r\n      \"osDiskSizeInMB\": 1047552,\r\n      \"resourceDiskSizeInMB\": 614400,\r\n      \"memoryInMB\": 131072,\r\n      \"maxDataDiskCount\": 32\r\n    },\r\n    {\r\n      \"name\": \"Standard_E20ds_v4\",\r\n      \"numberOfCores\": 20,\r\n      \"osDiskSizeInMB\": 1047552,\r\n      \"resourceDiskSizeInMB\": 768000,\r\n      \"memoryInMB\": 163840,\r\n      \"maxDataDiskCount\": 32\r\n    },\r\n    {\r\n      \"name\": \"Standard_E32-8ds_v4\",\r\n      \"numberOfCores\": 32,\r\n      \"osDiskSizeInMB\": 1047552,\r\n      \"resourceDiskSizeInMB\": 1228800,\r\n      \"memoryInMB\": 262144,\r\n      \"maxDataDiskCount\": 32\r\n    },\r\n    {\r\n      \"name\": \"Standard_E32-16ds_v4\",\r\n      \"numberOfCores\": 32,\r\n      \"osDiskSizeInMB\": 1047552,\r\n      \"resourceDiskSizeInMB\": 1228800,\r\n      \"memoryInMB\": 262144,\r\n      \"maxDataDiskCount\": 32\r\n    },\r\n    {\r\n      \"name\": \"Standard_E32ds_v4\",\r\n      \"numberOfCores\": 32,\r\n      \"osDiskSizeInMB\": 1047552,\r\n      \"resourceDiskSizeInMB\": 1228800,\r\n      \"memoryInMB\": 262144,\r\n      \"maxDataDiskCount\": 32\r\n    },\r\n    {\r\n      \"name\": \"Standard_E48ds_v4\",\r\n      \"numberOfCores\": 48,\r\n      \"osDiskSizeInMB\": 1047552,\r\n      \"resourceDiskSizeInMB\": 1843200,\r\n      \"memoryInMB\": 393216,\r\n      \"maxDataDiskCount\": 32\r\n    },\r\n    {\r\n      \"name\": \"Standard_E64-16ds_v4\",\r\n      \"numberOfCores\": 64,\r\n      \"osDiskSizeInMB\": 1047552,\r\n      \"resourceDiskSizeInMB\": 2457600,\r\n      \"memoryInMB\": 516096,\r\n      \"maxDataDiskCount\": 32\r\n    },\r\n    {\r\n      \"name\": \"Standard_E64-32ds_v4\",\r\n      \"numberOfCores\": 64,\r\n      \"osDiskSizeInMB\": 1047552,\r\n      \"resourceDiskSizeInMB\": 2457600,\r\n      \"memoryInMB\": 516096,\r\n      \"maxDataDiskCount\": 32\r\n    },\r\n    {\r\n      \"name\": \"Standard_E64ds_v4\",\r\n      \"numberOfCores\": 64,\r\n      \"osDiskSizeInMB\": 1047552,\r\n      \"resourceDiskSizeInMB\": 2457600,\r\n      \"memoryInMB\": 516096,\r\n      \"maxDataDiskCount\": 32\r\n    },\r\n    {\r\n      \"name\": \"Standard_E80ids_v4\",\r\n      \"numberOfCores\": 80,\r\n      \"osDiskSizeInMB\": 1047552,\r\n      \"resourceDiskSizeInMB\": 4362240,\r\n      \"memoryInMB\": 516096,\r\n      \"maxDataDiskCount\": 32\r\n    },\r\n    {\r\n      \"name\": \"Standard_D2d_v4\",\r\n      \"numberOfCores\": 2,\r\n      \"osDiskSizeInMB\": 1047552,\r\n      \"resourceDiskSizeInMB\": 76800,\r\n      \"memoryInMB\": 8192,\r\n      \"maxDataDiskCount\": 4\r\n    },\r\n    {\r\n      \"name\": \"Standard_D4d_v4\",\r\n      \"numberOfCores\": 4,\r\n      \"osDiskSizeInMB\": 1047552,\r\n      \"resourceDiskSizeInMB\": 153600,\r\n      \"memoryInMB\": 16384,\r\n      \"maxDataDiskCount\": 8\r\n    },\r\n    {\r\n      \"name\": \"Standard_D8d_v4\",\r\n      \"numberOfCores\": 8,\r\n      \"osDiskSizeInMB\": 1047552,\r\n      \"resourceDiskSizeInMB\": 307200,\r\n      \"memoryInMB\": 32768,\r\n      \"maxDataDiskCount\": 16\r\n    },\r\n    {\r\n      \"name\": \"Standard_D16d_v4\",\r\n      \"numberOfCores\": 16,\r\n      \"osDiskSizeInMB\": 1047552,\r\n      \"resourceDiskSizeInMB\": 614400,\r\n      \"memoryInMB\": 65536,\r\n      \"maxDataDiskCount\": 32\r\n    },\r\n    {\r\n      \"name\": \"Standard_D32d_v4\",\r\n      \"numberOfCores\": 32,\r\n      \"osDiskSizeInMB\": 1047552,\r\n      \"resourceDiskSizeInMB\": 1228800,\r\n      \"memoryInMB\": 131072,\r\n      \"maxDataDiskCount\": 32\r\n    },\r\n    {\r\n      \"name\": \"Standard_D48d_v4\",\r\n      \"numberOfCores\": 48,\r\n      \"osDiskSizeInMB\": 1047552,\r\n      \"resourceDiskSizeInMB\": 1843200,\r\n      \"memoryInMB\": 196608,\r\n      \"maxDataDiskCount\": 32\r\n    },\r\n    {\r\n      \"name\": \"Standard_D64d_v4\",\r\n      \"numberOfCores\": 64,\r\n      \"osDiskSizeInMB\": 1047552,\r\n      \"resourceDiskSizeInMB\": 2457600,\r\n      \"memoryInMB\": 262144,\r\n      \"maxDataDiskCount\": 32\r\n    },\r\n    {\r\n      \"name\": \"Standard_D2_v4\",\r\n      \"numberOfCores\": 2,\r\n      \"osDiskSizeInMB\": 1047552,\r\n      \"resourceDiskSizeInMB\": 0,\r\n      \"memoryInMB\": 8192,\r\n      \"maxDataDiskCount\": 4\r\n    },\r\n    {\r\n      \"name\": \"Standard_D4_v4\",\r\n      \"numberOfCores\": 4,\r\n      \"osDiskSizeInMB\": 1047552,\r\n      \"resourceDiskSizeInMB\": 0,\r\n      \"memoryInMB\": 16384,\r\n      \"maxDataDiskCount\": 8\r\n    },\r\n    {\r\n      \"name\": \"Standard_D8_v4\",\r\n      \"numberOfCores\": 8,\r\n      \"osDiskSizeInMB\": 1047552,\r\n      \"resourceDiskSizeInMB\": 0,\r\n      \"memoryInMB\": 32768,\r\n      \"maxDataDiskCount\": 16\r\n    },\r\n    {\r\n      \"name\": \"Standard_D16_v4\",\r\n      \"numberOfCores\": 16,\r\n      \"osDiskSizeInMB\": 1047552,\r\n      \"resourceDiskSizeInMB\": 0,\r\n      \"memoryInMB\": 65536,\r\n      \"maxDataDiskCount\": 32\r\n    },\r\n    {\r\n      \"name\": \"Standard_D32_v4\",\r\n      \"numberOfCores\": 32,\r\n      \"osDiskSizeInMB\": 1047552,\r\n      \"resourceDiskSizeInMB\": 0,\r\n      \"memoryInMB\": 131072,\r\n      \"maxDataDiskCount\": 32\r\n    },\r\n    {\r\n      \"name\": \"Standard_D48_v4\",\r\n      \"numberOfCores\": 48,\r\n      \"osDiskSizeInMB\": 1047552,\r\n      \"resourceDiskSizeInMB\": 0,\r\n      \"memoryInMB\": 196608,\r\n      \"maxDataDiskCount\": 32\r\n    },\r\n    {\r\n      \"name\": \"Standard_D64_v4\",\r\n      \"numberOfCores\": 64,\r\n      \"osDiskSizeInMB\": 1047552,\r\n      \"resourceDiskSizeInMB\": 0,\r\n      \"memoryInMB\": 262144,\r\n      \"maxDataDiskCount\": 32\r\n    },\r\n    {\r\n      \"name\": \"Standard_D2ds_v4\",\r\n      \"numberOfCores\": 2,\r\n      \"osDiskSizeInMB\": 1047552,\r\n      \"resourceDiskSizeInMB\": 76800,\r\n      \"memoryInMB\": 8192,\r\n      \"maxDataDiskCount\": 4\r\n    },\r\n    {\r\n      \"name\": \"Standard_D4ds_v4\",\r\n      \"numberOfCores\": 4,\r\n      \"osDiskSizeInMB\": 1047552,\r\n      \"resourceDiskSizeInMB\": 153600,\r\n      \"memoryInMB\": 16384,\r\n      \"maxDataDiskCount\": 8\r\n    },\r\n    {\r\n      \"name\": \"Standard_D8ds_v4\",\r\n      \"numberOfCores\": 8,\r\n      \"osDiskSizeInMB\": 1047552,\r\n      \"resourceDiskSizeInMB\": 307200,\r\n      \"memoryInMB\": 32768,\r\n      \"maxDataDiskCount\": 16\r\n    },\r\n    {\r\n      \"name\": \"Standard_D16ds_v4\",\r\n      \"numberOfCores\": 16,\r\n      \"osDiskSizeInMB\": 1047552,\r\n      \"resourceDiskSizeInMB\": 614400,\r\n      \"memoryInMB\": 65536,\r\n      \"maxDataDiskCount\": 32\r\n    },\r\n    {\r\n      \"name\": \"Standard_D32ds_v4\",\r\n      \"numberOfCores\": 32,\r\n      \"osDiskSizeInMB\": 1047552,\r\n      \"resourceDiskSizeInMB\": 1228800,\r\n      \"memoryInMB\": 131072,\r\n      \"maxDataDiskCount\": 32\r\n    },\r\n    {\r\n      \"name\": \"Standard_D48ds_v4\",\r\n      \"numberOfCores\": 48,\r\n      \"osDiskSizeInMB\": 1047552,\r\n      \"resourceDiskSizeInMB\": 1843200,\r\n      \"memoryInMB\": 196608,\r\n      \"maxDataDiskCount\": 32\r\n    },\r\n    {\r\n      \"name\": \"Standard_D64ds_v4\",\r\n      \"numberOfCores\": 64,\r\n      \"osDiskSizeInMB\": 1047552,\r\n      \"resourceDiskSizeInMB\": 2457600,\r\n      \"memoryInMB\": 262144,\r\n      \"maxDataDiskCount\": 32\r\n    },\r\n    {\r\n      \"name\": \"Standard_D2s_v4\",\r\n      \"numberOfCores\": 2,\r\n      \"osDiskSizeInMB\": 1047552,\r\n      \"resourceDiskSizeInMB\": 0,\r\n      \"memoryInMB\": 8192,\r\n      \"maxDataDiskCount\": 4\r\n    },\r\n    {\r\n      \"name\": \"Standard_D4s_v4\",\r\n      \"numberOfCores\": 4,\r\n      \"osDiskSizeInMB\": 1047552,\r\n      \"resourceDiskSizeInMB\": 0,\r\n      \"memoryInMB\": 16384,\r\n      \"maxDataDiskCount\": 8\r\n    },\r\n    {\r\n      \"name\": \"Standard_D8s_v4\",\r\n      \"numberOfCores\": 8,\r\n      \"osDiskSizeInMB\": 1047552,\r\n      \"resourceDiskSizeInMB\": 0,\r\n      \"memoryInMB\": 32768,\r\n      \"maxDataDiskCount\": 16\r\n    },\r\n    {\r\n      \"name\": \"Standard_D16s_v4\",\r\n      \"numberOfCores\": 16,\r\n      \"osDiskSizeInMB\": 1047552,\r\n      \"resourceDiskSizeInMB\": 0,\r\n      \"memoryInMB\": 65536,\r\n      \"maxDataDiskCount\": 32\r\n    },\r\n    {\r\n      \"name\": \"Standard_D32s_v4\",\r\n      \"numberOfCores\": 32,\r\n      \"osDiskSizeInMB\": 1047552,\r\n      \"resourceDiskSizeInMB\": 0,\r\n      \"memoryInMB\": 131072,\r\n      \"maxDataDiskCount\": 32\r\n    },\r\n    {\r\n      \"name\": \"Standard_D48s_v4\",\r\n      \"numberOfCores\": 48,\r\n      \"osDiskSizeInMB\": 1047552,\r\n      \"resourceDiskSizeInMB\": 0,\r\n      \"memoryInMB\": 196608,\r\n      \"maxDataDiskCount\": 32\r\n    },\r\n    {\r\n      \"name\": \"Standard_D64s_v4\",\r\n      \"numberOfCores\": 64,\r\n      \"osDiskSizeInMB\": 1047552,\r\n      \"resourceDiskSizeInMB\": 0,\r\n      \"memoryInMB\": 262144,\r\n      \"maxDataDiskCount\": 32\r\n    },\r\n    {\r\n      \"name\": \"Standard_E48_v3\",\r\n      \"numberOfCores\": 48,\r\n      \"osDiskSizeInMB\": 1047552,\r\n      \"resourceDiskSizeInMB\": 1228800,\r\n      \"memoryInMB\": 393216,\r\n      \"maxDataDiskCount\": 32\r\n    },\r\n    {\r\n      \"name\": \"Standard_E64_v3\",\r\n      \"numberOfCores\": 64,\r\n      \"osDiskSizeInMB\": 1047552,\r\n      \"resourceDiskSizeInMB\": 1638400,\r\n      \"memoryInMB\": 442368,\r\n      \"maxDataDiskCount\": 32\r\n    },\r\n    {\r\n      \"name\": \"Standard_E48s_v3\",\r\n      \"numberOfCores\": 48,\r\n      \"osDiskSizeInMB\": 1047552,\r\n      \"resourceDiskSizeInMB\": 786432,\r\n      \"memoryInMB\": 393216,\r\n      \"maxDataDiskCount\": 32\r\n    },\r\n    {\r\n      \"name\": \"Standard_E64-16s_v3\",\r\n      \"numberOfCores\": 64,\r\n      \"osDiskSizeInMB\": 1047552,\r\n      \"resourceDiskSizeInMB\": 884736,\r\n      \"memoryInMB\": 442368,\r\n      \"maxDataDiskCount\": 32\r\n    },\r\n    {\r\n      \"name\": \"Standard_E64-32s_v3\",\r\n      \"numberOfCores\": 64,\r\n      \"osDiskSizeInMB\": 1047552,\r\n      \"resourceDiskSizeInMB\": 884736,\r\n      \"memoryInMB\": 442368,\r\n      \"maxDataDiskCount\": 32\r\n    },\r\n    {\r\n      \"name\": \"Standard_E64s_v3\",\r\n      \"numberOfCores\": 64,\r\n      \"osDiskSizeInMB\": 1047552,\r\n      \"resourceDiskSizeInMB\": 884736,\r\n      \"memoryInMB\": 442368,\r\n      \"maxDataDiskCount\": 32\r\n    },\r\n    {\r\n      \"name\": \"Standard_F2s_v2\",\r\n      \"numberOfCores\": 2,\r\n      \"osDiskSizeInMB\": 1047552,\r\n      \"resourceDiskSizeInMB\": 16384,\r\n      \"memoryInMB\": 4096,\r\n      \"maxDataDiskCount\": 4\r\n    },\r\n    {\r\n      \"name\": \"Standard_F4s_v2\",\r\n      \"numberOfCores\": 4,\r\n      \"osDiskSizeInMB\": 1047552,\r\n      \"resourceDiskSizeInMB\": 32768,\r\n      \"memoryInMB\": 8192,\r\n      \"maxDataDiskCount\": 8\r\n    },\r\n    {\r\n      \"name\": \"Standard_F8s_v2\",\r\n      \"numberOfCores\": 8,\r\n      \"osDiskSizeInMB\": 1047552,\r\n      \"resourceDiskSizeInMB\": 65536,\r\n      \"memoryInMB\": 16384,\r\n      \"maxDataDiskCount\": 16\r\n    },\r\n    {\r\n      \"name\": \"Standard_F16s_v2\",\r\n      \"numberOfCores\": 16,\r\n      \"osDiskSizeInMB\": 1047552,\r\n      \"resourceDiskSizeInMB\": 131072,\r\n      \"memoryInMB\": 32768,\r\n      \"maxDataDiskCount\": 32\r\n    },\r\n    {\r\n      \"name\": \"Standard_F32s_v2\",\r\n      \"numberOfCores\": 32,\r\n      \"osDiskSizeInMB\": 1047552,\r\n      \"resourceDiskSizeInMB\": 262144,\r\n      \"memoryInMB\": 65536,\r\n      \"maxDataDiskCount\": 32\r\n    },\r\n    {\r\n      \"name\": \"Standard_F48s_v2\",\r\n      \"numberOfCores\": 48,\r\n      \"osDiskSizeInMB\": 1047552,\r\n      \"resourceDiskSizeInMB\": 393216,\r\n      \"memoryInMB\": 98304,\r\n      \"maxDataDiskCount\": 32\r\n    },\r\n    {\r\n      \"name\": \"Standard_F64s_v2\",\r\n      \"numberOfCores\": 64,\r\n      \"osDiskSizeInMB\": 1047552,\r\n      \"resourceDiskSizeInMB\": 524288,\r\n      \"memoryInMB\": 131072,\r\n      \"maxDataDiskCount\": 32\r\n    },\r\n    {\r\n      \"name\": \"Standard_F72s_v2\",\r\n      \"numberOfCores\": 72,\r\n      \"osDiskSizeInMB\": 1047552,\r\n      \"resourceDiskSizeInMB\": 589824,\r\n      \"memoryInMB\": 147456,\r\n      \"maxDataDiskCount\": 32\r\n    },\r\n    {\r\n      \"name\": \"Standard_DS1\",\r\n      \"numberOfCores\": 1,\r\n      \"osDiskSizeInMB\": 1047552,\r\n      \"resourceDiskSizeInMB\": 7168,\r\n      \"memoryInMB\": 3584,\r\n      \"maxDataDiskCount\": 4\r\n    },\r\n    {\r\n      \"name\": \"Standard_DS2\",\r\n      \"numberOfCores\": 2,\r\n      \"osDiskSizeInMB\": 1047552,\r\n      \"resourceDiskSizeInMB\": 14336,\r\n      \"memoryInMB\": 7168,\r\n      \"maxDataDiskCount\": 8\r\n    },\r\n    {\r\n      \"name\": \"Standard_DS3\",\r\n      \"numberOfCores\": 4,\r\n      \"osDiskSizeInMB\": 1047552,\r\n      \"resourceDiskSizeInMB\": 28672,\r\n      \"memoryInMB\": 14336,\r\n      \"maxDataDiskCount\": 16\r\n    },\r\n    {\r\n      \"name\": \"Standard_DS4\",\r\n      \"numberOfCores\": 8,\r\n      \"osDiskSizeInMB\": 1047552,\r\n      \"resourceDiskSizeInMB\": 57344,\r\n      \"memoryInMB\": 28672,\r\n      \"maxDataDiskCount\": 32\r\n    },\r\n    {\r\n      \"name\": \"Standard_DS11\",\r\n      \"numberOfCores\": 2,\r\n      \"osDiskSizeInMB\": 1047552,\r\n      \"resourceDiskSizeInMB\": 28672,\r\n      \"memoryInMB\": 14336,\r\n      \"maxDataDiskCount\": 8\r\n    },\r\n    {\r\n      \"name\": \"Standard_DS12\",\r\n      \"numberOfCores\": 4,\r\n      \"osDiskSizeInMB\": 1047552,\r\n      \"resourceDiskSizeInMB\": 57344,\r\n      \"memoryInMB\": 28672,\r\n      \"maxDataDiskCount\": 16\r\n    },\r\n    {\r\n      \"name\": \"Standard_DS13\",\r\n      \"numberOfCores\": 8,\r\n      \"osDiskSizeInMB\": 1047552,\r\n      \"resourceDiskSizeInMB\": 114688,\r\n      \"memoryInMB\": 57344,\r\n      \"maxDataDiskCount\": 32\r\n    },\r\n    {\r\n      \"name\": \"Standard_DS14\",\r\n      \"numberOfCores\": 16,\r\n      \"osDiskSizeInMB\": 1047552,\r\n      \"resourceDiskSizeInMB\": 229376,\r\n      \"memoryInMB\": 114688,\r\n      \"maxDataDiskCount\": 64\r\n    },\r\n    {\r\n      \"name\": \"Standard_D2a_v4\",\r\n      \"numberOfCores\": 2,\r\n      \"osDiskSizeInMB\": 1047552,\r\n      \"resourceDiskSizeInMB\": 51200,\r\n      \"memoryInMB\": 8192,\r\n      \"maxDataDiskCount\": 4\r\n    },\r\n    {\r\n      \"name\": \"Standard_D4a_v4\",\r\n      \"numberOfCores\": 4,\r\n      \"osDiskSizeInMB\": 1047552,\r\n      \"resourceDiskSizeInMB\": 102400,\r\n      \"memoryInMB\": 16384,\r\n      \"maxDataDiskCount\": 8\r\n    },\r\n    {\r\n      \"name\": \"Standard_D8a_v4\",\r\n      \"numberOfCores\": 8,\r\n      \"osDiskSizeInMB\": 1047552,\r\n      \"resourceDiskSizeInMB\": 204800,\r\n      \"memoryInMB\": 32768,\r\n      \"maxDataDiskCount\": 16\r\n    },\r\n    {\r\n      \"name\": \"Standard_D16a_v4\",\r\n      \"numberOfCores\": 16,\r\n      \"osDiskSizeInMB\": 1047552,\r\n      \"resourceDiskSizeInMB\": 409600,\r\n      \"memoryInMB\": 65536,\r\n      \"maxDataDiskCount\": 32\r\n    },\r\n    {\r\n      \"name\": \"Standard_D32a_v4\",\r\n      \"numberOfCores\": 32,\r\n      \"osDiskSizeInMB\": 1047552,\r\n      \"resourceDiskSizeInMB\": 819200,\r\n      \"memoryInMB\": 131072,\r\n      \"maxDataDiskCount\": 32\r\n    },\r\n    {\r\n      \"name\": \"Standard_D48a_v4\",\r\n      \"numberOfCores\": 48,\r\n      \"osDiskSizeInMB\": 1047552,\r\n      \"resourceDiskSizeInMB\": 1228800,\r\n      \"memoryInMB\": 196608,\r\n      \"maxDataDiskCount\": 32\r\n    },\r\n    {\r\n      \"name\": \"Standard_D64a_v4\",\r\n      \"numberOfCores\": 64,\r\n      \"osDiskSizeInMB\": 1047552,\r\n      \"resourceDiskSizeInMB\": 1638400,\r\n      \"memoryInMB\": 262144,\r\n      \"maxDataDiskCount\": 32\r\n    },\r\n    {\r\n      \"name\": \"Standard_D96a_v4\",\r\n      \"numberOfCores\": 96,\r\n      \"osDiskSizeInMB\": 1047552,\r\n      \"resourceDiskSizeInMB\": 2457600,\r\n      \"memoryInMB\": 393216,\r\n      \"maxDataDiskCount\": 32\r\n    },\r\n    {\r\n      \"name\": \"Standard_D2as_v4\",\r\n      \"numberOfCores\": 2,\r\n      \"osDiskSizeInMB\": 1047552,\r\n      \"resourceDiskSizeInMB\": 16384,\r\n      \"memoryInMB\": 8192,\r\n      \"maxDataDiskCount\": 4\r\n    },\r\n    {\r\n      \"name\": \"Standard_D4as_v4\",\r\n      \"numberOfCores\": 4,\r\n      \"osDiskSizeInMB\": 1047552,\r\n      \"resourceDiskSizeInMB\": 32768,\r\n      \"memoryInMB\": 16384,\r\n      \"maxDataDiskCount\": 8\r\n    },\r\n    {\r\n      \"name\": \"Standard_D8as_v4\",\r\n      \"numberOfCores\": 8,\r\n      \"osDiskSizeInMB\": 1047552,\r\n      \"resourceDiskSizeInMB\": 65536,\r\n      \"memoryInMB\": 32768,\r\n      \"maxDataDiskCount\": 16\r\n    },\r\n    {\r\n      \"name\": \"Standard_D16as_v4\",\r\n      \"numberOfCores\": 16,\r\n      \"osDiskSizeInMB\": 1047552,\r\n      \"resourceDiskSizeInMB\": 131072,\r\n      \"memoryInMB\": 65536,\r\n      \"maxDataDiskCount\": 32\r\n    },\r\n    {\r\n      \"name\": \"Standard_D32as_v4\",\r\n      \"numberOfCores\": 32,\r\n      \"osDiskSizeInMB\": 1047552,\r\n      \"resourceDiskSizeInMB\": 262144,\r\n      \"memoryInMB\": 131072,\r\n      \"maxDataDiskCount\": 32\r\n    },\r\n    {\r\n      \"name\": \"Standard_D48as_v4\",\r\n      \"numberOfCores\": 48,\r\n      \"osDiskSizeInMB\": 1047552,\r\n      \"resourceDiskSizeInMB\": 393216,\r\n      \"memoryInMB\": 196608,\r\n      \"maxDataDiskCount\": 32\r\n    },\r\n    {\r\n      \"name\": \"Standard_D64as_v4\",\r\n      \"numberOfCores\": 64,\r\n      \"osDiskSizeInMB\": 1047552,\r\n      \"resourceDiskSizeInMB\": 524288,\r\n      \"memoryInMB\": 262144,\r\n      \"maxDataDiskCount\": 32\r\n    },\r\n    {\r\n      \"name\": \"Standard_D96as_v4\",\r\n      \"numberOfCores\": 96,\r\n      \"osDiskSizeInMB\": 1047552,\r\n      \"resourceDiskSizeInMB\": 786432,\r\n      \"memoryInMB\": 393216,\r\n      \"maxDataDiskCount\": 32\r\n    },\r\n    {\r\n      \"name\": \"Standard_E2a_v4\",\r\n      \"numberOfCores\": 2,\r\n      \"osDiskSizeInMB\": 1047552,\r\n      \"resourceDiskSizeInMB\": 51200,\r\n      \"memoryInMB\": 16384,\r\n      \"maxDataDiskCount\": 4\r\n    },\r\n    {\r\n      \"name\": \"Standard_E4a_v4\",\r\n      \"numberOfCores\": 4,\r\n      \"osDiskSizeInMB\": 1047552,\r\n      \"resourceDiskSizeInMB\": 102400,\r\n      \"memoryInMB\": 32768,\r\n      \"maxDataDiskCount\": 8\r\n    },\r\n    {\r\n      \"name\": \"Standard_E8a_v4\",\r\n      \"numberOfCores\": 8,\r\n      \"osDiskSizeInMB\": 1047552,\r\n      \"resourceDiskSizeInMB\": 204800,\r\n      \"memoryInMB\": 65536,\r\n      \"maxDataDiskCount\": 16\r\n    },\r\n    {\r\n      \"name\": \"Standard_E16a_v4\",\r\n      \"numberOfCores\": 16,\r\n      \"osDiskSizeInMB\": 1047552,\r\n      \"resourceDiskSizeInMB\": 409600,\r\n      \"memoryInMB\": 131072,\r\n      \"maxDataDiskCount\": 32\r\n    },\r\n    {\r\n      \"name\": \"Standard_E20a_v4\",\r\n      \"numberOfCores\": 20,\r\n      \"osDiskSizeInMB\": 1047552,\r\n      \"resourceDiskSizeInMB\": 512000,\r\n      \"memoryInMB\": 163840,\r\n      \"maxDataDiskCount\": 32\r\n    },\r\n    {\r\n      \"name\": \"Standard_E32a_v4\",\r\n      \"numberOfCores\": 32,\r\n      \"osDiskSizeInMB\": 1047552,\r\n      \"resourceDiskSizeInMB\": 819200,\r\n      \"memoryInMB\": 262144,\r\n      \"maxDataDiskCount\": 32\r\n    },\r\n    {\r\n      \"name\": \"Standard_E48a_v4\",\r\n      \"numberOfCores\": 48,\r\n      \"osDiskSizeInMB\": 1047552,\r\n      \"resourceDiskSizeInMB\": 1228800,\r\n      \"memoryInMB\": 393216,\r\n      \"maxDataDiskCount\": 32\r\n    },\r\n    {\r\n      \"name\": \"Standard_E64a_v4\",\r\n      \"numberOfCores\": 64,\r\n      \"osDiskSizeInMB\": 1047552,\r\n      \"resourceDiskSizeInMB\": 1638400,\r\n      \"memoryInMB\": 524288,\r\n      \"maxDataDiskCount\": 32\r\n    },\r\n    {\r\n      \"name\": \"Standard_E96a_v4\",\r\n      \"numberOfCores\": 96,\r\n      \"osDiskSizeInMB\": 1047552,\r\n      \"resourceDiskSizeInMB\": 2457600,\r\n      \"memoryInMB\": 688128,\r\n      \"maxDataDiskCount\": 32\r\n    },\r\n    {\r\n      \"name\": \"Standard_E2as_v4\",\r\n      \"numberOfCores\": 2,\r\n      \"osDiskSizeInMB\": 1047552,\r\n      \"resourceDiskSizeInMB\": 32768,\r\n      \"memoryInMB\": 16384,\r\n      \"maxDataDiskCount\": 4\r\n    },\r\n    {\r\n      \"name\": \"Standard_E4-2as_v4\",\r\n      \"numberOfCores\": 4,\r\n      \"osDiskSizeInMB\": 1047552,\r\n      \"resourceDiskSizeInMB\": 65536,\r\n      \"memoryInMB\": 32768,\r\n      \"maxDataDiskCount\": 8\r\n    },\r\n    {\r\n      \"name\": \"Standard_E4as_v4\",\r\n      \"numberOfCores\": 4,\r\n      \"osDiskSizeInMB\": 1047552,\r\n      \"resourceDiskSizeInMB\": 65536,\r\n      \"memoryInMB\": 32768,\r\n      \"maxDataDiskCount\": 8\r\n    },\r\n    {\r\n      \"name\": \"Standard_E8-2as_v4\",\r\n      \"numberOfCores\": 8,\r\n      \"osDiskSizeInMB\": 1047552,\r\n      \"resourceDiskSizeInMB\": 131072,\r\n      \"memoryInMB\": 65536,\r\n      \"maxDataDiskCount\": 16\r\n    },\r\n    {\r\n      \"name\": \"Standard_E8-4as_v4\",\r\n      \"numberOfCores\": 8,\r\n      \"osDiskSizeInMB\": 1047552,\r\n      \"resourceDiskSizeInMB\": 131072,\r\n      \"memoryInMB\": 65536,\r\n      \"maxDataDiskCount\": 16\r\n    },\r\n    {\r\n      \"name\": \"Standard_E8as_v4\",\r\n      \"numberOfCores\": 8,\r\n      \"osDiskSizeInMB\": 1047552,\r\n      \"resourceDiskSizeInMB\": 131072,\r\n      \"memoryInMB\": 65536,\r\n      \"maxDataDiskCount\": 16\r\n    },\r\n    {\r\n      \"name\": \"Standard_E16-4as_v4\",\r\n      \"numberOfCores\": 16,\r\n      \"osDiskSizeInMB\": 1047552,\r\n      \"resourceDiskSizeInMB\": 262144,\r\n      \"memoryInMB\": 131072,\r\n      \"maxDataDiskCount\": 32\r\n    },\r\n    {\r\n      \"name\": \"Standard_E16-8as_v4\",\r\n      \"numberOfCores\": 16,\r\n      \"osDiskSizeInMB\": 1047552,\r\n      \"resourceDiskSizeInMB\": 262144,\r\n      \"memoryInMB\": 131072,\r\n      \"maxDataDiskCount\": 32\r\n    },\r\n    {\r\n      \"name\": \"Standard_E16as_v4\",\r\n      \"numberOfCores\": 16,\r\n      \"osDiskSizeInMB\": 1047552,\r\n      \"resourceDiskSizeInMB\": 262144,\r\n      \"memoryInMB\": 131072,\r\n      \"maxDataDiskCount\": 32\r\n    },\r\n    {\r\n      \"name\": \"Standard_E20as_v4\",\r\n      \"numberOfCores\": 20,\r\n      \"osDiskSizeInMB\": 1047552,\r\n      \"resourceDiskSizeInMB\": 327680,\r\n      \"memoryInMB\": 163840,\r\n      \"maxDataDiskCount\": 32\r\n    },\r\n    {\r\n      \"name\": \"Standard_E32-8as_v4\",\r\n      \"numberOfCores\": 32,\r\n      \"osDiskSizeInMB\": 1047552,\r\n      \"resourceDiskSizeInMB\": 524288,\r\n      \"memoryInMB\": 262144,\r\n      \"maxDataDiskCount\": 32\r\n    },\r\n    {\r\n      \"name\": \"Standard_E32-16as_v4\",\r\n      \"numberOfCores\": 32,\r\n      \"osDiskSizeInMB\": 1047552,\r\n      \"resourceDiskSizeInMB\": 524288,\r\n      \"memoryInMB\": 262144,\r\n      \"maxDataDiskCount\": 32\r\n    },\r\n    {\r\n      \"name\": \"Standard_E32as_v4\",\r\n      \"numberOfCores\": 32,\r\n      \"osDiskSizeInMB\": 1047552,\r\n      \"resourceDiskSizeInMB\": 524288,\r\n      \"memoryInMB\": 262144,\r\n      \"maxDataDiskCount\": 32\r\n    },\r\n    {\r\n      \"name\": \"Standard_E48as_v4\",\r\n      \"numberOfCores\": 48,\r\n      \"osDiskSizeInMB\": 1047552,\r\n      \"resourceDiskSizeInMB\": 786432,\r\n      \"memoryInMB\": 393216,\r\n      \"maxDataDiskCount\": 32\r\n    },\r\n    {\r\n      \"name\": \"Standard_E64-16as_v4\",\r\n      \"numberOfCores\": 64,\r\n      \"osDiskSizeInMB\": 1047552,\r\n      \"resourceDiskSizeInMB\": 884736,\r\n      \"memoryInMB\": 524288,\r\n      \"maxDataDiskCount\": 32\r\n    },\r\n    {\r\n      \"name\": \"Standard_E64-32as_v4\",\r\n      \"numberOfCores\": 64,\r\n      \"osDiskSizeInMB\": 1047552,\r\n      \"resourceDiskSizeInMB\": 884736,\r\n      \"memoryInMB\": 524288,\r\n      \"maxDataDiskCount\": 32\r\n    },\r\n    {\r\n      \"name\": \"Standard_E64as_v4\",\r\n      \"numberOfCores\": 64,\r\n      \"osDiskSizeInMB\": 1047552,\r\n      \"resourceDiskSizeInMB\": 884736,\r\n      \"memoryInMB\": 524288,\r\n      \"maxDataDiskCount\": 32\r\n    },\r\n    {\r\n      \"name\": \"Standard_E96-24as_v4\",\r\n      \"numberOfCores\": 96,\r\n      \"osDiskSizeInMB\": 1047552,\r\n      \"resourceDiskSizeInMB\": 1376256,\r\n      \"memoryInMB\": 688128,\r\n      \"maxDataDiskCount\": 32\r\n    },\r\n    {\r\n      \"name\": \"Standard_E96-48as_v4\",\r\n      \"numberOfCores\": 96,\r\n      \"osDiskSizeInMB\": 1047552,\r\n      \"resourceDiskSizeInMB\": 1376256,\r\n      \"memoryInMB\": 688128,\r\n      \"maxDataDiskCount\": 32\r\n    },\r\n    {\r\n      \"name\": \"Standard_E96as_v4\",\r\n      \"numberOfCores\": 96,\r\n      \"osDiskSizeInMB\": 1047552,\r\n      \"resourceDiskSizeInMB\": 1376256,\r\n      \"memoryInMB\": 688128,\r\n      \"maxDataDiskCount\": 32\r\n    },\r\n    {\r\n      \"name\": \"Standard_E64i_v3\",\r\n      \"numberOfCores\": 64,\r\n      \"osDiskSizeInMB\": 1047552,\r\n      \"resourceDiskSizeInMB\": 1638400,\r\n      \"memoryInMB\": 442368,\r\n      \"maxDataDiskCount\": 32\r\n    },\r\n    {\r\n      \"name\": \"Standard_E64is_v3\",\r\n      \"numberOfCores\": 64,\r\n      \"osDiskSizeInMB\": 1047552,\r\n      \"resourceDiskSizeInMB\": 884736,\r\n      \"memoryInMB\": 442368,\r\n      \"maxDataDiskCount\": 32\r\n    }\r\n  ]\r\n}",
-      "StatusCode": 200
-    },
-    {
-      "RequestUri": "/subscriptions/e37510d7-33b6-4676-886f-ee75bcc01871/resourceGroups/crptestar6665/providers/Microsoft.Compute/availabilitySets/as7205/vmSizes?api-version=2021-04-01",
-      "EncodedRequestUri": "L3N1YnNjcmlwdGlvbnMvZTM3NTEwZDctMzNiNi00Njc2LTg4NmYtZWU3NWJjYzAxODcxL3Jlc291cmNlR3JvdXBzL2NycHRlc3RhcjY2NjUvcHJvdmlkZXJzL01pY3Jvc29mdC5Db21wdXRlL2F2YWlsYWJpbGl0eVNldHMvYXM3MjA1L3ZtU2l6ZXM/YXBpLXZlcnNpb249MjAyMS0wNC0wMQ==",
->>>>>>> ba3a4ca0
-      "RequestMethod": "GET",
-      "RequestBody": "",
-      "RequestHeaders": {
-        "x-ms-client-request-id": [
-<<<<<<< HEAD
-          "4d254a90-2b36-44f2-b914-bdd6db73d86a"
-=======
-          "ea042a27-a42d-4812-92d0-bf2c0429486d"
->>>>>>> ba3a4ca0
-        ],
-        "Accept-Language": [
-          "en-US"
-        ],
-        "User-Agent": [
-          "FxVersion/4.6.29518.01",
-          "OSName/Windows",
-<<<<<<< HEAD
-          "OSVersion/Microsoft.Windows.10.0.18363.",
-          "Microsoft.Azure.Management.Compute.ComputeManagementClient/35.0.0.0"
-=======
-          "OSVersion/Microsoft.Windows.10.0.19042.",
-          "Microsoft.Azure.Management.Compute.ComputeManagementClient/47.0.0"
->>>>>>> ba3a4ca0
-        ]
-      },
-      "ResponseHeaders": {
-        "Cache-Control": [
-          "no-cache"
-        ],
-<<<<<<< HEAD
-        "Date": [
-          "Thu, 02 Apr 2020 17:23:06 GMT"
-        ],
-=======
->>>>>>> ba3a4ca0
-        "Pragma": [
-          "no-cache"
-        ],
-        "x-ms-ratelimit-remaining-resource": [
-<<<<<<< HEAD
-          "Microsoft.Compute/LowCostGet3Min;3996,Microsoft.Compute/LowCostGet30Min;31993"
-=======
-          "Microsoft.Compute/LowCostGet3Min;3996,Microsoft.Compute/LowCostGet30Min;31973"
->>>>>>> ba3a4ca0
-        ],
-        "Strict-Transport-Security": [
-          "max-age=31536000; includeSubDomains"
-        ],
-        "x-ms-request-id": [
-<<<<<<< HEAD
-          "4a24493f-c66f-49c3-a4be-159efafa9c9e"
-=======
-          "11043a52-708f-437d-af66-a9fedfc783f7"
-        ],
-        "Server": [
-          "Microsoft-HTTPAPI/2.0",
-          "Microsoft-HTTPAPI/2.0"
->>>>>>> ba3a4ca0
-        ],
-        "x-ms-ratelimit-remaining-subscription-reads": [
-          "11995"
-        ],
-        "x-ms-correlation-request-id": [
-<<<<<<< HEAD
-          "3bef2d7d-4553-4ca2-a4a6-f899854f1c80"
-        ],
-        "x-ms-routing-request-id": [
-          "WESTUS:20200402T172307Z:3bef2d7d-4553-4ca2-a4a6-f899854f1c80"
-=======
-          "397eea64-acd1-4137-a643-4e7b25504578"
-        ],
-        "x-ms-routing-request-id": [
-          "EASTUS2:20210618T055853Z:397eea64-acd1-4137-a643-4e7b25504578"
->>>>>>> ba3a4ca0
-        ],
-        "X-Content-Type-Options": [
-          "nosniff"
-        ],
-        "Date": [
-          "Fri, 18 Jun 2021 05:58:53 GMT"
-        ],
-        "Content-Length": [
-<<<<<<< HEAD
-          "22221"
-=======
-          "54948"
->>>>>>> ba3a4ca0
-        ],
-        "Content-Type": [
-          "application/json; charset=utf-8"
-        ],
-        "Expires": [
-          "-1"
-        ]
-      },
-<<<<<<< HEAD
-      "ResponseBody": "{\r\n  \"value\": [\r\n    {\r\n      \"name\": \"Standard_B1ls\",\r\n      \"numberOfCores\": 1,\r\n      \"osDiskSizeInMB\": 1047552,\r\n      \"resourceDiskSizeInMB\": 4096,\r\n      \"memoryInMB\": 512,\r\n      \"maxDataDiskCount\": 2\r\n    },\r\n    {\r\n      \"name\": \"Standard_B1ms\",\r\n      \"numberOfCores\": 1,\r\n      \"osDiskSizeInMB\": 1047552,\r\n      \"resourceDiskSizeInMB\": 4096,\r\n      \"memoryInMB\": 2048,\r\n      \"maxDataDiskCount\": 2\r\n    },\r\n    {\r\n      \"name\": \"Standard_B1s\",\r\n      \"numberOfCores\": 1,\r\n      \"osDiskSizeInMB\": 1047552,\r\n      \"resourceDiskSizeInMB\": 4096,\r\n      \"memoryInMB\": 1024,\r\n      \"maxDataDiskCount\": 2\r\n    },\r\n    {\r\n      \"name\": \"Standard_B2ms\",\r\n      \"numberOfCores\": 2,\r\n      \"osDiskSizeInMB\": 1047552,\r\n      \"resourceDiskSizeInMB\": 16384,\r\n      \"memoryInMB\": 8192,\r\n      \"maxDataDiskCount\": 4\r\n    },\r\n    {\r\n      \"name\": \"Standard_B2s\",\r\n      \"numberOfCores\": 2,\r\n      \"osDiskSizeInMB\": 1047552,\r\n      \"resourceDiskSizeInMB\": 8192,\r\n      \"memoryInMB\": 4096,\r\n      \"maxDataDiskCount\": 4\r\n    },\r\n    {\r\n      \"name\": \"Standard_B4ms\",\r\n      \"numberOfCores\": 4,\r\n      \"osDiskSizeInMB\": 1047552,\r\n      \"resourceDiskSizeInMB\": 32768,\r\n      \"memoryInMB\": 16384,\r\n      \"maxDataDiskCount\": 8\r\n    },\r\n    {\r\n      \"name\": \"Standard_B8ms\",\r\n      \"numberOfCores\": 8,\r\n      \"osDiskSizeInMB\": 1047552,\r\n      \"resourceDiskSizeInMB\": 65536,\r\n      \"memoryInMB\": 32768,\r\n      \"maxDataDiskCount\": 16\r\n    },\r\n    {\r\n      \"name\": \"Standard_B12ms\",\r\n      \"numberOfCores\": 12,\r\n      \"osDiskSizeInMB\": 1047552,\r\n      \"resourceDiskSizeInMB\": 98304,\r\n      \"memoryInMB\": 49152,\r\n      \"maxDataDiskCount\": 16\r\n    },\r\n    {\r\n      \"name\": \"Standard_B16ms\",\r\n      \"numberOfCores\": 16,\r\n      \"osDiskSizeInMB\": 1047552,\r\n      \"resourceDiskSizeInMB\": 131072,\r\n      \"memoryInMB\": 65536,\r\n      \"maxDataDiskCount\": 32\r\n    },\r\n    {\r\n      \"name\": \"Standard_B20ms\",\r\n      \"numberOfCores\": 20,\r\n      \"osDiskSizeInMB\": 1047552,\r\n      \"resourceDiskSizeInMB\": 163840,\r\n      \"memoryInMB\": 81920,\r\n      \"maxDataDiskCount\": 32\r\n    },\r\n    {\r\n      \"name\": \"Standard_D1_v2\",\r\n      \"numberOfCores\": 1,\r\n      \"osDiskSizeInMB\": 1047552,\r\n      \"resourceDiskSizeInMB\": 51200,\r\n      \"memoryInMB\": 3584,\r\n      \"maxDataDiskCount\": 4\r\n    },\r\n    {\r\n      \"name\": \"Standard_D2_v2\",\r\n      \"numberOfCores\": 2,\r\n      \"osDiskSizeInMB\": 1047552,\r\n      \"resourceDiskSizeInMB\": 102400,\r\n      \"memoryInMB\": 7168,\r\n      \"maxDataDiskCount\": 8\r\n    },\r\n    {\r\n      \"name\": \"Standard_D3_v2\",\r\n      \"numberOfCores\": 4,\r\n      \"osDiskSizeInMB\": 1047552,\r\n      \"resourceDiskSizeInMB\": 204800,\r\n      \"memoryInMB\": 14336,\r\n      \"maxDataDiskCount\": 16\r\n    },\r\n    {\r\n      \"name\": \"Standard_D4_v2\",\r\n      \"numberOfCores\": 8,\r\n      \"osDiskSizeInMB\": 1047552,\r\n      \"resourceDiskSizeInMB\": 409600,\r\n      \"memoryInMB\": 28672,\r\n      \"maxDataDiskCount\": 32\r\n    },\r\n    {\r\n      \"name\": \"Standard_D5_v2\",\r\n      \"numberOfCores\": 16,\r\n      \"osDiskSizeInMB\": 1047552,\r\n      \"resourceDiskSizeInMB\": 819200,\r\n      \"memoryInMB\": 57344,\r\n      \"maxDataDiskCount\": 64\r\n    },\r\n    {\r\n      \"name\": \"Standard_D11_v2\",\r\n      \"numberOfCores\": 2,\r\n      \"osDiskSizeInMB\": 1047552,\r\n      \"resourceDiskSizeInMB\": 102400,\r\n      \"memoryInMB\": 14336,\r\n      \"maxDataDiskCount\": 8\r\n    },\r\n    {\r\n      \"name\": \"Standard_D12_v2\",\r\n      \"numberOfCores\": 4,\r\n      \"osDiskSizeInMB\": 1047552,\r\n      \"resourceDiskSizeInMB\": 204800,\r\n      \"memoryInMB\": 28672,\r\n      \"maxDataDiskCount\": 16\r\n    },\r\n    {\r\n      \"name\": \"Standard_D13_v2\",\r\n      \"numberOfCores\": 8,\r\n      \"osDiskSizeInMB\": 1047552,\r\n      \"resourceDiskSizeInMB\": 409600,\r\n      \"memoryInMB\": 57344,\r\n      \"maxDataDiskCount\": 32\r\n    },\r\n    {\r\n      \"name\": \"Standard_D14_v2\",\r\n      \"numberOfCores\": 16,\r\n      \"osDiskSizeInMB\": 1047552,\r\n      \"resourceDiskSizeInMB\": 819200,\r\n      \"memoryInMB\": 114688,\r\n      \"maxDataDiskCount\": 64\r\n    },\r\n    {\r\n      \"name\": \"Standard_D2_v2_Promo\",\r\n      \"numberOfCores\": 2,\r\n      \"osDiskSizeInMB\": 1047552,\r\n      \"resourceDiskSizeInMB\": 102400,\r\n      \"memoryInMB\": 7168,\r\n      \"maxDataDiskCount\": 8\r\n    },\r\n    {\r\n      \"name\": \"Standard_D3_v2_Promo\",\r\n      \"numberOfCores\": 4,\r\n      \"osDiskSizeInMB\": 1047552,\r\n      \"resourceDiskSizeInMB\": 204800,\r\n      \"memoryInMB\": 14336,\r\n      \"maxDataDiskCount\": 16\r\n    },\r\n    {\r\n      \"name\": \"Standard_D4_v2_Promo\",\r\n      \"numberOfCores\": 8,\r\n      \"osDiskSizeInMB\": 1047552,\r\n      \"resourceDiskSizeInMB\": 409600,\r\n      \"memoryInMB\": 28672,\r\n      \"maxDataDiskCount\": 32\r\n    },\r\n    {\r\n      \"name\": \"Standard_D5_v2_Promo\",\r\n      \"numberOfCores\": 16,\r\n      \"osDiskSizeInMB\": 1047552,\r\n      \"resourceDiskSizeInMB\": 819200,\r\n      \"memoryInMB\": 57344,\r\n      \"maxDataDiskCount\": 64\r\n    },\r\n    {\r\n      \"name\": \"Standard_D11_v2_Promo\",\r\n      \"numberOfCores\": 2,\r\n      \"osDiskSizeInMB\": 1047552,\r\n      \"resourceDiskSizeInMB\": 102400,\r\n      \"memoryInMB\": 14336,\r\n      \"maxDataDiskCount\": 8\r\n    },\r\n    {\r\n      \"name\": \"Standard_D12_v2_Promo\",\r\n      \"numberOfCores\": 4,\r\n      \"osDiskSizeInMB\": 1047552,\r\n      \"resourceDiskSizeInMB\": 204800,\r\n      \"memoryInMB\": 28672,\r\n      \"maxDataDiskCount\": 16\r\n    },\r\n    {\r\n      \"name\": \"Standard_D13_v2_Promo\",\r\n      \"numberOfCores\": 8,\r\n      \"osDiskSizeInMB\": 1047552,\r\n      \"resourceDiskSizeInMB\": 409600,\r\n      \"memoryInMB\": 57344,\r\n      \"maxDataDiskCount\": 32\r\n    },\r\n    {\r\n      \"name\": \"Standard_D14_v2_Promo\",\r\n      \"numberOfCores\": 16,\r\n      \"osDiskSizeInMB\": 1047552,\r\n      \"resourceDiskSizeInMB\": 819200,\r\n      \"memoryInMB\": 114688,\r\n      \"maxDataDiskCount\": 64\r\n    },\r\n    {\r\n      \"name\": \"Standard_F1\",\r\n      \"numberOfCores\": 1,\r\n      \"osDiskSizeInMB\": 1047552,\r\n      \"resourceDiskSizeInMB\": 16384,\r\n      \"memoryInMB\": 2048,\r\n      \"maxDataDiskCount\": 4\r\n    },\r\n    {\r\n      \"name\": \"Standard_F2\",\r\n      \"numberOfCores\": 2,\r\n      \"osDiskSizeInMB\": 1047552,\r\n      \"resourceDiskSizeInMB\": 32768,\r\n      \"memoryInMB\": 4096,\r\n      \"maxDataDiskCount\": 8\r\n    },\r\n    {\r\n      \"name\": \"Standard_F4\",\r\n      \"numberOfCores\": 4,\r\n      \"osDiskSizeInMB\": 1047552,\r\n      \"resourceDiskSizeInMB\": 65536,\r\n      \"memoryInMB\": 8192,\r\n      \"maxDataDiskCount\": 16\r\n    },\r\n    {\r\n      \"name\": \"Standard_F8\",\r\n      \"numberOfCores\": 8,\r\n      \"osDiskSizeInMB\": 1047552,\r\n      \"resourceDiskSizeInMB\": 131072,\r\n      \"memoryInMB\": 16384,\r\n      \"maxDataDiskCount\": 32\r\n    },\r\n    {\r\n      \"name\": \"Standard_F16\",\r\n      \"numberOfCores\": 16,\r\n      \"osDiskSizeInMB\": 1047552,\r\n      \"resourceDiskSizeInMB\": 262144,\r\n      \"memoryInMB\": 32768,\r\n      \"maxDataDiskCount\": 64\r\n    },\r\n    {\r\n      \"name\": \"Standard_DS1_v2\",\r\n      \"numberOfCores\": 1,\r\n      \"osDiskSizeInMB\": 1047552,\r\n      \"resourceDiskSizeInMB\": 7168,\r\n      \"memoryInMB\": 3584,\r\n      \"maxDataDiskCount\": 4\r\n    },\r\n    {\r\n      \"name\": \"Standard_DS2_v2\",\r\n      \"numberOfCores\": 2,\r\n      \"osDiskSizeInMB\": 1047552,\r\n      \"resourceDiskSizeInMB\": 14336,\r\n      \"memoryInMB\": 7168,\r\n      \"maxDataDiskCount\": 8\r\n    },\r\n    {\r\n      \"name\": \"Standard_DS3_v2\",\r\n      \"numberOfCores\": 4,\r\n      \"osDiskSizeInMB\": 1047552,\r\n      \"resourceDiskSizeInMB\": 28672,\r\n      \"memoryInMB\": 14336,\r\n      \"maxDataDiskCount\": 16\r\n    },\r\n    {\r\n      \"name\": \"Standard_DS4_v2\",\r\n      \"numberOfCores\": 8,\r\n      \"osDiskSizeInMB\": 1047552,\r\n      \"resourceDiskSizeInMB\": 57344,\r\n      \"memoryInMB\": 28672,\r\n      \"maxDataDiskCount\": 32\r\n    },\r\n    {\r\n      \"name\": \"Standard_DS5_v2\",\r\n      \"numberOfCores\": 16,\r\n      \"osDiskSizeInMB\": 1047552,\r\n      \"resourceDiskSizeInMB\": 114688,\r\n      \"memoryInMB\": 57344,\r\n      \"maxDataDiskCount\": 64\r\n    },\r\n    {\r\n      \"name\": \"Standard_DS11-1_v2\",\r\n      \"numberOfCores\": 2,\r\n      \"osDiskSizeInMB\": 1047552,\r\n      \"resourceDiskSizeInMB\": 28672,\r\n      \"memoryInMB\": 14336,\r\n      \"maxDataDiskCount\": 8\r\n    },\r\n    {\r\n      \"name\": \"Standard_DS11_v2\",\r\n      \"numberOfCores\": 2,\r\n      \"osDiskSizeInMB\": 1047552,\r\n      \"resourceDiskSizeInMB\": 28672,\r\n      \"memoryInMB\": 14336,\r\n      \"maxDataDiskCount\": 8\r\n    },\r\n    {\r\n      \"name\": \"Standard_DS12-1_v2\",\r\n      \"numberOfCores\": 4,\r\n      \"osDiskSizeInMB\": 1047552,\r\n      \"resourceDiskSizeInMB\": 57344,\r\n      \"memoryInMB\": 28672,\r\n      \"maxDataDiskCount\": 16\r\n    },\r\n    {\r\n      \"name\": \"Standard_DS12-2_v2\",\r\n      \"numberOfCores\": 4,\r\n      \"osDiskSizeInMB\": 1047552,\r\n      \"resourceDiskSizeInMB\": 57344,\r\n      \"memoryInMB\": 28672,\r\n      \"maxDataDiskCount\": 16\r\n    },\r\n    {\r\n      \"name\": \"Standard_DS12_v2\",\r\n      \"numberOfCores\": 4,\r\n      \"osDiskSizeInMB\": 1047552,\r\n      \"resourceDiskSizeInMB\": 57344,\r\n      \"memoryInMB\": 28672,\r\n      \"maxDataDiskCount\": 16\r\n    },\r\n    {\r\n      \"name\": \"Standard_DS13-2_v2\",\r\n      \"numberOfCores\": 8,\r\n      \"osDiskSizeInMB\": 1047552,\r\n      \"resourceDiskSizeInMB\": 114688,\r\n      \"memoryInMB\": 57344,\r\n      \"maxDataDiskCount\": 32\r\n    },\r\n    {\r\n      \"name\": \"Standard_DS13-4_v2\",\r\n      \"numberOfCores\": 8,\r\n      \"osDiskSizeInMB\": 1047552,\r\n      \"resourceDiskSizeInMB\": 114688,\r\n      \"memoryInMB\": 57344,\r\n      \"maxDataDiskCount\": 32\r\n    },\r\n    {\r\n      \"name\": \"Standard_DS13_v2\",\r\n      \"numberOfCores\": 8,\r\n      \"osDiskSizeInMB\": 1047552,\r\n      \"resourceDiskSizeInMB\": 114688,\r\n      \"memoryInMB\": 57344,\r\n      \"maxDataDiskCount\": 32\r\n    },\r\n    {\r\n      \"name\": \"Standard_DS14-4_v2\",\r\n      \"numberOfCores\": 16,\r\n      \"osDiskSizeInMB\": 1047552,\r\n      \"resourceDiskSizeInMB\": 229376,\r\n      \"memoryInMB\": 114688,\r\n      \"maxDataDiskCount\": 64\r\n    },\r\n    {\r\n      \"name\": \"Standard_DS14-8_v2\",\r\n      \"numberOfCores\": 16,\r\n      \"osDiskSizeInMB\": 1047552,\r\n      \"resourceDiskSizeInMB\": 229376,\r\n      \"memoryInMB\": 114688,\r\n      \"maxDataDiskCount\": 64\r\n    },\r\n    {\r\n      \"name\": \"Standard_DS14_v2\",\r\n      \"numberOfCores\": 16,\r\n      \"osDiskSizeInMB\": 1047552,\r\n      \"resourceDiskSizeInMB\": 229376,\r\n      \"memoryInMB\": 114688,\r\n      \"maxDataDiskCount\": 64\r\n    },\r\n    {\r\n      \"name\": \"Standard_DS2_v2_Promo\",\r\n      \"numberOfCores\": 2,\r\n      \"osDiskSizeInMB\": 1047552,\r\n      \"resourceDiskSizeInMB\": 14336,\r\n      \"memoryInMB\": 7168,\r\n      \"maxDataDiskCount\": 8\r\n    },\r\n    {\r\n      \"name\": \"Standard_DS3_v2_Promo\",\r\n      \"numberOfCores\": 4,\r\n      \"osDiskSizeInMB\": 1047552,\r\n      \"resourceDiskSizeInMB\": 28672,\r\n      \"memoryInMB\": 14336,\r\n      \"maxDataDiskCount\": 16\r\n    },\r\n    {\r\n      \"name\": \"Standard_DS4_v2_Promo\",\r\n      \"numberOfCores\": 8,\r\n      \"osDiskSizeInMB\": 1047552,\r\n      \"resourceDiskSizeInMB\": 57344,\r\n      \"memoryInMB\": 28672,\r\n      \"maxDataDiskCount\": 32\r\n    },\r\n    {\r\n      \"name\": \"Standard_DS5_v2_Promo\",\r\n      \"numberOfCores\": 16,\r\n      \"osDiskSizeInMB\": 1047552,\r\n      \"resourceDiskSizeInMB\": 114688,\r\n      \"memoryInMB\": 57344,\r\n      \"maxDataDiskCount\": 64\r\n    },\r\n    {\r\n      \"name\": \"Standard_DS11_v2_Promo\",\r\n      \"numberOfCores\": 2,\r\n      \"osDiskSizeInMB\": 1047552,\r\n      \"resourceDiskSizeInMB\": 28672,\r\n      \"memoryInMB\": 14336,\r\n      \"maxDataDiskCount\": 8\r\n    },\r\n    {\r\n      \"name\": \"Standard_DS12_v2_Promo\",\r\n      \"numberOfCores\": 4,\r\n      \"osDiskSizeInMB\": 1047552,\r\n      \"resourceDiskSizeInMB\": 57344,\r\n      \"memoryInMB\": 28672,\r\n      \"maxDataDiskCount\": 16\r\n    },\r\n    {\r\n      \"name\": \"Standard_DS13_v2_Promo\",\r\n      \"numberOfCores\": 8,\r\n      \"osDiskSizeInMB\": 1047552,\r\n      \"resourceDiskSizeInMB\": 114688,\r\n      \"memoryInMB\": 57344,\r\n      \"maxDataDiskCount\": 32\r\n    },\r\n    {\r\n      \"name\": \"Standard_DS14_v2_Promo\",\r\n      \"numberOfCores\": 16,\r\n      \"osDiskSizeInMB\": 1047552,\r\n      \"resourceDiskSizeInMB\": 229376,\r\n      \"memoryInMB\": 114688,\r\n      \"maxDataDiskCount\": 64\r\n    },\r\n    {\r\n      \"name\": \"Standard_F1s\",\r\n      \"numberOfCores\": 1,\r\n      \"osDiskSizeInMB\": 1047552,\r\n      \"resourceDiskSizeInMB\": 4096,\r\n      \"memoryInMB\": 2048,\r\n      \"maxDataDiskCount\": 4\r\n    },\r\n    {\r\n      \"name\": \"Standard_F2s\",\r\n      \"numberOfCores\": 2,\r\n      \"osDiskSizeInMB\": 1047552,\r\n      \"resourceDiskSizeInMB\": 8192,\r\n      \"memoryInMB\": 4096,\r\n      \"maxDataDiskCount\": 8\r\n    },\r\n    {\r\n      \"name\": \"Standard_F4s\",\r\n      \"numberOfCores\": 4,\r\n      \"osDiskSizeInMB\": 1047552,\r\n      \"resourceDiskSizeInMB\": 16384,\r\n      \"memoryInMB\": 8192,\r\n      \"maxDataDiskCount\": 16\r\n    },\r\n    {\r\n      \"name\": \"Standard_F8s\",\r\n      \"numberOfCores\": 8,\r\n      \"osDiskSizeInMB\": 1047552,\r\n      \"resourceDiskSizeInMB\": 32768,\r\n      \"memoryInMB\": 16384,\r\n      \"maxDataDiskCount\": 32\r\n    },\r\n    {\r\n      \"name\": \"Standard_F16s\",\r\n      \"numberOfCores\": 16,\r\n      \"osDiskSizeInMB\": 1047552,\r\n      \"resourceDiskSizeInMB\": 65536,\r\n      \"memoryInMB\": 32768,\r\n      \"maxDataDiskCount\": 64\r\n    },\r\n    {\r\n      \"name\": \"Standard_A1_v2\",\r\n      \"numberOfCores\": 1,\r\n      \"osDiskSizeInMB\": 1047552,\r\n      \"resourceDiskSizeInMB\": 10240,\r\n      \"memoryInMB\": 2048,\r\n      \"maxDataDiskCount\": 2\r\n    },\r\n    {\r\n      \"name\": \"Standard_A2m_v2\",\r\n      \"numberOfCores\": 2,\r\n      \"osDiskSizeInMB\": 1047552,\r\n      \"resourceDiskSizeInMB\": 20480,\r\n      \"memoryInMB\": 16384,\r\n      \"maxDataDiskCount\": 4\r\n    },\r\n    {\r\n      \"name\": \"Standard_A2_v2\",\r\n      \"numberOfCores\": 2,\r\n      \"osDiskSizeInMB\": 1047552,\r\n      \"resourceDiskSizeInMB\": 20480,\r\n      \"memoryInMB\": 4096,\r\n      \"maxDataDiskCount\": 4\r\n    },\r\n    {\r\n      \"name\": \"Standard_A4m_v2\",\r\n      \"numberOfCores\": 4,\r\n      \"osDiskSizeInMB\": 1047552,\r\n      \"resourceDiskSizeInMB\": 40960,\r\n      \"memoryInMB\": 32768,\r\n      \"maxDataDiskCount\": 8\r\n    },\r\n    {\r\n      \"name\": \"Standard_A4_v2\",\r\n      \"numberOfCores\": 4,\r\n      \"osDiskSizeInMB\": 1047552,\r\n      \"resourceDiskSizeInMB\": 40960,\r\n      \"memoryInMB\": 8192,\r\n      \"maxDataDiskCount\": 8\r\n    },\r\n    {\r\n      \"name\": \"Standard_A8m_v2\",\r\n      \"numberOfCores\": 8,\r\n      \"osDiskSizeInMB\": 1047552,\r\n      \"resourceDiskSizeInMB\": 81920,\r\n      \"memoryInMB\": 65536,\r\n      \"maxDataDiskCount\": 16\r\n    },\r\n    {\r\n      \"name\": \"Standard_A8_v2\",\r\n      \"numberOfCores\": 8,\r\n      \"osDiskSizeInMB\": 1047552,\r\n      \"resourceDiskSizeInMB\": 81920,\r\n      \"memoryInMB\": 16384,\r\n      \"maxDataDiskCount\": 16\r\n    },\r\n    {\r\n      \"name\": \"Standard_D2_v3\",\r\n      \"numberOfCores\": 2,\r\n      \"osDiskSizeInMB\": 1047552,\r\n      \"resourceDiskSizeInMB\": 51200,\r\n      \"memoryInMB\": 8192,\r\n      \"maxDataDiskCount\": 4\r\n    },\r\n    {\r\n      \"name\": \"Standard_D4_v3\",\r\n      \"numberOfCores\": 4,\r\n      \"osDiskSizeInMB\": 1047552,\r\n      \"resourceDiskSizeInMB\": 102400,\r\n      \"memoryInMB\": 16384,\r\n      \"maxDataDiskCount\": 8\r\n    },\r\n    {\r\n      \"name\": \"Standard_D8_v3\",\r\n      \"numberOfCores\": 8,\r\n      \"osDiskSizeInMB\": 1047552,\r\n      \"resourceDiskSizeInMB\": 204800,\r\n      \"memoryInMB\": 32768,\r\n      \"maxDataDiskCount\": 16\r\n    },\r\n    {\r\n      \"name\": \"Standard_D16_v3\",\r\n      \"numberOfCores\": 16,\r\n      \"osDiskSizeInMB\": 1047552,\r\n      \"resourceDiskSizeInMB\": 409600,\r\n      \"memoryInMB\": 65536,\r\n      \"maxDataDiskCount\": 32\r\n    },\r\n    {\r\n      \"name\": \"Standard_D32_v3\",\r\n      \"numberOfCores\": 32,\r\n      \"osDiskSizeInMB\": 1047552,\r\n      \"resourceDiskSizeInMB\": 819200,\r\n      \"memoryInMB\": 131072,\r\n      \"maxDataDiskCount\": 32\r\n    },\r\n    {\r\n      \"name\": \"Standard_D48_v3\",\r\n      \"numberOfCores\": 48,\r\n      \"osDiskSizeInMB\": 1047552,\r\n      \"resourceDiskSizeInMB\": 1228800,\r\n      \"memoryInMB\": 196608,\r\n      \"maxDataDiskCount\": 32\r\n    },\r\n    {\r\n      \"name\": \"Standard_D64_v3\",\r\n      \"numberOfCores\": 64,\r\n      \"osDiskSizeInMB\": 1047552,\r\n      \"resourceDiskSizeInMB\": 1638400,\r\n      \"memoryInMB\": 262144,\r\n      \"maxDataDiskCount\": 32\r\n    },\r\n    {\r\n      \"name\": \"Standard_D2s_v3\",\r\n      \"numberOfCores\": 2,\r\n      \"osDiskSizeInMB\": 1047552,\r\n      \"resourceDiskSizeInMB\": 16384,\r\n      \"memoryInMB\": 8192,\r\n      \"maxDataDiskCount\": 4\r\n    },\r\n    {\r\n      \"name\": \"Standard_D4s_v3\",\r\n      \"numberOfCores\": 4,\r\n      \"osDiskSizeInMB\": 1047552,\r\n      \"resourceDiskSizeInMB\": 32768,\r\n      \"memoryInMB\": 16384,\r\n      \"maxDataDiskCount\": 8\r\n    },\r\n    {\r\n      \"name\": \"Standard_D8s_v3\",\r\n      \"numberOfCores\": 8,\r\n      \"osDiskSizeInMB\": 1047552,\r\n      \"resourceDiskSizeInMB\": 65536,\r\n      \"memoryInMB\": 32768,\r\n      \"maxDataDiskCount\": 16\r\n    },\r\n    {\r\n      \"name\": \"Standard_D16s_v3\",\r\n      \"numberOfCores\": 16,\r\n      \"osDiskSizeInMB\": 1047552,\r\n      \"resourceDiskSizeInMB\": 131072,\r\n      \"memoryInMB\": 65536,\r\n      \"maxDataDiskCount\": 32\r\n    },\r\n    {\r\n      \"name\": \"Standard_D32s_v3\",\r\n      \"numberOfCores\": 32,\r\n      \"osDiskSizeInMB\": 1047552,\r\n      \"resourceDiskSizeInMB\": 262144,\r\n      \"memoryInMB\": 131072,\r\n      \"maxDataDiskCount\": 32\r\n    },\r\n    {\r\n      \"name\": \"Standard_D48s_v3\",\r\n      \"numberOfCores\": 48,\r\n      \"osDiskSizeInMB\": 1047552,\r\n      \"resourceDiskSizeInMB\": 393216,\r\n      \"memoryInMB\": 196608,\r\n      \"maxDataDiskCount\": 32\r\n    },\r\n    {\r\n      \"name\": \"Standard_D64s_v3\",\r\n      \"numberOfCores\": 64,\r\n      \"osDiskSizeInMB\": 1047552,\r\n      \"resourceDiskSizeInMB\": 524288,\r\n      \"memoryInMB\": 262144,\r\n      \"maxDataDiskCount\": 32\r\n    },\r\n    {\r\n      \"name\": \"Standard_E2_v3\",\r\n      \"numberOfCores\": 2,\r\n      \"osDiskSizeInMB\": 1047552,\r\n      \"resourceDiskSizeInMB\": 51200,\r\n      \"memoryInMB\": 16384,\r\n      \"maxDataDiskCount\": 4\r\n    },\r\n    {\r\n      \"name\": \"Standard_E4_v3\",\r\n      \"numberOfCores\": 4,\r\n      \"osDiskSizeInMB\": 1047552,\r\n      \"resourceDiskSizeInMB\": 102400,\r\n      \"memoryInMB\": 32768,\r\n      \"maxDataDiskCount\": 8\r\n    },\r\n    {\r\n      \"name\": \"Standard_E8_v3\",\r\n      \"numberOfCores\": 8,\r\n      \"osDiskSizeInMB\": 1047552,\r\n      \"resourceDiskSizeInMB\": 204800,\r\n      \"memoryInMB\": 65536,\r\n      \"maxDataDiskCount\": 16\r\n    },\r\n    {\r\n      \"name\": \"Standard_E16_v3\",\r\n      \"numberOfCores\": 16,\r\n      \"osDiskSizeInMB\": 1047552,\r\n      \"resourceDiskSizeInMB\": 409600,\r\n      \"memoryInMB\": 131072,\r\n      \"maxDataDiskCount\": 32\r\n    },\r\n    {\r\n      \"name\": \"Standard_E20_v3\",\r\n      \"numberOfCores\": 20,\r\n      \"osDiskSizeInMB\": 1047552,\r\n      \"resourceDiskSizeInMB\": 512000,\r\n      \"memoryInMB\": 163840,\r\n      \"maxDataDiskCount\": 32\r\n    },\r\n    {\r\n      \"name\": \"Standard_E32_v3\",\r\n      \"numberOfCores\": 32,\r\n      \"osDiskSizeInMB\": 1047552,\r\n      \"resourceDiskSizeInMB\": 819200,\r\n      \"memoryInMB\": 262144,\r\n      \"maxDataDiskCount\": 32\r\n    },\r\n    {\r\n      \"name\": \"Standard_E48_v3\",\r\n      \"numberOfCores\": 48,\r\n      \"osDiskSizeInMB\": 1047552,\r\n      \"resourceDiskSizeInMB\": 1228800,\r\n      \"memoryInMB\": 393216,\r\n      \"maxDataDiskCount\": 32\r\n    },\r\n    {\r\n      \"name\": \"Standard_E64_v3\",\r\n      \"numberOfCores\": 64,\r\n      \"osDiskSizeInMB\": 1047552,\r\n      \"resourceDiskSizeInMB\": 1638400,\r\n      \"memoryInMB\": 442368,\r\n      \"maxDataDiskCount\": 32\r\n    },\r\n    {\r\n      \"name\": \"Standard_E2s_v3\",\r\n      \"numberOfCores\": 2,\r\n      \"osDiskSizeInMB\": 1047552,\r\n      \"resourceDiskSizeInMB\": 32768,\r\n      \"memoryInMB\": 16384,\r\n      \"maxDataDiskCount\": 4\r\n    },\r\n    {\r\n      \"name\": \"Standard_E4-2s_v3\",\r\n      \"numberOfCores\": 4,\r\n      \"osDiskSizeInMB\": 1047552,\r\n      \"resourceDiskSizeInMB\": 65536,\r\n      \"memoryInMB\": 32768,\r\n      \"maxDataDiskCount\": 8\r\n    },\r\n    {\r\n      \"name\": \"Standard_E4s_v3\",\r\n      \"numberOfCores\": 4,\r\n      \"osDiskSizeInMB\": 1047552,\r\n      \"resourceDiskSizeInMB\": 65536,\r\n      \"memoryInMB\": 32768,\r\n      \"maxDataDiskCount\": 8\r\n    },\r\n    {\r\n      \"name\": \"Standard_E8-2s_v3\",\r\n      \"numberOfCores\": 8,\r\n      \"osDiskSizeInMB\": 1047552,\r\n      \"resourceDiskSizeInMB\": 131072,\r\n      \"memoryInMB\": 65536,\r\n      \"maxDataDiskCount\": 16\r\n    },\r\n    {\r\n      \"name\": \"Standard_E8-4s_v3\",\r\n      \"numberOfCores\": 8,\r\n      \"osDiskSizeInMB\": 1047552,\r\n      \"resourceDiskSizeInMB\": 131072,\r\n      \"memoryInMB\": 65536,\r\n      \"maxDataDiskCount\": 16\r\n    },\r\n    {\r\n      \"name\": \"Standard_E8s_v3\",\r\n      \"numberOfCores\": 8,\r\n      \"osDiskSizeInMB\": 1047552,\r\n      \"resourceDiskSizeInMB\": 131072,\r\n      \"memoryInMB\": 65536,\r\n      \"maxDataDiskCount\": 16\r\n    },\r\n    {\r\n      \"name\": \"Standard_E16-4s_v3\",\r\n      \"numberOfCores\": 16,\r\n      \"osDiskSizeInMB\": 1047552,\r\n      \"resourceDiskSizeInMB\": 262144,\r\n      \"memoryInMB\": 131072,\r\n      \"maxDataDiskCount\": 32\r\n    },\r\n    {\r\n      \"name\": \"Standard_E16-8s_v3\",\r\n      \"numberOfCores\": 16,\r\n      \"osDiskSizeInMB\": 1047552,\r\n      \"resourceDiskSizeInMB\": 262144,\r\n      \"memoryInMB\": 131072,\r\n      \"maxDataDiskCount\": 32\r\n    },\r\n    {\r\n      \"name\": \"Standard_E16s_v3\",\r\n      \"numberOfCores\": 16,\r\n      \"osDiskSizeInMB\": 1047552,\r\n      \"resourceDiskSizeInMB\": 262144,\r\n      \"memoryInMB\": 131072,\r\n      \"maxDataDiskCount\": 32\r\n    },\r\n    {\r\n      \"name\": \"Standard_E20s_v3\",\r\n      \"numberOfCores\": 20,\r\n      \"osDiskSizeInMB\": 1047552,\r\n      \"resourceDiskSizeInMB\": 327680,\r\n      \"memoryInMB\": 163840,\r\n      \"maxDataDiskCount\": 32\r\n    },\r\n    {\r\n      \"name\": \"Standard_E32-8s_v3\",\r\n      \"numberOfCores\": 32,\r\n      \"osDiskSizeInMB\": 1047552,\r\n      \"resourceDiskSizeInMB\": 524288,\r\n      \"memoryInMB\": 262144,\r\n      \"maxDataDiskCount\": 32\r\n    },\r\n    {\r\n      \"name\": \"Standard_E32-16s_v3\",\r\n      \"numberOfCores\": 32,\r\n      \"osDiskSizeInMB\": 1047552,\r\n      \"resourceDiskSizeInMB\": 524288,\r\n      \"memoryInMB\": 262144,\r\n      \"maxDataDiskCount\": 32\r\n    },\r\n    {\r\n      \"name\": \"Standard_E32s_v3\",\r\n      \"numberOfCores\": 32,\r\n      \"osDiskSizeInMB\": 1047552,\r\n      \"resourceDiskSizeInMB\": 524288,\r\n      \"memoryInMB\": 262144,\r\n      \"maxDataDiskCount\": 32\r\n    },\r\n    {\r\n      \"name\": \"Standard_E48s_v3\",\r\n      \"numberOfCores\": 48,\r\n      \"osDiskSizeInMB\": 1047552,\r\n      \"resourceDiskSizeInMB\": 786432,\r\n      \"memoryInMB\": 393216,\r\n      \"maxDataDiskCount\": 32\r\n    },\r\n    {\r\n      \"name\": \"Standard_E64-16s_v3\",\r\n      \"numberOfCores\": 64,\r\n      \"osDiskSizeInMB\": 1047552,\r\n      \"resourceDiskSizeInMB\": 884736,\r\n      \"memoryInMB\": 442368,\r\n      \"maxDataDiskCount\": 32\r\n    },\r\n    {\r\n      \"name\": \"Standard_E64-32s_v3\",\r\n      \"numberOfCores\": 64,\r\n      \"osDiskSizeInMB\": 1047552,\r\n      \"resourceDiskSizeInMB\": 884736,\r\n      \"memoryInMB\": 442368,\r\n      \"maxDataDiskCount\": 32\r\n    },\r\n    {\r\n      \"name\": \"Standard_E64s_v3\",\r\n      \"numberOfCores\": 64,\r\n      \"osDiskSizeInMB\": 1047552,\r\n      \"resourceDiskSizeInMB\": 884736,\r\n      \"memoryInMB\": 442368,\r\n      \"maxDataDiskCount\": 32\r\n    }\r\n  ]\r\n}",
-      "StatusCode": 200
-    },
-    {
-      "RequestUri": "/subscriptions/0296790d-427c-48ca-b204-8b729bbd8670/resourcegroups/crptestar5976?api-version=2017-05-10",
-      "EncodedRequestUri": "L3N1YnNjcmlwdGlvbnMvMDI5Njc5MGQtNDI3Yy00OGNhLWIyMDQtOGI3MjliYmQ4NjcwL3Jlc291cmNlZ3JvdXBzL2NycHRlc3RhcjU5NzY/YXBpLXZlcnNpb249MjAxNy0wNS0xMA==",
-=======
-      "ResponseBody": "{\r\n  \"value\": [\r\n    {\r\n      \"name\": \"Standard_B1ls\",\r\n      \"numberOfCores\": 1,\r\n      \"osDiskSizeInMB\": 1047552,\r\n      \"resourceDiskSizeInMB\": 4096,\r\n      \"memoryInMB\": 512,\r\n      \"maxDataDiskCount\": 2\r\n    },\r\n    {\r\n      \"name\": \"Standard_B1ms\",\r\n      \"numberOfCores\": 1,\r\n      \"osDiskSizeInMB\": 1047552,\r\n      \"resourceDiskSizeInMB\": 4096,\r\n      \"memoryInMB\": 2048,\r\n      \"maxDataDiskCount\": 2\r\n    },\r\n    {\r\n      \"name\": \"Standard_B1s\",\r\n      \"numberOfCores\": 1,\r\n      \"osDiskSizeInMB\": 1047552,\r\n      \"resourceDiskSizeInMB\": 4096,\r\n      \"memoryInMB\": 1024,\r\n      \"maxDataDiskCount\": 2\r\n    },\r\n    {\r\n      \"name\": \"Standard_B2ms\",\r\n      \"numberOfCores\": 2,\r\n      \"osDiskSizeInMB\": 1047552,\r\n      \"resourceDiskSizeInMB\": 16384,\r\n      \"memoryInMB\": 8192,\r\n      \"maxDataDiskCount\": 4\r\n    },\r\n    {\r\n      \"name\": \"Standard_B2s\",\r\n      \"numberOfCores\": 2,\r\n      \"osDiskSizeInMB\": 1047552,\r\n      \"resourceDiskSizeInMB\": 8192,\r\n      \"memoryInMB\": 4096,\r\n      \"maxDataDiskCount\": 4\r\n    },\r\n    {\r\n      \"name\": \"Standard_B4ms\",\r\n      \"numberOfCores\": 4,\r\n      \"osDiskSizeInMB\": 1047552,\r\n      \"resourceDiskSizeInMB\": 32768,\r\n      \"memoryInMB\": 16384,\r\n      \"maxDataDiskCount\": 8\r\n    },\r\n    {\r\n      \"name\": \"Standard_B8ms\",\r\n      \"numberOfCores\": 8,\r\n      \"osDiskSizeInMB\": 1047552,\r\n      \"resourceDiskSizeInMB\": 65536,\r\n      \"memoryInMB\": 32768,\r\n      \"maxDataDiskCount\": 16\r\n    },\r\n    {\r\n      \"name\": \"Standard_B12ms\",\r\n      \"numberOfCores\": 12,\r\n      \"osDiskSizeInMB\": 1047552,\r\n      \"resourceDiskSizeInMB\": 98304,\r\n      \"memoryInMB\": 49152,\r\n      \"maxDataDiskCount\": 16\r\n    },\r\n    {\r\n      \"name\": \"Standard_B16ms\",\r\n      \"numberOfCores\": 16,\r\n      \"osDiskSizeInMB\": 1047552,\r\n      \"resourceDiskSizeInMB\": 131072,\r\n      \"memoryInMB\": 65536,\r\n      \"maxDataDiskCount\": 32\r\n    },\r\n    {\r\n      \"name\": \"Standard_B20ms\",\r\n      \"numberOfCores\": 20,\r\n      \"osDiskSizeInMB\": 1047552,\r\n      \"resourceDiskSizeInMB\": 163840,\r\n      \"memoryInMB\": 81920,\r\n      \"maxDataDiskCount\": 32\r\n    },\r\n    {\r\n      \"name\": \"Standard_A0\",\r\n      \"numberOfCores\": 1,\r\n      \"osDiskSizeInMB\": 1047552,\r\n      \"resourceDiskSizeInMB\": 20480,\r\n      \"memoryInMB\": 768,\r\n      \"maxDataDiskCount\": 1\r\n    },\r\n    {\r\n      \"name\": \"Standard_A1\",\r\n      \"numberOfCores\": 1,\r\n      \"osDiskSizeInMB\": 1047552,\r\n      \"resourceDiskSizeInMB\": 71680,\r\n      \"memoryInMB\": 1792,\r\n      \"maxDataDiskCount\": 2\r\n    },\r\n    {\r\n      \"name\": \"Standard_A2\",\r\n      \"numberOfCores\": 2,\r\n      \"osDiskSizeInMB\": 1047552,\r\n      \"resourceDiskSizeInMB\": 138240,\r\n      \"memoryInMB\": 3584,\r\n      \"maxDataDiskCount\": 4\r\n    },\r\n    {\r\n      \"name\": \"Standard_A3\",\r\n      \"numberOfCores\": 4,\r\n      \"osDiskSizeInMB\": 1047552,\r\n      \"resourceDiskSizeInMB\": 291840,\r\n      \"memoryInMB\": 7168,\r\n      \"maxDataDiskCount\": 8\r\n    },\r\n    {\r\n      \"name\": \"Standard_A5\",\r\n      \"numberOfCores\": 2,\r\n      \"osDiskSizeInMB\": 1047552,\r\n      \"resourceDiskSizeInMB\": 138240,\r\n      \"memoryInMB\": 14336,\r\n      \"maxDataDiskCount\": 4\r\n    },\r\n    {\r\n      \"name\": \"Standard_A4\",\r\n      \"numberOfCores\": 8,\r\n      \"osDiskSizeInMB\": 1047552,\r\n      \"resourceDiskSizeInMB\": 619520,\r\n      \"memoryInMB\": 14336,\r\n      \"maxDataDiskCount\": 16\r\n    },\r\n    {\r\n      \"name\": \"Standard_A6\",\r\n      \"numberOfCores\": 4,\r\n      \"osDiskSizeInMB\": 1047552,\r\n      \"resourceDiskSizeInMB\": 291840,\r\n      \"memoryInMB\": 28672,\r\n      \"maxDataDiskCount\": 8\r\n    },\r\n    {\r\n      \"name\": \"Standard_A7\",\r\n      \"numberOfCores\": 8,\r\n      \"osDiskSizeInMB\": 1047552,\r\n      \"resourceDiskSizeInMB\": 619520,\r\n      \"memoryInMB\": 57344,\r\n      \"maxDataDiskCount\": 16\r\n    },\r\n    {\r\n      \"name\": \"Basic_A0\",\r\n      \"numberOfCores\": 1,\r\n      \"osDiskSizeInMB\": 1047552,\r\n      \"resourceDiskSizeInMB\": 20480,\r\n      \"memoryInMB\": 768,\r\n      \"maxDataDiskCount\": 1\r\n    },\r\n    {\r\n      \"name\": \"Basic_A1\",\r\n      \"numberOfCores\": 1,\r\n      \"osDiskSizeInMB\": 1047552,\r\n      \"resourceDiskSizeInMB\": 40960,\r\n      \"memoryInMB\": 1792,\r\n      \"maxDataDiskCount\": 2\r\n    },\r\n    {\r\n      \"name\": \"Basic_A2\",\r\n      \"numberOfCores\": 2,\r\n      \"osDiskSizeInMB\": 1047552,\r\n      \"resourceDiskSizeInMB\": 61440,\r\n      \"memoryInMB\": 3584,\r\n      \"maxDataDiskCount\": 4\r\n    },\r\n    {\r\n      \"name\": \"Basic_A3\",\r\n      \"numberOfCores\": 4,\r\n      \"osDiskSizeInMB\": 1047552,\r\n      \"resourceDiskSizeInMB\": 122880,\r\n      \"memoryInMB\": 7168,\r\n      \"maxDataDiskCount\": 8\r\n    },\r\n    {\r\n      \"name\": \"Basic_A4\",\r\n      \"numberOfCores\": 8,\r\n      \"osDiskSizeInMB\": 1047552,\r\n      \"resourceDiskSizeInMB\": 245760,\r\n      \"memoryInMB\": 14336,\r\n      \"maxDataDiskCount\": 16\r\n    },\r\n    {\r\n      \"name\": \"Standard_D1_v2\",\r\n      \"numberOfCores\": 1,\r\n      \"osDiskSizeInMB\": 1047552,\r\n      \"resourceDiskSizeInMB\": 51200,\r\n      \"memoryInMB\": 3584,\r\n      \"maxDataDiskCount\": 4\r\n    },\r\n    {\r\n      \"name\": \"Standard_D2_v2\",\r\n      \"numberOfCores\": 2,\r\n      \"osDiskSizeInMB\": 1047552,\r\n      \"resourceDiskSizeInMB\": 102400,\r\n      \"memoryInMB\": 7168,\r\n      \"maxDataDiskCount\": 8\r\n    },\r\n    {\r\n      \"name\": \"Standard_D3_v2\",\r\n      \"numberOfCores\": 4,\r\n      \"osDiskSizeInMB\": 1047552,\r\n      \"resourceDiskSizeInMB\": 204800,\r\n      \"memoryInMB\": 14336,\r\n      \"maxDataDiskCount\": 16\r\n    },\r\n    {\r\n      \"name\": \"Standard_D4_v2\",\r\n      \"numberOfCores\": 8,\r\n      \"osDiskSizeInMB\": 1047552,\r\n      \"resourceDiskSizeInMB\": 409600,\r\n      \"memoryInMB\": 28672,\r\n      \"maxDataDiskCount\": 32\r\n    },\r\n    {\r\n      \"name\": \"Standard_D5_v2\",\r\n      \"numberOfCores\": 16,\r\n      \"osDiskSizeInMB\": 1047552,\r\n      \"resourceDiskSizeInMB\": 819200,\r\n      \"memoryInMB\": 57344,\r\n      \"maxDataDiskCount\": 64\r\n    },\r\n    {\r\n      \"name\": \"Standard_D11_v2\",\r\n      \"numberOfCores\": 2,\r\n      \"osDiskSizeInMB\": 1047552,\r\n      \"resourceDiskSizeInMB\": 102400,\r\n      \"memoryInMB\": 14336,\r\n      \"maxDataDiskCount\": 8\r\n    },\r\n    {\r\n      \"name\": \"Standard_D12_v2\",\r\n      \"numberOfCores\": 4,\r\n      \"osDiskSizeInMB\": 1047552,\r\n      \"resourceDiskSizeInMB\": 204800,\r\n      \"memoryInMB\": 28672,\r\n      \"maxDataDiskCount\": 16\r\n    },\r\n    {\r\n      \"name\": \"Standard_D13_v2\",\r\n      \"numberOfCores\": 8,\r\n      \"osDiskSizeInMB\": 1047552,\r\n      \"resourceDiskSizeInMB\": 409600,\r\n      \"memoryInMB\": 57344,\r\n      \"maxDataDiskCount\": 32\r\n    },\r\n    {\r\n      \"name\": \"Standard_D14_v2\",\r\n      \"numberOfCores\": 16,\r\n      \"osDiskSizeInMB\": 1047552,\r\n      \"resourceDiskSizeInMB\": 819200,\r\n      \"memoryInMB\": 114688,\r\n      \"maxDataDiskCount\": 64\r\n    },\r\n    {\r\n      \"name\": \"Standard_D15_v2\",\r\n      \"numberOfCores\": 20,\r\n      \"osDiskSizeInMB\": 1047552,\r\n      \"resourceDiskSizeInMB\": 1024000,\r\n      \"memoryInMB\": 143360,\r\n      \"maxDataDiskCount\": 64\r\n    },\r\n    {\r\n      \"name\": \"Standard_D2_v2_Promo\",\r\n      \"numberOfCores\": 2,\r\n      \"osDiskSizeInMB\": 1047552,\r\n      \"resourceDiskSizeInMB\": 102400,\r\n      \"memoryInMB\": 7168,\r\n      \"maxDataDiskCount\": 8\r\n    },\r\n    {\r\n      \"name\": \"Standard_D3_v2_Promo\",\r\n      \"numberOfCores\": 4,\r\n      \"osDiskSizeInMB\": 1047552,\r\n      \"resourceDiskSizeInMB\": 204800,\r\n      \"memoryInMB\": 14336,\r\n      \"maxDataDiskCount\": 16\r\n    },\r\n    {\r\n      \"name\": \"Standard_D4_v2_Promo\",\r\n      \"numberOfCores\": 8,\r\n      \"osDiskSizeInMB\": 1047552,\r\n      \"resourceDiskSizeInMB\": 409600,\r\n      \"memoryInMB\": 28672,\r\n      \"maxDataDiskCount\": 32\r\n    },\r\n    {\r\n      \"name\": \"Standard_D5_v2_Promo\",\r\n      \"numberOfCores\": 16,\r\n      \"osDiskSizeInMB\": 1047552,\r\n      \"resourceDiskSizeInMB\": 819200,\r\n      \"memoryInMB\": 57344,\r\n      \"maxDataDiskCount\": 64\r\n    },\r\n    {\r\n      \"name\": \"Standard_D11_v2_Promo\",\r\n      \"numberOfCores\": 2,\r\n      \"osDiskSizeInMB\": 1047552,\r\n      \"resourceDiskSizeInMB\": 102400,\r\n      \"memoryInMB\": 14336,\r\n      \"maxDataDiskCount\": 8\r\n    },\r\n    {\r\n      \"name\": \"Standard_D12_v2_Promo\",\r\n      \"numberOfCores\": 4,\r\n      \"osDiskSizeInMB\": 1047552,\r\n      \"resourceDiskSizeInMB\": 204800,\r\n      \"memoryInMB\": 28672,\r\n      \"maxDataDiskCount\": 16\r\n    },\r\n    {\r\n      \"name\": \"Standard_D13_v2_Promo\",\r\n      \"numberOfCores\": 8,\r\n      \"osDiskSizeInMB\": 1047552,\r\n      \"resourceDiskSizeInMB\": 409600,\r\n      \"memoryInMB\": 57344,\r\n      \"maxDataDiskCount\": 32\r\n    },\r\n    {\r\n      \"name\": \"Standard_D14_v2_Promo\",\r\n      \"numberOfCores\": 16,\r\n      \"osDiskSizeInMB\": 1047552,\r\n      \"resourceDiskSizeInMB\": 819200,\r\n      \"memoryInMB\": 114688,\r\n      \"maxDataDiskCount\": 64\r\n    },\r\n    {\r\n      \"name\": \"Standard_F1\",\r\n      \"numberOfCores\": 1,\r\n      \"osDiskSizeInMB\": 1047552,\r\n      \"resourceDiskSizeInMB\": 16384,\r\n      \"memoryInMB\": 2048,\r\n      \"maxDataDiskCount\": 4\r\n    },\r\n    {\r\n      \"name\": \"Standard_F2\",\r\n      \"numberOfCores\": 2,\r\n      \"osDiskSizeInMB\": 1047552,\r\n      \"resourceDiskSizeInMB\": 32768,\r\n      \"memoryInMB\": 4096,\r\n      \"maxDataDiskCount\": 8\r\n    },\r\n    {\r\n      \"name\": \"Standard_F4\",\r\n      \"numberOfCores\": 4,\r\n      \"osDiskSizeInMB\": 1047552,\r\n      \"resourceDiskSizeInMB\": 65536,\r\n      \"memoryInMB\": 8192,\r\n      \"maxDataDiskCount\": 16\r\n    },\r\n    {\r\n      \"name\": \"Standard_F8\",\r\n      \"numberOfCores\": 8,\r\n      \"osDiskSizeInMB\": 1047552,\r\n      \"resourceDiskSizeInMB\": 131072,\r\n      \"memoryInMB\": 16384,\r\n      \"maxDataDiskCount\": 32\r\n    },\r\n    {\r\n      \"name\": \"Standard_F16\",\r\n      \"numberOfCores\": 16,\r\n      \"osDiskSizeInMB\": 1047552,\r\n      \"resourceDiskSizeInMB\": 262144,\r\n      \"memoryInMB\": 32768,\r\n      \"maxDataDiskCount\": 64\r\n    },\r\n    {\r\n      \"name\": \"Standard_DS1_v2\",\r\n      \"numberOfCores\": 1,\r\n      \"osDiskSizeInMB\": 1047552,\r\n      \"resourceDiskSizeInMB\": 7168,\r\n      \"memoryInMB\": 3584,\r\n      \"maxDataDiskCount\": 4\r\n    },\r\n    {\r\n      \"name\": \"Standard_DS2_v2\",\r\n      \"numberOfCores\": 2,\r\n      \"osDiskSizeInMB\": 1047552,\r\n      \"resourceDiskSizeInMB\": 14336,\r\n      \"memoryInMB\": 7168,\r\n      \"maxDataDiskCount\": 8\r\n    },\r\n    {\r\n      \"name\": \"Standard_DS3_v2\",\r\n      \"numberOfCores\": 4,\r\n      \"osDiskSizeInMB\": 1047552,\r\n      \"resourceDiskSizeInMB\": 28672,\r\n      \"memoryInMB\": 14336,\r\n      \"maxDataDiskCount\": 16\r\n    },\r\n    {\r\n      \"name\": \"Standard_DS4_v2\",\r\n      \"numberOfCores\": 8,\r\n      \"osDiskSizeInMB\": 1047552,\r\n      \"resourceDiskSizeInMB\": 57344,\r\n      \"memoryInMB\": 28672,\r\n      \"maxDataDiskCount\": 32\r\n    },\r\n    {\r\n      \"name\": \"Standard_DS5_v2\",\r\n      \"numberOfCores\": 16,\r\n      \"osDiskSizeInMB\": 1047552,\r\n      \"resourceDiskSizeInMB\": 114688,\r\n      \"memoryInMB\": 57344,\r\n      \"maxDataDiskCount\": 64\r\n    },\r\n    {\r\n      \"name\": \"Standard_DS11-1_v2\",\r\n      \"numberOfCores\": 2,\r\n      \"osDiskSizeInMB\": 1047552,\r\n      \"resourceDiskSizeInMB\": 28672,\r\n      \"memoryInMB\": 14336,\r\n      \"maxDataDiskCount\": 8\r\n    },\r\n    {\r\n      \"name\": \"Standard_DS11_v2\",\r\n      \"numberOfCores\": 2,\r\n      \"osDiskSizeInMB\": 1047552,\r\n      \"resourceDiskSizeInMB\": 28672,\r\n      \"memoryInMB\": 14336,\r\n      \"maxDataDiskCount\": 8\r\n    },\r\n    {\r\n      \"name\": \"Standard_DS12-1_v2\",\r\n      \"numberOfCores\": 4,\r\n      \"osDiskSizeInMB\": 1047552,\r\n      \"resourceDiskSizeInMB\": 57344,\r\n      \"memoryInMB\": 28672,\r\n      \"maxDataDiskCount\": 16\r\n    },\r\n    {\r\n      \"name\": \"Standard_DS12-2_v2\",\r\n      \"numberOfCores\": 4,\r\n      \"osDiskSizeInMB\": 1047552,\r\n      \"resourceDiskSizeInMB\": 57344,\r\n      \"memoryInMB\": 28672,\r\n      \"maxDataDiskCount\": 16\r\n    },\r\n    {\r\n      \"name\": \"Standard_DS12_v2\",\r\n      \"numberOfCores\": 4,\r\n      \"osDiskSizeInMB\": 1047552,\r\n      \"resourceDiskSizeInMB\": 57344,\r\n      \"memoryInMB\": 28672,\r\n      \"maxDataDiskCount\": 16\r\n    },\r\n    {\r\n      \"name\": \"Standard_DS13-2_v2\",\r\n      \"numberOfCores\": 8,\r\n      \"osDiskSizeInMB\": 1047552,\r\n      \"resourceDiskSizeInMB\": 114688,\r\n      \"memoryInMB\": 57344,\r\n      \"maxDataDiskCount\": 32\r\n    },\r\n    {\r\n      \"name\": \"Standard_DS13-4_v2\",\r\n      \"numberOfCores\": 8,\r\n      \"osDiskSizeInMB\": 1047552,\r\n      \"resourceDiskSizeInMB\": 114688,\r\n      \"memoryInMB\": 57344,\r\n      \"maxDataDiskCount\": 32\r\n    },\r\n    {\r\n      \"name\": \"Standard_DS13_v2\",\r\n      \"numberOfCores\": 8,\r\n      \"osDiskSizeInMB\": 1047552,\r\n      \"resourceDiskSizeInMB\": 114688,\r\n      \"memoryInMB\": 57344,\r\n      \"maxDataDiskCount\": 32\r\n    },\r\n    {\r\n      \"name\": \"Standard_DS14-4_v2\",\r\n      \"numberOfCores\": 16,\r\n      \"osDiskSizeInMB\": 1047552,\r\n      \"resourceDiskSizeInMB\": 229376,\r\n      \"memoryInMB\": 114688,\r\n      \"maxDataDiskCount\": 64\r\n    },\r\n    {\r\n      \"name\": \"Standard_DS14-8_v2\",\r\n      \"numberOfCores\": 16,\r\n      \"osDiskSizeInMB\": 1047552,\r\n      \"resourceDiskSizeInMB\": 229376,\r\n      \"memoryInMB\": 114688,\r\n      \"maxDataDiskCount\": 64\r\n    },\r\n    {\r\n      \"name\": \"Standard_DS14_v2\",\r\n      \"numberOfCores\": 16,\r\n      \"osDiskSizeInMB\": 1047552,\r\n      \"resourceDiskSizeInMB\": 229376,\r\n      \"memoryInMB\": 114688,\r\n      \"maxDataDiskCount\": 64\r\n    },\r\n    {\r\n      \"name\": \"Standard_DS15_v2\",\r\n      \"numberOfCores\": 20,\r\n      \"osDiskSizeInMB\": 1047552,\r\n      \"resourceDiskSizeInMB\": 286720,\r\n      \"memoryInMB\": 143360,\r\n      \"maxDataDiskCount\": 64\r\n    },\r\n    {\r\n      \"name\": \"Standard_DS2_v2_Promo\",\r\n      \"numberOfCores\": 2,\r\n      \"osDiskSizeInMB\": 1047552,\r\n      \"resourceDiskSizeInMB\": 14336,\r\n      \"memoryInMB\": 7168,\r\n      \"maxDataDiskCount\": 8\r\n    },\r\n    {\r\n      \"name\": \"Standard_DS3_v2_Promo\",\r\n      \"numberOfCores\": 4,\r\n      \"osDiskSizeInMB\": 1047552,\r\n      \"resourceDiskSizeInMB\": 28672,\r\n      \"memoryInMB\": 14336,\r\n      \"maxDataDiskCount\": 16\r\n    },\r\n    {\r\n      \"name\": \"Standard_DS4_v2_Promo\",\r\n      \"numberOfCores\": 8,\r\n      \"osDiskSizeInMB\": 1047552,\r\n      \"resourceDiskSizeInMB\": 57344,\r\n      \"memoryInMB\": 28672,\r\n      \"maxDataDiskCount\": 32\r\n    },\r\n    {\r\n      \"name\": \"Standard_DS5_v2_Promo\",\r\n      \"numberOfCores\": 16,\r\n      \"osDiskSizeInMB\": 1047552,\r\n      \"resourceDiskSizeInMB\": 114688,\r\n      \"memoryInMB\": 57344,\r\n      \"maxDataDiskCount\": 64\r\n    },\r\n    {\r\n      \"name\": \"Standard_DS11_v2_Promo\",\r\n      \"numberOfCores\": 2,\r\n      \"osDiskSizeInMB\": 1047552,\r\n      \"resourceDiskSizeInMB\": 28672,\r\n      \"memoryInMB\": 14336,\r\n      \"maxDataDiskCount\": 8\r\n    },\r\n    {\r\n      \"name\": \"Standard_DS12_v2_Promo\",\r\n      \"numberOfCores\": 4,\r\n      \"osDiskSizeInMB\": 1047552,\r\n      \"resourceDiskSizeInMB\": 57344,\r\n      \"memoryInMB\": 28672,\r\n      \"maxDataDiskCount\": 16\r\n    },\r\n    {\r\n      \"name\": \"Standard_DS13_v2_Promo\",\r\n      \"numberOfCores\": 8,\r\n      \"osDiskSizeInMB\": 1047552,\r\n      \"resourceDiskSizeInMB\": 114688,\r\n      \"memoryInMB\": 57344,\r\n      \"maxDataDiskCount\": 32\r\n    },\r\n    {\r\n      \"name\": \"Standard_DS14_v2_Promo\",\r\n      \"numberOfCores\": 16,\r\n      \"osDiskSizeInMB\": 1047552,\r\n      \"resourceDiskSizeInMB\": 229376,\r\n      \"memoryInMB\": 114688,\r\n      \"maxDataDiskCount\": 64\r\n    },\r\n    {\r\n      \"name\": \"Standard_F1s\",\r\n      \"numberOfCores\": 1,\r\n      \"osDiskSizeInMB\": 1047552,\r\n      \"resourceDiskSizeInMB\": 4096,\r\n      \"memoryInMB\": 2048,\r\n      \"maxDataDiskCount\": 4\r\n    },\r\n    {\r\n      \"name\": \"Standard_F2s\",\r\n      \"numberOfCores\": 2,\r\n      \"osDiskSizeInMB\": 1047552,\r\n      \"resourceDiskSizeInMB\": 8192,\r\n      \"memoryInMB\": 4096,\r\n      \"maxDataDiskCount\": 8\r\n    },\r\n    {\r\n      \"name\": \"Standard_F4s\",\r\n      \"numberOfCores\": 4,\r\n      \"osDiskSizeInMB\": 1047552,\r\n      \"resourceDiskSizeInMB\": 16384,\r\n      \"memoryInMB\": 8192,\r\n      \"maxDataDiskCount\": 16\r\n    },\r\n    {\r\n      \"name\": \"Standard_F8s\",\r\n      \"numberOfCores\": 8,\r\n      \"osDiskSizeInMB\": 1047552,\r\n      \"resourceDiskSizeInMB\": 32768,\r\n      \"memoryInMB\": 16384,\r\n      \"maxDataDiskCount\": 32\r\n    },\r\n    {\r\n      \"name\": \"Standard_F16s\",\r\n      \"numberOfCores\": 16,\r\n      \"osDiskSizeInMB\": 1047552,\r\n      \"resourceDiskSizeInMB\": 65536,\r\n      \"memoryInMB\": 32768,\r\n      \"maxDataDiskCount\": 64\r\n    },\r\n    {\r\n      \"name\": \"Standard_A1_v2\",\r\n      \"numberOfCores\": 1,\r\n      \"osDiskSizeInMB\": 1047552,\r\n      \"resourceDiskSizeInMB\": 10240,\r\n      \"memoryInMB\": 2048,\r\n      \"maxDataDiskCount\": 2\r\n    },\r\n    {\r\n      \"name\": \"Standard_A2m_v2\",\r\n      \"numberOfCores\": 2,\r\n      \"osDiskSizeInMB\": 1047552,\r\n      \"resourceDiskSizeInMB\": 20480,\r\n      \"memoryInMB\": 16384,\r\n      \"maxDataDiskCount\": 4\r\n    },\r\n    {\r\n      \"name\": \"Standard_A2_v2\",\r\n      \"numberOfCores\": 2,\r\n      \"osDiskSizeInMB\": 1047552,\r\n      \"resourceDiskSizeInMB\": 20480,\r\n      \"memoryInMB\": 4096,\r\n      \"maxDataDiskCount\": 4\r\n    },\r\n    {\r\n      \"name\": \"Standard_A4m_v2\",\r\n      \"numberOfCores\": 4,\r\n      \"osDiskSizeInMB\": 1047552,\r\n      \"resourceDiskSizeInMB\": 40960,\r\n      \"memoryInMB\": 32768,\r\n      \"maxDataDiskCount\": 8\r\n    },\r\n    {\r\n      \"name\": \"Standard_A4_v2\",\r\n      \"numberOfCores\": 4,\r\n      \"osDiskSizeInMB\": 1047552,\r\n      \"resourceDiskSizeInMB\": 40960,\r\n      \"memoryInMB\": 8192,\r\n      \"maxDataDiskCount\": 8\r\n    },\r\n    {\r\n      \"name\": \"Standard_A8m_v2\",\r\n      \"numberOfCores\": 8,\r\n      \"osDiskSizeInMB\": 1047552,\r\n      \"resourceDiskSizeInMB\": 81920,\r\n      \"memoryInMB\": 65536,\r\n      \"maxDataDiskCount\": 16\r\n    },\r\n    {\r\n      \"name\": \"Standard_A8_v2\",\r\n      \"numberOfCores\": 8,\r\n      \"osDiskSizeInMB\": 1047552,\r\n      \"resourceDiskSizeInMB\": 81920,\r\n      \"memoryInMB\": 16384,\r\n      \"maxDataDiskCount\": 16\r\n    },\r\n    {\r\n      \"name\": \"Standard_D2_v3\",\r\n      \"numberOfCores\": 2,\r\n      \"osDiskSizeInMB\": 1047552,\r\n      \"resourceDiskSizeInMB\": 51200,\r\n      \"memoryInMB\": 8192,\r\n      \"maxDataDiskCount\": 4\r\n    },\r\n    {\r\n      \"name\": \"Standard_D4_v3\",\r\n      \"numberOfCores\": 4,\r\n      \"osDiskSizeInMB\": 1047552,\r\n      \"resourceDiskSizeInMB\": 102400,\r\n      \"memoryInMB\": 16384,\r\n      \"maxDataDiskCount\": 8\r\n    },\r\n    {\r\n      \"name\": \"Standard_D8_v3\",\r\n      \"numberOfCores\": 8,\r\n      \"osDiskSizeInMB\": 1047552,\r\n      \"resourceDiskSizeInMB\": 204800,\r\n      \"memoryInMB\": 32768,\r\n      \"maxDataDiskCount\": 16\r\n    },\r\n    {\r\n      \"name\": \"Standard_D16_v3\",\r\n      \"numberOfCores\": 16,\r\n      \"osDiskSizeInMB\": 1047552,\r\n      \"resourceDiskSizeInMB\": 409600,\r\n      \"memoryInMB\": 65536,\r\n      \"maxDataDiskCount\": 32\r\n    },\r\n    {\r\n      \"name\": \"Standard_D32_v3\",\r\n      \"numberOfCores\": 32,\r\n      \"osDiskSizeInMB\": 1047552,\r\n      \"resourceDiskSizeInMB\": 819200,\r\n      \"memoryInMB\": 131072,\r\n      \"maxDataDiskCount\": 32\r\n    },\r\n    {\r\n      \"name\": \"Standard_D2s_v3\",\r\n      \"numberOfCores\": 2,\r\n      \"osDiskSizeInMB\": 1047552,\r\n      \"resourceDiskSizeInMB\": 16384,\r\n      \"memoryInMB\": 8192,\r\n      \"maxDataDiskCount\": 4\r\n    },\r\n    {\r\n      \"name\": \"Standard_D4s_v3\",\r\n      \"numberOfCores\": 4,\r\n      \"osDiskSizeInMB\": 1047552,\r\n      \"resourceDiskSizeInMB\": 32768,\r\n      \"memoryInMB\": 16384,\r\n      \"maxDataDiskCount\": 8\r\n    },\r\n    {\r\n      \"name\": \"Standard_D8s_v3\",\r\n      \"numberOfCores\": 8,\r\n      \"osDiskSizeInMB\": 1047552,\r\n      \"resourceDiskSizeInMB\": 65536,\r\n      \"memoryInMB\": 32768,\r\n      \"maxDataDiskCount\": 16\r\n    },\r\n    {\r\n      \"name\": \"Standard_D16s_v3\",\r\n      \"numberOfCores\": 16,\r\n      \"osDiskSizeInMB\": 1047552,\r\n      \"resourceDiskSizeInMB\": 131072,\r\n      \"memoryInMB\": 65536,\r\n      \"maxDataDiskCount\": 32\r\n    },\r\n    {\r\n      \"name\": \"Standard_D32s_v3\",\r\n      \"numberOfCores\": 32,\r\n      \"osDiskSizeInMB\": 1047552,\r\n      \"resourceDiskSizeInMB\": 262144,\r\n      \"memoryInMB\": 131072,\r\n      \"maxDataDiskCount\": 32\r\n    },\r\n    {\r\n      \"name\": \"Standard_D48_v3\",\r\n      \"numberOfCores\": 48,\r\n      \"osDiskSizeInMB\": 1047552,\r\n      \"resourceDiskSizeInMB\": 1228800,\r\n      \"memoryInMB\": 196608,\r\n      \"maxDataDiskCount\": 32\r\n    },\r\n    {\r\n      \"name\": \"Standard_D64_v3\",\r\n      \"numberOfCores\": 64,\r\n      \"osDiskSizeInMB\": 1047552,\r\n      \"resourceDiskSizeInMB\": 1638400,\r\n      \"memoryInMB\": 262144,\r\n      \"maxDataDiskCount\": 32\r\n    },\r\n    {\r\n      \"name\": \"Standard_D48s_v3\",\r\n      \"numberOfCores\": 48,\r\n      \"osDiskSizeInMB\": 1047552,\r\n      \"resourceDiskSizeInMB\": 393216,\r\n      \"memoryInMB\": 196608,\r\n      \"maxDataDiskCount\": 32\r\n    },\r\n    {\r\n      \"name\": \"Standard_D64s_v3\",\r\n      \"numberOfCores\": 64,\r\n      \"osDiskSizeInMB\": 1047552,\r\n      \"resourceDiskSizeInMB\": 524288,\r\n      \"memoryInMB\": 262144,\r\n      \"maxDataDiskCount\": 32\r\n    },\r\n    {\r\n      \"name\": \"Standard_E2_v3\",\r\n      \"numberOfCores\": 2,\r\n      \"osDiskSizeInMB\": 1047552,\r\n      \"resourceDiskSizeInMB\": 51200,\r\n      \"memoryInMB\": 16384,\r\n      \"maxDataDiskCount\": 4\r\n    },\r\n    {\r\n      \"name\": \"Standard_E4_v3\",\r\n      \"numberOfCores\": 4,\r\n      \"osDiskSizeInMB\": 1047552,\r\n      \"resourceDiskSizeInMB\": 102400,\r\n      \"memoryInMB\": 32768,\r\n      \"maxDataDiskCount\": 8\r\n    },\r\n    {\r\n      \"name\": \"Standard_E8_v3\",\r\n      \"numberOfCores\": 8,\r\n      \"osDiskSizeInMB\": 1047552,\r\n      \"resourceDiskSizeInMB\": 204800,\r\n      \"memoryInMB\": 65536,\r\n      \"maxDataDiskCount\": 16\r\n    },\r\n    {\r\n      \"name\": \"Standard_E16_v3\",\r\n      \"numberOfCores\": 16,\r\n      \"osDiskSizeInMB\": 1047552,\r\n      \"resourceDiskSizeInMB\": 409600,\r\n      \"memoryInMB\": 131072,\r\n      \"maxDataDiskCount\": 32\r\n    },\r\n    {\r\n      \"name\": \"Standard_E20_v3\",\r\n      \"numberOfCores\": 20,\r\n      \"osDiskSizeInMB\": 1047552,\r\n      \"resourceDiskSizeInMB\": 512000,\r\n      \"memoryInMB\": 163840,\r\n      \"maxDataDiskCount\": 32\r\n    },\r\n    {\r\n      \"name\": \"Standard_E32_v3\",\r\n      \"numberOfCores\": 32,\r\n      \"osDiskSizeInMB\": 1047552,\r\n      \"resourceDiskSizeInMB\": 819200,\r\n      \"memoryInMB\": 262144,\r\n      \"maxDataDiskCount\": 32\r\n    },\r\n    {\r\n      \"name\": \"Standard_E2s_v3\",\r\n      \"numberOfCores\": 2,\r\n      \"osDiskSizeInMB\": 1047552,\r\n      \"resourceDiskSizeInMB\": 32768,\r\n      \"memoryInMB\": 16384,\r\n      \"maxDataDiskCount\": 4\r\n    },\r\n    {\r\n      \"name\": \"Standard_E4-2s_v3\",\r\n      \"numberOfCores\": 4,\r\n      \"osDiskSizeInMB\": 1047552,\r\n      \"resourceDiskSizeInMB\": 65536,\r\n      \"memoryInMB\": 32768,\r\n      \"maxDataDiskCount\": 8\r\n    },\r\n    {\r\n      \"name\": \"Standard_E4s_v3\",\r\n      \"numberOfCores\": 4,\r\n      \"osDiskSizeInMB\": 1047552,\r\n      \"resourceDiskSizeInMB\": 65536,\r\n      \"memoryInMB\": 32768,\r\n      \"maxDataDiskCount\": 8\r\n    },\r\n    {\r\n      \"name\": \"Standard_E8-2s_v3\",\r\n      \"numberOfCores\": 8,\r\n      \"osDiskSizeInMB\": 1047552,\r\n      \"resourceDiskSizeInMB\": 131072,\r\n      \"memoryInMB\": 65536,\r\n      \"maxDataDiskCount\": 16\r\n    },\r\n    {\r\n      \"name\": \"Standard_E8-4s_v3\",\r\n      \"numberOfCores\": 8,\r\n      \"osDiskSizeInMB\": 1047552,\r\n      \"resourceDiskSizeInMB\": 131072,\r\n      \"memoryInMB\": 65536,\r\n      \"maxDataDiskCount\": 16\r\n    },\r\n    {\r\n      \"name\": \"Standard_E8s_v3\",\r\n      \"numberOfCores\": 8,\r\n      \"osDiskSizeInMB\": 1047552,\r\n      \"resourceDiskSizeInMB\": 131072,\r\n      \"memoryInMB\": 65536,\r\n      \"maxDataDiskCount\": 16\r\n    },\r\n    {\r\n      \"name\": \"Standard_E16-4s_v3\",\r\n      \"numberOfCores\": 16,\r\n      \"osDiskSizeInMB\": 1047552,\r\n      \"resourceDiskSizeInMB\": 262144,\r\n      \"memoryInMB\": 131072,\r\n      \"maxDataDiskCount\": 32\r\n    },\r\n    {\r\n      \"name\": \"Standard_E16-8s_v3\",\r\n      \"numberOfCores\": 16,\r\n      \"osDiskSizeInMB\": 1047552,\r\n      \"resourceDiskSizeInMB\": 262144,\r\n      \"memoryInMB\": 131072,\r\n      \"maxDataDiskCount\": 32\r\n    },\r\n    {\r\n      \"name\": \"Standard_E16s_v3\",\r\n      \"numberOfCores\": 16,\r\n      \"osDiskSizeInMB\": 1047552,\r\n      \"resourceDiskSizeInMB\": 262144,\r\n      \"memoryInMB\": 131072,\r\n      \"maxDataDiskCount\": 32\r\n    },\r\n    {\r\n      \"name\": \"Standard_E20s_v3\",\r\n      \"numberOfCores\": 20,\r\n      \"osDiskSizeInMB\": 1047552,\r\n      \"resourceDiskSizeInMB\": 327680,\r\n      \"memoryInMB\": 163840,\r\n      \"maxDataDiskCount\": 32\r\n    },\r\n    {\r\n      \"name\": \"Standard_E32-8s_v3\",\r\n      \"numberOfCores\": 32,\r\n      \"osDiskSizeInMB\": 1047552,\r\n      \"resourceDiskSizeInMB\": 524288,\r\n      \"memoryInMB\": 262144,\r\n      \"maxDataDiskCount\": 32\r\n    },\r\n    {\r\n      \"name\": \"Standard_E32-16s_v3\",\r\n      \"numberOfCores\": 32,\r\n      \"osDiskSizeInMB\": 1047552,\r\n      \"resourceDiskSizeInMB\": 524288,\r\n      \"memoryInMB\": 262144,\r\n      \"maxDataDiskCount\": 32\r\n    },\r\n    {\r\n      \"name\": \"Standard_E32s_v3\",\r\n      \"numberOfCores\": 32,\r\n      \"osDiskSizeInMB\": 1047552,\r\n      \"resourceDiskSizeInMB\": 524288,\r\n      \"memoryInMB\": 262144,\r\n      \"maxDataDiskCount\": 32\r\n    },\r\n    {\r\n      \"name\": \"Standard_E2_v4\",\r\n      \"numberOfCores\": 2,\r\n      \"osDiskSizeInMB\": 1047552,\r\n      \"resourceDiskSizeInMB\": 0,\r\n      \"memoryInMB\": 16384,\r\n      \"maxDataDiskCount\": 4\r\n    },\r\n    {\r\n      \"name\": \"Standard_E4_v4\",\r\n      \"numberOfCores\": 4,\r\n      \"osDiskSizeInMB\": 1047552,\r\n      \"resourceDiskSizeInMB\": 0,\r\n      \"memoryInMB\": 32768,\r\n      \"maxDataDiskCount\": 8\r\n    },\r\n    {\r\n      \"name\": \"Standard_E8_v4\",\r\n      \"numberOfCores\": 8,\r\n      \"osDiskSizeInMB\": 1047552,\r\n      \"resourceDiskSizeInMB\": 0,\r\n      \"memoryInMB\": 65536,\r\n      \"maxDataDiskCount\": 16\r\n    },\r\n    {\r\n      \"name\": \"Standard_E16_v4\",\r\n      \"numberOfCores\": 16,\r\n      \"osDiskSizeInMB\": 1047552,\r\n      \"resourceDiskSizeInMB\": 0,\r\n      \"memoryInMB\": 131072,\r\n      \"maxDataDiskCount\": 32\r\n    },\r\n    {\r\n      \"name\": \"Standard_E20_v4\",\r\n      \"numberOfCores\": 20,\r\n      \"osDiskSizeInMB\": 1047552,\r\n      \"resourceDiskSizeInMB\": 0,\r\n      \"memoryInMB\": 163840,\r\n      \"maxDataDiskCount\": 32\r\n    },\r\n    {\r\n      \"name\": \"Standard_E32_v4\",\r\n      \"numberOfCores\": 32,\r\n      \"osDiskSizeInMB\": 1047552,\r\n      \"resourceDiskSizeInMB\": 0,\r\n      \"memoryInMB\": 262144,\r\n      \"maxDataDiskCount\": 32\r\n    },\r\n    {\r\n      \"name\": \"Standard_E48_v4\",\r\n      \"numberOfCores\": 48,\r\n      \"osDiskSizeInMB\": 1047552,\r\n      \"resourceDiskSizeInMB\": 0,\r\n      \"memoryInMB\": 393216,\r\n      \"maxDataDiskCount\": 32\r\n    },\r\n    {\r\n      \"name\": \"Standard_E64_v4\",\r\n      \"numberOfCores\": 64,\r\n      \"osDiskSizeInMB\": 1047552,\r\n      \"resourceDiskSizeInMB\": 0,\r\n      \"memoryInMB\": 516096,\r\n      \"maxDataDiskCount\": 32\r\n    },\r\n    {\r\n      \"name\": \"Standard_E2d_v4\",\r\n      \"numberOfCores\": 2,\r\n      \"osDiskSizeInMB\": 1047552,\r\n      \"resourceDiskSizeInMB\": 76800,\r\n      \"memoryInMB\": 16384,\r\n      \"maxDataDiskCount\": 4\r\n    },\r\n    {\r\n      \"name\": \"Standard_E4d_v4\",\r\n      \"numberOfCores\": 4,\r\n      \"osDiskSizeInMB\": 1047552,\r\n      \"resourceDiskSizeInMB\": 153600,\r\n      \"memoryInMB\": 32768,\r\n      \"maxDataDiskCount\": 8\r\n    },\r\n    {\r\n      \"name\": \"Standard_E8d_v4\",\r\n      \"numberOfCores\": 8,\r\n      \"osDiskSizeInMB\": 1047552,\r\n      \"resourceDiskSizeInMB\": 307200,\r\n      \"memoryInMB\": 65536,\r\n      \"maxDataDiskCount\": 16\r\n    },\r\n    {\r\n      \"name\": \"Standard_E16d_v4\",\r\n      \"numberOfCores\": 16,\r\n      \"osDiskSizeInMB\": 1047552,\r\n      \"resourceDiskSizeInMB\": 614400,\r\n      \"memoryInMB\": 131072,\r\n      \"maxDataDiskCount\": 32\r\n    },\r\n    {\r\n      \"name\": \"Standard_E20d_v4\",\r\n      \"numberOfCores\": 20,\r\n      \"osDiskSizeInMB\": 1047552,\r\n      \"resourceDiskSizeInMB\": 768000,\r\n      \"memoryInMB\": 163840,\r\n      \"maxDataDiskCount\": 32\r\n    },\r\n    {\r\n      \"name\": \"Standard_E32d_v4\",\r\n      \"numberOfCores\": 32,\r\n      \"osDiskSizeInMB\": 1047552,\r\n      \"resourceDiskSizeInMB\": 1228800,\r\n      \"memoryInMB\": 262144,\r\n      \"maxDataDiskCount\": 32\r\n    },\r\n    {\r\n      \"name\": \"Standard_E48d_v4\",\r\n      \"numberOfCores\": 48,\r\n      \"osDiskSizeInMB\": 1047552,\r\n      \"resourceDiskSizeInMB\": 1843200,\r\n      \"memoryInMB\": 393216,\r\n      \"maxDataDiskCount\": 32\r\n    },\r\n    {\r\n      \"name\": \"Standard_E64d_v4\",\r\n      \"numberOfCores\": 64,\r\n      \"osDiskSizeInMB\": 1047552,\r\n      \"resourceDiskSizeInMB\": 2457600,\r\n      \"memoryInMB\": 516096,\r\n      \"maxDataDiskCount\": 32\r\n    },\r\n    {\r\n      \"name\": \"Standard_E2s_v4\",\r\n      \"numberOfCores\": 2,\r\n      \"osDiskSizeInMB\": 1047552,\r\n      \"resourceDiskSizeInMB\": 0,\r\n      \"memoryInMB\": 16384,\r\n      \"maxDataDiskCount\": 4\r\n    },\r\n    {\r\n      \"name\": \"Standard_E4-2s_v4\",\r\n      \"numberOfCores\": 4,\r\n      \"osDiskSizeInMB\": 1047552,\r\n      \"resourceDiskSizeInMB\": 0,\r\n      \"memoryInMB\": 32768,\r\n      \"maxDataDiskCount\": 8\r\n    },\r\n    {\r\n      \"name\": \"Standard_E4s_v4\",\r\n      \"numberOfCores\": 4,\r\n      \"osDiskSizeInMB\": 1047552,\r\n      \"resourceDiskSizeInMB\": 0,\r\n      \"memoryInMB\": 32768,\r\n      \"maxDataDiskCount\": 8\r\n    },\r\n    {\r\n      \"name\": \"Standard_E8-2s_v4\",\r\n      \"numberOfCores\": 8,\r\n      \"osDiskSizeInMB\": 1047552,\r\n      \"resourceDiskSizeInMB\": 0,\r\n      \"memoryInMB\": 65536,\r\n      \"maxDataDiskCount\": 16\r\n    },\r\n    {\r\n      \"name\": \"Standard_E8-4s_v4\",\r\n      \"numberOfCores\": 8,\r\n      \"osDiskSizeInMB\": 1047552,\r\n      \"resourceDiskSizeInMB\": 0,\r\n      \"memoryInMB\": 65536,\r\n      \"maxDataDiskCount\": 16\r\n    },\r\n    {\r\n      \"name\": \"Standard_E8s_v4\",\r\n      \"numberOfCores\": 8,\r\n      \"osDiskSizeInMB\": 1047552,\r\n      \"resourceDiskSizeInMB\": 0,\r\n      \"memoryInMB\": 65536,\r\n      \"maxDataDiskCount\": 16\r\n    },\r\n    {\r\n      \"name\": \"Standard_E16-4s_v4\",\r\n      \"numberOfCores\": 16,\r\n      \"osDiskSizeInMB\": 1047552,\r\n      \"resourceDiskSizeInMB\": 0,\r\n      \"memoryInMB\": 131072,\r\n      \"maxDataDiskCount\": 32\r\n    },\r\n    {\r\n      \"name\": \"Standard_E16-8s_v4\",\r\n      \"numberOfCores\": 16,\r\n      \"osDiskSizeInMB\": 1047552,\r\n      \"resourceDiskSizeInMB\": 0,\r\n      \"memoryInMB\": 131072,\r\n      \"maxDataDiskCount\": 32\r\n    },\r\n    {\r\n      \"name\": \"Standard_E16s_v4\",\r\n      \"numberOfCores\": 16,\r\n      \"osDiskSizeInMB\": 1047552,\r\n      \"resourceDiskSizeInMB\": 0,\r\n      \"memoryInMB\": 131072,\r\n      \"maxDataDiskCount\": 32\r\n    },\r\n    {\r\n      \"name\": \"Standard_E20s_v4\",\r\n      \"numberOfCores\": 20,\r\n      \"osDiskSizeInMB\": 1047552,\r\n      \"resourceDiskSizeInMB\": 0,\r\n      \"memoryInMB\": 163840,\r\n      \"maxDataDiskCount\": 32\r\n    },\r\n    {\r\n      \"name\": \"Standard_E32-8s_v4\",\r\n      \"numberOfCores\": 32,\r\n      \"osDiskSizeInMB\": 1047552,\r\n      \"resourceDiskSizeInMB\": 0,\r\n      \"memoryInMB\": 262144,\r\n      \"maxDataDiskCount\": 32\r\n    },\r\n    {\r\n      \"name\": \"Standard_E32-16s_v4\",\r\n      \"numberOfCores\": 32,\r\n      \"osDiskSizeInMB\": 1047552,\r\n      \"resourceDiskSizeInMB\": 0,\r\n      \"memoryInMB\": 262144,\r\n      \"maxDataDiskCount\": 32\r\n    },\r\n    {\r\n      \"name\": \"Standard_E32s_v4\",\r\n      \"numberOfCores\": 32,\r\n      \"osDiskSizeInMB\": 1047552,\r\n      \"resourceDiskSizeInMB\": 0,\r\n      \"memoryInMB\": 262144,\r\n      \"maxDataDiskCount\": 32\r\n    },\r\n    {\r\n      \"name\": \"Standard_E48s_v4\",\r\n      \"numberOfCores\": 48,\r\n      \"osDiskSizeInMB\": 1047552,\r\n      \"resourceDiskSizeInMB\": 0,\r\n      \"memoryInMB\": 393216,\r\n      \"maxDataDiskCount\": 32\r\n    },\r\n    {\r\n      \"name\": \"Standard_E64-16s_v4\",\r\n      \"numberOfCores\": 64,\r\n      \"osDiskSizeInMB\": 1047552,\r\n      \"resourceDiskSizeInMB\": 0,\r\n      \"memoryInMB\": 516096,\r\n      \"maxDataDiskCount\": 32\r\n    },\r\n    {\r\n      \"name\": \"Standard_E64-32s_v4\",\r\n      \"numberOfCores\": 64,\r\n      \"osDiskSizeInMB\": 1047552,\r\n      \"resourceDiskSizeInMB\": 0,\r\n      \"memoryInMB\": 516096,\r\n      \"maxDataDiskCount\": 32\r\n    },\r\n    {\r\n      \"name\": \"Standard_E64s_v4\",\r\n      \"numberOfCores\": 64,\r\n      \"osDiskSizeInMB\": 1047552,\r\n      \"resourceDiskSizeInMB\": 0,\r\n      \"memoryInMB\": 516096,\r\n      \"maxDataDiskCount\": 32\r\n    },\r\n    {\r\n      \"name\": \"Standard_E80is_v4\",\r\n      \"numberOfCores\": 80,\r\n      \"osDiskSizeInMB\": 1047552,\r\n      \"resourceDiskSizeInMB\": 0,\r\n      \"memoryInMB\": 516096,\r\n      \"maxDataDiskCount\": 32\r\n    },\r\n    {\r\n      \"name\": \"Standard_E2ds_v4\",\r\n      \"numberOfCores\": 2,\r\n      \"osDiskSizeInMB\": 1047552,\r\n      \"resourceDiskSizeInMB\": 76800,\r\n      \"memoryInMB\": 16384,\r\n      \"maxDataDiskCount\": 4\r\n    },\r\n    {\r\n      \"name\": \"Standard_E4-2ds_v4\",\r\n      \"numberOfCores\": 4,\r\n      \"osDiskSizeInMB\": 1047552,\r\n      \"resourceDiskSizeInMB\": 153600,\r\n      \"memoryInMB\": 32768,\r\n      \"maxDataDiskCount\": 8\r\n    },\r\n    {\r\n      \"name\": \"Standard_E4ds_v4\",\r\n      \"numberOfCores\": 4,\r\n      \"osDiskSizeInMB\": 1047552,\r\n      \"resourceDiskSizeInMB\": 153600,\r\n      \"memoryInMB\": 32768,\r\n      \"maxDataDiskCount\": 8\r\n    },\r\n    {\r\n      \"name\": \"Standard_E8-2ds_v4\",\r\n      \"numberOfCores\": 8,\r\n      \"osDiskSizeInMB\": 1047552,\r\n      \"resourceDiskSizeInMB\": 307200,\r\n      \"memoryInMB\": 65536,\r\n      \"maxDataDiskCount\": 16\r\n    },\r\n    {\r\n      \"name\": \"Standard_E8-4ds_v4\",\r\n      \"numberOfCores\": 8,\r\n      \"osDiskSizeInMB\": 1047552,\r\n      \"resourceDiskSizeInMB\": 307200,\r\n      \"memoryInMB\": 65536,\r\n      \"maxDataDiskCount\": 16\r\n    },\r\n    {\r\n      \"name\": \"Standard_E8ds_v4\",\r\n      \"numberOfCores\": 8,\r\n      \"osDiskSizeInMB\": 1047552,\r\n      \"resourceDiskSizeInMB\": 307200,\r\n      \"memoryInMB\": 65536,\r\n      \"maxDataDiskCount\": 16\r\n    },\r\n    {\r\n      \"name\": \"Standard_E16-4ds_v4\",\r\n      \"numberOfCores\": 16,\r\n      \"osDiskSizeInMB\": 1047552,\r\n      \"resourceDiskSizeInMB\": 614400,\r\n      \"memoryInMB\": 131072,\r\n      \"maxDataDiskCount\": 32\r\n    },\r\n    {\r\n      \"name\": \"Standard_E16-8ds_v4\",\r\n      \"numberOfCores\": 16,\r\n      \"osDiskSizeInMB\": 1047552,\r\n      \"resourceDiskSizeInMB\": 614400,\r\n      \"memoryInMB\": 131072,\r\n      \"maxDataDiskCount\": 32\r\n    },\r\n    {\r\n      \"name\": \"Standard_E16ds_v4\",\r\n      \"numberOfCores\": 16,\r\n      \"osDiskSizeInMB\": 1047552,\r\n      \"resourceDiskSizeInMB\": 614400,\r\n      \"memoryInMB\": 131072,\r\n      \"maxDataDiskCount\": 32\r\n    },\r\n    {\r\n      \"name\": \"Standard_E20ds_v4\",\r\n      \"numberOfCores\": 20,\r\n      \"osDiskSizeInMB\": 1047552,\r\n      \"resourceDiskSizeInMB\": 768000,\r\n      \"memoryInMB\": 163840,\r\n      \"maxDataDiskCount\": 32\r\n    },\r\n    {\r\n      \"name\": \"Standard_E32-8ds_v4\",\r\n      \"numberOfCores\": 32,\r\n      \"osDiskSizeInMB\": 1047552,\r\n      \"resourceDiskSizeInMB\": 1228800,\r\n      \"memoryInMB\": 262144,\r\n      \"maxDataDiskCount\": 32\r\n    },\r\n    {\r\n      \"name\": \"Standard_E32-16ds_v4\",\r\n      \"numberOfCores\": 32,\r\n      \"osDiskSizeInMB\": 1047552,\r\n      \"resourceDiskSizeInMB\": 1228800,\r\n      \"memoryInMB\": 262144,\r\n      \"maxDataDiskCount\": 32\r\n    },\r\n    {\r\n      \"name\": \"Standard_E32ds_v4\",\r\n      \"numberOfCores\": 32,\r\n      \"osDiskSizeInMB\": 1047552,\r\n      \"resourceDiskSizeInMB\": 1228800,\r\n      \"memoryInMB\": 262144,\r\n      \"maxDataDiskCount\": 32\r\n    },\r\n    {\r\n      \"name\": \"Standard_E48ds_v4\",\r\n      \"numberOfCores\": 48,\r\n      \"osDiskSizeInMB\": 1047552,\r\n      \"resourceDiskSizeInMB\": 1843200,\r\n      \"memoryInMB\": 393216,\r\n      \"maxDataDiskCount\": 32\r\n    },\r\n    {\r\n      \"name\": \"Standard_E64-16ds_v4\",\r\n      \"numberOfCores\": 64,\r\n      \"osDiskSizeInMB\": 1047552,\r\n      \"resourceDiskSizeInMB\": 2457600,\r\n      \"memoryInMB\": 516096,\r\n      \"maxDataDiskCount\": 32\r\n    },\r\n    {\r\n      \"name\": \"Standard_E64-32ds_v4\",\r\n      \"numberOfCores\": 64,\r\n      \"osDiskSizeInMB\": 1047552,\r\n      \"resourceDiskSizeInMB\": 2457600,\r\n      \"memoryInMB\": 516096,\r\n      \"maxDataDiskCount\": 32\r\n    },\r\n    {\r\n      \"name\": \"Standard_E64ds_v4\",\r\n      \"numberOfCores\": 64,\r\n      \"osDiskSizeInMB\": 1047552,\r\n      \"resourceDiskSizeInMB\": 2457600,\r\n      \"memoryInMB\": 516096,\r\n      \"maxDataDiskCount\": 32\r\n    },\r\n    {\r\n      \"name\": \"Standard_E80ids_v4\",\r\n      \"numberOfCores\": 80,\r\n      \"osDiskSizeInMB\": 1047552,\r\n      \"resourceDiskSizeInMB\": 4362240,\r\n      \"memoryInMB\": 516096,\r\n      \"maxDataDiskCount\": 32\r\n    },\r\n    {\r\n      \"name\": \"Standard_D2d_v4\",\r\n      \"numberOfCores\": 2,\r\n      \"osDiskSizeInMB\": 1047552,\r\n      \"resourceDiskSizeInMB\": 76800,\r\n      \"memoryInMB\": 8192,\r\n      \"maxDataDiskCount\": 4\r\n    },\r\n    {\r\n      \"name\": \"Standard_D4d_v4\",\r\n      \"numberOfCores\": 4,\r\n      \"osDiskSizeInMB\": 1047552,\r\n      \"resourceDiskSizeInMB\": 153600,\r\n      \"memoryInMB\": 16384,\r\n      \"maxDataDiskCount\": 8\r\n    },\r\n    {\r\n      \"name\": \"Standard_D8d_v4\",\r\n      \"numberOfCores\": 8,\r\n      \"osDiskSizeInMB\": 1047552,\r\n      \"resourceDiskSizeInMB\": 307200,\r\n      \"memoryInMB\": 32768,\r\n      \"maxDataDiskCount\": 16\r\n    },\r\n    {\r\n      \"name\": \"Standard_D16d_v4\",\r\n      \"numberOfCores\": 16,\r\n      \"osDiskSizeInMB\": 1047552,\r\n      \"resourceDiskSizeInMB\": 614400,\r\n      \"memoryInMB\": 65536,\r\n      \"maxDataDiskCount\": 32\r\n    },\r\n    {\r\n      \"name\": \"Standard_D32d_v4\",\r\n      \"numberOfCores\": 32,\r\n      \"osDiskSizeInMB\": 1047552,\r\n      \"resourceDiskSizeInMB\": 1228800,\r\n      \"memoryInMB\": 131072,\r\n      \"maxDataDiskCount\": 32\r\n    },\r\n    {\r\n      \"name\": \"Standard_D48d_v4\",\r\n      \"numberOfCores\": 48,\r\n      \"osDiskSizeInMB\": 1047552,\r\n      \"resourceDiskSizeInMB\": 1843200,\r\n      \"memoryInMB\": 196608,\r\n      \"maxDataDiskCount\": 32\r\n    },\r\n    {\r\n      \"name\": \"Standard_D64d_v4\",\r\n      \"numberOfCores\": 64,\r\n      \"osDiskSizeInMB\": 1047552,\r\n      \"resourceDiskSizeInMB\": 2457600,\r\n      \"memoryInMB\": 262144,\r\n      \"maxDataDiskCount\": 32\r\n    },\r\n    {\r\n      \"name\": \"Standard_D2_v4\",\r\n      \"numberOfCores\": 2,\r\n      \"osDiskSizeInMB\": 1047552,\r\n      \"resourceDiskSizeInMB\": 0,\r\n      \"memoryInMB\": 8192,\r\n      \"maxDataDiskCount\": 4\r\n    },\r\n    {\r\n      \"name\": \"Standard_D4_v4\",\r\n      \"numberOfCores\": 4,\r\n      \"osDiskSizeInMB\": 1047552,\r\n      \"resourceDiskSizeInMB\": 0,\r\n      \"memoryInMB\": 16384,\r\n      \"maxDataDiskCount\": 8\r\n    },\r\n    {\r\n      \"name\": \"Standard_D8_v4\",\r\n      \"numberOfCores\": 8,\r\n      \"osDiskSizeInMB\": 1047552,\r\n      \"resourceDiskSizeInMB\": 0,\r\n      \"memoryInMB\": 32768,\r\n      \"maxDataDiskCount\": 16\r\n    },\r\n    {\r\n      \"name\": \"Standard_D16_v4\",\r\n      \"numberOfCores\": 16,\r\n      \"osDiskSizeInMB\": 1047552,\r\n      \"resourceDiskSizeInMB\": 0,\r\n      \"memoryInMB\": 65536,\r\n      \"maxDataDiskCount\": 32\r\n    },\r\n    {\r\n      \"name\": \"Standard_D32_v4\",\r\n      \"numberOfCores\": 32,\r\n      \"osDiskSizeInMB\": 1047552,\r\n      \"resourceDiskSizeInMB\": 0,\r\n      \"memoryInMB\": 131072,\r\n      \"maxDataDiskCount\": 32\r\n    },\r\n    {\r\n      \"name\": \"Standard_D48_v4\",\r\n      \"numberOfCores\": 48,\r\n      \"osDiskSizeInMB\": 1047552,\r\n      \"resourceDiskSizeInMB\": 0,\r\n      \"memoryInMB\": 196608,\r\n      \"maxDataDiskCount\": 32\r\n    },\r\n    {\r\n      \"name\": \"Standard_D64_v4\",\r\n      \"numberOfCores\": 64,\r\n      \"osDiskSizeInMB\": 1047552,\r\n      \"resourceDiskSizeInMB\": 0,\r\n      \"memoryInMB\": 262144,\r\n      \"maxDataDiskCount\": 32\r\n    },\r\n    {\r\n      \"name\": \"Standard_D2ds_v4\",\r\n      \"numberOfCores\": 2,\r\n      \"osDiskSizeInMB\": 1047552,\r\n      \"resourceDiskSizeInMB\": 76800,\r\n      \"memoryInMB\": 8192,\r\n      \"maxDataDiskCount\": 4\r\n    },\r\n    {\r\n      \"name\": \"Standard_D4ds_v4\",\r\n      \"numberOfCores\": 4,\r\n      \"osDiskSizeInMB\": 1047552,\r\n      \"resourceDiskSizeInMB\": 153600,\r\n      \"memoryInMB\": 16384,\r\n      \"maxDataDiskCount\": 8\r\n    },\r\n    {\r\n      \"name\": \"Standard_D8ds_v4\",\r\n      \"numberOfCores\": 8,\r\n      \"osDiskSizeInMB\": 1047552,\r\n      \"resourceDiskSizeInMB\": 307200,\r\n      \"memoryInMB\": 32768,\r\n      \"maxDataDiskCount\": 16\r\n    },\r\n    {\r\n      \"name\": \"Standard_D16ds_v4\",\r\n      \"numberOfCores\": 16,\r\n      \"osDiskSizeInMB\": 1047552,\r\n      \"resourceDiskSizeInMB\": 614400,\r\n      \"memoryInMB\": 65536,\r\n      \"maxDataDiskCount\": 32\r\n    },\r\n    {\r\n      \"name\": \"Standard_D32ds_v4\",\r\n      \"numberOfCores\": 32,\r\n      \"osDiskSizeInMB\": 1047552,\r\n      \"resourceDiskSizeInMB\": 1228800,\r\n      \"memoryInMB\": 131072,\r\n      \"maxDataDiskCount\": 32\r\n    },\r\n    {\r\n      \"name\": \"Standard_D48ds_v4\",\r\n      \"numberOfCores\": 48,\r\n      \"osDiskSizeInMB\": 1047552,\r\n      \"resourceDiskSizeInMB\": 1843200,\r\n      \"memoryInMB\": 196608,\r\n      \"maxDataDiskCount\": 32\r\n    },\r\n    {\r\n      \"name\": \"Standard_D64ds_v4\",\r\n      \"numberOfCores\": 64,\r\n      \"osDiskSizeInMB\": 1047552,\r\n      \"resourceDiskSizeInMB\": 2457600,\r\n      \"memoryInMB\": 262144,\r\n      \"maxDataDiskCount\": 32\r\n    },\r\n    {\r\n      \"name\": \"Standard_D2s_v4\",\r\n      \"numberOfCores\": 2,\r\n      \"osDiskSizeInMB\": 1047552,\r\n      \"resourceDiskSizeInMB\": 0,\r\n      \"memoryInMB\": 8192,\r\n      \"maxDataDiskCount\": 4\r\n    },\r\n    {\r\n      \"name\": \"Standard_D4s_v4\",\r\n      \"numberOfCores\": 4,\r\n      \"osDiskSizeInMB\": 1047552,\r\n      \"resourceDiskSizeInMB\": 0,\r\n      \"memoryInMB\": 16384,\r\n      \"maxDataDiskCount\": 8\r\n    },\r\n    {\r\n      \"name\": \"Standard_D8s_v4\",\r\n      \"numberOfCores\": 8,\r\n      \"osDiskSizeInMB\": 1047552,\r\n      \"resourceDiskSizeInMB\": 0,\r\n      \"memoryInMB\": 32768,\r\n      \"maxDataDiskCount\": 16\r\n    },\r\n    {\r\n      \"name\": \"Standard_D16s_v4\",\r\n      \"numberOfCores\": 16,\r\n      \"osDiskSizeInMB\": 1047552,\r\n      \"resourceDiskSizeInMB\": 0,\r\n      \"memoryInMB\": 65536,\r\n      \"maxDataDiskCount\": 32\r\n    },\r\n    {\r\n      \"name\": \"Standard_D32s_v4\",\r\n      \"numberOfCores\": 32,\r\n      \"osDiskSizeInMB\": 1047552,\r\n      \"resourceDiskSizeInMB\": 0,\r\n      \"memoryInMB\": 131072,\r\n      \"maxDataDiskCount\": 32\r\n    },\r\n    {\r\n      \"name\": \"Standard_D48s_v4\",\r\n      \"numberOfCores\": 48,\r\n      \"osDiskSizeInMB\": 1047552,\r\n      \"resourceDiskSizeInMB\": 0,\r\n      \"memoryInMB\": 196608,\r\n      \"maxDataDiskCount\": 32\r\n    },\r\n    {\r\n      \"name\": \"Standard_D64s_v4\",\r\n      \"numberOfCores\": 64,\r\n      \"osDiskSizeInMB\": 1047552,\r\n      \"resourceDiskSizeInMB\": 0,\r\n      \"memoryInMB\": 262144,\r\n      \"maxDataDiskCount\": 32\r\n    },\r\n    {\r\n      \"name\": \"Standard_E48_v3\",\r\n      \"numberOfCores\": 48,\r\n      \"osDiskSizeInMB\": 1047552,\r\n      \"resourceDiskSizeInMB\": 1228800,\r\n      \"memoryInMB\": 393216,\r\n      \"maxDataDiskCount\": 32\r\n    },\r\n    {\r\n      \"name\": \"Standard_E64_v3\",\r\n      \"numberOfCores\": 64,\r\n      \"osDiskSizeInMB\": 1047552,\r\n      \"resourceDiskSizeInMB\": 1638400,\r\n      \"memoryInMB\": 442368,\r\n      \"maxDataDiskCount\": 32\r\n    },\r\n    {\r\n      \"name\": \"Standard_E48s_v3\",\r\n      \"numberOfCores\": 48,\r\n      \"osDiskSizeInMB\": 1047552,\r\n      \"resourceDiskSizeInMB\": 786432,\r\n      \"memoryInMB\": 393216,\r\n      \"maxDataDiskCount\": 32\r\n    },\r\n    {\r\n      \"name\": \"Standard_E64-16s_v3\",\r\n      \"numberOfCores\": 64,\r\n      \"osDiskSizeInMB\": 1047552,\r\n      \"resourceDiskSizeInMB\": 884736,\r\n      \"memoryInMB\": 442368,\r\n      \"maxDataDiskCount\": 32\r\n    },\r\n    {\r\n      \"name\": \"Standard_E64-32s_v3\",\r\n      \"numberOfCores\": 64,\r\n      \"osDiskSizeInMB\": 1047552,\r\n      \"resourceDiskSizeInMB\": 884736,\r\n      \"memoryInMB\": 442368,\r\n      \"maxDataDiskCount\": 32\r\n    },\r\n    {\r\n      \"name\": \"Standard_E64s_v3\",\r\n      \"numberOfCores\": 64,\r\n      \"osDiskSizeInMB\": 1047552,\r\n      \"resourceDiskSizeInMB\": 884736,\r\n      \"memoryInMB\": 442368,\r\n      \"maxDataDiskCount\": 32\r\n    },\r\n    {\r\n      \"name\": \"Standard_F2s_v2\",\r\n      \"numberOfCores\": 2,\r\n      \"osDiskSizeInMB\": 1047552,\r\n      \"resourceDiskSizeInMB\": 16384,\r\n      \"memoryInMB\": 4096,\r\n      \"maxDataDiskCount\": 4\r\n    },\r\n    {\r\n      \"name\": \"Standard_F4s_v2\",\r\n      \"numberOfCores\": 4,\r\n      \"osDiskSizeInMB\": 1047552,\r\n      \"resourceDiskSizeInMB\": 32768,\r\n      \"memoryInMB\": 8192,\r\n      \"maxDataDiskCount\": 8\r\n    },\r\n    {\r\n      \"name\": \"Standard_F8s_v2\",\r\n      \"numberOfCores\": 8,\r\n      \"osDiskSizeInMB\": 1047552,\r\n      \"resourceDiskSizeInMB\": 65536,\r\n      \"memoryInMB\": 16384,\r\n      \"maxDataDiskCount\": 16\r\n    },\r\n    {\r\n      \"name\": \"Standard_F16s_v2\",\r\n      \"numberOfCores\": 16,\r\n      \"osDiskSizeInMB\": 1047552,\r\n      \"resourceDiskSizeInMB\": 131072,\r\n      \"memoryInMB\": 32768,\r\n      \"maxDataDiskCount\": 32\r\n    },\r\n    {\r\n      \"name\": \"Standard_F32s_v2\",\r\n      \"numberOfCores\": 32,\r\n      \"osDiskSizeInMB\": 1047552,\r\n      \"resourceDiskSizeInMB\": 262144,\r\n      \"memoryInMB\": 65536,\r\n      \"maxDataDiskCount\": 32\r\n    },\r\n    {\r\n      \"name\": \"Standard_F48s_v2\",\r\n      \"numberOfCores\": 48,\r\n      \"osDiskSizeInMB\": 1047552,\r\n      \"resourceDiskSizeInMB\": 393216,\r\n      \"memoryInMB\": 98304,\r\n      \"maxDataDiskCount\": 32\r\n    },\r\n    {\r\n      \"name\": \"Standard_F64s_v2\",\r\n      \"numberOfCores\": 64,\r\n      \"osDiskSizeInMB\": 1047552,\r\n      \"resourceDiskSizeInMB\": 524288,\r\n      \"memoryInMB\": 131072,\r\n      \"maxDataDiskCount\": 32\r\n    },\r\n    {\r\n      \"name\": \"Standard_F72s_v2\",\r\n      \"numberOfCores\": 72,\r\n      \"osDiskSizeInMB\": 1047552,\r\n      \"resourceDiskSizeInMB\": 589824,\r\n      \"memoryInMB\": 147456,\r\n      \"maxDataDiskCount\": 32\r\n    },\r\n    {\r\n      \"name\": \"Standard_DS1\",\r\n      \"numberOfCores\": 1,\r\n      \"osDiskSizeInMB\": 1047552,\r\n      \"resourceDiskSizeInMB\": 7168,\r\n      \"memoryInMB\": 3584,\r\n      \"maxDataDiskCount\": 4\r\n    },\r\n    {\r\n      \"name\": \"Standard_DS2\",\r\n      \"numberOfCores\": 2,\r\n      \"osDiskSizeInMB\": 1047552,\r\n      \"resourceDiskSizeInMB\": 14336,\r\n      \"memoryInMB\": 7168,\r\n      \"maxDataDiskCount\": 8\r\n    },\r\n    {\r\n      \"name\": \"Standard_DS3\",\r\n      \"numberOfCores\": 4,\r\n      \"osDiskSizeInMB\": 1047552,\r\n      \"resourceDiskSizeInMB\": 28672,\r\n      \"memoryInMB\": 14336,\r\n      \"maxDataDiskCount\": 16\r\n    },\r\n    {\r\n      \"name\": \"Standard_DS4\",\r\n      \"numberOfCores\": 8,\r\n      \"osDiskSizeInMB\": 1047552,\r\n      \"resourceDiskSizeInMB\": 57344,\r\n      \"memoryInMB\": 28672,\r\n      \"maxDataDiskCount\": 32\r\n    },\r\n    {\r\n      \"name\": \"Standard_DS11\",\r\n      \"numberOfCores\": 2,\r\n      \"osDiskSizeInMB\": 1047552,\r\n      \"resourceDiskSizeInMB\": 28672,\r\n      \"memoryInMB\": 14336,\r\n      \"maxDataDiskCount\": 8\r\n    },\r\n    {\r\n      \"name\": \"Standard_DS12\",\r\n      \"numberOfCores\": 4,\r\n      \"osDiskSizeInMB\": 1047552,\r\n      \"resourceDiskSizeInMB\": 57344,\r\n      \"memoryInMB\": 28672,\r\n      \"maxDataDiskCount\": 16\r\n    },\r\n    {\r\n      \"name\": \"Standard_DS13\",\r\n      \"numberOfCores\": 8,\r\n      \"osDiskSizeInMB\": 1047552,\r\n      \"resourceDiskSizeInMB\": 114688,\r\n      \"memoryInMB\": 57344,\r\n      \"maxDataDiskCount\": 32\r\n    },\r\n    {\r\n      \"name\": \"Standard_DS14\",\r\n      \"numberOfCores\": 16,\r\n      \"osDiskSizeInMB\": 1047552,\r\n      \"resourceDiskSizeInMB\": 229376,\r\n      \"memoryInMB\": 114688,\r\n      \"maxDataDiskCount\": 64\r\n    },\r\n    {\r\n      \"name\": \"Standard_D2a_v4\",\r\n      \"numberOfCores\": 2,\r\n      \"osDiskSizeInMB\": 1047552,\r\n      \"resourceDiskSizeInMB\": 51200,\r\n      \"memoryInMB\": 8192,\r\n      \"maxDataDiskCount\": 4\r\n    },\r\n    {\r\n      \"name\": \"Standard_D4a_v4\",\r\n      \"numberOfCores\": 4,\r\n      \"osDiskSizeInMB\": 1047552,\r\n      \"resourceDiskSizeInMB\": 102400,\r\n      \"memoryInMB\": 16384,\r\n      \"maxDataDiskCount\": 8\r\n    },\r\n    {\r\n      \"name\": \"Standard_D8a_v4\",\r\n      \"numberOfCores\": 8,\r\n      \"osDiskSizeInMB\": 1047552,\r\n      \"resourceDiskSizeInMB\": 204800,\r\n      \"memoryInMB\": 32768,\r\n      \"maxDataDiskCount\": 16\r\n    },\r\n    {\r\n      \"name\": \"Standard_D16a_v4\",\r\n      \"numberOfCores\": 16,\r\n      \"osDiskSizeInMB\": 1047552,\r\n      \"resourceDiskSizeInMB\": 409600,\r\n      \"memoryInMB\": 65536,\r\n      \"maxDataDiskCount\": 32\r\n    },\r\n    {\r\n      \"name\": \"Standard_D32a_v4\",\r\n      \"numberOfCores\": 32,\r\n      \"osDiskSizeInMB\": 1047552,\r\n      \"resourceDiskSizeInMB\": 819200,\r\n      \"memoryInMB\": 131072,\r\n      \"maxDataDiskCount\": 32\r\n    },\r\n    {\r\n      \"name\": \"Standard_D48a_v4\",\r\n      \"numberOfCores\": 48,\r\n      \"osDiskSizeInMB\": 1047552,\r\n      \"resourceDiskSizeInMB\": 1228800,\r\n      \"memoryInMB\": 196608,\r\n      \"maxDataDiskCount\": 32\r\n    },\r\n    {\r\n      \"name\": \"Standard_D64a_v4\",\r\n      \"numberOfCores\": 64,\r\n      \"osDiskSizeInMB\": 1047552,\r\n      \"resourceDiskSizeInMB\": 1638400,\r\n      \"memoryInMB\": 262144,\r\n      \"maxDataDiskCount\": 32\r\n    },\r\n    {\r\n      \"name\": \"Standard_D96a_v4\",\r\n      \"numberOfCores\": 96,\r\n      \"osDiskSizeInMB\": 1047552,\r\n      \"resourceDiskSizeInMB\": 2457600,\r\n      \"memoryInMB\": 393216,\r\n      \"maxDataDiskCount\": 32\r\n    },\r\n    {\r\n      \"name\": \"Standard_D2as_v4\",\r\n      \"numberOfCores\": 2,\r\n      \"osDiskSizeInMB\": 1047552,\r\n      \"resourceDiskSizeInMB\": 16384,\r\n      \"memoryInMB\": 8192,\r\n      \"maxDataDiskCount\": 4\r\n    },\r\n    {\r\n      \"name\": \"Standard_D4as_v4\",\r\n      \"numberOfCores\": 4,\r\n      \"osDiskSizeInMB\": 1047552,\r\n      \"resourceDiskSizeInMB\": 32768,\r\n      \"memoryInMB\": 16384,\r\n      \"maxDataDiskCount\": 8\r\n    },\r\n    {\r\n      \"name\": \"Standard_D8as_v4\",\r\n      \"numberOfCores\": 8,\r\n      \"osDiskSizeInMB\": 1047552,\r\n      \"resourceDiskSizeInMB\": 65536,\r\n      \"memoryInMB\": 32768,\r\n      \"maxDataDiskCount\": 16\r\n    },\r\n    {\r\n      \"name\": \"Standard_D16as_v4\",\r\n      \"numberOfCores\": 16,\r\n      \"osDiskSizeInMB\": 1047552,\r\n      \"resourceDiskSizeInMB\": 131072,\r\n      \"memoryInMB\": 65536,\r\n      \"maxDataDiskCount\": 32\r\n    },\r\n    {\r\n      \"name\": \"Standard_D32as_v4\",\r\n      \"numberOfCores\": 32,\r\n      \"osDiskSizeInMB\": 1047552,\r\n      \"resourceDiskSizeInMB\": 262144,\r\n      \"memoryInMB\": 131072,\r\n      \"maxDataDiskCount\": 32\r\n    },\r\n    {\r\n      \"name\": \"Standard_D48as_v4\",\r\n      \"numberOfCores\": 48,\r\n      \"osDiskSizeInMB\": 1047552,\r\n      \"resourceDiskSizeInMB\": 393216,\r\n      \"memoryInMB\": 196608,\r\n      \"maxDataDiskCount\": 32\r\n    },\r\n    {\r\n      \"name\": \"Standard_D64as_v4\",\r\n      \"numberOfCores\": 64,\r\n      \"osDiskSizeInMB\": 1047552,\r\n      \"resourceDiskSizeInMB\": 524288,\r\n      \"memoryInMB\": 262144,\r\n      \"maxDataDiskCount\": 32\r\n    },\r\n    {\r\n      \"name\": \"Standard_D96as_v4\",\r\n      \"numberOfCores\": 96,\r\n      \"osDiskSizeInMB\": 1047552,\r\n      \"resourceDiskSizeInMB\": 786432,\r\n      \"memoryInMB\": 393216,\r\n      \"maxDataDiskCount\": 32\r\n    },\r\n    {\r\n      \"name\": \"Standard_E2a_v4\",\r\n      \"numberOfCores\": 2,\r\n      \"osDiskSizeInMB\": 1047552,\r\n      \"resourceDiskSizeInMB\": 51200,\r\n      \"memoryInMB\": 16384,\r\n      \"maxDataDiskCount\": 4\r\n    },\r\n    {\r\n      \"name\": \"Standard_E4a_v4\",\r\n      \"numberOfCores\": 4,\r\n      \"osDiskSizeInMB\": 1047552,\r\n      \"resourceDiskSizeInMB\": 102400,\r\n      \"memoryInMB\": 32768,\r\n      \"maxDataDiskCount\": 8\r\n    },\r\n    {\r\n      \"name\": \"Standard_E8a_v4\",\r\n      \"numberOfCores\": 8,\r\n      \"osDiskSizeInMB\": 1047552,\r\n      \"resourceDiskSizeInMB\": 204800,\r\n      \"memoryInMB\": 65536,\r\n      \"maxDataDiskCount\": 16\r\n    },\r\n    {\r\n      \"name\": \"Standard_E16a_v4\",\r\n      \"numberOfCores\": 16,\r\n      \"osDiskSizeInMB\": 1047552,\r\n      \"resourceDiskSizeInMB\": 409600,\r\n      \"memoryInMB\": 131072,\r\n      \"maxDataDiskCount\": 32\r\n    },\r\n    {\r\n      \"name\": \"Standard_E20a_v4\",\r\n      \"numberOfCores\": 20,\r\n      \"osDiskSizeInMB\": 1047552,\r\n      \"resourceDiskSizeInMB\": 512000,\r\n      \"memoryInMB\": 163840,\r\n      \"maxDataDiskCount\": 32\r\n    },\r\n    {\r\n      \"name\": \"Standard_E32a_v4\",\r\n      \"numberOfCores\": 32,\r\n      \"osDiskSizeInMB\": 1047552,\r\n      \"resourceDiskSizeInMB\": 819200,\r\n      \"memoryInMB\": 262144,\r\n      \"maxDataDiskCount\": 32\r\n    },\r\n    {\r\n      \"name\": \"Standard_E48a_v4\",\r\n      \"numberOfCores\": 48,\r\n      \"osDiskSizeInMB\": 1047552,\r\n      \"resourceDiskSizeInMB\": 1228800,\r\n      \"memoryInMB\": 393216,\r\n      \"maxDataDiskCount\": 32\r\n    },\r\n    {\r\n      \"name\": \"Standard_E64a_v4\",\r\n      \"numberOfCores\": 64,\r\n      \"osDiskSizeInMB\": 1047552,\r\n      \"resourceDiskSizeInMB\": 1638400,\r\n      \"memoryInMB\": 524288,\r\n      \"maxDataDiskCount\": 32\r\n    },\r\n    {\r\n      \"name\": \"Standard_E96a_v4\",\r\n      \"numberOfCores\": 96,\r\n      \"osDiskSizeInMB\": 1047552,\r\n      \"resourceDiskSizeInMB\": 2457600,\r\n      \"memoryInMB\": 688128,\r\n      \"maxDataDiskCount\": 32\r\n    },\r\n    {\r\n      \"name\": \"Standard_E2as_v4\",\r\n      \"numberOfCores\": 2,\r\n      \"osDiskSizeInMB\": 1047552,\r\n      \"resourceDiskSizeInMB\": 32768,\r\n      \"memoryInMB\": 16384,\r\n      \"maxDataDiskCount\": 4\r\n    },\r\n    {\r\n      \"name\": \"Standard_E4-2as_v4\",\r\n      \"numberOfCores\": 4,\r\n      \"osDiskSizeInMB\": 1047552,\r\n      \"resourceDiskSizeInMB\": 65536,\r\n      \"memoryInMB\": 32768,\r\n      \"maxDataDiskCount\": 8\r\n    },\r\n    {\r\n      \"name\": \"Standard_E4as_v4\",\r\n      \"numberOfCores\": 4,\r\n      \"osDiskSizeInMB\": 1047552,\r\n      \"resourceDiskSizeInMB\": 65536,\r\n      \"memoryInMB\": 32768,\r\n      \"maxDataDiskCount\": 8\r\n    },\r\n    {\r\n      \"name\": \"Standard_E8-2as_v4\",\r\n      \"numberOfCores\": 8,\r\n      \"osDiskSizeInMB\": 1047552,\r\n      \"resourceDiskSizeInMB\": 131072,\r\n      \"memoryInMB\": 65536,\r\n      \"maxDataDiskCount\": 16\r\n    },\r\n    {\r\n      \"name\": \"Standard_E8-4as_v4\",\r\n      \"numberOfCores\": 8,\r\n      \"osDiskSizeInMB\": 1047552,\r\n      \"resourceDiskSizeInMB\": 131072,\r\n      \"memoryInMB\": 65536,\r\n      \"maxDataDiskCount\": 16\r\n    },\r\n    {\r\n      \"name\": \"Standard_E8as_v4\",\r\n      \"numberOfCores\": 8,\r\n      \"osDiskSizeInMB\": 1047552,\r\n      \"resourceDiskSizeInMB\": 131072,\r\n      \"memoryInMB\": 65536,\r\n      \"maxDataDiskCount\": 16\r\n    },\r\n    {\r\n      \"name\": \"Standard_E16-4as_v4\",\r\n      \"numberOfCores\": 16,\r\n      \"osDiskSizeInMB\": 1047552,\r\n      \"resourceDiskSizeInMB\": 262144,\r\n      \"memoryInMB\": 131072,\r\n      \"maxDataDiskCount\": 32\r\n    },\r\n    {\r\n      \"name\": \"Standard_E16-8as_v4\",\r\n      \"numberOfCores\": 16,\r\n      \"osDiskSizeInMB\": 1047552,\r\n      \"resourceDiskSizeInMB\": 262144,\r\n      \"memoryInMB\": 131072,\r\n      \"maxDataDiskCount\": 32\r\n    },\r\n    {\r\n      \"name\": \"Standard_E16as_v4\",\r\n      \"numberOfCores\": 16,\r\n      \"osDiskSizeInMB\": 1047552,\r\n      \"resourceDiskSizeInMB\": 262144,\r\n      \"memoryInMB\": 131072,\r\n      \"maxDataDiskCount\": 32\r\n    },\r\n    {\r\n      \"name\": \"Standard_E20as_v4\",\r\n      \"numberOfCores\": 20,\r\n      \"osDiskSizeInMB\": 1047552,\r\n      \"resourceDiskSizeInMB\": 327680,\r\n      \"memoryInMB\": 163840,\r\n      \"maxDataDiskCount\": 32\r\n    },\r\n    {\r\n      \"name\": \"Standard_E32-8as_v4\",\r\n      \"numberOfCores\": 32,\r\n      \"osDiskSizeInMB\": 1047552,\r\n      \"resourceDiskSizeInMB\": 524288,\r\n      \"memoryInMB\": 262144,\r\n      \"maxDataDiskCount\": 32\r\n    },\r\n    {\r\n      \"name\": \"Standard_E32-16as_v4\",\r\n      \"numberOfCores\": 32,\r\n      \"osDiskSizeInMB\": 1047552,\r\n      \"resourceDiskSizeInMB\": 524288,\r\n      \"memoryInMB\": 262144,\r\n      \"maxDataDiskCount\": 32\r\n    },\r\n    {\r\n      \"name\": \"Standard_E32as_v4\",\r\n      \"numberOfCores\": 32,\r\n      \"osDiskSizeInMB\": 1047552,\r\n      \"resourceDiskSizeInMB\": 524288,\r\n      \"memoryInMB\": 262144,\r\n      \"maxDataDiskCount\": 32\r\n    },\r\n    {\r\n      \"name\": \"Standard_E48as_v4\",\r\n      \"numberOfCores\": 48,\r\n      \"osDiskSizeInMB\": 1047552,\r\n      \"resourceDiskSizeInMB\": 786432,\r\n      \"memoryInMB\": 393216,\r\n      \"maxDataDiskCount\": 32\r\n    },\r\n    {\r\n      \"name\": \"Standard_E64-16as_v4\",\r\n      \"numberOfCores\": 64,\r\n      \"osDiskSizeInMB\": 1047552,\r\n      \"resourceDiskSizeInMB\": 884736,\r\n      \"memoryInMB\": 524288,\r\n      \"maxDataDiskCount\": 32\r\n    },\r\n    {\r\n      \"name\": \"Standard_E64-32as_v4\",\r\n      \"numberOfCores\": 64,\r\n      \"osDiskSizeInMB\": 1047552,\r\n      \"resourceDiskSizeInMB\": 884736,\r\n      \"memoryInMB\": 524288,\r\n      \"maxDataDiskCount\": 32\r\n    },\r\n    {\r\n      \"name\": \"Standard_E64as_v4\",\r\n      \"numberOfCores\": 64,\r\n      \"osDiskSizeInMB\": 1047552,\r\n      \"resourceDiskSizeInMB\": 884736,\r\n      \"memoryInMB\": 524288,\r\n      \"maxDataDiskCount\": 32\r\n    },\r\n    {\r\n      \"name\": \"Standard_E96-24as_v4\",\r\n      \"numberOfCores\": 96,\r\n      \"osDiskSizeInMB\": 1047552,\r\n      \"resourceDiskSizeInMB\": 1376256,\r\n      \"memoryInMB\": 688128,\r\n      \"maxDataDiskCount\": 32\r\n    },\r\n    {\r\n      \"name\": \"Standard_E96-48as_v4\",\r\n      \"numberOfCores\": 96,\r\n      \"osDiskSizeInMB\": 1047552,\r\n      \"resourceDiskSizeInMB\": 1376256,\r\n      \"memoryInMB\": 688128,\r\n      \"maxDataDiskCount\": 32\r\n    },\r\n    {\r\n      \"name\": \"Standard_E96as_v4\",\r\n      \"numberOfCores\": 96,\r\n      \"osDiskSizeInMB\": 1047552,\r\n      \"resourceDiskSizeInMB\": 1376256,\r\n      \"memoryInMB\": 688128,\r\n      \"maxDataDiskCount\": 32\r\n    },\r\n    {\r\n      \"name\": \"Standard_E64i_v3\",\r\n      \"numberOfCores\": 64,\r\n      \"osDiskSizeInMB\": 1047552,\r\n      \"resourceDiskSizeInMB\": 1638400,\r\n      \"memoryInMB\": 442368,\r\n      \"maxDataDiskCount\": 32\r\n    },\r\n    {\r\n      \"name\": \"Standard_E64is_v3\",\r\n      \"numberOfCores\": 64,\r\n      \"osDiskSizeInMB\": 1047552,\r\n      \"resourceDiskSizeInMB\": 884736,\r\n      \"memoryInMB\": 442368,\r\n      \"maxDataDiskCount\": 32\r\n    }\r\n  ]\r\n}",
-      "StatusCode": 200
-    },
-    {
-      "RequestUri": "/subscriptions/e37510d7-33b6-4676-886f-ee75bcc01871/resourcegroups/crptestar6665?api-version=2017-05-10",
-      "EncodedRequestUri": "L3N1YnNjcmlwdGlvbnMvZTM3NTEwZDctMzNiNi00Njc2LTg4NmYtZWU3NWJjYzAxODcxL3Jlc291cmNlZ3JvdXBzL2NycHRlc3RhcjY2NjU/YXBpLXZlcnNpb249MjAxNy0wNS0xMA==",
->>>>>>> ba3a4ca0
-      "RequestMethod": "DELETE",
-      "RequestBody": "",
-      "RequestHeaders": {
-        "x-ms-client-request-id": [
-<<<<<<< HEAD
-          "c8e8eb34-9cbd-4d29-b4cd-bc0618ee1395"
-=======
-          "675c02ca-6280-4386-bae5-20fb8b40e853"
->>>>>>> ba3a4ca0
-        ],
-        "Accept-Language": [
-          "en-US"
-        ],
-        "User-Agent": [
-          "FxVersion/4.6.29518.01",
-          "OSName/Windows",
-          "OSVersion/Microsoft.Windows.10.0.19042.",
+          "OSVersion/Microsoft.Windows.10.0.18363.",
           "Microsoft.Azure.Management.ResourceManager.ResourceManagementClient/1.6.0.0"
         ]
       },
@@ -2762,21 +1669,11 @@
         "Cache-Control": [
           "no-cache"
         ],
-<<<<<<< HEAD
-        "Date": [
-          "Thu, 02 Apr 2020 17:23:11 GMT"
-        ],
-=======
->>>>>>> ba3a4ca0
         "Pragma": [
           "no-cache"
         ],
         "Location": [
-<<<<<<< HEAD
-          "https://management.azure.com/subscriptions/0296790d-427c-48ca-b204-8b729bbd8670/operationresults/eyJqb2JJZCI6IlJFU09VUkNFR1JPVVBERUxFVElPTkpPQi1DUlBURVNUQVI1OTc2LU5PUlRIRVVST1BFIiwiam9iTG9jYXRpb24iOiJub3J0aGV1cm9wZSJ9?api-version=2017-05-10"
-=======
-          "https://management.azure.com/subscriptions/e37510d7-33b6-4676-886f-ee75bcc01871/operationresults/eyJqb2JJZCI6IlJFU09VUkNFR1JPVVBERUxFVElPTkpPQi1DUlBURVNUQVI2NjY1LU5PUlRIRVVST1BFIiwiam9iTG9jYXRpb24iOiJub3J0aGV1cm9wZSJ9?api-version=2017-05-10"
->>>>>>> ba3a4ca0
+          "https://management.azure.com/subscriptions/e37510d7-33b6-4676-886f-ee75bcc01871/operationresults/eyJqb2JJZCI6IlJFU09VUkNFR1JPVVBERUxFVElPTkpPQi1DUlBURVNUQVI4MDI0LU5PUlRIRVVST1BFIiwiam9iTG9jYXRpb24iOiJub3J0aGV1cm9wZSJ9?api-version=2017-05-10"
         ],
         "Retry-After": [
           "15"
@@ -2785,32 +1682,22 @@
           "14999"
         ],
         "x-ms-request-id": [
-<<<<<<< HEAD
-          "b866b825-57fc-4043-aaa4-995389c2e6ec"
-        ],
-        "x-ms-correlation-request-id": [
-          "b866b825-57fc-4043-aaa4-995389c2e6ec"
-        ],
-        "x-ms-routing-request-id": [
-          "WESTUS:20200402T172312Z:b866b825-57fc-4043-aaa4-995389c2e6ec"
-=======
-          "39a7825a-e8ee-4a29-878b-f4ac633517ae"
-        ],
-        "x-ms-correlation-request-id": [
-          "39a7825a-e8ee-4a29-878b-f4ac633517ae"
-        ],
-        "x-ms-routing-request-id": [
-          "EASTUS2:20210618T055855Z:39a7825a-e8ee-4a29-878b-f4ac633517ae"
->>>>>>> ba3a4ca0
-        ],
-        "Strict-Transport-Security": [
-          "max-age=31536000; includeSubDomains"
-        ],
-        "X-Content-Type-Options": [
-          "nosniff"
-        ],
-        "Date": [
-          "Fri, 18 Jun 2021 05:58:54 GMT"
+          "e9469685-d29c-41e4-8591-17cc385d75d1"
+        ],
+        "x-ms-correlation-request-id": [
+          "e9469685-d29c-41e4-8591-17cc385d75d1"
+        ],
+        "x-ms-routing-request-id": [
+          "EASTUS2:20210323T004416Z:e9469685-d29c-41e4-8591-17cc385d75d1"
+        ],
+        "Strict-Transport-Security": [
+          "max-age=31536000; includeSubDomains"
+        ],
+        "X-Content-Type-Options": [
+          "nosniff"
+        ],
+        "Date": [
+          "Tue, 23 Mar 2021 00:44:16 GMT"
         ],
         "Expires": [
           "-1"
@@ -2825,60 +1712,31 @@
   ],
   "Names": {
     "TestVMScenarioOperationsInternal": [
-<<<<<<< HEAD
-      "crptestar5976",
-      "crptestar9173",
-      "as6866"
+      "crptestar8024",
+      "crptestar1145",
+      "as2755"
     ],
     "CreatePublicIP": [
-      "pip6037",
-      "dn3136"
+      "pip7114",
+      "dn7384"
     ],
     "CreateVNET": [
-      "vn8162",
-      "sn8237"
+      "vn5792",
+      "sn9174"
     ],
     "CreateNIC": [
-      "nic377",
-      "ip1374"
+      "nic5613",
+      "ip8302"
     ],
     "CreateDefaultVMInput": [
-      "crptestar5017",
-      "crptestar8981",
-      "crptestar3487",
-      "vm8622",
-      "Microsoft.Compute/virtualMachines8944"
-    ]
-  },
-  "Variables": {
-    "SubscriptionId": "0296790d-427c-48ca-b204-8b729bbd8670"
-=======
-      "crptestar6665",
-      "crptestar702",
-      "as7205"
-    ],
-    "CreatePublicIP": [
-      "pip9249",
-      "dn9692"
-    ],
-    "CreateVNET": [
-      "vn612",
-      "sn9848"
-    ],
-    "CreateNIC": [
-      "nic8162",
-      "ip5304"
-    ],
-    "CreateDefaultVMInput": [
-      "crptestar4840",
-      "crptestar6913",
-      "crptestar7236",
-      "vm8844",
-      "Microsoft.Compute/virtualMachines5133"
+      "crptestar2470",
+      "crptestar1437",
+      "crptestar3148",
+      "vm4366",
+      "Microsoft.Compute/virtualMachines6449"
     ]
   },
   "Variables": {
     "SubscriptionId": "e37510d7-33b6-4676-886f-ee75bcc01871"
->>>>>>> ba3a4ca0
   }
 }