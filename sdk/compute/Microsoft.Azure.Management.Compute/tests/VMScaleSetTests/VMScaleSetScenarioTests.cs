--- conflicted
+++ resolved
@@ -794,8 +794,6 @@
                     m_ResourcesClient.ResourceGroups.Delete(rgName);
                 }
                 
-<<<<<<< HEAD
-=======
             }
         }
 
@@ -869,7 +867,6 @@
                     //of the test to cover deletion. CSM does persistent retrying over all RG resources.
                     m_ResourcesClient.ResourceGroups.Delete(rgName);
                 }
->>>>>>> 38e47325
             }
         }
 
