// Copyright (c) Microsoft Corporation. All rights reserved.
// Licensed under the MIT License. See License.txt in the project root for license information.

using Microsoft.Azure.Management.Compute.Models;
using System.Collections.Generic;
using Microsoft.Azure.Management.Compute;
using Microsoft.Azure.Management.ResourceManager;
using Microsoft.Azure.Management.ResourceManager.Models;
using Microsoft.Rest.ClientRuntime.Azure.TestFramework;
using Xunit;

namespace Compute.Tests.DiskRPTests
{
    public class DiskRPScenarioTests : DiskRPTestsBase
    {
        [Fact]
        public void Disk_CRUD_EmptyDisk()
        {
            Disk_CRUD_Execute(DiskCreateOption.Empty, "Disk_CRUD_EmptyDisk", diskSizeGB: 5);
        }

        [Fact]
        public void Disk_CRUD_EmptyDisk_Zones()
        {
            string supportedZoneLocation = "eastus2";
            Disk_CRUD_Execute(DiskCreateOption.Empty, "Disk_CRUD_EmptyDisk_Zones", diskSizeGB: 5, location: supportedZoneLocation, zones: new List<string> { "1" });
        }

        [Fact]
        public void Disk_CRUD_ImportDisk()
        {
            Disk_CRUD_Execute(DiskCreateOption.Import, "Disk_CRUD_ImportDisk", diskSizeGB: 150, location: "eastus2");
        }

        [Fact]
        public void Disk_CRUD_PremiumDiskWithTier()
        {
            PremiumDisk_CRUD_Execute(DiskCreateOption.Empty, "Disk_CRUD_PremiumDiskWithTier", diskSizeGB: 32, tier: "P4", location: "eastus2euap");
        }

        [Fact]
        public void Disk_CRUD_PremiumZRSDisk()
        {
            SSDZRSDisk_CRUD_Execute(DiskCreateOption.Empty, StorageAccountTypes.PremiumZRS, "Disk_CRUD_PremiumZRSDisk", diskSizeGB: 32, tier: "P4", location: "eastus2euap");
        }

        [Fact]
        public void Disk_CRUD_StandardSSDZRSDisk()
        {
            SSDZRSDisk_CRUD_Execute(DiskCreateOption.Empty, StorageAccountTypes.StandardSSDZRS, "Disk_CRUD_StandardSSDZRSDisk", diskSizeGB: 32, location: "eastus2euap");
        }
        
        [Fact]
        public void Disk_CRUD_PremiumDiskWithBursting()
        {
            PremiumDisk_CRUD_Execute(DiskCreateOption.Import, "Disk_CRUD_PremiumDiskWithBursting", tier: "P30", diskSizeGB: 1024, burstingEnabled: true, location: "eastus2euap");
        }

        [Fact]
        public void Disk_CRUD_PerformancePlusDiskWithBursting()
        {
            PremiumDisk_CRUD_Execute(DiskCreateOption.Empty, "Disk_CRUD_PerformancePlusDiskWithBursting", tier: "P30", diskSizeGB: 1024, burstingEnabled: true, location: "eastus2euap", isPerformancePlus : true);
        }

        [Fact]
        public void Snapshot_CRUD_EmptyDisk()
        {
            Snapshot_CRUD_Execute(DiskCreateOption.Empty, "Snapshot_CRUD_EmptyDisk", diskSizeGB: 5, location: "eastus2");
        }

        [Fact]
        public void IncrementalSnapshot_CRUD_EmptyDisk()
        {
            Snapshot_CRUD_Execute(DiskCreateOption.Empty, "IncrementalSnapshot_CRUD_EmptyDisk", diskSizeGB: 5, incremental: true, location: "centraluseuap");
        }

        [Fact]
        public void Snapshot_CRUD_WithSecurityType()
        {
            Snapshot_CRUD_WithSecurityType_Execute("Snapshot_CRUD_WithSecurityType", location: "eastus2");
        }

        [Fact]
        public void Snapshot_CRUD_WithAcceleratedNetwork()
        {
            Snapshot_CRUD_WithAcceleratedNetwork_Execute(DiskCreateOption.Empty, "Snapshot_CRUD_WithAcceleratedNetwork", diskSizeGB: 5, location: "eastus2");
        }

        [Fact]
        public void Disk_List_EmptyDisk()
        {
            Disk_List_Execute(DiskCreateOption.Empty, "Disk_List_EmptyDisk", diskSizeGB: 5);
        }

        [Fact]
        public void Disk_List_ImportDisk()
        {
            Disk_List_Execute(DiskCreateOption.Import, "Disk_List_ImportDisk", diskSizeGB: 150, location: "eastus2");
        }

        [Fact]
        public void Snapshot_List_EmptyDisk()
        {
            Snapshot_List_Execute(DiskCreateOption.Empty, "Snapshot_List_EmptyDisk", diskSizeGB: 5);
        }

        [Fact]
        public void Disk_CRUD_WithSecurityProfile_Import()
        {
            Disk_CRUD_WithSecurityProfile_Execute(DiskCreateOption.Import, "Disk_CRUD_WithSecurityProfile_Import", location: "centraluseuap");
        }
        [Fact]
        public void Disk_CRUD_WithSupportsHibernationFlag_EmptyDisk()
        {
            Disk_CRUD_WithSupportsHibernationFlag_Execute(DiskCreateOption.Empty, "Disk_CRUD_WithSupportsHibernationFlag_EmptyDisk", diskSizeGB: 5);
        }

        [Fact]
        public void Disk_CRUD_WithAcceleratedNetworking_EmptyDisk()
        {
            Disk_CRUD_WithAcceleratedNetworking_Execute(DiskCreateOption.Empty, "Disk_CRUD_WithAcceleratedNetworking_EmptyDisk", diskSizeGB: 5);
        }

        [Fact]
        public void Disk_CRUD_WithPurchasePlan_EmptyDisk()
        {
            Disk_CRUD_WithPurchasePlan_Execute(DiskCreateOption.Empty, "Disk_CRUD_WithPurchasePlan_EmptyDisk", diskSizeGB: 5);
        }

        [Fact]
        public void Disk_CRUD_WithArchitecture_EmptyDisk()
        {
            Disk_CRUD_WithArchitecture_Execute(DiskCreateOption.Empty, "Disk_CRUD_WithArchitecture_EmptyDisk", diskSizeGB: 5);
        }

<<<<<<< HEAD
        [Fact]
=======
        [Fact(Skip = "operation not supported in region")]
>>>>>>> d29a3d43
        public void Disk_CRUD_WithDiskControllerType()
        {
            Disk_CRUD_WithDiskControllerType_Execute(DiskCreateOption.Empty, "Disk_CRUD_WithDiskControllerType", diskSizeGB: 5);
        }

<<<<<<< HEAD
        [Fact]
=======
        [Fact(Skip = "Operation not supported in region")]
>>>>>>> d29a3d43
        public void Disk_CRUD_OptimizeFrequentAttach()
        {
            Disk_OptimizeFrequentAttach_Execute(DiskCreateOption.Empty, "Disk_CRUD_OptimizeFrequentAttach", diskSizeGB: 32, location: "eastus2euap");
        }
    }
}<|MERGE_RESOLUTION|>--- conflicted
+++ resolved
@@ -133,21 +133,13 @@
             Disk_CRUD_WithArchitecture_Execute(DiskCreateOption.Empty, "Disk_CRUD_WithArchitecture_EmptyDisk", diskSizeGB: 5);
         }
 
-<<<<<<< HEAD
-        [Fact]
-=======
         [Fact(Skip = "operation not supported in region")]
->>>>>>> d29a3d43
         public void Disk_CRUD_WithDiskControllerType()
         {
             Disk_CRUD_WithDiskControllerType_Execute(DiskCreateOption.Empty, "Disk_CRUD_WithDiskControllerType", diskSizeGB: 5);
         }
 
-<<<<<<< HEAD
-        [Fact]
-=======
         [Fact(Skip = "Operation not supported in region")]
->>>>>>> d29a3d43
         public void Disk_CRUD_OptimizeFrequentAttach()
         {
             Disk_OptimizeFrequentAttach_Execute(DiskCreateOption.Empty, "Disk_CRUD_OptimizeFrequentAttach", diskSizeGB: 32, location: "eastus2euap");
