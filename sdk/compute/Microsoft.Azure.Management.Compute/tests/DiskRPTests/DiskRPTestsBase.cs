--- conflicted
+++ resolved
@@ -1033,11 +1033,7 @@
             }
         }
 
-<<<<<<< HEAD
         protected void Disk_CRUD_WithSecurityProfile_Execute(string diskCreateOption, string methodName, int? diskSizeGB = null, string location = null, IList<string> zones = null)
-=======
-        protected void Disk_CRUD_WithSupportsHibernationFlag_Execute(string diskCreateOption, string methodName, int? diskSizeGB = null, string location = null)
->>>>>>> d05d2191
         {
             using (MockContext context = MockContext.Start(this.GetType(), methodName))
             {
@@ -1047,15 +1043,70 @@
                 // Data
                 var rgName = TestUtilities.GenerateName(TestPrefix);
                 var diskName = TestUtilities.GenerateName(DiskNamePrefix);
-<<<<<<< HEAD
                 Disk disk = GenerateDefaultDisk(diskCreateOption, rgName, diskSizeGB, zones, location);
                 disk.SecurityProfile = new DiskSecurityProfile { SecurityType = DiskSecurityTypes.TrustedLaunch };
                 disk.HyperVGeneration = HyperVGeneration.V2;
-=======
+
+                try
+                {
+                    // **********
+                    // SETUP
+                    // **********
+                    // Create resource group, unless create option is import in which case resource group will be created with vm,
+                    // or copy in which casethe resource group will be created with the original disk.
+                    if (diskCreateOption != DiskCreateOption.Import && diskCreateOption != DiskCreateOption.Copy)
+                    {
+                        m_ResourcesClient.ResourceGroups.CreateOrUpdate(rgName, new ResourceGroup { Location = DiskRPLocation });
+                    }
+
+                    // **********
+                    // TEST
+                    // **********
+                    // Put
+                    Disk diskOut = m_CrpClient.Disks.CreateOrUpdate(rgName, diskName, disk);
+                    Validate(disk, diskOut, DiskRPLocation);
+
+                    // Get
+                    diskOut = m_CrpClient.Disks.Get(rgName, diskName);
+                    Validate(disk, diskOut, DiskRPLocation);
+                    Assert.Equal(disk.SecurityProfile.SecurityType, diskOut.SecurityProfile.SecurityType);
+
+                    // Delete
+                    m_CrpClient.Disks.Delete(rgName, diskName);
+
+                    try
+                    {
+                        // Ensure it was really deleted
+                        m_CrpClient.Disks.Get(rgName, diskName);
+                        Assert.False(true);
+                    }
+                    catch (CloudException ex)
+                    {
+                        Assert.Equal(HttpStatusCode.NotFound, ex.Response.StatusCode);
+                    }
+                }
+                finally
+                {
+                    // Delete resource group
+                    m_ResourcesClient.ResourceGroups.Delete(rgName);
+                }
+            }
+
+        }
+
+        protected void Disk_CRUD_WithSupportsHibernationFlag_Execute(string diskCreateOption, string methodName, int? diskSizeGB = null, string location = null)
+        {
+            using (MockContext context = MockContext.Start(this.GetType(), methodName))
+            {
+                EnsureClientsInitialized(context);
+                DiskRPLocation = location ?? DiskRPLocation;
+
+                // Data
+                var rgName = TestUtilities.GenerateName(TestPrefix);
+                var diskName = TestUtilities.GenerateName(DiskNamePrefix);
                 IList<string> zones = null;
                 Disk disk = GenerateDefaultDisk(diskCreateOption, rgName, diskSizeGB, zones, location);
                 disk.SupportsHibernation = true;
->>>>>>> d05d2191
 
                 try
                 {
@@ -1063,11 +1114,7 @@
                     // SETUP
                     // **********
                     // Create resource group, unless create option is import in which case resource group will be created with vm,
-<<<<<<< HEAD
-                    // or copy in which casethe resource group will be created with the original disk.
-=======
                     // or copy in which case the resource group will be created with the original disk.
->>>>>>> d05d2191
                     if (diskCreateOption != DiskCreateOption.Import && diskCreateOption != DiskCreateOption.Copy)
                     {
                         m_ResourcesClient.ResourceGroups.CreateOrUpdate(rgName, new ResourceGroup { Location = DiskRPLocation });
@@ -1079,14 +1126,12 @@
                     // Put
                     Disk diskOut = m_CrpClient.Disks.CreateOrUpdate(rgName, diskName, disk);
                     Validate(disk, diskOut, DiskRPLocation);
-<<<<<<< HEAD
-=======
-                    
+
                     // Get
                     diskOut = m_CrpClient.Disks.Get(rgName, diskName);
                     Validate(disk, diskOut, DiskRPLocation);
                     Assert.True(diskOut.SupportsHibernation, "Supports Hibernation should be set to true");
-                    
+
                     // Get disk access
                     AccessUri accessUri = m_CrpClient.Disks.GrantAccess(rgName, diskName, AccessDataDefault);
                     Assert.NotNull(accessUri.AccessSAS);
@@ -1175,7 +1220,7 @@
                     diskOut = m_CrpClient.Disks.Get(rgName, diskName);
                     Validate(disk, diskOut, DiskRPLocation);
                     ValidateDiskPurchasePlan(originalPurchasePlan, diskOut.PurchasePlan);
-                    
+
                     // Get disk access
                     AccessUri accessUri = m_CrpClient.Disks.GrantAccess(rgName, diskName, AccessDataDefault);
                     Assert.NotNull(accessUri.AccessSAS);
@@ -1193,19 +1238,14 @@
                     };
                     diskOut = m_CrpClient.Disks.Update(rgName, diskName, updatedisk);
                     Validate(disk, diskOut, DiskRPLocation);
->>>>>>> d05d2191
 
                     // Get
                     diskOut = m_CrpClient.Disks.Get(rgName, diskName);
                     Validate(disk, diskOut, DiskRPLocation);
-<<<<<<< HEAD
-                    Assert.Equal(disk.SecurityProfile.SecurityType, diskOut.SecurityProfile.SecurityType);
-=======
                     ValidateDiskPurchasePlan(newPurchasePlan, diskOut.PurchasePlan);
 
                     // End disk access
                     m_CrpClient.Disks.RevokeAccess(rgName, diskName);
->>>>>>> d05d2191
 
                     // Delete
                     m_CrpClient.Disks.Delete(rgName, diskName);
@@ -1229,10 +1269,7 @@
             }
 
         }
-<<<<<<< HEAD
-=======
-
->>>>>>> d05d2191
+
         #endregion
 
         #region Generation
