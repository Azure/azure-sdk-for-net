--- conflicted
+++ resolved
@@ -33,16 +33,12 @@
         /// 'AllowAll', 'AllowPrivate', 'DenyAll'</param>
         /// <param name="diskAccessId">ARM id of the DiskAccess resource for
         /// using private endpoints on disks.</param>
-<<<<<<< HEAD
         /// <param name="supportsHibernation">Indicates the OS on a snapshot
         /// supports hibernation.</param>
         /// <param name="publicNetworkAccess">Possible values include:
         /// 'Enabled', 'Disabled'</param>
         /// <param name="tags">Resource tags</param>
-        public SnapshotUpdate(OperatingSystemTypes? osType = default(OperatingSystemTypes?), int? diskSizeGB = default(int?), EncryptionSettingsCollection encryptionSettingsCollection = default(EncryptionSettingsCollection), Encryption encryption = default(Encryption), string networkAccessPolicy = default(string), string diskAccessId = default(string))
-=======
         public SnapshotUpdate(OperatingSystemTypes? osType, int? diskSizeGB, EncryptionSettingsCollection encryptionSettingsCollection, Encryption encryption, string networkAccessPolicy, string diskAccessId)
->>>>>>> e26ff024
         {
             OsType = osType;
             DiskSizeGB = diskSizeGB;
