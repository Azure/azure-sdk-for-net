﻿<Project Sdk="Microsoft.NET.Sdk">
  <!-- Please do not move/edit code below this line -->
  <Import Project="$(RepoEngPath)/mgmt/AzSdk.reference.props" />
  <!-- Please do not move/edit code below this line -->

  <PropertyGroup>
    <PackageId>Microsoft.Azure.Management.Compute</PackageId>
    <Description>
      Provides developers with libraries for the updated compute platform under Azure Resource manager to deploy virtual machine, virtual machine extensions and availability set management capabilities. Launch, restart, scale, capture and manage VMs, VM Extensions and more. Note: This client library is for Virtual Machines under Azure Resource Manager.
      Development of this library has shifted focus to the Azure Unified SDK. The future development will be focused on "Azure.ResourceManager.Compute" (https://www.nuget.org/packages/Azure.ResourceManager.Compute/). Please see the package changelog for more information.
    </Description>
<<<<<<< HEAD
    <Version>39.0.0.0</Version>
=======
    <Version>38.1.0</Version>
>>>>>>> ad55ca3c
    <AssemblyName>Microsoft.Azure.Management.Compute</AssemblyName>
    <PackageTags>management;virtual machine;compute;</PackageTags>
    <PackageReleaseNotes>
      <![CDATA[
<<<<<<< HEAD
        This is a public release of the Azure Compute SDK. Included with this release are Tier and LogicalSectorSize property added to disk, diskState property added to snapshot, and ListDiskEncryptionSetAssociatedResources API.
=======
        This is a public release of the Azure Compute SDK. Included with this release is 
        1. The vmHealth property added to the VMInstanceView API.
        2. The patch status is added to the VMInstanceView API.
>>>>>>> ad55ca3c
      ]]>
    </PackageReleaseNotes>
  </PropertyGroup>
  <PropertyGroup>
    <TargetFrameworks>$(SdkTargetFx)</TargetFrameworks>
  </PropertyGroup>

  <!-- Please do not move/edit code below this line -->
  <Import Condition=" Exists('$([MSBuild]::GetPathOfFileAbove(AzSdk.RP.props))') " Project="$([MSBuild]::GetPathOfFileAbove('AzSdk.RP.props'))" />
  <!-- Please do not move/edit code above this line -->
</Project><|MERGE_RESOLUTION|>--- conflicted
+++ resolved
@@ -9,22 +9,17 @@
       Provides developers with libraries for the updated compute platform under Azure Resource manager to deploy virtual machine, virtual machine extensions and availability set management capabilities. Launch, restart, scale, capture and manage VMs, VM Extensions and more. Note: This client library is for Virtual Machines under Azure Resource Manager.
       Development of this library has shifted focus to the Azure Unified SDK. The future development will be focused on "Azure.ResourceManager.Compute" (https://www.nuget.org/packages/Azure.ResourceManager.Compute/). Please see the package changelog for more information.
     </Description>
-<<<<<<< HEAD
     <Version>39.0.0.0</Version>
-=======
-    <Version>38.1.0</Version>
->>>>>>> ad55ca3c
     <AssemblyName>Microsoft.Azure.Management.Compute</AssemblyName>
     <PackageTags>management;virtual machine;compute;</PackageTags>
     <PackageReleaseNotes>
       <![CDATA[
-<<<<<<< HEAD
-        This is a public release of the Azure Compute SDK. Included with this release are Tier and LogicalSectorSize property added to disk, diskState property added to snapshot, and ListDiskEncryptionSetAssociatedResources API.
-=======
-        This is a public release of the Azure Compute SDK. Included with this release is 
-        1. The vmHealth property added to the VMInstanceView API.
-        2. The patch status is added to the VMInstanceView API.
->>>>>>> ad55ca3c
+        This is a public release of the Azure Compute SDK. Included with this release are
+        1. New disk property: Tier
+        2. New disk property for ultra disk: LogicalSectorSize
+        3. Add property diskState to snapshot
+        4. New API: ListDiskEncryptionSetAssociatedResources.
+        5. Remove EncryptionAtRestWithPlatformKey in diskEncryptionSetType
       ]]>
     </PackageReleaseNotes>
   </PropertyGroup>
