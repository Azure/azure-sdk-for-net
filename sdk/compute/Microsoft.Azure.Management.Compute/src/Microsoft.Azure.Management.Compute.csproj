<Project Sdk="Microsoft.NET.Sdk">
  <!-- Please do not move/edit code below this line -->
  <Import Project="$(RepoEngPath)/mgmt/AzSdk.reference.props" />
  <!-- Please do not move/edit code below this line -->

  <PropertyGroup>
    <PackageId>Microsoft.Azure.Management.Compute</PackageId>
    <Description>
      Provides developers with libraries for the updated compute platform under Azure Resource manager to deploy virtual machine, virtual machine extensions and availability set management capabilities. Launch, restart, scale, capture and manage VMs, VM Extensions and more. Note: This client library is for Virtual Machines under Azure Resource Manager.
      Development of this library has shifted focus to the Azure Unified SDK. The future development will be focused on "Azure.ResourceManager.Compute" (https://www.nuget.org/packages/Azure.ResourceManager.Compute/). Please see the package changelog for more information.
    </Description>
    <Version>61.0.0</Version>
    <AssemblyName>Microsoft.Azure.Management.Compute</AssemblyName>
    <PackageTags>management;virtual machine;compute;</PackageTags>
    <PackageReleaseNotes>
      <![CDATA[
        This is a public release of the Azure Compute SDK. Included with this release is:
        1. ComputeRP API calls will use 2023-03-01 API version.
<<<<<<< HEAD
=======
        2. Reapply operation support for VMSS.
        3. Added $expand option in List Virtual Machine methods.
        4. BypassPlatformSafetyChecksOnUserSchedule support for VMs.
        5. Added Spot related properties to VMSS update.
        6. SecurityPostureReference support for VMSS.
        7. Resize support for dedicatedHost.
        8. Added Encryption, Source Details, HyperVGeneration and WriteAccelerated for Restore Point.
        9. Managed Identity support for Run Command.
        10. Hibernate feature support for VMSS deallocate.
>>>>>>> 38e47325
      ]]>
    </PackageReleaseNotes>
  </PropertyGroup>
  <PropertyGroup>
    <TargetFrameworks>$(SdkTargetFx)</TargetFrameworks>
  </PropertyGroup>

  <!-- Please do not move/edit code below this line -->
  <Import Condition=" Exists('$([MSBuild]::GetPathOfFileAbove(AzSdk.RP.props))') " Project="$([MSBuild]::GetPathOfFileAbove('AzSdk.RP.props'))" />
  <!-- Please do not move/edit code above this line -->
</Project><|MERGE_RESOLUTION|>--- conflicted
+++ resolved
@@ -16,8 +16,6 @@
       <![CDATA[
         This is a public release of the Azure Compute SDK. Included with this release is:
         1. ComputeRP API calls will use 2023-03-01 API version.
-<<<<<<< HEAD
-=======
         2. Reapply operation support for VMSS.
         3. Added $expand option in List Virtual Machine methods.
         4. BypassPlatformSafetyChecksOnUserSchedule support for VMs.
@@ -27,7 +25,6 @@
         8. Added Encryption, Source Details, HyperVGeneration and WriteAccelerated for Restore Point.
         9. Managed Identity support for Run Command.
         10. Hibernate feature support for VMSS deallocate.
->>>>>>> 38e47325
       ]]>
     </PackageReleaseNotes>
   </PropertyGroup>
