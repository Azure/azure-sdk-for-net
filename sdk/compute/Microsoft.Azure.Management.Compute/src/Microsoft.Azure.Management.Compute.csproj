﻿<Project Sdk="Microsoft.NET.Sdk">
  <!-- Please do not move/edit code below this line -->
  <Import Project="$(RepoEngPath)/mgmt/AzSdk.reference.props" />
  <!-- Please do not move/edit code below this line -->

  <PropertyGroup>
    <PackageId>Microsoft.Azure.Management.Compute</PackageId>
    <Description>Provides developers with libraries for the updated compute platform under Azure Resource manager to deploy virtual machine, virtual machine extensions and availability set management capabilities. Launch, restart, scale, capture and manage VMs, VM Extensions and more. Note: This client library is for Virtual Machines under Azure Resource Manager.</Description>
    <Version>37.0.0.0</Version>
    <AssemblyName>Microsoft.Azure.Management.Compute</AssemblyName>
    <PackageTags>management;virtual machine;compute;</PackageTags>
    <PackageReleaseNotes>
      <![CDATA[
<<<<<<< HEAD
        This is a public release of the Azure Compute SDK. Included with this release are VM model change to add a property related to in-guest VM patching, adding Disallowed property to VirtualMachineImage, adding SecurityProfile for supporting the Host Encryption in VM/VMSS, adding RetrieveBootDiagnosticsData API for VM and VMSS, adding AccessPatches API, adding ExtensionsTimeBudget property to VM and VMSS, and update of dedicated host group automatic placement.
=======
        This is a public release of the Azure Compute SDK. Included with this release are the changes for DiskRP API Version 2020-05-01 which includes Managed Disk support for Private Links via DiskAccess resource.
>>>>>>> 0ce4dd91
      ]]>
    </PackageReleaseNotes>
  </PropertyGroup>
  <PropertyGroup>
    <TargetFrameworks>$(SdkTargetFx)</TargetFrameworks>
  </PropertyGroup>

  <!-- Please do not move/edit code below this line -->
  <Import Condition=" Exists('$([MSBuild]::GetPathOfFileAbove(AzSdk.RP.props))') " Project="$([MSBuild]::GetPathOfFileAbove('AzSdk.RP.props'))" />
  <!-- Please do not move/edit code above this line -->
</Project><|MERGE_RESOLUTION|>--- conflicted
+++ resolved
@@ -6,16 +6,12 @@
   <PropertyGroup>
     <PackageId>Microsoft.Azure.Management.Compute</PackageId>
     <Description>Provides developers with libraries for the updated compute platform under Azure Resource manager to deploy virtual machine, virtual machine extensions and availability set management capabilities. Launch, restart, scale, capture and manage VMs, VM Extensions and more. Note: This client library is for Virtual Machines under Azure Resource Manager.</Description>
-    <Version>37.0.0.0</Version>
+    <Version>38.0.0.0</Version>
     <AssemblyName>Microsoft.Azure.Management.Compute</AssemblyName>
     <PackageTags>management;virtual machine;compute;</PackageTags>
     <PackageReleaseNotes>
       <![CDATA[
-<<<<<<< HEAD
         This is a public release of the Azure Compute SDK. Included with this release are VM model change to add a property related to in-guest VM patching, adding Disallowed property to VirtualMachineImage, adding SecurityProfile for supporting the Host Encryption in VM/VMSS, adding RetrieveBootDiagnosticsData API for VM and VMSS, adding AccessPatches API, adding ExtensionsTimeBudget property to VM and VMSS, and update of dedicated host group automatic placement.
-=======
-        This is a public release of the Azure Compute SDK. Included with this release are the changes for DiskRP API Version 2020-05-01 which includes Managed Disk support for Private Links via DiskAccess resource.
->>>>>>> 0ce4dd91
       ]]>
     </PackageReleaseNotes>
   </PropertyGroup>
