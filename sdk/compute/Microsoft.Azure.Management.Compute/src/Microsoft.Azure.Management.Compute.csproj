--- conflicted
+++ resolved
@@ -9,11 +9,7 @@
       Provides developers with libraries for the updated compute platform under Azure Resource manager to deploy virtual machine, virtual machine extensions and availability set management capabilities. Launch, restart, scale, capture and manage VMs, VM Extensions and more. Note: This client library is for Virtual Machines under Azure Resource Manager.
       Development of this library has shifted focus to the Azure Unified SDK. The future development will be focused on "Azure.ResourceManager.Compute" (https://www.nuget.org/packages/Azure.ResourceManager.Compute/). Please see the package changelog for more information.
     </Description>
-<<<<<<< HEAD
     <Version>42.0.0.0-preview</Version>
-=======
-    <Version>42.0.0.0</Version>
->>>>>>> dd997f13
     <AssemblyName>Microsoft.Azure.Management.Compute</AssemblyName>
     <PackageTags>management;virtual machine;compute;</PackageTags>
     <PackageReleaseNotes>
@@ -26,11 +22,7 @@
         5. Remove EncryptionAtRestWithPlatformKey in diskEncryptionSetType
         6. Remove maximum for PlatformFaultDomainCount of DedicatedHostGroup
         7. New API: RunCommand resource for VM and VMSS instance
-<<<<<<< HEAD
-		8. CloudServices (Extended Support)
-=======
-        8. Update the description for DedicatedHostGroup.supportAutomaticPlacement to mention that the property defaults to true.
->>>>>>> dd997f13
+		    8. CloudServices (Extended Support)
       ]]>
     </PackageReleaseNotes>
   </PropertyGroup>
