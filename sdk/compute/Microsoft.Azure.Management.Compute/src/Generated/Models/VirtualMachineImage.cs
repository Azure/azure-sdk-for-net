// <auto-generated>
// Copyright (c) Microsoft Corporation. All rights reserved.
// Licensed under the MIT License. See License.txt in the project root for
// license information.
//
// Code generated by Microsoft (R) AutoRest Code Generator.
// Changes may cause incorrect behavior and will be lost if the code is
// regenerated.
// </auto-generated>

namespace Microsoft.Azure.Management.Compute.Models
{
    using Microsoft.Rest;
    using Microsoft.Rest.Serialization;
    using Newtonsoft.Json;
    using System.Collections;
    using System.Collections.Generic;
    using System.Linq;

    /// <summary>
    /// Describes a Virtual Machine Image.
    /// </summary>
    [Rest.Serialization.JsonTransformation]
    public partial class VirtualMachineImage : VirtualMachineImageResource
    {
        /// <summary>
        /// Initializes a new instance of the VirtualMachineImage class.
        /// </summary>
        public VirtualMachineImage()
        {
            CustomInit();
        }

        /// <summary>
        /// Initializes a new instance of the VirtualMachineImage class.
        /// </summary>
        /// <param name="name">The name of the resource.</param>
        /// <param name="location">The supported Azure location of the
        /// resource.</param>
        /// <param name="id">Resource Id</param>
        /// <param name="tags">Specifies the tags that are assigned to the
        /// virtual machine. For more information about using tags, see [Using
        /// tags to organize your Azure
        /// resources](https://docs.microsoft.com/azure/azure-resource-manager/resource-group-using-tags.md).</param>
        /// <param name="extendedLocation">The extended location of the Virtual
        /// Machine.</param>
        /// <param name="hyperVGeneration">Possible values include: 'V1',
        /// 'V2'</param>
        /// <param name="disallowed">Specifies disallowed configuration for the
        /// VirtualMachine created from the image</param>
<<<<<<< HEAD
        public VirtualMachineImage(string name, string location, string id = default(string), IDictionary<string, string> tags = default(IDictionary<string, string>), ExtendedLocation extendedLocation = default(ExtendedLocation), PurchasePlan plan = default(PurchasePlan), OSDiskImage osDiskImage = default(OSDiskImage), IList<DataDiskImage> dataDiskImages = default(IList<DataDiskImage>), AutomaticOSUpgradeProperties automaticOSUpgradeProperties = default(AutomaticOSUpgradeProperties), string hyperVGeneration = default(string), DisallowedConfiguration disallowed = default(DisallowedConfiguration))
=======
        public VirtualMachineImage(string name, string location, string id = default(string), IDictionary<string, string> tags = default(IDictionary<string, string>), ExtendedLocation extendedLocation = default(ExtendedLocation), PurchasePlan plan = default(PurchasePlan), OSDiskImage osDiskImage = default(OSDiskImage), IList<DataDiskImage> dataDiskImages = default(IList<DataDiskImage>), AutomaticOSUpgradeProperties automaticOSUpgradeProperties = default(AutomaticOSUpgradeProperties), string hyperVGeneration = default(string), DisallowedConfiguration disallowed = default(DisallowedConfiguration), IList<VirtualMachineImageFeature> features = default(IList<VirtualMachineImageFeature>))
>>>>>>> beb6c2c5
            : base(name, location, id, tags, extendedLocation)
        {
            Plan = plan;
            OsDiskImage = osDiskImage;
            DataDiskImages = dataDiskImages;
            AutomaticOSUpgradeProperties = automaticOSUpgradeProperties;
            HyperVGeneration = hyperVGeneration;
            Disallowed = disallowed;
            Features = features;
            CustomInit();
        }

        /// <summary>
        /// An initialization method that performs custom operations like setting defaults
        /// </summary>
        partial void CustomInit();

        /// <summary>
        /// </summary>
        [JsonProperty(PropertyName = "properties.plan")]
        public PurchasePlan Plan { get; set; }

        /// <summary>
        /// </summary>
        [JsonProperty(PropertyName = "properties.osDiskImage")]
        public OSDiskImage OsDiskImage { get; set; }

        /// <summary>
        /// </summary>
        [JsonProperty(PropertyName = "properties.dataDiskImages")]
        public IList<DataDiskImage> DataDiskImages { get; set; }

        /// <summary>
        /// </summary>
        [JsonProperty(PropertyName = "properties.automaticOSUpgradeProperties")]
        public AutomaticOSUpgradeProperties AutomaticOSUpgradeProperties { get; set; }

        /// <summary>
        /// Gets or sets possible values include: 'V1', 'V2'
        /// </summary>
        [JsonProperty(PropertyName = "properties.hyperVGeneration")]
        public string HyperVGeneration { get; set; }

        /// <summary>
        /// Gets or sets specifies disallowed configuration for the
        /// VirtualMachine created from the image
        /// </summary>
        [JsonProperty(PropertyName = "properties.disallowed")]
        public DisallowedConfiguration Disallowed { get; set; }

        /// <summary>
        /// </summary>
        [JsonProperty(PropertyName = "properties.features")]
        public IList<VirtualMachineImageFeature> Features { get; set; }

        /// <summary>
        /// Validate the object.
        /// </summary>
        /// <exception cref="ValidationException">
        /// Thrown if validation fails
        /// </exception>
        public override void Validate()
        {
            base.Validate();
            if (Plan != null)
            {
                Plan.Validate();
            }
            if (OsDiskImage != null)
            {
                OsDiskImage.Validate();
            }
            if (AutomaticOSUpgradeProperties != null)
            {
                AutomaticOSUpgradeProperties.Validate();
            }
        }
    }
}<|MERGE_RESOLUTION|>--- conflicted
+++ resolved
@@ -48,11 +48,7 @@
         /// 'V2'</param>
         /// <param name="disallowed">Specifies disallowed configuration for the
         /// VirtualMachine created from the image</param>
-<<<<<<< HEAD
-        public VirtualMachineImage(string name, string location, string id = default(string), IDictionary<string, string> tags = default(IDictionary<string, string>), ExtendedLocation extendedLocation = default(ExtendedLocation), PurchasePlan plan = default(PurchasePlan), OSDiskImage osDiskImage = default(OSDiskImage), IList<DataDiskImage> dataDiskImages = default(IList<DataDiskImage>), AutomaticOSUpgradeProperties automaticOSUpgradeProperties = default(AutomaticOSUpgradeProperties), string hyperVGeneration = default(string), DisallowedConfiguration disallowed = default(DisallowedConfiguration))
-=======
         public VirtualMachineImage(string name, string location, string id = default(string), IDictionary<string, string> tags = default(IDictionary<string, string>), ExtendedLocation extendedLocation = default(ExtendedLocation), PurchasePlan plan = default(PurchasePlan), OSDiskImage osDiskImage = default(OSDiskImage), IList<DataDiskImage> dataDiskImages = default(IList<DataDiskImage>), AutomaticOSUpgradeProperties automaticOSUpgradeProperties = default(AutomaticOSUpgradeProperties), string hyperVGeneration = default(string), DisallowedConfiguration disallowed = default(DisallowedConfiguration), IList<VirtualMachineImageFeature> features = default(IList<VirtualMachineImageFeature>))
->>>>>>> beb6c2c5
             : base(name, location, id, tags, extendedLocation)
         {
             Plan = plan;
