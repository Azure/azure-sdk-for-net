// <auto-generated>
// Copyright (c) Microsoft Corporation. All rights reserved.
// Licensed under the MIT License. See License.txt in the project root for
// license information.
//
// Code generated by Microsoft (R) AutoRest Code Generator.
// Changes may cause incorrect behavior and will be lost if the code is
// regenerated.
// </auto-generated>

namespace Microsoft.Azure.Management.Compute.Models
{
    using Newtonsoft.Json;
    using System.Collections;
    using System.Collections.Generic;
    using System.Linq;

    /// <summary>
    /// Specifies Windows operating system settings on the virtual machine.
    /// </summary>
    public partial class WindowsConfiguration
    {
        /// <summary>
        /// Initializes a new instance of the WindowsConfiguration class.
        /// </summary>
        public WindowsConfiguration()
        {
            CustomInit();
        }

        /// <summary>
        /// Initializes a new instance of the WindowsConfiguration class.
        /// </summary>
        /// <param name="provisionVMAgent">Indicates whether virtual machine
        /// agent should be provisioned on the virtual machine.
        /// &lt;br&gt;&lt;br&gt; When this property is not specified in the
        /// request body, default behavior is to set it to true.  This will
        /// ensure that VM Agent is installed on the VM so that extensions can
        /// be added to the VM later.</param>
        /// <param name="enableAutomaticUpdates">Indicates whether Automatic
        /// Updates is enabled for the Windows virtual machine. Default value
        /// is true. &lt;br&gt;&lt;br&gt; For virtual machine scale sets, this
        /// property can be updated and updates will take effect on OS
        /// reprovisioning.</param>
        /// <param name="timeZone">Specifies the time zone of the virtual
        /// machine. e.g. "Pacific Standard Time". &lt;br&gt;&lt;br&gt;
        /// Possible values can be
        /// [TimeZoneInfo.Id](https://docs.microsoft.com/en-us/dotnet/api/system.timezoneinfo.id?#System_TimeZoneInfo_Id)
        /// value from time zones returned by
        /// [TimeZoneInfo.GetSystemTimeZones](https://docs.microsoft.com/en-us/dotnet/api/system.timezoneinfo.getsystemtimezones).</param>
        /// <param name="additionalUnattendContent">Specifies additional
        /// base-64 encoded XML formatted information that can be included in
        /// the Unattend.xml file, which is used by Windows Setup.</param>
<<<<<<< HEAD
        /// <param name="patchSettings">Specifies settings related to VM Guest
        /// Patching on Windows.</param>
=======
        /// <param name="patchSettings">[Preview Feature] Specifies settings
        /// related to VM Guest Patching on Windows.</param>
>>>>>>> beb6c2c5
        /// <param name="winRM">Specifies the Windows Remote Management
        /// listeners. This enables remote Windows PowerShell.</param>
        public WindowsConfiguration(bool? provisionVMAgent = default(bool?), bool? enableAutomaticUpdates = default(bool?), string timeZone = default(string), IList<AdditionalUnattendContent> additionalUnattendContent = default(IList<AdditionalUnattendContent>), WindowsPatchSettings patchSettings = default(WindowsPatchSettings), WinRMConfiguration winRM = default(WinRMConfiguration))
        {
            ProvisionVMAgent = provisionVMAgent;
            EnableAutomaticUpdates = enableAutomaticUpdates;
            TimeZone = timeZone;
            AdditionalUnattendContent = additionalUnattendContent;
            PatchSettings = patchSettings;
            WinRM = winRM;
            CustomInit();
        }

        /// <summary>
        /// An initialization method that performs custom operations like setting defaults
        /// </summary>
        partial void CustomInit();

        /// <summary>
        /// Gets or sets indicates whether virtual machine agent should be
        /// provisioned on the virtual machine.
        /// &amp;lt;br&amp;gt;&amp;lt;br&amp;gt; When this property is not
        /// specified in the request body, default behavior is to set it to
        /// true.  This will ensure that VM Agent is installed on the VM so
        /// that extensions can be added to the VM later.
        /// </summary>
        [JsonProperty(PropertyName = "provisionVMAgent")]
        public bool? ProvisionVMAgent { get; set; }

        /// <summary>
        /// Gets or sets indicates whether Automatic Updates is enabled for the
        /// Windows virtual machine. Default value is true.
        /// &amp;lt;br&amp;gt;&amp;lt;br&amp;gt; For virtual machine scale
        /// sets, this property can be updated and updates will take effect on
        /// OS reprovisioning.
        /// </summary>
        [JsonProperty(PropertyName = "enableAutomaticUpdates")]
        public bool? EnableAutomaticUpdates { get; set; }

        /// <summary>
        /// Gets or sets specifies the time zone of the virtual machine. e.g.
        /// "Pacific Standard Time". &amp;lt;br&amp;gt;&amp;lt;br&amp;gt;
        /// Possible values can be
        /// [TimeZoneInfo.Id](https://docs.microsoft.com/en-us/dotnet/api/system.timezoneinfo.id?#System_TimeZoneInfo_Id)
        /// value from time zones returned by
        /// [TimeZoneInfo.GetSystemTimeZones](https://docs.microsoft.com/en-us/dotnet/api/system.timezoneinfo.getsystemtimezones).
        /// </summary>
        [JsonProperty(PropertyName = "timeZone")]
        public string TimeZone { get; set; }

        /// <summary>
        /// Gets or sets specifies additional base-64 encoded XML formatted
        /// information that can be included in the Unattend.xml file, which is
        /// used by Windows Setup.
        /// </summary>
        [JsonProperty(PropertyName = "additionalUnattendContent")]
        public IList<AdditionalUnattendContent> AdditionalUnattendContent { get; set; }

        /// <summary>
<<<<<<< HEAD
        /// Gets or sets specifies settings related to VM Guest Patching on
        /// Windows.
=======
        /// Gets or sets [Preview Feature] Specifies settings related to VM
        /// Guest Patching on Windows.
>>>>>>> beb6c2c5
        /// </summary>
        [JsonProperty(PropertyName = "patchSettings")]
        public WindowsPatchSettings PatchSettings { get; set; }

        /// <summary>
        /// Gets or sets specifies the Windows Remote Management listeners.
        /// This enables remote Windows PowerShell.
        /// </summary>
        [JsonProperty(PropertyName = "winRM")]
        public WinRMConfiguration WinRM { get; set; }

    }
}<|MERGE_RESOLUTION|>--- conflicted
+++ resolved
@@ -51,13 +51,8 @@
         /// <param name="additionalUnattendContent">Specifies additional
         /// base-64 encoded XML formatted information that can be included in
         /// the Unattend.xml file, which is used by Windows Setup.</param>
-<<<<<<< HEAD
-        /// <param name="patchSettings">Specifies settings related to VM Guest
-        /// Patching on Windows.</param>
-=======
         /// <param name="patchSettings">[Preview Feature] Specifies settings
         /// related to VM Guest Patching on Windows.</param>
->>>>>>> beb6c2c5
         /// <param name="winRM">Specifies the Windows Remote Management
         /// listeners. This enables remote Windows PowerShell.</param>
         public WindowsConfiguration(bool? provisionVMAgent = default(bool?), bool? enableAutomaticUpdates = default(bool?), string timeZone = default(string), IList<AdditionalUnattendContent> additionalUnattendContent = default(IList<AdditionalUnattendContent>), WindowsPatchSettings patchSettings = default(WindowsPatchSettings), WinRMConfiguration winRM = default(WinRMConfiguration))
@@ -117,13 +112,8 @@
         public IList<AdditionalUnattendContent> AdditionalUnattendContent { get; set; }
 
         /// <summary>
-<<<<<<< HEAD
-        /// Gets or sets specifies settings related to VM Guest Patching on
-        /// Windows.
-=======
         /// Gets or sets [Preview Feature] Specifies settings related to VM
         /// Guest Patching on Windows.
->>>>>>> beb6c2c5
         /// </summary>
         [JsonProperty(PropertyName = "patchSettings")]
         public WindowsPatchSettings PatchSettings { get; set; }
