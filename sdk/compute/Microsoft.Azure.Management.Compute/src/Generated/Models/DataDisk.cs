--- conflicted
+++ resolved
@@ -66,20 +66,6 @@
         /// <param name="toBeDetached">Specifies whether the data disk is in
         /// process of detachment from the
         /// VirtualMachine/VirtualMachineScaleset</param>
-        /// <param name="detachOption">Specifies the detach behavior to be used
-        /// while detaching a disk or which is already in the process of
-        /// detachment from the virtual machine. Supported values:
-        /// **ForceDetach**. &lt;br&gt;&lt;br&gt; detachOption: **ForceDetach**
-        /// is applicable only for managed data disks. If a previous detachment
-        /// attempt of the data disk did not complete due to an unexpected
-        /// failure from the virtual machine and the disk is still not released
-        /// then use force-detach as a last resort option to detach the disk
-        /// forcibly from the VM. All writes might not have been flushed when
-        /// using this detach behavior. &lt;br&gt;&lt;br&gt; This feature is
-        /// still in preview mode and is not supported for
-        /// VirtualMachineScaleSet. To force-detach a data disk update
-        /// toBeDetached to 'true' along with setting detachOption:
-        /// 'ForceDetach'. Possible values include: 'ForceDetach'</param>
         /// <param name="diskIOPSReadWrite">Specifies the Read-Write IOPS for
         /// the managed disk when StorageAccountType is UltraSSD_LRS. Returned
         /// only for VirtualMachine ScaleSet VM disks. Can be updated only via
@@ -89,9 +75,6 @@
         /// UltraSSD_LRS. Returned only for VirtualMachine ScaleSet VM disks.
         /// Can be updated only via updates to the VirtualMachine Scale
         /// Set.</param>
-<<<<<<< HEAD
-        public DataDisk(int lun, string createOption, string name = default(string), VirtualHardDisk vhd = default(VirtualHardDisk), VirtualHardDisk image = default(VirtualHardDisk), CachingTypes? caching = default(CachingTypes?), bool? writeAcceleratorEnabled = default(bool?), int? diskSizeGB = default(int?), ManagedDiskParameters managedDisk = default(ManagedDiskParameters), bool? toBeDetached = default(bool?), string detachOption = default(string), long? diskIOPSReadWrite = default(long?), long? diskMBpsReadWrite = default(long?))
-=======
         /// <param name="detachOption">Specifies the detach behavior to be used
         /// while detaching a disk or which is already in the process of
         /// detachment from the virtual machine. Supported values:
@@ -107,7 +90,6 @@
         /// toBeDetached to 'true' along with setting detachOption:
         /// 'ForceDetach'. Possible values include: 'ForceDetach'</param>
         public DataDisk(int lun, string createOption, string name = default(string), VirtualHardDisk vhd = default(VirtualHardDisk), VirtualHardDisk image = default(VirtualHardDisk), CachingTypes? caching = default(CachingTypes?), bool? writeAcceleratorEnabled = default(bool?), int? diskSizeGB = default(int?), ManagedDiskParameters managedDisk = default(ManagedDiskParameters), bool? toBeDetached = default(bool?), long? diskIOPSReadWrite = default(long?), long? diskMBpsReadWrite = default(long?), string detachOption = default(string))
->>>>>>> 20bdf2c3
         {
             Lun = lun;
             Name = name;
@@ -119,7 +101,6 @@
             DiskSizeGB = diskSizeGB;
             ManagedDisk = managedDisk;
             ToBeDetached = toBeDetached;
-            DetachOption = detachOption;
             DiskIOPSReadWrite = diskIOPSReadWrite;
             DiskMBpsReadWrite = diskMBpsReadWrite;
             DetachOption = detachOption;
@@ -216,6 +197,24 @@
         /// </summary>
         [JsonProperty(PropertyName = "toBeDetached")]
         public bool? ToBeDetached { get; set; }
+
+        /// <summary>
+        /// Gets specifies the Read-Write IOPS for the managed disk when
+        /// StorageAccountType is UltraSSD_LRS. Returned only for
+        /// VirtualMachine ScaleSet VM disks. Can be updated only via updates
+        /// to the VirtualMachine Scale Set.
+        /// </summary>
+        [JsonProperty(PropertyName = "diskIOPSReadWrite")]
+        public long? DiskIOPSReadWrite { get; private set; }
+
+        /// <summary>
+        /// Gets specifies the bandwidth in MB per second for the managed disk
+        /// when StorageAccountType is UltraSSD_LRS. Returned only for
+        /// VirtualMachine ScaleSet VM disks. Can be updated only via updates
+        /// to the VirtualMachine Scale Set.
+        /// </summary>
+        [JsonProperty(PropertyName = "diskMBpsReadWrite")]
+        public long? DiskMBpsReadWrite { get; private set; }
 
         /// <summary>
         /// Gets or sets specifies the detach behavior to be used while
@@ -237,43 +236,6 @@
         public string DetachOption { get; set; }
 
         /// <summary>
-        /// Gets specifies the Read-Write IOPS for the managed disk when
-        /// StorageAccountType is UltraSSD_LRS. Returned only for
-        /// VirtualMachine ScaleSet VM disks. Can be updated only via updates
-        /// to the VirtualMachine Scale Set.
-        /// </summary>
-        [JsonProperty(PropertyName = "diskIOPSReadWrite")]
-        public long? DiskIOPSReadWrite { get; private set; }
-
-        /// <summary>
-        /// Gets specifies the bandwidth in MB per second for the managed disk
-        /// when StorageAccountType is UltraSSD_LRS. Returned only for
-        /// VirtualMachine ScaleSet VM disks. Can be updated only via updates
-        /// to the VirtualMachine Scale Set.
-        /// </summary>
-        [JsonProperty(PropertyName = "diskMBpsReadWrite")]
-        public long? DiskMBpsReadWrite { get; private set; }
-
-        /// <summary>
-        /// Gets or sets specifies the detach behavior to be used while
-        /// detaching a disk or which is already in the process of detachment
-        /// from the virtual machine. Supported values: **ForceDetach**.
-        /// &amp;lt;br&amp;gt;&amp;lt;br&amp;gt; detachOption: **ForceDetach**
-        /// is applicable only for managed data disks. If a previous detachment
-        /// attempt of the data disk did not complete due to an unexpected
-        /// failure from the virtual machine and the disk is still not released
-        /// then use force-detach as a last resort option to detach the disk
-        /// forcibly from the VM. All writes might not have been flushed when
-        /// using this detach behavior. &amp;lt;br&amp;gt;&amp;lt;br&amp;gt;
-        /// This feature is still in preview mode and is not supported for
-        /// VirtualMachineScaleSet. To force-detach a data disk update
-        /// toBeDetached to 'true' along with setting detachOption:
-        /// 'ForceDetach'. Possible values include: 'ForceDetach'
-        /// </summary>
-        [JsonProperty(PropertyName = "detachOption")]
-        public string DetachOption { get; set; }
-
-        /// <summary>
         /// Validate the object.
         /// </summary>
         /// <exception cref="ValidationException">
