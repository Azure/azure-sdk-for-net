--- conflicted
+++ resolved
@@ -25,20 +25,11 @@
                 new Tuple<string, string, string>("Compute", "DiskAccesses", "2020-06-30"),
                 new Tuple<string, string, string>("Compute", "DiskEncryptionSets", "2020-06-30"),
                 new Tuple<string, string, string>("Compute", "Disks", "2020-06-30"),
-<<<<<<< HEAD
-                new Tuple<string, string, string>("Compute", "Galleries", "2020-09-30"),
-                new Tuple<string, string, string>("Compute", "GalleryApplicationVersions", "2020-09-30"),
-                new Tuple<string, string, string>("Compute", "GalleryApplications", "2020-09-30"),
-                new Tuple<string, string, string>("Compute", "GalleryImageVersions", "2020-09-30"),
-                new Tuple<string, string, string>("Compute", "GalleryImages", "2020-09-30"),
-                new Tuple<string, string, string>("Compute", "GallerySharingProfile", "2020-09-30"),
-=======
                 new Tuple<string, string, string>("Compute", "Galleries", "2019-12-01"),
                 new Tuple<string, string, string>("Compute", "GalleryApplicationVersions", "2019-12-01"),
                 new Tuple<string, string, string>("Compute", "GalleryApplications", "2019-12-01"),
                 new Tuple<string, string, string>("Compute", "GalleryImageVersions", "2019-12-01"),
                 new Tuple<string, string, string>("Compute", "GalleryImages", "2019-12-01"),
->>>>>>> 7ef6f138
                 new Tuple<string, string, string>("Compute", "Images", "2020-12-01"),
                 new Tuple<string, string, string>("Compute", "LogAnalytics", "2020-12-01"),
                 new Tuple<string, string, string>("Compute", "Operations", "2020-12-01"),
@@ -58,33 +49,13 @@
                 new Tuple<string, string, string>("Compute", "VirtualMachineScaleSetExtensions", "2020-12-01"),
                 new Tuple<string, string, string>("Compute", "VirtualMachineScaleSetRollingUpgrades", "2020-12-01"),
                 new Tuple<string, string, string>("Compute", "VirtualMachineScaleSetVMExtensions", "2020-12-01"),
-<<<<<<< HEAD
-=======
                 new Tuple<string, string, string>("Compute", "VirtualMachineScaleSetVMRunCommands", "2020-12-01"),
->>>>>>> 7ef6f138
                 new Tuple<string, string, string>("Compute", "VirtualMachineScaleSetVMs", "2020-12-01"),
                 new Tuple<string, string, string>("Compute", "VirtualMachineScaleSets", "2020-12-01"),
                 new Tuple<string, string, string>("Compute", "VirtualMachineSizes", "2020-12-01"),
                 new Tuple<string, string, string>("Compute", "VirtualMachines", "2020-12-01"),
-<<<<<<< HEAD
-                new Tuple<string, string, string>("ContainerService", "ContainerServices", "2017-01-31"),
               }.AsEnumerable();
           }
       }
-      // BEGIN: Code Generation Metadata Section
-      public static readonly String AutoRestVersion = "v2";
-      public static readonly String AutoRestBootStrapperVersion = "autorest@2.0.4413";
-      public static readonly String AutoRestCmdExecuted = "cmd.exe /c autorest.cmd https://github.com/pavanrachapudy/azure-rest-api-specs/blob/vrachapu/extendedlocations/specification/compute/resource-manager/readme.md --csharp --version=v2 --reflect-api-versions --csharp-sdks-folder=C:\\Development\\azure-sdk-for-net\\sdk";
-      public static readonly String GithubForkName = "pavanrachapudy";
-      public static readonly String GithubBranchName = "vrachapu/extendedlocations";
-      public static readonly String GithubCommidId = "36b90f41bf27063d47d729734e581e13491387ff";
-      public static readonly String CodeGenerationErrors = "";
-      public static readonly String GithubRepoName = "azure-rest-api-specs";
-      // END: Code Generation Metadata Section
-=======
-              }.AsEnumerable();
-          }
-      }
->>>>>>> 7ef6f138
   }
 }