<Project Sdk="Microsoft.NET.Sdk">
  <PropertyGroup>
<<<<<<< HEAD
    <Version>1.7.0</Version>
=======
    <Version>1.7.0-beta.3</Version>
>>>>>>> 83b402b1
    <!--The ApiCompatVersion is managed automatically and should not generally be modified manually.-->
    <ApiCompatVersion>1.6.0</ApiCompatVersion>
    <PackageId>Azure.ResourceManager.Compute</PackageId>
    <Description>Microsoft Azure management client SDK for Azure resource provider Microsoft.Compute.</Description>
    <PackageTags>azure;management;compute</PackageTags>
    <DisableEnhancedAnalysis>true</DisableEnhancedAnalysis>
    <NoWarn>$(NoWarn);CS1591;</NoWarn>
  </PropertyGroup>
</Project><|MERGE_RESOLUTION|>--- conflicted
+++ resolved
@@ -1,10 +1,6 @@
-<Project Sdk="Microsoft.NET.Sdk">
+<Project Sdk="Microsoft.NET.Sdk"
   <PropertyGroup>
-<<<<<<< HEAD
     <Version>1.7.0</Version>
-=======
-    <Version>1.7.0-beta.3</Version>
->>>>>>> 83b402b1
     <!--The ApiCompatVersion is managed automatically and should not generally be modified manually.-->
     <ApiCompatVersion>1.6.0</ApiCompatVersion>
     <PackageId>Azure.ResourceManager.Compute</PackageId>
