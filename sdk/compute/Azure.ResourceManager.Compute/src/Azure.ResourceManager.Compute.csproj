<Project Sdk="Microsoft.NET.Sdk">
  <PropertyGroup>
<<<<<<< HEAD
    <Version>1.8.0-beta.1</Version>
=======
    <Version>1.9.0-beta.1</Version>
>>>>>>> 3515a4b2
    <!--The ApiCompatVersion is managed automatically and should not generally be modified manually.-->
    <ApiCompatVersion>1.8.0</ApiCompatVersion>
    <PackageId>Azure.ResourceManager.Compute</PackageId>
    <Description>Microsoft Azure management client SDK for Azure resource provider Microsoft.Compute.</Description>
    <PackageTags>azure;management;compute</PackageTags>
    <DisableEnhancedAnalysis>true</DisableEnhancedAnalysis>
    <NoWarn>$(NoWarn);CS1591;</NoWarn>
  </PropertyGroup>
</Project><|MERGE_RESOLUTION|>--- conflicted
+++ resolved
@@ -1,10 +1,6 @@
 <Project Sdk="Microsoft.NET.Sdk">
   <PropertyGroup>
-<<<<<<< HEAD
-    <Version>1.8.0-beta.1</Version>
-=======
     <Version>1.9.0-beta.1</Version>
->>>>>>> 3515a4b2
     <!--The ApiCompatVersion is managed automatically and should not generally be modified manually.-->
     <ApiCompatVersion>1.8.0</ApiCompatVersion>
     <PackageId>Azure.ResourceManager.Compute</PackageId>
