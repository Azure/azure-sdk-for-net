--- conflicted
+++ resolved
@@ -343,16 +343,8 @@
       $.required = ["frontendIpConfigurations"];
       $.properties.frontendIPConfigurations = undefined;
     reason: Service returns response with property name as frontendIpConfigurations.
-<<<<<<< HEAD
-=======
-  # this enforces the body parameter of CloudServices_CreateOrUpdate to be required
-  - from: cloudService.json
-    where: $.paths
-    transform: >
-      $["/subscriptions/{subscriptionId}/resourceGroups/{resourceGroupName}/providers/Microsoft.Compute/cloudServices/{cloudServiceName}"].put.parameters[4]["required"] = true;
   # this makes the name in VirtualMachineScaleSetExtension to be readonly so that our inheritance chooser could properly make it inherit from Azure.ResourceManager.ResourceData. We have some customized code to add the setter for name back (as in constructor)
   - from: virtualMachineScaleSet.json
     where: $.definitions.VirtualMachineScaleSetExtension.properties.name
     transform: $["readOnly"] = true;
->>>>>>> b0a3f90d
 ```