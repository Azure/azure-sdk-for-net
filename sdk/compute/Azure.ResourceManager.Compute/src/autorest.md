# Generated code configuration

Run `dotnet build /t:GenerateCode` to generate code.

# Azure.ResourceManager.Compute

> see https://aka.ms/autorest

``` yaml
azure-arm: true
library-name: Compute
namespace: Azure.ResourceManager.Compute
require: https://github.com/Azure/azure-rest-api-specs/blob/2d6cb29af754f48a08f94cb6113bb1f01a4e0eb9/specification/compute/resource-manager/readme.md
tag: package-2022-03-02
clear-output-folder: true
skip-csproj: true
output-folder: ./Generated

rename-rules:
  CPU: Cpu
  CPUs: Cpus
  Os: OS
  Ip: IP
  Ips: IPs
  ID: Id
  IDs: Ids
  VM: Vm
  VMs: Vms
  Vmos: VmOS
  VMScaleSet: VmScaleSet
  DNS: Dns
  VPN: Vpn
  NAT: Nat
  WAN: Wan
  Ipv4: IPv4
  Ipv6: IPv6
  Ipsec: IPsec
  SSO: Sso
  URI: Uri
  SSD: Ssd
  SAS: Sas
  VCPUs: VCpus
  RestorePointCollection: RestorePointGroup # the word `collection` is reserved by the SDK, therefore we need to rename all the occurrences of this in all resources and models
  EncryptionSettingsCollection: EncryptionSettingsGroup # the word `collection` is reserved by the SDK, therefore we need to rename all the occurrences of this in all resources and models

list-exception:
- /subscriptions/{subscriptionId}/resourceGroups/{resourceGroupName}/providers/Microsoft.Compute/restorePointCollections/{restorePointGroupName}/restorePoints/{restorePointName} # compute RP did not provide an API for listing this resource
- /subscriptions/{subscriptionId}/providers/Microsoft.Compute/locations/{location}/communityGalleries/{publicGalleryName}

request-path-to-resource-name:
  /subscriptions/{subscriptionId}/resourceGroups/{resourceGroupName}/providers/Microsoft.Compute/virtualMachineScaleSets/{vmScaleSetName}/virtualMachines/{instanceId}/runCommands/{runCommandName}: VirtualMachineScaleSetVmRunCommand

override-operation-name:
  VirtualMachines_Start: PowerOn
  VirtualMachineScaleSets_Start: PowerOn
  VirtualMachineScaleSetVMs_Start: PowerOn
  CloudServices_Start: PowerOn
  CloudServicesUpdateDomain_GetUpdateDomain: GetUpdateDomain
  CloudServicesUpdateDomain_ListUpdateDomains: GetUpdateDomains
  CloudServicesUpdateDomain_WalkUpdateDomain: WalkUpdateDomain
  GallerySharingProfile_Update: UpdateSharingProfile
  VirtualMachineImages_ListPublishers: GetVirtualMachineImagePublishers
  VirtualMachineImages_ListSkus: GetVirtualMachineImageSkus
  VirtualMachineImages_ListOffers: GetVirtualMachineImageOffers
  VirtualMachineImagesEdgeZone_ListSkus: GetVirtualMachineImageEdgeZoneSkus
  VirtualMachineScaleSetRollingUpgrades_StartOSUpgrade: StartOSUpgrade
  LogAnalytics_ExportRequestRateByInterval: ExportLogAnalyticsRequestRateByInterval
  LogAnalytics_ExportThrottledRequests: ExportLogAnalyticsThrottledRequests

request-path-to-resource-data:
  /subscriptions/{subscriptionId}/providers/Microsoft.Compute/locations/{location}/sharedGalleries/{galleryUniqueName}: SharedGallery
  /subscriptions/{subscriptionId}/providers/Microsoft.Compute/locations/{location}/sharedGalleries/{galleryUniqueName}/images/{galleryImageName}: SharedGalleryImage
  /subscriptions/{subscriptionId}/providers/Microsoft.Compute/locations/{location}/sharedGalleries/{galleryUniqueName}/images/{galleryImageName}/versions/{galleryImageVersionName}: SharedGalleryImageVersion
  /subscriptions/{subscriptionId}/providers/Microsoft.Compute/locations/{location}/communityGalleries/{publicGalleryName}: CommunityGallery
  /subscriptions/{subscriptionId}/providers/Microsoft.Compute/locations/{location}/communityGalleries/{publicGalleryName}/images/{galleryImageName}: CommunityGalleryImage
  /subscriptions/{subscriptionId}/providers/Microsoft.Compute/locations/{location}/communityGalleries/{publicGalleryName}/images/{galleryImageName}/versions/{galleryImageVersionName}: CommunityGalleryImageVersion

directive:
# transform enum values
  - from: swagger-document
    where: $.definitions.DiskSecurityType["x-ms-enum"].values[1]
    transform: $["name"] = "ConfidentialVmGuestStateOnlyEncryptedWithPlatformKey"
  - from: swagger-document
    where: $.definitions.DiskSecurityType["x-ms-enum"].values[2]
    transform: $["name"] = "ConfidentialVmDiskEncryptedWithPlatformKey"
  - from: swagger-document
    where: $.definitions.DiskSecurityType["x-ms-enum"].values[3]
    transform: $["name"] = "ConfidentialVmDiskEncryptedWithCustomerKey"
  - from: swagger-document
    where: $.paths..parameters[?(@.name === 'location')]
    transform: $['x-ms-format'] = 'azure-location';
  - from: swagger-document
    where: $..parameters[?(@.name === 'location')]
    transform: $['x-ms-format'] = 'azure-location'
  - from: skus.json
    where: $.definitions
    transform: >
      $.ResourceSku["x-ms-client-name"] = "ComputeResourceSku";
      $.ResourceSku.properties.locations.items["x-ms-format"] = "azure-location";
      $.ResourceSkuCapacity["x-ms-client-name"] = "ComputeResourceSkuCapacity";
      $.ResourceSkuLocationInfo["x-ms-client-name"] = "ComputeResourceSkuLocationInfo";
      $.ResourceSkuLocationInfo.properties.location["x-ms-format"] = "azure-location";
      $.ResourceSkuRestrictionInfo["x-ms-format"] = "ComputeResourceSkuRestrictionInfo";
      $.ResourceSkuRestrictionInfo.properties.locations.items["x-ms-format"] = "azure-location";
  - from: common.json
    where: $.definitions
    transform: >
      $.SubResource["x-ms-client-name"] = "ComputeWriteableSubResourceData";
      $.SubResource.properties.id["x-ms-format"] = "arm-id";
      $.SubResourceReadOnly["x-ms-client-name"] = "ComputeSubResourceData";
      $.SubResourceReadOnly.properties.id["x-ms-format"] = "arm-id";
  - from: virtualMachine.json
    where: $.definitions
    transform: >
      $.VirtualMachineInstallPatchesParameters.properties.maximumDuration["format"] = "duration";
      $.VirtualMachineExtensionProperties.properties.type["x-ms-client-name"] = "ExtensionType";
      $.VirtualMachineExtensionUpdateProperties.properties.type["x-ms-client-name"] = "ExtensionType";
      $.VirtualMachineNetworkInterfaceIPConfigurationProperties.properties.privateIPAddressVersion["x-ms-enum"].name = "IPVersion";
      $.VirtualMachinePublicIPAddressConfigurationProperties.properties.publicIPAddressVersion["x-ms-enum"].name = "IPVersion";
  - from: virtualMachineImage.json
    where: $.definitions
    transform: >
      $.VirtualMachineImageProperties.properties.dataDiskImages.description = "The list of data disk images information.";
      $.VirtualMachineImageResource["x-ms-client-name"] = "VirtualMachineImageBase";
      $.VirtualMachineImageResource.properties.location["x-ms-format"] = "azure-location";
  - from: virtualMachineScaleSet.json
    where: $.definitions
    transform: >
      $.VirtualMachineScaleSetExtensionProperties.properties.type["x-ms-client-name"] = "ExtensionType";
<<<<<<< HEAD
      $.VirtualMachineScaleSetExtension.properties.name["readOnly"] = true;
      $.VirtualMachineNetworkInterfaceIPConfigurationProperties.properties.privateIPAddressVersion["x-ms-enum"].name = "IPVersion";
      $.VirtualMachinePublicIPAddressConfigurationProperties.properties.publicIPAddressVersion["x-ms-enum"].name = "IPVersion";
      $.SubResource["x-ms-client-name"] = "ComputeWriteableSubResourceData";
      $.SubResource.properties.id["x-ms-format"] = "arm-id";
      $.SubResourceReadOnly["x-ms-client-name"] = "ComputeSubResourceData";
      $.SubResourceReadOnly.properties.id["x-ms-format"] = "arm-id";
=======
      $.VirtualMachineScaleSetExtension.properties.type["x-ms-format"] = "resource-type";
      $.VirtualMachineScaleSetExtensionUpdate.properties.type["x-ms-format"] = "resource-type";
      $.VirtualMachineScaleSetVMExtension.properties.type["x-ms-format"] = "resource-type";
      $.VirtualMachineScaleSetVMExtensionUpdate.properties.type["x-ms-format"] = "resource-type";
      $.UpgradeOperationHistoricalStatusInfo.properties.location["x-ms-format"] = "azure-location";
      $.RollingUpgradeStatusInfo["x-ms-client-name"] = "VirtualMachineScaleSetRollingUpgrade";
      $.VirtualMachineScaleSetSku.properties.resourceType["x-ms-format"] = "resource-type";
      $.VirtualMachineScaleSetVMInstanceView.properties.assignedHost["x-ms-format"] = "arm-id";
  - from: restorePoint.json
    where: $.definitions
    transform: >
>>>>>>> 1cbecbce
      $.RestorePointCollectionSourceProperties["x-ms-client-name"] = "RestorePointCollectionSource";
      $.RestorePointCollectionSourceProperties.properties.id["x-ms-format"] = "arm-id";
      $.RestorePointCollectionSourceProperties.properties.location["x-ms-format"] = "azure-location";
      $.RestorePointSourceMetadata.properties.location["x-ms-format"] = "azure-location";
<<<<<<< HEAD
=======
  - from: restorePoint.json
    where: $.paths["/subscriptions/{subscriptionId}/resourceGroups/{resourceGroupName}/providers/Microsoft.Compute/restorePointCollections/{restorePointCollectionName}/restorePoints/{restorePointName}"].get.parameters
    transform: >
      $[4]["x-ms-enum"].name = "RestorePointExpand";
  - from: restorePoint.json
    where: $.paths["/subscriptions/{subscriptionId}/resourceGroups/{resourceGroupName}/providers/Microsoft.Compute/restorePointCollections/{restorePointCollectionName}"].get.parameters
    transform: >
      $[3]["x-ms-enum"].name = "RestorePointCollectionExpand";
  - from: computeRPCommon.json
    where: $.definitions
    transform: >
>>>>>>> 1cbecbce
      $.ImageReference.properties.sharedGalleryImageId["x-ms-client-name"] = "sharedGalleryImageUniqueId";
      $.SshPublicKey["x-ms-client-name"] = "SshPublicKeyInfo";
      $.UpdateResource["x-ms-client-name"] = "ComputeUpdateResourceData";
      $.SubResourceWithColocationStatus["x-ms-client-name"] = "ComputeSubResourceDataWithColocationStatus";
  - from: sshPublicKey.json
    where: $.definitions
    transform: >
      $.SshPublicKeyResource["x-ms-client-name"] = "SshPublicKey";
      $.SshPublicKeyGenerateKeyPairResult.properties.id["x-ms-format"] = "arm-id";
  - from: logAnalytic.json
    where: $.definitions
    transform: >
      $.LogAnalyticsOperationResult["x-ms-client-name"] = "LogAnalytics";
  - from: diskRPCommon.json
    where: $.definitions
    transform: >
      $.PurchasePlan["x-ms-client-name"] = "DiskPurchasePlan";
      $.GrantAccessData.properties.access.description = "The Access Level, accepted values include None, Read, Write.";
  - from: disk.json
    where: $.definitions
    transform: >
      $.Disk["x-ms-client-name"] = "ManagedDisk";
      $.Disk.properties.managedBy["x-ms-format"] = "arm-id";
      $.Disk.properties.managedByExtended.items["x-ms-format"] = "arm-id";
      $.DiskProperties.properties.diskAccessId["x-ms-format"] = "arm-id";
      $.DiskUpdateProperties.properties.diskAccessId["x-ms-format"] = "arm-id";
  - from: diskAccess.json
    where: $.definitions
    transform: >
      $.PrivateLinkResource["x-ms-client-name"] = "ComputePrivateLinkResourceData";
      $.PrivateLinkResourceProperties.properties.groupId["x-ms-format"] = "arm-id";
  - from: diskRestorePoint.json
    where: $.definitions
    transform: >
      $.DiskRestorePointProperties.properties.sourceResourceId["x-ms-format"] = "arm-id";
      $.DiskRestorePointProperties.properties.diskAccessId["x-ms-format"] = "arm-id";
      $.DiskRestorePointProperties.properties.sourceResourceLocation["x-ms-format"] = "azure-location";
  - from: snapshot.json
    where: $.definitions
    transform: >
      $.SnapshotProperties.properties.diskAccessId["x-ms-format"] = "arm-id";
      $.SnapshotUpdateProperties.properties.diskAccessId["x-ms-format"] = "arm-id";
  - from: diskRPCommon.json
    where: $.definitions
    transform: >
      $.Encryption["x-ms-client-name"] = "DiskEncryption";
      $.Encryption.properties.diskEncryptionSetId["x-ms-format"] = "arm-id";
      $.CreationData["x-ms-client-name"] = "DiskCreationData";
      $.CreationData.properties.storageAccountId["x-ms-format"] = "arm-id";
      $.CreationData.properties.sourceResourceId["x-ms-format"] = "arm-id";
      $.DiskSecurityProfile.properties.secureVMDiskEncryptionSetId["x-ms-format"] = "arm-id";
      $.ImageDiskReference.properties.id["x-ms-format"] = "arm-id";
      $.SupportedCapabilities.properties.architecture["x-ms-enum"].name = "ArchitectureTypes";
  - from: cloudService.json
    where: $.definitions
    transform: >
      $.CloudService.properties.properties["x-ms-client-flatten"] = true;
      $.OSFamily["x-ms-client-name"] = "CloudServiceOSFamily";
      $.OSFamily.properties.location["x-ms-format"] = "azure-location";
      $.OSFamily.properties.properties["x-ms-client-flatten"] = true;
      $.OSVersion["x-ms-client-name"] = "CloudServiceOSVersion";
      $.OSVersion.properties.properties["x-ms-client-flatten"] = true;
      $.OSVersion.properties.location["x-ms-format"] = "azure-location";
      $.UpdateDomain["x-ms-client-name"] = "UpdateDomainIdentifier";
      $.UpdateDomain.properties.id["x-ms-format"] = "arm-id";
      $.Extension["x-ms-client-name"] = "CloudServiceExtension";
      $.Extension.properties.properties["x-ms-client-flatten"] = true;
      $.SubResource["x-ms-client-name"] = "ComputeWriteableSubResourceData";
      $.SubResource.properties.id["x-ms-format"] = "arm-id";
      $.CloudServiceRole.properties.location["x-ms-format"] = "azure-location";
      $.CloudServiceRole.properties.properties["x-ms-client-flatten"] = true;
      $.RoleInstance["x-ms-client-name"] = "CloudServiceRoleInstance";
      $.RoleInstance.properties.location["x-ms-format"] = "azure-location";
      $.RoleInstance.properties.properties["x-ms-client-flatten"] = true;
      $.LoadBalancerConfiguration.properties.id["x-ms-format"] = "arm-id";
      $.LoadBalancerConfiguration.properties.properties["x-ms-client-flatten"] = true;
      $.LoadBalancerFrontendIPConfiguration.properties.properties["x-ms-client-flatten"] = true;
  - from: galleryRPCommon.json
    where: $.definitions
    transform: >
      $.Architecture["x-ms-enum"].name = "ArchitectureTypes";
  - from: gallery.json
    where: $.definitions
    transform: >
      $.DiskImageEncryption.properties.diskEncryptionSetId["x-ms-format"] = "arm-id";
      $.GalleryArtifactVersionSource.properties.id["x-ms-format"] = "arm-id";
      $.UpdateResourceDefinition["x-ms-client-name"] = "GalleryUpdateResourceData";
  - from: gallery.json
    where: $.parameters
    transform: >
      $.GalleryODataExpandQueryParameter["x-ms-enum"].name = "GalleryExpand";
  - from: sharedGallery.json
    where: $.definitions
    transform: >
      $.PirResource["x-ms-client-name"] = "PirResourceData";
      $.PirResource.properties.location["x-ms-format"] = "azure-location";
      $.PirSharedGalleryResource["x-ms-client-name"] = "PirSharedGalleryResourceData";
  - from: communityGallery.json
    where: $.definitions
    transform: >
      $.PirCommunityGalleryResource["x-ms-client-name"] = "PirCommunityGalleryResourceData";
      $.PirCommunityGalleryResource.properties.type["x-ms-client-name"] = "ResourceType";
      $.PirCommunityGalleryResource.properties.location["x-ms-format"] = "azure-location";
      $.PirCommunityGalleryResource.properties.type["x-ms-format"] = "resource-type";
  - from: cloudService.json
    where: $.definitions.LoadBalancerConfigurationProperties
    transform: >
      $.properties.frontendIpConfigurations = $.properties.frontendIPConfigurations;
      $.properties.frontendIpConfigurations["x-ms-client-name"] = "frontendIPConfigurations";
      $.required = ["frontendIpConfigurations"];
      $.properties.frontendIPConfigurations = undefined;
    reason: Service returns response with property name as frontendIpConfigurations.
```<|MERGE_RESOLUTION|>--- conflicted
+++ resolved
@@ -127,15 +127,6 @@
     where: $.definitions
     transform: >
       $.VirtualMachineScaleSetExtensionProperties.properties.type["x-ms-client-name"] = "ExtensionType";
-<<<<<<< HEAD
-      $.VirtualMachineScaleSetExtension.properties.name["readOnly"] = true;
-      $.VirtualMachineNetworkInterfaceIPConfigurationProperties.properties.privateIPAddressVersion["x-ms-enum"].name = "IPVersion";
-      $.VirtualMachinePublicIPAddressConfigurationProperties.properties.publicIPAddressVersion["x-ms-enum"].name = "IPVersion";
-      $.SubResource["x-ms-client-name"] = "ComputeWriteableSubResourceData";
-      $.SubResource.properties.id["x-ms-format"] = "arm-id";
-      $.SubResourceReadOnly["x-ms-client-name"] = "ComputeSubResourceData";
-      $.SubResourceReadOnly.properties.id["x-ms-format"] = "arm-id";
-=======
       $.VirtualMachineScaleSetExtension.properties.type["x-ms-format"] = "resource-type";
       $.VirtualMachineScaleSetExtensionUpdate.properties.type["x-ms-format"] = "resource-type";
       $.VirtualMachineScaleSetVMExtension.properties.type["x-ms-format"] = "resource-type";
@@ -147,13 +138,10 @@
   - from: restorePoint.json
     where: $.definitions
     transform: >
->>>>>>> 1cbecbce
       $.RestorePointCollectionSourceProperties["x-ms-client-name"] = "RestorePointCollectionSource";
       $.RestorePointCollectionSourceProperties.properties.id["x-ms-format"] = "arm-id";
       $.RestorePointCollectionSourceProperties.properties.location["x-ms-format"] = "azure-location";
       $.RestorePointSourceMetadata.properties.location["x-ms-format"] = "azure-location";
-<<<<<<< HEAD
-=======
   - from: restorePoint.json
     where: $.paths["/subscriptions/{subscriptionId}/resourceGroups/{resourceGroupName}/providers/Microsoft.Compute/restorePointCollections/{restorePointCollectionName}/restorePoints/{restorePointName}"].get.parameters
     transform: >
@@ -165,7 +153,6 @@
   - from: computeRPCommon.json
     where: $.definitions
     transform: >
->>>>>>> 1cbecbce
       $.ImageReference.properties.sharedGalleryImageId["x-ms-client-name"] = "sharedGalleryImageUniqueId";
       $.SshPublicKey["x-ms-client-name"] = "SshPublicKeyInfo";
       $.UpdateResource["x-ms-client-name"] = "ComputeUpdateResourceData";
