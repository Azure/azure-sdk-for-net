--- conflicted
+++ resolved
@@ -110,7 +110,6 @@
       $.SubResource.properties.id["x-ms-format"] = "arm-id";
       $.SubResourceReadOnly["x-ms-client-name"] = "ComputeSubResourceData";
       $.SubResourceReadOnly.properties.id["x-ms-format"] = "arm-id";
-      $.ExtendedLocationType['x-ms-enum'].name = 'ExtendedLocationType';
   - from: virtualMachine.json
     where: $.definitions
     transform: >
@@ -124,11 +123,6 @@
     transform: >
       $.VirtualMachineImageProperties.properties.dataDiskImages.description = "The list of data disk images information.";
       $.VirtualMachineImageResource["x-ms-client-name"] = "VirtualMachineImageBase";
-<<<<<<< HEAD
-      $.VirtualMachineImageResource.properties.location["x-ms-format"] = "azure-location";
-      $.OSDiskImage.properties.operatingSystem['x-ms-enum'].name = 'SupportedOperatingSystemType';
-=======
->>>>>>> efac6ef3
   - from: virtualMachineScaleSet.json
     where: $.definitions
     transform: >
@@ -140,7 +134,6 @@
       $.RollingUpgradeStatusInfo["x-ms-client-name"] = "VirtualMachineScaleSetRollingUpgrade";
       $.VirtualMachineScaleSetSku.properties.resourceType["x-ms-format"] = "resource-type";
       $.VirtualMachineScaleSetVMInstanceView.properties.assignedHost["x-ms-format"] = "arm-id";
-      $.VirtualMachineScaleSetOSDisk.properties.osType['x-ms-enum'].name = 'SupportedOperatingSystemType';
   - from: restorePoint.json
     where: $.definitions
     transform: >
@@ -161,8 +154,6 @@
       $.SshPublicKey["x-ms-client-name"] = "SshPublicKeyInfo";
       $.UpdateResource["x-ms-client-name"] = "ComputeUpdateResourceData";
       $.SubResourceWithColocationStatus["x-ms-client-name"] = "ComputeSubResourceDataWithColocationStatus";
-      $.HyperVGenerationType['x-ms-enum'].name = 'HyperVGenerationType';
-      $.OSDisk.properties.osType['x-ms-enum'].name = 'SupportedOperatingSystemType';
   - from: sshPublicKey.json
     where: $.definitions
     transform: >
@@ -185,8 +176,6 @@
       $.Disk.properties.managedByExtended.items["x-ms-format"] = "arm-id";
       $.DiskProperties.properties.diskAccessId["x-ms-format"] = "arm-id";
       $.DiskUpdateProperties.properties.diskAccessId["x-ms-format"] = "arm-id";
-      $.DiskProperties.properties.osType['x-ms-enum'].name = 'SupportedOperatingSystemType';
-      $.DiskUpdateProperties.properties.osType['x-ms-enum'].name = 'SupportedOperatingSystemType';
   - from: diskAccess.json
     where: $.definitions
     transform: >
@@ -198,14 +187,11 @@
       $.DiskRestorePointProperties.properties.sourceResourceId["x-ms-format"] = "arm-id";
       $.DiskRestorePointProperties.properties.diskAccessId["x-ms-format"] = "arm-id";
       $.DiskRestorePointProperties.properties.sourceResourceLocation["x-ms-format"] = "azure-location";
-      $.DiskRestorePointProperties.properties.osType['x-ms-enum'].name = 'SupportedOperatingSystemType';
   - from: snapshot.json
     where: $.definitions
     transform: >
       $.SnapshotProperties.properties.diskAccessId["x-ms-format"] = "arm-id";
       $.SnapshotUpdateProperties.properties.diskAccessId["x-ms-format"] = "arm-id";
-      $.SnapshotProperties.properties.osType['x-ms-enum'].name = 'SupportedOperatingSystemType';
-      $.SnapshotUpdateProperties.properties.osType['x-ms-enum'].name = 'SupportedOperatingSystemType';
   - from: diskRPCommon.json
     where: $.definitions
     transform: >
@@ -247,11 +233,6 @@
       $.DiskImageEncryption.properties.diskEncryptionSetId["x-ms-format"] = "arm-id";
       $.GalleryArtifactVersionSource.properties.id["x-ms-format"] = "arm-id";
       $.UpdateResourceDefinition["x-ms-client-name"] = "GalleryUpdateResourceData";
-      $.GalleryImageProperties.properties.osType['x-ms-enum'].name = 'SupportedOperatingSystemType';
-      $.GalleryApplicationProperties.properties.supportedOSType['x-ms-enum'].name = 'SupportedOperatingSystemType';
-      $.TargetRegion.properties.storageAccountType['x-ms-enum'].name = 'ImageStorageAccountType';
-      $.GalleryArtifactPublishingProfileBase.properties.storageAccountType['x-ms-enum'].name = 'ImageStorageAccountType';
-      $.GalleryTargetExtendedLocation.properties.storageAccountType['x-ms-enum'].name = 'ImageStorageAccountType';
   - from: gallery.json
     where: $.parameters
     transform: >
@@ -261,14 +242,12 @@
     transform: >
       $.PirResource["x-ms-client-name"] = "PirResourceData";
       $.PirSharedGalleryResource["x-ms-client-name"] = "PirSharedGalleryResourceData";
-      $.SharedGalleryImageProperties.properties.osType['x-ms-enum'].name = 'SupportedOperatingSystemType';
   - from: communityGallery.json
     where: $.definitions
     transform: >
       $.PirCommunityGalleryResource["x-ms-client-name"] = "PirCommunityGalleryResourceData";
       $.PirCommunityGalleryResource.properties.type["x-ms-client-name"] = "ResourceType";
       $.PirCommunityGalleryResource.properties.type["x-ms-format"] = "resource-type";
-      $.CommunityGalleryImageProperties.properties.osType['x-ms-enum'].name = 'SupportedOperatingSystemType';
   - from: cloudService.json
     where: $.definitions.LoadBalancerConfigurationProperties
     transform: >
@@ -277,12 +256,4 @@
       $.required = ["frontendIpConfigurations"];
       $.properties.frontendIPConfigurations = undefined;
     reason: Service returns response with property name as frontendIpConfigurations.
-  - from: image.json
-    where: $.definitions
-    transform: >
-      $.ImageOSDisk.properties.osType['x-ms-enum'].name = 'SupportedOperatingSystemType';
-  - from: runCommand.json
-    where: $.definitions
-    transform: >
-      $.RunCommandDocumentBase.properties.osType['x-ms-enum'].name = 'SupportedOperatingSystemType';
 ```