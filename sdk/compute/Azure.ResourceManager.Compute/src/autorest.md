--- conflicted
+++ resolved
@@ -154,36 +154,12 @@
   UefiSettings.vTpmEnabled: IsVirtualTpmEnabled
 
 directive:
-<<<<<<< HEAD
-# transform enum values
-  - from: swagger-document
-    where: $.definitions.DiskSecurityType["x-ms-enum"].values[1]
-    transform: $["name"] = "ConfidentialVmGuestStateOnlyEncryptedWithPlatformKey"
-  - from: swagger-document
-    where: $.definitions.DiskSecurityType["x-ms-enum"].values[2]
-    transform: $["name"] = "ConfidentialVmDiskEncryptedWithPlatformKey"
-  - from: swagger-document
-    where: $.definitions.DiskSecurityType["x-ms-enum"].values[3]
-    transform: $["name"] = "ConfidentialVmDiskEncryptedWithCustomerKey"
-  - from: skus.json
-    where: $.definitions
-    transform: >
-      $.ResourceSku["x-ms-client-name"] = "ComputeResourceSku";
-      $.ResourceSkuCapacity["x-ms-client-name"] = "ComputeResourceSkuCapacity";
-      $.ResourceSkuLocationInfo["x-ms-client-name"] = "ComputeResourceSkuLocationInfo";
-      $.ResourceSkuRestrictionInfo["x-ms-format"] = "ComputeResourceSkuRestrictionInfo";
-=======
->>>>>>> b926ce7c
 # copy the systemData from common-types here so that it will be automatically replaced
   - from: common.json
     where: $.definitions
     transform: >
       $.SubResource.properties.id["x-ms-format"] = "arm-id";
       $.SubResourceReadOnly.properties.id["x-ms-format"] = "arm-id";
-<<<<<<< HEAD
-      $.ExtendedLocationType["x-ms-enum"].name = "ExtendedLocationType";
-=======
->>>>>>> b926ce7c
       $.SystemData = {
         "description": "Metadata pertaining to creation and last modification of the resource.",
         "type": "object",
@@ -241,23 +217,10 @@
     where: $.definitions
     transform: >
       $.VirtualMachineInstallPatchesParameters.properties.maximumDuration["format"] = "duration";
-<<<<<<< HEAD
-      $.VirtualMachineExtensionProperties.properties.type["x-ms-client-name"] = "ExtensionType";
-      $.VirtualMachineExtensionUpdateProperties.properties.type["x-ms-client-name"] = "ExtensionType";
-      $.VirtualMachineNetworkInterfaceIPConfigurationProperties.properties.privateIPAddressVersion["x-ms-enum"].name = "IPVersion";
-      $.VirtualMachinePublicIPAddressConfigurationProperties.properties.publicIPAddressVersion["x-ms-enum"].name = "IPVersion";
-      $.VirtualMachineInstanceView.properties.hyperVGeneration["x-ms-enum"].name = "HyperVGeneration";
-=======
->>>>>>> b926ce7c
   - from: virtualMachineImage.json
     where: $.definitions
     transform: >
       $.VirtualMachineImageProperties.properties.dataDiskImages.description = "The list of data disk images information.";
-<<<<<<< HEAD
-      $.VirtualMachineImageResource["x-ms-client-name"] = "VirtualMachineImageBase";
-      $.OSDiskImage.properties.operatingSystem["x-ms-enum"].name = "SupportedOperatingSystemType";
-=======
->>>>>>> b926ce7c
   - from: virtualMachineScaleSet.json
     where: $.definitions
     transform: >
@@ -265,10 +228,6 @@
       $.VirtualMachineScaleSetExtensionUpdate.properties.type["x-ms-format"] = "resource-type";
       $.VirtualMachineScaleSetVMExtension.properties.type["x-ms-format"] = "resource-type";
       $.VirtualMachineScaleSetVMExtensionUpdate.properties.type["x-ms-format"] = "resource-type";
-<<<<<<< HEAD
-      $.RollingUpgradeStatusInfo["x-ms-client-name"] = "VirtualMachineScaleSetRollingUpgrade";
-=======
->>>>>>> b926ce7c
       $.VirtualMachineScaleSetSku.properties.resourceType["x-ms-format"] = "resource-type";
       $.VirtualMachineScaleSetVMInstanceView.properties.assignedHost["x-ms-format"] = "arm-id";
       $.VirtualMachineScaleSetOSDisk.properties.osType["x-ms-enum"].name = "SupportedOperatingSystemType";
@@ -276,26 +235,6 @@
     where: $.definitions
     transform: >
       $.RestorePointCollectionSourceProperties.properties.id["x-ms-format"] = "arm-id";
-<<<<<<< HEAD
-  - from: restorePoint.json
-    where: $.paths["/subscriptions/{subscriptionId}/resourceGroups/{resourceGroupName}/providers/Microsoft.Compute/restorePointCollections/{restorePointCollectionName}/restorePoints/{restorePointName}"].get.parameters
-    transform: >
-      $[4]["x-ms-enum"].name = "RestorePointExpand";
-  - from: restorePoint.json
-    where: $.paths["/subscriptions/{subscriptionId}/resourceGroups/{resourceGroupName}/providers/Microsoft.Compute/restorePointCollections/{restorePointCollectionName}"].get.parameters
-    transform: >
-      $[3]["x-ms-enum"].name = "RestorePointCollectionExpand";
-  - from: computeRPCommon.json
-    where: $.definitions
-    transform: >
-      $.ImageReference.properties.sharedGalleryImageId["x-ms-client-name"] = "sharedGalleryImageUniqueId";
-      $.SshPublicKey["x-ms-client-name"] = "SshPublicKeyInfo";
-      $.UpdateResource["x-ms-client-name"] = "ComputeUpdateResourceData";
-      $.SubResourceWithColocationStatus["x-ms-client-name"] = "ComputeSubResourceDataWithColocationStatus";
-      $.OSDisk.properties.osType["x-ms-enum"].name = "SupportedOperatingSystemType";
-      $.HyperVGenerationType["x-ms-enum"].name = "HyperVGeneration";
-=======
->>>>>>> b926ce7c
   - from: sshPublicKey.json
     where: $.definitions
     transform: >
@@ -344,23 +283,11 @@
     where: $.definitions
     transform: >
       $.CloudService.properties.properties["x-ms-client-flatten"] = true;
-<<<<<<< HEAD
-      $.OSFamily["x-ms-client-name"] = "CloudServiceOSFamily";
-=======
->>>>>>> b926ce7c
       $.OSFamily.properties.properties["x-ms-client-flatten"] = true;
       $.OSVersion.properties.properties["x-ms-client-flatten"] = true;
-<<<<<<< HEAD
-      $.UpdateDomain["x-ms-client-name"] = "UpdateDomainIdentifier";
-=======
->>>>>>> b926ce7c
       $.UpdateDomain.properties.id["x-ms-format"] = "arm-id";
       $.Extension.properties.properties["x-ms-client-flatten"] = true;
       $.CloudServiceRole.properties.properties["x-ms-client-flatten"] = true;
-<<<<<<< HEAD
-      $.RoleInstance["x-ms-client-name"] = "CloudServiceRoleInstance";
-=======
->>>>>>> b926ce7c
       $.RoleInstance.properties.properties["x-ms-client-flatten"] = true;
       $.LoadBalancerConfiguration.properties.id["x-ms-format"] = "arm-id";
       $.LoadBalancerConfiguration.properties.properties["x-ms-client-flatten"] = true;
@@ -370,35 +297,9 @@
     transform: >
       $.DiskImageEncryption.properties.diskEncryptionSetId["x-ms-format"] = "arm-id";
       $.GalleryArtifactVersionSource.properties.id["x-ms-format"] = "arm-id";
-<<<<<<< HEAD
-      $.UpdateResourceDefinition["x-ms-client-name"] = "GalleryUpdateResourceData";
-      $.GalleryImageProperties.properties.osType["x-ms-enum"].name = "SupportedOperatingSystemType";
-      $.GalleryApplicationProperties.properties.supportedOSType["x-ms-enum"].name = "SupportedOperatingSystemType";
-      $.TargetRegion.properties.storageAccountType["x-ms-enum"].name = "ImageStorageAccountType";
-      $.GalleryArtifactPublishingProfileBase.properties.storageAccountType["x-ms-enum"].name = "ImageStorageAccountType";
-      $.GalleryTargetExtendedLocation.properties.storageAccountType["x-ms-enum"].name = "ImageStorageAccountType";
-      $.SharingProfile.properties.permissions["x-ms-client-name"] = "permission";
-      $.UserArtifactManage["x-ms-client-name"] = "UserArtifactManagement";
-  - from: gallery.json
-    where: $.parameters
-    transform: >
-      $.GalleryODataExpandQueryParameter["x-ms-enum"].name = "GalleryExpand";
-  - from: sharedGallery.json
-    where: $.definitions
-    transform: >
-      $.PirResource["x-ms-client-name"] = "PirResourceData";
-      $.PirSharedGalleryResource["x-ms-client-name"] = "PirSharedGalleryResourceData";
-      $.SharedGalleryImageProperties.properties.osType["x-ms-enum"].name = "SupportedOperatingSystemType";
   - from: communityGallery.json
     where: $.definitions
     transform: >
-      $.PirCommunityGalleryResource["x-ms-client-name"] = "PirCommunityGalleryResourceData";
-      $.PirCommunityGalleryResource.properties.type["x-ms-client-name"] = "ResourceType";
-=======
-  - from: communityGallery.json
-    where: $.definitions
-    transform: >
->>>>>>> b926ce7c
       $.PirCommunityGalleryResource.properties.type["x-ms-format"] = "resource-type";
       $.CommunityGalleryImageProperties.properties.osType["x-ms-enum"].name = "SupportedOperatingSystemType";
   - from: cloudService.json
@@ -409,26 +310,6 @@
       $.required = ["frontendIpConfigurations"];
       $.properties.frontendIPConfigurations = undefined;
     reason: Service returns response with property name as frontendIpConfigurations.
-<<<<<<< HEAD
-  - from: image.json
-    where: $.definitions
-    transform: >
-      $.ImageOSDisk.properties.osType["x-ms-enum"].name = "SupportedOperatingSystemType";
-  - from: runCommand.json
-    where: $.definitions
-    transform: >
-      $.RunCommandDocumentBase.properties.osType["x-ms-enum"].name = "SupportedOperatingSystemType";
-  - from: capacityReservation.json
-    where: $.paths
-    transform: >
-      $["/subscriptions/{subscriptionId}/providers/Microsoft.Compute/capacityReservationGroups"].get.parameters[2]["x-ms-enum"].name = "CapacityReservationGroupGetExpand";
-      $["/subscriptions/{subscriptionId}/resourceGroups/{resourceGroupName}/providers/Microsoft.Compute/capacityReservationGroups"].get.parameters[3]["x-ms-enum"].name = "CapacityReservationGroupGetExpand";
-  - from: virtualMachineScaleSet.json
-    where: $.paths
-    transform: >
-      $["/subscriptions/{subscriptionId}/resourceGroups/{resourceGroupName}/providers/Microsoft.Compute/virtualMachineScaleSets/{vmScaleSetName}"].get.parameters[4]["x-ms-enum"].name = "VirtualMachineScaleSetGetExpand";
-=======
->>>>>>> b926ce7c
   - from: cloudService.json
     where: $.paths
     transform: >
