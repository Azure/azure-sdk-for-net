# Generated code configuration

Run `dotnet build /t:GenerateCode` to generate code.

# Azure.ResourceManager.Compute

> see https://aka.ms/autorest

``` yaml
azure-arm: true
library-name: Compute
namespace: Azure.ResourceManager.Compute
<<<<<<< HEAD
require: https://github.com/Azure/azure-rest-api-specs/blob/82477a058b5e5997f0bdb01879c9a8e56d936f1a/specification/compute/resource-manager/readme.md
#tag: package-2024-03-03
=======
require: https://github.com/Azure/azure-rest-api-specs/blob/bf420af156ea90b4226e96582bdb4c9647491ae6/specification/compute/resource-manager/readme.md
#tag: package-2024-11-04
>>>>>>> e51bafc1
output-folder: $(this-folder)/Generated
clear-output-folder: true
sample-gen:
  output-folder: $(this-folder)/../samples/Generated
  clear-output-folder: true
skip-csproj: true
modelerfour:
  flatten-payloads: false
use-model-reader-writer: true

#mgmt-debug:
#  show-serialized-names: true

update-required-copy:
  GalleryImage: OSType

format-by-name-rules:
  'tenantId': 'uuid'
  'etag': 'etag'
  'location': 'azure-location'
  'locations': 'azure-location'
  '*Uri': 'Uri'
  '*Uris': 'Uri'

keep-plural-enums:
- IntervalInMins
- VmGuestPatchClassificationForWindows # we have this because the generator will change windows to window which does not make sense

acronym-mapping:
  CPU: Cpu
  CPUs: Cpus
  Os: OS
  Ip: IP
  Ips: IPs|ips
  ID: Id
  IDs: Ids
  VM: Vm
  VMs: Vms
  Vmos: VmOS
  VMScaleSet: VirtualMachineScaleSet
  VmScaleSet: VirtualMachineScaleSet
  VmScaleSets: VirtualMachineScaleSets
  VMScaleSets: VirtualMachineScaleSets
  DNS: Dns
  VPN: Vpn
  NAT: Nat
  WAN: Wan
  Ipv4: IPv4|ipv4
  Ipv6: IPv6|ipv6
  Ipsec: IPsec|ipsec
  SSO: Sso
  URI: Uri
  Etag: ETag|etag
  SSD: Ssd
  SAS: Sas
  VCPUs: VCpus
  LRS: Lrs
  ZRS: Zrs
  RestorePointCollection: RestorePointGroup # the word `collection` is reserved by the SDK, therefore we need to rename all the occurrences of this in all resources and models
  EncryptionSettingsCollection: EncryptionSettingsGroup # the word `collection` is reserved by the SDK, therefore we need to rename all the occurrences of this in all resources and models
  VHD: Vhd
  VHDX: Vhdx

list-exception:
- /subscriptions/{subscriptionId}/resourceGroups/{resourceGroupName}/providers/Microsoft.Compute/restorePointCollections/{restorePointGroupName}/restorePoints/{restorePointName} # compute RP did not provide an API for listing this resource
- /subscriptions/{subscriptionId}/providers/Microsoft.Compute/locations/{location}/communityGalleries/{publicGalleryName}

request-path-to-resource-name:
  /subscriptions/{subscriptionId}/resourceGroups/{resourceGroupName}/providers/Microsoft.Compute/virtualMachineScaleSets/{vmScaleSetName}/virtualMachines/{instanceId}/runCommands/{runCommandName}: VirtualMachineScaleSetVmRunCommand

override-operation-name:
  VirtualMachines_Start: PowerOn
  VirtualMachineScaleSets_Start: PowerOn
  VirtualMachineScaleSetVMs_Start: PowerOn
  CloudServices_Start: PowerOn
  CloudServicesUpdateDomain_GetUpdateDomain: GetUpdateDomain
  CloudServicesUpdateDomain_ListUpdateDomains: GetUpdateDomains
  CloudServicesUpdateDomain_WalkUpdateDomain: WalkUpdateDomain
  GallerySharingProfile_Update: UpdateSharingProfile
  VirtualMachineImages_ListPublishers: GetVirtualMachineImagePublishers
  VirtualMachineImages_ListSkus: GetVirtualMachineImageSkus
  VirtualMachineImages_ListOffers: GetVirtualMachineImageOffers
  VirtualMachineImagesEdgeZone_ListSkus: GetVirtualMachineImageEdgeZoneSkus
  VirtualMachineScaleSetRollingUpgrades_StartOSUpgrade: StartOSUpgrade
  LogAnalytics_ExportRequestRateByInterval: ExportLogAnalyticsRequestRateByInterval
  LogAnalytics_ExportThrottledRequests: ExportLogAnalyticsThrottledRequests
  ResourceSkus_List: GetComputeResourceSkus

request-path-to-resource-data:
  /subscriptions/{subscriptionId}/providers/Microsoft.Compute/locations/{location}/sharedGalleries/{galleryUniqueName}: SharedGallery
  /subscriptions/{subscriptionId}/providers/Microsoft.Compute/locations/{location}/sharedGalleries/{galleryUniqueName}/images/{galleryImageName}: SharedGalleryImage
  /subscriptions/{subscriptionId}/providers/Microsoft.Compute/locations/{location}/sharedGalleries/{galleryUniqueName}/images/{galleryImageName}/versions/{galleryImageVersionName}: SharedGalleryImageVersion
  /subscriptions/{subscriptionId}/providers/Microsoft.Compute/locations/{location}/communityGalleries/{publicGalleryName}: CommunityGallery
  /subscriptions/{subscriptionId}/providers/Microsoft.Compute/locations/{location}/communityGalleries/{publicGalleryName}/images/{galleryImageName}: CommunityGalleryImage
  /subscriptions/{subscriptionId}/providers/Microsoft.Compute/locations/{location}/communityGalleries/{publicGalleryName}/images/{galleryImageName}/versions/{galleryImageVersionName}: CommunityGalleryImageVersion

prepend-rp-prefix:
- UsageName
- UsageUnit
- ApiError
- ApiErrorBase
- DeleteOptions
- ResourceSku
- ResourceSkuCapacity
- ResourceSkuLocationInfo
- ResourceSkuRestrictions
- ResourceSkuRestrictionInfo
- ResourceSkuRestrictionsReasonCode
- ResourceSkuRestrictionsType
- ResourceSkuZoneDetails
- ResourceSkuCapacityScaleType
- EncryptionType
- PublicIPAddressSku
- PublicIPAddressSkuName
- PublicIPAddressSkuTier
- StatusLevelTypes

rename-mapping:
  DiskSecurityTypes.ConfidentialVM_VMGuestStateOnlyEncryptedWithPlatformKey: ConfidentialVmGuestStateOnlyEncryptedWithPlatformKey
  SubResource: ComputeWriteableSubResourceData
  SubResourceReadOnly: ComputeSubResourceData
  HyperVGenerationType: HyperVGeneration
  HyperVGenerationTypes: HyperVGeneration
  VirtualMachineExtension.properties.type: ExtensionType
  VirtualMachineExtensionUpdate.properties.type: ExtensionType
  VirtualMachineScaleSetExtension.properties.type: ExtensionType
  VirtualMachineScaleSetExtensionUpdate.properties.type: ExtensionType
  VirtualMachineScaleSetVMExtension.properties.type: ExtensionType
  VirtualMachineScaleSetVMExtensionUpdate.properties.type: ExtensionType
  RollingUpgradeStatusInfo: VirtualMachineScaleSetRollingUpgrade
  OperatingSystemTypes: SupportedOperatingSystemType
  VirtualMachineImageResource: VirtualMachineImageBase
  RestorePointCollectionSourceProperties: RestorePointCollectionSource
  RestorePointExpandOptions: RestorePointExpand
  RestorePointCollectionExpandOptions: RestorePointCollectionExpand
  ImageReference.sharedGalleryImageId: sharedGalleryImageUniqueId
  UpdateResource: ComputeResourcePatch
  SubResourceWithColocationStatus: ComputeSubResourceDataWithColocationStatus
  SshPublicKey: SshPublicKeyConfiguration
  SshPublicKeyResource: SshPublicKey
  LogAnalyticsOperationResult: LogAnalytics
  PrivateLinkResource: ComputePrivateLinkResourceData
  PrivateLinkResource.properties.groupId: -|arm-id
  Disk: ManagedDisk
  Disk.managedBy: -|arm-id
  Disk.managedByExtended: -|arm-id
  Disk.properties.diskAccessId: -|arm-id
  DiskUpdate.properties.diskAccessId: -|arm-id
  DiskRestorePoint.properties.sourceResourceId: -|arm-id
  DiskRestorePoint.properties.diskAccessId: -|arm-id
  DiskRestorePoint.properties.sourceResourceLocation: -|azure-location
  Encryption: DiskEncryption
  Encryption.diskEncryptionSetId: -|arm-id
  Encryption.type: EncryptionType
  CreationData: DiskCreationData
  CreationData.storageAccountId: -|arm-id
  CreationData.sourceResourceId: -|arm-id
  Architecture: ArchitectureType
  OSFamily: CloudServiceOSFamily
  OSFamily.name: ResourceName
  OSFamily.properties.name: OSFamilyName
  OSVersion: CloudServiceOSVersion
  UpdateDomain: UpdateDomainIdentifier
  UpdateDomain.id: -|arm-id
  Extension: CloudServiceExtension
  RoleInstance: CloudServiceRoleInstance
  UpdateResourceDefinition: GalleryUpdateResourceData
  StorageAccountType: ImageStorageAccountType
  SharingProfile.permissions: permission
  UserArtifactManage: UserArtifactManagement
  GalleryExpandParams: GalleryExpand
  PirResource: PirResourceData
  PirSharedGalleryResource: PirSharedGalleryResourceData
  PirCommunityGalleryResource: PirCommunityGalleryResourceData
  PirCommunityGalleryResource.type: ResourceType|resource-type
  ExpandTypesForGetCapacityReservationGroups: CapacityReservationGroupGetExpand
  ExpandTypesForGetVMScaleSets: VirtualMachineScaleSetGetExpand
  DedicatedHostGroup.properties.hosts: DedicatedHosts
  UefiSettings.secureBootEnabled: IsSecureBootEnabled
  UefiSettings.vTpmEnabled: IsVirtualTpmEnabled
  NetworkProfile: VirtualMachineNetworkProfile
  NetworkInterfaceReference: VirtualMachineNetworkInterfaceReference
  Image: DiskImage
  VMDiskSecurityProfile: VirtualMachineDiskSecurityProfile
  VmDiskTypes: VirtualMachineDiskType
  VMGalleryApplication: VirtualMachineGalleryApplication
  VMSizeProperties: VirtualMachineSizeProperties
  ManagedDiskParameters: VirtualMachineManagedDisk
  VirtualMachineScaleSetManagedDiskParameters: VirtualMachineScaleSetManagedDisk
  StorageProfile: VirtualMachineStorageProfile
  OSProfile: VirtualMachineOSProfile
  OSDisk: VirtualMachineOSDisk
  DataDisk: VirtualMachineDataDisk
  HardwareProfile: VirtualMachineHardwareProfile
  PublicNetworkAccess: DiskPublicNetworkAccess
  LoadBalancerConfiguration: CloudServiceLoadBalancerConfiguration
  LoadBalancerConfiguration.id: -|arm-id
  ReplicationMode: GalleryReplicationMode
  ReplicationState: RegionalReplicationState
  RunCommandResult: VirtualMachineRunCommandResult
  UpgradeMode: VirtualMachineScaleSetUpgradeMode
  UpgradePolicy: VirtualMachineScaleSetUpgradePolicy
  ResourceSkuCapabilities: ComputeResourceSkuCapabilities
  ProtocolTypes: WinRMListenerProtocolType
  VMGuestPatchClassificationLinux: VmGuestPatchClassificationForLinux
  VMGuestPatchClassificationWindows: VmGuestPatchClassificationForWindows
  VirtualMachineScaleSetExtension.type: ResourceType|resource-type
  VirtualMachineScaleSetExtensionUpdate.type: ResourceType|resource-type
  VirtualMachineScaleSetVMExtension.type: ResourceType|resource-type
  VirtualMachineScaleSetVMExtensionUpdate.type: ResourceType|resource-type
  VirtualMachineScaleSetSku.resourceType: ResourceType|resource-type
  VirtualMachineScaleSetVMInstanceView.assignedHost: -|arm-id
  RestorePointCollectionSourceProperties.id: -|arm-id
  SshPublicKeyGenerateKeyPairResult.id: -|arm-id
  Snapshot.properties.diskAccessId: -|arm-id
  SnapshotUpdate.properties.diskAccessId: -|arm-id
  DiskSecurityProfile.secureVMDiskEncryptionSetId: -|arm-id
  ImageDiskReference.id: -|arm-id
  DiskImageEncryption.diskEncryptionSetId: -|arm-id
  GalleryDiskImage.source: GallerySource
  GalleryDiskImageSource.storageAccountId: -|arm-id
  GalleryImageVersionStorageProfile.source: GallerySource
  GalleryArtifactVersionSource.id: -|arm-id
  VirtualMachineExtension.properties.protectedSettingsFromKeyVault: KeyVaultProtectedSettings
  VirtualMachineScaleSetExtension.properties.protectedSettingsFromKeyVault: KeyVaultProtectedSettings
  VirtualMachineScaleSetExtensionUpdate.properties.protectedSettingsFromKeyVault: KeyVaultProtectedSettings
  VirtualMachineScaleSetVMExtension.properties.protectedSettingsFromKeyVault: KeyVaultProtectedSettings
  VirtualMachineExtensionUpdate.properties.protectedSettingsFromKeyVault: KeyVaultProtectedSettings
  VirtualMachineScaleSetVMExtensionUpdate.properties.protectedSettingsFromKeyVault: KeyVaultProtectedSettings
  Disk.properties.optimizedForFrequentAttach: IsOptimizedForFrequentAttach
  DiskUpdate.properties.optimizedForFrequentAttach: IsOptimizedForFrequentAttach
  CreationData.performancePlus: IsPerformancePlusEnabled
  GalleryApplicationCustomActionParameter.required: IsRequired
  GalleryImageVersionSafetyProfile.reportedForPolicyViolation: IsReportedForPolicyViolation
  LinuxConfiguration.disablePasswordAuthentication: IsPasswordAuthenticationDisabled
  LinuxConfiguration.enableVMAgentPlatformUpdates: IsVMAgentPlatformUpdatesEnabled
  WindowsConfiguration.enableAutomaticUpdates: IsAutomaticUpdatesEnabled
  WindowsConfiguration.enableVMAgentPlatformUpdates: IsVMAgentPlatformUpdatesEnabled
  PolicyViolation: GalleryImageVersionPolicyViolation
  PolicyViolationCategory: GalleryImageVersionPolicyViolationCategory
  PriorityMixPolicy: VirtualMachineScaleSetPriorityMixPolicy
  CommunityGalleryImageVersion.properties.excludeFromLatest: IsExcludedFromLatest
  SharedGalleryImageVersion.properties.excludeFromLatest: IsExcludedFromLatest
  GalleryArtifactPublishingProfileBase.excludeFromLatest: IsExcludedFromLatest
  TargetRegion.excludeFromLatest: IsExcludedFromLatest
  VirtualMachineNetworkInterfaceConfiguration.properties.disableTcpStateTracking: IsTcpStateTrackingDisabled
  VirtualMachineScaleSetNetworkConfiguration.properties.disableTcpStateTracking: IsTcpStateTrackingDisabled
  VirtualMachineScaleSetUpdateNetworkConfiguration.properties.disableTcpStateTracking: IsTcpStateTrackingDisabled
  AlternativeOption: ImageAlternativeOption
  AlternativeType: ImageAlternativeType
  VirtualMachineScaleSetProperties.constrainedMaximumCapacity : IsMaximumCapacityConstrained
  VirtualMachineScaleSetUpdateProperties: VirtualMachineScaleSetPatchProperties
  RollingUpgradePolicy.maxSurge : IsMaxSurgeEnabled
  ScheduledEventsProfile: ComputeScheduledEventsProfile
  ExpandTypeForListVMs: GetVirtualMachineExpandType
  ExpandTypesForListVm: GetVirtualMachineExpandType
  RestorePointSourceVmStorageProfile.dataDisks: DataDiskList
  SecurityPostureReference.id: -|arm-id
  CommunityGalleryImage.properties.identifier: ImageIdentifier
  GalleryTargetExtendedLocation.storageAccountType: GalleryStorageAccountType
  FileFormat: DiskImageFileFormat
  CreationData.elasticSanResourceId: -|arm-id
  NetworkInterfaceAuxiliarySku: ComputeNetworkInterfaceAuxiliarySku
  NetworkInterfaceAuxiliaryMode: ComputeNetworkInterfaceAuxiliaryMode
  CommunityGalleryInfo.publisherUri: PublisherUriString
  GalleryArtifactVersionFullSource.virtualMachineId: -|arm-id
  SecurityPostureReference: ComputeSecurityPostureReference
  SecurityPostureReference.excludeExtensions: ExcludeExtensionNames
  SkuProfile : ComputeSkuProfile
  SkuProfileVMSize : ComputeSkuProfileVMSize
  AllocationStrategy : ComputeAllocationStrategy
  GalleryImageVersion.properties.restore: IsRestoreEnabled
  EndpointAccess: ComputeGalleryEndpointAccess
  EndpointTypes: ComputeGalleryEndpointTypes
  GallerySoftDeletedResource : GallerySoftDeletedResourceDetails
  GallerySoftDeletedResource.properties.softDeletedTime: -|date-time
  PlatformAttribute: ComputeGalleryPlatformAttribute
  ValidationStatus: ComputeGalleryValidationStatus
  AccessControlRules: GalleryInVmAccessControlRules
  AccessControlRulesIdentity: GalleryInVmAccessControlRulesIdentity
  AccessControlRulesMode: GalleryInVmAccessControlRulesMode
  AccessControlRulesPrivilege: GalleryInVmAccessControlRulesPrivilege
  AccessControlRulesRole: GalleryInVmAccessControlRulesRole
  AccessControlRulesRoleAssignment: GalleryInVmAccessControlRulesRoleAssignment
  ValidationsProfile: GalleryImageValidationsProfile
  SoftDeletedArtifactTypes: GallerySoftDeletedArtifactType
  GalleryImageVersionSafetyProfile.blockDeletionBeforeEndOfLife: IsBlockedDeletionBeforeEndOfLife
  ExecutedValidation: GalleryImageExecutedValidation
  Placement: VirtualMachinePlacement

directive:
# copy the systemData from common-types here so that it will be automatically replaced
  - from: common.json
    where: $.definitions
    transform: >
      $.SubResource.properties.id["x-ms-format"] = "arm-id";
      $.SubResourceReadOnly.properties.id["x-ms-format"] = "arm-id";
      $.SystemData = {
        "description": "Metadata pertaining to creation and last modification of the resource.",
        "type": "object",
        "readOnly": true,
        "properties": {
            "createdBy": {
            "type": "string",
            "description": "The identity that created the resource."
            },
            "createdByType": {
            "type": "string",
            "description": "The type of identity that created the resource.",
            "enum": [
                "User",
                "Application",
                "ManagedIdentity",
                "Key"
            ],
            "x-ms-enum": {
                "name": "createdByType",
                "modelAsString": true
            }
            },
            "createdAt": {
            "type": "string",
            "format": "date-time",
            "description": "The timestamp of resource creation (UTC)."
            },
            "lastModifiedBy": {
            "type": "string",
            "description": "The identity that last modified the resource."
            },
            "lastModifiedByType": {
            "type": "string",
            "description": "The type of identity that last modified the resource.",
            "enum": [
                "User",
                "Application",
                "ManagedIdentity",
                "Key"
            ],
            "x-ms-enum": {
                "name": "createdByType",
                "modelAsString": true
            }
            },
            "lastModifiedAt": {
            "type": "string",
            "format": "date-time",
            "description": "The timestamp of resource last modification (UTC)"
            }
          }
        };
  - from: virtualMachine.json
    where: $.definitions
    transform: >
      $.VirtualMachineInstallPatchesParameters.properties.maximumDuration["format"] = "duration";
  - from: virtualMachineImage.json
    where: $.definitions
    transform: >
      $.VirtualMachineImageProperties.properties.dataDiskImages.description = "The list of data disk images information.";
# resolve the duplicate schema issue
  - from: diskRPCommon.json
    where: $.definitions
    transform: >
      $.PurchasePlan["x-ms-client-name"] = "DiskPurchasePlan";
      $.GrantAccessData.properties.access.description = "The Access Level, accepted values include None, Read, Write.";
  - from: disk.json
    where: $.definitions
    transform: >
      $.Disk.properties.managedByExtended.items["x-ms-format"] = "arm-id";
  - from: cloudService.json
    where: $.definitions
    transform: >
      $.CloudService.properties.properties["x-ms-client-flatten"] = true;
      $.OSFamily.properties.properties["x-ms-client-flatten"] = true;
      $.OSVersion.properties.properties["x-ms-client-flatten"] = true;
      $.Extension.properties.properties["x-ms-client-flatten"] = true;
      $.CloudServiceRole.properties.properties["x-ms-client-flatten"] = true;
      $.RoleInstance.properties.properties["x-ms-client-flatten"] = true;
      $.LoadBalancerConfiguration.properties.properties["x-ms-client-flatten"] = true;
      $.LoadBalancerFrontendIpConfiguration.properties.properties["x-ms-client-flatten"] = true;
  # this makes the name in VirtualMachineScaleSetExtension to be readonly so that our inheritance chooser could properly make it inherit from Azure.ResourceManager.ResourceData. We have some customized code to add the setter for name back (as in constructor)
  - from: virtualMachineScaleSet.json
    where: $.definitions.VirtualMachineScaleSetExtension.properties.name
    transform: $["readOnly"] = true;
  # add a json converter to this model
  - from: swagger-document
    where: $.definitions.KeyVaultSecretReference
    transform: $["x-csharp-usage"] = "converter";
  # TODO -- to be removed. This is a temporary workaround because the rename-mapping configuration is not working properly on arrays.
  - from: restorePoint.json
    where: $.definitions.RestorePointSourceVMStorageProfile.properties.dataDisks
    transform: $["x-ms-client-name"] = "DataDiskList";
  # Add a dummy property because generator tries to flatten automaticallyApprove in both UserInitiatedRedeploy and UserInitiatedReboot
  - from: computeRPCommon.json
    where: $.definitions.UserInitiatedRedeploy.properties
    transform: >
      $.dummyProperty = {
        "type": "string",
        "description": "This is a dummy property to prevent flattening."
      };
  # add additionalproperties to a few models to support private properties supported by the service
  - from: virtualMachineScaleSet.json
    where: $.definitions
    transform: >
      $.VirtualMachineScaleSetProperties.additionalProperties = true;
      $.VirtualMachineScaleSet.properties.properties["x-ms-client-flatten"] = false;
      $.VirtualMachineScaleSetUpdate.properties.properties["x-ms-client-flatten"] = false;
      $.UpgradePolicy.additionalProperties = true;
  - from: computeRPCommon.json
    where: $.definitions.VMSizeProperties
    transform: >
      $.additionalProperties = true;
<<<<<<< HEAD

  # in new swagger:
  - from: ComputeRP.json
    where: $.definitions
    transform: >
      $.VirtualMachineInstallPatchesParameters.properties.maximumDuration["format"] = "duration";
  - from: ComputeRP.json
    where: $.definitions
    transform: >
      $.VirtualMachineImageProperties.properties.dataDiskImages.description = "The list of data disk images information.";
# resolve the duplicate schema issue
  - from: DiskRP.json
    where: $.definitions
    transform: >
      $.GrantAccessData.properties.access.description = "The Access Level, accepted values include None, Read, Write.";
  - from: DiskRP.json
    where: $.definitions
    transform: >
      $.Disk.properties.managedByExtended.items["x-ms-format"] = "arm-id";
  - from: cloudService.json
    where: $.definitions
    transform: >
      $.CloudService.properties.properties["x-ms-client-flatten"] = true;
      $.OSFamily.properties.properties["x-ms-client-flatten"] = true;
      $.OSVersion.properties.properties["x-ms-client-flatten"] = true;
      $.Extension.properties.properties["x-ms-client-flatten"] = true;
      $.CloudServiceRole.properties.properties["x-ms-client-flatten"] = true;
      $.RoleInstance.properties.properties["x-ms-client-flatten"] = true;
      $.LoadBalancerConfiguration.properties.properties["x-ms-client-flatten"] = true;
      $.LoadBalancerFrontendIpConfiguration.properties.properties["x-ms-client-flatten"] = true;
  # this makes the name in VirtualMachineScaleSetExtension to be readonly so that our inheritance chooser could properly make it inherit from Azure.ResourceManager.ResourceData. We have some customized code to add the setter for name back (as in constructor)
  - from: ComputeRP.json
    where: $.definitions.VirtualMachineScaleSetExtension.properties.name
    transform: $["readOnly"] = true;
  # add a json converter to this model
  - from: swagger-document
    where: $.definitions.KeyVaultSecretReference
    transform: $["x-csharp-usage"] = "converter";
  # TODO -- to be removed. This is a temporary workaround because the rename-mapping configuration is not working properly on arrays.
  - from: ComputeRP.json
    where: $.definitions.RestorePointSourceVMStorageProfile.properties.dataDisks
    transform: $["x-ms-client-name"] = "DataDiskList";
  # Add a dummy property because generator tries to flatten automaticallyApprove in both UserInitiatedRedeploy and UserInitiatedReboot
  - from: ComputeRP.json
    where: $.definitions.UserInitiatedRedeploy.properties
    transform: >
      $.dummyProperty = {
        "type": "string",
        "description": "This is a dummy property to prevent flattening."
      };
  # add additionalproperties to a few models to support private properties supported by the service
  - from: ComputeRP.json
    where: $.definitions
    transform: >
      $.VirtualMachineScaleSetProperties.additionalProperties = true;
      $.VirtualMachineScaleSet.properties.properties["x-ms-client-flatten"] = false;
      $.VirtualMachineScaleSetUpdate.properties.properties["x-ms-client-flatten"] = false;
      $.UpgradePolicy.additionalProperties = true;
  - from: ComputeRP.json
    where: $.definitions.VMSizeProperties
    transform: >
      $.additionalProperties = true;
=======
  # Enable AnyZone Capability, this is a temporary change, will be removed after service team update the spec
  - from: virtualMachine.json
    where: $.definitions
    transform: >
      $.Placement = {
              "properties": {
                "zonePlacementPolicy": {
                  "type": "string",
                  "description": "Specifies policy for auto zone placement."
                },
                "includeZones": {
                  "type": "array",
                  "items": {
                    "type": "string"
                  },
                  "description": "List of zones to include for auto zone placement."
                },
                "excludeZones": {
                  "type": "array",
                  "items": {
                    "type": "string"
                  },
                  "description": "List of zones to exclude for auto zone placement."
                }
              },
              "description": "The virtual machine automatic zone placement feature."
            };
      $.VirtualMachine.properties.placement = {
              "$ref": "#/definitions/Placement",
              "description": "The virtual machine automatic zone placement feature."
            };
>>>>>>> e51bafc1
```<|MERGE_RESOLUTION|>--- conflicted
+++ resolved
@@ -10,13 +10,8 @@
 azure-arm: true
 library-name: Compute
 namespace: Azure.ResourceManager.Compute
-<<<<<<< HEAD
-require: https://github.com/Azure/azure-rest-api-specs/blob/82477a058b5e5997f0bdb01879c9a8e56d936f1a/specification/compute/resource-manager/readme.md
-#tag: package-2024-03-03
-=======
 require: https://github.com/Azure/azure-rest-api-specs/blob/bf420af156ea90b4226e96582bdb4c9647491ae6/specification/compute/resource-manager/readme.md
 #tag: package-2024-11-04
->>>>>>> e51bafc1
 output-folder: $(this-folder)/Generated
 clear-output-folder: true
 sample-gen:
@@ -428,70 +423,6 @@
     where: $.definitions.VMSizeProperties
     transform: >
       $.additionalProperties = true;
-<<<<<<< HEAD
-
-  # in new swagger:
-  - from: ComputeRP.json
-    where: $.definitions
-    transform: >
-      $.VirtualMachineInstallPatchesParameters.properties.maximumDuration["format"] = "duration";
-  - from: ComputeRP.json
-    where: $.definitions
-    transform: >
-      $.VirtualMachineImageProperties.properties.dataDiskImages.description = "The list of data disk images information.";
-# resolve the duplicate schema issue
-  - from: DiskRP.json
-    where: $.definitions
-    transform: >
-      $.GrantAccessData.properties.access.description = "The Access Level, accepted values include None, Read, Write.";
-  - from: DiskRP.json
-    where: $.definitions
-    transform: >
-      $.Disk.properties.managedByExtended.items["x-ms-format"] = "arm-id";
-  - from: cloudService.json
-    where: $.definitions
-    transform: >
-      $.CloudService.properties.properties["x-ms-client-flatten"] = true;
-      $.OSFamily.properties.properties["x-ms-client-flatten"] = true;
-      $.OSVersion.properties.properties["x-ms-client-flatten"] = true;
-      $.Extension.properties.properties["x-ms-client-flatten"] = true;
-      $.CloudServiceRole.properties.properties["x-ms-client-flatten"] = true;
-      $.RoleInstance.properties.properties["x-ms-client-flatten"] = true;
-      $.LoadBalancerConfiguration.properties.properties["x-ms-client-flatten"] = true;
-      $.LoadBalancerFrontendIpConfiguration.properties.properties["x-ms-client-flatten"] = true;
-  # this makes the name in VirtualMachineScaleSetExtension to be readonly so that our inheritance chooser could properly make it inherit from Azure.ResourceManager.ResourceData. We have some customized code to add the setter for name back (as in constructor)
-  - from: ComputeRP.json
-    where: $.definitions.VirtualMachineScaleSetExtension.properties.name
-    transform: $["readOnly"] = true;
-  # add a json converter to this model
-  - from: swagger-document
-    where: $.definitions.KeyVaultSecretReference
-    transform: $["x-csharp-usage"] = "converter";
-  # TODO -- to be removed. This is a temporary workaround because the rename-mapping configuration is not working properly on arrays.
-  - from: ComputeRP.json
-    where: $.definitions.RestorePointSourceVMStorageProfile.properties.dataDisks
-    transform: $["x-ms-client-name"] = "DataDiskList";
-  # Add a dummy property because generator tries to flatten automaticallyApprove in both UserInitiatedRedeploy and UserInitiatedReboot
-  - from: ComputeRP.json
-    where: $.definitions.UserInitiatedRedeploy.properties
-    transform: >
-      $.dummyProperty = {
-        "type": "string",
-        "description": "This is a dummy property to prevent flattening."
-      };
-  # add additionalproperties to a few models to support private properties supported by the service
-  - from: ComputeRP.json
-    where: $.definitions
-    transform: >
-      $.VirtualMachineScaleSetProperties.additionalProperties = true;
-      $.VirtualMachineScaleSet.properties.properties["x-ms-client-flatten"] = false;
-      $.VirtualMachineScaleSetUpdate.properties.properties["x-ms-client-flatten"] = false;
-      $.UpgradePolicy.additionalProperties = true;
-  - from: ComputeRP.json
-    where: $.definitions.VMSizeProperties
-    transform: >
-      $.additionalProperties = true;
-=======
   # Enable AnyZone Capability, this is a temporary change, will be removed after service team update the spec
   - from: virtualMachine.json
     where: $.definitions
@@ -523,5 +454,4 @@
               "$ref": "#/definitions/Placement",
               "description": "The virtual machine automatic zone placement feature."
             };
->>>>>>> e51bafc1
 ```