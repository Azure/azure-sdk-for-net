--- conflicted
+++ resolved
@@ -21,12 +21,9 @@
 modelerfour:
   flatten-payloads: false
 use-model-reader-writer: true
-<<<<<<< HEAD
-=======
 
 #mgmt-debug:
 #  show-serialized-names: true
->>>>>>> f2036db0
 
 update-required-copy:
   GalleryImage: OSType
@@ -286,8 +283,6 @@
   SkuProfile : ComputeSkuProfile
   SkuProfileVMSize : ComputeSkuProfileVMSize
   AllocationStrategy : ComputeAllocationStrategy
-<<<<<<< HEAD
-=======
   GalleryImageVersion.properties.restore: IsRestoreEnabled
   EndpointAccess: ComputeGalleryEndpointAccess
   EndpointTypes: ComputeGalleryEndpointTypes
@@ -305,7 +300,6 @@
   SoftDeletedArtifactTypes: GallerySoftDeletedArtifactType
   GalleryImageVersionSafetyProfile.blockDeletionBeforeEndOfLife: IsBlockedDeletionBeforeEndOfLife
   ExecutedValidation: GalleryImageExecutedValidation
->>>>>>> f2036db0
 
 directive:
 # copy the systemData from common-types here so that it will be automatically replaced
