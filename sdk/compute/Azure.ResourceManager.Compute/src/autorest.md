--- conflicted
+++ resolved
@@ -11,11 +11,7 @@
 library-name: Compute
 namespace: Azure.ResourceManager.Compute
 require: https://github.com/Azure/azure-rest-api-specs/blob/bf420af156ea90b4226e96582bdb4c9647491ae6/specification/compute/resource-manager/readme.md
-<<<<<<< HEAD
-#tag: package-2024-03-03
-=======
 #tag: package-2024-11-04
->>>>>>> c2a9a198
 output-folder: $(this-folder)/Generated
 clear-output-folder: true
 sample-gen:
@@ -304,10 +300,7 @@
   SoftDeletedArtifactTypes: GallerySoftDeletedArtifactType
   GalleryImageVersionSafetyProfile.blockDeletionBeforeEndOfLife: IsBlockedDeletionBeforeEndOfLife
   ExecutedValidation: GalleryImageExecutedValidation
-<<<<<<< HEAD
-=======
   Placement: VirtualMachinePlacement
->>>>>>> c2a9a198
 
 directive:
 # copy the systemData from common-types here so that it will be automatically replaced
@@ -430,8 +423,6 @@
     where: $.definitions.VMSizeProperties
     transform: >
       $.additionalProperties = true;
-<<<<<<< HEAD
-=======
   # Enable AnyZone Capability, this is a temporary change, will be removed after service team update the spec
   - from: virtualMachine.json
     where: $.definitions
@@ -463,5 +454,4 @@
               "$ref": "#/definitions/Placement",
               "description": "The virtual machine automatic zone placement feature."
             };
->>>>>>> c2a9a198
 ```