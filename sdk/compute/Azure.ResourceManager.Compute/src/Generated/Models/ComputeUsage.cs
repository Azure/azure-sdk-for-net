--- conflicted
+++ resolved
@@ -14,12 +14,6 @@
     /// <summary> Describes Compute Resource Usage. </summary>
     public partial class ComputeUsage
     {
-<<<<<<< HEAD
-        /// <summary> Keeps track of any properties unknown to the library. </summary>
-        private Dictionary<string, BinaryData> _serializedAdditionalRawData;
-
-=======
->>>>>>> 169816fb
         /// <summary> Initializes a new instance of <see cref="ComputeUsage"/>. </summary>
         /// <param name="currentValue"> The current usage of the resource. </param>
         /// <param name="limit"> The maximum permitted usage of the resource. </param>
