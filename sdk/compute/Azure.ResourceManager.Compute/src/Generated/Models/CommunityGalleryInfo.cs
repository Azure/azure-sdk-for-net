--- conflicted
+++ resolved
@@ -14,12 +14,6 @@
     /// <summary> Information of community gallery if current gallery is shared to community. </summary>
     public partial class CommunityGalleryInfo
     {
-<<<<<<< HEAD
-        /// <summary> Keeps track of any properties unknown to the library. </summary>
-        private Dictionary<string, BinaryData> _serializedAdditionalRawData;
-
-=======
->>>>>>> 169816fb
         /// <summary> Initializes a new instance of <see cref="CommunityGalleryInfo"/>. </summary>
         public CommunityGalleryInfo()
         {
