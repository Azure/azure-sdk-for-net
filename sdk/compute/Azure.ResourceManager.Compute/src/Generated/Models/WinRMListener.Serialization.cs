--- conflicted
+++ resolved
@@ -31,11 +31,7 @@
 
         internal static WinRMListener DeserializeWinRMListener(JsonElement element)
         {
-<<<<<<< HEAD
-            Optional<ComputeProtocolType> protocol = default;
-=======
             Optional<WinRMListenerProtocolType> protocol = default;
->>>>>>> ff7f2b9c
             Optional<Uri> certificateUrl = default;
             foreach (var property in element.EnumerateObject())
             {
@@ -46,11 +42,7 @@
                         property.ThrowNonNullablePropertyIsNull();
                         continue;
                     }
-<<<<<<< HEAD
-                    protocol = property.Value.GetString().ToComputeProtocolType();
-=======
                     protocol = property.Value.GetString().ToWinRMListenerProtocolType();
->>>>>>> ff7f2b9c
                     continue;
                 }
                 if (property.NameEquals("certificateUrl"))
