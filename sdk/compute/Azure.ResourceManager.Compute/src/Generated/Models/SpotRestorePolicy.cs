// Copyright (c) Microsoft Corporation. All rights reserved.
// Licensed under the MIT License.

// <auto-generated/>

#nullable disable

using System;
using System.Collections.Generic;

namespace Azure.ResourceManager.Compute.Models
{
    /// <summary> Specifies the Spot-Try-Restore properties for the virtual machine scale set. With this property customer can enable or disable automatic restore of the evicted Spot VMSS VM instances opportunistically based on capacity availability and pricing constraint. </summary>
    public partial class SpotRestorePolicy
    {
<<<<<<< HEAD
        /// <summary> Keeps track of any properties unknown to the library. </summary>
        private Dictionary<string, BinaryData> _serializedAdditionalRawData;

=======
>>>>>>> 169816fb
        /// <summary> Initializes a new instance of <see cref="SpotRestorePolicy"/>. </summary>
        public SpotRestorePolicy()
        {
        }

        /// <summary> Initializes a new instance of <see cref="SpotRestorePolicy"/>. </summary>
        /// <param name="enabled"> Enables the Spot-Try-Restore feature where evicted VMSS SPOT instances will be tried to be restored opportunistically based on capacity availability and pricing constraints. </param>
        /// <param name="restoreTimeout"> Timeout value expressed as an ISO 8601 time duration after which the platform will not try to restore the VMSS SPOT instances. </param>
        /// <param name="serializedAdditionalRawData"> Keeps track of any properties unknown to the library. </param>
        internal SpotRestorePolicy(bool? enabled, string restoreTimeout, Dictionary<string, BinaryData> serializedAdditionalRawData)
        {
            Enabled = enabled;
            RestoreTimeout = restoreTimeout;
            _serializedAdditionalRawData = serializedAdditionalRawData;
        }

        /// <summary> Enables the Spot-Try-Restore feature where evicted VMSS SPOT instances will be tried to be restored opportunistically based on capacity availability and pricing constraints. </summary>
        public bool? Enabled { get; set; }
        /// <summary> Timeout value expressed as an ISO 8601 time duration after which the platform will not try to restore the VMSS SPOT instances. </summary>
        public string RestoreTimeout { get; set; }
    }
}<|MERGE_RESOLUTION|>--- conflicted
+++ resolved
@@ -13,12 +13,6 @@
     /// <summary> Specifies the Spot-Try-Restore properties for the virtual machine scale set. With this property customer can enable or disable automatic restore of the evicted Spot VMSS VM instances opportunistically based on capacity availability and pricing constraint. </summary>
     public partial class SpotRestorePolicy
     {
-<<<<<<< HEAD
-        /// <summary> Keeps track of any properties unknown to the library. </summary>
-        private Dictionary<string, BinaryData> _serializedAdditionalRawData;
-
-=======
->>>>>>> 169816fb
         /// <summary> Initializes a new instance of <see cref="SpotRestorePolicy"/>. </summary>
         public SpotRestorePolicy()
         {
