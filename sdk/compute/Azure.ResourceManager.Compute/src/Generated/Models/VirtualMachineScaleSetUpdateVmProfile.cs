--- conflicted
+++ resolved
@@ -13,12 +13,6 @@
     /// <summary> Describes a virtual machine scale set virtual machine profile. </summary>
     public partial class VirtualMachineScaleSetUpdateVmProfile
     {
-<<<<<<< HEAD
-        /// <summary> Keeps track of any properties unknown to the library. </summary>
-        private Dictionary<string, BinaryData> _serializedAdditionalRawData;
-
-=======
->>>>>>> 169816fb
         /// <summary> Initializes a new instance of <see cref="VirtualMachineScaleSetUpdateVmProfile"/>. </summary>
         public VirtualMachineScaleSetUpdateVmProfile()
         {
@@ -36,12 +30,7 @@
         /// <param name="scheduledEventsProfile"> Specifies Scheduled Event related configurations. </param>
         /// <param name="userData"> UserData for the VM, which must be base-64 encoded. Customer should not pass any secrets in here. &lt;br&gt;&lt;br&gt;Minimum api-version: 2021-03-01. </param>
         /// <param name="hardwareProfile"> Specifies the hardware profile related details of a scale set. Minimum api-version: 2021-11-01. </param>
-<<<<<<< HEAD
-        /// <param name="serializedAdditionalRawData"> Keeps track of any properties unknown to the library. </param>
-        internal VirtualMachineScaleSetUpdateVmProfile(VirtualMachineScaleSetUpdateOSProfile osProfile, VirtualMachineScaleSetUpdateStorageProfile storageProfile, VirtualMachineScaleSetUpdateNetworkProfile networkProfile, SecurityProfile securityProfile, DiagnosticsProfile diagnosticsProfile, VirtualMachineScaleSetExtensionProfile extensionProfile, string licenseType, BillingProfile billingProfile, ComputeScheduledEventsProfile scheduledEventsProfile, string userData, VirtualMachineScaleSetHardwareProfile hardwareProfile, Dictionary<string, BinaryData> serializedAdditionalRawData)
-=======
         internal VirtualMachineScaleSetUpdateVmProfile(VirtualMachineScaleSetUpdateOSProfile osProfile, VirtualMachineScaleSetUpdateStorageProfile storageProfile, VirtualMachineScaleSetUpdateNetworkProfile networkProfile, SecurityProfile securityProfile, DiagnosticsProfile diagnosticsProfile, VirtualMachineScaleSetExtensionProfile extensionProfile, string licenseType, BillingProfile billingProfile, ComputeScheduledEventsProfile scheduledEventsProfile, string userData, VirtualMachineScaleSetHardwareProfile hardwareProfile)
->>>>>>> 169816fb
         {
             OSProfile = osProfile;
             StorageProfile = storageProfile;
@@ -54,10 +43,6 @@
             ScheduledEventsProfile = scheduledEventsProfile;
             UserData = userData;
             HardwareProfile = hardwareProfile;
-<<<<<<< HEAD
-            _serializedAdditionalRawData = serializedAdditionalRawData;
-=======
->>>>>>> 169816fb
         }
 
         /// <summary> The virtual machine scale set OS profile. </summary>
