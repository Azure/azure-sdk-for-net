--- conflicted
+++ resolved
@@ -18,10 +18,6 @@
         void IUtf8JsonSerializable.Write(Utf8JsonWriter writer)
         {
             writer.WriteStartObject();
-<<<<<<< HEAD
-            if (Optional.IsCollectionDefined(Tags))
-            {
-=======
             if (Optional.IsCollectionDefined(Zones))
             {
                 writer.WritePropertyName("zones");
@@ -34,7 +30,6 @@
             }
             if (Optional.IsCollectionDefined(Tags))
             {
->>>>>>> abf686c6
                 writer.WritePropertyName("tags");
                 writer.WriteStartObject();
                 foreach (var item in Tags)
@@ -69,10 +64,7 @@
 
         internal static ProximityPlacementGroupData DeserializeProximityPlacementGroupData(JsonElement element)
         {
-<<<<<<< HEAD
-=======
             Optional<IList<string>> zones = default;
->>>>>>> abf686c6
             Optional<IDictionary<string, string>> tags = default;
             AzureLocation location = default;
             ResourceIdentifier id = default;
@@ -235,11 +227,7 @@
                     continue;
                 }
             }
-<<<<<<< HEAD
-            return new ProximityPlacementGroupData(id, name, type, systemData.Value, Optional.ToDictionary(tags), location, Optional.ToNullable(proximityPlacementGroupType), Optional.ToList(virtualMachines), Optional.ToList(virtualMachineScaleSets), Optional.ToList(availabilitySets), colocationStatus.Value);
-=======
             return new ProximityPlacementGroupData(id, name, type, systemData.Value, Optional.ToDictionary(tags), location, Optional.ToList(zones), Optional.ToNullable(proximityPlacementGroupType), Optional.ToList(virtualMachines), Optional.ToList(virtualMachineScaleSets), Optional.ToList(availabilitySets), colocationStatus.Value, intent.Value);
->>>>>>> abf686c6
         }
     }
 }