--- conflicted
+++ resolved
@@ -15,12 +15,6 @@
     /// <summary> The List resources which are encrypted with the disk encryption set. </summary>
     internal partial class ResourceUriList
     {
-<<<<<<< HEAD
-        /// <summary> Keeps track of any properties unknown to the library. </summary>
-        private Dictionary<string, BinaryData> _serializedAdditionalRawData;
-
-=======
->>>>>>> 169816fb
         /// <summary> Initializes a new instance of <see cref="ResourceUriList"/>. </summary>
         /// <param name="value"> A list of IDs or Owner IDs of resources which are encrypted with the disk encryption set. </param>
         /// <exception cref="ArgumentNullException"> <paramref name="value"/> is null. </exception>
