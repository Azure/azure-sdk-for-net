--- conflicted
+++ resolved
@@ -13,12 +13,6 @@
     /// <summary> Additional settings for the VM app that contains the target package and config file name when it is deployed to target VM or VM scale set. </summary>
     public partial class UserArtifactSettings
     {
-<<<<<<< HEAD
-        /// <summary> Keeps track of any properties unknown to the library. </summary>
-        private Dictionary<string, BinaryData> _serializedAdditionalRawData;
-
-=======
->>>>>>> 169816fb
         /// <summary> Initializes a new instance of <see cref="UserArtifactSettings"/>. </summary>
         public UserArtifactSettings()
         {
