// Copyright (c) Microsoft Corporation. All rights reserved.
// Licensed under the MIT License.

// <auto-generated/>

#nullable disable

using System;
using System.Collections.Generic;
using System.Linq;
using Azure.Core;
using Azure.ResourceManager.Compute;

namespace Azure.ResourceManager.Compute.Models
{
    /// <summary> The List Community Gallery Image versions operation response. </summary>
    internal partial class CommunityGalleryImageVersionList
    {
<<<<<<< HEAD
        /// <summary> Keeps track of any properties unknown to the library. </summary>
        private Dictionary<string, BinaryData> _serializedAdditionalRawData;

=======
>>>>>>> 169816fb
        /// <summary> Initializes a new instance of <see cref="CommunityGalleryImageVersionList"/>. </summary>
        /// <param name="value"> A list of community gallery image versions. </param>
        /// <exception cref="ArgumentNullException"> <paramref name="value"/> is null. </exception>
        internal CommunityGalleryImageVersionList(IEnumerable<CommunityGalleryImageVersionData> value)
        {
            Argument.AssertNotNull(value, nameof(value));

            Value = value.ToList();
        }

        /// <summary> Initializes a new instance of <see cref="CommunityGalleryImageVersionList"/>. </summary>
        /// <param name="value"> A list of community gallery image versions. </param>
        /// <param name="nextLink"> The uri to fetch the next page of community gallery image versions. Call ListNext() with this to fetch the next page of community gallery image versions. </param>
        /// <param name="serializedAdditionalRawData"> Keeps track of any properties unknown to the library. </param>
        internal CommunityGalleryImageVersionList(IReadOnlyList<CommunityGalleryImageVersionData> value, string nextLink, Dictionary<string, BinaryData> serializedAdditionalRawData)
        {
            Value = value;
            NextLink = nextLink;
            _serializedAdditionalRawData = serializedAdditionalRawData;
        }

        /// <summary> Initializes a new instance of <see cref="CommunityGalleryImageVersionList"/> for deserialization. </summary>
        internal CommunityGalleryImageVersionList()
        {
        }

        /// <summary> A list of community gallery image versions. </summary>
        public IReadOnlyList<CommunityGalleryImageVersionData> Value { get; }
        /// <summary> The uri to fetch the next page of community gallery image versions. Call ListNext() with this to fetch the next page of community gallery image versions. </summary>
        public string NextLink { get; }
    }
}<|MERGE_RESOLUTION|>--- conflicted
+++ resolved
@@ -16,12 +16,6 @@
     /// <summary> The List Community Gallery Image versions operation response. </summary>
     internal partial class CommunityGalleryImageVersionList
     {
-<<<<<<< HEAD
-        /// <summary> Keeps track of any properties unknown to the library. </summary>
-        private Dictionary<string, BinaryData> _serializedAdditionalRawData;
-
-=======
->>>>>>> 169816fb
         /// <summary> Initializes a new instance of <see cref="CommunityGalleryImageVersionList"/>. </summary>
         /// <param name="value"> A list of community gallery image versions. </param>
         /// <exception cref="ArgumentNullException"> <paramref name="value"/> is null. </exception>
