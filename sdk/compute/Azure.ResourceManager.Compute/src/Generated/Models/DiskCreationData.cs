--- conflicted
+++ resolved
@@ -14,12 +14,6 @@
     /// <summary> Data used when creating a disk. </summary>
     public partial class DiskCreationData
     {
-<<<<<<< HEAD
-        /// <summary> Keeps track of any properties unknown to the library. </summary>
-        private Dictionary<string, BinaryData> _serializedAdditionalRawData;
-
-=======
->>>>>>> 169816fb
         /// <summary> Initializes a new instance of <see cref="DiskCreationData"/>. </summary>
         /// <param name="createOption"> This enumerates the possible sources of a disk's creation. </param>
         public DiskCreationData(DiskCreateOption createOption)
