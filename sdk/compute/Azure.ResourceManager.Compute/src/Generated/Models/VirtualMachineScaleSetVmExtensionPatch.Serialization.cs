// Copyright (c) Microsoft Corporation. All rights reserved.
// Licensed under the MIT License.

// <auto-generated/>

#nullable disable

using System;
using System.Text.Json;
using Azure.Core;
using Azure.ResourceManager.Models;

namespace Azure.ResourceManager.Compute.Models
{
    public partial class VirtualMachineScaleSetVmExtensionPatch : IUtf8JsonSerializable
    {
        void IUtf8JsonSerializable.Write(Utf8JsonWriter writer)
        {
            writer.WriteStartObject();
            writer.WritePropertyName("properties");
            writer.WriteStartObject();
            if (Optional.IsDefined(ForceUpdateTag))
            {
                writer.WritePropertyName("forceUpdateTag");
                writer.WriteStringValue(ForceUpdateTag);
            }
            if (Optional.IsDefined(Publisher))
            {
                writer.WritePropertyName("publisher");
                writer.WriteStringValue(Publisher);
            }
            if (Optional.IsDefined(ExtensionType))
            {
                writer.WritePropertyName("type");
                writer.WriteStringValue(ExtensionType);
            }
            if (Optional.IsDefined(TypeHandlerVersion))
            {
                writer.WritePropertyName("typeHandlerVersion");
                writer.WriteStringValue(TypeHandlerVersion);
            }
            if (Optional.IsDefined(AutoUpgradeMinorVersion))
            {
                writer.WritePropertyName("autoUpgradeMinorVersion");
                writer.WriteBooleanValue(AutoUpgradeMinorVersion.Value);
            }
            if (Optional.IsDefined(EnableAutomaticUpgrade))
            {
                writer.WritePropertyName("enableAutomaticUpgrade");
                writer.WriteBooleanValue(EnableAutomaticUpgrade.Value);
            }
            if (Optional.IsDefined(Settings))
            {
                writer.WritePropertyName("settings");
#if NET6_0_OR_GREATER
				writer.WriteRawValue(Settings);
#else
                JsonSerializer.Serialize(writer, JsonDocument.Parse(Settings.ToString()).RootElement);
#endif
            }
            if (Optional.IsDefined(ProtectedSettings))
            {
                writer.WritePropertyName("protectedSettings");
#if NET6_0_OR_GREATER
				writer.WriteRawValue(ProtectedSettings);
#else
                JsonSerializer.Serialize(writer, JsonDocument.Parse(ProtectedSettings.ToString()).RootElement);
#endif
            }
            if (Optional.IsDefined(SuppressFailures))
            {
                writer.WritePropertyName("suppressFailures");
                writer.WriteBooleanValue(SuppressFailures.Value);
            }
            if (Optional.IsDefined(ProtectedSettingsFromKeyVault))
            {
                writer.WritePropertyName("protectedSettingsFromKeyVault");
#if NET6_0_OR_GREATER
				writer.WriteRawValue(ProtectedSettingsFromKeyVault);
#else
                JsonSerializer.Serialize(writer, JsonDocument.Parse(ProtectedSettingsFromKeyVault.ToString()).RootElement);
#endif
            }
            writer.WriteEndObject();
            writer.WriteEndObject();
        }

        internal static VirtualMachineScaleSetVmExtensionPatch DeserializeVirtualMachineScaleSetVmExtensionPatch(JsonElement element)
        {
            ResourceIdentifier id = default;
            string name = default;
            ResourceType type = default;
            SystemData systemData = default;
            Optional<string> forceUpdateTag = default;
            Optional<string> publisher = default;
            Optional<string> type0 = default;
            Optional<string> typeHandlerVersion = default;
            Optional<bool> autoUpgradeMinorVersion = default;
            Optional<bool> enableAutomaticUpgrade = default;
            Optional<BinaryData> settings = default;
            Optional<BinaryData> protectedSettings = default;
            Optional<bool> suppressFailures = default;
            Optional<BinaryData> protectedSettingsFromKeyVault = default;
            foreach (var property in element.EnumerateObject())
            {
                if (property.NameEquals("id"))
                {
                    id = new ResourceIdentifier(property.Value.GetString());
                    continue;
                }
                if (property.NameEquals("name"))
                {
                    name = property.Value.GetString();
                    continue;
                }
                if (property.NameEquals("type"))
                {
                    type = new ResourceType(property.Value.GetString());
                    continue;
                }
                if (property.NameEquals("systemData"))
                {
                    systemData = JsonSerializer.Deserialize<SystemData>(property.Value.ToString());
                    continue;
                }
                if (property.NameEquals("properties"))
                {
                    if (property.Value.ValueKind == JsonValueKind.Null)
                    {
                        property.ThrowNonNullablePropertyIsNull();
                        continue;
                    }
                    foreach (var property0 in property.Value.EnumerateObject())
                    {
                        if (property0.NameEquals("forceUpdateTag"))
                        {
                            forceUpdateTag = property0.Value.GetString();
                            continue;
                        }
                        if (property0.NameEquals("publisher"))
                        {
                            publisher = property0.Value.GetString();
                            continue;
                        }
                        if (property0.NameEquals("type"))
                        {
                            type0 = property0.Value.GetString();
                            continue;
                        }
                        if (property0.NameEquals("typeHandlerVersion"))
                        {
                            typeHandlerVersion = property0.Value.GetString();
                            continue;
                        }
                        if (property0.NameEquals("autoUpgradeMinorVersion"))
                        {
                            if (property0.Value.ValueKind == JsonValueKind.Null)
                            {
                                property0.ThrowNonNullablePropertyIsNull();
                                continue;
                            }
                            autoUpgradeMinorVersion = property0.Value.GetBoolean();
                            continue;
                        }
                        if (property0.NameEquals("enableAutomaticUpgrade"))
                        {
                            if (property0.Value.ValueKind == JsonValueKind.Null)
                            {
                                property0.ThrowNonNullablePropertyIsNull();
                                continue;
                            }
                            enableAutomaticUpgrade = property0.Value.GetBoolean();
                            continue;
                        }
                        if (property0.NameEquals("settings"))
                        {
                            if (property0.Value.ValueKind == JsonValueKind.Null)
                            {
                                property0.ThrowNonNullablePropertyIsNull();
                                continue;
                            }
                            settings = BinaryData.FromString(property0.Value.GetRawText());
                            continue;
                        }
                        if (property0.NameEquals("protectedSettings"))
                        {
                            if (property0.Value.ValueKind == JsonValueKind.Null)
                            {
                                property0.ThrowNonNullablePropertyIsNull();
                                continue;
                            }
                            protectedSettings = BinaryData.FromString(property0.Value.GetRawText());
                            continue;
                        }
                        if (property0.NameEquals("suppressFailures"))
                        {
                            if (property0.Value.ValueKind == JsonValueKind.Null)
                            {
                                property0.ThrowNonNullablePropertyIsNull();
                                continue;
                            }
                            suppressFailures = property0.Value.GetBoolean();
                            continue;
                        }
                        if (property0.NameEquals("protectedSettingsFromKeyVault"))
                        {
                            if (property0.Value.ValueKind == JsonValueKind.Null)
                            {
                                property0.ThrowNonNullablePropertyIsNull();
                                continue;
                            }
                            protectedSettingsFromKeyVault = BinaryData.FromString(property0.Value.GetRawText());
                            continue;
                        }
                    }
                    continue;
                }
            }
<<<<<<< HEAD
            return new VirtualMachineScaleSetVmExtensionPatch(id, name, type, systemData, forceUpdateTag.Value, publisher.Value, type0.Value, typeHandlerVersion.Value, Optional.ToNullable(autoUpgradeMinorVersion), Optional.ToNullable(enableAutomaticUpgrade), settings.Value, protectedSettings.Value, Optional.ToNullable(suppressFailures));
=======
            return new VirtualMachineScaleSetVmExtensionPatch(id.Value, name.Value, Optional.ToNullable(type), forceUpdateTag.Value, publisher.Value, type0.Value, typeHandlerVersion.Value, Optional.ToNullable(autoUpgradeMinorVersion), Optional.ToNullable(enableAutomaticUpgrade), settings.Value, protectedSettings.Value, Optional.ToNullable(suppressFailures), protectedSettingsFromKeyVault.Value);
>>>>>>> 1cbecbce
        }
    }
}<|MERGE_RESOLUTION|>--- conflicted
+++ resolved
@@ -8,7 +8,6 @@
 using System;
 using System.Text.Json;
 using Azure.Core;
-using Azure.ResourceManager.Models;
 
 namespace Azure.ResourceManager.Compute.Models
 {
@@ -87,10 +86,9 @@
 
         internal static VirtualMachineScaleSetVmExtensionPatch DeserializeVirtualMachineScaleSetVmExtensionPatch(JsonElement element)
         {
-            ResourceIdentifier id = default;
-            string name = default;
-            ResourceType type = default;
-            SystemData systemData = default;
+            Optional<string> name = default;
+            Optional<ResourceType> type = default;
+            Optional<ResourceIdentifier> id = default;
             Optional<string> forceUpdateTag = default;
             Optional<string> publisher = default;
             Optional<string> type0 = default;
@@ -103,33 +101,38 @@
             Optional<BinaryData> protectedSettingsFromKeyVault = default;
             foreach (var property in element.EnumerateObject())
             {
-                if (property.NameEquals("id"))
-                {
-                    id = new ResourceIdentifier(property.Value.GetString());
-                    continue;
-                }
                 if (property.NameEquals("name"))
                 {
                     name = property.Value.GetString();
                     continue;
                 }
                 if (property.NameEquals("type"))
-                {
-                    type = new ResourceType(property.Value.GetString());
-                    continue;
-                }
-                if (property.NameEquals("systemData"))
-                {
-                    systemData = JsonSerializer.Deserialize<SystemData>(property.Value.ToString());
-                    continue;
-                }
-                if (property.NameEquals("properties"))
                 {
                     if (property.Value.ValueKind == JsonValueKind.Null)
                     {
                         property.ThrowNonNullablePropertyIsNull();
                         continue;
                     }
+                    type = new ResourceType(property.Value.GetString());
+                    continue;
+                }
+                if (property.NameEquals("id"))
+                {
+                    if (property.Value.ValueKind == JsonValueKind.Null)
+                    {
+                        property.ThrowNonNullablePropertyIsNull();
+                        continue;
+                    }
+                    id = new ResourceIdentifier(property.Value.GetString());
+                    continue;
+                }
+                if (property.NameEquals("properties"))
+                {
+                    if (property.Value.ValueKind == JsonValueKind.Null)
+                    {
+                        property.ThrowNonNullablePropertyIsNull();
+                        continue;
+                    }
                     foreach (var property0 in property.Value.EnumerateObject())
                     {
                         if (property0.NameEquals("forceUpdateTag"))
@@ -216,11 +219,7 @@
                     continue;
                 }
             }
-<<<<<<< HEAD
-            return new VirtualMachineScaleSetVmExtensionPatch(id, name, type, systemData, forceUpdateTag.Value, publisher.Value, type0.Value, typeHandlerVersion.Value, Optional.ToNullable(autoUpgradeMinorVersion), Optional.ToNullable(enableAutomaticUpgrade), settings.Value, protectedSettings.Value, Optional.ToNullable(suppressFailures));
-=======
             return new VirtualMachineScaleSetVmExtensionPatch(id.Value, name.Value, Optional.ToNullable(type), forceUpdateTag.Value, publisher.Value, type0.Value, typeHandlerVersion.Value, Optional.ToNullable(autoUpgradeMinorVersion), Optional.ToNullable(enableAutomaticUpgrade), settings.Value, protectedSettings.Value, Optional.ToNullable(suppressFailures), protectedSettingsFromKeyVault.Value);
->>>>>>> 1cbecbce
         }
     }
 }