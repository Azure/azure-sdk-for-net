--- conflicted
+++ resolved
@@ -15,12 +15,6 @@
     /// <summary> Specifies information about the gallery Application Definition that you want to update. </summary>
     public partial class GalleryApplicationPatch : ResourceData
     {
-<<<<<<< HEAD
-        /// <summary> Keeps track of any properties unknown to the library. </summary>
-        private Dictionary<string, BinaryData> _serializedAdditionalRawData;
-
-=======
->>>>>>> 169816fb
         /// <summary> Initializes a new instance of <see cref="GalleryApplicationPatch"/>. </summary>
         public GalleryApplicationPatch()
         {
@@ -41,12 +35,7 @@
         /// <param name="supportedOSType"> This property allows you to specify the supported type of the OS that application is built for. &lt;br&gt;&lt;br&gt; Possible values are: &lt;br&gt;&lt;br&gt; **Windows** &lt;br&gt;&lt;br&gt; **Linux**. </param>
         /// <param name="customActions"> A list of custom actions that can be performed with all of the Gallery Application Versions within this Gallery Application. </param>
         /// <param name="tags"> Resource tags. </param>
-<<<<<<< HEAD
-        /// <param name="serializedAdditionalRawData"> Keeps track of any properties unknown to the library. </param>
-        internal GalleryApplicationPatch(ResourceIdentifier id, string name, ResourceType resourceType, SystemData systemData, string description, string eula, Uri privacyStatementUri, Uri releaseNoteUri, DateTimeOffset? endOfLifeOn, SupportedOperatingSystemType? supportedOSType, IList<GalleryApplicationCustomAction> customActions, IDictionary<string, string> tags, Dictionary<string, BinaryData> serializedAdditionalRawData) : base(id, name, resourceType, systemData)
-=======
         internal GalleryApplicationPatch(ResourceIdentifier id, string name, ResourceType resourceType, SystemData systemData, string description, string eula, Uri privacyStatementUri, Uri releaseNoteUri, DateTimeOffset? endOfLifeOn, SupportedOperatingSystemType? supportedOSType, IList<GalleryApplicationCustomAction> customActions, IDictionary<string, string> tags) : base(id, name, resourceType, systemData)
->>>>>>> 169816fb
         {
             Description = description;
             Eula = eula;
@@ -56,10 +45,6 @@
             SupportedOSType = supportedOSType;
             CustomActions = customActions;
             Tags = tags;
-<<<<<<< HEAD
-            _serializedAdditionalRawData = serializedAdditionalRawData;
-=======
->>>>>>> 169816fb
         }
 
         /// <summary> The description of this gallery Application Definition resource. This property is updatable. </summary>
