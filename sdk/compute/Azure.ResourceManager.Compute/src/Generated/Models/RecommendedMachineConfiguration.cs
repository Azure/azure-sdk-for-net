// Copyright (c) Microsoft Corporation. All rights reserved.
// Licensed under the MIT License.

// <auto-generated/>

#nullable disable

using System;
using System.Collections.Generic;

namespace Azure.ResourceManager.Compute.Models
{
    /// <summary> The properties describe the recommended machine configuration for this Image Definition. These properties are updatable. </summary>
    public partial class RecommendedMachineConfiguration
    {
<<<<<<< HEAD
        /// <summary> Keeps track of any properties unknown to the library. </summary>
        private Dictionary<string, BinaryData> _serializedAdditionalRawData;

=======
>>>>>>> 169816fb
        /// <summary> Initializes a new instance of <see cref="RecommendedMachineConfiguration"/>. </summary>
        public RecommendedMachineConfiguration()
        {
        }

        /// <summary> Initializes a new instance of <see cref="RecommendedMachineConfiguration"/>. </summary>
        /// <param name="vCpus"> Describes the resource range. </param>
        /// <param name="memory"> Describes the resource range. </param>
        /// <param name="serializedAdditionalRawData"> Keeps track of any properties unknown to the library. </param>
        internal RecommendedMachineConfiguration(ResourceRange vCpus, ResourceRange memory, Dictionary<string, BinaryData> serializedAdditionalRawData)
        {
            VCpus = vCpus;
            Memory = memory;
            _serializedAdditionalRawData = serializedAdditionalRawData;
        }

        /// <summary> Describes the resource range. </summary>
        public ResourceRange VCpus { get; set; }
        /// <summary> Describes the resource range. </summary>
        public ResourceRange Memory { get; set; }
    }
}<|MERGE_RESOLUTION|>--- conflicted
+++ resolved
@@ -13,12 +13,6 @@
     /// <summary> The properties describe the recommended machine configuration for this Image Definition. These properties are updatable. </summary>
     public partial class RecommendedMachineConfiguration
     {
-<<<<<<< HEAD
-        /// <summary> Keeps track of any properties unknown to the library. </summary>
-        private Dictionary<string, BinaryData> _serializedAdditionalRawData;
-
-=======
->>>>>>> 169816fb
         /// <summary> Initializes a new instance of <see cref="RecommendedMachineConfiguration"/>. </summary>
         public RecommendedMachineConfiguration()
         {
