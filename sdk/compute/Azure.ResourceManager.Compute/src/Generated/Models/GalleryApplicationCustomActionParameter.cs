--- conflicted
+++ resolved
@@ -14,12 +14,6 @@
     /// <summary> The definition of a parameter that can be passed to a custom action of a Gallery Application Version. </summary>
     public partial class GalleryApplicationCustomActionParameter
     {
-<<<<<<< HEAD
-        /// <summary> Keeps track of any properties unknown to the library. </summary>
-        private Dictionary<string, BinaryData> _serializedAdditionalRawData;
-
-=======
->>>>>>> 169816fb
         /// <summary> Initializes a new instance of <see cref="GalleryApplicationCustomActionParameter"/>. </summary>
         /// <param name="name"> The name of the custom action.  Must be unique within the Gallery Application Version. </param>
         /// <exception cref="ArgumentNullException"> <paramref name="name"/> is null. </exception>
