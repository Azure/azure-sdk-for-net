// Copyright (c) Microsoft Corporation. All rights reserved.
// Licensed under the MIT License.

// <auto-generated/>

#nullable disable

using System;
using System.Collections.Generic;

namespace Azure.ResourceManager.Compute.Models
{
    /// <summary> Describes automatic OS upgrade properties on the image. </summary>
    internal partial class AutomaticOSUpgradeProperties
    {
<<<<<<< HEAD
        /// <summary> Keeps track of any properties unknown to the library. </summary>
        private Dictionary<string, BinaryData> _serializedAdditionalRawData;

=======
>>>>>>> 169816fb
        /// <summary> Initializes a new instance of <see cref="AutomaticOSUpgradeProperties"/>. </summary>
        /// <param name="automaticOSUpgradeSupported"> Specifies whether automatic OS upgrade is supported on the image. </param>
        public AutomaticOSUpgradeProperties(bool automaticOSUpgradeSupported)
        {
            AutomaticOSUpgradeSupported = automaticOSUpgradeSupported;
        }

        /// <summary> Initializes a new instance of <see cref="AutomaticOSUpgradeProperties"/>. </summary>
        /// <param name="automaticOSUpgradeSupported"> Specifies whether automatic OS upgrade is supported on the image. </param>
        /// <param name="serializedAdditionalRawData"> Keeps track of any properties unknown to the library. </param>
        internal AutomaticOSUpgradeProperties(bool automaticOSUpgradeSupported, Dictionary<string, BinaryData> serializedAdditionalRawData)
        {
            AutomaticOSUpgradeSupported = automaticOSUpgradeSupported;
            _serializedAdditionalRawData = serializedAdditionalRawData;
        }

        /// <summary> Initializes a new instance of <see cref="AutomaticOSUpgradeProperties"/> for deserialization. </summary>
        internal AutomaticOSUpgradeProperties()
        {
        }

        /// <summary> Specifies whether automatic OS upgrade is supported on the image. </summary>
        public bool AutomaticOSUpgradeSupported { get; set; }
    }
}<|MERGE_RESOLUTION|>--- conflicted
+++ resolved
@@ -13,12 +13,6 @@
     /// <summary> Describes automatic OS upgrade properties on the image. </summary>
     internal partial class AutomaticOSUpgradeProperties
     {
-<<<<<<< HEAD
-        /// <summary> Keeps track of any properties unknown to the library. </summary>
-        private Dictionary<string, BinaryData> _serializedAdditionalRawData;
-
-=======
->>>>>>> 169816fb
         /// <summary> Initializes a new instance of <see cref="AutomaticOSUpgradeProperties"/>. </summary>
         /// <param name="automaticOSUpgradeSupported"> Specifies whether automatic OS upgrade is supported on the image. </param>
         public AutomaticOSUpgradeProperties(bool automaticOSUpgradeSupported)
