// Copyright (c) Microsoft Corporation. All rights reserved.
// Licensed under the MIT License.

// <auto-generated/>

#nullable disable

<<<<<<< HEAD
using System;
=======
>>>>>>> 169816fb
using System.Collections.Generic;
using Azure.Core;
using Azure.ResourceManager.Models;
using Azure.ResourceManager.Resources.Models;

namespace Azure.ResourceManager.Compute.Models
{
    /// <summary> Describes a Virtual Machine Scale Set. </summary>
    public partial class VirtualMachineScaleSetPatch : ComputeResourcePatch
    {
        /// <summary> Initializes a new instance of <see cref="VirtualMachineScaleSetPatch"/>. </summary>
        public VirtualMachineScaleSetPatch()
        {
        }

        /// <summary> Initializes a new instance of <see cref="VirtualMachineScaleSetPatch"/>. </summary>
        /// <param name="tags"> Resource tags. </param>
        /// <param name="sku"> The virtual machine scale set sku. </param>
        /// <param name="plan"> The purchase plan when deploying a virtual machine scale set from VM Marketplace images. </param>
        /// <param name="identity"> The identity of the virtual machine scale set, if configured. </param>
        /// <param name="upgradePolicy"> The upgrade policy. </param>
        /// <param name="automaticRepairsPolicy"> Policy for automatic repairs. </param>
        /// <param name="virtualMachineProfile"> The virtual machine profile. </param>
        /// <param name="overprovision"> Specifies whether the Virtual Machine Scale Set should be overprovisioned. </param>
        /// <param name="doNotRunExtensionsOnOverprovisionedVms"> When Overprovision is enabled, extensions are launched only on the requested number of VMs which are finally kept. This property will hence ensure that the extensions do not run on the extra overprovisioned VMs. </param>
        /// <param name="singlePlacementGroup"> When true this limits the scale set to a single placement group, of max size 100 virtual machines. NOTE: If singlePlacementGroup is true, it may be modified to false. However, if singlePlacementGroup is false, it may not be modified to true. </param>
        /// <param name="additionalCapabilities"> Specifies additional capabilities enabled or disabled on the Virtual Machines in the Virtual Machine Scale Set. For instance: whether the Virtual Machines have the capability to support attaching managed data disks with UltraSSD_LRS storage account type. </param>
        /// <param name="scaleInPolicy"> Specifies the policies applied when scaling in Virtual Machines in the Virtual Machine Scale Set. </param>
        /// <param name="proximityPlacementGroup"> Specifies information about the proximity placement group that the virtual machine scale set should be assigned to. &lt;br&gt;&lt;br&gt;Minimum api-version: 2018-04-01. </param>
        /// <param name="priorityMixPolicy"> Specifies the desired targets for mixing Spot and Regular priority VMs within the same VMSS Flex instance. </param>
        /// <param name="spotRestorePolicy"> Specifies the Spot Restore properties for the virtual machine scale set. </param>
<<<<<<< HEAD
        /// <param name="serializedAdditionalRawData"> Keeps track of any properties unknown to the library. </param>
        internal VirtualMachineScaleSetPatch(IDictionary<string, string> tags, ComputeSku sku, ComputePlan plan, ManagedServiceIdentity identity, VirtualMachineScaleSetUpgradePolicy upgradePolicy, AutomaticRepairsPolicy automaticRepairsPolicy, VirtualMachineScaleSetUpdateVmProfile virtualMachineProfile, bool? overprovision, bool? doNotRunExtensionsOnOverprovisionedVms, bool? singlePlacementGroup, AdditionalCapabilities additionalCapabilities, ScaleInPolicy scaleInPolicy, WritableSubResource proximityPlacementGroup, VirtualMachineScaleSetPriorityMixPolicy priorityMixPolicy, SpotRestorePolicy spotRestorePolicy, Dictionary<string, BinaryData> serializedAdditionalRawData) : base(tags, serializedAdditionalRawData)
=======
        internal VirtualMachineScaleSetPatch(IDictionary<string, string> tags, ComputeSku sku, ComputePlan plan, ManagedServiceIdentity identity, VirtualMachineScaleSetUpgradePolicy upgradePolicy, AutomaticRepairsPolicy automaticRepairsPolicy, VirtualMachineScaleSetUpdateVmProfile virtualMachineProfile, bool? overprovision, bool? doNotRunExtensionsOnOverprovisionedVms, bool? singlePlacementGroup, AdditionalCapabilities additionalCapabilities, ScaleInPolicy scaleInPolicy, WritableSubResource proximityPlacementGroup, VirtualMachineScaleSetPriorityMixPolicy priorityMixPolicy, SpotRestorePolicy spotRestorePolicy) : base(tags)
>>>>>>> 169816fb
        {
            Sku = sku;
            Plan = plan;
            Identity = identity;
            UpgradePolicy = upgradePolicy;
            AutomaticRepairsPolicy = automaticRepairsPolicy;
            VirtualMachineProfile = virtualMachineProfile;
            Overprovision = overprovision;
            DoNotRunExtensionsOnOverprovisionedVms = doNotRunExtensionsOnOverprovisionedVms;
            SinglePlacementGroup = singlePlacementGroup;
            AdditionalCapabilities = additionalCapabilities;
            ScaleInPolicy = scaleInPolicy;
            ProximityPlacementGroup = proximityPlacementGroup;
            PriorityMixPolicy = priorityMixPolicy;
            SpotRestorePolicy = spotRestorePolicy;
        }

        /// <summary> The virtual machine scale set sku. </summary>
        public ComputeSku Sku { get; set; }
        /// <summary> The purchase plan when deploying a virtual machine scale set from VM Marketplace images. </summary>
        public ComputePlan Plan { get; set; }
        /// <summary> The identity of the virtual machine scale set, if configured. </summary>
        public ManagedServiceIdentity Identity { get; set; }
        /// <summary> The upgrade policy. </summary>
        public VirtualMachineScaleSetUpgradePolicy UpgradePolicy { get; set; }
        /// <summary> Policy for automatic repairs. </summary>
        public AutomaticRepairsPolicy AutomaticRepairsPolicy { get; set; }
        /// <summary> The virtual machine profile. </summary>
        public VirtualMachineScaleSetUpdateVmProfile VirtualMachineProfile { get; set; }
        /// <summary> Specifies whether the Virtual Machine Scale Set should be overprovisioned. </summary>
        public bool? Overprovision { get; set; }
        /// <summary> When Overprovision is enabled, extensions are launched only on the requested number of VMs which are finally kept. This property will hence ensure that the extensions do not run on the extra overprovisioned VMs. </summary>
        public bool? DoNotRunExtensionsOnOverprovisionedVms { get; set; }
        /// <summary> When true this limits the scale set to a single placement group, of max size 100 virtual machines. NOTE: If singlePlacementGroup is true, it may be modified to false. However, if singlePlacementGroup is false, it may not be modified to true. </summary>
        public bool? SinglePlacementGroup { get; set; }
        /// <summary> Specifies additional capabilities enabled or disabled on the Virtual Machines in the Virtual Machine Scale Set. For instance: whether the Virtual Machines have the capability to support attaching managed data disks with UltraSSD_LRS storage account type. </summary>
        public AdditionalCapabilities AdditionalCapabilities { get; set; }
        /// <summary> Specifies the policies applied when scaling in Virtual Machines in the Virtual Machine Scale Set. </summary>
        public ScaleInPolicy ScaleInPolicy { get; set; }
        /// <summary> Specifies information about the proximity placement group that the virtual machine scale set should be assigned to. &lt;br&gt;&lt;br&gt;Minimum api-version: 2018-04-01. </summary>
        internal WritableSubResource ProximityPlacementGroup { get; set; }
        /// <summary> Gets or sets Id. </summary>
        public ResourceIdentifier ProximityPlacementGroupId
        {
            get => ProximityPlacementGroup is null ? default : ProximityPlacementGroup.Id;
            set
            {
                if (ProximityPlacementGroup is null)
                    ProximityPlacementGroup = new WritableSubResource();
                ProximityPlacementGroup.Id = value;
            }
        }

        /// <summary> Specifies the desired targets for mixing Spot and Regular priority VMs within the same VMSS Flex instance. </summary>
        public VirtualMachineScaleSetPriorityMixPolicy PriorityMixPolicy { get; set; }
        /// <summary> Specifies the Spot Restore properties for the virtual machine scale set. </summary>
        public SpotRestorePolicy SpotRestorePolicy { get; set; }
    }
}<|MERGE_RESOLUTION|>--- conflicted
+++ resolved
@@ -5,10 +5,6 @@
 
 #nullable disable
 
-<<<<<<< HEAD
-using System;
-=======
->>>>>>> 169816fb
 using System.Collections.Generic;
 using Azure.Core;
 using Azure.ResourceManager.Models;
@@ -40,12 +36,7 @@
         /// <param name="proximityPlacementGroup"> Specifies information about the proximity placement group that the virtual machine scale set should be assigned to. &lt;br&gt;&lt;br&gt;Minimum api-version: 2018-04-01. </param>
         /// <param name="priorityMixPolicy"> Specifies the desired targets for mixing Spot and Regular priority VMs within the same VMSS Flex instance. </param>
         /// <param name="spotRestorePolicy"> Specifies the Spot Restore properties for the virtual machine scale set. </param>
-<<<<<<< HEAD
-        /// <param name="serializedAdditionalRawData"> Keeps track of any properties unknown to the library. </param>
-        internal VirtualMachineScaleSetPatch(IDictionary<string, string> tags, ComputeSku sku, ComputePlan plan, ManagedServiceIdentity identity, VirtualMachineScaleSetUpgradePolicy upgradePolicy, AutomaticRepairsPolicy automaticRepairsPolicy, VirtualMachineScaleSetUpdateVmProfile virtualMachineProfile, bool? overprovision, bool? doNotRunExtensionsOnOverprovisionedVms, bool? singlePlacementGroup, AdditionalCapabilities additionalCapabilities, ScaleInPolicy scaleInPolicy, WritableSubResource proximityPlacementGroup, VirtualMachineScaleSetPriorityMixPolicy priorityMixPolicy, SpotRestorePolicy spotRestorePolicy, Dictionary<string, BinaryData> serializedAdditionalRawData) : base(tags, serializedAdditionalRawData)
-=======
         internal VirtualMachineScaleSetPatch(IDictionary<string, string> tags, ComputeSku sku, ComputePlan plan, ManagedServiceIdentity identity, VirtualMachineScaleSetUpgradePolicy upgradePolicy, AutomaticRepairsPolicy automaticRepairsPolicy, VirtualMachineScaleSetUpdateVmProfile virtualMachineProfile, bool? overprovision, bool? doNotRunExtensionsOnOverprovisionedVms, bool? singlePlacementGroup, AdditionalCapabilities additionalCapabilities, ScaleInPolicy scaleInPolicy, WritableSubResource proximityPlacementGroup, VirtualMachineScaleSetPriorityMixPolicy priorityMixPolicy, SpotRestorePolicy spotRestorePolicy) : base(tags)
->>>>>>> 169816fb
         {
             Sku = sku;
             Plan = plan;
