--- conflicted
+++ resolved
@@ -6,11 +6,6 @@
 #nullable disable
 
 using System;
-<<<<<<< HEAD
-using System.ClientModel;
-using System.ClientModel.Primitives;
-=======
->>>>>>> 7c56fab7
 using System.Collections.Generic;
 using System.Text.Json;
 using Azure.Core;
@@ -241,8 +236,7 @@
                     additionalPropertiesDictionary.Add(property.Name, BinaryData.FromString(property.Value.GetRawText()));
                 }
             }
-            serializedAdditionalRawData = additionalPropertiesDictionary;
-            return new CommunityGalleryImageVersionData(name.Value, Optional.ToNullable(location), Optional.ToNullable(type), uniqueId.Value, serializedAdditionalRawData, Optional.ToNullable(publishedDate), Optional.ToNullable(endOfLifeDate), Optional.ToNullable(excludeFromLatest), storageProfile.Value);
+            return new CommunityGalleryImageVersionData(name.Value, Optional.ToNullable(location), Optional.ToNullable(type), uniqueId.Value, Optional.ToNullable(publishedDate), Optional.ToNullable(endOfLifeDate), Optional.ToNullable(excludeFromLatest), storageProfile.Value, disclaimer.Value, Optional.ToDictionary(artifactTags));
         }
 
         BinaryData IPersistableModel<CommunityGalleryImageVersionData>.Write(ModelReaderWriterOptions options)
@@ -256,10 +250,6 @@
                 default:
                     throw new InvalidOperationException($"The model {nameof(CommunityGalleryImageVersionData)} does not support '{options.Format}' format.");
             }
-<<<<<<< HEAD
-=======
-            return new CommunityGalleryImageVersionData(name.Value, Optional.ToNullable(location), Optional.ToNullable(type), uniqueId.Value, Optional.ToNullable(publishedDate), Optional.ToNullable(endOfLifeDate), Optional.ToNullable(excludeFromLatest), storageProfile.Value, disclaimer.Value, Optional.ToDictionary(artifactTags));
->>>>>>> 7c56fab7
         }
 
         CommunityGalleryImageVersionData IPersistableModel<CommunityGalleryImageVersionData>.Create(BinaryData data, ModelReaderWriterOptions options)
