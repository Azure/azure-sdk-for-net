// Copyright (c) Microsoft Corporation. All rights reserved.
// Licensed under the MIT License.

// <auto-generated/>

#nullable disable

using System;
using System.Collections.Generic;
using System.Globalization;
using System.Threading;
using System.Threading.Tasks;
using Azure;
using Azure.Core;
using Azure.Core.Pipeline;
using Azure.ResourceManager;
using Azure.ResourceManager.Compute.Models;
using Azure.ResourceManager.Core;

namespace Azure.ResourceManager.Compute
{
    /// <summary> A Class representing a DedicatedHostGroup along with the instance operations that can be performed on it. </summary>
    public partial class DedicatedHostGroup : ArmResource
    {
        /// <summary> Generate the resource identifier of a <see cref="DedicatedHostGroup"/> instance. </summary>
        public static ResourceIdentifier CreateResourceIdentifier(string subscriptionId, string resourceGroupName, string hostGroupName)
        {
            var resourceId = $"/subscriptions/{subscriptionId}/resourceGroups/{resourceGroupName}/providers/Microsoft.Compute/hostGroups/{hostGroupName}";
            return new ResourceIdentifier(resourceId);
        }

        private readonly ClientDiagnostics _dedicatedHostGroupClientDiagnostics;
        private readonly DedicatedHostGroupsRestOperations _dedicatedHostGroupRestClient;
        private readonly DedicatedHostGroupData _data;

        /// <summary> Initializes a new instance of the <see cref="DedicatedHostGroup"/> class for mocking. </summary>
        protected DedicatedHostGroup()
        {
        }

        /// <summary> Initializes a new instance of the <see cref = "DedicatedHostGroup"/> class. </summary>
        /// <param name="client"> The client parameters to use in these operations. </param>
        /// <param name="data"> The resource that is the target of operations. </param>
        internal DedicatedHostGroup(ArmClient client, DedicatedHostGroupData data) : this(client, data.Id)
        {
            HasData = true;
            _data = data;
        }

        /// <summary> Initializes a new instance of the <see cref="DedicatedHostGroup"/> class. </summary>
        /// <param name="client"> The client parameters to use in these operations. </param>
        /// <param name="id"> The identifier of the resource that is the target of operations. </param>
        internal DedicatedHostGroup(ArmClient client, ResourceIdentifier id) : base(client, id)
        {
            _dedicatedHostGroupClientDiagnostics = new ClientDiagnostics("Azure.ResourceManager.Compute", ResourceType.Namespace, DiagnosticOptions);
            Client.TryGetApiVersion(ResourceType, out string dedicatedHostGroupApiVersion);
            _dedicatedHostGroupRestClient = new DedicatedHostGroupsRestOperations(_dedicatedHostGroupClientDiagnostics, Pipeline, DiagnosticOptions.ApplicationId, BaseUri, dedicatedHostGroupApiVersion);
#if DEBUG
			ValidateResourceId(Id);
#endif
        }

        /// <summary> Gets the resource type for the operations. </summary>
        public static readonly ResourceType ResourceType = "Microsoft.Compute/hostGroups";

        /// <summary> Gets whether or not the current instance has data. </summary>
        public virtual bool HasData { get; }

        /// <summary> Gets the data representing this Feature. </summary>
        /// <exception cref="InvalidOperationException"> Throws if there is no data loaded in the current instance. </exception>
        public virtual DedicatedHostGroupData Data
        {
            get
            {
                if (!HasData)
                    throw new InvalidOperationException("The current instance does not have data, you must call Get first.");
                return _data;
            }
        }

        internal static void ValidateResourceId(ResourceIdentifier id)
        {
            if (id.ResourceType != ResourceType)
                throw new ArgumentException(string.Format(CultureInfo.CurrentCulture, "Invalid resource type {0} expected {1}", id.ResourceType, ResourceType), nameof(id));
        }

        /// <summary> Gets a collection of DedicatedHosts in the DedicatedHost. </summary>
        /// <returns> An object representing collection of DedicatedHosts and their operations over a DedicatedHost. </returns>
        public virtual DedicatedHostCollection GetDedicatedHosts()
        {
            return new DedicatedHostCollection(Client, Id);
        }

        /// <summary>
        /// Retrieves information about a dedicated host group.
        /// Request Path: /subscriptions/{subscriptionId}/resourceGroups/{resourceGroupName}/providers/Microsoft.Compute/hostGroups/{hostGroupName}
        /// Operation Id: DedicatedHostGroups_Get
        /// </summary>
        /// <param name="expand"> The expand expression to apply on the operation. &apos;InstanceView&apos; will retrieve the list of instance views of the dedicated hosts under the dedicated host group. &apos;UserData&apos; is not supported for dedicated host group. </param>
        /// <param name="cancellationToken"> The cancellation token to use. </param>
        public async virtual Task<Response<DedicatedHostGroup>> GetAsync(InstanceViewTypes? expand = null, CancellationToken cancellationToken = default)
        {
            using var scope = _dedicatedHostGroupClientDiagnostics.CreateScope("DedicatedHostGroup.Get");
            scope.Start();
            try
            {
                var response = await _dedicatedHostGroupRestClient.GetAsync(Id.SubscriptionId, Id.ResourceGroupName, Id.Name, expand, cancellationToken).ConfigureAwait(false);
                if (response.Value == null)
                    throw await _dedicatedHostGroupClientDiagnostics.CreateRequestFailedExceptionAsync(response.GetRawResponse()).ConfigureAwait(false);
                return Response.FromValue(new DedicatedHostGroup(Client, response.Value), response.GetRawResponse());
            }
            catch (Exception e)
            {
                scope.Failed(e);
                throw;
            }
        }

        /// <summary>
        /// Retrieves information about a dedicated host group.
        /// Request Path: /subscriptions/{subscriptionId}/resourceGroups/{resourceGroupName}/providers/Microsoft.Compute/hostGroups/{hostGroupName}
        /// Operation Id: DedicatedHostGroups_Get
        /// </summary>
        /// <param name="expand"> The expand expression to apply on the operation. &apos;InstanceView&apos; will retrieve the list of instance views of the dedicated hosts under the dedicated host group. &apos;UserData&apos; is not supported for dedicated host group. </param>
        /// <param name="cancellationToken"> The cancellation token to use. </param>
        public virtual Response<DedicatedHostGroup> Get(InstanceViewTypes? expand = null, CancellationToken cancellationToken = default)
        {
            using var scope = _dedicatedHostGroupClientDiagnostics.CreateScope("DedicatedHostGroup.Get");
            scope.Start();
            try
            {
                var response = _dedicatedHostGroupRestClient.Get(Id.SubscriptionId, Id.ResourceGroupName, Id.Name, expand, cancellationToken);
                if (response.Value == null)
                    throw _dedicatedHostGroupClientDiagnostics.CreateRequestFailedException(response.GetRawResponse());
                return Response.FromValue(new DedicatedHostGroup(Client, response.Value), response.GetRawResponse());
            }
            catch (Exception e)
            {
                scope.Failed(e);
                throw;
            }
        }

        /// <summary>
        /// Delete a dedicated host group.
        /// Request Path: /subscriptions/{subscriptionId}/resourceGroups/{resourceGroupName}/providers/Microsoft.Compute/hostGroups/{hostGroupName}
        /// Operation Id: DedicatedHostGroups_Delete
        /// </summary>
        /// <param name="waitForCompletion"> Waits for the completion of the long running operations. </param>
        /// <param name="cancellationToken"> The cancellation token to use. </param>
        public async virtual Task<ArmOperation> DeleteAsync(bool waitForCompletion, CancellationToken cancellationToken = default)
        {
            using var scope = _dedicatedHostGroupClientDiagnostics.CreateScope("DedicatedHostGroup.Delete");
            scope.Start();
            try
            {
                var response = await _dedicatedHostGroupRestClient.DeleteAsync(Id.SubscriptionId, Id.ResourceGroupName, Id.Name, cancellationToken).ConfigureAwait(false);
                var operation = new ComputeArmOperation(response);
                if (waitForCompletion)
                    await operation.WaitForCompletionResponseAsync(cancellationToken).ConfigureAwait(false);
                return operation;
            }
            catch (Exception e)
            {
                scope.Failed(e);
                throw;
            }
        }

        /// <summary>
        /// Delete a dedicated host group.
        /// Request Path: /subscriptions/{subscriptionId}/resourceGroups/{resourceGroupName}/providers/Microsoft.Compute/hostGroups/{hostGroupName}
        /// Operation Id: DedicatedHostGroups_Delete
        /// </summary>
        /// <param name="waitForCompletion"> Waits for the completion of the long running operations. </param>
        /// <param name="cancellationToken"> The cancellation token to use. </param>
        public virtual ArmOperation Delete(bool waitForCompletion, CancellationToken cancellationToken = default)
        {
            using var scope = _dedicatedHostGroupClientDiagnostics.CreateScope("DedicatedHostGroup.Delete");
            scope.Start();
            try
            {
                var response = _dedicatedHostGroupRestClient.Delete(Id.SubscriptionId, Id.ResourceGroupName, Id.Name, cancellationToken);
                var operation = new ComputeArmOperation(response);
                if (waitForCompletion)
                    operation.WaitForCompletionResponse(cancellationToken);
                return operation;
            }
            catch (Exception e)
            {
                scope.Failed(e);
                throw;
            }
        }

<<<<<<< HEAD
        /// <summary> Update an dedicated host group. </summary>
        /// <param name="options"> Parameters supplied to the Update Dedicated Host Group operation. </param>
=======
        /// <summary>
        /// Update an dedicated host group.
        /// Request Path: /subscriptions/{subscriptionId}/resourceGroups/{resourceGroupName}/providers/Microsoft.Compute/hostGroups/{hostGroupName}
        /// Operation Id: DedicatedHostGroups_Update
        /// </summary>
        /// <param name="parameters"> Parameters supplied to the Update Dedicated Host Group operation. </param>
>>>>>>> 1f5b4c00
        /// <param name="cancellationToken"> The cancellation token to use. </param>
        /// <exception cref="ArgumentNullException"> <paramref name="options"/> is null. </exception>
        public async virtual Task<Response<DedicatedHostGroup>> UpdateAsync(DedicatedHostGroupUpdateOptions options, CancellationToken cancellationToken = default)
        {
            if (options == null)
            {
                throw new ArgumentNullException(nameof(options));
            }

            using var scope = _dedicatedHostGroupClientDiagnostics.CreateScope("DedicatedHostGroup.Update");
            scope.Start();
            try
            {
                var response = await _dedicatedHostGroupRestClient.UpdateAsync(Id.SubscriptionId, Id.ResourceGroupName, Id.Name, options, cancellationToken).ConfigureAwait(false);
                return Response.FromValue(new DedicatedHostGroup(Client, response.Value), response.GetRawResponse());
            }
            catch (Exception e)
            {
                scope.Failed(e);
                throw;
            }
        }

<<<<<<< HEAD
        /// <summary> Update an dedicated host group. </summary>
        /// <param name="options"> Parameters supplied to the Update Dedicated Host Group operation. </param>
=======
        /// <summary>
        /// Update an dedicated host group.
        /// Request Path: /subscriptions/{subscriptionId}/resourceGroups/{resourceGroupName}/providers/Microsoft.Compute/hostGroups/{hostGroupName}
        /// Operation Id: DedicatedHostGroups_Update
        /// </summary>
        /// <param name="parameters"> Parameters supplied to the Update Dedicated Host Group operation. </param>
>>>>>>> 1f5b4c00
        /// <param name="cancellationToken"> The cancellation token to use. </param>
        /// <exception cref="ArgumentNullException"> <paramref name="options"/> is null. </exception>
        public virtual Response<DedicatedHostGroup> Update(DedicatedHostGroupUpdateOptions options, CancellationToken cancellationToken = default)
        {
            if (options == null)
            {
                throw new ArgumentNullException(nameof(options));
            }

            using var scope = _dedicatedHostGroupClientDiagnostics.CreateScope("DedicatedHostGroup.Update");
            scope.Start();
            try
            {
                var response = _dedicatedHostGroupRestClient.Update(Id.SubscriptionId, Id.ResourceGroupName, Id.Name, options, cancellationToken);
                return Response.FromValue(new DedicatedHostGroup(Client, response.Value), response.GetRawResponse());
            }
            catch (Exception e)
            {
                scope.Failed(e);
                throw;
            }
        }

        /// <summary>
        /// Add a tag to the current resource.
        /// Request Path: /subscriptions/{subscriptionId}/resourceGroups/{resourceGroupName}/providers/Microsoft.Compute/hostGroups/{hostGroupName}
        /// Operation Id: DedicatedHostGroups_Get
        /// </summary>
        /// <param name="key"> The key for the tag. </param>
        /// <param name="value"> The value for the tag. </param>
        /// <param name="cancellationToken"> The cancellation token to use. </param>
        /// <exception cref="ArgumentNullException"> <paramref name="key"/> or <paramref name="value"/> is null. </exception>
        public async virtual Task<Response<DedicatedHostGroup>> AddTagAsync(string key, string value, CancellationToken cancellationToken = default)
        {
            if (key == null)
            {
                throw new ArgumentNullException(nameof(key));
            }
            if (value == null)
            {
                throw new ArgumentNullException(nameof(value));
            }

            using var scope = _dedicatedHostGroupClientDiagnostics.CreateScope("DedicatedHostGroup.AddTag");
            scope.Start();
            try
            {
                var originalTags = await TagResource.GetAsync(cancellationToken).ConfigureAwait(false);
                originalTags.Value.Data.Properties.TagsValue[key] = value;
                await TagResource.CreateOrUpdateAsync(true, originalTags.Value.Data, cancellationToken: cancellationToken).ConfigureAwait(false);
                var originalResponse = await _dedicatedHostGroupRestClient.GetAsync(Id.SubscriptionId, Id.ResourceGroupName, Id.Name, null, cancellationToken).ConfigureAwait(false);
                return Response.FromValue(new DedicatedHostGroup(Client, originalResponse.Value), originalResponse.GetRawResponse());
            }
            catch (Exception e)
            {
                scope.Failed(e);
                throw;
            }
        }

        /// <summary>
        /// Add a tag to the current resource.
        /// Request Path: /subscriptions/{subscriptionId}/resourceGroups/{resourceGroupName}/providers/Microsoft.Compute/hostGroups/{hostGroupName}
        /// Operation Id: DedicatedHostGroups_Get
        /// </summary>
        /// <param name="key"> The key for the tag. </param>
        /// <param name="value"> The value for the tag. </param>
        /// <param name="cancellationToken"> The cancellation token to use. </param>
        /// <exception cref="ArgumentNullException"> <paramref name="key"/> or <paramref name="value"/> is null. </exception>
        public virtual Response<DedicatedHostGroup> AddTag(string key, string value, CancellationToken cancellationToken = default)
        {
            if (key == null)
            {
                throw new ArgumentNullException(nameof(key));
            }
            if (value == null)
            {
                throw new ArgumentNullException(nameof(value));
            }

            using var scope = _dedicatedHostGroupClientDiagnostics.CreateScope("DedicatedHostGroup.AddTag");
            scope.Start();
            try
            {
                var originalTags = TagResource.Get(cancellationToken);
                originalTags.Value.Data.Properties.TagsValue[key] = value;
                TagResource.CreateOrUpdate(true, originalTags.Value.Data, cancellationToken: cancellationToken);
                var originalResponse = _dedicatedHostGroupRestClient.Get(Id.SubscriptionId, Id.ResourceGroupName, Id.Name, null, cancellationToken);
                return Response.FromValue(new DedicatedHostGroup(Client, originalResponse.Value), originalResponse.GetRawResponse());
            }
            catch (Exception e)
            {
                scope.Failed(e);
                throw;
            }
        }

        /// <summary>
        /// Replace the tags on the resource with the given set.
        /// Request Path: /subscriptions/{subscriptionId}/resourceGroups/{resourceGroupName}/providers/Microsoft.Compute/hostGroups/{hostGroupName}
        /// Operation Id: DedicatedHostGroups_Get
        /// </summary>
        /// <param name="tags"> The set of tags to use as replacement. </param>
        /// <param name="cancellationToken"> The cancellation token to use. </param>
        /// <exception cref="ArgumentNullException"> <paramref name="tags"/> is null. </exception>
        public async virtual Task<Response<DedicatedHostGroup>> SetTagsAsync(IDictionary<string, string> tags, CancellationToken cancellationToken = default)
        {
            if (tags == null)
            {
                throw new ArgumentNullException(nameof(tags));
            }

            using var scope = _dedicatedHostGroupClientDiagnostics.CreateScope("DedicatedHostGroup.SetTags");
            scope.Start();
            try
            {
                await TagResource.DeleteAsync(true, cancellationToken: cancellationToken).ConfigureAwait(false);
                var originalTags = await TagResource.GetAsync(cancellationToken).ConfigureAwait(false);
                originalTags.Value.Data.Properties.TagsValue.ReplaceWith(tags);
                await TagResource.CreateOrUpdateAsync(true, originalTags.Value.Data, cancellationToken: cancellationToken).ConfigureAwait(false);
                var originalResponse = await _dedicatedHostGroupRestClient.GetAsync(Id.SubscriptionId, Id.ResourceGroupName, Id.Name, null, cancellationToken).ConfigureAwait(false);
                return Response.FromValue(new DedicatedHostGroup(Client, originalResponse.Value), originalResponse.GetRawResponse());
            }
            catch (Exception e)
            {
                scope.Failed(e);
                throw;
            }
        }

        /// <summary>
        /// Replace the tags on the resource with the given set.
        /// Request Path: /subscriptions/{subscriptionId}/resourceGroups/{resourceGroupName}/providers/Microsoft.Compute/hostGroups/{hostGroupName}
        /// Operation Id: DedicatedHostGroups_Get
        /// </summary>
        /// <param name="tags"> The set of tags to use as replacement. </param>
        /// <param name="cancellationToken"> The cancellation token to use. </param>
        /// <exception cref="ArgumentNullException"> <paramref name="tags"/> is null. </exception>
        public virtual Response<DedicatedHostGroup> SetTags(IDictionary<string, string> tags, CancellationToken cancellationToken = default)
        {
            if (tags == null)
            {
                throw new ArgumentNullException(nameof(tags));
            }

            using var scope = _dedicatedHostGroupClientDiagnostics.CreateScope("DedicatedHostGroup.SetTags");
            scope.Start();
            try
            {
                TagResource.Delete(true, cancellationToken: cancellationToken);
                var originalTags = TagResource.Get(cancellationToken);
                originalTags.Value.Data.Properties.TagsValue.ReplaceWith(tags);
                TagResource.CreateOrUpdate(true, originalTags.Value.Data, cancellationToken: cancellationToken);
                var originalResponse = _dedicatedHostGroupRestClient.Get(Id.SubscriptionId, Id.ResourceGroupName, Id.Name, null, cancellationToken);
                return Response.FromValue(new DedicatedHostGroup(Client, originalResponse.Value), originalResponse.GetRawResponse());
            }
            catch (Exception e)
            {
                scope.Failed(e);
                throw;
            }
        }

        /// <summary>
        /// Removes a tag by key from the resource.
        /// Request Path: /subscriptions/{subscriptionId}/resourceGroups/{resourceGroupName}/providers/Microsoft.Compute/hostGroups/{hostGroupName}
        /// Operation Id: DedicatedHostGroups_Get
        /// </summary>
        /// <param name="key"> The key for the tag. </param>
        /// <param name="cancellationToken"> The cancellation token to use. </param>
        /// <exception cref="ArgumentNullException"> <paramref name="key"/> is null. </exception>
        public async virtual Task<Response<DedicatedHostGroup>> RemoveTagAsync(string key, CancellationToken cancellationToken = default)
        {
            if (key == null)
            {
                throw new ArgumentNullException(nameof(key));
            }

            using var scope = _dedicatedHostGroupClientDiagnostics.CreateScope("DedicatedHostGroup.RemoveTag");
            scope.Start();
            try
            {
                var originalTags = await TagResource.GetAsync(cancellationToken).ConfigureAwait(false);
                originalTags.Value.Data.Properties.TagsValue.Remove(key);
                await TagResource.CreateOrUpdateAsync(true, originalTags.Value.Data, cancellationToken: cancellationToken).ConfigureAwait(false);
                var originalResponse = await _dedicatedHostGroupRestClient.GetAsync(Id.SubscriptionId, Id.ResourceGroupName, Id.Name, null, cancellationToken).ConfigureAwait(false);
                return Response.FromValue(new DedicatedHostGroup(Client, originalResponse.Value), originalResponse.GetRawResponse());
            }
            catch (Exception e)
            {
                scope.Failed(e);
                throw;
            }
        }

        /// <summary>
        /// Removes a tag by key from the resource.
        /// Request Path: /subscriptions/{subscriptionId}/resourceGroups/{resourceGroupName}/providers/Microsoft.Compute/hostGroups/{hostGroupName}
        /// Operation Id: DedicatedHostGroups_Get
        /// </summary>
        /// <param name="key"> The key for the tag. </param>
        /// <param name="cancellationToken"> The cancellation token to use. </param>
        /// <exception cref="ArgumentNullException"> <paramref name="key"/> is null. </exception>
        public virtual Response<DedicatedHostGroup> RemoveTag(string key, CancellationToken cancellationToken = default)
        {
            if (key == null)
            {
                throw new ArgumentNullException(nameof(key));
            }

            using var scope = _dedicatedHostGroupClientDiagnostics.CreateScope("DedicatedHostGroup.RemoveTag");
            scope.Start();
            try
            {
                var originalTags = TagResource.Get(cancellationToken);
                originalTags.Value.Data.Properties.TagsValue.Remove(key);
                TagResource.CreateOrUpdate(true, originalTags.Value.Data, cancellationToken: cancellationToken);
                var originalResponse = _dedicatedHostGroupRestClient.Get(Id.SubscriptionId, Id.ResourceGroupName, Id.Name, null, cancellationToken);
                return Response.FromValue(new DedicatedHostGroup(Client, originalResponse.Value), originalResponse.GetRawResponse());
            }
            catch (Exception e)
            {
                scope.Failed(e);
                throw;
            }
        }
    }
}<|MERGE_RESOLUTION|>--- conflicted
+++ resolved
@@ -193,17 +193,12 @@
             }
         }
 
-<<<<<<< HEAD
-        /// <summary> Update an dedicated host group. </summary>
+        /// <summary>
+        /// Update an dedicated host group.
+        /// Request Path: /subscriptions/{subscriptionId}/resourceGroups/{resourceGroupName}/providers/Microsoft.Compute/hostGroups/{hostGroupName}
+        /// Operation Id: DedicatedHostGroups_Update
+        /// </summary>
         /// <param name="options"> Parameters supplied to the Update Dedicated Host Group operation. </param>
-=======
-        /// <summary>
-        /// Update an dedicated host group.
-        /// Request Path: /subscriptions/{subscriptionId}/resourceGroups/{resourceGroupName}/providers/Microsoft.Compute/hostGroups/{hostGroupName}
-        /// Operation Id: DedicatedHostGroups_Update
-        /// </summary>
-        /// <param name="parameters"> Parameters supplied to the Update Dedicated Host Group operation. </param>
->>>>>>> 1f5b4c00
         /// <param name="cancellationToken"> The cancellation token to use. </param>
         /// <exception cref="ArgumentNullException"> <paramref name="options"/> is null. </exception>
         public async virtual Task<Response<DedicatedHostGroup>> UpdateAsync(DedicatedHostGroupUpdateOptions options, CancellationToken cancellationToken = default)
@@ -227,17 +222,12 @@
             }
         }
 
-<<<<<<< HEAD
-        /// <summary> Update an dedicated host group. </summary>
+        /// <summary>
+        /// Update an dedicated host group.
+        /// Request Path: /subscriptions/{subscriptionId}/resourceGroups/{resourceGroupName}/providers/Microsoft.Compute/hostGroups/{hostGroupName}
+        /// Operation Id: DedicatedHostGroups_Update
+        /// </summary>
         /// <param name="options"> Parameters supplied to the Update Dedicated Host Group operation. </param>
-=======
-        /// <summary>
-        /// Update an dedicated host group.
-        /// Request Path: /subscriptions/{subscriptionId}/resourceGroups/{resourceGroupName}/providers/Microsoft.Compute/hostGroups/{hostGroupName}
-        /// Operation Id: DedicatedHostGroups_Update
-        /// </summary>
-        /// <param name="parameters"> Parameters supplied to the Update Dedicated Host Group operation. </param>
->>>>>>> 1f5b4c00
         /// <param name="cancellationToken"> The cancellation token to use. </param>
         /// <exception cref="ArgumentNullException"> <paramref name="options"/> is null. </exception>
         public virtual Response<DedicatedHostGroup> Update(DedicatedHostGroupUpdateOptions options, CancellationToken cancellationToken = default)
