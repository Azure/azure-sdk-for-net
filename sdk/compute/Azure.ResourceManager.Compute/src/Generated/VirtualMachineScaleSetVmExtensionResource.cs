// Copyright (c) Microsoft Corporation. All rights reserved.
// Licensed under the MIT License.

// <auto-generated/>

#nullable disable

using System;
using System.Globalization;
using System.Threading;
using System.Threading.Tasks;
using Azure;
using Azure.Core;
using Azure.Core.Pipeline;
using Azure.ResourceManager;
using Azure.ResourceManager.Compute.Models;

namespace Azure.ResourceManager.Compute
{
    /// <summary>
    /// A Class representing a VirtualMachineScaleSetVmExtension along with the instance operations that can be performed on it.
    /// If you have a <see cref="ResourceIdentifier" /> you can construct a <see cref="VirtualMachineScaleSetVmExtensionResource" />
    /// from an instance of <see cref="ArmClient" /> using the GetVirtualMachineScaleSetVmExtensionResource method.
    /// Otherwise you can get one from its parent resource <see cref="VirtualMachineScaleSetVmResource" /> using the GetVirtualMachineScaleSetVmExtension method.
    /// </summary>
    public partial class VirtualMachineScaleSetVmExtensionResource : ArmResource
    {
        /// <summary> Generate the resource identifier of a <see cref="VirtualMachineScaleSetVmExtensionResource"/> instance. </summary>
        public static ResourceIdentifier CreateResourceIdentifier(string subscriptionId, string resourceGroupName, string virtualMachineScaleSetName, string instanceId, string vmExtensionName)
        {
            var resourceId = $"/subscriptions/{subscriptionId}/resourceGroups/{resourceGroupName}/providers/Microsoft.Compute/virtualMachineScaleSets/{virtualMachineScaleSetName}/virtualMachines/{instanceId}/extensions/{vmExtensionName}";
            return new ResourceIdentifier(resourceId);
        }

        private readonly ClientDiagnostics _virtualMachineScaleSetVmExtensionVirtualMachineScaleSetVmExtensionsClientDiagnostics;
        private readonly VirtualMachineScaleSetVMExtensionsRestOperations _virtualMachineScaleSetVmExtensionVirtualMachineScaleSetVmExtensionsRestClient;
        private readonly VirtualMachineScaleSetVmExtensionData _data;

        /// <summary> Initializes a new instance of the <see cref="VirtualMachineScaleSetVmExtensionResource"/> class for mocking. </summary>
        protected VirtualMachineScaleSetVmExtensionResource()
        {
        }

        /// <summary> Initializes a new instance of the <see cref = "VirtualMachineScaleSetVmExtensionResource"/> class. </summary>
        /// <param name="client"> The client parameters to use in these operations. </param>
        /// <param name="data"> The resource that is the target of operations. </param>
        internal VirtualMachineScaleSetVmExtensionResource(ArmClient client, VirtualMachineScaleSetVmExtensionData data) : this(client, data.Id)
        {
            HasData = true;
            _data = data;
        }

        /// <summary> Initializes a new instance of the <see cref="VirtualMachineScaleSetVmExtensionResource"/> class. </summary>
        /// <param name="client"> The client parameters to use in these operations. </param>
        /// <param name="id"> The identifier of the resource that is the target of operations. </param>
        internal VirtualMachineScaleSetVmExtensionResource(ArmClient client, ResourceIdentifier id) : base(client, id)
        {
            _virtualMachineScaleSetVmExtensionVirtualMachineScaleSetVmExtensionsClientDiagnostics = new ClientDiagnostics("Azure.ResourceManager.Compute", ResourceType.Namespace, Diagnostics);
            TryGetApiVersion(ResourceType, out string virtualMachineScaleSetVmExtensionVirtualMachineScaleSetVmExtensionsApiVersion);
            _virtualMachineScaleSetVmExtensionVirtualMachineScaleSetVmExtensionsRestClient = new VirtualMachineScaleSetVMExtensionsRestOperations(Pipeline, Diagnostics.ApplicationId, Endpoint, virtualMachineScaleSetVmExtensionVirtualMachineScaleSetVmExtensionsApiVersion);
#if DEBUG
			ValidateResourceId(Id);
#endif
        }

        /// <summary> Gets the resource type for the operations. </summary>
        public static readonly ResourceType ResourceType = "Microsoft.Compute/virtualMachineScaleSets/virtualMachines/extensions";

        /// <summary> Gets whether or not the current instance has data. </summary>
        public virtual bool HasData { get; }

        /// <summary> Gets the data representing this Feature. </summary>
        /// <exception cref="InvalidOperationException"> Throws if there is no data loaded in the current instance. </exception>
        public virtual VirtualMachineScaleSetVmExtensionData Data
        {
            get
            {
                if (!HasData)
                    throw new InvalidOperationException("The current instance does not have data, you must call Get first.");
                return _data;
            }
        }

        internal static void ValidateResourceId(ResourceIdentifier id)
        {
            if (id.ResourceType != ResourceType)
                throw new ArgumentException(string.Format(CultureInfo.CurrentCulture, "Invalid resource type {0} expected {1}", id.ResourceType, ResourceType), nameof(id));
        }

        /// <summary>
        /// The operation to get the VMSS VM extension.
        /// Request Path: /subscriptions/{subscriptionId}/resourceGroups/{resourceGroupName}/providers/Microsoft.Compute/virtualMachineScaleSets/{vmScaleSetName}/virtualMachines/{instanceId}/extensions/{vmExtensionName}
        /// Operation Id: VirtualMachineScaleSetVMExtensions_Get
        /// </summary>
        /// <param name="expand"> The expand expression to apply on the operation. </param>
        /// <param name="cancellationToken"> The cancellation token to use. </param>
        public virtual async Task<Response<VirtualMachineScaleSetVmExtensionResource>> GetAsync(string expand = null, CancellationToken cancellationToken = default)
        {
            using var scope = _virtualMachineScaleSetVmExtensionVirtualMachineScaleSetVmExtensionsClientDiagnostics.CreateScope("VirtualMachineScaleSetVmExtensionResource.Get");
            scope.Start();
            try
            {
<<<<<<< HEAD
                var response = await _virtualMachineScaleSetVmExtensionVirtualMachineScaleSetVMExtensionsRestClient.GetAsync(Id.Parent.Parent.Name, Id.SubscriptionId, Id.ResourceGroupName, Id.Parent.Name, Id.Name, expand, cancellationToken).ConfigureAwait(false);
=======
                var response = await _virtualMachineScaleSetVmExtensionVirtualMachineScaleSetVmExtensionsRestClient.GetAsync(Id.SubscriptionId, Id.ResourceGroupName, Id.Parent.Parent.Name, Id.Parent.Name, Id.Name, expand, cancellationToken).ConfigureAwait(false);
>>>>>>> f9604b58
                if (response.Value == null)
                    throw new RequestFailedException(response.GetRawResponse());
                return Response.FromValue(new VirtualMachineScaleSetVmExtensionResource(Client, response.Value), response.GetRawResponse());
            }
            catch (Exception e)
            {
                scope.Failed(e);
                throw;
            }
        }

        /// <summary>
        /// The operation to get the VMSS VM extension.
        /// Request Path: /subscriptions/{subscriptionId}/resourceGroups/{resourceGroupName}/providers/Microsoft.Compute/virtualMachineScaleSets/{vmScaleSetName}/virtualMachines/{instanceId}/extensions/{vmExtensionName}
        /// Operation Id: VirtualMachineScaleSetVMExtensions_Get
        /// </summary>
        /// <param name="expand"> The expand expression to apply on the operation. </param>
        /// <param name="cancellationToken"> The cancellation token to use. </param>
        public virtual Response<VirtualMachineScaleSetVmExtensionResource> Get(string expand = null, CancellationToken cancellationToken = default)
        {
            using var scope = _virtualMachineScaleSetVmExtensionVirtualMachineScaleSetVmExtensionsClientDiagnostics.CreateScope("VirtualMachineScaleSetVmExtensionResource.Get");
            scope.Start();
            try
            {
<<<<<<< HEAD
                var response = _virtualMachineScaleSetVmExtensionVirtualMachineScaleSetVMExtensionsRestClient.Get(Id.Parent.Parent.Name, Id.SubscriptionId, Id.ResourceGroupName, Id.Parent.Name, Id.Name, expand, cancellationToken);
=======
                var response = _virtualMachineScaleSetVmExtensionVirtualMachineScaleSetVmExtensionsRestClient.Get(Id.SubscriptionId, Id.ResourceGroupName, Id.Parent.Parent.Name, Id.Parent.Name, Id.Name, expand, cancellationToken);
>>>>>>> f9604b58
                if (response.Value == null)
                    throw new RequestFailedException(response.GetRawResponse());
                return Response.FromValue(new VirtualMachineScaleSetVmExtensionResource(Client, response.Value), response.GetRawResponse());
            }
            catch (Exception e)
            {
                scope.Failed(e);
                throw;
            }
        }

        /// <summary>
        /// The operation to delete the VMSS VM extension.
        /// Request Path: /subscriptions/{subscriptionId}/resourceGroups/{resourceGroupName}/providers/Microsoft.Compute/virtualMachineScaleSets/{vmScaleSetName}/virtualMachines/{instanceId}/extensions/{vmExtensionName}
        /// Operation Id: VirtualMachineScaleSetVMExtensions_Delete
        /// </summary>
        /// <param name="waitUntil"> <see cref="WaitUntil.Completed"/> if the method should wait to return until the long-running operation has completed on the service; <see cref="WaitUntil.Started"/> if it should return after starting the operation. For more information on long-running operations, please see <see href="https://github.com/Azure/azure-sdk-for-net/blob/main/sdk/core/Azure.Core/samples/LongRunningOperations.md"> Azure.Core Long-Running Operation samples</see>. </param>
        /// <param name="cancellationToken"> The cancellation token to use. </param>
        public virtual async Task<ArmOperation> DeleteAsync(WaitUntil waitUntil, CancellationToken cancellationToken = default)
        {
            using var scope = _virtualMachineScaleSetVmExtensionVirtualMachineScaleSetVmExtensionsClientDiagnostics.CreateScope("VirtualMachineScaleSetVmExtensionResource.Delete");
            scope.Start();
            try
            {
<<<<<<< HEAD
                var response = await _virtualMachineScaleSetVmExtensionVirtualMachineScaleSetVMExtensionsRestClient.DeleteAsync(Id.Parent.Parent.Name, Id.SubscriptionId, Id.ResourceGroupName, Id.Parent.Name, Id.Name, cancellationToken).ConfigureAwait(false);
                var operation = new ComputeArmOperation(_virtualMachineScaleSetVmExtensionVirtualMachineScaleSetVMExtensionsClientDiagnostics, Pipeline, _virtualMachineScaleSetVmExtensionVirtualMachineScaleSetVMExtensionsRestClient.CreateDeleteRequest(Id.Parent.Parent.Name, Id.SubscriptionId, Id.ResourceGroupName, Id.Parent.Name, Id.Name).Request, response, OperationFinalStateVia.Location);
=======
                var response = await _virtualMachineScaleSetVmExtensionVirtualMachineScaleSetVmExtensionsRestClient.DeleteAsync(Id.SubscriptionId, Id.ResourceGroupName, Id.Parent.Parent.Name, Id.Parent.Name, Id.Name, cancellationToken).ConfigureAwait(false);
                var operation = new ComputeArmOperation(_virtualMachineScaleSetVmExtensionVirtualMachineScaleSetVmExtensionsClientDiagnostics, Pipeline, _virtualMachineScaleSetVmExtensionVirtualMachineScaleSetVmExtensionsRestClient.CreateDeleteRequest(Id.SubscriptionId, Id.ResourceGroupName, Id.Parent.Parent.Name, Id.Parent.Name, Id.Name).Request, response, OperationFinalStateVia.Location);
>>>>>>> f9604b58
                if (waitUntil == WaitUntil.Completed)
                    await operation.WaitForCompletionResponseAsync(cancellationToken).ConfigureAwait(false);
                return operation;
            }
            catch (Exception e)
            {
                scope.Failed(e);
                throw;
            }
        }

        /// <summary>
        /// The operation to delete the VMSS VM extension.
        /// Request Path: /subscriptions/{subscriptionId}/resourceGroups/{resourceGroupName}/providers/Microsoft.Compute/virtualMachineScaleSets/{vmScaleSetName}/virtualMachines/{instanceId}/extensions/{vmExtensionName}
        /// Operation Id: VirtualMachineScaleSetVMExtensions_Delete
        /// </summary>
        /// <param name="waitUntil"> <see cref="WaitUntil.Completed"/> if the method should wait to return until the long-running operation has completed on the service; <see cref="WaitUntil.Started"/> if it should return after starting the operation. For more information on long-running operations, please see <see href="https://github.com/Azure/azure-sdk-for-net/blob/main/sdk/core/Azure.Core/samples/LongRunningOperations.md"> Azure.Core Long-Running Operation samples</see>. </param>
        /// <param name="cancellationToken"> The cancellation token to use. </param>
        public virtual ArmOperation Delete(WaitUntil waitUntil, CancellationToken cancellationToken = default)
        {
            using var scope = _virtualMachineScaleSetVmExtensionVirtualMachineScaleSetVmExtensionsClientDiagnostics.CreateScope("VirtualMachineScaleSetVmExtensionResource.Delete");
            scope.Start();
            try
            {
<<<<<<< HEAD
                var response = _virtualMachineScaleSetVmExtensionVirtualMachineScaleSetVMExtensionsRestClient.Delete(Id.Parent.Parent.Name, Id.SubscriptionId, Id.ResourceGroupName, Id.Parent.Name, Id.Name, cancellationToken);
                var operation = new ComputeArmOperation(_virtualMachineScaleSetVmExtensionVirtualMachineScaleSetVMExtensionsClientDiagnostics, Pipeline, _virtualMachineScaleSetVmExtensionVirtualMachineScaleSetVMExtensionsRestClient.CreateDeleteRequest(Id.Parent.Parent.Name, Id.SubscriptionId, Id.ResourceGroupName, Id.Parent.Name, Id.Name).Request, response, OperationFinalStateVia.Location);
=======
                var response = _virtualMachineScaleSetVmExtensionVirtualMachineScaleSetVmExtensionsRestClient.Delete(Id.SubscriptionId, Id.ResourceGroupName, Id.Parent.Parent.Name, Id.Parent.Name, Id.Name, cancellationToken);
                var operation = new ComputeArmOperation(_virtualMachineScaleSetVmExtensionVirtualMachineScaleSetVmExtensionsClientDiagnostics, Pipeline, _virtualMachineScaleSetVmExtensionVirtualMachineScaleSetVmExtensionsRestClient.CreateDeleteRequest(Id.SubscriptionId, Id.ResourceGroupName, Id.Parent.Parent.Name, Id.Parent.Name, Id.Name).Request, response, OperationFinalStateVia.Location);
>>>>>>> f9604b58
                if (waitUntil == WaitUntil.Completed)
                    operation.WaitForCompletionResponse(cancellationToken);
                return operation;
            }
            catch (Exception e)
            {
                scope.Failed(e);
                throw;
            }
        }

        /// <summary>
        /// The operation to update the VMSS VM extension.
        /// Request Path: /subscriptions/{subscriptionId}/resourceGroups/{resourceGroupName}/providers/Microsoft.Compute/virtualMachineScaleSets/{vmScaleSetName}/virtualMachines/{instanceId}/extensions/{vmExtensionName}
        /// Operation Id: VirtualMachineScaleSetVMExtensions_Update
        /// </summary>
        /// <param name="waitUntil"> <see cref="WaitUntil.Completed"/> if the method should wait to return until the long-running operation has completed on the service; <see cref="WaitUntil.Started"/> if it should return after starting the operation. For more information on long-running operations, please see <see href="https://github.com/Azure/azure-sdk-for-net/blob/main/sdk/core/Azure.Core/samples/LongRunningOperations.md"> Azure.Core Long-Running Operation samples</see>. </param>
        /// <param name="patch"> Parameters supplied to the Update Virtual Machine Extension operation. </param>
        /// <param name="cancellationToken"> The cancellation token to use. </param>
        /// <exception cref="ArgumentNullException"> <paramref name="patch"/> is null. </exception>
        public virtual async Task<ArmOperation<VirtualMachineScaleSetVmExtensionResource>> UpdateAsync(WaitUntil waitUntil, VirtualMachineScaleSetVmExtensionPatch patch, CancellationToken cancellationToken = default)
        {
            Argument.AssertNotNull(patch, nameof(patch));

            using var scope = _virtualMachineScaleSetVmExtensionVirtualMachineScaleSetVmExtensionsClientDiagnostics.CreateScope("VirtualMachineScaleSetVmExtensionResource.Update");
            scope.Start();
            try
            {
<<<<<<< HEAD
                var response = await _virtualMachineScaleSetVmExtensionVirtualMachineScaleSetVMExtensionsRestClient.UpdateAsync(Id.Parent.Parent.Name, Id.SubscriptionId, Id.ResourceGroupName, Id.Parent.Name, Id.Name, patch, cancellationToken).ConfigureAwait(false);
                var operation = new ComputeArmOperation<VirtualMachineScaleSetVmExtensionResource>(new VirtualMachineScaleSetVmExtensionOperationSource(Client), _virtualMachineScaleSetVmExtensionVirtualMachineScaleSetVMExtensionsClientDiagnostics, Pipeline, _virtualMachineScaleSetVmExtensionVirtualMachineScaleSetVMExtensionsRestClient.CreateUpdateRequest(Id.Parent.Parent.Name, Id.SubscriptionId, Id.ResourceGroupName, Id.Parent.Name, Id.Name, patch).Request, response, OperationFinalStateVia.Location);
=======
                var response = await _virtualMachineScaleSetVmExtensionVirtualMachineScaleSetVmExtensionsRestClient.UpdateAsync(Id.SubscriptionId, Id.ResourceGroupName, Id.Parent.Parent.Name, Id.Parent.Name, Id.Name, patch, cancellationToken).ConfigureAwait(false);
                var operation = new ComputeArmOperation<VirtualMachineScaleSetVmExtensionResource>(new VirtualMachineScaleSetVmExtensionOperationSource(Client), _virtualMachineScaleSetVmExtensionVirtualMachineScaleSetVmExtensionsClientDiagnostics, Pipeline, _virtualMachineScaleSetVmExtensionVirtualMachineScaleSetVmExtensionsRestClient.CreateUpdateRequest(Id.SubscriptionId, Id.ResourceGroupName, Id.Parent.Parent.Name, Id.Parent.Name, Id.Name, patch).Request, response, OperationFinalStateVia.Location);
>>>>>>> f9604b58
                if (waitUntil == WaitUntil.Completed)
                    await operation.WaitForCompletionAsync(cancellationToken).ConfigureAwait(false);
                return operation;
            }
            catch (Exception e)
            {
                scope.Failed(e);
                throw;
            }
        }

        /// <summary>
        /// The operation to update the VMSS VM extension.
        /// Request Path: /subscriptions/{subscriptionId}/resourceGroups/{resourceGroupName}/providers/Microsoft.Compute/virtualMachineScaleSets/{vmScaleSetName}/virtualMachines/{instanceId}/extensions/{vmExtensionName}
        /// Operation Id: VirtualMachineScaleSetVMExtensions_Update
        /// </summary>
        /// <param name="waitUntil"> <see cref="WaitUntil.Completed"/> if the method should wait to return until the long-running operation has completed on the service; <see cref="WaitUntil.Started"/> if it should return after starting the operation. For more information on long-running operations, please see <see href="https://github.com/Azure/azure-sdk-for-net/blob/main/sdk/core/Azure.Core/samples/LongRunningOperations.md"> Azure.Core Long-Running Operation samples</see>. </param>
        /// <param name="patch"> Parameters supplied to the Update Virtual Machine Extension operation. </param>
        /// <param name="cancellationToken"> The cancellation token to use. </param>
        /// <exception cref="ArgumentNullException"> <paramref name="patch"/> is null. </exception>
        public virtual ArmOperation<VirtualMachineScaleSetVmExtensionResource> Update(WaitUntil waitUntil, VirtualMachineScaleSetVmExtensionPatch patch, CancellationToken cancellationToken = default)
        {
            Argument.AssertNotNull(patch, nameof(patch));

            using var scope = _virtualMachineScaleSetVmExtensionVirtualMachineScaleSetVmExtensionsClientDiagnostics.CreateScope("VirtualMachineScaleSetVmExtensionResource.Update");
            scope.Start();
            try
            {
<<<<<<< HEAD
                var response = _virtualMachineScaleSetVmExtensionVirtualMachineScaleSetVMExtensionsRestClient.Update(Id.Parent.Parent.Name, Id.SubscriptionId, Id.ResourceGroupName, Id.Parent.Name, Id.Name, patch, cancellationToken);
                var operation = new ComputeArmOperation<VirtualMachineScaleSetVmExtensionResource>(new VirtualMachineScaleSetVmExtensionOperationSource(Client), _virtualMachineScaleSetVmExtensionVirtualMachineScaleSetVMExtensionsClientDiagnostics, Pipeline, _virtualMachineScaleSetVmExtensionVirtualMachineScaleSetVMExtensionsRestClient.CreateUpdateRequest(Id.Parent.Parent.Name, Id.SubscriptionId, Id.ResourceGroupName, Id.Parent.Name, Id.Name, patch).Request, response, OperationFinalStateVia.Location);
=======
                var response = _virtualMachineScaleSetVmExtensionVirtualMachineScaleSetVmExtensionsRestClient.Update(Id.SubscriptionId, Id.ResourceGroupName, Id.Parent.Parent.Name, Id.Parent.Name, Id.Name, patch, cancellationToken);
                var operation = new ComputeArmOperation<VirtualMachineScaleSetVmExtensionResource>(new VirtualMachineScaleSetVmExtensionOperationSource(Client), _virtualMachineScaleSetVmExtensionVirtualMachineScaleSetVmExtensionsClientDiagnostics, Pipeline, _virtualMachineScaleSetVmExtensionVirtualMachineScaleSetVmExtensionsRestClient.CreateUpdateRequest(Id.SubscriptionId, Id.ResourceGroupName, Id.Parent.Parent.Name, Id.Parent.Name, Id.Name, patch).Request, response, OperationFinalStateVia.Location);
>>>>>>> f9604b58
                if (waitUntil == WaitUntil.Completed)
                    operation.WaitForCompletion(cancellationToken);
                return operation;
            }
            catch (Exception e)
            {
                scope.Failed(e);
                throw;
            }
        }
    }
}<|MERGE_RESOLUTION|>--- conflicted
+++ resolved
@@ -100,11 +100,7 @@
             scope.Start();
             try
             {
-<<<<<<< HEAD
-                var response = await _virtualMachineScaleSetVmExtensionVirtualMachineScaleSetVMExtensionsRestClient.GetAsync(Id.Parent.Parent.Name, Id.SubscriptionId, Id.ResourceGroupName, Id.Parent.Name, Id.Name, expand, cancellationToken).ConfigureAwait(false);
-=======
-                var response = await _virtualMachineScaleSetVmExtensionVirtualMachineScaleSetVmExtensionsRestClient.GetAsync(Id.SubscriptionId, Id.ResourceGroupName, Id.Parent.Parent.Name, Id.Parent.Name, Id.Name, expand, cancellationToken).ConfigureAwait(false);
->>>>>>> f9604b58
+                var response = await _virtualMachineScaleSetVmExtensionVirtualMachineScaleSetVmExtensionsRestClient.GetAsync(Id.Parent.Parent.Name, Id.SubscriptionId, Id.ResourceGroupName, Id.Parent.Name, Id.Name, expand, cancellationToken).ConfigureAwait(false);
                 if (response.Value == null)
                     throw new RequestFailedException(response.GetRawResponse());
                 return Response.FromValue(new VirtualMachineScaleSetVmExtensionResource(Client, response.Value), response.GetRawResponse());
@@ -129,11 +125,7 @@
             scope.Start();
             try
             {
-<<<<<<< HEAD
-                var response = _virtualMachineScaleSetVmExtensionVirtualMachineScaleSetVMExtensionsRestClient.Get(Id.Parent.Parent.Name, Id.SubscriptionId, Id.ResourceGroupName, Id.Parent.Name, Id.Name, expand, cancellationToken);
-=======
-                var response = _virtualMachineScaleSetVmExtensionVirtualMachineScaleSetVmExtensionsRestClient.Get(Id.SubscriptionId, Id.ResourceGroupName, Id.Parent.Parent.Name, Id.Parent.Name, Id.Name, expand, cancellationToken);
->>>>>>> f9604b58
+                var response = _virtualMachineScaleSetVmExtensionVirtualMachineScaleSetVmExtensionsRestClient.Get(Id.Parent.Parent.Name, Id.SubscriptionId, Id.ResourceGroupName, Id.Parent.Name, Id.Name, expand, cancellationToken);
                 if (response.Value == null)
                     throw new RequestFailedException(response.GetRawResponse());
                 return Response.FromValue(new VirtualMachineScaleSetVmExtensionResource(Client, response.Value), response.GetRawResponse());
@@ -158,13 +150,8 @@
             scope.Start();
             try
             {
-<<<<<<< HEAD
-                var response = await _virtualMachineScaleSetVmExtensionVirtualMachineScaleSetVMExtensionsRestClient.DeleteAsync(Id.Parent.Parent.Name, Id.SubscriptionId, Id.ResourceGroupName, Id.Parent.Name, Id.Name, cancellationToken).ConfigureAwait(false);
-                var operation = new ComputeArmOperation(_virtualMachineScaleSetVmExtensionVirtualMachineScaleSetVMExtensionsClientDiagnostics, Pipeline, _virtualMachineScaleSetVmExtensionVirtualMachineScaleSetVMExtensionsRestClient.CreateDeleteRequest(Id.Parent.Parent.Name, Id.SubscriptionId, Id.ResourceGroupName, Id.Parent.Name, Id.Name).Request, response, OperationFinalStateVia.Location);
-=======
-                var response = await _virtualMachineScaleSetVmExtensionVirtualMachineScaleSetVmExtensionsRestClient.DeleteAsync(Id.SubscriptionId, Id.ResourceGroupName, Id.Parent.Parent.Name, Id.Parent.Name, Id.Name, cancellationToken).ConfigureAwait(false);
-                var operation = new ComputeArmOperation(_virtualMachineScaleSetVmExtensionVirtualMachineScaleSetVmExtensionsClientDiagnostics, Pipeline, _virtualMachineScaleSetVmExtensionVirtualMachineScaleSetVmExtensionsRestClient.CreateDeleteRequest(Id.SubscriptionId, Id.ResourceGroupName, Id.Parent.Parent.Name, Id.Parent.Name, Id.Name).Request, response, OperationFinalStateVia.Location);
->>>>>>> f9604b58
+                var response = await _virtualMachineScaleSetVmExtensionVirtualMachineScaleSetVmExtensionsRestClient.DeleteAsync(Id.Parent.Parent.Name, Id.SubscriptionId, Id.ResourceGroupName, Id.Parent.Name, Id.Name, cancellationToken).ConfigureAwait(false);
+                var operation = new ComputeArmOperation(_virtualMachineScaleSetVmExtensionVirtualMachineScaleSetVmExtensionsClientDiagnostics, Pipeline, _virtualMachineScaleSetVmExtensionVirtualMachineScaleSetVmExtensionsRestClient.CreateDeleteRequest(Id.Parent.Parent.Name, Id.SubscriptionId, Id.ResourceGroupName, Id.Parent.Name, Id.Name).Request, response, OperationFinalStateVia.Location);
                 if (waitUntil == WaitUntil.Completed)
                     await operation.WaitForCompletionResponseAsync(cancellationToken).ConfigureAwait(false);
                 return operation;
@@ -189,13 +176,8 @@
             scope.Start();
             try
             {
-<<<<<<< HEAD
-                var response = _virtualMachineScaleSetVmExtensionVirtualMachineScaleSetVMExtensionsRestClient.Delete(Id.Parent.Parent.Name, Id.SubscriptionId, Id.ResourceGroupName, Id.Parent.Name, Id.Name, cancellationToken);
-                var operation = new ComputeArmOperation(_virtualMachineScaleSetVmExtensionVirtualMachineScaleSetVMExtensionsClientDiagnostics, Pipeline, _virtualMachineScaleSetVmExtensionVirtualMachineScaleSetVMExtensionsRestClient.CreateDeleteRequest(Id.Parent.Parent.Name, Id.SubscriptionId, Id.ResourceGroupName, Id.Parent.Name, Id.Name).Request, response, OperationFinalStateVia.Location);
-=======
-                var response = _virtualMachineScaleSetVmExtensionVirtualMachineScaleSetVmExtensionsRestClient.Delete(Id.SubscriptionId, Id.ResourceGroupName, Id.Parent.Parent.Name, Id.Parent.Name, Id.Name, cancellationToken);
-                var operation = new ComputeArmOperation(_virtualMachineScaleSetVmExtensionVirtualMachineScaleSetVmExtensionsClientDiagnostics, Pipeline, _virtualMachineScaleSetVmExtensionVirtualMachineScaleSetVmExtensionsRestClient.CreateDeleteRequest(Id.SubscriptionId, Id.ResourceGroupName, Id.Parent.Parent.Name, Id.Parent.Name, Id.Name).Request, response, OperationFinalStateVia.Location);
->>>>>>> f9604b58
+                var response = _virtualMachineScaleSetVmExtensionVirtualMachineScaleSetVmExtensionsRestClient.Delete(Id.Parent.Parent.Name, Id.SubscriptionId, Id.ResourceGroupName, Id.Parent.Name, Id.Name, cancellationToken);
+                var operation = new ComputeArmOperation(_virtualMachineScaleSetVmExtensionVirtualMachineScaleSetVmExtensionsClientDiagnostics, Pipeline, _virtualMachineScaleSetVmExtensionVirtualMachineScaleSetVmExtensionsRestClient.CreateDeleteRequest(Id.Parent.Parent.Name, Id.SubscriptionId, Id.ResourceGroupName, Id.Parent.Name, Id.Name).Request, response, OperationFinalStateVia.Location);
                 if (waitUntil == WaitUntil.Completed)
                     operation.WaitForCompletionResponse(cancellationToken);
                 return operation;
@@ -224,13 +206,8 @@
             scope.Start();
             try
             {
-<<<<<<< HEAD
-                var response = await _virtualMachineScaleSetVmExtensionVirtualMachineScaleSetVMExtensionsRestClient.UpdateAsync(Id.Parent.Parent.Name, Id.SubscriptionId, Id.ResourceGroupName, Id.Parent.Name, Id.Name, patch, cancellationToken).ConfigureAwait(false);
-                var operation = new ComputeArmOperation<VirtualMachineScaleSetVmExtensionResource>(new VirtualMachineScaleSetVmExtensionOperationSource(Client), _virtualMachineScaleSetVmExtensionVirtualMachineScaleSetVMExtensionsClientDiagnostics, Pipeline, _virtualMachineScaleSetVmExtensionVirtualMachineScaleSetVMExtensionsRestClient.CreateUpdateRequest(Id.Parent.Parent.Name, Id.SubscriptionId, Id.ResourceGroupName, Id.Parent.Name, Id.Name, patch).Request, response, OperationFinalStateVia.Location);
-=======
-                var response = await _virtualMachineScaleSetVmExtensionVirtualMachineScaleSetVmExtensionsRestClient.UpdateAsync(Id.SubscriptionId, Id.ResourceGroupName, Id.Parent.Parent.Name, Id.Parent.Name, Id.Name, patch, cancellationToken).ConfigureAwait(false);
-                var operation = new ComputeArmOperation<VirtualMachineScaleSetVmExtensionResource>(new VirtualMachineScaleSetVmExtensionOperationSource(Client), _virtualMachineScaleSetVmExtensionVirtualMachineScaleSetVmExtensionsClientDiagnostics, Pipeline, _virtualMachineScaleSetVmExtensionVirtualMachineScaleSetVmExtensionsRestClient.CreateUpdateRequest(Id.SubscriptionId, Id.ResourceGroupName, Id.Parent.Parent.Name, Id.Parent.Name, Id.Name, patch).Request, response, OperationFinalStateVia.Location);
->>>>>>> f9604b58
+                var response = await _virtualMachineScaleSetVmExtensionVirtualMachineScaleSetVmExtensionsRestClient.UpdateAsync(Id.Parent.Parent.Name, Id.SubscriptionId, Id.ResourceGroupName, Id.Parent.Name, Id.Name, patch, cancellationToken).ConfigureAwait(false);
+                var operation = new ComputeArmOperation<VirtualMachineScaleSetVmExtensionResource>(new VirtualMachineScaleSetVmExtensionOperationSource(Client), _virtualMachineScaleSetVmExtensionVirtualMachineScaleSetVmExtensionsClientDiagnostics, Pipeline, _virtualMachineScaleSetVmExtensionVirtualMachineScaleSetVmExtensionsRestClient.CreateUpdateRequest(Id.Parent.Parent.Name, Id.SubscriptionId, Id.ResourceGroupName, Id.Parent.Name, Id.Name, patch).Request, response, OperationFinalStateVia.Location);
                 if (waitUntil == WaitUntil.Completed)
                     await operation.WaitForCompletionAsync(cancellationToken).ConfigureAwait(false);
                 return operation;
@@ -259,13 +236,8 @@
             scope.Start();
             try
             {
-<<<<<<< HEAD
-                var response = _virtualMachineScaleSetVmExtensionVirtualMachineScaleSetVMExtensionsRestClient.Update(Id.Parent.Parent.Name, Id.SubscriptionId, Id.ResourceGroupName, Id.Parent.Name, Id.Name, patch, cancellationToken);
-                var operation = new ComputeArmOperation<VirtualMachineScaleSetVmExtensionResource>(new VirtualMachineScaleSetVmExtensionOperationSource(Client), _virtualMachineScaleSetVmExtensionVirtualMachineScaleSetVMExtensionsClientDiagnostics, Pipeline, _virtualMachineScaleSetVmExtensionVirtualMachineScaleSetVMExtensionsRestClient.CreateUpdateRequest(Id.Parent.Parent.Name, Id.SubscriptionId, Id.ResourceGroupName, Id.Parent.Name, Id.Name, patch).Request, response, OperationFinalStateVia.Location);
-=======
-                var response = _virtualMachineScaleSetVmExtensionVirtualMachineScaleSetVmExtensionsRestClient.Update(Id.SubscriptionId, Id.ResourceGroupName, Id.Parent.Parent.Name, Id.Parent.Name, Id.Name, patch, cancellationToken);
-                var operation = new ComputeArmOperation<VirtualMachineScaleSetVmExtensionResource>(new VirtualMachineScaleSetVmExtensionOperationSource(Client), _virtualMachineScaleSetVmExtensionVirtualMachineScaleSetVmExtensionsClientDiagnostics, Pipeline, _virtualMachineScaleSetVmExtensionVirtualMachineScaleSetVmExtensionsRestClient.CreateUpdateRequest(Id.SubscriptionId, Id.ResourceGroupName, Id.Parent.Parent.Name, Id.Parent.Name, Id.Name, patch).Request, response, OperationFinalStateVia.Location);
->>>>>>> f9604b58
+                var response = _virtualMachineScaleSetVmExtensionVirtualMachineScaleSetVmExtensionsRestClient.Update(Id.Parent.Parent.Name, Id.SubscriptionId, Id.ResourceGroupName, Id.Parent.Name, Id.Name, patch, cancellationToken);
+                var operation = new ComputeArmOperation<VirtualMachineScaleSetVmExtensionResource>(new VirtualMachineScaleSetVmExtensionOperationSource(Client), _virtualMachineScaleSetVmExtensionVirtualMachineScaleSetVmExtensionsClientDiagnostics, Pipeline, _virtualMachineScaleSetVmExtensionVirtualMachineScaleSetVmExtensionsRestClient.CreateUpdateRequest(Id.Parent.Parent.Name, Id.SubscriptionId, Id.ResourceGroupName, Id.Parent.Name, Id.Name, patch).Request, response, OperationFinalStateVia.Location);
                 if (waitUntil == WaitUntil.Completed)
                     operation.WaitForCompletion(cancellationToken);
                 return operation;
