--- conflicted
+++ resolved
@@ -161,13 +161,8 @@
         public SpotRestorePolicy SpotRestorePolicy { get; set; }
         /// <summary> Specifies the desired targets for mixing Spot and Regular priority VMs within the same VMSS Flex instance. </summary>
         public VirtualMachineScaleSetPriorityMixPolicy PriorityMixPolicy { get; set; }
-<<<<<<< HEAD
-        /// <summary> Specifies the time at which the Virtual Machine Scale Set resource was created.&lt;br&gt;&lt;br&gt;Minimum api-version: 2021-11-01. </summary>
+        /// <summary> Specifies the time at which the Virtual Machine Scale Set resource was created. Minimum api-version: 2021-11-01. </summary>
         public DateTimeOffset? TimeCreated { get; private set; }
-=======
-        /// <summary> Specifies the time at which the Virtual Machine Scale Set resource was created. Minimum api-version: 2021-11-01. </summary>
-        public DateTimeOffset? TimeCreated { get; }
->>>>>>> 270d175a
         /// <summary> Optional property which must either be set to True or omitted. </summary>
         public bool? IsMaximumCapacityConstrained { get; set; }
     }
