--- conflicted
+++ resolved
@@ -96,18 +96,15 @@
             }
         }
 
-<<<<<<< HEAD
-        /// RequestPath: /subscriptions/{subscriptionId}/resourceGroups/{resourceGroupName}/providers/Microsoft.Compute/snapshots/{snapshotName}
-        /// ContextualPath: /subscriptions/{subscriptionId}/resourceGroups/{resourceGroupName}/providers/Microsoft.Compute/snapshots/{snapshotName}
-        /// OperationId: Snapshots_Get
-=======
         internal static void ValidateResourceId(ResourceIdentifier id)
         {
             if (id.ResourceType != ResourceType)
                 throw new ArgumentException(string.Format(CultureInfo.CurrentCulture, "Invalid resource type {0} expected {1}", id.ResourceType, ResourceType), nameof(id));
         }
 
->>>>>>> 4e5df0da
+        /// RequestPath: /subscriptions/{subscriptionId}/resourceGroups/{resourceGroupName}/providers/Microsoft.Compute/snapshots/{snapshotName}
+        /// ContextualPath: /subscriptions/{subscriptionId}/resourceGroups/{resourceGroupName}/providers/Microsoft.Compute/snapshots/{snapshotName}
+        /// OperationId: Snapshots_Get
         /// <summary> Gets information about a snapshot. </summary>
         /// <param name="cancellationToken"> The cancellation token to use. </param>
         public async virtual Task<Response<Snapshot>> GetAsync(CancellationToken cancellationToken = default)
