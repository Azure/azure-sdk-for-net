--- conflicted
+++ resolved
@@ -24,7 +24,7 @@
     /// from an instance of <see cref="ArmClient" /> using the GetVirtualMachineScaleSetVmRunCommandResource method.
     /// Otherwise you can get one from its parent resource <see cref="VirtualMachineScaleSetVmResource" /> using the GetVirtualMachineScaleSetVmRunCommand method.
     /// </summary>
-    public partial class VirtualMachineScaleSetVmRunCommandResource : RunCommandResource
+    public partial class VirtualMachineScaleSetVmRunCommandResource : ArmResource
     {
         /// <summary> Generate the resource identifier of a <see cref="VirtualMachineScaleSetVmRunCommandResource"/> instance. </summary>
         public static ResourceIdentifier CreateResourceIdentifier(string subscriptionId, string resourceGroupName, string virtualMachineScaleSetName, string instanceId, string runCommandName)
@@ -35,6 +35,7 @@
 
         private readonly ClientDiagnostics _virtualMachineScaleSetVmRunCommandVirtualMachineScaleSetVmRunCommandsClientDiagnostics;
         private readonly VirtualMachineScaleSetVMRunCommandsRestOperations _virtualMachineScaleSetVmRunCommandVirtualMachineScaleSetVmRunCommandsRestClient;
+        private readonly VirtualMachineRunCommandData _data;
 
         /// <summary> Initializes a new instance of the <see cref="VirtualMachineScaleSetVmRunCommandResource"/> class for mocking. </summary>
         protected VirtualMachineScaleSetVmRunCommandResource()
@@ -44,7 +45,16 @@
         /// <summary> Initializes a new instance of the <see cref = "VirtualMachineScaleSetVmRunCommandResource"/> class. </summary>
         /// <param name="client"> The client parameters to use in these operations. </param>
         /// <param name="data"> The resource that is the target of operations. </param>
-        internal VirtualMachineScaleSetVmRunCommandResource(ArmClient client, VirtualMachineRunCommandData data) : base(client, data)
+        internal VirtualMachineScaleSetVmRunCommandResource(ArmClient client, VirtualMachineRunCommandData data) : this(client, data.Id)
+        {
+            HasData = true;
+            _data = data;
+        }
+
+        /// <summary> Initializes a new instance of the <see cref="VirtualMachineScaleSetVmRunCommandResource"/> class. </summary>
+        /// <param name="client"> The client parameters to use in these operations. </param>
+        /// <param name="id"> The identifier of the resource that is the target of operations. </param>
+        internal VirtualMachineScaleSetVmRunCommandResource(ArmClient client, ResourceIdentifier id) : base(client, id)
         {
             _virtualMachineScaleSetVmRunCommandVirtualMachineScaleSetVmRunCommandsClientDiagnostics = new ClientDiagnostics("Azure.ResourceManager.Compute", ResourceType.Namespace, Diagnostics);
             TryGetApiVersion(ResourceType, out string virtualMachineScaleSetVmRunCommandVirtualMachineScaleSetVmRunCommandsApiVersion);
@@ -54,22 +64,24 @@
 #endif
         }
 
-        /// <summary> Initializes a new instance of the <see cref="VirtualMachineScaleSetVmRunCommandResource"/> class. </summary>
-        /// <param name="client"> The client parameters to use in these operations. </param>
-        /// <param name="id"> The identifier of the resource that is the target of operations. </param>
-        internal VirtualMachineScaleSetVmRunCommandResource(ArmClient client, ResourceIdentifier id) : base(client, id)
-        {
-            _virtualMachineScaleSetVmRunCommandVirtualMachineScaleSetVmRunCommandsClientDiagnostics = new ClientDiagnostics("Azure.ResourceManager.Compute", ResourceType.Namespace, Diagnostics);
-            TryGetApiVersion(ResourceType, out string virtualMachineScaleSetVmRunCommandVirtualMachineScaleSetVmRunCommandsApiVersion);
-            _virtualMachineScaleSetVmRunCommandVirtualMachineScaleSetVmRunCommandsRestClient = new VirtualMachineScaleSetVMRunCommandsRestOperations(Pipeline, Diagnostics.ApplicationId, Endpoint, virtualMachineScaleSetVmRunCommandVirtualMachineScaleSetVmRunCommandsApiVersion);
-#if DEBUG
-			ValidateResourceId(Id);
-#endif
-        }
-
         /// <summary> Gets the resource type for the operations. </summary>
         public static readonly ResourceType ResourceType = "Microsoft.Compute/virtualMachineScaleSets/virtualMachines/runCommands";
 
+        /// <summary> Gets whether or not the current instance has data. </summary>
+        public virtual bool HasData { get; }
+
+        /// <summary> Gets the data representing this Feature. </summary>
+        /// <exception cref="InvalidOperationException"> Throws if there is no data loaded in the current instance. </exception>
+        public virtual VirtualMachineRunCommandData Data
+        {
+            get
+            {
+                if (!HasData)
+                    throw new InvalidOperationException("The current instance does not have data, you must call Get first.");
+                return _data;
+            }
+        }
+
         internal static void ValidateResourceId(ResourceIdentifier id)
         {
             if (id.ResourceType != ResourceType)
@@ -83,7 +95,7 @@
         /// </summary>
         /// <param name="expand"> The expand expression to apply on the operation. </param>
         /// <param name="cancellationToken"> The cancellation token to use. </param>
-        protected override async Task<Response<RunCommandResource>> GetCoreAsync(string expand = null, CancellationToken cancellationToken = default)
+        public virtual async Task<Response<VirtualMachineScaleSetVmRunCommandResource>> GetAsync(string expand = null, CancellationToken cancellationToken = default)
         {
             using var scope = _virtualMachineScaleSetVmRunCommandVirtualMachineScaleSetVmRunCommandsClientDiagnostics.CreateScope("VirtualMachineScaleSetVmRunCommandResource.Get");
             scope.Start();
@@ -92,7 +104,7 @@
                 var response = await _virtualMachineScaleSetVmRunCommandVirtualMachineScaleSetVmRunCommandsRestClient.GetAsync(Id.SubscriptionId, Id.ResourceGroupName, Id.Parent.Parent.Name, Id.Parent.Name, Id.Name, expand, cancellationToken).ConfigureAwait(false);
                 if (response.Value == null)
                     throw new RequestFailedException(response.GetRawResponse());
-                return Response.FromValue((RunCommandResource)new VirtualMachineScaleSetVmRunCommandResource(Client, response.Value), response.GetRawResponse());
+                return Response.FromValue(new VirtualMachineScaleSetVmRunCommandResource(Client, response.Value), response.GetRawResponse());
             }
             catch (Exception e)
             {
@@ -108,21 +120,7 @@
         /// </summary>
         /// <param name="expand"> The expand expression to apply on the operation. </param>
         /// <param name="cancellationToken"> The cancellation token to use. </param>
-        [ForwardsClientCalls]
-        public virtual new async Task<Response<VirtualMachineScaleSetVmRunCommandResource>> GetAsync(string expand = null, CancellationToken cancellationToken = default)
-        {
-            var result = await GetCoreAsync(expand, cancellationToken).ConfigureAwait(false);
-            return Response.FromValue((VirtualMachineScaleSetVmRunCommandResource)result.Value, result.GetRawResponse());
-        }
-
-        /// <summary>
-        /// The operation to get the VMSS VM run command.
-        /// Request Path: /subscriptions/{subscriptionId}/resourceGroups/{resourceGroupName}/providers/Microsoft.Compute/virtualMachineScaleSets/{vmScaleSetName}/virtualMachines/{instanceId}/runCommands/{runCommandName}
-        /// Operation Id: VirtualMachineScaleSetVMRunCommands_Get
-        /// </summary>
-        /// <param name="expand"> The expand expression to apply on the operation. </param>
-        /// <param name="cancellationToken"> The cancellation token to use. </param>
-        protected override Response<RunCommandResource> GetCore(string expand = null, CancellationToken cancellationToken = default)
+        public virtual Response<VirtualMachineScaleSetVmRunCommandResource> Get(string expand = null, CancellationToken cancellationToken = default)
         {
             using var scope = _virtualMachineScaleSetVmRunCommandVirtualMachineScaleSetVmRunCommandsClientDiagnostics.CreateScope("VirtualMachineScaleSetVmRunCommandResource.Get");
             scope.Start();
@@ -131,27 +129,13 @@
                 var response = _virtualMachineScaleSetVmRunCommandVirtualMachineScaleSetVmRunCommandsRestClient.Get(Id.SubscriptionId, Id.ResourceGroupName, Id.Parent.Parent.Name, Id.Parent.Name, Id.Name, expand, cancellationToken);
                 if (response.Value == null)
                     throw new RequestFailedException(response.GetRawResponse());
-                return Response.FromValue((RunCommandResource)new VirtualMachineScaleSetVmRunCommandResource(Client, response.Value), response.GetRawResponse());
-            }
-            catch (Exception e)
-            {
-                scope.Failed(e);
-                throw;
-            }
-        }
-
-        /// <summary>
-        /// The operation to get the VMSS VM run command.
-        /// Request Path: /subscriptions/{subscriptionId}/resourceGroups/{resourceGroupName}/providers/Microsoft.Compute/virtualMachineScaleSets/{vmScaleSetName}/virtualMachines/{instanceId}/runCommands/{runCommandName}
-        /// Operation Id: VirtualMachineScaleSetVMRunCommands_Get
-        /// </summary>
-        /// <param name="expand"> The expand expression to apply on the operation. </param>
-        /// <param name="cancellationToken"> The cancellation token to use. </param>
-        [ForwardsClientCalls]
-        public virtual new Response<VirtualMachineScaleSetVmRunCommandResource> Get(string expand = null, CancellationToken cancellationToken = default)
-        {
-            var result = GetCore(expand, cancellationToken);
-            return Response.FromValue((VirtualMachineScaleSetVmRunCommandResource)result.Value, result.GetRawResponse());
+                return Response.FromValue(new VirtualMachineScaleSetVmRunCommandResource(Client, response.Value), response.GetRawResponse());
+            }
+            catch (Exception e)
+            {
+                scope.Failed(e);
+                throw;
+            }
         }
 
         /// <summary>
@@ -161,7 +145,7 @@
         /// </summary>
         /// <param name="waitUntil"> <see cref="WaitUntil.Completed"/> if the method should wait to return until the long-running operation has completed on the service; <see cref="WaitUntil.Started"/> if it should return after starting the operation. For more information on long-running operations, please see <see href="https://github.com/Azure/azure-sdk-for-net/blob/main/sdk/core/Azure.Core/samples/LongRunningOperations.md"> Azure.Core Long-Running Operation samples</see>. </param>
         /// <param name="cancellationToken"> The cancellation token to use. </param>
-        protected override async Task<ArmOperation> DeleteCoreAsync(WaitUntil waitUntil, CancellationToken cancellationToken = default)
+        public virtual async Task<ArmOperation> DeleteAsync(WaitUntil waitUntil, CancellationToken cancellationToken = default)
         {
             using var scope = _virtualMachineScaleSetVmRunCommandVirtualMachineScaleSetVmRunCommandsClientDiagnostics.CreateScope("VirtualMachineScaleSetVmRunCommandResource.Delete");
             scope.Start();
@@ -187,20 +171,7 @@
         /// </summary>
         /// <param name="waitUntil"> <see cref="WaitUntil.Completed"/> if the method should wait to return until the long-running operation has completed on the service; <see cref="WaitUntil.Started"/> if it should return after starting the operation. For more information on long-running operations, please see <see href="https://github.com/Azure/azure-sdk-for-net/blob/main/sdk/core/Azure.Core/samples/LongRunningOperations.md"> Azure.Core Long-Running Operation samples</see>. </param>
         /// <param name="cancellationToken"> The cancellation token to use. </param>
-        [ForwardsClientCalls]
-        public virtual new async Task<ArmOperation> DeleteAsync(WaitUntil waitUntil, CancellationToken cancellationToken = default)
-        {
-            return await base.DeleteAsync(waitUntil, cancellationToken).ConfigureAwait(false);
-        }
-
-        /// <summary>
-        /// The operation to delete the VMSS VM run command.
-        /// Request Path: /subscriptions/{subscriptionId}/resourceGroups/{resourceGroupName}/providers/Microsoft.Compute/virtualMachineScaleSets/{vmScaleSetName}/virtualMachines/{instanceId}/runCommands/{runCommandName}
-        /// Operation Id: VirtualMachineScaleSetVMRunCommands_Delete
-        /// </summary>
-        /// <param name="waitUntil"> <see cref="WaitUntil.Completed"/> if the method should wait to return until the long-running operation has completed on the service; <see cref="WaitUntil.Started"/> if it should return after starting the operation. For more information on long-running operations, please see <see href="https://github.com/Azure/azure-sdk-for-net/blob/main/sdk/core/Azure.Core/samples/LongRunningOperations.md"> Azure.Core Long-Running Operation samples</see>. </param>
-        /// <param name="cancellationToken"> The cancellation token to use. </param>
-        protected override ArmOperation DeleteCore(WaitUntil waitUntil, CancellationToken cancellationToken = default)
+        public virtual ArmOperation Delete(WaitUntil waitUntil, CancellationToken cancellationToken = default)
         {
             using var scope = _virtualMachineScaleSetVmRunCommandVirtualMachineScaleSetVmRunCommandsClientDiagnostics.CreateScope("VirtualMachineScaleSetVmRunCommandResource.Delete");
             scope.Start();
@@ -220,19 +191,6 @@
         }
 
         /// <summary>
-        /// The operation to delete the VMSS VM run command.
-        /// Request Path: /subscriptions/{subscriptionId}/resourceGroups/{resourceGroupName}/providers/Microsoft.Compute/virtualMachineScaleSets/{vmScaleSetName}/virtualMachines/{instanceId}/runCommands/{runCommandName}
-        /// Operation Id: VirtualMachineScaleSetVMRunCommands_Delete
-        /// </summary>
-        /// <param name="waitUntil"> <see cref="WaitUntil.Completed"/> if the method should wait to return until the long-running operation has completed on the service; <see cref="WaitUntil.Started"/> if it should return after starting the operation. For more information on long-running operations, please see <see href="https://github.com/Azure/azure-sdk-for-net/blob/main/sdk/core/Azure.Core/samples/LongRunningOperations.md"> Azure.Core Long-Running Operation samples</see>. </param>
-        /// <param name="cancellationToken"> The cancellation token to use. </param>
-        [ForwardsClientCalls]
-        public virtual new ArmOperation Delete(WaitUntil waitUntil, CancellationToken cancellationToken = default)
-        {
-            return base.Delete(waitUntil, cancellationToken);
-        }
-
-        /// <summary>
         /// The operation to update the VMSS VM run command.
         /// Request Path: /subscriptions/{subscriptionId}/resourceGroups/{resourceGroupName}/providers/Microsoft.Compute/virtualMachineScaleSets/{vmScaleSetName}/virtualMachines/{instanceId}/runCommands/{runCommandName}
         /// Operation Id: VirtualMachineScaleSetVMRunCommands_Update
@@ -241,7 +199,7 @@
         /// <param name="runCommand"> Parameters supplied to the Update Virtual Machine RunCommand operation. </param>
         /// <param name="cancellationToken"> The cancellation token to use. </param>
         /// <exception cref="ArgumentNullException"> <paramref name="runCommand"/> is null. </exception>
-        protected override async Task<ArmOperation<RunCommandResource>> UpdateCoreAsync(WaitUntil waitUntil, VirtualMachineRunCommandUpdate runCommand, CancellationToken cancellationToken = default)
+        public virtual async Task<ArmOperation<VirtualMachineScaleSetVmRunCommandResource>> UpdateAsync(WaitUntil waitUntil, VirtualMachineRunCommandUpdate runCommand, CancellationToken cancellationToken = default)
         {
             Argument.AssertNotNull(runCommand, nameof(runCommand));
 
@@ -250,11 +208,7 @@
             try
             {
                 var response = await _virtualMachineScaleSetVmRunCommandVirtualMachineScaleSetVmRunCommandsRestClient.UpdateAsync(Id.SubscriptionId, Id.ResourceGroupName, Id.Parent.Parent.Name, Id.Parent.Name, Id.Name, runCommand, cancellationToken).ConfigureAwait(false);
-<<<<<<< HEAD
-                var operation = new ComputeArmOperation<RunCommandResource>(new RunCommandOperationSource(Client), _virtualMachineScaleSetVmRunCommandVirtualMachineScaleSetVmRunCommandsClientDiagnostics, Pipeline, _virtualMachineScaleSetVmRunCommandVirtualMachineScaleSetVmRunCommandsRestClient.CreateUpdateRequest(Id.SubscriptionId, Id.ResourceGroupName, Id.Parent.Parent.Name, Id.Parent.Name, Id.Name, runCommand).Request, response, OperationFinalStateVia.Location);
-=======
                 var operation = new ComputeArmOperation<VirtualMachineScaleSetVmRunCommandResource>(new VirtualMachineScaleSetVmRunCommandOperationSource(Client), _virtualMachineScaleSetVmRunCommandVirtualMachineScaleSetVmRunCommandsClientDiagnostics, Pipeline, _virtualMachineScaleSetVmRunCommandVirtualMachineScaleSetVmRunCommandsRestClient.CreateUpdateRequest(Id.SubscriptionId, Id.ResourceGroupName, Id.Parent.Parent.Name, Id.Parent.Name, Id.Name, runCommand).Request, response, OperationFinalStateVia.Location);
->>>>>>> 96148801
                 if (waitUntil == WaitUntil.Completed)
                     await operation.WaitForCompletionAsync(cancellationToken).ConfigureAwait(false);
                 return operation;
@@ -275,43 +229,16 @@
         /// <param name="runCommand"> Parameters supplied to the Update Virtual Machine RunCommand operation. </param>
         /// <param name="cancellationToken"> The cancellation token to use. </param>
         /// <exception cref="ArgumentNullException"> <paramref name="runCommand"/> is null. </exception>
-        [ForwardsClientCalls]
-        public virtual new async Task<ArmOperation<VirtualMachineScaleSetVmRunCommandResource>> UpdateAsync(WaitUntil waitUntil, VirtualMachineRunCommandUpdate runCommand, CancellationToken cancellationToken = default)
+        public virtual ArmOperation<VirtualMachineScaleSetVmRunCommandResource> Update(WaitUntil waitUntil, VirtualMachineRunCommandUpdate runCommand, CancellationToken cancellationToken = default)
         {
             Argument.AssertNotNull(runCommand, nameof(runCommand));
 
-            var result = await UpdateCoreAsync(waitUntil, runCommand, cancellationToken).ConfigureAwait(false);
-            if (waitUntil == WaitUntil.Completed)
-            {
-                return new ComputeArmOperation<VirtualMachineScaleSetVmRunCommandResource>(Response.FromValue((VirtualMachineScaleSetVmRunCommandResource)result.Value, result.GetRawResponse()));
-            }
-            var operation = new ComputeArmOperation<VirtualMachineScaleSetVmRunCommandResource>(new VirtualMachineScaleSetVmRunCommandOperationSource(Client), _virtualMachineScaleSetVmRunCommandVirtualMachineScaleSetVmRunCommandsClientDiagnostics, Pipeline, _virtualMachineScaleSetVmRunCommandVirtualMachineScaleSetVmRunCommandsRestClient.CreateUpdateRequest(Id.SubscriptionId, Id.ResourceGroupName, Id.Parent.Parent.Name, Id.Parent.Name, Id.Name, runCommand).Request, result.GetRawResponse(), OperationFinalStateVia.Location);
-            return operation;
-        }
-
-        /// <summary>
-        /// The operation to update the VMSS VM run command.
-        /// Request Path: /subscriptions/{subscriptionId}/resourceGroups/{resourceGroupName}/providers/Microsoft.Compute/virtualMachineScaleSets/{vmScaleSetName}/virtualMachines/{instanceId}/runCommands/{runCommandName}
-        /// Operation Id: VirtualMachineScaleSetVMRunCommands_Update
-        /// </summary>
-        /// <param name="waitUntil"> <see cref="WaitUntil.Completed"/> if the method should wait to return until the long-running operation has completed on the service; <see cref="WaitUntil.Started"/> if it should return after starting the operation. For more information on long-running operations, please see <see href="https://github.com/Azure/azure-sdk-for-net/blob/main/sdk/core/Azure.Core/samples/LongRunningOperations.md"> Azure.Core Long-Running Operation samples</see>. </param>
-        /// <param name="runCommand"> Parameters supplied to the Update Virtual Machine RunCommand operation. </param>
-        /// <param name="cancellationToken"> The cancellation token to use. </param>
-        /// <exception cref="ArgumentNullException"> <paramref name="runCommand"/> is null. </exception>
-        protected override ArmOperation<RunCommandResource> UpdateCore(WaitUntil waitUntil, VirtualMachineRunCommandUpdate runCommand, CancellationToken cancellationToken = default)
-        {
-            Argument.AssertNotNull(runCommand, nameof(runCommand));
-
             using var scope = _virtualMachineScaleSetVmRunCommandVirtualMachineScaleSetVmRunCommandsClientDiagnostics.CreateScope("VirtualMachineScaleSetVmRunCommandResource.Update");
             scope.Start();
             try
             {
                 var response = _virtualMachineScaleSetVmRunCommandVirtualMachineScaleSetVmRunCommandsRestClient.Update(Id.SubscriptionId, Id.ResourceGroupName, Id.Parent.Parent.Name, Id.Parent.Name, Id.Name, runCommand, cancellationToken);
-<<<<<<< HEAD
-                var operation = new ComputeArmOperation<RunCommandResource>(new RunCommandOperationSource(Client), _virtualMachineScaleSetVmRunCommandVirtualMachineScaleSetVmRunCommandsClientDiagnostics, Pipeline, _virtualMachineScaleSetVmRunCommandVirtualMachineScaleSetVmRunCommandsRestClient.CreateUpdateRequest(Id.SubscriptionId, Id.ResourceGroupName, Id.Parent.Parent.Name, Id.Parent.Name, Id.Name, runCommand).Request, response, OperationFinalStateVia.Location);
-=======
                 var operation = new ComputeArmOperation<VirtualMachineScaleSetVmRunCommandResource>(new VirtualMachineScaleSetVmRunCommandOperationSource(Client), _virtualMachineScaleSetVmRunCommandVirtualMachineScaleSetVmRunCommandsClientDiagnostics, Pipeline, _virtualMachineScaleSetVmRunCommandVirtualMachineScaleSetVmRunCommandsRestClient.CreateUpdateRequest(Id.SubscriptionId, Id.ResourceGroupName, Id.Parent.Parent.Name, Id.Parent.Name, Id.Name, runCommand).Request, response, OperationFinalStateVia.Location);
->>>>>>> 96148801
                 if (waitUntil == WaitUntil.Completed)
                     operation.WaitForCompletion(cancellationToken);
                 return operation;
@@ -324,29 +251,6 @@
         }
 
         /// <summary>
-        /// The operation to update the VMSS VM run command.
-        /// Request Path: /subscriptions/{subscriptionId}/resourceGroups/{resourceGroupName}/providers/Microsoft.Compute/virtualMachineScaleSets/{vmScaleSetName}/virtualMachines/{instanceId}/runCommands/{runCommandName}
-        /// Operation Id: VirtualMachineScaleSetVMRunCommands_Update
-        /// </summary>
-        /// <param name="waitUntil"> <see cref="WaitUntil.Completed"/> if the method should wait to return until the long-running operation has completed on the service; <see cref="WaitUntil.Started"/> if it should return after starting the operation. For more information on long-running operations, please see <see href="https://github.com/Azure/azure-sdk-for-net/blob/main/sdk/core/Azure.Core/samples/LongRunningOperations.md"> Azure.Core Long-Running Operation samples</see>. </param>
-        /// <param name="runCommand"> Parameters supplied to the Update Virtual Machine RunCommand operation. </param>
-        /// <param name="cancellationToken"> The cancellation token to use. </param>
-        /// <exception cref="ArgumentNullException"> <paramref name="runCommand"/> is null. </exception>
-        [ForwardsClientCalls]
-        public virtual new ArmOperation<VirtualMachineScaleSetVmRunCommandResource> Update(WaitUntil waitUntil, VirtualMachineRunCommandUpdate runCommand, CancellationToken cancellationToken = default)
-        {
-            Argument.AssertNotNull(runCommand, nameof(runCommand));
-
-            var result = UpdateCore(waitUntil, runCommand, cancellationToken);
-            if (waitUntil == WaitUntil.Completed)
-            {
-                return new ComputeArmOperation<VirtualMachineScaleSetVmRunCommandResource>(Response.FromValue((VirtualMachineScaleSetVmRunCommandResource)result.Value, result.GetRawResponse()));
-            }
-            var operation = new ComputeArmOperation<VirtualMachineScaleSetVmRunCommandResource>(new VirtualMachineScaleSetVmRunCommandOperationSource(Client), _virtualMachineScaleSetVmRunCommandVirtualMachineScaleSetVmRunCommandsClientDiagnostics, Pipeline, _virtualMachineScaleSetVmRunCommandVirtualMachineScaleSetVmRunCommandsRestClient.CreateUpdateRequest(Id.SubscriptionId, Id.ResourceGroupName, Id.Parent.Parent.Name, Id.Parent.Name, Id.Name, runCommand).Request, result.GetRawResponse(), OperationFinalStateVia.Location);
-            return operation;
-        }
-
-        /// <summary>
         /// Add a tag to the current resource.
         /// Request Path: /subscriptions/{subscriptionId}/resourceGroups/{resourceGroupName}/providers/Microsoft.Compute/virtualMachineScaleSets/{vmScaleSetName}/virtualMachines/{instanceId}/runCommands/{runCommandName}
         /// Operation Id: VirtualMachineScaleSetVMRunCommands_Get
@@ -355,7 +259,7 @@
         /// <param name="value"> The value for the tag. </param>
         /// <param name="cancellationToken"> The cancellation token to use. </param>
         /// <exception cref="ArgumentNullException"> <paramref name="key"/> or <paramref name="value"/> is null. </exception>
-        protected override async Task<Response<RunCommandResource>> AddTagCoreAsync(string key, string value, CancellationToken cancellationToken = default)
+        public virtual async Task<Response<VirtualMachineScaleSetVmRunCommandResource>> AddTagAsync(string key, string value, CancellationToken cancellationToken = default)
         {
             Argument.AssertNotNull(key, nameof(key));
             Argument.AssertNotNull(value, nameof(value));
@@ -370,22 +274,18 @@
                     originalTags.Value.Data.TagValues[key] = value;
                     await GetTagResource().CreateOrUpdateAsync(WaitUntil.Completed, originalTags.Value.Data, cancellationToken: cancellationToken).ConfigureAwait(false);
                     var originalResponse = await _virtualMachineScaleSetVmRunCommandVirtualMachineScaleSetVmRunCommandsRestClient.GetAsync(Id.SubscriptionId, Id.ResourceGroupName, Id.Parent.Parent.Name, Id.Parent.Name, Id.Name, null, cancellationToken).ConfigureAwait(false);
-<<<<<<< HEAD
-                    return Response.FromValue(GetResource(Client, originalResponse.Value), originalResponse.GetRawResponse());
-=======
                     return Response.FromValue(new VirtualMachineScaleSetVmRunCommandResource(Client, originalResponse.Value), originalResponse.GetRawResponse());
->>>>>>> 96148801
                 }
                 else
                 {
-                    var current = (await GetCoreAsync(cancellationToken: cancellationToken).ConfigureAwait(false)).Value.Data;
+                    var current = (await GetAsync(cancellationToken: cancellationToken).ConfigureAwait(false)).Value.Data;
                     var patch = new VirtualMachineRunCommandUpdate();
                     foreach (var tag in current.Tags)
                     {
                         patch.Tags.Add(tag);
                     }
                     patch.Tags[key] = value;
-                    var result = await UpdateCoreAsync(WaitUntil.Completed, patch, cancellationToken: cancellationToken).ConfigureAwait(false);
+                    var result = await UpdateAsync(WaitUntil.Completed, patch, cancellationToken: cancellationToken).ConfigureAwait(false);
                     return Response.FromValue(result.Value, result.GetRawResponse());
                 }
             }
@@ -405,26 +305,7 @@
         /// <param name="value"> The value for the tag. </param>
         /// <param name="cancellationToken"> The cancellation token to use. </param>
         /// <exception cref="ArgumentNullException"> <paramref name="key"/> or <paramref name="value"/> is null. </exception>
-        [ForwardsClientCalls]
-        public virtual new async Task<Response<VirtualMachineScaleSetVmRunCommandResource>> AddTagAsync(string key, string value, CancellationToken cancellationToken = default)
-        {
-            Argument.AssertNotNull(key, nameof(key));
-            Argument.AssertNotNull(value, nameof(value));
-
-            var result = await AddTagCoreAsync(key, value, cancellationToken).ConfigureAwait(false);
-            return Response.FromValue((VirtualMachineScaleSetVmRunCommandResource)result.Value, result.GetRawResponse());
-        }
-
-        /// <summary>
-        /// Add a tag to the current resource.
-        /// Request Path: /subscriptions/{subscriptionId}/resourceGroups/{resourceGroupName}/providers/Microsoft.Compute/virtualMachineScaleSets/{vmScaleSetName}/virtualMachines/{instanceId}/runCommands/{runCommandName}
-        /// Operation Id: VirtualMachineScaleSetVMRunCommands_Get
-        /// </summary>
-        /// <param name="key"> The key for the tag. </param>
-        /// <param name="value"> The value for the tag. </param>
-        /// <param name="cancellationToken"> The cancellation token to use. </param>
-        /// <exception cref="ArgumentNullException"> <paramref name="key"/> or <paramref name="value"/> is null. </exception>
-        protected override Response<RunCommandResource> AddTagCore(string key, string value, CancellationToken cancellationToken = default)
+        public virtual Response<VirtualMachineScaleSetVmRunCommandResource> AddTag(string key, string value, CancellationToken cancellationToken = default)
         {
             Argument.AssertNotNull(key, nameof(key));
             Argument.AssertNotNull(value, nameof(value));
@@ -439,22 +320,18 @@
                     originalTags.Value.Data.TagValues[key] = value;
                     GetTagResource().CreateOrUpdate(WaitUntil.Completed, originalTags.Value.Data, cancellationToken: cancellationToken);
                     var originalResponse = _virtualMachineScaleSetVmRunCommandVirtualMachineScaleSetVmRunCommandsRestClient.Get(Id.SubscriptionId, Id.ResourceGroupName, Id.Parent.Parent.Name, Id.Parent.Name, Id.Name, null, cancellationToken);
-<<<<<<< HEAD
-                    return Response.FromValue(GetResource(Client, originalResponse.Value), originalResponse.GetRawResponse());
-=======
                     return Response.FromValue(new VirtualMachineScaleSetVmRunCommandResource(Client, originalResponse.Value), originalResponse.GetRawResponse());
->>>>>>> 96148801
                 }
                 else
                 {
-                    var current = GetCore(cancellationToken: cancellationToken).Value.Data;
+                    var current = Get(cancellationToken: cancellationToken).Value.Data;
                     var patch = new VirtualMachineRunCommandUpdate();
                     foreach (var tag in current.Tags)
                     {
                         patch.Tags.Add(tag);
                     }
                     patch.Tags[key] = value;
-                    var result = UpdateCore(WaitUntil.Completed, patch, cancellationToken: cancellationToken);
+                    var result = Update(WaitUntil.Completed, patch, cancellationToken: cancellationToken);
                     return Response.FromValue(result.Value, result.GetRawResponse());
                 }
             }
@@ -466,25 +343,6 @@
         }
 
         /// <summary>
-        /// Add a tag to the current resource.
-        /// Request Path: /subscriptions/{subscriptionId}/resourceGroups/{resourceGroupName}/providers/Microsoft.Compute/virtualMachineScaleSets/{vmScaleSetName}/virtualMachines/{instanceId}/runCommands/{runCommandName}
-        /// Operation Id: VirtualMachineScaleSetVMRunCommands_Get
-        /// </summary>
-        /// <param name="key"> The key for the tag. </param>
-        /// <param name="value"> The value for the tag. </param>
-        /// <param name="cancellationToken"> The cancellation token to use. </param>
-        /// <exception cref="ArgumentNullException"> <paramref name="key"/> or <paramref name="value"/> is null. </exception>
-        [ForwardsClientCalls]
-        public virtual new Response<VirtualMachineScaleSetVmRunCommandResource> AddTag(string key, string value, CancellationToken cancellationToken = default)
-        {
-            Argument.AssertNotNull(key, nameof(key));
-            Argument.AssertNotNull(value, nameof(value));
-
-            var result = AddTagCore(key, value, cancellationToken);
-            return Response.FromValue((VirtualMachineScaleSetVmRunCommandResource)result.Value, result.GetRawResponse());
-        }
-
-        /// <summary>
         /// Replace the tags on the resource with the given set.
         /// Request Path: /subscriptions/{subscriptionId}/resourceGroups/{resourceGroupName}/providers/Microsoft.Compute/virtualMachineScaleSets/{vmScaleSetName}/virtualMachines/{instanceId}/runCommands/{runCommandName}
         /// Operation Id: VirtualMachineScaleSetVMRunCommands_Get
@@ -492,7 +350,7 @@
         /// <param name="tags"> The set of tags to use as replacement. </param>
         /// <param name="cancellationToken"> The cancellation token to use. </param>
         /// <exception cref="ArgumentNullException"> <paramref name="tags"/> is null. </exception>
-        protected override async Task<Response<RunCommandResource>> SetTagsCoreAsync(IDictionary<string, string> tags, CancellationToken cancellationToken = default)
+        public virtual async Task<Response<VirtualMachineScaleSetVmRunCommandResource>> SetTagsAsync(IDictionary<string, string> tags, CancellationToken cancellationToken = default)
         {
             Argument.AssertNotNull(tags, nameof(tags));
 
@@ -507,18 +365,14 @@
                     originalTags.Value.Data.TagValues.ReplaceWith(tags);
                     await GetTagResource().CreateOrUpdateAsync(WaitUntil.Completed, originalTags.Value.Data, cancellationToken: cancellationToken).ConfigureAwait(false);
                     var originalResponse = await _virtualMachineScaleSetVmRunCommandVirtualMachineScaleSetVmRunCommandsRestClient.GetAsync(Id.SubscriptionId, Id.ResourceGroupName, Id.Parent.Parent.Name, Id.Parent.Name, Id.Name, null, cancellationToken).ConfigureAwait(false);
-<<<<<<< HEAD
-                    return Response.FromValue(GetResource(Client, originalResponse.Value), originalResponse.GetRawResponse());
-=======
                     return Response.FromValue(new VirtualMachineScaleSetVmRunCommandResource(Client, originalResponse.Value), originalResponse.GetRawResponse());
->>>>>>> 96148801
                 }
                 else
                 {
-                    var current = (await GetCoreAsync(cancellationToken: cancellationToken).ConfigureAwait(false)).Value.Data;
+                    var current = (await GetAsync(cancellationToken: cancellationToken).ConfigureAwait(false)).Value.Data;
                     var patch = new VirtualMachineRunCommandUpdate();
                     patch.Tags.ReplaceWith(tags);
-                    var result = await UpdateCoreAsync(WaitUntil.Completed, patch, cancellationToken: cancellationToken).ConfigureAwait(false);
+                    var result = await UpdateAsync(WaitUntil.Completed, patch, cancellationToken: cancellationToken).ConfigureAwait(false);
                     return Response.FromValue(result.Value, result.GetRawResponse());
                 }
             }
@@ -537,24 +391,7 @@
         /// <param name="tags"> The set of tags to use as replacement. </param>
         /// <param name="cancellationToken"> The cancellation token to use. </param>
         /// <exception cref="ArgumentNullException"> <paramref name="tags"/> is null. </exception>
-        [ForwardsClientCalls]
-        public virtual new async Task<Response<VirtualMachineScaleSetVmRunCommandResource>> SetTagsAsync(IDictionary<string, string> tags, CancellationToken cancellationToken = default)
-        {
-            Argument.AssertNotNull(tags, nameof(tags));
-
-            var result = await SetTagsCoreAsync(tags, cancellationToken).ConfigureAwait(false);
-            return Response.FromValue((VirtualMachineScaleSetVmRunCommandResource)result.Value, result.GetRawResponse());
-        }
-
-        /// <summary>
-        /// Replace the tags on the resource with the given set.
-        /// Request Path: /subscriptions/{subscriptionId}/resourceGroups/{resourceGroupName}/providers/Microsoft.Compute/virtualMachineScaleSets/{vmScaleSetName}/virtualMachines/{instanceId}/runCommands/{runCommandName}
-        /// Operation Id: VirtualMachineScaleSetVMRunCommands_Get
-        /// </summary>
-        /// <param name="tags"> The set of tags to use as replacement. </param>
-        /// <param name="cancellationToken"> The cancellation token to use. </param>
-        /// <exception cref="ArgumentNullException"> <paramref name="tags"/> is null. </exception>
-        protected override Response<RunCommandResource> SetTagsCore(IDictionary<string, string> tags, CancellationToken cancellationToken = default)
+        public virtual Response<VirtualMachineScaleSetVmRunCommandResource> SetTags(IDictionary<string, string> tags, CancellationToken cancellationToken = default)
         {
             Argument.AssertNotNull(tags, nameof(tags));
 
@@ -569,18 +406,14 @@
                     originalTags.Value.Data.TagValues.ReplaceWith(tags);
                     GetTagResource().CreateOrUpdate(WaitUntil.Completed, originalTags.Value.Data, cancellationToken: cancellationToken);
                     var originalResponse = _virtualMachineScaleSetVmRunCommandVirtualMachineScaleSetVmRunCommandsRestClient.Get(Id.SubscriptionId, Id.ResourceGroupName, Id.Parent.Parent.Name, Id.Parent.Name, Id.Name, null, cancellationToken);
-<<<<<<< HEAD
-                    return Response.FromValue(GetResource(Client, originalResponse.Value), originalResponse.GetRawResponse());
-=======
                     return Response.FromValue(new VirtualMachineScaleSetVmRunCommandResource(Client, originalResponse.Value), originalResponse.GetRawResponse());
->>>>>>> 96148801
                 }
                 else
                 {
-                    var current = GetCore(cancellationToken: cancellationToken).Value.Data;
+                    var current = Get(cancellationToken: cancellationToken).Value.Data;
                     var patch = new VirtualMachineRunCommandUpdate();
                     patch.Tags.ReplaceWith(tags);
-                    var result = UpdateCore(WaitUntil.Completed, patch, cancellationToken: cancellationToken);
+                    var result = Update(WaitUntil.Completed, patch, cancellationToken: cancellationToken);
                     return Response.FromValue(result.Value, result.GetRawResponse());
                 }
             }
@@ -592,23 +425,6 @@
         }
 
         /// <summary>
-        /// Replace the tags on the resource with the given set.
-        /// Request Path: /subscriptions/{subscriptionId}/resourceGroups/{resourceGroupName}/providers/Microsoft.Compute/virtualMachineScaleSets/{vmScaleSetName}/virtualMachines/{instanceId}/runCommands/{runCommandName}
-        /// Operation Id: VirtualMachineScaleSetVMRunCommands_Get
-        /// </summary>
-        /// <param name="tags"> The set of tags to use as replacement. </param>
-        /// <param name="cancellationToken"> The cancellation token to use. </param>
-        /// <exception cref="ArgumentNullException"> <paramref name="tags"/> is null. </exception>
-        [ForwardsClientCalls]
-        public virtual new Response<VirtualMachineScaleSetVmRunCommandResource> SetTags(IDictionary<string, string> tags, CancellationToken cancellationToken = default)
-        {
-            Argument.AssertNotNull(tags, nameof(tags));
-
-            var result = SetTagsCore(tags, cancellationToken);
-            return Response.FromValue((VirtualMachineScaleSetVmRunCommandResource)result.Value, result.GetRawResponse());
-        }
-
-        /// <summary>
         /// Removes a tag by key from the resource.
         /// Request Path: /subscriptions/{subscriptionId}/resourceGroups/{resourceGroupName}/providers/Microsoft.Compute/virtualMachineScaleSets/{vmScaleSetName}/virtualMachines/{instanceId}/runCommands/{runCommandName}
         /// Operation Id: VirtualMachineScaleSetVMRunCommands_Get
@@ -616,7 +432,7 @@
         /// <param name="key"> The key for the tag. </param>
         /// <param name="cancellationToken"> The cancellation token to use. </param>
         /// <exception cref="ArgumentNullException"> <paramref name="key"/> is null. </exception>
-        protected override async Task<Response<RunCommandResource>> RemoveTagCoreAsync(string key, CancellationToken cancellationToken = default)
+        public virtual async Task<Response<VirtualMachineScaleSetVmRunCommandResource>> RemoveTagAsync(string key, CancellationToken cancellationToken = default)
         {
             Argument.AssertNotNull(key, nameof(key));
 
@@ -630,22 +446,18 @@
                     originalTags.Value.Data.TagValues.Remove(key);
                     await GetTagResource().CreateOrUpdateAsync(WaitUntil.Completed, originalTags.Value.Data, cancellationToken: cancellationToken).ConfigureAwait(false);
                     var originalResponse = await _virtualMachineScaleSetVmRunCommandVirtualMachineScaleSetVmRunCommandsRestClient.GetAsync(Id.SubscriptionId, Id.ResourceGroupName, Id.Parent.Parent.Name, Id.Parent.Name, Id.Name, null, cancellationToken).ConfigureAwait(false);
-<<<<<<< HEAD
-                    return Response.FromValue(GetResource(Client, originalResponse.Value), originalResponse.GetRawResponse());
-=======
                     return Response.FromValue(new VirtualMachineScaleSetVmRunCommandResource(Client, originalResponse.Value), originalResponse.GetRawResponse());
->>>>>>> 96148801
                 }
                 else
                 {
-                    var current = (await GetCoreAsync(cancellationToken: cancellationToken).ConfigureAwait(false)).Value.Data;
+                    var current = (await GetAsync(cancellationToken: cancellationToken).ConfigureAwait(false)).Value.Data;
                     var patch = new VirtualMachineRunCommandUpdate();
                     foreach (var tag in current.Tags)
                     {
                         patch.Tags.Add(tag);
                     }
                     patch.Tags.Remove(key);
-                    var result = await UpdateCoreAsync(WaitUntil.Completed, patch, cancellationToken: cancellationToken).ConfigureAwait(false);
+                    var result = await UpdateAsync(WaitUntil.Completed, patch, cancellationToken: cancellationToken).ConfigureAwait(false);
                     return Response.FromValue(result.Value, result.GetRawResponse());
                 }
             }
@@ -664,24 +476,7 @@
         /// <param name="key"> The key for the tag. </param>
         /// <param name="cancellationToken"> The cancellation token to use. </param>
         /// <exception cref="ArgumentNullException"> <paramref name="key"/> is null. </exception>
-        [ForwardsClientCalls]
-        public virtual new async Task<Response<VirtualMachineScaleSetVmRunCommandResource>> RemoveTagAsync(string key, CancellationToken cancellationToken = default)
-        {
-            Argument.AssertNotNull(key, nameof(key));
-
-            var result = await RemoveTagCoreAsync(key, cancellationToken).ConfigureAwait(false);
-            return Response.FromValue((VirtualMachineScaleSetVmRunCommandResource)result.Value, result.GetRawResponse());
-        }
-
-        /// <summary>
-        /// Removes a tag by key from the resource.
-        /// Request Path: /subscriptions/{subscriptionId}/resourceGroups/{resourceGroupName}/providers/Microsoft.Compute/virtualMachineScaleSets/{vmScaleSetName}/virtualMachines/{instanceId}/runCommands/{runCommandName}
-        /// Operation Id: VirtualMachineScaleSetVMRunCommands_Get
-        /// </summary>
-        /// <param name="key"> The key for the tag. </param>
-        /// <param name="cancellationToken"> The cancellation token to use. </param>
-        /// <exception cref="ArgumentNullException"> <paramref name="key"/> is null. </exception>
-        protected override Response<RunCommandResource> RemoveTagCore(string key, CancellationToken cancellationToken = default)
+        public virtual Response<VirtualMachineScaleSetVmRunCommandResource> RemoveTag(string key, CancellationToken cancellationToken = default)
         {
             Argument.AssertNotNull(key, nameof(key));
 
@@ -695,22 +490,18 @@
                     originalTags.Value.Data.TagValues.Remove(key);
                     GetTagResource().CreateOrUpdate(WaitUntil.Completed, originalTags.Value.Data, cancellationToken: cancellationToken);
                     var originalResponse = _virtualMachineScaleSetVmRunCommandVirtualMachineScaleSetVmRunCommandsRestClient.Get(Id.SubscriptionId, Id.ResourceGroupName, Id.Parent.Parent.Name, Id.Parent.Name, Id.Name, null, cancellationToken);
-<<<<<<< HEAD
-                    return Response.FromValue(GetResource(Client, originalResponse.Value), originalResponse.GetRawResponse());
-=======
                     return Response.FromValue(new VirtualMachineScaleSetVmRunCommandResource(Client, originalResponse.Value), originalResponse.GetRawResponse());
->>>>>>> 96148801
                 }
                 else
                 {
-                    var current = GetCore(cancellationToken: cancellationToken).Value.Data;
+                    var current = Get(cancellationToken: cancellationToken).Value.Data;
                     var patch = new VirtualMachineRunCommandUpdate();
                     foreach (var tag in current.Tags)
                     {
                         patch.Tags.Add(tag);
                     }
                     patch.Tags.Remove(key);
-                    var result = UpdateCore(WaitUntil.Completed, patch, cancellationToken: cancellationToken);
+                    var result = Update(WaitUntil.Completed, patch, cancellationToken: cancellationToken);
                     return Response.FromValue(result.Value, result.GetRawResponse());
                 }
             }
@@ -719,23 +510,6 @@
                 scope.Failed(e);
                 throw;
             }
-        }
-
-        /// <summary>
-        /// Removes a tag by key from the resource.
-        /// Request Path: /subscriptions/{subscriptionId}/resourceGroups/{resourceGroupName}/providers/Microsoft.Compute/virtualMachineScaleSets/{vmScaleSetName}/virtualMachines/{instanceId}/runCommands/{runCommandName}
-        /// Operation Id: VirtualMachineScaleSetVMRunCommands_Get
-        /// </summary>
-        /// <param name="key"> The key for the tag. </param>
-        /// <param name="cancellationToken"> The cancellation token to use. </param>
-        /// <exception cref="ArgumentNullException"> <paramref name="key"/> is null. </exception>
-        [ForwardsClientCalls]
-        public virtual new Response<VirtualMachineScaleSetVmRunCommandResource> RemoveTag(string key, CancellationToken cancellationToken = default)
-        {
-            Argument.AssertNotNull(key, nameof(key));
-
-            var result = RemoveTagCore(key, cancellationToken);
-            return Response.FromValue((VirtualMachineScaleSetVmRunCommandResource)result.Value, result.GetRawResponse());
         }
     }
 }