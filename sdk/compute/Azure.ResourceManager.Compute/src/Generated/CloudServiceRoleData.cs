// Copyright (c) Microsoft Corporation. All rights reserved.
// Licensed under the MIT License.

// <auto-generated/>

#nullable disable

using System;
using System.Collections.Generic;
using Azure.Core;
using Azure.ResourceManager.Compute.Models;
using Azure.ResourceManager.Models;

namespace Azure.ResourceManager.Compute
{
    /// <summary>
    /// A class representing the CloudServiceRole data model.
    /// Describes a role of the cloud service.
    /// </summary>
    public partial class CloudServiceRoleData : ResourceData
    {
<<<<<<< HEAD
        /// <summary> Keeps track of any properties unknown to the library. </summary>
        private Dictionary<string, BinaryData> _serializedAdditionalRawData;

=======
>>>>>>> 169816fb
        /// <summary> Initializes a new instance of <see cref="CloudServiceRoleData"/>. </summary>
        internal CloudServiceRoleData()
        {
        }

        /// <summary> Initializes a new instance of <see cref="CloudServiceRoleData"/>. </summary>
        /// <param name="id"> The id. </param>
        /// <param name="name"> The name. </param>
        /// <param name="resourceType"> The resourceType. </param>
        /// <param name="systemData"> The systemData. </param>
        /// <param name="location"> Resource location. </param>
        /// <param name="sku"> Describes the cloud service role sku. </param>
        /// <param name="uniqueId"> Specifies the ID which uniquely identifies a cloud service role. </param>
        /// <param name="serializedAdditionalRawData"> Keeps track of any properties unknown to the library. </param>
        internal CloudServiceRoleData(ResourceIdentifier id, string name, ResourceType resourceType, SystemData systemData, AzureLocation? location, CloudServiceRoleSku sku, string uniqueId, Dictionary<string, BinaryData> serializedAdditionalRawData) : base(id, name, resourceType, systemData)
        {
            Location = location;
            Sku = sku;
            UniqueId = uniqueId;
            _serializedAdditionalRawData = serializedAdditionalRawData;
        }

        /// <summary> Resource location. </summary>
        public AzureLocation? Location { get; }
        /// <summary> Describes the cloud service role sku. </summary>
        public CloudServiceRoleSku Sku { get; }
        /// <summary> Specifies the ID which uniquely identifies a cloud service role. </summary>
        public string UniqueId { get; }
    }
}<|MERGE_RESOLUTION|>--- conflicted
+++ resolved
@@ -19,12 +19,6 @@
     /// </summary>
     public partial class CloudServiceRoleData : ResourceData
     {
-<<<<<<< HEAD
-        /// <summary> Keeps track of any properties unknown to the library. </summary>
-        private Dictionary<string, BinaryData> _serializedAdditionalRawData;
-
-=======
->>>>>>> 169816fb
         /// <summary> Initializes a new instance of <see cref="CloudServiceRoleData"/>. </summary>
         internal CloudServiceRoleData()
         {
