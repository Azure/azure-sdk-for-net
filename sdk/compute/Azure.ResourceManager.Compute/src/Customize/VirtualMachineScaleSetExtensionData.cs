// Copyright (c) Microsoft Corporation. All rights reserved.
// Licensed under the MIT License.

#nullable disable

<<<<<<< HEAD
using System;
using System.ComponentModel;
using System.IO;
using System.Text;
using System.Text.Json;
using Azure.Core;
using Azure.ResourceManager.Compute.Models;
=======
using Azure.Core;
>>>>>>> f85febce

namespace Azure.ResourceManager.Compute
{
    // this piece of customized code adds back the ability to set name of this class in its constructor
    public partial class VirtualMachineScaleSetExtensionData
    {
        /// <summary> Initializes a new instance of VmssExtensionData. </summary>
        /// <param name="name"> The name. </param>
        public VirtualMachineScaleSetExtensionData(string name) : base(default, name, default, default)
        {
            // we should make sure that we call everything inside the no parameter constructor. Otherwise the list in this model is not initialized and we will get exceptions when serializing it.
            ProvisionAfterExtensions = new ChangeTrackingList<string>();
        }

        /// <summary>
        /// The extensions protected settings that are passed by reference, and consumed from key vault
        /// <para>
        /// To assign an object to this property use <see cref="BinaryData.FromObjectAsJson{T}(T, System.Text.Json.JsonSerializerOptions?)"/>.
        /// </para>
        /// <para>
        /// To assign an already formated json string to this property use <see cref="BinaryData.FromString(string)"/>.
        /// </para>
        /// <para>
        /// Examples:
        /// <list type="bullet">
        /// <item>
        /// <term>BinaryData.FromObjectAsJson("foo")</term>
        /// <description>Creates a payload of "foo".</description>
        /// </item>
        /// <item>
        /// <term>BinaryData.FromString("\"foo\"")</term>
        /// <description>Creates a payload of "foo".</description>
        /// </item>
        /// <item>
        /// <term>BinaryData.FromObjectAsJson(new { key = "value" })</term>
        /// <description>Creates a payload of { "key": "value" }.</description>
        /// </item>
        /// <item>
        /// <term>BinaryData.FromString("{\"key\": \"value\"}")</term>
        /// <description>Creates a payload of { "key": "value" }.</description>
        /// </item>
        /// </list>
        /// </para>
        /// </summary>
        [EditorBrowsable(EditorBrowsableState.Never)]
        public BinaryData ProtectedSettingsFromKeyVault
        {
            get
            {
                string raw;
                using var stream = new MemoryStream();
                using (var writer = new Utf8JsonWriter(stream))
                {
                    writer.WriteObjectValue(KeyVaultProtectedSettings);
                    writer.Flush();
                    raw = Encoding.UTF8.GetString(stream.ToArray());
                }
                return BinaryData.FromBytes(stream.ToArray());
            }
            set
            {
                var jsonElement = value.ToObjectFromJson<JsonElement>();
                KeyVaultProtectedSettings = KeyVaultSecretReference.DeserializeKeyVaultSecretReference(jsonElement);
            }
        }
    }
}<|MERGE_RESOLUTION|>--- conflicted
+++ resolved
@@ -3,7 +3,6 @@
 
 #nullable disable
 
-<<<<<<< HEAD
 using System;
 using System.ComponentModel;
 using System.IO;
@@ -11,9 +10,6 @@
 using System.Text.Json;
 using Azure.Core;
 using Azure.ResourceManager.Compute.Models;
-=======
-using Azure.Core;
->>>>>>> f85febce
 
 namespace Azure.ResourceManager.Compute
 {
@@ -63,15 +59,16 @@
         {
             get
             {
-                string raw;
-                using var stream = new MemoryStream();
-                using (var writer = new Utf8JsonWriter(stream))
-                {
-                    writer.WriteObjectValue(KeyVaultProtectedSettings);
-                    writer.Flush();
-                    raw = Encoding.UTF8.GetString(stream.ToArray());
-                }
-                return BinaryData.FromBytes(stream.ToArray());
+                return BinaryData.FromObjectAsJson(KeyVaultProtectedSettings);
+                //string raw;
+                //using var stream = new MemoryStream();
+                //using (var writer = new Utf8JsonWriter(stream))
+                //{
+                //    writer.WriteObjectValue(KeyVaultProtectedSettings);
+                //    writer.Flush();
+                //    raw = Encoding.UTF8.GetString(stream.ToArray());
+                //}
+                //return BinaryData.FromBytes(stream.ToArray());
             }
             set
             {
