﻿// Copyright (c) Microsoft Corporation. All rights reserved.
// Licensed under the MIT License.

#nullable disable

using System;
using System.Collections.Generic;
using System.ComponentModel;
using System.Linq;
using Azure.Core;
using Azure.ResourceManager.Models;
using Azure.ResourceManager.Resources.Models;

namespace Azure.ResourceManager.Compute.Models
{
    /// <summary> Model factory for models. </summary>
    public static partial class ArmComputeModelFactory
    {
        [EditorBrowsable(EditorBrowsableState.Never)]
        public static VirtualMachineScaleSetData VirtualMachineScaleSetData(ResourceIdentifier id, string name, ResourceType resourceType, SystemData systemData, IDictionary<string, string> tags, AzureLocation location, ComputeSku sku, ComputePlan plan, ManagedServiceIdentity identity, IEnumerable<string> zones, ExtendedLocation extendedLocation, VirtualMachineScaleSetUpgradePolicy upgradePolicy, AutomaticRepairsPolicy automaticRepairsPolicy, VirtualMachineScaleSetVmProfile virtualMachineProfile, string provisioningState, bool? overprovision, bool? doNotRunExtensionsOnOverprovisionedVms, string uniqueId, bool? singlePlacementGroup, bool? zoneBalance, int? platformFaultDomainCount, ResourceIdentifier proximityPlacementGroupId, ResourceIdentifier hostGroupId, AdditionalCapabilities additionalCapabilities, ScaleInPolicy scaleInPolicy, OrchestrationMode? orchestrationMode, SpotRestorePolicy spotRestorePolicy, VirtualMachineScaleSetPriorityMixPolicy priorityMixPolicy, DateTimeOffset? timeCreated, bool? isMaximumCapacityConstrained)
            => VirtualMachineScaleSetData(id, name, resourceType, systemData, tags, location, sku, plan, identity, zones, extendedLocation, null, upgradePolicy, automaticRepairsPolicy, virtualMachineProfile, provisioningState, overprovision, doNotRunExtensionsOnOverprovisionedVms, uniqueId, singlePlacementGroup, zoneBalance, platformFaultDomainCount, proximityPlacementGroupId, hostGroupId, additionalCapabilities, scaleInPolicy, orchestrationMode, spotRestorePolicy, priorityMixPolicy, timeCreated, isMaximumCapacityConstrained, null);

        /// <summary> Initializes a new instance of <see cref="T:Azure.ResourceManager.Compute.VirtualMachineScaleSetData" />. </summary>
        /// <param name="id"> The id. </param>
        /// <param name="name"> The name. </param>
        /// <param name="resourceType"> The resourceType. </param>
        /// <param name="systemData"> The systemData. </param>
        /// <param name="tags"> The tags. </param>
        /// <param name="location"> The location. </param>
        /// <param name="sku"> The virtual machine scale set sku. </param>
        /// <param name="plan"> Specifies information about the marketplace image used to create the virtual machine. This element is only used for marketplace images. Before you can use a marketplace image from an API, you must enable the image for programmatic use.  In the Azure portal, find the marketplace image that you want to use and then click **Want to deploy programmatically, Get Started -&gt;**. Enter any required information and then click **Save**. </param>
        /// <param name="identity"> The identity of the virtual machine scale set, if configured. </param>
        /// <param name="zones"> The virtual machine scale set zones. NOTE: Availability zones can only be set when you create the scale set. </param>
        /// <param name="extendedLocation"> The extended location of the Virtual Machine Scale Set. </param>
        /// <param name="etag"> Etag is property returned in Create/Update/Get response of the VMSS, so that customer can supply it in the header to ensure optimistic updates. </param>
        /// <param name="upgradePolicy"> The upgrade policy. </param>
        /// <param name="scheduledEventsPolicy"> The ScheduledEventsPolicy. </param>
        /// <param name="automaticRepairsPolicy"> Policy for automatic repairs. </param>
        /// <param name="virtualMachineProfile"> The virtual machine profile. </param>
        /// <param name="provisioningState"> The provisioning state, which only appears in the response. </param>
        /// <param name="overprovision"> Specifies whether the Virtual Machine Scale Set should be overprovisioned. </param>
        /// <param name="doNotRunExtensionsOnOverprovisionedVms"> When Overprovision is enabled, extensions are launched only on the requested number of VMs which are finally kept. This property will hence ensure that the extensions do not run on the extra overprovisioned VMs. </param>
        /// <param name="uniqueId"> Specifies the ID which uniquely identifies a Virtual Machine Scale Set. </param>
        /// <param name="singlePlacementGroup"> When true this limits the scale set to a single placement group, of max size 100 virtual machines. NOTE: If singlePlacementGroup is true, it may be modified to false. However, if singlePlacementGroup is false, it may not be modified to true. </param>
        /// <param name="zoneBalance"> Whether to force strictly even Virtual Machine distribution cross x-zones in case there is zone outage. zoneBalance property can only be set if the zones property of the scale set contains more than one zone. If there are no zones or only one zone specified, then zoneBalance property should not be set. </param>
        /// <param name="platformFaultDomainCount"> Fault Domain count for each placement group. </param>
        /// <param name="proximityPlacementGroupId"> Specifies information about the proximity placement group that the virtual machine scale set should be assigned to. Minimum api-version: 2018-04-01. </param>
        /// <param name="hostGroupId"> Specifies information about the dedicated host group that the virtual machine scale set resides in. Minimum api-version: 2020-06-01. </param>
        /// <param name="additionalCapabilities"> Specifies additional capabilities enabled or disabled on the Virtual Machines in the Virtual Machine Scale Set. For instance: whether the Virtual Machines have the capability to support attaching managed data disks with UltraSSD_LRS storage account type. </param>
        /// <param name="scaleInPolicy"> Specifies the policies applied when scaling in Virtual Machines in the Virtual Machine Scale Set. </param>
        /// <param name="orchestrationMode"> Specifies the orchestration mode for the virtual machine scale set. </param>
        /// <param name="spotRestorePolicy"> Specifies the Spot Restore properties for the virtual machine scale set. </param>
        /// <param name="priorityMixPolicy"> Specifies the desired targets for mixing Spot and Regular priority VMs within the same VMSS Flex instance. </param>
        /// <param name="timeCreated"> Specifies the time at which the Virtual Machine Scale Set resource was created. Minimum api-version: 2021-11-01. </param>
        /// <param name="isMaximumCapacityConstrained"> Optional property which must either be set to True or omitted. </param>
        /// <param name="resiliencyPolicy"> Policy for Resiliency. </param>
        /// <returns> A new <see cref="T:Azure.ResourceManager.Compute.VirtualMachineScaleSetData" /> instance for mocking. </returns>
<<<<<<< HEAD
        [EditorBrowsable(EditorBrowsableState.Never)]
        public static VirtualMachineScaleSetData VirtualMachineScaleSetData(ResourceIdentifier id, string name, ResourceType resourceType, SystemData systemData, IDictionary<string, string> tags, AzureLocation location, ComputeSku sku, ComputePlan plan, ManagedServiceIdentity identity, IEnumerable<string> zones, ExtendedLocation extendedLocation, string etag, VirtualMachineScaleSetUpgradePolicy upgradePolicy, ScheduledEventsPolicy scheduledEventsPolicy, AutomaticRepairsPolicy automaticRepairsPolicy, VirtualMachineScaleSetVmProfile virtualMachineProfile, string provisioningState, bool? overprovision, bool? doNotRunExtensionsOnOverprovisionedVms, string uniqueId, bool? singlePlacementGroup, bool? zoneBalance, int? platformFaultDomainCount, ResourceIdentifier proximityPlacementGroupId, ResourceIdentifier hostGroupId, AdditionalCapabilities additionalCapabilities, ScaleInPolicy scaleInPolicy, OrchestrationMode? orchestrationMode, SpotRestorePolicy spotRestorePolicy, VirtualMachineScaleSetPriorityMixPolicy priorityMixPolicy, DateTimeOffset? timeCreated, bool? isMaximumCapacityConstrained, ResiliencyPolicy resiliencyPolicy)
        {
            return VirtualMachineScaleSetData(id: id, name: name, resourceType: resourceType, systemData: systemData, tags: tags, location: location, sku: sku, plan: plan, identity: identity, zones: zones, extendedLocation: extendedLocation, etag: etag, upgradePolicy: upgradePolicy, scheduledEventsPolicy: scheduledEventsPolicy, automaticRepairsPolicy: automaticRepairsPolicy, virtualMachineProfile: virtualMachineProfile, provisioningState: provisioningState, overprovision: overprovision, doNotRunExtensionsOnOverprovisionedVms: doNotRunExtensionsOnOverprovisionedVms, uniqueId: uniqueId, singlePlacementGroup: singlePlacementGroup, zoneBalance: zoneBalance, platformFaultDomainCount: platformFaultDomainCount, proximityPlacementGroupId: proximityPlacementGroupId, hostGroupId: hostGroupId, additionalCapabilities: additionalCapabilities, scaleInPolicy: scaleInPolicy, orchestrationMode: orchestrationMode, spotRestorePolicy: spotRestorePolicy, priorityMixPolicy: priorityMixPolicy, timeCreated: timeCreated, isMaximumCapacityConstrained: isMaximumCapacityConstrained, resiliencyPolicy: resiliencyPolicy, zonalPlatformFaultDomainAlignMode: default, skuProfile: default);
        }

        /// <summary> Initializes a new instance of <see cref="T:Azure.ResourceManager.Compute.VirtualMachineScaleSetData" />. </summary>
        /// <param name="id"> The id. </param>
        /// <param name="name"> The name. </param>
        /// <param name="resourceType"> The resourceType. </param>
        /// <param name="systemData"> The systemData. </param>
        /// <param name="tags"> The tags. </param>
        /// <param name="location"> The location. </param>
        /// <param name="sku"> The virtual machine scale set sku. </param>
        /// <param name="plan"> Specifies information about the marketplace image used to create the virtual machine. This element is only used for marketplace images. Before you can use a marketplace image from an API, you must enable the image for programmatic use.  In the Azure portal, find the marketplace image that you want to use and then click **Want to deploy programmatically, Get Started -&gt;**. Enter any required information and then click **Save**. </param>
        /// <param name="identity"> The identity of the virtual machine scale set, if configured. </param>
        /// <param name="zones"> The virtual machine scale set zones. NOTE: Availability zones can only be set when you create the scale set. </param>
        /// <param name="extendedLocation"> The extended location of the Virtual Machine Scale Set. </param>
        /// <param name="etag"> Etag is property returned in Create/Update/Get response of the VMSS, so that customer can supply it in the header to ensure optimistic updates. </param>
        /// <param name="upgradePolicy"> The upgrade policy. </param>
        /// <param name="automaticRepairsPolicy"> Policy for automatic repairs. </param>
        /// <param name="virtualMachineProfile"> The virtual machine profile. </param>
        /// <param name="provisioningState"> The provisioning state, which only appears in the response. </param>
        /// <param name="overprovision"> Specifies whether the Virtual Machine Scale Set should be overprovisioned. </param>
        /// <param name="doNotRunExtensionsOnOverprovisionedVms"> When Overprovision is enabled, extensions are launched only on the requested number of VMs which are finally kept. This property will hence ensure that the extensions do not run on the extra overprovisioned VMs. </param>
        /// <param name="uniqueId"> Specifies the ID which uniquely identifies a Virtual Machine Scale Set. </param>
        /// <param name="singlePlacementGroup"> When true this limits the scale set to a single placement group, of max size 100 virtual machines. NOTE: If singlePlacementGroup is true, it may be modified to false. However, if singlePlacementGroup is false, it may not be modified to true. </param>
        /// <param name="zoneBalance"> Whether to force strictly even Virtual Machine distribution cross x-zones in case there is zone outage. zoneBalance property can only be set if the zones property of the scale set contains more than one zone. If there are no zones or only one zone specified, then zoneBalance property should not be set. </param>
        /// <param name="platformFaultDomainCount"> Fault Domain count for each placement group. </param>
        /// <param name="proximityPlacementGroupId"> Specifies information about the proximity placement group that the virtual machine scale set should be assigned to. Minimum api-version: 2018-04-01. </param>
        /// <param name="hostGroupId"> Specifies information about the dedicated host group that the virtual machine scale set resides in. Minimum api-version: 2020-06-01. </param>
        /// <param name="additionalCapabilities"> Specifies additional capabilities enabled or disabled on the Virtual Machines in the Virtual Machine Scale Set. For instance: whether the Virtual Machines have the capability to support attaching managed data disks with UltraSSD_LRS storage account type. </param>
        /// <param name="scaleInPolicy"> Specifies the policies applied when scaling in Virtual Machines in the Virtual Machine Scale Set. </param>
        /// <param name="orchestrationMode"> Specifies the orchestration mode for the virtual machine scale set. </param>
        /// <param name="spotRestorePolicy"> Specifies the Spot Restore properties for the virtual machine scale set. </param>
        /// <param name="priorityMixPolicy"> Specifies the desired targets for mixing Spot and Regular priority VMs within the same VMSS Flex instance. </param>
        /// <param name="timeCreated"> Specifies the time at which the Virtual Machine Scale Set resource was created. Minimum api-version: 2021-11-01. </param>
        /// <param name="isMaximumCapacityConstrained"> Optional property which must either be set to True or omitted. </param>
        /// <param name="resiliencyPolicy"> Policy for Resiliency. </param>
        /// <returns> A new <see cref="T:Azure.ResourceManager.Compute.VirtualMachineScaleSetData" /> instance for mocking. </returns>
        [EditorBrowsable(EditorBrowsableState.Never)]
        public static VirtualMachineScaleSetData VirtualMachineScaleSetData(ResourceIdentifier id, string name, ResourceType resourceType, SystemData systemData, IDictionary<string, string> tags, AzureLocation location, ComputeSku sku, ComputePlan plan, ManagedServiceIdentity identity, IEnumerable<string> zones, ExtendedLocation extendedLocation, string etag, VirtualMachineScaleSetUpgradePolicy upgradePolicy, AutomaticRepairsPolicy automaticRepairsPolicy, VirtualMachineScaleSetVmProfile virtualMachineProfile, string provisioningState, bool? overprovision, bool? doNotRunExtensionsOnOverprovisionedVms, string uniqueId, bool? singlePlacementGroup, bool? zoneBalance, int? platformFaultDomainCount, ResourceIdentifier proximityPlacementGroupId, ResourceIdentifier hostGroupId, AdditionalCapabilities additionalCapabilities, ScaleInPolicy scaleInPolicy, OrchestrationMode? orchestrationMode, SpotRestorePolicy spotRestorePolicy, VirtualMachineScaleSetPriorityMixPolicy priorityMixPolicy, DateTimeOffset? timeCreated, bool? isMaximumCapacityConstrained, ResiliencyPolicy resiliencyPolicy)
        {
            return VirtualMachineScaleSetData(id: id, name: name, resourceType: resourceType, systemData: systemData, tags: tags, location: location, sku: sku, plan: plan, identity: identity, zones: zones, extendedLocation: extendedLocation, etag: etag, upgradePolicy: upgradePolicy, scheduledEventsPolicy: default, automaticRepairsPolicy: automaticRepairsPolicy, virtualMachineProfile: virtualMachineProfile, provisioningState: provisioningState, overprovision: overprovision, doNotRunExtensionsOnOverprovisionedVms: doNotRunExtensionsOnOverprovisionedVms, uniqueId: uniqueId, singlePlacementGroup: singlePlacementGroup, zoneBalance: zoneBalance, platformFaultDomainCount: platformFaultDomainCount, proximityPlacementGroupId: proximityPlacementGroupId, hostGroupId: hostGroupId, additionalCapabilities: additionalCapabilities, scaleInPolicy: scaleInPolicy, orchestrationMode: orchestrationMode, spotRestorePolicy: spotRestorePolicy, priorityMixPolicy: priorityMixPolicy, timeCreated: timeCreated, isMaximumCapacityConstrained: isMaximumCapacityConstrained, resiliencyPolicy: resiliencyPolicy, zonalPlatformFaultDomainAlignMode: default, skuProfile: default);
        }

        [EditorBrowsable(EditorBrowsableState.Never)]
        public static VirtualMachineScaleSetData VirtualMachineScaleSetData(ResourceIdentifier id = null, string name = null, ResourceType resourceType = default, SystemData systemData = null, IDictionary<string, string> tags = null, AzureLocation location = default, ComputeSku sku = null, ComputePlan plan = null, ManagedServiceIdentity identity = null, IEnumerable<string> zones = null, ExtendedLocation extendedLocation = null, string etag = null, VirtualMachineScaleSetUpgradePolicy upgradePolicy = null, ScheduledEventsPolicy scheduledEventsPolicy = null, AutomaticRepairsPolicy automaticRepairsPolicy = null, VirtualMachineScaleSetVmProfile virtualMachineProfile = null, string provisioningState = null, bool? overprovision = null, bool? doNotRunExtensionsOnOverprovisionedVms = null, string uniqueId = null, bool? singlePlacementGroup = null, bool? zoneBalance = null, int? platformFaultDomainCount = null, ResourceIdentifier proximityPlacementGroupId = null, ResourceIdentifier hostGroupId = null, AdditionalCapabilities additionalCapabilities = null, ScaleInPolicy scaleInPolicy = null, OrchestrationMode? orchestrationMode = null, SpotRestorePolicy spotRestorePolicy = null, VirtualMachineScaleSetPriorityMixPolicy priorityMixPolicy = null, DateTimeOffset? timeCreated = null, bool? isMaximumCapacityConstrained = null, ResiliencyPolicy resiliencyPolicy = null, ZonalPlatformFaultDomainAlignMode? zonalPlatformFaultDomainAlignMode = null, ComputeSkuProfile skuProfile = null)
        {
            return VirtualMachineScaleSetData(
                id: id,
                name: name,
                resourceType: resourceType,
                systemData: systemData,
                tags: tags,
                location: location,
                sku: sku,
                plan: plan,
                properties: VirtualMachineScaleSetProperties(
                    upgradePolicy: upgradePolicy,
                    scheduledEventsPolicy: scheduledEventsPolicy,
                    automaticRepairsPolicy: automaticRepairsPolicy,
                    virtualMachineProfile: virtualMachineProfile,
                    provisioningState: provisioningState,
                    overprovision: overprovision,
                    doNotRunExtensionsOnOverprovisionedVms: doNotRunExtensionsOnOverprovisionedVms,
                    uniqueId: uniqueId,
                    singlePlacementGroup: singlePlacementGroup,
                    zoneBalance: zoneBalance,
                    platformFaultDomainCount: platformFaultDomainCount,
                    proximityPlacementGroupId: proximityPlacementGroupId,
                    hostGroupId: hostGroupId,
                    additionalCapabilities: additionalCapabilities,
                    scaleInPolicy: scaleInPolicy,
                    orchestrationMode: orchestrationMode,
                    spotRestorePolicy: spotRestorePolicy,
                    priorityMixPolicy: priorityMixPolicy,
                    timeCreated: timeCreated,
                    isMaximumCapacityConstrained: isMaximumCapacityConstrained,
                    resiliencyPolicy: resiliencyPolicy,
                    zonalPlatformFaultDomainAlignMode: zonalPlatformFaultDomainAlignMode,
                    skuProfile: skuProfile),
                identity: identity,
                zones: zones,
                extendedLocation: extendedLocation,
                etag: etag);
        }

=======
>>>>>>> e0b8da94
        [EditorBrowsable(EditorBrowsableState.Never)]
        public static VirtualMachineScaleSetData VirtualMachineScaleSetData(ResourceIdentifier id, string name, ResourceType resourceType, SystemData systemData, IDictionary<string, string> tags, AzureLocation location, ComputeSku sku, ComputePlan plan, ManagedServiceIdentity identity, IEnumerable<string> zones, ExtendedLocation extendedLocation, string etag, VirtualMachineScaleSetUpgradePolicy upgradePolicy, ScheduledEventsPolicy scheduledEventsPolicy, AutomaticRepairsPolicy automaticRepairsPolicy, VirtualMachineScaleSetVmProfile virtualMachineProfile, string provisioningState, bool? overprovision, bool? doNotRunExtensionsOnOverprovisionedVms, string uniqueId, bool? singlePlacementGroup, bool? zoneBalance, int? platformFaultDomainCount, ResourceIdentifier proximityPlacementGroupId, ResourceIdentifier hostGroupId, AdditionalCapabilities additionalCapabilities, ScaleInPolicy scaleInPolicy, OrchestrationMode? orchestrationMode, SpotRestorePolicy spotRestorePolicy, VirtualMachineScaleSetPriorityMixPolicy priorityMixPolicy, DateTimeOffset? timeCreated, bool? isMaximumCapacityConstrained, ResiliencyPolicy resiliencyPolicy)
        {
            return VirtualMachineScaleSetData(id: id, name: name, resourceType: resourceType, systemData: systemData, tags: tags, location: location, sku: sku, plan: plan, identity: identity, zones: zones, extendedLocation: extendedLocation, etag: etag, upgradePolicy: upgradePolicy, scheduledEventsPolicy: scheduledEventsPolicy, automaticRepairsPolicy: automaticRepairsPolicy, virtualMachineProfile: virtualMachineProfile, provisioningState: provisioningState, overprovision: overprovision, doNotRunExtensionsOnOverprovisionedVms: doNotRunExtensionsOnOverprovisionedVms, uniqueId: uniqueId, singlePlacementGroup: singlePlacementGroup, zoneBalance: zoneBalance, platformFaultDomainCount: platformFaultDomainCount, proximityPlacementGroupId: proximityPlacementGroupId, hostGroupId: hostGroupId, additionalCapabilities: additionalCapabilities, scaleInPolicy: scaleInPolicy, orchestrationMode: orchestrationMode, spotRestorePolicy: spotRestorePolicy, priorityMixPolicy: priorityMixPolicy, timeCreated: timeCreated, isMaximumCapacityConstrained: isMaximumCapacityConstrained, resiliencyPolicy: resiliencyPolicy, zonalPlatformFaultDomainAlignMode: default, skuProfile: default);
        }

        /// <summary> Initializes a new instance of <see cref="T:Azure.ResourceManager.Compute.VirtualMachineScaleSetData" />. </summary>
        /// <param name="id"> The id. </param>
        /// <param name="name"> The name. </param>
        /// <param name="resourceType"> The resourceType. </param>
        /// <param name="systemData"> The systemData. </param>
        /// <param name="tags"> The tags. </param>
        /// <param name="location"> The location. </param>
        /// <param name="sku"> The virtual machine scale set sku. </param>
        /// <param name="plan"> Specifies information about the marketplace image used to create the virtual machine. This element is only used for marketplace images. Before you can use a marketplace image from an API, you must enable the image for programmatic use.  In the Azure portal, find the marketplace image that you want to use and then click **Want to deploy programmatically, Get Started -&gt;**. Enter any required information and then click **Save**. </param>
        /// <param name="identity"> The identity of the virtual machine scale set, if configured. </param>
        /// <param name="zones"> The virtual machine scale set zones. NOTE: Availability zones can only be set when you create the scale set. </param>
        /// <param name="extendedLocation"> The extended location of the Virtual Machine Scale Set. </param>
        /// <param name="etag"> Etag is property returned in Create/Update/Get response of the VMSS, so that customer can supply it in the header to ensure optimistic updates. </param>
        /// <param name="upgradePolicy"> The upgrade policy. </param>
        /// <param name="automaticRepairsPolicy"> Policy for automatic repairs. </param>
        /// <param name="virtualMachineProfile"> The virtual machine profile. </param>
        /// <param name="provisioningState"> The provisioning state, which only appears in the response. </param>
        /// <param name="overprovision"> Specifies whether the Virtual Machine Scale Set should be overprovisioned. </param>
        /// <param name="doNotRunExtensionsOnOverprovisionedVms"> When Overprovision is enabled, extensions are launched only on the requested number of VMs which are finally kept. This property will hence ensure that the extensions do not run on the extra overprovisioned VMs. </param>
        /// <param name="uniqueId"> Specifies the ID which uniquely identifies a Virtual Machine Scale Set. </param>
        /// <param name="singlePlacementGroup"> When true this limits the scale set to a single placement group, of max size 100 virtual machines. NOTE: If singlePlacementGroup is true, it may be modified to false. However, if singlePlacementGroup is false, it may not be modified to true. </param>
        /// <param name="zoneBalance"> Whether to force strictly even Virtual Machine distribution cross x-zones in case there is zone outage. zoneBalance property can only be set if the zones property of the scale set contains more than one zone. If there are no zones or only one zone specified, then zoneBalance property should not be set. </param>
        /// <param name="platformFaultDomainCount"> Fault Domain count for each placement group. </param>
        /// <param name="proximityPlacementGroupId"> Specifies information about the proximity placement group that the virtual machine scale set should be assigned to. Minimum api-version: 2018-04-01. </param>
        /// <param name="hostGroupId"> Specifies information about the dedicated host group that the virtual machine scale set resides in. Minimum api-version: 2020-06-01. </param>
        /// <param name="additionalCapabilities"> Specifies additional capabilities enabled or disabled on the Virtual Machines in the Virtual Machine Scale Set. For instance: whether the Virtual Machines have the capability to support attaching managed data disks with UltraSSD_LRS storage account type. </param>
        /// <param name="scaleInPolicy"> Specifies the policies applied when scaling in Virtual Machines in the Virtual Machine Scale Set. </param>
        /// <param name="orchestrationMode"> Specifies the orchestration mode for the virtual machine scale set. </param>
        /// <param name="spotRestorePolicy"> Specifies the Spot Restore properties for the virtual machine scale set. </param>
        /// <param name="priorityMixPolicy"> Specifies the desired targets for mixing Spot and Regular priority VMs within the same VMSS Flex instance. </param>
        /// <param name="timeCreated"> Specifies the time at which the Virtual Machine Scale Set resource was created. Minimum api-version: 2021-11-01. </param>
        /// <param name="isMaximumCapacityConstrained"> Optional property which must either be set to True or omitted. </param>
        /// <param name="resiliencyPolicy"> Policy for Resiliency. </param>
        /// <returns> A new <see cref="T:Azure.ResourceManager.Compute.VirtualMachineScaleSetData" /> instance for mocking. </returns>
        [EditorBrowsable(EditorBrowsableState.Never)]
        public static VirtualMachineScaleSetData VirtualMachineScaleSetData(ResourceIdentifier id, string name, ResourceType resourceType, SystemData systemData, IDictionary<string, string> tags, AzureLocation location, ComputeSku sku, ComputePlan plan, ManagedServiceIdentity identity, IEnumerable<string> zones, ExtendedLocation extendedLocation, string etag, VirtualMachineScaleSetUpgradePolicy upgradePolicy, AutomaticRepairsPolicy automaticRepairsPolicy, VirtualMachineScaleSetVmProfile virtualMachineProfile, string provisioningState, bool? overprovision, bool? doNotRunExtensionsOnOverprovisionedVms, string uniqueId, bool? singlePlacementGroup, bool? zoneBalance, int? platformFaultDomainCount, ResourceIdentifier proximityPlacementGroupId, ResourceIdentifier hostGroupId, AdditionalCapabilities additionalCapabilities, ScaleInPolicy scaleInPolicy, OrchestrationMode? orchestrationMode, SpotRestorePolicy spotRestorePolicy, VirtualMachineScaleSetPriorityMixPolicy priorityMixPolicy, DateTimeOffset? timeCreated, bool? isMaximumCapacityConstrained, ResiliencyPolicy resiliencyPolicy)
        {
            return VirtualMachineScaleSetData(id: id, name: name, resourceType: resourceType, systemData: systemData, tags: tags, location: location, sku: sku, plan: plan, identity: identity, zones: zones, extendedLocation: extendedLocation, etag: etag, upgradePolicy: upgradePolicy, scheduledEventsPolicy: default, automaticRepairsPolicy: automaticRepairsPolicy, virtualMachineProfile: virtualMachineProfile, provisioningState: provisioningState, overprovision: overprovision, doNotRunExtensionsOnOverprovisionedVms: doNotRunExtensionsOnOverprovisionedVms, uniqueId: uniqueId, singlePlacementGroup: singlePlacementGroup, zoneBalance: zoneBalance, platformFaultDomainCount: platformFaultDomainCount, proximityPlacementGroupId: proximityPlacementGroupId, hostGroupId: hostGroupId, additionalCapabilities: additionalCapabilities, scaleInPolicy: scaleInPolicy, orchestrationMode: orchestrationMode, spotRestorePolicy: spotRestorePolicy, priorityMixPolicy: priorityMixPolicy, timeCreated: timeCreated, isMaximumCapacityConstrained: isMaximumCapacityConstrained, resiliencyPolicy: resiliencyPolicy, zonalPlatformFaultDomainAlignMode: default, skuProfile: default);
        }

        [EditorBrowsable(EditorBrowsableState.Never)]
        public static VirtualMachineScaleSetData VirtualMachineScaleSetData(ResourceIdentifier id, string name, ResourceType resourceType, SystemData systemData, IDictionary<string, string> tags, AzureLocation location, ComputeSku sku, ComputePlan plan, ManagedServiceIdentity identity, IEnumerable<string> zones, ExtendedLocation extendedLocation, string etag, VirtualMachineScaleSetUpgradePolicy upgradePolicy = null, ScheduledEventsPolicy scheduledEventsPolicy = null, AutomaticRepairsPolicy automaticRepairsPolicy = null, VirtualMachineScaleSetVmProfile virtualMachineProfile = null, string provisioningState = null, bool? overprovision = null, bool? doNotRunExtensionsOnOverprovisionedVms = null, string uniqueId = null, bool? singlePlacementGroup = null, bool? zoneBalance = null, int? platformFaultDomainCount = null, ResourceIdentifier proximityPlacementGroupId = null, ResourceIdentifier hostGroupId = null, AdditionalCapabilities additionalCapabilities = null, ScaleInPolicy scaleInPolicy = null, OrchestrationMode? orchestrationMode = null, SpotRestorePolicy spotRestorePolicy = null, VirtualMachineScaleSetPriorityMixPolicy priorityMixPolicy = null, DateTimeOffset? timeCreated = null, bool? isMaximumCapacityConstrained = null, ResiliencyPolicy resiliencyPolicy = null, ZonalPlatformFaultDomainAlignMode? zonalPlatformFaultDomainAlignMode = null, ComputeSkuProfile skuProfile = null)
        {
            return VirtualMachineScaleSetData(
                id: id,
                name: name,
                resourceType: resourceType,
                systemData: systemData,
                tags: tags,
                location: location,
                sku: sku,
                plan: plan,
                properties: VirtualMachineScaleSetProperties(
                    upgradePolicy: upgradePolicy,
                    scheduledEventsPolicy: scheduledEventsPolicy,
                    automaticRepairsPolicy: automaticRepairsPolicy,
                    virtualMachineProfile: virtualMachineProfile,
                    provisioningState: provisioningState,
                    overprovision: overprovision,
                    doNotRunExtensionsOnOverprovisionedVms: doNotRunExtensionsOnOverprovisionedVms,
                    uniqueId: uniqueId,
                    singlePlacementGroup: singlePlacementGroup,
                    zoneBalance: zoneBalance,
                    platformFaultDomainCount: platformFaultDomainCount,
                    proximityPlacementGroupId: proximityPlacementGroupId,
                    hostGroupId: hostGroupId,
                    additionalCapabilities: additionalCapabilities,
                    scaleInPolicy: scaleInPolicy,
                    orchestrationMode: orchestrationMode,
                    spotRestorePolicy: spotRestorePolicy,
                    priorityMixPolicy: priorityMixPolicy,
                    timeCreated: timeCreated,
                    isMaximumCapacityConstrained: isMaximumCapacityConstrained,
                    resiliencyPolicy: resiliencyPolicy,
                    zonalPlatformFaultDomainAlignMode: zonalPlatformFaultDomainAlignMode,
                    skuProfile: skuProfile),
                identity: identity,
                zones: zones,
                extendedLocation: extendedLocation,
                etag: etag);
        }

        [EditorBrowsable(EditorBrowsableState.Never)]
        public static CapacityReservationGroupData CapacityReservationGroupData(ResourceIdentifier id, string name, ResourceType resourceType, SystemData systemData, IDictionary<string, string> tags, AzureLocation location, IEnumerable<string> zones, IEnumerable<SubResource> capacityReservations, IEnumerable<SubResource> virtualMachinesAssociated, IEnumerable<CapacityReservationInstanceViewWithName> instanceViewCapacityReservations)
            => CapacityReservationGroupData(id, name, resourceType, systemData, tags, location, zones, capacityReservations, virtualMachinesAssociated, null, null);

        [EditorBrowsable(EditorBrowsableState.Never)]
        public static  CommunityGalleryInfo CommunityGalleryInfo(Uri publisherUri = null, string publisherContact = null, string eula = null, string publicNamePrefix = null, bool? communityGalleryEnabled = null, IEnumerable<string> publicNames = null)
            => CommunityGalleryInfo(publisherUri.AbsoluteUri, publisherContact, eula, publicNamePrefix, communityGalleryEnabled, publicNames?.ToList());
    }
}<|MERGE_RESOLUTION|>--- conflicted
+++ resolved
@@ -55,97 +55,6 @@
         /// <param name="isMaximumCapacityConstrained"> Optional property which must either be set to True or omitted. </param>
         /// <param name="resiliencyPolicy"> Policy for Resiliency. </param>
         /// <returns> A new <see cref="T:Azure.ResourceManager.Compute.VirtualMachineScaleSetData" /> instance for mocking. </returns>
-<<<<<<< HEAD
-        [EditorBrowsable(EditorBrowsableState.Never)]
-        public static VirtualMachineScaleSetData VirtualMachineScaleSetData(ResourceIdentifier id, string name, ResourceType resourceType, SystemData systemData, IDictionary<string, string> tags, AzureLocation location, ComputeSku sku, ComputePlan plan, ManagedServiceIdentity identity, IEnumerable<string> zones, ExtendedLocation extendedLocation, string etag, VirtualMachineScaleSetUpgradePolicy upgradePolicy, ScheduledEventsPolicy scheduledEventsPolicy, AutomaticRepairsPolicy automaticRepairsPolicy, VirtualMachineScaleSetVmProfile virtualMachineProfile, string provisioningState, bool? overprovision, bool? doNotRunExtensionsOnOverprovisionedVms, string uniqueId, bool? singlePlacementGroup, bool? zoneBalance, int? platformFaultDomainCount, ResourceIdentifier proximityPlacementGroupId, ResourceIdentifier hostGroupId, AdditionalCapabilities additionalCapabilities, ScaleInPolicy scaleInPolicy, OrchestrationMode? orchestrationMode, SpotRestorePolicy spotRestorePolicy, VirtualMachineScaleSetPriorityMixPolicy priorityMixPolicy, DateTimeOffset? timeCreated, bool? isMaximumCapacityConstrained, ResiliencyPolicy resiliencyPolicy)
-        {
-            return VirtualMachineScaleSetData(id: id, name: name, resourceType: resourceType, systemData: systemData, tags: tags, location: location, sku: sku, plan: plan, identity: identity, zones: zones, extendedLocation: extendedLocation, etag: etag, upgradePolicy: upgradePolicy, scheduledEventsPolicy: scheduledEventsPolicy, automaticRepairsPolicy: automaticRepairsPolicy, virtualMachineProfile: virtualMachineProfile, provisioningState: provisioningState, overprovision: overprovision, doNotRunExtensionsOnOverprovisionedVms: doNotRunExtensionsOnOverprovisionedVms, uniqueId: uniqueId, singlePlacementGroup: singlePlacementGroup, zoneBalance: zoneBalance, platformFaultDomainCount: platformFaultDomainCount, proximityPlacementGroupId: proximityPlacementGroupId, hostGroupId: hostGroupId, additionalCapabilities: additionalCapabilities, scaleInPolicy: scaleInPolicy, orchestrationMode: orchestrationMode, spotRestorePolicy: spotRestorePolicy, priorityMixPolicy: priorityMixPolicy, timeCreated: timeCreated, isMaximumCapacityConstrained: isMaximumCapacityConstrained, resiliencyPolicy: resiliencyPolicy, zonalPlatformFaultDomainAlignMode: default, skuProfile: default);
-        }
-
-        /// <summary> Initializes a new instance of <see cref="T:Azure.ResourceManager.Compute.VirtualMachineScaleSetData" />. </summary>
-        /// <param name="id"> The id. </param>
-        /// <param name="name"> The name. </param>
-        /// <param name="resourceType"> The resourceType. </param>
-        /// <param name="systemData"> The systemData. </param>
-        /// <param name="tags"> The tags. </param>
-        /// <param name="location"> The location. </param>
-        /// <param name="sku"> The virtual machine scale set sku. </param>
-        /// <param name="plan"> Specifies information about the marketplace image used to create the virtual machine. This element is only used for marketplace images. Before you can use a marketplace image from an API, you must enable the image for programmatic use.  In the Azure portal, find the marketplace image that you want to use and then click **Want to deploy programmatically, Get Started -&gt;**. Enter any required information and then click **Save**. </param>
-        /// <param name="identity"> The identity of the virtual machine scale set, if configured. </param>
-        /// <param name="zones"> The virtual machine scale set zones. NOTE: Availability zones can only be set when you create the scale set. </param>
-        /// <param name="extendedLocation"> The extended location of the Virtual Machine Scale Set. </param>
-        /// <param name="etag"> Etag is property returned in Create/Update/Get response of the VMSS, so that customer can supply it in the header to ensure optimistic updates. </param>
-        /// <param name="upgradePolicy"> The upgrade policy. </param>
-        /// <param name="automaticRepairsPolicy"> Policy for automatic repairs. </param>
-        /// <param name="virtualMachineProfile"> The virtual machine profile. </param>
-        /// <param name="provisioningState"> The provisioning state, which only appears in the response. </param>
-        /// <param name="overprovision"> Specifies whether the Virtual Machine Scale Set should be overprovisioned. </param>
-        /// <param name="doNotRunExtensionsOnOverprovisionedVms"> When Overprovision is enabled, extensions are launched only on the requested number of VMs which are finally kept. This property will hence ensure that the extensions do not run on the extra overprovisioned VMs. </param>
-        /// <param name="uniqueId"> Specifies the ID which uniquely identifies a Virtual Machine Scale Set. </param>
-        /// <param name="singlePlacementGroup"> When true this limits the scale set to a single placement group, of max size 100 virtual machines. NOTE: If singlePlacementGroup is true, it may be modified to false. However, if singlePlacementGroup is false, it may not be modified to true. </param>
-        /// <param name="zoneBalance"> Whether to force strictly even Virtual Machine distribution cross x-zones in case there is zone outage. zoneBalance property can only be set if the zones property of the scale set contains more than one zone. If there are no zones or only one zone specified, then zoneBalance property should not be set. </param>
-        /// <param name="platformFaultDomainCount"> Fault Domain count for each placement group. </param>
-        /// <param name="proximityPlacementGroupId"> Specifies information about the proximity placement group that the virtual machine scale set should be assigned to. Minimum api-version: 2018-04-01. </param>
-        /// <param name="hostGroupId"> Specifies information about the dedicated host group that the virtual machine scale set resides in. Minimum api-version: 2020-06-01. </param>
-        /// <param name="additionalCapabilities"> Specifies additional capabilities enabled or disabled on the Virtual Machines in the Virtual Machine Scale Set. For instance: whether the Virtual Machines have the capability to support attaching managed data disks with UltraSSD_LRS storage account type. </param>
-        /// <param name="scaleInPolicy"> Specifies the policies applied when scaling in Virtual Machines in the Virtual Machine Scale Set. </param>
-        /// <param name="orchestrationMode"> Specifies the orchestration mode for the virtual machine scale set. </param>
-        /// <param name="spotRestorePolicy"> Specifies the Spot Restore properties for the virtual machine scale set. </param>
-        /// <param name="priorityMixPolicy"> Specifies the desired targets for mixing Spot and Regular priority VMs within the same VMSS Flex instance. </param>
-        /// <param name="timeCreated"> Specifies the time at which the Virtual Machine Scale Set resource was created. Minimum api-version: 2021-11-01. </param>
-        /// <param name="isMaximumCapacityConstrained"> Optional property which must either be set to True or omitted. </param>
-        /// <param name="resiliencyPolicy"> Policy for Resiliency. </param>
-        /// <returns> A new <see cref="T:Azure.ResourceManager.Compute.VirtualMachineScaleSetData" /> instance for mocking. </returns>
-        [EditorBrowsable(EditorBrowsableState.Never)]
-        public static VirtualMachineScaleSetData VirtualMachineScaleSetData(ResourceIdentifier id, string name, ResourceType resourceType, SystemData systemData, IDictionary<string, string> tags, AzureLocation location, ComputeSku sku, ComputePlan plan, ManagedServiceIdentity identity, IEnumerable<string> zones, ExtendedLocation extendedLocation, string etag, VirtualMachineScaleSetUpgradePolicy upgradePolicy, AutomaticRepairsPolicy automaticRepairsPolicy, VirtualMachineScaleSetVmProfile virtualMachineProfile, string provisioningState, bool? overprovision, bool? doNotRunExtensionsOnOverprovisionedVms, string uniqueId, bool? singlePlacementGroup, bool? zoneBalance, int? platformFaultDomainCount, ResourceIdentifier proximityPlacementGroupId, ResourceIdentifier hostGroupId, AdditionalCapabilities additionalCapabilities, ScaleInPolicy scaleInPolicy, OrchestrationMode? orchestrationMode, SpotRestorePolicy spotRestorePolicy, VirtualMachineScaleSetPriorityMixPolicy priorityMixPolicy, DateTimeOffset? timeCreated, bool? isMaximumCapacityConstrained, ResiliencyPolicy resiliencyPolicy)
-        {
-            return VirtualMachineScaleSetData(id: id, name: name, resourceType: resourceType, systemData: systemData, tags: tags, location: location, sku: sku, plan: plan, identity: identity, zones: zones, extendedLocation: extendedLocation, etag: etag, upgradePolicy: upgradePolicy, scheduledEventsPolicy: default, automaticRepairsPolicy: automaticRepairsPolicy, virtualMachineProfile: virtualMachineProfile, provisioningState: provisioningState, overprovision: overprovision, doNotRunExtensionsOnOverprovisionedVms: doNotRunExtensionsOnOverprovisionedVms, uniqueId: uniqueId, singlePlacementGroup: singlePlacementGroup, zoneBalance: zoneBalance, platformFaultDomainCount: platformFaultDomainCount, proximityPlacementGroupId: proximityPlacementGroupId, hostGroupId: hostGroupId, additionalCapabilities: additionalCapabilities, scaleInPolicy: scaleInPolicy, orchestrationMode: orchestrationMode, spotRestorePolicy: spotRestorePolicy, priorityMixPolicy: priorityMixPolicy, timeCreated: timeCreated, isMaximumCapacityConstrained: isMaximumCapacityConstrained, resiliencyPolicy: resiliencyPolicy, zonalPlatformFaultDomainAlignMode: default, skuProfile: default);
-        }
-
-        [EditorBrowsable(EditorBrowsableState.Never)]
-        public static VirtualMachineScaleSetData VirtualMachineScaleSetData(ResourceIdentifier id = null, string name = null, ResourceType resourceType = default, SystemData systemData = null, IDictionary<string, string> tags = null, AzureLocation location = default, ComputeSku sku = null, ComputePlan plan = null, ManagedServiceIdentity identity = null, IEnumerable<string> zones = null, ExtendedLocation extendedLocation = null, string etag = null, VirtualMachineScaleSetUpgradePolicy upgradePolicy = null, ScheduledEventsPolicy scheduledEventsPolicy = null, AutomaticRepairsPolicy automaticRepairsPolicy = null, VirtualMachineScaleSetVmProfile virtualMachineProfile = null, string provisioningState = null, bool? overprovision = null, bool? doNotRunExtensionsOnOverprovisionedVms = null, string uniqueId = null, bool? singlePlacementGroup = null, bool? zoneBalance = null, int? platformFaultDomainCount = null, ResourceIdentifier proximityPlacementGroupId = null, ResourceIdentifier hostGroupId = null, AdditionalCapabilities additionalCapabilities = null, ScaleInPolicy scaleInPolicy = null, OrchestrationMode? orchestrationMode = null, SpotRestorePolicy spotRestorePolicy = null, VirtualMachineScaleSetPriorityMixPolicy priorityMixPolicy = null, DateTimeOffset? timeCreated = null, bool? isMaximumCapacityConstrained = null, ResiliencyPolicy resiliencyPolicy = null, ZonalPlatformFaultDomainAlignMode? zonalPlatformFaultDomainAlignMode = null, ComputeSkuProfile skuProfile = null)
-        {
-            return VirtualMachineScaleSetData(
-                id: id,
-                name: name,
-                resourceType: resourceType,
-                systemData: systemData,
-                tags: tags,
-                location: location,
-                sku: sku,
-                plan: plan,
-                properties: VirtualMachineScaleSetProperties(
-                    upgradePolicy: upgradePolicy,
-                    scheduledEventsPolicy: scheduledEventsPolicy,
-                    automaticRepairsPolicy: automaticRepairsPolicy,
-                    virtualMachineProfile: virtualMachineProfile,
-                    provisioningState: provisioningState,
-                    overprovision: overprovision,
-                    doNotRunExtensionsOnOverprovisionedVms: doNotRunExtensionsOnOverprovisionedVms,
-                    uniqueId: uniqueId,
-                    singlePlacementGroup: singlePlacementGroup,
-                    zoneBalance: zoneBalance,
-                    platformFaultDomainCount: platformFaultDomainCount,
-                    proximityPlacementGroupId: proximityPlacementGroupId,
-                    hostGroupId: hostGroupId,
-                    additionalCapabilities: additionalCapabilities,
-                    scaleInPolicy: scaleInPolicy,
-                    orchestrationMode: orchestrationMode,
-                    spotRestorePolicy: spotRestorePolicy,
-                    priorityMixPolicy: priorityMixPolicy,
-                    timeCreated: timeCreated,
-                    isMaximumCapacityConstrained: isMaximumCapacityConstrained,
-                    resiliencyPolicy: resiliencyPolicy,
-                    zonalPlatformFaultDomainAlignMode: zonalPlatformFaultDomainAlignMode,
-                    skuProfile: skuProfile),
-                identity: identity,
-                zones: zones,
-                extendedLocation: extendedLocation,
-                etag: etag);
-        }
-
-=======
->>>>>>> e0b8da94
         [EditorBrowsable(EditorBrowsableState.Never)]
         public static VirtualMachineScaleSetData VirtualMachineScaleSetData(ResourceIdentifier id, string name, ResourceType resourceType, SystemData systemData, IDictionary<string, string> tags, AzureLocation location, ComputeSku sku, ComputePlan plan, ManagedServiceIdentity identity, IEnumerable<string> zones, ExtendedLocation extendedLocation, string etag, VirtualMachineScaleSetUpgradePolicy upgradePolicy, ScheduledEventsPolicy scheduledEventsPolicy, AutomaticRepairsPolicy automaticRepairsPolicy, VirtualMachineScaleSetVmProfile virtualMachineProfile, string provisioningState, bool? overprovision, bool? doNotRunExtensionsOnOverprovisionedVms, string uniqueId, bool? singlePlacementGroup, bool? zoneBalance, int? platformFaultDomainCount, ResourceIdentifier proximityPlacementGroupId, ResourceIdentifier hostGroupId, AdditionalCapabilities additionalCapabilities, ScaleInPolicy scaleInPolicy, OrchestrationMode? orchestrationMode, SpotRestorePolicy spotRestorePolicy, VirtualMachineScaleSetPriorityMixPolicy priorityMixPolicy, DateTimeOffset? timeCreated, bool? isMaximumCapacityConstrained, ResiliencyPolicy resiliencyPolicy)
         {
