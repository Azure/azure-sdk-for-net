--- conflicted
+++ resolved
@@ -1,22 +1,10 @@
 # Release History
 
-<<<<<<< HEAD
-## 1.8.0-beta.1 (Unreleased)
-
-### Features Added
-
-- Enable AnyZone Capability preview. 
-=======
-## 1.9.0-beta.1 (Unreleased)
-
-### Features Added
-
-### Breaking Changes
-
-### Bugs Fixed
-
-### Other Changes
->>>>>>> 3515a4b2
+## 1.9.0-beta.1 (2025-02-22)
+
+### Features Added
+
+- Enabled AnyZone Capability preview. 
 
 ## 1.8.0 (2025-02-05)
 
