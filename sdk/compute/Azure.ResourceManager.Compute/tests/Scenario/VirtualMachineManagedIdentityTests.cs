--- conflicted
+++ resolved
@@ -57,13 +57,8 @@
             var input = ResourceDataHelper.GetBasicLinuxVirtualMachineData(DefaultLocation, vmName, nic.Id);
             input.Identity = new ManagedServiceIdentity(ManagedServiceIdentityType.UserAssigned);
             var userAssignedIdentity = await CreateUserAssignedIdentityAsync();
-<<<<<<< HEAD
-            input.Identity.UserAssignedIdentities.Add(userAssignedIdentity.Id, new UserAssignedIdentity());
-            var lro = await collection.CreateOrUpdateAsync(true, vmName, input);
-=======
-            input.Identity.UserAssignedIdentities.Add(userAssignedIdentity.Id.ToString(), new UserAssignedIdentity());
-            var lro = await collection.CreateOrUpdateAsync(WaitUntil.Completed, vmName, input);
->>>>>>> 63832fba
+            input.Identity.UserAssignedIdentities.Add(userAssignedIdentity.Id, new UserAssignedIdentity());
+            var lro = await collection.CreateOrUpdateAsync(WaitUntil.Completed, vmName, input);
             VirtualMachine virtualMachine = lro.Value;
             Assert.AreEqual(vmName, virtualMachine.Data.Name);
             Assert.AreEqual(ManagedServiceIdentityType.UserAssigned, virtualMachine.Data.Identity.ManagedServiceIdentityType);
@@ -82,13 +77,8 @@
             var input = ResourceDataHelper.GetBasicLinuxVirtualMachineData(DefaultLocation, vmName, nic.Id);
             input.Identity = new ManagedServiceIdentity(ManagedServiceIdentityType.SystemAssignedUserAssigned);
             var userAssignedIdentity = await CreateUserAssignedIdentityAsync();
-<<<<<<< HEAD
-            input.Identity.UserAssignedIdentities.Add(userAssignedIdentity.Id, new UserAssignedIdentity());
-            var lro = await collection.CreateOrUpdateAsync(true, vmName, input);
-=======
-            input.Identity.UserAssignedIdentities.Add(userAssignedIdentity.Id.ToString(), new UserAssignedIdentity());
-            var lro = await collection.CreateOrUpdateAsync(WaitUntil.Completed, vmName, input);
->>>>>>> 63832fba
+            input.Identity.UserAssignedIdentities.Add(userAssignedIdentity.Id, new UserAssignedIdentity());
+            var lro = await collection.CreateOrUpdateAsync(WaitUntil.Completed, vmName, input);
             VirtualMachine virtualMachine = lro.Value;
             Assert.AreEqual(vmName, virtualMachine.Data.Name);
             Assert.AreEqual(ManagedServiceIdentityType.SystemAssignedUserAssigned, virtualMachine.Data.Identity.ManagedServiceIdentityType);
@@ -137,13 +127,8 @@
 
             var identity = new ManagedServiceIdentity(ManagedServiceIdentityType.UserAssigned);
             var userAssignedIdentity = await CreateUserAssignedIdentityAsync();
-<<<<<<< HEAD
             identity.UserAssignedIdentities.Add(userAssignedIdentity.Id, new UserAssignedIdentity());
-            var updateOptions = new VirtualMachineUpdateOptions()
-=======
-            identity.UserAssignedIdentities.Add(userAssignedIdentity.Id.ToString(), new UserAssignedIdentity());
-            var updateOptions = new PatchableVirtualMachineData()
->>>>>>> 63832fba
+            var updateOptions = new PatchableVirtualMachineData()
             {
                 Identity = identity
             };
@@ -170,13 +155,8 @@
 
             var identity = new ManagedServiceIdentity(ManagedServiceIdentityType.SystemAssignedUserAssigned);
             var userAssignedIdentity = await CreateUserAssignedIdentityAsync();
-<<<<<<< HEAD
             identity.UserAssignedIdentities.Add(userAssignedIdentity.Id, new UserAssignedIdentity());
-            var updateOptions = new VirtualMachineUpdateOptions()
-=======
-            identity.UserAssignedIdentities.Add(userAssignedIdentity.Id.ToString(), new UserAssignedIdentity());
-            var updateOptions = new PatchableVirtualMachineData()
->>>>>>> 63832fba
+            var updateOptions = new PatchableVirtualMachineData()
             {
                 Identity = identity
             };
@@ -234,13 +214,8 @@
 
             var identity = new ManagedServiceIdentity(ManagedServiceIdentityType.UserAssigned);
             var userAssignedIdentity = await CreateUserAssignedIdentityAsync();
-<<<<<<< HEAD
             identity.UserAssignedIdentities.Add(userAssignedIdentity.Id, new UserAssignedIdentity());
-            var updateOptions = new VirtualMachineUpdateOptions()
-=======
-            identity.UserAssignedIdentities.Add(userAssignedIdentity.Id.ToString(), new UserAssignedIdentity());
-            var updateOptions = new PatchableVirtualMachineData()
->>>>>>> 63832fba
+            var updateOptions = new PatchableVirtualMachineData()
             {
                 Identity = identity
             };
@@ -271,13 +246,8 @@
 
             var identity = new ManagedServiceIdentity(ManagedServiceIdentityType.SystemAssignedUserAssigned);
             var userAssignedIdentity = await CreateUserAssignedIdentityAsync();
-<<<<<<< HEAD
             identity.UserAssignedIdentities.Add(userAssignedIdentity.Id, new UserAssignedIdentity());
-            var updateOptions = new VirtualMachineUpdateOptions()
-=======
-            identity.UserAssignedIdentities.Add(userAssignedIdentity.Id.ToString(), new UserAssignedIdentity());
-            var updateOptions = new PatchableVirtualMachineData()
->>>>>>> 63832fba
+            var updateOptions = new PatchableVirtualMachineData()
             {
                 Identity = identity
             };
@@ -299,13 +269,8 @@
             var input = ResourceDataHelper.GetBasicLinuxVirtualMachineData(DefaultLocation, vmName, nic.Id);
             input.Identity = new ManagedServiceIdentity(ManagedServiceIdentityType.UserAssigned);
             var userAssignedIdentity = await CreateUserAssignedIdentityAsync();
-<<<<<<< HEAD
-            input.Identity.UserAssignedIdentities.Add(userAssignedIdentity.Id, new UserAssignedIdentity());
-            var lro = await collection.CreateOrUpdateAsync(true, vmName, input);
-=======
-            input.Identity.UserAssignedIdentities.Add(userAssignedIdentity.Id.ToString(), new UserAssignedIdentity());
-            var lro = await collection.CreateOrUpdateAsync(WaitUntil.Completed, vmName, input);
->>>>>>> 63832fba
+            input.Identity.UserAssignedIdentities.Add(userAssignedIdentity.Id, new UserAssignedIdentity());
+            var lro = await collection.CreateOrUpdateAsync(WaitUntil.Completed, vmName, input);
             VirtualMachine virtualMachine = lro.Value;
             Assert.AreEqual(vmName, virtualMachine.Data.Name);
             Assert.AreEqual(ManagedServiceIdentityType.UserAssigned, virtualMachine.Data.Identity.ManagedServiceIdentityType);
@@ -333,13 +298,8 @@
             var input = ResourceDataHelper.GetBasicLinuxVirtualMachineData(DefaultLocation, vmName, nic.Id);
             input.Identity = new ManagedServiceIdentity(ManagedServiceIdentityType.UserAssigned);
             var userAssignedIdentity = await CreateUserAssignedIdentityAsync();
-<<<<<<< HEAD
-            input.Identity.UserAssignedIdentities.Add(userAssignedIdentity.Id, new UserAssignedIdentity());
-            var lro = await collection.CreateOrUpdateAsync(true, vmName, input);
-=======
-            input.Identity.UserAssignedIdentities.Add(userAssignedIdentity.Id.ToString(), new UserAssignedIdentity());
-            var lro = await collection.CreateOrUpdateAsync(WaitUntil.Completed, vmName, input);
->>>>>>> 63832fba
+            input.Identity.UserAssignedIdentities.Add(userAssignedIdentity.Id, new UserAssignedIdentity());
+            var lro = await collection.CreateOrUpdateAsync(WaitUntil.Completed, vmName, input);
             VirtualMachine virtualMachine = lro.Value;
             Assert.AreEqual(vmName, virtualMachine.Data.Name);
             Assert.AreEqual(ManagedServiceIdentityType.UserAssigned, virtualMachine.Data.Identity.ManagedServiceIdentityType);
@@ -369,13 +329,8 @@
             var input = ResourceDataHelper.GetBasicLinuxVirtualMachineData(DefaultLocation, vmName, nic.Id);
             input.Identity = new ManagedServiceIdentity(ManagedServiceIdentityType.UserAssigned);
             var userAssignedIdentity = await CreateUserAssignedIdentityAsync();
-<<<<<<< HEAD
-            input.Identity.UserAssignedIdentities.Add(userAssignedIdentity.Id, new UserAssignedIdentity());
-            var lro = await collection.CreateOrUpdateAsync(true, vmName, input);
-=======
-            input.Identity.UserAssignedIdentities.Add(userAssignedIdentity.Id.ToString(), new UserAssignedIdentity());
-            var lro = await collection.CreateOrUpdateAsync(WaitUntil.Completed, vmName, input);
->>>>>>> 63832fba
+            input.Identity.UserAssignedIdentities.Add(userAssignedIdentity.Id, new UserAssignedIdentity());
+            var lro = await collection.CreateOrUpdateAsync(WaitUntil.Completed, vmName, input);
             VirtualMachine virtualMachine = lro.Value;
             Assert.AreEqual(vmName, virtualMachine.Data.Name);
             Assert.AreEqual(ManagedServiceIdentityType.UserAssigned, virtualMachine.Data.Identity.ManagedServiceIdentityType);
@@ -406,13 +361,8 @@
             var input = ResourceDataHelper.GetBasicLinuxVirtualMachineData(DefaultLocation, vmName, nic.Id);
             input.Identity = new ManagedServiceIdentity(ManagedServiceIdentityType.UserAssigned);
             var userAssignedIdentity = await CreateUserAssignedIdentityAsync();
-<<<<<<< HEAD
-            input.Identity.UserAssignedIdentities.Add(userAssignedIdentity.Id, new UserAssignedIdentity());
-            var lro = await collection.CreateOrUpdateAsync(true, vmName, input);
-=======
-            input.Identity.UserAssignedIdentities.Add(userAssignedIdentity.Id.ToString(), new UserAssignedIdentity());
-            var lro = await collection.CreateOrUpdateAsync(WaitUntil.Completed, vmName, input);
->>>>>>> 63832fba
+            input.Identity.UserAssignedIdentities.Add(userAssignedIdentity.Id, new UserAssignedIdentity());
+            var lro = await collection.CreateOrUpdateAsync(WaitUntil.Completed, vmName, input);
             VirtualMachine virtualMachine = lro.Value;
             Assert.AreEqual(vmName, virtualMachine.Data.Name);
             Assert.AreEqual(ManagedServiceIdentityType.UserAssigned, virtualMachine.Data.Identity.ManagedServiceIdentityType);
@@ -423,13 +373,8 @@
             // With JSON Merge Patch, we only need to put the identity to add in the dictionary for update operation.
             var identity2 = new ManagedServiceIdentity(ManagedServiceIdentityType.UserAssigned);
             var userAssignedIdentity2 = await CreateUserAssignedIdentityAsync();
-<<<<<<< HEAD
             identity2.UserAssignedIdentities.Add(userAssignedIdentity2.Id, new UserAssignedIdentity());
-            var updateOptions = new VirtualMachineUpdateOptions()
-=======
-            identity2.UserAssignedIdentities.Add(userAssignedIdentity2.Id.ToString(), new UserAssignedIdentity());
-            var updateOptions = new PatchableVirtualMachineData()
->>>>>>> 63832fba
+            var updateOptions = new PatchableVirtualMachineData()
             {
                 Identity = identity2
             };
@@ -453,13 +398,8 @@
             var input = ResourceDataHelper.GetBasicLinuxVirtualMachineData(DefaultLocation, vmName, nic.Id);
             input.Identity = new ManagedServiceIdentity(ManagedServiceIdentityType.UserAssigned);
             var userAssignedIdentity = await CreateUserAssignedIdentityAsync();
-<<<<<<< HEAD
-            input.Identity.UserAssignedIdentities.Add(userAssignedIdentity.Id, new UserAssignedIdentity());
-            var lro = await collection.CreateOrUpdateAsync(true, vmName, input);
-=======
-            input.Identity.UserAssignedIdentities.Add(userAssignedIdentity.Id.ToString(), new UserAssignedIdentity());
-            var lro = await collection.CreateOrUpdateAsync(WaitUntil.Completed, vmName, input);
->>>>>>> 63832fba
+            input.Identity.UserAssignedIdentities.Add(userAssignedIdentity.Id, new UserAssignedIdentity());
+            var lro = await collection.CreateOrUpdateAsync(WaitUntil.Completed, vmName, input);
             VirtualMachine virtualMachine = lro.Value;
             Assert.AreEqual(vmName, virtualMachine.Data.Name);
             Assert.AreEqual(ManagedServiceIdentityType.UserAssigned, virtualMachine.Data.Identity.ManagedServiceIdentityType);
@@ -469,13 +409,8 @@
 
             // With JSON Merge Patch, we only need to put the identity to add in the dictionary for update operation.
             var identity = new ManagedServiceIdentity(ManagedServiceIdentityType.None);
-<<<<<<< HEAD
             identity.UserAssignedIdentities.Add(userAssignedIdentity.Id, null);
-            var updateOptions = new VirtualMachineUpdateOptions()
-=======
-            identity.UserAssignedIdentities.Add(userAssignedIdentity.Id.ToString(), null);
-            var updateOptions = new PatchableVirtualMachineData()
->>>>>>> 63832fba
+            var updateOptions = new PatchableVirtualMachineData()
             {
                 Identity = identity
             };
@@ -496,13 +431,8 @@
             var userAssignedIdentity1 = await CreateUserAssignedIdentityAsync();
             input.Identity.UserAssignedIdentities.Add(userAssignedIdentity1.Id, new UserAssignedIdentity());
             var userAssignedIdentity2 = await CreateUserAssignedIdentityAsync();
-<<<<<<< HEAD
             input.Identity.UserAssignedIdentities.Add(userAssignedIdentity2.Id, new UserAssignedIdentity());
-            var lro = await collection.CreateOrUpdateAsync(true, vmName, input);
-=======
-            input.Identity.UserAssignedIdentities.Add(userAssignedIdentity2.Id.ToString(), new UserAssignedIdentity());
-            var lro = await collection.CreateOrUpdateAsync(WaitUntil.Completed, vmName, input);
->>>>>>> 63832fba
+            var lro = await collection.CreateOrUpdateAsync(WaitUntil.Completed, vmName, input);
             VirtualMachine virtualMachine = lro.Value;
             Assert.AreEqual(vmName, virtualMachine.Data.Name);
             Assert.AreEqual(ManagedServiceIdentityType.UserAssigned, virtualMachine.Data.Identity.ManagedServiceIdentityType);
@@ -513,13 +443,8 @@
 
             // With JSON Merge Patch, we can use null to delete an identity from the dictionary.
             var identity = new ManagedServiceIdentity(ManagedServiceIdentityType.UserAssigned);
-<<<<<<< HEAD
             identity.UserAssignedIdentities.Add(userAssignedIdentity1.Id, null);
-            var updateOptions = new VirtualMachineUpdateOptions()
-=======
-            identity.UserAssignedIdentities.Add(userAssignedIdentity1.Id.ToString(), null);
-            var updateOptions = new PatchableVirtualMachineData()
->>>>>>> 63832fba
+            var updateOptions = new PatchableVirtualMachineData()
             {
                 Identity = identity
             };
@@ -542,13 +467,8 @@
             var input = ResourceDataHelper.GetBasicLinuxVirtualMachineData(DefaultLocation, vmName, nic.Id);
             input.Identity = new ManagedServiceIdentity(ManagedServiceIdentityType.SystemAssignedUserAssigned);
             var userAssignedIdentity = await CreateUserAssignedIdentityAsync();
-<<<<<<< HEAD
-            input.Identity.UserAssignedIdentities.Add(userAssignedIdentity.Id, new UserAssignedIdentity());
-            var lro = await collection.CreateOrUpdateAsync(true, vmName, input);
-=======
-            input.Identity.UserAssignedIdentities.Add(userAssignedIdentity.Id.ToString(), new UserAssignedIdentity());
-            var lro = await collection.CreateOrUpdateAsync(WaitUntil.Completed, vmName, input);
->>>>>>> 63832fba
+            input.Identity.UserAssignedIdentities.Add(userAssignedIdentity.Id, new UserAssignedIdentity());
+            var lro = await collection.CreateOrUpdateAsync(WaitUntil.Completed, vmName, input);
             VirtualMachine virtualMachine = lro.Value;
             Assert.AreEqual(vmName, virtualMachine.Data.Name);
             Assert.AreEqual(ManagedServiceIdentityType.SystemAssignedUserAssigned, virtualMachine.Data.Identity.ManagedServiceIdentityType);
@@ -576,13 +496,8 @@
             var input = ResourceDataHelper.GetBasicLinuxVirtualMachineData(DefaultLocation, vmName, nic.Id);
             input.Identity = new ManagedServiceIdentity(ManagedServiceIdentityType.SystemAssignedUserAssigned);
             var userAssignedIdentity = await CreateUserAssignedIdentityAsync();
-<<<<<<< HEAD
-            input.Identity.UserAssignedIdentities.Add(userAssignedIdentity.Id, new UserAssignedIdentity());
-            var lro = await collection.CreateOrUpdateAsync(true, vmName, input);
-=======
-            input.Identity.UserAssignedIdentities.Add(userAssignedIdentity.Id.ToString(), new UserAssignedIdentity());
-            var lro = await collection.CreateOrUpdateAsync(WaitUntil.Completed, vmName, input);
->>>>>>> 63832fba
+            input.Identity.UserAssignedIdentities.Add(userAssignedIdentity.Id, new UserAssignedIdentity());
+            var lro = await collection.CreateOrUpdateAsync(WaitUntil.Completed, vmName, input);
             VirtualMachine virtualMachine = lro.Value;
             Assert.AreEqual(vmName, virtualMachine.Data.Name);
             Assert.AreEqual(ManagedServiceIdentityType.SystemAssignedUserAssigned, virtualMachine.Data.Identity.ManagedServiceIdentityType);
@@ -612,13 +527,8 @@
             var input = ResourceDataHelper.GetBasicLinuxVirtualMachineData(DefaultLocation, vmName, nic.Id);
             input.Identity = new ManagedServiceIdentity(ManagedServiceIdentityType.SystemAssignedUserAssigned);
             var userAssignedIdentity = await CreateUserAssignedIdentityAsync();
-<<<<<<< HEAD
-            input.Identity.UserAssignedIdentities.Add(userAssignedIdentity.Id, new UserAssignedIdentity());
-            var lro = await collection.CreateOrUpdateAsync(true, vmName, input);
-=======
-            input.Identity.UserAssignedIdentities.Add(userAssignedIdentity.Id.ToString(), new UserAssignedIdentity());
-            var lro = await collection.CreateOrUpdateAsync(WaitUntil.Completed, vmName, input);
->>>>>>> 63832fba
+            input.Identity.UserAssignedIdentities.Add(userAssignedIdentity.Id, new UserAssignedIdentity());
+            var lro = await collection.CreateOrUpdateAsync(WaitUntil.Completed, vmName, input);
             VirtualMachine virtualMachine = lro.Value;
             Assert.AreEqual(vmName, virtualMachine.Data.Name);
             Assert.AreEqual(ManagedServiceIdentityType.SystemAssignedUserAssigned, virtualMachine.Data.Identity.ManagedServiceIdentityType);
