--- conflicted
+++ resolved
@@ -19,7 +19,7 @@
         [Ignore("Only validating compilation of examples")]
         public async Task Get_GetACommunityGalleryImageVersion()
         {
-            // Generated from example definition: specification/compute/resource-manager/Microsoft.Compute/GalleryRP/stable/2024-03-03/examples/communityGalleryExamples/CommunityGalleryImageVersion_Get.json
+            // Generated from example definition: specification/compute/resource-manager/Microsoft.Compute/GalleryRP/stable/2023-07-03/examples/communityGalleryExamples/CommunityGalleryImageVersion_Get.json
             // this example is just showing the usage of "CommunityGalleryImageVersions_Get" operation, for the dependent resources, they will have to be created separately.
 
             // get your azure access token, for more details of how Azure SDK get your access token, please refer to https://learn.microsoft.com/en-us/dotnet/azure/sdk/authentication?tabs=command-line
@@ -54,13 +54,8 @@
         [Ignore("Only validating compilation of examples")]
         public async Task GetAll_ListCommunityGalleryImageVersions()
         {
-<<<<<<< HEAD
-            // Generated from example definition: specification/compute/resource-manager/Microsoft.Compute/GalleryRP/stable/2024-03-03/examples/communityGalleryExamples/CommunityGalleryImageVersion_Get.json
-            // this example is just showing the usage of "CommunityGalleryImageVersions_Get" operation, for the dependent resources, they will have to be created separately.
-=======
             // Generated from example definition: specification/compute/resource-manager/Microsoft.Compute/GalleryRP/stable/2023-07-03/examples/communityGalleryExamples/CommunityGalleryImageVersion_List.json
             // this example is just showing the usage of "CommunityGalleryImageVersions_List" operation, for the dependent resources, they will have to be created separately.
->>>>>>> 40f2b246
 
             // get your azure access token, for more details of how Azure SDK get your access token, please refer to https://learn.microsoft.com/en-us/dotnet/azure/sdk/authentication?tabs=command-line
             TokenCredential cred = new DefaultAzureCredential();
@@ -96,7 +91,7 @@
         [Ignore("Only validating compilation of examples")]
         public async Task Exists_GetACommunityGalleryImageVersion()
         {
-            // Generated from example definition: specification/compute/resource-manager/Microsoft.Compute/GalleryRP/stable/2024-03-03/examples/communityGalleryExamples/CommunityGalleryImageVersion_Get.json
+            // Generated from example definition: specification/compute/resource-manager/Microsoft.Compute/GalleryRP/stable/2023-07-03/examples/communityGalleryExamples/CommunityGalleryImageVersion_Get.json
             // this example is just showing the usage of "CommunityGalleryImageVersions_Get" operation, for the dependent resources, they will have to be created separately.
 
             // get your azure access token, for more details of how Azure SDK get your access token, please refer to https://learn.microsoft.com/en-us/dotnet/azure/sdk/authentication?tabs=command-line
@@ -127,13 +122,8 @@
         [Ignore("Only validating compilation of examples")]
         public async Task GetIfExists_GetACommunityGalleryImageVersion()
         {
-<<<<<<< HEAD
-            // Generated from example definition: specification/compute/resource-manager/Microsoft.Compute/GalleryRP/stable/2024-03-03/examples/communityGalleryExamples/CommunityGalleryImageVersion_List.json
-            // this example is just showing the usage of "CommunityGalleryImageVersions_List" operation, for the dependent resources, they will have to be created separately.
-=======
             // Generated from example definition: specification/compute/resource-manager/Microsoft.Compute/GalleryRP/stable/2023-07-03/examples/communityGalleryExamples/CommunityGalleryImageVersion_Get.json
             // this example is just showing the usage of "CommunityGalleryImageVersions_Get" operation, for the dependent resources, they will have to be created separately.
->>>>>>> 40f2b246
 
             // get your azure access token, for more details of how Azure SDK get your access token, please refer to https://learn.microsoft.com/en-us/dotnet/azure/sdk/authentication?tabs=command-line
             TokenCredential cred = new DefaultAzureCredential();
