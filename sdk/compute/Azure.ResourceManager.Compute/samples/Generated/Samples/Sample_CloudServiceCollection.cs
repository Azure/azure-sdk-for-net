// Copyright (c) Microsoft Corporation. All rights reserved.
// Licensed under the MIT License.

// <auto-generated/>

#nullable disable

using System;
using System.Threading.Tasks;
using Azure.Core;
using Azure.Identity;
using Azure.ResourceManager.Compute.Models;
using Azure.ResourceManager.Resources;
using NUnit.Framework;

namespace Azure.ResourceManager.Compute.Samples
{
    public partial class Sample_CloudServiceCollection
    {
        [Test]
        [Ignore("Only validating compilation of examples")]
        public async Task CreateOrUpdate_CreateNewCloudServiceWithMultipleRoles()
        {
            // Generated from example definition: specification/compute/resource-manager/Microsoft.Compute/CloudserviceRP/stable/2024-11-04/examples/CloudService_Create_WithMultiRole.json
            // this example is just showing the usage of "CloudServices_CreateOrUpdate" operation, for the dependent resources, they will have to be created separately.

            // get your azure access token, for more details of how Azure SDK get your access token, please refer to https://learn.microsoft.com/en-us/dotnet/azure/sdk/authentication?tabs=command-line
            TokenCredential cred = new DefaultAzureCredential();
            // authenticate your client
            ArmClient client = new ArmClient(cred);

            // this example assumes you already have this ResourceGroupResource created on azure
            // for more information of creating ResourceGroupResource, please refer to the document of ResourceGroupResource
            string subscriptionId = "{subscription-id}";
            string resourceGroupName = "ConstosoRG";
            ResourceIdentifier resourceGroupResourceId = ResourceGroupResource.CreateResourceIdentifier(subscriptionId, resourceGroupName);
            ResourceGroupResource resourceGroupResource = client.GetResourceGroupResource(resourceGroupResourceId);

            // get the collection of this CloudServiceResource
            CloudServiceCollection collection = resourceGroupResource.GetCloudServices();

            // invoke the operation
            string cloudServiceName = "{cs-name}";
            CloudServiceData data = new CloudServiceData(new AzureLocation("westus"))
            {
                PackageUri = new Uri("{PackageUrl}"),
                Configuration = "{ServiceConfiguration}",
                UpgradeMode = CloudServiceUpgradeMode.Auto,
                Roles = {new CloudServiceRoleProfileProperties
{
Name = "ContosoFrontend",
Sku = new CloudServiceRoleSku
{
Name = "Standard_D1_v2",
Tier = "Standard",
Capacity = 1L,
},
}, new CloudServiceRoleProfileProperties
{
Name = "ContosoBackend",
Sku = new CloudServiceRoleSku
{
Name = "Standard_D1_v2",
Tier = "Standard",
Capacity = 1L,
},
}},
                NetworkProfile = new CloudServiceNetworkProfile
                {
                    LoadBalancerConfigurations = {new CloudServiceLoadBalancerConfiguration("contosolb", new LoadBalancerFrontendIPConfiguration[]
{
new LoadBalancerFrontendIPConfiguration("contosofe")
{
PublicIPAddressId = new ResourceIdentifier("/subscriptions/{subscription-id}/resourceGroups/ConstosoRG/providers/Microsoft.Network/publicIPAddresses/contosopublicip"),
}
})},
                },
            };
            ArmOperation<CloudServiceResource> lro = await collection.CreateOrUpdateAsync(WaitUntil.Completed, cloudServiceName, data);
            CloudServiceResource result = lro.Value;

            // the variable result is a resource, you could call other operations on this instance as well
            // but just for demo, we get its data from this resource instance
            CloudServiceData resourceData = result.Data;
            // for demo we just print out the id
            Console.WriteLine($"Succeeded on id: {resourceData.Id}");
        }

        [Test]
        [Ignore("Only validating compilation of examples")]
        public async Task CreateOrUpdate_CreateNewCloudServiceWithMultipleRolesInASpecificAvailabilityZone()
        {
            // Generated from example definition: specification/compute/resource-manager/Microsoft.Compute/CloudserviceRP/stable/2024-11-04/examples/CloudService_Create_WithMultiRole_WithZones.json
            // this example is just showing the usage of "CloudServices_CreateOrUpdate" operation, for the dependent resources, they will have to be created separately.

            // get your azure access token, for more details of how Azure SDK get your access token, please refer to https://learn.microsoft.com/en-us/dotnet/azure/sdk/authentication?tabs=command-line
            TokenCredential cred = new DefaultAzureCredential();
            // authenticate your client
            ArmClient client = new ArmClient(cred);

            // this example assumes you already have this ResourceGroupResource created on azure
            // for more information of creating ResourceGroupResource, please refer to the document of ResourceGroupResource
            string subscriptionId = "{subscription-id}";
            string resourceGroupName = "ConstosoRG";
            ResourceIdentifier resourceGroupResourceId = ResourceGroupResource.CreateResourceIdentifier(subscriptionId, resourceGroupName);
            ResourceGroupResource resourceGroupResource = client.GetResourceGroupResource(resourceGroupResourceId);

            // get the collection of this CloudServiceResource
            CloudServiceCollection collection = resourceGroupResource.GetCloudServices();

            // invoke the operation
            string cloudServiceName = "{cs-name}";
            CloudServiceData data = new CloudServiceData(new AzureLocation("westus"))
            {
                Zones = { "1" },
                PackageUri = new Uri("{PackageUrl}"),
                Configuration = "{ServiceConfiguration}",
                UpgradeMode = CloudServiceUpgradeMode.Auto,
                Roles = {new CloudServiceRoleProfileProperties
{
Name = "ContosoFrontend",
Sku = new CloudServiceRoleSku
{
Name = "Standard_D1_v2",
Tier = "Standard",
Capacity = 1L,
},
}, new CloudServiceRoleProfileProperties
{
Name = "ContosoBackend",
Sku = new CloudServiceRoleSku
{
Name = "Standard_D1_v2",
Tier = "Standard",
Capacity = 1L,
},
}},
                NetworkProfile = new CloudServiceNetworkProfile
                {
                    LoadBalancerConfigurations = {new CloudServiceLoadBalancerConfiguration("contosolb", new LoadBalancerFrontendIPConfiguration[]
{
new LoadBalancerFrontendIPConfiguration("contosofe")
{
PublicIPAddressId = new ResourceIdentifier("/subscriptions/{subscription-id}/resourceGroups/ConstosoRG/providers/Microsoft.Network/publicIPAddresses/contosopublicip"),
}
})},
                },
            };
            ArmOperation<CloudServiceResource> lro = await collection.CreateOrUpdateAsync(WaitUntil.Completed, cloudServiceName, data);
            CloudServiceResource result = lro.Value;

            // the variable result is a resource, you could call other operations on this instance as well
            // but just for demo, we get its data from this resource instance
            CloudServiceData resourceData = result.Data;
            // for demo we just print out the id
            Console.WriteLine($"Succeeded on id: {resourceData.Id}");
        }

        [Test]
        [Ignore("Only validating compilation of examples")]
        public async Task CreateOrUpdate_CreateNewCloudServiceWithSingleRole()
        {
            // Generated from example definition: specification/compute/resource-manager/Microsoft.Compute/CloudserviceRP/stable/2024-11-04/examples/CloudService_Create_WithSingleRole.json
            // this example is just showing the usage of "CloudServices_CreateOrUpdate" operation, for the dependent resources, they will have to be created separately.

            // get your azure access token, for more details of how Azure SDK get your access token, please refer to https://learn.microsoft.com/en-us/dotnet/azure/sdk/authentication?tabs=command-line
            TokenCredential cred = new DefaultAzureCredential();
            // authenticate your client
            ArmClient client = new ArmClient(cred);

            // this example assumes you already have this ResourceGroupResource created on azure
            // for more information of creating ResourceGroupResource, please refer to the document of ResourceGroupResource
            string subscriptionId = "{subscription-id}";
            string resourceGroupName = "ConstosoRG";
            ResourceIdentifier resourceGroupResourceId = ResourceGroupResource.CreateResourceIdentifier(subscriptionId, resourceGroupName);
            ResourceGroupResource resourceGroupResource = client.GetResourceGroupResource(resourceGroupResourceId);

            // get the collection of this CloudServiceResource
            CloudServiceCollection collection = resourceGroupResource.GetCloudServices();

            // invoke the operation
            string cloudServiceName = "{cs-name}";
            CloudServiceData data = new CloudServiceData(new AzureLocation("westus"))
            {
                PackageUri = new Uri("{PackageUrl}"),
                Configuration = "{ServiceConfiguration}",
                UpgradeMode = CloudServiceUpgradeMode.Auto,
                Roles = {new CloudServiceRoleProfileProperties
{
Name = "ContosoFrontend",
Sku = new CloudServiceRoleSku
{
Name = "Standard_D1_v2",
Tier = "Standard",
Capacity = 1L,
},
}},
                NetworkProfile = new CloudServiceNetworkProfile
                {
                    LoadBalancerConfigurations = {new CloudServiceLoadBalancerConfiguration("myLoadBalancer", new LoadBalancerFrontendIPConfiguration[]
{
new LoadBalancerFrontendIPConfiguration("myfe")
{
PublicIPAddressId = new ResourceIdentifier("/subscriptions/{subscription-id}/resourceGroups/ConstosoRG/providers/Microsoft.Network/publicIPAddresses/myPublicIP"),
}
})},
                },
            };
            ArmOperation<CloudServiceResource> lro = await collection.CreateOrUpdateAsync(WaitUntil.Completed, cloudServiceName, data);
            CloudServiceResource result = lro.Value;

            // the variable result is a resource, you could call other operations on this instance as well
            // but just for demo, we get its data from this resource instance
            CloudServiceData resourceData = result.Data;
            // for demo we just print out the id
            Console.WriteLine($"Succeeded on id: {resourceData.Id}");
        }

        [Test]
        [Ignore("Only validating compilation of examples")]
        public async Task CreateOrUpdate_CreateNewCloudServiceWithSingleRoleAndCertificateFromKeyVault()
        {
            // Generated from example definition: specification/compute/resource-manager/Microsoft.Compute/CloudserviceRP/stable/2024-11-04/examples/CloudService_Create_WithSingleRoleAndCertificate.json
            // this example is just showing the usage of "CloudServices_CreateOrUpdate" operation, for the dependent resources, they will have to be created separately.

            // get your azure access token, for more details of how Azure SDK get your access token, please refer to https://learn.microsoft.com/en-us/dotnet/azure/sdk/authentication?tabs=command-line
            TokenCredential cred = new DefaultAzureCredential();
            // authenticate your client
            ArmClient client = new ArmClient(cred);

            // this example assumes you already have this ResourceGroupResource created on azure
            // for more information of creating ResourceGroupResource, please refer to the document of ResourceGroupResource
            string subscriptionId = "{subscription-id}";
            string resourceGroupName = "ConstosoRG";
            ResourceIdentifier resourceGroupResourceId = ResourceGroupResource.CreateResourceIdentifier(subscriptionId, resourceGroupName);
            ResourceGroupResource resourceGroupResource = client.GetResourceGroupResource(resourceGroupResourceId);

            // get the collection of this CloudServiceResource
            CloudServiceCollection collection = resourceGroupResource.GetCloudServices();

            // invoke the operation
            string cloudServiceName = "{cs-name}";
            CloudServiceData data = new CloudServiceData(new AzureLocation("westus"))
            {
                PackageUri = new Uri("{PackageUrl}"),
                Configuration = "{ServiceConfiguration}",
                UpgradeMode = CloudServiceUpgradeMode.Auto,
                Roles = {new CloudServiceRoleProfileProperties
{
Name = "ContosoFrontend",
Sku = new CloudServiceRoleSku
{
Name = "Standard_D1_v2",
Tier = "Standard",
Capacity = 1L,
},
}},
                OSSecrets = {new CloudServiceVaultSecretGroup
{
SourceVaultId = new ResourceIdentifier("/subscriptions/{subscription-id}/resourceGroups/ConstosoRG/providers/Microsoft.KeyVault/vaults/{keyvault-name}"),
VaultCertificates = {new CloudServiceVaultCertificate
{
CertificateUri = new Uri("https://{keyvault-name}.vault.azure.net:443/secrets/ContosoCertificate/{secret-id}"),
<<<<<<< HEAD
=======
IsBootstrapCertificate = true,
>>>>>>> f2036db0
}},
}},
                NetworkProfile = new CloudServiceNetworkProfile
                {
                    LoadBalancerConfigurations = {new CloudServiceLoadBalancerConfiguration("contosolb", new LoadBalancerFrontendIPConfiguration[]
{
new LoadBalancerFrontendIPConfiguration("contosofe")
{
PublicIPAddressId = new ResourceIdentifier("/subscriptions/{subscription-id}/resourceGroups/ConstosoRG/providers/Microsoft.Network/publicIPAddresses/contosopublicip"),
}
})},
                },
            };
            ArmOperation<CloudServiceResource> lro = await collection.CreateOrUpdateAsync(WaitUntil.Completed, cloudServiceName, data);
            CloudServiceResource result = lro.Value;

            // the variable result is a resource, you could call other operations on this instance as well
            // but just for demo, we get its data from this resource instance
            CloudServiceData resourceData = result.Data;
            // for demo we just print out the id
            Console.WriteLine($"Succeeded on id: {resourceData.Id}");
        }

        [Test]
        [Ignore("Only validating compilation of examples")]
        public async Task CreateOrUpdate_CreateNewCloudServiceWithSingleRoleAndRDPExtension()
        {
            // Generated from example definition: specification/compute/resource-manager/Microsoft.Compute/CloudserviceRP/stable/2024-11-04/examples/CloudService_Create_WithSingleRoleAndRDP.json
            // this example is just showing the usage of "CloudServices_CreateOrUpdate" operation, for the dependent resources, they will have to be created separately.

            // get your azure access token, for more details of how Azure SDK get your access token, please refer to https://learn.microsoft.com/en-us/dotnet/azure/sdk/authentication?tabs=command-line
            TokenCredential cred = new DefaultAzureCredential();
            // authenticate your client
            ArmClient client = new ArmClient(cred);

            // this example assumes you already have this ResourceGroupResource created on azure
            // for more information of creating ResourceGroupResource, please refer to the document of ResourceGroupResource
            string subscriptionId = "{subscription-id}";
            string resourceGroupName = "ConstosoRG";
            ResourceIdentifier resourceGroupResourceId = ResourceGroupResource.CreateResourceIdentifier(subscriptionId, resourceGroupName);
            ResourceGroupResource resourceGroupResource = client.GetResourceGroupResource(resourceGroupResourceId);

            // get the collection of this CloudServiceResource
            CloudServiceCollection collection = resourceGroupResource.GetCloudServices();

            // invoke the operation
            string cloudServiceName = "{cs-name}";
            CloudServiceData data = new CloudServiceData(new AzureLocation("westus"))
            {
                PackageUri = new Uri("{PackageUrl}"),
                Configuration = "{ServiceConfiguration}",
                UpgradeMode = CloudServiceUpgradeMode.Auto,
                Roles = {new CloudServiceRoleProfileProperties
{
Name = "ContosoFrontend",
Sku = new CloudServiceRoleSku
{
Name = "Standard_D1_v2",
Tier = "Standard",
Capacity = 1L,
},
}},
                NetworkProfile = new CloudServiceNetworkProfile
                {
                    LoadBalancerConfigurations = {new CloudServiceLoadBalancerConfiguration("contosolb", new LoadBalancerFrontendIPConfiguration[]
{
new LoadBalancerFrontendIPConfiguration("contosofe")
{
PublicIPAddressId = new ResourceIdentifier("/subscriptions/{subscription-id}/resourceGroups/ConstosoRG/providers/Microsoft.Network/publicIPAddresses/contosopublicip"),
}
})},
                },
                Extensions = {new CloudServiceExtension
{
Name = "RDPExtension",
Publisher = "Microsoft.Windows.Azure.Extensions",
CloudServiceExtensionPropertiesType = "RDP",
TypeHandlerVersion = "1.2",
AutoUpgradeMinorVersion = false,
Settings = BinaryData.FromObjectAsJson("<PublicConfig><UserName>UserAzure</UserName><Expiration>10/22/2021 15:05:45</Expiration></PublicConfig>"),
ProtectedSettings = BinaryData.FromObjectAsJson("<PrivateConfig><Password>{password}</Password></PrivateConfig>"),
}},
            };
            ArmOperation<CloudServiceResource> lro = await collection.CreateOrUpdateAsync(WaitUntil.Completed, cloudServiceName, data);
            CloudServiceResource result = lro.Value;

            // the variable result is a resource, you could call other operations on this instance as well
            // but just for demo, we get its data from this resource instance
            CloudServiceData resourceData = result.Data;
            // for demo we just print out the id
            Console.WriteLine($"Succeeded on id: {resourceData.Id}");
        }

        [Test]
        [Ignore("Only validating compilation of examples")]
        public async Task Get_GetCloudServiceWithMultipleRolesAndRDPExtension()
        {
            // Generated from example definition: specification/compute/resource-manager/Microsoft.Compute/CloudserviceRP/stable/2024-11-04/examples/CloudService_Get_WithMultiRoleAndRDP.json
            // this example is just showing the usage of "CloudServices_Get" operation, for the dependent resources, they will have to be created separately.

            // get your azure access token, for more details of how Azure SDK get your access token, please refer to https://learn.microsoft.com/en-us/dotnet/azure/sdk/authentication?tabs=command-line
            TokenCredential cred = new DefaultAzureCredential();
            // authenticate your client
            ArmClient client = new ArmClient(cred);

            // this example assumes you already have this ResourceGroupResource created on azure
            // for more information of creating ResourceGroupResource, please refer to the document of ResourceGroupResource
            string subscriptionId = "{subscription-id}";
            string resourceGroupName = "ConstosoRG";
            ResourceIdentifier resourceGroupResourceId = ResourceGroupResource.CreateResourceIdentifier(subscriptionId, resourceGroupName);
            ResourceGroupResource resourceGroupResource = client.GetResourceGroupResource(resourceGroupResourceId);

            // get the collection of this CloudServiceResource
            CloudServiceCollection collection = resourceGroupResource.GetCloudServices();

            // invoke the operation
            string cloudServiceName = "{cs-name}";
            CloudServiceResource result = await collection.GetAsync(cloudServiceName);

            // the variable result is a resource, you could call other operations on this instance as well
            // but just for demo, we get its data from this resource instance
            CloudServiceData resourceData = result.Data;
            // for demo we just print out the id
            Console.WriteLine($"Succeeded on id: {resourceData.Id}");
        }

        [Test]
        [Ignore("Only validating compilation of examples")]
        public async Task GetAll_ListCloudServicesInAResourceGroup()
        {
<<<<<<< HEAD
            // Generated from example definition: specification/compute/resource-manager/Microsoft.Compute/CloudserviceRP/stable/2022-09-04/examples/CloudService_List_ByResourceGroup.json
=======
            // Generated from example definition: specification/compute/resource-manager/Microsoft.Compute/CloudserviceRP/stable/2024-11-04/examples/CloudService_List_ByResourceGroup.json
>>>>>>> f2036db0
            // this example is just showing the usage of "CloudServices_List" operation, for the dependent resources, they will have to be created separately.

            // get your azure access token, for more details of how Azure SDK get your access token, please refer to https://learn.microsoft.com/en-us/dotnet/azure/sdk/authentication?tabs=command-line
            TokenCredential cred = new DefaultAzureCredential();
            // authenticate your client
            ArmClient client = new ArmClient(cred);

            // this example assumes you already have this ResourceGroupResource created on azure
            // for more information of creating ResourceGroupResource, please refer to the document of ResourceGroupResource
            string subscriptionId = "{subscription-id}";
            string resourceGroupName = "ConstosoRG";
            ResourceIdentifier resourceGroupResourceId = ResourceGroupResource.CreateResourceIdentifier(subscriptionId, resourceGroupName);
            ResourceGroupResource resourceGroupResource = client.GetResourceGroupResource(resourceGroupResourceId);

            // get the collection of this CloudServiceResource
            CloudServiceCollection collection = resourceGroupResource.GetCloudServices();

            // invoke the operation and iterate over the result
            await foreach (CloudServiceResource item in collection.GetAllAsync())
            {
                // the variable item is a resource, you could call other operations on this instance as well
                // but just for demo, we get its data from this resource instance
                CloudServiceData resourceData = item.Data;
                // for demo we just print out the id
                Console.WriteLine($"Succeeded on id: {resourceData.Id}");
            }

            Console.WriteLine("Succeeded");
        }

        [Test]
        [Ignore("Only validating compilation of examples")]
        public async Task Exists_GetCloudServiceWithMultipleRolesAndRDPExtension()
        {
            // Generated from example definition: specification/compute/resource-manager/Microsoft.Compute/CloudserviceRP/stable/2024-11-04/examples/CloudService_Get_WithMultiRoleAndRDP.json
            // this example is just showing the usage of "CloudServices_Get" operation, for the dependent resources, they will have to be created separately.

            // get your azure access token, for more details of how Azure SDK get your access token, please refer to https://learn.microsoft.com/en-us/dotnet/azure/sdk/authentication?tabs=command-line
            TokenCredential cred = new DefaultAzureCredential();
            // authenticate your client
            ArmClient client = new ArmClient(cred);

            // this example assumes you already have this ResourceGroupResource created on azure
            // for more information of creating ResourceGroupResource, please refer to the document of ResourceGroupResource
            string subscriptionId = "{subscription-id}";
            string resourceGroupName = "ConstosoRG";
            ResourceIdentifier resourceGroupResourceId = ResourceGroupResource.CreateResourceIdentifier(subscriptionId, resourceGroupName);
            ResourceGroupResource resourceGroupResource = client.GetResourceGroupResource(resourceGroupResourceId);

            // get the collection of this CloudServiceResource
            CloudServiceCollection collection = resourceGroupResource.GetCloudServices();

            // invoke the operation
            string cloudServiceName = "{cs-name}";
            bool result = await collection.ExistsAsync(cloudServiceName);

            Console.WriteLine($"Succeeded: {result}");
        }

        [Test]
        [Ignore("Only validating compilation of examples")]
        public async Task GetIfExists_GetCloudServiceWithMultipleRolesAndRDPExtension()
        {
<<<<<<< HEAD
            // Generated from example definition: specification/compute/resource-manager/Microsoft.Compute/CloudserviceRP/stable/2022-09-04/examples/CloudService_Get_WithMultiRoleAndRDP.json
=======
            // Generated from example definition: specification/compute/resource-manager/Microsoft.Compute/CloudserviceRP/stable/2024-11-04/examples/CloudService_Get_WithMultiRoleAndRDP.json
>>>>>>> f2036db0
            // this example is just showing the usage of "CloudServices_Get" operation, for the dependent resources, they will have to be created separately.

            // get your azure access token, for more details of how Azure SDK get your access token, please refer to https://learn.microsoft.com/en-us/dotnet/azure/sdk/authentication?tabs=command-line
            TokenCredential cred = new DefaultAzureCredential();
            // authenticate your client
            ArmClient client = new ArmClient(cred);

            // this example assumes you already have this ResourceGroupResource created on azure
            // for more information of creating ResourceGroupResource, please refer to the document of ResourceGroupResource
            string subscriptionId = "{subscription-id}";
            string resourceGroupName = "ConstosoRG";
            ResourceIdentifier resourceGroupResourceId = ResourceGroupResource.CreateResourceIdentifier(subscriptionId, resourceGroupName);
            ResourceGroupResource resourceGroupResource = client.GetResourceGroupResource(resourceGroupResourceId);

            // get the collection of this CloudServiceResource
            CloudServiceCollection collection = resourceGroupResource.GetCloudServices();

            // invoke the operation
            string cloudServiceName = "{cs-name}";
            NullableResponse<CloudServiceResource> response = await collection.GetIfExistsAsync(cloudServiceName);
            CloudServiceResource result = response.HasValue ? response.Value : null;

            if (result == null)
            {
                Console.WriteLine("Succeeded with null as result");
            }
            else
            {
                // the variable result is a resource, you could call other operations on this instance as well
                // but just for demo, we get its data from this resource instance
                CloudServiceData resourceData = result.Data;
                // for demo we just print out the id
                Console.WriteLine($"Succeeded on id: {resourceData.Id}");
            }
        }
    }
}<|MERGE_RESOLUTION|>--- conflicted
+++ resolved
@@ -261,10 +261,7 @@
 VaultCertificates = {new CloudServiceVaultCertificate
 {
 CertificateUri = new Uri("https://{keyvault-name}.vault.azure.net:443/secrets/ContosoCertificate/{secret-id}"),
-<<<<<<< HEAD
-=======
 IsBootstrapCertificate = true,
->>>>>>> f2036db0
 }},
 }},
                 NetworkProfile = new CloudServiceNetworkProfile
@@ -395,11 +392,7 @@
         [Ignore("Only validating compilation of examples")]
         public async Task GetAll_ListCloudServicesInAResourceGroup()
         {
-<<<<<<< HEAD
-            // Generated from example definition: specification/compute/resource-manager/Microsoft.Compute/CloudserviceRP/stable/2022-09-04/examples/CloudService_List_ByResourceGroup.json
-=======
             // Generated from example definition: specification/compute/resource-manager/Microsoft.Compute/CloudserviceRP/stable/2024-11-04/examples/CloudService_List_ByResourceGroup.json
->>>>>>> f2036db0
             // this example is just showing the usage of "CloudServices_List" operation, for the dependent resources, they will have to be created separately.
 
             // get your azure access token, for more details of how Azure SDK get your access token, please refer to https://learn.microsoft.com/en-us/dotnet/azure/sdk/authentication?tabs=command-line
@@ -463,11 +456,7 @@
         [Ignore("Only validating compilation of examples")]
         public async Task GetIfExists_GetCloudServiceWithMultipleRolesAndRDPExtension()
         {
-<<<<<<< HEAD
-            // Generated from example definition: specification/compute/resource-manager/Microsoft.Compute/CloudserviceRP/stable/2022-09-04/examples/CloudService_Get_WithMultiRoleAndRDP.json
-=======
             // Generated from example definition: specification/compute/resource-manager/Microsoft.Compute/CloudserviceRP/stable/2024-11-04/examples/CloudService_Get_WithMultiRoleAndRDP.json
->>>>>>> f2036db0
             // this example is just showing the usage of "CloudServices_Get" operation, for the dependent resources, they will have to be created separately.
 
             // get your azure access token, for more details of how Azure SDK get your access token, please refer to https://learn.microsoft.com/en-us/dotnet/azure/sdk/authentication?tabs=command-line
