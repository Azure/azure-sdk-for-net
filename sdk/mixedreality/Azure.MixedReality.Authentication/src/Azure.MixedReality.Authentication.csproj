<Project Sdk="Microsoft.NET.Sdk">
  <PropertyGroup>
    <AssemblyTitle>Microsoft Azure Mixed Reality STS Client</AssemblyTitle>
    <Version>1.1.0-beta.1</Version>
<<<<<<< HEAD
    <ApiCompatVersion>1.0.1</ApiCompatVersion>
=======
    <ApiCompatVersion>1.0.0</ApiCompatVersion>
>>>>>>> 658347f5
    <PackageTags>Azure MixedReality</PackageTags>
    <Copyright>© Microsoft Corporation. All rights reserved.</Copyright>
    <Authors>Microsoft</Authors>
    <PackageProjectUrl>https://azure.microsoft.com/topic/mixed-reality/</PackageProjectUrl>
    <TargetFrameworks>$(RequiredTargetFrameworks)</TargetFrameworks>
  </PropertyGroup>

  <ItemGroup>
    <PackageReference Include="Azure.Core" />
    <PackageReference Include="System.IdentityModel.Tokens.Jwt" />
    <PackageReference Include="System.Text.Encodings.Web" />
    <PackageReference Include="System.Text.Json" />
  </ItemGroup>

  <!-- Shared source from Azure.Core -->
  <ItemGroup>
    <Compile Include="$(AzureCoreSharedSources)Argument.cs" Link="Shared\%(RecursiveDir)\%(Filename)%(Extension)" />
    <Compile Include="$(AzureCoreSharedSources)ArrayBufferWriter.cs" Link="Shared\%(RecursiveDir)\%(Filename)%(Extension)" />
    <Compile Include="$(AzureCoreSharedSources)ClientDiagnostics.cs" Link="Shared\%(RecursiveDir)\%(Filename)%(Extension)" />
    <Compile Include="$(AzureCoreSharedSources)ContentTypeUtilities.cs" Link="Shared\%(RecursiveDir)\%(Filename)%(Extension)" />
    <Compile Include="$(AzureCoreSharedSources)DiagnosticScope.cs" Link="Shared\%(RecursiveDir)\%(Filename)%(Extension)" />
    <Compile Include="$(AzureCoreSharedSources)DiagnosticScopeFactory.cs" Link="Shared\%(RecursiveDir)\%(Filename)%(Extension)" />
    <Compile Include="$(AzureCoreSharedSources)HttpMessageSanitizer.cs" Link="Shared\%(RecursiveDir)\%(Filename)%(Extension)" />
    <Compile Include="$(AzureCoreSharedSources)TaskExtensions.cs" Link="Shared\%(RecursiveDir)\%(Filename)%(Extension)" />
    <Compile Include="$(AzureCoreSharedSources)OperationHelpers.cs" Link="Shared\%(RecursiveDir)\%(Filename)%(Extension)" />
    <Compile Include="$(AzureCoreSharedSources)AzureResourceProviderNamespaceAttribute.cs" Link="Shared\%(RecursiveDir)\%(Filename)%(Extension)" />
    <Compile Include="$(AzureMixedRealityAuthenticationSharedSources)\AuthenticationEndpoint.cs" Link="Shared\%(RecursiveDir)\%(Filename)%(Extension)" />
    <Compile Include="$(AzureMixedRealityAuthenticationSharedSources)\MixedRealityAccountKeyCredential.cs" Link="Shared\%(RecursiveDir)\%(Filename)%(Extension)" />
  </ItemGroup>

</Project><|MERGE_RESOLUTION|>--- conflicted
+++ resolved
@@ -2,11 +2,7 @@
   <PropertyGroup>
     <AssemblyTitle>Microsoft Azure Mixed Reality STS Client</AssemblyTitle>
     <Version>1.1.0-beta.1</Version>
-<<<<<<< HEAD
     <ApiCompatVersion>1.0.1</ApiCompatVersion>
-=======
-    <ApiCompatVersion>1.0.0</ApiCompatVersion>
->>>>>>> 658347f5
     <PackageTags>Azure MixedReality</PackageTags>
     <Copyright>© Microsoft Corporation. All rights reserved.</Copyright>
     <Authors>Microsoft</Authors>
