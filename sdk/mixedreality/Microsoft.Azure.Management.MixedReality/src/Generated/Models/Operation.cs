--- conflicted
+++ resolved
@@ -35,15 +35,7 @@
         /// data action</param>
         /// <param name="display">The object that represents the
         /// operation.</param>
-<<<<<<< HEAD
         public Operation(string name = default(string), bool? isDataAction = default(bool?), OperationDisplay display = default(OperationDisplay))
-=======
-        /// <param name="isDataAction">Whether or not this is a data plane
-        /// operation</param>
-        /// <param name="origin">The origin</param>
-        /// <param name="properties">Properties of the operation</param>
-        public Operation(string name = default(string), OperationDisplay display = default(OperationDisplay), bool? isDataAction = default(bool?), string origin = default(string), OperationProperties properties = default(OperationProperties))
->>>>>>> 9bc1ad11
         {
             Name = name;
             IsDataAction = isDataAction;
