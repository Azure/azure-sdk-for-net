// Copyright (c) Microsoft Corporation. All rights reserved.
// Licensed under the MIT License.

// <auto-generated/>

#nullable disable

using System;
using System.Collections;
using System.Collections.Generic;
using System.Globalization;
using System.Linq;
using System.Threading;
using System.Threading.Tasks;
using Azure;
using Azure.Core;
using Azure.Core.Pipeline;
using Azure.ResourceManager;
using Azure.ResourceManager.Resources;

namespace Azure.ResourceManager.ExtendedLocation
{
    /// <summary> A class representing collection of CustomLocation and their operations over its parent. </summary>
    public partial class CustomLocationCollection : ArmCollection, IEnumerable<CustomLocationResource>, IAsyncEnumerable<CustomLocationResource>
    {
        private readonly ClientDiagnostics _customLocationClientDiagnostics;
        private readonly CustomLocationsRestOperations _customLocationRestClient;

        /// <summary> Initializes a new instance of the <see cref="CustomLocationCollection"/> class for mocking. </summary>
        protected CustomLocationCollection()
        {
        }

        /// <summary> Initializes a new instance of the <see cref="CustomLocationCollection"/> class. </summary>
        /// <param name="client"> The client parameters to use in these operations. </param>
        /// <param name="id"> The identifier of the parent resource that is the target of operations. </param>
        internal CustomLocationCollection(ArmClient client, ResourceIdentifier id) : base(client, id)
        {
<<<<<<< HEAD
            _customLocationClientDiagnostics = new ClientDiagnostics("Azure.ResourceManager.ExtendedLocation", CustomLocationResource.ResourceType.Namespace, DiagnosticOptions);
            TryGetApiVersion(CustomLocationResource.ResourceType, out string customLocationApiVersion);
            _customLocationRestClient = new CustomLocationsRestOperations(Pipeline, DiagnosticOptions.ApplicationId, BaseUri, customLocationApiVersion);
=======
            _customLocationClientDiagnostics = new ClientDiagnostics("Azure.ResourceManager.ExtendedLocation", CustomLocation.ResourceType.Namespace, Diagnostics);
            TryGetApiVersion(CustomLocation.ResourceType, out string customLocationApiVersion);
            _customLocationRestClient = new CustomLocationsRestOperations(Pipeline, Diagnostics.ApplicationId, Endpoint, customLocationApiVersion);
>>>>>>> 73128fc8
#if DEBUG
			ValidateResourceId(Id);
#endif
        }

        internal static void ValidateResourceId(ResourceIdentifier id)
        {
            if (id.ResourceType != ResourceGroup.ResourceType)
                throw new ArgumentException(string.Format(CultureInfo.CurrentCulture, "Invalid resource type {0} expected {1}", id.ResourceType, ResourceGroup.ResourceType), nameof(id));
        }

        /// <summary>
        /// Creates or updates a Custom Location in the specified Subscription and Resource Group
        /// Request Path: /subscriptions/{subscriptionId}/resourceGroups/{resourceGroupName}/providers/Microsoft.ExtendedLocation/customLocations/{resourceName}
        /// Operation Id: CustomLocations_CreateOrUpdate
        /// </summary>
        /// <param name="waitUntil"> "F:Azure.WaitUntil.Completed" if the method should wait to return until the long-running operation has completed on the service; "F:Azure.WaitUntil.Started" if it should return after starting the operation. For more information on long-running operations, please see <see href="https://github.com/Azure/azure-sdk-for-net/blob/main/sdk/core/Azure.Core/samples/LongRunningOperations.md"> Azure.Core Long-Running Operation samples</see>. </param>
        /// <param name="resourceName"> Custom Locations name. </param>
        /// <param name="parameters"> Parameters supplied to create or update a Custom Location. </param>
        /// <param name="cancellationToken"> The cancellation token to use. </param>
        /// <exception cref="ArgumentException"> <paramref name="resourceName"/> is an empty string, and was expected to be non-empty. </exception>
        /// <exception cref="ArgumentNullException"> <paramref name="resourceName"/> or <paramref name="parameters"/> is null. </exception>
        public virtual async Task<ArmOperation<CustomLocationResource>> CreateOrUpdateAsync(WaitUntil waitUntil, string resourceName, CustomLocationData parameters, CancellationToken cancellationToken = default)
        {
            Argument.AssertNotNullOrEmpty(resourceName, nameof(resourceName));
            Argument.AssertNotNull(parameters, nameof(parameters));

            using var scope = _customLocationClientDiagnostics.CreateScope("CustomLocationCollection.CreateOrUpdate");
            scope.Start();
            try
            {
                var response = await _customLocationRestClient.CreateOrUpdateAsync(Id.SubscriptionId, Id.ResourceGroupName, resourceName, parameters, cancellationToken).ConfigureAwait(false);
                var operation = new ExtendedLocationArmOperation<CustomLocationResource>(new CustomLocationOperationSource(Client), _customLocationClientDiagnostics, Pipeline, _customLocationRestClient.CreateCreateOrUpdateRequest(Id.SubscriptionId, Id.ResourceGroupName, resourceName, parameters).Request, response, OperationFinalStateVia.AzureAsyncOperation);
                if (waitUntil == WaitUntil.Completed)
                    await operation.WaitForCompletionAsync(cancellationToken).ConfigureAwait(false);
                return operation;
            }
            catch (Exception e)
            {
                scope.Failed(e);
                throw;
            }
        }

        /// <summary>
        /// Creates or updates a Custom Location in the specified Subscription and Resource Group
        /// Request Path: /subscriptions/{subscriptionId}/resourceGroups/{resourceGroupName}/providers/Microsoft.ExtendedLocation/customLocations/{resourceName}
        /// Operation Id: CustomLocations_CreateOrUpdate
        /// </summary>
        /// <param name="waitUntil"> "F:Azure.WaitUntil.Completed" if the method should wait to return until the long-running operation has completed on the service; "F:Azure.WaitUntil.Started" if it should return after starting the operation. For more information on long-running operations, please see <see href="https://github.com/Azure/azure-sdk-for-net/blob/main/sdk/core/Azure.Core/samples/LongRunningOperations.md"> Azure.Core Long-Running Operation samples</see>. </param>
        /// <param name="resourceName"> Custom Locations name. </param>
        /// <param name="parameters"> Parameters supplied to create or update a Custom Location. </param>
        /// <param name="cancellationToken"> The cancellation token to use. </param>
        /// <exception cref="ArgumentException"> <paramref name="resourceName"/> is an empty string, and was expected to be non-empty. </exception>
        /// <exception cref="ArgumentNullException"> <paramref name="resourceName"/> or <paramref name="parameters"/> is null. </exception>
        public virtual ArmOperation<CustomLocationResource> CreateOrUpdate(WaitUntil waitUntil, string resourceName, CustomLocationData parameters, CancellationToken cancellationToken = default)
        {
            Argument.AssertNotNullOrEmpty(resourceName, nameof(resourceName));
            Argument.AssertNotNull(parameters, nameof(parameters));

            using var scope = _customLocationClientDiagnostics.CreateScope("CustomLocationCollection.CreateOrUpdate");
            scope.Start();
            try
            {
                var response = _customLocationRestClient.CreateOrUpdate(Id.SubscriptionId, Id.ResourceGroupName, resourceName, parameters, cancellationToken);
                var operation = new ExtendedLocationArmOperation<CustomLocationResource>(new CustomLocationOperationSource(Client), _customLocationClientDiagnostics, Pipeline, _customLocationRestClient.CreateCreateOrUpdateRequest(Id.SubscriptionId, Id.ResourceGroupName, resourceName, parameters).Request, response, OperationFinalStateVia.AzureAsyncOperation);
                if (waitUntil == WaitUntil.Completed)
                    operation.WaitForCompletion(cancellationToken);
                return operation;
            }
            catch (Exception e)
            {
                scope.Failed(e);
                throw;
            }
        }

        /// <summary>
        /// Gets the details of the customLocation with a specified resource group and name.
        /// Request Path: /subscriptions/{subscriptionId}/resourceGroups/{resourceGroupName}/providers/Microsoft.ExtendedLocation/customLocations/{resourceName}
        /// Operation Id: CustomLocations_Get
        /// </summary>
        /// <param name="resourceName"> Custom Locations name. </param>
        /// <param name="cancellationToken"> The cancellation token to use. </param>
        /// <exception cref="ArgumentException"> <paramref name="resourceName"/> is an empty string, and was expected to be non-empty. </exception>
        /// <exception cref="ArgumentNullException"> <paramref name="resourceName"/> is null. </exception>
        public virtual async Task<Response<CustomLocationResource>> GetAsync(string resourceName, CancellationToken cancellationToken = default)
        {
            Argument.AssertNotNullOrEmpty(resourceName, nameof(resourceName));

            using var scope = _customLocationClientDiagnostics.CreateScope("CustomLocationCollection.Get");
            scope.Start();
            try
            {
                var response = await _customLocationRestClient.GetAsync(Id.SubscriptionId, Id.ResourceGroupName, resourceName, cancellationToken).ConfigureAwait(false);
                if (response.Value == null)
                    throw new RequestFailedException(response.GetRawResponse());
                return Response.FromValue(new CustomLocationResource(Client, response.Value), response.GetRawResponse());
            }
            catch (Exception e)
            {
                scope.Failed(e);
                throw;
            }
        }

        /// <summary>
        /// Gets the details of the customLocation with a specified resource group and name.
        /// Request Path: /subscriptions/{subscriptionId}/resourceGroups/{resourceGroupName}/providers/Microsoft.ExtendedLocation/customLocations/{resourceName}
        /// Operation Id: CustomLocations_Get
        /// </summary>
        /// <param name="resourceName"> Custom Locations name. </param>
        /// <param name="cancellationToken"> The cancellation token to use. </param>
        /// <exception cref="ArgumentException"> <paramref name="resourceName"/> is an empty string, and was expected to be non-empty. </exception>
        /// <exception cref="ArgumentNullException"> <paramref name="resourceName"/> is null. </exception>
        public virtual Response<CustomLocationResource> Get(string resourceName, CancellationToken cancellationToken = default)
        {
            Argument.AssertNotNullOrEmpty(resourceName, nameof(resourceName));

            using var scope = _customLocationClientDiagnostics.CreateScope("CustomLocationCollection.Get");
            scope.Start();
            try
            {
                var response = _customLocationRestClient.Get(Id.SubscriptionId, Id.ResourceGroupName, resourceName, cancellationToken);
                if (response.Value == null)
                    throw new RequestFailedException(response.GetRawResponse());
                return Response.FromValue(new CustomLocationResource(Client, response.Value), response.GetRawResponse());
            }
            catch (Exception e)
            {
                scope.Failed(e);
                throw;
            }
        }

        /// <summary>
        /// Gets a list of Custom Locations in the specified subscription and resource group. The operation returns properties of each Custom Location.
        /// Request Path: /subscriptions/{subscriptionId}/resourceGroups/{resourceGroupName}/providers/Microsoft.ExtendedLocation/customLocations
        /// Operation Id: CustomLocations_ListByResourceGroup
        /// </summary>
        /// <param name="cancellationToken"> The cancellation token to use. </param>
        /// <returns> An async collection of <see cref="CustomLocationResource" /> that may take multiple service requests to iterate over. </returns>
        public virtual AsyncPageable<CustomLocationResource> GetAllAsync(CancellationToken cancellationToken = default)
        {
            async Task<Page<CustomLocationResource>> FirstPageFunc(int? pageSizeHint)
            {
                using var scope = _customLocationClientDiagnostics.CreateScope("CustomLocationCollection.GetAll");
                scope.Start();
                try
                {
                    var response = await _customLocationRestClient.ListByResourceGroupAsync(Id.SubscriptionId, Id.ResourceGroupName, cancellationToken: cancellationToken).ConfigureAwait(false);
                    return Page.FromValues(response.Value.Value.Select(value => new CustomLocationResource(Client, value)), response.Value.NextLink, response.GetRawResponse());
                }
                catch (Exception e)
                {
                    scope.Failed(e);
                    throw;
                }
            }
            async Task<Page<CustomLocationResource>> NextPageFunc(string nextLink, int? pageSizeHint)
            {
                using var scope = _customLocationClientDiagnostics.CreateScope("CustomLocationCollection.GetAll");
                scope.Start();
                try
                {
                    var response = await _customLocationRestClient.ListByResourceGroupNextPageAsync(nextLink, Id.SubscriptionId, Id.ResourceGroupName, cancellationToken: cancellationToken).ConfigureAwait(false);
                    return Page.FromValues(response.Value.Value.Select(value => new CustomLocationResource(Client, value)), response.Value.NextLink, response.GetRawResponse());
                }
                catch (Exception e)
                {
                    scope.Failed(e);
                    throw;
                }
            }
            return PageableHelpers.CreateAsyncEnumerable(FirstPageFunc, NextPageFunc);
        }

        /// <summary>
        /// Gets a list of Custom Locations in the specified subscription and resource group. The operation returns properties of each Custom Location.
        /// Request Path: /subscriptions/{subscriptionId}/resourceGroups/{resourceGroupName}/providers/Microsoft.ExtendedLocation/customLocations
        /// Operation Id: CustomLocations_ListByResourceGroup
        /// </summary>
        /// <param name="cancellationToken"> The cancellation token to use. </param>
        /// <returns> A collection of <see cref="CustomLocationResource" /> that may take multiple service requests to iterate over. </returns>
        public virtual Pageable<CustomLocationResource> GetAll(CancellationToken cancellationToken = default)
        {
            Page<CustomLocationResource> FirstPageFunc(int? pageSizeHint)
            {
                using var scope = _customLocationClientDiagnostics.CreateScope("CustomLocationCollection.GetAll");
                scope.Start();
                try
                {
                    var response = _customLocationRestClient.ListByResourceGroup(Id.SubscriptionId, Id.ResourceGroupName, cancellationToken: cancellationToken);
                    return Page.FromValues(response.Value.Value.Select(value => new CustomLocationResource(Client, value)), response.Value.NextLink, response.GetRawResponse());
                }
                catch (Exception e)
                {
                    scope.Failed(e);
                    throw;
                }
            }
            Page<CustomLocationResource> NextPageFunc(string nextLink, int? pageSizeHint)
            {
                using var scope = _customLocationClientDiagnostics.CreateScope("CustomLocationCollection.GetAll");
                scope.Start();
                try
                {
                    var response = _customLocationRestClient.ListByResourceGroupNextPage(nextLink, Id.SubscriptionId, Id.ResourceGroupName, cancellationToken: cancellationToken);
                    return Page.FromValues(response.Value.Value.Select(value => new CustomLocationResource(Client, value)), response.Value.NextLink, response.GetRawResponse());
                }
                catch (Exception e)
                {
                    scope.Failed(e);
                    throw;
                }
            }
            return PageableHelpers.CreateEnumerable(FirstPageFunc, NextPageFunc);
        }

        /// <summary>
        /// Checks to see if the resource exists in azure.
        /// Request Path: /subscriptions/{subscriptionId}/resourceGroups/{resourceGroupName}/providers/Microsoft.ExtendedLocation/customLocations/{resourceName}
        /// Operation Id: CustomLocations_Get
        /// </summary>
        /// <param name="resourceName"> Custom Locations name. </param>
        /// <param name="cancellationToken"> The cancellation token to use. </param>
        /// <exception cref="ArgumentException"> <paramref name="resourceName"/> is an empty string, and was expected to be non-empty. </exception>
        /// <exception cref="ArgumentNullException"> <paramref name="resourceName"/> is null. </exception>
        public virtual async Task<Response<bool>> ExistsAsync(string resourceName, CancellationToken cancellationToken = default)
        {
            Argument.AssertNotNullOrEmpty(resourceName, nameof(resourceName));

            using var scope = _customLocationClientDiagnostics.CreateScope("CustomLocationCollection.Exists");
            scope.Start();
            try
            {
                var response = await GetIfExistsAsync(resourceName, cancellationToken: cancellationToken).ConfigureAwait(false);
                return Response.FromValue(response.Value != null, response.GetRawResponse());
            }
            catch (Exception e)
            {
                scope.Failed(e);
                throw;
            }
        }

        /// <summary>
        /// Checks to see if the resource exists in azure.
        /// Request Path: /subscriptions/{subscriptionId}/resourceGroups/{resourceGroupName}/providers/Microsoft.ExtendedLocation/customLocations/{resourceName}
        /// Operation Id: CustomLocations_Get
        /// </summary>
        /// <param name="resourceName"> Custom Locations name. </param>
        /// <param name="cancellationToken"> The cancellation token to use. </param>
        /// <exception cref="ArgumentException"> <paramref name="resourceName"/> is an empty string, and was expected to be non-empty. </exception>
        /// <exception cref="ArgumentNullException"> <paramref name="resourceName"/> is null. </exception>
        public virtual Response<bool> Exists(string resourceName, CancellationToken cancellationToken = default)
        {
            Argument.AssertNotNullOrEmpty(resourceName, nameof(resourceName));

            using var scope = _customLocationClientDiagnostics.CreateScope("CustomLocationCollection.Exists");
            scope.Start();
            try
            {
                var response = GetIfExists(resourceName, cancellationToken: cancellationToken);
                return Response.FromValue(response.Value != null, response.GetRawResponse());
            }
            catch (Exception e)
            {
                scope.Failed(e);
                throw;
            }
        }

        /// <summary>
        /// Tries to get details for this resource from the service.
        /// Request Path: /subscriptions/{subscriptionId}/resourceGroups/{resourceGroupName}/providers/Microsoft.ExtendedLocation/customLocations/{resourceName}
        /// Operation Id: CustomLocations_Get
        /// </summary>
        /// <param name="resourceName"> Custom Locations name. </param>
        /// <param name="cancellationToken"> The cancellation token to use. </param>
        /// <exception cref="ArgumentException"> <paramref name="resourceName"/> is an empty string, and was expected to be non-empty. </exception>
        /// <exception cref="ArgumentNullException"> <paramref name="resourceName"/> is null. </exception>
        public virtual async Task<Response<CustomLocationResource>> GetIfExistsAsync(string resourceName, CancellationToken cancellationToken = default)
        {
            Argument.AssertNotNullOrEmpty(resourceName, nameof(resourceName));

            using var scope = _customLocationClientDiagnostics.CreateScope("CustomLocationCollection.GetIfExists");
            scope.Start();
            try
            {
                var response = await _customLocationRestClient.GetAsync(Id.SubscriptionId, Id.ResourceGroupName, resourceName, cancellationToken: cancellationToken).ConfigureAwait(false);
                if (response.Value == null)
                    return Response.FromValue<CustomLocationResource>(null, response.GetRawResponse());
                return Response.FromValue(new CustomLocationResource(Client, response.Value), response.GetRawResponse());
            }
            catch (Exception e)
            {
                scope.Failed(e);
                throw;
            }
        }

        /// <summary>
        /// Tries to get details for this resource from the service.
        /// Request Path: /subscriptions/{subscriptionId}/resourceGroups/{resourceGroupName}/providers/Microsoft.ExtendedLocation/customLocations/{resourceName}
        /// Operation Id: CustomLocations_Get
        /// </summary>
        /// <param name="resourceName"> Custom Locations name. </param>
        /// <param name="cancellationToken"> The cancellation token to use. </param>
        /// <exception cref="ArgumentException"> <paramref name="resourceName"/> is an empty string, and was expected to be non-empty. </exception>
        /// <exception cref="ArgumentNullException"> <paramref name="resourceName"/> is null. </exception>
        public virtual Response<CustomLocationResource> GetIfExists(string resourceName, CancellationToken cancellationToken = default)
        {
            Argument.AssertNotNullOrEmpty(resourceName, nameof(resourceName));

            using var scope = _customLocationClientDiagnostics.CreateScope("CustomLocationCollection.GetIfExists");
            scope.Start();
            try
            {
                var response = _customLocationRestClient.Get(Id.SubscriptionId, Id.ResourceGroupName, resourceName, cancellationToken: cancellationToken);
                if (response.Value == null)
                    return Response.FromValue<CustomLocationResource>(null, response.GetRawResponse());
                return Response.FromValue(new CustomLocationResource(Client, response.Value), response.GetRawResponse());
            }
            catch (Exception e)
            {
                scope.Failed(e);
                throw;
            }
        }

        IEnumerator<CustomLocationResource> IEnumerable<CustomLocationResource>.GetEnumerator()
        {
            return GetAll().GetEnumerator();
        }

        IEnumerator IEnumerable.GetEnumerator()
        {
            return GetAll().GetEnumerator();
        }

        IAsyncEnumerator<CustomLocationResource> IAsyncEnumerable<CustomLocationResource>.GetAsyncEnumerator(CancellationToken cancellationToken)
        {
            return GetAllAsync(cancellationToken: cancellationToken).GetAsyncEnumerator(cancellationToken);
        }
    }
}<|MERGE_RESOLUTION|>--- conflicted
+++ resolved
@@ -36,15 +36,9 @@
         /// <param name="id"> The identifier of the parent resource that is the target of operations. </param>
         internal CustomLocationCollection(ArmClient client, ResourceIdentifier id) : base(client, id)
         {
-<<<<<<< HEAD
-            _customLocationClientDiagnostics = new ClientDiagnostics("Azure.ResourceManager.ExtendedLocation", CustomLocationResource.ResourceType.Namespace, DiagnosticOptions);
+            _customLocationClientDiagnostics = new ClientDiagnostics("Azure.ResourceManager.ExtendedLocation", CustomLocationResource.ResourceType.Namespace, Diagnostics);
             TryGetApiVersion(CustomLocationResource.ResourceType, out string customLocationApiVersion);
-            _customLocationRestClient = new CustomLocationsRestOperations(Pipeline, DiagnosticOptions.ApplicationId, BaseUri, customLocationApiVersion);
-=======
-            _customLocationClientDiagnostics = new ClientDiagnostics("Azure.ResourceManager.ExtendedLocation", CustomLocation.ResourceType.Namespace, Diagnostics);
-            TryGetApiVersion(CustomLocation.ResourceType, out string customLocationApiVersion);
             _customLocationRestClient = new CustomLocationsRestOperations(Pipeline, Diagnostics.ApplicationId, Endpoint, customLocationApiVersion);
->>>>>>> 73128fc8
 #if DEBUG
 			ValidateResourceId(Id);
 #endif
@@ -52,8 +46,8 @@
 
         internal static void ValidateResourceId(ResourceIdentifier id)
         {
-            if (id.ResourceType != ResourceGroup.ResourceType)
-                throw new ArgumentException(string.Format(CultureInfo.CurrentCulture, "Invalid resource type {0} expected {1}", id.ResourceType, ResourceGroup.ResourceType), nameof(id));
+            if (id.ResourceType != ResourceGroupResource.ResourceType)
+                throw new ArgumentException(string.Format(CultureInfo.CurrentCulture, "Invalid resource type {0} expected {1}", id.ResourceType, ResourceGroupResource.ResourceType), nameof(id));
         }
 
         /// <summary>
