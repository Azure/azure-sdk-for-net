--- conflicted
+++ resolved
@@ -100,11 +100,6 @@
               }
               parent: sql
             }
-<<<<<<< HEAD
-            """)
-            .Lint();
-=======
             """);
->>>>>>> 4c12da5b
     }
 }