--- conflicted
+++ resolved
@@ -7,12 +7,7 @@
 
 namespace Azure.Provisioning.ContainerRegistry.Tests;
 
-<<<<<<< HEAD
-public class BasicContainerRegistryTests(bool async)
-    : ProvisioningTestBase(async /*, skipTools: true, skipLiveCalls: true */)
-=======
 public class BasicContainerRegistryTests
->>>>>>> 4c12da5b
 {
     internal static Trycep CreateContainerRegistryTest()
     {
@@ -65,11 +60,6 @@
             }
 
             output registryLoginServer string = registry.properties.loginServer
-<<<<<<< HEAD
-            """)
-            .Lint();
-=======
             """);
->>>>>>> 4c12da5b
     }
 }