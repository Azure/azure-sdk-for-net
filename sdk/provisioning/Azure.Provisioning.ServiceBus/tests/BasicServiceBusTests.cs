// Copyright (c) Microsoft Corporation. All rights reserved.
// Licensed under the MIT License.

using System;
using System.Threading.Tasks;
using Azure.Provisioning.Tests;
using NUnit.Framework;

namespace Azure.Provisioning.ServiceBus.Tests;

public class BasicServiceBusTests
{
    internal static Trycep CreateServiceBusQueueTest()
    {
        return new Trycep().Define(
            ctx =>
            {
                #region Snippet:ServiceBusBasic
                Infrastructure infra = new();

                ProvisioningParameter queueName =
                    new(nameof(queueName), typeof(string))
                    {
                        Value = "orders",
                        Description = "The name of the SB queue."
                    };
                infra.Add(queueName);

                ServiceBusNamespace sb =
                    new(nameof(sb), ServiceBusNamespace.ResourceVersions.V2021_11_01)
                    {
                        Sku = new ServiceBusSku { Name = ServiceBusSkuName.Standard },
                    };
                infra.Add(sb);

                ServiceBusQueue queue =
                    new(nameof(queue), ServiceBusNamespace.ResourceVersions.V2021_11_01)
                    {
                        Parent = sb,
                        Name = queueName,
                        LockDuration = TimeSpan.FromMinutes(5),
                        MaxSizeInMegabytes = 1024,
                        RequiresDuplicateDetection = false,
                        RequiresSession = false,
                        DefaultMessageTimeToLive = TimeSpan.MaxValue,
                        DeadLetteringOnMessageExpiration = false,
                        DuplicateDetectionHistoryTimeWindow = TimeSpan.FromMinutes(10),
                        MaxDeliveryCount = 10,
                        AutoDeleteOnIdle = TimeSpan.MaxValue,
                        EnablePartitioning = false,
                        EnableExpress = false
                    };
                infra.Add(queue);
                #endregion

                return infra;
            });
    }

    [Test]
    [Description("https://github.com/Azure/azure-quickstart-templates/blob/master/quickstarts/microsoft.servicebus/servicebus-create-queue/main.bicep")]
    public async Task CreateServiceBusQueue()
    {
        await using Trycep test = CreateServiceBusQueueTest();
        test.Compare(
            """
            @description('The name of the SB queue.')
            param queueName string = 'orders'

            @description('The location for the resource(s) to be deployed.')
            param location string = resourceGroup().location

            resource sb 'Microsoft.ServiceBus/namespaces@2021-11-01' = {
              name: take('sb-${uniqueString(resourceGroup().id)}', 50)
              location: location
              sku: {
                name: 'Standard'
              }
            }

            resource queue 'Microsoft.ServiceBus/namespaces/queues@2021-11-01' = {
              name: queueName
              properties: {
                autoDeleteOnIdle: 'P10675199DT2H48M5.4775807S'
                deadLetteringOnMessageExpiration: false
                defaultMessageTimeToLive: 'P10675199DT2H48M5.4775807S'
                duplicateDetectionHistoryTimeWindow: 'PT10M'
                enableExpress: false
                enablePartitioning: false
                lockDuration: 'PT5M'
                maxDeliveryCount: 10
                maxSizeInMegabytes: 1024
                requiresDuplicateDetection: false
                requiresSession: false
              }
              parent: sb
            }
<<<<<<< HEAD
            """)
            .Lint();
=======
            """);
>>>>>>> 4c12da5b
    }
}<|MERGE_RESOLUTION|>--- conflicted
+++ resolved
@@ -95,11 +95,6 @@
               }
               parent: sb
             }
-<<<<<<< HEAD
-            """)
-            .Lint();
-=======
             """);
->>>>>>> 4c12da5b
     }
 }