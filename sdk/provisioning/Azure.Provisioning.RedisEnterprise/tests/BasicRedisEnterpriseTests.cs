--- conflicted
+++ resolved
@@ -109,11 +109,6 @@
               }
               parent: redisDatabase
             }
-<<<<<<< HEAD
-            """)
-            .Lint();
-=======
             """);
->>>>>>> 4c12da5b
     }
 }