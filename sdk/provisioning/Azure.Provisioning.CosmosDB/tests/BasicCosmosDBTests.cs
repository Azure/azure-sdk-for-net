--- conflicted
+++ resolved
@@ -141,11 +141,6 @@
             output containerName string = containerName
 
             output containerId string = container.id
-<<<<<<< HEAD
-            """)
-            .Lint();
-=======
             """);
->>>>>>> 4c12da5b
     }
 }