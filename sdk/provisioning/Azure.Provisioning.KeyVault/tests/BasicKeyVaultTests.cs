// Copyright (c) Microsoft Corporation. All rights reserved.
// Licensed under the MIT License.

using System.Threading.Tasks;
using Azure.Provisioning.Expressions;
using Azure.Provisioning.Tests;
using NUnit.Framework;

namespace Azure.Provisioning.KeyVault.Tests;

public class BasicKeyVaultTests
{
    internal static Trycep CreateKeyVaultAndSecretTest()
    {
        return new Trycep().Define(
            ctx =>
            {
                #region Snippet:KeyVaultBasic
                Infrastructure infra = new();

                ProvisioningParameter skuName =
                    new(nameof(skuName), typeof(string))
                    {
                        Value = KeyVaultSkuName.Standard,
                        Description = "Vault type"
                    };
                infra.Add(skuName);

                ProvisioningParameter secretValue =
                    new(nameof(secretValue), typeof(string))
                    {
                        Description = "Specifies the value of the secret that you want to create.",
                        IsSecure = true
                    };
                infra.Add(secretValue);

                ProvisioningParameter objectId =
                    new(nameof(objectId), typeof(string))
                    {
                        Description = "Specifies the object ID of a user, service principal or security group in the Azure Active Directory tenant for the vault."
                    };
                infra.Add(objectId);

                ProvisioningVariable tenantId =
                    new(nameof(tenantId), typeof(string))
                    {
                        Value = BicepFunction.GetSubscription().TenantId
                    };
                infra.Add(tenantId);

                KeyVaultService kv =
                    new(nameof(kv), KeyVaultService.ResourceVersions.V2023_07_01)
                    {
                        Properties =
                            new KeyVaultProperties
                            {
                                Sku = new KeyVaultSku { Name = skuName, Family = KeyVaultSkuFamily.A, },
                                TenantId = tenantId,
                                EnableSoftDelete = true,
                                SoftDeleteRetentionInDays = 90,
                                AccessPolicies =
                                {
                                    new KeyVaultAccessPolicy
                                    {
                                        ObjectId = objectId,
                                        TenantId = tenantId,
                                        Permissions =
                                            new IdentityAccessPermissions
                                            {
                                                Keys = { IdentityAccessKeyPermission.List },
                                                Secrets = { IdentityAccessSecretPermission.List }
                                            }
                                    }
                                },
                                NetworkRuleSet =
                                    new KeyVaultNetworkRuleSet
                                    {
                                        DefaultAction = KeyVaultNetworkRuleAction.Allow,
                                        Bypass = KeyVaultNetworkRuleBypassOption.AzureServices
                                    }
                            }
                    };
                infra.Add(kv);

                KeyVaultSecret secret =
                    new(nameof(secret), KeyVaultSecret.ResourceVersions.V2023_07_01)
                    {
                        Parent = kv,
                        Name = "myDarkNecessities",
                        Properties = new SecretProperties { Value = secretValue }
                    };
                infra.Add(secret);

                infra.Add(new ProvisioningOutput("name", typeof(string)) { Value = kv.Name });
                infra.Add(new ProvisioningOutput("resourceId", typeof(string)) { Value = kv.Id });
                infra.Add(new ProvisioningOutput("vaultUri", typeof(string)) { Value = kv.Properties.VaultUri });
                #endregion

                return infra;
            });
    }

    [Test]
    [Description("https://github.com/Azure/azure-quickstart-templates/blob/master/quickstarts/microsoft.keyvault/key-vault-create/main.bicep")]
    public async Task CreateKeyVaultAndSecret()
    {
        await using Trycep test = CreateKeyVaultAndSecretTest();
        test.Compare(
            """
            @description('Vault type')
            param skuName string = 'standard'

            @secure()
            @description('Specifies the value of the secret that you want to create.')
            param secretValue string

            @description('Specifies the object ID of a user, service principal or security group in the Azure Active Directory tenant for the vault.')
            param objectId string

            @description('The location for the resource(s) to be deployed.')
            param location string = resourceGroup().location

            var tenantId = subscription().tenantId

            resource kv 'Microsoft.KeyVault/vaults@2023-07-01' = {
              name: take('kv-${uniqueString(resourceGroup().id)}', 24)
              location: location
              properties: {
                tenantId: tenantId
                sku: {
                  family: 'A'
                  name: skuName
                }
                accessPolicies: [
                  {
                    tenantId: tenantId
                    objectId: objectId
                    permissions: {
                      keys: [
                        'list'
                      ]
                      secrets: [
                        'list'
                      ]
                    }
                  }
                ]
                enableSoftDelete: true
                softDeleteRetentionInDays: 90
                networkAcls: {
                  bypass: 'AzureServices'
                  defaultAction: 'Allow'
                }
              }
            }

            resource secret 'Microsoft.KeyVault/vaults/secrets@2023-07-01' = {
              name: 'myDarkNecessities'
              properties: {
                value: secretValue
              }
              parent: kv
            }

            output name string = kv.name

            output resourceId string = kv.id

            output vaultUri string = kv.properties.vaultUri
<<<<<<< HEAD
            """)
            .Lint();
=======
            """);
>>>>>>> 4c12da5b
    }
}<|MERGE_RESOLUTION|>--- conflicted
+++ resolved
@@ -167,11 +167,6 @@
             output resourceId string = kv.id
 
             output vaultUri string = kv.properties.vaultUri
-<<<<<<< HEAD
-            """)
-            .Lint();
-=======
             """);
->>>>>>> 4c12da5b
     }
 }