--- conflicted
+++ resolved
@@ -60,11 +60,6 @@
                 minimumTlsVersion: '1.2'
               }
             }
-<<<<<<< HEAD
-            """)
-            .Lint();
-=======
             """);
->>>>>>> 4c12da5b
     }
 }