--- conflicted
+++ resolved
@@ -11,12 +11,7 @@
 
 namespace Azure.Provisioning.AppService.Tests;
 
-<<<<<<< HEAD
-public class BasicAppServiceTests(bool async)
-    : ProvisioningTestBase(async /*, skipTools: true, skipLiveCalls: true */)
-=======
 public class BasicAppServiceTests
->>>>>>> 4c12da5b
 {
     internal static Trycep CreateBasicFunctionAppTest()
     {
@@ -214,11 +209,6 @@
               }
               kind: 'functionapp'
             }
-<<<<<<< HEAD
-            """)
-            .Lint();
-=======
             """);
->>>>>>> 4c12da5b
     }
 }