// Copyright (c) Microsoft Corporation. All rights reserved.
// Licensed under the MIT License.

using System.Threading.Tasks;
using Azure.Provisioning.Tests;
using NUnit.Framework;

namespace Azure.Provisioning.Search.Tests;

public class BasicSearchTests
{
    internal static Trycep CreateSearchServiceTest()
    {
        return new Trycep().Define(
            ctx =>
            {
                #region Snippet:SearchBasic
                Infrastructure infra = new();

                SearchService search =
                    new(nameof(search))
                    {
                        SearchSkuName = SearchServiceSkuName.Standard,
                        ReplicaCount = 1,
                        PartitionCount = 1,
                        HostingMode = SearchServiceHostingMode.Default,
                    };
                infra.Add(search);
                #endregion

                return infra;
            });
    }

    [Test]
    [Description("https://github.com/Azure/azure-quickstart-templates/blob/master/quickstarts/microsoft.search/azure-search-create/main.bicep")]
    public async Task CreateSearchService()
    {
        await using Trycep test = CreateSearchServiceTest();
        test.Compare(
            """
            @description('The location for the resource(s) to be deployed.')
            param location string = resourceGroup().location

            resource search 'Microsoft.Search/searchServices@2023-11-01' = {
              name: take('search-${uniqueString(resourceGroup().id)}', 60)
              location: location
              properties: {
                hostingMode: 'default'
                partitionCount: 1
                replicaCount: 1
              }
              sku: {
                name: 'standard'
              }
            }
<<<<<<< HEAD
            """)
            .Lint();
=======
            """);
>>>>>>> 4c12da5b
    }
}<|MERGE_RESOLUTION|>--- conflicted
+++ resolved
@@ -54,11 +54,6 @@
                 name: 'standard'
               }
             }
-<<<<<<< HEAD
-            """)
-            .Lint();
-=======
             """);
->>>>>>> 4c12da5b
     }
 }