--- conflicted
+++ resolved
@@ -1,14 +1,14 @@
 # Release History
 
-<<<<<<< HEAD
-## 1.0.0 (2024-10-25)
-=======
 ## 1.1.0-beta.1 (Unreleased)
->>>>>>> b38a9c20
 
 ### Features Added
 
-- The new Azure.Provisioning experience.
+### Breaking Changes
+
+### Bugs Fixed
+
+### Other Changes
 
 ## 1.0.0 (2024-10-25)
 
