﻿// Copyright (c) Microsoft Corporation. All rights reserved.
// Licensed under the MIT License.

using System;
using System.ClientModel.Primitives;
using System.Collections.Generic;
using System.ComponentModel;
using System.Linq;
using System.Reflection;
using System.Threading;
using Azure.Core;
using Azure.ResourceManager;
using Azure.ResourceManager.Resources;
using Azure.ResourceManager.Resources.Models;
using Generator.Model;

namespace Azure.Provisioning.Generator.Model;

public abstract partial class Specification
{
    private void Analyze()
    {
        ContextualException.WithContext(
            $"Analyzing resources of specification {Name}",
            () =>
            {
                Dictionary<Type, MethodInfo> resources = FindConstructibleResources();
                Resources = [.. resources.Keys.OrderBy(t => t.Name).Select(t => new Resource(this, t))];
                foreach (Resource resource in Resources)
                {
                    ModelNameMapping[resource.Name] = resource;
                    ModelArmTypeMapping[resource.ArmType!] = resource;

                    ResourceType? resourceType = resource.ArmType!.GetField("ResourceType")?.GetValue(null) as ResourceType?;
                    if (resourceType is not null)
                    {
                        // Only null for GenericResource
                        resource.ResourceType = resourceType.ToString();
                        resource.ResourceNamespace = resourceType.Value.Namespace;
                    }

                    MethodInfo creator = resources[resource.ArmType!];
                    ContextualException.WithContext(
                        $"Analyzing properties of resource {resource.Name}",
                        () =>
                        {
                            // Pull properties off the method
                            resource.Properties = FindProperties(resource, creator);

                            // Add anything else off the return type
                            Type? data = creator.ReturnType.GetGenericArguments()?[0]?.GetProperty("Data")?.PropertyType;
                            if (data is not null)
                            {
                                FlattenType(resource, resource.Properties, data, parameters: false);
                            }

                            // Sort all the properties with Name/required values first and output values last
                            resource.Properties = [.. resource.Properties.OrderBy(p => (p.Name == "Name" ? 0 : p.IsReadOnly ? '3' : p.IsRequired ? '1' : '2') + p.Name)];
                        });

                    // Hack in a few special types
                    if (resource.Name == "Generic")
                    {
                        GetOrCreateModelType(typeof(WritableSubResource), resource);
                    }

                    MethodInfo? getKeys = resource.ArmType.GetMethod("GetKeys") ?? resource.ArmType.GetMethod("GetSharedKeys");
                    Type? keyType = getKeys?.ReturnType.GetGenericArguments()?[0];
                    if (keyType is not null)
                    {
                        resource.GetKeysType = GetOrCreateModelType(keyType, resource) as SimpleModel;
                        resource.GetKeysIsList = getKeys!.ReturnType.GetGenericTypeDefinition() == typeof(Pageable<>);
                        resource.GetKeysType!.FromExpression = true;
                    }
                }

                // Analyze to find parent relationships
                Dictionary<string, Resource> resourceTypeMapping = [];
                foreach (Resource resource in Resources)
                {
                    if (resource.ResourceType is null) { continue; }
                    resourceTypeMapping[resource.ResourceType] = resource;
                }
                foreach (Resource resource in Resources)
                {
                    if (resource.ResourceType is null) { continue; }
                    string parentType = string.Join('/', resource.ResourceType.Split('/').SkipLast(1));
                    if (resourceTypeMapping.TryGetValue(parentType, out Resource? parent))
                    {
                        resource.ParentResource = parent;
                    }
                }

                /**/
                // Get the list of valid api-versions via ARM
                // (it's specific to the subscription, but our dev playground is opted into everything good)
                string subId = Arm.GetDefaultSubscription().Id.SubscriptionId ??
                    throw new InvalidOperationException("Failed to find default subscription ID!");
                foreach (string resourceNamespace in Resources.Select(r => r.ResourceNamespace).Where(ns => ns is not null).Distinct())
                {
                    ResourceProviderResource rp = Arm.GetResourceProviderResource(
                        ResourceProviderResource.CreateResourceIdentifier(subId, resourceNamespace));
                    foreach (ProviderResourceType data in rp.Get().Value.Data.ResourceTypes)
                    {
                        ResourceType type = new($"{resourceNamespace}/{data.ResourceType}");
                        Resource? resource = Resources.FirstOrDefault(r => string.Compare(r.ResourceType?.ToString(), type.ToString(), StringComparison.OrdinalIgnoreCase) == 0);
                        if (resource is null) { continue; }

                        // Filter out preview releases
                        resource.ResourceVersions =
                            [.. data.ApiVersions.OrderDescending().Where((v, i) =>
                                !v.EndsWith("preview", StringComparison.OrdinalIgnoreCase)
#if EXPERIMENTAL_PROVISIONING
                                // Only keep the very latest preview if it's the most
                                // recent release - otherwise people should use a GAed version
                                || i == 0
#endif
                                )];

                        resource.DefaultResourceVersion =
                            // The latest versions are first - so let's take the first non-preview as the default
                            resource.ResourceVersions.FirstOrDefault(v => !v.EndsWith("preview", StringComparison.OrdinalIgnoreCase)) ??
                            // Otherwise we'll take the latest preview
                            resource.ResourceVersions.FirstOrDefault();
                    }
                }

                // Try to resolve missing versions from related types
                foreach (Resource resource in Resources.Where(r => r.DefaultResourceVersion is null))
                {
                    // First try the base type
                    Resource? parent = resource.BaseType as Resource;
                    resource.DefaultResourceVersion = parent?.DefaultResourceVersion;
                    resource.ResourceVersions = parent?.ResourceVersions;

                    // Otherwise default to our nearest ancestor with a version
                    // (we're walking up to avoid the effort of a topological sort)
                    parent = resource.ParentResource;
                    while (resource.DefaultResourceVersion is null && parent is not null)
                    {
                        resource.DefaultResourceVersion = parent.DefaultResourceVersion;
                        resource.ResourceVersions = parent.ResourceVersions;
                        parent = parent.ParentResource;
                    }
                }
                /**/
            });
    }

<<<<<<< HEAD
    private protected virtual Dictionary<Type, MethodInfo> FindConstructibleResources()
=======
    protected virtual Dictionary<Type, MethodInfo> FindConstructibleResources()
>>>>>>> 22006e20
    {
        // Find constructible resources
        Dictionary<Type, MethodInfo> resources = [];

        // First look to collections
        foreach (Type type in ArmAssembly.GetExportedTypes())
        {
            if (!type.IsClass) { continue; }
            if (type.BaseType != typeof(ArmCollection)) { continue; }
            if (type.Name.StartsWith("Mockable")) { continue; }

            foreach (MethodInfo method in type.GetMethods())
            {
                if (!method.Name.StartsWith("Create")) { continue; }
                if (!method.ReturnType.IsGenericType) { continue; }
                if (method.ReturnType.GetGenericTypeDefinition() != typeof(ArmOperation<>)) { continue; }

                Type resourceType = method.ReturnType.GetGenericArguments()[0];
                if (resourceType.BaseType != typeof(ArmResource)) { continue; }
                if (resourceType.Name.StartsWith("Mockable")) { continue; }
                resources[resourceType] = method;
            }
        }

        // Then look for directly constructible resources
        foreach (Type type in ArmAssembly.GetExportedTypes())
        {
            if (!type.IsClass) { continue; }
            if (type.BaseType != typeof(ArmResource)) { continue; }
            if (type.Name.StartsWith("Mockable")) { continue; }

            foreach (MethodInfo method in type.GetMethods())
            {
                if (!method.Name.StartsWith("Create")) { continue; }
                if (!method.ReturnType.IsGenericType) { continue; }
                if (method.ReturnType.GetGenericTypeDefinition() != typeof(ArmOperation<>)) { continue; }

                Type resourceType = method.ReturnType.GetGenericArguments()[0];
                if (resourceType.BaseType != typeof(ArmResource)) { continue; }
                if (resourceType.Name.StartsWith("Mockable")) { continue; }
                resources[resourceType] = method;
            }
        }

        // Hack in a few output only types
        if (ArmAssembly == typeof(SubscriptionResource).Assembly)
        {
            Func<string, ArmOperation<SubscriptionResource>> func = _ => throw new NotImplementedException();
            MethodInfo method = func.GetType().GetMethod("Invoke")!;
            resources[typeof(SubscriptionResource)] = method;
        }

        if (ArmAssembly == typeof(TenantResource).Assembly)
        {
            Func<string, ArmOperation<TenantResource>> func = _ => throw new NotImplementedException();
            MethodInfo method = func.GetType().GetMethod("Invoke")!;
            resources[typeof(TenantResource)] = method;
        }

        // Verify no derived types
        foreach (Type derived in ArmAssembly.GetExportedTypes())
        {
            if (derived.BaseType is null) { continue; }
            if (resources.ContainsKey(derived.BaseType))
            {
                throw new InvalidOperationException($"Unexpected derived type {derived.FullName} of {derived.BaseType.FullName}.");
            }
        }

        return resources;
    }

    private static List<Property> FindProperties(Resource resource, MethodInfo creator)
    {
        List<Property> properties = [];

        foreach (ParameterInfo parameter in creator.GetParameters())
        {
            if (parameter.ParameterType == typeof(WaitUntil)) { continue; }
            if (parameter.ParameterType == typeof(CancellationToken)) { continue; }
            ContextualException.WithContext(
                $"Analyzing parameter {parameter.ParameterType.Name} {parameter.Name} of creation method {creator.DeclaringType?.Name ?? "????"}::{creator.Name}",
                () =>
                {
                    if (parameter.ParameterType.IsSimpleType() ||
                        parameter.ParameterType.IsEnumLike())
                    {
                        Property simple =
                            new(
                                resource,
                                GetOrCreateModelType(parameter.ParameterType, resource),
                                armMember: null,
                                parameter)
                            {
                                // Method params must be provided
                                IsRequired = true
                            };

                        // A number of names are renamed on create methods to things like `AccountName` instead of
                        // `Name` when used as a parameter vs. a property.  They're always the first parameter.
                        if (properties.Count == 0 &&
                            simple.Name.EndsWith("Name", StringComparison.OrdinalIgnoreCase) &&
                            simple.PropertyType?.Name == "String" &&
                            simple.Path is null)
                        {
                            simple.Name = "Name";
                            simple.Path = ["name"];
                        }

                        properties.Add(simple);
                    }
                    else if (parameter.ParameterType.IsResourceData())
                    {
                        FlattenType(resource, properties, parameter.ParameterType);
                    }
                    else if (parameter.ParameterType.IsModelType())
                    {
                        if (parameter.ParameterType.Name.Contains("Create") &&
                            parameter.ParameterType.Name.EndsWith("Content"))
                        {
                            FlattenType(resource, properties, parameter.ParameterType);
                        }
                        else
                        {
                            // Which model types should be left as objects?
                            properties.Add(new(
                                resource,
                                GetOrCreateModelType(parameter.ParameterType, resource),
                                armMember: null,
                                parameter));
                        }
                    }
                    else
                    {
                        throw new InvalidOperationException("Unexpected parameter type!");
                    }
                });
        }

        return properties;
    }

    static void FlattenType(Resource resource, IList<Property> properties, Type type, bool parameters = true)
    {
        HashSet<string> required = [];
        if (parameters)
        {
            required = new(type.GetConstructors().SelectMany(c => c.GetParameters()).Select(p => p.Name).Where(n => n != null)!, StringComparer.OrdinalIgnoreCase);
        }
        foreach (PropertyInfo property in type.GetProperties())
        {
            if (property.Name == "ResourceType") { continue; }
            Property prop = GetProperty(resource, resource, required.Contains(property.Name), property);
            Property? existing = properties.FirstOrDefault(e => prop.Name == e.Name);
            if (existing is null)
            {
                if (!parameters)
                {
                    // Everything that came from the second pass is an output only
                    prop.IsReadOnly = true;
                }
                properties.Add(prop);
            }
            else
            {
                // Otherwise merge the param and property together
                existing.ArmMember ??= property;
                if (existing.Path is null)
                {
                    string? path = property.GetCustomAttributes().Where(a => a.GetType().Name == "WirePathAttribute").FirstOrDefault()?.ToString();
                    if (path is not null)
                    {
                        existing.Path = path.Split('.');
                    }
                }
            }
        }
    }

    private static Property GetProperty(Resource resource, TypeModel parent, bool required, PropertyInfo property)
    {
        Property prop = new(
            parent,
            GetOrCreateModelType(property.PropertyType, resource),
            property,
            armParameter: null)
        {
            IsReadOnly = !required && !property.CanWrite,
            IsRequired = required,
            Description = resource.Spec!.DocComments.GetSummary(property)
        };

        // Fish out any path attributes
        var attributes = property.GetCustomAttributes();
        string? path = attributes.Where(a => a.GetType().Name == "WirePathAttribute").FirstOrDefault()?.ToString();
        if (path is not null)
        {
            prop.Path = path.Split('.');
        }

        // Patch up the well known id/systemData property paths
        if (path is null)
        {
            prop.Path = (prop.Name, prop.PropertyType?.Name) switch
            {
                ("Name", "String") => ["name"],
                ("Location", "AzureLocation") => ["location"],
                ("Id", "ResourceIdentifier") => ["id"],
                ("SystemData", "SystemData") => ["systemData"],
                ("Tags", "IDictionary<String,String>") => ["tags"],
                _ => null
            };
        }

        // if the property has `EditorBrowsable` attribute, we should add the same attribute to it as well
        var editorBrowsableAttribute = attributes.FirstOrDefault(a => a.GetType() == typeof(EditorBrowsableAttribute));
        if (editorBrowsableAttribute is not null)
        {
            prop.HideLevel = PropertyHideLevel.HideProperty | PropertyHideLevel.HideField;
        }

        // Collections always appear readonly so we should look at whether the
        // value is mutable to determine whether we can set it.
        if (prop.PropertyType is ListModel)
        {
            prop.IsReadOnly = property.PropertyType.GetGenericInterface(typeof(IReadOnlyList<>)) is not null;
        }
        else if (prop.PropertyType is DictionaryModel)
        {
            prop.IsReadOnly = property.PropertyType.GetGenericInterface(typeof(IReadOnlyDictionary<,>)) is not null;
        }

        return prop;
    }

    private static ModelBase GetOrCreateModelType(Type armType, Resource resource)
    {
        ModelBase? type = TypeRegistry.Get(armType);
        return
            type is not null ? type :
            armType.IsNullableOf(_ => true) ? GetOrCreateModelType(armType.GetGenericArguments()[0], resource) :
            armType == typeof(byte[]) ? TypeRegistry.Get<BinaryData>()! : // do byte[] before IList<T>
            armType.IsListOf(_ => true) ? new ListModel(GetOrCreateModelType(armType.GetGenericArguments()[0], resource)) :
            armType.IsDictionary() ? new DictionaryModel(GetOrCreateModelType(armType.GetGenericArguments()[1], resource)) :
            armType.IsEnumLike() ? CreateEnum(armType) :
            CreateSimpleModel(armType);

        ModelBase CreateEnum(Type armType)
        {
            // Fail if we're trying to generate a type from a different assembly
            // (unless we're crossing boundaries in the combined base package)
            if (armType.Assembly != resource.Spec!.ArmAssembly &&
                armType.Assembly != typeof(ArmClient).Assembly)
            {
                throw new InvalidOperationException($"Could not find enum {armType.FullName} while building {resource.Spec.Namespace}.");
            }

            EnumModel model = new(armType, armType.Name, resource.Namespace, resource.Spec.DocComments.GetSummary(armType))
            {
                Spec = resource.Spec
            };

            resource.Spec!.ModelNameMapping[model.Name] = model;
            resource.Spec!.ModelArmTypeMapping[model.ArmType!] = model;

            ContextualException.WithContext(
                $"Analyzing enum {model.Name}",
                () =>
                {
                    if (armType.IsEnum)
                    {
                        foreach (FieldInfo field in armType.GetFields())
                        {
                            if (field.IsSpecialName) { continue; }
                            string? summary = resource.Spec.DocComments.GetSummary(field);
                            string? value = summary?.TrimEnd('.');
                            model.AddValue(field.Name, value, summary);
                        }
                    }
                    else
                    {
                        // Get the well known members
                        IEnumerable<PropertyInfo> properties =
                            armType
                            .GetProperties()
                            .Where(p => p.CanRead && !p.CanWrite && p.GetMethod!.IsStatic && p.PropertyType == armType);
                        foreach (PropertyInfo property in properties)
                        {
                            string? value = null;
                            try { value = property.GetValue(null)?.ToString(); }
                            catch (Exception) { }
                            model.AddValue(property.Name, value, resource.Spec.DocComments.GetSummary(property));
                        }
                    }
                });
            return model;
        }

        ModelBase CreateSimpleModel(Type armType)
        {
            // Fail if we're trying to generate a type from a different assembly
            // (unless we're crossing boundaries in the combined base package)
            if (armType.Assembly != resource.Spec!.ArmAssembly &&
                armType.Assembly != typeof(ArmClient).Assembly)
            {
                throw new InvalidOperationException($"Could not find model {armType.FullName} while building {resource.Spec.Namespace}.");
            }

            SimpleModel model = new(
                resource.Spec,
                armType,
                armType.Name,
                resource.Namespace,
                resource.Spec.DocComments.GetSummary(armType));
            resource.Spec.ModelNameMapping[model.Name] = model;
            resource.Spec.ModelArmTypeMapping[model.ArmType!] = model;
            ContextualException.WithContext(
                $"Analyzing simple model {armType.Name}",
                () =>
                {
                    foreach (PropertyInfo property in armType.GetProperties())
                    {
                        model.Properties.Add(GetProperty(resource, model, required: false, property));
                    }
                });

            // Look for derived types
            foreach (Type derived in armType.Assembly.GetExportedTypes())
            {
                if (derived.BaseType != armType) { continue; }
                if (GetOrCreateModelType(derived, resource) is TypeModel typedModel)
                {
                    // Associate the models
                    typedModel.BaseType = model;

                    // Remove any properties already on the base (we're not
                    // flattening in the reflection code because there are a
                    /// lot of things like Name we don't want to special case.)
                    List<Property> copy = [.. typedModel.Properties];
                    foreach (Property p in copy)
                    {
                        if (model.Properties.Any(baseP => baseP.Name == p.Name))
                        {
                            typedModel.Properties.Remove(p);
                        }
                    }

                    // Figure out if there's a discriminator by invoking MRW
                    // (this is obviously a pretty subpar hack, but works as a
                    // stopgap until we can implement a proper generator plugin)
                    try
                    {
                        object? instance = Activator.CreateInstance(derived);
                        if (instance is not null)
                        {
                            string? bicep =
                                ModelReaderWriter.Write(instance, new ModelReaderWriterOptions("bicep"))
                                .ToString()
                                .TrimStart('{').TrimEnd('}')
                                .Trim()
                                .Split('\n', StringSplitOptions.RemoveEmptyEntries | StringSplitOptions.TrimEntries)
                                .FirstOrDefault();
                            string[]? assignment = bicep?.Split(':', StringSplitOptions.RemoveEmptyEntries | StringSplitOptions.TrimEntries);
                            if (assignment?.Length == 2)
                            {
                                typedModel.DiscriminatorName = assignment[0];
                                typedModel.DiscriminatorValue = assignment[1].Trim('\'');
                            }
                        }
                    }
                    catch (Exception)
                    {
                        // We don't care about anything that goes wrong with
                        // Activator.CreateInstance
                    }
                }
            }

            return model;
        }
    }
}<|MERGE_RESOLUTION|>--- conflicted
+++ resolved
@@ -147,11 +147,7 @@
             });
     }
 
-<<<<<<< HEAD
     private protected virtual Dictionary<Type, MethodInfo> FindConstructibleResources()
-=======
-    protected virtual Dictionary<Type, MethodInfo> FindConstructibleResources()
->>>>>>> 22006e20
     {
         // Find constructible resources
         Dictionary<Type, MethodInfo> resources = [];
