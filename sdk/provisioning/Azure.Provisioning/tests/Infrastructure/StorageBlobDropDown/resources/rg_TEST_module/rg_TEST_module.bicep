--- conflicted
+++ resolved
@@ -1,11 +1,6 @@
 
-<<<<<<< HEAD
-resource storageAccount_YAoH3Axuc 'Microsoft.Storage/storageAccounts@2022-09-01' = {
-  name: 'photoacctaf787d83c5ae451'
-=======
 resource storageAccount_3S3yTe8Uk 'Microsoft.Storage/storageAccounts@2022-09-01' = {
   name: 'photoacct0cba824071e046a'
->>>>>>> 983d1800
   location: 'westus'
   sku: {
     name: 'Premium_LRS'
@@ -15,13 +10,8 @@
   }
 }
 
-<<<<<<< HEAD
-resource blobService_ufi8ybl7h 'Microsoft.Storage/storageAccounts/blobServices@2022-09-01' = {
-  parent: storageAccount_YAoH3Axuc
-=======
 resource blobService_Mv9WBXOiS 'Microsoft.Storage/storageAccounts/blobServices@2022-09-01' = {
   parent: storageAccount_3S3yTe8Uk
->>>>>>> 983d1800
   name: 'default'
   properties: {
     deleteRetentionPolicy: {
