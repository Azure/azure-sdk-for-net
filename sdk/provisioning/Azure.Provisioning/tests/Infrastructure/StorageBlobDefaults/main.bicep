--- conflicted
+++ resolved
@@ -1,4 +1,4 @@
-targetScope = 'subscription'
+targetScope = subscription
 
 
 resource resourceGroup_I6QNkoPsb 'Microsoft.Resources/resourceGroups@2023-07-01' = {
@@ -9,11 +9,6 @@
   }
 }
 
-<<<<<<< HEAD
-module rg_TEST './resources/rg_TEST/rg_TEST.bicep' = {
-  name: 'rg_TEST'
-  scope: resourceGroup_I6QNkoPsb
-=======
 resource storageAccount_8fTaUIzOg 'Microsoft.Storage/storageAccounts@2022-09-01' = {
   scope: resourceGroup_I6QNkoPsb
   name: 'photoacct2af3506bedd4415'
@@ -33,5 +28,4 @@
     cors: {
     }
   }
->>>>>>> 51102d0b
 }