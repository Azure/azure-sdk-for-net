﻿// Copyright (c) Microsoft Corporation. All rights reserved.
// Licensed under the MIT License.

using NUnit.Framework;
using Azure.Provisioning.ResourceManager;
using System;
using System.IO;
using System.Diagnostics;
using System.Linq;
using Azure.Core.TestFramework;
using Azure.Core.Tests.TestFramework;
using Azure.Provisioning.AppService;
using Azure.Provisioning.KeyVaults;
using Azure.Provisioning.Sql;
using Azure.Provisioning.Resources;
using Azure.Provisioning.Storage;
using Azure.Provisioning.AppConfiguration;
using Azure.ResourceManager.Storage.Models;

namespace Azure.Provisioning.Tests
{
    public class ProvisioningTests
    {
        private static readonly string _infrastructureRoot = Path.Combine(GetGitRoot(), "sdk", "provisioning", "Azure.Provisioning", "tests", "Infrastructure");

        [Test]
        public void WebSiteUsingL1()
        {
            var infra = new TestInfrastructure();

            Parameter sqlAdminPasswordParam = new Parameter("sqlAdminPassword", "SQL Server administrator password", isSecure: true);
            infra.AddParameter(sqlAdminPasswordParam);
            Parameter appUserPasswordParam = new Parameter("appUserPassword", "Application user password", isSecure: true);
            infra.AddParameter(appUserPasswordParam);

            infra.AddResourceGroup();
            infra.GetSingleResource<ResourceGroup>()!.Properties.Tags.Add("key", "value");

            AppServicePlan appServicePlan = infra.AddAppServicePlan();

            WebSite frontEnd = new WebSite(infra, "frontEnd", appServicePlan, WebSiteRuntime.Node, "18-lts");
            var frontEndPrincipalId = frontEnd.AddOutput(
                website => website.Identity.PrincipalId, //Identity.PrincipalId
                "SERVICE_API_IDENTITY_PRINCIPAL_ID",
                isSecure: true);

            infra.AddKeyVault()
                .AddAccessPolicy(frontEndPrincipalId); // frontEnd.properties.identity.principalId

            KeyVaultSecret sqlAdminSecret = new KeyVaultSecret(infra, "sqlAdminPassword");
            sqlAdminSecret.AssignParameter(secret => secret.Properties.Value, sqlAdminPasswordParam);

            KeyVaultSecret appUserSecret = new KeyVaultSecret(infra, "appUserPassword");
            appUserSecret.AssignParameter(secret => secret.Properties.Value, appUserPasswordParam);

            SqlServer sqlServer = new SqlServer(infra, "sqlserver");
            sqlServer.AssignParameter(sql => sql.AdministratorLoginPassword, sqlAdminPasswordParam);

            SqlDatabase sqlDatabase = new SqlDatabase(infra);

            KeyVaultSecret sqlAzureConnectionStringSecret = new KeyVaultSecret(infra, "connectionString", sqlDatabase.GetConnectionString(appUserPasswordParam));

            SqlFirewallRule sqlFirewallRule = new SqlFirewallRule(infra, "firewallRule");

            DeploymentScript deploymentScript = new DeploymentScript(infra, "cliScript", sqlDatabase, appUserPasswordParam, sqlAdminPasswordParam);

            WebSite backEnd = new WebSite(infra, "backEnd", appServicePlan, WebSiteRuntime.Dotnetcore, "6.0");

            WebSiteConfigLogs logs = new WebSiteConfigLogs(infra, "logs", frontEnd);

            infra.Build(GetOutputPath());
        }

        [Test]
        public void ResourceGroupOnly()
        {
            TestInfrastructure infrastructure = new TestInfrastructure();
            var resourceGroup = infrastructure.AddResourceGroup();
            infrastructure.Build(GetOutputPath());
        }

        [Test]
        public void WebSiteUsingL2()
        {
            var infra = new TestInfrastructure();
            infra.AddFrontEndWebSite();
            infra.AddCommonSqlDatabase();
            infra.AddBackEndWebSite();

            infra.GetSingleResource<ResourceGroup>()!.Properties.Tags.Add("key", "value");
            infra.Build(GetOutputPath());
        }

        [Test]
        public void WebSiteUsingL3()
        {
            var infra = new TestInfrastructure();
            infra.AddWebSiteWithSqlBackEnd();

            infra.GetSingleResource<ResourceGroup>()!.Properties.Tags.Add("key", "value");
            infra.GetSingleResourceInScope<KeyVault>()!.Properties.Tags.Add("key", "value");
            infra.Build(GetOutputPath());
        }

        [Test]
        public void StorageBlobDefaults()
        {
            var infra = new TestInfrastructure();
            infra.AddStorageAccount(name: "photoAcct", sku: StorageSkuName.PremiumLrs, kind: StorageKind.BlockBlobStorage);
            infra.AddBlobService();
            infra.Build(GetOutputPath());
        }

        [Test]
        public void StorageBlobDropDown()
        {
            var infra = new TestInfrastructure();
            infra.AddStorageAccount(name: "photoAcct", sku: StorageSkuName.PremiumLrs, kind: StorageKind.BlockBlobStorage);
            var blob = infra.AddBlobService();
            blob.Properties.DeleteRetentionPolicy = new DeleteRetentionPolicy()
            {
                IsEnabled = true
            };
            infra.Build(GetOutputPath());
        }

        [Test]
        public void AppConfiguration()
        {
            var infra = new TestInfrastructure();
            infra.AddAppConfigurationStore();
            infra.Build(GetOutputPath());
        }

        [Test]
        public void MultipleSubscriptions()
        {
            // ensure deterministic subscription names and directories
            var random = new TestRandom(RecordedTestMode.Playback, 1);
            var infra = new TestSubscriptionInfrastructure();
            var sub1 = new Subscription(infra, random.NewGuid());
            var sub2 = new Subscription(infra, random.NewGuid());
            _ = new ResourceGroup(infra, parent: sub1);
            _ = new ResourceGroup(infra, parent: sub2);
            infra.Build(GetOutputPath());
        }

        [Test]
        public void OutputsSpanningModules()
        {
            var infra = new TestInfrastructure();
            var rg1 = new ResourceGroup(infra, "rg1");
            var rg2 = new ResourceGroup(infra, "rg2");
            var rg3 = new ResourceGroup(infra, "rg3");
            var appServicePlan = infra.AddAppServicePlan(parent: rg1);
            WebSite frontEnd1 = new WebSite(infra, "frontEnd", appServicePlan, WebSiteRuntime.Node, "18-lts", parent: rg1);

            var output1 = frontEnd1.AddOutput(data => data.Identity.PrincipalId, "STORAGE_PRINCIPAL_ID");
            var output2 = frontEnd1.AddOutput(data => data.Location, "LOCATION");

            KeyVault keyVault = infra.AddKeyVault(resourceGroup: rg1);
            keyVault.AssignParameter(data => data.Location, new Parameter(output2));

            WebSite frontEnd2 = new WebSite(infra, "frontEnd", appServicePlan, WebSiteRuntime.Node, "18-lts", parent: rg2);

            frontEnd2.AssignParameter(data => data.Identity.PrincipalId, new Parameter(output1));
            frontEnd2.AssignParameter(data => data.Location, new Parameter(output2));

            var testFrontEndWebSite = new TestFrontEndWebSite(infra, parent: rg3);
            infra.Build(GetOutputPath());

<<<<<<< HEAD
            Assert.AreEqual(3, infra.GetParameters().Count());
            Assert.AreEqual(4, infra.GetOutputs().Count());
=======
            Assert.AreEqual(4, infra.GetParameters().Count());
            Assert.AreEqual(3, infra.GetOutputs().Count());
>>>>>>> 9a9e64a2

            Assert.AreEqual(0, testFrontEndWebSite.GetParameters().Count());
            Assert.AreEqual(1, testFrontEndWebSite.GetOutputs().Count());
        }

        private static string GetGitRoot()
        {
            ProcessStartInfo startInfo = new ProcessStartInfo
            {
                FileName = "git",
                Arguments = "rev-parse --show-toplevel",
                RedirectStandardOutput = true,
                UseShellExecute = false,
                CreateNoWindow = true
            };

            using (Process process = Process.Start(startInfo)!)
            {
                process.WaitForExit();

                if (process.ExitCode == 0)
                {
                    string gitRoot = process.StandardOutput.ReadToEnd().Trim();
                    return gitRoot;
                }
                else
                {
                    throw new Exception("Failed to get the root of the Git repository.");
                }
            }
        }

        private string GetOutputPath()
        {
            StackTrace stackTrace = new StackTrace();
            StackFrame stackFrame = stackTrace.GetFrame(1)!;
            string output = Path.Combine(_infrastructureRoot, stackFrame.GetMethod()!.Name);
            if (!Directory.Exists(output))
            {
                Directory.CreateDirectory(output);
            }
            return output;
        }
    }
}<|MERGE_RESOLUTION|>--- conflicted
+++ resolved
@@ -169,13 +169,8 @@
             var testFrontEndWebSite = new TestFrontEndWebSite(infra, parent: rg3);
             infra.Build(GetOutputPath());
 
-<<<<<<< HEAD
-            Assert.AreEqual(3, infra.GetParameters().Count());
+            Assert.AreEqual(4, infra.GetParameters().Count());
             Assert.AreEqual(4, infra.GetOutputs().Count());
-=======
-            Assert.AreEqual(4, infra.GetParameters().Count());
-            Assert.AreEqual(3, infra.GetOutputs().Count());
->>>>>>> 9a9e64a2
 
             Assert.AreEqual(0, testFrontEndWebSite.GetParameters().Count());
             Assert.AreEqual(1, testFrontEndWebSite.GetOutputs().Count());
