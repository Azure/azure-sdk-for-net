--- conflicted
+++ resolved
@@ -77,12 +77,7 @@
             }
 
             output blobs_endpoint string = storage.properties.primaryEndpoints.blob
-<<<<<<< HEAD
-            """)
-        .Lint();
-=======
             """);
->>>>>>> 4c12da5b
     }
 
     internal static Trycep CreateSimpleContainerAppTest()
@@ -308,12 +303,7 @@
             output AZURE_CONTAINER_APPS_ENVIRONMENT_ID string = cae.id
 
             output AZURE_CONTAINER_APPS_ENVIRONMENT_DEFAULT_DOMAIN string = cae.properties.defaultDomain
-<<<<<<< HEAD
-            """)
-        .Lint(ignore: ["no-unused-params", "BCP029"]);
-=======
             """);
->>>>>>> 4c12da5b
     }
 
     internal static Trycep CreateSimpleResourceGroupTest()
@@ -348,11 +338,6 @@
               name: take('rg_test-${uniqueString(deployment().id)}', 90)
               location: location
             }
-<<<<<<< HEAD
-            """)
-        .Lint();
-=======
             """);
->>>>>>> 4c12da5b
     }
 }