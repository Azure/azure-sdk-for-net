﻿// Copyright (c) Microsoft Corporation. All rights reserved.
// Licensed under the MIT License.

using System;
using System.Collections.Generic;
using Azure.Core;
using Azure.ResourceManager.Models;
using Azure.ResourceManager.Resources;

namespace Azure.Provisioning.ResourceManager
{
    /// <summary>
    /// Resource group resource.
    /// </summary>
    public class ResourceGroup : Resource<ResourceGroupData>
    {
        internal static readonly ResourceType ResourceType = "Microsoft.Resources/resourceGroups";

        /// <summary>
        /// Initializes a new instance of the <see cref="ResourceGroup"/>.
        /// </summary>
        /// <param name="scope">The scope the resourceGroup belongs to.</param>
        /// <param name="name">The name of the resourceGroup.</param>
        /// <param name="version">The version of the resourceGroup.</param>
        /// <param name="location">The location of the resourceGroup.</param>
<<<<<<< HEAD
        /// <param name="parent"></param>
        public ResourceGroup(IConstruct scope, string? name = default, string version = "2023-07-01", AzureLocation? location = default, Resource? parent = default)
            : base(scope, parent, GetName(scope, name), ResourceType, version, ResourceManagerModelFactory.ResourceGroupData(
                name: GetName(scope, name),
=======
        public ResourceGroup(IConstruct scope, string name = "rg", string version = "2023-07-01", AzureLocation? location = default)
            : base(scope, null, name, ResourceType, version, (name) => ResourceManagerModelFactory.ResourceGroupData(
                name: name,
>>>>>>> 4930fa96
                resourceType: ResourceType,
                tags: new Dictionary<string, string> { { "azd-env-name", scope.EnvironmentName } },
                location: location ?? Environment.GetEnvironmentVariable("AZURE_LOCATION") ?? AzureLocation.WestUS))
        {
        }

        /// <inheritdoc/>
        protected override Resource? FindParentInScope(IConstruct scope)
        {
            var result = base.FindParentInScope(scope);
            if (result is null)
            {
                result = scope.GetOrCreateSubscription();
            }
            return result;
        }
    }
}<|MERGE_RESOLUTION|>--- conflicted
+++ resolved
@@ -23,16 +23,10 @@
         /// <param name="name">The name of the resourceGroup.</param>
         /// <param name="version">The version of the resourceGroup.</param>
         /// <param name="location">The location of the resourceGroup.</param>
-<<<<<<< HEAD
-        /// <param name="parent"></param>
-        public ResourceGroup(IConstruct scope, string? name = default, string version = "2023-07-01", AzureLocation? location = default, Resource? parent = default)
-            : base(scope, parent, GetName(scope, name), ResourceType, version, ResourceManagerModelFactory.ResourceGroupData(
-                name: GetName(scope, name),
-=======
-        public ResourceGroup(IConstruct scope, string name = "rg", string version = "2023-07-01", AzureLocation? location = default)
-            : base(scope, null, name, ResourceType, version, (name) => ResourceManagerModelFactory.ResourceGroupData(
+        /// <param name="parent">The parent of the resourceGroup.</param>
+        public ResourceGroup(IConstruct scope, string name = "rg", string version = "2023-07-01", AzureLocation? location = default, Resource? parent = default)
+            : base(scope, parent, name, ResourceType, version, (name) => ResourceManagerModelFactory.ResourceGroupData(
                 name: name,
->>>>>>> 4930fa96
                 resourceType: ResourceType,
                 tags: new Dictionary<string, string> { { "azd-env-name", scope.EnvironmentName } },
                 location: location ?? Environment.GetEnvironmentVariable("AZURE_LOCATION") ?? AzureLocation.WestUS))
