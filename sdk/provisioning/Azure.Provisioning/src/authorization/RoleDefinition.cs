--- conflicted
+++ resolved
@@ -49,7 +49,11 @@
         public static RoleDefinition ServiceBusDataOwner { get; } = new RoleDefinition("090c5cfd-751d-490a-894a-3ce6f1109419");
 
         /// <summary>
-<<<<<<< HEAD
+        /// App configuration data owner role.
+        /// </summary>
+        public static RoleDefinition AppConfigurationDataOwner { get; } = new RoleDefinition("5ae67dd6-50cb-40e7-96ff-dc2bfa4b606b");
+
+        /// <summary>
         /// Search service contributor role.
         /// </summary>
         public static RoleDefinition SearchServiceContributor { get; } = new RoleDefinition("7ca78c08-252a-4471-8644-bb5ff32d4ba0");
@@ -58,11 +62,6 @@
         /// Search index data contributor role.
         /// </summary>
         public static RoleDefinition SearchIndexDataContributor { get; } = new RoleDefinition("8ebe5a00-799e-43f5-93ac-243d3dce84a7");
-=======
-        /// App configuration data owner role.
-        /// </summary>
-        public static RoleDefinition AppConfigurationDataOwner { get; } = new RoleDefinition("5ae67dd6-50cb-40e7-96ff-dc2bfa4b606b");
->>>>>>> d655f42e
 
         /// <summary> Converts a string to a <see cref="RoleDefinition"/>. </summary>
         public static implicit operator RoleDefinition(string value) => new RoleDefinition(value);
