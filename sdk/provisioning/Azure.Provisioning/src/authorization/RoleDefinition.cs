--- conflicted
+++ resolved
@@ -49,11 +49,11 @@
         public static RoleDefinition ServiceBusDataOwner { get; } = new RoleDefinition("090c5cfd-751d-490a-894a-3ce6f1109419");
 
         /// <summary>
-<<<<<<< HEAD
         /// Event Hubs data owner role.
         /// </summary>
         public static RoleDefinition EventHubsDataOwner { get; } = new RoleDefinition("f526a384-b230-433a-b45c-95f59c4a2dec");
-=======
+
+        /// <summary>
         /// App configuration data owner role.
         /// </summary>
         public static RoleDefinition AppConfigurationDataOwner { get; } = new RoleDefinition("5ae67dd6-50cb-40e7-96ff-dc2bfa4b606b");
@@ -67,7 +67,6 @@
         /// Search index data contributor role.
         /// </summary>
         public static RoleDefinition SearchIndexDataContributor { get; } = new RoleDefinition("8ebe5a00-799e-43f5-93ac-243d3dce84a7");
->>>>>>> d61f6957
 
         /// <summary> Converts a string to a <see cref="RoleDefinition"/>. </summary>
         public static implicit operator RoleDefinition(string value) => new RoleDefinition(value);
