--- conflicted
+++ resolved
@@ -22,11 +22,8 @@
     <PackageReference Include="Azure.ResourceManager.CosmosDB" />
     <PackageReference Include="Azure.ResourceManager.CognitiveServices" />
     <PackageReference Include="Azure.ResourceManager.ServiceBus" />
-<<<<<<< HEAD
+    <PackageReference Include="Azure.ResourceManager.Search" />
     <PackageReference Include="Azure.ResourceManager.EventHubs" />
-=======
-    <PackageReference Include="Azure.ResourceManager.Search" />
->>>>>>> d61f6957
     <PackageReference Include="System.ClientModel" />
   </ItemGroup>
 
