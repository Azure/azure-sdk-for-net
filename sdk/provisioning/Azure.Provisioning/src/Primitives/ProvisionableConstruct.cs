--- conflicted
+++ resolved
@@ -132,15 +132,10 @@
                 else if (pair.Value is ProvisionableConstruct construct)
                 {
                     IList<BicepStatement> statements = [.. construct.Compile()];
-<<<<<<< HEAD
-                    if (statements[0] is ResourceStatement resource)
-                    {
-=======
                     // TODO -- this is a workaround until https://github.com/Azure/azure-sdk-for-net/issues/52277 is resolved
                     if (statements[0] is ResourceStatement resource)
                     {
                         // handle the case when we are using a resource as property of other resources
->>>>>>> 4c0293e5
                         statements[0] = new ExpressionStatement(resource.Body);
                     }
                     if (statements.Count != 1 || statements[0] is not ExpressionStatement expr)
