--- conflicted
+++ resolved
@@ -166,12 +166,8 @@
         /// <exception cref="ArgumentException">If the <paramref name="propertyName"/> is not found on the resources properties.</exception>
         private protected Output AddOutput(string name, object instance, string propertyName, bool isLiteral = false, bool isSecure = false)
         {
-<<<<<<< HEAD
-            string? reference = GetReference(ResourceData.GetType(), propertyName, Name.ToCamelCase());
-=======
-            string? reference = GetReference(instance.GetType(), Properties.GetType(), propertyName, Name.ToCamelCase());
-
->>>>>>> 8d20bd5c
+            string? reference = GetReference(instance.GetType(), ResourceData.GetType(), propertyName, Name.ToCamelCase());
+
             if (reference is null)
                 throw new ArgumentException(nameof(propertyName), $"{propertyName} was not found in the property tree for {ResourceData.GetType().Name}");
             var result = new Output(name, reference, Scope, isLiteral, isSecure);
