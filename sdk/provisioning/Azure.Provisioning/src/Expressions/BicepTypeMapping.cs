﻿// Copyright (c) Microsoft Corporation. All rights reserved.
// Licensed under the MIT License.

using System;
using System.Collections;
using System.Collections.Generic;
using System.Linq;
using System.Net;
using System.Reflection;
using System.Runtime.Serialization;
using System.Xml;
using Azure.Core;
using Azure.Provisioning.Primitives;

namespace Azure.Provisioning.Expressions;

/// <summary>
/// Collect the primary logic for mapping .NET types to Bicep types in one place.
/// </summary>
internal static class BicepTypeMapping
{
    /// <summary>
    /// Map standard Azure types into Bicep primitive type names like bool,
    /// int, string, object, or array.  More complex types are not supported.
    /// </summary>
    /// <param name="type">A .NET type.</param>
    /// <returns>A corresponding Bicep type name or null.</returns>
    public static string? GetBicepTypeName(Type type) =>
        type == typeof(bool) ? "bool" :
        type == typeof(int) ? "int" :
        type == typeof(long) ? "int" :
        type == typeof(string) ? "string" :
        type == typeof(object) ? "object" :
        type == typeof(Uri) ? "string" :
        type == typeof(DateTimeOffset) ? "string" :
        type == typeof(TimeSpan) ? "string" :
        type == typeof(Guid) ? "string" :
        type == typeof(IPAddress) ? "string" :
        type == typeof(ETag) ? "string" :
        type == typeof(ResourceIdentifier) ? "string" :
        type == typeof(ResourceType) ? "string" :
        type == typeof(AzureLocation) ? "string" :
        type.IsSubclassOf(typeof(Enum)) ? "string" :
        type.IsSubclassOf(typeof(System.Collections.IEnumerable)) ? "array" :
        type.IsSubclassOf(typeof(System.Collections.IDictionary)) ? "object" :
        null;

    /// <summary>
    /// Convert a .NET object into a literal Bicep string.
    /// </summary>
    /// <param name="value">The .NET value.</param>
    /// <param name="format">Optional format.</param>
    /// <returns>The corresponding Bicep literal string.</returns>
    /// <exception cref="InvalidOperationException">
    /// Thrown when we cannot convert a value to a literal Bicep string.
    /// </exception>
    public static string ToLiteralString(object value, string? format) =>
        value switch
        {
            bool b => b.ToString(),
            int i => i.ToString(),
            long i => i.ToString(),
            float f => f.ToString(),
            double d => d.ToString(),
            string s => s,
            Uri u => u.AbsoluteUri,
            DateTimeOffset d => d.ToString("o"),
            TimeSpan t when format == "P" => XmlConvert.ToString(t),
            TimeSpan t => t.ToString(),
            Guid g => g.ToString(),
            IPAddress a => a.ToString(),
            ETag e => e.ToString(),
            ResourceIdentifier i => i.ToString(),
            Enum e => GetEnumValue(e),
            // Extensible enums like Azure.Location
            // TODO: Can we either tag or special case all that we care about because ValueType is too broad
            ValueType ee => ee.ToString()!,
            _ => throw new InvalidOperationException($"Cannot convert {value} to a literal Bicep string.")
        };

    /// <summary>
    /// Convert a .NET object into a Bicep expression.
    /// </summary>
    /// <param name="value">The .NET value.</param>
    /// <param name="format">Optional format.</param>
    /// <returns>The corresponding Bicep expression.</returns>
    /// <exception cref="InvalidOperationException">
    /// Thrown when we cannot convert a value to a Bicep expression.
    /// </exception>
    public static BicepExpression ToBicep(object? value, string? format)
    {
        return value switch
        {
            null => BicepSyntax.Null(),
            bool b => BicepSyntax.Value(b),
            int i => BicepSyntax.Value(i),
            long l => FromLong(l),
            // Note: bicep does not offically support floating numbers
            // therefore for floating numbers we are taking a workaround from
            // https://github.com/Azure/bicep/issues/1386#issuecomment-818077233
            float f => FromDouble(f),
            double d => FromDouble(d),
            string s => BicepSyntax.Value(s),
            Uri u => BicepSyntax.Value(ToLiteralString(u, format)),
            DateTimeOffset d => BicepSyntax.Value(ToLiteralString(d, format)),
            TimeSpan t => BicepSyntax.Value(ToLiteralString(t, format)),
            Guid g => BicepSyntax.Value(ToLiteralString(g, format)),
            IPAddress a => BicepSyntax.Value(ToLiteralString(a, format)),
            ETag e => BicepSyntax.Value(ToLiteralString(e, format)),
            ResourceIdentifier i => BicepSyntax.Value(ToLiteralString(i, format)),
            Enum e => BicepSyntax.Value(ToLiteralString(e, format)),
            ProvisionableConstruct c => CompileNestedConstruct(c),
            IDictionary<string, IBicepValue> d =>
                d is IBicepValue b && b.Kind == BicepValueKind.Expression ? b.Expression! : ToObject(d),
            IEnumerable seq =>
                seq is IBicepValue b && b.Kind == BicepValueKind.Expression ? b.Expression! : ToArray(seq.OfType<object>()),
            // Extensible enums like Azure.Location
            ValueType ee => BicepSyntax.Value(ToLiteralString(ee, format)),
            // Unwrap BicepValue after collections so it doesn't loop forever
            IBicepValue v when (v.Kind == BicepValueKind.Expression) => v.Expression!,
            IBicepValue v when (v.Source is not null) => v.Source.GetReference(),
            IBicepValue v when (v.Kind == BicepValueKind.Literal) => ToBicep(v.LiteralValue, format),
            IBicepValue v when (v.Self is not null) => v.Self.GetReference(),
            IBicepValue v when (v.Kind == BicepValueKind.Unset) => BicepSyntax.Null(),
            _ => throw new InvalidOperationException($"Cannot convert {value} to a Bicep expression.")
        };

        BicepExpression FromLong(long l)
        {
            // see if the value falls into the int range
            if (l >= int.MinValue && l <= int.MaxValue)
            {
                return BicepSyntax.Value((int)l);
            }
            // otherwise we use the workaround from https://github.com/Azure/bicep/issues/1386#issuecomment-818077233
            return BicepFunction.ParseJson(BicepSyntax.Value(l.ToString())).Compile();
        }

        BicepExpression FromDouble(double d)
        {
            // see if the value is a whole number
            if (d >= int.MinValue && d <= int.MaxValue && d == Math.Floor(d))
            {
                return BicepSyntax.Value((int)d);
            }
            // otherwise we use the workaround from https://github.com/Azure/bicep/issues/1386#issuecomment-818077233
            return BicepFunction.ParseJson(BicepSyntax.Value(d.ToString())).Compile();
        }

        ArrayExpression ToArray(IEnumerable<object> seq) =>
            BicepSyntax.Array([.. seq.Select(v => ToBicep(v, v is BicepValue b ? b.Format : null))]);

        ObjectExpression ToObject(IDictionary<string, IBicepValue> dict)
        {
            Dictionary<string, BicepExpression> values = [];
            foreach (KeyValuePair<string, IBicepValue> pair in dict)
            {
                string? format = null;
                if (pair.Value is BicepValue v)
                {
                    format = v.Format;
                }
                values[pair.Key] = ToBicep(pair.Value, format);
            }
            return BicepSyntax.Object(values);
        }

        BicepExpression CompileNestedConstruct(ProvisionableConstruct construct)
        {
            IList<BicepStatement> statements = [.. construct.Compile()];
            if (statements.Count != 1)
            {
                throw new InvalidOperationException($"Cannot convert {construct} into a Bicep expression because it contains multiple statements.");
            }
<<<<<<< HEAD
=======
            // TODO -- this is a workaround until https://github.com/Azure/azure-sdk-for-net/issues/52277 is resolved
>>>>>>> 4c0293e5
            if (statements[0] is ResourceStatement resource)
            {
                // handle the case when we are using a resource as property of other resources
                return resource.Body;
            }
            if (statements[0] is not ExpressionStatement expr)
            {
                throw new InvalidOperationException($"Cannot convert {construct} into a Bicep expression because it compiles to {statements[0]} instead.");
            }
            return expr.Expression;
        }
    }

    /// <summary>
    /// Get the value of an enum.  This is either the name of the enum value or
    /// optionally overridden by a DataMember attribute when the wire value
    /// is different from the .NET name.
    /// </summary>
    /// <param name="value">An enum value.</param>
    /// <returns>The enum value's string representation.</returns>
    private static string GetEnumValue(Enum value)
    {
        Type type = value.GetType();
        string? name = Enum.GetName(type, value);
        if (name != null)
        {
            DataMemberAttribute? member = type.GetField(name)?.GetCustomAttribute<DataMemberAttribute>();
            return member?.Name ?? value.ToString();
        }
        return value.ToString();
    }
}<|MERGE_RESOLUTION|>--- conflicted
+++ resolved
@@ -172,10 +172,7 @@
             {
                 throw new InvalidOperationException($"Cannot convert {construct} into a Bicep expression because it contains multiple statements.");
             }
-<<<<<<< HEAD
-=======
             // TODO -- this is a workaround until https://github.com/Azure/azure-sdk-for-net/issues/52277 is resolved
->>>>>>> 4c0293e5
             if (statements[0] is ResourceStatement resource)
             {
                 // handle the case when we are using a resource as property of other resources
