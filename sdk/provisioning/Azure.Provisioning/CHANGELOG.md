--- conflicted
+++ resolved
@@ -1,10 +1,6 @@
 # Release History
 
-<<<<<<< HEAD
-## 0.1.0-beta.2 (2024-03-27)
-=======
 ## 0.1.0-beta.3 (Unreleased)
->>>>>>> 43a53fd2
 
 ### Features Added
 
