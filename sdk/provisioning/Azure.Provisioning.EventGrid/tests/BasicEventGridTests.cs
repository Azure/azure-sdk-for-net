--- conflicted
+++ resolved
@@ -119,11 +119,6 @@
               }
               parent: topic
             }
-<<<<<<< HEAD
-            """)
-            .Lint();
-=======
             """);
->>>>>>> 4c12da5b
     }
 }