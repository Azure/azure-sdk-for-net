﻿// Copyright (c) Microsoft Corporation. All rights reserved.
// Licensed under the MIT License.

#nullable enable

<<<<<<< HEAD
using System;
using System.IO;
=======
using Azure.CloudMachine.AppService;
>>>>>>> 4d42d7b9
using Azure.CloudMachine.KeyVault;
using Azure.CloudMachine.OpenAI;
using NUnit.Framework;

namespace Azure.CloudMachine.Tests;

public class CloudMachineTests
{
    [Test]
    public void GenerateBicep()
    {
        CloudMachineInfrastructure? infra = default;
        CloudMachineCommands.Execute(["-bicep"], (CloudMachineInfrastructure infrastructure) =>
        {
            infra = infrastructure;
            infrastructure.AddFeature(new KeyVaultFeature());
            infrastructure.AddFeature(new OpenAIModel("gpt-35-turbo", "0125"));
            infrastructure.AddFeature(new OpenAIModel("text-embedding-ada-002", "2", AIModelKind.Embedding));
<<<<<<< HEAD
        }, exitProcessIfHandled: false);

        string actualBicep = File.ReadAllText(Path.Combine(TestContext.CurrentContext.TestDirectory, "Infra", "cm.bicep"));
        string expectedBicep = File.ReadAllText(Path.Combine(TestContext.CurrentContext.TestDirectory, "Data", "GenerateBicep.bicep")).Replace("\r\n", Environment.NewLine);
        Assert.AreEqual(expectedBicep, actualBicep);
=======
            infrastructure.AddFeature(new AppServiceFeature());
        }, exitProcessIfHandled:false);
>>>>>>> 4d42d7b9
    }

    [Ignore("no recordings yet")]
    [Test]
    public void ListModels()
    {
        CloudMachineCommands.Execute(["-ai", "chat"], exitProcessIfHandled: false);
    }
}<|MERGE_RESOLUTION|>--- conflicted
+++ resolved
@@ -3,12 +3,9 @@
 
 #nullable enable
 
-<<<<<<< HEAD
 using System;
 using System.IO;
-=======
 using Azure.CloudMachine.AppService;
->>>>>>> 4d42d7b9
 using Azure.CloudMachine.KeyVault;
 using Azure.CloudMachine.OpenAI;
 using NUnit.Framework;
@@ -27,16 +24,12 @@
             infrastructure.AddFeature(new KeyVaultFeature());
             infrastructure.AddFeature(new OpenAIModel("gpt-35-turbo", "0125"));
             infrastructure.AddFeature(new OpenAIModel("text-embedding-ada-002", "2", AIModelKind.Embedding));
-<<<<<<< HEAD
+            infrastructure.AddFeature(new AppServiceFeature());
         }, exitProcessIfHandled: false);
 
         string actualBicep = File.ReadAllText(Path.Combine(TestContext.CurrentContext.TestDirectory, "Infra", "cm.bicep"));
         string expectedBicep = File.ReadAllText(Path.Combine(TestContext.CurrentContext.TestDirectory, "Data", "GenerateBicep.bicep")).Replace("\r\n", Environment.NewLine);
         Assert.AreEqual(expectedBicep, actualBicep);
-=======
-            infrastructure.AddFeature(new AppServiceFeature());
-        }, exitProcessIfHandled:false);
->>>>>>> 4d42d7b9
     }
 
     [Ignore("no recordings yet")]
