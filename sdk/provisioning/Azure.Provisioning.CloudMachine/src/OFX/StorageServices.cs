﻿// Copyright (c) Microsoft Corporation. All rights reserved.
// Licensed under the MIT License.

using System;
using System.IO;
using System.Threading.Tasks;
<<<<<<< HEAD
using Azure.Messaging.EventGrid;
using Azure.Messaging.EventGrid.SystemEvents;
=======
using Azure.Core;
>>>>>>> c9fa717d
using Azure.Storage.Blobs;
using Azure.Storage.Blobs.Models;

namespace Azure.CloudMachine;

public readonly struct StorageServices
{
    private readonly CloudMachineClient _cm;
    internal StorageServices(CloudMachineClient cm) => _cm = cm;

    private BlobContainerClient GetDefaultContainer()
    {
        CloudMachineClient cm = _cm;
        BlobContainerClient container = _cm.Subclients.Get(() =>
        {
            ClientConnectionOptions connection = cm.GetConnectionOptions(typeof(BlobContainerClient));
            BlobContainerClient container = new(connection.Endpoint, connection.TokenCredential);
            return container;
        });
        return container;
    }

<<<<<<< HEAD
    private BlobContainerClient GetContainer(string containerName)
    {
        string blobContainerClientId = typeof(BlobContainerClient).FullName;
        CloudMachineClient cm = _cm;
        BlobContainerClient container = cm.Subclients.Get(blobContainerClientId, () =>
        {
            string endpoint = cm.GetConfiguration(blobContainerClientId, containerName)!.Value.Endpoint;
            BlobContainerClient container = new(new Uri(endpoint), cm.Credential);
            return container;
        });
        return container;
    }

=======
>>>>>>> c9fa717d
    public string UploadBlob(object json, string? name = default)
    {
        BlobContainerClient container = GetDefaultContainer();

        if (name == default)
            name = $"b{Guid.NewGuid()}";

        container.UploadBlob(name, BinaryData.FromObjectAsJson(json));

        return name;
    }

    public BinaryData DownloadBlob(string path)
    {
        BlobClient blob = GetBlobClientFromPath(path, null);
        BlobDownloadResult result = blob.DownloadContent();
        return result.Content;
    }

    public void DeleteBlob(string path)
    {
        BlobClient blob = GetBlobClientFromPath(path, null);
        blob.DeleteIfExists();
    }

    private BlobClient GetBlobClientFromPath(string path, string? containerName)
    {
        var _blobContainer = GetDefaultContainer();
        var blobPath = ConvertPathToBlobPath(path, _blobContainer);
        if (containerName is null)
        {
            return _blobContainer.GetBlobClient(blobPath);
        }
        else
        {
            var container = GetContainer(containerName);
            container.CreateIfNotExists();
            return container.GetBlobClient(blobPath);
        }
    }

    private static string ConvertPathToBlobPath(string path, BlobContainerClient container)
    {
        if (Uri.TryCreate(path, UriKind.Absolute, out Uri blobUri))
        {
            if (blobUri.Host == container.Uri.Host)
                return blobUri.AbsoluteUri.Substring(container.Uri.AbsoluteUri.Length);
            if (!string.IsNullOrEmpty(blobUri.LocalPath))
            {
                return blobUri.LocalPath.Substring(Path.GetPathRoot(path).Length).Replace('\\', '/');
            }
        }
        return path.Substring(Path.GetPathRoot(path).Length).Replace('\\', '/');
    }

    public void WhenBlobUploaded(Action<StorageFile> function)
    {
        var processor = _cm.Messaging.GetProcessor();
        var cm = _cm;

        // TODO: How to unsubscribe?
        processor.ProcessMessageAsync += async (args) =>
        {
            EventGridEvent e = EventGridEvent.Parse(args.Message.Body);
            if (e.TryGetSystemEventData(out object systemEvent))
            {
                switch (systemEvent)
                {
                    case StorageBlobCreatedEventData bc:
                        var blobUri = bc.Url;
                        var requestId = bc.ClientRequestId;
                        // _logger.Log.EventReceived(nameof(OnProcessMessage), $"StorageBlobCreatedEventData: blobUri='{blobUri}' requestId='{requestId}'");

                        var eventArgs = new StorageFile(cm.Storage, blobUri, requestId, default);
                        function(eventArgs);
                        await args.CompleteMessageAsync(args.Message).ConfigureAwait(false);
                        break;
                    default:
                        break;
                }
            }
            await Task.CompletedTask.ConfigureAwait(false);
        };
#pragma warning disable AZC0102 // Do not use GetAwaiter().GetResult().
        processor.StartProcessingAsync().GetAwaiter().GetResult();
#pragma warning restore AZC0102 // Do not use GetAwaiter().GetResult().

    }
}<|MERGE_RESOLUTION|>--- conflicted
+++ resolved
@@ -4,12 +4,9 @@
 using System;
 using System.IO;
 using System.Threading.Tasks;
-<<<<<<< HEAD
 using Azure.Messaging.EventGrid;
 using Azure.Messaging.EventGrid.SystemEvents;
-=======
 using Azure.Core;
->>>>>>> c9fa717d
 using Azure.Storage.Blobs;
 using Azure.Storage.Blobs.Models;
 
@@ -32,22 +29,19 @@
         return container;
     }
 
-<<<<<<< HEAD
     private BlobContainerClient GetContainer(string containerName)
     {
         string blobContainerClientId = typeof(BlobContainerClient).FullName;
         CloudMachineClient cm = _cm;
-        BlobContainerClient container = cm.Subclients.Get(blobContainerClientId, () =>
+        BlobContainerClient container = cm.Subclients.Get(() =>
         {
-            string endpoint = cm.GetConfiguration(blobContainerClientId, containerName)!.Value.Endpoint;
-            BlobContainerClient container = new(new Uri(endpoint), cm.Credential);
+            ClientConnectionOptions connection = cm.GetConnectionOptions(typeof(BlobContainerClient), containerName);
+            BlobContainerClient container = new(connection.Endpoint, connection.TokenCredential);
             return container;
         });
         return container;
     }
 
-=======
->>>>>>> c9fa717d
     public string UploadBlob(object json, string? name = default)
     {
         BlobContainerClient container = GetDefaultContainer();
@@ -105,7 +99,7 @@
 
     public void WhenBlobUploaded(Action<StorageFile> function)
     {
-        var processor = _cm.Messaging.GetProcessor();
+        var processor = _cm.Messaging.GetServiceBusProcessor();
         var cm = _cm;
 
         // TODO: How to unsubscribe?
