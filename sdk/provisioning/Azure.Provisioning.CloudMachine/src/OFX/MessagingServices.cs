--- conflicted
+++ resolved
@@ -2,11 +2,8 @@
 // Licensed under the MIT License.
 
 using System;
-<<<<<<< HEAD
 using System.Threading.Tasks;
-=======
 using Azure.Core;
->>>>>>> c9fa717d
 using Azure.Messaging.ServiceBus;
 using Azure.Provisioning.CloudMachine;
 
@@ -30,68 +27,7 @@
 
     public void WhenMessageReceived(Action<string> received)
     {
-        throw new NotImplementedException();
-    }
-
-    private ServiceBusClient GetServiceBusClient()
-    {
-        MessagingServices messagingServices = this;
-        ServiceBusClient client = _cm.Subclients.Get(() => messagingServices.CreateClient());
-        return client;
-    }
-
-    private ServiceBusSender GetServiceBusSender()
-    {
-<<<<<<< HEAD
-        string senderClientId = typeof(ServiceBusSender).FullName;
-        CloudMachineClient cm = _cm;
-        ServiceBusSender sender = _cm.Subclients.Get(senderClientId, () =>
-        {
-            string serviceBusClientId = typeof(ServiceBusClient).FullName;
-            ServiceBusClient sb = cm.Subclients.Get(serviceBusClientId, () =>
-            {
-                string sbNamespace = cm.GetConfiguration(serviceBusClientId)!.Value.Endpoint;
-                ServiceBusClient sb = new(sbNamespace, cm.Credential);
-                return sb;
-            });
-
-            string ServiceBusSenderId = typeof(ServiceBusSender).FullName;
-            string defaultTopic = cm.GetConfiguration(ServiceBusSenderId)!.Value.Endpoint;
-            ServiceBusSender sender = sb.CreateSender(defaultTopic);
-            return sender;
-        });
-        return sender;
-    }
-
-    internal ServiceBusProcessor GetProcessor()
-    {
-        string processorClientId = typeof(ServiceBusProcessor).FullName;
-        CloudMachineClient cm = _cm;
-        ServiceBusProcessor processor = cm.Subclients.Get(processorClientId, () =>
-        {
-            string serviceBusClientId = typeof(ServiceBusClient).FullName;
-            ServiceBusClient sb = cm.Subclients.Get(serviceBusClientId, () =>
-            {
-                string sbNamespace = cm.GetConfiguration(serviceBusClientId)!.Value.Endpoint;
-                ServiceBusClient sb = new(sbNamespace, cm.Credential);
-                return sb;
-            });
-
-            string ServiceBusSenderId = typeof(ServiceBusSender).FullName;
-            string defaultTopic = cm.GetConfiguration(ServiceBusSenderId)!.Value.Endpoint;
-            ServiceBusProcessor processor = sb.CreateProcessor(
-                defaultTopic,
-                CloudMachineInfrastructure.SB_PRIVATE_SUB,
-                new() { ReceiveMode = ServiceBusReceiveMode.PeekLock, MaxConcurrentCalls = 5 });
-        processor.ProcessErrorAsync += (args) => throw new Exception("error processing event", args.Exception);
-            return processor;
-        });
-        return processor;
-    }
-
-    public void WhenMessageReceived(Action<string> received)
-    {
-        var processor = _cm.Messaging.GetProcessor();
+        var processor = _cm.Messaging.GetServiceBusProcessor();
         var cm = _cm;
 
         // TODO: How to unsubscribe?
@@ -105,9 +41,26 @@
 #pragma warning disable AZC0102 // Do not use GetAwaiter().GetResult().
         processor.StartProcessingAsync().GetAwaiter().GetResult();
 #pragma warning restore AZC0102 // Do not use GetAwaiter().GetResult().
-=======
+    }
+
+    private ServiceBusClient GetServiceBusClient()
+    {
+        MessagingServices messagingServices = this;
+        ServiceBusClient client = _cm.Subclients.Get(() => messagingServices.CreateClient());
+        return client;
+    }
+
+    private ServiceBusSender GetServiceBusSender()
+    {
         MessagingServices messagingServices = this;
         ServiceBusSender sender = _cm.Subclients.Get(() => messagingServices.CreateSender());
+        return sender;
+    }
+
+    internal ServiceBusProcessor GetServiceBusProcessor()
+    {
+        MessagingServices messagingServices = this;
+        ServiceBusProcessor sender = _cm.Subclients.Get(() => messagingServices.CreateProcessor());
         return sender;
     }
 
@@ -122,8 +75,19 @@
     private ServiceBusClient CreateClient()
     {
         ClientConnectionOptions connection = _cm.GetConnectionOptions(typeof(ServiceBusClient));
-        ServiceBusClient client = new(connection.Id, connection.TokenCredential);
+        ServiceBusClient client = new(connection.Endpoint!.AbsoluteUri, connection.TokenCredential);
         return client;
->>>>>>> c9fa717d
+    }
+    private ServiceBusProcessor CreateProcessor()
+    {
+        ServiceBusClient client = GetServiceBusClient();
+
+        ClientConnectionOptions connection = _cm.GetConnectionOptions(typeof(ServiceBusSender));
+        ServiceBusProcessor processor = client.CreateProcessor(
+            connection.Id,
+            CloudMachineInfrastructure.SB_PRIVATE_SUB,
+            new() { ReceiveMode = ServiceBusReceiveMode.PeekLock, MaxConcurrentCalls = 5 });
+        processor.ProcessErrorAsync += (args) => throw new Exception("error processing event", args.Exception);
+        return processor;
     }
 }