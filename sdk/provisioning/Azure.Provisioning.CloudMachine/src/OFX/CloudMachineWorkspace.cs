--- conflicted
+++ resolved
@@ -53,17 +53,10 @@
             case "Azure.Security.KeyVault.Secrets.SecretClient":
                 return new ClientConnectionOptions(new($"https://{this.Id}.vault.azure.net/"), Credential);
             case "Azure.Messaging.ServiceBus.ServiceBusClient":
-<<<<<<< HEAD
-                return new ClientConfiguration($"https://{this.Id}.servicebus.windows.net");
+                return new ClientConnectionOptions(new($"https://{this.Id}.servicebus.windows.net"), Credential);
             case "Azure.Messaging.ServiceBus.ServiceBusSender":
                 if (instanceId == default) instanceId = CloudMachineInfrastructure.SB_PRIVATE_TOPIC;
-                return new ClientConfiguration(instanceId);
-=======
-                return new ClientConnectionOptions(new($"{this.Id}.servicebus.windows.net"), Credential);
-            case "Azure.Messaging.ServiceBus.ServiceBusSender":
-                if (instanceId == default) instanceId = "cm_default_topic_sender";
                 return new ClientConnectionOptions(instanceId);
->>>>>>> c9fa717d
             case "Azure.Storage.Blobs.BlobContainerClient":
                 if (instanceId == default) instanceId = "default";
                 return new ClientConnectionOptions(new($"https://{this.Id}.blob.core.windows.net/{instanceId}"), Credential);
