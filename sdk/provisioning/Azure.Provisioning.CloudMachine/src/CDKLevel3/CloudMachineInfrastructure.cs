--- conflicted
+++ resolved
@@ -90,48 +90,6 @@
             Value = BicepFunction.GetResourceGroup().Location
         });
 
-<<<<<<< HEAD
-=======
-        _infrastructure.Add(PrincipalIdParameter);
-        //Add(PrincipalTypeParameter);
-        //Add(PrincipalNameParameter);
-
-        var storageBlobDataContributor = StorageBuiltInRole.StorageBlobDataContributor;
-        var storageTableDataContributor = StorageBuiltInRole.StorageTableDataContributor;
-        var azureServiceBusDataSender = ServiceBusBuiltInRole.AzureServiceBusDataSender;
-        var azureServiceBusDataOwner = ServiceBusBuiltInRole.AzureServiceBusDataOwner;
-
-        _infrastructure.Add(Identity);
-        _infrastructure.Add(_storage);
-        _infrastructure.Add(_storage.CreateRoleAssignment(storageBlobDataContributor, RoleManagementPrincipalType.User, PrincipalIdParameter));
-        _infrastructure.Add(CreateRoleAssignment(_storage, _storage.Id, storageBlobDataContributor, Identity));
-        _infrastructure.Add(_storage.CreateRoleAssignment(storageTableDataContributor, RoleManagementPrincipalType.User, PrincipalIdParameter));
-        _infrastructure.Add(CreateRoleAssignment(_storage, _storage.Id, storageTableDataContributor, Identity));
-        _infrastructure.Add(_container);
-        _infrastructure.Add(_blobs);
-        _infrastructure.Add(_serviceBusNamespace);
-        _infrastructure.Add(_serviceBusNamespace.CreateRoleAssignment(azureServiceBusDataOwner, RoleManagementPrincipalType.User, PrincipalIdParameter));
-        _infrastructure.Add(CreateRoleAssignment(_serviceBusNamespace,_serviceBusNamespace.Id, azureServiceBusDataOwner, Identity));
-        _infrastructure.Add(_serviceBusNamespaceAuthorizationRule);
-        _infrastructure.Add(_serviceBusTopic_private);
-        _infrastructure.Add(_serviceBusTopic_default);
-        _infrastructure.Add(_serviceBusSubscription_private);
-        _infrastructure.Add(_serviceBusSubscription_default);
-
-        RoleAssignment roleAssignment = CreateRoleAssignment(_serviceBusNamespace, _serviceBusNamespace.Id, azureServiceBusDataSender, Identity);
-        _infrastructure.Add(roleAssignment);
-
-        CreateRoleAssignment(_serviceBusNamespace, _serviceBusNamespace.Id, azureServiceBusDataSender, Identity);
-        // the role assignment must exist before the system topic event subscription is created.
-        _eventGridSubscription_blobs.DependsOn.Add(roleAssignment);
-        _infrastructure.Add(_eventGridSubscription_blobs);
-        _infrastructure.Add(_eventGridTopic_blobs);
-
-        // Placeholders for now.
-        _infrastructure.Add(new ProvisioningOutput($"storage_name", typeof(string)) { Value = _storage.Name });
-        _infrastructure.Add(new ProvisioningOutput($"servicebus_name", typeof(string)) { Value = _serviceBusNamespace.Name });
-
->>>>>>> 4d42d7b9
         // Add any add-on resources to the infrastructure.
         foreach (Provisionable resource in _resources)
         {
@@ -141,7 +99,6 @@
         return _infrastructure.Build(context);
     }
 
-<<<<<<< HEAD
     internal class RoleResolver(Dictionary<Provisionable, (string RoleName, string RoleId)[]> annotations, IEnumerable<UserAssignedIdentity> managedIdentities, IEnumerable<BicepValue<Guid>> userPrincipals) : InfrastructureResolver
     {
         public override IEnumerable<Provisionable> ResolveResources(IEnumerable<Provisionable> resources, ProvisioningBuildOptions options)
@@ -180,22 +137,5 @@
                 }
             }
         }
-=======
-    // Temporary until the bug is fixed in the CDK generator which uses the PrincipalId instead of the Id in BicepFunction.CreateGuid.
-    internal RoleAssignment CreateRoleAssignment(ProvisionableResource resource, BicepValue<ResourceIdentifier> Id, object role, UserAssignedIdentity identity)
-    {
-        if (role is null) throw new ArgumentException("Role must not be null.", nameof(role));
-        var method = role.GetType().GetMethod("GetBuiltInRoleName", System.Reflection.BindingFlags.Static | System.Reflection.BindingFlags.Public);
-        string roleName = (string)method!.Invoke(null, [role])!;
-
-        return new($"{resource.BicepIdentifier}_{identity.BicepIdentifier}_{roleName}")
-        {
-            Name = BicepFunction.CreateGuid(Id, identity.Id, BicepFunction.GetSubscriptionResourceId("Microsoft.Authorization/roleDefinitions", role!.ToString()!)),
-            Scope = new IdentifierExpression(resource.BicepIdentifier),
-            PrincipalType = RoleManagementPrincipalType.ServicePrincipal,
-            RoleDefinitionId = BicepFunction.GetSubscriptionResourceId("Microsoft.Authorization/roleDefinitions", role.ToString()!),
-            PrincipalId = identity.PrincipalId
-        };
->>>>>>> 4d42d7b9
     }
 }