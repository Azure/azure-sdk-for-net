--- conflicted
+++ resolved
@@ -107,11 +107,6 @@
                 type: 'SystemAssigned'
               }
             }
-<<<<<<< HEAD
-            """)
-            .Lint();
-=======
             """);
->>>>>>> 4c12da5b
     }
 }