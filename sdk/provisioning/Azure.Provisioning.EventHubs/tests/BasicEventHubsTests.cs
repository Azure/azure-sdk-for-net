--- conflicted
+++ resolved
@@ -94,11 +94,6 @@
               }
               parent: hub
             }
-<<<<<<< HEAD
-            """)
-            .Lint();
-=======
             """);
->>>>>>> 4c12da5b
     }
 }