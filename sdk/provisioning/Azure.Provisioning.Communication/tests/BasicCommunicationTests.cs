--- conflicted
+++ resolved
@@ -52,11 +52,6 @@
                 dataLocation: 'unitedstates'
               }
             }
-<<<<<<< HEAD
-            """)
-            .Lint();
-=======
             """);
->>>>>>> 4c12da5b
     }
 }