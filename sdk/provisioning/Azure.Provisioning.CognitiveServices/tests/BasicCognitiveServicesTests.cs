// Copyright (c) Microsoft Corporation. All rights reserved.
// Licensed under the MIT License.

using System.Threading.Tasks;
using Azure.Provisioning.Resources;
using Azure.Provisioning.Tests;
using NUnit.Framework;

namespace Azure.Provisioning.CognitiveServices.Tests;

<<<<<<< HEAD
public class BasicCognitiveServicesTests(bool async)
    : ProvisioningTestBase(async /*, skipTools: true, skipLiveCalls: true */)
=======
public class BasicCognitiveServicesTests
>>>>>>> 4c12da5b
{
    internal static Trycep CreateTranslationTest()
    {
        return new Trycep().Define(
            ctx =>
            {
                #region Snippet:CognitiveServicesBasic
                Infrastructure infra = new();

                CognitiveServicesAccount account =
                    new(nameof(account))
                    {
                        Identity = new ManagedServiceIdentity { ManagedServiceIdentityType = ManagedServiceIdentityType.SystemAssigned },
                        Kind = "TextTranslation",
                        Sku = new CognitiveServicesSku { Name = "S1" },
                        Properties = new CognitiveServicesAccountProperties
                        {
                            PublicNetworkAccess = ServiceAccountPublicNetworkAccess.Disabled,
                            NetworkAcls = new CognitiveServicesNetworkRuleSet
                            {
                                DefaultAction = CognitiveServicesNetworkRuleAction.Deny
                            },
                            DisableLocalAuth = true
                        }
                    };
                infra.Add(account);
                #endregion

                return infra;
            });
    }
    [Test]
    [Description("https://github.com/Azure/azure-quickstart-templates/blob/master/quickstarts/microsoft.cognitiveservices/cognitive-services-translate/main.bicep")]
    public async Task CreateTranslation()
    {
        await using Trycep test = CreateTranslationTest();
        test.Compare(
            """
            @description('The location for the resource(s) to be deployed.')
            param location string = resourceGroup().location

            resource account 'Microsoft.CognitiveServices/accounts@2024-10-01' = {
              name: take('account-${uniqueString(resourceGroup().id)}', 64)
              location: location
              identity: {
                type: 'SystemAssigned'
              }
              kind: 'TextTranslation'
              properties: {
                networkAcls: {
                  defaultAction: 'Deny'
                }
                publicNetworkAccess: 'Disabled'
                disableLocalAuth: true
              }
              sku: {
                name: 'S1'
              }
            }
<<<<<<< HEAD
            """)
            .Lint();
=======
            """);
>>>>>>> 4c12da5b
    }
}<|MERGE_RESOLUTION|>--- conflicted
+++ resolved
@@ -8,12 +8,7 @@
 
 namespace Azure.Provisioning.CognitiveServices.Tests;
 
-<<<<<<< HEAD
-public class BasicCognitiveServicesTests(bool async)
-    : ProvisioningTestBase(async /*, skipTools: true, skipLiveCalls: true */)
-=======
 public class BasicCognitiveServicesTests
->>>>>>> 4c12da5b
 {
     internal static Trycep CreateTranslationTest()
     {
@@ -73,11 +68,6 @@
                 name: 'S1'
               }
             }
-<<<<<<< HEAD
-            """)
-            .Lint();
-=======
             """);
->>>>>>> 4c12da5b
     }
 }