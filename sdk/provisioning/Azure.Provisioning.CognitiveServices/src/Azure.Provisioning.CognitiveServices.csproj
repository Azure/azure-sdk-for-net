<Project Sdk="Microsoft.NET.Sdk">

  <PropertyGroup>
    <Description>Azure.Provisioning.CognitiveServices simplifies declarative resource provisioning in .NET.</Description>
<<<<<<< HEAD
    <Version>1.0.0</Version>
=======
    <Version>1.1.0-beta.1</Version>
    <!--The ApiCompatVersion is managed automatically and should not generally be modified manually.-->
    <ApiCompatVersion>1.0.0</ApiCompatVersion>
>>>>>>> b38a9c20
    <TargetFrameworks>$(RequiredTargetFrameworks)</TargetFrameworks>
    <LangVersion>12</LangVersion>

    <!-- Disable warning CS1591: Missing XML comment for publicly visible type or member -->
    <NoWarn>CS1591</NoWarn>
  </PropertyGroup>

  <!-- TODO: Consider adding DataPlane dependencies here like:
  <ItemGroup>
    <PackageReference Include="Azure.AI.OpenAI" />
    <PackageReference Include="Azure.AI.TextAnalytics" />
    ...
  </ItemGroup>
  -->
</Project><|MERGE_RESOLUTION|>--- conflicted
+++ resolved
@@ -2,13 +2,9 @@
 
   <PropertyGroup>
     <Description>Azure.Provisioning.CognitiveServices simplifies declarative resource provisioning in .NET.</Description>
-<<<<<<< HEAD
-    <Version>1.0.0</Version>
-=======
     <Version>1.1.0-beta.1</Version>
     <!--The ApiCompatVersion is managed automatically and should not generally be modified manually.-->
     <ApiCompatVersion>1.0.0</ApiCompatVersion>
->>>>>>> b38a9c20
     <TargetFrameworks>$(RequiredTargetFrameworks)</TargetFrameworks>
     <LangVersion>12</LangVersion>
 
