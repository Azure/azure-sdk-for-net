--- conflicted
+++ resolved
@@ -3,10 +3,7 @@
 ## 1.0.0-beta.3 (2023-05-26)
 
 ### Features Added
-<<<<<<< HEAD
-=======
 
->>>>>>> bff9ff25
 - Enable the model factory feature for model mocking, more information can be found [here](https://azure.github.io/azure-sdk/dotnet_introduction.html#dotnet-mocking-factory-builder).
 
 ### Breaking Changes
