namespace Azure.Developer.DevCenter
{
    public partial class DevBoxesClient
    {
        protected DevBoxesClient() { }
        public DevBoxesClient(System.Uri endpoint, string projectName, Azure.Core.TokenCredential credential) { }
        public DevBoxesClient(System.Uri endpoint, string projectName, Azure.Core.TokenCredential credential, Azure.Developer.DevCenter.DevCenterClientOptions options) { }
        public virtual Azure.Core.Pipeline.HttpPipeline Pipeline { get { throw null; } }
<<<<<<< HEAD
        public virtual Azure.Operation<System.BinaryData> CreateDevBox(Azure.WaitUntil waitUntil, string devBoxName, Azure.Core.RequestContent content, string userId = "me", Azure.RequestContext context = null) { throw null; }
        public virtual System.Threading.Tasks.Task<Azure.Operation<System.BinaryData>> CreateDevBoxAsync(Azure.WaitUntil waitUntil, string devBoxName, Azure.Core.RequestContent content, string userId = "me", Azure.RequestContext context = null) { throw null; }
        public virtual Azure.Response DelayUpcomingAction(string devBoxName, string upcomingActionId, System.DateTimeOffset delayUntil, string userId, Azure.RequestContext context) { throw null; }
        public virtual System.Threading.Tasks.Task<Azure.Response> DelayUpcomingActionAsync(string devBoxName, string upcomingActionId, System.DateTimeOffset delayUntil, string userId, Azure.RequestContext context) { throw null; }
        public virtual Azure.Operation DeleteDevBox(Azure.WaitUntil waitUntil, string devBoxName, string userId = "me", Azure.RequestContext context = null) { throw null; }
        public virtual System.Threading.Tasks.Task<Azure.Operation> DeleteDevBoxAsync(Azure.WaitUntil waitUntil, string devBoxName, string userId = "me", Azure.RequestContext context = null) { throw null; }
        public virtual Azure.Response GetDevBoxByUser(string devBoxName, string userId, Azure.RequestContext context) { throw null; }
        public virtual System.Threading.Tasks.Task<Azure.Response> GetDevBoxByUserAsync(string devBoxName, string userId, Azure.RequestContext context) { throw null; }
        public virtual Azure.Pageable<System.BinaryData> GetDevBoxesByUser(string userId, string filter, int? maxCount, Azure.RequestContext context) { throw null; }
        public virtual Azure.AsyncPageable<System.BinaryData> GetDevBoxesByUserAsync(string userId, string filter, int? maxCount, Azure.RequestContext context) { throw null; }
        public virtual Azure.Response GetPool(string poolName, Azure.RequestContext context) { throw null; }
        public virtual System.Threading.Tasks.Task<Azure.Response> GetPoolAsync(string poolName, Azure.RequestContext context) { throw null; }
        public virtual Azure.Pageable<System.BinaryData> GetPools(int? maxCount, string filter, Azure.RequestContext context) { throw null; }
        public virtual Azure.AsyncPageable<System.BinaryData> GetPoolsAsync(int? maxCount, string filter, Azure.RequestContext context) { throw null; }
        public virtual Azure.Response GetRemoteConnection(string devBoxName, string userId, Azure.RequestContext context) { throw null; }
        public virtual System.Threading.Tasks.Task<Azure.Response> GetRemoteConnectionAsync(string devBoxName, string userId, Azure.RequestContext context) { throw null; }
        public virtual Azure.Response GetScheduleByPool(string poolName, string scheduleName, Azure.RequestContext context) { throw null; }
        public virtual System.Threading.Tasks.Task<Azure.Response> GetScheduleByPoolAsync(string poolName, string scheduleName, Azure.RequestContext context) { throw null; }
        public virtual Azure.Pageable<System.BinaryData> GetSchedulesByPool(string poolName, int? maxCount, string filter, Azure.RequestContext context) { throw null; }
        public virtual Azure.AsyncPageable<System.BinaryData> GetSchedulesByPoolAsync(string poolName, int? maxCount, string filter, Azure.RequestContext context) { throw null; }
        public virtual Azure.Response GetUpcomingAction(string devBoxName, string upcomingActionId, string userId, Azure.RequestContext context) { throw null; }
        public virtual System.Threading.Tasks.Task<Azure.Response> GetUpcomingActionAsync(string devBoxName, string upcomingActionId, string userId, Azure.RequestContext context) { throw null; }
        public virtual Azure.Pageable<System.BinaryData> GetUpcomingActions(string devBoxName, string userId, Azure.RequestContext context) { throw null; }
        public virtual Azure.AsyncPageable<System.BinaryData> GetUpcomingActionsAsync(string devBoxName, string userId, Azure.RequestContext context) { throw null; }
        public virtual Azure.Response SkipUpcomingAction(string devBoxName, string upcomingActionId, string userId = "me", Azure.RequestContext context = null) { throw null; }
        public virtual System.Threading.Tasks.Task<Azure.Response> SkipUpcomingActionAsync(string devBoxName, string upcomingActionId, string userId = "me", Azure.RequestContext context = null) { throw null; }
        public virtual Azure.Operation StartDevBox(Azure.WaitUntil waitUntil, string devBoxName, string userId = "me", Azure.RequestContext context = null) { throw null; }
        public virtual System.Threading.Tasks.Task<Azure.Operation> StartDevBoxAsync(Azure.WaitUntil waitUntil, string devBoxName, string userId = "me", Azure.RequestContext context = null) { throw null; }
        public virtual Azure.Operation StopDevBox(Azure.WaitUntil waitUntil, string devBoxName, string userId = "me", bool? hibernate = default(bool?), Azure.RequestContext context = null) { throw null; }
        public virtual System.Threading.Tasks.Task<Azure.Operation> StopDevBoxAsync(Azure.WaitUntil waitUntil, string devBoxName, string userId = "me", bool? hibernate = default(bool?), Azure.RequestContext context = null) { throw null; }
=======
        public virtual Azure.Operation<System.BinaryData> CreateDevBox(Azure.WaitUntil waitUntil, string userId, string devBoxName, Azure.Core.RequestContent content, Azure.RequestContext context = null) { throw null; }
        public virtual System.Threading.Tasks.Task<Azure.Operation<System.BinaryData>> CreateDevBoxAsync(Azure.WaitUntil waitUntil, string userId, string devBoxName, Azure.Core.RequestContent content, Azure.RequestContext context = null) { throw null; }
        public virtual Azure.Response DelayUpcomingAction(string userId, string devBoxName, string upcomingActionId, System.DateTimeOffset delayUntil, Azure.RequestContext context = null) { throw null; }
        public virtual System.Threading.Tasks.Task<Azure.Response> DelayUpcomingActionAsync(string userId, string devBoxName, string upcomingActionId, System.DateTimeOffset delayUntil, Azure.RequestContext context = null) { throw null; }
        public virtual Azure.Operation DeleteDevBox(Azure.WaitUntil waitUntil, string userId, string devBoxName, Azure.RequestContext context = null) { throw null; }
        public virtual System.Threading.Tasks.Task<Azure.Operation> DeleteDevBoxAsync(Azure.WaitUntil waitUntil, string userId, string devBoxName, Azure.RequestContext context = null) { throw null; }
        public virtual Azure.Response GetDevBoxByUser(string userId, string devBoxName, Azure.RequestContext context = null) { throw null; }
        public virtual System.Threading.Tasks.Task<Azure.Response> GetDevBoxByUserAsync(string userId, string devBoxName, Azure.RequestContext context = null) { throw null; }
        public virtual Azure.Pageable<System.BinaryData> GetDevBoxesByUser(string userId, string filter = null, int? maxCount = default(int?), Azure.RequestContext context = null) { throw null; }
        public virtual Azure.AsyncPageable<System.BinaryData> GetDevBoxesByUserAsync(string userId, string filter = null, int? maxCount = default(int?), Azure.RequestContext context = null) { throw null; }
        public virtual Azure.Response GetPool(string poolName, Azure.RequestContext context = null) { throw null; }
        public virtual System.Threading.Tasks.Task<Azure.Response> GetPoolAsync(string poolName, Azure.RequestContext context = null) { throw null; }
        public virtual Azure.Pageable<System.BinaryData> GetPools(int? maxCount = default(int?), string filter = null, Azure.RequestContext context = null) { throw null; }
        public virtual Azure.AsyncPageable<System.BinaryData> GetPoolsAsync(int? maxCount = default(int?), string filter = null, Azure.RequestContext context = null) { throw null; }
        public virtual Azure.Response GetRemoteConnection(string userId, string devBoxName, Azure.RequestContext context = null) { throw null; }
        public virtual System.Threading.Tasks.Task<Azure.Response> GetRemoteConnectionAsync(string userId, string devBoxName, Azure.RequestContext context = null) { throw null; }
        public virtual Azure.Response GetScheduleByPool(string poolName, string scheduleName, Azure.RequestContext context = null) { throw null; }
        public virtual System.Threading.Tasks.Task<Azure.Response> GetScheduleByPoolAsync(string poolName, string scheduleName, Azure.RequestContext context = null) { throw null; }
        public virtual Azure.Pageable<System.BinaryData> GetSchedulesByPool(string poolName, int? maxCount = default(int?), string filter = null, Azure.RequestContext context = null) { throw null; }
        public virtual Azure.AsyncPageable<System.BinaryData> GetSchedulesByPoolAsync(string poolName, int? maxCount = default(int?), string filter = null, Azure.RequestContext context = null) { throw null; }
        public virtual Azure.Response GetUpcomingAction(string userId, string devBoxName, string upcomingActionId, Azure.RequestContext context = null) { throw null; }
        public virtual System.Threading.Tasks.Task<Azure.Response> GetUpcomingActionAsync(string userId, string devBoxName, string upcomingActionId, Azure.RequestContext context = null) { throw null; }
        public virtual Azure.Pageable<System.BinaryData> GetUpcomingActions(string userId, string devBoxName, Azure.RequestContext context = null) { throw null; }
        public virtual Azure.AsyncPageable<System.BinaryData> GetUpcomingActionsAsync(string userId, string devBoxName, Azure.RequestContext context = null) { throw null; }
        public virtual Azure.Response SkipUpcomingAction(string userId, string devBoxName, string upcomingActionId, Azure.RequestContext context = null) { throw null; }
        public virtual System.Threading.Tasks.Task<Azure.Response> SkipUpcomingActionAsync(string userId, string devBoxName, string upcomingActionId, Azure.RequestContext context = null) { throw null; }
        public virtual Azure.Operation StartDevBox(Azure.WaitUntil waitUntil, string userId, string devBoxName, Azure.RequestContext context = null) { throw null; }
        public virtual System.Threading.Tasks.Task<Azure.Operation> StartDevBoxAsync(Azure.WaitUntil waitUntil, string userId, string devBoxName, Azure.RequestContext context = null) { throw null; }
        public virtual Azure.Operation StopDevBox(Azure.WaitUntil waitUntil, string userId, string devBoxName, bool? hibernate = default(bool?), Azure.RequestContext context = null) { throw null; }
        public virtual System.Threading.Tasks.Task<Azure.Operation> StopDevBoxAsync(Azure.WaitUntil waitUntil, string userId, string devBoxName, bool? hibernate = default(bool?), Azure.RequestContext context = null) { throw null; }
>>>>>>> a8e40afa
    }
    public partial class DevCenterClient
    {
        protected DevCenterClient() { }
        public DevCenterClient(System.Uri endpoint, Azure.Core.TokenCredential credential) { }
        public DevCenterClient(System.Uri endpoint, Azure.Core.TokenCredential credential, Azure.Developer.DevCenter.DevCenterClientOptions options) { }
        public virtual Azure.Core.Pipeline.HttpPipeline Pipeline { get { throw null; } }
<<<<<<< HEAD
        public virtual Azure.Pageable<System.BinaryData> GetAllDevBoxes(string filter, int? maxCount, Azure.RequestContext context) { throw null; }
        public virtual Azure.AsyncPageable<System.BinaryData> GetAllDevBoxesAsync(string filter, int? maxCount, Azure.RequestContext context) { throw null; }
        public virtual Azure.Pageable<System.BinaryData> GetAllDevBoxesByUser(string userId, string filter, int? maxCount, Azure.RequestContext context) { throw null; }
        public virtual Azure.AsyncPageable<System.BinaryData> GetAllDevBoxesByUserAsync(string userId, string filter, int? maxCount, Azure.RequestContext context) { throw null; }
        public virtual Azure.Response GetProject(string projectName, Azure.RequestContext context) { throw null; }
        public virtual System.Threading.Tasks.Task<Azure.Response> GetProjectAsync(string projectName, Azure.RequestContext context) { throw null; }
        public virtual Azure.Pageable<System.BinaryData> GetProjects(string filter, int? maxCount, Azure.RequestContext context) { throw null; }
        public virtual Azure.AsyncPageable<System.BinaryData> GetProjectsAsync(string filter, int? maxCount, Azure.RequestContext context) { throw null; }
=======
        public virtual Azure.Pageable<System.BinaryData> GetAllDevBoxes(string filter = null, int? maxCount = default(int?), Azure.RequestContext context = null) { throw null; }
        public virtual Azure.AsyncPageable<System.BinaryData> GetAllDevBoxesAsync(string filter = null, int? maxCount = default(int?), Azure.RequestContext context = null) { throw null; }
        public virtual Azure.Pageable<System.BinaryData> GetAllDevBoxesByUser(string userId, string filter = null, int? maxCount = default(int?), Azure.RequestContext context = null) { throw null; }
        public virtual Azure.AsyncPageable<System.BinaryData> GetAllDevBoxesByUserAsync(string userId, string filter = null, int? maxCount = default(int?), Azure.RequestContext context = null) { throw null; }
        public virtual Azure.Response GetProject(string projectName, Azure.RequestContext context = null) { throw null; }
        public virtual System.Threading.Tasks.Task<Azure.Response> GetProjectAsync(string projectName, Azure.RequestContext context = null) { throw null; }
        public virtual Azure.Pageable<System.BinaryData> GetProjects(string filter = null, int? maxCount = default(int?), Azure.RequestContext context = null) { throw null; }
        public virtual Azure.AsyncPageable<System.BinaryData> GetProjectsAsync(string filter = null, int? maxCount = default(int?), Azure.RequestContext context = null) { throw null; }
>>>>>>> a8e40afa
    }
    public partial class DevCenterClientOptions : Azure.Core.ClientOptions
    {
        public DevCenterClientOptions(Azure.Developer.DevCenter.DevCenterClientOptions.ServiceVersion version = Azure.Developer.DevCenter.DevCenterClientOptions.ServiceVersion.V2022_11_11_Preview) { }
        public enum ServiceVersion
        {
            V2022_11_11_Preview = 1,
        }
    }
    public partial class EnvironmentsClient
    {
        protected EnvironmentsClient() { }
        public EnvironmentsClient(System.Uri endpoint, string projectName, Azure.Core.TokenCredential credential) { }
        public EnvironmentsClient(System.Uri endpoint, string projectName, Azure.Core.TokenCredential credential, Azure.Developer.DevCenter.DevCenterClientOptions options) { }
        public virtual Azure.Core.Pipeline.HttpPipeline Pipeline { get { throw null; } }
<<<<<<< HEAD
        public virtual Azure.Operation<System.BinaryData> CreateOrUpdateEnvironment(Azure.WaitUntil waitUntil, string environmentName, Azure.Core.RequestContent content, string userId = "me", Azure.RequestContext context = null) { throw null; }
        public virtual System.Threading.Tasks.Task<Azure.Operation<System.BinaryData>> CreateOrUpdateEnvironmentAsync(Azure.WaitUntil waitUntil, string environmentName, Azure.Core.RequestContent content, string userId = "me", Azure.RequestContext context = null) { throw null; }
        public virtual Azure.Operation CustomEnvironmentAction(Azure.WaitUntil waitUntil, string environmentName, Azure.Core.RequestContent content, string userId = "me", Azure.RequestContext context = null) { throw null; }
        public virtual System.Threading.Tasks.Task<Azure.Operation> CustomEnvironmentActionAsync(Azure.WaitUntil waitUntil, string environmentName, Azure.Core.RequestContent content, string userId = "me", Azure.RequestContext context = null) { throw null; }
        public virtual Azure.Operation DeleteEnvironment(Azure.WaitUntil waitUntil, string environmentName, string userId = "me", Azure.RequestContext context = null) { throw null; }
        public virtual System.Threading.Tasks.Task<Azure.Operation> DeleteEnvironmentAsync(Azure.WaitUntil waitUntil, string environmentName, string userId = "me", Azure.RequestContext context = null) { throw null; }
        public virtual Azure.Operation DeployEnvironmentAction(Azure.WaitUntil waitUntil, string environmentName, Azure.Core.RequestContent content, string userId = "me", Azure.RequestContext context = null) { throw null; }
        public virtual System.Threading.Tasks.Task<Azure.Operation> DeployEnvironmentActionAsync(Azure.WaitUntil waitUntil, string environmentName, Azure.Core.RequestContent content, string userId = "me", Azure.RequestContext context = null) { throw null; }
        public virtual Azure.Response GetCatalogItem(string catalogItemId, Azure.RequestContext context) { throw null; }
        public virtual System.Threading.Tasks.Task<Azure.Response> GetCatalogItemAsync(string catalogItemId, Azure.RequestContext context) { throw null; }
        public virtual Azure.Pageable<System.BinaryData> GetCatalogItems(int? maxCount, Azure.RequestContext context) { throw null; }
        public virtual Azure.AsyncPageable<System.BinaryData> GetCatalogItemsAsync(int? maxCount, Azure.RequestContext context) { throw null; }
        public virtual Azure.Response GetCatalogItemVersion(string catalogItemId, string version, Azure.RequestContext context) { throw null; }
        public virtual System.Threading.Tasks.Task<Azure.Response> GetCatalogItemVersionAsync(string catalogItemId, string version, Azure.RequestContext context) { throw null; }
        public virtual Azure.Pageable<System.BinaryData> GetCatalogItemVersions(string catalogItemId, int? maxCount, Azure.RequestContext context) { throw null; }
        public virtual Azure.AsyncPageable<System.BinaryData> GetCatalogItemVersionsAsync(string catalogItemId, int? maxCount, Azure.RequestContext context) { throw null; }
        public virtual Azure.Response GetEnvironmentByUser(string environmentName, string userId, Azure.RequestContext context) { throw null; }
        public virtual System.Threading.Tasks.Task<Azure.Response> GetEnvironmentByUserAsync(string environmentName, string userId, Azure.RequestContext context) { throw null; }
        public virtual Azure.Pageable<System.BinaryData> GetEnvironments(int? maxCount, Azure.RequestContext context) { throw null; }
        public virtual Azure.AsyncPageable<System.BinaryData> GetEnvironmentsAsync(int? maxCount, Azure.RequestContext context) { throw null; }
        public virtual Azure.Pageable<System.BinaryData> GetEnvironmentsByUser(string userId, int? maxCount, Azure.RequestContext context) { throw null; }
        public virtual Azure.AsyncPageable<System.BinaryData> GetEnvironmentsByUserAsync(string userId, int? maxCount, Azure.RequestContext context) { throw null; }
        public virtual Azure.Pageable<System.BinaryData> GetEnvironmentTypes(int? maxCount, Azure.RequestContext context) { throw null; }
        public virtual Azure.AsyncPageable<System.BinaryData> GetEnvironmentTypesAsync(int? maxCount, Azure.RequestContext context) { throw null; }
        public virtual Azure.Response UpdateEnvironment(string environmentName, Azure.Core.RequestContent content, string userId = "me", Azure.RequestContext context = null) { throw null; }
        public virtual System.Threading.Tasks.Task<Azure.Response> UpdateEnvironmentAsync(string environmentName, Azure.Core.RequestContent content, string userId = "me", Azure.RequestContext context = null) { throw null; }
=======
        public virtual Azure.Operation<System.BinaryData> CreateOrUpdateEnvironment(Azure.WaitUntil waitUntil, string userId, string environmentName, Azure.Core.RequestContent content, Azure.RequestContext context = null) { throw null; }
        public virtual System.Threading.Tasks.Task<Azure.Operation<System.BinaryData>> CreateOrUpdateEnvironmentAsync(Azure.WaitUntil waitUntil, string userId, string environmentName, Azure.Core.RequestContent content, Azure.RequestContext context = null) { throw null; }
        public virtual Azure.Operation CustomEnvironmentAction(Azure.WaitUntil waitUntil, string userId, string environmentName, Azure.Core.RequestContent content, Azure.RequestContext context = null) { throw null; }
        public virtual System.Threading.Tasks.Task<Azure.Operation> CustomEnvironmentActionAsync(Azure.WaitUntil waitUntil, string userId, string environmentName, Azure.Core.RequestContent content, Azure.RequestContext context = null) { throw null; }
        public virtual Azure.Operation DeleteEnvironment(Azure.WaitUntil waitUntil, string userId, string environmentName, Azure.RequestContext context = null) { throw null; }
        public virtual System.Threading.Tasks.Task<Azure.Operation> DeleteEnvironmentAsync(Azure.WaitUntil waitUntil, string userId, string environmentName, Azure.RequestContext context = null) { throw null; }
        public virtual Azure.Operation DeployEnvironmentAction(Azure.WaitUntil waitUntil, string userId, string environmentName, Azure.Core.RequestContent content, Azure.RequestContext context = null) { throw null; }
        public virtual System.Threading.Tasks.Task<Azure.Operation> DeployEnvironmentActionAsync(Azure.WaitUntil waitUntil, string userId, string environmentName, Azure.Core.RequestContent content, Azure.RequestContext context = null) { throw null; }
        public virtual Azure.Response GetCatalogItem(string catalogItemId, Azure.RequestContext context = null) { throw null; }
        public virtual System.Threading.Tasks.Task<Azure.Response> GetCatalogItemAsync(string catalogItemId, Azure.RequestContext context = null) { throw null; }
        public virtual Azure.Pageable<System.BinaryData> GetCatalogItems(int? maxCount = default(int?), Azure.RequestContext context = null) { throw null; }
        public virtual Azure.AsyncPageable<System.BinaryData> GetCatalogItemsAsync(int? maxCount = default(int?), Azure.RequestContext context = null) { throw null; }
        public virtual Azure.Response GetCatalogItemVersion(string catalogItemId, string version, Azure.RequestContext context = null) { throw null; }
        public virtual System.Threading.Tasks.Task<Azure.Response> GetCatalogItemVersionAsync(string catalogItemId, string version, Azure.RequestContext context = null) { throw null; }
        public virtual Azure.Pageable<System.BinaryData> GetCatalogItemVersions(string catalogItemId, int? maxCount = default(int?), Azure.RequestContext context = null) { throw null; }
        public virtual Azure.AsyncPageable<System.BinaryData> GetCatalogItemVersionsAsync(string catalogItemId, int? maxCount = default(int?), Azure.RequestContext context = null) { throw null; }
        public virtual Azure.Response GetEnvironmentByUser(string userId, string environmentName, Azure.RequestContext context = null) { throw null; }
        public virtual System.Threading.Tasks.Task<Azure.Response> GetEnvironmentByUserAsync(string userId, string environmentName, Azure.RequestContext context = null) { throw null; }
        public virtual Azure.Pageable<System.BinaryData> GetEnvironments(int? maxCount = default(int?), Azure.RequestContext context = null) { throw null; }
        public virtual Azure.AsyncPageable<System.BinaryData> GetEnvironmentsAsync(int? maxCount = default(int?), Azure.RequestContext context = null) { throw null; }
        public virtual Azure.Pageable<System.BinaryData> GetEnvironmentsByUser(string userId, int? maxCount = default(int?), Azure.RequestContext context = null) { throw null; }
        public virtual Azure.AsyncPageable<System.BinaryData> GetEnvironmentsByUserAsync(string userId, int? maxCount = default(int?), Azure.RequestContext context = null) { throw null; }
        public virtual Azure.Pageable<System.BinaryData> GetEnvironmentTypes(int? maxCount = default(int?), Azure.RequestContext context = null) { throw null; }
        public virtual Azure.AsyncPageable<System.BinaryData> GetEnvironmentTypesAsync(int? maxCount = default(int?), Azure.RequestContext context = null) { throw null; }
        public virtual Azure.Response UpdateEnvironment(string userId, string environmentName, Azure.Core.RequestContent content, Azure.RequestContext context = null) { throw null; }
        public virtual System.Threading.Tasks.Task<Azure.Response> UpdateEnvironmentAsync(string userId, string environmentName, Azure.Core.RequestContent content, Azure.RequestContext context = null) { throw null; }
>>>>>>> a8e40afa
    }
}
namespace Microsoft.Extensions.Azure
{
    public static partial class DevCenterClientBuilderExtensions
    {
        public static Azure.Core.Extensions.IAzureClientBuilder<Azure.Developer.DevCenter.DevBoxesClient, Azure.Developer.DevCenter.DevCenterClientOptions> AddDevBoxesClient<TBuilder>(this TBuilder builder, System.Uri endpoint, string projectName) where TBuilder : Azure.Core.Extensions.IAzureClientFactoryBuilderWithCredential { throw null; }
        public static Azure.Core.Extensions.IAzureClientBuilder<Azure.Developer.DevCenter.DevBoxesClient, Azure.Developer.DevCenter.DevCenterClientOptions> AddDevBoxesClient<TBuilder, TConfiguration>(this TBuilder builder, TConfiguration configuration) where TBuilder : Azure.Core.Extensions.IAzureClientFactoryBuilderWithConfiguration<TConfiguration> { throw null; }
        public static Azure.Core.Extensions.IAzureClientBuilder<Azure.Developer.DevCenter.DevCenterClient, Azure.Developer.DevCenter.DevCenterClientOptions> AddDevCenterClient<TBuilder>(this TBuilder builder, System.Uri endpoint) where TBuilder : Azure.Core.Extensions.IAzureClientFactoryBuilderWithCredential { throw null; }
        public static Azure.Core.Extensions.IAzureClientBuilder<Azure.Developer.DevCenter.DevCenterClient, Azure.Developer.DevCenter.DevCenterClientOptions> AddDevCenterClient<TBuilder, TConfiguration>(this TBuilder builder, TConfiguration configuration) where TBuilder : Azure.Core.Extensions.IAzureClientFactoryBuilderWithConfiguration<TConfiguration> { throw null; }
        public static Azure.Core.Extensions.IAzureClientBuilder<Azure.Developer.DevCenter.EnvironmentsClient, Azure.Developer.DevCenter.DevCenterClientOptions> AddEnvironmentsClient<TBuilder>(this TBuilder builder, System.Uri endpoint, string projectName) where TBuilder : Azure.Core.Extensions.IAzureClientFactoryBuilderWithCredential { throw null; }
        public static Azure.Core.Extensions.IAzureClientBuilder<Azure.Developer.DevCenter.EnvironmentsClient, Azure.Developer.DevCenter.DevCenterClientOptions> AddEnvironmentsClient<TBuilder, TConfiguration>(this TBuilder builder, TConfiguration configuration) where TBuilder : Azure.Core.Extensions.IAzureClientFactoryBuilderWithConfiguration<TConfiguration> { throw null; }
    }
}<|MERGE_RESOLUTION|>--- conflicted
+++ resolved
@@ -6,69 +6,36 @@
         public DevBoxesClient(System.Uri endpoint, string projectName, Azure.Core.TokenCredential credential) { }
         public DevBoxesClient(System.Uri endpoint, string projectName, Azure.Core.TokenCredential credential, Azure.Developer.DevCenter.DevCenterClientOptions options) { }
         public virtual Azure.Core.Pipeline.HttpPipeline Pipeline { get { throw null; } }
-<<<<<<< HEAD
-        public virtual Azure.Operation<System.BinaryData> CreateDevBox(Azure.WaitUntil waitUntil, string devBoxName, Azure.Core.RequestContent content, string userId = "me", Azure.RequestContext context = null) { throw null; }
-        public virtual System.Threading.Tasks.Task<Azure.Operation<System.BinaryData>> CreateDevBoxAsync(Azure.WaitUntil waitUntil, string devBoxName, Azure.Core.RequestContent content, string userId = "me", Azure.RequestContext context = null) { throw null; }
-        public virtual Azure.Response DelayUpcomingAction(string devBoxName, string upcomingActionId, System.DateTimeOffset delayUntil, string userId, Azure.RequestContext context) { throw null; }
-        public virtual System.Threading.Tasks.Task<Azure.Response> DelayUpcomingActionAsync(string devBoxName, string upcomingActionId, System.DateTimeOffset delayUntil, string userId, Azure.RequestContext context) { throw null; }
-        public virtual Azure.Operation DeleteDevBox(Azure.WaitUntil waitUntil, string devBoxName, string userId = "me", Azure.RequestContext context = null) { throw null; }
-        public virtual System.Threading.Tasks.Task<Azure.Operation> DeleteDevBoxAsync(Azure.WaitUntil waitUntil, string devBoxName, string userId = "me", Azure.RequestContext context = null) { throw null; }
-        public virtual Azure.Response GetDevBoxByUser(string devBoxName, string userId, Azure.RequestContext context) { throw null; }
-        public virtual System.Threading.Tasks.Task<Azure.Response> GetDevBoxByUserAsync(string devBoxName, string userId, Azure.RequestContext context) { throw null; }
+        public virtual Azure.Operation<System.BinaryData> CreateDevBox(Azure.WaitUntil waitUntil, string userId, string devBoxName, Azure.Core.RequestContent content, Azure.RequestContext context = null) { throw null; }
+        public virtual System.Threading.Tasks.Task<Azure.Operation<System.BinaryData>> CreateDevBoxAsync(Azure.WaitUntil waitUntil, string userId, string devBoxName, Azure.Core.RequestContent content, Azure.RequestContext context = null) { throw null; }
+        public virtual Azure.Response DelayUpcomingAction(string userId, string devBoxName, string upcomingActionId, System.DateTimeOffset delayUntil, Azure.RequestContext context) { throw null; }
+        public virtual System.Threading.Tasks.Task<Azure.Response> DelayUpcomingActionAsync(string userId, string devBoxName, string upcomingActionId, System.DateTimeOffset delayUntil, Azure.RequestContext context) { throw null; }
+        public virtual Azure.Operation DeleteDevBox(Azure.WaitUntil waitUntil, string userId, string devBoxName, Azure.RequestContext context = null) { throw null; }
+        public virtual System.Threading.Tasks.Task<Azure.Operation> DeleteDevBoxAsync(Azure.WaitUntil waitUntil, string userId, string devBoxName, Azure.RequestContext context = null) { throw null; }
+        public virtual Azure.Response GetDevBoxByUser(string userId, string devBoxName, Azure.RequestContext context) { throw null; }
+        public virtual System.Threading.Tasks.Task<Azure.Response> GetDevBoxByUserAsync(string userId, string devBoxName, Azure.RequestContext context) { throw null; }
         public virtual Azure.Pageable<System.BinaryData> GetDevBoxesByUser(string userId, string filter, int? maxCount, Azure.RequestContext context) { throw null; }
         public virtual Azure.AsyncPageable<System.BinaryData> GetDevBoxesByUserAsync(string userId, string filter, int? maxCount, Azure.RequestContext context) { throw null; }
         public virtual Azure.Response GetPool(string poolName, Azure.RequestContext context) { throw null; }
         public virtual System.Threading.Tasks.Task<Azure.Response> GetPoolAsync(string poolName, Azure.RequestContext context) { throw null; }
         public virtual Azure.Pageable<System.BinaryData> GetPools(int? maxCount, string filter, Azure.RequestContext context) { throw null; }
         public virtual Azure.AsyncPageable<System.BinaryData> GetPoolsAsync(int? maxCount, string filter, Azure.RequestContext context) { throw null; }
-        public virtual Azure.Response GetRemoteConnection(string devBoxName, string userId, Azure.RequestContext context) { throw null; }
-        public virtual System.Threading.Tasks.Task<Azure.Response> GetRemoteConnectionAsync(string devBoxName, string userId, Azure.RequestContext context) { throw null; }
+        public virtual Azure.Response GetRemoteConnection(string userId, string devBoxName, Azure.RequestContext context) { throw null; }
+        public virtual System.Threading.Tasks.Task<Azure.Response> GetRemoteConnectionAsync(string userId, string devBoxName, Azure.RequestContext context) { throw null; }
         public virtual Azure.Response GetScheduleByPool(string poolName, string scheduleName, Azure.RequestContext context) { throw null; }
         public virtual System.Threading.Tasks.Task<Azure.Response> GetScheduleByPoolAsync(string poolName, string scheduleName, Azure.RequestContext context) { throw null; }
         public virtual Azure.Pageable<System.BinaryData> GetSchedulesByPool(string poolName, int? maxCount, string filter, Azure.RequestContext context) { throw null; }
         public virtual Azure.AsyncPageable<System.BinaryData> GetSchedulesByPoolAsync(string poolName, int? maxCount, string filter, Azure.RequestContext context) { throw null; }
-        public virtual Azure.Response GetUpcomingAction(string devBoxName, string upcomingActionId, string userId, Azure.RequestContext context) { throw null; }
-        public virtual System.Threading.Tasks.Task<Azure.Response> GetUpcomingActionAsync(string devBoxName, string upcomingActionId, string userId, Azure.RequestContext context) { throw null; }
-        public virtual Azure.Pageable<System.BinaryData> GetUpcomingActions(string devBoxName, string userId, Azure.RequestContext context) { throw null; }
-        public virtual Azure.AsyncPageable<System.BinaryData> GetUpcomingActionsAsync(string devBoxName, string userId, Azure.RequestContext context) { throw null; }
-        public virtual Azure.Response SkipUpcomingAction(string devBoxName, string upcomingActionId, string userId = "me", Azure.RequestContext context = null) { throw null; }
-        public virtual System.Threading.Tasks.Task<Azure.Response> SkipUpcomingActionAsync(string devBoxName, string upcomingActionId, string userId = "me", Azure.RequestContext context = null) { throw null; }
-        public virtual Azure.Operation StartDevBox(Azure.WaitUntil waitUntil, string devBoxName, string userId = "me", Azure.RequestContext context = null) { throw null; }
-        public virtual System.Threading.Tasks.Task<Azure.Operation> StartDevBoxAsync(Azure.WaitUntil waitUntil, string devBoxName, string userId = "me", Azure.RequestContext context = null) { throw null; }
-        public virtual Azure.Operation StopDevBox(Azure.WaitUntil waitUntil, string devBoxName, string userId = "me", bool? hibernate = default(bool?), Azure.RequestContext context = null) { throw null; }
-        public virtual System.Threading.Tasks.Task<Azure.Operation> StopDevBoxAsync(Azure.WaitUntil waitUntil, string devBoxName, string userId = "me", bool? hibernate = default(bool?), Azure.RequestContext context = null) { throw null; }
-=======
-        public virtual Azure.Operation<System.BinaryData> CreateDevBox(Azure.WaitUntil waitUntil, string userId, string devBoxName, Azure.Core.RequestContent content, Azure.RequestContext context = null) { throw null; }
-        public virtual System.Threading.Tasks.Task<Azure.Operation<System.BinaryData>> CreateDevBoxAsync(Azure.WaitUntil waitUntil, string userId, string devBoxName, Azure.Core.RequestContent content, Azure.RequestContext context = null) { throw null; }
-        public virtual Azure.Response DelayUpcomingAction(string userId, string devBoxName, string upcomingActionId, System.DateTimeOffset delayUntil, Azure.RequestContext context = null) { throw null; }
-        public virtual System.Threading.Tasks.Task<Azure.Response> DelayUpcomingActionAsync(string userId, string devBoxName, string upcomingActionId, System.DateTimeOffset delayUntil, Azure.RequestContext context = null) { throw null; }
-        public virtual Azure.Operation DeleteDevBox(Azure.WaitUntil waitUntil, string userId, string devBoxName, Azure.RequestContext context = null) { throw null; }
-        public virtual System.Threading.Tasks.Task<Azure.Operation> DeleteDevBoxAsync(Azure.WaitUntil waitUntil, string userId, string devBoxName, Azure.RequestContext context = null) { throw null; }
-        public virtual Azure.Response GetDevBoxByUser(string userId, string devBoxName, Azure.RequestContext context = null) { throw null; }
-        public virtual System.Threading.Tasks.Task<Azure.Response> GetDevBoxByUserAsync(string userId, string devBoxName, Azure.RequestContext context = null) { throw null; }
-        public virtual Azure.Pageable<System.BinaryData> GetDevBoxesByUser(string userId, string filter = null, int? maxCount = default(int?), Azure.RequestContext context = null) { throw null; }
-        public virtual Azure.AsyncPageable<System.BinaryData> GetDevBoxesByUserAsync(string userId, string filter = null, int? maxCount = default(int?), Azure.RequestContext context = null) { throw null; }
-        public virtual Azure.Response GetPool(string poolName, Azure.RequestContext context = null) { throw null; }
-        public virtual System.Threading.Tasks.Task<Azure.Response> GetPoolAsync(string poolName, Azure.RequestContext context = null) { throw null; }
-        public virtual Azure.Pageable<System.BinaryData> GetPools(int? maxCount = default(int?), string filter = null, Azure.RequestContext context = null) { throw null; }
-        public virtual Azure.AsyncPageable<System.BinaryData> GetPoolsAsync(int? maxCount = default(int?), string filter = null, Azure.RequestContext context = null) { throw null; }
-        public virtual Azure.Response GetRemoteConnection(string userId, string devBoxName, Azure.RequestContext context = null) { throw null; }
-        public virtual System.Threading.Tasks.Task<Azure.Response> GetRemoteConnectionAsync(string userId, string devBoxName, Azure.RequestContext context = null) { throw null; }
-        public virtual Azure.Response GetScheduleByPool(string poolName, string scheduleName, Azure.RequestContext context = null) { throw null; }
-        public virtual System.Threading.Tasks.Task<Azure.Response> GetScheduleByPoolAsync(string poolName, string scheduleName, Azure.RequestContext context = null) { throw null; }
-        public virtual Azure.Pageable<System.BinaryData> GetSchedulesByPool(string poolName, int? maxCount = default(int?), string filter = null, Azure.RequestContext context = null) { throw null; }
-        public virtual Azure.AsyncPageable<System.BinaryData> GetSchedulesByPoolAsync(string poolName, int? maxCount = default(int?), string filter = null, Azure.RequestContext context = null) { throw null; }
-        public virtual Azure.Response GetUpcomingAction(string userId, string devBoxName, string upcomingActionId, Azure.RequestContext context = null) { throw null; }
-        public virtual System.Threading.Tasks.Task<Azure.Response> GetUpcomingActionAsync(string userId, string devBoxName, string upcomingActionId, Azure.RequestContext context = null) { throw null; }
-        public virtual Azure.Pageable<System.BinaryData> GetUpcomingActions(string userId, string devBoxName, Azure.RequestContext context = null) { throw null; }
-        public virtual Azure.AsyncPageable<System.BinaryData> GetUpcomingActionsAsync(string userId, string devBoxName, Azure.RequestContext context = null) { throw null; }
+        public virtual Azure.Response GetUpcomingAction(string userId, string devBoxName, string upcomingActionId, Azure.RequestContext context) { throw null; }
+        public virtual System.Threading.Tasks.Task<Azure.Response> GetUpcomingActionAsync(string userId, string devBoxName, string upcomingActionId, Azure.RequestContext context) { throw null; }
+        public virtual Azure.Pageable<System.BinaryData> GetUpcomingActions(string userId, string devBoxName, Azure.RequestContext context) { throw null; }
+        public virtual Azure.AsyncPageable<System.BinaryData> GetUpcomingActionsAsync(string userId, string devBoxName, Azure.RequestContext context) { throw null; }
         public virtual Azure.Response SkipUpcomingAction(string userId, string devBoxName, string upcomingActionId, Azure.RequestContext context = null) { throw null; }
         public virtual System.Threading.Tasks.Task<Azure.Response> SkipUpcomingActionAsync(string userId, string devBoxName, string upcomingActionId, Azure.RequestContext context = null) { throw null; }
         public virtual Azure.Operation StartDevBox(Azure.WaitUntil waitUntil, string userId, string devBoxName, Azure.RequestContext context = null) { throw null; }
         public virtual System.Threading.Tasks.Task<Azure.Operation> StartDevBoxAsync(Azure.WaitUntil waitUntil, string userId, string devBoxName, Azure.RequestContext context = null) { throw null; }
         public virtual Azure.Operation StopDevBox(Azure.WaitUntil waitUntil, string userId, string devBoxName, bool? hibernate = default(bool?), Azure.RequestContext context = null) { throw null; }
         public virtual System.Threading.Tasks.Task<Azure.Operation> StopDevBoxAsync(Azure.WaitUntil waitUntil, string userId, string devBoxName, bool? hibernate = default(bool?), Azure.RequestContext context = null) { throw null; }
->>>>>>> a8e40afa
     }
     public partial class DevCenterClient
     {
@@ -76,7 +43,6 @@
         public DevCenterClient(System.Uri endpoint, Azure.Core.TokenCredential credential) { }
         public DevCenterClient(System.Uri endpoint, Azure.Core.TokenCredential credential, Azure.Developer.DevCenter.DevCenterClientOptions options) { }
         public virtual Azure.Core.Pipeline.HttpPipeline Pipeline { get { throw null; } }
-<<<<<<< HEAD
         public virtual Azure.Pageable<System.BinaryData> GetAllDevBoxes(string filter, int? maxCount, Azure.RequestContext context) { throw null; }
         public virtual Azure.AsyncPageable<System.BinaryData> GetAllDevBoxesAsync(string filter, int? maxCount, Azure.RequestContext context) { throw null; }
         public virtual Azure.Pageable<System.BinaryData> GetAllDevBoxesByUser(string userId, string filter, int? maxCount, Azure.RequestContext context) { throw null; }
@@ -85,16 +51,6 @@
         public virtual System.Threading.Tasks.Task<Azure.Response> GetProjectAsync(string projectName, Azure.RequestContext context) { throw null; }
         public virtual Azure.Pageable<System.BinaryData> GetProjects(string filter, int? maxCount, Azure.RequestContext context) { throw null; }
         public virtual Azure.AsyncPageable<System.BinaryData> GetProjectsAsync(string filter, int? maxCount, Azure.RequestContext context) { throw null; }
-=======
-        public virtual Azure.Pageable<System.BinaryData> GetAllDevBoxes(string filter = null, int? maxCount = default(int?), Azure.RequestContext context = null) { throw null; }
-        public virtual Azure.AsyncPageable<System.BinaryData> GetAllDevBoxesAsync(string filter = null, int? maxCount = default(int?), Azure.RequestContext context = null) { throw null; }
-        public virtual Azure.Pageable<System.BinaryData> GetAllDevBoxesByUser(string userId, string filter = null, int? maxCount = default(int?), Azure.RequestContext context = null) { throw null; }
-        public virtual Azure.AsyncPageable<System.BinaryData> GetAllDevBoxesByUserAsync(string userId, string filter = null, int? maxCount = default(int?), Azure.RequestContext context = null) { throw null; }
-        public virtual Azure.Response GetProject(string projectName, Azure.RequestContext context = null) { throw null; }
-        public virtual System.Threading.Tasks.Task<Azure.Response> GetProjectAsync(string projectName, Azure.RequestContext context = null) { throw null; }
-        public virtual Azure.Pageable<System.BinaryData> GetProjects(string filter = null, int? maxCount = default(int?), Azure.RequestContext context = null) { throw null; }
-        public virtual Azure.AsyncPageable<System.BinaryData> GetProjectsAsync(string filter = null, int? maxCount = default(int?), Azure.RequestContext context = null) { throw null; }
->>>>>>> a8e40afa
     }
     public partial class DevCenterClientOptions : Azure.Core.ClientOptions
     {
@@ -110,15 +66,14 @@
         public EnvironmentsClient(System.Uri endpoint, string projectName, Azure.Core.TokenCredential credential) { }
         public EnvironmentsClient(System.Uri endpoint, string projectName, Azure.Core.TokenCredential credential, Azure.Developer.DevCenter.DevCenterClientOptions options) { }
         public virtual Azure.Core.Pipeline.HttpPipeline Pipeline { get { throw null; } }
-<<<<<<< HEAD
-        public virtual Azure.Operation<System.BinaryData> CreateOrUpdateEnvironment(Azure.WaitUntil waitUntil, string environmentName, Azure.Core.RequestContent content, string userId = "me", Azure.RequestContext context = null) { throw null; }
-        public virtual System.Threading.Tasks.Task<Azure.Operation<System.BinaryData>> CreateOrUpdateEnvironmentAsync(Azure.WaitUntil waitUntil, string environmentName, Azure.Core.RequestContent content, string userId = "me", Azure.RequestContext context = null) { throw null; }
-        public virtual Azure.Operation CustomEnvironmentAction(Azure.WaitUntil waitUntil, string environmentName, Azure.Core.RequestContent content, string userId = "me", Azure.RequestContext context = null) { throw null; }
-        public virtual System.Threading.Tasks.Task<Azure.Operation> CustomEnvironmentActionAsync(Azure.WaitUntil waitUntil, string environmentName, Azure.Core.RequestContent content, string userId = "me", Azure.RequestContext context = null) { throw null; }
-        public virtual Azure.Operation DeleteEnvironment(Azure.WaitUntil waitUntil, string environmentName, string userId = "me", Azure.RequestContext context = null) { throw null; }
-        public virtual System.Threading.Tasks.Task<Azure.Operation> DeleteEnvironmentAsync(Azure.WaitUntil waitUntil, string environmentName, string userId = "me", Azure.RequestContext context = null) { throw null; }
-        public virtual Azure.Operation DeployEnvironmentAction(Azure.WaitUntil waitUntil, string environmentName, Azure.Core.RequestContent content, string userId = "me", Azure.RequestContext context = null) { throw null; }
-        public virtual System.Threading.Tasks.Task<Azure.Operation> DeployEnvironmentActionAsync(Azure.WaitUntil waitUntil, string environmentName, Azure.Core.RequestContent content, string userId = "me", Azure.RequestContext context = null) { throw null; }
+        public virtual Azure.Operation<System.BinaryData> CreateOrUpdateEnvironment(Azure.WaitUntil waitUntil, string userId, string environmentName, Azure.Core.RequestContent content, Azure.RequestContext context = null) { throw null; }
+        public virtual System.Threading.Tasks.Task<Azure.Operation<System.BinaryData>> CreateOrUpdateEnvironmentAsync(Azure.WaitUntil waitUntil, string userId, string environmentName, Azure.Core.RequestContent content, Azure.RequestContext context = null) { throw null; }
+        public virtual Azure.Operation CustomEnvironmentAction(Azure.WaitUntil waitUntil, string userId, string environmentName, Azure.Core.RequestContent content, Azure.RequestContext context = null) { throw null; }
+        public virtual System.Threading.Tasks.Task<Azure.Operation> CustomEnvironmentActionAsync(Azure.WaitUntil waitUntil, string userId, string environmentName, Azure.Core.RequestContent content, Azure.RequestContext context = null) { throw null; }
+        public virtual Azure.Operation DeleteEnvironment(Azure.WaitUntil waitUntil, string userId, string environmentName, Azure.RequestContext context = null) { throw null; }
+        public virtual System.Threading.Tasks.Task<Azure.Operation> DeleteEnvironmentAsync(Azure.WaitUntil waitUntil, string userId, string environmentName, Azure.RequestContext context = null) { throw null; }
+        public virtual Azure.Operation DeployEnvironmentAction(Azure.WaitUntil waitUntil, string userId, string environmentName, Azure.Core.RequestContent content, Azure.RequestContext context = null) { throw null; }
+        public virtual System.Threading.Tasks.Task<Azure.Operation> DeployEnvironmentActionAsync(Azure.WaitUntil waitUntil, string userId, string environmentName, Azure.Core.RequestContent content, Azure.RequestContext context = null) { throw null; }
         public virtual Azure.Response GetCatalogItem(string catalogItemId, Azure.RequestContext context) { throw null; }
         public virtual System.Threading.Tasks.Task<Azure.Response> GetCatalogItemAsync(string catalogItemId, Azure.RequestContext context) { throw null; }
         public virtual Azure.Pageable<System.BinaryData> GetCatalogItems(int? maxCount, Azure.RequestContext context) { throw null; }
@@ -127,44 +82,16 @@
         public virtual System.Threading.Tasks.Task<Azure.Response> GetCatalogItemVersionAsync(string catalogItemId, string version, Azure.RequestContext context) { throw null; }
         public virtual Azure.Pageable<System.BinaryData> GetCatalogItemVersions(string catalogItemId, int? maxCount, Azure.RequestContext context) { throw null; }
         public virtual Azure.AsyncPageable<System.BinaryData> GetCatalogItemVersionsAsync(string catalogItemId, int? maxCount, Azure.RequestContext context) { throw null; }
-        public virtual Azure.Response GetEnvironmentByUser(string environmentName, string userId, Azure.RequestContext context) { throw null; }
-        public virtual System.Threading.Tasks.Task<Azure.Response> GetEnvironmentByUserAsync(string environmentName, string userId, Azure.RequestContext context) { throw null; }
+        public virtual Azure.Response GetEnvironmentByUser(string userId, string environmentName, Azure.RequestContext context) { throw null; }
+        public virtual System.Threading.Tasks.Task<Azure.Response> GetEnvironmentByUserAsync(string userId, string environmentName, Azure.RequestContext context) { throw null; }
         public virtual Azure.Pageable<System.BinaryData> GetEnvironments(int? maxCount, Azure.RequestContext context) { throw null; }
         public virtual Azure.AsyncPageable<System.BinaryData> GetEnvironmentsAsync(int? maxCount, Azure.RequestContext context) { throw null; }
         public virtual Azure.Pageable<System.BinaryData> GetEnvironmentsByUser(string userId, int? maxCount, Azure.RequestContext context) { throw null; }
         public virtual Azure.AsyncPageable<System.BinaryData> GetEnvironmentsByUserAsync(string userId, int? maxCount, Azure.RequestContext context) { throw null; }
         public virtual Azure.Pageable<System.BinaryData> GetEnvironmentTypes(int? maxCount, Azure.RequestContext context) { throw null; }
         public virtual Azure.AsyncPageable<System.BinaryData> GetEnvironmentTypesAsync(int? maxCount, Azure.RequestContext context) { throw null; }
-        public virtual Azure.Response UpdateEnvironment(string environmentName, Azure.Core.RequestContent content, string userId = "me", Azure.RequestContext context = null) { throw null; }
-        public virtual System.Threading.Tasks.Task<Azure.Response> UpdateEnvironmentAsync(string environmentName, Azure.Core.RequestContent content, string userId = "me", Azure.RequestContext context = null) { throw null; }
-=======
-        public virtual Azure.Operation<System.BinaryData> CreateOrUpdateEnvironment(Azure.WaitUntil waitUntil, string userId, string environmentName, Azure.Core.RequestContent content, Azure.RequestContext context = null) { throw null; }
-        public virtual System.Threading.Tasks.Task<Azure.Operation<System.BinaryData>> CreateOrUpdateEnvironmentAsync(Azure.WaitUntil waitUntil, string userId, string environmentName, Azure.Core.RequestContent content, Azure.RequestContext context = null) { throw null; }
-        public virtual Azure.Operation CustomEnvironmentAction(Azure.WaitUntil waitUntil, string userId, string environmentName, Azure.Core.RequestContent content, Azure.RequestContext context = null) { throw null; }
-        public virtual System.Threading.Tasks.Task<Azure.Operation> CustomEnvironmentActionAsync(Azure.WaitUntil waitUntil, string userId, string environmentName, Azure.Core.RequestContent content, Azure.RequestContext context = null) { throw null; }
-        public virtual Azure.Operation DeleteEnvironment(Azure.WaitUntil waitUntil, string userId, string environmentName, Azure.RequestContext context = null) { throw null; }
-        public virtual System.Threading.Tasks.Task<Azure.Operation> DeleteEnvironmentAsync(Azure.WaitUntil waitUntil, string userId, string environmentName, Azure.RequestContext context = null) { throw null; }
-        public virtual Azure.Operation DeployEnvironmentAction(Azure.WaitUntil waitUntil, string userId, string environmentName, Azure.Core.RequestContent content, Azure.RequestContext context = null) { throw null; }
-        public virtual System.Threading.Tasks.Task<Azure.Operation> DeployEnvironmentActionAsync(Azure.WaitUntil waitUntil, string userId, string environmentName, Azure.Core.RequestContent content, Azure.RequestContext context = null) { throw null; }
-        public virtual Azure.Response GetCatalogItem(string catalogItemId, Azure.RequestContext context = null) { throw null; }
-        public virtual System.Threading.Tasks.Task<Azure.Response> GetCatalogItemAsync(string catalogItemId, Azure.RequestContext context = null) { throw null; }
-        public virtual Azure.Pageable<System.BinaryData> GetCatalogItems(int? maxCount = default(int?), Azure.RequestContext context = null) { throw null; }
-        public virtual Azure.AsyncPageable<System.BinaryData> GetCatalogItemsAsync(int? maxCount = default(int?), Azure.RequestContext context = null) { throw null; }
-        public virtual Azure.Response GetCatalogItemVersion(string catalogItemId, string version, Azure.RequestContext context = null) { throw null; }
-        public virtual System.Threading.Tasks.Task<Azure.Response> GetCatalogItemVersionAsync(string catalogItemId, string version, Azure.RequestContext context = null) { throw null; }
-        public virtual Azure.Pageable<System.BinaryData> GetCatalogItemVersions(string catalogItemId, int? maxCount = default(int?), Azure.RequestContext context = null) { throw null; }
-        public virtual Azure.AsyncPageable<System.BinaryData> GetCatalogItemVersionsAsync(string catalogItemId, int? maxCount = default(int?), Azure.RequestContext context = null) { throw null; }
-        public virtual Azure.Response GetEnvironmentByUser(string userId, string environmentName, Azure.RequestContext context = null) { throw null; }
-        public virtual System.Threading.Tasks.Task<Azure.Response> GetEnvironmentByUserAsync(string userId, string environmentName, Azure.RequestContext context = null) { throw null; }
-        public virtual Azure.Pageable<System.BinaryData> GetEnvironments(int? maxCount = default(int?), Azure.RequestContext context = null) { throw null; }
-        public virtual Azure.AsyncPageable<System.BinaryData> GetEnvironmentsAsync(int? maxCount = default(int?), Azure.RequestContext context = null) { throw null; }
-        public virtual Azure.Pageable<System.BinaryData> GetEnvironmentsByUser(string userId, int? maxCount = default(int?), Azure.RequestContext context = null) { throw null; }
-        public virtual Azure.AsyncPageable<System.BinaryData> GetEnvironmentsByUserAsync(string userId, int? maxCount = default(int?), Azure.RequestContext context = null) { throw null; }
-        public virtual Azure.Pageable<System.BinaryData> GetEnvironmentTypes(int? maxCount = default(int?), Azure.RequestContext context = null) { throw null; }
-        public virtual Azure.AsyncPageable<System.BinaryData> GetEnvironmentTypesAsync(int? maxCount = default(int?), Azure.RequestContext context = null) { throw null; }
         public virtual Azure.Response UpdateEnvironment(string userId, string environmentName, Azure.Core.RequestContent content, Azure.RequestContext context = null) { throw null; }
         public virtual System.Threading.Tasks.Task<Azure.Response> UpdateEnvironmentAsync(string userId, string environmentName, Azure.Core.RequestContent content, Azure.RequestContext context = null) { throw null; }
->>>>>>> a8e40afa
     }
 }
 namespace Microsoft.Extensions.Azure
