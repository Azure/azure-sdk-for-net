--- conflicted
+++ resolved
@@ -15,10 +15,6 @@
 skip-csproj: true
 modelerfour:
   flatten-payloads: false
-<<<<<<< HEAD
-tag: package-2022-08-01-preview
-=======
->>>>>>> cb6711f4
 
 format-by-name-rules:
   'tenantId': 'uuid'
