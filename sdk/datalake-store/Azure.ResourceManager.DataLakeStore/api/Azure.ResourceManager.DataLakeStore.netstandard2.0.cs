namespace Azure.ResourceManager.DataLakeStore
{
    public partial class DataLakeStoreAccountCollection : Azure.ResourceManager.ArmCollection, System.Collections.Generic.IAsyncEnumerable<Azure.ResourceManager.DataLakeStore.Models.DataLakeStoreAccountBasicData>, System.Collections.Generic.IEnumerable<Azure.ResourceManager.DataLakeStore.Models.DataLakeStoreAccountBasicData>, System.Collections.IEnumerable
    {
        protected DataLakeStoreAccountCollection() { }
        public virtual Azure.ResourceManager.ArmOperation<Azure.ResourceManager.DataLakeStore.DataLakeStoreAccountResource> CreateOrUpdate(Azure.WaitUntil waitUntil, string accountName, Azure.ResourceManager.DataLakeStore.Models.DataLakeStoreAccountCreateOrUpdateContent content, System.Threading.CancellationToken cancellationToken = default(System.Threading.CancellationToken)) { throw null; }
        public virtual System.Threading.Tasks.Task<Azure.ResourceManager.ArmOperation<Azure.ResourceManager.DataLakeStore.DataLakeStoreAccountResource>> CreateOrUpdateAsync(Azure.WaitUntil waitUntil, string accountName, Azure.ResourceManager.DataLakeStore.Models.DataLakeStoreAccountCreateOrUpdateContent content, System.Threading.CancellationToken cancellationToken = default(System.Threading.CancellationToken)) { throw null; }
        public virtual Azure.Response<bool> Exists(string accountName, System.Threading.CancellationToken cancellationToken = default(System.Threading.CancellationToken)) { throw null; }
        public virtual System.Threading.Tasks.Task<Azure.Response<bool>> ExistsAsync(string accountName, System.Threading.CancellationToken cancellationToken = default(System.Threading.CancellationToken)) { throw null; }
        public virtual Azure.Response<Azure.ResourceManager.DataLakeStore.DataLakeStoreAccountResource> Get(string accountName, System.Threading.CancellationToken cancellationToken = default(System.Threading.CancellationToken)) { throw null; }
<<<<<<< HEAD
        public virtual Azure.Pageable<Azure.ResourceManager.DataLakeStore.Models.DataLakeStoreAccountBasic> GetAll(Azure.ResourceManager.DataLakeStore.Models.DataLakeStoreAccountGetAllOptions options, System.Threading.CancellationToken cancellationToken = default(System.Threading.CancellationToken)) { throw null; }
        public virtual Azure.AsyncPageable<Azure.ResourceManager.DataLakeStore.Models.DataLakeStoreAccountBasic> GetAllAsync(Azure.ResourceManager.DataLakeStore.Models.DataLakeStoreAccountGetAllOptions options, System.Threading.CancellationToken cancellationToken = default(System.Threading.CancellationToken)) { throw null; }
=======
        public virtual Azure.Pageable<Azure.ResourceManager.DataLakeStore.Models.DataLakeStoreAccountBasicData> GetAll(string filter = null, int? top = default(int?), int? skip = default(int?), string select = null, string orderBy = null, bool? count = default(bool?), System.Threading.CancellationToken cancellationToken = default(System.Threading.CancellationToken)) { throw null; }
        public virtual Azure.AsyncPageable<Azure.ResourceManager.DataLakeStore.Models.DataLakeStoreAccountBasicData> GetAllAsync(string filter = null, int? top = default(int?), int? skip = default(int?), string select = null, string orderBy = null, bool? count = default(bool?), System.Threading.CancellationToken cancellationToken = default(System.Threading.CancellationToken)) { throw null; }
>>>>>>> a1c82541
        public virtual System.Threading.Tasks.Task<Azure.Response<Azure.ResourceManager.DataLakeStore.DataLakeStoreAccountResource>> GetAsync(string accountName, System.Threading.CancellationToken cancellationToken = default(System.Threading.CancellationToken)) { throw null; }
        System.Collections.Generic.IAsyncEnumerator<Azure.ResourceManager.DataLakeStore.Models.DataLakeStoreAccountBasicData> System.Collections.Generic.IAsyncEnumerable<Azure.ResourceManager.DataLakeStore.Models.DataLakeStoreAccountBasicData>.GetAsyncEnumerator(System.Threading.CancellationToken cancellationToken) { throw null; }
        System.Collections.Generic.IEnumerator<Azure.ResourceManager.DataLakeStore.Models.DataLakeStoreAccountBasicData> System.Collections.Generic.IEnumerable<Azure.ResourceManager.DataLakeStore.Models.DataLakeStoreAccountBasicData>.GetEnumerator() { throw null; }
        System.Collections.IEnumerator System.Collections.IEnumerable.GetEnumerator() { throw null; }
    }
    public partial class DataLakeStoreAccountData : Azure.ResourceManager.Models.ResourceData
    {
        internal DataLakeStoreAccountData() { }
        public System.Guid? AccountId { get { throw null; } }
        public System.DateTimeOffset? CreatedOn { get { throw null; } }
        public Azure.ResourceManager.DataLakeStore.Models.DataLakeStoreCommitmentTierType? CurrentTier { get { throw null; } }
        public string DefaultGroup { get { throw null; } }
        public Azure.ResourceManager.DataLakeStore.Models.DataLakeStoreAccountEncryptionConfig EncryptionConfig { get { throw null; } }
        public Azure.ResourceManager.DataLakeStore.Models.DataLakeStoreEncryptionProvisioningState? EncryptionProvisioningState { get { throw null; } }
        public Azure.ResourceManager.DataLakeStore.Models.DataLakeStoreEncryptionState? EncryptionState { get { throw null; } }
        public string Endpoint { get { throw null; } }
        public Azure.ResourceManager.DataLakeStore.Models.DataLakeStoreFirewallAllowAzureIPsState? FirewallAllowAzureIPs { get { throw null; } }
        public System.Collections.Generic.IReadOnlyList<Azure.ResourceManager.DataLakeStore.DataLakeStoreFirewallRuleData> FirewallRules { get { throw null; } }
        public Azure.ResourceManager.DataLakeStore.Models.DataLakeStoreFirewallState? FirewallState { get { throw null; } }
        public Azure.ResourceManager.Models.ManagedServiceIdentity Identity { get { throw null; } }
        public System.DateTimeOffset? LastModifiedOn { get { throw null; } }
        public Azure.Core.AzureLocation? Location { get { throw null; } }
        public Azure.ResourceManager.DataLakeStore.Models.DataLakeStoreCommitmentTierType? NewTier { get { throw null; } }
        public Azure.ResourceManager.DataLakeStore.Models.DataLakeStoreAccountStatus? ProvisioningState { get { throw null; } }
        public Azure.ResourceManager.DataLakeStore.Models.DataLakeStoreAccountState? State { get { throw null; } }
        public System.Collections.Generic.IReadOnlyDictionary<string, string> Tags { get { throw null; } }
        public System.Collections.Generic.IReadOnlyList<Azure.ResourceManager.DataLakeStore.DataLakeStoreTrustedIdProviderData> TrustedIdProviders { get { throw null; } }
        public Azure.ResourceManager.DataLakeStore.Models.DataLakeStoreTrustedIdProviderState? TrustedIdProviderState { get { throw null; } }
        public System.Collections.Generic.IReadOnlyList<Azure.ResourceManager.DataLakeStore.DataLakeStoreVirtualNetworkRuleData> VirtualNetworkRules { get { throw null; } }
    }
    public partial class DataLakeStoreAccountResource : Azure.ResourceManager.ArmResource
    {
        public static readonly Azure.Core.ResourceType ResourceType;
        protected DataLakeStoreAccountResource() { }
        public virtual Azure.ResourceManager.DataLakeStore.DataLakeStoreAccountData Data { get { throw null; } }
        public virtual bool HasData { get { throw null; } }
        public static Azure.Core.ResourceIdentifier CreateResourceIdentifier(string subscriptionId, string resourceGroupName, string accountName) { throw null; }
        public virtual Azure.ResourceManager.ArmOperation Delete(Azure.WaitUntil waitUntil, System.Threading.CancellationToken cancellationToken = default(System.Threading.CancellationToken)) { throw null; }
        public virtual System.Threading.Tasks.Task<Azure.ResourceManager.ArmOperation> DeleteAsync(Azure.WaitUntil waitUntil, System.Threading.CancellationToken cancellationToken = default(System.Threading.CancellationToken)) { throw null; }
        public virtual Azure.Response EnableKeyVault(System.Threading.CancellationToken cancellationToken = default(System.Threading.CancellationToken)) { throw null; }
        public virtual System.Threading.Tasks.Task<Azure.Response> EnableKeyVaultAsync(System.Threading.CancellationToken cancellationToken = default(System.Threading.CancellationToken)) { throw null; }
        public virtual Azure.Response<Azure.ResourceManager.DataLakeStore.DataLakeStoreAccountResource> Get(System.Threading.CancellationToken cancellationToken = default(System.Threading.CancellationToken)) { throw null; }
        public virtual System.Threading.Tasks.Task<Azure.Response<Azure.ResourceManager.DataLakeStore.DataLakeStoreAccountResource>> GetAsync(System.Threading.CancellationToken cancellationToken = default(System.Threading.CancellationToken)) { throw null; }
        public virtual Azure.Response<Azure.ResourceManager.DataLakeStore.DataLakeStoreFirewallRuleResource> GetDataLakeStoreFirewallRule(string firewallRuleName, System.Threading.CancellationToken cancellationToken = default(System.Threading.CancellationToken)) { throw null; }
        public virtual System.Threading.Tasks.Task<Azure.Response<Azure.ResourceManager.DataLakeStore.DataLakeStoreFirewallRuleResource>> GetDataLakeStoreFirewallRuleAsync(string firewallRuleName, System.Threading.CancellationToken cancellationToken = default(System.Threading.CancellationToken)) { throw null; }
        public virtual Azure.ResourceManager.DataLakeStore.DataLakeStoreFirewallRuleCollection GetDataLakeStoreFirewallRules() { throw null; }
        public virtual Azure.Response<Azure.ResourceManager.DataLakeStore.DataLakeStoreTrustedIdProviderResource> GetDataLakeStoreTrustedIdProvider(string trustedIdProviderName, System.Threading.CancellationToken cancellationToken = default(System.Threading.CancellationToken)) { throw null; }
        public virtual System.Threading.Tasks.Task<Azure.Response<Azure.ResourceManager.DataLakeStore.DataLakeStoreTrustedIdProviderResource>> GetDataLakeStoreTrustedIdProviderAsync(string trustedIdProviderName, System.Threading.CancellationToken cancellationToken = default(System.Threading.CancellationToken)) { throw null; }
        public virtual Azure.ResourceManager.DataLakeStore.DataLakeStoreTrustedIdProviderCollection GetDataLakeStoreTrustedIdProviders() { throw null; }
        public virtual Azure.Response<Azure.ResourceManager.DataLakeStore.DataLakeStoreVirtualNetworkRuleResource> GetDataLakeStoreVirtualNetworkRule(string virtualNetworkRuleName, System.Threading.CancellationToken cancellationToken = default(System.Threading.CancellationToken)) { throw null; }
        public virtual System.Threading.Tasks.Task<Azure.Response<Azure.ResourceManager.DataLakeStore.DataLakeStoreVirtualNetworkRuleResource>> GetDataLakeStoreVirtualNetworkRuleAsync(string virtualNetworkRuleName, System.Threading.CancellationToken cancellationToken = default(System.Threading.CancellationToken)) { throw null; }
        public virtual Azure.ResourceManager.DataLakeStore.DataLakeStoreVirtualNetworkRuleCollection GetDataLakeStoreVirtualNetworkRules() { throw null; }
        public virtual Azure.ResourceManager.ArmOperation<Azure.ResourceManager.DataLakeStore.DataLakeStoreAccountResource> Update(Azure.WaitUntil waitUntil, Azure.ResourceManager.DataLakeStore.Models.DataLakeStoreAccountPatch patch, System.Threading.CancellationToken cancellationToken = default(System.Threading.CancellationToken)) { throw null; }
        public virtual System.Threading.Tasks.Task<Azure.ResourceManager.ArmOperation<Azure.ResourceManager.DataLakeStore.DataLakeStoreAccountResource>> UpdateAsync(Azure.WaitUntil waitUntil, Azure.ResourceManager.DataLakeStore.Models.DataLakeStoreAccountPatch patch, System.Threading.CancellationToken cancellationToken = default(System.Threading.CancellationToken)) { throw null; }
    }
    public static partial class DataLakeStoreExtensions
    {
<<<<<<< HEAD
        public static Azure.Response<Azure.ResourceManager.DataLakeStore.Models.NameAvailabilityInformation> CheckNameAvailabilityAccount(this Azure.ResourceManager.Resources.SubscriptionResource subscriptionResource, Azure.Core.AzureLocation location, Azure.ResourceManager.DataLakeStore.Models.CheckNameAvailabilityContent content, System.Threading.CancellationToken cancellationToken = default(System.Threading.CancellationToken)) { throw null; }
        public static System.Threading.Tasks.Task<Azure.Response<Azure.ResourceManager.DataLakeStore.Models.NameAvailabilityInformation>> CheckNameAvailabilityAccountAsync(this Azure.ResourceManager.Resources.SubscriptionResource subscriptionResource, Azure.Core.AzureLocation location, Azure.ResourceManager.DataLakeStore.Models.CheckNameAvailabilityContent content, System.Threading.CancellationToken cancellationToken = default(System.Threading.CancellationToken)) { throw null; }
        public static Azure.Pageable<Azure.ResourceManager.DataLakeStore.Models.DataLakeStoreAccountBasic> GetAccounts(this Azure.ResourceManager.Resources.SubscriptionResource subscriptionResource, Azure.ResourceManager.DataLakeStore.Models.DataLakeStoreExtensionsGetAccountsOptions options, System.Threading.CancellationToken cancellationToken = default(System.Threading.CancellationToken)) { throw null; }
        public static Azure.AsyncPageable<Azure.ResourceManager.DataLakeStore.Models.DataLakeStoreAccountBasic> GetAccountsAsync(this Azure.ResourceManager.Resources.SubscriptionResource subscriptionResource, Azure.ResourceManager.DataLakeStore.Models.DataLakeStoreExtensionsGetAccountsOptions options, System.Threading.CancellationToken cancellationToken = default(System.Threading.CancellationToken)) { throw null; }
        public static Azure.Response<Azure.ResourceManager.DataLakeStore.Models.CapabilityInformation> GetCapabilityLocation(this Azure.ResourceManager.Resources.SubscriptionResource subscriptionResource, Azure.Core.AzureLocation location, System.Threading.CancellationToken cancellationToken = default(System.Threading.CancellationToken)) { throw null; }
        public static System.Threading.Tasks.Task<Azure.Response<Azure.ResourceManager.DataLakeStore.Models.CapabilityInformation>> GetCapabilityLocationAsync(this Azure.ResourceManager.Resources.SubscriptionResource subscriptionResource, Azure.Core.AzureLocation location, System.Threading.CancellationToken cancellationToken = default(System.Threading.CancellationToken)) { throw null; }
=======
        public static Azure.Response<Azure.ResourceManager.DataLakeStore.Models.DataLakeStoreAccountNameAvailabilityResult> CheckDataLakeStoreAccountNameAvailability(this Azure.ResourceManager.Resources.SubscriptionResource subscriptionResource, Azure.Core.AzureLocation location, Azure.ResourceManager.DataLakeStore.Models.DataLakeStoreAccountNameAvailabilityContent content, System.Threading.CancellationToken cancellationToken = default(System.Threading.CancellationToken)) { throw null; }
        public static System.Threading.Tasks.Task<Azure.Response<Azure.ResourceManager.DataLakeStore.Models.DataLakeStoreAccountNameAvailabilityResult>> CheckDataLakeStoreAccountNameAvailabilityAsync(this Azure.ResourceManager.Resources.SubscriptionResource subscriptionResource, Azure.Core.AzureLocation location, Azure.ResourceManager.DataLakeStore.Models.DataLakeStoreAccountNameAvailabilityContent content, System.Threading.CancellationToken cancellationToken = default(System.Threading.CancellationToken)) { throw null; }
        public static Azure.Pageable<Azure.ResourceManager.DataLakeStore.Models.DataLakeStoreAccountBasicData> GetAccounts(this Azure.ResourceManager.Resources.SubscriptionResource subscriptionResource, string filter = null, int? top = default(int?), int? skip = default(int?), string select = null, string orderBy = null, bool? count = default(bool?), System.Threading.CancellationToken cancellationToken = default(System.Threading.CancellationToken)) { throw null; }
        public static Azure.AsyncPageable<Azure.ResourceManager.DataLakeStore.Models.DataLakeStoreAccountBasicData> GetAccountsAsync(this Azure.ResourceManager.Resources.SubscriptionResource subscriptionResource, string filter = null, int? top = default(int?), int? skip = default(int?), string select = null, string orderBy = null, bool? count = default(bool?), System.Threading.CancellationToken cancellationToken = default(System.Threading.CancellationToken)) { throw null; }
        public static Azure.Response<Azure.ResourceManager.DataLakeStore.Models.DataLakeStoreCapabilityInformation> GetCapabilityByLocation(this Azure.ResourceManager.Resources.SubscriptionResource subscriptionResource, Azure.Core.AzureLocation location, System.Threading.CancellationToken cancellationToken = default(System.Threading.CancellationToken)) { throw null; }
        public static System.Threading.Tasks.Task<Azure.Response<Azure.ResourceManager.DataLakeStore.Models.DataLakeStoreCapabilityInformation>> GetCapabilityByLocationAsync(this Azure.ResourceManager.Resources.SubscriptionResource subscriptionResource, Azure.Core.AzureLocation location, System.Threading.CancellationToken cancellationToken = default(System.Threading.CancellationToken)) { throw null; }
>>>>>>> a1c82541
        public static Azure.Response<Azure.ResourceManager.DataLakeStore.DataLakeStoreAccountResource> GetDataLakeStoreAccount(this Azure.ResourceManager.Resources.ResourceGroupResource resourceGroupResource, string accountName, System.Threading.CancellationToken cancellationToken = default(System.Threading.CancellationToken)) { throw null; }
        public static System.Threading.Tasks.Task<Azure.Response<Azure.ResourceManager.DataLakeStore.DataLakeStoreAccountResource>> GetDataLakeStoreAccountAsync(this Azure.ResourceManager.Resources.ResourceGroupResource resourceGroupResource, string accountName, System.Threading.CancellationToken cancellationToken = default(System.Threading.CancellationToken)) { throw null; }
        public static Azure.ResourceManager.DataLakeStore.DataLakeStoreAccountResource GetDataLakeStoreAccountResource(this Azure.ResourceManager.ArmClient client, Azure.Core.ResourceIdentifier id) { throw null; }
        public static Azure.ResourceManager.DataLakeStore.DataLakeStoreAccountCollection GetDataLakeStoreAccounts(this Azure.ResourceManager.Resources.ResourceGroupResource resourceGroupResource) { throw null; }
        public static Azure.ResourceManager.DataLakeStore.DataLakeStoreFirewallRuleResource GetDataLakeStoreFirewallRuleResource(this Azure.ResourceManager.ArmClient client, Azure.Core.ResourceIdentifier id) { throw null; }
        public static Azure.ResourceManager.DataLakeStore.DataLakeStoreTrustedIdProviderResource GetDataLakeStoreTrustedIdProviderResource(this Azure.ResourceManager.ArmClient client, Azure.Core.ResourceIdentifier id) { throw null; }
        public static Azure.ResourceManager.DataLakeStore.DataLakeStoreVirtualNetworkRuleResource GetDataLakeStoreVirtualNetworkRuleResource(this Azure.ResourceManager.ArmClient client, Azure.Core.ResourceIdentifier id) { throw null; }
        public static Azure.Pageable<Azure.ResourceManager.DataLakeStore.Models.DataLakeStoreUsage> GetUsagesByLocation(this Azure.ResourceManager.Resources.SubscriptionResource subscriptionResource, Azure.Core.AzureLocation location, System.Threading.CancellationToken cancellationToken = default(System.Threading.CancellationToken)) { throw null; }
        public static Azure.AsyncPageable<Azure.ResourceManager.DataLakeStore.Models.DataLakeStoreUsage> GetUsagesByLocationAsync(this Azure.ResourceManager.Resources.SubscriptionResource subscriptionResource, Azure.Core.AzureLocation location, System.Threading.CancellationToken cancellationToken = default(System.Threading.CancellationToken)) { throw null; }
    }
    public partial class DataLakeStoreFirewallRuleCollection : Azure.ResourceManager.ArmCollection, System.Collections.Generic.IAsyncEnumerable<Azure.ResourceManager.DataLakeStore.DataLakeStoreFirewallRuleResource>, System.Collections.Generic.IEnumerable<Azure.ResourceManager.DataLakeStore.DataLakeStoreFirewallRuleResource>, System.Collections.IEnumerable
    {
        protected DataLakeStoreFirewallRuleCollection() { }
        public virtual Azure.ResourceManager.ArmOperation<Azure.ResourceManager.DataLakeStore.DataLakeStoreFirewallRuleResource> CreateOrUpdate(Azure.WaitUntil waitUntil, string firewallRuleName, Azure.ResourceManager.DataLakeStore.Models.DataLakeStoreFirewallRuleCreateOrUpdateContent content, System.Threading.CancellationToken cancellationToken = default(System.Threading.CancellationToken)) { throw null; }
        public virtual System.Threading.Tasks.Task<Azure.ResourceManager.ArmOperation<Azure.ResourceManager.DataLakeStore.DataLakeStoreFirewallRuleResource>> CreateOrUpdateAsync(Azure.WaitUntil waitUntil, string firewallRuleName, Azure.ResourceManager.DataLakeStore.Models.DataLakeStoreFirewallRuleCreateOrUpdateContent content, System.Threading.CancellationToken cancellationToken = default(System.Threading.CancellationToken)) { throw null; }
        public virtual Azure.Response<bool> Exists(string firewallRuleName, System.Threading.CancellationToken cancellationToken = default(System.Threading.CancellationToken)) { throw null; }
        public virtual System.Threading.Tasks.Task<Azure.Response<bool>> ExistsAsync(string firewallRuleName, System.Threading.CancellationToken cancellationToken = default(System.Threading.CancellationToken)) { throw null; }
        public virtual Azure.Response<Azure.ResourceManager.DataLakeStore.DataLakeStoreFirewallRuleResource> Get(string firewallRuleName, System.Threading.CancellationToken cancellationToken = default(System.Threading.CancellationToken)) { throw null; }
        public virtual Azure.Pageable<Azure.ResourceManager.DataLakeStore.DataLakeStoreFirewallRuleResource> GetAll(System.Threading.CancellationToken cancellationToken = default(System.Threading.CancellationToken)) { throw null; }
        public virtual Azure.AsyncPageable<Azure.ResourceManager.DataLakeStore.DataLakeStoreFirewallRuleResource> GetAllAsync(System.Threading.CancellationToken cancellationToken = default(System.Threading.CancellationToken)) { throw null; }
        public virtual System.Threading.Tasks.Task<Azure.Response<Azure.ResourceManager.DataLakeStore.DataLakeStoreFirewallRuleResource>> GetAsync(string firewallRuleName, System.Threading.CancellationToken cancellationToken = default(System.Threading.CancellationToken)) { throw null; }
        System.Collections.Generic.IAsyncEnumerator<Azure.ResourceManager.DataLakeStore.DataLakeStoreFirewallRuleResource> System.Collections.Generic.IAsyncEnumerable<Azure.ResourceManager.DataLakeStore.DataLakeStoreFirewallRuleResource>.GetAsyncEnumerator(System.Threading.CancellationToken cancellationToken) { throw null; }
        System.Collections.Generic.IEnumerator<Azure.ResourceManager.DataLakeStore.DataLakeStoreFirewallRuleResource> System.Collections.Generic.IEnumerable<Azure.ResourceManager.DataLakeStore.DataLakeStoreFirewallRuleResource>.GetEnumerator() { throw null; }
        System.Collections.IEnumerator System.Collections.IEnumerable.GetEnumerator() { throw null; }
    }
    public partial class DataLakeStoreFirewallRuleData : Azure.ResourceManager.Models.ResourceData
    {
        internal DataLakeStoreFirewallRuleData() { }
        public System.Net.IPAddress EndIPAddress { get { throw null; } }
        public System.Net.IPAddress StartIPAddress { get { throw null; } }
    }
    public partial class DataLakeStoreFirewallRuleResource : Azure.ResourceManager.ArmResource
    {
        public static readonly Azure.Core.ResourceType ResourceType;
        protected DataLakeStoreFirewallRuleResource() { }
        public virtual Azure.ResourceManager.DataLakeStore.DataLakeStoreFirewallRuleData Data { get { throw null; } }
        public virtual bool HasData { get { throw null; } }
        public static Azure.Core.ResourceIdentifier CreateResourceIdentifier(string subscriptionId, string resourceGroupName, string accountName, string firewallRuleName) { throw null; }
        public virtual Azure.ResourceManager.ArmOperation Delete(Azure.WaitUntil waitUntil, System.Threading.CancellationToken cancellationToken = default(System.Threading.CancellationToken)) { throw null; }
        public virtual System.Threading.Tasks.Task<Azure.ResourceManager.ArmOperation> DeleteAsync(Azure.WaitUntil waitUntil, System.Threading.CancellationToken cancellationToken = default(System.Threading.CancellationToken)) { throw null; }
        public virtual Azure.Response<Azure.ResourceManager.DataLakeStore.DataLakeStoreFirewallRuleResource> Get(System.Threading.CancellationToken cancellationToken = default(System.Threading.CancellationToken)) { throw null; }
        public virtual System.Threading.Tasks.Task<Azure.Response<Azure.ResourceManager.DataLakeStore.DataLakeStoreFirewallRuleResource>> GetAsync(System.Threading.CancellationToken cancellationToken = default(System.Threading.CancellationToken)) { throw null; }
        public virtual Azure.Response<Azure.ResourceManager.DataLakeStore.DataLakeStoreFirewallRuleResource> Update(Azure.ResourceManager.DataLakeStore.Models.DataLakeStoreFirewallRulePatch patch, System.Threading.CancellationToken cancellationToken = default(System.Threading.CancellationToken)) { throw null; }
        public virtual System.Threading.Tasks.Task<Azure.Response<Azure.ResourceManager.DataLakeStore.DataLakeStoreFirewallRuleResource>> UpdateAsync(Azure.ResourceManager.DataLakeStore.Models.DataLakeStoreFirewallRulePatch patch, System.Threading.CancellationToken cancellationToken = default(System.Threading.CancellationToken)) { throw null; }
    }
    public partial class DataLakeStoreTrustedIdProviderCollection : Azure.ResourceManager.ArmCollection, System.Collections.Generic.IAsyncEnumerable<Azure.ResourceManager.DataLakeStore.DataLakeStoreTrustedIdProviderResource>, System.Collections.Generic.IEnumerable<Azure.ResourceManager.DataLakeStore.DataLakeStoreTrustedIdProviderResource>, System.Collections.IEnumerable
    {
        protected DataLakeStoreTrustedIdProviderCollection() { }
        public virtual Azure.ResourceManager.ArmOperation<Azure.ResourceManager.DataLakeStore.DataLakeStoreTrustedIdProviderResource> CreateOrUpdate(Azure.WaitUntil waitUntil, string trustedIdProviderName, Azure.ResourceManager.DataLakeStore.Models.DataLakeStoreTrustedIdProviderCreateOrUpdateContent content, System.Threading.CancellationToken cancellationToken = default(System.Threading.CancellationToken)) { throw null; }
        public virtual System.Threading.Tasks.Task<Azure.ResourceManager.ArmOperation<Azure.ResourceManager.DataLakeStore.DataLakeStoreTrustedIdProviderResource>> CreateOrUpdateAsync(Azure.WaitUntil waitUntil, string trustedIdProviderName, Azure.ResourceManager.DataLakeStore.Models.DataLakeStoreTrustedIdProviderCreateOrUpdateContent content, System.Threading.CancellationToken cancellationToken = default(System.Threading.CancellationToken)) { throw null; }
        public virtual Azure.Response<bool> Exists(string trustedIdProviderName, System.Threading.CancellationToken cancellationToken = default(System.Threading.CancellationToken)) { throw null; }
        public virtual System.Threading.Tasks.Task<Azure.Response<bool>> ExistsAsync(string trustedIdProviderName, System.Threading.CancellationToken cancellationToken = default(System.Threading.CancellationToken)) { throw null; }
        public virtual Azure.Response<Azure.ResourceManager.DataLakeStore.DataLakeStoreTrustedIdProviderResource> Get(string trustedIdProviderName, System.Threading.CancellationToken cancellationToken = default(System.Threading.CancellationToken)) { throw null; }
        public virtual Azure.Pageable<Azure.ResourceManager.DataLakeStore.DataLakeStoreTrustedIdProviderResource> GetAll(System.Threading.CancellationToken cancellationToken = default(System.Threading.CancellationToken)) { throw null; }
        public virtual Azure.AsyncPageable<Azure.ResourceManager.DataLakeStore.DataLakeStoreTrustedIdProviderResource> GetAllAsync(System.Threading.CancellationToken cancellationToken = default(System.Threading.CancellationToken)) { throw null; }
        public virtual System.Threading.Tasks.Task<Azure.Response<Azure.ResourceManager.DataLakeStore.DataLakeStoreTrustedIdProviderResource>> GetAsync(string trustedIdProviderName, System.Threading.CancellationToken cancellationToken = default(System.Threading.CancellationToken)) { throw null; }
        System.Collections.Generic.IAsyncEnumerator<Azure.ResourceManager.DataLakeStore.DataLakeStoreTrustedIdProviderResource> System.Collections.Generic.IAsyncEnumerable<Azure.ResourceManager.DataLakeStore.DataLakeStoreTrustedIdProviderResource>.GetAsyncEnumerator(System.Threading.CancellationToken cancellationToken) { throw null; }
        System.Collections.Generic.IEnumerator<Azure.ResourceManager.DataLakeStore.DataLakeStoreTrustedIdProviderResource> System.Collections.Generic.IEnumerable<Azure.ResourceManager.DataLakeStore.DataLakeStoreTrustedIdProviderResource>.GetEnumerator() { throw null; }
        System.Collections.IEnumerator System.Collections.IEnumerable.GetEnumerator() { throw null; }
    }
    public partial class DataLakeStoreTrustedIdProviderData : Azure.ResourceManager.Models.ResourceData
    {
        internal DataLakeStoreTrustedIdProviderData() { }
        public System.Uri IdProvider { get { throw null; } }
    }
    public partial class DataLakeStoreTrustedIdProviderResource : Azure.ResourceManager.ArmResource
    {
        public static readonly Azure.Core.ResourceType ResourceType;
        protected DataLakeStoreTrustedIdProviderResource() { }
        public virtual Azure.ResourceManager.DataLakeStore.DataLakeStoreTrustedIdProviderData Data { get { throw null; } }
        public virtual bool HasData { get { throw null; } }
        public static Azure.Core.ResourceIdentifier CreateResourceIdentifier(string subscriptionId, string resourceGroupName, string accountName, string trustedIdProviderName) { throw null; }
        public virtual Azure.ResourceManager.ArmOperation Delete(Azure.WaitUntil waitUntil, System.Threading.CancellationToken cancellationToken = default(System.Threading.CancellationToken)) { throw null; }
        public virtual System.Threading.Tasks.Task<Azure.ResourceManager.ArmOperation> DeleteAsync(Azure.WaitUntil waitUntil, System.Threading.CancellationToken cancellationToken = default(System.Threading.CancellationToken)) { throw null; }
        public virtual Azure.Response<Azure.ResourceManager.DataLakeStore.DataLakeStoreTrustedIdProviderResource> Get(System.Threading.CancellationToken cancellationToken = default(System.Threading.CancellationToken)) { throw null; }
        public virtual System.Threading.Tasks.Task<Azure.Response<Azure.ResourceManager.DataLakeStore.DataLakeStoreTrustedIdProviderResource>> GetAsync(System.Threading.CancellationToken cancellationToken = default(System.Threading.CancellationToken)) { throw null; }
        public virtual Azure.Response<Azure.ResourceManager.DataLakeStore.DataLakeStoreTrustedIdProviderResource> Update(Azure.ResourceManager.DataLakeStore.Models.DataLakeStoreTrustedIdProviderPatch patch, System.Threading.CancellationToken cancellationToken = default(System.Threading.CancellationToken)) { throw null; }
        public virtual System.Threading.Tasks.Task<Azure.Response<Azure.ResourceManager.DataLakeStore.DataLakeStoreTrustedIdProviderResource>> UpdateAsync(Azure.ResourceManager.DataLakeStore.Models.DataLakeStoreTrustedIdProviderPatch patch, System.Threading.CancellationToken cancellationToken = default(System.Threading.CancellationToken)) { throw null; }
    }
    public partial class DataLakeStoreVirtualNetworkRuleCollection : Azure.ResourceManager.ArmCollection, System.Collections.Generic.IAsyncEnumerable<Azure.ResourceManager.DataLakeStore.DataLakeStoreVirtualNetworkRuleResource>, System.Collections.Generic.IEnumerable<Azure.ResourceManager.DataLakeStore.DataLakeStoreVirtualNetworkRuleResource>, System.Collections.IEnumerable
    {
        protected DataLakeStoreVirtualNetworkRuleCollection() { }
        public virtual Azure.ResourceManager.ArmOperation<Azure.ResourceManager.DataLakeStore.DataLakeStoreVirtualNetworkRuleResource> CreateOrUpdate(Azure.WaitUntil waitUntil, string virtualNetworkRuleName, Azure.ResourceManager.DataLakeStore.Models.DataLakeStoreVirtualNetworkRuleCreateOrUpdateContent content, System.Threading.CancellationToken cancellationToken = default(System.Threading.CancellationToken)) { throw null; }
        public virtual System.Threading.Tasks.Task<Azure.ResourceManager.ArmOperation<Azure.ResourceManager.DataLakeStore.DataLakeStoreVirtualNetworkRuleResource>> CreateOrUpdateAsync(Azure.WaitUntil waitUntil, string virtualNetworkRuleName, Azure.ResourceManager.DataLakeStore.Models.DataLakeStoreVirtualNetworkRuleCreateOrUpdateContent content, System.Threading.CancellationToken cancellationToken = default(System.Threading.CancellationToken)) { throw null; }
        public virtual Azure.Response<bool> Exists(string virtualNetworkRuleName, System.Threading.CancellationToken cancellationToken = default(System.Threading.CancellationToken)) { throw null; }
        public virtual System.Threading.Tasks.Task<Azure.Response<bool>> ExistsAsync(string virtualNetworkRuleName, System.Threading.CancellationToken cancellationToken = default(System.Threading.CancellationToken)) { throw null; }
        public virtual Azure.Response<Azure.ResourceManager.DataLakeStore.DataLakeStoreVirtualNetworkRuleResource> Get(string virtualNetworkRuleName, System.Threading.CancellationToken cancellationToken = default(System.Threading.CancellationToken)) { throw null; }
        public virtual Azure.Pageable<Azure.ResourceManager.DataLakeStore.DataLakeStoreVirtualNetworkRuleResource> GetAll(System.Threading.CancellationToken cancellationToken = default(System.Threading.CancellationToken)) { throw null; }
        public virtual Azure.AsyncPageable<Azure.ResourceManager.DataLakeStore.DataLakeStoreVirtualNetworkRuleResource> GetAllAsync(System.Threading.CancellationToken cancellationToken = default(System.Threading.CancellationToken)) { throw null; }
        public virtual System.Threading.Tasks.Task<Azure.Response<Azure.ResourceManager.DataLakeStore.DataLakeStoreVirtualNetworkRuleResource>> GetAsync(string virtualNetworkRuleName, System.Threading.CancellationToken cancellationToken = default(System.Threading.CancellationToken)) { throw null; }
        System.Collections.Generic.IAsyncEnumerator<Azure.ResourceManager.DataLakeStore.DataLakeStoreVirtualNetworkRuleResource> System.Collections.Generic.IAsyncEnumerable<Azure.ResourceManager.DataLakeStore.DataLakeStoreVirtualNetworkRuleResource>.GetAsyncEnumerator(System.Threading.CancellationToken cancellationToken) { throw null; }
        System.Collections.Generic.IEnumerator<Azure.ResourceManager.DataLakeStore.DataLakeStoreVirtualNetworkRuleResource> System.Collections.Generic.IEnumerable<Azure.ResourceManager.DataLakeStore.DataLakeStoreVirtualNetworkRuleResource>.GetEnumerator() { throw null; }
        System.Collections.IEnumerator System.Collections.IEnumerable.GetEnumerator() { throw null; }
    }
    public partial class DataLakeStoreVirtualNetworkRuleData : Azure.ResourceManager.Models.ResourceData
    {
        internal DataLakeStoreVirtualNetworkRuleData() { }
        public Azure.Core.ResourceIdentifier SubnetId { get { throw null; } }
    }
    public partial class DataLakeStoreVirtualNetworkRuleResource : Azure.ResourceManager.ArmResource
    {
        public static readonly Azure.Core.ResourceType ResourceType;
        protected DataLakeStoreVirtualNetworkRuleResource() { }
        public virtual Azure.ResourceManager.DataLakeStore.DataLakeStoreVirtualNetworkRuleData Data { get { throw null; } }
        public virtual bool HasData { get { throw null; } }
        public static Azure.Core.ResourceIdentifier CreateResourceIdentifier(string subscriptionId, string resourceGroupName, string accountName, string virtualNetworkRuleName) { throw null; }
        public virtual Azure.ResourceManager.ArmOperation Delete(Azure.WaitUntil waitUntil, System.Threading.CancellationToken cancellationToken = default(System.Threading.CancellationToken)) { throw null; }
        public virtual System.Threading.Tasks.Task<Azure.ResourceManager.ArmOperation> DeleteAsync(Azure.WaitUntil waitUntil, System.Threading.CancellationToken cancellationToken = default(System.Threading.CancellationToken)) { throw null; }
        public virtual Azure.Response<Azure.ResourceManager.DataLakeStore.DataLakeStoreVirtualNetworkRuleResource> Get(System.Threading.CancellationToken cancellationToken = default(System.Threading.CancellationToken)) { throw null; }
        public virtual System.Threading.Tasks.Task<Azure.Response<Azure.ResourceManager.DataLakeStore.DataLakeStoreVirtualNetworkRuleResource>> GetAsync(System.Threading.CancellationToken cancellationToken = default(System.Threading.CancellationToken)) { throw null; }
        public virtual Azure.Response<Azure.ResourceManager.DataLakeStore.DataLakeStoreVirtualNetworkRuleResource> Update(Azure.ResourceManager.DataLakeStore.Models.DataLakeStoreVirtualNetworkRulePatch patch, System.Threading.CancellationToken cancellationToken = default(System.Threading.CancellationToken)) { throw null; }
        public virtual System.Threading.Tasks.Task<Azure.Response<Azure.ResourceManager.DataLakeStore.DataLakeStoreVirtualNetworkRuleResource>> UpdateAsync(Azure.ResourceManager.DataLakeStore.Models.DataLakeStoreVirtualNetworkRulePatch patch, System.Threading.CancellationToken cancellationToken = default(System.Threading.CancellationToken)) { throw null; }
    }
}
namespace Azure.ResourceManager.DataLakeStore.Models
{
    public partial class DataLakeStoreAccountBasicData : Azure.ResourceManager.Models.ResourceData
    {
        internal DataLakeStoreAccountBasicData() { }
        public System.Guid? AccountId { get { throw null; } }
        public System.DateTimeOffset? CreatedOn { get { throw null; } }
        public string Endpoint { get { throw null; } }
        public System.DateTimeOffset? LastModifiedOn { get { throw null; } }
        public Azure.Core.AzureLocation? Location { get { throw null; } }
        public Azure.ResourceManager.DataLakeStore.Models.DataLakeStoreAccountStatus? ProvisioningState { get { throw null; } }
        public Azure.ResourceManager.DataLakeStore.Models.DataLakeStoreAccountState? State { get { throw null; } }
        public System.Collections.Generic.IReadOnlyDictionary<string, string> Tags { get { throw null; } }
    }
    public partial class DataLakeStoreAccountCreateOrUpdateContent
    {
        public DataLakeStoreAccountCreateOrUpdateContent(Azure.Core.AzureLocation location) { }
        public string DefaultGroup { get { throw null; } set { } }
        public Azure.ResourceManager.DataLakeStore.Models.DataLakeStoreAccountEncryptionConfig EncryptionConfig { get { throw null; } set { } }
        public Azure.ResourceManager.DataLakeStore.Models.DataLakeStoreEncryptionState? EncryptionState { get { throw null; } set { } }
        public Azure.ResourceManager.DataLakeStore.Models.DataLakeStoreFirewallAllowAzureIPsState? FirewallAllowAzureIPs { get { throw null; } set { } }
        public System.Collections.Generic.IList<Azure.ResourceManager.DataLakeStore.Models.FirewallRuleForDataLakeStoreAccountCreateOrUpdateContent> FirewallRules { get { throw null; } }
        public Azure.ResourceManager.DataLakeStore.Models.DataLakeStoreFirewallState? FirewallState { get { throw null; } set { } }
        public Azure.ResourceManager.Models.ManagedServiceIdentity Identity { get { throw null; } set { } }
        public Azure.Core.AzureLocation Location { get { throw null; } }
        public Azure.ResourceManager.DataLakeStore.Models.DataLakeStoreCommitmentTierType? NewTier { get { throw null; } set { } }
        public System.Collections.Generic.IDictionary<string, string> Tags { get { throw null; } }
        public System.Collections.Generic.IList<Azure.ResourceManager.DataLakeStore.Models.TrustedIdProviderForDataLakeStoreAccountCreateOrUpdateContent> TrustedIdProviders { get { throw null; } }
        public Azure.ResourceManager.DataLakeStore.Models.DataLakeStoreTrustedIdProviderState? TrustedIdProviderState { get { throw null; } set { } }
        public System.Collections.Generic.IList<Azure.ResourceManager.DataLakeStore.Models.VirtualNetworkRuleForDataLakeStoreAccountCreateOrUpdateContent> VirtualNetworkRules { get { throw null; } }
    }
    public partial class DataLakeStoreAccountEncryptionConfig
    {
        public DataLakeStoreAccountEncryptionConfig(Azure.ResourceManager.DataLakeStore.Models.DataLakeStoreAccountEncryptionConfigType configType) { }
        public Azure.ResourceManager.DataLakeStore.Models.DataLakeStoreAccountEncryptionConfigType ConfigType { get { throw null; } set { } }
        public Azure.ResourceManager.DataLakeStore.Models.DataLakeStoreAccountKeyVaultMetaInfo KeyVaultMetaInfo { get { throw null; } set { } }
    }
    public enum DataLakeStoreAccountEncryptionConfigType
    {
        UserManaged = 0,
        ServiceManaged = 1,
    }
    public partial class DataLakeStoreAccountKeyVaultMetaInfo
    {
        public DataLakeStoreAccountKeyVaultMetaInfo(string keyVaultResourceId, string encryptionKeyName, string encryptionKeyVersion) { }
        public string EncryptionKeyName { get { throw null; } set { } }
        public string EncryptionKeyVersion { get { throw null; } set { } }
        public string KeyVaultResourceId { get { throw null; } set { } }
    }
    public partial class DataLakeStoreAccountNameAvailabilityContent
    {
        public DataLakeStoreAccountNameAvailabilityContent(string name, Azure.ResourceManager.DataLakeStore.Models.DataLakeStoreResourceType resourceType) { }
        public string Name { get { throw null; } }
        public Azure.ResourceManager.DataLakeStore.Models.DataLakeStoreResourceType ResourceType { get { throw null; } }
    }
    public partial class DataLakeStoreAccountNameAvailabilityResult
    {
        internal DataLakeStoreAccountNameAvailabilityResult() { }
        public bool? IsNameAvailable { get { throw null; } }
        public string Message { get { throw null; } }
        public string Reason { get { throw null; } }
    }
    public partial class DataLakeStoreAccountGetAllOptions
    {
        public DataLakeStoreAccountGetAllOptions() { }
        public bool? Count { get { throw null; } set { } }
        public string Filter { get { throw null; } set { } }
        public string Orderby { get { throw null; } set { } }
        public string Select { get { throw null; } set { } }
        public int? Skip { get { throw null; } set { } }
        public int? Top { get { throw null; } set { } }
    }
    public partial class DataLakeStoreAccountPatch
    {
        public DataLakeStoreAccountPatch() { }
        public string DefaultGroup { get { throw null; } set { } }
        public string EncryptionKeyVersion { get { throw null; } set { } }
        public Azure.ResourceManager.DataLakeStore.Models.DataLakeStoreFirewallAllowAzureIPsState? FirewallAllowAzureIPs { get { throw null; } set { } }
        public System.Collections.Generic.IList<Azure.ResourceManager.DataLakeStore.Models.FirewallRuleForDataLakeStoreAccountUpdateContent> FirewallRules { get { throw null; } }
        public Azure.ResourceManager.DataLakeStore.Models.DataLakeStoreFirewallState? FirewallState { get { throw null; } set { } }
        public Azure.ResourceManager.DataLakeStore.Models.DataLakeStoreCommitmentTierType? NewTier { get { throw null; } set { } }
        public System.Collections.Generic.IDictionary<string, string> Tags { get { throw null; } }
        public System.Collections.Generic.IList<Azure.ResourceManager.DataLakeStore.Models.TrustedIdProviderForDataLakeStoreAccountUpdateContent> TrustedIdProviders { get { throw null; } }
        public Azure.ResourceManager.DataLakeStore.Models.DataLakeStoreTrustedIdProviderState? TrustedIdProviderState { get { throw null; } set { } }
        public System.Collections.Generic.IList<Azure.ResourceManager.DataLakeStore.Models.VirtualNetworkRuleForDataLakeStoreAccountUpdateContent> VirtualNetworkRules { get { throw null; } }
    }
    public enum DataLakeStoreAccountState
    {
        Active = 0,
        Suspended = 1,
    }
    public enum DataLakeStoreAccountStatus
    {
        Failed = 0,
        Creating = 1,
        Running = 2,
        Succeeded = 3,
        Patching = 4,
        Suspending = 5,
        Resuming = 6,
        Deleting = 7,
        Deleted = 8,
        Undeleting = 9,
        Canceled = 10,
    }
<<<<<<< HEAD
    public partial class DataLakeStoreExtensionsGetAccountsOptions
    {
        public DataLakeStoreExtensionsGetAccountsOptions() { }
        public bool? Count { get { throw null; } set { } }
        public string Filter { get { throw null; } set { } }
        public string Orderby { get { throw null; } set { } }
        public string Select { get { throw null; } set { } }
        public int? Skip { get { throw null; } set { } }
        public int? Top { get { throw null; } set { } }
    }
    public partial class DataLakeStoreUsage
    {
        internal DataLakeStoreUsage() { }
        public int? CurrentValue { get { throw null; } }
        public string Id { get { throw null; } }
        public int? Limit { get { throw null; } }
        public Azure.ResourceManager.DataLakeStore.Models.UsageName Name { get { throw null; } }
        public Azure.ResourceManager.DataLakeStore.Models.UsageUnit? Unit { get { throw null; } }
    }
    public partial class EncryptionConfig
=======
    public partial class DataLakeStoreCapabilityInformation
>>>>>>> a1c82541
    {
        internal DataLakeStoreCapabilityInformation() { }
        public int? AccountCount { get { throw null; } }
        public bool? IsUnderMigrationState { get { throw null; } }
        public int? MaxAccountCount { get { throw null; } }
        public Azure.ResourceManager.DataLakeStore.Models.DataLakeStoreSubscriptionState? State { get { throw null; } }
        public System.Guid? SubscriptionId { get { throw null; } }
    }
    public enum DataLakeStoreCommitmentTierType
    {
        Consumption = 0,
        Commitment1TB = 1,
        Commitment10TB = 2,
        Commitment100TB = 3,
        Commitment500TB = 4,
        Commitment1PB = 5,
        Commitment5PB = 6,
    }
    public enum DataLakeStoreEncryptionProvisioningState
    {
        Creating = 0,
        Succeeded = 1,
    }
    public enum DataLakeStoreEncryptionState
    {
        Enabled = 0,
        Disabled = 1,
    }
    public enum DataLakeStoreFirewallAllowAzureIPsState
    {
        Enabled = 0,
        Disabled = 1,
    }
    public partial class DataLakeStoreFirewallRuleCreateOrUpdateContent
    {
        public DataLakeStoreFirewallRuleCreateOrUpdateContent(System.Net.IPAddress startIPAddress, System.Net.IPAddress endIPAddress) { }
        public System.Net.IPAddress EndIPAddress { get { throw null; } }
        public System.Net.IPAddress StartIPAddress { get { throw null; } }
    }
    public partial class DataLakeStoreFirewallRulePatch
    {
        public DataLakeStoreFirewallRulePatch() { }
        public System.Net.IPAddress EndIPAddress { get { throw null; } set { } }
        public System.Net.IPAddress StartIPAddress { get { throw null; } set { } }
    }
    public enum DataLakeStoreFirewallState
    {
        Enabled = 0,
        Disabled = 1,
    }
    [System.Runtime.InteropServices.StructLayoutAttribute(System.Runtime.InteropServices.LayoutKind.Sequential)]
    public readonly partial struct DataLakeStoreResourceType : System.IEquatable<Azure.ResourceManager.DataLakeStore.Models.DataLakeStoreResourceType>
    {
        private readonly object _dummy;
        private readonly int _dummyPrimitive;
        public DataLakeStoreResourceType(string value) { throw null; }
        public static Azure.ResourceManager.DataLakeStore.Models.DataLakeStoreResourceType MicrosoftDataLakeStoreAccounts { get { throw null; } }
        public bool Equals(Azure.ResourceManager.DataLakeStore.Models.DataLakeStoreResourceType other) { throw null; }
        [System.ComponentModel.EditorBrowsableAttribute(System.ComponentModel.EditorBrowsableState.Never)]
        public override bool Equals(object obj) { throw null; }
        [System.ComponentModel.EditorBrowsableAttribute(System.ComponentModel.EditorBrowsableState.Never)]
        public override int GetHashCode() { throw null; }
        public static bool operator ==(Azure.ResourceManager.DataLakeStore.Models.DataLakeStoreResourceType left, Azure.ResourceManager.DataLakeStore.Models.DataLakeStoreResourceType right) { throw null; }
        public static implicit operator Azure.ResourceManager.DataLakeStore.Models.DataLakeStoreResourceType (string value) { throw null; }
        public static bool operator !=(Azure.ResourceManager.DataLakeStore.Models.DataLakeStoreResourceType left, Azure.ResourceManager.DataLakeStore.Models.DataLakeStoreResourceType right) { throw null; }
        public override string ToString() { throw null; }
    }
    [System.Runtime.InteropServices.StructLayoutAttribute(System.Runtime.InteropServices.LayoutKind.Sequential)]
    public readonly partial struct DataLakeStoreSubscriptionState : System.IEquatable<Azure.ResourceManager.DataLakeStore.Models.DataLakeStoreSubscriptionState>
    {
        private readonly object _dummy;
        private readonly int _dummyPrimitive;
        public DataLakeStoreSubscriptionState(string value) { throw null; }
        public static Azure.ResourceManager.DataLakeStore.Models.DataLakeStoreSubscriptionState Deleted { get { throw null; } }
        public static Azure.ResourceManager.DataLakeStore.Models.DataLakeStoreSubscriptionState Registered { get { throw null; } }
        public static Azure.ResourceManager.DataLakeStore.Models.DataLakeStoreSubscriptionState Suspended { get { throw null; } }
        public static Azure.ResourceManager.DataLakeStore.Models.DataLakeStoreSubscriptionState Unregistered { get { throw null; } }
        public static Azure.ResourceManager.DataLakeStore.Models.DataLakeStoreSubscriptionState Warned { get { throw null; } }
        public bool Equals(Azure.ResourceManager.DataLakeStore.Models.DataLakeStoreSubscriptionState other) { throw null; }
        [System.ComponentModel.EditorBrowsableAttribute(System.ComponentModel.EditorBrowsableState.Never)]
        public override bool Equals(object obj) { throw null; }
        [System.ComponentModel.EditorBrowsableAttribute(System.ComponentModel.EditorBrowsableState.Never)]
        public override int GetHashCode() { throw null; }
        public static bool operator ==(Azure.ResourceManager.DataLakeStore.Models.DataLakeStoreSubscriptionState left, Azure.ResourceManager.DataLakeStore.Models.DataLakeStoreSubscriptionState right) { throw null; }
        public static implicit operator Azure.ResourceManager.DataLakeStore.Models.DataLakeStoreSubscriptionState (string value) { throw null; }
        public static bool operator !=(Azure.ResourceManager.DataLakeStore.Models.DataLakeStoreSubscriptionState left, Azure.ResourceManager.DataLakeStore.Models.DataLakeStoreSubscriptionState right) { throw null; }
        public override string ToString() { throw null; }
    }
    public partial class DataLakeStoreTrustedIdProviderCreateOrUpdateContent
    {
        public DataLakeStoreTrustedIdProviderCreateOrUpdateContent(System.Uri idProvider) { }
        public System.Uri IdProvider { get { throw null; } }
    }
    public partial class DataLakeStoreTrustedIdProviderPatch
    {
        public DataLakeStoreTrustedIdProviderPatch() { }
        public System.Uri IdProvider { get { throw null; } set { } }
    }
    public enum DataLakeStoreTrustedIdProviderState
    {
        Enabled = 0,
        Disabled = 1,
    }
    public partial class DataLakeStoreUsage
    {
        internal DataLakeStoreUsage() { }
        public int? CurrentValue { get { throw null; } }
        public Azure.Core.ResourceIdentifier Id { get { throw null; } }
        public int? Limit { get { throw null; } }
        public Azure.ResourceManager.DataLakeStore.Models.DataLakeStoreUsageName Name { get { throw null; } }
        public Azure.ResourceManager.DataLakeStore.Models.DataLakeStoreUsageUnit? Unit { get { throw null; } }
    }
    public partial class DataLakeStoreUsageName
    {
        internal DataLakeStoreUsageName() { }
        public string LocalizedValue { get { throw null; } }
        public string Value { get { throw null; } }
    }
    public enum DataLakeStoreUsageUnit
    {
        Count = 0,
        Bytes = 1,
        Seconds = 2,
        Percent = 3,
        CountsPerSecond = 4,
        BytesPerSecond = 5,
    }
    public partial class DataLakeStoreVirtualNetworkRuleCreateOrUpdateContent
    {
        public DataLakeStoreVirtualNetworkRuleCreateOrUpdateContent(Azure.Core.ResourceIdentifier subnetId) { }
        public Azure.Core.ResourceIdentifier SubnetId { get { throw null; } }
    }
    public partial class DataLakeStoreVirtualNetworkRulePatch
    {
        public DataLakeStoreVirtualNetworkRulePatch() { }
        public Azure.Core.ResourceIdentifier SubnetId { get { throw null; } set { } }
    }
    public partial class FirewallRuleForDataLakeStoreAccountCreateOrUpdateContent
    {
        public FirewallRuleForDataLakeStoreAccountCreateOrUpdateContent(string name, System.Net.IPAddress startIPAddress, System.Net.IPAddress endIPAddress) { }
        public System.Net.IPAddress EndIPAddress { get { throw null; } }
        public string Name { get { throw null; } }
        public System.Net.IPAddress StartIPAddress { get { throw null; } }
    }
    public partial class FirewallRuleForDataLakeStoreAccountUpdateContent
    {
        public FirewallRuleForDataLakeStoreAccountUpdateContent(string name) { }
        public System.Net.IPAddress EndIPAddress { get { throw null; } set { } }
        public string Name { get { throw null; } }
        public System.Net.IPAddress StartIPAddress { get { throw null; } set { } }
    }
    public partial class TrustedIdProviderForDataLakeStoreAccountCreateOrUpdateContent
    {
        public TrustedIdProviderForDataLakeStoreAccountCreateOrUpdateContent(string name, System.Uri idProvider) { }
        public System.Uri IdProvider { get { throw null; } }
        public string Name { get { throw null; } }
    }
    public partial class TrustedIdProviderForDataLakeStoreAccountUpdateContent
    {
        public TrustedIdProviderForDataLakeStoreAccountUpdateContent(string name) { }
        public System.Uri IdProvider { get { throw null; } set { } }
        public string Name { get { throw null; } }
    }
    public partial class VirtualNetworkRuleForDataLakeStoreAccountCreateOrUpdateContent
    {
        public VirtualNetworkRuleForDataLakeStoreAccountCreateOrUpdateContent(string name, Azure.Core.ResourceIdentifier subnetId) { }
        public string Name { get { throw null; } }
        public Azure.Core.ResourceIdentifier SubnetId { get { throw null; } }
    }
    public partial class VirtualNetworkRuleForDataLakeStoreAccountUpdateContent
    {
        public VirtualNetworkRuleForDataLakeStoreAccountUpdateContent(string name) { }
        public string Name { get { throw null; } }
        public Azure.Core.ResourceIdentifier SubnetId { get { throw null; } set { } }
    }
}<|MERGE_RESOLUTION|>--- conflicted
+++ resolved
@@ -8,13 +8,8 @@
         public virtual Azure.Response<bool> Exists(string accountName, System.Threading.CancellationToken cancellationToken = default(System.Threading.CancellationToken)) { throw null; }
         public virtual System.Threading.Tasks.Task<Azure.Response<bool>> ExistsAsync(string accountName, System.Threading.CancellationToken cancellationToken = default(System.Threading.CancellationToken)) { throw null; }
         public virtual Azure.Response<Azure.ResourceManager.DataLakeStore.DataLakeStoreAccountResource> Get(string accountName, System.Threading.CancellationToken cancellationToken = default(System.Threading.CancellationToken)) { throw null; }
-<<<<<<< HEAD
-        public virtual Azure.Pageable<Azure.ResourceManager.DataLakeStore.Models.DataLakeStoreAccountBasic> GetAll(Azure.ResourceManager.DataLakeStore.Models.DataLakeStoreAccountGetAllOptions options, System.Threading.CancellationToken cancellationToken = default(System.Threading.CancellationToken)) { throw null; }
-        public virtual Azure.AsyncPageable<Azure.ResourceManager.DataLakeStore.Models.DataLakeStoreAccountBasic> GetAllAsync(Azure.ResourceManager.DataLakeStore.Models.DataLakeStoreAccountGetAllOptions options, System.Threading.CancellationToken cancellationToken = default(System.Threading.CancellationToken)) { throw null; }
-=======
         public virtual Azure.Pageable<Azure.ResourceManager.DataLakeStore.Models.DataLakeStoreAccountBasicData> GetAll(string filter = null, int? top = default(int?), int? skip = default(int?), string select = null, string orderBy = null, bool? count = default(bool?), System.Threading.CancellationToken cancellationToken = default(System.Threading.CancellationToken)) { throw null; }
         public virtual Azure.AsyncPageable<Azure.ResourceManager.DataLakeStore.Models.DataLakeStoreAccountBasicData> GetAllAsync(string filter = null, int? top = default(int?), int? skip = default(int?), string select = null, string orderBy = null, bool? count = default(bool?), System.Threading.CancellationToken cancellationToken = default(System.Threading.CancellationToken)) { throw null; }
->>>>>>> a1c82541
         public virtual System.Threading.Tasks.Task<Azure.Response<Azure.ResourceManager.DataLakeStore.DataLakeStoreAccountResource>> GetAsync(string accountName, System.Threading.CancellationToken cancellationToken = default(System.Threading.CancellationToken)) { throw null; }
         System.Collections.Generic.IAsyncEnumerator<Azure.ResourceManager.DataLakeStore.Models.DataLakeStoreAccountBasicData> System.Collections.Generic.IAsyncEnumerable<Azure.ResourceManager.DataLakeStore.Models.DataLakeStoreAccountBasicData>.GetAsyncEnumerator(System.Threading.CancellationToken cancellationToken) { throw null; }
         System.Collections.Generic.IEnumerator<Azure.ResourceManager.DataLakeStore.Models.DataLakeStoreAccountBasicData> System.Collections.Generic.IEnumerable<Azure.ResourceManager.DataLakeStore.Models.DataLakeStoreAccountBasicData>.GetEnumerator() { throw null; }
@@ -72,21 +67,12 @@
     }
     public static partial class DataLakeStoreExtensions
     {
-<<<<<<< HEAD
-        public static Azure.Response<Azure.ResourceManager.DataLakeStore.Models.NameAvailabilityInformation> CheckNameAvailabilityAccount(this Azure.ResourceManager.Resources.SubscriptionResource subscriptionResource, Azure.Core.AzureLocation location, Azure.ResourceManager.DataLakeStore.Models.CheckNameAvailabilityContent content, System.Threading.CancellationToken cancellationToken = default(System.Threading.CancellationToken)) { throw null; }
-        public static System.Threading.Tasks.Task<Azure.Response<Azure.ResourceManager.DataLakeStore.Models.NameAvailabilityInformation>> CheckNameAvailabilityAccountAsync(this Azure.ResourceManager.Resources.SubscriptionResource subscriptionResource, Azure.Core.AzureLocation location, Azure.ResourceManager.DataLakeStore.Models.CheckNameAvailabilityContent content, System.Threading.CancellationToken cancellationToken = default(System.Threading.CancellationToken)) { throw null; }
-        public static Azure.Pageable<Azure.ResourceManager.DataLakeStore.Models.DataLakeStoreAccountBasic> GetAccounts(this Azure.ResourceManager.Resources.SubscriptionResource subscriptionResource, Azure.ResourceManager.DataLakeStore.Models.DataLakeStoreExtensionsGetAccountsOptions options, System.Threading.CancellationToken cancellationToken = default(System.Threading.CancellationToken)) { throw null; }
-        public static Azure.AsyncPageable<Azure.ResourceManager.DataLakeStore.Models.DataLakeStoreAccountBasic> GetAccountsAsync(this Azure.ResourceManager.Resources.SubscriptionResource subscriptionResource, Azure.ResourceManager.DataLakeStore.Models.DataLakeStoreExtensionsGetAccountsOptions options, System.Threading.CancellationToken cancellationToken = default(System.Threading.CancellationToken)) { throw null; }
-        public static Azure.Response<Azure.ResourceManager.DataLakeStore.Models.CapabilityInformation> GetCapabilityLocation(this Azure.ResourceManager.Resources.SubscriptionResource subscriptionResource, Azure.Core.AzureLocation location, System.Threading.CancellationToken cancellationToken = default(System.Threading.CancellationToken)) { throw null; }
-        public static System.Threading.Tasks.Task<Azure.Response<Azure.ResourceManager.DataLakeStore.Models.CapabilityInformation>> GetCapabilityLocationAsync(this Azure.ResourceManager.Resources.SubscriptionResource subscriptionResource, Azure.Core.AzureLocation location, System.Threading.CancellationToken cancellationToken = default(System.Threading.CancellationToken)) { throw null; }
-=======
         public static Azure.Response<Azure.ResourceManager.DataLakeStore.Models.DataLakeStoreAccountNameAvailabilityResult> CheckDataLakeStoreAccountNameAvailability(this Azure.ResourceManager.Resources.SubscriptionResource subscriptionResource, Azure.Core.AzureLocation location, Azure.ResourceManager.DataLakeStore.Models.DataLakeStoreAccountNameAvailabilityContent content, System.Threading.CancellationToken cancellationToken = default(System.Threading.CancellationToken)) { throw null; }
         public static System.Threading.Tasks.Task<Azure.Response<Azure.ResourceManager.DataLakeStore.Models.DataLakeStoreAccountNameAvailabilityResult>> CheckDataLakeStoreAccountNameAvailabilityAsync(this Azure.ResourceManager.Resources.SubscriptionResource subscriptionResource, Azure.Core.AzureLocation location, Azure.ResourceManager.DataLakeStore.Models.DataLakeStoreAccountNameAvailabilityContent content, System.Threading.CancellationToken cancellationToken = default(System.Threading.CancellationToken)) { throw null; }
         public static Azure.Pageable<Azure.ResourceManager.DataLakeStore.Models.DataLakeStoreAccountBasicData> GetAccounts(this Azure.ResourceManager.Resources.SubscriptionResource subscriptionResource, string filter = null, int? top = default(int?), int? skip = default(int?), string select = null, string orderBy = null, bool? count = default(bool?), System.Threading.CancellationToken cancellationToken = default(System.Threading.CancellationToken)) { throw null; }
         public static Azure.AsyncPageable<Azure.ResourceManager.DataLakeStore.Models.DataLakeStoreAccountBasicData> GetAccountsAsync(this Azure.ResourceManager.Resources.SubscriptionResource subscriptionResource, string filter = null, int? top = default(int?), int? skip = default(int?), string select = null, string orderBy = null, bool? count = default(bool?), System.Threading.CancellationToken cancellationToken = default(System.Threading.CancellationToken)) { throw null; }
         public static Azure.Response<Azure.ResourceManager.DataLakeStore.Models.DataLakeStoreCapabilityInformation> GetCapabilityByLocation(this Azure.ResourceManager.Resources.SubscriptionResource subscriptionResource, Azure.Core.AzureLocation location, System.Threading.CancellationToken cancellationToken = default(System.Threading.CancellationToken)) { throw null; }
         public static System.Threading.Tasks.Task<Azure.Response<Azure.ResourceManager.DataLakeStore.Models.DataLakeStoreCapabilityInformation>> GetCapabilityByLocationAsync(this Azure.ResourceManager.Resources.SubscriptionResource subscriptionResource, Azure.Core.AzureLocation location, System.Threading.CancellationToken cancellationToken = default(System.Threading.CancellationToken)) { throw null; }
->>>>>>> a1c82541
         public static Azure.Response<Azure.ResourceManager.DataLakeStore.DataLakeStoreAccountResource> GetDataLakeStoreAccount(this Azure.ResourceManager.Resources.ResourceGroupResource resourceGroupResource, string accountName, System.Threading.CancellationToken cancellationToken = default(System.Threading.CancellationToken)) { throw null; }
         public static System.Threading.Tasks.Task<Azure.Response<Azure.ResourceManager.DataLakeStore.DataLakeStoreAccountResource>> GetDataLakeStoreAccountAsync(this Azure.ResourceManager.Resources.ResourceGroupResource resourceGroupResource, string accountName, System.Threading.CancellationToken cancellationToken = default(System.Threading.CancellationToken)) { throw null; }
         public static Azure.ResourceManager.DataLakeStore.DataLakeStoreAccountResource GetDataLakeStoreAccountResource(this Azure.ResourceManager.ArmClient client, Azure.Core.ResourceIdentifier id) { throw null; }
@@ -263,16 +249,6 @@
         public string Message { get { throw null; } }
         public string Reason { get { throw null; } }
     }
-    public partial class DataLakeStoreAccountGetAllOptions
-    {
-        public DataLakeStoreAccountGetAllOptions() { }
-        public bool? Count { get { throw null; } set { } }
-        public string Filter { get { throw null; } set { } }
-        public string Orderby { get { throw null; } set { } }
-        public string Select { get { throw null; } set { } }
-        public int? Skip { get { throw null; } set { } }
-        public int? Top { get { throw null; } set { } }
-    }
     public partial class DataLakeStoreAccountPatch
     {
         public DataLakeStoreAccountPatch() { }
@@ -306,30 +282,7 @@
         Undeleting = 9,
         Canceled = 10,
     }
-<<<<<<< HEAD
-    public partial class DataLakeStoreExtensionsGetAccountsOptions
-    {
-        public DataLakeStoreExtensionsGetAccountsOptions() { }
-        public bool? Count { get { throw null; } set { } }
-        public string Filter { get { throw null; } set { } }
-        public string Orderby { get { throw null; } set { } }
-        public string Select { get { throw null; } set { } }
-        public int? Skip { get { throw null; } set { } }
-        public int? Top { get { throw null; } set { } }
-    }
-    public partial class DataLakeStoreUsage
-    {
-        internal DataLakeStoreUsage() { }
-        public int? CurrentValue { get { throw null; } }
-        public string Id { get { throw null; } }
-        public int? Limit { get { throw null; } }
-        public Azure.ResourceManager.DataLakeStore.Models.UsageName Name { get { throw null; } }
-        public Azure.ResourceManager.DataLakeStore.Models.UsageUnit? Unit { get { throw null; } }
-    }
-    public partial class EncryptionConfig
-=======
     public partial class DataLakeStoreCapabilityInformation
->>>>>>> a1c82541
     {
         internal DataLakeStoreCapabilityInformation() { }
         public int? AccountCount { get { throw null; } }
