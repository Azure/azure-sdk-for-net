--- conflicted
+++ resolved
@@ -22,11 +22,8 @@
 - KeySetUser has a new property containing a user principal name that can be set.
 - RackSkuProvisioningState got new values "Cancelled" and "Failed" to better represent its state.
 - Enable the new model serialization by using the System.ClientModel, refer this [document](https://aka.ms/azsdk/net/mrw) for more details.
-<<<<<<< HEAD
 - NetworkCloudOperationStatusResult now exposes additional properties to get access for BareMetalMachine command execution result, such as, exitCode, outputHead, resultRef, and resultUri.
-=======
 - Exposed `JsonModelWriteCore` for model serialization procedure.
->>>>>>> 98b0c074
 
 ### Breaking Changes
 
