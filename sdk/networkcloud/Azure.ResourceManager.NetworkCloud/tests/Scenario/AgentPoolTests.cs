// Copyright (c) Microsoft Corporation. All rights reserved.
// Licensed under the MIT License.

using Azure.Core;
using Azure.Core.TestFramework;
using Azure.ResourceManager.NetworkCloud.Models;
using Azure.ResourceManager.Resources;
using NUnit.Framework;
using System;
using System.Collections.Generic;
using System.Threading.Tasks;

namespace Azure.ResourceManager.NetworkCloud.Tests.ScenarioTests
{
    public class AgentPoolTests : NetworkCloudManagementTestBase
    {
        public AgentPoolTests  (bool isAsync, RecordedTestMode mode) : base(isAsync, mode) {}
        public AgentPoolTests (bool isAsync) : base(isAsync) {}

        [Test, MaxTime(1800000)]
        [RecordedTest]
        public async Task AgentPool()
        {
            string agentPoolName = Recording.GenerateAssetName("systemPool");
            ResourceIdentifier agentPoolId = NetworkCloudAgentPoolResource.CreateResourceIdentifier(TestEnvironment.SubscriptionId, TestEnvironment.KubernetesClusterRG, TestEnvironment.KubernetesClusterName, agentPoolName);
            NetworkCloudAgentPoolResource agentPool = Client.GetNetworkCloudAgentPoolResource(agentPoolId);

            NetworkCloudKubernetesClusterResource kubernetesCluster = Client.GetNetworkCloudKubernetesClusterResource(TestEnvironment.KubernetesClusterId);
            kubernetesCluster = await kubernetesCluster.GetAsync();
            NetworkCloudAgentPoolCollection collection = kubernetesCluster.GetNetworkCloudAgentPools();

            // Create
            NetworkCloudAgentPoolData data = new NetworkCloudAgentPoolData
            (TestEnvironment.Location, 1, NetworkCloudAgentPoolMode.System, TestEnvironment.VMImage)
            {
                ExtendedLocation = kubernetesCluster.Data.ExtendedLocation,
                AdministratorConfiguration = new AdministratorConfiguration()
                {
                    AdminUsername = "azure",
                    SshPublicKeys =
                    {
<<<<<<< HEAD
                    new NetworkCloudSshPublicKey("ssh-rsa AAAAB3NzaC1yc2EAAAADAQABAAABgQDHvXnJdrBmW052RUfpkGLj30ndi6jf4+i161ECfrVcUglfKmAlU8cfDCW/s6Bfppz80GkFscZpOH8h0erfigggPpFq5/2XblFitooqQ0Hxm091/rswg4t/27N49l5fiom8sD3kki4zRkmpgenwHTcZgUpBpQjd4DUrJxZ5zYF1wLop9Qu3ptsE3njSONzDYRIZv/WLjVuMfrUSByHp+jfaaOLHTIIB4fJvo6dQUZxE20w2iDHV3tEkmnTo84eba97VMueQD6OzJPEyWZMRpz8UYWOd0IXeRqiFu1lawNblZhwNT/ojNZfpB3af/YDzwQCZgTcTRyNNhL4o/blKUmug0daSsnv4ixQyU00X5Dt1G/3nLUdrz9A3s3b7K1w+BdB5E9v9gdBVSF2+XwZI9ooaAxfuOb0f/jP3CYLJ43SXISTRnIDpcf5qytjs1Xo+yYyJMvzLL59mhAyb3p/cD+Y3/s3WhAx+l0XOKpzXnblrv9d3q4c2tWmm/SyFqthaqd0= admin@test-vm")
=======
                    new NetworkCloudSshPublicKey("ssh-rsa REDACTED")
>>>>>>> f2036db0
                    },
                },
                AgentOptions = new NetworkCloudAgentConfiguration(12)
                {
                    HugepagesSize = HugepagesSize.TwoM,
                    HugepagesCount = 2
                },
                UpgradeMaxSurge = "1",
                Tags =
                {
                    [ "key1" ] = "value1",
                    [ "key2" ] = "value2",
                },
                AttachedNetworkConfiguration = new AttachedNetworkConfiguration()
                {
                    L3Networks =
                    {
                        new L3NetworkAttachmentConfiguration(new ResourceIdentifier(TestEnvironment.L3NAttachmentId))
                        {
                            IpamEnabled = L3NetworkConfigurationIpamEnabled.False,
                            PluginType = KubernetesPluginType.Sriov,
                        }
                    }
                }
            };

            // Create
            ArmOperation<NetworkCloudAgentPoolResource> createResult = await collection.CreateOrUpdateAsync(WaitUntil.Completed, agentPoolName, data);
            Assert.AreEqual(agentPoolName, createResult.Value.Data.Name);

            // Get
            var getResult = await agentPool.GetAsync();
            Assert.AreEqual(agentPoolName, getResult.Value.Data.Name);

            // List
            var listByKubernetesCluster = new List<NetworkCloudAgentPoolResource>();
            await foreach (NetworkCloudAgentPoolResource item in collection.GetAllAsync())
            {
                listByKubernetesCluster.Add(item);
            }
            Assert.IsNotEmpty(listByKubernetesCluster);

            // Update
            NetworkCloudAgentPoolPatch patch = new NetworkCloudAgentPoolPatch()
            {
                Tags =
                {
                    ["key1"] = "newvalue1",
                    ["key2"] = "newvalue2",
                }
            };
            ArmOperation<NetworkCloudAgentPoolResource> updateResult = await agentPool.UpdateAsync(WaitUntil.Completed, patch);
            Assert.AreEqual(patch.Tags, updateResult.Value.Data.Tags);

            // Delete
            var deleteResult = await agentPool.DeleteAsync(WaitUntil.Completed);
            Assert.IsTrue(deleteResult.HasCompleted);
        }
    }
}<|MERGE_RESOLUTION|>--- conflicted
+++ resolved
@@ -39,11 +39,7 @@
                     AdminUsername = "azure",
                     SshPublicKeys =
                     {
-<<<<<<< HEAD
-                    new NetworkCloudSshPublicKey("ssh-rsa AAAAB3NzaC1yc2EAAAADAQABAAABgQDHvXnJdrBmW052RUfpkGLj30ndi6jf4+i161ECfrVcUglfKmAlU8cfDCW/s6Bfppz80GkFscZpOH8h0erfigggPpFq5/2XblFitooqQ0Hxm091/rswg4t/27N49l5fiom8sD3kki4zRkmpgenwHTcZgUpBpQjd4DUrJxZ5zYF1wLop9Qu3ptsE3njSONzDYRIZv/WLjVuMfrUSByHp+jfaaOLHTIIB4fJvo6dQUZxE20w2iDHV3tEkmnTo84eba97VMueQD6OzJPEyWZMRpz8UYWOd0IXeRqiFu1lawNblZhwNT/ojNZfpB3af/YDzwQCZgTcTRyNNhL4o/blKUmug0daSsnv4ixQyU00X5Dt1G/3nLUdrz9A3s3b7K1w+BdB5E9v9gdBVSF2+XwZI9ooaAxfuOb0f/jP3CYLJ43SXISTRnIDpcf5qytjs1Xo+yYyJMvzLL59mhAyb3p/cD+Y3/s3WhAx+l0XOKpzXnblrv9d3q4c2tWmm/SyFqthaqd0= admin@test-vm")
-=======
                     new NetworkCloudSshPublicKey("ssh-rsa REDACTED")
->>>>>>> f2036db0
                     },
                 },
                 AgentOptions = new NetworkCloudAgentConfiguration(12)
