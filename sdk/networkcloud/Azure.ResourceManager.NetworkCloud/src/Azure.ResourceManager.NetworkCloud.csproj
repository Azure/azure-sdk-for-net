--- conflicted
+++ resolved
@@ -1,10 +1,6 @@
 <Project Sdk="Microsoft.NET.Sdk">
   <PropertyGroup>
-<<<<<<< HEAD
-    <Version>1.1.0</Version>
-=======
     <Version>1.2.0-beta.1</Version>
->>>>>>> c2a9a198
     <!--The ApiCompatVersion is managed automatically and should not generally be modified manually.-->
     <ApiCompatVersion>1.1.0</ApiCompatVersion>
     <PackageId>Azure.ResourceManager.NetworkCloud</PackageId>
