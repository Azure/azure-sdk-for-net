// Copyright (c) Microsoft Corporation. All rights reserved.
// Licensed under the MIT License.

// <auto-generated/>

#nullable disable

using System;
using System.Collections.Generic;
using System.Globalization;
using System.Threading;
using System.Threading.Tasks;
using Azure.Core;
using Azure.Core.Pipeline;
using Azure.ResourceManager.NetworkCloud.Models;

namespace Azure.ResourceManager.NetworkCloud
{
    /// <summary>
    /// A Class representing a NetworkCloudBareMetalMachineKeySet along with the instance operations that can be performed on it.
    /// If you have a <see cref="ResourceIdentifier"/> you can construct a <see cref="NetworkCloudBareMetalMachineKeySetResource"/>
    /// from an instance of <see cref="ArmClient"/> using the GetNetworkCloudBareMetalMachineKeySetResource method.
    /// Otherwise you can get one from its parent resource <see cref="NetworkCloudClusterResource"/> using the GetNetworkCloudBareMetalMachineKeySet method.
    /// </summary>
    public partial class NetworkCloudBareMetalMachineKeySetResource : ArmResource
    {
        /// <summary> Generate the resource identifier of a <see cref="NetworkCloudBareMetalMachineKeySetResource"/> instance. </summary>
        /// <param name="subscriptionId"> The subscriptionId. </param>
        /// <param name="resourceGroupName"> The resourceGroupName. </param>
        /// <param name="clusterName"> The clusterName. </param>
        /// <param name="bareMetalMachineKeySetName"> The bareMetalMachineKeySetName. </param>
        public static ResourceIdentifier CreateResourceIdentifier(string subscriptionId, string resourceGroupName, string clusterName, string bareMetalMachineKeySetName)
        {
            var resourceId = $"/subscriptions/{subscriptionId}/resourceGroups/{resourceGroupName}/providers/Microsoft.NetworkCloud/clusters/{clusterName}/bareMetalMachineKeySets/{bareMetalMachineKeySetName}";
            return new ResourceIdentifier(resourceId);
        }

        private readonly ClientDiagnostics _networkCloudBareMetalMachineKeySetBareMetalMachineKeySetsClientDiagnostics;
        private readonly BareMetalMachineKeySetsRestOperations _networkCloudBareMetalMachineKeySetBareMetalMachineKeySetsRestClient;
        private readonly NetworkCloudBareMetalMachineKeySetData _data;

        /// <summary> Gets the resource type for the operations. </summary>
        public static readonly ResourceType ResourceType = "Microsoft.NetworkCloud/clusters/bareMetalMachineKeySets";

        /// <summary> Initializes a new instance of the <see cref="NetworkCloudBareMetalMachineKeySetResource"/> class for mocking. </summary>
        protected NetworkCloudBareMetalMachineKeySetResource()
        {
        }

        /// <summary> Initializes a new instance of the <see cref="NetworkCloudBareMetalMachineKeySetResource"/> class. </summary>
        /// <param name="client"> The client parameters to use in these operations. </param>
        /// <param name="data"> The resource that is the target of operations. </param>
        internal NetworkCloudBareMetalMachineKeySetResource(ArmClient client, NetworkCloudBareMetalMachineKeySetData data) : this(client, data.Id)
        {
            HasData = true;
            _data = data;
        }

        /// <summary> Initializes a new instance of the <see cref="NetworkCloudBareMetalMachineKeySetResource"/> class. </summary>
        /// <param name="client"> The client parameters to use in these operations. </param>
        /// <param name="id"> The identifier of the resource that is the target of operations. </param>
        internal NetworkCloudBareMetalMachineKeySetResource(ArmClient client, ResourceIdentifier id) : base(client, id)
        {
            _networkCloudBareMetalMachineKeySetBareMetalMachineKeySetsClientDiagnostics = new ClientDiagnostics("Azure.ResourceManager.NetworkCloud", ResourceType.Namespace, Diagnostics);
            TryGetApiVersion(ResourceType, out string networkCloudBareMetalMachineKeySetBareMetalMachineKeySetsApiVersion);
            _networkCloudBareMetalMachineKeySetBareMetalMachineKeySetsRestClient = new BareMetalMachineKeySetsRestOperations(Pipeline, Diagnostics.ApplicationId, Endpoint, networkCloudBareMetalMachineKeySetBareMetalMachineKeySetsApiVersion);
#if DEBUG
			ValidateResourceId(Id);
#endif
        }

        /// <summary> Gets whether or not the current instance has data. </summary>
        public virtual bool HasData { get; }

        /// <summary> Gets the data representing this Feature. </summary>
        /// <exception cref="InvalidOperationException"> Throws if there is no data loaded in the current instance. </exception>
        public virtual NetworkCloudBareMetalMachineKeySetData Data
        {
            get
            {
                if (!HasData)
                    throw new InvalidOperationException("The current instance does not have data, you must call Get first.");
                return _data;
            }
        }

        internal static void ValidateResourceId(ResourceIdentifier id)
        {
            if (id.ResourceType != ResourceType)
                throw new ArgumentException(string.Format(CultureInfo.CurrentCulture, "Invalid resource type {0} expected {1}", id.ResourceType, ResourceType), nameof(id));
        }

        /// <summary>
        /// Get bare metal machine key set of the provided cluster.
        /// <list type="bullet">
        /// <item>
        /// <term>Request Path</term>
        /// <description>/subscriptions/{subscriptionId}/resourceGroups/{resourceGroupName}/providers/Microsoft.NetworkCloud/clusters/{clusterName}/bareMetalMachineKeySets/{bareMetalMachineKeySetName}</description>
        /// </item>
        /// <item>
        /// <term>Operation Id</term>
        /// <description>BareMetalMachineKeySets_Get</description>
        /// </item>
        /// <item>
        /// <term>Default Api Version</term>
<<<<<<< HEAD
        /// <description>2024-06-01-preview</description>
=======
        /// <description>2024-07-01</description>
>>>>>>> f2036db0
        /// </item>
        /// <item>
        /// <term>Resource</term>
        /// <description><see cref="NetworkCloudBareMetalMachineKeySetResource"/></description>
        /// </item>
        /// </list>
        /// </summary>
        /// <param name="cancellationToken"> The cancellation token to use. </param>
        public virtual async Task<Response<NetworkCloudBareMetalMachineKeySetResource>> GetAsync(CancellationToken cancellationToken = default)
        {
            using var scope = _networkCloudBareMetalMachineKeySetBareMetalMachineKeySetsClientDiagnostics.CreateScope("NetworkCloudBareMetalMachineKeySetResource.Get");
            scope.Start();
            try
            {
                var response = await _networkCloudBareMetalMachineKeySetBareMetalMachineKeySetsRestClient.GetAsync(Id.SubscriptionId, Id.ResourceGroupName, Id.Parent.Name, Id.Name, cancellationToken).ConfigureAwait(false);
                if (response.Value == null)
                    throw new RequestFailedException(response.GetRawResponse());
                return Response.FromValue(new NetworkCloudBareMetalMachineKeySetResource(Client, response.Value), response.GetRawResponse());
            }
            catch (Exception e)
            {
                scope.Failed(e);
                throw;
            }
        }

        /// <summary>
        /// Get bare metal machine key set of the provided cluster.
        /// <list type="bullet">
        /// <item>
        /// <term>Request Path</term>
        /// <description>/subscriptions/{subscriptionId}/resourceGroups/{resourceGroupName}/providers/Microsoft.NetworkCloud/clusters/{clusterName}/bareMetalMachineKeySets/{bareMetalMachineKeySetName}</description>
        /// </item>
        /// <item>
        /// <term>Operation Id</term>
        /// <description>BareMetalMachineKeySets_Get</description>
        /// </item>
        /// <item>
        /// <term>Default Api Version</term>
<<<<<<< HEAD
        /// <description>2024-06-01-preview</description>
=======
        /// <description>2024-07-01</description>
>>>>>>> f2036db0
        /// </item>
        /// <item>
        /// <term>Resource</term>
        /// <description><see cref="NetworkCloudBareMetalMachineKeySetResource"/></description>
        /// </item>
        /// </list>
        /// </summary>
        /// <param name="cancellationToken"> The cancellation token to use. </param>
        public virtual Response<NetworkCloudBareMetalMachineKeySetResource> Get(CancellationToken cancellationToken = default)
        {
            using var scope = _networkCloudBareMetalMachineKeySetBareMetalMachineKeySetsClientDiagnostics.CreateScope("NetworkCloudBareMetalMachineKeySetResource.Get");
            scope.Start();
            try
            {
                var response = _networkCloudBareMetalMachineKeySetBareMetalMachineKeySetsRestClient.Get(Id.SubscriptionId, Id.ResourceGroupName, Id.Parent.Name, Id.Name, cancellationToken);
                if (response.Value == null)
                    throw new RequestFailedException(response.GetRawResponse());
                return Response.FromValue(new NetworkCloudBareMetalMachineKeySetResource(Client, response.Value), response.GetRawResponse());
            }
            catch (Exception e)
            {
                scope.Failed(e);
                throw;
            }
        }

        /// <summary>
        /// Patch properties of bare metal machine key set for the provided cluster, or update the tags associated with it. Properties and tag updates can be done independently.
        /// <list type="bullet">
        /// <item>
        /// <term>Request Path</term>
        /// <description>/subscriptions/{subscriptionId}/resourceGroups/{resourceGroupName}/providers/Microsoft.NetworkCloud/clusters/{clusterName}/bareMetalMachineKeySets/{bareMetalMachineKeySetName}</description>
        /// </item>
        /// <item>
        /// <term>Operation Id</term>
        /// <description>BareMetalMachineKeySets_Update</description>
        /// </item>
        /// <item>
        /// <term>Default Api Version</term>
<<<<<<< HEAD
        /// <description>2024-06-01-preview</description>
=======
        /// <description>2024-07-01</description>
>>>>>>> f2036db0
        /// </item>
        /// <item>
        /// <term>Resource</term>
        /// <description><see cref="NetworkCloudBareMetalMachineKeySetResource"/></description>
        /// </item>
        /// </list>
        /// </summary>
        /// <param name="waitUntil"> <see cref="WaitUntil.Completed"/> if the method should wait to return until the long-running operation has completed on the service; <see cref="WaitUntil.Started"/> if it should return after starting the operation. For more information on long-running operations, please see <see href="https://github.com/Azure/azure-sdk-for-net/blob/main/sdk/core/Azure.Core/samples/LongRunningOperations.md"> Azure.Core Long-Running Operation samples</see>. </param>
        /// <param name="patch"> The request body. </param>
        /// <param name="cancellationToken"> The cancellation token to use. </param>
        /// <exception cref="ArgumentNullException"> <paramref name="patch"/> is null. </exception>
        public virtual async Task<ArmOperation<NetworkCloudBareMetalMachineKeySetResource>> UpdateAsync(WaitUntil waitUntil, NetworkCloudBareMetalMachineKeySetPatch patch, CancellationToken cancellationToken = default)
        {
            Argument.AssertNotNull(patch, nameof(patch));

            using var scope = _networkCloudBareMetalMachineKeySetBareMetalMachineKeySetsClientDiagnostics.CreateScope("NetworkCloudBareMetalMachineKeySetResource.Update");
            scope.Start();
            try
            {
                var response = await _networkCloudBareMetalMachineKeySetBareMetalMachineKeySetsRestClient.UpdateAsync(Id.SubscriptionId, Id.ResourceGroupName, Id.Parent.Name, Id.Name, patch, cancellationToken).ConfigureAwait(false);
                var operation = new NetworkCloudArmOperation<NetworkCloudBareMetalMachineKeySetResource>(new NetworkCloudBareMetalMachineKeySetOperationSource(Client), _networkCloudBareMetalMachineKeySetBareMetalMachineKeySetsClientDiagnostics, Pipeline, _networkCloudBareMetalMachineKeySetBareMetalMachineKeySetsRestClient.CreateUpdateRequest(Id.SubscriptionId, Id.ResourceGroupName, Id.Parent.Name, Id.Name, patch).Request, response, OperationFinalStateVia.AzureAsyncOperation);
                if (waitUntil == WaitUntil.Completed)
                    await operation.WaitForCompletionAsync(cancellationToken).ConfigureAwait(false);
                return operation;
            }
            catch (Exception e)
            {
                scope.Failed(e);
                throw;
            }
        }

        /// <summary>
        /// Patch properties of bare metal machine key set for the provided cluster, or update the tags associated with it. Properties and tag updates can be done independently.
        /// <list type="bullet">
        /// <item>
        /// <term>Request Path</term>
        /// <description>/subscriptions/{subscriptionId}/resourceGroups/{resourceGroupName}/providers/Microsoft.NetworkCloud/clusters/{clusterName}/bareMetalMachineKeySets/{bareMetalMachineKeySetName}</description>
        /// </item>
        /// <item>
        /// <term>Operation Id</term>
        /// <description>BareMetalMachineKeySets_Update</description>
        /// </item>
        /// <item>
        /// <term>Default Api Version</term>
<<<<<<< HEAD
        /// <description>2024-06-01-preview</description>
=======
        /// <description>2024-07-01</description>
>>>>>>> f2036db0
        /// </item>
        /// <item>
        /// <term>Resource</term>
        /// <description><see cref="NetworkCloudBareMetalMachineKeySetResource"/></description>
        /// </item>
        /// </list>
        /// </summary>
        /// <param name="waitUntil"> <see cref="WaitUntil.Completed"/> if the method should wait to return until the long-running operation has completed on the service; <see cref="WaitUntil.Started"/> if it should return after starting the operation. For more information on long-running operations, please see <see href="https://github.com/Azure/azure-sdk-for-net/blob/main/sdk/core/Azure.Core/samples/LongRunningOperations.md"> Azure.Core Long-Running Operation samples</see>. </param>
        /// <param name="patch"> The request body. </param>
        /// <param name="cancellationToken"> The cancellation token to use. </param>
        /// <exception cref="ArgumentNullException"> <paramref name="patch"/> is null. </exception>
        public virtual ArmOperation<NetworkCloudBareMetalMachineKeySetResource> Update(WaitUntil waitUntil, NetworkCloudBareMetalMachineKeySetPatch patch, CancellationToken cancellationToken = default)
        {
            Argument.AssertNotNull(patch, nameof(patch));

            using var scope = _networkCloudBareMetalMachineKeySetBareMetalMachineKeySetsClientDiagnostics.CreateScope("NetworkCloudBareMetalMachineKeySetResource.Update");
            scope.Start();
            try
            {
                var response = _networkCloudBareMetalMachineKeySetBareMetalMachineKeySetsRestClient.Update(Id.SubscriptionId, Id.ResourceGroupName, Id.Parent.Name, Id.Name, patch, cancellationToken);
                var operation = new NetworkCloudArmOperation<NetworkCloudBareMetalMachineKeySetResource>(new NetworkCloudBareMetalMachineKeySetOperationSource(Client), _networkCloudBareMetalMachineKeySetBareMetalMachineKeySetsClientDiagnostics, Pipeline, _networkCloudBareMetalMachineKeySetBareMetalMachineKeySetsRestClient.CreateUpdateRequest(Id.SubscriptionId, Id.ResourceGroupName, Id.Parent.Name, Id.Name, patch).Request, response, OperationFinalStateVia.AzureAsyncOperation);
                if (waitUntil == WaitUntil.Completed)
                    operation.WaitForCompletion(cancellationToken);
                return operation;
            }
            catch (Exception e)
            {
                scope.Failed(e);
                throw;
            }
        }

        /// <summary>
        /// Add a tag to the current resource.
        /// <list type="bullet">
        /// <item>
        /// <term>Request Path</term>
        /// <description>/subscriptions/{subscriptionId}/resourceGroups/{resourceGroupName}/providers/Microsoft.NetworkCloud/clusters/{clusterName}/bareMetalMachineKeySets/{bareMetalMachineKeySetName}</description>
        /// </item>
        /// <item>
        /// <term>Operation Id</term>
        /// <description>BareMetalMachineKeySets_Get</description>
        /// </item>
        /// <item>
        /// <term>Default Api Version</term>
<<<<<<< HEAD
        /// <description>2024-06-01-preview</description>
=======
        /// <description>2024-07-01</description>
>>>>>>> f2036db0
        /// </item>
        /// <item>
        /// <term>Resource</term>
        /// <description><see cref="NetworkCloudBareMetalMachineKeySetResource"/></description>
        /// </item>
        /// </list>
        /// </summary>
        /// <param name="key"> The key for the tag. </param>
        /// <param name="value"> The value for the tag. </param>
        /// <param name="cancellationToken"> The cancellation token to use. </param>
        /// <exception cref="ArgumentNullException"> <paramref name="key"/> or <paramref name="value"/> is null. </exception>
        public virtual async Task<Response<NetworkCloudBareMetalMachineKeySetResource>> AddTagAsync(string key, string value, CancellationToken cancellationToken = default)
        {
            Argument.AssertNotNull(key, nameof(key));
            Argument.AssertNotNull(value, nameof(value));

            using var scope = _networkCloudBareMetalMachineKeySetBareMetalMachineKeySetsClientDiagnostics.CreateScope("NetworkCloudBareMetalMachineKeySetResource.AddTag");
            scope.Start();
            try
            {
                if (await CanUseTagResourceAsync(cancellationToken: cancellationToken).ConfigureAwait(false))
                {
                    var originalTags = await GetTagResource().GetAsync(cancellationToken).ConfigureAwait(false);
                    originalTags.Value.Data.TagValues[key] = value;
                    await GetTagResource().CreateOrUpdateAsync(WaitUntil.Completed, originalTags.Value.Data, cancellationToken: cancellationToken).ConfigureAwait(false);
                    var originalResponse = await _networkCloudBareMetalMachineKeySetBareMetalMachineKeySetsRestClient.GetAsync(Id.SubscriptionId, Id.ResourceGroupName, Id.Parent.Name, Id.Name, cancellationToken).ConfigureAwait(false);
                    return Response.FromValue(new NetworkCloudBareMetalMachineKeySetResource(Client, originalResponse.Value), originalResponse.GetRawResponse());
                }
                else
                {
                    var current = (await GetAsync(cancellationToken: cancellationToken).ConfigureAwait(false)).Value.Data;
                    var patch = new NetworkCloudBareMetalMachineKeySetPatch();
                    foreach (var tag in current.Tags)
                    {
                        patch.Tags.Add(tag);
                    }
                    patch.Tags[key] = value;
                    var result = await UpdateAsync(WaitUntil.Completed, patch, cancellationToken: cancellationToken).ConfigureAwait(false);
                    return Response.FromValue(result.Value, result.GetRawResponse());
                }
            }
            catch (Exception e)
            {
                scope.Failed(e);
                throw;
            }
        }

        /// <summary>
        /// Add a tag to the current resource.
        /// <list type="bullet">
        /// <item>
        /// <term>Request Path</term>
        /// <description>/subscriptions/{subscriptionId}/resourceGroups/{resourceGroupName}/providers/Microsoft.NetworkCloud/clusters/{clusterName}/bareMetalMachineKeySets/{bareMetalMachineKeySetName}</description>
        /// </item>
        /// <item>
        /// <term>Operation Id</term>
        /// <description>BareMetalMachineKeySets_Get</description>
        /// </item>
        /// <item>
        /// <term>Default Api Version</term>
<<<<<<< HEAD
        /// <description>2024-06-01-preview</description>
=======
        /// <description>2024-07-01</description>
>>>>>>> f2036db0
        /// </item>
        /// <item>
        /// <term>Resource</term>
        /// <description><see cref="NetworkCloudBareMetalMachineKeySetResource"/></description>
        /// </item>
        /// </list>
        /// </summary>
        /// <param name="key"> The key for the tag. </param>
        /// <param name="value"> The value for the tag. </param>
        /// <param name="cancellationToken"> The cancellation token to use. </param>
        /// <exception cref="ArgumentNullException"> <paramref name="key"/> or <paramref name="value"/> is null. </exception>
        public virtual Response<NetworkCloudBareMetalMachineKeySetResource> AddTag(string key, string value, CancellationToken cancellationToken = default)
        {
            Argument.AssertNotNull(key, nameof(key));
            Argument.AssertNotNull(value, nameof(value));

            using var scope = _networkCloudBareMetalMachineKeySetBareMetalMachineKeySetsClientDiagnostics.CreateScope("NetworkCloudBareMetalMachineKeySetResource.AddTag");
            scope.Start();
            try
            {
                if (CanUseTagResource(cancellationToken: cancellationToken))
                {
                    var originalTags = GetTagResource().Get(cancellationToken);
                    originalTags.Value.Data.TagValues[key] = value;
                    GetTagResource().CreateOrUpdate(WaitUntil.Completed, originalTags.Value.Data, cancellationToken: cancellationToken);
                    var originalResponse = _networkCloudBareMetalMachineKeySetBareMetalMachineKeySetsRestClient.Get(Id.SubscriptionId, Id.ResourceGroupName, Id.Parent.Name, Id.Name, cancellationToken);
                    return Response.FromValue(new NetworkCloudBareMetalMachineKeySetResource(Client, originalResponse.Value), originalResponse.GetRawResponse());
                }
                else
                {
                    var current = Get(cancellationToken: cancellationToken).Value.Data;
                    var patch = new NetworkCloudBareMetalMachineKeySetPatch();
                    foreach (var tag in current.Tags)
                    {
                        patch.Tags.Add(tag);
                    }
                    patch.Tags[key] = value;
                    var result = Update(WaitUntil.Completed, patch, cancellationToken: cancellationToken);
                    return Response.FromValue(result.Value, result.GetRawResponse());
                }
            }
            catch (Exception e)
            {
                scope.Failed(e);
                throw;
            }
        }

        /// <summary>
        /// Replace the tags on the resource with the given set.
        /// <list type="bullet">
        /// <item>
        /// <term>Request Path</term>
        /// <description>/subscriptions/{subscriptionId}/resourceGroups/{resourceGroupName}/providers/Microsoft.NetworkCloud/clusters/{clusterName}/bareMetalMachineKeySets/{bareMetalMachineKeySetName}</description>
        /// </item>
        /// <item>
        /// <term>Operation Id</term>
        /// <description>BareMetalMachineKeySets_Get</description>
        /// </item>
        /// <item>
        /// <term>Default Api Version</term>
<<<<<<< HEAD
        /// <description>2024-06-01-preview</description>
=======
        /// <description>2024-07-01</description>
>>>>>>> f2036db0
        /// </item>
        /// <item>
        /// <term>Resource</term>
        /// <description><see cref="NetworkCloudBareMetalMachineKeySetResource"/></description>
        /// </item>
        /// </list>
        /// </summary>
        /// <param name="tags"> The set of tags to use as replacement. </param>
        /// <param name="cancellationToken"> The cancellation token to use. </param>
        /// <exception cref="ArgumentNullException"> <paramref name="tags"/> is null. </exception>
        public virtual async Task<Response<NetworkCloudBareMetalMachineKeySetResource>> SetTagsAsync(IDictionary<string, string> tags, CancellationToken cancellationToken = default)
        {
            Argument.AssertNotNull(tags, nameof(tags));

            using var scope = _networkCloudBareMetalMachineKeySetBareMetalMachineKeySetsClientDiagnostics.CreateScope("NetworkCloudBareMetalMachineKeySetResource.SetTags");
            scope.Start();
            try
            {
                if (await CanUseTagResourceAsync(cancellationToken: cancellationToken).ConfigureAwait(false))
                {
                    await GetTagResource().DeleteAsync(WaitUntil.Completed, cancellationToken: cancellationToken).ConfigureAwait(false);
                    var originalTags = await GetTagResource().GetAsync(cancellationToken).ConfigureAwait(false);
                    originalTags.Value.Data.TagValues.ReplaceWith(tags);
                    await GetTagResource().CreateOrUpdateAsync(WaitUntil.Completed, originalTags.Value.Data, cancellationToken: cancellationToken).ConfigureAwait(false);
                    var originalResponse = await _networkCloudBareMetalMachineKeySetBareMetalMachineKeySetsRestClient.GetAsync(Id.SubscriptionId, Id.ResourceGroupName, Id.Parent.Name, Id.Name, cancellationToken).ConfigureAwait(false);
                    return Response.FromValue(new NetworkCloudBareMetalMachineKeySetResource(Client, originalResponse.Value), originalResponse.GetRawResponse());
                }
                else
                {
                    var current = (await GetAsync(cancellationToken: cancellationToken).ConfigureAwait(false)).Value.Data;
                    var patch = new NetworkCloudBareMetalMachineKeySetPatch();
                    patch.Tags.ReplaceWith(tags);
                    var result = await UpdateAsync(WaitUntil.Completed, patch, cancellationToken: cancellationToken).ConfigureAwait(false);
                    return Response.FromValue(result.Value, result.GetRawResponse());
                }
            }
            catch (Exception e)
            {
                scope.Failed(e);
                throw;
            }
        }

        /// <summary>
        /// Replace the tags on the resource with the given set.
        /// <list type="bullet">
        /// <item>
        /// <term>Request Path</term>
        /// <description>/subscriptions/{subscriptionId}/resourceGroups/{resourceGroupName}/providers/Microsoft.NetworkCloud/clusters/{clusterName}/bareMetalMachineKeySets/{bareMetalMachineKeySetName}</description>
        /// </item>
        /// <item>
        /// <term>Operation Id</term>
        /// <description>BareMetalMachineKeySets_Get</description>
        /// </item>
        /// <item>
        /// <term>Default Api Version</term>
<<<<<<< HEAD
        /// <description>2024-06-01-preview</description>
=======
        /// <description>2024-07-01</description>
>>>>>>> f2036db0
        /// </item>
        /// <item>
        /// <term>Resource</term>
        /// <description><see cref="NetworkCloudBareMetalMachineKeySetResource"/></description>
        /// </item>
        /// </list>
        /// </summary>
        /// <param name="tags"> The set of tags to use as replacement. </param>
        /// <param name="cancellationToken"> The cancellation token to use. </param>
        /// <exception cref="ArgumentNullException"> <paramref name="tags"/> is null. </exception>
        public virtual Response<NetworkCloudBareMetalMachineKeySetResource> SetTags(IDictionary<string, string> tags, CancellationToken cancellationToken = default)
        {
            Argument.AssertNotNull(tags, nameof(tags));

            using var scope = _networkCloudBareMetalMachineKeySetBareMetalMachineKeySetsClientDiagnostics.CreateScope("NetworkCloudBareMetalMachineKeySetResource.SetTags");
            scope.Start();
            try
            {
                if (CanUseTagResource(cancellationToken: cancellationToken))
                {
                    GetTagResource().Delete(WaitUntil.Completed, cancellationToken: cancellationToken);
                    var originalTags = GetTagResource().Get(cancellationToken);
                    originalTags.Value.Data.TagValues.ReplaceWith(tags);
                    GetTagResource().CreateOrUpdate(WaitUntil.Completed, originalTags.Value.Data, cancellationToken: cancellationToken);
                    var originalResponse = _networkCloudBareMetalMachineKeySetBareMetalMachineKeySetsRestClient.Get(Id.SubscriptionId, Id.ResourceGroupName, Id.Parent.Name, Id.Name, cancellationToken);
                    return Response.FromValue(new NetworkCloudBareMetalMachineKeySetResource(Client, originalResponse.Value), originalResponse.GetRawResponse());
                }
                else
                {
                    var current = Get(cancellationToken: cancellationToken).Value.Data;
                    var patch = new NetworkCloudBareMetalMachineKeySetPatch();
                    patch.Tags.ReplaceWith(tags);
                    var result = Update(WaitUntil.Completed, patch, cancellationToken: cancellationToken);
                    return Response.FromValue(result.Value, result.GetRawResponse());
                }
            }
            catch (Exception e)
            {
                scope.Failed(e);
                throw;
            }
        }

        /// <summary>
        /// Removes a tag by key from the resource.
        /// <list type="bullet">
        /// <item>
        /// <term>Request Path</term>
        /// <description>/subscriptions/{subscriptionId}/resourceGroups/{resourceGroupName}/providers/Microsoft.NetworkCloud/clusters/{clusterName}/bareMetalMachineKeySets/{bareMetalMachineKeySetName}</description>
        /// </item>
        /// <item>
        /// <term>Operation Id</term>
        /// <description>BareMetalMachineKeySets_Get</description>
        /// </item>
        /// <item>
        /// <term>Default Api Version</term>
<<<<<<< HEAD
        /// <description>2024-06-01-preview</description>
=======
        /// <description>2024-07-01</description>
>>>>>>> f2036db0
        /// </item>
        /// <item>
        /// <term>Resource</term>
        /// <description><see cref="NetworkCloudBareMetalMachineKeySetResource"/></description>
        /// </item>
        /// </list>
        /// </summary>
        /// <param name="key"> The key for the tag. </param>
        /// <param name="cancellationToken"> The cancellation token to use. </param>
        /// <exception cref="ArgumentNullException"> <paramref name="key"/> is null. </exception>
        public virtual async Task<Response<NetworkCloudBareMetalMachineKeySetResource>> RemoveTagAsync(string key, CancellationToken cancellationToken = default)
        {
            Argument.AssertNotNull(key, nameof(key));

            using var scope = _networkCloudBareMetalMachineKeySetBareMetalMachineKeySetsClientDiagnostics.CreateScope("NetworkCloudBareMetalMachineKeySetResource.RemoveTag");
            scope.Start();
            try
            {
                if (await CanUseTagResourceAsync(cancellationToken: cancellationToken).ConfigureAwait(false))
                {
                    var originalTags = await GetTagResource().GetAsync(cancellationToken).ConfigureAwait(false);
                    originalTags.Value.Data.TagValues.Remove(key);
                    await GetTagResource().CreateOrUpdateAsync(WaitUntil.Completed, originalTags.Value.Data, cancellationToken: cancellationToken).ConfigureAwait(false);
                    var originalResponse = await _networkCloudBareMetalMachineKeySetBareMetalMachineKeySetsRestClient.GetAsync(Id.SubscriptionId, Id.ResourceGroupName, Id.Parent.Name, Id.Name, cancellationToken).ConfigureAwait(false);
                    return Response.FromValue(new NetworkCloudBareMetalMachineKeySetResource(Client, originalResponse.Value), originalResponse.GetRawResponse());
                }
                else
                {
                    var current = (await GetAsync(cancellationToken: cancellationToken).ConfigureAwait(false)).Value.Data;
                    var patch = new NetworkCloudBareMetalMachineKeySetPatch();
                    foreach (var tag in current.Tags)
                    {
                        patch.Tags.Add(tag);
                    }
                    patch.Tags.Remove(key);
                    var result = await UpdateAsync(WaitUntil.Completed, patch, cancellationToken: cancellationToken).ConfigureAwait(false);
                    return Response.FromValue(result.Value, result.GetRawResponse());
                }
            }
            catch (Exception e)
            {
                scope.Failed(e);
                throw;
            }
        }

        /// <summary>
        /// Removes a tag by key from the resource.
        /// <list type="bullet">
        /// <item>
        /// <term>Request Path</term>
        /// <description>/subscriptions/{subscriptionId}/resourceGroups/{resourceGroupName}/providers/Microsoft.NetworkCloud/clusters/{clusterName}/bareMetalMachineKeySets/{bareMetalMachineKeySetName}</description>
        /// </item>
        /// <item>
        /// <term>Operation Id</term>
        /// <description>BareMetalMachineKeySets_Get</description>
        /// </item>
        /// <item>
        /// <term>Default Api Version</term>
<<<<<<< HEAD
        /// <description>2024-06-01-preview</description>
=======
        /// <description>2024-07-01</description>
>>>>>>> f2036db0
        /// </item>
        /// <item>
        /// <term>Resource</term>
        /// <description><see cref="NetworkCloudBareMetalMachineKeySetResource"/></description>
        /// </item>
        /// </list>
        /// </summary>
        /// <param name="key"> The key for the tag. </param>
        /// <param name="cancellationToken"> The cancellation token to use. </param>
        /// <exception cref="ArgumentNullException"> <paramref name="key"/> is null. </exception>
        public virtual Response<NetworkCloudBareMetalMachineKeySetResource> RemoveTag(string key, CancellationToken cancellationToken = default)
        {
            Argument.AssertNotNull(key, nameof(key));

            using var scope = _networkCloudBareMetalMachineKeySetBareMetalMachineKeySetsClientDiagnostics.CreateScope("NetworkCloudBareMetalMachineKeySetResource.RemoveTag");
            scope.Start();
            try
            {
                if (CanUseTagResource(cancellationToken: cancellationToken))
                {
                    var originalTags = GetTagResource().Get(cancellationToken);
                    originalTags.Value.Data.TagValues.Remove(key);
                    GetTagResource().CreateOrUpdate(WaitUntil.Completed, originalTags.Value.Data, cancellationToken: cancellationToken);
                    var originalResponse = _networkCloudBareMetalMachineKeySetBareMetalMachineKeySetsRestClient.Get(Id.SubscriptionId, Id.ResourceGroupName, Id.Parent.Name, Id.Name, cancellationToken);
                    return Response.FromValue(new NetworkCloudBareMetalMachineKeySetResource(Client, originalResponse.Value), originalResponse.GetRawResponse());
                }
                else
                {
                    var current = Get(cancellationToken: cancellationToken).Value.Data;
                    var patch = new NetworkCloudBareMetalMachineKeySetPatch();
                    foreach (var tag in current.Tags)
                    {
                        patch.Tags.Add(tag);
                    }
                    patch.Tags.Remove(key);
                    var result = Update(WaitUntil.Completed, patch, cancellationToken: cancellationToken);
                    return Response.FromValue(result.Value, result.GetRawResponse());
                }
            }
            catch (Exception e)
            {
                scope.Failed(e);
                throw;
            }
        }
    }
}<|MERGE_RESOLUTION|>--- conflicted
+++ resolved
@@ -103,11 +103,7 @@
         /// </item>
         /// <item>
         /// <term>Default Api Version</term>
-<<<<<<< HEAD
-        /// <description>2024-06-01-preview</description>
-=======
-        /// <description>2024-07-01</description>
->>>>>>> f2036db0
+        /// <description>2024-07-01</description>
         /// </item>
         /// <item>
         /// <term>Resource</term>
@@ -147,11 +143,7 @@
         /// </item>
         /// <item>
         /// <term>Default Api Version</term>
-<<<<<<< HEAD
-        /// <description>2024-06-01-preview</description>
-=======
-        /// <description>2024-07-01</description>
->>>>>>> f2036db0
+        /// <description>2024-07-01</description>
         /// </item>
         /// <item>
         /// <term>Resource</term>
@@ -191,11 +183,7 @@
         /// </item>
         /// <item>
         /// <term>Default Api Version</term>
-<<<<<<< HEAD
-        /// <description>2024-06-01-preview</description>
-=======
-        /// <description>2024-07-01</description>
->>>>>>> f2036db0
+        /// <description>2024-07-01</description>
         /// </item>
         /// <item>
         /// <term>Resource</term>
@@ -241,11 +229,7 @@
         /// </item>
         /// <item>
         /// <term>Default Api Version</term>
-<<<<<<< HEAD
-        /// <description>2024-06-01-preview</description>
-=======
-        /// <description>2024-07-01</description>
->>>>>>> f2036db0
+        /// <description>2024-07-01</description>
         /// </item>
         /// <item>
         /// <term>Resource</term>
@@ -291,11 +275,7 @@
         /// </item>
         /// <item>
         /// <term>Default Api Version</term>
-<<<<<<< HEAD
-        /// <description>2024-06-01-preview</description>
-=======
-        /// <description>2024-07-01</description>
->>>>>>> f2036db0
+        /// <description>2024-07-01</description>
         /// </item>
         /// <item>
         /// <term>Resource</term>
@@ -357,11 +337,7 @@
         /// </item>
         /// <item>
         /// <term>Default Api Version</term>
-<<<<<<< HEAD
-        /// <description>2024-06-01-preview</description>
-=======
-        /// <description>2024-07-01</description>
->>>>>>> f2036db0
+        /// <description>2024-07-01</description>
         /// </item>
         /// <item>
         /// <term>Resource</term>
@@ -423,11 +399,7 @@
         /// </item>
         /// <item>
         /// <term>Default Api Version</term>
-<<<<<<< HEAD
-        /// <description>2024-06-01-preview</description>
-=======
-        /// <description>2024-07-01</description>
->>>>>>> f2036db0
+        /// <description>2024-07-01</description>
         /// </item>
         /// <item>
         /// <term>Resource</term>
@@ -484,11 +456,7 @@
         /// </item>
         /// <item>
         /// <term>Default Api Version</term>
-<<<<<<< HEAD
-        /// <description>2024-06-01-preview</description>
-=======
-        /// <description>2024-07-01</description>
->>>>>>> f2036db0
+        /// <description>2024-07-01</description>
         /// </item>
         /// <item>
         /// <term>Resource</term>
@@ -545,11 +513,7 @@
         /// </item>
         /// <item>
         /// <term>Default Api Version</term>
-<<<<<<< HEAD
-        /// <description>2024-06-01-preview</description>
-=======
-        /// <description>2024-07-01</description>
->>>>>>> f2036db0
+        /// <description>2024-07-01</description>
         /// </item>
         /// <item>
         /// <term>Resource</term>
@@ -609,11 +573,7 @@
         /// </item>
         /// <item>
         /// <term>Default Api Version</term>
-<<<<<<< HEAD
-        /// <description>2024-06-01-preview</description>
-=======
-        /// <description>2024-07-01</description>
->>>>>>> f2036db0
+        /// <description>2024-07-01</description>
         /// </item>
         /// <item>
         /// <term>Resource</term>
