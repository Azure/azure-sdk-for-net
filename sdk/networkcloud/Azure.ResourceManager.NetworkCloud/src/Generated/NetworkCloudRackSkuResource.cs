--- conflicted
+++ resolved
@@ -100,11 +100,7 @@
         /// </item>
         /// <item>
         /// <term>Default Api Version</term>
-<<<<<<< HEAD
-        /// <description>2024-06-01-preview</description>
-=======
         /// <description>2024-07-01</description>
->>>>>>> f2036db0
         /// </item>
         /// <item>
         /// <term>Resource</term>
@@ -144,11 +140,7 @@
         /// </item>
         /// <item>
         /// <term>Default Api Version</term>
-<<<<<<< HEAD
-        /// <description>2024-06-01-preview</description>
-=======
         /// <description>2024-07-01</description>
->>>>>>> f2036db0
         /// </item>
         /// <item>
         /// <term>Resource</term>
