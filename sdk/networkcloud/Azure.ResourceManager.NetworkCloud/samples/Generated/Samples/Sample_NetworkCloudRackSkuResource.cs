--- conflicted
+++ resolved
@@ -19,11 +19,7 @@
         [Ignore("Only validating compilation of examples")]
         public async Task Get_GetRackSKUResource()
         {
-<<<<<<< HEAD
-            // Generated from example definition: specification/networkcloud/resource-manager/Microsoft.NetworkCloud/preview/2024-06-01-preview/examples/RackSkus_Get.json
-=======
             // Generated from example definition: specification/networkcloud/resource-manager/Microsoft.NetworkCloud/stable/2024-07-01/examples/RackSkus_Get.json
->>>>>>> f2036db0
             // this example is just showing the usage of "RackSkus_Get" operation, for the dependent resources, they will have to be created separately.
 
             // get your azure access token, for more details of how Azure SDK get your access token, please refer to https://learn.microsoft.com/en-us/dotnet/azure/sdk/authentication?tabs=command-line
