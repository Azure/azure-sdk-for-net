// Copyright (c) Microsoft Corporation. All rights reserved.
// Licensed under the MIT License.

// <auto-generated/>

#nullable disable

using System;
using System.Threading.Tasks;
using Azure.Core;
using Azure.Identity;
using Azure.ResourceManager.Models;
using Azure.ResourceManager.NetworkCloud.Models;
using Azure.ResourceManager.Resources;
using NUnit.Framework;

namespace Azure.ResourceManager.NetworkCloud.Samples
{
    public partial class Sample_NetworkCloudClusterCollection
    {
        [Test]
        [Ignore("Only validating compilation of examples")]
        public async Task CreateOrUpdate_CreateOrUpdateCluster()
        {
<<<<<<< HEAD
            // Generated from example definition: specification/networkcloud/resource-manager/Microsoft.NetworkCloud/stable/2024-07-01/examples/Clusters_ListByResourceGroup.json
            // this example is just showing the usage of "Clusters_ListByResourceGroup" operation, for the dependent resources, they will have to be created separately.
=======
            // Generated from example definition: specification/networkcloud/resource-manager/Microsoft.NetworkCloud/preview/2024-06-01-preview/examples/Clusters_Create.json
            // this example is just showing the usage of "Clusters_CreateOrUpdate" operation, for the dependent resources, they will have to be created separately.
>>>>>>> 40f2b246

            // get your azure access token, for more details of how Azure SDK get your access token, please refer to https://learn.microsoft.com/en-us/dotnet/azure/sdk/authentication?tabs=command-line
            TokenCredential cred = new DefaultAzureCredential();
            // authenticate your client
            ArmClient client = new ArmClient(cred);

            // this example assumes you already have this ResourceGroupResource created on azure
            // for more information of creating ResourceGroupResource, please refer to the document of ResourceGroupResource
            string subscriptionId = "123e4567-e89b-12d3-a456-426655440000";
            string resourceGroupName = "resourceGroupName";
            ResourceIdentifier resourceGroupResourceId = ResourceGroupResource.CreateResourceIdentifier(subscriptionId, resourceGroupName);
            ResourceGroupResource resourceGroupResource = client.GetResourceGroupResource(resourceGroupResourceId);

            // get the collection of this NetworkCloudClusterResource
            NetworkCloudClusterCollection collection = resourceGroupResource.GetNetworkCloudClusters();

            // invoke the operation
            string clusterName = "clusterName";
            NetworkCloudClusterData data = new NetworkCloudClusterData(
                new AzureLocation("location"),
                new ExtendedLocation("/subscriptions/123e4567-e89b-12d3-a456-426655440000/resourceGroups/resourceGroupName/providers/Microsoft.ExtendedLocation/customLocations/clusterManagerExtendedLocationName", "CustomLocation"),
                new NetworkCloudRackDefinition(new ResourceIdentifier("/subscriptions/123e4567-e89b-12d3-a456-426655440000/resourceGroups/resourceGroupName/providers/Microsoft.ManagedNetworkFabric/networkRacks/networkRackName"), "AA1234", new ResourceIdentifier("/subscriptions/123e4567-e89b-12d3-a456-426655440000/providers/Microsoft.NetworkCloud/rackSkus/rackSkuName"))
                {
                    BareMetalMachineConfigurationData = {new BareMetalMachineConfiguration(new AdministrativeCredentials("username")
{
Password = "{password}",
}, "AA:BB:CC:DD:EE:FF", "00:BB:CC:DD:EE:FF", 1L, "BM1219XXX")
{
MachineDetails = "extraDetails",
MachineName = "bmmName1",
}, new BareMetalMachineConfiguration(new AdministrativeCredentials("username")
{
Password = "{password}",
}, "AA:BB:CC:DD:EE:00", "00:BB:CC:DD:EE:00", 2L, "BM1219YYY")
{
MachineDetails = "extraDetails",
MachineName = "bmmName2",
}},
                    RackLocation = "Foo Datacenter, Floor 3, Aisle 9, Rack 2",
                    StorageApplianceConfigurationData = {new StorageApplianceConfiguration(new AdministrativeCredentials("username")
{
Password = "{password}",
}, 1L, "BM1219XXX")
{
StorageApplianceName = "vmName",
}},
                },
                ClusterType.SingleRack,
                "1.0.0",
                new ResourceIdentifier("/subscriptions/123e4567-e89b-12d3-a456-426655440000/resourceGroups/resourceGroupName/providers/Microsoft.ManagedNetworkFabric/networkFabrics/fabricName"))
            {
                Identity = new ManagedServiceIdentity("UserAssigned")
                {
                    UserAssignedIdentities =
{
[new ResourceIdentifier("/subscriptions/123e4567-e89b-12d3-a456-426655440000/resourceGroups/resourceGroupName/providers/Microsoft.ManagedIdentity/userAssignedIdentities/userIdentity1")] = new UserAssignedIdentity()
},
                },
                AnalyticsWorkspaceId = new ResourceIdentifier("/subscriptions/123e4567-e89b-12d3-a456-426655440000/resourceGroups/resourceGroupName/providers/microsoft.operationalInsights/workspaces/logAnalyticsWorkspaceName"),
                ClusterLocation = "Foo Street, 3rd Floor, row 9",
                ClusterServicePrincipal = new ServicePrincipalInformation("12345678-1234-1234-1234-123456789012", "00000008-0004-0004-0004-000000000012", "80000000-4000-4000-4000-120000000000")
                {
                    Password = "{password}",
                },
                CommandOutputSettings = new CommandOutputSettings
                {
                    AssociatedIdentity = new IdentitySelector
                    {
                        IdentityType = ManagedServiceIdentitySelectorType.UserAssignedIdentity,
                        UserAssignedIdentityResourceId = new ResourceIdentifier("/subscriptions/123e4567-e89b-12d3-a456-426655440000/resourceGroups/resourceGroupName/providers/Microsoft.ManagedIdentity/userAssignedIdentities/userIdentity1"),
                    },
                    ContainerUri = new Uri("https://myaccount.blob.core.windows.net/mycontainer?restype=container"),
                },
                ComputeDeploymentThreshold = new ValidationThreshold(ValidationThresholdGrouping.PerCluster, ValidationThresholdType.PercentSuccess, 90L),
                ComputeRackDefinitions = {new NetworkCloudRackDefinition(new ResourceIdentifier("/subscriptions/123e4567-e89b-12d3-a456-426655440000/resourceGroups/resourceGroupName/providers/Microsoft.ManagedNetworkFabric/networkRacks/networkRackName"), "AA1234", new ResourceIdentifier("/subscriptions/123e4567-e89b-12d3-a456-426655440000/providers/Microsoft.NetworkCloud/rackSkus/rackSkuName"))
{
BareMetalMachineConfigurationData = {new BareMetalMachineConfiguration(new AdministrativeCredentials("username")
{
Password = "{password}",
}, "AA:BB:CC:DD:EE:FF", "00:BB:CC:DD:EE:FF", 1L, "BM1219XXX")
{
MachineDetails = "extraDetails",
MachineName = "bmmName1",
}, new BareMetalMachineConfiguration(new AdministrativeCredentials("username")
{
Password = "{password}",
}, "AA:BB:CC:DD:EE:00", "00:BB:CC:DD:EE:00", 2L, "BM1219YYY")
{
MachineDetails = "extraDetails",
MachineName = "bmmName2",
}},
RackLocation = "Foo Datacenter, Floor 3, Aisle 9, Rack 2",
StorageApplianceConfigurationData = {new StorageApplianceConfiguration(new AdministrativeCredentials("username")
{
Password = "{password}",
}, 1L, "BM1219XXX")
{
StorageApplianceName = "vmName",
}},
}},
                ManagedResourceGroupConfiguration = new ManagedResourceGroupConfiguration
                {
                    Location = new AzureLocation("East US"),
                    Name = "my-managed-rg",
                },
                RuntimeProtectionEnforcementLevel = RuntimeProtectionEnforcementLevel.OnDemand,
                SecretArchive = new ClusterSecretArchive(new ResourceIdentifier("/subscriptions/123e4567-e89b-12d3-a456-426655440000/resourceGroups/resourceGroupName/providers/Microsoft.KeyVault/vaults/keyVaultName"))
                {
                    UseKeyVault = ClusterSecretArchiveEnabled.True,
                },
                UpdateStrategy = new ClusterUpdateStrategy(ClusterUpdateStrategyType.Rack, ValidationThresholdType.CountSuccess, 4L)
                {
                    MaxUnavailable = 4L,
                    WaitTimeMinutes = 10L,
                },
                Tags =
{
["key1"] = "myvalue1",
["key2"] = "myvalue2"
},
            };
            ArmOperation<NetworkCloudClusterResource> lro = await collection.CreateOrUpdateAsync(WaitUntil.Completed, clusterName, data);
            NetworkCloudClusterResource result = lro.Value;

            // the variable result is a resource, you could call other operations on this instance as well
            // but just for demo, we get its data from this resource instance
            NetworkCloudClusterData resourceData = result.Data;
            // for demo we just print out the id
            Console.WriteLine($"Succeeded on id: {resourceData.Id}");
        }

        [Test]
        [Ignore("Only validating compilation of examples")]
        public async Task Get_GetCluster()
        {
            // Generated from example definition: specification/networkcloud/resource-manager/Microsoft.NetworkCloud/stable/2024-07-01/examples/Clusters_Get.json
            // this example is just showing the usage of "Clusters_Get" operation, for the dependent resources, they will have to be created separately.

            // get your azure access token, for more details of how Azure SDK get your access token, please refer to https://learn.microsoft.com/en-us/dotnet/azure/sdk/authentication?tabs=command-line
            TokenCredential cred = new DefaultAzureCredential();
            // authenticate your client
            ArmClient client = new ArmClient(cred);

            // this example assumes you already have this ResourceGroupResource created on azure
            // for more information of creating ResourceGroupResource, please refer to the document of ResourceGroupResource
            string subscriptionId = "123e4567-e89b-12d3-a456-426655440000";
            string resourceGroupName = "resourceGroupName";
            ResourceIdentifier resourceGroupResourceId = ResourceGroupResource.CreateResourceIdentifier(subscriptionId, resourceGroupName);
            ResourceGroupResource resourceGroupResource = client.GetResourceGroupResource(resourceGroupResourceId);

            // get the collection of this NetworkCloudClusterResource
            NetworkCloudClusterCollection collection = resourceGroupResource.GetNetworkCloudClusters();

            // invoke the operation
            string clusterName = "clusterName";
            NetworkCloudClusterResource result = await collection.GetAsync(clusterName);

            // the variable result is a resource, you could call other operations on this instance as well
            // but just for demo, we get its data from this resource instance
            NetworkCloudClusterData resourceData = result.Data;
            // for demo we just print out the id
            Console.WriteLine($"Succeeded on id: {resourceData.Id}");
        }

        [Test]
        [Ignore("Only validating compilation of examples")]
        public async Task GetAll_ListClustersForResourceGroup()
        {
<<<<<<< HEAD
            // Generated from example definition: specification/networkcloud/resource-manager/Microsoft.NetworkCloud/stable/2024-07-01/examples/Clusters_Get.json
            // this example is just showing the usage of "Clusters_Get" operation, for the dependent resources, they will have to be created separately.
=======
            // Generated from example definition: specification/networkcloud/resource-manager/Microsoft.NetworkCloud/preview/2024-06-01-preview/examples/Clusters_ListByResourceGroup.json
            // this example is just showing the usage of "Clusters_ListByResourceGroup" operation, for the dependent resources, they will have to be created separately.
>>>>>>> 40f2b246

            // get your azure access token, for more details of how Azure SDK get your access token, please refer to https://learn.microsoft.com/en-us/dotnet/azure/sdk/authentication?tabs=command-line
            TokenCredential cred = new DefaultAzureCredential();
            // authenticate your client
            ArmClient client = new ArmClient(cred);

            // this example assumes you already have this ResourceGroupResource created on azure
            // for more information of creating ResourceGroupResource, please refer to the document of ResourceGroupResource
            string subscriptionId = "123e4567-e89b-12d3-a456-426655440000";
            string resourceGroupName = "resourceGroupName";
            ResourceIdentifier resourceGroupResourceId = ResourceGroupResource.CreateResourceIdentifier(subscriptionId, resourceGroupName);
            ResourceGroupResource resourceGroupResource = client.GetResourceGroupResource(resourceGroupResourceId);

            // get the collection of this NetworkCloudClusterResource
            NetworkCloudClusterCollection collection = resourceGroupResource.GetNetworkCloudClusters();

            // invoke the operation and iterate over the result
            await foreach (NetworkCloudClusterResource item in collection.GetAllAsync())
            {
                // the variable item is a resource, you could call other operations on this instance as well
                // but just for demo, we get its data from this resource instance
                NetworkCloudClusterData resourceData = item.Data;
                // for demo we just print out the id
                Console.WriteLine($"Succeeded on id: {resourceData.Id}");
            }

            Console.WriteLine("Succeeded");
        }

        [Test]
        [Ignore("Only validating compilation of examples")]
        public async Task Exists_GetCluster()
        {
            // Generated from example definition: specification/networkcloud/resource-manager/Microsoft.NetworkCloud/stable/2024-07-01/examples/Clusters_Get.json
            // this example is just showing the usage of "Clusters_Get" operation, for the dependent resources, they will have to be created separately.

            // get your azure access token, for more details of how Azure SDK get your access token, please refer to https://learn.microsoft.com/en-us/dotnet/azure/sdk/authentication?tabs=command-line
            TokenCredential cred = new DefaultAzureCredential();
            // authenticate your client
            ArmClient client = new ArmClient(cred);

            // this example assumes you already have this ResourceGroupResource created on azure
            // for more information of creating ResourceGroupResource, please refer to the document of ResourceGroupResource
            string subscriptionId = "123e4567-e89b-12d3-a456-426655440000";
            string resourceGroupName = "resourceGroupName";
            ResourceIdentifier resourceGroupResourceId = ResourceGroupResource.CreateResourceIdentifier(subscriptionId, resourceGroupName);
            ResourceGroupResource resourceGroupResource = client.GetResourceGroupResource(resourceGroupResourceId);

            // get the collection of this NetworkCloudClusterResource
            NetworkCloudClusterCollection collection = resourceGroupResource.GetNetworkCloudClusters();

            // invoke the operation
            string clusterName = "clusterName";
            bool result = await collection.ExistsAsync(clusterName);

            Console.WriteLine($"Succeeded: {result}");
        }

        [Test]
        [Ignore("Only validating compilation of examples")]
        public async Task GetIfExists_GetCluster()
        {
<<<<<<< HEAD
            // Generated from example definition: specification/networkcloud/resource-manager/Microsoft.NetworkCloud/stable/2024-07-01/examples/Clusters_Create.json
            // this example is just showing the usage of "Clusters_CreateOrUpdate" operation, for the dependent resources, they will have to be created separately.
=======
            // Generated from example definition: specification/networkcloud/resource-manager/Microsoft.NetworkCloud/preview/2024-06-01-preview/examples/Clusters_Get.json
            // this example is just showing the usage of "Clusters_Get" operation, for the dependent resources, they will have to be created separately.
>>>>>>> 40f2b246

            // get your azure access token, for more details of how Azure SDK get your access token, please refer to https://learn.microsoft.com/en-us/dotnet/azure/sdk/authentication?tabs=command-line
            TokenCredential cred = new DefaultAzureCredential();
            // authenticate your client
            ArmClient client = new ArmClient(cred);

            // this example assumes you already have this ResourceGroupResource created on azure
            // for more information of creating ResourceGroupResource, please refer to the document of ResourceGroupResource
            string subscriptionId = "123e4567-e89b-12d3-a456-426655440000";
            string resourceGroupName = "resourceGroupName";
            ResourceIdentifier resourceGroupResourceId = ResourceGroupResource.CreateResourceIdentifier(subscriptionId, resourceGroupName);
            ResourceGroupResource resourceGroupResource = client.GetResourceGroupResource(resourceGroupResourceId);

            // get the collection of this NetworkCloudClusterResource
            NetworkCloudClusterCollection collection = resourceGroupResource.GetNetworkCloudClusters();

            // invoke the operation
            string clusterName = "clusterName";
            NullableResponse<NetworkCloudClusterResource> response = await collection.GetIfExistsAsync(clusterName);
            NetworkCloudClusterResource result = response.HasValue ? response.Value : null;

            if (result == null)
            {
                Console.WriteLine("Succeeded with null as result");
            }
            else
            {
                // the variable result is a resource, you could call other operations on this instance as well
                // but just for demo, we get its data from this resource instance
                NetworkCloudClusterData resourceData = result.Data;
                // for demo we just print out the id
                Console.WriteLine($"Succeeded on id: {resourceData.Id}");
            }
        }
    }
}<|MERGE_RESOLUTION|>--- conflicted
+++ resolved
@@ -22,13 +22,8 @@
         [Ignore("Only validating compilation of examples")]
         public async Task CreateOrUpdate_CreateOrUpdateCluster()
         {
-<<<<<<< HEAD
             // Generated from example definition: specification/networkcloud/resource-manager/Microsoft.NetworkCloud/stable/2024-07-01/examples/Clusters_ListByResourceGroup.json
             // this example is just showing the usage of "Clusters_ListByResourceGroup" operation, for the dependent resources, they will have to be created separately.
-=======
-            // Generated from example definition: specification/networkcloud/resource-manager/Microsoft.NetworkCloud/preview/2024-06-01-preview/examples/Clusters_Create.json
-            // this example is just showing the usage of "Clusters_CreateOrUpdate" operation, for the dependent resources, they will have to be created separately.
->>>>>>> 40f2b246
 
             // get your azure access token, for more details of how Azure SDK get your access token, please refer to https://learn.microsoft.com/en-us/dotnet/azure/sdk/authentication?tabs=command-line
             TokenCredential cred = new DefaultAzureCredential();
@@ -197,13 +192,8 @@
         [Ignore("Only validating compilation of examples")]
         public async Task GetAll_ListClustersForResourceGroup()
         {
-<<<<<<< HEAD
-            // Generated from example definition: specification/networkcloud/resource-manager/Microsoft.NetworkCloud/stable/2024-07-01/examples/Clusters_Get.json
-            // this example is just showing the usage of "Clusters_Get" operation, for the dependent resources, they will have to be created separately.
-=======
             // Generated from example definition: specification/networkcloud/resource-manager/Microsoft.NetworkCloud/preview/2024-06-01-preview/examples/Clusters_ListByResourceGroup.json
             // this example is just showing the usage of "Clusters_ListByResourceGroup" operation, for the dependent resources, they will have to be created separately.
->>>>>>> 40f2b246
 
             // get your azure access token, for more details of how Azure SDK get your access token, please refer to https://learn.microsoft.com/en-us/dotnet/azure/sdk/authentication?tabs=command-line
             TokenCredential cred = new DefaultAzureCredential();
@@ -266,13 +256,8 @@
         [Ignore("Only validating compilation of examples")]
         public async Task GetIfExists_GetCluster()
         {
-<<<<<<< HEAD
-            // Generated from example definition: specification/networkcloud/resource-manager/Microsoft.NetworkCloud/stable/2024-07-01/examples/Clusters_Create.json
-            // this example is just showing the usage of "Clusters_CreateOrUpdate" operation, for the dependent resources, they will have to be created separately.
-=======
-            // Generated from example definition: specification/networkcloud/resource-manager/Microsoft.NetworkCloud/preview/2024-06-01-preview/examples/Clusters_Get.json
+            // Generated from example definition: specification/networkcloud/resource-manager/Microsoft.NetworkCloud/stable/2024-07-01/examples/Clusters_Get.json
             // this example is just showing the usage of "Clusters_Get" operation, for the dependent resources, they will have to be created separately.
->>>>>>> 40f2b246
 
             // get your azure access token, for more details of how Azure SDK get your access token, please refer to https://learn.microsoft.com/en-us/dotnet/azure/sdk/authentication?tabs=command-line
             TokenCredential cred = new DefaultAzureCredential();
@@ -307,5 +292,151 @@
                 Console.WriteLine($"Succeeded on id: {resourceData.Id}");
             }
         }
+
+        [Test]
+        [Ignore("Only validating compilation of examples")]
+        public async Task CreateOrUpdate_CreateOrUpdateCluster()
+        {
+            // Generated from example definition: specification/networkcloud/resource-manager/Microsoft.NetworkCloud/stable/2024-07-01/examples/Clusters_Create.json
+            // this example is just showing the usage of "Clusters_CreateOrUpdate" operation, for the dependent resources, they will have to be created separately.
+
+            // get your azure access token, for more details of how Azure SDK get your access token, please refer to https://learn.microsoft.com/en-us/dotnet/azure/sdk/authentication?tabs=command-line
+            TokenCredential cred = new DefaultAzureCredential();
+            // authenticate your client
+            ArmClient client = new ArmClient(cred);
+
+            // this example assumes you already have this ResourceGroupResource created on azure
+            // for more information of creating ResourceGroupResource, please refer to the document of ResourceGroupResource
+            string subscriptionId = "123e4567-e89b-12d3-a456-426655440000";
+            string resourceGroupName = "resourceGroupName";
+            ResourceIdentifier resourceGroupResourceId = ResourceGroupResource.CreateResourceIdentifier(subscriptionId, resourceGroupName);
+            ResourceGroupResource resourceGroupResource = client.GetResourceGroupResource(resourceGroupResourceId);
+
+            // get the collection of this NetworkCloudClusterResource
+            NetworkCloudClusterCollection collection = resourceGroupResource.GetNetworkCloudClusters();
+
+            // invoke the operation
+            string clusterName = "clusterName";
+            NetworkCloudClusterData data = new NetworkCloudClusterData(new AzureLocation("location"), new ExtendedLocation("/subscriptions/123e4567-e89b-12d3-a456-426655440000/resourceGroups/resourceGroupName/providers/Microsoft.ExtendedLocation/customLocations/clusterManagerExtendedLocationName", "CustomLocation"), new NetworkCloudRackDefinition(new ResourceIdentifier("/subscriptions/123e4567-e89b-12d3-a456-426655440000/resourceGroups/resourceGroupName/providers/Microsoft.ManagedNetworkFabric/networkRacks/networkRackName"), "AA1234", new ResourceIdentifier("/subscriptions/123e4567-e89b-12d3-a456-426655440000/providers/Microsoft.NetworkCloud/rackSkus/rackSkuName"))
+            {
+                BareMetalMachineConfigurationData =
+{
+new BareMetalMachineConfiguration(new AdministrativeCredentials("username")
+{
+Password = "{password}",
+},"AA:BB:CC:DD:EE:FF","00:BB:CC:DD:EE:FF",1L,"BM1219XXX")
+{
+MachineDetails = "extraDetails",
+MachineName = "bmmName1",
+},new BareMetalMachineConfiguration(new AdministrativeCredentials("username")
+{
+Password = "{password}",
+},"AA:BB:CC:DD:EE:00","00:BB:CC:DD:EE:00",2L,"BM1219YYY")
+{
+MachineDetails = "extraDetails",
+MachineName = "bmmName2",
+}
+},
+                RackLocation = "Foo Datacenter, Floor 3, Aisle 9, Rack 2",
+                StorageApplianceConfigurationData =
+{
+new StorageApplianceConfiguration(new AdministrativeCredentials("username")
+{
+Password = "{password}",
+},1L,"BM1219XXX")
+{
+StorageApplianceName = "vmName",
+}
+},
+            }, ClusterType.SingleRack, "1.0.0", new ResourceIdentifier("/subscriptions/123e4567-e89b-12d3-a456-426655440000/resourceGroups/resourceGroupName/providers/Microsoft.ManagedNetworkFabric/networkFabrics/fabricName"))
+            {
+                Identity = new ManagedServiceIdentity("UserAssigned")
+                {
+                    UserAssignedIdentities =
+{
+[new ResourceIdentifier("/subscriptions/123e4567-e89b-12d3-a456-426655440000/resourceGroups/resourceGroupName/providers/Microsoft.ManagedIdentity/userAssignedIdentities/userIdentity1")] = new UserAssignedIdentity(),
+},
+                },
+                AnalyticsWorkspaceId = new ResourceIdentifier("/subscriptions/123e4567-e89b-12d3-a456-426655440000/resourceGroups/resourceGroupName/providers/microsoft.operationalInsights/workspaces/logAnalyticsWorkspaceName"),
+                ClusterLocation = "Foo Street, 3rd Floor, row 9",
+                ClusterServicePrincipal = new ServicePrincipalInformation("12345678-1234-1234-1234-123456789012", "00000008-0004-0004-0004-000000000012", "80000000-4000-4000-4000-120000000000")
+                {
+                    Password = "{password}",
+                },
+                CommandOutputSettings = new CommandOutputSettings()
+                {
+                    AssociatedIdentity = new IdentitySelector()
+                    {
+                        IdentityType = ManagedServiceIdentitySelectorType.UserAssignedIdentity,
+                        UserAssignedIdentityResourceId = new ResourceIdentifier("/subscriptions/123e4567-e89b-12d3-a456-426655440000/resourceGroups/resourceGroupName/providers/Microsoft.ManagedIdentity/userAssignedIdentities/userIdentity1"),
+                    },
+                    ContainerUri = new Uri("https://myaccount.blob.core.windows.net/mycontainer?restype=container"),
+                },
+                ComputeDeploymentThreshold = new ValidationThreshold(ValidationThresholdGrouping.PerCluster, ValidationThresholdType.PercentSuccess, 90L),
+                ComputeRackDefinitions =
+{
+new NetworkCloudRackDefinition(new ResourceIdentifier("/subscriptions/123e4567-e89b-12d3-a456-426655440000/resourceGroups/resourceGroupName/providers/Microsoft.ManagedNetworkFabric/networkRacks/networkRackName"),"AA1234",new ResourceIdentifier("/subscriptions/123e4567-e89b-12d3-a456-426655440000/providers/Microsoft.NetworkCloud/rackSkus/rackSkuName"))
+{
+BareMetalMachineConfigurationData =
+{
+new BareMetalMachineConfiguration(new AdministrativeCredentials("username")
+{
+Password = "{password}",
+},"AA:BB:CC:DD:EE:FF","00:BB:CC:DD:EE:FF",1L,"BM1219XXX")
+{
+MachineDetails = "extraDetails",
+MachineName = "bmmName1",
+},new BareMetalMachineConfiguration(new AdministrativeCredentials("username")
+{
+Password = "{password}",
+},"AA:BB:CC:DD:EE:00","00:BB:CC:DD:EE:00",2L,"BM1219YYY")
+{
+MachineDetails = "extraDetails",
+MachineName = "bmmName2",
+}
+},
+RackLocation = "Foo Datacenter, Floor 3, Aisle 9, Rack 2",
+StorageApplianceConfigurationData =
+{
+new StorageApplianceConfiguration(new AdministrativeCredentials("username")
+{
+Password = "{password}",
+},1L,"BM1219XXX")
+{
+StorageApplianceName = "vmName",
+}
+},
+}
+},
+                ManagedResourceGroupConfiguration = new ManagedResourceGroupConfiguration()
+                {
+                    Location = new AzureLocation("East US"),
+                    Name = "my-managed-rg",
+                },
+                RuntimeProtectionEnforcementLevel = RuntimeProtectionEnforcementLevel.OnDemand,
+                SecretArchive = new ClusterSecretArchive(new ResourceIdentifier("/subscriptions/123e4567-e89b-12d3-a456-426655440000/resourceGroups/resourceGroupName/providers/Microsoft.KeyVault/vaults/keyVaultName"))
+                {
+                    UseKeyVault = ClusterSecretArchiveEnabled.True,
+                },
+                UpdateStrategy = new ClusterUpdateStrategy(ClusterUpdateStrategyType.Rack, ValidationThresholdType.CountSuccess, 4L)
+                {
+                    MaxUnavailable = 4L,
+                    WaitTimeMinutes = 10L,
+                },
+                Tags =
+{
+["key1"] = "myvalue1",
+["key2"] = "myvalue2",
+},
+            };
+            ArmOperation<NetworkCloudClusterResource> lro = await collection.CreateOrUpdateAsync(WaitUntil.Completed, clusterName, data);
+            NetworkCloudClusterResource result = lro.Value;
+
+            // the variable result is a resource, you could call other operations on this instance as well
+            // but just for demo, we get its data from this resource instance
+            NetworkCloudClusterData resourceData = result.Data;
+            // for demo we just print out the id
+            Console.WriteLine($"Succeeded on id: {resourceData.Id}");
+        }
     }
 }