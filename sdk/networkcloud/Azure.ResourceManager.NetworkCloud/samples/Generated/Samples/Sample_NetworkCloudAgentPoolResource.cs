--- conflicted
+++ resolved
@@ -20,11 +20,7 @@
         [Ignore("Only validating compilation of examples")]
         public async Task Get_GetKubernetesClusterAgentPool()
         {
-<<<<<<< HEAD
-            // Generated from example definition: specification/networkcloud/resource-manager/Microsoft.NetworkCloud/preview/2024-06-01-preview/examples/AgentPools_Get.json
-=======
             // Generated from example definition: specification/networkcloud/resource-manager/Microsoft.NetworkCloud/stable/2024-07-01/examples/AgentPools_Get.json
->>>>>>> f2036db0
             // this example is just showing the usage of "AgentPools_Get" operation, for the dependent resources, they will have to be created separately.
 
             // get your azure access token, for more details of how Azure SDK get your access token, please refer to https://learn.microsoft.com/en-us/dotnet/azure/sdk/authentication?tabs=command-line
@@ -55,11 +51,7 @@
         [Ignore("Only validating compilation of examples")]
         public async Task Update_PatchKubernetesClusterAgentPool()
         {
-<<<<<<< HEAD
-            // Generated from example definition: specification/networkcloud/resource-manager/Microsoft.NetworkCloud/preview/2024-06-01-preview/examples/AgentPools_Patch.json
-=======
             // Generated from example definition: specification/networkcloud/resource-manager/Microsoft.NetworkCloud/stable/2024-07-01/examples/AgentPools_Patch.json
->>>>>>> f2036db0
             // this example is just showing the usage of "AgentPools_Update" operation, for the dependent resources, they will have to be created separately.
 
             // get your azure access token, for more details of how Azure SDK get your access token, please refer to https://learn.microsoft.com/en-us/dotnet/azure/sdk/authentication?tabs=command-line
