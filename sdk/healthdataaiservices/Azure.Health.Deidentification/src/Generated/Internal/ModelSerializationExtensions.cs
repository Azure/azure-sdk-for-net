// Copyright (c) Microsoft Corporation. All rights reserved.
// Licensed under the MIT License.

// <auto-generated/>

#nullable disable

using System;
using System.ClientModel.Primitives;
using System.Collections.Generic;
using System.Diagnostics;
using System.Diagnostics.CodeAnalysis;
using System.Globalization;
using System.Text.Json;

namespace Azure.Health.Deidentification
{
    internal static partial class ModelSerializationExtensions
    {
        internal static readonly ModelReaderWriterOptions WireOptions = new ModelReaderWriterOptions("W");
<<<<<<< HEAD
        internal static readonly BinaryData SentinelValue = BinaryData.FromBytes("\"__EMPTY__\""u8.ToArray());
        internal static readonly JsonSerializerOptions Options = new JsonSerializerOptions { Converters = { new JsonModelConverter(WireOptions, AzureHealthDeidentificationContext.Default) } };
=======
>>>>>>> 99031197

        public static object GetObject(this JsonElement element)
        {
            switch (element.ValueKind)
            {
                case JsonValueKind.String:
                    return element.GetString();
                case JsonValueKind.Number:
                    if (element.TryGetInt32(out int intValue))
                    {
                        return intValue;
                    }
                    if (element.TryGetInt64(out long longValue))
                    {
                        return longValue;
                    }
                    return element.GetDouble();
                case JsonValueKind.True:
                    return true;
                case JsonValueKind.False:
                    return false;
                case JsonValueKind.Undefined:
                case JsonValueKind.Null:
                    return null;
                case JsonValueKind.Object:
                    Dictionary<string, object> dictionary = new Dictionary<string, object>();
                    foreach (var jsonProperty in element.EnumerateObject())
                    {
                        dictionary.Add(jsonProperty.Name, jsonProperty.Value.GetObject());
                    }
                    return dictionary;
                case JsonValueKind.Array:
                    List<object> list = new List<object>();
                    foreach (var item in element.EnumerateArray())
                    {
                        list.Add(item.GetObject());
                    }
                    return list.ToArray();
                default:
                    throw new NotSupportedException($"Not supported value kind {element.ValueKind}");
            }
        }

        public static byte[] GetBytesFromBase64(this JsonElement element, string format)
        {
            if (element.ValueKind == JsonValueKind.Null)
            {
                return null;
            }

            return format switch
            {
                "U" => TypeFormatters.FromBase64UrlString(element.GetRequiredString()),
                "D" => element.GetBytesFromBase64(),
                _ => throw new ArgumentException($"Format is not supported: '{format}'", nameof(format))
            };
        }

        public static DateTimeOffset GetDateTimeOffset(this JsonElement element, string format) => format switch
        {
            "U" when element.ValueKind == JsonValueKind.Number => DateTimeOffset.FromUnixTimeSeconds(element.GetInt64()),
            _ => TypeFormatters.ParseDateTimeOffset(element.GetString(), format)
        };

        public static TimeSpan GetTimeSpan(this JsonElement element, string format) => TypeFormatters.ParseTimeSpan(element.GetString(), format);

        public static char GetChar(this JsonElement element)
        {
            if (element.ValueKind == JsonValueKind.String)
            {
                string text = element.GetString();
                if (text == null || text.Length != 1)
                {
                    throw new NotSupportedException($"Cannot convert \"{text}\" to a char");
                }
                return text[0];
            }
            else
            {
                throw new NotSupportedException($"Cannot convert {element.ValueKind} to a char");
            }
        }

        [Conditional("DEBUG")]
        public static void ThrowNonNullablePropertyIsNull(this JsonProperty @property)
        {
            throw new JsonException($"A property '{@property.Name}' defined as non-nullable but received as null from the service. This exception only happens in DEBUG builds of the library and would be ignored in the release build");
        }

        public static string GetRequiredString(this JsonElement element)
        {
            string value = element.GetString();
            if (value == null)
            {
                throw new InvalidOperationException($"The requested operation requires an element of type 'String', but the target element has type '{element.ValueKind}'.");
            }
            return value;
        }

        public static void WriteStringValue(this Utf8JsonWriter writer, DateTimeOffset value, string format)
        {
            writer.WriteStringValue(TypeFormatters.ToString(value, format));
        }

        public static void WriteStringValue(this Utf8JsonWriter writer, DateTime value, string format)
        {
            writer.WriteStringValue(TypeFormatters.ToString(value, format));
        }

        public static void WriteStringValue(this Utf8JsonWriter writer, TimeSpan value, string format)
        {
            writer.WriteStringValue(TypeFormatters.ToString(value, format));
        }

        public static void WriteStringValue(this Utf8JsonWriter writer, char value)
        {
            writer.WriteStringValue(value.ToString(CultureInfo.InvariantCulture));
        }

        public static void WriteBase64StringValue(this Utf8JsonWriter writer, byte[] value, string format)
        {
            if (value == null)
            {
                writer.WriteNullValue();
                return;
            }
            switch (format)
            {
                case "U":
                    writer.WriteStringValue(TypeFormatters.ToBase64UrlString(value));
                    break;
                case "D":
                    writer.WriteBase64StringValue(value);
                    break;
                default:
                    throw new ArgumentException($"Format is not supported: '{format}'", nameof(format));
            }
        }

        public static void WriteNumberValue(this Utf8JsonWriter writer, DateTimeOffset value, string format)
        {
            if (format != "U")
            {
                throw new ArgumentOutOfRangeException(nameof(format), "Only 'U' format is supported when writing a DateTimeOffset as a Number.");
            }
            writer.WriteNumberValue(value.ToUnixTimeSeconds());
        }

        public static void WriteObjectValue<T>(this Utf8JsonWriter writer, T value, ModelReaderWriterOptions options = null)
        {
            switch (value)
            {
                case null:
                    writer.WriteNullValue();
                    break;
                case IJsonModel<T> jsonModel:
                    jsonModel.Write(writer, options ?? WireOptions);
                    break;
                case byte[] bytes:
                    writer.WriteBase64StringValue(bytes);
                    break;
                case BinaryData bytes0:
                    writer.WriteBase64StringValue(bytes0);
                    break;
                case JsonElement json:
                    json.WriteTo(writer);
                    break;
                case int i:
                    writer.WriteNumberValue(i);
                    break;
                case decimal d:
                    writer.WriteNumberValue(d);
                    break;
                case double d0:
                    if (double.IsNaN(d0))
                    {
                        writer.WriteStringValue("NaN");
                    }
                    else
                    {
                        writer.WriteNumberValue(d0);
                    }
                    break;
                case float f:
                    writer.WriteNumberValue(f);
                    break;
                case long l:
                    writer.WriteNumberValue(l);
                    break;
                case string s:
                    writer.WriteStringValue(s);
                    break;
                case bool b:
                    writer.WriteBooleanValue(b);
                    break;
                case Guid g:
                    writer.WriteStringValue(g);
                    break;
                case DateTimeOffset dateTimeOffset:
                    writer.WriteStringValue(dateTimeOffset, "O");
                    break;
                case DateTime dateTime:
                    writer.WriteStringValue(dateTime, "O");
                    break;
                case IEnumerable<KeyValuePair<string, object>> enumerable:
                    writer.WriteStartObject();
                    foreach (var pair in enumerable)
                    {
                        writer.WritePropertyName(pair.Key);
                        writer.WriteObjectValue<object>(pair.Value, options);
                    }
                    writer.WriteEndObject();
                    break;
                case IEnumerable<object> objectEnumerable:
                    writer.WriteStartArray();
                    foreach (var item in objectEnumerable)
                    {
                        writer.WriteObjectValue<object>(item, options);
                    }
                    writer.WriteEndArray();
                    break;
                case TimeSpan timeSpan:
                    writer.WriteStringValue(timeSpan, "P");
                    break;
                default:
                    throw new NotSupportedException($"Not supported type {value.GetType()}");
            }
        }

        public static void WriteObjectValue(this Utf8JsonWriter writer, object value, ModelReaderWriterOptions options = null)
        {
            writer.WriteObjectValue<object>(value, options);
        }
<<<<<<< HEAD

        internal static bool IsSentinelValue(BinaryData value)
        {
            ReadOnlySpan<byte> sentinelSpan = SentinelValue.ToMemory().Span;
            ReadOnlySpan<byte> valueSpan = value.ToMemory().Span;
            return sentinelSpan.SequenceEqual(valueSpan);
        }

        [UnconditionalSuppressMessage("Trimming", "IL2026", Justification = "By passing in the JsonSerializerOptions with a reference to AzureResourceManagerCosmosDBContext.Default we are certain there is no AOT compat issue.")]
        [UnconditionalSuppressMessage("Trimming", "IL3050", Justification = "By passing in the JsonSerializerOptions with a reference to AzureResourceManagerCosmosDBContext.Default we are certain there is no AOT compat issue.")]
        public static T JsonDeserialize<T>(string json, JsonSerializerOptions options)
        {
            return JsonSerializer.Deserialize<T>(json, options);
        }

        [UnconditionalSuppressMessage("Trimming", "IL2026", Justification = "By passing in the JsonSerializerOptions with a reference to AzureResourceManagerCosmosDBContext.Default we are certain there is no AOT compat issue.")]
        [UnconditionalSuppressMessage("Trimming", "IL3050", Justification = "By passing in the JsonSerializerOptions with a reference to AzureResourceManagerCosmosDBContext.Default we are certain there is no AOT compat issue.")]
        public static void JsonSerialize<T>(Utf8JsonWriter writer, T data, JsonSerializerOptions options)
        {
            JsonSerializer.Serialize(writer, data, options);
        }

        internal static class TypeFormatters
        {
            private const string RoundtripZFormat = "yyyy-MM-ddTHH:mm:ss.fffffffZ";
            public const string DefaultNumberFormat = "G";

            public static string ToString(bool value) => value ? "true" : "false";

            public static string ToString(DateTime value, string format) => value.Kind switch
            {
                DateTimeKind.Utc => ToString((DateTimeOffset)value, format),
                _ => throw new NotSupportedException($"DateTime {value} has a Kind of {value.Kind}. Azure SDK requires it to be UTC. You can call DateTime.SpecifyKind to change Kind property value to DateTimeKind.Utc.")
            };

            public static string ToString(DateTimeOffset value, string format) => format switch
            {
                "D" => value.ToString("yyyy-MM-dd", CultureInfo.InvariantCulture),
                "U" => value.ToUnixTimeSeconds().ToString(CultureInfo.InvariantCulture),
                "O" => value.ToUniversalTime().ToString(RoundtripZFormat, CultureInfo.InvariantCulture),
                "o" => value.ToUniversalTime().ToString(RoundtripZFormat, CultureInfo.InvariantCulture),
                "R" => value.ToString("r", CultureInfo.InvariantCulture),
                _ => value.ToString(format, CultureInfo.InvariantCulture)
            };

            public static string ToString(TimeSpan value, string format) => format switch
            {
                "P" => XmlConvert.ToString(value),
                _ => value.ToString(format, CultureInfo.InvariantCulture)
            };

            public static string ToString(byte[] value, string format) => format switch
            {
                "U" => ToBase64UrlString(value),
                "D" => Convert.ToBase64String(value),
                _ => throw new ArgumentException($"Format is not supported: '{format}'", nameof(format))
            };

            public static string ToBase64UrlString(byte[] value)
            {
                int numWholeOrPartialInputBlocks = checked(value.Length + 2) / 3;
                int size = checked(numWholeOrPartialInputBlocks * 4);
                char[] output = new char[size];

                int numBase64Chars = Convert.ToBase64CharArray(value, 0, value.Length, output, 0);

                int i = 0;
                for (; i < numBase64Chars; i++)
                {
                    char ch = output[i];
                    if (ch == '+')
                    {
                        output[i] = '-';
                    }
                    else
                    {
                        if (ch == '/')
                        {
                            output[i] = '_';
                        }
                        else
                        {
                            if (ch == '=')
                            {
                                break;
                            }
                        }
                    }
                }

                return new string(output, 0, i);
            }

            public static byte[] FromBase64UrlString(string value)
            {
                int paddingCharsToAdd = (value.Length % 4) switch
                {
                    0 => 0,
                    2 => 2,
                    3 => 1,
                    _ => throw new InvalidOperationException("Malformed input")
                };
                char[] output = new char[(value.Length + paddingCharsToAdd)];
                int i = 0;
                for (; i < value.Length; i++)
                {
                    char ch = value[i];
                    if (ch == '-')
                    {
                        output[i] = '+';
                    }
                    else
                    {
                        if (ch == '_')
                        {
                            output[i] = '/';
                        }
                        else
                        {
                            output[i] = ch;
                        }
                    }
                }

                for (; i < output.Length; i++)
                {
                    output[i] = '=';
                }

                return Convert.FromBase64CharArray(output, 0, output.Length);
            }

            public static DateTimeOffset ParseDateTimeOffset(string value, string format) => format switch
            {
                "U" => DateTimeOffset.FromUnixTimeSeconds(long.Parse(value, CultureInfo.InvariantCulture)),
                _ => DateTimeOffset.Parse(value, CultureInfo.InvariantCulture, DateTimeStyles.AssumeUniversal)
            };

            public static TimeSpan ParseTimeSpan(string value, string format) => format switch
            {
                "P" => XmlConvert.ToTimeSpan(value),
                _ => TimeSpan.ParseExact(value, format, CultureInfo.InvariantCulture)
            };

            public static string ConvertToString(object value, string format = null) => value switch
            {
                null => "null",
                string s => s,
                bool b => ToString(b),
                int or float or double or long or decimal => ((IFormattable)value).ToString(DefaultNumberFormat, CultureInfo.InvariantCulture),
                byte[] b0 when format != null => ToString(b0, format),
                IEnumerable<string> s0 => string.Join(",", s0),
                DateTimeOffset dateTime when format != null => ToString(dateTime, format),
                TimeSpan timeSpan when format != null => ToString(timeSpan, format),
                TimeSpan timeSpan0 => XmlConvert.ToString(timeSpan0),
                Guid guid => guid.ToString(),
                BinaryData binaryData => ConvertToString(binaryData.ToArray(), format),
                _ => value.ToString()
            };
        }
=======
>>>>>>> 99031197
    }
}<|MERGE_RESOLUTION|>--- conflicted
+++ resolved
@@ -12,17 +12,17 @@
 using System.Diagnostics.CodeAnalysis;
 using System.Globalization;
 using System.Text.Json;
+using System.Xml;
+using Azure.Core;
 
 namespace Azure.Health.Deidentification
 {
     internal static partial class ModelSerializationExtensions
     {
+        internal static readonly JsonDocumentOptions JsonDocumentOptions = new JsonDocumentOptions { MaxDepth = 256 };
         internal static readonly ModelReaderWriterOptions WireOptions = new ModelReaderWriterOptions("W");
-<<<<<<< HEAD
         internal static readonly BinaryData SentinelValue = BinaryData.FromBytes("\"__EMPTY__\""u8.ToArray());
         internal static readonly JsonSerializerOptions Options = new JsonSerializerOptions { Converters = { new JsonModelConverter(WireOptions, AzureHealthDeidentificationContext.Default) } };
-=======
->>>>>>> 99031197
 
         public static object GetObject(this JsonElement element)
         {
@@ -256,7 +256,6 @@
         {
             writer.WriteObjectValue<object>(value, options);
         }
-<<<<<<< HEAD
 
         internal static bool IsSentinelValue(BinaryData value)
         {
@@ -417,7 +416,5 @@
                 _ => value.ToString()
             };
         }
-=======
->>>>>>> 99031197
     }
 }