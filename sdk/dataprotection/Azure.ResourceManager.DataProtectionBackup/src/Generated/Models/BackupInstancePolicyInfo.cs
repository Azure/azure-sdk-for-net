// Copyright (c) Microsoft Corporation. All rights reserved.
// Licensed under the MIT License.

// <auto-generated/>

#nullable disable

using System;
using Azure.Core;

namespace Azure.ResourceManager.DataProtectionBackup.Models
{
    /// <summary> Policy Info in backupInstance. </summary>
    public partial class BackupInstancePolicyInfo
    {
        /// <summary> Initializes a new instance of BackupInstancePolicyInfo. </summary>
        /// <param name="policyId"></param>
        /// <exception cref="ArgumentNullException"> <paramref name="policyId"/> is null. </exception>
        public BackupInstancePolicyInfo(ResourceIdentifier policyId)
        {
            Argument.AssertNotNull(policyId, nameof(policyId));

            PolicyId = policyId;
        }

        /// <summary> Initializes a new instance of BackupInstancePolicyInfo. </summary>
        /// <param name="policyId"></param>
        /// <param name="policyVersion"></param>
        /// <param name="policyParameters"> Policy parameters for the backup instance. </param>
        internal BackupInstancePolicyInfo(ResourceIdentifier policyId, string policyVersion, BackupInstancePolicySettings policyParameters)
        {
            PolicyId = policyId;
            PolicyVersion = policyVersion;
            PolicyParameters = policyParameters;
        }

        /// <summary> Gets or sets the policy id. </summary>
        public ResourceIdentifier PolicyId { get; set; }
        /// <summary> Gets the policy version. </summary>
        public string PolicyVersion { get; }
        /// <summary> Policy parameters for the backup instance. </summary>
<<<<<<< HEAD
        internal PolicyParameters PolicyParameters { get; set; }
        /// <summary>
        /// Gets or sets the DataStore Parameters
        /// Please note <see cref="DataStoreSettings"/> is the base class. According to the scenario, a derived class of the base class might need to be assigned here, or this property needs to be casted to one of the possible derived classes.
        /// The available derived classes include <see cref="OperationalDataStoreSettings"/>.
        /// </summary>
        public IList<DataStoreSettings> DataStoreParametersList
        {
            get
            {
                if (PolicyParameters is null)
                    PolicyParameters = new PolicyParameters();
                return PolicyParameters.DataStoreParametersList;
            }
        }
=======
        public BackupInstancePolicySettings PolicyParameters { get; set; }
>>>>>>> f79888a2
    }
}<|MERGE_RESOLUTION|>--- conflicted
+++ resolved
@@ -39,24 +39,6 @@
         /// <summary> Gets the policy version. </summary>
         public string PolicyVersion { get; }
         /// <summary> Policy parameters for the backup instance. </summary>
-<<<<<<< HEAD
-        internal PolicyParameters PolicyParameters { get; set; }
-        /// <summary>
-        /// Gets or sets the DataStore Parameters
-        /// Please note <see cref="DataStoreSettings"/> is the base class. According to the scenario, a derived class of the base class might need to be assigned here, or this property needs to be casted to one of the possible derived classes.
-        /// The available derived classes include <see cref="OperationalDataStoreSettings"/>.
-        /// </summary>
-        public IList<DataStoreSettings> DataStoreParametersList
-        {
-            get
-            {
-                if (PolicyParameters is null)
-                    PolicyParameters = new PolicyParameters();
-                return PolicyParameters.DataStoreParametersList;
-            }
-        }
-=======
         public BackupInstancePolicySettings PolicyParameters { get; set; }
->>>>>>> f79888a2
     }
 }