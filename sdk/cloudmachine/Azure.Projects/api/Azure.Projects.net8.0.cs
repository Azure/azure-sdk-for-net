--- conflicted
+++ resolved
@@ -55,11 +55,7 @@
     {
         public ProjectClient() : base (default(int)) { }
         [System.ComponentModel.EditorBrowsableAttribute(System.ComponentModel.EditorBrowsableState.Never)]
-<<<<<<< HEAD
-        public ProjectClient(string projectId, System.ClientModel.Primitives.ConnectionProvider connections) : base (default(int)) { }
-=======
         public ProjectClient(string projectId, System.ClientModel.Primitives.ClientConnectionProvider connections) : base (default(int)) { }
->>>>>>> adbae4b2
         [System.ComponentModel.EditorBrowsableAttribute(System.ComponentModel.EditorBrowsableState.Never)]
         public string ProjectId { get { throw null; } }
         [System.ComponentModel.EditorBrowsableAttribute(System.ComponentModel.EditorBrowsableState.Never)]
