# NOTE: Please refer to https://aka.ms/azsdk/engsys/ci-yaml before editing this file.

trigger:
  branches:
    include:
    - main
    - hotfix/*
    - release/*
  paths:
    include:
    - sdk/cloudmachine/
#if (false)
    # The following paths should only be included in template/ci.yml, and removed from any other SDKs which copy this file.
    # The surrounding conditions should accomplish that when installed with `dotnet new azsdk`.
    # eng/common code changes trigger template pipeline for basic checking.
    - eng/common/
#endif

pr:
  branches:
    include:
    - main
    - feature/*
    - hotfix/*
    - release/*
  paths:
    include:
    - sdk/cloudmachine/
#if (false)
    # The following paths should only be included in template/ci.yml, and removed from any other SDKs which copy this file.
    # The surrounding conditions should accomplish that when installed with `dotnet new azsdk`.
    # eng/common code changes trigger template pipeline for basic checking.
    - eng/common/
#endif

# Switch to canary to test canary 1es branch. 1es template validation will set this parameter
# to canary on run.
parameters:
- name: oneESTemplateTag
  type: string
  default: release
  values:
    - release

extends:
  template: /eng/pipelines/templates/stages/archetype-sdk-client.yml
  parameters:
    ServiceDirectory: cloudmachine
    oneESTemplateTag: ${{ parameters.oneESTemplateTag }}
    ArtifactName: packages
    Artifacts:
<<<<<<< HEAD
    - name: Azure.CloudMachine
      safeName: AzureCloudMachine
    - name: Azure.CloudMachine.All
      safeName: AzureCloudMachineAll
    - name: Azure.CloudMachine.Web
      safeName: AzureCloudMachineWeb
    - name: Azure.CloudMachine.OpenAI
      safeName: AzureCloudMachineOpenAI
    - name: Azure.Provisioning.CloudMachine
      safeName: AzureProvisioningCloudMachine
=======
    - name: Azure.Projects
      safeName: AzureProjects
    - name: Azure.Projects.Web
      safeName: AzureProjectsWeb
    - name: Azure.Projects.OpenAI
      safeName: AzureProjectsOpenAI
    - name: Azure.Projects.Provisioning
      safeName: AzureProjectsProvisioning
>>>>>>> e0b8da94
<|MERGE_RESOLUTION|>--- conflicted
+++ resolved
@@ -49,18 +49,6 @@
     oneESTemplateTag: ${{ parameters.oneESTemplateTag }}
     ArtifactName: packages
     Artifacts:
-<<<<<<< HEAD
-    - name: Azure.CloudMachine
-      safeName: AzureCloudMachine
-    - name: Azure.CloudMachine.All
-      safeName: AzureCloudMachineAll
-    - name: Azure.CloudMachine.Web
-      safeName: AzureCloudMachineWeb
-    - name: Azure.CloudMachine.OpenAI
-      safeName: AzureCloudMachineOpenAI
-    - name: Azure.Provisioning.CloudMachine
-      safeName: AzureProvisioningCloudMachine
-=======
     - name: Azure.Projects
       safeName: AzureProjects
     - name: Azure.Projects.Web
@@ -68,5 +56,4 @@
     - name: Azure.Projects.OpenAI
       safeName: AzureProjectsOpenAI
     - name: Azure.Projects.Provisioning
-      safeName: AzureProjectsProvisioning
->>>>>>> e0b8da94
+      safeName: AzureProjectsProvisioning