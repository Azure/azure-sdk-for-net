--- conflicted
+++ resolved
@@ -22,57 +22,24 @@
     {
         private static ResourceMoverArmClientMockingExtension GetResourceMoverArmClientMockingExtension(ArmClient client)
         {
-<<<<<<< HEAD
-            return client.GetCachedClient(client =>
-            {
-                return new ResourceMoverArmClientMockingExtension(client);
-            });
+            return client.GetCachedClient(client0 => new ResourceMoverArmClientMockingExtension(client0));
         }
 
         private static ResourceMoverResourceGroupMockingExtension GetResourceMoverResourceGroupMockingExtension(ArmResource resource)
         {
-            return resource.GetCachedClient(client =>
-            {
-                return new ResourceMoverResourceGroupMockingExtension(client, resource.Id);
-            });
+            return resource.GetCachedClient(client => new ResourceMoverResourceGroupMockingExtension(client, resource.Id));
         }
 
         private static ResourceMoverSubscriptionMockingExtension GetResourceMoverSubscriptionMockingExtension(ArmResource resource)
         {
-            return resource.GetCachedClient(client =>
-            {
-                return new ResourceMoverSubscriptionMockingExtension(client, resource.Id);
-            });
+            return resource.GetCachedClient(client => new ResourceMoverSubscriptionMockingExtension(client, resource.Id));
         }
 
         private static ResourceMoverTenantMockingExtension GetResourceMoverTenantMockingExtension(ArmResource resource)
         {
-            return resource.GetCachedClient(client =>
-            {
-                return new ResourceMoverTenantMockingExtension(client, resource.Id);
-            });
-        }
-
-=======
-            return client.GetCachedClient(client0 => new ResourceMoverArmClientMockingExtension(client0));
-        }
-
-        private static ResourceMoverResourceGroupMockingExtension GetResourceMoverResourceGroupMockingExtension(ArmResource resource)
-        {
-            return resource.GetCachedClient(client => new ResourceMoverResourceGroupMockingExtension(client, resource.Id));
-        }
-
-        private static ResourceMoverSubscriptionMockingExtension GetResourceMoverSubscriptionMockingExtension(ArmResource resource)
-        {
-            return resource.GetCachedClient(client => new ResourceMoverSubscriptionMockingExtension(client, resource.Id));
-        }
-
-        private static ResourceMoverTenantMockingExtension GetResourceMoverTenantMockingExtension(ArmResource resource)
-        {
             return resource.GetCachedClient(client => new ResourceMoverTenantMockingExtension(client, resource.Id));
         }
 
->>>>>>> d846db7d
         /// <summary>
         /// Gets an object representing a <see cref="MoverResourceSetResource" /> along with the instance operations that can be performed on it but with no data.
         /// You can use <see cref="MoverResourceSetResource.CreateResourceIdentifier" /> to create a <see cref="MoverResourceSetResource" /> <see cref="ResourceIdentifier" /> from its components.
