<Project Sdk="Microsoft.NET.Sdk">
  <PropertyGroup>
    <Version>1.1.0-beta.6</Version>
    <!--The ApiCompatVersion is managed automatically and should not generally be modified manually.-->
    <ApiCompatVersion>1.0.0</ApiCompatVersion>
    <PackageId>Azure.ResourceManager.SelfHelp</PackageId>
    <Description>Azure Resource Manager client SDK for Azure resource provider SelfHelp.</Description>
    <PackageTags>azure;management;arm;resource manager;selfhelp</PackageTags>
<<<<<<< HEAD
    <IncludeAutorestDependency>true</IncludeAutorestDependency>
=======
    <AotCompatOptOut>true</AotCompatOptOut>
>>>>>>> edcdc03a
  </PropertyGroup>
</Project><|MERGE_RESOLUTION|>--- conflicted
+++ resolved
@@ -6,10 +6,7 @@
     <PackageId>Azure.ResourceManager.SelfHelp</PackageId>
     <Description>Azure Resource Manager client SDK for Azure resource provider SelfHelp.</Description>
     <PackageTags>azure;management;arm;resource manager;selfhelp</PackageTags>
-<<<<<<< HEAD
     <IncludeAutorestDependency>true</IncludeAutorestDependency>
-=======
     <AotCompatOptOut>true</AotCompatOptOut>
->>>>>>> edcdc03a
   </PropertyGroup>
 </Project>