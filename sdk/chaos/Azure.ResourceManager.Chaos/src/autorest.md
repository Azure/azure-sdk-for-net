# Generated code configuration

Run `dotnet build /t:GenerateCode` to generate code.

```yaml
azure-arm: true
csharp: true
library-name: Chaos
namespace: Azure.ResourceManager.Chaos
# default tag is a preview version
require: https://github.com/Azure/azure-rest-api-specs/blob/eb29c07a0f08110c932b384d5dc41241dc0b03ab/specification/chaos/resource-manager/readme.md
output-folder: $(this-folder)/Generated
clear-output-folder: true
skip-csproj: true
modelerfour:
    flatten-payloads: false

format-by-name-rules:
<<<<<<< HEAD
    "tenantId": "uuid"
    "ETag": "etag"
    "location": "azure-location"
    "*Uri": "Uri"
    "*Uris": "Uri"
=======
  'tenantId': 'uuid'
  'ETag': 'etag'
  'location': 'azure-location'
  '*Uri': 'Uri'
  '*Uris': 'Uri'

acronym-mapping:
  CPU: Cpu
  CPUs: Cpus
  Os: OS
  Ip: IP
  Ips: IPs|ips
  ID: Id
  IDs: Ids
  VM: Vm
  VMs: Vms
  Vmos: VmOS
  VMScaleSet: VmScaleSet
  DNS: Dns
  VPN: Vpn
  NAT: Nat
  WAN: Wan
  Ipv4: IPv4|ipv4
  Ipv6: IPv6|ipv6
  Ipsec: IPsec|ipsec
  SSO: Sso
  URI: Uri
  Etag: ETag|etag
>>>>>>> 9778223a

acronym-mapping:
    CPU: Cpu
    CPUs: Cpus
    Os: OS
    Ip: IP
    Ips: IPs|ips
    ID: Id
    IDs: Ids
    VM: Vm
    VMs: Vms
    Vmos: VmOS
    VMScaleSet: VmScaleSet
    DNS: Dns
    VPN: Vpn
    NAT: Nat
    WAN: Wan
    Ipv4: IPv4|ipv4
    Ipv6: IPv6|ipv6
    Ipsec: IPsec|ipsec
    SSO: Sso
    URI: Uri
    Etag: ETag|etag
```<|MERGE_RESOLUTION|>--- conflicted
+++ resolved
@@ -16,13 +16,6 @@
     flatten-payloads: false
 
 format-by-name-rules:
-<<<<<<< HEAD
-    "tenantId": "uuid"
-    "ETag": "etag"
-    "location": "azure-location"
-    "*Uri": "Uri"
-    "*Uris": "Uri"
-=======
   'tenantId': 'uuid'
   'ETag': 'etag'
   'location': 'azure-location'
@@ -51,28 +44,4 @@
   SSO: Sso
   URI: Uri
   Etag: ETag|etag
->>>>>>> 9778223a
-
-acronym-mapping:
-    CPU: Cpu
-    CPUs: Cpus
-    Os: OS
-    Ip: IP
-    Ips: IPs|ips
-    ID: Id
-    IDs: Ids
-    VM: Vm
-    VMs: Vms
-    Vmos: VmOS
-    VMScaleSet: VmScaleSet
-    DNS: Dns
-    VPN: Vpn
-    NAT: Nat
-    WAN: Wan
-    Ipv4: IPv4|ipv4
-    Ipv6: IPv6|ipv6
-    Ipsec: IPsec|ipsec
-    SSO: Sso
-    URI: Uri
-    Etag: ETag|etag
 ```