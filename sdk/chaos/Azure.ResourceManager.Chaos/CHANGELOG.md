# Release History

<<<<<<< HEAD
## 1.0.0 (2024-01-17)

This is the first stable release of Chaos client library.

### Features Added

- Update API version to 2023-11-01
- Enable the new model serialization by using the System.ClientModel, refer this [document](https://aka.ms/azsdk/net/mrw) for more details.
=======
## 1.0.0-beta.7 (2024-01-11)

- Update API version to 2023-11-01
>>>>>>> 68c3bb19

## 1.0.0-beta.6 (2023-11-27)

### Features Added

- Enable mocking for extension methods, refer this [document](https://aka.ms/azsdk/net/mocking) for more details.

### Other Changes

- Upgraded dependent `Azure.ResourceManager` to 1.9.0.

## 1.0.0-beta.5 (2023-09-18)

### Features Added

-   Support for Experiment Query Selectors.

## 1.0.0-beta.4 (2023-05-29)

### Features Added

-   Enable the model factory feature for model mocking, more information can be found [here](https://azure.github.io/azure-sdk/dotnet_introduction.html#dotnet-mocking-factory-builder).

### Other Changes

-   Upgraded dependent Azure.Core to 1.32.0.
-   Upgraded dependent Azure.ResourceManager to 1.6.0.

## 1.0.0-beta.3 (2023-02-17)

### Other Changes

-   Upgraded dependent `Azure.Core` to `1.28.0`.
-   Upgraded dependent `Azure.ResourceManager` to `1.4.0`.

## 1.0.0-beta.2 (2023-01-05)

### Features Added

-   Added support for scope filtering of targets (currently only supports VMSS availability zones)
-   Added `kind` property to `CapabilityType`

### Bugs Fixed

-   Fixed serialization/deserialization of `TimeSpan` properties to support expected ISO8601 format
-   Fixed parameter mapping in `Capability` resource

## 1.0.0-beta.1 (2022-09-15)

### Breaking Changes

New design of track 2 initial commit.

### Package Name

The package name has been changed from `Microsoft.Azure.Management.Chaos` to `Azure.ResourceManager.Chaos`.

### General New Features

This package follows the [new Azure SDK guidelines](https://azure.github.io/azure-sdk/general_introduction.html), and provides many core capabilities:

    - Support MSAL.NET, Azure.Identity is out of box for supporting MSAL.NET.
    - Support [OpenTelemetry](https://opentelemetry.io/) for distributed tracing.
    - HTTP pipeline with custom policies.
    - Better error-handling.
    - Support uniform telemetry across all languages.

This package is a Public Preview version, so expect incompatible changes in subsequent releases as we improve the product. To provide feedback, submit an issue in our [Azure SDK for .NET GitHub repo](https://github.com/Azure/azure-sdk-for-net/issues).

> NOTE: For more information about unified authentication, please refer to [Microsoft Azure Identity documentation for .NET](https://docs.microsoft.com//dotnet/api/overview/azure/identity-readme?view=azure-dotnet).<|MERGE_RESOLUTION|>--- conflicted
+++ resolved
@@ -1,6 +1,5 @@
 # Release History
 
-<<<<<<< HEAD
 ## 1.0.0 (2024-01-17)
 
 This is the first stable release of Chaos client library.
@@ -9,11 +8,10 @@
 
 - Update API version to 2023-11-01
 - Enable the new model serialization by using the System.ClientModel, refer this [document](https://aka.ms/azsdk/net/mrw) for more details.
-=======
-## 1.0.0-beta.7 (2024-01-11)
 
-- Update API version to 2023-11-01
->>>>>>> 68c3bb19
+### Other Changes
+
+- Upgraded dependent `Azure.ResourceManager` to 1.10.0.
 
 ## 1.0.0-beta.6 (2023-11-27)
 
