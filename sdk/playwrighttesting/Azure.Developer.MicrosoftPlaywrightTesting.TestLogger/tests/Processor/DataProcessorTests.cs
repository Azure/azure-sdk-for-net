--- conflicted
+++ resolved
@@ -65,11 +65,7 @@
             Assert.AreEqual("PLAYWRIGHT", result.TestRunConfig!.TestFramework!.Name);
             Assert.AreEqual("NUNIT", result.TestRunConfig!.TestFramework!.RunnerName);
             Assert.AreEqual("3.1", result.TestRunConfig!.TestFramework!.Version);
-<<<<<<< HEAD
-            Assert.AreEqual("1.0.0-beta.3", result.TestRunConfig!.ReporterPackageVersion);
-=======
             Assert.AreEqual("1.0.0-beta.4", result.TestRunConfig!.ReporterPackageVersion);
->>>>>>> f2036db0
             Assert.IsNotNull(result.TestRunConfig!.Shards);
             Assert.AreEqual(1, result.TestRunConfig!.Shards!.Total);
         }
