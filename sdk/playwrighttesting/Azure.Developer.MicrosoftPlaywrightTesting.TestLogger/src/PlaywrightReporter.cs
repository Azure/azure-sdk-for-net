﻿// Copyright (c) Microsoft Corporation. All rights reserved.
// Licensed under the MIT License.

using Azure.Developer.MicrosoftPlaywrightTesting.TestLogger.Model;
using Azure.Developer.MicrosoftPlaywrightTesting.TestLogger.Utility;
using Microsoft.VisualStudio.TestPlatform.ObjectModel;
using Microsoft.VisualStudio.TestPlatform.ObjectModel.Client;
using Microsoft.VisualStudio.TestPlatform.ObjectModel.Logging;
using Microsoft.VisualStudio.TestPlatform.ObjectModel.Utilities;
using System;
using System.Collections.Generic;
using Azure.Developer.MicrosoftPlaywrightTesting.TestLogger.Interface;
using Azure.Developer.MicrosoftPlaywrightTesting.TestLogger.Implementation;
using Azure.Developer.MicrosoftPlaywrightTesting.TestLogger.Processor;
using Microsoft.IdentityModel.JsonWebTokens;
using Microsoft.IdentityModel.Tokens;

namespace Azure.Developer.MicrosoftPlaywrightTesting.TestLogger;

[FriendlyName("microsoft-playwright-testing")]
[ExtensionUri("logger://MicrosoftPlaywrightTesting/Logger/v1")]
internal class PlaywrightReporter : ITestLoggerWithParameters
{
    internal Dictionary<string, string?>? _parametersDictionary;
    internal PlaywrightService? _playwrightService;
    internal TestProcessor? _testProcessor;
    internal readonly ILogger _logger;
    internal IEnvironment _environment;
    internal IXmlRunSettings _xmlRunSettings;
    internal IConsoleWriter _consoleWriter;
    internal JsonWebTokenHandler _jsonWebTokenHandler;

    public PlaywrightReporter() : this(null, null, null, null, null) { } // no-op
    public PlaywrightReporter(ILogger? logger, IEnvironment? environment, IXmlRunSettings? xmlRunSettings, IConsoleWriter? consoleWriter, JsonWebTokenHandler? jsonWebTokenHandler)
    {
        _logger = logger ?? new Logger();
        _environment = environment ?? new EnvironmentHandler();
        _xmlRunSettings = xmlRunSettings ?? new XmlRunSettings();
        _consoleWriter = consoleWriter ?? new ConsoleWriter();
        _jsonWebTokenHandler = jsonWebTokenHandler ?? new JsonWebTokenHandler();
    }

    public void Initialize(TestLoggerEvents events, Dictionary<string, string?> parameters)
    {
        ValidateArg.NotNull(events, nameof(events));
        _parametersDictionary = parameters;
        Initialize(events, _parametersDictionary[DefaultLoggerParameterNames.TestRunDirectory]!);
    }
    public void Initialize(TestLoggerEvents events, string testResultsDirPath)
    {
        ValidateArg.NotNull(events, nameof(events));
        ValidateArg.NotNullOrEmpty(testResultsDirPath, nameof(testResultsDirPath));

        // Register for the events.
        events.TestResult += TestResultHandler; // each test run end
        events.TestRunComplete += TestRunCompleteHandler; // test suite end
        events.TestRunStart += TestRunStartHandler; // test suite start
    }

    #region Event Handlers
    internal void TestRunStartHandler(object? sender, TestRunStartEventArgs e)
    {
        InitializePlaywrightReporter(e.TestRunCriteria.TestRunSettings!);
        _testProcessor?.TestRunStartHandler(sender, e);
    }

    internal void TestResultHandler(object? sender, TestResultEventArgs e)
    {
        _testProcessor?.TestCaseResultHandler(sender, e);
    }

    internal void TestRunCompleteHandler(object? sender, TestRunCompleteEventArgs e)
    {
        _testProcessor?.TestRunCompleteHandler(sender, e);
        _playwrightService?.Cleanup();
    }
    #endregion

    internal void InitializePlaywrightReporter(string xmlSettings)
    {
        Dictionary<string, object> runParameters = _xmlRunSettings.GetTestRunParameters(xmlSettings);
        Dictionary<string, object> nunitParameters = _xmlRunSettings.GetNUnitParameters(xmlSettings);
        runParameters.TryGetValue(RunSettingKey.RunId, out var runId);
        // If run id is not provided and not set via env, try fetching it from CI info.
        CIInfo cIInfo = CiInfoProvider.GetCIInfo(_environment);
        if (string.IsNullOrEmpty(_environment.GetEnvironmentVariable(ServiceEnvironmentVariable.PlaywrightServiceRunId)))
        {
            if (string.IsNullOrEmpty(runId?.ToString()))
                _environment.SetEnvironmentVariable(ServiceEnvironmentVariable.PlaywrightServiceRunId, ReporterUtils.GetRunId(cIInfo));
            else
                _environment.SetEnvironmentVariable(ServiceEnvironmentVariable.PlaywrightServiceRunId, runId!.ToString());
        }
        else
        {
            PlaywrightService.GetDefaultRunId(); // will not set run id if already present in the environment variable
        }

        runParameters.TryGetValue(RunSettingKey.ServiceAuthType, out var serviceAuth);
        runParameters.TryGetValue(RunSettingKey.AzureTokenCredentialType, out var azureTokenCredential);
        runParameters.TryGetValue(RunSettingKey.ManagedIdentityClientId, out var managedIdentityClientId);
        runParameters.TryGetValue(RunSettingKey.EnableGitHubSummary, out var enableGithubSummary);
        runParameters.TryGetValue(RunSettingKey.EnableResultPublish, out var enableResultPublish);
<<<<<<< HEAD
        runParameters.TryGetValue(RunSettingKey.RunName, out var runName);

=======
        nunitParameters.TryGetValue(RunSettingKey.NumberOfTestWorkers, out var numberOfTestWorkers);
>>>>>>> 2a85f03b
        string? enableGithubSummaryString = enableGithubSummary?.ToString();
        string? enableResultPublishString = enableResultPublish?.ToString();

        bool _enableGitHubSummary = string.IsNullOrEmpty(enableGithubSummaryString) || bool.Parse(enableGithubSummaryString!);
        bool _enableResultPublish = string.IsNullOrEmpty(enableResultPublishString) || bool.Parse(enableResultPublishString!);

        PlaywrightServiceOptions? playwrightServiceSettings;
        try
        {
            playwrightServiceSettings = new(runId: runId?.ToString(), serviceAuth: serviceAuth?.ToString(), azureTokenCredentialType: azureTokenCredential?.ToString(), managedIdentityClientId: managedIdentityClientId?.ToString());
        }
        catch (Exception ex)
        {
            _consoleWriter.WriteError("Failed to initialize PlaywrightServiceSettings: " + ex);
            _environment.Exit(1);
            return;
        }
        // setup entra rotation handlers
        _playwrightService = new PlaywrightService(null, playwrightServiceSettings!.RunId, null, playwrightServiceSettings.ServiceAuth, null, entraLifecycle: null, jsonWebTokenHandler: _jsonWebTokenHandler, credential: playwrightServiceSettings.AzureTokenCredential);
#pragma warning disable AZC0102 // Do not use GetAwaiter().GetResult(). Use the TaskExtensions.EnsureCompleted() extension method instead.
        _playwrightService.InitializeAsync().GetAwaiter().GetResult();
#pragma warning restore AZC0102 // Do not use GetAwaiter().GetResult(). Use the TaskExtensions.EnsureCompleted() extension method instead.

        var cloudRunId = _environment.GetEnvironmentVariable(ServiceEnvironmentVariable.PlaywrightServiceRunId);
        string baseUrl = _environment.GetEnvironmentVariable(ReporterConstants.s_pLAYWRIGHT_SERVICE_REPORTING_URL);
        string accessToken = _environment.GetEnvironmentVariable(ServiceEnvironmentVariable.PlaywrightServiceAccessToken);
        if (string.IsNullOrEmpty(baseUrl))
        {
            _consoleWriter.WriteError(Constants.s_no_service_endpoint_error_message);
            _environment.Exit(1);
            return;
        }
        if (string.IsNullOrEmpty(accessToken))
        {
            _consoleWriter.WriteError(Constants.s_no_auth_error);
            _environment.Exit(1);
            return;
        }

        var baseUri = new Uri(baseUrl);
        var reporterUtils = new ReporterUtils();
        TokenDetails tokenDetails = reporterUtils.ParseWorkspaceIdFromAccessToken(jsonWebTokenHandler: _jsonWebTokenHandler, accessToken: accessToken);
        var workspaceId = tokenDetails.aid;

        var cloudRunMetadata = new CloudRunMetadata
        {
            RunId = cloudRunId,
            RunName = runName?.ToString(),
            WorkspaceId = workspaceId,
            BaseUri = baseUri,
            EnableResultPublish = _enableResultPublish,
            EnableGithubSummary = _enableGitHubSummary,
            TestRunStartTime = DateTime.UtcNow,
            AccessTokenDetails = tokenDetails,
            NumberOfTestWorkers = numberOfTestWorkers != null ? Convert.ToInt32(numberOfTestWorkers) : 1
        };

        _testProcessor = new TestProcessor(cloudRunMetadata, cIInfo);
        _logger.Info("Playwright Service Reporter Initialized");
    }
}<|MERGE_RESOLUTION|>--- conflicted
+++ resolved
@@ -100,12 +100,9 @@
         runParameters.TryGetValue(RunSettingKey.ManagedIdentityClientId, out var managedIdentityClientId);
         runParameters.TryGetValue(RunSettingKey.EnableGitHubSummary, out var enableGithubSummary);
         runParameters.TryGetValue(RunSettingKey.EnableResultPublish, out var enableResultPublish);
-<<<<<<< HEAD
+        nunitParameters.TryGetValue(RunSettingKey.NumberOfTestWorkers, out var numberOfTestWorkers);
         runParameters.TryGetValue(RunSettingKey.RunName, out var runName);
 
-=======
-        nunitParameters.TryGetValue(RunSettingKey.NumberOfTestWorkers, out var numberOfTestWorkers);
->>>>>>> 2a85f03b
         string? enableGithubSummaryString = enableGithubSummary?.ToString();
         string? enableResultPublishString = enableResultPublish?.ToString();
 
