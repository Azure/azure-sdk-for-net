--- conflicted
+++ resolved
@@ -278,8 +278,7 @@
              _blobService.UploadBufferAsync(uri, buffer, fileRelativePath);
         }
 
-<<<<<<< HEAD
-=======
+
         private void UploadBlobFile(string uri, string fileRelativePath, string filePath)
         {
             string cloudFilePath = GetCloudFilePath(uri, fileRelativePath);
@@ -289,7 +288,6 @@
             _logger.Info($"Uploaded file {filePath} to {fileRelativePath}");
         }
 
->>>>>>> 730b202e
         private TestRunShardDto GetTestRunEndShard(TestRunCompleteEventArgs e)
         {
             DateTime testRunEndedOn = DateTime.UtcNow;
