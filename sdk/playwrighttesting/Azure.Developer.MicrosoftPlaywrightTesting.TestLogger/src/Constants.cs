--- conflicted
+++ resolved
@@ -215,28 +215,22 @@
     internal static readonly string s_invalid_os_error = "Invalid operating system, supported values are 'linux' and 'windows'.";
     internal static readonly string s_workspace_mismatch_error = "The provided access token does not match the specified workspace URL. Please verify that both values are correct.";
     internal static readonly string s_invalid_service_endpoint_error_message = "The service endpoint provided is invalid. Please verify the endpoint URL and try again.";
-<<<<<<< HEAD
-=======
     internal static readonly string s_playwright_service_runId_length_exceeded_error_message = "Error: The Run Id you provided exceeds 200 characters. Please provide a shorter Run ID.";
     internal static readonly string s_token_expiry_warning_template =
     "Warning: The access token used for this test run will expire in {0} days on {1}. " +
     "Generate a new token from the portal to avoid failures. " +
     "For a simpler, more secure solution, switch to Microsoft Entra ID and eliminate token management. " +
     "https://learn.microsoft.com/en-us/entra/identity/";
->>>>>>> f2036db0
 
     internal static readonly string s_playwright_service_disable_scalable_execution_environment_variable = "_MPT_DISABLE_SCALABLE_EXECUTION";
     internal static readonly string s_playwright_service_reporting_url_environment_variable = "_MPT_REPORTING_URL";
     internal static readonly string s_playwright_service_workspace_id_environment_variable = "_MPT_WORKSPACE_ID";
     internal static readonly string s_playwright_service_auth_type_environment_variable = "_MPT_AUTH_TYPE";
-<<<<<<< HEAD
-=======
     internal static readonly string s_playwright_service_one_time_operation_flag_environment_variable = "_MPT_ONE_TIME_OPERATION_FLAG";
 
     internal static readonly string s_playwright_service_runName_truncated_warning = "WARNING: Run name exceeds the maximum limit of 200 characters and will be truncated.";
     internal static readonly int s_sevenDaysInMs = 7 * 24 * 60 * 60 * 1000;
     internal static readonly int s_oneDayInMs = 24 * 60 * 60 * 1000;
->>>>>>> f2036db0
 }
 
 internal class OSConstants
