﻿// Copyright (c) Microsoft Corporation. All rights reserved.
// Licensed under the MIT License.

using Azure.Developer.MicrosoftPlaywrightTesting.TestLogger.Utility;
using System.Collections.Generic;
using System.Text.RegularExpressions;

namespace Azure.Developer.MicrosoftPlaywrightTesting.TestLogger;

/// <summary>
/// Contains environment variable names used by the Playwright service.
/// </summary>
public class ServiceEnvironmentVariable
{
    /// <summary>
    /// The environment variable for the Playwright service access token.
    /// </summary>
    public static readonly string PlaywrightServiceAccessToken = "PLAYWRIGHT_SERVICE_ACCESS_TOKEN";

    /// <summary>
    /// The environment variable for the Playwright service URL.
    /// </summary>
    public static readonly string PlaywrightServiceUri = "PLAYWRIGHT_SERVICE_URL";

    /// <summary>
    /// The environment variable for exposing the Playwright service network.
    /// </summary>
    public static readonly string PlaywrightServiceExposeNetwork = "PLAYWRIGHT_SERVICE_EXPOSE_NETWORK";

    /// <summary>
    /// The environment variable for the Playwright service operating system.
    /// </summary>
    public static readonly string PlaywrightServiceOs = "PLAYWRIGHT_SERVICE_OS";

    /// <summary>
    /// The environment variable for the Playwright service run ID.
    /// </summary>
    public static readonly string PlaywrightServiceRunId = "PLAYWRIGHT_SERVICE_RUN_ID";
};

/// <summary>
/// Contains constants for supported operating systems on Microsoft Playwright Testing.
/// </summary>
internal class ServiceOs
{
    /// <summary>
    /// Linux operating system.
    /// </summary>
    public static readonly string Linux = "linux";

    /// <summary>
    /// Windows operating system.
    /// </summary>
    public static readonly string Windows = "windows";
};

/// <summary>
/// Contains constants for authentication methods.
/// </summary>
public class ServiceAuthType
{
    /// <summary>
    /// Entra ID authentication method.
    /// </summary>
    public static readonly string EntraId = "EntraId";

    /// <summary>
    /// Access token authentication method.
    /// </summary>
    public static readonly string AccessToken = "AccessToken";
};

/// <summary>
/// Contains constants for Azure token credential types.
/// </summary>
internal class AzureTokenCredentialType
{
    /// <summary>
    /// Environment Credential.
    /// </summary>
    public static readonly string EnvironmentCredential = "EnvironmentCredential";

    /// <summary>
    /// Workload Identity Credential.
    /// </summary>
    public static readonly string WorkloadIdentityCredential = "WorkloadIdentityCredential";

    /// <summary>
    /// Managed Identity Credential.
    /// </summary>
    public static readonly string ManagedIdentityCredential = "ManagedIdentityCredential";

    /// <summary>
    /// Shared Token Cache Credential.
    /// </summary>
    public static readonly string SharedTokenCacheCredential = "SharedTokenCacheCredential";

    /// <summary>
    /// Visual Studio Credential.
    /// </summary>
    public static readonly string VisualStudioCredential = "VisualStudioCredential";

    /// <summary>
    /// Visual Studio Code Credential.
    /// </summary>
    public static readonly string VisualStudioCodeCredential = "VisualStudioCodeCredential";

    /// <summary>
    /// Azure CLI Credential.
    /// </summary>
    public static readonly string AzureCliCredential = "AzureCliCredential";

    /// <summary>
    /// Azure PowerShell Credential.
    /// </summary>
    public static readonly string AzurePowerShellCredential = "AzurePowerShellCredential";

    /// <summary>
    /// Azure Developer CLI Credential.
    /// </summary>
    public static readonly string AzureDeveloperCliCredential = "AzureDeveloperCliCredential";

    /// <summary>
    /// Interactive Browser Credential.
    /// </summary>
    public static readonly string InteractiveBrowserCredential = "InteractiveBrowserCredential";

    /// <summary>
    /// Default Azure Credential.
    /// </summary>
    public static readonly string DefaultAzureCredential = "DefaultAzureCredential";
}

/// <summary>
/// Contains constants for run setting keys.
/// </summary>
public class RunSettingKey
{
    /// <summary>
    /// The operating system setting key.
    /// </summary>
    public static readonly string Os = "Os";

    /// <summary>
    /// The run ID setting key.
    /// </summary>
    public static readonly string RunId = "RunId";

    /// <summary>
    /// The expose network setting key.
    /// </summary>
    public static readonly string ExposeNetwork = "ExposeNetwork";

    /// <summary>
    /// The default authentication setting key.
    /// </summary>
    public static readonly string ServiceAuthType = "ServiceAuthType";

    /// <summary>
    /// The use cloud-hosted browsers setting key.
    /// </summary>
    public static readonly string UseCloudHostedBrowsers = "UseCloudHostedBrowsers";

    /// <summary>
    /// The Azure token credential type setting key.
    /// </summary>
    public static readonly string AzureTokenCredentialType = "AzureTokenCredentialType";

    /// <summary>
    /// The managed identity client ID setting key.
    /// </summary>
    public static readonly string ManagedIdentityClientId = "ManagedIdentityClientId";

    /// <summary>
    /// Enable GitHub summary setting key.
    /// </summary>
    public static readonly string EnableGitHubSummary = "EnableGitHubSummary";

    /// <summary>
    /// Enable Result publish.
    /// </summary>
    public static readonly string EnableResultPublish = "EnableResultPublish";

    /// <summary>
<<<<<<< HEAD
    /// The run name setting key.
    /// </summary>
    public static readonly string RunName = "RunName";
=======
    /// Number of NUnit test workers.
    /// </summary>
    public static readonly string NumberOfTestWorkers = "NumberOfTestWorkers";
>>>>>>> 2a85f03b
}

internal class Constants
{
    // Default constants
    internal static readonly string s_default_os = ServiceOs.Linux;
    internal static readonly string s_default_expose_network = "<loopback>";
    internal static readonly string s_pLAYWRIGHT_SERVICE_DEBUG = "Logging__LogLevel__MicrosoftPlaywrightTesting";

    // Entra id access token constants
    internal static readonly int s_entra_access_token_lifetime_left_threshold_in_minutes_for_rotation = 15;
    internal static readonly string[] s_entra_access_token_scopes = new string[] { "https://management.core.windows.net/.default" };
    internal static readonly int s_entra_access_token_rotation_interval_period_in_minutes = 4;

    // Service constants
    internal static readonly string s_api_version = "2023-10-01-preview";

    // Error messages
    internal static readonly string s_no_service_endpoint_error_message = "Please set PLAYWRIGHT_SERVICE_URL in your environment variables.";
    internal static readonly string s_service_endpoint_removed_since_scalable_execution_disabled_error_message = "GetConnectOptionsAsync() method cannot be used when disableScalableExecution is set to true in the setup file.";
    internal static readonly string s_no_auth_error = "Could not authenticate with the service. Please refer to https://aka.ms/mpt/authentication for more information.";
    internal static readonly string s_invalid_mpt_pat_error = "The Access Token provided in the environment variable is invalid.";
    internal static readonly string s_expired_mpt_pat_error = "The Access Token you are using is expired. Create a new token.";
    internal static readonly string s_invalid_os_error = "Invalid operating system, supported values are 'linux' and 'windows'.";
    internal static readonly string s_workspace_mismatch_error = "The provided access token does not match the specified workspace URL. Please verify that both values are correct.";
    internal static readonly string s_invalid_service_endpoint_error_message = "The service endpoint provided is invalid. Please verify the endpoint URL and try again.";

    internal static readonly string s_playwright_service_disable_scalable_execution_environment_variable = "PLAYWRIGHT_SERVICE_DISABLE_SCALABLE_EXECUTION";
    internal static readonly string s_playwright_service_reporting_url_environment_variable = "PLAYWRIGHT_SERVICE_REPORTING_URL";
    internal static readonly string s_playwright_service_workspace_id_environment_variable = "PLAYWRIGHT_SERVICE_WORKSPACE_ID";
}

internal class OSConstants
{
    internal static readonly string s_lINUX = "LINUX";
    internal static readonly string s_wINDOWS = "WINDOWS";
    internal static readonly string s_mACOS = "MACOS";
}

internal class ReporterConstants
{
    internal static readonly string s_executionIdPropertyIdentifier = "ExecutionId";
    internal static readonly string s_parentExecutionIdPropertyIdentifier = "ParentExecId";
    internal static readonly string s_testTypePropertyIdentifier = "TestType";
    internal static readonly string s_sASUriSeparator = "?";
    internal static readonly string s_portalBaseUrl = "https://playwright.microsoft.com/workspaces/";
    internal static readonly string s_reportingRoute = "/runs/";
    internal static readonly string s_reportingAPIVersion_2024_04_30_preview = "2024-04-30-preview";
    internal static readonly string s_reportingAPIVersion_2024_05_20_preview = "2024-05-20-preview";
    internal static readonly string s_pLAYWRIGHT_SERVICE_REPORTING_URL = "PLAYWRIGHT_SERVICE_REPORTING_URL";
    internal static readonly string s_pLAYWRIGHT_SERVICE_WORKSPACE_ID = "PLAYWRIGHT_SERVICE_WORKSPACE_ID";
    internal static readonly string s_aPPLICATION_JSON = "application/json";
    internal static readonly string s_cONFLICT_409_ERROR_MESSAGE = "Test run with id {runId} already exists. Provide a unique run id.";
    internal static readonly string s_cONFLICT_409_ERROR_MESSAGE_KEY = "DuplicateRunId";

    internal static readonly string s_fORBIDDEN_403_ERROR_MESSAGE = "Reporting is not enabled for your workspace {workspaceId}. Enable the Reporting feature under Feature management settings using the Playwright portal: https://playwright.microsoft.com/workspaces/{workspaceId}/settings/general";
    internal static readonly string s_fORBIDDEN_403_ERROR_MESSAGE_KEY = "ReportingNotEnabled";
    internal static readonly string s_uNKNOWN_ERROR_MESSAGE = "Unknown error occured.";
}

internal class CIConstants
{
    internal static readonly string s_gITHUB_ACTIONS = "GITHUB";
    internal static readonly string s_aZURE_DEVOPS = "ADO";
    internal static readonly string s_dEFAULT = "DEFAULT";
}

internal class TestCaseResultStatus
{
    internal static readonly string s_pASSED = "PASSED";
    internal static readonly string s_fAILED = "FAILED";
    internal static readonly string s_sKIPPED = "SKIPPED";
    internal static readonly string s_iNCONCLUSIVE = "INCONCLUSIVE";
}

internal class TestResultError
{
    internal string? Key { get; set; } = string.Empty;
    internal string? Message { get; set; } = string.Empty;
    internal Regex Pattern { get; set; } = new Regex(string.Empty);
    internal TestErrorType Type { get; set; }
}

internal enum TestErrorType
{
    Scalable
}

internal class ServiceClientConstants
{
    internal static readonly int s_mAX_RETRIES = 3;
    internal static readonly int s_mAX_RETRY_DELAY_IN_SECONDS = 2000;
}

internal static class TestResultErrorConstants
{
    public static List<TestResultError> ErrorConstants = new()
    {
        new TestResultError
        {
            Key = "401",
            Message = "The authentication token provided is invalid. Please check the token and try again.",
            Pattern = new Regex(@"(?=.*Microsoft\.Playwright\.PlaywrightException)(?=.*401 Unauthorized)", RegexOptions.IgnoreCase),
            Type = TestErrorType.Scalable
        },
        new TestResultError
        {
            Key = "NoPermissionOnWorkspace_Scalable",
            Message = @"You do not have the required permissions to run tests. This could be because:

    a. You do not have the required roles on the workspace. Only Owner and Contributor roles can run tests. Contact the service administrator.
    b. The workspace you are trying to run the tests on is in a different Azure tenant than what you are signed into. Check the tenant id from Azure portal and login using the command 'az login --tenant <TENANT_ID>'.",
            Pattern = new Regex(@"(?=.*Microsoft\.Playwright\.PlaywrightException)(?=.*403 Forbidden)(?=[\s\S]*CheckAccess API call with non successful response)", RegexOptions.IgnoreCase),
            Type = TestErrorType.Scalable
        },
        new TestResultError
        {
            Key = "InvalidWorkspace_Scalable",
            Message = "The specified workspace does not exist. Please verify your workspace settings.",
            Pattern = new Regex(@"(?=.*Microsoft\.Playwright\.PlaywrightException)(?=.*403 Forbidden)(?=[\s\S]*InvalidAccountOrSubscriptionState)", RegexOptions.IgnoreCase),
            Type = TestErrorType.Scalable
        },
        new TestResultError
        {
            Key = "InvalidAccessToken",
            Message = "The provided access token does not match the specified workspace URL. Please verify that both values are correct.",
            Pattern = new Regex(@"(?=.*Microsoft\.Playwright\.PlaywrightException)(?=.*403 Forbidden)(?=[\s\S]*InvalidAccessToken)", RegexOptions.IgnoreCase),
            Type = TestErrorType.Scalable
        },
        new TestResultError
        {
            Key = "AccessTokenOrUserOrWorkspaceNotFound_Scalable",
            Message = "The data for the user, workspace or access token was not found. Please check the request or create new token and try again.",
            Pattern = new Regex(@"(?=.*Microsoft\.Playwright\.PlaywrightException)(?=.*404 Not Found)(?=[\s\S]*NotFound)", RegexOptions.IgnoreCase),
            Type = TestErrorType.Scalable
        },
        new TestResultError
        {
            Key = "AccessKeyBasedAuthNotSupported_Scalable",
            Message = "Authentication through service access token is disabled for this workspace. Please use Entra ID to authenticate.",
            Pattern = new Regex(@"(?=.*Microsoft\.Playwright\.PlaywrightException)(?=.*403 Forbidden)(?=[\s\S]*AccessKeyBasedAuthNotSupported)", RegexOptions.IgnoreCase),
            Type = TestErrorType.Scalable
        },
        new TestResultError
        {
            Key = "ServiceUnavailable_Scalable",
            Message = "The service is currently unavailable. Please check the service status and try again.",
            Pattern = new Regex(@"(?=.*Microsoft\.Playwright\.PlaywrightException)(?=.*503 Service Unavailable)", RegexOptions.IgnoreCase),
            Type = TestErrorType.Scalable
        },
        new TestResultError
        {
            Key = "GatewayTimeout_Scalable",
            Message = "The request to the service timed out. Please try again later.",
            Pattern = new Regex(@"(?=.*Microsoft\.Playwright\.PlaywrightException)(?=.*504 Gateway Timeout)", RegexOptions.IgnoreCase),
            Type = TestErrorType.Scalable
        },
        new TestResultError
        {
            Key = "QuotaLimitError_Scalable",
            Message = "It is possible that the maximum number of concurrent sessions allowed for your workspace has been exceeded.",
            Pattern = new Regex(@"(Timeout .* exceeded)(?=[\s\S]*ws connecting)", RegexOptions.IgnoreCase),
            Type = TestErrorType.Scalable
        },
        new TestResultError
        {
            Key = "BrowserConnectionError_Scalable",
            Message = "The service is currently unavailable. Please try again after some time.",
            Pattern = new Regex(@"Target page, context or browser has been closed", RegexOptions.IgnoreCase),
            Type = TestErrorType.Scalable
        }
    };
}

internal static class ApiErrorConstants
{
    private static Dictionary<int, string> PatchTestRun { get; set; } = new Dictionary<int, string>() {
        { 400, "The request made to the server is invalid. Please check the request parameters and try again." },
        { 401, "The authentication token provided is invalid. Please check the token and try again." },
        { 500, "An unexpected error occurred on our server. Our team is working to resolve the issue. Please try again later, or contact support if the problem continues." },
        { 429, "You have exceeded the rate limit for the API. Please wait and try again later." },
        { 504, "The request to the service timed out. Please try again later." },
        { 503, "The service is currently unavailable. Please check the service status and try again." }
    };

    private static Dictionary<int, string> UploadBatchTestResults { get; set; } = new Dictionary<int, string>()
    {
        { 400, "The request made to the server is invalid. Please check the request parameters and try again." },
        { 401, "The authentication token provided is invalid. Please check the token and try again." },
        { 403, "You do not have the required permissions to run tests. Please contact your workspace administrator." },
        { 500, "An unexpected error occurred on our server. Our team is working to resolve the issue. Please try again later, or contact support if the problem continues." },
        { 429, "You have exceeded the rate limit for the API. Please wait and try again later." },
        { 504, "The request to the service timed out. Please try again later." },
        { 503, "The service is currently unavailable. Please check the service status and try again." }
    };
    private static Dictionary<int, string> PostTestRunShardInfo { get; set; } = new Dictionary<int, string>()
    {
        { 400, "The request made to the server is invalid. Please check the request parameters and try again." },
        { 401, "The authentication token provided is invalid. Please check the token and try again." },
        { 403, "You do not have the required permissions to run tests. Please contact your workspace administrator." },
        { 500, "An unexpected error occurred on our server. Our team is working to resolve the issue. Please try again later, or contact support if the problem continues." },
        { 429, "You have exceeded the rate limit for the API. Please wait and try again later." },
        { 504, "The request to the service timed out. Please try again later." },
        { 503, "The service is currently unavailable. Please check the service status and try again." }
    };
    private static Dictionary<int, string> GetTestRunResultsUri { get; set; } = new Dictionary<int, string>()
    {
        { 400, "The request made to the server is invalid. Please check the request parameters and try again." },
        { 401, "The authentication token provided is invalid. Please check the token and try again." },
        { 403, "You do not have the required permissions to run tests. Please contact your workspace administrator." },
        { 500, "An unexpected error occurred on our server. Our team is working to resolve the issue. Please try again later, or contact support if the problem continues." },
        { 429, "You have exceeded the rate limit for the API. Please wait and try again later." },
        { 504, "The request to the service timed out. Please try again later." },
        { 503, "The service is currently unavailable. Please check the service status and try again." }
    };

    internal static readonly Dictionary<string, Dictionary<int, string>> s_errorOperationPair = new()
    {
        { "PatchTestRun", PatchTestRun },
        { "UploadBatchTestResults", UploadBatchTestResults },
        { "PostTestRunShardInfo", PostTestRunShardInfo },
        { "GetTestRunResultsUri", GetTestRunResultsUri }
    };
}<|MERGE_RESOLUTION|>--- conflicted
+++ resolved
@@ -182,15 +182,14 @@
     public static readonly string EnableResultPublish = "EnableResultPublish";
 
     /// <summary>
-<<<<<<< HEAD
+    /// Number of NUnit test workers.
+    /// </summary>
+    public static readonly string NumberOfTestWorkers = "NumberOfTestWorkers";
+
+    /// <summary>
     /// The run name setting key.
     /// </summary>
     public static readonly string RunName = "RunName";
-=======
-    /// Number of NUnit test workers.
-    /// </summary>
-    public static readonly string NumberOfTestWorkers = "NumberOfTestWorkers";
->>>>>>> 2a85f03b
 }
 
 internal class Constants
