--- conflicted
+++ resolved
@@ -2,10 +2,7 @@
 // Licensed under the MIT License.
 
 using Azure.Core;
-<<<<<<< HEAD
-=======
 using Azure.Developer.MicrosoftPlaywrightTesting.TestLogger.Implementation;
->>>>>>> f2036db0
 using Azure.Developer.MicrosoftPlaywrightTesting.TestLogger.Interface;
 using Azure.Developer.MicrosoftPlaywrightTesting.TestLogger.Model;
 using Azure.Developer.MicrosoftPlaywrightTesting.TestLogger.Utility;
@@ -142,10 +139,7 @@
     private readonly EntraLifecycle? _entraLifecycle;
     private readonly JsonWebTokenHandler? _jsonWebTokenHandler;
     private IFrameworkLogger? _frameworkLogger;
-<<<<<<< HEAD
-=======
     private IConsoleWriter? _consoleWriter;
->>>>>>> f2036db0
 
     /// <summary>
     /// Initializes a new instance of the <see cref="PlaywrightService"/> class.
@@ -183,18 +177,11 @@
         _frameworkLogger = frameworkLogger;
         _entraLifecycle = new EntraLifecycle(tokenCredential: credential, frameworkLogger: _frameworkLogger);
         _jsonWebTokenHandler = new JsonWebTokenHandler();
-<<<<<<< HEAD
-        InitializePlaywrightServiceEnvironmentVariables(GetServiceCompatibleOs(os), runId, exposeNetwork, serviceAuth, useCloudHostedBrowsers);
-    }
-
-    internal PlaywrightService(OSPlatform? os = null, string? runId = null, string? exposeNetwork = null, string? serviceAuth = null, bool? useCloudHostedBrowsers = null, EntraLifecycle? entraLifecycle = null, JsonWebTokenHandler? jsonWebTokenHandler = null, TokenCredential? credential = null, IFrameworkLogger? frameworkLogger = null)
-=======
         _consoleWriter = new ConsoleWriter();
         InitializePlaywrightServiceEnvironmentVariables(GetServiceCompatibleOs(os), runId, exposeNetwork, serviceAuth, useCloudHostedBrowsers);
     }
 
     internal PlaywrightService(OSPlatform? os = null, string? runId = null, string? exposeNetwork = null, string? serviceAuth = null, bool? useCloudHostedBrowsers = null, EntraLifecycle? entraLifecycle = null, JsonWebTokenHandler? jsonWebTokenHandler = null, TokenCredential? credential = null, IFrameworkLogger? frameworkLogger = null, IConsoleWriter? consoleWriter = null)
->>>>>>> f2036db0
     {
         if (string.IsNullOrEmpty(ServiceEndpoint))
             return;
@@ -202,10 +189,7 @@
         _jsonWebTokenHandler = jsonWebTokenHandler ?? new JsonWebTokenHandler();
         _entraLifecycle = entraLifecycle ?? new EntraLifecycle(credential, _jsonWebTokenHandler, _frameworkLogger);
         _frameworkLogger = frameworkLogger;
-<<<<<<< HEAD
-=======
         _consoleWriter = consoleWriter ?? new ConsoleWriter();
->>>>>>> f2036db0
         InitializePlaywrightServiceEnvironmentVariables(GetServiceCompatibleOs(os), runId, exposeNetwork, serviceAuth, useCloudHostedBrowsers);
     }
 
