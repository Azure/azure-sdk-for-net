--- conflicted
+++ resolved
@@ -381,26 +381,10 @@
 
     private void ValidateMptPAT()
     {
-<<<<<<< HEAD
         if (ServiceEndpoint == null)
         {
             throw new ArgumentNullException(nameof(ServiceEndpoint));
         }
-        string authToken = GetAuthToken()!;
-        if (string.IsNullOrEmpty(authToken))
-            throw new Exception(Constants.s_no_auth_error);
-        JsonWebToken jsonWebToken = _jsonWebTokenHandler!.ReadJsonWebToken(authToken) ?? throw new Exception(Constants.s_invalid_mpt_pat_error);
-        var tokenWorkspaceId = jsonWebToken.Claims.FirstOrDefault(c => c.Type == "aid")?.Value;
-        Match match = Regex.Match(ServiceEndpoint, @"wss://(?<region>[\w-]+)\.api\.(?<domain>playwright(?:-test|-int)?\.io|playwright\.microsoft\.com)/accounts/(?<workspaceId>[\w-]+)/");
-        if (!match.Success)
-            throw new Exception(Constants.s_invalid_service_endpoint_error_message);
-        var serviceEndpointWorkspaceId = match.Groups["workspaceId"].Value;
-        if (tokenWorkspaceId != serviceEndpointWorkspaceId)
-            throw new Exception(Constants.s_workspace_mismatch_error);
-        var expiry = (long)(jsonWebToken.ValidTo - new DateTime(1970, 1, 1)).TotalSeconds;
-        if (expiry <= DateTimeOffset.UtcNow.ToUnixTimeSeconds())
-            throw new Exception(Constants.s_expired_mpt_pat_error);
-=======
         try
         {
             string authToken = GetAuthToken()!;
@@ -423,7 +407,6 @@
             _frameworkLogger?.Error(ex.ToString());
             throw;
         }
->>>>>>> 161a9d1d
     }
 
     internal static string? GetServiceCompatibleOs(OSPlatform? oSPlatform)
