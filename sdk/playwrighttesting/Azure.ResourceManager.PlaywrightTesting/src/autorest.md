--- conflicted
+++ resolved
@@ -18,11 +18,7 @@
 modelerfour:
   flatten-payloads: false
 use-model-reader-writer: true
-<<<<<<< HEAD
-use-write-core: true
-=======
 
->>>>>>> ea3e3d31
 #mgmt-debug:
 #  show-serialized-names: true
 
