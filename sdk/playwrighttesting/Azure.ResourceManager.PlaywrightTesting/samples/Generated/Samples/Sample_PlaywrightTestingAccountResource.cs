// Copyright (c) Microsoft Corporation. All rights reserved.
// Licensed under the MIT License.

// <auto-generated/>

#nullable disable

using System;
using System.Threading.Tasks;
using Azure.Core;
using Azure.Identity;
using Azure.ResourceManager.PlaywrightTesting.Models;
using NUnit.Framework;

namespace Azure.ResourceManager.PlaywrightTesting.Samples
{
    public partial class Sample_PlaywrightTestingAccountResource
    {
        [Test]
        [Ignore("Only validating compilation of examples")]
<<<<<<< HEAD
        public async Task Get_AccountsGet()
=======
        public async Task Delete_AccountsDelete()
>>>>>>> f2036db0
        {
            // Generated from example definition: 2024-12-01/Accounts_Delete.json
            // this example is just showing the usage of "Account_Delete" operation, for the dependent resources, they will have to be created separately.

            // get your azure access token, for more details of how Azure SDK get your access token, please refer to https://learn.microsoft.com/en-us/dotnet/azure/sdk/authentication?tabs=command-line
            TokenCredential cred = new DefaultAzureCredential();
            // authenticate your client
            ArmClient client = new ArmClient(cred);

            // this example assumes you already have this PlaywrightTestingAccountResource created on azure
            // for more information of creating PlaywrightTestingAccountResource, please refer to the document of PlaywrightTestingAccountResource
            string subscriptionId = "00000000-0000-0000-0000-000000000000";
            string resourceGroupName = "dummyrg";
            string accountName = "myPlaywrightAccount";
            ResourceIdentifier playwrightTestingAccountResourceId = PlaywrightTestingAccountResource.CreateResourceIdentifier(subscriptionId, resourceGroupName, accountName);
            PlaywrightTestingAccountResource playwrightTestingAccount = client.GetPlaywrightTestingAccountResource(playwrightTestingAccountResourceId);

            // invoke the operation
            await playwrightTestingAccount.DeleteAsync(WaitUntil.Completed);

            Console.WriteLine("Succeeded");
        }

        [Test]
        [Ignore("Only validating compilation of examples")]
<<<<<<< HEAD
        public async Task Delete_AccountsDelete()
        {
            // Generated from example definition: specification/playwrighttesting/resource-manager/Microsoft.AzurePlaywrightService/preview/2023-10-01-preview/examples/Accounts_Delete.json
            // this example is just showing the usage of "Accounts_Delete" operation, for the dependent resources, they will have to be created separately.
=======
        public async Task Update_AccountsUpdate()
        {
            // Generated from example definition: 2024-12-01/Accounts_Update.json
            // this example is just showing the usage of "Account_Update" operation, for the dependent resources, they will have to be created separately.
>>>>>>> f2036db0

            // get your azure access token, for more details of how Azure SDK get your access token, please refer to https://learn.microsoft.com/en-us/dotnet/azure/sdk/authentication?tabs=command-line
            TokenCredential cred = new DefaultAzureCredential();
            // authenticate your client
            ArmClient client = new ArmClient(cred);

            // this example assumes you already have this PlaywrightTestingAccountResource created on azure
            // for more information of creating PlaywrightTestingAccountResource, please refer to the document of PlaywrightTestingAccountResource
            string subscriptionId = "00000000-0000-0000-0000-000000000000";
            string resourceGroupName = "dummyrg";
            string accountName = "myPlaywrightAccount";
            ResourceIdentifier playwrightTestingAccountResourceId = PlaywrightTestingAccountResource.CreateResourceIdentifier(subscriptionId, resourceGroupName, accountName);
            PlaywrightTestingAccountResource playwrightTestingAccount = client.GetPlaywrightTestingAccountResource(playwrightTestingAccountResourceId);

            // invoke the operation
<<<<<<< HEAD
            await playwrightTestingAccount.DeleteAsync(WaitUntil.Completed);
=======
            PlaywrightTestingAccountPatch patch = new PlaywrightTestingAccountPatch
            {
                Tags =
{
["Team"] = "Dev Exp",
["Division"] = "LT"
},
                Properties = new AccountUpdateProperties
                {
                    RegionalAffinity = PlaywrightTestingEnablementStatus.Enabled,
                },
            };
            PlaywrightTestingAccountResource result = await playwrightTestingAccount.UpdateAsync(patch);
>>>>>>> f2036db0

            Console.WriteLine("Succeeded");
        }
<<<<<<< HEAD

        [Test]
        [Ignore("Only validating compilation of examples")]
        public async Task Update_AccountsUpdate()
        {
            // Generated from example definition: specification/playwrighttesting/resource-manager/Microsoft.AzurePlaywrightService/preview/2023-10-01-preview/examples/Accounts_Update.json
            // this example is just showing the usage of "Accounts_Update" operation, for the dependent resources, they will have to be created separately.

            // get your azure access token, for more details of how Azure SDK get your access token, please refer to https://learn.microsoft.com/en-us/dotnet/azure/sdk/authentication?tabs=command-line
            TokenCredential cred = new DefaultAzureCredential();
            // authenticate your client
            ArmClient client = new ArmClient(cred);

            // this example assumes you already have this PlaywrightTestingAccountResource created on azure
            // for more information of creating PlaywrightTestingAccountResource, please refer to the document of PlaywrightTestingAccountResource
            string subscriptionId = "00000000-0000-0000-0000-000000000000";
            string resourceGroupName = "dummyrg";
            string name = "myPlaywrightAccount";
            ResourceIdentifier playwrightTestingAccountResourceId = PlaywrightTestingAccountResource.CreateResourceIdentifier(subscriptionId, resourceGroupName, name);
            PlaywrightTestingAccountResource playwrightTestingAccount = client.GetPlaywrightTestingAccountResource(playwrightTestingAccountResourceId);

            // invoke the operation
            PlaywrightTestingAccountPatch patch = new PlaywrightTestingAccountPatch
            {
                Tags =
{
["Division"] = "LT",
["Team"] = "Dev Exp"
},
                RegionalAffinity = EnablementStatus.Enabled,
            };
            PlaywrightTestingAccountResource result = await playwrightTestingAccount.UpdateAsync(patch);

            // the variable result is a resource, you could call other operations on this instance as well
            // but just for demo, we get its data from this resource instance
            PlaywrightTestingAccountData resourceData = result.Data;
            // for demo we just print out the id
            Console.WriteLine($"Succeeded on id: {resourceData.Id}");
        }
=======
>>>>>>> f2036db0
    }
}<|MERGE_RESOLUTION|>--- conflicted
+++ resolved
@@ -18,11 +18,7 @@
     {
         [Test]
         [Ignore("Only validating compilation of examples")]
-<<<<<<< HEAD
-        public async Task Get_AccountsGet()
-=======
         public async Task Delete_AccountsDelete()
->>>>>>> f2036db0
         {
             // Generated from example definition: 2024-12-01/Accounts_Delete.json
             // this example is just showing the usage of "Account_Delete" operation, for the dependent resources, they will have to be created separately.
@@ -48,17 +44,10 @@
 
         [Test]
         [Ignore("Only validating compilation of examples")]
-<<<<<<< HEAD
-        public async Task Delete_AccountsDelete()
-        {
-            // Generated from example definition: specification/playwrighttesting/resource-manager/Microsoft.AzurePlaywrightService/preview/2023-10-01-preview/examples/Accounts_Delete.json
-            // this example is just showing the usage of "Accounts_Delete" operation, for the dependent resources, they will have to be created separately.
-=======
         public async Task Update_AccountsUpdate()
         {
             // Generated from example definition: 2024-12-01/Accounts_Update.json
             // this example is just showing the usage of "Account_Update" operation, for the dependent resources, they will have to be created separately.
->>>>>>> f2036db0
 
             // get your azure access token, for more details of how Azure SDK get your access token, please refer to https://learn.microsoft.com/en-us/dotnet/azure/sdk/authentication?tabs=command-line
             TokenCredential cred = new DefaultAzureCredential();
@@ -74,9 +63,6 @@
             PlaywrightTestingAccountResource playwrightTestingAccount = client.GetPlaywrightTestingAccountResource(playwrightTestingAccountResourceId);
 
             // invoke the operation
-<<<<<<< HEAD
-            await playwrightTestingAccount.DeleteAsync(WaitUntil.Completed);
-=======
             PlaywrightTestingAccountPatch patch = new PlaywrightTestingAccountPatch
             {
                 Tags =
@@ -90,43 +76,6 @@
                 },
             };
             PlaywrightTestingAccountResource result = await playwrightTestingAccount.UpdateAsync(patch);
->>>>>>> f2036db0
-
-            Console.WriteLine("Succeeded");
-        }
-<<<<<<< HEAD
-
-        [Test]
-        [Ignore("Only validating compilation of examples")]
-        public async Task Update_AccountsUpdate()
-        {
-            // Generated from example definition: specification/playwrighttesting/resource-manager/Microsoft.AzurePlaywrightService/preview/2023-10-01-preview/examples/Accounts_Update.json
-            // this example is just showing the usage of "Accounts_Update" operation, for the dependent resources, they will have to be created separately.
-
-            // get your azure access token, for more details of how Azure SDK get your access token, please refer to https://learn.microsoft.com/en-us/dotnet/azure/sdk/authentication?tabs=command-line
-            TokenCredential cred = new DefaultAzureCredential();
-            // authenticate your client
-            ArmClient client = new ArmClient(cred);
-
-            // this example assumes you already have this PlaywrightTestingAccountResource created on azure
-            // for more information of creating PlaywrightTestingAccountResource, please refer to the document of PlaywrightTestingAccountResource
-            string subscriptionId = "00000000-0000-0000-0000-000000000000";
-            string resourceGroupName = "dummyrg";
-            string name = "myPlaywrightAccount";
-            ResourceIdentifier playwrightTestingAccountResourceId = PlaywrightTestingAccountResource.CreateResourceIdentifier(subscriptionId, resourceGroupName, name);
-            PlaywrightTestingAccountResource playwrightTestingAccount = client.GetPlaywrightTestingAccountResource(playwrightTestingAccountResourceId);
-
-            // invoke the operation
-            PlaywrightTestingAccountPatch patch = new PlaywrightTestingAccountPatch
-            {
-                Tags =
-{
-["Division"] = "LT",
-["Team"] = "Dev Exp"
-},
-                RegionalAffinity = EnablementStatus.Enabled,
-            };
-            PlaywrightTestingAccountResource result = await playwrightTestingAccount.UpdateAsync(patch);
 
             // the variable result is a resource, you could call other operations on this instance as well
             // but just for demo, we get its data from this resource instance
@@ -134,7 +83,5 @@
             // for demo we just print out the id
             Console.WriteLine($"Succeeded on id: {resourceData.Id}");
         }
-=======
->>>>>>> f2036db0
     }
 }