# Release History

<<<<<<< HEAD
## 11.1.1 (2020-08-18)

### Fixed
- Bug in TaskExtensions.EnsureCompleted method that causes it to unconditionally throw an exception in the environments with synchronization context
=======
## 11.2.0-preview.1 (Unreleased)

>>>>>>> c6b8cec4

## 11.1.0 (2020-08-11)

### Added

- Added `SearchClientOptions.Serializer` to set which `ObjectSerializer` to use for serialization.
- Added `FieldBuilder` to easily create `SearchIndex` fields from a model type.

### Removed

- Removed `$select` from the query parameters logged by default.  You can add it back via `SearchClientOptions.Diagnostics.LoggedQueryParameters("$select");` if desired.

## 11.0.0 (2020-07-07)

### Changed

- Changed version to 11.0.0.
- Removed preview version `SearchClientOptions.ServiceVersion.V2019_05_06_Preview`
  and added version `SearchClientOptions.ServiceVersion.V2020_06_30`.

### Removed

- Removed `Azure.Core.Experimental` reference and features until they're moved
  into `Azure.Core`.
- Removed `SearchServiceCounters.SkillsetCounter`.
- Removed `new SearchOptions(string continuationToken)` overload.

## 1.0.0-preview.4 (2020-06-09)

### Added

- Referencing `Azure.Core.Experimental` which brings new spatial types and custom serializers.
- Added `SearchClientBuilderExtensions` to integrate with ASP.NET Core.
- Added `SearchModelFactory` to mock output model types.

### Breaking Changes

- Made collection- and dictionary-type properties read-only, i.e. has only get-accessors, based on [.NET Guidelines][net-guidelines-collection-properties].
- Moved models for managing indexes, indexers, and skillsets to `Azure.Search.Documents.Indexes.Models`.
- Removed the `SynonymMap.Format` property since only the "solr" format is supported currently.
- Renamed `AnalyzeRequest` to `AnalyzeTextOptions`, and overloaded constructors with required parameters.
- Renamed `AnalyzeTextOptions.Analyzer` to `AnalyzeTextOptions.AnalyzerName`.
- Renamed `AnalyzeTextOptions.Tokenizer` to `AnalyzeTextOptions.TokenizerName`.
- Renamed `CustomAnalyzer.Tokenizer` to `CustomAnalyzer.TokenizerName`.
- Renamed `SearchIndexerDataSource` to `SearchIndexerDataSourceConnection`.
- Renamed `Autocompletion` to `AutocompleteItem`.
- Renamed methods on `SearchIndexerClient` matching "\*DataSource" to "\*DataSourceConnection".
- Split `SearchServiceClient` into `SearchIndexClient` for managing indexes, and `SearchIndexerClient` for managing indexers, both of which are now in `Azure.Search.Documents.Indexes`.
- `SearchClient.IndexDocuments` now throws an `AggregateException` wrapping all the `RequestFailedException`s in the batch.
- Removed `dynamic` support from `SearchDocument` for the time being.

## 1.0.0-preview.3 (2020-05-05)

### Breaking Changes

- Renamed `SearchIndexClient` to `SearchClient`.
- Removed constructor from `SynonymMap` with `IEnumerable<string>` parameter.
- `SearchServiceClient.GetIndexes` and `SearchServiceClient.GetIndexesAsync` now return `Pageable<SearchIndex>` and `AsyncPageable<SearchIndex>` respectively.
- Replaced `MatchConditions` parameters with `bool onlyIfUnchanged` parameters that require a model with an `ETag` property.
- `ETag` properties have been redefined from `string` to `Azure.ETag?` consistent with other packages.
- Renamed `Analyzer` to `LexicalAnalyzer`.
- Renamed `AnalyzerName` to `LexicalAnalyzerName`.
- Removed `AzureActiveDirectoryApplicationCredentials` and moved its `ApplicationId` and `ApplicationSecret` properties to `SearchResourceEncryptionKey`.
- Renamed `DataContainer` to `SearchIndexerDataContainer`.
- Renamed `DataSource` to `SearchIndexerDataSource`.
- Removed `DataSourceCredentials` and moved its `ConnectionString` property to `SearchIndexerDataSource`.
- Renamed `DataSourceType` to `SearchIndexerDataSourceType`.
- Renamed `DataType` to `SearchFieldDataType`.
- Renamed `EncryptionKey` to `SearchResourceEncryptionKey`.
- Renamed `EncryptionKey.KeyVaultUri` to `SearchResourceEncryptionKey.VaultUri`.
- Renamed `EncryptionKey.KeyVaultKeyName` to `SearchResourceEncryptionKey.KeyName`.
- Renamed `EncryptionKey.KeyVaultKeyVersion` to `SearchResourceEncryptionKey.KeyVersion`.
- Renamed `Field` to `SearchField`.
- Renamed `FieldBase` to `SearchFieldTemplate`.
- Renamed `Index` to `SearchIndex`.
- Renamed `Indexer` to `SearchIndexer`.
- Renamed `IndexerExecutionInfo` to `SearchIndexerStatus`.
- Renamed `IndexerLimits` to `SearchIndexerLimits`.
- Renamed `ItemError` to `SearchIndexerError`.
- Renamed `ItemWarning` to `SearchIndexerWarning`.
- Renamed `LengthTokenFilter.Min` to `LengthTokenFilter.MinLength`.
- Renamed `LengthTokenFilter.Max` to `LengthTokenFilter.MaxLength`.
- Renamed `RegexFlags` to `RegexFlag` following .NET naming guidelines.
- Renamed `Skill` to `SearchIndexerSkill`.
- Renamed `Skillset` to `SearchIndexerSkillset`.
- Renamed `StandardAnalyzer` to `LuceneStandardAnalyzer`.
- Renamed `StandardTokenizer` to `LuceneStandardTokenizer`.
- Renamed `StandardTokenizerV2` to `LuceneStandardTokenizerV2`.
- Renamed `TokenInfo` to `AnalyzedTokenInfo`.
- Renamed `Tokenizer` to `LexicalTokenizer`.
- Renamed `TokenizerName` to `LexicalTokenizerName`.

## 1.0.0-preview.2 (2020-04-06)

### Added

- Added models and methods to `SearchServiceClient` to create and manage indexes.
- Added support for continuation tokens to resume server-side paging.

### Breaking Changes

- Renamed to Azure.Search.Documents (assembly, namespace, and package)
- Replaced SearchApiKeyCredential with AzureKeyCredential
- Renamed `SearchServiceClient.GetStatistics` and `SearchServiceClient.GetStatisticsAsync` to `SearchServiceClient.GetServiceStatistics` and `SearchServiceClient.GetServiceStatisticsAsync`

## 11.0.0-preview.1 (2020-03-13)

- Initial preview of the Azure.Search client library enabling you to query
  and update documents in search indexes.

[net-guidelines-collection-properties]: https://docs.microsoft.com/dotnet/standard/design-guidelines/guidelines-for-collections#collection-properties-and-return-values<|MERGE_RESOLUTION|>--- conflicted
+++ resolved
@@ -1,14 +1,11 @@
 # Release History
 
-<<<<<<< HEAD
+## 11.2.0-preview.1 (Unreleased)
+
 ## 11.1.1 (2020-08-18)
 
 ### Fixed
 - Bug in TaskExtensions.EnsureCompleted method that causes it to unconditionally throw an exception in the environments with synchronization context
-=======
-## 11.2.0-preview.1 (Unreleased)
-
->>>>>>> c6b8cec4
 
 ## 11.1.0 (2020-08-11)
 
