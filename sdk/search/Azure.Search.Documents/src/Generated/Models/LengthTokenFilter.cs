// Copyright (c) Microsoft Corporation. All rights reserved.
// Licensed under the MIT License.

// <auto-generated/>

#nullable disable

using System;

namespace Azure.Search.Documents.Indexes.Models
{
    /// <summary> Removes words that are too long or too short. This token filter is implemented using Apache Lucene. </summary>
    public partial class LengthTokenFilter : TokenFilter
    {
        /// <summary> Initializes a new instance of LengthTokenFilter. </summary>
        /// <param name="name"> The name of the token filter. It must only contain letters, digits, spaces, dashes or underscores, can only start and end with alphanumeric characters, and is limited to 128 characters. </param>
        public LengthTokenFilter(string name) : base(name)
        {
            if (name == null)
            {
                throw new ArgumentNullException(nameof(name));
            }

            ODataType = "#Microsoft.Azure.Search.LengthTokenFilter";
        }

        /// <summary> Initializes a new instance of LengthTokenFilter. </summary>
        /// <param name="oDataType"> Identifies the concrete type of the token filter. </param>
        /// <param name="name"> The name of the token filter. It must only contain letters, digits, spaces, dashes or underscores, can only start and end with alphanumeric characters, and is limited to 128 characters. </param>
        /// <param name="minLength"> The minimum length in characters. Default is 0. Maximum is 300. Must be less than the value of max. </param>
        /// <param name="maxLength"> The maximum length in characters. Default and maximum is 300. </param>
        internal LengthTokenFilter(string oDataType, string name, int? minLength, int? maxLength) : base(oDataType, name)
        {
<<<<<<< HEAD
            Min = min;
            Max = max;
=======
            MinLength = minLength;
            MaxLength = maxLength;
>>>>>>> 8d420312
            ODataType = oDataType ?? "#Microsoft.Azure.Search.LengthTokenFilter";
        }
    }
}<|MERGE_RESOLUTION|>--- conflicted
+++ resolved
@@ -31,13 +31,8 @@
         /// <param name="maxLength"> The maximum length in characters. Default and maximum is 300. </param>
         internal LengthTokenFilter(string oDataType, string name, int? minLength, int? maxLength) : base(oDataType, name)
         {
-<<<<<<< HEAD
-            Min = min;
-            Max = max;
-=======
             MinLength = minLength;
             MaxLength = maxLength;
->>>>>>> 8d420312
             ODataType = oDataType ?? "#Microsoft.Azure.Search.LengthTokenFilter";
         }
     }
