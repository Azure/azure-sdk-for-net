--- conflicted
+++ resolved
@@ -15,21 +15,11 @@
     {
         internal static ListDataSourcesResult DeserializeListDataSourcesResult(JsonElement element)
         {
-<<<<<<< HEAD
-            IReadOnlyList<DataSource> value = new List<DataSource>();
-=======
             IReadOnlyList<SearchIndexerDataSourceConnection> value = default;
->>>>>>> 8d420312
             foreach (var property in element.EnumerateObject())
             {
                 if (property.NameEquals("value"))
                 {
-<<<<<<< HEAD
-                    List<DataSource> array = new List<DataSource>();
-                    foreach (var item in property.Value.EnumerateArray())
-                    {
-                        array.Add(DataSource.DeserializeDataSource(item));
-=======
                     List<SearchIndexerDataSourceConnection> array = new List<SearchIndexerDataSourceConnection>();
                     foreach (var item in property.Value.EnumerateArray())
                     {
@@ -41,7 +31,6 @@
                         {
                             array.Add(SearchIndexerDataSourceConnection.DeserializeSearchIndexerDataSourceConnection(item));
                         }
->>>>>>> 8d420312
                     }
                     value = array;
                     continue;
