﻿// Copyright (c) Microsoft Corporation. All rights reserved.
// Licensed under the MIT License.

using System;
using System.Diagnostics;
using Azure.Core;
using Azure.Core.Pipeline;
using Azure.Core.Serialization;

#pragma warning disable SA1402 // File may only contain a single type

namespace Azure.Search.Documents
{
    /// <summary>
    /// Provides the client configuration options for connecting to Azure
    /// Cognitive Search.
    /// </summary>
    public class SearchClientOptions : ClientOptions
    {
        /// <summary>
        /// The versions of Azure Cognitive Search supported by this client
        /// library.  For more, see
        /// <see href="https://docs.microsoft.com/azure/search/search-api-versions">
        /// API versions in Azure Cognitive Search</see>.
        /// </summary>
        public enum ServiceVersion
        {
#pragma warning disable CA1707 // Identifiers should not contain underscores
            /// <summary>
            /// The 2020-06-30 version of the Azure Cognitive Search service.
            /// </summary>
            V2020_06_30 = 1,

            /// <summary>
            /// The 2023-11-01 version of the Azure Cognitive Search service.
            /// </summary>
            V2023_11_01 = 2,

            /// <summary>
            /// The 2024-07-01 version of the Azure Cognitive Search service.
            /// </summary>
            V2024_07_01 = 3,

            /// <summary>
<<<<<<< HEAD
            /// The 2025-08-01-preview version of the Azure Cognitive Search service.
            /// </summary>
            V2025_08_01_Preview = 4,
=======
            /// The 2025-09-01 version of the Azure Cognitive Search service.
            /// </summary>
            V2025_09_01 = 4,

            /// <summary>
            /// The 2025-08-01-preview version of the Azure Cognitive Search service.
            /// </summary>
            V2025_08_01_Preview = 5,
>>>>>>> a900c8b7
#pragma warning restore CA1707
        }

        /// <summary>
        /// The Latest service version supported by this client library.
        /// </summary>
        internal const ServiceVersion LatestVersion = ServiceVersion.V2025_08_01_Preview;

        /// <summary>
        /// The service version to use when creating continuation tokens that
        /// can be passed between different client libraries.  Changing this
        /// value requires updating <see cref="Azure.Search.Documents.Models.SearchContinuationToken"/>.
        /// </summary>
        internal const ServiceVersion ContinuationTokenVersion = ServiceVersion.V2020_06_30;

        /// <summary>
        /// Gets the <see cref="ServiceVersion"/> of the service API used when
        /// making requests.  For more, see
        /// <see href="https://docs.microsoft.com/azure/search/search-api-versions">
        /// API versions in Azure Cognitive Search</see>.
        /// </summary>
        public ServiceVersion Version { get; }

        /// <summary>
        /// Gets or sets an <see cref="ObjectSerializer"/> that can be used to
        /// customize the serialization of strongly typed models.  The
        /// serializer needs to support JSON and <see cref="JsonObjectSerializer"/>
        /// will be used if no value is provided.
        /// </summary>
        public ObjectSerializer Serializer { get; set; }

        /// <summary>
        /// Gets or sets the Audience to use for authentication with Azure Active Directory (AAD). The audience is not considered when using a shared key.
        /// </summary>
        /// <value>If <c>null</c>, <see cref="SearchAudience.AzurePublicCloud" /> will be assumed.</value>
        public SearchAudience? Audience { get; set; }

        /// <summary>
        /// Initializes a new instance of the <see cref="SearchClientOptions"/>
        /// class.
        /// </summary>
        /// <param name="version">
        /// An optional <see cref="ServiceVersion"/> to specify the version of
        /// the REST API to use.  For more, see
        /// <see href="https://docs.microsoft.com/azure/search/search-api-versions">
        /// API versions in Azure Cognitive Search</see>.
        ///
        /// If not provided, the <paramref name="version"/> will default to the
        /// latest supported by this client library.  It is recommended that
        /// application authors allow the version to float to the latest and
        /// library authors pin to a specific version.
        /// </param>
        /// <exception cref="ArgumentOutOfRangeException">
        /// Thrown when the <paramref name="version"/> is not supported by this
        /// client library.
        /// </exception>
        public SearchClientOptions(ServiceVersion version = LatestVersion)
        {
            Version = version.Validate();
            AddLoggingHeaders();
            AddLoggingQueryParameters();
        }

        /// <summary>
        /// Create an <see cref="HttpPipeline"/> to send requests to the Search
        /// Service.
        /// </summary>
        /// <param name="credential">
        /// The <see cref="AzureKeyCredential"/> to authenticate requests.
        /// </param>
        /// <returns>An <see cref="HttpPipeline"/> to send requests.</returns>
        internal HttpPipeline Build(AzureKeyCredential credential)
        {
            Debug.Assert(credential != null);
            return HttpPipelineBuilder.Build(
                options: this,
                perCallPolicies: new[] { new AzureKeyCredentialPolicy(credential, Constants.ApiKeyHeaderName) },
                perRetryPolicies: Array.Empty<HttpPipelinePolicy>(),
                responseClassifier: null);
        }

        /// <summary>
        /// Create an <see cref="HttpPipeline"/> to send requests to the Search service.
        /// </summary>
        /// <param name="credential">
        /// The <see cref="TokenCredential"/> to authenticate requests.
        /// </param>
        /// <returns>An <see cref="HttpPipeline"/> to send requests.</returns>
        internal HttpPipeline Build(TokenCredential credential)
        {
            Debug.Assert(credential != null);
            var authorizationScope = $"{(string.IsNullOrEmpty(Audience?.ToString()) ? SearchAudience.AzurePublicCloud : Audience)}/.default";

            return HttpPipelineBuilder.Build(
                options: this,
                perCallPolicies: new[] { new BearerTokenAuthenticationPolicy(credential, authorizationScope) },
                perRetryPolicies: Array.Empty<HttpPipelinePolicy>(),
                responseClassifier: null);
        }

        /// <summary>
        /// Add the allow list headers to the <see cref="DiagnosticsOptions"/>
        /// that are considered safe for logging/exceptions by default.
        /// </summary>
        private void AddLoggingHeaders()
        {
            Diagnostics.LoggedHeaderNames.Add("Access-Control-Allow-Credentials");
            Diagnostics.LoggedHeaderNames.Add("Access-Control-Allow-Headers");
            Diagnostics.LoggedHeaderNames.Add("Access-Control-Allow-Methods");
            Diagnostics.LoggedHeaderNames.Add("Access-Control-Allow-Origin");
            Diagnostics.LoggedHeaderNames.Add("Access-Control-Expose-Headers");
            Diagnostics.LoggedHeaderNames.Add("Access-Control-Max-Age");
            Diagnostics.LoggedHeaderNames.Add("Access-Control-Request-Headers");
            Diagnostics.LoggedHeaderNames.Add("Access-Control-Request-Method");
            Diagnostics.LoggedHeaderNames.Add("client-request-id");
            Diagnostics.LoggedHeaderNames.Add("elapsed-time");
            Diagnostics.LoggedHeaderNames.Add("Location");
            Diagnostics.LoggedHeaderNames.Add("OData-MaxVersion");
            Diagnostics.LoggedHeaderNames.Add("OData-Version");
            Diagnostics.LoggedHeaderNames.Add("Origin");
            Diagnostics.LoggedHeaderNames.Add("Prefer");
            Diagnostics.LoggedHeaderNames.Add("request-id");
            Diagnostics.LoggedHeaderNames.Add("return-client-request-id");
            Diagnostics.LoggedHeaderNames.Add("throttle-reason");
        }

        /// <summary>
        /// Add the allow list query parameters to the
        /// <see cref="DiagnosticsOptions"/> that  are considered safe for
        /// logging/exceptions by default.
        /// </summary>
        private void AddLoggingQueryParameters()
        {
            Diagnostics.LoggedQueryParameters.Add("allowIndexDowntime");
        }
    }

    /// <summary>
    /// Search extension methods.
    /// </summary>
    internal static partial class InternalSearchExtensions
    {
        /// <summary>
        /// Validate a <see cref="SearchClientOptions.ServiceVersion"/>.
        /// </summary>
        /// <param name="version">
        /// The <see cref="SearchClientOptions.ServiceVersion"/> to validate.
        /// </param>
        /// <returns>
        /// The validated version.
        /// </returns>
        /// <exception cref="ArgumentOutOfRangeException">
        /// Thrown when the <paramref name="version"/> is not supported by this
        /// client library.
        /// </exception>
        public static SearchClientOptions.ServiceVersion Validate(this SearchClientOptions.ServiceVersion version) =>
            version switch
            {
                SearchClientOptions.ServiceVersion.V2020_06_30 => version,
                SearchClientOptions.ServiceVersion.V2023_11_01 => version,
                SearchClientOptions.ServiceVersion.V2024_07_01 => version,
<<<<<<< HEAD
=======
                SearchClientOptions.ServiceVersion.V2025_09_01 => version,
>>>>>>> a900c8b7
                SearchClientOptions.ServiceVersion.V2025_08_01_Preview => version,
                _ => throw CreateInvalidVersionException(version)
            };

        /// <summary>
        /// Get a version string, like "2020-06-30", corresponding to a given
        /// <see cref="SearchClientOptions.ServiceVersion"/> value.
        /// </summary>
        /// <param name="version">
        /// The <see cref="SearchClientOptions.ServiceVersion"/> value to
        /// convert into a version string.
        /// </param>
        /// <returns>
        /// The version string.
        /// </returns>
        /// <exception cref="ArgumentOutOfRangeException">
        /// Thrown when the <paramref name="version"/> is not supported by this
        /// client library.
        /// </exception>
        public static string ToVersionString(this SearchClientOptions.ServiceVersion version) =>
            version switch
            {
                SearchClientOptions.ServiceVersion.V2020_06_30 => "2020-06-30",
                SearchClientOptions.ServiceVersion.V2023_11_01 => "2023-11-01",
                SearchClientOptions.ServiceVersion.V2024_07_01 => "2024-07-01",
<<<<<<< HEAD
=======
                SearchClientOptions.ServiceVersion.V2025_09_01 => "2025-09-01",
>>>>>>> a900c8b7
                SearchClientOptions.ServiceVersion.V2025_08_01_Preview => "2025-08-01-preview",
                _ => throw CreateInvalidVersionException(version)
            };

        /// <summary>
        /// Create an <see cref="ArgumentOutOfRangeException"/> to throw when
        /// an invalid <see cref="SearchClientOptions.ServiceVersion"/> value
        /// is provided.
        /// </summary>
        /// <param name="version">The invalid version value.</param>
        /// <returns>An exception to throw.</returns>
        private static ArgumentOutOfRangeException CreateInvalidVersionException(SearchClientOptions.ServiceVersion version) =>
            new ArgumentOutOfRangeException(
                nameof(version),
                version,
                $"The {nameof(SearchClientOptions)}.{nameof(SearchClientOptions.ServiceVersion)} specified is not supported by this library.");
    }
}<|MERGE_RESOLUTION|>--- conflicted
+++ resolved
@@ -42,20 +42,14 @@
             V2024_07_01 = 3,
 
             /// <summary>
-<<<<<<< HEAD
+            /// The 2025-09-01 version of the Azure Cognitive Search service.
+            /// </summary>
+            V2025_09_01 = 4,
+
+            /// <summary>
             /// The 2025-08-01-preview version of the Azure Cognitive Search service.
             /// </summary>
-            V2025_08_01_Preview = 4,
-=======
-            /// The 2025-09-01 version of the Azure Cognitive Search service.
-            /// </summary>
-            V2025_09_01 = 4,
-
-            /// <summary>
-            /// The 2025-08-01-preview version of the Azure Cognitive Search service.
-            /// </summary>
             V2025_08_01_Preview = 5,
->>>>>>> a900c8b7
 #pragma warning restore CA1707
         }
 
@@ -217,10 +211,7 @@
                 SearchClientOptions.ServiceVersion.V2020_06_30 => version,
                 SearchClientOptions.ServiceVersion.V2023_11_01 => version,
                 SearchClientOptions.ServiceVersion.V2024_07_01 => version,
-<<<<<<< HEAD
-=======
                 SearchClientOptions.ServiceVersion.V2025_09_01 => version,
->>>>>>> a900c8b7
                 SearchClientOptions.ServiceVersion.V2025_08_01_Preview => version,
                 _ => throw CreateInvalidVersionException(version)
             };
@@ -246,10 +237,7 @@
                 SearchClientOptions.ServiceVersion.V2020_06_30 => "2020-06-30",
                 SearchClientOptions.ServiceVersion.V2023_11_01 => "2023-11-01",
                 SearchClientOptions.ServiceVersion.V2024_07_01 => "2024-07-01",
-<<<<<<< HEAD
-=======
                 SearchClientOptions.ServiceVersion.V2025_09_01 => "2025-09-01",
->>>>>>> a900c8b7
                 SearchClientOptions.ServiceVersion.V2025_08_01_Preview => "2025-08-01-preview",
                 _ => throw CreateInvalidVersionException(version)
             };
