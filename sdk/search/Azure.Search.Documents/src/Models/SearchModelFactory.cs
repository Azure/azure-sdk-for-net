﻿// Copyright (c) Microsoft Corporation. All rights reserved.
// Licensed under the MIT License.

using System;
using System.Collections.Generic;
using System.ComponentModel;
using System.Linq;
using Azure.Core;
using Azure.Search.Documents.Indexes.Models;

namespace Azure.Search.Documents.Models
{
    /// <summary>
    /// Helper class that acts as a factory for read-only models, to mock the types in <c>Azure.Search.Documents.Models</c>.
    /// </summary>
    [CodeGenModel("SearchDocumentsModelFactory")]
    [CodeGenSuppress("IndexDocumentsResult", typeof(IReadOnlyList<IndexingResult>))]
    public static partial class SearchModelFactory
    {
        /// <summary> Initializes a new instance of AnalyzedTokenInfo. </summary>
        /// <param name="token"> The token returned by the analyzer. </param>
        /// <param name="startOffset"> The index of the first character of the token in the input text. </param>
        /// <param name="endOffset"> The index of the last character of the token in the input text. </param>
        /// <param name="position"> The position of the token in the input text relative to other tokens. The first token in the input text has position 0, the next has position 1, and so on. Depending on the analyzer used, some tokens might have the same position, for example if they are synonyms of each other. </param>
        /// <returns> A new AnalyzedTokenInfo instance for mocking. </returns>
        public static AnalyzedTokenInfo AnalyzedTokenInfo(
            string token,
            int startOffset,
            int endOffset,
            int position) =>
            new AnalyzedTokenInfo(token, startOffset, endOffset, position);

        /// <summary> Initializes a new instance of CharFilter. </summary>
        /// <param name="oDataType"> Identifies the concrete type of the char filter. </param>
        /// <param name="name"> The name of the char filter. It must only contain letters, digits, spaces, dashes or underscores, can only start and end with alphanumeric characters, and is limited to 128 characters. </param>
        public static CharFilter CharFilter(
            string oDataType,
            string name) =>
            new CharFilter(oDataType, name, serializedAdditionalRawData: null);

        /// <summary> Initializes a new instance of CognitiveServicesAccount. </summary>
        /// <param name="oDataType"> Identifies the concrete type of the cognitive service resource attached to a skillset. </param>
        /// <param name="description"> Description of the cognitive service resource attached to a skillset. </param>
        public static CognitiveServicesAccount CognitiveServicesAccount(
            string oDataType,
            string description) =>
            new CognitiveServicesAccount(oDataType, description, serializedAdditionalRawData: null);

        /// <summary> Initializes a new instance of DataChangeDetectionPolicy. </summary>
        /// <param name="oDataType"> Identifies the concrete type of the data change detection policy. </param>
        public static DataChangeDetectionPolicy DataChangeDetectionPolicy(
            string oDataType) =>
            new DataChangeDetectionPolicy(oDataType, serializedAdditionalRawData: null);

        /// <summary> Initializes a new instance of DataDeletionDetectionPolicy. </summary>
        /// <param name="oDataType"> Identifies the concrete type of the data deletion detection policy. </param>
        public static DataDeletionDetectionPolicy DataDeletionDetectionPolicy(
            string oDataType) =>
            new DataDeletionDetectionPolicy(oDataType, serializedAdditionalRawData: null);

        /// <summary> Initializes a new instance of IndexerExecutionResult. </summary>
        /// <param name="status"> The outcome of this indexer execution. </param>
        /// <param name="errorMessage"> The error message indicating the top-level error, if any. </param>
        /// <param name="startTime"> The start time of this indexer execution. </param>
        /// <param name="endTime"> The end time of this indexer execution, if the execution has already completed. </param>
        /// <param name="errors"> The item-level indexing errors. </param>
        /// <param name="warnings"> The item-level indexing warnings. </param>
        /// <param name="itemCount"> The number of items that were processed during this indexer execution. This includes both successfully processed items and items where indexing was attempted but failed. </param>
        /// <param name="failedItemCount"> The number of items that failed to be indexed during this indexer execution. </param>
        /// <param name="initialTrackingState"> Change tracking state with which an indexer execution started. </param>
        /// <param name="finalTrackingState"> Change tracking state with which an indexer execution finished. </param>
        /// <returns> A new IndexerExecutionResult instance for mocking. </returns>
        [EditorBrowsable(EditorBrowsableState.Never)]
        public static IndexerExecutionResult IndexerExecutionResult(
            IndexerExecutionStatus status,
            string errorMessage,
            DateTimeOffset? startTime,
            DateTimeOffset? endTime,
            IReadOnlyList<SearchIndexerError> errors,
            IReadOnlyList<SearchIndexerWarning> warnings,
            int itemCount,
            int failedItemCount,
            string initialTrackingState,
            string finalTrackingState) =>
            new IndexerExecutionResult(status, null, null, errorMessage, startTime, endTime, errors, warnings, itemCount, failedItemCount, initialTrackingState, finalTrackingState, serializedAdditionalRawData: null);

        /// <summary> Initializes a new instance of IndexerExecutionResult. </summary>
        /// <param name="status"> The outcome of this indexer execution. </param>
        /// <param name="errorMessage"> The error message indicating the top-level error, if any. </param>
        /// <param name="startTime"> The start time of this indexer execution. </param>
        /// <param name="endTime"> The end time of this indexer execution, if the execution has already completed. </param>
        /// <param name="errors"> The item-level indexing errors. </param>
        /// <param name="warnings"> The item-level indexing warnings. </param>
        /// <param name="itemCount"> The number of items that were processed during this indexer execution. This includes both successfully processed items and items where indexing was attempted but failed. </param>
        /// <param name="failedItemCount"> The number of items that failed to be indexed during this indexer execution. </param>
        /// <param name="initialTrackingState"> Change tracking state with which an indexer execution started. </param>
        /// <param name="finalTrackingState"> Change tracking state with which an indexer execution finished. </param>
        /// <returns> A new <see cref="Indexes.Models.IndexerExecutionResult"/> instance for mocking. </returns>
        [EditorBrowsable(EditorBrowsableState.Never)]
        public static IndexerExecutionResult IndexerExecutionResult(
            IndexerExecutionStatus status = default,
            string errorMessage = null,
            DateTimeOffset? startTime = null,
            DateTimeOffset? endTime = null,
            IEnumerable<SearchIndexerError> errors = null,
            IEnumerable<SearchIndexerWarning> warnings = null,
            int itemCount = default,
            int failedItemCount = default,
            string initialTrackingState = null,
            string finalTrackingState = null)
        {
            errors ??= new List<SearchIndexerError>();
            warnings ??= new List<SearchIndexerWarning>();

            return new IndexerExecutionResult(status, null, null, errorMessage, startTime, endTime, errors?.ToList(), warnings?.ToList(), itemCount, failedItemCount, initialTrackingState, finalTrackingState, serializedAdditionalRawData: null);
        }

        /// <summary> Initializes a new instance of LexicalAnalyzer. </summary>
        /// <param name="oDataType"> Identifies the concrete type of the analyzer. </param>
        /// <param name="name"> The name of the analyzer. It must only contain letters, digits, spaces, dashes or underscores, can only start and end with alphanumeric characters, and is limited to 128 characters. </param>
        public static LexicalAnalyzer LexicalAnalyzer(
            string oDataType,
            string name) =>
            new LexicalAnalyzer(oDataType, name, serializedAdditionalRawData: null);

        /// <summary> Initializes a new instance of LexicalTokenizer. </summary>
        /// <param name="oDataType"> Identifies the concrete type of the tokenizer. </param>
        /// <param name="name"> The name of the tokenizer. It must only contain letters, digits, spaces, dashes or underscores, can only start and end with alphanumeric characters, and is limited to 128 characters. </param>
        public static LexicalTokenizer LexicalTokenizer(
            string oDataType,
            string name) =>
            new LexicalTokenizer(oDataType, name, serializedAdditionalRawData: null);

        /// <summary> Initializes a new instance of ScoringFunction. </summary>
        /// <param name="type"> Indicates the type of function to use. Valid values include magnitude, freshness, distance, and tag. The function type must be lower case. </param>
        /// <param name="fieldName"> The name of the field used as input to the scoring function. </param>
        /// <param name="boost"> A multiplier for the raw score. Must be a positive number not equal to 1.0. </param>
        /// <param name="interpolation"> A value indicating how boosting will be interpolated across document scores; defaults to &quot;Linear&quot;. </param>
        public static ScoringFunction ScoringFunction(
            string type,
            string fieldName,
            double boost,
            ScoringFunctionInterpolation? interpolation) =>
            new ScoringFunction(type, fieldName, boost, interpolation, serializedAdditionalRawData: null);

        /// <summary> Initializes a new instance of SearchIndexerError. </summary>
        /// <param name="key"> The key of the item for which indexing failed. </param>
        /// <param name="errorMessage"> The message describing the error that occurred while processing the item. </param>
        /// <param name="statusCode"> The status code indicating why the indexing operation failed. Possible values include: 400 for a malformed input document, 404 for document not found, 409 for a version conflict, 422 when the index is temporarily unavailable, or 503 for when the service is too busy. </param>
        /// <param name="name"> The name of the source at which the error originated. For example, this could refer to a particular skill in the attached skillset. This may not be always available. </param>
        /// <param name="details"> Additional, verbose details about the error to assist in debugging the indexer. This may not be always available. </param>
        /// <param name="documentationLink"> A link to a troubleshooting guide for these classes of errors. This may not be always available. </param>
        /// <returns> A new SearchIndexerError instance for mocking. </returns>
        public static SearchIndexerError SearchIndexerError(
            string key,
            string errorMessage,
            int statusCode,
            string name,
            string details,
            string documentationLink) =>
            new SearchIndexerError(key, errorMessage, statusCode, name, details, documentationLink, serializedAdditionalRawData: null);

        /// <summary> Initializes a new instance of SearchIndexerLimits. </summary>
        /// <param name="maxRunTime"> The maximum duration that the indexer is permitted to run for one execution. </param>
        /// <param name="maxDocumentExtractionSize"> The maximum size of a document, in bytes, which will be considered valid for indexing. </param>
        /// <param name="maxDocumentContentCharactersToExtract"> The maximum number of characters that will be extracted from a document picked up for indexing. </param>
        /// <returns> A new SearchIndexerLimits instance for mocking. </returns>
        public static SearchIndexerLimits SearchIndexerLimits(
            TimeSpan? maxRunTime,
            long? maxDocumentExtractionSize,
            long? maxDocumentContentCharactersToExtract) =>
            new SearchIndexerLimits(maxRunTime, maxDocumentExtractionSize, maxDocumentContentCharactersToExtract, serializedAdditionalRawData: null);

        /// <summary> Initializes a new instance of SearchIndexerSkill. </summary>
        /// <param name="oDataType"> Identifies the concrete type of the skill. </param>
        /// <param name="name"> The name of the skill which uniquely identifies it within the skillset. A skill with no name defined will be given a default name of its 1-based index in the skills array, prefixed with the character &apos;#&apos;. </param>
        /// <param name="description"> The description of the skill which describes the inputs, outputs, and usage of the skill. </param>
        /// <param name="context"> Represents the level at which operations take place, such as the document root or document content (for example, /document or /document/content). The default is /document. </param>
        /// <param name="inputs"> Inputs of the skills could be a column in the source data set, or the output of an upstream skill. </param>
        /// <param name="outputs"> The output of a skill is either a field in a search index, or a value that can be consumed as an input by another skill. </param>
        public static SearchIndexerSkill SearchIndexerSkill(
            string oDataType,
            string name,
            string description,
            string context,
            IList<InputFieldMappingEntry> inputs,
            IList<OutputFieldMappingEntry> outputs) =>
            new SearchIndexerSkill(oDataType, name, description, context, inputs, outputs, serializedAdditionalRawData: null);

        /// <summary> Initializes a new instance of SearchIndexerStatus. </summary>
        /// <param name="status"> Overall indexer status. </param>
        /// <param name="lastResult"> The result of the most recent or an in-progress indexer execution. </param>
        /// <param name="executionHistory"> History of the recent indexer executions, sorted in reverse chronological order. </param>
        /// <param name="limits"> The execution limits for the indexer. </param>
        /// <returns> A new SearchIndexerStatus instance for mocking. </returns>
        [EditorBrowsable(EditorBrowsableState.Never)]
        public static SearchIndexerStatus SearchIndexerStatus(
            IndexerStatus status,
            IndexerExecutionResult lastResult,
            IReadOnlyList<IndexerExecutionResult> executionHistory,
            SearchIndexerLimits limits) =>
            new SearchIndexerStatus(default, status, lastResult, executionHistory, limits, default, serializedAdditionalRawData: null);

        /// <summary> Initializes a new instance of <see cref="Indexes.Models.SearchIndexerStatus"/>. </summary>
        /// <param name="status"> Overall indexer status. </param>
        /// <param name="lastResult"> The result of the most recent or an in-progress indexer execution. </param>
        /// <param name="executionHistory"> History of the recent indexer executions, sorted in reverse chronological order. </param>
        /// <param name="limits"> The execution limits for the indexer. </param>
        /// <returns> A new <see cref="Indexes.Models.SearchIndexerStatus"/> instance for mocking. </returns>
        [EditorBrowsable(EditorBrowsableState.Never)]
        public static SearchIndexerStatus SearchIndexerStatus(IndexerStatus status = default, IndexerExecutionResult lastResult = null, IEnumerable<IndexerExecutionResult> executionHistory = null, SearchIndexerLimits limits = null)
        {
            executionHistory ??= new List<IndexerExecutionResult>();

            return new SearchIndexerStatus(default, status, lastResult, executionHistory?.ToList(), limits, default, serializedAdditionalRawData: null);
<<<<<<< HEAD
=======
        }

        /// <summary> Initializes a new instance of <see cref="Indexes.Models.SearchIndexerStatus"/>. </summary>
        /// <param name="name"> The name of the indexer. </param>
        /// <param name="status"> Overall indexer status. </param>
        /// <param name="lastResult"> The result of the most recent or an in-progress indexer execution. </param>
        /// <param name="executionHistory"> History of the recent indexer executions, sorted in reverse chronological order. </param>
        /// <param name="limits"> The execution limits for the indexer. </param>
        /// <returns> A new <see cref="Indexes.Models.SearchIndexerStatus"/> instance for mocking. </returns>
        [EditorBrowsable(EditorBrowsableState.Never)]
        public static SearchIndexerStatus SearchIndexerStatus(string name = null, IndexerStatus status = default, IndexerExecutionResult lastResult = null, IEnumerable<IndexerExecutionResult> executionHistory = null, SearchIndexerLimits limits = null)
        {
            executionHistory ??= new List<IndexerExecutionResult>();

            return new SearchIndexerStatus(
                name,
                status,
                lastResult,
                executionHistory?.ToList(),
                limits,
                null,
                serializedAdditionalRawData: null);
>>>>>>> a900c8b7
        }

        /// <summary> Initializes a new instance of SearchIndexerWarning. </summary>
        /// <param name="key"> The key of the item which generated a warning. </param>
        /// <param name="message"> The message describing the warning that occurred while processing the item. </param>
        /// <param name="name"> The name of the source at which the warning originated. For example, this could refer to a particular skill in the attached skillset. This may not be always available. </param>
        /// <param name="details"> Additional, verbose details about the warning to assist in debugging the indexer. This may not be always available. </param>
        /// <param name="documentationLink"> A link to a troubleshooting guide for these classes of warnings. This may not be always available. </param>
        /// <returns> A new SearchIndexerWarning instance for mocking. </returns>
        public static SearchIndexerWarning SearchIndexerWarning(
            string key,
            string message,
            string name,
            string details,
            string documentationLink) =>
            new SearchIndexerWarning(key, message, name, details, documentationLink, serializedAdditionalRawData: null);

        /// <summary> Initializes a new instance of SearchIndexStatistics. </summary>
        /// <param name="documentCount"> The number of documents in the index. </param>
        /// <param name="storageSize"> The amount of storage in bytes consumed by the index. </param>
        /// <returns> A new SearchIndexStatistics instance for mocking. </returns>
        [EditorBrowsable(EditorBrowsableState.Never)]
        public static SearchIndexStatistics SearchIndexStatistics(
            long documentCount,
            long storageSize) =>
            new SearchIndexStatistics(documentCount, storageSize, vectorIndexSize: default);

        /// <summary> Initializes a new instance of SearchResourceCounter. </summary>
        /// <param name="usage"> The resource usage amount. </param>
        /// <param name="quota"> The resource amount quota. </param>
        /// <returns> A new SearchResourceCounter instance for mocking. </returns>
        public static SearchResourceCounter SearchResourceCounter(
            long usage,
            long? quota) =>
            new SearchResourceCounter(usage, quota, serializedAdditionalRawData: null);

        /// <summary> Initializes a new instance of SearchServiceCounters. </summary>
        /// <param name="documentCounter"> Total number of documents across all indexes in the service. </param>
        /// <param name="indexCounter"> Total number of indexes. </param>
        /// <param name="indexerCounter"> Total number of indexers. </param>
        /// <param name="dataSourceCounter"> Total number of data sources. </param>
        /// <param name="storageSizeCounter"> Total size of used storage in bytes. </param>
        /// <param name="synonymMapCounter"> Total number of synonym maps. </param>
        /// <returns> A new SearchServiceCounters instance for mocking. </returns>
        [EditorBrowsable(EditorBrowsableState.Never)]
        public static SearchServiceCounters SearchServiceCounters(
            SearchResourceCounter documentCounter,
            SearchResourceCounter indexCounter,
            SearchResourceCounter indexerCounter,
            SearchResourceCounter dataSourceCounter,
            SearchResourceCounter storageSizeCounter,
            SearchResourceCounter synonymMapCounter) =>
            new SearchServiceCounters(null, documentCounter, indexCounter, indexerCounter, dataSourceCounter, storageSizeCounter, synonymMapCounter, skillsetCounter: null, null);

        /// <summary> Initializes a new instance of SearchServiceCounters. </summary>
        /// <param name="documentCounter"> Total number of documents across all indexes in the service. </param>
        /// <param name="indexCounter"> Total number of indexes. </param>
        /// <param name="indexerCounter"> Total number of indexers. </param>
        /// <param name="dataSourceCounter"> Total number of data sources. </param>
        /// <param name="storageSizeCounter"> Total size of used storage in bytes. </param>
        /// <param name="synonymMapCounter"> Total number of synonym maps. </param>
        /// <param name="skillsetCounter"> Total number of skillsets. </param>
        /// <returns> A new SearchServiceCounters instance for mocking. </returns>
        [EditorBrowsable(EditorBrowsableState.Never)]
        public static SearchServiceCounters SearchServiceCounters(
            SearchResourceCounter documentCounter,
            SearchResourceCounter indexCounter,
            SearchResourceCounter indexerCounter,
            SearchResourceCounter dataSourceCounter,
            SearchResourceCounter storageSizeCounter,
            SearchResourceCounter synonymMapCounter,
            SearchResourceCounter skillsetCounter) =>
            new SearchServiceCounters(null, documentCounter, indexCounter, indexerCounter, dataSourceCounter, storageSizeCounter, synonymMapCounter, skillsetCounter, null);

        // <summary> Initializes a new instance of SearchServiceCounters. </summary>
        /// <param name="documentCounter"> Total number of documents across all indexes in the service. </param>
        /// <param name="indexCounter"> Total number of indexes. </param>
        /// <param name="indexerCounter"> Total number of indexers. </param>
        /// <param name="dataSourceCounter"> Total number of data sources. </param>
        /// <param name="storageSizeCounter"> Total size of used storage in bytes. </param>
        /// <param name="synonymMapCounter"> Total number of synonym maps. </param>
        /// <param name="skillsetCounter"> Total number of skillsets. </param>
        /// <param name="vectorIndexSizeCounter"> Total memory consumption of all vector indexes within the service, in bytes. </param>
        /// <returns> A new <see cref="Indexes.Models.SearchServiceCounters"/> instance for mocking. </returns>
        [EditorBrowsable(EditorBrowsableState.Never)]
        public static SearchServiceCounters SearchServiceCounters(
            SearchResourceCounter documentCounter = null,
            SearchResourceCounter indexCounter = null,
            SearchResourceCounter indexerCounter = null,
            SearchResourceCounter dataSourceCounter = null,
            SearchResourceCounter storageSizeCounter = null,
            SearchResourceCounter synonymMapCounter = null,
            SearchResourceCounter skillsetCounter = null,
            SearchResourceCounter vectorIndexSizeCounter = null) =>
            new SearchServiceCounters(null, documentCounter, indexCounter, indexerCounter, dataSourceCounter, storageSizeCounter, synonymMapCounter, skillsetCounter, vectorIndexSizeCounter);

        /// <summary> Initializes a new instance of SearchServiceLimits. </summary>
        /// <param name="maxFieldsPerIndex"> The maximum allowed fields per index. </param>
        /// <param name="maxFieldNestingDepthPerIndex"> The maximum depth which you can nest sub-fields in an index, including the top-level complex field. For example, a/b/c has a nesting depth of 3. </param>
        /// <param name="maxComplexCollectionFieldsPerIndex"> The maximum number of fields of type Collection(Edm.ComplexType) allowed in an index. </param>
        /// <param name="maxComplexObjectsInCollectionsPerDocument"> The maximum number of objects in complex collections allowed per document. </param>
        /// <returns> A new SearchServiceLimits instance for mocking. </returns>
        [EditorBrowsable(EditorBrowsableState.Never)]
        public static SearchServiceLimits SearchServiceLimits(
        int? maxFieldsPerIndex,
        int? maxFieldNestingDepthPerIndex,
        int? maxComplexCollectionFieldsPerIndex,
        int? maxComplexObjectsInCollectionsPerDocument) =>
        new SearchServiceLimits(maxFieldsPerIndex, maxFieldNestingDepthPerIndex, maxComplexCollectionFieldsPerIndex, maxComplexObjectsInCollectionsPerDocument, null, serializedAdditionalRawData: null);

        /// <summary> Initializes a new instance of SearchServiceStatistics. </summary>
        /// <param name="counters"> Service level resource counters. </param>
        /// <param name="limits"> Service level general limits. </param>
        /// <returns> A new SearchServiceStatistics instance for mocking. </returns>
        public static SearchServiceStatistics SearchServiceStatistics(
            SearchServiceCounters counters,
            SearchServiceLimits limits) =>
            new SearchServiceStatistics(counters, limits);

        /// <summary> Initializes a new instance of SimilarityAlgorithm. </summary>
        /// <param name="oDataType"> . </param>
        public static SimilarityAlgorithm SimilarityAlgorithm(
            string oDataType) =>
            new SimilarityAlgorithm(oDataType, serializedAdditionalRawData: null);

        /// <summary> Initializes a new instance of TokenFilter. </summary>
        /// <param name="oDataType"> Identifies the concrete type of the token filter. </param>
        /// <param name="name"> The name of the token filter. It must only contain letters, digits, spaces, dashes or underscores, can only start and end with alphanumeric characters, and is limited to 128 characters. </param>
        public static TokenFilter TokenFilter(
            string oDataType,
            string name) =>
            new TokenFilter(oDataType, name, serializedAdditionalRawData: null);

        /// <summary> Initializes a new instance of AutocompleteResults. </summary>
        /// <param name="coverage"> A value indicating the percentage of the index that was considered by the autocomplete request, or null if minimumCoverage was not specified in the request. </param>
        /// <param name="results"> The list of returned Autocompleted items. </param>
        /// <returns> A new AutocompleteResults instance for mocking. </returns>
        [EditorBrowsable(EditorBrowsableState.Never)]
        public static AutocompleteResults AutocompleteResults(
            double? coverage,
            IReadOnlyList<AutocompleteItem> results) =>
            new AutocompleteResults(coverage, results, serializedAdditionalRawData: null);

        /// <summary> Initializes a new instance of AutocompleteItem. </summary>
        /// <param name="text"> The completed term. </param>
        /// <param name="queryPlusText"> The query along with the completed term. </param>
        /// <returns> A new AutocompleteItem instance for mocking. </returns>
        public static AutocompleteItem AutocompleteItem(
            string text,
            string queryPlusText) =>
            new AutocompleteItem(text, queryPlusText);

        /// <summary> Initializes a new instance of FacetResult. </summary>
        /// <param name="count"> The approximate count of documents falling within the bucket described by this facet. </param>
        /// <param name="additionalProperties"> Additional Properties. </param>
        /// <returns> A new <see cref="Models.FacetResult"/> instance for mocking. </returns>
        /// <example>
        /// This sample shows how to mock <see cref="Models.FacetResult"/> type.
        /// <code><![CDATA[
        /// var count = 2;
        /// var additionalProperties = new Dictionary<string, object>()
        /// {
        ///      ["value"] = "Luxury"
        /// }
        /// var facetResult = SearchModelFactory.FacetResult(count, additionalProperties);
        /// Assert.AreEqual(count, facetResult.Count);
        ///
        /// var additionalProperty = additionalProperties.First();
        /// Assert.AreEqual(additionalProperty.Value, facetResult.TryGetValue(additionalProperty.Key, out object value) ? value : null);
        /// ]]></code>
        /// </example>
        /// <remarks> For more details please refer <see href="https://docs.microsoft.com/en-us/rest/api/searchservice/search-documents#query-parameters"/></remarks>
        [EditorBrowsable(EditorBrowsableState.Never)]
        public static FacetResult FacetResult(long? count = null, IReadOnlyDictionary<string, object> additionalProperties = null)
        {
            additionalProperties ??= new Dictionary<string, object>();

            return new FacetResult(count, null, null, additionalProperties);
        }

        /// <summary> Initializes a new instance of IndexDocumentsResult. </summary>
        /// <param name="results"> The list of status information for each document in the indexing request. </param>
        /// <returns> A new IndexDocumentsResult instance for mocking. </returns>
        public static IndexDocumentsResult IndexDocumentsResult(
            IEnumerable<IndexingResult> results) =>
            new IndexDocumentsResult(results);

        /// <summary> Initializes a new instance of IndexingResult. </summary>
        /// <param name="key"> The key of a document that was in the indexing request. </param>
        /// <param name="errorMessage"> The error message explaining why the indexing operation failed for the document identified by the key; null if indexing succeeded. </param>
        /// <param name="succeeded"> A value indicating whether the indexing operation succeeded for the document identified by the key. </param>
        /// <param name="status"> The status code of the indexing operation. Possible values include: 200 for a successful update or delete, 201 for successful document creation, 400 for a malformed input document, 404 for document not found, 409 for a version conflict, 422 when the index is temporarily unavailable, or 503 for when the service is too busy. </param>
        /// <returns> A new IndexingResult instance for mocking. </returns>
        public static IndexingResult IndexingResult(
            string key,
            string errorMessage,
            bool succeeded,
            int status) =>
            new IndexingResult(key, errorMessage, succeeded, status, serializedAdditionalRawData: null);

        /// <summary> Initializes a new instance of IndexerState. </summary>
        /// <param name="mode"> The mode the indexer is running in. </param>
        /// <param name="allDocumentsInitialChangeTrackingState"> Change tracking state used when indexing starts on all documents in the datasource. </param>
        /// <param name="allDocumentsFinalChangeTrackingState"> Change tracking state value when indexing finishes on all documents in the datasource. </param>
        /// <param name="resetDocumentsInitialChangeTrackingState"> Change tracking state used when indexing starts on select, reset documents in the datasource. </param>
        /// <param name="resetDocumentsFinalChangeTrackingState"> Change tracking state value when indexing finishes on select, reset documents in the datasource. </param>
        /// <param name="resetDocumentKeys"> The list of document keys that have been reset. The document key is the document&apos;s unique identifier for the data in the search index. The indexer will prioritize selectively re-ingesting these keys. </param>
        /// <param name="resetDataSourceDocumentIds"> The list of datasource document ids that have been reset. The datasource document id is the unique identifier for the data in the datasource. The indexer will prioritize selectively re-ingesting these ids. </param>
        /// <returns> A new <see cref="Indexes.Models.IndexerState"/> instance for mocking. </returns>
        public static IndexerState IndexerState(
            IndexingMode? mode = null,
            string allDocumentsInitialChangeTrackingState = null,
            string allDocumentsFinalChangeTrackingState = null,
            string resetDocumentsInitialChangeTrackingState = null,
            string resetDocumentsFinalChangeTrackingState = null,
            IEnumerable<string> resetDocumentKeys = null,
            IEnumerable<string> resetDataSourceDocumentIds = null)
        {
            resetDocumentKeys ??= new List<string>();
            resetDataSourceDocumentIds ??= new List<string>();

            return new IndexerState(
                mode,
                allDocumentsInitialChangeTrackingState,
                allDocumentsFinalChangeTrackingState,
                resetDocumentsInitialChangeTrackingState,
                resetDocumentsFinalChangeTrackingState,
                resetDocumentKeys?.ToList(),
                resetDataSourceDocumentIds?.ToList());
        }

        /// <summary>
        /// Initializes a new instance of the <see cref="IndexerChangeTrackingState"/> class.
        /// </summary>
        /// <param name="allDocumentsInitialState">Change tracking state used when indexing starts on all documents in the datasource.</param>
        /// <param name="allDocumentsFinalState">Change tracking state value when indexing finishes on all documents in the datasource.</param>
        /// <param name="resetDocumentsInitialState">Change tracking state used when indexing starts on select, reset documents in the datasource.</param>
        /// <param name="resetDocumentsFinalState">Change tracking state value when indexing finishes on select, reset documents in the datasource.</param>
        public static IndexerChangeTrackingState IndexerChangeTrackingState(
            string allDocumentsInitialState,
            string allDocumentsFinalState,
            string resetDocumentsInitialState,
            string resetDocumentsFinalState) =>
                new IndexerChangeTrackingState(
                    allDocumentsInitialState,
                    allDocumentsFinalState,
                    resetDocumentsInitialState,
                    resetDocumentsFinalState);

        /// <summary> Initializes a new instance of SearchIndex. </summary>
        /// <param name="name"> The name of the index. </param>
        /// <param name="description"> The description of the index. </param>
        /// <param name="fields"> The fields of the index. </param>
        /// <param name="scoringProfiles"> The scoring profiles for the index. </param>
        /// <param name="defaultScoringProfile"> The name of the scoring profile to use if none is specified in the query. If this property is not set and no scoring profile is specified in the query, then default scoring (tf-idf) will be used. </param>
        /// <param name="corsOptions"> Options to control Cross-Origin Resource Sharing (CORS) for the index. </param>
        /// <param name="suggesters"> The suggesters for the index. </param>
        /// <param name="analyzers">
        /// The analyzers for the index.
        /// Please note <see cref="LexicalAnalyzer"/> is the base class. According to the scenario, a derived class of the base class might need to be assigned here, or this property needs to be casted to one of the possible derived classes.
        /// The available derived classes include <see cref="CustomAnalyzer"/>, <see cref="PatternAnalyzer"/>, <see cref="LuceneStandardAnalyzer"/> and <see cref="StopAnalyzer"/>.
        /// </param>
        /// <param name="tokenizers">
        /// The tokenizers for the index.
        /// Please note <see cref="LexicalTokenizer"/> is the base class. According to the scenario, a derived class of the base class might need to be assigned here, or this property needs to be casted to one of the possible derived classes.
        /// The available derived classes include <see cref="ClassicTokenizer"/>, <see cref="EdgeNGramTokenizer"/>, <see cref="KeywordTokenizer"/>, <see cref="MicrosoftLanguageStemmingTokenizer"/>, <see cref="MicrosoftLanguageTokenizer"/>, <see cref="NGramTokenizer"/>, <see cref="PathHierarchyTokenizer"/>, <see cref="PatternTokenizer"/>, <see cref="LuceneStandardTokenizer"/> and <see cref="UaxUrlEmailTokenizer"/>.
        /// </param>
        /// <param name="tokenFilters">
        /// The token filters for the index.
        /// Please note <see cref="TokenFilter"/> is the base class. According to the scenario, a derived class of the base class might need to be assigned here, or this property needs to be casted to one of the possible derived classes.
        /// The available derived classes include <see cref="AsciiFoldingTokenFilter"/>, <see cref="CjkBigramTokenFilter"/>, <see cref="CommonGramTokenFilter"/>, <see cref="DictionaryDecompounderTokenFilter"/>, <see cref="EdgeNGramTokenFilter"/>, <see cref="ElisionTokenFilter"/>, <see cref="KeepTokenFilter"/>, <see cref="KeywordMarkerTokenFilter"/>, <see cref="LengthTokenFilter"/>, <see cref="LimitTokenFilter"/>, <see cref="NGramTokenFilter"/>, <see cref="PatternCaptureTokenFilter"/>, <see cref="PatternReplaceTokenFilter"/>, <see cref="PhoneticTokenFilter"/>, <see cref="ShingleTokenFilter"/>, <see cref="SnowballTokenFilter"/>, <see cref="StemmerOverrideTokenFilter"/>, <see cref="StemmerTokenFilter"/>, <see cref="StopwordsTokenFilter"/>, <see cref="SynonymTokenFilter"/>, <see cref="TruncateTokenFilter"/>, <see cref="UniqueTokenFilter"/> and <see cref="WordDelimiterTokenFilter"/>.
        /// </param>
        /// <param name="charFilters">
        /// The character filters for the index.
        /// Please note <see cref="CharFilter"/> is the base class. According to the scenario, a derived class of the base class might need to be assigned here, or this property needs to be casted to one of the possible derived classes.
        /// The available derived classes include <see cref="MappingCharFilter"/> and <see cref="PatternReplaceCharFilter"/>.
        /// </param>
        /// <param name="normalizers">
        /// The normalizers for the index.
        /// Please note <see cref="LexicalNormalizer"/> is the base class. According to the scenario, a derived class of the base class might need to be assigned here, or this property needs to be casted to one of the possible derived classes.
        /// The available derived classes include <see cref="CustomNormalizer"/>.
        /// </param>
        /// <param name="encryptionKey"> A description of an encryption key that you create in Azure Key Vault. This key is used to provide an additional level of encryption-at-rest for your data when you want full assurance that no one, not even Microsoft, can decrypt your data. Once you have encrypted your data, it will always remain encrypted. The search service will ignore attempts to set this property to null. You can change this property as needed if you want to rotate your encryption key; Your data will be unaffected. Encryption with customer-managed keys is not available for free search services, and is only available for paid services created on or after January 1, 2019. </param>
        /// <param name="similarity">
        /// The type of similarity algorithm to be used when scoring and ranking the documents matching a search query. The similarity algorithm can only be defined at index creation time and cannot be modified on existing indexes. If null, the ClassicSimilarity algorithm is used.
        /// Please note <see cref="SimilarityAlgorithm"/> is the base class. According to the scenario, a derived class of the base class might need to be assigned here, or this property needs to be casted to one of the possible derived classes.
        /// The available derived classes include <see cref="BM25Similarity"/> and <see cref="ClassicSimilarity"/>.
        /// </param>
        /// <param name="semanticSearch"> Defines parameters for a search index that influence semantic capabilities. </param>
        /// <param name="vectorSearch"> Contains configuration options related to vector search. </param>
        /// <param name="etag"> The ETag of the index. </param>
        /// <param name="serializedAdditionalRawData"> Keeps track of any properties unknown to the library. </param>
        [EditorBrowsable(EditorBrowsableState.Never)]
        public static SearchIndex SearchIndex(string name = null, string description = null, IList<SearchField> fields = null, IList<ScoringProfile> scoringProfiles = null, string defaultScoringProfile = null, CorsOptions corsOptions = null, IList<SearchSuggester> suggesters = null, IList<LexicalAnalyzer> analyzers = null, IList<LexicalTokenizer> tokenizers = null, IList<TokenFilter> tokenFilters = null, IList<CharFilter> charFilters = null, IList<LexicalNormalizer> normalizers = null, SearchResourceEncryptionKey encryptionKey = null, SimilarityAlgorithm similarity = null, SemanticSearch semanticSearch = null, VectorSearch vectorSearch = null, string etag = null, IDictionary<string, BinaryData> serializedAdditionalRawData = null)
        {
            fields ??= new List<SearchField>();
            scoringProfiles ??= new List<ScoringProfile>();
            suggesters ??= new List<SearchSuggester>();
            analyzers ??= new List<LexicalAnalyzer>();
            tokenizers ??= new List<LexicalTokenizer>();
            tokenFilters ??= new List<TokenFilter>();
            charFilters ??= new List<CharFilter>();
            normalizers ??= new List<LexicalNormalizer>();
            serializedAdditionalRawData ??= new Dictionary<string, BinaryData>();

            return new SearchIndex(name, description, fields, scoringProfiles, defaultScoringProfile, corsOptions, suggesters, analyzers, tokenizers, tokenFilters, charFilters, normalizers, encryptionKey, similarity, semanticSearch, vectorSearch, null, etag, serializedAdditionalRawData);
        }

        /// <summary> Initializes a new instance of SearchIndex. </summary>
        /// <param name="name"> The name of the index. </param>
        /// <param name="description"> The description of the index. </param>
        /// <param name="fields"> The fields of the index. </param>
        /// <param name="scoringProfiles"> The scoring profiles for the index. </param>
        /// <param name="defaultScoringProfile"> The name of the scoring profile to use if none is specified in the query. If this property is not set and no scoring profile is specified in the query, then default scoring (tf-idf) will be used. </param>
        /// <param name="corsOptions"> Options to control Cross-Origin Resource Sharing (CORS) for the index. </param>
        /// <param name="suggesters"> The suggesters for the index. </param>
        /// <param name="analyzers">
        /// The analyzers for the index.
        /// Please note <see cref="LexicalAnalyzer"/> is the base class. According to the scenario, a derived class of the base class might need to be assigned here, or this property needs to be casted to one of the possible derived classes.
        /// The available derived classes include <see cref="CustomAnalyzer"/>, <see cref="PatternAnalyzer"/>, <see cref="LuceneStandardAnalyzer"/> and <see cref="StopAnalyzer"/>.
        /// </param>
        /// <param name="tokenizers">
        /// The tokenizers for the index.
        /// Please note <see cref="LexicalTokenizer"/> is the base class. According to the scenario, a derived class of the base class might need to be assigned here, or this property needs to be casted to one of the possible derived classes.
        /// The available derived classes include <see cref="ClassicTokenizer"/>, <see cref="EdgeNGramTokenizer"/>, <see cref="KeywordTokenizer"/>, <see cref="MicrosoftLanguageStemmingTokenizer"/>, <see cref="MicrosoftLanguageTokenizer"/>, <see cref="NGramTokenizer"/>, <see cref="PathHierarchyTokenizer"/>, <see cref="PatternTokenizer"/>, <see cref="LuceneStandardTokenizer"/> and <see cref="UaxUrlEmailTokenizer"/>.
        /// </param>
        /// <param name="tokenFilters">
        /// The token filters for the index.
        /// Please note <see cref="TokenFilter"/> is the base class. According to the scenario, a derived class of the base class might need to be assigned here, or this property needs to be casted to one of the possible derived classes.
        /// The available derived classes include <see cref="AsciiFoldingTokenFilter"/>, <see cref="CjkBigramTokenFilter"/>, <see cref="CommonGramTokenFilter"/>, <see cref="DictionaryDecompounderTokenFilter"/>, <see cref="EdgeNGramTokenFilter"/>, <see cref="ElisionTokenFilter"/>, <see cref="KeepTokenFilter"/>, <see cref="KeywordMarkerTokenFilter"/>, <see cref="LengthTokenFilter"/>, <see cref="LimitTokenFilter"/>, <see cref="NGramTokenFilter"/>, <see cref="PatternCaptureTokenFilter"/>, <see cref="PatternReplaceTokenFilter"/>, <see cref="PhoneticTokenFilter"/>, <see cref="ShingleTokenFilter"/>, <see cref="SnowballTokenFilter"/>, <see cref="StemmerOverrideTokenFilter"/>, <see cref="StemmerTokenFilter"/>, <see cref="StopwordsTokenFilter"/>, <see cref="SynonymTokenFilter"/>, <see cref="TruncateTokenFilter"/>, <see cref="UniqueTokenFilter"/> and <see cref="WordDelimiterTokenFilter"/>.
        /// </param>
        /// <param name="charFilters">
        /// The character filters for the index.
        /// Please note <see cref="CharFilter"/> is the base class. According to the scenario, a derived class of the base class might need to be assigned here, or this property needs to be casted to one of the possible derived classes.
        /// The available derived classes include <see cref="MappingCharFilter"/> and <see cref="PatternReplaceCharFilter"/>.
        /// </param>
        /// <param name="normalizers">
        /// The normalizers for the index.
        /// Please note <see cref="LexicalNormalizer"/> is the base class. According to the scenario, a derived class of the base class might need to be assigned here, or this property needs to be casted to one of the possible derived classes.
        /// The available derived classes include <see cref="CustomNormalizer"/>.
        /// </param>
        /// <param name="encryptionKey"> A description of an encryption key that you create in Azure Key Vault. This key is used to provide an additional level of encryption-at-rest for your data when you want full assurance that no one, not even Microsoft, can decrypt your data. Once you have encrypted your data, it will always remain encrypted. The search service will ignore attempts to set this property to null. You can change this property as needed if you want to rotate your encryption key; Your data will be unaffected. Encryption with customer-managed keys is not available for free search services, and is only available for paid services created on or after January 1, 2019. </param>
        /// <param name="similarity">
        /// The type of similarity algorithm to be used when scoring and ranking the documents matching a search query. The similarity algorithm can only be defined at index creation time and cannot be modified on existing indexes. If null, the ClassicSimilarity algorithm is used.
        /// Please note <see cref="SimilarityAlgorithm"/> is the base class. According to the scenario, a derived class of the base class might need to be assigned here, or this property needs to be casted to one of the possible derived classes.
        /// The available derived classes include <see cref="BM25Similarity"/> and <see cref="ClassicSimilarity"/>.
        /// </param>
        /// <param name="semanticSearch"> Defines parameters for a search index that influence semantic capabilities. </param>
        /// <param name="vectorSearch"> Contains configuration options related to vector search. </param>
        /// <param name="permissionFilterOption"> A value indicating whether permission filtering is enabled for the index. </param>
        /// <param name="etag"> The ETag of the index. </param>
        /// <param name="serializedAdditionalRawData"> Keeps track of any properties unknown to the library. </param>
        public static SearchIndex SearchIndex(string name = null, string description = null, IList<SearchField> fields = null, IList<ScoringProfile> scoringProfiles = null, string defaultScoringProfile = null, CorsOptions corsOptions = null, IList<SearchSuggester> suggesters = null, IList<LexicalAnalyzer> analyzers = null, IList<LexicalTokenizer> tokenizers = null, IList<TokenFilter> tokenFilters = null, IList<CharFilter> charFilters = null, IList<LexicalNormalizer> normalizers = null, SearchResourceEncryptionKey encryptionKey = null, SimilarityAlgorithm similarity = null, SemanticSearch semanticSearch = null, VectorSearch vectorSearch = null, SearchIndexPermissionFilterOption permissionFilterOption = default, string etag = null, IDictionary<string, BinaryData> serializedAdditionalRawData = null)
        {
            fields ??= new List<SearchField>();
            scoringProfiles ??= new List<ScoringProfile>();
            suggesters ??= new List<SearchSuggester>();
            analyzers ??= new List<LexicalAnalyzer>();
            tokenizers ??= new List<LexicalTokenizer>();
            tokenFilters ??= new List<TokenFilter>();
            charFilters ??= new List<CharFilter>();
            normalizers ??= new List<LexicalNormalizer>();
            serializedAdditionalRawData ??= new Dictionary<string, BinaryData>();

            return new SearchIndex(name, description, fields, scoringProfiles, defaultScoringProfile, corsOptions, suggesters, analyzers, tokenizers, tokenFilters, charFilters, normalizers, encryptionKey, similarity, semanticSearch, vectorSearch, permissionFilterOption, etag, serializedAdditionalRawData);
        }

        /// <summary> Initializes a new instance of <see cref="SearchIndexerDataSourceConnection"/>. </summary>
        /// <param name="name"> The name of the datasource. </param>
        /// <param name="description"> The description of the datasource. </param>
        /// <param name="type"> The type of the datasource. </param>
        /// <param name="connectionString"> Credentials for the datasource. </param>
        /// <param name="container"> The data container for the datasource. </param>
        /// <param name="dataChangeDetectionPolicy">
        /// The data change detection policy for the datasource.
        /// The available derived classes include <see cref="HighWaterMarkChangeDetectionPolicy"/> and <see cref="SqlIntegratedChangeTrackingPolicy"/>.
        /// </param>
        /// <param name="dataDeletionDetectionPolicy">
        /// The data deletion detection policy for the datasource.
        /// The available derived classes include <see cref="SoftDeleteColumnDeletionDetectionPolicy"/>.
        /// </param>
        /// <param name="etag"> The ETag of the data source. </param>
        /// <param name="encryptionKey"> A description of an encryption key that you create in Azure Key Vault. This key is used to provide an additional level of encryption-at-rest for your datasource definition when you want full assurance that no one, not even Microsoft, can decrypt your data source definition. Once you have encrypted your data source definition, it will always remain encrypted. The search service will ignore attempts to set this property to null. You can change this property as needed if you want to rotate your encryption key; Your datasource definition will be unaffected. Encryption with customer-managed keys is not available for free search services, and is only available for paid services created on or after January 1, 2019. </param>
        /// <param name="serializedAdditionalRawData"> Keeps track of any properties unknown to the library. </param>
        public static SearchIndexerDataSourceConnection SearchIndexerDataSourceConnection(string name = null, string description = null, SearchIndexerDataSourceType type = default, string connectionString = null, SearchIndexerDataContainer container = null, DataChangeDetectionPolicy dataChangeDetectionPolicy = null, DataDeletionDetectionPolicy dataDeletionDetectionPolicy = null, string etag = null, SearchResourceEncryptionKey encryptionKey = null, IDictionary<string, BinaryData> serializedAdditionalRawData = null)
        {
            serializedAdditionalRawData ??= new Dictionary<string, BinaryData>();

            return new SearchIndexerDataSourceConnection(name, description, type, connectionString, container, dataChangeDetectionPolicy, dataDeletionDetectionPolicy, etag, encryptionKey, serializedAdditionalRawData);
        }

        /// <summary> Initializes a new instance of SearchIndexer. </summary>
        /// <param name="name"> The name of the indexer. </param>
        /// <param name="description"> The description of the indexer. </param>
        /// <param name="dataSourceName"> The name of the datasource from which this indexer reads data. </param>
        /// <param name="skillsetName"> The name of the skillset executing with this indexer. </param>
        /// <param name="targetIndexName"> The name of the index to which this indexer writes data. </param>
        /// <param name="schedule"> The schedule for this indexer. </param>
        /// <param name="parameters"> Parameters for indexer execution. </param>
        /// <param name="fieldMappings"> Defines mappings between fields in the data source and corresponding target fields in the index. </param>
        /// <param name="outputFieldMappings"> Output field mappings are applied after enrichment and immediately before indexing. </param>
        /// <param name="isDisabled"> A value indicating whether the indexer is disabled. Default is false. </param>
        /// <param name="etag"> The ETag of the indexer. </param>
        /// <param name="encryptionKey"> A description of an encryption key that you create in Azure Key Vault. This key is used to provide an additional level of encryption-at-rest for your indexer definition (as well as indexer execution status) when you want full assurance that no one, not even Microsoft, can decrypt them. Once you have encrypted your indexer definition, it will always remain encrypted. The search service will ignore attempts to set this property to null. You can change this property as needed if you want to rotate your encryption key; Your indexer definition (and indexer execution status) will be unaffected. Encryption with customer-managed keys is not available for free search services, and is only available for paid services created on or after January 1, 2019. </param>
        /// <param name="serializedAdditionalRawData"> Keeps track of any properties unknown to the library. </param>
        [EditorBrowsable(EditorBrowsableState.Never)]
        public static SearchIndexer SearchIndexer(string name = null, string description = null, string dataSourceName = null, string skillsetName = null, string targetIndexName = null, IndexingSchedule schedule = null, IndexingParameters parameters = null, IList<FieldMapping> fieldMappings = null, IList<FieldMapping> outputFieldMappings = null, bool? isDisabled = null, string etag = null, SearchResourceEncryptionKey encryptionKey = null, IDictionary<string, BinaryData> serializedAdditionalRawData = null)
        {
            fieldMappings ??= new List<FieldMapping>();
            outputFieldMappings ??= new List<FieldMapping>();
            serializedAdditionalRawData ??= new Dictionary<string, BinaryData>();

            return new SearchIndexer(name, description, dataSourceName, skillsetName, targetIndexName, schedule, parameters, fieldMappings, outputFieldMappings, isDisabled, etag, encryptionKey, null, serializedAdditionalRawData);
        }

        /// <summary> Initializes a new instance of SearchIndexer. </summary>
        /// <param name="name"> The name of the indexer. </param>
        /// <param name="description"> The description of the indexer. </param>
        /// <param name="dataSourceName"> The name of the datasource from which this indexer reads data. </param>
        /// <param name="skillsetName"> The name of the skillset executing with this indexer. </param>
        /// <param name="targetIndexName"> The name of the index to which this indexer writes data. </param>
        /// <param name="schedule"> The schedule for this indexer. </param>
        /// <param name="parameters"> Parameters for indexer execution. </param>
        /// <param name="fieldMappings"> Defines mappings between fields in the data source and corresponding target fields in the index. </param>
        /// <param name="outputFieldMappings"> Output field mappings are applied after enrichment and immediately before indexing. </param>
        /// <param name="isDisabled"> A value indicating whether the indexer is disabled. Default is false. </param>
        /// <param name="etag"> The ETag of the indexer. </param>
        /// <param name="encryptionKey"> A description of an encryption key that you create in Azure Key Vault. This key is used to provide an additional level of encryption-at-rest for your indexer definition (as well as indexer execution status) when you want full assurance that no one, not even Microsoft, can decrypt them. Once you have encrypted your indexer definition, it will always remain encrypted. The search service will ignore attempts to set this property to null. You can change this property as needed if you want to rotate your encryption key; Your indexer definition (and indexer execution status) will be unaffected. Encryption with customer-managed keys is not available for free search services, and is only available for paid services created on or after January 1, 2019. </param>
        /// <param name="cache"> Adds caching to an enrichment pipeline to allow for incremental modification steps without having to rebuild the index every time. </param>
        /// <param name="serializedAdditionalRawData"> Keeps track of any properties unknown to the library. </param>
        public static SearchIndexer SearchIndexer(string name = null, string description = null, string dataSourceName = null, string skillsetName = null, string targetIndexName = null, IndexingSchedule schedule = null, IndexingParameters parameters = null, IList<FieldMapping> fieldMappings = null, IList<FieldMapping> outputFieldMappings = null, bool? isDisabled = null, string etag = null, SearchResourceEncryptionKey encryptionKey = null, SearchIndexerCache cache = null, IDictionary<string, BinaryData> serializedAdditionalRawData = null)
        {
            fieldMappings ??= new List<FieldMapping>();
            outputFieldMappings ??= new List<FieldMapping>();
            serializedAdditionalRawData ??= new Dictionary<string, BinaryData>();

            return new SearchIndexer(name, description, dataSourceName, skillsetName, targetIndexName, schedule, parameters, fieldMappings, outputFieldMappings, isDisabled, etag, encryptionKey, cache, serializedAdditionalRawData);
        }

        /// <summary> Initializes a new instance of <see cref="SynonymMap"/>. </summary>
        /// <param name="name"> The name of the synonym map. </param>
        /// <param name="format"> The format of the synonym map. Only the 'solr' format is currently supported. </param>
        /// <param name="synonyms"> A series of synonym rules in the specified synonym map format. The rules must be separated by newlines. </param>
        /// <param name="encryptionKey"> A description of an encryption key that you create in Azure Key Vault. This key is used to provide an additional level of encryption-at-rest for your data when you want full assurance that no one, not even Microsoft, can decrypt your data. Once you have encrypted your data, it will always remain encrypted. The search service will ignore attempts to set this property to null. You can change this property as needed if you want to rotate your encryption key; Your data will be unaffected. Encryption with customer-managed keys is not available for free search services, and is only available for paid services created on or after January 1, 2019. </param>
        /// <param name="etag"> The ETag of the synonym map. </param>
        /// <param name="serializedAdditionalRawData"> Keeps track of any properties unknown to the library. </param>
        public static SynonymMap SynonymMap(string name = null, string format = null, string synonyms = null, SearchResourceEncryptionKey encryptionKey = null, string etag = null, IDictionary<string, BinaryData> serializedAdditionalRawData = null)
        {
            serializedAdditionalRawData ??= new Dictionary<string, BinaryData>();

            return new SynonymMap(name, format, synonyms, encryptionKey, etag, serializedAdditionalRawData);
        }

        /// <summary> Initializes a new instance of <see cref="SearchAlias"/>. </summary>
        /// <param name="name"> The name of the alias. </param>
        /// <param name="indexes"> The name of the index this alias maps to. Only one index name may be specified. </param>
        /// <param name="etag"> The ETag of the alias. </param>
        /// <param name="serializedAdditionalRawData"> Keeps track of any properties unknown to the library. </param>
        public static SearchAlias SearchAlias(string name = null, IList<string> indexes = null, string etag = null, IDictionary<string, BinaryData> serializedAdditionalRawData = null)
        {
            indexes ??= new List<string>();
            serializedAdditionalRawData ??= new Dictionary<string, BinaryData>();

            return new SearchAlias(name, indexes, etag, serializedAdditionalRawData);
        }

        /// <summary> Initializes a new instance of <see cref="AzureBlobKnowledgeSource"/>. </summary>
        /// <param name="name"> The name of the knowledge source. </param>
        /// <param name="description"> Optional user-defined description. </param>
        /// <param name="kind"> The type of the knowledge source. </param>
        /// <param name="eTag"> The ETag of the agent. </param>
        /// <param name="encryptionKey"> A description of an encryption key that you create in Azure Key Vault. This key is used to provide an additional level of encryption-at-rest for your agent definition when you want full assurance that no one, not even Microsoft, can decrypt them. Once you have encrypted your agent definition, it will always remain encrypted. The search service will ignore attempts to set this property to null. You can change this property as needed if you want to rotate your encryption key; Your agent definition will be unaffected. Encryption with customer-managed keys is not available for free search services, and is only available for paid services created on or after January 1, 2019. </param>
        /// <param name="serializedAdditionalRawData"> Keeps track of any properties unknown to the library. </param>
        /// <param name="azureBlobParameters"> The type of the knowledge source. </param>
        public static KnowledgeSource AzureBlobKnowledgeSource(string name = null, string description = null, string kind = null, string eTag = null, SearchResourceEncryptionKey encryptionKey = null, IDictionary<string, BinaryData> serializedAdditionalRawData = null, AzureBlobKnowledgeSourceParameters azureBlobParameters = null)
        {
            serializedAdditionalRawData ??= new Dictionary<string, BinaryData>();

            return new AzureBlobKnowledgeSource(name, description, kind, eTag, encryptionKey, serializedAdditionalRawData, azureBlobParameters);
        }

        /// <summary> Initializes a new instance of <see cref="SearchIndexKnowledgeSource"/>. </summary>
        /// <param name="name"> The name of the knowledge source. </param>
        /// <param name="description"> Optional user-defined description. </param>
        /// <param name="kind"> The type of the knowledge source. </param>
        /// <param name="eTag"> The ETag of the agent. </param>
        /// <param name="encryptionKey"> A description of an encryption key that you create in Azure Key Vault. This key is used to provide an additional level of encryption-at-rest for your agent definition when you want full assurance that no one, not even Microsoft, can decrypt them. Once you have encrypted your agent definition, it will always remain encrypted. The search service will ignore attempts to set this property to null. You can change this property as needed if you want to rotate your encryption key; Your agent definition will be unaffected. Encryption with customer-managed keys is not available for free search services, and is only available for paid services created on or after January 1, 2019. </param>
        /// <param name="serializedAdditionalRawData"> Keeps track of any properties unknown to the library. </param>
        /// <param name="searchIndexParameters"> The parameters for the knowledge source. </param>
        public static KnowledgeSource SearchIndexKnowledgeSource(string name = null, string description = null, string kind = null, string eTag = null, SearchResourceEncryptionKey encryptionKey = null, IDictionary<string, BinaryData> serializedAdditionalRawData = null, SearchIndexKnowledgeSourceParameters searchIndexParameters = null)
        {
            serializedAdditionalRawData ??= new Dictionary<string, BinaryData>();

            return new SearchIndexKnowledgeSource(name, description, kind, eTag, encryptionKey, serializedAdditionalRawData, searchIndexParameters);
        }

        /// <summary> Initializes a new instance of <see cref="Models.DocumentDebugInfo"/>. </summary>
        /// <param name="vectors"> Contains debugging information specific to vector and hybrid search. </param>
        /// <returns> A new <see cref="Models.DocumentDebugInfo"/> instance for mocking. </returns>
        [EditorBrowsable(EditorBrowsableState.Never)]
        public static DocumentDebugInfo DocumentDebugInfo(VectorsDebugInfo vectors = null)
        {
            return new DocumentDebugInfo(null, vectors, null, serializedAdditionalRawData: null);
        }
    }
}<|MERGE_RESOLUTION|>--- conflicted
+++ resolved
@@ -213,8 +213,6 @@
             executionHistory ??= new List<IndexerExecutionResult>();
 
             return new SearchIndexerStatus(default, status, lastResult, executionHistory?.ToList(), limits, default, serializedAdditionalRawData: null);
-<<<<<<< HEAD
-=======
         }
 
         /// <summary> Initializes a new instance of <see cref="Indexes.Models.SearchIndexerStatus"/>. </summary>
@@ -237,7 +235,6 @@
                 limits,
                 null,
                 serializedAdditionalRawData: null);
->>>>>>> a900c8b7
         }
 
         /// <summary> Initializes a new instance of SearchIndexerWarning. </summary>
