--- conflicted
+++ resolved
@@ -376,11 +376,7 @@
         {
             additionalProperties ??= new Dictionary<string, object>();
 
-<<<<<<< HEAD
-            return new FacetResult(count, null, additionalProperties);
-=======
             return new FacetResult(count, null, null, additionalProperties);
->>>>>>> c2a9a198
         }
 
         /// <summary> Initializes a new instance of IndexDocumentsResult. </summary>
