﻿// Copyright (c) Microsoft Corporation. All rights reserved.
// Licensed under the MIT License.

using System;
using System.Collections.Generic;
using System.Collections.ObjectModel;
using System.ComponentModel;
using System.Diagnostics;
using System.IO;
using System.Text.Json;
using System.Threading;
using System.Threading.Tasks;
using Azure.Core;
using Azure.Core.Pipeline;
using Azure.Core.Serialization;

#pragma warning disable SA1402 // File may only contain a single type

namespace Azure.Search.Documents.Models
{
    // Hide the untyped SearchDocumentsResult
    [CodeGenModel("SearchDocumentsResult")]
    internal partial class SearchDocumentsResult { }

    /// <summary>
    /// Response containing search results from an index.
    /// </summary>
    public class SearchResults<T>
    {
        /// <summary>
        /// The total count of results found by the search operation, or null
        /// if the count was not requested via
        /// <see cref="SearchOptions.IncludeTotalCount"/>.  If present, the
        /// count may be greater than the number of results in this response.
        /// This can happen if you use the <see cref="SearchOptions.Size"/> or
        /// <see cref="SearchOptions.Skip"/> parameters, or if Azure Cognitive
        /// Search can't return all the requested documents in a single Search
        /// response.
        /// </summary>
        public long? TotalCount { get; internal set; }

        /// <summary>
        /// A value indicating the percentage of the index that was included in
        /// the query, or null if <see cref="SearchOptions.MinimumCoverage"/>
        /// was not specified in the request.
        /// </summary>
        public double? Coverage { get; internal set; }

        /// <summary>
        /// The facet query results for the search operation, organized as a
        /// collection of buckets for each faceted field; null if the query did
        /// not include any facet expressions via
        /// <see cref="SearchOptions.Facets"/>.
        /// </summary>
        public IDictionary<string, IList<FacetResult>> Facets { get; internal set; }

        /// <summary>
        /// Gets the semantic search result.
        /// </summary>
        public SemanticSearchResults SemanticSearch { get; internal set; }

        /// <summary> Debug information that applies to the search results as a whole. </summary>
        public DebugInfo DebugInfo { get; internal set; }

        /// <summary>
        /// Gets the first (server side) page of search result values.
        /// </summary>
        internal List<SearchResult<T>> Values { get; } = new List<SearchResult<T>>();

        /// <summary>
        /// Gets or sets the fully constructed URI for the next page of
        /// results.
        /// </summary>
        internal Uri NextUri { get; set; }

        /// <summary>
        /// Gets or sets the SearchOptions required to fetch the next page of
        /// results.
        /// </summary>
        internal SearchOptions NextOptions { get; set; }

        /// <summary>
        /// Gets the raw Response that obtained these results from the service.
        /// This is only used when paging.
        /// </summary>
        internal Response RawResponse { get; set; }

        /// <summary>
        /// The SearchClient used to fetch the next page of results.  This is
        /// only used when paging.
        /// </summary>
        private SearchClient _pagingClient;

        /// <summary>
        /// Initializes a new instance of the SearchResults class.
        /// </summary>
        internal SearchResults() { }

        /// <summary>
        /// Get all of the <see cref="SearchResult{T}"/>s synchronously.
        /// </summary>
        /// <returns>The search results.</returns>
        public Pageable<SearchResult<T>> GetResults() =>
            new SearchPageable<T>(this);

        /// <summary>
        /// Get all of the <see cref="SearchResult{T}"/>s asynchronously.
        /// </summary>
        /// <returns>The search results.</returns>
        public AsyncPageable<SearchResult<T>> GetResultsAsync() =>
            new SearchAsyncPageable<T>(this);

        /// <summary>
        /// Initialize the state needed to allow paging.
        /// </summary>
        /// <param name="client">
        /// The SearchClient to make requests.
        /// </param>
        /// <param name="rawResponse">
        /// The raw response that obtained these results.
        /// </param>
        internal void ConfigurePaging(SearchClient client, Response rawResponse)
        {
            Debug.Assert(client != null);
            Debug.Assert(rawResponse != null);
            _pagingClient = client;
            RawResponse = rawResponse;
        }

        /// <summary>
        /// Get the next (server-side) page of results.
        /// </summary>
        /// <param name="async">
        /// Whether to execute synchronously or asynchronously.
        /// </param>
        /// <param name="cancellationToken">
        /// Optional <see cref="CancellationToken"/> to propagate notifications
        /// that the operation should be canceled.
        /// </param>
        /// <returns>The next page of SearchResults.</returns>
        internal async Task<SearchResults<T>> GetNextPageAsync(bool async, CancellationToken cancellationToken)
        {
            SearchResults<T> next = null;
            if (_pagingClient != null && NextOptions != null)
            {
                next = async ?
                    await _pagingClient.SearchAsync<T>(
                        NextOptions.SearchText,
                        NextOptions,
                        cancellationToken)
                        .ConfigureAwait(false) :
                    _pagingClient.Search<T>(
                        NextOptions.SearchText,
                        NextOptions,
                        cancellationToken);
            }
            return next;
        }

        #pragma warning disable CS1572 // Not all parameters will be used depending on feature flags
        /// <summary>
        /// Deserialize the SearchResults.
        /// </summary>
        /// <param name="json">A JSON stream.</param>
        /// <param name="serializer">
        /// Optional serializer that can be used to customize the serialization
        /// of strongly typed models.
        /// </param>
        /// <param name="async">Whether to execute sync or async.</param>
        /// <param name="cancellationToken">
        /// Optional <see cref="CancellationToken"/> to propagate notifications
        /// that the operation should be canceled.
        /// </param>
        /// <returns>Deserialized SearchResults.</returns>
        internal static async Task<SearchResults<T>> DeserializeAsync(
            Stream json,
            ObjectSerializer serializer,
            bool async,
            CancellationToken cancellationToken)
        #pragma warning restore CS1572
        {
            // Parse the JSON
            using JsonDocument doc = async ?
                await JsonDocument.ParseAsync(json, cancellationToken: cancellationToken).ConfigureAwait(false) :
                JsonDocument.Parse(json);

            JsonSerializerOptions defaultSerializerOptions = JsonSerialization.SerializerOptions;

            SearchResults<T> results = new SearchResults<T>();
            results.SemanticSearch = new SemanticSearchResults();
            foreach (JsonProperty prop in doc.RootElement.EnumerateObject())
            {
                if (prop.NameEquals(Constants.ODataCountKeyJson.EncodedUtf8Bytes) &&
                    prop.Value.ValueKind != JsonValueKind.Null)
                {
                    results.TotalCount = prop.Value.GetInt64();
                }
                else if (prop.NameEquals(Constants.SearchCoverageKeyJson.EncodedUtf8Bytes) &&
                    prop.Value.ValueKind != JsonValueKind.Null)
                {
                    results.Coverage = prop.Value.GetDouble();
                }
                else if (prop.NameEquals(Constants.SearchFacetsKeyJson.EncodedUtf8Bytes))
                {
                    results.Facets = new Dictionary<string, IList<FacetResult>>();
                    foreach (JsonProperty facetObject in prop.Value.EnumerateObject())
                    {
                        // Get the values of the facet
                        List<FacetResult> facets = new List<FacetResult>();
                        foreach (JsonElement facetValue in facetObject.Value.EnumerateArray())
                        {
                            Dictionary<string, object> facetValues = new Dictionary<string, object>();
                            IReadOnlyDictionary<string, IList<FacetResult>> searchFacets = default;
                            long? facetCount = null;
                            double? facetSum = null;
                            foreach (JsonProperty facetProperty in facetValue.EnumerateObject())
                            {
                                if (facetProperty.NameEquals(Constants.CountKeyJson.EncodedUtf8Bytes))
                                {
                                    if (facetProperty.Value.ValueKind != JsonValueKind.Null)
                                    {
                                        facetCount = facetProperty.Value.GetInt64();
                                    }
                                }
<<<<<<< HEAD
=======
                                else if (facetProperty.NameEquals(Constants.SumKeyJson.EncodedUtf8Bytes))
                                {
                                    if (facetProperty.Value.ValueKind != JsonValueKind.Null)
                                    {
                                        facetSum = facetProperty.Value.GetDouble();
                                    }
                                }
>>>>>>> e0b8da94
                                else if (facetProperty.NameEquals(Constants.FacetsKeyJson.EncodedUtf8Bytes))
                                {
                                    if (facetProperty.Value.ValueKind == JsonValueKind.Null)
                                    {
                                        continue;
                                    }
                                    Dictionary<string, IList<FacetResult>> dictionary = new Dictionary<string, IList<FacetResult>>();
                                    foreach (var property0 in facetProperty.Value.EnumerateObject())
                                    {
                                        if (property0.Value.ValueKind == JsonValueKind.Null)
                                        {
                                            dictionary.Add(property0.Name, null);
                                        }
                                        else
                                        {
                                            List<FacetResult> array = new List<FacetResult>();
                                            foreach (var item in property0.Value.EnumerateArray())
                                            {
                                                array.Add(FacetResult.DeserializeFacetResult(item));
                                            }
                                            dictionary.Add(property0.Name, array);
                                        }
                                    }
                                    searchFacets = dictionary;
                                    continue;
                                }
                                else
                                {
                                    object value = facetProperty.Value.GetSearchObject();
                                    facetValues[facetProperty.Name] = value;
                                }
                            }
<<<<<<< HEAD
                            facets.Add(new FacetResult(facetCount, searchFacets, facetValues));
=======
                            facets.Add(new FacetResult(facetCount, facetSum, searchFacets, facetValues));
>>>>>>> e0b8da94
                        }
                        // Add the facet to the results
                        results.Facets[facetObject.Name] = facets;
                    }
                }
                else if (prop.NameEquals(Constants.ODataNextLinkKeyJson.EncodedUtf8Bytes))
                {
                    results.NextUri = new Uri(prop.Value.GetString());
                }
                else if (prop.NameEquals(Constants.SearchNextPageKeyJson.EncodedUtf8Bytes))
                {
                    results.NextOptions = SearchOptions.DeserializeSearchOptions(prop.Value);
                }
                else if (prop.NameEquals(Constants.SearchSemanticErrorReasonKeyJson.EncodedUtf8Bytes) &&
                    prop.Value.ValueKind != JsonValueKind.Null)
                {
                    results.SemanticSearch.ErrorReason = new SemanticErrorReason(prop.Value.GetString());
                }
                else if (prop.NameEquals(Constants.SearchSemanticSearchResultsTypeKeyJson.EncodedUtf8Bytes) &&
                    prop.Value.ValueKind != JsonValueKind.Null)
                {
                    results.SemanticSearch.ResultsType = new SemanticSearchResultsType(prop.Value.GetString());
                }
                else if (prop.NameEquals(Constants.SearchAnswersKeyJson.EncodedUtf8Bytes) &&
                    prop.Value.ValueKind != JsonValueKind.Null)
                {
                    List<QueryAnswerResult> answerResults = new List<QueryAnswerResult>();
                    foreach (JsonElement answerValue in prop.Value.EnumerateArray())
                    {
                        answerResults.Add(QueryAnswerResult.DeserializeQueryAnswerResult(answerValue));
                    }
                    results.SemanticSearch.Answers = answerResults;
                }
                if (prop.NameEquals(Constants.SearchSemanticQueryRewritesResultTypeKeyJson.EncodedUtf8Bytes) &&
                    prop.Value.ValueKind != JsonValueKind.Null)
                {
                    results.SemanticSearch.SemanticQueryRewritesResultType = new SemanticQueryRewritesResultType(prop.Value.GetString());
                }
                if (prop.NameEquals(Constants.SearchDebugKeyJson.EncodedUtf8Bytes) &&
                    prop.Value.ValueKind != JsonValueKind.Null)
                {
                    results.DebugInfo = DebugInfo.DeserializeDebugInfo(prop.Value);
                }
                else if (prop.NameEquals(Constants.ValueKeyJson.EncodedUtf8Bytes))
                {
                    foreach (JsonElement element in prop.Value.EnumerateArray())
                    {
                        SearchResult<T> result = await SearchResult<T>.DeserializeAsync(
                            element,
                            serializer,
                            defaultSerializerOptions,
                            async,
                            cancellationToken)
                            .ConfigureAwait(false);
                        results.Values.Add(result);
                    }
                }
            }
            return results;
        }
    }

    /// <summary>
    /// Semantic search results from an index.
    /// </summary>
    public class SemanticSearchResults
    {
        /// <summary> The answers query results for the search operation;
        /// <c>null</c> if the <see cref="QueryAnswer.AnswerType"/> parameter was not specified or set to <see cref="QueryAnswerType.None"/>. </summary>
        public IReadOnlyList<QueryAnswerResult> Answers { get; internal set; }

        /// <summary> Reason that a partial response was returned for a semantic search request. </summary>
        public SemanticErrorReason? ErrorReason { get; internal set; }

        /// <summary> Type of partial response that was returned for a semantic search request. </summary>
        public SemanticSearchResultsType? ResultsType { get; internal set; }

        /// <summary> Type of query rewrite that was used to retrieve documents. </summary>
        public SemanticQueryRewritesResultType? SemanticQueryRewritesResultType { get; internal set; }
    }

    /// <summary>
    /// A page of <see cref="SearchResult{T}"/>s returned from
    /// <see cref="SearchResults{T}.GetResultsAsync"/>'s
    /// <see cref="AsyncPageable{T}.AsPages(string, int?)"/> method.
    /// </summary>
    /// <typeparam name="T">
    /// The .NET type that maps to the index schema. Instances of this type can
    /// be retrieved as documents from the index.
    /// </typeparam>
    public class SearchResultsPage<T> : Page<SearchResult<T>>
    {
        private SearchResults<T> _results;
        private IReadOnlyList<SearchResult<T>> _values;

        internal SearchResultsPage(SearchResults<T> results)
        {
            Debug.Assert(results != null);
            _results = results;
        }

        /// <summary>
        /// The total count of results found by the search operation, or null
        /// if the count was not requested via
        /// <see cref="SearchOptions.IncludeTotalCount"/>.  If present, the
        /// count may be greater than the number of results in this response.
        /// This can happen if you use the <see cref="SearchOptions.Size"/> or
        /// <see cref="SearchOptions.Skip"/> parameters, or if Azure Cognitive
        /// Search can't return all the requested documents in a single Search
        /// response.
        /// </summary>
        public long? TotalCount => _results.TotalCount;

        /// <summary>
        /// A value indicating the percentage of the index that was included in
        /// the query, or null if <see cref="SearchOptions.MinimumCoverage"/>
        /// was not specified in the request.
        /// </summary>
        public double? Coverage => _results.Coverage;

        /// <summary>
        /// The facet query results for the search operation, organized as a
        /// collection of buckets for each faceted field; null if the query did
        /// not include any facet expressions via
        /// <see cref="SearchOptions.Facets"/>.
        /// </summary>
        public IDictionary<string, IList<FacetResult>> Facets => _results.Facets;

        /// <summary>
        /// Semantic search results from an index.
        /// </summary>
        public SemanticSearchResults SemanticSearch => _results.SemanticSearch;

        /// <summary>
        /// Debug information that applies to the search results as a whole.
        /// </summary>
        public DebugInfo DebugInfo => _results.DebugInfo;

        /// <inheritdoc />
        public override IReadOnlyList<SearchResult<T>> Values =>
            _values ??= new ReadOnlyCollection<SearchResult<T>>(_results.Values);

        /// <inheritdoc />
        public override string ContinuationToken =>
            SearchContinuationToken.Serialize(_results.NextUri, _results.NextOptions);

        /// <inheritdoc />
        public override Response GetRawResponse() => _results.RawResponse;
    }

    /// <summary>
    /// <see cref="AsyncPageable{T}"/> of <see cref="SearchResult{T}"/>s
    /// returned from <see cref="SearchResults{T}.GetResultsAsync"/> to
    /// enumerate all of the search results.
    /// </summary>
    /// <typeparam name="T">
    /// The .NET type that maps to the index schema. Instances of this type can
    /// be retrieved as documents from the index.
    /// </typeparam>
    internal class SearchAsyncPageable<T> : AsyncPageable<SearchResult<T>>
    {
        private SearchResults<T> _results;
        public SearchAsyncPageable(SearchResults<T> results)
        {
            Debug.Assert(results != null);
            _results = results;
        }

        /// <inheritdoc />
        public override async IAsyncEnumerable<Page<SearchResult<T>>> AsPages(string continuationToken = default, int? pageSizeHint = default)
        {
            // The first page of our results is always provided so we can
            // ignore the continuation token.  Users can only provide a token
            // directly to the Search method.
            Debug.Assert(continuationToken == null);

            SearchResults<T> initial = _results;
            for (SearchResults<T> results = initial;
                 results != null;
                 results = await results.GetNextPageAsync(async: true, CancellationToken).ConfigureAwait(false))
            {
                yield return new SearchResultsPage<T>(results);
            }
        }
    }

    /// <summary>
    /// <see cref="Pageable{T}"/> of <see cref="SearchResult{T}"/>s returned
    /// from <see cref="SearchResults{T}.GetResults"/> to enumerate all of the
    /// search results.
    /// </summary>
    /// <typeparam name="T">
    /// The .NET type that maps to the index schema. Instances of this type can
    /// be retrieved as documents from the index.
    /// </typeparam>
    internal class SearchPageable<T> : Pageable<SearchResult<T>>
    {
        private SearchResults<T> _results;
        public SearchPageable(SearchResults<T> results)
        {
            Debug.Assert(results != null);
            _results = results;
        }

        /// <inheritdoc />
        public override IEnumerable<Page<SearchResult<T>>> AsPages(string continuationToken = default, int? pageSizeHint = default)
        {
            // The first page of our results is always provided so we can
            // ignore the continuation token.  Users can only provide a token
            // directly to the Search method.
            Debug.Assert(continuationToken == null);

            SearchResults<T> initial = _results;
            for (SearchResults<T> results = initial;
                 results != null;
                 results = results.GetNextPageAsync(async: false, CancellationToken).EnsureCompleted())
            {
                yield return new SearchResultsPage<T>(results);
            }
        }
    }

    public static partial class SearchModelFactory
    {
        /// <summary> Initializes a new instance of SearchResults. </summary>
        /// <typeparam name="T">
        /// The .NET type that maps to the index schema. Instances of this type can
        /// be retrieved as documents from the index.
        /// </typeparam>
        /// <param name="values">The search result values.</param>
        /// <param name="totalCount">The total count of results found by the search operation.</param>
        /// <param name="facets">The facet query results for the search operation.</param>
        /// <param name="coverage">A value indicating the percentage of the index that was included in the query</param>
        /// <param name="rawResponse">The raw Response that obtained these results from the service.</param>
        /// <returns>A new SearchResults instance for mocking.</returns>
        [EditorBrowsable(EditorBrowsableState.Never)]
        public static SearchResults<T> SearchResults<T>(
            IEnumerable<SearchResult<T>> values,
            long? totalCount,
            IDictionary<string, IList<FacetResult>> facets,
            double? coverage,
            Response rawResponse)
        {
            var results = new SearchResults<T>()
            {
                TotalCount = totalCount,
                Coverage = coverage,
                Facets = facets,
                RawResponse = rawResponse
            };
            results.Values.AddRange(values);
            return results;
        }

        /// <summary> Initializes a new instance of SearchResults. </summary>
        /// <typeparam name="T">
        /// The .NET type that maps to the index schema. Instances of this type can
        /// be retrieved as documents from the index.
        /// </typeparam>
        /// <param name="values">The search result values.</param>
        /// <param name="totalCount">The total count of results found by the search operation.</param>
        /// <param name="facets">The facet query results for the search operation.</param>
        /// <param name="coverage">A value indicating the percentage of the index that was included in the query</param>
        /// <param name="rawResponse">The raw Response that obtained these results from the service.</param>
        /// <param name="semanticSearch">The semantic search result.</param>
        /// <returns>A new SearchResults instance for mocking.</returns>
        [EditorBrowsable(EditorBrowsableState.Never)]
        public static SearchResults<T> SearchResults<T>(
            IEnumerable<SearchResult<T>> values,
            long? totalCount,
            IDictionary<string, IList<FacetResult>> facets,
            double? coverage,
            Response rawResponse,
            SemanticSearchResults semanticSearch)
        {
            var results = new SearchResults<T>()
            {
                TotalCount = totalCount,
                Coverage = coverage,
                Facets = facets,
                RawResponse = rawResponse,
                SemanticSearch = semanticSearch
            };
            results.Values.AddRange(values);
            return results;
        }

        /// <summary> Initializes a new instance of SearchResults. </summary>
        /// <typeparam name="T">
        /// The .NET type that maps to the index schema. Instances of this type can
        /// be retrieved as documents from the index.
        /// </typeparam>
        /// <param name="values">The search result values.</param>
        /// <param name="totalCount">The total count of results found by the search operation.</param>
        /// <param name="facets">The facet query results for the search operation.</param>
        /// <param name="coverage">A value indicating the percentage of the index that was included in the query</param>
        /// <param name="rawResponse">The raw Response that obtained these results from the service.</param>
        /// <param name="semanticSearch">The semantic search result.</param>
        /// <param name="debugInfo"> Debug information that applies to the search results as a whole. </param>
        /// <returns>A new SearchResults instance for mocking.</returns>
        public static SearchResults<T> SearchResults<T>(
            IEnumerable<SearchResult<T>> values,
            long? totalCount,
            IDictionary<string, IList<FacetResult>> facets,
            double? coverage,
            Response rawResponse,
            SemanticSearchResults semanticSearch,
            DebugInfo debugInfo)
        {
            var results = new SearchResults<T>()
            {
                TotalCount = totalCount,
                Coverage = coverage,
                Facets = facets,
                RawResponse = rawResponse,
                SemanticSearch = semanticSearch,
                DebugInfo = debugInfo
            };
            results.Values.AddRange(values);
            return results;
        }

        /// <summary> Initializes a new instance of <see cref="Models.SemanticSearchResults"/>. </summary>
        /// <param name="answers"> The answers query results for the search operation. </param>
        /// <param name="errorReason"> Reason that a partial response was returned for a semantic search request. </param>
        /// <param name="resultsType"> Type of partial response that was returned for a semantic search request. </param>
        /// <returns> A new <see cref="Models.SemanticSearchResults"/> instance for mocking. </returns>
        [EditorBrowsable(EditorBrowsableState.Never)]
        public static SemanticSearchResults SemanticSearchResults(
            IReadOnlyList<QueryAnswerResult> answers,
            SemanticErrorReason? errorReason,
            SemanticSearchResultsType? resultsType) =>
            new SemanticSearchResults()
            {
                Answers = answers,
                ErrorReason = errorReason,
                ResultsType = resultsType
            };

        /// <summary> Initializes a new instance of <see cref="Models.SemanticSearchResults"/>. </summary>
        /// <param name="answers"> The answers query results for the search operation. </param>
        /// <param name="errorReason"> Reason that a partial response was returned for a semantic search request. </param>
        /// <param name="resultsType"> Type of partial response that was returned for a semantic search request. </param>
        /// <param name="semanticQueryRewritesResultType"> Type of query rewrite that was used to retrieve documents. </param>
        /// <returns> A new <see cref="Models.SemanticSearchResults"/> instance for mocking. </returns>
        public static SemanticSearchResults SemanticSearchResults(
            IReadOnlyList<QueryAnswerResult> answers,
            SemanticErrorReason? errorReason,
            SemanticSearchResultsType? resultsType,
            SemanticQueryRewritesResultType? semanticQueryRewritesResultType) =>
            new SemanticSearchResults()
            {
                Answers = answers,
                ErrorReason = errorReason,
                ResultsType = resultsType,
                SemanticQueryRewritesResultType = semanticQueryRewritesResultType
            };

        /// <summary> Initializes a new instance of SearchResultsPage. </summary>
        /// <typeparam name="T">
        /// The .NET type that maps to the index schema. Instances of this type can
        /// be retrieved as documents from the index.
        /// </typeparam>
        /// <param name="results">The search results for this page.</param>
        /// <returns>A new SearchResultsPage instance for mocking.</returns>
        public static SearchResultsPage<T> SearchResultsPage<T>(
            SearchResults<T> results) =>
            new SearchResultsPage<T>(results);
    }
}<|MERGE_RESOLUTION|>--- conflicted
+++ resolved
@@ -222,8 +222,6 @@
                                         facetCount = facetProperty.Value.GetInt64();
                                     }
                                 }
-<<<<<<< HEAD
-=======
                                 else if (facetProperty.NameEquals(Constants.SumKeyJson.EncodedUtf8Bytes))
                                 {
                                     if (facetProperty.Value.ValueKind != JsonValueKind.Null)
@@ -231,7 +229,6 @@
                                         facetSum = facetProperty.Value.GetDouble();
                                     }
                                 }
->>>>>>> e0b8da94
                                 else if (facetProperty.NameEquals(Constants.FacetsKeyJson.EncodedUtf8Bytes))
                                 {
                                     if (facetProperty.Value.ValueKind == JsonValueKind.Null)
@@ -264,11 +261,7 @@
                                     facetValues[facetProperty.Name] = value;
                                 }
                             }
-<<<<<<< HEAD
-                            facets.Add(new FacetResult(facetCount, searchFacets, facetValues));
-=======
                             facets.Add(new FacetResult(facetCount, facetSum, searchFacets, facetValues));
->>>>>>> e0b8da94
                         }
                         // Add the facet to the results
                         results.Facets[facetObject.Name] = facets;
