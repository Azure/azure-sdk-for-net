<Project Sdk="Microsoft.NET.Sdk">
  <PropertyGroup>
    <AssemblyTitle>Microsoft Azure.Search.Documents client library</AssemblyTitle>
<<<<<<< HEAD
    <Version>11.1.1</Version>
    <ApiCompatVersion>11.0.0</ApiCompatVersion>
=======
    <Version>11.2.0-preview.1</Version>
    <ApiCompatVersion>11.1.0</ApiCompatVersion>
>>>>>>> c6b8cec4
    <Description>
      This is the Azure Cognitive Search client library for developing .NET
      applications with rich search experiences.  It enables you to query your
      indexes, update documents in your indexes, and manage indexes, synonym
      maps, indexers, data sources, or other service-level resources.
    </Description>
    <PackageTags>Azure Cognitive Search;Azure Search Documents;Azure Search;Search;Cognitive;Search Engine;Azure</PackageTags>
    <TargetFrameworks>$(RequiredTargetFrameworks)</TargetFrameworks>

    <!-- These are still firing but not valid -->
    <NoWarn>$(NoWarn);AZC0007;AZC0004;AZC0001</NoWarn>
  </PropertyGroup>

  <!-- Conditionally compile FieldBuilder and related source -->
  <ItemGroup Condition="'$(UseFieldBuilder)' != 'true'">
    <Compile Remove="Indexes\FieldBuilder.cs" />
    <Compile Remove="Indexes\FieldBuilderIgnoreAttribute.cs" />
    <Compile Remove="Indexes\ISearchFieldAttribute.cs" />
    <Compile Remove="Indexes\SearchableFieldAttribute.cs" />
    <Compile Remove="Indexes\SimpleFieldAttribute.cs" />
  </ItemGroup>

  <!-- Pull in Shared Source from Azure.Core -->
  <ItemGroup>
    <Compile Include="$(AzureCoreSharedSources)Argument.cs" Link="Shared\%(RecursiveDir)\%(Filename)%(Extension)" />
    <Compile Include="$(AzureCoreSharedSources)ArrayBufferWriter.cs" Link="Shared\%(RecursiveDir)\%(Filename)%(Extension)" />
    <Compile Include="$(AzureCoreSharedSources)AzureKeyCredentialPolicy.cs" Link="Shared\%(RecursiveDir)\%(Filename)%(Extension)" />
    <Compile Include="$(AzureCoreSharedSources)AzureResourceProviderNamespaceAttribute.cs" Link="Shared\Core\%(RecursiveDir)\%(Filename)%(Extension)" />
    <Compile Include="$(AzureCoreSharedSources)ClientDiagnostics.cs" Link="Shared\%(RecursiveDir)\%(Filename)%(Extension)" />
    <Compile Include="$(AzureCoreSharedSources)ContentTypeUtilities.cs" Link="Shared\%(RecursiveDir)\%(Filename)%(Extension)" />
    <Compile Include="$(AzureCoreSharedSources)DiagnosticScope.cs" Link="Shared\%(RecursiveDir)\%(Filename)%(Extension)" />
    <Compile Include="$(AzureCoreSharedSources)DiagnosticScopeFactory.cs" Link="Shared\%(RecursiveDir)\%(Filename)%(Extension)" />
    <Compile Include="$(AzureCoreSharedSources)ForwardsClientCallsAttribute.cs" Link="Shared\Core\%(RecursiveDir)\%(Filename)%(Extension)" />
    <Compile Include="$(AzureCoreSharedSources)HttpMessageSanitizer.cs" Link="Shared\%(RecursiveDir)\%(Filename)%(Extension)" />
    <Compile Include="$(AzureCoreSharedSources)TaskExtensions.cs" Link="Shared\%(RecursiveDir)\%(Filename)%(Extension)" />
    <Compile Include="$(AzureCoreSharedSources)OperationHelpers.cs" Link="Shared\%(RecursiveDir)\%(Filename)%(Extension)" />
    <Compile Include="$(AzureCoreSharedSources)PageResponseEnumerator.cs" Link="Shared\%(RecursiveDir)\%(Filename)%(Extension)" />
  </ItemGroup>

  <!-- Project and Package references -->
  <Import Project="$(MSBuildThisFileDirectory)..\..\..\core\Azure.Core\src\Azure.Core.props" />
  <ItemGroup>
    <PackageReference Include="System.Text.Json" />
  </ItemGroup>
</Project><|MERGE_RESOLUTION|>--- conflicted
+++ resolved
@@ -1,13 +1,8 @@
 <Project Sdk="Microsoft.NET.Sdk">
   <PropertyGroup>
     <AssemblyTitle>Microsoft Azure.Search.Documents client library</AssemblyTitle>
-<<<<<<< HEAD
-    <Version>11.1.1</Version>
-    <ApiCompatVersion>11.0.0</ApiCompatVersion>
-=======
     <Version>11.2.0-preview.1</Version>
-    <ApiCompatVersion>11.1.0</ApiCompatVersion>
->>>>>>> c6b8cec4
+    <ApiCompatVersion>11.1.1</ApiCompatVersion>
     <Description>
       This is the Azure Cognitive Search client library for developing .NET
       applications with rich search experiences.  It enables you to query your
