<Project Sdk="Microsoft.NET.Sdk">
  <PropertyGroup>
    <AssemblyTitle>Microsoft Azure.Search.Documents client library</AssemblyTitle>
    <Version>11.3.0</Version>
    <ApiCompatVersion>11.2.0</ApiCompatVersion>
    <Description>
      This is the Azure Cognitive Search client library for developing .NET
      applications with rich search experiences.  It enables you to query your
      indexes, update documents in your indexes, and manage indexes, synonym
      maps, indexers, data sources, or other service-level resources.
    </Description>
    <PackageTags>Azure Cognitive Search;Azure Search Documents;Azure Search;Search;Cognitive;Search Engine;Azure</PackageTags>
    <TargetFrameworks>$(RequiredTargetFrameworks)</TargetFrameworks>

    <!-- These are still firing but not valid -->
    <NoWarn>$(NoWarn);AZC0007;AZC0004;AZC0001</NoWarn>
  </PropertyGroup>

  <!-- Pull in Shared Source from Azure.Core -->
  <ItemGroup>
    <Compile Include="$(AzureCoreSharedSources)Argument.cs" LinkBase="Shared" />
    <Compile Include="$(AzureCoreSharedSources)ArrayBufferWriter.cs" LinkBase="Shared" />
    <Compile Include="$(AzureCoreSharedSources)AzureKeyCredentialPolicy.cs" LinkBase="Shared" />
    <Compile Include="$(AzureCoreSharedSources)AzureResourceProviderNamespaceAttribute.cs" LinkBase="Shared\Core" />
    <Compile Include="$(AzureCoreSharedSources)ClientDiagnostics.cs" LinkBase="Shared" />
    <Compile Include="$(AzureCoreSharedSources)ContentTypeUtilities.cs" LinkBase="Shared" />
    <Compile Include="$(AzureCoreSharedSources)DiagnosticScope.cs" LinkBase="Shared" />
    <Compile Include="$(AzureCoreSharedSources)DiagnosticScopeFactory.cs" LinkBase="Shared" />
    <Compile Include="$(AzureCoreSharedSources)ForwardsClientCallsAttribute.cs" LinkBase="Shared\Core" />
    <Compile Include="$(AzureCoreSharedSources)HttpMessageSanitizer.cs" LinkBase="Shared" />
    <Compile Include="$(AzureCoreSharedSources)TaskExtensions.cs" LinkBase="Shared" />
    <Compile Include="$(AzureCoreSharedSources)OperationHelpers.cs" LinkBase="Shared" />
    <Compile Include="$(AzureCoreSharedSources)ObjectNotDisposedException.cs" LinkBase="Shared" />
    <Compile Include="$(AzureCoreSharedSources)PageResponseEnumerator.cs" LinkBase="Shared" />
    <Compile Include="$(AzureCoreSharedSources)SyncAsyncEventHandlerExtensions.cs" LinkBase="Shared" />
  </ItemGroup>

  <ItemGroup>
<<<<<<< HEAD
=======
    <ProjectReference Include="$(MSBuildThisFileDirectory)..\..\..\core\Azure.Core\src\Azure.Core.csproj" />
>>>>>>> f6bc22d7
    <PackageReference Include="System.Text.Json" />
    <PackageReference Include="System.Threading.Channels" />
  </ItemGroup>

  <ItemGroup>
    <ProjectReference Include="..\..\..\core\Azure.Core\src\Azure.Core.csproj" />
  </ItemGroup>
</Project><|MERGE_RESOLUTION|>--- conflicted
+++ resolved
@@ -36,15 +36,8 @@
   </ItemGroup>
 
   <ItemGroup>
-<<<<<<< HEAD
-=======
     <ProjectReference Include="$(MSBuildThisFileDirectory)..\..\..\core\Azure.Core\src\Azure.Core.csproj" />
->>>>>>> f6bc22d7
     <PackageReference Include="System.Text.Json" />
     <PackageReference Include="System.Threading.Channels" />
   </ItemGroup>
-
-  <ItemGroup>
-    <ProjectReference Include="..\..\..\core\Azure.Core\src\Azure.Core.csproj" />
-  </ItemGroup>
 </Project>