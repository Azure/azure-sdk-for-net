--- conflicted
+++ resolved
@@ -1,11 +1,7 @@
 <Project Sdk="Microsoft.NET.Sdk">
   <PropertyGroup>
     <AssemblyTitle>Microsoft Azure.Search.Documents client library</AssemblyTitle>
-<<<<<<< HEAD
-    <Version>11.7.0-beta.8</Version>
-=======
     <Version>11.8.0-beta.1</Version>
->>>>>>> a900c8b7
     <!--The ApiCompatVersion is managed automatically and should not generally be modified manually.-->
     <ApiCompatVersion>11.7.0</ApiCompatVersion>
     <Description>
