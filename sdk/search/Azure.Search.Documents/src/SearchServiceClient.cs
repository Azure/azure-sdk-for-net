--- conflicted
+++ resolved
@@ -558,21 +558,14 @@
             SearchRequestOptions options = null,
             CancellationToken cancellationToken = default)
         {
-<<<<<<< HEAD
             using DiagnosticScope scope = ClientDiagnostics.CreateScope($"{nameof(SearchServiceClient)}.{nameof(GetDataSources)}");
             scope.Start();
             try
             {
                 Response<ListDataSourcesResult> result = DataSourcesClient.List(
-                    selectProperties.CommaJoin() ?? Constants.All,
-                    options?.ClientRequestId,
-                    cancellationToken);
-=======
-            Response<ListDataSourcesResult> result = DataSourcesClient.List(
-                Constants.All,
-                options?.ClientRequestId,
-                cancellationToken);
->>>>>>> 7dd617d8
+                    Constants.All,
+                    options?.ClientRequestId,
+                    cancellationToken);
 
                 return Response.FromValue(result.Value.DataSources, result.GetRawResponse());
             }
@@ -594,23 +587,15 @@
             SearchRequestOptions options = null,
             CancellationToken cancellationToken = default)
         {
-<<<<<<< HEAD
             using DiagnosticScope scope = ClientDiagnostics.CreateScope($"{nameof(SearchServiceClient)}.{nameof(GetDataSources)}");
             scope.Start();
             try
             {
                 Response<ListDataSourcesResult> result = await DataSourcesClient.ListAsync(
-                    selectProperties.CommaJoin() ?? Constants.All,
-                    options?.ClientRequestId,
-                    cancellationToken)
-                    .ConfigureAwait(false);
-=======
-            Response<ListDataSourcesResult> result = await DataSourcesClient.ListAsync(
-                Constants.All,
-                options?.ClientRequestId,
-                cancellationToken)
-                .ConfigureAwait(false);
->>>>>>> 7dd617d8
+                    Constants.All,
+                    options?.ClientRequestId,
+                    cancellationToken)
+                    .ConfigureAwait(false);
 
                 return Response.FromValue(result.Value.DataSources, result.GetRawResponse());
             }
@@ -1038,14 +1023,13 @@
             {
                 return PageResponseEnumerator.CreateEnumerable((continuationToken) =>
                 {
-<<<<<<< HEAD
                     if (continuationToken != null)
                     {
                         throw new NotSupportedException("A continuation token is unexpected and unsupported at this time.");
                     }
 
                     Response<ListIndexesResult> result = IndexesClient.List(
-                        selectProperties.CommaJoin() ?? Constants.All,
+                        Constants.All,
                         options?.ClientRequestId,
                         cancellationToken);
 
@@ -1058,18 +1042,6 @@
                 throw;
             }
         }
-=======
-                    throw new NotSupportedException("A continuation token is unexpected and unsupported at this time.");
-                }
-
-                Response<ListIndexesResult> result = IndexesClient.List(
-                    Constants.All,
-                    options?.ClientRequestId,
-                    cancellationToken);
-
-                return Page<SearchIndex>.FromValues(result.Value.Indexes, null, result.GetRawResponse());
-            });
->>>>>>> 7dd617d8
 
         /// <summary>
         /// Gets a list of all indexes.
@@ -1088,14 +1060,13 @@
             {
                 return PageResponseEnumerator.CreateAsyncEnumerable(async (continuationToken) =>
                 {
-<<<<<<< HEAD
                     if (continuationToken != null)
                     {
                         throw new NotSupportedException("A continuation token is unexpected and unsupported at this time.");
                     }
 
                     Response<ListIndexesResult> result = await IndexesClient.ListAsync(
-                        selectProperties.CommaJoin() ?? Constants.All,
+                        Constants.All,
                         options?.ClientRequestId,
                         cancellationToken)
                         .ConfigureAwait(false);
@@ -1109,19 +1080,6 @@
                 throw;
             }
         }
-=======
-                    throw new NotSupportedException("A continuation token is unexpected and unsupported at this time.");
-                }
-
-                Response<ListIndexesResult> result = await IndexesClient.ListAsync(
-                    Constants.All,
-                    options?.ClientRequestId,
-                    cancellationToken)
-                    .ConfigureAwait(false);
-
-                return Page<SearchIndex>.FromValues(result.Value.Indexes, null, result.GetRawResponse());
-            });
->>>>>>> 7dd617d8
 
         /// <summary>
         /// Gets a list of all index names.
@@ -1516,21 +1474,14 @@
             SearchRequestOptions options = null,
             CancellationToken cancellationToken = default)
         {
-<<<<<<< HEAD
             using DiagnosticScope scope = ClientDiagnostics.CreateScope($"{nameof(SearchServiceClient)}.{nameof(GetIndexers)}");
             scope.Start();
             try
             {
                 Response<ListIndexersResult> result = IndexersClient.List(
-                    selectProperties.CommaJoin() ?? Constants.All,
-                    options?.ClientRequestId,
-                    cancellationToken);
-=======
-            Response<ListIndexersResult> result = IndexersClient.List(
-                Constants.All,
-                options?.ClientRequestId,
-                cancellationToken);
->>>>>>> 7dd617d8
+                    Constants.All,
+                    options?.ClientRequestId,
+                    cancellationToken);
 
                 return Response.FromValue(result.Value.Indexers, result.GetRawResponse());
             }
@@ -1552,23 +1503,15 @@
             SearchRequestOptions options = null,
             CancellationToken cancellationToken = default)
         {
-<<<<<<< HEAD
             using DiagnosticScope scope = ClientDiagnostics.CreateScope($"{nameof(SearchServiceClient)}.{nameof(GetIndexers)}");
             scope.Start();
             try
             {
                 Response<ListIndexersResult> result = await IndexersClient.ListAsync(
-                    selectProperties.CommaJoin() ?? Constants.All,
-                    options?.ClientRequestId,
-                    cancellationToken)
-                    .ConfigureAwait(false);
-=======
-            Response<ListIndexersResult> result = await IndexersClient.ListAsync(
-                Constants.All,
-                options?.ClientRequestId,
-                cancellationToken)
-                .ConfigureAwait(false);
->>>>>>> 7dd617d8
+                    Constants.All,
+                    options?.ClientRequestId,
+                    cancellationToken)
+                    .ConfigureAwait(false);
 
             return Response.FromValue(result.Value.Indexers, result.GetRawResponse());
             }
@@ -2084,21 +2027,14 @@
             SearchRequestOptions options = null,
             CancellationToken cancellationToken = default)
         {
-<<<<<<< HEAD
             using DiagnosticScope scope = ClientDiagnostics.CreateScope($"{nameof(SearchServiceClient)}.{nameof(GetSkillsets)}");
             scope.Start();
             try
             {
                 Response<ListSkillsetsResult> result = SkillsetsClient.List(
-                    selectProperties.CommaJoin() ?? Constants.All,
-                    options?.ClientRequestId,
-                    cancellationToken);
-=======
-            Response<ListSkillsetsResult> result = SkillsetsClient.List(
-                Constants.All,
-                options?.ClientRequestId,
-                cancellationToken);
->>>>>>> 7dd617d8
+                    Constants.All,
+                    options?.ClientRequestId,
+                    cancellationToken);
 
                 return Response.FromValue(result.Value.Skillsets, result.GetRawResponse());
             }
@@ -2120,23 +2056,15 @@
             SearchRequestOptions options = null,
             CancellationToken cancellationToken = default)
         {
-<<<<<<< HEAD
             using DiagnosticScope scope = ClientDiagnostics.CreateScope($"{nameof(SearchServiceClient)}.{nameof(GetSkillsets)}");
             scope.Start();
             try
             {
                 Response<ListSkillsetsResult> result = await SkillsetsClient.ListAsync(
-                    selectProperties.CommaJoin() ?? Constants.All,
-                    options?.ClientRequestId,
-                    cancellationToken)
-                    .ConfigureAwait(false);
-=======
-            Response<ListSkillsetsResult> result = await SkillsetsClient.ListAsync(
-                Constants.All,
-                options?.ClientRequestId,
-                cancellationToken)
-                .ConfigureAwait(false);
->>>>>>> 7dd617d8
+                    Constants.All,
+                    options?.ClientRequestId,
+                    cancellationToken)
+                    .ConfigureAwait(false);
 
                 return Response.FromValue(result.Value.Skillsets, result.GetRawResponse());
             }
@@ -2489,7 +2417,6 @@
             SearchRequestOptions options = null,
             CancellationToken cancellationToken = default)
         {
-<<<<<<< HEAD
             using DiagnosticScope scope = ClientDiagnostics.CreateScope($"{nameof(SearchServiceClient)}.{nameof(GetSynonymMaps)}");
             scope.Start();
             try
@@ -2497,15 +2424,9 @@
                 string select = SynonymMap.CanonicalizePropertyNames(selectProperties).CommaJoin() ?? Constants.All;
 
                 Response<ListSynonymMapsResult> result = SynonymMapsClient.List(
-                    select,
-                    options?.ClientRequestId,
-                    cancellationToken);
-=======
-            Response<ListSynonymMapsResult> result = SynonymMapsClient.List(
-                Constants.All,
-                options?.ClientRequestId,
-                cancellationToken);
->>>>>>> 7dd617d8
+                    Constants.All,
+                    options?.ClientRequestId,
+                    cancellationToken);
 
                 return Response.FromValue(result.Value.SynonymMaps, result.GetRawResponse());
             }
@@ -2527,7 +2448,6 @@
             SearchRequestOptions options = null,
             CancellationToken cancellationToken = default)
         {
-<<<<<<< HEAD
             using DiagnosticScope scope = ClientDiagnostics.CreateScope($"{nameof(SearchServiceClient)}.{nameof(GetSynonymMaps)}");
             scope.Start();
             try
@@ -2535,17 +2455,10 @@
                 string select = SynonymMap.CanonicalizePropertyNames(selectProperties).CommaJoin() ?? Constants.All;
 
                 Response<ListSynonymMapsResult> result = await SynonymMapsClient.ListAsync(
-                    select,
-                    options?.ClientRequestId,
-                    cancellationToken)
-                    .ConfigureAwait(false);
-=======
-            Response<ListSynonymMapsResult> result = await SynonymMapsClient.ListAsync(
-                Constants.All,
-                options?.ClientRequestId,
-                cancellationToken)
-                .ConfigureAwait(false);
->>>>>>> 7dd617d8
+                    Constants.All,
+                    options?.ClientRequestId,
+                    cancellationToken)
+                    .ConfigureAwait(false);
 
                 return Response.FromValue(result.Value.SynonymMaps, result.GetRawResponse());
             }
