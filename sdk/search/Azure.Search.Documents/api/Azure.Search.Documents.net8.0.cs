--- conflicted
+++ resolved
@@ -16,11 +16,8 @@
     public partial class AzureSearchDocumentsContext : System.ClientModel.Primitives.ModelReaderWriterContext
     {
         public AzureSearchDocumentsContext() { }
-<<<<<<< HEAD
-=======
         [System.ComponentModel.EditorBrowsableAttribute(System.ComponentModel.EditorBrowsableState.Never)]
         public Azure.Search.Documents.AzureSearchDocumentsContext Default { get { throw null; } }
->>>>>>> 81a4260b
     }
     public partial class GetDocumentOptions
     {
