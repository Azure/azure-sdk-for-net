--- conflicted
+++ resolved
@@ -370,8 +370,6 @@
 }
 namespace Azure.Search.Documents.Indexes.Models
 {
-<<<<<<< HEAD
-=======
     [System.Runtime.InteropServices.StructLayoutAttribute(System.Runtime.InteropServices.LayoutKind.Sequential)]
     public readonly partial struct AIFoundryModelCatalogName : System.IEquatable<Azure.Search.Documents.Indexes.Models.AIFoundryModelCatalogName>
     {
@@ -394,7 +392,6 @@
         public static bool operator !=(Azure.Search.Documents.Indexes.Models.AIFoundryModelCatalogName left, Azure.Search.Documents.Indexes.Models.AIFoundryModelCatalogName right) { throw null; }
         public override string ToString() { throw null; }
     }
->>>>>>> b38a9c20
     public partial class AIServicesAccountIdentity : Azure.Search.Documents.Indexes.Models.CognitiveServicesAccount
     {
         public AIServicesAccountIdentity(Azure.Search.Documents.Indexes.Models.SearchIndexerDataIdentity identity, string subdomainUrl) { }
