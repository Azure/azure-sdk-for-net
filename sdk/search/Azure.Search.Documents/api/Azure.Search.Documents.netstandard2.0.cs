namespace Azure.Search.Documents
{
    public partial class AutocompleteOptions : Azure.Search.Documents.SearchRequestOptions
    {
        public AutocompleteOptions() { }
        public string Filter { get { throw null; } set { } }
        public string HighlightPostTag { get { throw null; } set { } }
        public string HighlightPreTag { get { throw null; } set { } }
        public double? MinimumCoverage { get { throw null; } set { } }
        public Azure.Search.Documents.Models.AutocompleteMode? Mode { get { throw null; } set { } }
        public System.Collections.Generic.IList<string> SearchFields { get { throw null; } }
        public int? Size { get { throw null; } set { } }
        public bool? UseFuzzyMatching { get { throw null; } set { } }
    }
    public partial class GetDocumentOptions : Azure.Search.Documents.SearchRequestOptions
    {
        public GetDocumentOptions() { }
        public System.Collections.Generic.IList<string> SelectedFields { get { throw null; } }
    }
    public partial class IndexDocumentsOptions : Azure.Search.Documents.SearchRequestOptions
    {
        public IndexDocumentsOptions() { }
        public bool ThrowOnAnyError { get { throw null; } set { } }
    }
    public partial class SearchClientOptions : Azure.Core.ClientOptions
    {
        public SearchClientOptions(Azure.Search.Documents.SearchClientOptions.ServiceVersion version = Azure.Search.Documents.SearchClientOptions.ServiceVersion.V2019_05_06_Preview) { }
        public Azure.Search.Documents.SearchClientOptions.ServiceVersion Version { get { throw null; } }
        public enum ServiceVersion
        {
            V2019_05_06_Preview = 1,
        }
    }
    public partial class SearchConditionalOptions : Azure.Search.Documents.SearchRequestOptions
    {
        public SearchConditionalOptions() { }
        public Azure.ETag? IfMatch { get { throw null; } set { } }
        public Azure.ETag? IfNoneMatch { get { throw null; } set { } }
    }
    public static partial class SearchFilter
    {
        public static string Create(System.FormattableString filter) { throw null; }
        public static string Create(System.FormattableString filter, System.IFormatProvider formatProvider) { throw null; }
    }
    public partial class SearchIndexClient
    {
        protected SearchIndexClient() { }
        public SearchIndexClient(System.Uri endpoint, string indexName, Azure.AzureKeyCredential credential) { }
        public SearchIndexClient(System.Uri endpoint, string indexName, Azure.AzureKeyCredential credential, Azure.Search.Documents.SearchClientOptions options) { }
        public virtual System.Uri Endpoint { get { throw null; } }
        public virtual string IndexName { get { throw null; } }
        public virtual string ServiceName { get { throw null; } }
        public virtual Azure.Response<Azure.Search.Documents.Models.AutocompleteResults> Autocomplete(string searchText, string suggesterName, Azure.Search.Documents.AutocompleteOptions options = null, System.Threading.CancellationToken cancellationToken = default(System.Threading.CancellationToken)) { throw null; }
        public virtual System.Threading.Tasks.Task<Azure.Response<Azure.Search.Documents.Models.AutocompleteResults>> AutocompleteAsync(string searchText, string suggesterName, Azure.Search.Documents.AutocompleteOptions options = null, System.Threading.CancellationToken cancellationToken = default(System.Threading.CancellationToken)) { throw null; }
        public virtual Azure.Response<Azure.Search.Documents.Models.SearchDocument> GetDocument(string key, Azure.Search.Documents.GetDocumentOptions options = null, System.Threading.CancellationToken cancellationToken = default(System.Threading.CancellationToken)) { throw null; }
        public virtual System.Threading.Tasks.Task<Azure.Response<Azure.Search.Documents.Models.SearchDocument>> GetDocumentAsync(string key, Azure.Search.Documents.GetDocumentOptions options = null, System.Threading.CancellationToken cancellationToken = default(System.Threading.CancellationToken)) { throw null; }
        public virtual System.Threading.Tasks.Task<Azure.Response<T>> GetDocumentAsync<T>(string key, Azure.Search.Documents.GetDocumentOptions options = null, System.Threading.CancellationToken cancellationToken = default(System.Threading.CancellationToken)) { throw null; }
        public virtual Azure.Response<long> GetDocumentCount(Azure.Search.Documents.SearchRequestOptions options = null, System.Threading.CancellationToken cancellationToken = default(System.Threading.CancellationToken)) { throw null; }
        public virtual System.Threading.Tasks.Task<Azure.Response<long>> GetDocumentCountAsync(Azure.Search.Documents.SearchRequestOptions options = null, System.Threading.CancellationToken cancellationToken = default(System.Threading.CancellationToken)) { throw null; }
        public virtual Azure.Response<T> GetDocument<T>(string key, Azure.Search.Documents.GetDocumentOptions options = null, System.Threading.CancellationToken cancellationToken = default(System.Threading.CancellationToken)) { throw null; }
        public virtual Azure.Response<Azure.Search.Documents.Models.IndexDocumentsResult> IndexDocuments(Azure.Search.Documents.Models.IndexDocumentsBatch<Azure.Search.Documents.Models.SearchDocument> documents, Azure.Search.Documents.IndexDocumentsOptions options = null, System.Threading.CancellationToken cancellationToken = default(System.Threading.CancellationToken)) { throw null; }
        public virtual System.Threading.Tasks.Task<Azure.Response<Azure.Search.Documents.Models.IndexDocumentsResult>> IndexDocumentsAsync(Azure.Search.Documents.Models.IndexDocumentsBatch<Azure.Search.Documents.Models.SearchDocument> documents, Azure.Search.Documents.IndexDocumentsOptions options = null, System.Threading.CancellationToken cancellationToken = default(System.Threading.CancellationToken)) { throw null; }
        public virtual System.Threading.Tasks.Task<Azure.Response<Azure.Search.Documents.Models.IndexDocumentsResult>> IndexDocumentsAsync<T>(Azure.Search.Documents.Models.IndexDocumentsBatch<T> documents, Azure.Search.Documents.IndexDocumentsOptions options = null, System.Threading.CancellationToken cancellationToken = default(System.Threading.CancellationToken)) { throw null; }
        public virtual Azure.Response<Azure.Search.Documents.Models.IndexDocumentsResult> IndexDocuments<T>(Azure.Search.Documents.Models.IndexDocumentsBatch<T> documents, Azure.Search.Documents.IndexDocumentsOptions options = null, System.Threading.CancellationToken cancellationToken = default(System.Threading.CancellationToken)) { throw null; }
        public virtual Azure.Response<Azure.Search.Documents.Models.SearchResults<Azure.Search.Documents.Models.SearchDocument>> Search(string searchText, Azure.Search.Documents.SearchOptions options = null, System.Threading.CancellationToken cancellationToken = default(System.Threading.CancellationToken)) { throw null; }
        public virtual System.Threading.Tasks.Task<Azure.Response<Azure.Search.Documents.Models.SearchResults<Azure.Search.Documents.Models.SearchDocument>>> SearchAsync(string searchText, Azure.Search.Documents.SearchOptions options = null, System.Threading.CancellationToken cancellationToken = default(System.Threading.CancellationToken)) { throw null; }
        public virtual System.Threading.Tasks.Task<Azure.Response<Azure.Search.Documents.Models.SearchResults<T>>> SearchAsync<T>(string searchText, Azure.Search.Documents.SearchOptions options = null, System.Threading.CancellationToken cancellationToken = default(System.Threading.CancellationToken)) { throw null; }
        public virtual Azure.Response<Azure.Search.Documents.Models.SearchResults<T>> Search<T>(string searchText, Azure.Search.Documents.SearchOptions options = null, System.Threading.CancellationToken cancellationToken = default(System.Threading.CancellationToken)) { throw null; }
        public virtual Azure.Response<Azure.Search.Documents.Models.SuggestResults<Azure.Search.Documents.Models.SearchDocument>> Suggest(string searchText, string suggesterName, Azure.Search.Documents.SuggestOptions options = null, System.Threading.CancellationToken cancellationToken = default(System.Threading.CancellationToken)) { throw null; }
        public virtual System.Threading.Tasks.Task<Azure.Response<Azure.Search.Documents.Models.SuggestResults<Azure.Search.Documents.Models.SearchDocument>>> SuggestAsync(string searchText, string suggesterName, Azure.Search.Documents.SuggestOptions options = null, System.Threading.CancellationToken cancellationToken = default(System.Threading.CancellationToken)) { throw null; }
        public virtual System.Threading.Tasks.Task<Azure.Response<Azure.Search.Documents.Models.SuggestResults<T>>> SuggestAsync<T>(string searchText, string suggesterName, Azure.Search.Documents.SuggestOptions options = null, System.Threading.CancellationToken cancellationToken = default(System.Threading.CancellationToken)) { throw null; }
        public virtual Azure.Response<Azure.Search.Documents.Models.SuggestResults<T>> Suggest<T>(string searchText, string suggesterName, Azure.Search.Documents.SuggestOptions options = null, System.Threading.CancellationToken cancellationToken = default(System.Threading.CancellationToken)) { throw null; }
    }
    public partial class SearchOptions : Azure.Search.Documents.SearchRequestOptions
    {
        public SearchOptions() { }
        public SearchOptions(string continuationToken) { }
        public System.Collections.Generic.IList<string> Facets { get { throw null; } }
        public string Filter { get { throw null; } set { } }
        public System.Collections.Generic.IList<string> HighlightFields { get { throw null; } }
        public string HighlightPostTag { get { throw null; } set { } }
        public string HighlightPreTag { get { throw null; } set { } }
        public bool? IncludeTotalCount { get { throw null; } set { } }
        public double? MinimumCoverage { get { throw null; } set { } }
        public System.Collections.Generic.IList<string> OrderBy { get { throw null; } }
        public Azure.Search.Documents.Models.SearchQueryType? QueryType { get { throw null; } set { } }
        public System.Collections.Generic.IList<string> ScoringParameters { get { throw null; } }
        public string ScoringProfile { get { throw null; } set { } }
        public System.Collections.Generic.IList<string> SearchFields { get { throw null; } }
        public Azure.Search.Documents.Models.SearchMode? SearchMode { get { throw null; } set { } }
        public System.Collections.Generic.IList<string> Select { get { throw null; } }
        public int? Size { get { throw null; } set { } }
        public int? Skip { get { throw null; } set { } }
    }
    public partial class SearchRequestOptions
    {
        public SearchRequestOptions() { }
        public System.Guid? ClientRequestId { get { throw null; } set { } }
    }
    public partial class SearchServiceClient
    {
        protected SearchServiceClient() { }
        public SearchServiceClient(System.Uri endpoint, Azure.AzureKeyCredential credential) { }
        public SearchServiceClient(System.Uri endpoint, Azure.AzureKeyCredential credential, Azure.Search.Documents.SearchClientOptions options) { }
        public virtual System.Uri Endpoint { get { throw null; } }
        public virtual string ServiceName { get { throw null; } }
        public virtual Azure.Response<System.Collections.Generic.IReadOnlyList<Azure.Search.Documents.Models.TokenInfo>> AnalyzeText(string indexName, Azure.Search.Documents.Models.AnalyzeRequest analyzeRequest, Azure.Search.Documents.SearchRequestOptions options = null, System.Threading.CancellationToken cancellationToken = default(System.Threading.CancellationToken)) { throw null; }
        public virtual System.Threading.Tasks.Task<Azure.Response<System.Collections.Generic.IReadOnlyList<Azure.Search.Documents.Models.TokenInfo>>> AnalyzeTextAsync(string indexName, Azure.Search.Documents.Models.AnalyzeRequest analyzeRequest, Azure.Search.Documents.SearchRequestOptions options = null, System.Threading.CancellationToken cancellationToken = default(System.Threading.CancellationToken)) { throw null; }
        public virtual Azure.Response<Azure.Search.Documents.Models.DataSource> CreateDataSource(Azure.Search.Documents.Models.DataSource dataSource, Azure.Search.Documents.SearchRequestOptions options = null, System.Threading.CancellationToken cancellationToken = default(System.Threading.CancellationToken)) { throw null; }
        public virtual System.Threading.Tasks.Task<Azure.Response<Azure.Search.Documents.Models.DataSource>> CreateDataSourceAsync(Azure.Search.Documents.Models.DataSource dataSource, Azure.Search.Documents.SearchRequestOptions options = null, System.Threading.CancellationToken cancellationToken = default(System.Threading.CancellationToken)) { throw null; }
        public virtual Azure.Response<Azure.Search.Documents.Models.SearchIndex> CreateIndex(Azure.Search.Documents.Models.SearchIndex index, Azure.Search.Documents.SearchRequestOptions options = null, System.Threading.CancellationToken cancellationToken = default(System.Threading.CancellationToken)) { throw null; }
        public virtual System.Threading.Tasks.Task<Azure.Response<Azure.Search.Documents.Models.SearchIndex>> CreateIndexAsync(Azure.Search.Documents.Models.SearchIndex index, Azure.Search.Documents.SearchRequestOptions options = null, System.Threading.CancellationToken cancellationToken = default(System.Threading.CancellationToken)) { throw null; }
        public virtual Azure.Response<Azure.Search.Documents.Models.SearchIndexer> CreateIndexer(Azure.Search.Documents.Models.SearchIndexer indexer, Azure.Search.Documents.SearchRequestOptions options = null, System.Threading.CancellationToken cancellationToken = default(System.Threading.CancellationToken)) { throw null; }
        public virtual System.Threading.Tasks.Task<Azure.Response<Azure.Search.Documents.Models.SearchIndexer>> CreateIndexerAsync(Azure.Search.Documents.Models.SearchIndexer indexer, Azure.Search.Documents.SearchRequestOptions options = null, System.Threading.CancellationToken cancellationToken = default(System.Threading.CancellationToken)) { throw null; }
        public virtual Azure.Response<Azure.Search.Documents.Models.DataSource> CreateOrUpdateDataSource(Azure.Search.Documents.Models.DataSource dataSource, Azure.Search.Documents.SearchConditionalOptions options = null, System.Threading.CancellationToken cancellationToken = default(System.Threading.CancellationToken)) { throw null; }
        public virtual System.Threading.Tasks.Task<Azure.Response<Azure.Search.Documents.Models.DataSource>> CreateOrUpdateDataSourceAsync(Azure.Search.Documents.Models.DataSource dataSource, Azure.Search.Documents.SearchConditionalOptions options = null, System.Threading.CancellationToken cancellationToken = default(System.Threading.CancellationToken)) { throw null; }
        public virtual Azure.Response<Azure.Search.Documents.Models.SearchIndex> CreateOrUpdateIndex(Azure.Search.Documents.Models.SearchIndex index, bool allowIndexDowntime = false, Azure.Search.Documents.SearchConditionalOptions options = null, System.Threading.CancellationToken cancellationToken = default(System.Threading.CancellationToken)) { throw null; }
        public virtual System.Threading.Tasks.Task<Azure.Response<Azure.Search.Documents.Models.SearchIndex>> CreateOrUpdateIndexAsync(Azure.Search.Documents.Models.SearchIndex index, bool allowIndexDowntime = false, Azure.Search.Documents.SearchConditionalOptions options = null, System.Threading.CancellationToken cancellationToken = default(System.Threading.CancellationToken)) { throw null; }
        public virtual Azure.Response<Azure.Search.Documents.Models.SearchIndexer> CreateOrUpdateIndexer(Azure.Search.Documents.Models.SearchIndexer indexer, Azure.Search.Documents.SearchConditionalOptions options = null, System.Threading.CancellationToken cancellationToken = default(System.Threading.CancellationToken)) { throw null; }
        public virtual System.Threading.Tasks.Task<Azure.Response<Azure.Search.Documents.Models.SearchIndexer>> CreateOrUpdateIndexerAsync(Azure.Search.Documents.Models.SearchIndexer indexer, Azure.Search.Documents.SearchConditionalOptions options = null, System.Threading.CancellationToken cancellationToken = default(System.Threading.CancellationToken)) { throw null; }
        public virtual Azure.Response<Azure.Search.Documents.Models.Skillset> CreateOrUpdateSkillset(Azure.Search.Documents.Models.Skillset skillset, Azure.Search.Documents.SearchConditionalOptions options = null, System.Threading.CancellationToken cancellationToken = default(System.Threading.CancellationToken)) { throw null; }
        public virtual System.Threading.Tasks.Task<Azure.Response<Azure.Search.Documents.Models.Skillset>> CreateOrUpdateSkillsetAsync(Azure.Search.Documents.Models.Skillset skillset, Azure.Search.Documents.SearchConditionalOptions options = null, System.Threading.CancellationToken cancellationToken = default(System.Threading.CancellationToken)) { throw null; }
        public virtual Azure.Response<Azure.Search.Documents.Models.SynonymMap> CreateOrUpdateSynonymMap(Azure.Search.Documents.Models.SynonymMap synonymMap, bool onlyIfUnchanged = false, Azure.Search.Documents.SearchRequestOptions options = null, System.Threading.CancellationToken cancellationToken = default(System.Threading.CancellationToken)) { throw null; }
        public virtual System.Threading.Tasks.Task<Azure.Response<Azure.Search.Documents.Models.SynonymMap>> CreateOrUpdateSynonymMapAsync(Azure.Search.Documents.Models.SynonymMap synonymMap, bool onlyIfUnchanged = false, Azure.Search.Documents.SearchConditionalOptions options = null, System.Threading.CancellationToken cancellationToken = default(System.Threading.CancellationToken)) { throw null; }
        public virtual Azure.Response<Azure.Search.Documents.Models.Skillset> CreateSkillset(Azure.Search.Documents.Models.Skillset skillset, Azure.Search.Documents.SearchRequestOptions options = null, System.Threading.CancellationToken cancellationToken = default(System.Threading.CancellationToken)) { throw null; }
        public virtual System.Threading.Tasks.Task<Azure.Response<Azure.Search.Documents.Models.Skillset>> CreateSkillsetAsync(Azure.Search.Documents.Models.Skillset skillset, Azure.Search.Documents.SearchRequestOptions options = null, System.Threading.CancellationToken cancellationToken = default(System.Threading.CancellationToken)) { throw null; }
        public virtual Azure.Response<Azure.Search.Documents.Models.SynonymMap> CreateSynonymMap(Azure.Search.Documents.Models.SynonymMap synonymMap, Azure.Search.Documents.SearchRequestOptions options = null, System.Threading.CancellationToken cancellationToken = default(System.Threading.CancellationToken)) { throw null; }
        public virtual System.Threading.Tasks.Task<Azure.Response<Azure.Search.Documents.Models.SynonymMap>> CreateSynonymMapAsync(Azure.Search.Documents.Models.SynonymMap synonymMap, Azure.Search.Documents.SearchRequestOptions options = null, System.Threading.CancellationToken cancellationToken = default(System.Threading.CancellationToken)) { throw null; }
        public virtual Azure.Response DeleteDataSource(string dataSourceName, Azure.Search.Documents.SearchConditionalOptions options = null, System.Threading.CancellationToken cancellationToken = default(System.Threading.CancellationToken)) { throw null; }
        public virtual System.Threading.Tasks.Task<Azure.Response> DeleteDataSourceAsync(string dataSourceName, Azure.Search.Documents.SearchConditionalOptions options = null, System.Threading.CancellationToken cancellationToken = default(System.Threading.CancellationToken)) { throw null; }
        public virtual Azure.Response DeleteIndex(string indexName, Azure.Search.Documents.SearchConditionalOptions options = null, System.Threading.CancellationToken cancellationToken = default(System.Threading.CancellationToken)) { throw null; }
        public virtual System.Threading.Tasks.Task<Azure.Response> DeleteIndexAsync(string indexName, Azure.Search.Documents.SearchConditionalOptions options = null, System.Threading.CancellationToken cancellationToken = default(System.Threading.CancellationToken)) { throw null; }
        public virtual Azure.Response DeleteIndexer(string indexerName, Azure.Search.Documents.SearchConditionalOptions options = null, System.Threading.CancellationToken cancellationToken = default(System.Threading.CancellationToken)) { throw null; }
        public virtual System.Threading.Tasks.Task<Azure.Response> DeleteIndexerAsync(string indexerName, Azure.Search.Documents.SearchConditionalOptions options = null, System.Threading.CancellationToken cancellationToken = default(System.Threading.CancellationToken)) { throw null; }
        public virtual Azure.Response DeleteSkillset(string skillsetName, Azure.Search.Documents.SearchConditionalOptions options = null, System.Threading.CancellationToken cancellationToken = default(System.Threading.CancellationToken)) { throw null; }
        public virtual System.Threading.Tasks.Task<Azure.Response> DeleteSkillsetAsync(string skillsetName, Azure.Search.Documents.SearchConditionalOptions options = null, System.Threading.CancellationToken cancellationToken = default(System.Threading.CancellationToken)) { throw null; }
        public virtual Azure.Response DeleteSynonymMap(Azure.Search.Documents.Models.SynonymMap synonymMap, bool onlyIfUnchanged = false, Azure.Search.Documents.SearchRequestOptions options = null, System.Threading.CancellationToken cancellationToken = default(System.Threading.CancellationToken)) { throw null; }
        public virtual System.Threading.Tasks.Task<Azure.Response> DeleteSynonymMapAsync(Azure.Search.Documents.Models.SynonymMap synonymMap, bool onlyIfUnchanged = false, Azure.Search.Documents.SearchRequestOptions options = null, System.Threading.CancellationToken cancellationToken = default(System.Threading.CancellationToken)) { throw null; }
        public virtual Azure.Response<Azure.Search.Documents.Models.DataSource> GetDataSource(string dataSourceName, Azure.Search.Documents.SearchRequestOptions options = null, System.Threading.CancellationToken cancellationToken = default(System.Threading.CancellationToken)) { throw null; }
        public virtual System.Threading.Tasks.Task<Azure.Response<Azure.Search.Documents.Models.DataSource>> GetDataSourceAsync(string dataSourceName, Azure.Search.Documents.SearchRequestOptions options = null, System.Threading.CancellationToken cancellationToken = default(System.Threading.CancellationToken)) { throw null; }
        public virtual Azure.Response<System.Collections.Generic.IReadOnlyList<Azure.Search.Documents.Models.DataSource>> GetDataSources(System.Collections.Generic.IEnumerable<string> selectProperties = null, Azure.Search.Documents.SearchRequestOptions options = null, System.Threading.CancellationToken cancellationToken = default(System.Threading.CancellationToken)) { throw null; }
        public virtual System.Threading.Tasks.Task<Azure.Response<System.Collections.Generic.IReadOnlyList<Azure.Search.Documents.Models.DataSource>>> GetDataSourcesAsync(System.Collections.Generic.IEnumerable<string> selectProperties = null, Azure.Search.Documents.SearchRequestOptions options = null, System.Threading.CancellationToken cancellationToken = default(System.Threading.CancellationToken)) { throw null; }
        public virtual Azure.Response<Azure.Search.Documents.Models.SearchIndex> GetIndex(string indexName, Azure.Search.Documents.SearchRequestOptions options = null, System.Threading.CancellationToken cancellationToken = default(System.Threading.CancellationToken)) { throw null; }
        public virtual System.Threading.Tasks.Task<Azure.Response<Azure.Search.Documents.Models.SearchIndex>> GetIndexAsync(string indexName, Azure.Search.Documents.SearchRequestOptions options = null, System.Threading.CancellationToken cancellationToken = default(System.Threading.CancellationToken)) { throw null; }
        public virtual Azure.Response<Azure.Search.Documents.Models.SearchIndexer> GetIndexer(string indexerName, Azure.Search.Documents.SearchRequestOptions options = null, System.Threading.CancellationToken cancellationToken = default(System.Threading.CancellationToken)) { throw null; }
        public virtual System.Threading.Tasks.Task<Azure.Response<Azure.Search.Documents.Models.SearchIndexer>> GetIndexerAsync(string indexerName, Azure.Search.Documents.SearchRequestOptions options = null, System.Threading.CancellationToken cancellationToken = default(System.Threading.CancellationToken)) { throw null; }
        public virtual Azure.Response<System.Collections.Generic.IReadOnlyList<Azure.Search.Documents.Models.SearchIndexer>> GetIndexers(System.Collections.Generic.IEnumerable<string> selectProperties = null, Azure.Search.Documents.SearchRequestOptions options = null, System.Threading.CancellationToken cancellationToken = default(System.Threading.CancellationToken)) { throw null; }
        public virtual System.Threading.Tasks.Task<Azure.Response<System.Collections.Generic.IReadOnlyList<Azure.Search.Documents.Models.SearchIndexer>>> GetIndexersAsync(System.Collections.Generic.IEnumerable<string> selectProperties = null, Azure.Search.Documents.SearchRequestOptions options = null, System.Threading.CancellationToken cancellationToken = default(System.Threading.CancellationToken)) { throw null; }
        public virtual Azure.Response<Azure.Search.Documents.Models.IndexerExecutionInfo> GetIndexerStatus(string indexerName, Azure.Search.Documents.SearchRequestOptions options = null, System.Threading.CancellationToken cancellationToken = default(System.Threading.CancellationToken)) { throw null; }
        public virtual System.Threading.Tasks.Task<Azure.Response<Azure.Search.Documents.Models.IndexerExecutionInfo>> GetIndexerStatusAsync(string indexerName, Azure.Search.Documents.SearchRequestOptions options = null, System.Threading.CancellationToken cancellationToken = default(System.Threading.CancellationToken)) { throw null; }
        public virtual Azure.Pageable<Azure.Search.Documents.Models.SearchIndex> GetIndexes(System.Collections.Generic.IEnumerable<string> selectProperties = null, Azure.Search.Documents.SearchRequestOptions options = null, System.Threading.CancellationToken cancellationToken = default(System.Threading.CancellationToken)) { throw null; }
        public virtual Azure.AsyncPageable<Azure.Search.Documents.Models.SearchIndex> GetIndexesAsync(System.Collections.Generic.IEnumerable<string> selectProperties = null, Azure.Search.Documents.SearchRequestOptions options = null, System.Threading.CancellationToken cancellationToken = default(System.Threading.CancellationToken)) { throw null; }
        public virtual Azure.Response<Azure.Search.Documents.Models.SearchIndexStatistics> GetIndexStatistics(string indexName, Azure.Search.Documents.SearchRequestOptions options = null, System.Threading.CancellationToken cancellationToken = default(System.Threading.CancellationToken)) { throw null; }
        public virtual System.Threading.Tasks.Task<Azure.Response<Azure.Search.Documents.Models.SearchIndexStatistics>> GetIndexStatisticsAsync(string indexName, Azure.Search.Documents.SearchRequestOptions options = null, System.Threading.CancellationToken cancellationToken = default(System.Threading.CancellationToken)) { throw null; }
        public virtual Azure.Search.Documents.SearchIndexClient GetSearchIndexClient(string indexName) { throw null; }
        public virtual Azure.Response<Azure.Search.Documents.Models.SearchServiceStatistics> GetServiceStatistics(Azure.Search.Documents.SearchRequestOptions options = null, System.Threading.CancellationToken cancellationToken = default(System.Threading.CancellationToken)) { throw null; }
        public virtual System.Threading.Tasks.Task<Azure.Response<Azure.Search.Documents.Models.SearchServiceStatistics>> GetServiceStatisticsAsync(Azure.Search.Documents.SearchRequestOptions options = null, System.Threading.CancellationToken cancellationToken = default(System.Threading.CancellationToken)) { throw null; }
        public virtual Azure.Response<Azure.Search.Documents.Models.Skillset> GetSkillset(string skillsetName, Azure.Search.Documents.SearchRequestOptions options = null, System.Threading.CancellationToken cancellationToken = default(System.Threading.CancellationToken)) { throw null; }
        public virtual System.Threading.Tasks.Task<Azure.Response<Azure.Search.Documents.Models.Skillset>> GetSkillsetAsync(string skillsetName, Azure.Search.Documents.SearchRequestOptions options = null, System.Threading.CancellationToken cancellationToken = default(System.Threading.CancellationToken)) { throw null; }
        public virtual Azure.Response<System.Collections.Generic.IReadOnlyList<Azure.Search.Documents.Models.Skillset>> GetSkillsets(System.Collections.Generic.IEnumerable<string> selectProperties = null, Azure.Search.Documents.SearchRequestOptions options = null, System.Threading.CancellationToken cancellationToken = default(System.Threading.CancellationToken)) { throw null; }
        public virtual System.Threading.Tasks.Task<Azure.Response<System.Collections.Generic.IReadOnlyList<Azure.Search.Documents.Models.Skillset>>> GetSkillsetsAsync(System.Collections.Generic.IEnumerable<string> selectProperties = null, Azure.Search.Documents.SearchRequestOptions options = null, System.Threading.CancellationToken cancellationToken = default(System.Threading.CancellationToken)) { throw null; }
        public virtual Azure.Response<Azure.Search.Documents.Models.SynonymMap> GetSynonymMap(string synonymMapName, Azure.Search.Documents.SearchRequestOptions options = null, System.Threading.CancellationToken cancellationToken = default(System.Threading.CancellationToken)) { throw null; }
        public virtual System.Threading.Tasks.Task<Azure.Response<Azure.Search.Documents.Models.SynonymMap>> GetSynonymMapAsync(string synonymMapName, Azure.Search.Documents.SearchRequestOptions options = null, System.Threading.CancellationToken cancellationToken = default(System.Threading.CancellationToken)) { throw null; }
        public virtual Azure.Response<System.Collections.Generic.IReadOnlyList<Azure.Search.Documents.Models.SynonymMap>> GetSynonymMaps(System.Collections.Generic.IEnumerable<string> selectProperties = null, Azure.Search.Documents.SearchRequestOptions options = null, System.Threading.CancellationToken cancellationToken = default(System.Threading.CancellationToken)) { throw null; }
        public virtual System.Threading.Tasks.Task<Azure.Response<System.Collections.Generic.IReadOnlyList<Azure.Search.Documents.Models.SynonymMap>>> GetSynonymMapsAsync(System.Collections.Generic.IEnumerable<string> selectProperties = null, Azure.Search.Documents.SearchRequestOptions options = null, System.Threading.CancellationToken cancellationToken = default(System.Threading.CancellationToken)) { throw null; }
        public virtual Azure.Response ResetIndexer(string indexerName, Azure.Search.Documents.SearchRequestOptions options = null, System.Threading.CancellationToken cancellationToken = default(System.Threading.CancellationToken)) { throw null; }
        public virtual System.Threading.Tasks.Task<Azure.Response> ResetIndexerAsync(string indexerName, Azure.Search.Documents.SearchRequestOptions options = null, System.Threading.CancellationToken cancellationToken = default(System.Threading.CancellationToken)) { throw null; }
        public virtual Azure.Response RunIndexer(string indexerName, Azure.Search.Documents.SearchRequestOptions options = null, System.Threading.CancellationToken cancellationToken = default(System.Threading.CancellationToken)) { throw null; }
        public virtual System.Threading.Tasks.Task<Azure.Response> RunIndexerAsync(string indexerName, Azure.Search.Documents.SearchRequestOptions options = null, System.Threading.CancellationToken cancellationToken = default(System.Threading.CancellationToken)) { throw null; }
    }
    public partial class SuggestOptions : Azure.Search.Documents.SearchRequestOptions
    {
        public SuggestOptions() { }
        public string Filter { get { throw null; } set { } }
        public string HighlightPostTag { get { throw null; } set { } }
        public string HighlightPreTag { get { throw null; } set { } }
        public double? MinimumCoverage { get { throw null; } set { } }
        public System.Collections.Generic.IList<string> OrderBy { get { throw null; } }
        public System.Collections.Generic.IList<string> SearchFields { get { throw null; } }
        public System.Collections.Generic.IList<string> Select { get { throw null; } }
        public int? Size { get { throw null; } set { } }
        public bool? UseFuzzyMatching { get { throw null; } set { } }
    }
}
namespace Azure.Search.Documents.Models
{
    public partial class Analyzer
    {
        public Analyzer(string name) { }
        public string Name { get { throw null; } set { } }
    }
    public partial class AnalyzeRequest
    {
        public AnalyzeRequest(string text) { }
        public Azure.Search.Documents.Models.AnalyzerName? Analyzer { get { throw null; } set { } }
        public System.Collections.Generic.IList<string> CharFilters { get { throw null; } set { } }
        public string Text { get { throw null; } set { } }
        public System.Collections.Generic.IList<Azure.Search.Documents.Models.TokenFilterName> TokenFilters { get { throw null; } set { } }
        public Azure.Search.Documents.Models.TokenizerName? Tokenizer { get { throw null; } set { } }
    }
    [System.Runtime.InteropServices.StructLayoutAttribute(System.Runtime.InteropServices.LayoutKind.Sequential)]
    public readonly partial struct AnalyzerName : System.IEquatable<Azure.Search.Documents.Models.AnalyzerName>
    {
        private readonly object _dummy;
        private readonly int _dummyPrimitive;
        public AnalyzerName(string value) { throw null; }
        public static Azure.Search.Documents.Models.AnalyzerName ArLucene { get { throw null; } }
        public static Azure.Search.Documents.Models.AnalyzerName ArMicrosoft { get { throw null; } }
        public static Azure.Search.Documents.Models.AnalyzerName BgLucene { get { throw null; } }
        public static Azure.Search.Documents.Models.AnalyzerName BgMicrosoft { get { throw null; } }
        public static Azure.Search.Documents.Models.AnalyzerName BnMicrosoft { get { throw null; } }
        public static Azure.Search.Documents.Models.AnalyzerName CaLucene { get { throw null; } }
        public static Azure.Search.Documents.Models.AnalyzerName CaMicrosoft { get { throw null; } }
        public static Azure.Search.Documents.Models.AnalyzerName CsLucene { get { throw null; } }
        public static Azure.Search.Documents.Models.AnalyzerName CsMicrosoft { get { throw null; } }
        public static Azure.Search.Documents.Models.AnalyzerName DaLucene { get { throw null; } }
        public static Azure.Search.Documents.Models.AnalyzerName DaMicrosoft { get { throw null; } }
        public static Azure.Search.Documents.Models.AnalyzerName DeLucene { get { throw null; } }
        public static Azure.Search.Documents.Models.AnalyzerName DeMicrosoft { get { throw null; } }
        public static Azure.Search.Documents.Models.AnalyzerName ElLucene { get { throw null; } }
        public static Azure.Search.Documents.Models.AnalyzerName ElMicrosoft { get { throw null; } }
        public static Azure.Search.Documents.Models.AnalyzerName EnLucene { get { throw null; } }
        public static Azure.Search.Documents.Models.AnalyzerName EnMicrosoft { get { throw null; } }
        public static Azure.Search.Documents.Models.AnalyzerName EsLucene { get { throw null; } }
        public static Azure.Search.Documents.Models.AnalyzerName EsMicrosoft { get { throw null; } }
        public static Azure.Search.Documents.Models.AnalyzerName EtMicrosoft { get { throw null; } }
        public static Azure.Search.Documents.Models.AnalyzerName EuLucene { get { throw null; } }
        public static Azure.Search.Documents.Models.AnalyzerName FaLucene { get { throw null; } }
        public static Azure.Search.Documents.Models.AnalyzerName FiLucene { get { throw null; } }
        public static Azure.Search.Documents.Models.AnalyzerName FiMicrosoft { get { throw null; } }
        public static Azure.Search.Documents.Models.AnalyzerName FrLucene { get { throw null; } }
        public static Azure.Search.Documents.Models.AnalyzerName FrMicrosoft { get { throw null; } }
        public static Azure.Search.Documents.Models.AnalyzerName GaLucene { get { throw null; } }
        public static Azure.Search.Documents.Models.AnalyzerName GlLucene { get { throw null; } }
        public static Azure.Search.Documents.Models.AnalyzerName GuMicrosoft { get { throw null; } }
        public static Azure.Search.Documents.Models.AnalyzerName HeMicrosoft { get { throw null; } }
        public static Azure.Search.Documents.Models.AnalyzerName HiLucene { get { throw null; } }
        public static Azure.Search.Documents.Models.AnalyzerName HiMicrosoft { get { throw null; } }
        public static Azure.Search.Documents.Models.AnalyzerName HrMicrosoft { get { throw null; } }
        public static Azure.Search.Documents.Models.AnalyzerName HuLucene { get { throw null; } }
        public static Azure.Search.Documents.Models.AnalyzerName HuMicrosoft { get { throw null; } }
        public static Azure.Search.Documents.Models.AnalyzerName HyLucene { get { throw null; } }
        public static Azure.Search.Documents.Models.AnalyzerName IdLucene { get { throw null; } }
        public static Azure.Search.Documents.Models.AnalyzerName IdMicrosoft { get { throw null; } }
        public static Azure.Search.Documents.Models.AnalyzerName IsMicrosoft { get { throw null; } }
        public static Azure.Search.Documents.Models.AnalyzerName ItLucene { get { throw null; } }
        public static Azure.Search.Documents.Models.AnalyzerName ItMicrosoft { get { throw null; } }
        public static Azure.Search.Documents.Models.AnalyzerName JaLucene { get { throw null; } }
        public static Azure.Search.Documents.Models.AnalyzerName JaMicrosoft { get { throw null; } }
        public static Azure.Search.Documents.Models.AnalyzerName Keyword { get { throw null; } }
        public static Azure.Search.Documents.Models.AnalyzerName KnMicrosoft { get { throw null; } }
        public static Azure.Search.Documents.Models.AnalyzerName KoLucene { get { throw null; } }
        public static Azure.Search.Documents.Models.AnalyzerName KoMicrosoft { get { throw null; } }
        public static Azure.Search.Documents.Models.AnalyzerName LtMicrosoft { get { throw null; } }
        public static Azure.Search.Documents.Models.AnalyzerName LvLucene { get { throw null; } }
        public static Azure.Search.Documents.Models.AnalyzerName LvMicrosoft { get { throw null; } }
        public static Azure.Search.Documents.Models.AnalyzerName MlMicrosoft { get { throw null; } }
        public static Azure.Search.Documents.Models.AnalyzerName MrMicrosoft { get { throw null; } }
        public static Azure.Search.Documents.Models.AnalyzerName MsMicrosoft { get { throw null; } }
        public static Azure.Search.Documents.Models.AnalyzerName NbMicrosoft { get { throw null; } }
        public static Azure.Search.Documents.Models.AnalyzerName NlLucene { get { throw null; } }
        public static Azure.Search.Documents.Models.AnalyzerName NlMicrosoft { get { throw null; } }
        public static Azure.Search.Documents.Models.AnalyzerName NoLucene { get { throw null; } }
        public static Azure.Search.Documents.Models.AnalyzerName PaMicrosoft { get { throw null; } }
        public static Azure.Search.Documents.Models.AnalyzerName Pattern { get { throw null; } }
        public static Azure.Search.Documents.Models.AnalyzerName PlLucene { get { throw null; } }
        public static Azure.Search.Documents.Models.AnalyzerName PlMicrosoft { get { throw null; } }
        public static Azure.Search.Documents.Models.AnalyzerName PtBrLucene { get { throw null; } }
        public static Azure.Search.Documents.Models.AnalyzerName PtBrMicrosoft { get { throw null; } }
        public static Azure.Search.Documents.Models.AnalyzerName PtLucene { get { throw null; } }
        public static Azure.Search.Documents.Models.AnalyzerName PtMicrosoft { get { throw null; } }
        public static Azure.Search.Documents.Models.AnalyzerName RoLucene { get { throw null; } }
        public static Azure.Search.Documents.Models.AnalyzerName RoMicrosoft { get { throw null; } }
        public static Azure.Search.Documents.Models.AnalyzerName RuLucene { get { throw null; } }
        public static Azure.Search.Documents.Models.AnalyzerName RuMicrosoft { get { throw null; } }
        public static Azure.Search.Documents.Models.AnalyzerName Simple { get { throw null; } }
        public static Azure.Search.Documents.Models.AnalyzerName SkMicrosoft { get { throw null; } }
        public static Azure.Search.Documents.Models.AnalyzerName SlMicrosoft { get { throw null; } }
        public static Azure.Search.Documents.Models.AnalyzerName SrCyrillicMicrosoft { get { throw null; } }
        public static Azure.Search.Documents.Models.AnalyzerName SrLatinMicrosoft { get { throw null; } }
        public static Azure.Search.Documents.Models.AnalyzerName StandardAsciiFoldingLucene { get { throw null; } }
        public static Azure.Search.Documents.Models.AnalyzerName StandardLucene { get { throw null; } }
        public static Azure.Search.Documents.Models.AnalyzerName Stop { get { throw null; } }
        public static Azure.Search.Documents.Models.AnalyzerName SvLucene { get { throw null; } }
        public static Azure.Search.Documents.Models.AnalyzerName SvMicrosoft { get { throw null; } }
        public static Azure.Search.Documents.Models.AnalyzerName TaMicrosoft { get { throw null; } }
        public static Azure.Search.Documents.Models.AnalyzerName TeMicrosoft { get { throw null; } }
        public static Azure.Search.Documents.Models.AnalyzerName ThLucene { get { throw null; } }
        public static Azure.Search.Documents.Models.AnalyzerName ThMicrosoft { get { throw null; } }
        public static Azure.Search.Documents.Models.AnalyzerName TrLucene { get { throw null; } }
        public static Azure.Search.Documents.Models.AnalyzerName TrMicrosoft { get { throw null; } }
        public static Azure.Search.Documents.Models.AnalyzerName UkMicrosoft { get { throw null; } }
        public static Azure.Search.Documents.Models.AnalyzerName UrMicrosoft { get { throw null; } }
        public static Azure.Search.Documents.Models.AnalyzerName ViMicrosoft { get { throw null; } }
        public static Azure.Search.Documents.Models.AnalyzerName Whitespace { get { throw null; } }
        public static Azure.Search.Documents.Models.AnalyzerName ZhHansLucene { get { throw null; } }
        public static Azure.Search.Documents.Models.AnalyzerName ZhHansMicrosoft { get { throw null; } }
        public static Azure.Search.Documents.Models.AnalyzerName ZhHantLucene { get { throw null; } }
        public static Azure.Search.Documents.Models.AnalyzerName ZhHantMicrosoft { get { throw null; } }
        public bool Equals(Azure.Search.Documents.Models.AnalyzerName other) { throw null; }
        [System.ComponentModel.EditorBrowsableAttribute(System.ComponentModel.EditorBrowsableState.Never)]
        public override bool Equals(object obj) { throw null; }
        [System.ComponentModel.EditorBrowsableAttribute(System.ComponentModel.EditorBrowsableState.Never)]
        public override int GetHashCode() { throw null; }
        public static bool operator ==(Azure.Search.Documents.Models.AnalyzerName left, Azure.Search.Documents.Models.AnalyzerName right) { throw null; }
        public static implicit operator Azure.Search.Documents.Models.AnalyzerName (string value) { throw null; }
        public static bool operator !=(Azure.Search.Documents.Models.AnalyzerName left, Azure.Search.Documents.Models.AnalyzerName right) { throw null; }
        public override string ToString() { throw null; }
    }
    public partial class AsciiFoldingTokenFilter : Azure.Search.Documents.Models.TokenFilter
    {
        public AsciiFoldingTokenFilter(string name) : base (default(string)) { }
        public bool? PreserveOriginal { get { throw null; } set { } }
    }
    public enum AutocompleteMode
    {
        OneTerm = 0,
        TwoTerms = 1,
        OneTermWithContext = 2,
    }
    public partial class AutocompleteResults
    {
        internal AutocompleteResults() { }
        public double? Coverage { get { throw null; } }
        public System.Collections.Generic.IReadOnlyList<Azure.Search.Documents.Models.Autocompletion> Results { get { throw null; } }
    }
    public partial class Autocompletion
    {
        internal Autocompletion() { }
        public string QueryPlusText { get { throw null; } }
        public string Text { get { throw null; } }
    }
    public partial class AzureActiveDirectoryApplicationCredentials
    {
        public AzureActiveDirectoryApplicationCredentials(string applicationId) { }
        public string ApplicationId { get { throw null; } set { } }
        public string ApplicationSecret { get { throw null; } set { } }
    }
    public partial class CharFilter
    {
        public CharFilter(string name) { }
        public string Name { get { throw null; } set { } }
    }
    public partial class CjkBigramTokenFilter : Azure.Search.Documents.Models.TokenFilter
    {
        public CjkBigramTokenFilter(string name) : base (default(string)) { }
        public System.Collections.Generic.IList<Azure.Search.Documents.Models.CjkBigramTokenFilterScripts> IgnoreScripts { get { throw null; } set { } }
        public bool? OutputUnigrams { get { throw null; } set { } }
    }
    public enum CjkBigramTokenFilterScripts
    {
        Han = 0,
        Hiragana = 1,
        Katakana = 2,
        Hangul = 3,
    }
    public partial class ClassicTokenizer : Azure.Search.Documents.Models.Tokenizer
    {
        public ClassicTokenizer(string name) : base (default(string)) { }
        public int? MaxTokenLength { get { throw null; } set { } }
    }
    public partial class CognitiveServicesAccount
    {
        public CognitiveServicesAccount() { }
        public string Description { get { throw null; } set { } }
    }
    public partial class CognitiveServicesAccountKey : Azure.Search.Documents.Models.CognitiveServicesAccount
    {
        public CognitiveServicesAccountKey(string key) { }
        public string Key { get { throw null; } set { } }
    }
    public partial class CommonGramTokenFilter : Azure.Search.Documents.Models.TokenFilter
    {
        public CommonGramTokenFilter(string name, System.Collections.Generic.IEnumerable<string> commonWords) : base (default(string)) { }
        public System.Collections.Generic.IList<string> CommonWords { get { throw null; } set { } }
        public bool? IgnoreCase { get { throw null; } set { } }
        public bool? UseQueryMode { get { throw null; } set { } }
    }
    public partial class ComplexField : Azure.Search.Documents.Models.FieldBase
    {
        public ComplexField(string name, bool collection = false) : base (default(string), default(Azure.Search.Documents.Models.DataType)) { }
        public System.Collections.Generic.IList<Azure.Search.Documents.Models.FieldBase> Fields { get { throw null; } }
        protected override void Save(Azure.Search.Documents.Models.SearchField field) { }
    }
    public partial class ConditionalSkill : Azure.Search.Documents.Models.Skill
    {
        public ConditionalSkill(System.Collections.Generic.IEnumerable<Azure.Search.Documents.Models.InputFieldMappingEntry> inputs, System.Collections.Generic.IEnumerable<Azure.Search.Documents.Models.OutputFieldMappingEntry> outputs) : base (default(System.Collections.Generic.IEnumerable<Azure.Search.Documents.Models.InputFieldMappingEntry>), default(System.Collections.Generic.IEnumerable<Azure.Search.Documents.Models.OutputFieldMappingEntry>)) { }
    }
    public partial class CorsOptions
    {
        public CorsOptions(System.Collections.Generic.IEnumerable<string> allowedOrigins) { }
        public System.Collections.Generic.IList<string> AllowedOrigins { get { throw null; } set { } }
        public long? MaxAgeInSeconds { get { throw null; } set { } }
    }
    public partial class CustomAnalyzer : Azure.Search.Documents.Models.Analyzer
    {
        public CustomAnalyzer(string name, Azure.Search.Documents.Models.TokenizerName tokenizer) : base (default(string)) { }
        public System.Collections.Generic.IList<string> CharFilters { get { throw null; } set { } }
        public System.Collections.Generic.IList<Azure.Search.Documents.Models.TokenFilterName> TokenFilters { get { throw null; } set { } }
        public Azure.Search.Documents.Models.TokenizerName Tokenizer { get { throw null; } set { } }
    }
    public partial class DataChangeDetectionPolicy
    {
        public DataChangeDetectionPolicy() { }
    }
    public partial class DataContainer
    {
        public DataContainer(string name) { }
        public string Name { get { throw null; } set { } }
        public string Query { get { throw null; } set { } }
    }
    public partial class DataDeletionDetectionPolicy
    {
        public DataDeletionDetectionPolicy() { }
    }
    public partial class DataSource
    {
        public DataSource(string name, Azure.Search.Documents.Models.DataSourceType type, Azure.Search.Documents.Models.DataSourceCredentials credentials, Azure.Search.Documents.Models.DataContainer container) { }
        public Azure.Search.Documents.Models.DataContainer Container { get { throw null; } set { } }
        public Azure.Search.Documents.Models.DataSourceCredentials Credentials { get { throw null; } set { } }
        public Azure.Search.Documents.Models.DataChangeDetectionPolicy DataChangeDetectionPolicy { get { throw null; } set { } }
        public Azure.Search.Documents.Models.DataDeletionDetectionPolicy DataDeletionDetectionPolicy { get { throw null; } set { } }
        public string Description { get { throw null; } set { } }
<<<<<<< HEAD
        public Azure.ETag? ETag { get { throw null; } set { } }
        public string Name { get { throw null; } }
        public Azure.Search.Documents.Models.DataSourceType Type { get { throw null; } }
=======
        public string ETag { get { throw null; } set { } }
        public string Name { get { throw null; } set { } }
        public Azure.Search.Documents.Models.DataSourceType Type { get { throw null; } set { } }
>>>>>>> 860b5110
    }
    public partial class DataSourceCredentials
    {
        public DataSourceCredentials() { }
        public string ConnectionString { get { throw null; } set { } }
    }
    [System.Runtime.InteropServices.StructLayoutAttribute(System.Runtime.InteropServices.LayoutKind.Sequential)]
    public readonly partial struct DataSourceType : System.IEquatable<Azure.Search.Documents.Models.DataSourceType>
    {
        private readonly object _dummy;
        private readonly int _dummyPrimitive;
        public DataSourceType(string value) { throw null; }
        public static Azure.Search.Documents.Models.DataSourceType AzureBlob { get { throw null; } }
        public static Azure.Search.Documents.Models.DataSourceType AzureSql { get { throw null; } }
        public static Azure.Search.Documents.Models.DataSourceType AzureTable { get { throw null; } }
        public static Azure.Search.Documents.Models.DataSourceType CosmosDb { get { throw null; } }
        public static Azure.Search.Documents.Models.DataSourceType MySql { get { throw null; } }
        public bool Equals(Azure.Search.Documents.Models.DataSourceType other) { throw null; }
        [System.ComponentModel.EditorBrowsableAttribute(System.ComponentModel.EditorBrowsableState.Never)]
        public override bool Equals(object obj) { throw null; }
        [System.ComponentModel.EditorBrowsableAttribute(System.ComponentModel.EditorBrowsableState.Never)]
        public override int GetHashCode() { throw null; }
        public static bool operator ==(Azure.Search.Documents.Models.DataSourceType left, Azure.Search.Documents.Models.DataSourceType right) { throw null; }
        public static implicit operator Azure.Search.Documents.Models.DataSourceType (string value) { throw null; }
        public static bool operator !=(Azure.Search.Documents.Models.DataSourceType left, Azure.Search.Documents.Models.DataSourceType right) { throw null; }
        public override string ToString() { throw null; }
    }
    [System.Runtime.InteropServices.StructLayoutAttribute(System.Runtime.InteropServices.LayoutKind.Sequential)]
    public readonly partial struct DataType : System.IEquatable<Azure.Search.Documents.Models.DataType>
    {
        private readonly object _dummy;
        private readonly int _dummyPrimitive;
        public DataType(string value) { throw null; }
        public static Azure.Search.Documents.Models.DataType Boolean { get { throw null; } }
        public static Azure.Search.Documents.Models.DataType Complex { get { throw null; } }
        public static Azure.Search.Documents.Models.DataType DateTimeOffset { get { throw null; } }
        public static Azure.Search.Documents.Models.DataType Double { get { throw null; } }
        public static Azure.Search.Documents.Models.DataType GeographyPoint { get { throw null; } }
        public static Azure.Search.Documents.Models.DataType Int32 { get { throw null; } }
        public static Azure.Search.Documents.Models.DataType Int64 { get { throw null; } }
        public bool IsCollection { get { throw null; } }
        public static Azure.Search.Documents.Models.DataType String { get { throw null; } }
        public static Azure.Search.Documents.Models.DataType Collection(Azure.Search.Documents.Models.DataType type) { throw null; }
        public bool Equals(Azure.Search.Documents.Models.DataType other) { throw null; }
        [System.ComponentModel.EditorBrowsableAttribute(System.ComponentModel.EditorBrowsableState.Never)]
        public override bool Equals(object obj) { throw null; }
        [System.ComponentModel.EditorBrowsableAttribute(System.ComponentModel.EditorBrowsableState.Never)]
        public override int GetHashCode() { throw null; }
        public static bool operator ==(Azure.Search.Documents.Models.DataType left, Azure.Search.Documents.Models.DataType right) { throw null; }
        public static implicit operator Azure.Search.Documents.Models.DataType (string value) { throw null; }
        public static bool operator !=(Azure.Search.Documents.Models.DataType left, Azure.Search.Documents.Models.DataType right) { throw null; }
        public override string ToString() { throw null; }
    }
    public partial class DefaultCognitiveServicesAccount : Azure.Search.Documents.Models.CognitiveServicesAccount
    {
        public DefaultCognitiveServicesAccount() { }
    }
    public partial class DictionaryDecompounderTokenFilter : Azure.Search.Documents.Models.TokenFilter
    {
        public DictionaryDecompounderTokenFilter(string name, System.Collections.Generic.IEnumerable<string> wordList) : base (default(string)) { }
        public int? MaxSubwordSize { get { throw null; } set { } }
        public int? MinSubwordSize { get { throw null; } set { } }
        public int? MinWordSize { get { throw null; } set { } }
        public bool? OnlyLongestMatch { get { throw null; } set { } }
        public System.Collections.Generic.IList<string> WordList { get { throw null; } set { } }
    }
    public partial class DistanceScoringFunction : Azure.Search.Documents.Models.ScoringFunction
    {
        public DistanceScoringFunction(string fieldName, double boost, Azure.Search.Documents.Models.DistanceScoringParameters parameters) : base (default(string), default(double)) { }
        public Azure.Search.Documents.Models.DistanceScoringParameters Parameters { get { throw null; } set { } }
    }
    public partial class DistanceScoringParameters
    {
        public DistanceScoringParameters(string referencePointParameter, double boostingDistance) { }
        public double BoostingDistance { get { throw null; } set { } }
        public string ReferencePointParameter { get { throw null; } set { } }
    }
    public partial class EdgeNGramTokenFilter : Azure.Search.Documents.Models.TokenFilter
    {
        public EdgeNGramTokenFilter(string name) : base (default(string)) { }
        public int? MaxGram { get { throw null; } set { } }
        public int? MinGram { get { throw null; } set { } }
        public Azure.Search.Documents.Models.EdgeNGramTokenFilterSide? Side { get { throw null; } set { } }
    }
    public enum EdgeNGramTokenFilterSide
    {
        Front = 0,
        Back = 1,
    }
    public partial class EdgeNGramTokenFilterV2 : Azure.Search.Documents.Models.TokenFilter
    {
        public EdgeNGramTokenFilterV2(string name) : base (default(string)) { }
        public int? MaxGram { get { throw null; } set { } }
        public int? MinGram { get { throw null; } set { } }
        public Azure.Search.Documents.Models.EdgeNGramTokenFilterSide? Side { get { throw null; } set { } }
    }
    public partial class EdgeNGramTokenizer : Azure.Search.Documents.Models.Tokenizer
    {
        public EdgeNGramTokenizer(string name) : base (default(string)) { }
        public int? MaxGram { get { throw null; } set { } }
        public int? MinGram { get { throw null; } set { } }
        public System.Collections.Generic.IList<Azure.Search.Documents.Models.TokenCharacterKind> TokenChars { get { throw null; } set { } }
    }
    public partial class ElisionTokenFilter : Azure.Search.Documents.Models.TokenFilter
    {
        public ElisionTokenFilter(string name) : base (default(string)) { }
        public System.Collections.Generic.IList<string> Articles { get { throw null; } set { } }
    }
    public partial class EncryptionKey
    {
        public EncryptionKey(string keyVaultKeyName, string keyVaultKeyVersion, string keyVaultUri) { }
        public Azure.Search.Documents.Models.AzureActiveDirectoryApplicationCredentials AccessCredentials { get { throw null; } set { } }
        public string KeyVaultKeyName { get { throw null; } set { } }
        public string KeyVaultKeyVersion { get { throw null; } set { } }
        public string KeyVaultUri { get { throw null; } set { } }
    }
    public enum EntityCategory
    {
        Location = 0,
        Organization = 1,
        Person = 2,
        Quantity = 3,
        Datetime = 4,
        Url = 5,
        Email = 6,
    }
    public partial class EntityRecognitionSkill : Azure.Search.Documents.Models.Skill
    {
        public EntityRecognitionSkill(System.Collections.Generic.IEnumerable<Azure.Search.Documents.Models.InputFieldMappingEntry> inputs, System.Collections.Generic.IEnumerable<Azure.Search.Documents.Models.OutputFieldMappingEntry> outputs) : base (default(System.Collections.Generic.IEnumerable<Azure.Search.Documents.Models.InputFieldMappingEntry>), default(System.Collections.Generic.IEnumerable<Azure.Search.Documents.Models.OutputFieldMappingEntry>)) { }
        public System.Collections.Generic.IList<Azure.Search.Documents.Models.EntityCategory> Categories { get { throw null; } set { } }
        public Azure.Search.Documents.Models.EntityRecognitionSkillLanguage? DefaultLanguageCode { get { throw null; } set { } }
        public bool? IncludeTypelessEntities { get { throw null; } set { } }
        public double? MinimumPrecision { get { throw null; } set { } }
    }
    [System.Runtime.InteropServices.StructLayoutAttribute(System.Runtime.InteropServices.LayoutKind.Sequential)]
    public readonly partial struct EntityRecognitionSkillLanguage : System.IEquatable<Azure.Search.Documents.Models.EntityRecognitionSkillLanguage>
    {
        private readonly object _dummy;
        private readonly int _dummyPrimitive;
        public EntityRecognitionSkillLanguage(string value) { throw null; }
        public static Azure.Search.Documents.Models.EntityRecognitionSkillLanguage Ar { get { throw null; } }
        public static Azure.Search.Documents.Models.EntityRecognitionSkillLanguage Cs { get { throw null; } }
        public static Azure.Search.Documents.Models.EntityRecognitionSkillLanguage Da { get { throw null; } }
        public static Azure.Search.Documents.Models.EntityRecognitionSkillLanguage De { get { throw null; } }
        public static Azure.Search.Documents.Models.EntityRecognitionSkillLanguage El { get { throw null; } }
        public static Azure.Search.Documents.Models.EntityRecognitionSkillLanguage En { get { throw null; } }
        public static Azure.Search.Documents.Models.EntityRecognitionSkillLanguage Es { get { throw null; } }
        public static Azure.Search.Documents.Models.EntityRecognitionSkillLanguage Fi { get { throw null; } }
        public static Azure.Search.Documents.Models.EntityRecognitionSkillLanguage Fr { get { throw null; } }
        public static Azure.Search.Documents.Models.EntityRecognitionSkillLanguage Hu { get { throw null; } }
        public static Azure.Search.Documents.Models.EntityRecognitionSkillLanguage It { get { throw null; } }
        public static Azure.Search.Documents.Models.EntityRecognitionSkillLanguage Ja { get { throw null; } }
        public static Azure.Search.Documents.Models.EntityRecognitionSkillLanguage Ko { get { throw null; } }
        public static Azure.Search.Documents.Models.EntityRecognitionSkillLanguage Nl { get { throw null; } }
        public static Azure.Search.Documents.Models.EntityRecognitionSkillLanguage No { get { throw null; } }
        public static Azure.Search.Documents.Models.EntityRecognitionSkillLanguage Pl { get { throw null; } }
        public static Azure.Search.Documents.Models.EntityRecognitionSkillLanguage Pt { get { throw null; } }
        public static Azure.Search.Documents.Models.EntityRecognitionSkillLanguage PtBR { get { throw null; } }
        public static Azure.Search.Documents.Models.EntityRecognitionSkillLanguage Ru { get { throw null; } }
        public static Azure.Search.Documents.Models.EntityRecognitionSkillLanguage Sv { get { throw null; } }
        public static Azure.Search.Documents.Models.EntityRecognitionSkillLanguage Tr { get { throw null; } }
        public static Azure.Search.Documents.Models.EntityRecognitionSkillLanguage ZhHans { get { throw null; } }
        public static Azure.Search.Documents.Models.EntityRecognitionSkillLanguage ZhHant { get { throw null; } }
        public bool Equals(Azure.Search.Documents.Models.EntityRecognitionSkillLanguage other) { throw null; }
        [System.ComponentModel.EditorBrowsableAttribute(System.ComponentModel.EditorBrowsableState.Never)]
        public override bool Equals(object obj) { throw null; }
        [System.ComponentModel.EditorBrowsableAttribute(System.ComponentModel.EditorBrowsableState.Never)]
        public override int GetHashCode() { throw null; }
        public static bool operator ==(Azure.Search.Documents.Models.EntityRecognitionSkillLanguage left, Azure.Search.Documents.Models.EntityRecognitionSkillLanguage right) { throw null; }
        public static implicit operator Azure.Search.Documents.Models.EntityRecognitionSkillLanguage (string value) { throw null; }
        public static bool operator !=(Azure.Search.Documents.Models.EntityRecognitionSkillLanguage left, Azure.Search.Documents.Models.EntityRecognitionSkillLanguage right) { throw null; }
        public override string ToString() { throw null; }
    }
    public partial class FacetResult : System.Collections.Generic.IEnumerable<System.Collections.Generic.KeyValuePair<string, object>>, System.Collections.Generic.IReadOnlyCollection<System.Collections.Generic.KeyValuePair<string, object>>, System.Collections.Generic.IReadOnlyDictionary<string, object>, System.Collections.IEnumerable
    {
        internal FacetResult() { }
        public long? Count { get { throw null; } }
        public object this[string key] { get { throw null; } }
        public System.Collections.Generic.IEnumerable<string> Keys { get { throw null; } }
        int System.Collections.Generic.IReadOnlyCollection<System.Collections.Generic.KeyValuePair<System.String,System.Object>>.Count { get { throw null; } }
        public System.Collections.Generic.IEnumerable<object> Values { get { throw null; } }
        public bool ContainsKey(string key) { throw null; }
        public System.Collections.Generic.IEnumerator<System.Collections.Generic.KeyValuePair<string, object>> GetEnumerator() { throw null; }
        System.Collections.IEnumerator System.Collections.IEnumerable.GetEnumerator() { throw null; }
        public bool TryGetValue(string key, out object value) { throw null; }
    }
    public abstract partial class FieldBase
    {
        public FieldBase(string name, Azure.Search.Documents.Models.DataType type) { }
        public string Name { get { throw null; } }
        public Azure.Search.Documents.Models.DataType Type { get { throw null; } }
        public static implicit operator Azure.Search.Documents.Models.SearchField (Azure.Search.Documents.Models.FieldBase value) { throw null; }
        protected abstract void Save(Azure.Search.Documents.Models.SearchField field);
    }
    public partial class FieldMapping
    {
        public FieldMapping(string sourceFieldName) { }
        public Azure.Search.Documents.Models.FieldMappingFunction MappingFunction { get { throw null; } set { } }
        public string SourceFieldName { get { throw null; } set { } }
        public string TargetFieldName { get { throw null; } set { } }
    }
    public partial class FieldMappingFunction
    {
        public FieldMappingFunction(string name) { }
        public string Name { get { throw null; } set { } }
        public System.Collections.Generic.IDictionary<string, object> Parameters { get { throw null; } set { } }
    }
    public partial class FreshnessScoringFunction : Azure.Search.Documents.Models.ScoringFunction
    {
        public FreshnessScoringFunction(string fieldName, double boost, Azure.Search.Documents.Models.FreshnessScoringParameters parameters) : base (default(string), default(double)) { }
        public Azure.Search.Documents.Models.FreshnessScoringParameters Parameters { get { throw null; } set { } }
    }
    public partial class FreshnessScoringParameters
    {
        public FreshnessScoringParameters(System.TimeSpan boostingDuration) { }
        public System.TimeSpan BoostingDuration { get { throw null; } set { } }
    }
    public partial class HighWaterMarkChangeDetectionPolicy : Azure.Search.Documents.Models.DataChangeDetectionPolicy
    {
        public HighWaterMarkChangeDetectionPolicy(string highWaterMarkColumnName) { }
        public string HighWaterMarkColumnName { get { throw null; } set { } }
    }
    public partial class ImageAnalysisSkill : Azure.Search.Documents.Models.Skill
    {
        public ImageAnalysisSkill(System.Collections.Generic.IEnumerable<Azure.Search.Documents.Models.InputFieldMappingEntry> inputs, System.Collections.Generic.IEnumerable<Azure.Search.Documents.Models.OutputFieldMappingEntry> outputs) : base (default(System.Collections.Generic.IEnumerable<Azure.Search.Documents.Models.InputFieldMappingEntry>), default(System.Collections.Generic.IEnumerable<Azure.Search.Documents.Models.OutputFieldMappingEntry>)) { }
        public Azure.Search.Documents.Models.ImageAnalysisSkillLanguage? DefaultLanguageCode { get { throw null; } set { } }
        public System.Collections.Generic.IList<Azure.Search.Documents.Models.ImageDetail> Details { get { throw null; } set { } }
        public System.Collections.Generic.IList<Azure.Search.Documents.Models.VisualFeature> VisualFeatures { get { throw null; } set { } }
    }
    [System.Runtime.InteropServices.StructLayoutAttribute(System.Runtime.InteropServices.LayoutKind.Sequential)]
    public readonly partial struct ImageAnalysisSkillLanguage : System.IEquatable<Azure.Search.Documents.Models.ImageAnalysisSkillLanguage>
    {
        private readonly object _dummy;
        private readonly int _dummyPrimitive;
        public ImageAnalysisSkillLanguage(string value) { throw null; }
        public static Azure.Search.Documents.Models.ImageAnalysisSkillLanguage En { get { throw null; } }
        public static Azure.Search.Documents.Models.ImageAnalysisSkillLanguage Es { get { throw null; } }
        public static Azure.Search.Documents.Models.ImageAnalysisSkillLanguage Ja { get { throw null; } }
        public static Azure.Search.Documents.Models.ImageAnalysisSkillLanguage Pt { get { throw null; } }
        public static Azure.Search.Documents.Models.ImageAnalysisSkillLanguage Zh { get { throw null; } }
        public bool Equals(Azure.Search.Documents.Models.ImageAnalysisSkillLanguage other) { throw null; }
        [System.ComponentModel.EditorBrowsableAttribute(System.ComponentModel.EditorBrowsableState.Never)]
        public override bool Equals(object obj) { throw null; }
        [System.ComponentModel.EditorBrowsableAttribute(System.ComponentModel.EditorBrowsableState.Never)]
        public override int GetHashCode() { throw null; }
        public static bool operator ==(Azure.Search.Documents.Models.ImageAnalysisSkillLanguage left, Azure.Search.Documents.Models.ImageAnalysisSkillLanguage right) { throw null; }
        public static implicit operator Azure.Search.Documents.Models.ImageAnalysisSkillLanguage (string value) { throw null; }
        public static bool operator !=(Azure.Search.Documents.Models.ImageAnalysisSkillLanguage left, Azure.Search.Documents.Models.ImageAnalysisSkillLanguage right) { throw null; }
        public override string ToString() { throw null; }
    }
    public enum ImageDetail
    {
        Celebrities = 0,
        Landmarks = 1,
    }
    public enum IndexActionType
    {
        Upload = 0,
        Merge = 1,
        MergeOrUpload = 2,
        Delete = 3,
    }
    public static partial class IndexDocumentsAction
    {
        public static Azure.Search.Documents.Models.IndexDocumentsAction<Azure.Search.Documents.Models.SearchDocument> Delete(Azure.Search.Documents.Models.SearchDocument document) { throw null; }
        public static Azure.Search.Documents.Models.IndexDocumentsAction<Azure.Search.Documents.Models.SearchDocument> Delete(string keyName, string keyValue) { throw null; }
        public static Azure.Search.Documents.Models.IndexDocumentsAction<T> Delete<T>(T document) { throw null; }
        public static Azure.Search.Documents.Models.IndexDocumentsAction<Azure.Search.Documents.Models.SearchDocument> Merge(Azure.Search.Documents.Models.SearchDocument document) { throw null; }
        public static Azure.Search.Documents.Models.IndexDocumentsAction<Azure.Search.Documents.Models.SearchDocument> MergeOrUpload(Azure.Search.Documents.Models.SearchDocument document) { throw null; }
        public static Azure.Search.Documents.Models.IndexDocumentsAction<T> MergeOrUpload<T>(T document) { throw null; }
        public static Azure.Search.Documents.Models.IndexDocumentsAction<T> Merge<T>(T document) { throw null; }
        public static Azure.Search.Documents.Models.IndexDocumentsAction<Azure.Search.Documents.Models.SearchDocument> Upload(Azure.Search.Documents.Models.SearchDocument document) { throw null; }
        public static Azure.Search.Documents.Models.IndexDocumentsAction<T> Upload<T>(T document) { throw null; }
    }
    public partial class IndexDocumentsAction<T>
    {
        public IndexDocumentsAction(Azure.Search.Documents.Models.IndexActionType type, T doc) { }
        public Azure.Search.Documents.Models.IndexActionType ActionType { get { throw null; } }
        public T Document { get { throw null; } }
    }
    public static partial class IndexDocumentsBatch
    {
        public static Azure.Search.Documents.Models.IndexDocumentsBatch<T> Create<T>(params Azure.Search.Documents.Models.IndexDocumentsAction<T>[] actions) { throw null; }
        public static Azure.Search.Documents.Models.IndexDocumentsBatch<Azure.Search.Documents.Models.SearchDocument> Delete(System.Collections.Generic.IEnumerable<Azure.Search.Documents.Models.SearchDocument> documents) { throw null; }
        public static Azure.Search.Documents.Models.IndexDocumentsBatch<Azure.Search.Documents.Models.SearchDocument> Delete(string keyName, System.Collections.Generic.IEnumerable<string> keyValues) { throw null; }
        public static Azure.Search.Documents.Models.IndexDocumentsBatch<T> Delete<T>(System.Collections.Generic.IEnumerable<T> documents) { throw null; }
        public static Azure.Search.Documents.Models.IndexDocumentsBatch<Azure.Search.Documents.Models.SearchDocument> Merge(System.Collections.Generic.IEnumerable<Azure.Search.Documents.Models.SearchDocument> documents) { throw null; }
        public static Azure.Search.Documents.Models.IndexDocumentsBatch<Azure.Search.Documents.Models.SearchDocument> MergeOrUpload(System.Collections.Generic.IEnumerable<Azure.Search.Documents.Models.SearchDocument> documents) { throw null; }
        public static Azure.Search.Documents.Models.IndexDocumentsBatch<T> MergeOrUpload<T>(System.Collections.Generic.IEnumerable<T> documents) { throw null; }
        public static Azure.Search.Documents.Models.IndexDocumentsBatch<T> Merge<T>(System.Collections.Generic.IEnumerable<T> documents) { throw null; }
        public static Azure.Search.Documents.Models.IndexDocumentsBatch<Azure.Search.Documents.Models.SearchDocument> Upload(System.Collections.Generic.IEnumerable<Azure.Search.Documents.Models.SearchDocument> documents) { throw null; }
        public static Azure.Search.Documents.Models.IndexDocumentsBatch<T> Upload<T>(System.Collections.Generic.IEnumerable<T> documents) { throw null; }
    }
    public partial class IndexDocumentsBatch<T>
    {
        public IndexDocumentsBatch() { }
        public System.Collections.Generic.IList<Azure.Search.Documents.Models.IndexDocumentsAction<T>> Actions { get { throw null; } }
    }
    public partial class IndexDocumentsResult
    {
        internal IndexDocumentsResult() { }
        public System.Collections.Generic.IReadOnlyList<Azure.Search.Documents.Models.IndexingResult> Results { get { throw null; } }
    }
    public partial class IndexerExecutionInfo
    {
        internal IndexerExecutionInfo() { }
        public System.Collections.Generic.IReadOnlyList<Azure.Search.Documents.Models.IndexerExecutionResult> ExecutionHistory { get { throw null; } }
        public Azure.Search.Documents.Models.IndexerExecutionResult LastResult { get { throw null; } }
        public Azure.Search.Documents.Models.IndexerLimits Limits { get { throw null; } }
        public Azure.Search.Documents.Models.IndexerStatus Status { get { throw null; } }
    }
    public partial class IndexerExecutionResult
    {
        internal IndexerExecutionResult() { }
        public System.DateTimeOffset? EndTime { get { throw null; } }
        public string ErrorMessage { get { throw null; } }
        public System.Collections.Generic.IReadOnlyList<Azure.Search.Documents.Models.ItemError> Errors { get { throw null; } }
        public int FailedItemCount { get { throw null; } }
        public string FinalTrackingState { get { throw null; } }
        public string InitialTrackingState { get { throw null; } }
        public int ItemCount { get { throw null; } }
        public System.DateTimeOffset? StartTime { get { throw null; } }
        public Azure.Search.Documents.Models.IndexerExecutionStatus Status { get { throw null; } }
        public System.Collections.Generic.IReadOnlyList<Azure.Search.Documents.Models.ItemWarning> Warnings { get { throw null; } }
    }
    public enum IndexerExecutionStatus
    {
        TransientFailure = 0,
        Success = 1,
        InProgress = 2,
        Reset = 3,
    }
    public partial class IndexerLimits
    {
        internal IndexerLimits() { }
        public long? MaxDocumentContentCharactersToExtract { get { throw null; } }
        public long? MaxDocumentExtractionSize { get { throw null; } }
        public System.TimeSpan? MaxRunTime { get { throw null; } }
    }
    public enum IndexerStatus
    {
        Unknown = 0,
        Error = 1,
        Running = 2,
    }
    public partial class IndexingParameters
    {
        public IndexingParameters() { }
        public int? BatchSize { get { throw null; } set { } }
        public System.Collections.Generic.IDictionary<string, object> Configuration { get { throw null; } set { } }
        public int? MaxFailedItems { get { throw null; } set { } }
        public int? MaxFailedItemsPerBatch { get { throw null; } set { } }
    }
    public partial class IndexingResult
    {
        internal IndexingResult() { }
        public string ErrorMessage { get { throw null; } }
        public string Key { get { throw null; } }
        public int Status { get { throw null; } }
        public bool Succeeded { get { throw null; } }
    }
    public partial class IndexingSchedule
    {
        public IndexingSchedule(System.TimeSpan interval) { }
        public System.TimeSpan Interval { get { throw null; } set { } }
        public System.DateTimeOffset? StartTime { get { throw null; } set { } }
    }
    public partial class InputFieldMappingEntry
    {
        public InputFieldMappingEntry(string name) { }
        public System.Collections.Generic.IList<Azure.Search.Documents.Models.InputFieldMappingEntry> Inputs { get { throw null; } set { } }
        public string Name { get { throw null; } set { } }
        public string Source { get { throw null; } set { } }
        public string SourceContext { get { throw null; } set { } }
    }
    public partial class ItemError
    {
        internal ItemError() { }
        public string Details { get { throw null; } }
        public string DocumentationLink { get { throw null; } }
        public string ErrorMessage { get { throw null; } }
        public string Key { get { throw null; } }
        public string Name { get { throw null; } }
        public int StatusCode { get { throw null; } }
    }
    public partial class ItemWarning
    {
        internal ItemWarning() { }
        public string Details { get { throw null; } }
        public string DocumentationLink { get { throw null; } }
        public string Key { get { throw null; } }
        public string Message { get { throw null; } }
        public string Name { get { throw null; } }
    }
    public partial class KeepTokenFilter : Azure.Search.Documents.Models.TokenFilter
    {
        public KeepTokenFilter(string name, System.Collections.Generic.IEnumerable<string> keepWords) : base (default(string)) { }
        public System.Collections.Generic.IList<string> KeepWords { get { throw null; } set { } }
        public bool? LowerCaseKeepWords { get { throw null; } set { } }
    }
    public partial class KeyPhraseExtractionSkill : Azure.Search.Documents.Models.Skill
    {
        public KeyPhraseExtractionSkill(System.Collections.Generic.IEnumerable<Azure.Search.Documents.Models.InputFieldMappingEntry> inputs, System.Collections.Generic.IEnumerable<Azure.Search.Documents.Models.OutputFieldMappingEntry> outputs) : base (default(System.Collections.Generic.IEnumerable<Azure.Search.Documents.Models.InputFieldMappingEntry>), default(System.Collections.Generic.IEnumerable<Azure.Search.Documents.Models.OutputFieldMappingEntry>)) { }
        public Azure.Search.Documents.Models.KeyPhraseExtractionSkillLanguage? DefaultLanguageCode { get { throw null; } set { } }
        public int? MaxKeyPhraseCount { get { throw null; } set { } }
    }
    [System.Runtime.InteropServices.StructLayoutAttribute(System.Runtime.InteropServices.LayoutKind.Sequential)]
    public readonly partial struct KeyPhraseExtractionSkillLanguage : System.IEquatable<Azure.Search.Documents.Models.KeyPhraseExtractionSkillLanguage>
    {
        private readonly object _dummy;
        private readonly int _dummyPrimitive;
        public KeyPhraseExtractionSkillLanguage(string value) { throw null; }
        public static Azure.Search.Documents.Models.KeyPhraseExtractionSkillLanguage Da { get { throw null; } }
        public static Azure.Search.Documents.Models.KeyPhraseExtractionSkillLanguage De { get { throw null; } }
        public static Azure.Search.Documents.Models.KeyPhraseExtractionSkillLanguage En { get { throw null; } }
        public static Azure.Search.Documents.Models.KeyPhraseExtractionSkillLanguage Es { get { throw null; } }
        public static Azure.Search.Documents.Models.KeyPhraseExtractionSkillLanguage Fi { get { throw null; } }
        public static Azure.Search.Documents.Models.KeyPhraseExtractionSkillLanguage Fr { get { throw null; } }
        public static Azure.Search.Documents.Models.KeyPhraseExtractionSkillLanguage It { get { throw null; } }
        public static Azure.Search.Documents.Models.KeyPhraseExtractionSkillLanguage Ja { get { throw null; } }
        public static Azure.Search.Documents.Models.KeyPhraseExtractionSkillLanguage Ko { get { throw null; } }
        public static Azure.Search.Documents.Models.KeyPhraseExtractionSkillLanguage Nl { get { throw null; } }
        public static Azure.Search.Documents.Models.KeyPhraseExtractionSkillLanguage No { get { throw null; } }
        public static Azure.Search.Documents.Models.KeyPhraseExtractionSkillLanguage Pl { get { throw null; } }
        public static Azure.Search.Documents.Models.KeyPhraseExtractionSkillLanguage Pt { get { throw null; } }
        public static Azure.Search.Documents.Models.KeyPhraseExtractionSkillLanguage PtBR { get { throw null; } }
        public static Azure.Search.Documents.Models.KeyPhraseExtractionSkillLanguage Ru { get { throw null; } }
        public static Azure.Search.Documents.Models.KeyPhraseExtractionSkillLanguage Sv { get { throw null; } }
        public bool Equals(Azure.Search.Documents.Models.KeyPhraseExtractionSkillLanguage other) { throw null; }
        [System.ComponentModel.EditorBrowsableAttribute(System.ComponentModel.EditorBrowsableState.Never)]
        public override bool Equals(object obj) { throw null; }
        [System.ComponentModel.EditorBrowsableAttribute(System.ComponentModel.EditorBrowsableState.Never)]
        public override int GetHashCode() { throw null; }
        public static bool operator ==(Azure.Search.Documents.Models.KeyPhraseExtractionSkillLanguage left, Azure.Search.Documents.Models.KeyPhraseExtractionSkillLanguage right) { throw null; }
        public static implicit operator Azure.Search.Documents.Models.KeyPhraseExtractionSkillLanguage (string value) { throw null; }
        public static bool operator !=(Azure.Search.Documents.Models.KeyPhraseExtractionSkillLanguage left, Azure.Search.Documents.Models.KeyPhraseExtractionSkillLanguage right) { throw null; }
        public override string ToString() { throw null; }
    }
    public partial class KeywordMarkerTokenFilter : Azure.Search.Documents.Models.TokenFilter
    {
        public KeywordMarkerTokenFilter(string name, System.Collections.Generic.IEnumerable<string> keywords) : base (default(string)) { }
        public bool? IgnoreCase { get { throw null; } set { } }
        public System.Collections.Generic.IList<string> Keywords { get { throw null; } set { } }
    }
    public partial class KeywordTokenizer : Azure.Search.Documents.Models.Tokenizer
    {
        public KeywordTokenizer(string name) : base (default(string)) { }
        public int? BufferSize { get { throw null; } set { } }
    }
    public partial class KeywordTokenizerV2 : Azure.Search.Documents.Models.Tokenizer
    {
        public KeywordTokenizerV2(string name) : base (default(string)) { }
        public int? MaxTokenLength { get { throw null; } set { } }
    }
    public partial class LanguageDetectionSkill : Azure.Search.Documents.Models.Skill
    {
        public LanguageDetectionSkill(System.Collections.Generic.IEnumerable<Azure.Search.Documents.Models.InputFieldMappingEntry> inputs, System.Collections.Generic.IEnumerable<Azure.Search.Documents.Models.OutputFieldMappingEntry> outputs) : base (default(System.Collections.Generic.IEnumerable<Azure.Search.Documents.Models.InputFieldMappingEntry>), default(System.Collections.Generic.IEnumerable<Azure.Search.Documents.Models.OutputFieldMappingEntry>)) { }
    }
    public partial class LengthTokenFilter : Azure.Search.Documents.Models.TokenFilter
    {
        public LengthTokenFilter(string name) : base (default(string)) { }
        public int? Max { get { throw null; } set { } }
        public int? Min { get { throw null; } set { } }
    }
    public partial class LimitTokenFilter : Azure.Search.Documents.Models.TokenFilter
    {
        public LimitTokenFilter(string name) : base (default(string)) { }
        public bool? ConsumeAllTokens { get { throw null; } set { } }
        public int? MaxTokenCount { get { throw null; } set { } }
    }
    public partial class ListSynonymMapsResult
    {
        internal ListSynonymMapsResult() { }
        public System.Collections.Generic.IReadOnlyList<Azure.Search.Documents.Models.SynonymMap> SynonymMaps { get { throw null; } }
    }
    public partial class MagnitudeScoringFunction : Azure.Search.Documents.Models.ScoringFunction
    {
        public MagnitudeScoringFunction(string fieldName, double boost, Azure.Search.Documents.Models.MagnitudeScoringParameters parameters) : base (default(string), default(double)) { }
        public Azure.Search.Documents.Models.MagnitudeScoringParameters Parameters { get { throw null; } set { } }
    }
    public partial class MagnitudeScoringParameters
    {
        public MagnitudeScoringParameters(double boostingRangeStart, double boostingRangeEnd) { }
        public double BoostingRangeEnd { get { throw null; } set { } }
        public double BoostingRangeStart { get { throw null; } set { } }
        public bool? ShouldBoostBeyondRangeByConstant { get { throw null; } set { } }
    }
    public partial class MappingCharFilter : Azure.Search.Documents.Models.CharFilter
    {
        public MappingCharFilter(string name, System.Collections.Generic.IEnumerable<string> mappings) : base (default(string)) { }
        public System.Collections.Generic.IList<string> Mappings { get { throw null; } set { } }
    }
    public partial class MergeSkill : Azure.Search.Documents.Models.Skill
    {
        public MergeSkill(System.Collections.Generic.IEnumerable<Azure.Search.Documents.Models.InputFieldMappingEntry> inputs, System.Collections.Generic.IEnumerable<Azure.Search.Documents.Models.OutputFieldMappingEntry> outputs) : base (default(System.Collections.Generic.IEnumerable<Azure.Search.Documents.Models.InputFieldMappingEntry>), default(System.Collections.Generic.IEnumerable<Azure.Search.Documents.Models.OutputFieldMappingEntry>)) { }
        public string InsertPostTag { get { throw null; } set { } }
        public string InsertPreTag { get { throw null; } set { } }
    }
    public partial class MicrosoftLanguageStemmingTokenizer : Azure.Search.Documents.Models.Tokenizer
    {
        public MicrosoftLanguageStemmingTokenizer(string name) : base (default(string)) { }
        public bool? IsSearchTokenizer { get { throw null; } set { } }
        public Azure.Search.Documents.Models.MicrosoftStemmingTokenizerLanguage? Language { get { throw null; } set { } }
        public int? MaxTokenLength { get { throw null; } set { } }
    }
    public partial class MicrosoftLanguageTokenizer : Azure.Search.Documents.Models.Tokenizer
    {
        public MicrosoftLanguageTokenizer(string name) : base (default(string)) { }
        public bool? IsSearchTokenizer { get { throw null; } set { } }
        public Azure.Search.Documents.Models.MicrosoftTokenizerLanguage? Language { get { throw null; } set { } }
        public int? MaxTokenLength { get { throw null; } set { } }
    }
    public enum MicrosoftStemmingTokenizerLanguage
    {
        Arabic = 0,
        Bangla = 1,
        Bulgarian = 2,
        Catalan = 3,
        Croatian = 4,
        Czech = 5,
        Danish = 6,
        Dutch = 7,
        English = 8,
        Estonian = 9,
        Finnish = 10,
        French = 11,
        German = 12,
        Greek = 13,
        Gujarati = 14,
        Hebrew = 15,
        Hindi = 16,
        Hungarian = 17,
        Icelandic = 18,
        Indonesian = 19,
        Italian = 20,
        Kannada = 21,
        Latvian = 22,
        Lithuanian = 23,
        Malay = 24,
        Malayalam = 25,
        Marathi = 26,
        NorwegianBokmaal = 27,
        Polish = 28,
        Portuguese = 29,
        PortugueseBrazilian = 30,
        Punjabi = 31,
        Romanian = 32,
        Russian = 33,
        SerbianCyrillic = 34,
        SerbianLatin = 35,
        Slovak = 36,
        Slovenian = 37,
        Spanish = 38,
        Swedish = 39,
        Tamil = 40,
        Telugu = 41,
        Turkish = 42,
        Ukrainian = 43,
        Urdu = 44,
    }
    public enum MicrosoftTokenizerLanguage
    {
        Bangla = 0,
        Bulgarian = 1,
        Catalan = 2,
        ChineseSimplified = 3,
        ChineseTraditional = 4,
        Croatian = 5,
        Czech = 6,
        Danish = 7,
        Dutch = 8,
        English = 9,
        French = 10,
        German = 11,
        Greek = 12,
        Gujarati = 13,
        Hindi = 14,
        Icelandic = 15,
        Indonesian = 16,
        Italian = 17,
        Japanese = 18,
        Kannada = 19,
        Korean = 20,
        Malay = 21,
        Malayalam = 22,
        Marathi = 23,
        NorwegianBokmaal = 24,
        Polish = 25,
        Portuguese = 26,
        PortugueseBrazilian = 27,
        Punjabi = 28,
        Romanian = 29,
        Russian = 30,
        SerbianCyrillic = 31,
        SerbianLatin = 32,
        Slovenian = 33,
        Spanish = 34,
        Swedish = 35,
        Tamil = 36,
        Telugu = 37,
        Thai = 38,
        Ukrainian = 39,
        Urdu = 40,
        Vietnamese = 41,
    }
    public partial class NGramTokenFilter : Azure.Search.Documents.Models.TokenFilter
    {
        public NGramTokenFilter(string name) : base (default(string)) { }
        public int? MaxGram { get { throw null; } set { } }
        public int? MinGram { get { throw null; } set { } }
    }
    public partial class NGramTokenFilterV2 : Azure.Search.Documents.Models.TokenFilter
    {
        public NGramTokenFilterV2(string name) : base (default(string)) { }
        public int? MaxGram { get { throw null; } set { } }
        public int? MinGram { get { throw null; } set { } }
    }
    public partial class NGramTokenizer : Azure.Search.Documents.Models.Tokenizer
    {
        public NGramTokenizer(string name) : base (default(string)) { }
        public int? MaxGram { get { throw null; } set { } }
        public int? MinGram { get { throw null; } set { } }
        public System.Collections.Generic.IList<Azure.Search.Documents.Models.TokenCharacterKind> TokenChars { get { throw null; } set { } }
    }
    public partial class OcrSkill : Azure.Search.Documents.Models.Skill
    {
        public OcrSkill(System.Collections.Generic.IEnumerable<Azure.Search.Documents.Models.InputFieldMappingEntry> inputs, System.Collections.Generic.IEnumerable<Azure.Search.Documents.Models.OutputFieldMappingEntry> outputs) : base (default(System.Collections.Generic.IEnumerable<Azure.Search.Documents.Models.InputFieldMappingEntry>), default(System.Collections.Generic.IEnumerable<Azure.Search.Documents.Models.OutputFieldMappingEntry>)) { }
        public Azure.Search.Documents.Models.OcrSkillLanguage? DefaultLanguageCode { get { throw null; } set { } }
        public bool? ShouldDetectOrientation { get { throw null; } set { } }
        public Azure.Search.Documents.Models.TextExtractionAlgorithm? TextExtractionAlgorithm { get { throw null; } set { } }
    }
    [System.Runtime.InteropServices.StructLayoutAttribute(System.Runtime.InteropServices.LayoutKind.Sequential)]
    public readonly partial struct OcrSkillLanguage : System.IEquatable<Azure.Search.Documents.Models.OcrSkillLanguage>
    {
        private readonly object _dummy;
        private readonly int _dummyPrimitive;
        public OcrSkillLanguage(string value) { throw null; }
        public static Azure.Search.Documents.Models.OcrSkillLanguage Ar { get { throw null; } }
        public static Azure.Search.Documents.Models.OcrSkillLanguage Cs { get { throw null; } }
        public static Azure.Search.Documents.Models.OcrSkillLanguage Da { get { throw null; } }
        public static Azure.Search.Documents.Models.OcrSkillLanguage De { get { throw null; } }
        public static Azure.Search.Documents.Models.OcrSkillLanguage El { get { throw null; } }
        public static Azure.Search.Documents.Models.OcrSkillLanguage En { get { throw null; } }
        public static Azure.Search.Documents.Models.OcrSkillLanguage Es { get { throw null; } }
        public static Azure.Search.Documents.Models.OcrSkillLanguage Fi { get { throw null; } }
        public static Azure.Search.Documents.Models.OcrSkillLanguage Fr { get { throw null; } }
        public static Azure.Search.Documents.Models.OcrSkillLanguage Hu { get { throw null; } }
        public static Azure.Search.Documents.Models.OcrSkillLanguage It { get { throw null; } }
        public static Azure.Search.Documents.Models.OcrSkillLanguage Ja { get { throw null; } }
        public static Azure.Search.Documents.Models.OcrSkillLanguage Ko { get { throw null; } }
        public static Azure.Search.Documents.Models.OcrSkillLanguage Nb { get { throw null; } }
        public static Azure.Search.Documents.Models.OcrSkillLanguage Nl { get { throw null; } }
        public static Azure.Search.Documents.Models.OcrSkillLanguage Pl { get { throw null; } }
        public static Azure.Search.Documents.Models.OcrSkillLanguage Pt { get { throw null; } }
        public static Azure.Search.Documents.Models.OcrSkillLanguage Ro { get { throw null; } }
        public static Azure.Search.Documents.Models.OcrSkillLanguage Ru { get { throw null; } }
        public static Azure.Search.Documents.Models.OcrSkillLanguage Sk { get { throw null; } }
        public static Azure.Search.Documents.Models.OcrSkillLanguage SrCyrl { get { throw null; } }
        public static Azure.Search.Documents.Models.OcrSkillLanguage SrLatn { get { throw null; } }
        public static Azure.Search.Documents.Models.OcrSkillLanguage Sv { get { throw null; } }
        public static Azure.Search.Documents.Models.OcrSkillLanguage Tr { get { throw null; } }
        public static Azure.Search.Documents.Models.OcrSkillLanguage ZhHans { get { throw null; } }
        public static Azure.Search.Documents.Models.OcrSkillLanguage ZhHant { get { throw null; } }
        public bool Equals(Azure.Search.Documents.Models.OcrSkillLanguage other) { throw null; }
        [System.ComponentModel.EditorBrowsableAttribute(System.ComponentModel.EditorBrowsableState.Never)]
        public override bool Equals(object obj) { throw null; }
        [System.ComponentModel.EditorBrowsableAttribute(System.ComponentModel.EditorBrowsableState.Never)]
        public override int GetHashCode() { throw null; }
        public static bool operator ==(Azure.Search.Documents.Models.OcrSkillLanguage left, Azure.Search.Documents.Models.OcrSkillLanguage right) { throw null; }
        public static implicit operator Azure.Search.Documents.Models.OcrSkillLanguage (string value) { throw null; }
        public static bool operator !=(Azure.Search.Documents.Models.OcrSkillLanguage left, Azure.Search.Documents.Models.OcrSkillLanguage right) { throw null; }
        public override string ToString() { throw null; }
    }
    public partial class OutputFieldMappingEntry
    {
        public OutputFieldMappingEntry(string name) { }
        public string Name { get { throw null; } set { } }
        public string TargetName { get { throw null; } set { } }
    }
    public partial class PathHierarchyTokenizerV2 : Azure.Search.Documents.Models.Tokenizer
    {
        public PathHierarchyTokenizerV2(string name) : base (default(string)) { }
        public char? Delimiter { get { throw null; } set { } }
        public int? MaxTokenLength { get { throw null; } set { } }
        public int? NumberOfTokensToSkip { get { throw null; } set { } }
        public char? Replacement { get { throw null; } set { } }
        public bool? ReverseTokenOrder { get { throw null; } set { } }
    }
    public partial class PatternAnalyzer : Azure.Search.Documents.Models.Analyzer
    {
        public PatternAnalyzer(string name) : base (default(string)) { }
        public System.Collections.Generic.IList<Azure.Search.Documents.Models.RegexFlags> Flags { get { throw null; } }
        public bool? LowerCaseTerms { get { throw null; } set { } }
        public string Pattern { get { throw null; } set { } }
        public System.Collections.Generic.IList<string> Stopwords { get { throw null; } }
    }
    public partial class PatternCaptureTokenFilter : Azure.Search.Documents.Models.TokenFilter
    {
        public PatternCaptureTokenFilter(string name, System.Collections.Generic.IEnumerable<string> patterns) : base (default(string)) { }
        public System.Collections.Generic.IList<string> Patterns { get { throw null; } set { } }
        public bool? PreserveOriginal { get { throw null; } set { } }
    }
    public partial class PatternReplaceCharFilter : Azure.Search.Documents.Models.CharFilter
    {
        public PatternReplaceCharFilter(string name, string pattern, string replacement) : base (default(string)) { }
        public string Pattern { get { throw null; } set { } }
        public string Replacement { get { throw null; } set { } }
    }
    public partial class PatternReplaceTokenFilter : Azure.Search.Documents.Models.TokenFilter
    {
        public PatternReplaceTokenFilter(string name, string pattern, string replacement) : base (default(string)) { }
        public string Pattern { get { throw null; } set { } }
        public string Replacement { get { throw null; } set { } }
    }
    public partial class PatternTokenizer : Azure.Search.Documents.Models.Tokenizer
    {
        public PatternTokenizer(string name) : base (default(string)) { }
        public System.Collections.Generic.IList<Azure.Search.Documents.Models.RegexFlags> Flags { get { throw null; } }
        public int? Group { get { throw null; } set { } }
        public string Pattern { get { throw null; } set { } }
    }
    public enum PhoneticEncoder
    {
        Metaphone = 0,
        DoubleMetaphone = 1,
        Soundex = 2,
        RefinedSoundex = 3,
        Caverphone1 = 4,
        Caverphone2 = 5,
        Cologne = 6,
        Nysiis = 7,
        KoelnerPhonetik = 8,
        HaasePhonetik = 9,
        BeiderMorse = 10,
    }
    public partial class PhoneticTokenFilter : Azure.Search.Documents.Models.TokenFilter
    {
        public PhoneticTokenFilter(string name) : base (default(string)) { }
        public Azure.Search.Documents.Models.PhoneticEncoder? Encoder { get { throw null; } set { } }
        public bool? ReplaceOriginalTokens { get { throw null; } set { } }
    }
    [System.Runtime.InteropServices.StructLayoutAttribute(System.Runtime.InteropServices.LayoutKind.Sequential)]
    public readonly partial struct RegexFlags : System.IEquatable<Azure.Search.Documents.Models.RegexFlags>
    {
        private readonly object _dummy;
        private readonly int _dummyPrimitive;
        public RegexFlags(string value) { throw null; }
        public static Azure.Search.Documents.Models.RegexFlags CanonEQ { get { throw null; } }
        public static Azure.Search.Documents.Models.RegexFlags CaseInsensitive { get { throw null; } }
        public static Azure.Search.Documents.Models.RegexFlags Comments { get { throw null; } }
        public static Azure.Search.Documents.Models.RegexFlags Dotall { get { throw null; } }
        public static Azure.Search.Documents.Models.RegexFlags Literal { get { throw null; } }
        public static Azure.Search.Documents.Models.RegexFlags Multiline { get { throw null; } }
        public static Azure.Search.Documents.Models.RegexFlags UnicodeCase { get { throw null; } }
        public static Azure.Search.Documents.Models.RegexFlags UnixLines { get { throw null; } }
        public bool Equals(Azure.Search.Documents.Models.RegexFlags other) { throw null; }
        [System.ComponentModel.EditorBrowsableAttribute(System.ComponentModel.EditorBrowsableState.Never)]
        public override bool Equals(object obj) { throw null; }
        [System.ComponentModel.EditorBrowsableAttribute(System.ComponentModel.EditorBrowsableState.Never)]
        public override int GetHashCode() { throw null; }
        public static bool operator ==(Azure.Search.Documents.Models.RegexFlags left, Azure.Search.Documents.Models.RegexFlags right) { throw null; }
        public static implicit operator Azure.Search.Documents.Models.RegexFlags (string value) { throw null; }
        public static bool operator !=(Azure.Search.Documents.Models.RegexFlags left, Azure.Search.Documents.Models.RegexFlags right) { throw null; }
        public override string ToString() { throw null; }
    }
    public partial class ScoringFunction
    {
        public ScoringFunction(string fieldName, double boost) { }
        public double Boost { get { throw null; } set { } }
        public string FieldName { get { throw null; } set { } }
        public Azure.Search.Documents.Models.ScoringFunctionInterpolation? Interpolation { get { throw null; } set { } }
    }
    public enum ScoringFunctionAggregation
    {
        Sum = 0,
        Average = 1,
        Minimum = 2,
        Maximum = 3,
        FirstMatching = 4,
    }
    public enum ScoringFunctionInterpolation
    {
        Linear = 0,
        Constant = 1,
        Quadratic = 2,
        Logarithmic = 3,
    }
    public partial class ScoringProfile
    {
        public ScoringProfile(string name) { }
        public Azure.Search.Documents.Models.ScoringFunctionAggregation? FunctionAggregation { get { throw null; } set { } }
        public System.Collections.Generic.IList<Azure.Search.Documents.Models.ScoringFunction> Functions { get { throw null; } set { } }
        public string Name { get { throw null; } set { } }
        public Azure.Search.Documents.Models.TextWeights TextWeights { get { throw null; } set { } }
    }
    public partial class SearchableField : Azure.Search.Documents.Models.SimpleField
    {
        public SearchableField(string name, bool collection = false) : base (default(string), default(Azure.Search.Documents.Models.DataType)) { }
        public Azure.Search.Documents.Models.AnalyzerName? Analyzer { get { throw null; } set { } }
        public Azure.Search.Documents.Models.AnalyzerName? IndexAnalyzer { get { throw null; } set { } }
        public Azure.Search.Documents.Models.AnalyzerName? SearchAnalyzer { get { throw null; } set { } }
        public System.Collections.Generic.IList<string> SynonymMaps { get { throw null; } }
        protected override void Save(Azure.Search.Documents.Models.SearchField field) { }
    }
    public partial class SearchDocument : System.Dynamic.DynamicObject, System.Collections.Generic.ICollection<System.Collections.Generic.KeyValuePair<string, object>>, System.Collections.Generic.IDictionary<string, object>, System.Collections.Generic.IEnumerable<System.Collections.Generic.KeyValuePair<string, object>>, System.Collections.IEnumerable
    {
        public SearchDocument() { }
        public SearchDocument(System.Collections.Generic.IDictionary<string, object> values) { }
        public int Count { get { throw null; } }
        public object this[string key] { get { throw null; } set { } }
        public System.Collections.Generic.ICollection<string> Keys { get { throw null; } }
        bool System.Collections.Generic.ICollection<System.Collections.Generic.KeyValuePair<System.String,System.Object>>.IsReadOnly { get { throw null; } }
        public System.Collections.Generic.ICollection<object> Values { get { throw null; } }
        public void Add(string key, object value) { }
        public void Clear() { }
        public bool ContainsKey(string key) { throw null; }
        public System.Collections.Generic.IEnumerator<System.Collections.Generic.KeyValuePair<string, object>> GetEnumerator() { throw null; }
        public bool Remove(string key) { throw null; }
        void System.Collections.Generic.ICollection<System.Collections.Generic.KeyValuePair<System.String,System.Object>>.Add(System.Collections.Generic.KeyValuePair<string, object> item) { }
        bool System.Collections.Generic.ICollection<System.Collections.Generic.KeyValuePair<System.String,System.Object>>.Contains(System.Collections.Generic.KeyValuePair<string, object> item) { throw null; }
        void System.Collections.Generic.ICollection<System.Collections.Generic.KeyValuePair<System.String,System.Object>>.CopyTo(System.Collections.Generic.KeyValuePair<string, object>[] array, int arrayIndex) { }
        bool System.Collections.Generic.ICollection<System.Collections.Generic.KeyValuePair<System.String,System.Object>>.Remove(System.Collections.Generic.KeyValuePair<string, object> item) { throw null; }
        System.Collections.IEnumerator System.Collections.IEnumerable.GetEnumerator() { throw null; }
        public override string ToString() { throw null; }
        public override bool TryGetMember(System.Dynamic.GetMemberBinder binder, out object result) { throw null; }
        public bool TryGetValue(string key, out object value) { throw null; }
        public override bool TrySetMember(System.Dynamic.SetMemberBinder binder, object value) { throw null; }
    }
    public partial class SearchField
    {
        public SearchField(string name, Azure.Search.Documents.Models.DataType type) { }
        public Azure.Search.Documents.Models.AnalyzerName? Analyzer { get { throw null; } set { } }
        public System.Collections.Generic.IList<Azure.Search.Documents.Models.SearchField> Fields { get { throw null; } }
        public Azure.Search.Documents.Models.AnalyzerName? IndexAnalyzer { get { throw null; } set { } }
        public bool? IsFacetable { get { throw null; } set { } }
        public bool? IsFilterable { get { throw null; } set { } }
        public bool? IsHidden { get { throw null; } set { } }
        public bool? IsKey { get { throw null; } set { } }
        public bool? IsSearchable { get { throw null; } set { } }
        public bool? IsSortable { get { throw null; } set { } }
        public string Name { get { throw null; } }
        public Azure.Search.Documents.Models.AnalyzerName? SearchAnalyzer { get { throw null; } set { } }
        public System.Collections.Generic.IList<string> SynonymMaps { get { throw null; } }
        public Azure.Search.Documents.Models.DataType Type { get { throw null; } }
        public override string ToString() { throw null; }
    }
    public partial class SearchIndex
    {
        public SearchIndex(string name) { }
        public SearchIndex(string name, System.Collections.Generic.IEnumerable<Azure.Search.Documents.Models.SearchField> fields) { }
        public System.Collections.Generic.IList<Azure.Search.Documents.Models.Analyzer> Analyzers { get { throw null; } }
        public System.Collections.Generic.IList<Azure.Search.Documents.Models.CharFilter> CharFilters { get { throw null; } }
        public Azure.Search.Documents.Models.CorsOptions CorsOptions { get { throw null; } set { } }
        public string DefaultScoringProfile { get { throw null; } set { } }
        public Azure.Search.Documents.Models.EncryptionKey EncryptionKey { get { throw null; } set { } }
        public Azure.ETag? ETag { get { throw null; } set { } }
        public System.Collections.Generic.IList<Azure.Search.Documents.Models.SearchField> Fields { get { throw null; } }
        public string Name { get { throw null; } }
        public System.Collections.Generic.IList<Azure.Search.Documents.Models.ScoringProfile> ScoringProfiles { get { throw null; } }
        public System.Collections.Generic.IList<Azure.Search.Documents.Models.Suggester> Suggesters { get { throw null; } }
        public System.Collections.Generic.IList<Azure.Search.Documents.Models.TokenFilter> TokenFilters { get { throw null; } }
        public System.Collections.Generic.IList<Azure.Search.Documents.Models.Tokenizer> Tokenizers { get { throw null; } }
    }
    public partial class SearchIndexer
    {
        public SearchIndexer(string name, string dataSourceName, string targetIndexName) { }
        public string DataSourceName { get { throw null; } set { } }
        public string Description { get { throw null; } set { } }
        public Azure.ETag? ETag { get { throw null; } set { } }
        public System.Collections.Generic.IList<Azure.Search.Documents.Models.FieldMapping> FieldMappings { get { throw null; } set { } }
        public bool? IsDisabled { get { throw null; } set { } }
        public string Name { get { throw null; } set { } }
        public System.Collections.Generic.IList<Azure.Search.Documents.Models.FieldMapping> OutputFieldMappings { get { throw null; } set { } }
        public Azure.Search.Documents.Models.IndexingParameters Parameters { get { throw null; } set { } }
        public Azure.Search.Documents.Models.IndexingSchedule Schedule { get { throw null; } set { } }
        public string SkillsetName { get { throw null; } set { } }
        public string TargetIndexName { get { throw null; } set { } }
    }
    public partial class SearchIndexStatistics
    {
        internal SearchIndexStatistics() { }
        public long DocumentCount { get { throw null; } }
        public long StorageSize { get { throw null; } }
    }
    public enum SearchMode
    {
        Any = 0,
        All = 1,
    }
    public enum SearchQueryType
    {
        Simple = 0,
        Full = 1,
    }
    public partial class SearchResourceCounter
    {
        internal SearchResourceCounter() { }
        public long? Quota { get { throw null; } }
        public long Usage { get { throw null; } }
    }
    public partial class SearchResultsPage<T> : Azure.Page<Azure.Search.Documents.Models.SearchResult<T>>
    {
        internal SearchResultsPage() { }
        public override string ContinuationToken { get { throw null; } }
        public double? Coverage { get { throw null; } }
        public System.Collections.Generic.IDictionary<string, System.Collections.Generic.IList<Azure.Search.Documents.Models.FacetResult>> Facets { get { throw null; } }
        public long? TotalCount { get { throw null; } }
        public override System.Collections.Generic.IReadOnlyList<Azure.Search.Documents.Models.SearchResult<T>> Values { get { throw null; } }
        public override Azure.Response GetRawResponse() { throw null; }
    }
    public partial class SearchResults<T>
    {
        internal SearchResults() { }
        public double? Coverage { get { throw null; } }
        public System.Collections.Generic.IDictionary<string, System.Collections.Generic.IList<Azure.Search.Documents.Models.FacetResult>> Facets { get { throw null; } }
        public long? TotalCount { get { throw null; } }
        public Azure.Pageable<Azure.Search.Documents.Models.SearchResult<T>> GetResults() { throw null; }
        public Azure.AsyncPageable<Azure.Search.Documents.Models.SearchResult<T>> GetResultsAsync() { throw null; }
    }
    public partial class SearchResult<T>
    {
        internal SearchResult() { }
        public T Document { get { throw null; } }
        public System.Collections.Generic.IDictionary<string, System.Collections.Generic.IList<string>> Highlights { get { throw null; } }
        public double? Score { get { throw null; } }
    }
    public partial class SearchServiceCounters
    {
        internal SearchServiceCounters() { }
        public Azure.Search.Documents.Models.SearchResourceCounter DataSourceCounter { get { throw null; } }
        public Azure.Search.Documents.Models.SearchResourceCounter DocumentCounter { get { throw null; } }
        public Azure.Search.Documents.Models.SearchResourceCounter IndexCounter { get { throw null; } }
        public Azure.Search.Documents.Models.SearchResourceCounter IndexerCounter { get { throw null; } }
        public Azure.Search.Documents.Models.SearchResourceCounter SkillsetCounter { get { throw null; } }
        public Azure.Search.Documents.Models.SearchResourceCounter StorageSizeCounter { get { throw null; } }
        public Azure.Search.Documents.Models.SearchResourceCounter SynonymMapCounter { get { throw null; } }
    }
    public partial class SearchServiceLimits
    {
        internal SearchServiceLimits() { }
        public int? MaxComplexCollectionFieldsPerIndex { get { throw null; } }
        public int? MaxComplexObjectsInCollectionsPerDocument { get { throw null; } }
        public int? MaxFieldNestingDepthPerIndex { get { throw null; } }
        public int? MaxFieldsPerIndex { get { throw null; } }
    }
    public partial class SearchServiceStatistics
    {
        internal SearchServiceStatistics() { }
        public Azure.Search.Documents.Models.SearchServiceCounters Counters { get { throw null; } }
        public Azure.Search.Documents.Models.SearchServiceLimits Limits { get { throw null; } }
    }
    public partial class SearchSuggestion<T>
    {
        internal SearchSuggestion() { }
        public T Document { get { throw null; } }
        public string Text { get { throw null; } }
    }
    public partial class SentimentSkill : Azure.Search.Documents.Models.Skill
    {
        public SentimentSkill(System.Collections.Generic.IEnumerable<Azure.Search.Documents.Models.InputFieldMappingEntry> inputs, System.Collections.Generic.IEnumerable<Azure.Search.Documents.Models.OutputFieldMappingEntry> outputs) : base (default(System.Collections.Generic.IEnumerable<Azure.Search.Documents.Models.InputFieldMappingEntry>), default(System.Collections.Generic.IEnumerable<Azure.Search.Documents.Models.OutputFieldMappingEntry>)) { }
        public Azure.Search.Documents.Models.SentimentSkillLanguage? DefaultLanguageCode { get { throw null; } set { } }
    }
    [System.Runtime.InteropServices.StructLayoutAttribute(System.Runtime.InteropServices.LayoutKind.Sequential)]
    public readonly partial struct SentimentSkillLanguage : System.IEquatable<Azure.Search.Documents.Models.SentimentSkillLanguage>
    {
        private readonly object _dummy;
        private readonly int _dummyPrimitive;
        public SentimentSkillLanguage(string value) { throw null; }
        public static Azure.Search.Documents.Models.SentimentSkillLanguage Da { get { throw null; } }
        public static Azure.Search.Documents.Models.SentimentSkillLanguage De { get { throw null; } }
        public static Azure.Search.Documents.Models.SentimentSkillLanguage El { get { throw null; } }
        public static Azure.Search.Documents.Models.SentimentSkillLanguage En { get { throw null; } }
        public static Azure.Search.Documents.Models.SentimentSkillLanguage Es { get { throw null; } }
        public static Azure.Search.Documents.Models.SentimentSkillLanguage Fi { get { throw null; } }
        public static Azure.Search.Documents.Models.SentimentSkillLanguage Fr { get { throw null; } }
        public static Azure.Search.Documents.Models.SentimentSkillLanguage It { get { throw null; } }
        public static Azure.Search.Documents.Models.SentimentSkillLanguage Nl { get { throw null; } }
        public static Azure.Search.Documents.Models.SentimentSkillLanguage No { get { throw null; } }
        public static Azure.Search.Documents.Models.SentimentSkillLanguage Pl { get { throw null; } }
        public static Azure.Search.Documents.Models.SentimentSkillLanguage Pt { get { throw null; } }
        public static Azure.Search.Documents.Models.SentimentSkillLanguage Ru { get { throw null; } }
        public static Azure.Search.Documents.Models.SentimentSkillLanguage Sv { get { throw null; } }
        public static Azure.Search.Documents.Models.SentimentSkillLanguage Tr { get { throw null; } }
        public bool Equals(Azure.Search.Documents.Models.SentimentSkillLanguage other) { throw null; }
        [System.ComponentModel.EditorBrowsableAttribute(System.ComponentModel.EditorBrowsableState.Never)]
        public override bool Equals(object obj) { throw null; }
        [System.ComponentModel.EditorBrowsableAttribute(System.ComponentModel.EditorBrowsableState.Never)]
        public override int GetHashCode() { throw null; }
        public static bool operator ==(Azure.Search.Documents.Models.SentimentSkillLanguage left, Azure.Search.Documents.Models.SentimentSkillLanguage right) { throw null; }
        public static implicit operator Azure.Search.Documents.Models.SentimentSkillLanguage (string value) { throw null; }
        public static bool operator !=(Azure.Search.Documents.Models.SentimentSkillLanguage left, Azure.Search.Documents.Models.SentimentSkillLanguage right) { throw null; }
        public override string ToString() { throw null; }
    }
    public partial class ShaperSkill : Azure.Search.Documents.Models.Skill
    {
        public ShaperSkill(System.Collections.Generic.IEnumerable<Azure.Search.Documents.Models.InputFieldMappingEntry> inputs, System.Collections.Generic.IEnumerable<Azure.Search.Documents.Models.OutputFieldMappingEntry> outputs) : base (default(System.Collections.Generic.IEnumerable<Azure.Search.Documents.Models.InputFieldMappingEntry>), default(System.Collections.Generic.IEnumerable<Azure.Search.Documents.Models.OutputFieldMappingEntry>)) { }
    }
    public partial class ShingleTokenFilter : Azure.Search.Documents.Models.TokenFilter
    {
        public ShingleTokenFilter(string name) : base (default(string)) { }
        public string FilterToken { get { throw null; } set { } }
        public int? MaxShingleSize { get { throw null; } set { } }
        public int? MinShingleSize { get { throw null; } set { } }
        public bool? OutputUnigrams { get { throw null; } set { } }
        public bool? OutputUnigramsIfNoShingles { get { throw null; } set { } }
        public string TokenSeparator { get { throw null; } set { } }
    }
    public partial class SimpleField : Azure.Search.Documents.Models.FieldBase
    {
        public SimpleField(string name, Azure.Search.Documents.Models.DataType type) : base (default(string), default(Azure.Search.Documents.Models.DataType)) { }
        public bool IsFacetable { get { throw null; } set { } }
        public bool IsFilterable { get { throw null; } set { } }
        public bool IsHidden { get { throw null; } set { } }
        public bool IsKey { get { throw null; } set { } }
        public bool IsSortable { get { throw null; } set { } }
        protected override void Save(Azure.Search.Documents.Models.SearchField field) { }
    }
    public partial class Skill
    {
        public Skill(System.Collections.Generic.IEnumerable<Azure.Search.Documents.Models.InputFieldMappingEntry> inputs, System.Collections.Generic.IEnumerable<Azure.Search.Documents.Models.OutputFieldMappingEntry> outputs) { }
        public string Context { get { throw null; } set { } }
        public string Description { get { throw null; } set { } }
        public System.Collections.Generic.IList<Azure.Search.Documents.Models.InputFieldMappingEntry> Inputs { get { throw null; } set { } }
        public string Name { get { throw null; } set { } }
        public System.Collections.Generic.IList<Azure.Search.Documents.Models.OutputFieldMappingEntry> Outputs { get { throw null; } set { } }
    }
    public partial class Skillset
    {
        public Skillset(string name, string description, System.Collections.Generic.IEnumerable<Azure.Search.Documents.Models.Skill> skills) { }
        public Azure.Search.Documents.Models.CognitiveServicesAccount CognitiveServicesAccount { get { throw null; } set { } }
<<<<<<< HEAD
        public string Description { get { throw null; } }
        public Azure.ETag? ETag { get { throw null; } set { } }
        public string Name { get { throw null; } }
        public System.Collections.Generic.IList<Azure.Search.Documents.Models.Skill> Skills { get { throw null; } }
=======
        public string Description { get { throw null; } set { } }
        public string ETag { get { throw null; } set { } }
        public string Name { get { throw null; } set { } }
        public System.Collections.Generic.IList<Azure.Search.Documents.Models.Skill> Skills { get { throw null; } set { } }
>>>>>>> 860b5110
    }
    public partial class SnowballTokenFilter : Azure.Search.Documents.Models.TokenFilter
    {
        public SnowballTokenFilter(string name, Azure.Search.Documents.Models.SnowballTokenFilterLanguage language) : base (default(string)) { }
        public Azure.Search.Documents.Models.SnowballTokenFilterLanguage Language { get { throw null; } set { } }
    }
    public enum SnowballTokenFilterLanguage
    {
        Armenian = 0,
        Basque = 1,
        Catalan = 2,
        Danish = 3,
        Dutch = 4,
        English = 5,
        Finnish = 6,
        French = 7,
        German = 8,
        German2 = 9,
        Hungarian = 10,
        Italian = 11,
        Kp = 12,
        Lovins = 13,
        Norwegian = 14,
        Porter = 15,
        Portuguese = 16,
        Romanian = 17,
        Russian = 18,
        Spanish = 19,
        Swedish = 20,
        Turkish = 21,
    }
    public partial class SoftDeleteColumnDeletionDetectionPolicy : Azure.Search.Documents.Models.DataDeletionDetectionPolicy
    {
        public SoftDeleteColumnDeletionDetectionPolicy() { }
        public string SoftDeleteColumnName { get { throw null; } set { } }
        public string SoftDeleteMarkerValue { get { throw null; } set { } }
    }
    public partial class SplitSkill : Azure.Search.Documents.Models.Skill
    {
        public SplitSkill(System.Collections.Generic.IEnumerable<Azure.Search.Documents.Models.InputFieldMappingEntry> inputs, System.Collections.Generic.IEnumerable<Azure.Search.Documents.Models.OutputFieldMappingEntry> outputs) : base (default(System.Collections.Generic.IEnumerable<Azure.Search.Documents.Models.InputFieldMappingEntry>), default(System.Collections.Generic.IEnumerable<Azure.Search.Documents.Models.OutputFieldMappingEntry>)) { }
        public Azure.Search.Documents.Models.SplitSkillLanguage? DefaultLanguageCode { get { throw null; } set { } }
        public int? MaximumPageLength { get { throw null; } set { } }
        public Azure.Search.Documents.Models.TextSplitMode? TextSplitMode { get { throw null; } set { } }
    }
    [System.Runtime.InteropServices.StructLayoutAttribute(System.Runtime.InteropServices.LayoutKind.Sequential)]
    public readonly partial struct SplitSkillLanguage : System.IEquatable<Azure.Search.Documents.Models.SplitSkillLanguage>
    {
        private readonly object _dummy;
        private readonly int _dummyPrimitive;
        public SplitSkillLanguage(string value) { throw null; }
        public static Azure.Search.Documents.Models.SplitSkillLanguage Da { get { throw null; } }
        public static Azure.Search.Documents.Models.SplitSkillLanguage De { get { throw null; } }
        public static Azure.Search.Documents.Models.SplitSkillLanguage En { get { throw null; } }
        public static Azure.Search.Documents.Models.SplitSkillLanguage Es { get { throw null; } }
        public static Azure.Search.Documents.Models.SplitSkillLanguage Fi { get { throw null; } }
        public static Azure.Search.Documents.Models.SplitSkillLanguage Fr { get { throw null; } }
        public static Azure.Search.Documents.Models.SplitSkillLanguage It { get { throw null; } }
        public static Azure.Search.Documents.Models.SplitSkillLanguage Ko { get { throw null; } }
        public static Azure.Search.Documents.Models.SplitSkillLanguage Pt { get { throw null; } }
        public bool Equals(Azure.Search.Documents.Models.SplitSkillLanguage other) { throw null; }
        [System.ComponentModel.EditorBrowsableAttribute(System.ComponentModel.EditorBrowsableState.Never)]
        public override bool Equals(object obj) { throw null; }
        [System.ComponentModel.EditorBrowsableAttribute(System.ComponentModel.EditorBrowsableState.Never)]
        public override int GetHashCode() { throw null; }
        public static bool operator ==(Azure.Search.Documents.Models.SplitSkillLanguage left, Azure.Search.Documents.Models.SplitSkillLanguage right) { throw null; }
        public static implicit operator Azure.Search.Documents.Models.SplitSkillLanguage (string value) { throw null; }
        public static bool operator !=(Azure.Search.Documents.Models.SplitSkillLanguage left, Azure.Search.Documents.Models.SplitSkillLanguage right) { throw null; }
        public override string ToString() { throw null; }
    }
    public partial class SqlIntegratedChangeTrackingPolicy : Azure.Search.Documents.Models.DataChangeDetectionPolicy
    {
        public SqlIntegratedChangeTrackingPolicy() { }
    }
    public partial class StandardAnalyzer : Azure.Search.Documents.Models.Analyzer
    {
        public StandardAnalyzer(string name) : base (default(string)) { }
        public int? MaxTokenLength { get { throw null; } set { } }
        public System.Collections.Generic.IList<string> Stopwords { get { throw null; } set { } }
    }
    public partial class StandardTokenizer : Azure.Search.Documents.Models.Tokenizer
    {
        public StandardTokenizer(string name) : base (default(string)) { }
        public int? MaxTokenLength { get { throw null; } set { } }
    }
    public partial class StandardTokenizerV2 : Azure.Search.Documents.Models.Tokenizer
    {
        public StandardTokenizerV2(string name) : base (default(string)) { }
        public int? MaxTokenLength { get { throw null; } set { } }
    }
    public partial class StemmerOverrideTokenFilter : Azure.Search.Documents.Models.TokenFilter
    {
        public StemmerOverrideTokenFilter(string name, System.Collections.Generic.IEnumerable<string> rules) : base (default(string)) { }
        public System.Collections.Generic.IList<string> Rules { get { throw null; } set { } }
    }
    public partial class StemmerTokenFilter : Azure.Search.Documents.Models.TokenFilter
    {
        public StemmerTokenFilter(string name, Azure.Search.Documents.Models.StemmerTokenFilterLanguage language) : base (default(string)) { }
        public Azure.Search.Documents.Models.StemmerTokenFilterLanguage Language { get { throw null; } set { } }
    }
    public enum StemmerTokenFilterLanguage
    {
        Arabic = 0,
        Armenian = 1,
        Basque = 2,
        Brazilian = 3,
        Bulgarian = 4,
        Catalan = 5,
        Czech = 6,
        Danish = 7,
        Dutch = 8,
        DutchKp = 9,
        English = 10,
        LightEnglish = 11,
        MinimalEnglish = 12,
        PossessiveEnglish = 13,
        Porter2 = 14,
        Lovins = 15,
        Finnish = 16,
        LightFinnish = 17,
        French = 18,
        LightFrench = 19,
        MinimalFrench = 20,
        Galician = 21,
        MinimalGalician = 22,
        German = 23,
        German2 = 24,
        LightGerman = 25,
        MinimalGerman = 26,
        Greek = 27,
        Hindi = 28,
        Hungarian = 29,
        LightHungarian = 30,
        Indonesian = 31,
        Irish = 32,
        Italian = 33,
        LightItalian = 34,
        Sorani = 35,
        Latvian = 36,
        Norwegian = 37,
        LightNorwegian = 38,
        MinimalNorwegian = 39,
        LightNynorsk = 40,
        MinimalNynorsk = 41,
        Portuguese = 42,
        LightPortuguese = 43,
        MinimalPortuguese = 44,
        PortugueseRslp = 45,
        Romanian = 46,
        Russian = 47,
        LightRussian = 48,
        Spanish = 49,
        LightSpanish = 50,
        Swedish = 51,
        LightSwedish = 52,
        Turkish = 53,
    }
    public partial class StopAnalyzer : Azure.Search.Documents.Models.Analyzer
    {
        public StopAnalyzer(string name) : base (default(string)) { }
        public System.Collections.Generic.IList<string> Stopwords { get { throw null; } set { } }
    }
    public enum StopwordsList
    {
        Arabic = 0,
        Armenian = 1,
        Basque = 2,
        Brazilian = 3,
        Bulgarian = 4,
        Catalan = 5,
        Czech = 6,
        Danish = 7,
        Dutch = 8,
        English = 9,
        Finnish = 10,
        French = 11,
        Galician = 12,
        German = 13,
        Greek = 14,
        Hindi = 15,
        Hungarian = 16,
        Indonesian = 17,
        Irish = 18,
        Italian = 19,
        Latvian = 20,
        Norwegian = 21,
        Persian = 22,
        Portuguese = 23,
        Romanian = 24,
        Russian = 25,
        Sorani = 26,
        Spanish = 27,
        Swedish = 28,
        Thai = 29,
        Turkish = 30,
    }
    public partial class StopwordsTokenFilter : Azure.Search.Documents.Models.TokenFilter
    {
        public StopwordsTokenFilter(string name) : base (default(string)) { }
        public bool? IgnoreCase { get { throw null; } set { } }
        public bool? RemoveTrailingStopWords { get { throw null; } set { } }
        public System.Collections.Generic.IList<string> Stopwords { get { throw null; } set { } }
        public Azure.Search.Documents.Models.StopwordsList? StopwordsList { get { throw null; } set { } }
    }
    public partial class Suggester
    {
        public Suggester(string name, System.Collections.Generic.IEnumerable<string> sourceFields) { }
        public Suggester(string name, params string[] sourceFields) { }
        public string Name { get { throw null; } set { } }
        public System.Collections.Generic.IList<string> SourceFields { get { throw null; } set { } }
    }
    public partial class SuggestResults<T>
    {
        internal SuggestResults() { }
        public double? Coverage { get { throw null; } }
        public System.Collections.Generic.IList<Azure.Search.Documents.Models.SearchSuggestion<T>> Results { get { throw null; } }
    }
    public partial class SynonymMap
    {
        public SynonymMap(string name, System.IO.TextReader reader) { }
        public SynonymMap(string name, string synonyms) { }
        public Azure.Search.Documents.Models.EncryptionKey EncryptionKey { get { throw null; } set { } }
<<<<<<< HEAD
        public Azure.ETag? ETag { get { throw null; } set { } }
        public string Format { get { throw null; } }
        public string Name { get { throw null; } }
        public string Synonyms { get { throw null; } }
=======
        public string ETag { get { throw null; } set { } }
        public string Format { get { throw null; } set { } }
        public string Name { get { throw null; } set { } }
        public string Synonyms { get { throw null; } set { } }
>>>>>>> 860b5110
    }
    public partial class SynonymTokenFilter : Azure.Search.Documents.Models.TokenFilter
    {
        public SynonymTokenFilter(string name, System.Collections.Generic.IEnumerable<string> synonyms) : base (default(string)) { }
        public bool? Expand { get { throw null; } set { } }
        public bool? IgnoreCase { get { throw null; } set { } }
        public System.Collections.Generic.IList<string> Synonyms { get { throw null; } set { } }
    }
    public partial class TagScoringFunction : Azure.Search.Documents.Models.ScoringFunction
    {
        public TagScoringFunction(string fieldName, double boost, Azure.Search.Documents.Models.TagScoringParameters parameters) : base (default(string), default(double)) { }
        public Azure.Search.Documents.Models.TagScoringParameters Parameters { get { throw null; } set { } }
    }
    public partial class TagScoringParameters
    {
        public TagScoringParameters(string tagsParameter) { }
        public string TagsParameter { get { throw null; } set { } }
    }
    public enum TextExtractionAlgorithm
    {
        Printed = 0,
        Handwritten = 1,
    }
    public enum TextSplitMode
    {
        Pages = 0,
        Sentences = 1,
    }
    public partial class TextTranslationSkill : Azure.Search.Documents.Models.Skill
    {
        public TextTranslationSkill(System.Collections.Generic.IEnumerable<Azure.Search.Documents.Models.InputFieldMappingEntry> inputs, System.Collections.Generic.IEnumerable<Azure.Search.Documents.Models.OutputFieldMappingEntry> outputs, Azure.Search.Documents.Models.TextTranslationSkillLanguage defaultToLanguageCode) : base (default(System.Collections.Generic.IEnumerable<Azure.Search.Documents.Models.InputFieldMappingEntry>), default(System.Collections.Generic.IEnumerable<Azure.Search.Documents.Models.OutputFieldMappingEntry>)) { }
        public Azure.Search.Documents.Models.TextTranslationSkillLanguage? DefaultFromLanguageCode { get { throw null; } set { } }
        public Azure.Search.Documents.Models.TextTranslationSkillLanguage DefaultToLanguageCode { get { throw null; } set { } }
        public Azure.Search.Documents.Models.TextTranslationSkillLanguage? SuggestedFrom { get { throw null; } set { } }
    }
    [System.Runtime.InteropServices.StructLayoutAttribute(System.Runtime.InteropServices.LayoutKind.Sequential)]
    public readonly partial struct TextTranslationSkillLanguage : System.IEquatable<Azure.Search.Documents.Models.TextTranslationSkillLanguage>
    {
        private readonly object _dummy;
        private readonly int _dummyPrimitive;
        public TextTranslationSkillLanguage(string value) { throw null; }
        public static Azure.Search.Documents.Models.TextTranslationSkillLanguage Af { get { throw null; } }
        public static Azure.Search.Documents.Models.TextTranslationSkillLanguage Ar { get { throw null; } }
        public static Azure.Search.Documents.Models.TextTranslationSkillLanguage Bg { get { throw null; } }
        public static Azure.Search.Documents.Models.TextTranslationSkillLanguage Bn { get { throw null; } }
        public static Azure.Search.Documents.Models.TextTranslationSkillLanguage Bs { get { throw null; } }
        public static Azure.Search.Documents.Models.TextTranslationSkillLanguage Ca { get { throw null; } }
        public static Azure.Search.Documents.Models.TextTranslationSkillLanguage Cs { get { throw null; } }
        public static Azure.Search.Documents.Models.TextTranslationSkillLanguage Cy { get { throw null; } }
        public static Azure.Search.Documents.Models.TextTranslationSkillLanguage Da { get { throw null; } }
        public static Azure.Search.Documents.Models.TextTranslationSkillLanguage De { get { throw null; } }
        public static Azure.Search.Documents.Models.TextTranslationSkillLanguage El { get { throw null; } }
        public static Azure.Search.Documents.Models.TextTranslationSkillLanguage En { get { throw null; } }
        public static Azure.Search.Documents.Models.TextTranslationSkillLanguage Es { get { throw null; } }
        public static Azure.Search.Documents.Models.TextTranslationSkillLanguage Et { get { throw null; } }
        public static Azure.Search.Documents.Models.TextTranslationSkillLanguage Fa { get { throw null; } }
        public static Azure.Search.Documents.Models.TextTranslationSkillLanguage Fi { get { throw null; } }
        public static Azure.Search.Documents.Models.TextTranslationSkillLanguage Fil { get { throw null; } }
        public static Azure.Search.Documents.Models.TextTranslationSkillLanguage Fj { get { throw null; } }
        public static Azure.Search.Documents.Models.TextTranslationSkillLanguage Fr { get { throw null; } }
        public static Azure.Search.Documents.Models.TextTranslationSkillLanguage He { get { throw null; } }
        public static Azure.Search.Documents.Models.TextTranslationSkillLanguage Hi { get { throw null; } }
        public static Azure.Search.Documents.Models.TextTranslationSkillLanguage Hr { get { throw null; } }
        public static Azure.Search.Documents.Models.TextTranslationSkillLanguage Ht { get { throw null; } }
        public static Azure.Search.Documents.Models.TextTranslationSkillLanguage Hu { get { throw null; } }
        public static Azure.Search.Documents.Models.TextTranslationSkillLanguage Id { get { throw null; } }
        public static Azure.Search.Documents.Models.TextTranslationSkillLanguage Is { get { throw null; } }
        public static Azure.Search.Documents.Models.TextTranslationSkillLanguage It { get { throw null; } }
        public static Azure.Search.Documents.Models.TextTranslationSkillLanguage Ja { get { throw null; } }
        public static Azure.Search.Documents.Models.TextTranslationSkillLanguage Ko { get { throw null; } }
        public static Azure.Search.Documents.Models.TextTranslationSkillLanguage Lt { get { throw null; } }
        public static Azure.Search.Documents.Models.TextTranslationSkillLanguage Lv { get { throw null; } }
        public static Azure.Search.Documents.Models.TextTranslationSkillLanguage Mg { get { throw null; } }
        public static Azure.Search.Documents.Models.TextTranslationSkillLanguage Ms { get { throw null; } }
        public static Azure.Search.Documents.Models.TextTranslationSkillLanguage Mt { get { throw null; } }
        public static Azure.Search.Documents.Models.TextTranslationSkillLanguage Mww { get { throw null; } }
        public static Azure.Search.Documents.Models.TextTranslationSkillLanguage Nb { get { throw null; } }
        public static Azure.Search.Documents.Models.TextTranslationSkillLanguage Nl { get { throw null; } }
        public static Azure.Search.Documents.Models.TextTranslationSkillLanguage Otq { get { throw null; } }
        public static Azure.Search.Documents.Models.TextTranslationSkillLanguage Pl { get { throw null; } }
        public static Azure.Search.Documents.Models.TextTranslationSkillLanguage Pt { get { throw null; } }
        public static Azure.Search.Documents.Models.TextTranslationSkillLanguage Ro { get { throw null; } }
        public static Azure.Search.Documents.Models.TextTranslationSkillLanguage Ru { get { throw null; } }
        public static Azure.Search.Documents.Models.TextTranslationSkillLanguage Sk { get { throw null; } }
        public static Azure.Search.Documents.Models.TextTranslationSkillLanguage Sl { get { throw null; } }
        public static Azure.Search.Documents.Models.TextTranslationSkillLanguage Sm { get { throw null; } }
        public static Azure.Search.Documents.Models.TextTranslationSkillLanguage SrCyrl { get { throw null; } }
        public static Azure.Search.Documents.Models.TextTranslationSkillLanguage SrLatn { get { throw null; } }
        public static Azure.Search.Documents.Models.TextTranslationSkillLanguage Sv { get { throw null; } }
        public static Azure.Search.Documents.Models.TextTranslationSkillLanguage Sw { get { throw null; } }
        public static Azure.Search.Documents.Models.TextTranslationSkillLanguage Ta { get { throw null; } }
        public static Azure.Search.Documents.Models.TextTranslationSkillLanguage Te { get { throw null; } }
        public static Azure.Search.Documents.Models.TextTranslationSkillLanguage Th { get { throw null; } }
        public static Azure.Search.Documents.Models.TextTranslationSkillLanguage Tlh { get { throw null; } }
        public static Azure.Search.Documents.Models.TextTranslationSkillLanguage To { get { throw null; } }
        public static Azure.Search.Documents.Models.TextTranslationSkillLanguage Tr { get { throw null; } }
        public static Azure.Search.Documents.Models.TextTranslationSkillLanguage Ty { get { throw null; } }
        public static Azure.Search.Documents.Models.TextTranslationSkillLanguage Uk { get { throw null; } }
        public static Azure.Search.Documents.Models.TextTranslationSkillLanguage Ur { get { throw null; } }
        public static Azure.Search.Documents.Models.TextTranslationSkillLanguage Vi { get { throw null; } }
        public static Azure.Search.Documents.Models.TextTranslationSkillLanguage Yua { get { throw null; } }
        public static Azure.Search.Documents.Models.TextTranslationSkillLanguage Yue { get { throw null; } }
        public static Azure.Search.Documents.Models.TextTranslationSkillLanguage ZhHans { get { throw null; } }
        public static Azure.Search.Documents.Models.TextTranslationSkillLanguage ZhHant { get { throw null; } }
        public bool Equals(Azure.Search.Documents.Models.TextTranslationSkillLanguage other) { throw null; }
        [System.ComponentModel.EditorBrowsableAttribute(System.ComponentModel.EditorBrowsableState.Never)]
        public override bool Equals(object obj) { throw null; }
        [System.ComponentModel.EditorBrowsableAttribute(System.ComponentModel.EditorBrowsableState.Never)]
        public override int GetHashCode() { throw null; }
        public static bool operator ==(Azure.Search.Documents.Models.TextTranslationSkillLanguage left, Azure.Search.Documents.Models.TextTranslationSkillLanguage right) { throw null; }
        public static implicit operator Azure.Search.Documents.Models.TextTranslationSkillLanguage (string value) { throw null; }
        public static bool operator !=(Azure.Search.Documents.Models.TextTranslationSkillLanguage left, Azure.Search.Documents.Models.TextTranslationSkillLanguage right) { throw null; }
        public override string ToString() { throw null; }
    }
    public partial class TextWeights
    {
        public TextWeights(System.Collections.Generic.IDictionary<string, double> weights) { }
        public System.Collections.Generic.IDictionary<string, double> Weights { get { throw null; } set { } }
    }
    public enum TokenCharacterKind
    {
        Letter = 0,
        Digit = 1,
        Whitespace = 2,
        Punctuation = 3,
        Symbol = 4,
    }
    public partial class TokenFilter
    {
        public TokenFilter(string name) { }
        public string Name { get { throw null; } set { } }
    }
    [System.Runtime.InteropServices.StructLayoutAttribute(System.Runtime.InteropServices.LayoutKind.Sequential)]
    public readonly partial struct TokenFilterName : System.IEquatable<Azure.Search.Documents.Models.TokenFilterName>
    {
        private readonly object _dummy;
        private readonly int _dummyPrimitive;
        public TokenFilterName(string value) { throw null; }
        public static Azure.Search.Documents.Models.TokenFilterName Apostrophe { get { throw null; } }
        public static Azure.Search.Documents.Models.TokenFilterName ArabicNormalization { get { throw null; } }
        public static Azure.Search.Documents.Models.TokenFilterName AsciiFolding { get { throw null; } }
        public static Azure.Search.Documents.Models.TokenFilterName CjkBigram { get { throw null; } }
        public static Azure.Search.Documents.Models.TokenFilterName CjkWidth { get { throw null; } }
        public static Azure.Search.Documents.Models.TokenFilterName Classic { get { throw null; } }
        public static Azure.Search.Documents.Models.TokenFilterName CommonGram { get { throw null; } }
        public static Azure.Search.Documents.Models.TokenFilterName EdgeNGram { get { throw null; } }
        public static Azure.Search.Documents.Models.TokenFilterName Elision { get { throw null; } }
        public static Azure.Search.Documents.Models.TokenFilterName GermanNormalization { get { throw null; } }
        public static Azure.Search.Documents.Models.TokenFilterName HindiNormalization { get { throw null; } }
        public static Azure.Search.Documents.Models.TokenFilterName IndicNormalization { get { throw null; } }
        public static Azure.Search.Documents.Models.TokenFilterName KeywordRepeat { get { throw null; } }
        public static Azure.Search.Documents.Models.TokenFilterName KStem { get { throw null; } }
        public static Azure.Search.Documents.Models.TokenFilterName Length { get { throw null; } }
        public static Azure.Search.Documents.Models.TokenFilterName Limit { get { throw null; } }
        public static Azure.Search.Documents.Models.TokenFilterName Lowercase { get { throw null; } }
        public static Azure.Search.Documents.Models.TokenFilterName NGram { get { throw null; } }
        public static Azure.Search.Documents.Models.TokenFilterName PersianNormalization { get { throw null; } }
        public static Azure.Search.Documents.Models.TokenFilterName Phonetic { get { throw null; } }
        public static Azure.Search.Documents.Models.TokenFilterName PorterStem { get { throw null; } }
        public static Azure.Search.Documents.Models.TokenFilterName Reverse { get { throw null; } }
        public static Azure.Search.Documents.Models.TokenFilterName ScandinavianFoldingNormalization { get { throw null; } }
        public static Azure.Search.Documents.Models.TokenFilterName ScandinavianNormalization { get { throw null; } }
        public static Azure.Search.Documents.Models.TokenFilterName Shingle { get { throw null; } }
        public static Azure.Search.Documents.Models.TokenFilterName Snowball { get { throw null; } }
        public static Azure.Search.Documents.Models.TokenFilterName SoraniNormalization { get { throw null; } }
        public static Azure.Search.Documents.Models.TokenFilterName Stemmer { get { throw null; } }
        public static Azure.Search.Documents.Models.TokenFilterName Stopwords { get { throw null; } }
        public static Azure.Search.Documents.Models.TokenFilterName Trim { get { throw null; } }
        public static Azure.Search.Documents.Models.TokenFilterName Truncate { get { throw null; } }
        public static Azure.Search.Documents.Models.TokenFilterName Unique { get { throw null; } }
        public static Azure.Search.Documents.Models.TokenFilterName Uppercase { get { throw null; } }
        public static Azure.Search.Documents.Models.TokenFilterName WordDelimiter { get { throw null; } }
        public bool Equals(Azure.Search.Documents.Models.TokenFilterName other) { throw null; }
        [System.ComponentModel.EditorBrowsableAttribute(System.ComponentModel.EditorBrowsableState.Never)]
        public override bool Equals(object obj) { throw null; }
        [System.ComponentModel.EditorBrowsableAttribute(System.ComponentModel.EditorBrowsableState.Never)]
        public override int GetHashCode() { throw null; }
        public static bool operator ==(Azure.Search.Documents.Models.TokenFilterName left, Azure.Search.Documents.Models.TokenFilterName right) { throw null; }
        public static implicit operator Azure.Search.Documents.Models.TokenFilterName (string value) { throw null; }
        public static bool operator !=(Azure.Search.Documents.Models.TokenFilterName left, Azure.Search.Documents.Models.TokenFilterName right) { throw null; }
        public override string ToString() { throw null; }
    }
    public partial class TokenInfo
    {
        internal TokenInfo() { }
        public int EndOffset { get { throw null; } }
        public int Position { get { throw null; } }
        public int StartOffset { get { throw null; } }
        public string Token { get { throw null; } }
    }
    public partial class Tokenizer
    {
        public Tokenizer(string name) { }
        public string Name { get { throw null; } set { } }
    }
    [System.Runtime.InteropServices.StructLayoutAttribute(System.Runtime.InteropServices.LayoutKind.Sequential)]
    public readonly partial struct TokenizerName : System.IEquatable<Azure.Search.Documents.Models.TokenizerName>
    {
        private readonly object _dummy;
        private readonly int _dummyPrimitive;
        public TokenizerName(string value) { throw null; }
        public static Azure.Search.Documents.Models.TokenizerName Classic { get { throw null; } }
        public static Azure.Search.Documents.Models.TokenizerName EdgeNGram { get { throw null; } }
        public static Azure.Search.Documents.Models.TokenizerName Keyword { get { throw null; } }
        public static Azure.Search.Documents.Models.TokenizerName Letter { get { throw null; } }
        public static Azure.Search.Documents.Models.TokenizerName Lowercase { get { throw null; } }
        public static Azure.Search.Documents.Models.TokenizerName MicrosoftLanguageStemmingTokenizer { get { throw null; } }
        public static Azure.Search.Documents.Models.TokenizerName MicrosoftLanguageTokenizer { get { throw null; } }
        public static Azure.Search.Documents.Models.TokenizerName NGram { get { throw null; } }
        public static Azure.Search.Documents.Models.TokenizerName PathHierarchy { get { throw null; } }
        public static Azure.Search.Documents.Models.TokenizerName Pattern { get { throw null; } }
        public static Azure.Search.Documents.Models.TokenizerName Standard { get { throw null; } }
        public static Azure.Search.Documents.Models.TokenizerName UaxUrlEmail { get { throw null; } }
        public static Azure.Search.Documents.Models.TokenizerName Whitespace { get { throw null; } }
        public bool Equals(Azure.Search.Documents.Models.TokenizerName other) { throw null; }
        [System.ComponentModel.EditorBrowsableAttribute(System.ComponentModel.EditorBrowsableState.Never)]
        public override bool Equals(object obj) { throw null; }
        [System.ComponentModel.EditorBrowsableAttribute(System.ComponentModel.EditorBrowsableState.Never)]
        public override int GetHashCode() { throw null; }
        public static bool operator ==(Azure.Search.Documents.Models.TokenizerName left, Azure.Search.Documents.Models.TokenizerName right) { throw null; }
        public static implicit operator Azure.Search.Documents.Models.TokenizerName (string value) { throw null; }
        public static bool operator !=(Azure.Search.Documents.Models.TokenizerName left, Azure.Search.Documents.Models.TokenizerName right) { throw null; }
        public override string ToString() { throw null; }
    }
    public partial class TruncateTokenFilter : Azure.Search.Documents.Models.TokenFilter
    {
        public TruncateTokenFilter(string name) : base (default(string)) { }
        public int? Length { get { throw null; } set { } }
    }
    public partial class UaxUrlEmailTokenizer : Azure.Search.Documents.Models.Tokenizer
    {
        public UaxUrlEmailTokenizer(string name) : base (default(string)) { }
        public int? MaxTokenLength { get { throw null; } set { } }
    }
    public partial class UniqueTokenFilter : Azure.Search.Documents.Models.TokenFilter
    {
        public UniqueTokenFilter(string name) : base (default(string)) { }
        public bool? OnlyOnSamePosition { get { throw null; } set { } }
    }
    public enum VisualFeature
    {
        Adult = 0,
        Brands = 1,
        Categories = 2,
        Description = 3,
        Faces = 4,
        Objects = 5,
        Tags = 6,
    }
    public partial class WebApiSkill : Azure.Search.Documents.Models.Skill
    {
        public WebApiSkill(System.Collections.Generic.IEnumerable<Azure.Search.Documents.Models.InputFieldMappingEntry> inputs, System.Collections.Generic.IEnumerable<Azure.Search.Documents.Models.OutputFieldMappingEntry> outputs, string uri) : base (default(System.Collections.Generic.IEnumerable<Azure.Search.Documents.Models.InputFieldMappingEntry>), default(System.Collections.Generic.IEnumerable<Azure.Search.Documents.Models.OutputFieldMappingEntry>)) { }
        public int? BatchSize { get { throw null; } set { } }
        public int? DegreeOfParallelism { get { throw null; } set { } }
        public System.Collections.Generic.IDictionary<string, string> HttpHeaders { get { throw null; } set { } }
        public string HttpMethod { get { throw null; } set { } }
        public System.TimeSpan? Timeout { get { throw null; } set { } }
        public string Uri { get { throw null; } set { } }
    }
    public partial class WordDelimiterTokenFilter : Azure.Search.Documents.Models.TokenFilter
    {
        public WordDelimiterTokenFilter(string name) : base (default(string)) { }
        public bool? CatenateAll { get { throw null; } set { } }
        public bool? CatenateNumbers { get { throw null; } set { } }
        public bool? CatenateWords { get { throw null; } set { } }
        public bool? GenerateNumberParts { get { throw null; } set { } }
        public bool? GenerateWordParts { get { throw null; } set { } }
        public bool? PreserveOriginal { get { throw null; } set { } }
        public System.Collections.Generic.IList<string> ProtectedWords { get { throw null; } set { } }
        public bool? SplitOnCaseChange { get { throw null; } set { } }
        public bool? SplitOnNumerics { get { throw null; } set { } }
        public bool? StemEnglishPossessive { get { throw null; } set { } }
    }
}<|MERGE_RESOLUTION|>--- conflicted
+++ resolved
@@ -421,15 +421,9 @@
         public Azure.Search.Documents.Models.DataChangeDetectionPolicy DataChangeDetectionPolicy { get { throw null; } set { } }
         public Azure.Search.Documents.Models.DataDeletionDetectionPolicy DataDeletionDetectionPolicy { get { throw null; } set { } }
         public string Description { get { throw null; } set { } }
-<<<<<<< HEAD
         public Azure.ETag? ETag { get { throw null; } set { } }
-        public string Name { get { throw null; } }
-        public Azure.Search.Documents.Models.DataSourceType Type { get { throw null; } }
-=======
-        public string ETag { get { throw null; } set { } }
         public string Name { get { throw null; } set { } }
         public Azure.Search.Documents.Models.DataSourceType Type { get { throw null; } set { } }
->>>>>>> 860b5110
     }
     public partial class DataSourceCredentials
     {
@@ -1460,17 +1454,10 @@
     {
         public Skillset(string name, string description, System.Collections.Generic.IEnumerable<Azure.Search.Documents.Models.Skill> skills) { }
         public Azure.Search.Documents.Models.CognitiveServicesAccount CognitiveServicesAccount { get { throw null; } set { } }
-<<<<<<< HEAD
-        public string Description { get { throw null; } }
+        public string Description { get { throw null; } set { } }
         public Azure.ETag? ETag { get { throw null; } set { } }
-        public string Name { get { throw null; } }
-        public System.Collections.Generic.IList<Azure.Search.Documents.Models.Skill> Skills { get { throw null; } }
-=======
-        public string Description { get { throw null; } set { } }
-        public string ETag { get { throw null; } set { } }
         public string Name { get { throw null; } set { } }
         public System.Collections.Generic.IList<Azure.Search.Documents.Models.Skill> Skills { get { throw null; } set { } }
->>>>>>> 860b5110
     }
     public partial class SnowballTokenFilter : Azure.Search.Documents.Models.TokenFilter
     {
@@ -1692,17 +1679,10 @@
         public SynonymMap(string name, System.IO.TextReader reader) { }
         public SynonymMap(string name, string synonyms) { }
         public Azure.Search.Documents.Models.EncryptionKey EncryptionKey { get { throw null; } set { } }
-<<<<<<< HEAD
         public Azure.ETag? ETag { get { throw null; } set { } }
-        public string Format { get { throw null; } }
-        public string Name { get { throw null; } }
-        public string Synonyms { get { throw null; } }
-=======
-        public string ETag { get { throw null; } set { } }
         public string Format { get { throw null; } set { } }
         public string Name { get { throw null; } set { } }
         public string Synonyms { get { throw null; } set { } }
->>>>>>> 860b5110
     }
     public partial class SynonymTokenFilter : Azure.Search.Documents.Models.TokenFilter
     {
