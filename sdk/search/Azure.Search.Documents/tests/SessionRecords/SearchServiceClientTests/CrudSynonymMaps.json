--- conflicted
+++ resolved
@@ -1,26 +1,16 @@
 {
   "Entries": [
     {
-<<<<<<< HEAD
       "RequestUri": "https://azs-net-upjoqfhr.search.windows.net/synonymmaps?api-version=2019-05-06-Preview",
-=======
-      "RequestUri": "https://azs-net-jcswnkcn.search.windows.net/synonymmaps?api-version=2019-05-06-Preview",
->>>>>>> f2d6e04a
       "RequestMethod": "POST",
       "RequestHeaders": {
         "Accept": "application/json; odata.metadata=minimal",
         "api-key": "Sanitized",
         "Content-Length": "69",
         "Content-Type": "application/json",
-<<<<<<< HEAD
         "traceparent": "00-62ebef1327ee2e41a115f776984d6e49-9bdbe539d90c3943-00",
         "User-Agent": [
           "azsdk-net-Search.Documents/1.0.0-dev.20200420.1",
-=======
-        "traceparent": "00-e0e49072c5ec29409faf3e9c8934cf17-af40339dab17ed4f-00",
-        "User-Agent": [
-          "azsdk-net-Search.Documents/1.0.0-dev.20200424.1",
->>>>>>> f2d6e04a
           "(.NET Core 4.6.28619.01; Microsoft Windows 10.0.18363 )"
         ],
         "x-ms-client-request-id": "e774d64a0e1ee1ed26d81ec8b16be261",
@@ -36,19 +26,11 @@
         "Cache-Control": "no-cache",
         "Content-Length": "216",
         "Content-Type": "application/json; odata.metadata=minimal",
-<<<<<<< HEAD
         "Date": "Tue, 21 Apr 2020 03:13:22 GMT",
         "elapsed-time": "71",
         "ETag": "W/\u00220x8D7E5A1F324FEDE\u0022",
         "Expires": "-1",
         "Location": "https://azs-net-upjoqfhr.search.windows.net/synonymmaps(\u0027vsluedsr\u0027)?api-version=2019-05-06-Preview",
-=======
-        "Date": "Sat, 25 Apr 2020 01:16:07 GMT",
-        "elapsed-time": "78",
-        "ETag": "W/\u00220x8D7E8B63B38235F\u0022",
-        "Expires": "-1",
-        "Location": "https://azs-net-jcswnkcn.search.windows.net/synonymmaps(\u0027vsluedsr\u0027)?api-version=2019-05-06-Preview",
->>>>>>> f2d6e04a
         "OData-Version": "4.0",
         "Pragma": "no-cache",
         "Preference-Applied": "odata.include-annotations=\u0022*\u0022",
@@ -56,13 +38,8 @@
         "Strict-Transport-Security": "max-age=15724800; includeSubDomains"
       },
       "ResponseBody": {
-<<<<<<< HEAD
         "@odata.context": "https://azs-net-upjoqfhr.search.windows.net/$metadata#synonymmaps/$entity",
         "@odata.etag": "\u00220x8D7E5A1F324FEDE\u0022",
-=======
-        "@odata.context": "https://azs-net-jcswnkcn.search.windows.net/$metadata#synonymmaps/$entity",
-        "@odata.etag": "\u00220x8D7E8B63B38235F\u0022",
->>>>>>> f2d6e04a
         "name": "vsluedsr",
         "format": "solr",
         "synonyms": "msft=\u003EMicrosoft",
@@ -70,30 +47,18 @@
       }
     },
     {
-<<<<<<< HEAD
-      "RequestUri": "https://azs-net-upjoqfhr.search.windows.net/synonymmaps(\u0027vsluedsr\u0027)?api-version=2019-05-06-Preview",
-=======
-      "RequestUri": "https://azs-net-jcswnkcn.search.windows.net/synonymmaps(\u0027vsluedsr\u0027)?api-version=2019-05-06-Preview",
->>>>>>> f2d6e04a
+      "RequestUri": "https://azs-net-upjoqfhr.search.windows.net/synonymmaps(\u0027vsluedsr\u0027)?api-version=2019-05-06-Preview",
       "RequestMethod": "PUT",
       "RequestHeaders": {
         "Accept": "application/json; odata.metadata=minimal",
         "api-key": "Sanitized",
         "Content-Length": "118",
         "Content-Type": "application/json",
-<<<<<<< HEAD
         "If-Match": "\u00220x8D7E5A1F324FEDE\u0022",
         "Prefer": "return=representation",
         "traceparent": "00-4b420d5ce49aa04088a43880eacc0faa-e20acb1dbb02964c-00",
         "User-Agent": [
           "azsdk-net-Search.Documents/1.0.0-dev.20200420.1",
-=======
-        "If-Match": "\u00220x8D7E8B63B38235F\u0022",
-        "Prefer": "return=representation",
-        "traceparent": "00-ceade279b9d13b459f996fe1d49d3ad6-abdf212f8408c74a-00",
-        "User-Agent": [
-          "azsdk-net-Search.Documents/1.0.0-dev.20200424.1",
->>>>>>> f2d6e04a
           "(.NET Core 4.6.28619.01; Microsoft Windows 10.0.18363 )"
         ],
         "x-ms-client-request-id": "890ba43bad9d8bc6db7ea8d0f34ce722",
@@ -110,15 +75,9 @@
         "Cache-Control": "no-cache",
         "Content-Length": "219",
         "Content-Type": "application/json; odata.metadata=minimal",
-<<<<<<< HEAD
         "Date": "Tue, 21 Apr 2020 03:13:22 GMT",
         "elapsed-time": "29",
         "ETag": "W/\u00220x8D7E5A1F339C315\u0022",
-=======
-        "Date": "Sat, 25 Apr 2020 01:16:07 GMT",
-        "elapsed-time": "26",
-        "ETag": "W/\u00220x8D7E8B63B40D788\u0022",
->>>>>>> f2d6e04a
         "Expires": "-1",
         "OData-Version": "4.0",
         "Pragma": "no-cache",
@@ -127,13 +86,8 @@
         "Strict-Transport-Security": "max-age=15724800; includeSubDomains"
       },
       "ResponseBody": {
-<<<<<<< HEAD
         "@odata.context": "https://azs-net-upjoqfhr.search.windows.net/$metadata#synonymmaps/$entity",
         "@odata.etag": "\u00220x8D7E5A1F339C315\u0022",
-=======
-        "@odata.context": "https://azs-net-jcswnkcn.search.windows.net/$metadata#synonymmaps/$entity",
-        "@odata.etag": "\u00220x8D7E8B63B40D788\u0022",
->>>>>>> f2d6e04a
         "name": "vsluedsr",
         "format": "solr",
         "synonyms": "ms,msft=\u003EMicrosoft",
@@ -141,17 +95,11 @@
       }
     },
     {
-<<<<<<< HEAD
       "RequestUri": "https://azs-net-upjoqfhr.search.windows.net/synonymmaps(\u0027vsluedsr\u0027)?api-version=2019-05-06-Preview",
       "RequestMethod": "PUT",
-=======
-      "RequestUri": "https://azs-net-jcswnkcn.search.windows.net/synonymmaps?$select=name\u0026api-version=2019-05-06-Preview",
-      "RequestMethod": "GET",
->>>>>>> f2d6e04a
-      "RequestHeaders": {
-        "Accept": "application/json; odata.metadata=minimal",
-        "api-key": "Sanitized",
-<<<<<<< HEAD
+      "RequestHeaders": {
+        "Accept": "application/json; odata.metadata=minimal",
+        "api-key": "Sanitized",
         "Content-Length": "118",
         "Content-Type": "application/json",
         "If-Match": "\u00220x8D7E5A1F324FEDE\u0022",
@@ -159,11 +107,6 @@
         "traceparent": "00-8da18b0ae64d514397d0c835f0e18b69-dc3cb00c8970ee4c-00",
         "User-Agent": [
           "azsdk-net-Search.Documents/1.0.0-dev.20200420.1",
-=======
-        "traceparent": "00-d4865a5de954054797ceacf8a16ab79f-0b99fe6060d14d49-00",
-        "User-Agent": [
-          "azsdk-net-Search.Documents/1.0.0-dev.20200424.1",
->>>>>>> f2d6e04a
           "(.NET Core 4.6.28619.01; Microsoft Windows 10.0.18363 )"
         ],
         "x-ms-client-request-id": "d6d9fa27c35a394621cb45794f7a1697",
@@ -215,15 +158,9 @@
       "ResponseHeaders": {
         "Cache-Control": "no-cache",
         "Content-Length": "122",
-<<<<<<< HEAD
         "Content-Type": "application/json; odata.metadata=minimal; odata.streaming=true",
         "Date": "Tue, 21 Apr 2020 03:13:22 GMT",
         "elapsed-time": "93",
-=======
-        "Content-Type": "application/json; odata.metadata=minimal",
-        "Date": "Sat, 25 Apr 2020 01:16:07 GMT",
-        "elapsed-time": "11",
->>>>>>> f2d6e04a
         "Expires": "-1",
         "OData-Version": "4.0",
         "Pragma": "no-cache",
@@ -232,11 +169,7 @@
         "Strict-Transport-Security": "max-age=15724800; includeSubDomains"
       },
       "ResponseBody": {
-<<<<<<< HEAD
         "@odata.context": "https://azs-net-upjoqfhr.search.windows.net/$metadata#synonymmaps(name)",
-=======
-        "@odata.context": "https://azs-net-jcswnkcn.search.windows.net/$metadata#synonymmaps(name)",
->>>>>>> f2d6e04a
         "value": [
           {
             "name": "vsluedsr"
@@ -245,24 +178,14 @@
       }
     },
     {
-<<<<<<< HEAD
-      "RequestUri": "https://azs-net-upjoqfhr.search.windows.net/synonymmaps(\u0027vsluedsr\u0027)?api-version=2019-05-06-Preview",
-=======
-      "RequestUri": "https://azs-net-jcswnkcn.search.windows.net/synonymmaps(\u0027vsluedsr\u0027)?api-version=2019-05-06-Preview",
->>>>>>> f2d6e04a
+      "RequestUri": "https://azs-net-upjoqfhr.search.windows.net/synonymmaps(\u0027vsluedsr\u0027)?api-version=2019-05-06-Preview",
       "RequestMethod": "GET",
       "RequestHeaders": {
         "Accept": "application/json; odata.metadata=minimal",
         "api-key": "Sanitized",
-<<<<<<< HEAD
         "traceparent": "00-75a2a36bc870834fabb36847d6ac726d-ac402f3d3ab2d64b-00",
         "User-Agent": [
           "azsdk-net-Search.Documents/1.0.0-dev.20200420.1",
-=======
-        "traceparent": "00-34a4cb866e701143a15cbc98b8d737a0-32aa1d390efb614e-00",
-        "User-Agent": [
-          "azsdk-net-Search.Documents/1.0.0-dev.20200424.1",
->>>>>>> f2d6e04a
           "(.NET Core 4.6.28619.01; Microsoft Windows 10.0.18363 )"
         ],
         "x-ms-client-request-id": "b7a0fcf00c9278065ed268d2674c3c60",
@@ -273,17 +196,10 @@
       "ResponseHeaders": {
         "Cache-Control": "no-cache",
         "Content-Length": "219",
-<<<<<<< HEAD
         "Content-Type": "application/json; odata.metadata=minimal; odata.streaming=true",
         "Date": "Tue, 21 Apr 2020 03:13:22 GMT",
         "elapsed-time": "26",
         "ETag": "W/\u00220x8D7E5A1F339C315\u0022",
-=======
-        "Content-Type": "application/json; odata.metadata=minimal",
-        "Date": "Sat, 25 Apr 2020 01:16:07 GMT",
-        "elapsed-time": "14",
-        "ETag": "W/\u00220x8D7E8B63B40D788\u0022",
->>>>>>> f2d6e04a
         "Expires": "-1",
         "OData-Version": "4.0",
         "Pragma": "no-cache",
@@ -292,13 +208,8 @@
         "Strict-Transport-Security": "max-age=15724800; includeSubDomains"
       },
       "ResponseBody": {
-<<<<<<< HEAD
         "@odata.context": "https://azs-net-upjoqfhr.search.windows.net/$metadata#synonymmaps/$entity",
         "@odata.etag": "\u00220x8D7E5A1F339C315\u0022",
-=======
-        "@odata.context": "https://azs-net-jcswnkcn.search.windows.net/$metadata#synonymmaps/$entity",
-        "@odata.etag": "\u00220x8D7E8B63B40D788\u0022",
->>>>>>> f2d6e04a
         "name": "vsluedsr",
         "format": "solr",
         "synonyms": "ms,msft=\u003EMicrosoft",
@@ -306,26 +217,15 @@
       }
     },
     {
-<<<<<<< HEAD
-      "RequestUri": "https://azs-net-upjoqfhr.search.windows.net/synonymmaps(\u0027vsluedsr\u0027)?api-version=2019-05-06-Preview",
-=======
-      "RequestUri": "https://azs-net-jcswnkcn.search.windows.net/synonymmaps(\u0027vsluedsr\u0027)?api-version=2019-05-06-Preview",
->>>>>>> f2d6e04a
+      "RequestUri": "https://azs-net-upjoqfhr.search.windows.net/synonymmaps(\u0027vsluedsr\u0027)?api-version=2019-05-06-Preview",
       "RequestMethod": "DELETE",
       "RequestHeaders": {
         "Accept": "application/json; odata.metadata=minimal",
         "api-key": "Sanitized",
-<<<<<<< HEAD
         "If-Match": "\u00220x8D7E5A1F339C315\u0022",
         "traceparent": "00-f70e9f287e8cae4faa92d16c6d583a6c-545c8a684179b748-00",
         "User-Agent": [
           "azsdk-net-Search.Documents/1.0.0-dev.20200420.1",
-=======
-        "If-Match": "\u00220x8D7E8B63B40D788\u0022",
-        "traceparent": "00-a49dab46772b4a46b998ad184d9ab9d5-48673e883c36dd44-00",
-        "User-Agent": [
-          "azsdk-net-Search.Documents/1.0.0-dev.20200424.1",
->>>>>>> f2d6e04a
           "(.NET Core 4.6.28619.01; Microsoft Windows 10.0.18363 )"
         ],
         "x-ms-client-request-id": "efc311684dc569da513cc771b7a7d304",
@@ -335,13 +235,8 @@
       "StatusCode": 204,
       "ResponseHeaders": {
         "Cache-Control": "no-cache",
-<<<<<<< HEAD
         "Date": "Tue, 21 Apr 2020 03:13:22 GMT",
         "elapsed-time": "25",
-=======
-        "Date": "Sat, 25 Apr 2020 01:16:07 GMT",
-        "elapsed-time": "15",
->>>>>>> f2d6e04a
         "Expires": "-1",
         "Pragma": "no-cache",
         "request-id": "efc31168-4dc5-69da-513c-c771b7a7d304",
@@ -352,12 +247,7 @@
   ],
   "Variables": {
     "RandomSeed": "1266633341",
-<<<<<<< HEAD
     "SearchIndexName": "tobsblqg",
     "SearchServiceName": "azs-net-upjoqfhr"
-=======
-    "SearchIndexName": "mesaejwj",
-    "SearchServiceName": "azs-net-jcswnkcn"
->>>>>>> f2d6e04a
   }
 }