--- conflicted
+++ resolved
@@ -15,11 +15,7 @@
 
 namespace Azure.Search.Documents.Tests
 {
-<<<<<<< HEAD
-    [ClientTestFixture(SearchClientOptions.ServiceVersion.V2024_07_01, SearchClientOptions.ServiceVersion.V2024_11_01_Preview)]
-=======
     [ClientTestFixture(SearchClientOptions.ServiceVersion.V2024_07_01, SearchClientOptions.ServiceVersion.V2025_03_01_Preview)]
->>>>>>> c2a9a198
     public class SearchIndexClientTests : SearchTestBase
     {
         public SearchIndexClientTests(bool async, SearchClientOptions.ServiceVersion serviceVersion)
@@ -113,11 +109,7 @@
         }
 
         [Test]
-<<<<<<< HEAD
-        [ServiceVersion(Min = SearchClientOptions.ServiceVersion.V2024_11_01_Preview)]
-=======
         [ServiceVersion(Min = SearchClientOptions.ServiceVersion.V2025_03_01_Preview)]
->>>>>>> c2a9a198
         public async Task GetServiceStatistics()
         {
             await using SearchResources resources = await SearchResources.GetSharedHotelsIndexAsync(this);
@@ -183,11 +175,7 @@
         }
 
         [Test]
-<<<<<<< HEAD
-        [ServiceVersion(Min = SearchClientOptions.ServiceVersion.V2024_11_01_Preview)]
-=======
         [ServiceVersion(Min = SearchClientOptions.ServiceVersion.V2025_03_01_Preview)]
->>>>>>> c2a9a198
         public async Task CreateIndex()
         {
             await using SearchResources resources = SearchResources.CreateWithNoIndexes(this);
@@ -222,11 +210,7 @@
         }
 
         [Test]
-<<<<<<< HEAD
-        [ServiceVersion(Min = SearchClientOptions.ServiceVersion.V2024_11_01_Preview)]
-=======
         [ServiceVersion(Min = SearchClientOptions.ServiceVersion.V2025_03_01_Preview)]
->>>>>>> c2a9a198
         public async Task UpdateIndex()
         {
             await using SearchResources resources = SearchResources.CreateWithNoIndexes(this);
@@ -498,11 +482,7 @@
         }
 
         [Test]
-<<<<<<< HEAD
-        [ServiceVersion(Min = SearchClientOptions.ServiceVersion.V2024_11_01_Preview)]
-=======
         [ServiceVersion(Min = SearchClientOptions.ServiceVersion.V2025_03_01_Preview)]
->>>>>>> c2a9a198
         public async Task AnalyzeTextWithNormalizer()
         {
             await using SearchResources resources = await SearchResources.GetSharedHotelsIndexAsync(this);
