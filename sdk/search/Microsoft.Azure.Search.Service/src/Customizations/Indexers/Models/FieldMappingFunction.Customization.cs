--- conflicted
+++ resolved
@@ -18,13 +18,8 @@
         /// characters and you want to use it to populate a key field in your search index, use this function. 
         /// </para>
         /// <para>
-<<<<<<< HEAD
-        /// For details on the encoding used, see <see href="https://docs.microsoft.com/azure/search/search-indexer-field-mappings#details-of-base64-encoding-and-decoding"/>.
-        /// Calling this method is the same as calling <see cref="Base64Encode(bool)"/> with <c>useHttpServerUtilityUrlTokenEncode</c> set to <c>true</c>.
-=======
         /// For details on the encoding used, see <see href="https://docs.microsoft.com/azure/search/search-indexer-field-mappings">Field mappings and transformations using Azure Cognitive Search indexers</see>.
-        /// Calling this method is the same as calling <c cref="Base64Encode(bool)"/> with <c>useHttpServerUtilityUrlTokenEncode</c> set to <c>true</c>.
->>>>>>> c3ad7d74
+        /// Calling this method is the same as calling <see cref="Base64Encode(bool)"/> with <c>useHttpServerUtilityUrlTokenEncode</c> set to <see langword="true" />.
         /// </para>
         /// </remarks>
         /// <returns>A new field mapping function.</returns>
@@ -82,13 +77,8 @@
         /// use this function to turn the encoded data back into "regular" strings when populating your search index. 
         /// </para>
         /// <para>
-<<<<<<< HEAD
-        /// For details on the decoding used, see <see href="https://docs.microsoft.com/azure/search/search-indexer-field-mappings#details-of-base64-encoding-and-decoding"/>.
-        /// Calling this method is the same as calling <see cref="Base64Decode(bool)"/> with <c>useHttpServerUtilityUrlTokenDecode</c> set to <c>true</c>.
-=======
         /// For details on the decoding used, see <see href="https://docs.microsoft.com/azure/search/search-indexer-field-mappings">Field mappings and transformations using Azure Cognitive Search indexers</see>.
-        /// Calling this method is the same as calling <c cref="Base64Decode(bool)"/> with <c>useHttpServerUtilityUrlTokenDecode</c> set to <c>true</c>.
->>>>>>> c3ad7d74
+        /// Calling this method is the same as calling <see cref="Base64Decode(bool)"/> with <c>useHttpServerUtilityUrlTokenDecode</c> set to <see langword="true" />.
         /// </para>
         /// </remarks>
         /// <returns>A new field mapping function.</returns>
