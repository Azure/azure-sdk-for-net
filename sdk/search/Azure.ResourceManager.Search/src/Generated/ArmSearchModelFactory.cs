--- conflicted
+++ resolved
@@ -35,9 +35,6 @@
             return new SearchServiceQueryKey(name, key);
         }
 
-<<<<<<< HEAD
-        /// <summary> Initializes a new instance of SearchEncryptionWithCmk. </summary>
-=======
         /// <summary> Initializes a new instance of <see cref="Search.SearchServiceData"/>. </summary>
         /// <param name="id"> The id. </param>
         /// <param name="name"> The name. </param>
@@ -73,7 +70,6 @@
         }
 
         /// <summary> Initializes a new instance of <see cref="Models.SearchEncryptionWithCmk"/>. </summary>
->>>>>>> 4db78622
         /// <param name="enforcement"> Describes how a search service should enforce having one or more non customer encrypted resources. </param>
         /// <param name="encryptionComplianceStatus"> Describes whether the search service is compliant or not with respect to having non customer encrypted resources. If a service has more than one non customer encrypted resource and 'Enforcement' is 'enabled' then the service will be marked as 'nonCompliant'. </param>
         /// <returns> A new <see cref="Models.SearchEncryptionWithCmk"/> instance for mocking. </returns>
@@ -106,9 +102,6 @@
             return new SharedSearchServicePrivateLinkResourceData(id, name, resourceType, systemData, properties);
         }
 
-<<<<<<< HEAD
-        /// <summary> Initializes a new instance of SearchPrivateLinkResource. </summary>
-=======
         /// <summary> Initializes a new instance of <see cref="Models.SearchServicePatch"/>. </summary>
         /// <param name="id"> The id. </param>
         /// <param name="name"> The name. </param>
@@ -144,7 +137,6 @@
         }
 
         /// <summary> Initializes a new instance of <see cref="Models.SearchPrivateLinkResource"/>. </summary>
->>>>>>> 4db78622
         /// <param name="id"> The id. </param>
         /// <param name="name"> The name. </param>
         /// <param name="resourceType"> The resourceType. </param>
