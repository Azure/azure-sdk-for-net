namespace Azure.ResourceManager.DataLakeAnalytics
{
    public partial class DataLakeAnalyticsAccountCollection : Azure.ResourceManager.ArmCollection, System.Collections.Generic.IAsyncEnumerable<Azure.ResourceManager.DataLakeAnalytics.Models.DataLakeAnalyticsAccountBasic>, System.Collections.Generic.IEnumerable<Azure.ResourceManager.DataLakeAnalytics.Models.DataLakeAnalyticsAccountBasic>, System.Collections.IEnumerable
    {
        protected DataLakeAnalyticsAccountCollection() { }
        public virtual Azure.ResourceManager.ArmOperation<Azure.ResourceManager.DataLakeAnalytics.DataLakeAnalyticsAccountResource> CreateOrUpdate(Azure.WaitUntil waitUntil, string accountName, Azure.ResourceManager.DataLakeAnalytics.Models.DataLakeAnalyticsAccountCreateOrUpdateContent content, System.Threading.CancellationToken cancellationToken = default(System.Threading.CancellationToken)) { throw null; }
        public virtual System.Threading.Tasks.Task<Azure.ResourceManager.ArmOperation<Azure.ResourceManager.DataLakeAnalytics.DataLakeAnalyticsAccountResource>> CreateOrUpdateAsync(Azure.WaitUntil waitUntil, string accountName, Azure.ResourceManager.DataLakeAnalytics.Models.DataLakeAnalyticsAccountCreateOrUpdateContent content, System.Threading.CancellationToken cancellationToken = default(System.Threading.CancellationToken)) { throw null; }
        public virtual Azure.Response<bool> Exists(string accountName, System.Threading.CancellationToken cancellationToken = default(System.Threading.CancellationToken)) { throw null; }
        public virtual System.Threading.Tasks.Task<Azure.Response<bool>> ExistsAsync(string accountName, System.Threading.CancellationToken cancellationToken = default(System.Threading.CancellationToken)) { throw null; }
        public virtual Azure.Response<Azure.ResourceManager.DataLakeAnalytics.DataLakeAnalyticsAccountResource> Get(string accountName, System.Threading.CancellationToken cancellationToken = default(System.Threading.CancellationToken)) { throw null; }
        public virtual Azure.Pageable<Azure.ResourceManager.DataLakeAnalytics.Models.DataLakeAnalyticsAccountBasic> GetAll(Azure.ResourceManager.DataLakeAnalytics.Models.DataLakeAnalyticsAccountGetAllOptions options, System.Threading.CancellationToken cancellationToken = default(System.Threading.CancellationToken)) { throw null; }
        public virtual Azure.AsyncPageable<Azure.ResourceManager.DataLakeAnalytics.Models.DataLakeAnalyticsAccountBasic> GetAllAsync(Azure.ResourceManager.DataLakeAnalytics.Models.DataLakeAnalyticsAccountGetAllOptions options, System.Threading.CancellationToken cancellationToken = default(System.Threading.CancellationToken)) { throw null; }
        public virtual System.Threading.Tasks.Task<Azure.Response<Azure.ResourceManager.DataLakeAnalytics.DataLakeAnalyticsAccountResource>> GetAsync(string accountName, System.Threading.CancellationToken cancellationToken = default(System.Threading.CancellationToken)) { throw null; }
        System.Collections.Generic.IAsyncEnumerator<Azure.ResourceManager.DataLakeAnalytics.Models.DataLakeAnalyticsAccountBasic> System.Collections.Generic.IAsyncEnumerable<Azure.ResourceManager.DataLakeAnalytics.Models.DataLakeAnalyticsAccountBasic>.GetAsyncEnumerator(System.Threading.CancellationToken cancellationToken) { throw null; }
        System.Collections.Generic.IEnumerator<Azure.ResourceManager.DataLakeAnalytics.Models.DataLakeAnalyticsAccountBasic> System.Collections.Generic.IEnumerable<Azure.ResourceManager.DataLakeAnalytics.Models.DataLakeAnalyticsAccountBasic>.GetEnumerator() { throw null; }
        System.Collections.IEnumerator System.Collections.IEnumerable.GetEnumerator() { throw null; }
    }
    public partial class DataLakeAnalyticsAccountData : Azure.ResourceManager.Models.ResourceData
    {
        internal DataLakeAnalyticsAccountData() { }
        public System.Guid? AccountId { get { throw null; } }
        public System.Collections.Generic.IReadOnlyList<Azure.ResourceManager.DataLakeAnalytics.DataLakeAnalyticsComputePolicyData> ComputePolicies { get { throw null; } }
        public System.DateTimeOffset? CreatedOn { get { throw null; } }
        public Azure.ResourceManager.DataLakeAnalytics.Models.DataLakeAnalyticsCommitmentTierType? CurrentTier { get { throw null; } }
        public System.Collections.Generic.IReadOnlyList<Azure.ResourceManager.DataLakeAnalytics.DataLakeStoreAccountInformationData> DataLakeStoreAccounts { get { throw null; } }
        public Azure.ResourceManager.DataLakeAnalytics.Models.DebugDataAccessLevel? DebugDataAccessLevel { get { throw null; } }
        public string DefaultDataLakeStoreAccount { get { throw null; } }
        public string Endpoint { get { throw null; } }
        public Azure.ResourceManager.DataLakeAnalytics.Models.DataLakeAnalyticsFirewallAllowAzureIPsState? FirewallAllowAzureIPs { get { throw null; } }
        public System.Collections.Generic.IReadOnlyList<Azure.ResourceManager.DataLakeAnalytics.DataLakeAnalyticsFirewallRuleData> FirewallRules { get { throw null; } }
        public Azure.ResourceManager.DataLakeAnalytics.Models.DataLakeAnalyticsFirewallState? FirewallState { get { throw null; } }
        public System.Collections.Generic.IReadOnlyList<Azure.ResourceManager.DataLakeAnalytics.Models.DataLakeAnalyticsHiveMetastore> HiveMetastores { get { throw null; } }
        public System.DateTimeOffset? LastModifiedOn { get { throw null; } }
        public Azure.Core.AzureLocation? Location { get { throw null; } }
        public int? MaxActiveJobCountPerUser { get { throw null; } }
        public int? MaxDegreeOfParallelism { get { throw null; } }
        public int? MaxDegreeOfParallelismPerJob { get { throw null; } }
        public int? MaxJobCount { get { throw null; } }
        public int? MaxJobRunningTimeInMin { get { throw null; } }
        public int? MaxQueuedJobCountPerUser { get { throw null; } }
        public int? MinPriorityPerJob { get { throw null; } }
        public Azure.ResourceManager.DataLakeAnalytics.Models.DataLakeAnalyticsCommitmentTierType? NewTier { get { throw null; } }
        public Azure.ResourceManager.DataLakeAnalytics.Models.DataLakeAnalyticsAccountStatus? ProvisioningState { get { throw null; } }
        public System.Collections.Generic.IReadOnlyList<Azure.ResourceManager.DataLakeAnalytics.DataLakeStoreAccountInformationData> PublicDataLakeStoreAccounts { get { throw null; } }
        public int? QueryStoreRetention { get { throw null; } }
        public Azure.ResourceManager.DataLakeAnalytics.Models.DataLakeAnalyticsAccountState? State { get { throw null; } }
        public System.Collections.Generic.IReadOnlyList<Azure.ResourceManager.DataLakeAnalytics.DataLakeAnalyticsStorageAccountInformationData> StorageAccounts { get { throw null; } }
        public int? SystemMaxDegreeOfParallelism { get { throw null; } }
        public int? SystemMaxJobCount { get { throw null; } }
        public System.Collections.Generic.IReadOnlyDictionary<string, string> Tags { get { throw null; } }
        public System.Collections.Generic.IReadOnlyList<Azure.ResourceManager.DataLakeAnalytics.Models.DataLakeAnalyticsVirtualNetworkRule> VirtualNetworkRules { get { throw null; } }
    }
    public partial class DataLakeAnalyticsAccountResource : Azure.ResourceManager.ArmResource
    {
        public static readonly Azure.Core.ResourceType ResourceType;
        protected DataLakeAnalyticsAccountResource() { }
        public virtual Azure.ResourceManager.DataLakeAnalytics.DataLakeAnalyticsAccountData Data { get { throw null; } }
        public virtual bool HasData { get { throw null; } }
        public static Azure.Core.ResourceIdentifier CreateResourceIdentifier(string subscriptionId, string resourceGroupName, string accountName) { throw null; }
        public virtual Azure.ResourceManager.ArmOperation Delete(Azure.WaitUntil waitUntil, System.Threading.CancellationToken cancellationToken = default(System.Threading.CancellationToken)) { throw null; }
        public virtual System.Threading.Tasks.Task<Azure.ResourceManager.ArmOperation> DeleteAsync(Azure.WaitUntil waitUntil, System.Threading.CancellationToken cancellationToken = default(System.Threading.CancellationToken)) { throw null; }
        public virtual Azure.Response<Azure.ResourceManager.DataLakeAnalytics.DataLakeAnalyticsAccountResource> Get(System.Threading.CancellationToken cancellationToken = default(System.Threading.CancellationToken)) { throw null; }
        public virtual Azure.ResourceManager.DataLakeAnalytics.DataLakeAnalyticsStorageAccountInformationCollection GetAllDataLakeAnalyticsStorageAccountInformation() { throw null; }
        public virtual Azure.ResourceManager.DataLakeAnalytics.DataLakeStoreAccountInformationCollection GetAllDataLakeStoreAccountInformation() { throw null; }
        public virtual System.Threading.Tasks.Task<Azure.Response<Azure.ResourceManager.DataLakeAnalytics.DataLakeAnalyticsAccountResource>> GetAsync(System.Threading.CancellationToken cancellationToken = default(System.Threading.CancellationToken)) { throw null; }
        public virtual Azure.ResourceManager.DataLakeAnalytics.DataLakeAnalyticsComputePolicyCollection GetDataLakeAnalyticsComputePolicies() { throw null; }
        public virtual Azure.Response<Azure.ResourceManager.DataLakeAnalytics.DataLakeAnalyticsComputePolicyResource> GetDataLakeAnalyticsComputePolicy(string computePolicyName, System.Threading.CancellationToken cancellationToken = default(System.Threading.CancellationToken)) { throw null; }
        public virtual System.Threading.Tasks.Task<Azure.Response<Azure.ResourceManager.DataLakeAnalytics.DataLakeAnalyticsComputePolicyResource>> GetDataLakeAnalyticsComputePolicyAsync(string computePolicyName, System.Threading.CancellationToken cancellationToken = default(System.Threading.CancellationToken)) { throw null; }
        public virtual Azure.Response<Azure.ResourceManager.DataLakeAnalytics.DataLakeAnalyticsFirewallRuleResource> GetDataLakeAnalyticsFirewallRule(string firewallRuleName, System.Threading.CancellationToken cancellationToken = default(System.Threading.CancellationToken)) { throw null; }
        public virtual System.Threading.Tasks.Task<Azure.Response<Azure.ResourceManager.DataLakeAnalytics.DataLakeAnalyticsFirewallRuleResource>> GetDataLakeAnalyticsFirewallRuleAsync(string firewallRuleName, System.Threading.CancellationToken cancellationToken = default(System.Threading.CancellationToken)) { throw null; }
        public virtual Azure.ResourceManager.DataLakeAnalytics.DataLakeAnalyticsFirewallRuleCollection GetDataLakeAnalyticsFirewallRules() { throw null; }
        public virtual Azure.Response<Azure.ResourceManager.DataLakeAnalytics.DataLakeAnalyticsStorageAccountInformationResource> GetDataLakeAnalyticsStorageAccountInformation(string storageAccountName, System.Threading.CancellationToken cancellationToken = default(System.Threading.CancellationToken)) { throw null; }
        public virtual System.Threading.Tasks.Task<Azure.Response<Azure.ResourceManager.DataLakeAnalytics.DataLakeAnalyticsStorageAccountInformationResource>> GetDataLakeAnalyticsStorageAccountInformationAsync(string storageAccountName, System.Threading.CancellationToken cancellationToken = default(System.Threading.CancellationToken)) { throw null; }
        public virtual Azure.Response<Azure.ResourceManager.DataLakeAnalytics.DataLakeStoreAccountInformationResource> GetDataLakeStoreAccountInformation(string dataLakeStoreAccountName, System.Threading.CancellationToken cancellationToken = default(System.Threading.CancellationToken)) { throw null; }
        public virtual System.Threading.Tasks.Task<Azure.Response<Azure.ResourceManager.DataLakeAnalytics.DataLakeStoreAccountInformationResource>> GetDataLakeStoreAccountInformationAsync(string dataLakeStoreAccountName, System.Threading.CancellationToken cancellationToken = default(System.Threading.CancellationToken)) { throw null; }
        public virtual Azure.ResourceManager.ArmOperation<Azure.ResourceManager.DataLakeAnalytics.DataLakeAnalyticsAccountResource> Update(Azure.WaitUntil waitUntil, Azure.ResourceManager.DataLakeAnalytics.Models.DataLakeAnalyticsAccountPatch patch, System.Threading.CancellationToken cancellationToken = default(System.Threading.CancellationToken)) { throw null; }
        public virtual System.Threading.Tasks.Task<Azure.ResourceManager.ArmOperation<Azure.ResourceManager.DataLakeAnalytics.DataLakeAnalyticsAccountResource>> UpdateAsync(Azure.WaitUntil waitUntil, Azure.ResourceManager.DataLakeAnalytics.Models.DataLakeAnalyticsAccountPatch patch, System.Threading.CancellationToken cancellationToken = default(System.Threading.CancellationToken)) { throw null; }
    }
<<<<<<< HEAD
    public static partial class DataLakeAnalyticsExtensions
    {
        public static Azure.Response<Azure.ResourceManager.DataLakeAnalytics.Models.NameAvailabilityInformation> CheckNameAvailabilityAccount(this Azure.ResourceManager.Resources.SubscriptionResource subscriptionResource, Azure.Core.AzureLocation location, Azure.ResourceManager.DataLakeAnalytics.Models.CheckNameAvailabilityContent content, System.Threading.CancellationToken cancellationToken = default(System.Threading.CancellationToken)) { throw null; }
        public static System.Threading.Tasks.Task<Azure.Response<Azure.ResourceManager.DataLakeAnalytics.Models.NameAvailabilityInformation>> CheckNameAvailabilityAccountAsync(this Azure.ResourceManager.Resources.SubscriptionResource subscriptionResource, Azure.Core.AzureLocation location, Azure.ResourceManager.DataLakeAnalytics.Models.CheckNameAvailabilityContent content, System.Threading.CancellationToken cancellationToken = default(System.Threading.CancellationToken)) { throw null; }
        public static Azure.Pageable<Azure.ResourceManager.DataLakeAnalytics.Models.DataLakeAnalyticsAccountBasic> GetAccounts(this Azure.ResourceManager.Resources.SubscriptionResource subscriptionResource, Azure.ResourceManager.DataLakeAnalytics.Models.DataLakeAnalyticsExtensionsGetAccountsOptions options, System.Threading.CancellationToken cancellationToken = default(System.Threading.CancellationToken)) { throw null; }
        public static Azure.AsyncPageable<Azure.ResourceManager.DataLakeAnalytics.Models.DataLakeAnalyticsAccountBasic> GetAccountsAsync(this Azure.ResourceManager.Resources.SubscriptionResource subscriptionResource, Azure.ResourceManager.DataLakeAnalytics.Models.DataLakeAnalyticsExtensionsGetAccountsOptions options, System.Threading.CancellationToken cancellationToken = default(System.Threading.CancellationToken)) { throw null; }
        public static Azure.Response<Azure.ResourceManager.DataLakeAnalytics.Models.CapabilityInformation> GetCapabilityLocation(this Azure.ResourceManager.Resources.SubscriptionResource subscriptionResource, Azure.Core.AzureLocation location, System.Threading.CancellationToken cancellationToken = default(System.Threading.CancellationToken)) { throw null; }
        public static System.Threading.Tasks.Task<Azure.Response<Azure.ResourceManager.DataLakeAnalytics.Models.CapabilityInformation>> GetCapabilityLocationAsync(this Azure.ResourceManager.Resources.SubscriptionResource subscriptionResource, Azure.Core.AzureLocation location, System.Threading.CancellationToken cancellationToken = default(System.Threading.CancellationToken)) { throw null; }
        public static Azure.ResourceManager.DataLakeAnalytics.ComputePolicyResource GetComputePolicyResource(this Azure.ResourceManager.ArmClient client, Azure.Core.ResourceIdentifier id) { throw null; }
        public static Azure.Response<Azure.ResourceManager.DataLakeAnalytics.DataLakeAnalyticsAccountResource> GetDataLakeAnalyticsAccount(this Azure.ResourceManager.Resources.ResourceGroupResource resourceGroupResource, string accountName, System.Threading.CancellationToken cancellationToken = default(System.Threading.CancellationToken)) { throw null; }
        public static System.Threading.Tasks.Task<Azure.Response<Azure.ResourceManager.DataLakeAnalytics.DataLakeAnalyticsAccountResource>> GetDataLakeAnalyticsAccountAsync(this Azure.ResourceManager.Resources.ResourceGroupResource resourceGroupResource, string accountName, System.Threading.CancellationToken cancellationToken = default(System.Threading.CancellationToken)) { throw null; }
        public static Azure.ResourceManager.DataLakeAnalytics.DataLakeAnalyticsAccountResource GetDataLakeAnalyticsAccountResource(this Azure.ResourceManager.ArmClient client, Azure.Core.ResourceIdentifier id) { throw null; }
        public static Azure.ResourceManager.DataLakeAnalytics.DataLakeAnalyticsAccountCollection GetDataLakeAnalyticsAccounts(this Azure.ResourceManager.Resources.ResourceGroupResource resourceGroupResource) { throw null; }
        public static Azure.ResourceManager.DataLakeAnalytics.DataLakeStoreAccountInformationResource GetDataLakeStoreAccountInformationResource(this Azure.ResourceManager.ArmClient client, Azure.Core.ResourceIdentifier id) { throw null; }
        public static Azure.ResourceManager.DataLakeAnalytics.FirewallRuleResource GetFirewallRuleResource(this Azure.ResourceManager.ArmClient client, Azure.Core.ResourceIdentifier id) { throw null; }
        public static Azure.ResourceManager.DataLakeAnalytics.StorageAccountInformationResource GetStorageAccountInformationResource(this Azure.ResourceManager.ArmClient client, Azure.Core.ResourceIdentifier id) { throw null; }
        public static Azure.ResourceManager.DataLakeAnalytics.StorageContainerResource GetStorageContainerResource(this Azure.ResourceManager.ArmClient client, Azure.Core.ResourceIdentifier id) { throw null; }
    }
    public partial class DataLakeStoreAccountInformationCollection : Azure.ResourceManager.ArmCollection, System.Collections.Generic.IAsyncEnumerable<Azure.ResourceManager.DataLakeAnalytics.DataLakeStoreAccountInformationResource>, System.Collections.Generic.IEnumerable<Azure.ResourceManager.DataLakeAnalytics.DataLakeStoreAccountInformationResource>, System.Collections.IEnumerable
    {
        protected DataLakeStoreAccountInformationCollection() { }
        public virtual Azure.ResourceManager.ArmOperation CreateOrUpdate(Azure.WaitUntil waitUntil, string dataLakeStoreAccountName, Azure.ResourceManager.DataLakeAnalytics.Models.DataLakeStoreAccountInformationCreateOrUpdateContent content, System.Threading.CancellationToken cancellationToken = default(System.Threading.CancellationToken)) { throw null; }
        public virtual System.Threading.Tasks.Task<Azure.ResourceManager.ArmOperation> CreateOrUpdateAsync(Azure.WaitUntil waitUntil, string dataLakeStoreAccountName, Azure.ResourceManager.DataLakeAnalytics.Models.DataLakeStoreAccountInformationCreateOrUpdateContent content, System.Threading.CancellationToken cancellationToken = default(System.Threading.CancellationToken)) { throw null; }
        public virtual Azure.Response<bool> Exists(string dataLakeStoreAccountName, System.Threading.CancellationToken cancellationToken = default(System.Threading.CancellationToken)) { throw null; }
        public virtual System.Threading.Tasks.Task<Azure.Response<bool>> ExistsAsync(string dataLakeStoreAccountName, System.Threading.CancellationToken cancellationToken = default(System.Threading.CancellationToken)) { throw null; }
        public virtual Azure.Response<Azure.ResourceManager.DataLakeAnalytics.DataLakeStoreAccountInformationResource> Get(string dataLakeStoreAccountName, System.Threading.CancellationToken cancellationToken = default(System.Threading.CancellationToken)) { throw null; }
        public virtual Azure.Pageable<Azure.ResourceManager.DataLakeAnalytics.DataLakeStoreAccountInformationResource> GetAll(Azure.ResourceManager.DataLakeAnalytics.Models.DataLakeStoreAccountInformationGetAllOptions options, System.Threading.CancellationToken cancellationToken = default(System.Threading.CancellationToken)) { throw null; }
        public virtual Azure.AsyncPageable<Azure.ResourceManager.DataLakeAnalytics.DataLakeStoreAccountInformationResource> GetAllAsync(Azure.ResourceManager.DataLakeAnalytics.Models.DataLakeStoreAccountInformationGetAllOptions options, System.Threading.CancellationToken cancellationToken = default(System.Threading.CancellationToken)) { throw null; }
        public virtual System.Threading.Tasks.Task<Azure.Response<Azure.ResourceManager.DataLakeAnalytics.DataLakeStoreAccountInformationResource>> GetAsync(string dataLakeStoreAccountName, System.Threading.CancellationToken cancellationToken = default(System.Threading.CancellationToken)) { throw null; }
        System.Collections.Generic.IAsyncEnumerator<Azure.ResourceManager.DataLakeAnalytics.DataLakeStoreAccountInformationResource> System.Collections.Generic.IAsyncEnumerable<Azure.ResourceManager.DataLakeAnalytics.DataLakeStoreAccountInformationResource>.GetAsyncEnumerator(System.Threading.CancellationToken cancellationToken) { throw null; }
        System.Collections.Generic.IEnumerator<Azure.ResourceManager.DataLakeAnalytics.DataLakeStoreAccountInformationResource> System.Collections.Generic.IEnumerable<Azure.ResourceManager.DataLakeAnalytics.DataLakeStoreAccountInformationResource>.GetEnumerator() { throw null; }
=======
    public partial class DataLakeAnalyticsComputePolicyCollection : Azure.ResourceManager.ArmCollection, System.Collections.Generic.IAsyncEnumerable<Azure.ResourceManager.DataLakeAnalytics.DataLakeAnalyticsComputePolicyResource>, System.Collections.Generic.IEnumerable<Azure.ResourceManager.DataLakeAnalytics.DataLakeAnalyticsComputePolicyResource>, System.Collections.IEnumerable
    {
        protected DataLakeAnalyticsComputePolicyCollection() { }
        public virtual Azure.ResourceManager.ArmOperation<Azure.ResourceManager.DataLakeAnalytics.DataLakeAnalyticsComputePolicyResource> CreateOrUpdate(Azure.WaitUntil waitUntil, string computePolicyName, Azure.ResourceManager.DataLakeAnalytics.Models.DataLakeAnalyticsComputePolicyCreateOrUpdateContent content, System.Threading.CancellationToken cancellationToken = default(System.Threading.CancellationToken)) { throw null; }
        public virtual System.Threading.Tasks.Task<Azure.ResourceManager.ArmOperation<Azure.ResourceManager.DataLakeAnalytics.DataLakeAnalyticsComputePolicyResource>> CreateOrUpdateAsync(Azure.WaitUntil waitUntil, string computePolicyName, Azure.ResourceManager.DataLakeAnalytics.Models.DataLakeAnalyticsComputePolicyCreateOrUpdateContent content, System.Threading.CancellationToken cancellationToken = default(System.Threading.CancellationToken)) { throw null; }
        public virtual Azure.Response<bool> Exists(string computePolicyName, System.Threading.CancellationToken cancellationToken = default(System.Threading.CancellationToken)) { throw null; }
        public virtual System.Threading.Tasks.Task<Azure.Response<bool>> ExistsAsync(string computePolicyName, System.Threading.CancellationToken cancellationToken = default(System.Threading.CancellationToken)) { throw null; }
        public virtual Azure.Response<Azure.ResourceManager.DataLakeAnalytics.DataLakeAnalyticsComputePolicyResource> Get(string computePolicyName, System.Threading.CancellationToken cancellationToken = default(System.Threading.CancellationToken)) { throw null; }
        public virtual Azure.Pageable<Azure.ResourceManager.DataLakeAnalytics.DataLakeAnalyticsComputePolicyResource> GetAll(System.Threading.CancellationToken cancellationToken = default(System.Threading.CancellationToken)) { throw null; }
        public virtual Azure.AsyncPageable<Azure.ResourceManager.DataLakeAnalytics.DataLakeAnalyticsComputePolicyResource> GetAllAsync(System.Threading.CancellationToken cancellationToken = default(System.Threading.CancellationToken)) { throw null; }
        public virtual System.Threading.Tasks.Task<Azure.Response<Azure.ResourceManager.DataLakeAnalytics.DataLakeAnalyticsComputePolicyResource>> GetAsync(string computePolicyName, System.Threading.CancellationToken cancellationToken = default(System.Threading.CancellationToken)) { throw null; }
        System.Collections.Generic.IAsyncEnumerator<Azure.ResourceManager.DataLakeAnalytics.DataLakeAnalyticsComputePolicyResource> System.Collections.Generic.IAsyncEnumerable<Azure.ResourceManager.DataLakeAnalytics.DataLakeAnalyticsComputePolicyResource>.GetAsyncEnumerator(System.Threading.CancellationToken cancellationToken) { throw null; }
        System.Collections.Generic.IEnumerator<Azure.ResourceManager.DataLakeAnalytics.DataLakeAnalyticsComputePolicyResource> System.Collections.Generic.IEnumerable<Azure.ResourceManager.DataLakeAnalytics.DataLakeAnalyticsComputePolicyResource>.GetEnumerator() { throw null; }
>>>>>>> a1c82541
        System.Collections.IEnumerator System.Collections.IEnumerable.GetEnumerator() { throw null; }
    }
    public partial class DataLakeAnalyticsComputePolicyData : Azure.ResourceManager.Models.ResourceData
    {
        internal DataLakeAnalyticsComputePolicyData() { }
        public int? MaxDegreeOfParallelismPerJob { get { throw null; } }
        public int? MinPriorityPerJob { get { throw null; } }
        public System.Guid? ObjectId { get { throw null; } }
        public Azure.ResourceManager.DataLakeAnalytics.Models.AadObjectIdentifierType? ObjectType { get { throw null; } }
    }
    public partial class DataLakeAnalyticsComputePolicyResource : Azure.ResourceManager.ArmResource
    {
        public static readonly Azure.Core.ResourceType ResourceType;
        protected DataLakeAnalyticsComputePolicyResource() { }
        public virtual Azure.ResourceManager.DataLakeAnalytics.DataLakeAnalyticsComputePolicyData Data { get { throw null; } }
        public virtual bool HasData { get { throw null; } }
        public static Azure.Core.ResourceIdentifier CreateResourceIdentifier(string subscriptionId, string resourceGroupName, string accountName, string computePolicyName) { throw null; }
        public virtual Azure.ResourceManager.ArmOperation Delete(Azure.WaitUntil waitUntil, System.Threading.CancellationToken cancellationToken = default(System.Threading.CancellationToken)) { throw null; }
        public virtual System.Threading.Tasks.Task<Azure.ResourceManager.ArmOperation> DeleteAsync(Azure.WaitUntil waitUntil, System.Threading.CancellationToken cancellationToken = default(System.Threading.CancellationToken)) { throw null; }
        public virtual Azure.Response<Azure.ResourceManager.DataLakeAnalytics.DataLakeAnalyticsComputePolicyResource> Get(System.Threading.CancellationToken cancellationToken = default(System.Threading.CancellationToken)) { throw null; }
        public virtual System.Threading.Tasks.Task<Azure.Response<Azure.ResourceManager.DataLakeAnalytics.DataLakeAnalyticsComputePolicyResource>> GetAsync(System.Threading.CancellationToken cancellationToken = default(System.Threading.CancellationToken)) { throw null; }
        public virtual Azure.Response<Azure.ResourceManager.DataLakeAnalytics.DataLakeAnalyticsComputePolicyResource> Update(Azure.ResourceManager.DataLakeAnalytics.Models.DataLakeAnalyticsComputePolicyPatch patch, System.Threading.CancellationToken cancellationToken = default(System.Threading.CancellationToken)) { throw null; }
        public virtual System.Threading.Tasks.Task<Azure.Response<Azure.ResourceManager.DataLakeAnalytics.DataLakeAnalyticsComputePolicyResource>> UpdateAsync(Azure.ResourceManager.DataLakeAnalytics.Models.DataLakeAnalyticsComputePolicyPatch patch, System.Threading.CancellationToken cancellationToken = default(System.Threading.CancellationToken)) { throw null; }
    }
    public static partial class DataLakeAnalyticsExtensions
    {
        public static Azure.Response<Azure.ResourceManager.DataLakeAnalytics.Models.DataLakeAnalyticsAccountNameAvailabilityResult> CheckDataLakeAnalyticsAccountNameAvailability(this Azure.ResourceManager.Resources.SubscriptionResource subscriptionResource, Azure.Core.AzureLocation location, Azure.ResourceManager.DataLakeAnalytics.Models.DataLakeAnalyticsAccountNameAvailabilityContent content, System.Threading.CancellationToken cancellationToken = default(System.Threading.CancellationToken)) { throw null; }
        public static System.Threading.Tasks.Task<Azure.Response<Azure.ResourceManager.DataLakeAnalytics.Models.DataLakeAnalyticsAccountNameAvailabilityResult>> CheckDataLakeAnalyticsAccountNameAvailabilityAsync(this Azure.ResourceManager.Resources.SubscriptionResource subscriptionResource, Azure.Core.AzureLocation location, Azure.ResourceManager.DataLakeAnalytics.Models.DataLakeAnalyticsAccountNameAvailabilityContent content, System.Threading.CancellationToken cancellationToken = default(System.Threading.CancellationToken)) { throw null; }
        public static Azure.Pageable<Azure.ResourceManager.DataLakeAnalytics.Models.DataLakeAnalyticsAccountBasic> GetAccounts(this Azure.ResourceManager.Resources.SubscriptionResource subscriptionResource, string filter = null, int? top = default(int?), int? skip = default(int?), string select = null, string orderby = null, bool? count = default(bool?), System.Threading.CancellationToken cancellationToken = default(System.Threading.CancellationToken)) { throw null; }
        public static Azure.AsyncPageable<Azure.ResourceManager.DataLakeAnalytics.Models.DataLakeAnalyticsAccountBasic> GetAccountsAsync(this Azure.ResourceManager.Resources.SubscriptionResource subscriptionResource, string filter = null, int? top = default(int?), int? skip = default(int?), string select = null, string orderby = null, bool? count = default(bool?), System.Threading.CancellationToken cancellationToken = default(System.Threading.CancellationToken)) { throw null; }
        public static Azure.Response<Azure.ResourceManager.DataLakeAnalytics.Models.DataLakeAnalyticsCapabilityInformation> GetCapabilityLocation(this Azure.ResourceManager.Resources.SubscriptionResource subscriptionResource, Azure.Core.AzureLocation location, System.Threading.CancellationToken cancellationToken = default(System.Threading.CancellationToken)) { throw null; }
        public static System.Threading.Tasks.Task<Azure.Response<Azure.ResourceManager.DataLakeAnalytics.Models.DataLakeAnalyticsCapabilityInformation>> GetCapabilityLocationAsync(this Azure.ResourceManager.Resources.SubscriptionResource subscriptionResource, Azure.Core.AzureLocation location, System.Threading.CancellationToken cancellationToken = default(System.Threading.CancellationToken)) { throw null; }
        public static Azure.Response<Azure.ResourceManager.DataLakeAnalytics.DataLakeAnalyticsAccountResource> GetDataLakeAnalyticsAccount(this Azure.ResourceManager.Resources.ResourceGroupResource resourceGroupResource, string accountName, System.Threading.CancellationToken cancellationToken = default(System.Threading.CancellationToken)) { throw null; }
        public static System.Threading.Tasks.Task<Azure.Response<Azure.ResourceManager.DataLakeAnalytics.DataLakeAnalyticsAccountResource>> GetDataLakeAnalyticsAccountAsync(this Azure.ResourceManager.Resources.ResourceGroupResource resourceGroupResource, string accountName, System.Threading.CancellationToken cancellationToken = default(System.Threading.CancellationToken)) { throw null; }
        public static Azure.ResourceManager.DataLakeAnalytics.DataLakeAnalyticsAccountResource GetDataLakeAnalyticsAccountResource(this Azure.ResourceManager.ArmClient client, Azure.Core.ResourceIdentifier id) { throw null; }
        public static Azure.ResourceManager.DataLakeAnalytics.DataLakeAnalyticsAccountCollection GetDataLakeAnalyticsAccounts(this Azure.ResourceManager.Resources.ResourceGroupResource resourceGroupResource) { throw null; }
        public static Azure.ResourceManager.DataLakeAnalytics.DataLakeAnalyticsComputePolicyResource GetDataLakeAnalyticsComputePolicyResource(this Azure.ResourceManager.ArmClient client, Azure.Core.ResourceIdentifier id) { throw null; }
        public static Azure.ResourceManager.DataLakeAnalytics.DataLakeAnalyticsFirewallRuleResource GetDataLakeAnalyticsFirewallRuleResource(this Azure.ResourceManager.ArmClient client, Azure.Core.ResourceIdentifier id) { throw null; }
        public static Azure.ResourceManager.DataLakeAnalytics.DataLakeAnalyticsStorageAccountInformationResource GetDataLakeAnalyticsStorageAccountInformationResource(this Azure.ResourceManager.ArmClient client, Azure.Core.ResourceIdentifier id) { throw null; }
        public static Azure.ResourceManager.DataLakeAnalytics.DataLakeAnalyticsStorageContainerResource GetDataLakeAnalyticsStorageContainerResource(this Azure.ResourceManager.ArmClient client, Azure.Core.ResourceIdentifier id) { throw null; }
        public static Azure.ResourceManager.DataLakeAnalytics.DataLakeStoreAccountInformationResource GetDataLakeStoreAccountInformationResource(this Azure.ResourceManager.ArmClient client, Azure.Core.ResourceIdentifier id) { throw null; }
    }
    public partial class DataLakeAnalyticsFirewallRuleCollection : Azure.ResourceManager.ArmCollection, System.Collections.Generic.IAsyncEnumerable<Azure.ResourceManager.DataLakeAnalytics.DataLakeAnalyticsFirewallRuleResource>, System.Collections.Generic.IEnumerable<Azure.ResourceManager.DataLakeAnalytics.DataLakeAnalyticsFirewallRuleResource>, System.Collections.IEnumerable
    {
        protected DataLakeAnalyticsFirewallRuleCollection() { }
        public virtual Azure.ResourceManager.ArmOperation<Azure.ResourceManager.DataLakeAnalytics.DataLakeAnalyticsFirewallRuleResource> CreateOrUpdate(Azure.WaitUntil waitUntil, string firewallRuleName, Azure.ResourceManager.DataLakeAnalytics.Models.DataLakeAnalyticsFirewallRuleCreateOrUpdateContent content, System.Threading.CancellationToken cancellationToken = default(System.Threading.CancellationToken)) { throw null; }
        public virtual System.Threading.Tasks.Task<Azure.ResourceManager.ArmOperation<Azure.ResourceManager.DataLakeAnalytics.DataLakeAnalyticsFirewallRuleResource>> CreateOrUpdateAsync(Azure.WaitUntil waitUntil, string firewallRuleName, Azure.ResourceManager.DataLakeAnalytics.Models.DataLakeAnalyticsFirewallRuleCreateOrUpdateContent content, System.Threading.CancellationToken cancellationToken = default(System.Threading.CancellationToken)) { throw null; }
        public virtual Azure.Response<bool> Exists(string firewallRuleName, System.Threading.CancellationToken cancellationToken = default(System.Threading.CancellationToken)) { throw null; }
        public virtual System.Threading.Tasks.Task<Azure.Response<bool>> ExistsAsync(string firewallRuleName, System.Threading.CancellationToken cancellationToken = default(System.Threading.CancellationToken)) { throw null; }
        public virtual Azure.Response<Azure.ResourceManager.DataLakeAnalytics.DataLakeAnalyticsFirewallRuleResource> Get(string firewallRuleName, System.Threading.CancellationToken cancellationToken = default(System.Threading.CancellationToken)) { throw null; }
        public virtual Azure.Pageable<Azure.ResourceManager.DataLakeAnalytics.DataLakeAnalyticsFirewallRuleResource> GetAll(System.Threading.CancellationToken cancellationToken = default(System.Threading.CancellationToken)) { throw null; }
        public virtual Azure.AsyncPageable<Azure.ResourceManager.DataLakeAnalytics.DataLakeAnalyticsFirewallRuleResource> GetAllAsync(System.Threading.CancellationToken cancellationToken = default(System.Threading.CancellationToken)) { throw null; }
        public virtual System.Threading.Tasks.Task<Azure.Response<Azure.ResourceManager.DataLakeAnalytics.DataLakeAnalyticsFirewallRuleResource>> GetAsync(string firewallRuleName, System.Threading.CancellationToken cancellationToken = default(System.Threading.CancellationToken)) { throw null; }
        System.Collections.Generic.IAsyncEnumerator<Azure.ResourceManager.DataLakeAnalytics.DataLakeAnalyticsFirewallRuleResource> System.Collections.Generic.IAsyncEnumerable<Azure.ResourceManager.DataLakeAnalytics.DataLakeAnalyticsFirewallRuleResource>.GetAsyncEnumerator(System.Threading.CancellationToken cancellationToken) { throw null; }
        System.Collections.Generic.IEnumerator<Azure.ResourceManager.DataLakeAnalytics.DataLakeAnalyticsFirewallRuleResource> System.Collections.Generic.IEnumerable<Azure.ResourceManager.DataLakeAnalytics.DataLakeAnalyticsFirewallRuleResource>.GetEnumerator() { throw null; }
        System.Collections.IEnumerator System.Collections.IEnumerable.GetEnumerator() { throw null; }
    }
    public partial class DataLakeAnalyticsFirewallRuleData : Azure.ResourceManager.Models.ResourceData
    {
        internal DataLakeAnalyticsFirewallRuleData() { }
        public System.Net.IPAddress EndIPAddress { get { throw null; } }
        public System.Net.IPAddress StartIPAddress { get { throw null; } }
    }
    public partial class DataLakeAnalyticsFirewallRuleResource : Azure.ResourceManager.ArmResource
    {
        public static readonly Azure.Core.ResourceType ResourceType;
        protected DataLakeAnalyticsFirewallRuleResource() { }
        public virtual Azure.ResourceManager.DataLakeAnalytics.DataLakeAnalyticsFirewallRuleData Data { get { throw null; } }
        public virtual bool HasData { get { throw null; } }
        public static Azure.Core.ResourceIdentifier CreateResourceIdentifier(string subscriptionId, string resourceGroupName, string accountName, string firewallRuleName) { throw null; }
        public virtual Azure.ResourceManager.ArmOperation Delete(Azure.WaitUntil waitUntil, System.Threading.CancellationToken cancellationToken = default(System.Threading.CancellationToken)) { throw null; }
        public virtual System.Threading.Tasks.Task<Azure.ResourceManager.ArmOperation> DeleteAsync(Azure.WaitUntil waitUntil, System.Threading.CancellationToken cancellationToken = default(System.Threading.CancellationToken)) { throw null; }
        public virtual Azure.Response<Azure.ResourceManager.DataLakeAnalytics.DataLakeAnalyticsFirewallRuleResource> Get(System.Threading.CancellationToken cancellationToken = default(System.Threading.CancellationToken)) { throw null; }
        public virtual System.Threading.Tasks.Task<Azure.Response<Azure.ResourceManager.DataLakeAnalytics.DataLakeAnalyticsFirewallRuleResource>> GetAsync(System.Threading.CancellationToken cancellationToken = default(System.Threading.CancellationToken)) { throw null; }
        public virtual Azure.Response<Azure.ResourceManager.DataLakeAnalytics.DataLakeAnalyticsFirewallRuleResource> Update(Azure.ResourceManager.DataLakeAnalytics.Models.DataLakeAnalyticsFirewallRulePatch patch, System.Threading.CancellationToken cancellationToken = default(System.Threading.CancellationToken)) { throw null; }
        public virtual System.Threading.Tasks.Task<Azure.Response<Azure.ResourceManager.DataLakeAnalytics.DataLakeAnalyticsFirewallRuleResource>> UpdateAsync(Azure.ResourceManager.DataLakeAnalytics.Models.DataLakeAnalyticsFirewallRulePatch patch, System.Threading.CancellationToken cancellationToken = default(System.Threading.CancellationToken)) { throw null; }
    }
    public partial class DataLakeAnalyticsStorageAccountInformationCollection : Azure.ResourceManager.ArmCollection, System.Collections.Generic.IAsyncEnumerable<Azure.ResourceManager.DataLakeAnalytics.DataLakeAnalyticsStorageAccountInformationResource>, System.Collections.Generic.IEnumerable<Azure.ResourceManager.DataLakeAnalytics.DataLakeAnalyticsStorageAccountInformationResource>, System.Collections.IEnumerable
    {
        protected DataLakeAnalyticsStorageAccountInformationCollection() { }
        public virtual Azure.ResourceManager.ArmOperation CreateOrUpdate(Azure.WaitUntil waitUntil, string storageAccountName, Azure.ResourceManager.DataLakeAnalytics.Models.DataLakeAnalyticsStorageAccountInformationCreateOrUpdateContent content, System.Threading.CancellationToken cancellationToken = default(System.Threading.CancellationToken)) { throw null; }
        public virtual System.Threading.Tasks.Task<Azure.ResourceManager.ArmOperation> CreateOrUpdateAsync(Azure.WaitUntil waitUntil, string storageAccountName, Azure.ResourceManager.DataLakeAnalytics.Models.DataLakeAnalyticsStorageAccountInformationCreateOrUpdateContent content, System.Threading.CancellationToken cancellationToken = default(System.Threading.CancellationToken)) { throw null; }
        public virtual Azure.Response<bool> Exists(string storageAccountName, System.Threading.CancellationToken cancellationToken = default(System.Threading.CancellationToken)) { throw null; }
        public virtual System.Threading.Tasks.Task<Azure.Response<bool>> ExistsAsync(string storageAccountName, System.Threading.CancellationToken cancellationToken = default(System.Threading.CancellationToken)) { throw null; }
<<<<<<< HEAD
        public virtual Azure.Response<Azure.ResourceManager.DataLakeAnalytics.StorageAccountInformationResource> Get(string storageAccountName, System.Threading.CancellationToken cancellationToken = default(System.Threading.CancellationToken)) { throw null; }
        public virtual Azure.Pageable<Azure.ResourceManager.DataLakeAnalytics.StorageAccountInformationResource> GetAll(Azure.ResourceManager.DataLakeAnalytics.Models.StorageAccountInformationGetAllOptions options, System.Threading.CancellationToken cancellationToken = default(System.Threading.CancellationToken)) { throw null; }
        public virtual Azure.AsyncPageable<Azure.ResourceManager.DataLakeAnalytics.StorageAccountInformationResource> GetAllAsync(Azure.ResourceManager.DataLakeAnalytics.Models.StorageAccountInformationGetAllOptions options, System.Threading.CancellationToken cancellationToken = default(System.Threading.CancellationToken)) { throw null; }
        public virtual System.Threading.Tasks.Task<Azure.Response<Azure.ResourceManager.DataLakeAnalytics.StorageAccountInformationResource>> GetAsync(string storageAccountName, System.Threading.CancellationToken cancellationToken = default(System.Threading.CancellationToken)) { throw null; }
        System.Collections.Generic.IAsyncEnumerator<Azure.ResourceManager.DataLakeAnalytics.StorageAccountInformationResource> System.Collections.Generic.IAsyncEnumerable<Azure.ResourceManager.DataLakeAnalytics.StorageAccountInformationResource>.GetAsyncEnumerator(System.Threading.CancellationToken cancellationToken) { throw null; }
        System.Collections.Generic.IEnumerator<Azure.ResourceManager.DataLakeAnalytics.StorageAccountInformationResource> System.Collections.Generic.IEnumerable<Azure.ResourceManager.DataLakeAnalytics.StorageAccountInformationResource>.GetEnumerator() { throw null; }
=======
        public virtual Azure.Response<Azure.ResourceManager.DataLakeAnalytics.DataLakeAnalyticsStorageAccountInformationResource> Get(string storageAccountName, System.Threading.CancellationToken cancellationToken = default(System.Threading.CancellationToken)) { throw null; }
        public virtual Azure.Pageable<Azure.ResourceManager.DataLakeAnalytics.DataLakeAnalyticsStorageAccountInformationResource> GetAll(string filter = null, int? top = default(int?), int? skip = default(int?), string select = null, string orderby = null, bool? count = default(bool?), System.Threading.CancellationToken cancellationToken = default(System.Threading.CancellationToken)) { throw null; }
        public virtual Azure.AsyncPageable<Azure.ResourceManager.DataLakeAnalytics.DataLakeAnalyticsStorageAccountInformationResource> GetAllAsync(string filter = null, int? top = default(int?), int? skip = default(int?), string select = null, string orderby = null, bool? count = default(bool?), System.Threading.CancellationToken cancellationToken = default(System.Threading.CancellationToken)) { throw null; }
        public virtual System.Threading.Tasks.Task<Azure.Response<Azure.ResourceManager.DataLakeAnalytics.DataLakeAnalyticsStorageAccountInformationResource>> GetAsync(string storageAccountName, System.Threading.CancellationToken cancellationToken = default(System.Threading.CancellationToken)) { throw null; }
        System.Collections.Generic.IAsyncEnumerator<Azure.ResourceManager.DataLakeAnalytics.DataLakeAnalyticsStorageAccountInformationResource> System.Collections.Generic.IAsyncEnumerable<Azure.ResourceManager.DataLakeAnalytics.DataLakeAnalyticsStorageAccountInformationResource>.GetAsyncEnumerator(System.Threading.CancellationToken cancellationToken) { throw null; }
        System.Collections.Generic.IEnumerator<Azure.ResourceManager.DataLakeAnalytics.DataLakeAnalyticsStorageAccountInformationResource> System.Collections.Generic.IEnumerable<Azure.ResourceManager.DataLakeAnalytics.DataLakeAnalyticsStorageAccountInformationResource>.GetEnumerator() { throw null; }
>>>>>>> a1c82541
        System.Collections.IEnumerator System.Collections.IEnumerable.GetEnumerator() { throw null; }
    }
    public partial class DataLakeAnalyticsStorageAccountInformationData : Azure.ResourceManager.Models.ResourceData
    {
        internal DataLakeAnalyticsStorageAccountInformationData() { }
        public string Suffix { get { throw null; } }
    }
    public partial class DataLakeAnalyticsStorageAccountInformationResource : Azure.ResourceManager.ArmResource
    {
        public static readonly Azure.Core.ResourceType ResourceType;
        protected DataLakeAnalyticsStorageAccountInformationResource() { }
        public virtual Azure.ResourceManager.DataLakeAnalytics.DataLakeAnalyticsStorageAccountInformationData Data { get { throw null; } }
        public virtual bool HasData { get { throw null; } }
        public static Azure.Core.ResourceIdentifier CreateResourceIdentifier(string subscriptionId, string resourceGroupName, string accountName, string storageAccountName) { throw null; }
        public virtual Azure.ResourceManager.ArmOperation Delete(Azure.WaitUntil waitUntil, System.Threading.CancellationToken cancellationToken = default(System.Threading.CancellationToken)) { throw null; }
        public virtual System.Threading.Tasks.Task<Azure.ResourceManager.ArmOperation> DeleteAsync(Azure.WaitUntil waitUntil, System.Threading.CancellationToken cancellationToken = default(System.Threading.CancellationToken)) { throw null; }
        public virtual Azure.Response<Azure.ResourceManager.DataLakeAnalytics.DataLakeAnalyticsStorageAccountInformationResource> Get(System.Threading.CancellationToken cancellationToken = default(System.Threading.CancellationToken)) { throw null; }
        public virtual System.Threading.Tasks.Task<Azure.Response<Azure.ResourceManager.DataLakeAnalytics.DataLakeAnalyticsStorageAccountInformationResource>> GetAsync(System.Threading.CancellationToken cancellationToken = default(System.Threading.CancellationToken)) { throw null; }
        public virtual Azure.Response<Azure.ResourceManager.DataLakeAnalytics.DataLakeAnalyticsStorageContainerResource> GetDataLakeAnalyticsStorageContainer(string containerName, System.Threading.CancellationToken cancellationToken = default(System.Threading.CancellationToken)) { throw null; }
        public virtual System.Threading.Tasks.Task<Azure.Response<Azure.ResourceManager.DataLakeAnalytics.DataLakeAnalyticsStorageContainerResource>> GetDataLakeAnalyticsStorageContainerAsync(string containerName, System.Threading.CancellationToken cancellationToken = default(System.Threading.CancellationToken)) { throw null; }
        public virtual Azure.ResourceManager.DataLakeAnalytics.DataLakeAnalyticsStorageContainerCollection GetDataLakeAnalyticsStorageContainers() { throw null; }
        public virtual Azure.Response Update(Azure.ResourceManager.DataLakeAnalytics.Models.DataLakeAnalyticsStorageAccountInformationPatch patch, System.Threading.CancellationToken cancellationToken = default(System.Threading.CancellationToken)) { throw null; }
        public virtual System.Threading.Tasks.Task<Azure.Response> UpdateAsync(Azure.ResourceManager.DataLakeAnalytics.Models.DataLakeAnalyticsStorageAccountInformationPatch patch, System.Threading.CancellationToken cancellationToken = default(System.Threading.CancellationToken)) { throw null; }
    }
    public partial class DataLakeAnalyticsStorageContainerCollection : Azure.ResourceManager.ArmCollection, System.Collections.Generic.IAsyncEnumerable<Azure.ResourceManager.DataLakeAnalytics.DataLakeAnalyticsStorageContainerResource>, System.Collections.Generic.IEnumerable<Azure.ResourceManager.DataLakeAnalytics.DataLakeAnalyticsStorageContainerResource>, System.Collections.IEnumerable
    {
        protected DataLakeAnalyticsStorageContainerCollection() { }
        public virtual Azure.Response<bool> Exists(string containerName, System.Threading.CancellationToken cancellationToken = default(System.Threading.CancellationToken)) { throw null; }
        public virtual System.Threading.Tasks.Task<Azure.Response<bool>> ExistsAsync(string containerName, System.Threading.CancellationToken cancellationToken = default(System.Threading.CancellationToken)) { throw null; }
        public virtual Azure.Response<Azure.ResourceManager.DataLakeAnalytics.DataLakeAnalyticsStorageContainerResource> Get(string containerName, System.Threading.CancellationToken cancellationToken = default(System.Threading.CancellationToken)) { throw null; }
        public virtual Azure.Pageable<Azure.ResourceManager.DataLakeAnalytics.DataLakeAnalyticsStorageContainerResource> GetAll(System.Threading.CancellationToken cancellationToken = default(System.Threading.CancellationToken)) { throw null; }
        public virtual Azure.AsyncPageable<Azure.ResourceManager.DataLakeAnalytics.DataLakeAnalyticsStorageContainerResource> GetAllAsync(System.Threading.CancellationToken cancellationToken = default(System.Threading.CancellationToken)) { throw null; }
        public virtual System.Threading.Tasks.Task<Azure.Response<Azure.ResourceManager.DataLakeAnalytics.DataLakeAnalyticsStorageContainerResource>> GetAsync(string containerName, System.Threading.CancellationToken cancellationToken = default(System.Threading.CancellationToken)) { throw null; }
        System.Collections.Generic.IAsyncEnumerator<Azure.ResourceManager.DataLakeAnalytics.DataLakeAnalyticsStorageContainerResource> System.Collections.Generic.IAsyncEnumerable<Azure.ResourceManager.DataLakeAnalytics.DataLakeAnalyticsStorageContainerResource>.GetAsyncEnumerator(System.Threading.CancellationToken cancellationToken) { throw null; }
        System.Collections.Generic.IEnumerator<Azure.ResourceManager.DataLakeAnalytics.DataLakeAnalyticsStorageContainerResource> System.Collections.Generic.IEnumerable<Azure.ResourceManager.DataLakeAnalytics.DataLakeAnalyticsStorageContainerResource>.GetEnumerator() { throw null; }
        System.Collections.IEnumerator System.Collections.IEnumerable.GetEnumerator() { throw null; }
    }
    public partial class DataLakeAnalyticsStorageContainerData : Azure.ResourceManager.Models.ResourceData
    {
        internal DataLakeAnalyticsStorageContainerData() { }
        public System.DateTimeOffset? LastModifiedOn { get { throw null; } }
    }
    public partial class DataLakeAnalyticsStorageContainerResource : Azure.ResourceManager.ArmResource
    {
        public static readonly Azure.Core.ResourceType ResourceType;
        protected DataLakeAnalyticsStorageContainerResource() { }
        public virtual Azure.ResourceManager.DataLakeAnalytics.DataLakeAnalyticsStorageContainerData Data { get { throw null; } }
        public virtual bool HasData { get { throw null; } }
        public static Azure.Core.ResourceIdentifier CreateResourceIdentifier(string subscriptionId, string resourceGroupName, string accountName, string storageAccountName, string containerName) { throw null; }
        public virtual Azure.Response<Azure.ResourceManager.DataLakeAnalytics.DataLakeAnalyticsStorageContainerResource> Get(System.Threading.CancellationToken cancellationToken = default(System.Threading.CancellationToken)) { throw null; }
        public virtual System.Threading.Tasks.Task<Azure.Response<Azure.ResourceManager.DataLakeAnalytics.DataLakeAnalyticsStorageContainerResource>> GetAsync(System.Threading.CancellationToken cancellationToken = default(System.Threading.CancellationToken)) { throw null; }
        public virtual Azure.Pageable<Azure.ResourceManager.DataLakeAnalytics.Models.DataLakeAnalyticsSasTokenInformation> GetSasTokens(System.Threading.CancellationToken cancellationToken = default(System.Threading.CancellationToken)) { throw null; }
        public virtual Azure.AsyncPageable<Azure.ResourceManager.DataLakeAnalytics.Models.DataLakeAnalyticsSasTokenInformation> GetSasTokensAsync(System.Threading.CancellationToken cancellationToken = default(System.Threading.CancellationToken)) { throw null; }
    }
    public partial class DataLakeStoreAccountInformationCollection : Azure.ResourceManager.ArmCollection, System.Collections.Generic.IAsyncEnumerable<Azure.ResourceManager.DataLakeAnalytics.DataLakeStoreAccountInformationResource>, System.Collections.Generic.IEnumerable<Azure.ResourceManager.DataLakeAnalytics.DataLakeStoreAccountInformationResource>, System.Collections.IEnumerable
    {
        protected DataLakeStoreAccountInformationCollection() { }
        public virtual Azure.ResourceManager.ArmOperation CreateOrUpdate(Azure.WaitUntil waitUntil, string dataLakeStoreAccountName, Azure.ResourceManager.DataLakeAnalytics.Models.DataLakeStoreAccountInformationCreateOrUpdateContent content, System.Threading.CancellationToken cancellationToken = default(System.Threading.CancellationToken)) { throw null; }
        public virtual System.Threading.Tasks.Task<Azure.ResourceManager.ArmOperation> CreateOrUpdateAsync(Azure.WaitUntil waitUntil, string dataLakeStoreAccountName, Azure.ResourceManager.DataLakeAnalytics.Models.DataLakeStoreAccountInformationCreateOrUpdateContent content, System.Threading.CancellationToken cancellationToken = default(System.Threading.CancellationToken)) { throw null; }
        public virtual Azure.Response<bool> Exists(string dataLakeStoreAccountName, System.Threading.CancellationToken cancellationToken = default(System.Threading.CancellationToken)) { throw null; }
        public virtual System.Threading.Tasks.Task<Azure.Response<bool>> ExistsAsync(string dataLakeStoreAccountName, System.Threading.CancellationToken cancellationToken = default(System.Threading.CancellationToken)) { throw null; }
        public virtual Azure.Response<Azure.ResourceManager.DataLakeAnalytics.DataLakeStoreAccountInformationResource> Get(string dataLakeStoreAccountName, System.Threading.CancellationToken cancellationToken = default(System.Threading.CancellationToken)) { throw null; }
        public virtual Azure.Pageable<Azure.ResourceManager.DataLakeAnalytics.DataLakeStoreAccountInformationResource> GetAll(string filter = null, int? top = default(int?), int? skip = default(int?), string select = null, string orderby = null, bool? count = default(bool?), System.Threading.CancellationToken cancellationToken = default(System.Threading.CancellationToken)) { throw null; }
        public virtual Azure.AsyncPageable<Azure.ResourceManager.DataLakeAnalytics.DataLakeStoreAccountInformationResource> GetAllAsync(string filter = null, int? top = default(int?), int? skip = default(int?), string select = null, string orderby = null, bool? count = default(bool?), System.Threading.CancellationToken cancellationToken = default(System.Threading.CancellationToken)) { throw null; }
        public virtual System.Threading.Tasks.Task<Azure.Response<Azure.ResourceManager.DataLakeAnalytics.DataLakeStoreAccountInformationResource>> GetAsync(string dataLakeStoreAccountName, System.Threading.CancellationToken cancellationToken = default(System.Threading.CancellationToken)) { throw null; }
        System.Collections.Generic.IAsyncEnumerator<Azure.ResourceManager.DataLakeAnalytics.DataLakeStoreAccountInformationResource> System.Collections.Generic.IAsyncEnumerable<Azure.ResourceManager.DataLakeAnalytics.DataLakeStoreAccountInformationResource>.GetAsyncEnumerator(System.Threading.CancellationToken cancellationToken) { throw null; }
        System.Collections.Generic.IEnumerator<Azure.ResourceManager.DataLakeAnalytics.DataLakeStoreAccountInformationResource> System.Collections.Generic.IEnumerable<Azure.ResourceManager.DataLakeAnalytics.DataLakeStoreAccountInformationResource>.GetEnumerator() { throw null; }
        System.Collections.IEnumerator System.Collections.IEnumerable.GetEnumerator() { throw null; }
    }
    public partial class DataLakeStoreAccountInformationData : Azure.ResourceManager.Models.ResourceData
    {
        internal DataLakeStoreAccountInformationData() { }
        public string Suffix { get { throw null; } }
    }
    public partial class DataLakeStoreAccountInformationResource : Azure.ResourceManager.ArmResource
    {
        public static readonly Azure.Core.ResourceType ResourceType;
        protected DataLakeStoreAccountInformationResource() { }
        public virtual Azure.ResourceManager.DataLakeAnalytics.DataLakeStoreAccountInformationData Data { get { throw null; } }
        public virtual bool HasData { get { throw null; } }
        public static Azure.Core.ResourceIdentifier CreateResourceIdentifier(string subscriptionId, string resourceGroupName, string accountName, string dataLakeStoreAccountName) { throw null; }
        public virtual Azure.ResourceManager.ArmOperation Delete(Azure.WaitUntil waitUntil, System.Threading.CancellationToken cancellationToken = default(System.Threading.CancellationToken)) { throw null; }
        public virtual System.Threading.Tasks.Task<Azure.ResourceManager.ArmOperation> DeleteAsync(Azure.WaitUntil waitUntil, System.Threading.CancellationToken cancellationToken = default(System.Threading.CancellationToken)) { throw null; }
        public virtual Azure.Response<Azure.ResourceManager.DataLakeAnalytics.DataLakeStoreAccountInformationResource> Get(System.Threading.CancellationToken cancellationToken = default(System.Threading.CancellationToken)) { throw null; }
        public virtual System.Threading.Tasks.Task<Azure.Response<Azure.ResourceManager.DataLakeAnalytics.DataLakeStoreAccountInformationResource>> GetAsync(System.Threading.CancellationToken cancellationToken = default(System.Threading.CancellationToken)) { throw null; }
        public virtual Azure.ResourceManager.ArmOperation Update(Azure.WaitUntil waitUntil, Azure.ResourceManager.DataLakeAnalytics.Models.DataLakeStoreAccountInformationCreateOrUpdateContent content, System.Threading.CancellationToken cancellationToken = default(System.Threading.CancellationToken)) { throw null; }
        public virtual System.Threading.Tasks.Task<Azure.ResourceManager.ArmOperation> UpdateAsync(Azure.WaitUntil waitUntil, Azure.ResourceManager.DataLakeAnalytics.Models.DataLakeStoreAccountInformationCreateOrUpdateContent content, System.Threading.CancellationToken cancellationToken = default(System.Threading.CancellationToken)) { throw null; }
    }
}
namespace Azure.ResourceManager.DataLakeAnalytics.Models
{
    [System.Runtime.InteropServices.StructLayoutAttribute(System.Runtime.InteropServices.LayoutKind.Sequential)]
    public readonly partial struct AadObjectIdentifierType : System.IEquatable<Azure.ResourceManager.DataLakeAnalytics.Models.AadObjectIdentifierType>
    {
        private readonly object _dummy;
        private readonly int _dummyPrimitive;
        public AadObjectIdentifierType(string value) { throw null; }
        public static Azure.ResourceManager.DataLakeAnalytics.Models.AadObjectIdentifierType Group { get { throw null; } }
        public static Azure.ResourceManager.DataLakeAnalytics.Models.AadObjectIdentifierType ServicePrincipal { get { throw null; } }
        public static Azure.ResourceManager.DataLakeAnalytics.Models.AadObjectIdentifierType User { get { throw null; } }
        public bool Equals(Azure.ResourceManager.DataLakeAnalytics.Models.AadObjectIdentifierType other) { throw null; }
        [System.ComponentModel.EditorBrowsableAttribute(System.ComponentModel.EditorBrowsableState.Never)]
        public override bool Equals(object obj) { throw null; }
        [System.ComponentModel.EditorBrowsableAttribute(System.ComponentModel.EditorBrowsableState.Never)]
        public override int GetHashCode() { throw null; }
        public static bool operator ==(Azure.ResourceManager.DataLakeAnalytics.Models.AadObjectIdentifierType left, Azure.ResourceManager.DataLakeAnalytics.Models.AadObjectIdentifierType right) { throw null; }
        public static implicit operator Azure.ResourceManager.DataLakeAnalytics.Models.AadObjectIdentifierType (string value) { throw null; }
        public static bool operator !=(Azure.ResourceManager.DataLakeAnalytics.Models.AadObjectIdentifierType left, Azure.ResourceManager.DataLakeAnalytics.Models.AadObjectIdentifierType right) { throw null; }
        public override string ToString() { throw null; }
    }
    public partial class ComputePolicyForDataLakeAnalyticsAccountCreateOrUpdateContent
    {
        public ComputePolicyForDataLakeAnalyticsAccountCreateOrUpdateContent(string name, System.Guid objectId, Azure.ResourceManager.DataLakeAnalytics.Models.AadObjectIdentifierType objectType) { }
        public int? MaxDegreeOfParallelismPerJob { get { throw null; } set { } }
        public int? MinPriorityPerJob { get { throw null; } set { } }
        public string Name { get { throw null; } }
        public System.Guid ObjectId { get { throw null; } }
        public Azure.ResourceManager.DataLakeAnalytics.Models.AadObjectIdentifierType ObjectType { get { throw null; } }
    }
    public partial class ComputePolicyForDataLakeAnalyticsAccountUpdateContent
    {
        public ComputePolicyForDataLakeAnalyticsAccountUpdateContent(string name) { }
        public int? MaxDegreeOfParallelismPerJob { get { throw null; } set { } }
        public int? MinPriorityPerJob { get { throw null; } set { } }
        public string Name { get { throw null; } }
        public System.Guid? ObjectId { get { throw null; } set { } }
        public Azure.ResourceManager.DataLakeAnalytics.Models.AadObjectIdentifierType? ObjectType { get { throw null; } set { } }
    }
    public partial class DataLakeAnalyticsAccountBasic : Azure.ResourceManager.Models.ResourceData
    {
        internal DataLakeAnalyticsAccountBasic() { }
        public System.Guid? AccountId { get { throw null; } }
        public System.DateTimeOffset? CreatedOn { get { throw null; } }
        public string Endpoint { get { throw null; } }
        public System.DateTimeOffset? LastModifiedOn { get { throw null; } }
        public Azure.Core.AzureLocation? Location { get { throw null; } }
        public Azure.ResourceManager.DataLakeAnalytics.Models.DataLakeAnalyticsAccountStatus? ProvisioningState { get { throw null; } }
        public Azure.ResourceManager.DataLakeAnalytics.Models.DataLakeAnalyticsAccountState? State { get { throw null; } }
        public System.Collections.Generic.IReadOnlyDictionary<string, string> Tags { get { throw null; } }
    }
    public partial class DataLakeAnalyticsAccountCreateOrUpdateContent
    {
        public DataLakeAnalyticsAccountCreateOrUpdateContent(Azure.Core.AzureLocation location, string defaultDataLakeStoreAccount, System.Collections.Generic.IEnumerable<Azure.ResourceManager.DataLakeAnalytics.Models.DataLakeStoreForDataLakeAnalyticsAccountCreateOrUpdateContent> dataLakeStoreAccounts) { }
        public System.Collections.Generic.IList<Azure.ResourceManager.DataLakeAnalytics.Models.ComputePolicyForDataLakeAnalyticsAccountCreateOrUpdateContent> ComputePolicies { get { throw null; } }
        public System.Collections.Generic.IList<Azure.ResourceManager.DataLakeAnalytics.Models.DataLakeStoreForDataLakeAnalyticsAccountCreateOrUpdateContent> DataLakeStoreAccounts { get { throw null; } }
        public string DefaultDataLakeStoreAccount { get { throw null; } }
        public Azure.ResourceManager.DataLakeAnalytics.Models.DataLakeAnalyticsFirewallAllowAzureIPsState? FirewallAllowAzureIPs { get { throw null; } set { } }
        public System.Collections.Generic.IList<Azure.ResourceManager.DataLakeAnalytics.Models.FirewallRuleForDataLakeAnalyticsAccountCreateOrUpdateContent> FirewallRules { get { throw null; } }
        public Azure.ResourceManager.DataLakeAnalytics.Models.DataLakeAnalyticsFirewallState? FirewallState { get { throw null; } set { } }
        public Azure.Core.AzureLocation Location { get { throw null; } }
        public int? MaxDegreeOfParallelism { get { throw null; } set { } }
        public int? MaxDegreeOfParallelismPerJob { get { throw null; } set { } }
        public int? MaxJobCount { get { throw null; } set { } }
        public int? MinPriorityPerJob { get { throw null; } set { } }
        public Azure.ResourceManager.DataLakeAnalytics.Models.DataLakeAnalyticsCommitmentTierType? NewTier { get { throw null; } set { } }
        public int? QueryStoreRetention { get { throw null; } set { } }
        public System.Collections.Generic.IList<Azure.ResourceManager.DataLakeAnalytics.Models.StorageAccountForDataLakeAnalyticsAccountCreateOrUpdateContent> StorageAccounts { get { throw null; } }
        public System.Collections.Generic.IDictionary<string, string> Tags { get { throw null; } }
    }
<<<<<<< HEAD
    public partial class DataLakeAnalyticsAccountGetAllOptions
    {
        public DataLakeAnalyticsAccountGetAllOptions() { }
        public bool? Count { get { throw null; } set { } }
        public string Filter { get { throw null; } set { } }
        public string Orderby { get { throw null; } set { } }
        public string Select { get { throw null; } set { } }
        public int? Skip { get { throw null; } set { } }
        public int? Top { get { throw null; } set { } }
=======
    public partial class DataLakeAnalyticsAccountNameAvailabilityContent
    {
        public DataLakeAnalyticsAccountNameAvailabilityContent(string name, Azure.ResourceManager.DataLakeAnalytics.Models.DataLakeAnalyticsResourceType resourceType) { }
        public string Name { get { throw null; } }
        public Azure.ResourceManager.DataLakeAnalytics.Models.DataLakeAnalyticsResourceType ResourceType { get { throw null; } }
    }
    public partial class DataLakeAnalyticsAccountNameAvailabilityResult
    {
        internal DataLakeAnalyticsAccountNameAvailabilityResult() { }
        public bool? IsNameAvailable { get { throw null; } }
        public string Message { get { throw null; } }
        public string Reason { get { throw null; } }
>>>>>>> a1c82541
    }
    public partial class DataLakeAnalyticsAccountPatch
    {
        public DataLakeAnalyticsAccountPatch() { }
        public System.Collections.Generic.IList<Azure.ResourceManager.DataLakeAnalytics.Models.ComputePolicyForDataLakeAnalyticsAccountUpdateContent> ComputePolicies { get { throw null; } }
        public System.Collections.Generic.IList<Azure.ResourceManager.DataLakeAnalytics.Models.DataLakeStoreForDataLakeAnalyticsAccountUpdateContent> DataLakeStoreAccounts { get { throw null; } }
        public Azure.ResourceManager.DataLakeAnalytics.Models.DataLakeAnalyticsFirewallAllowAzureIPsState? FirewallAllowAzureIPs { get { throw null; } set { } }
        public System.Collections.Generic.IList<Azure.ResourceManager.DataLakeAnalytics.Models.FirewallRuleForDataLakeAnalyticsAccountUpdateContent> FirewallRules { get { throw null; } }
        public Azure.ResourceManager.DataLakeAnalytics.Models.DataLakeAnalyticsFirewallState? FirewallState { get { throw null; } set { } }
        public int? MaxDegreeOfParallelism { get { throw null; } set { } }
        public int? MaxDegreeOfParallelismPerJob { get { throw null; } set { } }
        public int? MaxJobCount { get { throw null; } set { } }
        public int? MinPriorityPerJob { get { throw null; } set { } }
        public Azure.ResourceManager.DataLakeAnalytics.Models.DataLakeAnalyticsCommitmentTierType? NewTier { get { throw null; } set { } }
        public int? QueryStoreRetention { get { throw null; } set { } }
        public System.Collections.Generic.IList<Azure.ResourceManager.DataLakeAnalytics.Models.StorageAccountForDataLakeAnalyticsAccountUpdateContent> StorageAccounts { get { throw null; } }
        public System.Collections.Generic.IDictionary<string, string> Tags { get { throw null; } }
    }
    public enum DataLakeAnalyticsAccountState
    {
        Active = 0,
        Suspended = 1,
    }
    public enum DataLakeAnalyticsAccountStatus
    {
        Failed = 0,
        Creating = 1,
        Running = 2,
        Succeeded = 3,
        Patching = 4,
        Suspending = 5,
        Resuming = 6,
        Deleting = 7,
        Deleted = 8,
        Undeleting = 9,
        Canceled = 10,
    }
<<<<<<< HEAD
    public partial class DataLakeAnalyticsExtensionsGetAccountsOptions
    {
        public DataLakeAnalyticsExtensionsGetAccountsOptions() { }
        public bool? Count { get { throw null; } set { } }
        public string Filter { get { throw null; } set { } }
        public string Orderby { get { throw null; } set { } }
        public string Select { get { throw null; } set { } }
        public int? Skip { get { throw null; } set { } }
        public int? Top { get { throw null; } set { } }
    }
    public partial class DataLakeStoreAccountInformationCreateOrUpdateContent
=======
    public partial class DataLakeAnalyticsCapabilityInformation
>>>>>>> a1c82541
    {
        internal DataLakeAnalyticsCapabilityInformation() { }
        public int? AccountCount { get { throw null; } }
        public bool? IsUnderMigrationState { get { throw null; } }
        public int? MaxAccountCount { get { throw null; } }
        public Azure.ResourceManager.DataLakeAnalytics.Models.DataLakeAnalyticsSubscriptionState? State { get { throw null; } }
        public System.Guid? SubscriptionId { get { throw null; } }
    }
<<<<<<< HEAD
    public partial class DataLakeStoreAccountInformationGetAllOptions
    {
        public DataLakeStoreAccountInformationGetAllOptions() { }
        public bool? Count { get { throw null; } set { } }
        public string Filter { get { throw null; } set { } }
        public string Orderby { get { throw null; } set { } }
        public string Select { get { throw null; } set { } }
        public int? Skip { get { throw null; } set { } }
        public int? Top { get { throw null; } set { } }
    }
    public enum DebugDataAccessLevel
=======
    public enum DataLakeAnalyticsCommitmentTierType
>>>>>>> a1c82541
    {
        Consumption = 0,
        Commitment100AUHours = 1,
        Commitment500AUHours = 2,
        Commitment1000AUHours = 3,
        Commitment5000AUHours = 4,
        Commitment10000AUHours = 5,
        Commitment50000AUHours = 6,
        Commitment100000AUHours = 7,
        Commitment500000AUHours = 8,
    }
    public partial class DataLakeAnalyticsComputePolicyCreateOrUpdateContent
    {
        public DataLakeAnalyticsComputePolicyCreateOrUpdateContent(System.Guid objectId, Azure.ResourceManager.DataLakeAnalytics.Models.AadObjectIdentifierType objectType) { }
        public int? MaxDegreeOfParallelismPerJob { get { throw null; } set { } }
        public int? MinPriorityPerJob { get { throw null; } set { } }
        public System.Guid ObjectId { get { throw null; } }
        public Azure.ResourceManager.DataLakeAnalytics.Models.AadObjectIdentifierType ObjectType { get { throw null; } }
    }
    public partial class DataLakeAnalyticsComputePolicyPatch
    {
        public DataLakeAnalyticsComputePolicyPatch() { }
        public int? MaxDegreeOfParallelismPerJob { get { throw null; } set { } }
        public int? MinPriorityPerJob { get { throw null; } set { } }
        public System.Guid? ObjectId { get { throw null; } set { } }
        public Azure.ResourceManager.DataLakeAnalytics.Models.AadObjectIdentifierType? ObjectType { get { throw null; } set { } }
    }
    public enum DataLakeAnalyticsFirewallAllowAzureIPsState
    {
        Enabled = 0,
        Disabled = 1,
    }
    public partial class DataLakeAnalyticsFirewallRuleCreateOrUpdateContent
    {
        public DataLakeAnalyticsFirewallRuleCreateOrUpdateContent(System.Net.IPAddress startIPAddress, System.Net.IPAddress endIPAddress) { }
        public System.Net.IPAddress EndIPAddress { get { throw null; } }
        public System.Net.IPAddress StartIPAddress { get { throw null; } }
    }
    public partial class DataLakeAnalyticsFirewallRulePatch
    {
        public DataLakeAnalyticsFirewallRulePatch() { }
        public System.Net.IPAddress EndIPAddress { get { throw null; } set { } }
        public System.Net.IPAddress StartIPAddress { get { throw null; } set { } }
    }
    public enum DataLakeAnalyticsFirewallState
    {
        Enabled = 0,
        Disabled = 1,
    }
    public partial class DataLakeAnalyticsHiveMetastore : Azure.ResourceManager.Models.ResourceData
    {
        internal DataLakeAnalyticsHiveMetastore() { }
        public string DatabaseName { get { throw null; } }
        public Azure.ResourceManager.DataLakeAnalytics.Models.NestedResourceProvisioningState? NestedResourceProvisioningState { get { throw null; } }
        public string Password { get { throw null; } }
        public string RuntimeVersion { get { throw null; } }
        public System.Uri ServerUri { get { throw null; } }
        public string UserName { get { throw null; } }
    }
    [System.Runtime.InteropServices.StructLayoutAttribute(System.Runtime.InteropServices.LayoutKind.Sequential)]
    public readonly partial struct DataLakeAnalyticsResourceType : System.IEquatable<Azure.ResourceManager.DataLakeAnalytics.Models.DataLakeAnalyticsResourceType>
    {
        private readonly object _dummy;
        private readonly int _dummyPrimitive;
        public DataLakeAnalyticsResourceType(string value) { throw null; }
        public static Azure.ResourceManager.DataLakeAnalytics.Models.DataLakeAnalyticsResourceType MicrosoftDataLakeAnalyticsAccounts { get { throw null; } }
        public bool Equals(Azure.ResourceManager.DataLakeAnalytics.Models.DataLakeAnalyticsResourceType other) { throw null; }
        [System.ComponentModel.EditorBrowsableAttribute(System.ComponentModel.EditorBrowsableState.Never)]
        public override bool Equals(object obj) { throw null; }
        [System.ComponentModel.EditorBrowsableAttribute(System.ComponentModel.EditorBrowsableState.Never)]
        public override int GetHashCode() { throw null; }
        public static bool operator ==(Azure.ResourceManager.DataLakeAnalytics.Models.DataLakeAnalyticsResourceType left, Azure.ResourceManager.DataLakeAnalytics.Models.DataLakeAnalyticsResourceType right) { throw null; }
        public static implicit operator Azure.ResourceManager.DataLakeAnalytics.Models.DataLakeAnalyticsResourceType (string value) { throw null; }
        public static bool operator !=(Azure.ResourceManager.DataLakeAnalytics.Models.DataLakeAnalyticsResourceType left, Azure.ResourceManager.DataLakeAnalytics.Models.DataLakeAnalyticsResourceType right) { throw null; }
        public override string ToString() { throw null; }
    }
    public partial class DataLakeAnalyticsSasTokenInformation
    {
        internal DataLakeAnalyticsSasTokenInformation() { }
        public string AccessToken { get { throw null; } }
    }
    public partial class DataLakeAnalyticsStorageAccountInformationCreateOrUpdateContent
    {
        public DataLakeAnalyticsStorageAccountInformationCreateOrUpdateContent(string accessKey) { }
        public string AccessKey { get { throw null; } }
        public string Suffix { get { throw null; } set { } }
    }
<<<<<<< HEAD
    public partial class StorageAccountInformationGetAllOptions
    {
        public StorageAccountInformationGetAllOptions() { }
        public bool? Count { get { throw null; } set { } }
        public string Filter { get { throw null; } set { } }
        public string Orderby { get { throw null; } set { } }
        public string Select { get { throw null; } set { } }
        public int? Skip { get { throw null; } set { } }
        public int? Top { get { throw null; } set { } }
    }
    public partial class StorageAccountInformationPatch
=======
    public partial class DataLakeAnalyticsStorageAccountInformationPatch
>>>>>>> a1c82541
    {
        public DataLakeAnalyticsStorageAccountInformationPatch() { }
        public string AccessKey { get { throw null; } set { } }
        public string Suffix { get { throw null; } set { } }
    }
    [System.Runtime.InteropServices.StructLayoutAttribute(System.Runtime.InteropServices.LayoutKind.Sequential)]
    public readonly partial struct DataLakeAnalyticsSubscriptionState : System.IEquatable<Azure.ResourceManager.DataLakeAnalytics.Models.DataLakeAnalyticsSubscriptionState>
    {
        private readonly object _dummy;
        private readonly int _dummyPrimitive;
        public DataLakeAnalyticsSubscriptionState(string value) { throw null; }
        public static Azure.ResourceManager.DataLakeAnalytics.Models.DataLakeAnalyticsSubscriptionState Deleted { get { throw null; } }
        public static Azure.ResourceManager.DataLakeAnalytics.Models.DataLakeAnalyticsSubscriptionState Registered { get { throw null; } }
        public static Azure.ResourceManager.DataLakeAnalytics.Models.DataLakeAnalyticsSubscriptionState Suspended { get { throw null; } }
        public static Azure.ResourceManager.DataLakeAnalytics.Models.DataLakeAnalyticsSubscriptionState Unregistered { get { throw null; } }
        public static Azure.ResourceManager.DataLakeAnalytics.Models.DataLakeAnalyticsSubscriptionState Warned { get { throw null; } }
        public bool Equals(Azure.ResourceManager.DataLakeAnalytics.Models.DataLakeAnalyticsSubscriptionState other) { throw null; }
        [System.ComponentModel.EditorBrowsableAttribute(System.ComponentModel.EditorBrowsableState.Never)]
        public override bool Equals(object obj) { throw null; }
        [System.ComponentModel.EditorBrowsableAttribute(System.ComponentModel.EditorBrowsableState.Never)]
        public override int GetHashCode() { throw null; }
        public static bool operator ==(Azure.ResourceManager.DataLakeAnalytics.Models.DataLakeAnalyticsSubscriptionState left, Azure.ResourceManager.DataLakeAnalytics.Models.DataLakeAnalyticsSubscriptionState right) { throw null; }
        public static implicit operator Azure.ResourceManager.DataLakeAnalytics.Models.DataLakeAnalyticsSubscriptionState (string value) { throw null; }
        public static bool operator !=(Azure.ResourceManager.DataLakeAnalytics.Models.DataLakeAnalyticsSubscriptionState left, Azure.ResourceManager.DataLakeAnalytics.Models.DataLakeAnalyticsSubscriptionState right) { throw null; }
        public override string ToString() { throw null; }
    }
    public partial class DataLakeAnalyticsVirtualNetworkRule : Azure.ResourceManager.Models.ResourceData
    {
        internal DataLakeAnalyticsVirtualNetworkRule() { }
        public Azure.Core.ResourceIdentifier SubnetId { get { throw null; } }
        public Azure.ResourceManager.DataLakeAnalytics.Models.DataLakeAnalyticsVirtualNetworkRuleState? VirtualNetworkRuleState { get { throw null; } }
    }
    public enum DataLakeAnalyticsVirtualNetworkRuleState
    {
        Active = 0,
        NetworkSourceDeleted = 1,
        Failed = 2,
    }
    public partial class DataLakeStoreAccountInformationCreateOrUpdateContent
    {
        public DataLakeStoreAccountInformationCreateOrUpdateContent() { }
        public string Suffix { get { throw null; } set { } }
    }
    public partial class DataLakeStoreForDataLakeAnalyticsAccountCreateOrUpdateContent
    {
        public DataLakeStoreForDataLakeAnalyticsAccountCreateOrUpdateContent(string name) { }
        public string Name { get { throw null; } }
        public string Suffix { get { throw null; } set { } }
    }
    public partial class DataLakeStoreForDataLakeAnalyticsAccountUpdateContent
    {
        public DataLakeStoreForDataLakeAnalyticsAccountUpdateContent(string name) { }
        public string Name { get { throw null; } }
        public string Suffix { get { throw null; } set { } }
    }
    public enum DebugDataAccessLevel
    {
        None = 0,
        All = 1,
        Customer = 2,
    }
    public partial class FirewallRuleForDataLakeAnalyticsAccountCreateOrUpdateContent
    {
        public FirewallRuleForDataLakeAnalyticsAccountCreateOrUpdateContent(string name, System.Net.IPAddress startIPAddress, System.Net.IPAddress endIPAddress) { }
        public System.Net.IPAddress EndIPAddress { get { throw null; } }
        public string Name { get { throw null; } }
        public System.Net.IPAddress StartIPAddress { get { throw null; } }
    }
    public partial class FirewallRuleForDataLakeAnalyticsAccountUpdateContent
    {
        public FirewallRuleForDataLakeAnalyticsAccountUpdateContent(string name) { }
        public System.Net.IPAddress EndIPAddress { get { throw null; } set { } }
        public string Name { get { throw null; } }
        public System.Net.IPAddress StartIPAddress { get { throw null; } set { } }
    }
    public enum NestedResourceProvisioningState
    {
        Succeeded = 0,
        Canceled = 1,
        Failed = 2,
    }
    public partial class StorageAccountForDataLakeAnalyticsAccountCreateOrUpdateContent
    {
        public StorageAccountForDataLakeAnalyticsAccountCreateOrUpdateContent(string name, string accessKey) { }
        public string AccessKey { get { throw null; } }
        public string Name { get { throw null; } }
        public string Suffix { get { throw null; } set { } }
    }
    public partial class StorageAccountForDataLakeAnalyticsAccountUpdateContent
    {
        public StorageAccountForDataLakeAnalyticsAccountUpdateContent(string name) { }
        public string AccessKey { get { throw null; } set { } }
        public string Name { get { throw null; } }
        public string Suffix { get { throw null; } set { } }
    }
}<|MERGE_RESOLUTION|>--- conflicted
+++ resolved
@@ -8,8 +8,8 @@
         public virtual Azure.Response<bool> Exists(string accountName, System.Threading.CancellationToken cancellationToken = default(System.Threading.CancellationToken)) { throw null; }
         public virtual System.Threading.Tasks.Task<Azure.Response<bool>> ExistsAsync(string accountName, System.Threading.CancellationToken cancellationToken = default(System.Threading.CancellationToken)) { throw null; }
         public virtual Azure.Response<Azure.ResourceManager.DataLakeAnalytics.DataLakeAnalyticsAccountResource> Get(string accountName, System.Threading.CancellationToken cancellationToken = default(System.Threading.CancellationToken)) { throw null; }
-        public virtual Azure.Pageable<Azure.ResourceManager.DataLakeAnalytics.Models.DataLakeAnalyticsAccountBasic> GetAll(Azure.ResourceManager.DataLakeAnalytics.Models.DataLakeAnalyticsAccountGetAllOptions options, System.Threading.CancellationToken cancellationToken = default(System.Threading.CancellationToken)) { throw null; }
-        public virtual Azure.AsyncPageable<Azure.ResourceManager.DataLakeAnalytics.Models.DataLakeAnalyticsAccountBasic> GetAllAsync(Azure.ResourceManager.DataLakeAnalytics.Models.DataLakeAnalyticsAccountGetAllOptions options, System.Threading.CancellationToken cancellationToken = default(System.Threading.CancellationToken)) { throw null; }
+        public virtual Azure.Pageable<Azure.ResourceManager.DataLakeAnalytics.Models.DataLakeAnalyticsAccountBasic> GetAll(string filter = null, int? top = default(int?), int? skip = default(int?), string select = null, string orderby = null, bool? count = default(bool?), System.Threading.CancellationToken cancellationToken = default(System.Threading.CancellationToken)) { throw null; }
+        public virtual Azure.AsyncPageable<Azure.ResourceManager.DataLakeAnalytics.Models.DataLakeAnalyticsAccountBasic> GetAllAsync(string filter = null, int? top = default(int?), int? skip = default(int?), string select = null, string orderby = null, bool? count = default(bool?), System.Threading.CancellationToken cancellationToken = default(System.Threading.CancellationToken)) { throw null; }
         public virtual System.Threading.Tasks.Task<Azure.Response<Azure.ResourceManager.DataLakeAnalytics.DataLakeAnalyticsAccountResource>> GetAsync(string accountName, System.Threading.CancellationToken cancellationToken = default(System.Threading.CancellationToken)) { throw null; }
         System.Collections.Generic.IAsyncEnumerator<Azure.ResourceManager.DataLakeAnalytics.Models.DataLakeAnalyticsAccountBasic> System.Collections.Generic.IAsyncEnumerable<Azure.ResourceManager.DataLakeAnalytics.Models.DataLakeAnalyticsAccountBasic>.GetAsyncEnumerator(System.Threading.CancellationToken cancellationToken) { throw null; }
         System.Collections.Generic.IEnumerator<Azure.ResourceManager.DataLakeAnalytics.Models.DataLakeAnalyticsAccountBasic> System.Collections.Generic.IEnumerable<Azure.ResourceManager.DataLakeAnalytics.Models.DataLakeAnalyticsAccountBasic>.GetEnumerator() { throw null; }
@@ -76,39 +76,6 @@
         public virtual Azure.ResourceManager.ArmOperation<Azure.ResourceManager.DataLakeAnalytics.DataLakeAnalyticsAccountResource> Update(Azure.WaitUntil waitUntil, Azure.ResourceManager.DataLakeAnalytics.Models.DataLakeAnalyticsAccountPatch patch, System.Threading.CancellationToken cancellationToken = default(System.Threading.CancellationToken)) { throw null; }
         public virtual System.Threading.Tasks.Task<Azure.ResourceManager.ArmOperation<Azure.ResourceManager.DataLakeAnalytics.DataLakeAnalyticsAccountResource>> UpdateAsync(Azure.WaitUntil waitUntil, Azure.ResourceManager.DataLakeAnalytics.Models.DataLakeAnalyticsAccountPatch patch, System.Threading.CancellationToken cancellationToken = default(System.Threading.CancellationToken)) { throw null; }
     }
-<<<<<<< HEAD
-    public static partial class DataLakeAnalyticsExtensions
-    {
-        public static Azure.Response<Azure.ResourceManager.DataLakeAnalytics.Models.NameAvailabilityInformation> CheckNameAvailabilityAccount(this Azure.ResourceManager.Resources.SubscriptionResource subscriptionResource, Azure.Core.AzureLocation location, Azure.ResourceManager.DataLakeAnalytics.Models.CheckNameAvailabilityContent content, System.Threading.CancellationToken cancellationToken = default(System.Threading.CancellationToken)) { throw null; }
-        public static System.Threading.Tasks.Task<Azure.Response<Azure.ResourceManager.DataLakeAnalytics.Models.NameAvailabilityInformation>> CheckNameAvailabilityAccountAsync(this Azure.ResourceManager.Resources.SubscriptionResource subscriptionResource, Azure.Core.AzureLocation location, Azure.ResourceManager.DataLakeAnalytics.Models.CheckNameAvailabilityContent content, System.Threading.CancellationToken cancellationToken = default(System.Threading.CancellationToken)) { throw null; }
-        public static Azure.Pageable<Azure.ResourceManager.DataLakeAnalytics.Models.DataLakeAnalyticsAccountBasic> GetAccounts(this Azure.ResourceManager.Resources.SubscriptionResource subscriptionResource, Azure.ResourceManager.DataLakeAnalytics.Models.DataLakeAnalyticsExtensionsGetAccountsOptions options, System.Threading.CancellationToken cancellationToken = default(System.Threading.CancellationToken)) { throw null; }
-        public static Azure.AsyncPageable<Azure.ResourceManager.DataLakeAnalytics.Models.DataLakeAnalyticsAccountBasic> GetAccountsAsync(this Azure.ResourceManager.Resources.SubscriptionResource subscriptionResource, Azure.ResourceManager.DataLakeAnalytics.Models.DataLakeAnalyticsExtensionsGetAccountsOptions options, System.Threading.CancellationToken cancellationToken = default(System.Threading.CancellationToken)) { throw null; }
-        public static Azure.Response<Azure.ResourceManager.DataLakeAnalytics.Models.CapabilityInformation> GetCapabilityLocation(this Azure.ResourceManager.Resources.SubscriptionResource subscriptionResource, Azure.Core.AzureLocation location, System.Threading.CancellationToken cancellationToken = default(System.Threading.CancellationToken)) { throw null; }
-        public static System.Threading.Tasks.Task<Azure.Response<Azure.ResourceManager.DataLakeAnalytics.Models.CapabilityInformation>> GetCapabilityLocationAsync(this Azure.ResourceManager.Resources.SubscriptionResource subscriptionResource, Azure.Core.AzureLocation location, System.Threading.CancellationToken cancellationToken = default(System.Threading.CancellationToken)) { throw null; }
-        public static Azure.ResourceManager.DataLakeAnalytics.ComputePolicyResource GetComputePolicyResource(this Azure.ResourceManager.ArmClient client, Azure.Core.ResourceIdentifier id) { throw null; }
-        public static Azure.Response<Azure.ResourceManager.DataLakeAnalytics.DataLakeAnalyticsAccountResource> GetDataLakeAnalyticsAccount(this Azure.ResourceManager.Resources.ResourceGroupResource resourceGroupResource, string accountName, System.Threading.CancellationToken cancellationToken = default(System.Threading.CancellationToken)) { throw null; }
-        public static System.Threading.Tasks.Task<Azure.Response<Azure.ResourceManager.DataLakeAnalytics.DataLakeAnalyticsAccountResource>> GetDataLakeAnalyticsAccountAsync(this Azure.ResourceManager.Resources.ResourceGroupResource resourceGroupResource, string accountName, System.Threading.CancellationToken cancellationToken = default(System.Threading.CancellationToken)) { throw null; }
-        public static Azure.ResourceManager.DataLakeAnalytics.DataLakeAnalyticsAccountResource GetDataLakeAnalyticsAccountResource(this Azure.ResourceManager.ArmClient client, Azure.Core.ResourceIdentifier id) { throw null; }
-        public static Azure.ResourceManager.DataLakeAnalytics.DataLakeAnalyticsAccountCollection GetDataLakeAnalyticsAccounts(this Azure.ResourceManager.Resources.ResourceGroupResource resourceGroupResource) { throw null; }
-        public static Azure.ResourceManager.DataLakeAnalytics.DataLakeStoreAccountInformationResource GetDataLakeStoreAccountInformationResource(this Azure.ResourceManager.ArmClient client, Azure.Core.ResourceIdentifier id) { throw null; }
-        public static Azure.ResourceManager.DataLakeAnalytics.FirewallRuleResource GetFirewallRuleResource(this Azure.ResourceManager.ArmClient client, Azure.Core.ResourceIdentifier id) { throw null; }
-        public static Azure.ResourceManager.DataLakeAnalytics.StorageAccountInformationResource GetStorageAccountInformationResource(this Azure.ResourceManager.ArmClient client, Azure.Core.ResourceIdentifier id) { throw null; }
-        public static Azure.ResourceManager.DataLakeAnalytics.StorageContainerResource GetStorageContainerResource(this Azure.ResourceManager.ArmClient client, Azure.Core.ResourceIdentifier id) { throw null; }
-    }
-    public partial class DataLakeStoreAccountInformationCollection : Azure.ResourceManager.ArmCollection, System.Collections.Generic.IAsyncEnumerable<Azure.ResourceManager.DataLakeAnalytics.DataLakeStoreAccountInformationResource>, System.Collections.Generic.IEnumerable<Azure.ResourceManager.DataLakeAnalytics.DataLakeStoreAccountInformationResource>, System.Collections.IEnumerable
-    {
-        protected DataLakeStoreAccountInformationCollection() { }
-        public virtual Azure.ResourceManager.ArmOperation CreateOrUpdate(Azure.WaitUntil waitUntil, string dataLakeStoreAccountName, Azure.ResourceManager.DataLakeAnalytics.Models.DataLakeStoreAccountInformationCreateOrUpdateContent content, System.Threading.CancellationToken cancellationToken = default(System.Threading.CancellationToken)) { throw null; }
-        public virtual System.Threading.Tasks.Task<Azure.ResourceManager.ArmOperation> CreateOrUpdateAsync(Azure.WaitUntil waitUntil, string dataLakeStoreAccountName, Azure.ResourceManager.DataLakeAnalytics.Models.DataLakeStoreAccountInformationCreateOrUpdateContent content, System.Threading.CancellationToken cancellationToken = default(System.Threading.CancellationToken)) { throw null; }
-        public virtual Azure.Response<bool> Exists(string dataLakeStoreAccountName, System.Threading.CancellationToken cancellationToken = default(System.Threading.CancellationToken)) { throw null; }
-        public virtual System.Threading.Tasks.Task<Azure.Response<bool>> ExistsAsync(string dataLakeStoreAccountName, System.Threading.CancellationToken cancellationToken = default(System.Threading.CancellationToken)) { throw null; }
-        public virtual Azure.Response<Azure.ResourceManager.DataLakeAnalytics.DataLakeStoreAccountInformationResource> Get(string dataLakeStoreAccountName, System.Threading.CancellationToken cancellationToken = default(System.Threading.CancellationToken)) { throw null; }
-        public virtual Azure.Pageable<Azure.ResourceManager.DataLakeAnalytics.DataLakeStoreAccountInformationResource> GetAll(Azure.ResourceManager.DataLakeAnalytics.Models.DataLakeStoreAccountInformationGetAllOptions options, System.Threading.CancellationToken cancellationToken = default(System.Threading.CancellationToken)) { throw null; }
-        public virtual Azure.AsyncPageable<Azure.ResourceManager.DataLakeAnalytics.DataLakeStoreAccountInformationResource> GetAllAsync(Azure.ResourceManager.DataLakeAnalytics.Models.DataLakeStoreAccountInformationGetAllOptions options, System.Threading.CancellationToken cancellationToken = default(System.Threading.CancellationToken)) { throw null; }
-        public virtual System.Threading.Tasks.Task<Azure.Response<Azure.ResourceManager.DataLakeAnalytics.DataLakeStoreAccountInformationResource>> GetAsync(string dataLakeStoreAccountName, System.Threading.CancellationToken cancellationToken = default(System.Threading.CancellationToken)) { throw null; }
-        System.Collections.Generic.IAsyncEnumerator<Azure.ResourceManager.DataLakeAnalytics.DataLakeStoreAccountInformationResource> System.Collections.Generic.IAsyncEnumerable<Azure.ResourceManager.DataLakeAnalytics.DataLakeStoreAccountInformationResource>.GetAsyncEnumerator(System.Threading.CancellationToken cancellationToken) { throw null; }
-        System.Collections.Generic.IEnumerator<Azure.ResourceManager.DataLakeAnalytics.DataLakeStoreAccountInformationResource> System.Collections.Generic.IEnumerable<Azure.ResourceManager.DataLakeAnalytics.DataLakeStoreAccountInformationResource>.GetEnumerator() { throw null; }
-=======
     public partial class DataLakeAnalyticsComputePolicyCollection : Azure.ResourceManager.ArmCollection, System.Collections.Generic.IAsyncEnumerable<Azure.ResourceManager.DataLakeAnalytics.DataLakeAnalyticsComputePolicyResource>, System.Collections.Generic.IEnumerable<Azure.ResourceManager.DataLakeAnalytics.DataLakeAnalyticsComputePolicyResource>, System.Collections.IEnumerable
     {
         protected DataLakeAnalyticsComputePolicyCollection() { }
@@ -122,7 +89,6 @@
         public virtual System.Threading.Tasks.Task<Azure.Response<Azure.ResourceManager.DataLakeAnalytics.DataLakeAnalyticsComputePolicyResource>> GetAsync(string computePolicyName, System.Threading.CancellationToken cancellationToken = default(System.Threading.CancellationToken)) { throw null; }
         System.Collections.Generic.IAsyncEnumerator<Azure.ResourceManager.DataLakeAnalytics.DataLakeAnalyticsComputePolicyResource> System.Collections.Generic.IAsyncEnumerable<Azure.ResourceManager.DataLakeAnalytics.DataLakeAnalyticsComputePolicyResource>.GetAsyncEnumerator(System.Threading.CancellationToken cancellationToken) { throw null; }
         System.Collections.Generic.IEnumerator<Azure.ResourceManager.DataLakeAnalytics.DataLakeAnalyticsComputePolicyResource> System.Collections.Generic.IEnumerable<Azure.ResourceManager.DataLakeAnalytics.DataLakeAnalyticsComputePolicyResource>.GetEnumerator() { throw null; }
->>>>>>> a1c82541
         System.Collections.IEnumerator System.Collections.IEnumerable.GetEnumerator() { throw null; }
     }
     public partial class DataLakeAnalyticsComputePolicyData : Azure.ResourceManager.Models.ResourceData
@@ -207,21 +173,12 @@
         public virtual System.Threading.Tasks.Task<Azure.ResourceManager.ArmOperation> CreateOrUpdateAsync(Azure.WaitUntil waitUntil, string storageAccountName, Azure.ResourceManager.DataLakeAnalytics.Models.DataLakeAnalyticsStorageAccountInformationCreateOrUpdateContent content, System.Threading.CancellationToken cancellationToken = default(System.Threading.CancellationToken)) { throw null; }
         public virtual Azure.Response<bool> Exists(string storageAccountName, System.Threading.CancellationToken cancellationToken = default(System.Threading.CancellationToken)) { throw null; }
         public virtual System.Threading.Tasks.Task<Azure.Response<bool>> ExistsAsync(string storageAccountName, System.Threading.CancellationToken cancellationToken = default(System.Threading.CancellationToken)) { throw null; }
-<<<<<<< HEAD
-        public virtual Azure.Response<Azure.ResourceManager.DataLakeAnalytics.StorageAccountInformationResource> Get(string storageAccountName, System.Threading.CancellationToken cancellationToken = default(System.Threading.CancellationToken)) { throw null; }
-        public virtual Azure.Pageable<Azure.ResourceManager.DataLakeAnalytics.StorageAccountInformationResource> GetAll(Azure.ResourceManager.DataLakeAnalytics.Models.StorageAccountInformationGetAllOptions options, System.Threading.CancellationToken cancellationToken = default(System.Threading.CancellationToken)) { throw null; }
-        public virtual Azure.AsyncPageable<Azure.ResourceManager.DataLakeAnalytics.StorageAccountInformationResource> GetAllAsync(Azure.ResourceManager.DataLakeAnalytics.Models.StorageAccountInformationGetAllOptions options, System.Threading.CancellationToken cancellationToken = default(System.Threading.CancellationToken)) { throw null; }
-        public virtual System.Threading.Tasks.Task<Azure.Response<Azure.ResourceManager.DataLakeAnalytics.StorageAccountInformationResource>> GetAsync(string storageAccountName, System.Threading.CancellationToken cancellationToken = default(System.Threading.CancellationToken)) { throw null; }
-        System.Collections.Generic.IAsyncEnumerator<Azure.ResourceManager.DataLakeAnalytics.StorageAccountInformationResource> System.Collections.Generic.IAsyncEnumerable<Azure.ResourceManager.DataLakeAnalytics.StorageAccountInformationResource>.GetAsyncEnumerator(System.Threading.CancellationToken cancellationToken) { throw null; }
-        System.Collections.Generic.IEnumerator<Azure.ResourceManager.DataLakeAnalytics.StorageAccountInformationResource> System.Collections.Generic.IEnumerable<Azure.ResourceManager.DataLakeAnalytics.StorageAccountInformationResource>.GetEnumerator() { throw null; }
-=======
         public virtual Azure.Response<Azure.ResourceManager.DataLakeAnalytics.DataLakeAnalyticsStorageAccountInformationResource> Get(string storageAccountName, System.Threading.CancellationToken cancellationToken = default(System.Threading.CancellationToken)) { throw null; }
         public virtual Azure.Pageable<Azure.ResourceManager.DataLakeAnalytics.DataLakeAnalyticsStorageAccountInformationResource> GetAll(string filter = null, int? top = default(int?), int? skip = default(int?), string select = null, string orderby = null, bool? count = default(bool?), System.Threading.CancellationToken cancellationToken = default(System.Threading.CancellationToken)) { throw null; }
         public virtual Azure.AsyncPageable<Azure.ResourceManager.DataLakeAnalytics.DataLakeAnalyticsStorageAccountInformationResource> GetAllAsync(string filter = null, int? top = default(int?), int? skip = default(int?), string select = null, string orderby = null, bool? count = default(bool?), System.Threading.CancellationToken cancellationToken = default(System.Threading.CancellationToken)) { throw null; }
         public virtual System.Threading.Tasks.Task<Azure.Response<Azure.ResourceManager.DataLakeAnalytics.DataLakeAnalyticsStorageAccountInformationResource>> GetAsync(string storageAccountName, System.Threading.CancellationToken cancellationToken = default(System.Threading.CancellationToken)) { throw null; }
         System.Collections.Generic.IAsyncEnumerator<Azure.ResourceManager.DataLakeAnalytics.DataLakeAnalyticsStorageAccountInformationResource> System.Collections.Generic.IAsyncEnumerable<Azure.ResourceManager.DataLakeAnalytics.DataLakeAnalyticsStorageAccountInformationResource>.GetAsyncEnumerator(System.Threading.CancellationToken cancellationToken) { throw null; }
         System.Collections.Generic.IEnumerator<Azure.ResourceManager.DataLakeAnalytics.DataLakeAnalyticsStorageAccountInformationResource> System.Collections.Generic.IEnumerable<Azure.ResourceManager.DataLakeAnalytics.DataLakeAnalyticsStorageAccountInformationResource>.GetEnumerator() { throw null; }
->>>>>>> a1c82541
         System.Collections.IEnumerator System.Collections.IEnumerable.GetEnumerator() { throw null; }
     }
     public partial class DataLakeAnalyticsStorageAccountInformationData : Azure.ResourceManager.Models.ResourceData
@@ -381,17 +338,6 @@
         public System.Collections.Generic.IList<Azure.ResourceManager.DataLakeAnalytics.Models.StorageAccountForDataLakeAnalyticsAccountCreateOrUpdateContent> StorageAccounts { get { throw null; } }
         public System.Collections.Generic.IDictionary<string, string> Tags { get { throw null; } }
     }
-<<<<<<< HEAD
-    public partial class DataLakeAnalyticsAccountGetAllOptions
-    {
-        public DataLakeAnalyticsAccountGetAllOptions() { }
-        public bool? Count { get { throw null; } set { } }
-        public string Filter { get { throw null; } set { } }
-        public string Orderby { get { throw null; } set { } }
-        public string Select { get { throw null; } set { } }
-        public int? Skip { get { throw null; } set { } }
-        public int? Top { get { throw null; } set { } }
-=======
     public partial class DataLakeAnalyticsAccountNameAvailabilityContent
     {
         public DataLakeAnalyticsAccountNameAvailabilityContent(string name, Azure.ResourceManager.DataLakeAnalytics.Models.DataLakeAnalyticsResourceType resourceType) { }
@@ -404,7 +350,6 @@
         public bool? IsNameAvailable { get { throw null; } }
         public string Message { get { throw null; } }
         public string Reason { get { throw null; } }
->>>>>>> a1c82541
     }
     public partial class DataLakeAnalyticsAccountPatch
     {
@@ -442,21 +387,7 @@
         Undeleting = 9,
         Canceled = 10,
     }
-<<<<<<< HEAD
-    public partial class DataLakeAnalyticsExtensionsGetAccountsOptions
-    {
-        public DataLakeAnalyticsExtensionsGetAccountsOptions() { }
-        public bool? Count { get { throw null; } set { } }
-        public string Filter { get { throw null; } set { } }
-        public string Orderby { get { throw null; } set { } }
-        public string Select { get { throw null; } set { } }
-        public int? Skip { get { throw null; } set { } }
-        public int? Top { get { throw null; } set { } }
-    }
-    public partial class DataLakeStoreAccountInformationCreateOrUpdateContent
-=======
     public partial class DataLakeAnalyticsCapabilityInformation
->>>>>>> a1c82541
     {
         internal DataLakeAnalyticsCapabilityInformation() { }
         public int? AccountCount { get { throw null; } }
@@ -465,21 +396,7 @@
         public Azure.ResourceManager.DataLakeAnalytics.Models.DataLakeAnalyticsSubscriptionState? State { get { throw null; } }
         public System.Guid? SubscriptionId { get { throw null; } }
     }
-<<<<<<< HEAD
-    public partial class DataLakeStoreAccountInformationGetAllOptions
-    {
-        public DataLakeStoreAccountInformationGetAllOptions() { }
-        public bool? Count { get { throw null; } set { } }
-        public string Filter { get { throw null; } set { } }
-        public string Orderby { get { throw null; } set { } }
-        public string Select { get { throw null; } set { } }
-        public int? Skip { get { throw null; } set { } }
-        public int? Top { get { throw null; } set { } }
-    }
-    public enum DebugDataAccessLevel
-=======
     public enum DataLakeAnalyticsCommitmentTierType
->>>>>>> a1c82541
     {
         Consumption = 0,
         Commitment100AUHours = 1,
@@ -567,21 +484,7 @@
         public string AccessKey { get { throw null; } }
         public string Suffix { get { throw null; } set { } }
     }
-<<<<<<< HEAD
-    public partial class StorageAccountInformationGetAllOptions
-    {
-        public StorageAccountInformationGetAllOptions() { }
-        public bool? Count { get { throw null; } set { } }
-        public string Filter { get { throw null; } set { } }
-        public string Orderby { get { throw null; } set { } }
-        public string Select { get { throw null; } set { } }
-        public int? Skip { get { throw null; } set { } }
-        public int? Top { get { throw null; } set { } }
-    }
-    public partial class StorageAccountInformationPatch
-=======
     public partial class DataLakeAnalyticsStorageAccountInformationPatch
->>>>>>> a1c82541
     {
         public DataLakeAnalyticsStorageAccountInformationPatch() { }
         public string AccessKey { get { throw null; } set { } }
