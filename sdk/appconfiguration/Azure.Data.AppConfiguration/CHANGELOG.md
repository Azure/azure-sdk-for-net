--- conflicted
+++ resolved
@@ -1,6 +1,11 @@
 # Release History
 
-<<<<<<< HEAD
+## 1.0.3 (2021-05-14)
+
+### Changes
+
+- Dependency versions updated.
+
 ## 1.1.0-beta.3 (2021-05-11)
 
 ### Key Bug Fixes
@@ -22,13 +27,6 @@
 - Added `SecretReferenceConfigurationSetting` type to represent a configuration setting that references a KeyVault Secret. 
 - Added `FeatureFlagConfigurationSetting` type to represent a configuration setting that controls a feature flag.
 - Added `AddSyncToken` to `ConfigurationClient` to be able to provide external synchronization tokens.
-=======
-## 1.0.3 (2021-05-14)
-
-### Changes
-
-- Dependency versions updated.
->>>>>>> 8cbcdf01
 
 ## 1.0.2 (2020-09-10)
 
