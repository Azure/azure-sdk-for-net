﻿// Copyright (c) Microsoft Corporation. All rights reserved.
// Licensed under the MIT License.

using System;
using System.Collections.Generic;
using System.Threading.Tasks;
using Azure.Core.TestFramework;
using NUnit.Framework;

namespace Azure.Data.AppConfiguration.Samples
{
    public partial class ConfigurationSamples : SamplesBase<AppConfigurationTestEnvironment>
    {
        [Test]
        public void CreateSnapshotAutomaticPolling()
        {
            var connectionString = TestEnvironment.ConnectionString;
            var client = new ConfigurationClient(connectionString);
            var setting = new ConfigurationSetting("some_key", "some_value");

            try
            {
                client.AddConfigurationSetting(setting);

                #region Snippet:AzConfigSample11_CreateSnapshot_AutomaticPolling
<<<<<<< HEAD
                var snapshotFilter = new List<SnapshotSettingFilter> { new SnapshotSettingFilter("some_key") };
                var settingsSnapshot = new ConfigurationSnapshot(snapshotFilter);
=======
                var settingsFilter = new List<ConfigurationSettingsFilter> { new ConfigurationSettingsFilter("some_key") };
                var settingsSnapshot = new ConfigurationSnapshot(settingsFilter);
>>>>>>> 4db78622

                var snapshotName = "some_snapshot";
#if !SNIPPET
                snapshotName = GenerateSnapshotName();
#endif
                var operation = client.CreateSnapshot(WaitUntil.Completed, snapshotName, settingsSnapshot);
                var createdSnapshot = operation.Value;
                Console.WriteLine($"Created configuration snapshot: {createdSnapshot.Name}, Status: {createdSnapshot.Status}");
                #endregion

                ConfigurationSnapshot retrievedSnapshot = client.GetSnapshot(snapshotName);
                Console.WriteLine($"Retrieved configuration snapshot: {retrievedSnapshot.Name}, status: {createdSnapshot.Status}");

                Assert.NotNull(retrievedSnapshot);
                Assert.AreEqual(createdSnapshot.Name, retrievedSnapshot.Name);
            }
            finally
            {
                AssertStatus200(client.DeleteConfigurationSetting(setting.Key, setting.Label));
            }
        }

        [Test]
        public void CreateSnapshotAutomaticPollingLater()
        {
            var connectionString = TestEnvironment.ConnectionString;
            var client = new ConfigurationClient(connectionString);
            var setting = new ConfigurationSetting("some_key", "some_value");

            try
            {
                client.AddConfigurationSetting(setting);

                #region Snippet:AzConfigSample11_CreateSnapshot_AutomaticPollingLater
<<<<<<< HEAD
                var snapshotFilter = new List<SnapshotSettingFilter> { new SnapshotSettingFilter("some_key") };
                var settingsSnapshot = new ConfigurationSnapshot(snapshotFilter);
=======
                var settingsFilter = new List<ConfigurationSettingsFilter> { new ConfigurationSettingsFilter("some_key") };
                var settingsSnapshot = new ConfigurationSnapshot(settingsFilter);
>>>>>>> 4db78622

                var snapshotName = "some_snapshot";
#if !SNIPPET
                snapshotName = GenerateSnapshotName();
#endif
                var operation = client.CreateSnapshot(WaitUntil.Started, snapshotName, settingsSnapshot);
                operation.WaitForCompletion();

                var createdSnapshot = operation.Value;
                Console.WriteLine($"Created configuration snapshot: {createdSnapshot.Name}, status: {createdSnapshot.Status}");
                #endregion

                ConfigurationSnapshot retrievedSnapshot = client.GetSnapshot(snapshotName);
                Console.WriteLine($"Retrieved configuration snapshot: {retrievedSnapshot.Name}, status: {createdSnapshot.Status}");

                Assert.NotNull(retrievedSnapshot);
                Assert.AreEqual(createdSnapshot.Name, retrievedSnapshot.Name);
            }
            finally
            {
                AssertStatus200(client.DeleteConfigurationSetting(setting.Key, setting.Label));
            }
        }

        [Test]
        public async Task CreateSnapshotManualPolling()
        {
            var connectionString = TestEnvironment.ConnectionString;
            var client = new ConfigurationClient(connectionString);
            var setting = new ConfigurationSetting("some_key", "some_value");

            try
            {
                client.AddConfigurationSetting(setting);

                #region Snippet:AzConfigSample11_CreateSnapshot_ManualPolling
<<<<<<< HEAD
                var snapshotFilter = new List<SnapshotSettingFilter> { new SnapshotSettingFilter("some_key") };
                var settingsSnapshot = new ConfigurationSnapshot(snapshotFilter);
=======
                var settingsFilter = new List<ConfigurationSettingsFilter> { new ConfigurationSettingsFilter("some_key") };
                var settingsSnapshot = new ConfigurationSnapshot(settingsFilter);
>>>>>>> 4db78622

                var snapshotName = "some_snapshot";
#if !SNIPPET
                snapshotName = GenerateSnapshotName();
#endif
                var operation = client.CreateSnapshot(WaitUntil.Started, snapshotName, settingsSnapshot);
                while (true)
                {
                    operation.UpdateStatus();
                    if (operation.HasCompleted)
                        break;
                    await Task.Delay(1000); // Add some delay for polling
                }

                var createdSnapshot = operation.Value;
                Console.WriteLine($"Created configuration snapshot: {createdSnapshot.Name}, status: {createdSnapshot.Status}");
                #endregion

                ConfigurationSnapshot retrievedSnapshot = client.GetSnapshot(snapshotName);
                Console.WriteLine($"Retrieved configuration snapshot: {retrievedSnapshot.Name}, status: {createdSnapshot.Status}");

                Assert.NotNull(retrievedSnapshot);
                Assert.AreEqual(createdSnapshot.Name, retrievedSnapshot.Name);
            }
            finally
            {
                AssertStatus200(client.DeleteConfigurationSetting(setting.Key, setting.Label));
            }
        }

        [Test]
        public void GetSnapshot()
        {
            var connectionString = TestEnvironment.ConnectionString;
            var client = new ConfigurationClient(connectionString);
            var setting = new ConfigurationSetting("some_key", "some_value");

            try
            {
                client.AddConfigurationSetting(setting);

<<<<<<< HEAD
                var snapshotFilter = new List<SnapshotSettingFilter> { new SnapshotSettingFilter(setting.Key) };
                var settingsSnapshot = new ConfigurationSnapshot(snapshotFilter);
=======
                var settingsFilter = new List<ConfigurationSettingsFilter> { new ConfigurationSettingsFilter(setting.Key) };
                var settingsSnapshot = new ConfigurationSnapshot(settingsFilter);
>>>>>>> 4db78622

                var configSnapshotName = GenerateSnapshotName();
                var operation = client.CreateSnapshot(WaitUntil.Completed, configSnapshotName, settingsSnapshot);
                var createdSnapshot = operation.Value;
                Console.WriteLine($"Created configuration snapshot: {createdSnapshot.Name}, Status: {createdSnapshot.Status}");

                #region Snippet:AzConfigSample11_GetSnapshot
                var snapshotName = "some_snapshot";
#if !SNIPPET
                snapshotName = configSnapshotName;
#endif
                ConfigurationSnapshot retrievedSnapshot = client.GetSnapshot(snapshotName);
                Console.WriteLine($"Retrieved configuration snapshot: {retrievedSnapshot.Name}, status: {retrievedSnapshot.Status}");
                #endregion

                Assert.NotNull(retrievedSnapshot);
                Assert.AreEqual(createdSnapshot.Name, retrievedSnapshot.Name);
            }
            finally
            {
                AssertStatus200(client.DeleteConfigurationSetting(setting.Key, setting.Label));
            }
        }

        [Test]
        public void ArchiveSnapshot()
        {
            var connectionString = TestEnvironment.ConnectionString;
            var client = new ConfigurationClient(connectionString);
            var setting = new ConfigurationSetting("some_key", "some_value");

            try
            {
                client.AddConfigurationSetting(setting);

<<<<<<< HEAD
                var snapshotFilter = new List<SnapshotSettingFilter> { new SnapshotSettingFilter(setting.Key) };
                var settingsSnapshot = new ConfigurationSnapshot(snapshotFilter);
=======
                var settingsFilter = new List<ConfigurationSettingsFilter> { new ConfigurationSettingsFilter(setting.Key) };
                var settingsSnapshot = new ConfigurationSnapshot(settingsFilter);
>>>>>>> 4db78622

                var configSnapshotName = GenerateSnapshotName();

                var operation = client.CreateSnapshot(WaitUntil.Completed, configSnapshotName, settingsSnapshot);
                var createdSnapshot = operation.Value;
                Console.WriteLine($"Created configuration snapshot: {createdSnapshot.Name}, status: {createdSnapshot.Status}");

                Assert.NotNull(createdSnapshot);
                Assert.AreEqual(configSnapshotName, createdSnapshot.Name);
                Assert.AreEqual(ConfigurationSnapshotStatus.Ready, createdSnapshot.Status);

                #region Snippet:AzConfigSample11_ArchiveSnapshot
                var snapshotName = "some_snapshot";
#if !SNIPPET
                snapshotName = configSnapshotName;
#endif
                ConfigurationSnapshot archivedSnapshot = client.ArchiveSnapshot(snapshotName);
                Console.WriteLine($"Archived configuration snapshot: {archivedSnapshot.Name}, status: {archivedSnapshot.Status}");
                #endregion

                Assert.NotNull(archivedSnapshot);
                Assert.AreEqual(ConfigurationSnapshotStatus.Archived, archivedSnapshot.Status);
            }
            finally
            {
                AssertStatus200(client.DeleteConfigurationSetting(setting.Key, setting.Label));
            }
        }

        [Test]
        public void RecoverSnapshot()
        {
            var connectionString = TestEnvironment.ConnectionString;
            var client = new ConfigurationClient(connectionString);
            var setting = new ConfigurationSetting("some_key", "some_value");

            try
            {
                client.AddConfigurationSetting(setting);

<<<<<<< HEAD
                var snapshotFilter = new List<SnapshotSettingFilter> { new SnapshotSettingFilter(setting.Key) };
                var settingsSnapshot = new ConfigurationSnapshot(snapshotFilter);
=======
                var settingsFilter = new List<ConfigurationSettingsFilter> { new ConfigurationSettingsFilter(setting.Key) };
                var settingsSnapshot = new ConfigurationSnapshot(settingsFilter);
>>>>>>> 4db78622

                var configSnapshotName = GenerateSnapshotName();

                var operation = client.CreateSnapshot(WaitUntil.Completed, configSnapshotName, settingsSnapshot);
                var createdSnapshot = operation.Value;
                Console.WriteLine($"Created configuration snapshot: {createdSnapshot.Name}, status: {createdSnapshot.Status}");

                Assert.NotNull(createdSnapshot);
                Assert.AreEqual(configSnapshotName, createdSnapshot.Name);
                Assert.AreEqual(ConfigurationSnapshotStatus.Ready, createdSnapshot.Status);

                ConfigurationSnapshot archivedSnapshot = client.ArchiveSnapshot(configSnapshotName);
                Console.WriteLine($"Archived configuration snapshot: {archivedSnapshot.Name}, status: {archivedSnapshot.Status}");

                Assert.AreEqual(ConfigurationSnapshotStatus.Archived, archivedSnapshot.Status);

                #region Snippet:AzConfigSample11_RecoverSnapshot
                var snapshotName = "some_snapshot";
#if !SNIPPET
                snapshotName = configSnapshotName;
#endif
                ConfigurationSnapshot recoveredSnapshot = client.RecoverSnapshot(snapshotName);
                Console.WriteLine($"Recovered configuration snapshot: {recoveredSnapshot.Name}, status: {recoveredSnapshot.Status}");
                #endregion

                Assert.NotNull(recoveredSnapshot);
                Assert.AreEqual(ConfigurationSnapshotStatus.Ready, recoveredSnapshot.Status);
            }
            finally
            {
                AssertStatus200(client.DeleteConfigurationSetting(setting.Key, setting.Label));
            }
        }

        [Test]
        public void GetSnapshots()
        {
            var connectionString = TestEnvironment.ConnectionString;
            var client = new ConfigurationClient(connectionString);

            var firstSetting = new ConfigurationSetting("first_key", "first_value");
            var secondSetting = new ConfigurationSetting("second_key", "second_value");

            try
            {
                client.AddConfigurationSetting(firstSetting);
                client.AddConfigurationSetting(secondSetting);

<<<<<<< HEAD
                var firstSnapshotFilter = new List<SnapshotSettingFilter> { new SnapshotSettingFilter(firstSetting.Key) };
=======
                var firstSnapshotFilter = new List<ConfigurationSettingsFilter> { new ConfigurationSettingsFilter(firstSetting.Key) };
>>>>>>> 4db78622
                var firstSnapshotName = GenerateSnapshotName("first_snapshot");
                var firstOperation = client.CreateSnapshot(WaitUntil.Completed, firstSnapshotName, new ConfigurationSnapshot(firstSnapshotFilter));
                var createdFirstSnapshot = firstOperation.Value;
                Console.WriteLine($"Created configuration snapshot: {createdFirstSnapshot.Name}, status: {createdFirstSnapshot.Status}");

                Assert.NotNull(createdFirstSnapshot);
                Assert.AreEqual(firstSnapshotName, createdFirstSnapshot.Name);

<<<<<<< HEAD
                var secondSnapshotFilter = new List<SnapshotSettingFilter> { new SnapshotSettingFilter(secondSetting.Key) };
=======
                var secondSnapshotFilter = new List<ConfigurationSettingsFilter> { new ConfigurationSettingsFilter(secondSetting.Key) };
>>>>>>> 4db78622
                var secondSnapshotName = GenerateSnapshotName("second_snapshot");
                var secondOperation = client.CreateSnapshot(WaitUntil.Completed, secondSnapshotName, new ConfigurationSnapshot(secondSnapshotFilter));
                var createdSecondSnapshot = secondOperation.Value;
                Console.WriteLine($"Created configuration snapshot: {createdSecondSnapshot.Name}, status: {createdFirstSnapshot.Status}");

                Assert.NotNull(createdSecondSnapshot);
                Assert.AreEqual(secondSnapshotName, createdSecondSnapshot.Name);

                #region Snippet:AzConfigSample11_GetSnapshots
                var count = 0;
                foreach (var item in client.GetSnapshots(new SnapshotSelector()))
                {
                    count++;
                    Console.WriteLine($"Retrieved configuration snapshot: {item.Name}, status {item.Status}");
                }
                Console.WriteLine($"Total number of snapshots retrieved: {count}");
                #endregion

                Assert.GreaterOrEqual(count, 2);
            }
            finally
            {
                AssertStatus200(client.DeleteConfigurationSetting(firstSetting.Key, firstSetting.Label));
                AssertStatus200(client.DeleteConfigurationSetting(secondSetting.Key, secondSetting.Label));
            }
        }

        [Test]
        public void GetConfigurationSettingsForSnapshot()
        {
            var connectionString = TestEnvironment.ConnectionString;
            var client = new ConfigurationClient(connectionString);

            try
            {
                #region Snippet:AzConfigSample11_GetConfigurationSettingsForSnapshot
                var firstSetting = new ConfigurationSetting("first_key", "first_value");
                client.AddConfigurationSetting(firstSetting);

                var secondSetting = new ConfigurationSetting("second_key", "second_value");
                client.AddConfigurationSetting(secondSetting);

<<<<<<< HEAD
                var snapshotFilter = new List<SnapshotSettingFilter> { new SnapshotSettingFilter(firstSetting.Key), new SnapshotSettingFilter(secondSetting.Key) };
                var settingsSnapshot = new ConfigurationSnapshot(snapshotFilter);
=======
                var settingsFilter = new List<ConfigurationSettingsFilter> { new ConfigurationSettingsFilter(firstSetting.Key), new ConfigurationSettingsFilter(secondSetting.Key) };
                var settingsSnapshot = new ConfigurationSnapshot(settingsFilter);
>>>>>>> 4db78622

                var snapshotName = "some_snapshot";
#if !SNIPPET
                snapshotName = GenerateSnapshotName();
#endif
                var operation = client.CreateSnapshot(WaitUntil.Completed, snapshotName, settingsSnapshot);
                var createdSnapshot = operation.Value;
                Console.WriteLine($"Created configuration snapshot: {createdSnapshot.Name}, Status: {createdSnapshot.Status}");

                var count = 0;
                foreach (var item in client.GetConfigurationSettingsForSnapshot(snapshotName))
                {
                    count++;
                    Console.WriteLine($"Retrieved configuration setting: {item.Key}");
                }
                Console.WriteLine($"Total number of retrieved Configuration Settings for snapshot {snapshotName}: {count}");
                #endregion

                Assert.GreaterOrEqual(count, 2);
            }
            finally
            {
                AssertStatus200(client.DeleteConfigurationSetting("first_key"));
                AssertStatus200(client.DeleteConfigurationSetting("second_key"));
            }
        }

        private static string GenerateSnapshotName(string prefix = "snapshot-")
        {
            return prefix + Guid.NewGuid();
        }

        private static void AssertStatus200(Response response) => Assert.AreEqual(200, response.Status);
    }
}<|MERGE_RESOLUTION|>--- conflicted
+++ resolved
@@ -23,13 +23,8 @@
                 client.AddConfigurationSetting(setting);
 
                 #region Snippet:AzConfigSample11_CreateSnapshot_AutomaticPolling
-<<<<<<< HEAD
-                var snapshotFilter = new List<SnapshotSettingFilter> { new SnapshotSettingFilter("some_key") };
-                var settingsSnapshot = new ConfigurationSnapshot(snapshotFilter);
-=======
                 var settingsFilter = new List<ConfigurationSettingsFilter> { new ConfigurationSettingsFilter("some_key") };
                 var settingsSnapshot = new ConfigurationSnapshot(settingsFilter);
->>>>>>> 4db78622
 
                 var snapshotName = "some_snapshot";
 #if !SNIPPET
@@ -64,13 +59,8 @@
                 client.AddConfigurationSetting(setting);
 
                 #region Snippet:AzConfigSample11_CreateSnapshot_AutomaticPollingLater
-<<<<<<< HEAD
-                var snapshotFilter = new List<SnapshotSettingFilter> { new SnapshotSettingFilter("some_key") };
-                var settingsSnapshot = new ConfigurationSnapshot(snapshotFilter);
-=======
                 var settingsFilter = new List<ConfigurationSettingsFilter> { new ConfigurationSettingsFilter("some_key") };
                 var settingsSnapshot = new ConfigurationSnapshot(settingsFilter);
->>>>>>> 4db78622
 
                 var snapshotName = "some_snapshot";
 #if !SNIPPET
@@ -107,13 +97,8 @@
                 client.AddConfigurationSetting(setting);
 
                 #region Snippet:AzConfigSample11_CreateSnapshot_ManualPolling
-<<<<<<< HEAD
-                var snapshotFilter = new List<SnapshotSettingFilter> { new SnapshotSettingFilter("some_key") };
-                var settingsSnapshot = new ConfigurationSnapshot(snapshotFilter);
-=======
                 var settingsFilter = new List<ConfigurationSettingsFilter> { new ConfigurationSettingsFilter("some_key") };
                 var settingsSnapshot = new ConfigurationSnapshot(settingsFilter);
->>>>>>> 4db78622
 
                 var snapshotName = "some_snapshot";
 #if !SNIPPET
@@ -155,13 +140,8 @@
             {
                 client.AddConfigurationSetting(setting);
 
-<<<<<<< HEAD
-                var snapshotFilter = new List<SnapshotSettingFilter> { new SnapshotSettingFilter(setting.Key) };
-                var settingsSnapshot = new ConfigurationSnapshot(snapshotFilter);
-=======
                 var settingsFilter = new List<ConfigurationSettingsFilter> { new ConfigurationSettingsFilter(setting.Key) };
                 var settingsSnapshot = new ConfigurationSnapshot(settingsFilter);
->>>>>>> 4db78622
 
                 var configSnapshotName = GenerateSnapshotName();
                 var operation = client.CreateSnapshot(WaitUntil.Completed, configSnapshotName, settingsSnapshot);
@@ -197,13 +177,8 @@
             {
                 client.AddConfigurationSetting(setting);
 
-<<<<<<< HEAD
-                var snapshotFilter = new List<SnapshotSettingFilter> { new SnapshotSettingFilter(setting.Key) };
-                var settingsSnapshot = new ConfigurationSnapshot(snapshotFilter);
-=======
                 var settingsFilter = new List<ConfigurationSettingsFilter> { new ConfigurationSettingsFilter(setting.Key) };
                 var settingsSnapshot = new ConfigurationSnapshot(settingsFilter);
->>>>>>> 4db78622
 
                 var configSnapshotName = GenerateSnapshotName();
 
@@ -244,13 +219,8 @@
             {
                 client.AddConfigurationSetting(setting);
 
-<<<<<<< HEAD
-                var snapshotFilter = new List<SnapshotSettingFilter> { new SnapshotSettingFilter(setting.Key) };
-                var settingsSnapshot = new ConfigurationSnapshot(snapshotFilter);
-=======
                 var settingsFilter = new List<ConfigurationSettingsFilter> { new ConfigurationSettingsFilter(setting.Key) };
                 var settingsSnapshot = new ConfigurationSnapshot(settingsFilter);
->>>>>>> 4db78622
 
                 var configSnapshotName = GenerateSnapshotName();
 
@@ -299,11 +269,7 @@
                 client.AddConfigurationSetting(firstSetting);
                 client.AddConfigurationSetting(secondSetting);
 
-<<<<<<< HEAD
-                var firstSnapshotFilter = new List<SnapshotSettingFilter> { new SnapshotSettingFilter(firstSetting.Key) };
-=======
                 var firstSnapshotFilter = new List<ConfigurationSettingsFilter> { new ConfigurationSettingsFilter(firstSetting.Key) };
->>>>>>> 4db78622
                 var firstSnapshotName = GenerateSnapshotName("first_snapshot");
                 var firstOperation = client.CreateSnapshot(WaitUntil.Completed, firstSnapshotName, new ConfigurationSnapshot(firstSnapshotFilter));
                 var createdFirstSnapshot = firstOperation.Value;
@@ -312,11 +278,7 @@
                 Assert.NotNull(createdFirstSnapshot);
                 Assert.AreEqual(firstSnapshotName, createdFirstSnapshot.Name);
 
-<<<<<<< HEAD
-                var secondSnapshotFilter = new List<SnapshotSettingFilter> { new SnapshotSettingFilter(secondSetting.Key) };
-=======
                 var secondSnapshotFilter = new List<ConfigurationSettingsFilter> { new ConfigurationSettingsFilter(secondSetting.Key) };
->>>>>>> 4db78622
                 var secondSnapshotName = GenerateSnapshotName("second_snapshot");
                 var secondOperation = client.CreateSnapshot(WaitUntil.Completed, secondSnapshotName, new ConfigurationSnapshot(secondSnapshotFilter));
                 var createdSecondSnapshot = secondOperation.Value;
@@ -359,13 +321,8 @@
                 var secondSetting = new ConfigurationSetting("second_key", "second_value");
                 client.AddConfigurationSetting(secondSetting);
 
-<<<<<<< HEAD
-                var snapshotFilter = new List<SnapshotSettingFilter> { new SnapshotSettingFilter(firstSetting.Key), new SnapshotSettingFilter(secondSetting.Key) };
-                var settingsSnapshot = new ConfigurationSnapshot(snapshotFilter);
-=======
                 var settingsFilter = new List<ConfigurationSettingsFilter> { new ConfigurationSettingsFilter(firstSetting.Key), new ConfigurationSettingsFilter(secondSetting.Key) };
                 var settingsSnapshot = new ConfigurationSnapshot(settingsFilter);
->>>>>>> 4db78622
 
                 var snapshotName = "some_snapshot";
 #if !SNIPPET
