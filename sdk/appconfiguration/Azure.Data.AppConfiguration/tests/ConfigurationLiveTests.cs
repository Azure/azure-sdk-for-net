--- conflicted
+++ resolved
@@ -1708,13 +1708,8 @@
             {
                 await service.AddConfigurationSettingAsync(testSetting);
 
-<<<<<<< HEAD
-                var snapshotFilter = new List<SnapshotSettingFilter>(new SnapshotSettingFilter[] { new SnapshotSettingFilter(testSetting.Key) });
-                var settingsSnapshot = new ConfigurationSnapshot(snapshotFilter);
-=======
                 var settingsFilter = new List<ConfigurationSettingsFilter>(new ConfigurationSettingsFilter[] { new ConfigurationSettingsFilter(testSetting.Key) });
                 var settingsSnapshot = new ConfigurationSnapshot(settingsFilter);
->>>>>>> 4db78622
 
                 var snapshotName = GenerateSnapshotName();
                 var operation = await service.CreateSnapshotAsync(WaitUntil.Completed, snapshotName, settingsSnapshot);
@@ -1741,13 +1736,8 @@
             {
                 await service.AddConfigurationSettingAsync(testSetting);
 
-<<<<<<< HEAD
-                var snapshotFilter = new List<SnapshotSettingFilter>(new SnapshotSettingFilter[] { new SnapshotSettingFilter(testSetting.Key) });
-                var settingsSnapshot = new ConfigurationSnapshot(snapshotFilter);
-=======
                 var settingsFilter = new List<ConfigurationSettingsFilter>(new ConfigurationSettingsFilter[] { new ConfigurationSettingsFilter(testSetting.Key) });
                 var settingsSnapshot = new ConfigurationSnapshot(settingsFilter);
->>>>>>> 4db78622
 
                 var snapshotName = GenerateSnapshotName();
                 var operation = await service.CreateSnapshotAsync(WaitUntil.Started, snapshotName, settingsSnapshot);
@@ -1775,13 +1765,8 @@
             {
                 await service.AddConfigurationSettingAsync(testSetting);
 
-<<<<<<< HEAD
-                var snapshotFilter = new List<SnapshotSettingFilter>(new SnapshotSettingFilter[] { new SnapshotSettingFilter(testSetting.Key) });
-                var settingsSnapshot = new ConfigurationSnapshot(snapshotFilter);
-=======
                 var settingsFilter = new List<ConfigurationSettingsFilter>(new ConfigurationSettingsFilter[] { new ConfigurationSettingsFilter(testSetting.Key) });
                 var settingsSnapshot = new ConfigurationSnapshot(settingsFilter);
->>>>>>> 4db78622
 
                 var snapshotName = GenerateSnapshotName();
                 var operation = await service.CreateSnapshotAsync(WaitUntil.Started, snapshotName, settingsSnapshot);
@@ -1858,13 +1843,8 @@
             {
                 await service.AddConfigurationSettingAsync(testSetting);
 
-<<<<<<< HEAD
-                var snapshotFilter = new List<SnapshotSettingFilter>(new SnapshotSettingFilter[] { new SnapshotSettingFilter(testSetting.Key) });
-                var settingsSnapshot = new ConfigurationSnapshot(snapshotFilter);
-=======
                 var settingsFilter = new List<ConfigurationSettingsFilter>(new ConfigurationSettingsFilter[] { new ConfigurationSettingsFilter(testSetting.Key) });
                 var settingsSnapshot = new ConfigurationSnapshot(settingsFilter);
->>>>>>> 4db78622
 
                 var snapshotName = GenerateSnapshotName();
                 var operation = await service.CreateSnapshotAsync(WaitUntil.Completed, snapshotName, settingsSnapshot);
@@ -1895,13 +1875,8 @@
             {
                 await service.AddConfigurationSettingAsync(testSetting);
 
-<<<<<<< HEAD
-                var snapshotFilter = new List<SnapshotSettingFilter>(new SnapshotSettingFilter[] { new SnapshotSettingFilter(testSetting.Key) });
-                var settingsSnapshot = new ConfigurationSnapshot(snapshotFilter);
-=======
                 var settingsFilter = new List<ConfigurationSettingsFilter>(new ConfigurationSettingsFilter[] { new ConfigurationSettingsFilter(testSetting.Key) });
                 var settingsSnapshot = new ConfigurationSnapshot(settingsFilter);
->>>>>>> 4db78622
 
                 var snapshotName = GenerateSnapshotName();
                 var operation = await service.CreateSnapshotAsync(WaitUntil.Completed, snapshotName, settingsSnapshot);
@@ -1961,10 +1936,7 @@
         }
 
         [RecordedTest]
-<<<<<<< HEAD
-=======
         [ServiceVersion(Min = ConfigurationClientOptions.ServiceVersion.V2023_10_01)]
->>>>>>> 4db78622
         public async Task GetSnapshotsUsingNameFilter()
         {
             var service = GetClient();
@@ -1976,31 +1948,19 @@
                 await service.AddConfigurationSettingAsync(firstSetting);
                 await service.AddConfigurationSettingAsync(secondSetting);
 
-<<<<<<< HEAD
-                var firstSnapshotFilter = new List<SnapshotSettingFilter>(new SnapshotSettingFilter[] { new SnapshotSettingFilter(firstSetting.Key) });
-=======
                 var firstSnapshotFilter = new List<ConfigurationSettingsFilter>(new ConfigurationSettingsFilter[] { new ConfigurationSettingsFilter(firstSetting.Key) });
->>>>>>> 4db78622
                 var firstSnapshotName = GenerateSnapshotName("first_snapshot");
                 var firstOperation = await service.CreateSnapshotAsync(WaitUntil.Completed, firstSnapshotName, new ConfigurationSnapshot(firstSnapshotFilter));
                 ValidateCompletedOperation(firstOperation);
 
-<<<<<<< HEAD
-                var secondSnapshotFilter = new List<SnapshotSettingFilter>(new SnapshotSettingFilter[] { new SnapshotSettingFilter(secondSetting.Key) });
-=======
                 var secondSnapshotFilter = new List<ConfigurationSettingsFilter>(new ConfigurationSettingsFilter[] { new ConfigurationSettingsFilter(secondSetting.Key) });
->>>>>>> 4db78622
                 var secondSnapshotName = GenerateSnapshotName("second_snapshot");
                 var secondOperation = await service.CreateSnapshotAsync(WaitUntil.Completed, secondSnapshotName, new ConfigurationSnapshot(secondSnapshotFilter));
                 ValidateCompletedOperation(secondOperation);
 
                 var selector = new SnapshotSelector()
                 {
-<<<<<<< HEAD
-                    Name = firstSnapshotName
-=======
                     NameFilter = firstSnapshotName
->>>>>>> 4db78622
                 };
 
                 ConfigurationSnapshot[] batch = (await service.GetSnapshotsAsync(selector).ToEnumerableAsync()).ToArray();
@@ -2016,10 +1976,7 @@
         }
 
         [RecordedTest]
-<<<<<<< HEAD
-=======
         [ServiceVersion(Min = ConfigurationClientOptions.ServiceVersion.V2023_10_01)]
->>>>>>> 4db78622
         public async Task GetConfigurationSettingsForSnapshot()
         {
             var service = GetClient();
@@ -2031,11 +1988,7 @@
 
                 var settingsFilter = new List<ConfigurationSettingsFilter>(new ConfigurationSettingsFilter[] { new ConfigurationSettingsFilter(setting.Key) });
                 var snapshotName = GenerateSnapshotName();
-<<<<<<< HEAD
-                var operation = await service.CreateSnapshotAsync(WaitUntil.Completed, snapshotName, new ConfigurationSnapshot(snapshotFilter));
-=======
                 var operation = await service.CreateSnapshotAsync(WaitUntil.Completed, snapshotName, new ConfigurationSnapshot(settingsFilter));
->>>>>>> 4db78622
                 ValidateCompletedOperation(operation);
 
                 var settingsForSnapshot = service.GetConfigurationSettingsForSnapshotAsync(snapshotName);
@@ -2061,11 +2014,7 @@
 
                 var settingsFilter = new List<ConfigurationSettingsFilter>(new ConfigurationSettingsFilter[] { new ConfigurationSettingsFilter(createdSetting.Key) });
                 var snapshotName = GenerateSnapshotName();
-<<<<<<< HEAD
-                var operation = await service.CreateSnapshotAsync(WaitUntil.Completed, snapshotName, new ConfigurationSnapshot(snapshotFilter));
-=======
                 var operation = await service.CreateSnapshotAsync(WaitUntil.Completed, snapshotName, new ConfigurationSnapshot(settingsFilter));
->>>>>>> 4db78622
                 ValidateCompletedOperation(operation);
 
                 setting.Value = "Updated_Value";
