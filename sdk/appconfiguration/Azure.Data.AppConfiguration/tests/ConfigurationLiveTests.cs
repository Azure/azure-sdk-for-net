﻿// Copyright (c) Microsoft Corporation. All rights reserved.
// Licensed under the MIT License.

using NUnit.Framework;
using System;
using System.Collections.Generic;
using System.Linq;
using System.Threading;
using System.Threading.Tasks;
using Azure.Core.Testing;

namespace Azure.Data.AppConfiguration.Tests
{
    public class ConfigurationLiveTests : RecordedTestBase
    {
        public ConfigurationLiveTests(bool isAsync) : base(isAsync)
        {
            Sanitizer = new ConfigurationRecordedTestSanitizer();
            Matcher = new ConfigurationRecordMatcher(Sanitizer);
        }

        private string GenerateKeyId(string prefix = null)
        {
            return prefix + Recording.GenerateId();
        }

        private ConfigurationClient GetClient()
        {
            return InstrumentClient(
                new ConfigurationClient(
                    Recording.GetConnectionStringFromEnvironment("APPCONFIGURATION_CONNECTION_STRING"),
                    Recording.InstrumentClientOptions(new ConfigurationClientOptions())));
        }

        private ConfigurationSetting CreateSetting()
        {
            return new ConfigurationSetting()
            {
                Key = GenerateKeyId("key-"),
                Value = "test_value",
                Label = "test_label",
                ContentType = "test_content_type",
                Tags = new Dictionary<string, string>
                {
                    { "tag1", "value1" },
                    { "tag2", "value2" }
                }
            };
        }

        private async Task<string> SetMultipleKeys(ConfigurationClient service, int expectedEvents)
        {
            string key = GenerateKeyId("key-");

            /*
             * The configuration store contains a KV with the Key
             * that represents {expectedEvents} data points.
             * If not set, create the {expectedEvents} data points and the "BatchKey"
            */
            const string batchKey = "BatchKey";

            try
            {
                Response<ConfigurationSetting> responseGet = await service.GetAsync(batchKey);
                key = responseGet.Value.Value;
            }
            catch
            {
                for (int i = 0; i < expectedEvents; i++)
                {
                    await service.AddAsync(new ConfigurationSetting(key, "test_value", $"{i.ToString()}"));
                }

                await service.SetAsync(new ConfigurationSetting(batchKey, key));
            }
            return key;
        }

        [Test]
        public async Task DeleteSettingNotFound()
        {
            ConfigurationClient service = GetClient();
            ConfigurationSetting testSetting = CreateSetting();

            Response response = await service.DeleteAsync(testSetting.Key);

            Assert.AreEqual(204, response.Status);
            response.Dispose();
        }

        [Test]
        public async Task DeleteSetting()
        {
            ConfigurationClient service = GetClient();
            ConfigurationSetting testSetting = CreateSetting();

            try
            {
                // Prepare environment
                ConfigurationSetting testSettingDiff = testSetting.Clone();
                testSettingDiff.Label = null;
                await service.SetAsync(testSetting);
                await service.SetAsync(testSettingDiff);

                // Test
                await service.DeleteAsync(testSettingDiff.Key);

                //Try to get the non-existing setting
                RequestFailedException e = Assert.ThrowsAsync<RequestFailedException>(async () =>
                {
                    await service.GetAsync(testSettingDiff.Key);
                });

                Assert.AreEqual(404, e.Status);
            }
            finally
            {
                await service.DeleteAsync(testSetting.Key, testSetting.Label);
            }
        }

        [Test]
        public async Task DeleteSettingWithLabel()
        {
            ConfigurationClient service = GetClient();
            ConfigurationSetting testSetting = CreateSetting();

            try
            {
                // Prepare environment
                ConfigurationSetting testSettingDiff = testSetting.Clone();
                testSettingDiff.Label = "test_label_diff";
                await service.SetAsync(testSetting);
                await service.SetAsync(testSettingDiff);

                // Test
                await service.DeleteAsync(testSettingDiff.Key, testSettingDiff.Label);

                //Try to get the non-existing setting
                RequestFailedException e = Assert.ThrowsAsync<RequestFailedException>(async () =>
                {
                    await service.GetAsync(testSettingDiff.Key, testSettingDiff.Label);
                });

                Assert.AreEqual(404, e.Status);
            }
            finally
            {
                await service.DeleteAsync(testSetting.Key, testSetting.Label);
            }
        }

        [Test]
        public async Task DeleteSettingWithETag()
        {
            ConfigurationClient service = GetClient();
            ConfigurationSetting testSetting = CreateSetting();

            // Prepare environment
            await service.SetAsync(testSetting);
            ConfigurationSetting setting = await service.GetAsync(testSetting.Key, testSetting.Label);

            // Test
            await service.DeleteAsync(setting.Key, setting.Label, setting.ETag, CancellationToken.None);
            //Try to get the non-existing setting
            RequestFailedException e = Assert.ThrowsAsync<RequestFailedException>(async () =>
            {
                await service.GetAsync(testSetting.Key, testSetting.Label);
            });

            Assert.AreEqual(404, e.Status);
        }

        [Test]
        public async Task SetSetting()
        {
            ConfigurationClient service = GetClient();
            ConfigurationSetting testSetting = CreateSetting();

            try
            {
                ConfigurationSetting setting = await service.SetAsync(testSetting);
                Assert.AreEqual(testSetting, setting);
            }
            finally
            {
                await service.DeleteAsync(testSetting.Key, testSetting.Label);
            }
        }

        [Test]
        public async Task SetExistingSetting()
        {
            ConfigurationClient service = GetClient();
            ConfigurationSetting testSetting = CreateSetting();

            try
            {
                await service.AddAsync(testSetting);

                ConfigurationSetting setting = await service.SetAsync(testSetting);
                Assert.AreEqual(testSetting, setting);
            }
            finally
            {
                await service.DeleteAsync(testSetting.Key, testSetting.Label);
            }
        }

        [Test]
        public async Task SetKeyValue()
        {
            ConfigurationClient service = GetClient();

            string key = GenerateKeyId("key-");

            try
            {
                string value = "my_value";
                ConfigurationSetting setting = await service.SetAsync(key, value);

                Assert.AreEqual(key, setting.Key);
                Assert.AreEqual(value, setting.Value);
            }
            finally
            {
                await service.DeleteAsync(key);
            }
        }

        [Test]
        public async Task SetKeyValueLabel()
        {
            ConfigurationClient service = GetClient();

            string key = GenerateKeyId("key-");
            string value = "my_value";
            string label = "my_label";

            try
            {
                ConfigurationSetting setting = await service.SetAsync(key, value, label);

                Assert.AreEqual(key, setting.Key);
                Assert.AreEqual(value, setting.Value);
                Assert.AreEqual(label, setting.Label);
            }
            finally
            {
                await service.DeleteAsync(key, label);
            }
        }

        [Test]
        public async Task GetRequestId()
        {
            ConfigurationClient service = GetClient();
            ConfigurationSetting testSetting = CreateSetting();

            try
            {
                Response<ConfigurationSetting> response = await service.SetAsync(testSetting);
                response.GetRawResponse().Headers.TryGetValue("x-ms-client-request-id", out string requestId);
                Assert.IsNotEmpty(requestId);
            }
            finally
            {
                await service.DeleteAsync(testSetting.Key, testSetting.Label);
            }
        }

        [Test]
        public async Task AddExistingSetting()
        {
            ConfigurationClient service = GetClient();
            ConfigurationSetting testSetting = CreateSetting();

            try
            {
                await service.AddAsync(testSetting);

                RequestFailedException exception = Assert.ThrowsAsync<RequestFailedException>(async () =>
                {
                    await service.AddAsync(testSetting);
                });

                Assert.AreEqual(412, exception.Status);
            }
            finally
            {
                await service.DeleteAsync(testSetting.Key, testSetting.Label);
            }
        }

        [Test]
        public async Task AddSetting()
        {
            ConfigurationClient service = GetClient();
            ConfigurationSetting testSetting = CreateSetting();

            try
            {
                ConfigurationSetting setting = await service.AddAsync(testSetting);

                Assert.AreEqual(testSetting, setting);
            }
            finally
            {
                await service.DeleteAsync(testSetting.Key, testSetting.Label);
            }
        }

        [Test]
        public async Task AddSettingNoLabel()
        {
            ConfigurationClient service = GetClient();
            ConfigurationSetting testSetting = CreateSetting();

            ConfigurationSetting testSettingNoLabel = testSetting.Clone();
            testSettingNoLabel.Label = null;

            try
            {
                ConfigurationSetting setting = await service.AddAsync(testSettingNoLabel);

                Assert.AreEqual(testSettingNoLabel, setting);
            }
            finally
            {
                await service.DeleteAsync(testSetting.Key);
            }
        }

        [Test]
        public async Task AddKeyValue()
        {
            ConfigurationClient service = GetClient();

            string key = GenerateKeyId("key-");

            try
            {
                string value = "my_value";
                ConfigurationSetting setting = await service.AddAsync(key, value);

                Assert.AreEqual(key, setting.Key);
                Assert.AreEqual(value, setting.Value);
            }
            finally
            {
                await service.DeleteAsync(key);
            }
        }

        [Test]
        public async Task AddKeyValueLabel()
        {
            ConfigurationClient service = GetClient();

            string key = GenerateKeyId("key-");
            string value = "my_value";
            string label = "my_label";

            try
            {
                ConfigurationSetting setting = await service.AddAsync(key, value, label);

                Assert.AreEqual(key, setting.Key);
                Assert.AreEqual(value, setting.Value);
                Assert.AreEqual(label, setting.Label);
            }
            finally
            {
                await service.DeleteAsync(key, label);
            }
        }

        [Test]
        public async Task GetRevisions()
        {
            // The service keeps revision history even after the key was removed
            // Avoid reusing ids
            Recording.DisableIdReuse();

            ConfigurationClient service = GetClient();
            ConfigurationSetting testSetting = CreateSetting();

            //Prepare environment
            ConfigurationSetting setting = testSetting;

            setting.Key = GenerateKeyId("key-");
            ConfigurationSetting testSettingUpdate = setting.Clone();
            testSettingUpdate.Label = "test_label_update";
            int expectedEvents = 2;

            try
            {
                await service.SetAsync(setting);
                await service.SetAsync(testSettingUpdate);

                // Test
                var selector = new SettingSelector(setting.Key)
                {
                    AsOf = DateTimeOffset.MaxValue
                };

                int resultsReturned = 0;
                await foreach (Response<ConfigurationSetting> value in service.GetRevisionsAsync(selector, CancellationToken.None))
                {
                    if (value.Value.Label.Contains("update"))
                    {
                        Assert.AreEqual(value.Value, testSettingUpdate);
                    }
                    else
                    {
                        Assert.AreEqual(value.Value, setting);
                    }
                    resultsReturned++;
                }

                Assert.AreEqual(expectedEvents, resultsReturned);
            }
            finally
            {
                await service.DeleteAsync(setting.Key, setting.Label);
                await service.DeleteAsync(testSettingUpdate.Key, testSettingUpdate.Label);
            }
        }

        [Test]
        public async Task GetSetting()
        {
            ConfigurationClient service = GetClient();
            ConfigurationSetting testSetting = CreateSetting();

            // Prepare environment
            ConfigurationSetting testSettingNoLabel = testSetting.Clone();
            testSettingNoLabel.Label = null;

            try
            {
                await service.SetAsync(testSettingNoLabel);
                // Test
                ConfigurationSetting setting = await service.GetAsync(testSettingNoLabel.Key);
                Assert.AreEqual(testSettingNoLabel, setting);
            }
            finally
            {
                await service.DeleteAsync(testSettingNoLabel.Key);
            }
        }

        [Test]
        public void GetSettingNotFound()
        {
            ConfigurationClient service = GetClient();
            ConfigurationSetting testSetting = CreateSetting();

            RequestFailedException exception = Assert.ThrowsAsync<RequestFailedException>(async () =>
            {
                await service.GetAsync(testSetting.Key);
            });

            Assert.AreEqual(404, exception.Status);
        }

        [Test]
        public async Task GetSettingWithLabel()
        {
            ConfigurationClient service = GetClient();
            ConfigurationSetting testSetting = CreateSetting();

            // Prepare environment
            ConfigurationSetting testSettingNoLabel = testSetting.Clone();
            testSettingNoLabel.Label = null;

            try
            {
                await service.SetAsync(testSettingNoLabel);
                await service.SetAsync(testSetting);

                // Test
                ConfigurationSetting responseSetting = await service.GetAsync(testSetting.Key, testSetting.Label);
                Assert.AreEqual(testSetting, responseSetting);
            }
            finally
            {
                await service.DeleteAsync(testSetting.Key, testSetting.Label);
                await service.DeleteAsync(testSettingNoLabel.Key);
            }
        }

        [Test]
        public async Task GetWithAcceptDateTime()
        {
            ConfigurationClient service = GetClient();
            ConfigurationSetting testSetting = CreateSetting();

            try
            {
                await service.SetAsync(testSetting);

                // Test
                ConfigurationSetting responseSetting = await service.GetAsync(testSetting.Key, testSetting.Label, DateTimeOffset.MaxValue);
                Assert.AreEqual(testSetting, responseSetting);
            }
            finally
            {
                await service.DeleteAsync(testSetting.Key, testSetting.Label);
            }
        }

        [Test]
        public async Task GetBatchSettingPagination()
        {
            ConfigurationClient service = GetClient();

            const int expectedEvents = 105;
            var key = await SetMultipleKeys(service, expectedEvents);

            int resultsReturned = 0;
            SettingSelector selector = new SettingSelector(key);

            await foreach (ConfigurationSetting item in service.GetSettingsAsync(selector, CancellationToken.None))
            {
                Assert.AreEqual("test_value", item.Value);
                resultsReturned++;
            }

            Assert.AreEqual(expectedEvents, resultsReturned);
        }

        [Test]
        public async Task GetBatchSettingAny()
        {
            ConfigurationClient service = GetClient();
            ConfigurationSetting testSetting = CreateSetting();

            try
            {
                await service.SetAsync(testSetting);

                var selector = new SettingSelector();

                Assert.AreEqual("*", selector.Keys.First());
                Assert.AreEqual("*", selector.Labels.First());

                var resultsReturned = (await service.GetSettingsAsync(selector, CancellationToken.None).ToEnumerableAsync())
                    .Count();

                //At least there should be one key available
                Assert.GreaterOrEqual(resultsReturned, 1);
            }
            finally
            {
                await service.DeleteAsync(testSetting.Key, testSetting.Label);
            }
        }

        [Test]
        public async Task GetBatchSettingKeyLabel()
        {
            ConfigurationClient service = GetClient();
            ConfigurationSetting testSetting = CreateSetting();

            try
            {
                await service.SetAsync(testSetting);

                var selector = new SettingSelector(testSetting.Key, testSetting.Label);
                Response<ConfigurationSetting>[] batch = (await service.GetSettingsAsync(selector, CancellationToken.None).ToEnumerableAsync())
                    .ToArray();

                Assert.AreEqual(1, batch.Length);
                Assert.AreEqual(testSetting.Key, batch[0].Value.Key);
                Assert.AreEqual(testSetting.Label, batch[0].Value.Label);
            }
            finally
            {
                await service.DeleteAsync(testSetting.Key, testSetting.Label);
            }
        }

        [Test]
        public async Task GetBatchSettingOnlyKey()
        {
            ConfigurationClient service = GetClient();
            ConfigurationSetting testSetting = CreateSetting();

            try
            {
                await service.SetAsync(testSetting);

                var selector = new SettingSelector(testSetting.Key);
                Response<ConfigurationSetting>[] batch = (await service.GetSettingsAsync(selector, CancellationToken.None).ToEnumerableAsync())
                    .ToArray();

                Assert.AreEqual(1, batch.Length);
                Assert.AreEqual(testSetting.Key, batch[0].Value.Key);
            }
            finally
            {
                await service.DeleteAsync(testSetting.Key, testSetting.Label);
            }
        }

        [Test]
        public async Task GetBatchSettingOnlyLabel()
        {
            ConfigurationClient service = GetClient();
            ConfigurationSetting testSetting = CreateSetting();

            try
            {
                await service.SetAsync(testSetting);

                var selector = new SettingSelector(null, testSetting.Label);

                Assert.AreEqual("*", selector.Keys.First());

                Response<ConfigurationSetting>[] batch = (await service.GetSettingsAsync(selector, CancellationToken.None).ToEnumerableAsync())
                    .ToArray();

                //At least there should be one key available
                Assert.GreaterOrEqual(batch.Length, 1);
                Assert.AreEqual(testSetting.Label, batch[0].Value.Label);
            }
            finally
            {
                await service.DeleteAsync(testSetting.Key, testSetting.Label);
            }
        }

        [Test]
        public async Task GetBatchSettingWithFields()
        {
            ConfigurationClient service = GetClient();

            string key = GenerateKeyId("keyFields-");
            ConfigurationSetting setting = await service.AddAsync(key, "my_value", "my_label");

            try
            {
                SettingSelector selector = new SettingSelector(key)
                {
                    Fields = SettingFields.Key | SettingFields.Label | SettingFields.ETag
                };

                Response<ConfigurationSetting>[] batch = (await service.GetSettingsAsync(selector, CancellationToken.None).ToEnumerableAsync())
                    .ToArray();

                Assert.AreEqual(1, batch.Length);

                Assert.IsNotNull(batch[0].Value.Key);
                Assert.IsNotNull(batch[0].Value.Label);
                Assert.IsNotNull(batch[0].Value.ETag);
                Assert.IsNull(batch[0].Value.Value);
                Assert.IsNull(batch[0].Value.ContentType);
                Assert.IsNull(batch[0].Value.LastModified);
                Assert.IsNull(batch[0].Value.Locked);
            }
            finally
            {
                await service.DeleteAsync(setting.Key, setting.Label);
            }
        }

        [Test]
        public async Task GetBatchSettingWithAllFields()
        {
            ConfigurationClient service = GetClient();
            string key = GenerateKeyId("keyFields-");
            ConfigurationSetting setting = await service.AddAsync(new ConfigurationSetting(key, "my_value", "my_label")
            {
                ContentType = "content-type"
            });

            try
            {
                SettingSelector selector = new SettingSelector(key)
                {
                    Fields = SettingFields.All
                };

                Response<ConfigurationSetting>[] batch = (await service.GetSettingsAsync(selector, CancellationToken.None).ToEnumerableAsync())
                    .ToArray();

                Assert.AreEqual(1, batch.Length);

                Assert.IsNotNull(batch[0].Value.Key);
                Assert.IsNotNull(batch[0].Value.Label);
                Assert.IsNotNull(batch[0].Value.Value);
                Assert.IsNotNull(batch[0].Value.ContentType);
                Assert.IsNotNull(batch[0].Value.ETag);
                Assert.IsNotNull(batch[0].Value.LastModified);
                Assert.IsNotNull(batch[0].Value.Locked);
            }
            finally
            {
                await service.DeleteAsync(setting.Key, setting.Label);
            }
        }

        [Test]
<<<<<<< HEAD
        public async Task SetReadOnlyOnSetting()
        {
            ConfigurationClient service = GetClient();
            ConfigurationSetting testSetting = CreateSetting();

            try
            {
                var setting = await service.AddAsync(testSetting);
                var locked = await service.SetReadOnlyAsync(testSetting.Key, testSetting.Label);
                Assert.IsTrue(locked.Value.Locked);
            }
            finally
            {
                await service.ClearReadOnlyAsync(testSetting.Key, testSetting.Label);
                await service.DeleteAsync(testSetting.Key, testSetting.Label);
=======
        public async Task HasChangedNoValueNotFound()
        {
            ConfigurationClient service = GetClient();
            ConfigurationSetting setting0 = CreateSetting();

            bool hasChanged = await service.HasChangedAsync(setting0);

            Assert.IsFalse(hasChanged);
        }

        [Test]
        public async Task HasChangedNoValueNewValue()
        {
            ConfigurationClient service = GetClient();
            ConfigurationSetting setting0 = CreateSetting();

            try
            {
                ConfigurationSetting setting1 = await service.SetAsync(setting0);

                // Test
                bool hasChanged = await service.HasChangedAsync(setting0);

                Assert.IsTrue(hasChanged);
            }
            finally
            {
                await service.DeleteAsync(setting0.Key, setting0.Label);
>>>>>>> da5aaeaf
            }
        }

        [Test]
<<<<<<< HEAD
        public async Task SetReadOnlySettingNotFound()
        {
            ConfigurationClient service = GetClient();
            ConfigurationSetting testSetting = CreateSetting();

            try
            {
                var exception = Assert.ThrowsAsync<RequestFailedException>(async () =>
                {
                    await service.SetReadOnlyAsync(testSetting.Key);
                });
            }
            finally
            {
                await service.DeleteAsync(testSetting.Key, testSetting.Label);
=======
        public async Task HasChangedValuesMatch()
        {
            ConfigurationClient service = GetClient();
            ConfigurationSetting setting0 = CreateSetting();

            try
            {
                ConfigurationSetting setting1 = await service.SetAsync(setting0);

                // Test
                bool hasChanged = await service.HasChangedAsync(setting1);

                Assert.IsFalse(hasChanged);
            }
            finally
            {
                await service.DeleteAsync(setting0.Key, setting0.Label);
>>>>>>> da5aaeaf
            }
        }

        [Test]
<<<<<<< HEAD
        public async Task ClearReadOnlyFromSetting()
        {
            ConfigurationClient service = GetClient();
            ConfigurationSetting testSetting = CreateSetting();

            try
            {
                var setting = await service.AddAsync(testSetting);
                var unlocked = await service.ClearReadOnlyAsync(testSetting.Key, testSetting.Label);
                Assert.IsFalse(unlocked.Value.Locked);
            }
            finally
            {
                await service.DeleteAsync(testSetting.Key, testSetting.Label);
=======
        public async Task HasChangedValuesDontMatch()
        {
            ConfigurationClient service = GetClient();
            ConfigurationSetting setting0 = CreateSetting();

            try
            {
                ConfigurationSetting setting1 = await service.SetAsync(setting0);
                setting0.Value = "test_value2";
                ConfigurationSetting setting2 = await service.SetAsync(setting0);

                // Test
                bool hasChanged = await service.HasChangedAsync(setting1);

                Assert.IsTrue(hasChanged);
            }
            finally
            {
                await service.DeleteAsync(setting0.Key, setting0.Label);
>>>>>>> da5aaeaf
            }
        }

        [Test]
<<<<<<< HEAD
        public async Task ClearReadOnlySettingNotFound()
        {
            ConfigurationClient service = GetClient();
            ConfigurationSetting testSetting = CreateSetting();

            try
            {
                var exception = Assert.ThrowsAsync<RequestFailedException>(async () =>
                {
                    await service.SetReadOnlyAsync(testSetting.Key);
                });
            }
            finally
            {
                await service.DeleteAsync(testSetting.Key, testSetting.Label);
=======
        public async Task HasChangedValueNotFound()
        {
            ConfigurationClient service = GetClient();
            ConfigurationSetting setting0 = CreateSetting();

            try
            {
                ConfigurationSetting setting1 = await service.SetAsync(setting0);
                var response = await service.DeleteAsync(setting1.Key, setting1.Label);

                // Test
                bool hasChanged = await service.HasChangedAsync(setting1);

                Assert.IsTrue(hasChanged);
            }
            finally
            {
                await service.DeleteAsync(setting0.Key, setting0.Label);
>>>>>>> da5aaeaf
            }
        }
    }
}<|MERGE_RESOLUTION|>--- conflicted
+++ resolved
@@ -702,7 +702,104 @@
         }
 
         [Test]
-<<<<<<< HEAD
+        public async Task HasChangedNoValueNotFound()
+        {
+            ConfigurationClient service = GetClient();
+            ConfigurationSetting setting0 = CreateSetting();
+
+            bool hasChanged = await service.HasChangedAsync(setting0);
+
+            Assert.IsFalse(hasChanged);
+        }
+
+        [Test]
+        public async Task HasChangedNoValueNewValue()
+        {
+            ConfigurationClient service = GetClient();
+            ConfigurationSetting setting0 = CreateSetting();
+
+            try
+            {
+                ConfigurationSetting setting1 = await service.SetAsync(setting0);
+
+                // Test
+                bool hasChanged = await service.HasChangedAsync(setting0);
+
+                Assert.IsTrue(hasChanged);
+            }
+            finally
+            {
+                await service.DeleteAsync(setting0.Key, setting0.Label);
+            }
+        }
+
+        [Test]
+        public async Task HasChangedValuesMatch()
+        {
+            ConfigurationClient service = GetClient();
+            ConfigurationSetting setting0 = CreateSetting();
+
+            try
+            {
+                ConfigurationSetting setting1 = await service.SetAsync(setting0);
+
+                // Test
+                bool hasChanged = await service.HasChangedAsync(setting1);
+
+                Assert.IsFalse(hasChanged);
+            }
+            finally
+            {
+                await service.DeleteAsync(setting0.Key, setting0.Label);
+            }
+        }
+
+        [Test]
+        public async Task HasChangedValuesDontMatch()
+        {
+            ConfigurationClient service = GetClient();
+            ConfigurationSetting setting0 = CreateSetting();
+
+            try
+            {
+                ConfigurationSetting setting1 = await service.SetAsync(setting0);
+                setting0.Value = "test_value2";
+                ConfigurationSetting setting2 = await service.SetAsync(setting0);
+
+                // Test
+                bool hasChanged = await service.HasChangedAsync(setting1);
+
+                Assert.IsTrue(hasChanged);
+            }
+            finally
+            {
+                await service.DeleteAsync(setting0.Key, setting0.Label);
+            }
+        }
+
+        [Test]
+        public async Task HasChangedValueNotFound()
+        {
+            ConfigurationClient service = GetClient();
+            ConfigurationSetting setting0 = CreateSetting();
+
+            try
+            {
+                ConfigurationSetting setting1 = await service.SetAsync(setting0);
+                var response = await service.DeleteAsync(setting1.Key, setting1.Label);
+
+                // Test
+                bool hasChanged = await service.HasChangedAsync(setting1);
+
+                Assert.IsTrue(hasChanged);
+            }
+            finally
+            {
+                await service.DeleteAsync(setting0.Key, setting0.Label);
+            }
+        }
+
+        [Test]
         public async Task SetReadOnlyOnSetting()
         {
             ConfigurationClient service = GetClient();
@@ -718,41 +815,10 @@
             {
                 await service.ClearReadOnlyAsync(testSetting.Key, testSetting.Label);
                 await service.DeleteAsync(testSetting.Key, testSetting.Label);
-=======
-        public async Task HasChangedNoValueNotFound()
-        {
-            ConfigurationClient service = GetClient();
-            ConfigurationSetting setting0 = CreateSetting();
-
-            bool hasChanged = await service.HasChangedAsync(setting0);
-
-            Assert.IsFalse(hasChanged);
-        }
-
-        [Test]
-        public async Task HasChangedNoValueNewValue()
-        {
-            ConfigurationClient service = GetClient();
-            ConfigurationSetting setting0 = CreateSetting();
-
-            try
-            {
-                ConfigurationSetting setting1 = await service.SetAsync(setting0);
-
-                // Test
-                bool hasChanged = await service.HasChangedAsync(setting0);
-
-                Assert.IsTrue(hasChanged);
-            }
-            finally
-            {
-                await service.DeleteAsync(setting0.Key, setting0.Label);
->>>>>>> da5aaeaf
-            }
-        }
-
-        [Test]
-<<<<<<< HEAD
+            }
+        }
+
+        [Test]
         public async Task SetReadOnlySettingNotFound()
         {
             ConfigurationClient service = GetClient();
@@ -768,30 +834,10 @@
             finally
             {
                 await service.DeleteAsync(testSetting.Key, testSetting.Label);
-=======
-        public async Task HasChangedValuesMatch()
-        {
-            ConfigurationClient service = GetClient();
-            ConfigurationSetting setting0 = CreateSetting();
-
-            try
-            {
-                ConfigurationSetting setting1 = await service.SetAsync(setting0);
-
-                // Test
-                bool hasChanged = await service.HasChangedAsync(setting1);
-
-                Assert.IsFalse(hasChanged);
-            }
-            finally
-            {
-                await service.DeleteAsync(setting0.Key, setting0.Label);
->>>>>>> da5aaeaf
-            }
-        }
-
-        [Test]
-<<<<<<< HEAD
+            }
+        }
+
+        [Test]
         public async Task ClearReadOnlyFromSetting()
         {
             ConfigurationClient service = GetClient();
@@ -806,32 +852,10 @@
             finally
             {
                 await service.DeleteAsync(testSetting.Key, testSetting.Label);
-=======
-        public async Task HasChangedValuesDontMatch()
-        {
-            ConfigurationClient service = GetClient();
-            ConfigurationSetting setting0 = CreateSetting();
-
-            try
-            {
-                ConfigurationSetting setting1 = await service.SetAsync(setting0);
-                setting0.Value = "test_value2";
-                ConfigurationSetting setting2 = await service.SetAsync(setting0);
-
-                // Test
-                bool hasChanged = await service.HasChangedAsync(setting1);
-
-                Assert.IsTrue(hasChanged);
-            }
-            finally
-            {
-                await service.DeleteAsync(setting0.Key, setting0.Label);
->>>>>>> da5aaeaf
-            }
-        }
-
-        [Test]
-<<<<<<< HEAD
+            }
+        }
+
+        [Test]
         public async Task ClearReadOnlySettingNotFound()
         {
             ConfigurationClient service = GetClient();
@@ -847,26 +871,6 @@
             finally
             {
                 await service.DeleteAsync(testSetting.Key, testSetting.Label);
-=======
-        public async Task HasChangedValueNotFound()
-        {
-            ConfigurationClient service = GetClient();
-            ConfigurationSetting setting0 = CreateSetting();
-
-            try
-            {
-                ConfigurationSetting setting1 = await service.SetAsync(setting0);
-                var response = await service.DeleteAsync(setting1.Key, setting1.Label);
-
-                // Test
-                bool hasChanged = await service.HasChangedAsync(setting1);
-
-                Assert.IsTrue(hasChanged);
-            }
-            finally
-            {
-                await service.DeleteAsync(setting0.Key, setting0.Label);
->>>>>>> da5aaeaf
             }
         }
     }
