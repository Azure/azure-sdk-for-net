﻿// Copyright (c) Microsoft Corporation. All rights reserved.
// Licensed under the MIT License.

using System;
using System.Collections.Generic;
using System.Linq;
using System.Threading;
using System.Threading.Tasks;
using Azure.Core.Testing;
using NUnit.Framework;

namespace Azure.Data.AppConfiguration.Tests
{
    public class ConfigurationLiveTests : RecordedTestBase
    {
        public ConfigurationLiveTests(bool isAsync) : base(isAsync)
        {
            Sanitizer = new ConfigurationRecordedTestSanitizer();
            Matcher = new ConfigurationRecordMatcher(Sanitizer);
        }

        private string GenerateKeyId(string prefix = null)
        {
            return prefix + Recording.GenerateId();
        }

        private ConfigurationClient GetClient()
        {
            return InstrumentClient(
                new ConfigurationClient(
                    Recording.GetConnectionStringFromEnvironment("APPCONFIGURATION_CONNECTION_STRING"),
                    Recording.InstrumentClientOptions(new ConfigurationClientOptions())));
        }

        private ConfigurationSetting CreateSetting()
        {
            return new ConfigurationSetting()
            {
                Key = GenerateKeyId("key-"),
                Value = "test_value",
                Label = "test_label",
                ContentType = "test_content_type",
                Tags = new Dictionary<string, string>
                {
                    { "tag1", "value1" },
                    { "tag2", "value2" }
                }
            };
        }

        private async Task<string> SetMultipleKeys(ConfigurationClient service, int expectedEvents)
        {
            string key = GenerateKeyId("key-");

            /*
             * The configuration store contains a KV with the Key
             * that represents {expectedEvents} data points.
             * If not set, create the {expectedEvents} data points and the "BatchKey"
            */
            const string batchKey = "BatchKey";

            try
            {
                Response<ConfigurationSetting> responseGet = await service.GetAsync(batchKey);
                key = responseGet.Value.Value;
            }
            catch
            {
                for (int i = 0; i < expectedEvents; i++)
                {
                    await service.AddAsync(new ConfigurationSetting(key, "test_value", $"{i.ToString()}"));
                }

                await service.SetAsync(new ConfigurationSetting(batchKey, key));
            }
            return key;
        }

        [Test]
        public async Task DeleteSettingNotFound()
        {
            ConfigurationClient service = GetClient();
            ConfigurationSetting testSetting = CreateSetting();

            Response response = await service.DeleteAsync(testSetting.Key);

            Assert.AreEqual(204, response.Status);
            response.Dispose();
        }

        [Test]
        public async Task DeleteSetting()
        {
            ConfigurationClient service = GetClient();
            ConfigurationSetting testSetting = CreateSetting();

            try
            {
                // Prepare environment
                ConfigurationSetting testSettingDiff = testSetting.Clone();
                testSettingDiff.Label = null;
                await service.SetAsync(testSetting);
                await service.SetAsync(testSettingDiff);

                // Test
                await service.DeleteAsync(testSettingDiff.Key);

                //Try to get the non-existing setting
                RequestFailedException e = Assert.ThrowsAsync<RequestFailedException>(async () =>
                {
                    await service.GetAsync(testSettingDiff.Key);
                });

                Assert.AreEqual(404, e.Status);
            }
            finally
            {
                await service.DeleteAsync(testSetting.Key, testSetting.Label);
            }
        }

        [Test]
        public async Task DeleteSettingWithLabel()
        {
            ConfigurationClient service = GetClient();
            ConfigurationSetting testSetting = CreateSetting();

            try
            {
                // Prepare environment
                ConfigurationSetting testSettingDiff = testSetting.Clone();
                testSettingDiff.Label = "test_label_diff";
                await service.SetAsync(testSetting);
                await service.SetAsync(testSettingDiff);

                // Test
                await service.DeleteAsync(testSettingDiff.Key, testSettingDiff.Label);

                //Try to get the non-existing setting
                RequestFailedException e = Assert.ThrowsAsync<RequestFailedException>(async () =>
                {
                    await service.GetAsync(testSettingDiff.Key, testSettingDiff.Label);
                });

                Assert.AreEqual(404, e.Status);
            }
            finally
            {
                await service.DeleteAsync(testSetting.Key, testSetting.Label);
            }
        }

        [Test]
        public async Task DeleteSettingReadOnly()
        {
            ConfigurationClient service = GetClient();
            ConfigurationSetting testSetting = CreateSetting();

            try
            {
                var setting = await service.AddAsync(testSetting);
                var readOnly = await service.SetReadOnlyAsync(testSetting.Key, testSetting.Label);

                // Test
                RequestFailedException exception = Assert.ThrowsAsync<RequestFailedException>(async () =>
                    await service.DeleteAsync(testSetting.Key, testSetting.Label)
                );
                Assert.AreEqual(409, exception.Status);
            }
            finally
            {
                await service.ClearReadOnlyAsync(testSetting.Key, testSetting.Label);
                await service.DeleteAsync(testSetting.Key, testSetting.Label);
            }
        }

        [Test]
        public async Task DeleteIfUnchangedSettingUnmodified()
        {
            ConfigurationClient service = GetClient();
            ConfigurationSetting testSetting = CreateSetting();

            try
            {
                ConfigurationSetting setting = await service.AddAsync(testSetting);

                // Test
                Response response = await service.DeleteAsync(setting, onlyIfUnchanged: true);
                Assert.AreEqual(200, response.Status);
            }
            finally
            {
                await service.DeleteAsync(testSetting.Key, testSetting.Label);
            }
        }

        [Test]
        public async Task DeleteIfUnchangedSettingModified()
        {
            ConfigurationClient service = GetClient();
            ConfigurationSetting testSetting = CreateSetting();

            try
            {
                ConfigurationSetting setting = await service.AddAsync(testSetting);
                ConfigurationSetting modifiedSetting = setting.Clone();
                modifiedSetting.Value = "new_value";
                modifiedSetting = await service.SetAsync(modifiedSetting);

                // Test
                RequestFailedException exception = Assert.ThrowsAsync<RequestFailedException>(async () =>
                    await service.DeleteAsync(setting, onlyIfUnchanged: true));
                Assert.AreEqual(412, exception.Status);
            }
            finally
            {
                await service.DeleteAsync(testSetting.Key, testSetting.Label);
            }
        }

        [Test]
        public async Task SetSetting()
        {
            ConfigurationClient service = GetClient();
            ConfigurationSetting testSetting = CreateSetting();

            try
            {
                ConfigurationSetting setting = await service.SetAsync(testSetting);
                Assert.AreEqual(testSetting, setting);
            }
            finally
            {
                await service.DeleteAsync(testSetting.Key, testSetting.Label);
            }
        }

        [Test]
        public async Task SetExistingSetting()
        {
            ConfigurationClient service = GetClient();
            ConfigurationSetting testSetting = CreateSetting();

            try
            {
                await service.AddAsync(testSetting);

                ConfigurationSetting setting = await service.SetAsync(testSetting);
                Assert.AreEqual(testSetting, setting);
            }
            finally
            {
                await service.DeleteAsync(testSetting.Key, testSetting.Label);
            }
        }

        [Test]
        public async Task SetSettingReadOnly()
        {
            ConfigurationClient service = GetClient();
            ConfigurationSetting testSetting = CreateSetting();

            try
            {
                var setting = await service.AddAsync(testSetting);
                var readOnly = await service.SetReadOnlyAsync(testSetting.Key, testSetting.Label);

                testSetting.Value = "new_value";

                // Test
                RequestFailedException exception = Assert.ThrowsAsync<RequestFailedException>(async () =>
                    await service.SetAsync(testSetting.Key, "new_value", testSetting.Label));
                Assert.AreEqual(409, exception.Status);
            }
            finally
            {
                await service.ClearReadOnlyAsync(testSetting.Key, testSetting.Label);
                await service.DeleteAsync(testSetting.Key, testSetting.Label);
            }
        }

        [Test]
        public async Task SetIfUnchangedSettingUnmodified()
        {
            ConfigurationClient service = GetClient();
            ConfigurationSetting testSetting = CreateSetting();

            try
            {
                ConfigurationSetting setting = await service.AddAsync(testSetting);
                setting.Value = "new_value";

                // Test
                Response<ConfigurationSetting> response = await service.SetAsync(setting, onlyIfUnchanged: true);
                Assert.AreEqual(200, response.GetRawResponse().Status);
                Assert.AreEqual(setting.Value, response.Value.Value);
                Assert.AreNotEqual(setting.ETag, response.Value.ETag);
            }
            finally
            {
                await service.DeleteAsync(testSetting.Key, testSetting.Label);
            }
        }

        [Test]
        public async Task SetIfUnchangedSettingModified()
        {
            ConfigurationClient service = GetClient();
            ConfigurationSetting testSetting = CreateSetting();

            try
            {
                ConfigurationSetting setting = await service.AddAsync(testSetting);
                ConfigurationSetting modifiedSetting = setting.Clone();
                modifiedSetting.Value = "new_value";
                modifiedSetting = await service.SetAsync(modifiedSetting);

                // Test
                RequestFailedException exception = Assert.ThrowsAsync<RequestFailedException>(async () =>
                    await service.SetAsync(setting, onlyIfUnchanged: true));
                Assert.AreEqual(412, exception.Status);
            }
            finally
            {
                await service.DeleteAsync(testSetting.Key, testSetting.Label);
            }
        }

        [Test]
        public async Task SetKeyValue()
        {
            ConfigurationClient service = GetClient();

            string key = GenerateKeyId("key-");

            try
            {
                string value = "my_value";
                ConfigurationSetting setting = await service.SetAsync(key, value);

                Assert.AreEqual(key, setting.Key);
                Assert.AreEqual(value, setting.Value);
            }
            finally
            {
                await service.DeleteAsync(key);
            }
        }

        [Test]
        public async Task SetKeyValueLabel()
        {
            ConfigurationClient service = GetClient();

            string key = GenerateKeyId("key-");
            string value = "my_value";
            string label = "my_label";

            try
            {
                ConfigurationSetting setting = await service.SetAsync(key, value, label);

                Assert.AreEqual(key, setting.Key);
                Assert.AreEqual(value, setting.Value);
                Assert.AreEqual(label, setting.Label);
            }
            finally
            {
                await service.DeleteAsync(key, label);
            }
        }

        [Test]
        public async Task GetRequestId()
        {
            ConfigurationClient service = GetClient();
            ConfigurationSetting testSetting = CreateSetting();

            try
            {
                Response<ConfigurationSetting> response = await service.SetAsync(testSetting);
                response.GetRawResponse().Headers.TryGetValue("x-ms-client-request-id", out string requestId);
                Assert.IsNotEmpty(requestId);
            }
            finally
            {
                await service.DeleteAsync(testSetting.Key, testSetting.Label);
            }
        }

        [Test]
        public async Task AddExistingSetting()
        {
            ConfigurationClient service = GetClient();
            ConfigurationSetting testSetting = CreateSetting();

            try
            {
                await service.AddAsync(testSetting);

                RequestFailedException exception = Assert.ThrowsAsync<RequestFailedException>(async () =>
                {
                    await service.AddAsync(testSetting);
                });

                Assert.AreEqual(412, exception.Status);
            }
            finally
            {
                await service.DeleteAsync(testSetting.Key, testSetting.Label);
            }
        }

        [Test]
        public async Task AddSetting()
        {
            ConfigurationClient service = GetClient();
            ConfigurationSetting testSetting = CreateSetting();

            try
            {
                ConfigurationSetting setting = await service.AddAsync(testSetting);

                Assert.AreEqual(testSetting, setting);
            }
            finally
            {
                await service.DeleteAsync(testSetting.Key, testSetting.Label);
            }
        }

        [Test]
        public async Task AddSettingNoLabel()
        {
            ConfigurationClient service = GetClient();
            ConfigurationSetting testSetting = CreateSetting();

            ConfigurationSetting testSettingNoLabel = testSetting.Clone();
            testSettingNoLabel.Label = null;

            try
            {
                ConfigurationSetting setting = await service.AddAsync(testSettingNoLabel);

                Assert.AreEqual(testSettingNoLabel, setting);
            }
            finally
            {
                await service.DeleteAsync(testSetting.Key);
            }
        }

        [Test]
        public async Task AddKeyValue()
        {
            ConfigurationClient service = GetClient();

            string key = GenerateKeyId("key-");

            try
            {
                string value = "my_value";
                ConfigurationSetting setting = await service.AddAsync(key, value);

                Assert.AreEqual(key, setting.Key);
                Assert.AreEqual(value, setting.Value);
            }
            finally
            {
                await service.DeleteAsync(key);
            }
        }

        [Test]
        public async Task AddKeyValueLabel()
        {
            ConfigurationClient service = GetClient();

            string key = GenerateKeyId("key-");
            string value = "my_value";
            string label = "my_label";

            try
            {
                ConfigurationSetting setting = await service.AddAsync(key, value, label);

                Assert.AreEqual(key, setting.Key);
                Assert.AreEqual(value, setting.Value);
                Assert.AreEqual(label, setting.Label);
            }
            finally
            {
                await service.DeleteAsync(key, label);
            }
        }

        [Test]
        public async Task GetRevisions()
        {
            // The service keeps revision history even after the key was removed
            // Avoid reusing ids
            Recording.DisableIdReuse();

            ConfigurationClient service = GetClient();
            ConfigurationSetting testSetting = CreateSetting();

            //Prepare environment
            ConfigurationSetting setting = testSetting;

            setting.Key = GenerateKeyId("key-");
            ConfigurationSetting testSettingUpdate = setting.Clone();
            testSettingUpdate.Label = "test_label_update";
            int expectedEvents = 2;

            try
            {
                await service.SetAsync(setting);
                await service.SetAsync(testSettingUpdate);

                // Test
                var selector = new SettingSelector(setting.Key)
                {
                    AsOf = DateTimeOffset.MaxValue
                };

                int resultsReturned = 0;
                await foreach (ConfigurationSetting value in service.GetRevisionsAsync(selector, CancellationToken.None))
                {
                    if (value.Label.Contains("update"))
                    {
                        Assert.AreEqual(value, testSettingUpdate);
                    }
                    else
                    {
                        Assert.AreEqual(value, setting);
                    }
                    resultsReturned++;
                }

                Assert.AreEqual(expectedEvents, resultsReturned);
            }
            finally
            {
                await service.DeleteAsync(setting.Key, setting.Label);
                await service.DeleteAsync(testSettingUpdate.Key, testSettingUpdate.Label);
            }
        }

        [Test]
        public async Task GetSetting()
        {
            ConfigurationClient service = GetClient();
            ConfigurationSetting testSetting = CreateSetting();

            // Prepare environment
            ConfigurationSetting testSettingNoLabel = testSetting.Clone();
            testSettingNoLabel.Label = null;

            try
            {
                await service.SetAsync(testSettingNoLabel);
                // Test
                ConfigurationSetting setting = await service.GetAsync(testSettingNoLabel.Key);
                Assert.AreEqual(testSettingNoLabel, setting);
            }
            finally
            {
                await service.DeleteAsync(testSettingNoLabel.Key);
            }
        }

        [Test]
        public void GetSettingNotFound()
        {
            ConfigurationClient service = GetClient();
            ConfigurationSetting testSetting = CreateSetting();

            RequestFailedException exception = Assert.ThrowsAsync<RequestFailedException>(async () =>
            {
                await service.GetAsync(testSetting.Key);
            });

            Assert.AreEqual(404, exception.Status);
        }

        [Test]
        public async Task GetSettingWithLabel()
        {
            ConfigurationClient service = GetClient();
            ConfigurationSetting testSetting = CreateSetting();

            // Prepare environment
            ConfigurationSetting testSettingNoLabel = testSetting.Clone();
            testSettingNoLabel.Label = null;

            try
            {
                await service.SetAsync(testSettingNoLabel);
                await service.SetAsync(testSetting);

                // Test
                ConfigurationSetting responseSetting = await service.GetAsync(testSetting.Key, testSetting.Label);
                Assert.AreEqual(testSetting, responseSetting);
            }
            finally
            {
                await service.DeleteAsync(testSetting.Key, testSetting.Label);
                await service.DeleteAsync(testSettingNoLabel.Key);
            }
        }

        [Test]
        public async Task GetWithAcceptDateTime()
        {
            ConfigurationClient service = GetClient();
            ConfigurationSetting testSetting = CreateSetting();

            try
            {
                await service.SetAsync(testSetting);

                // Test
                // TODO: add a test with a more granular timestamp.
                ConfigurationSetting responseSetting = await service.GetAsync(testSetting.Key, testSetting.Label, DateTimeOffset.MaxValue, requestOptions: default);
                Assert.AreEqual(testSetting, responseSetting);
            }
            finally
            {
                await service.DeleteAsync(testSetting.Key, testSetting.Label);
            }
        }

        [Test]
        public async Task GetIfChangedSettingModified()
        {
            ConfigurationClient service = GetClient();
            ConfigurationSetting testSetting = CreateSetting();

            try
            {
                ConfigurationSetting setting = await service.AddAsync(testSetting);
                ConfigurationSetting modifiedSetting = setting.Clone();
                modifiedSetting.Value = "new_value";
                modifiedSetting = await service.SetAsync(modifiedSetting);

                Response<ConfigurationSetting> response = await service.GetAsync(setting, onlyIfChanged: true).ConfigureAwait(false);
                Assert.AreEqual(200, response.GetRawResponse().Status);
                Assert.AreEqual(modifiedSetting, response.Value);
            }
            finally
            {
                await service.DeleteAsync(testSetting.Key, testSetting.Label);
            }
        }

        [Test]
        public async Task GetIfChangedSettingUnmodified()
        {
            ConfigurationClient service = GetClient();
            ConfigurationSetting testSetting = CreateSetting();

            try
            {
                ConfigurationSetting setting = await service.AddAsync(testSetting);

                // Test
                Response<ConfigurationSetting> response = await service.GetAsync(setting, onlyIfChanged: true).ConfigureAwait(false);
                Assert.AreEqual(304, response.GetRawResponse().Status);
                Assert.Throws<ResourceModifiedException>(() =>
                {
                    ConfigurationSetting value = response.Value;
                });
            }
            finally
            {
                await service.DeleteAsync(testSetting.Key, testSetting.Label);
            }
        }

        [Test]
        public async Task GetBatchSettingPagination()
        {
            ConfigurationClient service = GetClient();

            const int expectedEvents = 105;
            var key = await SetMultipleKeys(service, expectedEvents);

            int resultsReturned = 0;
            SettingSelector selector = new SettingSelector(key);

            await foreach (ConfigurationSetting item in service.GetSettingsAsync(selector, CancellationToken.None))
            {
                Assert.AreEqual("test_value", item.Value);
                resultsReturned++;
            }

            Assert.AreEqual(expectedEvents, resultsReturned);
        }

        [Test]
        public async Task GetBatchSettingAny()
        {
            ConfigurationClient service = GetClient();
            ConfigurationSetting testSetting = CreateSetting();

            try
            {
                await service.SetAsync(testSetting);

                var selector = new SettingSelector();

                Assert.AreEqual("*", selector.Keys.First());
                Assert.AreEqual("*", selector.Labels.First());

                var resultsReturned = (await service.GetSettingsAsync(selector, CancellationToken.None).ToEnumerableAsync())
                    .Count();

                //At least there should be one key available
                Assert.GreaterOrEqual(resultsReturned, 1);
            }
            finally
            {
                await service.DeleteAsync(testSetting.Key, testSetting.Label);
            }
        }

        [Test]
        public async Task GetBatchSettingKeyLabel()
        {
            ConfigurationClient service = GetClient();
            ConfigurationSetting testSetting = CreateSetting();

            try
            {
                await service.SetAsync(testSetting);

                var selector = new SettingSelector(testSetting.Key, testSetting.Label);
                ConfigurationSetting[] batch = (await service.GetSettingsAsync(selector, CancellationToken.None).ToEnumerableAsync())
                    .ToArray();

                Assert.AreEqual(1, batch.Length);
                Assert.AreEqual(testSetting.Key, batch[0].Key);
                Assert.AreEqual(testSetting.Label, batch[0].Label);
            }
            finally
            {
                await service.DeleteAsync(testSetting.Key, testSetting.Label);
            }
        }

        [Test]
        public async Task GetBatchSettingOnlyKey()
        {
            ConfigurationClient service = GetClient();
            ConfigurationSetting testSetting = CreateSetting();

            try
            {
                await service.SetAsync(testSetting);

                var selector = new SettingSelector(testSetting.Key);
                ConfigurationSetting[] batch = (await service.GetSettingsAsync(selector, CancellationToken.None).ToEnumerableAsync())
                    .ToArray();

                Assert.AreEqual(1, batch.Length);
                Assert.AreEqual(testSetting.Key, batch[0].Key);
            }
            finally
            {
                await service.DeleteAsync(testSetting.Key, testSetting.Label);
            }
        }

        [Test]
        public async Task GetBatchSettingOnlyLabel()
        {
            ConfigurationClient service = GetClient();
            ConfigurationSetting testSetting = CreateSetting();

            try
            {
                await service.SetAsync(testSetting);

                var selector = new SettingSelector(null, testSetting.Label);

                Assert.AreEqual("*", selector.Keys.First());

                ConfigurationSetting[] batch = (await service.GetSettingsAsync(selector, CancellationToken.None).ToEnumerableAsync())
                    .ToArray();

                //At least there should be one key available
                Assert.GreaterOrEqual(batch.Length, 1);
                Assert.AreEqual(testSetting.Label, batch[0].Label);
            }
            finally
            {
                await service.DeleteAsync(testSetting.Key, testSetting.Label);
            }
        }

        [Test]
        public async Task GetBatchSettingWithFields()
        {
            ConfigurationClient service = GetClient();

            string key = GenerateKeyId("keyFields-");
            ConfigurationSetting setting = await service.AddAsync(key, "my_value", "my_label");

            try
            {
                SettingSelector selector = new SettingSelector(key)
                {
                    Fields = SettingFields.Key | SettingFields.Label | SettingFields.ETag
                };

                ConfigurationSetting[] batch = (await service.GetSettingsAsync(selector, CancellationToken.None).ToEnumerableAsync())
                    .ToArray();

                Assert.AreEqual(1, batch.Length);

<<<<<<< HEAD
                Assert.IsNotNull(batch[0].Value.Key);
                Assert.IsNotNull(batch[0].Value.Label);
                Assert.IsNotNull(batch[0].Value.ETag);
                Assert.IsNull(batch[0].Value.Value);
                Assert.IsNull(batch[0].Value.ContentType);
                Assert.IsNull(batch[0].Value.LastModified);
                Assert.IsNull(batch[0].Value.ReadOnly);
=======
                Assert.IsNotNull(batch[0].Key);
                Assert.IsNotNull(batch[0].Label);
                Assert.IsNotNull(batch[0].ETag);
                Assert.IsNull(batch[0].Value);
                Assert.IsNull(batch[0].ContentType);
                Assert.IsNull(batch[0].LastModified);
                Assert.IsNull(batch[0].Locked);
>>>>>>> 9518ffe7
            }
            finally
            {
                await service.DeleteAsync(setting.Key, setting.Label);
            }
        }

        [Test]
        public async Task GetBatchSettingWithAllFields()
        {
            ConfigurationClient service = GetClient();
            string key = GenerateKeyId("keyFields-");
            ConfigurationSetting setting = await service.AddAsync(new ConfigurationSetting(key, "my_value", "my_label")
            {
                ContentType = "content-type"
            });

            try
            {
                SettingSelector selector = new SettingSelector(key)
                {
                    Fields = SettingFields.All
                };

                ConfigurationSetting[] batch = (await service.GetSettingsAsync(selector, CancellationToken.None).ToEnumerableAsync())
                    .ToArray();

                Assert.AreEqual(1, batch.Length);

<<<<<<< HEAD
                Assert.IsNotNull(batch[0].Value.Key);
                Assert.IsNotNull(batch[0].Value.Label);
                Assert.IsNotNull(batch[0].Value.Value);
                Assert.IsNotNull(batch[0].Value.ContentType);
                Assert.IsNotNull(batch[0].Value.ETag);
                Assert.IsNotNull(batch[0].Value.LastModified);
                Assert.IsNotNull(batch[0].Value.ReadOnly);
=======
                Assert.IsNotNull(batch[0].Key);
                Assert.IsNotNull(batch[0].Label);
                Assert.IsNotNull(batch[0].Value);
                Assert.IsNotNull(batch[0].ContentType);
                Assert.IsNotNull(batch[0].ETag);
                Assert.IsNotNull(batch[0].LastModified);
                Assert.IsNotNull(batch[0].Locked);
>>>>>>> 9518ffe7
            }
            finally
            {
                await service.DeleteAsync(setting.Key, setting.Label);
            }
        }

        [Test]
        public async Task HasChangedNoValueNotFound()
        {
            ConfigurationClient service = GetClient();
            ConfigurationSetting setting0 = CreateSetting();

            bool hasChanged = await service.HasChangedAsync(setting0);

            Assert.IsFalse(hasChanged);
        }

        [Test]
        public async Task HasChangedNoValueNewValue()
        {
            ConfigurationClient service = GetClient();
            ConfigurationSetting setting0 = CreateSetting();

            try
            {
                ConfigurationSetting setting1 = await service.SetAsync(setting0);

                // Test
                bool hasChanged = await service.HasChangedAsync(setting0);

                Assert.IsTrue(hasChanged);
            }
            finally
            {
                await service.DeleteAsync(setting0.Key, setting0.Label);
            }
        }

        [Test]
        public async Task HasChangedValuesMatch()
        {
            ConfigurationClient service = GetClient();
            ConfigurationSetting setting0 = CreateSetting();

            try
            {
                ConfigurationSetting setting1 = await service.SetAsync(setting0);

                // Test
                bool hasChanged = await service.HasChangedAsync(setting1);

                Assert.IsFalse(hasChanged);
            }
            finally
            {
                await service.DeleteAsync(setting0.Key, setting0.Label);
            }
        }

        [Test]
        public async Task HasChangedValuesDontMatch()
        {
            ConfigurationClient service = GetClient();
            ConfigurationSetting setting0 = CreateSetting();

            try
            {
                ConfigurationSetting setting1 = await service.SetAsync(setting0);
                setting0.Value = "test_value2";
                ConfigurationSetting setting2 = await service.SetAsync(setting0);

                // Test
                bool hasChanged = await service.HasChangedAsync(setting1);

                Assert.IsTrue(hasChanged);
            }
            finally
            {
                await service.DeleteAsync(setting0.Key, setting0.Label);
            }
        }

        [Test]
        public async Task HasChangedValueNotFound()
        {
            ConfigurationClient service = GetClient();
            ConfigurationSetting setting0 = CreateSetting();

            try
            {
                ConfigurationSetting setting1 = await service.SetAsync(setting0);
                var response = await service.DeleteAsync(setting1.Key, setting1.Label);

                // Test
                bool hasChanged = await service.HasChangedAsync(setting1);

                Assert.IsTrue(hasChanged);
            }
            finally
            {
                await service.DeleteAsync(setting0.Key, setting0.Label);
            }
        }

        [Test]
        public async Task SetReadOnlyOnSetting()
        {
            ConfigurationClient service = GetClient();
            ConfigurationSetting testSetting = CreateSetting();

            try
            {
                var setting = await service.AddAsync(testSetting);
                var readOnly = await service.SetReadOnlyAsync(testSetting.Key, testSetting.Label);
                Assert.IsTrue(readOnly.Value.ReadOnly);
            }
            finally
            {
                await service.ClearReadOnlyAsync(testSetting.Key, testSetting.Label);
                await service.DeleteAsync(testSetting.Key, testSetting.Label);
            }
        }

        [Test]
        public async Task SetReadOnlySettingNotFound()
        {
            ConfigurationClient service = GetClient();
            ConfigurationSetting testSetting = CreateSetting();

            try
            {
                var exception = Assert.ThrowsAsync<RequestFailedException>(async () =>
                {
                    await service.SetReadOnlyAsync(testSetting.Key);
                });
            }
            finally
            {
                await service.DeleteAsync(testSetting.Key, testSetting.Label);
            }
        }

        [Test]
        public async Task ClearReadOnlyFromSetting()
        {
            ConfigurationClient service = GetClient();
            ConfigurationSetting testSetting = CreateSetting();

            try
            {
                var setting = await service.AddAsync(testSetting);
                var readOnly = await service.ClearReadOnlyAsync(testSetting.Key, testSetting.Label);
                Assert.IsFalse(readOnly.Value.ReadOnly);
            }
            finally
            {
                await service.DeleteAsync(testSetting.Key, testSetting.Label);
            }
        }

        [Test]
        public async Task ClearReadOnlySettingNotFound()
        {
            ConfigurationClient service = GetClient();
            ConfigurationSetting testSetting = CreateSetting();

            try
            {
                var exception = Assert.ThrowsAsync<RequestFailedException>(async () =>
                {
                    await service.SetReadOnlyAsync(testSetting.Key);
                });
            }
            finally
            {
                await service.DeleteAsync(testSetting.Key, testSetting.Label);
            }
        }
    }
}<|MERGE_RESOLUTION|>--- conflicted
+++ resolved
@@ -818,23 +818,13 @@
 
                 Assert.AreEqual(1, batch.Length);
 
-<<<<<<< HEAD
-                Assert.IsNotNull(batch[0].Value.Key);
-                Assert.IsNotNull(batch[0].Value.Label);
-                Assert.IsNotNull(batch[0].Value.ETag);
-                Assert.IsNull(batch[0].Value.Value);
-                Assert.IsNull(batch[0].Value.ContentType);
-                Assert.IsNull(batch[0].Value.LastModified);
-                Assert.IsNull(batch[0].Value.ReadOnly);
-=======
                 Assert.IsNotNull(batch[0].Key);
                 Assert.IsNotNull(batch[0].Label);
                 Assert.IsNotNull(batch[0].ETag);
                 Assert.IsNull(batch[0].Value);
                 Assert.IsNull(batch[0].ContentType);
                 Assert.IsNull(batch[0].LastModified);
-                Assert.IsNull(batch[0].Locked);
->>>>>>> 9518ffe7
+                Assert.IsNull(batch[0].ReadOnly);
             }
             finally
             {
@@ -864,23 +854,13 @@
 
                 Assert.AreEqual(1, batch.Length);
 
-<<<<<<< HEAD
-                Assert.IsNotNull(batch[0].Value.Key);
-                Assert.IsNotNull(batch[0].Value.Label);
-                Assert.IsNotNull(batch[0].Value.Value);
-                Assert.IsNotNull(batch[0].Value.ContentType);
-                Assert.IsNotNull(batch[0].Value.ETag);
-                Assert.IsNotNull(batch[0].Value.LastModified);
-                Assert.IsNotNull(batch[0].Value.ReadOnly);
-=======
                 Assert.IsNotNull(batch[0].Key);
                 Assert.IsNotNull(batch[0].Label);
                 Assert.IsNotNull(batch[0].Value);
                 Assert.IsNotNull(batch[0].ContentType);
                 Assert.IsNotNull(batch[0].ETag);
                 Assert.IsNotNull(batch[0].LastModified);
-                Assert.IsNotNull(batch[0].Locked);
->>>>>>> 9518ffe7
+                Assert.IsNotNull(batch[0].ReadOnly);
             }
             finally
             {
