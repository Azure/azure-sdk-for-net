--- conflicted
+++ resolved
@@ -308,7 +308,131 @@
         }
 
         [Test]
-<<<<<<< HEAD
+        public async Task HasChangedNoValueNotFound()
+        {
+            var response = new MockResponse(404);
+
+            var mockTransport = new MockTransport(response);
+            ConfigurationClient service = CreateTestService(mockTransport);
+
+            bool hasChanged = await service.HasChangedAsync(s_testSetting);
+
+            MockRequest request = mockTransport.SingleRequest;
+
+            AssertRequestCommon(request);
+            Assert.AreEqual(RequestMethod.Head, request.Method);
+            Assert.AreEqual($"https://contoso.appconfig.io/kv/test_key?label=test_label&api-version={s_version}", request.Uri.ToString());
+            Assert.IsFalse(response.Headers.TryGetValue("ETag", out string etag));
+            Assert.IsFalse(hasChanged);
+        }
+
+        [Test]
+        public async Task HasChangedNoValueNewValue()
+        {
+            var response = new MockResponse(200);
+
+            var unversionedSetting = s_testSetting.Clone();
+
+            string version = Guid.NewGuid().ToString();
+            var versionedSetting = s_testSetting.Clone();
+            versionedSetting.ETag = new ETag(version);
+
+            response.SetContent(SerializationHelpers.Serialize(versionedSetting, SerializeSetting));
+            response.AddHeader(new HttpHeader("ETag", versionedSetting.ETag.ToString()));
+
+            var mockTransport = new MockTransport(response);
+            ConfigurationClient service = CreateTestService(mockTransport);
+
+            bool hasChanged = await service.HasChangedAsync(unversionedSetting);
+            MockRequest request = mockTransport.SingleRequest;
+
+            AssertRequestCommon(request);
+            Assert.AreEqual(RequestMethod.Head, request.Method);
+            Assert.AreEqual($"https://contoso.appconfig.io/kv/test_key?label=test_label&api-version={s_version}", request.Uri.ToString());
+            Assert.IsTrue(response.Headers.TryGetValue("ETag", out string etag));
+            Assert.AreEqual(version, etag);
+            Assert.IsTrue(hasChanged);
+        }
+
+        [Test]
+        public async Task HasChangedValuesMatch()
+        {
+            var response = new MockResponse(200);
+
+            string version = Guid.NewGuid().ToString();
+            var versionedSetting = s_testSetting.Clone();
+            versionedSetting.ETag = new ETag(version);
+
+            response.SetContent(SerializationHelpers.Serialize(versionedSetting, SerializeSetting));
+            response.AddHeader(new HttpHeader("ETag", versionedSetting.ETag.ToString()));
+
+            var mockTransport = new MockTransport(response);
+            ConfigurationClient service = CreateTestService(mockTransport);
+
+            bool hasChanged = await service.HasChangedAsync(versionedSetting);
+            MockRequest request = mockTransport.SingleRequest;
+
+            AssertRequestCommon(request);
+            Assert.AreEqual(RequestMethod.Head, request.Method);
+            Assert.AreEqual($"https://contoso.appconfig.io/kv/test_key?label=test_label&api-version={s_version}", request.Uri.ToString());
+            Assert.IsTrue(response.Headers.TryGetValue("ETag", out string etag));
+            Assert.AreEqual(version, etag);
+            Assert.IsFalse(hasChanged);
+        }
+
+        [Test]
+        public async Task HasChangedValuesDontMatch()
+        {
+            var response = new MockResponse(200);
+
+            string version1 = Guid.NewGuid().ToString();
+            var version1Setting = s_testSetting.Clone();
+            version1Setting.ETag = new ETag(version1);
+
+            string version2 = Guid.NewGuid().ToString();
+            var version2Setting = s_testSetting.Clone();
+            version2Setting.ETag = new ETag(version2);
+
+            response.SetContent(SerializationHelpers.Serialize(version2Setting, SerializeSetting));
+            response.AddHeader(new HttpHeader("ETag", version2Setting.ETag.ToString()));
+
+            var mockTransport = new MockTransport(response);
+            ConfigurationClient service = CreateTestService(mockTransport);
+
+            bool hasChanged = await service.HasChangedAsync(version1Setting);
+            MockRequest request = mockTransport.SingleRequest;
+
+            AssertRequestCommon(request);
+            Assert.AreEqual(RequestMethod.Head, request.Method);
+            Assert.AreEqual($"https://contoso.appconfig.io/kv/test_key?label=test_label&api-version={s_version}", request.Uri.ToString());
+            Assert.IsTrue(response.Headers.TryGetValue("ETag", out string etag));
+            Assert.AreEqual(version2, etag);
+            Assert.IsTrue(hasChanged);
+        }
+
+        [Test]
+        public async Task HasChangedValueNotFound()
+        {
+            var response = new MockResponse(404);
+
+            string version = Guid.NewGuid().ToString();
+            var versionedSetting = s_testSetting.Clone();
+            versionedSetting.ETag = new ETag(version);
+
+            var mockTransport = new MockTransport(response);
+            ConfigurationClient service = CreateTestService(mockTransport);
+
+            bool hasChanged = await service.HasChangedAsync(versionedSetting);
+
+            MockRequest request = mockTransport.SingleRequest;
+
+            AssertRequestCommon(request);
+            Assert.AreEqual(RequestMethod.Head, request.Method);
+            Assert.AreEqual($"https://contoso.appconfig.io/kv/test_key?label=test_label&api-version={s_version}", request.Uri.ToString());
+            Assert.IsTrue(hasChanged);
+        }
+
+        [Test]
         public async Task SetReadOnly()
         {
             var response = new MockResponse(200);
@@ -324,22 +448,16 @@
                 Locked = true
             };
             response.SetContent(SerializationHelpers.Serialize(testSetting, SerializeSetting));
-=======
-        public async Task HasChangedNoValueNotFound()
-        {
-            var response = new MockResponse(404);
->>>>>>> da5aaeaf
-
-            var mockTransport = new MockTransport(response);
-            ConfigurationClient service = CreateTestService(mockTransport);
-
-<<<<<<< HEAD
+
+            var mockTransport = new MockTransport(response);
+            ConfigurationClient service = CreateTestService(mockTransport);
+
             ConfigurationSetting setting = await service.SetReadOnlyAsync(testSetting.Key);
             var request = mockTransport.SingleRequest;
 
             AssertRequestCommon(request);
             Assert.AreEqual(RequestMethod.Put, request.Method);
-            Assert.AreEqual($"https://contoso.appconfig.io/locks/test_key?api-version={s_version}", request.UriBuilder.ToString());
+            Assert.AreEqual($"https://contoso.appconfig.io/locks/test_key?api-version={s_version}", request.Uri.ToUri());
             Assert.AreEqual(testSetting, setting);
         }
 
@@ -368,7 +486,7 @@
 
             AssertRequestCommon(request);
             Assert.AreEqual(RequestMethod.Put, request.Method);
-            Assert.AreEqual($"https://contoso.appconfig.io/locks/test_key?label=test_label&api-version={s_version}", request.UriBuilder.ToString());
+            Assert.AreEqual($"https://contoso.appconfig.io/locks/test_key?label=test_label&api-version={s_version}", request.Uri.ToUri());
             Assert.AreEqual(testSetting, setting);
         }
 
@@ -403,69 +521,16 @@
                 Locked = false
             };
             response.SetContent(SerializationHelpers.Serialize(testSetting, SerializeSetting));
-=======
-            bool hasChanged = await service.HasChangedAsync(s_testSetting);
-
-            MockRequest request = mockTransport.SingleRequest;
-
-            AssertRequestCommon(request);
-            Assert.AreEqual(RequestMethod.Head, request.Method);
-            Assert.AreEqual($"https://contoso.appconfig.io/kv/test_key?label=test_label&api-version={s_version}", request.Uri.ToString());
-            Assert.IsFalse(response.Headers.TryGetValue("ETag", out string etag));
-            Assert.IsFalse(hasChanged);
-        }
-
-        [Test]
-        public async Task HasChangedNoValueNewValue()
-        {
-            var response = new MockResponse(200);
-
-            var unversionedSetting = s_testSetting.Clone();
-
-            string version = Guid.NewGuid().ToString();
-            var versionedSetting = s_testSetting.Clone();
-            versionedSetting.ETag = new ETag(version);
-
-            response.SetContent(SerializationHelpers.Serialize(versionedSetting, SerializeSetting));
-            response.AddHeader(new HttpHeader("ETag", versionedSetting.ETag.ToString()));
-
-            var mockTransport = new MockTransport(response);
-            ConfigurationClient service = CreateTestService(mockTransport);
-
-            bool hasChanged = await service.HasChangedAsync(unversionedSetting);
-            MockRequest request = mockTransport.SingleRequest;
-
-            AssertRequestCommon(request);
-            Assert.AreEqual(RequestMethod.Head, request.Method);
-            Assert.AreEqual($"https://contoso.appconfig.io/kv/test_key?label=test_label&api-version={s_version}", request.Uri.ToString());
-            Assert.IsTrue(response.Headers.TryGetValue("ETag", out string etag));
-            Assert.AreEqual(version, etag);
-            Assert.IsTrue(hasChanged);
-        }
-
-        [Test]
-        public async Task HasChangedValuesMatch()
-        {
-            var response = new MockResponse(200);
-
-            string version = Guid.NewGuid().ToString();
-            var versionedSetting = s_testSetting.Clone();
-            versionedSetting.ETag = new ETag(version);
-
-            response.SetContent(SerializationHelpers.Serialize(versionedSetting, SerializeSetting));
-            response.AddHeader(new HttpHeader("ETag", versionedSetting.ETag.ToString()));
->>>>>>> da5aaeaf
-
-            var mockTransport = new MockTransport(response);
-            ConfigurationClient service = CreateTestService(mockTransport);
-
-<<<<<<< HEAD
+
+            var mockTransport = new MockTransport(response);
+            ConfigurationClient service = CreateTestService(mockTransport);
+
             ConfigurationSetting setting = await service.ClearReadOnlyAsync(testSetting.Key);
             var request = mockTransport.SingleRequest;
 
             AssertRequestCommon(request);
             Assert.AreEqual(RequestMethod.Delete, request.Method);
-            Assert.AreEqual($"https://contoso.appconfig.io/locks/test_key?api-version={s_version}", request.UriBuilder.ToString());
+            Assert.AreEqual($"https://contoso.appconfig.io/locks/test_key?api-version={s_version}", request.Uri.ToUri());
             Assert.AreEqual(testSetting, setting);
         }
 
@@ -485,45 +550,16 @@
                 Locked = false
             };
             response.SetContent(SerializationHelpers.Serialize(testSetting, SerializeSetting));
-=======
-            bool hasChanged = await service.HasChangedAsync(versionedSetting);
-            MockRequest request = mockTransport.SingleRequest;
-
-            AssertRequestCommon(request);
-            Assert.AreEqual(RequestMethod.Head, request.Method);
-            Assert.AreEqual($"https://contoso.appconfig.io/kv/test_key?label=test_label&api-version={s_version}", request.Uri.ToString());
-            Assert.IsTrue(response.Headers.TryGetValue("ETag", out string etag));
-            Assert.AreEqual(version, etag);
-            Assert.IsFalse(hasChanged);
-        }
-
-        [Test]
-        public async Task HasChangedValuesDontMatch()
-        {
-            var response = new MockResponse(200);
-
-            string version1 = Guid.NewGuid().ToString();
-            var version1Setting = s_testSetting.Clone();
-            version1Setting.ETag = new ETag(version1);
-
-            string version2 = Guid.NewGuid().ToString();
-            var version2Setting = s_testSetting.Clone();
-            version2Setting.ETag = new ETag(version2);
-
-            response.SetContent(SerializationHelpers.Serialize(version2Setting, SerializeSetting));
-            response.AddHeader(new HttpHeader("ETag", version2Setting.ETag.ToString()));
->>>>>>> da5aaeaf
-
-            var mockTransport = new MockTransport(response);
-            ConfigurationClient service = CreateTestService(mockTransport);
-
-<<<<<<< HEAD
+
+            var mockTransport = new MockTransport(response);
+            ConfigurationClient service = CreateTestService(mockTransport);
+
             ConfigurationSetting setting = await service.ClearReadOnlyAsync(testSetting.Key, testSetting.Label);
             var request = mockTransport.SingleRequest;
 
             AssertRequestCommon(request);
             Assert.AreEqual(RequestMethod.Delete, request.Method);
-            Assert.AreEqual($"https://contoso.appconfig.io/locks/test_key?label=test_label&api-version={s_version}", request.UriBuilder.ToString());
+            Assert.AreEqual($"https://contoso.appconfig.io/locks/test_key?label=test_label&api-version={s_version}", request.Uri.ToUri());
             Assert.AreEqual(testSetting, setting);
         }
 
@@ -540,39 +576,6 @@
             });
 
             Assert.AreEqual(404, exception.Status);
-=======
-            bool hasChanged = await service.HasChangedAsync(version1Setting);
-            MockRequest request = mockTransport.SingleRequest;
-
-            AssertRequestCommon(request);
-            Assert.AreEqual(RequestMethod.Head, request.Method);
-            Assert.AreEqual($"https://contoso.appconfig.io/kv/test_key?label=test_label&api-version={s_version}", request.Uri.ToString());
-            Assert.IsTrue(response.Headers.TryGetValue("ETag", out string etag));
-            Assert.AreEqual(version2, etag);
-            Assert.IsTrue(hasChanged);
-        }
-
-        [Test]
-        public async Task HasChangedValueNotFound()
-        {
-            var response = new MockResponse(404);
-
-            string version = Guid.NewGuid().ToString();
-            var versionedSetting = s_testSetting.Clone();
-            versionedSetting.ETag = new ETag(version);
-
-            var mockTransport = new MockTransport(response);
-            ConfigurationClient service = CreateTestService(mockTransport);
-
-            bool hasChanged = await service.HasChangedAsync(versionedSetting);
-
-            MockRequest request = mockTransport.SingleRequest;
-
-            AssertRequestCommon(request);
-            Assert.AreEqual(RequestMethod.Head, request.Method);
-            Assert.AreEqual($"https://contoso.appconfig.io/kv/test_key?label=test_label&api-version={s_version}", request.Uri.ToString());
-            Assert.IsTrue(hasChanged);
->>>>>>> da5aaeaf
         }
 
         private void AssertContent(byte[] expected, MockRequest request, bool compareAsString = true)
