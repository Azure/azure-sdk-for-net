﻿// Copyright (c) Microsoft Corporation. All rights reserved.
// Licensed under the MIT License. See License.txt in the project root for
// license information.

using System.Collections.Generic;
using System.IO;
using System.Text;
using System.Text.Json;
using System.Text.RegularExpressions;
using System.Threading;
using System.Threading.Tasks;
using Azure.Core.Http;
using Azure.Core.Pipeline;
using Azure.Core.Testing;
using NUnit.Framework;

namespace Azure.Data.AppConfiguration.Tests
{
    [TestFixture(true)]
    [TestFixture(false)]
    public class ConfigurationMockTests : ClientTestBase
    {
        private static readonly string s_endpoint = "https://contoso.appconfig.io";
        private static readonly string s_credential = "b1d9b31";
        private static readonly string s_secret = "aabbccdd";
        private static readonly string s_connectionString = $"Endpoint={s_endpoint};Id={s_credential};Secret={s_secret}";
        private static readonly ConfigurationSetting s_testSetting = new ConfigurationSetting("test_key", "test_value")
        {
            Label = "test_label",
            ContentType = "test_content_type",
            Tags = new Dictionary<string, string>
            {
                { "tag1", "value1" },
                { "tag2", "value2" }
            }
        };

        public ConfigurationMockTests(bool isAsync) : base(isAsync) { }

        private ConfigurationClient CreateTestService(HttpPipelineTransport transport)
        {
            var options = new ConfigurationClientOptions
            {
                Transport = transport
            };
            return InstrumentClient(new ConfigurationClient(s_connectionString, options));
        }

        [Test]
        public async Task Get()
        {
            var response = new MockResponse(200);
            response.SetContent(SerializationHelpers.Serialize(s_testSetting, SerializeSetting));

            var mockTransport = new MockTransport(response);
            ConfigurationClient service = CreateTestService(mockTransport);

            ConfigurationSetting setting = await service.GetAsync(s_testSetting.Key);

            MockRequest request = mockTransport.SingleRequest;

            AssertRequestCommon(request);
            Assert.AreEqual(RequestMethod.Get, request.Method);
            Assert.AreEqual("https://contoso.appconfig.io/kv/test_key", request.UriBuilder.ToString());
            Assert.AreEqual(s_testSetting, setting);
        }


        [Test]
        public async Task GetWithLabel()
        {
            var response = new MockResponse(200);
            response.SetContent(SerializationHelpers.Serialize(s_testSetting, SerializeSetting));

            var mockTransport = new MockTransport(response);
            ConfigurationClient service = CreateTestService(mockTransport);

            ConfigurationSetting setting = await service.GetAsync(s_testSetting.Key, s_testSetting.Label);
            MockRequest request = mockTransport.SingleRequest;

            AssertRequestCommon(request);
            Assert.AreEqual(RequestMethod.Get, request.Method);
            Assert.AreEqual("https://contoso.appconfig.io/kv/test_key?label=test_label", request.UriBuilder.ToString());
            Assert.AreEqual(s_testSetting, setting);
        }

        [Test]
        public void GetNotFound()
        {
            var response = new MockResponse(404);
            var mockTransport = new MockTransport(response);
            ConfigurationClient service = CreateTestService(mockTransport);

            RequestFailedException exception = Assert.ThrowsAsync<RequestFailedException>(async () =>
            {
                await service.GetAsync(key: s_testSetting.Key);
            });

            Assert.AreEqual(404, exception.Status);
        }

        [Test]
        public async Task Add()
        {
            var response = new MockResponse(200);
            response.SetContent(SerializationHelpers.Serialize(s_testSetting, SerializeSetting));

            var mockTransport = new MockTransport(response);
            ConfigurationClient service = CreateTestService(mockTransport);

            ConfigurationSetting setting = await service.AddAsync(s_testSetting);
            MockRequest request = mockTransport.SingleRequest;

            AssertRequestCommon(request);
            Assert.AreEqual(RequestMethod.Put, request.Method);
            Assert.AreEqual("https://contoso.appconfig.io/kv/test_key?label=test_label", request.UriBuilder.ToString());
            Assert.True(request.Headers.TryGetValue("If-None-Match", out var ifNoneMatch));
            Assert.AreEqual("*", ifNoneMatch);
            AssertContent(SerializationHelpers.Serialize(s_testSetting, SerializeRequestSetting), request);
            Assert.AreEqual(s_testSetting, setting);
        }

        [Test]
        public async Task Set()
        {
            var response = new MockResponse(200);
            response.SetContent(SerializationHelpers.Serialize(s_testSetting, SerializeSetting));

            var mockTransport = new MockTransport(response);
            ConfigurationClient service = CreateTestService(mockTransport);

            ConfigurationSetting setting = await service.SetAsync(s_testSetting);
            MockRequest request = mockTransport.SingleRequest;

            AssertRequestCommon(request);
            Assert.AreEqual(RequestMethod.Put, request.Method);
            Assert.AreEqual("https://contoso.appconfig.io/kv/test_key?label=test_label", request.UriBuilder.ToString());
            AssertContent(SerializationHelpers.Serialize(s_testSetting, SerializeRequestSetting), request);
            Assert.AreEqual(s_testSetting, setting);
        }

        [Test]
        public async Task Delete()
        {
            var response = new MockResponse(200);
            response.SetContent(SerializationHelpers.Serialize(s_testSetting, SerializeSetting));

            var mockTransport = new MockTransport(response);
            ConfigurationClient service = CreateTestService(mockTransport);

            await service.DeleteAsync(s_testSetting.Key);
            MockRequest request = mockTransport.SingleRequest;

            AssertRequestCommon(request);
            Assert.AreEqual(RequestMethod.Delete, request.Method);
            Assert.AreEqual("https://contoso.appconfig.io/kv/test_key", request.UriBuilder.ToString());
        }

        [Test]
        public async Task DeleteWithLabel()
        {
            var response = new MockResponse(200);
            response.SetContent(SerializationHelpers.Serialize(s_testSetting, SerializeSetting));

            var mockTransport = new MockTransport(response);
            ConfigurationClient service = CreateTestService(mockTransport);

            await service.DeleteAsync(s_testSetting.Key, s_testSetting.Label);
            MockRequest request = mockTransport.SingleRequest;

            AssertRequestCommon(request);
            Assert.AreEqual(RequestMethod.Delete, request.Method);
            Assert.AreEqual("https://contoso.appconfig.io/kv/test_key?label=test_label", request.UriBuilder.ToString());
        }

        [Test]
        public void DeleteNotFound()
        {
            var response = new MockResponse(404);
            var mockTransport = new MockTransport(response);
            ConfigurationClient service = CreateTestService(mockTransport);

            RequestFailedException exception = Assert.ThrowsAsync<RequestFailedException>(async () =>
            {
                await service.DeleteAsync(s_testSetting.Key);
            });

            Assert.AreEqual(404, exception.Status);
        }

        [Test]
        public async Task GetBatch()
        {
            var response1 = new MockResponse(200);
            response1.SetContent(SerializationHelpers.Serialize(new[]
            {
                CreateSetting(0),
                CreateSetting(1),
            }, SerializeBatch));
            response1.AddHeader(new HttpHeader("Link", $"</kv?after=5>;rel=\"next\""));

            var response2 = new MockResponse(200);
            response2.SetContent(SerializationHelpers.Serialize(new[]
            {
                CreateSetting(2),
                CreateSetting(3),
                CreateSetting(4),
            }, SerializeBatch));

            var mockTransport = new MockTransport(response1, response2);
            ConfigurationClient service = CreateTestService(mockTransport);

            var query = new SettingSelector();
            int keyIndex = 0;

            await foreach (Response<ConfigurationSetting> value in service.GetSettingsAsync(query, CancellationToken.None))
            {
                Assert.AreEqual("key" + keyIndex, value.Value.Key);
                keyIndex++;
            }

            Assert.AreEqual(2, mockTransport.Requests.Count);

            MockRequest request1 = mockTransport.Requests[0];
            Assert.AreEqual(RequestMethod.Get, request1.Method);
            Assert.AreEqual("https://contoso.appconfig.io/kv/?key=*&label=*", request1.UriBuilder.ToString());
            AssertRequestCommon(request1);

            MockRequest request2 = mockTransport.Requests[1];
            Assert.AreEqual(RequestMethod.Get, request2.Method);
            Assert.AreEqual("https://contoso.appconfig.io/kv/?key=*&label=*&after=5", request2.UriBuilder.ToString());
            AssertRequestCommon(request1);
        }

        [Test]
        public async Task ConfiguringTheClient()
        {
            var response = new MockResponse(200);
            response.SetContent(SerializationHelpers.Serialize(s_testSetting, SerializeSetting));

            var mockTransport = new MockTransport(new MockResponse(503), response);

            var options = new ConfigurationClientOptions();
            options.Diagnostics.ApplicationId = "test_application";
            options.Transport = mockTransport;

            ConfigurationClient client = CreateClient<ConfigurationClient>(s_connectionString, options);

            ConfigurationSetting setting = await client.GetAsync(s_testSetting.Key);
            Assert.AreEqual(s_testSetting, setting);
            Assert.AreEqual(2, mockTransport.Requests.Count);
        }

        [Test]
<<<<<<< HEAD
        public async Task RequestHasApiVersionQuery()
        {
=======
        public async Task AuthorizationHeaderFormat()
        {
            var expectedSyntax = $"HMAC-SHA256 Credential={s_credential}&SignedHeaders=date;host;x-ms-content-sha256&Signature=(.+)";

>>>>>>> 8a9e594d
            var response = new MockResponse(200);
            response.SetContent(SerializationHelpers.Serialize(s_testSetting, SerializeSetting));

            var mockTransport = new MockTransport(response);
            ConfigurationClient service = CreateTestService(mockTransport);

            ConfigurationSetting setting = await service.AddAsync(s_testSetting);
            MockRequest request = mockTransport.SingleRequest;

<<<<<<< HEAD
            StringAssert.Contains("api-version", request.UriBuilder.Uri.ToString());
        }

        [Test]
        public async Task RequestHasSpecificApiVersion()
        {
            var response = new MockResponse(200);
            response.SetContent(SerializationHelpers.Serialize(s_testSetting, SerializeSetting));

            var mockTransport = new MockTransport(response);
            var options = new ConfigurationClientOptions(ConfigurationClientOptions.ServiceVersion.V1_0);
            options.Diagnostics.ApplicationId = "test_application";
            options.Transport = mockTransport;

            ConfigurationClient client = CreateClient<ConfigurationClient>(s_connectionString, options);

            ConfigurationSetting setting = await client.AddAsync(s_testSetting);
            MockRequest request = mockTransport.SingleRequest;

            StringAssert.Contains("api-version=1.0", request.UriBuilder.Uri.ToString());
=======
            AssertRequestCommon(request);
            Assert.True(request.Headers.TryGetValue("Authorization", out var authHeader));

            Assert.True(Regex.IsMatch(authHeader, expectedSyntax));
>>>>>>> 8a9e594d
        }

        private void AssertContent(byte[] expected, MockRequest request, bool compareAsString = true)
        {
            using (var stream = new MemoryStream())
            {
                request.Content.WriteTo(stream, CancellationToken.None);
                if (compareAsString)
                {
                    Assert.AreEqual(Encoding.UTF8.GetString(expected), Encoding.UTF8.GetString(stream.ToArray()));
                }
                else
                {
                    CollectionAssert.AreEqual(expected, stream.ToArray());
                }
            }
        }

        private void AssertRequestCommon(MockRequest request)
        {
            Assert.True(request.Headers.TryGetValue("User-Agent", out var value));
            StringAssert.Contains("azsdk-net-Data.AppConfiguration/1.0.0", value);
        }

        private static ConfigurationSetting CreateSetting(int i)
        {
            return new ConfigurationSetting($"key{i}", "val") { Label = "label", ETag = new ETag("c3c231fd-39a0-4cb6-3237-4614474b92c1"), ContentType = "text" };
        }

        private void SerializeRequestSetting(ref Utf8JsonWriter json, ConfigurationSetting setting)
        {
            json.WriteStartObject();
            json.WriteString("value", setting.Value);
            json.WriteString("content_type", setting.ContentType);
            if (setting.Tags != null)
            {
                json.WriteStartObject("tags");
                foreach (KeyValuePair<string, string> tag in setting.Tags)
                {
                    json.WriteString(tag.Key, tag.Value);
                }
                json.WriteEndObject();
            }
            if (setting.ETag != default)
                json.WriteString("etag", setting.ETag.ToString());
            if (setting.LastModified.HasValue)
                json.WriteString("last_modified", setting.LastModified.Value.ToString());
            if (setting.Locked.HasValue)
                json.WriteBoolean("locked", setting.Locked.Value);
            json.WriteEndObject();
        }

        private void SerializeSetting(ref Utf8JsonWriter json, ConfigurationSetting setting)
        {
            json.WriteStartObject();
            json.WriteString("key", setting.Key);
            json.WriteString("label", setting.Label);
            json.WriteString("value", setting.Value);
            json.WriteString("content_type", setting.ContentType);
            if (setting.Tags != null)
            {
                json.WriteStartObject("tags");
                foreach (KeyValuePair<string, string> tag in setting.Tags)
                {
                    json.WriteString(tag.Key, tag.Value);
                }
                json.WriteEndObject();
            }
            if (setting.ETag != default)
                json.WriteString("etag", setting.ETag.ToString());
            if (setting.LastModified.HasValue)
                json.WriteString("last_modified", setting.LastModified.Value.ToString());
            if (setting.Locked.HasValue)
                json.WriteBoolean("locked", setting.Locked.Value);
            json.WriteEndObject();
        }

        private void SerializeBatch(ref Utf8JsonWriter json, ConfigurationSetting[] settings)
        {
            json.WriteStartObject();
            json.WriteStartArray("items");
            foreach (ConfigurationSetting item in settings)
            {
                SerializeSetting(ref json, item);
            }
            json.WriteEndArray();
            json.WriteEndObject();
        }
    }
}<|MERGE_RESOLUTION|>--- conflicted
+++ resolved
@@ -251,16 +251,10 @@
             Assert.AreEqual(2, mockTransport.Requests.Count);
         }
 
-        [Test]
-<<<<<<< HEAD
+
+        [Test]
         public async Task RequestHasApiVersionQuery()
         {
-=======
-        public async Task AuthorizationHeaderFormat()
-        {
-            var expectedSyntax = $"HMAC-SHA256 Credential={s_credential}&SignedHeaders=date;host;x-ms-content-sha256&Signature=(.+)";
-
->>>>>>> 8a9e594d
             var response = new MockResponse(200);
             response.SetContent(SerializationHelpers.Serialize(s_testSetting, SerializeSetting));
 
@@ -270,7 +264,6 @@
             ConfigurationSetting setting = await service.AddAsync(s_testSetting);
             MockRequest request = mockTransport.SingleRequest;
 
-<<<<<<< HEAD
             StringAssert.Contains("api-version", request.UriBuilder.Uri.ToString());
         }
 
@@ -291,12 +284,26 @@
             MockRequest request = mockTransport.SingleRequest;
 
             StringAssert.Contains("api-version=1.0", request.UriBuilder.Uri.ToString());
-=======
+        }
+
+        [Test]
+        public async Task AuthorizationHeaderFormat()
+        {
+            var expectedSyntax = $"HMAC-SHA256 Credential={s_credential}&SignedHeaders=date;host;x-ms-content-sha256&Signature=(.+)";
+
+            var response = new MockResponse(200);
+            response.SetContent(SerializationHelpers.Serialize(s_testSetting, SerializeSetting));
+
+            var mockTransport = new MockTransport(response);
+            ConfigurationClient service = CreateTestService(mockTransport);
+
+            ConfigurationSetting setting = await service.AddAsync(s_testSetting);
+            MockRequest request = mockTransport.SingleRequest;
+
             AssertRequestCommon(request);
             Assert.True(request.Headers.TryGetValue("Authorization", out var authHeader));
 
             Assert.True(Regex.IsMatch(authHeader, expectedSyntax));
->>>>>>> 8a9e594d
         }
 
         private void AssertContent(byte[] expected, MockRequest request, bool compareAsString = true)
