﻿// Copyright (c) Microsoft Corporation. All rights reserved.
// Licensed under the MIT License.

using System;
using System.Collections.Generic;
using System.Diagnostics;
using System.Globalization;
using System.IO;
using System.Linq;
using System.Text;
using System.Text.Json;
using System.Text.RegularExpressions;
using System.Threading;
using System.Threading.Tasks;
using Azure.Core;
using Azure.Core.Pipeline;
using Azure.Core.Testing;
using NUnit.Framework;

namespace Azure.Data.AppConfiguration.Tests
{
    [TestFixture(true)]
    [TestFixture(false)]
    public class ConfigurationMockTests : ClientTestBase
    {
        private static readonly string s_endpoint = "https://contoso.appconfig.io";
        private static readonly string s_credential = "b1d9b31";
        private static readonly string s_secret = "aabbccdd";
        private static readonly string s_connectionString = $"Endpoint={s_endpoint};Id={s_credential};Secret={s_secret}";
        private static readonly string s_version = new ConfigurationClientOptions().GetVersionString();

        private static readonly ConfigurationSetting s_testSetting = new ConfigurationSetting("test_key", "test_value")
        {
            Label = "test_label",
            ContentType = "test_content_type",
            Tags = new Dictionary<string, string>
            {
                { "tag1", "value1" },
                { "tag2", "value2" }
            }
        };

        public ConfigurationMockTests(bool isAsync) : base(isAsync) { }

        private ConfigurationClient CreateTestService(HttpPipelineTransport transport)
        {
            var options = new ConfigurationClientOptions
            {
                Transport = transport
            };

            var client = InstrumentClient(new ConfigurationClient(s_connectionString, options));

            return client;
        }

        [Test]
        public async Task Get()
        {
            var response = new MockResponse(200);
            response.SetContent(SerializationHelpers.Serialize(s_testSetting, SerializeSetting));

            var mockTransport = new MockTransport(response);
            ConfigurationClient service = CreateTestService(mockTransport);

            ConfigurationSetting setting = await service.GetConfigurationSettingAsync(s_testSetting.Key);

            MockRequest request = mockTransport.SingleRequest;

            AssertRequestCommon(request);
            Assert.AreEqual(RequestMethod.Get, request.Method);
            Assert.AreEqual($"https://contoso.appconfig.io/kv/test_key?api-version={s_version}", request.Uri.ToString());
            Assert.True(ConfigurationSettingEqualityComparer.Instance.Equals(s_testSetting, setting));
        }

        [Test]
        public async Task GetWithLabel()
        {
            var response = new MockResponse(200);
            response.SetContent(SerializationHelpers.Serialize(s_testSetting, SerializeSetting));

            var mockTransport = new MockTransport(response);
            ConfigurationClient service = CreateTestService(mockTransport);

            ConfigurationSetting setting = await service.GetConfigurationSettingAsync(s_testSetting.Key, s_testSetting.Label);
            MockRequest request = mockTransport.SingleRequest;

            AssertRequestCommon(request);
            Assert.AreEqual(RequestMethod.Get, request.Method);
            Assert.AreEqual($"https://contoso.appconfig.io/kv/test_key?label=test_label&api-version={s_version}", request.Uri.ToString());
            Assert.True(ConfigurationSettingEqualityComparer.Instance.Equals(s_testSetting, setting));
        }

        [Test]
        public void GetNotFound()
        {
            var response = new MockResponse(404);
            var mockTransport = new MockTransport(response);
            ConfigurationClient service = CreateTestService(mockTransport);

            RequestFailedException exception = Assert.ThrowsAsync<RequestFailedException>(async () =>
            {
                await service.GetConfigurationSettingAsync(key: s_testSetting.Key);
            });

            Assert.AreEqual(404, exception.Status);
        }

        [Test]
        public async Task GetIfChangedModified()
        {
            var requestSetting = s_testSetting.Clone();
            requestSetting.ETag = new ETag("v1");

            var responseSetting = s_testSetting.Clone();
            responseSetting.ETag = new ETag("v2");

            var mockResponse = new MockResponse(200);
            mockResponse.SetContent(SerializationHelpers.Serialize(responseSetting, SerializeSetting));

            var mockTransport = new MockTransport(mockResponse);
            ConfigurationClient service = CreateTestService(mockTransport);

            Response<ConfigurationSetting> response = await service.GetConfigurationSettingAsync(requestSetting, onlyIfChanged: true);

            // TODO: Should this be response.Status?
            Assert.AreEqual(200, response.GetRawResponse().Status);
            ConfigurationSetting setting = new ConfigurationSetting();
            Assert.DoesNotThrow(() => { setting = response; });

            MockRequest request = mockTransport.SingleRequest;

            AssertRequestCommon(request);
            Assert.AreEqual(RequestMethod.Get, request.Method);
            Assert.AreEqual($"https://contoso.appconfig.io/kv/test_key?label=test_label&api-version={s_version}", request.Uri.ToString());
            Assert.True(request.Headers.TryGetValue("If-None-Match", out var ifNoneMatch));
            Assert.AreEqual("\"v1\"", ifNoneMatch);
            Assert.True(ConfigurationSettingEqualityComparer.Instance.Equals(responseSetting, setting));
        }

        [Test]
        public async Task GetIfChangedUnmodified()
        {
            var requestSetting = s_testSetting.Clone();
            requestSetting.ETag = new ETag("v1");

            var mockTransport = new MockTransport(new MockResponse(304));
            ConfigurationClient service = CreateTestService(mockTransport);

            Response<ConfigurationSetting> response = await service.GetConfigurationSettingAsync(requestSetting, onlyIfChanged: true);

            MockRequest request = mockTransport.SingleRequest;

            AssertRequestCommon(request);
            Assert.AreEqual(RequestMethod.Get, request.Method);
            Assert.AreEqual($"https://contoso.appconfig.io/kv/test_key?label=test_label&api-version={s_version}", request.Uri.ToString());
            Assert.True(request.Headers.TryGetValue("If-None-Match", out var ifNoneMatch));
            Assert.AreEqual("\"v1\"", ifNoneMatch);
            Assert.AreEqual(304, response.GetRawResponse().Status);
            bool throws = false;
            try
            {
                ConfigurationSetting setting = response.Value;
            }
            catch
            {
                throws = true;
            }

            Assert.True(throws);
        }

        [Test]
<<<<<<< HEAD
=======
        public async Task GetWithAcceptDateTime()
        {
            var mockResponse = new MockResponse(200);
            mockResponse.SetContent(SerializationHelpers.Serialize(s_testSetting, SerializeSetting));

            var mockTransport = new MockTransport(mockResponse);
            ConfigurationClient service = CreateTestService(mockTransport);

            Response<ConfigurationSetting> response = await service.GetConfigurationSettingAsync(s_testSetting, DateTimeOffset.MaxValue);

            MockRequest request = mockTransport.SingleRequest;

            AssertRequestCommon(request);
            Assert.AreEqual(RequestMethod.Get, request.Method);
            Assert.AreEqual($"https://contoso.appconfig.io/kv/test_key?label=test_label&api-version={s_version}", request.Uri.ToString());
            Assert.True(request.Headers.TryGetValue("Accept-Datetime", out var acceptDateTime));
            Assert.AreEqual(DateTimeOffset.MaxValue.UtcDateTime.ToString("R", CultureInfo.InvariantCulture), acceptDateTime);
            Assert.False(request.Headers.TryGetValue("If-Match", out var ifMatch));
            Assert.False(request.Headers.TryGetValue("If-None-Match", out var ifNoneMatch));
        }

        [Test]
>>>>>>> 3d89b961
        public async Task Add()
        {
            var response = new MockResponse(200);
            response.SetContent(SerializationHelpers.Serialize(s_testSetting, SerializeSetting));

            var mockTransport = new MockTransport(response);
            ConfigurationClient service = CreateTestService(mockTransport);

            ConfigurationSetting setting = await service.AddConfigurationSettingAsync(s_testSetting);
            MockRequest request = mockTransport.SingleRequest;

            AssertRequestCommon(request);
            Assert.AreEqual(RequestMethod.Put, request.Method);
            Assert.AreEqual($"https://contoso.appconfig.io/kv/test_key?label=test_label&api-version={s_version}", request.Uri.ToString());
            Assert.True(request.Headers.TryGetValue("If-None-Match", out var ifNoneMatch));
            Assert.AreEqual("*", ifNoneMatch);
            AssertContent(SerializationHelpers.Serialize(s_testSetting, SerializeRequestSetting), request);
            Assert.True(ConfigurationSettingEqualityComparer.Instance.Equals(s_testSetting, setting));
        }

        [Test]
        public void AddAlreadyExists()
        {
            var response = new MockResponse(412);

            var mockTransport = new MockTransport(response);
            ConfigurationClient service = CreateTestService(mockTransport);

            RequestFailedException exception = Assert.ThrowsAsync<RequestFailedException>(async () =>
            {
                ConfigurationSetting setting = await service.AddConfigurationSettingAsync(s_testSetting);
            });
            Assert.AreEqual(412, exception.Status);
        }

        [Test]
        public async Task Set()
        {
            var response = new MockResponse(200);
            response.SetContent(SerializationHelpers.Serialize(s_testSetting, SerializeSetting));

            var mockTransport = new MockTransport(response);
            ConfigurationClient service = CreateTestService(mockTransport);

            ConfigurationSetting setting = await service.SetConfigurationSettingAsync(s_testSetting);
            MockRequest request = mockTransport.SingleRequest;

            AssertRequestCommon(request);
            Assert.AreEqual(RequestMethod.Put, request.Method);
            Assert.AreEqual($"https://contoso.appconfig.io/kv/test_key?label=test_label&api-version={s_version}", request.Uri.ToString());
            AssertContent(SerializationHelpers.Serialize(s_testSetting, SerializeRequestSetting), request);
            Assert.True(ConfigurationSettingEqualityComparer.Instance.Equals(s_testSetting, setting));
        }

        [Test]
        public void SetReadOnlySetting()
        {
            var response = new MockResponse(409);

            var mockTransport = new MockTransport(response);
            ConfigurationClient service = CreateTestService(mockTransport);

            RequestFailedException exception = Assert.ThrowsAsync<RequestFailedException>(async () =>
            {
                ConfigurationSetting setting = await service.SetConfigurationSettingAsync(s_testSetting);
            });
            Assert.AreEqual(409, exception.Status);
        }

        [Test]
        public async Task SetIfUnchangedUnmodified()
        {
            var requestSetting = s_testSetting.Clone();
            requestSetting.ETag = new ETag("v1");

            var responseSetting = s_testSetting.Clone();
            responseSetting.ETag = new ETag("v1");

            var response = new MockResponse(200);
            response.SetContent(SerializationHelpers.Serialize(responseSetting, SerializeSetting));

            var mockTransport = new MockTransport(response);
            ConfigurationClient service = CreateTestService(mockTransport);

            ConfigurationSetting setting = await service.SetConfigurationSettingAsync(requestSetting, onlyIfUnchanged: true);
            MockRequest request = mockTransport.SingleRequest;

            AssertRequestCommon(request);
            Assert.AreEqual(RequestMethod.Put, request.Method);
            Assert.AreEqual($"https://contoso.appconfig.io/kv/test_key?label=test_label&api-version={s_version}", request.Uri.ToString());
            Assert.True(request.Headers.TryGetValue("If-Match", out var ifMatch));
            Assert.AreEqual("\"v1\"", ifMatch);
            AssertContent(SerializationHelpers.Serialize(requestSetting, SerializeRequestSetting), request);
            Assert.True(ConfigurationSettingEqualityComparer.Instance.Equals(responseSetting, setting));
        }

        [Test]
        public void SetIfUnchangedModified()
        {
            var requestSetting = s_testSetting.Clone();
            requestSetting.ETag = new ETag("v1");

            var responseSetting = s_testSetting.Clone();
            responseSetting.ETag = new ETag("v2");

            var mockResponse = new MockResponse(412);
            mockResponse.SetContent(SerializationHelpers.Serialize(responseSetting, SerializeSetting));

            var mockTransport = new MockTransport(mockResponse);
            ConfigurationClient service = CreateTestService(mockTransport);

            RequestFailedException exception = Assert.ThrowsAsync<RequestFailedException>(async () =>
            {
                Response<ConfigurationSetting> response = await service.SetConfigurationSettingAsync(requestSetting, onlyIfUnchanged: true);
            });
            Assert.AreEqual(412, exception.Status);

            MockRequest request = mockTransport.SingleRequest;

            AssertRequestCommon(request);
            Assert.AreEqual(RequestMethod.Put, request.Method);
            Assert.AreEqual($"https://contoso.appconfig.io/kv/test_key?label=test_label&api-version={s_version}", request.Uri.ToString());
            Assert.True(request.Headers.TryGetValue("If-Match", out var ifMatch));
            Assert.AreEqual("\"v1\"", ifMatch);
        }

        [Test]
        public async Task Delete()
        {
            var response = new MockResponse(200);
            response.SetContent(SerializationHelpers.Serialize(s_testSetting, SerializeSetting));

            var mockTransport = new MockTransport(response);
            ConfigurationClient service = CreateTestService(mockTransport);

            await service.DeleteConfigurationSettingAsync(s_testSetting.Key);
            MockRequest request = mockTransport.SingleRequest;

            AssertRequestCommon(request);
            Assert.AreEqual(RequestMethod.Delete, request.Method);
            Assert.AreEqual($"https://contoso.appconfig.io/kv/test_key?api-version={s_version}", request.Uri.ToString());
        }

        [Test]
        public async Task DeleteWithLabel()
        {
            var response = new MockResponse(200);
            response.SetContent(SerializationHelpers.Serialize(s_testSetting, SerializeSetting));

            var mockTransport = new MockTransport(response);
            ConfigurationClient service = CreateTestService(mockTransport);

            await service.DeleteConfigurationSettingAsync(s_testSetting.Key, s_testSetting.Label);
            MockRequest request = mockTransport.SingleRequest;

            AssertRequestCommon(request);
            Assert.AreEqual(RequestMethod.Delete, request.Method);
            Assert.AreEqual($"https://contoso.appconfig.io/kv/test_key?label=test_label&api-version={s_version}", request.Uri.ToString());
        }

        [Test]
        public void DeleteNotFound()
        {
            var response = new MockResponse(404);
            var mockTransport = new MockTransport(response);
            ConfigurationClient service = CreateTestService(mockTransport);

            RequestFailedException exception = Assert.ThrowsAsync<RequestFailedException>(async () =>
            {
                await service.DeleteConfigurationSettingAsync(s_testSetting.Key);
            });

            Assert.AreEqual(404, exception.Status);
        }

        [Test]
        public void DeleteReadOnlySetting()
        {
            var mockTransport = new MockTransport(new MockResponse(409));
            ConfigurationClient service = CreateTestService(mockTransport);

            RequestFailedException exception = Assert.ThrowsAsync<RequestFailedException>(async () =>
            {
                Response response = await service.DeleteConfigurationSettingAsync(s_testSetting);
            });
            Assert.AreEqual(409, exception.Status);
        }

        [Test]
        public async Task DeleteIfUnchangedUnmodified()
        {
            var requestSetting = s_testSetting.Clone();
            requestSetting.ETag = new ETag("v1");

            var responseSetting = s_testSetting.Clone();
            responseSetting.ETag = new ETag("v1");

            var mockResponse = new MockResponse(200);
            mockResponse.SetContent(SerializationHelpers.Serialize(responseSetting, SerializeSetting));

            var mockTransport = new MockTransport(mockResponse);
            ConfigurationClient service = CreateTestService(mockTransport);

            Response response = await service.DeleteConfigurationSettingAsync(requestSetting, onlyIfUnchanged: true);
            MockRequest request = mockTransport.SingleRequest;

            AssertRequestCommon(request);
            Assert.AreEqual(RequestMethod.Delete, request.Method);
            Assert.AreEqual($"https://contoso.appconfig.io/kv/test_key?label=test_label&api-version={s_version}", request.Uri.ToString());
            Assert.True(request.Headers.TryGetValue("If-Match", out var ifMatch));
            Assert.AreEqual("\"v1\"", ifMatch);
            Assert.AreEqual(200, response.Status);
        }

        [Test]
        public void DeleteIfUnchangedModified()
        {
            var requestSetting = s_testSetting.Clone();
            requestSetting.ETag = new ETag("v1");

            var responseSetting = s_testSetting.Clone();
            responseSetting.ETag = new ETag("v2");

            var mockResponse = new MockResponse(412);
            mockResponse.SetContent(SerializationHelpers.Serialize(responseSetting, SerializeSetting));

            var mockTransport = new MockTransport(mockResponse);
            ConfigurationClient service = CreateTestService(mockTransport);

            RequestFailedException exception = Assert.ThrowsAsync<RequestFailedException>(async () =>
            {
                Response response = await service.DeleteConfigurationSettingAsync(requestSetting, onlyIfUnchanged: true);
            });
            Assert.AreEqual(412, exception.Status);

            MockRequest request = mockTransport.SingleRequest;

            AssertRequestCommon(request);
            Assert.AreEqual(RequestMethod.Delete, request.Method);
            Assert.AreEqual($"https://contoso.appconfig.io/kv/test_key?label=test_label&api-version={s_version}", request.Uri.ToString());
            Assert.True(request.Headers.TryGetValue("If-Match", out var ifMatch));
            Assert.AreEqual("\"v1\"", ifMatch);
        }

        [Test]
        public async Task GetBatch()
        {
            var response1 = new MockResponse(200);
            response1.SetContent(SerializationHelpers.Serialize(new[]
            {
                CreateSetting(0),
                CreateSetting(1),
            }, SerializeBatch));
            response1.AddHeader(new HttpHeader("Link", $"</kv?after=5>;rel=\"next\""));

            var response2 = new MockResponse(200);
            response2.SetContent(SerializationHelpers.Serialize(new[]
            {
                CreateSetting(2),
                CreateSetting(3),
                CreateSetting(4),
            }, SerializeBatch));

            var mockTransport = new MockTransport(response1, response2);
            ConfigurationClient service = CreateTestService(mockTransport);

            var query = new SettingSelector();
            int keyIndex = 0;

            await foreach (ConfigurationSetting value in service.GetConfigurationSettingsAsync(query, CancellationToken.None))
            {
                Assert.AreEqual("key" + keyIndex, value.Key);
                keyIndex++;
            }

            Assert.AreEqual(2, mockTransport.Requests.Count);

            MockRequest request1 = mockTransport.Requests[0];
            Assert.AreEqual(RequestMethod.Get, request1.Method);
            Assert.AreEqual($"https://contoso.appconfig.io/kv/?key=%2A&label=%2A&api-version={s_version}", request1.Uri.ToString());
            AssertRequestCommon(request1);

            MockRequest request2 = mockTransport.Requests[1];
            Assert.AreEqual(RequestMethod.Get, request2.Method);
            Assert.AreEqual($"https://contoso.appconfig.io/kv/?key=%2A&label=%2A&after=5&api-version={s_version}", request2.Uri.ToString());
            AssertRequestCommon(request1);
        }

        [Test]
        public async Task ConfiguringTheClient()
        {
            var response = new MockResponse(200);
            response.SetContent(SerializationHelpers.Serialize(s_testSetting, SerializeSetting));

            var mockTransport = new MockTransport(new MockResponse(503), response);

            var options = new ConfigurationClientOptions();
            options.Diagnostics.ApplicationId = "test_application";
            options.Transport = mockTransport;

            ConfigurationClient client = CreateClient<ConfigurationClient>(s_connectionString, options);

            ConfigurationSetting setting = await client.GetConfigurationSettingAsync(s_testSetting.Key);
            Assert.True(ConfigurationSettingEqualityComparer.Instance.Equals(s_testSetting, setting));
            Assert.AreEqual(2, mockTransport.Requests.Count);
        }

        [Test]
        public async Task RequestHasApiVersionQuery()
        {
            var response = new MockResponse(200);
            response.SetContent(SerializationHelpers.Serialize(s_testSetting, SerializeSetting));

            var mockTransport = new MockTransport(response);
            ConfigurationClient service = CreateTestService(mockTransport);

            ConfigurationSetting setting = await service.AddConfigurationSettingAsync(s_testSetting);
            MockRequest request = mockTransport.SingleRequest;

            StringAssert.Contains("api-version", request.Uri.ToUri().ToString());
        }

        [Test]
        public async Task RequestHasSpecificApiVersion()
        {
            var response = new MockResponse(200);
            response.SetContent(SerializationHelpers.Serialize(s_testSetting, SerializeSetting));

            var mockTransport = new MockTransport(response);
            var options = new ConfigurationClientOptions(ConfigurationClientOptions.ServiceVersion.V1_0);
            options.Diagnostics.ApplicationId = "test_application";
            options.Transport = mockTransport;

            ConfigurationClient client = CreateClient<ConfigurationClient>(s_connectionString, options);

            ConfigurationSetting setting = await client.AddConfigurationSettingAsync(s_testSetting);
            MockRequest request = mockTransport.SingleRequest;

            StringAssert.Contains("api-version=1.0", request.Uri.ToUri().ToString());
        }

        [Test]
        public async Task AuthorizationHeaderFormat()
        {
            var expectedSyntax = $"HMAC-SHA256 Credential={s_credential}&SignedHeaders=date;host;x-ms-content-sha256&Signature=(.+)";

            var response = new MockResponse(200);
            response.SetContent(SerializationHelpers.Serialize(s_testSetting, SerializeSetting));

            var mockTransport = new MockTransport(response);
            ConfigurationClient service = CreateTestService(mockTransport);

            ConfigurationSetting setting = await service.AddConfigurationSettingAsync(s_testSetting);
            MockRequest request = mockTransport.SingleRequest;

            AssertRequestCommon(request);
            Assert.True(request.Headers.TryGetValue("Authorization", out var authHeader));

            Assert.True(Regex.IsMatch(authHeader, expectedSyntax));
        }

        [Test]
        public async Task SetReadOnly()
        {
            var response = new MockResponse(200);
            var testSetting = new ConfigurationSetting("test_key", "test_value")
            {
                Label = "test_label",
                ContentType = "test_content_type",
                Tags = new Dictionary<string, string>
                {
                    { "tag1", "value1" },
                    { "tag2", "value2" }
                },
                IsReadOnly = true
            };
            response.SetContent(SerializationHelpers.Serialize(testSetting, SerializeSetting));

            var mockTransport = new MockTransport(response);
            ConfigurationClient service = CreateTestService(mockTransport);

            ConfigurationSetting setting = await service.SetReadOnlyAsync(testSetting.Key, true);
            var request = mockTransport.SingleRequest;

            AssertRequestCommon(request);
            Assert.AreEqual(RequestMethod.Put, request.Method);
            Assert.AreEqual($"https://contoso.appconfig.io/locks/test_key?api-version={s_version}", request.Uri.ToString());
            Assert.True(ConfigurationSettingEqualityComparer.Instance.Equals(testSetting, setting));
        }

        [Test]
        public async Task SetReadOnlyWithLabel()
        {
            var response = new MockResponse(200);
            var testSetting = new ConfigurationSetting("test_key", "test_value")
            {
                Label = "test_label",
                ContentType = "test_content_type",
                Tags = new Dictionary<string, string>
                {
                    { "tag1", "value1" },
                    { "tag2", "value2" }
                },
                IsReadOnly = true
            };
            response.SetContent(SerializationHelpers.Serialize(testSetting, SerializeSetting));

            var mockTransport = new MockTransport(response);
            ConfigurationClient service = CreateTestService(mockTransport);

            ConfigurationSetting setting = await service.SetReadOnlyAsync(testSetting.Key, testSetting.Label, true);
            var request = mockTransport.SingleRequest;

            AssertRequestCommon(request);
            Assert.AreEqual(RequestMethod.Put, request.Method);
            Assert.AreEqual($"https://contoso.appconfig.io/locks/test_key?label=test_label&api-version={s_version}", request.Uri.ToString());
            Assert.True(ConfigurationSettingEqualityComparer.Instance.Equals(testSetting, setting));
        }

        [Test]
        public void SetReadOnlyNotFound()
        {
            var response = new MockResponse(404);
            var mockTransport = new MockTransport(response);
            ConfigurationClient service = CreateTestService(mockTransport);

            var exception = Assert.ThrowsAsync<RequestFailedException>(async () =>
            {
                await service.SetReadOnlyAsync(s_testSetting.Key, true);
            });

            Assert.AreEqual(404, exception.Status);
        }

        [Test]
        public async Task ClearReadOnly()
        {
            var response = new MockResponse(200);
            var testSetting = new ConfigurationSetting("test_key", "test_value")
            {
                Label = "test_label",
                ContentType = "test_content_type",
                Tags = new Dictionary<string, string>
                {
                    { "tag1", "value1" },
                    { "tag2", "value2" }
                },
                IsReadOnly = false
            };
            response.SetContent(SerializationHelpers.Serialize(testSetting, SerializeSetting));

            var mockTransport = new MockTransport(response);
            ConfigurationClient service = CreateTestService(mockTransport);

            ConfigurationSetting setting = await service.SetReadOnlyAsync(testSetting.Key, false);
            var request = mockTransport.SingleRequest;

            AssertRequestCommon(request);
            Assert.AreEqual(RequestMethod.Delete, request.Method);
            Assert.AreEqual($"https://contoso.appconfig.io/locks/test_key?api-version={s_version}", request.Uri.ToString());
            Assert.True(ConfigurationSettingEqualityComparer.Instance.Equals(testSetting, setting));
        }

        [Test]
        public async Task ClearReadOnlyWithLabel()
        {
            var response = new MockResponse(200);
            var testSetting = new ConfigurationSetting("test_key", "test_value")
            {
                Label = "test_label",
                ContentType = "test_content_type",
                Tags = new Dictionary<string, string>
                {
                    { "tag1", "value1" },
                    { "tag2", "value2" }
                },
                IsReadOnly = false
            };
            response.SetContent(SerializationHelpers.Serialize(testSetting, SerializeSetting));

            var mockTransport = new MockTransport(response);
            ConfigurationClient service = CreateTestService(mockTransport);

            ConfigurationSetting setting = await service.SetReadOnlyAsync(testSetting.Key, testSetting.Label, false);
            var request = mockTransport.SingleRequest;

            AssertRequestCommon(request);
            Assert.AreEqual(RequestMethod.Delete, request.Method);
            Assert.AreEqual($"https://contoso.appconfig.io/locks/test_key?label=test_label&api-version={s_version}", request.Uri.ToString());
            Assert.True(ConfigurationSettingEqualityComparer.Instance.Equals(testSetting, setting));
        }

        [Test]
        public void ClearReadOnlyNotFound()
        {
            var response = new MockResponse(404);
            var mockTransport = new MockTransport(response);
            ConfigurationClient service = CreateTestService(mockTransport);

            var exception = Assert.ThrowsAsync<RequestFailedException>(async () =>
            {
                await service.SetReadOnlyAsync(s_testSetting.Key, false);
            });

            Assert.AreEqual(404, exception.Status);
        }

        [Test]
        public async Task CustomHeadersAreAdded()
        {
            var response = new MockResponse(200);
            response.SetContent(SerializationHelpers.Serialize(s_testSetting, SerializeSetting));

            var mockTransport = new MockTransport(response);
            ConfigurationClient service = CreateTestService(mockTransport);

            var activity = new Activity("Azure.CustomDiagnosticHeaders");

            activity.Start();
            activity.AddTag("x-ms-client-request-id", "CustomRequestId");
            activity.AddTag("x-ms-correlation-request-id", "CorrelationRequestId");
            activity.AddTag("correlation-context", "CorrelationContextValue1,CorrelationContextValue2");
            activity.AddTag("x-ms-random-id", "RandomValue");

            ConfigurationSetting setting = await service.SetConfigurationSettingAsync(s_testSetting);
            activity.Stop();

            MockRequest request = mockTransport.SingleRequest;

            AssertRequestCommon(request);
            Assert.IsTrue(request.Headers.TryGetValue("x-ms-client-request-id", out string clientRequestId));
            Assert.AreEqual(clientRequestId, "CustomRequestId");
            Assert.IsTrue(request.Headers.TryGetValue("x-ms-correlation-request-id", out string correlationRequestId));
            Assert.AreEqual(correlationRequestId, "CorrelationRequestId");
            Assert.IsTrue(request.Headers.TryGetValue("correlation-context", out string correlationContext));
            Assert.AreEqual(correlationContext, "CorrelationContextValue1,CorrelationContextValue2");
            Assert.IsFalse(request.Headers.TryGetValue("x-ms-random-id", out string randomId));
        }

        [Test]
        public async Task AuthorizationHeadersAddedOnceWithRetries()
        {
            var response = new MockResponse(200);
            response.SetContent(SerializationHelpers.Serialize(s_testSetting, SerializeSetting));

            var mockTransport = new MockTransport(new MockResponse(503), response);
            ConfigurationClient service = CreateTestService(mockTransport);

            ConfigurationSetting setting = await service.GetConfigurationSettingAsync(s_testSetting.Key, s_testSetting.Label);

            var retriedRequest = mockTransport.Requests[1];

            AssertRequestCommon(retriedRequest);
            Assert.True(retriedRequest.Headers.TryGetValues("Date", out var dateHeaders));
            Assert.True(retriedRequest.Headers.TryGetValues("x-ms-content-sha256", out var contentHashHeaders));
            Assert.True(retriedRequest.Headers.TryGetValues("Authorization", out var authorizationHeaders));
            Assert.AreEqual(1, dateHeaders.Count());
            Assert.AreEqual(1, contentHashHeaders.Count());
            Assert.AreEqual(1, authorizationHeaders.Count());
        }


        private void AssertContent(byte[] expected, MockRequest request, bool compareAsString = true)
        {
            using (var stream = new MemoryStream())
            {
                request.Content.WriteTo(stream, CancellationToken.None);
                if (compareAsString)
                {
                    Assert.AreEqual(Encoding.UTF8.GetString(expected), Encoding.UTF8.GetString(stream.ToArray()));
                }
                else
                {
                    CollectionAssert.AreEqual(expected, stream.ToArray());
                }
            }
        }

        private void AssertRequestCommon(MockRequest request)
        {
            Assert.True(request.Headers.TryGetValue("User-Agent", out var value));
            StringAssert.Contains("azsdk-net-Data.AppConfiguration/1.0.0", value);
        }

        private static ConfigurationSetting CreateSetting(int i)
        {
            return new ConfigurationSetting($"key{i}", "val") { Label = "label", ETag = new ETag("c3c231fd-39a0-4cb6-3237-4614474b92c1"), ContentType = "text" };
        }

        private void SerializeRequestSetting(ref Utf8JsonWriter json, ConfigurationSetting setting)
        {
            json.WriteStartObject();
            json.WriteString("value", setting.Value);
            json.WriteString("content_type", setting.ContentType);
            if (setting.Tags != null)
            {
                json.WriteStartObject("tags");
                foreach (KeyValuePair<string, string> tag in setting.Tags)
                {
                    json.WriteString(tag.Key, tag.Value);
                }
                json.WriteEndObject();
            }
            if (setting.ETag != default)
                json.WriteString("etag", setting.ETag.ToString());
            if (setting.LastModified.HasValue)
                json.WriteString("last_modified", setting.LastModified.Value.ToString());
            if (setting.IsReadOnly.HasValue)
                json.WriteBoolean("locked", setting.IsReadOnly.Value);
            json.WriteEndObject();
        }

        private void SerializeSetting(ref Utf8JsonWriter json, ConfigurationSetting setting)
        {
            json.WriteStartObject();
            json.WriteString("key", setting.Key);
            json.WriteString("label", setting.Label);
            json.WriteString("value", setting.Value);
            json.WriteString("content_type", setting.ContentType);
            if (setting.Tags != null)
            {
                json.WriteStartObject("tags");
                foreach (KeyValuePair<string, string> tag in setting.Tags)
                {
                    json.WriteString(tag.Key, tag.Value);
                }
                json.WriteEndObject();
            }
            if (setting.ETag != default)
                json.WriteString("etag", setting.ETag.ToString());
            if (setting.LastModified.HasValue)
                json.WriteString("last_modified", setting.LastModified.Value.ToString());
            if (setting.IsReadOnly.HasValue)
                json.WriteBoolean("locked", setting.IsReadOnly.Value);
            json.WriteEndObject();
        }

        private void SerializeBatch(ref Utf8JsonWriter json, ConfigurationSetting[] settings)
        {
            json.WriteStartObject();
            json.WriteStartArray("items");
            foreach (ConfigurationSetting item in settings)
            {
                SerializeSetting(ref json, item);
            }
            json.WriteEndArray();
            json.WriteEndObject();
        }
    }
}<|MERGE_RESOLUTION|>--- conflicted
+++ resolved
@@ -171,8 +171,6 @@
         }
 
         [Test]
-<<<<<<< HEAD
-=======
         public async Task GetWithAcceptDateTime()
         {
             var mockResponse = new MockResponse(200);
@@ -195,7 +193,6 @@
         }
 
         [Test]
->>>>>>> 3d89b961
         public async Task Add()
         {
             var response = new MockResponse(200);
