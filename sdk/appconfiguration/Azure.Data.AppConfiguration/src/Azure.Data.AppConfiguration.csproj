--- conflicted
+++ resolved
@@ -5,11 +5,7 @@
     <AssemblyTitle>Microsoft Azure.Data.AppConfiguration client library</AssemblyTitle>
     <Version>1.4.0-beta.1</Version>
     <!--The ApiCompatVersion is managed automatically and should not generally be modified manually.-->
-<<<<<<< HEAD
-    <ApiCompatVersion>1.2.1</ApiCompatVersion>
-=======
     <ApiCompatVersion>1.3.0</ApiCompatVersion>
->>>>>>> 4db78622
     <PackageTags>Microsoft Azure Application Configuration;Data;AppConfig;$(PackageCommonTags)</PackageTags>
     <TargetFrameworks>$(RequiredTargetFrameworks)</TargetFrameworks>
     <NoWarn>$(NoWarn);3021;</NoWarn>
