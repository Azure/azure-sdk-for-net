﻿// Copyright (c) Microsoft Corporation. All rights reserved.
// Licensed under the MIT License.

using System;
using System.Collections.Generic;
using System.Globalization;
using System.Threading;
using System.Threading.Tasks;
using Azure.Core;
using Azure.Core.Pipeline;

namespace Azure.Data.AppConfiguration
{
    /// <summary>
    /// The client to use for interacting with the Azure Configuration Store.
    /// </summary>
    public partial class ConfigurationClient
    {
        private readonly Uri _endpoint;
        private readonly HttpPipeline _pipeline;
        private readonly ClientDiagnostics _clientDiagnostics;

        /// <summary>
        /// Protected constructor to allow mocking.
        /// </summary>
        protected ConfigurationClient()
        {
        }

        /// <summary>
        /// Initializes a new instance of the <see cref="ConfigurationClient"/> class.
        /// </summary>
        /// <param name="connectionString">Connection string with authentication option and related parameters.</param>
        public ConfigurationClient(string connectionString)
            : this(connectionString, new ConfigurationClientOptions())
        {
        }

        /// <summary>
        /// Initializes a new instance of the <see cref="ConfigurationClient"/> class.
        /// </summary>
        /// <param name="connectionString">Connection string with authentication option and related parameters.</param>
        /// <param name="options">Options that allow configuration of requests sent to the configuration store.</param>
        public ConfigurationClient(string connectionString, ConfigurationClientOptions options)
        {
            if (connectionString == null)
                throw new ArgumentNullException(nameof(connectionString));
            if (options == null)
                throw new ArgumentNullException(nameof(options));

            ParseConnectionString(connectionString, out _endpoint, out var credential, out var secret);

            _pipeline = CreatePipeline(options, new AuthenticationPolicy(credential, secret));

            _clientDiagnostics = new ClientDiagnostics(options);
        }

        /// <summary>
        /// Initializes a new instance of the <see cref="ConfigurationClient"/> class.
        /// </summary>
        /// <param name="endpoint">The <see cref="Uri"/> referencing the app configuration storage.</param>
        /// <param name="credential">The token credential used to sign requests.</param>
        public ConfigurationClient(Uri endpoint, TokenCredential credential)
            : this(endpoint, credential, new ConfigurationClientOptions())
        {
        }

        /// <summary>
        /// Initializes a new instance of the <see cref="ConfigurationClient"/> class.
        /// </summary>
        /// <param name="endpoint">The <see cref="Uri"/> referencing the app configuration storage.</param>
        /// <param name="credential">The token credential used to sign requests.</param>
        /// <param name="options">Options that allow configuration of requests sent to the configuration store.</param>
        public ConfigurationClient(Uri endpoint, TokenCredential credential, ConfigurationClientOptions options)
        {
            Argument.AssertNotNull(endpoint, nameof(endpoint));
            Argument.AssertNotNull(credential, nameof(credential));

            _endpoint = endpoint;
            _pipeline = CreatePipeline(options, new BearerTokenAuthenticationPolicy(credential, GetDefaultScope(endpoint)));

            _clientDiagnostics = new ClientDiagnostics(options);
        }

        private static HttpPipeline CreatePipeline(ConfigurationClientOptions options, HttpPipelinePolicy authenticationPolicy)
            => HttpPipelineBuilder.Build(options,
                new HttpPipelinePolicy[] { new CustomHeadersPolicy() },
                new HttpPipelinePolicy[] { new ApiVersionPolicy(options.GetVersionString()), authenticationPolicy, new SyncTokenPolicy() },
                new ResponseClassifier());

        private static string GetDefaultScope(Uri uri)
            => $"{uri.GetComponents(UriComponents.SchemeAndServer, UriFormat.SafeUnescaped)}/.default";

        /// <summary>
        /// Creates a <see cref="ConfigurationSetting"/> if the setting, uniquely identified by key and label, does not already exist in the configuration store.
        /// </summary>
        /// <param name="key">The primary identifier of the configuration setting.</param>
        /// <param name="value">The configuration setting's value.</param>
        /// <param name="label">A label used to group this configuration setting with others.</param>
        /// <param name="cancellationToken">A <see cref="CancellationToken"/> controlling the request lifetime.</param>
        /// <returns>A response containing the added <see cref="ConfigurationSetting"/>.</returns>
        public virtual async Task<Response<ConfigurationSetting>> AddConfigurationSettingAsync(string key, string value, string label = default, CancellationToken cancellationToken = default)
        {
            Argument.AssertNotNullOrEmpty(key, nameof(key));
            return await AddConfigurationSettingAsync(new ConfigurationSetting(key, value, label), cancellationToken).ConfigureAwait(false);
        }

        /// <summary>
        /// Creates a <see cref="ConfigurationSetting"/> if the setting, uniquely identified by key and label, does not already exist in the configuration store.
        /// </summary>
        /// <param name="key">The primary identifier of the configuration setting.</param>
        /// <param name="value">The configuration setting's value.</param>
        /// <param name="label">A label used to group this configuration setting with others.</param>
        /// <param name="cancellationToken">A <see cref="CancellationToken"/> controlling the request lifetime.</param>
        /// <returns>A response containing the added <see cref="ConfigurationSetting"/>.</returns>
        public virtual Response<ConfigurationSetting> AddConfigurationSetting(string key, string value, string label = default, CancellationToken cancellationToken = default)
        {
            Argument.AssertNotNullOrEmpty(key, nameof(key));
            return AddConfigurationSetting(new ConfigurationSetting(key, value, label), cancellationToken);
        }

        /// <summary>
        /// Creates a <see cref="ConfigurationSetting"/> only if the setting does not already exist in the configuration store.
        /// </summary>
        /// <param name="setting">The <see cref="ConfigurationSetting"/> to create.</param>
        /// <param name="cancellationToken">A <see cref="CancellationToken"/> controlling the request lifetime.</param>
        /// <returns>A response containing the added <see cref="ConfigurationSetting"/>.</returns>
        public virtual async Task<Response<ConfigurationSetting>> AddConfigurationSettingAsync(ConfigurationSetting setting, CancellationToken cancellationToken = default)
        {
            using DiagnosticScope scope = _clientDiagnostics.CreateScope("Azure.Data.AppConfiguration.ConfigurationClient.AddConfigurationSetting");
            scope.AddAttribute("key", setting?.Key);
            scope.Start();

            try
            {
                using Request request = CreateAddRequest(setting);
                Response response = await _pipeline.SendRequestAsync(request, cancellationToken).ConfigureAwait(false);

                switch (response.Status)
                {
                    case 200:
                    case 201:
                        return await CreateResponseAsync(response, cancellationToken).ConfigureAwait(false);
                    case 412:
                        throw await response.CreateRequestFailedExceptionAsync("Setting was already present.").ConfigureAwait(false);
                    default:
                        throw await response.CreateRequestFailedExceptionAsync().ConfigureAwait(false);
                }
            }
            catch (Exception e)
            {
                scope.Failed(e);
                throw;
            }
        }

        /// <summary>
        /// Creates a <see cref="ConfigurationSetting"/> only if the setting does not already exist in the configuration store.
        /// </summary>
        /// <param name="setting">The <see cref="ConfigurationSetting"/> to create.</param>
        /// <param name="cancellationToken">A <see cref="CancellationToken"/> controlling the request lifetime.</param>
        /// <returns>A response containing the added <see cref="ConfigurationSetting"/>.</returns>
        public virtual Response<ConfigurationSetting> AddConfigurationSetting(ConfigurationSetting setting, CancellationToken cancellationToken = default)
        {
            using DiagnosticScope scope = _clientDiagnostics.CreateScope("Azure.Data.AppConfiguration.ConfigurationClient.AddConfigurationSetting");
            scope.AddAttribute("key", setting?.Key);
            scope.Start();

            try
            {
                using Request request = CreateAddRequest(setting);
                Response response = _pipeline.SendRequest(request, cancellationToken);

                switch (response.Status)
                {
                    case 200:
                    case 201:
                        return CreateResponse(response);
                    case 412:
                        throw response.CreateRequestFailedException("Setting was already present.");
                    default:
                        throw response.CreateRequestFailedException();
                }
            }
            catch (Exception e)
            {
                scope.Failed(e);
                throw;
            }
        }

        private Request CreateAddRequest(ConfigurationSetting setting)
        {
            Argument.AssertNotNull(setting, nameof(setting));
            Argument.AssertNotNullOrEmpty(setting.Key, $"{nameof(setting)}.{nameof(setting.Key)}");

            Request request = _pipeline.CreateRequest();

            ReadOnlyMemory<byte> content = ConfigurationServiceSerializer.SerializeRequestBody(setting);

            request.Method = RequestMethod.Put;

            BuildUriForKvRoute(request.Uri, setting);

            MatchConditions requestOptions = new MatchConditions();
            requestOptions.IfNoneMatch = ETag.All;
            ConditionalRequestOptionsExtensions.ApplyHeaders(request, requestOptions);

            request.Headers.Add(s_mediaTypeKeyValueApplicationHeader);
            request.Headers.Add(HttpHeader.Common.JsonContentType);
            request.Content = RequestContent.Create(content);

            return request;
        }

        /// <summary>
        /// Creates a <see cref="ConfigurationSetting"/>, uniquely identified by key and label, if it doesn't exist or overwrites the existing setting in the configuration store.
        /// </summary>
        /// <param name="key">The primary identifier of the configuration setting.</param>
        /// <param name="value">The configuration setting's value.</param>
        /// <param name="label">A label used to group this configuration setting with others.</param>
        /// <param name="cancellationToken">A <see cref="CancellationToken"/> controlling the request lifetime.</param>
        /// <returns>A response containing the <see cref="ConfigurationSetting"/> written to the configuration store.</returns>
        public virtual async Task<Response<ConfigurationSetting>> SetConfigurationSettingAsync(string key, string value, string label = default, CancellationToken cancellationToken = default)
        {
            Argument.AssertNotNullOrEmpty(key, nameof(key));
            return await SetConfigurationSettingAsync(new ConfigurationSetting(key, value, label), default, cancellationToken).ConfigureAwait(false);
        }

        /// <summary>
        /// Creates a <see cref="ConfigurationSetting"/>, uniquely identified by key and label, if it doesn't exist or overwrites the existing setting in the configuration store.
        /// </summary>
        /// <param name="key">The primary identifier of the configuration setting.</param>
        /// <param name="value">The configuration setting's value.</param>
        /// <param name="label">A label used to group this configuration setting with others.</param>
        /// <param name="cancellationToken">A <see cref="CancellationToken"/> controlling the request lifetime.</param>
        /// <returns>A response containing the <see cref="ConfigurationSetting"/> written to the configuration store.</returns>
        public virtual Response<ConfigurationSetting> SetConfigurationSetting(string key, string value, string label = default, CancellationToken cancellationToken = default)
        {
            Argument.AssertNotNullOrEmpty(key, nameof(key));
            return SetConfigurationSetting(new ConfigurationSetting(key, value, label), default, cancellationToken);
        }

        /// <summary>
        /// Creates a <see cref="ConfigurationSetting"/> if it doesn't exist or overwrites the existing setting in the configuration store.
        /// </summary>
        /// <param name="setting">The <see cref="ConfigurationSetting"/> to create.</param>
        /// <param name="onlyIfUnchanged">If set to true and the configuration setting exists in the configuration store, overwrite the setting
        /// if the passed-in <see cref="ConfigurationSetting"/> is the same version as the one in the configuration store.  The setting versions
        /// are the same if their ETag fields match.  If the two settings are different versions, this method will throw an exception to indicate
        /// that the setting in the configuration store was modified since it was last obtained by the client.</param>
        /// <param name="cancellationToken">A <see cref="CancellationToken"/> controlling the request lifetime.</param>
        /// <returns>A response containing the <see cref="ConfigurationSetting"/> written to the configuration store.</returns>
        public virtual async Task<Response<ConfigurationSetting>> SetConfigurationSettingAsync(ConfigurationSetting setting, bool onlyIfUnchanged = false, CancellationToken cancellationToken = default)
        {
            Argument.AssertNotNull(setting, nameof(setting));

            MatchConditions requestOptions = default;
            if (onlyIfUnchanged)
            {
                requestOptions = new MatchConditions();
                requestOptions.IfMatch = setting.ETag;
            }

            using DiagnosticScope scope = _clientDiagnostics.CreateScope("Azure.Data.AppConfiguration.ConfigurationClient.SetConfigurationSetting");
            scope.AddAttribute("key", setting?.Key);
            scope.Start();

            try
            {
                using Request request = CreateSetRequest(setting, requestOptions);
                Response response = await _pipeline.SendRequestAsync(request, cancellationToken).ConfigureAwait(false);

                return response.Status switch
                {
                    200 => await CreateResponseAsync(response, cancellationToken).ConfigureAwait(false),
                    409 => throw await response.CreateRequestFailedExceptionAsync("The setting is read only").ConfigureAwait(false),

                    // Throws on 412 if resource was modified.
                    _ => throw await response.CreateRequestFailedExceptionAsync().ConfigureAwait(false),
                };
            }
            catch (Exception e)
            {
                scope.Failed(e);
                throw;
            }
        }

        /// <summary>
        /// Creates a <see cref="ConfigurationSetting"/> if it doesn't exist or overwrites the existing setting in the configuration store.
        /// </summary>
        /// <param name="setting">The <see cref="ConfigurationSetting"/> to create.</param>
        /// <param name="onlyIfUnchanged">If set to true and the configuration setting exists in the configuration store, overwrite the setting
        /// if the passed-in <see cref="ConfigurationSetting"/> is the same version as the one in the configuration store.  The setting versions
        /// are the same if their ETag fields match.  If the two settings are different versions, this method will throw an exception to indicate
        /// that the setting in the configuration store was modified since it was last obtained by the client.</param>
        /// <param name="cancellationToken">A <see cref="CancellationToken"/> controlling the request lifetime.</param>
        /// <returns>A response containing the <see cref="ConfigurationSetting"/> written to the configuration store.</returns>
        public virtual Response<ConfigurationSetting> SetConfigurationSetting(ConfigurationSetting setting, bool onlyIfUnchanged = false, CancellationToken cancellationToken = default)
        {
            Argument.AssertNotNull(setting, nameof(setting));

            MatchConditions requestOptions = default;
            if (onlyIfUnchanged)
            {
                requestOptions = new MatchConditions();
                requestOptions.IfMatch = setting.ETag;
            }

            using DiagnosticScope scope = _clientDiagnostics.CreateScope("Azure.Data.AppConfiguration.ConfigurationClient.SetConfigurationSetting");
            scope.AddAttribute("key", setting?.Key);
            scope.Start();

            try
            {
                using Request request = CreateSetRequest(setting, requestOptions);

                Response response = _pipeline.SendRequest(request, cancellationToken);

                return response.Status switch
                {
                    200 => CreateResponse(response),
                    409 => throw response.CreateRequestFailedException("The setting is read only"),

                    // Throws on 412 if resource was modified.
                    _ => throw response.CreateRequestFailedException(),
                };
            }
            catch (Exception e)
            {
                scope.Failed(e);
                throw;
            }
        }

        private Request CreateSetRequest(ConfigurationSetting setting, MatchConditions requestOptions)
        {
            Argument.AssertNotNull(setting, nameof(setting));
            Argument.AssertNotNullOrEmpty(setting.Key, $"{nameof(setting)}.{nameof(setting.Key)}");

            Request request = _pipeline.CreateRequest();
            ReadOnlyMemory<byte> content = ConfigurationServiceSerializer.SerializeRequestBody(setting);

            request.Method = RequestMethod.Put;
            BuildUriForKvRoute(request.Uri, setting);
            request.Headers.Add(s_mediaTypeKeyValueApplicationHeader);
            request.Headers.Add(HttpHeader.Common.JsonContentType);

            if (requestOptions != null)
            {
                ConditionalRequestOptionsExtensions.ApplyHeaders(request, requestOptions);
            }

            request.Content = RequestContent.Create(content);
            return request;
        }

        /// <summary>
        /// Delete a <see cref="ConfigurationSetting"/> from the configuration store.
        /// </summary>
        /// <param name="key">The primary identifier of the configuration setting.</param>
        /// <param name="label">A label used to group this configuration setting with others.</param>
        /// <param name="cancellationToken">A <see cref="CancellationToken"/> controlling the request lifetime.</param>
        /// <returns>A response indicating the success of the operation.</returns>
        public virtual async Task<Response> DeleteConfigurationSettingAsync(string key, string label = default, CancellationToken cancellationToken = default)
        {
            Argument.AssertNotNullOrEmpty(key, nameof(key));
            return await DeleteConfigurationSettingAsync(new ConfigurationSetting(key, default, label), default, cancellationToken).ConfigureAwait(false);
        }

        /// <summary>
        /// Delete a <see cref="ConfigurationSetting"/> from the configuration store.
        /// </summary>
        /// <param name="key">The primary identifier of the configuration setting.</param>
        /// <param name="label">A label used to group this configuration setting with others.</param>
        /// <param name="cancellationToken">A <see cref="CancellationToken"/> controlling the request lifetime.</param>
        /// <returns>A response indicating the success of the operation.</returns>
        public virtual Response DeleteConfigurationSetting(string key, string label = default, CancellationToken cancellationToken = default)
        {
            Argument.AssertNotNullOrEmpty(key, nameof(key));
            return DeleteConfigurationSetting(new ConfigurationSetting(key, default, label), default, cancellationToken);
        }

        /// <param name="setting">The <see cref="ConfigurationSetting"/> to delete.</param>
        /// <param name="onlyIfUnchanged">If set to true and the configuration setting exists in the configuration store, delete the setting
        /// if the passed-in <see cref="ConfigurationSetting"/> is the same version as the one in the configuration store.  The setting versions
        /// are the same if their ETag fields match.  If the two settings are different versions, this method will throw an exception to indicate
        /// that the setting in the configuration store was modified since it was last obtained by the client.</param>
        /// <param name="cancellationToken">A <see cref="CancellationToken"/> controlling the request lifetime.</param>
        /// <returns>A response indicating the success of the operation.</returns>
        public virtual async Task<Response> DeleteConfigurationSettingAsync(ConfigurationSetting setting, bool onlyIfUnchanged = false, CancellationToken cancellationToken = default)
        {
            Argument.AssertNotNull(setting, nameof(setting));

            MatchConditions requestOptions = default;
            if (onlyIfUnchanged)
            {
                requestOptions = new MatchConditions();
                requestOptions.IfMatch = setting.ETag;
            }

            using DiagnosticScope scope = _clientDiagnostics.CreateScope("Azure.Data.AppConfiguration.ConfigurationClient.DeleteConfigurationSetting");
            scope.AddAttribute("key", setting.Key);
            scope.Start();

            try
            {
                using Request request = CreateDeleteRequest(setting.Key, setting.Label, requestOptions);
                Response response = await _pipeline.SendRequestAsync(request, cancellationToken).ConfigureAwait(false);

                return response.Status switch
                {
                    200 => response,
                    204 => response,
                    409 => throw response.CreateRequestFailedException("The setting is read only"),

                    // Throws on 412 if resource was modified.
                    _ => throw response.CreateRequestFailedException()
                };
            }
            catch (Exception e)
            {
                scope.Failed(e);
                throw;
            }

        }

        /// <param name="setting">The <see cref="ConfigurationSetting"/> to delete.</param>
        /// <param name="onlyIfUnchanged">If set to true and the configuration setting exists in the configuration store, delete the setting
        /// if the passed-in <see cref="ConfigurationSetting"/> is the same version as the one in the configuration store.  The setting versions
        /// are the same if their ETag fields match.  If the two settings are different versions, this method will throw an exception to indicate
        /// that the setting in the configuration store was modified since it was last obtained by the client.</param>
        /// <param name="cancellationToken">A <see cref="CancellationToken"/> controlling the request lifetime.</param>
        /// <returns>A response indicating the success of the operation.</returns>
        public virtual Response DeleteConfigurationSetting(ConfigurationSetting setting, bool onlyIfUnchanged = false, CancellationToken cancellationToken = default)
        {
            Argument.AssertNotNull(setting, nameof(setting));

            MatchConditions requestOptions = default;
            if (onlyIfUnchanged)
            {
                requestOptions = new MatchConditions();
                requestOptions.IfMatch = setting.ETag;
            }

            using DiagnosticScope scope = _clientDiagnostics.CreateScope("Azure.Data.AppConfiguration.ConfigurationClient.DeleteConfigurationSetting");
            scope.AddAttribute("key", setting.Key);
            scope.Start();

            try
            {
                using Request request = CreateDeleteRequest(setting.Key, setting.Label, requestOptions);
                Response response = _pipeline.SendRequest(request, cancellationToken);

                return response.Status switch
                {
                    200 => response,
                    204 => response,
                    409 => throw response.CreateRequestFailedException("The setting is read only."),

                    // Throws on 412 if resource was modified.
                    _ => throw response.CreateRequestFailedException()
                };
            }
            catch (Exception e)
            {
                scope.Failed(e);
                throw;
            }
        }

        private Request CreateDeleteRequest(string key, string label, MatchConditions requestOptions)
        {
            Argument.AssertNotNullOrEmpty(key, nameof(key));

            Request request = _pipeline.CreateRequest();
            request.Method = RequestMethod.Delete;
            BuildUriForKvRoute(request.Uri, key, label);

            if (requestOptions != null)
            {
                ConditionalRequestOptionsExtensions.ApplyHeaders(request, requestOptions);
            }

            return request;
        }

        /// <summary>
        /// Retrieve an existing <see cref="ConfigurationSetting"/>, uniquely identified by key and label, from the configuration store.
        /// </summary>
        /// <param name="key">The primary identifier of the configuration setting to retrieve.</param>
        /// <param name="label">A label used to group this configuration setting with others.</param>
        /// <param name="cancellationToken">A <see cref="CancellationToken"/> controlling the request lifetime.</param>
        /// <returns>A response containing the retrieved <see cref="ConfigurationSetting"/>.</returns>
        public virtual async Task<Response<ConfigurationSetting>> GetConfigurationSettingAsync(string key, string label = default, CancellationToken cancellationToken = default)
        {
            Argument.AssertNotNullOrEmpty(key, nameof(key));
<<<<<<< HEAD
            return await GetConfigurationSettingAsync(new ConfigurationSetting(key, default, label), default, cancellationToken).ConfigureAwait(false);
=======
            return await GetConfigurationSettingAsync(key, label, acceptDateTime: default, requestOptions: default, cancellationToken).ConfigureAwait(false);
>>>>>>> 3d89b961
        }

        /// <summary>
        /// Retrieve an existing <see cref="ConfigurationSetting"/>, uniquely identified by key and label, from the configuration store.
        /// </summary>
        /// <param name="key">The primary identifier of the configuration setting to retrieve.</param>
        /// <param name="label">A label used to group this configuration setting with others.</param>
        /// <param name="cancellationToken">A <see cref="CancellationToken"/> controlling the request lifetime.</param>
        /// <returns>A response containing the retrieved <see cref="ConfigurationSetting"/>.</returns>
        public virtual Response<ConfigurationSetting> GetConfigurationSetting(string key, string label = default, CancellationToken cancellationToken = default)
        {
            Argument.AssertNotNullOrEmpty(key, nameof(key));
            return GetConfigurationSetting(new ConfigurationSetting(key, default, label), default, cancellationToken);
        }

        /// <summary>
        /// Retrieve an existing <see cref="ConfigurationSetting"/> from the configuration store.
        /// </summary>
        /// <param name="setting">The <see cref="ConfigurationSetting"/> to retrieve.</param>
        /// <param name="onlyIfChanged">If set to true, only retrieve the setting from the configuration store if it has changed since the client last retrieved it.
        /// It is determined to have changed if the ETag field on the passed-in <see cref="ConfigurationSetting"/> is different from the ETag of the setting in the
        /// configuration store.  If it has not changed, the returned response will have have no value, and will throw if response.Value is accessed.  Callers may
        /// check the status code on the response to avoid triggering the exception.</param>
        /// <param name="cancellationToken">A <see cref="CancellationToken"/> controlling the request lifetime.</param>
        /// <returns>A response containing the retrieved <see cref="ConfigurationSetting"/>.</returns>
        public virtual async Task<Response<ConfigurationSetting>> GetConfigurationSettingAsync(ConfigurationSetting setting, bool onlyIfChanged = false, CancellationToken cancellationToken = default)
        {
<<<<<<< HEAD
            if (setting == null)
                throw new ArgumentNullException($"{nameof(setting)}");

            MatchConditions requestOptions = default;
            if (onlyIfChanged)
            {
                requestOptions = new MatchConditions();
                requestOptions.IfNoneMatch = setting.ETag;
            }

            using DiagnosticScope scope = _clientDiagnostics.CreateScope("Azure.Data.AppConfiguration.ConfigurationClient.GetConfigurationSetting");
            scope.AddAttribute("key", setting.Key);
            scope.Start();

            try
            {
                using Request request = CreateGetRequest(setting.Key, setting.Label, acceptDateTime: default, requestOptions);
                Response response = await _pipeline.SendRequestAsync(request, cancellationToken).ConfigureAwait(false);

                return response.Status switch
                {
                    200 => await CreateResponseAsync(response, cancellationToken).ConfigureAwait(false),
                    304 => CreateResourceModifiedResponse(response),
                    _ => throw await response.CreateRequestFailedExceptionAsync().ConfigureAwait(false),
                };
            }
            catch (Exception e)
            {
                scope.Failed(e);
                throw;
            }
=======
            Argument.AssertNotNull(setting, nameof(setting));
            MatchConditions requestOptions = onlyIfChanged ? new MatchConditions { IfNoneMatch = setting.ETag } : default;
            return await GetConfigurationSettingAsync(setting.Key, setting.Label, acceptDateTime: default, requestOptions, cancellationToken).ConfigureAwait(false);
>>>>>>> 3d89b961
        }

        /// <summary>
        /// Retrieve an existing <see cref="ConfigurationSetting"/> from the configuration store.
        /// </summary>
        /// <param name="setting">The <see cref="ConfigurationSetting"/> to retrieve.</param>
        /// <param name="onlyIfChanged">If set to true, only retrieve the setting from the configuration store if it has changed since the client last retrieved it.
        /// It is determined to have changed if the ETag field on the passed-in <see cref="ConfigurationSetting"/> is different from the ETag of the setting in the
        /// configuration store.  If it has not changed, the returned response will have have no value, and will throw if response.Value is accessed.  Callers may
        /// check the status code on the response to avoid triggering the exception.</param>
        /// <param name="cancellationToken">A <see cref="CancellationToken"/> controlling the request lifetime.</param>
        /// <returns>A response containing the retrieved <see cref="ConfigurationSetting"/>.</returns>
        public virtual Response<ConfigurationSetting> GetConfigurationSetting(ConfigurationSetting setting, bool onlyIfChanged = false, CancellationToken cancellationToken = default)
        {
            if (setting == null)
                throw new ArgumentNullException($"{nameof(setting)}");

            MatchConditions requestOptions = default;
            if (onlyIfChanged)
            {
                requestOptions = new MatchConditions();
                requestOptions.IfNoneMatch = setting.ETag;
            }

<<<<<<< HEAD
=======
            return GetConfigurationSetting(setting.Key, setting.Label, acceptDateTime: default, requestOptions, cancellationToken);
        }

        /// <summary>
        /// Retrieve an existing <see cref="ConfigurationSetting"/> from the configuration store.
        /// </summary>
        /// <param name="setting">The <see cref="ConfigurationSetting"/> to retrieve.</param>
        /// <param name="acceptDateTime">The setting will be retrieved exactly as it existed at the provided time.</param>
        /// <param name="cancellationToken">A <see cref="CancellationToken"/> controlling the request lifetime.</param>
        /// <returns>A response containing the retrieved <see cref="ConfigurationSetting"/>.</returns>
        public virtual async Task<Response<ConfigurationSetting>> GetConfigurationSettingAsync(ConfigurationSetting setting, DateTimeOffset acceptDateTime, CancellationToken cancellationToken = default)
        {
            Argument.AssertNotNull(setting, nameof(setting));
            return await GetConfigurationSettingAsync(setting.Key, setting.Label, acceptDateTime, requestOptions: default, cancellationToken).ConfigureAwait(false);
        }

        /// <summary>
        /// Retrieve an existing <see cref="ConfigurationSetting"/> from the configuration store.
        /// </summary>
        /// <param name="setting">The <see cref="ConfigurationSetting"/> to retrieve.</param>
        /// <param name="acceptDateTime">The setting will be retrieved exactly as it existed at the provided time.</param>
        /// <param name="cancellationToken">A <see cref="CancellationToken"/> controlling the request lifetime.</param>
        /// <returns>A response containing the retrieved <see cref="ConfigurationSetting"/>.</returns>
        public virtual Response<ConfigurationSetting> GetConfigurationSetting(ConfigurationSetting setting, DateTimeOffset acceptDateTime, CancellationToken cancellationToken = default)
        {
            Argument.AssertNotNull(setting, nameof(setting));
            return GetConfigurationSetting(setting.Key, setting.Label, acceptDateTime, requestOptions: default, cancellationToken);
        }

        private async Task<Response<ConfigurationSetting>> GetConfigurationSettingAsync(string key, string label, DateTimeOffset acceptDateTime, MatchConditions requestOptions, CancellationToken cancellationToken = default)
        {
            using DiagnosticScope scope = _clientDiagnostics.CreateScope("Azure.Data.AppConfiguration.ConfigurationClient.GetConfigurationSetting");
            scope.AddAttribute(nameof(key), key);
            scope.Start();

            try
            {
                using Request request = CreateGetRequest(key, label, acceptDateTime, requestOptions);
                Response response = await _pipeline.SendRequestAsync(request, cancellationToken).ConfigureAwait(false);

                return response.Status switch
                {
                    200 => await CreateResponseAsync(response, cancellationToken).ConfigureAwait(false),
                    304 => CreateResourceModifiedResponse(response),
                    _ => throw await response.CreateRequestFailedExceptionAsync().ConfigureAwait(false),
                };
            }
            catch (Exception e)
            {
                scope.Failed(e);
                throw;
            }
        }

        private Response<ConfigurationSetting> GetConfigurationSetting(string key, string label, DateTimeOffset acceptDateTime, MatchConditions requestOptions, CancellationToken cancellationToken = default)
        {
>>>>>>> 3d89b961
            using DiagnosticScope scope = _clientDiagnostics.CreateScope("Azure.Data.AppConfiguration.ConfigurationClient.GetConfigurationSetting");
            scope.AddAttribute(nameof(setting.Key), setting.Key);
            scope.Start();

            try
            {
<<<<<<< HEAD
                using (Request request = CreateGetRequest(setting.Key, setting.Label, acceptDateTime: default, requestOptions))
=======
                using Request request = CreateGetRequest(key, label, acceptDateTime, requestOptions);
                Response response = _pipeline.SendRequest(request, cancellationToken);

                return response.Status switch
>>>>>>> 3d89b961
                {
                    200 => CreateResponse(response),
                    304 => CreateResourceModifiedResponse(response),
                    _ => throw response.CreateRequestFailedException(),
                };
            }
            catch (Exception e)
            {
                scope.Failed(e);
                throw;
            }
        }

        /// <summary>
        /// Retrieves one or more <see cref="ConfigurationSetting"/> that satisfy the options set in the <see cref="SettingSelector"/>.
        /// </summary>
        /// <param name="selector">Options used to select a set of <see cref="ConfigurationSetting"/> entities from the configuration store.</param>
        /// <param name="cancellationToken">A <see cref="CancellationToken"/> controlling the request lifetime.</param>
        /// <returns>An enumerable collection containing the retrieved <see cref="ConfigurationSetting"/> entities.</returns>
        public virtual AsyncPageable<ConfigurationSetting> GetConfigurationSettingsAsync(SettingSelector selector, CancellationToken cancellationToken = default)
        {
            Argument.AssertNotNull(selector, nameof(selector));
            return PageResponseEnumerator.CreateAsyncEnumerable(nextLink => GetConfigurationSettingsPageAsync(selector, nextLink, cancellationToken));
        }

        /// <summary>
        /// Retrieves one or more <see cref="ConfigurationSetting"/> that satisfies the options of the <see cref="SettingSelector"/>
        /// </summary>
        /// <param name="selector">Set of options for selecting <see cref="ConfigurationSetting"/> from the configuration store.</param>
        /// <param name="cancellationToken">A <see cref="CancellationToken"/> controlling the request lifetime.</param>
        public virtual Pageable<ConfigurationSetting> GetConfigurationSettings(SettingSelector selector, CancellationToken cancellationToken = default)
        {
            Argument.AssertNotNull(selector, nameof(selector));
            return PageResponseEnumerator.CreateEnumerable(nextLink => GetConfigurationSettingsPage(selector, nextLink, cancellationToken));
        }

        /// <summary>
        /// Retrieves the different revisions of a specific <see cref="ConfigurationSetting"/> with the specified <paramref name="key"/> and <paramref name="label"/>.
        /// </summary>
        /// <param name="key">The primary identifier of the configuration setting.</param>
        /// <param name="label">A label used to group this configuration setting with others.</param>
        /// <param name="cancellationToken">A <see cref="CancellationToken"/> controlling the request lifetime.</param>
        public virtual AsyncPageable<ConfigurationSetting> GetRevisionsAsync(string key, string label = default, CancellationToken cancellationToken = default)
        {
            Argument.AssertNotNullOrEmpty(key, nameof(key));
            return GetRevisionsAsync(new SettingSelector(key, label), cancellationToken);
        }

        /// <summary>
        /// Retrieves the different revisions of a specific <see cref="ConfigurationSetting"/> with the specified <paramref name="key"/> and <paramref name="label"/>.
        /// </summary>
        /// <param name="key">The primary identifier of the configuration setting.</param>
        /// <param name="label">A label used to group this configuration setting with others.</param>
        /// <param name="cancellationToken">A <see cref="CancellationToken"/> controlling the request lifetime.</param>
        public virtual Pageable<ConfigurationSetting> GetRevisions(string key, string label = default, CancellationToken cancellationToken = default)
        {
            Argument.AssertNotNullOrEmpty(key, nameof(key));
            return GetRevisions(new SettingSelector(key, label), cancellationToken);
        }

        /// <summary>
        /// Retrieves the different revisions of a specific <see cref="ConfigurationSetting"/> that satisfies the options of the <see cref="SettingSelector"/>
        /// </summary>
        /// <param name="selector">Set of options for selecting <see cref="ConfigurationSetting"/> from the configuration store.</param>
        /// <param name="cancellationToken">A <see cref="CancellationToken"/> controlling the request lifetime.</param>
        public virtual AsyncPageable<ConfigurationSetting> GetRevisionsAsync(SettingSelector selector, CancellationToken cancellationToken = default)
        {
            Argument.AssertNotNull(selector, nameof(selector));
            return PageResponseEnumerator.CreateAsyncEnumerable(nextLink => GetRevisionsPageAsync(selector, nextLink, cancellationToken));
        }

        /// <summary>
        /// Retrieves the different revisions of a specific <see cref="ConfigurationSetting"/> that satisfies the options of the <see cref="SettingSelector"/>
        /// </summary>
        /// <param name="selector">Set of options for selecting <see cref="ConfigurationSetting"/> from the configuration store.</param>
        /// <param name="cancellationToken">A <see cref="CancellationToken"/> controlling the request lifetime.</param>
        public virtual Pageable<ConfigurationSetting> GetRevisions(SettingSelector selector, CancellationToken cancellationToken = default)
        {
            Argument.AssertNotNull(selector, nameof(selector));
            return PageResponseEnumerator.CreateEnumerable(nextLink => GetRevisionsPage(selector, nextLink, cancellationToken));
        }

        private Request CreateGetRequest(string key, string label, DateTimeOffset acceptDateTime, MatchConditions requestOptions)
        {
            Argument.AssertNotNullOrEmpty(key, nameof(key));

            Request request = _pipeline.CreateRequest();
            request.Method = RequestMethod.Get;
            BuildUriForKvRoute(request.Uri, key, label);
            request.Headers.Add(s_mediaTypeKeyValueApplicationHeader);

            if (acceptDateTime != default)
            {
                var dateTime = acceptDateTime.UtcDateTime.ToString(AcceptDateTimeFormat, CultureInfo.InvariantCulture);
                request.Headers.Add(AcceptDatetimeHeader, dateTime);
            }

            if (requestOptions != null)
            {
                ConditionalRequestOptionsExtensions.ApplyHeaders(request, requestOptions);
            }

            request.Headers.Add(HttpHeader.Common.JsonContentType);
            return request;
        }

        /// <summary>
        /// Fetches the <see cref="ConfigurationSetting"/> from the configuration store that match the options selected in the <see cref="SettingSelector"/>.
        /// </summary>
        /// <param name="selector">Set of options for selecting settings from the configuration store.</param>
        /// <param name="pageLink"></param>
        /// <param name="cancellationToken">A <see cref="CancellationToken"/> controlling the request lifetime.</param>
        private async Task<Page<ConfigurationSetting>> GetConfigurationSettingsPageAsync(SettingSelector selector, string pageLink, CancellationToken cancellationToken = default)
        {
            using DiagnosticScope scope = _clientDiagnostics.CreateScope("Azure.Data.AppConfiguration.ConfigurationClient.GetConfigurationSettingsPage");
            scope.Start();

            try
            {
                using Request request = CreateBatchRequest(selector, pageLink);
                Response response = await _pipeline.SendRequestAsync(request, cancellationToken).ConfigureAwait(false);

                switch (response.Status)
                {
                    case 200:
                    case 206:
                        SettingBatch settingBatch = await ConfigurationServiceSerializer.ParseBatchAsync(response, cancellationToken).ConfigureAwait(false);
                        return Page<ConfigurationSetting>.FromValues(settingBatch.Settings, settingBatch.NextBatchLink, response);
                    default:
                        throw await response.CreateRequestFailedExceptionAsync().ConfigureAwait(false);
                }
            }
            catch (Exception e)
            {
                scope.Failed(e);
                throw;
            }
        }

        /// <summary>
        /// Fetches the <see cref="ConfigurationSetting"/> from the configuration store that match the options selected in the <see cref="SettingSelector"/>.
        /// </summary>
        /// <param name="selector">Set of options for selecting settings from the configuration store.</param>
        /// <param name="pageLink"></param>
        /// <param name="cancellationToken">A <see cref="CancellationToken"/> controlling the request lifetime.</param>
        private Page<ConfigurationSetting> GetConfigurationSettingsPage(SettingSelector selector, string pageLink, CancellationToken cancellationToken = default)
        {
            using DiagnosticScope scope = _clientDiagnostics.CreateScope("Azure.Data.AppConfiguration.ConfigurationClient.GetConfigurationSettingsPage");
            scope.Start();

            try
            {
                using Request request = CreateBatchRequest(selector, pageLink);
                Response response = _pipeline.SendRequest(request, cancellationToken);

                switch (response.Status)
                {
                    case 200:
                    case 206:
                        SettingBatch settingBatch = ConfigurationServiceSerializer.ParseBatch(response);
                        return Page<ConfigurationSetting>.FromValues(settingBatch.Settings, settingBatch.NextBatchLink, response);
                    default:
                        throw response.CreateRequestFailedException();
                }
            }
            catch (Exception e)
            {
                scope.Failed(e);
                throw;
            }
        }

        private Request CreateBatchRequest(SettingSelector selector, string pageLink)
        {
            Request request = _pipeline.CreateRequest();
            request.Method = RequestMethod.Get;
            BuildUriForGetBatch(request.Uri, selector, pageLink);
            request.Headers.Add(s_mediaTypeKeyValueApplicationHeader);
            if (selector.AcceptDateTime.HasValue)
            {
                var dateTime = selector.AcceptDateTime.Value.UtcDateTime.ToString(AcceptDateTimeFormat, CultureInfo.InvariantCulture);
                request.Headers.Add(AcceptDatetimeHeader, dateTime);
            }

            return request;
        }

        /// <summary>
        /// Lists chronological/historical representation of <see cref="ConfigurationSetting"/> from the configuration store that match the options selected in the <see cref="SettingSelector"/>.
        /// </summary>
        /// <remarks>Revisions are provided in descending order from their respective <see cref="ConfigurationSetting.LastModified"/> date.</remarks>
        /// <param name="selector">Set of options for selecting settings from the configuration store.</param>
        /// <param name="pageLink"></param>
        /// <param name="cancellationToken">A <see cref="CancellationToken"/> controlling the request lifetime.</param>
        private async Task<Page<ConfigurationSetting>> GetRevisionsPageAsync(SettingSelector selector, string pageLink, CancellationToken cancellationToken = default)
        {
            using DiagnosticScope scope = _clientDiagnostics.CreateScope("Azure.Data.AppConfiguration.ConfigurationClient.GetRevisionsPage");
            scope.Start();

            try
            {
                using Request request = CreateGetRevisionsRequest(selector, pageLink);
                Response response = await _pipeline.SendRequestAsync(request, cancellationToken).ConfigureAwait(false);
                switch (response.Status)
                {
                    case 200:
                    case 206:
                        SettingBatch settingBatch = await ConfigurationServiceSerializer.ParseBatchAsync(response, cancellationToken).ConfigureAwait(false);
                        return Page<ConfigurationSetting>.FromValues(settingBatch.Settings, settingBatch.NextBatchLink, response);
                    default:
                        throw await response.CreateRequestFailedExceptionAsync().ConfigureAwait(false);
                }
            }
            catch (Exception e)
            {
                scope.Failed(e);
                throw;
            }
        }

        /// <summary>
        /// Lists chronological/historical representation of <see cref="ConfigurationSetting"/> from the configuration store that match the options selected in the <see cref="SettingSelector"/>.
        /// </summary>
        /// <remarks>Revisions are provided in descending order from their respective <see cref="ConfigurationSetting.LastModified"/> date.</remarks>
        /// <param name="selector">Set of options for selecting settings from the configuration store.</param>
        /// <param name="pageLink"></param>
        /// <param name="cancellationToken">A <see cref="CancellationToken"/> controlling the request lifetime.</param>
        private Page<ConfigurationSetting> GetRevisionsPage(SettingSelector selector, string pageLink, CancellationToken cancellationToken = default)
        {
            using DiagnosticScope scope = _clientDiagnostics.CreateScope("Azure.Data.AppConfiguration.ConfigurationClient.GetRevisionsPage");
            scope.Start();

            try
            {
                using Request request = CreateGetRevisionsRequest(selector, pageLink);
                Response response = _pipeline.SendRequest(request, cancellationToken);
                switch (response.Status)
                {
                    case 200:
                    case 206:
                        SettingBatch settingBatch = ConfigurationServiceSerializer.ParseBatch(response);
                        return Page<ConfigurationSetting>.FromValues(settingBatch.Settings, settingBatch.NextBatchLink, response);
                    default:
                        throw response.CreateRequestFailedException();
                }
            }
            catch (Exception e)
            {
                scope.Failed(e);
                throw;
            }
        }

        private Request CreateGetRevisionsRequest(SettingSelector selector, string pageLink)
        {
            Request request = _pipeline.CreateRequest();
            request.Method = RequestMethod.Get;
            BuildUriForRevisions(request.Uri, selector, pageLink);
            request.Headers.Add(s_mediaTypeKeyValueApplicationHeader);
            if (selector.AcceptDateTime.HasValue)
            {
                var dateTime = selector.AcceptDateTime.Value.UtcDateTime.ToString(AcceptDateTimeFormat, CultureInfo.InvariantCulture);
                request.Headers.Add(AcceptDatetimeHeader, dateTime);
            }

            return request;
        }

        /// <summary>
        /// Sets an existing <see cref="ConfigurationSetting"/> to read only or read write state in the configuration store.
        /// </summary>
        /// <param name="key">The primary identifier of the configuration setting.</param>
        /// <param name="isReadOnly">If true, the <see cref="ConfigurationSetting"/> will be set to read only in the configuration store. If false, it will be set to read write.</param>
        /// <param name="cancellationToken">A <see cref="CancellationToken"/> controlling the request lifetime.</param>
        public virtual Task<Response<ConfigurationSetting>> SetReadOnlyAsync(string key, bool isReadOnly, CancellationToken cancellationToken = default)
            => SetReadOnlyAsync(key, label: default, isReadOnly, cancellationToken);

        /// <summary>
        /// Sets an existing <see cref="ConfigurationSetting"/> to read only or read write state in the configuration store.
        /// </summary>
        /// <param name="key">The primary identifier of the configuration setting.</param>
        /// <param name="isReadOnly">If true, the <see cref="ConfigurationSetting"/> will be set to read only in the configuration store. If false, it will be set to read write.</param>
        /// <param name="cancellationToken">A <see cref="CancellationToken"/> controlling the request lifetime.</param>
        public virtual Response<ConfigurationSetting> SetReadOnly(string key, bool isReadOnly, CancellationToken cancellationToken = default)
            => SetReadOnly(key, label: default, isReadOnly, cancellationToken);

        /// <summary>
        /// Sets an existing <see cref="ConfigurationSetting"/> to read only or read write state in the configuration store.
        /// </summary>
        /// <param name="key">The primary identifier of the configuration setting.</param>
        /// <param name="label">A label used to group this configuration setting with others.</param>
        /// <param name="isReadOnly">If true, the <see cref="ConfigurationSetting"/> will be set to read only in the configuration store. If false, it will be set to read write.</param>
        /// <param name="cancellationToken">A <see cref="CancellationToken"/> controlling the request lifetime.</param>
        public virtual async Task<Response<ConfigurationSetting>> SetReadOnlyAsync(string key, string label, bool isReadOnly, CancellationToken cancellationToken = default)
        {
            Argument.AssertNotNullOrEmpty(key, nameof(key));

            using DiagnosticScope scope = _clientDiagnostics.CreateScope("Azure.Data.AppConfiguration.ConfigurationClient.SetReadOnly");
            scope.AddAttribute("key", key);
            scope.Start();

            try
            {
                using Request request = CreateSetReadOnlyRequest(key, label, isReadOnly);
                Response response = await _pipeline.SendRequestAsync(request, cancellationToken).ConfigureAwait(false);

                switch (response.Status)
                {
                    case 200:
                        return CreateResponse(response);
                    default:
                        throw await response.CreateRequestFailedExceptionAsync().ConfigureAwait(false);
                }
            }
            catch (Exception e)
            {
                scope.Failed(e);
                throw;
            }
        }

        /// <summary>
        /// Sets an existing <see cref="ConfigurationSetting"/> to read only or read write state in the configuration store.
        /// </summary>
        /// <param name="key">The primary identifier of the configuration setting.</param>
        /// <param name="label">A label used to group this configuration setting with others.</param>
        /// <param name="isReadOnly">If true, the <see cref="ConfigurationSetting"/> will be set to read only in the configuration store. If false, it will be set to read write.</param>
        /// <param name="cancellationToken">A <see cref="CancellationToken"/> controlling the request lifetime.</param>
        public virtual Response<ConfigurationSetting> SetReadOnly(string key, string label, bool isReadOnly, CancellationToken cancellationToken = default)
        {
            Argument.AssertNotNullOrEmpty(key, nameof(key));

            using DiagnosticScope scope = _clientDiagnostics.CreateScope("Azure.Data.AppConfiguration.ConfigurationClient.SetReadOnly");
            scope.AddAttribute("key", key);
            scope.Start();

            try
            {
                using Request request = CreateSetReadOnlyRequest(key, label, isReadOnly);
                Response response = _pipeline.SendRequest(request, cancellationToken);

                switch (response.Status)
                {
                    case 200:
                        return CreateResponse(response);
                    default:
                        throw response.CreateRequestFailedException();
                }
            }
            catch (Exception e)
            {
                scope.Failed(e);
                throw;
            }
        }

        private Request CreateSetReadOnlyRequest(string key, string label, bool isReadOnly)
        {
            Request request = _pipeline.CreateRequest();
            request.Method = isReadOnly ? RequestMethod.Put : RequestMethod.Delete;
            BuildUriForLocksRoute(request.Uri, key, label);

            return request;
        }
    }
}<|MERGE_RESOLUTION|>--- conflicted
+++ resolved
@@ -254,6 +254,9 @@
         public virtual async Task<Response<ConfigurationSetting>> SetConfigurationSettingAsync(ConfigurationSetting setting, bool onlyIfUnchanged = false, CancellationToken cancellationToken = default)
         {
             Argument.AssertNotNull(setting, nameof(setting));
+            using DiagnosticScope scope = _clientDiagnostics.CreateScope("Azure.Data.AppConfiguration.ConfigurationClient.SetConfigurationSetting");
+            scope.AddAttribute("key", setting?.Key);
+            scope.Start();
 
             MatchConditions requestOptions = default;
             if (onlyIfUnchanged)
@@ -261,10 +264,6 @@
                 requestOptions = new MatchConditions();
                 requestOptions.IfMatch = setting.ETag;
             }
-
-            using DiagnosticScope scope = _clientDiagnostics.CreateScope("Azure.Data.AppConfiguration.ConfigurationClient.SetConfigurationSetting");
-            scope.AddAttribute("key", setting?.Key);
-            scope.Start();
 
             try
             {
@@ -301,16 +300,16 @@
         {
             Argument.AssertNotNull(setting, nameof(setting));
 
+            using DiagnosticScope scope = _clientDiagnostics.CreateScope("Azure.Data.AppConfiguration.ConfigurationClient.SetConfigurationSetting");
+            scope.AddAttribute("key", setting?.Key);
+            scope.Start();
+
             MatchConditions requestOptions = default;
             if (onlyIfUnchanged)
             {
                 requestOptions = new MatchConditions();
                 requestOptions.IfMatch = setting.ETag;
             }
-
-            using DiagnosticScope scope = _clientDiagnostics.CreateScope("Azure.Data.AppConfiguration.ConfigurationClient.SetConfigurationSetting");
-            scope.AddAttribute("key", setting?.Key);
-            scope.Start();
 
             try
             {
@@ -393,16 +392,16 @@
         {
             Argument.AssertNotNull(setting, nameof(setting));
 
+            using DiagnosticScope scope = _clientDiagnostics.CreateScope("Azure.Data.AppConfiguration.ConfigurationClient.DeleteConfigurationSetting");
+            scope.AddAttribute("key", setting.Key);
+            scope.Start();
+
             MatchConditions requestOptions = default;
             if (onlyIfUnchanged)
             {
                 requestOptions = new MatchConditions();
                 requestOptions.IfMatch = setting.ETag;
             }
-
-            using DiagnosticScope scope = _clientDiagnostics.CreateScope("Azure.Data.AppConfiguration.ConfigurationClient.DeleteConfigurationSetting");
-            scope.AddAttribute("key", setting.Key);
-            scope.Start();
 
             try
             {
@@ -438,16 +437,16 @@
         {
             Argument.AssertNotNull(setting, nameof(setting));
 
+            using DiagnosticScope scope = _clientDiagnostics.CreateScope("Azure.Data.AppConfiguration.ConfigurationClient.DeleteConfigurationSetting");
+            scope.AddAttribute("key", setting.Key);
+            scope.Start();
+
             MatchConditions requestOptions = default;
             if (onlyIfUnchanged)
             {
                 requestOptions = new MatchConditions();
                 requestOptions.IfMatch = setting.ETag;
             }
-
-            using DiagnosticScope scope = _clientDiagnostics.CreateScope("Azure.Data.AppConfiguration.ConfigurationClient.DeleteConfigurationSetting");
-            scope.AddAttribute("key", setting.Key);
-            scope.Start();
 
             try
             {
@@ -497,11 +496,7 @@
         public virtual async Task<Response<ConfigurationSetting>> GetConfigurationSettingAsync(string key, string label = default, CancellationToken cancellationToken = default)
         {
             Argument.AssertNotNullOrEmpty(key, nameof(key));
-<<<<<<< HEAD
-            return await GetConfigurationSettingAsync(new ConfigurationSetting(key, default, label), default, cancellationToken).ConfigureAwait(false);
-=======
             return await GetConfigurationSettingAsync(key, label, acceptDateTime: default, requestOptions: default, cancellationToken).ConfigureAwait(false);
->>>>>>> 3d89b961
         }
 
         /// <summary>
@@ -514,7 +509,7 @@
         public virtual Response<ConfigurationSetting> GetConfigurationSetting(string key, string label = default, CancellationToken cancellationToken = default)
         {
             Argument.AssertNotNullOrEmpty(key, nameof(key));
-            return GetConfigurationSetting(new ConfigurationSetting(key, default, label), default, cancellationToken);
+            return GetConfigurationSetting(key, label, acceptDateTime: default, requestOptions: default, cancellationToken);
         }
 
         /// <summary>
@@ -529,7 +524,6 @@
         /// <returns>A response containing the retrieved <see cref="ConfigurationSetting"/>.</returns>
         public virtual async Task<Response<ConfigurationSetting>> GetConfigurationSettingAsync(ConfigurationSetting setting, bool onlyIfChanged = false, CancellationToken cancellationToken = default)
         {
-<<<<<<< HEAD
             if (setting == null)
                 throw new ArgumentNullException($"{nameof(setting)}");
 
@@ -561,11 +555,6 @@
                 scope.Failed(e);
                 throw;
             }
-=======
-            Argument.AssertNotNull(setting, nameof(setting));
-            MatchConditions requestOptions = onlyIfChanged ? new MatchConditions { IfNoneMatch = setting.ETag } : default;
-            return await GetConfigurationSettingAsync(setting.Key, setting.Label, acceptDateTime: default, requestOptions, cancellationToken).ConfigureAwait(false);
->>>>>>> 3d89b961
         }
 
         /// <summary>
@@ -590,8 +579,6 @@
                 requestOptions.IfNoneMatch = setting.ETag;
             }
 
-<<<<<<< HEAD
-=======
             return GetConfigurationSetting(setting.Key, setting.Label, acceptDateTime: default, requestOptions, cancellationToken);
         }
 
@@ -648,21 +635,16 @@
 
         private Response<ConfigurationSetting> GetConfigurationSetting(string key, string label, DateTimeOffset acceptDateTime, MatchConditions requestOptions, CancellationToken cancellationToken = default)
         {
->>>>>>> 3d89b961
             using DiagnosticScope scope = _clientDiagnostics.CreateScope("Azure.Data.AppConfiguration.ConfigurationClient.GetConfigurationSetting");
-            scope.AddAttribute(nameof(setting.Key), setting.Key);
-            scope.Start();
-
-            try
-            {
-<<<<<<< HEAD
-                using (Request request = CreateGetRequest(setting.Key, setting.Label, acceptDateTime: default, requestOptions))
-=======
+            scope.AddAttribute(nameof(key), key);
+            scope.Start();
+
+            try
+            {
                 using Request request = CreateGetRequest(key, label, acceptDateTime, requestOptions);
                 Response response = _pipeline.SendRequest(request, cancellationToken);
 
                 return response.Status switch
->>>>>>> 3d89b961
                 {
                     200 => CreateResponse(response),
                     304 => CreateResourceModifiedResponse(response),
