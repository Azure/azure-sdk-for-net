﻿// Copyright (c) Microsoft Corporation. All rights reserved.
// Licensed under the MIT License.

using System;
using System.Collections.Generic;
using System.Globalization;
using System.Threading;
using System.Threading.Tasks;
using Azure.Core;
using Azure.Core.Http;
using Azure.Core.Pipeline;

namespace Azure.Data.AppConfiguration
{
    /// <summary>
    /// The client to use for interacting with the Azure Configuration Store.
    /// </summary>
    public partial class ConfigurationClient
    {
        private readonly Uri _baseUri;
        private readonly HttpPipeline _pipeline;

        /// <summary>
        /// Protected constructor to allow mocking
        /// </summary>
        protected ConfigurationClient()
        {
        }

        /// <summary>
        /// Initializes a new instance of the <see cref="ConfigurationClient"/>.
        /// </summary>
        /// <param name="connectionString">Connection string with authentication option and related parameters.</param>
        public ConfigurationClient(string connectionString)
            : this(connectionString, new ConfigurationClientOptions())
        {
        }

        /// <summary>
        /// Creates a <see cref="ConfigurationClient"/> that sends requests to the configuration store.
        /// </summary>
        /// <param name="connectionString">Connection string with authentication option and related parameters.</param>
        /// <param name="options">Options that allow to configure the management of the request sent to the configuration store.</param>
        public ConfigurationClient(string connectionString, ConfigurationClientOptions options)
        {
            if (connectionString == null)
                throw new ArgumentNullException(nameof(connectionString));
            if (options == null)
                throw new ArgumentNullException(nameof(options));

            ParseConnectionString(connectionString, out _baseUri, out var credential, out var secret);

            _pipeline = HttpPipelineBuilder.Build(options,
                    new HttpPipelinePolicy[] { new CustomHeadersPolicy() },
                    new HttpPipelinePolicy[] {
                        new ApiVersionPolicy(options.GetVersionString()),
                        new AuthenticationPolicy(credential, secret),
                        new SyncTokenPolicy() },
                    new ResponseClassifier());
        }

        /// <summary>
        /// Creates a <see cref="ConfigurationSetting"/> only if the setting does not already exist in the configuration store.
        /// </summary>
        /// <param name="key">The primary identifier of a configuration setting.</param>
        /// <param name="value">The value of the configuration setting.</param>
        /// <param name="label">The value used to group configuration settings.</param>
        /// <param name="cancellationToken">A <see cref="CancellationToken"/> controlling the request lifetime.</param>
        public virtual async Task<Response<ConfigurationSetting>> AddAsync(string key, string value, string label = default, CancellationToken cancellationToken = default)
        {
            if (string.IsNullOrEmpty(key))
                throw new ArgumentNullException($"{nameof(key)}");
            return await AddAsync(new ConfigurationSetting(key, value, label), cancellationToken).ConfigureAwait(false);
        }

        /// <summary>
        /// Creates a <see cref="ConfigurationSetting"/> only if the setting does not already exist in the configuration store.
        /// </summary>
        /// <param name="key">The primary identifier of a configuration setting.</param>
        /// <param name="value">The value of the configuration setting.</param>
        /// <param name="label">The value used to group configuration settings.</param>
        /// <param name="cancellationToken">A <see cref="CancellationToken"/> controlling the request lifetime.</param>
        public virtual Response<ConfigurationSetting> Add(string key, string value, string label = default, CancellationToken cancellationToken = default)
        {
            if (string.IsNullOrEmpty(key))
                throw new ArgumentNullException($"{nameof(key)}");
            return Add(new ConfigurationSetting(key, value, label), cancellationToken);
        }

        /// <summary>
        /// Creates a <see cref="ConfigurationSetting"/> only if the setting does not already exist in the configuration store.
        /// </summary>
        /// <param name="setting"><see cref="ConfigurationSetting"/> to create.</param>
        /// <param name="cancellationToken">A <see cref="CancellationToken"/> controlling the request lifetime.</param>
        public virtual async Task<Response<ConfigurationSetting>> AddAsync(ConfigurationSetting setting, CancellationToken cancellationToken = default)
        {
            using DiagnosticScope scope = _pipeline.Diagnostics.CreateScope("Azure.Data.AppConfiguration.ConfigurationClient.Add");
            scope.Start();

            try
            {
                using Request request = CreateAddRequest(setting);
                Response response = await _pipeline.SendRequestAsync(request, cancellationToken).ConfigureAwait(false);

                switch (response.Status)
                {
                    case 200:
                    case 201:
                        return await CreateResponseAsync(response, cancellationToken).ConfigureAwait(false);
                    case 412:
                        throw await response.CreateRequestFailedExceptionAsync("Setting was already present.").ConfigureAwait(false);
                    default:
                        throw await response.CreateRequestFailedExceptionAsync().ConfigureAwait(false);
                }
            }
            catch (Exception e)
            {
                scope.Failed(e);
                throw;
            }
        }

        /// <summary>
        /// Creates a <see cref="ConfigurationSetting"/> only if the setting does not already exist in the configuration store.
        /// </summary>
        /// <param name="setting"><see cref="ConfigurationSetting"/> to create.</param>
        /// <param name="cancellationToken">A <see cref="CancellationToken"/> controlling the request lifetime.</param>
        public virtual Response<ConfigurationSetting> Add(ConfigurationSetting setting, CancellationToken cancellationToken = default)
        {
            using DiagnosticScope scope = _pipeline.Diagnostics.CreateScope("Azure.Data.AppConfiguration.ConfigurationClient.Add");
            scope.AddAttribute("key", setting?.Key);
            scope.Start();

            try
            {
                using Request request = CreateAddRequest(setting);
                Response response = _pipeline.SendRequest(request, cancellationToken);

                switch (response.Status)
                {
                    case 200:
                    case 201:
                        return CreateResponse(response);
                    case 412:
                        throw response.CreateRequestFailedException("Setting was already present.");
                    default:
                        throw response.CreateRequestFailedException();
                }
            }
            catch (Exception e)
            {
                scope.Failed(e);
                throw;
            }
        }

        private Request CreateAddRequest(ConfigurationSetting setting)
        {
            if (setting == null)
                throw new ArgumentNullException(nameof(setting));
            if (string.IsNullOrEmpty(setting.Key))
                throw new ArgumentNullException($"{nameof(setting)}.{nameof(setting.Key)}");

            Request request = _pipeline.CreateRequest();

            ReadOnlyMemory<byte> content = Serialize(setting);

            request.Method = RequestMethod.Put;

            BuildUriForKvRoute(request.Uri, setting);

            ConditionalRequestOptions requestOptions = new ConditionalRequestOptions();
            requestOptions.SetIfNotExistsCondition();
            ConditionalRequestOptionsExtensions.ApplyHeaders(request, requestOptions);

            request.Headers.Add(s_mediaTypeKeyValueApplicationHeader);
            request.Headers.Add(HttpHeader.Common.JsonContentType);
            request.Content = HttpPipelineRequestContent.Create(content);

            return request;
        }

        /// <summary>
        /// Creates a <see cref="ConfigurationSetting"/> if it doesn't exist or overrides an existing setting in the configuration store.
        /// </summary>
        /// <param name="key">The primary identifier of a configuration setting.</param>
        /// <param name="value">The value of the configuration setting.</param>
        /// <param name="label">The value used to group configuration settings.</param>
        /// <param name="cancellationToken">A <see cref="CancellationToken"/> controlling the request lifetime.</param>
        public virtual async Task<Response<ConfigurationSetting>> SetAsync(string key, string value, string label = default, CancellationToken cancellationToken = default)
        {
            if (string.IsNullOrEmpty(key))
                throw new ArgumentNullException($"{nameof(key)}");
            return await SetAsync(new ConfigurationSetting(key, value, label), default(ConditionalRequestOptions), cancellationToken).ConfigureAwait(false);
        }

        /// <summary>
        /// Creates a <see cref="ConfigurationSetting"/> if it doesn't exist or overrides an existing setting in the configuration store.
        /// </summary>
        /// <param name="key">The primary identifier of a configuration setting.</param>
        /// <param name="value">The value of the configuration setting.</param>
        /// <param name="label">The value used to group configuration settings.</param>
        /// <param name="cancellationToken">A <see cref="CancellationToken"/> controlling the request lifetime.</param>
        public virtual Response<ConfigurationSetting> Set(string key, string value, string label = default, CancellationToken cancellationToken = default)
        {
            if (string.IsNullOrEmpty(key))
                throw new ArgumentNullException($"{nameof(key)}");
            return Set(new ConfigurationSetting(key, value, label), default(ConditionalRequestOptions), cancellationToken);
        }

        /// <summary>
        /// Creates a <see cref="ConfigurationSetting"/> if it doesn't exist or overrides an existing setting in the configuration store.
        /// </summary>
        /// <param name="setting"><see cref="ConfigurationSetting"/> to create.</param>
        /// <param name="onlyIfUnchanged"></param>
        /// <param name="cancellationToken">A <see cref="CancellationToken"/> controlling the request lifetime.</param>
        public virtual async Task<Response<ConfigurationSetting>> SetAsync(ConfigurationSetting setting, bool onlyIfUnchanged = false, CancellationToken cancellationToken = default)
        {
            if (setting == null)
                throw new ArgumentNullException($"{nameof(setting)}");

            ConditionalRequestOptions requestOptions = default;
            if (onlyIfUnchanged)
            {
                requestOptions = new ConditionalRequestOptions();
                requestOptions.SetIfUnmodifiedCondition(setting.ETag);
            }

            return await SetAsync(setting, requestOptions, cancellationToken).ConfigureAwait(false);
        }

        /// <summary>
        /// Creates a <see cref="ConfigurationSetting"/> if it doesn't exist or overrides an existing setting in the configuration store.
        /// </summary>
        /// <param name="setting"><see cref="ConfigurationSetting"/> to create.</param>
        /// <param name="onlyIfUnchanged"></param>
        /// <param name="cancellationToken">A <see cref="CancellationToken"/> controlling the request lifetime.</param>
        public virtual Response<ConfigurationSetting> Set(ConfigurationSetting setting, bool onlyIfUnchanged = false, CancellationToken cancellationToken = default)
        {
            if (setting == null)
                throw new ArgumentNullException($"{nameof(setting)}");

            ConditionalRequestOptions requestOptions = default;
            if (onlyIfUnchanged)
            {
                requestOptions = new ConditionalRequestOptions();
                requestOptions.SetIfUnmodifiedCondition(setting.ETag);
            }

            return Set(setting, requestOptions, cancellationToken);
        }

        /// <summary>
        /// Creates a <see cref="ConfigurationSetting"/> if it doesn't exist or overrides an existing setting in the configuration store.
        /// </summary>
        /// <param name="setting"><see cref="ConfigurationSetting"/> to create.</param>
        /// <param name="requestOptions"></param>
        /// <param name="cancellationToken">A <see cref="CancellationToken"/> controlling the request lifetime.</param>
        public virtual async Task<Response<ConfigurationSetting>> SetAsync(ConfigurationSetting setting, ConditionalRequestOptions requestOptions, CancellationToken cancellationToken = default)
        {
            using DiagnosticScope scope = _pipeline.Diagnostics.CreateScope("Azure.Data.AppConfiguration.ConfigurationClient.Set");
            scope.AddAttribute("key", setting?.Key);
            scope.Start();

            try
            {
                using Request request = CreateSetRequest(setting, requestOptions);
                Response response = await _pipeline.SendRequestAsync(request, cancellationToken).ConfigureAwait(false);

                return response.Status switch
                {
                    200 => await CreateResponseAsync(response, cancellationToken).ConfigureAwait(false),
                    409 => throw await response.CreateRequestFailedExceptionAsync("The setting is read only").ConfigureAwait(false),

                    // Throws on 412 if resource was modified.
                    _ => throw await response.CreateRequestFailedExceptionAsync().ConfigureAwait(false),
                };
            }
            catch (Exception e)
            {
                scope.Failed(e);
                throw;
            }
        }

        /// <summary>
        /// Creates a <see cref="ConfigurationSetting"/> if it doesn't exist or overrides an existing setting in the configuration store.
        /// </summary>
        /// <param name="setting"><see cref="ConfigurationSetting"/> to create.</param>
        /// <param name="requestOptions"></param>
        /// <param name="cancellationToken">A <see cref="CancellationToken"/> controlling the request lifetime.</param>
        public virtual Response<ConfigurationSetting> Set(ConfigurationSetting setting, ConditionalRequestOptions requestOptions, CancellationToken cancellationToken = default)
        {
            using DiagnosticScope scope = _pipeline.Diagnostics.CreateScope("Azure.Data.AppConfiguration.ConfigurationClient.Set");
            scope.AddAttribute("key", setting?.Key);
            scope.Start();

            try
            {
                using Request request = CreateSetRequest(setting, requestOptions);

                Response response = _pipeline.SendRequest(request, cancellationToken);

                return response.Status switch
                {
                    200 => CreateResponse(response),
                    409 => throw response.CreateRequestFailedException("The setting is read only"),

                    // Throws on 412 if resource was modified.
                    _ => throw response.CreateRequestFailedException(),
                };
            }
            catch (Exception e)
            {
                scope.Failed(e);
                throw;
            }
        }

        private Request CreateSetRequest(ConfigurationSetting setting, ConditionalRequestOptions requestOptions)
        {
            if (setting == null)
                throw new ArgumentNullException(nameof(setting));
            if (string.IsNullOrEmpty(setting.Key))
                throw new ArgumentNullException($"{nameof(setting)}.{nameof(setting.Key)}");

            Request request = _pipeline.CreateRequest();
            ReadOnlyMemory<byte> content = Serialize(setting);

            request.Method = RequestMethod.Put;
            BuildUriForKvRoute(request.Uri, setting);
            request.Headers.Add(s_mediaTypeKeyValueApplicationHeader);
            request.Headers.Add(HttpHeader.Common.JsonContentType);

            if (requestOptions != null)
            {
                ConditionalRequestOptionsExtensions.ApplyHeaders(request, requestOptions);
            }

            request.Content = HttpPipelineRequestContent.Create(content);
            return request;
        }

        /// <summary>
        /// </summary>
        /// <param name="key"></param>
        /// <param name="label"></param>
        /// <param name="cancellationToken"></param>
        /// <returns></returns>
        public virtual async Task<Response> DeleteAsync(string key, string label = default, CancellationToken cancellationToken = default)
        {
            return await DeleteAsync(key, label, default, cancellationToken).ConfigureAwait(false);
        }

        /// <summary>
        /// </summary>
        /// <param name="key"></param>
        /// <param name="label"></param>
        /// <param name="cancellationToken"></param>
        /// <returns></returns>
        public virtual Response Delete(string key, string label = default, CancellationToken cancellationToken = default)
        {
            return Delete(key, label, default, cancellationToken);
        }

        /// <summary>
        /// Creates a <see cref="ConfigurationSetting"/> if it doesn't exist or overrides an existing setting in the configuration store.
        /// </summary>
        /// <param name="setting"><see cref="ConfigurationSetting"/> to create.</param>
        /// <param name="onlyIfUnchanged"></param>
        /// <param name="cancellationToken">A <see cref="CancellationToken"/> controlling the request lifetime.</param>
        public virtual async Task<Response> DeleteAsync(ConfigurationSetting setting, bool onlyIfUnchanged = false, CancellationToken cancellationToken = default)
        {
            if (setting == null)
                throw new ArgumentNullException($"{nameof(setting)}");

            ConditionalRequestOptions requestOptions = default;
            if (onlyIfUnchanged)
            {
                requestOptions = new ConditionalRequestOptions();
                requestOptions.SetIfUnmodifiedCondition(setting.ETag);
            }

            return await DeleteAsync(setting.Key, setting.Label, requestOptions, cancellationToken).ConfigureAwait(false);
        }

        /// <summary>
        /// Creates a <see cref="ConfigurationSetting"/> if it doesn't exist or overrides an existing setting in the configuration store.
        /// </summary>
        /// <param name="setting"><see cref="ConfigurationSetting"/> to create.</param>
        /// <param name="onlyIfUnchanged"></param>
        /// <param name="cancellationToken">A <see cref="CancellationToken"/> controlling the request lifetime.</param>
        public virtual Response Delete(ConfigurationSetting setting, bool onlyIfUnchanged = false, CancellationToken cancellationToken = default)
        {
            if (setting == null)
                throw new ArgumentNullException($"{nameof(setting)}");

            ConditionalRequestOptions requestOptions = default;
            if (onlyIfUnchanged)
            {
                requestOptions = new ConditionalRequestOptions();
                requestOptions.SetIfUnmodifiedCondition(setting.ETag);
            }

            return Delete(setting.Key, setting.Label, requestOptions, cancellationToken);
        }

        /// <summary>
        /// Deletes an existing <see cref="ConfigurationSetting"/> in the configuration store.
        /// </summary>
        /// <param name="key">The primary identifier of a configuration setting.</param>
        /// <param name="label">The value used to group configuration settings.</param>
        /// <param name="requestOptions"></param>
        /// <param name="cancellationToken">A <see cref="CancellationToken"/> controlling the request lifetime.</param>
        internal virtual async Task<Response> DeleteAsync(string key, string label, ConditionalRequestOptions requestOptions, CancellationToken cancellationToken = default)
        {
            using DiagnosticScope scope = _pipeline.Diagnostics.CreateScope("Azure.Data.AppConfiguration.ConfigurationClient.Delete");
            scope.AddAttribute("key", key);
            scope.Start();

            try
            {
                using Request request = CreateDeleteRequest(key, label, requestOptions);
                Response response = await _pipeline.SendRequestAsync(request, cancellationToken).ConfigureAwait(false);

                return response.Status switch
                {
                    200 => response,
                    204 => response,
                    409 => throw response.CreateRequestFailedException("The setting is read only"),

                    // Throws on 412 if resource was modified.
                    _ => throw response.CreateRequestFailedException()
                };
            }
            catch (Exception e)
            {
                scope.Failed(e);
                throw;
            }
        }

        /// <summary>
        /// Deletes an existing <see cref="ConfigurationSetting"/> in the configuration store.
        /// </summary>
        /// <param name="key">The primary identifier of a configuration setting.</param>
        /// <param name="label">The value used to group configuration settings.</param>
        /// <param name="requestOptions"></param>
        /// <param name="cancellationToken">A <see cref="CancellationToken"/> controlling the request lifetime.</param>
        internal virtual Response Delete(string key, string label, ConditionalRequestOptions requestOptions, CancellationToken cancellationToken = default)
        {
            using DiagnosticScope scope = _pipeline.Diagnostics.CreateScope("Azure.Data.AppConfiguration.ConfigurationClient.Delete");
            scope.AddAttribute("key", key);
            scope.Start();

            try
            {
                using Request request = CreateDeleteRequest(key, label, requestOptions);
                Response response = _pipeline.SendRequest(request, cancellationToken);

                return response.Status switch
                {
                    200 => response,
                    204 => response,
                    409 => throw response.CreateRequestFailedException("The setting is read only."),

                    // Throws on 412 if resource was modified.
                    _ => throw response.CreateRequestFailedException()
                };
            }
            catch (Exception e)
            {
                scope.Failed(e);
                throw;
            }
        }

        private Request CreateDeleteRequest(string key, string label, ConditionalRequestOptions requestOptions)
        {
            if (string.IsNullOrEmpty(key))
                throw new ArgumentNullException(nameof(key));

            Request request = _pipeline.CreateRequest();
            request.Method = RequestMethod.Delete;
            BuildUriForKvRoute(request.Uri, key, label);

            if (requestOptions != null)
            {
                ConditionalRequestOptionsExtensions.ApplyHeaders(request, requestOptions);
            }

            return request;
        }

        /// <summary>
        /// </summary>
        /// <param name="key"></param>
        /// <param name="label"></param>
        /// <param name="cancellationToken"></param>
        /// <returns></returns>
        public virtual async Task<Response<ConfigurationSetting>> GetAsync(string key, string label = default, CancellationToken cancellationToken = default)
        {
            return await GetAsync(key, label, acceptDateTime: default, requestOptions: default, cancellationToken).ConfigureAwait(false);
        }

        /// <summary>
        /// </summary>
        /// <param name="key"></param>
        /// <param name="label"></param>
        /// <param name="cancellationToken"></param>
        /// <returns></returns>
        public virtual Response<ConfigurationSetting> Get(string key, string label = default, CancellationToken cancellationToken = default)
        {
            return Get(key, label, acceptDateTime: default, requestOptions: default, cancellationToken);
        }

        /// <summary>
        /// </summary>
        /// <param name="setting"></param>
        /// <param name="onlyIfChanged"></param>
        /// <param name="cancellationToken"></param>
        /// <returns></returns>
        public virtual async Task<Response<ConfigurationSetting>> GetAsync(ConfigurationSetting setting, bool onlyIfChanged = false, CancellationToken cancellationToken = default)
        {
            if (setting == null)
                throw new ArgumentNullException($"{nameof(setting)}");

            ConditionalRequestOptions requestOptions = default;
            if (onlyIfChanged)
            {
                requestOptions = new ConditionalRequestOptions();
                requestOptions.SetIfModifiedCondition(setting.ETag);
            }

            return await GetAsync(setting.Key, setting.Label, acceptDateTime: default, requestOptions, cancellationToken).ConfigureAwait(false);
        }

        /// <summary>
        /// </summary>
        /// <param name="setting"></param>
        /// <param name="onlyIfChanged"></param>
        /// <param name="cancellationToken"></param>
        /// <returns></returns>
        public virtual Response<ConfigurationSetting> Get(ConfigurationSetting setting, bool onlyIfChanged = false, CancellationToken cancellationToken = default)
        {
            if (setting == null)
                throw new ArgumentNullException($"{nameof(setting)}");

            ConditionalRequestOptions requestOptions = default;
            if (onlyIfChanged)
            {
                requestOptions = new ConditionalRequestOptions();
                requestOptions.SetIfModifiedCondition(setting.ETag);
            }

            return Get(setting.Key, setting.Label, acceptDateTime: default, requestOptions, cancellationToken);
        }

        /// <summary>
        /// Retrieve an existing <see cref="ConfigurationSetting"/> from the configuration store.
        /// </summary>
        /// <param name="key">The primary identifier of a configuration setting.</param>
        /// <param name="label">The value used to group configuration settings.</param>
        /// <param name="acceptDateTime">The setting will be retrieved exactly as it existed at the provided time.</param>
        /// <param name="requestOptions"></param>
        /// <param name="cancellationToken">A <see cref="CancellationToken"/> controlling the request lifetime.</param>
        internal virtual async Task<Response<ConfigurationSetting>> GetAsync(string key, string label, DateTimeOffset acceptDateTime, ConditionalRequestOptions requestOptions, CancellationToken cancellationToken = default)
        {
            using DiagnosticScope scope = _pipeline.Diagnostics.CreateScope("Azure.Data.AppConfiguration.ConfigurationClient.Get");
            scope.AddAttribute("key", key);
            scope.Start();

            try
            {
                using Request request = CreateGetRequest(key, label, acceptDateTime, requestOptions);
                Response response = await _pipeline.SendRequestAsync(request, cancellationToken).ConfigureAwait(false);

                return response.Status switch
                {
                    200 => await CreateResponseAsync(response, cancellationToken).ConfigureAwait(false),
                    304 => CreateResourceModifiedResponse(response),
                    _ => throw await response.CreateRequestFailedExceptionAsync().ConfigureAwait(false),
                };
            }
            catch (Exception e)
            {
                scope.Failed(e);
                throw;
            }
        }

        /// <summary>
        /// Retrieve an existing <see cref="ConfigurationSetting"/> from the configuration store.
        /// </summary>
        /// <param name="key"></param>
        /// <param name="label"></param>
        /// <param name="acceptDateTime">The setting will be retrieved exactly as it existed at the provided time.</param>
        /// <param name="requestOptions"></param>
        /// <param name="cancellationToken">A <see cref="CancellationToken"/> controlling the request lifetime.</param>
        internal virtual Response<ConfigurationSetting> Get(string key, string label, DateTimeOffset acceptDateTime, ConditionalRequestOptions requestOptions, CancellationToken cancellationToken = default)
        {
            using DiagnosticScope scope = _pipeline.Diagnostics.CreateScope("Azure.Data.AppConfiguration.ConfigurationClient.Get");
            scope.AddAttribute(nameof(key), key);
            scope.Start();

            try
            {
                using (Request request = CreateGetRequest(key, label, acceptDateTime, requestOptions))
                {
                    Response response = _pipeline.SendRequest(request, cancellationToken);

                    return response.Status switch
                    {
                        200 => CreateResponse(response),
                        304 => CreateResourceModifiedResponse(response),
                        _ => throw response.CreateRequestFailedException(),
                    };
                }
            }
            catch (Exception e)
            {
                scope.Failed(e);
                throw;
            }
        }

        /// <summary>
        /// Retrieves one or more <see cref="ConfigurationSetting"/> that satisfies the options of the <see cref="SettingSelector"/>
        /// </summary>
        /// <param name="selector">Set of options for selecting <see cref="ConfigurationSetting"/> from the configuration store.</param>
        /// <param name="cancellationToken">A <see cref="CancellationToken"/> controlling the request lifetime.</param>
        public virtual AsyncPageable<ConfigurationSetting> GetSettingsAsync(SettingSelector selector, CancellationToken cancellationToken = default)
        {
            return PageResponseEnumerator.CreateAsyncEnumerable(nextLink => GetSettingsPageAsync(selector, nextLink, cancellationToken));
        }

        /// <summary>
        /// Retrieves one or more <see cref="ConfigurationSetting"/> that satisfies the options of the <see cref="SettingSelector"/>
        /// </summary>
        /// <param name="selector">Set of options for selecting <see cref="ConfigurationSetting"/> from the configuration store.</param>
        /// <param name="cancellationToken">A <see cref="CancellationToken"/> controlling the request lifetime.</param>
        public virtual Pageable<ConfigurationSetting> GetSettings(SettingSelector selector, CancellationToken cancellationToken = default)
        {
            return PageResponseEnumerator.CreateEnumerable(nextLink => GetSettingsPage(selector, nextLink, cancellationToken));
        }

        /// <summary>
        /// Retrieves the different revisions of specific <see cref="ConfigurationSetting"/> that satisfies the options of the <see cref="SettingSelector"/>
        /// </summary>
        /// <param name="selector">Set of options for selecting <see cref="ConfigurationSetting"/> from the configuration store.</param>
        /// <param name="cancellationToken">A <see cref="CancellationToken"/> controlling the request lifetime.</param>
        public virtual AsyncPageable<ConfigurationSetting> GetRevisionsAsync(SettingSelector selector, CancellationToken cancellationToken = default)
        {
            return PageResponseEnumerator.CreateAsyncEnumerable(nextLink => GetRevisionsPageAsync(selector, nextLink, cancellationToken));
        }

        /// <summary>
        /// Retrieves the different revisions of specific <see cref="ConfigurationSetting"/> that satisfies the options of the <see cref="SettingSelector"/>
        /// </summary>
        /// <param name="selector">Set of options for selecting <see cref="ConfigurationSetting"/> from the configuration store.</param>
        /// <param name="cancellationToken">A <see cref="CancellationToken"/> controlling the request lifetime.</param>
        public virtual Pageable<ConfigurationSetting> GetRevisions(SettingSelector selector, CancellationToken cancellationToken = default)
        {
            return PageResponseEnumerator.CreateEnumerable(nextLink => GetRevisionsPage(selector, nextLink, cancellationToken));
        }

        private Request CreateGetRequest(string key, string label, DateTimeOffset acceptDateTime, ConditionalRequestOptions requestOptions)
        {
            if (string.IsNullOrEmpty(key))
                throw new ArgumentNullException($"{nameof(key)}");

            Request request = _pipeline.CreateRequest();
            request.Method = RequestMethod.Get;
            BuildUriForKvRoute(request.Uri, key, label);
            request.Headers.Add(s_mediaTypeKeyValueApplicationHeader);

            if (acceptDateTime != default)
            {
                var dateTime = acceptDateTime.UtcDateTime.ToString(AcceptDateTimeFormat, CultureInfo.InvariantCulture);
                request.Headers.Add(AcceptDatetimeHeader, dateTime);
            }

            if (requestOptions != null)
            {
                ConditionalRequestOptionsExtensions.ApplyHeaders(request, requestOptions);
            }

            request.Headers.Add(HttpHeader.Common.JsonContentType);
            return request;
        }

        /// <summary>
        /// Fetches the <see cref="ConfigurationSetting"/> from the configuration store that match the options selected in the <see cref="SettingSelector"/>.
        /// </summary>
        /// <param name="selector">Set of options for selecting settings from the configuration store.</param>
        /// <param name="pageLink"></param>
        /// <param name="cancellationToken">A <see cref="CancellationToken"/> controlling the request lifetime.</param>
        private async Task<Page<ConfigurationSetting>> GetSettingsPageAsync(SettingSelector selector, string pageLink, CancellationToken cancellationToken = default)
        {
            using DiagnosticScope scope = _pipeline.Diagnostics.CreateScope("Azure.Data.AppConfiguration.ConfigurationClient.GetSettingsPage");
            scope.Start();

            try
            {
                using Request request = CreateBatchRequest(selector, pageLink);
                Response response = await _pipeline.SendRequestAsync(request, cancellationToken).ConfigureAwait(false);

                switch (response.Status)
                {
                    case 200:
                    case 206:
                        SettingBatch settingBatch = await ConfigurationServiceSerializer.ParseBatchAsync(response, cancellationToken).ConfigureAwait(false);
                        return new Page<ConfigurationSetting>(settingBatch.Settings, settingBatch.NextBatchLink, response);
                    default:
                        throw await response.CreateRequestFailedExceptionAsync().ConfigureAwait(false);
                }
            }
            catch (Exception e)
            {
                scope.Failed(e);
                throw;
            }
        }

        /// <summary>
        /// Fetches the <see cref="ConfigurationSetting"/> from the configuration store that match the options selected in the <see cref="SettingSelector"/>.
        /// </summary>
        /// <param name="selector">Set of options for selecting settings from the configuration store.</param>
        /// <param name="pageLink"></param>
        /// <param name="cancellationToken">A <see cref="CancellationToken"/> controlling the request lifetime.</param>
        private Page<ConfigurationSetting> GetSettingsPage(SettingSelector selector, string pageLink, CancellationToken cancellationToken = default)
        {
            using DiagnosticScope scope = _pipeline.Diagnostics.CreateScope("Azure.Data.AppConfiguration.ConfigurationClient.GetSettingsPage");
            scope.Start();

            try
            {
                using Request request = CreateBatchRequest(selector, pageLink);
                Response response = _pipeline.SendRequest(request, cancellationToken);

                switch (response.Status)
                {
                    case 200:
                    case 206:
                        SettingBatch settingBatch = ConfigurationServiceSerializer.ParseBatch(response);
                        return new Page<ConfigurationSetting>(settingBatch.Settings, settingBatch.NextBatchLink, response);
                    default:
                        throw response.CreateRequestFailedException();
                }
            }
            catch (Exception e)
            {
                scope.Failed(e);
                throw;
            }
        }

        private Request CreateBatchRequest(SettingSelector selector, string pageLink)
        {
            Request request = _pipeline.CreateRequest();
            request.Method = RequestMethod.Get;
            BuildUriForGetBatch(request.Uri, selector, pageLink);
            request.Headers.Add(s_mediaTypeKeyValueApplicationHeader);
            if (selector.AsOf.HasValue)
            {
                var dateTime = selector.AsOf.Value.UtcDateTime.ToString(AcceptDateTimeFormat, CultureInfo.InvariantCulture);
                request.Headers.Add(AcceptDatetimeHeader, dateTime);
            }

            return request;
        }

        /// <summary>
        /// Lists chronological/historical representation of <see cref="ConfigurationSetting"/> from the configuration store that match the options selected in the <see cref="SettingSelector"/>.
        /// </summary>
        /// <remarks>Revisions are provided in descending order from their respective <see cref="ConfigurationSetting.LastModified"/> date.</remarks>
        /// <param name="selector">Set of options for selecting settings from the configuration store.</param>
        /// <param name="pageLink"></param>
        /// <param name="cancellationToken">A <see cref="CancellationToken"/> controlling the request lifetime.</param>
        private async Task<Page<ConfigurationSetting>> GetRevisionsPageAsync(SettingSelector selector, string pageLink, CancellationToken cancellationToken = default)
        {
            using DiagnosticScope scope = _pipeline.Diagnostics.CreateScope("Azure.Data.AppConfiguration.ConfigurationClient.GetRevisionsPage");
            scope.Start();

            try
            {
                using Request request = CreateGetRevisionsRequest(selector, pageLink);
                Response response = await _pipeline.SendRequestAsync(request, cancellationToken).ConfigureAwait(false);
                switch (response.Status)
                {
                    case 200:
                    case 206:
                        SettingBatch settingBatch = await ConfigurationServiceSerializer.ParseBatchAsync(response, cancellationToken).ConfigureAwait(false);
                        return new Page<ConfigurationSetting>(settingBatch.Settings, settingBatch.NextBatchLink, response);
                    default:
                        throw await response.CreateRequestFailedExceptionAsync().ConfigureAwait(false);
                }
            }
            catch (Exception e)
            {
                scope.Failed(e);
                throw;
            }
        }

        /// <summary>
        /// Lists chronological/historical representation of <see cref="ConfigurationSetting"/> from the configuration store that match the options selected in the <see cref="SettingSelector"/>.
        /// </summary>
        /// <remarks>Revisions are provided in descending order from their respective <see cref="ConfigurationSetting.LastModified"/> date.</remarks>
        /// <param name="selector">Set of options for selecting settings from the configuration store.</param>
        /// <param name="pageLink"></param>
        /// <param name="cancellationToken">A <see cref="CancellationToken"/> controlling the request lifetime.</param>
        private Page<ConfigurationSetting> GetRevisionsPage(SettingSelector selector, string pageLink, CancellationToken cancellationToken = default)
        {
            using DiagnosticScope scope = _pipeline.Diagnostics.CreateScope("Azure.Data.AppConfiguration.ConfigurationClient.GetRevisionsPage");
            scope.Start();

            try
            {
                using Request request = CreateGetRevisionsRequest(selector, pageLink);
                Response response = _pipeline.SendRequest(request, cancellationToken);
                switch (response.Status)
                {
                    case 200:
                    case 206:
                        SettingBatch settingBatch = ConfigurationServiceSerializer.ParseBatch(response);
                        return new Page<ConfigurationSetting>(settingBatch.Settings, settingBatch.NextBatchLink, response);
                    default:
                        throw response.CreateRequestFailedException();
                }
            }
            catch (Exception e)
            {
                scope.Failed(e);
                throw;
            }
        }

        private Request CreateGetRevisionsRequest(SettingSelector selector, string pageLink)
        {
            Request request = _pipeline.CreateRequest();
            request.Method = RequestMethod.Get;
            BuildUriForRevisions(request.Uri, selector, pageLink);
            request.Headers.Add(s_mediaTypeKeyValueApplicationHeader);
            if (selector.AsOf.HasValue)
            {
                var dateTime = selector.AsOf.Value.UtcDateTime.ToString(AcceptDateTimeFormat, CultureInfo.InvariantCulture);
                request.Headers.Add(AcceptDatetimeHeader, dateTime);
            }

            return request;
        }

<<<<<<< HEAD
=======
        /// <summary>
        /// </summary>
        /// <param name="setting"></param>
        /// <param name="cancellationToken"></param>
        /// <returns></returns>
        public virtual async Task<Response<bool>> HasChangedAsync(ConfigurationSetting setting, CancellationToken cancellationToken = default)
        {
            using DiagnosticScope scope = _pipeline.Diagnostics.CreateScope("Azure.Data.AppConfiguration.ConfigurationClient.HasChanged");
            scope.AddAttribute("key", setting.Key);
            scope.Start();

            try
            {
                using Request request = CreateHeadRequest(setting.Key, setting.Label);
                Response response = await _pipeline.SendRequestAsync(request, cancellationToken).ConfigureAwait(false);

                switch (response.Status)
                {
                    case 200:
                    case 404:
                        string etag = default;
                        if (response.Headers.TryGetValue(ETag, out etag))
                        {
                            etag = etag.Trim('\"');
                        }

                        return Response.FromValue(setting.ETag != new ETag(etag), response);

                    default:
                        throw await response.CreateRequestFailedExceptionAsync().ConfigureAwait(false);
                };
            }
            catch (Exception e)
            {
                scope.Failed(e);
                throw;
            }
        }

        /// <summary>
        /// </summary>
        /// <param name="setting"></param>
        /// <param name="cancellationToken"></param>
        /// <returns></returns>
        public virtual Response<bool> HasChanged(ConfigurationSetting setting, CancellationToken cancellationToken = default)
        {
            using DiagnosticScope scope = _pipeline.Diagnostics.CreateScope("Azure.Data.AppConfiguration.ConfigurationClient.HasChanged");
            scope.AddAttribute(nameof(setting.Key), setting.Key);
            scope.Start();

            try
            {
                using (Request request = CreateHeadRequest(setting.Key, setting.Label))
                {
                    Response response = _pipeline.SendRequest(request, cancellationToken);

                    switch (response.Status)
                    {
                        case 200:
                        case 404:
                            string etag = default;
                            if (response.Headers.TryGetValue(ETag, out etag))
                            {
                                etag = etag.Trim('\"');
                            }

                            return Response.FromValue(setting.ETag != new ETag(etag), response);

                        default:
                            throw response.CreateRequestFailedException();
                    }
                }
            }
            catch (Exception e)
            {
                scope.Failed(e);
                throw;
            }
        }

>>>>>>> c467128b
        private Request CreateHeadRequest(string key, string label)
        {
            if (string.IsNullOrEmpty(key))
                throw new ArgumentNullException($"{nameof(key)}");

            Request request = _pipeline.CreateRequest();
            request.Method = RequestMethod.Head;
            BuildUriForKvRoute(request.Uri, key, label);
            request.Headers.Add(s_mediaTypeKeyValueApplicationHeader);
            request.Headers.Add(HttpHeader.Common.JsonContentType);
            return request;
        }

        /// <summary>
        /// Sets an existing <see cref="ConfigurationSetting"/> as read only in the configuration store.
        /// </summary>
        /// <param name="key">The primary identifier of a configuration setting.</param>
        /// <param name="label">The value used to group configuration settings.</param>
        /// <param name="cancellationToken">A <see cref="CancellationToken"/> controlling the request lifetime.</param>
        public virtual async Task<Response<ConfigurationSetting>> SetReadOnlyAsync(string key, string label = default, CancellationToken cancellationToken = default)
        {
            using DiagnosticScope scope = _pipeline.Diagnostics.CreateScope("Azure.Data.AppConfiguration.ConfigurationClient.SetReadOnly");
            scope.AddAttribute("key", key);
            scope.Start();

            try
            {
                using Request request = CreateSetReadOnlyRequest(key, label);
                Response response = await _pipeline.SendRequestAsync(request, cancellationToken).ConfigureAwait(false);

                switch (response.Status)
                {
                    case 200:
                        return CreateResponse(response);
                    default:
                        throw await response.CreateRequestFailedExceptionAsync().ConfigureAwait(false);
                }
            }
            catch (Exception e)
            {
                scope.Failed(e);
                throw;
            }
        }

        /// <summary>
        /// Sets an existing <see cref="ConfigurationSetting"/> as read only in the configuration store.
        /// </summary>
        /// <param name="key">The primary identifier of a configuration setting.</param>
        /// <param name="label">The value used to group configuration settings.</param>
        /// <param name="cancellationToken">A <see cref="CancellationToken"/> controlling the request lifetime.</param>
        public virtual Response<ConfigurationSetting> SetReadOnly(string key, string label = default, CancellationToken cancellationToken = default)
        {
            using DiagnosticScope scope = _pipeline.Diagnostics.CreateScope("Azure.Data.AppConfiguration.ConfigurationClient.SetReadOnly");
            scope.AddAttribute("key", key);
            scope.Start();

            try
            {
                using Request request = CreateSetReadOnlyRequest(key, label);
                Response response = _pipeline.SendRequest(request, cancellationToken);

                switch (response.Status)
                {
                    case 200:
                        return CreateResponse(response);
                    default:
                        throw response.CreateRequestFailedException();
                }
            }
            catch (Exception e)
            {
                scope.Failed(e);
                throw;
            }
        }

        private Request CreateSetReadOnlyRequest(string key, string label)
        {
            if (string.IsNullOrEmpty(key))
                throw new ArgumentNullException(nameof(key));

            Request request = _pipeline.CreateRequest();
            request.Method = RequestMethod.Put;
            BuildUriForLocksRoute(request.Uri, key, label);

            return request;
        }

        /// <summary>
        /// Sets an existing <see cref="ConfigurationSetting"/> as read write in the configuration store.
        /// </summary>
        /// <param name="key">The primary identifier of a configuration setting.</param>
        /// <param name="label">The value used to group configuration settings.</param>
        /// <param name="cancellationToken">A <see cref="CancellationToken"/> controlling the request lifetime.</param>
        public virtual async Task<Response<ConfigurationSetting>> ClearReadOnlyAsync(string key, string label = default, CancellationToken cancellationToken = default)
        {
            using DiagnosticScope scope = _pipeline.Diagnostics.CreateScope("Azure.Data.AppConfiguration.ConfigurationClient.ClearReadOnly");
            scope.AddAttribute("key", key);
            scope.Start();

            try
            {
                using Request request = CreateClearReadOnlyRequest(key, label);
                Response response = await _pipeline.SendRequestAsync(request, cancellationToken).ConfigureAwait(false);

                switch (response.Status)
                {
                    case 200:
                        return CreateResponse(response);
                    default:
                        throw await response.CreateRequestFailedExceptionAsync().ConfigureAwait(false);
                }
            }
            catch (Exception e)
            {
                scope.Failed(e);
                throw;
            }
        }

        /// <summary>
        /// Sets an existing <see cref="ConfigurationSetting"/> as read write in the configuration store.
        /// </summary>
        /// <param name="key">The primary identifier of a configuration setting.</param>
        /// <param name="label">The value used to group configuration settings.</param>
        /// <param name="cancellationToken">A <see cref="CancellationToken"/> controlling the request lifetime.</param>
        public virtual Response<ConfigurationSetting> ClearReadOnly(string key, string label = default, CancellationToken cancellationToken = default)
        {
            using DiagnosticScope scope = _pipeline.Diagnostics.CreateScope("Azure.Data.AppConfiguration.ConfigurationClient.ClearReadOnly");
            scope.AddAttribute("key", key);
            scope.Start();

            try
            {
                using Request request = CreateClearReadOnlyRequest(key, label);
                Response response = _pipeline.SendRequest(request, cancellationToken);

                switch (response.Status)
                {
                    case 200:
                        return CreateResponse(response);
                    default:
                        throw response.CreateRequestFailedException();
                }
            }
            catch (Exception e)
            {
                scope.Failed(e);
                throw;
            }
        }

        private Request CreateClearReadOnlyRequest(string key, string label)
        {
            if (string.IsNullOrEmpty(key))
                throw new ArgumentNullException(nameof(key));

            Request request = _pipeline.CreateRequest();
            request.Method = RequestMethod.Delete;
            BuildUriForLocksRoute(request.Uri, key, label);

            return request;
        }
    }
}<|MERGE_RESOLUTION|>--- conflicted
+++ resolved
@@ -851,89 +851,6 @@
             return request;
         }
 
-<<<<<<< HEAD
-=======
-        /// <summary>
-        /// </summary>
-        /// <param name="setting"></param>
-        /// <param name="cancellationToken"></param>
-        /// <returns></returns>
-        public virtual async Task<Response<bool>> HasChangedAsync(ConfigurationSetting setting, CancellationToken cancellationToken = default)
-        {
-            using DiagnosticScope scope = _pipeline.Diagnostics.CreateScope("Azure.Data.AppConfiguration.ConfigurationClient.HasChanged");
-            scope.AddAttribute("key", setting.Key);
-            scope.Start();
-
-            try
-            {
-                using Request request = CreateHeadRequest(setting.Key, setting.Label);
-                Response response = await _pipeline.SendRequestAsync(request, cancellationToken).ConfigureAwait(false);
-
-                switch (response.Status)
-                {
-                    case 200:
-                    case 404:
-                        string etag = default;
-                        if (response.Headers.TryGetValue(ETag, out etag))
-                        {
-                            etag = etag.Trim('\"');
-                        }
-
-                        return Response.FromValue(setting.ETag != new ETag(etag), response);
-
-                    default:
-                        throw await response.CreateRequestFailedExceptionAsync().ConfigureAwait(false);
-                };
-            }
-            catch (Exception e)
-            {
-                scope.Failed(e);
-                throw;
-            }
-        }
-
-        /// <summary>
-        /// </summary>
-        /// <param name="setting"></param>
-        /// <param name="cancellationToken"></param>
-        /// <returns></returns>
-        public virtual Response<bool> HasChanged(ConfigurationSetting setting, CancellationToken cancellationToken = default)
-        {
-            using DiagnosticScope scope = _pipeline.Diagnostics.CreateScope("Azure.Data.AppConfiguration.ConfigurationClient.HasChanged");
-            scope.AddAttribute(nameof(setting.Key), setting.Key);
-            scope.Start();
-
-            try
-            {
-                using (Request request = CreateHeadRequest(setting.Key, setting.Label))
-                {
-                    Response response = _pipeline.SendRequest(request, cancellationToken);
-
-                    switch (response.Status)
-                    {
-                        case 200:
-                        case 404:
-                            string etag = default;
-                            if (response.Headers.TryGetValue(ETag, out etag))
-                            {
-                                etag = etag.Trim('\"');
-                            }
-
-                            return Response.FromValue(setting.ETag != new ETag(etag), response);
-
-                        default:
-                            throw response.CreateRequestFailedException();
-                    }
-                }
-            }
-            catch (Exception e)
-            {
-                scope.Failed(e);
-                throw;
-            }
-        }
-
->>>>>>> c467128b
         private Request CreateHeadRequest(string key, string label)
         {
             if (string.IsNullOrEmpty(key))
