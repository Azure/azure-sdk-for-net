--- conflicted
+++ resolved
@@ -659,20 +659,6 @@
         }
 
         /// <summary>
-<<<<<<< HEAD
-        /// Sets an existing <see cref="ConfigurationSetting"/> as read only in the configuration store.
-        /// </summary>
-        /// <param name="key">The primary identifier of a configuration setting.</param>
-        /// <param name="label">The value used to group configuration settings.</param>
-        /// <param name="etag">The value of an etag indicates the state of a configuration setting within a configuration store.
-        /// If it is specified, the configuration setting is only set to read only if etag value matches etag value in the configuration store.
-        /// If no etag value is passed in, then the setting is always set to read only.</param>
-        /// <param name="cancellationToken">A <see cref="CancellationToken"/> controlling the request lifetime.</param>
-        public virtual async Task<Response<ConfigurationSetting>> SetReadOnlyAsync(string key, string label = default, ETag etag = default, CancellationToken cancellationToken = default)
-        {
-            using DiagnosticScope scope = _pipeline.Diagnostics.CreateScope("Azure.Data.AppConfiguration.ConfigurationClient.SetReadOnly");
-            scope.AddAttribute("key", key);
-=======
         /// </summary>
         /// <param name="setting"></param>
         /// <param name="cancellationToken"></param>
@@ -681,114 +667,16 @@
         {
             using DiagnosticScope scope = _pipeline.Diagnostics.CreateScope("Azure.Data.AppConfiguration.ConfigurationClient.HasChanged");
             scope.AddAttribute("key", setting.Key);
->>>>>>> da5aaeaf
-            scope.Start();
-
-            try
-            {
-<<<<<<< HEAD
-                using Request request = CreateSetReadOnlyRequest(key, label, etag);
-=======
+            scope.Start();
+
+            try
+            {
                 using Request request = CreateHeadRequest(setting.Key, setting.Label);
->>>>>>> da5aaeaf
                 Response response = await _pipeline.SendRequestAsync(request, cancellationToken).ConfigureAwait(false);
 
                 switch (response.Status)
                 {
                     case 200:
-<<<<<<< HEAD
-                        return CreateResponse(response);
-                    default:
-                        throw await response.CreateRequestFailedExceptionAsync().ConfigureAwait(false);
-                }
-            }
-            catch (Exception e)
-            {
-                scope.Failed(e);
-                throw;
-            }
-        }
-
-        /// <summary>
-        /// Sets an existing <see cref="ConfigurationSetting"/> as read only in the configuration store.
-        /// </summary>
-        /// <param name="key">The primary identifier of a configuration setting.</param>
-        /// <param name="label">The value used to group configuration settings.</param>
-        /// <param name="etag">The value of an etag indicates the state of a configuration setting within a configuration store.
-        /// If it is specified, the configuration setting is only set to read only if etag value matches etag value in the configuration store.
-        /// If no etag value is passed in, then the setting is always set to read only.</param>
-        /// <param name="cancellationToken">A <see cref="CancellationToken"/> controlling the request lifetime.</param>
-        public virtual Response<ConfigurationSetting> SetReadOnly(string key, string label = default, ETag etag = default, CancellationToken cancellationToken = default)
-        {
-            using DiagnosticScope scope = _pipeline.Diagnostics.CreateScope("Azure.Data.AppConfiguration.ConfigurationClient.SetReadOnly");
-            scope.AddAttribute("key", key);
-            scope.Start();
-
-            try
-            {
-                using Request request = CreateSetReadOnlyRequest(key, label, etag);
-                Response response = _pipeline.SendRequest(request, cancellationToken);
-
-                switch (response.Status)
-                {
-                    case 200:
-                        return CreateResponse(response);
-                    default:
-                        throw response.CreateRequestFailedException();
-                }
-            }
-            catch (Exception e)
-            {
-                scope.Failed(e);
-                throw;
-            }
-        }
-
-        private Request CreateSetReadOnlyRequest(string key, string label, ETag etag)
-        {
-            if (string.IsNullOrEmpty(key))
-                throw new ArgumentNullException(nameof(key));
-
-            Request request = _pipeline.CreateRequest();
-            request.Method = RequestMethod.Put;
-            BuildUriForLocksRoute(request.UriBuilder, key, label);
-
-            if (etag != default)
-            {
-                request.Headers.Add(IfMatchName, $"\"{etag.ToString()}\"");
-            }
-
-            return request;
-        }
-
-        /// <summary>
-        /// Sets an existing <see cref="ConfigurationSetting"/> as read write in the configuration store.
-        /// </summary>
-        /// <param name="key">The primary identifier of a configuration setting.</param>
-        /// <param name="label">The value used to group configuration settings.</param>
-        /// <param name="etag">The value of an etag indicates the state of a configuration setting within a configuration store.
-        /// If it is specified, the configuration setting is only set to read write if etag value matches etag value in the configuration store.
-        /// If no etag value is passed in, then the setting is always set to read write.</param>
-        /// <param name="cancellationToken">A <see cref="CancellationToken"/> controlling the request lifetime.</param>
-        public virtual async Task<Response<ConfigurationSetting>> ClearReadOnlyAsync(string key, string label = default, ETag etag = default, CancellationToken cancellationToken = default)
-        {
-            using DiagnosticScope scope = _pipeline.Diagnostics.CreateScope("Azure.Data.AppConfiguration.ConfigurationClient.ClearReadOnly");
-            scope.AddAttribute("key", key);
-            scope.Start();
-
-            try
-            {
-                using Request request = CreateClearReadOnlyRequest(key, label, etag);
-                Response response = await _pipeline.SendRequestAsync(request, cancellationToken).ConfigureAwait(false);
-
-                switch (response.Status)
-                {
-                    case 200:
-                        return CreateResponse(response);
-                    default:
-                        throw await response.CreateRequestFailedExceptionAsync().ConfigureAwait(false);
-                }
-=======
                     case 404:
                         string etag = default;
                         if (response.Headers.TryGetValue(ETag, out etag))
@@ -801,30 +689,15 @@
                     default:
                         throw await response.CreateRequestFailedExceptionAsync().ConfigureAwait(false);
                 };
->>>>>>> da5aaeaf
-            }
-            catch (Exception e)
-            {
-                scope.Failed(e);
-                throw;
-            }
-        }
-
-        /// <summary>
-<<<<<<< HEAD
-        /// Sets an existing <see cref="ConfigurationSetting"/> as read write in the configuration store.
-        /// </summary>
-        /// <param name="key">The primary identifier of a configuration setting.</param>
-        /// <param name="label">The value used to group configuration settings.</param>
-        /// <param name="etag">The value of an etag indicates the state of a configuration setting within a configuration store.
-        /// If it is specified, the configuration setting is only set to read write if etag value matches etag value in the configuration store.
-        /// If no etag value is passed in, then the setting is always set to read write.</param>
-        /// <param name="cancellationToken">A <see cref="CancellationToken"/> controlling the request lifetime.</param>
-        public virtual Response<ConfigurationSetting> ClearReadOnly(string key, string label = default, ETag etag = default, CancellationToken cancellationToken = default)
-        {
-            using DiagnosticScope scope = _pipeline.Diagnostics.CreateScope("Azure.Data.AppConfiguration.ConfigurationClient.ClearReadOnly");
-            scope.AddAttribute("key", key);
-=======
+            }
+            catch (Exception e)
+            {
+                scope.Failed(e);
+                throw;
+            }
+        }
+
+        /// <summary>
         /// </summary>
         /// <param name="setting"></param>
         /// <param name="cancellationToken"></param>
@@ -833,22 +706,10 @@
         {
             using DiagnosticScope scope = _pipeline.Diagnostics.CreateScope("Azure.Data.AppConfiguration.ConfigurationClient.HasChanged");
             scope.AddAttribute(nameof(setting.Key), setting.Key);
->>>>>>> da5aaeaf
-            scope.Start();
-
-            try
-            {
-<<<<<<< HEAD
-                using Request request = CreateClearReadOnlyRequest(key, label, etag);
-                Response response = _pipeline.SendRequest(request, cancellationToken);
-
-                switch (response.Status)
-                {
-                    case 200:
-                        return CreateResponse(response);
-                    default:
-                        throw response.CreateRequestFailedException();
-=======
+            scope.Start();
+
+            try
+            {
                 using (Request request = CreateHeadRequest(setting.Key, setting.Label))
                 {
                     Response response = _pipeline.SendRequest(request, cancellationToken);
@@ -868,32 +729,15 @@
                         default:
                             throw response.CreateRequestFailedException();
                     }
->>>>>>> da5aaeaf
-                }
-            }
-            catch (Exception e)
-            {
-                scope.Failed(e);
-                throw;
-            }
-        }
-
-<<<<<<< HEAD
-        private Request CreateClearReadOnlyRequest(string key, string label, ETag etag)
-        {
-            if (string.IsNullOrEmpty(key))
-                throw new ArgumentNullException(nameof(key));
-
-            Request request = _pipeline.CreateRequest();
-            request.Method = RequestMethod.Delete;
-            BuildUriForLocksRoute(request.UriBuilder, key, label);
-
-            if (etag != default)
-            {
-                request.Headers.Add(IfMatchName, $"\"{etag.ToString()}\"");
-            }
-
-=======
+                }
+            }
+            catch (Exception e)
+            {
+                scope.Failed(e);
+                throw;
+            }
+        }
+
         private Request CreateHeadRequest(string key, string label)
         {
             if (string.IsNullOrEmpty(key))
@@ -904,7 +748,180 @@
             BuildUriForKvRoute(request.Uri, key, label);
             request.Headers.Add(s_mediaTypeKeyValueApplicationHeader);
             request.Headers.Add(HttpHeader.Common.JsonContentType);
->>>>>>> da5aaeaf
+            return request;
+        }
+
+        /// <summary>
+        /// Sets an existing <see cref="ConfigurationSetting"/> as read only in the configuration store.
+        /// </summary>
+        /// <param name="key">The primary identifier of a configuration setting.</param>
+        /// <param name="label">The value used to group configuration settings.</param>
+        /// <param name="etag">The value of an etag indicates the state of a configuration setting within a configuration store.
+        /// If it is specified, the configuration setting is only set to read only if etag value matches etag value in the configuration store.
+        /// If no etag value is passed in, then the setting is always set to read only.</param>
+        /// <param name="cancellationToken">A <see cref="CancellationToken"/> controlling the request lifetime.</param>
+        public virtual async Task<Response<ConfigurationSetting>> SetReadOnlyAsync(string key, string label = default, ETag etag = default, CancellationToken cancellationToken = default)
+        {
+            using DiagnosticScope scope = _pipeline.Diagnostics.CreateScope("Azure.Data.AppConfiguration.ConfigurationClient.SetReadOnly");
+            scope.AddAttribute("key", key);
+            scope.Start();
+
+            try
+            {
+                using Request request = CreateSetReadOnlyRequest(key, label, etag);
+                Response response = await _pipeline.SendRequestAsync(request, cancellationToken).ConfigureAwait(false);
+
+                switch (response.Status)
+                {
+                    case 200:
+                        return CreateResponse(response);
+                    default:
+                        throw await response.CreateRequestFailedExceptionAsync().ConfigureAwait(false);
+                }
+            }
+            catch (Exception e)
+            {
+                scope.Failed(e);
+                throw;
+            }
+        }
+
+        /// <summary>
+        /// Sets an existing <see cref="ConfigurationSetting"/> as read only in the configuration store.
+        /// </summary>
+        /// <param name="key">The primary identifier of a configuration setting.</param>
+        /// <param name="label">The value used to group configuration settings.</param>
+        /// <param name="etag">The value of an etag indicates the state of a configuration setting within a configuration store.
+        /// If it is specified, the configuration setting is only set to read only if etag value matches etag value in the configuration store.
+        /// If no etag value is passed in, then the setting is always set to read only.</param>
+        /// <param name="cancellationToken">A <see cref="CancellationToken"/> controlling the request lifetime.</param>
+        public virtual Response<ConfigurationSetting> SetReadOnly(string key, string label = default, ETag etag = default, CancellationToken cancellationToken = default)
+        {
+            using DiagnosticScope scope = _pipeline.Diagnostics.CreateScope("Azure.Data.AppConfiguration.ConfigurationClient.SetReadOnly");
+            scope.AddAttribute("key", key);
+            scope.Start();
+
+            try
+            {
+                using Request request = CreateSetReadOnlyRequest(key, label, etag);
+                Response response = _pipeline.SendRequest(request, cancellationToken);
+
+                switch (response.Status)
+                {
+                    case 200:
+                        return CreateResponse(response);
+                    default:
+                        throw response.CreateRequestFailedException();
+                }
+            }
+            catch (Exception e)
+            {
+                scope.Failed(e);
+                throw;
+            }
+        }
+
+        private Request CreateSetReadOnlyRequest(string key, string label, ETag etag)
+        {
+            if (string.IsNullOrEmpty(key))
+                throw new ArgumentNullException(nameof(key));
+
+            Request request = _pipeline.CreateRequest();
+            request.Method = RequestMethod.Put;
+            BuildUriForLocksRoute(request.Uri, key, label);
+
+            if (etag != default)
+            {
+                request.Headers.Add(IfMatchName, $"\"{etag.ToString()}\"");
+            }
+
+            return request;
+        }
+
+        /// <summary>
+        /// Sets an existing <see cref="ConfigurationSetting"/> as read write in the configuration store.
+        /// </summary>
+        /// <param name="key">The primary identifier of a configuration setting.</param>
+        /// <param name="label">The value used to group configuration settings.</param>
+        /// <param name="etag">The value of an etag indicates the state of a configuration setting within a configuration store.
+        /// If it is specified, the configuration setting is only set to read write if etag value matches etag value in the configuration store.
+        /// If no etag value is passed in, then the setting is always set to read write.</param>
+        /// <param name="cancellationToken">A <see cref="CancellationToken"/> controlling the request lifetime.</param>
+        public virtual async Task<Response<ConfigurationSetting>> ClearReadOnlyAsync(string key, string label = default, ETag etag = default, CancellationToken cancellationToken = default)
+        {
+            using DiagnosticScope scope = _pipeline.Diagnostics.CreateScope("Azure.Data.AppConfiguration.ConfigurationClient.ClearReadOnly");
+            scope.AddAttribute("key", key);
+            scope.Start();
+
+            try
+            {
+                using Request request = CreateClearReadOnlyRequest(key, label, etag);
+                Response response = await _pipeline.SendRequestAsync(request, cancellationToken).ConfigureAwait(false);
+
+                switch (response.Status)
+                {
+                    case 200:
+                        return CreateResponse(response);
+                    default:
+                        throw await response.CreateRequestFailedExceptionAsync().ConfigureAwait(false);
+                }
+            }
+            catch (Exception e)
+            {
+                scope.Failed(e);
+                throw;
+            }
+        }
+
+        /// <summary>
+        /// Sets an existing <see cref="ConfigurationSetting"/> as read write in the configuration store.
+        /// </summary>
+        /// <param name="key">The primary identifier of a configuration setting.</param>
+        /// <param name="label">The value used to group configuration settings.</param>
+        /// <param name="etag">The value of an etag indicates the state of a configuration setting within a configuration store.
+        /// If it is specified, the configuration setting is only set to read write if etag value matches etag value in the configuration store.
+        /// If no etag value is passed in, then the setting is always set to read write.</param>
+        /// <param name="cancellationToken">A <see cref="CancellationToken"/> controlling the request lifetime.</param>
+        public virtual Response<ConfigurationSetting> ClearReadOnly(string key, string label = default, ETag etag = default, CancellationToken cancellationToken = default)
+        {
+            using DiagnosticScope scope = _pipeline.Diagnostics.CreateScope("Azure.Data.AppConfiguration.ConfigurationClient.ClearReadOnly");
+            scope.AddAttribute("key", key);
+            scope.Start();
+
+            try
+            {
+                using Request request = CreateClearReadOnlyRequest(key, label, etag);
+                Response response = _pipeline.SendRequest(request, cancellationToken);
+
+                switch (response.Status)
+                {
+                    case 200:
+                        return CreateResponse(response);
+                    default:
+                        throw response.CreateRequestFailedException();
+                }
+            }
+            catch (Exception e)
+            {
+                scope.Failed(e);
+                throw;
+            }
+        }
+
+        private Request CreateClearReadOnlyRequest(string key, string label, ETag etag)
+        {
+            if (string.IsNullOrEmpty(key))
+                throw new ArgumentNullException(nameof(key));
+
+            Request request = _pipeline.CreateRequest();
+            request.Method = RequestMethod.Delete;
+            BuildUriForLocksRoute(request.Uri, key, label);
+
+            if (etag != default)
+            {
+                request.Headers.Add(IfMatchName, $"\"{etag.ToString()}\"");
+            }
+
             return request;
         }
     }
