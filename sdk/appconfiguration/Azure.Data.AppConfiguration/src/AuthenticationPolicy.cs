﻿// Copyright (c) Microsoft Corporation. All rights reserved.
// Licensed under the MIT License.

using System;
using System.Globalization;
using System.IO;
using System.Security.Cryptography;
using System.Text;
using System.Threading.Tasks;
using Azure.Core;
using Azure.Core.Pipeline;

namespace Azure.Data.AppConfiguration
{
    internal class AuthenticationPolicy : HttpPipelinePolicy
    {
        private readonly string _credential;
        private readonly byte[] _secret;

        public AuthenticationPolicy(string credential, byte[] secret)
        {
            _credential = credential;
            _secret = secret;
        }

        public override void Process(HttpMessage message, ReadOnlyMemory<HttpPipelinePolicy> pipeline)
        {
            string contentHash = CreateContentHash(message);
            AddHeaders(message, contentHash);
            ProcessNext(message, pipeline);
        }

        public override async ValueTask ProcessAsync(HttpMessage message, ReadOnlyMemory<HttpPipelinePolicy> pipeline)
        {
            string contentHash = await CreateContentHashAsync(message).ConfigureAwait(false);
            AddHeaders(message, contentHash);
            await ProcessNextAsync(message, pipeline).ConfigureAwait(false);
        }

        private static string CreateContentHash(HttpMessage message)
        {
            using var alg = SHA256.Create();

            using (var memoryStream = new MemoryStream())
            using (var contentHashStream = new CryptoStream(memoryStream, alg, CryptoStreamMode.Write))
            {
                message.Request.Content?.WriteTo(contentHashStream, message.CancellationToken);
            }

            return Convert.ToBase64String(alg.Hash);
        }

        private static async ValueTask<string> CreateContentHashAsync(HttpMessage message)
        {
            using var alg = SHA256.Create();

<<<<<<< HEAD
            using (var memoryStream = new MemoryStream())
            using (var contentHashStream = new CryptoStream(memoryStream, alg, CryptoStreamMode.Write))
            {
                if (message.Request.Content != null)
                {
                    await message.Request.Content.WriteToAsync(contentHashStream, message.CancellationToken).ConfigureAwait(false);
                }
=======
                message.Request.Headers.SetValue("Date", utcNowString);
                message.Request.Headers.SetValue("x-ms-content-sha256", contentHash);
                message.Request.Headers.SetValue("Authorization", $"HMAC-SHA256 Credential={_credential}&SignedHeaders={signedHeaders}&Signature={signature}");
>>>>>>> d59951b6
            }

            return Convert.ToBase64String(alg.Hash);
        }

        private void AddHeaders(HttpMessage message, string contentHash)
        {
            using var hmac = new HMACSHA256(_secret);

            Uri uri = message.Request.Uri.ToUri();
            var host = uri.Host;
            var pathAndQuery = uri.PathAndQuery;

            string method = message.Request.Method.Method;
            DateTimeOffset utcNow = DateTimeOffset.UtcNow;
            var utcNowString = utcNow.ToString("r", CultureInfo.InvariantCulture);
            var stringToSign = $"{method}\n{pathAndQuery}\n{utcNowString};{host};{contentHash}";
            var signature = Convert.ToBase64String(hmac.ComputeHash(Encoding.ASCII.GetBytes(stringToSign))); // Calculate the signature
            string signedHeaders = "date;host;x-ms-content-sha256"; // Semicolon separated header names

            message.Request.Headers.Add("Date", utcNowString);
            message.Request.Headers.Add("x-ms-content-sha256", contentHash);
            message.Request.Headers.Add("Authorization", $"HMAC-SHA256 Credential={_credential}&SignedHeaders={signedHeaders}&Signature={signature}");
        }
    }
}<|MERGE_RESOLUTION|>--- conflicted
+++ resolved
@@ -54,7 +54,6 @@
         {
             using var alg = SHA256.Create();
 
-<<<<<<< HEAD
             using (var memoryStream = new MemoryStream())
             using (var contentHashStream = new CryptoStream(memoryStream, alg, CryptoStreamMode.Write))
             {
@@ -62,11 +61,6 @@
                 {
                     await message.Request.Content.WriteToAsync(contentHashStream, message.CancellationToken).ConfigureAwait(false);
                 }
-=======
-                message.Request.Headers.SetValue("Date", utcNowString);
-                message.Request.Headers.SetValue("x-ms-content-sha256", contentHash);
-                message.Request.Headers.SetValue("Authorization", $"HMAC-SHA256 Credential={_credential}&SignedHeaders={signedHeaders}&Signature={signature}");
->>>>>>> d59951b6
             }
 
             return Convert.ToBase64String(alg.Hash);
@@ -87,9 +81,9 @@
             var signature = Convert.ToBase64String(hmac.ComputeHash(Encoding.ASCII.GetBytes(stringToSign))); // Calculate the signature
             string signedHeaders = "date;host;x-ms-content-sha256"; // Semicolon separated header names
 
-            message.Request.Headers.Add("Date", utcNowString);
-            message.Request.Headers.Add("x-ms-content-sha256", contentHash);
-            message.Request.Headers.Add("Authorization", $"HMAC-SHA256 Credential={_credential}&SignedHeaders={signedHeaders}&Signature={signature}");
+            message.Request.Headers.SetValue("Date", utcNowString);
+            message.Request.Headers.SetValue("x-ms-content-sha256", contentHash);
+            message.Request.Headers.SetValue("Authorization", $"HMAC-SHA256 Credential={_credential}&SignedHeaders={signedHeaders}&Signature={signature}");
         }
     }
 }