﻿// Copyright (c) Microsoft Corporation. All rights reserved.
// Licensed under the MIT License.

using System;
using System.Collections.Generic;
using System.ComponentModel;
using System.Diagnostics;
using System.Linq;
using System.Threading;
using System.Threading.Tasks;
using Azure.Core;

namespace Azure.Data.AppConfiguration
{
    public partial class ConfigurationClient
    {
        private const string AcceptDateTimeFormat = "R";
        private const string AcceptDatetimeHeader = "Accept-Datetime";
        private const string KvRoute = "/kv/";
        private const string RevisionsRoute = "/revisions/";
        private const string LocksRoute = "/locks/";
        private const string KeyQueryFilter = "key";
        private const string LabelQueryFilter = "label";
        private const string FieldsQueryFilter = "$select";

        private static readonly char[] s_reservedCharacters = new char[] { ',', '\\' };

        private static readonly HttpHeader s_mediaTypeKeyValueApplicationHeader = new HttpHeader(
            HttpHeader.Names.Accept,
            "application/vnd.microsoft.appconfig.kv+json"
        );

        private static async Task<Response<ConfigurationSetting>> CreateResponseAsync(Response response, CancellationToken cancellation)
        {
            ConfigurationSetting result = await ConfigurationServiceSerializer.DeserializeSettingAsync(response.ContentStream, cancellation).ConfigureAwait(false);
            return Response.FromValue(result, response);
        }

        private static Response<ConfigurationSetting> CreateResponse(Response response)
        {
            return Response.FromValue(ConfigurationServiceSerializer.DeserializeSetting(response.ContentStream), response);
        }

        private static Response<ConfigurationSetting> CreateResourceModifiedResponse(Response response)
        {
            return new NoBodyResponse<ConfigurationSetting>(response);
        }

        private static void ParseConnectionString(string connectionString, out Uri uri, out string credential, out byte[] secret)
        {
            Debug.Assert(connectionString != null); // callers check this

            var parsed = ConnectionString.Parse(connectionString);

            uri = new Uri(parsed.GetRequired("Endpoint"));
            credential = parsed.GetRequired("Id");
            try
            {
                secret = Convert.FromBase64String(parsed.GetRequired("Secret"));
            }
            catch (FormatException)
            {
                throw new InvalidOperationException("Specified Secret value isn't a valid base64 string");
            }
        }

        private void BuildUriForKvRoute(RequestUriBuilder builder, ConfigurationSetting keyValue)
            => BuildUriForKvRoute(builder, keyValue.Key, keyValue.Label); // TODO (pri 2) : does this need to filter ETag?

        private void BuildUriForKvRoute(RequestUriBuilder builder, string key, string label)
        {
            builder.Reset(_endpoint);
            builder.AppendPath(KvRoute, escape: false);
            builder.AppendPath(key);

            if (label != null)
            {
                builder.AppendQuery(LabelQueryFilter, label);
            }
        }

        private void BuildUriForLocksRoute(RequestUriBuilder builder, string key, string label)
        {
            builder.Reset(_endpoint);
            builder.AppendPath(LocksRoute, escape: false);
            builder.AppendPath(key);

            if (label != null)
            {
                builder.AppendQuery(LabelQueryFilter, label);
            }
        }

        private static string EscapeReservedCharacters(string input)
        {
            string resp = string.Empty;
            for (int i = 0; i < input.Length; i++)
            {
                if (s_reservedCharacters.Contains(input[i]))
                {
                    resp += $"\\{input[i]}";
                }
                else
                {
                    resp += input[i];
                }
            }
            return resp;
        }

        internal static void BuildBatchQuery(RequestUriBuilder builder, SettingSelector selector, string pageLink)
        {
            if (!string.IsNullOrEmpty(selector.KeyFilter))
            {
<<<<<<< HEAD
                var keysCopy = new List<string>();
                foreach (var key in selector.Keys)
                {
                    if (key.IndexOfAny(s_reservedCharacters) != -1)
                    {
                        keysCopy.Add(EscapeReservedCharacters(key));
                    }
                    else
                    {
                        keysCopy.Add(key);
                    }
                }
                var keys = string.Join(",", keysCopy);
                builder.AppendQuery(KeyQueryFilter, Uri.EscapeDataString(keys));
=======
                builder.AppendQuery(KeyQueryFilter, selector.KeyFilter);
>>>>>>> 5406dc3e
            }

            if (!string.IsNullOrEmpty(selector.LabelFilter))
            {
<<<<<<< HEAD
                var labelsCopy = selector.Labels.Select(label => string.IsNullOrEmpty(label) ? Uri.EscapeDataString("\0") : Uri.EscapeDataString(EscapeReservedCharacters(label)));
                var labels = string.Join(",", labelsCopy);
                builder.AppendQuery(LabelQueryFilter, labels);
=======
                builder.AppendQuery(LabelQueryFilter, selector.LabelFilter);
>>>>>>> 5406dc3e
            }

            if (selector.Fields != SettingFields.All)
            {
                var filter = selector.Fields.ToString().ToLowerInvariant().Replace("isreadonly", "locked");
                builder.AppendQuery(FieldsQueryFilter, filter);
            }

            if (!string.IsNullOrEmpty(pageLink))
            {
                builder.AppendQuery("after", pageLink, escapeValue: false);
            }
        }

        private void BuildUriForGetBatch(RequestUriBuilder builder, SettingSelector selector, string pageLink)
        {
            builder.Reset(_endpoint);
            builder.AppendPath(KvRoute, escape: false);
            BuildBatchQuery(builder, selector, pageLink);
        }

        private void BuildUriForRevisions(RequestUriBuilder builder, SettingSelector selector, string pageLink)
        {
            builder.Reset(_endpoint);
            builder.AppendPath(RevisionsRoute, escape: false);
            BuildBatchQuery(builder, selector, pageLink);
        }

        #region nobody wants to see these
        /// <summary>
        /// Check if two ConfigurationSetting instances are equal.
        /// </summary>
        /// <param name="obj">The instance to compare to.</param>
        [EditorBrowsable(EditorBrowsableState.Never)]
        public override bool Equals(object obj) => base.Equals(obj);

        /// <summary>
        /// Get a hash code for the ConfigurationSetting.
        /// </summary>
        [EditorBrowsable(EditorBrowsableState.Never)]
        public override int GetHashCode() => base.GetHashCode();

        /// <summary>
        /// Creates a Key Value string in reference to the ConfigurationSetting.
        /// </summary>
        [EditorBrowsable(EditorBrowsableState.Never)]
        public override string ToString() => base.ToString();
        #endregion
    }
}<|MERGE_RESOLUTION|>--- conflicted
+++ resolved
@@ -112,35 +112,12 @@
         {
             if (!string.IsNullOrEmpty(selector.KeyFilter))
             {
-<<<<<<< HEAD
-                var keysCopy = new List<string>();
-                foreach (var key in selector.Keys)
-                {
-                    if (key.IndexOfAny(s_reservedCharacters) != -1)
-                    {
-                        keysCopy.Add(EscapeReservedCharacters(key));
-                    }
-                    else
-                    {
-                        keysCopy.Add(key);
-                    }
-                }
-                var keys = string.Join(",", keysCopy);
-                builder.AppendQuery(KeyQueryFilter, Uri.EscapeDataString(keys));
-=======
                 builder.AppendQuery(KeyQueryFilter, selector.KeyFilter);
->>>>>>> 5406dc3e
             }
 
             if (!string.IsNullOrEmpty(selector.LabelFilter))
             {
-<<<<<<< HEAD
-                var labelsCopy = selector.Labels.Select(label => string.IsNullOrEmpty(label) ? Uri.EscapeDataString("\0") : Uri.EscapeDataString(EscapeReservedCharacters(label)));
-                var labels = string.Join(",", labelsCopy);
-                builder.AppendQuery(LabelQueryFilter, labels);
-=======
                 builder.AppendQuery(LabelQueryFilter, selector.LabelFilter);
->>>>>>> 5406dc3e
             }
 
             if (selector.Fields != SettingFields.All)
