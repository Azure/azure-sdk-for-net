--- conflicted
+++ resolved
@@ -18,26 +18,11 @@
 {
     public partial class ConfigurationClient
     {
-<<<<<<< HEAD
-        const string AcceptDateTimeFormat = "R";
-        const string AcceptDatetimeHeader = "Accept-Datetime";
-        const string KvRoute = "/kv/";
-        const string RevisionsRoute = "/revisions/";
-        const string LocksRoute = "/locks/";
-        const string KeyQueryFilter = "key";
-        const string LabelQueryFilter = "label";
-        const string FieldsQueryFilter = "$select";
-        const string IfMatchName = "If-Match";
-        const string IfNoneMatch = "If-None-Match";
-
-        static readonly char[] ReservedCharacters = new char[] { ',', '\\' };
-
-        static readonly HttpHeader MediaTypeKeyValueApplicationHeader = new HttpHeader(
-=======
         private const string AcceptDateTimeFormat = "R";
         private const string AcceptDatetimeHeader = "Accept-Datetime";
         private const string KvRoute = "/kv/";
         private const string RevisionsRoute = "/revisions/";
+        private const string LocksRoute = "/locks/";
         private const string KeyQueryFilter = "key";
         private const string LabelQueryFilter = "label";
         private const string FieldsQueryFilter = "$select";
@@ -47,7 +32,6 @@
         private static readonly char[] ReservedCharacters = new char[] { ',', '\\' };
 
         private static readonly HttpHeader MediaTypeKeyValueApplicationHeader = new HttpHeader(
->>>>>>> c110953d
             HttpHeader.Names.Accept,
             "application/vnd.microsoft.appconfig.kv+json"
         );
@@ -119,7 +103,7 @@
             }
         }
 
-        void BuildUriForLocksRoute(RequestUriBuilder builder, string key, string label)
+        private void BuildUriForLocksRoute(RequestUriBuilder builder, string key, string label)
         {
             builder.Uri = _baseUri;
             builder.AppendPath(LocksRoute);
