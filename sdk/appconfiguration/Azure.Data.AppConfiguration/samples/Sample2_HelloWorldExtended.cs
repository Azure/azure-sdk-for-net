﻿// Copyright (c) Microsoft Corporation. All rights reserved.
// Licensed under the MIT License.

using Azure.Core.Testing;
using NUnit.Framework;
using System;
using System.Diagnostics;
using System.Threading.Tasks;

namespace Azure.Data.AppConfiguration.Samples
{
    [LiveOnly]
    public partial class ConfigurationSamples
    {
        [Test]
        /*
         * Sample demonstrates how to use Azure App Configuration to save information about two(2) environments
         * "beta" and "production".
         * To do this, we will create Configuration Settings with the same key,
         * but different labels: one for "beta" and one for "production".
        */
        public async Task HelloWorldExtended()
        {
            // Retrieve the connection string from the configuration store.
            // You can get the string from your Azure portal or using Azure CLI.
            var connectionString = Environment.GetEnvironmentVariable("APPCONFIGURATION_CONNECTION_STRING");

            // Instantiate a client that will be used to call the service.
            var client = new ConfigurationClient(connectionString);

            // Create the Configuration Settings to be stored in the Configuration Store.
            var betaEndpoint = new ConfigurationSetting("endpoint", "https://beta.endpoint.com", "beta");
            var betaInstances = new ConfigurationSetting("instances", "1", "beta");
            var productionEndpoint = new ConfigurationSetting("endpoint", "https://production.endpoint.com", "production");
            var productionInstances = new ConfigurationSetting("instances", "1", "production");

            // There are two(2) ways to store a Configuration Setting:
            //   -AddAsync creates a setting only if the setting does not already exist in the store.
            //   -SetAsync creates a setting if it doesn't exist or overrides an existing setting
            await client.AddConfigurationSettingAsync(betaEndpoint);
            await client.AddConfigurationSettingAsync(betaInstances);
            await client.AddConfigurationSettingAsync(productionEndpoint);
            await client.AddConfigurationSettingAsync(productionInstances);

            // There is a need to increase the production instances from 1 to 5.
            // The SetAsync will help us with this.
            ConfigurationSetting instancesToUpdate = await client.GetConfigurationSettingAsync(productionInstances.Key, productionInstances.Label);
            instancesToUpdate.Value = "5";

            await client.SetConfigurationSettingAsync(instancesToUpdate);

            // We want to gather all the information available for the "production' environment.
            // By calling GetBatchSync with the proper filter for label "production", we will get
            // all the Configuration Settings that satisfy that condition.
            var selector = new SettingSelector(SettingSelector.Any, "production");

<<<<<<< HEAD
            Debug.WriteLine("Settings for Production environment:");
            await foreach (ConfigurationSetting setting in client.GetSettingsAsync(selector))
=======
            Debug.WriteLine("Settings for Production environmnet");
            await foreach (ConfigurationSetting setting in client.GetConfigurationSettingsAsync(selector))
>>>>>>> ed5abe07
            {
                Debug.WriteLine(setting);
            }

<<<<<<< HEAD
            // Once we don't need the Configuration Settings, we can delete them.
            await client.DeleteAsync(betaEndpoint.Key, betaEndpoint.Label);
            await client.DeleteAsync(betaInstances.Key, betaInstances.Label);
            await client.DeleteAsync(productionEndpoint.Key, productionEndpoint.Label);
            await client.DeleteAsync(productionInstances.Key, productionInstances.Label);
=======
            // Once we don't need the Configuration Setting, we can delete them.
            await client.DeleteConfigurationSettingAsync(betaEndpoint.Key, betaEndpoint.Label);
            await client.DeleteConfigurationSettingAsync(betaInstances.Key, betaInstances.Label);
            await client.DeleteConfigurationSettingAsync(productionEndpoint.Key, productionEndpoint.Label);
            await client.DeleteConfigurationSettingAsync(productionInstances.Key, productionInstances.Label);
>>>>>>> ed5abe07
        }
    }
}<|MERGE_RESOLUTION|>--- conflicted
+++ resolved
@@ -54,30 +54,17 @@
             // all the Configuration Settings that satisfy that condition.
             var selector = new SettingSelector(SettingSelector.Any, "production");
 
-<<<<<<< HEAD
             Debug.WriteLine("Settings for Production environment:");
-            await foreach (ConfigurationSetting setting in client.GetSettingsAsync(selector))
-=======
-            Debug.WriteLine("Settings for Production environmnet");
             await foreach (ConfigurationSetting setting in client.GetConfigurationSettingsAsync(selector))
->>>>>>> ed5abe07
             {
                 Debug.WriteLine(setting);
             }
 
-<<<<<<< HEAD
             // Once we don't need the Configuration Settings, we can delete them.
-            await client.DeleteAsync(betaEndpoint.Key, betaEndpoint.Label);
-            await client.DeleteAsync(betaInstances.Key, betaInstances.Label);
-            await client.DeleteAsync(productionEndpoint.Key, productionEndpoint.Label);
-            await client.DeleteAsync(productionInstances.Key, productionInstances.Label);
-=======
-            // Once we don't need the Configuration Setting, we can delete them.
             await client.DeleteConfigurationSettingAsync(betaEndpoint.Key, betaEndpoint.Label);
             await client.DeleteConfigurationSettingAsync(betaInstances.Key, betaInstances.Label);
             await client.DeleteConfigurationSettingAsync(productionEndpoint.Key, productionEndpoint.Label);
             await client.DeleteConfigurationSettingAsync(productionInstances.Key, productionInstances.Label);
->>>>>>> ed5abe07
         }
     }
 }