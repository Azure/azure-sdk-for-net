--- conflicted
+++ resolved
@@ -21,13 +21,8 @@
             var mock = new Mock<ConfigurationClient>();
 
             // Setup client method
-<<<<<<< HEAD
             mock.Setup(c => c.Get("Key", It.IsAny<string>(), It.IsAny<CancellationToken>()))
-                .Returns(new Response<ConfigurationSetting>(mockResponse.Object, ConfigurationModelFactory.ConfigurationSetting("Key", "Value")));
-=======
-            mock.Setup(c => c.Get("Key", It.IsAny<string>(), It.IsAny<DateTimeOffset>(), It.IsAny<CancellationToken>()))
                 .Returns(Response.FromValue(mockResponse.Object, ConfigurationModelFactory.ConfigurationSetting("Key", "Value")));
->>>>>>> 9518ffe7
 
             // Use the client mock
             ConfigurationClient client = mock.Object;
