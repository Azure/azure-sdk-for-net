--- conflicted
+++ resolved
@@ -12,21 +12,12 @@
         public virtual Azure.Response<Azure.Data.AppConfiguration.ConfigurationSetting> AddConfigurationSetting(string key, string value, string label = null, System.Threading.CancellationToken cancellationToken = default(System.Threading.CancellationToken)) { throw null; }
         public virtual System.Threading.Tasks.Task<Azure.Response<Azure.Data.AppConfiguration.ConfigurationSetting>> AddConfigurationSettingAsync(Azure.Data.AppConfiguration.ConfigurationSetting setting, System.Threading.CancellationToken cancellationToken = default(System.Threading.CancellationToken)) { throw null; }
         public virtual System.Threading.Tasks.Task<Azure.Response<Azure.Data.AppConfiguration.ConfigurationSetting>> AddConfigurationSettingAsync(string key, string value, string label = null, System.Threading.CancellationToken cancellationToken = default(System.Threading.CancellationToken)) { throw null; }
-<<<<<<< HEAD
-        public virtual Azure.Response<Azure.Data.AppConfiguration.ConfigurationSnapshot> ArchiveSnapshot(Azure.Data.AppConfiguration.ConfigurationSnapshot snapshot, bool onlyIfUnchanged = false, System.Threading.CancellationToken cancellationToken = default(System.Threading.CancellationToken)) { throw null; }
-        public virtual Azure.Response<Azure.Data.AppConfiguration.ConfigurationSnapshot> ArchiveSnapshot(string name, System.Threading.CancellationToken cancellationToken = default(System.Threading.CancellationToken)) { throw null; }
-        public virtual System.Threading.Tasks.Task<Azure.Response<Azure.Data.AppConfiguration.ConfigurationSnapshot>> ArchiveSnapshotAsync(Azure.Data.AppConfiguration.ConfigurationSnapshot snapshot, bool onlyIfUnchanged = false, System.Threading.CancellationToken cancellationToken = default(System.Threading.CancellationToken)) { throw null; }
-        public virtual System.Threading.Tasks.Task<Azure.Response<Azure.Data.AppConfiguration.ConfigurationSnapshot>> ArchiveSnapshotAsync(string name, System.Threading.CancellationToken cancellationToken = default(System.Threading.CancellationToken)) { throw null; }
-        public virtual Azure.Data.AppConfiguration.CreateSnapshotOperation CreateSnapshot(Azure.WaitUntil wait, string name, Azure.Data.AppConfiguration.ConfigurationSnapshot snapshot, System.Threading.CancellationToken cancellationToken = default(System.Threading.CancellationToken)) { throw null; }
-        public virtual System.Threading.Tasks.Task<Azure.Data.AppConfiguration.CreateSnapshotOperation> CreateSnapshotAsync(Azure.WaitUntil wait, string name, Azure.Data.AppConfiguration.ConfigurationSnapshot snapshot, System.Threading.CancellationToken cancellationToken = default(System.Threading.CancellationToken)) { throw null; }
-=======
         public virtual Azure.Response<Azure.Data.AppConfiguration.ConfigurationSnapshot> ArchiveSnapshot(string snapshotName, Azure.MatchConditions matchConditions, System.Threading.CancellationToken cancellationToken = default(System.Threading.CancellationToken)) { throw null; }
         public virtual Azure.Response<Azure.Data.AppConfiguration.ConfigurationSnapshot> ArchiveSnapshot(string snapshotName, System.Threading.CancellationToken cancellationToken = default(System.Threading.CancellationToken)) { throw null; }
         public virtual System.Threading.Tasks.Task<Azure.Response<Azure.Data.AppConfiguration.ConfigurationSnapshot>> ArchiveSnapshotAsync(string snapshotName, Azure.MatchConditions matchConditions, System.Threading.CancellationToken cancellationToken = default(System.Threading.CancellationToken)) { throw null; }
         public virtual System.Threading.Tasks.Task<Azure.Response<Azure.Data.AppConfiguration.ConfigurationSnapshot>> ArchiveSnapshotAsync(string snapshotName, System.Threading.CancellationToken cancellationToken = default(System.Threading.CancellationToken)) { throw null; }
         public virtual Azure.Data.AppConfiguration.CreateSnapshotOperation CreateSnapshot(Azure.WaitUntil wait, string snapshotName, Azure.Data.AppConfiguration.ConfigurationSnapshot snapshot, System.Threading.CancellationToken cancellationToken = default(System.Threading.CancellationToken)) { throw null; }
         public virtual System.Threading.Tasks.Task<Azure.Data.AppConfiguration.CreateSnapshotOperation> CreateSnapshotAsync(Azure.WaitUntil wait, string snapshotName, Azure.Data.AppConfiguration.ConfigurationSnapshot snapshot, System.Threading.CancellationToken cancellationToken = default(System.Threading.CancellationToken)) { throw null; }
->>>>>>> 4db78622
         public virtual Azure.Response DeleteConfigurationSetting(Azure.Data.AppConfiguration.ConfigurationSetting setting, bool onlyIfUnchanged = false, System.Threading.CancellationToken cancellationToken = default(System.Threading.CancellationToken)) { throw null; }
         public virtual Azure.Response DeleteConfigurationSetting(string key, string label = null, System.Threading.CancellationToken cancellationToken = default(System.Threading.CancellationToken)) { throw null; }
         public virtual System.Threading.Tasks.Task<Azure.Response> DeleteConfigurationSettingAsync(Azure.Data.AppConfiguration.ConfigurationSetting setting, bool onlyIfUnchanged = false, System.Threading.CancellationToken cancellationToken = default(System.Threading.CancellationToken)) { throw null; }
@@ -51,16 +42,6 @@
         public virtual Azure.Pageable<Azure.Data.AppConfiguration.ConfigurationSetting> GetRevisions(string keyFilter, string labelFilter = null, System.Threading.CancellationToken cancellationToken = default(System.Threading.CancellationToken)) { throw null; }
         public virtual Azure.AsyncPageable<Azure.Data.AppConfiguration.ConfigurationSetting> GetRevisionsAsync(Azure.Data.AppConfiguration.SettingSelector selector, System.Threading.CancellationToken cancellationToken = default(System.Threading.CancellationToken)) { throw null; }
         public virtual Azure.AsyncPageable<Azure.Data.AppConfiguration.ConfigurationSetting> GetRevisionsAsync(string keyFilter, string labelFilter = null, System.Threading.CancellationToken cancellationToken = default(System.Threading.CancellationToken)) { throw null; }
-<<<<<<< HEAD
-        public virtual Azure.Response<Azure.Data.AppConfiguration.ConfigurationSnapshot> GetSnapshot(string name, System.Collections.Generic.IEnumerable<Azure.Data.AppConfiguration.SnapshotFields> fields = null, System.Threading.CancellationToken cancellationToken = default(System.Threading.CancellationToken)) { throw null; }
-        public virtual System.Threading.Tasks.Task<Azure.Response<Azure.Data.AppConfiguration.ConfigurationSnapshot>> GetSnapshotAsync(string name, System.Collections.Generic.IEnumerable<Azure.Data.AppConfiguration.SnapshotFields> fields = null, System.Threading.CancellationToken cancellationToken = default(System.Threading.CancellationToken)) { throw null; }
-        public virtual Azure.Pageable<Azure.Data.AppConfiguration.ConfigurationSnapshot> GetSnapshots(Azure.Data.AppConfiguration.SnapshotSelector selector, System.Threading.CancellationToken cancellationToken = default(System.Threading.CancellationToken)) { throw null; }
-        public virtual Azure.AsyncPageable<Azure.Data.AppConfiguration.ConfigurationSnapshot> GetSnapshotsAsync(Azure.Data.AppConfiguration.SnapshotSelector selector, System.Threading.CancellationToken cancellationToken = default(System.Threading.CancellationToken)) { throw null; }
-        public virtual Azure.Response<Azure.Data.AppConfiguration.ConfigurationSnapshot> RecoverSnapshot(Azure.Data.AppConfiguration.ConfigurationSnapshot snapshot, bool onlyIfUnchanged = false, System.Threading.CancellationToken cancellationToken = default(System.Threading.CancellationToken)) { throw null; }
-        public virtual Azure.Response<Azure.Data.AppConfiguration.ConfigurationSnapshot> RecoverSnapshot(string name, System.Threading.CancellationToken cancellationToken = default(System.Threading.CancellationToken)) { throw null; }
-        public virtual System.Threading.Tasks.Task<Azure.Response<Azure.Data.AppConfiguration.ConfigurationSnapshot>> RecoverSnapshotAsync(Azure.Data.AppConfiguration.ConfigurationSnapshot snapshot, bool onlyIfUnchanged = false, System.Threading.CancellationToken cancellationToken = default(System.Threading.CancellationToken)) { throw null; }
-        public virtual System.Threading.Tasks.Task<Azure.Response<Azure.Data.AppConfiguration.ConfigurationSnapshot>> RecoverSnapshotAsync(string name, System.Threading.CancellationToken cancellationToken = default(System.Threading.CancellationToken)) { throw null; }
-=======
         public virtual Azure.Response<Azure.Data.AppConfiguration.ConfigurationSnapshot> GetSnapshot(string snapshotName, System.Collections.Generic.IEnumerable<Azure.Data.AppConfiguration.SnapshotFields> fields = null, System.Threading.CancellationToken cancellationToken = default(System.Threading.CancellationToken)) { throw null; }
         public virtual System.Threading.Tasks.Task<Azure.Response<Azure.Data.AppConfiguration.ConfigurationSnapshot>> GetSnapshotAsync(string snapshotName, System.Collections.Generic.IEnumerable<Azure.Data.AppConfiguration.SnapshotFields> fields = null, System.Threading.CancellationToken cancellationToken = default(System.Threading.CancellationToken)) { throw null; }
         public virtual Azure.Pageable<Azure.Data.AppConfiguration.ConfigurationSnapshot> GetSnapshots(Azure.Data.AppConfiguration.SnapshotSelector selector, System.Threading.CancellationToken cancellationToken = default(System.Threading.CancellationToken)) { throw null; }
@@ -69,7 +50,6 @@
         public virtual Azure.Response<Azure.Data.AppConfiguration.ConfigurationSnapshot> RecoverSnapshot(string snapshotName, System.Threading.CancellationToken cancellationToken = default(System.Threading.CancellationToken)) { throw null; }
         public virtual System.Threading.Tasks.Task<Azure.Response<Azure.Data.AppConfiguration.ConfigurationSnapshot>> RecoverSnapshotAsync(string snapshotName, Azure.MatchConditions matchConditions, System.Threading.CancellationToken cancellationToken = default(System.Threading.CancellationToken)) { throw null; }
         public virtual System.Threading.Tasks.Task<Azure.Response<Azure.Data.AppConfiguration.ConfigurationSnapshot>> RecoverSnapshotAsync(string snapshotName, System.Threading.CancellationToken cancellationToken = default(System.Threading.CancellationToken)) { throw null; }
->>>>>>> 4db78622
         public virtual Azure.Response<Azure.Data.AppConfiguration.ConfigurationSetting> SetConfigurationSetting(Azure.Data.AppConfiguration.ConfigurationSetting setting, bool onlyIfUnchanged = false, System.Threading.CancellationToken cancellationToken = default(System.Threading.CancellationToken)) { throw null; }
         public virtual Azure.Response<Azure.Data.AppConfiguration.ConfigurationSetting> SetConfigurationSetting(string key, string value, string label = null, System.Threading.CancellationToken cancellationToken = default(System.Threading.CancellationToken)) { throw null; }
         public virtual System.Threading.Tasks.Task<Azure.Response<Azure.Data.AppConfiguration.ConfigurationSetting>> SetConfigurationSettingAsync(Azure.Data.AppConfiguration.ConfigurationSetting setting, bool onlyIfUnchanged = false, System.Threading.CancellationToken cancellationToken = default(System.Threading.CancellationToken)) { throw null; }
@@ -118,12 +98,6 @@
         [System.ComponentModel.EditorBrowsableAttribute(System.ComponentModel.EditorBrowsableState.Never)]
         public override string ToString() { throw null; }
     }
-<<<<<<< HEAD
-    public partial class ConfigurationSnapshot
-    {
-        public ConfigurationSnapshot(System.Collections.Generic.IEnumerable<Azure.Data.AppConfiguration.SnapshotSettingFilter> filters) { }
-        public Azure.Data.AppConfiguration.SnapshotComposition? CompositionType { get { throw null; } set { } }
-=======
     public partial class ConfigurationSettingsFilter
     {
         public ConfigurationSettingsFilter(string key) { }
@@ -133,7 +107,6 @@
     public partial class ConfigurationSnapshot
     {
         public ConfigurationSnapshot(System.Collections.Generic.IEnumerable<Azure.Data.AppConfiguration.ConfigurationSettingsFilter> filters) { }
->>>>>>> 4db78622
         public System.DateTimeOffset? CreatedOn { get { throw null; } }
         public Azure.ETag ETag { get { throw null; } }
         public System.DateTimeOffset? ExpiresOn { get { throw null; } }
@@ -142,10 +115,7 @@
         public string Name { get { throw null; } }
         public System.TimeSpan? RetentionPeriod { get { throw null; } set { } }
         public long? SizeInBytes { get { throw null; } }
-<<<<<<< HEAD
-=======
         public Azure.Data.AppConfiguration.SnapshotComposition? SnapshotComposition { get { throw null; } set { } }
->>>>>>> 4db78622
         public Azure.Data.AppConfiguration.ConfigurationSnapshotStatus? Status { get { throw null; } }
         public System.Collections.Generic.IDictionary<string, string> Tags { get { throw null; } }
     }
@@ -266,10 +236,7 @@
         public static Azure.Data.AppConfiguration.SnapshotFields Name { get { throw null; } }
         public static Azure.Data.AppConfiguration.SnapshotFields RetentionPeriod { get { throw null; } }
         public static Azure.Data.AppConfiguration.SnapshotFields SizeInBytes { get { throw null; } }
-<<<<<<< HEAD
-=======
         public static Azure.Data.AppConfiguration.SnapshotFields SnapshotComposition { get { throw null; } }
->>>>>>> 4db78622
         public static Azure.Data.AppConfiguration.SnapshotFields Status { get { throw null; } }
         public static Azure.Data.AppConfiguration.SnapshotFields Tags { get { throw null; } }
         public bool Equals(Azure.Data.AppConfiguration.SnapshotFields other) { throw null; }
@@ -283,25 +250,11 @@
         public override string ToString() { throw null; }
     }
     public partial class SnapshotSelector
-<<<<<<< HEAD
-    {
-        public SnapshotSelector() { }
-        public System.Collections.Generic.IList<Azure.Data.AppConfiguration.SnapshotFields> Fields { get { throw null; } }
-        public string Name { get { throw null; } set { } }
-        public System.Collections.Generic.IList<Azure.Data.AppConfiguration.ConfigurationSnapshotStatus> Status { get { throw null; } }
-    }
-    public partial class SnapshotSettingFilter
-    {
-        public SnapshotSettingFilter(string key) { }
-        public string Key { get { throw null; } set { } }
-        public string Label { get { throw null; } set { } }
-=======
     {
         public SnapshotSelector() { }
         public System.Collections.Generic.IList<Azure.Data.AppConfiguration.SnapshotFields> Fields { get { throw null; } }
         public string NameFilter { get { throw null; } set { } }
         public System.Collections.Generic.IList<Azure.Data.AppConfiguration.ConfigurationSnapshotStatus> Status { get { throw null; } }
->>>>>>> 4db78622
     }
 }
 namespace Microsoft.Extensions.Azure
