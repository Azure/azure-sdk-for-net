--- conflicted
+++ resolved
@@ -127,11 +127,7 @@
                     continue;
                 }
             }
-<<<<<<< HEAD
-            return new DeletedConfigurationStoreData(id, name, type, systemData, configurationStoreId.Value, Optional.ToNullable(location), Optional.ToNullable(deletionDate), Optional.ToNullable(scheduledPurgeDate), Optional.ToDictionary(tags), Optional.ToNullable(purgeProtectionEnabled));
-=======
             return new DeletedConfigurationStoreData(id, name, type, systemData.Value, configurationStoreId.Value, Optional.ToNullable(location), Optional.ToNullable(deletionDate), Optional.ToNullable(scheduledPurgeDate), Optional.ToDictionary(tags), Optional.ToNullable(purgeProtectionEnabled));
->>>>>>> 7bbbe5f5
         }
     }
 }