﻿// Copyright (c) Microsoft Corporation. All rights reserved.
// Licensed under the MIT License.

using Azure.Core;
using Azure.Core.TestFramework;
using Azure.ResourceManager.Resources;
using Azure.ResourceManager.Network;
using Azure.ResourceManager.TestFramework;
<<<<<<< HEAD
using Azure.ResourceManager.AppConfiguration;
=======
>>>>>>> fdc5bbfa
using System.Threading.Tasks;

namespace Azure.ResourceManager.AppConfiguration.Tests
{
    [RunFrequency(RunTestFrequency.Manually)]
    public abstract class AppConfigurationClientBase : ManagementRecordedTestBase<AppConfigurationManagementTestEnvironment>
    {
        public ArmClient ArmClient { get; set; }
<<<<<<< HEAD
        public string Location { get; set; }
=======
        public ConfigurationStoresOperations ConfigurationStoresOperations { get; set; }
        public PrivateEndpointConnectionsOperations PrivateEndpointConnectionsOperations { get; set; }
        public ResourceGroupCollection ResourceGroupCollection { get; set; }
        public VirtualNetworkCollection VirtualNetworkCollection { get; set; }
        public PrivateEndpointCollection PrivateEndpointCollection { get; set; }
        public PrivateLinkResourcesOperations PrivateLinkResourcesOperations { get; set; }
        public Operations Operations { get; set; }
        public string AzureLocation { get; set; }
>>>>>>> fdc5bbfa
        public string KeyUuId { get; set; }
        public string LabelUuId { get; set; }
        public string Key { get; set; }
        public string Label { get; set; }
        public string TestContentType { get; set; }
        public string TestValue { get; set; }
        public string ResourceGroupPrefix { get; set; }

        protected AppConfigurationClientBase(bool isAsync)
            : base(isAsync)
        {
        }

        protected AppConfigurationClientBase(bool isAsync, RecordedTestMode mode)
            : base(isAsync, mode)
        {
        }

        protected async Task Initialize()
        {
            Location = "eastus";
            KeyUuId = "test_key_a6af8952-54a6-11e9-b600-2816a84d0309";
            LabelUuId = "1d7b2b28-549e-11e9-b51c-2816a84d0309";
            Key = "PYTHON_UNIT_" + KeyUuId;
            Label = "test_label1_" + LabelUuId;
            TestContentType = "test content type";
            TestValue = "test value";
            ResourceGroupPrefix = "Default-AppConfiguration-";
<<<<<<< HEAD
            ArmClient = GetArmClient();
=======
            AppConfigurationManagementClient = GetAppConfigurationManagementClient();
            ConfigurationStoresOperations = AppConfigurationManagementClient.ConfigurationStores;
            PrivateEndpointConnectionsOperations = AppConfigurationManagementClient.PrivateEndpointConnections;
            PrivateLinkResourcesOperations = AppConfigurationManagementClient.PrivateLinkResources;
            Operations = AppConfigurationManagementClient.Operations;
            ArmClient = GetArmClient(); // TODO: use base.GetArmClient when switching to new mgmt test framework
            Subscription sub = await ArmClient.GetDefaultSubscriptionAsync();
            ResourceGroupCollection = sub.GetResourceGroups();
        }

        internal AppConfigurationManagementClient GetAppConfigurationManagementClient()
        {
            return CreateClient<AppConfigurationManagementClient>(this.TestEnvironment.SubscriptionId,
                TestEnvironment.Credential,
                InstrumentClientOptions(new AppConfigurationManagementClientOptions()));
        }
        internal ArmClient GetArmClient()
        {
            var options = InstrumentClientOptions(new ArmClientOptions());
            CleanupPolicy = new ResourceGroupCleanupPolicy();
            options.AddPolicy(CleanupPolicy, HttpPipelinePosition.PerCall);

            return CreateClient<ArmClient>(this.TestEnvironment.SubscriptionId,
                TestEnvironment.Credential,
                options);
>>>>>>> fdc5bbfa
        }
    }
}<|MERGE_RESOLUTION|>--- conflicted
+++ resolved
@@ -1,4 +1,4 @@
-﻿// Copyright (c) Microsoft Corporation. All rights reserved.
+﻿ // Copyright (c) Microsoft Corporation. All rights reserved.
 // Licensed under the MIT License.
 
 using Azure.Core;
@@ -6,10 +6,7 @@
 using Azure.ResourceManager.Resources;
 using Azure.ResourceManager.Network;
 using Azure.ResourceManager.TestFramework;
-<<<<<<< HEAD
 using Azure.ResourceManager.AppConfiguration;
-=======
->>>>>>> fdc5bbfa
 using System.Threading.Tasks;
 
 namespace Azure.ResourceManager.AppConfiguration.Tests
@@ -18,18 +15,7 @@
     public abstract class AppConfigurationClientBase : ManagementRecordedTestBase<AppConfigurationManagementTestEnvironment>
     {
         public ArmClient ArmClient { get; set; }
-<<<<<<< HEAD
         public string Location { get; set; }
-=======
-        public ConfigurationStoresOperations ConfigurationStoresOperations { get; set; }
-        public PrivateEndpointConnectionsOperations PrivateEndpointConnectionsOperations { get; set; }
-        public ResourceGroupCollection ResourceGroupCollection { get; set; }
-        public VirtualNetworkCollection VirtualNetworkCollection { get; set; }
-        public PrivateEndpointCollection PrivateEndpointCollection { get; set; }
-        public PrivateLinkResourcesOperations PrivateLinkResourcesOperations { get; set; }
-        public Operations Operations { get; set; }
-        public string AzureLocation { get; set; }
->>>>>>> fdc5bbfa
         public string KeyUuId { get; set; }
         public string LabelUuId { get; set; }
         public string Key { get; set; }
@@ -58,35 +44,7 @@
             TestContentType = "test content type";
             TestValue = "test value";
             ResourceGroupPrefix = "Default-AppConfiguration-";
-<<<<<<< HEAD
             ArmClient = GetArmClient();
-=======
-            AppConfigurationManagementClient = GetAppConfigurationManagementClient();
-            ConfigurationStoresOperations = AppConfigurationManagementClient.ConfigurationStores;
-            PrivateEndpointConnectionsOperations = AppConfigurationManagementClient.PrivateEndpointConnections;
-            PrivateLinkResourcesOperations = AppConfigurationManagementClient.PrivateLinkResources;
-            Operations = AppConfigurationManagementClient.Operations;
-            ArmClient = GetArmClient(); // TODO: use base.GetArmClient when switching to new mgmt test framework
-            Subscription sub = await ArmClient.GetDefaultSubscriptionAsync();
-            ResourceGroupCollection = sub.GetResourceGroups();
-        }
-
-        internal AppConfigurationManagementClient GetAppConfigurationManagementClient()
-        {
-            return CreateClient<AppConfigurationManagementClient>(this.TestEnvironment.SubscriptionId,
-                TestEnvironment.Credential,
-                InstrumentClientOptions(new AppConfigurationManagementClientOptions()));
-        }
-        internal ArmClient GetArmClient()
-        {
-            var options = InstrumentClientOptions(new ArmClientOptions());
-            CleanupPolicy = new ResourceGroupCleanupPolicy();
-            options.AddPolicy(CleanupPolicy, HttpPipelinePosition.PerCall);
-
-            return CreateClient<ArmClient>(this.TestEnvironment.SubscriptionId,
-                TestEnvironment.Credential,
-                options);
->>>>>>> fdc5bbfa
         }
     }
 }