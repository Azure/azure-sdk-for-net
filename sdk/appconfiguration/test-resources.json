{
    "$schema": "https://schema.management.azure.com/schemas/2015-01-01/deploymentTemplate.json#",
    "contentVersion": "1.0.0.0",
    "parameters": {
        "baseName": {
            "type": "string",
            "defaultValue": "[resourceGroup().name]",
            "metadata": {
                "description": "The base resource name."
            }
        },
        "tenantId": {
            "type": "string",
            "metadata": {
                "description": "The tenant ID to which the application and resources belong."
            }
        },
        "testApplicationId": {
            "type": "string",
            "metadata": {
                "description": "The application client ID used to run tests."
            }
        },
        "testApplicationSecret": {
            "type": "string",
            "metadata": {
                "description": "The application client secret used to run tests."
            }
        },
        "testApplicationOid": {
            "type": "string",
            "metadata": {
                "description": "The client OID to grant access to test resources."
            }
        },
        "location": {
            "type": "string",
            "defaultValue": "[resourceGroup().location]",
            "metadata": {
                "description": "The location of the resource. By default, this is the same as the resource group."
            }
        },
        "sku": {
            "defaultValue": "Standard",
            "type": "string"
        },
        "azConfigPrefix": {
            "defaultValue": "azconfig-net",
            "type": "string"
        },
        "azConfigEndpointSuffix": {
            "defaultValue": ".azconfig.io",
            "type": "string"
        }
    },
    "variables": {
        "roleDefinitionId": "[format('/subscriptions/{0}/providers/Microsoft.Authorization/roleDefinitions/5ae67dd6-50cb-40e7-96ff-dc2bfa4b606b', subscription().subscriptionId)]",
        "uniqueAzConfigName": "[format('{0}-{1}', parameters('baseName'), parameters('azConfigPrefix'))]",
<<<<<<< HEAD
        "endpointValue": "[format('https://{0}-{1}{2}', parameters('baseName'), parameters('azConfigPrefix'), parameters('azConfigEndpointSuffix'))]"
=======
        "endpointValue": "[format('https://{0}-{1}.azconfig.io', parameters('baseName'), parameters('azConfigPrefix'))]",
        "azureKeyVaultSecretUrl": "[format('https://{0}.vault.azure.net/secrets/TestSecret', parameters('baseName'))]"
>>>>>>> 7dadde7b
    },
    "resources": [
        {
            "type": "Microsoft.AppConfiguration/configurationStores",
            "apiVersion": "2019-10-01",
            "name": "[variables('uniqueAzConfigName')]",
            "location": "[parameters('location')]",
            "sku": {
                "name": "[parameters('sku')]"
            },
            "properties": {
                "endpoint":"[variables('endpointValue')]"
            }
        },
        {
            "type": "Microsoft.Authorization/roleAssignments",
            "apiVersion": "2018-09-01-preview",
            "name": "[guid(resourceGroup().id)]",
            "properties": {
                "roleDefinitionId": "[variables('roleDefinitionId')]",
                "principalId": "[parameters('testApplicationOid')]"
            }
        },
        {
            "type": "Microsoft.KeyVault/vaults",
            "apiVersion": "2016-10-01",
            "name": "[parameters('baseName')]",
            "location": "[parameters('location')]",
            "properties": {
                "sku": {
                    "family": "A",
                    "name": "premium"
                },
                "tenantId": "[parameters('tenantId')]",
                "accessPolicies": [
                    {
                        "tenantId": "[parameters('tenantId')]",
                        "objectId": "[parameters('testApplicationOid')]",
                        "permissions": {
                            "secrets": [
                                "get"
                            ]
                        }
                    }
                ]
            }
        },
        {
            "type": "Microsoft.KeyVault/vaults/secrets",
            "name": "[concat(parameters('baseName'), '/TestSecret')]",
            "apiVersion": "2016-10-01",
            "location": "[parameters('location')]",
            "dependsOn": [
              "[resourceId('Microsoft.KeyVault/vaults', parameters('baseName'))]"
            ],
            "properties": {
              "value": "Very secret value"
            }
        }
    ],
    "outputs": {
        "APPCONFIGURATION_CONNECTION_STRING": {
            "type": "string",
            "value": "[listKeys(resourceId('Microsoft.AppConfiguration/configurationStores',variables('uniqueAzConfigName')), '2019-02-01-preview').value[0].connectionString]"
        },
        "APPCONFIGURATION_ENDPOINT_STRING": {
            "type": "string",
            "value": "[variables('endpointValue')]"
        },
        "KEYVAULT_SECRET_URL": {
            "type": "string",
            "value": "[variables('azureKeyVaultSecretUrl')]"
        }
    }
}<|MERGE_RESOLUTION|>--- conflicted
+++ resolved
@@ -51,17 +51,19 @@
         "azConfigEndpointSuffix": {
             "defaultValue": ".azconfig.io",
             "type": "string"
+        },
+        "keyVaultEndpointSuffix": {
+            "defaultValue": ".vault.azure.net",
+            "type": "string",
+            "metadata": {
+                "description": "Endpoint suffix for sovereign clouds, requies the preceeding '.'. The default uses the public Azure Cloud (.vault.azure.net)"
         }
     },
     "variables": {
         "roleDefinitionId": "[format('/subscriptions/{0}/providers/Microsoft.Authorization/roleDefinitions/5ae67dd6-50cb-40e7-96ff-dc2bfa4b606b', subscription().subscriptionId)]",
         "uniqueAzConfigName": "[format('{0}-{1}', parameters('baseName'), parameters('azConfigPrefix'))]",
-<<<<<<< HEAD
-        "endpointValue": "[format('https://{0}-{1}{2}', parameters('baseName'), parameters('azConfigPrefix'), parameters('azConfigEndpointSuffix'))]"
-=======
-        "endpointValue": "[format('https://{0}-{1}.azconfig.io', parameters('baseName'), parameters('azConfigPrefix'))]",
-        "azureKeyVaultSecretUrl": "[format('https://{0}.vault.azure.net/secrets/TestSecret', parameters('baseName'))]"
->>>>>>> 7dadde7b
+        "endpointValue": "[format('https://{0}-{1}{2}', parameters('baseName'), parameters('azConfigPrefix'), parameters('azConfigEndpointSuffix'))]",
+        "azureKeyVaultSecretUrl": "[format('https://{0}{1}/secrets/TestSecret', parameters('baseName'), parameters('keyVaultEndpointSuffix'))]"
     },
     "resources": [
         {
