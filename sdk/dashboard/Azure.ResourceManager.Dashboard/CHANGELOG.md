--- conflicted
+++ resolved
@@ -1,26 +1,16 @@
 # Release History
 
-<<<<<<< HEAD
 ## 1.0.0-beta.1 (2022-04-05)
 
 ### General New Features
-
-    - Support MSAL.NET, Azure.Identity is out of box for supporting MSAL.NET
-    - Support [OpenTelemetry](https://opentelemetry.io/) for distributed tracing
-    - HTTP pipeline with custom policies
-    - Better error-handling
-    - Support uniform telemetry across all languages
-
-> NOTE: For more information about unified authentication, please refer to [Azure Identity documentation for .NET](https://docs.microsoft.com//dotnet/api/overview/azure/identity-readme?view=azure-dotnet)
-=======
-## 1.0.0-beta.1 (2022-04-02)
 
 - Support MSAL.NET, Azure.Identity is out of box for supporting MSAL.NET
 - Support [OpenTelemetry](https://opentelemetry.io/) for distributed tracing
 - HTTP pipeline with custom policies
 - Better error-handling
 - Support uniform telemetry across all languages
->>>>>>> 70cb4a57
+
+> NOTE: For more information about unified authentication, please refer to [Azure Identity documentation for .NET](https://docs.microsoft.com//dotnet/api/overview/azure/identity-readme?view=azure-dotnet)
 
 This package follows the [Azure SDK Design Guidelines for .NET](https://azure.github.io/azure-sdk/dotnet_introduction.html) which provide a number of core capabilities that are shared amongst all Azure SDKs, including the intuitive Azure Identity library, an HTTP Pipeline with custom policies, error-handling, distributed tracing, and much more.
 
