--- conflicted
+++ resolved
@@ -81,7 +81,16 @@
                 writer.WritePropertyName("osDisk"u8);
                 writer.WriteObjectValue(OSDisk);
             }
-<<<<<<< HEAD
+            if (Optional.IsDefined(SecurityProfile))
+            {
+                writer.WritePropertyName("securityProfile"u8);
+                writer.WriteObjectValue(SecurityProfile);
+            }
+            if (Optional.IsDefined(ServiceArtifactReference))
+            {
+                writer.WritePropertyName("serviceArtifactReference"u8);
+                JsonSerializer.Serialize(writer, ServiceArtifactReference);
+            }
             if (options.Format != "W" && _serializedAdditionalRawData != null)
             {
                 foreach (var item in _serializedAdditionalRawData)
@@ -96,17 +105,6 @@
                     }
 #endif
                 }
-=======
-            if (Optional.IsDefined(SecurityProfile))
-            {
-                writer.WritePropertyName("securityProfile"u8);
-                writer.WriteObjectValue(SecurityProfile);
-            }
-            if (Optional.IsDefined(ServiceArtifactReference))
-            {
-                writer.WritePropertyName("serviceArtifactReference"u8);
-                JsonSerializer.Serialize(writer, ServiceArtifactReference);
->>>>>>> 1ffaa2e9
             }
             writer.WriteEndObject();
         }
@@ -140,15 +138,11 @@
             Optional<DiskEncryptionConfiguration> diskEncryptionConfiguration = default;
             Optional<NodePlacementConfiguration> nodePlacementConfiguration = default;
             Optional<IList<BatchVmExtension>> extensions = default;
-<<<<<<< HEAD
-            Optional<OSDisk> osDisk = default;
-            IDictionary<string, BinaryData> serializedAdditionalRawData = default;
-            Dictionary<string, BinaryData> additionalPropertiesDictionary = new Dictionary<string, BinaryData>();
-=======
             Optional<BatchOSDisk> osDisk = default;
             Optional<BatchSecurityProfile> securityProfile = default;
             Optional<WritableSubResource> serviceArtifactReference = default;
->>>>>>> 1ffaa2e9
+            IDictionary<string, BinaryData> serializedAdditionalRawData = default;
+            Dictionary<string, BinaryData> additionalPropertiesDictionary = new Dictionary<string, BinaryData>();
             foreach (var property in element.EnumerateObject())
             {
                 if (property.NameEquals("imageReference"u8))
@@ -262,12 +256,8 @@
                     additionalPropertiesDictionary.Add(property.Name, BinaryData.FromString(property.Value.GetRawText()));
                 }
             }
-<<<<<<< HEAD
             serializedAdditionalRawData = additionalPropertiesDictionary;
-            return new BatchVmConfiguration(imageReference, nodeAgentSkuId, windowsConfiguration.Value, Optional.ToList(dataDisks), licenseType.Value, containerConfiguration.Value, diskEncryptionConfiguration.Value, nodePlacementConfiguration.Value, Optional.ToList(extensions), osDisk.Value, serializedAdditionalRawData);
-=======
-            return new BatchVmConfiguration(imageReference, nodeAgentSkuId, windowsConfiguration.Value, Optional.ToList(dataDisks), licenseType.Value, containerConfiguration.Value, diskEncryptionConfiguration.Value, nodePlacementConfiguration.Value, Optional.ToList(extensions), osDisk.Value, securityProfile.Value, serviceArtifactReference);
->>>>>>> 1ffaa2e9
+            return new BatchVmConfiguration(imageReference, nodeAgentSkuId, windowsConfiguration.Value, Optional.ToList(dataDisks), licenseType.Value, containerConfiguration.Value, diskEncryptionConfiguration.Value, nodePlacementConfiguration.Value, Optional.ToList(extensions), osDisk.Value, securityProfile.Value, serviceArtifactReference, serializedAdditionalRawData);
         }
 
         BinaryData IPersistableModel<BatchVmConfiguration>.Write(ModelReaderWriterOptions options)
