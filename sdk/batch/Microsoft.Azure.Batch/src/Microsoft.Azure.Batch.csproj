<Project Sdk="Microsoft.NET.Sdk">
  <PropertyGroup>
    <Description>This client library provides access to the Microsoft Azure Batch service.</Description>
<<<<<<< HEAD
    <Version>16.3.1</Version>
=======
    <Version>16.4.0-beta.1</Version>
    <ApiCompatVersion>16.3.1</ApiCompatVersion>
>>>>>>> cd398108
    <!--The ApiCompatVersion is managed automatically and should not generally be modified manually.-->
    <DefineConstants>$(DefineConstants);CODESIGN</DefineConstants>
    <TreatWarningsAsErrors>true</TreatWarningsAsErrors>
    <AssemblyTitle>Microsoft Azure Batch</AssemblyTitle>
    <PackageTags>Microsoft;Azure;Batch</PackageTags>
    <DocumentationFile>bin\$(Configuration)\$(TargetFramework)\$(AssemblyName).xml</DocumentationFile>
    <SignAssembly>true</SignAssembly>
    <NoWarn>$(NoWarn);1591;NU5105;CA1308;CA1825;CA2237</NoWarn>  <!-- Remove CA1825 supression here when we deprecate net452 -->
  </PropertyGroup>

  <PropertyGroup>
    <TargetFrameworks>$(RequiredTargetFrameworks)</TargetFrameworks>
    <PackageReleaseNotes>For detailed release notes, see: https://aka.ms/batch-net-dataplane-changelog </PackageReleaseNotes>
  </PropertyGroup>

  <ItemGroup>
    <PackageReference Include="System.Text.Encodings.Web" />
  </ItemGroup>

  <ItemGroup Condition="'$(IsTargetingNetFx)' == 'true'">
    <Reference Include="System.Web" />
    <Reference Include="System" />
    <Reference Include="Microsoft.CSharp" />
  </ItemGroup>

  <ItemGroup Condition="'$(IsTargetingNetStandard)' == 'true'">
    <PackageReference Include="Microsoft.AspNetCore.WebUtilities" />
    <!--
    Disable this temporarily until we can find a workaround for ReferenceOutputAssembly being broken
    <ProjectReference Include="..\..\Tools\ConfigureAwaitAnalyzer\ConfigureAwaitAnalyzer\ConfigureAwaitAnalyzer.csproj">
      <ReferenceOutputAssembly>false</ReferenceOutputAssembly>
      <Private>False</Private>
    </ProjectReference>
    <Analyzer Include="..\..\Tools\ConfigureAwaitAnalyzer\ConfigureAwaitAnalyzer\bin\Debug\netstandard1.4\ConfigureAwaitAnalyzer.dll" />
    -->
  </ItemGroup>

  <ItemGroup>
    <PackageReference Include="Microsoft.CodeAnalysis.NetAnalyzers">
      <PrivateAssets>all</PrivateAssets>
      <IncludeAssets>runtime; build; native; contentfiles; analyzers; reliability</IncludeAssets>
    </PackageReference>
  </ItemGroup>
  <PropertyGroup>
    <CodeAnalysisRuleSet>AzureBatch.ruleset</CodeAnalysisRuleSet>
  </PropertyGroup>
</Project><|MERGE_RESOLUTION|>--- conflicted
+++ resolved
@@ -1,12 +1,8 @@
 <Project Sdk="Microsoft.NET.Sdk">
   <PropertyGroup>
     <Description>This client library provides access to the Microsoft Azure Batch service.</Description>
-<<<<<<< HEAD
-    <Version>16.3.1</Version>
-=======
     <Version>16.4.0-beta.1</Version>
     <ApiCompatVersion>16.3.1</ApiCompatVersion>
->>>>>>> cd398108
     <!--The ApiCompatVersion is managed automatically and should not generally be modified manually.-->
     <DefineConstants>$(DefineConstants);CODESIGN</DefineConstants>
     <TreatWarningsAsErrors>true</TreatWarningsAsErrors>
