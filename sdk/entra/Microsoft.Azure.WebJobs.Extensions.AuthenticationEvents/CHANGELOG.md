--- conflicted
+++ resolved
@@ -1,12 +1,5 @@
 # Release History
 
-<<<<<<< HEAD
-## 1.0.0-beta.2 (2022-11-08)
-
-### Other Changes
-
-
-=======
 ## 1.0.0-beta.3 (Unreleased)
 
 ### Features Added
@@ -16,7 +9,6 @@
 ### Bugs Fixed
 
 ### Other Changes
->>>>>>> 5d3604d0
 
 ## 1.0.0-beta.2 (2022-11-08)
 
@@ -26,7 +18,7 @@
 - Updated responses to return 500 Internal error
 - Added additional validation for Token Claims
 
-## 1.0.0-beta.1 (2022-09-14)
+## 1.0.0-beta.1 (Unreleased)
 
 ### Other Changes
 
