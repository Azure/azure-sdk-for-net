--- conflicted
+++ resolved
@@ -23,18 +23,11 @@
         [Required]
         public Guid? AuthenticationEventListenerId { get; set; } = null;
 
-<<<<<<< HEAD
-        /// <summary> Gets or sets the custom authentication extension identifier.</summary>
-        /// <value>The custom authentication extension identifier. </value>
-        [JsonPropertyName("customAuthenticationExtensionId")]
-        public Guid CustomAuthenticationExtensionId { get; set; }
-=======
         /// <summary>Gets or sets the custom authentication extension identifier.</summary>
         /// <value>The custom authentication extension identifier. </value>
         [JsonPropertyName("customAuthenticationExtensionId")]
         [Required]
         public Guid? CustomAuthenticationExtensionId { get; set; } = null;
->>>>>>> d0595827
 
         /// <summary>Gets the Json settings.
         /// Which is over-ridable for sub class.</summary>
