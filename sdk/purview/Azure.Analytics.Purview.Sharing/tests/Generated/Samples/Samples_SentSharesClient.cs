// Copyright (c) Microsoft Corporation. All rights reserved.
// Licensed under the MIT License.

// <auto-generated/>

#nullable disable

using System;
using System.Collections.Generic;
using System.IO;
using System.Text.Json;
using System.Threading.Tasks;
using Azure;
using Azure.Core;
using Azure.Identity;
using NUnit.Framework;

namespace Azure.Analytics.Purview.Sharing.Samples
{
    public class Samples_SentSharesClient
    {
        [Test]
        [Ignore("Only validating compilation of examples")]
        public void Example_GetSentShare()
        {
            var credential = new DefaultAzureCredential();
            var endpoint = new Uri("<https://my-service.azure.com>");
            var client = new SentSharesClient(endpoint, credential);

            Response response = client.GetSentShare("<sentShareId>", new RequestContext());

            JsonElement result = JsonDocument.Parse(response.ContentStream).RootElement;
            Console.WriteLine(result.GetProperty("shareKind").ToString());
            Console.WriteLine(result.ToString());
        }

        [Test]
        [Ignore("Only validating compilation of examples")]
        public void Example_GetSentShare_AllParameters()
        {
            var credential = new DefaultAzureCredential();
            var endpoint = new Uri("<https://my-service.azure.com>");
            var client = new SentSharesClient(endpoint, credential);

            Response response = client.GetSentShare("<sentShareId>", new RequestContext());

            JsonElement result = JsonDocument.Parse(response.ContentStream).RootElement;
            Console.WriteLine(result.GetProperty("shareKind").ToString());
            Console.WriteLine(result.GetProperty("id").ToString());
            Console.WriteLine(result.GetProperty("type").ToString());
        }

        [Test]
        [Ignore("Only validating compilation of examples")]
        public async Task Example_GetSentShare_Async()
        {
            var credential = new DefaultAzureCredential();
            var endpoint = new Uri("<https://my-service.azure.com>");
            var client = new SentSharesClient(endpoint, credential);

            Response response = await client.GetSentShareAsync("<sentShareId>", new RequestContext());

            JsonElement result = JsonDocument.Parse(response.ContentStream).RootElement;
            Console.WriteLine(result.GetProperty("shareKind").ToString());
            Console.WriteLine(result.ToString());
        }

        [Test]
        [Ignore("Only validating compilation of examples")]
        public async Task Example_GetSentShare_AllParameters_Async()
        {
            var credential = new DefaultAzureCredential();
            var endpoint = new Uri("<https://my-service.azure.com>");
            var client = new SentSharesClient(endpoint, credential);

            Response response = await client.GetSentShareAsync("<sentShareId>", new RequestContext());

            JsonElement result = JsonDocument.Parse(response.ContentStream).RootElement;
            Console.WriteLine(result.GetProperty("shareKind").ToString());
            Console.WriteLine(result.GetProperty("id").ToString());
            Console.WriteLine(result.GetProperty("type").ToString());
        }

        [Test]
        [Ignore("Only validating compilation of examples")]
        public void Example_GetSentShareInvitation()
        {
            var credential = new DefaultAzureCredential();
            var endpoint = new Uri("<https://my-service.azure.com>");
            var client = new SentSharesClient(endpoint, credential);

            Response response = client.GetSentShareInvitation("<sentShareId>", "<sentShareInvitationId>", new RequestContext());

            JsonElement result = JsonDocument.Parse(response.ContentStream).RootElement;
            Console.WriteLine(result.GetProperty("invitationKind").ToString());
            Console.WriteLine(result.ToString());
        }

        [Test]
        [Ignore("Only validating compilation of examples")]
        public void Example_GetSentShareInvitation_AllParameters()
        {
            var credential = new DefaultAzureCredential();
            var endpoint = new Uri("<https://my-service.azure.com>");
            var client = new SentSharesClient(endpoint, credential);

            Response response = client.GetSentShareInvitation("<sentShareId>", "<sentShareInvitationId>", new RequestContext());

            JsonElement result = JsonDocument.Parse(response.ContentStream).RootElement;
            Console.WriteLine(result.GetProperty("invitationKind").ToString());
            Console.WriteLine(result.GetProperty("id").ToString());
            Console.WriteLine(result.GetProperty("type").ToString());
        }

        [Test]
        [Ignore("Only validating compilation of examples")]
        public async Task Example_GetSentShareInvitation_Async()
        {
            var credential = new DefaultAzureCredential();
            var endpoint = new Uri("<https://my-service.azure.com>");
            var client = new SentSharesClient(endpoint, credential);

            Response response = await client.GetSentShareInvitationAsync("<sentShareId>", "<sentShareInvitationId>", new RequestContext());

            JsonElement result = JsonDocument.Parse(response.ContentStream).RootElement;
            Console.WriteLine(result.GetProperty("invitationKind").ToString());
            Console.WriteLine(result.ToString());
        }

        [Test]
        [Ignore("Only validating compilation of examples")]
        public async Task Example_GetSentShareInvitation_AllParameters_Async()
        {
            var credential = new DefaultAzureCredential();
            var endpoint = new Uri("<https://my-service.azure.com>");
            var client = new SentSharesClient(endpoint, credential);

            Response response = await client.GetSentShareInvitationAsync("<sentShareId>", "<sentShareInvitationId>", new RequestContext());

            JsonElement result = JsonDocument.Parse(response.ContentStream).RootElement;
            Console.WriteLine(result.GetProperty("invitationKind").ToString());
            Console.WriteLine(result.GetProperty("id").ToString());
            Console.WriteLine(result.GetProperty("type").ToString());
        }

        [Test]
        [Ignore("Only validating compilation of examples")]
        public void Example_CreateSentShareInvitation()
        {
            var credential = new DefaultAzureCredential();
            var endpoint = new Uri("<https://my-service.azure.com>");
            var client = new SentSharesClient(endpoint, credential);

            var data = new
            {
                properties = new
                {
                    targetActiveDirectoryId = "73f411fe-4f43-4b4b-9cbd-6828d8f4cf9a",
                    targetObjectId = "73f411fe-4f43-4b4b-9cbd-6828d8f4cf9a",
                },
                invitationKind = "Service",
            };

            Response response = client.CreateSentShareInvitation("<sentShareId>", "<sentShareInvitationId>", RequestContent.Create(data));

            JsonElement result = JsonDocument.Parse(response.ContentStream).RootElement;
            Console.WriteLine(result.GetProperty("invitationKind").ToString());
            Console.WriteLine(result.ToString());
        }

        [Test]
        [Ignore("Only validating compilation of examples")]
        public void Example_CreateSentShareInvitation_AllParameters()
        {
            var credential = new DefaultAzureCredential();
            var endpoint = new Uri("<https://my-service.azure.com>");
            var client = new SentSharesClient(endpoint, credential);

            var data = new
            {
                properties = new
                {
                    expirationDate = "2022-05-10T18:57:31.2311892Z",
                    shareStatus = "Detached",
                    targetActiveDirectoryId = "73f411fe-4f43-4b4b-9cbd-6828d8f4cf9a",
                    targetObjectId = "73f411fe-4f43-4b4b-9cbd-6828d8f4cf9a",
                },
                invitationKind = "Service",
            };

            Response response = client.CreateSentShareInvitation("<sentShareId>", "<sentShareInvitationId>", RequestContent.Create(data));

            JsonElement result = JsonDocument.Parse(response.ContentStream).RootElement;
            Console.WriteLine(result.GetProperty("invitationKind").ToString());
            Console.WriteLine(result.GetProperty("id").ToString());
            Console.WriteLine(result.GetProperty("type").ToString());
        }

        [Test]
        [Ignore("Only validating compilation of examples")]
        public async Task Example_CreateSentShareInvitation_Async()
        {
            var credential = new DefaultAzureCredential();
            var endpoint = new Uri("<https://my-service.azure.com>");
            var client = new SentSharesClient(endpoint, credential);

            var data = new
            {
                properties = new
                {
                    targetActiveDirectoryId = "73f411fe-4f43-4b4b-9cbd-6828d8f4cf9a",
                    targetObjectId = "73f411fe-4f43-4b4b-9cbd-6828d8f4cf9a",
                },
                invitationKind = "Service",
            };

            Response response = await client.CreateSentShareInvitationAsync("<sentShareId>", "<sentShareInvitationId>", RequestContent.Create(data));

            JsonElement result = JsonDocument.Parse(response.ContentStream).RootElement;
            Console.WriteLine(result.GetProperty("invitationKind").ToString());
            Console.WriteLine(result.ToString());
        }

        [Test]
        [Ignore("Only validating compilation of examples")]
        public async Task Example_CreateSentShareInvitation_AllParameters_Async()
        {
            var credential = new DefaultAzureCredential();
            var endpoint = new Uri("<https://my-service.azure.com>");
            var client = new SentSharesClient(endpoint, credential);

            var data = new
            {
                properties = new
                {
                    expirationDate = "2022-05-10T18:57:31.2311892Z",
                    shareStatus = "Detached",
                    targetActiveDirectoryId = "73f411fe-4f43-4b4b-9cbd-6828d8f4cf9a",
                    targetObjectId = "73f411fe-4f43-4b4b-9cbd-6828d8f4cf9a",
                },
                invitationKind = "Service",
            };

            Response response = await client.CreateSentShareInvitationAsync("<sentShareId>", "<sentShareInvitationId>", RequestContent.Create(data));

            JsonElement result = JsonDocument.Parse(response.ContentStream).RootElement;
            Console.WriteLine(result.GetProperty("invitationKind").ToString());
            Console.WriteLine(result.GetProperty("id").ToString());
            Console.WriteLine(result.GetProperty("type").ToString());
        }

        [Test]
        [Ignore("Only validating compilation of examples")]
        public void Example_NotifyUserSentShareInvitation()
        {
            var credential = new DefaultAzureCredential();
            var endpoint = new Uri("<https://my-service.azure.com>");
            var client = new SentSharesClient(endpoint, credential);

            Response response = client.NotifyUserSentShareInvitation("<sentShareId>", "<sentShareInvitationId>", "<repeatabilityRequestId>", new RequestContext());

            JsonElement result = JsonDocument.Parse(response.ContentStream).RootElement;
            Console.WriteLine(result.GetProperty("invitationKind").ToString());
            Console.WriteLine(result.ToString());
        }

        [Test]
        [Ignore("Only validating compilation of examples")]
        public void Example_NotifyUserSentShareInvitation_AllParameters()
        {
            var credential = new DefaultAzureCredential();
            var endpoint = new Uri("<https://my-service.azure.com>");
            var client = new SentSharesClient(endpoint, credential);

            Response response = client.NotifyUserSentShareInvitation("<sentShareId>", "<sentShareInvitationId>", "<repeatabilityRequestId>", new RequestContext());

            JsonElement result = JsonDocument.Parse(response.ContentStream).RootElement;
            Console.WriteLine(result.GetProperty("invitationKind").ToString());
            Console.WriteLine(result.GetProperty("id").ToString());
            Console.WriteLine(result.GetProperty("type").ToString());
        }

        [Test]
        [Ignore("Only validating compilation of examples")]
        public async Task Example_NotifyUserSentShareInvitation_Async()
        {
            var credential = new DefaultAzureCredential();
            var endpoint = new Uri("<https://my-service.azure.com>");
            var client = new SentSharesClient(endpoint, credential);

            Response response = await client.NotifyUserSentShareInvitationAsync("<sentShareId>", "<sentShareInvitationId>", "<repeatabilityRequestId>", new RequestContext());

            JsonElement result = JsonDocument.Parse(response.ContentStream).RootElement;
            Console.WriteLine(result.GetProperty("invitationKind").ToString());
            Console.WriteLine(result.ToString());
        }

        [Test]
        [Ignore("Only validating compilation of examples")]
        public async Task Example_NotifyUserSentShareInvitation_AllParameters_Async()
        {
            var credential = new DefaultAzureCredential();
            var endpoint = new Uri("<https://my-service.azure.com>");
            var client = new SentSharesClient(endpoint, credential);

            Response response = await client.NotifyUserSentShareInvitationAsync("<sentShareId>", "<sentShareInvitationId>", "<repeatabilityRequestId>", new RequestContext());

            JsonElement result = JsonDocument.Parse(response.ContentStream).RootElement;
            Console.WriteLine(result.GetProperty("invitationKind").ToString());
            Console.WriteLine(result.GetProperty("id").ToString());
            Console.WriteLine(result.GetProperty("type").ToString());
        }

        [Test]
        [Ignore("Only validating compilation of examples")]
        public void Example_GetAllSentShares()
        {
            var credential = new DefaultAzureCredential();
            var endpoint = new Uri("<https://my-service.azure.com>");
            var client = new SentSharesClient(endpoint, credential);

<<<<<<< HEAD
            foreach (var item in client.GetAllSentShares("<referenceName>", "<skipToken>", "<filter>", "<orderby>", new RequestContext()))
=======
            foreach (var item in client.GetAllSentShares("<referenceName>", "<filter>", "<orderby>", new RequestContext()))
>>>>>>> a8e40afa
            {
                JsonElement result = JsonDocument.Parse(item.ToStream()).RootElement;
                Console.WriteLine(result.GetProperty("shareKind").ToString());
                Console.WriteLine(result.ToString());
            }
        }

        [Test]
        [Ignore("Only validating compilation of examples")]
        public void Example_GetAllSentShares_AllParameters()
        {
            var credential = new DefaultAzureCredential();
            var endpoint = new Uri("<https://my-service.azure.com>");
            var client = new SentSharesClient(endpoint, credential);

            foreach (var item in client.GetAllSentShares("<referenceName>", "<filter>", "<orderby>", new RequestContext()))
            {
                JsonElement result = JsonDocument.Parse(item.ToStream()).RootElement;
                Console.WriteLine(result.GetProperty("shareKind").ToString());
                Console.WriteLine(result.GetProperty("id").ToString());
                Console.WriteLine(result.GetProperty("type").ToString());
            }
        }

        [Test]
        [Ignore("Only validating compilation of examples")]
        public async Task Example_GetAllSentShares_Async()
        {
            var credential = new DefaultAzureCredential();
            var endpoint = new Uri("<https://my-service.azure.com>");
            var client = new SentSharesClient(endpoint, credential);

<<<<<<< HEAD
            await foreach (var item in client.GetAllSentSharesAsync("<referenceName>", "<skipToken>", "<filter>", "<orderby>", new RequestContext()))
=======
            await foreach (var item in client.GetAllSentSharesAsync("<referenceName>", "<filter>", "<orderby>", new RequestContext()))
>>>>>>> a8e40afa
            {
                JsonElement result = JsonDocument.Parse(item.ToStream()).RootElement;
                Console.WriteLine(result.GetProperty("shareKind").ToString());
                Console.WriteLine(result.ToString());
            }
        }

        [Test]
        [Ignore("Only validating compilation of examples")]
        public async Task Example_GetAllSentShares_AllParameters_Async()
        {
            var credential = new DefaultAzureCredential();
            var endpoint = new Uri("<https://my-service.azure.com>");
            var client = new SentSharesClient(endpoint, credential);

            await foreach (var item in client.GetAllSentSharesAsync("<referenceName>", "<filter>", "<orderby>", new RequestContext()))
            {
                JsonElement result = JsonDocument.Parse(item.ToStream()).RootElement;
                Console.WriteLine(result.GetProperty("shareKind").ToString());
                Console.WriteLine(result.GetProperty("id").ToString());
                Console.WriteLine(result.GetProperty("type").ToString());
            }
        }

        [Test]
        [Ignore("Only validating compilation of examples")]
        public void Example_GetAllSentShareInvitations()
        {
            var credential = new DefaultAzureCredential();
            var endpoint = new Uri("<https://my-service.azure.com>");
            var client = new SentSharesClient(endpoint, credential);

<<<<<<< HEAD
            foreach (var item in client.GetAllSentShareInvitations("<sentShareId>", "<skipToken>", "<filter>", "<orderby>", new RequestContext()))
=======
            foreach (var item in client.GetAllSentShareInvitations("<sentShareId>", "<filter>", "<orderby>", new RequestContext()))
>>>>>>> a8e40afa
            {
                JsonElement result = JsonDocument.Parse(item.ToStream()).RootElement;
                Console.WriteLine(result.GetProperty("invitationKind").ToString());
                Console.WriteLine(result.ToString());
            }
        }

        [Test]
        [Ignore("Only validating compilation of examples")]
        public void Example_GetAllSentShareInvitations_AllParameters()
        {
            var credential = new DefaultAzureCredential();
            var endpoint = new Uri("<https://my-service.azure.com>");
            var client = new SentSharesClient(endpoint, credential);

            foreach (var item in client.GetAllSentShareInvitations("<sentShareId>", "<filter>", "<orderby>", new RequestContext()))
            {
                JsonElement result = JsonDocument.Parse(item.ToStream()).RootElement;
                Console.WriteLine(result.GetProperty("invitationKind").ToString());
                Console.WriteLine(result.GetProperty("id").ToString());
                Console.WriteLine(result.GetProperty("type").ToString());
            }
        }

        [Test]
        [Ignore("Only validating compilation of examples")]
        public async Task Example_GetAllSentShareInvitations_Async()
        {
            var credential = new DefaultAzureCredential();
            var endpoint = new Uri("<https://my-service.azure.com>");
            var client = new SentSharesClient(endpoint, credential);

<<<<<<< HEAD
            await foreach (var item in client.GetAllSentShareInvitationsAsync("<sentShareId>", "<skipToken>", "<filter>", "<orderby>", new RequestContext()))
=======
            await foreach (var item in client.GetAllSentShareInvitationsAsync("<sentShareId>", "<filter>", "<orderby>", new RequestContext()))
>>>>>>> a8e40afa
            {
                JsonElement result = JsonDocument.Parse(item.ToStream()).RootElement;
                Console.WriteLine(result.GetProperty("invitationKind").ToString());
                Console.WriteLine(result.ToString());
            }
        }

        [Test]
        [Ignore("Only validating compilation of examples")]
        public async Task Example_GetAllSentShareInvitations_AllParameters_Async()
        {
            var credential = new DefaultAzureCredential();
            var endpoint = new Uri("<https://my-service.azure.com>");
            var client = new SentSharesClient(endpoint, credential);

            await foreach (var item in client.GetAllSentShareInvitationsAsync("<sentShareId>", "<filter>", "<orderby>", new RequestContext()))
            {
                JsonElement result = JsonDocument.Parse(item.ToStream()).RootElement;
                Console.WriteLine(result.GetProperty("invitationKind").ToString());
                Console.WriteLine(result.GetProperty("id").ToString());
                Console.WriteLine(result.GetProperty("type").ToString());
            }
        }

        [Test]
        [Ignore("Only validating compilation of examples")]
        public void Example_CreateOrReplaceSentShare()
        {
            var credential = new DefaultAzureCredential();
            var endpoint = new Uri("<https://my-service.azure.com>");
            var client = new SentSharesClient(endpoint, credential);

            var data = new
            {
                properties = new
                {
                    artifact = new
                    {
                        properties = new
                        {
                            paths = new[] {
                    new {
                        containerName = "<containerName>",
                    }
                },
                        },
                        storeKind = "AdlsGen2Account",
                        storeReference = new { },
                    },
                    displayName = "<displayName>",
                },
                shareKind = "InPlace",
            };

            var operation = client.CreateOrReplaceSentShare(WaitUntil.Completed, "<sentShareId>", RequestContent.Create(data));

            BinaryData responseData = operation.Value;
            JsonElement result = JsonDocument.Parse(responseData.ToStream()).RootElement;
            Console.WriteLine(result.GetProperty("shareKind").ToString());
            Console.WriteLine(result.ToString());
        }

        [Test]
        [Ignore("Only validating compilation of examples")]
        public void Example_CreateOrReplaceSentShare_AllParameters()
        {
            var credential = new DefaultAzureCredential();
            var endpoint = new Uri("<https://my-service.azure.com>");
            var client = new SentSharesClient(endpoint, credential);

            var data = new
            {
                properties = new
                {
                    artifact = new
                    {
                        properties = new
                        {
                            paths = new[] {
                    new {
                        containerName = "<containerName>",
                        receiverPath = "<receiverPath>",
                        senderPath = "<senderPath>",
                    }
                },
                        },
                        storeKind = "AdlsGen2Account",
                        storeReference = new
                        {
                            referenceName = "<referenceName>",
                            type = "ArmResourceReference",
                        },
                    },
                    description = "<description>",
                    displayName = "<displayName>",
                },
                shareKind = "InPlace",
            };

            var operation = client.CreateOrReplaceSentShare(WaitUntil.Completed, "<sentShareId>", RequestContent.Create(data));

            BinaryData responseData = operation.Value;
            JsonElement result = JsonDocument.Parse(responseData.ToStream()).RootElement;
            Console.WriteLine(result.GetProperty("shareKind").ToString());
            Console.WriteLine(result.GetProperty("id").ToString());
            Console.WriteLine(result.GetProperty("type").ToString());
        }

        [Test]
        [Ignore("Only validating compilation of examples")]
        public async Task Example_CreateOrReplaceSentShare_Async()
        {
            var credential = new DefaultAzureCredential();
            var endpoint = new Uri("<https://my-service.azure.com>");
            var client = new SentSharesClient(endpoint, credential);

            var data = new
            {
                properties = new
                {
                    artifact = new
                    {
                        properties = new
                        {
                            paths = new[] {
                    new {
                        containerName = "<containerName>",
                    }
                },
                        },
                        storeKind = "AdlsGen2Account",
                        storeReference = new { },
                    },
                    displayName = "<displayName>",
                },
                shareKind = "InPlace",
            };

            var operation = await client.CreateOrReplaceSentShareAsync(WaitUntil.Completed, "<sentShareId>", RequestContent.Create(data));

            BinaryData responseData = operation.Value;
            JsonElement result = JsonDocument.Parse(responseData.ToStream()).RootElement;
            Console.WriteLine(result.GetProperty("shareKind").ToString());
            Console.WriteLine(result.ToString());
        }

        [Test]
        [Ignore("Only validating compilation of examples")]
        public async Task Example_CreateOrReplaceSentShare_AllParameters_Async()
        {
            var credential = new DefaultAzureCredential();
            var endpoint = new Uri("<https://my-service.azure.com>");
            var client = new SentSharesClient(endpoint, credential);

            var data = new
            {
                properties = new
                {
                    artifact = new
                    {
                        properties = new
                        {
                            paths = new[] {
                    new {
                        containerName = "<containerName>",
                        receiverPath = "<receiverPath>",
                        senderPath = "<senderPath>",
                    }
                },
                        },
                        storeKind = "AdlsGen2Account",
                        storeReference = new
                        {
                            referenceName = "<referenceName>",
                            type = "ArmResourceReference",
                        },
                    },
                    description = "<description>",
                    displayName = "<displayName>",
                },
                shareKind = "InPlace",
            };

            var operation = await client.CreateOrReplaceSentShareAsync(WaitUntil.Completed, "<sentShareId>", RequestContent.Create(data));

            BinaryData responseData = operation.Value;
            JsonElement result = JsonDocument.Parse(responseData.ToStream()).RootElement;
            Console.WriteLine(result.GetProperty("shareKind").ToString());
            Console.WriteLine(result.GetProperty("id").ToString());
            Console.WriteLine(result.GetProperty("type").ToString());
        }

        [Test]
        [Ignore("Only validating compilation of examples")]
        public void Example_DeleteSentShare()
        {
            var credential = new DefaultAzureCredential();
            var endpoint = new Uri("<https://my-service.azure.com>");
            var client = new SentSharesClient(endpoint, credential);

            var operation = client.DeleteSentShare(WaitUntil.Completed, "<sentShareId>", new RequestContext());

            BinaryData responseData = operation.Value;
            JsonElement result = JsonDocument.Parse(responseData.ToStream()).RootElement;
            Console.WriteLine(result.GetProperty("status").ToString());
        }

        [Test]
        [Ignore("Only validating compilation of examples")]
        public void Example_DeleteSentShare_AllParameters()
        {
            var credential = new DefaultAzureCredential();
            var endpoint = new Uri("<https://my-service.azure.com>");
            var client = new SentSharesClient(endpoint, credential);

            var operation = client.DeleteSentShare(WaitUntil.Completed, "<sentShareId>", new RequestContext());

            BinaryData responseData = operation.Value;
            JsonElement result = JsonDocument.Parse(responseData.ToStream()).RootElement;
            Console.WriteLine(result.GetProperty("endTime").ToString());
            Console.WriteLine(result.GetProperty("error").GetProperty("code").ToString());
            Console.WriteLine(result.GetProperty("error").GetProperty("message").ToString());
            Console.WriteLine(result.GetProperty("error").GetProperty("target").ToString());
            Console.WriteLine(result.GetProperty("id").ToString());
            Console.WriteLine(result.GetProperty("startTime").ToString());
            Console.WriteLine(result.GetProperty("status").ToString());
        }

        [Test]
        [Ignore("Only validating compilation of examples")]
        public async Task Example_DeleteSentShare_Async()
        {
            var credential = new DefaultAzureCredential();
            var endpoint = new Uri("<https://my-service.azure.com>");
            var client = new SentSharesClient(endpoint, credential);

            var operation = await client.DeleteSentShareAsync(WaitUntil.Completed, "<sentShareId>", new RequestContext());

            BinaryData responseData = operation.Value;
            JsonElement result = JsonDocument.Parse(responseData.ToStream()).RootElement;
            Console.WriteLine(result.GetProperty("status").ToString());
        }

        [Test]
        [Ignore("Only validating compilation of examples")]
        public async Task Example_DeleteSentShare_AllParameters_Async()
        {
            var credential = new DefaultAzureCredential();
            var endpoint = new Uri("<https://my-service.azure.com>");
            var client = new SentSharesClient(endpoint, credential);

            var operation = await client.DeleteSentShareAsync(WaitUntil.Completed, "<sentShareId>", new RequestContext());

            BinaryData responseData = operation.Value;
            JsonElement result = JsonDocument.Parse(responseData.ToStream()).RootElement;
            Console.WriteLine(result.GetProperty("endTime").ToString());
            Console.WriteLine(result.GetProperty("error").GetProperty("code").ToString());
            Console.WriteLine(result.GetProperty("error").GetProperty("message").ToString());
            Console.WriteLine(result.GetProperty("error").GetProperty("target").ToString());
            Console.WriteLine(result.GetProperty("id").ToString());
            Console.WriteLine(result.GetProperty("startTime").ToString());
            Console.WriteLine(result.GetProperty("status").ToString());
        }

        [Test]
        [Ignore("Only validating compilation of examples")]
        public void Example_DeleteSentShareInvitation()
        {
            var credential = new DefaultAzureCredential();
            var endpoint = new Uri("<https://my-service.azure.com>");
            var client = new SentSharesClient(endpoint, credential);

            var operation = client.DeleteSentShareInvitation(WaitUntil.Completed, "<sentShareId>", "<sentShareInvitationId>", new RequestContext());

            BinaryData responseData = operation.Value;
            JsonElement result = JsonDocument.Parse(responseData.ToStream()).RootElement;
            Console.WriteLine(result.GetProperty("status").ToString());
        }

        [Test]
        [Ignore("Only validating compilation of examples")]
        public void Example_DeleteSentShareInvitation_AllParameters()
        {
            var credential = new DefaultAzureCredential();
            var endpoint = new Uri("<https://my-service.azure.com>");
            var client = new SentSharesClient(endpoint, credential);

            var operation = client.DeleteSentShareInvitation(WaitUntil.Completed, "<sentShareId>", "<sentShareInvitationId>", new RequestContext());

            BinaryData responseData = operation.Value;
            JsonElement result = JsonDocument.Parse(responseData.ToStream()).RootElement;
            Console.WriteLine(result.GetProperty("endTime").ToString());
            Console.WriteLine(result.GetProperty("error").GetProperty("code").ToString());
            Console.WriteLine(result.GetProperty("error").GetProperty("message").ToString());
            Console.WriteLine(result.GetProperty("error").GetProperty("target").ToString());
            Console.WriteLine(result.GetProperty("id").ToString());
            Console.WriteLine(result.GetProperty("startTime").ToString());
            Console.WriteLine(result.GetProperty("status").ToString());
        }

        [Test]
        [Ignore("Only validating compilation of examples")]
        public async Task Example_DeleteSentShareInvitation_Async()
        {
            var credential = new DefaultAzureCredential();
            var endpoint = new Uri("<https://my-service.azure.com>");
            var client = new SentSharesClient(endpoint, credential);

            var operation = await client.DeleteSentShareInvitationAsync(WaitUntil.Completed, "<sentShareId>", "<sentShareInvitationId>", new RequestContext());

            BinaryData responseData = operation.Value;
            JsonElement result = JsonDocument.Parse(responseData.ToStream()).RootElement;
            Console.WriteLine(result.GetProperty("status").ToString());
        }

        [Test]
        [Ignore("Only validating compilation of examples")]
        public async Task Example_DeleteSentShareInvitation_AllParameters_Async()
        {
            var credential = new DefaultAzureCredential();
            var endpoint = new Uri("<https://my-service.azure.com>");
            var client = new SentSharesClient(endpoint, credential);

            var operation = await client.DeleteSentShareInvitationAsync(WaitUntil.Completed, "<sentShareId>", "<sentShareInvitationId>", new RequestContext());

            BinaryData responseData = operation.Value;
            JsonElement result = JsonDocument.Parse(responseData.ToStream()).RootElement;
            Console.WriteLine(result.GetProperty("endTime").ToString());
            Console.WriteLine(result.GetProperty("error").GetProperty("code").ToString());
            Console.WriteLine(result.GetProperty("error").GetProperty("message").ToString());
            Console.WriteLine(result.GetProperty("error").GetProperty("target").ToString());
            Console.WriteLine(result.GetProperty("id").ToString());
            Console.WriteLine(result.GetProperty("startTime").ToString());
            Console.WriteLine(result.GetProperty("status").ToString());
        }
    }
}<|MERGE_RESOLUTION|>--- conflicted
+++ resolved
@@ -319,11 +319,7 @@
             var endpoint = new Uri("<https://my-service.azure.com>");
             var client = new SentSharesClient(endpoint, credential);
 
-<<<<<<< HEAD
-            foreach (var item in client.GetAllSentShares("<referenceName>", "<skipToken>", "<filter>", "<orderby>", new RequestContext()))
-=======
             foreach (var item in client.GetAllSentShares("<referenceName>", "<filter>", "<orderby>", new RequestContext()))
->>>>>>> a8e40afa
             {
                 JsonElement result = JsonDocument.Parse(item.ToStream()).RootElement;
                 Console.WriteLine(result.GetProperty("shareKind").ToString());
@@ -356,11 +352,7 @@
             var endpoint = new Uri("<https://my-service.azure.com>");
             var client = new SentSharesClient(endpoint, credential);
 
-<<<<<<< HEAD
-            await foreach (var item in client.GetAllSentSharesAsync("<referenceName>", "<skipToken>", "<filter>", "<orderby>", new RequestContext()))
-=======
             await foreach (var item in client.GetAllSentSharesAsync("<referenceName>", "<filter>", "<orderby>", new RequestContext()))
->>>>>>> a8e40afa
             {
                 JsonElement result = JsonDocument.Parse(item.ToStream()).RootElement;
                 Console.WriteLine(result.GetProperty("shareKind").ToString());
@@ -393,11 +385,7 @@
             var endpoint = new Uri("<https://my-service.azure.com>");
             var client = new SentSharesClient(endpoint, credential);
 
-<<<<<<< HEAD
-            foreach (var item in client.GetAllSentShareInvitations("<sentShareId>", "<skipToken>", "<filter>", "<orderby>", new RequestContext()))
-=======
             foreach (var item in client.GetAllSentShareInvitations("<sentShareId>", "<filter>", "<orderby>", new RequestContext()))
->>>>>>> a8e40afa
             {
                 JsonElement result = JsonDocument.Parse(item.ToStream()).RootElement;
                 Console.WriteLine(result.GetProperty("invitationKind").ToString());
@@ -430,11 +418,7 @@
             var endpoint = new Uri("<https://my-service.azure.com>");
             var client = new SentSharesClient(endpoint, credential);
 
-<<<<<<< HEAD
-            await foreach (var item in client.GetAllSentShareInvitationsAsync("<sentShareId>", "<skipToken>", "<filter>", "<orderby>", new RequestContext()))
-=======
             await foreach (var item in client.GetAllSentShareInvitationsAsync("<sentShareId>", "<filter>", "<orderby>", new RequestContext()))
->>>>>>> a8e40afa
             {
                 JsonElement result = JsonDocument.Parse(item.ToStream()).RootElement;
                 Console.WriteLine(result.GetProperty("invitationKind").ToString());
