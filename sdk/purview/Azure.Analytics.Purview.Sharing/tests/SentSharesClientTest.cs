--- conflicted
+++ resolved
@@ -89,11 +89,7 @@
             var expectedDisplayName = "testDisplayName1";
             Assert.AreEqual(expectedDisplayName, actualDisplayName);
 
-<<<<<<< HEAD
-            List<BinaryData> listResponse = await client.GetAllSentSharesAsync("/subscriptions/0f3dcfc3-18f8-4099-b381-8353e19d43a7/resourceGroups/faisalaltell/providers/Microsoft.Storage/storageAccounts/ftsharersan", null, null, null, new()).ToEnumerableAsync();
-=======
-            List<BinaryData> listResponse = await client.GetAllSentSharesAsync("/subscriptions/d941aad1-e4af-44a5-a70e-0381a9f702f1/resourcegroups/dev-rg/providers/Microsoft.Storage/storageAccounts/provideraccount").ToEnumerableAsync();
->>>>>>> a8e40afa
+            List<BinaryData> listResponse = await client.GetAllSentSharesAsync("/subscriptions/d941aad1-e4af-44a5-a70e-0381a9f702f1/resourcegroups/dev-rg/providers/Microsoft.Storage/storageAccounts/provideraccount", null, null, null, new()).ToEnumerableAsync();
 
             Assert.Greater(listResponse.Count, 0);
         }
