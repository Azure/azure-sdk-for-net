﻿// Copyright (c) Microsoft Corporation. All rights reserved.
// Licensed under the MIT License.

using System;
using System.Threading.Tasks;
using Azure.Core.TestFramework;
using Azure.Identity;

namespace Azure.Analytics.Purview.Sharing.Tests.Samples
{
    public class Sample5_DeleteSentShareInvitation : SentSharesClientTestBase
    {
        public Sample5_DeleteSentShareInvitation(bool isAsync) : base(isAsync)
        {
        }

        [RecordedTest]
        public async Task DeleteSentShareInvitationTest()
        {
            #region Snippet:SentSharesClientSample_DeleteSentShareInvitation

#if SNIPPET
            var credential = new DefaultAzureCredential();
            var endPoint = new Uri("https://my-account-name.purview.azure.com/share");
            var sentShareClient = new SentSharesClient(endPoint, credential);

            Operation operation = await sentShareClient.DeleteSentShareInvitationAsync(WaitUntil.Completed, "sentShareId", "sentShareInvitationId");
#else
            var sentShareClient = GetSentSharesClient();

<<<<<<< HEAD
            Operation operation = await sentShareClient.DeleteSentShareInvitationAsync(WaitUntil.Completed, "9393cfc1-7300-4159-aeff-277b2026846a", "0423c905-402c-423c-af12-9a5faad51349", new());
=======
            Operation operation = await sentShareClient.DeleteSentShareInvitationAsync(WaitUntil.Completed, "016eb068-ddaa-41be-8804-8bef566663a5", "4ae8a8dc-0662-4027-960e-92b4778fc5ff");
>>>>>>> a8e40afa
#endif

            #endregion
        }
    }
}<|MERGE_RESOLUTION|>--- conflicted
+++ resolved
@@ -28,11 +28,7 @@
 #else
             var sentShareClient = GetSentSharesClient();
 
-<<<<<<< HEAD
-            Operation operation = await sentShareClient.DeleteSentShareInvitationAsync(WaitUntil.Completed, "9393cfc1-7300-4159-aeff-277b2026846a", "0423c905-402c-423c-af12-9a5faad51349", new());
-=======
-            Operation operation = await sentShareClient.DeleteSentShareInvitationAsync(WaitUntil.Completed, "016eb068-ddaa-41be-8804-8bef566663a5", "4ae8a8dc-0662-4027-960e-92b4778fc5ff");
->>>>>>> a8e40afa
+            Operation operation = await sentShareClient.DeleteSentShareInvitationAsync(WaitUntil.Completed, "016eb068-ddaa-41be-8804-8bef566663a5", "4ae8a8dc-0662-4027-960e-92b4778fc5ff", new());
 #endif
 
             #endregion
