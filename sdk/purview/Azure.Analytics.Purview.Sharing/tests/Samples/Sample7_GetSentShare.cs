--- conflicted
+++ resolved
@@ -28,11 +28,7 @@
 #else
             var sentShareClient = GetSentSharesClient();
 
-<<<<<<< HEAD
-            Response response = await sentShareClient.GetSentShareAsync("9393cfc1-7300-4159-aeff-277b2026846a", new());
-=======
-            Response response = await sentShareClient.GetSentShareAsync("fe11781e-9a7d-488d-bd22-cc2c95536e96");
->>>>>>> a8e40afa
+            Response response = await sentShareClient.GetSentShareAsync("fe11781e-9a7d-488d-bd22-cc2c95536e96", new());
 #endif
 
             #endregion
