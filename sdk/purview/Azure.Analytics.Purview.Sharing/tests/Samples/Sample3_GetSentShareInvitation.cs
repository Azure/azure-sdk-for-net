﻿// Copyright (c) Microsoft Corporation. All rights reserved.
// Licensed under the MIT License.

using System.Threading.Tasks;
using Azure.Core;
using Azure.Core.TestFramework;
using Azure.Identity;
using System;

namespace Azure.Analytics.Purview.Sharing.Tests.Samples
{
    public class Sample3_GetSentShareInvitation : SentSharesClientTestBase
    {
        public Sample3_GetSentShareInvitation(bool isAsync) : base(isAsync)
        {
        }

        [RecordedTest]
        public async Task GetSentShareInvitationTest()
        {
            #region Snippet:SentSharesClientSample_GetSentShareInvitation

#if SNIPPET
            var credential = new DefaultAzureCredential();
            var endPoint = new Uri("https://my-account-name.purview.azure.com/share");
            var sentShareClient = new SentSharesClient(endPoint, credential);

            Response response = await sentShareClient.GetSentShareInvitationAsync("sentShareId", "sentShareInvitationId");
#else
            var sentShareClient = GetSentSharesClient();

<<<<<<< HEAD
            Response response = await sentShareClient.GetSentShareInvitationAsync("9393cfc1-7300-4159-aeff-277b2026846a", "0423c905-402c-423c-af12-9a5faad51349", new());
=======
            Response response = await sentShareClient.GetSentShareInvitationAsync("fe11781e-9a7d-488d-bd22-cc2c95536e96", "4ae8a8dc-0662-4027-960e-92b4778fc5ff");
>>>>>>> a8e40afa
#endif

            #endregion
        }
    }
}<|MERGE_RESOLUTION|>--- conflicted
+++ resolved
@@ -29,11 +29,7 @@
 #else
             var sentShareClient = GetSentSharesClient();
 
-<<<<<<< HEAD
-            Response response = await sentShareClient.GetSentShareInvitationAsync("9393cfc1-7300-4159-aeff-277b2026846a", "0423c905-402c-423c-af12-9a5faad51349", new());
-=======
-            Response response = await sentShareClient.GetSentShareInvitationAsync("fe11781e-9a7d-488d-bd22-cc2c95536e96", "4ae8a8dc-0662-4027-960e-92b4778fc5ff");
->>>>>>> a8e40afa
+            Response response = await sentShareClient.GetSentShareInvitationAsync("fe11781e-9a7d-488d-bd22-cc2c95536e96", "4ae8a8dc-0662-4027-960e-92b4778fc5ff", new());
 #endif
 
             #endregion
