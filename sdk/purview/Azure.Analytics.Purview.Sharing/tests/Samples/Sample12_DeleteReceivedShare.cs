--- conflicted
+++ resolved
@@ -30,11 +30,7 @@
 #if SNIPPET
             Operation operation = await receivedSharesClient.DeleteReceivedShareAsync(WaitUntil.Completed, "receivedShareId");
 #else
-<<<<<<< HEAD
-            Operation operation = await receivedSharesClient.DeleteReceivedShareAsync(WaitUntil.Completed, "bb00baac-b768-4004-a712-c5b942dc9e83", new());
-=======
-            Operation operation = await receivedSharesClient.DeleteReceivedShareAsync(WaitUntil.Completed, "c2da55e1-c80c-4925-91fc-37c82a925ff0");
->>>>>>> a8e40afa
+            Operation operation = await receivedSharesClient.DeleteReceivedShareAsync(WaitUntil.Completed, "c2da55e1-c80c-4925-91fc-37c82a925ff0", new());
 #endif
 
 #endregion
