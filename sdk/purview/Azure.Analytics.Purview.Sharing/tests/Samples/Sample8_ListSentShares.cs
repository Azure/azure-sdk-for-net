﻿// Copyright (c) Microsoft Corporation. All rights reserved.
// Licensed under the MIT License.

using System.Collections.Generic;
using System;
using System.Threading.Tasks;
using Azure.Core.TestFramework;
using Azure.Identity;

namespace Azure.Analytics.Purview.Sharing.Tests.Samples
{
    public class Sample8_ListSentShares : SentSharesClientTestBase
    {
        public Sample8_ListSentShares(bool isAsync) : base(isAsync)
        {
        }

        [RecordedTest]
        public async Task ListSentSharesTest()
        {
            #region Snippet:SentSharesClientSample_ListSentShares

#if SNIPPET
            var credential = new DefaultAzureCredential();
            var endPoint = new Uri("https://my-account-name.purview.azure.com/share");
            var sentShareClient = new SentSharesClient(endPoint, credential);

            List<BinaryData> response = await sentShareClient.GetAllSentSharesAsync("referenceName").ToEnumerableAsync();
#else
            var sentShareClient = GetSentSharesClient();

<<<<<<< HEAD
            List<BinaryData> response = await sentShareClient.GetAllSentSharesAsync("/subscriptions/0f3dcfc3-18f8-4099-b381-8353e19d43a7/resourceGroups/faisalaltell/providers/Microsoft.Storage/storageAccounts/ftsharersan", null, null, null, new()).ToEnumerableAsync();
=======
            List<BinaryData> response = await sentShareClient.GetAllSentSharesAsync("/subscriptions/d941aad1-e4af-44a5-a70e-0381a9f702f1/resourcegroups/dev-rg/providers/Microsoft.Storage/storageAccounts/provideraccount").ToEnumerableAsync();
>>>>>>> a8e40afa
#endif

            #endregion
        }
    }
}<|MERGE_RESOLUTION|>--- conflicted
+++ resolved
@@ -29,11 +29,7 @@
 #else
             var sentShareClient = GetSentSharesClient();
 
-<<<<<<< HEAD
-            List<BinaryData> response = await sentShareClient.GetAllSentSharesAsync("/subscriptions/0f3dcfc3-18f8-4099-b381-8353e19d43a7/resourceGroups/faisalaltell/providers/Microsoft.Storage/storageAccounts/ftsharersan", null, null, null, new()).ToEnumerableAsync();
-=======
-            List<BinaryData> response = await sentShareClient.GetAllSentSharesAsync("/subscriptions/d941aad1-e4af-44a5-a70e-0381a9f702f1/resourcegroups/dev-rg/providers/Microsoft.Storage/storageAccounts/provideraccount").ToEnumerableAsync();
->>>>>>> a8e40afa
+            List<BinaryData> response = await sentShareClient.GetAllSentSharesAsync("/subscriptions/d941aad1-e4af-44a5-a70e-0381a9f702f1/resourcegroups/dev-rg/providers/Microsoft.Storage/storageAccounts/provideraccount", null, null, null, new()).ToEnumerableAsync();
 #endif
 
             #endregion
