﻿// Copyright (c) Microsoft Corporation. All rights reserved.
// Licensed under the MIT License.

using System;
using System.Collections.Generic;
using System.IO;
using System.Net;
using System.Text.Json;
using System.Threading.Tasks;
using Azure.Core;
using Azure.Core.TestFramework;
using NUnit.Framework;

namespace Azure.Analytics.Purview.Sharing.Tests
{
    public class ReceivedSharesClientTest : ReceivedSharesClientTestBase
    {
        private string receivedShareId => "098d6c8e-165f-4cf1-9653-79f6a7f99048";

        public ReceivedSharesClientTest(bool isAsync) : base(isAsync)
        {
        }

        [RecordedTest]
        public async Task CreateReceivedShareTest()
        {
            var data = new
            {
                shareKind = "InPlace",
                properties = new
                {
                    sink = new
                    {
                        storeKind = "AdlsGen2Account",
                        storeReference = new
                        {
                            referenceName = "/subscriptions/d941aad1-e4af-44a5-a70e-0381a9f702f1/resourcegroups/dev-rg/providers/Microsoft.Storage/storageAccounts/consumeraccount",
                            type = "ArmResourceReference"
                        },
                        properties = new
                        {
                            containerName = "container222613",
                            folder = "folder222613",
                            mountPath = "",
                        }
                    },
                    displayName = "testDisplayName1",
                }
            };

            ReceivedSharesClient client = GetReceivedSharesClient();

            Operation<BinaryData> createResponse = await client.CreateOrReplaceReceivedShareAsync(WaitUntil.Completed, receivedShareId, RequestContent.Create(data));

            Assert.IsTrue(createResponse.HasCompleted);

            var jsonDocument = JsonDocument.Parse(createResponse.Value);
            var actualId = jsonDocument.RootElement.GetProperty("id").ToString();

            Assert.AreEqual(receivedShareId, actualId);

            JsonElement properties = jsonDocument.RootElement.GetProperty("properties");

            var actualShareStatus = properties.GetProperty("shareStatus").ToString();

            Assert.AreEqual("Attached", actualShareStatus);
        }

        [RecordedTest]
        public async Task GetReceivedShareTest()
        {
            ReceivedSharesClient client = GetReceivedSharesClient();

            Response response = await client.GetReceivedShareAsync(receivedShareId, new());

            var jsonDocument = JsonDocument.Parse(GetContentFromResponse(response));
            JsonElement getBodyJson = jsonDocument.RootElement;

            Assert.AreEqual(receivedShareId, getBodyJson.GetProperty("id").GetString());
        }

        [RecordedTest]
        public async Task DeleteReceivedShareTest()
        {
            ReceivedSharesClient client = GetReceivedSharesClient();

            Operation response = await client.DeleteReceivedShareAsync(WaitUntil.Completed, receivedShareId, new());

            Assert.IsTrue(response.HasCompleted);
        }

        [RecordedTest]
        public async Task GetDetachedReceivedSharesTest()
        {
            ReceivedSharesClient client = GetReceivedSharesClient();

            List<BinaryData> detachedReceivedShares = await client.GetAllDetachedReceivedSharesAsync(null, null, null, new()).ToEnumerableAsync();

            Assert.Greater(detachedReceivedShares.Count, 0);

            var detachedReceivedShare = detachedReceivedShares[0];

            var jsonDocument = JsonDocument.Parse(detachedReceivedShare);

            var actualShareStatus = jsonDocument.RootElement.GetProperty("properties").GetProperty("shareStatus").ToString();

            Assert.AreEqual("Detached", actualShareStatus);
        }

        [RecordedTest]
        public async Task GetAttachedReceivedSharesTest()
        {
            ReceivedSharesClient client = GetReceivedSharesClient();

<<<<<<< HEAD
            List<BinaryData> attachedReceivedShares = await client.GetAllAttachedReceivedSharesAsync("/subscriptions/0f3dcfc3-18f8-4099-b381-8353e19d43a7/resourceGroups/faisalaltell/providers/Microsoft.Storage/storageAccounts/ftreceiversan", null, null, null, new()).ToEnumerableAsync();
=======
            List<BinaryData> attachedReceivedShares = await client.GetAllAttachedReceivedSharesAsync("/subscriptions/d941aad1-e4af-44a5-a70e-0381a9f702f1/resourcegroups/dev-rg/providers/Microsoft.Storage/storageAccounts/consumeraccount").ToEnumerableAsync();
>>>>>>> a8e40afa

            Assert.Greater(attachedReceivedShares.Count, 0);

            var attachedReceivedShare = attachedReceivedShares[0];

            var jsonDocument = JsonDocument.Parse(attachedReceivedShare);

            var actualShareStatus = jsonDocument.RootElement.GetProperty("properties").GetProperty("shareStatus").ToString();

            Assert.AreEqual("Attached", actualShareStatus);
        }

        #region Helpers

        private static BinaryData GetContentFromResponse(Response r)
        {
            MemoryStream ms = new MemoryStream();
            r.ContentStream.CopyTo(ms);
            return new BinaryData(ms.ToArray());
        }

        #endregion
    }
}<|MERGE_RESOLUTION|>--- conflicted
+++ resolved
@@ -112,11 +112,7 @@
         {
             ReceivedSharesClient client = GetReceivedSharesClient();
 
-<<<<<<< HEAD
-            List<BinaryData> attachedReceivedShares = await client.GetAllAttachedReceivedSharesAsync("/subscriptions/0f3dcfc3-18f8-4099-b381-8353e19d43a7/resourceGroups/faisalaltell/providers/Microsoft.Storage/storageAccounts/ftreceiversan", null, null, null, new()).ToEnumerableAsync();
-=======
-            List<BinaryData> attachedReceivedShares = await client.GetAllAttachedReceivedSharesAsync("/subscriptions/d941aad1-e4af-44a5-a70e-0381a9f702f1/resourcegroups/dev-rg/providers/Microsoft.Storage/storageAccounts/consumeraccount").ToEnumerableAsync();
->>>>>>> a8e40afa
+            List<BinaryData> attachedReceivedShares = await client.GetAllAttachedReceivedSharesAsync("/subscriptions/d941aad1-e4af-44a5-a70e-0381a9f702f1/resourcegroups/dev-rg/providers/Microsoft.Storage/storageAccounts/consumeraccount", null, null, null, new()).ToEnumerableAsync();
 
             Assert.Greater(attachedReceivedShares.Count, 0);
 
