// Copyright (c) Microsoft Corporation. All rights reserved.
// Licensed under the MIT License.

namespace Azure.Analytics.Purview.Scanning
{
    public partial class PurviewScanningServiceClient
    {
        /// <summary />
<<<<<<< HEAD
        public virtual PurviewDataSourceClient GetDataSourceClient(string dataSourceName) => new PurviewDataSourceClient(endpoint, dataSourceName, Pipeline, apiVersion);

        /// <summary />
        public virtual PurviewClassificationRuleClient GetClassificationRuleClient(string classificationRuleName) => new PurviewClassificationRuleClient(endpoint, classificationRuleName, Pipeline, apiVersion);
=======
        public PurviewDataSourceClient GetDataSourceClient(string dataSourceName) => new PurviewDataSourceClient(_endpoint, dataSourceName, Pipeline, _apiVersion);

        /// <summary />
        public PurviewClassificationRuleClient GetClassificationRuleClient(string classificationRuleName) => new PurviewClassificationRuleClient(_endpoint, classificationRuleName, Pipeline, _apiVersion);
>>>>>>> 1ac93d24
    }
}<|MERGE_RESOLUTION|>--- conflicted
+++ resolved
@@ -6,16 +6,9 @@
     public partial class PurviewScanningServiceClient
     {
         /// <summary />
-<<<<<<< HEAD
-        public virtual PurviewDataSourceClient GetDataSourceClient(string dataSourceName) => new PurviewDataSourceClient(endpoint, dataSourceName, Pipeline, apiVersion);
+        public virtual PurviewDataSourceClient GetDataSourceClient(string dataSourceName) => new PurviewDataSourceClient(_endpoint, dataSourceName, Pipeline, _apiVersion);
 
         /// <summary />
-        public virtual PurviewClassificationRuleClient GetClassificationRuleClient(string classificationRuleName) => new PurviewClassificationRuleClient(endpoint, classificationRuleName, Pipeline, apiVersion);
-=======
-        public PurviewDataSourceClient GetDataSourceClient(string dataSourceName) => new PurviewDataSourceClient(_endpoint, dataSourceName, Pipeline, _apiVersion);
-
-        /// <summary />
-        public PurviewClassificationRuleClient GetClassificationRuleClient(string classificationRuleName) => new PurviewClassificationRuleClient(_endpoint, classificationRuleName, Pipeline, _apiVersion);
->>>>>>> 1ac93d24
+        public virtual PurviewClassificationRuleClient GetClassificationRuleClient(string classificationRuleName) => new PurviewClassificationRuleClient(_endpoint, classificationRuleName, Pipeline, _apiVersion);
     }
 }