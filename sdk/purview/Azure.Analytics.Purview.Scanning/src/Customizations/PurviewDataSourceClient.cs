// Copyright (c) Microsoft Corporation. All rights reserved.
// Licensed under the MIT License.

using System;
using Azure.Core.Pipeline;

namespace Azure.Analytics.Purview.Scanning
{
    public partial class PurviewDataSourceClient
    {
        internal PurviewDataSourceClient(Uri endpoint, string dataSourceName, HttpPipeline pipeline, string apiVersion) {
            _endpoint = endpoint;
            _dataSourceName= dataSourceName;
            _pipeline = pipeline;
            _apiVersion = apiVersion;
        }

        /// <summary />
<<<<<<< HEAD
        public virtual PurviewScanClient GetScanClient(string scanName) => new PurviewScanClient(endpoint, dataSourceName, scanName, Pipeline, apiVersion);
=======
        public PurviewScanClient GetScanClient(string scanName) => new PurviewScanClient(_endpoint, _dataSourceName, scanName, Pipeline, _apiVersion);
>>>>>>> 1ac93d24
    }
}<|MERGE_RESOLUTION|>--- conflicted
+++ resolved
@@ -16,10 +16,6 @@
         }
 
         /// <summary />
-<<<<<<< HEAD
-        public virtual PurviewScanClient GetScanClient(string scanName) => new PurviewScanClient(endpoint, dataSourceName, scanName, Pipeline, apiVersion);
-=======
-        public PurviewScanClient GetScanClient(string scanName) => new PurviewScanClient(_endpoint, _dataSourceName, scanName, Pipeline, _apiVersion);
->>>>>>> 1ac93d24
+        public virtual PurviewScanClient GetScanClient(string scanName) => new PurviewScanClient(_endpoint, _dataSourceName, scanName, Pipeline, _apiVersion);
     }
 }