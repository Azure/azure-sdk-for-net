--- conflicted
+++ resolved
@@ -30,20 +30,16 @@
         /// <summary>
         /// Provides access to operations which interact with types in the catalog.
         /// </summary>
-<<<<<<< HEAD
-        public PurviewTypes Types { get => purviewTypes ??= new PurviewTypes(Pipeline, _clientDiagnostics, endpoint, apiVersion); }
+        public PurviewTypes Types { get => purviewTypes ??= new PurviewTypes(Pipeline, _clientDiagnostics, _endpoint, _apiVersion); }
 
         /// <summary>
         /// Provides access to operations which interact with collections in the catalog.
         /// </summary>
-        public PurviewCollections Collections { get => purviewCollections ??= new PurviewCollections(Pipeline, _clientDiagnostics, endpoint, apiVersion); }
+        public PurviewCollections Collections { get => purviewCollections ??= new PurviewCollections(Pipeline, _clientDiagnostics, _endpoint, _apiVersion); }
 
         /// <summary>
         /// Provides access to operations which interact with lineages in the catalog.
         /// </summary>
-        public PurviewLineages Lineages { get => purviewLineages ??= new PurviewLineages(Pipeline, _clientDiagnostics, endpoint, apiVersion); }
-=======
-        public PurviewTypes Types { get => purviewTypes ??= new PurviewTypes(Pipeline, _clientDiagnostics, _endpoint, _apiVersion); }
->>>>>>> 1ac93d24
+        public PurviewLineages Lineages { get => purviewLineages ??= new PurviewLineages(Pipeline, _clientDiagnostics, _endpoint, _apiVersion); }
     }
 }