// Copyright (c) Microsoft Corporation. All rights reserved.
// Licensed under the MIT License.

// <auto-generated/>

#nullable disable

using System;
using System.Threading.Tasks;
using Azure.Core;
using Azure.Identity;
using Azure.ResourceManager.Redis.Models;
using NUnit.Framework;

namespace Azure.ResourceManager.Redis.Samples
{
    public partial class Sample_RedisPrivateEndpointConnectionResource
    {
        [Test]
        [Ignore("Only validating compilation of examples")]
        public async Task Get_RedisCacheGetPrivateEndpointConnection()
        {
            // Generated from example definition: specification/redis/resource-manager/Microsoft.Cache/stable/2024-11-01/examples/RedisCacheGetPrivateEndpointConnection.json
            // this example is just showing the usage of "PrivateEndpointConnections_Get" operation, for the dependent resources, they will have to be created separately.

            // get your azure access token, for more details of how Azure SDK get your access token, please refer to https://learn.microsoft.com/en-us/dotnet/azure/sdk/authentication?tabs=command-line
            TokenCredential cred = new DefaultAzureCredential();
            // authenticate your client
            ArmClient client = new ArmClient(cred);

            // this example assumes you already have this RedisPrivateEndpointConnectionResource created on azure
            // for more information of creating RedisPrivateEndpointConnectionResource, please refer to the document of RedisPrivateEndpointConnectionResource
            string subscriptionId = "{subscriptionId}";
            string resourceGroupName = "rgtest01";
            string cacheName = "cachetest01";
            string privateEndpointConnectionName = "pectest01";
            ResourceIdentifier redisPrivateEndpointConnectionResourceId = RedisPrivateEndpointConnectionResource.CreateResourceIdentifier(subscriptionId, resourceGroupName, cacheName, privateEndpointConnectionName);
            RedisPrivateEndpointConnectionResource redisPrivateEndpointConnection = client.GetRedisPrivateEndpointConnectionResource(redisPrivateEndpointConnectionResourceId);

            // invoke the operation
            RedisPrivateEndpointConnectionResource result = await redisPrivateEndpointConnection.GetAsync();

            // the variable result is a resource, you could call other operations on this instance as well
            // but just for demo, we get its data from this resource instance
            RedisPrivateEndpointConnectionData resourceData = result.Data;
            // for demo we just print out the id
            Console.WriteLine($"Succeeded on id: {resourceData.Id}");
        }

        [Test]
        [Ignore("Only validating compilation of examples")]
        public async Task Delete_RedisCacheDeletePrivateEndpointConnection()
        {
<<<<<<< HEAD
            // Generated from example definition: specification/redis/resource-manager/Microsoft.Cache/stable/2024-03-01/examples/RedisCacheDeletePrivateEndpointConnection.json
=======
            // Generated from example definition: specification/redis/resource-manager/Microsoft.Cache/stable/2024-11-01/examples/RedisCacheDeletePrivateEndpointConnection.json
>>>>>>> f2036db0
            // this example is just showing the usage of "PrivateEndpointConnections_Delete" operation, for the dependent resources, they will have to be created separately.

            // get your azure access token, for more details of how Azure SDK get your access token, please refer to https://learn.microsoft.com/en-us/dotnet/azure/sdk/authentication?tabs=command-line
            TokenCredential cred = new DefaultAzureCredential();
            // authenticate your client
            ArmClient client = new ArmClient(cred);

            // this example assumes you already have this RedisPrivateEndpointConnectionResource created on azure
            // for more information of creating RedisPrivateEndpointConnectionResource, please refer to the document of RedisPrivateEndpointConnectionResource
            string subscriptionId = "{subscriptionId}";
            string resourceGroupName = "rgtest01";
            string cacheName = "cachetest01";
            string privateEndpointConnectionName = "pectest01";
            ResourceIdentifier redisPrivateEndpointConnectionResourceId = RedisPrivateEndpointConnectionResource.CreateResourceIdentifier(subscriptionId, resourceGroupName, cacheName, privateEndpointConnectionName);
            RedisPrivateEndpointConnectionResource redisPrivateEndpointConnection = client.GetRedisPrivateEndpointConnectionResource(redisPrivateEndpointConnectionResourceId);

            // invoke the operation
            await redisPrivateEndpointConnection.DeleteAsync(WaitUntil.Completed);

            Console.WriteLine("Succeeded");
        }

        [Test]
        [Ignore("Only validating compilation of examples")]
        public async Task Update_RedisCachePutPrivateEndpointConnection()
        {
<<<<<<< HEAD
            // Generated from example definition: specification/redis/resource-manager/Microsoft.Cache/stable/2024-03-01/examples/RedisCachePutPrivateEndpointConnection.json
=======
            // Generated from example definition: specification/redis/resource-manager/Microsoft.Cache/stable/2024-11-01/examples/RedisCachePutPrivateEndpointConnection.json
>>>>>>> f2036db0
            // this example is just showing the usage of "PrivateEndpointConnections_Put" operation, for the dependent resources, they will have to be created separately.

            // get your azure access token, for more details of how Azure SDK get your access token, please refer to https://learn.microsoft.com/en-us/dotnet/azure/sdk/authentication?tabs=command-line
            TokenCredential cred = new DefaultAzureCredential();
            // authenticate your client
            ArmClient client = new ArmClient(cred);

            // this example assumes you already have this RedisPrivateEndpointConnectionResource created on azure
            // for more information of creating RedisPrivateEndpointConnectionResource, please refer to the document of RedisPrivateEndpointConnectionResource
            string subscriptionId = "{subscriptionId}";
            string resourceGroupName = "rgtest01";
            string cacheName = "cachetest01";
            string privateEndpointConnectionName = "pectest01";
            ResourceIdentifier redisPrivateEndpointConnectionResourceId = RedisPrivateEndpointConnectionResource.CreateResourceIdentifier(subscriptionId, resourceGroupName, cacheName, privateEndpointConnectionName);
            RedisPrivateEndpointConnectionResource redisPrivateEndpointConnection = client.GetRedisPrivateEndpointConnectionResource(redisPrivateEndpointConnectionResourceId);

            // invoke the operation
            RedisPrivateEndpointConnectionData data = new RedisPrivateEndpointConnectionData
            {
                RedisPrivateLinkServiceConnectionState = new RedisPrivateLinkServiceConnectionState
                {
                    Status = RedisPrivateEndpointServiceConnectionStatus.Approved,
                    Description = "Auto-Approved",
                },
            };
            ArmOperation<RedisPrivateEndpointConnectionResource> lro = await redisPrivateEndpointConnection.UpdateAsync(WaitUntil.Completed, data);
            RedisPrivateEndpointConnectionResource result = lro.Value;

            // the variable result is a resource, you could call other operations on this instance as well
            // but just for demo, we get its data from this resource instance
            RedisPrivateEndpointConnectionData resourceData = result.Data;
            // for demo we just print out the id
            Console.WriteLine($"Succeeded on id: {resourceData.Id}");
        }
    }
}<|MERGE_RESOLUTION|>--- conflicted
+++ resolved
@@ -51,11 +51,7 @@
         [Ignore("Only validating compilation of examples")]
         public async Task Delete_RedisCacheDeletePrivateEndpointConnection()
         {
-<<<<<<< HEAD
-            // Generated from example definition: specification/redis/resource-manager/Microsoft.Cache/stable/2024-03-01/examples/RedisCacheDeletePrivateEndpointConnection.json
-=======
             // Generated from example definition: specification/redis/resource-manager/Microsoft.Cache/stable/2024-11-01/examples/RedisCacheDeletePrivateEndpointConnection.json
->>>>>>> f2036db0
             // this example is just showing the usage of "PrivateEndpointConnections_Delete" operation, for the dependent resources, they will have to be created separately.
 
             // get your azure access token, for more details of how Azure SDK get your access token, please refer to https://learn.microsoft.com/en-us/dotnet/azure/sdk/authentication?tabs=command-line
@@ -82,11 +78,7 @@
         [Ignore("Only validating compilation of examples")]
         public async Task Update_RedisCachePutPrivateEndpointConnection()
         {
-<<<<<<< HEAD
-            // Generated from example definition: specification/redis/resource-manager/Microsoft.Cache/stable/2024-03-01/examples/RedisCachePutPrivateEndpointConnection.json
-=======
             // Generated from example definition: specification/redis/resource-manager/Microsoft.Cache/stable/2024-11-01/examples/RedisCachePutPrivateEndpointConnection.json
->>>>>>> f2036db0
             // this example is just showing the usage of "PrivateEndpointConnections_Put" operation, for the dependent resources, they will have to be created separately.
 
             // get your azure access token, for more details of how Azure SDK get your access token, please refer to https://learn.microsoft.com/en-us/dotnet/azure/sdk/authentication?tabs=command-line
