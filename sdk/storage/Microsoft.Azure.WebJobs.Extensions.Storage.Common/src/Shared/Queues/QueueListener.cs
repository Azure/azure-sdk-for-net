--- conflicted
+++ resolved
@@ -180,45 +180,34 @@
             return Task.FromResult(0);
         }
 
-        public async Task StopAsync(CancellationToken cancellationToken)
-        {
-<<<<<<< HEAD
-            if (_drainModeManager == null || !_drainModeManager.IsDrainModeEnabled)
-            {
-                _logger.LogDebug($"Drain mode is not enabled, storage queue listener will stop immediately ({_details})");
-                // Non-drain mode: cancel execution and link host cancellation to shutdown
-=======
-            if (!_drainModeManager?.IsDrainModeEnabled ?? true)
-            {
-                // Cancel the execution token when drain mode is not enabled or drain mode manager is not set.
->>>>>>> c3fb5ffb
-                _executionCancellationTokenSource.Cancel();
-                using (cancellationToken.Register(() => _shutdownCancellationTokenSource.Cancel()))
-                {
-                    ThrowIfDisposed();
-                    _timer.Cancel();
-                    await Task.WhenAll(_processing).ConfigureAwait(false);
-                    await _timer.StopAsync(cancellationToken).ConfigureAwait(false);
-                    _logger.LogDebug($"Drain mode is not enabled, storage queue listener stopped ({_details})");
-                }
-            }
-<<<<<<< HEAD
-            else
-=======
-
-            using (cancellationToken.Register(() => _shutdownCancellationTokenSource.Cancel()))
->>>>>>> c3fb5ffb
-            {
-                // Drain mode: do NOT link host cancellation to shutdown token so that the listener can complete processing
-                _logger.LogDebug($"Drain mode is enabled, storage queue listener will stop after processing current messages ({_details})");
-                ThrowIfDisposed();
-                _timer.Cancel();
-                await Task.WhenAll(_processing).ConfigureAwait(false);
-                await _timer.StopAsync(cancellationToken).ConfigureAwait(false);
-                _logger.LogDebug($"Drain mode is enabled, storage queue listener stopped ({_details})");
-            }
-        }
-
+       public async Task StopAsync(CancellationToken cancellationToken)
+       {
+           if (_drainModeManager == null || !_drainModeManager.IsDrainModeEnabled)
+           {
+               _logger.LogDebug($"Drain mode is not enabled, storage queue listener will stop immediately ({_details})");
+               // Non-drain mode: cancel execution and link host cancellation to shutdown
+               _executionCancellationTokenSource.Cancel();
+               using (cancellationToken.Register(() => _shutdownCancellationTokenSource.Cancel()))
+               {
+                   ThrowIfDisposed();
+                   _timer.Cancel();
+                   await Task.WhenAll(_processing).ConfigureAwait(false);
+                   await _timer.StopAsync(cancellationToken).ConfigureAwait(false);
+                   _logger.LogDebug($"Drain mode is not enabled, storage queue listener stopped ({_details})");
+               }
+           }
+           else
+           {
+               // Drain mode: do NOT link host cancellation to shutdown token so that the listener can complete processing
+               _logger.LogDebug($"Drain mode is enabled, storage queue listener will stop after processing current messages ({_details})");
+               ThrowIfDisposed();
+               _timer.Cancel();
+               await Task.WhenAll(_processing).ConfigureAwait(false);
+               await _timer.StopAsync(cancellationToken).ConfigureAwait(false);
+               _logger.LogDebug($"Drain mode is enabled, storage queue listener stopped ({_details})");
+           }
+        }
+        
         public void Dispose()
         {
             if (!_disposed)
@@ -464,15 +453,8 @@
                         await timer.StopAsync(linkedCts.Token).ConfigureAwait(false);
                     }
 
-<<<<<<< HEAD
                     // No cancellation token for message completion: always best-effort to complete
                     await _queueProcessor.CompleteProcessingMessageAsync(message, result).ConfigureAwait(false);
-=======
-                    // Use a different cancellation token for shutdown to allow graceful shutdown.
-                    // Specifically, don't cancel the completion or update of the message itself during graceful shutdown.
-                    // Only cancel completion or update of the message if a non-graceful shutdown is requested via _shutdownCancellationTokenSource.
-                    await _queueProcessor.CompleteProcessingMessageAsync(message, result, _shutdownCancellationTokenSource.Token).ConfigureAwait(false);
->>>>>>> c3fb5ffb
                 }
             }
             catch (TaskCanceledException)
