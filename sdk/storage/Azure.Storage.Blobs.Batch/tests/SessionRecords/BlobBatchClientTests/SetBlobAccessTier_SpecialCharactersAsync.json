{
  "Entries": [
    {
      "RequestUri": "https://kasobolcanadacentral.blob.core.windows.net/test-container-84d97c10-2f8f-fe35-c8fc-000aee06208b?restype=container",
      "RequestMethod": "PUT",
      "RequestHeaders": {
        "Accept": "application/xml",
        "Authorization": "Sanitized",
        "traceparent": "00-cee73e507f6e8346951d1d47f79e3dc8-0e5fdd71b72f544c-00",
        "User-Agent": "azsdk-net-Storage.Blobs/12.10.0-alpha.20210707.1 (.NET Framework 4.8.4300.0; Microsoft Windows 10.0.19043 )",
        "x-ms-blob-public-access": "container",
        "x-ms-client-request-id": "88f4586f-f83c-8b9e-5afa-5376bf7a4f5e",
        "x-ms-date": "Wed, 07 Jul 2021 22:48:30 GMT",
        "x-ms-return-client-request-id": "true",
<<<<<<< HEAD
        "x-ms-version": "2020-12-06"
=======
        "x-ms-version": "2021-02-12"
>>>>>>> 7e782c87
      },
      "RequestBody": null,
      "StatusCode": 201,
      "ResponseHeaders": {
        "Content-Length": "0",
        "Date": "Wed, 07 Jul 2021 22:48:30 GMT",
        "ETag": "\u00220x8D94199575EDEA3\u0022",
        "Last-Modified": "Wed, 07 Jul 2021 22:48:30 GMT",
        "Server": "Windows-Azure-Blob/1.0 Microsoft-HTTPAPI/2.0",
        "x-ms-client-request-id": "88f4586f-f83c-8b9e-5afa-5376bf7a4f5e",
        "x-ms-request-id": "98b8a27d-301e-000f-5f82-73bcdd000000",
<<<<<<< HEAD
        "x-ms-version": "2020-12-06"
=======
        "x-ms-version": "2021-02-12"
>>>>>>> 7e782c87
      },
      "ResponseBody": []
    },
    {
      "RequestUri": "https://kasobolcanadacentral.blob.core.windows.net/test-container-84d97c10-2f8f-fe35-c8fc-000aee06208b/blob \u0105\u0119\u00F31",
      "RequestMethod": "PUT",
      "RequestHeaders": {
        "Accept": "application/xml",
        "Authorization": "Sanitized",
        "Content-Length": "1024",
        "Content-Type": "application/octet-stream",
        "If-None-Match": "*",
        "traceparent": "00-40a1576b03a5d046b66e5112cbbce1da-55793729c230584c-00",
        "User-Agent": "azsdk-net-Storage.Blobs/12.10.0-alpha.20210707.1 (.NET Framework 4.8.4300.0; Microsoft Windows 10.0.19043 )",
        "x-ms-blob-type": "BlockBlob",
        "x-ms-client-request-id": "11755e28-7328-6dc1-7b41-9e0cb289916b",
        "x-ms-date": "Wed, 07 Jul 2021 22:48:30 GMT",
        "x-ms-return-client-request-id": "true",
<<<<<<< HEAD
        "x-ms-version": "2020-12-06"
=======
        "x-ms-version": "2021-02-12"
>>>>>>> 7e782c87
      },
      "RequestBody": "saNtIsEQEigUftVOmWamsRKTm5USl057\u002B6pMaZTxmzTxNxy0qcerXkXMdL0iT/L0VKFjLN\u002B5TBlV8icWw6mTIuOgXGFJ8QhL5zxQRSOQWKu4WBXyjW5VOOsCX7aflZucOFHagvKRqmKZGEWjaQf2xJl7XmuToZV1SiR2RpFRq1Kgsw3Rtta5J62zWXQpss/jDJocJDcvCZe8ZTfOGmTRR2zyArX6JQ7Dwja94EcgS5hUkjr3NIcbcap1FVCe6gxJ4REINrAa6eaLWGIAcShPmxmfeogp2RPl15AKhA\u002B9JdcqdP42GBTnOahTa9slGv\u002BCJno3/3CDHwj\u002BI14fEGXWzTOK1f0qGIIEt0Df1W43v7yRiF2VhiVnplT2OPW1yClDfZ2nm0UBVw33MkgvpEqZxmOijogHQEcOIy\u002BpNOCNTu8XnFjQjyR3jzBQnlPdNwIKXHGREzmgOzxVmXcVWCMtaeNYGAfxyDY/Kv5Yt6LzMessntdu\u002Bzu1dmEcevasYjcMIjVwhB76GZM7Uuk7SIOaYmiL6LlMv22oo6Km1E1AksjGS5Vsg63NMoVDM6lReS3dghiOIHl9v2PHx\u002BB8U0RG\u002BsAhdPzuLd67vrY0CYzEVyl0yVI1snFPSYwypbzMUN5B/TjpMAQw7lU502HCSbbWAnC2B4rxEUdO0itwvIci7m7Y8gxT2yYlRNr9\u002B98QjP/VW6JLFUhTT\u002Bvwml7ZvzLNF\u002BTz6laqgydJkcOw9BVoPkUrm2Dk1tglhKMgYkDITISnMOP6HKKpKtd7AoSFo1vViFwYrSTR6EALzWWziiHmgEU/CMQybSGjgnCJadRUoOFHStrjsJ5f1Uej70889qC2lYE/RZqWoxo7dSu0SH9rty2Ea0BGAtCm4DN8jn7RZozP0tNTFVpHsKa/pzpzq4zINzgiuIpgcJKwmWVmGhScaQ\u002Be5HarGKLSPbqZh1qVMjWmtFdGr60Bb2JBonz14JaRIz4r1MYWHB\u002BVT3vQxug3GmYwwGW9VrlinXQUanUm3FwjCGMcal1ukJc4sGAxMah5CYcVxR8w1M2EyTdRAbKpb3IerL6EGrAIwS/OhKVZMGzMm2DtEBc88jOWmKEmHY/ljkDtEoTq9O/XDQPwYk8nKpjKhWZSu19b4bmK7oIP4aSg6fVkbB3o4aZwFgMUTI/kbm4IXJcoktPhkjDKXwZtyCtfT3lZw7574qPA4aVbRpUppn8TBoUMeFYigtnsHYKgA07YtP0Wi6uvjXn0aLAuhkuboLmHWcGlUtcjNkDkjsQhH95Xg5KXExvTZHkMGA\u002Bm9PyNUX3JGaqMMmIl81Rryv6000jS1wO5A4yds/VImTrHfUJDVj1HVwYzylAvcSDHZw==",
      "StatusCode": 201,
      "ResponseHeaders": {
        "Content-Length": "0",
        "Content-MD5": "1jXOPwERRuk26c8aPamgGA==",
        "Date": "Wed, 07 Jul 2021 22:48:30 GMT",
        "ETag": "\u00220x8D94199577A5300\u0022",
        "Last-Modified": "Wed, 07 Jul 2021 22:48:30 GMT",
        "Server": "Windows-Azure-Blob/1.0 Microsoft-HTTPAPI/2.0",
        "x-ms-client-request-id": "11755e28-7328-6dc1-7b41-9e0cb289916b",
        "x-ms-content-crc64": "ypsL9P8lDFM=",
        "x-ms-request-id": "98b8a2d7-301e-000f-2a82-73bcdd000000",
        "x-ms-request-server-encrypted": "true",
<<<<<<< HEAD
        "x-ms-version": "2020-12-06"
=======
        "x-ms-version": "2021-02-12"
>>>>>>> 7e782c87
      },
      "ResponseBody": []
    },
    {
      "RequestUri": "https://kasobolcanadacentral.blob.core.windows.net/test-container-84d97c10-2f8f-fe35-c8fc-000aee06208b/blob \u0105\u0119\u00F32",
      "RequestMethod": "PUT",
      "RequestHeaders": {
        "Accept": "application/xml",
        "Authorization": "Sanitized",
        "Content-Length": "1024",
        "Content-Type": "application/octet-stream",
        "If-None-Match": "*",
        "traceparent": "00-f69135395b53ca4583467d8164a2dca9-b3033560930a804f-00",
        "User-Agent": "azsdk-net-Storage.Blobs/12.10.0-alpha.20210707.1 (.NET Framework 4.8.4300.0; Microsoft Windows 10.0.19043 )",
        "x-ms-blob-type": "BlockBlob",
        "x-ms-client-request-id": "691250e1-6953-0d44-4fd7-f4ed3de2e7ab",
        "x-ms-date": "Wed, 07 Jul 2021 22:48:30 GMT",
        "x-ms-return-client-request-id": "true",
<<<<<<< HEAD
        "x-ms-version": "2020-12-06"
=======
        "x-ms-version": "2021-02-12"
>>>>>>> 7e782c87
      },
      "RequestBody": "1kxbzUH0AKklSoLvViyhfoa2BxOqtT8luerKhTQQRku7hFQZWXZYM13M697x0RZOoCCG/IF\u002BwCEMNhRXKnt0FQM3NNHXhyQPXdS23sphNOfTe\u002BQUiknJPcQzDCNiAQjhWNXauZ1Edhj7dp6sx\u002BJXqwEtg66XYIu5bfYNpHsArFzL1Ib0hnpJjwTLGBOrHHXh3GEhNX1aSvdKIUumNtKd\u002B8pB4fJcYyWH4/Spy0d4DlGALMgZ3nffcYqOqWUuolgyLR1JaTuChXg8mlKIsH6w0RL6JgoJhBxSYm9ozrm/WECbdp4qL6QV/adP3UQkVsEL3ddSM3xOKakB9gfMGra/fEER7DnghqJt5ShiuabYLgutXfDhbSXDTU31KTidSePwj2ECE2mIK1c05E5U628CKMj7HrzG3g4cTZ/s61xq0JtEcilE1RuhJTKYrIjWb2Ld8gBwoionKbFS5cXKnED6yhSyEHlFvVOsWfiKLjGFRt49Dvhc\u002BS5xHUh38u9W14nxneF0I17olzSsw0gxnPuAzZ/mjI1HntHmQfMwzctjVoJvmJBPECKAVHbErzXlP4FN9yVQb0r8qv8QjuFrt8loSW3GwgNqMLx8ZjgWg\u002B6cAAFy49amE\u002BY3c\u002B6RP4JAFJytW2bIH3194sdo0wkS5ScRdI7g\u002BdPzwjaGj08U2fE5PFGbaSeI0\u002BCE9AEPPT/dJI7Hf8v0YBrIuZkvQpAuaQjVL5e3d3v/iKCtWwXS5IT2qGrBTVkmRds30q\u002BNWJFQVov4OQ6oJa0Sx/cqRgUV9tUVOZkmbRuur\u002Bm7gKTLcjAOXAR62ap1TYO8roZi\u002B//VItvaeB74KulvSokl7KUIRlTGG\u002BkBmh0qn\u002BsVab6VTLTq5V7I8fkRFjIaCo8hUGHds2gxnOAV1Ie\u002Br9gz4sAr2v3VOgZHP1RbtAW35pCNCU6KOLVWZLDU1RHWCkIg3jNx7zCRTBValnMT1ufaXe72MKaKqaoK1HVNAGX1cDUSOtbRRfZf\u002B7w4L6FCQ47I\u002BXci4NmcljWJZhq7REuwZCY\u002BAJsRCRj3lzTpUXkIyJHnhQfu05BcdqOhSN7cpLdxiMt7BELytvBfKkikskW7gJ6I075EwZGV4Yr4cMA5G/J9eMiujMRP9M4Xj6hHuMNd5cdAU9D5LMY55SK4\u002BUYvJQ5VJzp9DfPZOd7vLDLoTinGmor5\u002BMgig0sBdKeilvuI52ma8ZCJ4NjTZxnyCf\u002BTUZf48l67Ni1GM6Pue5hMN6LjZ0XJTlyYPLqyJZGuMHpLbiMPqaSczLE7VL7tmmVAhy93DqG6ygI7YLWkCRGblwMpow10PY79R5uUjfmdq6JVcZ1hNiHYkKMh1Env98OfoLy7w/ZYzA==",
      "StatusCode": 201,
      "ResponseHeaders": {
        "Content-Length": "0",
        "Content-MD5": "ThqxBFb7h0tWkZethyuvUQ==",
        "Date": "Wed, 07 Jul 2021 22:48:30 GMT",
        "ETag": "\u00220x8D94199578EF03D\u0022",
        "Last-Modified": "Wed, 07 Jul 2021 22:48:30 GMT",
        "Server": "Windows-Azure-Blob/1.0 Microsoft-HTTPAPI/2.0",
        "x-ms-client-request-id": "691250e1-6953-0d44-4fd7-f4ed3de2e7ab",
        "x-ms-content-crc64": "x\u002BvEJfq85YM=",
        "x-ms-request-id": "98b8a349-301e-000f-0b82-73bcdd000000",
        "x-ms-request-server-encrypted": "true",
<<<<<<< HEAD
        "x-ms-version": "2020-12-06"
=======
        "x-ms-version": "2021-02-12"
>>>>>>> 7e782c87
      },
      "ResponseBody": []
    },
    {
      "RequestUri": "https://kasobolcanadacentral.blob.core.windows.net/test-container-84d97c10-2f8f-fe35-c8fc-000aee06208b/blob \u0105\u0119\u00F33",
      "RequestMethod": "PUT",
      "RequestHeaders": {
        "Accept": "application/xml",
        "Authorization": "Sanitized",
        "Content-Length": "1024",
        "Content-Type": "application/octet-stream",
        "If-None-Match": "*",
        "traceparent": "00-a4e8f5bf52da034394408b93f9786616-2542b96d0aa4254b-00",
        "User-Agent": "azsdk-net-Storage.Blobs/12.10.0-alpha.20210707.1 (.NET Framework 4.8.4300.0; Microsoft Windows 10.0.19043 )",
        "x-ms-blob-type": "BlockBlob",
        "x-ms-client-request-id": "1b95d1de-2e90-a61b-9724-5991ec45a324",
        "x-ms-date": "Wed, 07 Jul 2021 22:48:30 GMT",
        "x-ms-return-client-request-id": "true",
<<<<<<< HEAD
        "x-ms-version": "2020-12-06"
=======
        "x-ms-version": "2021-02-12"
>>>>>>> 7e782c87
      },
      "RequestBody": "/aVTwL1a0mpnGDaU3agrLGVb2XPk7njhXGt3LjJPy7rMZlLxH3mjh36oAjsyrzCnq8eH4Ql0xw4tcmNR46M3F0x8x3ZWOgzsuFL0O\u002Bw9rqw7z4Jqx\u002BmwWJ9ExK0WUqPacOrutue6UXG7mym3f4wh78S2FRMgzVBiy2/WEnZf1WauGcoCTvjEgX4RryzA\u002BdkTItTpXzyQuqOZjOp44z/6W8XDCGXBHqDL8ZSUDx4jodGVw\u002B\u002BhdnYpHl8maMINTJ0/FlNm/fBzUQMzHW2n\u002B6qFduoZ4h9PWeVPmeoFmrbevaX3VPjLvaThInLsblgIgiK0ofLY9Gl98L1tF2QFbrZNVWDHsKayubhGOMCtY\u002BuMRhbIUPnDBsg8eWQ7XaU/27O7nhj4QNJ8Auc5kbyo0IzS4NBOPR29iU\u002BXizZBd1wSBlwN8cTSlAVDTE4RinQMlKjXaH3V8Z2W/hXIYbWbOoqLJotfm97I/0zKCvHPq/7biveOaQ7fPRW/dvOuCTNQpxHDhWPorPjJD2gxCuarx1IW7da\u002BDdB8rOl2oCTrGfYYemLfCyab8t7\u002BxFqlrTMuFK\u002BhmBxckZpBR9l6cgzU3vZyGI\u002BEy7sse/r4wEl11v61SIt0SoHZvOnInsRMIIDRKeVjM5WkqUj0dBwhZNBQy3DbxCqAX5N1mVuluy3331p6JpZjEqNoEZ5DgNVkuFcYd9JTcVxWUMpR7pk5/u4b/JTCpz467bnNcrOLPd\u002B\u002BEOAEjENapG7\u002BJNXMESMJLhKwJ4NAohEZ3ooYhf6oyhPqk965NXGqwFgmw4JobduWxEOg2xZbfW3P6q65QR5vVVnC4X1FUPmhBmYrGt6OsHGvgsG7CO/8jxZw6UrD8X45t20ppotdUXRK/9WvL2OOQTo8Cb9dtE1qxVFn1Gau3RXo8mJxZQnlUTFNcAkaTWCy4agQhue/3AIfvuE59nwNnCHAxz0AHdswV7iNEENEUHfxtPO9nVctKBZfUaYnq1u1P9TnWYYissPM3y8uMsu/2m5qSEGJT/7Kkp4noMs1Caxd19BvXfbwzgIv8b4o/vVKoHY4vWMZLPDVHcfn\u002BxL4l9aC0Vr7T313eXk/WV4/opOo3f9V/UtJQ6vgmj8uCNPwN1nopS2aTlH4wEPp2tKRlXszPx4SopqKOY6vG7U\u002BSHCmTyIFV/xmDY6uXDwHX2nYTgTD\u002Bsm03ZS/XWue6zOcunfSQ4uvjD5\u002BzTGQZEZdgtol1sywek2n8XGORfmRxyJbEaLFNBvdKMLGRC2YJHlOYduReRRm6z8pK1EZIUZE7QYONFKjmE2\u002BR60J6jUgD834P\u002BQeAE0N9CZimwnJxAZ8gVcnie8mqsmN0jJmXQEJCRyDIOJiJg==",
      "StatusCode": 201,
      "ResponseHeaders": {
        "Content-Length": "0",
        "Content-MD5": "R8omCBmLD5D3HYW/H4sKog==",
        "Date": "Wed, 07 Jul 2021 22:48:30 GMT",
        "ETag": "\u00220x8D9419957A5B0BB\u0022",
        "Last-Modified": "Wed, 07 Jul 2021 22:48:30 GMT",
        "Server": "Windows-Azure-Blob/1.0 Microsoft-HTTPAPI/2.0",
        "x-ms-client-request-id": "1b95d1de-2e90-a61b-9724-5991ec45a324",
        "x-ms-content-crc64": "j42NLpxEd58=",
        "x-ms-request-id": "98b8a385-301e-000f-3e82-73bcdd000000",
        "x-ms-request-server-encrypted": "true",
<<<<<<< HEAD
        "x-ms-version": "2020-12-06"
=======
        "x-ms-version": "2021-02-12"
>>>>>>> 7e782c87
      },
      "ResponseBody": []
    },
    {
      "RequestUri": "https://kasobolcanadacentral.blob.core.windows.net/?comp=batch",
      "RequestMethod": "POST",
      "RequestHeaders": {
        "Accept": "application/xml",
        "Authorization": "Sanitized",
        "Content-Length": "1572",
        "Content-Type": "multipart/mixed; boundary=batch_56812d8c-54a0-d3d7-c4ab-d12d05f38260",
        "traceparent": "00-61a16fb6633b2b4daa848e41fe21c6cc-4d7b3b4bc3d0c54c-00",
        "User-Agent": "azsdk-net-Storage.Blobs/12.10.0-alpha.20210707.1 (.NET Framework 4.8.4300.0; Microsoft Windows 10.0.19043 )",
        "x-ms-client-request-id": "ba7be173-01e9-8a0e-aa9f-4ac8b8cf29e3",
        "x-ms-date": "Wed, 07 Jul 2021 22:48:30 GMT",
        "x-ms-return-client-request-id": "true",
<<<<<<< HEAD
        "x-ms-version": "2020-12-06"
=======
        "x-ms-version": "2021-02-12"
>>>>>>> 7e782c87
      },
      "RequestBody": "LS1iYXRjaF81NjgxMmQ4Yy01NGEwLWQzZDctYzRhYi1kMTJkMDVmMzgyNjANCkNvbnRlbnQtVHlwZTogYXBwbGljYXRpb24vaHR0cA0KQ29udGVudC1UcmFuc2Zlci1FbmNvZGluZzogYmluYXJ5DQpDb250ZW50LUlEOiAwDQoNClBVVCAvdGVzdC1jb250YWluZXItODRkOTdjMTAtMmY4Zi1mZTM1LWM4ZmMtMDAwYWVlMDYyMDhiL2Jsb2IlMjAlQzQlODUlQzQlOTklQzMlQjMxP2NvbXA9dGllciBIVFRQLzEuMQ0KeC1tcy1hY2Nlc3MtdGllcjogQ29vbA0KdHJhY2VwYXJlbnQ6IDAwLTYxYTE2ZmI2NjMzYjJiNGRhYTg0OGU0MWZlMjFjNmNjLWEyODg1MTRiOTNkNzhlNDctMDANCkFjY2VwdDogYXBwbGljYXRpb24veG1sDQpBdXRob3JpemF0aW9uOiBTaGFyZWRLZXkga2Fzb2JvbGNhbmFkYWNlbnRyYWw6Ung4Q2pJZHZPaGt3alN5Q3A5d05WeTM5eEdrN0MwUWtzUnBFWnQwL3NEYz0NCngtbXMtZGF0ZTogV2VkLCAwNyBKdWwgMjAyMSAyMjo0ODozMCBHTVQNCkNvbnRlbnQtTGVuZ3RoOiAwDQoNCi0tYmF0Y2hfNTY4MTJkOGMtNTRhMC1kM2Q3LWM0YWItZDEyZDA1ZjM4MjYwDQpDb250ZW50LVR5cGU6IGFwcGxpY2F0aW9uL2h0dHANCkNvbnRlbnQtVHJhbnNmZXItRW5jb2Rpbmc6IGJpbmFyeQ0KQ29udGVudC1JRDogMQ0KDQpQVVQgL3Rlc3QtY29udGFpbmVyLTg0ZDk3YzEwLTJmOGYtZmUzNS1jOGZjLTAwMGFlZTA2MjA4Yi9ibG9iJTIwJUM0JTg1JUM0JTk5JUMzJUIzMj9jb21wPXRpZXIgSFRUUC8xLjENCngtbXMtYWNjZXNzLXRpZXI6IENvb2wNCnRyYWNlcGFyZW50OiAwMC02MWExNmZiNjYzM2IyYjRkYWE4NDhlNDFmZTIxYzZjYy1hMjg4NTE0YjkzZDc4ZTQ3LTAwDQpBY2NlcHQ6IGFwcGxpY2F0aW9uL3htbA0KQXV0aG9yaXphdGlvbjogU2hhcmVkS2V5IGthc29ib2xjYW5hZGFjZW50cmFsOkN2SUxXUmFFeDBOUHBoYXFBRmkrRi9FMEFoL0ErRU5CNlc4MWlmci8wdnc9DQp4LW1zLWRhdGU6IFdlZCwgMDcgSnVsIDIwMjEgMjI6NDg6MzAgR01UDQpDb250ZW50LUxlbmd0aDogMA0KDQotLWJhdGNoXzU2ODEyZDhjLTU0YTAtZDNkNy1jNGFiLWQxMmQwNWYzODI2MA0KQ29udGVudC1UeXBlOiBhcHBsaWNhdGlvbi9odHRwDQpDb250ZW50LVRyYW5zZmVyLUVuY29kaW5nOiBiaW5hcnkNCkNvbnRlbnQtSUQ6IDINCg0KUFVUIC90ZXN0LWNvbnRhaW5lci04NGQ5N2MxMC0yZjhmLWZlMzUtYzhmYy0wMDBhZWUwNjIwOGIvYmxvYiUyMCVDNCU4NSVDNCU5OSVDMyVCMzM/Y29tcD10aWVyIEhUVFAvMS4xDQp4LW1zLWFjY2Vzcy10aWVyOiBDb29sDQp0cmFjZXBhcmVudDogMDAtNjFhMTZmYjY2MzNiMmI0ZGFhODQ4ZTQxZmUyMWM2Y2MtYTI4ODUxNGI5M2Q3OGU0Ny0wMA0KQWNjZXB0OiBhcHBsaWNhdGlvbi94bWwNCkF1dGhvcml6YXRpb246IFNoYXJlZEtleSBrYXNvYm9sY2FuYWRhY2VudHJhbDpUU0hyZTRKSE5odXNtMlJobkw0VFpDelR5ak1pM0VMd0k0TEErd3BzLzlZPQ0KeC1tcy1kYXRlOiBXZWQsIDA3IEp1bCAyMDIxIDIyOjQ4OjMwIEdNVA0KQ29udGVudC1MZW5ndGg6IDANCg0KLS1iYXRjaF81NjgxMmQ4Yy01NGEwLWQzZDctYzRhYi1kMTJkMDVmMzgyNjAtLQ0K",
      "StatusCode": 202,
      "ResponseHeaders": {
        "Content-Type": "multipart/mixed; boundary=batchresponse_99b26162-c0d8-4ff3-9608-2a90fc317cc1",
        "Date": "Wed, 07 Jul 2021 22:48:30 GMT",
        "Server": "Windows-Azure-Blob/1.0 Microsoft-HTTPAPI/2.0",
        "Transfer-Encoding": "chunked",
        "x-ms-client-request-id": "ba7be173-01e9-8a0e-aa9f-4ac8b8cf29e3",
        "x-ms-request-id": "98b8a3fe-301e-000f-2982-73bcdd000000",
<<<<<<< HEAD
        "x-ms-version": "2020-12-06"
=======
        "x-ms-version": "2021-02-12"
>>>>>>> 7e782c87
      },
      "ResponseBody": "LS1iYXRjaHJlc3BvbnNlXzk5YjI2MTYyLWMwZDgtNGZmMy05NjA4LTJhOTBmYzMxN2NjMQ0KQ29udGVudC1UeXBlOiBhcHBsaWNhdGlvbi9odHRwDQpDb250ZW50LUlEOiAwDQoNCkhUVFAvMS4xIDIwMCBPSw0KeC1tcy1yZXF1ZXN0LWlkOiA5OGI4YTNmZS0zMDFlLTAwMGYtMjk4Mi03M2JjZGQxZWEyZTINCngtbXMtdmVyc2lvbjogMjAyMC0wOC0wNA0KU2VydmVyOiBXaW5kb3dzLUF6dXJlLUJsb2IvMS4wDQoNCi0tYmF0Y2hyZXNwb25zZV85OWIyNjE2Mi1jMGQ4LTRmZjMtOTYwOC0yYTkwZmMzMTdjYzENCkNvbnRlbnQtVHlwZTogYXBwbGljYXRpb24vaHR0cA0KQ29udGVudC1JRDogMQ0KDQpIVFRQLzEuMSAyMDAgT0sNCngtbXMtcmVxdWVzdC1pZDogOThiOGEzZmUtMzAxZS0wMDBmLTI5ODItNzNiY2RkMWVhMmU0DQp4LW1zLXZlcnNpb246IDIwMjAtMDgtMDQNClNlcnZlcjogV2luZG93cy1BenVyZS1CbG9iLzEuMA0KDQotLWJhdGNocmVzcG9uc2VfOTliMjYxNjItYzBkOC00ZmYzLTk2MDgtMmE5MGZjMzE3Y2MxDQpDb250ZW50LVR5cGU6IGFwcGxpY2F0aW9uL2h0dHANCkNvbnRlbnQtSUQ6IDINCg0KSFRUUC8xLjEgMjAwIE9LDQp4LW1zLXJlcXVlc3QtaWQ6IDk4YjhhM2ZlLTMwMWUtMDAwZi0yOTgyLTczYmNkZDFlYTJlNQ0KeC1tcy12ZXJzaW9uOiAyMDIwLTA4LTA0DQpTZXJ2ZXI6IFdpbmRvd3MtQXp1cmUtQmxvYi8xLjANCg0KLS1iYXRjaHJlc3BvbnNlXzk5YjI2MTYyLWMwZDgtNGZmMy05NjA4LTJhOTBmYzMxN2NjMS0t"
    },
    {
      "RequestUri": "https://kasobolcanadacentral.blob.core.windows.net/test-container-84d97c10-2f8f-fe35-c8fc-000aee06208b/blob \u0105\u0119\u00F31",
      "RequestMethod": "HEAD",
      "RequestHeaders": {
        "Accept": "application/xml",
        "Authorization": "Sanitized",
        "traceparent": "00-bcc42431be5a1f458247b8615d774e24-89b1b491b2817846-00",
        "User-Agent": "azsdk-net-Storage.Blobs/12.10.0-alpha.20210707.1 (.NET Framework 4.8.4300.0; Microsoft Windows 10.0.19043 )",
        "x-ms-client-request-id": "24ba9f3c-c878-f076-1f46-92bd40eecdc9",
        "x-ms-date": "Wed, 07 Jul 2021 22:48:30 GMT",
        "x-ms-return-client-request-id": "true",
<<<<<<< HEAD
        "x-ms-version": "2020-12-06"
=======
        "x-ms-version": "2021-02-12"
>>>>>>> 7e782c87
      },
      "RequestBody": null,
      "StatusCode": 200,
      "ResponseHeaders": {
        "Accept-Ranges": "bytes",
        "Content-Length": "1024",
        "Content-MD5": "1jXOPwERRuk26c8aPamgGA==",
        "Content-Type": "application/octet-stream",
        "Date": "Wed, 07 Jul 2021 22:48:30 GMT",
        "ETag": "\u00220x8D94199577A5300\u0022",
        "Last-Modified": "Wed, 07 Jul 2021 22:48:30 GMT",
        "Server": "Windows-Azure-Blob/1.0 Microsoft-HTTPAPI/2.0",
        "Vary": "Origin",
        "x-ms-access-tier": "Cool",
        "x-ms-access-tier-change-time": "Wed, 07 Jul 2021 22:48:30 GMT",
        "x-ms-blob-type": "BlockBlob",
        "x-ms-client-request-id": "24ba9f3c-c878-f076-1f46-92bd40eecdc9",
        "x-ms-creation-time": "Wed, 07 Jul 2021 22:48:30 GMT",
        "x-ms-last-access-time": "Wed, 07 Jul 2021 22:48:30 GMT",
        "x-ms-lease-state": "available",
        "x-ms-lease-status": "unlocked",
        "x-ms-request-id": "98b8a498-301e-000f-3382-73bcdd000000",
        "x-ms-server-encrypted": "true",
<<<<<<< HEAD
        "x-ms-version": "2020-12-06"
=======
        "x-ms-version": "2021-02-12"
>>>>>>> 7e782c87
      },
      "ResponseBody": []
    },
    {
      "RequestUri": "https://kasobolcanadacentral.blob.core.windows.net/test-container-84d97c10-2f8f-fe35-c8fc-000aee06208b/blob \u0105\u0119\u00F33",
      "RequestMethod": "HEAD",
      "RequestHeaders": {
        "Accept": "application/xml",
        "Authorization": "Sanitized",
        "traceparent": "00-9276bb7f31fdaf429cd7aac96c1b0ef4-b8b2690d415eb341-00",
        "User-Agent": "azsdk-net-Storage.Blobs/12.10.0-alpha.20210707.1 (.NET Framework 4.8.4300.0; Microsoft Windows 10.0.19043 )",
        "x-ms-client-request-id": "6bf89e98-b462-46b3-2998-90944644b2ca",
        "x-ms-date": "Wed, 07 Jul 2021 22:48:30 GMT",
        "x-ms-return-client-request-id": "true",
<<<<<<< HEAD
        "x-ms-version": "2020-12-06"
=======
        "x-ms-version": "2021-02-12"
>>>>>>> 7e782c87
      },
      "RequestBody": null,
      "StatusCode": 200,
      "ResponseHeaders": {
        "Accept-Ranges": "bytes",
        "Content-Length": "1024",
        "Content-MD5": "R8omCBmLD5D3HYW/H4sKog==",
        "Content-Type": "application/octet-stream",
        "Date": "Wed, 07 Jul 2021 22:48:30 GMT",
        "ETag": "\u00220x8D9419957A5B0BB\u0022",
        "Last-Modified": "Wed, 07 Jul 2021 22:48:30 GMT",
        "Server": "Windows-Azure-Blob/1.0 Microsoft-HTTPAPI/2.0",
        "Vary": "Origin",
        "x-ms-access-tier": "Cool",
        "x-ms-access-tier-change-time": "Wed, 07 Jul 2021 22:48:30 GMT",
        "x-ms-blob-type": "BlockBlob",
        "x-ms-client-request-id": "6bf89e98-b462-46b3-2998-90944644b2ca",
        "x-ms-creation-time": "Wed, 07 Jul 2021 22:48:30 GMT",
        "x-ms-last-access-time": "Wed, 07 Jul 2021 22:48:30 GMT",
        "x-ms-lease-state": "available",
        "x-ms-lease-status": "unlocked",
        "x-ms-request-id": "dd36fd4d-101e-0045-6082-731f52000000",
        "x-ms-server-encrypted": "true",
<<<<<<< HEAD
        "x-ms-version": "2020-12-06"
=======
        "x-ms-version": "2021-02-12"
>>>>>>> 7e782c87
      },
      "ResponseBody": []
    },
    {
      "RequestUri": "https://kasobolcanadacentral.blob.core.windows.net/test-container-84d97c10-2f8f-fe35-c8fc-000aee06208b/blob \u0105\u0119\u00F32",
      "RequestMethod": "HEAD",
      "RequestHeaders": {
        "Accept": "application/xml",
        "Authorization": "Sanitized",
        "traceparent": "00-88b3900362131d42a1916dd4cabb042d-b91fc41cf4a1ca40-00",
        "User-Agent": "azsdk-net-Storage.Blobs/12.10.0-alpha.20210707.1 (.NET Framework 4.8.4300.0; Microsoft Windows 10.0.19043 )",
        "x-ms-client-request-id": "188cd4c4-0515-e06b-7865-045316acc287",
        "x-ms-date": "Wed, 07 Jul 2021 22:48:30 GMT",
        "x-ms-return-client-request-id": "true",
<<<<<<< HEAD
        "x-ms-version": "2020-12-06"
=======
        "x-ms-version": "2021-02-12"
>>>>>>> 7e782c87
      },
      "RequestBody": null,
      "StatusCode": 200,
      "ResponseHeaders": {
        "Accept-Ranges": "bytes",
        "Content-Length": "1024",
        "Content-MD5": "ThqxBFb7h0tWkZethyuvUQ==",
        "Content-Type": "application/octet-stream",
        "Date": "Wed, 07 Jul 2021 22:48:30 GMT",
        "ETag": "\u00220x8D94199578EF03D\u0022",
        "Last-Modified": "Wed, 07 Jul 2021 22:48:30 GMT",
        "Server": "Windows-Azure-Blob/1.0 Microsoft-HTTPAPI/2.0",
        "Vary": "Origin",
        "x-ms-access-tier": "Cool",
        "x-ms-access-tier-change-time": "Wed, 07 Jul 2021 22:48:30 GMT",
        "x-ms-blob-type": "BlockBlob",
        "x-ms-client-request-id": "188cd4c4-0515-e06b-7865-045316acc287",
        "x-ms-creation-time": "Wed, 07 Jul 2021 22:48:30 GMT",
        "x-ms-last-access-time": "Wed, 07 Jul 2021 22:48:30 GMT",
        "x-ms-lease-state": "available",
        "x-ms-lease-status": "unlocked",
        "x-ms-request-id": "400cc9ca-c01e-000b-2282-7331da000000",
        "x-ms-server-encrypted": "true",
<<<<<<< HEAD
        "x-ms-version": "2020-12-06"
=======
        "x-ms-version": "2021-02-12"
>>>>>>> 7e782c87
      },
      "ResponseBody": []
    },
    {
      "RequestUri": "https://kasobolcanadacentral.blob.core.windows.net/test-container-84d97c10-2f8f-fe35-c8fc-000aee06208b?restype=container",
      "RequestMethod": "DELETE",
      "RequestHeaders": {
        "Accept": "application/xml",
        "Authorization": "Sanitized",
        "traceparent": "00-04d505c0c1253a4dbc9ccd480aff884d-031dee41f63f8f4d-00",
        "User-Agent": "azsdk-net-Storage.Blobs/12.10.0-alpha.20210707.1 (.NET Framework 4.8.4300.0; Microsoft Windows 10.0.19043 )",
        "x-ms-client-request-id": "78bbc8b8-56b4-7a25-4098-1ea342e7abc3",
        "x-ms-date": "Wed, 07 Jul 2021 22:48:31 GMT",
        "x-ms-return-client-request-id": "true",
<<<<<<< HEAD
        "x-ms-version": "2020-12-06"
=======
        "x-ms-version": "2021-02-12"
>>>>>>> 7e782c87
      },
      "RequestBody": null,
      "StatusCode": 202,
      "ResponseHeaders": {
        "Content-Length": "0",
        "Date": "Wed, 07 Jul 2021 22:48:33 GMT",
        "Server": "Windows-Azure-Blob/1.0 Microsoft-HTTPAPI/2.0",
        "x-ms-client-request-id": "78bbc8b8-56b4-7a25-4098-1ea342e7abc3",
        "x-ms-request-id": "98b8a5ad-301e-000f-2b82-73bcdd000000",
<<<<<<< HEAD
        "x-ms-version": "2020-12-06"
=======
        "x-ms-version": "2021-02-12"
>>>>>>> 7e782c87
      },
      "ResponseBody": []
    }
  ],
  "Variables": {
    "RandomSeed": "1542511914",
    "Storage_TestConfigDefault": "ProductionTenant\nkasobolcanadacentral\nU2FuaXRpemVk\nhttps://kasobolcanadacentral.blob.core.windows.net\nhttps://kasobolcanadacentral.file.core.windows.net\nhttps://kasobolcanadacentral.queue.core.windows.net\nhttps://kasobolcanadacentral.table.core.windows.net\n\n\n\n\nhttps://kasobolcanadacentral-secondary.blob.core.windows.net\nhttps://kasobolcanadacentral-secondary.file.core.windows.net\nhttps://kasobolcanadacentral-secondary.queue.core.windows.net\nhttps://kasobolcanadacentral-secondary.table.core.windows.net\n\nSanitized\n\n\nCloud\nBlobEndpoint=https://kasobolcanadacentral.blob.core.windows.net/;QueueEndpoint=https://kasobolcanadacentral.queue.core.windows.net/;FileEndpoint=https://kasobolcanadacentral.file.core.windows.net/;BlobSecondaryEndpoint=https://kasobolcanadacentral-secondary.blob.core.windows.net/;QueueSecondaryEndpoint=https://kasobolcanadacentral-secondary.queue.core.windows.net/;FileSecondaryEndpoint=https://kasobolcanadacentral-secondary.file.core.windows.net/;AccountName=kasobolcanadacentral;AccountKey=Kg==;\nencryptionScope\n\n"
  }
}<|MERGE_RESOLUTION|>--- conflicted
+++ resolved
@@ -12,11 +12,7 @@
         "x-ms-client-request-id": "88f4586f-f83c-8b9e-5afa-5376bf7a4f5e",
         "x-ms-date": "Wed, 07 Jul 2021 22:48:30 GMT",
         "x-ms-return-client-request-id": "true",
-<<<<<<< HEAD
-        "x-ms-version": "2020-12-06"
-=======
-        "x-ms-version": "2021-02-12"
->>>>>>> 7e782c87
+        "x-ms-version": "2021-02-12"
       },
       "RequestBody": null,
       "StatusCode": 201,
@@ -28,11 +24,7 @@
         "Server": "Windows-Azure-Blob/1.0 Microsoft-HTTPAPI/2.0",
         "x-ms-client-request-id": "88f4586f-f83c-8b9e-5afa-5376bf7a4f5e",
         "x-ms-request-id": "98b8a27d-301e-000f-5f82-73bcdd000000",
-<<<<<<< HEAD
-        "x-ms-version": "2020-12-06"
-=======
-        "x-ms-version": "2021-02-12"
->>>>>>> 7e782c87
+        "x-ms-version": "2021-02-12"
       },
       "ResponseBody": []
     },
@@ -51,11 +43,7 @@
         "x-ms-client-request-id": "11755e28-7328-6dc1-7b41-9e0cb289916b",
         "x-ms-date": "Wed, 07 Jul 2021 22:48:30 GMT",
         "x-ms-return-client-request-id": "true",
-<<<<<<< HEAD
-        "x-ms-version": "2020-12-06"
-=======
-        "x-ms-version": "2021-02-12"
->>>>>>> 7e782c87
+        "x-ms-version": "2021-02-12"
       },
       "RequestBody": "saNtIsEQEigUftVOmWamsRKTm5USl057\u002B6pMaZTxmzTxNxy0qcerXkXMdL0iT/L0VKFjLN\u002B5TBlV8icWw6mTIuOgXGFJ8QhL5zxQRSOQWKu4WBXyjW5VOOsCX7aflZucOFHagvKRqmKZGEWjaQf2xJl7XmuToZV1SiR2RpFRq1Kgsw3Rtta5J62zWXQpss/jDJocJDcvCZe8ZTfOGmTRR2zyArX6JQ7Dwja94EcgS5hUkjr3NIcbcap1FVCe6gxJ4REINrAa6eaLWGIAcShPmxmfeogp2RPl15AKhA\u002B9JdcqdP42GBTnOahTa9slGv\u002BCJno3/3CDHwj\u002BI14fEGXWzTOK1f0qGIIEt0Df1W43v7yRiF2VhiVnplT2OPW1yClDfZ2nm0UBVw33MkgvpEqZxmOijogHQEcOIy\u002BpNOCNTu8XnFjQjyR3jzBQnlPdNwIKXHGREzmgOzxVmXcVWCMtaeNYGAfxyDY/Kv5Yt6LzMessntdu\u002Bzu1dmEcevasYjcMIjVwhB76GZM7Uuk7SIOaYmiL6LlMv22oo6Km1E1AksjGS5Vsg63NMoVDM6lReS3dghiOIHl9v2PHx\u002BB8U0RG\u002BsAhdPzuLd67vrY0CYzEVyl0yVI1snFPSYwypbzMUN5B/TjpMAQw7lU502HCSbbWAnC2B4rxEUdO0itwvIci7m7Y8gxT2yYlRNr9\u002B98QjP/VW6JLFUhTT\u002Bvwml7ZvzLNF\u002BTz6laqgydJkcOw9BVoPkUrm2Dk1tglhKMgYkDITISnMOP6HKKpKtd7AoSFo1vViFwYrSTR6EALzWWziiHmgEU/CMQybSGjgnCJadRUoOFHStrjsJ5f1Uej70889qC2lYE/RZqWoxo7dSu0SH9rty2Ea0BGAtCm4DN8jn7RZozP0tNTFVpHsKa/pzpzq4zINzgiuIpgcJKwmWVmGhScaQ\u002Be5HarGKLSPbqZh1qVMjWmtFdGr60Bb2JBonz14JaRIz4r1MYWHB\u002BVT3vQxug3GmYwwGW9VrlinXQUanUm3FwjCGMcal1ukJc4sGAxMah5CYcVxR8w1M2EyTdRAbKpb3IerL6EGrAIwS/OhKVZMGzMm2DtEBc88jOWmKEmHY/ljkDtEoTq9O/XDQPwYk8nKpjKhWZSu19b4bmK7oIP4aSg6fVkbB3o4aZwFgMUTI/kbm4IXJcoktPhkjDKXwZtyCtfT3lZw7574qPA4aVbRpUppn8TBoUMeFYigtnsHYKgA07YtP0Wi6uvjXn0aLAuhkuboLmHWcGlUtcjNkDkjsQhH95Xg5KXExvTZHkMGA\u002Bm9PyNUX3JGaqMMmIl81Rryv6000jS1wO5A4yds/VImTrHfUJDVj1HVwYzylAvcSDHZw==",
       "StatusCode": 201,
@@ -70,11 +58,7 @@
         "x-ms-content-crc64": "ypsL9P8lDFM=",
         "x-ms-request-id": "98b8a2d7-301e-000f-2a82-73bcdd000000",
         "x-ms-request-server-encrypted": "true",
-<<<<<<< HEAD
-        "x-ms-version": "2020-12-06"
-=======
-        "x-ms-version": "2021-02-12"
->>>>>>> 7e782c87
+        "x-ms-version": "2021-02-12"
       },
       "ResponseBody": []
     },
@@ -93,11 +77,7 @@
         "x-ms-client-request-id": "691250e1-6953-0d44-4fd7-f4ed3de2e7ab",
         "x-ms-date": "Wed, 07 Jul 2021 22:48:30 GMT",
         "x-ms-return-client-request-id": "true",
-<<<<<<< HEAD
-        "x-ms-version": "2020-12-06"
-=======
-        "x-ms-version": "2021-02-12"
->>>>>>> 7e782c87
+        "x-ms-version": "2021-02-12"
       },
       "RequestBody": "1kxbzUH0AKklSoLvViyhfoa2BxOqtT8luerKhTQQRku7hFQZWXZYM13M697x0RZOoCCG/IF\u002BwCEMNhRXKnt0FQM3NNHXhyQPXdS23sphNOfTe\u002BQUiknJPcQzDCNiAQjhWNXauZ1Edhj7dp6sx\u002BJXqwEtg66XYIu5bfYNpHsArFzL1Ib0hnpJjwTLGBOrHHXh3GEhNX1aSvdKIUumNtKd\u002B8pB4fJcYyWH4/Spy0d4DlGALMgZ3nffcYqOqWUuolgyLR1JaTuChXg8mlKIsH6w0RL6JgoJhBxSYm9ozrm/WECbdp4qL6QV/adP3UQkVsEL3ddSM3xOKakB9gfMGra/fEER7DnghqJt5ShiuabYLgutXfDhbSXDTU31KTidSePwj2ECE2mIK1c05E5U628CKMj7HrzG3g4cTZ/s61xq0JtEcilE1RuhJTKYrIjWb2Ld8gBwoionKbFS5cXKnED6yhSyEHlFvVOsWfiKLjGFRt49Dvhc\u002BS5xHUh38u9W14nxneF0I17olzSsw0gxnPuAzZ/mjI1HntHmQfMwzctjVoJvmJBPECKAVHbErzXlP4FN9yVQb0r8qv8QjuFrt8loSW3GwgNqMLx8ZjgWg\u002B6cAAFy49amE\u002BY3c\u002B6RP4JAFJytW2bIH3194sdo0wkS5ScRdI7g\u002BdPzwjaGj08U2fE5PFGbaSeI0\u002BCE9AEPPT/dJI7Hf8v0YBrIuZkvQpAuaQjVL5e3d3v/iKCtWwXS5IT2qGrBTVkmRds30q\u002BNWJFQVov4OQ6oJa0Sx/cqRgUV9tUVOZkmbRuur\u002Bm7gKTLcjAOXAR62ap1TYO8roZi\u002B//VItvaeB74KulvSokl7KUIRlTGG\u002BkBmh0qn\u002BsVab6VTLTq5V7I8fkRFjIaCo8hUGHds2gxnOAV1Ie\u002Br9gz4sAr2v3VOgZHP1RbtAW35pCNCU6KOLVWZLDU1RHWCkIg3jNx7zCRTBValnMT1ufaXe72MKaKqaoK1HVNAGX1cDUSOtbRRfZf\u002B7w4L6FCQ47I\u002BXci4NmcljWJZhq7REuwZCY\u002BAJsRCRj3lzTpUXkIyJHnhQfu05BcdqOhSN7cpLdxiMt7BELytvBfKkikskW7gJ6I075EwZGV4Yr4cMA5G/J9eMiujMRP9M4Xj6hHuMNd5cdAU9D5LMY55SK4\u002BUYvJQ5VJzp9DfPZOd7vLDLoTinGmor5\u002BMgig0sBdKeilvuI52ma8ZCJ4NjTZxnyCf\u002BTUZf48l67Ni1GM6Pue5hMN6LjZ0XJTlyYPLqyJZGuMHpLbiMPqaSczLE7VL7tmmVAhy93DqG6ygI7YLWkCRGblwMpow10PY79R5uUjfmdq6JVcZ1hNiHYkKMh1Env98OfoLy7w/ZYzA==",
       "StatusCode": 201,
@@ -112,11 +92,7 @@
         "x-ms-content-crc64": "x\u002BvEJfq85YM=",
         "x-ms-request-id": "98b8a349-301e-000f-0b82-73bcdd000000",
         "x-ms-request-server-encrypted": "true",
-<<<<<<< HEAD
-        "x-ms-version": "2020-12-06"
-=======
-        "x-ms-version": "2021-02-12"
->>>>>>> 7e782c87
+        "x-ms-version": "2021-02-12"
       },
       "ResponseBody": []
     },
@@ -135,11 +111,7 @@
         "x-ms-client-request-id": "1b95d1de-2e90-a61b-9724-5991ec45a324",
         "x-ms-date": "Wed, 07 Jul 2021 22:48:30 GMT",
         "x-ms-return-client-request-id": "true",
-<<<<<<< HEAD
-        "x-ms-version": "2020-12-06"
-=======
-        "x-ms-version": "2021-02-12"
->>>>>>> 7e782c87
+        "x-ms-version": "2021-02-12"
       },
       "RequestBody": "/aVTwL1a0mpnGDaU3agrLGVb2XPk7njhXGt3LjJPy7rMZlLxH3mjh36oAjsyrzCnq8eH4Ql0xw4tcmNR46M3F0x8x3ZWOgzsuFL0O\u002Bw9rqw7z4Jqx\u002BmwWJ9ExK0WUqPacOrutue6UXG7mym3f4wh78S2FRMgzVBiy2/WEnZf1WauGcoCTvjEgX4RryzA\u002BdkTItTpXzyQuqOZjOp44z/6W8XDCGXBHqDL8ZSUDx4jodGVw\u002B\u002BhdnYpHl8maMINTJ0/FlNm/fBzUQMzHW2n\u002B6qFduoZ4h9PWeVPmeoFmrbevaX3VPjLvaThInLsblgIgiK0ofLY9Gl98L1tF2QFbrZNVWDHsKayubhGOMCtY\u002BuMRhbIUPnDBsg8eWQ7XaU/27O7nhj4QNJ8Auc5kbyo0IzS4NBOPR29iU\u002BXizZBd1wSBlwN8cTSlAVDTE4RinQMlKjXaH3V8Z2W/hXIYbWbOoqLJotfm97I/0zKCvHPq/7biveOaQ7fPRW/dvOuCTNQpxHDhWPorPjJD2gxCuarx1IW7da\u002BDdB8rOl2oCTrGfYYemLfCyab8t7\u002BxFqlrTMuFK\u002BhmBxckZpBR9l6cgzU3vZyGI\u002BEy7sse/r4wEl11v61SIt0SoHZvOnInsRMIIDRKeVjM5WkqUj0dBwhZNBQy3DbxCqAX5N1mVuluy3331p6JpZjEqNoEZ5DgNVkuFcYd9JTcVxWUMpR7pk5/u4b/JTCpz467bnNcrOLPd\u002B\u002BEOAEjENapG7\u002BJNXMESMJLhKwJ4NAohEZ3ooYhf6oyhPqk965NXGqwFgmw4JobduWxEOg2xZbfW3P6q65QR5vVVnC4X1FUPmhBmYrGt6OsHGvgsG7CO/8jxZw6UrD8X45t20ppotdUXRK/9WvL2OOQTo8Cb9dtE1qxVFn1Gau3RXo8mJxZQnlUTFNcAkaTWCy4agQhue/3AIfvuE59nwNnCHAxz0AHdswV7iNEENEUHfxtPO9nVctKBZfUaYnq1u1P9TnWYYissPM3y8uMsu/2m5qSEGJT/7Kkp4noMs1Caxd19BvXfbwzgIv8b4o/vVKoHY4vWMZLPDVHcfn\u002BxL4l9aC0Vr7T313eXk/WV4/opOo3f9V/UtJQ6vgmj8uCNPwN1nopS2aTlH4wEPp2tKRlXszPx4SopqKOY6vG7U\u002BSHCmTyIFV/xmDY6uXDwHX2nYTgTD\u002Bsm03ZS/XWue6zOcunfSQ4uvjD5\u002BzTGQZEZdgtol1sywek2n8XGORfmRxyJbEaLFNBvdKMLGRC2YJHlOYduReRRm6z8pK1EZIUZE7QYONFKjmE2\u002BR60J6jUgD834P\u002BQeAE0N9CZimwnJxAZ8gVcnie8mqsmN0jJmXQEJCRyDIOJiJg==",
       "StatusCode": 201,
@@ -154,11 +126,7 @@
         "x-ms-content-crc64": "j42NLpxEd58=",
         "x-ms-request-id": "98b8a385-301e-000f-3e82-73bcdd000000",
         "x-ms-request-server-encrypted": "true",
-<<<<<<< HEAD
-        "x-ms-version": "2020-12-06"
-=======
-        "x-ms-version": "2021-02-12"
->>>>>>> 7e782c87
+        "x-ms-version": "2021-02-12"
       },
       "ResponseBody": []
     },
@@ -175,11 +143,7 @@
         "x-ms-client-request-id": "ba7be173-01e9-8a0e-aa9f-4ac8b8cf29e3",
         "x-ms-date": "Wed, 07 Jul 2021 22:48:30 GMT",
         "x-ms-return-client-request-id": "true",
-<<<<<<< HEAD
-        "x-ms-version": "2020-12-06"
-=======
-        "x-ms-version": "2021-02-12"
->>>>>>> 7e782c87
+        "x-ms-version": "2021-02-12"
       },
       "RequestBody": "LS1iYXRjaF81NjgxMmQ4Yy01NGEwLWQzZDctYzRhYi1kMTJkMDVmMzgyNjANCkNvbnRlbnQtVHlwZTogYXBwbGljYXRpb24vaHR0cA0KQ29udGVudC1UcmFuc2Zlci1FbmNvZGluZzogYmluYXJ5DQpDb250ZW50LUlEOiAwDQoNClBVVCAvdGVzdC1jb250YWluZXItODRkOTdjMTAtMmY4Zi1mZTM1LWM4ZmMtMDAwYWVlMDYyMDhiL2Jsb2IlMjAlQzQlODUlQzQlOTklQzMlQjMxP2NvbXA9dGllciBIVFRQLzEuMQ0KeC1tcy1hY2Nlc3MtdGllcjogQ29vbA0KdHJhY2VwYXJlbnQ6IDAwLTYxYTE2ZmI2NjMzYjJiNGRhYTg0OGU0MWZlMjFjNmNjLWEyODg1MTRiOTNkNzhlNDctMDANCkFjY2VwdDogYXBwbGljYXRpb24veG1sDQpBdXRob3JpemF0aW9uOiBTaGFyZWRLZXkga2Fzb2JvbGNhbmFkYWNlbnRyYWw6Ung4Q2pJZHZPaGt3alN5Q3A5d05WeTM5eEdrN0MwUWtzUnBFWnQwL3NEYz0NCngtbXMtZGF0ZTogV2VkLCAwNyBKdWwgMjAyMSAyMjo0ODozMCBHTVQNCkNvbnRlbnQtTGVuZ3RoOiAwDQoNCi0tYmF0Y2hfNTY4MTJkOGMtNTRhMC1kM2Q3LWM0YWItZDEyZDA1ZjM4MjYwDQpDb250ZW50LVR5cGU6IGFwcGxpY2F0aW9uL2h0dHANCkNvbnRlbnQtVHJhbnNmZXItRW5jb2Rpbmc6IGJpbmFyeQ0KQ29udGVudC1JRDogMQ0KDQpQVVQgL3Rlc3QtY29udGFpbmVyLTg0ZDk3YzEwLTJmOGYtZmUzNS1jOGZjLTAwMGFlZTA2MjA4Yi9ibG9iJTIwJUM0JTg1JUM0JTk5JUMzJUIzMj9jb21wPXRpZXIgSFRUUC8xLjENCngtbXMtYWNjZXNzLXRpZXI6IENvb2wNCnRyYWNlcGFyZW50OiAwMC02MWExNmZiNjYzM2IyYjRkYWE4NDhlNDFmZTIxYzZjYy1hMjg4NTE0YjkzZDc4ZTQ3LTAwDQpBY2NlcHQ6IGFwcGxpY2F0aW9uL3htbA0KQXV0aG9yaXphdGlvbjogU2hhcmVkS2V5IGthc29ib2xjYW5hZGFjZW50cmFsOkN2SUxXUmFFeDBOUHBoYXFBRmkrRi9FMEFoL0ErRU5CNlc4MWlmci8wdnc9DQp4LW1zLWRhdGU6IFdlZCwgMDcgSnVsIDIwMjEgMjI6NDg6MzAgR01UDQpDb250ZW50LUxlbmd0aDogMA0KDQotLWJhdGNoXzU2ODEyZDhjLTU0YTAtZDNkNy1jNGFiLWQxMmQwNWYzODI2MA0KQ29udGVudC1UeXBlOiBhcHBsaWNhdGlvbi9odHRwDQpDb250ZW50LVRyYW5zZmVyLUVuY29kaW5nOiBiaW5hcnkNCkNvbnRlbnQtSUQ6IDINCg0KUFVUIC90ZXN0LWNvbnRhaW5lci04NGQ5N2MxMC0yZjhmLWZlMzUtYzhmYy0wMDBhZWUwNjIwOGIvYmxvYiUyMCVDNCU4NSVDNCU5OSVDMyVCMzM/Y29tcD10aWVyIEhUVFAvMS4xDQp4LW1zLWFjY2Vzcy10aWVyOiBDb29sDQp0cmFjZXBhcmVudDogMDAtNjFhMTZmYjY2MzNiMmI0ZGFhODQ4ZTQxZmUyMWM2Y2MtYTI4ODUxNGI5M2Q3OGU0Ny0wMA0KQWNjZXB0OiBhcHBsaWNhdGlvbi94bWwNCkF1dGhvcml6YXRpb246IFNoYXJlZEtleSBrYXNvYm9sY2FuYWRhY2VudHJhbDpUU0hyZTRKSE5odXNtMlJobkw0VFpDelR5ak1pM0VMd0k0TEErd3BzLzlZPQ0KeC1tcy1kYXRlOiBXZWQsIDA3IEp1bCAyMDIxIDIyOjQ4OjMwIEdNVA0KQ29udGVudC1MZW5ndGg6IDANCg0KLS1iYXRjaF81NjgxMmQ4Yy01NGEwLWQzZDctYzRhYi1kMTJkMDVmMzgyNjAtLQ0K",
       "StatusCode": 202,
@@ -190,11 +154,7 @@
         "Transfer-Encoding": "chunked",
         "x-ms-client-request-id": "ba7be173-01e9-8a0e-aa9f-4ac8b8cf29e3",
         "x-ms-request-id": "98b8a3fe-301e-000f-2982-73bcdd000000",
-<<<<<<< HEAD
-        "x-ms-version": "2020-12-06"
-=======
-        "x-ms-version": "2021-02-12"
->>>>>>> 7e782c87
+        "x-ms-version": "2021-02-12"
       },
       "ResponseBody": "LS1iYXRjaHJlc3BvbnNlXzk5YjI2MTYyLWMwZDgtNGZmMy05NjA4LTJhOTBmYzMxN2NjMQ0KQ29udGVudC1UeXBlOiBhcHBsaWNhdGlvbi9odHRwDQpDb250ZW50LUlEOiAwDQoNCkhUVFAvMS4xIDIwMCBPSw0KeC1tcy1yZXF1ZXN0LWlkOiA5OGI4YTNmZS0zMDFlLTAwMGYtMjk4Mi03M2JjZGQxZWEyZTINCngtbXMtdmVyc2lvbjogMjAyMC0wOC0wNA0KU2VydmVyOiBXaW5kb3dzLUF6dXJlLUJsb2IvMS4wDQoNCi0tYmF0Y2hyZXNwb25zZV85OWIyNjE2Mi1jMGQ4LTRmZjMtOTYwOC0yYTkwZmMzMTdjYzENCkNvbnRlbnQtVHlwZTogYXBwbGljYXRpb24vaHR0cA0KQ29udGVudC1JRDogMQ0KDQpIVFRQLzEuMSAyMDAgT0sNCngtbXMtcmVxdWVzdC1pZDogOThiOGEzZmUtMzAxZS0wMDBmLTI5ODItNzNiY2RkMWVhMmU0DQp4LW1zLXZlcnNpb246IDIwMjAtMDgtMDQNClNlcnZlcjogV2luZG93cy1BenVyZS1CbG9iLzEuMA0KDQotLWJhdGNocmVzcG9uc2VfOTliMjYxNjItYzBkOC00ZmYzLTk2MDgtMmE5MGZjMzE3Y2MxDQpDb250ZW50LVR5cGU6IGFwcGxpY2F0aW9uL2h0dHANCkNvbnRlbnQtSUQ6IDINCg0KSFRUUC8xLjEgMjAwIE9LDQp4LW1zLXJlcXVlc3QtaWQ6IDk4YjhhM2ZlLTMwMWUtMDAwZi0yOTgyLTczYmNkZDFlYTJlNQ0KeC1tcy12ZXJzaW9uOiAyMDIwLTA4LTA0DQpTZXJ2ZXI6IFdpbmRvd3MtQXp1cmUtQmxvYi8xLjANCg0KLS1iYXRjaHJlc3BvbnNlXzk5YjI2MTYyLWMwZDgtNGZmMy05NjA4LTJhOTBmYzMxN2NjMS0t"
     },
@@ -209,11 +169,7 @@
         "x-ms-client-request-id": "24ba9f3c-c878-f076-1f46-92bd40eecdc9",
         "x-ms-date": "Wed, 07 Jul 2021 22:48:30 GMT",
         "x-ms-return-client-request-id": "true",
-<<<<<<< HEAD
-        "x-ms-version": "2020-12-06"
-=======
-        "x-ms-version": "2021-02-12"
->>>>>>> 7e782c87
+        "x-ms-version": "2021-02-12"
       },
       "RequestBody": null,
       "StatusCode": 200,
@@ -237,11 +193,7 @@
         "x-ms-lease-status": "unlocked",
         "x-ms-request-id": "98b8a498-301e-000f-3382-73bcdd000000",
         "x-ms-server-encrypted": "true",
-<<<<<<< HEAD
-        "x-ms-version": "2020-12-06"
-=======
-        "x-ms-version": "2021-02-12"
->>>>>>> 7e782c87
+        "x-ms-version": "2021-02-12"
       },
       "ResponseBody": []
     },
@@ -256,11 +208,7 @@
         "x-ms-client-request-id": "6bf89e98-b462-46b3-2998-90944644b2ca",
         "x-ms-date": "Wed, 07 Jul 2021 22:48:30 GMT",
         "x-ms-return-client-request-id": "true",
-<<<<<<< HEAD
-        "x-ms-version": "2020-12-06"
-=======
-        "x-ms-version": "2021-02-12"
->>>>>>> 7e782c87
+        "x-ms-version": "2021-02-12"
       },
       "RequestBody": null,
       "StatusCode": 200,
@@ -284,11 +232,7 @@
         "x-ms-lease-status": "unlocked",
         "x-ms-request-id": "dd36fd4d-101e-0045-6082-731f52000000",
         "x-ms-server-encrypted": "true",
-<<<<<<< HEAD
-        "x-ms-version": "2020-12-06"
-=======
-        "x-ms-version": "2021-02-12"
->>>>>>> 7e782c87
+        "x-ms-version": "2021-02-12"
       },
       "ResponseBody": []
     },
@@ -303,11 +247,7 @@
         "x-ms-client-request-id": "188cd4c4-0515-e06b-7865-045316acc287",
         "x-ms-date": "Wed, 07 Jul 2021 22:48:30 GMT",
         "x-ms-return-client-request-id": "true",
-<<<<<<< HEAD
-        "x-ms-version": "2020-12-06"
-=======
-        "x-ms-version": "2021-02-12"
->>>>>>> 7e782c87
+        "x-ms-version": "2021-02-12"
       },
       "RequestBody": null,
       "StatusCode": 200,
@@ -331,11 +271,7 @@
         "x-ms-lease-status": "unlocked",
         "x-ms-request-id": "400cc9ca-c01e-000b-2282-7331da000000",
         "x-ms-server-encrypted": "true",
-<<<<<<< HEAD
-        "x-ms-version": "2020-12-06"
-=======
-        "x-ms-version": "2021-02-12"
->>>>>>> 7e782c87
+        "x-ms-version": "2021-02-12"
       },
       "ResponseBody": []
     },
@@ -350,11 +286,7 @@
         "x-ms-client-request-id": "78bbc8b8-56b4-7a25-4098-1ea342e7abc3",
         "x-ms-date": "Wed, 07 Jul 2021 22:48:31 GMT",
         "x-ms-return-client-request-id": "true",
-<<<<<<< HEAD
-        "x-ms-version": "2020-12-06"
-=======
-        "x-ms-version": "2021-02-12"
->>>>>>> 7e782c87
+        "x-ms-version": "2021-02-12"
       },
       "RequestBody": null,
       "StatusCode": 202,
@@ -364,11 +296,7 @@
         "Server": "Windows-Azure-Blob/1.0 Microsoft-HTTPAPI/2.0",
         "x-ms-client-request-id": "78bbc8b8-56b4-7a25-4098-1ea342e7abc3",
         "x-ms-request-id": "98b8a5ad-301e-000f-2b82-73bcdd000000",
-<<<<<<< HEAD
-        "x-ms-version": "2020-12-06"
-=======
-        "x-ms-version": "2021-02-12"
->>>>>>> 7e782c87
+        "x-ms-version": "2021-02-12"
       },
       "ResponseBody": []
     }
