{
  "Entries": [
    {
      "RequestUri": "https://seanmcccanary.blob.core.windows.net/test-container-1da70747-fbe8-c2e4-04b7-3280c566ee60?restype=container",
      "RequestMethod": "PUT",
      "RequestHeaders": {
        "Authorization": "Sanitized",
        "traceparent": "00-6c18b0d4d7a9d442b628bc6b1ce35a55-3ed4f95e114fe747-00",
        "User-Agent": [
          "azsdk-net-Storage.Blobs/12.5.0-dev.20200403.1",
          "(.NET Core 4.6.28325.01; Microsoft Windows 10.0.18362 )"
        ],
        "x-ms-blob-public-access": "container",
        "x-ms-client-request-id": "bbf3c8ef-a40e-c15a-8c77-55efcd2e9f11",
        "x-ms-date": "Fri, 03 Apr 2020 20:33:38 GMT",
        "x-ms-return-client-request-id": "true",
<<<<<<< HEAD
        "x-ms-version": "2019-12-12"
=======
        "x-ms-version": "2020-02-10"
>>>>>>> 60f4876e
      },
      "RequestBody": null,
      "StatusCode": 201,
      "ResponseHeaders": {
        "Content-Length": "0",
        "Date": "Fri, 03 Apr 2020 20:33:36 GMT",
        "ETag": "\u00220x8D7D80E49784A07\u0022",
        "Last-Modified": "Fri, 03 Apr 2020 20:33:36 GMT",
        "Server": [
          "Windows-Azure-Blob/1.0",
          "Microsoft-HTTPAPI/2.0"
        ],
        "x-ms-client-request-id": "bbf3c8ef-a40e-c15a-8c77-55efcd2e9f11",
        "x-ms-request-id": "f564bc96-301e-009b-08f7-098ca5000000",
<<<<<<< HEAD
        "x-ms-version": "2019-12-12"
=======
        "x-ms-version": "2020-02-10"
>>>>>>> 60f4876e
      },
      "ResponseBody": []
    },
    {
      "RequestUri": "https://seanmcccanary.blob.core.windows.net/test-container-1da70747-fbe8-c2e4-04b7-3280c566ee60/blob1",
      "RequestMethod": "PUT",
      "RequestHeaders": {
        "Authorization": "Sanitized",
        "Content-Length": "1024",
        "If-None-Match": "*",
        "traceparent": "00-95e96c2a8b496a4185341254c36caf8f-79982326af64634f-00",
        "User-Agent": [
          "azsdk-net-Storage.Blobs/12.5.0-dev.20200403.1",
          "(.NET Core 4.6.28325.01; Microsoft Windows 10.0.18362 )"
        ],
        "x-ms-blob-type": "BlockBlob",
        "x-ms-client-request-id": "b77ceb7e-9e78-e2db-2e9d-adbba7e942dd",
        "x-ms-date": "Fri, 03 Apr 2020 20:33:38 GMT",
        "x-ms-return-client-request-id": "true",
<<<<<<< HEAD
        "x-ms-version": "2019-12-12"
=======
        "x-ms-version": "2020-02-10"
>>>>>>> 60f4876e
      },
      "RequestBody": "26qJpTZJoWar2hgaa95wxni0kfxyMlGs8JE69ots/9YufiuotJpHpSeMEDOLP1auBo53GJ2jnqhY3LSlD6rbPttC6\u002B2zxxLdbOvU5SIeIbA7i\u002B/89OY4i9\u002BCUNjlopZ9sdFYSFRo\u002Bz58mayyzriFOboEaoO730r1CWAOMHc5\u002BMpUVzRRxthc0o\u002BwgFs6hrwm/BYd4DgTwdGHYj/zWsvHQqHhXneENHPiqJf0Cl7vuoOk6DNhHBeSQZViymOZaHjD6T26WChFosiiOzigHrdzmKi7T3GXZSWJTxzhIWoQSD8eMCEgNWFbXkZrv\u002BHe8SLd7zK73hkGK4QYMAkLY4BdkvL5ge6WUmNGYPArLKZEq176AzE4VWolGAScCARYT/rFDSzu5W80R53PdH0o2v/e04WrEF9PJT2H1Gnp\u002BUle7RD1Zh55VsbuxryTaeDs/D0EvjV/rT\u002BbdejvZhAFSk5UcIdtM3PhZH2\u002BvEqju7xcm9cs5DoU3j/RWvE2ie\u002B16HtuP/hZf8nJI1m3wPH097kskss52WYTQJJHnNiCqtuOCdPPNXzEAxsOYsDhXB1O3GM3CfYjew8VWv9lEePwRnh\u002BKbYdJcI9aI6vK3alMuR0\u002BL91S6Hkao7Eudp9XvE4HRxHYjJnMbeh\u002BqFndFCYcCga8Rkje/vXmr8oWGvnvwmddg1aXc\u002BxDccH1FD/fPU9K0mxYmzYFaEgb8hyPthLuTuXyv1CPhJZaORRG6eq2B3J6ywiNlydxGFsOe0GP87uvBoVZ7H4\u002B\u002B03V/mIhvn6dperqFOrKYPe\u002Bgac1gQkUykVYl\u002BMlHBr0e8/695iFD5nccNWW5d7Q5KXN22rXCTpEgTQciOabeImP9ZjbD6le\u002BXHNGRBzviSmh/N9V0DwHXLVdjZkqEazQPhMBzAF9dT8buH4yfAp0QMPdgEzHiFIn5hmBZly\u002BlDrWdgYJ3c0oJIeQOhe9xOCq6UzVTJFgCLWw2dXn/A7SbSRDbAX0emMGtWvFN046eiE41o0f2Uepdm1ASQPnMCh4vdzjemjatm7Z3oclqsF3hm\u002B0vxWBwpPcmfWopCFvH4UzTIlxRv\u002B4XiAeRfqwg8ub2MKkMnES5utJFuBzMgI9es8B4l5H9j9v/GD1c4yZHBYqDMtuut0EIFWeODAfRRwd0Ms7vpF9U\u002BKDNEYQLXNur/rKSTU23r/yDcH4qc3/ULdE15KxbW2ErLjo24aW9ALiL4g1RPvm1wILSbDPdKoUg\u002BOey0XQvUKdRax8XfM5awnPFoo1ygu7XfCQphO8tSgexEeTCCi9AXI1qA9feokO0e6nAG4v7snX031VQAcu4IB0bYmrllLhEgUH8BIMa\u002BNngdQ1BbTJ/uV9yySw==",
      "StatusCode": 201,
      "ResponseHeaders": {
        "Content-Length": "0",
        "Content-MD5": "nii\u002B/Rzp/BqkgNk26YT51A==",
        "Date": "Fri, 03 Apr 2020 20:33:36 GMT",
        "ETag": "\u00220x8D7D80E4985EC73\u0022",
        "Last-Modified": "Fri, 03 Apr 2020 20:33:37 GMT",
        "Server": [
          "Windows-Azure-Blob/1.0",
          "Microsoft-HTTPAPI/2.0"
        ],
        "x-ms-client-request-id": "b77ceb7e-9e78-e2db-2e9d-adbba7e942dd",
        "x-ms-content-crc64": "rpdINvHFE7s=",
        "x-ms-request-id": "f564bca5-301e-009b-13f7-098ca5000000",
        "x-ms-request-server-encrypted": "true",
<<<<<<< HEAD
        "x-ms-version": "2019-12-12"
=======
        "x-ms-version": "2020-02-10"
>>>>>>> 60f4876e
      },
      "ResponseBody": []
    },
    {
      "RequestUri": "https://seanmcccanary.blob.core.windows.net/test-container-1da70747-fbe8-c2e4-04b7-3280c566ee60/blob2",
      "RequestMethod": "PUT",
      "RequestHeaders": {
        "Authorization": "Sanitized",
        "Content-Length": "1024",
        "If-None-Match": "*",
        "traceparent": "00-f76441155abb5c458b5df7ca068c3763-6dc9d8ebb30dd74f-00",
        "User-Agent": [
          "azsdk-net-Storage.Blobs/12.5.0-dev.20200403.1",
          "(.NET Core 4.6.28325.01; Microsoft Windows 10.0.18362 )"
        ],
        "x-ms-blob-type": "BlockBlob",
        "x-ms-client-request-id": "3c9bd1c4-5331-4bfe-6103-b2e3a060d657",
        "x-ms-date": "Fri, 03 Apr 2020 20:33:38 GMT",
        "x-ms-return-client-request-id": "true",
<<<<<<< HEAD
        "x-ms-version": "2019-12-12"
=======
        "x-ms-version": "2020-02-10"
>>>>>>> 60f4876e
      },
      "RequestBody": "s\u002BJboznOlajYDmaC6ouU/GUNcGxf\u002B9IWoDSCzsozCOazVQTZA0JXr1bT32o4WPeiCbBVmXnWfbgQRAIETMbepQV/z5SHuvkitcAWixxo3Ug838UZ3W9t3NdMyb4/U2OP9TpkuYhiG063MuO4v/Kcp2a6x2wAxceWEfK8OvE642JdhpbhAyS/2cN3YqqLtB3lsCFXhYv2jzByzqeVpuFcfE\u002BBWzlbuqRC\u002Bu2piWIdClzV14nQ413XZvdlbzR8KjPiGuVaCVnjifZ9FYqdTQXNVcNLv85XjJnxqvVB9UpvxdC6x259wgAD8k2TU83TORnxmBpxMWpkio5LaF9kopOrDk\u002B544WWT5LCR82BwzjLHnDbT10w/pRmVTzgMVmhn0\u002B550V\u002BGVaTWkiHrumc48ZVf0rviFI2ew\u002B6U45Jth44Iah9yNzzTQQZSPQVqE\u002BqyXF1irIPsRb9gmw1w8XISqQqToxAHhrqYTJF1T9dIdLAD4kc0yxrKXCRf0Vvvok\u002BUf5Q6lrDaqtXiyh/ydvXoGGadLM8q3Z3viUcrp7VeqOoBoNBDDZ4/aXexUgE7GCUut/j1UnVAqWI2Sw0prsMgRCF18JYlpQqIXcOXeYuc9LEiPS/8aRZ0gPduTIKQ1bq0UM3fxWdPCRKuLPSx6S\u002BWmZZbx3HTZBrKwS\u002BetxhIN4gI4yj9vO9J0zPdDjwhgpfH1/MsdM4IoOyzFMQ3sFH6ZjVsaQYG2NynEjR99lXeqT5X1t9lG8K5wAI8CqgrEiKh4ugG9VmRgP7WRSLZyuqW1GuF35myVQpysmjDyo50u//R3BOt1/PkxhXgjtaf4DVXpXY8ZXJI702dlALwzfZwocliyC6XKTy34NmD0cZz0pJzbGUYOFZNSOyF0AOxM/hfcC0NPRgGgHx5hIRYxN2HacFwvWGRGGly1X8CEVj4xu0hJGGZZpW6LKvo3nPSNEPO/mYCAHaWzleDmmeZBK8jQP3Xd6B77gNr9lC1qHo1oOD7MxLy9oZ2SlYKFYwt4Sg8xZ21\u002BryjkxBi1knl4SYdjflGndGcMEo3YS1KMZh3PdVouOKcv6ZkF5/CT\u002BB8kGlwLIfSp0NWYJUTfpmPWWF4K5h0vShDQM4TIoZxmaBputCD2cUQpFaSEhgNSQEMlP5\u002BimRHyBNA7Ou5v4S85Mc0qYPJC39cJ4dB4msQdffNBk3H8s98IfL9Qy0ZVuTR1S1RGN99Q4l\u002B4mLcxiWocLbz7Hk29PH3uEfQy4hSAtCib809v10YT8LESRCsXxuNFRJ2Japr2uA7WWBXbHfA7J\u002BSepYYarFZ21y2cqvhS1ksQ/a2HB0mNpUtAmY8wONKw5xxGiSFdKphHEoN9ah0Gg3HKyiBA==",
      "StatusCode": 201,
      "ResponseHeaders": {
        "Content-Length": "0",
        "Content-MD5": "s9wm5bmD6xTwarkcmyqJ6g==",
        "Date": "Fri, 03 Apr 2020 20:33:36 GMT",
        "ETag": "\u00220x8D7D80E49938377\u0022",
        "Last-Modified": "Fri, 03 Apr 2020 20:33:37 GMT",
        "Server": [
          "Windows-Azure-Blob/1.0",
          "Microsoft-HTTPAPI/2.0"
        ],
        "x-ms-client-request-id": "3c9bd1c4-5331-4bfe-6103-b2e3a060d657",
        "x-ms-content-crc64": "wLL6B0L3/e8=",
        "x-ms-request-id": "f564bccc-301e-009b-33f7-098ca5000000",
        "x-ms-request-server-encrypted": "true",
<<<<<<< HEAD
        "x-ms-version": "2019-12-12"
=======
        "x-ms-version": "2020-02-10"
>>>>>>> 60f4876e
      },
      "ResponseBody": []
    },
    {
      "RequestUri": "https://seanmcccanary.blob.core.windows.net/?comp=batch",
      "RequestMethod": "POST",
      "RequestHeaders": {
        "Authorization": "Sanitized",
        "Content-Length": "1075",
        "Content-Type": "multipart/mixed; boundary=batch_f951ccdb-8bed-8545-520c-e9fc6977bf5b",
        "traceparent": "00-4c47c49e88fdda479f1348cced994e86-315acf96751d6348-00",
        "User-Agent": [
          "azsdk-net-Storage.Blobs/12.5.0-dev.20200403.1",
          "(.NET Core 4.6.28325.01; Microsoft Windows 10.0.18362 )"
        ],
        "x-ms-client-request-id": "85304031-0778-11df-cd73-35cb2609a3d7",
        "x-ms-date": "Fri, 03 Apr 2020 20:33:38 GMT",
        "x-ms-return-client-request-id": "true",
<<<<<<< HEAD
        "x-ms-version": "2019-12-12"
=======
        "x-ms-version": "2020-02-10"
>>>>>>> 60f4876e
      },
      "RequestBody": "LS1iYXRjaF9mOTUxY2NkYi04YmVkLTg1NDUtNTIwYy1lOWZjNjk3N2JmNWINCkNvbnRlbnQtVHlwZTogYXBwbGljYXRpb24vaHR0cA0KQ29udGVudC1UcmFuc2Zlci1FbmNvZGluZzogYmluYXJ5DQpDb250ZW50LUlEOiAwDQoNCkRFTEVURSAvdGVzdC1jb250YWluZXItMWRhNzA3NDctZmJlOC1jMmU0LTA0YjctMzI4MGM1NjZlZTYwL2Jsb2IxIEhUVFAvMS4xDQpBdXRob3JpemF0aW9uOiBTaGFyZWRLZXkgc2Vhbm1jY2NhbmFyeTpvOGszK291TVZBN05tZU5ORG9Ick9oVklzWjZ6WG5QWGhwUTgxSWp5WjJzPQ0KeC1tcy1kYXRlOiBGcmksIDAzIEFwciAyMDIwIDIwOjMzOjM4IEdNVA0KQ29udGVudC1MZW5ndGg6IDANCg0KLS1iYXRjaF9mOTUxY2NkYi04YmVkLTg1NDUtNTIwYy1lOWZjNjk3N2JmNWINCkNvbnRlbnQtVHlwZTogYXBwbGljYXRpb24vaHR0cA0KQ29udGVudC1UcmFuc2Zlci1FbmNvZGluZzogYmluYXJ5DQpDb250ZW50LUlEOiAxDQoNCkRFTEVURSAvdGVzdC1jb250YWluZXItMWRhNzA3NDctZmJlOC1jMmU0LTA0YjctMzI4MGM1NjZlZTYwL2Jsb2IyIEhUVFAvMS4xDQpBdXRob3JpemF0aW9uOiBTaGFyZWRLZXkgc2Vhbm1jY2NhbmFyeTpzMEszeS9RM1JjN0pKWXBtUUVpTjZqUVNuR3U4RTFQRjI5UU5XK0RKV3Z3PQ0KeC1tcy1kYXRlOiBGcmksIDAzIEFwciAyMDIwIDIwOjMzOjM4IEdNVA0KQ29udGVudC1MZW5ndGg6IDANCg0KLS1iYXRjaF9mOTUxY2NkYi04YmVkLTg1NDUtNTIwYy1lOWZjNjk3N2JmNWINCkNvbnRlbnQtVHlwZTogYXBwbGljYXRpb24vaHR0cA0KQ29udGVudC1UcmFuc2Zlci1FbmNvZGluZzogYmluYXJ5DQpDb250ZW50LUlEOiAyDQoNCkRFTEVURSAvaW52YWxpZGNvbnRhaW5lci9ibG9iMyBIVFRQLzEuMQ0KQXV0aG9yaXphdGlvbjogU2hhcmVkS2V5IHNlYW5tY2NjYW5hcnk6L1dSaTdlaEk5bXg1STNITDNnL1ZVM0dQL3U5SkJpWHN5SXgzQW9DWEtwcz0NCngtbXMtZGF0ZTogRnJpLCAwMyBBcHIgMjAyMCAyMDozMzozOCBHTVQNCkNvbnRlbnQtTGVuZ3RoOiAwDQoNCi0tYmF0Y2hfZjk1MWNjZGItOGJlZC04NTQ1LTUyMGMtZTlmYzY5NzdiZjViLS0NCg==",
      "StatusCode": 202,
      "ResponseHeaders": {
        "Content-Type": "multipart/mixed; boundary=batchresponse_7c018273-5932-4bfd-9ab3-b473b8e43782",
        "Date": "Fri, 03 Apr 2020 20:33:36 GMT",
        "Server": [
          "Windows-Azure-Blob/1.0",
          "Microsoft-HTTPAPI/2.0"
        ],
        "Transfer-Encoding": "chunked",
        "x-ms-client-request-id": "85304031-0778-11df-cd73-35cb2609a3d7",
        "x-ms-request-id": "f564bcdd-301e-009b-41f7-098ca5000000",
<<<<<<< HEAD
        "x-ms-version": "2019-12-12"
=======
        "x-ms-version": "2020-02-10"
>>>>>>> 60f4876e
      },
      "ResponseBody": "LS1iYXRjaHJlc3BvbnNlXzdjMDE4MjczLTU5MzItNGJmZC05YWIzLWI0NzNiOGU0Mzc4Mg0KQ29udGVudC1UeXBlOiBhcHBsaWNhdGlvbi9odHRwDQpDb250ZW50LUlEOiAwDQoNCkhUVFAvMS4xIDIwMiBBY2NlcHRlZA0KeC1tcy1kZWxldGUtdHlwZS1wZXJtYW5lbnQ6IHRydWUNCngtbXMtcmVxdWVzdC1pZDogZjU2NGJjZGQtMzAxZS0wMDliLTQxZjctMDk4Y2E1MWViY2E3DQp4LW1zLXZlcnNpb246IDIwMTktMTItMTINClNlcnZlcjogV2luZG93cy1BenVyZS1CbG9iLzEuMA0KDQotLWJhdGNocmVzcG9uc2VfN2MwMTgyNzMtNTkzMi00YmZkLTlhYjMtYjQ3M2I4ZTQzNzgyDQpDb250ZW50LVR5cGU6IGFwcGxpY2F0aW9uL2h0dHANCkNvbnRlbnQtSUQ6IDENCg0KSFRUUC8xLjEgMjAyIEFjY2VwdGVkDQp4LW1zLWRlbGV0ZS10eXBlLXBlcm1hbmVudDogdHJ1ZQ0KeC1tcy1yZXF1ZXN0LWlkOiBmNTY0YmNkZC0zMDFlLTAwOWItNDFmNy0wOThjYTUxZWJjYTkNCngtbXMtdmVyc2lvbjogMjAxOS0xMi0xMg0KU2VydmVyOiBXaW5kb3dzLUF6dXJlLUJsb2IvMS4wDQoNCi0tYmF0Y2hyZXNwb25zZV83YzAxODI3My01OTMyLTRiZmQtOWFiMy1iNDczYjhlNDM3ODINCkNvbnRlbnQtVHlwZTogYXBwbGljYXRpb24vaHR0cA0KQ29udGVudC1JRDogMg0KDQpIVFRQLzEuMSA0MDQgVGhlIHNwZWNpZmllZCBjb250YWluZXIgZG9lcyBub3QgZXhpc3QuDQp4LW1zLWVycm9yLWNvZGU6IENvbnRhaW5lck5vdEZvdW5kDQp4LW1zLXJlcXVlc3QtaWQ6IGY1NjRiY2RkLTMwMWUtMDA5Yi00MWY3LTA5OGNhNTFlYmNhYQ0KeC1tcy12ZXJzaW9uOiAyMDE5LTEyLTEyDQpDb250ZW50LUxlbmd0aDogMjI2DQpDb250ZW50LVR5cGU6IGFwcGxpY2F0aW9uL3htbA0KU2VydmVyOiBXaW5kb3dzLUF6dXJlLUJsb2IvMS4wDQoNCu\u002B7vzw/eG1sIHZlcnNpb249IjEuMCIgZW5jb2Rpbmc9InV0Zi04Ij8\u002BCjxFcnJvcj48Q29kZT5Db250YWluZXJOb3RGb3VuZDwvQ29kZT48TWVzc2FnZT5UaGUgc3BlY2lmaWVkIGNvbnRhaW5lciBkb2VzIG5vdCBleGlzdC4KUmVxdWVzdElkOmY1NjRiY2RkLTMwMWUtMDA5Yi00MWY3LTA5OGNhNTFlYmNhYQpUaW1lOjIwMjAtMDQtMDNUMjA6MzM6MzcuMjYyODI0OFo8L01lc3NhZ2U\u002BPC9FcnJvcj4NCi0tYmF0Y2hyZXNwb25zZV83YzAxODI3My01OTMyLTRiZmQtOWFiMy1iNDczYjhlNDM3ODItLQ=="
    },
    {
      "RequestUri": "https://seanmcccanary.blob.core.windows.net/test-container-1da70747-fbe8-c2e4-04b7-3280c566ee60/blob1",
      "RequestMethod": "HEAD",
      "RequestHeaders": {
        "Authorization": "Sanitized",
        "traceparent": "00-82e3d8a3ec2a08498a66437ad021e02a-2d81e72cc1b10a4b-00",
        "User-Agent": [
          "azsdk-net-Storage.Blobs/12.5.0-dev.20200403.1",
          "(.NET Core 4.6.28325.01; Microsoft Windows 10.0.18362 )"
        ],
        "x-ms-client-request-id": "28cba731-3947-00e3-ab4d-dfe66b425b97",
        "x-ms-date": "Fri, 03 Apr 2020 20:33:38 GMT",
        "x-ms-return-client-request-id": "true",
<<<<<<< HEAD
        "x-ms-version": "2019-12-12"
=======
        "x-ms-version": "2020-02-10"
>>>>>>> 60f4876e
      },
      "RequestBody": null,
      "StatusCode": 404,
      "ResponseHeaders": {
        "Date": "Fri, 03 Apr 2020 20:33:36 GMT",
        "Server": [
          "Windows-Azure-Blob/1.0",
          "Microsoft-HTTPAPI/2.0"
        ],
        "Transfer-Encoding": "chunked",
        "x-ms-client-request-id": "28cba731-3947-00e3-ab4d-dfe66b425b97",
        "x-ms-error-code": "BlobNotFound",
        "x-ms-request-id": "f564bce9-301e-009b-4bf7-098ca5000000",
<<<<<<< HEAD
        "x-ms-version": "2019-12-12"
=======
        "x-ms-version": "2020-02-10"
>>>>>>> 60f4876e
      },
      "ResponseBody": []
    },
    {
      "RequestUri": "https://seanmcccanary.blob.core.windows.net/test-container-1da70747-fbe8-c2e4-04b7-3280c566ee60/blob2",
      "RequestMethod": "HEAD",
      "RequestHeaders": {
        "Authorization": "Sanitized",
        "traceparent": "00-1c5948e1f8759d4ba81463c72a6afb3c-a0bbe9038aa74f4a-00",
        "User-Agent": [
          "azsdk-net-Storage.Blobs/12.5.0-dev.20200403.1",
          "(.NET Core 4.6.28325.01; Microsoft Windows 10.0.18362 )"
        ],
        "x-ms-client-request-id": "7f9a8e3c-7a3e-9090-d71f-c75500cfce7c",
        "x-ms-date": "Fri, 03 Apr 2020 20:33:38 GMT",
        "x-ms-return-client-request-id": "true",
<<<<<<< HEAD
        "x-ms-version": "2019-12-12"
=======
        "x-ms-version": "2020-02-10"
>>>>>>> 60f4876e
      },
      "RequestBody": null,
      "StatusCode": 404,
      "ResponseHeaders": {
        "Date": "Fri, 03 Apr 2020 20:33:36 GMT",
        "Server": [
          "Windows-Azure-Blob/1.0",
          "Microsoft-HTTPAPI/2.0"
        ],
        "Transfer-Encoding": "chunked",
        "x-ms-client-request-id": "7f9a8e3c-7a3e-9090-d71f-c75500cfce7c",
        "x-ms-error-code": "BlobNotFound",
        "x-ms-request-id": "f564bcf4-301e-009b-54f7-098ca5000000",
<<<<<<< HEAD
        "x-ms-version": "2019-12-12"
=======
        "x-ms-version": "2020-02-10"
>>>>>>> 60f4876e
      },
      "ResponseBody": []
    },
    {
      "RequestUri": "https://seanmcccanary.blob.core.windows.net/test-container-1da70747-fbe8-c2e4-04b7-3280c566ee60?restype=container",
      "RequestMethod": "DELETE",
      "RequestHeaders": {
        "Authorization": "Sanitized",
        "traceparent": "00-3da7f48f23648d4baa4f5f0ba8b6a51a-65c3ba06c6f1984c-00",
        "User-Agent": [
          "azsdk-net-Storage.Blobs/12.5.0-dev.20200403.1",
          "(.NET Core 4.6.28325.01; Microsoft Windows 10.0.18362 )"
        ],
        "x-ms-client-request-id": "dda9cfcb-dca8-4858-942d-bd6ca14b51bb",
        "x-ms-date": "Fri, 03 Apr 2020 20:33:38 GMT",
        "x-ms-return-client-request-id": "true",
<<<<<<< HEAD
        "x-ms-version": "2019-12-12"
=======
        "x-ms-version": "2020-02-10"
>>>>>>> 60f4876e
      },
      "RequestBody": null,
      "StatusCode": 202,
      "ResponseHeaders": {
        "Content-Length": "0",
        "Date": "Fri, 03 Apr 2020 20:33:37 GMT",
        "Server": [
          "Windows-Azure-Blob/1.0",
          "Microsoft-HTTPAPI/2.0"
        ],
        "x-ms-client-request-id": "dda9cfcb-dca8-4858-942d-bd6ca14b51bb",
        "x-ms-request-id": "f564bcfe-301e-009b-5ef7-098ca5000000",
<<<<<<< HEAD
        "x-ms-version": "2019-12-12"
=======
        "x-ms-version": "2020-02-10"
>>>>>>> 60f4876e
      },
      "ResponseBody": []
    }
  ],
  "Variables": {
    "RandomSeed": "1732188586",
    "Storage_TestConfigDefault": "ProductionTenant\nseanmcccanary\nU2FuaXRpemVk\nhttps://seanmcccanary.blob.core.windows.net\nhttps://seanmcccanary.file.core.windows.net\nhttps://seanmcccanary.queue.core.windows.net\nhttps://seanmcccanary.table.core.windows.net\n\n\n\n\nhttps://seanmcccanary-secondary.blob.core.windows.net\nhttps://seanmcccanary-secondary.file.core.windows.net\nhttps://seanmcccanary-secondary.queue.core.windows.net\nhttps://seanmcccanary-secondary.table.core.windows.net\n\nSanitized\n\n\nCloud\nBlobEndpoint=https://seanmcccanary.blob.core.windows.net/;QueueEndpoint=https://seanmcccanary.queue.core.windows.net/;FileEndpoint=https://seanmcccanary.file.core.windows.net/;BlobSecondaryEndpoint=https://seanmcccanary-secondary.blob.core.windows.net/;QueueSecondaryEndpoint=https://seanmcccanary-secondary.queue.core.windows.net/;FileSecondaryEndpoint=https://seanmcccanary-secondary.file.core.windows.net/;AccountName=seanmcccanary;AccountKey=Sanitized\nseanscope1"
  }
}<|MERGE_RESOLUTION|>--- conflicted
+++ resolved
@@ -14,11 +14,7 @@
         "x-ms-client-request-id": "bbf3c8ef-a40e-c15a-8c77-55efcd2e9f11",
         "x-ms-date": "Fri, 03 Apr 2020 20:33:38 GMT",
         "x-ms-return-client-request-id": "true",
-<<<<<<< HEAD
-        "x-ms-version": "2019-12-12"
-=======
-        "x-ms-version": "2020-02-10"
->>>>>>> 60f4876e
+        "x-ms-version": "2020-02-10"
       },
       "RequestBody": null,
       "StatusCode": 201,
@@ -33,11 +29,7 @@
         ],
         "x-ms-client-request-id": "bbf3c8ef-a40e-c15a-8c77-55efcd2e9f11",
         "x-ms-request-id": "f564bc96-301e-009b-08f7-098ca5000000",
-<<<<<<< HEAD
-        "x-ms-version": "2019-12-12"
-=======
-        "x-ms-version": "2020-02-10"
->>>>>>> 60f4876e
+        "x-ms-version": "2020-02-10"
       },
       "ResponseBody": []
     },
@@ -57,11 +49,7 @@
         "x-ms-client-request-id": "b77ceb7e-9e78-e2db-2e9d-adbba7e942dd",
         "x-ms-date": "Fri, 03 Apr 2020 20:33:38 GMT",
         "x-ms-return-client-request-id": "true",
-<<<<<<< HEAD
-        "x-ms-version": "2019-12-12"
-=======
-        "x-ms-version": "2020-02-10"
->>>>>>> 60f4876e
+        "x-ms-version": "2020-02-10"
       },
       "RequestBody": "26qJpTZJoWar2hgaa95wxni0kfxyMlGs8JE69ots/9YufiuotJpHpSeMEDOLP1auBo53GJ2jnqhY3LSlD6rbPttC6\u002B2zxxLdbOvU5SIeIbA7i\u002B/89OY4i9\u002BCUNjlopZ9sdFYSFRo\u002Bz58mayyzriFOboEaoO730r1CWAOMHc5\u002BMpUVzRRxthc0o\u002BwgFs6hrwm/BYd4DgTwdGHYj/zWsvHQqHhXneENHPiqJf0Cl7vuoOk6DNhHBeSQZViymOZaHjD6T26WChFosiiOzigHrdzmKi7T3GXZSWJTxzhIWoQSD8eMCEgNWFbXkZrv\u002BHe8SLd7zK73hkGK4QYMAkLY4BdkvL5ge6WUmNGYPArLKZEq176AzE4VWolGAScCARYT/rFDSzu5W80R53PdH0o2v/e04WrEF9PJT2H1Gnp\u002BUle7RD1Zh55VsbuxryTaeDs/D0EvjV/rT\u002BbdejvZhAFSk5UcIdtM3PhZH2\u002BvEqju7xcm9cs5DoU3j/RWvE2ie\u002B16HtuP/hZf8nJI1m3wPH097kskss52WYTQJJHnNiCqtuOCdPPNXzEAxsOYsDhXB1O3GM3CfYjew8VWv9lEePwRnh\u002BKbYdJcI9aI6vK3alMuR0\u002BL91S6Hkao7Eudp9XvE4HRxHYjJnMbeh\u002BqFndFCYcCga8Rkje/vXmr8oWGvnvwmddg1aXc\u002BxDccH1FD/fPU9K0mxYmzYFaEgb8hyPthLuTuXyv1CPhJZaORRG6eq2B3J6ywiNlydxGFsOe0GP87uvBoVZ7H4\u002B\u002B03V/mIhvn6dperqFOrKYPe\u002Bgac1gQkUykVYl\u002BMlHBr0e8/695iFD5nccNWW5d7Q5KXN22rXCTpEgTQciOabeImP9ZjbD6le\u002BXHNGRBzviSmh/N9V0DwHXLVdjZkqEazQPhMBzAF9dT8buH4yfAp0QMPdgEzHiFIn5hmBZly\u002BlDrWdgYJ3c0oJIeQOhe9xOCq6UzVTJFgCLWw2dXn/A7SbSRDbAX0emMGtWvFN046eiE41o0f2Uepdm1ASQPnMCh4vdzjemjatm7Z3oclqsF3hm\u002B0vxWBwpPcmfWopCFvH4UzTIlxRv\u002B4XiAeRfqwg8ub2MKkMnES5utJFuBzMgI9es8B4l5H9j9v/GD1c4yZHBYqDMtuut0EIFWeODAfRRwd0Ms7vpF9U\u002BKDNEYQLXNur/rKSTU23r/yDcH4qc3/ULdE15KxbW2ErLjo24aW9ALiL4g1RPvm1wILSbDPdKoUg\u002BOey0XQvUKdRax8XfM5awnPFoo1ygu7XfCQphO8tSgexEeTCCi9AXI1qA9feokO0e6nAG4v7snX031VQAcu4IB0bYmrllLhEgUH8BIMa\u002BNngdQ1BbTJ/uV9yySw==",
       "StatusCode": 201,
@@ -79,11 +67,7 @@
         "x-ms-content-crc64": "rpdINvHFE7s=",
         "x-ms-request-id": "f564bca5-301e-009b-13f7-098ca5000000",
         "x-ms-request-server-encrypted": "true",
-<<<<<<< HEAD
-        "x-ms-version": "2019-12-12"
-=======
-        "x-ms-version": "2020-02-10"
->>>>>>> 60f4876e
+        "x-ms-version": "2020-02-10"
       },
       "ResponseBody": []
     },
@@ -103,11 +87,7 @@
         "x-ms-client-request-id": "3c9bd1c4-5331-4bfe-6103-b2e3a060d657",
         "x-ms-date": "Fri, 03 Apr 2020 20:33:38 GMT",
         "x-ms-return-client-request-id": "true",
-<<<<<<< HEAD
-        "x-ms-version": "2019-12-12"
-=======
-        "x-ms-version": "2020-02-10"
->>>>>>> 60f4876e
+        "x-ms-version": "2020-02-10"
       },
       "RequestBody": "s\u002BJboznOlajYDmaC6ouU/GUNcGxf\u002B9IWoDSCzsozCOazVQTZA0JXr1bT32o4WPeiCbBVmXnWfbgQRAIETMbepQV/z5SHuvkitcAWixxo3Ug838UZ3W9t3NdMyb4/U2OP9TpkuYhiG063MuO4v/Kcp2a6x2wAxceWEfK8OvE642JdhpbhAyS/2cN3YqqLtB3lsCFXhYv2jzByzqeVpuFcfE\u002BBWzlbuqRC\u002Bu2piWIdClzV14nQ413XZvdlbzR8KjPiGuVaCVnjifZ9FYqdTQXNVcNLv85XjJnxqvVB9UpvxdC6x259wgAD8k2TU83TORnxmBpxMWpkio5LaF9kopOrDk\u002B544WWT5LCR82BwzjLHnDbT10w/pRmVTzgMVmhn0\u002B550V\u002BGVaTWkiHrumc48ZVf0rviFI2ew\u002B6U45Jth44Iah9yNzzTQQZSPQVqE\u002BqyXF1irIPsRb9gmw1w8XISqQqToxAHhrqYTJF1T9dIdLAD4kc0yxrKXCRf0Vvvok\u002BUf5Q6lrDaqtXiyh/ydvXoGGadLM8q3Z3viUcrp7VeqOoBoNBDDZ4/aXexUgE7GCUut/j1UnVAqWI2Sw0prsMgRCF18JYlpQqIXcOXeYuc9LEiPS/8aRZ0gPduTIKQ1bq0UM3fxWdPCRKuLPSx6S\u002BWmZZbx3HTZBrKwS\u002BetxhIN4gI4yj9vO9J0zPdDjwhgpfH1/MsdM4IoOyzFMQ3sFH6ZjVsaQYG2NynEjR99lXeqT5X1t9lG8K5wAI8CqgrEiKh4ugG9VmRgP7WRSLZyuqW1GuF35myVQpysmjDyo50u//R3BOt1/PkxhXgjtaf4DVXpXY8ZXJI702dlALwzfZwocliyC6XKTy34NmD0cZz0pJzbGUYOFZNSOyF0AOxM/hfcC0NPRgGgHx5hIRYxN2HacFwvWGRGGly1X8CEVj4xu0hJGGZZpW6LKvo3nPSNEPO/mYCAHaWzleDmmeZBK8jQP3Xd6B77gNr9lC1qHo1oOD7MxLy9oZ2SlYKFYwt4Sg8xZ21\u002BryjkxBi1knl4SYdjflGndGcMEo3YS1KMZh3PdVouOKcv6ZkF5/CT\u002BB8kGlwLIfSp0NWYJUTfpmPWWF4K5h0vShDQM4TIoZxmaBputCD2cUQpFaSEhgNSQEMlP5\u002BimRHyBNA7Ou5v4S85Mc0qYPJC39cJ4dB4msQdffNBk3H8s98IfL9Qy0ZVuTR1S1RGN99Q4l\u002B4mLcxiWocLbz7Hk29PH3uEfQy4hSAtCib809v10YT8LESRCsXxuNFRJ2Japr2uA7WWBXbHfA7J\u002BSepYYarFZ21y2cqvhS1ksQ/a2HB0mNpUtAmY8wONKw5xxGiSFdKphHEoN9ah0Gg3HKyiBA==",
       "StatusCode": 201,
@@ -125,11 +105,7 @@
         "x-ms-content-crc64": "wLL6B0L3/e8=",
         "x-ms-request-id": "f564bccc-301e-009b-33f7-098ca5000000",
         "x-ms-request-server-encrypted": "true",
-<<<<<<< HEAD
-        "x-ms-version": "2019-12-12"
-=======
-        "x-ms-version": "2020-02-10"
->>>>>>> 60f4876e
+        "x-ms-version": "2020-02-10"
       },
       "ResponseBody": []
     },
@@ -148,11 +124,7 @@
         "x-ms-client-request-id": "85304031-0778-11df-cd73-35cb2609a3d7",
         "x-ms-date": "Fri, 03 Apr 2020 20:33:38 GMT",
         "x-ms-return-client-request-id": "true",
-<<<<<<< HEAD
-        "x-ms-version": "2019-12-12"
-=======
-        "x-ms-version": "2020-02-10"
->>>>>>> 60f4876e
+        "x-ms-version": "2020-02-10"
       },
       "RequestBody": "LS1iYXRjaF9mOTUxY2NkYi04YmVkLTg1NDUtNTIwYy1lOWZjNjk3N2JmNWINCkNvbnRlbnQtVHlwZTogYXBwbGljYXRpb24vaHR0cA0KQ29udGVudC1UcmFuc2Zlci1FbmNvZGluZzogYmluYXJ5DQpDb250ZW50LUlEOiAwDQoNCkRFTEVURSAvdGVzdC1jb250YWluZXItMWRhNzA3NDctZmJlOC1jMmU0LTA0YjctMzI4MGM1NjZlZTYwL2Jsb2IxIEhUVFAvMS4xDQpBdXRob3JpemF0aW9uOiBTaGFyZWRLZXkgc2Vhbm1jY2NhbmFyeTpvOGszK291TVZBN05tZU5ORG9Ick9oVklzWjZ6WG5QWGhwUTgxSWp5WjJzPQ0KeC1tcy1kYXRlOiBGcmksIDAzIEFwciAyMDIwIDIwOjMzOjM4IEdNVA0KQ29udGVudC1MZW5ndGg6IDANCg0KLS1iYXRjaF9mOTUxY2NkYi04YmVkLTg1NDUtNTIwYy1lOWZjNjk3N2JmNWINCkNvbnRlbnQtVHlwZTogYXBwbGljYXRpb24vaHR0cA0KQ29udGVudC1UcmFuc2Zlci1FbmNvZGluZzogYmluYXJ5DQpDb250ZW50LUlEOiAxDQoNCkRFTEVURSAvdGVzdC1jb250YWluZXItMWRhNzA3NDctZmJlOC1jMmU0LTA0YjctMzI4MGM1NjZlZTYwL2Jsb2IyIEhUVFAvMS4xDQpBdXRob3JpemF0aW9uOiBTaGFyZWRLZXkgc2Vhbm1jY2NhbmFyeTpzMEszeS9RM1JjN0pKWXBtUUVpTjZqUVNuR3U4RTFQRjI5UU5XK0RKV3Z3PQ0KeC1tcy1kYXRlOiBGcmksIDAzIEFwciAyMDIwIDIwOjMzOjM4IEdNVA0KQ29udGVudC1MZW5ndGg6IDANCg0KLS1iYXRjaF9mOTUxY2NkYi04YmVkLTg1NDUtNTIwYy1lOWZjNjk3N2JmNWINCkNvbnRlbnQtVHlwZTogYXBwbGljYXRpb24vaHR0cA0KQ29udGVudC1UcmFuc2Zlci1FbmNvZGluZzogYmluYXJ5DQpDb250ZW50LUlEOiAyDQoNCkRFTEVURSAvaW52YWxpZGNvbnRhaW5lci9ibG9iMyBIVFRQLzEuMQ0KQXV0aG9yaXphdGlvbjogU2hhcmVkS2V5IHNlYW5tY2NjYW5hcnk6L1dSaTdlaEk5bXg1STNITDNnL1ZVM0dQL3U5SkJpWHN5SXgzQW9DWEtwcz0NCngtbXMtZGF0ZTogRnJpLCAwMyBBcHIgMjAyMCAyMDozMzozOCBHTVQNCkNvbnRlbnQtTGVuZ3RoOiAwDQoNCi0tYmF0Y2hfZjk1MWNjZGItOGJlZC04NTQ1LTUyMGMtZTlmYzY5NzdiZjViLS0NCg==",
       "StatusCode": 202,
@@ -166,11 +138,7 @@
         "Transfer-Encoding": "chunked",
         "x-ms-client-request-id": "85304031-0778-11df-cd73-35cb2609a3d7",
         "x-ms-request-id": "f564bcdd-301e-009b-41f7-098ca5000000",
-<<<<<<< HEAD
-        "x-ms-version": "2019-12-12"
-=======
-        "x-ms-version": "2020-02-10"
->>>>>>> 60f4876e
+        "x-ms-version": "2020-02-10"
       },
       "ResponseBody": "LS1iYXRjaHJlc3BvbnNlXzdjMDE4MjczLTU5MzItNGJmZC05YWIzLWI0NzNiOGU0Mzc4Mg0KQ29udGVudC1UeXBlOiBhcHBsaWNhdGlvbi9odHRwDQpDb250ZW50LUlEOiAwDQoNCkhUVFAvMS4xIDIwMiBBY2NlcHRlZA0KeC1tcy1kZWxldGUtdHlwZS1wZXJtYW5lbnQ6IHRydWUNCngtbXMtcmVxdWVzdC1pZDogZjU2NGJjZGQtMzAxZS0wMDliLTQxZjctMDk4Y2E1MWViY2E3DQp4LW1zLXZlcnNpb246IDIwMTktMTItMTINClNlcnZlcjogV2luZG93cy1BenVyZS1CbG9iLzEuMA0KDQotLWJhdGNocmVzcG9uc2VfN2MwMTgyNzMtNTkzMi00YmZkLTlhYjMtYjQ3M2I4ZTQzNzgyDQpDb250ZW50LVR5cGU6IGFwcGxpY2F0aW9uL2h0dHANCkNvbnRlbnQtSUQ6IDENCg0KSFRUUC8xLjEgMjAyIEFjY2VwdGVkDQp4LW1zLWRlbGV0ZS10eXBlLXBlcm1hbmVudDogdHJ1ZQ0KeC1tcy1yZXF1ZXN0LWlkOiBmNTY0YmNkZC0zMDFlLTAwOWItNDFmNy0wOThjYTUxZWJjYTkNCngtbXMtdmVyc2lvbjogMjAxOS0xMi0xMg0KU2VydmVyOiBXaW5kb3dzLUF6dXJlLUJsb2IvMS4wDQoNCi0tYmF0Y2hyZXNwb25zZV83YzAxODI3My01OTMyLTRiZmQtOWFiMy1iNDczYjhlNDM3ODINCkNvbnRlbnQtVHlwZTogYXBwbGljYXRpb24vaHR0cA0KQ29udGVudC1JRDogMg0KDQpIVFRQLzEuMSA0MDQgVGhlIHNwZWNpZmllZCBjb250YWluZXIgZG9lcyBub3QgZXhpc3QuDQp4LW1zLWVycm9yLWNvZGU6IENvbnRhaW5lck5vdEZvdW5kDQp4LW1zLXJlcXVlc3QtaWQ6IGY1NjRiY2RkLTMwMWUtMDA5Yi00MWY3LTA5OGNhNTFlYmNhYQ0KeC1tcy12ZXJzaW9uOiAyMDE5LTEyLTEyDQpDb250ZW50LUxlbmd0aDogMjI2DQpDb250ZW50LVR5cGU6IGFwcGxpY2F0aW9uL3htbA0KU2VydmVyOiBXaW5kb3dzLUF6dXJlLUJsb2IvMS4wDQoNCu\u002B7vzw/eG1sIHZlcnNpb249IjEuMCIgZW5jb2Rpbmc9InV0Zi04Ij8\u002BCjxFcnJvcj48Q29kZT5Db250YWluZXJOb3RGb3VuZDwvQ29kZT48TWVzc2FnZT5UaGUgc3BlY2lmaWVkIGNvbnRhaW5lciBkb2VzIG5vdCBleGlzdC4KUmVxdWVzdElkOmY1NjRiY2RkLTMwMWUtMDA5Yi00MWY3LTA5OGNhNTFlYmNhYQpUaW1lOjIwMjAtMDQtMDNUMjA6MzM6MzcuMjYyODI0OFo8L01lc3NhZ2U\u002BPC9FcnJvcj4NCi0tYmF0Y2hyZXNwb25zZV83YzAxODI3My01OTMyLTRiZmQtOWFiMy1iNDczYjhlNDM3ODItLQ=="
     },
@@ -187,11 +155,7 @@
         "x-ms-client-request-id": "28cba731-3947-00e3-ab4d-dfe66b425b97",
         "x-ms-date": "Fri, 03 Apr 2020 20:33:38 GMT",
         "x-ms-return-client-request-id": "true",
-<<<<<<< HEAD
-        "x-ms-version": "2019-12-12"
-=======
-        "x-ms-version": "2020-02-10"
->>>>>>> 60f4876e
+        "x-ms-version": "2020-02-10"
       },
       "RequestBody": null,
       "StatusCode": 404,
@@ -205,11 +169,7 @@
         "x-ms-client-request-id": "28cba731-3947-00e3-ab4d-dfe66b425b97",
         "x-ms-error-code": "BlobNotFound",
         "x-ms-request-id": "f564bce9-301e-009b-4bf7-098ca5000000",
-<<<<<<< HEAD
-        "x-ms-version": "2019-12-12"
-=======
-        "x-ms-version": "2020-02-10"
->>>>>>> 60f4876e
+        "x-ms-version": "2020-02-10"
       },
       "ResponseBody": []
     },
@@ -226,11 +186,7 @@
         "x-ms-client-request-id": "7f9a8e3c-7a3e-9090-d71f-c75500cfce7c",
         "x-ms-date": "Fri, 03 Apr 2020 20:33:38 GMT",
         "x-ms-return-client-request-id": "true",
-<<<<<<< HEAD
-        "x-ms-version": "2019-12-12"
-=======
-        "x-ms-version": "2020-02-10"
->>>>>>> 60f4876e
+        "x-ms-version": "2020-02-10"
       },
       "RequestBody": null,
       "StatusCode": 404,
@@ -244,11 +200,7 @@
         "x-ms-client-request-id": "7f9a8e3c-7a3e-9090-d71f-c75500cfce7c",
         "x-ms-error-code": "BlobNotFound",
         "x-ms-request-id": "f564bcf4-301e-009b-54f7-098ca5000000",
-<<<<<<< HEAD
-        "x-ms-version": "2019-12-12"
-=======
-        "x-ms-version": "2020-02-10"
->>>>>>> 60f4876e
+        "x-ms-version": "2020-02-10"
       },
       "ResponseBody": []
     },
@@ -265,11 +217,7 @@
         "x-ms-client-request-id": "dda9cfcb-dca8-4858-942d-bd6ca14b51bb",
         "x-ms-date": "Fri, 03 Apr 2020 20:33:38 GMT",
         "x-ms-return-client-request-id": "true",
-<<<<<<< HEAD
-        "x-ms-version": "2019-12-12"
-=======
-        "x-ms-version": "2020-02-10"
->>>>>>> 60f4876e
+        "x-ms-version": "2020-02-10"
       },
       "RequestBody": null,
       "StatusCode": 202,
@@ -282,11 +230,7 @@
         ],
         "x-ms-client-request-id": "dda9cfcb-dca8-4858-942d-bd6ca14b51bb",
         "x-ms-request-id": "f564bcfe-301e-009b-5ef7-098ca5000000",
-<<<<<<< HEAD
-        "x-ms-version": "2019-12-12"
-=======
-        "x-ms-version": "2020-02-10"
->>>>>>> 60f4876e
+        "x-ms-version": "2020-02-10"
       },
       "ResponseBody": []
     }
