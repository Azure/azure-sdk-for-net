{
  "Entries": [
    {
      "RequestUri": "https://seanmcccanary3.blob.core.windows.net/test-container-905928f2-0d11-77f8-1872-0d9067f33055?restype=container",
      "RequestMethod": "PUT",
      "RequestHeaders": {
        "Accept": "application/xml",
        "Authorization": "Sanitized",
        "traceparent": "00-9ddf863bebc3b24db703cf3e0e674f19-39dc6f1c4ad94548-00",
        "User-Agent": [
          "azsdk-net-Storage.Blobs/12.9.0-alpha.20210402.1",
          "(.NET 5.0.4; Microsoft Windows 10.0.19042)"
        ],
        "x-ms-blob-public-access": "container",
        "x-ms-client-request-id": "dbe82911-0937-2578-b111-9c9303039315",
        "x-ms-date": "Fri, 02 Apr 2021 17:42:41 GMT",
        "x-ms-return-client-request-id": "true",
<<<<<<< HEAD
        "x-ms-version": "2020-08-04"
=======
         "x-ms-version": "2020-10-02"
>>>>>>> 65932564
      },
      "RequestBody": null,
      "StatusCode": 201,
      "ResponseHeaders": {
        "Content-Length": "0",
        "Date": "Fri, 02 Apr 2021 17:42:40 GMT",
        "ETag": "\u00220x8D8F5FEB6C288D3\u0022",
        "Last-Modified": "Fri, 02 Apr 2021 17:42:40 GMT",
        "Server": [
          "Windows-Azure-Blob/1.0",
          "Microsoft-HTTPAPI/2.0"
        ],
        "x-ms-client-request-id": "dbe82911-0937-2578-b111-9c9303039315",
<<<<<<< HEAD
        "x-ms-request-id": "204e2edf-201e-008a-4be7-278173000000",
        "x-ms-version": "2020-08-04"
=======
        "x-ms-request-id": "940a304b-201e-0033-091b-0a8569000000",
         "x-ms-version": "2020-10-02"
>>>>>>> 65932564
      },
      "ResponseBody": []
    },
    {
      "RequestUri": "https://seanmcccanary3.blob.core.windows.net/test-container-905928f2-0d11-77f8-1872-0d9067f33055/blob1",
      "RequestMethod": "PUT",
      "RequestHeaders": {
        "Accept": "application/xml",
        "Authorization": "Sanitized",
        "Content-Length": "1024",
        "Content-Type": "application/octet-stream",
        "If-None-Match": "*",
        "traceparent": "00-05b16a8ecb36d644b3754a74d9daa0d3-2ff31d8ddeaac548-00",
        "User-Agent": [
          "azsdk-net-Storage.Blobs/12.9.0-alpha.20210402.1",
          "(.NET 5.0.4; Microsoft Windows 10.0.19042)"
        ],
        "x-ms-blob-type": "BlockBlob",
        "x-ms-client-request-id": "25c380f6-4cc9-2630-58c2-1c5f1aaf34a9",
        "x-ms-date": "Fri, 02 Apr 2021 17:42:41 GMT",
        "x-ms-return-client-request-id": "true",
<<<<<<< HEAD
        "x-ms-version": "2020-08-04"
=======
         "x-ms-version": "2020-10-02"
>>>>>>> 65932564
      },
      "RequestBody": "M\u002Br6\u002B1L5dgfFNB86ezLV53Ccfj0KVR5PGmLyq07PIG1DfJK3NgUeGLLgFQLqPap/PLQiZ4VVCt7MquHvB8u49hOx9v6fHbFqfmaLKj8bZdy4cm6arLno7nG064skLhDnKB7uOEar4B8DuOgfyuCesEUEN5RcHkpayQiN6zElRk9VowEhLCyWDJJPlvPRyCOQFTpFH/d8igrUlG89HvXt3XGYyibffYMZbioBDYdWiADl/NX34CdY2Bn3TJi8WO2dYrmCOf78sZe2LLDMen2CfQxvWCEf9f1KQPEN6DDrXBY9ZKrO1E8B6Es\u002BQLN2i12cdM\u002BLTf/Lfmy7OPgN78lnys\u002BZjxbStKm8bXDW4bVJ07STcHNhXw8XceY\u002BEpxW8/mC13Xk3ftHyr8lz9\u002BP9Zy3cmREen5VBWrAgh4wk6INZXl3VAo/Zfa5TKa0PJAviHtJhp83Enl6LNELI1vcFzYcF2lmF6CSeAxuiy3XoMnakfmi5gwC1lP//Cc4NEKa3DVwlyQnyXDbtg6TyIdLoowIMJFhOjApGkEVZht5WkPK06/4ZwikssiJxzD\u002Bbw3Ls1mbLwOwOaEER33iEWJUYVzLyPTYUzuDY37J13IAK6o0SbLB3ipAGpkN9B\u002BLwaFlNGXTMqcY82AdF8uF5mIvBBzTrsewk4Mxiq5by18c\u002BKLdY6IMLPgDG1ZRo8ZeuzM33u8DtxPZtaHioaf5vSgBAR8pqIK/Itcj0JNxXu\u002B90s96I\u002BxvGECPA64BKopQCV4tUKKmNROwd7sY3\u002BeAaFeyJc/Yfpk7kunemqTUvvhM08Y0Qw1NFp28yawxVzhZDptXTwS7eIvE8r24yJpu3LnCywwgSyRJZA4xG7XtCjuwhYsJfW7zkVo7cFFQlE4CTu3ybosrOMN2Der2il3V1\u002BiCCEMPZV9Kzzqy5dvT\u002BdDALszI\u002B5uvhUzHkm\u002BE/Qf9ZZhpzYwL8\u002BmOp59ReVPooxQaNVuQDdxM0oL2R9LvxtIytH9CaStEtTvjOlP8XQv43\u002B9bacerbVe8HPoJFKwWnuHMHsTTpTno1n8frNOIUHR3/mfilFwKhkcohU0xOqGPzZtyLz9GJDm2cpNHi8CDNMyFkhVEMwqEwpd9qyDst5vekN84FiA1MNkuLCHIwvqGpFGAq6iLSpmQ7W2nyXkZybv4afvhSx2sT2I8FgbouwCc9gfOawvyU0ZFpyizjmZgFGNl0Fj/pVgz1FxGTjSSpzFsCtNxSl2wBRa0nKP0\u002BMH73AGjg\u002BunnVGumpeurAQSsv/3RoOS7soFtcpCSwm0P9uaSnIy7yRGxW2Cw6/GAVgSoumk/bE9ae03ns0hZFJH\u002BVu7E2GR38PasYEWECsaPrNxMKggEA==",
      "StatusCode": 201,
      "ResponseHeaders": {
        "Content-Length": "0",
        "Content-MD5": "iWz5F625TpLPL4FJXHB5sg==",
        "Date": "Fri, 02 Apr 2021 17:42:40 GMT",
        "ETag": "\u00220x8D8F5FEB6CEAAE7\u0022",
        "Last-Modified": "Fri, 02 Apr 2021 17:42:41 GMT",
        "Server": [
          "Windows-Azure-Blob/1.0",
          "Microsoft-HTTPAPI/2.0"
        ],
        "x-ms-client-request-id": "25c380f6-4cc9-2630-58c2-1c5f1aaf34a9",
        "x-ms-content-crc64": "oIZpem7Vhw8=",
        "x-ms-request-id": "204e2ee7-201e-008a-50e7-278173000000",
        "x-ms-request-server-encrypted": "true",
<<<<<<< HEAD
        "x-ms-version": "2020-08-04",
        "x-ms-version-id": "2021-04-02T17:42:41.0420967Z"
=======
         "x-ms-version": "2020-10-02",
        "x-ms-version-id": "2021-02-23T19:40:12.2619762Z"
>>>>>>> 65932564
      },
      "ResponseBody": []
    },
    {
      "RequestUri": "https://seanmcccanary3.blob.core.windows.net/test-container-905928f2-0d11-77f8-1872-0d9067f33055/blob2",
      "RequestMethod": "PUT",
      "RequestHeaders": {
        "Accept": "application/xml",
        "Authorization": "Sanitized",
        "Content-Length": "1024",
        "Content-Type": "application/octet-stream",
        "If-None-Match": "*",
        "traceparent": "00-ea78fb3109fe3847bc81c6fd5255e7c6-47b4c9936776e74c-00",
        "User-Agent": [
          "azsdk-net-Storage.Blobs/12.9.0-alpha.20210402.1",
          "(.NET 5.0.4; Microsoft Windows 10.0.19042)"
        ],
        "x-ms-blob-type": "BlockBlob",
        "x-ms-client-request-id": "3d0caebf-48a6-a9ab-1452-aceca71ff696",
        "x-ms-date": "Fri, 02 Apr 2021 17:42:41 GMT",
        "x-ms-return-client-request-id": "true",
<<<<<<< HEAD
        "x-ms-version": "2020-08-04"
=======
         "x-ms-version": "2020-10-02"
>>>>>>> 65932564
      },
      "RequestBody": "J\u002BkZkbaADONyg4wg\u002B9VixzPFeq/l\u002Bkf1\u002BTaIwt/xPHUrcRLgOXk3dnTfs0XADyuDX1UrVDSFxC2hJJh/90kEgEYW9YnCgo26jgQ6BUcBNekKBWOJxuhBpa3lPhXht34r2jL\u002BqRqiwN3IccYwS77ln\u002B\u002BudfLme7pe1U/c3UN32NaFDyoVAovOZ0SFwVUiEFru/54lMkKMRF94oNTLxuOZUJjvqzuU0J1k4A2tYLlkO8T07d2lUaWU\u002BcrLnGK2AqFh63G8MmUfWi4BwVI03uSmE2QQ19gF9P7yWrJwyDM7rt1rTHRIqAle1ZOvpJBTXxrmJYn9pSvIXPdyydezrpH6xRN1yJFvXWtbsQFEVk9un/qXiqOqPgixovB81d4xqycCtN593ZeId8ceofQphAWoBCrdGyPtUIcLwyWh8oeMKgbaQqJx8MJjDhLci5wThx7q1NG0U48DFGNWcRlx5oQ/kXbuT0FjNhNneQwQEcTr9zsGth222NZ21y4\u002BGn6o8ieNnPomJTjdh529TNqC8gKea3reajBnibifd3cTJBuUv4fkgnXKxNICKS\u002BA\u002BIz89OQroK8Eyof3JhNBh63AyWKBKYxTnW\u002BN1Kao20EA55AsooOT54RskPUA7VxiiD0kQV/N/s//qVZ0nssIXO5G9z\u002BCFeQpLeLdFZmWUrATK0tog5nhMujBLPksHkm5YzMHufUc33NZ\u002BhR98Og2aVamYXKAn9hVZMVWwejq/A\u002BYJLFlj5i79kvXD4iFY0EAisOjhrzWOMNbsVUwxR6Kb/4E5cw30dm962onqJBQzwCDVjYlR3ZSwevuCd1DijEtTaCKgH51ybnp5ZtSr48yC\u002BJUrG/nZCeIsiPhSMf7eWA5\u002BVvwxU\u002BCDY19O2HaABFbu/777t3BRuh4As5alIDx7ms7GLY0QkWS0p/haSnFrbEShY3J/4uCd7Jzd8OAJ3kNjE32n\u002BdaJni4aRw\u002B4N2/slQcSA7zKO7guKEEwcuCEasl1N3bzw7Jt14UEJZuQ5fVs8RuY99qGWReFeZGVmWtNldwGAv/4\u002BNGUpCw3hdYcXUJLg0GE63Mu7p5fbkog2D5Zto\u002B/SqL1dDgKBFOujtMBaRxPShYpyKppF1RhmYqHs8vt3g8GXNKflg9JeqcfQF/LHcVtkY4ob\u002B3lVnNOk9ptgpBHwLCEOwwJ7/PGoE4DCdb0lruFGeJ9xa4hYQafEMJ027gW17\u002BvByL5Y\u002BHaIY9f4gxcWf0eqKityfsCYpnFap7xUYTV7HJXRU\u002BYy/XAo6Pewb76QrcFFjMPaM2EbKRI8/lDKM/KifXaBRRthdyy7WZXY6EbCyfnrHtRhoNkktjrEBf8vbrUFHeJIH2il5BWXLunLQkDQ==",
      "StatusCode": 201,
      "ResponseHeaders": {
        "Content-Length": "0",
        "Content-MD5": "BstNgvbOtmv\u002BGCsncpt3jg==",
        "Date": "Fri, 02 Apr 2021 17:42:40 GMT",
        "ETag": "\u00220x8D8F5FEB6D870AF\u0022",
        "Last-Modified": "Fri, 02 Apr 2021 17:42:41 GMT",
        "Server": [
          "Windows-Azure-Blob/1.0",
          "Microsoft-HTTPAPI/2.0"
        ],
        "x-ms-client-request-id": "3d0caebf-48a6-a9ab-1452-aceca71ff696",
        "x-ms-content-crc64": "QQ5rW6BODZc=",
        "x-ms-request-id": "204e2f0a-201e-008a-69e7-278173000000",
        "x-ms-request-server-encrypted": "true",
<<<<<<< HEAD
        "x-ms-version": "2020-08-04",
        "x-ms-version-id": "2021-04-02T17:42:41.1071428Z"
=======
         "x-ms-version": "2020-10-02",
        "x-ms-version-id": "2021-02-23T19:40:12.3200174Z"
>>>>>>> 65932564
      },
      "ResponseBody": []
    },
    {
      "RequestUri": "https://seanmcccanary3.blob.core.windows.net/test-container-905928f2-0d11-77f8-1872-0d9067f33055/blob3",
      "RequestMethod": "PUT",
      "RequestHeaders": {
        "Accept": "application/xml",
        "Authorization": "Sanitized",
        "Content-Length": "1024",
        "Content-Type": "application/octet-stream",
        "If-None-Match": "*",
        "traceparent": "00-4f5d64ce3069ca4ebd5227d08b86bebc-8a428bcca9969945-00",
        "User-Agent": [
          "azsdk-net-Storage.Blobs/12.9.0-alpha.20210402.1",
          "(.NET 5.0.4; Microsoft Windows 10.0.19042)"
        ],
        "x-ms-blob-type": "BlockBlob",
        "x-ms-client-request-id": "6ecc9198-a6c6-8f6b-3fa8-3ad13f376e8c",
        "x-ms-date": "Fri, 02 Apr 2021 17:42:41 GMT",
        "x-ms-return-client-request-id": "true",
<<<<<<< HEAD
        "x-ms-version": "2020-08-04"
=======
         "x-ms-version": "2020-10-02"
>>>>>>> 65932564
      },
      "RequestBody": "P5\u002BJvK2J\u002Bf5t0FqrLZtUakeZLu6n5mZu\u002BJtYn6X2ZanfMa9pTVYrNrUO0NXu/3x4/UGlDvAI71g5GsMRMFlZdmqwzPvs6hzwbfg4mRaQgPke36FjUVe510JWMDKSGgVbtVlrPTOBjBMktKH4z1VCqJrK8lC49SUT9/S4lbnqXlPz3eS9JULFnVKOP5y2wQjtFIiYyCe0osAzWEY\u002ByfdZOlZNBPJxhYJXBVX\u002BKrWJXDbsy4AxUZUrPjojic38htRaNARFaLwWe48FQMPStngKqvsQUv13KOjAIsa3Tfu1W36Bo/WwQ/R51k/xKxDSWYfBGd7R7DTW4wwchEb1Xi2TT\u002BVFURODWWYHlnuthvzX7sg/9jQc5G9Jqr/olL\u002BthHghXdsrjQhzPr94yVW5KF0QRJZ\u002BtWj5dmt2\u002B6ZUmsWnWhEDjCghrGC/y7d0pBoZkIFi2FApL84QKOZwtJJhH6P60W9EtZw07pc1vumwhdJQXWsk8sJ0fipC8mNCsffOXawUedKr1NrlLem483DkYKITH1cnPSzghVNEAcM48T2gZ2A9mwv/pYiQP8TYvIq5XpLBLpGfpyB/M/N/ZtMXrDurF4wQp8SXE3nPlv1oB8nIiqMwd8KrAL8/vWcXgD\u002B0eZKILaT\u002BqbbNKRoY0BAiFysqttsw5jR4ABfM0Opdf5M6Gh1q39okyeHsY02nkzCuHKU77MljhJJdECyNMtjLcKqH3bXztzhRBu36Q4Pn0GzmHbREIZLK1paKDc\u002BulpcIIfOjILZ6u2Rt6ubcaUAPdj/ApxUkh04YvQYfaappo29V8SKQRLC2a2JP1zar7m1Ve5aP7e\u002BC5Jmki2OvW1G6BEd2hncefjKPCjuy1a8XbM\u002BYyu0U2bWA0w2I67hMBhAQldPvNWf1NvxjAOOzzw/qjB\u002BUFpFjpSqS9bNqlpJ5QgMqokDcKDZnopPxsNjRzAP\u002Bnl6ZuPB/rO\u002BoXD\u002B0i6Bp6b7giC3ODWToLHP\u002BcvRRwCmvbPcz4IoTq/VQM8v3sxfyh8Ya8UPWL5H6sYt8gTr6V5wWBB6pNQk0zd03ftmZ8XlcC\u002BouNs/l2D1mOS/\u002Bliq7Vtwv4a74SVG95iRmn7C3Yb8RH3VPzCDMMCzhQvzaNTayeyj8aRDLY8GZcFCrfzmMr9dv7Ha1bIm8YrCCFwdV4rHttCOIuvevRryztVvQIbHzVJMkaki//Q\u002BePwdfSUy6RI2evcoVBPTgv6a6AbYu7ED/jsNzMHhoLrYU6nvwUP1w\u002BXHNMWPm3VCfRKuiBfxZb1PGYLqJRxMVNY8TARp58G\u002BoSgdEYLrcGLFy1OzNxim6u3onKe9D57Jet/vU0ts2JlQ7\u002Bbr0FA\u002BY6kcJFnImSG9mWQ==",
      "StatusCode": 201,
      "ResponseHeaders": {
        "Content-Length": "0",
        "Content-MD5": "IJRn8weqWns1aYKhwaneGg==",
        "Date": "Fri, 02 Apr 2021 17:42:40 GMT",
        "ETag": "\u00220x8D8F5FEB6E23677\u0022",
        "Last-Modified": "Fri, 02 Apr 2021 17:42:41 GMT",
        "Server": [
          "Windows-Azure-Blob/1.0",
          "Microsoft-HTTPAPI/2.0"
        ],
        "x-ms-client-request-id": "6ecc9198-a6c6-8f6b-3fa8-3ad13f376e8c",
        "x-ms-content-crc64": "f6xLuUdS6VQ=",
        "x-ms-request-id": "204e2f2b-201e-008a-80e7-278173000000",
        "x-ms-request-server-encrypted": "true",
<<<<<<< HEAD
        "x-ms-version": "2020-08-04",
        "x-ms-version-id": "2021-04-02T17:42:41.1711884Z"
=======
         "x-ms-version": "2020-10-02",
        "x-ms-version-id": "2021-02-23T19:40:12.3760573Z"
>>>>>>> 65932564
      },
      "ResponseBody": []
    },
    {
<<<<<<< HEAD
      "RequestUri": "https://seanmcccanary3.blob.core.windows.net/test-container-905928f2-0d11-77f8-1872-0d9067f33055?sv=2020-06-12\u0026se=2021-04-03T12%3A42%3A41Z\u0026sr=c\u0026sp=racwdxlti\u0026sig=Sanitized\u0026restype=container\u0026comp=batch",
=======
      "RequestUri": "https://seanmcccanary3.blob.core.windows.net/test-container-905928f2-0d11-77f8-1872-0d9067f33055?sv=2020-10-02\u0026se=2021-02-24T13%3A40%3A12Z\u0026sr=c\u0026sp=racwdxlt\u0026sig=Sanitized\u0026restype=container\u0026comp=batch",
>>>>>>> 65932564
      "RequestMethod": "POST",
      "RequestHeaders": {
        "Accept": "application/xml",
        "Content-Length": "1026",
        "Content-Type": "multipart/mixed; boundary=batch_7af706a6-b7a8-75e9-e7f5-611205e468c6",
        "User-Agent": [
          "azsdk-net-Storage.Blobs/12.9.0-alpha.20210402.1",
          "(.NET 5.0.4; Microsoft Windows 10.0.19042)"
        ],
        "x-ms-client-request-id": "24302a0c-9c99-8305-4925-e54a44c604f1",
        "x-ms-return-client-request-id": "true",
<<<<<<< HEAD
        "x-ms-version": "2020-08-04"
=======
         "x-ms-version": "2020-10-02"
>>>>>>> 65932564
      },
      "RequestBody": "LS1iYXRjaF83YWY3MDZhNi1iN2E4LTc1ZTktZTdmNS02MTEyMDVlNDY4YzYNCkNvbnRlbnQtVHlwZTogYXBwbGljYXRpb24vaHR0cA0KQ29udGVudC1UcmFuc2Zlci1FbmNvZGluZzogYmluYXJ5DQpDb250ZW50LUlEOiAwDQoNCkRFTEVURSAvdGVzdC1jb250YWluZXItOTA1OTI4ZjItMGQxMS03N2Y4LTE4NzItMGQ5MDY3ZjMzMDU1L2Jsb2IxP3N2PTIwMjAtMDYtMTImc2U9MjAyMS0wNC0wM1QxMiUzQTQyJTNBNDFaJnNyPWMmc3A9cmFjd2R4bHRpJnNpZz1TYW5pdGl6ZWQgSFRUUC8xLjENCkFjY2VwdDogYXBwbGljYXRpb24veG1sDQpDb250ZW50LUxlbmd0aDogMA0KDQotLWJhdGNoXzdhZjcwNmE2LWI3YTgtNzVlOS1lN2Y1LTYxMTIwNWU0NjhjNg0KQ29udGVudC1UeXBlOiBhcHBsaWNhdGlvbi9odHRwDQpDb250ZW50LVRyYW5zZmVyLUVuY29kaW5nOiBiaW5hcnkNCkNvbnRlbnQtSUQ6IDENCg0KREVMRVRFIC90ZXN0LWNvbnRhaW5lci05MDU5MjhmMi0wZDExLTc3ZjgtMTg3Mi0wZDkwNjdmMzMwNTUvYmxvYjI/c3Y9MjAyMC0wNi0xMiZzZT0yMDIxLTA0LTAzVDEyJTNBNDIlM0E0MVomc3I9YyZzcD1yYWN3ZHhsdGkmc2lnPVNhbml0aXplZCBIVFRQLzEuMQ0KQWNjZXB0OiBhcHBsaWNhdGlvbi94bWwNCkNvbnRlbnQtTGVuZ3RoOiAwDQoNCi0tYmF0Y2hfN2FmNzA2YTYtYjdhOC03NWU5LWU3ZjUtNjExMjA1ZTQ2OGM2DQpDb250ZW50LVR5cGU6IGFwcGxpY2F0aW9uL2h0dHANCkNvbnRlbnQtVHJhbnNmZXItRW5jb2Rpbmc6IGJpbmFyeQ0KQ29udGVudC1JRDogMg0KDQpERUxFVEUgL3Rlc3QtY29udGFpbmVyLTkwNTkyOGYyLTBkMTEtNzdmOC0xODcyLTBkOTA2N2YzMzA1NS9ibG9iMz9zdj0yMDIwLTA2LTEyJnNlPTIwMjEtMDQtMDNUMTIlM0E0MiUzQTQxWiZzcj1jJnNwPXJhY3dkeGx0aSZzaWc9U2FuaXRpemVkIEhUVFAvMS4xDQpBY2NlcHQ6IGFwcGxpY2F0aW9uL3htbA0KQ29udGVudC1MZW5ndGg6IDANCg0KLS1iYXRjaF83YWY3MDZhNi1iN2E4LTc1ZTktZTdmNS02MTEyMDVlNDY4YzYtLQ0K",
      "StatusCode": 202,
      "ResponseHeaders": {
        "Content-Type": "multipart/mixed; boundary=batchresponse_e7185040-b8a8-4558-ba67-c132d93f9569",
        "Date": "Fri, 02 Apr 2021 17:42:40 GMT",
        "Server": [
          "Windows-Azure-Blob/1.0",
          "Microsoft-HTTPAPI/2.0"
        ],
        "Transfer-Encoding": "chunked",
        "x-ms-client-request-id": "24302a0c-9c99-8305-4925-e54a44c604f1",
<<<<<<< HEAD
        "x-ms-request-id": "204e2f4a-201e-008a-1ce7-278173000000",
        "x-ms-version": "2020-08-04"
=======
        "x-ms-request-id": "940a30a8-201e-0033-581b-0a8569000000",
         "x-ms-version": "2020-10-02"
>>>>>>> 65932564
      },
      "ResponseBody": "LS1iYXRjaHJlc3BvbnNlX2U3MTg1MDQwLWI4YTgtNDU1OC1iYTY3LWMxMzJkOTNmOTU2OQ0KQ29udGVudC1UeXBlOiBhcHBsaWNhdGlvbi9odHRwDQpDb250ZW50LUlEOiAwDQoNCkhUVFAvMS4xIDIwMiBBY2NlcHRlZA0KeC1tcy1kZWxldGUtdHlwZS1wZXJtYW5lbnQ6IHRydWUNCngtbXMtcmVxdWVzdC1pZDogMjA0ZTJmNGEtMjAxZS0wMDhhLTFjZTctMjc4MTczMWVjYjYxDQp4LW1zLXZlcnNpb246IDIwMjAtMDYtMTINClNlcnZlcjogV2luZG93cy1BenVyZS1CbG9iLzEuMA0KDQotLWJhdGNocmVzcG9uc2VfZTcxODUwNDAtYjhhOC00NTU4LWJhNjctYzEzMmQ5M2Y5NTY5DQpDb250ZW50LVR5cGU6IGFwcGxpY2F0aW9uL2h0dHANCkNvbnRlbnQtSUQ6IDENCg0KSFRUUC8xLjEgMjAyIEFjY2VwdGVkDQp4LW1zLWRlbGV0ZS10eXBlLXBlcm1hbmVudDogdHJ1ZQ0KeC1tcy1yZXF1ZXN0LWlkOiAyMDRlMmY0YS0yMDFlLTAwOGEtMWNlNy0yNzgxNzMxZWNiNjINCngtbXMtdmVyc2lvbjogMjAyMC0wNi0xMg0KU2VydmVyOiBXaW5kb3dzLUF6dXJlLUJsb2IvMS4wDQoNCi0tYmF0Y2hyZXNwb25zZV9lNzE4NTA0MC1iOGE4LTQ1NTgtYmE2Ny1jMTMyZDkzZjk1NjkNCkNvbnRlbnQtVHlwZTogYXBwbGljYXRpb24vaHR0cA0KQ29udGVudC1JRDogMg0KDQpIVFRQLzEuMSAyMDIgQWNjZXB0ZWQNCngtbXMtZGVsZXRlLXR5cGUtcGVybWFuZW50OiB0cnVlDQp4LW1zLXJlcXVlc3QtaWQ6IDIwNGUyZjRhLTIwMWUtMDA4YS0xY2U3LTI3ODE3MzFlY2I2Mw0KeC1tcy12ZXJzaW9uOiAyMDIwLTA2LTEyDQpTZXJ2ZXI6IFdpbmRvd3MtQXp1cmUtQmxvYi8xLjANCg0KLS1iYXRjaHJlc3BvbnNlX2U3MTg1MDQwLWI4YTgtNDU1OC1iYTY3LWMxMzJkOTNmOTU2OS0t"
    },
    {
      "RequestUri": "https://seanmcccanary3.blob.core.windows.net/test-container-905928f2-0d11-77f8-1872-0d9067f33055/blob1",
      "RequestMethod": "HEAD",
      "RequestHeaders": {
        "Accept": "application/xml",
        "Authorization": "Sanitized",
        "traceparent": "00-55ac912e9c1d4b4780214d09e024e24c-bac551a2a2c8534d-00",
        "User-Agent": [
          "azsdk-net-Storage.Blobs/12.9.0-alpha.20210402.1",
          "(.NET 5.0.4; Microsoft Windows 10.0.19042)"
        ],
        "x-ms-client-request-id": "db0532cd-43b3-ec2c-79a7-5c224fa8ee26",
        "x-ms-date": "Fri, 02 Apr 2021 17:42:41 GMT",
        "x-ms-return-client-request-id": "true",
<<<<<<< HEAD
        "x-ms-version": "2020-08-04"
=======
         "x-ms-version": "2020-10-02"
>>>>>>> 65932564
      },
      "RequestBody": null,
      "StatusCode": 404,
      "ResponseHeaders": {
        "Date": "Fri, 02 Apr 2021 17:42:41 GMT",
        "Server": [
          "Windows-Azure-Blob/1.0",
          "Microsoft-HTTPAPI/2.0"
        ],
        "Transfer-Encoding": "chunked",
        "x-ms-client-request-id": "db0532cd-43b3-ec2c-79a7-5c224fa8ee26",
        "x-ms-error-code": "BlobNotFound",
<<<<<<< HEAD
        "x-ms-request-id": "204e2f5d-201e-008a-2de7-278173000000",
        "x-ms-version": "2020-08-04"
=======
        "x-ms-request-id": "940a30c2-201e-0033-6f1b-0a8569000000",
         "x-ms-version": "2020-10-02"
>>>>>>> 65932564
      },
      "ResponseBody": []
    },
    {
      "RequestUri": "https://seanmcccanary3.blob.core.windows.net/test-container-905928f2-0d11-77f8-1872-0d9067f33055/blob2",
      "RequestMethod": "HEAD",
      "RequestHeaders": {
        "Accept": "application/xml",
        "Authorization": "Sanitized",
        "traceparent": "00-49deb083a390bd4e8cde96e55dea5cce-960e4aa3841fab4b-00",
        "User-Agent": [
          "azsdk-net-Storage.Blobs/12.9.0-alpha.20210402.1",
          "(.NET 5.0.4; Microsoft Windows 10.0.19042)"
        ],
        "x-ms-client-request-id": "127d6991-29c0-8b3e-23b3-7f32b3f3216a",
        "x-ms-date": "Fri, 02 Apr 2021 17:42:41 GMT",
        "x-ms-return-client-request-id": "true",
<<<<<<< HEAD
        "x-ms-version": "2020-08-04"
=======
         "x-ms-version": "2020-10-02"
>>>>>>> 65932564
      },
      "RequestBody": null,
      "StatusCode": 404,
      "ResponseHeaders": {
        "Date": "Fri, 02 Apr 2021 17:42:41 GMT",
        "Server": [
          "Windows-Azure-Blob/1.0",
          "Microsoft-HTTPAPI/2.0"
        ],
        "Transfer-Encoding": "chunked",
        "x-ms-client-request-id": "127d6991-29c0-8b3e-23b3-7f32b3f3216a",
        "x-ms-error-code": "BlobNotFound",
<<<<<<< HEAD
        "x-ms-request-id": "204e2f70-201e-008a-3fe7-278173000000",
        "x-ms-version": "2020-08-04"
=======
        "x-ms-request-id": "940a30d4-201e-0033-801b-0a8569000000",
         "x-ms-version": "2020-10-02"
>>>>>>> 65932564
      },
      "ResponseBody": []
    },
    {
      "RequestUri": "https://seanmcccanary3.blob.core.windows.net/test-container-905928f2-0d11-77f8-1872-0d9067f33055/blob3",
      "RequestMethod": "HEAD",
      "RequestHeaders": {
        "Accept": "application/xml",
        "Authorization": "Sanitized",
        "traceparent": "00-395c6161ec53d84f9140c1e05ee8f7ba-ab82bec211070b4a-00",
        "User-Agent": [
          "azsdk-net-Storage.Blobs/12.9.0-alpha.20210402.1",
          "(.NET 5.0.4; Microsoft Windows 10.0.19042)"
        ],
        "x-ms-client-request-id": "e69091fb-db2b-5665-b00f-6f17af224921",
        "x-ms-date": "Fri, 02 Apr 2021 17:42:41 GMT",
        "x-ms-return-client-request-id": "true",
<<<<<<< HEAD
        "x-ms-version": "2020-08-04"
=======
         "x-ms-version": "2020-10-02"
>>>>>>> 65932564
      },
      "RequestBody": null,
      "StatusCode": 404,
      "ResponseHeaders": {
        "Date": "Fri, 02 Apr 2021 17:42:41 GMT",
        "Server": [
          "Windows-Azure-Blob/1.0",
          "Microsoft-HTTPAPI/2.0"
        ],
        "Transfer-Encoding": "chunked",
        "x-ms-client-request-id": "e69091fb-db2b-5665-b00f-6f17af224921",
        "x-ms-error-code": "BlobNotFound",
<<<<<<< HEAD
        "x-ms-request-id": "204e2f84-201e-008a-4ee7-278173000000",
        "x-ms-version": "2020-08-04"
=======
        "x-ms-request-id": "940a30e1-201e-0033-0d1b-0a8569000000",
         "x-ms-version": "2020-10-02"
>>>>>>> 65932564
      },
      "ResponseBody": []
    },
    {
      "RequestUri": "https://seanmcccanary3.blob.core.windows.net/test-container-905928f2-0d11-77f8-1872-0d9067f33055?restype=container",
      "RequestMethod": "DELETE",
      "RequestHeaders": {
        "Accept": "application/xml",
        "Authorization": "Sanitized",
        "traceparent": "00-016472b0356b1f419c878f033d1f86a7-f6f29347e72fb746-00",
        "User-Agent": [
          "azsdk-net-Storage.Blobs/12.9.0-alpha.20210402.1",
          "(.NET 5.0.4; Microsoft Windows 10.0.19042)"
        ],
        "x-ms-client-request-id": "2237e7d6-3b62-fa3f-024f-36d49099efbb",
        "x-ms-date": "Fri, 02 Apr 2021 17:42:41 GMT",
        "x-ms-return-client-request-id": "true",
<<<<<<< HEAD
        "x-ms-version": "2020-08-04"
=======
         "x-ms-version": "2020-10-02"
>>>>>>> 65932564
      },
      "RequestBody": null,
      "StatusCode": 202,
      "ResponseHeaders": {
        "Content-Length": "0",
        "Date": "Fri, 02 Apr 2021 17:42:41 GMT",
        "Server": [
          "Windows-Azure-Blob/1.0",
          "Microsoft-HTTPAPI/2.0"
        ],
        "x-ms-client-request-id": "2237e7d6-3b62-fa3f-024f-36d49099efbb",
<<<<<<< HEAD
        "x-ms-request-id": "204e2f9a-201e-008a-5fe7-278173000000",
        "x-ms-version": "2020-08-04"
=======
        "x-ms-request-id": "940a30ea-201e-0033-151b-0a8569000000",
         "x-ms-version": "2020-10-02"
>>>>>>> 65932564
      },
      "ResponseBody": []
    }
  ],
  "Variables": {
    "DateTimeOffsetNow": "2021-04-02T12:42:41.4020893-05:00",
    "RandomSeed": "1520151930",
    "Storage_TestConfigDefault": "ProductionTenant\nseanmcccanary3\nU2FuaXRpemVk\nhttps://seanmcccanary3.blob.core.windows.net\nhttps://seanmcccanary3.file.core.windows.net\nhttps://seanmcccanary3.queue.core.windows.net\nhttps://seanmcccanary3.table.core.windows.net\n\n\n\n\nhttps://seanmcccanary3-secondary.blob.core.windows.net\nhttps://seanmcccanary3-secondary.file.core.windows.net\nhttps://seanmcccanary3-secondary.queue.core.windows.net\nhttps://seanmcccanary3-secondary.table.core.windows.net\n68390a19-a643-458b-b726-408abf67b4fc\nSanitized\n72f988bf-86f1-41af-91ab-2d7cd011db47\nhttps://login.microsoftonline.com/\nCloud\nBlobEndpoint=https://seanmcccanary3.blob.core.windows.net/;QueueEndpoint=https://seanmcccanary3.queue.core.windows.net/;FileEndpoint=https://seanmcccanary3.file.core.windows.net/;BlobSecondaryEndpoint=https://seanmcccanary3-secondary.blob.core.windows.net/;QueueSecondaryEndpoint=https://seanmcccanary3-secondary.queue.core.windows.net/;FileSecondaryEndpoint=https://seanmcccanary3-secondary.file.core.windows.net/;AccountName=seanmcccanary3;AccountKey=Kg==;\nseanscope1"
  }
}<|MERGE_RESOLUTION|>--- conflicted
+++ resolved
@@ -6,40 +6,31 @@
       "RequestHeaders": {
         "Accept": "application/xml",
         "Authorization": "Sanitized",
-        "traceparent": "00-9ddf863bebc3b24db703cf3e0e674f19-39dc6f1c4ad94548-00",
-        "User-Agent": [
-          "azsdk-net-Storage.Blobs/12.9.0-alpha.20210402.1",
-          "(.NET 5.0.4; Microsoft Windows 10.0.19042)"
+        "traceparent": "00-754da807347f4442b5070474781cc88e-e85c9f1f6c8b5b45-00",
+        "User-Agent": [
+          "azsdk-net-Storage.Blobs/12.9.0-alpha.20210514.1",
+          "(.NET 5.0.6; Microsoft Windows 10.0.19043)"
         ],
         "x-ms-blob-public-access": "container",
         "x-ms-client-request-id": "dbe82911-0937-2578-b111-9c9303039315",
-        "x-ms-date": "Fri, 02 Apr 2021 17:42:41 GMT",
-        "x-ms-return-client-request-id": "true",
-<<<<<<< HEAD
-        "x-ms-version": "2020-08-04"
-=======
-         "x-ms-version": "2020-10-02"
->>>>>>> 65932564
+        "x-ms-date": "Fri, 14 May 2021 16:54:29 GMT",
+        "x-ms-return-client-request-id": "true",
+        "x-ms-version": "2020-10-02"
       },
       "RequestBody": null,
       "StatusCode": 201,
       "ResponseHeaders": {
         "Content-Length": "0",
-        "Date": "Fri, 02 Apr 2021 17:42:40 GMT",
-        "ETag": "\u00220x8D8F5FEB6C288D3\u0022",
-        "Last-Modified": "Fri, 02 Apr 2021 17:42:40 GMT",
+        "Date": "Fri, 14 May 2021 16:54:28 GMT",
+        "ETag": "\u00220x8D916F8F0846B47\u0022",
+        "Last-Modified": "Fri, 14 May 2021 16:54:29 GMT",
         "Server": [
           "Windows-Azure-Blob/1.0",
           "Microsoft-HTTPAPI/2.0"
         ],
         "x-ms-client-request-id": "dbe82911-0937-2578-b111-9c9303039315",
-<<<<<<< HEAD
-        "x-ms-request-id": "204e2edf-201e-008a-4be7-278173000000",
-        "x-ms-version": "2020-08-04"
-=======
-        "x-ms-request-id": "940a304b-201e-0033-091b-0a8569000000",
-         "x-ms-version": "2020-10-02"
->>>>>>> 65932564
+        "x-ms-request-id": "0de27fdc-901e-007b-31e1-48985e000000",
+        "x-ms-version": "2020-10-02"
       },
       "ResponseBody": []
     },
@@ -52,44 +43,35 @@
         "Content-Length": "1024",
         "Content-Type": "application/octet-stream",
         "If-None-Match": "*",
-        "traceparent": "00-05b16a8ecb36d644b3754a74d9daa0d3-2ff31d8ddeaac548-00",
-        "User-Agent": [
-          "azsdk-net-Storage.Blobs/12.9.0-alpha.20210402.1",
-          "(.NET 5.0.4; Microsoft Windows 10.0.19042)"
+        "traceparent": "00-61e37832c1b51345b459063344949bc1-0d38f760b946d241-00",
+        "User-Agent": [
+          "azsdk-net-Storage.Blobs/12.9.0-alpha.20210514.1",
+          "(.NET 5.0.6; Microsoft Windows 10.0.19043)"
         ],
         "x-ms-blob-type": "BlockBlob",
         "x-ms-client-request-id": "25c380f6-4cc9-2630-58c2-1c5f1aaf34a9",
-        "x-ms-date": "Fri, 02 Apr 2021 17:42:41 GMT",
-        "x-ms-return-client-request-id": "true",
-<<<<<<< HEAD
-        "x-ms-version": "2020-08-04"
-=======
-         "x-ms-version": "2020-10-02"
->>>>>>> 65932564
+        "x-ms-date": "Fri, 14 May 2021 16:54:29 GMT",
+        "x-ms-return-client-request-id": "true",
+        "x-ms-version": "2020-10-02"
       },
       "RequestBody": "M\u002Br6\u002B1L5dgfFNB86ezLV53Ccfj0KVR5PGmLyq07PIG1DfJK3NgUeGLLgFQLqPap/PLQiZ4VVCt7MquHvB8u49hOx9v6fHbFqfmaLKj8bZdy4cm6arLno7nG064skLhDnKB7uOEar4B8DuOgfyuCesEUEN5RcHkpayQiN6zElRk9VowEhLCyWDJJPlvPRyCOQFTpFH/d8igrUlG89HvXt3XGYyibffYMZbioBDYdWiADl/NX34CdY2Bn3TJi8WO2dYrmCOf78sZe2LLDMen2CfQxvWCEf9f1KQPEN6DDrXBY9ZKrO1E8B6Es\u002BQLN2i12cdM\u002BLTf/Lfmy7OPgN78lnys\u002BZjxbStKm8bXDW4bVJ07STcHNhXw8XceY\u002BEpxW8/mC13Xk3ftHyr8lz9\u002BP9Zy3cmREen5VBWrAgh4wk6INZXl3VAo/Zfa5TKa0PJAviHtJhp83Enl6LNELI1vcFzYcF2lmF6CSeAxuiy3XoMnakfmi5gwC1lP//Cc4NEKa3DVwlyQnyXDbtg6TyIdLoowIMJFhOjApGkEVZht5WkPK06/4ZwikssiJxzD\u002Bbw3Ls1mbLwOwOaEER33iEWJUYVzLyPTYUzuDY37J13IAK6o0SbLB3ipAGpkN9B\u002BLwaFlNGXTMqcY82AdF8uF5mIvBBzTrsewk4Mxiq5by18c\u002BKLdY6IMLPgDG1ZRo8ZeuzM33u8DtxPZtaHioaf5vSgBAR8pqIK/Itcj0JNxXu\u002B90s96I\u002BxvGECPA64BKopQCV4tUKKmNROwd7sY3\u002BeAaFeyJc/Yfpk7kunemqTUvvhM08Y0Qw1NFp28yawxVzhZDptXTwS7eIvE8r24yJpu3LnCywwgSyRJZA4xG7XtCjuwhYsJfW7zkVo7cFFQlE4CTu3ybosrOMN2Der2il3V1\u002BiCCEMPZV9Kzzqy5dvT\u002BdDALszI\u002B5uvhUzHkm\u002BE/Qf9ZZhpzYwL8\u002BmOp59ReVPooxQaNVuQDdxM0oL2R9LvxtIytH9CaStEtTvjOlP8XQv43\u002B9bacerbVe8HPoJFKwWnuHMHsTTpTno1n8frNOIUHR3/mfilFwKhkcohU0xOqGPzZtyLz9GJDm2cpNHi8CDNMyFkhVEMwqEwpd9qyDst5vekN84FiA1MNkuLCHIwvqGpFGAq6iLSpmQ7W2nyXkZybv4afvhSx2sT2I8FgbouwCc9gfOawvyU0ZFpyizjmZgFGNl0Fj/pVgz1FxGTjSSpzFsCtNxSl2wBRa0nKP0\u002BMH73AGjg\u002BunnVGumpeurAQSsv/3RoOS7soFtcpCSwm0P9uaSnIy7yRGxW2Cw6/GAVgSoumk/bE9ae03ns0hZFJH\u002BVu7E2GR38PasYEWECsaPrNxMKggEA==",
       "StatusCode": 201,
       "ResponseHeaders": {
         "Content-Length": "0",
         "Content-MD5": "iWz5F625TpLPL4FJXHB5sg==",
-        "Date": "Fri, 02 Apr 2021 17:42:40 GMT",
-        "ETag": "\u00220x8D8F5FEB6CEAAE7\u0022",
-        "Last-Modified": "Fri, 02 Apr 2021 17:42:41 GMT",
+        "Date": "Fri, 14 May 2021 16:54:28 GMT",
+        "ETag": "\u00220x8D916F8F0912656\u0022",
+        "Last-Modified": "Fri, 14 May 2021 16:54:29 GMT",
         "Server": [
           "Windows-Azure-Blob/1.0",
           "Microsoft-HTTPAPI/2.0"
         ],
         "x-ms-client-request-id": "25c380f6-4cc9-2630-58c2-1c5f1aaf34a9",
         "x-ms-content-crc64": "oIZpem7Vhw8=",
-        "x-ms-request-id": "204e2ee7-201e-008a-50e7-278173000000",
+        "x-ms-request-id": "0de27ffd-901e-007b-4de1-48985e000000",
         "x-ms-request-server-encrypted": "true",
-<<<<<<< HEAD
-        "x-ms-version": "2020-08-04",
-        "x-ms-version-id": "2021-04-02T17:42:41.0420967Z"
-=======
-         "x-ms-version": "2020-10-02",
-        "x-ms-version-id": "2021-02-23T19:40:12.2619762Z"
->>>>>>> 65932564
+        "x-ms-version": "2020-10-02",
+        "x-ms-version-id": "2021-05-14T16:54:29.3380694Z"
       },
       "ResponseBody": []
     },
@@ -102,44 +84,35 @@
         "Content-Length": "1024",
         "Content-Type": "application/octet-stream",
         "If-None-Match": "*",
-        "traceparent": "00-ea78fb3109fe3847bc81c6fd5255e7c6-47b4c9936776e74c-00",
-        "User-Agent": [
-          "azsdk-net-Storage.Blobs/12.9.0-alpha.20210402.1",
-          "(.NET 5.0.4; Microsoft Windows 10.0.19042)"
+        "traceparent": "00-6f7289962b28e9428f251d74cf550240-f3d691b734a87241-00",
+        "User-Agent": [
+          "azsdk-net-Storage.Blobs/12.9.0-alpha.20210514.1",
+          "(.NET 5.0.6; Microsoft Windows 10.0.19043)"
         ],
         "x-ms-blob-type": "BlockBlob",
         "x-ms-client-request-id": "3d0caebf-48a6-a9ab-1452-aceca71ff696",
-        "x-ms-date": "Fri, 02 Apr 2021 17:42:41 GMT",
-        "x-ms-return-client-request-id": "true",
-<<<<<<< HEAD
-        "x-ms-version": "2020-08-04"
-=======
-         "x-ms-version": "2020-10-02"
->>>>>>> 65932564
+        "x-ms-date": "Fri, 14 May 2021 16:54:29 GMT",
+        "x-ms-return-client-request-id": "true",
+        "x-ms-version": "2020-10-02"
       },
       "RequestBody": "J\u002BkZkbaADONyg4wg\u002B9VixzPFeq/l\u002Bkf1\u002BTaIwt/xPHUrcRLgOXk3dnTfs0XADyuDX1UrVDSFxC2hJJh/90kEgEYW9YnCgo26jgQ6BUcBNekKBWOJxuhBpa3lPhXht34r2jL\u002BqRqiwN3IccYwS77ln\u002B\u002BudfLme7pe1U/c3UN32NaFDyoVAovOZ0SFwVUiEFru/54lMkKMRF94oNTLxuOZUJjvqzuU0J1k4A2tYLlkO8T07d2lUaWU\u002BcrLnGK2AqFh63G8MmUfWi4BwVI03uSmE2QQ19gF9P7yWrJwyDM7rt1rTHRIqAle1ZOvpJBTXxrmJYn9pSvIXPdyydezrpH6xRN1yJFvXWtbsQFEVk9un/qXiqOqPgixovB81d4xqycCtN593ZeId8ceofQphAWoBCrdGyPtUIcLwyWh8oeMKgbaQqJx8MJjDhLci5wThx7q1NG0U48DFGNWcRlx5oQ/kXbuT0FjNhNneQwQEcTr9zsGth222NZ21y4\u002BGn6o8ieNnPomJTjdh529TNqC8gKea3reajBnibifd3cTJBuUv4fkgnXKxNICKS\u002BA\u002BIz89OQroK8Eyof3JhNBh63AyWKBKYxTnW\u002BN1Kao20EA55AsooOT54RskPUA7VxiiD0kQV/N/s//qVZ0nssIXO5G9z\u002BCFeQpLeLdFZmWUrATK0tog5nhMujBLPksHkm5YzMHufUc33NZ\u002BhR98Og2aVamYXKAn9hVZMVWwejq/A\u002BYJLFlj5i79kvXD4iFY0EAisOjhrzWOMNbsVUwxR6Kb/4E5cw30dm962onqJBQzwCDVjYlR3ZSwevuCd1DijEtTaCKgH51ybnp5ZtSr48yC\u002BJUrG/nZCeIsiPhSMf7eWA5\u002BVvwxU\u002BCDY19O2HaABFbu/777t3BRuh4As5alIDx7ms7GLY0QkWS0p/haSnFrbEShY3J/4uCd7Jzd8OAJ3kNjE32n\u002BdaJni4aRw\u002B4N2/slQcSA7zKO7guKEEwcuCEasl1N3bzw7Jt14UEJZuQ5fVs8RuY99qGWReFeZGVmWtNldwGAv/4\u002BNGUpCw3hdYcXUJLg0GE63Mu7p5fbkog2D5Zto\u002B/SqL1dDgKBFOujtMBaRxPShYpyKppF1RhmYqHs8vt3g8GXNKflg9JeqcfQF/LHcVtkY4ob\u002B3lVnNOk9ptgpBHwLCEOwwJ7/PGoE4DCdb0lruFGeJ9xa4hYQafEMJ027gW17\u002BvByL5Y\u002BHaIY9f4gxcWf0eqKityfsCYpnFap7xUYTV7HJXRU\u002BYy/XAo6Pewb76QrcFFjMPaM2EbKRI8/lDKM/KifXaBRRthdyy7WZXY6EbCyfnrHtRhoNkktjrEBf8vbrUFHeJIH2il5BWXLunLQkDQ==",
       "StatusCode": 201,
       "ResponseHeaders": {
         "Content-Length": "0",
         "Content-MD5": "BstNgvbOtmv\u002BGCsncpt3jg==",
-        "Date": "Fri, 02 Apr 2021 17:42:40 GMT",
-        "ETag": "\u00220x8D8F5FEB6D870AF\u0022",
-        "Last-Modified": "Fri, 02 Apr 2021 17:42:41 GMT",
+        "Date": "Fri, 14 May 2021 16:54:28 GMT",
+        "ETag": "\u00220x8D916F8F09B6160\u0022",
+        "Last-Modified": "Fri, 14 May 2021 16:54:29 GMT",
         "Server": [
           "Windows-Azure-Blob/1.0",
           "Microsoft-HTTPAPI/2.0"
         ],
         "x-ms-client-request-id": "3d0caebf-48a6-a9ab-1452-aceca71ff696",
         "x-ms-content-crc64": "QQ5rW6BODZc=",
-        "x-ms-request-id": "204e2f0a-201e-008a-69e7-278173000000",
+        "x-ms-request-id": "0de28013-901e-007b-60e1-48985e000000",
         "x-ms-request-server-encrypted": "true",
-<<<<<<< HEAD
-        "x-ms-version": "2020-08-04",
-        "x-ms-version-id": "2021-04-02T17:42:41.1071428Z"
-=======
-         "x-ms-version": "2020-10-02",
-        "x-ms-version-id": "2021-02-23T19:40:12.3200174Z"
->>>>>>> 65932564
+        "x-ms-version": "2020-10-02",
+        "x-ms-version-id": "2021-05-14T16:54:29.4051168Z"
       },
       "ResponseBody": []
     },
@@ -152,90 +125,68 @@
         "Content-Length": "1024",
         "Content-Type": "application/octet-stream",
         "If-None-Match": "*",
-        "traceparent": "00-4f5d64ce3069ca4ebd5227d08b86bebc-8a428bcca9969945-00",
-        "User-Agent": [
-          "azsdk-net-Storage.Blobs/12.9.0-alpha.20210402.1",
-          "(.NET 5.0.4; Microsoft Windows 10.0.19042)"
+        "traceparent": "00-50dab88440bd46488afd19924f656c4d-68c675b193adb349-00",
+        "User-Agent": [
+          "azsdk-net-Storage.Blobs/12.9.0-alpha.20210514.1",
+          "(.NET 5.0.6; Microsoft Windows 10.0.19043)"
         ],
         "x-ms-blob-type": "BlockBlob",
         "x-ms-client-request-id": "6ecc9198-a6c6-8f6b-3fa8-3ad13f376e8c",
-        "x-ms-date": "Fri, 02 Apr 2021 17:42:41 GMT",
-        "x-ms-return-client-request-id": "true",
-<<<<<<< HEAD
-        "x-ms-version": "2020-08-04"
-=======
-         "x-ms-version": "2020-10-02"
->>>>>>> 65932564
+        "x-ms-date": "Fri, 14 May 2021 16:54:29 GMT",
+        "x-ms-return-client-request-id": "true",
+        "x-ms-version": "2020-10-02"
       },
       "RequestBody": "P5\u002BJvK2J\u002Bf5t0FqrLZtUakeZLu6n5mZu\u002BJtYn6X2ZanfMa9pTVYrNrUO0NXu/3x4/UGlDvAI71g5GsMRMFlZdmqwzPvs6hzwbfg4mRaQgPke36FjUVe510JWMDKSGgVbtVlrPTOBjBMktKH4z1VCqJrK8lC49SUT9/S4lbnqXlPz3eS9JULFnVKOP5y2wQjtFIiYyCe0osAzWEY\u002ByfdZOlZNBPJxhYJXBVX\u002BKrWJXDbsy4AxUZUrPjojic38htRaNARFaLwWe48FQMPStngKqvsQUv13KOjAIsa3Tfu1W36Bo/WwQ/R51k/xKxDSWYfBGd7R7DTW4wwchEb1Xi2TT\u002BVFURODWWYHlnuthvzX7sg/9jQc5G9Jqr/olL\u002BthHghXdsrjQhzPr94yVW5KF0QRJZ\u002BtWj5dmt2\u002B6ZUmsWnWhEDjCghrGC/y7d0pBoZkIFi2FApL84QKOZwtJJhH6P60W9EtZw07pc1vumwhdJQXWsk8sJ0fipC8mNCsffOXawUedKr1NrlLem483DkYKITH1cnPSzghVNEAcM48T2gZ2A9mwv/pYiQP8TYvIq5XpLBLpGfpyB/M/N/ZtMXrDurF4wQp8SXE3nPlv1oB8nIiqMwd8KrAL8/vWcXgD\u002B0eZKILaT\u002BqbbNKRoY0BAiFysqttsw5jR4ABfM0Opdf5M6Gh1q39okyeHsY02nkzCuHKU77MljhJJdECyNMtjLcKqH3bXztzhRBu36Q4Pn0GzmHbREIZLK1paKDc\u002BulpcIIfOjILZ6u2Rt6ubcaUAPdj/ApxUkh04YvQYfaappo29V8SKQRLC2a2JP1zar7m1Ve5aP7e\u002BC5Jmki2OvW1G6BEd2hncefjKPCjuy1a8XbM\u002BYyu0U2bWA0w2I67hMBhAQldPvNWf1NvxjAOOzzw/qjB\u002BUFpFjpSqS9bNqlpJ5QgMqokDcKDZnopPxsNjRzAP\u002Bnl6ZuPB/rO\u002BoXD\u002B0i6Bp6b7giC3ODWToLHP\u002BcvRRwCmvbPcz4IoTq/VQM8v3sxfyh8Ya8UPWL5H6sYt8gTr6V5wWBB6pNQk0zd03ftmZ8XlcC\u002BouNs/l2D1mOS/\u002Bliq7Vtwv4a74SVG95iRmn7C3Yb8RH3VPzCDMMCzhQvzaNTayeyj8aRDLY8GZcFCrfzmMr9dv7Ha1bIm8YrCCFwdV4rHttCOIuvevRryztVvQIbHzVJMkaki//Q\u002BePwdfSUy6RI2evcoVBPTgv6a6AbYu7ED/jsNzMHhoLrYU6nvwUP1w\u002BXHNMWPm3VCfRKuiBfxZb1PGYLqJRxMVNY8TARp58G\u002BoSgdEYLrcGLFy1OzNxim6u3onKe9D57Jet/vU0ts2JlQ7\u002Bbr0FA\u002BY6kcJFnImSG9mWQ==",
       "StatusCode": 201,
       "ResponseHeaders": {
         "Content-Length": "0",
         "Content-MD5": "IJRn8weqWns1aYKhwaneGg==",
-        "Date": "Fri, 02 Apr 2021 17:42:40 GMT",
-        "ETag": "\u00220x8D8F5FEB6E23677\u0022",
-        "Last-Modified": "Fri, 02 Apr 2021 17:42:41 GMT",
+        "Date": "Fri, 14 May 2021 16:54:28 GMT",
+        "ETag": "\u00220x8D916F8F0A4D902\u0022",
+        "Last-Modified": "Fri, 14 May 2021 16:54:29 GMT",
         "Server": [
           "Windows-Azure-Blob/1.0",
           "Microsoft-HTTPAPI/2.0"
         ],
         "x-ms-client-request-id": "6ecc9198-a6c6-8f6b-3fa8-3ad13f376e8c",
         "x-ms-content-crc64": "f6xLuUdS6VQ=",
-        "x-ms-request-id": "204e2f2b-201e-008a-80e7-278173000000",
+        "x-ms-request-id": "0de28015-901e-007b-62e1-48985e000000",
         "x-ms-request-server-encrypted": "true",
-<<<<<<< HEAD
-        "x-ms-version": "2020-08-04",
-        "x-ms-version-id": "2021-04-02T17:42:41.1711884Z"
-=======
-         "x-ms-version": "2020-10-02",
-        "x-ms-version-id": "2021-02-23T19:40:12.3760573Z"
->>>>>>> 65932564
-      },
-      "ResponseBody": []
-    },
-    {
-<<<<<<< HEAD
-      "RequestUri": "https://seanmcccanary3.blob.core.windows.net/test-container-905928f2-0d11-77f8-1872-0d9067f33055?sv=2020-06-12\u0026se=2021-04-03T12%3A42%3A41Z\u0026sr=c\u0026sp=racwdxlti\u0026sig=Sanitized\u0026restype=container\u0026comp=batch",
-=======
-      "RequestUri": "https://seanmcccanary3.blob.core.windows.net/test-container-905928f2-0d11-77f8-1872-0d9067f33055?sv=2020-10-02\u0026se=2021-02-24T13%3A40%3A12Z\u0026sr=c\u0026sp=racwdxlt\u0026sig=Sanitized\u0026restype=container\u0026comp=batch",
->>>>>>> 65932564
+        "x-ms-version": "2020-10-02",
+        "x-ms-version-id": "2021-05-14T16:54:29.4671618Z"
+      },
+      "ResponseBody": []
+    },
+    {
+      "RequestUri": "https://seanmcccanary3.blob.core.windows.net/test-container-905928f2-0d11-77f8-1872-0d9067f33055?sv=2020-10-02\u0026se=2021-05-15T11%3A54%3A29Z\u0026sr=c\u0026sp=racwdxlti\u0026sig=Sanitized\u0026restype=container\u0026comp=batch",
       "RequestMethod": "POST",
       "RequestHeaders": {
         "Accept": "application/xml",
         "Content-Length": "1026",
         "Content-Type": "multipart/mixed; boundary=batch_7af706a6-b7a8-75e9-e7f5-611205e468c6",
         "User-Agent": [
-          "azsdk-net-Storage.Blobs/12.9.0-alpha.20210402.1",
-          "(.NET 5.0.4; Microsoft Windows 10.0.19042)"
+          "azsdk-net-Storage.Blobs/12.9.0-alpha.20210514.1",
+          "(.NET 5.0.6; Microsoft Windows 10.0.19043)"
         ],
         "x-ms-client-request-id": "24302a0c-9c99-8305-4925-e54a44c604f1",
         "x-ms-return-client-request-id": "true",
-<<<<<<< HEAD
-        "x-ms-version": "2020-08-04"
-=======
-         "x-ms-version": "2020-10-02"
->>>>>>> 65932564
-      },
-      "RequestBody": "LS1iYXRjaF83YWY3MDZhNi1iN2E4LTc1ZTktZTdmNS02MTEyMDVlNDY4YzYNCkNvbnRlbnQtVHlwZTogYXBwbGljYXRpb24vaHR0cA0KQ29udGVudC1UcmFuc2Zlci1FbmNvZGluZzogYmluYXJ5DQpDb250ZW50LUlEOiAwDQoNCkRFTEVURSAvdGVzdC1jb250YWluZXItOTA1OTI4ZjItMGQxMS03N2Y4LTE4NzItMGQ5MDY3ZjMzMDU1L2Jsb2IxP3N2PTIwMjAtMDYtMTImc2U9MjAyMS0wNC0wM1QxMiUzQTQyJTNBNDFaJnNyPWMmc3A9cmFjd2R4bHRpJnNpZz1TYW5pdGl6ZWQgSFRUUC8xLjENCkFjY2VwdDogYXBwbGljYXRpb24veG1sDQpDb250ZW50LUxlbmd0aDogMA0KDQotLWJhdGNoXzdhZjcwNmE2LWI3YTgtNzVlOS1lN2Y1LTYxMTIwNWU0NjhjNg0KQ29udGVudC1UeXBlOiBhcHBsaWNhdGlvbi9odHRwDQpDb250ZW50LVRyYW5zZmVyLUVuY29kaW5nOiBiaW5hcnkNCkNvbnRlbnQtSUQ6IDENCg0KREVMRVRFIC90ZXN0LWNvbnRhaW5lci05MDU5MjhmMi0wZDExLTc3ZjgtMTg3Mi0wZDkwNjdmMzMwNTUvYmxvYjI/c3Y9MjAyMC0wNi0xMiZzZT0yMDIxLTA0LTAzVDEyJTNBNDIlM0E0MVomc3I9YyZzcD1yYWN3ZHhsdGkmc2lnPVNhbml0aXplZCBIVFRQLzEuMQ0KQWNjZXB0OiBhcHBsaWNhdGlvbi94bWwNCkNvbnRlbnQtTGVuZ3RoOiAwDQoNCi0tYmF0Y2hfN2FmNzA2YTYtYjdhOC03NWU5LWU3ZjUtNjExMjA1ZTQ2OGM2DQpDb250ZW50LVR5cGU6IGFwcGxpY2F0aW9uL2h0dHANCkNvbnRlbnQtVHJhbnNmZXItRW5jb2Rpbmc6IGJpbmFyeQ0KQ29udGVudC1JRDogMg0KDQpERUxFVEUgL3Rlc3QtY29udGFpbmVyLTkwNTkyOGYyLTBkMTEtNzdmOC0xODcyLTBkOTA2N2YzMzA1NS9ibG9iMz9zdj0yMDIwLTA2LTEyJnNlPTIwMjEtMDQtMDNUMTIlM0E0MiUzQTQxWiZzcj1jJnNwPXJhY3dkeGx0aSZzaWc9U2FuaXRpemVkIEhUVFAvMS4xDQpBY2NlcHQ6IGFwcGxpY2F0aW9uL3htbA0KQ29udGVudC1MZW5ndGg6IDANCg0KLS1iYXRjaF83YWY3MDZhNi1iN2E4LTc1ZTktZTdmNS02MTEyMDVlNDY4YzYtLQ0K",
+        "x-ms-version": "2020-10-02"
+      },
+      "RequestBody": "LS1iYXRjaF83YWY3MDZhNi1iN2E4LTc1ZTktZTdmNS02MTEyMDVlNDY4YzYNCkNvbnRlbnQtVHlwZTogYXBwbGljYXRpb24vaHR0cA0KQ29udGVudC1UcmFuc2Zlci1FbmNvZGluZzogYmluYXJ5DQpDb250ZW50LUlEOiAwDQoNCkRFTEVURSAvdGVzdC1jb250YWluZXItOTA1OTI4ZjItMGQxMS03N2Y4LTE4NzItMGQ5MDY3ZjMzMDU1L2Jsb2IxP3N2PTIwMjAtMTAtMDImc2U9MjAyMS0wNS0xNVQxMSUzQTU0JTNBMjlaJnNyPWMmc3A9cmFjd2R4bHRpJnNpZz1TYW5pdGl6ZWQgSFRUUC8xLjENCkFjY2VwdDogYXBwbGljYXRpb24veG1sDQpDb250ZW50LUxlbmd0aDogMA0KDQotLWJhdGNoXzdhZjcwNmE2LWI3YTgtNzVlOS1lN2Y1LTYxMTIwNWU0NjhjNg0KQ29udGVudC1UeXBlOiBhcHBsaWNhdGlvbi9odHRwDQpDb250ZW50LVRyYW5zZmVyLUVuY29kaW5nOiBiaW5hcnkNCkNvbnRlbnQtSUQ6IDENCg0KREVMRVRFIC90ZXN0LWNvbnRhaW5lci05MDU5MjhmMi0wZDExLTc3ZjgtMTg3Mi0wZDkwNjdmMzMwNTUvYmxvYjI/c3Y9MjAyMC0xMC0wMiZzZT0yMDIxLTA1LTE1VDExJTNBNTQlM0EyOVomc3I9YyZzcD1yYWN3ZHhsdGkmc2lnPVNhbml0aXplZCBIVFRQLzEuMQ0KQWNjZXB0OiBhcHBsaWNhdGlvbi94bWwNCkNvbnRlbnQtTGVuZ3RoOiAwDQoNCi0tYmF0Y2hfN2FmNzA2YTYtYjdhOC03NWU5LWU3ZjUtNjExMjA1ZTQ2OGM2DQpDb250ZW50LVR5cGU6IGFwcGxpY2F0aW9uL2h0dHANCkNvbnRlbnQtVHJhbnNmZXItRW5jb2Rpbmc6IGJpbmFyeQ0KQ29udGVudC1JRDogMg0KDQpERUxFVEUgL3Rlc3QtY29udGFpbmVyLTkwNTkyOGYyLTBkMTEtNzdmOC0xODcyLTBkOTA2N2YzMzA1NS9ibG9iMz9zdj0yMDIwLTEwLTAyJnNlPTIwMjEtMDUtMTVUMTElM0E1NCUzQTI5WiZzcj1jJnNwPXJhY3dkeGx0aSZzaWc9U2FuaXRpemVkIEhUVFAvMS4xDQpBY2NlcHQ6IGFwcGxpY2F0aW9uL3htbA0KQ29udGVudC1MZW5ndGg6IDANCg0KLS1iYXRjaF83YWY3MDZhNi1iN2E4LTc1ZTktZTdmNS02MTEyMDVlNDY4YzYtLQ0K",
       "StatusCode": 202,
       "ResponseHeaders": {
-        "Content-Type": "multipart/mixed; boundary=batchresponse_e7185040-b8a8-4558-ba67-c132d93f9569",
-        "Date": "Fri, 02 Apr 2021 17:42:40 GMT",
+        "Content-Type": "multipart/mixed; boundary=batchresponse_aba174d0-1d15-409a-b1df-f303f4a8e027",
+        "Date": "Fri, 14 May 2021 16:54:28 GMT",
         "Server": [
           "Windows-Azure-Blob/1.0",
           "Microsoft-HTTPAPI/2.0"
         ],
         "Transfer-Encoding": "chunked",
         "x-ms-client-request-id": "24302a0c-9c99-8305-4925-e54a44c604f1",
-<<<<<<< HEAD
-        "x-ms-request-id": "204e2f4a-201e-008a-1ce7-278173000000",
-        "x-ms-version": "2020-08-04"
-=======
-        "x-ms-request-id": "940a30a8-201e-0033-581b-0a8569000000",
-         "x-ms-version": "2020-10-02"
->>>>>>> 65932564
-      },
-      "ResponseBody": "LS1iYXRjaHJlc3BvbnNlX2U3MTg1MDQwLWI4YTgtNDU1OC1iYTY3LWMxMzJkOTNmOTU2OQ0KQ29udGVudC1UeXBlOiBhcHBsaWNhdGlvbi9odHRwDQpDb250ZW50LUlEOiAwDQoNCkhUVFAvMS4xIDIwMiBBY2NlcHRlZA0KeC1tcy1kZWxldGUtdHlwZS1wZXJtYW5lbnQ6IHRydWUNCngtbXMtcmVxdWVzdC1pZDogMjA0ZTJmNGEtMjAxZS0wMDhhLTFjZTctMjc4MTczMWVjYjYxDQp4LW1zLXZlcnNpb246IDIwMjAtMDYtMTINClNlcnZlcjogV2luZG93cy1BenVyZS1CbG9iLzEuMA0KDQotLWJhdGNocmVzcG9uc2VfZTcxODUwNDAtYjhhOC00NTU4LWJhNjctYzEzMmQ5M2Y5NTY5DQpDb250ZW50LVR5cGU6IGFwcGxpY2F0aW9uL2h0dHANCkNvbnRlbnQtSUQ6IDENCg0KSFRUUC8xLjEgMjAyIEFjY2VwdGVkDQp4LW1zLWRlbGV0ZS10eXBlLXBlcm1hbmVudDogdHJ1ZQ0KeC1tcy1yZXF1ZXN0LWlkOiAyMDRlMmY0YS0yMDFlLTAwOGEtMWNlNy0yNzgxNzMxZWNiNjINCngtbXMtdmVyc2lvbjogMjAyMC0wNi0xMg0KU2VydmVyOiBXaW5kb3dzLUF6dXJlLUJsb2IvMS4wDQoNCi0tYmF0Y2hyZXNwb25zZV9lNzE4NTA0MC1iOGE4LTQ1NTgtYmE2Ny1jMTMyZDkzZjk1NjkNCkNvbnRlbnQtVHlwZTogYXBwbGljYXRpb24vaHR0cA0KQ29udGVudC1JRDogMg0KDQpIVFRQLzEuMSAyMDIgQWNjZXB0ZWQNCngtbXMtZGVsZXRlLXR5cGUtcGVybWFuZW50OiB0cnVlDQp4LW1zLXJlcXVlc3QtaWQ6IDIwNGUyZjRhLTIwMWUtMDA4YS0xY2U3LTI3ODE3MzFlY2I2Mw0KeC1tcy12ZXJzaW9uOiAyMDIwLTA2LTEyDQpTZXJ2ZXI6IFdpbmRvd3MtQXp1cmUtQmxvYi8xLjANCg0KLS1iYXRjaHJlc3BvbnNlX2U3MTg1MDQwLWI4YTgtNDU1OC1iYTY3LWMxMzJkOTNmOTU2OS0t"
+        "x-ms-request-id": "0de28022-901e-007b-6fe1-48985e000000",
+        "x-ms-version": "2020-10-02"
+      },
+      "ResponseBody": "LS1iYXRjaHJlc3BvbnNlX2FiYTE3NGQwLTFkMTUtNDA5YS1iMWRmLWYzMDNmNGE4ZTAyNw0KQ29udGVudC1UeXBlOiBhcHBsaWNhdGlvbi9odHRwDQpDb250ZW50LUlEOiAwDQoNCkhUVFAvMS4xIDIwMiBBY2NlcHRlZA0KeC1tcy1kZWxldGUtdHlwZS1wZXJtYW5lbnQ6IHRydWUNCngtbXMtcmVxdWVzdC1pZDogMGRlMjgwMjItOTAxZS0wMDdiLTZmZTEtNDg5ODVlMWViZjE5DQp4LW1zLXZlcnNpb246IDIwMjAtMTAtMDINClNlcnZlcjogV2luZG93cy1BenVyZS1CbG9iLzEuMA0KDQotLWJhdGNocmVzcG9uc2VfYWJhMTc0ZDAtMWQxNS00MDlhLWIxZGYtZjMwM2Y0YThlMDI3DQpDb250ZW50LVR5cGU6IGFwcGxpY2F0aW9uL2h0dHANCkNvbnRlbnQtSUQ6IDENCg0KSFRUUC8xLjEgMjAyIEFjY2VwdGVkDQp4LW1zLWRlbGV0ZS10eXBlLXBlcm1hbmVudDogdHJ1ZQ0KeC1tcy1yZXF1ZXN0LWlkOiAwZGUyODAyMi05MDFlLTAwN2ItNmZlMS00ODk4NWUxZWJmMWENCngtbXMtdmVyc2lvbjogMjAyMC0xMC0wMg0KU2VydmVyOiBXaW5kb3dzLUF6dXJlLUJsb2IvMS4wDQoNCi0tYmF0Y2hyZXNwb25zZV9hYmExNzRkMC0xZDE1LTQwOWEtYjFkZi1mMzAzZjRhOGUwMjcNCkNvbnRlbnQtVHlwZTogYXBwbGljYXRpb24vaHR0cA0KQ29udGVudC1JRDogMg0KDQpIVFRQLzEuMSAyMDIgQWNjZXB0ZWQNCngtbXMtZGVsZXRlLXR5cGUtcGVybWFuZW50OiB0cnVlDQp4LW1zLXJlcXVlc3QtaWQ6IDBkZTI4MDIyLTkwMWUtMDA3Yi02ZmUxLTQ4OTg1ZTFlYmYxYg0KeC1tcy12ZXJzaW9uOiAyMDIwLTEwLTAyDQpTZXJ2ZXI6IFdpbmRvd3MtQXp1cmUtQmxvYi8xLjANCg0KLS1iYXRjaHJlc3BvbnNlX2FiYTE3NGQwLTFkMTUtNDA5YS1iMWRmLWYzMDNmNGE4ZTAyNy0t"
     },
     {
       "RequestUri": "https://seanmcccanary3.blob.core.windows.net/test-container-905928f2-0d11-77f8-1872-0d9067f33055/blob1",
@@ -243,24 +194,20 @@
       "RequestHeaders": {
         "Accept": "application/xml",
         "Authorization": "Sanitized",
-        "traceparent": "00-55ac912e9c1d4b4780214d09e024e24c-bac551a2a2c8534d-00",
-        "User-Agent": [
-          "azsdk-net-Storage.Blobs/12.9.0-alpha.20210402.1",
-          "(.NET 5.0.4; Microsoft Windows 10.0.19042)"
+        "traceparent": "00-3d02bef2b9544644a7fd9e540584f2e2-e8bc17112ef4fa49-00",
+        "User-Agent": [
+          "azsdk-net-Storage.Blobs/12.9.0-alpha.20210514.1",
+          "(.NET 5.0.6; Microsoft Windows 10.0.19043)"
         ],
         "x-ms-client-request-id": "db0532cd-43b3-ec2c-79a7-5c224fa8ee26",
-        "x-ms-date": "Fri, 02 Apr 2021 17:42:41 GMT",
-        "x-ms-return-client-request-id": "true",
-<<<<<<< HEAD
-        "x-ms-version": "2020-08-04"
-=======
-         "x-ms-version": "2020-10-02"
->>>>>>> 65932564
+        "x-ms-date": "Fri, 14 May 2021 16:54:30 GMT",
+        "x-ms-return-client-request-id": "true",
+        "x-ms-version": "2020-10-02"
       },
       "RequestBody": null,
       "StatusCode": 404,
       "ResponseHeaders": {
-        "Date": "Fri, 02 Apr 2021 17:42:41 GMT",
+        "Date": "Fri, 14 May 2021 16:54:28 GMT",
         "Server": [
           "Windows-Azure-Blob/1.0",
           "Microsoft-HTTPAPI/2.0"
@@ -268,13 +215,8 @@
         "Transfer-Encoding": "chunked",
         "x-ms-client-request-id": "db0532cd-43b3-ec2c-79a7-5c224fa8ee26",
         "x-ms-error-code": "BlobNotFound",
-<<<<<<< HEAD
-        "x-ms-request-id": "204e2f5d-201e-008a-2de7-278173000000",
-        "x-ms-version": "2020-08-04"
-=======
-        "x-ms-request-id": "940a30c2-201e-0033-6f1b-0a8569000000",
-         "x-ms-version": "2020-10-02"
->>>>>>> 65932564
+        "x-ms-request-id": "0de2802a-901e-007b-76e1-48985e000000",
+        "x-ms-version": "2020-10-02"
       },
       "ResponseBody": []
     },
@@ -284,24 +226,20 @@
       "RequestHeaders": {
         "Accept": "application/xml",
         "Authorization": "Sanitized",
-        "traceparent": "00-49deb083a390bd4e8cde96e55dea5cce-960e4aa3841fab4b-00",
-        "User-Agent": [
-          "azsdk-net-Storage.Blobs/12.9.0-alpha.20210402.1",
-          "(.NET 5.0.4; Microsoft Windows 10.0.19042)"
+        "traceparent": "00-8a005308d2850446bbdb469c0b927b18-551c219fb22e134d-00",
+        "User-Agent": [
+          "azsdk-net-Storage.Blobs/12.9.0-alpha.20210514.1",
+          "(.NET 5.0.6; Microsoft Windows 10.0.19043)"
         ],
         "x-ms-client-request-id": "127d6991-29c0-8b3e-23b3-7f32b3f3216a",
-        "x-ms-date": "Fri, 02 Apr 2021 17:42:41 GMT",
-        "x-ms-return-client-request-id": "true",
-<<<<<<< HEAD
-        "x-ms-version": "2020-08-04"
-=======
-         "x-ms-version": "2020-10-02"
->>>>>>> 65932564
+        "x-ms-date": "Fri, 14 May 2021 16:54:30 GMT",
+        "x-ms-return-client-request-id": "true",
+        "x-ms-version": "2020-10-02"
       },
       "RequestBody": null,
       "StatusCode": 404,
       "ResponseHeaders": {
-        "Date": "Fri, 02 Apr 2021 17:42:41 GMT",
+        "Date": "Fri, 14 May 2021 16:54:28 GMT",
         "Server": [
           "Windows-Azure-Blob/1.0",
           "Microsoft-HTTPAPI/2.0"
@@ -309,13 +247,8 @@
         "Transfer-Encoding": "chunked",
         "x-ms-client-request-id": "127d6991-29c0-8b3e-23b3-7f32b3f3216a",
         "x-ms-error-code": "BlobNotFound",
-<<<<<<< HEAD
-        "x-ms-request-id": "204e2f70-201e-008a-3fe7-278173000000",
-        "x-ms-version": "2020-08-04"
-=======
-        "x-ms-request-id": "940a30d4-201e-0033-801b-0a8569000000",
-         "x-ms-version": "2020-10-02"
->>>>>>> 65932564
+        "x-ms-request-id": "0de28031-901e-007b-7ae1-48985e000000",
+        "x-ms-version": "2020-10-02"
       },
       "ResponseBody": []
     },
@@ -325,24 +258,20 @@
       "RequestHeaders": {
         "Accept": "application/xml",
         "Authorization": "Sanitized",
-        "traceparent": "00-395c6161ec53d84f9140c1e05ee8f7ba-ab82bec211070b4a-00",
-        "User-Agent": [
-          "azsdk-net-Storage.Blobs/12.9.0-alpha.20210402.1",
-          "(.NET 5.0.4; Microsoft Windows 10.0.19042)"
+        "traceparent": "00-c7f06f0c16ba4842870e1b1c168c3ba2-73c7107782e6a449-00",
+        "User-Agent": [
+          "azsdk-net-Storage.Blobs/12.9.0-alpha.20210514.1",
+          "(.NET 5.0.6; Microsoft Windows 10.0.19043)"
         ],
         "x-ms-client-request-id": "e69091fb-db2b-5665-b00f-6f17af224921",
-        "x-ms-date": "Fri, 02 Apr 2021 17:42:41 GMT",
-        "x-ms-return-client-request-id": "true",
-<<<<<<< HEAD
-        "x-ms-version": "2020-08-04"
-=======
-         "x-ms-version": "2020-10-02"
->>>>>>> 65932564
+        "x-ms-date": "Fri, 14 May 2021 16:54:30 GMT",
+        "x-ms-return-client-request-id": "true",
+        "x-ms-version": "2020-10-02"
       },
       "RequestBody": null,
       "StatusCode": 404,
       "ResponseHeaders": {
-        "Date": "Fri, 02 Apr 2021 17:42:41 GMT",
+        "Date": "Fri, 14 May 2021 16:54:28 GMT",
         "Server": [
           "Windows-Azure-Blob/1.0",
           "Microsoft-HTTPAPI/2.0"
@@ -350,13 +279,8 @@
         "Transfer-Encoding": "chunked",
         "x-ms-client-request-id": "e69091fb-db2b-5665-b00f-6f17af224921",
         "x-ms-error-code": "BlobNotFound",
-<<<<<<< HEAD
-        "x-ms-request-id": "204e2f84-201e-008a-4ee7-278173000000",
-        "x-ms-version": "2020-08-04"
-=======
-        "x-ms-request-id": "940a30e1-201e-0033-0d1b-0a8569000000",
-         "x-ms-version": "2020-10-02"
->>>>>>> 65932564
+        "x-ms-request-id": "0de28039-901e-007b-01e1-48985e000000",
+        "x-ms-version": "2020-10-02"
       },
       "ResponseBody": []
     },
@@ -366,44 +290,35 @@
       "RequestHeaders": {
         "Accept": "application/xml",
         "Authorization": "Sanitized",
-        "traceparent": "00-016472b0356b1f419c878f033d1f86a7-f6f29347e72fb746-00",
-        "User-Agent": [
-          "azsdk-net-Storage.Blobs/12.9.0-alpha.20210402.1",
-          "(.NET 5.0.4; Microsoft Windows 10.0.19042)"
+        "traceparent": "00-8bbcc53918412e4fab46828dbd7b978f-0d703958d1546b4e-00",
+        "User-Agent": [
+          "azsdk-net-Storage.Blobs/12.9.0-alpha.20210514.1",
+          "(.NET 5.0.6; Microsoft Windows 10.0.19043)"
         ],
         "x-ms-client-request-id": "2237e7d6-3b62-fa3f-024f-36d49099efbb",
-        "x-ms-date": "Fri, 02 Apr 2021 17:42:41 GMT",
-        "x-ms-return-client-request-id": "true",
-<<<<<<< HEAD
-        "x-ms-version": "2020-08-04"
-=======
-         "x-ms-version": "2020-10-02"
->>>>>>> 65932564
+        "x-ms-date": "Fri, 14 May 2021 16:54:30 GMT",
+        "x-ms-return-client-request-id": "true",
+        "x-ms-version": "2020-10-02"
       },
       "RequestBody": null,
       "StatusCode": 202,
       "ResponseHeaders": {
         "Content-Length": "0",
-        "Date": "Fri, 02 Apr 2021 17:42:41 GMT",
+        "Date": "Fri, 14 May 2021 16:54:28 GMT",
         "Server": [
           "Windows-Azure-Blob/1.0",
           "Microsoft-HTTPAPI/2.0"
         ],
         "x-ms-client-request-id": "2237e7d6-3b62-fa3f-024f-36d49099efbb",
-<<<<<<< HEAD
-        "x-ms-request-id": "204e2f9a-201e-008a-5fe7-278173000000",
-        "x-ms-version": "2020-08-04"
-=======
-        "x-ms-request-id": "940a30ea-201e-0033-151b-0a8569000000",
-         "x-ms-version": "2020-10-02"
->>>>>>> 65932564
+        "x-ms-request-id": "0de28048-901e-007b-0ee1-48985e000000",
+        "x-ms-version": "2020-10-02"
       },
       "ResponseBody": []
     }
   ],
   "Variables": {
-    "DateTimeOffsetNow": "2021-04-02T12:42:41.4020893-05:00",
+    "DateTimeOffsetNow": "2021-05-14T11:54:29.9517362-05:00",
     "RandomSeed": "1520151930",
-    "Storage_TestConfigDefault": "ProductionTenant\nseanmcccanary3\nU2FuaXRpemVk\nhttps://seanmcccanary3.blob.core.windows.net\nhttps://seanmcccanary3.file.core.windows.net\nhttps://seanmcccanary3.queue.core.windows.net\nhttps://seanmcccanary3.table.core.windows.net\n\n\n\n\nhttps://seanmcccanary3-secondary.blob.core.windows.net\nhttps://seanmcccanary3-secondary.file.core.windows.net\nhttps://seanmcccanary3-secondary.queue.core.windows.net\nhttps://seanmcccanary3-secondary.table.core.windows.net\n68390a19-a643-458b-b726-408abf67b4fc\nSanitized\n72f988bf-86f1-41af-91ab-2d7cd011db47\nhttps://login.microsoftonline.com/\nCloud\nBlobEndpoint=https://seanmcccanary3.blob.core.windows.net/;QueueEndpoint=https://seanmcccanary3.queue.core.windows.net/;FileEndpoint=https://seanmcccanary3.file.core.windows.net/;BlobSecondaryEndpoint=https://seanmcccanary3-secondary.blob.core.windows.net/;QueueSecondaryEndpoint=https://seanmcccanary3-secondary.queue.core.windows.net/;FileSecondaryEndpoint=https://seanmcccanary3-secondary.file.core.windows.net/;AccountName=seanmcccanary3;AccountKey=Kg==;\nseanscope1"
+    "Storage_TestConfigDefault": "ProductionTenant\nseanmcccanary3\nU2FuaXRpemVk\nhttps://seanmcccanary3.blob.core.windows.net\nhttps://seanmcccanary3.file.core.windows.net\nhttps://seanmcccanary3.queue.core.windows.net\nhttps://seanmcccanary3.table.core.windows.net\n\n\n\n\nhttps://seanmcccanary3-secondary.blob.core.windows.net\nhttps://seanmcccanary3-secondary.file.core.windows.net\nhttps://seanmcccanary3-secondary.queue.core.windows.net\nhttps://seanmcccanary3-secondary.table.core.windows.net\n\nSanitized\n\n\nCloud\nBlobEndpoint=https://seanmcccanary3.blob.core.windows.net/;QueueEndpoint=https://seanmcccanary3.queue.core.windows.net/;FileEndpoint=https://seanmcccanary3.file.core.windows.net/;BlobSecondaryEndpoint=https://seanmcccanary3-secondary.blob.core.windows.net/;QueueSecondaryEndpoint=https://seanmcccanary3-secondary.queue.core.windows.net/;FileSecondaryEndpoint=https://seanmcccanary3-secondary.file.core.windows.net/;AccountName=seanmcccanary3;AccountKey=Kg==;\nseanscope1"
   }
 }