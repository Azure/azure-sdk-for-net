﻿{
  "Entries": [
    {
      "RequestUri": "https://seanmcccanary3.blob.core.windows.net/test-container-8da1470a-6ae4-88e5-ccae-9ae688ffb90c?restype=container",
      "RequestMethod": "PUT",
      "RequestHeaders": {
        "Accept": "application/xml",
        "Authorization": "Sanitized",
        "traceparent": "00-25f6f042252001479e1fdb0ee62a5720-8aa3aff359c1f04c-00",
        "User-Agent": [
          "azsdk-net-Storage.Blobs/12.9.0-alpha.20210514.1",
          "(.NET 5.0.6; Microsoft Windows 10.0.19043)"
        ],
        "x-ms-blob-public-access": "container",
        "x-ms-client-request-id": "f5bba258-661a-c2d2-662d-e46a4e57f588",
        "x-ms-date": "Fri, 14 May 2021 16:54:32 GMT",
        "x-ms-return-client-request-id": "true",
<<<<<<< HEAD
        "x-ms-version": "2020-12-06"
=======
        "x-ms-version": "2021-02-12"
>>>>>>> 7e782c87
      },
      "RequestBody": null,
      "StatusCode": 201,
      "ResponseHeaders": {
        "Content-Length": "0",
        "Date": "Fri, 14 May 2021 16:54:30 GMT",
        "ETag": "\"0x8D916F8F1F88A2F\"",
        "Last-Modified": "Fri, 14 May 2021 16:54:31 GMT",
        "Server": [
          "Windows-Azure-Blob/1.0",
          "Microsoft-HTTPAPI/2.0"
        ],
        "x-ms-client-request-id": "f5bba258-661a-c2d2-662d-e46a4e57f588",
        "x-ms-request-id": "0de28274-901e-007b-5ce1-48985e000000",
<<<<<<< HEAD
        "x-ms-version": "2020-12-06"
=======
        "x-ms-version": "2021-02-12"
>>>>>>> 7e782c87
      },
      "ResponseBody": []
    },
    {
      "RequestUri": "https://seanmcccanary3.blob.core.windows.net/test-container-8da1470a-6ae4-88e5-ccae-9ae688ffb90c/blob1",
      "RequestMethod": "PUT",
      "RequestHeaders": {
        "Accept": "application/xml",
        "Authorization": "Sanitized",
        "Content-Length": "1024",
        "Content-Type": "application/octet-stream",
        "If-None-Match": "*",
        "traceparent": "00-e7f305b5d9883946913cb867d6e4abc2-c3fc09121d51ee48-00",
        "User-Agent": [
          "azsdk-net-Storage.Blobs/12.9.0-alpha.20210514.1",
          "(.NET 5.0.6; Microsoft Windows 10.0.19043)"
        ],
        "x-ms-blob-type": "BlockBlob",
        "x-ms-client-request-id": "fb9e3667-6362-72e0-6ec7-47a6d3339dde",
        "x-ms-date": "Fri, 14 May 2021 16:54:32 GMT",
        "x-ms-return-client-request-id": "true",
<<<<<<< HEAD
        "x-ms-version": "2020-12-06"
=======
        "x-ms-version": "2021-02-12"
>>>>>>> 7e782c87
      },
      "RequestBody": "O4+I4xQvy0wr1P0r36gdIxaKjuZEw/JnOAsnK9qxfTnDAgHbILT7KdZuykVpp+O9D8BUxMgPRHidIKoJB59yeVfDaNynQgJhj2UP1fms/pEoaRsZXblws76IPgAK8SE2+1HupT8GFs2+8jRi/25/8CIZ4Z6EWRudUrQeHgMCV51E2dmovVlSIVJOW2qEDrRPCU3e8BCDsqI1UFKL5/jJu5uWHiaV1jPIx79LNf6xGUT/zxS2JGaNwCY2c2wHxzlahJ/P7e+OujIaFSlQOHykgzcNixjjE5c1CV3/XmPGwQCG8LFe4itUcRXhnA88PIipku81+TshdnEImuSSj1vPU1MpykfLRaEMuBoDAnaI+MzUVct0kcfEZXo/VkhHwuG5Eki7EnJB3k1NKEAhHXT6gKEXvTqQWsKMZWXNi+5ZxfY4Su8uzeVak3Z+J2iGokcFRNamLwSnKLeFLq0NdFJe82NK6NOEzLO8vSrDEjNaBcIex0YXs5XxkCE3qJ44TB8kHzMEPLlzgHgj6nHa5BaEKynq76wLRz/NWViyTSMUg3ALnvL/VckIqkbO9MkjF6sKs310TV1yGNjzNuNhwTNUDmYBzkUjhdVg4kRlPVN2qUGsp5mmoDYSmYUaCx7lpugTeeViIkhm5i2nE2sZDNuFfYyhtRqZrW4v7jW/CXq2ejtcUsNtE4f5RsBs/4zL+YyqlY2SRPHNect3MzQSpt2z8JgvvLoYF2kFqG5aLa7hZPSpFXTsJDVJjtj39uBS5qDiuQ7zmz3Rkn0kjJyDc0wdlc4/aZBpxsxj5i3hICCJs8LOd3Sf7ci314P2yJeZxhqM2mAREnwPefJCkLUP8HFcmtnatfzXfagFiJENc/40ySASVEbAd6BFvv2BXFwTp+cRmS2+vxEetFy4DInqAgb0DseU/JsrnCM4lfb+ViBL8uCq+9nQdQoP9J/pB2sWWrv3jE6VfqtL5f0JhSoaH147bBqpPwcsI5i8hQf8QpS4Ijo7B8nStnM1XxXcxvDg9dVBrptQbRuzymm12PmjTqNoUWPv3hiUaLWmc9/xUFyo3JAyu5T5Z7QfhzxgHd56khFydHWM8Ba9rEXlqvo7wnoMDPtocZMPbumu0FfcNEvXLOHOf9znHOt6dQ5OFL265MXBVBHiESF9YwWM3iC/4Xj5Dn0YbEOdJPAQ7vuFwFos8+yRGt869BvAURvWWz3Lu5SVVAZAoXeBIy8g0iMl+KOrX+ozLcaZvxlhWBonx8myRDJn72tT61F0D/awGSL3mlh4K/tSl47N/JXs3klcWlxlbo3wvQk4V3SZvx3Q6ab3ar3BrpvOX6ykmvLWZw0IF7WZSqqUB91PQNSHudhw/BPu9Q==",
      "StatusCode": 201,
      "ResponseHeaders": {
        "Content-Length": "0",
        "Content-MD5": "fdx32u3yOAVZlsnulzlZxA==",
        "Date": "Fri, 14 May 2021 16:54:30 GMT",
        "ETag": "\"0x8D916F8F202ACC9\"",
        "Last-Modified": "Fri, 14 May 2021 16:54:31 GMT",
        "Server": [
          "Windows-Azure-Blob/1.0",
          "Microsoft-HTTPAPI/2.0"
        ],
        "x-ms-client-request-id": "fb9e3667-6362-72e0-6ec7-47a6d3339dde",
        "x-ms-content-crc64": "D7AKtlMtbVA=",
        "x-ms-request-id": "0de2828b-901e-007b-6ee1-48985e000000",
        "x-ms-request-server-encrypted": "true",
<<<<<<< HEAD
        "x-ms-version": "2020-12-06",
=======
        "x-ms-version": "2021-02-12",
>>>>>>> 7e782c87
        "x-ms-version-id": "2021-05-14T16:54:31.7597897Z"
      },
      "ResponseBody": []
    },
    {
      "RequestUri": "https://seanmcccanary3.blob.core.windows.net/test-container-8da1470a-6ae4-88e5-ccae-9ae688ffb90c/blob2",
      "RequestMethod": "PUT",
      "RequestHeaders": {
        "Accept": "application/xml",
        "Authorization": "Sanitized",
        "Content-Length": "1024",
        "Content-Type": "application/octet-stream",
        "If-None-Match": "*",
        "traceparent": "00-2d6363811586b745bd44812de119a122-a8a828291894554e-00",
        "User-Agent": [
          "azsdk-net-Storage.Blobs/12.9.0-alpha.20210514.1",
          "(.NET 5.0.6; Microsoft Windows 10.0.19043)"
        ],
        "x-ms-blob-type": "BlockBlob",
        "x-ms-client-request-id": "67776737-c827-d2b1-fd4b-16a4c0ec0b58",
        "x-ms-date": "Fri, 14 May 2021 16:54:32 GMT",
        "x-ms-return-client-request-id": "true",
<<<<<<< HEAD
        "x-ms-version": "2020-12-06"
=======
        "x-ms-version": "2021-02-12"
>>>>>>> 7e782c87
      },
      "RequestBody": "53GZfXwJ2LOcs7q6Od7jICkxCcZ08pMQqik9+U9oDBiFN3p+zRMqXV3rX66oJjiP4yd9oirXafXeiNJTzN9jNKaiNAFkZVMVBqtoiZPkaITwrRYo62rurs2FoERB15B+hysIBvE3K37TZ5x+buBi+h9NYx/JO0g8s4Uz38UO1C8a6QFn22KSuYGXVIPObz/tI6Uk83RxtUziy1JrA0y4xZNsZIXf+h69uqmeMebFbkRFRrsf6eC7qTO0hBAPJrU03o/vYQu6DiiHZjjK0oRlHV0OJr2QmduzsbpRKnUOrpP0aVJX1Qw4izeTmIKn8davT2eyAQD4o0WzPK9QaeSzebil1mkyDUdQ1ZqF/QFYC8DjotoNW6yS+8UMpJhd6CJT4B7KAhttfEEfYStmc6ZEWzHubMYJpR0MEtqjJWmv8+14MR3ijgmldSWZ7fmBLIcfyElnbntbSjoBvvBAylfXcG4+7UKIYcwoSfegcLcki+VThFwgR4VxHOfi4NAYZavOwXyKQj9FlmZ8PyWEu9qD3TIL7Ub6tynpzNFbpYD8D+NL0a46mUimDe32pAhf7WENXwOdDXdl1AlToXVt6vDlfy9BOOkrSUPqZN9YBBMhid5vTkZ9XwFr5v2k5vfSOCP8ECTYHrV34RXAsqiYDND2MheX/pupaCAu1VHrhmJLFyy8W/PuSGop+GwwvaxY09otrrTgOzqHUqcDqklji1uzdJp73LDcCOmtbQYveat01QF3vtiua9zyNAhL654hxmwQfUgR3PcpUKXKM800WNn8jtRI682DBAi+iaenkB1Li6eZHvtiY/gJTm4y5DgPvtwvT1zJ2dqejXhAUlNPgb+If6clmjnemSvcPpxfUSDPr8rLeEHAgbLM+pGDIRGkus2uqWWR6SSiUbUx7Zo+PztXcaOJhAh+x/30WZ+nWncaN4PPsKe7PcamKCeLj5MXjrtVK7BtGzbEMOJnnZCF+/Y+F7YWbo6UmzTd4lvh8jdq3MrjUi7HrBtNC4DFVKA1IC0xTXjdACAswY98kDja4z2q/cHFoanHdmqayWMNz0eTp8Etr6W/jNuqt5CeSxzicydDGlfecH+EadYNQje8HvJI6Oh2rDOX63DlG+oYKCtOt1Y7yrTwtDdCqUbPsUmj7ZieVmIzbMbzqy/n+VSVbEGqv4vhgFQ9WDOxNAPtyDkmQi1RedHIGkuPSB6ECbvirDwEJPG+wW1EYP4vgjfCBuP2wLcnRPJv4qVAUTg2uU53z4fH6KRHZ4DADRnTmZgTzUE7jkgEumhKlUJMfnA0Daevt7Kv+x0+rlg2ZjbZm0gMLIP2+isGchQffFJi++kQi/9yI+HlZNIk/N/vzlQycfr5Pw==",
      "StatusCode": 201,
      "ResponseHeaders": {
        "Content-Length": "0",
        "Content-MD5": "lxRa94SqBWVLnl640jrH+Q==",
        "Date": "Fri, 14 May 2021 16:54:30 GMT",
        "ETag": "\"0x8D916F8F20D5D1B\"",
        "Last-Modified": "Fri, 14 May 2021 16:54:31 GMT",
        "Server": [
          "Windows-Azure-Blob/1.0",
          "Microsoft-HTTPAPI/2.0"
        ],
        "x-ms-client-request-id": "67776737-c827-d2b1-fd4b-16a4c0ec0b58",
        "x-ms-content-crc64": "XhFhvU0gymI=",
        "x-ms-request-id": "0de2829f-901e-007b-01e1-48985e000000",
        "x-ms-request-server-encrypted": "true",
<<<<<<< HEAD
        "x-ms-version": "2020-12-06",
=======
        "x-ms-version": "2021-02-12",
>>>>>>> 7e782c87
        "x-ms-version-id": "2021-05-14T16:54:31.8298395Z"
      },
      "ResponseBody": []
    },
    {
      "RequestUri": "https://seanmcccanary3.blob.core.windows.net/test-container-8da1470a-6ae4-88e5-ccae-9ae688ffb90c/blob3",
      "RequestMethod": "PUT",
      "RequestHeaders": {
        "Accept": "application/xml",
        "Authorization": "Sanitized",
        "Content-Length": "1024",
        "Content-Type": "application/octet-stream",
        "If-None-Match": "*",
        "traceparent": "00-a097b97aa45bb34cbe11784d93316e61-1488a04dfa58f84a-00",
        "User-Agent": [
          "azsdk-net-Storage.Blobs/12.9.0-alpha.20210514.1",
          "(.NET 5.0.6; Microsoft Windows 10.0.19043)"
        ],
        "x-ms-blob-type": "BlockBlob",
        "x-ms-client-request-id": "928b5328-98c9-51bf-84d7-e416656b9417",
        "x-ms-date": "Fri, 14 May 2021 16:54:32 GMT",
        "x-ms-return-client-request-id": "true",
<<<<<<< HEAD
        "x-ms-version": "2020-12-06"
=======
        "x-ms-version": "2021-02-12"
>>>>>>> 7e782c87
      },
      "RequestBody": "aLuYJE3s9XqcRtNUWSAsgKd5+gqCkhiJOmwVMZKf3qNycXP41gKNS3H9yuD0XHjdHpX9R/EB1taiDunh1sTo/Ggv4eitNKql66+Zhcg3ld3zOBL9opexcZqcVcgYq3SsFc14xHuPL+rrV1tCaFEOa3kL7Z6y6lnRfnBNEN7hjEA77HD6vtBiYwgoEUs7bwlJjupPDb3V+Spzp0YLQh8LCcsaBnvhFKyoqIqWidkOlQ5nBIL0kn+CZvNFhheJVyHpHQiAIWmNZ3o9pmQzP29QZRI4oz6cFndMmKCIm42VHlForWzRjnSk2ZwIt+saTieD9CEEUbPjTAaQNIjJBczsp4cTy5IDf9aek8qhlF+LMUl4BKZskc2dhWBlQFrr29PQGw9kBoOUgHVLZr7oQbinBQI/UAAlgBa6dkUxnT97s7f30XhPJyvF44QxICsOtEOnvjpYrIvSq5v4qY8+Y+I2z7IG8XBAV97WeWx89F/rq8IBid8EIwYsJCXcV32bh4Ci+1F4CMLTZ2ZcgTMeVrc8DP3NPNkDMaus2s1KYwBgOvHr2fgNc6P/LiJ5p6HTDc1uoEqAzkunn8mmyy70iARl+0ZBMny+LplZzg23iYkJ2Mz/28O24GymRDovZ6d1CqUeE6tbkdpRsHGxJv897xU/nPNh9a1Arxvam+5Bjsfx48NomXberkbxripRBLlsaFQl78u0ExX43WOQgfbsDyKqv0I81FaeYe2scEaC76tibTKZHJ78PM+ucLsTTi1QBJ8IpkV2MJP+h47dCKPOde63LhPDU/ODroNyjmSaihPAW2unekhm6zyempUQHjQs3/vNWx8ZjbGrhfjCBKIvZPx7HK03JvulUUPWJLhec49PRq5pzC7zps26+/RQpOaabzaYlAKG9bkAKArcQmj5TRJocr70xpfOiHbffCoGVa1cPLWBxd6NyFD1aKMkFmNkwa7i5zEopqifyQyLp3iO+dNcgAazd4c026pt/l3zqnESert8I218M5YM4vzRASDYZm/QyJVdsEkmrgyGu6dLqx+beS28EdVl301wp5WLYtqJlJjuIuHctMlxVnVh9njuwDbcNofzHFWZa+lI7Qmzmksx/CYPXIg9vsRjSrtgA+jVgedfrixSlnhDVbf4k8fAvrsqL/pR32Otn3fDkNGZOWcAc2shVOwe32auzAfRRCr8o4wANdPug6KDsg+1jwamqRtQ+CBcnmnPDFCUohJb3FpMxu1FmQOTEu/InqLdaFBgByLrgUwKoAQjMSmDWeCPJ9a0acgZYQ8YvOYxk//G8aP/NJvvb1oOQSXoIWjZD7gOOHfMKf+HR6UT08Rm2AwEXD+GhCVFoLd7pSejMD+nPqwtIg==",
      "StatusCode": 201,
      "ResponseHeaders": {
        "Content-Length": "0",
        "Content-MD5": "RIi12p4tosTg1Aw+Z9bEcw==",
        "Date": "Fri, 14 May 2021 16:54:31 GMT",
        "ETag": "\"0x8D916F8F2165F6C\"",
        "Last-Modified": "Fri, 14 May 2021 16:54:31 GMT",
        "Server": [
          "Windows-Azure-Blob/1.0",
          "Microsoft-HTTPAPI/2.0"
        ],
        "x-ms-client-request-id": "928b5328-98c9-51bf-84d7-e416656b9417",
        "x-ms-content-crc64": "65Bc+wyLslk=",
        "x-ms-request-id": "0de282b6-901e-007b-16e1-48985e000000",
        "x-ms-request-server-encrypted": "true",
<<<<<<< HEAD
        "x-ms-version": "2020-12-06",
=======
        "x-ms-version": "2021-02-12",
>>>>>>> 7e782c87
        "x-ms-version-id": "2021-05-14T16:54:31.8898817Z"
      },
      "ResponseBody": []
    },
    {
<<<<<<< HEAD
      "RequestUri": "https://seanmcccanary3.blob.core.windows.net/test-container-8da1470a-6ae4-88e5-ccae-9ae688ffb90c?sv=2020-12-06&se=2021-05-15T11%3A54%3A32Z&sr=c&sp=racwdxlti&sig=Sanitized&restype=container&comp=batch",
=======
      "RequestUri": "https://seanmcccanary3.blob.core.windows.net/test-container-8da1470a-6ae4-88e5-ccae-9ae688ffb90c?sv=2021-02-12&se=2021-05-15T11%3A54%3A32Z&sr=c&sp=racwdxlti&sig=Sanitized&restype=container&comp=batch",
>>>>>>> 7e782c87
      "RequestMethod": "POST",
      "RequestHeaders": {
        "Accept": "application/xml",
        "Content-Length": "1089",
        "Content-Type": "multipart/mixed; boundary=batch_ebc95919-a9ec-9df6-5cef-b2b832167861",
        "User-Agent": [
          "azsdk-net-Storage.Blobs/12.9.0-alpha.20210514.1",
          "(.NET 5.0.6; Microsoft Windows 10.0.19043)"
        ],
        "x-ms-client-request-id": "3ab2bc3c-a30d-5e84-88d2-5677b4ab7f5a",
        "x-ms-return-client-request-id": "true",
<<<<<<< HEAD
        "x-ms-version": "2020-12-06"
=======
        "x-ms-version": "2021-02-12"
>>>>>>> 7e782c87
      },
      "RequestBody": "LS1iYXRjaF9lYmM5NTkxOS1hOWVjLTlkZjYtNWNlZi1iMmI4MzIxNjc4NjENCkNvbnRlbnQtVHlwZTogYXBwbGljYXRpb24vaHR0cA0KQ29udGVudC1UcmFuc2Zlci1FbmNvZGluZzogYmluYXJ5DQpDb250ZW50LUlEOiAwDQoNClBVVCAvdGVzdC1jb250YWluZXItOGRhMTQ3MGEtNmFlNC04OGU1LWNjYWUtOWFlNjg4ZmZiOTBjL2Jsb2IxP3N2PTIwMjAtMTAtMDImc2U9MjAyMS0wNS0xNVQxMSUzQTU0JTNBMzJaJnNyPWMmc3A9cmFjd2R4bHRpJnNpZz1TYW5pdGl6ZWQgSFRUUC8xLjENCngtbXMtYWNjZXNzLXRpZXI6IENvb2wNCkFjY2VwdDogYXBwbGljYXRpb24veG1sDQpDb250ZW50LUxlbmd0aDogMA0KDQotLWJhdGNoX2ViYzk1OTE5LWE5ZWMtOWRmNi01Y2VmLWIyYjgzMjE2Nzg2MQ0KQ29udGVudC1UeXBlOiBhcHBsaWNhdGlvbi9odHRwDQpDb250ZW50LVRyYW5zZmVyLUVuY29kaW5nOiBiaW5hcnkNCkNvbnRlbnQtSUQ6IDENCg0KUFVUIC90ZXN0LWNvbnRhaW5lci04ZGExNDcwYS02YWU0LTg4ZTUtY2NhZS05YWU2ODhmZmI5MGMvYmxvYjI/c3Y9MjAyMC0xMC0wMiZzZT0yMDIxLTA1LTE1VDExJTNBNTQlM0EzMlomc3I9YyZzcD1yYWN3ZHhsdGkmc2lnPVNhbml0aXplZCBIVFRQLzEuMQ0KeC1tcy1hY2Nlc3MtdGllcjogQ29vbA0KQWNjZXB0OiBhcHBsaWNhdGlvbi94bWwNCkNvbnRlbnQtTGVuZ3RoOiAwDQoNCi0tYmF0Y2hfZWJjOTU5MTktYTllYy05ZGY2LTVjZWYtYjJiODMyMTY3ODYxDQpDb250ZW50LVR5cGU6IGFwcGxpY2F0aW9uL2h0dHANCkNvbnRlbnQtVHJhbnNmZXItRW5jb2Rpbmc6IGJpbmFyeQ0KQ29udGVudC1JRDogMg0KDQpQVVQgL3Rlc3QtY29udGFpbmVyLThkYTE0NzBhLTZhZTQtODhlNS1jY2FlLTlhZTY4OGZmYjkwYy9ibG9iMz9zdj0yMDIwLTEwLTAyJnNlPTIwMjEtMDUtMTVUMTElM0E1NCUzQTMyWiZzcj1jJnNwPXJhY3dkeGx0aSZzaWc9U2FuaXRpemVkIEhUVFAvMS4xDQp4LW1zLWFjY2Vzcy10aWVyOiBDb29sDQpBY2NlcHQ6IGFwcGxpY2F0aW9uL3htbA0KQ29udGVudC1MZW5ndGg6IDANCg0KLS1iYXRjaF9lYmM5NTkxOS1hOWVjLTlkZjYtNWNlZi1iMmI4MzIxNjc4NjEtLQ0K",
      "StatusCode": 202,
      "ResponseHeaders": {
        "Content-Type": "multipart/mixed; boundary=batchresponse_fc87bd6e-fb31-4805-b63e-43b5e6108244",
        "Date": "Fri, 14 May 2021 16:54:31 GMT",
        "Server": [
          "Windows-Azure-Blob/1.0",
          "Microsoft-HTTPAPI/2.0"
        ],
        "Transfer-Encoding": "chunked",
        "x-ms-client-request-id": "3ab2bc3c-a30d-5e84-88d2-5677b4ab7f5a",
        "x-ms-request-id": "0de282c5-901e-007b-20e1-48985e000000",
<<<<<<< HEAD
        "x-ms-version": "2020-12-06"
=======
        "x-ms-version": "2021-02-12"
>>>>>>> 7e782c87
      },
      "ResponseBody": "LS1iYXRjaHJlc3BvbnNlX2ZjODdiZDZlLWZiMzEtNDgwNS1iNjNlLTQzYjVlNjEwODI0NA0KQ29udGVudC1UeXBlOiBhcHBsaWNhdGlvbi9odHRwDQpDb250ZW50LUlEOiAwDQoNCkhUVFAvMS4xIDIwMCBPSw0KeC1tcy1yZXF1ZXN0LWlkOiAwZGUyODJjNS05MDFlLTAwN2ItMjBlMS00ODk4NWUxZWJmOTYNCngtbXMtdmVyc2lvbjogMjAyMC0xMC0wMg0KU2VydmVyOiBXaW5kb3dzLUF6dXJlLUJsb2IvMS4wDQoNCi0tYmF0Y2hyZXNwb25zZV9mYzg3YmQ2ZS1mYjMxLTQ4MDUtYjYzZS00M2I1ZTYxMDgyNDQNCkNvbnRlbnQtVHlwZTogYXBwbGljYXRpb24vaHR0cA0KQ29udGVudC1JRDogMQ0KDQpIVFRQLzEuMSAyMDAgT0sNCngtbXMtcmVxdWVzdC1pZDogMGRlMjgyYzUtOTAxZS0wMDdiLTIwZTEtNDg5ODVlMWViZjk3DQp4LW1zLXZlcnNpb246IDIwMjAtMTAtMDINClNlcnZlcjogV2luZG93cy1BenVyZS1CbG9iLzEuMA0KDQotLWJhdGNocmVzcG9uc2VfZmM4N2JkNmUtZmIzMS00ODA1LWI2M2UtNDNiNWU2MTA4MjQ0DQpDb250ZW50LVR5cGU6IGFwcGxpY2F0aW9uL2h0dHANCkNvbnRlbnQtSUQ6IDINCg0KSFRUUC8xLjEgMjAwIE9LDQp4LW1zLXJlcXVlc3QtaWQ6IDBkZTI4MmM1LTkwMWUtMDA3Yi0yMGUxLTQ4OTg1ZTFlYmY5OA0KeC1tcy12ZXJzaW9uOiAyMDIwLTEwLTAyDQpTZXJ2ZXI6IFdpbmRvd3MtQXp1cmUtQmxvYi8xLjANCg0KLS1iYXRjaHJlc3BvbnNlX2ZjODdiZDZlLWZiMzEtNDgwNS1iNjNlLTQzYjVlNjEwODI0NC0t"
    },
    {
      "RequestUri": "https://seanmcccanary3.blob.core.windows.net/test-container-8da1470a-6ae4-88e5-ccae-9ae688ffb90c/blob1",
      "RequestMethod": "HEAD",
      "RequestHeaders": {
        "Accept": "application/xml",
        "Authorization": "Sanitized",
        "traceparent": "00-3817a0d1c3602043b117bb1f599cab09-f34d95ee3aaa0749-00",
        "User-Agent": [
          "azsdk-net-Storage.Blobs/12.9.0-alpha.20210514.1",
          "(.NET 5.0.6; Microsoft Windows 10.0.19043)"
        ],
        "x-ms-client-request-id": "767b8d02-3d64-1c53-cdb5-ddb9b5ac3169",
        "x-ms-date": "Fri, 14 May 2021 16:54:32 GMT",
        "x-ms-return-client-request-id": "true",
<<<<<<< HEAD
        "x-ms-version": "2020-12-06"
=======
        "x-ms-version": "2021-02-12"
>>>>>>> 7e782c87
      },
      "RequestBody": null,
      "StatusCode": 200,
      "ResponseHeaders": {
        "Accept-Ranges": "bytes",
        "Content-Length": "1024",
        "Content-MD5": "fdx32u3yOAVZlsnulzlZxA==",
        "Content-Type": "application/octet-stream",
        "Date": "Fri, 14 May 2021 16:54:31 GMT",
        "ETag": "\"0x8D916F8F202ACC9\"",
        "Last-Modified": "Fri, 14 May 2021 16:54:31 GMT",
        "Server": [
          "Windows-Azure-Blob/1.0",
          "Microsoft-HTTPAPI/2.0"
        ],
        "x-ms-access-tier": "Cool",
        "x-ms-access-tier-change-time": "Fri, 14 May 2021 16:54:31 GMT",
        "x-ms-blob-type": "BlockBlob",
        "x-ms-client-request-id": "767b8d02-3d64-1c53-cdb5-ddb9b5ac3169",
        "x-ms-creation-time": "Fri, 14 May 2021 16:54:31 GMT",
        "x-ms-is-current-version": "true",
        "x-ms-last-access-time": "Fri, 14 May 2021 16:54:31 GMT",
        "x-ms-lease-state": "available",
        "x-ms-lease-status": "unlocked",
        "x-ms-request-id": "0de282d9-901e-007b-2be1-48985e000000",
        "x-ms-server-encrypted": "true",
<<<<<<< HEAD
        "x-ms-version": "2020-12-06",
=======
        "x-ms-version": "2021-02-12",
>>>>>>> 7e782c87
        "x-ms-version-id": "2021-05-14T16:54:31.7597897Z"
      },
      "ResponseBody": []
    },
    {
      "RequestUri": "https://seanmcccanary3.blob.core.windows.net/test-container-8da1470a-6ae4-88e5-ccae-9ae688ffb90c/blob2",
      "RequestMethod": "HEAD",
      "RequestHeaders": {
        "Accept": "application/xml",
        "Authorization": "Sanitized",
        "traceparent": "00-ccb4be3d966c394ab182d36a99fb7a06-0290638a8d2a6040-00",
        "User-Agent": [
          "azsdk-net-Storage.Blobs/12.9.0-alpha.20210514.1",
          "(.NET 5.0.6; Microsoft Windows 10.0.19043)"
        ],
        "x-ms-client-request-id": "2774d976-082f-c8f6-a49c-b5da29425988",
        "x-ms-date": "Fri, 14 May 2021 16:54:32 GMT",
        "x-ms-return-client-request-id": "true",
<<<<<<< HEAD
        "x-ms-version": "2020-12-06"
=======
        "x-ms-version": "2021-02-12"
>>>>>>> 7e782c87
      },
      "RequestBody": null,
      "StatusCode": 200,
      "ResponseHeaders": {
        "Accept-Ranges": "bytes",
        "Content-Length": "1024",
        "Content-MD5": "lxRa94SqBWVLnl640jrH+Q==",
        "Content-Type": "application/octet-stream",
        "Date": "Fri, 14 May 2021 16:54:31 GMT",
        "ETag": "\"0x8D916F8F20D5D1B\"",
        "Last-Modified": "Fri, 14 May 2021 16:54:31 GMT",
        "Server": [
          "Windows-Azure-Blob/1.0",
          "Microsoft-HTTPAPI/2.0"
        ],
        "x-ms-access-tier": "Cool",
        "x-ms-access-tier-change-time": "Fri, 14 May 2021 16:54:31 GMT",
        "x-ms-blob-type": "BlockBlob",
        "x-ms-client-request-id": "2774d976-082f-c8f6-a49c-b5da29425988",
        "x-ms-creation-time": "Fri, 14 May 2021 16:54:31 GMT",
        "x-ms-is-current-version": "true",
        "x-ms-last-access-time": "Fri, 14 May 2021 16:54:31 GMT",
        "x-ms-lease-state": "available",
        "x-ms-lease-status": "unlocked",
        "x-ms-request-id": "0de282e9-901e-007b-39e1-48985e000000",
        "x-ms-server-encrypted": "true",
<<<<<<< HEAD
        "x-ms-version": "2020-12-06",
=======
        "x-ms-version": "2021-02-12",
>>>>>>> 7e782c87
        "x-ms-version-id": "2021-05-14T16:54:31.8298395Z"
      },
      "ResponseBody": []
    },
    {
      "RequestUri": "https://seanmcccanary3.blob.core.windows.net/test-container-8da1470a-6ae4-88e5-ccae-9ae688ffb90c/blob3",
      "RequestMethod": "HEAD",
      "RequestHeaders": {
        "Accept": "application/xml",
        "Authorization": "Sanitized",
        "traceparent": "00-985d8a18bf433f4199d81fc402864398-06ffd38f9d06604a-00",
        "User-Agent": [
          "azsdk-net-Storage.Blobs/12.9.0-alpha.20210514.1",
          "(.NET 5.0.6; Microsoft Windows 10.0.19043)"
        ],
        "x-ms-client-request-id": "db42a986-0a38-443a-2ad2-a38ab3b90c7e",
        "x-ms-date": "Fri, 14 May 2021 16:54:32 GMT",
        "x-ms-return-client-request-id": "true",
<<<<<<< HEAD
        "x-ms-version": "2020-12-06"
=======
        "x-ms-version": "2021-02-12"
>>>>>>> 7e782c87
      },
      "RequestBody": null,
      "StatusCode": 200,
      "ResponseHeaders": {
        "Accept-Ranges": "bytes",
        "Content-Length": "1024",
        "Content-MD5": "RIi12p4tosTg1Aw+Z9bEcw==",
        "Content-Type": "application/octet-stream",
        "Date": "Fri, 14 May 2021 16:54:31 GMT",
        "ETag": "\"0x8D916F8F2165F6C\"",
        "Last-Modified": "Fri, 14 May 2021 16:54:31 GMT",
        "Server": [
          "Windows-Azure-Blob/1.0",
          "Microsoft-HTTPAPI/2.0"
        ],
        "x-ms-access-tier": "Cool",
        "x-ms-access-tier-change-time": "Fri, 14 May 2021 16:54:31 GMT",
        "x-ms-blob-type": "BlockBlob",
        "x-ms-client-request-id": "db42a986-0a38-443a-2ad2-a38ab3b90c7e",
        "x-ms-creation-time": "Fri, 14 May 2021 16:54:31 GMT",
        "x-ms-is-current-version": "true",
        "x-ms-last-access-time": "Fri, 14 May 2021 16:54:31 GMT",
        "x-ms-lease-state": "available",
        "x-ms-lease-status": "unlocked",
        "x-ms-request-id": "0de282fe-901e-007b-47e1-48985e000000",
        "x-ms-server-encrypted": "true",
<<<<<<< HEAD
        "x-ms-version": "2020-12-06",
=======
        "x-ms-version": "2021-02-12",
>>>>>>> 7e782c87
        "x-ms-version-id": "2021-05-14T16:54:31.8898817Z"
      },
      "ResponseBody": []
    },
    {
      "RequestUri": "https://seanmcccanary3.blob.core.windows.net/test-container-8da1470a-6ae4-88e5-ccae-9ae688ffb90c?restype=container",
      "RequestMethod": "DELETE",
      "RequestHeaders": {
        "Accept": "application/xml",
        "Authorization": "Sanitized",
        "traceparent": "00-8f53f751bde68a41b79ca697da707a4a-24d3541d812b664c-00",
        "User-Agent": [
          "azsdk-net-Storage.Blobs/12.9.0-alpha.20210514.1",
          "(.NET 5.0.6; Microsoft Windows 10.0.19043)"
        ],
        "x-ms-client-request-id": "80544c4d-7dff-a850-328e-e4e770cbe53f",
        "x-ms-date": "Fri, 14 May 2021 16:54:32 GMT",
        "x-ms-return-client-request-id": "true",
<<<<<<< HEAD
        "x-ms-version": "2020-12-06"
=======
        "x-ms-version": "2021-02-12"
>>>>>>> 7e782c87
      },
      "RequestBody": null,
      "StatusCode": 202,
      "ResponseHeaders": {
        "Content-Length": "0",
        "Date": "Fri, 14 May 2021 16:54:31 GMT",
        "Server": [
          "Windows-Azure-Blob/1.0",
          "Microsoft-HTTPAPI/2.0"
        ],
        "x-ms-client-request-id": "80544c4d-7dff-a850-328e-e4e770cbe53f",
        "x-ms-request-id": "0de28315-901e-007b-5ae1-48985e000000",
<<<<<<< HEAD
        "x-ms-version": "2020-12-06"
=======
        "x-ms-version": "2021-02-12"
>>>>>>> 7e782c87
      },
      "ResponseBody": []
    }
  ],
  "Variables": {
    "DateTimeOffsetNow": "2021-05-14T11:54:32.3734087-05:00",
    "RandomSeed": "1675044628",
    "Storage_TestConfigDefault": "ProductionTenant\nseanmcccanary3\nU2FuaXRpemVk\nhttps://seanmcccanary3.blob.core.windows.net\nhttps://seanmcccanary3.file.core.windows.net\nhttps://seanmcccanary3.queue.core.windows.net\nhttps://seanmcccanary3.table.core.windows.net\n\n\n\n\nhttps://seanmcccanary3-secondary.blob.core.windows.net\nhttps://seanmcccanary3-secondary.file.core.windows.net\nhttps://seanmcccanary3-secondary.queue.core.windows.net\nhttps://seanmcccanary3-secondary.table.core.windows.net\n\nSanitized\n\n\nCloud\nBlobEndpoint=https://seanmcccanary3.blob.core.windows.net/;QueueEndpoint=https://seanmcccanary3.queue.core.windows.net/;FileEndpoint=https://seanmcccanary3.file.core.windows.net/;BlobSecondaryEndpoint=https://seanmcccanary3-secondary.blob.core.windows.net/;QueueSecondaryEndpoint=https://seanmcccanary3-secondary.queue.core.windows.net/;FileSecondaryEndpoint=https://seanmcccanary3-secondary.file.core.windows.net/;AccountName=seanmcccanary3;AccountKey=Kg==;\nseanscope1\n\n"
  }
}<|MERGE_RESOLUTION|>--- conflicted
+++ resolved
@@ -15,11 +15,7 @@
         "x-ms-client-request-id": "f5bba258-661a-c2d2-662d-e46a4e57f588",
         "x-ms-date": "Fri, 14 May 2021 16:54:32 GMT",
         "x-ms-return-client-request-id": "true",
-<<<<<<< HEAD
-        "x-ms-version": "2020-12-06"
-=======
-        "x-ms-version": "2021-02-12"
->>>>>>> 7e782c87
+        "x-ms-version": "2021-02-12"
       },
       "RequestBody": null,
       "StatusCode": 201,
@@ -34,11 +30,7 @@
         ],
         "x-ms-client-request-id": "f5bba258-661a-c2d2-662d-e46a4e57f588",
         "x-ms-request-id": "0de28274-901e-007b-5ce1-48985e000000",
-<<<<<<< HEAD
-        "x-ms-version": "2020-12-06"
-=======
-        "x-ms-version": "2021-02-12"
->>>>>>> 7e782c87
+        "x-ms-version": "2021-02-12"
       },
       "ResponseBody": []
     },
@@ -60,11 +52,7 @@
         "x-ms-client-request-id": "fb9e3667-6362-72e0-6ec7-47a6d3339dde",
         "x-ms-date": "Fri, 14 May 2021 16:54:32 GMT",
         "x-ms-return-client-request-id": "true",
-<<<<<<< HEAD
-        "x-ms-version": "2020-12-06"
-=======
-        "x-ms-version": "2021-02-12"
->>>>>>> 7e782c87
+        "x-ms-version": "2021-02-12"
       },
       "RequestBody": "O4+I4xQvy0wr1P0r36gdIxaKjuZEw/JnOAsnK9qxfTnDAgHbILT7KdZuykVpp+O9D8BUxMgPRHidIKoJB59yeVfDaNynQgJhj2UP1fms/pEoaRsZXblws76IPgAK8SE2+1HupT8GFs2+8jRi/25/8CIZ4Z6EWRudUrQeHgMCV51E2dmovVlSIVJOW2qEDrRPCU3e8BCDsqI1UFKL5/jJu5uWHiaV1jPIx79LNf6xGUT/zxS2JGaNwCY2c2wHxzlahJ/P7e+OujIaFSlQOHykgzcNixjjE5c1CV3/XmPGwQCG8LFe4itUcRXhnA88PIipku81+TshdnEImuSSj1vPU1MpykfLRaEMuBoDAnaI+MzUVct0kcfEZXo/VkhHwuG5Eki7EnJB3k1NKEAhHXT6gKEXvTqQWsKMZWXNi+5ZxfY4Su8uzeVak3Z+J2iGokcFRNamLwSnKLeFLq0NdFJe82NK6NOEzLO8vSrDEjNaBcIex0YXs5XxkCE3qJ44TB8kHzMEPLlzgHgj6nHa5BaEKynq76wLRz/NWViyTSMUg3ALnvL/VckIqkbO9MkjF6sKs310TV1yGNjzNuNhwTNUDmYBzkUjhdVg4kRlPVN2qUGsp5mmoDYSmYUaCx7lpugTeeViIkhm5i2nE2sZDNuFfYyhtRqZrW4v7jW/CXq2ejtcUsNtE4f5RsBs/4zL+YyqlY2SRPHNect3MzQSpt2z8JgvvLoYF2kFqG5aLa7hZPSpFXTsJDVJjtj39uBS5qDiuQ7zmz3Rkn0kjJyDc0wdlc4/aZBpxsxj5i3hICCJs8LOd3Sf7ci314P2yJeZxhqM2mAREnwPefJCkLUP8HFcmtnatfzXfagFiJENc/40ySASVEbAd6BFvv2BXFwTp+cRmS2+vxEetFy4DInqAgb0DseU/JsrnCM4lfb+ViBL8uCq+9nQdQoP9J/pB2sWWrv3jE6VfqtL5f0JhSoaH147bBqpPwcsI5i8hQf8QpS4Ijo7B8nStnM1XxXcxvDg9dVBrptQbRuzymm12PmjTqNoUWPv3hiUaLWmc9/xUFyo3JAyu5T5Z7QfhzxgHd56khFydHWM8Ba9rEXlqvo7wnoMDPtocZMPbumu0FfcNEvXLOHOf9znHOt6dQ5OFL265MXBVBHiESF9YwWM3iC/4Xj5Dn0YbEOdJPAQ7vuFwFos8+yRGt869BvAURvWWz3Lu5SVVAZAoXeBIy8g0iMl+KOrX+ozLcaZvxlhWBonx8myRDJn72tT61F0D/awGSL3mlh4K/tSl47N/JXs3klcWlxlbo3wvQk4V3SZvx3Q6ab3ar3BrpvOX6ykmvLWZw0IF7WZSqqUB91PQNSHudhw/BPu9Q==",
       "StatusCode": 201,
@@ -82,11 +70,7 @@
         "x-ms-content-crc64": "D7AKtlMtbVA=",
         "x-ms-request-id": "0de2828b-901e-007b-6ee1-48985e000000",
         "x-ms-request-server-encrypted": "true",
-<<<<<<< HEAD
-        "x-ms-version": "2020-12-06",
-=======
-        "x-ms-version": "2021-02-12",
->>>>>>> 7e782c87
+        "x-ms-version": "2021-02-12",
         "x-ms-version-id": "2021-05-14T16:54:31.7597897Z"
       },
       "ResponseBody": []
@@ -109,11 +93,7 @@
         "x-ms-client-request-id": "67776737-c827-d2b1-fd4b-16a4c0ec0b58",
         "x-ms-date": "Fri, 14 May 2021 16:54:32 GMT",
         "x-ms-return-client-request-id": "true",
-<<<<<<< HEAD
-        "x-ms-version": "2020-12-06"
-=======
-        "x-ms-version": "2021-02-12"
->>>>>>> 7e782c87
+        "x-ms-version": "2021-02-12"
       },
       "RequestBody": "53GZfXwJ2LOcs7q6Od7jICkxCcZ08pMQqik9+U9oDBiFN3p+zRMqXV3rX66oJjiP4yd9oirXafXeiNJTzN9jNKaiNAFkZVMVBqtoiZPkaITwrRYo62rurs2FoERB15B+hysIBvE3K37TZ5x+buBi+h9NYx/JO0g8s4Uz38UO1C8a6QFn22KSuYGXVIPObz/tI6Uk83RxtUziy1JrA0y4xZNsZIXf+h69uqmeMebFbkRFRrsf6eC7qTO0hBAPJrU03o/vYQu6DiiHZjjK0oRlHV0OJr2QmduzsbpRKnUOrpP0aVJX1Qw4izeTmIKn8davT2eyAQD4o0WzPK9QaeSzebil1mkyDUdQ1ZqF/QFYC8DjotoNW6yS+8UMpJhd6CJT4B7KAhttfEEfYStmc6ZEWzHubMYJpR0MEtqjJWmv8+14MR3ijgmldSWZ7fmBLIcfyElnbntbSjoBvvBAylfXcG4+7UKIYcwoSfegcLcki+VThFwgR4VxHOfi4NAYZavOwXyKQj9FlmZ8PyWEu9qD3TIL7Ub6tynpzNFbpYD8D+NL0a46mUimDe32pAhf7WENXwOdDXdl1AlToXVt6vDlfy9BOOkrSUPqZN9YBBMhid5vTkZ9XwFr5v2k5vfSOCP8ECTYHrV34RXAsqiYDND2MheX/pupaCAu1VHrhmJLFyy8W/PuSGop+GwwvaxY09otrrTgOzqHUqcDqklji1uzdJp73LDcCOmtbQYveat01QF3vtiua9zyNAhL654hxmwQfUgR3PcpUKXKM800WNn8jtRI682DBAi+iaenkB1Li6eZHvtiY/gJTm4y5DgPvtwvT1zJ2dqejXhAUlNPgb+If6clmjnemSvcPpxfUSDPr8rLeEHAgbLM+pGDIRGkus2uqWWR6SSiUbUx7Zo+PztXcaOJhAh+x/30WZ+nWncaN4PPsKe7PcamKCeLj5MXjrtVK7BtGzbEMOJnnZCF+/Y+F7YWbo6UmzTd4lvh8jdq3MrjUi7HrBtNC4DFVKA1IC0xTXjdACAswY98kDja4z2q/cHFoanHdmqayWMNz0eTp8Etr6W/jNuqt5CeSxzicydDGlfecH+EadYNQje8HvJI6Oh2rDOX63DlG+oYKCtOt1Y7yrTwtDdCqUbPsUmj7ZieVmIzbMbzqy/n+VSVbEGqv4vhgFQ9WDOxNAPtyDkmQi1RedHIGkuPSB6ECbvirDwEJPG+wW1EYP4vgjfCBuP2wLcnRPJv4qVAUTg2uU53z4fH6KRHZ4DADRnTmZgTzUE7jkgEumhKlUJMfnA0Daevt7Kv+x0+rlg2ZjbZm0gMLIP2+isGchQffFJi++kQi/9yI+HlZNIk/N/vzlQycfr5Pw==",
       "StatusCode": 201,
@@ -131,11 +111,7 @@
         "x-ms-content-crc64": "XhFhvU0gymI=",
         "x-ms-request-id": "0de2829f-901e-007b-01e1-48985e000000",
         "x-ms-request-server-encrypted": "true",
-<<<<<<< HEAD
-        "x-ms-version": "2020-12-06",
-=======
-        "x-ms-version": "2021-02-12",
->>>>>>> 7e782c87
+        "x-ms-version": "2021-02-12",
         "x-ms-version-id": "2021-05-14T16:54:31.8298395Z"
       },
       "ResponseBody": []
@@ -158,11 +134,7 @@
         "x-ms-client-request-id": "928b5328-98c9-51bf-84d7-e416656b9417",
         "x-ms-date": "Fri, 14 May 2021 16:54:32 GMT",
         "x-ms-return-client-request-id": "true",
-<<<<<<< HEAD
-        "x-ms-version": "2020-12-06"
-=======
-        "x-ms-version": "2021-02-12"
->>>>>>> 7e782c87
+        "x-ms-version": "2021-02-12"
       },
       "RequestBody": "aLuYJE3s9XqcRtNUWSAsgKd5+gqCkhiJOmwVMZKf3qNycXP41gKNS3H9yuD0XHjdHpX9R/EB1taiDunh1sTo/Ggv4eitNKql66+Zhcg3ld3zOBL9opexcZqcVcgYq3SsFc14xHuPL+rrV1tCaFEOa3kL7Z6y6lnRfnBNEN7hjEA77HD6vtBiYwgoEUs7bwlJjupPDb3V+Spzp0YLQh8LCcsaBnvhFKyoqIqWidkOlQ5nBIL0kn+CZvNFhheJVyHpHQiAIWmNZ3o9pmQzP29QZRI4oz6cFndMmKCIm42VHlForWzRjnSk2ZwIt+saTieD9CEEUbPjTAaQNIjJBczsp4cTy5IDf9aek8qhlF+LMUl4BKZskc2dhWBlQFrr29PQGw9kBoOUgHVLZr7oQbinBQI/UAAlgBa6dkUxnT97s7f30XhPJyvF44QxICsOtEOnvjpYrIvSq5v4qY8+Y+I2z7IG8XBAV97WeWx89F/rq8IBid8EIwYsJCXcV32bh4Ci+1F4CMLTZ2ZcgTMeVrc8DP3NPNkDMaus2s1KYwBgOvHr2fgNc6P/LiJ5p6HTDc1uoEqAzkunn8mmyy70iARl+0ZBMny+LplZzg23iYkJ2Mz/28O24GymRDovZ6d1CqUeE6tbkdpRsHGxJv897xU/nPNh9a1Arxvam+5Bjsfx48NomXberkbxripRBLlsaFQl78u0ExX43WOQgfbsDyKqv0I81FaeYe2scEaC76tibTKZHJ78PM+ucLsTTi1QBJ8IpkV2MJP+h47dCKPOde63LhPDU/ODroNyjmSaihPAW2unekhm6zyempUQHjQs3/vNWx8ZjbGrhfjCBKIvZPx7HK03JvulUUPWJLhec49PRq5pzC7zps26+/RQpOaabzaYlAKG9bkAKArcQmj5TRJocr70xpfOiHbffCoGVa1cPLWBxd6NyFD1aKMkFmNkwa7i5zEopqifyQyLp3iO+dNcgAazd4c026pt/l3zqnESert8I218M5YM4vzRASDYZm/QyJVdsEkmrgyGu6dLqx+beS28EdVl301wp5WLYtqJlJjuIuHctMlxVnVh9njuwDbcNofzHFWZa+lI7Qmzmksx/CYPXIg9vsRjSrtgA+jVgedfrixSlnhDVbf4k8fAvrsqL/pR32Otn3fDkNGZOWcAc2shVOwe32auzAfRRCr8o4wANdPug6KDsg+1jwamqRtQ+CBcnmnPDFCUohJb3FpMxu1FmQOTEu/InqLdaFBgByLrgUwKoAQjMSmDWeCPJ9a0acgZYQ8YvOYxk//G8aP/NJvvb1oOQSXoIWjZD7gOOHfMKf+HR6UT08Rm2AwEXD+GhCVFoLd7pSejMD+nPqwtIg==",
       "StatusCode": 201,
@@ -180,21 +152,13 @@
         "x-ms-content-crc64": "65Bc+wyLslk=",
         "x-ms-request-id": "0de282b6-901e-007b-16e1-48985e000000",
         "x-ms-request-server-encrypted": "true",
-<<<<<<< HEAD
-        "x-ms-version": "2020-12-06",
-=======
-        "x-ms-version": "2021-02-12",
->>>>>>> 7e782c87
+        "x-ms-version": "2021-02-12",
         "x-ms-version-id": "2021-05-14T16:54:31.8898817Z"
       },
       "ResponseBody": []
     },
     {
-<<<<<<< HEAD
-      "RequestUri": "https://seanmcccanary3.blob.core.windows.net/test-container-8da1470a-6ae4-88e5-ccae-9ae688ffb90c?sv=2020-12-06&se=2021-05-15T11%3A54%3A32Z&sr=c&sp=racwdxlti&sig=Sanitized&restype=container&comp=batch",
-=======
       "RequestUri": "https://seanmcccanary3.blob.core.windows.net/test-container-8da1470a-6ae4-88e5-ccae-9ae688ffb90c?sv=2021-02-12&se=2021-05-15T11%3A54%3A32Z&sr=c&sp=racwdxlti&sig=Sanitized&restype=container&comp=batch",
->>>>>>> 7e782c87
       "RequestMethod": "POST",
       "RequestHeaders": {
         "Accept": "application/xml",
@@ -206,11 +170,7 @@
         ],
         "x-ms-client-request-id": "3ab2bc3c-a30d-5e84-88d2-5677b4ab7f5a",
         "x-ms-return-client-request-id": "true",
-<<<<<<< HEAD
-        "x-ms-version": "2020-12-06"
-=======
-        "x-ms-version": "2021-02-12"
->>>>>>> 7e782c87
+        "x-ms-version": "2021-02-12"
       },
       "RequestBody": "LS1iYXRjaF9lYmM5NTkxOS1hOWVjLTlkZjYtNWNlZi1iMmI4MzIxNjc4NjENCkNvbnRlbnQtVHlwZTogYXBwbGljYXRpb24vaHR0cA0KQ29udGVudC1UcmFuc2Zlci1FbmNvZGluZzogYmluYXJ5DQpDb250ZW50LUlEOiAwDQoNClBVVCAvdGVzdC1jb250YWluZXItOGRhMTQ3MGEtNmFlNC04OGU1LWNjYWUtOWFlNjg4ZmZiOTBjL2Jsb2IxP3N2PTIwMjAtMTAtMDImc2U9MjAyMS0wNS0xNVQxMSUzQTU0JTNBMzJaJnNyPWMmc3A9cmFjd2R4bHRpJnNpZz1TYW5pdGl6ZWQgSFRUUC8xLjENCngtbXMtYWNjZXNzLXRpZXI6IENvb2wNCkFjY2VwdDogYXBwbGljYXRpb24veG1sDQpDb250ZW50LUxlbmd0aDogMA0KDQotLWJhdGNoX2ViYzk1OTE5LWE5ZWMtOWRmNi01Y2VmLWIyYjgzMjE2Nzg2MQ0KQ29udGVudC1UeXBlOiBhcHBsaWNhdGlvbi9odHRwDQpDb250ZW50LVRyYW5zZmVyLUVuY29kaW5nOiBiaW5hcnkNCkNvbnRlbnQtSUQ6IDENCg0KUFVUIC90ZXN0LWNvbnRhaW5lci04ZGExNDcwYS02YWU0LTg4ZTUtY2NhZS05YWU2ODhmZmI5MGMvYmxvYjI/c3Y9MjAyMC0xMC0wMiZzZT0yMDIxLTA1LTE1VDExJTNBNTQlM0EzMlomc3I9YyZzcD1yYWN3ZHhsdGkmc2lnPVNhbml0aXplZCBIVFRQLzEuMQ0KeC1tcy1hY2Nlc3MtdGllcjogQ29vbA0KQWNjZXB0OiBhcHBsaWNhdGlvbi94bWwNCkNvbnRlbnQtTGVuZ3RoOiAwDQoNCi0tYmF0Y2hfZWJjOTU5MTktYTllYy05ZGY2LTVjZWYtYjJiODMyMTY3ODYxDQpDb250ZW50LVR5cGU6IGFwcGxpY2F0aW9uL2h0dHANCkNvbnRlbnQtVHJhbnNmZXItRW5jb2Rpbmc6IGJpbmFyeQ0KQ29udGVudC1JRDogMg0KDQpQVVQgL3Rlc3QtY29udGFpbmVyLThkYTE0NzBhLTZhZTQtODhlNS1jY2FlLTlhZTY4OGZmYjkwYy9ibG9iMz9zdj0yMDIwLTEwLTAyJnNlPTIwMjEtMDUtMTVUMTElM0E1NCUzQTMyWiZzcj1jJnNwPXJhY3dkeGx0aSZzaWc9U2FuaXRpemVkIEhUVFAvMS4xDQp4LW1zLWFjY2Vzcy10aWVyOiBDb29sDQpBY2NlcHQ6IGFwcGxpY2F0aW9uL3htbA0KQ29udGVudC1MZW5ndGg6IDANCg0KLS1iYXRjaF9lYmM5NTkxOS1hOWVjLTlkZjYtNWNlZi1iMmI4MzIxNjc4NjEtLQ0K",
       "StatusCode": 202,
@@ -224,11 +184,7 @@
         "Transfer-Encoding": "chunked",
         "x-ms-client-request-id": "3ab2bc3c-a30d-5e84-88d2-5677b4ab7f5a",
         "x-ms-request-id": "0de282c5-901e-007b-20e1-48985e000000",
-<<<<<<< HEAD
-        "x-ms-version": "2020-12-06"
-=======
-        "x-ms-version": "2021-02-12"
->>>>>>> 7e782c87
+        "x-ms-version": "2021-02-12"
       },
       "ResponseBody": "LS1iYXRjaHJlc3BvbnNlX2ZjODdiZDZlLWZiMzEtNDgwNS1iNjNlLTQzYjVlNjEwODI0NA0KQ29udGVudC1UeXBlOiBhcHBsaWNhdGlvbi9odHRwDQpDb250ZW50LUlEOiAwDQoNCkhUVFAvMS4xIDIwMCBPSw0KeC1tcy1yZXF1ZXN0LWlkOiAwZGUyODJjNS05MDFlLTAwN2ItMjBlMS00ODk4NWUxZWJmOTYNCngtbXMtdmVyc2lvbjogMjAyMC0xMC0wMg0KU2VydmVyOiBXaW5kb3dzLUF6dXJlLUJsb2IvMS4wDQoNCi0tYmF0Y2hyZXNwb25zZV9mYzg3YmQ2ZS1mYjMxLTQ4MDUtYjYzZS00M2I1ZTYxMDgyNDQNCkNvbnRlbnQtVHlwZTogYXBwbGljYXRpb24vaHR0cA0KQ29udGVudC1JRDogMQ0KDQpIVFRQLzEuMSAyMDAgT0sNCngtbXMtcmVxdWVzdC1pZDogMGRlMjgyYzUtOTAxZS0wMDdiLTIwZTEtNDg5ODVlMWViZjk3DQp4LW1zLXZlcnNpb246IDIwMjAtMTAtMDINClNlcnZlcjogV2luZG93cy1BenVyZS1CbG9iLzEuMA0KDQotLWJhdGNocmVzcG9uc2VfZmM4N2JkNmUtZmIzMS00ODA1LWI2M2UtNDNiNWU2MTA4MjQ0DQpDb250ZW50LVR5cGU6IGFwcGxpY2F0aW9uL2h0dHANCkNvbnRlbnQtSUQ6IDINCg0KSFRUUC8xLjEgMjAwIE9LDQp4LW1zLXJlcXVlc3QtaWQ6IDBkZTI4MmM1LTkwMWUtMDA3Yi0yMGUxLTQ4OTg1ZTFlYmY5OA0KeC1tcy12ZXJzaW9uOiAyMDIwLTEwLTAyDQpTZXJ2ZXI6IFdpbmRvd3MtQXp1cmUtQmxvYi8xLjANCg0KLS1iYXRjaHJlc3BvbnNlX2ZjODdiZDZlLWZiMzEtNDgwNS1iNjNlLTQzYjVlNjEwODI0NC0t"
     },
@@ -246,11 +202,7 @@
         "x-ms-client-request-id": "767b8d02-3d64-1c53-cdb5-ddb9b5ac3169",
         "x-ms-date": "Fri, 14 May 2021 16:54:32 GMT",
         "x-ms-return-client-request-id": "true",
-<<<<<<< HEAD
-        "x-ms-version": "2020-12-06"
-=======
-        "x-ms-version": "2021-02-12"
->>>>>>> 7e782c87
+        "x-ms-version": "2021-02-12"
       },
       "RequestBody": null,
       "StatusCode": 200,
@@ -277,11 +229,7 @@
         "x-ms-lease-status": "unlocked",
         "x-ms-request-id": "0de282d9-901e-007b-2be1-48985e000000",
         "x-ms-server-encrypted": "true",
-<<<<<<< HEAD
-        "x-ms-version": "2020-12-06",
-=======
-        "x-ms-version": "2021-02-12",
->>>>>>> 7e782c87
+        "x-ms-version": "2021-02-12",
         "x-ms-version-id": "2021-05-14T16:54:31.7597897Z"
       },
       "ResponseBody": []
@@ -300,11 +248,7 @@
         "x-ms-client-request-id": "2774d976-082f-c8f6-a49c-b5da29425988",
         "x-ms-date": "Fri, 14 May 2021 16:54:32 GMT",
         "x-ms-return-client-request-id": "true",
-<<<<<<< HEAD
-        "x-ms-version": "2020-12-06"
-=======
-        "x-ms-version": "2021-02-12"
->>>>>>> 7e782c87
+        "x-ms-version": "2021-02-12"
       },
       "RequestBody": null,
       "StatusCode": 200,
@@ -331,11 +275,7 @@
         "x-ms-lease-status": "unlocked",
         "x-ms-request-id": "0de282e9-901e-007b-39e1-48985e000000",
         "x-ms-server-encrypted": "true",
-<<<<<<< HEAD
-        "x-ms-version": "2020-12-06",
-=======
-        "x-ms-version": "2021-02-12",
->>>>>>> 7e782c87
+        "x-ms-version": "2021-02-12",
         "x-ms-version-id": "2021-05-14T16:54:31.8298395Z"
       },
       "ResponseBody": []
@@ -354,11 +294,7 @@
         "x-ms-client-request-id": "db42a986-0a38-443a-2ad2-a38ab3b90c7e",
         "x-ms-date": "Fri, 14 May 2021 16:54:32 GMT",
         "x-ms-return-client-request-id": "true",
-<<<<<<< HEAD
-        "x-ms-version": "2020-12-06"
-=======
-        "x-ms-version": "2021-02-12"
->>>>>>> 7e782c87
+        "x-ms-version": "2021-02-12"
       },
       "RequestBody": null,
       "StatusCode": 200,
@@ -385,11 +321,7 @@
         "x-ms-lease-status": "unlocked",
         "x-ms-request-id": "0de282fe-901e-007b-47e1-48985e000000",
         "x-ms-server-encrypted": "true",
-<<<<<<< HEAD
-        "x-ms-version": "2020-12-06",
-=======
-        "x-ms-version": "2021-02-12",
->>>>>>> 7e782c87
+        "x-ms-version": "2021-02-12",
         "x-ms-version-id": "2021-05-14T16:54:31.8898817Z"
       },
       "ResponseBody": []
@@ -408,11 +340,7 @@
         "x-ms-client-request-id": "80544c4d-7dff-a850-328e-e4e770cbe53f",
         "x-ms-date": "Fri, 14 May 2021 16:54:32 GMT",
         "x-ms-return-client-request-id": "true",
-<<<<<<< HEAD
-        "x-ms-version": "2020-12-06"
-=======
-        "x-ms-version": "2021-02-12"
->>>>>>> 7e782c87
+        "x-ms-version": "2021-02-12"
       },
       "RequestBody": null,
       "StatusCode": 202,
@@ -425,11 +353,7 @@
         ],
         "x-ms-client-request-id": "80544c4d-7dff-a850-328e-e4e770cbe53f",
         "x-ms-request-id": "0de28315-901e-007b-5ae1-48985e000000",
-<<<<<<< HEAD
-        "x-ms-version": "2020-12-06"
-=======
-        "x-ms-version": "2021-02-12"
->>>>>>> 7e782c87
+        "x-ms-version": "2021-02-12"
       },
       "ResponseBody": []
     }
