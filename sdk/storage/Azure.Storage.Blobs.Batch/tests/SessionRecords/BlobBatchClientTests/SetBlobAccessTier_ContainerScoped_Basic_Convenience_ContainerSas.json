{
  "Entries": [
    {
      "RequestUri": "https://seanmcccanary3.blob.core.windows.net/test-container-8da1470a-6ae4-88e5-ccae-9ae688ffb90c?restype=container",
      "RequestMethod": "PUT",
      "RequestHeaders": {
        "Accept": "application/xml",
        "Authorization": "Sanitized",
        "traceparent": "00-8a2b1fd5464d07449adf86b2fe3263bb-b2aa6d3bf6c6fb43-00",
        "User-Agent": [
          "azsdk-net-Storage.Blobs/12.9.0-alpha.20210402.1",
          "(.NET 5.0.4; Microsoft Windows 10.0.19042)"
        ],
        "x-ms-blob-public-access": "container",
        "x-ms-client-request-id": "f5bba258-661a-c2d2-662d-e46a4e57f588",
        "x-ms-date": "Fri, 02 Apr 2021 17:42:43 GMT",
        "x-ms-return-client-request-id": "true",
<<<<<<< HEAD
        "x-ms-version": "2020-08-04"
=======
         "x-ms-version": "2020-10-02"
>>>>>>> 65932564
      },
      "RequestBody": null,
      "StatusCode": 201,
      "ResponseHeaders": {
        "Content-Length": "0",
        "Date": "Fri, 02 Apr 2021 17:42:43 GMT",
        "ETag": "\u00220x8D8F5FEB856914A\u0022",
        "Last-Modified": "Fri, 02 Apr 2021 17:42:43 GMT",
        "Server": [
          "Windows-Azure-Blob/1.0",
          "Microsoft-HTTPAPI/2.0"
        ],
        "x-ms-client-request-id": "f5bba258-661a-c2d2-662d-e46a4e57f588",
<<<<<<< HEAD
        "x-ms-request-id": "204e32f2-201e-008a-13e7-278173000000",
        "x-ms-version": "2020-08-04"
=======
        "x-ms-request-id": "940a3939-201e-0033-491b-0a8569000000",
         "x-ms-version": "2020-10-02"
>>>>>>> 65932564
      },
      "ResponseBody": []
    },
    {
      "RequestUri": "https://seanmcccanary3.blob.core.windows.net/test-container-8da1470a-6ae4-88e5-ccae-9ae688ffb90c/blob1",
      "RequestMethod": "PUT",
      "RequestHeaders": {
        "Accept": "application/xml",
        "Authorization": "Sanitized",
        "Content-Length": "1024",
        "Content-Type": "application/octet-stream",
        "If-None-Match": "*",
        "traceparent": "00-25200a95ef8db746badbf97b9033019c-4ae3f6ddce82f141-00",
        "User-Agent": [
          "azsdk-net-Storage.Blobs/12.9.0-alpha.20210402.1",
          "(.NET 5.0.4; Microsoft Windows 10.0.19042)"
        ],
        "x-ms-blob-type": "BlockBlob",
        "x-ms-client-request-id": "fb9e3667-6362-72e0-6ec7-47a6d3339dde",
        "x-ms-date": "Fri, 02 Apr 2021 17:42:43 GMT",
        "x-ms-return-client-request-id": "true",
<<<<<<< HEAD
        "x-ms-version": "2020-08-04"
=======
         "x-ms-version": "2020-10-02"
>>>>>>> 65932564
      },
      "RequestBody": "O4\u002BI4xQvy0wr1P0r36gdIxaKjuZEw/JnOAsnK9qxfTnDAgHbILT7KdZuykVpp\u002BO9D8BUxMgPRHidIKoJB59yeVfDaNynQgJhj2UP1fms/pEoaRsZXblws76IPgAK8SE2\u002B1HupT8GFs2\u002B8jRi/25/8CIZ4Z6EWRudUrQeHgMCV51E2dmovVlSIVJOW2qEDrRPCU3e8BCDsqI1UFKL5/jJu5uWHiaV1jPIx79LNf6xGUT/zxS2JGaNwCY2c2wHxzlahJ/P7e\u002BOujIaFSlQOHykgzcNixjjE5c1CV3/XmPGwQCG8LFe4itUcRXhnA88PIipku81\u002BTshdnEImuSSj1vPU1MpykfLRaEMuBoDAnaI\u002BMzUVct0kcfEZXo/VkhHwuG5Eki7EnJB3k1NKEAhHXT6gKEXvTqQWsKMZWXNi\u002B5ZxfY4Su8uzeVak3Z\u002BJ2iGokcFRNamLwSnKLeFLq0NdFJe82NK6NOEzLO8vSrDEjNaBcIex0YXs5XxkCE3qJ44TB8kHzMEPLlzgHgj6nHa5BaEKynq76wLRz/NWViyTSMUg3ALnvL/VckIqkbO9MkjF6sKs310TV1yGNjzNuNhwTNUDmYBzkUjhdVg4kRlPVN2qUGsp5mmoDYSmYUaCx7lpugTeeViIkhm5i2nE2sZDNuFfYyhtRqZrW4v7jW/CXq2ejtcUsNtE4f5RsBs/4zL\u002BYyqlY2SRPHNect3MzQSpt2z8JgvvLoYF2kFqG5aLa7hZPSpFXTsJDVJjtj39uBS5qDiuQ7zmz3Rkn0kjJyDc0wdlc4/aZBpxsxj5i3hICCJs8LOd3Sf7ci314P2yJeZxhqM2mAREnwPefJCkLUP8HFcmtnatfzXfagFiJENc/40ySASVEbAd6BFvv2BXFwTp\u002BcRmS2\u002BvxEetFy4DInqAgb0DseU/JsrnCM4lfb\u002BViBL8uCq\u002B9nQdQoP9J/pB2sWWrv3jE6VfqtL5f0JhSoaH147bBqpPwcsI5i8hQf8QpS4Ijo7B8nStnM1XxXcxvDg9dVBrptQbRuzymm12PmjTqNoUWPv3hiUaLWmc9/xUFyo3JAyu5T5Z7QfhzxgHd56khFydHWM8Ba9rEXlqvo7wnoMDPtocZMPbumu0FfcNEvXLOHOf9znHOt6dQ5OFL265MXBVBHiESF9YwWM3iC/4Xj5Dn0YbEOdJPAQ7vuFwFos8\u002ByRGt869BvAURvWWz3Lu5SVVAZAoXeBIy8g0iMl\u002BKOrX\u002BozLcaZvxlhWBonx8myRDJn72tT61F0D/awGSL3mlh4K/tSl47N/JXs3klcWlxlbo3wvQk4V3SZvx3Q6ab3ar3BrpvOX6ykmvLWZw0IF7WZSqqUB91PQNSHudhw/BPu9Q==",
      "StatusCode": 201,
      "ResponseHeaders": {
        "Content-Length": "0",
        "Content-MD5": "fdx32u3yOAVZlsnulzlZxA==",
        "Date": "Fri, 02 Apr 2021 17:42:43 GMT",
        "ETag": "\u00220x8D8F5FEB86042C1\u0022",
        "Last-Modified": "Fri, 02 Apr 2021 17:42:43 GMT",
        "Server": [
          "Windows-Azure-Blob/1.0",
          "Microsoft-HTTPAPI/2.0"
        ],
        "x-ms-client-request-id": "fb9e3667-6362-72e0-6ec7-47a6d3339dde",
        "x-ms-content-crc64": "D7AKtlMtbVA=",
        "x-ms-request-id": "204e3304-201e-008a-22e7-278173000000",
        "x-ms-request-server-encrypted": "true",
<<<<<<< HEAD
        "x-ms-version": "2020-08-04",
        "x-ms-version-id": "2021-04-02T17:42:43.6739777Z"
=======
         "x-ms-version": "2020-10-02",
        "x-ms-version-id": "2021-02-23T19:40:20.3567411Z"
>>>>>>> 65932564
      },
      "ResponseBody": []
    },
    {
      "RequestUri": "https://seanmcccanary3.blob.core.windows.net/test-container-8da1470a-6ae4-88e5-ccae-9ae688ffb90c/blob2",
      "RequestMethod": "PUT",
      "RequestHeaders": {
        "Accept": "application/xml",
        "Authorization": "Sanitized",
        "Content-Length": "1024",
        "Content-Type": "application/octet-stream",
        "If-None-Match": "*",
        "traceparent": "00-a81b763023d3534e9aaf4c1bd87eb1aa-98fc83b0cbffea4c-00",
        "User-Agent": [
          "azsdk-net-Storage.Blobs/12.9.0-alpha.20210402.1",
          "(.NET 5.0.4; Microsoft Windows 10.0.19042)"
        ],
        "x-ms-blob-type": "BlockBlob",
        "x-ms-client-request-id": "67776737-c827-d2b1-fd4b-16a4c0ec0b58",
        "x-ms-date": "Fri, 02 Apr 2021 17:42:43 GMT",
        "x-ms-return-client-request-id": "true",
<<<<<<< HEAD
        "x-ms-version": "2020-08-04"
=======
         "x-ms-version": "2020-10-02"
>>>>>>> 65932564
      },
      "RequestBody": "53GZfXwJ2LOcs7q6Od7jICkxCcZ08pMQqik9\u002BU9oDBiFN3p\u002BzRMqXV3rX66oJjiP4yd9oirXafXeiNJTzN9jNKaiNAFkZVMVBqtoiZPkaITwrRYo62rurs2FoERB15B\u002BhysIBvE3K37TZ5x\u002BbuBi\u002Bh9NYx/JO0g8s4Uz38UO1C8a6QFn22KSuYGXVIPObz/tI6Uk83RxtUziy1JrA0y4xZNsZIXf\u002Bh69uqmeMebFbkRFRrsf6eC7qTO0hBAPJrU03o/vYQu6DiiHZjjK0oRlHV0OJr2QmduzsbpRKnUOrpP0aVJX1Qw4izeTmIKn8davT2eyAQD4o0WzPK9QaeSzebil1mkyDUdQ1ZqF/QFYC8DjotoNW6yS\u002B8UMpJhd6CJT4B7KAhttfEEfYStmc6ZEWzHubMYJpR0MEtqjJWmv8\u002B14MR3ijgmldSWZ7fmBLIcfyElnbntbSjoBvvBAylfXcG4\u002B7UKIYcwoSfegcLcki\u002BVThFwgR4VxHOfi4NAYZavOwXyKQj9FlmZ8PyWEu9qD3TIL7Ub6tynpzNFbpYD8D\u002BNL0a46mUimDe32pAhf7WENXwOdDXdl1AlToXVt6vDlfy9BOOkrSUPqZN9YBBMhid5vTkZ9XwFr5v2k5vfSOCP8ECTYHrV34RXAsqiYDND2MheX/pupaCAu1VHrhmJLFyy8W/PuSGop\u002BGwwvaxY09otrrTgOzqHUqcDqklji1uzdJp73LDcCOmtbQYveat01QF3vtiua9zyNAhL654hxmwQfUgR3PcpUKXKM800WNn8jtRI682DBAi\u002BiaenkB1Li6eZHvtiY/gJTm4y5DgPvtwvT1zJ2dqejXhAUlNPgb\u002BIf6clmjnemSvcPpxfUSDPr8rLeEHAgbLM\u002BpGDIRGkus2uqWWR6SSiUbUx7Zo\u002BPztXcaOJhAh\u002Bx/30WZ\u002BnWncaN4PPsKe7PcamKCeLj5MXjrtVK7BtGzbEMOJnnZCF\u002B/Y\u002BF7YWbo6UmzTd4lvh8jdq3MrjUi7HrBtNC4DFVKA1IC0xTXjdACAswY98kDja4z2q/cHFoanHdmqayWMNz0eTp8Etr6W/jNuqt5CeSxzicydDGlfecH\u002BEadYNQje8HvJI6Oh2rDOX63DlG\u002BoYKCtOt1Y7yrTwtDdCqUbPsUmj7ZieVmIzbMbzqy/n\u002BVSVbEGqv4vhgFQ9WDOxNAPtyDkmQi1RedHIGkuPSB6ECbvirDwEJPG\u002BwW1EYP4vgjfCBuP2wLcnRPJv4qVAUTg2uU53z4fH6KRHZ4DADRnTmZgTzUE7jkgEumhKlUJMfnA0Daevt7Kv\u002Bx0\u002Brlg2ZjbZm0gMLIP2\u002BisGchQffFJi\u002B\u002BkQi/9yI\u002BHlZNIk/N/vzlQycfr5Pw==",
      "StatusCode": 201,
      "ResponseHeaders": {
        "Content-Length": "0",
        "Content-MD5": "lxRa94SqBWVLnl640jrH\u002BQ==",
        "Date": "Fri, 02 Apr 2021 17:42:43 GMT",
        "ETag": "\u00220x8D8F5FEB869BA5A\u0022",
        "Last-Modified": "Fri, 02 Apr 2021 17:42:43 GMT",
        "Server": [
          "Windows-Azure-Blob/1.0",
          "Microsoft-HTTPAPI/2.0"
        ],
        "x-ms-client-request-id": "67776737-c827-d2b1-fd4b-16a4c0ec0b58",
        "x-ms-content-crc64": "XhFhvU0gymI=",
        "x-ms-request-id": "204e3316-201e-008a-32e7-278173000000",
        "x-ms-request-server-encrypted": "true",
<<<<<<< HEAD
        "x-ms-version": "2020-08-04",
        "x-ms-version-id": "2021-04-02T17:42:43.7360218Z"
=======
         "x-ms-version": "2020-10-02",
        "x-ms-version-id": "2021-02-23T19:40:20.4147817Z"
>>>>>>> 65932564
      },
      "ResponseBody": []
    },
    {
      "RequestUri": "https://seanmcccanary3.blob.core.windows.net/test-container-8da1470a-6ae4-88e5-ccae-9ae688ffb90c/blob3",
      "RequestMethod": "PUT",
      "RequestHeaders": {
        "Accept": "application/xml",
        "Authorization": "Sanitized",
        "Content-Length": "1024",
        "Content-Type": "application/octet-stream",
        "If-None-Match": "*",
        "traceparent": "00-41e13180fb50ba4897128d2f2af1ea83-4603b685da338b4d-00",
        "User-Agent": [
          "azsdk-net-Storage.Blobs/12.9.0-alpha.20210402.1",
          "(.NET 5.0.4; Microsoft Windows 10.0.19042)"
        ],
        "x-ms-blob-type": "BlockBlob",
        "x-ms-client-request-id": "928b5328-98c9-51bf-84d7-e416656b9417",
        "x-ms-date": "Fri, 02 Apr 2021 17:42:43 GMT",
        "x-ms-return-client-request-id": "true",
<<<<<<< HEAD
        "x-ms-version": "2020-08-04"
=======
         "x-ms-version": "2020-10-02"
>>>>>>> 65932564
      },
      "RequestBody": "aLuYJE3s9XqcRtNUWSAsgKd5\u002BgqCkhiJOmwVMZKf3qNycXP41gKNS3H9yuD0XHjdHpX9R/EB1taiDunh1sTo/Ggv4eitNKql66\u002BZhcg3ld3zOBL9opexcZqcVcgYq3SsFc14xHuPL\u002BrrV1tCaFEOa3kL7Z6y6lnRfnBNEN7hjEA77HD6vtBiYwgoEUs7bwlJjupPDb3V\u002BSpzp0YLQh8LCcsaBnvhFKyoqIqWidkOlQ5nBIL0kn\u002BCZvNFhheJVyHpHQiAIWmNZ3o9pmQzP29QZRI4oz6cFndMmKCIm42VHlForWzRjnSk2ZwIt\u002BsaTieD9CEEUbPjTAaQNIjJBczsp4cTy5IDf9aek8qhlF\u002BLMUl4BKZskc2dhWBlQFrr29PQGw9kBoOUgHVLZr7oQbinBQI/UAAlgBa6dkUxnT97s7f30XhPJyvF44QxICsOtEOnvjpYrIvSq5v4qY8\u002BY\u002BI2z7IG8XBAV97WeWx89F/rq8IBid8EIwYsJCXcV32bh4Ci\u002B1F4CMLTZ2ZcgTMeVrc8DP3NPNkDMaus2s1KYwBgOvHr2fgNc6P/LiJ5p6HTDc1uoEqAzkunn8mmyy70iARl\u002B0ZBMny\u002BLplZzg23iYkJ2Mz/28O24GymRDovZ6d1CqUeE6tbkdpRsHGxJv897xU/nPNh9a1Arxvam\u002B5Bjsfx48NomXberkbxripRBLlsaFQl78u0ExX43WOQgfbsDyKqv0I81FaeYe2scEaC76tibTKZHJ78PM\u002BucLsTTi1QBJ8IpkV2MJP\u002Bh47dCKPOde63LhPDU/ODroNyjmSaihPAW2unekhm6zyempUQHjQs3/vNWx8ZjbGrhfjCBKIvZPx7HK03JvulUUPWJLhec49PRq5pzC7zps26\u002B/RQpOaabzaYlAKG9bkAKArcQmj5TRJocr70xpfOiHbffCoGVa1cPLWBxd6NyFD1aKMkFmNkwa7i5zEopqifyQyLp3iO\u002BdNcgAazd4c026pt/l3zqnESert8I218M5YM4vzRASDYZm/QyJVdsEkmrgyGu6dLqx\u002BbeS28EdVl301wp5WLYtqJlJjuIuHctMlxVnVh9njuwDbcNofzHFWZa\u002BlI7Qmzmksx/CYPXIg9vsRjSrtgA\u002BjVgedfrixSlnhDVbf4k8fAvrsqL/pR32Otn3fDkNGZOWcAc2shVOwe32auzAfRRCr8o4wANdPug6KDsg\u002B1jwamqRtQ\u002BCBcnmnPDFCUohJb3FpMxu1FmQOTEu/InqLdaFBgByLrgUwKoAQjMSmDWeCPJ9a0acgZYQ8YvOYxk//G8aP/NJvvb1oOQSXoIWjZD7gOOHfMKf\u002BHR6UT08Rm2AwEXD\u002BGhCVFoLd7pSejMD\u002BnPqwtIg==",
      "StatusCode": 201,
      "ResponseHeaders": {
        "Content-Length": "0",
        "Content-MD5": "RIi12p4tosTg1Aw\u002BZ9bEcw==",
        "Date": "Fri, 02 Apr 2021 17:42:43 GMT",
        "ETag": "\u00220x8D8F5FEB8746AB6\u0022",
        "Last-Modified": "Fri, 02 Apr 2021 17:42:43 GMT",
        "Server": [
          "Windows-Azure-Blob/1.0",
          "Microsoft-HTTPAPI/2.0"
        ],
        "x-ms-client-request-id": "928b5328-98c9-51bf-84d7-e416656b9417",
        "x-ms-content-crc64": "65Bc\u002BwyLslk=",
        "x-ms-request-id": "204e3337-201e-008a-4ce7-278173000000",
        "x-ms-request-server-encrypted": "true",
<<<<<<< HEAD
        "x-ms-version": "2020-08-04",
        "x-ms-version-id": "2021-04-02T17:42:43.8060726Z"
=======
         "x-ms-version": "2020-10-02",
        "x-ms-version-id": "2021-02-23T19:40:20.4818295Z"
>>>>>>> 65932564
      },
      "ResponseBody": []
    },
    {
<<<<<<< HEAD
      "RequestUri": "https://seanmcccanary3.blob.core.windows.net/test-container-8da1470a-6ae4-88e5-ccae-9ae688ffb90c?sv=2020-06-12\u0026se=2021-04-03T12%3A42%3A44Z\u0026sr=c\u0026sp=racwdxlti\u0026sig=Sanitized\u0026restype=container\u0026comp=batch",
=======
      "RequestUri": "https://seanmcccanary3.blob.core.windows.net/test-container-8da1470a-6ae4-88e5-ccae-9ae688ffb90c?sv=2020-10-02\u0026se=2021-02-24T13%3A40%3A20Z\u0026sr=c\u0026sp=racwdxlt\u0026sig=Sanitized\u0026restype=container\u0026comp=batch",
>>>>>>> 65932564
      "RequestMethod": "POST",
      "RequestHeaders": {
        "Accept": "application/xml",
        "Content-Length": "1089",
        "Content-Type": "multipart/mixed; boundary=batch_ebc95919-a9ec-9df6-5cef-b2b832167861",
        "User-Agent": [
          "azsdk-net-Storage.Blobs/12.9.0-alpha.20210402.1",
          "(.NET 5.0.4; Microsoft Windows 10.0.19042)"
        ],
        "x-ms-client-request-id": "3ab2bc3c-a30d-5e84-88d2-5677b4ab7f5a",
        "x-ms-return-client-request-id": "true",
<<<<<<< HEAD
        "x-ms-version": "2020-08-04"
=======
         "x-ms-version": "2020-10-02"
>>>>>>> 65932564
      },
      "RequestBody": "LS1iYXRjaF9lYmM5NTkxOS1hOWVjLTlkZjYtNWNlZi1iMmI4MzIxNjc4NjENCkNvbnRlbnQtVHlwZTogYXBwbGljYXRpb24vaHR0cA0KQ29udGVudC1UcmFuc2Zlci1FbmNvZGluZzogYmluYXJ5DQpDb250ZW50LUlEOiAwDQoNClBVVCAvdGVzdC1jb250YWluZXItOGRhMTQ3MGEtNmFlNC04OGU1LWNjYWUtOWFlNjg4ZmZiOTBjL2Jsb2IxP3N2PTIwMjAtMDYtMTImc2U9MjAyMS0wNC0wM1QxMiUzQTQyJTNBNDRaJnNyPWMmc3A9cmFjd2R4bHRpJnNpZz1TYW5pdGl6ZWQgSFRUUC8xLjENCngtbXMtYWNjZXNzLXRpZXI6IENvb2wNCkFjY2VwdDogYXBwbGljYXRpb24veG1sDQpDb250ZW50LUxlbmd0aDogMA0KDQotLWJhdGNoX2ViYzk1OTE5LWE5ZWMtOWRmNi01Y2VmLWIyYjgzMjE2Nzg2MQ0KQ29udGVudC1UeXBlOiBhcHBsaWNhdGlvbi9odHRwDQpDb250ZW50LVRyYW5zZmVyLUVuY29kaW5nOiBiaW5hcnkNCkNvbnRlbnQtSUQ6IDENCg0KUFVUIC90ZXN0LWNvbnRhaW5lci04ZGExNDcwYS02YWU0LTg4ZTUtY2NhZS05YWU2ODhmZmI5MGMvYmxvYjI/c3Y9MjAyMC0wNi0xMiZzZT0yMDIxLTA0LTAzVDEyJTNBNDIlM0E0NFomc3I9YyZzcD1yYWN3ZHhsdGkmc2lnPVNhbml0aXplZCBIVFRQLzEuMQ0KeC1tcy1hY2Nlc3MtdGllcjogQ29vbA0KQWNjZXB0OiBhcHBsaWNhdGlvbi94bWwNCkNvbnRlbnQtTGVuZ3RoOiAwDQoNCi0tYmF0Y2hfZWJjOTU5MTktYTllYy05ZGY2LTVjZWYtYjJiODMyMTY3ODYxDQpDb250ZW50LVR5cGU6IGFwcGxpY2F0aW9uL2h0dHANCkNvbnRlbnQtVHJhbnNmZXItRW5jb2Rpbmc6IGJpbmFyeQ0KQ29udGVudC1JRDogMg0KDQpQVVQgL3Rlc3QtY29udGFpbmVyLThkYTE0NzBhLTZhZTQtODhlNS1jY2FlLTlhZTY4OGZmYjkwYy9ibG9iMz9zdj0yMDIwLTA2LTEyJnNlPTIwMjEtMDQtMDNUMTIlM0E0MiUzQTQ0WiZzcj1jJnNwPXJhY3dkeGx0aSZzaWc9U2FuaXRpemVkIEhUVFAvMS4xDQp4LW1zLWFjY2Vzcy10aWVyOiBDb29sDQpBY2NlcHQ6IGFwcGxpY2F0aW9uL3htbA0KQ29udGVudC1MZW5ndGg6IDANCg0KLS1iYXRjaF9lYmM5NTkxOS1hOWVjLTlkZjYtNWNlZi1iMmI4MzIxNjc4NjEtLQ0K",
      "StatusCode": 202,
      "ResponseHeaders": {
        "Content-Type": "multipart/mixed; boundary=batchresponse_e0a514a8-7068-46df-a7fa-26265976a480",
        "Date": "Fri, 02 Apr 2021 17:42:43 GMT",
        "Server": [
          "Windows-Azure-Blob/1.0",
          "Microsoft-HTTPAPI/2.0"
        ],
        "Transfer-Encoding": "chunked",
        "x-ms-client-request-id": "3ab2bc3c-a30d-5e84-88d2-5677b4ab7f5a",
<<<<<<< HEAD
        "x-ms-request-id": "204e334a-201e-008a-5ce7-278173000000",
        "x-ms-version": "2020-08-04"
=======
        "x-ms-request-id": "940a3962-201e-0033-6b1b-0a8569000000",
         "x-ms-version": "2020-10-02"
>>>>>>> 65932564
      },
      "ResponseBody": "LS1iYXRjaHJlc3BvbnNlX2UwYTUxNGE4LTcwNjgtNDZkZi1hN2ZhLTI2MjY1OTc2YTQ4MA0KQ29udGVudC1UeXBlOiBhcHBsaWNhdGlvbi9odHRwDQpDb250ZW50LUlEOiAwDQoNCkhUVFAvMS4xIDIwMCBPSw0KeC1tcy1yZXF1ZXN0LWlkOiAyMDRlMzM0YS0yMDFlLTAwOGEtNWNlNy0yNzgxNzMxZWNjMTQNCngtbXMtdmVyc2lvbjogMjAyMC0wNi0xMg0KU2VydmVyOiBXaW5kb3dzLUF6dXJlLUJsb2IvMS4wDQoNCi0tYmF0Y2hyZXNwb25zZV9lMGE1MTRhOC03MDY4LTQ2ZGYtYTdmYS0yNjI2NTk3NmE0ODANCkNvbnRlbnQtVHlwZTogYXBwbGljYXRpb24vaHR0cA0KQ29udGVudC1JRDogMQ0KDQpIVFRQLzEuMSAyMDAgT0sNCngtbXMtcmVxdWVzdC1pZDogMjA0ZTMzNGEtMjAxZS0wMDhhLTVjZTctMjc4MTczMWVjYzE1DQp4LW1zLXZlcnNpb246IDIwMjAtMDYtMTINClNlcnZlcjogV2luZG93cy1BenVyZS1CbG9iLzEuMA0KDQotLWJhdGNocmVzcG9uc2VfZTBhNTE0YTgtNzA2OC00NmRmLWE3ZmEtMjYyNjU5NzZhNDgwDQpDb250ZW50LVR5cGU6IGFwcGxpY2F0aW9uL2h0dHANCkNvbnRlbnQtSUQ6IDINCg0KSFRUUC8xLjEgMjAwIE9LDQp4LW1zLXJlcXVlc3QtaWQ6IDIwNGUzMzRhLTIwMWUtMDA4YS01Y2U3LTI3ODE3MzFlY2MxNg0KeC1tcy12ZXJzaW9uOiAyMDIwLTA2LTEyDQpTZXJ2ZXI6IFdpbmRvd3MtQXp1cmUtQmxvYi8xLjANCg0KLS1iYXRjaHJlc3BvbnNlX2UwYTUxNGE4LTcwNjgtNDZkZi1hN2ZhLTI2MjY1OTc2YTQ4MC0t"
    },
    {
      "RequestUri": "https://seanmcccanary3.blob.core.windows.net/test-container-8da1470a-6ae4-88e5-ccae-9ae688ffb90c/blob1",
      "RequestMethod": "HEAD",
      "RequestHeaders": {
        "Accept": "application/xml",
        "Authorization": "Sanitized",
        "traceparent": "00-4231649c73949c4d9605539d8801be95-f559b9bdf1e04449-00",
        "User-Agent": [
          "azsdk-net-Storage.Blobs/12.9.0-alpha.20210402.1",
          "(.NET 5.0.4; Microsoft Windows 10.0.19042)"
        ],
        "x-ms-client-request-id": "767b8d02-3d64-1c53-cdb5-ddb9b5ac3169",
        "x-ms-date": "Fri, 02 Apr 2021 17:42:44 GMT",
        "x-ms-return-client-request-id": "true",
<<<<<<< HEAD
        "x-ms-version": "2020-08-04"
=======
         "x-ms-version": "2020-10-02"
>>>>>>> 65932564
      },
      "RequestBody": null,
      "StatusCode": 200,
      "ResponseHeaders": {
        "Accept-Ranges": "bytes",
        "Content-Length": "1024",
        "Content-MD5": "fdx32u3yOAVZlsnulzlZxA==",
        "Content-Type": "application/octet-stream",
        "Date": "Fri, 02 Apr 2021 17:42:43 GMT",
        "ETag": "\u00220x8D8F5FEB86042C1\u0022",
        "Last-Modified": "Fri, 02 Apr 2021 17:42:43 GMT",
        "Server": [
          "Windows-Azure-Blob/1.0",
          "Microsoft-HTTPAPI/2.0"
        ],
        "x-ms-access-tier": "Cool",
        "x-ms-access-tier-change-time": "Fri, 02 Apr 2021 17:42:43 GMT",
        "x-ms-blob-type": "BlockBlob",
        "x-ms-client-request-id": "767b8d02-3d64-1c53-cdb5-ddb9b5ac3169",
        "x-ms-creation-time": "Fri, 02 Apr 2021 17:42:43 GMT",
        "x-ms-is-current-version": "true",
        "x-ms-last-access-time": "Fri, 02 Apr 2021 17:42:43 GMT",
        "x-ms-lease-state": "available",
        "x-ms-lease-status": "unlocked",
        "x-ms-request-id": "204e3367-201e-008a-73e7-278173000000",
        "x-ms-server-encrypted": "true",
<<<<<<< HEAD
        "x-ms-version": "2020-08-04",
        "x-ms-version-id": "2021-04-02T17:42:43.6739777Z"
=======
         "x-ms-version": "2020-10-02",
        "x-ms-version-id": "2021-02-23T19:40:20.3567411Z"
>>>>>>> 65932564
      },
      "ResponseBody": []
    },
    {
      "RequestUri": "https://seanmcccanary3.blob.core.windows.net/test-container-8da1470a-6ae4-88e5-ccae-9ae688ffb90c/blob2",
      "RequestMethod": "HEAD",
      "RequestHeaders": {
        "Accept": "application/xml",
        "Authorization": "Sanitized",
        "traceparent": "00-efecc6f555963541ade8442068fb6a91-e8f2272243aa6d4c-00",
        "User-Agent": [
          "azsdk-net-Storage.Blobs/12.9.0-alpha.20210402.1",
          "(.NET 5.0.4; Microsoft Windows 10.0.19042)"
        ],
        "x-ms-client-request-id": "2774d976-082f-c8f6-a49c-b5da29425988",
        "x-ms-date": "Fri, 02 Apr 2021 17:42:44 GMT",
        "x-ms-return-client-request-id": "true",
<<<<<<< HEAD
        "x-ms-version": "2020-08-04"
=======
         "x-ms-version": "2020-10-02"
>>>>>>> 65932564
      },
      "RequestBody": null,
      "StatusCode": 200,
      "ResponseHeaders": {
        "Accept-Ranges": "bytes",
        "Content-Length": "1024",
        "Content-MD5": "lxRa94SqBWVLnl640jrH\u002BQ==",
        "Content-Type": "application/octet-stream",
        "Date": "Fri, 02 Apr 2021 17:42:43 GMT",
        "ETag": "\u00220x8D8F5FEB869BA5A\u0022",
        "Last-Modified": "Fri, 02 Apr 2021 17:42:43 GMT",
        "Server": [
          "Windows-Azure-Blob/1.0",
          "Microsoft-HTTPAPI/2.0"
        ],
        "x-ms-access-tier": "Cool",
        "x-ms-access-tier-change-time": "Fri, 02 Apr 2021 17:42:43 GMT",
        "x-ms-blob-type": "BlockBlob",
        "x-ms-client-request-id": "2774d976-082f-c8f6-a49c-b5da29425988",
        "x-ms-creation-time": "Fri, 02 Apr 2021 17:42:43 GMT",
        "x-ms-is-current-version": "true",
        "x-ms-last-access-time": "Fri, 02 Apr 2021 17:42:43 GMT",
        "x-ms-lease-state": "available",
        "x-ms-lease-status": "unlocked",
        "x-ms-request-id": "204e337f-201e-008a-05e7-278173000000",
        "x-ms-server-encrypted": "true",
<<<<<<< HEAD
        "x-ms-version": "2020-08-04",
        "x-ms-version-id": "2021-04-02T17:42:43.7360218Z"
=======
         "x-ms-version": "2020-10-02",
        "x-ms-version-id": "2021-02-23T19:40:20.4147817Z"
>>>>>>> 65932564
      },
      "ResponseBody": []
    },
    {
      "RequestUri": "https://seanmcccanary3.blob.core.windows.net/test-container-8da1470a-6ae4-88e5-ccae-9ae688ffb90c/blob3",
      "RequestMethod": "HEAD",
      "RequestHeaders": {
        "Accept": "application/xml",
        "Authorization": "Sanitized",
        "traceparent": "00-9a2f870506628145a98693490b4c12a3-62ec8f56bc219c44-00",
        "User-Agent": [
          "azsdk-net-Storage.Blobs/12.9.0-alpha.20210402.1",
          "(.NET 5.0.4; Microsoft Windows 10.0.19042)"
        ],
        "x-ms-client-request-id": "db42a986-0a38-443a-2ad2-a38ab3b90c7e",
        "x-ms-date": "Fri, 02 Apr 2021 17:42:44 GMT",
        "x-ms-return-client-request-id": "true",
<<<<<<< HEAD
        "x-ms-version": "2020-08-04"
=======
         "x-ms-version": "2020-10-02"
>>>>>>> 65932564
      },
      "RequestBody": null,
      "StatusCode": 200,
      "ResponseHeaders": {
        "Accept-Ranges": "bytes",
        "Content-Length": "1024",
        "Content-MD5": "RIi12p4tosTg1Aw\u002BZ9bEcw==",
        "Content-Type": "application/octet-stream",
        "Date": "Fri, 02 Apr 2021 17:42:43 GMT",
        "ETag": "\u00220x8D8F5FEB8746AB6\u0022",
        "Last-Modified": "Fri, 02 Apr 2021 17:42:43 GMT",
        "Server": [
          "Windows-Azure-Blob/1.0",
          "Microsoft-HTTPAPI/2.0"
        ],
        "x-ms-access-tier": "Cool",
        "x-ms-access-tier-change-time": "Fri, 02 Apr 2021 17:42:43 GMT",
        "x-ms-blob-type": "BlockBlob",
        "x-ms-client-request-id": "db42a986-0a38-443a-2ad2-a38ab3b90c7e",
        "x-ms-creation-time": "Fri, 02 Apr 2021 17:42:43 GMT",
        "x-ms-is-current-version": "true",
        "x-ms-last-access-time": "Fri, 02 Apr 2021 17:42:43 GMT",
        "x-ms-lease-state": "available",
        "x-ms-lease-status": "unlocked",
        "x-ms-request-id": "204e3396-201e-008a-19e7-278173000000",
        "x-ms-server-encrypted": "true",
<<<<<<< HEAD
        "x-ms-version": "2020-08-04",
        "x-ms-version-id": "2021-04-02T17:42:43.8060726Z"
=======
         "x-ms-version": "2020-10-02",
        "x-ms-version-id": "2021-02-23T19:40:20.4818295Z"
>>>>>>> 65932564
      },
      "ResponseBody": []
    },
    {
      "RequestUri": "https://seanmcccanary3.blob.core.windows.net/test-container-8da1470a-6ae4-88e5-ccae-9ae688ffb90c?restype=container",
      "RequestMethod": "DELETE",
      "RequestHeaders": {
        "Accept": "application/xml",
        "Authorization": "Sanitized",
        "traceparent": "00-6eee7414a933d7479feef318e768c4ee-b132dcd75427f942-00",
        "User-Agent": [
          "azsdk-net-Storage.Blobs/12.9.0-alpha.20210402.1",
          "(.NET 5.0.4; Microsoft Windows 10.0.19042)"
        ],
        "x-ms-client-request-id": "80544c4d-7dff-a850-328e-e4e770cbe53f",
        "x-ms-date": "Fri, 02 Apr 2021 17:42:44 GMT",
        "x-ms-return-client-request-id": "true",
<<<<<<< HEAD
        "x-ms-version": "2020-08-04"
=======
         "x-ms-version": "2020-10-02"
>>>>>>> 65932564
      },
      "RequestBody": null,
      "StatusCode": 202,
      "ResponseHeaders": {
        "Content-Length": "0",
        "Date": "Fri, 02 Apr 2021 17:42:43 GMT",
        "Server": [
          "Windows-Azure-Blob/1.0",
          "Microsoft-HTTPAPI/2.0"
        ],
        "x-ms-client-request-id": "80544c4d-7dff-a850-328e-e4e770cbe53f",
<<<<<<< HEAD
        "x-ms-request-id": "204e33b9-201e-008a-33e7-278173000000",
        "x-ms-version": "2020-08-04"
=======
        "x-ms-request-id": "940a398b-201e-0033-071b-0a8569000000",
         "x-ms-version": "2020-10-02"
>>>>>>> 65932564
      },
      "ResponseBody": []
    }
  ],
  "Variables": {
    "DateTimeOffsetNow": "2021-04-02T12:42:44.0353584-05:00",
    "RandomSeed": "1675044628",
    "Storage_TestConfigDefault": "ProductionTenant\nseanmcccanary3\nU2FuaXRpemVk\nhttps://seanmcccanary3.blob.core.windows.net\nhttps://seanmcccanary3.file.core.windows.net\nhttps://seanmcccanary3.queue.core.windows.net\nhttps://seanmcccanary3.table.core.windows.net\n\n\n\n\nhttps://seanmcccanary3-secondary.blob.core.windows.net\nhttps://seanmcccanary3-secondary.file.core.windows.net\nhttps://seanmcccanary3-secondary.queue.core.windows.net\nhttps://seanmcccanary3-secondary.table.core.windows.net\n68390a19-a643-458b-b726-408abf67b4fc\nSanitized\n72f988bf-86f1-41af-91ab-2d7cd011db47\nhttps://login.microsoftonline.com/\nCloud\nBlobEndpoint=https://seanmcccanary3.blob.core.windows.net/;QueueEndpoint=https://seanmcccanary3.queue.core.windows.net/;FileEndpoint=https://seanmcccanary3.file.core.windows.net/;BlobSecondaryEndpoint=https://seanmcccanary3-secondary.blob.core.windows.net/;QueueSecondaryEndpoint=https://seanmcccanary3-secondary.queue.core.windows.net/;FileSecondaryEndpoint=https://seanmcccanary3-secondary.file.core.windows.net/;AccountName=seanmcccanary3;AccountKey=Kg==;\nseanscope1"
  }
}<|MERGE_RESOLUTION|>--- conflicted
+++ resolved
@@ -6,40 +6,31 @@
       "RequestHeaders": {
         "Accept": "application/xml",
         "Authorization": "Sanitized",
-        "traceparent": "00-8a2b1fd5464d07449adf86b2fe3263bb-b2aa6d3bf6c6fb43-00",
-        "User-Agent": [
-          "azsdk-net-Storage.Blobs/12.9.0-alpha.20210402.1",
-          "(.NET 5.0.4; Microsoft Windows 10.0.19042)"
+        "traceparent": "00-25f6f042252001479e1fdb0ee62a5720-8aa3aff359c1f04c-00",
+        "User-Agent": [
+          "azsdk-net-Storage.Blobs/12.9.0-alpha.20210514.1",
+          "(.NET 5.0.6; Microsoft Windows 10.0.19043)"
         ],
         "x-ms-blob-public-access": "container",
         "x-ms-client-request-id": "f5bba258-661a-c2d2-662d-e46a4e57f588",
-        "x-ms-date": "Fri, 02 Apr 2021 17:42:43 GMT",
-        "x-ms-return-client-request-id": "true",
-<<<<<<< HEAD
-        "x-ms-version": "2020-08-04"
-=======
-         "x-ms-version": "2020-10-02"
->>>>>>> 65932564
+        "x-ms-date": "Fri, 14 May 2021 16:54:32 GMT",
+        "x-ms-return-client-request-id": "true",
+        "x-ms-version": "2020-10-02"
       },
       "RequestBody": null,
       "StatusCode": 201,
       "ResponseHeaders": {
         "Content-Length": "0",
-        "Date": "Fri, 02 Apr 2021 17:42:43 GMT",
-        "ETag": "\u00220x8D8F5FEB856914A\u0022",
-        "Last-Modified": "Fri, 02 Apr 2021 17:42:43 GMT",
+        "Date": "Fri, 14 May 2021 16:54:30 GMT",
+        "ETag": "\u00220x8D916F8F1F88A2F\u0022",
+        "Last-Modified": "Fri, 14 May 2021 16:54:31 GMT",
         "Server": [
           "Windows-Azure-Blob/1.0",
           "Microsoft-HTTPAPI/2.0"
         ],
         "x-ms-client-request-id": "f5bba258-661a-c2d2-662d-e46a4e57f588",
-<<<<<<< HEAD
-        "x-ms-request-id": "204e32f2-201e-008a-13e7-278173000000",
-        "x-ms-version": "2020-08-04"
-=======
-        "x-ms-request-id": "940a3939-201e-0033-491b-0a8569000000",
-         "x-ms-version": "2020-10-02"
->>>>>>> 65932564
+        "x-ms-request-id": "0de28274-901e-007b-5ce1-48985e000000",
+        "x-ms-version": "2020-10-02"
       },
       "ResponseBody": []
     },
@@ -52,44 +43,35 @@
         "Content-Length": "1024",
         "Content-Type": "application/octet-stream",
         "If-None-Match": "*",
-        "traceparent": "00-25200a95ef8db746badbf97b9033019c-4ae3f6ddce82f141-00",
-        "User-Agent": [
-          "azsdk-net-Storage.Blobs/12.9.0-alpha.20210402.1",
-          "(.NET 5.0.4; Microsoft Windows 10.0.19042)"
+        "traceparent": "00-e7f305b5d9883946913cb867d6e4abc2-c3fc09121d51ee48-00",
+        "User-Agent": [
+          "azsdk-net-Storage.Blobs/12.9.0-alpha.20210514.1",
+          "(.NET 5.0.6; Microsoft Windows 10.0.19043)"
         ],
         "x-ms-blob-type": "BlockBlob",
         "x-ms-client-request-id": "fb9e3667-6362-72e0-6ec7-47a6d3339dde",
-        "x-ms-date": "Fri, 02 Apr 2021 17:42:43 GMT",
-        "x-ms-return-client-request-id": "true",
-<<<<<<< HEAD
-        "x-ms-version": "2020-08-04"
-=======
-         "x-ms-version": "2020-10-02"
->>>>>>> 65932564
+        "x-ms-date": "Fri, 14 May 2021 16:54:32 GMT",
+        "x-ms-return-client-request-id": "true",
+        "x-ms-version": "2020-10-02"
       },
       "RequestBody": "O4\u002BI4xQvy0wr1P0r36gdIxaKjuZEw/JnOAsnK9qxfTnDAgHbILT7KdZuykVpp\u002BO9D8BUxMgPRHidIKoJB59yeVfDaNynQgJhj2UP1fms/pEoaRsZXblws76IPgAK8SE2\u002B1HupT8GFs2\u002B8jRi/25/8CIZ4Z6EWRudUrQeHgMCV51E2dmovVlSIVJOW2qEDrRPCU3e8BCDsqI1UFKL5/jJu5uWHiaV1jPIx79LNf6xGUT/zxS2JGaNwCY2c2wHxzlahJ/P7e\u002BOujIaFSlQOHykgzcNixjjE5c1CV3/XmPGwQCG8LFe4itUcRXhnA88PIipku81\u002BTshdnEImuSSj1vPU1MpykfLRaEMuBoDAnaI\u002BMzUVct0kcfEZXo/VkhHwuG5Eki7EnJB3k1NKEAhHXT6gKEXvTqQWsKMZWXNi\u002B5ZxfY4Su8uzeVak3Z\u002BJ2iGokcFRNamLwSnKLeFLq0NdFJe82NK6NOEzLO8vSrDEjNaBcIex0YXs5XxkCE3qJ44TB8kHzMEPLlzgHgj6nHa5BaEKynq76wLRz/NWViyTSMUg3ALnvL/VckIqkbO9MkjF6sKs310TV1yGNjzNuNhwTNUDmYBzkUjhdVg4kRlPVN2qUGsp5mmoDYSmYUaCx7lpugTeeViIkhm5i2nE2sZDNuFfYyhtRqZrW4v7jW/CXq2ejtcUsNtE4f5RsBs/4zL\u002BYyqlY2SRPHNect3MzQSpt2z8JgvvLoYF2kFqG5aLa7hZPSpFXTsJDVJjtj39uBS5qDiuQ7zmz3Rkn0kjJyDc0wdlc4/aZBpxsxj5i3hICCJs8LOd3Sf7ci314P2yJeZxhqM2mAREnwPefJCkLUP8HFcmtnatfzXfagFiJENc/40ySASVEbAd6BFvv2BXFwTp\u002BcRmS2\u002BvxEetFy4DInqAgb0DseU/JsrnCM4lfb\u002BViBL8uCq\u002B9nQdQoP9J/pB2sWWrv3jE6VfqtL5f0JhSoaH147bBqpPwcsI5i8hQf8QpS4Ijo7B8nStnM1XxXcxvDg9dVBrptQbRuzymm12PmjTqNoUWPv3hiUaLWmc9/xUFyo3JAyu5T5Z7QfhzxgHd56khFydHWM8Ba9rEXlqvo7wnoMDPtocZMPbumu0FfcNEvXLOHOf9znHOt6dQ5OFL265MXBVBHiESF9YwWM3iC/4Xj5Dn0YbEOdJPAQ7vuFwFos8\u002ByRGt869BvAURvWWz3Lu5SVVAZAoXeBIy8g0iMl\u002BKOrX\u002BozLcaZvxlhWBonx8myRDJn72tT61F0D/awGSL3mlh4K/tSl47N/JXs3klcWlxlbo3wvQk4V3SZvx3Q6ab3ar3BrpvOX6ykmvLWZw0IF7WZSqqUB91PQNSHudhw/BPu9Q==",
       "StatusCode": 201,
       "ResponseHeaders": {
         "Content-Length": "0",
         "Content-MD5": "fdx32u3yOAVZlsnulzlZxA==",
-        "Date": "Fri, 02 Apr 2021 17:42:43 GMT",
-        "ETag": "\u00220x8D8F5FEB86042C1\u0022",
-        "Last-Modified": "Fri, 02 Apr 2021 17:42:43 GMT",
+        "Date": "Fri, 14 May 2021 16:54:30 GMT",
+        "ETag": "\u00220x8D916F8F202ACC9\u0022",
+        "Last-Modified": "Fri, 14 May 2021 16:54:31 GMT",
         "Server": [
           "Windows-Azure-Blob/1.0",
           "Microsoft-HTTPAPI/2.0"
         ],
         "x-ms-client-request-id": "fb9e3667-6362-72e0-6ec7-47a6d3339dde",
         "x-ms-content-crc64": "D7AKtlMtbVA=",
-        "x-ms-request-id": "204e3304-201e-008a-22e7-278173000000",
+        "x-ms-request-id": "0de2828b-901e-007b-6ee1-48985e000000",
         "x-ms-request-server-encrypted": "true",
-<<<<<<< HEAD
-        "x-ms-version": "2020-08-04",
-        "x-ms-version-id": "2021-04-02T17:42:43.6739777Z"
-=======
-         "x-ms-version": "2020-10-02",
-        "x-ms-version-id": "2021-02-23T19:40:20.3567411Z"
->>>>>>> 65932564
+        "x-ms-version": "2020-10-02",
+        "x-ms-version-id": "2021-05-14T16:54:31.7597897Z"
       },
       "ResponseBody": []
     },
@@ -102,44 +84,35 @@
         "Content-Length": "1024",
         "Content-Type": "application/octet-stream",
         "If-None-Match": "*",
-        "traceparent": "00-a81b763023d3534e9aaf4c1bd87eb1aa-98fc83b0cbffea4c-00",
-        "User-Agent": [
-          "azsdk-net-Storage.Blobs/12.9.0-alpha.20210402.1",
-          "(.NET 5.0.4; Microsoft Windows 10.0.19042)"
+        "traceparent": "00-2d6363811586b745bd44812de119a122-a8a828291894554e-00",
+        "User-Agent": [
+          "azsdk-net-Storage.Blobs/12.9.0-alpha.20210514.1",
+          "(.NET 5.0.6; Microsoft Windows 10.0.19043)"
         ],
         "x-ms-blob-type": "BlockBlob",
         "x-ms-client-request-id": "67776737-c827-d2b1-fd4b-16a4c0ec0b58",
-        "x-ms-date": "Fri, 02 Apr 2021 17:42:43 GMT",
-        "x-ms-return-client-request-id": "true",
-<<<<<<< HEAD
-        "x-ms-version": "2020-08-04"
-=======
-         "x-ms-version": "2020-10-02"
->>>>>>> 65932564
+        "x-ms-date": "Fri, 14 May 2021 16:54:32 GMT",
+        "x-ms-return-client-request-id": "true",
+        "x-ms-version": "2020-10-02"
       },
       "RequestBody": "53GZfXwJ2LOcs7q6Od7jICkxCcZ08pMQqik9\u002BU9oDBiFN3p\u002BzRMqXV3rX66oJjiP4yd9oirXafXeiNJTzN9jNKaiNAFkZVMVBqtoiZPkaITwrRYo62rurs2FoERB15B\u002BhysIBvE3K37TZ5x\u002BbuBi\u002Bh9NYx/JO0g8s4Uz38UO1C8a6QFn22KSuYGXVIPObz/tI6Uk83RxtUziy1JrA0y4xZNsZIXf\u002Bh69uqmeMebFbkRFRrsf6eC7qTO0hBAPJrU03o/vYQu6DiiHZjjK0oRlHV0OJr2QmduzsbpRKnUOrpP0aVJX1Qw4izeTmIKn8davT2eyAQD4o0WzPK9QaeSzebil1mkyDUdQ1ZqF/QFYC8DjotoNW6yS\u002B8UMpJhd6CJT4B7KAhttfEEfYStmc6ZEWzHubMYJpR0MEtqjJWmv8\u002B14MR3ijgmldSWZ7fmBLIcfyElnbntbSjoBvvBAylfXcG4\u002B7UKIYcwoSfegcLcki\u002BVThFwgR4VxHOfi4NAYZavOwXyKQj9FlmZ8PyWEu9qD3TIL7Ub6tynpzNFbpYD8D\u002BNL0a46mUimDe32pAhf7WENXwOdDXdl1AlToXVt6vDlfy9BOOkrSUPqZN9YBBMhid5vTkZ9XwFr5v2k5vfSOCP8ECTYHrV34RXAsqiYDND2MheX/pupaCAu1VHrhmJLFyy8W/PuSGop\u002BGwwvaxY09otrrTgOzqHUqcDqklji1uzdJp73LDcCOmtbQYveat01QF3vtiua9zyNAhL654hxmwQfUgR3PcpUKXKM800WNn8jtRI682DBAi\u002BiaenkB1Li6eZHvtiY/gJTm4y5DgPvtwvT1zJ2dqejXhAUlNPgb\u002BIf6clmjnemSvcPpxfUSDPr8rLeEHAgbLM\u002BpGDIRGkus2uqWWR6SSiUbUx7Zo\u002BPztXcaOJhAh\u002Bx/30WZ\u002BnWncaN4PPsKe7PcamKCeLj5MXjrtVK7BtGzbEMOJnnZCF\u002B/Y\u002BF7YWbo6UmzTd4lvh8jdq3MrjUi7HrBtNC4DFVKA1IC0xTXjdACAswY98kDja4z2q/cHFoanHdmqayWMNz0eTp8Etr6W/jNuqt5CeSxzicydDGlfecH\u002BEadYNQje8HvJI6Oh2rDOX63DlG\u002BoYKCtOt1Y7yrTwtDdCqUbPsUmj7ZieVmIzbMbzqy/n\u002BVSVbEGqv4vhgFQ9WDOxNAPtyDkmQi1RedHIGkuPSB6ECbvirDwEJPG\u002BwW1EYP4vgjfCBuP2wLcnRPJv4qVAUTg2uU53z4fH6KRHZ4DADRnTmZgTzUE7jkgEumhKlUJMfnA0Daevt7Kv\u002Bx0\u002Brlg2ZjbZm0gMLIP2\u002BisGchQffFJi\u002B\u002BkQi/9yI\u002BHlZNIk/N/vzlQycfr5Pw==",
       "StatusCode": 201,
       "ResponseHeaders": {
         "Content-Length": "0",
         "Content-MD5": "lxRa94SqBWVLnl640jrH\u002BQ==",
-        "Date": "Fri, 02 Apr 2021 17:42:43 GMT",
-        "ETag": "\u00220x8D8F5FEB869BA5A\u0022",
-        "Last-Modified": "Fri, 02 Apr 2021 17:42:43 GMT",
+        "Date": "Fri, 14 May 2021 16:54:30 GMT",
+        "ETag": "\u00220x8D916F8F20D5D1B\u0022",
+        "Last-Modified": "Fri, 14 May 2021 16:54:31 GMT",
         "Server": [
           "Windows-Azure-Blob/1.0",
           "Microsoft-HTTPAPI/2.0"
         ],
         "x-ms-client-request-id": "67776737-c827-d2b1-fd4b-16a4c0ec0b58",
         "x-ms-content-crc64": "XhFhvU0gymI=",
-        "x-ms-request-id": "204e3316-201e-008a-32e7-278173000000",
+        "x-ms-request-id": "0de2829f-901e-007b-01e1-48985e000000",
         "x-ms-request-server-encrypted": "true",
-<<<<<<< HEAD
-        "x-ms-version": "2020-08-04",
-        "x-ms-version-id": "2021-04-02T17:42:43.7360218Z"
-=======
-         "x-ms-version": "2020-10-02",
-        "x-ms-version-id": "2021-02-23T19:40:20.4147817Z"
->>>>>>> 65932564
+        "x-ms-version": "2020-10-02",
+        "x-ms-version-id": "2021-05-14T16:54:31.8298395Z"
       },
       "ResponseBody": []
     },
@@ -152,90 +125,68 @@
         "Content-Length": "1024",
         "Content-Type": "application/octet-stream",
         "If-None-Match": "*",
-        "traceparent": "00-41e13180fb50ba4897128d2f2af1ea83-4603b685da338b4d-00",
-        "User-Agent": [
-          "azsdk-net-Storage.Blobs/12.9.0-alpha.20210402.1",
-          "(.NET 5.0.4; Microsoft Windows 10.0.19042)"
+        "traceparent": "00-a097b97aa45bb34cbe11784d93316e61-1488a04dfa58f84a-00",
+        "User-Agent": [
+          "azsdk-net-Storage.Blobs/12.9.0-alpha.20210514.1",
+          "(.NET 5.0.6; Microsoft Windows 10.0.19043)"
         ],
         "x-ms-blob-type": "BlockBlob",
         "x-ms-client-request-id": "928b5328-98c9-51bf-84d7-e416656b9417",
-        "x-ms-date": "Fri, 02 Apr 2021 17:42:43 GMT",
-        "x-ms-return-client-request-id": "true",
-<<<<<<< HEAD
-        "x-ms-version": "2020-08-04"
-=======
-         "x-ms-version": "2020-10-02"
->>>>>>> 65932564
+        "x-ms-date": "Fri, 14 May 2021 16:54:32 GMT",
+        "x-ms-return-client-request-id": "true",
+        "x-ms-version": "2020-10-02"
       },
       "RequestBody": "aLuYJE3s9XqcRtNUWSAsgKd5\u002BgqCkhiJOmwVMZKf3qNycXP41gKNS3H9yuD0XHjdHpX9R/EB1taiDunh1sTo/Ggv4eitNKql66\u002BZhcg3ld3zOBL9opexcZqcVcgYq3SsFc14xHuPL\u002BrrV1tCaFEOa3kL7Z6y6lnRfnBNEN7hjEA77HD6vtBiYwgoEUs7bwlJjupPDb3V\u002BSpzp0YLQh8LCcsaBnvhFKyoqIqWidkOlQ5nBIL0kn\u002BCZvNFhheJVyHpHQiAIWmNZ3o9pmQzP29QZRI4oz6cFndMmKCIm42VHlForWzRjnSk2ZwIt\u002BsaTieD9CEEUbPjTAaQNIjJBczsp4cTy5IDf9aek8qhlF\u002BLMUl4BKZskc2dhWBlQFrr29PQGw9kBoOUgHVLZr7oQbinBQI/UAAlgBa6dkUxnT97s7f30XhPJyvF44QxICsOtEOnvjpYrIvSq5v4qY8\u002BY\u002BI2z7IG8XBAV97WeWx89F/rq8IBid8EIwYsJCXcV32bh4Ci\u002B1F4CMLTZ2ZcgTMeVrc8DP3NPNkDMaus2s1KYwBgOvHr2fgNc6P/LiJ5p6HTDc1uoEqAzkunn8mmyy70iARl\u002B0ZBMny\u002BLplZzg23iYkJ2Mz/28O24GymRDovZ6d1CqUeE6tbkdpRsHGxJv897xU/nPNh9a1Arxvam\u002B5Bjsfx48NomXberkbxripRBLlsaFQl78u0ExX43WOQgfbsDyKqv0I81FaeYe2scEaC76tibTKZHJ78PM\u002BucLsTTi1QBJ8IpkV2MJP\u002Bh47dCKPOde63LhPDU/ODroNyjmSaihPAW2unekhm6zyempUQHjQs3/vNWx8ZjbGrhfjCBKIvZPx7HK03JvulUUPWJLhec49PRq5pzC7zps26\u002B/RQpOaabzaYlAKG9bkAKArcQmj5TRJocr70xpfOiHbffCoGVa1cPLWBxd6NyFD1aKMkFmNkwa7i5zEopqifyQyLp3iO\u002BdNcgAazd4c026pt/l3zqnESert8I218M5YM4vzRASDYZm/QyJVdsEkmrgyGu6dLqx\u002BbeS28EdVl301wp5WLYtqJlJjuIuHctMlxVnVh9njuwDbcNofzHFWZa\u002BlI7Qmzmksx/CYPXIg9vsRjSrtgA\u002BjVgedfrixSlnhDVbf4k8fAvrsqL/pR32Otn3fDkNGZOWcAc2shVOwe32auzAfRRCr8o4wANdPug6KDsg\u002B1jwamqRtQ\u002BCBcnmnPDFCUohJb3FpMxu1FmQOTEu/InqLdaFBgByLrgUwKoAQjMSmDWeCPJ9a0acgZYQ8YvOYxk//G8aP/NJvvb1oOQSXoIWjZD7gOOHfMKf\u002BHR6UT08Rm2AwEXD\u002BGhCVFoLd7pSejMD\u002BnPqwtIg==",
       "StatusCode": 201,
       "ResponseHeaders": {
         "Content-Length": "0",
         "Content-MD5": "RIi12p4tosTg1Aw\u002BZ9bEcw==",
-        "Date": "Fri, 02 Apr 2021 17:42:43 GMT",
-        "ETag": "\u00220x8D8F5FEB8746AB6\u0022",
-        "Last-Modified": "Fri, 02 Apr 2021 17:42:43 GMT",
+        "Date": "Fri, 14 May 2021 16:54:31 GMT",
+        "ETag": "\u00220x8D916F8F2165F6C\u0022",
+        "Last-Modified": "Fri, 14 May 2021 16:54:31 GMT",
         "Server": [
           "Windows-Azure-Blob/1.0",
           "Microsoft-HTTPAPI/2.0"
         ],
         "x-ms-client-request-id": "928b5328-98c9-51bf-84d7-e416656b9417",
         "x-ms-content-crc64": "65Bc\u002BwyLslk=",
-        "x-ms-request-id": "204e3337-201e-008a-4ce7-278173000000",
+        "x-ms-request-id": "0de282b6-901e-007b-16e1-48985e000000",
         "x-ms-request-server-encrypted": "true",
-<<<<<<< HEAD
-        "x-ms-version": "2020-08-04",
-        "x-ms-version-id": "2021-04-02T17:42:43.8060726Z"
-=======
-         "x-ms-version": "2020-10-02",
-        "x-ms-version-id": "2021-02-23T19:40:20.4818295Z"
->>>>>>> 65932564
-      },
-      "ResponseBody": []
-    },
-    {
-<<<<<<< HEAD
-      "RequestUri": "https://seanmcccanary3.blob.core.windows.net/test-container-8da1470a-6ae4-88e5-ccae-9ae688ffb90c?sv=2020-06-12\u0026se=2021-04-03T12%3A42%3A44Z\u0026sr=c\u0026sp=racwdxlti\u0026sig=Sanitized\u0026restype=container\u0026comp=batch",
-=======
-      "RequestUri": "https://seanmcccanary3.blob.core.windows.net/test-container-8da1470a-6ae4-88e5-ccae-9ae688ffb90c?sv=2020-10-02\u0026se=2021-02-24T13%3A40%3A20Z\u0026sr=c\u0026sp=racwdxlt\u0026sig=Sanitized\u0026restype=container\u0026comp=batch",
->>>>>>> 65932564
+        "x-ms-version": "2020-10-02",
+        "x-ms-version-id": "2021-05-14T16:54:31.8898817Z"
+      },
+      "ResponseBody": []
+    },
+    {
+      "RequestUri": "https://seanmcccanary3.blob.core.windows.net/test-container-8da1470a-6ae4-88e5-ccae-9ae688ffb90c?sv=2020-10-02\u0026se=2021-05-15T11%3A54%3A32Z\u0026sr=c\u0026sp=racwdxlti\u0026sig=Sanitized\u0026restype=container\u0026comp=batch",
       "RequestMethod": "POST",
       "RequestHeaders": {
         "Accept": "application/xml",
         "Content-Length": "1089",
         "Content-Type": "multipart/mixed; boundary=batch_ebc95919-a9ec-9df6-5cef-b2b832167861",
         "User-Agent": [
-          "azsdk-net-Storage.Blobs/12.9.0-alpha.20210402.1",
-          "(.NET 5.0.4; Microsoft Windows 10.0.19042)"
+          "azsdk-net-Storage.Blobs/12.9.0-alpha.20210514.1",
+          "(.NET 5.0.6; Microsoft Windows 10.0.19043)"
         ],
         "x-ms-client-request-id": "3ab2bc3c-a30d-5e84-88d2-5677b4ab7f5a",
         "x-ms-return-client-request-id": "true",
-<<<<<<< HEAD
-        "x-ms-version": "2020-08-04"
-=======
-         "x-ms-version": "2020-10-02"
->>>>>>> 65932564
-      },
-      "RequestBody": "LS1iYXRjaF9lYmM5NTkxOS1hOWVjLTlkZjYtNWNlZi1iMmI4MzIxNjc4NjENCkNvbnRlbnQtVHlwZTogYXBwbGljYXRpb24vaHR0cA0KQ29udGVudC1UcmFuc2Zlci1FbmNvZGluZzogYmluYXJ5DQpDb250ZW50LUlEOiAwDQoNClBVVCAvdGVzdC1jb250YWluZXItOGRhMTQ3MGEtNmFlNC04OGU1LWNjYWUtOWFlNjg4ZmZiOTBjL2Jsb2IxP3N2PTIwMjAtMDYtMTImc2U9MjAyMS0wNC0wM1QxMiUzQTQyJTNBNDRaJnNyPWMmc3A9cmFjd2R4bHRpJnNpZz1TYW5pdGl6ZWQgSFRUUC8xLjENCngtbXMtYWNjZXNzLXRpZXI6IENvb2wNCkFjY2VwdDogYXBwbGljYXRpb24veG1sDQpDb250ZW50LUxlbmd0aDogMA0KDQotLWJhdGNoX2ViYzk1OTE5LWE5ZWMtOWRmNi01Y2VmLWIyYjgzMjE2Nzg2MQ0KQ29udGVudC1UeXBlOiBhcHBsaWNhdGlvbi9odHRwDQpDb250ZW50LVRyYW5zZmVyLUVuY29kaW5nOiBiaW5hcnkNCkNvbnRlbnQtSUQ6IDENCg0KUFVUIC90ZXN0LWNvbnRhaW5lci04ZGExNDcwYS02YWU0LTg4ZTUtY2NhZS05YWU2ODhmZmI5MGMvYmxvYjI/c3Y9MjAyMC0wNi0xMiZzZT0yMDIxLTA0LTAzVDEyJTNBNDIlM0E0NFomc3I9YyZzcD1yYWN3ZHhsdGkmc2lnPVNhbml0aXplZCBIVFRQLzEuMQ0KeC1tcy1hY2Nlc3MtdGllcjogQ29vbA0KQWNjZXB0OiBhcHBsaWNhdGlvbi94bWwNCkNvbnRlbnQtTGVuZ3RoOiAwDQoNCi0tYmF0Y2hfZWJjOTU5MTktYTllYy05ZGY2LTVjZWYtYjJiODMyMTY3ODYxDQpDb250ZW50LVR5cGU6IGFwcGxpY2F0aW9uL2h0dHANCkNvbnRlbnQtVHJhbnNmZXItRW5jb2Rpbmc6IGJpbmFyeQ0KQ29udGVudC1JRDogMg0KDQpQVVQgL3Rlc3QtY29udGFpbmVyLThkYTE0NzBhLTZhZTQtODhlNS1jY2FlLTlhZTY4OGZmYjkwYy9ibG9iMz9zdj0yMDIwLTA2LTEyJnNlPTIwMjEtMDQtMDNUMTIlM0E0MiUzQTQ0WiZzcj1jJnNwPXJhY3dkeGx0aSZzaWc9U2FuaXRpemVkIEhUVFAvMS4xDQp4LW1zLWFjY2Vzcy10aWVyOiBDb29sDQpBY2NlcHQ6IGFwcGxpY2F0aW9uL3htbA0KQ29udGVudC1MZW5ndGg6IDANCg0KLS1iYXRjaF9lYmM5NTkxOS1hOWVjLTlkZjYtNWNlZi1iMmI4MzIxNjc4NjEtLQ0K",
+        "x-ms-version": "2020-10-02"
+      },
+      "RequestBody": "LS1iYXRjaF9lYmM5NTkxOS1hOWVjLTlkZjYtNWNlZi1iMmI4MzIxNjc4NjENCkNvbnRlbnQtVHlwZTogYXBwbGljYXRpb24vaHR0cA0KQ29udGVudC1UcmFuc2Zlci1FbmNvZGluZzogYmluYXJ5DQpDb250ZW50LUlEOiAwDQoNClBVVCAvdGVzdC1jb250YWluZXItOGRhMTQ3MGEtNmFlNC04OGU1LWNjYWUtOWFlNjg4ZmZiOTBjL2Jsb2IxP3N2PTIwMjAtMTAtMDImc2U9MjAyMS0wNS0xNVQxMSUzQTU0JTNBMzJaJnNyPWMmc3A9cmFjd2R4bHRpJnNpZz1TYW5pdGl6ZWQgSFRUUC8xLjENCngtbXMtYWNjZXNzLXRpZXI6IENvb2wNCkFjY2VwdDogYXBwbGljYXRpb24veG1sDQpDb250ZW50LUxlbmd0aDogMA0KDQotLWJhdGNoX2ViYzk1OTE5LWE5ZWMtOWRmNi01Y2VmLWIyYjgzMjE2Nzg2MQ0KQ29udGVudC1UeXBlOiBhcHBsaWNhdGlvbi9odHRwDQpDb250ZW50LVRyYW5zZmVyLUVuY29kaW5nOiBiaW5hcnkNCkNvbnRlbnQtSUQ6IDENCg0KUFVUIC90ZXN0LWNvbnRhaW5lci04ZGExNDcwYS02YWU0LTg4ZTUtY2NhZS05YWU2ODhmZmI5MGMvYmxvYjI/c3Y9MjAyMC0xMC0wMiZzZT0yMDIxLTA1LTE1VDExJTNBNTQlM0EzMlomc3I9YyZzcD1yYWN3ZHhsdGkmc2lnPVNhbml0aXplZCBIVFRQLzEuMQ0KeC1tcy1hY2Nlc3MtdGllcjogQ29vbA0KQWNjZXB0OiBhcHBsaWNhdGlvbi94bWwNCkNvbnRlbnQtTGVuZ3RoOiAwDQoNCi0tYmF0Y2hfZWJjOTU5MTktYTllYy05ZGY2LTVjZWYtYjJiODMyMTY3ODYxDQpDb250ZW50LVR5cGU6IGFwcGxpY2F0aW9uL2h0dHANCkNvbnRlbnQtVHJhbnNmZXItRW5jb2Rpbmc6IGJpbmFyeQ0KQ29udGVudC1JRDogMg0KDQpQVVQgL3Rlc3QtY29udGFpbmVyLThkYTE0NzBhLTZhZTQtODhlNS1jY2FlLTlhZTY4OGZmYjkwYy9ibG9iMz9zdj0yMDIwLTEwLTAyJnNlPTIwMjEtMDUtMTVUMTElM0E1NCUzQTMyWiZzcj1jJnNwPXJhY3dkeGx0aSZzaWc9U2FuaXRpemVkIEhUVFAvMS4xDQp4LW1zLWFjY2Vzcy10aWVyOiBDb29sDQpBY2NlcHQ6IGFwcGxpY2F0aW9uL3htbA0KQ29udGVudC1MZW5ndGg6IDANCg0KLS1iYXRjaF9lYmM5NTkxOS1hOWVjLTlkZjYtNWNlZi1iMmI4MzIxNjc4NjEtLQ0K",
       "StatusCode": 202,
       "ResponseHeaders": {
-        "Content-Type": "multipart/mixed; boundary=batchresponse_e0a514a8-7068-46df-a7fa-26265976a480",
-        "Date": "Fri, 02 Apr 2021 17:42:43 GMT",
+        "Content-Type": "multipart/mixed; boundary=batchresponse_fc87bd6e-fb31-4805-b63e-43b5e6108244",
+        "Date": "Fri, 14 May 2021 16:54:31 GMT",
         "Server": [
           "Windows-Azure-Blob/1.0",
           "Microsoft-HTTPAPI/2.0"
         ],
         "Transfer-Encoding": "chunked",
         "x-ms-client-request-id": "3ab2bc3c-a30d-5e84-88d2-5677b4ab7f5a",
-<<<<<<< HEAD
-        "x-ms-request-id": "204e334a-201e-008a-5ce7-278173000000",
-        "x-ms-version": "2020-08-04"
-=======
-        "x-ms-request-id": "940a3962-201e-0033-6b1b-0a8569000000",
-         "x-ms-version": "2020-10-02"
->>>>>>> 65932564
-      },
-      "ResponseBody": "LS1iYXRjaHJlc3BvbnNlX2UwYTUxNGE4LTcwNjgtNDZkZi1hN2ZhLTI2MjY1OTc2YTQ4MA0KQ29udGVudC1UeXBlOiBhcHBsaWNhdGlvbi9odHRwDQpDb250ZW50LUlEOiAwDQoNCkhUVFAvMS4xIDIwMCBPSw0KeC1tcy1yZXF1ZXN0LWlkOiAyMDRlMzM0YS0yMDFlLTAwOGEtNWNlNy0yNzgxNzMxZWNjMTQNCngtbXMtdmVyc2lvbjogMjAyMC0wNi0xMg0KU2VydmVyOiBXaW5kb3dzLUF6dXJlLUJsb2IvMS4wDQoNCi0tYmF0Y2hyZXNwb25zZV9lMGE1MTRhOC03MDY4LTQ2ZGYtYTdmYS0yNjI2NTk3NmE0ODANCkNvbnRlbnQtVHlwZTogYXBwbGljYXRpb24vaHR0cA0KQ29udGVudC1JRDogMQ0KDQpIVFRQLzEuMSAyMDAgT0sNCngtbXMtcmVxdWVzdC1pZDogMjA0ZTMzNGEtMjAxZS0wMDhhLTVjZTctMjc4MTczMWVjYzE1DQp4LW1zLXZlcnNpb246IDIwMjAtMDYtMTINClNlcnZlcjogV2luZG93cy1BenVyZS1CbG9iLzEuMA0KDQotLWJhdGNocmVzcG9uc2VfZTBhNTE0YTgtNzA2OC00NmRmLWE3ZmEtMjYyNjU5NzZhNDgwDQpDb250ZW50LVR5cGU6IGFwcGxpY2F0aW9uL2h0dHANCkNvbnRlbnQtSUQ6IDINCg0KSFRUUC8xLjEgMjAwIE9LDQp4LW1zLXJlcXVlc3QtaWQ6IDIwNGUzMzRhLTIwMWUtMDA4YS01Y2U3LTI3ODE3MzFlY2MxNg0KeC1tcy12ZXJzaW9uOiAyMDIwLTA2LTEyDQpTZXJ2ZXI6IFdpbmRvd3MtQXp1cmUtQmxvYi8xLjANCg0KLS1iYXRjaHJlc3BvbnNlX2UwYTUxNGE4LTcwNjgtNDZkZi1hN2ZhLTI2MjY1OTc2YTQ4MC0t"
+        "x-ms-request-id": "0de282c5-901e-007b-20e1-48985e000000",
+        "x-ms-version": "2020-10-02"
+      },
+      "ResponseBody": "LS1iYXRjaHJlc3BvbnNlX2ZjODdiZDZlLWZiMzEtNDgwNS1iNjNlLTQzYjVlNjEwODI0NA0KQ29udGVudC1UeXBlOiBhcHBsaWNhdGlvbi9odHRwDQpDb250ZW50LUlEOiAwDQoNCkhUVFAvMS4xIDIwMCBPSw0KeC1tcy1yZXF1ZXN0LWlkOiAwZGUyODJjNS05MDFlLTAwN2ItMjBlMS00ODk4NWUxZWJmOTYNCngtbXMtdmVyc2lvbjogMjAyMC0xMC0wMg0KU2VydmVyOiBXaW5kb3dzLUF6dXJlLUJsb2IvMS4wDQoNCi0tYmF0Y2hyZXNwb25zZV9mYzg3YmQ2ZS1mYjMxLTQ4MDUtYjYzZS00M2I1ZTYxMDgyNDQNCkNvbnRlbnQtVHlwZTogYXBwbGljYXRpb24vaHR0cA0KQ29udGVudC1JRDogMQ0KDQpIVFRQLzEuMSAyMDAgT0sNCngtbXMtcmVxdWVzdC1pZDogMGRlMjgyYzUtOTAxZS0wMDdiLTIwZTEtNDg5ODVlMWViZjk3DQp4LW1zLXZlcnNpb246IDIwMjAtMTAtMDINClNlcnZlcjogV2luZG93cy1BenVyZS1CbG9iLzEuMA0KDQotLWJhdGNocmVzcG9uc2VfZmM4N2JkNmUtZmIzMS00ODA1LWI2M2UtNDNiNWU2MTA4MjQ0DQpDb250ZW50LVR5cGU6IGFwcGxpY2F0aW9uL2h0dHANCkNvbnRlbnQtSUQ6IDINCg0KSFRUUC8xLjEgMjAwIE9LDQp4LW1zLXJlcXVlc3QtaWQ6IDBkZTI4MmM1LTkwMWUtMDA3Yi0yMGUxLTQ4OTg1ZTFlYmY5OA0KeC1tcy12ZXJzaW9uOiAyMDIwLTEwLTAyDQpTZXJ2ZXI6IFdpbmRvd3MtQXp1cmUtQmxvYi8xLjANCg0KLS1iYXRjaHJlc3BvbnNlX2ZjODdiZDZlLWZiMzEtNDgwNS1iNjNlLTQzYjVlNjEwODI0NC0t"
     },
     {
       "RequestUri": "https://seanmcccanary3.blob.core.windows.net/test-container-8da1470a-6ae4-88e5-ccae-9ae688ffb90c/blob1",
@@ -243,19 +194,15 @@
       "RequestHeaders": {
         "Accept": "application/xml",
         "Authorization": "Sanitized",
-        "traceparent": "00-4231649c73949c4d9605539d8801be95-f559b9bdf1e04449-00",
-        "User-Agent": [
-          "azsdk-net-Storage.Blobs/12.9.0-alpha.20210402.1",
-          "(.NET 5.0.4; Microsoft Windows 10.0.19042)"
+        "traceparent": "00-3817a0d1c3602043b117bb1f599cab09-f34d95ee3aaa0749-00",
+        "User-Agent": [
+          "azsdk-net-Storage.Blobs/12.9.0-alpha.20210514.1",
+          "(.NET 5.0.6; Microsoft Windows 10.0.19043)"
         ],
         "x-ms-client-request-id": "767b8d02-3d64-1c53-cdb5-ddb9b5ac3169",
-        "x-ms-date": "Fri, 02 Apr 2021 17:42:44 GMT",
-        "x-ms-return-client-request-id": "true",
-<<<<<<< HEAD
-        "x-ms-version": "2020-08-04"
-=======
-         "x-ms-version": "2020-10-02"
->>>>>>> 65932564
+        "x-ms-date": "Fri, 14 May 2021 16:54:32 GMT",
+        "x-ms-return-client-request-id": "true",
+        "x-ms-version": "2020-10-02"
       },
       "RequestBody": null,
       "StatusCode": 200,
@@ -264,31 +211,26 @@
         "Content-Length": "1024",
         "Content-MD5": "fdx32u3yOAVZlsnulzlZxA==",
         "Content-Type": "application/octet-stream",
-        "Date": "Fri, 02 Apr 2021 17:42:43 GMT",
-        "ETag": "\u00220x8D8F5FEB86042C1\u0022",
-        "Last-Modified": "Fri, 02 Apr 2021 17:42:43 GMT",
+        "Date": "Fri, 14 May 2021 16:54:31 GMT",
+        "ETag": "\u00220x8D916F8F202ACC9\u0022",
+        "Last-Modified": "Fri, 14 May 2021 16:54:31 GMT",
         "Server": [
           "Windows-Azure-Blob/1.0",
           "Microsoft-HTTPAPI/2.0"
         ],
         "x-ms-access-tier": "Cool",
-        "x-ms-access-tier-change-time": "Fri, 02 Apr 2021 17:42:43 GMT",
+        "x-ms-access-tier-change-time": "Fri, 14 May 2021 16:54:31 GMT",
         "x-ms-blob-type": "BlockBlob",
         "x-ms-client-request-id": "767b8d02-3d64-1c53-cdb5-ddb9b5ac3169",
-        "x-ms-creation-time": "Fri, 02 Apr 2021 17:42:43 GMT",
+        "x-ms-creation-time": "Fri, 14 May 2021 16:54:31 GMT",
         "x-ms-is-current-version": "true",
-        "x-ms-last-access-time": "Fri, 02 Apr 2021 17:42:43 GMT",
+        "x-ms-last-access-time": "Fri, 14 May 2021 16:54:31 GMT",
         "x-ms-lease-state": "available",
         "x-ms-lease-status": "unlocked",
-        "x-ms-request-id": "204e3367-201e-008a-73e7-278173000000",
+        "x-ms-request-id": "0de282d9-901e-007b-2be1-48985e000000",
         "x-ms-server-encrypted": "true",
-<<<<<<< HEAD
-        "x-ms-version": "2020-08-04",
-        "x-ms-version-id": "2021-04-02T17:42:43.6739777Z"
-=======
-         "x-ms-version": "2020-10-02",
-        "x-ms-version-id": "2021-02-23T19:40:20.3567411Z"
->>>>>>> 65932564
+        "x-ms-version": "2020-10-02",
+        "x-ms-version-id": "2021-05-14T16:54:31.7597897Z"
       },
       "ResponseBody": []
     },
@@ -298,19 +240,15 @@
       "RequestHeaders": {
         "Accept": "application/xml",
         "Authorization": "Sanitized",
-        "traceparent": "00-efecc6f555963541ade8442068fb6a91-e8f2272243aa6d4c-00",
-        "User-Agent": [
-          "azsdk-net-Storage.Blobs/12.9.0-alpha.20210402.1",
-          "(.NET 5.0.4; Microsoft Windows 10.0.19042)"
+        "traceparent": "00-ccb4be3d966c394ab182d36a99fb7a06-0290638a8d2a6040-00",
+        "User-Agent": [
+          "azsdk-net-Storage.Blobs/12.9.0-alpha.20210514.1",
+          "(.NET 5.0.6; Microsoft Windows 10.0.19043)"
         ],
         "x-ms-client-request-id": "2774d976-082f-c8f6-a49c-b5da29425988",
-        "x-ms-date": "Fri, 02 Apr 2021 17:42:44 GMT",
-        "x-ms-return-client-request-id": "true",
-<<<<<<< HEAD
-        "x-ms-version": "2020-08-04"
-=======
-         "x-ms-version": "2020-10-02"
->>>>>>> 65932564
+        "x-ms-date": "Fri, 14 May 2021 16:54:32 GMT",
+        "x-ms-return-client-request-id": "true",
+        "x-ms-version": "2020-10-02"
       },
       "RequestBody": null,
       "StatusCode": 200,
@@ -319,31 +257,26 @@
         "Content-Length": "1024",
         "Content-MD5": "lxRa94SqBWVLnl640jrH\u002BQ==",
         "Content-Type": "application/octet-stream",
-        "Date": "Fri, 02 Apr 2021 17:42:43 GMT",
-        "ETag": "\u00220x8D8F5FEB869BA5A\u0022",
-        "Last-Modified": "Fri, 02 Apr 2021 17:42:43 GMT",
+        "Date": "Fri, 14 May 2021 16:54:31 GMT",
+        "ETag": "\u00220x8D916F8F20D5D1B\u0022",
+        "Last-Modified": "Fri, 14 May 2021 16:54:31 GMT",
         "Server": [
           "Windows-Azure-Blob/1.0",
           "Microsoft-HTTPAPI/2.0"
         ],
         "x-ms-access-tier": "Cool",
-        "x-ms-access-tier-change-time": "Fri, 02 Apr 2021 17:42:43 GMT",
+        "x-ms-access-tier-change-time": "Fri, 14 May 2021 16:54:31 GMT",
         "x-ms-blob-type": "BlockBlob",
         "x-ms-client-request-id": "2774d976-082f-c8f6-a49c-b5da29425988",
-        "x-ms-creation-time": "Fri, 02 Apr 2021 17:42:43 GMT",
+        "x-ms-creation-time": "Fri, 14 May 2021 16:54:31 GMT",
         "x-ms-is-current-version": "true",
-        "x-ms-last-access-time": "Fri, 02 Apr 2021 17:42:43 GMT",
+        "x-ms-last-access-time": "Fri, 14 May 2021 16:54:31 GMT",
         "x-ms-lease-state": "available",
         "x-ms-lease-status": "unlocked",
-        "x-ms-request-id": "204e337f-201e-008a-05e7-278173000000",
+        "x-ms-request-id": "0de282e9-901e-007b-39e1-48985e000000",
         "x-ms-server-encrypted": "true",
-<<<<<<< HEAD
-        "x-ms-version": "2020-08-04",
-        "x-ms-version-id": "2021-04-02T17:42:43.7360218Z"
-=======
-         "x-ms-version": "2020-10-02",
-        "x-ms-version-id": "2021-02-23T19:40:20.4147817Z"
->>>>>>> 65932564
+        "x-ms-version": "2020-10-02",
+        "x-ms-version-id": "2021-05-14T16:54:31.8298395Z"
       },
       "ResponseBody": []
     },
@@ -353,19 +286,15 @@
       "RequestHeaders": {
         "Accept": "application/xml",
         "Authorization": "Sanitized",
-        "traceparent": "00-9a2f870506628145a98693490b4c12a3-62ec8f56bc219c44-00",
-        "User-Agent": [
-          "azsdk-net-Storage.Blobs/12.9.0-alpha.20210402.1",
-          "(.NET 5.0.4; Microsoft Windows 10.0.19042)"
+        "traceparent": "00-985d8a18bf433f4199d81fc402864398-06ffd38f9d06604a-00",
+        "User-Agent": [
+          "azsdk-net-Storage.Blobs/12.9.0-alpha.20210514.1",
+          "(.NET 5.0.6; Microsoft Windows 10.0.19043)"
         ],
         "x-ms-client-request-id": "db42a986-0a38-443a-2ad2-a38ab3b90c7e",
-        "x-ms-date": "Fri, 02 Apr 2021 17:42:44 GMT",
-        "x-ms-return-client-request-id": "true",
-<<<<<<< HEAD
-        "x-ms-version": "2020-08-04"
-=======
-         "x-ms-version": "2020-10-02"
->>>>>>> 65932564
+        "x-ms-date": "Fri, 14 May 2021 16:54:32 GMT",
+        "x-ms-return-client-request-id": "true",
+        "x-ms-version": "2020-10-02"
       },
       "RequestBody": null,
       "StatusCode": 200,
@@ -374,31 +303,26 @@
         "Content-Length": "1024",
         "Content-MD5": "RIi12p4tosTg1Aw\u002BZ9bEcw==",
         "Content-Type": "application/octet-stream",
-        "Date": "Fri, 02 Apr 2021 17:42:43 GMT",
-        "ETag": "\u00220x8D8F5FEB8746AB6\u0022",
-        "Last-Modified": "Fri, 02 Apr 2021 17:42:43 GMT",
+        "Date": "Fri, 14 May 2021 16:54:31 GMT",
+        "ETag": "\u00220x8D916F8F2165F6C\u0022",
+        "Last-Modified": "Fri, 14 May 2021 16:54:31 GMT",
         "Server": [
           "Windows-Azure-Blob/1.0",
           "Microsoft-HTTPAPI/2.0"
         ],
         "x-ms-access-tier": "Cool",
-        "x-ms-access-tier-change-time": "Fri, 02 Apr 2021 17:42:43 GMT",
+        "x-ms-access-tier-change-time": "Fri, 14 May 2021 16:54:31 GMT",
         "x-ms-blob-type": "BlockBlob",
         "x-ms-client-request-id": "db42a986-0a38-443a-2ad2-a38ab3b90c7e",
-        "x-ms-creation-time": "Fri, 02 Apr 2021 17:42:43 GMT",
+        "x-ms-creation-time": "Fri, 14 May 2021 16:54:31 GMT",
         "x-ms-is-current-version": "true",
-        "x-ms-last-access-time": "Fri, 02 Apr 2021 17:42:43 GMT",
+        "x-ms-last-access-time": "Fri, 14 May 2021 16:54:31 GMT",
         "x-ms-lease-state": "available",
         "x-ms-lease-status": "unlocked",
-        "x-ms-request-id": "204e3396-201e-008a-19e7-278173000000",
+        "x-ms-request-id": "0de282fe-901e-007b-47e1-48985e000000",
         "x-ms-server-encrypted": "true",
-<<<<<<< HEAD
-        "x-ms-version": "2020-08-04",
-        "x-ms-version-id": "2021-04-02T17:42:43.8060726Z"
-=======
-         "x-ms-version": "2020-10-02",
-        "x-ms-version-id": "2021-02-23T19:40:20.4818295Z"
->>>>>>> 65932564
+        "x-ms-version": "2020-10-02",
+        "x-ms-version-id": "2021-05-14T16:54:31.8898817Z"
       },
       "ResponseBody": []
     },
@@ -408,44 +332,35 @@
       "RequestHeaders": {
         "Accept": "application/xml",
         "Authorization": "Sanitized",
-        "traceparent": "00-6eee7414a933d7479feef318e768c4ee-b132dcd75427f942-00",
-        "User-Agent": [
-          "azsdk-net-Storage.Blobs/12.9.0-alpha.20210402.1",
-          "(.NET 5.0.4; Microsoft Windows 10.0.19042)"
+        "traceparent": "00-8f53f751bde68a41b79ca697da707a4a-24d3541d812b664c-00",
+        "User-Agent": [
+          "azsdk-net-Storage.Blobs/12.9.0-alpha.20210514.1",
+          "(.NET 5.0.6; Microsoft Windows 10.0.19043)"
         ],
         "x-ms-client-request-id": "80544c4d-7dff-a850-328e-e4e770cbe53f",
-        "x-ms-date": "Fri, 02 Apr 2021 17:42:44 GMT",
-        "x-ms-return-client-request-id": "true",
-<<<<<<< HEAD
-        "x-ms-version": "2020-08-04"
-=======
-         "x-ms-version": "2020-10-02"
->>>>>>> 65932564
+        "x-ms-date": "Fri, 14 May 2021 16:54:32 GMT",
+        "x-ms-return-client-request-id": "true",
+        "x-ms-version": "2020-10-02"
       },
       "RequestBody": null,
       "StatusCode": 202,
       "ResponseHeaders": {
         "Content-Length": "0",
-        "Date": "Fri, 02 Apr 2021 17:42:43 GMT",
+        "Date": "Fri, 14 May 2021 16:54:31 GMT",
         "Server": [
           "Windows-Azure-Blob/1.0",
           "Microsoft-HTTPAPI/2.0"
         ],
         "x-ms-client-request-id": "80544c4d-7dff-a850-328e-e4e770cbe53f",
-<<<<<<< HEAD
-        "x-ms-request-id": "204e33b9-201e-008a-33e7-278173000000",
-        "x-ms-version": "2020-08-04"
-=======
-        "x-ms-request-id": "940a398b-201e-0033-071b-0a8569000000",
-         "x-ms-version": "2020-10-02"
->>>>>>> 65932564
+        "x-ms-request-id": "0de28315-901e-007b-5ae1-48985e000000",
+        "x-ms-version": "2020-10-02"
       },
       "ResponseBody": []
     }
   ],
   "Variables": {
-    "DateTimeOffsetNow": "2021-04-02T12:42:44.0353584-05:00",
+    "DateTimeOffsetNow": "2021-05-14T11:54:32.3734087-05:00",
     "RandomSeed": "1675044628",
-    "Storage_TestConfigDefault": "ProductionTenant\nseanmcccanary3\nU2FuaXRpemVk\nhttps://seanmcccanary3.blob.core.windows.net\nhttps://seanmcccanary3.file.core.windows.net\nhttps://seanmcccanary3.queue.core.windows.net\nhttps://seanmcccanary3.table.core.windows.net\n\n\n\n\nhttps://seanmcccanary3-secondary.blob.core.windows.net\nhttps://seanmcccanary3-secondary.file.core.windows.net\nhttps://seanmcccanary3-secondary.queue.core.windows.net\nhttps://seanmcccanary3-secondary.table.core.windows.net\n68390a19-a643-458b-b726-408abf67b4fc\nSanitized\n72f988bf-86f1-41af-91ab-2d7cd011db47\nhttps://login.microsoftonline.com/\nCloud\nBlobEndpoint=https://seanmcccanary3.blob.core.windows.net/;QueueEndpoint=https://seanmcccanary3.queue.core.windows.net/;FileEndpoint=https://seanmcccanary3.file.core.windows.net/;BlobSecondaryEndpoint=https://seanmcccanary3-secondary.blob.core.windows.net/;QueueSecondaryEndpoint=https://seanmcccanary3-secondary.queue.core.windows.net/;FileSecondaryEndpoint=https://seanmcccanary3-secondary.file.core.windows.net/;AccountName=seanmcccanary3;AccountKey=Kg==;\nseanscope1"
+    "Storage_TestConfigDefault": "ProductionTenant\nseanmcccanary3\nU2FuaXRpemVk\nhttps://seanmcccanary3.blob.core.windows.net\nhttps://seanmcccanary3.file.core.windows.net\nhttps://seanmcccanary3.queue.core.windows.net\nhttps://seanmcccanary3.table.core.windows.net\n\n\n\n\nhttps://seanmcccanary3-secondary.blob.core.windows.net\nhttps://seanmcccanary3-secondary.file.core.windows.net\nhttps://seanmcccanary3-secondary.queue.core.windows.net\nhttps://seanmcccanary3-secondary.table.core.windows.net\n\nSanitized\n\n\nCloud\nBlobEndpoint=https://seanmcccanary3.blob.core.windows.net/;QueueEndpoint=https://seanmcccanary3.queue.core.windows.net/;FileEndpoint=https://seanmcccanary3.file.core.windows.net/;BlobSecondaryEndpoint=https://seanmcccanary3-secondary.blob.core.windows.net/;QueueSecondaryEndpoint=https://seanmcccanary3-secondary.queue.core.windows.net/;FileSecondaryEndpoint=https://seanmcccanary3-secondary.file.core.windows.net/;AccountName=seanmcccanary3;AccountKey=Kg==;\nseanscope1"
   }
 }