{
  "Entries": [
    {
<<<<<<< HEAD
      "RequestUri": "https://seanmcccanary3.blob.core.windows.net/test-container-e71f66ba-e8be-7f26-7da9-9cb21d463148?sv=2020-12-06&ss=b&srt=sco&st=2021-05-14T15%3A54%3A36Z&se=2021-05-14T17%3A54%3A36Z&sp=rwdxlacuptfi&sig=Sanitized&restype=container",
=======
      "RequestUri": "https://seanmcccanary3.blob.core.windows.net/test-container-e71f66ba-e8be-7f26-7da9-9cb21d463148?sv=2021-02-12\u0026ss=b\u0026srt=sco\u0026st=2021-09-01T16%3A25%3A53Z\u0026se=2021-09-01T18%3A25%3A53Z\u0026sp=rwdxylacuptfi\u0026sig=Sanitized\u0026restype=container",
>>>>>>> 7e782c87
      "RequestMethod": "PUT",
      "RequestHeaders": {
        "Accept": "application/xml",
        "traceparent": "00-4ef8bb7e881de74290a7207230cdee4c-6902c45901e23444-00",
        "User-Agent": [
          "azsdk-net-Storage.Blobs/12.10.0-alpha.20210901.1",
          "(.NET 5.0.9; Microsoft Windows 10.0.19043)"
        ],
        "x-ms-blob-public-access": "container",
        "x-ms-client-request-id": "d2d6d24b-ff47-80b9-2a94-281eb8c42167",
        "x-ms-return-client-request-id": "true",
<<<<<<< HEAD
        "x-ms-version": "2020-12-06"
=======
        "x-ms-version": "2021-02-12"
>>>>>>> 7e782c87
      },
      "RequestBody": null,
      "StatusCode": 201,
      "ResponseHeaders": {
        "Content-Length": "0",
        "Date": "Wed, 01 Sep 2021 17:25:52 GMT",
        "ETag": "\u00220x8D96D6D8C9B49E4\u0022",
        "Last-Modified": "Wed, 01 Sep 2021 17:25:52 GMT",
        "Server": [
          "Windows-Azure-Blob/1.0",
          "Microsoft-HTTPAPI/2.0"
        ],
        "x-ms-client-request-id": "d2d6d24b-ff47-80b9-2a94-281eb8c42167",
<<<<<<< HEAD
        "x-ms-request-id": "0de28769-901e-007b-1ee1-48985e000000",
        "x-ms-version": "2020-12-06"
=======
        "x-ms-request-id": "d903503e-601e-0032-4a56-9fdab5000000",
        "x-ms-version": "2021-02-12"
>>>>>>> 7e782c87
      },
      "ResponseBody": []
    },
    {
<<<<<<< HEAD
      "RequestUri": "https://seanmcccanary3.blob.core.windows.net/test-container-e71f66ba-e8be-7f26-7da9-9cb21d463148/blob1?sv=2020-12-06&ss=b&srt=sco&st=2021-05-14T15%3A54%3A36Z&se=2021-05-14T17%3A54%3A36Z&sp=rwdxlacuptfi&sig=Sanitized",
=======
      "RequestUri": "https://seanmcccanary3.blob.core.windows.net/test-container-e71f66ba-e8be-7f26-7da9-9cb21d463148/blob1?sv=2021-02-12\u0026ss=b\u0026srt=sco\u0026st=2021-09-01T16%3A25%3A53Z\u0026se=2021-09-01T18%3A25%3A53Z\u0026sp=rwdxylacuptfi\u0026sig=Sanitized",
>>>>>>> 7e782c87
      "RequestMethod": "PUT",
      "RequestHeaders": {
        "Accept": "application/xml",
        "Content-Length": "1024",
        "Content-Type": "application/octet-stream",
        "If-None-Match": "*",
        "traceparent": "00-3a546330cfe68e4cbf2fd57185b91a3b-fae6740be0dfd542-00",
        "User-Agent": [
          "azsdk-net-Storage.Blobs/12.10.0-alpha.20210901.1",
          "(.NET 5.0.9; Microsoft Windows 10.0.19043)"
        ],
        "x-ms-blob-type": "BlockBlob",
        "x-ms-client-request-id": "a318af64-77c6-c52e-f64d-e9f10510f44a",
        "x-ms-return-client-request-id": "true",
<<<<<<< HEAD
        "x-ms-version": "2020-12-06"
=======
        "x-ms-version": "2021-02-12"
>>>>>>> 7e782c87
      },
      "RequestBody": "jgpdp/KBa9l9CaOj2KIVG94mZktwXgGTxt8jebjJXYD4qPVeAyKDymb8VT1cFqeIfww/kV3W9zAJyuESXvEgs6wjqjCsthi8o5zkcwnDN7A3mvqsissiIrDEVTlBcGt126GROGx328jzg\u002B3B8YMnRZMx28P3dCngAYiA52DeejMwb5hoMv5DwL8xuAbeYDAsnRCmEJWnfWd3sDfj9vNnFQm6kIHrvxKV7RoExbsjAqBXU0pQOGmdifEx8ILGX8nLyaP9I8\u002BuQd79ESN6o7erVK2WjKOpF9yfHQeQuc6Pzo1QOPwXJd/QqBJsUidGIuU5hZzVL9MmIrLHXgbIHocQbkKVKmu7ky7OxuSQPcS1WPoiVjMyup66KhVKUMfZCImKW\u002BTksfh6fvJtBmnuleXtEQULpchU3bOj2wBVcUNn9L1bBuHg0KcBp9hBxLM1y5QwXD7BzWLANn0xQdX4JQyuBhKsk48EDUFeCf7wExn/bhBrJBQEpSdamtBjr4/RCYLLkr6hiDcELE/9Y8Nk0CNkMdLFjAD4qmDrUvm\u002BoV2yjP98JYBaXeXYZvjEBkFj9cmt/n28DH2B0\u002BddtjY\u002BRorxStfE6KuiCdPt7CUHM6MeiFwvEaLg9n\u002BC\u002BlKY/KeumiBt0rtqng0eCvSpziBYeZ9EPi7aDjToEVRXQe1ZCQwsP1EEmWDntOlOEAatNydfKoCyVL541IvshcFnEl0fxQHofY/OU\u002BA\u002BXIpFi/0tO9ot\u002BBdtprROs2vGGBSfgKGLL0sFxbqYkNagc/gzM0iNvkrnORpFsh5MmckkCDvLn9vpuVyyKHUflGhAzDO8G38iOFnKt0aGRnwsuSzwc4ia1NQdSXrs25bUx6WyBOXrkH1JAs/iAOeUYnPfhW5JLyDfpfdentEFNV3C9u\u002Bh1EGXQSmupnG4uNPsiOcGDVUnipiE0l7tjPGsRMxyHwr38o4yR0RFmoivJ\u002B0kchbq/igImmtXHQHiqbQ3AmKlRZjJ9JZZ1MUQ4fAQ1apxyRrbwkWkaoSfoNWMT56QDZglCeJUWn1/kCli97l7R0hXcN\u002BZXEAdAdsTKVPAzIUnf9NX6svIHG6cWzEbQXLLJFmMNd6\u002B97FXCAgGQTApvsSkO3jlI1x8jlRx/AEPAb9oRwX6NJemaIgiAOLDwds9c5xtdwb65gD9EKaKTfqvSAdInvkrL4os/tLvwiN6uc14M4llooq4bmAE/STxHBuOc7fbeyPiEkMRQHg0CiTdg1bYERpxSqZ8jy\u002BYJjJmOuK2YU5rnz2qliBFU2ERhGM8J3nNGAoBHSkRXuvzSewRqgaWfqnVcuQZLnv5K/ZEawvLW/\u002B4mSHXtUQlWUFStkw0NKhbega6ZrSVtA==",
      "StatusCode": 201,
      "ResponseHeaders": {
        "Content-Length": "0",
        "Content-MD5": "g\u002BBSURHbVlzqwZwMLbPpWA==",
        "Date": "Wed, 01 Sep 2021 17:25:52 GMT",
        "ETag": "\u00220x8D96D6D8CA2C464\u0022",
        "Last-Modified": "Wed, 01 Sep 2021 17:25:52 GMT",
        "Server": [
          "Windows-Azure-Blob/1.0",
          "Microsoft-HTTPAPI/2.0"
        ],
        "x-ms-client-request-id": "a318af64-77c6-c52e-f64d-e9f10510f44a",
        "x-ms-content-crc64": "OynLivoc2Vc=",
        "x-ms-request-id": "d9035050-601e-0032-5756-9fdab5000000",
        "x-ms-request-server-encrypted": "true",
<<<<<<< HEAD
        "x-ms-version": "2020-12-06",
        "x-ms-version-id": "2021-05-14T16:54:36.1969484Z"
=======
        "x-ms-version": "2021-02-12",
        "x-ms-version-id": "2021-09-01T17:25:52.7976036Z"
>>>>>>> 7e782c87
      },
      "ResponseBody": []
    },
    {
<<<<<<< HEAD
      "RequestUri": "https://seanmcccanary3.blob.core.windows.net/test-container-e71f66ba-e8be-7f26-7da9-9cb21d463148/blob2?sv=2020-12-06&ss=b&srt=sco&st=2021-05-14T15%3A54%3A36Z&se=2021-05-14T17%3A54%3A36Z&sp=rwdxlacuptfi&sig=Sanitized",
=======
      "RequestUri": "https://seanmcccanary3.blob.core.windows.net/test-container-e71f66ba-e8be-7f26-7da9-9cb21d463148/blob2?sv=2021-02-12\u0026ss=b\u0026srt=sco\u0026st=2021-09-01T16%3A25%3A53Z\u0026se=2021-09-01T18%3A25%3A53Z\u0026sp=rwdxylacuptfi\u0026sig=Sanitized",
>>>>>>> 7e782c87
      "RequestMethod": "PUT",
      "RequestHeaders": {
        "Accept": "application/xml",
        "Content-Length": "1024",
        "Content-Type": "application/octet-stream",
        "If-None-Match": "*",
        "traceparent": "00-931e3ba9c9653543bada77dc5e0dc538-8434e26c3d666e4a-00",
        "User-Agent": [
          "azsdk-net-Storage.Blobs/12.10.0-alpha.20210901.1",
          "(.NET 5.0.9; Microsoft Windows 10.0.19043)"
        ],
        "x-ms-blob-type": "BlockBlob",
        "x-ms-client-request-id": "cfc47cce-032f-d6a7-5119-c3c1acd513bd",
        "x-ms-return-client-request-id": "true",
<<<<<<< HEAD
        "x-ms-version": "2020-12-06"
=======
        "x-ms-version": "2021-02-12"
>>>>>>> 7e782c87
      },
      "RequestBody": "IuU3SK1S841OcY5eR9uXdrs9Vrec8u1yYEL65OIB2xf5ojYsrHcbEbyLVFXpz34btnI2x7o9ri/3xedrVw6qTZZ2ZaWkaspEIkT6EJ6YiJHD3y5vyxNdu/MGNOaPr7mu4Aa\u002BcmrZd0uo8aV1Q52RXzxWp3jfOoKCGaqxnTbjtHKKTC\u002BX2RYn6mfix9lu6HdVddWqOQdBzqaEPFm/J9kVxD0z6vdu\u002BoUmLr0Q/HKpFDEyXChhOXpqSX2JE529Z8OOzQKbO/2A53tPgwpKMNEz2icnjMuxtIvCyKB55Ofoacf5gi9wDdk0sXStEbVwIBmrVjh1ldr33Rl32XNcBgKTZxpDUK6iw81O89tWA6LVUqeHzo6vctPsAqQV\u002BDRm16txGaqbLc9rCJJqJ6L/oNl2oofL1Th05PRGVk4JjcqZ5xww5Or3OSTXHMX7REox7WHLnlatmgJy/TS1VdaBYXvH0T\u002BFz7zvfmhi87hzeKCqFGjtPe507Ewavea1QuROVrpKNHIKrB2l2x/uSqdJ/4WUC0FtkyOMU\u002BXzaxHVOjyDFJz9KEQtn2hLSGLPhqGl0L5hIDai4MKWveCNF0ALz6HiajYKS9ZBZ2zZIkvBvcxETZtTcxkG4TPaZ2pjoIcnP3jA7BxqmoXnH7nJyb131AAUSMmkuFyI24kCMORs3sbksePTAdCw2bIWa1NfPRd2Y5JpT1e9goYcOBCTZ2qge0Hy5Bjao9MvY28XjkwIKJ5xjM1SAo9vJy5ctsnAHXJIdfASbFj\u002BnL\u002B\u002BOuvopvQ5FA9xIdqdTnmyg73pfewKb0b8zhlc9btGcvANk8ejh4A6IqK5TvuXqiZ2X\u002BmaFR7StMqk69fa3R5TKq7qj7uxDvs9r1pKUCBLZCTy5ZXRrF3RO9/8/5ypX0WEZiRMrRprxVHuXWXEiGOqWYaz6PeIgX5QGFTctA9flFAUxer8/rcJhyBE40/4DLN7UqUV9XdN\u002B\u002BSl\u002B5XGjhBBjsgVr8J4rlrPqWHXQ54uWAuhYGJpSZ7Yx8kGVgIiQvgPA1SG413wAqRLRksWdbhGdqOJJS6u10QqPOj4cldXrGdoyEBJqHWusF69HgNSwlERwN9fmB3KYCsPW6Z095BM85nkra13/M4t23XP8blB2HmW57J39xNJnmcVOUzOObjOcCppbRWkmsMRMr2o\u002Bm9xzoMt3RDd1fuGmg5FYsOBXqG8AYCP12pj8k3uZsVVoaT4o2rJoVyo8Jsu49IHXjgAj9Mc6/ju4vcYyevD7242MPhqTL5YuL1FFBHlYPOYXJMU7dbyObarCcFzsNdw5AAs\u002BLPZnBF5qNcV19fnCYIDgGxXrgKYRPdCvkP95Afl1C8QuGhAvr\u002BBm0T\u002B3A==",
      "StatusCode": 201,
      "ResponseHeaders": {
        "Content-Length": "0",
        "Content-MD5": "AAxnivB\u002BVSo3vtgDOZNMIw==",
        "Date": "Wed, 01 Sep 2021 17:25:52 GMT",
        "ETag": "\u00220x8D96D6D8CA9EF52\u0022",
        "Last-Modified": "Wed, 01 Sep 2021 17:25:52 GMT",
        "Server": [
          "Windows-Azure-Blob/1.0",
          "Microsoft-HTTPAPI/2.0"
        ],
        "x-ms-client-request-id": "cfc47cce-032f-d6a7-5119-c3c1acd513bd",
        "x-ms-content-crc64": "uGy0xV9I6r4=",
        "x-ms-request-id": "d9035060-601e-0032-6356-9fdab5000000",
        "x-ms-request-server-encrypted": "true",
<<<<<<< HEAD
        "x-ms-version": "2020-12-06",
        "x-ms-version-id": "2021-05-14T16:54:36.2609939Z"
=======
        "x-ms-version": "2021-02-12",
        "x-ms-version-id": "2021-09-01T17:25:52.8445778Z"
>>>>>>> 7e782c87
      },
      "ResponseBody": []
    },
    {
<<<<<<< HEAD
      "RequestUri": "https://seanmcccanary3.blob.core.windows.net/test-container-e71f66ba-e8be-7f26-7da9-9cb21d463148/blob3?sv=2020-12-06&ss=b&srt=sco&st=2021-05-14T15%3A54%3A36Z&se=2021-05-14T17%3A54%3A36Z&sp=rwdxlacuptfi&sig=Sanitized",
=======
      "RequestUri": "https://seanmcccanary3.blob.core.windows.net/test-container-e71f66ba-e8be-7f26-7da9-9cb21d463148/blob3?sv=2021-02-12\u0026ss=b\u0026srt=sco\u0026st=2021-09-01T16%3A25%3A53Z\u0026se=2021-09-01T18%3A25%3A53Z\u0026sp=rwdxylacuptfi\u0026sig=Sanitized",
>>>>>>> 7e782c87
      "RequestMethod": "PUT",
      "RequestHeaders": {
        "Accept": "application/xml",
        "Content-Length": "1024",
        "Content-Type": "application/octet-stream",
        "If-None-Match": "*",
        "traceparent": "00-420d0c544850704cb85633850718d976-c454b6b58e629b4c-00",
        "User-Agent": [
          "azsdk-net-Storage.Blobs/12.10.0-alpha.20210901.1",
          "(.NET 5.0.9; Microsoft Windows 10.0.19043)"
        ],
        "x-ms-blob-type": "BlockBlob",
        "x-ms-client-request-id": "ae723c24-4b2d-b40f-0570-aecf4e7be829",
        "x-ms-return-client-request-id": "true",
<<<<<<< HEAD
        "x-ms-version": "2020-12-06"
=======
        "x-ms-version": "2021-02-12"
>>>>>>> 7e782c87
      },
      "RequestBody": "mWeVY/pDvnPYerr6EiS0gyfhsx6AL61eN\u002B2uJa1tvkMiQfpMJzPki75R97RIrcQtZT\u002BayyL0PGq6NisMlJnGarx319ApaFz0/ShgLzf4Foopgb9t0/MhLQSQkfAH1/Ylio340NXzA/zjps36lA0ywiCg4xPZWJbIVqrMmNZr7CUxO6Sq/0W1NX3Cii0lJ5j3Xs/QZ/PiTDL2MHoqJ2smd7mnyFloh8Pa6q6VFs5poi8R1DkHm4QyTu5ys87Kig0RnBJzfl4/jtYL9nxFTTZkjY1LGVIxHtw1dXlq9tP0D2CghHm79STQ0kZj\u002B6QI7AG4DSZBf3G74H02Pgjl1JcCF\u002BYcpMi8qJdpe0YMziM3LIl3semts5Du5aT7hbYc6/2uYOS\u002B7Ec4/GSO2AMqrxFa/hF/bSOuVWRWLr8kwCPgTJBJXW4/eUBBPrWEH9qMwzaSoYelnX3aAAp/Z72HFDtBrYtz4VGiGoTRPS5tKjaJymqJkR\u002BcO68Sb1xjvxGCuSp6Q3FPGOLk8IYC019ObNbU9Z1T/oIcpXHbYXH0PltyToME8\u002BfEOrGIpaGYmWhQwwKGj8p0L7uoXp3/c7dw77Erj4XbSnnvD7vsyljggwsJi55vbq\u002BQ/h/IXJRJxMf6F7bwbQridHiIl38OiGRjx9qS9ucYAYABmpFmE\u002B7kpkrz8rOi7xYBJhYl5tYwgna6ZJS6ts7f4RY179J4fGGKpPE0G5WxwdjEkdDQ8xup0Rgbq65ZKu98FBGcbABDiKm1m0Hl\u002B2bgCKO89SX\u002BDu36ix65XdGyMHkCtwaEFFTXgAgmG1jZxNWxOqIKnTXJfgUjoeDiiSrYAmrI40RgW/RP5HQd1/OVIcdICCIuqJNEODkBYXJz9PfdThjtEeCRUd\u002Buu7jAq6YSjYAZmYEIqVrXhKoKX/mB2/B9P4napxDmt7ZDf\u002Bzag4yS7tTyWVp11aS\u002BFow2hvLlLd/IQ2wdOOVvM\u002BLKxClt/QAdeHAljoGVB2rkHJGDsDHEXVINEUAgdLbugiZ4qhB6UBmMGA2BwJ5dMzsBOBtU7IOwBmfXYOvA/AO6NwxbHF1aast395cjQp20r94EHzyamZajyKSpo/AuyxwKx4mSAhbep85Q3fTsjcPKIrANvN3HH512t1S4scfbSSx6GHoTIqzHJnhuSruhtzrg3oA/IQ8/Q6frG0vCJfYHdJTIcXRItgADRZVlWNXi1P8Z2NJGmygcO9XTKAZhBAGBZ9Un2EbGlyh/PNt52urRCUdLqUwkwNhsqzWfdY36oUGU4/H/uvy5U0Cpxl9Mo2HqAR\u002B/Flu0Xab9uywQJiGahZqa5fb50k5LkVULevl4HwjUtHNtOovl34ZKAv/PqCwfDg==",
      "StatusCode": 201,
      "ResponseHeaders": {
        "Content-Length": "0",
        "Content-MD5": "a/tPRs7CKKoWT/KQBEy2pQ==",
        "Date": "Wed, 01 Sep 2021 17:25:52 GMT",
        "ETag": "\u00220x8D96D6D8CB0F323\u0022",
        "Last-Modified": "Wed, 01 Sep 2021 17:25:52 GMT",
        "Server": [
          "Windows-Azure-Blob/1.0",
          "Microsoft-HTTPAPI/2.0"
        ],
        "x-ms-client-request-id": "ae723c24-4b2d-b40f-0570-aecf4e7be829",
        "x-ms-content-crc64": "bEPqiPT/EtU=",
        "x-ms-request-id": "d903506c-601e-0032-6d56-9fdab5000000",
        "x-ms-request-server-encrypted": "true",
<<<<<<< HEAD
        "x-ms-version": "2020-12-06",
        "x-ms-version-id": "2021-05-14T16:54:36.3290418Z"
=======
        "x-ms-version": "2021-02-12",
        "x-ms-version-id": "2021-09-01T17:25:52.8905507Z"
>>>>>>> 7e782c87
      },
      "ResponseBody": []
    },
    {
<<<<<<< HEAD
      "RequestUri": "https://seanmcccanary3.blob.core.windows.net/?sv=2020-12-06&ss=b&srt=sco&st=2021-05-14T15%3A54%3A36Z&se=2021-05-14T17%3A54%3A36Z&sp=rwdxlacuptfi&sig=Sanitized&comp=batch",
=======
      "RequestUri": "https://seanmcccanary3.blob.core.windows.net/?sv=2021-02-12\u0026ss=b\u0026srt=sco\u0026st=2021-09-01T16%3A25%3A53Z\u0026se=2021-09-01T18%3A25%3A53Z\u0026sp=rwdxylacuptfi\u0026sig=Sanitized\u0026comp=batch",
>>>>>>> 7e782c87
      "RequestMethod": "POST",
      "RequestHeaders": {
        "Accept": "application/xml",
        "Content-Length": "1419",
        "Content-Type": "multipart/mixed; boundary=batch_eb5210cd-7cd1-7b6f-89c3-fc6f906f80e4",
        "traceparent": "00-ab375ed10e20b6459a66dcbcff9009ef-7d33f50f4073714f-00",
        "User-Agent": [
          "azsdk-net-Storage.Blobs/12.10.0-alpha.20210901.1",
          "(.NET 5.0.9; Microsoft Windows 10.0.19043)"
        ],
        "x-ms-client-request-id": "312ceb28-970d-2026-6d3f-ed30d4be4963",
        "x-ms-return-client-request-id": "true",
<<<<<<< HEAD
        "x-ms-version": "2020-12-06"
=======
        "x-ms-version": "2021-02-12"
>>>>>>> 7e782c87
      },
      "RequestBody": "LS1iYXRjaF9lYjUyMTBjZC03Y2QxLTdiNmYtODljMy1mYzZmOTA2ZjgwZTQNCkNvbnRlbnQtVHlwZTogYXBwbGljYXRpb24vaHR0cA0KQ29udGVudC1UcmFuc2Zlci1FbmNvZGluZzogYmluYXJ5DQpDb250ZW50LUlEOiAwDQoNClBVVCAvdGVzdC1jb250YWluZXItZTcxZjY2YmEtZThiZS03ZjI2LTdkYTktOWNiMjFkNDYzMTQ4L2Jsb2IxP3N2PTIwMjAtMTItMDYmc3M9YiZzcnQ9c2NvJnN0PTIwMjEtMDktMDFUMTYlM0EyNSUzQTUzWiZzZT0yMDIxLTA5LTAxVDE4JTNBMjUlM0E1M1omc3A9cndkeHlsYWN1cHRmaSZzaWc9U2FuaXRpemVkIEhUVFAvMS4xDQp4LW1zLWFjY2Vzcy10aWVyOiBDb29sDQpBY2NlcHQ6IGFwcGxpY2F0aW9uL3htbA0KdHJhY2VwYXJlbnQ6IDAwLWFiMzc1ZWQxMGUyMGI2NDU5YTY2ZGNiY2ZmOTAwOWVmLWE5YWVkNjY2OWE4OTUwNDAtMDANCkNvbnRlbnQtTGVuZ3RoOiAwDQoNCi0tYmF0Y2hfZWI1MjEwY2QtN2NkMS03YjZmLTg5YzMtZmM2ZjkwNmY4MGU0DQpDb250ZW50LVR5cGU6IGFwcGxpY2F0aW9uL2h0dHANCkNvbnRlbnQtVHJhbnNmZXItRW5jb2Rpbmc6IGJpbmFyeQ0KQ29udGVudC1JRDogMQ0KDQpQVVQgL3Rlc3QtY29udGFpbmVyLWU3MWY2NmJhLWU4YmUtN2YyNi03ZGE5LTljYjIxZDQ2MzE0OC9ibG9iMj9zdj0yMDIwLTEyLTA2JnNzPWImc3J0PXNjbyZzdD0yMDIxLTA5LTAxVDE2JTNBMjUlM0E1M1omc2U9MjAyMS0wOS0wMVQxOCUzQTI1JTNBNTNaJnNwPXJ3ZHh5bGFjdXB0Zmkmc2lnPVNhbml0aXplZCBIVFRQLzEuMQ0KeC1tcy1hY2Nlc3MtdGllcjogQ29vbA0KQWNjZXB0OiBhcHBsaWNhdGlvbi94bWwNCnRyYWNlcGFyZW50OiAwMC1hYjM3NWVkMTBlMjBiNjQ1OWE2NmRjYmNmZjkwMDllZi1hOWFlZDY2NjlhODk1MDQwLTAwDQpDb250ZW50LUxlbmd0aDogMA0KDQotLWJhdGNoX2ViNTIxMGNkLTdjZDEtN2I2Zi04OWMzLWZjNmY5MDZmODBlNA0KQ29udGVudC1UeXBlOiBhcHBsaWNhdGlvbi9odHRwDQpDb250ZW50LVRyYW5zZmVyLUVuY29kaW5nOiBiaW5hcnkNCkNvbnRlbnQtSUQ6IDINCg0KUFVUIC90ZXN0LWNvbnRhaW5lci1lNzFmNjZiYS1lOGJlLTdmMjYtN2RhOS05Y2IyMWQ0NjMxNDgvYmxvYjM/c3Y9MjAyMC0xMi0wNiZzcz1iJnNydD1zY28mc3Q9MjAyMS0wOS0wMVQxNiUzQTI1JTNBNTNaJnNlPTIwMjEtMDktMDFUMTglM0EyNSUzQTUzWiZzcD1yd2R4eWxhY3VwdGZpJnNpZz1TYW5pdGl6ZWQgSFRUUC8xLjENCngtbXMtYWNjZXNzLXRpZXI6IENvb2wNCkFjY2VwdDogYXBwbGljYXRpb24veG1sDQp0cmFjZXBhcmVudDogMDAtYWIzNzVlZDEwZTIwYjY0NTlhNjZkY2JjZmY5MDA5ZWYtYTlhZWQ2NjY5YTg5NTA0MC0wMA0KQ29udGVudC1MZW5ndGg6IDANCg0KLS1iYXRjaF9lYjUyMTBjZC03Y2QxLTdiNmYtODljMy1mYzZmOTA2ZjgwZTQtLQ0K",
      "StatusCode": 202,
      "ResponseHeaders": {
        "Content-Type": "multipart/mixed; boundary=batchresponse_4039e943-aebb-4340-b995-3c8ccf609e7b",
        "Date": "Wed, 01 Sep 2021 17:25:52 GMT",
        "Server": [
          "Windows-Azure-Blob/1.0",
          "Microsoft-HTTPAPI/2.0"
        ],
        "Transfer-Encoding": "chunked",
        "x-ms-client-request-id": "312ceb28-970d-2026-6d3f-ed30d4be4963",
<<<<<<< HEAD
        "x-ms-request-id": "0de287e8-901e-007b-0ee1-48985e000000",
        "x-ms-version": "2020-12-06"
=======
        "x-ms-request-id": "d9035077-601e-0032-7656-9fdab5000000",
        "x-ms-version": "2021-02-12"
>>>>>>> 7e782c87
      },
      "ResponseBody": "LS1iYXRjaHJlc3BvbnNlXzQwMzllOTQzLWFlYmItNDM0MC1iOTk1LTNjOGNjZjYwOWU3Yg0KQ29udGVudC1UeXBlOiBhcHBsaWNhdGlvbi9odHRwDQpDb250ZW50LUlEOiAwDQoNCkhUVFAvMS4xIDIwMCBPSw0KeC1tcy1yZXF1ZXN0LWlkOiBkOTAzNTA3Ny02MDFlLTAwMzItNzY1Ni05ZmRhYjUxZThhYTQNCngtbXMtdmVyc2lvbjogMjAyMC0xMi0wNg0KU2VydmVyOiBXaW5kb3dzLUF6dXJlLUJsb2IvMS4wDQoNCi0tYmF0Y2hyZXNwb25zZV80MDM5ZTk0My1hZWJiLTQzNDAtYjk5NS0zYzhjY2Y2MDllN2INCkNvbnRlbnQtVHlwZTogYXBwbGljYXRpb24vaHR0cA0KQ29udGVudC1JRDogMQ0KDQpIVFRQLzEuMSAyMDAgT0sNCngtbXMtcmVxdWVzdC1pZDogZDkwMzUwNzctNjAxZS0wMDMyLTc2NTYtOWZkYWI1MWU4YWE5DQp4LW1zLXZlcnNpb246IDIwMjAtMTItMDYNClNlcnZlcjogV2luZG93cy1BenVyZS1CbG9iLzEuMA0KDQotLWJhdGNocmVzcG9uc2VfNDAzOWU5NDMtYWViYi00MzQwLWI5OTUtM2M4Y2NmNjA5ZTdiDQpDb250ZW50LVR5cGU6IGFwcGxpY2F0aW9uL2h0dHANCkNvbnRlbnQtSUQ6IDINCg0KSFRUUC8xLjEgMjAwIE9LDQp4LW1zLXJlcXVlc3QtaWQ6IGQ5MDM1MDc3LTYwMWUtMDAzMi03NjU2LTlmZGFiNTFlOGFhYQ0KeC1tcy12ZXJzaW9uOiAyMDIwLTEyLTA2DQpTZXJ2ZXI6IFdpbmRvd3MtQXp1cmUtQmxvYi8xLjANCg0KLS1iYXRjaHJlc3BvbnNlXzQwMzllOTQzLWFlYmItNDM0MC1iOTk1LTNjOGNjZjYwOWU3Yi0t"
    },
    {
<<<<<<< HEAD
      "RequestUri": "https://seanmcccanary3.blob.core.windows.net/test-container-e71f66ba-e8be-7f26-7da9-9cb21d463148/blob1?sv=2020-12-06&ss=b&srt=sco&st=2021-05-14T15%3A54%3A36Z&se=2021-05-14T17%3A54%3A36Z&sp=rwdxlacuptfi&sig=Sanitized",
=======
      "RequestUri": "https://seanmcccanary3.blob.core.windows.net/test-container-e71f66ba-e8be-7f26-7da9-9cb21d463148/blob3?sv=2021-02-12\u0026ss=b\u0026srt=sco\u0026st=2021-09-01T16%3A25%3A53Z\u0026se=2021-09-01T18%3A25%3A53Z\u0026sp=rwdxylacuptfi\u0026sig=Sanitized",
>>>>>>> 7e782c87
      "RequestMethod": "HEAD",
      "RequestHeaders": {
        "Accept": "application/xml",
        "traceparent": "00-609d0a23719bb74092b84dbe1da57019-4b5d050e91e77949-00",
        "User-Agent": [
          "azsdk-net-Storage.Blobs/12.10.0-alpha.20210901.1",
          "(.NET 5.0.9; Microsoft Windows 10.0.19043)"
        ],
        "x-ms-client-request-id": "89708d0c-529b-e2fe-15fb-d3e6acb91c82",
        "x-ms-return-client-request-id": "true",
<<<<<<< HEAD
        "x-ms-version": "2020-12-06"
=======
        "x-ms-version": "2021-02-12"
>>>>>>> 7e782c87
      },
      "RequestBody": null,
      "StatusCode": 200,
      "ResponseHeaders": {
        "Accept-Ranges": "bytes",
        "Access-Control-Allow-Origin": "*",
        "Access-Control-Expose-Headers": "x-ms-request-id,x-ms-client-request-id,Server,x-ms-version,x-ms-version-id,x-ms-is-current-version,Content-Type,Last-Modified,ETag,x-ms-creation-time,Content-MD5,x-ms-lease-status,x-ms-lease-state,x-ms-blob-type,x-ms-server-encrypted,x-ms-access-tier,x-ms-access-tier-change-time,Accept-Ranges,x-ms-last-access-time,Content-Length,Date,Transfer-Encoding",
        "Content-Length": "1024",
        "Content-MD5": "a/tPRs7CKKoWT/KQBEy2pQ==",
        "Content-Type": "application/octet-stream",
        "Date": "Wed, 01 Sep 2021 17:25:52 GMT",
        "ETag": "\u00220x8D96D6D8CB0F323\u0022",
        "Last-Modified": "Wed, 01 Sep 2021 17:25:52 GMT",
        "Server": [
          "Windows-Azure-Blob/1.0",
          "Microsoft-HTTPAPI/2.0"
        ],
        "x-ms-access-tier": "Cool",
        "x-ms-access-tier-change-time": "Wed, 01 Sep 2021 17:25:52 GMT",
        "x-ms-blob-type": "BlockBlob",
        "x-ms-client-request-id": "89708d0c-529b-e2fe-15fb-d3e6acb91c82",
        "x-ms-creation-time": "Wed, 01 Sep 2021 17:25:52 GMT",
        "x-ms-is-current-version": "true",
        "x-ms-last-access-time": "Wed, 01 Sep 2021 17:25:52 GMT",
        "x-ms-lease-state": "available",
        "x-ms-lease-status": "unlocked",
        "x-ms-request-id": "bd7a39f1-301e-0086-3d56-9f167b000000",
        "x-ms-server-encrypted": "true",
<<<<<<< HEAD
        "x-ms-version": "2020-12-06",
        "x-ms-version-id": "2021-05-14T16:54:36.1969484Z"
=======
        "x-ms-version": "2021-02-12",
        "x-ms-version-id": "2021-09-01T17:25:52.8905507Z"
>>>>>>> 7e782c87
      },
      "ResponseBody": []
    },
    {
<<<<<<< HEAD
      "RequestUri": "https://seanmcccanary3.blob.core.windows.net/test-container-e71f66ba-e8be-7f26-7da9-9cb21d463148/blob3?sv=2020-12-06&ss=b&srt=sco&st=2021-05-14T15%3A54%3A36Z&se=2021-05-14T17%3A54%3A36Z&sp=rwdxlacuptfi&sig=Sanitized",
=======
      "RequestUri": "https://seanmcccanary3.blob.core.windows.net/test-container-e71f66ba-e8be-7f26-7da9-9cb21d463148/blob1?sv=2021-02-12\u0026ss=b\u0026srt=sco\u0026st=2021-09-01T16%3A25%3A53Z\u0026se=2021-09-01T18%3A25%3A53Z\u0026sp=rwdxylacuptfi\u0026sig=Sanitized",
>>>>>>> 7e782c87
      "RequestMethod": "HEAD",
      "RequestHeaders": {
        "Accept": "application/xml",
        "traceparent": "00-98ad68a75ca2e64d98562544830fd5ee-21f559c872fff649-00",
        "User-Agent": [
          "azsdk-net-Storage.Blobs/12.10.0-alpha.20210901.1",
          "(.NET 5.0.9; Microsoft Windows 10.0.19043)"
        ],
        "x-ms-client-request-id": "a5464f52-4e42-82d6-a749-963b3e79d776",
        "x-ms-return-client-request-id": "true",
<<<<<<< HEAD
        "x-ms-version": "2020-12-06"
=======
        "x-ms-version": "2021-02-12"
>>>>>>> 7e782c87
      },
      "RequestBody": null,
      "StatusCode": 200,
      "ResponseHeaders": {
        "Accept-Ranges": "bytes",
        "Access-Control-Allow-Origin": "*",
        "Access-Control-Expose-Headers": "x-ms-request-id,x-ms-client-request-id,Server,x-ms-version,x-ms-version-id,x-ms-is-current-version,Content-Type,Last-Modified,ETag,x-ms-creation-time,Content-MD5,x-ms-lease-status,x-ms-lease-state,x-ms-blob-type,x-ms-server-encrypted,x-ms-access-tier,x-ms-access-tier-change-time,Accept-Ranges,x-ms-last-access-time,Content-Length,Date,Transfer-Encoding",
        "Content-Length": "1024",
        "Content-MD5": "g\u002BBSURHbVlzqwZwMLbPpWA==",
        "Content-Type": "application/octet-stream",
        "Date": "Wed, 01 Sep 2021 17:25:52 GMT",
        "ETag": "\u00220x8D96D6D8CA2C464\u0022",
        "Last-Modified": "Wed, 01 Sep 2021 17:25:52 GMT",
        "Server": [
          "Windows-Azure-Blob/1.0",
          "Microsoft-HTTPAPI/2.0"
        ],
        "x-ms-access-tier": "Cool",
        "x-ms-access-tier-change-time": "Wed, 01 Sep 2021 17:25:52 GMT",
        "x-ms-blob-type": "BlockBlob",
        "x-ms-client-request-id": "a5464f52-4e42-82d6-a749-963b3e79d776",
        "x-ms-creation-time": "Wed, 01 Sep 2021 17:25:52 GMT",
        "x-ms-is-current-version": "true",
        "x-ms-last-access-time": "Wed, 01 Sep 2021 17:25:52 GMT",
        "x-ms-lease-state": "available",
        "x-ms-lease-status": "unlocked",
        "x-ms-request-id": "d9035095-601e-0032-0d56-9fdab5000000",
        "x-ms-server-encrypted": "true",
<<<<<<< HEAD
        "x-ms-version": "2020-12-06",
        "x-ms-version-id": "2021-05-14T16:54:36.3290418Z"
=======
        "x-ms-version": "2021-02-12",
        "x-ms-version-id": "2021-09-01T17:25:52.7976036Z"
>>>>>>> 7e782c87
      },
      "ResponseBody": []
    },
    {
<<<<<<< HEAD
      "RequestUri": "https://seanmcccanary3.blob.core.windows.net/test-container-e71f66ba-e8be-7f26-7da9-9cb21d463148/blob2?sv=2020-12-06&ss=b&srt=sco&st=2021-05-14T15%3A54%3A36Z&se=2021-05-14T17%3A54%3A36Z&sp=rwdxlacuptfi&sig=Sanitized",
=======
      "RequestUri": "https://seanmcccanary3.blob.core.windows.net/test-container-e71f66ba-e8be-7f26-7da9-9cb21d463148/blob2?sv=2021-02-12\u0026ss=b\u0026srt=sco\u0026st=2021-09-01T16%3A25%3A53Z\u0026se=2021-09-01T18%3A25%3A53Z\u0026sp=rwdxylacuptfi\u0026sig=Sanitized",
>>>>>>> 7e782c87
      "RequestMethod": "HEAD",
      "RequestHeaders": {
        "Accept": "application/xml",
        "traceparent": "00-ac6bc781c84a184f8d1f43f77bd1cb4e-3ee3916c7d95d549-00",
        "User-Agent": [
          "azsdk-net-Storage.Blobs/12.10.0-alpha.20210901.1",
          "(.NET 5.0.9; Microsoft Windows 10.0.19043)"
        ],
        "x-ms-client-request-id": "85deb4ca-a378-e020-aef4-0e543b1663ed",
        "x-ms-return-client-request-id": "true",
<<<<<<< HEAD
        "x-ms-version": "2020-12-06"
=======
        "x-ms-version": "2021-02-12"
>>>>>>> 7e782c87
      },
      "RequestBody": null,
      "StatusCode": 200,
      "ResponseHeaders": {
        "Accept-Ranges": "bytes",
        "Access-Control-Allow-Origin": "*",
        "Access-Control-Expose-Headers": "x-ms-request-id,x-ms-client-request-id,Server,x-ms-version,x-ms-version-id,x-ms-is-current-version,Content-Type,Last-Modified,ETag,x-ms-creation-time,Content-MD5,x-ms-lease-status,x-ms-lease-state,x-ms-blob-type,x-ms-server-encrypted,x-ms-access-tier,x-ms-access-tier-change-time,Accept-Ranges,x-ms-last-access-time,Content-Length,Date,Transfer-Encoding",
        "Content-Length": "1024",
        "Content-MD5": "AAxnivB\u002BVSo3vtgDOZNMIw==",
        "Content-Type": "application/octet-stream",
        "Date": "Wed, 01 Sep 2021 17:25:52 GMT",
        "ETag": "\u00220x8D96D6D8CA9EF52\u0022",
        "Last-Modified": "Wed, 01 Sep 2021 17:25:52 GMT",
        "Server": [
          "Windows-Azure-Blob/1.0",
          "Microsoft-HTTPAPI/2.0"
        ],
        "x-ms-access-tier": "Cool",
        "x-ms-access-tier-change-time": "Wed, 01 Sep 2021 17:25:52 GMT",
        "x-ms-blob-type": "BlockBlob",
        "x-ms-client-request-id": "85deb4ca-a378-e020-aef4-0e543b1663ed",
        "x-ms-creation-time": "Wed, 01 Sep 2021 17:25:52 GMT",
        "x-ms-is-current-version": "true",
        "x-ms-last-access-time": "Wed, 01 Sep 2021 17:25:52 GMT",
        "x-ms-lease-state": "available",
        "x-ms-lease-status": "unlocked",
        "x-ms-request-id": "ad18cd20-601e-008b-4756-9fdeaf000000",
        "x-ms-server-encrypted": "true",
<<<<<<< HEAD
        "x-ms-version": "2020-12-06",
        "x-ms-version-id": "2021-05-14T16:54:36.2609939Z"
=======
        "x-ms-version": "2021-02-12",
        "x-ms-version-id": "2021-09-01T17:25:52.8445778Z"
>>>>>>> 7e782c87
      },
      "ResponseBody": []
    },
    {
<<<<<<< HEAD
      "RequestUri": "https://seanmcccanary3.blob.core.windows.net/test-container-e71f66ba-e8be-7f26-7da9-9cb21d463148?sv=2020-12-06&ss=b&srt=sco&st=2021-05-14T15%3A54%3A36Z&se=2021-05-14T17%3A54%3A36Z&sp=rwdxlacuptfi&sig=Sanitized&restype=container",
=======
      "RequestUri": "https://seanmcccanary3.blob.core.windows.net/test-container-e71f66ba-e8be-7f26-7da9-9cb21d463148?sv=2021-02-12\u0026ss=b\u0026srt=sco\u0026st=2021-09-01T16%3A25%3A53Z\u0026se=2021-09-01T18%3A25%3A53Z\u0026sp=rwdxylacuptfi\u0026sig=Sanitized\u0026restype=container",
>>>>>>> 7e782c87
      "RequestMethod": "DELETE",
      "RequestHeaders": {
        "Accept": "application/xml",
        "traceparent": "00-d46a7a8a6dcd444d84ec747076353aeb-f201471ca68e0c45-00",
        "User-Agent": [
          "azsdk-net-Storage.Blobs/12.10.0-alpha.20210901.1",
          "(.NET 5.0.9; Microsoft Windows 10.0.19043)"
        ],
        "x-ms-client-request-id": "ad488c53-daa5-7c52-3f99-978c1f78ea86",
        "x-ms-return-client-request-id": "true",
<<<<<<< HEAD
        "x-ms-version": "2020-12-06"
=======
        "x-ms-version": "2021-02-12"
>>>>>>> 7e782c87
      },
      "RequestBody": null,
      "StatusCode": 202,
      "ResponseHeaders": {
        "Content-Length": "0",
        "Date": "Wed, 01 Sep 2021 17:25:52 GMT",
        "Server": [
          "Windows-Azure-Blob/1.0",
          "Microsoft-HTTPAPI/2.0"
        ],
        "x-ms-client-request-id": "ad488c53-daa5-7c52-3f99-978c1f78ea86",
<<<<<<< HEAD
        "x-ms-request-id": "7896b4bb-001e-000b-39e1-4821a9000000",
        "x-ms-version": "2020-12-06"
=======
        "x-ms-request-id": "ad18cd2c-601e-008b-4e56-9fdeaf000000",
        "x-ms-version": "2021-02-12"
>>>>>>> 7e782c87
      },
      "ResponseBody": []
    }
  ],
  "Variables": {
    "DateTimeOffsetNow": "2021-09-01T12:25:53.6314091-05:00",
    "RandomSeed": "759572856",
    "Storage_TestConfigDefault": "ProductionTenant\nseanmcccanary3\nU2FuaXRpemVk\nhttps://seanmcccanary3.blob.core.windows.net\nhttps://seanmcccanary3.file.core.windows.net\nhttps://seanmcccanary3.queue.core.windows.net\nhttps://seanmcccanary3.table.core.windows.net\n\n\n\n\nhttps://seanmcccanary3-secondary.blob.core.windows.net\nhttps://seanmcccanary3-secondary.file.core.windows.net\nhttps://seanmcccanary3-secondary.queue.core.windows.net\nhttps://seanmcccanary3-secondary.table.core.windows.net\n\nSanitized\n\n\nCloud\nBlobEndpoint=https://seanmcccanary3.blob.core.windows.net/;QueueEndpoint=https://seanmcccanary3.queue.core.windows.net/;FileEndpoint=https://seanmcccanary3.file.core.windows.net/;BlobSecondaryEndpoint=https://seanmcccanary3-secondary.blob.core.windows.net/;QueueSecondaryEndpoint=https://seanmcccanary3-secondary.queue.core.windows.net/;FileSecondaryEndpoint=https://seanmcccanary3-secondary.file.core.windows.net/;AccountName=seanmcccanary3;AccountKey=Kg==;\nseanscope1\n\n"
  }
}<|MERGE_RESOLUTION|>--- conflicted
+++ resolved
@@ -1,11 +1,7 @@
 {
   "Entries": [
     {
-<<<<<<< HEAD
-      "RequestUri": "https://seanmcccanary3.blob.core.windows.net/test-container-e71f66ba-e8be-7f26-7da9-9cb21d463148?sv=2020-12-06&ss=b&srt=sco&st=2021-05-14T15%3A54%3A36Z&se=2021-05-14T17%3A54%3A36Z&sp=rwdxlacuptfi&sig=Sanitized&restype=container",
-=======
       "RequestUri": "https://seanmcccanary3.blob.core.windows.net/test-container-e71f66ba-e8be-7f26-7da9-9cb21d463148?sv=2021-02-12\u0026ss=b\u0026srt=sco\u0026st=2021-09-01T16%3A25%3A53Z\u0026se=2021-09-01T18%3A25%3A53Z\u0026sp=rwdxylacuptfi\u0026sig=Sanitized\u0026restype=container",
->>>>>>> 7e782c87
       "RequestMethod": "PUT",
       "RequestHeaders": {
         "Accept": "application/xml",
@@ -17,11 +13,7 @@
         "x-ms-blob-public-access": "container",
         "x-ms-client-request-id": "d2d6d24b-ff47-80b9-2a94-281eb8c42167",
         "x-ms-return-client-request-id": "true",
-<<<<<<< HEAD
-        "x-ms-version": "2020-12-06"
-=======
-        "x-ms-version": "2021-02-12"
->>>>>>> 7e782c87
+        "x-ms-version": "2021-02-12"
       },
       "RequestBody": null,
       "StatusCode": 201,
@@ -35,22 +27,13 @@
           "Microsoft-HTTPAPI/2.0"
         ],
         "x-ms-client-request-id": "d2d6d24b-ff47-80b9-2a94-281eb8c42167",
-<<<<<<< HEAD
-        "x-ms-request-id": "0de28769-901e-007b-1ee1-48985e000000",
-        "x-ms-version": "2020-12-06"
-=======
         "x-ms-request-id": "d903503e-601e-0032-4a56-9fdab5000000",
         "x-ms-version": "2021-02-12"
->>>>>>> 7e782c87
-      },
-      "ResponseBody": []
-    },
-    {
-<<<<<<< HEAD
-      "RequestUri": "https://seanmcccanary3.blob.core.windows.net/test-container-e71f66ba-e8be-7f26-7da9-9cb21d463148/blob1?sv=2020-12-06&ss=b&srt=sco&st=2021-05-14T15%3A54%3A36Z&se=2021-05-14T17%3A54%3A36Z&sp=rwdxlacuptfi&sig=Sanitized",
-=======
+      },
+      "ResponseBody": []
+    },
+    {
       "RequestUri": "https://seanmcccanary3.blob.core.windows.net/test-container-e71f66ba-e8be-7f26-7da9-9cb21d463148/blob1?sv=2021-02-12\u0026ss=b\u0026srt=sco\u0026st=2021-09-01T16%3A25%3A53Z\u0026se=2021-09-01T18%3A25%3A53Z\u0026sp=rwdxylacuptfi\u0026sig=Sanitized",
->>>>>>> 7e782c87
       "RequestMethod": "PUT",
       "RequestHeaders": {
         "Accept": "application/xml",
@@ -65,11 +48,7 @@
         "x-ms-blob-type": "BlockBlob",
         "x-ms-client-request-id": "a318af64-77c6-c52e-f64d-e9f10510f44a",
         "x-ms-return-client-request-id": "true",
-<<<<<<< HEAD
-        "x-ms-version": "2020-12-06"
-=======
-        "x-ms-version": "2021-02-12"
->>>>>>> 7e782c87
+        "x-ms-version": "2021-02-12"
       },
       "RequestBody": "jgpdp/KBa9l9CaOj2KIVG94mZktwXgGTxt8jebjJXYD4qPVeAyKDymb8VT1cFqeIfww/kV3W9zAJyuESXvEgs6wjqjCsthi8o5zkcwnDN7A3mvqsissiIrDEVTlBcGt126GROGx328jzg\u002B3B8YMnRZMx28P3dCngAYiA52DeejMwb5hoMv5DwL8xuAbeYDAsnRCmEJWnfWd3sDfj9vNnFQm6kIHrvxKV7RoExbsjAqBXU0pQOGmdifEx8ILGX8nLyaP9I8\u002BuQd79ESN6o7erVK2WjKOpF9yfHQeQuc6Pzo1QOPwXJd/QqBJsUidGIuU5hZzVL9MmIrLHXgbIHocQbkKVKmu7ky7OxuSQPcS1WPoiVjMyup66KhVKUMfZCImKW\u002BTksfh6fvJtBmnuleXtEQULpchU3bOj2wBVcUNn9L1bBuHg0KcBp9hBxLM1y5QwXD7BzWLANn0xQdX4JQyuBhKsk48EDUFeCf7wExn/bhBrJBQEpSdamtBjr4/RCYLLkr6hiDcELE/9Y8Nk0CNkMdLFjAD4qmDrUvm\u002BoV2yjP98JYBaXeXYZvjEBkFj9cmt/n28DH2B0\u002BddtjY\u002BRorxStfE6KuiCdPt7CUHM6MeiFwvEaLg9n\u002BC\u002BlKY/KeumiBt0rtqng0eCvSpziBYeZ9EPi7aDjToEVRXQe1ZCQwsP1EEmWDntOlOEAatNydfKoCyVL541IvshcFnEl0fxQHofY/OU\u002BA\u002BXIpFi/0tO9ot\u002BBdtprROs2vGGBSfgKGLL0sFxbqYkNagc/gzM0iNvkrnORpFsh5MmckkCDvLn9vpuVyyKHUflGhAzDO8G38iOFnKt0aGRnwsuSzwc4ia1NQdSXrs25bUx6WyBOXrkH1JAs/iAOeUYnPfhW5JLyDfpfdentEFNV3C9u\u002Bh1EGXQSmupnG4uNPsiOcGDVUnipiE0l7tjPGsRMxyHwr38o4yR0RFmoivJ\u002B0kchbq/igImmtXHQHiqbQ3AmKlRZjJ9JZZ1MUQ4fAQ1apxyRrbwkWkaoSfoNWMT56QDZglCeJUWn1/kCli97l7R0hXcN\u002BZXEAdAdsTKVPAzIUnf9NX6svIHG6cWzEbQXLLJFmMNd6\u002B97FXCAgGQTApvsSkO3jlI1x8jlRx/AEPAb9oRwX6NJemaIgiAOLDwds9c5xtdwb65gD9EKaKTfqvSAdInvkrL4os/tLvwiN6uc14M4llooq4bmAE/STxHBuOc7fbeyPiEkMRQHg0CiTdg1bYERpxSqZ8jy\u002BYJjJmOuK2YU5rnz2qliBFU2ERhGM8J3nNGAoBHSkRXuvzSewRqgaWfqnVcuQZLnv5K/ZEawvLW/\u002B4mSHXtUQlWUFStkw0NKhbega6ZrSVtA==",
       "StatusCode": 201,
@@ -87,22 +66,13 @@
         "x-ms-content-crc64": "OynLivoc2Vc=",
         "x-ms-request-id": "d9035050-601e-0032-5756-9fdab5000000",
         "x-ms-request-server-encrypted": "true",
-<<<<<<< HEAD
-        "x-ms-version": "2020-12-06",
-        "x-ms-version-id": "2021-05-14T16:54:36.1969484Z"
-=======
         "x-ms-version": "2021-02-12",
         "x-ms-version-id": "2021-09-01T17:25:52.7976036Z"
->>>>>>> 7e782c87
-      },
-      "ResponseBody": []
-    },
-    {
-<<<<<<< HEAD
-      "RequestUri": "https://seanmcccanary3.blob.core.windows.net/test-container-e71f66ba-e8be-7f26-7da9-9cb21d463148/blob2?sv=2020-12-06&ss=b&srt=sco&st=2021-05-14T15%3A54%3A36Z&se=2021-05-14T17%3A54%3A36Z&sp=rwdxlacuptfi&sig=Sanitized",
-=======
+      },
+      "ResponseBody": []
+    },
+    {
       "RequestUri": "https://seanmcccanary3.blob.core.windows.net/test-container-e71f66ba-e8be-7f26-7da9-9cb21d463148/blob2?sv=2021-02-12\u0026ss=b\u0026srt=sco\u0026st=2021-09-01T16%3A25%3A53Z\u0026se=2021-09-01T18%3A25%3A53Z\u0026sp=rwdxylacuptfi\u0026sig=Sanitized",
->>>>>>> 7e782c87
       "RequestMethod": "PUT",
       "RequestHeaders": {
         "Accept": "application/xml",
@@ -117,11 +87,7 @@
         "x-ms-blob-type": "BlockBlob",
         "x-ms-client-request-id": "cfc47cce-032f-d6a7-5119-c3c1acd513bd",
         "x-ms-return-client-request-id": "true",
-<<<<<<< HEAD
-        "x-ms-version": "2020-12-06"
-=======
-        "x-ms-version": "2021-02-12"
->>>>>>> 7e782c87
+        "x-ms-version": "2021-02-12"
       },
       "RequestBody": "IuU3SK1S841OcY5eR9uXdrs9Vrec8u1yYEL65OIB2xf5ojYsrHcbEbyLVFXpz34btnI2x7o9ri/3xedrVw6qTZZ2ZaWkaspEIkT6EJ6YiJHD3y5vyxNdu/MGNOaPr7mu4Aa\u002BcmrZd0uo8aV1Q52RXzxWp3jfOoKCGaqxnTbjtHKKTC\u002BX2RYn6mfix9lu6HdVddWqOQdBzqaEPFm/J9kVxD0z6vdu\u002BoUmLr0Q/HKpFDEyXChhOXpqSX2JE529Z8OOzQKbO/2A53tPgwpKMNEz2icnjMuxtIvCyKB55Ofoacf5gi9wDdk0sXStEbVwIBmrVjh1ldr33Rl32XNcBgKTZxpDUK6iw81O89tWA6LVUqeHzo6vctPsAqQV\u002BDRm16txGaqbLc9rCJJqJ6L/oNl2oofL1Th05PRGVk4JjcqZ5xww5Or3OSTXHMX7REox7WHLnlatmgJy/TS1VdaBYXvH0T\u002BFz7zvfmhi87hzeKCqFGjtPe507Ewavea1QuROVrpKNHIKrB2l2x/uSqdJ/4WUC0FtkyOMU\u002BXzaxHVOjyDFJz9KEQtn2hLSGLPhqGl0L5hIDai4MKWveCNF0ALz6HiajYKS9ZBZ2zZIkvBvcxETZtTcxkG4TPaZ2pjoIcnP3jA7BxqmoXnH7nJyb131AAUSMmkuFyI24kCMORs3sbksePTAdCw2bIWa1NfPRd2Y5JpT1e9goYcOBCTZ2qge0Hy5Bjao9MvY28XjkwIKJ5xjM1SAo9vJy5ctsnAHXJIdfASbFj\u002BnL\u002B\u002BOuvopvQ5FA9xIdqdTnmyg73pfewKb0b8zhlc9btGcvANk8ejh4A6IqK5TvuXqiZ2X\u002BmaFR7StMqk69fa3R5TKq7qj7uxDvs9r1pKUCBLZCTy5ZXRrF3RO9/8/5ypX0WEZiRMrRprxVHuXWXEiGOqWYaz6PeIgX5QGFTctA9flFAUxer8/rcJhyBE40/4DLN7UqUV9XdN\u002B\u002BSl\u002B5XGjhBBjsgVr8J4rlrPqWHXQ54uWAuhYGJpSZ7Yx8kGVgIiQvgPA1SG413wAqRLRksWdbhGdqOJJS6u10QqPOj4cldXrGdoyEBJqHWusF69HgNSwlERwN9fmB3KYCsPW6Z095BM85nkra13/M4t23XP8blB2HmW57J39xNJnmcVOUzOObjOcCppbRWkmsMRMr2o\u002Bm9xzoMt3RDd1fuGmg5FYsOBXqG8AYCP12pj8k3uZsVVoaT4o2rJoVyo8Jsu49IHXjgAj9Mc6/ju4vcYyevD7242MPhqTL5YuL1FFBHlYPOYXJMU7dbyObarCcFzsNdw5AAs\u002BLPZnBF5qNcV19fnCYIDgGxXrgKYRPdCvkP95Afl1C8QuGhAvr\u002BBm0T\u002B3A==",
       "StatusCode": 201,
@@ -139,22 +105,13 @@
         "x-ms-content-crc64": "uGy0xV9I6r4=",
         "x-ms-request-id": "d9035060-601e-0032-6356-9fdab5000000",
         "x-ms-request-server-encrypted": "true",
-<<<<<<< HEAD
-        "x-ms-version": "2020-12-06",
-        "x-ms-version-id": "2021-05-14T16:54:36.2609939Z"
-=======
         "x-ms-version": "2021-02-12",
         "x-ms-version-id": "2021-09-01T17:25:52.8445778Z"
->>>>>>> 7e782c87
-      },
-      "ResponseBody": []
-    },
-    {
-<<<<<<< HEAD
-      "RequestUri": "https://seanmcccanary3.blob.core.windows.net/test-container-e71f66ba-e8be-7f26-7da9-9cb21d463148/blob3?sv=2020-12-06&ss=b&srt=sco&st=2021-05-14T15%3A54%3A36Z&se=2021-05-14T17%3A54%3A36Z&sp=rwdxlacuptfi&sig=Sanitized",
-=======
+      },
+      "ResponseBody": []
+    },
+    {
       "RequestUri": "https://seanmcccanary3.blob.core.windows.net/test-container-e71f66ba-e8be-7f26-7da9-9cb21d463148/blob3?sv=2021-02-12\u0026ss=b\u0026srt=sco\u0026st=2021-09-01T16%3A25%3A53Z\u0026se=2021-09-01T18%3A25%3A53Z\u0026sp=rwdxylacuptfi\u0026sig=Sanitized",
->>>>>>> 7e782c87
       "RequestMethod": "PUT",
       "RequestHeaders": {
         "Accept": "application/xml",
@@ -169,11 +126,7 @@
         "x-ms-blob-type": "BlockBlob",
         "x-ms-client-request-id": "ae723c24-4b2d-b40f-0570-aecf4e7be829",
         "x-ms-return-client-request-id": "true",
-<<<<<<< HEAD
-        "x-ms-version": "2020-12-06"
-=======
-        "x-ms-version": "2021-02-12"
->>>>>>> 7e782c87
+        "x-ms-version": "2021-02-12"
       },
       "RequestBody": "mWeVY/pDvnPYerr6EiS0gyfhsx6AL61eN\u002B2uJa1tvkMiQfpMJzPki75R97RIrcQtZT\u002BayyL0PGq6NisMlJnGarx319ApaFz0/ShgLzf4Foopgb9t0/MhLQSQkfAH1/Ylio340NXzA/zjps36lA0ywiCg4xPZWJbIVqrMmNZr7CUxO6Sq/0W1NX3Cii0lJ5j3Xs/QZ/PiTDL2MHoqJ2smd7mnyFloh8Pa6q6VFs5poi8R1DkHm4QyTu5ys87Kig0RnBJzfl4/jtYL9nxFTTZkjY1LGVIxHtw1dXlq9tP0D2CghHm79STQ0kZj\u002B6QI7AG4DSZBf3G74H02Pgjl1JcCF\u002BYcpMi8qJdpe0YMziM3LIl3semts5Du5aT7hbYc6/2uYOS\u002B7Ec4/GSO2AMqrxFa/hF/bSOuVWRWLr8kwCPgTJBJXW4/eUBBPrWEH9qMwzaSoYelnX3aAAp/Z72HFDtBrYtz4VGiGoTRPS5tKjaJymqJkR\u002BcO68Sb1xjvxGCuSp6Q3FPGOLk8IYC019ObNbU9Z1T/oIcpXHbYXH0PltyToME8\u002BfEOrGIpaGYmWhQwwKGj8p0L7uoXp3/c7dw77Erj4XbSnnvD7vsyljggwsJi55vbq\u002BQ/h/IXJRJxMf6F7bwbQridHiIl38OiGRjx9qS9ucYAYABmpFmE\u002B7kpkrz8rOi7xYBJhYl5tYwgna6ZJS6ts7f4RY179J4fGGKpPE0G5WxwdjEkdDQ8xup0Rgbq65ZKu98FBGcbABDiKm1m0Hl\u002B2bgCKO89SX\u002BDu36ix65XdGyMHkCtwaEFFTXgAgmG1jZxNWxOqIKnTXJfgUjoeDiiSrYAmrI40RgW/RP5HQd1/OVIcdICCIuqJNEODkBYXJz9PfdThjtEeCRUd\u002Buu7jAq6YSjYAZmYEIqVrXhKoKX/mB2/B9P4napxDmt7ZDf\u002Bzag4yS7tTyWVp11aS\u002BFow2hvLlLd/IQ2wdOOVvM\u002BLKxClt/QAdeHAljoGVB2rkHJGDsDHEXVINEUAgdLbugiZ4qhB6UBmMGA2BwJ5dMzsBOBtU7IOwBmfXYOvA/AO6NwxbHF1aast395cjQp20r94EHzyamZajyKSpo/AuyxwKx4mSAhbep85Q3fTsjcPKIrANvN3HH512t1S4scfbSSx6GHoTIqzHJnhuSruhtzrg3oA/IQ8/Q6frG0vCJfYHdJTIcXRItgADRZVlWNXi1P8Z2NJGmygcO9XTKAZhBAGBZ9Un2EbGlyh/PNt52urRCUdLqUwkwNhsqzWfdY36oUGU4/H/uvy5U0Cpxl9Mo2HqAR\u002B/Flu0Xab9uywQJiGahZqa5fb50k5LkVULevl4HwjUtHNtOovl34ZKAv/PqCwfDg==",
       "StatusCode": 201,
@@ -191,22 +144,13 @@
         "x-ms-content-crc64": "bEPqiPT/EtU=",
         "x-ms-request-id": "d903506c-601e-0032-6d56-9fdab5000000",
         "x-ms-request-server-encrypted": "true",
-<<<<<<< HEAD
-        "x-ms-version": "2020-12-06",
-        "x-ms-version-id": "2021-05-14T16:54:36.3290418Z"
-=======
         "x-ms-version": "2021-02-12",
         "x-ms-version-id": "2021-09-01T17:25:52.8905507Z"
->>>>>>> 7e782c87
-      },
-      "ResponseBody": []
-    },
-    {
-<<<<<<< HEAD
-      "RequestUri": "https://seanmcccanary3.blob.core.windows.net/?sv=2020-12-06&ss=b&srt=sco&st=2021-05-14T15%3A54%3A36Z&se=2021-05-14T17%3A54%3A36Z&sp=rwdxlacuptfi&sig=Sanitized&comp=batch",
-=======
+      },
+      "ResponseBody": []
+    },
+    {
       "RequestUri": "https://seanmcccanary3.blob.core.windows.net/?sv=2021-02-12\u0026ss=b\u0026srt=sco\u0026st=2021-09-01T16%3A25%3A53Z\u0026se=2021-09-01T18%3A25%3A53Z\u0026sp=rwdxylacuptfi\u0026sig=Sanitized\u0026comp=batch",
->>>>>>> 7e782c87
       "RequestMethod": "POST",
       "RequestHeaders": {
         "Accept": "application/xml",
@@ -219,11 +163,7 @@
         ],
         "x-ms-client-request-id": "312ceb28-970d-2026-6d3f-ed30d4be4963",
         "x-ms-return-client-request-id": "true",
-<<<<<<< HEAD
-        "x-ms-version": "2020-12-06"
-=======
-        "x-ms-version": "2021-02-12"
->>>>>>> 7e782c87
+        "x-ms-version": "2021-02-12"
       },
       "RequestBody": "LS1iYXRjaF9lYjUyMTBjZC03Y2QxLTdiNmYtODljMy1mYzZmOTA2ZjgwZTQNCkNvbnRlbnQtVHlwZTogYXBwbGljYXRpb24vaHR0cA0KQ29udGVudC1UcmFuc2Zlci1FbmNvZGluZzogYmluYXJ5DQpDb250ZW50LUlEOiAwDQoNClBVVCAvdGVzdC1jb250YWluZXItZTcxZjY2YmEtZThiZS03ZjI2LTdkYTktOWNiMjFkNDYzMTQ4L2Jsb2IxP3N2PTIwMjAtMTItMDYmc3M9YiZzcnQ9c2NvJnN0PTIwMjEtMDktMDFUMTYlM0EyNSUzQTUzWiZzZT0yMDIxLTA5LTAxVDE4JTNBMjUlM0E1M1omc3A9cndkeHlsYWN1cHRmaSZzaWc9U2FuaXRpemVkIEhUVFAvMS4xDQp4LW1zLWFjY2Vzcy10aWVyOiBDb29sDQpBY2NlcHQ6IGFwcGxpY2F0aW9uL3htbA0KdHJhY2VwYXJlbnQ6IDAwLWFiMzc1ZWQxMGUyMGI2NDU5YTY2ZGNiY2ZmOTAwOWVmLWE5YWVkNjY2OWE4OTUwNDAtMDANCkNvbnRlbnQtTGVuZ3RoOiAwDQoNCi0tYmF0Y2hfZWI1MjEwY2QtN2NkMS03YjZmLTg5YzMtZmM2ZjkwNmY4MGU0DQpDb250ZW50LVR5cGU6IGFwcGxpY2F0aW9uL2h0dHANCkNvbnRlbnQtVHJhbnNmZXItRW5jb2Rpbmc6IGJpbmFyeQ0KQ29udGVudC1JRDogMQ0KDQpQVVQgL3Rlc3QtY29udGFpbmVyLWU3MWY2NmJhLWU4YmUtN2YyNi03ZGE5LTljYjIxZDQ2MzE0OC9ibG9iMj9zdj0yMDIwLTEyLTA2JnNzPWImc3J0PXNjbyZzdD0yMDIxLTA5LTAxVDE2JTNBMjUlM0E1M1omc2U9MjAyMS0wOS0wMVQxOCUzQTI1JTNBNTNaJnNwPXJ3ZHh5bGFjdXB0Zmkmc2lnPVNhbml0aXplZCBIVFRQLzEuMQ0KeC1tcy1hY2Nlc3MtdGllcjogQ29vbA0KQWNjZXB0OiBhcHBsaWNhdGlvbi94bWwNCnRyYWNlcGFyZW50OiAwMC1hYjM3NWVkMTBlMjBiNjQ1OWE2NmRjYmNmZjkwMDllZi1hOWFlZDY2NjlhODk1MDQwLTAwDQpDb250ZW50LUxlbmd0aDogMA0KDQotLWJhdGNoX2ViNTIxMGNkLTdjZDEtN2I2Zi04OWMzLWZjNmY5MDZmODBlNA0KQ29udGVudC1UeXBlOiBhcHBsaWNhdGlvbi9odHRwDQpDb250ZW50LVRyYW5zZmVyLUVuY29kaW5nOiBiaW5hcnkNCkNvbnRlbnQtSUQ6IDINCg0KUFVUIC90ZXN0LWNvbnRhaW5lci1lNzFmNjZiYS1lOGJlLTdmMjYtN2RhOS05Y2IyMWQ0NjMxNDgvYmxvYjM/c3Y9MjAyMC0xMi0wNiZzcz1iJnNydD1zY28mc3Q9MjAyMS0wOS0wMVQxNiUzQTI1JTNBNTNaJnNlPTIwMjEtMDktMDFUMTglM0EyNSUzQTUzWiZzcD1yd2R4eWxhY3VwdGZpJnNpZz1TYW5pdGl6ZWQgSFRUUC8xLjENCngtbXMtYWNjZXNzLXRpZXI6IENvb2wNCkFjY2VwdDogYXBwbGljYXRpb24veG1sDQp0cmFjZXBhcmVudDogMDAtYWIzNzVlZDEwZTIwYjY0NTlhNjZkY2JjZmY5MDA5ZWYtYTlhZWQ2NjY5YTg5NTA0MC0wMA0KQ29udGVudC1MZW5ndGg6IDANCg0KLS1iYXRjaF9lYjUyMTBjZC03Y2QxLTdiNmYtODljMy1mYzZmOTA2ZjgwZTQtLQ0K",
       "StatusCode": 202,
@@ -236,22 +176,13 @@
         ],
         "Transfer-Encoding": "chunked",
         "x-ms-client-request-id": "312ceb28-970d-2026-6d3f-ed30d4be4963",
-<<<<<<< HEAD
-        "x-ms-request-id": "0de287e8-901e-007b-0ee1-48985e000000",
-        "x-ms-version": "2020-12-06"
-=======
         "x-ms-request-id": "d9035077-601e-0032-7656-9fdab5000000",
         "x-ms-version": "2021-02-12"
->>>>>>> 7e782c87
       },
       "ResponseBody": "LS1iYXRjaHJlc3BvbnNlXzQwMzllOTQzLWFlYmItNDM0MC1iOTk1LTNjOGNjZjYwOWU3Yg0KQ29udGVudC1UeXBlOiBhcHBsaWNhdGlvbi9odHRwDQpDb250ZW50LUlEOiAwDQoNCkhUVFAvMS4xIDIwMCBPSw0KeC1tcy1yZXF1ZXN0LWlkOiBkOTAzNTA3Ny02MDFlLTAwMzItNzY1Ni05ZmRhYjUxZThhYTQNCngtbXMtdmVyc2lvbjogMjAyMC0xMi0wNg0KU2VydmVyOiBXaW5kb3dzLUF6dXJlLUJsb2IvMS4wDQoNCi0tYmF0Y2hyZXNwb25zZV80MDM5ZTk0My1hZWJiLTQzNDAtYjk5NS0zYzhjY2Y2MDllN2INCkNvbnRlbnQtVHlwZTogYXBwbGljYXRpb24vaHR0cA0KQ29udGVudC1JRDogMQ0KDQpIVFRQLzEuMSAyMDAgT0sNCngtbXMtcmVxdWVzdC1pZDogZDkwMzUwNzctNjAxZS0wMDMyLTc2NTYtOWZkYWI1MWU4YWE5DQp4LW1zLXZlcnNpb246IDIwMjAtMTItMDYNClNlcnZlcjogV2luZG93cy1BenVyZS1CbG9iLzEuMA0KDQotLWJhdGNocmVzcG9uc2VfNDAzOWU5NDMtYWViYi00MzQwLWI5OTUtM2M4Y2NmNjA5ZTdiDQpDb250ZW50LVR5cGU6IGFwcGxpY2F0aW9uL2h0dHANCkNvbnRlbnQtSUQ6IDINCg0KSFRUUC8xLjEgMjAwIE9LDQp4LW1zLXJlcXVlc3QtaWQ6IGQ5MDM1MDc3LTYwMWUtMDAzMi03NjU2LTlmZGFiNTFlOGFhYQ0KeC1tcy12ZXJzaW9uOiAyMDIwLTEyLTA2DQpTZXJ2ZXI6IFdpbmRvd3MtQXp1cmUtQmxvYi8xLjANCg0KLS1iYXRjaHJlc3BvbnNlXzQwMzllOTQzLWFlYmItNDM0MC1iOTk1LTNjOGNjZjYwOWU3Yi0t"
     },
     {
-<<<<<<< HEAD
-      "RequestUri": "https://seanmcccanary3.blob.core.windows.net/test-container-e71f66ba-e8be-7f26-7da9-9cb21d463148/blob1?sv=2020-12-06&ss=b&srt=sco&st=2021-05-14T15%3A54%3A36Z&se=2021-05-14T17%3A54%3A36Z&sp=rwdxlacuptfi&sig=Sanitized",
-=======
       "RequestUri": "https://seanmcccanary3.blob.core.windows.net/test-container-e71f66ba-e8be-7f26-7da9-9cb21d463148/blob3?sv=2021-02-12\u0026ss=b\u0026srt=sco\u0026st=2021-09-01T16%3A25%3A53Z\u0026se=2021-09-01T18%3A25%3A53Z\u0026sp=rwdxylacuptfi\u0026sig=Sanitized",
->>>>>>> 7e782c87
       "RequestMethod": "HEAD",
       "RequestHeaders": {
         "Accept": "application/xml",
@@ -262,11 +193,7 @@
         ],
         "x-ms-client-request-id": "89708d0c-529b-e2fe-15fb-d3e6acb91c82",
         "x-ms-return-client-request-id": "true",
-<<<<<<< HEAD
-        "x-ms-version": "2020-12-06"
-=======
-        "x-ms-version": "2021-02-12"
->>>>>>> 7e782c87
+        "x-ms-version": "2021-02-12"
       },
       "RequestBody": null,
       "StatusCode": 200,
@@ -295,22 +222,13 @@
         "x-ms-lease-status": "unlocked",
         "x-ms-request-id": "bd7a39f1-301e-0086-3d56-9f167b000000",
         "x-ms-server-encrypted": "true",
-<<<<<<< HEAD
-        "x-ms-version": "2020-12-06",
-        "x-ms-version-id": "2021-05-14T16:54:36.1969484Z"
-=======
         "x-ms-version": "2021-02-12",
         "x-ms-version-id": "2021-09-01T17:25:52.8905507Z"
->>>>>>> 7e782c87
-      },
-      "ResponseBody": []
-    },
-    {
-<<<<<<< HEAD
-      "RequestUri": "https://seanmcccanary3.blob.core.windows.net/test-container-e71f66ba-e8be-7f26-7da9-9cb21d463148/blob3?sv=2020-12-06&ss=b&srt=sco&st=2021-05-14T15%3A54%3A36Z&se=2021-05-14T17%3A54%3A36Z&sp=rwdxlacuptfi&sig=Sanitized",
-=======
+      },
+      "ResponseBody": []
+    },
+    {
       "RequestUri": "https://seanmcccanary3.blob.core.windows.net/test-container-e71f66ba-e8be-7f26-7da9-9cb21d463148/blob1?sv=2021-02-12\u0026ss=b\u0026srt=sco\u0026st=2021-09-01T16%3A25%3A53Z\u0026se=2021-09-01T18%3A25%3A53Z\u0026sp=rwdxylacuptfi\u0026sig=Sanitized",
->>>>>>> 7e782c87
       "RequestMethod": "HEAD",
       "RequestHeaders": {
         "Accept": "application/xml",
@@ -321,11 +239,7 @@
         ],
         "x-ms-client-request-id": "a5464f52-4e42-82d6-a749-963b3e79d776",
         "x-ms-return-client-request-id": "true",
-<<<<<<< HEAD
-        "x-ms-version": "2020-12-06"
-=======
-        "x-ms-version": "2021-02-12"
->>>>>>> 7e782c87
+        "x-ms-version": "2021-02-12"
       },
       "RequestBody": null,
       "StatusCode": 200,
@@ -354,22 +268,13 @@
         "x-ms-lease-status": "unlocked",
         "x-ms-request-id": "d9035095-601e-0032-0d56-9fdab5000000",
         "x-ms-server-encrypted": "true",
-<<<<<<< HEAD
-        "x-ms-version": "2020-12-06",
-        "x-ms-version-id": "2021-05-14T16:54:36.3290418Z"
-=======
         "x-ms-version": "2021-02-12",
         "x-ms-version-id": "2021-09-01T17:25:52.7976036Z"
->>>>>>> 7e782c87
-      },
-      "ResponseBody": []
-    },
-    {
-<<<<<<< HEAD
-      "RequestUri": "https://seanmcccanary3.blob.core.windows.net/test-container-e71f66ba-e8be-7f26-7da9-9cb21d463148/blob2?sv=2020-12-06&ss=b&srt=sco&st=2021-05-14T15%3A54%3A36Z&se=2021-05-14T17%3A54%3A36Z&sp=rwdxlacuptfi&sig=Sanitized",
-=======
+      },
+      "ResponseBody": []
+    },
+    {
       "RequestUri": "https://seanmcccanary3.blob.core.windows.net/test-container-e71f66ba-e8be-7f26-7da9-9cb21d463148/blob2?sv=2021-02-12\u0026ss=b\u0026srt=sco\u0026st=2021-09-01T16%3A25%3A53Z\u0026se=2021-09-01T18%3A25%3A53Z\u0026sp=rwdxylacuptfi\u0026sig=Sanitized",
->>>>>>> 7e782c87
       "RequestMethod": "HEAD",
       "RequestHeaders": {
         "Accept": "application/xml",
@@ -380,11 +285,7 @@
         ],
         "x-ms-client-request-id": "85deb4ca-a378-e020-aef4-0e543b1663ed",
         "x-ms-return-client-request-id": "true",
-<<<<<<< HEAD
-        "x-ms-version": "2020-12-06"
-=======
-        "x-ms-version": "2021-02-12"
->>>>>>> 7e782c87
+        "x-ms-version": "2021-02-12"
       },
       "RequestBody": null,
       "StatusCode": 200,
@@ -413,22 +314,13 @@
         "x-ms-lease-status": "unlocked",
         "x-ms-request-id": "ad18cd20-601e-008b-4756-9fdeaf000000",
         "x-ms-server-encrypted": "true",
-<<<<<<< HEAD
-        "x-ms-version": "2020-12-06",
-        "x-ms-version-id": "2021-05-14T16:54:36.2609939Z"
-=======
         "x-ms-version": "2021-02-12",
         "x-ms-version-id": "2021-09-01T17:25:52.8445778Z"
->>>>>>> 7e782c87
-      },
-      "ResponseBody": []
-    },
-    {
-<<<<<<< HEAD
-      "RequestUri": "https://seanmcccanary3.blob.core.windows.net/test-container-e71f66ba-e8be-7f26-7da9-9cb21d463148?sv=2020-12-06&ss=b&srt=sco&st=2021-05-14T15%3A54%3A36Z&se=2021-05-14T17%3A54%3A36Z&sp=rwdxlacuptfi&sig=Sanitized&restype=container",
-=======
+      },
+      "ResponseBody": []
+    },
+    {
       "RequestUri": "https://seanmcccanary3.blob.core.windows.net/test-container-e71f66ba-e8be-7f26-7da9-9cb21d463148?sv=2021-02-12\u0026ss=b\u0026srt=sco\u0026st=2021-09-01T16%3A25%3A53Z\u0026se=2021-09-01T18%3A25%3A53Z\u0026sp=rwdxylacuptfi\u0026sig=Sanitized\u0026restype=container",
->>>>>>> 7e782c87
       "RequestMethod": "DELETE",
       "RequestHeaders": {
         "Accept": "application/xml",
@@ -439,11 +331,7 @@
         ],
         "x-ms-client-request-id": "ad488c53-daa5-7c52-3f99-978c1f78ea86",
         "x-ms-return-client-request-id": "true",
-<<<<<<< HEAD
-        "x-ms-version": "2020-12-06"
-=======
-        "x-ms-version": "2021-02-12"
->>>>>>> 7e782c87
+        "x-ms-version": "2021-02-12"
       },
       "RequestBody": null,
       "StatusCode": 202,
@@ -455,13 +343,8 @@
           "Microsoft-HTTPAPI/2.0"
         ],
         "x-ms-client-request-id": "ad488c53-daa5-7c52-3f99-978c1f78ea86",
-<<<<<<< HEAD
-        "x-ms-request-id": "7896b4bb-001e-000b-39e1-4821a9000000",
-        "x-ms-version": "2020-12-06"
-=======
         "x-ms-request-id": "ad18cd2c-601e-008b-4e56-9fdeaf000000",
         "x-ms-version": "2021-02-12"
->>>>>>> 7e782c87
       },
       "ResponseBody": []
     }
