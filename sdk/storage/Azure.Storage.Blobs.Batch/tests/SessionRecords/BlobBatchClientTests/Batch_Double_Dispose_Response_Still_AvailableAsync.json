--- conflicted
+++ resolved
@@ -15,11 +15,7 @@
         "x-ms-client-request-id": "dfe77c1f-8955-739c-7da1-3ed57c94944e",
         "x-ms-date": "Tue, 23 Feb 2021 19:40:24 GMT",
         "x-ms-return-client-request-id": "true",
-<<<<<<< HEAD
-        "x-ms-version": "2020-12-06"
-=======
-        "x-ms-version": "2021-02-12"
->>>>>>> 7e782c87
+        "x-ms-version": "2021-02-12"
       },
       "RequestBody": null,
       "StatusCode": 201,
@@ -34,11 +30,7 @@
         ],
         "x-ms-client-request-id": "dfe77c1f-8955-739c-7da1-3ed57c94944e",
         "x-ms-request-id": "bed4c0ab-e01e-0095-701b-0a3277000000",
-<<<<<<< HEAD
-        "x-ms-version": "2020-12-06"
-=======
-        "x-ms-version": "2021-02-12"
->>>>>>> 7e782c87
+        "x-ms-version": "2021-02-12"
       },
       "ResponseBody": []
     },
@@ -60,11 +52,7 @@
         "x-ms-client-request-id": "2131875d-71c5-015f-803f-1dab343ae705",
         "x-ms-date": "Tue, 23 Feb 2021 19:40:25 GMT",
         "x-ms-return-client-request-id": "true",
-<<<<<<< HEAD
-        "x-ms-version": "2020-12-06"
-=======
-        "x-ms-version": "2021-02-12"
->>>>>>> 7e782c87
+        "x-ms-version": "2021-02-12"
       },
       "RequestBody": "+ZUsKc8iaaQ+Ay+oOE89qgpmaUEWOebSFQwemuBKfbOITPT6rrny/RJCoFJZ9DouY5PKFSpSOMCuWhPCBM/E84V8IOtaQ/xRdGsu05mUeCHS8DZNf2iINRQ0S1OlL/lDfqzM3dRO0x+WeaG+JGQnGeLy8BSYd3Qd9OrXJviorERy61XsyJpNhBwXtgbGyRGwDTFxsj/lqgc4r+npd6wm7cxcTDgPOlFHpWv3gcBtVirZJxnHN/kEjEFOsxmxYwxw8Mg5aXzZodLfKg3T7ihGy1i+EFCTX7bTWMD2wIc4lUFfhpH4M+2uAIVH5wzrMZ0YCOfA8lO83ZASZhG74uBKppTMdGeXTZdqEBDKS3ip6CYj3rifd6PtoqkA5c3c8h2l/EB3Hrw1gLpQVeJD8pEYaH3qmAQnqi7x39K+l2jKjh7yJU43Mslq7V3+TyHAqq8Y531P8VkZfVIRhj/qd+lShcfDUM1C4TW0gKumKVoMMDUipq/qep3E2af8JayKf3Z0rMla/Vni1QZHm3GuclT3BVUKx9E5Zwsp/nclRryJKQA0MnyRsjPcQNCpot4sFmZTBSBWgLekOkS+MP7hvI5KvXJweUDXZVIiLocAkMUs/egQ0UGbM6lIkPc404E1+oNBXuRsu5wmfJ/NNFIwpKp/kTMV0etNrorJJ+lJnpLR7DMEvjHhwEFL6lWizv5WGOxMuUFOHymY9K9Zo5Sz3d0M+0ceK+V4ntDxyeaVq+CMcg/9/OVRg80KbMqChx2tmA13ldK2OOwG1BtwXFVCAknPzTCEteD3u3h5FL8a9hazQzHZHhUN1Toi9ijK4CZ4x2qBsrnsKeIsf9pZPCMt690EvBkjaOMzwvj2Yb+4LdtSAUxUmURcxxpOrZ46s5gW9ApKxiMMVF6GTfDB9ccjc1L/BzvX2VKZp/X/1btE+A5f4Gy0bme3Ra3tzUtUmtJSKzpMO6xdPhu4sB4uDX+jQlThYhVabgXqR8GO6gsGRQwirKmB971iAqFR/L1JiTgtSYv2cji9+L01YvPqzlQQsWsRC2DVIkqXf190CXFHob2JYKCAD9LUZbTsS5XJeDNMQUtSN37YWCdBX/PYSO9M7cA1YW60kKKYPaWr6da0zQYsJ8gm9Wo/sAh4PrDf+xzFn17VlBbEl7CpufrYLG5QjZHsrCEnJvhW9bBmO1HyuEGJ5kl43jnwZ48XfDtvZ4SaKLEe80/7nnlmf55mXlxftwC4TkUk2K5Y/ESRD6m85o4szBOf08XxjUjQEl+biggzuMU7thg+dU8DxfYLao7QqZgQOZJIv+M6xsH8VMZOvXI7XVfjgS917VbDnA7P5iK6/2jHi1B26/jiAO9XQiGJtQiEzw==",
       "StatusCode": 201,
@@ -82,11 +70,7 @@
         "x-ms-content-crc64": "nHDmCiRj95c=",
         "x-ms-request-id": "bed4c0c7-e01e-0095-021b-0a3277000000",
         "x-ms-request-server-encrypted": "true",
-<<<<<<< HEAD
-        "x-ms-version": "2020-12-06",
-=======
         "x-ms-version": "2021-02-12",
->>>>>>> 7e782c87
         "x-ms-version-id": "2021-02-23T19:40:25.1371449Z"
       },
       "ResponseBody": []
@@ -109,11 +93,7 @@
         "x-ms-client-request-id": "c6937f6c-66f7-4747-1efc-ba95e39aec14",
         "x-ms-date": "Tue, 23 Feb 2021 19:40:25 GMT",
         "x-ms-return-client-request-id": "true",
-<<<<<<< HEAD
-        "x-ms-version": "2020-12-06"
-=======
-        "x-ms-version": "2021-02-12"
->>>>>>> 7e782c87
+        "x-ms-version": "2021-02-12"
       },
       "RequestBody": "ShcVgxNAXfAEOWbVDZQPuP/NLC3WYwqb1+unKXyhB0o7zyHIiL9AHSlAHYsLifPsL2SrZw25LuYMeqsnmDRzYjIcmT5yRjBAjA4ElkV/kE74uvkX9aA8gqA6vA4TGYT0zLpY7u+0eeg0a9r+tJihjeldL906XG2R3xeeN4ohLXOKD8mLJqFeQ0AQ44nFPc0HmS4kteqnuXBMxg/YFkFdEz1ndKXPFmdI/+ucKnnjzKFJlp5c/HiI41VYPl+RhS3+ss9MXckoN4PH3LX+Co/3afpujn+jARbF3pFPd9cHtnq+nXepl27XIV4blR/CitjFYNVkI/atW7G4hn832MCrvyY7P2wYTtGMlm0giGz2A1S4iRYCopODEELG8BHvoEieb9X5h0psrRID2I2JjNNEwYIqfk+pqBySuC8qUl3AnfYlghiX/XwJTNsE/8oF+YNvgS6OxCH49Me4Zs4bQlu0QzuXZAq6rcQGIDJzpKlSjb6rutAvMdjVLI5R3pat7gqAULyPbpV5tNNph6PuhU8dZtkQcIeKhBFiwjh8ac8uWTIn81Tswh4oMQb9xak05qY+M3i8nX6D9cyqLKxd/UsEOy5xx5H7MaO75z6Ajb9nLduRPTVWcbuzpP6IQpVxyzO6+Ip7wx4VQwLUAbU/AmcMQ/7QzMAVrclyvSOTcu4NSRwKxZQ07Gq8fPkzgnAGdKGWe/6WoP9zpUvACAX7gdATx7eZNDzT2FeUE0/G4itYbEmB/ffwdqgclyBIdONlwfooH7q5bD9kwqOnAoyvrMIgaJu7eoTZI1AOfJ0bimRzLlJVnsNwnwAKHDpUSHQbbepeKAtHqUZ2T/tqqu+hSDg/NNQ5Wg7+r8ibsV1Jhdvb8g+yvGFYK4QM3k7HBfURaNMCFROf4RPcYHhDrPjpLcogj7ff7ovW5wlPLXu/NqrTikiJR3DHOxD81lzoFH6LIrGEp3Y9MXlHKy0KULSXHCnOcCKvX+VaWFOm4xgv7dKKxAvKO48zlVjPQRtCvetcZbkzGqRc28LLKk8jlk5hGD1bf4upzOGamtrJ4B7JF5tnSn5e+9MuLuhI/hBAEP4KbSje5j1gs5jYmX/JkvqkARKzvEzQAh1pLVGjYM3QWYrbv3L16zFdB5blhmFUZJvto/3+jFSyOmsLdLnsvFLKBz/07dOHrhbhVrW16nu7FMi1trzQ0c02KYQH6nZ3cUpDG34iX3bIZfXmHTWf/E/wUGDxNgWV+TVyvsROgMSgaeVqcc78mbVR7VHH6bSXliw0FpkWhjpEriFIr6CyeeQwRrNQNIuB87arn0m0zg+B2iiYGmoqieOrJcOstOkUn3Nsl6MBR2GhsyPja+bwkOASx9V4GQ==",
       "StatusCode": 201,
@@ -131,11 +111,7 @@
         "x-ms-content-crc64": "UqyOE28ynr4=",
         "x-ms-request-id": "bed4c0ef-e01e-0095-241b-0a3277000000",
         "x-ms-request-server-encrypted": "true",
-<<<<<<< HEAD
-        "x-ms-version": "2020-12-06",
-=======
         "x-ms-version": "2021-02-12",
->>>>>>> 7e782c87
         "x-ms-version-id": "2021-02-23T19:40:25.2172026Z"
       },
       "ResponseBody": []
@@ -158,11 +134,7 @@
         "x-ms-client-request-id": "4ab7a1a0-d203-f08c-cd7e-18ad9f95a274",
         "x-ms-date": "Tue, 23 Feb 2021 19:40:25 GMT",
         "x-ms-return-client-request-id": "true",
-<<<<<<< HEAD
-        "x-ms-version": "2020-12-06"
-=======
-        "x-ms-version": "2021-02-12"
->>>>>>> 7e782c87
+        "x-ms-version": "2021-02-12"
       },
       "RequestBody": "m4UU8pHmMKJS2d/jFdTmGUippUdCsiL4Mr2e1Op64zlSuft7wlWkhk/wdB2HYzFKFqFNOvWl0ehiG8DUR1y31/WmkVzYalfyBB74UT4Fcc+MU75JLalDrecSGKeV0D7yOJwn4NHVcatJWjXWrICqXanwR/SebqpLYuR1xVKwXTTfBRii3ZH9tuES/9N0bQBmaLv+pIhKVMrx237tX6xZmfwB9qdoB4AY85ESi2/W1/XkDlyWsbmrlbFOsAESEFc1uWbXc3ZZ/mE65rH3OMhaGwSJCVBPwudCVWH1GVd/BeI53NIJ/2N+ixD7XMsHtFzp85X8iQcG5vd+lB4VY+QJu+DOvVv1URugCn5AU2UbO6EEDCbCgnvbMvbbimtFaScr8qHrOfYA86F6W36JxpORYlh8EFe+Rzhl8otlGsavWqFWFGDEMAGrAxmERyf9UmxjSicSyVnQbapphkZrm9jbywDdMrIyzDJX0Qw9Ov8RaKAeAtCenJFHhaa2W6q7QGhAqXwmHx+5MH31u/dNkjOqVx2mTJkIPC5vlawLe3CHm5Gj/ZCD60iAZdFSqeCa+vNzCwOMFfTPN21NtolzrbQMbR9mqZSiJ2zVJubHtZJO1Zq5mHBt+4ad1MUjNTS+DLccRjvAM1Fe0OOXt+4NCILa/+HvuRREn3KZyNTPf/I4Fhkuqm9XjqFIWsiM1kSXj8xDSTVSz1Oi2KbIJ2p9j1HxXqDV3l0SgnFApl5Mt8kuATgIizW85UfFi9LIj2Y2y8t2m3ejwbFvMMbEEin0ViDdmSUydQMbNHhYD1KKSvMKCtqT1htRiz+HmFtv99Me0TWx6/VABFbIWmf+S7Je5ObTugdOYYAFiw7mqtynrDykOj4d2V/9yQWDynu0Uz+NKbR1nD3Lz3C1rF/nWll6IK4qWRBzQQqH1fACy5YEUDjOWYEnMRD/2GvOZy3/Fm+rCanMivkvGeep7sZNyQTZsFsnGAHYUu6eK4Clpdndh7+BVsHtOMY+nj+ZfUNJsQ9n9bbR2P1t07a6Ll54inQNzGYHy3NC63iU6HnBPtSrVHlxPq8jC6/BE4IKMgloxhTKi7HcQuabJAk+Pe+DrJTiD9nlB0zE6sC3RbjwN7luLCJl97IjzhKT1hmm5M7APmftKCMwgr/IBqDwJfwtquxPzxDNHrThvkDGUjAyHQXy9gZRAw+VPqlinPESMqgWZSssVhW98iCyDGnjaTCOleib/i713KfdupBmaoHDz4yXsOwFBsfwNATmnvalstR51AYJdzN6IIiET5yEVoif7jzcS7lDiY8gqsoqDz2wNwe87ZV6ulhZHY9jgbcqa917RrC6yGcaNUt36MxoTxBL0xeVyGnyJA==",
       "StatusCode": 201,
@@ -180,11 +152,7 @@
         "x-ms-content-crc64": "n4H1L/eQIXc=",
         "x-ms-request-id": "bed4c111-e01e-0095-421b-0a3277000000",
         "x-ms-request-server-encrypted": "true",
-<<<<<<< HEAD
-        "x-ms-version": "2020-12-06",
-=======
         "x-ms-version": "2021-02-12",
->>>>>>> 7e782c87
         "x-ms-version-id": "2021-02-23T19:40:25.2882528Z"
       },
       "ResponseBody": []
@@ -205,11 +173,7 @@
         "x-ms-client-request-id": "6b74321e-4389-21c1-b644-a6f6a1778d6a",
         "x-ms-date": "Tue, 23 Feb 2021 19:40:25 GMT",
         "x-ms-return-client-request-id": "true",
-<<<<<<< HEAD
-        "x-ms-version": "2020-12-06"
-=======
-        "x-ms-version": "2021-02-12"
->>>>>>> 7e782c87
+        "x-ms-version": "2021-02-12"
       },
       "RequestBody": "LS1iYXRjaF9mNmQwNWIzNy03YjlmLWUwYzItMDAxYS03ZmIxZDk0NThmZTkNCkNvbnRlbnQtVHlwZTogYXBwbGljYXRpb24vaHR0cA0KQ29udGVudC1UcmFuc2Zlci1FbmNvZGluZzogYmluYXJ5DQpDb250ZW50LUlEOiAwDQoNCkRFTEVURSAvdGVzdC1jb250YWluZXItNzdmZDVlYzMtZDRjNS1jZDNkLTg1ZWQtMjc4OWJkZmUxODNjL2Jsb2IxIEhUVFAvMS4xDQp0cmFjZXBhcmVudDogMDAtZGFiMjI1YTRhNzRkODE0YTg4MjVmMDhjMmI2OGE0MzYtYWU5Mjk0MTNmMTY2MGE0MS0wMA0KQWNjZXB0OiBhcHBsaWNhdGlvbi94bWwNCkF1dGhvcml6YXRpb246IFNoYXJlZEtleSBzZWFubWNjY2FuYXJ5MzpYU213ZHNvbkZtdngvV1diSDhneExnc3ZQdkV0cXIrNkxoR2dUdXNqMlhVPQ0KeC1tcy1kYXRlOiBUdWUsIDIzIEZlYiAyMDIxIDE5OjQwOjI1IEdNVA0KQ29udGVudC1MZW5ndGg6IDANCg0KLS1iYXRjaF9mNmQwNWIzNy03YjlmLWUwYzItMDAxYS03ZmIxZDk0NThmZTkNCkNvbnRlbnQtVHlwZTogYXBwbGljYXRpb24vaHR0cA0KQ29udGVudC1UcmFuc2Zlci1FbmNvZGluZzogYmluYXJ5DQpDb250ZW50LUlEOiAxDQoNCkRFTEVURSAvdGVzdC1jb250YWluZXItNzdmZDVlYzMtZDRjNS1jZDNkLTg1ZWQtMjc4OWJkZmUxODNjL2Jsb2IyIEhUVFAvMS4xDQp0cmFjZXBhcmVudDogMDAtZGFiMjI1YTRhNzRkODE0YTg4MjVmMDhjMmI2OGE0MzYtYWU5Mjk0MTNmMTY2MGE0MS0wMA0KQWNjZXB0OiBhcHBsaWNhdGlvbi94bWwNCkF1dGhvcml6YXRpb246IFNoYXJlZEtleSBzZWFubWNjY2FuYXJ5MzpSRXpaZ2I3NHZjS0ZTWS9GRjRLM3cvNlVKSTQ0OGdrenh4Nnc1K3JMTUFzPQ0KeC1tcy1kYXRlOiBUdWUsIDIzIEZlYiAyMDIxIDE5OjQwOjI1IEdNVA0KQ29udGVudC1MZW5ndGg6IDANCg0KLS1iYXRjaF9mNmQwNWIzNy03YjlmLWUwYzItMDAxYS03ZmIxZDk0NThmZTkNCkNvbnRlbnQtVHlwZTogYXBwbGljYXRpb24vaHR0cA0KQ29udGVudC1UcmFuc2Zlci1FbmNvZGluZzogYmluYXJ5DQpDb250ZW50LUlEOiAyDQoNCkRFTEVURSAvdGVzdC1jb250YWluZXItNzdmZDVlYzMtZDRjNS1jZDNkLTg1ZWQtMjc4OWJkZmUxODNjL2Jsb2IzIEhUVFAvMS4xDQp0cmFjZXBhcmVudDogMDAtZGFiMjI1YTRhNzRkODE0YTg4MjVmMDhjMmI2OGE0MzYtYWU5Mjk0MTNmMTY2MGE0MS0wMA0KQWNjZXB0OiBhcHBsaWNhdGlvbi94bWwNCkF1dGhvcml6YXRpb246IFNoYXJlZEtleSBzZWFubWNjY2FuYXJ5MzpESm1udUtobkJNK2VZRjFBOGhZSW90RHQxVUw5bjBEdjdkdGtoZ2FyMnQ0PQ0KeC1tcy1kYXRlOiBUdWUsIDIzIEZlYiAyMDIxIDE5OjQwOjI1IEdNVA0KQ29udGVudC1MZW5ndGg6IDANCg0KLS1iYXRjaF9mNmQwNWIzNy03YjlmLWUwYzItMDAxYS03ZmIxZDk0NThmZTktLQ0K",
       "StatusCode": 202,
@@ -223,11 +187,7 @@
         "Transfer-Encoding": "chunked",
         "x-ms-client-request-id": "6b74321e-4389-21c1-b644-a6f6a1778d6a",
         "x-ms-request-id": "bed4c126-e01e-0095-561b-0a3277000000",
-<<<<<<< HEAD
-        "x-ms-version": "2020-12-06"
-=======
-        "x-ms-version": "2021-02-12"
->>>>>>> 7e782c87
+        "x-ms-version": "2021-02-12"
       },
       "ResponseBody": "LS1iYXRjaHJlc3BvbnNlXzg4N2Y0M2E0LTBmYzktNDZhNS1iMjM2LTZlNzVmZDk2ZTJlMw0KQ29udGVudC1UeXBlOiBhcHBsaWNhdGlvbi9odHRwDQpDb250ZW50LUlEOiAwDQoNCkhUVFAvMS4xIDIwMiBBY2NlcHRlZA0KeC1tcy1kZWxldGUtdHlwZS1wZXJtYW5lbnQ6IHRydWUNCngtbXMtcmVxdWVzdC1pZDogYmVkNGMxMjYtZTAxZS0wMDk1LTU2MWItMGEzMjc3MWUwOTZkDQp4LW1zLXZlcnNpb246IDIwMjAtMDYtMTINClNlcnZlcjogV2luZG93cy1BenVyZS1CbG9iLzEuMA0KDQotLWJhdGNocmVzcG9uc2VfODg3ZjQzYTQtMGZjOS00NmE1LWIyMzYtNmU3NWZkOTZlMmUzDQpDb250ZW50LVR5cGU6IGFwcGxpY2F0aW9uL2h0dHANCkNvbnRlbnQtSUQ6IDENCg0KSFRUUC8xLjEgMjAyIEFjY2VwdGVkDQp4LW1zLWRlbGV0ZS10eXBlLXBlcm1hbmVudDogdHJ1ZQ0KeC1tcy1yZXF1ZXN0LWlkOiBiZWQ0YzEyNi1lMDFlLTAwOTUtNTYxYi0wYTMyNzcxZTA5NzANCngtbXMtdmVyc2lvbjogMjAyMC0wNi0xMg0KU2VydmVyOiBXaW5kb3dzLUF6dXJlLUJsb2IvMS4wDQoNCi0tYmF0Y2hyZXNwb25zZV84ODdmNDNhNC0wZmM5LTQ2YTUtYjIzNi02ZTc1ZmQ5NmUyZTMNCkNvbnRlbnQtVHlwZTogYXBwbGljYXRpb24vaHR0cA0KQ29udGVudC1JRDogMg0KDQpIVFRQLzEuMSAyMDIgQWNjZXB0ZWQNCngtbXMtZGVsZXRlLXR5cGUtcGVybWFuZW50OiB0cnVlDQp4LW1zLXJlcXVlc3QtaWQ6IGJlZDRjMTI2LWUwMWUtMDA5NS01NjFiLTBhMzI3NzFlMDk3MQ0KeC1tcy12ZXJzaW9uOiAyMDIwLTA2LTEyDQpTZXJ2ZXI6IFdpbmRvd3MtQXp1cmUtQmxvYi8xLjANCg0KLS1iYXRjaHJlc3BvbnNlXzg4N2Y0M2E0LTBmYzktNDZhNS1iMjM2LTZlNzVmZDk2ZTJlMy0t"
     },
@@ -245,11 +205,7 @@
         "x-ms-client-request-id": "983109b0-a259-1823-72cd-c9e1ac048505",
         "x-ms-date": "Tue, 23 Feb 2021 19:40:27 GMT",
         "x-ms-return-client-request-id": "true",
-<<<<<<< HEAD
-        "x-ms-version": "2020-12-06"
-=======
-        "x-ms-version": "2021-02-12"
->>>>>>> 7e782c87
+        "x-ms-version": "2021-02-12"
       },
       "RequestBody": null,
       "StatusCode": 404,
@@ -263,11 +219,7 @@
         "x-ms-client-request-id": "983109b0-a259-1823-72cd-c9e1ac048505",
         "x-ms-error-code": "BlobNotFound",
         "x-ms-request-id": "940a4004-201e-0033-241b-0a8569000000",
-<<<<<<< HEAD
-        "x-ms-version": "2020-12-06"
-=======
-        "x-ms-version": "2021-02-12"
->>>>>>> 7e782c87
+        "x-ms-version": "2021-02-12"
       },
       "ResponseBody": []
     },
@@ -285,11 +237,7 @@
         "x-ms-client-request-id": "a693279a-23d1-2260-cecd-4c36fab51b07",
         "x-ms-date": "Tue, 23 Feb 2021 19:40:27 GMT",
         "x-ms-return-client-request-id": "true",
-<<<<<<< HEAD
-        "x-ms-version": "2020-12-06"
-=======
-        "x-ms-version": "2021-02-12"
->>>>>>> 7e782c87
+        "x-ms-version": "2021-02-12"
       },
       "RequestBody": null,
       "StatusCode": 404,
@@ -303,11 +251,7 @@
         "x-ms-client-request-id": "a693279a-23d1-2260-cecd-4c36fab51b07",
         "x-ms-error-code": "BlobNotFound",
         "x-ms-request-id": "bed4c283-e01e-0095-041b-0a3277000000",
-<<<<<<< HEAD
-        "x-ms-version": "2020-12-06"
-=======
-        "x-ms-version": "2021-02-12"
->>>>>>> 7e782c87
+        "x-ms-version": "2021-02-12"
       },
       "ResponseBody": []
     },
@@ -325,11 +269,7 @@
         "x-ms-client-request-id": "795c6205-e7e4-af99-bcdc-8242267b9bfa",
         "x-ms-date": "Tue, 23 Feb 2021 19:40:27 GMT",
         "x-ms-return-client-request-id": "true",
-<<<<<<< HEAD
-        "x-ms-version": "2020-12-06"
-=======
-        "x-ms-version": "2021-02-12"
->>>>>>> 7e782c87
+        "x-ms-version": "2021-02-12"
       },
       "RequestBody": null,
       "StatusCode": 404,
@@ -343,11 +283,7 @@
         "x-ms-client-request-id": "795c6205-e7e4-af99-bcdc-8242267b9bfa",
         "x-ms-error-code": "BlobNotFound",
         "x-ms-request-id": "7a5897fd-401e-0068-4e1b-0abc52000000",
-<<<<<<< HEAD
-        "x-ms-version": "2020-12-06"
-=======
-        "x-ms-version": "2021-02-12"
->>>>>>> 7e782c87
+        "x-ms-version": "2021-02-12"
       },
       "ResponseBody": []
     },
@@ -365,11 +301,7 @@
         "x-ms-client-request-id": "1c916487-024a-55a1-4bf9-862af0a5bfdb",
         "x-ms-date": "Tue, 23 Feb 2021 19:40:27 GMT",
         "x-ms-return-client-request-id": "true",
-<<<<<<< HEAD
-        "x-ms-version": "2020-12-06"
-=======
-        "x-ms-version": "2021-02-12"
->>>>>>> 7e782c87
+        "x-ms-version": "2021-02-12"
       },
       "RequestBody": null,
       "StatusCode": 202,
@@ -382,11 +314,7 @@
         ],
         "x-ms-client-request-id": "1c916487-024a-55a1-4bf9-862af0a5bfdb",
         "x-ms-request-id": "7a589809-401e-0068-571b-0abc52000000",
-<<<<<<< HEAD
-        "x-ms-version": "2020-12-06"
-=======
-        "x-ms-version": "2021-02-12"
->>>>>>> 7e782c87
+        "x-ms-version": "2021-02-12"
       },
       "ResponseBody": []
     }
