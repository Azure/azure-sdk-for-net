--- conflicted
+++ resolved
@@ -1,22 +1,6 @@
 {
   "Entries": [
     {
-<<<<<<< HEAD
-      "RequestUri": "https://blobindex1.blob.core.windows.net/test-container-934f400c-c2ac-bcc4-926e-3df9fd614a86?restype=container",
-      "RequestMethod": "PUT",
-      "RequestHeaders": {
-        "Authorization": "Sanitized",
-        "traceparent": "00-d075532ee7cc134581cd6482ad1905b0-38b128873f82a242-00",
-        "User-Agent": [
-          "azsdk-net-Storage.Blobs/12.5.0-dev.20200425.1",
-          "(.NET Core 4.6.28325.01; Microsoft Windows 10.0.18362 )"
-        ],
-        "x-ms-blob-public-access": "container",
-        "x-ms-client-request-id": "c4d75e16-2522-a30b-9129-9b5d8823c4b0",
-        "x-ms-date": "Sat, 25 Apr 2020 17:36:39 GMT",
-        "x-ms-return-client-request-id": "true",
-        "x-ms-version": "2019-12-12"
-=======
       "RequestUri": "https://seanmcccanary.blob.core.windows.net/test-container-934f400c-c2ac-bcc4-926e-3df9fd614a86?restype=container",
       "RequestMethod": "PUT",
       "RequestHeaders": {
@@ -31,59 +15,31 @@
         "x-ms-date": "Fri, 24 Jul 2020 03:36:52 GMT",
         "x-ms-return-client-request-id": "true",
         "x-ms-version": "2020-02-10"
->>>>>>> 60f4876e
       },
       "RequestBody": null,
       "StatusCode": 201,
       "ResponseHeaders": {
         "Content-Length": "0",
-<<<<<<< HEAD
-        "Date": "Sat, 25 Apr 2020 17:36:39 GMT",
-        "ETag": "\u00220x8D7E93F3632F30B\u0022",
-        "Last-Modified": "Sat, 25 Apr 2020 17:36:39 GMT",
-=======
         "Date": "Fri, 24 Jul 2020 03:36:51 GMT",
         "ETag": "\u00220x8D82F82CE16A070\u0022",
         "Last-Modified": "Fri, 24 Jul 2020 03:36:52 GMT",
->>>>>>> 60f4876e
         "Server": [
           "Windows-Azure-Blob/1.0",
           "Microsoft-HTTPAPI/2.0"
         ],
         "x-ms-client-request-id": "c4d75e16-2522-a30b-9129-9b5d8823c4b0",
-<<<<<<< HEAD
-        "x-ms-request-id": "74370ea4-101e-0078-1b28-1bee58000000",
-        "x-ms-version": "2019-12-12"
-=======
         "x-ms-request-id": "0840e3c8-401e-004a-356b-61ee2f000000",
         "x-ms-version": "2020-02-10"
->>>>>>> 60f4876e
       },
       "ResponseBody": []
     },
     {
-<<<<<<< HEAD
-      "RequestUri": "https://blobindex1.blob.core.windows.net/test-container-934f400c-c2ac-bcc4-926e-3df9fd614a86/blob1",
-=======
       "RequestUri": "https://seanmcccanary.blob.core.windows.net/test-container-934f400c-c2ac-bcc4-926e-3df9fd614a86/blob1",
->>>>>>> 60f4876e
       "RequestMethod": "PUT",
       "RequestHeaders": {
         "Authorization": "Sanitized",
         "Content-Length": "1024",
         "If-None-Match": "*",
-<<<<<<< HEAD
-        "traceparent": "00-48474f774335894191a1c03066720534-63ac190e9f2aac4b-00",
-        "User-Agent": [
-          "azsdk-net-Storage.Blobs/12.5.0-dev.20200425.1",
-          "(.NET Core 4.6.28325.01; Microsoft Windows 10.0.18362 )"
-        ],
-        "x-ms-blob-type": "BlockBlob",
-        "x-ms-client-request-id": "17521ed1-7e5d-3692-5c55-0f5cc7ec5021",
-        "x-ms-date": "Sat, 25 Apr 2020 17:36:39 GMT",
-        "x-ms-return-client-request-id": "true",
-        "x-ms-version": "2019-12-12"
-=======
         "traceparent": "00-74d2db8f55f8a94daa2581cf8687d6ba-74c99d252a05a34b-00",
         "User-Agent": [
           "azsdk-net-Storage.Blobs/12.5.0-dev.20200723.1",
@@ -94,65 +50,35 @@
         "x-ms-date": "Fri, 24 Jul 2020 03:36:53 GMT",
         "x-ms-return-client-request-id": "true",
         "x-ms-version": "2020-02-10"
->>>>>>> 60f4876e
       },
       "RequestBody": "/e7GHBWUOXFhJ1nZHRjhQPBJ4p6JhWM0Jld0Av\u002BBnhcO9K7si2DegSRmY/vMMYZ5SFtsP0AlJ3iLkva\u002BIDdx34lByyhp9bSQa2B6IiJoZ/TR\u002BrmkFV7X6M02YPlqH2Ht9INyi2ZdD1On29TfqwRWIyoC7SV9zckqauJbM5S7Jkv/jS6e9dyNc\u002Btm/TqJ9z3I3z3OZzI7bye5RyGEAtu\u002B67WJ4B7Wty1OdHk6F9CPoHKlklNX7L4Ywx0H5K67CHAPpxGEABYe8igQgPO5AVhWKaau33CIZ//2cRwBztJ\u002BkmsIK2\u002B/C6Bchp8rRmzLX8LEsLoHDSkAhz8Sjo/6HSNVke2HsNXplx4GUljRXCGSKxFZPB4Yd4VBCKQwrHwRYWh71bV\u002BQ67t2xmbALvRLyoef2J9oOEFPRpoRacxueqi9fDvVYdrE\u002BdjbGEEfHbJcNl5ES0Zk8GHdZibFv4HuyIu\u002BQvL4dmjsmt7GjN/AMGjntXOt6e9iGEuaN/u0P3pW7E/1oJq/o//1l7BnnmOB3XW93coOQR6cHGpnHj6tOJukb6CQCo/OZ9GzuBI/Onon2BqF9iGwCKsxGUQwWIWBSJ8Ugy6DMZKl77X4mojMXSIwf0Yj5wJ6NGc1XvELnc9L8m\u002BzKncLZOZH4Aart63iZPxiABk/nWFcmo7HjdLhmlGmbKhZGTLq5Npfm8c7jnz5Evo06Z32DFTOFo\u002BoQ5bTpkW1BQrFiQuJdxs\u002BoAFaYMxSDrrYrLCz8CBTSwKjAqFDi/WBRokx84muq3KCt2xTs/WDVjUb\u002BvnUwRUqsj4I5nR5\u002BxQL2NoDIBsxagE\u002BMTiz/9cM3\u002BysJ5D77EV0B0FLpYU\u002BCPxYB5rbgDXaKpD4ltAcdrJm/AZHzZODUCxUjxjZ5YS7wCg8W7g8cV/2kjzAAxW1V9CO5Ol\u002B9ntolPeuhvDdAEUMPJboH9s6KormUTuWg0zWn3dICsCbPQms04aATapu2ZH388Z\u002BzXf1lLpemGU/0hGq1\u002Be5lPWEcT9NOwxUedzgd7ep3s9GV5I/UrYGfKTkrQG01bXC9QScc0LHMdIroRrdfmDtlfMCJEAVekI/ffSaqI4Kn6QnHUJyzatMv2X/0/GbKP4ENtcOcrE1rbrCnPWObElEIMF2tmEeeshH9aUaVaaQpBT2VrG3PGzzMW/HsDC1/lMce/LwJHKc5bwOhr0MG1fUcjigl9WXzSSUg4UxVoqX0jcSPdmzoH\u002BiWXD1aHWvptYX83431Sa9RK7OG2Dta48xtvRF\u002Bh1\u002BYJG5Pj6k4mSu5Nzu2aNMX/zQlLkqpUTe9O2hw/GBaaz42VKsftboGGJKH3ZEPpIrpRb3dWVkE7tM2glQwx5zLbtv9gAQg==",
       "StatusCode": 201,
       "ResponseHeaders": {
         "Content-Length": "0",
         "Content-MD5": "VAv6PN2d8I73RJesmDeoDw==",
-<<<<<<< HEAD
-        "Date": "Sat, 25 Apr 2020 17:36:39 GMT",
-        "ETag": "\u00220x8D7E93F36466D1B\u0022",
-        "Last-Modified": "Sat, 25 Apr 2020 17:36:39 GMT",
-=======
         "Date": "Fri, 24 Jul 2020 03:36:51 GMT",
         "ETag": "\u00220x8D82F82CE21C867\u0022",
         "Last-Modified": "Fri, 24 Jul 2020 03:36:52 GMT",
->>>>>>> 60f4876e
         "Server": [
           "Windows-Azure-Blob/1.0",
           "Microsoft-HTTPAPI/2.0"
         ],
         "x-ms-client-request-id": "17521ed1-7e5d-3692-5c55-0f5cc7ec5021",
         "x-ms-content-crc64": "cO2IKcItLsc=",
-<<<<<<< HEAD
-        "x-ms-request-id": "74370eb3-101e-0078-2628-1bee58000000",
-        "x-ms-request-server-encrypted": "true",
-        "x-ms-version": "2019-12-12",
-        "x-ms-version-id": "2020-04-25T17:36:39.9011099Z"
-=======
         "x-ms-request-id": "0840e3d1-401e-004a-3c6b-61ee2f000000",
         "x-ms-request-server-encrypted": "true",
         "x-ms-version": "2020-02-10",
         "x-ms-version-id": "2020-07-24T03:36:52.3499623Z"
->>>>>>> 60f4876e
       },
       "ResponseBody": []
     },
     {
-<<<<<<< HEAD
-      "RequestUri": "https://blobindex1.blob.core.windows.net/test-container-934f400c-c2ac-bcc4-926e-3df9fd614a86/blob2",
-=======
       "RequestUri": "https://seanmcccanary.blob.core.windows.net/test-container-934f400c-c2ac-bcc4-926e-3df9fd614a86/blob2",
->>>>>>> 60f4876e
       "RequestMethod": "PUT",
       "RequestHeaders": {
         "Authorization": "Sanitized",
         "Content-Length": "1024",
         "If-None-Match": "*",
-<<<<<<< HEAD
-        "traceparent": "00-74010b8220542c40a298fbdb393999a6-0b9df81626762f45-00",
-        "User-Agent": [
-          "azsdk-net-Storage.Blobs/12.5.0-dev.20200425.1",
-          "(.NET Core 4.6.28325.01; Microsoft Windows 10.0.18362 )"
-        ],
-        "x-ms-blob-type": "BlockBlob",
-        "x-ms-client-request-id": "9372204e-403d-2852-7661-7ba5b57c4968",
-        "x-ms-date": "Sat, 25 Apr 2020 17:36:40 GMT",
-        "x-ms-return-client-request-id": "true",
-        "x-ms-version": "2019-12-12"
-=======
         "traceparent": "00-ffe92792ec25a14599dc4ab3a51a797f-2455972ca2c1f64f-00",
         "User-Agent": [
           "azsdk-net-Storage.Blobs/12.5.0-dev.20200723.1",
@@ -163,62 +89,34 @@
         "x-ms-date": "Fri, 24 Jul 2020 03:36:53 GMT",
         "x-ms-return-client-request-id": "true",
         "x-ms-version": "2020-02-10"
->>>>>>> 60f4876e
       },
       "RequestBody": "R2sV1kUypDXM1fn9S9Qz/2GOG6GG6eUA8mFFm0slUUwatyZsZJThnnkcSoiEleuIIhD7ONCvm16GFOTk7Qnqp4Ot4pStxprNrH0nap5dfFx2vXg6Khh8axvH5lCv/bFwMaME17JW2lt1LotTiDHAKJiHbTCQr3xrMHd45eBKHa/Mtjj6WaSqH\u002BIdxPyNKOLqB763KI\u002BB34EnmaY73vR7KxDchtH4xs703U5Nc\u002BuA3QiUjd4hkvUfS9a308D9b0DtoZnrsaEQ8UHvw0pAM2yWprueplEWWZkbvDv6QfIO9m4OYNJRlSxmhJucMs\u002Bq3hdqIC0FXsnv1kcAz/RlFbBO4MzcMtKaRBCOOCG1eSfJcN4jkCDFCZikH4mKUcU4AG7rTVECzatF0NscdianOVwgNl8WQoWPidc0NxNID/NKVjizySzVx6Iy3r9FqJNy/eUtaRpmIb7oXMR6zpaY/MDo0R/t83AwSm\u002B842PGSuBEwTouG6XY5DR6ymxnW/gMmuL\u002BXNZ0hAl0/B\u002Brqj5aIhLjNQ1baeEaD\u002B3qcygDyO53r0mBx\u002B0J0D0wuR6GLTn2H6hahCXrsTAB40zpiRDgcTMwNPv02Vsk2WXPK6/ClOK081SAqETIi/4ZgOOgIEYsT0jrVfg\u002BAkZNNarAG4WAPk9qNJW8YMjuaKj82lh3hLgfo9tn1z/pdfAOMnOaCHB4mUGTNuuwcO5//O1PQSjt1bHxoHiqGGcQgL\u002Blri1VVF84hEEX5E7MbjPs59pRmTPIIV3BqGf3zoDZg7UsC8HBKqiNF73m1fFjJDFFvTCNvuaL3IzQk6v3QLXAPWCYoGNxK70yw4J24ktsXoM2shBPTMTPoS818Zb8ltYHJZeQyoTO05JzWvtjFflBYzQnwY2lcfGcyP80PDonNi2rbryz25P/Z95\u002B3PHJa4s1841h1NRIYrSm9AGFmpdXTCTNuKY9jYehKFmvJpX/0l1z/kitxWFYYgwIDOeSec1HJpDN\u002B7Pl\u002BGYFwKt6mTsfpyGkEptPqobDdVWaNYCgDq\u002BMaAAEMteqjgbipwS13cnQ6GXG7Wcx93sJCoVeSsPlZbH87jE6GnVK\u002BoOVbAOBDZeMyUwb2SFIW3CE\u002BydRS0ND/UJTue\u002BXlc7wfPPjm4t4h/zu0oB3youQtJLBth5N\u002BK5AUm/BLlSo9DN9K10uZL/lC3QrY3nDyzK2wwRc1d\u002BvooNEo0kbt1ioRd1M\u002BZ8uYU/S3KqqIpU0fIY8CmtPSx5UzYja6cF2yVQbgh2cdtKTiGG1ivk0BYDtECbC3qztWfq\u002B\u002BCsWU3iOXBJWj6B3mAa0qIIJmcEkH8gI7Nmas\u002BunLSgj3X2mfTTpJi3n3nXfdngfDjUq4785mg==",
       "StatusCode": 201,
       "ResponseHeaders": {
         "Content-Length": "0",
         "Content-MD5": "NrtWts62LhqYeQlHKL/edA==",
-<<<<<<< HEAD
-        "Date": "Sat, 25 Apr 2020 17:36:39 GMT",
-        "ETag": "\u00220x8D7E93F3653B5FB\u0022",
-        "Last-Modified": "Sat, 25 Apr 2020 17:36:39 GMT",
-=======
         "Date": "Fri, 24 Jul 2020 03:36:51 GMT",
         "ETag": "\u00220x8D82F82CE2AA3A7\u0022",
         "Last-Modified": "Fri, 24 Jul 2020 03:36:52 GMT",
->>>>>>> 60f4876e
         "Server": [
           "Windows-Azure-Blob/1.0",
           "Microsoft-HTTPAPI/2.0"
         ],
         "x-ms-client-request-id": "9372204e-403d-2852-7661-7ba5b57c4968",
         "x-ms-content-crc64": "tug0TZM\u002BrGk=",
-<<<<<<< HEAD
-        "x-ms-request-id": "74370ebf-101e-0078-2f28-1bee58000000",
-        "x-ms-request-server-encrypted": "true",
-        "x-ms-version": "2019-12-12",
-        "x-ms-version-id": "2020-04-25T17:36:39.9881723Z"
-=======
         "x-ms-request-id": "0840e3da-401e-004a-446b-61ee2f000000",
         "x-ms-request-server-encrypted": "true",
         "x-ms-version": "2020-02-10",
         "x-ms-version-id": "2020-07-24T03:36:52.4080039Z"
->>>>>>> 60f4876e
       },
       "ResponseBody": []
     },
     {
-<<<<<<< HEAD
-      "RequestUri": "https://blobindex1.blob.core.windows.net/?sv=2019-12-12\u0026st=2020-04-25T16%3A36%3A39Z\u0026se=2020-04-25T18%3A36%3A39Z\u0026sr=c\u0026sp=racwdlt\u0026sig=Sanitized\u0026comp=batch",
-=======
       "RequestUri": "https://seanmcccanary.blob.core.windows.net/?sv=2020-02-10\u0026st=2020-07-24T02%3A36%3A53Z\u0026se=2020-07-24T04%3A36%3A53Z\u0026sr=c\u0026sp=racwdxlt\u0026sig=Sanitized\u0026comp=batch",
->>>>>>> 60f4876e
       "RequestMethod": "POST",
       "RequestHeaders": {
         "Content-Length": "502",
         "Content-Type": "multipart/mixed; boundary=batch_77690f18-cbe4-80bc-d63f-0d7d113fc054",
-<<<<<<< HEAD
-        "traceparent": "00-88a28a063bbed8459be65c850f220274-c960d0c3201a2940-00",
-        "User-Agent": [
-          "azsdk-net-Storage.Blobs/12.5.0-dev.20200425.1",
-          "(.NET Core 4.6.28325.01; Microsoft Windows 10.0.18362 )"
-        ],
-        "x-ms-client-request-id": "58fafc4e-46b7-34b2-4d5b-ec0d97de86d0",
-        "x-ms-return-client-request-id": "true",
-        "x-ms-version": "2019-12-12"
-=======
         "traceparent": "00-7ae9d2985de6b4428495416cb9ce50a9-ffb853653effaa44-00",
         "User-Agent": [
           "azsdk-net-Storage.Blobs/12.5.0-dev.20200723.1",
@@ -227,55 +125,25 @@
         "x-ms-client-request-id": "58fafc4e-46b7-34b2-4d5b-ec0d97de86d0",
         "x-ms-return-client-request-id": "true",
         "x-ms-version": "2020-02-10"
->>>>>>> 60f4876e
       },
       "RequestBody": "LS1iYXRjaF83NzY5MGYxOC1jYmU0LTgwYmMtZDYzZi0wZDdkMTEzZmMwNTQNCkNvbnRlbnQtVHlwZTogYXBwbGljYXRpb24vaHR0cA0KQ29udGVudC1UcmFuc2Zlci1FbmNvZGluZzogYmluYXJ5DQpDb250ZW50LUlEOiAwDQoNCkRFTEVURSAvdGVzdC1jb250YWluZXItOTM0ZjQwMGMtYzJhYy1iY2M0LTkyNmUtM2RmOWZkNjE0YTg2L2Jsb2IxIEhUVFAvMS4xDQpDb250ZW50LUxlbmd0aDogMA0KDQotLWJhdGNoXzc3NjkwZjE4LWNiZTQtODBiYy1kNjNmLTBkN2QxMTNmYzA1NA0KQ29udGVudC1UeXBlOiBhcHBsaWNhdGlvbi9odHRwDQpDb250ZW50LVRyYW5zZmVyLUVuY29kaW5nOiBiaW5hcnkNCkNvbnRlbnQtSUQ6IDENCg0KREVMRVRFIC90ZXN0LWNvbnRhaW5lci05MzRmNDAwYy1jMmFjLWJjYzQtOTI2ZS0zZGY5ZmQ2MTRhODYvYmxvYjIgSFRUUC8xLjENCkNvbnRlbnQtTGVuZ3RoOiAwDQoNCi0tYmF0Y2hfNzc2OTBmMTgtY2JlNC04MGJjLWQ2M2YtMGQ3ZDExM2ZjMDU0LS0NCg==",
       "StatusCode": 403,
       "ResponseHeaders": {
         "Content-Length": "444",
         "Content-Type": "application/xml",
-<<<<<<< HEAD
-        "Date": "Sat, 25 Apr 2020 17:36:40 GMT",
-=======
         "Date": "Fri, 24 Jul 2020 03:36:52 GMT",
->>>>>>> 60f4876e
         "Server": [
           "Windows-Azure-Blob/1.0",
           "Microsoft-HTTPAPI/2.0"
         ],
         "x-ms-client-request-id": "58fafc4e-46b7-34b2-4d5b-ec0d97de86d0",
         "x-ms-error-code": "AuthenticationFailed",
-<<<<<<< HEAD
-        "x-ms-request-id": "0e0dcd3b-501e-0034-0228-1b7e68000000",
-        "x-ms-version": "2019-12-12"
-=======
         "x-ms-request-id": "819ca52c-a01e-000f-686b-613bcc000000",
         "x-ms-version": "2020-02-10"
->>>>>>> 60f4876e
       },
       "ResponseBody": [
         "\uFEFF\u003C?xml version=\u00221.0\u0022 encoding=\u0022utf-8\u0022?\u003E\n",
         "\u003CError\u003E\u003CCode\u003EAuthenticationFailed\u003C/Code\u003E\u003CMessage\u003EServer failed to authenticate the request. Make sure the value of Authorization header is formed correctly including the signature.\n",
-<<<<<<< HEAD
-        "RequestId:0e0dcd3b-501e-0034-0228-1b7e68000000\n",
-        "Time:2020-04-25T17:36:40.3511028Z\u003C/Message\u003E\u003CAuthenticationErrorDetail\u003EThe specified signed resource is not allowed for this resource level\u003C/AuthenticationErrorDetail\u003E\u003C/Error\u003E"
-      ]
-    },
-    {
-      "RequestUri": "https://blobindex1.blob.core.windows.net/test-container-934f400c-c2ac-bcc4-926e-3df9fd614a86?restype=container",
-      "RequestMethod": "DELETE",
-      "RequestHeaders": {
-        "Authorization": "Sanitized",
-        "traceparent": "00-184911b8dc4bc6499d86b250f8ac712c-dff7e6c54da3fb4d-00",
-        "User-Agent": [
-          "azsdk-net-Storage.Blobs/12.5.0-dev.20200425.1",
-          "(.NET Core 4.6.28325.01; Microsoft Windows 10.0.18362 )"
-        ],
-        "x-ms-client-request-id": "142f8b83-6744-5d9c-3170-5e44990eac08",
-        "x-ms-date": "Sat, 25 Apr 2020 17:36:40 GMT",
-        "x-ms-return-client-request-id": "true",
-        "x-ms-version": "2019-12-12"
-=======
         "RequestId:819ca52c-a01e-000f-686b-613bcc000000\n",
         "Time:2020-07-24T03:36:52.6436603Z\u003C/Message\u003E\u003CAuthenticationErrorDetail\u003EThe specified signed resource is not allowed for this resource level\u003C/AuthenticationErrorDetail\u003E\u003C/Error\u003E"
       ]
@@ -294,42 +162,26 @@
         "x-ms-date": "Fri, 24 Jul 2020 03:36:53 GMT",
         "x-ms-return-client-request-id": "true",
         "x-ms-version": "2020-02-10"
->>>>>>> 60f4876e
       },
       "RequestBody": null,
       "StatusCode": 202,
       "ResponseHeaders": {
         "Content-Length": "0",
-<<<<<<< HEAD
-        "Date": "Sat, 25 Apr 2020 17:36:40 GMT",
-=======
         "Date": "Fri, 24 Jul 2020 03:36:52 GMT",
->>>>>>> 60f4876e
         "Server": [
           "Windows-Azure-Blob/1.0",
           "Microsoft-HTTPAPI/2.0"
         ],
         "x-ms-client-request-id": "142f8b83-6744-5d9c-3170-5e44990eac08",
-<<<<<<< HEAD
-        "x-ms-request-id": "0e0dcd52-501e-0034-1928-1b7e68000000",
-        "x-ms-version": "2019-12-12"
-=======
         "x-ms-request-id": "0840e3f8-401e-004a-5c6b-61ee2f000000",
         "x-ms-version": "2020-02-10"
->>>>>>> 60f4876e
       },
       "ResponseBody": []
     }
   ],
   "Variables": {
-<<<<<<< HEAD
-    "DateTimeOffsetNow": "2020-04-25T10:36:39.9668808-07:00",
-    "RandomSeed": "795978237",
-    "Storage_TestConfigDefault": "ProductionTenant\nblobindex1\nU2FuaXRpemVk\nhttps://blobindex1.blob.core.windows.net\nhttps://blobindex1.file.core.windows.net\nhttps://blobindex1.queue.core.windows.net\nhttps://blobindex1.table.core.windows.net\n\n\n\n\nhttps://blobindex1-secondary.blob.core.windows.net\nhttps://blobindex1-secondary.file.core.windows.net\nhttps://blobindex1-secondary.queue.core.windows.net\nhttps://blobindex1-secondary.table.core.windows.net\n\nSanitized\n\n\nCloud\nBlobEndpoint=https://blobindex1.blob.core.windows.net/;QueueEndpoint=https://blobindex1.queue.core.windows.net/;FileEndpoint=https://blobindex1.file.core.windows.net/;BlobSecondaryEndpoint=https://blobindex1-secondary.blob.core.windows.net/;QueueSecondaryEndpoint=https://blobindex1-secondary.queue.core.windows.net/;FileSecondaryEndpoint=https://blobindex1-secondary.file.core.windows.net/;AccountName=blobindex1;AccountKey=Sanitized\nseanscope1"
-=======
     "DateTimeOffsetNow": "2020-07-23T22:36:53.1854508-05:00",
     "RandomSeed": "795978237",
     "Storage_TestConfigDefault": "ProductionTenant\nseanmcccanary\nU2FuaXRpemVk\nhttps://seanmcccanary.blob.core.windows.net\nhttps://seanmcccanary.file.core.windows.net\nhttps://seanmcccanary.queue.core.windows.net\nhttps://seanmcccanary.table.core.windows.net\n\n\n\n\nhttps://seanmcccanary-secondary.blob.core.windows.net\nhttps://seanmcccanary-secondary.file.core.windows.net\nhttps://seanmcccanary-secondary.queue.core.windows.net\nhttps://seanmcccanary-secondary.table.core.windows.net\n\nSanitized\n\n\nCloud\nBlobEndpoint=https://seanmcccanary.blob.core.windows.net/;QueueEndpoint=https://seanmcccanary.queue.core.windows.net/;FileEndpoint=https://seanmcccanary.file.core.windows.net/;BlobSecondaryEndpoint=https://seanmcccanary-secondary.blob.core.windows.net/;QueueSecondaryEndpoint=https://seanmcccanary-secondary.queue.core.windows.net/;FileSecondaryEndpoint=https://seanmcccanary-secondary.file.core.windows.net/;AccountName=seanmcccanary;AccountKey=Kg==;\nseanscope1"
->>>>>>> 60f4876e
   }
 }