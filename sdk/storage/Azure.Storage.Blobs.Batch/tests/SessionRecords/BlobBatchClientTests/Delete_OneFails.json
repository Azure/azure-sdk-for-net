﻿{
  "Entries": [
    {
      "RequestUri": "https://seanmcccanary3.blob.core.windows.net/test-container-49a96032-c08b-4e67-8746-5480aa938f35?restype=container",
      "RequestMethod": "PUT",
      "RequestHeaders": {
        "Accept": "application/xml",
        "Authorization": "Sanitized",
        "traceparent": "00-7ff87f25087f754cb1a87d6a1a700ed1-6b0daadcb9f80449-00",
        "User-Agent": [
          "azsdk-net-Storage.Blobs/12.9.0-alpha.20210223.1",
          "(.NET 5.0.3; Microsoft Windows 10.0.19042)"
        ],
        "x-ms-blob-public-access": "container",
        "x-ms-client-request-id": "a47655c7-ed82-39ea-fae3-35ac2040e562",
        "x-ms-date": "Tue, 23 Feb 2021 19:40:15 GMT",
        "x-ms-return-client-request-id": "true",
<<<<<<< HEAD
        "x-ms-version": "2020-12-06"
=======
        "x-ms-version": "2021-02-12"
>>>>>>> 7e782c87
      },
      "RequestBody": null,
      "StatusCode": 201,
      "ResponseHeaders": {
        "Content-Length": "0",
        "Date": "Tue, 23 Feb 2021 19:40:15 GMT",
        "ETag": "\"0x8D8D832D7DE5554\"",
        "Last-Modified": "Tue, 23 Feb 2021 19:40:15 GMT",
        "Server": [
          "Windows-Azure-Blob/1.0",
          "Microsoft-HTTPAPI/2.0"
        ],
        "x-ms-client-request-id": "a47655c7-ed82-39ea-fae3-35ac2040e562",
        "x-ms-request-id": "940a33eb-201e-0033-3d1b-0a8569000000",
<<<<<<< HEAD
        "x-ms-version": "2020-12-06"
=======
        "x-ms-version": "2021-02-12"
>>>>>>> 7e782c87
      },
      "ResponseBody": []
    },
    {
      "RequestUri": "https://seanmcccanary3.blob.core.windows.net/test-container-49a96032-c08b-4e67-8746-5480aa938f35/blob1",
      "RequestMethod": "PUT",
      "RequestHeaders": {
        "Accept": "application/xml",
        "Authorization": "Sanitized",
        "Content-Length": "1024",
        "Content-Type": "application/octet-stream",
        "If-None-Match": "*",
        "traceparent": "00-ce5250083c497041afa739177a4b6c20-2574a99060387346-00",
        "User-Agent": [
          "azsdk-net-Storage.Blobs/12.9.0-alpha.20210223.1",
          "(.NET 5.0.3; Microsoft Windows 10.0.19042)"
        ],
        "x-ms-blob-type": "BlockBlob",
        "x-ms-client-request-id": "398e86dd-285d-32f5-5c02-474882e67e5b",
        "x-ms-date": "Tue, 23 Feb 2021 19:40:15 GMT",
        "x-ms-return-client-request-id": "true",
<<<<<<< HEAD
        "x-ms-version": "2020-12-06"
=======
        "x-ms-version": "2021-02-12"
>>>>>>> 7e782c87
      },
      "RequestBody": "xyAI2ipKrqB8ZOa4ADmzhRIQuVQc67M147SN3Fw3JCHtXGZ6+VkafafWJx0GMTjBMLCaEIeRRtxt0vd1vdJEREDFy6TSOIu49TutRsOVLrF8y6urnROaXBaJDSdipcDUkuPdQWaU7vcl4RtL4wAZ16NG+fEmmKYsKm6OSStjVlB72LTguO1K59y0hrz4TngVcDaDHKzOrvk8sRb4BqXMwYvK0AtMOR+2/BEVcRHqM9z2eNj14DqjrSm6owbWUeE258UwLX5tyTcXzB+auTznUX06Ao7N1+BRJiPhkZUY36ow3opMugVeiK6h3hMaCfPt01GJnE9SaRDk3wZbizih/u11aduympd33HnfK/nNNx0v9L5DjkNa3XR5aNr+Av12/98mpJ8YOji6Eb/Wcz4XFqfpK5Z5XW+pGoxnOTK8edl7aSwap5J+F7qGiX2DhGo2YlEzFddm/KFvfIoTsAEF/ZjmWgkS/W8VaxPc89TyJZUhMdfgiWMCFWyKqioIama4gIzlnSphJGTiHanDignNfVb08n8qJHM05EWch1JFDACsI3JHDIhrvwxy/mu6PopjvC3TFHjnjlsYsLnlxJwSnBGoFmaWhXDOiDJytyYIeqW6OMolcfiIxZUXLlvOhvtwYGFaESckzTa8BItGdNc1EDYTKozR7CsZIFDRf1cUAAI3AlfErWl+lWuUaGxsQlG+4R4lu1tun3M2QPDWU07fqASJD3J/cGLNlZQgPYS+rd7/E50570WmyGPkjm15p0IdtMBo4jLfPnG7WCXHTWHud5MR10Cwpri/40YPm+L1U+5SA4jDVsqrH9QsfZYf33oB9RbZZ9ACbA0HqP/s0KOOxQQ3dUrYKyHJZbdrhCgioATMDaXLG+weT5d7vK3Kv08xnbiS6GkwKMr1EAEYlujl5Qj7H8L9wqkXGCWyXW5z/qZnOuZwj7eanOXb1gvrBbivldelz6CMM9sOes9EfcpbgRJbsFwCdVVQYILdIuyeLBNsA8iXzi4F2wYLYRXoVR4agFT4j1RcrCCBVG4drxHub02813oCxLPkVdVV9xNAaAtkwqKYpp2+EFanFXm/6Cv1HPLHLH6kGLugFDp/BrUNQetjuexvVsmw/ccjW645JG2qYNoheDyMv6rm95JiPwmhmtSNXC4+hsYpFi62gL0NZu/M1aba7Mmv1vlCiV82Tb69gsDarMc+a9oU92EN1j7t2JCilWljxq0L3oU1/Pxm8slw+f78M7onjmnLxvRnoQC7VbDPlLdUWbsTzs1CCW/drQWYndw/8aTVegf/lwC5oz2FeaZLl14RG59C6GTt5YX67hjuzwQje2MM+RmwVMG7WiqQvI/IkRanh4E9/Qg/6A==",
      "StatusCode": 201,
      "ResponseHeaders": {
        "Content-Length": "0",
        "Content-MD5": "4dBOcTRgI0q1TJmfihDXaA==",
        "Date": "Tue, 23 Feb 2021 19:40:15 GMT",
        "ETag": "\"0x8D8D832D7E8B9F9\"",
        "Last-Modified": "Tue, 23 Feb 2021 19:40:15 GMT",
        "Server": [
          "Windows-Azure-Blob/1.0",
          "Microsoft-HTTPAPI/2.0"
        ],
        "x-ms-client-request-id": "398e86dd-285d-32f5-5c02-474882e67e5b",
        "x-ms-content-crc64": "ehHd68hTsCQ=",
        "x-ms-request-id": "940a33fc-201e-0033-4b1b-0a8569000000",
        "x-ms-request-server-encrypted": "true",
<<<<<<< HEAD
        "x-ms-version": "2020-12-06",
=======
        "x-ms-version": "2021-02-12",
>>>>>>> 7e782c87
        "x-ms-version-id": "2021-02-23T19:40:15.5243001Z"
      },
      "ResponseBody": []
    },
    {
      "RequestUri": "https://seanmcccanary3.blob.core.windows.net/test-container-49a96032-c08b-4e67-8746-5480aa938f35/blob2",
      "RequestMethod": "PUT",
      "RequestHeaders": {
        "Accept": "application/xml",
        "Authorization": "Sanitized",
        "Content-Length": "1024",
        "Content-Type": "application/octet-stream",
        "If-None-Match": "*",
        "traceparent": "00-c9f52ffe3546384298f8a4fc07693dfa-8ecc0bf985ddec4b-00",
        "User-Agent": [
          "azsdk-net-Storage.Blobs/12.9.0-alpha.20210223.1",
          "(.NET 5.0.3; Microsoft Windows 10.0.19042)"
        ],
        "x-ms-blob-type": "BlockBlob",
        "x-ms-client-request-id": "6e96580d-d49d-53fb-d19e-900b56b88598",
        "x-ms-date": "Tue, 23 Feb 2021 19:40:15 GMT",
        "x-ms-return-client-request-id": "true",
<<<<<<< HEAD
        "x-ms-version": "2020-12-06"
=======
        "x-ms-version": "2021-02-12"
>>>>>>> 7e782c87
      },
      "RequestBody": "zBGDL08Y049WV1qRhVF3Yia7X3Z5Bopsi9NM5oOMtnt/53OMwTF3xbP/4wXOZKwKiuQhx4YH4sWGF6N8y+0MyaDeEZ3e66H0Q5nCeSKFnSYmQVuea+/1eAWtBqmN+vnF8xpl71MOLJ5DLIPsRGijAXl8VomRbV6w6ZmYMOX3Z0mg/YYIIK3TFxS9Wz5sCDOcCgQwEaRvNIW7tAa6dfy5S8U6TEfhmuHLqD511BIfROBl+yXgx1WkMMgBTGunGaEYAw94Mrvru28jZGhl+mBzm28lVHrX2YRwlRx/4E51JI+dXNADphIlekC2vGPsPzVojbD7gcUnQCmLCJ2fbNshrj/Zx52Pb/RdANk5IB0hg1XmFlKdeaLJdhuneJ50hQ5llA4jE3eX2R67nYDs7R8MaYVHuVWIgzScEFGB6PdW6XvK04wO/W/dTj004dwi3Yj8mg4YLMu53BHZhgImFvEmZbQFIRqT/WsVamoYVKJYejPJhU3pPryvEfZ7NHdstzhLDnwnHbtuaJyiAsJhoYhugQvPXJCjPCb3VQ8jGMn0qLIyzEYlMF13Wx2xRzv6TnBuDLJsnVqop9FVMMesS0/TrVkPL9RCSVGuWAFy8vXq/QeetAwWiAtYiSR0zwCVyhDO3pni6x+cK8JhvURZNbXcazPADZZCvCVOtqWwzXlRGI3xpBNbCBHnAohJtMrH/1NumGTN1b15iyFzlDR5611JD6W2Z5GhgGIh2AoN+AhbhrdRQTUVhEPQeBjy6HTdbRYqAKUkEJfCzRcBrPyza5IZGA18KKooNIti5u95r5juQ2rz4vhiNnYgj3QdE9hGHAyF2NBnYEVsAssZwimoSB1/E2iRv4matuGXXJk2CiCyG8nj89bIh+Ilh+AsSXRMeEZWngBvtF2D6yLuzwSsNferZqZgxFVHtouGbDiobW1sSuRS4GwgQmdsYAi02bfdeFHogeLN7LPxD+d16Ugk2n21goQgWVWLiyM/82RMkt3TqPPmwOyLnl4wYNCEq1keSIWK/1cyvR/8XPa+jvhPpHwJoUFUPRqRKeMl7/mEB+DKIKvewpOGoerU6mP1zBBm4btUegkXygpr+NVzDM4leFUV821NceLpg/9Xf1O2m13Tvw09MIzWs1agcsm+E5QbrnEO4NmiGHDZavcJv0q2tFx3n03A6EfIPz8Xrf4YKnBrPNHhqLuDMaedY8WVzPQL6b1tRnNGW8UqRaCZimtxwD+GnoN51Qug826lIoWCMnNLDMNAq+T8JOALt2Mb6qc8K6OFDi5wkhSxzFIFoThApxMtTn2nMRRbinmibR2ohQnGafbh/CNF2nqvjt+S94Ooyg9Q7psplfqOKoS0ziT2CUdIPg==",
      "StatusCode": 201,
      "ResponseHeaders": {
        "Content-Length": "0",
        "Content-MD5": "pFq6Et2lJuVwMZszdDFroQ==",
        "Date": "Tue, 23 Feb 2021 19:40:15 GMT",
        "ETag": "\"0x8D8D832D7F2318C\"",
        "Last-Modified": "Tue, 23 Feb 2021 19:40:15 GMT",
        "Server": [
          "Windows-Azure-Blob/1.0",
          "Microsoft-HTTPAPI/2.0"
        ],
        "x-ms-client-request-id": "6e96580d-d49d-53fb-d19e-900b56b88598",
        "x-ms-content-crc64": "mV4o8Q0Og5w=",
        "x-ms-request-id": "940a3412-201e-0033-5e1b-0a8569000000",
        "x-ms-request-server-encrypted": "true",
<<<<<<< HEAD
        "x-ms-version": "2020-12-06",
=======
        "x-ms-version": "2021-02-12",
>>>>>>> 7e782c87
        "x-ms-version-id": "2021-02-23T19:40:15.587345Z"
      },
      "ResponseBody": []
    },
    {
      "RequestUri": "https://seanmcccanary3.blob.core.windows.net/?comp=batch",
      "RequestMethod": "POST",
      "RequestHeaders": {
        "Accept": "application/xml",
        "Authorization": "Sanitized",
        "Content-Length": "1363",
        "Content-Type": "multipart/mixed; boundary=batch_d537d0ad-d4cf-6ee7-17e9-21608b10aebf",
        "traceparent": "00-eb8770f527a1fc4f871057167b7c47b5-9ad332f878f9134f-00",
        "User-Agent": [
          "azsdk-net-Storage.Blobs/12.9.0-alpha.20210223.1",
          "(.NET 5.0.3; Microsoft Windows 10.0.19042)"
        ],
        "x-ms-client-request-id": "87a26812-d730-476e-b510-c3bf71d61de7",
        "x-ms-date": "Tue, 23 Feb 2021 19:40:15 GMT",
        "x-ms-return-client-request-id": "true",
<<<<<<< HEAD
        "x-ms-version": "2020-12-06"
=======
        "x-ms-version": "2021-02-12"
>>>>>>> 7e782c87
      },
      "RequestBody": "LS1iYXRjaF9kNTM3ZDBhZC1kNGNmLTZlZTctMTdlOS0yMTYwOGIxMGFlYmYNCkNvbnRlbnQtVHlwZTogYXBwbGljYXRpb24vaHR0cA0KQ29udGVudC1UcmFuc2Zlci1FbmNvZGluZzogYmluYXJ5DQpDb250ZW50LUlEOiAwDQoNCkRFTEVURSAvdGVzdC1jb250YWluZXItNDlhOTYwMzItYzA4Yi00ZTY3LTg3NDYtNTQ4MGFhOTM4ZjM1L2Jsb2IxIEhUVFAvMS4xDQp0cmFjZXBhcmVudDogMDAtZWI4NzcwZjUyN2ExZmM0Zjg3MTA1NzE2N2I3YzQ3YjUtYjJjOTk5MzZjNzFlOTY0YS0wMA0KQWNjZXB0OiBhcHBsaWNhdGlvbi94bWwNCkF1dGhvcml6YXRpb246IFNoYXJlZEtleSBzZWFubWNjY2FuYXJ5MzpFTzVXZWk3Mkt1bEhmUnJ0bWJUWXg5dExJeUp1YXUwdWdHcVNRcmU0dTFFPQ0KeC1tcy1kYXRlOiBUdWUsIDIzIEZlYiAyMDIxIDE5OjQwOjE1IEdNVA0KQ29udGVudC1MZW5ndGg6IDANCg0KLS1iYXRjaF9kNTM3ZDBhZC1kNGNmLTZlZTctMTdlOS0yMTYwOGIxMGFlYmYNCkNvbnRlbnQtVHlwZTogYXBwbGljYXRpb24vaHR0cA0KQ29udGVudC1UcmFuc2Zlci1FbmNvZGluZzogYmluYXJ5DQpDb250ZW50LUlEOiAxDQoNCkRFTEVURSAvdGVzdC1jb250YWluZXItNDlhOTYwMzItYzA4Yi00ZTY3LTg3NDYtNTQ4MGFhOTM4ZjM1L2Jsb2IyIEhUVFAvMS4xDQp0cmFjZXBhcmVudDogMDAtZWI4NzcwZjUyN2ExZmM0Zjg3MTA1NzE2N2I3YzQ3YjUtYjJjOTk5MzZjNzFlOTY0YS0wMA0KQWNjZXB0OiBhcHBsaWNhdGlvbi94bWwNCkF1dGhvcml6YXRpb246IFNoYXJlZEtleSBzZWFubWNjY2FuYXJ5MzpNVVg3eGNLRE9zUFJITDNFa2xjSnJSZUdESEVRTzlqM1NsYkgvcXNRUGhBPQ0KeC1tcy1kYXRlOiBUdWUsIDIzIEZlYiAyMDIxIDE5OjQwOjE1IEdNVA0KQ29udGVudC1MZW5ndGg6IDANCg0KLS1iYXRjaF9kNTM3ZDBhZC1kNGNmLTZlZTctMTdlOS0yMTYwOGIxMGFlYmYNCkNvbnRlbnQtVHlwZTogYXBwbGljYXRpb24vaHR0cA0KQ29udGVudC1UcmFuc2Zlci1FbmNvZGluZzogYmluYXJ5DQpDb250ZW50LUlEOiAyDQoNCkRFTEVURSAvaW52YWxpZGNvbnRhaW5lci9ibG9iMyBIVFRQLzEuMQ0KdHJhY2VwYXJlbnQ6IDAwLWViODc3MGY1MjdhMWZjNGY4NzEwNTcxNjdiN2M0N2I1LWIyYzk5OTM2YzcxZTk2NGEtMDANCkFjY2VwdDogYXBwbGljYXRpb24veG1sDQpBdXRob3JpemF0aW9uOiBTaGFyZWRLZXkgc2Vhbm1jY2NhbmFyeTM6cFdFb1A4dWF6ckNiNUtEUURqY0d0VVNCMUloU09xTjBuVWpBSDc1OVpqND0NCngtbXMtZGF0ZTogVHVlLCAyMyBGZWIgMjAyMSAxOTo0MDoxNSBHTVQNCkNvbnRlbnQtTGVuZ3RoOiAwDQoNCi0tYmF0Y2hfZDUzN2QwYWQtZDRjZi02ZWU3LTE3ZTktMjE2MDhiMTBhZWJmLS0NCg==",
      "StatusCode": 202,
      "ResponseHeaders": {
        "Content-Type": "multipart/mixed; boundary=batchresponse_e25f647d-c9b9-4d95-bec9-4a18ffcbf044",
        "Date": "Tue, 23 Feb 2021 19:40:15 GMT",
        "Server": [
          "Windows-Azure-Blob/1.0",
          "Microsoft-HTTPAPI/2.0"
        ],
        "Transfer-Encoding": "chunked",
        "x-ms-client-request-id": "87a26812-d730-476e-b510-c3bf71d61de7",
        "x-ms-request-id": "940a3422-201e-0033-6e1b-0a8569000000",
<<<<<<< HEAD
        "x-ms-version": "2020-12-06"
=======
        "x-ms-version": "2021-02-12"
>>>>>>> 7e782c87
      },
      "ResponseBody": "LS1iYXRjaHJlc3BvbnNlX2UyNWY2NDdkLWM5YjktNGQ5NS1iZWM5LTRhMThmZmNiZjA0NA0KQ29udGVudC1UeXBlOiBhcHBsaWNhdGlvbi9odHRwDQpDb250ZW50LUlEOiAwDQoNCkhUVFAvMS4xIDIwMiBBY2NlcHRlZA0KeC1tcy1kZWxldGUtdHlwZS1wZXJtYW5lbnQ6IHRydWUNCngtbXMtcmVxdWVzdC1pZDogOTQwYTM0MjItMjAxZS0wMDMzLTZlMWItMGE4NTY5MWU4OWVlDQp4LW1zLXZlcnNpb246IDIwMjAtMDYtMTINClNlcnZlcjogV2luZG93cy1BenVyZS1CbG9iLzEuMA0KDQotLWJhdGNocmVzcG9uc2VfZTI1ZjY0N2QtYzliOS00ZDk1LWJlYzktNGExOGZmY2JmMDQ0DQpDb250ZW50LVR5cGU6IGFwcGxpY2F0aW9uL2h0dHANCkNvbnRlbnQtSUQ6IDENCg0KSFRUUC8xLjEgMjAyIEFjY2VwdGVkDQp4LW1zLWRlbGV0ZS10eXBlLXBlcm1hbmVudDogdHJ1ZQ0KeC1tcy1yZXF1ZXN0LWlkOiA5NDBhMzQyMi0yMDFlLTAwMzMtNmUxYi0wYTg1NjkxZTg5ZWYNCngtbXMtdmVyc2lvbjogMjAyMC0wNi0xMg0KU2VydmVyOiBXaW5kb3dzLUF6dXJlLUJsb2IvMS4wDQoNCi0tYmF0Y2hyZXNwb25zZV9lMjVmNjQ3ZC1jOWI5LTRkOTUtYmVjOS00YTE4ZmZjYmYwNDQNCkNvbnRlbnQtVHlwZTogYXBwbGljYXRpb24vaHR0cA0KQ29udGVudC1JRDogMg0KDQpIVFRQLzEuMSA0MDQgVGhlIHNwZWNpZmllZCBjb250YWluZXIgZG9lcyBub3QgZXhpc3QuDQp4LW1zLWVycm9yLWNvZGU6IENvbnRhaW5lck5vdEZvdW5kDQp4LW1zLXJlcXVlc3QtaWQ6IDk0MGEzNDIyLTIwMWUtMDAzMy02ZTFiLTBhODU2OTFlODlmMA0KeC1tcy12ZXJzaW9uOiAyMDIwLTA2LTEyDQpDb250ZW50LUxlbmd0aDogMjI2DQpDb250ZW50LVR5cGU6IGFwcGxpY2F0aW9uL3htbA0KU2VydmVyOiBXaW5kb3dzLUF6dXJlLUJsb2IvMS4wDQoNCu+7vzw/eG1sIHZlcnNpb249IjEuMCIgZW5jb2Rpbmc9InV0Zi04Ij8+CjxFcnJvcj48Q29kZT5Db250YWluZXJOb3RGb3VuZDwvQ29kZT48TWVzc2FnZT5UaGUgc3BlY2lmaWVkIGNvbnRhaW5lciBkb2VzIG5vdCBleGlzdC4KUmVxdWVzdElkOjk0MGEzNDIyLTIwMWUtMDAzMy02ZTFiLTBhODU2OTFlODlmMApUaW1lOjIwMjEtMDItMjNUMTk6NDA6MTUuNjQzMzIwNlo8L01lc3NhZ2U+PC9FcnJvcj4NCi0tYmF0Y2hyZXNwb25zZV9lMjVmNjQ3ZC1jOWI5LTRkOTUtYmVjOS00YTE4ZmZjYmYwNDQtLQ=="
    },
    {
      "RequestUri": "https://seanmcccanary3.blob.core.windows.net/test-container-49a96032-c08b-4e67-8746-5480aa938f35/blob1",
      "RequestMethod": "HEAD",
      "RequestHeaders": {
        "Accept": "application/xml",
        "Authorization": "Sanitized",
        "traceparent": "00-94e0567680f28f49b5554afff36b56dd-e128e450bac8eb4c-00",
        "User-Agent": [
          "azsdk-net-Storage.Blobs/12.9.0-alpha.20210223.1",
          "(.NET 5.0.3; Microsoft Windows 10.0.19042)"
        ],
        "x-ms-client-request-id": "224e7fbc-276d-a18e-f0f3-06d15356d074",
        "x-ms-date": "Tue, 23 Feb 2021 19:40:15 GMT",
        "x-ms-return-client-request-id": "true",
<<<<<<< HEAD
        "x-ms-version": "2020-12-06"
=======
        "x-ms-version": "2021-02-12"
>>>>>>> 7e782c87
      },
      "RequestBody": null,
      "StatusCode": 404,
      "ResponseHeaders": {
        "Date": "Tue, 23 Feb 2021 19:40:15 GMT",
        "Server": [
          "Windows-Azure-Blob/1.0",
          "Microsoft-HTTPAPI/2.0"
        ],
        "Transfer-Encoding": "chunked",
        "x-ms-client-request-id": "224e7fbc-276d-a18e-f0f3-06d15356d074",
        "x-ms-error-code": "BlobNotFound",
        "x-ms-request-id": "940a3432-201e-0033-7c1b-0a8569000000",
<<<<<<< HEAD
        "x-ms-version": "2020-12-06"
=======
        "x-ms-version": "2021-02-12"
>>>>>>> 7e782c87
      },
      "ResponseBody": []
    },
    {
      "RequestUri": "https://seanmcccanary3.blob.core.windows.net/test-container-49a96032-c08b-4e67-8746-5480aa938f35/blob2",
      "RequestMethod": "HEAD",
      "RequestHeaders": {
        "Accept": "application/xml",
        "Authorization": "Sanitized",
        "traceparent": "00-8cd46abfdd554647b2769e4b613a29a5-2da0424a1032b04c-00",
        "User-Agent": [
          "azsdk-net-Storage.Blobs/12.9.0-alpha.20210223.1",
          "(.NET 5.0.3; Microsoft Windows 10.0.19042)"
        ],
        "x-ms-client-request-id": "f103d635-fb87-b97a-f95b-e77436bd4363",
        "x-ms-date": "Tue, 23 Feb 2021 19:40:15 GMT",
        "x-ms-return-client-request-id": "true",
<<<<<<< HEAD
        "x-ms-version": "2020-12-06"
=======
        "x-ms-version": "2021-02-12"
>>>>>>> 7e782c87
      },
      "RequestBody": null,
      "StatusCode": 404,
      "ResponseHeaders": {
        "Date": "Tue, 23 Feb 2021 19:40:15 GMT",
        "Server": [
          "Windows-Azure-Blob/1.0",
          "Microsoft-HTTPAPI/2.0"
        ],
        "Transfer-Encoding": "chunked",
        "x-ms-client-request-id": "f103d635-fb87-b97a-f95b-e77436bd4363",
        "x-ms-error-code": "BlobNotFound",
        "x-ms-request-id": "940a3437-201e-0033-801b-0a8569000000",
<<<<<<< HEAD
        "x-ms-version": "2020-12-06"
=======
        "x-ms-version": "2021-02-12"
>>>>>>> 7e782c87
      },
      "ResponseBody": []
    },
    {
      "RequestUri": "https://seanmcccanary3.blob.core.windows.net/test-container-49a96032-c08b-4e67-8746-5480aa938f35?restype=container",
      "RequestMethod": "DELETE",
      "RequestHeaders": {
        "Accept": "application/xml",
        "Authorization": "Sanitized",
        "traceparent": "00-2b17187526cdec4baa730e49d39f5f94-ae50be6c593d2c4b-00",
        "User-Agent": [
          "azsdk-net-Storage.Blobs/12.9.0-alpha.20210223.1",
          "(.NET 5.0.3; Microsoft Windows 10.0.19042)"
        ],
        "x-ms-client-request-id": "7d9b17c8-de53-27ec-5585-13d06dc69f1d",
        "x-ms-date": "Tue, 23 Feb 2021 19:40:15 GMT",
        "x-ms-return-client-request-id": "true",
<<<<<<< HEAD
        "x-ms-version": "2020-12-06"
=======
        "x-ms-version": "2021-02-12"
>>>>>>> 7e782c87
      },
      "RequestBody": null,
      "StatusCode": 202,
      "ResponseHeaders": {
        "Content-Length": "0",
        "Date": "Tue, 23 Feb 2021 19:40:15 GMT",
        "Server": [
          "Windows-Azure-Blob/1.0",
          "Microsoft-HTTPAPI/2.0"
        ],
        "x-ms-client-request-id": "7d9b17c8-de53-27ec-5585-13d06dc69f1d",
        "x-ms-request-id": "940a3440-201e-0033-071b-0a8569000000",
<<<<<<< HEAD
        "x-ms-version": "2020-12-06"
=======
        "x-ms-version": "2021-02-12"
>>>>>>> 7e782c87
      },
      "ResponseBody": []
    }
  ],
  "Variables": {
    "RandomSeed": "158598315",
    "Storage_TestConfigDefault": "ProductionTenant\nseanmcccanary3\nU2FuaXRpemVk\nhttps://seanmcccanary3.blob.core.windows.net\nhttps://seanmcccanary3.file.core.windows.net\nhttps://seanmcccanary3.queue.core.windows.net\nhttps://seanmcccanary3.table.core.windows.net\n\n\n\n\nhttps://seanmcccanary3-secondary.blob.core.windows.net\nhttps://seanmcccanary3-secondary.file.core.windows.net\nhttps://seanmcccanary3-secondary.queue.core.windows.net\nhttps://seanmcccanary3-secondary.table.core.windows.net\n\nSanitized\n\n\nCloud\nBlobEndpoint=https://seanmcccanary3.blob.core.windows.net/;QueueEndpoint=https://seanmcccanary3.queue.core.windows.net/;FileEndpoint=https://seanmcccanary3.file.core.windows.net/;BlobSecondaryEndpoint=https://seanmcccanary3-secondary.blob.core.windows.net/;QueueSecondaryEndpoint=https://seanmcccanary3-secondary.queue.core.windows.net/;FileSecondaryEndpoint=https://seanmcccanary3-secondary.file.core.windows.net/;AccountName=seanmcccanary3;AccountKey=Kg==;\nseanscope1\n\n"
  }
}<|MERGE_RESOLUTION|>--- conflicted
+++ resolved
@@ -15,11 +15,7 @@
         "x-ms-client-request-id": "a47655c7-ed82-39ea-fae3-35ac2040e562",
         "x-ms-date": "Tue, 23 Feb 2021 19:40:15 GMT",
         "x-ms-return-client-request-id": "true",
-<<<<<<< HEAD
-        "x-ms-version": "2020-12-06"
-=======
-        "x-ms-version": "2021-02-12"
->>>>>>> 7e782c87
+        "x-ms-version": "2021-02-12"
       },
       "RequestBody": null,
       "StatusCode": 201,
@@ -34,11 +30,7 @@
         ],
         "x-ms-client-request-id": "a47655c7-ed82-39ea-fae3-35ac2040e562",
         "x-ms-request-id": "940a33eb-201e-0033-3d1b-0a8569000000",
-<<<<<<< HEAD
-        "x-ms-version": "2020-12-06"
-=======
-        "x-ms-version": "2021-02-12"
->>>>>>> 7e782c87
+        "x-ms-version": "2021-02-12"
       },
       "ResponseBody": []
     },
@@ -60,11 +52,7 @@
         "x-ms-client-request-id": "398e86dd-285d-32f5-5c02-474882e67e5b",
         "x-ms-date": "Tue, 23 Feb 2021 19:40:15 GMT",
         "x-ms-return-client-request-id": "true",
-<<<<<<< HEAD
-        "x-ms-version": "2020-12-06"
-=======
-        "x-ms-version": "2021-02-12"
->>>>>>> 7e782c87
+        "x-ms-version": "2021-02-12"
       },
       "RequestBody": "xyAI2ipKrqB8ZOa4ADmzhRIQuVQc67M147SN3Fw3JCHtXGZ6+VkafafWJx0GMTjBMLCaEIeRRtxt0vd1vdJEREDFy6TSOIu49TutRsOVLrF8y6urnROaXBaJDSdipcDUkuPdQWaU7vcl4RtL4wAZ16NG+fEmmKYsKm6OSStjVlB72LTguO1K59y0hrz4TngVcDaDHKzOrvk8sRb4BqXMwYvK0AtMOR+2/BEVcRHqM9z2eNj14DqjrSm6owbWUeE258UwLX5tyTcXzB+auTznUX06Ao7N1+BRJiPhkZUY36ow3opMugVeiK6h3hMaCfPt01GJnE9SaRDk3wZbizih/u11aduympd33HnfK/nNNx0v9L5DjkNa3XR5aNr+Av12/98mpJ8YOji6Eb/Wcz4XFqfpK5Z5XW+pGoxnOTK8edl7aSwap5J+F7qGiX2DhGo2YlEzFddm/KFvfIoTsAEF/ZjmWgkS/W8VaxPc89TyJZUhMdfgiWMCFWyKqioIama4gIzlnSphJGTiHanDignNfVb08n8qJHM05EWch1JFDACsI3JHDIhrvwxy/mu6PopjvC3TFHjnjlsYsLnlxJwSnBGoFmaWhXDOiDJytyYIeqW6OMolcfiIxZUXLlvOhvtwYGFaESckzTa8BItGdNc1EDYTKozR7CsZIFDRf1cUAAI3AlfErWl+lWuUaGxsQlG+4R4lu1tun3M2QPDWU07fqASJD3J/cGLNlZQgPYS+rd7/E50570WmyGPkjm15p0IdtMBo4jLfPnG7WCXHTWHud5MR10Cwpri/40YPm+L1U+5SA4jDVsqrH9QsfZYf33oB9RbZZ9ACbA0HqP/s0KOOxQQ3dUrYKyHJZbdrhCgioATMDaXLG+weT5d7vK3Kv08xnbiS6GkwKMr1EAEYlujl5Qj7H8L9wqkXGCWyXW5z/qZnOuZwj7eanOXb1gvrBbivldelz6CMM9sOes9EfcpbgRJbsFwCdVVQYILdIuyeLBNsA8iXzi4F2wYLYRXoVR4agFT4j1RcrCCBVG4drxHub02813oCxLPkVdVV9xNAaAtkwqKYpp2+EFanFXm/6Cv1HPLHLH6kGLugFDp/BrUNQetjuexvVsmw/ccjW645JG2qYNoheDyMv6rm95JiPwmhmtSNXC4+hsYpFi62gL0NZu/M1aba7Mmv1vlCiV82Tb69gsDarMc+a9oU92EN1j7t2JCilWljxq0L3oU1/Pxm8slw+f78M7onjmnLxvRnoQC7VbDPlLdUWbsTzs1CCW/drQWYndw/8aTVegf/lwC5oz2FeaZLl14RG59C6GTt5YX67hjuzwQje2MM+RmwVMG7WiqQvI/IkRanh4E9/Qg/6A==",
       "StatusCode": 201,
@@ -82,11 +70,7 @@
         "x-ms-content-crc64": "ehHd68hTsCQ=",
         "x-ms-request-id": "940a33fc-201e-0033-4b1b-0a8569000000",
         "x-ms-request-server-encrypted": "true",
-<<<<<<< HEAD
-        "x-ms-version": "2020-12-06",
-=======
         "x-ms-version": "2021-02-12",
->>>>>>> 7e782c87
         "x-ms-version-id": "2021-02-23T19:40:15.5243001Z"
       },
       "ResponseBody": []
@@ -109,11 +93,7 @@
         "x-ms-client-request-id": "6e96580d-d49d-53fb-d19e-900b56b88598",
         "x-ms-date": "Tue, 23 Feb 2021 19:40:15 GMT",
         "x-ms-return-client-request-id": "true",
-<<<<<<< HEAD
-        "x-ms-version": "2020-12-06"
-=======
-        "x-ms-version": "2021-02-12"
->>>>>>> 7e782c87
+        "x-ms-version": "2021-02-12"
       },
       "RequestBody": "zBGDL08Y049WV1qRhVF3Yia7X3Z5Bopsi9NM5oOMtnt/53OMwTF3xbP/4wXOZKwKiuQhx4YH4sWGF6N8y+0MyaDeEZ3e66H0Q5nCeSKFnSYmQVuea+/1eAWtBqmN+vnF8xpl71MOLJ5DLIPsRGijAXl8VomRbV6w6ZmYMOX3Z0mg/YYIIK3TFxS9Wz5sCDOcCgQwEaRvNIW7tAa6dfy5S8U6TEfhmuHLqD511BIfROBl+yXgx1WkMMgBTGunGaEYAw94Mrvru28jZGhl+mBzm28lVHrX2YRwlRx/4E51JI+dXNADphIlekC2vGPsPzVojbD7gcUnQCmLCJ2fbNshrj/Zx52Pb/RdANk5IB0hg1XmFlKdeaLJdhuneJ50hQ5llA4jE3eX2R67nYDs7R8MaYVHuVWIgzScEFGB6PdW6XvK04wO/W/dTj004dwi3Yj8mg4YLMu53BHZhgImFvEmZbQFIRqT/WsVamoYVKJYejPJhU3pPryvEfZ7NHdstzhLDnwnHbtuaJyiAsJhoYhugQvPXJCjPCb3VQ8jGMn0qLIyzEYlMF13Wx2xRzv6TnBuDLJsnVqop9FVMMesS0/TrVkPL9RCSVGuWAFy8vXq/QeetAwWiAtYiSR0zwCVyhDO3pni6x+cK8JhvURZNbXcazPADZZCvCVOtqWwzXlRGI3xpBNbCBHnAohJtMrH/1NumGTN1b15iyFzlDR5611JD6W2Z5GhgGIh2AoN+AhbhrdRQTUVhEPQeBjy6HTdbRYqAKUkEJfCzRcBrPyza5IZGA18KKooNIti5u95r5juQ2rz4vhiNnYgj3QdE9hGHAyF2NBnYEVsAssZwimoSB1/E2iRv4matuGXXJk2CiCyG8nj89bIh+Ilh+AsSXRMeEZWngBvtF2D6yLuzwSsNferZqZgxFVHtouGbDiobW1sSuRS4GwgQmdsYAi02bfdeFHogeLN7LPxD+d16Ugk2n21goQgWVWLiyM/82RMkt3TqPPmwOyLnl4wYNCEq1keSIWK/1cyvR/8XPa+jvhPpHwJoUFUPRqRKeMl7/mEB+DKIKvewpOGoerU6mP1zBBm4btUegkXygpr+NVzDM4leFUV821NceLpg/9Xf1O2m13Tvw09MIzWs1agcsm+E5QbrnEO4NmiGHDZavcJv0q2tFx3n03A6EfIPz8Xrf4YKnBrPNHhqLuDMaedY8WVzPQL6b1tRnNGW8UqRaCZimtxwD+GnoN51Qug826lIoWCMnNLDMNAq+T8JOALt2Mb6qc8K6OFDi5wkhSxzFIFoThApxMtTn2nMRRbinmibR2ohQnGafbh/CNF2nqvjt+S94Ooyg9Q7psplfqOKoS0ziT2CUdIPg==",
       "StatusCode": 201,
@@ -131,11 +111,7 @@
         "x-ms-content-crc64": "mV4o8Q0Og5w=",
         "x-ms-request-id": "940a3412-201e-0033-5e1b-0a8569000000",
         "x-ms-request-server-encrypted": "true",
-<<<<<<< HEAD
-        "x-ms-version": "2020-12-06",
-=======
         "x-ms-version": "2021-02-12",
->>>>>>> 7e782c87
         "x-ms-version-id": "2021-02-23T19:40:15.587345Z"
       },
       "ResponseBody": []
@@ -156,11 +132,7 @@
         "x-ms-client-request-id": "87a26812-d730-476e-b510-c3bf71d61de7",
         "x-ms-date": "Tue, 23 Feb 2021 19:40:15 GMT",
         "x-ms-return-client-request-id": "true",
-<<<<<<< HEAD
-        "x-ms-version": "2020-12-06"
-=======
-        "x-ms-version": "2021-02-12"
->>>>>>> 7e782c87
+        "x-ms-version": "2021-02-12"
       },
       "RequestBody": "LS1iYXRjaF9kNTM3ZDBhZC1kNGNmLTZlZTctMTdlOS0yMTYwOGIxMGFlYmYNCkNvbnRlbnQtVHlwZTogYXBwbGljYXRpb24vaHR0cA0KQ29udGVudC1UcmFuc2Zlci1FbmNvZGluZzogYmluYXJ5DQpDb250ZW50LUlEOiAwDQoNCkRFTEVURSAvdGVzdC1jb250YWluZXItNDlhOTYwMzItYzA4Yi00ZTY3LTg3NDYtNTQ4MGFhOTM4ZjM1L2Jsb2IxIEhUVFAvMS4xDQp0cmFjZXBhcmVudDogMDAtZWI4NzcwZjUyN2ExZmM0Zjg3MTA1NzE2N2I3YzQ3YjUtYjJjOTk5MzZjNzFlOTY0YS0wMA0KQWNjZXB0OiBhcHBsaWNhdGlvbi94bWwNCkF1dGhvcml6YXRpb246IFNoYXJlZEtleSBzZWFubWNjY2FuYXJ5MzpFTzVXZWk3Mkt1bEhmUnJ0bWJUWXg5dExJeUp1YXUwdWdHcVNRcmU0dTFFPQ0KeC1tcy1kYXRlOiBUdWUsIDIzIEZlYiAyMDIxIDE5OjQwOjE1IEdNVA0KQ29udGVudC1MZW5ndGg6IDANCg0KLS1iYXRjaF9kNTM3ZDBhZC1kNGNmLTZlZTctMTdlOS0yMTYwOGIxMGFlYmYNCkNvbnRlbnQtVHlwZTogYXBwbGljYXRpb24vaHR0cA0KQ29udGVudC1UcmFuc2Zlci1FbmNvZGluZzogYmluYXJ5DQpDb250ZW50LUlEOiAxDQoNCkRFTEVURSAvdGVzdC1jb250YWluZXItNDlhOTYwMzItYzA4Yi00ZTY3LTg3NDYtNTQ4MGFhOTM4ZjM1L2Jsb2IyIEhUVFAvMS4xDQp0cmFjZXBhcmVudDogMDAtZWI4NzcwZjUyN2ExZmM0Zjg3MTA1NzE2N2I3YzQ3YjUtYjJjOTk5MzZjNzFlOTY0YS0wMA0KQWNjZXB0OiBhcHBsaWNhdGlvbi94bWwNCkF1dGhvcml6YXRpb246IFNoYXJlZEtleSBzZWFubWNjY2FuYXJ5MzpNVVg3eGNLRE9zUFJITDNFa2xjSnJSZUdESEVRTzlqM1NsYkgvcXNRUGhBPQ0KeC1tcy1kYXRlOiBUdWUsIDIzIEZlYiAyMDIxIDE5OjQwOjE1IEdNVA0KQ29udGVudC1MZW5ndGg6IDANCg0KLS1iYXRjaF9kNTM3ZDBhZC1kNGNmLTZlZTctMTdlOS0yMTYwOGIxMGFlYmYNCkNvbnRlbnQtVHlwZTogYXBwbGljYXRpb24vaHR0cA0KQ29udGVudC1UcmFuc2Zlci1FbmNvZGluZzogYmluYXJ5DQpDb250ZW50LUlEOiAyDQoNCkRFTEVURSAvaW52YWxpZGNvbnRhaW5lci9ibG9iMyBIVFRQLzEuMQ0KdHJhY2VwYXJlbnQ6IDAwLWViODc3MGY1MjdhMWZjNGY4NzEwNTcxNjdiN2M0N2I1LWIyYzk5OTM2YzcxZTk2NGEtMDANCkFjY2VwdDogYXBwbGljYXRpb24veG1sDQpBdXRob3JpemF0aW9uOiBTaGFyZWRLZXkgc2Vhbm1jY2NhbmFyeTM6cFdFb1A4dWF6ckNiNUtEUURqY0d0VVNCMUloU09xTjBuVWpBSDc1OVpqND0NCngtbXMtZGF0ZTogVHVlLCAyMyBGZWIgMjAyMSAxOTo0MDoxNSBHTVQNCkNvbnRlbnQtTGVuZ3RoOiAwDQoNCi0tYmF0Y2hfZDUzN2QwYWQtZDRjZi02ZWU3LTE3ZTktMjE2MDhiMTBhZWJmLS0NCg==",
       "StatusCode": 202,
@@ -174,11 +146,7 @@
         "Transfer-Encoding": "chunked",
         "x-ms-client-request-id": "87a26812-d730-476e-b510-c3bf71d61de7",
         "x-ms-request-id": "940a3422-201e-0033-6e1b-0a8569000000",
-<<<<<<< HEAD
-        "x-ms-version": "2020-12-06"
-=======
-        "x-ms-version": "2021-02-12"
->>>>>>> 7e782c87
+        "x-ms-version": "2021-02-12"
       },
       "ResponseBody": "LS1iYXRjaHJlc3BvbnNlX2UyNWY2NDdkLWM5YjktNGQ5NS1iZWM5LTRhMThmZmNiZjA0NA0KQ29udGVudC1UeXBlOiBhcHBsaWNhdGlvbi9odHRwDQpDb250ZW50LUlEOiAwDQoNCkhUVFAvMS4xIDIwMiBBY2NlcHRlZA0KeC1tcy1kZWxldGUtdHlwZS1wZXJtYW5lbnQ6IHRydWUNCngtbXMtcmVxdWVzdC1pZDogOTQwYTM0MjItMjAxZS0wMDMzLTZlMWItMGE4NTY5MWU4OWVlDQp4LW1zLXZlcnNpb246IDIwMjAtMDYtMTINClNlcnZlcjogV2luZG93cy1BenVyZS1CbG9iLzEuMA0KDQotLWJhdGNocmVzcG9uc2VfZTI1ZjY0N2QtYzliOS00ZDk1LWJlYzktNGExOGZmY2JmMDQ0DQpDb250ZW50LVR5cGU6IGFwcGxpY2F0aW9uL2h0dHANCkNvbnRlbnQtSUQ6IDENCg0KSFRUUC8xLjEgMjAyIEFjY2VwdGVkDQp4LW1zLWRlbGV0ZS10eXBlLXBlcm1hbmVudDogdHJ1ZQ0KeC1tcy1yZXF1ZXN0LWlkOiA5NDBhMzQyMi0yMDFlLTAwMzMtNmUxYi0wYTg1NjkxZTg5ZWYNCngtbXMtdmVyc2lvbjogMjAyMC0wNi0xMg0KU2VydmVyOiBXaW5kb3dzLUF6dXJlLUJsb2IvMS4wDQoNCi0tYmF0Y2hyZXNwb25zZV9lMjVmNjQ3ZC1jOWI5LTRkOTUtYmVjOS00YTE4ZmZjYmYwNDQNCkNvbnRlbnQtVHlwZTogYXBwbGljYXRpb24vaHR0cA0KQ29udGVudC1JRDogMg0KDQpIVFRQLzEuMSA0MDQgVGhlIHNwZWNpZmllZCBjb250YWluZXIgZG9lcyBub3QgZXhpc3QuDQp4LW1zLWVycm9yLWNvZGU6IENvbnRhaW5lck5vdEZvdW5kDQp4LW1zLXJlcXVlc3QtaWQ6IDk0MGEzNDIyLTIwMWUtMDAzMy02ZTFiLTBhODU2OTFlODlmMA0KeC1tcy12ZXJzaW9uOiAyMDIwLTA2LTEyDQpDb250ZW50LUxlbmd0aDogMjI2DQpDb250ZW50LVR5cGU6IGFwcGxpY2F0aW9uL3htbA0KU2VydmVyOiBXaW5kb3dzLUF6dXJlLUJsb2IvMS4wDQoNCu+7vzw/eG1sIHZlcnNpb249IjEuMCIgZW5jb2Rpbmc9InV0Zi04Ij8+CjxFcnJvcj48Q29kZT5Db250YWluZXJOb3RGb3VuZDwvQ29kZT48TWVzc2FnZT5UaGUgc3BlY2lmaWVkIGNvbnRhaW5lciBkb2VzIG5vdCBleGlzdC4KUmVxdWVzdElkOjk0MGEzNDIyLTIwMWUtMDAzMy02ZTFiLTBhODU2OTFlODlmMApUaW1lOjIwMjEtMDItMjNUMTk6NDA6MTUuNjQzMzIwNlo8L01lc3NhZ2U+PC9FcnJvcj4NCi0tYmF0Y2hyZXNwb25zZV9lMjVmNjQ3ZC1jOWI5LTRkOTUtYmVjOS00YTE4ZmZjYmYwNDQtLQ=="
     },
@@ -196,11 +164,7 @@
         "x-ms-client-request-id": "224e7fbc-276d-a18e-f0f3-06d15356d074",
         "x-ms-date": "Tue, 23 Feb 2021 19:40:15 GMT",
         "x-ms-return-client-request-id": "true",
-<<<<<<< HEAD
-        "x-ms-version": "2020-12-06"
-=======
-        "x-ms-version": "2021-02-12"
->>>>>>> 7e782c87
+        "x-ms-version": "2021-02-12"
       },
       "RequestBody": null,
       "StatusCode": 404,
@@ -214,11 +178,7 @@
         "x-ms-client-request-id": "224e7fbc-276d-a18e-f0f3-06d15356d074",
         "x-ms-error-code": "BlobNotFound",
         "x-ms-request-id": "940a3432-201e-0033-7c1b-0a8569000000",
-<<<<<<< HEAD
-        "x-ms-version": "2020-12-06"
-=======
-        "x-ms-version": "2021-02-12"
->>>>>>> 7e782c87
+        "x-ms-version": "2021-02-12"
       },
       "ResponseBody": []
     },
@@ -236,11 +196,7 @@
         "x-ms-client-request-id": "f103d635-fb87-b97a-f95b-e77436bd4363",
         "x-ms-date": "Tue, 23 Feb 2021 19:40:15 GMT",
         "x-ms-return-client-request-id": "true",
-<<<<<<< HEAD
-        "x-ms-version": "2020-12-06"
-=======
-        "x-ms-version": "2021-02-12"
->>>>>>> 7e782c87
+        "x-ms-version": "2021-02-12"
       },
       "RequestBody": null,
       "StatusCode": 404,
@@ -254,11 +210,7 @@
         "x-ms-client-request-id": "f103d635-fb87-b97a-f95b-e77436bd4363",
         "x-ms-error-code": "BlobNotFound",
         "x-ms-request-id": "940a3437-201e-0033-801b-0a8569000000",
-<<<<<<< HEAD
-        "x-ms-version": "2020-12-06"
-=======
-        "x-ms-version": "2021-02-12"
->>>>>>> 7e782c87
+        "x-ms-version": "2021-02-12"
       },
       "ResponseBody": []
     },
@@ -276,11 +228,7 @@
         "x-ms-client-request-id": "7d9b17c8-de53-27ec-5585-13d06dc69f1d",
         "x-ms-date": "Tue, 23 Feb 2021 19:40:15 GMT",
         "x-ms-return-client-request-id": "true",
-<<<<<<< HEAD
-        "x-ms-version": "2020-12-06"
-=======
-        "x-ms-version": "2021-02-12"
->>>>>>> 7e782c87
+        "x-ms-version": "2021-02-12"
       },
       "RequestBody": null,
       "StatusCode": 202,
@@ -293,11 +241,7 @@
         ],
         "x-ms-client-request-id": "7d9b17c8-de53-27ec-5585-13d06dc69f1d",
         "x-ms-request-id": "940a3440-201e-0033-071b-0a8569000000",
-<<<<<<< HEAD
-        "x-ms-version": "2020-12-06"
-=======
-        "x-ms-version": "2021-02-12"
->>>>>>> 7e782c87
+        "x-ms-version": "2021-02-12"
       },
       "ResponseBody": []
     }
