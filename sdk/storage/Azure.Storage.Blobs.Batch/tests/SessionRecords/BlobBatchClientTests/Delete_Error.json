--- conflicted
+++ resolved
@@ -13,11 +13,7 @@
         ],
         "x-ms-client-request-id": "c630edd1-ba60-34e6-4b08-c1a42d24981d",
         "x-ms-return-client-request-id": "true",
-<<<<<<< HEAD
-        "x-ms-version": "2020-12-06"
-=======
         "x-ms-version": "2021-02-12"
->>>>>>> 7e782c87
       },
       "RequestBody": "LS1iYXRjaF83MTM5YTk0NC0yYWMzLTZkNTQtYzRmMi05Mjk2ZjRlODcxMTANCkNvbnRlbnQtVHlwZTogYXBwbGljYXRpb24vaHR0cA0KQ29udGVudC1UcmFuc2Zlci1FbmNvZGluZzogYmluYXJ5DQpDb250ZW50LUlEOiAwDQoNCkRFTEVURSAvY29udGFpbmVyL2Jsb2IgSFRUUC8xLjENCkFjY2VwdDogYXBwbGljYXRpb24veG1sDQpDb250ZW50LUxlbmd0aDogMA0KDQotLWJhdGNoXzcxMzlhOTQ0LTJhYzMtNmQ1NC1jNGYyLTkyOTZmNGU4NzExMC0tDQo=",
       "StatusCode": 401,
@@ -33,11 +29,7 @@
         "x-ms-client-request-id": "c630edd1-ba60-34e6-4b08-c1a42d24981d",
         "x-ms-error-code": "NoAuthenticationInformation",
         "x-ms-request-id": "940a328d-201e-0033-061b-0a8569000000",
-<<<<<<< HEAD
-        "x-ms-version": "2020-12-06"
-=======
         "x-ms-version": "2021-02-12"
->>>>>>> 7e782c87
       },
       "ResponseBody": [
         "﻿<?xml version=\"1.0\" encoding=\"utf-8\"?>\n",
