﻿{
  "Entries": [
    {
      "RequestUri": "https://seanmcccanary3.blob.core.windows.net/test-container-f06d2a50-d523-125d-a3a4-2d27b072a5b7?restype=container",
      "RequestMethod": "PUT",
      "RequestHeaders": {
        "Accept": "application/xml",
        "Authorization": "Sanitized",
        "traceparent": "00-54d9fd023abbea4ba5c20c6574028138-fcf800dea3f0304c-00",
        "User-Agent": [
          "azsdk-net-Storage.Blobs/12.9.0-alpha.20210223.1",
          "(.NET 5.0.3; Microsoft Windows 10.0.19042)"
        ],
        "x-ms-blob-public-access": "container",
        "x-ms-client-request-id": "e301170b-8568-08ed-5311-0e4f0286a085",
        "x-ms-date": "Tue, 23 Feb 2021 19:40:57 GMT",
        "x-ms-return-client-request-id": "true",
<<<<<<< HEAD
        "x-ms-version": "2020-12-06"
=======
        "x-ms-version": "2021-02-12"
>>>>>>> 7e782c87
      },
      "RequestBody": null,
      "StatusCode": 201,
      "ResponseHeaders": {
        "Content-Length": "0",
        "Date": "Tue, 23 Feb 2021 19:40:57 GMT",
        "ETag": "\"0x8D8D832F0E081EF\"",
        "Last-Modified": "Tue, 23 Feb 2021 19:40:57 GMT",
        "Server": [
          "Windows-Azure-Blob/1.0",
          "Microsoft-HTTPAPI/2.0"
        ],
        "x-ms-client-request-id": "e301170b-8568-08ed-5311-0e4f0286a085",
        "x-ms-request-id": "bed4db67-e01e-0095-771b-0a3277000000",
<<<<<<< HEAD
        "x-ms-version": "2020-12-06"
=======
        "x-ms-version": "2021-02-12"
>>>>>>> 7e782c87
      },
      "ResponseBody": []
    },
    {
      "RequestUri": "https://seanmcccanary3.blob.core.windows.net/test-container-f06d2a50-d523-125d-a3a4-2d27b072a5b7/blob1",
      "RequestMethod": "PUT",
      "RequestHeaders": {
        "Accept": "application/xml",
        "Authorization": "Sanitized",
        "Content-Length": "1024",
        "Content-Type": "application/octet-stream",
        "If-None-Match": "*",
        "traceparent": "00-a6c590f887aebd4cba61246f091cb32f-ed73e20f4038a24b-00",
        "User-Agent": [
          "azsdk-net-Storage.Blobs/12.9.0-alpha.20210223.1",
          "(.NET 5.0.3; Microsoft Windows 10.0.19042)"
        ],
        "x-ms-blob-type": "BlockBlob",
        "x-ms-client-request-id": "bf9d3d78-2c5a-773e-7f43-65cf0b234660",
        "x-ms-date": "Tue, 23 Feb 2021 19:40:57 GMT",
        "x-ms-return-client-request-id": "true",
<<<<<<< HEAD
        "x-ms-version": "2020-12-06"
=======
        "x-ms-version": "2021-02-12"
>>>>>>> 7e782c87
      },
      "RequestBody": "Q6Ugzp65HdiSmQCTX48BJvPxHJhwwk9tT8Eb62lH0Wnv8IlrXOKdUvkoUM6EWanED+hcEWkHFIFVs3/dnTJvSseXpG4FlskQVMmfSHGA6PUXV9uA68AA59wIFahjv7THuAUH7bU6vngfS7yfaMsP1cuJxUZW718Gl7yS/YEgrZQV15BsefpA3ZliYZ8EYH8Q+EDd2fpucMmmAFb4qMH3/p0oipA7o1vQSOet9I2/AjY9gQRBQ9SZp2fGxXmkSDXXa2IB29Xu1VXkDJASwHw75v0fuya8tbvJjuMpdd3iLACy1YgqvSZgT6uvXDZDh+brit57hI0OG7WnOEzyxWB3AuCQYOvzESnXvmt6DVmEhgf8Per+Z6dzo7rSgoXZbopLN1pWsyf7+Hm1pMUhkw1cI7FF9od1eJo4HbwxII6j/VDhL9b+LtPgAEVxSMPiURCsdl/TlHcC1b7AHZVqytfrEqd0QGQ3XvTeZfVCBDDXVsushKouz2jZ3lkXPhE9dTZthjYcbRGrdBdr9C6BwNGO6MfJvkUtvEI+m2EKICDjofC/1H35uui6ABCSwto5Vx6HiVVJc7bwQMn03dGvoFT3h1M+wutTlS7eD741mvlnBENDgpbLmS45zpS0BdwWCl+7mjqH+5UyNPQnamP3u6XPjNmNbB29LO4lBPNXn49RxwRfef++4AmuEE6ioy/KQhPu5HgDiJ5B/W5MYvah25Rk1qJfmEGlEKzQ31vPGoi+WsLgaLsXTT9lHnyRcn0SDTW6Ps2MaqrSSNPMM6lCcuLljQc0wHLZTYhj+XrFFJ4uvdElFNy6Mu8XDSDnSxqVI6uZrOR13kzD4fFFKHEwDTQ0nXXYHF0GKlsYHLJR8QFuztbOLGe6ud+EYjPrdQp+5wDrs62kvQZOkoGJXcGZcfDv11maYuHMeeOWU7oqGrRQmjSyZj1UyRHQgJnlMVwd6/BD/J6w44UfHjnJDmlLI3jNOMKM5wuymw1IyuFI5kiHeGjJ5x4WoLevkkcEirqnhVwhGPmZkAPlkGGQZxij1zfwQpUBgTxZtpgL3VTDrRFSoUWFJs5P7uhk5Fa9hTieC7sPE0glpQMgx2FhjbOuIeNQPcbTHrBpoVOtnZzmnDFfbdGZs5rJLftBZF9s7mE1tcJzbUdyyu0KpnH0eAhmOiswAR/hFW1JhxDKkblR/bPxd+facy/p7aLkjg0o1LXz2iozO+xBVKBVKeY3pzkzuam+AwAgjMf8RhR9/IZgILJa17ePHcHHryNHhElIsUVpsdVkatC00k1jN/XYxFcZ9Qkz3NCBpJvn91Td2Qd9s5TOE0ux+7bipgRpK+XM7urMLo9AFdV05w05fHN81/lF5YRgCQ==",
      "StatusCode": 201,
      "ResponseHeaders": {
        "Content-Length": "0",
        "Content-MD5": "fDSDPciHEtXRxs8I/Px7DA==",
        "Date": "Tue, 23 Feb 2021 19:40:57 GMT",
        "ETag": "\"0x8D8D832F0E9EC56\"",
        "Last-Modified": "Tue, 23 Feb 2021 19:40:57 GMT",
        "Server": [
          "Windows-Azure-Blob/1.0",
          "Microsoft-HTTPAPI/2.0"
        ],
        "x-ms-client-request-id": "bf9d3d78-2c5a-773e-7f43-65cf0b234660",
        "x-ms-content-crc64": "tcDi2ioxTdA=",
        "x-ms-request-id": "bed4db78-e01e-0095-031b-0a3277000000",
        "x-ms-request-server-encrypted": "true",
<<<<<<< HEAD
        "x-ms-version": "2020-12-06",
=======
        "x-ms-version": "2021-02-12",
>>>>>>> 7e782c87
        "x-ms-version-id": "2021-02-23T19:40:57.475183Z"
      },
      "ResponseBody": []
    },
    {
      "RequestUri": "https://seanmcccanary3.blob.core.windows.net/test-container-f06d2a50-d523-125d-a3a4-2d27b072a5b7/blob2",
      "RequestMethod": "PUT",
      "RequestHeaders": {
        "Accept": "application/xml",
        "Authorization": "Sanitized",
        "Content-Length": "1024",
        "Content-Type": "application/octet-stream",
        "If-None-Match": "*",
        "traceparent": "00-ac71f8e86fb77a4f9fe522aca41dbdfe-b0bcda700043e94b-00",
        "User-Agent": [
          "azsdk-net-Storage.Blobs/12.9.0-alpha.20210223.1",
          "(.NET 5.0.3; Microsoft Windows 10.0.19042)"
        ],
        "x-ms-blob-type": "BlockBlob",
        "x-ms-client-request-id": "148cab08-9368-f37e-5e2e-f3fe5fe4cdff",
        "x-ms-date": "Tue, 23 Feb 2021 19:40:57 GMT",
        "x-ms-return-client-request-id": "true",
<<<<<<< HEAD
        "x-ms-version": "2020-12-06"
=======
        "x-ms-version": "2021-02-12"
>>>>>>> 7e782c87
      },
      "RequestBody": "a+U5wMWW7cSfqM+Ug2BqE8ZNzafnoK+EzfB6DutnwPQyVbAiL1Dl4VDYILFcqfQe2FIIvVWeecs1tPLUG97ZOOjaYS6wR+N1aOxXDoD+JyP8XDaZXgKflNvk7XpeEMVx/+jIgkfFbZFuk1VpR2tKN4zO2L+oP9rlOs1Sy1poF1cm5Q6YNaXcNu6kKsqtNk1vmrXujzgFyMAO40d5c6E2Bnz9QmFdsgLn8qHRAxUPOASA4zGleocfIBxOilJdYsNMbiROr/PrEeezBpyXNMSq/qpD+Y9wkYv03iJEDyiwipDdhJXxwIgRlNFK8XTqiOxYo4unGmgz3N2YWtHRpwK/A3wMubAvuT4hMWS+Jp8XCVY17GudCG8nqae3WGa3QOzOiu733s48KOlNhekDdLY9gVB6m7uWIfoM5A8Id2HXavF38JuwHyqH+cOCUIOGJDTxedYWPKUxN2j06vq+M7CIdRv4i4QbjWEl8qH3FNF3hsDbF/2KwS1LRrgyvDQwycYT+dpojpiv1ex18EkDOSOXfGQ64xyy/bTtrEXM6dAs9Snb4xr2D/cnK0ERFdDjSAyUmj/Q9uapYfwmeuJT4+wbSPsgKFUIoG1sErjaoejjCWM4OE6RXP5DMYIe0JQV1EhV9c3VwiC3i/rRY+Quz8ATQ3F+Gqudiuv93fbT6dDZVz1vhasaDUZDgaxUv/kaFGLCCowjlrqdt2vh2OUq5KIp+AunvkoU+DUqO5n+Scry4siTEN9DtsGD0s0/OTVhGZ0KKsftclYYrRFX+Fsgnm2g7/UcltPC5kFKJOt81L//yCL89B8DBHByemLN7L1mYjRfn0lARILJR0OFo05rnNlSVzA4I6lNneuFqhtx9fqE5MG2HDV2v4OfM63cfWAhB96JepSNLT6LEQFeu5pnV1FJAL+NtH+j25ismfD8cR+KY6I86Htl97eCKwo0FwTpONtckn2hlFNf5Z784JNNjqDh1Ff3Km/W5AkICoh0bsSTw2EVn9+i6M9P3QLcaBYjNJxqUkOt8Q1rhq5zmYnK63baaR0yOO/AP+uHqE1t+nvy5NXrCRyA5tJTqRkwLk9GhfGLAf/48fytqRJYJknA/owygbSz3+FaWoNL3o7VkBCbQCNb4vh8+vPZPV8JJ7+Jk6uN/q2bkqUQMKZ7rBNt1xkCveUlZByTtYbB2qGBUDPDwkrjSJFjAK59S7FSAE3ga2ZGB2raYy+P+kkm2bcEjuBzuOrIio+In7w3qBlqQLQ54W87O0nI6V8bU05IPCb2ebzR3khjF+DXvWitoroWJLmU7fhIyFOWq8+KrTdAQGOWQS9cmWFs1smOZH3hGkalBS6Vs04trbBoOjN42Gmpln0FFw==",
      "StatusCode": 201,
      "ResponseHeaders": {
        "Content-Length": "0",
        "Content-MD5": "UjjGpnukufWAIJfksJuDWw==",
        "Date": "Tue, 23 Feb 2021 19:40:57 GMT",
        "ETag": "\"0x8D8D832F0F33CD9\"",
        "Last-Modified": "Tue, 23 Feb 2021 19:40:57 GMT",
        "Server": [
          "Windows-Azure-Blob/1.0",
          "Microsoft-HTTPAPI/2.0"
        ],
        "x-ms-client-request-id": "148cab08-9368-f37e-5e2e-f3fe5fe4cdff",
        "x-ms-content-crc64": "iAxDmH1OKMc=",
        "x-ms-request-id": "bed4db7f-e01e-0095-0a1b-0a3277000000",
        "x-ms-request-server-encrypted": "true",
<<<<<<< HEAD
        "x-ms-version": "2020-12-06",
=======
        "x-ms-version": "2021-02-12",
>>>>>>> 7e782c87
        "x-ms-version-id": "2021-02-23T19:40:57.5362265Z"
      },
      "ResponseBody": []
    },
    {
      "RequestUri": "https://seanmcccanary3.blob.core.windows.net/?comp=batch",
      "RequestMethod": "POST",
      "RequestHeaders": {
        "Accept": "application/xml",
        "Authorization": "Sanitized",
        "Content-Length": "1456",
        "Content-Type": "multipart/mixed; boundary=batch_9e0b048b-e144-eb0e-5317-0d867615561f",
        "traceparent": "00-64c25f5a687e3c4291e69272c336852b-596fe390a2042546-00",
        "User-Agent": [
          "azsdk-net-Storage.Blobs/12.9.0-alpha.20210223.1",
          "(.NET 5.0.3; Microsoft Windows 10.0.19042)"
        ],
        "x-ms-client-request-id": "2f9d5264-300d-b591-c7ed-3a8cbdd5ee57",
        "x-ms-date": "Tue, 23 Feb 2021 19:40:57 GMT",
        "x-ms-return-client-request-id": "true",
<<<<<<< HEAD
        "x-ms-version": "2020-12-06"
=======
        "x-ms-version": "2021-02-12"
>>>>>>> 7e782c87
      },
      "RequestBody": "LS1iYXRjaF85ZTBiMDQ4Yi1lMTQ0LWViMGUtNTMxNy0wZDg2NzYxNTU2MWYNCkNvbnRlbnQtVHlwZTogYXBwbGljYXRpb24vaHR0cA0KQ29udGVudC1UcmFuc2Zlci1FbmNvZGluZzogYmluYXJ5DQpDb250ZW50LUlEOiAwDQoNClBVVCAvdGVzdC1jb250YWluZXItZjA2ZDJhNTAtZDUyMy0xMjVkLWEzYTQtMmQyN2IwNzJhNWI3L2Jsb2IxP2NvbXA9dGllciBIVFRQLzEuMQ0KeC1tcy1hY2Nlc3MtdGllcjogQ29vbA0KdHJhY2VwYXJlbnQ6IDAwLTY0YzI1ZjVhNjg3ZTNjNDI5MWU2OTI3MmMzMzY4NTJiLTQxOGRhNDBmYzNlZDAyNGYtMDANCkFjY2VwdDogYXBwbGljYXRpb24veG1sDQpBdXRob3JpemF0aW9uOiBTaGFyZWRLZXkgc2Vhbm1jY2NhbmFyeTM6Nk1ZL1I2L0hjK3FQdXhFNnhTcUVHeGRqRGZLM0JJY3NmOUZZeVFENHI5MD0NCngtbXMtZGF0ZTogVHVlLCAyMyBGZWIgMjAyMSAxOTo0MDo1NyBHTVQNCkNvbnRlbnQtTGVuZ3RoOiAwDQoNCi0tYmF0Y2hfOWUwYjA0OGItZTE0NC1lYjBlLTUzMTctMGQ4Njc2MTU1NjFmDQpDb250ZW50LVR5cGU6IGFwcGxpY2F0aW9uL2h0dHANCkNvbnRlbnQtVHJhbnNmZXItRW5jb2Rpbmc6IGJpbmFyeQ0KQ29udGVudC1JRDogMQ0KDQpQVVQgL3Rlc3QtY29udGFpbmVyLWYwNmQyYTUwLWQ1MjMtMTI1ZC1hM2E0LTJkMjdiMDcyYTViNy9ibG9iMj9jb21wPXRpZXIgSFRUUC8xLjENCngtbXMtYWNjZXNzLXRpZXI6IENvb2wNCnRyYWNlcGFyZW50OiAwMC02NGMyNWY1YTY4N2UzYzQyOTFlNjkyNzJjMzM2ODUyYi00MThkYTQwZmMzZWQwMjRmLTAwDQpBY2NlcHQ6IGFwcGxpY2F0aW9uL3htbA0KQXV0aG9yaXphdGlvbjogU2hhcmVkS2V5IHNlYW5tY2NjYW5hcnkzOjEvRWJRakhxVVl0NTlTVy9NbFBXbTFmN1VJZGJyTEtnLzdZZUVnakh2V3M9DQp4LW1zLWRhdGU6IFR1ZSwgMjMgRmViIDIwMjEgMTk6NDA6NTcgR01UDQpDb250ZW50LUxlbmd0aDogMA0KDQotLWJhdGNoXzllMGIwNDhiLWUxNDQtZWIwZS01MzE3LTBkODY3NjE1NTYxZg0KQ29udGVudC1UeXBlOiBhcHBsaWNhdGlvbi9odHRwDQpDb250ZW50LVRyYW5zZmVyLUVuY29kaW5nOiBiaW5hcnkNCkNvbnRlbnQtSUQ6IDINCg0KUFVUIC9pbnZhbGlkY29udGFpbmVyL2Jsb2IzP2NvbXA9dGllciBIVFRQLzEuMQ0KeC1tcy1hY2Nlc3MtdGllcjogQ29vbA0KdHJhY2VwYXJlbnQ6IDAwLTY0YzI1ZjVhNjg3ZTNjNDI5MWU2OTI3MmMzMzY4NTJiLTQxOGRhNDBmYzNlZDAyNGYtMDANCkFjY2VwdDogYXBwbGljYXRpb24veG1sDQpBdXRob3JpemF0aW9uOiBTaGFyZWRLZXkgc2Vhbm1jY2NhbmFyeTM6bGh4S2xrNUhjSnIxZm9DUjl1eEJYaEduOTZxVzgyUjBPb0R3Vm9FTDlsYz0NCngtbXMtZGF0ZTogVHVlLCAyMyBGZWIgMjAyMSAxOTo0MDo1NyBHTVQNCkNvbnRlbnQtTGVuZ3RoOiAwDQoNCi0tYmF0Y2hfOWUwYjA0OGItZTE0NC1lYjBlLTUzMTctMGQ4Njc2MTU1NjFmLS0NCg==",
      "StatusCode": 202,
      "ResponseHeaders": {
        "Content-Type": "multipart/mixed; boundary=batchresponse_d53cd90e-94ea-4377-b708-4a2db556b5e9",
        "Date": "Tue, 23 Feb 2021 19:40:57 GMT",
        "Server": [
          "Windows-Azure-Blob/1.0",
          "Microsoft-HTTPAPI/2.0"
        ],
        "Transfer-Encoding": "chunked",
        "x-ms-client-request-id": "2f9d5264-300d-b591-c7ed-3a8cbdd5ee57",
        "x-ms-request-id": "bed4db84-e01e-0095-0f1b-0a3277000000",
<<<<<<< HEAD
        "x-ms-version": "2020-12-06"
=======
        "x-ms-version": "2021-02-12"
>>>>>>> 7e782c87
      },
      "ResponseBody": "LS1iYXRjaHJlc3BvbnNlX2Q1M2NkOTBlLTk0ZWEtNDM3Ny1iNzA4LTRhMmRiNTU2YjVlOQ0KQ29udGVudC1UeXBlOiBhcHBsaWNhdGlvbi9odHRwDQpDb250ZW50LUlEOiAwDQoNCkhUVFAvMS4xIDIwMCBPSw0KeC1tcy1yZXF1ZXN0LWlkOiBiZWQ0ZGI4NC1lMDFlLTAwOTUtMGYxYi0wYTMyNzcxZTBjNDkNCngtbXMtdmVyc2lvbjogMjAyMC0wNi0xMg0KU2VydmVyOiBXaW5kb3dzLUF6dXJlLUJsb2IvMS4wDQoNCi0tYmF0Y2hyZXNwb25zZV9kNTNjZDkwZS05NGVhLTQzNzctYjcwOC00YTJkYjU1NmI1ZTkNCkNvbnRlbnQtVHlwZTogYXBwbGljYXRpb24vaHR0cA0KQ29udGVudC1JRDogMQ0KDQpIVFRQLzEuMSAyMDAgT0sNCngtbXMtcmVxdWVzdC1pZDogYmVkNGRiODQtZTAxZS0wMDk1LTBmMWItMGEzMjc3MWUwYzRhDQp4LW1zLXZlcnNpb246IDIwMjAtMDYtMTINClNlcnZlcjogV2luZG93cy1BenVyZS1CbG9iLzEuMA0KDQotLWJhdGNocmVzcG9uc2VfZDUzY2Q5MGUtOTRlYS00Mzc3LWI3MDgtNGEyZGI1NTZiNWU5DQpDb250ZW50LVR5cGU6IGFwcGxpY2F0aW9uL2h0dHANCkNvbnRlbnQtSUQ6IDINCg0KSFRUUC8xLjEgNDA0IFRoZSBzcGVjaWZpZWQgY29udGFpbmVyIGRvZXMgbm90IGV4aXN0Lg0KeC1tcy1lcnJvci1jb2RlOiBDb250YWluZXJOb3RGb3VuZA0KeC1tcy1yZXF1ZXN0LWlkOiBiZWQ0ZGI4NC1lMDFlLTAwOTUtMGYxYi0wYTMyNzcxZTBjNGINCngtbXMtdmVyc2lvbjogMjAyMC0wNi0xMg0KQ29udGVudC1MZW5ndGg6IDIyNg0KQ29udGVudC1UeXBlOiBhcHBsaWNhdGlvbi94bWwNClNlcnZlcjogV2luZG93cy1BenVyZS1CbG9iLzEuMA0KDQrvu788P3htbCB2ZXJzaW9uPSIxLjAiIGVuY29kaW5nPSJ1dGYtOCI/Pgo8RXJyb3I+PENvZGU+Q29udGFpbmVyTm90Rm91bmQ8L0NvZGU+PE1lc3NhZ2U+VGhlIHNwZWNpZmllZCBjb250YWluZXIgZG9lcyBub3QgZXhpc3QuClJlcXVlc3RJZDpiZWQ0ZGI4NC1lMDFlLTAwOTUtMGYxYi0wYTMyNzcxZTBjNGIKVGltZToyMDIxLTAyLTIzVDE5OjQwOjU3LjYwMjYxMDVaPC9NZXNzYWdlPjwvRXJyb3I+DQotLWJhdGNocmVzcG9uc2VfZDUzY2Q5MGUtOTRlYS00Mzc3LWI3MDgtNGEyZGI1NTZiNWU5LS0="
    },
    {
      "RequestUri": "https://seanmcccanary3.blob.core.windows.net/test-container-f06d2a50-d523-125d-a3a4-2d27b072a5b7/blob1",
      "RequestMethod": "HEAD",
      "RequestHeaders": {
        "Accept": "application/xml",
        "Authorization": "Sanitized",
        "traceparent": "00-df5ed13b6c13ac40abd824ea4385ae89-8e925226d9d2e442-00",
        "User-Agent": [
          "azsdk-net-Storage.Blobs/12.9.0-alpha.20210223.1",
          "(.NET 5.0.3; Microsoft Windows 10.0.19042)"
        ],
        "x-ms-client-request-id": "242234ea-2777-ff11-8cff-f5bedabe6990",
        "x-ms-date": "Tue, 23 Feb 2021 19:40:57 GMT",
        "x-ms-return-client-request-id": "true",
<<<<<<< HEAD
        "x-ms-version": "2020-12-06"
=======
        "x-ms-version": "2021-02-12"
>>>>>>> 7e782c87
      },
      "RequestBody": null,
      "StatusCode": 200,
      "ResponseHeaders": {
        "Accept-Ranges": "bytes",
        "Content-Length": "1024",
        "Content-MD5": "fDSDPciHEtXRxs8I/Px7DA==",
        "Content-Type": "application/octet-stream",
        "Date": "Tue, 23 Feb 2021 19:40:57 GMT",
        "ETag": "\"0x8D8D832F0E9EC56\"",
        "Last-Modified": "Tue, 23 Feb 2021 19:40:57 GMT",
        "Server": [
          "Windows-Azure-Blob/1.0",
          "Microsoft-HTTPAPI/2.0"
        ],
        "x-ms-access-tier": "Cool",
        "x-ms-access-tier-change-time": "Tue, 23 Feb 2021 19:40:57 GMT",
        "x-ms-blob-type": "BlockBlob",
        "x-ms-client-request-id": "242234ea-2777-ff11-8cff-f5bedabe6990",
        "x-ms-creation-time": "Tue, 23 Feb 2021 19:40:57 GMT",
        "x-ms-is-current-version": "true",
        "x-ms-last-access-time": "Tue, 23 Feb 2021 19:40:57 GMT",
        "x-ms-lease-state": "available",
        "x-ms-lease-status": "unlocked",
        "x-ms-request-id": "bed4db87-e01e-0095-121b-0a3277000000",
        "x-ms-server-encrypted": "true",
<<<<<<< HEAD
        "x-ms-version": "2020-12-06",
=======
        "x-ms-version": "2021-02-12",
>>>>>>> 7e782c87
        "x-ms-version-id": "2021-02-23T19:40:57.475183Z"
      },
      "ResponseBody": []
    },
    {
      "RequestUri": "https://seanmcccanary3.blob.core.windows.net/test-container-f06d2a50-d523-125d-a3a4-2d27b072a5b7/blob2",
      "RequestMethod": "HEAD",
      "RequestHeaders": {
        "Accept": "application/xml",
        "Authorization": "Sanitized",
        "traceparent": "00-59079093b2df094599eac339a8e422b3-c24aa4a61116eb45-00",
        "User-Agent": [
          "azsdk-net-Storage.Blobs/12.9.0-alpha.20210223.1",
          "(.NET 5.0.3; Microsoft Windows 10.0.19042)"
        ],
        "x-ms-client-request-id": "89a12c16-cab3-84e0-ab3a-f67faf6f9bfb",
        "x-ms-date": "Tue, 23 Feb 2021 19:40:57 GMT",
        "x-ms-return-client-request-id": "true",
<<<<<<< HEAD
        "x-ms-version": "2020-12-06"
=======
        "x-ms-version": "2021-02-12"
>>>>>>> 7e782c87
      },
      "RequestBody": null,
      "StatusCode": 200,
      "ResponseHeaders": {
        "Accept-Ranges": "bytes",
        "Content-Length": "1024",
        "Content-MD5": "UjjGpnukufWAIJfksJuDWw==",
        "Content-Type": "application/octet-stream",
        "Date": "Tue, 23 Feb 2021 19:40:56 GMT",
        "ETag": "\"0x8D8D832F0F33CD9\"",
        "Last-Modified": "Tue, 23 Feb 2021 19:40:57 GMT",
        "Server": [
          "Windows-Azure-Blob/1.0",
          "Microsoft-HTTPAPI/2.0"
        ],
        "x-ms-access-tier": "Cool",
        "x-ms-access-tier-change-time": "Tue, 23 Feb 2021 19:40:57 GMT",
        "x-ms-blob-type": "BlockBlob",
        "x-ms-client-request-id": "89a12c16-cab3-84e0-ab3a-f67faf6f9bfb",
        "x-ms-creation-time": "Tue, 23 Feb 2021 19:40:57 GMT",
        "x-ms-is-current-version": "true",
        "x-ms-last-access-time": "Tue, 23 Feb 2021 19:40:57 GMT",
        "x-ms-lease-state": "available",
        "x-ms-lease-status": "unlocked",
        "x-ms-request-id": "7a58bc73-401e-0068-0b1b-0abc52000000",
        "x-ms-server-encrypted": "true",
<<<<<<< HEAD
        "x-ms-version": "2020-12-06",
=======
        "x-ms-version": "2021-02-12",
>>>>>>> 7e782c87
        "x-ms-version-id": "2021-02-23T19:40:57.5362265Z"
      },
      "ResponseBody": []
    },
    {
      "RequestUri": "https://seanmcccanary3.blob.core.windows.net/test-container-f06d2a50-d523-125d-a3a4-2d27b072a5b7?restype=container",
      "RequestMethod": "DELETE",
      "RequestHeaders": {
        "Accept": "application/xml",
        "Authorization": "Sanitized",
        "traceparent": "00-636dbf6b7b89024cb5ef28ba6530c2f1-b613aa5a975a664d-00",
        "User-Agent": [
          "azsdk-net-Storage.Blobs/12.9.0-alpha.20210223.1",
          "(.NET 5.0.3; Microsoft Windows 10.0.19042)"
        ],
        "x-ms-client-request-id": "aea74dad-df1c-82dc-46c0-abd0b3da11b5",
        "x-ms-date": "Tue, 23 Feb 2021 19:40:57 GMT",
        "x-ms-return-client-request-id": "true",
<<<<<<< HEAD
        "x-ms-version": "2020-12-06"
=======
        "x-ms-version": "2021-02-12"
>>>>>>> 7e782c87
      },
      "RequestBody": null,
      "StatusCode": 202,
      "ResponseHeaders": {
        "Content-Length": "0",
        "Date": "Tue, 23 Feb 2021 19:40:56 GMT",
        "Server": [
          "Windows-Azure-Blob/1.0",
          "Microsoft-HTTPAPI/2.0"
        ],
        "x-ms-client-request-id": "aea74dad-df1c-82dc-46c0-abd0b3da11b5",
        "x-ms-request-id": "7a58bc8c-401e-0068-211b-0abc52000000",
<<<<<<< HEAD
        "x-ms-version": "2020-12-06"
=======
        "x-ms-version": "2021-02-12"
>>>>>>> 7e782c87
      },
      "ResponseBody": []
    }
  ],
  "Variables": {
    "RandomSeed": "1236972284",
    "Storage_TestConfigDefault": "ProductionTenant\nseanmcccanary3\nU2FuaXRpemVk\nhttps://seanmcccanary3.blob.core.windows.net\nhttps://seanmcccanary3.file.core.windows.net\nhttps://seanmcccanary3.queue.core.windows.net\nhttps://seanmcccanary3.table.core.windows.net\n\n\n\n\nhttps://seanmcccanary3-secondary.blob.core.windows.net\nhttps://seanmcccanary3-secondary.file.core.windows.net\nhttps://seanmcccanary3-secondary.queue.core.windows.net\nhttps://seanmcccanary3-secondary.table.core.windows.net\n\nSanitized\n\n\nCloud\nBlobEndpoint=https://seanmcccanary3.blob.core.windows.net/;QueueEndpoint=https://seanmcccanary3.queue.core.windows.net/;FileEndpoint=https://seanmcccanary3.file.core.windows.net/;BlobSecondaryEndpoint=https://seanmcccanary3-secondary.blob.core.windows.net/;QueueSecondaryEndpoint=https://seanmcccanary3-secondary.queue.core.windows.net/;FileSecondaryEndpoint=https://seanmcccanary3-secondary.file.core.windows.net/;AccountName=seanmcccanary3;AccountKey=Kg==;\nseanscope1\n\n"
  }
}<|MERGE_RESOLUTION|>--- conflicted
+++ resolved
@@ -15,11 +15,7 @@
         "x-ms-client-request-id": "e301170b-8568-08ed-5311-0e4f0286a085",
         "x-ms-date": "Tue, 23 Feb 2021 19:40:57 GMT",
         "x-ms-return-client-request-id": "true",
-<<<<<<< HEAD
-        "x-ms-version": "2020-12-06"
-=======
-        "x-ms-version": "2021-02-12"
->>>>>>> 7e782c87
+        "x-ms-version": "2021-02-12"
       },
       "RequestBody": null,
       "StatusCode": 201,
@@ -34,11 +30,7 @@
         ],
         "x-ms-client-request-id": "e301170b-8568-08ed-5311-0e4f0286a085",
         "x-ms-request-id": "bed4db67-e01e-0095-771b-0a3277000000",
-<<<<<<< HEAD
-        "x-ms-version": "2020-12-06"
-=======
-        "x-ms-version": "2021-02-12"
->>>>>>> 7e782c87
+        "x-ms-version": "2021-02-12"
       },
       "ResponseBody": []
     },
@@ -60,11 +52,7 @@
         "x-ms-client-request-id": "bf9d3d78-2c5a-773e-7f43-65cf0b234660",
         "x-ms-date": "Tue, 23 Feb 2021 19:40:57 GMT",
         "x-ms-return-client-request-id": "true",
-<<<<<<< HEAD
-        "x-ms-version": "2020-12-06"
-=======
-        "x-ms-version": "2021-02-12"
->>>>>>> 7e782c87
+        "x-ms-version": "2021-02-12"
       },
       "RequestBody": "Q6Ugzp65HdiSmQCTX48BJvPxHJhwwk9tT8Eb62lH0Wnv8IlrXOKdUvkoUM6EWanED+hcEWkHFIFVs3/dnTJvSseXpG4FlskQVMmfSHGA6PUXV9uA68AA59wIFahjv7THuAUH7bU6vngfS7yfaMsP1cuJxUZW718Gl7yS/YEgrZQV15BsefpA3ZliYZ8EYH8Q+EDd2fpucMmmAFb4qMH3/p0oipA7o1vQSOet9I2/AjY9gQRBQ9SZp2fGxXmkSDXXa2IB29Xu1VXkDJASwHw75v0fuya8tbvJjuMpdd3iLACy1YgqvSZgT6uvXDZDh+brit57hI0OG7WnOEzyxWB3AuCQYOvzESnXvmt6DVmEhgf8Per+Z6dzo7rSgoXZbopLN1pWsyf7+Hm1pMUhkw1cI7FF9od1eJo4HbwxII6j/VDhL9b+LtPgAEVxSMPiURCsdl/TlHcC1b7AHZVqytfrEqd0QGQ3XvTeZfVCBDDXVsushKouz2jZ3lkXPhE9dTZthjYcbRGrdBdr9C6BwNGO6MfJvkUtvEI+m2EKICDjofC/1H35uui6ABCSwto5Vx6HiVVJc7bwQMn03dGvoFT3h1M+wutTlS7eD741mvlnBENDgpbLmS45zpS0BdwWCl+7mjqH+5UyNPQnamP3u6XPjNmNbB29LO4lBPNXn49RxwRfef++4AmuEE6ioy/KQhPu5HgDiJ5B/W5MYvah25Rk1qJfmEGlEKzQ31vPGoi+WsLgaLsXTT9lHnyRcn0SDTW6Ps2MaqrSSNPMM6lCcuLljQc0wHLZTYhj+XrFFJ4uvdElFNy6Mu8XDSDnSxqVI6uZrOR13kzD4fFFKHEwDTQ0nXXYHF0GKlsYHLJR8QFuztbOLGe6ud+EYjPrdQp+5wDrs62kvQZOkoGJXcGZcfDv11maYuHMeeOWU7oqGrRQmjSyZj1UyRHQgJnlMVwd6/BD/J6w44UfHjnJDmlLI3jNOMKM5wuymw1IyuFI5kiHeGjJ5x4WoLevkkcEirqnhVwhGPmZkAPlkGGQZxij1zfwQpUBgTxZtpgL3VTDrRFSoUWFJs5P7uhk5Fa9hTieC7sPE0glpQMgx2FhjbOuIeNQPcbTHrBpoVOtnZzmnDFfbdGZs5rJLftBZF9s7mE1tcJzbUdyyu0KpnH0eAhmOiswAR/hFW1JhxDKkblR/bPxd+facy/p7aLkjg0o1LXz2iozO+xBVKBVKeY3pzkzuam+AwAgjMf8RhR9/IZgILJa17ePHcHHryNHhElIsUVpsdVkatC00k1jN/XYxFcZ9Qkz3NCBpJvn91Td2Qd9s5TOE0ux+7bipgRpK+XM7urMLo9AFdV05w05fHN81/lF5YRgCQ==",
       "StatusCode": 201,
@@ -82,11 +70,7 @@
         "x-ms-content-crc64": "tcDi2ioxTdA=",
         "x-ms-request-id": "bed4db78-e01e-0095-031b-0a3277000000",
         "x-ms-request-server-encrypted": "true",
-<<<<<<< HEAD
-        "x-ms-version": "2020-12-06",
-=======
-        "x-ms-version": "2021-02-12",
->>>>>>> 7e782c87
+        "x-ms-version": "2021-02-12",
         "x-ms-version-id": "2021-02-23T19:40:57.475183Z"
       },
       "ResponseBody": []
@@ -109,11 +93,7 @@
         "x-ms-client-request-id": "148cab08-9368-f37e-5e2e-f3fe5fe4cdff",
         "x-ms-date": "Tue, 23 Feb 2021 19:40:57 GMT",
         "x-ms-return-client-request-id": "true",
-<<<<<<< HEAD
-        "x-ms-version": "2020-12-06"
-=======
-        "x-ms-version": "2021-02-12"
->>>>>>> 7e782c87
+        "x-ms-version": "2021-02-12"
       },
       "RequestBody": "a+U5wMWW7cSfqM+Ug2BqE8ZNzafnoK+EzfB6DutnwPQyVbAiL1Dl4VDYILFcqfQe2FIIvVWeecs1tPLUG97ZOOjaYS6wR+N1aOxXDoD+JyP8XDaZXgKflNvk7XpeEMVx/+jIgkfFbZFuk1VpR2tKN4zO2L+oP9rlOs1Sy1poF1cm5Q6YNaXcNu6kKsqtNk1vmrXujzgFyMAO40d5c6E2Bnz9QmFdsgLn8qHRAxUPOASA4zGleocfIBxOilJdYsNMbiROr/PrEeezBpyXNMSq/qpD+Y9wkYv03iJEDyiwipDdhJXxwIgRlNFK8XTqiOxYo4unGmgz3N2YWtHRpwK/A3wMubAvuT4hMWS+Jp8XCVY17GudCG8nqae3WGa3QOzOiu733s48KOlNhekDdLY9gVB6m7uWIfoM5A8Id2HXavF38JuwHyqH+cOCUIOGJDTxedYWPKUxN2j06vq+M7CIdRv4i4QbjWEl8qH3FNF3hsDbF/2KwS1LRrgyvDQwycYT+dpojpiv1ex18EkDOSOXfGQ64xyy/bTtrEXM6dAs9Snb4xr2D/cnK0ERFdDjSAyUmj/Q9uapYfwmeuJT4+wbSPsgKFUIoG1sErjaoejjCWM4OE6RXP5DMYIe0JQV1EhV9c3VwiC3i/rRY+Quz8ATQ3F+Gqudiuv93fbT6dDZVz1vhasaDUZDgaxUv/kaFGLCCowjlrqdt2vh2OUq5KIp+AunvkoU+DUqO5n+Scry4siTEN9DtsGD0s0/OTVhGZ0KKsftclYYrRFX+Fsgnm2g7/UcltPC5kFKJOt81L//yCL89B8DBHByemLN7L1mYjRfn0lARILJR0OFo05rnNlSVzA4I6lNneuFqhtx9fqE5MG2HDV2v4OfM63cfWAhB96JepSNLT6LEQFeu5pnV1FJAL+NtH+j25ismfD8cR+KY6I86Htl97eCKwo0FwTpONtckn2hlFNf5Z784JNNjqDh1Ff3Km/W5AkICoh0bsSTw2EVn9+i6M9P3QLcaBYjNJxqUkOt8Q1rhq5zmYnK63baaR0yOO/AP+uHqE1t+nvy5NXrCRyA5tJTqRkwLk9GhfGLAf/48fytqRJYJknA/owygbSz3+FaWoNL3o7VkBCbQCNb4vh8+vPZPV8JJ7+Jk6uN/q2bkqUQMKZ7rBNt1xkCveUlZByTtYbB2qGBUDPDwkrjSJFjAK59S7FSAE3ga2ZGB2raYy+P+kkm2bcEjuBzuOrIio+In7w3qBlqQLQ54W87O0nI6V8bU05IPCb2ebzR3khjF+DXvWitoroWJLmU7fhIyFOWq8+KrTdAQGOWQS9cmWFs1smOZH3hGkalBS6Vs04trbBoOjN42Gmpln0FFw==",
       "StatusCode": 201,
@@ -131,11 +111,7 @@
         "x-ms-content-crc64": "iAxDmH1OKMc=",
         "x-ms-request-id": "bed4db7f-e01e-0095-0a1b-0a3277000000",
         "x-ms-request-server-encrypted": "true",
-<<<<<<< HEAD
-        "x-ms-version": "2020-12-06",
-=======
-        "x-ms-version": "2021-02-12",
->>>>>>> 7e782c87
+        "x-ms-version": "2021-02-12",
         "x-ms-version-id": "2021-02-23T19:40:57.5362265Z"
       },
       "ResponseBody": []
@@ -156,11 +132,7 @@
         "x-ms-client-request-id": "2f9d5264-300d-b591-c7ed-3a8cbdd5ee57",
         "x-ms-date": "Tue, 23 Feb 2021 19:40:57 GMT",
         "x-ms-return-client-request-id": "true",
-<<<<<<< HEAD
-        "x-ms-version": "2020-12-06"
-=======
-        "x-ms-version": "2021-02-12"
->>>>>>> 7e782c87
+        "x-ms-version": "2021-02-12"
       },
       "RequestBody": "LS1iYXRjaF85ZTBiMDQ4Yi1lMTQ0LWViMGUtNTMxNy0wZDg2NzYxNTU2MWYNCkNvbnRlbnQtVHlwZTogYXBwbGljYXRpb24vaHR0cA0KQ29udGVudC1UcmFuc2Zlci1FbmNvZGluZzogYmluYXJ5DQpDb250ZW50LUlEOiAwDQoNClBVVCAvdGVzdC1jb250YWluZXItZjA2ZDJhNTAtZDUyMy0xMjVkLWEzYTQtMmQyN2IwNzJhNWI3L2Jsb2IxP2NvbXA9dGllciBIVFRQLzEuMQ0KeC1tcy1hY2Nlc3MtdGllcjogQ29vbA0KdHJhY2VwYXJlbnQ6IDAwLTY0YzI1ZjVhNjg3ZTNjNDI5MWU2OTI3MmMzMzY4NTJiLTQxOGRhNDBmYzNlZDAyNGYtMDANCkFjY2VwdDogYXBwbGljYXRpb24veG1sDQpBdXRob3JpemF0aW9uOiBTaGFyZWRLZXkgc2Vhbm1jY2NhbmFyeTM6Nk1ZL1I2L0hjK3FQdXhFNnhTcUVHeGRqRGZLM0JJY3NmOUZZeVFENHI5MD0NCngtbXMtZGF0ZTogVHVlLCAyMyBGZWIgMjAyMSAxOTo0MDo1NyBHTVQNCkNvbnRlbnQtTGVuZ3RoOiAwDQoNCi0tYmF0Y2hfOWUwYjA0OGItZTE0NC1lYjBlLTUzMTctMGQ4Njc2MTU1NjFmDQpDb250ZW50LVR5cGU6IGFwcGxpY2F0aW9uL2h0dHANCkNvbnRlbnQtVHJhbnNmZXItRW5jb2Rpbmc6IGJpbmFyeQ0KQ29udGVudC1JRDogMQ0KDQpQVVQgL3Rlc3QtY29udGFpbmVyLWYwNmQyYTUwLWQ1MjMtMTI1ZC1hM2E0LTJkMjdiMDcyYTViNy9ibG9iMj9jb21wPXRpZXIgSFRUUC8xLjENCngtbXMtYWNjZXNzLXRpZXI6IENvb2wNCnRyYWNlcGFyZW50OiAwMC02NGMyNWY1YTY4N2UzYzQyOTFlNjkyNzJjMzM2ODUyYi00MThkYTQwZmMzZWQwMjRmLTAwDQpBY2NlcHQ6IGFwcGxpY2F0aW9uL3htbA0KQXV0aG9yaXphdGlvbjogU2hhcmVkS2V5IHNlYW5tY2NjYW5hcnkzOjEvRWJRakhxVVl0NTlTVy9NbFBXbTFmN1VJZGJyTEtnLzdZZUVnakh2V3M9DQp4LW1zLWRhdGU6IFR1ZSwgMjMgRmViIDIwMjEgMTk6NDA6NTcgR01UDQpDb250ZW50LUxlbmd0aDogMA0KDQotLWJhdGNoXzllMGIwNDhiLWUxNDQtZWIwZS01MzE3LTBkODY3NjE1NTYxZg0KQ29udGVudC1UeXBlOiBhcHBsaWNhdGlvbi9odHRwDQpDb250ZW50LVRyYW5zZmVyLUVuY29kaW5nOiBiaW5hcnkNCkNvbnRlbnQtSUQ6IDINCg0KUFVUIC9pbnZhbGlkY29udGFpbmVyL2Jsb2IzP2NvbXA9dGllciBIVFRQLzEuMQ0KeC1tcy1hY2Nlc3MtdGllcjogQ29vbA0KdHJhY2VwYXJlbnQ6IDAwLTY0YzI1ZjVhNjg3ZTNjNDI5MWU2OTI3MmMzMzY4NTJiLTQxOGRhNDBmYzNlZDAyNGYtMDANCkFjY2VwdDogYXBwbGljYXRpb24veG1sDQpBdXRob3JpemF0aW9uOiBTaGFyZWRLZXkgc2Vhbm1jY2NhbmFyeTM6bGh4S2xrNUhjSnIxZm9DUjl1eEJYaEduOTZxVzgyUjBPb0R3Vm9FTDlsYz0NCngtbXMtZGF0ZTogVHVlLCAyMyBGZWIgMjAyMSAxOTo0MDo1NyBHTVQNCkNvbnRlbnQtTGVuZ3RoOiAwDQoNCi0tYmF0Y2hfOWUwYjA0OGItZTE0NC1lYjBlLTUzMTctMGQ4Njc2MTU1NjFmLS0NCg==",
       "StatusCode": 202,
@@ -174,11 +146,7 @@
         "Transfer-Encoding": "chunked",
         "x-ms-client-request-id": "2f9d5264-300d-b591-c7ed-3a8cbdd5ee57",
         "x-ms-request-id": "bed4db84-e01e-0095-0f1b-0a3277000000",
-<<<<<<< HEAD
-        "x-ms-version": "2020-12-06"
-=======
-        "x-ms-version": "2021-02-12"
->>>>>>> 7e782c87
+        "x-ms-version": "2021-02-12"
       },
       "ResponseBody": "LS1iYXRjaHJlc3BvbnNlX2Q1M2NkOTBlLTk0ZWEtNDM3Ny1iNzA4LTRhMmRiNTU2YjVlOQ0KQ29udGVudC1UeXBlOiBhcHBsaWNhdGlvbi9odHRwDQpDb250ZW50LUlEOiAwDQoNCkhUVFAvMS4xIDIwMCBPSw0KeC1tcy1yZXF1ZXN0LWlkOiBiZWQ0ZGI4NC1lMDFlLTAwOTUtMGYxYi0wYTMyNzcxZTBjNDkNCngtbXMtdmVyc2lvbjogMjAyMC0wNi0xMg0KU2VydmVyOiBXaW5kb3dzLUF6dXJlLUJsb2IvMS4wDQoNCi0tYmF0Y2hyZXNwb25zZV9kNTNjZDkwZS05NGVhLTQzNzctYjcwOC00YTJkYjU1NmI1ZTkNCkNvbnRlbnQtVHlwZTogYXBwbGljYXRpb24vaHR0cA0KQ29udGVudC1JRDogMQ0KDQpIVFRQLzEuMSAyMDAgT0sNCngtbXMtcmVxdWVzdC1pZDogYmVkNGRiODQtZTAxZS0wMDk1LTBmMWItMGEzMjc3MWUwYzRhDQp4LW1zLXZlcnNpb246IDIwMjAtMDYtMTINClNlcnZlcjogV2luZG93cy1BenVyZS1CbG9iLzEuMA0KDQotLWJhdGNocmVzcG9uc2VfZDUzY2Q5MGUtOTRlYS00Mzc3LWI3MDgtNGEyZGI1NTZiNWU5DQpDb250ZW50LVR5cGU6IGFwcGxpY2F0aW9uL2h0dHANCkNvbnRlbnQtSUQ6IDINCg0KSFRUUC8xLjEgNDA0IFRoZSBzcGVjaWZpZWQgY29udGFpbmVyIGRvZXMgbm90IGV4aXN0Lg0KeC1tcy1lcnJvci1jb2RlOiBDb250YWluZXJOb3RGb3VuZA0KeC1tcy1yZXF1ZXN0LWlkOiBiZWQ0ZGI4NC1lMDFlLTAwOTUtMGYxYi0wYTMyNzcxZTBjNGINCngtbXMtdmVyc2lvbjogMjAyMC0wNi0xMg0KQ29udGVudC1MZW5ndGg6IDIyNg0KQ29udGVudC1UeXBlOiBhcHBsaWNhdGlvbi94bWwNClNlcnZlcjogV2luZG93cy1BenVyZS1CbG9iLzEuMA0KDQrvu788P3htbCB2ZXJzaW9uPSIxLjAiIGVuY29kaW5nPSJ1dGYtOCI/Pgo8RXJyb3I+PENvZGU+Q29udGFpbmVyTm90Rm91bmQ8L0NvZGU+PE1lc3NhZ2U+VGhlIHNwZWNpZmllZCBjb250YWluZXIgZG9lcyBub3QgZXhpc3QuClJlcXVlc3RJZDpiZWQ0ZGI4NC1lMDFlLTAwOTUtMGYxYi0wYTMyNzcxZTBjNGIKVGltZToyMDIxLTAyLTIzVDE5OjQwOjU3LjYwMjYxMDVaPC9NZXNzYWdlPjwvRXJyb3I+DQotLWJhdGNocmVzcG9uc2VfZDUzY2Q5MGUtOTRlYS00Mzc3LWI3MDgtNGEyZGI1NTZiNWU5LS0="
     },
@@ -196,11 +164,7 @@
         "x-ms-client-request-id": "242234ea-2777-ff11-8cff-f5bedabe6990",
         "x-ms-date": "Tue, 23 Feb 2021 19:40:57 GMT",
         "x-ms-return-client-request-id": "true",
-<<<<<<< HEAD
-        "x-ms-version": "2020-12-06"
-=======
-        "x-ms-version": "2021-02-12"
->>>>>>> 7e782c87
+        "x-ms-version": "2021-02-12"
       },
       "RequestBody": null,
       "StatusCode": 200,
@@ -227,11 +191,7 @@
         "x-ms-lease-status": "unlocked",
         "x-ms-request-id": "bed4db87-e01e-0095-121b-0a3277000000",
         "x-ms-server-encrypted": "true",
-<<<<<<< HEAD
-        "x-ms-version": "2020-12-06",
-=======
-        "x-ms-version": "2021-02-12",
->>>>>>> 7e782c87
+        "x-ms-version": "2021-02-12",
         "x-ms-version-id": "2021-02-23T19:40:57.475183Z"
       },
       "ResponseBody": []
@@ -250,11 +210,7 @@
         "x-ms-client-request-id": "89a12c16-cab3-84e0-ab3a-f67faf6f9bfb",
         "x-ms-date": "Tue, 23 Feb 2021 19:40:57 GMT",
         "x-ms-return-client-request-id": "true",
-<<<<<<< HEAD
-        "x-ms-version": "2020-12-06"
-=======
-        "x-ms-version": "2021-02-12"
->>>>>>> 7e782c87
+        "x-ms-version": "2021-02-12"
       },
       "RequestBody": null,
       "StatusCode": 200,
@@ -281,11 +237,7 @@
         "x-ms-lease-status": "unlocked",
         "x-ms-request-id": "7a58bc73-401e-0068-0b1b-0abc52000000",
         "x-ms-server-encrypted": "true",
-<<<<<<< HEAD
-        "x-ms-version": "2020-12-06",
-=======
-        "x-ms-version": "2021-02-12",
->>>>>>> 7e782c87
+        "x-ms-version": "2021-02-12",
         "x-ms-version-id": "2021-02-23T19:40:57.5362265Z"
       },
       "ResponseBody": []
@@ -304,11 +256,7 @@
         "x-ms-client-request-id": "aea74dad-df1c-82dc-46c0-abd0b3da11b5",
         "x-ms-date": "Tue, 23 Feb 2021 19:40:57 GMT",
         "x-ms-return-client-request-id": "true",
-<<<<<<< HEAD
-        "x-ms-version": "2020-12-06"
-=======
-        "x-ms-version": "2021-02-12"
->>>>>>> 7e782c87
+        "x-ms-version": "2021-02-12"
       },
       "RequestBody": null,
       "StatusCode": 202,
@@ -321,11 +269,7 @@
         ],
         "x-ms-client-request-id": "aea74dad-df1c-82dc-46c0-abd0b3da11b5",
         "x-ms-request-id": "7a58bc8c-401e-0068-211b-0abc52000000",
-<<<<<<< HEAD
-        "x-ms-version": "2020-12-06"
-=======
-        "x-ms-version": "2021-02-12"
->>>>>>> 7e782c87
+        "x-ms-version": "2021-02-12"
       },
       "ResponseBody": []
     }
