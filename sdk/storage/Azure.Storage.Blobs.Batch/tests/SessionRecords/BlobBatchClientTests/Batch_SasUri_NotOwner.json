--- conflicted
+++ resolved
@@ -15,11 +15,7 @@
         "x-ms-client-request-id": "9842274c-fea4-9466-f305-fdb5613cc1be",
         "x-ms-date": "Fri, 14 May 2021 16:54:26 GMT",
         "x-ms-return-client-request-id": "true",
-<<<<<<< HEAD
-        "x-ms-version": "2020-12-06"
-=======
         "x-ms-version": "2021-02-12"
->>>>>>> 7e782c87
       },
       "RequestBody": null,
       "StatusCode": 201,
@@ -34,11 +30,7 @@
         ],
         "x-ms-client-request-id": "9842274c-fea4-9466-f305-fdb5613cc1be",
         "x-ms-request-id": "0de27e58-901e-007b-6ee1-48985e000000",
-<<<<<<< HEAD
-        "x-ms-version": "2020-12-06"
-=======
         "x-ms-version": "2021-02-12"
->>>>>>> 7e782c87
       },
       "ResponseBody": []
     },
@@ -60,11 +52,7 @@
         "x-ms-client-request-id": "25aec03b-8e04-cdb0-1b3f-13a47622b155",
         "x-ms-date": "Fri, 14 May 2021 16:54:28 GMT",
         "x-ms-return-client-request-id": "true",
-<<<<<<< HEAD
-        "x-ms-version": "2020-12-06"
-=======
         "x-ms-version": "2021-02-12"
->>>>>>> 7e782c87
       },
       "RequestBody": "h9HqIMN2O2AcCOj6W7pbbRMXKCR01h3wX4Qs6nIAiadHmN5t7od81uzhe5sWazg4qo+hSRScSrG0+sE/SVDuG39As8Pc7X+MmlE4klqB2fRL9EDiXz+Tqk0tufPFPYyb8mAc1bh1XLwQFa/CZLdXMyDN9FUQDLxArQl1rzOLxl3FnJ/5ZAQ81piD0kmP0EWW1oXT+Eg3i+ak3Ceu/6yJhE5R/cgYXc8bkR69jDlysN3D39mut84UjRC4VIfcjdbr+k36PtN9fXi2uGcqev+sMixK6yDT2syAPG+3XwhHPwRH0ZLrd3EJRWFg9/9m6hMRCyJakaG2Fx+AegFjxh5wbnhj4qhtwLq6Qaa+cuLNGVJbplPl7K5ikbpya/1wpX9D8IiGAwdrpEpon1D796U8s2CuBx/KioLKAFHt+lW9Spsme4JaRhZL8AEIfUxeZ5oVNbecwZ1feGYGvAO1fan1qlW01Hsi4mxKYxcdwQw1bJi32MSeIIn9xgMbU4oSlXJYE9P3qZIe8lNKUl6GQbda0VBq/qTkV4rMtw14B4/iN86lxa05PsMGmOZxU84rd4VMwYI5qJbNc7xJK/GEpurEaBqP4HsJIJKNZGa+cwS7oECILEUMqI832FLx8BPRgfL7reuzm5YJQqDvrEMwDgC4jYqx/Hqlt7+KWAcpFzB/u+J0wsUYBwWpf+mlHfxLB8lROGKIIIV3VvYsKUOO3ypvcPFgu0w6n4WECH2Q/5rCPlA+19/N9ptd/GvP7N7CGp++NawK60t9F5ndBBcH51ZbaeryUAdLonlVA7/garKnwe3d0srtuFMEwcBG8PKDVhUUdIP0z8qXcpMzteiMnK3mNkIqKRSMbrCW7Y5HBbGH0qyqy/Yus/EjRl83ugNreCQTX7qvWSwAiAXSXeI7T23hrOI74dG2t4JQBuO0VbStKnRqNKX313iAqkPwW1UP6PbyVg0gMJdTXKg3X1JJSzNRJTJt0BrH6dRpujeOxlstQB7swf+mjfrdFtj9wHgmNl4PnjYjohfbK2w5tnVfxZZMCh40XYkzq5c3j7pCyilcQ4PZfickCZ4HEJaSbdeEfVFCsLZZ8tnU3POf6xJdmWBD3HLxhkduKACALEzzoT2/sxJoABpyA1GpBKIzhB2MqXc1T5Bkk/cK04e12cWN4Dq13zgA9JhG0NkhR4GkO6Pi9IPVvVKtWiAbXiySvSmLHCNnfaXli7Xe7n63Q0t1ZZfk0uVCtyPoCIQY5JZstBKvlStdPb7+/WjN987T9RfUpviVrepESWQAfnQgzKcecjprB64fFyjZ5tV9dMBUFRNtQz6d1gYoa0vGXb5J3TDAr4SUZ+1ptY7Qu8cVx9WjrGlhsg==",
       "StatusCode": 201,
@@ -82,11 +70,7 @@
         "x-ms-content-crc64": "hVoJ9x0VhPQ=",
         "x-ms-request-id": "0de27e67-901e-007b-7ae1-48985e000000",
         "x-ms-request-server-encrypted": "true",
-<<<<<<< HEAD
-        "x-ms-version": "2020-12-06",
-=======
         "x-ms-version": "2021-02-12",
->>>>>>> 7e782c87
         "x-ms-version-id": "2021-05-14T16:54:27.6388623Z"
       },
       "ResponseBody": []
@@ -109,11 +93,7 @@
         "x-ms-client-request-id": "0743876a-2711-ae80-9c68-e891202bf45d",
         "x-ms-date": "Fri, 14 May 2021 16:54:28 GMT",
         "x-ms-return-client-request-id": "true",
-<<<<<<< HEAD
-        "x-ms-version": "2020-12-06"
-=======
         "x-ms-version": "2021-02-12"
->>>>>>> 7e782c87
       },
       "RequestBody": "6CqnWC7pXyNRBlvUZiq+cAoPZ+u6O676t7N/9TD46zYIFKfe/WOXUmCK1P0y22bwgKKZZrvFmqx7rKB6amrzWRsly1KC4HKneBWLMGexyNxMjnSNXoV7Q3n7YlHCHOf1l3riDBAUbp8v8u6lOmpEyuPELdv2ZfqVqojYh34h5FstlZnsz7vLOCDUXmuX1QgPtpdt/u4M/zGATGKIO+YhDg6Sd6XQWPsn+PW7IQeO/tR/ydDms+ZsIZZnbIJZQ/w5s09dBF5jPl6cRQX5UN0q8U2NCHIVO1ooJVYPaet5zrT4gW63MPl2G4pySm3gc9C4PHs0zDuKJHf1Nd8IVNVzI3dQAM9vc8BTFu3oo/DtR7KFVixvRAF5bl32wvsabse0/yf1j3IBScm74LVNooCHCO4sgv2pA95115FxeLDFOagmM6TJ97g/gw1itGNMK8zcb7oM7evJC/tIgLjhkNAY9qcMJ27cvRA27f/wRk97KavFlAn2uEu9XCeogXf/XvM9Sb68PwNdALKp1gDr2cWszVYMG/vHIj1cT8tHNDuZNo8MsvyQv+mnZ5RWTeFL0YNi+7Qg80L3dieAX+84Fst2D6Bw3ybIGw1tZLNncNVcEX5H5DiHeUJNFDzVEF/5b1HI4D1A2vFcmuCmso6OjwVRJE5x8DKT75VdIsrq8guudPVin4+XGzaN60lY4Me0v4Q2g+wQiH4eNPCn4rgmcqfU9z6YK/B2uQgY5AXoOw/OqWNFs28fnux3Q2qe8Dl9Zniig+iIG5OUwMnj96N4Nvnh2DlU4L44tVlSIeeF18nPmn2NRrcmRo7PsfOlO6ZI/g1xvRcAKYW5as6ONvmsDukAFF0l6/BBupKqhS/LknqzCiPaFBqxznH309vplw+UI6IKpSZJIhIcLwKFVaNW7tdU2yvV0fnOTkbrLhgUWCKCFmGMwexTaecRveUYLHnNoeUElbzjv1GpO1fgXvT6CNbfAj5CyizqAHJExBQTtiLMHYwyEMNmnlcQ4oaVcwvzFrUPOCk6i9a5GZRKn/o9lYQ1E0Bnx/cTeGTnMeemVY1mUK1eBH34kZK2efYuHP5c0kwCX1/Li069/MDFUlnuEsMH405N3pEGPIKtsU4B5Ftli1+bpPUtm8VeoAi9Mj45x2YzJzmvD/O7+yLdHdoAvBhkYMf6U27N2UeJ7j6JSQpDdOrnzbwitXtr36jSUH7qXuTwWNJ3PnP3ZU7xJSG1MbIYmajvGO5bQqpLj3PG+4jJn49ZmfA3zDV38GhuMY9ata71urfV+0b1lBYoK6//MWrFJ4aRXJfC4c1yeCiF7REa8NnF0EDR9KNJZAXaDqCGeL7+qQkIyVkWM9jpYoIdb6cFDQ==",
       "StatusCode": 201,
@@ -131,21 +111,13 @@
         "x-ms-content-crc64": "eQh6tiClBFc=",
         "x-ms-request-id": "0de27e6e-901e-007b-80e1-48985e000000",
         "x-ms-request-server-encrypted": "true",
-<<<<<<< HEAD
-        "x-ms-version": "2020-12-06",
-=======
         "x-ms-version": "2021-02-12",
->>>>>>> 7e782c87
         "x-ms-version-id": "2021-05-14T16:54:27.6989045Z"
       },
       "ResponseBody": []
     },
     {
-<<<<<<< HEAD
-      "RequestUri": "https://seanmcccanary3.blob.core.windows.net/?sv=2020-12-06&st=2021-05-14T15%3A54%3A27Z&se=2021-05-14T17%3A54%3A27Z&sr=c&sp=racwdxlti&sig=Sanitized&comp=batch",
-=======
       "RequestUri": "https://seanmcccanary3.blob.core.windows.net/?sv=2021-02-12&st=2021-05-14T15%3A54%3A27Z&se=2021-05-14T17%3A54%3A27Z&sr=c&sp=racwdxlti&sig=Sanitized&comp=batch",
->>>>>>> 7e782c87
       "RequestMethod": "POST",
       "RequestHeaders": {
         "Accept": "application/xml",
@@ -158,11 +130,7 @@
         ],
         "x-ms-client-request-id": "4e5e6463-3439-38f5-c1a6-36d6cc0f6c36",
         "x-ms-return-client-request-id": "true",
-<<<<<<< HEAD
-        "x-ms-version": "2020-12-06"
-=======
         "x-ms-version": "2021-02-12"
->>>>>>> 7e782c87
       },
       "RequestBody": "LS1iYXRjaF9kMTEyMzUwMi0zY2M3LTBjYzEtYjE4ZC0zMWViYTYxZTJiNTANCkNvbnRlbnQtVHlwZTogYXBwbGljYXRpb24vaHR0cA0KQ29udGVudC1UcmFuc2Zlci1FbmNvZGluZzogYmluYXJ5DQpDb250ZW50LUlEOiAwDQoNCkRFTEVURSAvdGVzdC1jb250YWluZXItY2NmM2QyZDAtYjEwMi05YTIwLTQ2YmItNTg3NDRiYjY2ZWMxL2Jsb2IxP3N2PTIwMjAtMTAtMDImc3Q9MjAyMS0wNS0xNFQxNSUzQTU0JTNBMjdaJnNlPTIwMjEtMDUtMTRUMTclM0E1NCUzQTI3WiZzcj1jJnNwPXJhY3dkeGx0aSZzaWc9U2FuaXRpemVkIEhUVFAvMS4xDQpBY2NlcHQ6IGFwcGxpY2F0aW9uL3htbA0KdHJhY2VwYXJlbnQ6IDAwLTZhYWMyOWY1ZGUwODVhNDU5MjNmYjgyMzkyODRiYzJiLTJlMmIwNDAxNmRmYmU5NDQtMDANCkNvbnRlbnQtTGVuZ3RoOiAwDQoNCi0tYmF0Y2hfZDExMjM1MDItM2NjNy0wY2MxLWIxOGQtMzFlYmE2MWUyYjUwDQpDb250ZW50LVR5cGU6IGFwcGxpY2F0aW9uL2h0dHANCkNvbnRlbnQtVHJhbnNmZXItRW5jb2Rpbmc6IGJpbmFyeQ0KQ29udGVudC1JRDogMQ0KDQpERUxFVEUgL3Rlc3QtY29udGFpbmVyLWNjZjNkMmQwLWIxMDItOWEyMC00NmJiLTU4NzQ0YmI2NmVjMS9ibG9iMj9zdj0yMDIwLTEwLTAyJnN0PTIwMjEtMDUtMTRUMTUlM0E1NCUzQTI3WiZzZT0yMDIxLTA1LTE0VDE3JTNBNTQlM0EyN1omc3I9YyZzcD1yYWN3ZHhsdGkmc2lnPVNhbml0aXplZCBIVFRQLzEuMQ0KQWNjZXB0OiBhcHBsaWNhdGlvbi94bWwNCnRyYWNlcGFyZW50OiAwMC02YWFjMjlmNWRlMDg1YTQ1OTIzZmI4MjM5Mjg0YmMyYi0yZTJiMDQwMTZkZmJlOTQ0LTAwDQpDb250ZW50LUxlbmd0aDogMA0KDQotLWJhdGNoX2QxMTIzNTAyLTNjYzctMGNjMS1iMThkLTMxZWJhNjFlMmI1MC0tDQo=",
       "StatusCode": 403,
@@ -177,11 +145,7 @@
         "x-ms-client-request-id": "4e5e6463-3439-38f5-c1a6-36d6cc0f6c36",
         "x-ms-error-code": "AuthenticationFailed",
         "x-ms-request-id": "0de27e76-901e-007b-08e1-48985e000000",
-<<<<<<< HEAD
-        "x-ms-version": "2020-12-06"
-=======
         "x-ms-version": "2021-02-12"
->>>>>>> 7e782c87
       },
       "ResponseBody": [
         "﻿<?xml version=\"1.0\" encoding=\"utf-8\"?>\n",
@@ -204,11 +168,7 @@
         "x-ms-client-request-id": "4287fce2-ddc0-2d17-35e3-dcd0d5230bf5",
         "x-ms-date": "Fri, 14 May 2021 16:54:28 GMT",
         "x-ms-return-client-request-id": "true",
-<<<<<<< HEAD
-        "x-ms-version": "2020-12-06"
-=======
         "x-ms-version": "2021-02-12"
->>>>>>> 7e782c87
       },
       "RequestBody": null,
       "StatusCode": 202,
@@ -221,11 +181,7 @@
         ],
         "x-ms-client-request-id": "4287fce2-ddc0-2d17-35e3-dcd0d5230bf5",
         "x-ms-request-id": "0de27e80-901e-007b-10e1-48985e000000",
-<<<<<<< HEAD
-        "x-ms-version": "2020-12-06"
-=======
         "x-ms-version": "2021-02-12"
->>>>>>> 7e782c87
       },
       "ResponseBody": []
     }
