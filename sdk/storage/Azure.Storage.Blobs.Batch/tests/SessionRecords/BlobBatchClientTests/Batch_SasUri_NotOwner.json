{
  "Entries": [
    {
<<<<<<< HEAD
      "RequestUri": "https://blobindex1.blob.core.windows.net/test-container-ccf3d2d0-b102-9a20-46bb-58744bb66ec1?restype=container",
      "RequestMethod": "PUT",
      "RequestHeaders": {
        "Authorization": "Sanitized",
        "traceparent": "00-e94b2a3595070e41bc4d4d0b14632aca-11eae296964da942-00",
        "User-Agent": [
          "azsdk-net-Storage.Blobs/12.5.0-dev.20200425.1",
          "(.NET Core 4.6.28325.01; Microsoft Windows 10.0.18362 )"
        ],
        "x-ms-blob-public-access": "container",
        "x-ms-client-request-id": "9842274c-fea4-9466-f305-fdb5613cc1be",
        "x-ms-date": "Sat, 25 Apr 2020 17:36:38 GMT",
        "x-ms-return-client-request-id": "true",
        "x-ms-version": "2019-12-12"
=======
      "RequestUri": "https://seanmcccanary.blob.core.windows.net/test-container-ccf3d2d0-b102-9a20-46bb-58744bb66ec1?restype=container",
      "RequestMethod": "PUT",
      "RequestHeaders": {
        "Authorization": "Sanitized",
        "traceparent": "00-6683efe09fc81140903af754f5126881-00eb9347acb79a40-00",
        "User-Agent": [
          "azsdk-net-Storage.Blobs/12.5.0-dev.20200723.1",
          "(.NET Core 4.6.29017.01; Microsoft Windows 10.0.18362 )"
        ],
        "x-ms-blob-public-access": "container",
        "x-ms-client-request-id": "9842274c-fea4-9466-f305-fdb5613cc1be",
        "x-ms-date": "Fri, 24 Jul 2020 03:36:51 GMT",
        "x-ms-return-client-request-id": "true",
        "x-ms-version": "2020-02-10"
>>>>>>> 60f4876e
      },
      "RequestBody": null,
      "StatusCode": 201,
      "ResponseHeaders": {
        "Content-Length": "0",
<<<<<<< HEAD
        "Date": "Sat, 25 Apr 2020 17:36:37 GMT",
        "ETag": "\u00220x8D7E93F356F6FC6\u0022",
        "Last-Modified": "Sat, 25 Apr 2020 17:36:38 GMT",
=======
        "Date": "Fri, 24 Jul 2020 03:36:51 GMT",
        "ETag": "\u00220x8D82F82CD976CDC\u0022",
        "Last-Modified": "Fri, 24 Jul 2020 03:36:51 GMT",
>>>>>>> 60f4876e
        "Server": [
          "Windows-Azure-Blob/1.0",
          "Microsoft-HTTPAPI/2.0"
        ],
        "x-ms-client-request-id": "9842274c-fea4-9466-f305-fdb5613cc1be",
<<<<<<< HEAD
        "x-ms-request-id": "9d6c9042-301e-009b-3b28-1b8ca5000000",
        "x-ms-version": "2019-12-12"
=======
        "x-ms-request-id": "0d377374-d01e-0083-3e6b-6153c2000000",
        "x-ms-version": "2020-02-10"
>>>>>>> 60f4876e
      },
      "ResponseBody": []
    },
    {
<<<<<<< HEAD
      "RequestUri": "https://blobindex1.blob.core.windows.net/test-container-ccf3d2d0-b102-9a20-46bb-58744bb66ec1/blob1",
=======
      "RequestUri": "https://seanmcccanary.blob.core.windows.net/test-container-ccf3d2d0-b102-9a20-46bb-58744bb66ec1/blob1",
>>>>>>> 60f4876e
      "RequestMethod": "PUT",
      "RequestHeaders": {
        "Authorization": "Sanitized",
        "Content-Length": "1024",
        "If-None-Match": "*",
<<<<<<< HEAD
        "traceparent": "00-01d3c387d88e9349ac903c1b1fac6232-eba917a241efce44-00",
        "User-Agent": [
          "azsdk-net-Storage.Blobs/12.5.0-dev.20200425.1",
          "(.NET Core 4.6.28325.01; Microsoft Windows 10.0.18362 )"
        ],
        "x-ms-blob-type": "BlockBlob",
        "x-ms-client-request-id": "25aec03b-8e04-cdb0-1b3f-13a47622b155",
        "x-ms-date": "Sat, 25 Apr 2020 17:36:38 GMT",
        "x-ms-return-client-request-id": "true",
        "x-ms-version": "2019-12-12"
=======
        "traceparent": "00-0e91f87a1b1edc48b341d379cfc51639-8a8c840daedbf742-00",
        "User-Agent": [
          "azsdk-net-Storage.Blobs/12.5.0-dev.20200723.1",
          "(.NET Core 4.6.29017.01; Microsoft Windows 10.0.18362 )"
        ],
        "x-ms-blob-type": "BlockBlob",
        "x-ms-client-request-id": "25aec03b-8e04-cdb0-1b3f-13a47622b155",
        "x-ms-date": "Fri, 24 Jul 2020 03:36:52 GMT",
        "x-ms-return-client-request-id": "true",
        "x-ms-version": "2020-02-10"
>>>>>>> 60f4876e
      },
      "RequestBody": "h9HqIMN2O2AcCOj6W7pbbRMXKCR01h3wX4Qs6nIAiadHmN5t7od81uzhe5sWazg4qo\u002BhSRScSrG0\u002BsE/SVDuG39As8Pc7X\u002BMmlE4klqB2fRL9EDiXz\u002BTqk0tufPFPYyb8mAc1bh1XLwQFa/CZLdXMyDN9FUQDLxArQl1rzOLxl3FnJ/5ZAQ81piD0kmP0EWW1oXT\u002BEg3i\u002Bak3Ceu/6yJhE5R/cgYXc8bkR69jDlysN3D39mut84UjRC4VIfcjdbr\u002Bk36PtN9fXi2uGcqev\u002BsMixK6yDT2syAPG\u002B3XwhHPwRH0ZLrd3EJRWFg9/9m6hMRCyJakaG2Fx\u002BAegFjxh5wbnhj4qhtwLq6Qaa\u002BcuLNGVJbplPl7K5ikbpya/1wpX9D8IiGAwdrpEpon1D796U8s2CuBx/KioLKAFHt\u002BlW9Spsme4JaRhZL8AEIfUxeZ5oVNbecwZ1feGYGvAO1fan1qlW01Hsi4mxKYxcdwQw1bJi32MSeIIn9xgMbU4oSlXJYE9P3qZIe8lNKUl6GQbda0VBq/qTkV4rMtw14B4/iN86lxa05PsMGmOZxU84rd4VMwYI5qJbNc7xJK/GEpurEaBqP4HsJIJKNZGa\u002BcwS7oECILEUMqI832FLx8BPRgfL7reuzm5YJQqDvrEMwDgC4jYqx/Hqlt7\u002BKWAcpFzB/u\u002BJ0wsUYBwWpf\u002BmlHfxLB8lROGKIIIV3VvYsKUOO3ypvcPFgu0w6n4WECH2Q/5rCPlA\u002B19/N9ptd/GvP7N7CGp\u002B\u002BNawK60t9F5ndBBcH51ZbaeryUAdLonlVA7/garKnwe3d0srtuFMEwcBG8PKDVhUUdIP0z8qXcpMzteiMnK3mNkIqKRSMbrCW7Y5HBbGH0qyqy/Yus/EjRl83ugNreCQTX7qvWSwAiAXSXeI7T23hrOI74dG2t4JQBuO0VbStKnRqNKX313iAqkPwW1UP6PbyVg0gMJdTXKg3X1JJSzNRJTJt0BrH6dRpujeOxlstQB7swf\u002BmjfrdFtj9wHgmNl4PnjYjohfbK2w5tnVfxZZMCh40XYkzq5c3j7pCyilcQ4PZfickCZ4HEJaSbdeEfVFCsLZZ8tnU3POf6xJdmWBD3HLxhkduKACALEzzoT2/sxJoABpyA1GpBKIzhB2MqXc1T5Bkk/cK04e12cWN4Dq13zgA9JhG0NkhR4GkO6Pi9IPVvVKtWiAbXiySvSmLHCNnfaXli7Xe7n63Q0t1ZZfk0uVCtyPoCIQY5JZstBKvlStdPb7\u002B/WjN987T9RfUpviVrepESWQAfnQgzKcecjprB64fFyjZ5tV9dMBUFRNtQz6d1gYoa0vGXb5J3TDAr4SUZ\u002B1ptY7Qu8cVx9WjrGlhsg==",
      "StatusCode": 201,
      "ResponseHeaders": {
        "Content-Length": "0",
        "Content-MD5": "At6e4V5lVJ\u002BaeayiKohH2g==",
<<<<<<< HEAD
        "Date": "Sat, 25 Apr 2020 17:36:37 GMT",
        "ETag": "\u00220x8D7E93F358B5F73\u0022",
        "Last-Modified": "Sat, 25 Apr 2020 17:36:38 GMT",
=======
        "Date": "Fri, 24 Jul 2020 03:36:51 GMT",
        "ETag": "\u00220x8D82F82CDB05444\u0022",
        "Last-Modified": "Fri, 24 Jul 2020 03:36:51 GMT",
>>>>>>> 60f4876e
        "Server": [
          "Windows-Azure-Blob/1.0",
          "Microsoft-HTTPAPI/2.0"
        ],
        "x-ms-client-request-id": "25aec03b-8e04-cdb0-1b3f-13a47622b155",
        "x-ms-content-crc64": "hVoJ9x0VhPQ=",
<<<<<<< HEAD
        "x-ms-request-id": "9d6c9048-301e-009b-3f28-1b8ca5000000",
        "x-ms-request-server-encrypted": "true",
        "x-ms-version": "2019-12-12",
        "x-ms-version-id": "2020-04-25T17:36:38.6752371Z"
=======
        "x-ms-request-id": "0d377382-d01e-0083-4a6b-6153c2000000",
        "x-ms-request-server-encrypted": "true",
        "x-ms-version": "2020-02-10",
        "x-ms-version-id": "2020-07-24T03:36:51.6064324Z"
>>>>>>> 60f4876e
      },
      "ResponseBody": []
    },
    {
<<<<<<< HEAD
      "RequestUri": "https://blobindex1.blob.core.windows.net/test-container-ccf3d2d0-b102-9a20-46bb-58744bb66ec1/blob2",
=======
      "RequestUri": "https://seanmcccanary.blob.core.windows.net/test-container-ccf3d2d0-b102-9a20-46bb-58744bb66ec1/blob2",
>>>>>>> 60f4876e
      "RequestMethod": "PUT",
      "RequestHeaders": {
        "Authorization": "Sanitized",
        "Content-Length": "1024",
        "If-None-Match": "*",
<<<<<<< HEAD
        "traceparent": "00-708fbf9c21e49540b27c574f8399bcbc-577363a610cc4549-00",
        "User-Agent": [
          "azsdk-net-Storage.Blobs/12.5.0-dev.20200425.1",
          "(.NET Core 4.6.28325.01; Microsoft Windows 10.0.18362 )"
        ],
        "x-ms-blob-type": "BlockBlob",
        "x-ms-client-request-id": "0743876a-2711-ae80-9c68-e891202bf45d",
        "x-ms-date": "Sat, 25 Apr 2020 17:36:38 GMT",
        "x-ms-return-client-request-id": "true",
        "x-ms-version": "2019-12-12"
=======
        "traceparent": "00-cb6eca149b954e46b3fa1394fcfed237-8651cb69e2a4734f-00",
        "User-Agent": [
          "azsdk-net-Storage.Blobs/12.5.0-dev.20200723.1",
          "(.NET Core 4.6.29017.01; Microsoft Windows 10.0.18362 )"
        ],
        "x-ms-blob-type": "BlockBlob",
        "x-ms-client-request-id": "0743876a-2711-ae80-9c68-e891202bf45d",
        "x-ms-date": "Fri, 24 Jul 2020 03:36:52 GMT",
        "x-ms-return-client-request-id": "true",
        "x-ms-version": "2020-02-10"
>>>>>>> 60f4876e
      },
      "RequestBody": "6CqnWC7pXyNRBlvUZiq\u002BcAoPZ\u002Bu6O676t7N/9TD46zYIFKfe/WOXUmCK1P0y22bwgKKZZrvFmqx7rKB6amrzWRsly1KC4HKneBWLMGexyNxMjnSNXoV7Q3n7YlHCHOf1l3riDBAUbp8v8u6lOmpEyuPELdv2ZfqVqojYh34h5FstlZnsz7vLOCDUXmuX1QgPtpdt/u4M/zGATGKIO\u002BYhDg6Sd6XQWPsn\u002BPW7IQeO/tR/ydDms\u002BZsIZZnbIJZQ/w5s09dBF5jPl6cRQX5UN0q8U2NCHIVO1ooJVYPaet5zrT4gW63MPl2G4pySm3gc9C4PHs0zDuKJHf1Nd8IVNVzI3dQAM9vc8BTFu3oo/DtR7KFVixvRAF5bl32wvsabse0/yf1j3IBScm74LVNooCHCO4sgv2pA95115FxeLDFOagmM6TJ97g/gw1itGNMK8zcb7oM7evJC/tIgLjhkNAY9qcMJ27cvRA27f/wRk97KavFlAn2uEu9XCeogXf/XvM9Sb68PwNdALKp1gDr2cWszVYMG/vHIj1cT8tHNDuZNo8MsvyQv\u002BmnZ5RWTeFL0YNi\u002B7Qg80L3dieAX\u002B84Fst2D6Bw3ybIGw1tZLNncNVcEX5H5DiHeUJNFDzVEF/5b1HI4D1A2vFcmuCmso6OjwVRJE5x8DKT75VdIsrq8guudPVin4\u002BXGzaN60lY4Me0v4Q2g\u002BwQiH4eNPCn4rgmcqfU9z6YK/B2uQgY5AXoOw/OqWNFs28fnux3Q2qe8Dl9Zniig\u002BiIG5OUwMnj96N4Nvnh2DlU4L44tVlSIeeF18nPmn2NRrcmRo7PsfOlO6ZI/g1xvRcAKYW5as6ONvmsDukAFF0l6/BBupKqhS/LknqzCiPaFBqxznH309vplw\u002BUI6IKpSZJIhIcLwKFVaNW7tdU2yvV0fnOTkbrLhgUWCKCFmGMwexTaecRveUYLHnNoeUElbzjv1GpO1fgXvT6CNbfAj5CyizqAHJExBQTtiLMHYwyEMNmnlcQ4oaVcwvzFrUPOCk6i9a5GZRKn/o9lYQ1E0Bnx/cTeGTnMeemVY1mUK1eBH34kZK2efYuHP5c0kwCX1/Li069/MDFUlnuEsMH405N3pEGPIKtsU4B5Ftli1\u002BbpPUtm8VeoAi9Mj45x2YzJzmvD/O7\u002ByLdHdoAvBhkYMf6U27N2UeJ7j6JSQpDdOrnzbwitXtr36jSUH7qXuTwWNJ3PnP3ZU7xJSG1MbIYmajvGO5bQqpLj3PG\u002B4jJn49ZmfA3zDV38GhuMY9ata71urfV\u002B0b1lBYoK6//MWrFJ4aRXJfC4c1yeCiF7REa8NnF0EDR9KNJZAXaDqCGeL7\u002BqQkIyVkWM9jpYoIdb6cFDQ==",
      "StatusCode": 201,
      "ResponseHeaders": {
        "Content-Length": "0",
        "Content-MD5": "R7V8zB3f\u002BrH187g4kP/O5w==",
<<<<<<< HEAD
        "Date": "Sat, 25 Apr 2020 17:36:37 GMT",
        "ETag": "\u00220x8D7E93F3598F681\u0022",
        "Last-Modified": "Sat, 25 Apr 2020 17:36:38 GMT",
=======
        "Date": "Fri, 24 Jul 2020 03:36:51 GMT",
        "ETag": "\u00220x8D82F82CDB9A4CA\u0022",
        "Last-Modified": "Fri, 24 Jul 2020 03:36:51 GMT",
>>>>>>> 60f4876e
        "Server": [
          "Windows-Azure-Blob/1.0",
          "Microsoft-HTTPAPI/2.0"
        ],
        "x-ms-client-request-id": "0743876a-2711-ae80-9c68-e891202bf45d",
        "x-ms-content-crc64": "eQh6tiClBFc=",
<<<<<<< HEAD
        "x-ms-request-id": "9d6c904b-301e-009b-4228-1b8ca5000000",
        "x-ms-request-server-encrypted": "true",
        "x-ms-version": "2019-12-12",
        "x-ms-version-id": "2020-04-25T17:36:38.7643009Z"
=======
        "x-ms-request-id": "0d37738b-d01e-0083-536b-6153c2000000",
        "x-ms-request-server-encrypted": "true",
        "x-ms-version": "2020-02-10",
        "x-ms-version-id": "2020-07-24T03:36:51.6674762Z"
>>>>>>> 60f4876e
      },
      "ResponseBody": []
    },
    {
<<<<<<< HEAD
      "RequestUri": "https://blobindex1.blob.core.windows.net/?sv=2019-12-12\u0026st=2020-04-25T16%3A36%3A38Z\u0026se=2020-04-25T18%3A36%3A38Z\u0026sr=c\u0026sp=racwdlt\u0026sig=Sanitized\u0026comp=batch",
=======
      "RequestUri": "https://seanmcccanary.blob.core.windows.net/?sv=2020-02-10\u0026st=2020-07-24T02%3A36%3A52Z\u0026se=2020-07-24T04%3A36%3A52Z\u0026sr=c\u0026sp=racwdxlt\u0026sig=Sanitized\u0026comp=batch",
>>>>>>> 60f4876e
      "RequestMethod": "POST",
      "RequestHeaders": {
        "Content-Length": "502",
        "Content-Type": "multipart/mixed; boundary=batch_d1123502-3cc7-0cc1-b18d-31eba61e2b50",
<<<<<<< HEAD
        "traceparent": "00-b2f3b83a0c9f6244bce6f6c6f6354647-326fc86cfe6aca4a-00",
        "User-Agent": [
          "azsdk-net-Storage.Blobs/12.5.0-dev.20200425.1",
          "(.NET Core 4.6.28325.01; Microsoft Windows 10.0.18362 )"
        ],
        "x-ms-client-request-id": "4e5e6463-3439-38f5-c1a6-36d6cc0f6c36",
        "x-ms-return-client-request-id": "true",
        "x-ms-version": "2019-12-12"
=======
        "traceparent": "00-c7b3b0bccbbe8a4cbf20a814a0df820c-93d634c9889bc246-00",
        "User-Agent": [
          "azsdk-net-Storage.Blobs/12.5.0-dev.20200723.1",
          "(.NET Core 4.6.29017.01; Microsoft Windows 10.0.18362 )"
        ],
        "x-ms-client-request-id": "4e5e6463-3439-38f5-c1a6-36d6cc0f6c36",
        "x-ms-return-client-request-id": "true",
        "x-ms-version": "2020-02-10"
>>>>>>> 60f4876e
      },
      "RequestBody": "LS1iYXRjaF9kMTEyMzUwMi0zY2M3LTBjYzEtYjE4ZC0zMWViYTYxZTJiNTANCkNvbnRlbnQtVHlwZTogYXBwbGljYXRpb24vaHR0cA0KQ29udGVudC1UcmFuc2Zlci1FbmNvZGluZzogYmluYXJ5DQpDb250ZW50LUlEOiAwDQoNCkRFTEVURSAvdGVzdC1jb250YWluZXItY2NmM2QyZDAtYjEwMi05YTIwLTQ2YmItNTg3NDRiYjY2ZWMxL2Jsb2IxIEhUVFAvMS4xDQpDb250ZW50LUxlbmd0aDogMA0KDQotLWJhdGNoX2QxMTIzNTAyLTNjYzctMGNjMS1iMThkLTMxZWJhNjFlMmI1MA0KQ29udGVudC1UeXBlOiBhcHBsaWNhdGlvbi9odHRwDQpDb250ZW50LVRyYW5zZmVyLUVuY29kaW5nOiBiaW5hcnkNCkNvbnRlbnQtSUQ6IDENCg0KREVMRVRFIC90ZXN0LWNvbnRhaW5lci1jY2YzZDJkMC1iMTAyLTlhMjAtNDZiYi01ODc0NGJiNjZlYzEvYmxvYjIgSFRUUC8xLjENCkNvbnRlbnQtTGVuZ3RoOiAwDQoNCi0tYmF0Y2hfZDExMjM1MDItM2NjNy0wY2MxLWIxOGQtMzFlYmE2MWUyYjUwLS0NCg==",
      "StatusCode": 403,
      "ResponseHeaders": {
        "Content-Length": "444",
        "Content-Type": "application/xml",
<<<<<<< HEAD
        "Date": "Sat, 25 Apr 2020 17:36:39 GMT",
=======
        "Date": "Fri, 24 Jul 2020 03:36:51 GMT",
>>>>>>> 60f4876e
        "Server": [
          "Windows-Azure-Blob/1.0",
          "Microsoft-HTTPAPI/2.0"
        ],
        "x-ms-client-request-id": "4e5e6463-3439-38f5-c1a6-36d6cc0f6c36",
        "x-ms-error-code": "AuthenticationFailed",
<<<<<<< HEAD
        "x-ms-request-id": "24247adf-801e-0008-0228-1b57af000000",
        "x-ms-version": "2019-12-12"
=======
        "x-ms-request-id": "fe5c178e-f01e-0084-356b-613fa1000000",
        "x-ms-version": "2020-02-10"
>>>>>>> 60f4876e
      },
      "ResponseBody": [
        "\uFEFF\u003C?xml version=\u00221.0\u0022 encoding=\u0022utf-8\u0022?\u003E\n",
        "\u003CError\u003E\u003CCode\u003EAuthenticationFailed\u003C/Code\u003E\u003CMessage\u003EServer failed to authenticate the request. Make sure the value of Authorization header is formed correctly including the signature.\n",
<<<<<<< HEAD
        "RequestId:24247adf-801e-0008-0228-1b57af000000\n",
        "Time:2020-04-25T17:36:39.2640609Z\u003C/Message\u003E\u003CAuthenticationErrorDetail\u003EThe specified signed resource is not allowed for this resource level\u003C/AuthenticationErrorDetail\u003E\u003C/Error\u003E"
      ]
    },
    {
      "RequestUri": "https://blobindex1.blob.core.windows.net/test-container-ccf3d2d0-b102-9a20-46bb-58744bb66ec1?restype=container",
      "RequestMethod": "DELETE",
      "RequestHeaders": {
        "Authorization": "Sanitized",
        "traceparent": "00-9ccf7634473aea40b9403f126ac3c92e-143767b3912c8c4d-00",
        "User-Agent": [
          "azsdk-net-Storage.Blobs/12.5.0-dev.20200425.1",
          "(.NET Core 4.6.28325.01; Microsoft Windows 10.0.18362 )"
        ],
        "x-ms-client-request-id": "4287fce2-ddc0-2d17-35e3-dcd0d5230bf5",
        "x-ms-date": "Sat, 25 Apr 2020 17:36:39 GMT",
        "x-ms-return-client-request-id": "true",
        "x-ms-version": "2019-12-12"
=======
        "RequestId:fe5c178e-f01e-0084-356b-613fa1000000\n",
        "Time:2020-07-24T03:36:51.9240106Z\u003C/Message\u003E\u003CAuthenticationErrorDetail\u003EThe specified signed resource is not allowed for this resource level\u003C/AuthenticationErrorDetail\u003E\u003C/Error\u003E"
      ]
    },
    {
      "RequestUri": "https://seanmcccanary.blob.core.windows.net/test-container-ccf3d2d0-b102-9a20-46bb-58744bb66ec1?restype=container",
      "RequestMethod": "DELETE",
      "RequestHeaders": {
        "Authorization": "Sanitized",
        "traceparent": "00-e58cad57737919438c5f4005ad58bcb1-e8bbe02c5921ed4f-00",
        "User-Agent": [
          "azsdk-net-Storage.Blobs/12.5.0-dev.20200723.1",
          "(.NET Core 4.6.29017.01; Microsoft Windows 10.0.18362 )"
        ],
        "x-ms-client-request-id": "4287fce2-ddc0-2d17-35e3-dcd0d5230bf5",
        "x-ms-date": "Fri, 24 Jul 2020 03:36:52 GMT",
        "x-ms-return-client-request-id": "true",
        "x-ms-version": "2020-02-10"
>>>>>>> 60f4876e
      },
      "RequestBody": null,
      "StatusCode": 202,
      "ResponseHeaders": {
        "Content-Length": "0",
<<<<<<< HEAD
        "Date": "Sat, 25 Apr 2020 17:36:39 GMT",
=======
        "Date": "Fri, 24 Jul 2020 03:36:51 GMT",
>>>>>>> 60f4876e
        "Server": [
          "Windows-Azure-Blob/1.0",
          "Microsoft-HTTPAPI/2.0"
        ],
        "x-ms-client-request-id": "4287fce2-ddc0-2d17-35e3-dcd0d5230bf5",
<<<<<<< HEAD
        "x-ms-request-id": "24247b0c-801e-0008-2828-1b57af000000",
        "x-ms-version": "2019-12-12"
=======
        "x-ms-request-id": "0d3773ae-d01e-0083-756b-6153c2000000",
        "x-ms-version": "2020-02-10"
>>>>>>> 60f4876e
      },
      "ResponseBody": []
    }
  ],
  "Variables": {
<<<<<<< HEAD
    "DateTimeOffsetNow": "2020-04-25T10:36:38.7121049-07:00",
    "RandomSeed": "1067760549",
    "Storage_TestConfigDefault": "ProductionTenant\nblobindex1\nU2FuaXRpemVk\nhttps://blobindex1.blob.core.windows.net\nhttps://blobindex1.file.core.windows.net\nhttps://blobindex1.queue.core.windows.net\nhttps://blobindex1.table.core.windows.net\n\n\n\n\nhttps://blobindex1-secondary.blob.core.windows.net\nhttps://blobindex1-secondary.file.core.windows.net\nhttps://blobindex1-secondary.queue.core.windows.net\nhttps://blobindex1-secondary.table.core.windows.net\n\nSanitized\n\n\nCloud\nBlobEndpoint=https://blobindex1.blob.core.windows.net/;QueueEndpoint=https://blobindex1.queue.core.windows.net/;FileEndpoint=https://blobindex1.file.core.windows.net/;BlobSecondaryEndpoint=https://blobindex1-secondary.blob.core.windows.net/;QueueSecondaryEndpoint=https://blobindex1-secondary.queue.core.windows.net/;FileSecondaryEndpoint=https://blobindex1-secondary.file.core.windows.net/;AccountName=blobindex1;AccountKey=Sanitized\nseanscope1"
=======
    "DateTimeOffsetNow": "2020-07-23T22:36:52.3584533-05:00",
    "RandomSeed": "1067760549",
    "Storage_TestConfigDefault": "ProductionTenant\nseanmcccanary\nU2FuaXRpemVk\nhttps://seanmcccanary.blob.core.windows.net\nhttps://seanmcccanary.file.core.windows.net\nhttps://seanmcccanary.queue.core.windows.net\nhttps://seanmcccanary.table.core.windows.net\n\n\n\n\nhttps://seanmcccanary-secondary.blob.core.windows.net\nhttps://seanmcccanary-secondary.file.core.windows.net\nhttps://seanmcccanary-secondary.queue.core.windows.net\nhttps://seanmcccanary-secondary.table.core.windows.net\n\nSanitized\n\n\nCloud\nBlobEndpoint=https://seanmcccanary.blob.core.windows.net/;QueueEndpoint=https://seanmcccanary.queue.core.windows.net/;FileEndpoint=https://seanmcccanary.file.core.windows.net/;BlobSecondaryEndpoint=https://seanmcccanary-secondary.blob.core.windows.net/;QueueSecondaryEndpoint=https://seanmcccanary-secondary.queue.core.windows.net/;FileSecondaryEndpoint=https://seanmcccanary-secondary.file.core.windows.net/;AccountName=seanmcccanary;AccountKey=Kg==;\nseanscope1"
>>>>>>> 60f4876e
  }
}<|MERGE_RESOLUTION|>--- conflicted
+++ resolved
@@ -1,22 +1,6 @@
 {
   "Entries": [
     {
-<<<<<<< HEAD
-      "RequestUri": "https://blobindex1.blob.core.windows.net/test-container-ccf3d2d0-b102-9a20-46bb-58744bb66ec1?restype=container",
-      "RequestMethod": "PUT",
-      "RequestHeaders": {
-        "Authorization": "Sanitized",
-        "traceparent": "00-e94b2a3595070e41bc4d4d0b14632aca-11eae296964da942-00",
-        "User-Agent": [
-          "azsdk-net-Storage.Blobs/12.5.0-dev.20200425.1",
-          "(.NET Core 4.6.28325.01; Microsoft Windows 10.0.18362 )"
-        ],
-        "x-ms-blob-public-access": "container",
-        "x-ms-client-request-id": "9842274c-fea4-9466-f305-fdb5613cc1be",
-        "x-ms-date": "Sat, 25 Apr 2020 17:36:38 GMT",
-        "x-ms-return-client-request-id": "true",
-        "x-ms-version": "2019-12-12"
-=======
       "RequestUri": "https://seanmcccanary.blob.core.windows.net/test-container-ccf3d2d0-b102-9a20-46bb-58744bb66ec1?restype=container",
       "RequestMethod": "PUT",
       "RequestHeaders": {
@@ -31,59 +15,31 @@
         "x-ms-date": "Fri, 24 Jul 2020 03:36:51 GMT",
         "x-ms-return-client-request-id": "true",
         "x-ms-version": "2020-02-10"
->>>>>>> 60f4876e
       },
       "RequestBody": null,
       "StatusCode": 201,
       "ResponseHeaders": {
         "Content-Length": "0",
-<<<<<<< HEAD
-        "Date": "Sat, 25 Apr 2020 17:36:37 GMT",
-        "ETag": "\u00220x8D7E93F356F6FC6\u0022",
-        "Last-Modified": "Sat, 25 Apr 2020 17:36:38 GMT",
-=======
         "Date": "Fri, 24 Jul 2020 03:36:51 GMT",
         "ETag": "\u00220x8D82F82CD976CDC\u0022",
         "Last-Modified": "Fri, 24 Jul 2020 03:36:51 GMT",
->>>>>>> 60f4876e
         "Server": [
           "Windows-Azure-Blob/1.0",
           "Microsoft-HTTPAPI/2.0"
         ],
         "x-ms-client-request-id": "9842274c-fea4-9466-f305-fdb5613cc1be",
-<<<<<<< HEAD
-        "x-ms-request-id": "9d6c9042-301e-009b-3b28-1b8ca5000000",
-        "x-ms-version": "2019-12-12"
-=======
         "x-ms-request-id": "0d377374-d01e-0083-3e6b-6153c2000000",
         "x-ms-version": "2020-02-10"
->>>>>>> 60f4876e
       },
       "ResponseBody": []
     },
     {
-<<<<<<< HEAD
-      "RequestUri": "https://blobindex1.blob.core.windows.net/test-container-ccf3d2d0-b102-9a20-46bb-58744bb66ec1/blob1",
-=======
       "RequestUri": "https://seanmcccanary.blob.core.windows.net/test-container-ccf3d2d0-b102-9a20-46bb-58744bb66ec1/blob1",
->>>>>>> 60f4876e
       "RequestMethod": "PUT",
       "RequestHeaders": {
         "Authorization": "Sanitized",
         "Content-Length": "1024",
         "If-None-Match": "*",
-<<<<<<< HEAD
-        "traceparent": "00-01d3c387d88e9349ac903c1b1fac6232-eba917a241efce44-00",
-        "User-Agent": [
-          "azsdk-net-Storage.Blobs/12.5.0-dev.20200425.1",
-          "(.NET Core 4.6.28325.01; Microsoft Windows 10.0.18362 )"
-        ],
-        "x-ms-blob-type": "BlockBlob",
-        "x-ms-client-request-id": "25aec03b-8e04-cdb0-1b3f-13a47622b155",
-        "x-ms-date": "Sat, 25 Apr 2020 17:36:38 GMT",
-        "x-ms-return-client-request-id": "true",
-        "x-ms-version": "2019-12-12"
-=======
         "traceparent": "00-0e91f87a1b1edc48b341d379cfc51639-8a8c840daedbf742-00",
         "User-Agent": [
           "azsdk-net-Storage.Blobs/12.5.0-dev.20200723.1",
@@ -94,65 +50,35 @@
         "x-ms-date": "Fri, 24 Jul 2020 03:36:52 GMT",
         "x-ms-return-client-request-id": "true",
         "x-ms-version": "2020-02-10"
->>>>>>> 60f4876e
       },
       "RequestBody": "h9HqIMN2O2AcCOj6W7pbbRMXKCR01h3wX4Qs6nIAiadHmN5t7od81uzhe5sWazg4qo\u002BhSRScSrG0\u002BsE/SVDuG39As8Pc7X\u002BMmlE4klqB2fRL9EDiXz\u002BTqk0tufPFPYyb8mAc1bh1XLwQFa/CZLdXMyDN9FUQDLxArQl1rzOLxl3FnJ/5ZAQ81piD0kmP0EWW1oXT\u002BEg3i\u002Bak3Ceu/6yJhE5R/cgYXc8bkR69jDlysN3D39mut84UjRC4VIfcjdbr\u002Bk36PtN9fXi2uGcqev\u002BsMixK6yDT2syAPG\u002B3XwhHPwRH0ZLrd3EJRWFg9/9m6hMRCyJakaG2Fx\u002BAegFjxh5wbnhj4qhtwLq6Qaa\u002BcuLNGVJbplPl7K5ikbpya/1wpX9D8IiGAwdrpEpon1D796U8s2CuBx/KioLKAFHt\u002BlW9Spsme4JaRhZL8AEIfUxeZ5oVNbecwZ1feGYGvAO1fan1qlW01Hsi4mxKYxcdwQw1bJi32MSeIIn9xgMbU4oSlXJYE9P3qZIe8lNKUl6GQbda0VBq/qTkV4rMtw14B4/iN86lxa05PsMGmOZxU84rd4VMwYI5qJbNc7xJK/GEpurEaBqP4HsJIJKNZGa\u002BcwS7oECILEUMqI832FLx8BPRgfL7reuzm5YJQqDvrEMwDgC4jYqx/Hqlt7\u002BKWAcpFzB/u\u002BJ0wsUYBwWpf\u002BmlHfxLB8lROGKIIIV3VvYsKUOO3ypvcPFgu0w6n4WECH2Q/5rCPlA\u002B19/N9ptd/GvP7N7CGp\u002B\u002BNawK60t9F5ndBBcH51ZbaeryUAdLonlVA7/garKnwe3d0srtuFMEwcBG8PKDVhUUdIP0z8qXcpMzteiMnK3mNkIqKRSMbrCW7Y5HBbGH0qyqy/Yus/EjRl83ugNreCQTX7qvWSwAiAXSXeI7T23hrOI74dG2t4JQBuO0VbStKnRqNKX313iAqkPwW1UP6PbyVg0gMJdTXKg3X1JJSzNRJTJt0BrH6dRpujeOxlstQB7swf\u002BmjfrdFtj9wHgmNl4PnjYjohfbK2w5tnVfxZZMCh40XYkzq5c3j7pCyilcQ4PZfickCZ4HEJaSbdeEfVFCsLZZ8tnU3POf6xJdmWBD3HLxhkduKACALEzzoT2/sxJoABpyA1GpBKIzhB2MqXc1T5Bkk/cK04e12cWN4Dq13zgA9JhG0NkhR4GkO6Pi9IPVvVKtWiAbXiySvSmLHCNnfaXli7Xe7n63Q0t1ZZfk0uVCtyPoCIQY5JZstBKvlStdPb7\u002B/WjN987T9RfUpviVrepESWQAfnQgzKcecjprB64fFyjZ5tV9dMBUFRNtQz6d1gYoa0vGXb5J3TDAr4SUZ\u002B1ptY7Qu8cVx9WjrGlhsg==",
       "StatusCode": 201,
       "ResponseHeaders": {
         "Content-Length": "0",
         "Content-MD5": "At6e4V5lVJ\u002BaeayiKohH2g==",
-<<<<<<< HEAD
-        "Date": "Sat, 25 Apr 2020 17:36:37 GMT",
-        "ETag": "\u00220x8D7E93F358B5F73\u0022",
-        "Last-Modified": "Sat, 25 Apr 2020 17:36:38 GMT",
-=======
         "Date": "Fri, 24 Jul 2020 03:36:51 GMT",
         "ETag": "\u00220x8D82F82CDB05444\u0022",
         "Last-Modified": "Fri, 24 Jul 2020 03:36:51 GMT",
->>>>>>> 60f4876e
         "Server": [
           "Windows-Azure-Blob/1.0",
           "Microsoft-HTTPAPI/2.0"
         ],
         "x-ms-client-request-id": "25aec03b-8e04-cdb0-1b3f-13a47622b155",
         "x-ms-content-crc64": "hVoJ9x0VhPQ=",
-<<<<<<< HEAD
-        "x-ms-request-id": "9d6c9048-301e-009b-3f28-1b8ca5000000",
-        "x-ms-request-server-encrypted": "true",
-        "x-ms-version": "2019-12-12",
-        "x-ms-version-id": "2020-04-25T17:36:38.6752371Z"
-=======
         "x-ms-request-id": "0d377382-d01e-0083-4a6b-6153c2000000",
         "x-ms-request-server-encrypted": "true",
         "x-ms-version": "2020-02-10",
         "x-ms-version-id": "2020-07-24T03:36:51.6064324Z"
->>>>>>> 60f4876e
       },
       "ResponseBody": []
     },
     {
-<<<<<<< HEAD
-      "RequestUri": "https://blobindex1.blob.core.windows.net/test-container-ccf3d2d0-b102-9a20-46bb-58744bb66ec1/blob2",
-=======
       "RequestUri": "https://seanmcccanary.blob.core.windows.net/test-container-ccf3d2d0-b102-9a20-46bb-58744bb66ec1/blob2",
->>>>>>> 60f4876e
       "RequestMethod": "PUT",
       "RequestHeaders": {
         "Authorization": "Sanitized",
         "Content-Length": "1024",
         "If-None-Match": "*",
-<<<<<<< HEAD
-        "traceparent": "00-708fbf9c21e49540b27c574f8399bcbc-577363a610cc4549-00",
-        "User-Agent": [
-          "azsdk-net-Storage.Blobs/12.5.0-dev.20200425.1",
-          "(.NET Core 4.6.28325.01; Microsoft Windows 10.0.18362 )"
-        ],
-        "x-ms-blob-type": "BlockBlob",
-        "x-ms-client-request-id": "0743876a-2711-ae80-9c68-e891202bf45d",
-        "x-ms-date": "Sat, 25 Apr 2020 17:36:38 GMT",
-        "x-ms-return-client-request-id": "true",
-        "x-ms-version": "2019-12-12"
-=======
         "traceparent": "00-cb6eca149b954e46b3fa1394fcfed237-8651cb69e2a4734f-00",
         "User-Agent": [
           "azsdk-net-Storage.Blobs/12.5.0-dev.20200723.1",
@@ -163,62 +89,34 @@
         "x-ms-date": "Fri, 24 Jul 2020 03:36:52 GMT",
         "x-ms-return-client-request-id": "true",
         "x-ms-version": "2020-02-10"
->>>>>>> 60f4876e
       },
       "RequestBody": "6CqnWC7pXyNRBlvUZiq\u002BcAoPZ\u002Bu6O676t7N/9TD46zYIFKfe/WOXUmCK1P0y22bwgKKZZrvFmqx7rKB6amrzWRsly1KC4HKneBWLMGexyNxMjnSNXoV7Q3n7YlHCHOf1l3riDBAUbp8v8u6lOmpEyuPELdv2ZfqVqojYh34h5FstlZnsz7vLOCDUXmuX1QgPtpdt/u4M/zGATGKIO\u002BYhDg6Sd6XQWPsn\u002BPW7IQeO/tR/ydDms\u002BZsIZZnbIJZQ/w5s09dBF5jPl6cRQX5UN0q8U2NCHIVO1ooJVYPaet5zrT4gW63MPl2G4pySm3gc9C4PHs0zDuKJHf1Nd8IVNVzI3dQAM9vc8BTFu3oo/DtR7KFVixvRAF5bl32wvsabse0/yf1j3IBScm74LVNooCHCO4sgv2pA95115FxeLDFOagmM6TJ97g/gw1itGNMK8zcb7oM7evJC/tIgLjhkNAY9qcMJ27cvRA27f/wRk97KavFlAn2uEu9XCeogXf/XvM9Sb68PwNdALKp1gDr2cWszVYMG/vHIj1cT8tHNDuZNo8MsvyQv\u002BmnZ5RWTeFL0YNi\u002B7Qg80L3dieAX\u002B84Fst2D6Bw3ybIGw1tZLNncNVcEX5H5DiHeUJNFDzVEF/5b1HI4D1A2vFcmuCmso6OjwVRJE5x8DKT75VdIsrq8guudPVin4\u002BXGzaN60lY4Me0v4Q2g\u002BwQiH4eNPCn4rgmcqfU9z6YK/B2uQgY5AXoOw/OqWNFs28fnux3Q2qe8Dl9Zniig\u002BiIG5OUwMnj96N4Nvnh2DlU4L44tVlSIeeF18nPmn2NRrcmRo7PsfOlO6ZI/g1xvRcAKYW5as6ONvmsDukAFF0l6/BBupKqhS/LknqzCiPaFBqxznH309vplw\u002BUI6IKpSZJIhIcLwKFVaNW7tdU2yvV0fnOTkbrLhgUWCKCFmGMwexTaecRveUYLHnNoeUElbzjv1GpO1fgXvT6CNbfAj5CyizqAHJExBQTtiLMHYwyEMNmnlcQ4oaVcwvzFrUPOCk6i9a5GZRKn/o9lYQ1E0Bnx/cTeGTnMeemVY1mUK1eBH34kZK2efYuHP5c0kwCX1/Li069/MDFUlnuEsMH405N3pEGPIKtsU4B5Ftli1\u002BbpPUtm8VeoAi9Mj45x2YzJzmvD/O7\u002ByLdHdoAvBhkYMf6U27N2UeJ7j6JSQpDdOrnzbwitXtr36jSUH7qXuTwWNJ3PnP3ZU7xJSG1MbIYmajvGO5bQqpLj3PG\u002B4jJn49ZmfA3zDV38GhuMY9ata71urfV\u002B0b1lBYoK6//MWrFJ4aRXJfC4c1yeCiF7REa8NnF0EDR9KNJZAXaDqCGeL7\u002BqQkIyVkWM9jpYoIdb6cFDQ==",
       "StatusCode": 201,
       "ResponseHeaders": {
         "Content-Length": "0",
         "Content-MD5": "R7V8zB3f\u002BrH187g4kP/O5w==",
-<<<<<<< HEAD
-        "Date": "Sat, 25 Apr 2020 17:36:37 GMT",
-        "ETag": "\u00220x8D7E93F3598F681\u0022",
-        "Last-Modified": "Sat, 25 Apr 2020 17:36:38 GMT",
-=======
         "Date": "Fri, 24 Jul 2020 03:36:51 GMT",
         "ETag": "\u00220x8D82F82CDB9A4CA\u0022",
         "Last-Modified": "Fri, 24 Jul 2020 03:36:51 GMT",
->>>>>>> 60f4876e
         "Server": [
           "Windows-Azure-Blob/1.0",
           "Microsoft-HTTPAPI/2.0"
         ],
         "x-ms-client-request-id": "0743876a-2711-ae80-9c68-e891202bf45d",
         "x-ms-content-crc64": "eQh6tiClBFc=",
-<<<<<<< HEAD
-        "x-ms-request-id": "9d6c904b-301e-009b-4228-1b8ca5000000",
-        "x-ms-request-server-encrypted": "true",
-        "x-ms-version": "2019-12-12",
-        "x-ms-version-id": "2020-04-25T17:36:38.7643009Z"
-=======
         "x-ms-request-id": "0d37738b-d01e-0083-536b-6153c2000000",
         "x-ms-request-server-encrypted": "true",
         "x-ms-version": "2020-02-10",
         "x-ms-version-id": "2020-07-24T03:36:51.6674762Z"
->>>>>>> 60f4876e
       },
       "ResponseBody": []
     },
     {
-<<<<<<< HEAD
-      "RequestUri": "https://blobindex1.blob.core.windows.net/?sv=2019-12-12\u0026st=2020-04-25T16%3A36%3A38Z\u0026se=2020-04-25T18%3A36%3A38Z\u0026sr=c\u0026sp=racwdlt\u0026sig=Sanitized\u0026comp=batch",
-=======
       "RequestUri": "https://seanmcccanary.blob.core.windows.net/?sv=2020-02-10\u0026st=2020-07-24T02%3A36%3A52Z\u0026se=2020-07-24T04%3A36%3A52Z\u0026sr=c\u0026sp=racwdxlt\u0026sig=Sanitized\u0026comp=batch",
->>>>>>> 60f4876e
       "RequestMethod": "POST",
       "RequestHeaders": {
         "Content-Length": "502",
         "Content-Type": "multipart/mixed; boundary=batch_d1123502-3cc7-0cc1-b18d-31eba61e2b50",
-<<<<<<< HEAD
-        "traceparent": "00-b2f3b83a0c9f6244bce6f6c6f6354647-326fc86cfe6aca4a-00",
-        "User-Agent": [
-          "azsdk-net-Storage.Blobs/12.5.0-dev.20200425.1",
-          "(.NET Core 4.6.28325.01; Microsoft Windows 10.0.18362 )"
-        ],
-        "x-ms-client-request-id": "4e5e6463-3439-38f5-c1a6-36d6cc0f6c36",
-        "x-ms-return-client-request-id": "true",
-        "x-ms-version": "2019-12-12"
-=======
         "traceparent": "00-c7b3b0bccbbe8a4cbf20a814a0df820c-93d634c9889bc246-00",
         "User-Agent": [
           "azsdk-net-Storage.Blobs/12.5.0-dev.20200723.1",
@@ -227,55 +125,25 @@
         "x-ms-client-request-id": "4e5e6463-3439-38f5-c1a6-36d6cc0f6c36",
         "x-ms-return-client-request-id": "true",
         "x-ms-version": "2020-02-10"
->>>>>>> 60f4876e
       },
       "RequestBody": "LS1iYXRjaF9kMTEyMzUwMi0zY2M3LTBjYzEtYjE4ZC0zMWViYTYxZTJiNTANCkNvbnRlbnQtVHlwZTogYXBwbGljYXRpb24vaHR0cA0KQ29udGVudC1UcmFuc2Zlci1FbmNvZGluZzogYmluYXJ5DQpDb250ZW50LUlEOiAwDQoNCkRFTEVURSAvdGVzdC1jb250YWluZXItY2NmM2QyZDAtYjEwMi05YTIwLTQ2YmItNTg3NDRiYjY2ZWMxL2Jsb2IxIEhUVFAvMS4xDQpDb250ZW50LUxlbmd0aDogMA0KDQotLWJhdGNoX2QxMTIzNTAyLTNjYzctMGNjMS1iMThkLTMxZWJhNjFlMmI1MA0KQ29udGVudC1UeXBlOiBhcHBsaWNhdGlvbi9odHRwDQpDb250ZW50LVRyYW5zZmVyLUVuY29kaW5nOiBiaW5hcnkNCkNvbnRlbnQtSUQ6IDENCg0KREVMRVRFIC90ZXN0LWNvbnRhaW5lci1jY2YzZDJkMC1iMTAyLTlhMjAtNDZiYi01ODc0NGJiNjZlYzEvYmxvYjIgSFRUUC8xLjENCkNvbnRlbnQtTGVuZ3RoOiAwDQoNCi0tYmF0Y2hfZDExMjM1MDItM2NjNy0wY2MxLWIxOGQtMzFlYmE2MWUyYjUwLS0NCg==",
       "StatusCode": 403,
       "ResponseHeaders": {
         "Content-Length": "444",
         "Content-Type": "application/xml",
-<<<<<<< HEAD
-        "Date": "Sat, 25 Apr 2020 17:36:39 GMT",
-=======
         "Date": "Fri, 24 Jul 2020 03:36:51 GMT",
->>>>>>> 60f4876e
         "Server": [
           "Windows-Azure-Blob/1.0",
           "Microsoft-HTTPAPI/2.0"
         ],
         "x-ms-client-request-id": "4e5e6463-3439-38f5-c1a6-36d6cc0f6c36",
         "x-ms-error-code": "AuthenticationFailed",
-<<<<<<< HEAD
-        "x-ms-request-id": "24247adf-801e-0008-0228-1b57af000000",
-        "x-ms-version": "2019-12-12"
-=======
         "x-ms-request-id": "fe5c178e-f01e-0084-356b-613fa1000000",
         "x-ms-version": "2020-02-10"
->>>>>>> 60f4876e
       },
       "ResponseBody": [
         "\uFEFF\u003C?xml version=\u00221.0\u0022 encoding=\u0022utf-8\u0022?\u003E\n",
         "\u003CError\u003E\u003CCode\u003EAuthenticationFailed\u003C/Code\u003E\u003CMessage\u003EServer failed to authenticate the request. Make sure the value of Authorization header is formed correctly including the signature.\n",
-<<<<<<< HEAD
-        "RequestId:24247adf-801e-0008-0228-1b57af000000\n",
-        "Time:2020-04-25T17:36:39.2640609Z\u003C/Message\u003E\u003CAuthenticationErrorDetail\u003EThe specified signed resource is not allowed for this resource level\u003C/AuthenticationErrorDetail\u003E\u003C/Error\u003E"
-      ]
-    },
-    {
-      "RequestUri": "https://blobindex1.blob.core.windows.net/test-container-ccf3d2d0-b102-9a20-46bb-58744bb66ec1?restype=container",
-      "RequestMethod": "DELETE",
-      "RequestHeaders": {
-        "Authorization": "Sanitized",
-        "traceparent": "00-9ccf7634473aea40b9403f126ac3c92e-143767b3912c8c4d-00",
-        "User-Agent": [
-          "azsdk-net-Storage.Blobs/12.5.0-dev.20200425.1",
-          "(.NET Core 4.6.28325.01; Microsoft Windows 10.0.18362 )"
-        ],
-        "x-ms-client-request-id": "4287fce2-ddc0-2d17-35e3-dcd0d5230bf5",
-        "x-ms-date": "Sat, 25 Apr 2020 17:36:39 GMT",
-        "x-ms-return-client-request-id": "true",
-        "x-ms-version": "2019-12-12"
-=======
         "RequestId:fe5c178e-f01e-0084-356b-613fa1000000\n",
         "Time:2020-07-24T03:36:51.9240106Z\u003C/Message\u003E\u003CAuthenticationErrorDetail\u003EThe specified signed resource is not allowed for this resource level\u003C/AuthenticationErrorDetail\u003E\u003C/Error\u003E"
       ]
@@ -294,42 +162,26 @@
         "x-ms-date": "Fri, 24 Jul 2020 03:36:52 GMT",
         "x-ms-return-client-request-id": "true",
         "x-ms-version": "2020-02-10"
->>>>>>> 60f4876e
       },
       "RequestBody": null,
       "StatusCode": 202,
       "ResponseHeaders": {
         "Content-Length": "0",
-<<<<<<< HEAD
-        "Date": "Sat, 25 Apr 2020 17:36:39 GMT",
-=======
         "Date": "Fri, 24 Jul 2020 03:36:51 GMT",
->>>>>>> 60f4876e
         "Server": [
           "Windows-Azure-Blob/1.0",
           "Microsoft-HTTPAPI/2.0"
         ],
         "x-ms-client-request-id": "4287fce2-ddc0-2d17-35e3-dcd0d5230bf5",
-<<<<<<< HEAD
-        "x-ms-request-id": "24247b0c-801e-0008-2828-1b57af000000",
-        "x-ms-version": "2019-12-12"
-=======
         "x-ms-request-id": "0d3773ae-d01e-0083-756b-6153c2000000",
         "x-ms-version": "2020-02-10"
->>>>>>> 60f4876e
       },
       "ResponseBody": []
     }
   ],
   "Variables": {
-<<<<<<< HEAD
-    "DateTimeOffsetNow": "2020-04-25T10:36:38.7121049-07:00",
-    "RandomSeed": "1067760549",
-    "Storage_TestConfigDefault": "ProductionTenant\nblobindex1\nU2FuaXRpemVk\nhttps://blobindex1.blob.core.windows.net\nhttps://blobindex1.file.core.windows.net\nhttps://blobindex1.queue.core.windows.net\nhttps://blobindex1.table.core.windows.net\n\n\n\n\nhttps://blobindex1-secondary.blob.core.windows.net\nhttps://blobindex1-secondary.file.core.windows.net\nhttps://blobindex1-secondary.queue.core.windows.net\nhttps://blobindex1-secondary.table.core.windows.net\n\nSanitized\n\n\nCloud\nBlobEndpoint=https://blobindex1.blob.core.windows.net/;QueueEndpoint=https://blobindex1.queue.core.windows.net/;FileEndpoint=https://blobindex1.file.core.windows.net/;BlobSecondaryEndpoint=https://blobindex1-secondary.blob.core.windows.net/;QueueSecondaryEndpoint=https://blobindex1-secondary.queue.core.windows.net/;FileSecondaryEndpoint=https://blobindex1-secondary.file.core.windows.net/;AccountName=blobindex1;AccountKey=Sanitized\nseanscope1"
-=======
     "DateTimeOffsetNow": "2020-07-23T22:36:52.3584533-05:00",
     "RandomSeed": "1067760549",
     "Storage_TestConfigDefault": "ProductionTenant\nseanmcccanary\nU2FuaXRpemVk\nhttps://seanmcccanary.blob.core.windows.net\nhttps://seanmcccanary.file.core.windows.net\nhttps://seanmcccanary.queue.core.windows.net\nhttps://seanmcccanary.table.core.windows.net\n\n\n\n\nhttps://seanmcccanary-secondary.blob.core.windows.net\nhttps://seanmcccanary-secondary.file.core.windows.net\nhttps://seanmcccanary-secondary.queue.core.windows.net\nhttps://seanmcccanary-secondary.table.core.windows.net\n\nSanitized\n\n\nCloud\nBlobEndpoint=https://seanmcccanary.blob.core.windows.net/;QueueEndpoint=https://seanmcccanary.queue.core.windows.net/;FileEndpoint=https://seanmcccanary.file.core.windows.net/;BlobSecondaryEndpoint=https://seanmcccanary-secondary.blob.core.windows.net/;QueueSecondaryEndpoint=https://seanmcccanary-secondary.queue.core.windows.net/;FileSecondaryEndpoint=https://seanmcccanary-secondary.file.core.windows.net/;AccountName=seanmcccanary;AccountKey=Kg==;\nseanscope1"
->>>>>>> 60f4876e
   }
 }