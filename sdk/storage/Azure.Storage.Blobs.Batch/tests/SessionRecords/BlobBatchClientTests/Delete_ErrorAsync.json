﻿{
  "Entries": [
    {
      "RequestUri": "https://seanmcccanary3.blob.core.windows.net/?comp=batch",
      "RequestMethod": "POST",
      "RequestHeaders": {
        "Accept": "application/xml",
        "Content-Length": "257",
        "Content-Type": "multipart/mixed; boundary=batch_b6a83ca6-a7ce-2bc5-a55e-4df92e872c23",
        "User-Agent": [
          "azsdk-net-Storage.Blobs/12.9.0-alpha.20210223.1",
          "(.NET 5.0.3; Microsoft Windows 10.0.19042)"
        ],
        "x-ms-client-request-id": "596da317-d65a-6a7a-a878-d73bc89fa614",
        "x-ms-return-client-request-id": "true",
<<<<<<< HEAD
        "x-ms-version": "2020-12-06"
=======
        "x-ms-version": "2021-02-12"
>>>>>>> 7e782c87
      },
      "RequestBody": "LS1iYXRjaF9iNmE4M2NhNi1hN2NlLTJiYzUtYTU1ZS00ZGY5MmU4NzJjMjMNCkNvbnRlbnQtVHlwZTogYXBwbGljYXRpb24vaHR0cA0KQ29udGVudC1UcmFuc2Zlci1FbmNvZGluZzogYmluYXJ5DQpDb250ZW50LUlEOiAwDQoNCkRFTEVURSAvY29udGFpbmVyL2Jsb2IgSFRUUC8xLjENCkFjY2VwdDogYXBwbGljYXRpb24veG1sDQpDb250ZW50LUxlbmd0aDogMA0KDQotLWJhdGNoX2I2YTgzY2E2LWE3Y2UtMmJjNS1hNTVlLTRkZjkyZTg3MmMyMy0tDQo=",
      "StatusCode": 401,
      "ResponseHeaders": {
        "Content-Length": "303",
        "Content-Type": "application/xml",
        "Date": "Tue, 23 Feb 2021 19:40:48 GMT",
        "Server": [
          "Windows-Azure-Blob/1.0",
          "Microsoft-HTTPAPI/2.0"
        ],
        "WWW-Authenticate": "Bearer authorization_uri=https://login.microsoftonline.com/72f988bf-86f1-41af-91ab-2d7cd011db47/oauth2/authorize resource_id=https://storage.azure.com",
        "x-ms-client-request-id": "596da317-d65a-6a7a-a878-d73bc89fa614",
        "x-ms-error-code": "NoAuthenticationInformation",
        "x-ms-request-id": "7a58b157-401e-0068-071b-0abc52000000",
<<<<<<< HEAD
        "x-ms-version": "2020-12-06"
=======
        "x-ms-version": "2021-02-12"
>>>>>>> 7e782c87
      },
      "ResponseBody": [
        "﻿<?xml version=\"1.0\" encoding=\"utf-8\"?>\n",
        "<Error><Code>NoAuthenticationInformation</Code><Message>Server failed to authenticate the request. Please refer to the information in the www-authenticate header.\n",
        "RequestId:7a58b157-401e-0068-071b-0abc52000000\n",
        "Time:2021-02-23T19:40:49.3821622Z</Message></Error>"
      ]
    }
  ],
  "Variables": {
    "RandomSeed": "131351368",
    "Storage_TestConfigDefault": "ProductionTenant\nseanmcccanary3\nU2FuaXRpemVk\nhttps://seanmcccanary3.blob.core.windows.net\nhttps://seanmcccanary3.file.core.windows.net\nhttps://seanmcccanary3.queue.core.windows.net\nhttps://seanmcccanary3.table.core.windows.net\n\n\n\n\nhttps://seanmcccanary3-secondary.blob.core.windows.net\nhttps://seanmcccanary3-secondary.file.core.windows.net\nhttps://seanmcccanary3-secondary.queue.core.windows.net\nhttps://seanmcccanary3-secondary.table.core.windows.net\n\nSanitized\n\n\nCloud\nBlobEndpoint=https://seanmcccanary3.blob.core.windows.net/;QueueEndpoint=https://seanmcccanary3.queue.core.windows.net/;FileEndpoint=https://seanmcccanary3.file.core.windows.net/;BlobSecondaryEndpoint=https://seanmcccanary3-secondary.blob.core.windows.net/;QueueSecondaryEndpoint=https://seanmcccanary3-secondary.queue.core.windows.net/;FileSecondaryEndpoint=https://seanmcccanary3-secondary.file.core.windows.net/;AccountName=seanmcccanary3;AccountKey=Kg==;\nseanscope1\n\n"
  }
}<|MERGE_RESOLUTION|>--- conflicted
+++ resolved
@@ -13,11 +13,7 @@
         ],
         "x-ms-client-request-id": "596da317-d65a-6a7a-a878-d73bc89fa614",
         "x-ms-return-client-request-id": "true",
-<<<<<<< HEAD
-        "x-ms-version": "2020-12-06"
-=======
         "x-ms-version": "2021-02-12"
->>>>>>> 7e782c87
       },
       "RequestBody": "LS1iYXRjaF9iNmE4M2NhNi1hN2NlLTJiYzUtYTU1ZS00ZGY5MmU4NzJjMjMNCkNvbnRlbnQtVHlwZTogYXBwbGljYXRpb24vaHR0cA0KQ29udGVudC1UcmFuc2Zlci1FbmNvZGluZzogYmluYXJ5DQpDb250ZW50LUlEOiAwDQoNCkRFTEVURSAvY29udGFpbmVyL2Jsb2IgSFRUUC8xLjENCkFjY2VwdDogYXBwbGljYXRpb24veG1sDQpDb250ZW50LUxlbmd0aDogMA0KDQotLWJhdGNoX2I2YTgzY2E2LWE3Y2UtMmJjNS1hNTVlLTRkZjkyZTg3MmMyMy0tDQo=",
       "StatusCode": 401,
@@ -33,11 +29,7 @@
         "x-ms-client-request-id": "596da317-d65a-6a7a-a878-d73bc89fa614",
         "x-ms-error-code": "NoAuthenticationInformation",
         "x-ms-request-id": "7a58b157-401e-0068-071b-0abc52000000",
-<<<<<<< HEAD
-        "x-ms-version": "2020-12-06"
-=======
         "x-ms-version": "2021-02-12"
->>>>>>> 7e782c87
       },
       "ResponseBody": [
         "﻿<?xml version=\"1.0\" encoding=\"utf-8\"?>\n",
