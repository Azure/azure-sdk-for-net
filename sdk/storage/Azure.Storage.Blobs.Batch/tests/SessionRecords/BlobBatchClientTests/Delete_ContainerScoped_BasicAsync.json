﻿{
  "Entries": [
    {
      "RequestUri": "https://seanmcccanary3.blob.core.windows.net/test-container-a1503da6-2415-ed80-4fcd-6d4dbe181f4c?restype=container",
      "RequestMethod": "PUT",
      "RequestHeaders": {
        "Accept": "application/xml",
        "Authorization": "Sanitized",
        "traceparent": "00-f0d3df20b43485449f96a61157e43026-44881ff6dd182d4a-00",
        "User-Agent": [
          "azsdk-net-Storage.Blobs/12.9.0-alpha.20210223.1",
          "(.NET 5.0.3; Microsoft Windows 10.0.19042)"
        ],
        "x-ms-blob-public-access": "container",
        "x-ms-client-request-id": "6c24eac4-f61d-486d-b1c7-73dc6290f9da",
        "x-ms-date": "Tue, 23 Feb 2021 19:40:47 GMT",
        "x-ms-return-client-request-id": "true",
<<<<<<< HEAD
        "x-ms-version": "2020-12-06"
=======
        "x-ms-version": "2021-02-12"
>>>>>>> 7e782c87
      },
      "RequestBody": null,
      "StatusCode": 201,
      "ResponseHeaders": {
        "Content-Length": "0",
        "Date": "Tue, 23 Feb 2021 19:40:47 GMT",
        "ETag": "\"0x8D8D832EAEA4D93\"",
        "Last-Modified": "Tue, 23 Feb 2021 19:40:47 GMT",
        "Server": [
          "Windows-Azure-Blob/1.0",
          "Microsoft-HTTPAPI/2.0"
        ],
        "x-ms-client-request-id": "6c24eac4-f61d-486d-b1c7-73dc6290f9da",
        "x-ms-request-id": "bed4d40b-e01e-0095-2e1b-0a3277000000",
<<<<<<< HEAD
        "x-ms-version": "2020-12-06"
=======
        "x-ms-version": "2021-02-12"
>>>>>>> 7e782c87
      },
      "ResponseBody": []
    },
    {
      "RequestUri": "https://seanmcccanary3.blob.core.windows.net/test-container-a1503da6-2415-ed80-4fcd-6d4dbe181f4c/blob1",
      "RequestMethod": "PUT",
      "RequestHeaders": {
        "Accept": "application/xml",
        "Authorization": "Sanitized",
        "Content-Length": "1024",
        "Content-Type": "application/octet-stream",
        "If-None-Match": "*",
        "traceparent": "00-6e83eddb9a1ba74bbeaedf7374ea392f-f1bc4454f3f2514c-00",
        "User-Agent": [
          "azsdk-net-Storage.Blobs/12.9.0-alpha.20210223.1",
          "(.NET 5.0.3; Microsoft Windows 10.0.19042)"
        ],
        "x-ms-blob-type": "BlockBlob",
        "x-ms-client-request-id": "0f2eaa25-3d2e-7f16-be3e-1f42e0e7e84d",
        "x-ms-date": "Tue, 23 Feb 2021 19:40:47 GMT",
        "x-ms-return-client-request-id": "true",
<<<<<<< HEAD
        "x-ms-version": "2020-12-06"
=======
        "x-ms-version": "2021-02-12"
>>>>>>> 7e782c87
      },
      "RequestBody": "p/5e86nFnbKCpEOg3YPj2UfoiNPzsi92QZdZ8oDfSM17bFQKF5Ha/01x6niyzGst45qUeQcl5vTO57ISbKsyolt2JXAv2cK1DomGgsi2w3QrLA7mSs/FVYVfOy/fx5KhP0ccPKf6/QrX32t+n2QsFyQ95j+cTFiMsNDq0J2T1kb25EKAmYfNMS4DD2tjR7UgMiMKouFSBPPvkIvXEC1tQwgkh7siq36db7URmT3sKGkayZ15iDRlo99PkQn79iABlctiP7/6/oelbTIrQWu2AmchvEaQ9LvUvuPb0xp0oXiUDwNxiumpIMoV0xsBOmJ0mY+h2TrZcaEQjoDcHyttMcu5ljJoRHh+d5x8eiGg0oSBZjqK08g+u55iYftpzQGfqKFPSKMvDFQXImGdXfd/cLv7W7jx4l4DetuTBuN8Faqb3NF/UIrhUVrlc7BmoF2n4vBAbXJIrcZDS83InAZxmg23AoAl/x8xGgldC26tndp+7CPyO6c4Ui8LPAW9GLVUdNiir57cgeLRD1No66FXla7zSq/ifl9lf7BRGsMacwFUCZeWC+07oWpAISxUz2aNs6ZXys4FcfV5PTDti2cft5tRFOEKwYrAt6hFoV0yEa9JxGYcw6kzTpehHM69ThYCIWmRArqFg/IclhIlwNCYRiuApMYBA/TxHsVKaKW8AmiSQoDzoQ71xEFz/yyXDY7HCdWiPapPAR51n+T1OxpNYJOpk31PpKUdit+FjQPHWhE3gl/PGcW+Q0BhfgEq/4kmJp+Y7XoQd2QvhbLKyXQarkXTvri6fUbO6lA97iaj84pWX2ZjLm2WJgr6n5QS9HnMRtC8VkHQa6hYygIq04k+jJInc2oNt3/YPJetwN6yvPbWcKdW55xJhvO+C2RqbFKBuxMC6oEPv49Q5BqqIqvKpQ4MU2Pi6KX13ux2T6sabdBELATLsNF0x7EXBQKCnmRI82VWXhnvntNuDAyUmG/kNnZKZfWn//U8l4uxy+Oicz+ILltGxA63VI4wXaPF4C9BMs+LODlvoPRvGceNPtPwy5nMDGkTnnJokhBndqJSd7dcb5gUFjsGGI1n1qpHKRa7QJEK+NPGLpRcI6UoBypSHaIQMM463LVdxvPbrMjHIGn5rDUQSH7jlkEEt/KW3RBjFbgIN/hIgGTcrDLf6oHMlQI8L1v1QdUjLJqMNSTCx+jid5YPv+lwsSvRNJtMBKu/OCHwWq61btTj5Apeu0s/GuRJ/HLrvdYZy30wIww51ijvzf0C0m06LQnCK9rfEfXfkRq3Agc41HtL1o4whErHqQ3ibu5NPEd3D85pKJH7OrmHUJLxgtQgt/iCt/vfCam/+oHM/KMHklTSP/M4zqvpUA==",
      "StatusCode": 201,
      "ResponseHeaders": {
        "Content-Length": "0",
        "Content-MD5": "HBOs7se9kjpP4HEbQtiShA==",
        "Date": "Tue, 23 Feb 2021 19:40:47 GMT",
        "ETag": "\"0x8D8D832EAF40696\"",
        "Last-Modified": "Tue, 23 Feb 2021 19:40:47 GMT",
        "Server": [
          "Windows-Azure-Blob/1.0",
          "Microsoft-HTTPAPI/2.0"
        ],
        "x-ms-client-request-id": "0f2eaa25-3d2e-7f16-be3e-1f42e0e7e84d",
        "x-ms-content-crc64": "zjraxRa2SLc=",
        "x-ms-request-id": "bed4d413-e01e-0095-351b-0a3277000000",
        "x-ms-request-server-encrypted": "true",
<<<<<<< HEAD
        "x-ms-version": "2020-12-06",
=======
        "x-ms-version": "2021-02-12",
>>>>>>> 7e782c87
        "x-ms-version-id": "2021-02-23T19:40:47.4750614Z"
      },
      "ResponseBody": []
    },
    {
      "RequestUri": "https://seanmcccanary3.blob.core.windows.net/test-container-a1503da6-2415-ed80-4fcd-6d4dbe181f4c/blob2",
      "RequestMethod": "PUT",
      "RequestHeaders": {
        "Accept": "application/xml",
        "Authorization": "Sanitized",
        "Content-Length": "1024",
        "Content-Type": "application/octet-stream",
        "If-None-Match": "*",
        "traceparent": "00-ee09b68df946ac4ea106021025405635-abdf3d75d8d68d4a-00",
        "User-Agent": [
          "azsdk-net-Storage.Blobs/12.9.0-alpha.20210223.1",
          "(.NET 5.0.3; Microsoft Windows 10.0.19042)"
        ],
        "x-ms-blob-type": "BlockBlob",
        "x-ms-client-request-id": "dca66f38-4517-c8e5-9f79-50a12ac8ed1e",
        "x-ms-date": "Tue, 23 Feb 2021 19:40:47 GMT",
        "x-ms-return-client-request-id": "true",
<<<<<<< HEAD
        "x-ms-version": "2020-12-06"
=======
        "x-ms-version": "2021-02-12"
>>>>>>> 7e782c87
      },
      "RequestBody": "mGZeCmB2ByRakjrsEsfOhqftEyR92SFfvSl0ebbkWNrOpzIf7Y2lrqIJtZsCKm33b5mb89PDz79F/0w2AY5tdTlgHWqUr5gZR2WCcySFXJO8fAkdSWUGCthz2e5Ab6wTm0BhogwCYsAAgatuQVuav6O5eoWFUCvUWRKSIdWp2Ni4btjjI7mGuhlIHMi5mMl82BpKh/QnjksVjUn5b0HrV6jTttKDt5zpMsBrPDNiGsBIFkm7X1HjkOCMzpZvjErYXcUg5uH3+CF+YVU0vFIXsnKIsVj3MPdX7yXy9ugFeaV1kt9uQjTfUR4oPP37r9SOdRsj59vy4S3Nyfe8BQE4eOewvylyqXA+qV86z/P5Wz9QZIHM4pLJg7GxoHk8Ikwc8MQWS/CrG8ur5D18txE60223a6B/a5VU5jt3wAj3AYYTHd8u4xBPpUi2If5UTcufd8wLhbarnIQvwmS0M1rCtOK2aJkyC/BdaMZXyUqX/5lw2Ek763zPZ4Fa/yCrmnLu82wbneQxbWvcrhzwU9I6l8LLRFsQhslm5gAY1wzPsc1UadbdfGG0PmrdXzxf3xSuIGde31YX3WyjtbbkGZVfDPxPnOr8XBtgFwbwMyeMBgfsabekcdJ3PItqOsar0CTVflNAEEIqssRM/chPJqpFFq+v96/dupoq119ekiFUtUbhGrXTS/XFwrfzWHQJJxbgJCQX+9h198O4FjjiyyCi90eCbgz1ccq56jX46mImILBJfm39PblubCLxGzW84veWUGEth7kJ67JZXRGjfQ1gkvWImU2ypbmNEwLpA1aU/Ac+YZkB+Jn3P5K6o9+oy+4VkYhANEip5Kqnn3O2IOhcxGAJZBxzX5lbkVq6+ALa5UgT1HLNVMi/lHzvWVkmQB6qXt5+nmbSoTLv5KLu7+uozboqokx2jnCYSs+fhAVANVE7EJojW0fiQTI/3m8m0aWQRoyf+53SNM9u5lOWMx0srq9Rs99RhXFySGEaNrABcXkqDj14oTmzaNzLtXTzSw0UEy+/1R3GP8EaLLM7uP4ebHTaayTftA11nUoDhs/9f/xTBSOAQZxbZM98XXSGeLDerEgAGeDpNV8iSjfSwrjxHa2257PbnivYfgdVY1aZ7iWaJdqG/WYcatDDXvdliKEWikDHz5D9Ag4dKJrYk9IIiVsROJ3dayBHmn3jFz80cvZlPtgV0R+VnSLMadXLQ9f9u9SbU1ADOR8gfzUSGuvO6LWkc1T587c8fJp7EQFLe1el5VtqmB+lYQW49VLqgoM2/YAfJ8+DBMgdX9a1hyce1ATdbTSQY1CV/hFOQP1lUvoXRROAK1OHIuGTTTlI8NnemiBNDBVOppowiSm+NMPKuA==",
      "StatusCode": 201,
      "ResponseHeaders": {
        "Content-Length": "0",
        "Content-MD5": "ONmzxoKiwdcb5iT8F+VUZQ==",
        "Date": "Tue, 23 Feb 2021 19:40:47 GMT",
        "ETag": "\"0x8D8D832EAFE1A7D\"",
        "Last-Modified": "Tue, 23 Feb 2021 19:40:47 GMT",
        "Server": [
          "Windows-Azure-Blob/1.0",
          "Microsoft-HTTPAPI/2.0"
        ],
        "x-ms-client-request-id": "dca66f38-4517-c8e5-9f79-50a12ac8ed1e",
        "x-ms-content-crc64": "5IPmWawwxDg=",
        "x-ms-request-id": "bed4d418-e01e-0095-3a1b-0a3277000000",
        "x-ms-request-server-encrypted": "true",
<<<<<<< HEAD
        "x-ms-version": "2020-12-06",
=======
        "x-ms-version": "2021-02-12",
>>>>>>> 7e782c87
        "x-ms-version-id": "2021-02-23T19:40:47.5411069Z"
      },
      "ResponseBody": []
    },
    {
      "RequestUri": "https://seanmcccanary3.blob.core.windows.net/test-container-a1503da6-2415-ed80-4fcd-6d4dbe181f4c/blob3",
      "RequestMethod": "PUT",
      "RequestHeaders": {
        "Accept": "application/xml",
        "Authorization": "Sanitized",
        "Content-Length": "1024",
        "Content-Type": "application/octet-stream",
        "If-None-Match": "*",
        "traceparent": "00-d7f0a04b18e89e4fb1d7eea3ea7a71a6-5a531d748a5bc149-00",
        "User-Agent": [
          "azsdk-net-Storage.Blobs/12.9.0-alpha.20210223.1",
          "(.NET 5.0.3; Microsoft Windows 10.0.19042)"
        ],
        "x-ms-blob-type": "BlockBlob",
        "x-ms-client-request-id": "261c62a0-6009-3199-a6c8-0756b0295b57",
        "x-ms-date": "Tue, 23 Feb 2021 19:40:47 GMT",
        "x-ms-return-client-request-id": "true",
<<<<<<< HEAD
        "x-ms-version": "2020-12-06"
=======
        "x-ms-version": "2021-02-12"
>>>>>>> 7e782c87
      },
      "RequestBody": "yZUsbFKXyv13nLXK+qmEGTwbhsQc7qDH99Wimk0Hho1dNTOA6uG8oKWpZHuQGs719DZkD0IoAdr0ZXR89C+vbxUobcV2Ay9bXuUfc4kkNtwHraUXondKNDRYjIVsP6x1+fRlaK0IfvEGCbBdCY1R0C6XdUeKmM2e3TiQHneq7h85qnqUvs4v/i60EJnH7SumBrtW1Mll62Anx4p0eGB5XBqQJF8TvBFfaHcY1Ygz1u8N6hi7UxlW1L4ZbPZDuobOOrR+NsnMk0mq92xRTBXY9PCbZ45HvggAOlCg+VAaG67xSprUtaAmQVbOEFytBIipQHgFqFL4hnyrfft5K5n5kNu9YAF7BD5QdCY3ea2sUzbI97nXFHJb+cQdKDilrRW91YCA76OGLTs6tTQswA3P/irFsDTgIXtoYmc9XdwFq8YQeqQsLGOSQcl9nV4+Lji2TioO4Pzg3LMEF408SNBfNAptG0Zoo9LGMm9rYoQdKjMuhg+x98vKL53wJxTVVvn5HWlU0BLyTqtXR62NdXov5+1ZDcHArjw/o+uoeHu98dt2cUUayFkgPDhkWrAdPLojwEAnfEk3OG8sFS0nSdUvmlbSFwQ0FB6UONGJXFOMIWYxhbc7lnWSPznW7rMr+fNiNL9ZSiW27qwhk0N4rdsbn/PG9cMe9AThQNjKXiZraD/dJieUM9dBe5YLGQIxGZFduk7AZQQvRD+7eAlM65CFtSsDmoezh2wbhHksEtoBryZGbaPYqgI7ruHo2LvN9JAGhmPXLn8KqTPhpOCKAjFkusjjBn7trAsoyOyly66xTo/pJox2KYGnPMNv9wYisKuwgx3y6u4SGdlYr2WTZN6EL1ZQoNuk7ZBGO8m6fbUFBRhA9UiQv2Oh1w2zHnocFNjl68ev0Q/PC5WNq68lV5skU6lNUm+V83Dyr8nO8c8VKibx1ZHtVTQIcOmyAxO0e39xj8rRzsJoT/dXvCJGARrFd4CINIIJNv51ROGF4vBcPjNJXGEFRFtkiIWalZgRwm7P7IySLEf9Z1jMXIrg42wH+n7u/KW4wDIkI6z9b6FlY4JytfZkyhHsTPQJOOjRhKQYk5oaI8XJFyxZbQibAPi3Z/kHbS52ojBtArCxrodKU58H5NwGSkC9qZ3JC1wIUEz7UdHvyhZ2ofBprSAUF2ikDxppkxscsRy4ScOQrZfUZLFktV21WoiIkUPrnJ0fqZI0JPtBn70w36C1NoBT5fRYlUhur2EL77SR4QHYMBR+maAxW4ibk8X0M9a9ACQINKxOkgdVsfkwKTVHr728WK6LN53fIolsvAGCenuLTu+PiaxUiZ4NKOenADJSVOMHN9ooMciGKBIi4tYF0jd9pdpGtw==",
      "StatusCode": 201,
      "ResponseHeaders": {
        "Content-Length": "0",
        "Content-MD5": "BYaWoT+4xrfq3mU4ubh/uQ==",
        "Date": "Tue, 23 Feb 2021 19:40:47 GMT",
        "ETag": "\"0x8D8D832EB085590\"",
        "Last-Modified": "Tue, 23 Feb 2021 19:40:47 GMT",
        "Server": [
          "Windows-Azure-Blob/1.0",
          "Microsoft-HTTPAPI/2.0"
        ],
        "x-ms-client-request-id": "261c62a0-6009-3199-a6c8-0756b0295b57",
        "x-ms-content-crc64": "sqtwcaBmAOQ=",
        "x-ms-request-id": "bed4d421-e01e-0095-401b-0a3277000000",
        "x-ms-request-server-encrypted": "true",
<<<<<<< HEAD
        "x-ms-version": "2020-12-06",
=======
        "x-ms-version": "2021-02-12",
>>>>>>> 7e782c87
        "x-ms-version-id": "2021-02-23T19:40:47.6081552Z"
      },
      "ResponseBody": []
    },
    {
      "RequestUri": "https://seanmcccanary3.blob.core.windows.net/test-container-a1503da6-2415-ed80-4fcd-6d4dbe181f4c?restype=container&comp=batch",
      "RequestMethod": "POST",
      "RequestHeaders": {
        "Accept": "application/xml",
        "Authorization": "Sanitized",
        "Content-Length": "1398",
        "Content-Type": "multipart/mixed; boundary=batch_bcff205a-184c-ec99-edf7-7e99e2cf3d02",
        "traceparent": "00-941bbd03f140354a867b2fe036599d99-40d50827bc6f8f48-00",
        "User-Agent": [
          "azsdk-net-Storage.Blobs/12.9.0-alpha.20210223.1",
          "(.NET 5.0.3; Microsoft Windows 10.0.19042)"
        ],
        "x-ms-client-request-id": "56ed4bcf-49b8-adc3-661f-de6906d9b27a",
        "x-ms-date": "Tue, 23 Feb 2021 19:40:47 GMT",
        "x-ms-return-client-request-id": "true",
<<<<<<< HEAD
        "x-ms-version": "2020-12-06"
=======
        "x-ms-version": "2021-02-12"
>>>>>>> 7e782c87
      },
      "RequestBody": "LS1iYXRjaF9iY2ZmMjA1YS0xODRjLWVjOTktZWRmNy03ZTk5ZTJjZjNkMDINCkNvbnRlbnQtVHlwZTogYXBwbGljYXRpb24vaHR0cA0KQ29udGVudC1UcmFuc2Zlci1FbmNvZGluZzogYmluYXJ5DQpDb250ZW50LUlEOiAwDQoNCkRFTEVURSAvdGVzdC1jb250YWluZXItYTE1MDNkYTYtMjQxNS1lZDgwLTRmY2QtNmQ0ZGJlMTgxZjRjL2Jsb2IxIEhUVFAvMS4xDQp0cmFjZXBhcmVudDogMDAtOTQxYmJkMDNmMTQwMzU0YTg2N2IyZmUwMzY1OTlkOTktNjVhMzY1MDlhZTBjMDM0Mi0wMA0KQWNjZXB0OiBhcHBsaWNhdGlvbi94bWwNCkF1dGhvcml6YXRpb246IFNoYXJlZEtleSBzZWFubWNjY2FuYXJ5Mzo4Z2RzbGM2ZDQyRDBUU3VaZFBrLzczcFNQVXZkZExRTHk2SzFBaFJlY2FVPQ0KeC1tcy1kYXRlOiBUdWUsIDIzIEZlYiAyMDIxIDE5OjQwOjQ3IEdNVA0KQ29udGVudC1MZW5ndGg6IDANCg0KLS1iYXRjaF9iY2ZmMjA1YS0xODRjLWVjOTktZWRmNy03ZTk5ZTJjZjNkMDINCkNvbnRlbnQtVHlwZTogYXBwbGljYXRpb24vaHR0cA0KQ29udGVudC1UcmFuc2Zlci1FbmNvZGluZzogYmluYXJ5DQpDb250ZW50LUlEOiAxDQoNCkRFTEVURSAvdGVzdC1jb250YWluZXItYTE1MDNkYTYtMjQxNS1lZDgwLTRmY2QtNmQ0ZGJlMTgxZjRjL2Jsb2IyIEhUVFAvMS4xDQp0cmFjZXBhcmVudDogMDAtOTQxYmJkMDNmMTQwMzU0YTg2N2IyZmUwMzY1OTlkOTktNjVhMzY1MDlhZTBjMDM0Mi0wMA0KQWNjZXB0OiBhcHBsaWNhdGlvbi94bWwNCkF1dGhvcml6YXRpb246IFNoYXJlZEtleSBzZWFubWNjY2FuYXJ5Mzp6OVI2RlZsTVk0Z3gwY2JkQmd2VzBRRWNSU0x3Z0RoQ3Z6YXNzZzFhUjE4PQ0KeC1tcy1kYXRlOiBUdWUsIDIzIEZlYiAyMDIxIDE5OjQwOjQ3IEdNVA0KQ29udGVudC1MZW5ndGg6IDANCg0KLS1iYXRjaF9iY2ZmMjA1YS0xODRjLWVjOTktZWRmNy03ZTk5ZTJjZjNkMDINCkNvbnRlbnQtVHlwZTogYXBwbGljYXRpb24vaHR0cA0KQ29udGVudC1UcmFuc2Zlci1FbmNvZGluZzogYmluYXJ5DQpDb250ZW50LUlEOiAyDQoNCkRFTEVURSAvdGVzdC1jb250YWluZXItYTE1MDNkYTYtMjQxNS1lZDgwLTRmY2QtNmQ0ZGJlMTgxZjRjL2Jsb2IzIEhUVFAvMS4xDQp0cmFjZXBhcmVudDogMDAtOTQxYmJkMDNmMTQwMzU0YTg2N2IyZmUwMzY1OTlkOTktNjVhMzY1MDlhZTBjMDM0Mi0wMA0KQWNjZXB0OiBhcHBsaWNhdGlvbi94bWwNCkF1dGhvcml6YXRpb246IFNoYXJlZEtleSBzZWFubWNjY2FuYXJ5MzpLdlZsVjRKUE5TMlNwU0t4R0FhL2Zjc0pvMmRXVXpvOXdmQ0dJV0dra1JRPQ0KeC1tcy1kYXRlOiBUdWUsIDIzIEZlYiAyMDIxIDE5OjQwOjQ3IEdNVA0KQ29udGVudC1MZW5ndGg6IDANCg0KLS1iYXRjaF9iY2ZmMjA1YS0xODRjLWVjOTktZWRmNy03ZTk5ZTJjZjNkMDItLQ0K",
      "StatusCode": 202,
      "ResponseHeaders": {
        "Content-Type": "multipart/mixed; boundary=batchresponse_378b7ffc-dfbf-4bb5-b270-e0580652896d",
        "Date": "Tue, 23 Feb 2021 19:40:47 GMT",
        "Server": [
          "Windows-Azure-Blob/1.0",
          "Microsoft-HTTPAPI/2.0"
        ],
        "Transfer-Encoding": "chunked",
        "x-ms-client-request-id": "56ed4bcf-49b8-adc3-661f-de6906d9b27a",
        "x-ms-request-id": "bed4d42a-e01e-0095-481b-0a3277000000",
<<<<<<< HEAD
        "x-ms-version": "2020-12-06"
=======
        "x-ms-version": "2021-02-12"
>>>>>>> 7e782c87
      },
      "ResponseBody": "LS1iYXRjaHJlc3BvbnNlXzM3OGI3ZmZjLWRmYmYtNGJiNS1iMjcwLWUwNTgwNjUyODk2ZA0KQ29udGVudC1UeXBlOiBhcHBsaWNhdGlvbi9odHRwDQpDb250ZW50LUlEOiAwDQoNCkhUVFAvMS4xIDIwMiBBY2NlcHRlZA0KeC1tcy1kZWxldGUtdHlwZS1wZXJtYW5lbnQ6IHRydWUNCngtbXMtcmVxdWVzdC1pZDogYmVkNGQ0MmEtZTAxZS0wMDk1LTQ4MWItMGEzMjc3MWUwYjRhDQp4LW1zLXZlcnNpb246IDIwMjAtMDYtMTINClNlcnZlcjogV2luZG93cy1BenVyZS1CbG9iLzEuMA0KDQotLWJhdGNocmVzcG9uc2VfMzc4YjdmZmMtZGZiZi00YmI1LWIyNzAtZTA1ODA2NTI4OTZkDQpDb250ZW50LVR5cGU6IGFwcGxpY2F0aW9uL2h0dHANCkNvbnRlbnQtSUQ6IDENCg0KSFRUUC8xLjEgMjAyIEFjY2VwdGVkDQp4LW1zLWRlbGV0ZS10eXBlLXBlcm1hbmVudDogdHJ1ZQ0KeC1tcy1yZXF1ZXN0LWlkOiBiZWQ0ZDQyYS1lMDFlLTAwOTUtNDgxYi0wYTMyNzcxZTBiNGINCngtbXMtdmVyc2lvbjogMjAyMC0wNi0xMg0KU2VydmVyOiBXaW5kb3dzLUF6dXJlLUJsb2IvMS4wDQoNCi0tYmF0Y2hyZXNwb25zZV8zNzhiN2ZmYy1kZmJmLTRiYjUtYjI3MC1lMDU4MDY1Mjg5NmQNCkNvbnRlbnQtVHlwZTogYXBwbGljYXRpb24vaHR0cA0KQ29udGVudC1JRDogMg0KDQpIVFRQLzEuMSAyMDIgQWNjZXB0ZWQNCngtbXMtZGVsZXRlLXR5cGUtcGVybWFuZW50OiB0cnVlDQp4LW1zLXJlcXVlc3QtaWQ6IGJlZDRkNDJhLWUwMWUtMDA5NS00ODFiLTBhMzI3NzFlMGI0Yw0KeC1tcy12ZXJzaW9uOiAyMDIwLTA2LTEyDQpTZXJ2ZXI6IFdpbmRvd3MtQXp1cmUtQmxvYi8xLjANCg0KLS1iYXRjaHJlc3BvbnNlXzM3OGI3ZmZjLWRmYmYtNGJiNS1iMjcwLWUwNTgwNjUyODk2ZC0t"
    },
    {
      "RequestUri": "https://seanmcccanary3.blob.core.windows.net/test-container-a1503da6-2415-ed80-4fcd-6d4dbe181f4c/blob3",
      "RequestMethod": "HEAD",
      "RequestHeaders": {
        "Accept": "application/xml",
        "Authorization": "Sanitized",
        "traceparent": "00-ceb82d6182dcdb4b826deebab6112aab-3cc59693b5d51445-00",
        "User-Agent": [
          "azsdk-net-Storage.Blobs/12.9.0-alpha.20210223.1",
          "(.NET 5.0.3; Microsoft Windows 10.0.19042)"
        ],
        "x-ms-client-request-id": "5ab642f1-7654-7999-e4e4-2a1e545100a8",
        "x-ms-date": "Tue, 23 Feb 2021 19:40:47 GMT",
        "x-ms-return-client-request-id": "true",
<<<<<<< HEAD
        "x-ms-version": "2020-12-06"
=======
        "x-ms-version": "2021-02-12"
>>>>>>> 7e782c87
      },
      "RequestBody": null,
      "StatusCode": 404,
      "ResponseHeaders": {
        "Date": "Tue, 23 Feb 2021 19:40:47 GMT",
        "Server": [
          "Windows-Azure-Blob/1.0",
          "Microsoft-HTTPAPI/2.0"
        ],
        "Transfer-Encoding": "chunked",
        "x-ms-client-request-id": "5ab642f1-7654-7999-e4e4-2a1e545100a8",
        "x-ms-error-code": "BlobNotFound",
        "x-ms-request-id": "940a5787-201e-0033-121b-0a8569000000",
<<<<<<< HEAD
        "x-ms-version": "2020-12-06"
=======
        "x-ms-version": "2021-02-12"
>>>>>>> 7e782c87
      },
      "ResponseBody": []
    },
    {
      "RequestUri": "https://seanmcccanary3.blob.core.windows.net/test-container-a1503da6-2415-ed80-4fcd-6d4dbe181f4c/blob2",
      "RequestMethod": "HEAD",
      "RequestHeaders": {
        "Accept": "application/xml",
        "Authorization": "Sanitized",
        "traceparent": "00-6e95cdbbcb56044b8ab22c108c1662fb-4201f0248ba8b54c-00",
        "User-Agent": [
          "azsdk-net-Storage.Blobs/12.9.0-alpha.20210223.1",
          "(.NET 5.0.3; Microsoft Windows 10.0.19042)"
        ],
        "x-ms-client-request-id": "56c867e6-1b0e-4498-1feb-72ff3482f77d",
        "x-ms-date": "Tue, 23 Feb 2021 19:40:47 GMT",
        "x-ms-return-client-request-id": "true",
<<<<<<< HEAD
        "x-ms-version": "2020-12-06"
=======
        "x-ms-version": "2021-02-12"
>>>>>>> 7e782c87
      },
      "RequestBody": null,
      "StatusCode": 404,
      "ResponseHeaders": {
        "Date": "Tue, 23 Feb 2021 19:40:47 GMT",
        "Server": [
          "Windows-Azure-Blob/1.0",
          "Microsoft-HTTPAPI/2.0"
        ],
        "Transfer-Encoding": "chunked",
        "x-ms-client-request-id": "56c867e6-1b0e-4498-1feb-72ff3482f77d",
        "x-ms-error-code": "BlobNotFound",
        "x-ms-request-id": "7a58af34-401e-0068-221b-0abc52000000",
<<<<<<< HEAD
        "x-ms-version": "2020-12-06"
=======
        "x-ms-version": "2021-02-12"
>>>>>>> 7e782c87
      },
      "ResponseBody": []
    },
    {
      "RequestUri": "https://seanmcccanary3.blob.core.windows.net/test-container-a1503da6-2415-ed80-4fcd-6d4dbe181f4c/blob1",
      "RequestMethod": "HEAD",
      "RequestHeaders": {
        "Accept": "application/xml",
        "Authorization": "Sanitized",
        "traceparent": "00-61bdb5cee0fb084a9f9614436b6f6bf6-1f9332c4f1d77940-00",
        "User-Agent": [
          "azsdk-net-Storage.Blobs/12.9.0-alpha.20210223.1",
          "(.NET 5.0.3; Microsoft Windows 10.0.19042)"
        ],
        "x-ms-client-request-id": "96caafa1-e6e2-814a-1d7d-659dc21ccca7",
        "x-ms-date": "Tue, 23 Feb 2021 19:40:47 GMT",
        "x-ms-return-client-request-id": "true",
<<<<<<< HEAD
        "x-ms-version": "2020-12-06"
=======
        "x-ms-version": "2021-02-12"
>>>>>>> 7e782c87
      },
      "RequestBody": null,
      "StatusCode": 404,
      "ResponseHeaders": {
        "Date": "Tue, 23 Feb 2021 19:40:47 GMT",
        "Server": [
          "Windows-Azure-Blob/1.0",
          "Microsoft-HTTPAPI/2.0"
        ],
        "Transfer-Encoding": "chunked",
        "x-ms-client-request-id": "96caafa1-e6e2-814a-1d7d-659dc21ccca7",
        "x-ms-error-code": "BlobNotFound",
        "x-ms-request-id": "bed4d435-e01e-0095-501b-0a3277000000",
<<<<<<< HEAD
        "x-ms-version": "2020-12-06"
=======
        "x-ms-version": "2021-02-12"
>>>>>>> 7e782c87
      },
      "ResponseBody": []
    },
    {
      "RequestUri": "https://seanmcccanary3.blob.core.windows.net/test-container-a1503da6-2415-ed80-4fcd-6d4dbe181f4c?restype=container",
      "RequestMethod": "DELETE",
      "RequestHeaders": {
        "Accept": "application/xml",
        "Authorization": "Sanitized",
        "traceparent": "00-fb4942ca31dde44ba4432960ce0adbb1-7fa3bfd0635a094f-00",
        "User-Agent": [
          "azsdk-net-Storage.Blobs/12.9.0-alpha.20210223.1",
          "(.NET 5.0.3; Microsoft Windows 10.0.19042)"
        ],
        "x-ms-client-request-id": "f10e1377-9dcc-ea28-faf6-bf36c44f870d",
        "x-ms-date": "Tue, 23 Feb 2021 19:40:47 GMT",
        "x-ms-return-client-request-id": "true",
<<<<<<< HEAD
        "x-ms-version": "2020-12-06"
=======
        "x-ms-version": "2021-02-12"
>>>>>>> 7e782c87
      },
      "RequestBody": null,
      "StatusCode": 202,
      "ResponseHeaders": {
        "Content-Length": "0",
        "Date": "Tue, 23 Feb 2021 19:40:47 GMT",
        "Server": [
          "Windows-Azure-Blob/1.0",
          "Microsoft-HTTPAPI/2.0"
        ],
        "x-ms-client-request-id": "f10e1377-9dcc-ea28-faf6-bf36c44f870d",
        "x-ms-request-id": "bed4d43f-e01e-0095-581b-0a3277000000",
<<<<<<< HEAD
        "x-ms-version": "2020-12-06"
=======
        "x-ms-version": "2021-02-12"
>>>>>>> 7e782c87
      },
      "ResponseBody": []
    }
  ],
  "Variables": {
    "RandomSeed": "1841379809",
    "Storage_TestConfigDefault": "ProductionTenant\nseanmcccanary3\nU2FuaXRpemVk\nhttps://seanmcccanary3.blob.core.windows.net\nhttps://seanmcccanary3.file.core.windows.net\nhttps://seanmcccanary3.queue.core.windows.net\nhttps://seanmcccanary3.table.core.windows.net\n\n\n\n\nhttps://seanmcccanary3-secondary.blob.core.windows.net\nhttps://seanmcccanary3-secondary.file.core.windows.net\nhttps://seanmcccanary3-secondary.queue.core.windows.net\nhttps://seanmcccanary3-secondary.table.core.windows.net\n\nSanitized\n\n\nCloud\nBlobEndpoint=https://seanmcccanary3.blob.core.windows.net/;QueueEndpoint=https://seanmcccanary3.queue.core.windows.net/;FileEndpoint=https://seanmcccanary3.file.core.windows.net/;BlobSecondaryEndpoint=https://seanmcccanary3-secondary.blob.core.windows.net/;QueueSecondaryEndpoint=https://seanmcccanary3-secondary.queue.core.windows.net/;FileSecondaryEndpoint=https://seanmcccanary3-secondary.file.core.windows.net/;AccountName=seanmcccanary3;AccountKey=Kg==;\nseanscope1\n\n"
  }
}<|MERGE_RESOLUTION|>--- conflicted
+++ resolved
@@ -15,11 +15,7 @@
         "x-ms-client-request-id": "6c24eac4-f61d-486d-b1c7-73dc6290f9da",
         "x-ms-date": "Tue, 23 Feb 2021 19:40:47 GMT",
         "x-ms-return-client-request-id": "true",
-<<<<<<< HEAD
-        "x-ms-version": "2020-12-06"
-=======
-        "x-ms-version": "2021-02-12"
->>>>>>> 7e782c87
+        "x-ms-version": "2021-02-12"
       },
       "RequestBody": null,
       "StatusCode": 201,
@@ -34,11 +30,7 @@
         ],
         "x-ms-client-request-id": "6c24eac4-f61d-486d-b1c7-73dc6290f9da",
         "x-ms-request-id": "bed4d40b-e01e-0095-2e1b-0a3277000000",
-<<<<<<< HEAD
-        "x-ms-version": "2020-12-06"
-=======
-        "x-ms-version": "2021-02-12"
->>>>>>> 7e782c87
+        "x-ms-version": "2021-02-12"
       },
       "ResponseBody": []
     },
@@ -60,11 +52,7 @@
         "x-ms-client-request-id": "0f2eaa25-3d2e-7f16-be3e-1f42e0e7e84d",
         "x-ms-date": "Tue, 23 Feb 2021 19:40:47 GMT",
         "x-ms-return-client-request-id": "true",
-<<<<<<< HEAD
-        "x-ms-version": "2020-12-06"
-=======
-        "x-ms-version": "2021-02-12"
->>>>>>> 7e782c87
+        "x-ms-version": "2021-02-12"
       },
       "RequestBody": "p/5e86nFnbKCpEOg3YPj2UfoiNPzsi92QZdZ8oDfSM17bFQKF5Ha/01x6niyzGst45qUeQcl5vTO57ISbKsyolt2JXAv2cK1DomGgsi2w3QrLA7mSs/FVYVfOy/fx5KhP0ccPKf6/QrX32t+n2QsFyQ95j+cTFiMsNDq0J2T1kb25EKAmYfNMS4DD2tjR7UgMiMKouFSBPPvkIvXEC1tQwgkh7siq36db7URmT3sKGkayZ15iDRlo99PkQn79iABlctiP7/6/oelbTIrQWu2AmchvEaQ9LvUvuPb0xp0oXiUDwNxiumpIMoV0xsBOmJ0mY+h2TrZcaEQjoDcHyttMcu5ljJoRHh+d5x8eiGg0oSBZjqK08g+u55iYftpzQGfqKFPSKMvDFQXImGdXfd/cLv7W7jx4l4DetuTBuN8Faqb3NF/UIrhUVrlc7BmoF2n4vBAbXJIrcZDS83InAZxmg23AoAl/x8xGgldC26tndp+7CPyO6c4Ui8LPAW9GLVUdNiir57cgeLRD1No66FXla7zSq/ifl9lf7BRGsMacwFUCZeWC+07oWpAISxUz2aNs6ZXys4FcfV5PTDti2cft5tRFOEKwYrAt6hFoV0yEa9JxGYcw6kzTpehHM69ThYCIWmRArqFg/IclhIlwNCYRiuApMYBA/TxHsVKaKW8AmiSQoDzoQ71xEFz/yyXDY7HCdWiPapPAR51n+T1OxpNYJOpk31PpKUdit+FjQPHWhE3gl/PGcW+Q0BhfgEq/4kmJp+Y7XoQd2QvhbLKyXQarkXTvri6fUbO6lA97iaj84pWX2ZjLm2WJgr6n5QS9HnMRtC8VkHQa6hYygIq04k+jJInc2oNt3/YPJetwN6yvPbWcKdW55xJhvO+C2RqbFKBuxMC6oEPv49Q5BqqIqvKpQ4MU2Pi6KX13ux2T6sabdBELATLsNF0x7EXBQKCnmRI82VWXhnvntNuDAyUmG/kNnZKZfWn//U8l4uxy+Oicz+ILltGxA63VI4wXaPF4C9BMs+LODlvoPRvGceNPtPwy5nMDGkTnnJokhBndqJSd7dcb5gUFjsGGI1n1qpHKRa7QJEK+NPGLpRcI6UoBypSHaIQMM463LVdxvPbrMjHIGn5rDUQSH7jlkEEt/KW3RBjFbgIN/hIgGTcrDLf6oHMlQI8L1v1QdUjLJqMNSTCx+jid5YPv+lwsSvRNJtMBKu/OCHwWq61btTj5Apeu0s/GuRJ/HLrvdYZy30wIww51ijvzf0C0m06LQnCK9rfEfXfkRq3Agc41HtL1o4whErHqQ3ibu5NPEd3D85pKJH7OrmHUJLxgtQgt/iCt/vfCam/+oHM/KMHklTSP/M4zqvpUA==",
       "StatusCode": 201,
@@ -82,11 +70,7 @@
         "x-ms-content-crc64": "zjraxRa2SLc=",
         "x-ms-request-id": "bed4d413-e01e-0095-351b-0a3277000000",
         "x-ms-request-server-encrypted": "true",
-<<<<<<< HEAD
-        "x-ms-version": "2020-12-06",
-=======
         "x-ms-version": "2021-02-12",
->>>>>>> 7e782c87
         "x-ms-version-id": "2021-02-23T19:40:47.4750614Z"
       },
       "ResponseBody": []
@@ -109,11 +93,7 @@
         "x-ms-client-request-id": "dca66f38-4517-c8e5-9f79-50a12ac8ed1e",
         "x-ms-date": "Tue, 23 Feb 2021 19:40:47 GMT",
         "x-ms-return-client-request-id": "true",
-<<<<<<< HEAD
-        "x-ms-version": "2020-12-06"
-=======
-        "x-ms-version": "2021-02-12"
->>>>>>> 7e782c87
+        "x-ms-version": "2021-02-12"
       },
       "RequestBody": "mGZeCmB2ByRakjrsEsfOhqftEyR92SFfvSl0ebbkWNrOpzIf7Y2lrqIJtZsCKm33b5mb89PDz79F/0w2AY5tdTlgHWqUr5gZR2WCcySFXJO8fAkdSWUGCthz2e5Ab6wTm0BhogwCYsAAgatuQVuav6O5eoWFUCvUWRKSIdWp2Ni4btjjI7mGuhlIHMi5mMl82BpKh/QnjksVjUn5b0HrV6jTttKDt5zpMsBrPDNiGsBIFkm7X1HjkOCMzpZvjErYXcUg5uH3+CF+YVU0vFIXsnKIsVj3MPdX7yXy9ugFeaV1kt9uQjTfUR4oPP37r9SOdRsj59vy4S3Nyfe8BQE4eOewvylyqXA+qV86z/P5Wz9QZIHM4pLJg7GxoHk8Ikwc8MQWS/CrG8ur5D18txE60223a6B/a5VU5jt3wAj3AYYTHd8u4xBPpUi2If5UTcufd8wLhbarnIQvwmS0M1rCtOK2aJkyC/BdaMZXyUqX/5lw2Ek763zPZ4Fa/yCrmnLu82wbneQxbWvcrhzwU9I6l8LLRFsQhslm5gAY1wzPsc1UadbdfGG0PmrdXzxf3xSuIGde31YX3WyjtbbkGZVfDPxPnOr8XBtgFwbwMyeMBgfsabekcdJ3PItqOsar0CTVflNAEEIqssRM/chPJqpFFq+v96/dupoq119ekiFUtUbhGrXTS/XFwrfzWHQJJxbgJCQX+9h198O4FjjiyyCi90eCbgz1ccq56jX46mImILBJfm39PblubCLxGzW84veWUGEth7kJ67JZXRGjfQ1gkvWImU2ypbmNEwLpA1aU/Ac+YZkB+Jn3P5K6o9+oy+4VkYhANEip5Kqnn3O2IOhcxGAJZBxzX5lbkVq6+ALa5UgT1HLNVMi/lHzvWVkmQB6qXt5+nmbSoTLv5KLu7+uozboqokx2jnCYSs+fhAVANVE7EJojW0fiQTI/3m8m0aWQRoyf+53SNM9u5lOWMx0srq9Rs99RhXFySGEaNrABcXkqDj14oTmzaNzLtXTzSw0UEy+/1R3GP8EaLLM7uP4ebHTaayTftA11nUoDhs/9f/xTBSOAQZxbZM98XXSGeLDerEgAGeDpNV8iSjfSwrjxHa2257PbnivYfgdVY1aZ7iWaJdqG/WYcatDDXvdliKEWikDHz5D9Ag4dKJrYk9IIiVsROJ3dayBHmn3jFz80cvZlPtgV0R+VnSLMadXLQ9f9u9SbU1ADOR8gfzUSGuvO6LWkc1T587c8fJp7EQFLe1el5VtqmB+lYQW49VLqgoM2/YAfJ8+DBMgdX9a1hyce1ATdbTSQY1CV/hFOQP1lUvoXRROAK1OHIuGTTTlI8NnemiBNDBVOppowiSm+NMPKuA==",
       "StatusCode": 201,
@@ -131,11 +111,7 @@
         "x-ms-content-crc64": "5IPmWawwxDg=",
         "x-ms-request-id": "bed4d418-e01e-0095-3a1b-0a3277000000",
         "x-ms-request-server-encrypted": "true",
-<<<<<<< HEAD
-        "x-ms-version": "2020-12-06",
-=======
         "x-ms-version": "2021-02-12",
->>>>>>> 7e782c87
         "x-ms-version-id": "2021-02-23T19:40:47.5411069Z"
       },
       "ResponseBody": []
@@ -158,11 +134,7 @@
         "x-ms-client-request-id": "261c62a0-6009-3199-a6c8-0756b0295b57",
         "x-ms-date": "Tue, 23 Feb 2021 19:40:47 GMT",
         "x-ms-return-client-request-id": "true",
-<<<<<<< HEAD
-        "x-ms-version": "2020-12-06"
-=======
-        "x-ms-version": "2021-02-12"
->>>>>>> 7e782c87
+        "x-ms-version": "2021-02-12"
       },
       "RequestBody": "yZUsbFKXyv13nLXK+qmEGTwbhsQc7qDH99Wimk0Hho1dNTOA6uG8oKWpZHuQGs719DZkD0IoAdr0ZXR89C+vbxUobcV2Ay9bXuUfc4kkNtwHraUXondKNDRYjIVsP6x1+fRlaK0IfvEGCbBdCY1R0C6XdUeKmM2e3TiQHneq7h85qnqUvs4v/i60EJnH7SumBrtW1Mll62Anx4p0eGB5XBqQJF8TvBFfaHcY1Ygz1u8N6hi7UxlW1L4ZbPZDuobOOrR+NsnMk0mq92xRTBXY9PCbZ45HvggAOlCg+VAaG67xSprUtaAmQVbOEFytBIipQHgFqFL4hnyrfft5K5n5kNu9YAF7BD5QdCY3ea2sUzbI97nXFHJb+cQdKDilrRW91YCA76OGLTs6tTQswA3P/irFsDTgIXtoYmc9XdwFq8YQeqQsLGOSQcl9nV4+Lji2TioO4Pzg3LMEF408SNBfNAptG0Zoo9LGMm9rYoQdKjMuhg+x98vKL53wJxTVVvn5HWlU0BLyTqtXR62NdXov5+1ZDcHArjw/o+uoeHu98dt2cUUayFkgPDhkWrAdPLojwEAnfEk3OG8sFS0nSdUvmlbSFwQ0FB6UONGJXFOMIWYxhbc7lnWSPznW7rMr+fNiNL9ZSiW27qwhk0N4rdsbn/PG9cMe9AThQNjKXiZraD/dJieUM9dBe5YLGQIxGZFduk7AZQQvRD+7eAlM65CFtSsDmoezh2wbhHksEtoBryZGbaPYqgI7ruHo2LvN9JAGhmPXLn8KqTPhpOCKAjFkusjjBn7trAsoyOyly66xTo/pJox2KYGnPMNv9wYisKuwgx3y6u4SGdlYr2WTZN6EL1ZQoNuk7ZBGO8m6fbUFBRhA9UiQv2Oh1w2zHnocFNjl68ev0Q/PC5WNq68lV5skU6lNUm+V83Dyr8nO8c8VKibx1ZHtVTQIcOmyAxO0e39xj8rRzsJoT/dXvCJGARrFd4CINIIJNv51ROGF4vBcPjNJXGEFRFtkiIWalZgRwm7P7IySLEf9Z1jMXIrg42wH+n7u/KW4wDIkI6z9b6FlY4JytfZkyhHsTPQJOOjRhKQYk5oaI8XJFyxZbQibAPi3Z/kHbS52ojBtArCxrodKU58H5NwGSkC9qZ3JC1wIUEz7UdHvyhZ2ofBprSAUF2ikDxppkxscsRy4ScOQrZfUZLFktV21WoiIkUPrnJ0fqZI0JPtBn70w36C1NoBT5fRYlUhur2EL77SR4QHYMBR+maAxW4ibk8X0M9a9ACQINKxOkgdVsfkwKTVHr728WK6LN53fIolsvAGCenuLTu+PiaxUiZ4NKOenADJSVOMHN9ooMciGKBIi4tYF0jd9pdpGtw==",
       "StatusCode": 201,
@@ -180,11 +152,7 @@
         "x-ms-content-crc64": "sqtwcaBmAOQ=",
         "x-ms-request-id": "bed4d421-e01e-0095-401b-0a3277000000",
         "x-ms-request-server-encrypted": "true",
-<<<<<<< HEAD
-        "x-ms-version": "2020-12-06",
-=======
         "x-ms-version": "2021-02-12",
->>>>>>> 7e782c87
         "x-ms-version-id": "2021-02-23T19:40:47.6081552Z"
       },
       "ResponseBody": []
@@ -205,11 +173,7 @@
         "x-ms-client-request-id": "56ed4bcf-49b8-adc3-661f-de6906d9b27a",
         "x-ms-date": "Tue, 23 Feb 2021 19:40:47 GMT",
         "x-ms-return-client-request-id": "true",
-<<<<<<< HEAD
-        "x-ms-version": "2020-12-06"
-=======
-        "x-ms-version": "2021-02-12"
->>>>>>> 7e782c87
+        "x-ms-version": "2021-02-12"
       },
       "RequestBody": "LS1iYXRjaF9iY2ZmMjA1YS0xODRjLWVjOTktZWRmNy03ZTk5ZTJjZjNkMDINCkNvbnRlbnQtVHlwZTogYXBwbGljYXRpb24vaHR0cA0KQ29udGVudC1UcmFuc2Zlci1FbmNvZGluZzogYmluYXJ5DQpDb250ZW50LUlEOiAwDQoNCkRFTEVURSAvdGVzdC1jb250YWluZXItYTE1MDNkYTYtMjQxNS1lZDgwLTRmY2QtNmQ0ZGJlMTgxZjRjL2Jsb2IxIEhUVFAvMS4xDQp0cmFjZXBhcmVudDogMDAtOTQxYmJkMDNmMTQwMzU0YTg2N2IyZmUwMzY1OTlkOTktNjVhMzY1MDlhZTBjMDM0Mi0wMA0KQWNjZXB0OiBhcHBsaWNhdGlvbi94bWwNCkF1dGhvcml6YXRpb246IFNoYXJlZEtleSBzZWFubWNjY2FuYXJ5Mzo4Z2RzbGM2ZDQyRDBUU3VaZFBrLzczcFNQVXZkZExRTHk2SzFBaFJlY2FVPQ0KeC1tcy1kYXRlOiBUdWUsIDIzIEZlYiAyMDIxIDE5OjQwOjQ3IEdNVA0KQ29udGVudC1MZW5ndGg6IDANCg0KLS1iYXRjaF9iY2ZmMjA1YS0xODRjLWVjOTktZWRmNy03ZTk5ZTJjZjNkMDINCkNvbnRlbnQtVHlwZTogYXBwbGljYXRpb24vaHR0cA0KQ29udGVudC1UcmFuc2Zlci1FbmNvZGluZzogYmluYXJ5DQpDb250ZW50LUlEOiAxDQoNCkRFTEVURSAvdGVzdC1jb250YWluZXItYTE1MDNkYTYtMjQxNS1lZDgwLTRmY2QtNmQ0ZGJlMTgxZjRjL2Jsb2IyIEhUVFAvMS4xDQp0cmFjZXBhcmVudDogMDAtOTQxYmJkMDNmMTQwMzU0YTg2N2IyZmUwMzY1OTlkOTktNjVhMzY1MDlhZTBjMDM0Mi0wMA0KQWNjZXB0OiBhcHBsaWNhdGlvbi94bWwNCkF1dGhvcml6YXRpb246IFNoYXJlZEtleSBzZWFubWNjY2FuYXJ5Mzp6OVI2RlZsTVk0Z3gwY2JkQmd2VzBRRWNSU0x3Z0RoQ3Z6YXNzZzFhUjE4PQ0KeC1tcy1kYXRlOiBUdWUsIDIzIEZlYiAyMDIxIDE5OjQwOjQ3IEdNVA0KQ29udGVudC1MZW5ndGg6IDANCg0KLS1iYXRjaF9iY2ZmMjA1YS0xODRjLWVjOTktZWRmNy03ZTk5ZTJjZjNkMDINCkNvbnRlbnQtVHlwZTogYXBwbGljYXRpb24vaHR0cA0KQ29udGVudC1UcmFuc2Zlci1FbmNvZGluZzogYmluYXJ5DQpDb250ZW50LUlEOiAyDQoNCkRFTEVURSAvdGVzdC1jb250YWluZXItYTE1MDNkYTYtMjQxNS1lZDgwLTRmY2QtNmQ0ZGJlMTgxZjRjL2Jsb2IzIEhUVFAvMS4xDQp0cmFjZXBhcmVudDogMDAtOTQxYmJkMDNmMTQwMzU0YTg2N2IyZmUwMzY1OTlkOTktNjVhMzY1MDlhZTBjMDM0Mi0wMA0KQWNjZXB0OiBhcHBsaWNhdGlvbi94bWwNCkF1dGhvcml6YXRpb246IFNoYXJlZEtleSBzZWFubWNjY2FuYXJ5MzpLdlZsVjRKUE5TMlNwU0t4R0FhL2Zjc0pvMmRXVXpvOXdmQ0dJV0dra1JRPQ0KeC1tcy1kYXRlOiBUdWUsIDIzIEZlYiAyMDIxIDE5OjQwOjQ3IEdNVA0KQ29udGVudC1MZW5ndGg6IDANCg0KLS1iYXRjaF9iY2ZmMjA1YS0xODRjLWVjOTktZWRmNy03ZTk5ZTJjZjNkMDItLQ0K",
       "StatusCode": 202,
@@ -223,11 +187,7 @@
         "Transfer-Encoding": "chunked",
         "x-ms-client-request-id": "56ed4bcf-49b8-adc3-661f-de6906d9b27a",
         "x-ms-request-id": "bed4d42a-e01e-0095-481b-0a3277000000",
-<<<<<<< HEAD
-        "x-ms-version": "2020-12-06"
-=======
-        "x-ms-version": "2021-02-12"
->>>>>>> 7e782c87
+        "x-ms-version": "2021-02-12"
       },
       "ResponseBody": "LS1iYXRjaHJlc3BvbnNlXzM3OGI3ZmZjLWRmYmYtNGJiNS1iMjcwLWUwNTgwNjUyODk2ZA0KQ29udGVudC1UeXBlOiBhcHBsaWNhdGlvbi9odHRwDQpDb250ZW50LUlEOiAwDQoNCkhUVFAvMS4xIDIwMiBBY2NlcHRlZA0KeC1tcy1kZWxldGUtdHlwZS1wZXJtYW5lbnQ6IHRydWUNCngtbXMtcmVxdWVzdC1pZDogYmVkNGQ0MmEtZTAxZS0wMDk1LTQ4MWItMGEzMjc3MWUwYjRhDQp4LW1zLXZlcnNpb246IDIwMjAtMDYtMTINClNlcnZlcjogV2luZG93cy1BenVyZS1CbG9iLzEuMA0KDQotLWJhdGNocmVzcG9uc2VfMzc4YjdmZmMtZGZiZi00YmI1LWIyNzAtZTA1ODA2NTI4OTZkDQpDb250ZW50LVR5cGU6IGFwcGxpY2F0aW9uL2h0dHANCkNvbnRlbnQtSUQ6IDENCg0KSFRUUC8xLjEgMjAyIEFjY2VwdGVkDQp4LW1zLWRlbGV0ZS10eXBlLXBlcm1hbmVudDogdHJ1ZQ0KeC1tcy1yZXF1ZXN0LWlkOiBiZWQ0ZDQyYS1lMDFlLTAwOTUtNDgxYi0wYTMyNzcxZTBiNGINCngtbXMtdmVyc2lvbjogMjAyMC0wNi0xMg0KU2VydmVyOiBXaW5kb3dzLUF6dXJlLUJsb2IvMS4wDQoNCi0tYmF0Y2hyZXNwb25zZV8zNzhiN2ZmYy1kZmJmLTRiYjUtYjI3MC1lMDU4MDY1Mjg5NmQNCkNvbnRlbnQtVHlwZTogYXBwbGljYXRpb24vaHR0cA0KQ29udGVudC1JRDogMg0KDQpIVFRQLzEuMSAyMDIgQWNjZXB0ZWQNCngtbXMtZGVsZXRlLXR5cGUtcGVybWFuZW50OiB0cnVlDQp4LW1zLXJlcXVlc3QtaWQ6IGJlZDRkNDJhLWUwMWUtMDA5NS00ODFiLTBhMzI3NzFlMGI0Yw0KeC1tcy12ZXJzaW9uOiAyMDIwLTA2LTEyDQpTZXJ2ZXI6IFdpbmRvd3MtQXp1cmUtQmxvYi8xLjANCg0KLS1iYXRjaHJlc3BvbnNlXzM3OGI3ZmZjLWRmYmYtNGJiNS1iMjcwLWUwNTgwNjUyODk2ZC0t"
     },
@@ -245,11 +205,7 @@
         "x-ms-client-request-id": "5ab642f1-7654-7999-e4e4-2a1e545100a8",
         "x-ms-date": "Tue, 23 Feb 2021 19:40:47 GMT",
         "x-ms-return-client-request-id": "true",
-<<<<<<< HEAD
-        "x-ms-version": "2020-12-06"
-=======
-        "x-ms-version": "2021-02-12"
->>>>>>> 7e782c87
+        "x-ms-version": "2021-02-12"
       },
       "RequestBody": null,
       "StatusCode": 404,
@@ -263,11 +219,7 @@
         "x-ms-client-request-id": "5ab642f1-7654-7999-e4e4-2a1e545100a8",
         "x-ms-error-code": "BlobNotFound",
         "x-ms-request-id": "940a5787-201e-0033-121b-0a8569000000",
-<<<<<<< HEAD
-        "x-ms-version": "2020-12-06"
-=======
-        "x-ms-version": "2021-02-12"
->>>>>>> 7e782c87
+        "x-ms-version": "2021-02-12"
       },
       "ResponseBody": []
     },
@@ -285,11 +237,7 @@
         "x-ms-client-request-id": "56c867e6-1b0e-4498-1feb-72ff3482f77d",
         "x-ms-date": "Tue, 23 Feb 2021 19:40:47 GMT",
         "x-ms-return-client-request-id": "true",
-<<<<<<< HEAD
-        "x-ms-version": "2020-12-06"
-=======
-        "x-ms-version": "2021-02-12"
->>>>>>> 7e782c87
+        "x-ms-version": "2021-02-12"
       },
       "RequestBody": null,
       "StatusCode": 404,
@@ -303,11 +251,7 @@
         "x-ms-client-request-id": "56c867e6-1b0e-4498-1feb-72ff3482f77d",
         "x-ms-error-code": "BlobNotFound",
         "x-ms-request-id": "7a58af34-401e-0068-221b-0abc52000000",
-<<<<<<< HEAD
-        "x-ms-version": "2020-12-06"
-=======
-        "x-ms-version": "2021-02-12"
->>>>>>> 7e782c87
+        "x-ms-version": "2021-02-12"
       },
       "ResponseBody": []
     },
@@ -325,11 +269,7 @@
         "x-ms-client-request-id": "96caafa1-e6e2-814a-1d7d-659dc21ccca7",
         "x-ms-date": "Tue, 23 Feb 2021 19:40:47 GMT",
         "x-ms-return-client-request-id": "true",
-<<<<<<< HEAD
-        "x-ms-version": "2020-12-06"
-=======
-        "x-ms-version": "2021-02-12"
->>>>>>> 7e782c87
+        "x-ms-version": "2021-02-12"
       },
       "RequestBody": null,
       "StatusCode": 404,
@@ -343,11 +283,7 @@
         "x-ms-client-request-id": "96caafa1-e6e2-814a-1d7d-659dc21ccca7",
         "x-ms-error-code": "BlobNotFound",
         "x-ms-request-id": "bed4d435-e01e-0095-501b-0a3277000000",
-<<<<<<< HEAD
-        "x-ms-version": "2020-12-06"
-=======
-        "x-ms-version": "2021-02-12"
->>>>>>> 7e782c87
+        "x-ms-version": "2021-02-12"
       },
       "ResponseBody": []
     },
@@ -365,11 +301,7 @@
         "x-ms-client-request-id": "f10e1377-9dcc-ea28-faf6-bf36c44f870d",
         "x-ms-date": "Tue, 23 Feb 2021 19:40:47 GMT",
         "x-ms-return-client-request-id": "true",
-<<<<<<< HEAD
-        "x-ms-version": "2020-12-06"
-=======
-        "x-ms-version": "2021-02-12"
->>>>>>> 7e782c87
+        "x-ms-version": "2021-02-12"
       },
       "RequestBody": null,
       "StatusCode": 202,
@@ -382,11 +314,7 @@
         ],
         "x-ms-client-request-id": "f10e1377-9dcc-ea28-faf6-bf36c44f870d",
         "x-ms-request-id": "bed4d43f-e01e-0095-581b-0a3277000000",
-<<<<<<< HEAD
-        "x-ms-version": "2020-12-06"
-=======
-        "x-ms-version": "2021-02-12"
->>>>>>> 7e782c87
+        "x-ms-version": "2021-02-12"
       },
       "ResponseBody": []
     }
