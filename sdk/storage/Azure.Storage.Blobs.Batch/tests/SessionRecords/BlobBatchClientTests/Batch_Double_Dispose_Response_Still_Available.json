--- conflicted
+++ resolved
@@ -14,11 +14,7 @@
         "x-ms-client-request-id": "55217578-0e77-1ade-e0b0-842e08d198e1",
         "x-ms-date": "Fri, 03 Apr 2020 20:31:15 GMT",
         "x-ms-return-client-request-id": "true",
-<<<<<<< HEAD
-        "x-ms-version": "2019-12-12"
-=======
-        "x-ms-version": "2020-02-10"
->>>>>>> 60f4876e
+        "x-ms-version": "2020-02-10"
       },
       "RequestBody": null,
       "StatusCode": 201,
@@ -33,11 +29,7 @@
         ],
         "x-ms-client-request-id": "55217578-0e77-1ade-e0b0-842e08d198e1",
         "x-ms-request-id": "05be2b46-001e-0039-51f6-09b6bc000000",
-<<<<<<< HEAD
-        "x-ms-version": "2019-12-12"
-=======
-        "x-ms-version": "2020-02-10"
->>>>>>> 60f4876e
+        "x-ms-version": "2020-02-10"
       },
       "ResponseBody": []
     },
@@ -57,11 +49,7 @@
         "x-ms-client-request-id": "8eca471d-6817-004b-3430-b34fe29a0aa0",
         "x-ms-date": "Fri, 03 Apr 2020 20:31:15 GMT",
         "x-ms-return-client-request-id": "true",
-<<<<<<< HEAD
-        "x-ms-version": "2019-12-12"
-=======
-        "x-ms-version": "2020-02-10"
->>>>>>> 60f4876e
+        "x-ms-version": "2020-02-10"
       },
       "RequestBody": "v9ebJK\u002BVf3RmlsurW1raON94n8XZYqNR30fvsLVoIRICKFVV3eB84/Wt7\u002BBCM7\u002BG1kxOjzHTCF00SUVnpc\u002B\u002B/XW5qDMEhVr/\u002B7zPK3PCD6uIadlpGZHgLx/4IZObFT0l7/FqiIqLgVHxT5N1A9zqcTqZ3jz1VOTj2XkTC2PGY\u002BZ\u002BqTyCWIYh/OeId8n\u002BaixDDrBZATYAL5oMh68ReHbtK\u002Bus91mfZxi0eOJVbdwa5W5Nz/2zbWKwfXqhddDWD4Rxm0zeUXPSpKaXpIhTqsK\u002B8qJBxKh4Ob6J\u002B3nf/vJI3Whe5NGQPJP6eitWHMjaXNK344IulUvb\u002BGGOVVb68qW0T8cf9cbwLrYPR0l9IR31rp\u002BmJxtvGUgdguxwAec9AIeFoswBumcMx7TMH00CXtZDmKa2U8uKRDV\u002BAnLZfyzP0UfB939Q9PQ3mWBmo/n6GyQVLGlAhqy8\u002Bl6Wgrj0M0eH/E0GQGZX8qOxf7lrJKA8g\u002BdNw1PDjkuaBfwgunI8QmYY3qes9Nu\u002BvjnFjwbyUda\u002BWv7Qpm/0xG4BazppNjgxdTxSUkX5j48LjwUZ/v9FqLQmYl9za5v3Ixo5qoigVIcBkxnKoP6QxctuxRdp28VuvMOGQ9TZvQmgWy4rv\u002BUHazt9F2rlegi1lZ2UBaaEjUhVyu7EGRCzJ9UQKkTQZQXmZlnc7MNaiUK70K02RbhjG83m1fX3Q1EqyvCV1VDD5TCYrp5MqKGE\u002BkGrCEhifOIdrA536Y8P7yMHsSLTxbPx\u002BOt9npcZFnMrYdu0SzoIx00NdyhCS/ugiL97RfZ/sTWNug9d5d5LA5aaTIi0W6Po/\u002BrUxU2Lr63v3RbYntF8q7ClJpAqq\u002BJvwnSRp/5z6ywbkkUMquvoAQtibQfHcmTFHqDXDjUTvVQHZQLY\u002BQeufPHpvQyLcADFvSSFyD3ap1AQzIldnNz3CNTxBUToDwgDs/EV3rVYOq6fElEQjfUWLL6yyC19UeAU8rU3mWu83K0cghRLxMiauJLbvYmL5nre2tiGNUfahWIRAewAIKBD4zWj9Avgy2f1GBCbopNWiQs6Wb\u002BSNqdmQfyyOsPcmZjxmNlU6PJv/g9wkB03P\u002BPOu3fgxsfhsK2OPLIOLpCjGX94qQm5AaEYylqvIqWJLwIZ5H9M\u002B9PQEOgsxqtAYc9\u002BzHeev5XZFLnWyPtsMY4IBA2v9EkRVx2sp5ghjTv212mLMFUu63BtQM/FdTPXZN9aJMGdkWyGbXVZ8hj9t4d94PCS4QA42RicQrR6S\u002BHp1EK5x2l5WEb9BcPg1PlYb4hHR5VDRYPeIUqpAE\u002B4CyGTcB3VQ/AeBIeqlNw9VwQeRNIrMwRLpo\u002B\u002B26Uez1f3RfmiTWTcgg==",
       "StatusCode": 201,
@@ -79,11 +67,7 @@
         "x-ms-content-crc64": "bb0K3R9W34M=",
         "x-ms-request-id": "05be2b57-001e-0039-5ff6-09b6bc000000",
         "x-ms-request-server-encrypted": "true",
-<<<<<<< HEAD
-        "x-ms-version": "2019-12-12"
-=======
-        "x-ms-version": "2020-02-10"
->>>>>>> 60f4876e
+        "x-ms-version": "2020-02-10"
       },
       "ResponseBody": []
     },
@@ -103,11 +87,7 @@
         "x-ms-client-request-id": "38f2252a-4629-4fb2-16e3-a1b973b4ffa2",
         "x-ms-date": "Fri, 03 Apr 2020 20:31:15 GMT",
         "x-ms-return-client-request-id": "true",
-<<<<<<< HEAD
-        "x-ms-version": "2019-12-12"
-=======
-        "x-ms-version": "2020-02-10"
->>>>>>> 60f4876e
+        "x-ms-version": "2020-02-10"
       },
       "RequestBody": "QcKlkwrAPg3eFjrb10SberghhQWZTmvETCgO3eVgxQa/pkn61/jOXAm8rwAubyjwlTmWwBUFBvNW4UfhsmEnfVEzHDH6oKPAUyn83Z5rldwAHkesygTxup9Wo/Wx7KmolTGu\u002BlP29fSW1mzsCClU60tq4JQZe7NMQmKSpP2tD2Z/U0dsvJuJCihSFvOYBLF2AbepRwwVjhl\u002BYrjxZFD36McGbLXh5y\u002Bw4NZrx2W/tD2wG6NGA8haasUu7lnjl6bXWy0skZj8lBmH\u002BWY2qce0vq16QEitseT\u002BqwLvs/jVzUkwk2s3kyKltIaJvgphI8D9eTCraFddKqpILeWVDOEhsisdBhVbfSqL1IvBJPPanIdB8jrIKWTx0mnB7mU8D6ilZwzeRB2qofwFIJTLmwW3bpBdVBmnWIjHKzOsmo7FTsTjHLzn/Fhql1A9wgnQJjZjCoDU3ruP/Q\u002BEFxnq/gduQNLP6H9Iz3I487zIaZZ\u002B9gT8SI8N8G8IUx6tY\u002BQ\u002Bf5lJz4I2AT63GzoOnOr/xpR4BSAU7bV3YU9ixpRgmmyN\u002BXQjf5oUR/XGRS1V/lSECY2KNV3DKpLj0m4y1DqpVoDNgaJ220f6ZL0rTaiIImL73bwG1mUPyc7iQKwr4XO6HO6th32yDS5GkNCgmN3pW7ALN/Z\u002Bo38avrfTlJqazoNKcTC525rlSM\u002BNwEaVbjDx\u002BOX8IKl8PHlvksnF3nmUq8FNViesL4AVJe4m8OI4hE\u002BG4Zy1nq3ZzTW2SkjRIGpW\u002BRWESBgJRclk5vq6VUuXNg55Pv3c3g0Uc4nx9eQ4RAWE0PbNszw2fZvTULeyHnfpHxQ6V\u002BJteRsHcNWPGFDkLKL1NoVVyoLRQsFhCY5WYVQRCNXP/u0iF1baxUNnp2VL7iMUvejxk1WSaBQhDHCNsQ6AfQ96FC610h4vegQ\u002BaptcFRtqQaRrIHSAPZXYAQvmTRM05ilV0dn0X\u002BrJwhhQU/14xfZUInBqFF2a\u002BdeZ3NETSS3xCoRyBkNBdeK6ol5bMOqYXzwUkSqiytHLutgCW4IZtnjrXkl5Br6zE62OsHL/PsntAHyU/7gCTj\u002Bzp0trPhpfoezlcNGgH1l9YX19FBpey3sOFVoFhLfA6RAJxV5yR9STLg\u002BGGs73TOEjF506hDolVNvQXCm/Whw1JYbBl1n7Cxmp6uUL2LCsF8l54m0ZhWTV43GCouur09TyUfVHNrSIJwuEkZpUGnwrI0VfRXevG58i67TneGgu/RYRGIa7ZOAU8bphlPTJgcj1V3\u002BmS45cQjVWJUoAoK\u002BiVpODQgH1b75kS1S9ToaqWGnr8iDph7KItdZQZT\u002BWFFALvj5hRj7G/\u002BjAQQA5nvOvrMzhFK6OuQ==",
       "StatusCode": 201,
@@ -125,11 +105,7 @@
         "x-ms-content-crc64": "7ssV32e5Lwo=",
         "x-ms-request-id": "05be2b85-001e-0039-02f6-09b6bc000000",
         "x-ms-request-server-encrypted": "true",
-<<<<<<< HEAD
-        "x-ms-version": "2019-12-12"
-=======
-        "x-ms-version": "2020-02-10"
->>>>>>> 60f4876e
+        "x-ms-version": "2020-02-10"
       },
       "ResponseBody": []
     },
@@ -149,11 +125,7 @@
         "x-ms-client-request-id": "c461d6d8-fcbc-c642-65b1-cee5443500c0",
         "x-ms-date": "Fri, 03 Apr 2020 20:31:15 GMT",
         "x-ms-return-client-request-id": "true",
-<<<<<<< HEAD
-        "x-ms-version": "2019-12-12"
-=======
-        "x-ms-version": "2020-02-10"
->>>>>>> 60f4876e
+        "x-ms-version": "2020-02-10"
       },
       "RequestBody": "fQVwgUuxm1rdQXPJNuxjZmO5tu\u002B7VZCILqt3RwNRCxk3YDSK2MfHeYmXW\u002BfS6BgpfzpVuf4Q5id151KfOVNXjDZakdW32Y6c8TxlJPmptUWSTsjI\u002B1EaJ3kMFfB0KEA2QM6weFdDcaasucfCqsItzDEMDOuKjpHkP2pbq8OeJ8n8LuMr\u002BD3uT9wiHEKKV3y230m\u002BZxxUq7I9zDjs6MbiDZH\u002BxnvfAtP0HrwOaHFPWujupMt637\u002Btp4Mw7iwFAWcWPw\u002Bwi5EA19x1yklfRUNB7nJQ/kP6Zy3SUR/4rhSn7hxV\u002BChin85W7c3vBRV2TWFA7wC6tQMjHNfh3TpyCCjIzdssCU0a3k6j\u002BRF2C2IXXAO9uL4U7TkZMtxQgcGT5OWkJzc6SUQTJRGxFrzxrRF1yYE3tE9ptN\u002BiE9dxyV2NEBQs0eQq3RK/qpKtYtd9J4TL27c/XDCVO3JYmDZsolyzIwWnxdwsSutudwq8u1EIJetTpu2lTbTklpVx0kXcUwg2\u002BT/R1WKnnpDM0eQl2H8hT3NLGftuDtVRwi9Gu3imkiQChsESNk\u002BIqwhd2XzPvr0WT4LRkToMx\u002BtpgBMyYOIYJT\u002B/I1G9Dxkkwm3zETRZgQNxMGv11AHq9b7WqLY8VUolRLM9EJtrWEBprc7MGLa3D/4PwTB2I1E\u002B1C2T52Zj52wizs2AG3FoBdcqjCYyHt0IHpm3LJQariFi/ztt2HHaBcViqUrpNvSNprtZTJYqC7ZQi8jMq7vYCB\u002BsHhw2\u002By1lT4Zg0HSSHuikKobYwWKKOPOEHE2oDloKiqErPRfXV6qO8/wQyTtCvmzgJ4A0/0e8IeYosd/fvUEsVkbSZuHQzdPbSs5mem64Ql3gyObZ1opabxsxrqXLrjW643P1b1eLD1qtWLR5Vad3cG\u002BB/vRbU3\u002B7ePfFnh4uEJuYq5b6w9IGVbmLK33V4Bl0uj42Sa9BXpDzOfdfxXA8f0gZ4aoQfKyce6k60CcC5ZfeUeTf98brVkwGBonbppBIT6w0vP9uYz2Rmc4GBo5o8VRfgXOMXIeBLYpdCXUjwdUY8oB6zSiXb\u002B2nTV745U\u002B\u002BnhU1eyQcvPIls491EVnHbtf47hQN7SMryBGF5A4piUc6nmtg7Uaw\u002BzaNVRqZIl2U4N6G//c7sLDxCbMTltfk\u002BylHOnLuZoCRSPLdgJgJkqWz8QQvo4lQ/\u002B67buOSnWVeqVnwUefrpnld9LcFXTAX6HcNX6TTtFig9juEMvic/quMf9Y\u002BGEC\u002ByEuK0a7SS6G\u002Bo4VshT3Ai/UBUFqsZnOAwfYMeN5Z2dA3TpZZSOKpzauZxY9yMHhtzPThPMflEmHYCRC4xtLDZMq1NDanZ0ISV4OvEqHkDg==",
       "StatusCode": 201,
@@ -171,11 +143,7 @@
         "x-ms-content-crc64": "XYvc51AZvqg=",
         "x-ms-request-id": "05be2b96-001e-0039-0ff6-09b6bc000000",
         "x-ms-request-server-encrypted": "true",
-<<<<<<< HEAD
-        "x-ms-version": "2019-12-12"
-=======
-        "x-ms-version": "2020-02-10"
->>>>>>> 60f4876e
+        "x-ms-version": "2020-02-10"
       },
       "ResponseBody": []
     },
@@ -194,11 +162,7 @@
         "x-ms-client-request-id": "1c8cc784-fb38-78be-f4b8-9863b891d15d",
         "x-ms-date": "Fri, 03 Apr 2020 20:31:15 GMT",
         "x-ms-return-client-request-id": "true",
-<<<<<<< HEAD
-        "x-ms-version": "2019-12-12"
-=======
-        "x-ms-version": "2020-02-10"
->>>>>>> 60f4876e
+        "x-ms-version": "2020-02-10"
       },
       "RequestBody": "LS1iYXRjaF9jODdmOGRhYy1jNDVlLWQ0ODAtYTllZC1mZjRlZTBhMDQxNzYNCkNvbnRlbnQtVHlwZTogYXBwbGljYXRpb24vaHR0cA0KQ29udGVudC1UcmFuc2Zlci1FbmNvZGluZzogYmluYXJ5DQpDb250ZW50LUlEOiAwDQoNCkRFTEVURSAvdGVzdC1jb250YWluZXItYWZjMGZkYWUtNjQ0Ni0wNjZmLWIyZTUtYTQxODNhZmFiNzFhL2Jsb2IxIEhUVFAvMS4xDQpBdXRob3JpemF0aW9uOiBTaGFyZWRLZXkgc2Vhbm1jY2NhbmFyeTpIZG04ZkpMMXdGUDVJdktVV3h2T2pheENOVElhWVVXNW5GSXJNWHBKdytBPQ0KeC1tcy1kYXRlOiBGcmksIDAzIEFwciAyMDIwIDIwOjMxOjE1IEdNVA0KQ29udGVudC1MZW5ndGg6IDANCg0KLS1iYXRjaF9jODdmOGRhYy1jNDVlLWQ0ODAtYTllZC1mZjRlZTBhMDQxNzYNCkNvbnRlbnQtVHlwZTogYXBwbGljYXRpb24vaHR0cA0KQ29udGVudC1UcmFuc2Zlci1FbmNvZGluZzogYmluYXJ5DQpDb250ZW50LUlEOiAxDQoNCkRFTEVURSAvdGVzdC1jb250YWluZXItYWZjMGZkYWUtNjQ0Ni0wNjZmLWIyZTUtYTQxODNhZmFiNzFhL2Jsb2IyIEhUVFAvMS4xDQpBdXRob3JpemF0aW9uOiBTaGFyZWRLZXkgc2Vhbm1jY2NhbmFyeTpEUGZCT1JRY3oxb0swVThLaVJtQkhRcGtVYmpDQWdOWEd3bjNhN0doQUtnPQ0KeC1tcy1kYXRlOiBGcmksIDAzIEFwciAyMDIwIDIwOjMxOjE1IEdNVA0KQ29udGVudC1MZW5ndGg6IDANCg0KLS1iYXRjaF9jODdmOGRhYy1jNDVlLWQ0ODAtYTllZC1mZjRlZTBhMDQxNzYNCkNvbnRlbnQtVHlwZTogYXBwbGljYXRpb24vaHR0cA0KQ29udGVudC1UcmFuc2Zlci1FbmNvZGluZzogYmluYXJ5DQpDb250ZW50LUlEOiAyDQoNCkRFTEVURSAvdGVzdC1jb250YWluZXItYWZjMGZkYWUtNjQ0Ni0wNjZmLWIyZTUtYTQxODNhZmFiNzFhL2Jsb2IzIEhUVFAvMS4xDQpBdXRob3JpemF0aW9uOiBTaGFyZWRLZXkgc2Vhbm1jY2NhbmFyeToxWGZpRmtiKzdzY1o0ZUZqZ09aL3ZObDBUeHorVnhxUVF0MHhwL2pkMjU4PQ0KeC1tcy1kYXRlOiBGcmksIDAzIEFwciAyMDIwIDIwOjMxOjE1IEdNVA0KQ29udGVudC1MZW5ndGg6IDANCg0KLS1iYXRjaF9jODdmOGRhYy1jNDVlLWQ0ODAtYTllZC1mZjRlZTBhMDQxNzYtLQ0K",
       "StatusCode": 202,
@@ -212,11 +176,7 @@
         "Transfer-Encoding": "chunked",
         "x-ms-client-request-id": "1c8cc784-fb38-78be-f4b8-9863b891d15d",
         "x-ms-request-id": "05be2ba5-001e-0039-1df6-09b6bc000000",
-<<<<<<< HEAD
-        "x-ms-version": "2019-12-12"
-=======
-        "x-ms-version": "2020-02-10"
->>>>>>> 60f4876e
+        "x-ms-version": "2020-02-10"
       },
       "ResponseBody": "LS1iYXRjaHJlc3BvbnNlXzI5ZGVjNTJiLTJhNzQtNDUyOC04MDYwLTIwZmU0MTFiOWE4NQ0KQ29udGVudC1UeXBlOiBhcHBsaWNhdGlvbi9odHRwDQpDb250ZW50LUlEOiAwDQoNCkhUVFAvMS4xIDIwMiBBY2NlcHRlZA0KeC1tcy1kZWxldGUtdHlwZS1wZXJtYW5lbnQ6IHRydWUNCngtbXMtcmVxdWVzdC1pZDogMDViZTJiYTUtMDAxZS0wMDM5LTFkZjYtMDliNmJjMWViYjdlDQp4LW1zLXZlcnNpb246IDIwMTktMTItMTINClNlcnZlcjogV2luZG93cy1BenVyZS1CbG9iLzEuMA0KDQotLWJhdGNocmVzcG9uc2VfMjlkZWM1MmItMmE3NC00NTI4LTgwNjAtMjBmZTQxMWI5YTg1DQpDb250ZW50LVR5cGU6IGFwcGxpY2F0aW9uL2h0dHANCkNvbnRlbnQtSUQ6IDENCg0KSFRUUC8xLjEgMjAyIEFjY2VwdGVkDQp4LW1zLWRlbGV0ZS10eXBlLXBlcm1hbmVudDogdHJ1ZQ0KeC1tcy1yZXF1ZXN0LWlkOiAwNWJlMmJhNS0wMDFlLTAwMzktMWRmNi0wOWI2YmMxZWJiODENCngtbXMtdmVyc2lvbjogMjAxOS0xMi0xMg0KU2VydmVyOiBXaW5kb3dzLUF6dXJlLUJsb2IvMS4wDQoNCi0tYmF0Y2hyZXNwb25zZV8yOWRlYzUyYi0yYTc0LTQ1MjgtODA2MC0yMGZlNDExYjlhODUNCkNvbnRlbnQtVHlwZTogYXBwbGljYXRpb24vaHR0cA0KQ29udGVudC1JRDogMg0KDQpIVFRQLzEuMSAyMDIgQWNjZXB0ZWQNCngtbXMtZGVsZXRlLXR5cGUtcGVybWFuZW50OiB0cnVlDQp4LW1zLXJlcXVlc3QtaWQ6IDA1YmUyYmE1LTAwMWUtMDAzOS0xZGY2LTA5YjZiYzFlYmI4Mg0KeC1tcy12ZXJzaW9uOiAyMDE5LTEyLTEyDQpTZXJ2ZXI6IFdpbmRvd3MtQXp1cmUtQmxvYi8xLjANCg0KLS1iYXRjaHJlc3BvbnNlXzI5ZGVjNTJiLTJhNzQtNDUyOC04MDYwLTIwZmU0MTFiOWE4NS0t"
     },
@@ -233,11 +193,7 @@
         "x-ms-client-request-id": "18c90b74-2413-ee3e-0646-09a0288cf60b",
         "x-ms-date": "Fri, 03 Apr 2020 20:31:15 GMT",
         "x-ms-return-client-request-id": "true",
-<<<<<<< HEAD
-        "x-ms-version": "2019-12-12"
-=======
-        "x-ms-version": "2020-02-10"
->>>>>>> 60f4876e
+        "x-ms-version": "2020-02-10"
       },
       "RequestBody": null,
       "StatusCode": 404,
@@ -251,11 +207,7 @@
         "x-ms-client-request-id": "18c90b74-2413-ee3e-0646-09a0288cf60b",
         "x-ms-error-code": "BlobNotFound",
         "x-ms-request-id": "05be2bc8-001e-0039-3cf6-09b6bc000000",
-<<<<<<< HEAD
-        "x-ms-version": "2019-12-12"
-=======
-        "x-ms-version": "2020-02-10"
->>>>>>> 60f4876e
+        "x-ms-version": "2020-02-10"
       },
       "ResponseBody": []
     },
@@ -272,11 +224,7 @@
         "x-ms-client-request-id": "adef316c-b8c7-0f49-e237-4e434d85c111",
         "x-ms-date": "Fri, 03 Apr 2020 20:31:16 GMT",
         "x-ms-return-client-request-id": "true",
-<<<<<<< HEAD
-        "x-ms-version": "2019-12-12"
-=======
-        "x-ms-version": "2020-02-10"
->>>>>>> 60f4876e
+        "x-ms-version": "2020-02-10"
       },
       "RequestBody": null,
       "StatusCode": 404,
@@ -290,11 +238,7 @@
         "x-ms-client-request-id": "adef316c-b8c7-0f49-e237-4e434d85c111",
         "x-ms-error-code": "BlobNotFound",
         "x-ms-request-id": "05be2bd8-001e-0039-49f6-09b6bc000000",
-<<<<<<< HEAD
-        "x-ms-version": "2019-12-12"
-=======
-        "x-ms-version": "2020-02-10"
->>>>>>> 60f4876e
+        "x-ms-version": "2020-02-10"
       },
       "ResponseBody": []
     },
@@ -311,11 +255,7 @@
         "x-ms-client-request-id": "f733ca53-499c-9c44-9786-86e5d326e01b",
         "x-ms-date": "Fri, 03 Apr 2020 20:31:16 GMT",
         "x-ms-return-client-request-id": "true",
-<<<<<<< HEAD
-        "x-ms-version": "2019-12-12"
-=======
-        "x-ms-version": "2020-02-10"
->>>>>>> 60f4876e
+        "x-ms-version": "2020-02-10"
       },
       "RequestBody": null,
       "StatusCode": 404,
@@ -329,11 +269,7 @@
         "x-ms-client-request-id": "f733ca53-499c-9c44-9786-86e5d326e01b",
         "x-ms-error-code": "BlobNotFound",
         "x-ms-request-id": "05be2beb-001e-0039-58f6-09b6bc000000",
-<<<<<<< HEAD
-        "x-ms-version": "2019-12-12"
-=======
-        "x-ms-version": "2020-02-10"
->>>>>>> 60f4876e
+        "x-ms-version": "2020-02-10"
       },
       "ResponseBody": []
     },
@@ -350,11 +286,7 @@
         "x-ms-client-request-id": "82efcc17-ca51-9174-dc48-0c985d667d79",
         "x-ms-date": "Fri, 03 Apr 2020 20:31:16 GMT",
         "x-ms-return-client-request-id": "true",
-<<<<<<< HEAD
-        "x-ms-version": "2019-12-12"
-=======
-        "x-ms-version": "2020-02-10"
->>>>>>> 60f4876e
+        "x-ms-version": "2020-02-10"
       },
       "RequestBody": null,
       "StatusCode": 202,
@@ -367,11 +299,7 @@
         ],
         "x-ms-client-request-id": "82efcc17-ca51-9174-dc48-0c985d667d79",
         "x-ms-request-id": "05be2bfd-001e-0039-67f6-09b6bc000000",
-<<<<<<< HEAD
-        "x-ms-version": "2019-12-12"
-=======
-        "x-ms-version": "2020-02-10"
->>>>>>> 60f4876e
+        "x-ms-version": "2020-02-10"
       },
       "ResponseBody": []
     }
