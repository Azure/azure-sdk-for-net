--- conflicted
+++ resolved
@@ -14,11 +14,7 @@
         "x-ms-client-request-id": "e8859997-bde8-a7d6-e54b-adbe70c1a9f8",
         "x-ms-date": "Sat, 18 Apr 2020 00:17:25 GMT",
         "x-ms-return-client-request-id": "true",
-<<<<<<< HEAD
-        "x-ms-version": "2020-12-06"
-=======
-        "x-ms-version": "2021-02-12"
->>>>>>> 7e782c87
+        "x-ms-version": "2021-02-12"
       },
       "RequestBody": null,
       "StatusCode": 201,
@@ -33,11 +29,7 @@
         ],
         "x-ms-client-request-id": "e8859997-bde8-a7d6-e54b-adbe70c1a9f8",
         "x-ms-request-id": "71c7ed7b-501e-005b-7016-15e3f9000000",
-<<<<<<< HEAD
-        "x-ms-version": "2020-12-06"
-=======
-        "x-ms-version": "2021-02-12"
->>>>>>> 7e782c87
+        "x-ms-version": "2021-02-12"
       },
       "ResponseBody": []
     },
@@ -56,11 +48,7 @@
         "x-ms-client-request-id": "698092c3-3401-d021-d766-9d7c004e66fb",
         "x-ms-date": "Sat, 18 Apr 2020 00:17:25 GMT",
         "x-ms-return-client-request-id": "true",
-<<<<<<< HEAD
-        "x-ms-version": "2020-12-06"
-=======
-        "x-ms-version": "2021-02-12"
->>>>>>> 7e782c87
+        "x-ms-version": "2021-02-12"
       },
       "RequestBody": "azuH3WvrOAFD+b3DAhkcKNccL2WRd0OXFzwUweO5hjDz98SwYF71rGGEpe8AEqXLLoXnU5FEZ/P48MUv13YdiXKM0ApVbMh4J4MDDNJUlwWWSJNe0jOfro/QuG+ZxtXrZxt8c0GadsG8bywNQVoho1m/mY7ivrc/7CJ6hLRY3mGuF6W21yPE+9HSoWIGkm01rhQW2ixGCKhjPYcfH/EMZJDLXym0a8w2+528EBxUOVq1RdagQQQ0aA78UpmbpNvfxT3SOjNDgUNI4N6PifiMDgQsatobbCKMl/cbuBgymlbB3Erfgv4nccOTWGElpN4WcESVbzoBxFkaRaM8KMkqFUWIzqyurIwGBfgWiBTBZvIYBUjUnCsbwBjwxTxa60n6aEIbnNYxZ8O3j2lC6jxFWN6xIyOBVngabQ2UvedPqxmvGx/Rpsob552EHA3B2dXbqmxeqcgmeRHJAS/InKnbaONQks4cc7IUlTuF/DprWJM3uBJ78QJRiKIOCKSaUkrzqbMqcUYHvze5SROMoH3XXqickOOWYHfg/gosDmsNekPxkVKHQOdMMPnbwafvxeckN6r8/sFmXEk7SXI82rDLrM7Qmg4qTx3AT2Dqu57P8TkiCNfAEHyBijUJS/Z0EFVIDxXYHyrY+eeNO69he6Gqa1g5GtLZC5tSThDZIQQmTD4KoquJ9tIOSQ7wM9XNIA6TXt+eO/aDbgR5htAa/9jiZu9wV9n1IXSGKtDD6NfGhS4BRsIkiBFIhjOnD3AB9Eo2DczlXMg0nT1qFxAlv4UsswGhGLgVvd7eJ9CmThEEhDaGjdsK4ChlzKiFuXAAI8eteltvX9yRIU/uBjX4jk4rZpLZnjKqIdPYPEsQkANt3QQI+NS2lCRa9WuLHNnzbD1ZWVPdJ4SUAliIliOQgZFMgSkw75Z6ddFtf6nGHwX55c8Ntjawj7aAdPV8Lf4BynPaP5uwwn2n3+SBcKjazuNSj7BUgspam/FysHug/kfTbLU16+BqSCNSZddSLx8OpaUSKZ5NrEepgKOpPhIBB+CcrQPzpeIC50aNAhzyCGzRZArVjdSphr9tjGs8wAoQUF72tYEcG//DEEFXv6oqtng32NkHK3kM8ydDhRl3xSY8fbG+/FLrtUkLEn2SUcYVQtXzBegxCSTk6sJZ2JXmS0oaG0L4bLolSyKQ/Bn8eaJhLUJDhL8+C3SM2RGQktyzJMYzdzWDHNYbzbrFoQwL6HEf96pSoseK3BDOa5OolLlG3NdTyAFs3RBsKLYFeGlngfCgcJoxYYH+qJsktbFCcjgBf8Q0uB9vsxmZ5noQhGOmZ+qiCCQeFHpWVCBlSChfKbZ+BPmkMsnRML2Bl3oH7iQ4fQ==",
       "StatusCode": 201,
@@ -78,11 +66,7 @@
         "x-ms-content-crc64": "1PqOtFXyEu8=",
         "x-ms-request-id": "71c7ed8f-501e-005b-0116-15e3f9000000",
         "x-ms-request-server-encrypted": "true",
-<<<<<<< HEAD
-        "x-ms-version": "2020-12-06",
-=======
         "x-ms-version": "2021-02-12",
->>>>>>> 7e782c87
         "x-ms-version-id": "2020-04-18T00:17:25.0687446Z"
       },
       "ResponseBody": []
@@ -100,11 +84,7 @@
         "x-ms-client-request-id": "5b44bd5d-cea3-197b-a5cf-92ad44ed4a8f",
         "x-ms-date": "Sat, 18 Apr 2020 00:17:26 GMT",
         "x-ms-return-client-request-id": "true",
-<<<<<<< HEAD
-        "x-ms-version": "2020-12-06"
-=======
-        "x-ms-version": "2021-02-12"
->>>>>>> 7e782c87
+        "x-ms-version": "2021-02-12"
       },
       "RequestBody": null,
       "StatusCode": 201,
@@ -121,11 +101,7 @@
         "x-ms-request-id": "71c7ee14-501e-005b-7916-15e3f9000000",
         "x-ms-request-server-encrypted": "false",
         "x-ms-snapshot": "2020-04-18T00:17:25.4450104Z",
-<<<<<<< HEAD
-        "x-ms-version": "2020-12-06",
-=======
         "x-ms-version": "2021-02-12",
->>>>>>> 7e782c87
         "x-ms-version-id": "2020-04-18T00:17:25.4460104Z"
       },
       "ResponseBody": []
@@ -145,11 +121,7 @@
         "x-ms-client-request-id": "3799e1d0-07ce-f385-ab7c-5156ac7bbc6d",
         "x-ms-date": "Sat, 18 Apr 2020 00:17:26 GMT",
         "x-ms-return-client-request-id": "true",
-<<<<<<< HEAD
-        "x-ms-version": "2020-12-06"
-=======
-        "x-ms-version": "2021-02-12"
->>>>>>> 7e782c87
+        "x-ms-version": "2021-02-12"
       },
       "RequestBody": "LS1iYXRjaF80MjFlMGQxMy0wYTBhLTVmNTgtNGVjMC1mNGI5YmFiYmRkYTENCkNvbnRlbnQtVHlwZTogYXBwbGljYXRpb24vaHR0cA0KQ29udGVudC1UcmFuc2Zlci1FbmNvZGluZzogYmluYXJ5DQpDb250ZW50LUlEOiAwDQoNClBVVCAvdGVzdC1jb250YWluZXItYWZmMWJiOTItZjI2MC0wODQ4LTEwMTMtN2VjN2ZlMTc1ZjJjL2Jsb2IxP3NuYXBzaG90PTIwMjAtMDQtMThUMDA6MTc6MjUuNDQ1MDEwNFomY29tcD10aWVyIEhUVFAvMS4xDQp4LW1zLWFjY2Vzcy10aWVyOiBDb29sDQpBdXRob3JpemF0aW9uOiBTaGFyZWRLZXkgY2RtMDNyMDFhdmVyc2lvbmluZzE2Oi9Cc2cxYmpwZVFyUG1Xd2Z1TEZkalRiUmQ3Q3N2NnFOSVhSWk9KcUdtZUE9DQp4LW1zLWRhdGU6IFNhdCwgMTggQXByIDIwMjAgMDA6MTc6MjYgR01UDQpDb250ZW50LUxlbmd0aDogMA0KDQotLWJhdGNoXzQyMWUwZDEzLTBhMGEtNWY1OC00ZWMwLWY0YjliYWJiZGRhMS0tDQo=",
       "StatusCode": 202,
@@ -163,11 +135,7 @@
         "Transfer-Encoding": "chunked",
         "x-ms-client-request-id": "3799e1d0-07ce-f385-ab7c-5156ac7bbc6d",
         "x-ms-request-id": "71c7ee28-501e-005b-0b16-15e3f9000000",
-<<<<<<< HEAD
-        "x-ms-version": "2020-12-06"
-=======
-        "x-ms-version": "2021-02-12"
->>>>>>> 7e782c87
+        "x-ms-version": "2021-02-12"
       },
       "ResponseBody": "LS1iYXRjaHJlc3BvbnNlXzI4ZGIxMGUzLTI3MmQtNGQzYS1iZDRjLTFmMWE4YWIzODAzYw0KQ29udGVudC1UeXBlOiBhcHBsaWNhdGlvbi9odHRwDQpDb250ZW50LUlEOiAwDQoNCkhUVFAvMS4xIDIwMCBPSw0KeC1tcy1yZXF1ZXN0LWlkOiA3MWM3ZWUyOC01MDFlLTAwNWItMGIxNi0xNWUzZjkxZTFkNDUNCngtbXMtdmVyc2lvbjogMjAxOS0xMi0xMg0KU2VydmVyOiBXaW5kb3dzLUF6dXJlLUJsb2IvMS4wDQoNCi0tYmF0Y2hyZXNwb25zZV8yOGRiMTBlMy0yNzJkLTRkM2EtYmQ0Yy0xZjFhOGFiMzgwM2MtLQ=="
     },
@@ -183,11 +151,7 @@
         "x-ms-client-request-id": "d8e80b87-a521-08d2-3e73-22cd6122110e",
         "x-ms-date": "Sat, 18 Apr 2020 00:17:27 GMT",
         "x-ms-return-client-request-id": "true",
-<<<<<<< HEAD
-        "x-ms-version": "2020-12-06"
-=======
-        "x-ms-version": "2021-02-12"
->>>>>>> 7e782c87
+        "x-ms-version": "2021-02-12"
       },
       "RequestBody": null,
       "StatusCode": 200,
@@ -212,11 +176,7 @@
         "x-ms-creation-time": "Sat, 18 Apr 2020 00:17:25 GMT",
         "x-ms-request-id": "71c7eff0-501e-005b-1516-15e3f9000000",
         "x-ms-server-encrypted": "true",
-<<<<<<< HEAD
-        "x-ms-version": "2020-12-06"
-=======
-        "x-ms-version": "2021-02-12"
->>>>>>> 7e782c87
+        "x-ms-version": "2021-02-12"
       },
       "ResponseBody": []
     },
@@ -233,11 +193,7 @@
         "x-ms-client-request-id": "a0ced710-e493-db4b-668d-dee10d98ff71",
         "x-ms-date": "Sat, 18 Apr 2020 00:17:28 GMT",
         "x-ms-return-client-request-id": "true",
-<<<<<<< HEAD
-        "x-ms-version": "2020-12-06"
-=======
-        "x-ms-version": "2021-02-12"
->>>>>>> 7e782c87
+        "x-ms-version": "2021-02-12"
       },
       "RequestBody": null,
       "StatusCode": 202,
@@ -250,11 +206,7 @@
         ],
         "x-ms-client-request-id": "a0ced710-e493-db4b-668d-dee10d98ff71",
         "x-ms-request-id": "71c7eff7-501e-005b-1a16-15e3f9000000",
-<<<<<<< HEAD
-        "x-ms-version": "2020-12-06"
-=======
-        "x-ms-version": "2021-02-12"
->>>>>>> 7e782c87
+        "x-ms-version": "2021-02-12"
       },
       "ResponseBody": []
     }
