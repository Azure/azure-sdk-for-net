﻿{
  "Entries": [
    {
<<<<<<< HEAD
      "RequestUri": "https://bztvq4xscnapcan.blob.core.windows.net/test-container-522710a7-b36d-d502-46f2-5fc03aae77f2?sv=2020-12-06&ss=b&srt=sco&st=2021-01-19T20%3A18%3A27Z&se=2021-01-19T22%3A18%3A27Z&sp=rwdxlacuptf&sig=Sanitized&restype=container",
=======
      "RequestUri": "https://bztvq4xscnapcan.blob.core.windows.net/test-container-522710a7-b36d-d502-46f2-5fc03aae77f2?sv=2021-02-12&ss=b&srt=sco&st=2021-01-19T20%3A18%3A27Z&se=2021-01-19T22%3A18%3A27Z&sp=rwdxlacuptf&sig=Sanitized&restype=container",
>>>>>>> 7e782c87
      "RequestMethod": "PUT",
      "RequestHeaders": {
        "traceparent": "00-776a0f3710f7b0448aa1cfe0978422c9-54661779e7dea74f-00",
        "User-Agent": [
          "azsdk-net-Storage.Blobs/12.9.0-alpha.20210119.1",
          "(.NET 5.0.2; Microsoft Windows 10.0.19042)"
        ],
        "x-ms-blob-public-access": "container",
        "x-ms-client-request-id": "2cc6de4a-c643-27f6-9a05-0f20824d2e25",
        "x-ms-return-client-request-id": "true",
<<<<<<< HEAD
        "x-ms-version": "2020-12-06"
=======
        "x-ms-version": "2021-02-12"
>>>>>>> 7e782c87
      },
      "RequestBody": null,
      "StatusCode": 201,
      "ResponseHeaders": {
        "Content-Length": "0",
        "Date": "Tue, 19 Jan 2021 21:18:27 GMT",
        "ETag": "\"0x8D8BCBFC3B7A00C\"",
        "Last-Modified": "Tue, 19 Jan 2021 21:18:28 GMT",
        "Server": [
          "Windows-Azure-Blob/1.0",
          "Microsoft-HTTPAPI/2.0"
        ],
        "x-ms-client-request-id": "2cc6de4a-c643-27f6-9a05-0f20824d2e25",
        "x-ms-request-id": "865ac5ab-601e-0010-2ca8-ee88c8000000",
<<<<<<< HEAD
        "x-ms-version": "2020-12-06"
=======
        "x-ms-version": "2021-02-12"
>>>>>>> 7e782c87
      },
      "ResponseBody": []
    },
    {
<<<<<<< HEAD
      "RequestUri": "https://bztvq4xscnapcan.blob.core.windows.net/test-container-522710a7-b36d-d502-46f2-5fc03aae77f2/blob1?sv=2020-12-06&ss=b&srt=sco&st=2021-01-19T20%3A18%3A27Z&se=2021-01-19T22%3A18%3A27Z&sp=rwdxlacuptf&sig=Sanitized",
=======
      "RequestUri": "https://bztvq4xscnapcan.blob.core.windows.net/test-container-522710a7-b36d-d502-46f2-5fc03aae77f2/blob1?sv=2021-02-12&ss=b&srt=sco&st=2021-01-19T20%3A18%3A27Z&se=2021-01-19T22%3A18%3A27Z&sp=rwdxlacuptf&sig=Sanitized",
>>>>>>> 7e782c87
      "RequestMethod": "PUT",
      "RequestHeaders": {
        "Content-Length": "1024",
        "If-None-Match": "*",
        "traceparent": "00-ac2dfc5a7095a548b049c87b6a48901f-36e6ab2b820a1043-00",
        "User-Agent": [
          "azsdk-net-Storage.Blobs/12.9.0-alpha.20210119.1",
          "(.NET 5.0.2; Microsoft Windows 10.0.19042)"
        ],
        "x-ms-blob-type": "BlockBlob",
        "x-ms-client-request-id": "5ac3fb5e-2ab7-b7b8-f445-4d36ded5a8be",
        "x-ms-return-client-request-id": "true",
<<<<<<< HEAD
        "x-ms-version": "2020-12-06"
=======
        "x-ms-version": "2021-02-12"
>>>>>>> 7e782c87
      },
      "RequestBody": "LLSM3jU583WAFY7jWE9HB8EDdVzoS6+OSxf6GCNwj3VbNIXZsVMlEetRrC44Es5KvgdeftfSPeEF/pIeP9pRD4UYiCTKbVZt3WNxl5+BVjlIr1ocERGdifek1LPAB9IQ/5yoH4qqgFCw8KB0YKZChKhZ1Y+ANf10e/8sJpmjrdaRYZcC2Davni4JayBwKShRYU8KZjJCj8qfNKSKfVq3DUPK4v8OQKtxqjZhd8ncA1HW28RJmEajTtHMYqSSJCDUUV7dpkcoQiGjmbz74RgBwjBSs6KVbXX9J5MuQd0H3oYWjCVr/10JrZijpv6Jp224y6B0P3B+P+Po4H+z+gFEnLo25VXylsLSSQUJ8cd2c38mdXY8k54Vl01Bgh/eVrOXXwlEU8IXxTXeofZqdU0bcW3/jIWLBwkbIE4IsROj9PNScZK9Mh+8Dq9AXvGoqyL/JhGy3skuDFcAKDJ0DxQiOq0DFwO6XT9NQn7VSqgXc3UrCIoC8RUpJGQ6vQrsSP+aHiNEpJMeRcjRZJtKWMKv6bS9SAeJIEmX2fOegKA0YPp/OiyF08/iDcPCMIx53syii9RVLwD3Ef3arMqgf8UnnQOhyx6VKRXl2zpEx++8Hfon/PTM3jH6hykuqyYEQY7+m5OJ2BOtDWG+cFTFs0kOHY7PeYPQW77Rp0T0Zn7u4JmsRSxcM0Xnee6SDW3dNNPfII2YNMgLLT/UtzHOuabjz5C6GG0dsepJ6P+UPU1Q9HJwFEbwVqvQoRjsh3sTGL9Irz7dIhxmwm+jTkzIdu/yhMK/XqRg8nnk6XdVMSluNc9AS44OctFVClLWTQdeCCoo+QK4VLoa6LzF+DmlEJBFNRl9iCph4xHxaVRSiaVxhuFMLTgmteEVJWPSSXqYsPnCkRju4X//xhXxx+plyF4XVHJXWOJYHn83aGPHj5qXWLhaj/eNgqRhTGYiNe32r1wEuvUHQVgXaXOYtngcODd7WW8yCzhnidHN9Qx7NeiSQbgGwtSkkBZgQyaE9csrRRMup9x9xKQjnTAkOUtLmzSKBXXAFnZj1slY0ccS4pQForD4TI4MFHwU4iSjgFbLFKfy+e9Way6dy9ESJPLcELqcHpebU06lfvH4rDNRv1Vyjb0gIOmlrjaBW4G8+u+KN9FqB2K/L8FZTHv+Xr/7TAt7n5c1vPDR9m9gGvfN6YMBbXRh57jzs137xtRtp1B3hQ91QVpYVHrhmBDyXhXJjGP3/PBKmWRTiOs5OvYcY08f6JToV6gpqBn5gE6oAFRIMTlxdqpgLeuqIbhvHxqExTTA03WB4TS7zlPXUBkVqoeW8Qi8qu2kv7uoPTXvuon+dbsa5y3ex08FtqdXiNzSlHYx2A==",
      "StatusCode": 201,
      "ResponseHeaders": {
        "Content-Length": "0",
        "Content-MD5": "5oS0XIumOfGYxhxt5aMwWQ==",
        "Date": "Tue, 19 Jan 2021 21:18:27 GMT",
        "ETag": "\"0x8D8BCBFC3D029FB\"",
        "Last-Modified": "Tue, 19 Jan 2021 21:18:28 GMT",
        "Server": [
          "Windows-Azure-Blob/1.0",
          "Microsoft-HTTPAPI/2.0"
        ],
        "x-ms-client-request-id": "5ac3fb5e-2ab7-b7b8-f445-4d36ded5a8be",
        "x-ms-content-crc64": "VwxHuvan7YU=",
        "x-ms-request-id": "865ac5fb-601e-0010-77a8-ee88c8000000",
        "x-ms-request-server-encrypted": "true",
<<<<<<< HEAD
        "x-ms-version": "2020-12-06"
=======
        "x-ms-version": "2021-02-12"
>>>>>>> 7e782c87
      },
      "ResponseBody": []
    },
    {
<<<<<<< HEAD
      "RequestUri": "https://bztvq4xscnapcan.blob.core.windows.net/test-container-522710a7-b36d-d502-46f2-5fc03aae77f2/blob2?sv=2020-12-06&ss=b&srt=sco&st=2021-01-19T20%3A18%3A27Z&se=2021-01-19T22%3A18%3A27Z&sp=rwdxlacuptf&sig=Sanitized",
=======
      "RequestUri": "https://bztvq4xscnapcan.blob.core.windows.net/test-container-522710a7-b36d-d502-46f2-5fc03aae77f2/blob2?sv=2021-02-12&ss=b&srt=sco&st=2021-01-19T20%3A18%3A27Z&se=2021-01-19T22%3A18%3A27Z&sp=rwdxlacuptf&sig=Sanitized",
>>>>>>> 7e782c87
      "RequestMethod": "PUT",
      "RequestHeaders": {
        "Content-Length": "1024",
        "If-None-Match": "*",
        "traceparent": "00-3f93142f6e28294ea16e38506c0f726a-535b36316e1e5d41-00",
        "User-Agent": [
          "azsdk-net-Storage.Blobs/12.9.0-alpha.20210119.1",
          "(.NET 5.0.2; Microsoft Windows 10.0.19042)"
        ],
        "x-ms-blob-type": "BlockBlob",
        "x-ms-client-request-id": "5be2ce9d-b56f-cf64-2bb7-fef4fe2f8dfb",
        "x-ms-return-client-request-id": "true",
<<<<<<< HEAD
        "x-ms-version": "2020-12-06"
=======
        "x-ms-version": "2021-02-12"
>>>>>>> 7e782c87
      },
      "RequestBody": "vuFb7Kyg08sYJO6sBuqTjbABdJmz1iAEWRElAc7e2wP7Pw0ybesuvSj3QZM7DLAKssCF3WEPC+fBV5ObetL9OknqsMbcYR/F0rZxu5WNyExgG04NWP2h6zQmcBZXk0JW+gZJUVvqLVGhwAuqnk9RNI9GOl+D7+JLScWStvAJbT50G8GOQ3fxdu79bJfy903k1DyGEFnj0woj/geWWHdgmFLMNoOOwvEYVcRwhYNKWFF3reG0glzlkEe2a0RvWh52ndRFJcHKVhFKbbqVck6H2aW2H6qVqxX156U711esqful+ueuBTOQrFbPaRWhUB75L5GfuDtz4PG/Tz4cj3+5nsS/73hm2NNyJnJUxkL/VJeGQafFDfC/Mhn177b0dB3XFctR4mClk1e9LZLJHhqvv/unlU7Y9JHTALxfcOgdfbJVfbB2rnE24a1PB+Be9RP+RjC6Td7O/iE6feGjRiJvoK/gdKFqOBCJcLSgiOywdQqpYCm3YjDThn6OPDGQkpqL4GcwfYFylA4gMdwqLnY1iQjW+uX4tz1+De0i2/vf+N4ZFaeEgPeINswblzFUqFgHWbMouZi1kikqsnCUT7kSQTj+ERnOsQkRTsMY3B8LKmWVGoFItj9FY4J+Wc2H9OcTCVb4VpY+OaeqFmvUnLUJHogK/jQ3yor5uK6WT1c7ilncBdPJE9PPVuHanp/TcMbNdTpFfPWy2z/M/p3nqOlQbowR+JfhQAu0O6hTXSzqJkfnydod9g5kKSmU/BQ25673ii8Twngv6zUukUBNX34T4thWAN8PMnh+rc9tTUP3fVT6W9P81mPPuN2k7mTOFsmqgBo73+bO6Fe2lRSpwp3yNhPrUwSrFgt1h0gBakQTr5YFwswovJ1tK3N7RUFPJvVAsrdR4sPF/2oPxliezH0So+V9o//QyXp1fSeRL9HJJWFSwbeNws3TQMNiGPZFz1/1aaJb0YL1b+k922WbM8+YRaD3TArFheAYqmI8bbCDMK7InMYublPeXFLOT+ZnNw30ydNWTYJUL+TCQycguQE4uau20pcIatdMGe+49zX5sHJVSKPdLeMrdGzibCssvqNQlZU7sGR161/8CTSSnDiuyJK1ynFdW4zIi14rJv6sIFtMZ2GfvQAN31xE4COvmdg0M6OYdvMx8joJcyUGSsVhT+jYRTTWDwqSqOsUGXppGfKG9vJaE6pnGnQnlkraB5WW4pA61lOjXSSYBs4IHdm/oFkzf1PTBjw+cSrAr3i/t6BVfTfpLkOe4pnNwg3bX/2bZ/bxp4dBw9tU/GUo462r2E4tsp+i1XEWlJ26BUQuYxEtJEiCzhAZFLlblTHedv/sIum/ra1e+ZGE2hLph76XJQ==",
      "StatusCode": 201,
      "ResponseHeaders": {
        "Content-Length": "0",
        "Content-MD5": "OG+O9GgMbortT4mOyebjDg==",
        "Date": "Tue, 19 Jan 2021 21:18:27 GMT",
        "ETag": "\"0x8D8BCBFC3DA16D8\"",
        "Last-Modified": "Tue, 19 Jan 2021 21:18:28 GMT",
        "Server": [
          "Windows-Azure-Blob/1.0",
          "Microsoft-HTTPAPI/2.0"
        ],
        "x-ms-client-request-id": "5be2ce9d-b56f-cf64-2bb7-fef4fe2f8dfb",
        "x-ms-content-crc64": "449oc9Ec0nQ=",
        "x-ms-request-id": "865ac61b-601e-0010-17a8-ee88c8000000",
        "x-ms-request-server-encrypted": "true",
<<<<<<< HEAD
        "x-ms-version": "2020-12-06"
=======
        "x-ms-version": "2021-02-12"
>>>>>>> 7e782c87
      },
      "ResponseBody": []
    },
    {
<<<<<<< HEAD
      "RequestUri": "https://bztvq4xscnapcan.blob.core.windows.net/test-container-522710a7-b36d-d502-46f2-5fc03aae77f2/blob3?sv=2020-12-06&ss=b&srt=sco&st=2021-01-19T20%3A18%3A27Z&se=2021-01-19T22%3A18%3A27Z&sp=rwdxlacuptf&sig=Sanitized",
=======
      "RequestUri": "https://bztvq4xscnapcan.blob.core.windows.net/test-container-522710a7-b36d-d502-46f2-5fc03aae77f2/blob3?sv=2021-02-12&ss=b&srt=sco&st=2021-01-19T20%3A18%3A27Z&se=2021-01-19T22%3A18%3A27Z&sp=rwdxlacuptf&sig=Sanitized",
>>>>>>> 7e782c87
      "RequestMethod": "PUT",
      "RequestHeaders": {
        "Content-Length": "1024",
        "If-None-Match": "*",
        "traceparent": "00-124aae0e5fab9e4a9180d7189fedb023-fddbd65670d1084a-00",
        "User-Agent": [
          "azsdk-net-Storage.Blobs/12.9.0-alpha.20210119.1",
          "(.NET 5.0.2; Microsoft Windows 10.0.19042)"
        ],
        "x-ms-blob-type": "BlockBlob",
        "x-ms-client-request-id": "e3179378-997a-cb9d-bfce-c3132d0c7ed4",
        "x-ms-return-client-request-id": "true",
<<<<<<< HEAD
        "x-ms-version": "2020-12-06"
=======
        "x-ms-version": "2021-02-12"
>>>>>>> 7e782c87
      },
      "RequestBody": "w2+YintAh/nfgZkPeLJQRKL0TLncPLbj7yuSrSoVPuQQ6oLRp66hXEboe+0bVFd5ZrlRCePTH4e4tJpQrtnPykO1/o0vfpz0Uu9y88DJyJrUGUdwwzUAPMv6GfMTUa5tGbGqZVbJSecdXbb0YSvG7+sAe5SSXgYNtcHBNGWp4ABABNkPHmJECtBfU2V+DNufNCkHEtYa27uqnLCUBxSCdHy2s11St9CJvHDDMgugj6nmIQA8oc0qJikeZYKyrwO83d7oyFh9TXxYflZlVqivCQwGruUTRtKvi400NFFO1gxtB1UsuMdQaNSD4yN2xc+Ablt1qwEdqJcMOTzLSRgrCadK+E9Tg1FFtkURj2KuOMW9s8X22SoLUF6+H36KhB67WNl7LM1/LesKMPW7Cxg0XQF2DpZSNTB8PqfwlGPSujEmVTeIMgv4PYba66g1T0RGicJ8E3aIaCOo/+0lj5iHN3XDlLbhqyr2ftAPeEmHR+5jqgqhVqe6newT3zMd067tUrQzcruOZN2XhpWmefDaIbf/wuWN5uHOCPbJzsz22KoiIiWVVNQz1EUtCc8RFCT7Ob57HhHJX2vSZGnExJYRoK3qhFfLRMzjy+2fYN0RvPTSzZUNerqZWMK5wu9rbw+uG2khJpDNMPTymFMjKf6Owah18fYBBCXzUSuUEoLcd1vd8ERz75VkBJ2gG+JndS/DKgFH9X0YrRdELtVkOR5xFSD3Rji5G9ESEe1ZYOhDjNz70OeAlYLdxEMtL8HA/8t/LwXBby73CQ8wNOSQv0wuAKH5aGg28ICeGYL0jOsPUhEh2jHigRytBMfYUGCdTQT3/i4fx5ZjSD6FIlWsAn0jIOLTbuUaS36ES2OhXqAfAcx9/I6874p6vpHzXV/HAQJJtDB9yd4f3bKvmnszweqeZiCJLwXvZjBXWLBTJu4fvUlhV6pvoTftXR/bDFUOR/ynVfY+PtL8Wk3/JnAuy7bDkN0y0mo/LsTom9HlE1nbSBGzrNH44X93ZPxccHvHv5JpF3x43HSRZycyVaIBF0fzI91fex/ky69dum5u471IIdw+fPzdY2ucIUSpxYvddky1aEyeaERzhEvNGiIGI4Rp6TPGwptKFsBxwlnaOgUjgEMhuHpwqrmYy/ewD0hJlf7AP9xXFrOxalKMLKXqmUlGqpre5WoJ+T56LfejmgZ3KCxbGfopy2mQb04o434UrTKtamWuarCTt0ad3em8DtBLFQR5j39PHN4xTnYc4BXAZoDF9jChyb18x2G0i+2A02F+3c55mh6yXk2GfRw6d9cw3Xdo9hegqUtG/ccdmpHwsHoUnQJGRstiE5fiGkyhQU+Kg612F91J3jOCM51WlMO7lg==",
      "StatusCode": 201,
      "ResponseHeaders": {
        "Content-Length": "0",
        "Content-MD5": "0dTZbIZf8/EFF/Dp93M+Hg==",
        "Date": "Tue, 19 Jan 2021 21:18:27 GMT",
        "ETag": "\"0x8D8BCBFC3E3DCA0\"",
        "Last-Modified": "Tue, 19 Jan 2021 21:18:28 GMT",
        "Server": [
          "Windows-Azure-Blob/1.0",
          "Microsoft-HTTPAPI/2.0"
        ],
        "x-ms-client-request-id": "e3179378-997a-cb9d-bfce-c3132d0c7ed4",
        "x-ms-content-crc64": "uVjKrLFtI3k=",
        "x-ms-request-id": "865ac63c-601e-0010-36a8-ee88c8000000",
        "x-ms-request-server-encrypted": "true",
<<<<<<< HEAD
        "x-ms-version": "2020-12-06"
=======
        "x-ms-version": "2021-02-12"
>>>>>>> 7e782c87
      },
      "ResponseBody": []
    },
    {
<<<<<<< HEAD
      "RequestUri": "https://bztvq4xscnapcan.blob.core.windows.net/?sv=2020-12-06&ss=b&srt=sco&st=2021-01-19T20%3A18%3A27Z&se=2021-01-19T22%3A18%3A27Z&sp=rwdxlacuptf&sig=Sanitized&comp=batch",
=======
      "RequestUri": "https://bztvq4xscnapcan.blob.core.windows.net/?sv=2021-02-12&ss=b&srt=sco&st=2021-01-19T20%3A18%3A27Z&se=2021-01-19T22%3A18%3A27Z&sp=rwdxlacuptf&sig=Sanitized&comp=batch",
>>>>>>> 7e782c87
      "RequestMethod": "POST",
      "RequestHeaders": {
        "Content-Length": "1485",
        "Content-Type": "multipart/mixed; boundary=batch_4a84402a-7d2e-4f27-684c-fac25cb07294",
        "traceparent": "00-0c3fa5819e1d8741b240867e3ab175a7-99dfaf8c539a854d-00",
        "User-Agent": [
          "azsdk-net-Storage.Blobs/12.9.0-alpha.20210119.1",
          "(.NET 5.0.2; Microsoft Windows 10.0.19042)"
        ],
        "x-ms-client-request-id": "e5db7a58-33fe-e7cb-8346-a233aadca52d",
        "x-ms-return-client-request-id": "true",
<<<<<<< HEAD
        "x-ms-version": "2020-12-06"
=======
        "x-ms-version": "2021-02-12"
>>>>>>> 7e782c87
      },
      "RequestBody": "LS1iYXRjaF80YTg0NDAyYS03ZDJlLTRmMjctNjg0Yy1mYWMyNWNiMDcyOTQNCkNvbnRlbnQtVHlwZTogYXBwbGljYXRpb24vaHR0cA0KQ29udGVudC1UcmFuc2Zlci1FbmNvZGluZzogYmluYXJ5DQpDb250ZW50LUlEOiAwDQoNClBVVCAvdGVzdC1jb250YWluZXItNTIyNzEwYTctYjM2ZC1kNTAyLTQ2ZjItNWZjMDNhYWU3N2YyL2Jsb2IxP3N2PTIwMjAtMDYtMTImc3M9YiZzcnQ9c2NvJnN0PTIwMjEtMDEtMTlUMjAlM0ExOCUzQTI3WiZzZT0yMDIxLTAxLTE5VDIyJTNBMTglM0EyN1omc3A9cndkeGxhY3VwdGYmc2lnPUg1bmd0bmVBWEYlMkZFOUhmU1NBMmpEOFpBWWtVdFlPT3d2QWZGVHV3Z2VPWSUzRCZjb21wPXRpZXIgSFRUUC8xLjENCngtbXMtYWNjZXNzLXRpZXI6IENvb2wNCnRyYWNlcGFyZW50OiAwMC0wYzNmYTU4MTllMWQ4NzQxYjI0MDg2N2UzYWIxNzVhNy1hZjIwNGI1MWViOWY2ZTQzLTAwDQpDb250ZW50LUxlbmd0aDogMA0KDQotLWJhdGNoXzRhODQ0MDJhLTdkMmUtNGYyNy02ODRjLWZhYzI1Y2IwNzI5NA0KQ29udGVudC1UeXBlOiBhcHBsaWNhdGlvbi9odHRwDQpDb250ZW50LVRyYW5zZmVyLUVuY29kaW5nOiBiaW5hcnkNCkNvbnRlbnQtSUQ6IDENCg0KUFVUIC90ZXN0LWNvbnRhaW5lci01MjI3MTBhNy1iMzZkLWQ1MDItNDZmMi01ZmMwM2FhZTc3ZjIvYmxvYjI/c3Y9MjAyMC0wNi0xMiZzcz1iJnNydD1zY28mc3Q9MjAyMS0wMS0xOVQyMCUzQTE4JTNBMjdaJnNlPTIwMjEtMDEtMTlUMjIlM0ExOCUzQTI3WiZzcD1yd2R4bGFjdXB0ZiZzaWc9SDVuZ3RuZUFYRiUyRkU5SGZTU0EyakQ4WkFZa1V0WU9Pd3ZBZkZUdXdnZU9ZJTNEJmNvbXA9dGllciBIVFRQLzEuMQ0KeC1tcy1hY2Nlc3MtdGllcjogQ29vbA0KdHJhY2VwYXJlbnQ6IDAwLTBjM2ZhNTgxOWUxZDg3NDFiMjQwODY3ZTNhYjE3NWE3LWFmMjA0YjUxZWI5ZjZlNDMtMDANCkNvbnRlbnQtTGVuZ3RoOiAwDQoNCi0tYmF0Y2hfNGE4NDQwMmEtN2QyZS00ZjI3LTY4NGMtZmFjMjVjYjA3Mjk0DQpDb250ZW50LVR5cGU6IGFwcGxpY2F0aW9uL2h0dHANCkNvbnRlbnQtVHJhbnNmZXItRW5jb2Rpbmc6IGJpbmFyeQ0KQ29udGVudC1JRDogMg0KDQpQVVQgL3Rlc3QtY29udGFpbmVyLTUyMjcxMGE3LWIzNmQtZDUwMi00NmYyLTVmYzAzYWFlNzdmMi9ibG9iMz9zdj0yMDIwLTA2LTEyJnNzPWImc3J0PXNjbyZzdD0yMDIxLTAxLTE5VDIwJTNBMTglM0EyN1omc2U9MjAyMS0wMS0xOVQyMiUzQTE4JTNBMjdaJnNwPXJ3ZHhsYWN1cHRmJnNpZz1INW5ndG5lQVhGJTJGRTlIZlNTQTJqRDhaQVlrVXRZT093dkFmRlR1d2dlT1klM0QmY29tcD10aWVyIEhUVFAvMS4xDQp4LW1zLWFjY2Vzcy10aWVyOiBDb29sDQp0cmFjZXBhcmVudDogMDAtMGMzZmE1ODE5ZTFkODc0MWIyNDA4NjdlM2FiMTc1YTctYWYyMDRiNTFlYjlmNmU0My0wMA0KQ29udGVudC1MZW5ndGg6IDANCg0KLS1iYXRjaF80YTg0NDAyYS03ZDJlLTRmMjctNjg0Yy1mYWMyNWNiMDcyOTQtLQ0K",
      "StatusCode": 202,
      "ResponseHeaders": {
        "Content-Type": "multipart/mixed; boundary=batchresponse_4444e693-1d8d-4709-8182-fb8d4b1d76c5",
        "Date": "Tue, 19 Jan 2021 21:18:27 GMT",
        "Server": [
          "Windows-Azure-Blob/1.0",
          "Microsoft-HTTPAPI/2.0"
        ],
        "Transfer-Encoding": "chunked",
        "x-ms-client-request-id": "e5db7a58-33fe-e7cb-8346-a233aadca52d",
        "x-ms-request-id": "865ac67e-601e-0010-72a8-ee88c8000000",
<<<<<<< HEAD
        "x-ms-version": "2020-12-06"
=======
        "x-ms-version": "2021-02-12"
>>>>>>> 7e782c87
      },
      "ResponseBody": "LS1iYXRjaHJlc3BvbnNlXzQ0NDRlNjkzLTFkOGQtNDcwOS04MTgyLWZiOGQ0YjFkNzZjNQ0KQ29udGVudC1UeXBlOiBhcHBsaWNhdGlvbi9odHRwDQpDb250ZW50LUlEOiAwDQoNCkhUVFAvMS4xIDIwMCBPSw0KeC1tcy1yZXF1ZXN0LWlkOiA4NjVhYzY3ZS02MDFlLTAwMTAtNzJhOC1lZTg4YzgxZWRmNGENCngtbXMtdmVyc2lvbjogMjAyMC0wNi0xMg0KU2VydmVyOiBXaW5kb3dzLUF6dXJlLUJsb2IvMS4wDQoNCi0tYmF0Y2hyZXNwb25zZV80NDQ0ZTY5My0xZDhkLTQ3MDktODE4Mi1mYjhkNGIxZDc2YzUNCkNvbnRlbnQtVHlwZTogYXBwbGljYXRpb24vaHR0cA0KQ29udGVudC1JRDogMQ0KDQpIVFRQLzEuMSAyMDAgT0sNCngtbXMtcmVxdWVzdC1pZDogODY1YWM2N2UtNjAxZS0wMDEwLTcyYTgtZWU4OGM4MWVkZjRkDQp4LW1zLXZlcnNpb246IDIwMjAtMDYtMTINClNlcnZlcjogV2luZG93cy1BenVyZS1CbG9iLzEuMA0KDQotLWJhdGNocmVzcG9uc2VfNDQ0NGU2OTMtMWQ4ZC00NzA5LTgxODItZmI4ZDRiMWQ3NmM1DQpDb250ZW50LVR5cGU6IGFwcGxpY2F0aW9uL2h0dHANCkNvbnRlbnQtSUQ6IDINCg0KSFRUUC8xLjEgMjAwIE9LDQp4LW1zLXJlcXVlc3QtaWQ6IDg2NWFjNjdlLTYwMWUtMDAxMC03MmE4LWVlODhjODFlZGY0ZQ0KeC1tcy12ZXJzaW9uOiAyMDIwLTA2LTEyDQpTZXJ2ZXI6IFdpbmRvd3MtQXp1cmUtQmxvYi8xLjANCg0KLS1iYXRjaHJlc3BvbnNlXzQ0NDRlNjkzLTFkOGQtNDcwOS04MTgyLWZiOGQ0YjFkNzZjNS0t"
    },
    {
<<<<<<< HEAD
      "RequestUri": "https://bztvq4xscnapcan.blob.core.windows.net/test-container-522710a7-b36d-d502-46f2-5fc03aae77f2/blob1?sv=2020-12-06&ss=b&srt=sco&st=2021-01-19T20%3A18%3A27Z&se=2021-01-19T22%3A18%3A27Z&sp=rwdxlacuptf&sig=Sanitized",
=======
      "RequestUri": "https://bztvq4xscnapcan.blob.core.windows.net/test-container-522710a7-b36d-d502-46f2-5fc03aae77f2/blob1?sv=2021-02-12&ss=b&srt=sco&st=2021-01-19T20%3A18%3A27Z&se=2021-01-19T22%3A18%3A27Z&sp=rwdxlacuptf&sig=Sanitized",
>>>>>>> 7e782c87
      "RequestMethod": "HEAD",
      "RequestHeaders": {
        "traceparent": "00-54b9e43fe1234a48816c905f00a65cb1-79c673ab8754f446-00",
        "User-Agent": [
          "azsdk-net-Storage.Blobs/12.9.0-alpha.20210119.1",
          "(.NET 5.0.2; Microsoft Windows 10.0.19042)"
        ],
        "x-ms-client-request-id": "e2699aa1-8dd5-1695-4cac-9a43f6cf3e67",
        "x-ms-return-client-request-id": "true",
<<<<<<< HEAD
        "x-ms-version": "2020-12-06"
=======
        "x-ms-version": "2021-02-12"
>>>>>>> 7e782c87
      },
      "RequestBody": null,
      "StatusCode": 200,
      "ResponseHeaders": {
        "Accept-Ranges": "bytes",
        "Content-Length": "1024",
        "Content-MD5": "5oS0XIumOfGYxhxt5aMwWQ==",
        "Content-Type": "application/octet-stream",
        "Date": "Tue, 19 Jan 2021 21:18:27 GMT",
        "ETag": "\"0x8D8BCBFC3D029FB\"",
        "Last-Modified": "Tue, 19 Jan 2021 21:18:28 GMT",
        "Server": [
          "Windows-Azure-Blob/1.0",
          "Microsoft-HTTPAPI/2.0"
        ],
        "x-ms-access-tier": "Cool",
        "x-ms-access-tier-change-time": "Tue, 19 Jan 2021 21:18:28 GMT",
        "x-ms-blob-type": "BlockBlob",
        "x-ms-client-request-id": "e2699aa1-8dd5-1695-4cac-9a43f6cf3e67",
        "x-ms-creation-time": "Tue, 19 Jan 2021 21:18:28 GMT",
        "x-ms-lease-state": "available",
        "x-ms-lease-status": "unlocked",
        "x-ms-request-id": "865ac728-601e-0010-17a8-ee88c8000000",
        "x-ms-server-encrypted": "true",
<<<<<<< HEAD
        "x-ms-version": "2020-12-06"
=======
        "x-ms-version": "2021-02-12"
>>>>>>> 7e782c87
      },
      "ResponseBody": []
    },
    {
<<<<<<< HEAD
      "RequestUri": "https://bztvq4xscnapcan.blob.core.windows.net/test-container-522710a7-b36d-d502-46f2-5fc03aae77f2/blob2?sv=2020-12-06&ss=b&srt=sco&st=2021-01-19T20%3A18%3A27Z&se=2021-01-19T22%3A18%3A27Z&sp=rwdxlacuptf&sig=Sanitized",
=======
      "RequestUri": "https://bztvq4xscnapcan.blob.core.windows.net/test-container-522710a7-b36d-d502-46f2-5fc03aae77f2/blob2?sv=2021-02-12&ss=b&srt=sco&st=2021-01-19T20%3A18%3A27Z&se=2021-01-19T22%3A18%3A27Z&sp=rwdxlacuptf&sig=Sanitized",
>>>>>>> 7e782c87
      "RequestMethod": "HEAD",
      "RequestHeaders": {
        "traceparent": "00-127084e34477f140af437fc51ec042b0-34874e9a718d0749-00",
        "User-Agent": [
          "azsdk-net-Storage.Blobs/12.9.0-alpha.20210119.1",
          "(.NET 5.0.2; Microsoft Windows 10.0.19042)"
        ],
        "x-ms-client-request-id": "1092a303-c373-7d57-a24f-236349d09a6e",
        "x-ms-return-client-request-id": "true",
<<<<<<< HEAD
        "x-ms-version": "2020-12-06"
=======
        "x-ms-version": "2021-02-12"
>>>>>>> 7e782c87
      },
      "RequestBody": null,
      "StatusCode": 200,
      "ResponseHeaders": {
        "Accept-Ranges": "bytes",
        "Content-Length": "1024",
        "Content-MD5": "OG+O9GgMbortT4mOyebjDg==",
        "Content-Type": "application/octet-stream",
        "Date": "Tue, 19 Jan 2021 21:18:27 GMT",
        "ETag": "\"0x8D8BCBFC3DA16D8\"",
        "Last-Modified": "Tue, 19 Jan 2021 21:18:28 GMT",
        "Server": [
          "Windows-Azure-Blob/1.0",
          "Microsoft-HTTPAPI/2.0"
        ],
        "x-ms-access-tier": "Cool",
        "x-ms-access-tier-change-time": "Tue, 19 Jan 2021 21:18:28 GMT",
        "x-ms-blob-type": "BlockBlob",
        "x-ms-client-request-id": "1092a303-c373-7d57-a24f-236349d09a6e",
        "x-ms-creation-time": "Tue, 19 Jan 2021 21:18:28 GMT",
        "x-ms-lease-state": "available",
        "x-ms-lease-status": "unlocked",
        "x-ms-request-id": "865ac749-601e-0010-38a8-ee88c8000000",
        "x-ms-server-encrypted": "true",
<<<<<<< HEAD
        "x-ms-version": "2020-12-06"
=======
        "x-ms-version": "2021-02-12"
>>>>>>> 7e782c87
      },
      "ResponseBody": []
    },
    {
<<<<<<< HEAD
      "RequestUri": "https://bztvq4xscnapcan.blob.core.windows.net/test-container-522710a7-b36d-d502-46f2-5fc03aae77f2/blob3?sv=2020-12-06&ss=b&srt=sco&st=2021-01-19T20%3A18%3A27Z&se=2021-01-19T22%3A18%3A27Z&sp=rwdxlacuptf&sig=Sanitized",
=======
      "RequestUri": "https://bztvq4xscnapcan.blob.core.windows.net/test-container-522710a7-b36d-d502-46f2-5fc03aae77f2/blob3?sv=2021-02-12&ss=b&srt=sco&st=2021-01-19T20%3A18%3A27Z&se=2021-01-19T22%3A18%3A27Z&sp=rwdxlacuptf&sig=Sanitized",
>>>>>>> 7e782c87
      "RequestMethod": "HEAD",
      "RequestHeaders": {
        "traceparent": "00-5f5ea905cff1814097d1c5500b73f012-a15f19b2b70f9448-00",
        "User-Agent": [
          "azsdk-net-Storage.Blobs/12.9.0-alpha.20210119.1",
          "(.NET 5.0.2; Microsoft Windows 10.0.19042)"
        ],
        "x-ms-client-request-id": "52400f1f-2d3c-74f4-9ea5-31b417ed2b95",
        "x-ms-return-client-request-id": "true",
<<<<<<< HEAD
        "x-ms-version": "2020-12-06"
=======
        "x-ms-version": "2021-02-12"
>>>>>>> 7e782c87
      },
      "RequestBody": null,
      "StatusCode": 200,
      "ResponseHeaders": {
        "Accept-Ranges": "bytes",
        "Content-Length": "1024",
        "Content-MD5": "0dTZbIZf8/EFF/Dp93M+Hg==",
        "Content-Type": "application/octet-stream",
        "Date": "Tue, 19 Jan 2021 21:18:28 GMT",
        "ETag": "\"0x8D8BCBFC3E3DCA0\"",
        "Last-Modified": "Tue, 19 Jan 2021 21:18:28 GMT",
        "Server": [
          "Windows-Azure-Blob/1.0",
          "Microsoft-HTTPAPI/2.0"
        ],
        "x-ms-access-tier": "Cool",
        "x-ms-access-tier-change-time": "Tue, 19 Jan 2021 21:18:28 GMT",
        "x-ms-blob-type": "BlockBlob",
        "x-ms-client-request-id": "52400f1f-2d3c-74f4-9ea5-31b417ed2b95",
        "x-ms-creation-time": "Tue, 19 Jan 2021 21:18:28 GMT",
        "x-ms-lease-state": "available",
        "x-ms-lease-status": "unlocked",
        "x-ms-request-id": "865ac762-601e-0010-51a8-ee88c8000000",
        "x-ms-server-encrypted": "true",
<<<<<<< HEAD
        "x-ms-version": "2020-12-06"
=======
        "x-ms-version": "2021-02-12"
>>>>>>> 7e782c87
      },
      "ResponseBody": []
    },
    {
<<<<<<< HEAD
      "RequestUri": "https://bztvq4xscnapcan.blob.core.windows.net/test-container-522710a7-b36d-d502-46f2-5fc03aae77f2?sv=2020-12-06&ss=b&srt=sco&st=2021-01-19T20%3A18%3A27Z&se=2021-01-19T22%3A18%3A27Z&sp=rwdxlacuptf&sig=Sanitized&restype=container",
=======
      "RequestUri": "https://bztvq4xscnapcan.blob.core.windows.net/test-container-522710a7-b36d-d502-46f2-5fc03aae77f2?sv=2021-02-12&ss=b&srt=sco&st=2021-01-19T20%3A18%3A27Z&se=2021-01-19T22%3A18%3A27Z&sp=rwdxlacuptf&sig=Sanitized&restype=container",
>>>>>>> 7e782c87
      "RequestMethod": "DELETE",
      "RequestHeaders": {
        "traceparent": "00-4d109b244976024a8256ef5fc986a485-187f300a285c4b48-00",
        "User-Agent": [
          "azsdk-net-Storage.Blobs/12.9.0-alpha.20210119.1",
          "(.NET 5.0.2; Microsoft Windows 10.0.19042)"
        ],
        "x-ms-client-request-id": "39435065-478f-2e32-aba6-c5303e464d5c",
        "x-ms-return-client-request-id": "true",
<<<<<<< HEAD
        "x-ms-version": "2020-12-06"
=======
        "x-ms-version": "2021-02-12"
>>>>>>> 7e782c87
      },
      "RequestBody": null,
      "StatusCode": 202,
      "ResponseHeaders": {
        "Content-Length": "0",
        "Date": "Tue, 19 Jan 2021 21:18:28 GMT",
        "Server": [
          "Windows-Azure-Blob/1.0",
          "Microsoft-HTTPAPI/2.0"
        ],
        "x-ms-client-request-id": "39435065-478f-2e32-aba6-c5303e464d5c",
        "x-ms-request-id": "865ac78a-601e-0010-74a8-ee88c8000000",
<<<<<<< HEAD
        "x-ms-version": "2020-12-06"
=======
        "x-ms-version": "2021-02-12"
>>>>>>> 7e782c87
      },
      "ResponseBody": []
    }
  ],
  "Variables": {
    "DateTimeOffsetNow": "2021-01-19T15:18:27.050059-06:00",
    "RandomSeed": "1185365062",
    "Storage_TestConfigDefault": "ProductionTenant\nbztvq4xscnapcan\nU2FuaXRpemVk\nhttps://bztvq4xscnapcan.blob.core.windows.net\nhttps://bztvq4xscnapcan.file.core.windows.net\nhttps://bztvq4xscnapcan.queue.core.windows.net\nhttps://bztvq4xscnapcan.table.core.windows.net\n\n\n\n\nhttps://bztvq4xscnapcan-secondary.blob.core.windows.net\nhttps://bztvq4xscnapcan-secondary.file.core.windows.net\nhttps://bztvq4xscnapcan-secondary.queue.core.windows.net\nhttps://bztvq4xscnapcan-secondary.table.core.windows.net\n\nSanitized\n\n\nCloud\nBlobEndpoint=https://bztvq4xscnapcan.blob.core.windows.net/;QueueEndpoint=https://bztvq4xscnapcan.queue.core.windows.net/;FileEndpoint=https://bztvq4xscnapcan.file.core.windows.net/;BlobSecondaryEndpoint=https://bztvq4xscnapcan-secondary.blob.core.windows.net/;QueueSecondaryEndpoint=https://bztvq4xscnapcan-secondary.queue.core.windows.net/;FileSecondaryEndpoint=https://bztvq4xscnapcan-secondary.file.core.windows.net/;AccountName=bztvq4xscnapcan;AccountKey=Kg==;\ntestscope1\n\n"
  }
}<|MERGE_RESOLUTION|>--- conflicted
+++ resolved
@@ -1,11 +1,7 @@
 ﻿{
   "Entries": [
     {
-<<<<<<< HEAD
-      "RequestUri": "https://bztvq4xscnapcan.blob.core.windows.net/test-container-522710a7-b36d-d502-46f2-5fc03aae77f2?sv=2020-12-06&ss=b&srt=sco&st=2021-01-19T20%3A18%3A27Z&se=2021-01-19T22%3A18%3A27Z&sp=rwdxlacuptf&sig=Sanitized&restype=container",
-=======
       "RequestUri": "https://bztvq4xscnapcan.blob.core.windows.net/test-container-522710a7-b36d-d502-46f2-5fc03aae77f2?sv=2021-02-12&ss=b&srt=sco&st=2021-01-19T20%3A18%3A27Z&se=2021-01-19T22%3A18%3A27Z&sp=rwdxlacuptf&sig=Sanitized&restype=container",
->>>>>>> 7e782c87
       "RequestMethod": "PUT",
       "RequestHeaders": {
         "traceparent": "00-776a0f3710f7b0448aa1cfe0978422c9-54661779e7dea74f-00",
@@ -16,11 +12,7 @@
         "x-ms-blob-public-access": "container",
         "x-ms-client-request-id": "2cc6de4a-c643-27f6-9a05-0f20824d2e25",
         "x-ms-return-client-request-id": "true",
-<<<<<<< HEAD
-        "x-ms-version": "2020-12-06"
-=======
-        "x-ms-version": "2021-02-12"
->>>>>>> 7e782c87
+        "x-ms-version": "2021-02-12"
       },
       "RequestBody": null,
       "StatusCode": 201,
@@ -35,20 +27,12 @@
         ],
         "x-ms-client-request-id": "2cc6de4a-c643-27f6-9a05-0f20824d2e25",
         "x-ms-request-id": "865ac5ab-601e-0010-2ca8-ee88c8000000",
-<<<<<<< HEAD
-        "x-ms-version": "2020-12-06"
-=======
-        "x-ms-version": "2021-02-12"
->>>>>>> 7e782c87
-      },
-      "ResponseBody": []
-    },
-    {
-<<<<<<< HEAD
-      "RequestUri": "https://bztvq4xscnapcan.blob.core.windows.net/test-container-522710a7-b36d-d502-46f2-5fc03aae77f2/blob1?sv=2020-12-06&ss=b&srt=sco&st=2021-01-19T20%3A18%3A27Z&se=2021-01-19T22%3A18%3A27Z&sp=rwdxlacuptf&sig=Sanitized",
-=======
+        "x-ms-version": "2021-02-12"
+      },
+      "ResponseBody": []
+    },
+    {
       "RequestUri": "https://bztvq4xscnapcan.blob.core.windows.net/test-container-522710a7-b36d-d502-46f2-5fc03aae77f2/blob1?sv=2021-02-12&ss=b&srt=sco&st=2021-01-19T20%3A18%3A27Z&se=2021-01-19T22%3A18%3A27Z&sp=rwdxlacuptf&sig=Sanitized",
->>>>>>> 7e782c87
       "RequestMethod": "PUT",
       "RequestHeaders": {
         "Content-Length": "1024",
@@ -61,11 +45,7 @@
         "x-ms-blob-type": "BlockBlob",
         "x-ms-client-request-id": "5ac3fb5e-2ab7-b7b8-f445-4d36ded5a8be",
         "x-ms-return-client-request-id": "true",
-<<<<<<< HEAD
-        "x-ms-version": "2020-12-06"
-=======
-        "x-ms-version": "2021-02-12"
->>>>>>> 7e782c87
+        "x-ms-version": "2021-02-12"
       },
       "RequestBody": "LLSM3jU583WAFY7jWE9HB8EDdVzoS6+OSxf6GCNwj3VbNIXZsVMlEetRrC44Es5KvgdeftfSPeEF/pIeP9pRD4UYiCTKbVZt3WNxl5+BVjlIr1ocERGdifek1LPAB9IQ/5yoH4qqgFCw8KB0YKZChKhZ1Y+ANf10e/8sJpmjrdaRYZcC2Davni4JayBwKShRYU8KZjJCj8qfNKSKfVq3DUPK4v8OQKtxqjZhd8ncA1HW28RJmEajTtHMYqSSJCDUUV7dpkcoQiGjmbz74RgBwjBSs6KVbXX9J5MuQd0H3oYWjCVr/10JrZijpv6Jp224y6B0P3B+P+Po4H+z+gFEnLo25VXylsLSSQUJ8cd2c38mdXY8k54Vl01Bgh/eVrOXXwlEU8IXxTXeofZqdU0bcW3/jIWLBwkbIE4IsROj9PNScZK9Mh+8Dq9AXvGoqyL/JhGy3skuDFcAKDJ0DxQiOq0DFwO6XT9NQn7VSqgXc3UrCIoC8RUpJGQ6vQrsSP+aHiNEpJMeRcjRZJtKWMKv6bS9SAeJIEmX2fOegKA0YPp/OiyF08/iDcPCMIx53syii9RVLwD3Ef3arMqgf8UnnQOhyx6VKRXl2zpEx++8Hfon/PTM3jH6hykuqyYEQY7+m5OJ2BOtDWG+cFTFs0kOHY7PeYPQW77Rp0T0Zn7u4JmsRSxcM0Xnee6SDW3dNNPfII2YNMgLLT/UtzHOuabjz5C6GG0dsepJ6P+UPU1Q9HJwFEbwVqvQoRjsh3sTGL9Irz7dIhxmwm+jTkzIdu/yhMK/XqRg8nnk6XdVMSluNc9AS44OctFVClLWTQdeCCoo+QK4VLoa6LzF+DmlEJBFNRl9iCph4xHxaVRSiaVxhuFMLTgmteEVJWPSSXqYsPnCkRju4X//xhXxx+plyF4XVHJXWOJYHn83aGPHj5qXWLhaj/eNgqRhTGYiNe32r1wEuvUHQVgXaXOYtngcODd7WW8yCzhnidHN9Qx7NeiSQbgGwtSkkBZgQyaE9csrRRMup9x9xKQjnTAkOUtLmzSKBXXAFnZj1slY0ccS4pQForD4TI4MFHwU4iSjgFbLFKfy+e9Way6dy9ESJPLcELqcHpebU06lfvH4rDNRv1Vyjb0gIOmlrjaBW4G8+u+KN9FqB2K/L8FZTHv+Xr/7TAt7n5c1vPDR9m9gGvfN6YMBbXRh57jzs137xtRtp1B3hQ91QVpYVHrhmBDyXhXJjGP3/PBKmWRTiOs5OvYcY08f6JToV6gpqBn5gE6oAFRIMTlxdqpgLeuqIbhvHxqExTTA03WB4TS7zlPXUBkVqoeW8Qi8qu2kv7uoPTXvuon+dbsa5y3ex08FtqdXiNzSlHYx2A==",
       "StatusCode": 201,
@@ -83,20 +63,12 @@
         "x-ms-content-crc64": "VwxHuvan7YU=",
         "x-ms-request-id": "865ac5fb-601e-0010-77a8-ee88c8000000",
         "x-ms-request-server-encrypted": "true",
-<<<<<<< HEAD
-        "x-ms-version": "2020-12-06"
-=======
-        "x-ms-version": "2021-02-12"
->>>>>>> 7e782c87
-      },
-      "ResponseBody": []
-    },
-    {
-<<<<<<< HEAD
-      "RequestUri": "https://bztvq4xscnapcan.blob.core.windows.net/test-container-522710a7-b36d-d502-46f2-5fc03aae77f2/blob2?sv=2020-12-06&ss=b&srt=sco&st=2021-01-19T20%3A18%3A27Z&se=2021-01-19T22%3A18%3A27Z&sp=rwdxlacuptf&sig=Sanitized",
-=======
+        "x-ms-version": "2021-02-12"
+      },
+      "ResponseBody": []
+    },
+    {
       "RequestUri": "https://bztvq4xscnapcan.blob.core.windows.net/test-container-522710a7-b36d-d502-46f2-5fc03aae77f2/blob2?sv=2021-02-12&ss=b&srt=sco&st=2021-01-19T20%3A18%3A27Z&se=2021-01-19T22%3A18%3A27Z&sp=rwdxlacuptf&sig=Sanitized",
->>>>>>> 7e782c87
       "RequestMethod": "PUT",
       "RequestHeaders": {
         "Content-Length": "1024",
@@ -109,11 +81,7 @@
         "x-ms-blob-type": "BlockBlob",
         "x-ms-client-request-id": "5be2ce9d-b56f-cf64-2bb7-fef4fe2f8dfb",
         "x-ms-return-client-request-id": "true",
-<<<<<<< HEAD
-        "x-ms-version": "2020-12-06"
-=======
-        "x-ms-version": "2021-02-12"
->>>>>>> 7e782c87
+        "x-ms-version": "2021-02-12"
       },
       "RequestBody": "vuFb7Kyg08sYJO6sBuqTjbABdJmz1iAEWRElAc7e2wP7Pw0ybesuvSj3QZM7DLAKssCF3WEPC+fBV5ObetL9OknqsMbcYR/F0rZxu5WNyExgG04NWP2h6zQmcBZXk0JW+gZJUVvqLVGhwAuqnk9RNI9GOl+D7+JLScWStvAJbT50G8GOQ3fxdu79bJfy903k1DyGEFnj0woj/geWWHdgmFLMNoOOwvEYVcRwhYNKWFF3reG0glzlkEe2a0RvWh52ndRFJcHKVhFKbbqVck6H2aW2H6qVqxX156U711esqful+ueuBTOQrFbPaRWhUB75L5GfuDtz4PG/Tz4cj3+5nsS/73hm2NNyJnJUxkL/VJeGQafFDfC/Mhn177b0dB3XFctR4mClk1e9LZLJHhqvv/unlU7Y9JHTALxfcOgdfbJVfbB2rnE24a1PB+Be9RP+RjC6Td7O/iE6feGjRiJvoK/gdKFqOBCJcLSgiOywdQqpYCm3YjDThn6OPDGQkpqL4GcwfYFylA4gMdwqLnY1iQjW+uX4tz1+De0i2/vf+N4ZFaeEgPeINswblzFUqFgHWbMouZi1kikqsnCUT7kSQTj+ERnOsQkRTsMY3B8LKmWVGoFItj9FY4J+Wc2H9OcTCVb4VpY+OaeqFmvUnLUJHogK/jQ3yor5uK6WT1c7ilncBdPJE9PPVuHanp/TcMbNdTpFfPWy2z/M/p3nqOlQbowR+JfhQAu0O6hTXSzqJkfnydod9g5kKSmU/BQ25673ii8Twngv6zUukUBNX34T4thWAN8PMnh+rc9tTUP3fVT6W9P81mPPuN2k7mTOFsmqgBo73+bO6Fe2lRSpwp3yNhPrUwSrFgt1h0gBakQTr5YFwswovJ1tK3N7RUFPJvVAsrdR4sPF/2oPxliezH0So+V9o//QyXp1fSeRL9HJJWFSwbeNws3TQMNiGPZFz1/1aaJb0YL1b+k922WbM8+YRaD3TArFheAYqmI8bbCDMK7InMYublPeXFLOT+ZnNw30ydNWTYJUL+TCQycguQE4uau20pcIatdMGe+49zX5sHJVSKPdLeMrdGzibCssvqNQlZU7sGR161/8CTSSnDiuyJK1ynFdW4zIi14rJv6sIFtMZ2GfvQAN31xE4COvmdg0M6OYdvMx8joJcyUGSsVhT+jYRTTWDwqSqOsUGXppGfKG9vJaE6pnGnQnlkraB5WW4pA61lOjXSSYBs4IHdm/oFkzf1PTBjw+cSrAr3i/t6BVfTfpLkOe4pnNwg3bX/2bZ/bxp4dBw9tU/GUo462r2E4tsp+i1XEWlJ26BUQuYxEtJEiCzhAZFLlblTHedv/sIum/ra1e+ZGE2hLph76XJQ==",
       "StatusCode": 201,
@@ -131,20 +99,12 @@
         "x-ms-content-crc64": "449oc9Ec0nQ=",
         "x-ms-request-id": "865ac61b-601e-0010-17a8-ee88c8000000",
         "x-ms-request-server-encrypted": "true",
-<<<<<<< HEAD
-        "x-ms-version": "2020-12-06"
-=======
-        "x-ms-version": "2021-02-12"
->>>>>>> 7e782c87
-      },
-      "ResponseBody": []
-    },
-    {
-<<<<<<< HEAD
-      "RequestUri": "https://bztvq4xscnapcan.blob.core.windows.net/test-container-522710a7-b36d-d502-46f2-5fc03aae77f2/blob3?sv=2020-12-06&ss=b&srt=sco&st=2021-01-19T20%3A18%3A27Z&se=2021-01-19T22%3A18%3A27Z&sp=rwdxlacuptf&sig=Sanitized",
-=======
+        "x-ms-version": "2021-02-12"
+      },
+      "ResponseBody": []
+    },
+    {
       "RequestUri": "https://bztvq4xscnapcan.blob.core.windows.net/test-container-522710a7-b36d-d502-46f2-5fc03aae77f2/blob3?sv=2021-02-12&ss=b&srt=sco&st=2021-01-19T20%3A18%3A27Z&se=2021-01-19T22%3A18%3A27Z&sp=rwdxlacuptf&sig=Sanitized",
->>>>>>> 7e782c87
       "RequestMethod": "PUT",
       "RequestHeaders": {
         "Content-Length": "1024",
@@ -157,11 +117,7 @@
         "x-ms-blob-type": "BlockBlob",
         "x-ms-client-request-id": "e3179378-997a-cb9d-bfce-c3132d0c7ed4",
         "x-ms-return-client-request-id": "true",
-<<<<<<< HEAD
-        "x-ms-version": "2020-12-06"
-=======
-        "x-ms-version": "2021-02-12"
->>>>>>> 7e782c87
+        "x-ms-version": "2021-02-12"
       },
       "RequestBody": "w2+YintAh/nfgZkPeLJQRKL0TLncPLbj7yuSrSoVPuQQ6oLRp66hXEboe+0bVFd5ZrlRCePTH4e4tJpQrtnPykO1/o0vfpz0Uu9y88DJyJrUGUdwwzUAPMv6GfMTUa5tGbGqZVbJSecdXbb0YSvG7+sAe5SSXgYNtcHBNGWp4ABABNkPHmJECtBfU2V+DNufNCkHEtYa27uqnLCUBxSCdHy2s11St9CJvHDDMgugj6nmIQA8oc0qJikeZYKyrwO83d7oyFh9TXxYflZlVqivCQwGruUTRtKvi400NFFO1gxtB1UsuMdQaNSD4yN2xc+Ablt1qwEdqJcMOTzLSRgrCadK+E9Tg1FFtkURj2KuOMW9s8X22SoLUF6+H36KhB67WNl7LM1/LesKMPW7Cxg0XQF2DpZSNTB8PqfwlGPSujEmVTeIMgv4PYba66g1T0RGicJ8E3aIaCOo/+0lj5iHN3XDlLbhqyr2ftAPeEmHR+5jqgqhVqe6newT3zMd067tUrQzcruOZN2XhpWmefDaIbf/wuWN5uHOCPbJzsz22KoiIiWVVNQz1EUtCc8RFCT7Ob57HhHJX2vSZGnExJYRoK3qhFfLRMzjy+2fYN0RvPTSzZUNerqZWMK5wu9rbw+uG2khJpDNMPTymFMjKf6Owah18fYBBCXzUSuUEoLcd1vd8ERz75VkBJ2gG+JndS/DKgFH9X0YrRdELtVkOR5xFSD3Rji5G9ESEe1ZYOhDjNz70OeAlYLdxEMtL8HA/8t/LwXBby73CQ8wNOSQv0wuAKH5aGg28ICeGYL0jOsPUhEh2jHigRytBMfYUGCdTQT3/i4fx5ZjSD6FIlWsAn0jIOLTbuUaS36ES2OhXqAfAcx9/I6874p6vpHzXV/HAQJJtDB9yd4f3bKvmnszweqeZiCJLwXvZjBXWLBTJu4fvUlhV6pvoTftXR/bDFUOR/ynVfY+PtL8Wk3/JnAuy7bDkN0y0mo/LsTom9HlE1nbSBGzrNH44X93ZPxccHvHv5JpF3x43HSRZycyVaIBF0fzI91fex/ky69dum5u471IIdw+fPzdY2ucIUSpxYvddky1aEyeaERzhEvNGiIGI4Rp6TPGwptKFsBxwlnaOgUjgEMhuHpwqrmYy/ewD0hJlf7AP9xXFrOxalKMLKXqmUlGqpre5WoJ+T56LfejmgZ3KCxbGfopy2mQb04o434UrTKtamWuarCTt0ad3em8DtBLFQR5j39PHN4xTnYc4BXAZoDF9jChyb18x2G0i+2A02F+3c55mh6yXk2GfRw6d9cw3Xdo9hegqUtG/ccdmpHwsHoUnQJGRstiE5fiGkyhQU+Kg612F91J3jOCM51WlMO7lg==",
       "StatusCode": 201,
@@ -179,20 +135,12 @@
         "x-ms-content-crc64": "uVjKrLFtI3k=",
         "x-ms-request-id": "865ac63c-601e-0010-36a8-ee88c8000000",
         "x-ms-request-server-encrypted": "true",
-<<<<<<< HEAD
-        "x-ms-version": "2020-12-06"
-=======
-        "x-ms-version": "2021-02-12"
->>>>>>> 7e782c87
-      },
-      "ResponseBody": []
-    },
-    {
-<<<<<<< HEAD
-      "RequestUri": "https://bztvq4xscnapcan.blob.core.windows.net/?sv=2020-12-06&ss=b&srt=sco&st=2021-01-19T20%3A18%3A27Z&se=2021-01-19T22%3A18%3A27Z&sp=rwdxlacuptf&sig=Sanitized&comp=batch",
-=======
+        "x-ms-version": "2021-02-12"
+      },
+      "ResponseBody": []
+    },
+    {
       "RequestUri": "https://bztvq4xscnapcan.blob.core.windows.net/?sv=2021-02-12&ss=b&srt=sco&st=2021-01-19T20%3A18%3A27Z&se=2021-01-19T22%3A18%3A27Z&sp=rwdxlacuptf&sig=Sanitized&comp=batch",
->>>>>>> 7e782c87
       "RequestMethod": "POST",
       "RequestHeaders": {
         "Content-Length": "1485",
@@ -204,11 +152,7 @@
         ],
         "x-ms-client-request-id": "e5db7a58-33fe-e7cb-8346-a233aadca52d",
         "x-ms-return-client-request-id": "true",
-<<<<<<< HEAD
-        "x-ms-version": "2020-12-06"
-=======
-        "x-ms-version": "2021-02-12"
->>>>>>> 7e782c87
+        "x-ms-version": "2021-02-12"
       },
       "RequestBody": "LS1iYXRjaF80YTg0NDAyYS03ZDJlLTRmMjctNjg0Yy1mYWMyNWNiMDcyOTQNCkNvbnRlbnQtVHlwZTogYXBwbGljYXRpb24vaHR0cA0KQ29udGVudC1UcmFuc2Zlci1FbmNvZGluZzogYmluYXJ5DQpDb250ZW50LUlEOiAwDQoNClBVVCAvdGVzdC1jb250YWluZXItNTIyNzEwYTctYjM2ZC1kNTAyLTQ2ZjItNWZjMDNhYWU3N2YyL2Jsb2IxP3N2PTIwMjAtMDYtMTImc3M9YiZzcnQ9c2NvJnN0PTIwMjEtMDEtMTlUMjAlM0ExOCUzQTI3WiZzZT0yMDIxLTAxLTE5VDIyJTNBMTglM0EyN1omc3A9cndkeGxhY3VwdGYmc2lnPUg1bmd0bmVBWEYlMkZFOUhmU1NBMmpEOFpBWWtVdFlPT3d2QWZGVHV3Z2VPWSUzRCZjb21wPXRpZXIgSFRUUC8xLjENCngtbXMtYWNjZXNzLXRpZXI6IENvb2wNCnRyYWNlcGFyZW50OiAwMC0wYzNmYTU4MTllMWQ4NzQxYjI0MDg2N2UzYWIxNzVhNy1hZjIwNGI1MWViOWY2ZTQzLTAwDQpDb250ZW50LUxlbmd0aDogMA0KDQotLWJhdGNoXzRhODQ0MDJhLTdkMmUtNGYyNy02ODRjLWZhYzI1Y2IwNzI5NA0KQ29udGVudC1UeXBlOiBhcHBsaWNhdGlvbi9odHRwDQpDb250ZW50LVRyYW5zZmVyLUVuY29kaW5nOiBiaW5hcnkNCkNvbnRlbnQtSUQ6IDENCg0KUFVUIC90ZXN0LWNvbnRhaW5lci01MjI3MTBhNy1iMzZkLWQ1MDItNDZmMi01ZmMwM2FhZTc3ZjIvYmxvYjI/c3Y9MjAyMC0wNi0xMiZzcz1iJnNydD1zY28mc3Q9MjAyMS0wMS0xOVQyMCUzQTE4JTNBMjdaJnNlPTIwMjEtMDEtMTlUMjIlM0ExOCUzQTI3WiZzcD1yd2R4bGFjdXB0ZiZzaWc9SDVuZ3RuZUFYRiUyRkU5SGZTU0EyakQ4WkFZa1V0WU9Pd3ZBZkZUdXdnZU9ZJTNEJmNvbXA9dGllciBIVFRQLzEuMQ0KeC1tcy1hY2Nlc3MtdGllcjogQ29vbA0KdHJhY2VwYXJlbnQ6IDAwLTBjM2ZhNTgxOWUxZDg3NDFiMjQwODY3ZTNhYjE3NWE3LWFmMjA0YjUxZWI5ZjZlNDMtMDANCkNvbnRlbnQtTGVuZ3RoOiAwDQoNCi0tYmF0Y2hfNGE4NDQwMmEtN2QyZS00ZjI3LTY4NGMtZmFjMjVjYjA3Mjk0DQpDb250ZW50LVR5cGU6IGFwcGxpY2F0aW9uL2h0dHANCkNvbnRlbnQtVHJhbnNmZXItRW5jb2Rpbmc6IGJpbmFyeQ0KQ29udGVudC1JRDogMg0KDQpQVVQgL3Rlc3QtY29udGFpbmVyLTUyMjcxMGE3LWIzNmQtZDUwMi00NmYyLTVmYzAzYWFlNzdmMi9ibG9iMz9zdj0yMDIwLTA2LTEyJnNzPWImc3J0PXNjbyZzdD0yMDIxLTAxLTE5VDIwJTNBMTglM0EyN1omc2U9MjAyMS0wMS0xOVQyMiUzQTE4JTNBMjdaJnNwPXJ3ZHhsYWN1cHRmJnNpZz1INW5ndG5lQVhGJTJGRTlIZlNTQTJqRDhaQVlrVXRZT093dkFmRlR1d2dlT1klM0QmY29tcD10aWVyIEhUVFAvMS4xDQp4LW1zLWFjY2Vzcy10aWVyOiBDb29sDQp0cmFjZXBhcmVudDogMDAtMGMzZmE1ODE5ZTFkODc0MWIyNDA4NjdlM2FiMTc1YTctYWYyMDRiNTFlYjlmNmU0My0wMA0KQ29udGVudC1MZW5ndGg6IDANCg0KLS1iYXRjaF80YTg0NDAyYS03ZDJlLTRmMjctNjg0Yy1mYWMyNWNiMDcyOTQtLQ0K",
       "StatusCode": 202,
@@ -222,20 +166,12 @@
         "Transfer-Encoding": "chunked",
         "x-ms-client-request-id": "e5db7a58-33fe-e7cb-8346-a233aadca52d",
         "x-ms-request-id": "865ac67e-601e-0010-72a8-ee88c8000000",
-<<<<<<< HEAD
-        "x-ms-version": "2020-12-06"
-=======
-        "x-ms-version": "2021-02-12"
->>>>>>> 7e782c87
+        "x-ms-version": "2021-02-12"
       },
       "ResponseBody": "LS1iYXRjaHJlc3BvbnNlXzQ0NDRlNjkzLTFkOGQtNDcwOS04MTgyLWZiOGQ0YjFkNzZjNQ0KQ29udGVudC1UeXBlOiBhcHBsaWNhdGlvbi9odHRwDQpDb250ZW50LUlEOiAwDQoNCkhUVFAvMS4xIDIwMCBPSw0KeC1tcy1yZXF1ZXN0LWlkOiA4NjVhYzY3ZS02MDFlLTAwMTAtNzJhOC1lZTg4YzgxZWRmNGENCngtbXMtdmVyc2lvbjogMjAyMC0wNi0xMg0KU2VydmVyOiBXaW5kb3dzLUF6dXJlLUJsb2IvMS4wDQoNCi0tYmF0Y2hyZXNwb25zZV80NDQ0ZTY5My0xZDhkLTQ3MDktODE4Mi1mYjhkNGIxZDc2YzUNCkNvbnRlbnQtVHlwZTogYXBwbGljYXRpb24vaHR0cA0KQ29udGVudC1JRDogMQ0KDQpIVFRQLzEuMSAyMDAgT0sNCngtbXMtcmVxdWVzdC1pZDogODY1YWM2N2UtNjAxZS0wMDEwLTcyYTgtZWU4OGM4MWVkZjRkDQp4LW1zLXZlcnNpb246IDIwMjAtMDYtMTINClNlcnZlcjogV2luZG93cy1BenVyZS1CbG9iLzEuMA0KDQotLWJhdGNocmVzcG9uc2VfNDQ0NGU2OTMtMWQ4ZC00NzA5LTgxODItZmI4ZDRiMWQ3NmM1DQpDb250ZW50LVR5cGU6IGFwcGxpY2F0aW9uL2h0dHANCkNvbnRlbnQtSUQ6IDINCg0KSFRUUC8xLjEgMjAwIE9LDQp4LW1zLXJlcXVlc3QtaWQ6IDg2NWFjNjdlLTYwMWUtMDAxMC03MmE4LWVlODhjODFlZGY0ZQ0KeC1tcy12ZXJzaW9uOiAyMDIwLTA2LTEyDQpTZXJ2ZXI6IFdpbmRvd3MtQXp1cmUtQmxvYi8xLjANCg0KLS1iYXRjaHJlc3BvbnNlXzQ0NDRlNjkzLTFkOGQtNDcwOS04MTgyLWZiOGQ0YjFkNzZjNS0t"
     },
     {
-<<<<<<< HEAD
-      "RequestUri": "https://bztvq4xscnapcan.blob.core.windows.net/test-container-522710a7-b36d-d502-46f2-5fc03aae77f2/blob1?sv=2020-12-06&ss=b&srt=sco&st=2021-01-19T20%3A18%3A27Z&se=2021-01-19T22%3A18%3A27Z&sp=rwdxlacuptf&sig=Sanitized",
-=======
       "RequestUri": "https://bztvq4xscnapcan.blob.core.windows.net/test-container-522710a7-b36d-d502-46f2-5fc03aae77f2/blob1?sv=2021-02-12&ss=b&srt=sco&st=2021-01-19T20%3A18%3A27Z&se=2021-01-19T22%3A18%3A27Z&sp=rwdxlacuptf&sig=Sanitized",
->>>>>>> 7e782c87
       "RequestMethod": "HEAD",
       "RequestHeaders": {
         "traceparent": "00-54b9e43fe1234a48816c905f00a65cb1-79c673ab8754f446-00",
@@ -245,11 +181,7 @@
         ],
         "x-ms-client-request-id": "e2699aa1-8dd5-1695-4cac-9a43f6cf3e67",
         "x-ms-return-client-request-id": "true",
-<<<<<<< HEAD
-        "x-ms-version": "2020-12-06"
-=======
-        "x-ms-version": "2021-02-12"
->>>>>>> 7e782c87
+        "x-ms-version": "2021-02-12"
       },
       "RequestBody": null,
       "StatusCode": 200,
@@ -274,20 +206,12 @@
         "x-ms-lease-status": "unlocked",
         "x-ms-request-id": "865ac728-601e-0010-17a8-ee88c8000000",
         "x-ms-server-encrypted": "true",
-<<<<<<< HEAD
-        "x-ms-version": "2020-12-06"
-=======
-        "x-ms-version": "2021-02-12"
->>>>>>> 7e782c87
-      },
-      "ResponseBody": []
-    },
-    {
-<<<<<<< HEAD
-      "RequestUri": "https://bztvq4xscnapcan.blob.core.windows.net/test-container-522710a7-b36d-d502-46f2-5fc03aae77f2/blob2?sv=2020-12-06&ss=b&srt=sco&st=2021-01-19T20%3A18%3A27Z&se=2021-01-19T22%3A18%3A27Z&sp=rwdxlacuptf&sig=Sanitized",
-=======
+        "x-ms-version": "2021-02-12"
+      },
+      "ResponseBody": []
+    },
+    {
       "RequestUri": "https://bztvq4xscnapcan.blob.core.windows.net/test-container-522710a7-b36d-d502-46f2-5fc03aae77f2/blob2?sv=2021-02-12&ss=b&srt=sco&st=2021-01-19T20%3A18%3A27Z&se=2021-01-19T22%3A18%3A27Z&sp=rwdxlacuptf&sig=Sanitized",
->>>>>>> 7e782c87
       "RequestMethod": "HEAD",
       "RequestHeaders": {
         "traceparent": "00-127084e34477f140af437fc51ec042b0-34874e9a718d0749-00",
@@ -297,11 +221,7 @@
         ],
         "x-ms-client-request-id": "1092a303-c373-7d57-a24f-236349d09a6e",
         "x-ms-return-client-request-id": "true",
-<<<<<<< HEAD
-        "x-ms-version": "2020-12-06"
-=======
-        "x-ms-version": "2021-02-12"
->>>>>>> 7e782c87
+        "x-ms-version": "2021-02-12"
       },
       "RequestBody": null,
       "StatusCode": 200,
@@ -326,20 +246,12 @@
         "x-ms-lease-status": "unlocked",
         "x-ms-request-id": "865ac749-601e-0010-38a8-ee88c8000000",
         "x-ms-server-encrypted": "true",
-<<<<<<< HEAD
-        "x-ms-version": "2020-12-06"
-=======
-        "x-ms-version": "2021-02-12"
->>>>>>> 7e782c87
-      },
-      "ResponseBody": []
-    },
-    {
-<<<<<<< HEAD
-      "RequestUri": "https://bztvq4xscnapcan.blob.core.windows.net/test-container-522710a7-b36d-d502-46f2-5fc03aae77f2/blob3?sv=2020-12-06&ss=b&srt=sco&st=2021-01-19T20%3A18%3A27Z&se=2021-01-19T22%3A18%3A27Z&sp=rwdxlacuptf&sig=Sanitized",
-=======
+        "x-ms-version": "2021-02-12"
+      },
+      "ResponseBody": []
+    },
+    {
       "RequestUri": "https://bztvq4xscnapcan.blob.core.windows.net/test-container-522710a7-b36d-d502-46f2-5fc03aae77f2/blob3?sv=2021-02-12&ss=b&srt=sco&st=2021-01-19T20%3A18%3A27Z&se=2021-01-19T22%3A18%3A27Z&sp=rwdxlacuptf&sig=Sanitized",
->>>>>>> 7e782c87
       "RequestMethod": "HEAD",
       "RequestHeaders": {
         "traceparent": "00-5f5ea905cff1814097d1c5500b73f012-a15f19b2b70f9448-00",
@@ -349,11 +261,7 @@
         ],
         "x-ms-client-request-id": "52400f1f-2d3c-74f4-9ea5-31b417ed2b95",
         "x-ms-return-client-request-id": "true",
-<<<<<<< HEAD
-        "x-ms-version": "2020-12-06"
-=======
-        "x-ms-version": "2021-02-12"
->>>>>>> 7e782c87
+        "x-ms-version": "2021-02-12"
       },
       "RequestBody": null,
       "StatusCode": 200,
@@ -378,20 +286,12 @@
         "x-ms-lease-status": "unlocked",
         "x-ms-request-id": "865ac762-601e-0010-51a8-ee88c8000000",
         "x-ms-server-encrypted": "true",
-<<<<<<< HEAD
-        "x-ms-version": "2020-12-06"
-=======
-        "x-ms-version": "2021-02-12"
->>>>>>> 7e782c87
-      },
-      "ResponseBody": []
-    },
-    {
-<<<<<<< HEAD
-      "RequestUri": "https://bztvq4xscnapcan.blob.core.windows.net/test-container-522710a7-b36d-d502-46f2-5fc03aae77f2?sv=2020-12-06&ss=b&srt=sco&st=2021-01-19T20%3A18%3A27Z&se=2021-01-19T22%3A18%3A27Z&sp=rwdxlacuptf&sig=Sanitized&restype=container",
-=======
+        "x-ms-version": "2021-02-12"
+      },
+      "ResponseBody": []
+    },
+    {
       "RequestUri": "https://bztvq4xscnapcan.blob.core.windows.net/test-container-522710a7-b36d-d502-46f2-5fc03aae77f2?sv=2021-02-12&ss=b&srt=sco&st=2021-01-19T20%3A18%3A27Z&se=2021-01-19T22%3A18%3A27Z&sp=rwdxlacuptf&sig=Sanitized&restype=container",
->>>>>>> 7e782c87
       "RequestMethod": "DELETE",
       "RequestHeaders": {
         "traceparent": "00-4d109b244976024a8256ef5fc986a485-187f300a285c4b48-00",
@@ -401,11 +301,7 @@
         ],
         "x-ms-client-request-id": "39435065-478f-2e32-aba6-c5303e464d5c",
         "x-ms-return-client-request-id": "true",
-<<<<<<< HEAD
-        "x-ms-version": "2020-12-06"
-=======
-        "x-ms-version": "2021-02-12"
->>>>>>> 7e782c87
+        "x-ms-version": "2021-02-12"
       },
       "RequestBody": null,
       "StatusCode": 202,
@@ -418,11 +314,7 @@
         ],
         "x-ms-client-request-id": "39435065-478f-2e32-aba6-c5303e464d5c",
         "x-ms-request-id": "865ac78a-601e-0010-74a8-ee88c8000000",
-<<<<<<< HEAD
-        "x-ms-version": "2020-12-06"
-=======
-        "x-ms-version": "2021-02-12"
->>>>>>> 7e782c87
+        "x-ms-version": "2021-02-12"
       },
       "ResponseBody": []
     }
