{
  "Entries": [
    {
      "RequestUri": "https://seanmcccanary.blob.core.windows.net/test-container-b7a2c9a4-3968-6a77-da73-5e5c8a46b581?restype=container",
      "RequestMethod": "PUT",
      "RequestHeaders": {
        "Authorization": "Sanitized",
        "traceparent": "00-4fb4ff787ac01a43b9b26161d400bd45-60213101ca53ba45-00",
        "User-Agent": [
          "azsdk-net-Storage.Blobs/12.5.0-dev.20200403.1",
          "(.NET Core 4.6.28325.01; Microsoft Windows 10.0.18362 )"
        ],
        "x-ms-blob-public-access": "container",
        "x-ms-client-request-id": "fb83d2b1-6c6c-5629-04ef-8f5b69cfdc5c",
        "x-ms-date": "Fri, 03 Apr 2020 20:33:31 GMT",
        "x-ms-return-client-request-id": "true",
<<<<<<< HEAD
        "x-ms-version": "2019-12-12"
=======
        "x-ms-version": "2020-02-10"
>>>>>>> 60f4876e
      },
      "RequestBody": null,
      "StatusCode": 201,
      "ResponseHeaders": {
        "Content-Length": "0",
        "Date": "Fri, 03 Apr 2020 20:33:29 GMT",
        "ETag": "\u00220x8D7D80E4535592E\u0022",
        "Last-Modified": "Fri, 03 Apr 2020 20:33:29 GMT",
        "Server": [
          "Windows-Azure-Blob/1.0",
          "Microsoft-HTTPAPI/2.0"
        ],
        "x-ms-client-request-id": "fb83d2b1-6c6c-5629-04ef-8f5b69cfdc5c",
        "x-ms-request-id": "1722a32b-d01e-0005-5cf7-099f7b000000",
<<<<<<< HEAD
        "x-ms-version": "2019-12-12"
=======
        "x-ms-version": "2020-02-10"
>>>>>>> 60f4876e
      },
      "ResponseBody": []
    },
    {
      "RequestUri": "https://seanmcccanary.blob.core.windows.net/test-container-b7a2c9a4-3968-6a77-da73-5e5c8a46b581/blob1",
      "RequestMethod": "PUT",
      "RequestHeaders": {
        "Authorization": "Sanitized",
        "Content-Length": "1024",
        "If-None-Match": "*",
        "traceparent": "00-b6ada1d51be7674b97046aef61d75df4-5ff8918454771c46-00",
        "User-Agent": [
          "azsdk-net-Storage.Blobs/12.5.0-dev.20200403.1",
          "(.NET Core 4.6.28325.01; Microsoft Windows 10.0.18362 )"
        ],
        "x-ms-blob-type": "BlockBlob",
        "x-ms-client-request-id": "668842ba-dd90-9a38-d880-8658433e2aa6",
        "x-ms-date": "Fri, 03 Apr 2020 20:33:31 GMT",
        "x-ms-return-client-request-id": "true",
<<<<<<< HEAD
        "x-ms-version": "2019-12-12"
=======
        "x-ms-version": "2020-02-10"
>>>>>>> 60f4876e
      },
      "RequestBody": "5JVcMgXmUkSjotD1Sd\u002B6h0OCqrjCuRRE3fVh/tDKlheWkrMa9/3Wy38/WMqbMw0lNAgX5iQkmiqAF1UPhFNz2Ay5X7croI9GrN84g2FKqanoPMrIsrDycveJmeCoxkcry3\u002B94dRV\u002BZR40TlE6xbINm2rJ0eJqyVcxu2/ogavnuWYDLjijMfUkkI2T\u002BF2rYbhwGNy/J//oiBZYRvnlleNyTNUrN9e5qmm15QFU1tE5Rhn3uKjPKFFmWqXiCus7fzrqYauIgGmgtm5zCUL\u002BU7EFXsCf7h06YyRDhN1xl1\u002B\u002BemYGarVlcMXwFsI6nB8Op8b0nOvqW1Ddr/5HRPuMbt8OtI7c\u002BCk74C3679ca/4bFdRzWfPpzlB7VKLq23iwKI\u002BfjK\u002BeQMa\u002BduPz\u002BL6u5wvB3gc\u002BetfHkmyCwB49uhQIB8Iwvd9OfdUNtOIQ9taRzW2XKf1wca631/pDHH\u002BogbzO6/H8fikrcmAyMMX1t5uV8POxpZEXl5UTeeXlC2FVZTMmQgvllU5DbLacPUHpwSBerSuM9tsrt1Nb6AVERmf/3cuRznWQsFukbTnae1pUKrfEhl01yG5Y\u002Bou3iaxJ/iVOnGB2V/Orzf3Q6IihUDv5B71Nf78KyRRcOdTq2SeuWm8Ui9763dPEGblgZd/mtqpPvoHv/H9mRNJLGh0fwPTVIo4ZjcRd/ynpiWUGqWQ1dYIpmhqlvl7wrUcLrsO1pVjEikJRzCnl8b9XBXIZYJptFqSb9SXZMGMwKd99UlBmM\u002BQNQR8i46lZRKlbTrnr1k2snZgfGq8z61rfIKJJaJ9v8dGNDB57SzL6QbF8feKqRFKS0bS3Rhg02VbEQsMHD9sJ7FznXcouMFFmJdn\u002Btm14NdxPt5frt6u4WTLHtwlv8zLVc5GFwuaHY6BjUCE/NiPpTA3mt1hEHjWxLwSYZ3lI9zKmKUPb8nP1x1T2iGaJeCIO3mr8iDvakFRc1JLi7vwnGlnvmAzgDVma8fADTpbOJ7biiogOTG72zJjufx7gEthXz20Nmt8VLtERYZZL1kK\u002BjazcAGRzGM7q\u002BMx08Y06ut4XrH4pwYzWzFy3/OrYq/ZWMPFxAxJ05LaeIqIToTxD16e3MyrDlcwgBTQIvBvkEkzWHcCcyLbMo8fHip7pwyofdCVCIHjMkpskUf7eayeauhBWPYR8pg7x65Bi/AouNkEJ6Uj2ofHTCoold3a37TegLNCOk4amo80XUTXnaZaQ9hu81YLfpBgegjP5Vi\u002BXOf5Yws86n6O7Y0Z63lC87KD0lYBb\u002Bxi1wIi3bxBSrEydfxg3jqfHVVd4AHE7ZcXIYpaSBcCvPD3lowFHgzCSaLf53F83hV34LUAo4/qneVvC7g==",
      "StatusCode": 201,
      "ResponseHeaders": {
        "Content-Length": "0",
        "Content-MD5": "dxB5OoNs/\u002BZyEDd2sGO2Xg==",
        "Date": "Fri, 03 Apr 2020 20:33:29 GMT",
        "ETag": "\u00220x8D7D80E4543862F\u0022",
        "Last-Modified": "Fri, 03 Apr 2020 20:33:29 GMT",
        "Server": [
          "Windows-Azure-Blob/1.0",
          "Microsoft-HTTPAPI/2.0"
        ],
        "x-ms-client-request-id": "668842ba-dd90-9a38-d880-8658433e2aa6",
        "x-ms-content-crc64": "BEcDLmS0C70=",
        "x-ms-request-id": "1722a332-d01e-0005-61f7-099f7b000000",
        "x-ms-request-server-encrypted": "true",
<<<<<<< HEAD
        "x-ms-version": "2019-12-12"
=======
        "x-ms-version": "2020-02-10"
>>>>>>> 60f4876e
      },
      "ResponseBody": []
    },
    {
      "RequestUri": "https://seanmcccanary.blob.core.windows.net/test-container-b7a2c9a4-3968-6a77-da73-5e5c8a46b581/blob2",
      "RequestMethod": "PUT",
      "RequestHeaders": {
        "Authorization": "Sanitized",
        "Content-Length": "1024",
        "If-None-Match": "*",
        "traceparent": "00-2e10ff00324bf9489511b35397763235-6d6b1f03f6b7e143-00",
        "User-Agent": [
          "azsdk-net-Storage.Blobs/12.5.0-dev.20200403.1",
          "(.NET Core 4.6.28325.01; Microsoft Windows 10.0.18362 )"
        ],
        "x-ms-blob-type": "BlockBlob",
        "x-ms-client-request-id": "c89faf03-80d4-6380-e24a-cf78bf282def",
        "x-ms-date": "Fri, 03 Apr 2020 20:33:31 GMT",
        "x-ms-return-client-request-id": "true",
<<<<<<< HEAD
        "x-ms-version": "2019-12-12"
=======
        "x-ms-version": "2020-02-10"
>>>>>>> 60f4876e
      },
      "RequestBody": "hZUjGakPbe4bXTNyUq1uAf1j7DfTW10vQCXPC2frlhLA//o8A8zuqtSZSzOpxkcrEoRa4FHz0yk49NiDQGKHMMYgsVOyMf4xdEFiORAqhXrepPjikLbAzSzRBA/0a2pyEhtsiBT0eOCGKWsPkZkZDW5dpJxppKAQX\u002BQm4C3uPQnX7yf0vvxm6isYXGdLsDyTuPahlsbNCW57WykvzZiymOtiOKJyJE9y9rpxUUg4xa\u002Bokyg3TaZCCuW5eWLTNhyTZcN76HiaIZOmLqAMXLgmQpZ6hzlve0tEIC28uKrtnr\u002Bd3uuEvdw2DnKVkR4GNq4tkzfLWa/jI\u002Bp4N8hK3WjouJDgbn3NoYW6Q3jH2uksPel/jyVzIkUQuroBC4UU6zAKrNiOJsgwYPGyERU2G0kATPney05CdZZK0LTDy5X/plhIvC0RnhchTy80wREv2Z5xAL\u002BMNSDiyDZCQ1YTbZRbsmu97l4b767ivXsfDbSFG/YVUcvVc3A4ZvT3z1rADeKb2A6mcus/VRERqXikwrqCvChf/hvIhT76hIdqJB9TIa\u002BZgzSl36gL1fu6xMr4k6M6dBIyYA/H0lLPq\u002B1j1THxvofICz6F3N1/VCgfDsF0AvDkMK8NIcCg0bHi1jO6qADKyAVCL4hktJg1sgzmp8OQWqn9fqWB5J3GJzmNowapxKsoVEa7MtJof3sX2G60uintUXuKvSlbSeRofAhO1xGRi\u002B1gvlN91SjXlP4paQwuEm0Pn1GLHweCzQthU7bKGahqhkyAU/vWcHxSsikqMeDYOWmaPze/Bmvm3vBIG4JyDXtWvuO/rr9xOC/VOWzdV5sriRlML9pxq3/gmXQKjlT636Wt1HL8GIuqKAYH6c3/CIZVHJJoJt2g5BJj3hRKZ6rb21nGMIMoLnCNoQfTacKy4ZDttXHCkbnIDO9fmTp3YMFcLA5zONgDLO4h24TWzXtQsP2DXLE4GUmg/iOTyZQ2FkFGdzy0Pqi36omDoLU08j90D\u002Bk88wQPIxPE0zq1cGNa6sVDj1U\u002BnHFVy3IotXiUawzjH7qr\u002BSI9NlQp72ttAnolKbbw8WLqNXJ35yeS522aMGcu0lCprvCiBlkAFawF58n3AozCo3qq\u002BOpHMxL7q07mjr8EPy8pfHrFTusI6iDFcgBdmuXh2IzshNpmYXveploKGYbsAaeazoUS/FWPoQ7KgcERnRFpBbUzGLtVwxr/5qeQ/dCZ2XBZw8tfz9s3XOLLnOC5zAlJoBTQuenrRApqEhat/6M9MKhQuNlFCjba/LvZiSc6RRmeRl27yCCHbX/A9LzFiVw/jWs3aBQvBJbd9r0tErrjMMz8D7lGgmiIyUtahBZ6FHJemfu7At0Fbw==",
      "StatusCode": 201,
      "ResponseHeaders": {
        "Content-Length": "0",
        "Content-MD5": "nKJrwEin4d5FozD/AHlhJA==",
        "Date": "Fri, 03 Apr 2020 20:33:29 GMT",
        "ETag": "\u00220x8D7D80E4551B990\u0022",
        "Last-Modified": "Fri, 03 Apr 2020 20:33:30 GMT",
        "Server": [
          "Windows-Azure-Blob/1.0",
          "Microsoft-HTTPAPI/2.0"
        ],
        "x-ms-client-request-id": "c89faf03-80d4-6380-e24a-cf78bf282def",
        "x-ms-content-crc64": "2hCeDXofapY=",
        "x-ms-request-id": "1722a345-d01e-0005-72f7-099f7b000000",
        "x-ms-request-server-encrypted": "true",
<<<<<<< HEAD
        "x-ms-version": "2019-12-12"
=======
        "x-ms-version": "2020-02-10"
>>>>>>> 60f4876e
      },
      "ResponseBody": []
    },
    {
      "RequestUri": "https://seanmcccanary.blob.core.windows.net/test-container-b7a2c9a4-3968-6a77-da73-5e5c8a46b581/blob3",
      "RequestMethod": "PUT",
      "RequestHeaders": {
        "Authorization": "Sanitized",
        "Content-Length": "1024",
        "If-None-Match": "*",
        "traceparent": "00-019d898b8fd44244ab991c63cabef18b-675f346781a71a4a-00",
        "User-Agent": [
          "azsdk-net-Storage.Blobs/12.5.0-dev.20200403.1",
          "(.NET Core 4.6.28325.01; Microsoft Windows 10.0.18362 )"
        ],
        "x-ms-blob-type": "BlockBlob",
        "x-ms-client-request-id": "da979d53-5232-1c13-a658-32296afca7a8",
        "x-ms-date": "Fri, 03 Apr 2020 20:33:31 GMT",
        "x-ms-return-client-request-id": "true",
<<<<<<< HEAD
        "x-ms-version": "2019-12-12"
=======
        "x-ms-version": "2020-02-10"
>>>>>>> 60f4876e
      },
      "RequestBody": "9p94f6SWJW/wlqdRikv4uqDvuFM\u002BPZvARnrvGIrhBbSX/9PaK3lnbYov1z3ZLtmWUhTYz3DZsbgEtzgqpg3lDpHyuop4HY8mh0rJDmVd5xihWcV1CTVEvU4a1XNBPcd8Ssms5nNOHjWEsUclEKJTp88fiU1HbwVbrv08XUcc5UqDTMScsAGlUjqQ8VjtHq2rxi6kIbR5NdrDUDh1EcDtaMv9osPet/bOejYStn6sbo9QkJcZeMOVCRfp2GDJL0B5o4iM8HzpzQ831ad\u002BZ35cF\u002BKoJYEp0/AIaJis9N6WBUr1mRP1IH0TZsOH4aIcFqKYjcF9IAq/UM\u002BXhIfjPdgwodBdic1rZvZklL\u002B\u002BofJN61H2E2cdGOQ/NklDXZz2LyjqV0DSvo3ULSfKGYxLAK7dSZg17SpwEonrHVOEJwhabmWW00qyey3EIeZAUv5Y9DWaZhMDwEL\u002BeUS35qE6TwYecKsmtCxkK85rcctEMMCKkygd6sD0Vq0imFoF\u002B5SLitHfIeJTMUAINjtFmE92ukmELFN4HGVFKhn9BBvSXjA53\u002Bf6ZA7dNmLoFLSFrr5erN4Rgc5BE21rmvfIVi0kNtcLC7lofFY6pvbxjwexwHtbnlc9wdxi\u002BMt5jskXFd80xN7ceaME9i\u002BI1tvXUINlutl8bLfV5nX7qRPt7u6MIpAWvMsp1UbYVqgnteoAiqdIE9Pwm6goX91p4dCPFwhB/LNLwJO3POSSoxUPrTGK\u002Bh5rpdoam4fn7lzuwPN2SD\u002Bg5rk2tckTkNfuXfeSGLKs3uexI3ItJ2AsY9I3yXvwHFvWb8d4VERVVxUDKz2QVNWqQuIMxCTNcr9YClL23MZb/kGcvKnrM4miXMxcKfsjnA79jIeZ5Fc2CfwHH0ryXnpOqC3785grvw5YamdYcEnDNW5D\u002BVA/wRnpZbKs4xQ/sP5RDoHOJ6h10cx4QXnw3ZmzROncrmQqDuYTEo3mftz5GLpoB2HH9A7FzSeDx4Cg\u002BYcZ\u002BZ4qYwGZJv\u002BbuxUaj1Lwfii/h9Y37E/bFuA9p0dlcxgFzIU9z7W4zuBiLDn5qj3UkkhY4HGx4Q1OT00gXH\u002B4NUf8FMPNsq9yBrj11b8W4mujaBT/DZKnVOp37n9omHJhqvfx/JZ6B9\u002BY5tq4uwxNOG3hffRquCi1VcDYVcQwCm5GkyvIJOXVKGA1Zie47pjeKrYShhp99/HPPKfWorEbaNtrcSfhhRSHDFWTNVIB/WYn\u002BisOHYRTyZw6\u002Beg9/4WvGf1LTHxx/KShinnF6cKezT5ArqiGDUpXGKiLpowrSg3P5BtUtbHqtv2GbJMKjd/Zmyup/FDdKAyz9DPU5VYYdUBs9QWnSRiNVvir/6G2TYrIsQ==",
      "StatusCode": 201,
      "ResponseHeaders": {
        "Content-Length": "0",
        "Content-MD5": "Vm8VpeNZrId402yqi7/lwg==",
        "Date": "Fri, 03 Apr 2020 20:33:29 GMT",
        "ETag": "\u00220x8D7D80E455F0266\u0022",
        "Last-Modified": "Fri, 03 Apr 2020 20:33:30 GMT",
        "Server": [
          "Windows-Azure-Blob/1.0",
          "Microsoft-HTTPAPI/2.0"
        ],
        "x-ms-client-request-id": "da979d53-5232-1c13-a658-32296afca7a8",
        "x-ms-content-crc64": "4bw4B1StyfI=",
        "x-ms-request-id": "1722a364-d01e-0005-06f7-099f7b000000",
        "x-ms-request-server-encrypted": "true",
<<<<<<< HEAD
        "x-ms-version": "2019-12-12"
=======
        "x-ms-version": "2020-02-10"
>>>>>>> 60f4876e
      },
      "ResponseBody": []
    },
    {
      "RequestUri": "https://seanmcccanary.blob.core.windows.net/?comp=batch",
      "RequestMethod": "POST",
      "RequestHeaders": {
        "Authorization": "Sanitized",
        "Content-Length": "1110",
        "Content-Type": "multipart/mixed; boundary=batch_c0972d30-f798-1db5-b492-6a8e4b4a43b7",
        "traceparent": "00-fe184fd6b5ac46448e514480fea7f57b-84e0f26e94ed004a-00",
        "User-Agent": [
          "azsdk-net-Storage.Blobs/12.5.0-dev.20200403.1",
          "(.NET Core 4.6.28325.01; Microsoft Windows 10.0.18362 )"
        ],
        "x-ms-client-request-id": "92344157-e4fa-220d-1eed-e8c94b7414a3",
        "x-ms-date": "Fri, 03 Apr 2020 20:33:31 GMT",
        "x-ms-return-client-request-id": "true",
<<<<<<< HEAD
        "x-ms-version": "2019-12-12"
=======
        "x-ms-version": "2020-02-10"
>>>>>>> 60f4876e
      },
      "RequestBody": "LS1iYXRjaF9jMDk3MmQzMC1mNzk4LTFkYjUtYjQ5Mi02YThlNGI0YTQzYjcNCkNvbnRlbnQtVHlwZTogYXBwbGljYXRpb24vaHR0cA0KQ29udGVudC1UcmFuc2Zlci1FbmNvZGluZzogYmluYXJ5DQpDb250ZW50LUlEOiAwDQoNCkRFTEVURSAvdGVzdC1jb250YWluZXItYjdhMmM5YTQtMzk2OC02YTc3LWRhNzMtNWU1YzhhNDZiNTgxL2Jsb2IxIEhUVFAvMS4xDQpBdXRob3JpemF0aW9uOiBTaGFyZWRLZXkgc2Vhbm1jY2NhbmFyeTpLTjk4alRGOUJjZWRrTXVPY2N4bk1CMGs3RGJyVXpkWTNKWVBIcXkvaWtvPQ0KeC1tcy1kYXRlOiBGcmksIDAzIEFwciAyMDIwIDIwOjMzOjMxIEdNVA0KQ29udGVudC1MZW5ndGg6IDANCg0KLS1iYXRjaF9jMDk3MmQzMC1mNzk4LTFkYjUtYjQ5Mi02YThlNGI0YTQzYjcNCkNvbnRlbnQtVHlwZTogYXBwbGljYXRpb24vaHR0cA0KQ29udGVudC1UcmFuc2Zlci1FbmNvZGluZzogYmluYXJ5DQpDb250ZW50LUlEOiAxDQoNCkRFTEVURSAvdGVzdC1jb250YWluZXItYjdhMmM5YTQtMzk2OC02YTc3LWRhNzMtNWU1YzhhNDZiNTgxL2Jsb2IyIEhUVFAvMS4xDQpBdXRob3JpemF0aW9uOiBTaGFyZWRLZXkgc2Vhbm1jY2NhbmFyeTp6eGR0S0xveDB5elZNUmtKSlFrVnl2UXMwKytycjh2UGhuQ09OWW5TNFhjPQ0KeC1tcy1kYXRlOiBGcmksIDAzIEFwciAyMDIwIDIwOjMzOjMxIEdNVA0KQ29udGVudC1MZW5ndGg6IDANCg0KLS1iYXRjaF9jMDk3MmQzMC1mNzk4LTFkYjUtYjQ5Mi02YThlNGI0YTQzYjcNCkNvbnRlbnQtVHlwZTogYXBwbGljYXRpb24vaHR0cA0KQ29udGVudC1UcmFuc2Zlci1FbmNvZGluZzogYmluYXJ5DQpDb250ZW50LUlEOiAyDQoNCkRFTEVURSAvdGVzdC1jb250YWluZXItYjdhMmM5YTQtMzk2OC02YTc3LWRhNzMtNWU1YzhhNDZiNTgxL2Jsb2IzIEhUVFAvMS4xDQpBdXRob3JpemF0aW9uOiBTaGFyZWRLZXkgc2Vhbm1jY2NhbmFyeTpwV0hscFJ3cXpoYzBSaWFVRWNjSC9aN2k4YmwvVUFiRk1Ib3FQNXZuS21rPQ0KeC1tcy1kYXRlOiBGcmksIDAzIEFwciAyMDIwIDIwOjMzOjMxIEdNVA0KQ29udGVudC1MZW5ndGg6IDANCg0KLS1iYXRjaF9jMDk3MmQzMC1mNzk4LTFkYjUtYjQ5Mi02YThlNGI0YTQzYjctLQ0K",
      "StatusCode": 202,
      "ResponseHeaders": {
        "Content-Type": "multipart/mixed; boundary=batchresponse_1e8f8b50-0228-4c54-8137-3ebae281fd1b",
        "Date": "Fri, 03 Apr 2020 20:33:29 GMT",
        "Server": [
          "Windows-Azure-Blob/1.0",
          "Microsoft-HTTPAPI/2.0"
        ],
        "Transfer-Encoding": "chunked",
        "x-ms-client-request-id": "92344157-e4fa-220d-1eed-e8c94b7414a3",
        "x-ms-request-id": "1722a36f-d01e-0005-10f7-099f7b000000",
<<<<<<< HEAD
        "x-ms-version": "2019-12-12"
=======
        "x-ms-version": "2020-02-10"
>>>>>>> 60f4876e
      },
      "ResponseBody": "LS1iYXRjaHJlc3BvbnNlXzFlOGY4YjUwLTAyMjgtNGM1NC04MTM3LTNlYmFlMjgxZmQxYg0KQ29udGVudC1UeXBlOiBhcHBsaWNhdGlvbi9odHRwDQpDb250ZW50LUlEOiAwDQoNCkhUVFAvMS4xIDIwMiBBY2NlcHRlZA0KeC1tcy1kZWxldGUtdHlwZS1wZXJtYW5lbnQ6IHRydWUNCngtbXMtcmVxdWVzdC1pZDogMTcyMmEzNmYtZDAxZS0wMDA1LTEwZjctMDk5ZjdiMWUyMDAxDQp4LW1zLXZlcnNpb246IDIwMTktMTItMTINClNlcnZlcjogV2luZG93cy1BenVyZS1CbG9iLzEuMA0KDQotLWJhdGNocmVzcG9uc2VfMWU4ZjhiNTAtMDIyOC00YzU0LTgxMzctM2ViYWUyODFmZDFiDQpDb250ZW50LVR5cGU6IGFwcGxpY2F0aW9uL2h0dHANCkNvbnRlbnQtSUQ6IDENCg0KSFRUUC8xLjEgMjAyIEFjY2VwdGVkDQp4LW1zLWRlbGV0ZS10eXBlLXBlcm1hbmVudDogdHJ1ZQ0KeC1tcy1yZXF1ZXN0LWlkOiAxNzIyYTM2Zi1kMDFlLTAwMDUtMTBmNy0wOTlmN2IxZTIwMDMNCngtbXMtdmVyc2lvbjogMjAxOS0xMi0xMg0KU2VydmVyOiBXaW5kb3dzLUF6dXJlLUJsb2IvMS4wDQoNCi0tYmF0Y2hyZXNwb25zZV8xZThmOGI1MC0wMjI4LTRjNTQtODEzNy0zZWJhZTI4MWZkMWINCkNvbnRlbnQtVHlwZTogYXBwbGljYXRpb24vaHR0cA0KQ29udGVudC1JRDogMg0KDQpIVFRQLzEuMSAyMDIgQWNjZXB0ZWQNCngtbXMtZGVsZXRlLXR5cGUtcGVybWFuZW50OiB0cnVlDQp4LW1zLXJlcXVlc3QtaWQ6IDE3MjJhMzZmLWQwMWUtMDAwNS0xMGY3LTA5OWY3YjFlMjAwNA0KeC1tcy12ZXJzaW9uOiAyMDE5LTEyLTEyDQpTZXJ2ZXI6IFdpbmRvd3MtQXp1cmUtQmxvYi8xLjANCg0KLS1iYXRjaHJlc3BvbnNlXzFlOGY4YjUwLTAyMjgtNGM1NC04MTM3LTNlYmFlMjgxZmQxYi0t"
    },
    {
      "RequestUri": "https://seanmcccanary.blob.core.windows.net/test-container-b7a2c9a4-3968-6a77-da73-5e5c8a46b581/blob1",
      "RequestMethod": "HEAD",
      "RequestHeaders": {
        "Authorization": "Sanitized",
        "traceparent": "00-a8e05c92c9510b46891eaea79d6b1e59-b155aacf6534c347-00",
        "User-Agent": [
          "azsdk-net-Storage.Blobs/12.5.0-dev.20200403.1",
          "(.NET Core 4.6.28325.01; Microsoft Windows 10.0.18362 )"
        ],
        "x-ms-client-request-id": "0a37d884-b016-0fbc-f41a-1b49a1de8f33",
        "x-ms-date": "Fri, 03 Apr 2020 20:33:31 GMT",
        "x-ms-return-client-request-id": "true",
<<<<<<< HEAD
        "x-ms-version": "2019-12-12"
=======
        "x-ms-version": "2020-02-10"
>>>>>>> 60f4876e
      },
      "RequestBody": null,
      "StatusCode": 404,
      "ResponseHeaders": {
        "Date": "Fri, 03 Apr 2020 20:33:29 GMT",
        "Server": [
          "Windows-Azure-Blob/1.0",
          "Microsoft-HTTPAPI/2.0"
        ],
        "Transfer-Encoding": "chunked",
        "x-ms-client-request-id": "0a37d884-b016-0fbc-f41a-1b49a1de8f33",
        "x-ms-error-code": "BlobNotFound",
        "x-ms-request-id": "1722a3a7-d01e-0005-3ef7-099f7b000000",
<<<<<<< HEAD
        "x-ms-version": "2019-12-12"
=======
        "x-ms-version": "2020-02-10"
>>>>>>> 60f4876e
      },
      "ResponseBody": []
    },
    {
      "RequestUri": "https://seanmcccanary.blob.core.windows.net/test-container-b7a2c9a4-3968-6a77-da73-5e5c8a46b581/blob2",
      "RequestMethod": "HEAD",
      "RequestHeaders": {
        "Authorization": "Sanitized",
        "traceparent": "00-9391ca105d61f344887b7cce02dff5c0-17ebab5a0625814b-00",
        "User-Agent": [
          "azsdk-net-Storage.Blobs/12.5.0-dev.20200403.1",
          "(.NET Core 4.6.28325.01; Microsoft Windows 10.0.18362 )"
        ],
        "x-ms-client-request-id": "7345182d-0a3d-a08d-1c98-b364b6e505a8",
        "x-ms-date": "Fri, 03 Apr 2020 20:33:32 GMT",
        "x-ms-return-client-request-id": "true",
<<<<<<< HEAD
        "x-ms-version": "2019-12-12"
=======
        "x-ms-version": "2020-02-10"
>>>>>>> 60f4876e
      },
      "RequestBody": null,
      "StatusCode": 404,
      "ResponseHeaders": {
        "Date": "Fri, 03 Apr 2020 20:33:29 GMT",
        "Server": [
          "Windows-Azure-Blob/1.0",
          "Microsoft-HTTPAPI/2.0"
        ],
        "Transfer-Encoding": "chunked",
        "x-ms-client-request-id": "7345182d-0a3d-a08d-1c98-b364b6e505a8",
        "x-ms-error-code": "BlobNotFound",
        "x-ms-request-id": "1722a3b2-d01e-0005-48f7-099f7b000000",
<<<<<<< HEAD
        "x-ms-version": "2019-12-12"
=======
        "x-ms-version": "2020-02-10"
>>>>>>> 60f4876e
      },
      "ResponseBody": []
    },
    {
      "RequestUri": "https://seanmcccanary.blob.core.windows.net/test-container-b7a2c9a4-3968-6a77-da73-5e5c8a46b581/blob3",
      "RequestMethod": "HEAD",
      "RequestHeaders": {
        "Authorization": "Sanitized",
        "traceparent": "00-eb50d0a375a1d94d970a685b6d9f22df-4aaf61f34452a146-00",
        "User-Agent": [
          "azsdk-net-Storage.Blobs/12.5.0-dev.20200403.1",
          "(.NET Core 4.6.28325.01; Microsoft Windows 10.0.18362 )"
        ],
        "x-ms-client-request-id": "881b532f-1c98-e3f6-8f6d-67a3b1aece2d",
        "x-ms-date": "Fri, 03 Apr 2020 20:33:32 GMT",
        "x-ms-return-client-request-id": "true",
<<<<<<< HEAD
        "x-ms-version": "2019-12-12"
=======
        "x-ms-version": "2020-02-10"
>>>>>>> 60f4876e
      },
      "RequestBody": null,
      "StatusCode": 404,
      "ResponseHeaders": {
        "Date": "Fri, 03 Apr 2020 20:33:29 GMT",
        "Server": [
          "Windows-Azure-Blob/1.0",
          "Microsoft-HTTPAPI/2.0"
        ],
        "Transfer-Encoding": "chunked",
        "x-ms-client-request-id": "881b532f-1c98-e3f6-8f6d-67a3b1aece2d",
        "x-ms-error-code": "BlobNotFound",
        "x-ms-request-id": "1722a3c0-d01e-0005-54f7-099f7b000000",
<<<<<<< HEAD
        "x-ms-version": "2019-12-12"
=======
        "x-ms-version": "2020-02-10"
>>>>>>> 60f4876e
      },
      "ResponseBody": []
    },
    {
      "RequestUri": "https://seanmcccanary.blob.core.windows.net/test-container-b7a2c9a4-3968-6a77-da73-5e5c8a46b581?restype=container",
      "RequestMethod": "DELETE",
      "RequestHeaders": {
        "Authorization": "Sanitized",
        "traceparent": "00-df8d96f2d3f51c4cbc5553e9e3202df1-260d13a4db32a54d-00",
        "User-Agent": [
          "azsdk-net-Storage.Blobs/12.5.0-dev.20200403.1",
          "(.NET Core 4.6.28325.01; Microsoft Windows 10.0.18362 )"
        ],
        "x-ms-client-request-id": "62343555-7dc9-0f0f-edc5-8adcd3f06d18",
        "x-ms-date": "Fri, 03 Apr 2020 20:33:32 GMT",
        "x-ms-return-client-request-id": "true",
<<<<<<< HEAD
        "x-ms-version": "2019-12-12"
=======
        "x-ms-version": "2020-02-10"
>>>>>>> 60f4876e
      },
      "RequestBody": null,
      "StatusCode": 202,
      "ResponseHeaders": {
        "Content-Length": "0",
        "Date": "Fri, 03 Apr 2020 20:33:29 GMT",
        "Server": [
          "Windows-Azure-Blob/1.0",
          "Microsoft-HTTPAPI/2.0"
        ],
        "x-ms-client-request-id": "62343555-7dc9-0f0f-edc5-8adcd3f06d18",
        "x-ms-request-id": "1722a3cb-d01e-0005-5cf7-099f7b000000",
<<<<<<< HEAD
        "x-ms-version": "2019-12-12"
=======
        "x-ms-version": "2020-02-10"
>>>>>>> 60f4876e
      },
      "ResponseBody": []
    }
  ],
  "Variables": {
    "RandomSeed": "741384175",
    "Storage_TestConfigDefault": "ProductionTenant\nseanmcccanary\nU2FuaXRpemVk\nhttps://seanmcccanary.blob.core.windows.net\nhttps://seanmcccanary.file.core.windows.net\nhttps://seanmcccanary.queue.core.windows.net\nhttps://seanmcccanary.table.core.windows.net\n\n\n\n\nhttps://seanmcccanary-secondary.blob.core.windows.net\nhttps://seanmcccanary-secondary.file.core.windows.net\nhttps://seanmcccanary-secondary.queue.core.windows.net\nhttps://seanmcccanary-secondary.table.core.windows.net\n\nSanitized\n\n\nCloud\nBlobEndpoint=https://seanmcccanary.blob.core.windows.net/;QueueEndpoint=https://seanmcccanary.queue.core.windows.net/;FileEndpoint=https://seanmcccanary.file.core.windows.net/;BlobSecondaryEndpoint=https://seanmcccanary-secondary.blob.core.windows.net/;QueueSecondaryEndpoint=https://seanmcccanary-secondary.queue.core.windows.net/;FileSecondaryEndpoint=https://seanmcccanary-secondary.file.core.windows.net/;AccountName=seanmcccanary;AccountKey=Sanitized\nseanscope1"
  }
}<|MERGE_RESOLUTION|>--- conflicted
+++ resolved
@@ -14,11 +14,7 @@
         "x-ms-client-request-id": "fb83d2b1-6c6c-5629-04ef-8f5b69cfdc5c",
         "x-ms-date": "Fri, 03 Apr 2020 20:33:31 GMT",
         "x-ms-return-client-request-id": "true",
-<<<<<<< HEAD
-        "x-ms-version": "2019-12-12"
-=======
-        "x-ms-version": "2020-02-10"
->>>>>>> 60f4876e
+        "x-ms-version": "2020-02-10"
       },
       "RequestBody": null,
       "StatusCode": 201,
@@ -33,11 +29,7 @@
         ],
         "x-ms-client-request-id": "fb83d2b1-6c6c-5629-04ef-8f5b69cfdc5c",
         "x-ms-request-id": "1722a32b-d01e-0005-5cf7-099f7b000000",
-<<<<<<< HEAD
-        "x-ms-version": "2019-12-12"
-=======
-        "x-ms-version": "2020-02-10"
->>>>>>> 60f4876e
+        "x-ms-version": "2020-02-10"
       },
       "ResponseBody": []
     },
@@ -57,11 +49,7 @@
         "x-ms-client-request-id": "668842ba-dd90-9a38-d880-8658433e2aa6",
         "x-ms-date": "Fri, 03 Apr 2020 20:33:31 GMT",
         "x-ms-return-client-request-id": "true",
-<<<<<<< HEAD
-        "x-ms-version": "2019-12-12"
-=======
-        "x-ms-version": "2020-02-10"
->>>>>>> 60f4876e
+        "x-ms-version": "2020-02-10"
       },
       "RequestBody": "5JVcMgXmUkSjotD1Sd\u002B6h0OCqrjCuRRE3fVh/tDKlheWkrMa9/3Wy38/WMqbMw0lNAgX5iQkmiqAF1UPhFNz2Ay5X7croI9GrN84g2FKqanoPMrIsrDycveJmeCoxkcry3\u002B94dRV\u002BZR40TlE6xbINm2rJ0eJqyVcxu2/ogavnuWYDLjijMfUkkI2T\u002BF2rYbhwGNy/J//oiBZYRvnlleNyTNUrN9e5qmm15QFU1tE5Rhn3uKjPKFFmWqXiCus7fzrqYauIgGmgtm5zCUL\u002BU7EFXsCf7h06YyRDhN1xl1\u002B\u002BemYGarVlcMXwFsI6nB8Op8b0nOvqW1Ddr/5HRPuMbt8OtI7c\u002BCk74C3679ca/4bFdRzWfPpzlB7VKLq23iwKI\u002BfjK\u002BeQMa\u002BduPz\u002BL6u5wvB3gc\u002BetfHkmyCwB49uhQIB8Iwvd9OfdUNtOIQ9taRzW2XKf1wca631/pDHH\u002BogbzO6/H8fikrcmAyMMX1t5uV8POxpZEXl5UTeeXlC2FVZTMmQgvllU5DbLacPUHpwSBerSuM9tsrt1Nb6AVERmf/3cuRznWQsFukbTnae1pUKrfEhl01yG5Y\u002Bou3iaxJ/iVOnGB2V/Orzf3Q6IihUDv5B71Nf78KyRRcOdTq2SeuWm8Ui9763dPEGblgZd/mtqpPvoHv/H9mRNJLGh0fwPTVIo4ZjcRd/ynpiWUGqWQ1dYIpmhqlvl7wrUcLrsO1pVjEikJRzCnl8b9XBXIZYJptFqSb9SXZMGMwKd99UlBmM\u002BQNQR8i46lZRKlbTrnr1k2snZgfGq8z61rfIKJJaJ9v8dGNDB57SzL6QbF8feKqRFKS0bS3Rhg02VbEQsMHD9sJ7FznXcouMFFmJdn\u002Btm14NdxPt5frt6u4WTLHtwlv8zLVc5GFwuaHY6BjUCE/NiPpTA3mt1hEHjWxLwSYZ3lI9zKmKUPb8nP1x1T2iGaJeCIO3mr8iDvakFRc1JLi7vwnGlnvmAzgDVma8fADTpbOJ7biiogOTG72zJjufx7gEthXz20Nmt8VLtERYZZL1kK\u002BjazcAGRzGM7q\u002BMx08Y06ut4XrH4pwYzWzFy3/OrYq/ZWMPFxAxJ05LaeIqIToTxD16e3MyrDlcwgBTQIvBvkEkzWHcCcyLbMo8fHip7pwyofdCVCIHjMkpskUf7eayeauhBWPYR8pg7x65Bi/AouNkEJ6Uj2ofHTCoold3a37TegLNCOk4amo80XUTXnaZaQ9hu81YLfpBgegjP5Vi\u002BXOf5Yws86n6O7Y0Z63lC87KD0lYBb\u002Bxi1wIi3bxBSrEydfxg3jqfHVVd4AHE7ZcXIYpaSBcCvPD3lowFHgzCSaLf53F83hV34LUAo4/qneVvC7g==",
       "StatusCode": 201,
@@ -79,11 +67,7 @@
         "x-ms-content-crc64": "BEcDLmS0C70=",
         "x-ms-request-id": "1722a332-d01e-0005-61f7-099f7b000000",
         "x-ms-request-server-encrypted": "true",
-<<<<<<< HEAD
-        "x-ms-version": "2019-12-12"
-=======
-        "x-ms-version": "2020-02-10"
->>>>>>> 60f4876e
+        "x-ms-version": "2020-02-10"
       },
       "ResponseBody": []
     },
@@ -103,11 +87,7 @@
         "x-ms-client-request-id": "c89faf03-80d4-6380-e24a-cf78bf282def",
         "x-ms-date": "Fri, 03 Apr 2020 20:33:31 GMT",
         "x-ms-return-client-request-id": "true",
-<<<<<<< HEAD
-        "x-ms-version": "2019-12-12"
-=======
-        "x-ms-version": "2020-02-10"
->>>>>>> 60f4876e
+        "x-ms-version": "2020-02-10"
       },
       "RequestBody": "hZUjGakPbe4bXTNyUq1uAf1j7DfTW10vQCXPC2frlhLA//o8A8zuqtSZSzOpxkcrEoRa4FHz0yk49NiDQGKHMMYgsVOyMf4xdEFiORAqhXrepPjikLbAzSzRBA/0a2pyEhtsiBT0eOCGKWsPkZkZDW5dpJxppKAQX\u002BQm4C3uPQnX7yf0vvxm6isYXGdLsDyTuPahlsbNCW57WykvzZiymOtiOKJyJE9y9rpxUUg4xa\u002Bokyg3TaZCCuW5eWLTNhyTZcN76HiaIZOmLqAMXLgmQpZ6hzlve0tEIC28uKrtnr\u002Bd3uuEvdw2DnKVkR4GNq4tkzfLWa/jI\u002Bp4N8hK3WjouJDgbn3NoYW6Q3jH2uksPel/jyVzIkUQuroBC4UU6zAKrNiOJsgwYPGyERU2G0kATPney05CdZZK0LTDy5X/plhIvC0RnhchTy80wREv2Z5xAL\u002BMNSDiyDZCQ1YTbZRbsmu97l4b767ivXsfDbSFG/YVUcvVc3A4ZvT3z1rADeKb2A6mcus/VRERqXikwrqCvChf/hvIhT76hIdqJB9TIa\u002BZgzSl36gL1fu6xMr4k6M6dBIyYA/H0lLPq\u002B1j1THxvofICz6F3N1/VCgfDsF0AvDkMK8NIcCg0bHi1jO6qADKyAVCL4hktJg1sgzmp8OQWqn9fqWB5J3GJzmNowapxKsoVEa7MtJof3sX2G60uintUXuKvSlbSeRofAhO1xGRi\u002B1gvlN91SjXlP4paQwuEm0Pn1GLHweCzQthU7bKGahqhkyAU/vWcHxSsikqMeDYOWmaPze/Bmvm3vBIG4JyDXtWvuO/rr9xOC/VOWzdV5sriRlML9pxq3/gmXQKjlT636Wt1HL8GIuqKAYH6c3/CIZVHJJoJt2g5BJj3hRKZ6rb21nGMIMoLnCNoQfTacKy4ZDttXHCkbnIDO9fmTp3YMFcLA5zONgDLO4h24TWzXtQsP2DXLE4GUmg/iOTyZQ2FkFGdzy0Pqi36omDoLU08j90D\u002Bk88wQPIxPE0zq1cGNa6sVDj1U\u002BnHFVy3IotXiUawzjH7qr\u002BSI9NlQp72ttAnolKbbw8WLqNXJ35yeS522aMGcu0lCprvCiBlkAFawF58n3AozCo3qq\u002BOpHMxL7q07mjr8EPy8pfHrFTusI6iDFcgBdmuXh2IzshNpmYXveploKGYbsAaeazoUS/FWPoQ7KgcERnRFpBbUzGLtVwxr/5qeQ/dCZ2XBZw8tfz9s3XOLLnOC5zAlJoBTQuenrRApqEhat/6M9MKhQuNlFCjba/LvZiSc6RRmeRl27yCCHbX/A9LzFiVw/jWs3aBQvBJbd9r0tErrjMMz8D7lGgmiIyUtahBZ6FHJemfu7At0Fbw==",
       "StatusCode": 201,
@@ -125,11 +105,7 @@
         "x-ms-content-crc64": "2hCeDXofapY=",
         "x-ms-request-id": "1722a345-d01e-0005-72f7-099f7b000000",
         "x-ms-request-server-encrypted": "true",
-<<<<<<< HEAD
-        "x-ms-version": "2019-12-12"
-=======
-        "x-ms-version": "2020-02-10"
->>>>>>> 60f4876e
+        "x-ms-version": "2020-02-10"
       },
       "ResponseBody": []
     },
@@ -149,11 +125,7 @@
         "x-ms-client-request-id": "da979d53-5232-1c13-a658-32296afca7a8",
         "x-ms-date": "Fri, 03 Apr 2020 20:33:31 GMT",
         "x-ms-return-client-request-id": "true",
-<<<<<<< HEAD
-        "x-ms-version": "2019-12-12"
-=======
-        "x-ms-version": "2020-02-10"
->>>>>>> 60f4876e
+        "x-ms-version": "2020-02-10"
       },
       "RequestBody": "9p94f6SWJW/wlqdRikv4uqDvuFM\u002BPZvARnrvGIrhBbSX/9PaK3lnbYov1z3ZLtmWUhTYz3DZsbgEtzgqpg3lDpHyuop4HY8mh0rJDmVd5xihWcV1CTVEvU4a1XNBPcd8Ssms5nNOHjWEsUclEKJTp88fiU1HbwVbrv08XUcc5UqDTMScsAGlUjqQ8VjtHq2rxi6kIbR5NdrDUDh1EcDtaMv9osPet/bOejYStn6sbo9QkJcZeMOVCRfp2GDJL0B5o4iM8HzpzQ831ad\u002BZ35cF\u002BKoJYEp0/AIaJis9N6WBUr1mRP1IH0TZsOH4aIcFqKYjcF9IAq/UM\u002BXhIfjPdgwodBdic1rZvZklL\u002B\u002BofJN61H2E2cdGOQ/NklDXZz2LyjqV0DSvo3ULSfKGYxLAK7dSZg17SpwEonrHVOEJwhabmWW00qyey3EIeZAUv5Y9DWaZhMDwEL\u002BeUS35qE6TwYecKsmtCxkK85rcctEMMCKkygd6sD0Vq0imFoF\u002B5SLitHfIeJTMUAINjtFmE92ukmELFN4HGVFKhn9BBvSXjA53\u002Bf6ZA7dNmLoFLSFrr5erN4Rgc5BE21rmvfIVi0kNtcLC7lofFY6pvbxjwexwHtbnlc9wdxi\u002BMt5jskXFd80xN7ceaME9i\u002BI1tvXUINlutl8bLfV5nX7qRPt7u6MIpAWvMsp1UbYVqgnteoAiqdIE9Pwm6goX91p4dCPFwhB/LNLwJO3POSSoxUPrTGK\u002Bh5rpdoam4fn7lzuwPN2SD\u002Bg5rk2tckTkNfuXfeSGLKs3uexI3ItJ2AsY9I3yXvwHFvWb8d4VERVVxUDKz2QVNWqQuIMxCTNcr9YClL23MZb/kGcvKnrM4miXMxcKfsjnA79jIeZ5Fc2CfwHH0ryXnpOqC3785grvw5YamdYcEnDNW5D\u002BVA/wRnpZbKs4xQ/sP5RDoHOJ6h10cx4QXnw3ZmzROncrmQqDuYTEo3mftz5GLpoB2HH9A7FzSeDx4Cg\u002BYcZ\u002BZ4qYwGZJv\u002BbuxUaj1Lwfii/h9Y37E/bFuA9p0dlcxgFzIU9z7W4zuBiLDn5qj3UkkhY4HGx4Q1OT00gXH\u002B4NUf8FMPNsq9yBrj11b8W4mujaBT/DZKnVOp37n9omHJhqvfx/JZ6B9\u002BY5tq4uwxNOG3hffRquCi1VcDYVcQwCm5GkyvIJOXVKGA1Zie47pjeKrYShhp99/HPPKfWorEbaNtrcSfhhRSHDFWTNVIB/WYn\u002BisOHYRTyZw6\u002Beg9/4WvGf1LTHxx/KShinnF6cKezT5ArqiGDUpXGKiLpowrSg3P5BtUtbHqtv2GbJMKjd/Zmyup/FDdKAyz9DPU5VYYdUBs9QWnSRiNVvir/6G2TYrIsQ==",
       "StatusCode": 201,
@@ -171,11 +143,7 @@
         "x-ms-content-crc64": "4bw4B1StyfI=",
         "x-ms-request-id": "1722a364-d01e-0005-06f7-099f7b000000",
         "x-ms-request-server-encrypted": "true",
-<<<<<<< HEAD
-        "x-ms-version": "2019-12-12"
-=======
-        "x-ms-version": "2020-02-10"
->>>>>>> 60f4876e
+        "x-ms-version": "2020-02-10"
       },
       "ResponseBody": []
     },
@@ -194,11 +162,7 @@
         "x-ms-client-request-id": "92344157-e4fa-220d-1eed-e8c94b7414a3",
         "x-ms-date": "Fri, 03 Apr 2020 20:33:31 GMT",
         "x-ms-return-client-request-id": "true",
-<<<<<<< HEAD
-        "x-ms-version": "2019-12-12"
-=======
-        "x-ms-version": "2020-02-10"
->>>>>>> 60f4876e
+        "x-ms-version": "2020-02-10"
       },
       "RequestBody": "LS1iYXRjaF9jMDk3MmQzMC1mNzk4LTFkYjUtYjQ5Mi02YThlNGI0YTQzYjcNCkNvbnRlbnQtVHlwZTogYXBwbGljYXRpb24vaHR0cA0KQ29udGVudC1UcmFuc2Zlci1FbmNvZGluZzogYmluYXJ5DQpDb250ZW50LUlEOiAwDQoNCkRFTEVURSAvdGVzdC1jb250YWluZXItYjdhMmM5YTQtMzk2OC02YTc3LWRhNzMtNWU1YzhhNDZiNTgxL2Jsb2IxIEhUVFAvMS4xDQpBdXRob3JpemF0aW9uOiBTaGFyZWRLZXkgc2Vhbm1jY2NhbmFyeTpLTjk4alRGOUJjZWRrTXVPY2N4bk1CMGs3RGJyVXpkWTNKWVBIcXkvaWtvPQ0KeC1tcy1kYXRlOiBGcmksIDAzIEFwciAyMDIwIDIwOjMzOjMxIEdNVA0KQ29udGVudC1MZW5ndGg6IDANCg0KLS1iYXRjaF9jMDk3MmQzMC1mNzk4LTFkYjUtYjQ5Mi02YThlNGI0YTQzYjcNCkNvbnRlbnQtVHlwZTogYXBwbGljYXRpb24vaHR0cA0KQ29udGVudC1UcmFuc2Zlci1FbmNvZGluZzogYmluYXJ5DQpDb250ZW50LUlEOiAxDQoNCkRFTEVURSAvdGVzdC1jb250YWluZXItYjdhMmM5YTQtMzk2OC02YTc3LWRhNzMtNWU1YzhhNDZiNTgxL2Jsb2IyIEhUVFAvMS4xDQpBdXRob3JpemF0aW9uOiBTaGFyZWRLZXkgc2Vhbm1jY2NhbmFyeTp6eGR0S0xveDB5elZNUmtKSlFrVnl2UXMwKytycjh2UGhuQ09OWW5TNFhjPQ0KeC1tcy1kYXRlOiBGcmksIDAzIEFwciAyMDIwIDIwOjMzOjMxIEdNVA0KQ29udGVudC1MZW5ndGg6IDANCg0KLS1iYXRjaF9jMDk3MmQzMC1mNzk4LTFkYjUtYjQ5Mi02YThlNGI0YTQzYjcNCkNvbnRlbnQtVHlwZTogYXBwbGljYXRpb24vaHR0cA0KQ29udGVudC1UcmFuc2Zlci1FbmNvZGluZzogYmluYXJ5DQpDb250ZW50LUlEOiAyDQoNCkRFTEVURSAvdGVzdC1jb250YWluZXItYjdhMmM5YTQtMzk2OC02YTc3LWRhNzMtNWU1YzhhNDZiNTgxL2Jsb2IzIEhUVFAvMS4xDQpBdXRob3JpemF0aW9uOiBTaGFyZWRLZXkgc2Vhbm1jY2NhbmFyeTpwV0hscFJ3cXpoYzBSaWFVRWNjSC9aN2k4YmwvVUFiRk1Ib3FQNXZuS21rPQ0KeC1tcy1kYXRlOiBGcmksIDAzIEFwciAyMDIwIDIwOjMzOjMxIEdNVA0KQ29udGVudC1MZW5ndGg6IDANCg0KLS1iYXRjaF9jMDk3MmQzMC1mNzk4LTFkYjUtYjQ5Mi02YThlNGI0YTQzYjctLQ0K",
       "StatusCode": 202,
@@ -212,11 +176,7 @@
         "Transfer-Encoding": "chunked",
         "x-ms-client-request-id": "92344157-e4fa-220d-1eed-e8c94b7414a3",
         "x-ms-request-id": "1722a36f-d01e-0005-10f7-099f7b000000",
-<<<<<<< HEAD
-        "x-ms-version": "2019-12-12"
-=======
-        "x-ms-version": "2020-02-10"
->>>>>>> 60f4876e
+        "x-ms-version": "2020-02-10"
       },
       "ResponseBody": "LS1iYXRjaHJlc3BvbnNlXzFlOGY4YjUwLTAyMjgtNGM1NC04MTM3LTNlYmFlMjgxZmQxYg0KQ29udGVudC1UeXBlOiBhcHBsaWNhdGlvbi9odHRwDQpDb250ZW50LUlEOiAwDQoNCkhUVFAvMS4xIDIwMiBBY2NlcHRlZA0KeC1tcy1kZWxldGUtdHlwZS1wZXJtYW5lbnQ6IHRydWUNCngtbXMtcmVxdWVzdC1pZDogMTcyMmEzNmYtZDAxZS0wMDA1LTEwZjctMDk5ZjdiMWUyMDAxDQp4LW1zLXZlcnNpb246IDIwMTktMTItMTINClNlcnZlcjogV2luZG93cy1BenVyZS1CbG9iLzEuMA0KDQotLWJhdGNocmVzcG9uc2VfMWU4ZjhiNTAtMDIyOC00YzU0LTgxMzctM2ViYWUyODFmZDFiDQpDb250ZW50LVR5cGU6IGFwcGxpY2F0aW9uL2h0dHANCkNvbnRlbnQtSUQ6IDENCg0KSFRUUC8xLjEgMjAyIEFjY2VwdGVkDQp4LW1zLWRlbGV0ZS10eXBlLXBlcm1hbmVudDogdHJ1ZQ0KeC1tcy1yZXF1ZXN0LWlkOiAxNzIyYTM2Zi1kMDFlLTAwMDUtMTBmNy0wOTlmN2IxZTIwMDMNCngtbXMtdmVyc2lvbjogMjAxOS0xMi0xMg0KU2VydmVyOiBXaW5kb3dzLUF6dXJlLUJsb2IvMS4wDQoNCi0tYmF0Y2hyZXNwb25zZV8xZThmOGI1MC0wMjI4LTRjNTQtODEzNy0zZWJhZTI4MWZkMWINCkNvbnRlbnQtVHlwZTogYXBwbGljYXRpb24vaHR0cA0KQ29udGVudC1JRDogMg0KDQpIVFRQLzEuMSAyMDIgQWNjZXB0ZWQNCngtbXMtZGVsZXRlLXR5cGUtcGVybWFuZW50OiB0cnVlDQp4LW1zLXJlcXVlc3QtaWQ6IDE3MjJhMzZmLWQwMWUtMDAwNS0xMGY3LTA5OWY3YjFlMjAwNA0KeC1tcy12ZXJzaW9uOiAyMDE5LTEyLTEyDQpTZXJ2ZXI6IFdpbmRvd3MtQXp1cmUtQmxvYi8xLjANCg0KLS1iYXRjaHJlc3BvbnNlXzFlOGY4YjUwLTAyMjgtNGM1NC04MTM3LTNlYmFlMjgxZmQxYi0t"
     },
@@ -233,11 +193,7 @@
         "x-ms-client-request-id": "0a37d884-b016-0fbc-f41a-1b49a1de8f33",
         "x-ms-date": "Fri, 03 Apr 2020 20:33:31 GMT",
         "x-ms-return-client-request-id": "true",
-<<<<<<< HEAD
-        "x-ms-version": "2019-12-12"
-=======
-        "x-ms-version": "2020-02-10"
->>>>>>> 60f4876e
+        "x-ms-version": "2020-02-10"
       },
       "RequestBody": null,
       "StatusCode": 404,
@@ -251,11 +207,7 @@
         "x-ms-client-request-id": "0a37d884-b016-0fbc-f41a-1b49a1de8f33",
         "x-ms-error-code": "BlobNotFound",
         "x-ms-request-id": "1722a3a7-d01e-0005-3ef7-099f7b000000",
-<<<<<<< HEAD
-        "x-ms-version": "2019-12-12"
-=======
-        "x-ms-version": "2020-02-10"
->>>>>>> 60f4876e
+        "x-ms-version": "2020-02-10"
       },
       "ResponseBody": []
     },
@@ -272,11 +224,7 @@
         "x-ms-client-request-id": "7345182d-0a3d-a08d-1c98-b364b6e505a8",
         "x-ms-date": "Fri, 03 Apr 2020 20:33:32 GMT",
         "x-ms-return-client-request-id": "true",
-<<<<<<< HEAD
-        "x-ms-version": "2019-12-12"
-=======
-        "x-ms-version": "2020-02-10"
->>>>>>> 60f4876e
+        "x-ms-version": "2020-02-10"
       },
       "RequestBody": null,
       "StatusCode": 404,
@@ -290,11 +238,7 @@
         "x-ms-client-request-id": "7345182d-0a3d-a08d-1c98-b364b6e505a8",
         "x-ms-error-code": "BlobNotFound",
         "x-ms-request-id": "1722a3b2-d01e-0005-48f7-099f7b000000",
-<<<<<<< HEAD
-        "x-ms-version": "2019-12-12"
-=======
-        "x-ms-version": "2020-02-10"
->>>>>>> 60f4876e
+        "x-ms-version": "2020-02-10"
       },
       "ResponseBody": []
     },
@@ -311,11 +255,7 @@
         "x-ms-client-request-id": "881b532f-1c98-e3f6-8f6d-67a3b1aece2d",
         "x-ms-date": "Fri, 03 Apr 2020 20:33:32 GMT",
         "x-ms-return-client-request-id": "true",
-<<<<<<< HEAD
-        "x-ms-version": "2019-12-12"
-=======
-        "x-ms-version": "2020-02-10"
->>>>>>> 60f4876e
+        "x-ms-version": "2020-02-10"
       },
       "RequestBody": null,
       "StatusCode": 404,
@@ -329,11 +269,7 @@
         "x-ms-client-request-id": "881b532f-1c98-e3f6-8f6d-67a3b1aece2d",
         "x-ms-error-code": "BlobNotFound",
         "x-ms-request-id": "1722a3c0-d01e-0005-54f7-099f7b000000",
-<<<<<<< HEAD
-        "x-ms-version": "2019-12-12"
-=======
-        "x-ms-version": "2020-02-10"
->>>>>>> 60f4876e
+        "x-ms-version": "2020-02-10"
       },
       "ResponseBody": []
     },
@@ -350,11 +286,7 @@
         "x-ms-client-request-id": "62343555-7dc9-0f0f-edc5-8adcd3f06d18",
         "x-ms-date": "Fri, 03 Apr 2020 20:33:32 GMT",
         "x-ms-return-client-request-id": "true",
-<<<<<<< HEAD
-        "x-ms-version": "2019-12-12"
-=======
-        "x-ms-version": "2020-02-10"
->>>>>>> 60f4876e
+        "x-ms-version": "2020-02-10"
       },
       "RequestBody": null,
       "StatusCode": 202,
@@ -367,11 +299,7 @@
         ],
         "x-ms-client-request-id": "62343555-7dc9-0f0f-edc5-8adcd3f06d18",
         "x-ms-request-id": "1722a3cb-d01e-0005-5cf7-099f7b000000",
-<<<<<<< HEAD
-        "x-ms-version": "2019-12-12"
-=======
-        "x-ms-version": "2020-02-10"
->>>>>>> 60f4876e
+        "x-ms-version": "2020-02-10"
       },
       "ResponseBody": []
     }
