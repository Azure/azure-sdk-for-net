{
  "Entries": [
    {
<<<<<<< HEAD
      "RequestUri": "https://seanmcccanary3.blob.core.windows.net/test-container-a14e5cb6-4174-00be-9d24-143734aaf06e?sv=2020-06-12\u0026ss=b\u0026srt=sco\u0026st=2021-04-02T16%3A42%3A40Z\u0026se=2021-04-02T18%3A42%3A40Z\u0026sp=rwdxlacuptfi\u0026sig=Sanitized\u0026restype=container",
=======
      "RequestUri": "https://seanmcccanary3.blob.core.windows.net/test-container-a14e5cb6-4174-00be-9d24-143734aaf06e?sv=2020-10-02\u0026ss=b\u0026srt=sco\u0026st=2021-02-23T18%3A40%3A10Z\u0026se=2021-02-23T20%3A40%3A10Z\u0026sp=rwdxlacuptf\u0026sig=Sanitized\u0026restype=container",
>>>>>>> 65932564
      "RequestMethod": "PUT",
      "RequestHeaders": {
        "Accept": "application/xml",
        "traceparent": "00-f4b1552860232747882fe63d07035b64-54a5a0f564e16141-00",
        "User-Agent": [
          "azsdk-net-Storage.Blobs/12.9.0-alpha.20210402.1",
          "(.NET 5.0.4; Microsoft Windows 10.0.19042)"
        ],
        "x-ms-blob-public-access": "container",
        "x-ms-client-request-id": "cd1cbe56-7ce9-fac1-1c64-f25b62a2c5fb",
        "x-ms-return-client-request-id": "true",
<<<<<<< HEAD
        "x-ms-version": "2020-08-04"
=======
         "x-ms-version": "2020-10-02"
>>>>>>> 65932564
      },
      "RequestBody": null,
      "StatusCode": 201,
      "ResponseHeaders": {
        "Content-Length": "0",
        "Date": "Fri, 02 Apr 2021 17:42:40 GMT",
        "ETag": "\u00220x8D8F5FEB664A056\u0022",
        "Last-Modified": "Fri, 02 Apr 2021 17:42:40 GMT",
        "Server": [
          "Windows-Azure-Blob/1.0",
          "Microsoft-HTTPAPI/2.0"
        ],
        "x-ms-client-request-id": "cd1cbe56-7ce9-fac1-1c64-f25b62a2c5fb",
<<<<<<< HEAD
        "x-ms-request-id": "204e2e50-201e-008a-59e7-278173000000",
        "x-ms-version": "2020-08-04"
=======
        "x-ms-request-id": "940a2eb3-201e-0033-341b-0a8569000000",
         "x-ms-version": "2020-10-02"
>>>>>>> 65932564
      },
      "ResponseBody": []
    },
    {
<<<<<<< HEAD
      "RequestUri": "https://seanmcccanary3.blob.core.windows.net/test-container-a14e5cb6-4174-00be-9d24-143734aaf06e/blob1?sv=2020-06-12\u0026ss=b\u0026srt=sco\u0026st=2021-04-02T16%3A42%3A40Z\u0026se=2021-04-02T18%3A42%3A40Z\u0026sp=rwdxlacuptfi\u0026sig=Sanitized",
=======
      "RequestUri": "https://seanmcccanary3.blob.core.windows.net/test-container-a14e5cb6-4174-00be-9d24-143734aaf06e/blob1?sv=2020-10-02\u0026ss=b\u0026srt=sco\u0026st=2021-02-23T18%3A40%3A10Z\u0026se=2021-02-23T20%3A40%3A10Z\u0026sp=rwdxlacuptf\u0026sig=Sanitized",
>>>>>>> 65932564
      "RequestMethod": "PUT",
      "RequestHeaders": {
        "Accept": "application/xml",
        "Content-Length": "1024",
        "Content-Type": "application/octet-stream",
        "If-None-Match": "*",
        "traceparent": "00-2ff217edcf9fb74882aea1fd2a419234-cd7e6099d75b4f43-00",
        "User-Agent": [
          "azsdk-net-Storage.Blobs/12.9.0-alpha.20210402.1",
          "(.NET 5.0.4; Microsoft Windows 10.0.19042)"
        ],
        "x-ms-blob-type": "BlockBlob",
        "x-ms-client-request-id": "2123704b-edf0-bd3c-0b1e-7054f90931f0",
        "x-ms-return-client-request-id": "true",
<<<<<<< HEAD
        "x-ms-version": "2020-08-04"
=======
         "x-ms-version": "2020-10-02"
>>>>>>> 65932564
      },
      "RequestBody": "bw7x/KdWjydxezoDEDckBj4n4HWNI4RQ9MGEsJyPcMSrNhfOpelFAC/1XG5CverkQOwcO8JPbkyJoAfm0d6L4Qt1WNkgVWBV4uBGmMYWDjfWn3CwczQCXMjKRAThXi5QanpizWUQxOqLxlniCNaFc5LQDzJt227WcvsRVhBcc4Ox9i1Ls0HRxtuGJKzbIFTyRNFyEU78444MjFpq/27aL1LVMBKoOcBR/0lW57bC\u002BlKmHxE/6mI1tRKePyfmZ8dtq/VZBu9CSgoRIBEEpvvYSpEIw99cm0Xvn3v/CfqYapiC6DvBaPRiZNUGLclRMA8XxvSV3qPnEBCwaWZ0Q0AQeLZ5gr2/FuGcpV4KVm17nm9r6EIFA4v0m9crEf\u002BO7SGU9bUT165RV68T\u002BTlE3LqjNMr3CFv\u002BCnUqhefllAXiDrc9dmC3aMfAGpCS8glSr74dh9w0luTGletA6VLHbMKqMOqBB2ZZ68wDNu7KbBdr19UoyAwornfSduB1dn51\u002BK7O58Ie0adXw5sQMV/2/CnT1RJ8nqS1goJyrpCG5HRNjT1A/IRVTAUu0QRxGHwY3Hq2oaFs\u002BVoKGGU/rCMW0d8mwqMhtQClfYgMTs2fRGkGWtEWz0PT4ZTjNuMeFqDiF/8lSlXY9iZ6ESMZX6uMatT7OVFRAAKcU\u002BEPPX8chmfnKjbNevoULWOrm70fuYHoV8sPItxOkRb9iPZ0yLinXoq7MTV0vu/Z5wztpWVEfJpfJuazDWSLmZgg0PEEn2SqBD0yY4hMdJjcNTrQYOuwuAxcFaHS81AmMJidVO7\u002B1UenQ6EoERkSErJO19cpujisbxflqIrC2BDsDDLvryCp3mDzKR1KiKbySgLvgxx4/HVg8OTWGC285GqQOwXmImOSpPl3NpEaYudw8l6I01T0dBC8j7480sUzNkSzuUyhDCeeXd8iAMbkRY38ZiXONBAVm8f1KZKlVtEzRP9NZ6maz\u002BY26XZ10nNJ2EkxP2yfZAEznR2FrOOU\u002BQcO7rzGl97kYpc/mEqaoMlTq1BJcxdklOD9GcmLFSIDofBvZ\u002BO3gkFrTdzVX8u3mfxTMQCSS4XvqVrbyX0UWEx0PPZaKznmnCgP3SY6jzQURn/MOOMicFZrf72I27nDVvSPYSPUXG7DbZTXg21etRomxoL\u002BRyBpUcug7qt7XcBvS4cxqi0QQOkRCcpOSu3oDMmjYhQ2xQ7UJg9XNG7CRw/TaDfmLAvtFYaZ7D5VGgfeuOHi2PusOYZ4XYMduQx7T8G6euK2AuC\u002BtkyNnNnQfwwIeHuM324UJy6xbc\u002BHz1t6Hpx8mp8kKLYBJCKuHpysqN52FECQ7m9TplOzBJQRNubxEn48VORt41DFig==",
      "StatusCode": 201,
      "ResponseHeaders": {
        "Content-Length": "0",
        "Content-MD5": "KqXr\u002B6RGwMamQ8wLq0Xnfg==",
        "Date": "Fri, 02 Apr 2021 17:42:40 GMT",
        "ETag": "\u00220x8D8F5FEB66E9F16\u0022",
        "Last-Modified": "Fri, 02 Apr 2021 17:42:40 GMT",
        "Server": [
          "Windows-Azure-Blob/1.0",
          "Microsoft-HTTPAPI/2.0"
        ],
        "x-ms-client-request-id": "2123704b-edf0-bd3c-0b1e-7054f90931f0",
        "x-ms-content-crc64": "6H51R2X\u002BZIE=",
        "x-ms-request-id": "204e2e68-201e-008a-6be7-278173000000",
        "x-ms-request-server-encrypted": "true",
<<<<<<< HEAD
        "x-ms-version": "2020-08-04",
        "x-ms-version-id": "2021-04-02T17:42:40.4126486Z"
=======
         "x-ms-version": "2020-10-02",
        "x-ms-version-id": "2021-02-23T19:40:11.1451782Z"
>>>>>>> 65932564
      },
      "ResponseBody": []
    },
    {
<<<<<<< HEAD
      "RequestUri": "https://seanmcccanary3.blob.core.windows.net/test-container-a14e5cb6-4174-00be-9d24-143734aaf06e/blob2?sv=2020-06-12\u0026ss=b\u0026srt=sco\u0026st=2021-04-02T16%3A42%3A40Z\u0026se=2021-04-02T18%3A42%3A40Z\u0026sp=rwdxlacuptfi\u0026sig=Sanitized",
=======
      "RequestUri": "https://seanmcccanary3.blob.core.windows.net/test-container-a14e5cb6-4174-00be-9d24-143734aaf06e/blob2?sv=2020-10-02\u0026ss=b\u0026srt=sco\u0026st=2021-02-23T18%3A40%3A10Z\u0026se=2021-02-23T20%3A40%3A10Z\u0026sp=rwdxlacuptf\u0026sig=Sanitized",
>>>>>>> 65932564
      "RequestMethod": "PUT",
      "RequestHeaders": {
        "Accept": "application/xml",
        "Content-Length": "1024",
        "Content-Type": "application/octet-stream",
        "If-None-Match": "*",
        "traceparent": "00-f63ec36c12c93340b6260dca9c5c0606-dd92de3bdff40c4f-00",
        "User-Agent": [
          "azsdk-net-Storage.Blobs/12.9.0-alpha.20210402.1",
          "(.NET 5.0.4; Microsoft Windows 10.0.19042)"
        ],
        "x-ms-blob-type": "BlockBlob",
        "x-ms-client-request-id": "ffa1466d-6b0d-f212-776d-f7acd52ea353",
        "x-ms-return-client-request-id": "true",
<<<<<<< HEAD
        "x-ms-version": "2020-08-04"
=======
         "x-ms-version": "2020-10-02"
>>>>>>> 65932564
      },
      "RequestBody": "y2OzB0BKIgDOHyUr1ihODyvwIXIso5rND6j9c5Rx9weJKh/LeSGzAU4jU9DIEOfiz2ApCei\u002BwyfJ5viXTK5sXSgdoqsJg5YJPB8kCVDKBP7BGqQzSO4fymf3ApMoG7Wgt/Wnq2072UzKH8zImrnX/\u002BH51jIKOBU6/tdEEYAD4SFqg1JaIlmRhUBXaCkhVjCtIAOxLkWDlX7gbayW98jLxz2rXRZnfNyHaFDxss/rGKemlvB8UbLb5\u002B3TerSt\u002B454jKHrdvgaRaQmKsb1keOu9FUF72DXTnWLz3YolAEo2m3BeCYuAKGujFFMVibr5lUKJIVepwwtoD0rYKeC8bGi/lBZMxi8gPSzVmIPi/hPn\u002BkgHXB8yTJhk9jpAqD6LJqfqVjWkrI8TqORq1GpHhRE3MC9YdNBJjQe\u002BJ9A031UuSrHb\u002BKgeAw248/M6x7gt3XDpCbfPMrHXoMjuJoS/HomPPIm4q4ypGOzh34DdDsWPUAqfC5XdXxgABBffMByI\u002BdVpa4sudXHkQDCK7VLw\u002BlIDXpa6H9Mzsd1xuGd0ieiQWOXrs\u002BM6oNqYusulEnGFD0nF29FGDtnCNfntvPzKb7YIOpStBQauyP374WUHTp9r7Kkdru4XSkoMKX3pTOQdjksVnRfc18pDFtMTii10uucaQZAT7ICH8LAKoRuIhbvZ3hMaMfFHjtSe2pgbA8Acl26WjwsTyeGKTaxnknbuulFXeawaGkj10vL7tRIorOzwLcms8jawhhRxT6RFH/yd8CBGw4oTwn0loPwYWBSPoeC/d6RtAYhaprOXqMqksLL2HYTx4eki3CtMh1E6WC3/oe3DhagYcO5YLB0WvFmyQPBJInpP3b/3XJt44Hp3IE6FmAbc4SsKnezWWfXMDF/R2gZg8TXzb4RtzCkM31B0IMuOUOQS1Z/FPoRNuUPKK1B7pwZ0Fm8YkihCrtUCPf6conjqPbt7/sSmm7KxZfZAY\u002BDYkXhKP8pctf67kGaKwwCF8RcK4C2U/\u002BgBjbr8pyxyAgs0KWyGUmJujYf8gC6eG5hyK7SfNUOzA9FQCLJPX86SCY4bVpnT/560nBKl2H\u002B5o3Hiiru30szHQSVbNgnv3225anZgQoU\u002BXivWKpkxDWuR1mUArJVS2naBU9V0eMlUhPzk7G3JGSCs5GyPoahzlnP5yV/k73LYZk//ny6vieUigWXcTCD9iL1EU4gowzjOTf2huq9pr9VJzIXdyboyPRqHbSBClwoS/EDioFuqr2MXMVFxDc91uNFQUn\u002Ba3/8DUlatYZYYS/azTv5uhw95nx1ixpgogO9LUbQO8gSKt9xBn04FPU3NPuVa/b8RBzHB1rMieBkm2pFnIhAiCVnx6Nbhw==",
      "StatusCode": 201,
      "ResponseHeaders": {
        "Content-Length": "0",
        "Content-MD5": "8SsmtB0G65K2LvaWRMUe\u002BA==",
        "Date": "Fri, 02 Apr 2021 17:42:40 GMT",
        "ETag": "\u00220x8D8F5FEB6777A4F\u0022",
        "Last-Modified": "Fri, 02 Apr 2021 17:42:40 GMT",
        "Server": [
          "Windows-Azure-Blob/1.0",
          "Microsoft-HTTPAPI/2.0"
        ],
        "x-ms-client-request-id": "ffa1466d-6b0d-f212-776d-f7acd52ea353",
        "x-ms-content-crc64": "7neqyw9GWFQ=",
        "x-ms-request-id": "204e2e7a-201e-008a-79e7-278173000000",
        "x-ms-request-server-encrypted": "true",
<<<<<<< HEAD
        "x-ms-version": "2020-08-04",
        "x-ms-version-id": "2021-04-02T17:42:40.4706895Z"
=======
         "x-ms-version": "2020-10-02",
        "x-ms-version-id": "2021-02-23T19:40:11.2032199Z"
>>>>>>> 65932564
      },
      "ResponseBody": []
    },
    {
<<<<<<< HEAD
      "RequestUri": "https://seanmcccanary3.blob.core.windows.net/test-container-a14e5cb6-4174-00be-9d24-143734aaf06e/blob3?sv=2020-06-12\u0026ss=b\u0026srt=sco\u0026st=2021-04-02T16%3A42%3A40Z\u0026se=2021-04-02T18%3A42%3A40Z\u0026sp=rwdxlacuptfi\u0026sig=Sanitized",
=======
      "RequestUri": "https://seanmcccanary3.blob.core.windows.net/test-container-a14e5cb6-4174-00be-9d24-143734aaf06e/blob3?sv=2020-10-02\u0026ss=b\u0026srt=sco\u0026st=2021-02-23T18%3A40%3A10Z\u0026se=2021-02-23T20%3A40%3A10Z\u0026sp=rwdxlacuptf\u0026sig=Sanitized",
>>>>>>> 65932564
      "RequestMethod": "PUT",
      "RequestHeaders": {
        "Accept": "application/xml",
        "Content-Length": "1024",
        "Content-Type": "application/octet-stream",
        "If-None-Match": "*",
        "traceparent": "00-e4e5e364b0b3504f8c65d3505c18285c-dd79715b90d1524b-00",
        "User-Agent": [
          "azsdk-net-Storage.Blobs/12.9.0-alpha.20210402.1",
          "(.NET 5.0.4; Microsoft Windows 10.0.19042)"
        ],
        "x-ms-blob-type": "BlockBlob",
        "x-ms-client-request-id": "ff85b7b9-dfad-ce4a-9164-a8f012d80fb3",
        "x-ms-return-client-request-id": "true",
<<<<<<< HEAD
        "x-ms-version": "2020-08-04"
=======
         "x-ms-version": "2020-10-02"
>>>>>>> 65932564
      },
      "RequestBody": "oLxoKAKIRUuJRdAzONueFn/y\u002BYEBXHpIjBNbGkaqSp2TuSAswd8x5AFVdceb37mbzuAs4jQiUUNCIJzuLSoE3voyn367cVSfwBWAq\u002BayrKxZv0xlfWdocWjd6qFDQrfWUZfMaEA74FyLjSIfoaVcj3PvlW3en2CTyS0W3oezW35dqVpP5URsHt/v2fBFSc/CgFotU61J\u002BLE2OZ4TJALV2DGkwfhKDaoug3eO7sVwToBdVF0shQfQE7CoGKylWfndGgG\u002BoYjXd3Ow/tA1uwrsxuoetdCkqFIq061HofT9iSl9sdTDsa33htzqfIY2mlimvFHBh6MpOHKvlM3aj9V\u002BsnWnuAo2KBU9Ji/0uSvL8zhVoeWiPAGFVHhhFB3fHfYGbMoRj\u002BJOcJM8g2F0NX9G46GVhO7w23V0IWSR1BT3Xgg47U1humNWBzBSZrmgER74GzF7SZkIFZBUnG59vJx/RCRYPEcy5Sg9P329nnW81BBFmbjifBVvMNe8DB302EqU0iGUR9XWxjUIPgkbSncbl8heOCPjnMgP6AtvddgLSGcyKctTKIw7btKC2j0LVOVgoXVVlqAnsDZZhV7JZ1Fd/fWi6CGrx288IslQYMKKA5QlD9RjtbLHC3iV\u002BqMtcQeBJd1IaWvEtNkGGXTW1lBzzoHJo1d8\u002BUdD292oFs3LDrDBzzrlQpopYFr7XZw98DQoIiwiY86vBCyVBY2NHJ4LOgrDFQcVjozmoEL9gZyqBeqpgPSgqariEcoOTzwMm0S87yKSetotEpOfO8OLsoOQ6gCi5JyqapBf4AM8Bz5P2QT\u002BQJF5GIoQe21gAW7nV15GfWQ8abeoEYSRMprX8AtVUGG\u002BjHLxF9J1kmguSmkid4ik9YnZE3BNVi8N5\u002BXwOItiC7AMKcvsVGaSxtZOeccab7oRMvqBezzxcTZD5C/shVrdzD\u002B5FU69t6EiR0yZ/txn8ngr3gaQ4I9zG7eUqXA3pUB8ca2IYVlrVHpZXjTwV3JZ2/G3wadTTOuvRfqWKA4w66ELHI0v3pEev4qMN4Fbg8NFO85\u002Bf\u002BSZKSTB2Bte1CtsKHOS5DvkKfxgmAEdxxVpU8E2UexAsmy8cvNobQZ1wOpeHw4OyJ6IYBHRHubjfGEPWIVaKIM\u002BLHYG1XJIfLz26tgWvqcGW4sirvDbbpSF2faRWRWAG5dnH/OYB/MsP\u002BRV2jMOzL25Cf35N3mSY73hgfx8tyOndc9Ar5\u002B0bVOY9m8MhZNhdww4108Xh\u002BQe1Lw1tob2sIjBrmVjzR0eBZupYUAKht0qgAnwQ9/Tj\u002B7rItvifrbNoUXmS9cu/arvGtGzbSWjFE7eCzZ8Bm2o7R52eKpBO4fl3MD6IzsG/INfAQ==",
      "StatusCode": 201,
      "ResponseHeaders": {
        "Content-Length": "0",
        "Content-MD5": "c/vz7sKcGShlTx/ziZifkg==",
        "Date": "Fri, 02 Apr 2021 17:42:40 GMT",
        "ETag": "\u00220x8D8F5FEB6849C19\u0022",
        "Last-Modified": "Fri, 02 Apr 2021 17:42:40 GMT",
        "Server": [
          "Windows-Azure-Blob/1.0",
          "Microsoft-HTTPAPI/2.0"
        ],
        "x-ms-client-request-id": "ff85b7b9-dfad-ce4a-9164-a8f012d80fb3",
        "x-ms-content-crc64": "aJs029B1PmY=",
        "x-ms-request-id": "204e2e87-201e-008a-01e7-278173000000",
        "x-ms-request-server-encrypted": "true",
<<<<<<< HEAD
        "x-ms-version": "2020-08-04",
        "x-ms-version-id": "2021-04-02T17:42:40.5567513Z"
=======
         "x-ms-version": "2020-10-02",
        "x-ms-version-id": "2021-02-23T19:40:11.2622611Z"
>>>>>>> 65932564
      },
      "ResponseBody": []
    },
    {
<<<<<<< HEAD
      "RequestUri": "https://seanmcccanary3.blob.core.windows.net/?sv=2020-06-12\u0026ss=b\u0026srt=sco\u0026st=2021-04-02T16%3A42%3A40Z\u0026se=2021-04-02T18%3A42%3A40Z\u0026sp=rwdxlacuptfi\u0026sig=Sanitized\u0026comp=batch",
=======
      "RequestUri": "https://seanmcccanary3.blob.core.windows.net/?sv=2020-10-02\u0026ss=b\u0026srt=sco\u0026st=2021-02-23T18%3A40%3A10Z\u0026se=2021-02-23T20%3A40%3A10Z\u0026sp=rwdxlacuptf\u0026sig=Sanitized\u0026comp=batch",
>>>>>>> 65932564
      "RequestMethod": "POST",
      "RequestHeaders": {
        "Accept": "application/xml",
        "Content-Length": "1353",
        "Content-Type": "multipart/mixed; boundary=batch_340a8640-ca8b-bdb5-b1fb-d77d6b48907e",
        "traceparent": "00-0da13eafd296984ab76515348dbaa8bf-f2fd63aadac3104b-00",
        "User-Agent": [
          "azsdk-net-Storage.Blobs/12.9.0-alpha.20210402.1",
          "(.NET 5.0.4; Microsoft Windows 10.0.19042)"
        ],
        "x-ms-client-request-id": "19248be7-4513-99a0-1776-e598cb1250c1",
        "x-ms-return-client-request-id": "true",
<<<<<<< HEAD
        "x-ms-version": "2020-08-04"
=======
         "x-ms-version": "2020-10-02"
>>>>>>> 65932564
      },
      "RequestBody": "LS1iYXRjaF8zNDBhODY0MC1jYThiLWJkYjUtYjFmYi1kNzdkNmI0ODkwN2UNCkNvbnRlbnQtVHlwZTogYXBwbGljYXRpb24vaHR0cA0KQ29udGVudC1UcmFuc2Zlci1FbmNvZGluZzogYmluYXJ5DQpDb250ZW50LUlEOiAwDQoNCkRFTEVURSAvdGVzdC1jb250YWluZXItYTE0ZTVjYjYtNDE3NC0wMGJlLTlkMjQtMTQzNzM0YWFmMDZlL2Jsb2IxP3N2PTIwMjAtMDYtMTImc3M9YiZzcnQ9c2NvJnN0PTIwMjEtMDQtMDJUMTYlM0E0MiUzQTQwWiZzZT0yMDIxLTA0LTAyVDE4JTNBNDIlM0E0MFomc3A9cndkeGxhY3VwdGZpJnNpZz1TYW5pdGl6ZWQgSFRUUC8xLjENCkFjY2VwdDogYXBwbGljYXRpb24veG1sDQp0cmFjZXBhcmVudDogMDAtMGRhMTNlYWZkMjk2OTg0YWI3NjUxNTM0OGRiYWE4YmYtMDgwNmY3Y2NkYzgwN2Y0Yi0wMA0KQ29udGVudC1MZW5ndGg6IDANCg0KLS1iYXRjaF8zNDBhODY0MC1jYThiLWJkYjUtYjFmYi1kNzdkNmI0ODkwN2UNCkNvbnRlbnQtVHlwZTogYXBwbGljYXRpb24vaHR0cA0KQ29udGVudC1UcmFuc2Zlci1FbmNvZGluZzogYmluYXJ5DQpDb250ZW50LUlEOiAxDQoNCkRFTEVURSAvdGVzdC1jb250YWluZXItYTE0ZTVjYjYtNDE3NC0wMGJlLTlkMjQtMTQzNzM0YWFmMDZlL2Jsb2IyP3N2PTIwMjAtMDYtMTImc3M9YiZzcnQ9c2NvJnN0PTIwMjEtMDQtMDJUMTYlM0E0MiUzQTQwWiZzZT0yMDIxLTA0LTAyVDE4JTNBNDIlM0E0MFomc3A9cndkeGxhY3VwdGZpJnNpZz1TYW5pdGl6ZWQgSFRUUC8xLjENCkFjY2VwdDogYXBwbGljYXRpb24veG1sDQp0cmFjZXBhcmVudDogMDAtMGRhMTNlYWZkMjk2OTg0YWI3NjUxNTM0OGRiYWE4YmYtMDgwNmY3Y2NkYzgwN2Y0Yi0wMA0KQ29udGVudC1MZW5ndGg6IDANCg0KLS1iYXRjaF8zNDBhODY0MC1jYThiLWJkYjUtYjFmYi1kNzdkNmI0ODkwN2UNCkNvbnRlbnQtVHlwZTogYXBwbGljYXRpb24vaHR0cA0KQ29udGVudC1UcmFuc2Zlci1FbmNvZGluZzogYmluYXJ5DQpDb250ZW50LUlEOiAyDQoNCkRFTEVURSAvdGVzdC1jb250YWluZXItYTE0ZTVjYjYtNDE3NC0wMGJlLTlkMjQtMTQzNzM0YWFmMDZlL2Jsb2IzP3N2PTIwMjAtMDYtMTImc3M9YiZzcnQ9c2NvJnN0PTIwMjEtMDQtMDJUMTYlM0E0MiUzQTQwWiZzZT0yMDIxLTA0LTAyVDE4JTNBNDIlM0E0MFomc3A9cndkeGxhY3VwdGZpJnNpZz1TYW5pdGl6ZWQgSFRUUC8xLjENCkFjY2VwdDogYXBwbGljYXRpb24veG1sDQp0cmFjZXBhcmVudDogMDAtMGRhMTNlYWZkMjk2OTg0YWI3NjUxNTM0OGRiYWE4YmYtMDgwNmY3Y2NkYzgwN2Y0Yi0wMA0KQ29udGVudC1MZW5ndGg6IDANCg0KLS1iYXRjaF8zNDBhODY0MC1jYThiLWJkYjUtYjFmYi1kNzdkNmI0ODkwN2UtLQ0K",
      "StatusCode": 202,
      "ResponseHeaders": {
        "Content-Type": "multipart/mixed; boundary=batchresponse_7212fb7c-8a57-47f8-a8ff-0186c394b57a",
        "Date": "Fri, 02 Apr 2021 17:42:40 GMT",
        "Server": [
          "Windows-Azure-Blob/1.0",
          "Microsoft-HTTPAPI/2.0"
        ],
        "Transfer-Encoding": "chunked",
        "x-ms-client-request-id": "19248be7-4513-99a0-1776-e598cb1250c1",
<<<<<<< HEAD
        "x-ms-request-id": "204e2e9b-201e-008a-0ee7-278173000000",
        "x-ms-version": "2020-08-04"
=======
        "x-ms-request-id": "940a2f1b-201e-0033-0b1b-0a8569000000",
         "x-ms-version": "2020-10-02"
>>>>>>> 65932564
      },
      "ResponseBody": "LS1iYXRjaHJlc3BvbnNlXzcyMTJmYjdjLThhNTctNDdmOC1hOGZmLTAxODZjMzk0YjU3YQ0KQ29udGVudC1UeXBlOiBhcHBsaWNhdGlvbi9odHRwDQpDb250ZW50LUlEOiAwDQoNCkhUVFAvMS4xIDIwMiBBY2NlcHRlZA0KeC1tcy1kZWxldGUtdHlwZS1wZXJtYW5lbnQ6IHRydWUNCngtbXMtcmVxdWVzdC1pZDogMjA0ZTJlOWItMjAxZS0wMDhhLTBlZTctMjc4MTczMWVjYjRjDQp4LW1zLXZlcnNpb246IDIwMjAtMDYtMTINClNlcnZlcjogV2luZG93cy1BenVyZS1CbG9iLzEuMA0KDQotLWJhdGNocmVzcG9uc2VfNzIxMmZiN2MtOGE1Ny00N2Y4LWE4ZmYtMDE4NmMzOTRiNTdhDQpDb250ZW50LVR5cGU6IGFwcGxpY2F0aW9uL2h0dHANCkNvbnRlbnQtSUQ6IDENCg0KSFRUUC8xLjEgMjAyIEFjY2VwdGVkDQp4LW1zLWRlbGV0ZS10eXBlLXBlcm1hbmVudDogdHJ1ZQ0KeC1tcy1yZXF1ZXN0LWlkOiAyMDRlMmU5Yi0yMDFlLTAwOGEtMGVlNy0yNzgxNzMxZWNiNGQNCngtbXMtdmVyc2lvbjogMjAyMC0wNi0xMg0KU2VydmVyOiBXaW5kb3dzLUF6dXJlLUJsb2IvMS4wDQoNCi0tYmF0Y2hyZXNwb25zZV83MjEyZmI3Yy04YTU3LTQ3ZjgtYThmZi0wMTg2YzM5NGI1N2ENCkNvbnRlbnQtVHlwZTogYXBwbGljYXRpb24vaHR0cA0KQ29udGVudC1JRDogMg0KDQpIVFRQLzEuMSAyMDIgQWNjZXB0ZWQNCngtbXMtZGVsZXRlLXR5cGUtcGVybWFuZW50OiB0cnVlDQp4LW1zLXJlcXVlc3QtaWQ6IDIwNGUyZTliLTIwMWUtMDA4YS0wZWU3LTI3ODE3MzFlY2I0ZQ0KeC1tcy12ZXJzaW9uOiAyMDIwLTA2LTEyDQpTZXJ2ZXI6IFdpbmRvd3MtQXp1cmUtQmxvYi8xLjANCg0KLS1iYXRjaHJlc3BvbnNlXzcyMTJmYjdjLThhNTctNDdmOC1hOGZmLTAxODZjMzk0YjU3YS0t"
    },
    {
<<<<<<< HEAD
      "RequestUri": "https://seanmcccanary3.blob.core.windows.net/test-container-a14e5cb6-4174-00be-9d24-143734aaf06e/blob1?sv=2020-06-12\u0026ss=b\u0026srt=sco\u0026st=2021-04-02T16%3A42%3A40Z\u0026se=2021-04-02T18%3A42%3A40Z\u0026sp=rwdxlacuptfi\u0026sig=Sanitized",
=======
      "RequestUri": "https://seanmcccanary3.blob.core.windows.net/test-container-a14e5cb6-4174-00be-9d24-143734aaf06e/blob1?sv=2020-10-02\u0026ss=b\u0026srt=sco\u0026st=2021-02-23T18%3A40%3A10Z\u0026se=2021-02-23T20%3A40%3A10Z\u0026sp=rwdxlacuptf\u0026sig=Sanitized",
>>>>>>> 65932564
      "RequestMethod": "HEAD",
      "RequestHeaders": {
        "Accept": "application/xml",
        "traceparent": "00-608d4c54c97fb54c8051f5ad12e31c93-7ee3fc74f7f9224a-00",
        "User-Agent": [
          "azsdk-net-Storage.Blobs/12.9.0-alpha.20210402.1",
          "(.NET 5.0.4; Microsoft Windows 10.0.19042)"
        ],
        "x-ms-client-request-id": "e095495b-7623-f46b-6a16-7fe2a8f4773c",
        "x-ms-return-client-request-id": "true",
<<<<<<< HEAD
        "x-ms-version": "2020-08-04"
=======
         "x-ms-version": "2020-10-02"
>>>>>>> 65932564
      },
      "RequestBody": null,
      "StatusCode": 404,
      "ResponseHeaders": {
        "Date": "Fri, 02 Apr 2021 17:42:40 GMT",
        "Server": [
          "Windows-Azure-Blob/1.0",
          "Microsoft-HTTPAPI/2.0"
        ],
        "Transfer-Encoding": "chunked",
        "x-ms-client-request-id": "e095495b-7623-f46b-6a16-7fe2a8f4773c",
        "x-ms-error-code": "BlobNotFound",
<<<<<<< HEAD
        "x-ms-request-id": "204e2ead-201e-008a-1fe7-278173000000",
        "x-ms-version": "2020-08-04"
=======
        "x-ms-request-id": "940a2f2e-201e-0033-1e1b-0a8569000000",
         "x-ms-version": "2020-10-02"
>>>>>>> 65932564
      },
      "ResponseBody": []
    },
    {
<<<<<<< HEAD
      "RequestUri": "https://seanmcccanary3.blob.core.windows.net/test-container-a14e5cb6-4174-00be-9d24-143734aaf06e/blob2?sv=2020-06-12\u0026ss=b\u0026srt=sco\u0026st=2021-04-02T16%3A42%3A40Z\u0026se=2021-04-02T18%3A42%3A40Z\u0026sp=rwdxlacuptfi\u0026sig=Sanitized",
=======
      "RequestUri": "https://seanmcccanary3.blob.core.windows.net/test-container-a14e5cb6-4174-00be-9d24-143734aaf06e/blob2?sv=2020-10-02\u0026ss=b\u0026srt=sco\u0026st=2021-02-23T18%3A40%3A10Z\u0026se=2021-02-23T20%3A40%3A10Z\u0026sp=rwdxlacuptf\u0026sig=Sanitized",
>>>>>>> 65932564
      "RequestMethod": "HEAD",
      "RequestHeaders": {
        "Accept": "application/xml",
        "traceparent": "00-ddb0019a16f2db47b1475bbd21783562-d8f8def0b081b144-00",
        "User-Agent": [
          "azsdk-net-Storage.Blobs/12.9.0-alpha.20210402.1",
          "(.NET 5.0.4; Microsoft Windows 10.0.19042)"
        ],
        "x-ms-client-request-id": "813d8eb6-707c-4d9d-77c9-326e53c90904",
        "x-ms-return-client-request-id": "true",
<<<<<<< HEAD
        "x-ms-version": "2020-08-04"
=======
         "x-ms-version": "2020-10-02"
>>>>>>> 65932564
      },
      "RequestBody": null,
      "StatusCode": 404,
      "ResponseHeaders": {
        "Date": "Fri, 02 Apr 2021 17:42:40 GMT",
        "Server": [
          "Windows-Azure-Blob/1.0",
          "Microsoft-HTTPAPI/2.0"
        ],
        "Transfer-Encoding": "chunked",
        "x-ms-client-request-id": "813d8eb6-707c-4d9d-77c9-326e53c90904",
        "x-ms-error-code": "BlobNotFound",
<<<<<<< HEAD
        "x-ms-request-id": "204e2eb5-201e-008a-26e7-278173000000",
        "x-ms-version": "2020-08-04"
=======
        "x-ms-request-id": "940a2f3a-201e-0033-291b-0a8569000000",
         "x-ms-version": "2020-10-02"
>>>>>>> 65932564
      },
      "ResponseBody": []
    },
    {
<<<<<<< HEAD
      "RequestUri": "https://seanmcccanary3.blob.core.windows.net/test-container-a14e5cb6-4174-00be-9d24-143734aaf06e/blob3?sv=2020-06-12\u0026ss=b\u0026srt=sco\u0026st=2021-04-02T16%3A42%3A40Z\u0026se=2021-04-02T18%3A42%3A40Z\u0026sp=rwdxlacuptfi\u0026sig=Sanitized",
=======
      "RequestUri": "https://seanmcccanary3.blob.core.windows.net/test-container-a14e5cb6-4174-00be-9d24-143734aaf06e/blob3?sv=2020-10-02\u0026ss=b\u0026srt=sco\u0026st=2021-02-23T18%3A40%3A10Z\u0026se=2021-02-23T20%3A40%3A10Z\u0026sp=rwdxlacuptf\u0026sig=Sanitized",
>>>>>>> 65932564
      "RequestMethod": "HEAD",
      "RequestHeaders": {
        "Accept": "application/xml",
        "traceparent": "00-bda7a996335d5949a3ff3c86bfd0b83b-adf41d5ff1485543-00",
        "User-Agent": [
          "azsdk-net-Storage.Blobs/12.9.0-alpha.20210402.1",
          "(.NET 5.0.4; Microsoft Windows 10.0.19042)"
        ],
        "x-ms-client-request-id": "192b740c-f5b6-cec0-dc96-a1d3d099c115",
        "x-ms-return-client-request-id": "true",
<<<<<<< HEAD
        "x-ms-version": "2020-08-04"
=======
         "x-ms-version": "2020-10-02"
>>>>>>> 65932564
      },
      "RequestBody": null,
      "StatusCode": 404,
      "ResponseHeaders": {
        "Date": "Fri, 02 Apr 2021 17:42:40 GMT",
        "Server": [
          "Windows-Azure-Blob/1.0",
          "Microsoft-HTTPAPI/2.0"
        ],
        "Transfer-Encoding": "chunked",
        "x-ms-client-request-id": "192b740c-f5b6-cec0-dc96-a1d3d099c115",
        "x-ms-error-code": "BlobNotFound",
<<<<<<< HEAD
        "x-ms-request-id": "204e2ec8-201e-008a-35e7-278173000000",
        "x-ms-version": "2020-08-04"
=======
        "x-ms-request-id": "940a2f45-201e-0033-341b-0a8569000000",
         "x-ms-version": "2020-10-02"
>>>>>>> 65932564
      },
      "ResponseBody": []
    },
    {
<<<<<<< HEAD
      "RequestUri": "https://seanmcccanary3.blob.core.windows.net/test-container-a14e5cb6-4174-00be-9d24-143734aaf06e?sv=2020-06-12\u0026ss=b\u0026srt=sco\u0026st=2021-04-02T16%3A42%3A40Z\u0026se=2021-04-02T18%3A42%3A40Z\u0026sp=rwdxlacuptfi\u0026sig=Sanitized\u0026restype=container",
=======
      "RequestUri": "https://seanmcccanary3.blob.core.windows.net/test-container-a14e5cb6-4174-00be-9d24-143734aaf06e?sv=2020-10-02\u0026ss=b\u0026srt=sco\u0026st=2021-02-23T18%3A40%3A10Z\u0026se=2021-02-23T20%3A40%3A10Z\u0026sp=rwdxlacuptf\u0026sig=Sanitized\u0026restype=container",
>>>>>>> 65932564
      "RequestMethod": "DELETE",
      "RequestHeaders": {
        "Accept": "application/xml",
        "traceparent": "00-7e02ed8efa080545971c553f645ae5d0-0f6d0da360fee14e-00",
        "User-Agent": [
          "azsdk-net-Storage.Blobs/12.9.0-alpha.20210402.1",
          "(.NET 5.0.4; Microsoft Windows 10.0.19042)"
        ],
        "x-ms-client-request-id": "de626c34-ef9e-5a4d-e8ee-399204e687a8",
        "x-ms-return-client-request-id": "true",
<<<<<<< HEAD
        "x-ms-version": "2020-08-04"
=======
         "x-ms-version": "2020-10-02"
>>>>>>> 65932564
      },
      "RequestBody": null,
      "StatusCode": 202,
      "ResponseHeaders": {
        "Content-Length": "0",
        "Date": "Fri, 02 Apr 2021 17:42:40 GMT",
        "Server": [
          "Windows-Azure-Blob/1.0",
          "Microsoft-HTTPAPI/2.0"
        ],
        "x-ms-client-request-id": "de626c34-ef9e-5a4d-e8ee-399204e687a8",
<<<<<<< HEAD
        "x-ms-request-id": "204e2ed0-201e-008a-3de7-278173000000",
        "x-ms-version": "2020-08-04"
=======
        "x-ms-request-id": "940a2f56-201e-0033-421b-0a8569000000",
         "x-ms-version": "2020-10-02"
>>>>>>> 65932564
      },
      "ResponseBody": []
    }
  ],
  "Variables": {
    "DateTimeOffsetNow": "2021-04-02T12:42:40.5129067-05:00",
    "RandomSeed": "1571519166",
    "Storage_TestConfigDefault": "ProductionTenant\nseanmcccanary3\nU2FuaXRpemVk\nhttps://seanmcccanary3.blob.core.windows.net\nhttps://seanmcccanary3.file.core.windows.net\nhttps://seanmcccanary3.queue.core.windows.net\nhttps://seanmcccanary3.table.core.windows.net\n\n\n\n\nhttps://seanmcccanary3-secondary.blob.core.windows.net\nhttps://seanmcccanary3-secondary.file.core.windows.net\nhttps://seanmcccanary3-secondary.queue.core.windows.net\nhttps://seanmcccanary3-secondary.table.core.windows.net\n68390a19-a643-458b-b726-408abf67b4fc\nSanitized\n72f988bf-86f1-41af-91ab-2d7cd011db47\nhttps://login.microsoftonline.com/\nCloud\nBlobEndpoint=https://seanmcccanary3.blob.core.windows.net/;QueueEndpoint=https://seanmcccanary3.queue.core.windows.net/;FileEndpoint=https://seanmcccanary3.file.core.windows.net/;BlobSecondaryEndpoint=https://seanmcccanary3-secondary.blob.core.windows.net/;QueueSecondaryEndpoint=https://seanmcccanary3-secondary.queue.core.windows.net/;FileSecondaryEndpoint=https://seanmcccanary3-secondary.file.core.windows.net/;AccountName=seanmcccanary3;AccountKey=Kg==;\nseanscope1"
  }
}<|MERGE_RESOLUTION|>--- conflicted
+++ resolved
@@ -1,277 +1,204 @@
 {
   "Entries": [
     {
-<<<<<<< HEAD
-      "RequestUri": "https://seanmcccanary3.blob.core.windows.net/test-container-a14e5cb6-4174-00be-9d24-143734aaf06e?sv=2020-06-12\u0026ss=b\u0026srt=sco\u0026st=2021-04-02T16%3A42%3A40Z\u0026se=2021-04-02T18%3A42%3A40Z\u0026sp=rwdxlacuptfi\u0026sig=Sanitized\u0026restype=container",
-=======
-      "RequestUri": "https://seanmcccanary3.blob.core.windows.net/test-container-a14e5cb6-4174-00be-9d24-143734aaf06e?sv=2020-10-02\u0026ss=b\u0026srt=sco\u0026st=2021-02-23T18%3A40%3A10Z\u0026se=2021-02-23T20%3A40%3A10Z\u0026sp=rwdxlacuptf\u0026sig=Sanitized\u0026restype=container",
->>>>>>> 65932564
+      "RequestUri": "https://seanmcccanary3.blob.core.windows.net/test-container-a14e5cb6-4174-00be-9d24-143734aaf06e?sv=2020-10-02\u0026ss=b\u0026srt=sco\u0026st=2021-05-14T15%3A54%3A29Z\u0026se=2021-05-14T17%3A54%3A29Z\u0026sp=rwdxlacuptfi\u0026sig=Sanitized\u0026restype=container",
       "RequestMethod": "PUT",
       "RequestHeaders": {
         "Accept": "application/xml",
-        "traceparent": "00-f4b1552860232747882fe63d07035b64-54a5a0f564e16141-00",
-        "User-Agent": [
-          "azsdk-net-Storage.Blobs/12.9.0-alpha.20210402.1",
-          "(.NET 5.0.4; Microsoft Windows 10.0.19042)"
+        "traceparent": "00-1799148fb940444b821f4ca816be72d1-48baa749a7a2bf4c-00",
+        "User-Agent": [
+          "azsdk-net-Storage.Blobs/12.9.0-alpha.20210514.1",
+          "(.NET 5.0.6; Microsoft Windows 10.0.19043)"
         ],
         "x-ms-blob-public-access": "container",
         "x-ms-client-request-id": "cd1cbe56-7ce9-fac1-1c64-f25b62a2c5fb",
         "x-ms-return-client-request-id": "true",
-<<<<<<< HEAD
-        "x-ms-version": "2020-08-04"
-=======
-         "x-ms-version": "2020-10-02"
->>>>>>> 65932564
+        "x-ms-version": "2020-10-02"
       },
       "RequestBody": null,
       "StatusCode": 201,
       "ResponseHeaders": {
         "Content-Length": "0",
-        "Date": "Fri, 02 Apr 2021 17:42:40 GMT",
-        "ETag": "\u00220x8D8F5FEB664A056\u0022",
-        "Last-Modified": "Fri, 02 Apr 2021 17:42:40 GMT",
+        "Date": "Fri, 14 May 2021 16:54:27 GMT",
+        "ETag": "\u00220x8D916F8F030E4DE\u0022",
+        "Last-Modified": "Fri, 14 May 2021 16:54:28 GMT",
         "Server": [
           "Windows-Azure-Blob/1.0",
           "Microsoft-HTTPAPI/2.0"
         ],
         "x-ms-client-request-id": "cd1cbe56-7ce9-fac1-1c64-f25b62a2c5fb",
-<<<<<<< HEAD
-        "x-ms-request-id": "204e2e50-201e-008a-59e7-278173000000",
-        "x-ms-version": "2020-08-04"
-=======
-        "x-ms-request-id": "940a2eb3-201e-0033-341b-0a8569000000",
-         "x-ms-version": "2020-10-02"
->>>>>>> 65932564
-      },
-      "ResponseBody": []
-    },
-    {
-<<<<<<< HEAD
-      "RequestUri": "https://seanmcccanary3.blob.core.windows.net/test-container-a14e5cb6-4174-00be-9d24-143734aaf06e/blob1?sv=2020-06-12\u0026ss=b\u0026srt=sco\u0026st=2021-04-02T16%3A42%3A40Z\u0026se=2021-04-02T18%3A42%3A40Z\u0026sp=rwdxlacuptfi\u0026sig=Sanitized",
-=======
-      "RequestUri": "https://seanmcccanary3.blob.core.windows.net/test-container-a14e5cb6-4174-00be-9d24-143734aaf06e/blob1?sv=2020-10-02\u0026ss=b\u0026srt=sco\u0026st=2021-02-23T18%3A40%3A10Z\u0026se=2021-02-23T20%3A40%3A10Z\u0026sp=rwdxlacuptf\u0026sig=Sanitized",
->>>>>>> 65932564
+        "x-ms-request-id": "0de27f52-901e-007b-3ee1-48985e000000",
+        "x-ms-version": "2020-10-02"
+      },
+      "ResponseBody": []
+    },
+    {
+      "RequestUri": "https://seanmcccanary3.blob.core.windows.net/test-container-a14e5cb6-4174-00be-9d24-143734aaf06e/blob1?sv=2020-10-02\u0026ss=b\u0026srt=sco\u0026st=2021-05-14T15%3A54%3A29Z\u0026se=2021-05-14T17%3A54%3A29Z\u0026sp=rwdxlacuptfi\u0026sig=Sanitized",
       "RequestMethod": "PUT",
       "RequestHeaders": {
         "Accept": "application/xml",
         "Content-Length": "1024",
         "Content-Type": "application/octet-stream",
         "If-None-Match": "*",
-        "traceparent": "00-2ff217edcf9fb74882aea1fd2a419234-cd7e6099d75b4f43-00",
-        "User-Agent": [
-          "azsdk-net-Storage.Blobs/12.9.0-alpha.20210402.1",
-          "(.NET 5.0.4; Microsoft Windows 10.0.19042)"
+        "traceparent": "00-117800534ebc404aa5908eb7840018e6-90a4cb073a34df47-00",
+        "User-Agent": [
+          "azsdk-net-Storage.Blobs/12.9.0-alpha.20210514.1",
+          "(.NET 5.0.6; Microsoft Windows 10.0.19043)"
         ],
         "x-ms-blob-type": "BlockBlob",
         "x-ms-client-request-id": "2123704b-edf0-bd3c-0b1e-7054f90931f0",
         "x-ms-return-client-request-id": "true",
-<<<<<<< HEAD
-        "x-ms-version": "2020-08-04"
-=======
-         "x-ms-version": "2020-10-02"
->>>>>>> 65932564
+        "x-ms-version": "2020-10-02"
       },
       "RequestBody": "bw7x/KdWjydxezoDEDckBj4n4HWNI4RQ9MGEsJyPcMSrNhfOpelFAC/1XG5CverkQOwcO8JPbkyJoAfm0d6L4Qt1WNkgVWBV4uBGmMYWDjfWn3CwczQCXMjKRAThXi5QanpizWUQxOqLxlniCNaFc5LQDzJt227WcvsRVhBcc4Ox9i1Ls0HRxtuGJKzbIFTyRNFyEU78444MjFpq/27aL1LVMBKoOcBR/0lW57bC\u002BlKmHxE/6mI1tRKePyfmZ8dtq/VZBu9CSgoRIBEEpvvYSpEIw99cm0Xvn3v/CfqYapiC6DvBaPRiZNUGLclRMA8XxvSV3qPnEBCwaWZ0Q0AQeLZ5gr2/FuGcpV4KVm17nm9r6EIFA4v0m9crEf\u002BO7SGU9bUT165RV68T\u002BTlE3LqjNMr3CFv\u002BCnUqhefllAXiDrc9dmC3aMfAGpCS8glSr74dh9w0luTGletA6VLHbMKqMOqBB2ZZ68wDNu7KbBdr19UoyAwornfSduB1dn51\u002BK7O58Ie0adXw5sQMV/2/CnT1RJ8nqS1goJyrpCG5HRNjT1A/IRVTAUu0QRxGHwY3Hq2oaFs\u002BVoKGGU/rCMW0d8mwqMhtQClfYgMTs2fRGkGWtEWz0PT4ZTjNuMeFqDiF/8lSlXY9iZ6ESMZX6uMatT7OVFRAAKcU\u002BEPPX8chmfnKjbNevoULWOrm70fuYHoV8sPItxOkRb9iPZ0yLinXoq7MTV0vu/Z5wztpWVEfJpfJuazDWSLmZgg0PEEn2SqBD0yY4hMdJjcNTrQYOuwuAxcFaHS81AmMJidVO7\u002B1UenQ6EoERkSErJO19cpujisbxflqIrC2BDsDDLvryCp3mDzKR1KiKbySgLvgxx4/HVg8OTWGC285GqQOwXmImOSpPl3NpEaYudw8l6I01T0dBC8j7480sUzNkSzuUyhDCeeXd8iAMbkRY38ZiXONBAVm8f1KZKlVtEzRP9NZ6maz\u002BY26XZ10nNJ2EkxP2yfZAEznR2FrOOU\u002BQcO7rzGl97kYpc/mEqaoMlTq1BJcxdklOD9GcmLFSIDofBvZ\u002BO3gkFrTdzVX8u3mfxTMQCSS4XvqVrbyX0UWEx0PPZaKznmnCgP3SY6jzQURn/MOOMicFZrf72I27nDVvSPYSPUXG7DbZTXg21etRomxoL\u002BRyBpUcug7qt7XcBvS4cxqi0QQOkRCcpOSu3oDMmjYhQ2xQ7UJg9XNG7CRw/TaDfmLAvtFYaZ7D5VGgfeuOHi2PusOYZ4XYMduQx7T8G6euK2AuC\u002BtkyNnNnQfwwIeHuM324UJy6xbc\u002BHz1t6Hpx8mp8kKLYBJCKuHpysqN52FECQ7m9TplOzBJQRNubxEn48VORt41DFig==",
       "StatusCode": 201,
       "ResponseHeaders": {
         "Content-Length": "0",
         "Content-MD5": "KqXr\u002B6RGwMamQ8wLq0Xnfg==",
-        "Date": "Fri, 02 Apr 2021 17:42:40 GMT",
-        "ETag": "\u00220x8D8F5FEB66E9F16\u0022",
-        "Last-Modified": "Fri, 02 Apr 2021 17:42:40 GMT",
+        "Date": "Fri, 14 May 2021 16:54:27 GMT",
+        "ETag": "\u00220x8D916F8F03A922E\u0022",
+        "Last-Modified": "Fri, 14 May 2021 16:54:28 GMT",
         "Server": [
           "Windows-Azure-Blob/1.0",
           "Microsoft-HTTPAPI/2.0"
         ],
         "x-ms-client-request-id": "2123704b-edf0-bd3c-0b1e-7054f90931f0",
         "x-ms-content-crc64": "6H51R2X\u002BZIE=",
-        "x-ms-request-id": "204e2e68-201e-008a-6be7-278173000000",
+        "x-ms-request-id": "0de27f6a-901e-007b-51e1-48985e000000",
         "x-ms-request-server-encrypted": "true",
-<<<<<<< HEAD
-        "x-ms-version": "2020-08-04",
-        "x-ms-version-id": "2021-04-02T17:42:40.4126486Z"
-=======
-         "x-ms-version": "2020-10-02",
-        "x-ms-version-id": "2021-02-23T19:40:11.1451782Z"
->>>>>>> 65932564
-      },
-      "ResponseBody": []
-    },
-    {
-<<<<<<< HEAD
-      "RequestUri": "https://seanmcccanary3.blob.core.windows.net/test-container-a14e5cb6-4174-00be-9d24-143734aaf06e/blob2?sv=2020-06-12\u0026ss=b\u0026srt=sco\u0026st=2021-04-02T16%3A42%3A40Z\u0026se=2021-04-02T18%3A42%3A40Z\u0026sp=rwdxlacuptfi\u0026sig=Sanitized",
-=======
-      "RequestUri": "https://seanmcccanary3.blob.core.windows.net/test-container-a14e5cb6-4174-00be-9d24-143734aaf06e/blob2?sv=2020-10-02\u0026ss=b\u0026srt=sco\u0026st=2021-02-23T18%3A40%3A10Z\u0026se=2021-02-23T20%3A40%3A10Z\u0026sp=rwdxlacuptf\u0026sig=Sanitized",
->>>>>>> 65932564
+        "x-ms-version": "2020-10-02",
+        "x-ms-version-id": "2021-05-14T16:54:28.7706670Z"
+      },
+      "ResponseBody": []
+    },
+    {
+      "RequestUri": "https://seanmcccanary3.blob.core.windows.net/test-container-a14e5cb6-4174-00be-9d24-143734aaf06e/blob2?sv=2020-10-02\u0026ss=b\u0026srt=sco\u0026st=2021-05-14T15%3A54%3A29Z\u0026se=2021-05-14T17%3A54%3A29Z\u0026sp=rwdxlacuptfi\u0026sig=Sanitized",
       "RequestMethod": "PUT",
       "RequestHeaders": {
         "Accept": "application/xml",
         "Content-Length": "1024",
         "Content-Type": "application/octet-stream",
         "If-None-Match": "*",
-        "traceparent": "00-f63ec36c12c93340b6260dca9c5c0606-dd92de3bdff40c4f-00",
-        "User-Agent": [
-          "azsdk-net-Storage.Blobs/12.9.0-alpha.20210402.1",
-          "(.NET 5.0.4; Microsoft Windows 10.0.19042)"
+        "traceparent": "00-15adc9431f09844faef97d7f3c4d8d9c-bc29c505ff052d49-00",
+        "User-Agent": [
+          "azsdk-net-Storage.Blobs/12.9.0-alpha.20210514.1",
+          "(.NET 5.0.6; Microsoft Windows 10.0.19043)"
         ],
         "x-ms-blob-type": "BlockBlob",
         "x-ms-client-request-id": "ffa1466d-6b0d-f212-776d-f7acd52ea353",
         "x-ms-return-client-request-id": "true",
-<<<<<<< HEAD
-        "x-ms-version": "2020-08-04"
-=======
-         "x-ms-version": "2020-10-02"
->>>>>>> 65932564
+        "x-ms-version": "2020-10-02"
       },
       "RequestBody": "y2OzB0BKIgDOHyUr1ihODyvwIXIso5rND6j9c5Rx9weJKh/LeSGzAU4jU9DIEOfiz2ApCei\u002BwyfJ5viXTK5sXSgdoqsJg5YJPB8kCVDKBP7BGqQzSO4fymf3ApMoG7Wgt/Wnq2072UzKH8zImrnX/\u002BH51jIKOBU6/tdEEYAD4SFqg1JaIlmRhUBXaCkhVjCtIAOxLkWDlX7gbayW98jLxz2rXRZnfNyHaFDxss/rGKemlvB8UbLb5\u002B3TerSt\u002B454jKHrdvgaRaQmKsb1keOu9FUF72DXTnWLz3YolAEo2m3BeCYuAKGujFFMVibr5lUKJIVepwwtoD0rYKeC8bGi/lBZMxi8gPSzVmIPi/hPn\u002BkgHXB8yTJhk9jpAqD6LJqfqVjWkrI8TqORq1GpHhRE3MC9YdNBJjQe\u002BJ9A031UuSrHb\u002BKgeAw248/M6x7gt3XDpCbfPMrHXoMjuJoS/HomPPIm4q4ypGOzh34DdDsWPUAqfC5XdXxgABBffMByI\u002BdVpa4sudXHkQDCK7VLw\u002BlIDXpa6H9Mzsd1xuGd0ieiQWOXrs\u002BM6oNqYusulEnGFD0nF29FGDtnCNfntvPzKb7YIOpStBQauyP374WUHTp9r7Kkdru4XSkoMKX3pTOQdjksVnRfc18pDFtMTii10uucaQZAT7ICH8LAKoRuIhbvZ3hMaMfFHjtSe2pgbA8Acl26WjwsTyeGKTaxnknbuulFXeawaGkj10vL7tRIorOzwLcms8jawhhRxT6RFH/yd8CBGw4oTwn0loPwYWBSPoeC/d6RtAYhaprOXqMqksLL2HYTx4eki3CtMh1E6WC3/oe3DhagYcO5YLB0WvFmyQPBJInpP3b/3XJt44Hp3IE6FmAbc4SsKnezWWfXMDF/R2gZg8TXzb4RtzCkM31B0IMuOUOQS1Z/FPoRNuUPKK1B7pwZ0Fm8YkihCrtUCPf6conjqPbt7/sSmm7KxZfZAY\u002BDYkXhKP8pctf67kGaKwwCF8RcK4C2U/\u002BgBjbr8pyxyAgs0KWyGUmJujYf8gC6eG5hyK7SfNUOzA9FQCLJPX86SCY4bVpnT/560nBKl2H\u002B5o3Hiiru30szHQSVbNgnv3225anZgQoU\u002BXivWKpkxDWuR1mUArJVS2naBU9V0eMlUhPzk7G3JGSCs5GyPoahzlnP5yV/k73LYZk//ny6vieUigWXcTCD9iL1EU4gowzjOTf2huq9pr9VJzIXdyboyPRqHbSBClwoS/EDioFuqr2MXMVFxDc91uNFQUn\u002Ba3/8DUlatYZYYS/azTv5uhw95nx1ixpgogO9LUbQO8gSKt9xBn04FPU3NPuVa/b8RBzHB1rMieBkm2pFnIhAiCVnx6Nbhw==",
       "StatusCode": 201,
       "ResponseHeaders": {
         "Content-Length": "0",
         "Content-MD5": "8SsmtB0G65K2LvaWRMUe\u002BA==",
-        "Date": "Fri, 02 Apr 2021 17:42:40 GMT",
-        "ETag": "\u00220x8D8F5FEB6777A4F\u0022",
-        "Last-Modified": "Fri, 02 Apr 2021 17:42:40 GMT",
+        "Date": "Fri, 14 May 2021 16:54:27 GMT",
+        "ETag": "\u00220x8D916F8F0434648\u0022",
+        "Last-Modified": "Fri, 14 May 2021 16:54:28 GMT",
         "Server": [
           "Windows-Azure-Blob/1.0",
           "Microsoft-HTTPAPI/2.0"
         ],
         "x-ms-client-request-id": "ffa1466d-6b0d-f212-776d-f7acd52ea353",
         "x-ms-content-crc64": "7neqyw9GWFQ=",
-        "x-ms-request-id": "204e2e7a-201e-008a-79e7-278173000000",
+        "x-ms-request-id": "0de27f79-901e-007b-5ee1-48985e000000",
         "x-ms-request-server-encrypted": "true",
-<<<<<<< HEAD
-        "x-ms-version": "2020-08-04",
-        "x-ms-version-id": "2021-04-02T17:42:40.4706895Z"
-=======
-         "x-ms-version": "2020-10-02",
-        "x-ms-version-id": "2021-02-23T19:40:11.2032199Z"
->>>>>>> 65932564
-      },
-      "ResponseBody": []
-    },
-    {
-<<<<<<< HEAD
-      "RequestUri": "https://seanmcccanary3.blob.core.windows.net/test-container-a14e5cb6-4174-00be-9d24-143734aaf06e/blob3?sv=2020-06-12\u0026ss=b\u0026srt=sco\u0026st=2021-04-02T16%3A42%3A40Z\u0026se=2021-04-02T18%3A42%3A40Z\u0026sp=rwdxlacuptfi\u0026sig=Sanitized",
-=======
-      "RequestUri": "https://seanmcccanary3.blob.core.windows.net/test-container-a14e5cb6-4174-00be-9d24-143734aaf06e/blob3?sv=2020-10-02\u0026ss=b\u0026srt=sco\u0026st=2021-02-23T18%3A40%3A10Z\u0026se=2021-02-23T20%3A40%3A10Z\u0026sp=rwdxlacuptf\u0026sig=Sanitized",
->>>>>>> 65932564
+        "x-ms-version": "2020-10-02",
+        "x-ms-version-id": "2021-05-14T16:54:28.8277064Z"
+      },
+      "ResponseBody": []
+    },
+    {
+      "RequestUri": "https://seanmcccanary3.blob.core.windows.net/test-container-a14e5cb6-4174-00be-9d24-143734aaf06e/blob3?sv=2020-10-02\u0026ss=b\u0026srt=sco\u0026st=2021-05-14T15%3A54%3A29Z\u0026se=2021-05-14T17%3A54%3A29Z\u0026sp=rwdxlacuptfi\u0026sig=Sanitized",
       "RequestMethod": "PUT",
       "RequestHeaders": {
         "Accept": "application/xml",
         "Content-Length": "1024",
         "Content-Type": "application/octet-stream",
         "If-None-Match": "*",
-        "traceparent": "00-e4e5e364b0b3504f8c65d3505c18285c-dd79715b90d1524b-00",
-        "User-Agent": [
-          "azsdk-net-Storage.Blobs/12.9.0-alpha.20210402.1",
-          "(.NET 5.0.4; Microsoft Windows 10.0.19042)"
+        "traceparent": "00-5ad66ada352ca84787596c0f3df609fc-ea7d266980906841-00",
+        "User-Agent": [
+          "azsdk-net-Storage.Blobs/12.9.0-alpha.20210514.1",
+          "(.NET 5.0.6; Microsoft Windows 10.0.19043)"
         ],
         "x-ms-blob-type": "BlockBlob",
         "x-ms-client-request-id": "ff85b7b9-dfad-ce4a-9164-a8f012d80fb3",
         "x-ms-return-client-request-id": "true",
-<<<<<<< HEAD
-        "x-ms-version": "2020-08-04"
-=======
-         "x-ms-version": "2020-10-02"
->>>>>>> 65932564
+        "x-ms-version": "2020-10-02"
       },
       "RequestBody": "oLxoKAKIRUuJRdAzONueFn/y\u002BYEBXHpIjBNbGkaqSp2TuSAswd8x5AFVdceb37mbzuAs4jQiUUNCIJzuLSoE3voyn367cVSfwBWAq\u002BayrKxZv0xlfWdocWjd6qFDQrfWUZfMaEA74FyLjSIfoaVcj3PvlW3en2CTyS0W3oezW35dqVpP5URsHt/v2fBFSc/CgFotU61J\u002BLE2OZ4TJALV2DGkwfhKDaoug3eO7sVwToBdVF0shQfQE7CoGKylWfndGgG\u002BoYjXd3Ow/tA1uwrsxuoetdCkqFIq061HofT9iSl9sdTDsa33htzqfIY2mlimvFHBh6MpOHKvlM3aj9V\u002BsnWnuAo2KBU9Ji/0uSvL8zhVoeWiPAGFVHhhFB3fHfYGbMoRj\u002BJOcJM8g2F0NX9G46GVhO7w23V0IWSR1BT3Xgg47U1humNWBzBSZrmgER74GzF7SZkIFZBUnG59vJx/RCRYPEcy5Sg9P329nnW81BBFmbjifBVvMNe8DB302EqU0iGUR9XWxjUIPgkbSncbl8heOCPjnMgP6AtvddgLSGcyKctTKIw7btKC2j0LVOVgoXVVlqAnsDZZhV7JZ1Fd/fWi6CGrx288IslQYMKKA5QlD9RjtbLHC3iV\u002BqMtcQeBJd1IaWvEtNkGGXTW1lBzzoHJo1d8\u002BUdD292oFs3LDrDBzzrlQpopYFr7XZw98DQoIiwiY86vBCyVBY2NHJ4LOgrDFQcVjozmoEL9gZyqBeqpgPSgqariEcoOTzwMm0S87yKSetotEpOfO8OLsoOQ6gCi5JyqapBf4AM8Bz5P2QT\u002BQJF5GIoQe21gAW7nV15GfWQ8abeoEYSRMprX8AtVUGG\u002BjHLxF9J1kmguSmkid4ik9YnZE3BNVi8N5\u002BXwOItiC7AMKcvsVGaSxtZOeccab7oRMvqBezzxcTZD5C/shVrdzD\u002B5FU69t6EiR0yZ/txn8ngr3gaQ4I9zG7eUqXA3pUB8ca2IYVlrVHpZXjTwV3JZ2/G3wadTTOuvRfqWKA4w66ELHI0v3pEev4qMN4Fbg8NFO85\u002Bf\u002BSZKSTB2Bte1CtsKHOS5DvkKfxgmAEdxxVpU8E2UexAsmy8cvNobQZ1wOpeHw4OyJ6IYBHRHubjfGEPWIVaKIM\u002BLHYG1XJIfLz26tgWvqcGW4sirvDbbpSF2faRWRWAG5dnH/OYB/MsP\u002BRV2jMOzL25Cf35N3mSY73hgfx8tyOndc9Ar5\u002B0bVOY9m8MhZNhdww4108Xh\u002BQe1Lw1tob2sIjBrmVjzR0eBZupYUAKht0qgAnwQ9/Tj\u002B7rItvifrbNoUXmS9cu/arvGtGzbSWjFE7eCzZ8Bm2o7R52eKpBO4fl3MD6IzsG/INfAQ==",
       "StatusCode": 201,
       "ResponseHeaders": {
         "Content-Length": "0",
         "Content-MD5": "c/vz7sKcGShlTx/ziZifkg==",
-        "Date": "Fri, 02 Apr 2021 17:42:40 GMT",
-        "ETag": "\u00220x8D8F5FEB6849C19\u0022",
-        "Last-Modified": "Fri, 02 Apr 2021 17:42:40 GMT",
+        "Date": "Fri, 14 May 2021 16:54:28 GMT",
+        "ETag": "\u00220x8D916F8F04CBDE1\u0022",
+        "Last-Modified": "Fri, 14 May 2021 16:54:28 GMT",
         "Server": [
           "Windows-Azure-Blob/1.0",
           "Microsoft-HTTPAPI/2.0"
         ],
         "x-ms-client-request-id": "ff85b7b9-dfad-ce4a-9164-a8f012d80fb3",
         "x-ms-content-crc64": "aJs029B1PmY=",
-        "x-ms-request-id": "204e2e87-201e-008a-01e7-278173000000",
+        "x-ms-request-id": "0de27f7a-901e-007b-5fe1-48985e000000",
         "x-ms-request-server-encrypted": "true",
-<<<<<<< HEAD
-        "x-ms-version": "2020-08-04",
-        "x-ms-version-id": "2021-04-02T17:42:40.5567513Z"
-=======
-         "x-ms-version": "2020-10-02",
-        "x-ms-version-id": "2021-02-23T19:40:11.2622611Z"
->>>>>>> 65932564
-      },
-      "ResponseBody": []
-    },
-    {
-<<<<<<< HEAD
-      "RequestUri": "https://seanmcccanary3.blob.core.windows.net/?sv=2020-06-12\u0026ss=b\u0026srt=sco\u0026st=2021-04-02T16%3A42%3A40Z\u0026se=2021-04-02T18%3A42%3A40Z\u0026sp=rwdxlacuptfi\u0026sig=Sanitized\u0026comp=batch",
-=======
-      "RequestUri": "https://seanmcccanary3.blob.core.windows.net/?sv=2020-10-02\u0026ss=b\u0026srt=sco\u0026st=2021-02-23T18%3A40%3A10Z\u0026se=2021-02-23T20%3A40%3A10Z\u0026sp=rwdxlacuptf\u0026sig=Sanitized\u0026comp=batch",
->>>>>>> 65932564
+        "x-ms-version": "2020-10-02",
+        "x-ms-version-id": "2021-05-14T16:54:28.8907510Z"
+      },
+      "ResponseBody": []
+    },
+    {
+      "RequestUri": "https://seanmcccanary3.blob.core.windows.net/?sv=2020-10-02\u0026ss=b\u0026srt=sco\u0026st=2021-05-14T15%3A54%3A29Z\u0026se=2021-05-14T17%3A54%3A29Z\u0026sp=rwdxlacuptfi\u0026sig=Sanitized\u0026comp=batch",
       "RequestMethod": "POST",
       "RequestHeaders": {
         "Accept": "application/xml",
         "Content-Length": "1353",
         "Content-Type": "multipart/mixed; boundary=batch_340a8640-ca8b-bdb5-b1fb-d77d6b48907e",
-        "traceparent": "00-0da13eafd296984ab76515348dbaa8bf-f2fd63aadac3104b-00",
-        "User-Agent": [
-          "azsdk-net-Storage.Blobs/12.9.0-alpha.20210402.1",
-          "(.NET 5.0.4; Microsoft Windows 10.0.19042)"
+        "traceparent": "00-38425cc49e1b57498d329da6f255f195-84f697957e1b8242-00",
+        "User-Agent": [
+          "azsdk-net-Storage.Blobs/12.9.0-alpha.20210514.1",
+          "(.NET 5.0.6; Microsoft Windows 10.0.19043)"
         ],
         "x-ms-client-request-id": "19248be7-4513-99a0-1776-e598cb1250c1",
         "x-ms-return-client-request-id": "true",
-<<<<<<< HEAD
-        "x-ms-version": "2020-08-04"
-=======
-         "x-ms-version": "2020-10-02"
->>>>>>> 65932564
-      },
-      "RequestBody": "LS1iYXRjaF8zNDBhODY0MC1jYThiLWJkYjUtYjFmYi1kNzdkNmI0ODkwN2UNCkNvbnRlbnQtVHlwZTogYXBwbGljYXRpb24vaHR0cA0KQ29udGVudC1UcmFuc2Zlci1FbmNvZGluZzogYmluYXJ5DQpDb250ZW50LUlEOiAwDQoNCkRFTEVURSAvdGVzdC1jb250YWluZXItYTE0ZTVjYjYtNDE3NC0wMGJlLTlkMjQtMTQzNzM0YWFmMDZlL2Jsb2IxP3N2PTIwMjAtMDYtMTImc3M9YiZzcnQ9c2NvJnN0PTIwMjEtMDQtMDJUMTYlM0E0MiUzQTQwWiZzZT0yMDIxLTA0LTAyVDE4JTNBNDIlM0E0MFomc3A9cndkeGxhY3VwdGZpJnNpZz1TYW5pdGl6ZWQgSFRUUC8xLjENCkFjY2VwdDogYXBwbGljYXRpb24veG1sDQp0cmFjZXBhcmVudDogMDAtMGRhMTNlYWZkMjk2OTg0YWI3NjUxNTM0OGRiYWE4YmYtMDgwNmY3Y2NkYzgwN2Y0Yi0wMA0KQ29udGVudC1MZW5ndGg6IDANCg0KLS1iYXRjaF8zNDBhODY0MC1jYThiLWJkYjUtYjFmYi1kNzdkNmI0ODkwN2UNCkNvbnRlbnQtVHlwZTogYXBwbGljYXRpb24vaHR0cA0KQ29udGVudC1UcmFuc2Zlci1FbmNvZGluZzogYmluYXJ5DQpDb250ZW50LUlEOiAxDQoNCkRFTEVURSAvdGVzdC1jb250YWluZXItYTE0ZTVjYjYtNDE3NC0wMGJlLTlkMjQtMTQzNzM0YWFmMDZlL2Jsb2IyP3N2PTIwMjAtMDYtMTImc3M9YiZzcnQ9c2NvJnN0PTIwMjEtMDQtMDJUMTYlM0E0MiUzQTQwWiZzZT0yMDIxLTA0LTAyVDE4JTNBNDIlM0E0MFomc3A9cndkeGxhY3VwdGZpJnNpZz1TYW5pdGl6ZWQgSFRUUC8xLjENCkFjY2VwdDogYXBwbGljYXRpb24veG1sDQp0cmFjZXBhcmVudDogMDAtMGRhMTNlYWZkMjk2OTg0YWI3NjUxNTM0OGRiYWE4YmYtMDgwNmY3Y2NkYzgwN2Y0Yi0wMA0KQ29udGVudC1MZW5ndGg6IDANCg0KLS1iYXRjaF8zNDBhODY0MC1jYThiLWJkYjUtYjFmYi1kNzdkNmI0ODkwN2UNCkNvbnRlbnQtVHlwZTogYXBwbGljYXRpb24vaHR0cA0KQ29udGVudC1UcmFuc2Zlci1FbmNvZGluZzogYmluYXJ5DQpDb250ZW50LUlEOiAyDQoNCkRFTEVURSAvdGVzdC1jb250YWluZXItYTE0ZTVjYjYtNDE3NC0wMGJlLTlkMjQtMTQzNzM0YWFmMDZlL2Jsb2IzP3N2PTIwMjAtMDYtMTImc3M9YiZzcnQ9c2NvJnN0PTIwMjEtMDQtMDJUMTYlM0E0MiUzQTQwWiZzZT0yMDIxLTA0LTAyVDE4JTNBNDIlM0E0MFomc3A9cndkeGxhY3VwdGZpJnNpZz1TYW5pdGl6ZWQgSFRUUC8xLjENCkFjY2VwdDogYXBwbGljYXRpb24veG1sDQp0cmFjZXBhcmVudDogMDAtMGRhMTNlYWZkMjk2OTg0YWI3NjUxNTM0OGRiYWE4YmYtMDgwNmY3Y2NkYzgwN2Y0Yi0wMA0KQ29udGVudC1MZW5ndGg6IDANCg0KLS1iYXRjaF8zNDBhODY0MC1jYThiLWJkYjUtYjFmYi1kNzdkNmI0ODkwN2UtLQ0K",
+        "x-ms-version": "2020-10-02"
+      },
+      "RequestBody": "LS1iYXRjaF8zNDBhODY0MC1jYThiLWJkYjUtYjFmYi1kNzdkNmI0ODkwN2UNCkNvbnRlbnQtVHlwZTogYXBwbGljYXRpb24vaHR0cA0KQ29udGVudC1UcmFuc2Zlci1FbmNvZGluZzogYmluYXJ5DQpDb250ZW50LUlEOiAwDQoNCkRFTEVURSAvdGVzdC1jb250YWluZXItYTE0ZTVjYjYtNDE3NC0wMGJlLTlkMjQtMTQzNzM0YWFmMDZlL2Jsb2IxP3N2PTIwMjAtMTAtMDImc3M9YiZzcnQ9c2NvJnN0PTIwMjEtMDUtMTRUMTUlM0E1NCUzQTI5WiZzZT0yMDIxLTA1LTE0VDE3JTNBNTQlM0EyOVomc3A9cndkeGxhY3VwdGZpJnNpZz1TYW5pdGl6ZWQgSFRUUC8xLjENCkFjY2VwdDogYXBwbGljYXRpb24veG1sDQp0cmFjZXBhcmVudDogMDAtMzg0MjVjYzQ5ZTFiNTc0OThkMzI5ZGE2ZjI1NWYxOTUtYjc4NDRkNDcyNTVmNDA0Ni0wMA0KQ29udGVudC1MZW5ndGg6IDANCg0KLS1iYXRjaF8zNDBhODY0MC1jYThiLWJkYjUtYjFmYi1kNzdkNmI0ODkwN2UNCkNvbnRlbnQtVHlwZTogYXBwbGljYXRpb24vaHR0cA0KQ29udGVudC1UcmFuc2Zlci1FbmNvZGluZzogYmluYXJ5DQpDb250ZW50LUlEOiAxDQoNCkRFTEVURSAvdGVzdC1jb250YWluZXItYTE0ZTVjYjYtNDE3NC0wMGJlLTlkMjQtMTQzNzM0YWFmMDZlL2Jsb2IyP3N2PTIwMjAtMTAtMDImc3M9YiZzcnQ9c2NvJnN0PTIwMjEtMDUtMTRUMTUlM0E1NCUzQTI5WiZzZT0yMDIxLTA1LTE0VDE3JTNBNTQlM0EyOVomc3A9cndkeGxhY3VwdGZpJnNpZz1TYW5pdGl6ZWQgSFRUUC8xLjENCkFjY2VwdDogYXBwbGljYXRpb24veG1sDQp0cmFjZXBhcmVudDogMDAtMzg0MjVjYzQ5ZTFiNTc0OThkMzI5ZGE2ZjI1NWYxOTUtYjc4NDRkNDcyNTVmNDA0Ni0wMA0KQ29udGVudC1MZW5ndGg6IDANCg0KLS1iYXRjaF8zNDBhODY0MC1jYThiLWJkYjUtYjFmYi1kNzdkNmI0ODkwN2UNCkNvbnRlbnQtVHlwZTogYXBwbGljYXRpb24vaHR0cA0KQ29udGVudC1UcmFuc2Zlci1FbmNvZGluZzogYmluYXJ5DQpDb250ZW50LUlEOiAyDQoNCkRFTEVURSAvdGVzdC1jb250YWluZXItYTE0ZTVjYjYtNDE3NC0wMGJlLTlkMjQtMTQzNzM0YWFmMDZlL2Jsb2IzP3N2PTIwMjAtMTAtMDImc3M9YiZzcnQ9c2NvJnN0PTIwMjEtMDUtMTRUMTUlM0E1NCUzQTI5WiZzZT0yMDIxLTA1LTE0VDE3JTNBNTQlM0EyOVomc3A9cndkeGxhY3VwdGZpJnNpZz1TYW5pdGl6ZWQgSFRUUC8xLjENCkFjY2VwdDogYXBwbGljYXRpb24veG1sDQp0cmFjZXBhcmVudDogMDAtMzg0MjVjYzQ5ZTFiNTc0OThkMzI5ZGE2ZjI1NWYxOTUtYjc4NDRkNDcyNTVmNDA0Ni0wMA0KQ29udGVudC1MZW5ndGg6IDANCg0KLS1iYXRjaF8zNDBhODY0MC1jYThiLWJkYjUtYjFmYi1kNzdkNmI0ODkwN2UtLQ0K",
       "StatusCode": 202,
       "ResponseHeaders": {
-        "Content-Type": "multipart/mixed; boundary=batchresponse_7212fb7c-8a57-47f8-a8ff-0186c394b57a",
-        "Date": "Fri, 02 Apr 2021 17:42:40 GMT",
+        "Content-Type": "multipart/mixed; boundary=batchresponse_3eaf570a-a9b3-48d4-8760-bbc5a79e82a3",
+        "Date": "Fri, 14 May 2021 16:54:28 GMT",
         "Server": [
           "Windows-Azure-Blob/1.0",
           "Microsoft-HTTPAPI/2.0"
         ],
         "Transfer-Encoding": "chunked",
         "x-ms-client-request-id": "19248be7-4513-99a0-1776-e598cb1250c1",
-<<<<<<< HEAD
-        "x-ms-request-id": "204e2e9b-201e-008a-0ee7-278173000000",
-        "x-ms-version": "2020-08-04"
-=======
-        "x-ms-request-id": "940a2f1b-201e-0033-0b1b-0a8569000000",
-         "x-ms-version": "2020-10-02"
->>>>>>> 65932564
-      },
-      "ResponseBody": "LS1iYXRjaHJlc3BvbnNlXzcyMTJmYjdjLThhNTctNDdmOC1hOGZmLTAxODZjMzk0YjU3YQ0KQ29udGVudC1UeXBlOiBhcHBsaWNhdGlvbi9odHRwDQpDb250ZW50LUlEOiAwDQoNCkhUVFAvMS4xIDIwMiBBY2NlcHRlZA0KeC1tcy1kZWxldGUtdHlwZS1wZXJtYW5lbnQ6IHRydWUNCngtbXMtcmVxdWVzdC1pZDogMjA0ZTJlOWItMjAxZS0wMDhhLTBlZTctMjc4MTczMWVjYjRjDQp4LW1zLXZlcnNpb246IDIwMjAtMDYtMTINClNlcnZlcjogV2luZG93cy1BenVyZS1CbG9iLzEuMA0KDQotLWJhdGNocmVzcG9uc2VfNzIxMmZiN2MtOGE1Ny00N2Y4LWE4ZmYtMDE4NmMzOTRiNTdhDQpDb250ZW50LVR5cGU6IGFwcGxpY2F0aW9uL2h0dHANCkNvbnRlbnQtSUQ6IDENCg0KSFRUUC8xLjEgMjAyIEFjY2VwdGVkDQp4LW1zLWRlbGV0ZS10eXBlLXBlcm1hbmVudDogdHJ1ZQ0KeC1tcy1yZXF1ZXN0LWlkOiAyMDRlMmU5Yi0yMDFlLTAwOGEtMGVlNy0yNzgxNzMxZWNiNGQNCngtbXMtdmVyc2lvbjogMjAyMC0wNi0xMg0KU2VydmVyOiBXaW5kb3dzLUF6dXJlLUJsb2IvMS4wDQoNCi0tYmF0Y2hyZXNwb25zZV83MjEyZmI3Yy04YTU3LTQ3ZjgtYThmZi0wMTg2YzM5NGI1N2ENCkNvbnRlbnQtVHlwZTogYXBwbGljYXRpb24vaHR0cA0KQ29udGVudC1JRDogMg0KDQpIVFRQLzEuMSAyMDIgQWNjZXB0ZWQNCngtbXMtZGVsZXRlLXR5cGUtcGVybWFuZW50OiB0cnVlDQp4LW1zLXJlcXVlc3QtaWQ6IDIwNGUyZTliLTIwMWUtMDA4YS0wZWU3LTI3ODE3MzFlY2I0ZQ0KeC1tcy12ZXJzaW9uOiAyMDIwLTA2LTEyDQpTZXJ2ZXI6IFdpbmRvd3MtQXp1cmUtQmxvYi8xLjANCg0KLS1iYXRjaHJlc3BvbnNlXzcyMTJmYjdjLThhNTctNDdmOC1hOGZmLTAxODZjMzk0YjU3YS0t"
-    },
-    {
-<<<<<<< HEAD
-      "RequestUri": "https://seanmcccanary3.blob.core.windows.net/test-container-a14e5cb6-4174-00be-9d24-143734aaf06e/blob1?sv=2020-06-12\u0026ss=b\u0026srt=sco\u0026st=2021-04-02T16%3A42%3A40Z\u0026se=2021-04-02T18%3A42%3A40Z\u0026sp=rwdxlacuptfi\u0026sig=Sanitized",
-=======
-      "RequestUri": "https://seanmcccanary3.blob.core.windows.net/test-container-a14e5cb6-4174-00be-9d24-143734aaf06e/blob1?sv=2020-10-02\u0026ss=b\u0026srt=sco\u0026st=2021-02-23T18%3A40%3A10Z\u0026se=2021-02-23T20%3A40%3A10Z\u0026sp=rwdxlacuptf\u0026sig=Sanitized",
->>>>>>> 65932564
+        "x-ms-request-id": "0de27f86-901e-007b-6ae1-48985e000000",
+        "x-ms-version": "2020-10-02"
+      },
+      "ResponseBody": "LS1iYXRjaHJlc3BvbnNlXzNlYWY1NzBhLWE5YjMtNDhkNC04NzYwLWJiYzVhNzllODJhMw0KQ29udGVudC1UeXBlOiBhcHBsaWNhdGlvbi9odHRwDQpDb250ZW50LUlEOiAwDQoNCkhUVFAvMS4xIDIwMiBBY2NlcHRlZA0KeC1tcy1kZWxldGUtdHlwZS1wZXJtYW5lbnQ6IHRydWUNCngtbXMtcmVxdWVzdC1pZDogMGRlMjdmODYtOTAxZS0wMDdiLTZhZTEtNDg5ODVlMWViZjA3DQp4LW1zLXZlcnNpb246IDIwMjAtMTAtMDINClNlcnZlcjogV2luZG93cy1BenVyZS1CbG9iLzEuMA0KDQotLWJhdGNocmVzcG9uc2VfM2VhZjU3MGEtYTliMy00OGQ0LTg3NjAtYmJjNWE3OWU4MmEzDQpDb250ZW50LVR5cGU6IGFwcGxpY2F0aW9uL2h0dHANCkNvbnRlbnQtSUQ6IDENCg0KSFRUUC8xLjEgMjAyIEFjY2VwdGVkDQp4LW1zLWRlbGV0ZS10eXBlLXBlcm1hbmVudDogdHJ1ZQ0KeC1tcy1yZXF1ZXN0LWlkOiAwZGUyN2Y4Ni05MDFlLTAwN2ItNmFlMS00ODk4NWUxZWJmMDgNCngtbXMtdmVyc2lvbjogMjAyMC0xMC0wMg0KU2VydmVyOiBXaW5kb3dzLUF6dXJlLUJsb2IvMS4wDQoNCi0tYmF0Y2hyZXNwb25zZV8zZWFmNTcwYS1hOWIzLTQ4ZDQtODc2MC1iYmM1YTc5ZTgyYTMNCkNvbnRlbnQtVHlwZTogYXBwbGljYXRpb24vaHR0cA0KQ29udGVudC1JRDogMg0KDQpIVFRQLzEuMSAyMDIgQWNjZXB0ZWQNCngtbXMtZGVsZXRlLXR5cGUtcGVybWFuZW50OiB0cnVlDQp4LW1zLXJlcXVlc3QtaWQ6IDBkZTI3Zjg2LTkwMWUtMDA3Yi02YWUxLTQ4OTg1ZTFlYmYwOQ0KeC1tcy12ZXJzaW9uOiAyMDIwLTEwLTAyDQpTZXJ2ZXI6IFdpbmRvd3MtQXp1cmUtQmxvYi8xLjANCg0KLS1iYXRjaHJlc3BvbnNlXzNlYWY1NzBhLWE5YjMtNDhkNC04NzYwLWJiYzVhNzllODJhMy0t"
+    },
+    {
+      "RequestUri": "https://seanmcccanary3.blob.core.windows.net/test-container-a14e5cb6-4174-00be-9d24-143734aaf06e/blob1?sv=2020-10-02\u0026ss=b\u0026srt=sco\u0026st=2021-05-14T15%3A54%3A29Z\u0026se=2021-05-14T17%3A54%3A29Z\u0026sp=rwdxlacuptfi\u0026sig=Sanitized",
       "RequestMethod": "HEAD",
       "RequestHeaders": {
         "Accept": "application/xml",
-        "traceparent": "00-608d4c54c97fb54c8051f5ad12e31c93-7ee3fc74f7f9224a-00",
-        "User-Agent": [
-          "azsdk-net-Storage.Blobs/12.9.0-alpha.20210402.1",
-          "(.NET 5.0.4; Microsoft Windows 10.0.19042)"
+        "traceparent": "00-6cd685924db0e54cbbb6117420cbe2c1-587b06287c156b4c-00",
+        "User-Agent": [
+          "azsdk-net-Storage.Blobs/12.9.0-alpha.20210514.1",
+          "(.NET 5.0.6; Microsoft Windows 10.0.19043)"
         ],
         "x-ms-client-request-id": "e095495b-7623-f46b-6a16-7fe2a8f4773c",
         "x-ms-return-client-request-id": "true",
-<<<<<<< HEAD
-        "x-ms-version": "2020-08-04"
-=======
-         "x-ms-version": "2020-10-02"
->>>>>>> 65932564
+        "x-ms-version": "2020-10-02"
       },
       "RequestBody": null,
       "StatusCode": 404,
       "ResponseHeaders": {
-        "Date": "Fri, 02 Apr 2021 17:42:40 GMT",
+        "Date": "Fri, 14 May 2021 16:54:28 GMT",
         "Server": [
           "Windows-Azure-Blob/1.0",
           "Microsoft-HTTPAPI/2.0"
@@ -279,42 +206,29 @@
         "Transfer-Encoding": "chunked",
         "x-ms-client-request-id": "e095495b-7623-f46b-6a16-7fe2a8f4773c",
         "x-ms-error-code": "BlobNotFound",
-<<<<<<< HEAD
-        "x-ms-request-id": "204e2ead-201e-008a-1fe7-278173000000",
-        "x-ms-version": "2020-08-04"
-=======
-        "x-ms-request-id": "940a2f2e-201e-0033-1e1b-0a8569000000",
-         "x-ms-version": "2020-10-02"
->>>>>>> 65932564
-      },
-      "ResponseBody": []
-    },
-    {
-<<<<<<< HEAD
-      "RequestUri": "https://seanmcccanary3.blob.core.windows.net/test-container-a14e5cb6-4174-00be-9d24-143734aaf06e/blob2?sv=2020-06-12\u0026ss=b\u0026srt=sco\u0026st=2021-04-02T16%3A42%3A40Z\u0026se=2021-04-02T18%3A42%3A40Z\u0026sp=rwdxlacuptfi\u0026sig=Sanitized",
-=======
-      "RequestUri": "https://seanmcccanary3.blob.core.windows.net/test-container-a14e5cb6-4174-00be-9d24-143734aaf06e/blob2?sv=2020-10-02\u0026ss=b\u0026srt=sco\u0026st=2021-02-23T18%3A40%3A10Z\u0026se=2021-02-23T20%3A40%3A10Z\u0026sp=rwdxlacuptf\u0026sig=Sanitized",
->>>>>>> 65932564
+        "x-ms-request-id": "0de27f96-901e-007b-77e1-48985e000000",
+        "x-ms-version": "2020-10-02"
+      },
+      "ResponseBody": []
+    },
+    {
+      "RequestUri": "https://seanmcccanary3.blob.core.windows.net/test-container-a14e5cb6-4174-00be-9d24-143734aaf06e/blob2?sv=2020-10-02\u0026ss=b\u0026srt=sco\u0026st=2021-05-14T15%3A54%3A29Z\u0026se=2021-05-14T17%3A54%3A29Z\u0026sp=rwdxlacuptfi\u0026sig=Sanitized",
       "RequestMethod": "HEAD",
       "RequestHeaders": {
         "Accept": "application/xml",
-        "traceparent": "00-ddb0019a16f2db47b1475bbd21783562-d8f8def0b081b144-00",
-        "User-Agent": [
-          "azsdk-net-Storage.Blobs/12.9.0-alpha.20210402.1",
-          "(.NET 5.0.4; Microsoft Windows 10.0.19042)"
+        "traceparent": "00-5317ed825e4a4b4aa0152392467b3975-2e4b958812b31941-00",
+        "User-Agent": [
+          "azsdk-net-Storage.Blobs/12.9.0-alpha.20210514.1",
+          "(.NET 5.0.6; Microsoft Windows 10.0.19043)"
         ],
         "x-ms-client-request-id": "813d8eb6-707c-4d9d-77c9-326e53c90904",
         "x-ms-return-client-request-id": "true",
-<<<<<<< HEAD
-        "x-ms-version": "2020-08-04"
-=======
-         "x-ms-version": "2020-10-02"
->>>>>>> 65932564
+        "x-ms-version": "2020-10-02"
       },
       "RequestBody": null,
       "StatusCode": 404,
       "ResponseHeaders": {
-        "Date": "Fri, 02 Apr 2021 17:42:40 GMT",
+        "Date": "Fri, 14 May 2021 16:54:28 GMT",
         "Server": [
           "Windows-Azure-Blob/1.0",
           "Microsoft-HTTPAPI/2.0"
@@ -322,42 +236,29 @@
         "Transfer-Encoding": "chunked",
         "x-ms-client-request-id": "813d8eb6-707c-4d9d-77c9-326e53c90904",
         "x-ms-error-code": "BlobNotFound",
-<<<<<<< HEAD
-        "x-ms-request-id": "204e2eb5-201e-008a-26e7-278173000000",
-        "x-ms-version": "2020-08-04"
-=======
-        "x-ms-request-id": "940a2f3a-201e-0033-291b-0a8569000000",
-         "x-ms-version": "2020-10-02"
->>>>>>> 65932564
-      },
-      "ResponseBody": []
-    },
-    {
-<<<<<<< HEAD
-      "RequestUri": "https://seanmcccanary3.blob.core.windows.net/test-container-a14e5cb6-4174-00be-9d24-143734aaf06e/blob3?sv=2020-06-12\u0026ss=b\u0026srt=sco\u0026st=2021-04-02T16%3A42%3A40Z\u0026se=2021-04-02T18%3A42%3A40Z\u0026sp=rwdxlacuptfi\u0026sig=Sanitized",
-=======
-      "RequestUri": "https://seanmcccanary3.blob.core.windows.net/test-container-a14e5cb6-4174-00be-9d24-143734aaf06e/blob3?sv=2020-10-02\u0026ss=b\u0026srt=sco\u0026st=2021-02-23T18%3A40%3A10Z\u0026se=2021-02-23T20%3A40%3A10Z\u0026sp=rwdxlacuptf\u0026sig=Sanitized",
->>>>>>> 65932564
+        "x-ms-request-id": "0de27fa7-901e-007b-06e1-48985e000000",
+        "x-ms-version": "2020-10-02"
+      },
+      "ResponseBody": []
+    },
+    {
+      "RequestUri": "https://seanmcccanary3.blob.core.windows.net/test-container-a14e5cb6-4174-00be-9d24-143734aaf06e/blob3?sv=2020-10-02\u0026ss=b\u0026srt=sco\u0026st=2021-05-14T15%3A54%3A29Z\u0026se=2021-05-14T17%3A54%3A29Z\u0026sp=rwdxlacuptfi\u0026sig=Sanitized",
       "RequestMethod": "HEAD",
       "RequestHeaders": {
         "Accept": "application/xml",
-        "traceparent": "00-bda7a996335d5949a3ff3c86bfd0b83b-adf41d5ff1485543-00",
-        "User-Agent": [
-          "azsdk-net-Storage.Blobs/12.9.0-alpha.20210402.1",
-          "(.NET 5.0.4; Microsoft Windows 10.0.19042)"
+        "traceparent": "00-5ebb38069f768f4abbf30efc25ef3e2f-7dd10b77d0e76145-00",
+        "User-Agent": [
+          "azsdk-net-Storage.Blobs/12.9.0-alpha.20210514.1",
+          "(.NET 5.0.6; Microsoft Windows 10.0.19043)"
         ],
         "x-ms-client-request-id": "192b740c-f5b6-cec0-dc96-a1d3d099c115",
         "x-ms-return-client-request-id": "true",
-<<<<<<< HEAD
-        "x-ms-version": "2020-08-04"
-=======
-         "x-ms-version": "2020-10-02"
->>>>>>> 65932564
+        "x-ms-version": "2020-10-02"
       },
       "RequestBody": null,
       "StatusCode": 404,
       "ResponseHeaders": {
-        "Date": "Fri, 02 Apr 2021 17:42:40 GMT",
+        "Date": "Fri, 14 May 2021 16:54:28 GMT",
         "Server": [
           "Windows-Azure-Blob/1.0",
           "Microsoft-HTTPAPI/2.0"
@@ -365,62 +266,44 @@
         "Transfer-Encoding": "chunked",
         "x-ms-client-request-id": "192b740c-f5b6-cec0-dc96-a1d3d099c115",
         "x-ms-error-code": "BlobNotFound",
-<<<<<<< HEAD
-        "x-ms-request-id": "204e2ec8-201e-008a-35e7-278173000000",
-        "x-ms-version": "2020-08-04"
-=======
-        "x-ms-request-id": "940a2f45-201e-0033-341b-0a8569000000",
-         "x-ms-version": "2020-10-02"
->>>>>>> 65932564
-      },
-      "ResponseBody": []
-    },
-    {
-<<<<<<< HEAD
-      "RequestUri": "https://seanmcccanary3.blob.core.windows.net/test-container-a14e5cb6-4174-00be-9d24-143734aaf06e?sv=2020-06-12\u0026ss=b\u0026srt=sco\u0026st=2021-04-02T16%3A42%3A40Z\u0026se=2021-04-02T18%3A42%3A40Z\u0026sp=rwdxlacuptfi\u0026sig=Sanitized\u0026restype=container",
-=======
-      "RequestUri": "https://seanmcccanary3.blob.core.windows.net/test-container-a14e5cb6-4174-00be-9d24-143734aaf06e?sv=2020-10-02\u0026ss=b\u0026srt=sco\u0026st=2021-02-23T18%3A40%3A10Z\u0026se=2021-02-23T20%3A40%3A10Z\u0026sp=rwdxlacuptf\u0026sig=Sanitized\u0026restype=container",
->>>>>>> 65932564
+        "x-ms-request-id": "0de27fb6-901e-007b-10e1-48985e000000",
+        "x-ms-version": "2020-10-02"
+      },
+      "ResponseBody": []
+    },
+    {
+      "RequestUri": "https://seanmcccanary3.blob.core.windows.net/test-container-a14e5cb6-4174-00be-9d24-143734aaf06e?sv=2020-10-02\u0026ss=b\u0026srt=sco\u0026st=2021-05-14T15%3A54%3A29Z\u0026se=2021-05-14T17%3A54%3A29Z\u0026sp=rwdxlacuptfi\u0026sig=Sanitized\u0026restype=container",
       "RequestMethod": "DELETE",
       "RequestHeaders": {
         "Accept": "application/xml",
-        "traceparent": "00-7e02ed8efa080545971c553f645ae5d0-0f6d0da360fee14e-00",
-        "User-Agent": [
-          "azsdk-net-Storage.Blobs/12.9.0-alpha.20210402.1",
-          "(.NET 5.0.4; Microsoft Windows 10.0.19042)"
+        "traceparent": "00-bb23e4375bbd8648814983482f817f75-6428eed9a6730f46-00",
+        "User-Agent": [
+          "azsdk-net-Storage.Blobs/12.9.0-alpha.20210514.1",
+          "(.NET 5.0.6; Microsoft Windows 10.0.19043)"
         ],
         "x-ms-client-request-id": "de626c34-ef9e-5a4d-e8ee-399204e687a8",
         "x-ms-return-client-request-id": "true",
-<<<<<<< HEAD
-        "x-ms-version": "2020-08-04"
-=======
-         "x-ms-version": "2020-10-02"
->>>>>>> 65932564
+        "x-ms-version": "2020-10-02"
       },
       "RequestBody": null,
       "StatusCode": 202,
       "ResponseHeaders": {
         "Content-Length": "0",
-        "Date": "Fri, 02 Apr 2021 17:42:40 GMT",
+        "Date": "Fri, 14 May 2021 16:54:28 GMT",
         "Server": [
           "Windows-Azure-Blob/1.0",
           "Microsoft-HTTPAPI/2.0"
         ],
         "x-ms-client-request-id": "de626c34-ef9e-5a4d-e8ee-399204e687a8",
-<<<<<<< HEAD
-        "x-ms-request-id": "204e2ed0-201e-008a-3de7-278173000000",
-        "x-ms-version": "2020-08-04"
-=======
-        "x-ms-request-id": "940a2f56-201e-0033-421b-0a8569000000",
-         "x-ms-version": "2020-10-02"
->>>>>>> 65932564
+        "x-ms-request-id": "0de27fc5-901e-007b-1ce1-48985e000000",
+        "x-ms-version": "2020-10-02"
       },
       "ResponseBody": []
     }
   ],
   "Variables": {
-    "DateTimeOffsetNow": "2021-04-02T12:42:40.5129067-05:00",
+    "DateTimeOffsetNow": "2021-05-14T11:54:29.1217542-05:00",
     "RandomSeed": "1571519166",
-    "Storage_TestConfigDefault": "ProductionTenant\nseanmcccanary3\nU2FuaXRpemVk\nhttps://seanmcccanary3.blob.core.windows.net\nhttps://seanmcccanary3.file.core.windows.net\nhttps://seanmcccanary3.queue.core.windows.net\nhttps://seanmcccanary3.table.core.windows.net\n\n\n\n\nhttps://seanmcccanary3-secondary.blob.core.windows.net\nhttps://seanmcccanary3-secondary.file.core.windows.net\nhttps://seanmcccanary3-secondary.queue.core.windows.net\nhttps://seanmcccanary3-secondary.table.core.windows.net\n68390a19-a643-458b-b726-408abf67b4fc\nSanitized\n72f988bf-86f1-41af-91ab-2d7cd011db47\nhttps://login.microsoftonline.com/\nCloud\nBlobEndpoint=https://seanmcccanary3.blob.core.windows.net/;QueueEndpoint=https://seanmcccanary3.queue.core.windows.net/;FileEndpoint=https://seanmcccanary3.file.core.windows.net/;BlobSecondaryEndpoint=https://seanmcccanary3-secondary.blob.core.windows.net/;QueueSecondaryEndpoint=https://seanmcccanary3-secondary.queue.core.windows.net/;FileSecondaryEndpoint=https://seanmcccanary3-secondary.file.core.windows.net/;AccountName=seanmcccanary3;AccountKey=Kg==;\nseanscope1"
+    "Storage_TestConfigDefault": "ProductionTenant\nseanmcccanary3\nU2FuaXRpemVk\nhttps://seanmcccanary3.blob.core.windows.net\nhttps://seanmcccanary3.file.core.windows.net\nhttps://seanmcccanary3.queue.core.windows.net\nhttps://seanmcccanary3.table.core.windows.net\n\n\n\n\nhttps://seanmcccanary3-secondary.blob.core.windows.net\nhttps://seanmcccanary3-secondary.file.core.windows.net\nhttps://seanmcccanary3-secondary.queue.core.windows.net\nhttps://seanmcccanary3-secondary.table.core.windows.net\n\nSanitized\n\n\nCloud\nBlobEndpoint=https://seanmcccanary3.blob.core.windows.net/;QueueEndpoint=https://seanmcccanary3.queue.core.windows.net/;FileEndpoint=https://seanmcccanary3.file.core.windows.net/;BlobSecondaryEndpoint=https://seanmcccanary3-secondary.blob.core.windows.net/;QueueSecondaryEndpoint=https://seanmcccanary3-secondary.queue.core.windows.net/;FileSecondaryEndpoint=https://seanmcccanary3-secondary.file.core.windows.net/;AccountName=seanmcccanary3;AccountKey=Kg==;\nseanscope1"
   }
 }