--- conflicted
+++ resolved
@@ -14,11 +14,7 @@
         "x-ms-client-request-id": "eb01ee38-e5d3-4546-9c9a-839dd4043d8d",
         "x-ms-date": "Sat, 18 Apr 2020 00:17:28 GMT",
         "x-ms-return-client-request-id": "true",
-<<<<<<< HEAD
-        "x-ms-version": "2020-12-06"
-=======
-        "x-ms-version": "2021-02-12"
->>>>>>> 7e782c87
+        "x-ms-version": "2021-02-12"
       },
       "RequestBody": null,
       "StatusCode": 201,
@@ -33,11 +29,7 @@
         ],
         "x-ms-client-request-id": "eb01ee38-e5d3-4546-9c9a-839dd4043d8d",
         "x-ms-request-id": "8aa71082-601e-001d-2e16-15d77e000000",
-<<<<<<< HEAD
-        "x-ms-version": "2020-12-06"
-=======
-        "x-ms-version": "2021-02-12"
->>>>>>> 7e782c87
+        "x-ms-version": "2021-02-12"
       },
       "ResponseBody": []
     },
@@ -56,11 +48,7 @@
         "x-ms-client-request-id": "bd1cb4eb-47c4-29ff-99b7-436838e8f4ce",
         "x-ms-date": "Sat, 18 Apr 2020 00:17:28 GMT",
         "x-ms-return-client-request-id": "true",
-<<<<<<< HEAD
-        "x-ms-version": "2020-12-06"
-=======
-        "x-ms-version": "2021-02-12"
->>>>>>> 7e782c87
+        "x-ms-version": "2021-02-12"
       },
       "RequestBody": "Gmrs5ziCp/XPMg2SlT7B7ySLXhAIVJ7afigzxnG2IkvbTFHe+h5StkYLHKHXs7Be2ZR5SKUshMbMEmkQTuGEGQ/Ct0js4/QFOKfJ/Tj8Asp31e3cPNmlrseKEee1QmdlhgKRFfxocfWfdBD+YoeO0A+emHnzqNw2HAiBYdINT/Y/ZHc1a+3OD2P3PMfJpktA/EHXF6nuct0lWvjz5w8jkiUZvv4QWWQi0IkV+2sVbXa8QGWQNTdMUPKZDxD02ihT1Kqir+hNMKLctUcg2XZyEO2CNqaqkl3tzW0MdklTLfVgwSfBcr6Obw/DtH/wK3d7J/4jcqOBqUFMtOF6QLlYiYdRwBdOsJ0u9MeW597d/aH1kE9KL7tR3hfldb7cEy5Vaiv4nmtgLXZg9X7c6sJjbrc/hLBpDVnMAOH/aTvfUuCYQXyy5V42lWPZ6jo9dPNVggYHnI9+7FzRK56JYcM7gaKdRKlGsIlYCe5MkCMejovtquY02LZQGVQf4LnArTSfnWiYnzBKD9F9rpOgMls5s50Sm7bcBqnsTCpUJs/Pl1u6rPK6hu5ao5sVtykisOf55i0crhF9wpe/q1MG9egCrRc35YVofiyut/cbx05/yZxDWz+hsulJPepb+9qbVK6yEwkR68pikGgAbvYaYfpIQOK3wpmpYPsu7aibDYJSEmNIabREbd7R4cvWoUTzL9zvErv45JEVCLIO4/0ix4LmrlyS0fdGBNID5eHO07+2Or3Lq/vHWS3RM2ECNYrhrhlI8PLoYF7kqA3o9f6wRzXzWKg/VhuGHlUuwZ2WRM5IIjbHheLMztpf5wLt3mQuIewrDt3hoVj+wtGduZ7ATWQ/oNLI6MFSJonO328YmD/w/6CxazXxZoHeycMQLxU7n5qerj2RZjkq2edTE8Ho5imSrLr+DuIuTTlR6R/+Qfd0kkDUeukCX5hnh5JNnVO/9eKZfoJaPJC4b2ADQH0ZK5fw34CAFGw/kE0hl4ZQ4bDlkvM8ZcJ0GVWvHAqJ/h8bTVz6XL3TPuF2Wu41OaUJaI6wHq2K3cbUfMYq0PdhtpEuBUoqVYTyElMRxQrTP9+wprR82eBxkW+VJeD3qG3pFKRcBjNa3hIJvQtaeBe7AT3meSpD5d2xvXTalDCj+2nlKLFmdjirVcehchvUFhhY2iSjES5Cpi/Hqkm/f0riZsKhdFBmVIoFOiRjoXLB3aZbgroMAOk6ooKBn8zu7NV9vwxZMqHI8YWantYK3wS9Bc2iY/2P1mXYZ9HN5LW+Fk1O5uJlZ6oEkpE1cWISL8N+xJn+TInY7emmgMvQ+wzP3IiJvPghV54indBsWmQDxjcNTyAbv8rEdfj4vubfNJeEZZXZiQ==",
       "StatusCode": 201,
@@ -78,11 +66,7 @@
         "x-ms-content-crc64": "Oqmvucl9jUs=",
         "x-ms-request-id": "8aa71099-601e-001d-4016-15d77e000000",
         "x-ms-request-server-encrypted": "true",
-<<<<<<< HEAD
-        "x-ms-version": "2020-12-06",
-=======
         "x-ms-version": "2021-02-12",
->>>>>>> 7e782c87
         "x-ms-version-id": "2020-04-18T00:17:27.8056881Z"
       },
       "ResponseBody": []
@@ -104,11 +88,7 @@
         "x-ms-meta-meta": "data",
         "x-ms-meta-UPPER": "case",
         "x-ms-return-client-request-id": "true",
-<<<<<<< HEAD
-        "x-ms-version": "2020-12-06"
-=======
-        "x-ms-version": "2021-02-12"
->>>>>>> 7e782c87
+        "x-ms-version": "2021-02-12"
       },
       "RequestBody": null,
       "StatusCode": 200,
@@ -124,11 +104,7 @@
         "x-ms-client-request-id": "b198ec72-1c79-2bc5-cb33-d24498457f84",
         "x-ms-request-id": "8aa710b6-601e-001d-5516-15d77e000000",
         "x-ms-request-server-encrypted": "true",
-<<<<<<< HEAD
-        "x-ms-version": "2020-12-06",
-=======
         "x-ms-version": "2021-02-12",
->>>>>>> 7e782c87
         "x-ms-version-id": "2020-04-18T00:17:27.8957518Z"
       },
       "ResponseBody": []
@@ -148,11 +124,7 @@
         "x-ms-client-request-id": "9fb9547d-334f-5b34-626b-053608f755b9",
         "x-ms-date": "Sat, 18 Apr 2020 00:17:28 GMT",
         "x-ms-return-client-request-id": "true",
-<<<<<<< HEAD
-        "x-ms-version": "2020-12-06"
-=======
-        "x-ms-version": "2021-02-12"
->>>>>>> 7e782c87
+        "x-ms-version": "2021-02-12"
       },
       "RequestBody": "LS1iYXRjaF80Y2Y1Zjg4YS00MzRmLTBkNTQtNzc5OC03NmMwZTFkYjRiZDYNCkNvbnRlbnQtVHlwZTogYXBwbGljYXRpb24vaHR0cA0KQ29udGVudC1UcmFuc2Zlci1FbmNvZGluZzogYmluYXJ5DQpDb250ZW50LUlEOiAwDQoNClBVVCAvdGVzdC1jb250YWluZXItNWQyODIzZWEtNmVhYi0wYWFiLWQ2MmEtMTY5NmZmMGEzZjcxL2Jsb2IxP3ZlcnNpb25pZD0yMDIwLTA0LTE4VDAwOjE3OjI3Ljg5NTc1MThaJmNvbXA9dGllciBIVFRQLzEuMQ0KeC1tcy1hY2Nlc3MtdGllcjogQ29vbA0KQXV0aG9yaXphdGlvbjogU2hhcmVkS2V5IGNkbTAzcjAxYXZlcnNpb25pbmcxNjoyVSttMUUva0F3Z0VPYU5ydXMvcGNYUU1xcEt1a2R4QW5TOGlMcGxnOUVrPQ0KeC1tcy1kYXRlOiBTYXQsIDE4IEFwciAyMDIwIDAwOjE3OjI4IEdNVA0KQ29udGVudC1MZW5ndGg6IDANCg0KLS1iYXRjaF80Y2Y1Zjg4YS00MzRmLTBkNTQtNzc5OC03NmMwZTFkYjRiZDYtLQ0K",
       "StatusCode": 202,
@@ -166,11 +138,7 @@
         "Transfer-Encoding": "chunked",
         "x-ms-client-request-id": "9fb9547d-334f-5b34-626b-053608f755b9",
         "x-ms-request-id": "8aa710d3-601e-001d-6c16-15d77e000000",
-<<<<<<< HEAD
-        "x-ms-version": "2020-12-06"
-=======
-        "x-ms-version": "2021-02-12"
->>>>>>> 7e782c87
+        "x-ms-version": "2021-02-12"
       },
       "ResponseBody": "LS1iYXRjaHJlc3BvbnNlXzZlZTJiNzY5LTc0ODYtNDZiZi05ZjhmLTMzYTI1NzFhNDlhNw0KQ29udGVudC1UeXBlOiBhcHBsaWNhdGlvbi9odHRwDQpDb250ZW50LUlEOiAwDQoNCkhUVFAvMS4xIDIwMCBPSw0KeC1tcy1yZXF1ZXN0LWlkOiA4YWE3MTBkMy02MDFlLTAwMWQtNmMxNi0xNWQ3N2UxZWViZGENCngtbXMtdmVyc2lvbjogMjAxOS0xMi0xMg0KU2VydmVyOiBXaW5kb3dzLUF6dXJlLUJsb2IvMS4wDQoNCi0tYmF0Y2hyZXNwb25zZV82ZWUyYjc2OS03NDg2LTQ2YmYtOWY4Zi0zM2EyNTcxYTQ5YTctLQ=="
     },
@@ -186,11 +154,7 @@
         "x-ms-client-request-id": "8c4345ab-ac21-5886-506a-5a35a844eb3e",
         "x-ms-date": "Sat, 18 Apr 2020 00:17:28 GMT",
         "x-ms-return-client-request-id": "true",
-<<<<<<< HEAD
-        "x-ms-version": "2020-12-06"
-=======
-        "x-ms-version": "2021-02-12"
->>>>>>> 7e782c87
+        "x-ms-version": "2021-02-12"
       },
       "RequestBody": null,
       "StatusCode": 200,
@@ -220,11 +184,7 @@
         "x-ms-meta-UPPER": "case",
         "x-ms-request-id": "8aa71153-601e-001d-4c16-15d77e000000",
         "x-ms-server-encrypted": "true",
-<<<<<<< HEAD
-        "x-ms-version": "2020-12-06",
-=======
         "x-ms-version": "2021-02-12",
->>>>>>> 7e782c87
         "x-ms-version-id": "2020-04-18T00:17:27.8957518Z"
       },
       "ResponseBody": []
@@ -242,11 +202,7 @@
         "x-ms-client-request-id": "c38b9bd8-c8b3-4097-44d3-68699fa63338",
         "x-ms-date": "Sat, 18 Apr 2020 00:17:28 GMT",
         "x-ms-return-client-request-id": "true",
-<<<<<<< HEAD
-        "x-ms-version": "2020-12-06"
-=======
-        "x-ms-version": "2021-02-12"
->>>>>>> 7e782c87
+        "x-ms-version": "2021-02-12"
       },
       "RequestBody": null,
       "StatusCode": 202,
@@ -259,11 +215,7 @@
         ],
         "x-ms-client-request-id": "c38b9bd8-c8b3-4097-44d3-68699fa63338",
         "x-ms-request-id": "8aa71169-601e-001d-5e16-15d77e000000",
-<<<<<<< HEAD
-        "x-ms-version": "2020-12-06"
-=======
-        "x-ms-version": "2021-02-12"
->>>>>>> 7e782c87
+        "x-ms-version": "2021-02-12"
       },
       "ResponseBody": []
     }
