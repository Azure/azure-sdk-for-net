--- conflicted
+++ resolved
@@ -1,11 +1,7 @@
 {
   "Entries": [
     {
-<<<<<<< HEAD
-      "RequestUri": "https://seanmcccanary3.blob.core.windows.net/test-container-4039aad8-6fc1-c5e3-2ea2-8de55cd17be6?sv=2020-12-06&ss=b&srt=sco&st=2021-05-14T15%3A54%3A32Z&se=2021-05-14T17%3A54%3A32Z&sp=rwdxlacuptfi&sig=Sanitized&restype=container",
-=======
       "RequestUri": "https://seanmcccanary3.blob.core.windows.net/test-container-4039aad8-6fc1-c5e3-2ea2-8de55cd17be6?sv=2021-02-12\u0026ss=b\u0026srt=sco\u0026st=2021-09-01T16%3A25%3A52Z\u0026se=2021-09-01T18%3A25%3A52Z\u0026sp=rwdxylacuptfi\u0026sig=Sanitized\u0026restype=container",
->>>>>>> 7e782c87
       "RequestMethod": "PUT",
       "RequestHeaders": {
         "Accept": "application/xml",
@@ -17,11 +13,7 @@
         "x-ms-blob-public-access": "container",
         "x-ms-client-request-id": "6ff73d7d-3b3a-e612-0c1e-4555daba0890",
         "x-ms-return-client-request-id": "true",
-<<<<<<< HEAD
-        "x-ms-version": "2020-12-06"
-=======
-        "x-ms-version": "2021-02-12"
->>>>>>> 7e782c87
+        "x-ms-version": "2021-02-12"
       },
       "RequestBody": null,
       "StatusCode": 201,
@@ -35,22 +27,13 @@
           "Microsoft-HTTPAPI/2.0"
         ],
         "x-ms-client-request-id": "6ff73d7d-3b3a-e612-0c1e-4555daba0890",
-<<<<<<< HEAD
-        "x-ms-request-id": "0de28368-901e-007b-1de1-48985e000000",
-        "x-ms-version": "2020-12-06"
-=======
         "x-ms-request-id": "bd7a3688-301e-0086-3156-9f167b000000",
         "x-ms-version": "2021-02-12"
->>>>>>> 7e782c87
-      },
-      "ResponseBody": []
-    },
-    {
-<<<<<<< HEAD
-      "RequestUri": "https://seanmcccanary3.blob.core.windows.net/test-container-4039aad8-6fc1-c5e3-2ea2-8de55cd17be6/blob1?sv=2020-12-06&ss=b&srt=sco&st=2021-05-14T15%3A54%3A32Z&se=2021-05-14T17%3A54%3A32Z&sp=rwdxlacuptfi&sig=Sanitized",
-=======
+      },
+      "ResponseBody": []
+    },
+    {
       "RequestUri": "https://seanmcccanary3.blob.core.windows.net/test-container-4039aad8-6fc1-c5e3-2ea2-8de55cd17be6/blob1?sv=2021-02-12\u0026ss=b\u0026srt=sco\u0026st=2021-09-01T16%3A25%3A52Z\u0026se=2021-09-01T18%3A25%3A52Z\u0026sp=rwdxylacuptfi\u0026sig=Sanitized",
->>>>>>> 7e782c87
       "RequestMethod": "PUT",
       "RequestHeaders": {
         "Accept": "application/xml",
@@ -65,11 +48,7 @@
         "x-ms-blob-type": "BlockBlob",
         "x-ms-client-request-id": "c646ce30-e8ca-9fe8-ba56-b8c0104ae9ad",
         "x-ms-return-client-request-id": "true",
-<<<<<<< HEAD
-        "x-ms-version": "2020-12-06"
-=======
-        "x-ms-version": "2021-02-12"
->>>>>>> 7e782c87
+        "x-ms-version": "2021-02-12"
       },
       "RequestBody": "GQeI8pDMbCXFMCiOdHom3XvzZx7ZDKzlmwH4w22PLlwqaU\u002BYyDQIsdHSqQkSg3GS\u002BGjZ5lPptg1bolaP1Km3NgHLZAorjRRH6rVNB2Ki0xePZcoEtkcJQLNCPCXdedwoGnMIRh9mZ2pUkfydnK\u002Bquc8//2/es3\u002B5wiNX6FHuanHZJezumYz3Kf5fsCRLbKQDl4NWnnptSWfzToT8D34ZZieLw3fCvB9CR9ZwfgNbblV\u002BU1HNl8v2bNuF\u002BkoI\u002Bxl/Rkr9wKktQdpjE1ak/MtjmOAufbstS85blFecPcHVOky88De5Xq2sURJ2aoR1Um8PIWJq2X1eUvp7oSxRkQMZjtkK5wuTqjkygiuotuFJ5kHnjBteamDOXZ49PbyBWsAOXdura2pje3YoN1dStZwYMbvqagTouiN4O4ptVm18sSdrmlkGnnvXgxCkNjMJfKgCJAsBl/C7JqK3My/g9iUJq4Uw5htCEpNAEubzQ4Tvbr/iazFiexk2r3O2TmtL943rm4qt2ZWMvxJ4wYQJyOIeyMRv/orzpzBs\u002BTeni8Qn9BtZB6j5QpUpVawf6bmVLeeRmIan3PgC\u002BPNaQd9e5DNNUc1or8A5JIUvRaje071218tPFfI\u002BfxgiVw\u002B0nwC1y3F40ZjsLH0nWHQAeJZQIyQ242oTDs5AD9G1RViwhIWFeXo3ZgEkiqpOKL1\u002BPQeC0jPqfryWobyiN8LHNuYld9Pue/4bGL0iEVi/xeYQwtHJM3MkxQbJ7ti\u002BlS8/XFTEKLHqj8IIZrl2x2xj1tvVkXXw/QNyALHNJYwmXYOO47UE\u002B501JjIPwcy5rv2ZZRj86AO6Tl5QUSj/HGo24Qk16OS3X9s\u002Bn2pC4Tw2uVKzM8BzKnSA05RWs6l1NgrI2d/Dg8UZ4gY9vUmZd20iGZjVS\u002BipwreVtRRPYasxyWlgeQhdczWMmlG5Nmwq5lwnM5kRn\u002BohHhYnLs2xyYFaDPTfOP1lxKZiSbGX8ItLas\u002B4KC0SHyl/PlvxNUVn29DQXyp3S61ewW/yrlY4iS6L3MP\u002B\u002BKBTSOzKYPqidI9h\u002B23gx5Fh0x8hWWe\u002BH3DTRrQtZViBaOIwfBc9reqzvE3fkbPoWMKdKQmk3Z85lSh89xpFdQ4235KLsEp6JCY0bZ0Z3o296u7xjztP3YpD9ubuwbbQbkc\u002BqbIgXad4IwXib3ABH7ebvwwsU\u002BXS5gIHR7lki2JwZP9W2zTbnI1GeWw2bW0aQdYvUgKppBpibMKwGRXtE5ejcgtwq0SCwCJ\u002B5dl4nHmU7QbjNThgxr/k825xK4N4WGbVk/phqZaSrJLfK75B6c9JGysPCt5eQqxLjLfVEJSfBo1zogl\u002BM0NvUIimgZsBogqfKA==",
       "StatusCode": 201,
@@ -87,22 +66,13 @@
         "x-ms-content-crc64": "9YXVL\u002BT0NA0=",
         "x-ms-request-id": "bd7a36a7-301e-0086-4d56-9f167b000000",
         "x-ms-request-server-encrypted": "true",
-<<<<<<< HEAD
-        "x-ms-version": "2020-12-06",
-        "x-ms-version-id": "2021-05-14T16:54:32.6394148Z"
-=======
         "x-ms-version": "2021-02-12",
         "x-ms-version-id": "2021-09-01T17:25:51.7941751Z"
->>>>>>> 7e782c87
-      },
-      "ResponseBody": []
-    },
-    {
-<<<<<<< HEAD
-      "RequestUri": "https://seanmcccanary3.blob.core.windows.net/test-container-4039aad8-6fc1-c5e3-2ea2-8de55cd17be6/blob2?sv=2020-12-06&ss=b&srt=sco&st=2021-05-14T15%3A54%3A32Z&se=2021-05-14T17%3A54%3A32Z&sp=rwdxlacuptfi&sig=Sanitized",
-=======
+      },
+      "ResponseBody": []
+    },
+    {
       "RequestUri": "https://seanmcccanary3.blob.core.windows.net/test-container-4039aad8-6fc1-c5e3-2ea2-8de55cd17be6/blob2?sv=2021-02-12\u0026ss=b\u0026srt=sco\u0026st=2021-09-01T16%3A25%3A52Z\u0026se=2021-09-01T18%3A25%3A52Z\u0026sp=rwdxylacuptfi\u0026sig=Sanitized",
->>>>>>> 7e782c87
       "RequestMethod": "PUT",
       "RequestHeaders": {
         "Accept": "application/xml",
@@ -117,11 +87,7 @@
         "x-ms-blob-type": "BlockBlob",
         "x-ms-client-request-id": "81d8ef85-eccd-2a6d-69a0-4f15b8bac091",
         "x-ms-return-client-request-id": "true",
-<<<<<<< HEAD
-        "x-ms-version": "2020-12-06"
-=======
-        "x-ms-version": "2021-02-12"
->>>>>>> 7e782c87
+        "x-ms-version": "2021-02-12"
       },
       "RequestBody": "NuiESJ1A6yu4MBwlkJPsqEJ20NTD2F0obsmTMb6QPcwzMYazefeG8OIbDprLwg4maRB\u002BmXkV6l6KXNnUrLpsKPJQ8l8NOC5K8N/xp8rDXKu6bMeuEaRSHkcoKRwdsUQoruWnetCvGTHhM6mZI0KTxv8tGkDyvhZO/tMY5A4SLT6byfnkHOLbClOWzd36ufsElGMc75cDNfDPWXz8lzQizwZq/VlIr6odUg/sW/A5U0TXE1Cr9T2nl5QJFcJm3nMfdP7XkLuiu\u002BW5/52HF9n/lgU3JITkdtrIwmbFP5rnt3OczefyYcOJNVdr8fWgIIC6Cn\u002B9LrnvOv0jDs1V3HxL0Ugp60nyDDRCre8seYTkKKLlCjUaKoi6rZLpzlL1NFjaHyCtdjU2x/1Ke4DKwsF4P\u002BYrb9JHMKe/bj63CD7hTHmWUllkN7Fsr0M3z68H8OrQcY9sysWGk\u002B947Qj3f7\u002B/aS4HM3BoEwc0vsCOD2D4t35T5peudIG0D79p7EqpdS\u002BEeGaAALx6aF2HOAwE94OPfzWJo5gnEPSsUyOx/ia9ikiQCpf5eLfB2X45Jjx1rxc72mwVH9GWXGdx06yYyGk2yq3Dc\u002B3rlQd9yMoa7em4NqMMdSS6p2p2\u002Ba0viKQLKBAUA1yOsjwqUERll1cHfG9\u002BuJwIjFNEfCJCTHk/vAxjcp\u002B5BuqNKoRn4SXfVBATb30\u002Bsc8HApy9z4Y5TGXC65Q4ASW4TnWE8I4YoKotZScSL937AAo9XG8D\u002BzZjVN0fpfaQp1PrWiAHucBA7mHxj2pfJxyIxuqJ\u002BqW1tVM/IZyw\u002Bfu0nL3UJ9S89EZK/G0OEWvMBC3Bl94MB6ytNaXNyJgkkPVlPfOsiv9Iy9KjP/43p6Pnch1v72EcqJURJvEu7iuuJWx3qNR4IHkteMsMaMeudo4C5lZ6tKCUSZVdm2MOGdym9RmRwP/Ob1KkQnaWED/NYrBiLAjVNHHL418/GoUVHl/vZXOuHLWPM3cD1nIp/ThVkDizq\u002B3T0cGoxtygjlTMjiQXp6vMH0X60/iR0V3/ouUm6opMYnJxG5SxBlbY7qUiN0hOEVaNiHDzuNf0Qv9jqCT3eaTJfyyxposWGhjvIuRTbpoVsZCOmWEZWambfdmUTl0x4XUAWbcbnGvKdm5YA5byodNlTveUaOBDryaCFiiygcy6vUBvUhXi\u002BRQkxCLywVUTqNsFLwBmnXmVvamRmYZCF/SinUZVg069glTib6S9UO7Qb21MrVLMVB/H2ZVsUWCO4qwtUCMPvSSNSKyrhC7U2G27wCkY9Wqi1kkmjam5UDH0VI33j//KwbFJv2SlINDw8gEnsZE2dexBi3ra6C970/d7ty\u002Bh3Uht8P94zw==",
       "StatusCode": 201,
@@ -139,22 +105,13 @@
         "x-ms-content-crc64": "iUdzmOrYxYI=",
         "x-ms-request-id": "bd7a36d0-301e-0086-7356-9f167b000000",
         "x-ms-request-server-encrypted": "true",
-<<<<<<< HEAD
-        "x-ms-version": "2020-12-06",
-        "x-ms-version-id": "2021-05-14T16:54:32.7054608Z"
-=======
         "x-ms-version": "2021-02-12",
         "x-ms-version-id": "2021-09-01T17:25:51.8371514Z"
->>>>>>> 7e782c87
-      },
-      "ResponseBody": []
-    },
-    {
-<<<<<<< HEAD
-      "RequestUri": "https://seanmcccanary3.blob.core.windows.net/test-container-4039aad8-6fc1-c5e3-2ea2-8de55cd17be6/blob3?sv=2020-12-06&ss=b&srt=sco&st=2021-05-14T15%3A54%3A32Z&se=2021-05-14T17%3A54%3A32Z&sp=rwdxlacuptfi&sig=Sanitized",
-=======
+      },
+      "ResponseBody": []
+    },
+    {
       "RequestUri": "https://seanmcccanary3.blob.core.windows.net/test-container-4039aad8-6fc1-c5e3-2ea2-8de55cd17be6/blob3?sv=2021-02-12\u0026ss=b\u0026srt=sco\u0026st=2021-09-01T16%3A25%3A52Z\u0026se=2021-09-01T18%3A25%3A52Z\u0026sp=rwdxylacuptfi\u0026sig=Sanitized",
->>>>>>> 7e782c87
       "RequestMethod": "PUT",
       "RequestHeaders": {
         "Accept": "application/xml",
@@ -169,11 +126,7 @@
         "x-ms-blob-type": "BlockBlob",
         "x-ms-client-request-id": "424e425a-090f-ba5d-ca47-08151074291f",
         "x-ms-return-client-request-id": "true",
-<<<<<<< HEAD
-        "x-ms-version": "2020-12-06"
-=======
-        "x-ms-version": "2021-02-12"
->>>>>>> 7e782c87
+        "x-ms-version": "2021-02-12"
       },
       "RequestBody": "vqW2O4/FYbKU00FX2/lQACdF6AEm9gFKmNJL2OeF7tffDv856np0wI4m7PqqFU5wT07tc9G/a8ekbKO9eYjKD\u002BVqeM35FxWt0Shy/woHn4OD24mYl3oFH6I4lH7Wt0YGW90VQJyBdjg4QKKpTGu8ncwgOZ3/MndqZFkqwIKX1hrhbKMs8l/mAmRQYFfYXNI2e/eytn2oBylmq9xDVrW1oWmIyODIj6psOTY5rtIfkQeG80WL5B\u002BcOGV5xkeDoqyumr7tT5TxbutMRnxGb1hXRhnUvWJwKrxJ7I97Tslj6JeKihQTMkJzlIVZPp6jVckMIoAtr\u002BVJPW8Co2MEdh8i6F3lu\u002BRDRBPXYCjcF\u002BweppbGbitINTmyQU2kEY7ebx5lNlVBvprkyN5sVk68bCWC4/3NPQf02rIjM3qXnjKF\u002BPEKd\u002BGX3Oj84aVN29/q9dQnIi2RETEWcVuiHYofTSqr511dsvVE6wYU0Vthpv7TOT2lb3wE9Oe/9AWF9L9d3JR7ofSBjEPf4jYmfEDWtMpczuRMed6tpvN2nr7vvvZHt/TH5gQKUaz6xoxG3nen6D86KCXbEGK2zvoAC\u002B6F7yQ/38VLDs7GUn04UrNRZsh7zrV\u002BtJbRbKaSERcKCka9ddZoBv6yXNlwdNaoor6uZGcxhTw4BjuNbnMeuf22u0c3et3d6V/KyHLcDT\u002B/KMno46yw2IQJhW6b2piLlKPcurmOcSjh0XsHZ7zKXPn7zUWqNdVQBuPDLvRuQg7HPzTP/1OGMbegBxExqHDIPil1nwxS4F7Ni7PVy0Mzco9tQCiH\u002BlyldZyOCS7DH15y\u002Bu/L\u002BKIBdF7WAnSgsGV0bJSBw2dIQUPM0ClwxNcvCWxUYtFTaHrsa8zKsfjoBcQ2Gp2aQVv2Krmr/ih5ka\u002BGpvgIS06UIAQalVibfZBL5MpkOao6lccQXjcYqGlRc9ocQwoA37p2ovqYgKwDW60oYBpdFVcFTBEw9\u002B0WfHeayCF9fjqFSgQQ7ZevoRQbDAKK70hP9F6DFvb4z\u002BjNYCWC/riKhtxzohUVTSe/Vav8FerqjI0vStTD\u002BmdDjXocQ41yLaNckIYlF0wyOaY3w8FL\u002B7r94tOYU7Pjx4x0LxWa\u002BQqZTSgIoIVkxHRA/BEtjDam\u002BJHAH2C62dnvecj6sec3mECcnnWZQ1s1mR5eV1eitjpVzjeD2tqp3nROGCa8aRONCWTQkO7BDbU2i4VBW4GCTcKNpeKws71m8r8ASio0eC8K0U7z0iVMk8GBTU9UZ4Pyy8tkLsMw3FWmaZ0vwMKKARJVNokzj3udQRIhLmZuEos7Dn9f0Eps2vX4TWiHHdL\u002B90s9/jD5vzxPx\u002ByxD63vN1cS87JDKw==",
       "StatusCode": 201,
@@ -191,22 +144,13 @@
         "x-ms-content-crc64": "tfgeTAyJ7vo=",
         "x-ms-request-id": "bd7a36e4-301e-0086-0656-9f167b000000",
         "x-ms-request-server-encrypted": "true",
-<<<<<<< HEAD
-        "x-ms-version": "2020-12-06",
-        "x-ms-version-id": "2021-05-14T16:54:32.7695072Z"
-=======
         "x-ms-version": "2021-02-12",
         "x-ms-version-id": "2021-09-01T17:25:51.8771277Z"
->>>>>>> 7e782c87
-      },
-      "ResponseBody": []
-    },
-    {
-<<<<<<< HEAD
-      "RequestUri": "https://seanmcccanary3.blob.core.windows.net/?sv=2020-12-06&ss=b&srt=sco&st=2021-05-14T15%3A54%3A32Z&se=2021-05-14T17%3A54%3A32Z&sp=rwdxlacuptfi&sig=Sanitized&comp=batch",
-=======
+      },
+      "ResponseBody": []
+    },
+    {
       "RequestUri": "https://seanmcccanary3.blob.core.windows.net/?sv=2021-02-12\u0026ss=b\u0026srt=sco\u0026st=2021-09-01T16%3A25%3A52Z\u0026se=2021-09-01T18%3A25%3A52Z\u0026sp=rwdxylacuptfi\u0026sig=Sanitized\u0026comp=batch",
->>>>>>> 7e782c87
       "RequestMethod": "POST",
       "RequestHeaders": {
         "Accept": "application/xml",
@@ -219,11 +163,7 @@
         ],
         "x-ms-client-request-id": "fd7cb5e5-361c-82e5-63ab-bd0fb01744c5",
         "x-ms-return-client-request-id": "true",
-<<<<<<< HEAD
-        "x-ms-version": "2020-12-06"
-=======
-        "x-ms-version": "2021-02-12"
->>>>>>> 7e782c87
+        "x-ms-version": "2021-02-12"
       },
       "RequestBody": "LS1iYXRjaF9jYzBmMzRkMS03OGJiLWJiYmItYWVmMS0wYmU2NDExNzUxY2MNCkNvbnRlbnQtVHlwZTogYXBwbGljYXRpb24vaHR0cA0KQ29udGVudC1UcmFuc2Zlci1FbmNvZGluZzogYmluYXJ5DQpDb250ZW50LUlEOiAwDQoNCkRFTEVURSAvdGVzdC1jb250YWluZXItNDAzOWFhZDgtNmZjMS1jNWUzLTJlYTItOGRlNTVjZDE3YmU2L2Jsb2IxP3N2PTIwMjAtMTItMDYmc3M9YiZzcnQ9c2NvJnN0PTIwMjEtMDktMDFUMTYlM0EyNSUzQTUyWiZzZT0yMDIxLTA5LTAxVDE4JTNBMjUlM0E1Mlomc3A9cndkeHlsYWN1cHRmaSZzaWc9U2FuaXRpemVkIEhUVFAvMS4xDQpBY2NlcHQ6IGFwcGxpY2F0aW9uL3htbA0KdHJhY2VwYXJlbnQ6IDAwLTAwNmNlNTk2NTBhY2UxNGE4MGUxMjk1Y2IxYzI0YjJlLTQ4ODlhZjJiNTM2YmI3NDMtMDANCkNvbnRlbnQtTGVuZ3RoOiAwDQoNCi0tYmF0Y2hfY2MwZjM0ZDEtNzhiYi1iYmJiLWFlZjEtMGJlNjQxMTc1MWNjDQpDb250ZW50LVR5cGU6IGFwcGxpY2F0aW9uL2h0dHANCkNvbnRlbnQtVHJhbnNmZXItRW5jb2Rpbmc6IGJpbmFyeQ0KQ29udGVudC1JRDogMQ0KDQpERUxFVEUgL3Rlc3QtY29udGFpbmVyLTQwMzlhYWQ4LTZmYzEtYzVlMy0yZWEyLThkZTU1Y2QxN2JlNi9ibG9iMj9zdj0yMDIwLTEyLTA2JnNzPWImc3J0PXNjbyZzdD0yMDIxLTA5LTAxVDE2JTNBMjUlM0E1Mlomc2U9MjAyMS0wOS0wMVQxOCUzQTI1JTNBNTJaJnNwPXJ3ZHh5bGFjdXB0Zmkmc2lnPVNhbml0aXplZCBIVFRQLzEuMQ0KQWNjZXB0OiBhcHBsaWNhdGlvbi94bWwNCnRyYWNlcGFyZW50OiAwMC0wMDZjZTU5NjUwYWNlMTRhODBlMTI5NWNiMWMyNGIyZS00ODg5YWYyYjUzNmJiNzQzLTAwDQpDb250ZW50LUxlbmd0aDogMA0KDQotLWJhdGNoX2NjMGYzNGQxLTc4YmItYmJiYi1hZWYxLTBiZTY0MTE3NTFjYw0KQ29udGVudC1UeXBlOiBhcHBsaWNhdGlvbi9odHRwDQpDb250ZW50LVRyYW5zZmVyLUVuY29kaW5nOiBiaW5hcnkNCkNvbnRlbnQtSUQ6IDINCg0KREVMRVRFIC90ZXN0LWNvbnRhaW5lci00MDM5YWFkOC02ZmMxLWM1ZTMtMmVhMi04ZGU1NWNkMTdiZTYvYmxvYjM/c3Y9MjAyMC0xMi0wNiZzcz1iJnNydD1zY28mc3Q9MjAyMS0wOS0wMVQxNiUzQTI1JTNBNTJaJnNlPTIwMjEtMDktMDFUMTglM0EyNSUzQTUyWiZzcD1yd2R4eWxhY3VwdGZpJnNpZz1TYW5pdGl6ZWQgSFRUUC8xLjENCkFjY2VwdDogYXBwbGljYXRpb24veG1sDQp0cmFjZXBhcmVudDogMDAtMDA2Y2U1OTY1MGFjZTE0YTgwZTEyOTVjYjFjMjRiMmUtNDg4OWFmMmI1MzZiYjc0My0wMA0KQ29udGVudC1MZW5ndGg6IDANCg0KLS1iYXRjaF9jYzBmMzRkMS03OGJiLWJiYmItYWVmMS0wYmU2NDExNzUxY2MtLQ0K",
       "StatusCode": 202,
@@ -236,22 +176,13 @@
         ],
         "Transfer-Encoding": "chunked",
         "x-ms-client-request-id": "fd7cb5e5-361c-82e5-63ab-bd0fb01744c5",
-<<<<<<< HEAD
-        "x-ms-request-id": "0de28394-901e-007b-3fe1-48985e000000",
-        "x-ms-version": "2020-12-06"
-=======
         "x-ms-request-id": "bd7a3703-301e-0086-2356-9f167b000000",
         "x-ms-version": "2021-02-12"
->>>>>>> 7e782c87
       },
       "ResponseBody": "LS1iYXRjaHJlc3BvbnNlX2M2MDM1OTM1LTMyYmUtNDk0MS05M2Q4LWNkNjk4NTVhYjE5NQ0KQ29udGVudC1UeXBlOiBhcHBsaWNhdGlvbi9odHRwDQpDb250ZW50LUlEOiAwDQoNCkhUVFAvMS4xIDIwMiBBY2NlcHRlZA0KeC1tcy1kZWxldGUtdHlwZS1wZXJtYW5lbnQ6IHRydWUNCngtbXMtcmVxdWVzdC1pZDogYmQ3YTM3MDMtMzAxZS0wMDg2LTIzNTYtOWYxNjdiMWU3NDVjDQp4LW1zLXZlcnNpb246IDIwMjAtMTItMDYNClNlcnZlcjogV2luZG93cy1BenVyZS1CbG9iLzEuMA0KDQotLWJhdGNocmVzcG9uc2VfYzYwMzU5MzUtMzJiZS00OTQxLTkzZDgtY2Q2OTg1NWFiMTk1DQpDb250ZW50LVR5cGU6IGFwcGxpY2F0aW9uL2h0dHANCkNvbnRlbnQtSUQ6IDENCg0KSFRUUC8xLjEgMjAyIEFjY2VwdGVkDQp4LW1zLWRlbGV0ZS10eXBlLXBlcm1hbmVudDogdHJ1ZQ0KeC1tcy1yZXF1ZXN0LWlkOiBiZDdhMzcwMy0zMDFlLTAwODYtMjM1Ni05ZjE2N2IxZTc0NWQNCngtbXMtdmVyc2lvbjogMjAyMC0xMi0wNg0KU2VydmVyOiBXaW5kb3dzLUF6dXJlLUJsb2IvMS4wDQoNCi0tYmF0Y2hyZXNwb25zZV9jNjAzNTkzNS0zMmJlLTQ5NDEtOTNkOC1jZDY5ODU1YWIxOTUNCkNvbnRlbnQtVHlwZTogYXBwbGljYXRpb24vaHR0cA0KQ29udGVudC1JRDogMg0KDQpIVFRQLzEuMSAyMDIgQWNjZXB0ZWQNCngtbXMtZGVsZXRlLXR5cGUtcGVybWFuZW50OiB0cnVlDQp4LW1zLXJlcXVlc3QtaWQ6IGJkN2EzNzAzLTMwMWUtMDA4Ni0yMzU2LTlmMTY3YjFlNzQ1ZQ0KeC1tcy12ZXJzaW9uOiAyMDIwLTEyLTA2DQpTZXJ2ZXI6IFdpbmRvd3MtQXp1cmUtQmxvYi8xLjANCg0KLS1iYXRjaHJlc3BvbnNlX2M2MDM1OTM1LTMyYmUtNDk0MS05M2Q4LWNkNjk4NTVhYjE5NS0t"
     },
     {
-<<<<<<< HEAD
-      "RequestUri": "https://seanmcccanary3.blob.core.windows.net/test-container-4039aad8-6fc1-c5e3-2ea2-8de55cd17be6/blob1?sv=2020-12-06&ss=b&srt=sco&st=2021-05-14T15%3A54%3A32Z&se=2021-05-14T17%3A54%3A32Z&sp=rwdxlacuptfi&sig=Sanitized",
-=======
       "RequestUri": "https://seanmcccanary3.blob.core.windows.net/test-container-4039aad8-6fc1-c5e3-2ea2-8de55cd17be6/blob1?sv=2021-02-12\u0026ss=b\u0026srt=sco\u0026st=2021-09-01T16%3A25%3A52Z\u0026se=2021-09-01T18%3A25%3A52Z\u0026sp=rwdxylacuptfi\u0026sig=Sanitized",
->>>>>>> 7e782c87
       "RequestMethod": "HEAD",
       "RequestHeaders": {
         "Accept": "application/xml",
@@ -262,11 +193,7 @@
         ],
         "x-ms-client-request-id": "8b003622-549b-03af-2a4c-eddb4cc4992e",
         "x-ms-return-client-request-id": "true",
-<<<<<<< HEAD
-        "x-ms-version": "2020-12-06"
-=======
-        "x-ms-version": "2021-02-12"
->>>>>>> 7e782c87
+        "x-ms-version": "2021-02-12"
       },
       "RequestBody": null,
       "StatusCode": 404,
@@ -281,22 +208,13 @@
         "Transfer-Encoding": "chunked",
         "x-ms-client-request-id": "8b003622-549b-03af-2a4c-eddb4cc4992e",
         "x-ms-error-code": "BlobNotFound",
-<<<<<<< HEAD
-        "x-ms-request-id": "0de2839a-901e-007b-43e1-48985e000000",
-        "x-ms-version": "2020-12-06"
-=======
         "x-ms-request-id": "bd7a371c-301e-0086-3956-9f167b000000",
         "x-ms-version": "2021-02-12"
->>>>>>> 7e782c87
-      },
-      "ResponseBody": []
-    },
-    {
-<<<<<<< HEAD
-      "RequestUri": "https://seanmcccanary3.blob.core.windows.net/test-container-4039aad8-6fc1-c5e3-2ea2-8de55cd17be6/blob2?sv=2020-12-06&ss=b&srt=sco&st=2021-05-14T15%3A54%3A32Z&se=2021-05-14T17%3A54%3A32Z&sp=rwdxlacuptfi&sig=Sanitized",
-=======
+      },
+      "ResponseBody": []
+    },
+    {
       "RequestUri": "https://seanmcccanary3.blob.core.windows.net/test-container-4039aad8-6fc1-c5e3-2ea2-8de55cd17be6/blob3?sv=2021-02-12\u0026ss=b\u0026srt=sco\u0026st=2021-09-01T16%3A25%3A52Z\u0026se=2021-09-01T18%3A25%3A52Z\u0026sp=rwdxylacuptfi\u0026sig=Sanitized",
->>>>>>> 7e782c87
       "RequestMethod": "HEAD",
       "RequestHeaders": {
         "Accept": "application/xml",
@@ -307,11 +225,7 @@
         ],
         "x-ms-client-request-id": "f334ad6d-1fd7-3417-e3fa-6d1c6b94e5e4",
         "x-ms-return-client-request-id": "true",
-<<<<<<< HEAD
-        "x-ms-version": "2020-12-06"
-=======
-        "x-ms-version": "2021-02-12"
->>>>>>> 7e782c87
+        "x-ms-version": "2021-02-12"
       },
       "RequestBody": null,
       "StatusCode": 404,
@@ -326,22 +240,13 @@
         "Transfer-Encoding": "chunked",
         "x-ms-client-request-id": "f334ad6d-1fd7-3417-e3fa-6d1c6b94e5e4",
         "x-ms-error-code": "BlobNotFound",
-<<<<<<< HEAD
-        "x-ms-request-id": "7896aed8-001e-000b-1fe1-4821a9000000",
-        "x-ms-version": "2020-12-06"
-=======
         "x-ms-request-id": "d9034ef6-601e-0032-4056-9fdab5000000",
         "x-ms-version": "2021-02-12"
->>>>>>> 7e782c87
-      },
-      "ResponseBody": []
-    },
-    {
-<<<<<<< HEAD
-      "RequestUri": "https://seanmcccanary3.blob.core.windows.net/test-container-4039aad8-6fc1-c5e3-2ea2-8de55cd17be6/blob3?sv=2020-12-06&ss=b&srt=sco&st=2021-05-14T15%3A54%3A32Z&se=2021-05-14T17%3A54%3A32Z&sp=rwdxlacuptfi&sig=Sanitized",
-=======
+      },
+      "ResponseBody": []
+    },
+    {
       "RequestUri": "https://seanmcccanary3.blob.core.windows.net/test-container-4039aad8-6fc1-c5e3-2ea2-8de55cd17be6/blob2?sv=2021-02-12\u0026ss=b\u0026srt=sco\u0026st=2021-09-01T16%3A25%3A52Z\u0026se=2021-09-01T18%3A25%3A52Z\u0026sp=rwdxylacuptfi\u0026sig=Sanitized",
->>>>>>> 7e782c87
       "RequestMethod": "HEAD",
       "RequestHeaders": {
         "Accept": "application/xml",
@@ -352,11 +257,7 @@
         ],
         "x-ms-client-request-id": "79ed58a7-b816-252a-cc94-1c7a097a7b9d",
         "x-ms-return-client-request-id": "true",
-<<<<<<< HEAD
-        "x-ms-version": "2020-12-06"
-=======
-        "x-ms-version": "2021-02-12"
->>>>>>> 7e782c87
+        "x-ms-version": "2021-02-12"
       },
       "RequestBody": null,
       "StatusCode": 404,
@@ -371,22 +272,13 @@
         "Transfer-Encoding": "chunked",
         "x-ms-client-request-id": "79ed58a7-b816-252a-cc94-1c7a097a7b9d",
         "x-ms-error-code": "BlobNotFound",
-<<<<<<< HEAD
-        "x-ms-request-id": "ac79a293-d01e-007a-0ee1-48c782000000",
-        "x-ms-version": "2020-12-06"
-=======
         "x-ms-request-id": "ad18cc31-601e-008b-0b56-9fdeaf000000",
         "x-ms-version": "2021-02-12"
->>>>>>> 7e782c87
-      },
-      "ResponseBody": []
-    },
-    {
-<<<<<<< HEAD
-      "RequestUri": "https://seanmcccanary3.blob.core.windows.net/test-container-4039aad8-6fc1-c5e3-2ea2-8de55cd17be6?sv=2020-12-06&ss=b&srt=sco&st=2021-05-14T15%3A54%3A32Z&se=2021-05-14T17%3A54%3A32Z&sp=rwdxlacuptfi&sig=Sanitized&restype=container",
-=======
+      },
+      "ResponseBody": []
+    },
+    {
       "RequestUri": "https://seanmcccanary3.blob.core.windows.net/test-container-4039aad8-6fc1-c5e3-2ea2-8de55cd17be6?sv=2021-02-12\u0026ss=b\u0026srt=sco\u0026st=2021-09-01T16%3A25%3A52Z\u0026se=2021-09-01T18%3A25%3A52Z\u0026sp=rwdxylacuptfi\u0026sig=Sanitized\u0026restype=container",
->>>>>>> 7e782c87
       "RequestMethod": "DELETE",
       "RequestHeaders": {
         "Accept": "application/xml",
@@ -397,11 +289,7 @@
         ],
         "x-ms-client-request-id": "5b0c4d41-8846-0cc6-3f67-b1095c952e93",
         "x-ms-return-client-request-id": "true",
-<<<<<<< HEAD
-        "x-ms-version": "2020-12-06"
-=======
-        "x-ms-version": "2021-02-12"
->>>>>>> 7e782c87
+        "x-ms-version": "2021-02-12"
       },
       "RequestBody": null,
       "StatusCode": 202,
@@ -413,13 +301,8 @@
           "Microsoft-HTTPAPI/2.0"
         ],
         "x-ms-client-request-id": "5b0c4d41-8846-0cc6-3f67-b1095c952e93",
-<<<<<<< HEAD
-        "x-ms-request-id": "ac79a2b9-d01e-007a-2ae1-48c782000000",
-        "x-ms-version": "2020-12-06"
-=======
         "x-ms-request-id": "ad18cc43-601e-008b-1856-9fdeaf000000",
         "x-ms-version": "2021-02-12"
->>>>>>> 7e782c87
       },
       "ResponseBody": []
     }
