{
  "Entries": [
    {
<<<<<<< HEAD
      "RequestUri": "https://seanmcccanary3.blob.core.windows.net/test-container-4039aad8-6fc1-c5e3-2ea2-8de55cd17be6?sv=2020-06-12\u0026ss=b\u0026srt=sco\u0026st=2021-04-02T16%3A42%3A44Z\u0026se=2021-04-02T18%3A42%3A44Z\u0026sp=rwdxlacuptfi\u0026sig=Sanitized\u0026restype=container",
=======
      "RequestUri": "https://seanmcccanary3.blob.core.windows.net/test-container-4039aad8-6fc1-c5e3-2ea2-8de55cd17be6?sv=2020-10-02\u0026ss=b\u0026srt=sco\u0026st=2021-02-23T18%3A40%3A45Z\u0026se=2021-02-23T20%3A40%3A45Z\u0026sp=rwdxlacuptf\u0026sig=Sanitized\u0026restype=container",
>>>>>>> 65932564
      "RequestMethod": "PUT",
      "RequestHeaders": {
        "Accept": "application/xml",
        "traceparent": "00-a24f14dbcbe46c48a747bad8ed31d083-18116e2826bb3e4c-00",
        "User-Agent": [
          "azsdk-net-Storage.Blobs/12.9.0-alpha.20210402.1",
          "(.NET 5.0.4; Microsoft Windows 10.0.19042)"
        ],
        "x-ms-blob-public-access": "container",
        "x-ms-client-request-id": "6ff73d7d-3b3a-e612-0c1e-4555daba0890",
        "x-ms-return-client-request-id": "true",
<<<<<<< HEAD
        "x-ms-version": "2020-08-04"
=======
         "x-ms-version": "2020-10-02"
>>>>>>> 65932564
      },
      "RequestBody": null,
      "StatusCode": 201,
      "ResponseHeaders": {
        "Content-Length": "0",
        "Date": "Fri, 02 Apr 2021 17:42:44 GMT",
        "ETag": "\u00220x8D8F5FEB8E7C7F4\u0022",
        "Last-Modified": "Fri, 02 Apr 2021 17:42:44 GMT",
        "Server": [
          "Windows-Azure-Blob/1.0",
          "Microsoft-HTTPAPI/2.0"
        ],
        "x-ms-client-request-id": "6ff73d7d-3b3a-e612-0c1e-4555daba0890",
<<<<<<< HEAD
        "x-ms-request-id": "204e3459-201e-008a-2fe7-278173000000",
        "x-ms-version": "2020-08-04"
=======
        "x-ms-request-id": "bed4d324-e01e-0095-741b-0a3277000000",
         "x-ms-version": "2020-10-02"
>>>>>>> 65932564
      },
      "ResponseBody": []
    },
    {
<<<<<<< HEAD
      "RequestUri": "https://seanmcccanary3.blob.core.windows.net/test-container-4039aad8-6fc1-c5e3-2ea2-8de55cd17be6/blob1?sv=2020-06-12\u0026ss=b\u0026srt=sco\u0026st=2021-04-02T16%3A42%3A44Z\u0026se=2021-04-02T18%3A42%3A44Z\u0026sp=rwdxlacuptfi\u0026sig=Sanitized",
=======
      "RequestUri": "https://seanmcccanary3.blob.core.windows.net/test-container-4039aad8-6fc1-c5e3-2ea2-8de55cd17be6/blob1?sv=2020-10-02\u0026ss=b\u0026srt=sco\u0026st=2021-02-23T18%3A40%3A45Z\u0026se=2021-02-23T20%3A40%3A45Z\u0026sp=rwdxlacuptf\u0026sig=Sanitized",
>>>>>>> 65932564
      "RequestMethod": "PUT",
      "RequestHeaders": {
        "Accept": "application/xml",
        "Content-Length": "1024",
        "Content-Type": "application/octet-stream",
        "If-None-Match": "*",
        "traceparent": "00-cf887b13364fe14f8131e00c3c256212-a5fec930ba6e1448-00",
        "User-Agent": [
          "azsdk-net-Storage.Blobs/12.9.0-alpha.20210402.1",
          "(.NET 5.0.4; Microsoft Windows 10.0.19042)"
        ],
        "x-ms-blob-type": "BlockBlob",
        "x-ms-client-request-id": "c646ce30-e8ca-9fe8-ba56-b8c0104ae9ad",
        "x-ms-return-client-request-id": "true",
<<<<<<< HEAD
        "x-ms-version": "2020-08-04"
=======
         "x-ms-version": "2020-10-02"
>>>>>>> 65932564
      },
      "RequestBody": "GQeI8pDMbCXFMCiOdHom3XvzZx7ZDKzlmwH4w22PLlwqaU\u002BYyDQIsdHSqQkSg3GS\u002BGjZ5lPptg1bolaP1Km3NgHLZAorjRRH6rVNB2Ki0xePZcoEtkcJQLNCPCXdedwoGnMIRh9mZ2pUkfydnK\u002Bquc8//2/es3\u002B5wiNX6FHuanHZJezumYz3Kf5fsCRLbKQDl4NWnnptSWfzToT8D34ZZieLw3fCvB9CR9ZwfgNbblV\u002BU1HNl8v2bNuF\u002BkoI\u002Bxl/Rkr9wKktQdpjE1ak/MtjmOAufbstS85blFecPcHVOky88De5Xq2sURJ2aoR1Um8PIWJq2X1eUvp7oSxRkQMZjtkK5wuTqjkygiuotuFJ5kHnjBteamDOXZ49PbyBWsAOXdura2pje3YoN1dStZwYMbvqagTouiN4O4ptVm18sSdrmlkGnnvXgxCkNjMJfKgCJAsBl/C7JqK3My/g9iUJq4Uw5htCEpNAEubzQ4Tvbr/iazFiexk2r3O2TmtL943rm4qt2ZWMvxJ4wYQJyOIeyMRv/orzpzBs\u002BTeni8Qn9BtZB6j5QpUpVawf6bmVLeeRmIan3PgC\u002BPNaQd9e5DNNUc1or8A5JIUvRaje071218tPFfI\u002BfxgiVw\u002B0nwC1y3F40ZjsLH0nWHQAeJZQIyQ242oTDs5AD9G1RViwhIWFeXo3ZgEkiqpOKL1\u002BPQeC0jPqfryWobyiN8LHNuYld9Pue/4bGL0iEVi/xeYQwtHJM3MkxQbJ7ti\u002BlS8/XFTEKLHqj8IIZrl2x2xj1tvVkXXw/QNyALHNJYwmXYOO47UE\u002B501JjIPwcy5rv2ZZRj86AO6Tl5QUSj/HGo24Qk16OS3X9s\u002Bn2pC4Tw2uVKzM8BzKnSA05RWs6l1NgrI2d/Dg8UZ4gY9vUmZd20iGZjVS\u002BipwreVtRRPYasxyWlgeQhdczWMmlG5Nmwq5lwnM5kRn\u002BohHhYnLs2xyYFaDPTfOP1lxKZiSbGX8ItLas\u002B4KC0SHyl/PlvxNUVn29DQXyp3S61ewW/yrlY4iS6L3MP\u002B\u002BKBTSOzKYPqidI9h\u002B23gx5Fh0x8hWWe\u002BH3DTRrQtZViBaOIwfBc9reqzvE3fkbPoWMKdKQmk3Z85lSh89xpFdQ4235KLsEp6JCY0bZ0Z3o296u7xjztP3YpD9ubuwbbQbkc\u002BqbIgXad4IwXib3ABH7ebvwwsU\u002BXS5gIHR7lki2JwZP9W2zTbnI1GeWw2bW0aQdYvUgKppBpibMKwGRXtE5ejcgtwq0SCwCJ\u002B5dl4nHmU7QbjNThgxr/k825xK4N4WGbVk/phqZaSrJLfK75B6c9JGysPCt5eQqxLjLfVEJSfBo1zogl\u002BM0NvUIimgZsBogqfKA==",
      "StatusCode": 201,
      "ResponseHeaders": {
        "Content-Length": "0",
        "Content-MD5": "/4htM/\u002BBMn5r7Kcm3JfIXA==",
        "Date": "Fri, 02 Apr 2021 17:42:44 GMT",
        "ETag": "\u00220x8D8F5FEB8F21604\u0022",
        "Last-Modified": "Fri, 02 Apr 2021 17:42:44 GMT",
        "Server": [
          "Windows-Azure-Blob/1.0",
          "Microsoft-HTTPAPI/2.0"
        ],
        "x-ms-client-request-id": "c646ce30-e8ca-9fe8-ba56-b8c0104ae9ad",
        "x-ms-content-crc64": "9YXVL\u002BT0NA0=",
        "x-ms-request-id": "204e3473-201e-008a-42e7-278173000000",
        "x-ms-request-server-encrypted": "true",
<<<<<<< HEAD
        "x-ms-version": "2020-08-04",
        "x-ms-version-id": "2021-04-02T17:42:44.6296580Z"
=======
         "x-ms-version": "2020-10-02",
        "x-ms-version-id": "2021-02-23T19:40:46.0000124Z"
>>>>>>> 65932564
      },
      "ResponseBody": []
    },
    {
<<<<<<< HEAD
      "RequestUri": "https://seanmcccanary3.blob.core.windows.net/test-container-4039aad8-6fc1-c5e3-2ea2-8de55cd17be6/blob2?sv=2020-06-12\u0026ss=b\u0026srt=sco\u0026st=2021-04-02T16%3A42%3A44Z\u0026se=2021-04-02T18%3A42%3A44Z\u0026sp=rwdxlacuptfi\u0026sig=Sanitized",
=======
      "RequestUri": "https://seanmcccanary3.blob.core.windows.net/test-container-4039aad8-6fc1-c5e3-2ea2-8de55cd17be6/blob2?sv=2020-10-02\u0026ss=b\u0026srt=sco\u0026st=2021-02-23T18%3A40%3A45Z\u0026se=2021-02-23T20%3A40%3A45Z\u0026sp=rwdxlacuptf\u0026sig=Sanitized",
>>>>>>> 65932564
      "RequestMethod": "PUT",
      "RequestHeaders": {
        "Accept": "application/xml",
        "Content-Length": "1024",
        "Content-Type": "application/octet-stream",
        "If-None-Match": "*",
        "traceparent": "00-90116c782776884baadb980718163a47-552bbd23f64c5243-00",
        "User-Agent": [
          "azsdk-net-Storage.Blobs/12.9.0-alpha.20210402.1",
          "(.NET 5.0.4; Microsoft Windows 10.0.19042)"
        ],
        "x-ms-blob-type": "BlockBlob",
        "x-ms-client-request-id": "81d8ef85-eccd-2a6d-69a0-4f15b8bac091",
        "x-ms-return-client-request-id": "true",
<<<<<<< HEAD
        "x-ms-version": "2020-08-04"
=======
         "x-ms-version": "2020-10-02"
>>>>>>> 65932564
      },
      "RequestBody": "NuiESJ1A6yu4MBwlkJPsqEJ20NTD2F0obsmTMb6QPcwzMYazefeG8OIbDprLwg4maRB\u002BmXkV6l6KXNnUrLpsKPJQ8l8NOC5K8N/xp8rDXKu6bMeuEaRSHkcoKRwdsUQoruWnetCvGTHhM6mZI0KTxv8tGkDyvhZO/tMY5A4SLT6byfnkHOLbClOWzd36ufsElGMc75cDNfDPWXz8lzQizwZq/VlIr6odUg/sW/A5U0TXE1Cr9T2nl5QJFcJm3nMfdP7XkLuiu\u002BW5/52HF9n/lgU3JITkdtrIwmbFP5rnt3OczefyYcOJNVdr8fWgIIC6Cn\u002B9LrnvOv0jDs1V3HxL0Ugp60nyDDRCre8seYTkKKLlCjUaKoi6rZLpzlL1NFjaHyCtdjU2x/1Ke4DKwsF4P\u002BYrb9JHMKe/bj63CD7hTHmWUllkN7Fsr0M3z68H8OrQcY9sysWGk\u002B947Qj3f7\u002B/aS4HM3BoEwc0vsCOD2D4t35T5peudIG0D79p7EqpdS\u002BEeGaAALx6aF2HOAwE94OPfzWJo5gnEPSsUyOx/ia9ikiQCpf5eLfB2X45Jjx1rxc72mwVH9GWXGdx06yYyGk2yq3Dc\u002B3rlQd9yMoa7em4NqMMdSS6p2p2\u002Ba0viKQLKBAUA1yOsjwqUERll1cHfG9\u002BuJwIjFNEfCJCTHk/vAxjcp\u002B5BuqNKoRn4SXfVBATb30\u002Bsc8HApy9z4Y5TGXC65Q4ASW4TnWE8I4YoKotZScSL937AAo9XG8D\u002BzZjVN0fpfaQp1PrWiAHucBA7mHxj2pfJxyIxuqJ\u002BqW1tVM/IZyw\u002Bfu0nL3UJ9S89EZK/G0OEWvMBC3Bl94MB6ytNaXNyJgkkPVlPfOsiv9Iy9KjP/43p6Pnch1v72EcqJURJvEu7iuuJWx3qNR4IHkteMsMaMeudo4C5lZ6tKCUSZVdm2MOGdym9RmRwP/Ob1KkQnaWED/NYrBiLAjVNHHL418/GoUVHl/vZXOuHLWPM3cD1nIp/ThVkDizq\u002B3T0cGoxtygjlTMjiQXp6vMH0X60/iR0V3/ouUm6opMYnJxG5SxBlbY7qUiN0hOEVaNiHDzuNf0Qv9jqCT3eaTJfyyxposWGhjvIuRTbpoVsZCOmWEZWambfdmUTl0x4XUAWbcbnGvKdm5YA5byodNlTveUaOBDryaCFiiygcy6vUBvUhXi\u002BRQkxCLywVUTqNsFLwBmnXmVvamRmYZCF/SinUZVg069glTib6S9UO7Qb21MrVLMVB/H2ZVsUWCO4qwtUCMPvSSNSKyrhC7U2G27wCkY9Wqi1kkmjam5UDH0VI33j//KwbFJv2SlINDw8gEnsZE2dexBi3ra6C970/d7ty\u002Bh3Uht8P94zw==",
      "StatusCode": 201,
      "ResponseHeaders": {
        "Content-Length": "0",
        "Content-MD5": "Vzo6PJ6nPhGgIDNgQnvdUw==",
        "Date": "Fri, 02 Apr 2021 17:42:44 GMT",
        "ETag": "\u00220x8D8F5FEB8FB1864\u0022",
        "Last-Modified": "Fri, 02 Apr 2021 17:42:44 GMT",
        "Server": [
          "Windows-Azure-Blob/1.0",
          "Microsoft-HTTPAPI/2.0"
        ],
        "x-ms-client-request-id": "81d8ef85-eccd-2a6d-69a0-4f15b8bac091",
        "x-ms-content-crc64": "iUdzmOrYxYI=",
        "x-ms-request-id": "204e3488-201e-008a-55e7-278173000000",
        "x-ms-request-server-encrypted": "true",
<<<<<<< HEAD
        "x-ms-version": "2020-08-04",
        "x-ms-version-id": "2021-04-02T17:42:44.6887012Z"
=======
         "x-ms-version": "2020-10-02",
        "x-ms-version-id": "2021-02-23T19:40:46.0650574Z"
>>>>>>> 65932564
      },
      "ResponseBody": []
    },
    {
<<<<<<< HEAD
      "RequestUri": "https://seanmcccanary3.blob.core.windows.net/test-container-4039aad8-6fc1-c5e3-2ea2-8de55cd17be6/blob3?sv=2020-06-12\u0026ss=b\u0026srt=sco\u0026st=2021-04-02T16%3A42%3A44Z\u0026se=2021-04-02T18%3A42%3A44Z\u0026sp=rwdxlacuptfi\u0026sig=Sanitized",
=======
      "RequestUri": "https://seanmcccanary3.blob.core.windows.net/test-container-4039aad8-6fc1-c5e3-2ea2-8de55cd17be6/blob3?sv=2020-10-02\u0026ss=b\u0026srt=sco\u0026st=2021-02-23T18%3A40%3A45Z\u0026se=2021-02-23T20%3A40%3A45Z\u0026sp=rwdxlacuptf\u0026sig=Sanitized",
>>>>>>> 65932564
      "RequestMethod": "PUT",
      "RequestHeaders": {
        "Accept": "application/xml",
        "Content-Length": "1024",
        "Content-Type": "application/octet-stream",
        "If-None-Match": "*",
        "traceparent": "00-e46ce1fa4206bd4cbfc6c196df75bfc8-5ea5894e6e103442-00",
        "User-Agent": [
          "azsdk-net-Storage.Blobs/12.9.0-alpha.20210402.1",
          "(.NET 5.0.4; Microsoft Windows 10.0.19042)"
        ],
        "x-ms-blob-type": "BlockBlob",
        "x-ms-client-request-id": "424e425a-090f-ba5d-ca47-08151074291f",
        "x-ms-return-client-request-id": "true",
<<<<<<< HEAD
        "x-ms-version": "2020-08-04"
=======
         "x-ms-version": "2020-10-02"
>>>>>>> 65932564
      },
      "RequestBody": "vqW2O4/FYbKU00FX2/lQACdF6AEm9gFKmNJL2OeF7tffDv856np0wI4m7PqqFU5wT07tc9G/a8ekbKO9eYjKD\u002BVqeM35FxWt0Shy/woHn4OD24mYl3oFH6I4lH7Wt0YGW90VQJyBdjg4QKKpTGu8ncwgOZ3/MndqZFkqwIKX1hrhbKMs8l/mAmRQYFfYXNI2e/eytn2oBylmq9xDVrW1oWmIyODIj6psOTY5rtIfkQeG80WL5B\u002BcOGV5xkeDoqyumr7tT5TxbutMRnxGb1hXRhnUvWJwKrxJ7I97Tslj6JeKihQTMkJzlIVZPp6jVckMIoAtr\u002BVJPW8Co2MEdh8i6F3lu\u002BRDRBPXYCjcF\u002BweppbGbitINTmyQU2kEY7ebx5lNlVBvprkyN5sVk68bCWC4/3NPQf02rIjM3qXnjKF\u002BPEKd\u002BGX3Oj84aVN29/q9dQnIi2RETEWcVuiHYofTSqr511dsvVE6wYU0Vthpv7TOT2lb3wE9Oe/9AWF9L9d3JR7ofSBjEPf4jYmfEDWtMpczuRMed6tpvN2nr7vvvZHt/TH5gQKUaz6xoxG3nen6D86KCXbEGK2zvoAC\u002B6F7yQ/38VLDs7GUn04UrNRZsh7zrV\u002BtJbRbKaSERcKCka9ddZoBv6yXNlwdNaoor6uZGcxhTw4BjuNbnMeuf22u0c3et3d6V/KyHLcDT\u002B/KMno46yw2IQJhW6b2piLlKPcurmOcSjh0XsHZ7zKXPn7zUWqNdVQBuPDLvRuQg7HPzTP/1OGMbegBxExqHDIPil1nwxS4F7Ni7PVy0Mzco9tQCiH\u002BlyldZyOCS7DH15y\u002Bu/L\u002BKIBdF7WAnSgsGV0bJSBw2dIQUPM0ClwxNcvCWxUYtFTaHrsa8zKsfjoBcQ2Gp2aQVv2Krmr/ih5ka\u002BGpvgIS06UIAQalVibfZBL5MpkOao6lccQXjcYqGlRc9ocQwoA37p2ovqYgKwDW60oYBpdFVcFTBEw9\u002B0WfHeayCF9fjqFSgQQ7ZevoRQbDAKK70hP9F6DFvb4z\u002BjNYCWC/riKhtxzohUVTSe/Vav8FerqjI0vStTD\u002BmdDjXocQ41yLaNckIYlF0wyOaY3w8FL\u002B7r94tOYU7Pjx4x0LxWa\u002BQqZTSgIoIVkxHRA/BEtjDam\u002BJHAH2C62dnvecj6sec3mECcnnWZQ1s1mR5eV1eitjpVzjeD2tqp3nROGCa8aRONCWTQkO7BDbU2i4VBW4GCTcKNpeKws71m8r8ASio0eC8K0U7z0iVMk8GBTU9UZ4Pyy8tkLsMw3FWmaZ0vwMKKARJVNokzj3udQRIhLmZuEos7Dn9f0Eps2vX4TWiHHdL\u002B90s9/jD5vzxPx\u002ByxD63vN1cS87JDKw==",
      "StatusCode": 201,
      "ResponseHeaders": {
        "Content-Length": "0",
        "Content-MD5": "wlkV4fIvbFVewxd3zqvmbg==",
        "Date": "Fri, 02 Apr 2021 17:42:44 GMT",
        "ETag": "\u00220x8D8F5FEB9312656\u0022",
        "Last-Modified": "Fri, 02 Apr 2021 17:42:45 GMT",
        "Server": [
          "Windows-Azure-Blob/1.0",
          "Microsoft-HTTPAPI/2.0"
        ],
        "x-ms-client-request-id": "424e425a-090f-ba5d-ca47-08151074291f",
        "x-ms-content-crc64": "tfgeTAyJ7vo=",
        "x-ms-request-id": "204e34ef-201e-008a-26e7-278173000000",
        "x-ms-request-server-encrypted": "true",
<<<<<<< HEAD
        "x-ms-version": "2020-08-04",
        "x-ms-version-id": "2021-04-02T17:42:45.0429526Z"
=======
         "x-ms-version": "2020-10-02",
        "x-ms-version-id": "2021-02-23T19:40:46.1351089Z"
>>>>>>> 65932564
      },
      "ResponseBody": []
    },
    {
<<<<<<< HEAD
      "RequestUri": "https://seanmcccanary3.blob.core.windows.net/?sv=2020-06-12\u0026ss=b\u0026srt=sco\u0026st=2021-04-02T16%3A42%3A44Z\u0026se=2021-04-02T18%3A42%3A44Z\u0026sp=rwdxlacuptfi\u0026sig=Sanitized\u0026comp=batch",
=======
      "RequestUri": "https://seanmcccanary3.blob.core.windows.net/?sv=2020-10-02\u0026ss=b\u0026srt=sco\u0026st=2021-02-23T18%3A40%3A45Z\u0026se=2021-02-23T20%3A40%3A45Z\u0026sp=rwdxlacuptf\u0026sig=Sanitized\u0026comp=batch",
>>>>>>> 65932564
      "RequestMethod": "POST",
      "RequestHeaders": {
        "Accept": "application/xml",
        "Content-Length": "1353",
        "Content-Type": "multipart/mixed; boundary=batch_cc0f34d1-78bb-bbbb-aef1-0be6411751cc",
        "traceparent": "00-08b7817e42405245b0303fa3691331f3-411ebbc06da3434d-00",
        "User-Agent": [
          "azsdk-net-Storage.Blobs/12.9.0-alpha.20210402.1",
          "(.NET 5.0.4; Microsoft Windows 10.0.19042)"
        ],
        "x-ms-client-request-id": "fd7cb5e5-361c-82e5-63ab-bd0fb01744c5",
        "x-ms-return-client-request-id": "true",
<<<<<<< HEAD
        "x-ms-version": "2020-08-04"
=======
         "x-ms-version": "2020-10-02"
>>>>>>> 65932564
      },
      "RequestBody": "LS1iYXRjaF9jYzBmMzRkMS03OGJiLWJiYmItYWVmMS0wYmU2NDExNzUxY2MNCkNvbnRlbnQtVHlwZTogYXBwbGljYXRpb24vaHR0cA0KQ29udGVudC1UcmFuc2Zlci1FbmNvZGluZzogYmluYXJ5DQpDb250ZW50LUlEOiAwDQoNCkRFTEVURSAvdGVzdC1jb250YWluZXItNDAzOWFhZDgtNmZjMS1jNWUzLTJlYTItOGRlNTVjZDE3YmU2L2Jsb2IxP3N2PTIwMjAtMDYtMTImc3M9YiZzcnQ9c2NvJnN0PTIwMjEtMDQtMDJUMTYlM0E0MiUzQTQ0WiZzZT0yMDIxLTA0LTAyVDE4JTNBNDIlM0E0NFomc3A9cndkeGxhY3VwdGZpJnNpZz1TYW5pdGl6ZWQgSFRUUC8xLjENCkFjY2VwdDogYXBwbGljYXRpb24veG1sDQp0cmFjZXBhcmVudDogMDAtMDhiNzgxN2U0MjQwNTI0NWIwMzAzZmEzNjkxMzMxZjMtY2Y0OGU0MTFjMmM3MDg0Ni0wMA0KQ29udGVudC1MZW5ndGg6IDANCg0KLS1iYXRjaF9jYzBmMzRkMS03OGJiLWJiYmItYWVmMS0wYmU2NDExNzUxY2MNCkNvbnRlbnQtVHlwZTogYXBwbGljYXRpb24vaHR0cA0KQ29udGVudC1UcmFuc2Zlci1FbmNvZGluZzogYmluYXJ5DQpDb250ZW50LUlEOiAxDQoNCkRFTEVURSAvdGVzdC1jb250YWluZXItNDAzOWFhZDgtNmZjMS1jNWUzLTJlYTItOGRlNTVjZDE3YmU2L2Jsb2IyP3N2PTIwMjAtMDYtMTImc3M9YiZzcnQ9c2NvJnN0PTIwMjEtMDQtMDJUMTYlM0E0MiUzQTQ0WiZzZT0yMDIxLTA0LTAyVDE4JTNBNDIlM0E0NFomc3A9cndkeGxhY3VwdGZpJnNpZz1TYW5pdGl6ZWQgSFRUUC8xLjENCkFjY2VwdDogYXBwbGljYXRpb24veG1sDQp0cmFjZXBhcmVudDogMDAtMDhiNzgxN2U0MjQwNTI0NWIwMzAzZmEzNjkxMzMxZjMtY2Y0OGU0MTFjMmM3MDg0Ni0wMA0KQ29udGVudC1MZW5ndGg6IDANCg0KLS1iYXRjaF9jYzBmMzRkMS03OGJiLWJiYmItYWVmMS0wYmU2NDExNzUxY2MNCkNvbnRlbnQtVHlwZTogYXBwbGljYXRpb24vaHR0cA0KQ29udGVudC1UcmFuc2Zlci1FbmNvZGluZzogYmluYXJ5DQpDb250ZW50LUlEOiAyDQoNCkRFTEVURSAvdGVzdC1jb250YWluZXItNDAzOWFhZDgtNmZjMS1jNWUzLTJlYTItOGRlNTVjZDE3YmU2L2Jsb2IzP3N2PTIwMjAtMDYtMTImc3M9YiZzcnQ9c2NvJnN0PTIwMjEtMDQtMDJUMTYlM0E0MiUzQTQ0WiZzZT0yMDIxLTA0LTAyVDE4JTNBNDIlM0E0NFomc3A9cndkeGxhY3VwdGZpJnNpZz1TYW5pdGl6ZWQgSFRUUC8xLjENCkFjY2VwdDogYXBwbGljYXRpb24veG1sDQp0cmFjZXBhcmVudDogMDAtMDhiNzgxN2U0MjQwNTI0NWIwMzAzZmEzNjkxMzMxZjMtY2Y0OGU0MTFjMmM3MDg0Ni0wMA0KQ29udGVudC1MZW5ndGg6IDANCg0KLS1iYXRjaF9jYzBmMzRkMS03OGJiLWJiYmItYWVmMS0wYmU2NDExNzUxY2MtLQ0K",
      "StatusCode": 202,
      "ResponseHeaders": {
        "Content-Type": "multipart/mixed; boundary=batchresponse_fe22b42e-0d71-4b81-91b7-ae4d53a752c3",
        "Date": "Fri, 02 Apr 2021 17:42:44 GMT",
        "Server": [
          "Windows-Azure-Blob/1.0",
          "Microsoft-HTTPAPI/2.0"
        ],
        "Transfer-Encoding": "chunked",
        "x-ms-client-request-id": "fd7cb5e5-361c-82e5-63ab-bd0fb01744c5",
<<<<<<< HEAD
        "x-ms-request-id": "204e3513-201e-008a-42e7-278173000000",
        "x-ms-version": "2020-08-04"
=======
        "x-ms-request-id": "bed4d354-e01e-0095-1d1b-0a3277000000",
         "x-ms-version": "2020-10-02"
>>>>>>> 65932564
      },
      "ResponseBody": "LS1iYXRjaHJlc3BvbnNlX2ZlMjJiNDJlLTBkNzEtNGI4MS05MWI3LWFlNGQ1M2E3NTJjMw0KQ29udGVudC1UeXBlOiBhcHBsaWNhdGlvbi9odHRwDQpDb250ZW50LUlEOiAwDQoNCkhUVFAvMS4xIDIwMiBBY2NlcHRlZA0KeC1tcy1kZWxldGUtdHlwZS1wZXJtYW5lbnQ6IHRydWUNCngtbXMtcmVxdWVzdC1pZDogMjA0ZTM1MTMtMjAxZS0wMDhhLTQyZTctMjc4MTczMWVjYzU0DQp4LW1zLXZlcnNpb246IDIwMjAtMDYtMTINClNlcnZlcjogV2luZG93cy1BenVyZS1CbG9iLzEuMA0KDQotLWJhdGNocmVzcG9uc2VfZmUyMmI0MmUtMGQ3MS00YjgxLTkxYjctYWU0ZDUzYTc1MmMzDQpDb250ZW50LVR5cGU6IGFwcGxpY2F0aW9uL2h0dHANCkNvbnRlbnQtSUQ6IDENCg0KSFRUUC8xLjEgMjAyIEFjY2VwdGVkDQp4LW1zLWRlbGV0ZS10eXBlLXBlcm1hbmVudDogdHJ1ZQ0KeC1tcy1yZXF1ZXN0LWlkOiAyMDRlMzUxMy0yMDFlLTAwOGEtNDJlNy0yNzgxNzMxZWNjNTUNCngtbXMtdmVyc2lvbjogMjAyMC0wNi0xMg0KU2VydmVyOiBXaW5kb3dzLUF6dXJlLUJsb2IvMS4wDQoNCi0tYmF0Y2hyZXNwb25zZV9mZTIyYjQyZS0wZDcxLTRiODEtOTFiNy1hZTRkNTNhNzUyYzMNCkNvbnRlbnQtVHlwZTogYXBwbGljYXRpb24vaHR0cA0KQ29udGVudC1JRDogMg0KDQpIVFRQLzEuMSAyMDIgQWNjZXB0ZWQNCngtbXMtZGVsZXRlLXR5cGUtcGVybWFuZW50OiB0cnVlDQp4LW1zLXJlcXVlc3QtaWQ6IDIwNGUzNTEzLTIwMWUtMDA4YS00MmU3LTI3ODE3MzFlY2M1Ng0KeC1tcy12ZXJzaW9uOiAyMDIwLTA2LTEyDQpTZXJ2ZXI6IFdpbmRvd3MtQXp1cmUtQmxvYi8xLjANCg0KLS1iYXRjaHJlc3BvbnNlX2ZlMjJiNDJlLTBkNzEtNGI4MS05MWI3LWFlNGQ1M2E3NTJjMy0t"
    },
    {
<<<<<<< HEAD
      "RequestUri": "https://seanmcccanary3.blob.core.windows.net/test-container-4039aad8-6fc1-c5e3-2ea2-8de55cd17be6/blob1?sv=2020-06-12\u0026ss=b\u0026srt=sco\u0026st=2021-04-02T16%3A42%3A44Z\u0026se=2021-04-02T18%3A42%3A44Z\u0026sp=rwdxlacuptfi\u0026sig=Sanitized",
=======
      "RequestUri": "https://seanmcccanary3.blob.core.windows.net/test-container-4039aad8-6fc1-c5e3-2ea2-8de55cd17be6/blob1?sv=2020-10-02\u0026ss=b\u0026srt=sco\u0026st=2021-02-23T18%3A40%3A45Z\u0026se=2021-02-23T20%3A40%3A45Z\u0026sp=rwdxlacuptf\u0026sig=Sanitized",
>>>>>>> 65932564
      "RequestMethod": "HEAD",
      "RequestHeaders": {
        "Accept": "application/xml",
        "traceparent": "00-703506764676b142a447868161df5aee-2c34ae0c51390941-00",
        "User-Agent": [
          "azsdk-net-Storage.Blobs/12.9.0-alpha.20210402.1",
          "(.NET 5.0.4; Microsoft Windows 10.0.19042)"
        ],
        "x-ms-client-request-id": "8b003622-549b-03af-2a4c-eddb4cc4992e",
        "x-ms-return-client-request-id": "true",
<<<<<<< HEAD
        "x-ms-version": "2020-08-04"
=======
         "x-ms-version": "2020-10-02"
>>>>>>> 65932564
      },
      "RequestBody": null,
      "StatusCode": 404,
      "ResponseHeaders": {
        "Date": "Fri, 02 Apr 2021 17:42:44 GMT",
        "Server": [
          "Windows-Azure-Blob/1.0",
          "Microsoft-HTTPAPI/2.0"
        ],
        "Transfer-Encoding": "chunked",
        "x-ms-client-request-id": "8b003622-549b-03af-2a4c-eddb4cc4992e",
        "x-ms-error-code": "BlobNotFound",
<<<<<<< HEAD
        "x-ms-request-id": "204e353a-201e-008a-63e7-278173000000",
        "x-ms-version": "2020-08-04"
=======
        "x-ms-request-id": "bed4d372-e01e-0095-381b-0a3277000000",
         "x-ms-version": "2020-10-02"
>>>>>>> 65932564
      },
      "ResponseBody": []
    },
    {
<<<<<<< HEAD
      "RequestUri": "https://seanmcccanary3.blob.core.windows.net/test-container-4039aad8-6fc1-c5e3-2ea2-8de55cd17be6/blob3?sv=2020-06-12\u0026ss=b\u0026srt=sco\u0026st=2021-04-02T16%3A42%3A44Z\u0026se=2021-04-02T18%3A42%3A44Z\u0026sp=rwdxlacuptfi\u0026sig=Sanitized",
=======
      "RequestUri": "https://seanmcccanary3.blob.core.windows.net/test-container-4039aad8-6fc1-c5e3-2ea2-8de55cd17be6/blob2?sv=2020-10-02\u0026ss=b\u0026srt=sco\u0026st=2021-02-23T18%3A40%3A45Z\u0026se=2021-02-23T20%3A40%3A45Z\u0026sp=rwdxlacuptf\u0026sig=Sanitized",
>>>>>>> 65932564
      "RequestMethod": "HEAD",
      "RequestHeaders": {
        "Accept": "application/xml",
        "traceparent": "00-8fcf6a6379dfe9469d04a0ea017978c3-54da4b465d64c846-00",
        "User-Agent": [
          "azsdk-net-Storage.Blobs/12.9.0-alpha.20210402.1",
          "(.NET 5.0.4; Microsoft Windows 10.0.19042)"
        ],
        "x-ms-client-request-id": "f334ad6d-1fd7-3417-e3fa-6d1c6b94e5e4",
        "x-ms-return-client-request-id": "true",
<<<<<<< HEAD
        "x-ms-version": "2020-08-04"
=======
         "x-ms-version": "2020-10-02"
>>>>>>> 65932564
      },
      "RequestBody": null,
      "StatusCode": 404,
      "ResponseHeaders": {
        "Date": "Fri, 02 Apr 2021 17:42:44 GMT",
        "Server": [
          "Windows-Azure-Blob/1.0",
          "Microsoft-HTTPAPI/2.0"
        ],
        "Transfer-Encoding": "chunked",
        "x-ms-client-request-id": "f334ad6d-1fd7-3417-e3fa-6d1c6b94e5e4",
        "x-ms-error-code": "BlobNotFound",
<<<<<<< HEAD
        "x-ms-request-id": "b543005f-801e-002a-21e7-2705d2000000",
        "x-ms-version": "2020-08-04"
=======
        "x-ms-request-id": "7a58ada7-401e-0068-4a1b-0abc52000000",
         "x-ms-version": "2020-10-02"
>>>>>>> 65932564
      },
      "ResponseBody": []
    },
    {
<<<<<<< HEAD
      "RequestUri": "https://seanmcccanary3.blob.core.windows.net/test-container-4039aad8-6fc1-c5e3-2ea2-8de55cd17be6/blob2?sv=2020-06-12\u0026ss=b\u0026srt=sco\u0026st=2021-04-02T16%3A42%3A44Z\u0026se=2021-04-02T18%3A42%3A44Z\u0026sp=rwdxlacuptfi\u0026sig=Sanitized",
=======
      "RequestUri": "https://seanmcccanary3.blob.core.windows.net/test-container-4039aad8-6fc1-c5e3-2ea2-8de55cd17be6/blob3?sv=2020-10-02\u0026ss=b\u0026srt=sco\u0026st=2021-02-23T18%3A40%3A45Z\u0026se=2021-02-23T20%3A40%3A45Z\u0026sp=rwdxlacuptf\u0026sig=Sanitized",
>>>>>>> 65932564
      "RequestMethod": "HEAD",
      "RequestHeaders": {
        "Accept": "application/xml",
        "traceparent": "00-62952e07cf1bdd4e9d17c40094165647-8daa82df3888094c-00",
        "User-Agent": [
          "azsdk-net-Storage.Blobs/12.9.0-alpha.20210402.1",
          "(.NET 5.0.4; Microsoft Windows 10.0.19042)"
        ],
        "x-ms-client-request-id": "79ed58a7-b816-252a-cc94-1c7a097a7b9d",
        "x-ms-return-client-request-id": "true",
<<<<<<< HEAD
        "x-ms-version": "2020-08-04"
=======
         "x-ms-version": "2020-10-02"
>>>>>>> 65932564
      },
      "RequestBody": null,
      "StatusCode": 404,
      "ResponseHeaders": {
        "Date": "Fri, 02 Apr 2021 17:42:44 GMT",
        "Server": [
          "Windows-Azure-Blob/1.0",
          "Microsoft-HTTPAPI/2.0"
        ],
        "Transfer-Encoding": "chunked",
        "x-ms-client-request-id": "79ed58a7-b816-252a-cc94-1c7a097a7b9d",
        "x-ms-error-code": "BlobNotFound",
<<<<<<< HEAD
        "x-ms-request-id": "a00ff800-801e-0077-19e7-270f56000000",
        "x-ms-version": "2020-08-04"
=======
        "x-ms-request-id": "940a5627-201e-0033-6d1b-0a8569000000",
         "x-ms-version": "2020-10-02"
>>>>>>> 65932564
      },
      "ResponseBody": []
    },
    {
<<<<<<< HEAD
      "RequestUri": "https://seanmcccanary3.blob.core.windows.net/test-container-4039aad8-6fc1-c5e3-2ea2-8de55cd17be6?sv=2020-06-12\u0026ss=b\u0026srt=sco\u0026st=2021-04-02T16%3A42%3A44Z\u0026se=2021-04-02T18%3A42%3A44Z\u0026sp=rwdxlacuptfi\u0026sig=Sanitized\u0026restype=container",
=======
      "RequestUri": "https://seanmcccanary3.blob.core.windows.net/test-container-4039aad8-6fc1-c5e3-2ea2-8de55cd17be6?sv=2020-10-02\u0026ss=b\u0026srt=sco\u0026st=2021-02-23T18%3A40%3A45Z\u0026se=2021-02-23T20%3A40%3A45Z\u0026sp=rwdxlacuptf\u0026sig=Sanitized\u0026restype=container",
>>>>>>> 65932564
      "RequestMethod": "DELETE",
      "RequestHeaders": {
        "Accept": "application/xml",
        "traceparent": "00-c838ea70812a934daee0994e703dab32-9380b144f09fb740-00",
        "User-Agent": [
          "azsdk-net-Storage.Blobs/12.9.0-alpha.20210402.1",
          "(.NET 5.0.4; Microsoft Windows 10.0.19042)"
        ],
        "x-ms-client-request-id": "5b0c4d41-8846-0cc6-3f67-b1095c952e93",
        "x-ms-return-client-request-id": "true",
<<<<<<< HEAD
        "x-ms-version": "2020-08-04"
=======
         "x-ms-version": "2020-10-02"
>>>>>>> 65932564
      },
      "RequestBody": null,
      "StatusCode": 202,
      "ResponseHeaders": {
        "Content-Length": "0",
        "Date": "Fri, 02 Apr 2021 17:42:44 GMT",
        "Server": [
          "Windows-Azure-Blob/1.0",
          "Microsoft-HTTPAPI/2.0"
        ],
        "x-ms-client-request-id": "5b0c4d41-8846-0cc6-3f67-b1095c952e93",
<<<<<<< HEAD
        "x-ms-request-id": "a00ff81b-801e-0077-2ae7-270f56000000",
        "x-ms-version": "2020-08-04"
=======
        "x-ms-request-id": "940a5636-201e-0033-7b1b-0a8569000000",
         "x-ms-version": "2020-10-02"
>>>>>>> 65932564
      },
      "ResponseBody": []
    }
  ],
  "Variables": {
    "DateTimeOffsetNow": "2021-04-02T12:42:44.7291667-05:00",
    "RandomSeed": "1742996887",
    "Storage_TestConfigDefault": "ProductionTenant\nseanmcccanary3\nU2FuaXRpemVk\nhttps://seanmcccanary3.blob.core.windows.net\nhttps://seanmcccanary3.file.core.windows.net\nhttps://seanmcccanary3.queue.core.windows.net\nhttps://seanmcccanary3.table.core.windows.net\n\n\n\n\nhttps://seanmcccanary3-secondary.blob.core.windows.net\nhttps://seanmcccanary3-secondary.file.core.windows.net\nhttps://seanmcccanary3-secondary.queue.core.windows.net\nhttps://seanmcccanary3-secondary.table.core.windows.net\n68390a19-a643-458b-b726-408abf67b4fc\nSanitized\n72f988bf-86f1-41af-91ab-2d7cd011db47\nhttps://login.microsoftonline.com/\nCloud\nBlobEndpoint=https://seanmcccanary3.blob.core.windows.net/;QueueEndpoint=https://seanmcccanary3.queue.core.windows.net/;FileEndpoint=https://seanmcccanary3.file.core.windows.net/;BlobSecondaryEndpoint=https://seanmcccanary3-secondary.blob.core.windows.net/;QueueSecondaryEndpoint=https://seanmcccanary3-secondary.queue.core.windows.net/;FileSecondaryEndpoint=https://seanmcccanary3-secondary.file.core.windows.net/;AccountName=seanmcccanary3;AccountKey=Kg==;\nseanscope1"
  }
}<|MERGE_RESOLUTION|>--- conflicted
+++ resolved
@@ -1,277 +1,204 @@
 {
   "Entries": [
     {
-<<<<<<< HEAD
-      "RequestUri": "https://seanmcccanary3.blob.core.windows.net/test-container-4039aad8-6fc1-c5e3-2ea2-8de55cd17be6?sv=2020-06-12\u0026ss=b\u0026srt=sco\u0026st=2021-04-02T16%3A42%3A44Z\u0026se=2021-04-02T18%3A42%3A44Z\u0026sp=rwdxlacuptfi\u0026sig=Sanitized\u0026restype=container",
-=======
-      "RequestUri": "https://seanmcccanary3.blob.core.windows.net/test-container-4039aad8-6fc1-c5e3-2ea2-8de55cd17be6?sv=2020-10-02\u0026ss=b\u0026srt=sco\u0026st=2021-02-23T18%3A40%3A45Z\u0026se=2021-02-23T20%3A40%3A45Z\u0026sp=rwdxlacuptf\u0026sig=Sanitized\u0026restype=container",
->>>>>>> 65932564
+      "RequestUri": "https://seanmcccanary3.blob.core.windows.net/test-container-4039aad8-6fc1-c5e3-2ea2-8de55cd17be6?sv=2020-10-02\u0026ss=b\u0026srt=sco\u0026st=2021-05-14T15%3A54%3A32Z\u0026se=2021-05-14T17%3A54%3A32Z\u0026sp=rwdxlacuptfi\u0026sig=Sanitized\u0026restype=container",
       "RequestMethod": "PUT",
       "RequestHeaders": {
         "Accept": "application/xml",
-        "traceparent": "00-a24f14dbcbe46c48a747bad8ed31d083-18116e2826bb3e4c-00",
-        "User-Agent": [
-          "azsdk-net-Storage.Blobs/12.9.0-alpha.20210402.1",
-          "(.NET 5.0.4; Microsoft Windows 10.0.19042)"
+        "traceparent": "00-339978644785e841b8baef8c0b6435a7-887bf60b323fb341-00",
+        "User-Agent": [
+          "azsdk-net-Storage.Blobs/12.9.0-alpha.20210514.1",
+          "(.NET 5.0.6; Microsoft Windows 10.0.19043)"
         ],
         "x-ms-blob-public-access": "container",
         "x-ms-client-request-id": "6ff73d7d-3b3a-e612-0c1e-4555daba0890",
         "x-ms-return-client-request-id": "true",
-<<<<<<< HEAD
-        "x-ms-version": "2020-08-04"
-=======
-         "x-ms-version": "2020-10-02"
->>>>>>> 65932564
+        "x-ms-version": "2020-10-02"
       },
       "RequestBody": null,
       "StatusCode": 201,
       "ResponseHeaders": {
         "Content-Length": "0",
-        "Date": "Fri, 02 Apr 2021 17:42:44 GMT",
-        "ETag": "\u00220x8D8F5FEB8E7C7F4\u0022",
-        "Last-Modified": "Fri, 02 Apr 2021 17:42:44 GMT",
+        "Date": "Fri, 14 May 2021 16:54:31 GMT",
+        "ETag": "\u00220x8D916F8F27F5EF6\u0022",
+        "Last-Modified": "Fri, 14 May 2021 16:54:32 GMT",
         "Server": [
           "Windows-Azure-Blob/1.0",
           "Microsoft-HTTPAPI/2.0"
         ],
         "x-ms-client-request-id": "6ff73d7d-3b3a-e612-0c1e-4555daba0890",
-<<<<<<< HEAD
-        "x-ms-request-id": "204e3459-201e-008a-2fe7-278173000000",
-        "x-ms-version": "2020-08-04"
-=======
-        "x-ms-request-id": "bed4d324-e01e-0095-741b-0a3277000000",
-         "x-ms-version": "2020-10-02"
->>>>>>> 65932564
-      },
-      "ResponseBody": []
-    },
-    {
-<<<<<<< HEAD
-      "RequestUri": "https://seanmcccanary3.blob.core.windows.net/test-container-4039aad8-6fc1-c5e3-2ea2-8de55cd17be6/blob1?sv=2020-06-12\u0026ss=b\u0026srt=sco\u0026st=2021-04-02T16%3A42%3A44Z\u0026se=2021-04-02T18%3A42%3A44Z\u0026sp=rwdxlacuptfi\u0026sig=Sanitized",
-=======
-      "RequestUri": "https://seanmcccanary3.blob.core.windows.net/test-container-4039aad8-6fc1-c5e3-2ea2-8de55cd17be6/blob1?sv=2020-10-02\u0026ss=b\u0026srt=sco\u0026st=2021-02-23T18%3A40%3A45Z\u0026se=2021-02-23T20%3A40%3A45Z\u0026sp=rwdxlacuptf\u0026sig=Sanitized",
->>>>>>> 65932564
+        "x-ms-request-id": "0de28368-901e-007b-1de1-48985e000000",
+        "x-ms-version": "2020-10-02"
+      },
+      "ResponseBody": []
+    },
+    {
+      "RequestUri": "https://seanmcccanary3.blob.core.windows.net/test-container-4039aad8-6fc1-c5e3-2ea2-8de55cd17be6/blob1?sv=2020-10-02\u0026ss=b\u0026srt=sco\u0026st=2021-05-14T15%3A54%3A32Z\u0026se=2021-05-14T17%3A54%3A32Z\u0026sp=rwdxlacuptfi\u0026sig=Sanitized",
       "RequestMethod": "PUT",
       "RequestHeaders": {
         "Accept": "application/xml",
         "Content-Length": "1024",
         "Content-Type": "application/octet-stream",
         "If-None-Match": "*",
-        "traceparent": "00-cf887b13364fe14f8131e00c3c256212-a5fec930ba6e1448-00",
-        "User-Agent": [
-          "azsdk-net-Storage.Blobs/12.9.0-alpha.20210402.1",
-          "(.NET 5.0.4; Microsoft Windows 10.0.19042)"
+        "traceparent": "00-c64d557052c08d44afe6be73ccfce5b0-748534ef17a5e04d-00",
+        "User-Agent": [
+          "azsdk-net-Storage.Blobs/12.9.0-alpha.20210514.1",
+          "(.NET 5.0.6; Microsoft Windows 10.0.19043)"
         ],
         "x-ms-blob-type": "BlockBlob",
         "x-ms-client-request-id": "c646ce30-e8ca-9fe8-ba56-b8c0104ae9ad",
         "x-ms-return-client-request-id": "true",
-<<<<<<< HEAD
-        "x-ms-version": "2020-08-04"
-=======
-         "x-ms-version": "2020-10-02"
->>>>>>> 65932564
+        "x-ms-version": "2020-10-02"
       },
       "RequestBody": "GQeI8pDMbCXFMCiOdHom3XvzZx7ZDKzlmwH4w22PLlwqaU\u002BYyDQIsdHSqQkSg3GS\u002BGjZ5lPptg1bolaP1Km3NgHLZAorjRRH6rVNB2Ki0xePZcoEtkcJQLNCPCXdedwoGnMIRh9mZ2pUkfydnK\u002Bquc8//2/es3\u002B5wiNX6FHuanHZJezumYz3Kf5fsCRLbKQDl4NWnnptSWfzToT8D34ZZieLw3fCvB9CR9ZwfgNbblV\u002BU1HNl8v2bNuF\u002BkoI\u002Bxl/Rkr9wKktQdpjE1ak/MtjmOAufbstS85blFecPcHVOky88De5Xq2sURJ2aoR1Um8PIWJq2X1eUvp7oSxRkQMZjtkK5wuTqjkygiuotuFJ5kHnjBteamDOXZ49PbyBWsAOXdura2pje3YoN1dStZwYMbvqagTouiN4O4ptVm18sSdrmlkGnnvXgxCkNjMJfKgCJAsBl/C7JqK3My/g9iUJq4Uw5htCEpNAEubzQ4Tvbr/iazFiexk2r3O2TmtL943rm4qt2ZWMvxJ4wYQJyOIeyMRv/orzpzBs\u002BTeni8Qn9BtZB6j5QpUpVawf6bmVLeeRmIan3PgC\u002BPNaQd9e5DNNUc1or8A5JIUvRaje071218tPFfI\u002BfxgiVw\u002B0nwC1y3F40ZjsLH0nWHQAeJZQIyQ242oTDs5AD9G1RViwhIWFeXo3ZgEkiqpOKL1\u002BPQeC0jPqfryWobyiN8LHNuYld9Pue/4bGL0iEVi/xeYQwtHJM3MkxQbJ7ti\u002BlS8/XFTEKLHqj8IIZrl2x2xj1tvVkXXw/QNyALHNJYwmXYOO47UE\u002B501JjIPwcy5rv2ZZRj86AO6Tl5QUSj/HGo24Qk16OS3X9s\u002Bn2pC4Tw2uVKzM8BzKnSA05RWs6l1NgrI2d/Dg8UZ4gY9vUmZd20iGZjVS\u002BipwreVtRRPYasxyWlgeQhdczWMmlG5Nmwq5lwnM5kRn\u002BohHhYnLs2xyYFaDPTfOP1lxKZiSbGX8ItLas\u002B4KC0SHyl/PlvxNUVn29DQXyp3S61ewW/yrlY4iS6L3MP\u002B\u002BKBTSOzKYPqidI9h\u002B23gx5Fh0x8hWWe\u002BH3DTRrQtZViBaOIwfBc9reqzvE3fkbPoWMKdKQmk3Z85lSh89xpFdQ4235KLsEp6JCY0bZ0Z3o296u7xjztP3YpD9ubuwbbQbkc\u002BqbIgXad4IwXib3ABH7ebvwwsU\u002BXS5gIHR7lki2JwZP9W2zTbnI1GeWw2bW0aQdYvUgKppBpibMKwGRXtE5ejcgtwq0SCwCJ\u002B5dl4nHmU7QbjNThgxr/k825xK4N4WGbVk/phqZaSrJLfK75B6c9JGysPCt5eQqxLjLfVEJSfBo1zogl\u002BM0NvUIimgZsBogqfKA==",
       "StatusCode": 201,
       "ResponseHeaders": {
         "Content-Length": "0",
         "Content-MD5": "/4htM/\u002BBMn5r7Kcm3JfIXA==",
-        "Date": "Fri, 02 Apr 2021 17:42:44 GMT",
-        "ETag": "\u00220x8D8F5FEB8F21604\u0022",
-        "Last-Modified": "Fri, 02 Apr 2021 17:42:44 GMT",
+        "Date": "Fri, 14 May 2021 16:54:31 GMT",
+        "ETag": "\u00220x8D916F8F288E524\u0022",
+        "Last-Modified": "Fri, 14 May 2021 16:54:32 GMT",
         "Server": [
           "Windows-Azure-Blob/1.0",
           "Microsoft-HTTPAPI/2.0"
         ],
         "x-ms-client-request-id": "c646ce30-e8ca-9fe8-ba56-b8c0104ae9ad",
         "x-ms-content-crc64": "9YXVL\u002BT0NA0=",
-        "x-ms-request-id": "204e3473-201e-008a-42e7-278173000000",
+        "x-ms-request-id": "0de28376-901e-007b-25e1-48985e000000",
         "x-ms-request-server-encrypted": "true",
-<<<<<<< HEAD
-        "x-ms-version": "2020-08-04",
-        "x-ms-version-id": "2021-04-02T17:42:44.6296580Z"
-=======
-         "x-ms-version": "2020-10-02",
-        "x-ms-version-id": "2021-02-23T19:40:46.0000124Z"
->>>>>>> 65932564
-      },
-      "ResponseBody": []
-    },
-    {
-<<<<<<< HEAD
-      "RequestUri": "https://seanmcccanary3.blob.core.windows.net/test-container-4039aad8-6fc1-c5e3-2ea2-8de55cd17be6/blob2?sv=2020-06-12\u0026ss=b\u0026srt=sco\u0026st=2021-04-02T16%3A42%3A44Z\u0026se=2021-04-02T18%3A42%3A44Z\u0026sp=rwdxlacuptfi\u0026sig=Sanitized",
-=======
-      "RequestUri": "https://seanmcccanary3.blob.core.windows.net/test-container-4039aad8-6fc1-c5e3-2ea2-8de55cd17be6/blob2?sv=2020-10-02\u0026ss=b\u0026srt=sco\u0026st=2021-02-23T18%3A40%3A45Z\u0026se=2021-02-23T20%3A40%3A45Z\u0026sp=rwdxlacuptf\u0026sig=Sanitized",
->>>>>>> 65932564
+        "x-ms-version": "2020-10-02",
+        "x-ms-version-id": "2021-05-14T16:54:32.6394148Z"
+      },
+      "ResponseBody": []
+    },
+    {
+      "RequestUri": "https://seanmcccanary3.blob.core.windows.net/test-container-4039aad8-6fc1-c5e3-2ea2-8de55cd17be6/blob2?sv=2020-10-02\u0026ss=b\u0026srt=sco\u0026st=2021-05-14T15%3A54%3A32Z\u0026se=2021-05-14T17%3A54%3A32Z\u0026sp=rwdxlacuptfi\u0026sig=Sanitized",
       "RequestMethod": "PUT",
       "RequestHeaders": {
         "Accept": "application/xml",
         "Content-Length": "1024",
         "Content-Type": "application/octet-stream",
         "If-None-Match": "*",
-        "traceparent": "00-90116c782776884baadb980718163a47-552bbd23f64c5243-00",
-        "User-Agent": [
-          "azsdk-net-Storage.Blobs/12.9.0-alpha.20210402.1",
-          "(.NET 5.0.4; Microsoft Windows 10.0.19042)"
+        "traceparent": "00-26f878b10864084c83c1ce6a2baf5319-ccc800b03c522e42-00",
+        "User-Agent": [
+          "azsdk-net-Storage.Blobs/12.9.0-alpha.20210514.1",
+          "(.NET 5.0.6; Microsoft Windows 10.0.19043)"
         ],
         "x-ms-blob-type": "BlockBlob",
         "x-ms-client-request-id": "81d8ef85-eccd-2a6d-69a0-4f15b8bac091",
         "x-ms-return-client-request-id": "true",
-<<<<<<< HEAD
-        "x-ms-version": "2020-08-04"
-=======
-         "x-ms-version": "2020-10-02"
->>>>>>> 65932564
+        "x-ms-version": "2020-10-02"
       },
       "RequestBody": "NuiESJ1A6yu4MBwlkJPsqEJ20NTD2F0obsmTMb6QPcwzMYazefeG8OIbDprLwg4maRB\u002BmXkV6l6KXNnUrLpsKPJQ8l8NOC5K8N/xp8rDXKu6bMeuEaRSHkcoKRwdsUQoruWnetCvGTHhM6mZI0KTxv8tGkDyvhZO/tMY5A4SLT6byfnkHOLbClOWzd36ufsElGMc75cDNfDPWXz8lzQizwZq/VlIr6odUg/sW/A5U0TXE1Cr9T2nl5QJFcJm3nMfdP7XkLuiu\u002BW5/52HF9n/lgU3JITkdtrIwmbFP5rnt3OczefyYcOJNVdr8fWgIIC6Cn\u002B9LrnvOv0jDs1V3HxL0Ugp60nyDDRCre8seYTkKKLlCjUaKoi6rZLpzlL1NFjaHyCtdjU2x/1Ke4DKwsF4P\u002BYrb9JHMKe/bj63CD7hTHmWUllkN7Fsr0M3z68H8OrQcY9sysWGk\u002B947Qj3f7\u002B/aS4HM3BoEwc0vsCOD2D4t35T5peudIG0D79p7EqpdS\u002BEeGaAALx6aF2HOAwE94OPfzWJo5gnEPSsUyOx/ia9ikiQCpf5eLfB2X45Jjx1rxc72mwVH9GWXGdx06yYyGk2yq3Dc\u002B3rlQd9yMoa7em4NqMMdSS6p2p2\u002Ba0viKQLKBAUA1yOsjwqUERll1cHfG9\u002BuJwIjFNEfCJCTHk/vAxjcp\u002B5BuqNKoRn4SXfVBATb30\u002Bsc8HApy9z4Y5TGXC65Q4ASW4TnWE8I4YoKotZScSL937AAo9XG8D\u002BzZjVN0fpfaQp1PrWiAHucBA7mHxj2pfJxyIxuqJ\u002BqW1tVM/IZyw\u002Bfu0nL3UJ9S89EZK/G0OEWvMBC3Bl94MB6ytNaXNyJgkkPVlPfOsiv9Iy9KjP/43p6Pnch1v72EcqJURJvEu7iuuJWx3qNR4IHkteMsMaMeudo4C5lZ6tKCUSZVdm2MOGdym9RmRwP/Ob1KkQnaWED/NYrBiLAjVNHHL418/GoUVHl/vZXOuHLWPM3cD1nIp/ThVkDizq\u002B3T0cGoxtygjlTMjiQXp6vMH0X60/iR0V3/ouUm6opMYnJxG5SxBlbY7qUiN0hOEVaNiHDzuNf0Qv9jqCT3eaTJfyyxposWGhjvIuRTbpoVsZCOmWEZWambfdmUTl0x4XUAWbcbnGvKdm5YA5byodNlTveUaOBDryaCFiiygcy6vUBvUhXi\u002BRQkxCLywVUTqNsFLwBmnXmVvamRmYZCF/SinUZVg069glTib6S9UO7Qb21MrVLMVB/H2ZVsUWCO4qwtUCMPvSSNSKyrhC7U2G27wCkY9Wqi1kkmjam5UDH0VI33j//KwbFJv2SlINDw8gEnsZE2dexBi3ra6C970/d7ty\u002Bh3Uht8P94zw==",
       "StatusCode": 201,
       "ResponseHeaders": {
         "Content-Length": "0",
         "Content-MD5": "Vzo6PJ6nPhGgIDNgQnvdUw==",
-        "Date": "Fri, 02 Apr 2021 17:42:44 GMT",
-        "ETag": "\u00220x8D8F5FEB8FB1864\u0022",
-        "Last-Modified": "Fri, 02 Apr 2021 17:42:44 GMT",
+        "Date": "Fri, 14 May 2021 16:54:31 GMT",
+        "ETag": "\u00220x8D916F8F292F910\u0022",
+        "Last-Modified": "Fri, 14 May 2021 16:54:32 GMT",
         "Server": [
           "Windows-Azure-Blob/1.0",
           "Microsoft-HTTPAPI/2.0"
         ],
         "x-ms-client-request-id": "81d8ef85-eccd-2a6d-69a0-4f15b8bac091",
         "x-ms-content-crc64": "iUdzmOrYxYI=",
-        "x-ms-request-id": "204e3488-201e-008a-55e7-278173000000",
+        "x-ms-request-id": "0de2837b-901e-007b-2ae1-48985e000000",
         "x-ms-request-server-encrypted": "true",
-<<<<<<< HEAD
-        "x-ms-version": "2020-08-04",
-        "x-ms-version-id": "2021-04-02T17:42:44.6887012Z"
-=======
-         "x-ms-version": "2020-10-02",
-        "x-ms-version-id": "2021-02-23T19:40:46.0650574Z"
->>>>>>> 65932564
-      },
-      "ResponseBody": []
-    },
-    {
-<<<<<<< HEAD
-      "RequestUri": "https://seanmcccanary3.blob.core.windows.net/test-container-4039aad8-6fc1-c5e3-2ea2-8de55cd17be6/blob3?sv=2020-06-12\u0026ss=b\u0026srt=sco\u0026st=2021-04-02T16%3A42%3A44Z\u0026se=2021-04-02T18%3A42%3A44Z\u0026sp=rwdxlacuptfi\u0026sig=Sanitized",
-=======
-      "RequestUri": "https://seanmcccanary3.blob.core.windows.net/test-container-4039aad8-6fc1-c5e3-2ea2-8de55cd17be6/blob3?sv=2020-10-02\u0026ss=b\u0026srt=sco\u0026st=2021-02-23T18%3A40%3A45Z\u0026se=2021-02-23T20%3A40%3A45Z\u0026sp=rwdxlacuptf\u0026sig=Sanitized",
->>>>>>> 65932564
+        "x-ms-version": "2020-10-02",
+        "x-ms-version-id": "2021-05-14T16:54:32.7054608Z"
+      },
+      "ResponseBody": []
+    },
+    {
+      "RequestUri": "https://seanmcccanary3.blob.core.windows.net/test-container-4039aad8-6fc1-c5e3-2ea2-8de55cd17be6/blob3?sv=2020-10-02\u0026ss=b\u0026srt=sco\u0026st=2021-05-14T15%3A54%3A32Z\u0026se=2021-05-14T17%3A54%3A32Z\u0026sp=rwdxlacuptfi\u0026sig=Sanitized",
       "RequestMethod": "PUT",
       "RequestHeaders": {
         "Accept": "application/xml",
         "Content-Length": "1024",
         "Content-Type": "application/octet-stream",
         "If-None-Match": "*",
-        "traceparent": "00-e46ce1fa4206bd4cbfc6c196df75bfc8-5ea5894e6e103442-00",
-        "User-Agent": [
-          "azsdk-net-Storage.Blobs/12.9.0-alpha.20210402.1",
-          "(.NET 5.0.4; Microsoft Windows 10.0.19042)"
+        "traceparent": "00-5b0b581aa6878e4eada2680f1f72d19a-aaeb6ea837940d47-00",
+        "User-Agent": [
+          "azsdk-net-Storage.Blobs/12.9.0-alpha.20210514.1",
+          "(.NET 5.0.6; Microsoft Windows 10.0.19043)"
         ],
         "x-ms-blob-type": "BlockBlob",
         "x-ms-client-request-id": "424e425a-090f-ba5d-ca47-08151074291f",
         "x-ms-return-client-request-id": "true",
-<<<<<<< HEAD
-        "x-ms-version": "2020-08-04"
-=======
-         "x-ms-version": "2020-10-02"
->>>>>>> 65932564
+        "x-ms-version": "2020-10-02"
       },
       "RequestBody": "vqW2O4/FYbKU00FX2/lQACdF6AEm9gFKmNJL2OeF7tffDv856np0wI4m7PqqFU5wT07tc9G/a8ekbKO9eYjKD\u002BVqeM35FxWt0Shy/woHn4OD24mYl3oFH6I4lH7Wt0YGW90VQJyBdjg4QKKpTGu8ncwgOZ3/MndqZFkqwIKX1hrhbKMs8l/mAmRQYFfYXNI2e/eytn2oBylmq9xDVrW1oWmIyODIj6psOTY5rtIfkQeG80WL5B\u002BcOGV5xkeDoqyumr7tT5TxbutMRnxGb1hXRhnUvWJwKrxJ7I97Tslj6JeKihQTMkJzlIVZPp6jVckMIoAtr\u002BVJPW8Co2MEdh8i6F3lu\u002BRDRBPXYCjcF\u002BweppbGbitINTmyQU2kEY7ebx5lNlVBvprkyN5sVk68bCWC4/3NPQf02rIjM3qXnjKF\u002BPEKd\u002BGX3Oj84aVN29/q9dQnIi2RETEWcVuiHYofTSqr511dsvVE6wYU0Vthpv7TOT2lb3wE9Oe/9AWF9L9d3JR7ofSBjEPf4jYmfEDWtMpczuRMed6tpvN2nr7vvvZHt/TH5gQKUaz6xoxG3nen6D86KCXbEGK2zvoAC\u002B6F7yQ/38VLDs7GUn04UrNRZsh7zrV\u002BtJbRbKaSERcKCka9ddZoBv6yXNlwdNaoor6uZGcxhTw4BjuNbnMeuf22u0c3et3d6V/KyHLcDT\u002B/KMno46yw2IQJhW6b2piLlKPcurmOcSjh0XsHZ7zKXPn7zUWqNdVQBuPDLvRuQg7HPzTP/1OGMbegBxExqHDIPil1nwxS4F7Ni7PVy0Mzco9tQCiH\u002BlyldZyOCS7DH15y\u002Bu/L\u002BKIBdF7WAnSgsGV0bJSBw2dIQUPM0ClwxNcvCWxUYtFTaHrsa8zKsfjoBcQ2Gp2aQVv2Krmr/ih5ka\u002BGpvgIS06UIAQalVibfZBL5MpkOao6lccQXjcYqGlRc9ocQwoA37p2ovqYgKwDW60oYBpdFVcFTBEw9\u002B0WfHeayCF9fjqFSgQQ7ZevoRQbDAKK70hP9F6DFvb4z\u002BjNYCWC/riKhtxzohUVTSe/Vav8FerqjI0vStTD\u002BmdDjXocQ41yLaNckIYlF0wyOaY3w8FL\u002B7r94tOYU7Pjx4x0LxWa\u002BQqZTSgIoIVkxHRA/BEtjDam\u002BJHAH2C62dnvecj6sec3mECcnnWZQ1s1mR5eV1eitjpVzjeD2tqp3nROGCa8aRONCWTQkO7BDbU2i4VBW4GCTcKNpeKws71m8r8ASio0eC8K0U7z0iVMk8GBTU9UZ4Pyy8tkLsMw3FWmaZ0vwMKKARJVNokzj3udQRIhLmZuEos7Dn9f0Eps2vX4TWiHHdL\u002B90s9/jD5vzxPx\u002ByxD63vN1cS87JDKw==",
       "StatusCode": 201,
       "ResponseHeaders": {
         "Content-Length": "0",
         "Content-MD5": "wlkV4fIvbFVewxd3zqvmbg==",
-        "Date": "Fri, 02 Apr 2021 17:42:44 GMT",
-        "ETag": "\u00220x8D8F5FEB9312656\u0022",
-        "Last-Modified": "Fri, 02 Apr 2021 17:42:45 GMT",
+        "Date": "Fri, 14 May 2021 16:54:31 GMT",
+        "ETag": "\u00220x8D916F8F29CBEE0\u0022",
+        "Last-Modified": "Fri, 14 May 2021 16:54:32 GMT",
         "Server": [
           "Windows-Azure-Blob/1.0",
           "Microsoft-HTTPAPI/2.0"
         ],
         "x-ms-client-request-id": "424e425a-090f-ba5d-ca47-08151074291f",
         "x-ms-content-crc64": "tfgeTAyJ7vo=",
-        "x-ms-request-id": "204e34ef-201e-008a-26e7-278173000000",
+        "x-ms-request-id": "0de28392-901e-007b-3de1-48985e000000",
         "x-ms-request-server-encrypted": "true",
-<<<<<<< HEAD
-        "x-ms-version": "2020-08-04",
-        "x-ms-version-id": "2021-04-02T17:42:45.0429526Z"
-=======
-         "x-ms-version": "2020-10-02",
-        "x-ms-version-id": "2021-02-23T19:40:46.1351089Z"
->>>>>>> 65932564
-      },
-      "ResponseBody": []
-    },
-    {
-<<<<<<< HEAD
-      "RequestUri": "https://seanmcccanary3.blob.core.windows.net/?sv=2020-06-12\u0026ss=b\u0026srt=sco\u0026st=2021-04-02T16%3A42%3A44Z\u0026se=2021-04-02T18%3A42%3A44Z\u0026sp=rwdxlacuptfi\u0026sig=Sanitized\u0026comp=batch",
-=======
-      "RequestUri": "https://seanmcccanary3.blob.core.windows.net/?sv=2020-10-02\u0026ss=b\u0026srt=sco\u0026st=2021-02-23T18%3A40%3A45Z\u0026se=2021-02-23T20%3A40%3A45Z\u0026sp=rwdxlacuptf\u0026sig=Sanitized\u0026comp=batch",
->>>>>>> 65932564
+        "x-ms-version": "2020-10-02",
+        "x-ms-version-id": "2021-05-14T16:54:32.7695072Z"
+      },
+      "ResponseBody": []
+    },
+    {
+      "RequestUri": "https://seanmcccanary3.blob.core.windows.net/?sv=2020-10-02\u0026ss=b\u0026srt=sco\u0026st=2021-05-14T15%3A54%3A32Z\u0026se=2021-05-14T17%3A54%3A32Z\u0026sp=rwdxlacuptfi\u0026sig=Sanitized\u0026comp=batch",
       "RequestMethod": "POST",
       "RequestHeaders": {
         "Accept": "application/xml",
         "Content-Length": "1353",
         "Content-Type": "multipart/mixed; boundary=batch_cc0f34d1-78bb-bbbb-aef1-0be6411751cc",
-        "traceparent": "00-08b7817e42405245b0303fa3691331f3-411ebbc06da3434d-00",
-        "User-Agent": [
-          "azsdk-net-Storage.Blobs/12.9.0-alpha.20210402.1",
-          "(.NET 5.0.4; Microsoft Windows 10.0.19042)"
+        "traceparent": "00-12fb1a46e4dd664594c6bbe370957439-11a561943a02ab4b-00",
+        "User-Agent": [
+          "azsdk-net-Storage.Blobs/12.9.0-alpha.20210514.1",
+          "(.NET 5.0.6; Microsoft Windows 10.0.19043)"
         ],
         "x-ms-client-request-id": "fd7cb5e5-361c-82e5-63ab-bd0fb01744c5",
         "x-ms-return-client-request-id": "true",
-<<<<<<< HEAD
-        "x-ms-version": "2020-08-04"
-=======
-         "x-ms-version": "2020-10-02"
->>>>>>> 65932564
-      },
-      "RequestBody": "LS1iYXRjaF9jYzBmMzRkMS03OGJiLWJiYmItYWVmMS0wYmU2NDExNzUxY2MNCkNvbnRlbnQtVHlwZTogYXBwbGljYXRpb24vaHR0cA0KQ29udGVudC1UcmFuc2Zlci1FbmNvZGluZzogYmluYXJ5DQpDb250ZW50LUlEOiAwDQoNCkRFTEVURSAvdGVzdC1jb250YWluZXItNDAzOWFhZDgtNmZjMS1jNWUzLTJlYTItOGRlNTVjZDE3YmU2L2Jsb2IxP3N2PTIwMjAtMDYtMTImc3M9YiZzcnQ9c2NvJnN0PTIwMjEtMDQtMDJUMTYlM0E0MiUzQTQ0WiZzZT0yMDIxLTA0LTAyVDE4JTNBNDIlM0E0NFomc3A9cndkeGxhY3VwdGZpJnNpZz1TYW5pdGl6ZWQgSFRUUC8xLjENCkFjY2VwdDogYXBwbGljYXRpb24veG1sDQp0cmFjZXBhcmVudDogMDAtMDhiNzgxN2U0MjQwNTI0NWIwMzAzZmEzNjkxMzMxZjMtY2Y0OGU0MTFjMmM3MDg0Ni0wMA0KQ29udGVudC1MZW5ndGg6IDANCg0KLS1iYXRjaF9jYzBmMzRkMS03OGJiLWJiYmItYWVmMS0wYmU2NDExNzUxY2MNCkNvbnRlbnQtVHlwZTogYXBwbGljYXRpb24vaHR0cA0KQ29udGVudC1UcmFuc2Zlci1FbmNvZGluZzogYmluYXJ5DQpDb250ZW50LUlEOiAxDQoNCkRFTEVURSAvdGVzdC1jb250YWluZXItNDAzOWFhZDgtNmZjMS1jNWUzLTJlYTItOGRlNTVjZDE3YmU2L2Jsb2IyP3N2PTIwMjAtMDYtMTImc3M9YiZzcnQ9c2NvJnN0PTIwMjEtMDQtMDJUMTYlM0E0MiUzQTQ0WiZzZT0yMDIxLTA0LTAyVDE4JTNBNDIlM0E0NFomc3A9cndkeGxhY3VwdGZpJnNpZz1TYW5pdGl6ZWQgSFRUUC8xLjENCkFjY2VwdDogYXBwbGljYXRpb24veG1sDQp0cmFjZXBhcmVudDogMDAtMDhiNzgxN2U0MjQwNTI0NWIwMzAzZmEzNjkxMzMxZjMtY2Y0OGU0MTFjMmM3MDg0Ni0wMA0KQ29udGVudC1MZW5ndGg6IDANCg0KLS1iYXRjaF9jYzBmMzRkMS03OGJiLWJiYmItYWVmMS0wYmU2NDExNzUxY2MNCkNvbnRlbnQtVHlwZTogYXBwbGljYXRpb24vaHR0cA0KQ29udGVudC1UcmFuc2Zlci1FbmNvZGluZzogYmluYXJ5DQpDb250ZW50LUlEOiAyDQoNCkRFTEVURSAvdGVzdC1jb250YWluZXItNDAzOWFhZDgtNmZjMS1jNWUzLTJlYTItOGRlNTVjZDE3YmU2L2Jsb2IzP3N2PTIwMjAtMDYtMTImc3M9YiZzcnQ9c2NvJnN0PTIwMjEtMDQtMDJUMTYlM0E0MiUzQTQ0WiZzZT0yMDIxLTA0LTAyVDE4JTNBNDIlM0E0NFomc3A9cndkeGxhY3VwdGZpJnNpZz1TYW5pdGl6ZWQgSFRUUC8xLjENCkFjY2VwdDogYXBwbGljYXRpb24veG1sDQp0cmFjZXBhcmVudDogMDAtMDhiNzgxN2U0MjQwNTI0NWIwMzAzZmEzNjkxMzMxZjMtY2Y0OGU0MTFjMmM3MDg0Ni0wMA0KQ29udGVudC1MZW5ndGg6IDANCg0KLS1iYXRjaF9jYzBmMzRkMS03OGJiLWJiYmItYWVmMS0wYmU2NDExNzUxY2MtLQ0K",
+        "x-ms-version": "2020-10-02"
+      },
+      "RequestBody": "LS1iYXRjaF9jYzBmMzRkMS03OGJiLWJiYmItYWVmMS0wYmU2NDExNzUxY2MNCkNvbnRlbnQtVHlwZTogYXBwbGljYXRpb24vaHR0cA0KQ29udGVudC1UcmFuc2Zlci1FbmNvZGluZzogYmluYXJ5DQpDb250ZW50LUlEOiAwDQoNCkRFTEVURSAvdGVzdC1jb250YWluZXItNDAzOWFhZDgtNmZjMS1jNWUzLTJlYTItOGRlNTVjZDE3YmU2L2Jsb2IxP3N2PTIwMjAtMTAtMDImc3M9YiZzcnQ9c2NvJnN0PTIwMjEtMDUtMTRUMTUlM0E1NCUzQTMyWiZzZT0yMDIxLTA1LTE0VDE3JTNBNTQlM0EzMlomc3A9cndkeGxhY3VwdGZpJnNpZz1TYW5pdGl6ZWQgSFRUUC8xLjENCkFjY2VwdDogYXBwbGljYXRpb24veG1sDQp0cmFjZXBhcmVudDogMDAtMTJmYjFhNDZlNGRkNjY0NTk0YzZiYmUzNzA5NTc0MzktMWI2NjliNGY3M2NhMjM0Ny0wMA0KQ29udGVudC1MZW5ndGg6IDANCg0KLS1iYXRjaF9jYzBmMzRkMS03OGJiLWJiYmItYWVmMS0wYmU2NDExNzUxY2MNCkNvbnRlbnQtVHlwZTogYXBwbGljYXRpb24vaHR0cA0KQ29udGVudC1UcmFuc2Zlci1FbmNvZGluZzogYmluYXJ5DQpDb250ZW50LUlEOiAxDQoNCkRFTEVURSAvdGVzdC1jb250YWluZXItNDAzOWFhZDgtNmZjMS1jNWUzLTJlYTItOGRlNTVjZDE3YmU2L2Jsb2IyP3N2PTIwMjAtMTAtMDImc3M9YiZzcnQ9c2NvJnN0PTIwMjEtMDUtMTRUMTUlM0E1NCUzQTMyWiZzZT0yMDIxLTA1LTE0VDE3JTNBNTQlM0EzMlomc3A9cndkeGxhY3VwdGZpJnNpZz1TYW5pdGl6ZWQgSFRUUC8xLjENCkFjY2VwdDogYXBwbGljYXRpb24veG1sDQp0cmFjZXBhcmVudDogMDAtMTJmYjFhNDZlNGRkNjY0NTk0YzZiYmUzNzA5NTc0MzktMWI2NjliNGY3M2NhMjM0Ny0wMA0KQ29udGVudC1MZW5ndGg6IDANCg0KLS1iYXRjaF9jYzBmMzRkMS03OGJiLWJiYmItYWVmMS0wYmU2NDExNzUxY2MNCkNvbnRlbnQtVHlwZTogYXBwbGljYXRpb24vaHR0cA0KQ29udGVudC1UcmFuc2Zlci1FbmNvZGluZzogYmluYXJ5DQpDb250ZW50LUlEOiAyDQoNCkRFTEVURSAvdGVzdC1jb250YWluZXItNDAzOWFhZDgtNmZjMS1jNWUzLTJlYTItOGRlNTVjZDE3YmU2L2Jsb2IzP3N2PTIwMjAtMTAtMDImc3M9YiZzcnQ9c2NvJnN0PTIwMjEtMDUtMTRUMTUlM0E1NCUzQTMyWiZzZT0yMDIxLTA1LTE0VDE3JTNBNTQlM0EzMlomc3A9cndkeGxhY3VwdGZpJnNpZz1TYW5pdGl6ZWQgSFRUUC8xLjENCkFjY2VwdDogYXBwbGljYXRpb24veG1sDQp0cmFjZXBhcmVudDogMDAtMTJmYjFhNDZlNGRkNjY0NTk0YzZiYmUzNzA5NTc0MzktMWI2NjliNGY3M2NhMjM0Ny0wMA0KQ29udGVudC1MZW5ndGg6IDANCg0KLS1iYXRjaF9jYzBmMzRkMS03OGJiLWJiYmItYWVmMS0wYmU2NDExNzUxY2MtLQ0K",
       "StatusCode": 202,
       "ResponseHeaders": {
-        "Content-Type": "multipart/mixed; boundary=batchresponse_fe22b42e-0d71-4b81-91b7-ae4d53a752c3",
-        "Date": "Fri, 02 Apr 2021 17:42:44 GMT",
+        "Content-Type": "multipart/mixed; boundary=batchresponse_d63ac212-d604-4943-8015-95d0905d7e92",
+        "Date": "Fri, 14 May 2021 16:54:31 GMT",
         "Server": [
           "Windows-Azure-Blob/1.0",
           "Microsoft-HTTPAPI/2.0"
         ],
         "Transfer-Encoding": "chunked",
         "x-ms-client-request-id": "fd7cb5e5-361c-82e5-63ab-bd0fb01744c5",
-<<<<<<< HEAD
-        "x-ms-request-id": "204e3513-201e-008a-42e7-278173000000",
-        "x-ms-version": "2020-08-04"
-=======
-        "x-ms-request-id": "bed4d354-e01e-0095-1d1b-0a3277000000",
-         "x-ms-version": "2020-10-02"
->>>>>>> 65932564
-      },
-      "ResponseBody": "LS1iYXRjaHJlc3BvbnNlX2ZlMjJiNDJlLTBkNzEtNGI4MS05MWI3LWFlNGQ1M2E3NTJjMw0KQ29udGVudC1UeXBlOiBhcHBsaWNhdGlvbi9odHRwDQpDb250ZW50LUlEOiAwDQoNCkhUVFAvMS4xIDIwMiBBY2NlcHRlZA0KeC1tcy1kZWxldGUtdHlwZS1wZXJtYW5lbnQ6IHRydWUNCngtbXMtcmVxdWVzdC1pZDogMjA0ZTM1MTMtMjAxZS0wMDhhLTQyZTctMjc4MTczMWVjYzU0DQp4LW1zLXZlcnNpb246IDIwMjAtMDYtMTINClNlcnZlcjogV2luZG93cy1BenVyZS1CbG9iLzEuMA0KDQotLWJhdGNocmVzcG9uc2VfZmUyMmI0MmUtMGQ3MS00YjgxLTkxYjctYWU0ZDUzYTc1MmMzDQpDb250ZW50LVR5cGU6IGFwcGxpY2F0aW9uL2h0dHANCkNvbnRlbnQtSUQ6IDENCg0KSFRUUC8xLjEgMjAyIEFjY2VwdGVkDQp4LW1zLWRlbGV0ZS10eXBlLXBlcm1hbmVudDogdHJ1ZQ0KeC1tcy1yZXF1ZXN0LWlkOiAyMDRlMzUxMy0yMDFlLTAwOGEtNDJlNy0yNzgxNzMxZWNjNTUNCngtbXMtdmVyc2lvbjogMjAyMC0wNi0xMg0KU2VydmVyOiBXaW5kb3dzLUF6dXJlLUJsb2IvMS4wDQoNCi0tYmF0Y2hyZXNwb25zZV9mZTIyYjQyZS0wZDcxLTRiODEtOTFiNy1hZTRkNTNhNzUyYzMNCkNvbnRlbnQtVHlwZTogYXBwbGljYXRpb24vaHR0cA0KQ29udGVudC1JRDogMg0KDQpIVFRQLzEuMSAyMDIgQWNjZXB0ZWQNCngtbXMtZGVsZXRlLXR5cGUtcGVybWFuZW50OiB0cnVlDQp4LW1zLXJlcXVlc3QtaWQ6IDIwNGUzNTEzLTIwMWUtMDA4YS00MmU3LTI3ODE3MzFlY2M1Ng0KeC1tcy12ZXJzaW9uOiAyMDIwLTA2LTEyDQpTZXJ2ZXI6IFdpbmRvd3MtQXp1cmUtQmxvYi8xLjANCg0KLS1iYXRjaHJlc3BvbnNlX2ZlMjJiNDJlLTBkNzEtNGI4MS05MWI3LWFlNGQ1M2E3NTJjMy0t"
-    },
-    {
-<<<<<<< HEAD
-      "RequestUri": "https://seanmcccanary3.blob.core.windows.net/test-container-4039aad8-6fc1-c5e3-2ea2-8de55cd17be6/blob1?sv=2020-06-12\u0026ss=b\u0026srt=sco\u0026st=2021-04-02T16%3A42%3A44Z\u0026se=2021-04-02T18%3A42%3A44Z\u0026sp=rwdxlacuptfi\u0026sig=Sanitized",
-=======
-      "RequestUri": "https://seanmcccanary3.blob.core.windows.net/test-container-4039aad8-6fc1-c5e3-2ea2-8de55cd17be6/blob1?sv=2020-10-02\u0026ss=b\u0026srt=sco\u0026st=2021-02-23T18%3A40%3A45Z\u0026se=2021-02-23T20%3A40%3A45Z\u0026sp=rwdxlacuptf\u0026sig=Sanitized",
->>>>>>> 65932564
+        "x-ms-request-id": "0de28394-901e-007b-3fe1-48985e000000",
+        "x-ms-version": "2020-10-02"
+      },
+      "ResponseBody": "LS1iYXRjaHJlc3BvbnNlX2Q2M2FjMjEyLWQ2MDQtNDk0My04MDE1LTk1ZDA5MDVkN2U5Mg0KQ29udGVudC1UeXBlOiBhcHBsaWNhdGlvbi9odHRwDQpDb250ZW50LUlEOiAwDQoNCkhUVFAvMS4xIDIwMiBBY2NlcHRlZA0KeC1tcy1kZWxldGUtdHlwZS1wZXJtYW5lbnQ6IHRydWUNCngtbXMtcmVxdWVzdC1pZDogMGRlMjgzOTQtOTAxZS0wMDdiLTNmZTEtNDg5ODVlMWViZmNhDQp4LW1zLXZlcnNpb246IDIwMjAtMTAtMDINClNlcnZlcjogV2luZG93cy1BenVyZS1CbG9iLzEuMA0KDQotLWJhdGNocmVzcG9uc2VfZDYzYWMyMTItZDYwNC00OTQzLTgwMTUtOTVkMDkwNWQ3ZTkyDQpDb250ZW50LVR5cGU6IGFwcGxpY2F0aW9uL2h0dHANCkNvbnRlbnQtSUQ6IDENCg0KSFRUUC8xLjEgMjAyIEFjY2VwdGVkDQp4LW1zLWRlbGV0ZS10eXBlLXBlcm1hbmVudDogdHJ1ZQ0KeC1tcy1yZXF1ZXN0LWlkOiAwZGUyODM5NC05MDFlLTAwN2ItM2ZlMS00ODk4NWUxZWJmY2INCngtbXMtdmVyc2lvbjogMjAyMC0xMC0wMg0KU2VydmVyOiBXaW5kb3dzLUF6dXJlLUJsb2IvMS4wDQoNCi0tYmF0Y2hyZXNwb25zZV9kNjNhYzIxMi1kNjA0LTQ5NDMtODAxNS05NWQwOTA1ZDdlOTINCkNvbnRlbnQtVHlwZTogYXBwbGljYXRpb24vaHR0cA0KQ29udGVudC1JRDogMg0KDQpIVFRQLzEuMSAyMDIgQWNjZXB0ZWQNCngtbXMtZGVsZXRlLXR5cGUtcGVybWFuZW50OiB0cnVlDQp4LW1zLXJlcXVlc3QtaWQ6IDBkZTI4Mzk0LTkwMWUtMDA3Yi0zZmUxLTQ4OTg1ZTFlYmZjYw0KeC1tcy12ZXJzaW9uOiAyMDIwLTEwLTAyDQpTZXJ2ZXI6IFdpbmRvd3MtQXp1cmUtQmxvYi8xLjANCg0KLS1iYXRjaHJlc3BvbnNlX2Q2M2FjMjEyLWQ2MDQtNDk0My04MDE1LTk1ZDA5MDVkN2U5Mi0t"
+    },
+    {
+      "RequestUri": "https://seanmcccanary3.blob.core.windows.net/test-container-4039aad8-6fc1-c5e3-2ea2-8de55cd17be6/blob1?sv=2020-10-02\u0026ss=b\u0026srt=sco\u0026st=2021-05-14T15%3A54%3A32Z\u0026se=2021-05-14T17%3A54%3A32Z\u0026sp=rwdxlacuptfi\u0026sig=Sanitized",
       "RequestMethod": "HEAD",
       "RequestHeaders": {
         "Accept": "application/xml",
-        "traceparent": "00-703506764676b142a447868161df5aee-2c34ae0c51390941-00",
-        "User-Agent": [
-          "azsdk-net-Storage.Blobs/12.9.0-alpha.20210402.1",
-          "(.NET 5.0.4; Microsoft Windows 10.0.19042)"
+        "traceparent": "00-8bdc28341c19dd43bb7491094540549e-6549444dfdaf5943-00",
+        "User-Agent": [
+          "azsdk-net-Storage.Blobs/12.9.0-alpha.20210514.1",
+          "(.NET 5.0.6; Microsoft Windows 10.0.19043)"
         ],
         "x-ms-client-request-id": "8b003622-549b-03af-2a4c-eddb4cc4992e",
         "x-ms-return-client-request-id": "true",
-<<<<<<< HEAD
-        "x-ms-version": "2020-08-04"
-=======
-         "x-ms-version": "2020-10-02"
->>>>>>> 65932564
+        "x-ms-version": "2020-10-02"
       },
       "RequestBody": null,
       "StatusCode": 404,
       "ResponseHeaders": {
-        "Date": "Fri, 02 Apr 2021 17:42:44 GMT",
+        "Date": "Fri, 14 May 2021 16:54:32 GMT",
         "Server": [
           "Windows-Azure-Blob/1.0",
           "Microsoft-HTTPAPI/2.0"
@@ -279,42 +206,59 @@
         "Transfer-Encoding": "chunked",
         "x-ms-client-request-id": "8b003622-549b-03af-2a4c-eddb4cc4992e",
         "x-ms-error-code": "BlobNotFound",
-<<<<<<< HEAD
-        "x-ms-request-id": "204e353a-201e-008a-63e7-278173000000",
-        "x-ms-version": "2020-08-04"
-=======
-        "x-ms-request-id": "bed4d372-e01e-0095-381b-0a3277000000",
-         "x-ms-version": "2020-10-02"
->>>>>>> 65932564
-      },
-      "ResponseBody": []
-    },
-    {
-<<<<<<< HEAD
-      "RequestUri": "https://seanmcccanary3.blob.core.windows.net/test-container-4039aad8-6fc1-c5e3-2ea2-8de55cd17be6/blob3?sv=2020-06-12\u0026ss=b\u0026srt=sco\u0026st=2021-04-02T16%3A42%3A44Z\u0026se=2021-04-02T18%3A42%3A44Z\u0026sp=rwdxlacuptfi\u0026sig=Sanitized",
-=======
-      "RequestUri": "https://seanmcccanary3.blob.core.windows.net/test-container-4039aad8-6fc1-c5e3-2ea2-8de55cd17be6/blob2?sv=2020-10-02\u0026ss=b\u0026srt=sco\u0026st=2021-02-23T18%3A40%3A45Z\u0026se=2021-02-23T20%3A40%3A45Z\u0026sp=rwdxlacuptf\u0026sig=Sanitized",
->>>>>>> 65932564
+        "x-ms-request-id": "0de2839a-901e-007b-43e1-48985e000000",
+        "x-ms-version": "2020-10-02"
+      },
+      "ResponseBody": []
+    },
+    {
+      "RequestUri": "https://seanmcccanary3.blob.core.windows.net/test-container-4039aad8-6fc1-c5e3-2ea2-8de55cd17be6/blob2?sv=2020-10-02\u0026ss=b\u0026srt=sco\u0026st=2021-05-14T15%3A54%3A32Z\u0026se=2021-05-14T17%3A54%3A32Z\u0026sp=rwdxlacuptfi\u0026sig=Sanitized",
       "RequestMethod": "HEAD",
       "RequestHeaders": {
         "Accept": "application/xml",
-        "traceparent": "00-8fcf6a6379dfe9469d04a0ea017978c3-54da4b465d64c846-00",
-        "User-Agent": [
-          "azsdk-net-Storage.Blobs/12.9.0-alpha.20210402.1",
-          "(.NET 5.0.4; Microsoft Windows 10.0.19042)"
+        "traceparent": "00-a66b5ed767eb454ba6bc836c0a9063be-98bd145fc61f614c-00",
+        "User-Agent": [
+          "azsdk-net-Storage.Blobs/12.9.0-alpha.20210514.1",
+          "(.NET 5.0.6; Microsoft Windows 10.0.19043)"
+        ],
+        "x-ms-client-request-id": "79ed58a7-b816-252a-cc94-1c7a097a7b9d",
+        "x-ms-return-client-request-id": "true",
+        "x-ms-version": "2020-10-02"
+      },
+      "RequestBody": null,
+      "StatusCode": 404,
+      "ResponseHeaders": {
+        "Date": "Fri, 14 May 2021 16:54:32 GMT",
+        "Server": [
+          "Windows-Azure-Blob/1.0",
+          "Microsoft-HTTPAPI/2.0"
+        ],
+        "Transfer-Encoding": "chunked",
+        "x-ms-client-request-id": "79ed58a7-b816-252a-cc94-1c7a097a7b9d",
+        "x-ms-error-code": "BlobNotFound",
+        "x-ms-request-id": "7896aed8-001e-000b-1fe1-4821a9000000",
+        "x-ms-version": "2020-10-02"
+      },
+      "ResponseBody": []
+    },
+    {
+      "RequestUri": "https://seanmcccanary3.blob.core.windows.net/test-container-4039aad8-6fc1-c5e3-2ea2-8de55cd17be6/blob3?sv=2020-10-02\u0026ss=b\u0026srt=sco\u0026st=2021-05-14T15%3A54%3A32Z\u0026se=2021-05-14T17%3A54%3A32Z\u0026sp=rwdxlacuptfi\u0026sig=Sanitized",
+      "RequestMethod": "HEAD",
+      "RequestHeaders": {
+        "Accept": "application/xml",
+        "traceparent": "00-a3e687436d5d904b97066ed077b1b5ac-a2eac04f910b8a4e-00",
+        "User-Agent": [
+          "azsdk-net-Storage.Blobs/12.9.0-alpha.20210514.1",
+          "(.NET 5.0.6; Microsoft Windows 10.0.19043)"
         ],
         "x-ms-client-request-id": "f334ad6d-1fd7-3417-e3fa-6d1c6b94e5e4",
         "x-ms-return-client-request-id": "true",
-<<<<<<< HEAD
-        "x-ms-version": "2020-08-04"
-=======
-         "x-ms-version": "2020-10-02"
->>>>>>> 65932564
+        "x-ms-version": "2020-10-02"
       },
       "RequestBody": null,
       "StatusCode": 404,
       "ResponseHeaders": {
-        "Date": "Fri, 02 Apr 2021 17:42:44 GMT",
+        "Date": "Fri, 14 May 2021 16:54:32 GMT",
         "Server": [
           "Windows-Azure-Blob/1.0",
           "Microsoft-HTTPAPI/2.0"
@@ -322,105 +266,44 @@
         "Transfer-Encoding": "chunked",
         "x-ms-client-request-id": "f334ad6d-1fd7-3417-e3fa-6d1c6b94e5e4",
         "x-ms-error-code": "BlobNotFound",
-<<<<<<< HEAD
-        "x-ms-request-id": "b543005f-801e-002a-21e7-2705d2000000",
-        "x-ms-version": "2020-08-04"
-=======
-        "x-ms-request-id": "7a58ada7-401e-0068-4a1b-0abc52000000",
-         "x-ms-version": "2020-10-02"
->>>>>>> 65932564
-      },
-      "ResponseBody": []
-    },
-    {
-<<<<<<< HEAD
-      "RequestUri": "https://seanmcccanary3.blob.core.windows.net/test-container-4039aad8-6fc1-c5e3-2ea2-8de55cd17be6/blob2?sv=2020-06-12\u0026ss=b\u0026srt=sco\u0026st=2021-04-02T16%3A42%3A44Z\u0026se=2021-04-02T18%3A42%3A44Z\u0026sp=rwdxlacuptfi\u0026sig=Sanitized",
-=======
-      "RequestUri": "https://seanmcccanary3.blob.core.windows.net/test-container-4039aad8-6fc1-c5e3-2ea2-8de55cd17be6/blob3?sv=2020-10-02\u0026ss=b\u0026srt=sco\u0026st=2021-02-23T18%3A40%3A45Z\u0026se=2021-02-23T20%3A40%3A45Z\u0026sp=rwdxlacuptf\u0026sig=Sanitized",
->>>>>>> 65932564
-      "RequestMethod": "HEAD",
-      "RequestHeaders": {
-        "Accept": "application/xml",
-        "traceparent": "00-62952e07cf1bdd4e9d17c40094165647-8daa82df3888094c-00",
-        "User-Agent": [
-          "azsdk-net-Storage.Blobs/12.9.0-alpha.20210402.1",
-          "(.NET 5.0.4; Microsoft Windows 10.0.19042)"
-        ],
-        "x-ms-client-request-id": "79ed58a7-b816-252a-cc94-1c7a097a7b9d",
-        "x-ms-return-client-request-id": "true",
-<<<<<<< HEAD
-        "x-ms-version": "2020-08-04"
-=======
-         "x-ms-version": "2020-10-02"
->>>>>>> 65932564
-      },
-      "RequestBody": null,
-      "StatusCode": 404,
-      "ResponseHeaders": {
-        "Date": "Fri, 02 Apr 2021 17:42:44 GMT",
-        "Server": [
-          "Windows-Azure-Blob/1.0",
-          "Microsoft-HTTPAPI/2.0"
-        ],
-        "Transfer-Encoding": "chunked",
-        "x-ms-client-request-id": "79ed58a7-b816-252a-cc94-1c7a097a7b9d",
-        "x-ms-error-code": "BlobNotFound",
-<<<<<<< HEAD
-        "x-ms-request-id": "a00ff800-801e-0077-19e7-270f56000000",
-        "x-ms-version": "2020-08-04"
-=======
-        "x-ms-request-id": "940a5627-201e-0033-6d1b-0a8569000000",
-         "x-ms-version": "2020-10-02"
->>>>>>> 65932564
-      },
-      "ResponseBody": []
-    },
-    {
-<<<<<<< HEAD
-      "RequestUri": "https://seanmcccanary3.blob.core.windows.net/test-container-4039aad8-6fc1-c5e3-2ea2-8de55cd17be6?sv=2020-06-12\u0026ss=b\u0026srt=sco\u0026st=2021-04-02T16%3A42%3A44Z\u0026se=2021-04-02T18%3A42%3A44Z\u0026sp=rwdxlacuptfi\u0026sig=Sanitized\u0026restype=container",
-=======
-      "RequestUri": "https://seanmcccanary3.blob.core.windows.net/test-container-4039aad8-6fc1-c5e3-2ea2-8de55cd17be6?sv=2020-10-02\u0026ss=b\u0026srt=sco\u0026st=2021-02-23T18%3A40%3A45Z\u0026se=2021-02-23T20%3A40%3A45Z\u0026sp=rwdxlacuptf\u0026sig=Sanitized\u0026restype=container",
->>>>>>> 65932564
+        "x-ms-request-id": "ac79a293-d01e-007a-0ee1-48c782000000",
+        "x-ms-version": "2020-10-02"
+      },
+      "ResponseBody": []
+    },
+    {
+      "RequestUri": "https://seanmcccanary3.blob.core.windows.net/test-container-4039aad8-6fc1-c5e3-2ea2-8de55cd17be6?sv=2020-10-02\u0026ss=b\u0026srt=sco\u0026st=2021-05-14T15%3A54%3A32Z\u0026se=2021-05-14T17%3A54%3A32Z\u0026sp=rwdxlacuptfi\u0026sig=Sanitized\u0026restype=container",
       "RequestMethod": "DELETE",
       "RequestHeaders": {
         "Accept": "application/xml",
-        "traceparent": "00-c838ea70812a934daee0994e703dab32-9380b144f09fb740-00",
-        "User-Agent": [
-          "azsdk-net-Storage.Blobs/12.9.0-alpha.20210402.1",
-          "(.NET 5.0.4; Microsoft Windows 10.0.19042)"
+        "traceparent": "00-90c0af4131dca14fb5340b667e604b5e-8b80e3e9f3d00743-00",
+        "User-Agent": [
+          "azsdk-net-Storage.Blobs/12.9.0-alpha.20210514.1",
+          "(.NET 5.0.6; Microsoft Windows 10.0.19043)"
         ],
         "x-ms-client-request-id": "5b0c4d41-8846-0cc6-3f67-b1095c952e93",
         "x-ms-return-client-request-id": "true",
-<<<<<<< HEAD
-        "x-ms-version": "2020-08-04"
-=======
-         "x-ms-version": "2020-10-02"
->>>>>>> 65932564
+        "x-ms-version": "2020-10-02"
       },
       "RequestBody": null,
       "StatusCode": 202,
       "ResponseHeaders": {
         "Content-Length": "0",
-        "Date": "Fri, 02 Apr 2021 17:42:44 GMT",
+        "Date": "Fri, 14 May 2021 16:54:32 GMT",
         "Server": [
           "Windows-Azure-Blob/1.0",
           "Microsoft-HTTPAPI/2.0"
         ],
         "x-ms-client-request-id": "5b0c4d41-8846-0cc6-3f67-b1095c952e93",
-<<<<<<< HEAD
-        "x-ms-request-id": "a00ff81b-801e-0077-2ae7-270f56000000",
-        "x-ms-version": "2020-08-04"
-=======
-        "x-ms-request-id": "940a5636-201e-0033-7b1b-0a8569000000",
-         "x-ms-version": "2020-10-02"
->>>>>>> 65932564
+        "x-ms-request-id": "ac79a2b9-d01e-007a-2ae1-48c782000000",
+        "x-ms-version": "2020-10-02"
       },
       "ResponseBody": []
     }
   ],
   "Variables": {
-    "DateTimeOffsetNow": "2021-04-02T12:42:44.7291667-05:00",
+    "DateTimeOffsetNow": "2021-05-14T11:54:32.9906124-05:00",
     "RandomSeed": "1742996887",
-    "Storage_TestConfigDefault": "ProductionTenant\nseanmcccanary3\nU2FuaXRpemVk\nhttps://seanmcccanary3.blob.core.windows.net\nhttps://seanmcccanary3.file.core.windows.net\nhttps://seanmcccanary3.queue.core.windows.net\nhttps://seanmcccanary3.table.core.windows.net\n\n\n\n\nhttps://seanmcccanary3-secondary.blob.core.windows.net\nhttps://seanmcccanary3-secondary.file.core.windows.net\nhttps://seanmcccanary3-secondary.queue.core.windows.net\nhttps://seanmcccanary3-secondary.table.core.windows.net\n68390a19-a643-458b-b726-408abf67b4fc\nSanitized\n72f988bf-86f1-41af-91ab-2d7cd011db47\nhttps://login.microsoftonline.com/\nCloud\nBlobEndpoint=https://seanmcccanary3.blob.core.windows.net/;QueueEndpoint=https://seanmcccanary3.queue.core.windows.net/;FileEndpoint=https://seanmcccanary3.file.core.windows.net/;BlobSecondaryEndpoint=https://seanmcccanary3-secondary.blob.core.windows.net/;QueueSecondaryEndpoint=https://seanmcccanary3-secondary.queue.core.windows.net/;FileSecondaryEndpoint=https://seanmcccanary3-secondary.file.core.windows.net/;AccountName=seanmcccanary3;AccountKey=Kg==;\nseanscope1"
+    "Storage_TestConfigDefault": "ProductionTenant\nseanmcccanary3\nU2FuaXRpemVk\nhttps://seanmcccanary3.blob.core.windows.net\nhttps://seanmcccanary3.file.core.windows.net\nhttps://seanmcccanary3.queue.core.windows.net\nhttps://seanmcccanary3.table.core.windows.net\n\n\n\n\nhttps://seanmcccanary3-secondary.blob.core.windows.net\nhttps://seanmcccanary3-secondary.file.core.windows.net\nhttps://seanmcccanary3-secondary.queue.core.windows.net\nhttps://seanmcccanary3-secondary.table.core.windows.net\n\nSanitized\n\n\nCloud\nBlobEndpoint=https://seanmcccanary3.blob.core.windows.net/;QueueEndpoint=https://seanmcccanary3.queue.core.windows.net/;FileEndpoint=https://seanmcccanary3.file.core.windows.net/;BlobSecondaryEndpoint=https://seanmcccanary3-secondary.blob.core.windows.net/;QueueSecondaryEndpoint=https://seanmcccanary3-secondary.queue.core.windows.net/;FileSecondaryEndpoint=https://seanmcccanary3-secondary.file.core.windows.net/;AccountName=seanmcccanary3;AccountKey=Kg==;\nseanscope1"
   }
 }