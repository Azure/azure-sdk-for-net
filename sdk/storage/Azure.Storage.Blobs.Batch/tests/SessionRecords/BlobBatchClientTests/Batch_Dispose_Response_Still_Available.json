--- conflicted
+++ resolved
@@ -14,11 +14,7 @@
         "x-ms-client-request-id": "b5bcd1d4-3d8a-1bcc-9650-88a54a15599d",
         "x-ms-date": "Fri, 03 Apr 2020 20:31:13 GMT",
         "x-ms-return-client-request-id": "true",
-<<<<<<< HEAD
-        "x-ms-version": "2019-12-12"
-=======
-        "x-ms-version": "2020-02-10"
->>>>>>> 60f4876e
+        "x-ms-version": "2020-02-10"
       },
       "RequestBody": null,
       "StatusCode": 201,
@@ -33,11 +29,7 @@
         ],
         "x-ms-client-request-id": "b5bcd1d4-3d8a-1bcc-9650-88a54a15599d",
         "x-ms-request-id": "963e83a0-601e-0086-0ef6-098119000000",
-<<<<<<< HEAD
-        "x-ms-version": "2019-12-12"
-=======
-        "x-ms-version": "2020-02-10"
->>>>>>> 60f4876e
+        "x-ms-version": "2020-02-10"
       },
       "ResponseBody": []
     },
@@ -57,11 +49,7 @@
         "x-ms-client-request-id": "a8dd5d84-63ed-5db3-3a2c-45c77c09d946",
         "x-ms-date": "Fri, 03 Apr 2020 20:31:13 GMT",
         "x-ms-return-client-request-id": "true",
-<<<<<<< HEAD
-        "x-ms-version": "2019-12-12"
-=======
-        "x-ms-version": "2020-02-10"
->>>>>>> 60f4876e
+        "x-ms-version": "2020-02-10"
       },
       "RequestBody": "1qd0k0GGF15dOE/UGqBJAsAD8eMd4z0D7lV3rcq1jti6ZjfOs/dgTbleV1Lt9wH2B4bkRiN1gPNqcKTsD2qUqKp3GrNoek/JoqMqv4zqFfZTgaZD0Ee0ROZEZEJSdD5Pya6odt1OjYw2G6N/S8Fnf1utmI3DUNdiwtXMIxYNdi5l2vXdQp8ZBfQZDLWjNPgl3eTmpNyxi3jWRbMHgml1KaR1GnHLiT28lJOZqkMiv47dp0YxJtJRs058BvzsEYKKpOMRLRqHWVSnKhBIF\u002BE0tIYkKtojRALSI2YiToJAz4MQDgZgEJF0VU3xifzCCZxtR1J1x\u002BanZ1/gPwmzZQrRZluMOAjb1KP1sNWMMboGEBrKtAcwywicaKemf9GHwfBDICKhNdCTknOugBYQGjWl2i/v6LADoZtS789hNVTRbe/lSRGXZdpKNyKTgUrxi01xAKWimNg/P36HTkUAMlwe3BInK9EkDnRUpLGNbyBRYWOC7zSvL9UXpQmSEBeVSQTFdaQ3ymB8TPIxTvMmsdBeNuzhfkIob609D4bHkv5dvlusyPl8GZcDBqNCfeHh8PM5NNoqs8vCnQb2\u002BrratLrz04\u002BYeunW4RxV3Xif5fHMXB\u002BSjV0kMgqQ6irzhR7dKVHoT6pRSXUKY1K91dVSIrcUKp2aRydcz6GEB5C\u002B4lv9d7QntpZHehOphyoLZ1w0Pcdy31uBQuEpjH8IzUHlTID2v10hK2whza\u002BK8MD8UWhFT8rISwMAfDXS/SoWPq3RxDupFKj\u002BExJaURGr9lIhLTsXw313HQB99kIoTi1CCo4CuSyEUj3ARjy3bfrxVYbjsdDv/3swWqc7LB1l1cTkGEaDqTwlndr9V3xBv68Gi6C7RZ1dUwsS0l\u002BFSSYfWnF301WzbaxJvRT28af/7pr3NaB9qpAnhsU7cdbdn1O03v0LyexaUh70cYeJZ2FjE\u002BPEjRSForDgUEyPePzVbB3AQhKq9CWuneKCiDgInR9j113zGBI/LjxNKnmfytohHwVpySVPuR69FvAxAhl32LIsK6Ce4VMLgBPVXcmrDtIIYWgyntT6FB4\u002BNQIiDisi1VLHcp86gj2yXkgReltVEgcdKaGwRTneMheBX6tQ6XLnsod35Jszzd4qgECL6JrC6SP6BOSKcpAY6UCHuCKSYXTWKcfT3S5r6lvDhsT5Ukl9vnWIVeSNXUD3X/tbqxW7mB7Ltb/S7gz1jxqJxuzLHpb2CvqsCQyPScyH3H0yED5GB\u002B2mLZ2Kqs9pk8bKA5ZULEBkZKAbDo4SO2zySxKOwn/bQ7/\u002BJPD5bF8qQ3ZFxUU1MrA9zqudKvhelPIwl1\u002B92tFH7sDXVQdPavhA8MsYzHUnvRhiUQ==",
       "StatusCode": 201,
@@ -79,11 +67,7 @@
         "x-ms-content-crc64": "cxWg2vpEdh4=",
         "x-ms-request-id": "963e83ac-601e-0086-18f6-098119000000",
         "x-ms-request-server-encrypted": "true",
-<<<<<<< HEAD
-        "x-ms-version": "2019-12-12"
-=======
-        "x-ms-version": "2020-02-10"
->>>>>>> 60f4876e
+        "x-ms-version": "2020-02-10"
       },
       "ResponseBody": []
     },
@@ -103,11 +87,7 @@
         "x-ms-client-request-id": "88336f61-5606-cb4c-2c49-908206220ea3",
         "x-ms-date": "Fri, 03 Apr 2020 20:31:14 GMT",
         "x-ms-return-client-request-id": "true",
-<<<<<<< HEAD
-        "x-ms-version": "2019-12-12"
-=======
-        "x-ms-version": "2020-02-10"
->>>>>>> 60f4876e
+        "x-ms-version": "2020-02-10"
       },
       "RequestBody": "Wondc7CoELV2UaIjQINjc8\u002Beol87uWOQIODemlrJgr/7uRLfx4km3E0nMZzBkBy2ydL43Wd5C6ElTVPPynVbrc/iJ4ZwhKxFd8YSE4jHzpDDJ9CI0aRYga5xuXk2VxLXzITN3miWRkUlsmagZ/cYXX7DC6Ol09wqiqbY/8ozDiC0OkcD\u002BvAnLeCLYh4\u002Btxm2WFv6cktvMvmnolPCvUd78qRF7C2vFWOOm97CGnC97NOMIaZuOZzVRAhOXFecZXCZD296\u002BMrsB0P4a9ZsrBeI6rWANZugDLkIb6ckYbgL8TZuKAoAQ/MJoBpidc3FaZfwxXGiHDDU\u002BAO2cokix6WK7Xmg/oQNh6bCd5WBPZbsQgYPNJtHadUFmS8HStFq5th02IhTJGoT4j7L36WbU7tsyi\u002BCEpIKQ4SkmmRUBj3UWJC8DGUOmB6c/FFce4kvakZ0mn\u002Bi59NFapQErokFvtwB9ocU3kZVXjIR5hZBrcj6dDAe4Gu9MnG9dqHQCemUlj11W4QBGosAHjxNkAC9BL3MCTpZ595xRMQWV2ekhVRIfFDZzFFD\u002BFqkHsEvb6FwAHLkA/\u002BvOq9eAxfA68MkW5nnBRSv4zhriRHftckdQtQipVf1wIFVmUKhesg6gg2XgMIoR2qNwBw6eHruz4XlQcFCnkVrL5oXkmzSDmlwMQYESDUG9fpqlOQ7ukcGZ8m8uzkG9\u002BTHK1EnELX9u7GzyUd06odQ30vH2AlgL3RTECuiFVMvaTohPBzk3uRFbNkyiPAAknxCa9ztPx/bZvvc1P\u002BJW6Veg2AMUq1qbABmgWsvLaeDU32uYKp2QSobRtUgBwrluxEz1ASQ80DO1//chr2zqzhUWYGB2/r750I18QvXSWX1gcVa/Fmi8l8934irmrpsZ5udzK2JY\u002BAWOOzCWwE1946Z5gX3Wa/fsWchRPtyUEyHyIpwOn24bB3lQ8Nt4JZeCOj6EbS1dA3rvhtFZx/kpOefO5J3xLwQ4XnnEhXrcdDQwjwTdz6Y0lN8hHxhcgX\u002BAZ/bzaUD50Mr6TA7zWL4/0xKdKTj0SypB2g\u002B\u002Bj9Arm506RF1D6Qrzdv4544NXAXxhIQwF/5gGjBzMsU8xOwD6zrCx\u002BNRgvCnHqfJ6umdm6pjTXa6D5dvFM/hAt3e7gju9ftTS5UioAGUiPhXljBG1pca2Xd2SdyjUrMUb4ASyC\u002Bf2vTtSU8VQK10JYaeGH2emixFwxWQeKwfsPjiDjCBgcDIt7w7WYxHBZjKASNVBDo1ddVTzQQaDmFIzZlXMzJ886PG1mDAYkGf/r58xnaIyqy9rJhbLbS7rqla84vz8NJlTQ5/ji3ZdBOTs85GnUfqvwPsmYaaIcXvCye3Zm\u002B2rA==",
       "StatusCode": 201,
@@ -125,11 +105,7 @@
         "x-ms-content-crc64": "1Xttt5BsbeE=",
         "x-ms-request-id": "963e83bf-601e-0086-2af6-098119000000",
         "x-ms-request-server-encrypted": "true",
-<<<<<<< HEAD
-        "x-ms-version": "2019-12-12"
-=======
-        "x-ms-version": "2020-02-10"
->>>>>>> 60f4876e
+        "x-ms-version": "2020-02-10"
       },
       "ResponseBody": []
     },
@@ -149,11 +125,7 @@
         "x-ms-client-request-id": "b1b4917f-a7d7-f390-0e04-ff9fa67218a6",
         "x-ms-date": "Fri, 03 Apr 2020 20:31:14 GMT",
         "x-ms-return-client-request-id": "true",
-<<<<<<< HEAD
-        "x-ms-version": "2019-12-12"
-=======
-        "x-ms-version": "2020-02-10"
->>>>>>> 60f4876e
+        "x-ms-version": "2020-02-10"
       },
       "RequestBody": "3QfAWYbOgrbGbbVOFFpLCJYXVfY8LaW3oEtMH3m6eMEp4elyJRuKku19wZmh/bbS/Yfr7s0XZ69hCLk7gmM8C/T0JDNw2eJ7jMIJv2sMFqKUeiHyzonzEnk5ER1hTxCJQLakrNmDYSSkcGIKDahEVPEXpghBSj1rABG5N8fFGjyygH61aGrIERj8TV4n6QXR9bwrSagIR/V4OazHySpc3lUlWIwqjuyHTpXvRf3eQxcM6EELmtCTqjiIPC69AUfuoG4IAZB4pmfQo/oTGAL4mvWVuuDoUUSFka5UoVG9yk1NAKWO1UKGlEHaO/fVgJE2j6I5KEZmBk4qg2/iIwUVEtmtxRhdasSyDiaeDRZNrxEcHhGug6EG5/pWY1HSo3A8xSgdJ7t52CXdhhogx/g43dRexQXzZ443p94dBwZz4Gq1YkjtL4dVo0Xs0f2H5h8BHYZ8c95qSV2Z5YDcW9EeaqavamWwS61NCCG/BpWRsMG/HOmA9m2MSxjqU0kGeEh0zmZX13u5UdLYL2q8q0LIBzW/HT/nnXM5Ix9MxfdkRpDZSzguOtlFBcoXqMYCz5/WIksUR1sJjDDyHrNcbIvadOja42AKmc1ceRh00PWsNlR/dqOrUP800L4HOxwl6Zk\u002BPDPeJ\u002Bw/zIl\u002BuM1ClLw7Rudf3PboLiTopROhAl2wNpB/NZPBzg5nP6oaLZcy8jsBzPU1xQyiVg0P9YLZnckrzoE8w18oeXfY95xLzQGMtbPXoDZne3GD3N6FstiMjqLh7l4W9i7c2FN\u002BXM1wV4gMgz/PAf2TxFMQueeAoseeTGn6at\u002Bidb\u002BE\u002B8fi6B6jE4VWeS6YvY2kTSkLBjxHXDWM3w9kdeypaQ5/SgY1sNs0baZiKimYBo/cVhy1lm\u002BDPJ\u002BRVgkPPp2YrBAgGHKHbp1O15mW5TIM89l/iB/P89Ke/A1mo1nSJC4IyX0Yd\u002B0dVOd/Z77V7FdshWIwj7Z\u002ByLk9gRxkIMtDfLNqjhu09HvsYjM4UIwTyRC2\u002BR72oZV4igDE2vbQuTQbPOsLal47uJHnRC2CRXgtKrgLrSasTNod8gQa8BmFG6n\u002BHBOgB16yekGND11o9USIl7A\u002BxAsObu8R7nhaIMd3YiiDhClkjCJZWTLkHzx8tfy/klloR1ad8K0kjxnmWFl6Fa005HEbIwqO5GvYKU\u002BylDh7mo5tDxrS5ZN7QP0IcwHZagqPR9GLo29O2WLrxcZecfrhar3LDAaSYv7doOINhnBp/79FI01n8PYfHjW35yDNHc8CJwlEDV0D/OTSrQOMQVPygcYGGU6teXrGrO3Q2nveEIITCl9mJfFiQSZolELzkt3hxWVZxgOBVa2PfWFvMyJp9JyAeTb0iw==",
       "StatusCode": 201,
@@ -171,11 +143,7 @@
         "x-ms-content-crc64": "NJn5DbWuIpM=",
         "x-ms-request-id": "963e83cf-601e-0086-38f6-098119000000",
         "x-ms-request-server-encrypted": "true",
-<<<<<<< HEAD
-        "x-ms-version": "2019-12-12"
-=======
-        "x-ms-version": "2020-02-10"
->>>>>>> 60f4876e
+        "x-ms-version": "2020-02-10"
       },
       "ResponseBody": []
     },
@@ -194,11 +162,7 @@
         "x-ms-client-request-id": "992cff1d-3b17-cff0-4556-55b9bdb8f102",
         "x-ms-date": "Fri, 03 Apr 2020 20:31:14 GMT",
         "x-ms-return-client-request-id": "true",
-<<<<<<< HEAD
-        "x-ms-version": "2019-12-12"
-=======
-        "x-ms-version": "2020-02-10"
->>>>>>> 60f4876e
+        "x-ms-version": "2020-02-10"
       },
       "RequestBody": "LS1iYXRjaF81NDJlYWJmNi0zMTcwLWFiMjQtODU1NC00MTcwNjEzNWNiODENCkNvbnRlbnQtVHlwZTogYXBwbGljYXRpb24vaHR0cA0KQ29udGVudC1UcmFuc2Zlci1FbmNvZGluZzogYmluYXJ5DQpDb250ZW50LUlEOiAwDQoNCkRFTEVURSAvdGVzdC1jb250YWluZXItM2QxMGI4YjEtMWVlOC1iZWFmLTI5NGItYTZjNmI1ZDk5OGM4L2Jsb2IxIEhUVFAvMS4xDQpBdXRob3JpemF0aW9uOiBTaGFyZWRLZXkgc2Vhbm1jY2NhbmFyeTpUNlFqWE5EaHZUUGc1U1R3dm44VCtsMmlzaTZtSkQ4VHpON3laTDhVQmNzPQ0KeC1tcy1kYXRlOiBGcmksIDAzIEFwciAyMDIwIDIwOjMxOjE0IEdNVA0KQ29udGVudC1MZW5ndGg6IDANCg0KLS1iYXRjaF81NDJlYWJmNi0zMTcwLWFiMjQtODU1NC00MTcwNjEzNWNiODENCkNvbnRlbnQtVHlwZTogYXBwbGljYXRpb24vaHR0cA0KQ29udGVudC1UcmFuc2Zlci1FbmNvZGluZzogYmluYXJ5DQpDb250ZW50LUlEOiAxDQoNCkRFTEVURSAvdGVzdC1jb250YWluZXItM2QxMGI4YjEtMWVlOC1iZWFmLTI5NGItYTZjNmI1ZDk5OGM4L2Jsb2IyIEhUVFAvMS4xDQpBdXRob3JpemF0aW9uOiBTaGFyZWRLZXkgc2Vhbm1jY2NhbmFyeTphNEpJeEVDRzUxMDRhNTNCMkIxWXhoMGVWODlWeVVnYitWNGRFVGFCUUJNPQ0KeC1tcy1kYXRlOiBGcmksIDAzIEFwciAyMDIwIDIwOjMxOjE0IEdNVA0KQ29udGVudC1MZW5ndGg6IDANCg0KLS1iYXRjaF81NDJlYWJmNi0zMTcwLWFiMjQtODU1NC00MTcwNjEzNWNiODENCkNvbnRlbnQtVHlwZTogYXBwbGljYXRpb24vaHR0cA0KQ29udGVudC1UcmFuc2Zlci1FbmNvZGluZzogYmluYXJ5DQpDb250ZW50LUlEOiAyDQoNCkRFTEVURSAvdGVzdC1jb250YWluZXItM2QxMGI4YjEtMWVlOC1iZWFmLTI5NGItYTZjNmI1ZDk5OGM4L2Jsb2IzIEhUVFAvMS4xDQpBdXRob3JpemF0aW9uOiBTaGFyZWRLZXkgc2Vhbm1jY2NhbmFyeTp4ekpOVkRML29ualRsdHRvSklTcGFMd1ZiYlJZdjhnQ0JUWVpxLzV0elpjPQ0KeC1tcy1kYXRlOiBGcmksIDAzIEFwciAyMDIwIDIwOjMxOjE0IEdNVA0KQ29udGVudC1MZW5ndGg6IDANCg0KLS1iYXRjaF81NDJlYWJmNi0zMTcwLWFiMjQtODU1NC00MTcwNjEzNWNiODEtLQ0K",
       "StatusCode": 202,
@@ -212,11 +176,7 @@
         "Transfer-Encoding": "chunked",
         "x-ms-client-request-id": "992cff1d-3b17-cff0-4556-55b9bdb8f102",
         "x-ms-request-id": "963e83d6-601e-0086-3ef6-098119000000",
-<<<<<<< HEAD
-        "x-ms-version": "2019-12-12"
-=======
-        "x-ms-version": "2020-02-10"
->>>>>>> 60f4876e
+        "x-ms-version": "2020-02-10"
       },
       "ResponseBody": "LS1iYXRjaHJlc3BvbnNlXzUzM2UxZjZhLWU3NmYtNDg4My1iMTM0LWQ5YmEwMmFlZGIxMQ0KQ29udGVudC1UeXBlOiBhcHBsaWNhdGlvbi9odHRwDQpDb250ZW50LUlEOiAwDQoNCkhUVFAvMS4xIDIwMiBBY2NlcHRlZA0KeC1tcy1kZWxldGUtdHlwZS1wZXJtYW5lbnQ6IHRydWUNCngtbXMtcmVxdWVzdC1pZDogOTYzZTgzZDYtNjAxZS0wMDg2LTNlZjYtMDk4MTE5MWU3OGY0DQp4LW1zLXZlcnNpb246IDIwMTktMTItMTINClNlcnZlcjogV2luZG93cy1BenVyZS1CbG9iLzEuMA0KDQotLWJhdGNocmVzcG9uc2VfNTMzZTFmNmEtZTc2Zi00ODgzLWIxMzQtZDliYTAyYWVkYjExDQpDb250ZW50LVR5cGU6IGFwcGxpY2F0aW9uL2h0dHANCkNvbnRlbnQtSUQ6IDENCg0KSFRUUC8xLjEgMjAyIEFjY2VwdGVkDQp4LW1zLWRlbGV0ZS10eXBlLXBlcm1hbmVudDogdHJ1ZQ0KeC1tcy1yZXF1ZXN0LWlkOiA5NjNlODNkNi02MDFlLTAwODYtM2VmNi0wOTgxMTkxZTc4ZjgNCngtbXMtdmVyc2lvbjogMjAxOS0xMi0xMg0KU2VydmVyOiBXaW5kb3dzLUF6dXJlLUJsb2IvMS4wDQoNCi0tYmF0Y2hyZXNwb25zZV81MzNlMWY2YS1lNzZmLTQ4ODMtYjEzNC1kOWJhMDJhZWRiMTENCkNvbnRlbnQtVHlwZTogYXBwbGljYXRpb24vaHR0cA0KQ29udGVudC1JRDogMg0KDQpIVFRQLzEuMSAyMDIgQWNjZXB0ZWQNCngtbXMtZGVsZXRlLXR5cGUtcGVybWFuZW50OiB0cnVlDQp4LW1zLXJlcXVlc3QtaWQ6IDk2M2U4M2Q2LTYwMWUtMDA4Ni0zZWY2LTA5ODExOTFlNzhmOQ0KeC1tcy12ZXJzaW9uOiAyMDE5LTEyLTEyDQpTZXJ2ZXI6IFdpbmRvd3MtQXp1cmUtQmxvYi8xLjANCg0KLS1iYXRjaHJlc3BvbnNlXzUzM2UxZjZhLWU3NmYtNDg4My1iMTM0LWQ5YmEwMmFlZGIxMS0t"
     },
@@ -233,11 +193,7 @@
         "x-ms-client-request-id": "6153469d-3109-8b6a-5876-afebdc8cb470",
         "x-ms-date": "Fri, 03 Apr 2020 20:31:14 GMT",
         "x-ms-return-client-request-id": "true",
-<<<<<<< HEAD
-        "x-ms-version": "2019-12-12"
-=======
-        "x-ms-version": "2020-02-10"
->>>>>>> 60f4876e
+        "x-ms-version": "2020-02-10"
       },
       "RequestBody": null,
       "StatusCode": 404,
@@ -251,11 +207,7 @@
         "x-ms-client-request-id": "6153469d-3109-8b6a-5876-afebdc8cb470",
         "x-ms-error-code": "BlobNotFound",
         "x-ms-request-id": "963e8441-601e-0086-0ef6-098119000000",
-<<<<<<< HEAD
-        "x-ms-version": "2019-12-12"
-=======
-        "x-ms-version": "2020-02-10"
->>>>>>> 60f4876e
+        "x-ms-version": "2020-02-10"
       },
       "ResponseBody": []
     },
@@ -272,11 +224,7 @@
         "x-ms-client-request-id": "771b0303-9065-a6f9-fe2c-5c8bef9ce8d9",
         "x-ms-date": "Fri, 03 Apr 2020 20:31:14 GMT",
         "x-ms-return-client-request-id": "true",
-<<<<<<< HEAD
-        "x-ms-version": "2019-12-12"
-=======
-        "x-ms-version": "2020-02-10"
->>>>>>> 60f4876e
+        "x-ms-version": "2020-02-10"
       },
       "RequestBody": null,
       "StatusCode": 404,
@@ -290,11 +238,7 @@
         "x-ms-client-request-id": "771b0303-9065-a6f9-fe2c-5c8bef9ce8d9",
         "x-ms-error-code": "BlobNotFound",
         "x-ms-request-id": "963e8449-601e-0086-15f6-098119000000",
-<<<<<<< HEAD
-        "x-ms-version": "2019-12-12"
-=======
-        "x-ms-version": "2020-02-10"
->>>>>>> 60f4876e
+        "x-ms-version": "2020-02-10"
       },
       "ResponseBody": []
     },
@@ -311,11 +255,7 @@
         "x-ms-client-request-id": "d8e8af28-3c70-2b0a-b35f-f04ea46d8edb",
         "x-ms-date": "Fri, 03 Apr 2020 20:31:14 GMT",
         "x-ms-return-client-request-id": "true",
-<<<<<<< HEAD
-        "x-ms-version": "2019-12-12"
-=======
-        "x-ms-version": "2020-02-10"
->>>>>>> 60f4876e
+        "x-ms-version": "2020-02-10"
       },
       "RequestBody": null,
       "StatusCode": 404,
@@ -329,11 +269,7 @@
         "x-ms-client-request-id": "d8e8af28-3c70-2b0a-b35f-f04ea46d8edb",
         "x-ms-error-code": "BlobNotFound",
         "x-ms-request-id": "963e8456-601e-0086-21f6-098119000000",
-<<<<<<< HEAD
-        "x-ms-version": "2019-12-12"
-=======
-        "x-ms-version": "2020-02-10"
->>>>>>> 60f4876e
+        "x-ms-version": "2020-02-10"
       },
       "ResponseBody": []
     },
@@ -350,11 +286,7 @@
         "x-ms-client-request-id": "406332b1-10b4-cb68-b0da-20e17387f7df",
         "x-ms-date": "Fri, 03 Apr 2020 20:31:15 GMT",
         "x-ms-return-client-request-id": "true",
-<<<<<<< HEAD
-        "x-ms-version": "2019-12-12"
-=======
-        "x-ms-version": "2020-02-10"
->>>>>>> 60f4876e
+        "x-ms-version": "2020-02-10"
       },
       "RequestBody": null,
       "StatusCode": 202,
@@ -367,11 +299,7 @@
         ],
         "x-ms-client-request-id": "406332b1-10b4-cb68-b0da-20e17387f7df",
         "x-ms-request-id": "963e845f-601e-0086-2af6-098119000000",
-<<<<<<< HEAD
-        "x-ms-version": "2019-12-12"
-=======
-        "x-ms-version": "2020-02-10"
->>>>>>> 60f4876e
+        "x-ms-version": "2020-02-10"
       },
       "ResponseBody": []
     }
