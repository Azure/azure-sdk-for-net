﻿{
  "Entries": [
    {
      "RequestUri": "https://seanmcccanary3.blob.core.windows.net/test-container-65d1e834-513f-275e-7abb-8a3cfb360c11?restype=container",
      "RequestMethod": "PUT",
      "RequestHeaders": {
        "Accept": "application/xml",
        "Authorization": "Sanitized",
        "traceparent": "00-c4efc6591f211c458dc458cbbb74c641-85fc3d9f0dd1714a-00",
        "User-Agent": [
          "azsdk-net-Storage.Blobs/12.9.0-alpha.20210223.1",
          "(.NET 5.0.3; Microsoft Windows 10.0.19042)"
        ],
        "x-ms-blob-public-access": "container",
        "x-ms-client-request-id": "42375325-d17f-fb3d-7002-1f109574634b",
        "x-ms-date": "Tue, 23 Feb 2021 19:40:54 GMT",
        "x-ms-return-client-request-id": "true",
<<<<<<< HEAD
        "x-ms-version": "2020-12-06"
=======
        "x-ms-version": "2021-02-12"
>>>>>>> 7e782c87
      },
      "RequestBody": null,
      "StatusCode": 201,
      "ResponseHeaders": {
        "Content-Length": "0",
        "Date": "Tue, 23 Feb 2021 19:40:54 GMT",
        "ETag": "\"0x8D8D832EF68788C\"",
        "Last-Modified": "Tue, 23 Feb 2021 19:40:54 GMT",
        "Server": [
          "Windows-Azure-Blob/1.0",
          "Microsoft-HTTPAPI/2.0"
        ],
        "x-ms-client-request-id": "42375325-d17f-fb3d-7002-1f109574634b",
        "x-ms-request-id": "7a58b937-401e-0068-471b-0abc52000000",
<<<<<<< HEAD
        "x-ms-version": "2020-12-06"
=======
        "x-ms-version": "2021-02-12"
>>>>>>> 7e782c87
      },
      "ResponseBody": []
    },
    {
      "RequestUri": "https://seanmcccanary3.blob.core.windows.net/test-container-65d1e834-513f-275e-7abb-8a3cfb360c11/blob1",
      "RequestMethod": "PUT",
      "RequestHeaders": {
        "Accept": "application/xml",
        "Authorization": "Sanitized",
        "Content-Length": "1024",
        "Content-Type": "application/octet-stream",
        "If-None-Match": "*",
        "traceparent": "00-7cb694e248d1634c883134820b10f2a6-361315f03e36ea43-00",
        "User-Agent": [
          "azsdk-net-Storage.Blobs/12.9.0-alpha.20210223.1",
          "(.NET 5.0.3; Microsoft Windows 10.0.19042)"
        ],
        "x-ms-blob-type": "BlockBlob",
        "x-ms-client-request-id": "fcc57d9e-f3b4-85aa-a47e-5e53624b5f24",
        "x-ms-date": "Tue, 23 Feb 2021 19:40:54 GMT",
        "x-ms-return-client-request-id": "true",
<<<<<<< HEAD
        "x-ms-version": "2020-12-06"
=======
        "x-ms-version": "2021-02-12"
>>>>>>> 7e782c87
      },
      "RequestBody": "0BTH5sw10WboAt72F3fNkfwjF6j+ypLKoXkVIK3vORLl7RVFIdia8IHRWn3yRuP4NY0Tcly7TAaC/ERTILG4+MjMESphh3AkiCcmLW8U2FqVHOof3Me1KaAPwiSTR9DQGGK1JTW5lq4d7+k1lB+WbiTqvQPGmBwAF+iJUsRLkEFXVhUNX7Il3IU8Auzef5SBeFQAqYnMCX9FtA5NL0Tp0l6n3j4JiA5xxeB9ipYvIpdTB9lwSue3ik2Vx6uj161BUzCONqFWd/BGjuOpT37pFpF3+idreYd271TwdMFjzu0zPDdmoez2/JDpKrwDDjvOrLEaLN2F1tqpF0ZNZgMv4sD2dRJHg3WkgP2XgU/Lc+EYIcgPSaEQrWZdvYqlqJaMukf7DZgohik7davf7lSK3aRlNEQ7H5kf5cis6sXr/9dnCscIz2VI8Jqf09P1ML8R0t/lQHRRUZut3CfQe5xjUHXUeOONgg4+HUSpnEvFKbUJmxjmBb9jFbksWvI9eHT+O4NeIbjchE/QpyIvqLVP57Nyx+CDfEu2cGIpYCgcAaXPqmDIZwj9LRfJFl6cM20D3HI/yrGUe783p7BVsiMntKV9X/1Vh4CqdZrJumbtGj31JYS13DbzOy+gkL9XqHrzomK4HtNvrlXylFUXy8BZSo1zX4yfcddviSTNtPbAU80f1RgDNftphXcuwkjh3HBvR0Yy40juVDCKSJSvofpfMkGH9/WnVRWSCdkVcK+PjqyzXmywjm+EMIHoeexmuuR8z5AHWeV7x/Iwn9pv2eSB+7rn+0OOr6TRA8d0v9wpK0/1maAfiDTHOJZ6f+6VFVecZn0xfr6g7SDrNVYdBgcWB3SKeUBDYnOGIMOsFDC1PO1v11he962RVKuAM1LeqTGPY3d6C5wXWQQKq17689nwNfhori+uuA/H+CSUwy4gp3aSHbC4OzFRWH5UU0xOlmDRj/1adfsB4KtnsxJ3gpbV6QPoaNYoN/rHF1WxWmTCeGLDwjMxxjJ6kDwEUYgf2tbnfmpJZi6KqFcDkl6mUIZHpDqvs79ipCPQbdeaJOZypz1/ydv6eBEzORnbLjPT1D+2vaxNbyYWhNlGeflW8IRxkeshJoeqTSsofHqlh3bv/JiY42Y6JDgWaEQCs/8Y3EmVap1Isq24C3CAJPOscf1jV3xgvgwdNmyzCr5CqJkrEJ8wEB3Zpkrq39j2uv9EavdHnlyDtx49dzMwlafvdWPWVBRUe2DgirAxdt8zJ3xtbqDG+wk9p1iA85npqBGi+mp0IGXr7+6XZhSrUkE/CVC3wyYHKXpZmKy804jH9+Gfjnt1vwYXgn6xL5T1klUWQelJMeXqm9DvG4e4Lhxmz28yDA==",
      "StatusCode": 201,
      "ResponseHeaders": {
        "Content-Length": "0",
        "Content-MD5": "uoiQVcd+qXjpfEQyDRvzsQ==",
        "Date": "Tue, 23 Feb 2021 19:40:54 GMT",
        "ETag": "\"0x8D8D832EF7382C3\"",
        "Last-Modified": "Tue, 23 Feb 2021 19:40:55 GMT",
        "Server": [
          "Windows-Azure-Blob/1.0",
          "Microsoft-HTTPAPI/2.0"
        ],
        "x-ms-client-request-id": "fcc57d9e-f3b4-85aa-a47e-5e53624b5f24",
        "x-ms-content-crc64": "Tc3dsMUWgUI=",
        "x-ms-request-id": "7a58b93e-401e-0068-4d1b-0abc52000000",
        "x-ms-request-server-encrypted": "true",
<<<<<<< HEAD
        "x-ms-version": "2020-12-06",
=======
        "x-ms-version": "2021-02-12",
>>>>>>> 7e782c87
        "x-ms-version-id": "2021-02-23T19:40:55.0214339Z"
      },
      "ResponseBody": []
    },
    {
      "RequestUri": "https://seanmcccanary3.blob.core.windows.net/test-container-65d1e834-513f-275e-7abb-8a3cfb360c11/blob2",
      "RequestMethod": "PUT",
      "RequestHeaders": {
        "Accept": "application/xml",
        "Authorization": "Sanitized",
        "Content-Length": "1024",
        "Content-Type": "application/octet-stream",
        "If-None-Match": "*",
        "traceparent": "00-3cbdaab5e476c942b4c2815a84c0a901-3984528d6da36c48-00",
        "User-Agent": [
          "azsdk-net-Storage.Blobs/12.9.0-alpha.20210223.1",
          "(.NET 5.0.3; Microsoft Windows 10.0.19042)"
        ],
        "x-ms-blob-type": "BlockBlob",
        "x-ms-client-request-id": "f81c9834-b9db-b584-828c-f836697dedbb",
        "x-ms-date": "Tue, 23 Feb 2021 19:40:55 GMT",
        "x-ms-return-client-request-id": "true",
<<<<<<< HEAD
        "x-ms-version": "2020-12-06"
=======
        "x-ms-version": "2021-02-12"
>>>>>>> 7e782c87
      },
      "RequestBody": "w4aSUXef/5GjQkXWCreBYYmKx1KqNlfPGkSmykLuRAqbwaCAxVMa/34zWHGu1Hvs/fzJ2IQNeYwuwjYz+TVPtf47O0kWAZw1cMfTdt7mIUbJuc1FJGyFjkcTUQId5gZI5KJzc5kx1ftgk2i8OQOuSKHwaT9oCpGRtawBA6+ZGInBi5I7cq2sl+TR5JADyVREZAlhLX3G4NoR4b3sMNJMx3vf+q1wctXzQ9JbliUAjutXvZ6lN+oM+6q4KpDwwGcRhBwVJM6n0/E0bumra0m0EVPRlHIzpo+Q0/8CuEhEA4NqSREJ6modsOqscckBYJBhBBk9Hiv13d6NhFHPpBup72tmQCE3qybotOOIhzTFj3JvobQvBuRYdWsze2YYTgzPA4JemyBuKVjyVGlHbVapx/XfXwJmeeiGDcu1BC+/z2bXuYSyZ/RRAHhbPbF7EQgVibRxOe4KaImZ2I1UuSQpMoQDb7PS918AjV6KCzw2C/zDoHp7TpZ3zVD6GI9m/UdTMQotd6FUQpFUcKyQgFxMY82RkRiqruTujKJj19/QmpAWNtkyCZNbb13oJ97p5030rbXB1WsvqYMmPuv+8Wuyg9UceUmDGlk5NSK6wYcFBaRVbikpDsUk541VC8unXH3yNqMIzG0DcJNbiJ9JdOj8IDhGqIJBiHQQ+JK8LQ6OktikyIrj/Tg3Uv2WzoYl23KkWeuSYLP7sa0u99TaR0OEzfXGpKxdGCIADlaEqrru6xwfF9Mj+zEkqBfdtAZjXQq6EgCQXjbGR0DIklJddwbyQAu3ujBvYNHEofyVf2McnLFLyZi6XY3mWc+SWmnfxzEQ63P6q6PaSrEuzLw5Mcfcq/WgEa1tOON+0WFg3QVo5drKhJTwIvEOcX/ni5HQrCcItq90PraDo7OQe9pCem2rxubib60z7IkEkqAthaxSriQ5WCZW86YjRuDgX6YWzPYSPMSq7T161Mkmb6wWVh0GPc22CCJGVNI/vijMUozi7capG0nop8DmvoNdMIP6DfDC2iHZYMPUzOjxai4VrYI8Q4LmbTrUHpYMz0qe6CNORbE3CnhrCIwC1E9g9jyR0BEBIewBFJ+27buLzJF5NuPEoyV83qMJ0Tv145jrdChZe/44nMc3TTASgRy83zv7iZ5rnFMXFPJu91CxCzEHynmTMlGSQJkbjFX1al2GTfH/+Vr5f9fVQmYMyqV3hkH/CrajKK3qaEgFUA/9IamU56lesRHWDUuivvDqhnX0pAYU9mCn4yVEFZER9C/H1yC9d+L7GdQvKP1qAWm9/+LSEKsJ6StJ7QSEGpuAxBgc2ufPLQ6T+Ysx5M1iPOG7hxauP+ODvu70c4nedv45rmTkTiaC7Q==",
      "StatusCode": 201,
      "ResponseHeaders": {
        "Content-Length": "0",
        "Content-MD5": "V4j7AYttlRxEagD0CYHdmg==",
        "Date": "Tue, 23 Feb 2021 19:40:54 GMT",
        "ETag": "\"0x8D8D832EF7F1D9F\"",
        "Last-Modified": "Tue, 23 Feb 2021 19:40:55 GMT",
        "Server": [
          "Windows-Azure-Blob/1.0",
          "Microsoft-HTTPAPI/2.0"
        ],
        "x-ms-client-request-id": "f81c9834-b9db-b584-828c-f836697dedbb",
        "x-ms-content-crc64": "LwwxRmkKiRc=",
        "x-ms-request-id": "7a58b95b-401e-0068-621b-0abc52000000",
        "x-ms-request-server-encrypted": "true",
<<<<<<< HEAD
        "x-ms-version": "2020-12-06",
=======
        "x-ms-version": "2021-02-12",
>>>>>>> 7e782c87
        "x-ms-version-id": "2021-02-23T19:40:55.0974879Z"
      },
      "ResponseBody": []
    },
    {
      "RequestUri": "https://seanmcccanary3.blob.core.windows.net/test-container-65d1e834-513f-275e-7abb-8a3cfb360c11/blob3",
      "RequestMethod": "PUT",
      "RequestHeaders": {
        "Accept": "application/xml",
        "Authorization": "Sanitized",
        "Content-Length": "1024",
        "Content-Type": "application/octet-stream",
        "If-None-Match": "*",
        "traceparent": "00-4ec28387ae6c4045ba16f515bae41ded-917f70c3cf2e1948-00",
        "User-Agent": [
          "azsdk-net-Storage.Blobs/12.9.0-alpha.20210223.1",
          "(.NET 5.0.3; Microsoft Windows 10.0.19042)"
        ],
        "x-ms-blob-type": "BlockBlob",
        "x-ms-client-request-id": "d7aff379-951e-b24b-b9b9-ba89bcff764a",
        "x-ms-date": "Tue, 23 Feb 2021 19:40:55 GMT",
        "x-ms-return-client-request-id": "true",
<<<<<<< HEAD
        "x-ms-version": "2020-12-06"
=======
        "x-ms-version": "2021-02-12"
>>>>>>> 7e782c87
      },
      "RequestBody": "OZpE2v/LY+bplo3Yu65ss9zesLYKiREYToqVk97O9WjEZ4/4QPeGaDQ1D0UsrPnTIEVais02sa+ILIt0NtAIG6EkFFQfc3LkWEeC1HrM66KQwnOZc2qbjbXfcBRrETJkLfOjCJiltK3SdTKGtNw1u0Dp43Ndbqc2iYaePwJdeEcUHqeGKOMK6w3Fx/43FNnZqbXUgi2/B75MbX8RB3SqdP3rcpY1rpJc3/hml6ep/3StxZVMifYZVRboOrtk+eOYGlIATKFCo/sjeKI0WG8Wom4KY0LeXusH0R1/THTW+OYVzXxVqLLTayGaKRBT5fyn0phNWZagurxn+XqDw1aHTH+8H4vzwfm7NvggQzTas+wh2HrciJ5QdBK/7a84T6fLE92RlsVwsxCekiOegHaIjUWNYurbqsPhbKt4M9NKgudQVTBXSRwmsCRqPfZ7sfScN2Bpqu2872gZryka+H88UxA7TSpGMUMpZ7HGcW3NZrq22/xy4df6k2bHPZnzC7ikLenmP2TJVgUcQEM79n77TEhvYxyDynI4QbrEfvOqNlv5IUOD5yZW7IX3VqCUv5zny/FQg6ecIWN3rf6pBdcRcgrnQdQ6eGQiGHeWi3PRo4Ed3LMCWbK0Xf/gDDkorOau5eOWrX3IrVOMLmswBZXvpQl8jCkkDxlXM+TVWWsr+WuQ6KaQOvYEVS5fdipGg1hp8WYvrCC9idbJPnqZ8lPnYTX/oBzvXmoTeDf7xZnvEa+Ma2gF+01L0l/Qxvx8amLadxT1R+M7epL8HDTowcQ82i3KDYfr4mbns829Hpdulw3UIE2E+crMUPDWCN4ZYhGak+zOsV3a75SuDZMVfVv6jYUmE6F2uOFj/ryWFdmHzlG8Iourn+Wv+jC41us2ttKV23tY8k5vJNsKarKgQ9q7Jj9CWVvQTu2fdxlwvuL1LEjqATleLtsCTP6woDQzD7ZV/a+s9F13xIyNuHs0/mX5FT5qtkGhXPhjPwxcIK64bGdjGsAySDfrcj2t0XVgzU6Ytov2yVh0tKC3SLRRGqTe1EwT0eOlxs0GfkME84uCA3K9w2kiwqMO72Yge/+DmleYzvwpTPxq8/C+8EoVb8EUNEVCk1Y7uxKoBOF9hUrNg+TrbCWOWLZ2U9B5ZNJZ+YClC0a6QAcAXRPqgEca7G6l8GxlKQObhduOyz+GwlZATwph2HkDEkLd6w4RpNhvW2Zh03Rl89B9CYVqLHXHepu8qTA8uRP0od4qiD30iuEDH2/YJO7i21w65M/0mObNFXBzVfqnMqJTbTGVOmqSiH+kZw0F7lWs2s7UAtREAAj3XXLNgDTmXOzNhbe9TKDxp1tQUDHZxyYax3ss0zDNDm0ong==",
      "StatusCode": 201,
      "ResponseHeaders": {
        "Content-Length": "0",
        "Content-MD5": "do8XgeJBeay6v7yanA/uYw==",
        "Date": "Tue, 23 Feb 2021 19:40:54 GMT",
        "ETag": "\"0x8D8D832EF88E365\"",
        "Last-Modified": "Tue, 23 Feb 2021 19:40:55 GMT",
        "Server": [
          "Windows-Azure-Blob/1.0",
          "Microsoft-HTTPAPI/2.0"
        ],
        "x-ms-client-request-id": "d7aff379-951e-b24b-b9b9-ba89bcff764a",
        "x-ms-content-crc64": "HVSagH2bOA4=",
        "x-ms-request-id": "7a58b968-401e-0068-6c1b-0abc52000000",
        "x-ms-request-server-encrypted": "true",
<<<<<<< HEAD
        "x-ms-version": "2020-12-06",
=======
        "x-ms-version": "2021-02-12",
>>>>>>> 7e782c87
        "x-ms-version-id": "2021-02-23T19:40:55.1615333Z"
      },
      "ResponseBody": []
    },
    {
      "RequestUri": "https://seanmcccanary3.blob.core.windows.net/test-container-65d1e834-513f-275e-7abb-8a3cfb360c11?restype=container&comp=batch",
      "RequestMethod": "POST",
      "RequestHeaders": {
        "Accept": "application/xml",
        "Authorization": "Sanitized",
        "Content-Length": "1491",
        "Content-Type": "multipart/mixed; boundary=batch_e798bccb-5aaa-438c-2e7b-4dce04758fa5",
        "traceparent": "00-d65fff8636ba8946a976ee6150651435-5074b65260979645-00",
        "User-Agent": [
          "azsdk-net-Storage.Blobs/12.9.0-alpha.20210223.1",
          "(.NET 5.0.3; Microsoft Windows 10.0.19042)"
        ],
        "x-ms-client-request-id": "47c56ddc-7ce8-978e-c715-afef9aaa2077",
        "x-ms-date": "Tue, 23 Feb 2021 19:40:55 GMT",
        "x-ms-return-client-request-id": "true",
<<<<<<< HEAD
        "x-ms-version": "2020-12-06"
=======
        "x-ms-version": "2021-02-12"
>>>>>>> 7e782c87
      },
      "RequestBody": "LS1iYXRjaF9lNzk4YmNjYi01YWFhLTQzOGMtMmU3Yi00ZGNlMDQ3NThmYTUNCkNvbnRlbnQtVHlwZTogYXBwbGljYXRpb24vaHR0cA0KQ29udGVudC1UcmFuc2Zlci1FbmNvZGluZzogYmluYXJ5DQpDb250ZW50LUlEOiAwDQoNClBVVCAvdGVzdC1jb250YWluZXItNjVkMWU4MzQtNTEzZi0yNzVlLTdhYmItOGEzY2ZiMzYwYzExL2Jsb2IxP2NvbXA9dGllciBIVFRQLzEuMQ0KeC1tcy1hY2Nlc3MtdGllcjogQ29vbA0KdHJhY2VwYXJlbnQ6IDAwLWQ2NWZmZjg2MzZiYTg5NDZhOTc2ZWU2MTUwNjUxNDM1LTExZTBkNWZkYTM1NDlmNDQtMDANCkFjY2VwdDogYXBwbGljYXRpb24veG1sDQpBdXRob3JpemF0aW9uOiBTaGFyZWRLZXkgc2Vhbm1jY2NhbmFyeTM6UkVib0FLeGhvL3ZSTDBYVHBaNTVoSTlFb2xVQWMxYVoyZDZwNHZvRFg4TT0NCngtbXMtZGF0ZTogVHVlLCAyMyBGZWIgMjAyMSAxOTo0MDo1NSBHTVQNCkNvbnRlbnQtTGVuZ3RoOiAwDQoNCi0tYmF0Y2hfZTc5OGJjY2ItNWFhYS00MzhjLTJlN2ItNGRjZTA0NzU4ZmE1DQpDb250ZW50LVR5cGU6IGFwcGxpY2F0aW9uL2h0dHANCkNvbnRlbnQtVHJhbnNmZXItRW5jb2Rpbmc6IGJpbmFyeQ0KQ29udGVudC1JRDogMQ0KDQpQVVQgL3Rlc3QtY29udGFpbmVyLTY1ZDFlODM0LTUxM2YtMjc1ZS03YWJiLThhM2NmYjM2MGMxMS9ibG9iMj9jb21wPXRpZXIgSFRUUC8xLjENCngtbXMtYWNjZXNzLXRpZXI6IENvb2wNCnRyYWNlcGFyZW50OiAwMC1kNjVmZmY4NjM2YmE4OTQ2YTk3NmVlNjE1MDY1MTQzNS0xMWUwZDVmZGEzNTQ5ZjQ0LTAwDQpBY2NlcHQ6IGFwcGxpY2F0aW9uL3htbA0KQXV0aG9yaXphdGlvbjogU2hhcmVkS2V5IHNlYW5tY2NjYW5hcnkzOmF0OWl5dXJmOTY3NEI5RmUzZVBwSllpd3JtTGQ2b0pWcmpKSzhCeTRWUDA9DQp4LW1zLWRhdGU6IFR1ZSwgMjMgRmViIDIwMjEgMTk6NDA6NTUgR01UDQpDb250ZW50LUxlbmd0aDogMA0KDQotLWJhdGNoX2U3OThiY2NiLTVhYWEtNDM4Yy0yZTdiLTRkY2UwNDc1OGZhNQ0KQ29udGVudC1UeXBlOiBhcHBsaWNhdGlvbi9odHRwDQpDb250ZW50LVRyYW5zZmVyLUVuY29kaW5nOiBiaW5hcnkNCkNvbnRlbnQtSUQ6IDINCg0KUFVUIC90ZXN0LWNvbnRhaW5lci02NWQxZTgzNC01MTNmLTI3NWUtN2FiYi04YTNjZmIzNjBjMTEvYmxvYjM/Y29tcD10aWVyIEhUVFAvMS4xDQp4LW1zLWFjY2Vzcy10aWVyOiBDb29sDQp0cmFjZXBhcmVudDogMDAtZDY1ZmZmODYzNmJhODk0NmE5NzZlZTYxNTA2NTE0MzUtMTFlMGQ1ZmRhMzU0OWY0NC0wMA0KQWNjZXB0OiBhcHBsaWNhdGlvbi94bWwNCkF1dGhvcml6YXRpb246IFNoYXJlZEtleSBzZWFubWNjY2FuYXJ5MzpweE1DVTUrNDl2SHVHZlJLR1ljNmhYRHVGRnF4K3FocysrQUorUWtnNmwwPQ0KeC1tcy1kYXRlOiBUdWUsIDIzIEZlYiAyMDIxIDE5OjQwOjU1IEdNVA0KQ29udGVudC1MZW5ndGg6IDANCg0KLS1iYXRjaF9lNzk4YmNjYi01YWFhLTQzOGMtMmU3Yi00ZGNlMDQ3NThmYTUtLQ0K",
      "StatusCode": 202,
      "ResponseHeaders": {
        "Content-Type": "multipart/mixed; boundary=batchresponse_1f743817-2216-472c-9b1e-403190ff150f",
        "Date": "Tue, 23 Feb 2021 19:40:54 GMT",
        "Server": [
          "Windows-Azure-Blob/1.0",
          "Microsoft-HTTPAPI/2.0"
        ],
        "Transfer-Encoding": "chunked",
        "x-ms-client-request-id": "47c56ddc-7ce8-978e-c715-afef9aaa2077",
        "x-ms-request-id": "7a58b96f-401e-0068-731b-0abc52000000",
<<<<<<< HEAD
        "x-ms-version": "2020-12-06"
=======
        "x-ms-version": "2021-02-12"
>>>>>>> 7e782c87
      },
      "ResponseBody": "LS1iYXRjaHJlc3BvbnNlXzFmNzQzODE3LTIyMTYtNDcyYy05YjFlLTQwMzE5MGZmMTUwZg0KQ29udGVudC1UeXBlOiBhcHBsaWNhdGlvbi9odHRwDQpDb250ZW50LUlEOiAwDQoNCkhUVFAvMS4xIDIwMCBPSw0KeC1tcy1yZXF1ZXN0LWlkOiA3YTU4Yjk2Zi00MDFlLTAwNjgtNzMxYi0wYWJjNTIxZTBiYzcNCngtbXMtdmVyc2lvbjogMjAyMC0wNi0xMg0KU2VydmVyOiBXaW5kb3dzLUF6dXJlLUJsb2IvMS4wDQoNCi0tYmF0Y2hyZXNwb25zZV8xZjc0MzgxNy0yMjE2LTQ3MmMtOWIxZS00MDMxOTBmZjE1MGYNCkNvbnRlbnQtVHlwZTogYXBwbGljYXRpb24vaHR0cA0KQ29udGVudC1JRDogMQ0KDQpIVFRQLzEuMSAyMDAgT0sNCngtbXMtcmVxdWVzdC1pZDogN2E1OGI5NmYtNDAxZS0wMDY4LTczMWItMGFiYzUyMWUwYmM4DQp4LW1zLXZlcnNpb246IDIwMjAtMDYtMTINClNlcnZlcjogV2luZG93cy1BenVyZS1CbG9iLzEuMA0KDQotLWJhdGNocmVzcG9uc2VfMWY3NDM4MTctMjIxNi00NzJjLTliMWUtNDAzMTkwZmYxNTBmDQpDb250ZW50LVR5cGU6IGFwcGxpY2F0aW9uL2h0dHANCkNvbnRlbnQtSUQ6IDINCg0KSFRUUC8xLjEgMjAwIE9LDQp4LW1zLXJlcXVlc3QtaWQ6IDdhNThiOTZmLTQwMWUtMDA2OC03MzFiLTBhYmM1MjFlMGJjOQ0KeC1tcy12ZXJzaW9uOiAyMDIwLTA2LTEyDQpTZXJ2ZXI6IFdpbmRvd3MtQXp1cmUtQmxvYi8xLjANCg0KLS1iYXRjaHJlc3BvbnNlXzFmNzQzODE3LTIyMTYtNDcyYy05YjFlLTQwMzE5MGZmMTUwZi0t"
    },
    {
      "RequestUri": "https://seanmcccanary3.blob.core.windows.net/test-container-65d1e834-513f-275e-7abb-8a3cfb360c11/blob3",
      "RequestMethod": "HEAD",
      "RequestHeaders": {
        "Accept": "application/xml",
        "Authorization": "Sanitized",
        "traceparent": "00-b7839ea8ea631d4ba1ba449227d2d9c8-de7c9d7ce49b6b49-00",
        "User-Agent": [
          "azsdk-net-Storage.Blobs/12.9.0-alpha.20210223.1",
          "(.NET 5.0.3; Microsoft Windows 10.0.19042)"
        ],
        "x-ms-client-request-id": "c4f585c7-03f0-84f9-efcd-4ad3a5c71e12",
        "x-ms-date": "Tue, 23 Feb 2021 19:40:55 GMT",
        "x-ms-return-client-request-id": "true",
<<<<<<< HEAD
        "x-ms-version": "2020-12-06"
=======
        "x-ms-version": "2021-02-12"
>>>>>>> 7e782c87
      },
      "RequestBody": null,
      "StatusCode": 200,
      "ResponseHeaders": {
        "Accept-Ranges": "bytes",
        "Content-Length": "1024",
        "Content-MD5": "do8XgeJBeay6v7yanA/uYw==",
        "Content-Type": "application/octet-stream",
        "Date": "Tue, 23 Feb 2021 19:40:54 GMT",
        "ETag": "\"0x8D8D832EF88E365\"",
        "Last-Modified": "Tue, 23 Feb 2021 19:40:55 GMT",
        "Server": [
          "Windows-Azure-Blob/1.0",
          "Microsoft-HTTPAPI/2.0"
        ],
        "x-ms-access-tier": "Cool",
        "x-ms-access-tier-change-time": "Tue, 23 Feb 2021 19:40:55 GMT",
        "x-ms-blob-type": "BlockBlob",
        "x-ms-client-request-id": "c4f585c7-03f0-84f9-efcd-4ad3a5c71e12",
        "x-ms-creation-time": "Tue, 23 Feb 2021 19:40:55 GMT",
        "x-ms-is-current-version": "true",
        "x-ms-last-access-time": "Tue, 23 Feb 2021 19:40:55 GMT",
        "x-ms-lease-state": "available",
        "x-ms-lease-status": "unlocked",
        "x-ms-request-id": "940a5f23-201e-0033-321b-0a8569000000",
        "x-ms-server-encrypted": "true",
<<<<<<< HEAD
        "x-ms-version": "2020-12-06",
=======
        "x-ms-version": "2021-02-12",
>>>>>>> 7e782c87
        "x-ms-version-id": "2021-02-23T19:40:55.1615333Z"
      },
      "ResponseBody": []
    },
    {
      "RequestUri": "https://seanmcccanary3.blob.core.windows.net/test-container-65d1e834-513f-275e-7abb-8a3cfb360c11/blob1",
      "RequestMethod": "HEAD",
      "RequestHeaders": {
        "Accept": "application/xml",
        "Authorization": "Sanitized",
        "traceparent": "00-2dac35811eea9e45819546e82da62c98-b84e8bee3b151f49-00",
        "User-Agent": [
          "azsdk-net-Storage.Blobs/12.9.0-alpha.20210223.1",
          "(.NET 5.0.3; Microsoft Windows 10.0.19042)"
        ],
        "x-ms-client-request-id": "97f2303b-48b0-d9bd-c732-5f685fa36db1",
        "x-ms-date": "Tue, 23 Feb 2021 19:40:55 GMT",
        "x-ms-return-client-request-id": "true",
<<<<<<< HEAD
        "x-ms-version": "2020-12-06"
=======
        "x-ms-version": "2021-02-12"
>>>>>>> 7e782c87
      },
      "RequestBody": null,
      "StatusCode": 200,
      "ResponseHeaders": {
        "Accept-Ranges": "bytes",
        "Content-Length": "1024",
        "Content-MD5": "uoiQVcd+qXjpfEQyDRvzsQ==",
        "Content-Type": "application/octet-stream",
        "Date": "Tue, 23 Feb 2021 19:40:54 GMT",
        "ETag": "\"0x8D8D832EF7382C3\"",
        "Last-Modified": "Tue, 23 Feb 2021 19:40:55 GMT",
        "Server": [
          "Windows-Azure-Blob/1.0",
          "Microsoft-HTTPAPI/2.0"
        ],
        "x-ms-access-tier": "Cool",
        "x-ms-access-tier-change-time": "Tue, 23 Feb 2021 19:40:55 GMT",
        "x-ms-blob-type": "BlockBlob",
        "x-ms-client-request-id": "97f2303b-48b0-d9bd-c732-5f685fa36db1",
        "x-ms-creation-time": "Tue, 23 Feb 2021 19:40:55 GMT",
        "x-ms-is-current-version": "true",
        "x-ms-last-access-time": "Tue, 23 Feb 2021 19:40:55 GMT",
        "x-ms-lease-state": "available",
        "x-ms-lease-status": "unlocked",
        "x-ms-request-id": "7a58b97c-401e-0068-7f1b-0abc52000000",
        "x-ms-server-encrypted": "true",
<<<<<<< HEAD
        "x-ms-version": "2020-12-06",
=======
        "x-ms-version": "2021-02-12",
>>>>>>> 7e782c87
        "x-ms-version-id": "2021-02-23T19:40:55.0214339Z"
      },
      "ResponseBody": []
    },
    {
      "RequestUri": "https://seanmcccanary3.blob.core.windows.net/test-container-65d1e834-513f-275e-7abb-8a3cfb360c11/blob2",
      "RequestMethod": "HEAD",
      "RequestHeaders": {
        "Accept": "application/xml",
        "Authorization": "Sanitized",
        "traceparent": "00-777ed309d9004f4bba1f4319d9fc43d9-f56107c836212e48-00",
        "User-Agent": [
          "azsdk-net-Storage.Blobs/12.9.0-alpha.20210223.1",
          "(.NET 5.0.3; Microsoft Windows 10.0.19042)"
        ],
        "x-ms-client-request-id": "69b39b73-89b7-45c7-4d36-e991aff95c85",
        "x-ms-date": "Tue, 23 Feb 2021 19:40:55 GMT",
        "x-ms-return-client-request-id": "true",
<<<<<<< HEAD
        "x-ms-version": "2020-12-06"
=======
        "x-ms-version": "2021-02-12"
>>>>>>> 7e782c87
      },
      "RequestBody": null,
      "StatusCode": 200,
      "ResponseHeaders": {
        "Accept-Ranges": "bytes",
        "Content-Length": "1024",
        "Content-MD5": "V4j7AYttlRxEagD0CYHdmg==",
        "Content-Type": "application/octet-stream",
        "Date": "Tue, 23 Feb 2021 19:40:55 GMT",
        "ETag": "\"0x8D8D832EF7F1D9F\"",
        "Last-Modified": "Tue, 23 Feb 2021 19:40:55 GMT",
        "Server": [
          "Windows-Azure-Blob/1.0",
          "Microsoft-HTTPAPI/2.0"
        ],
        "x-ms-access-tier": "Cool",
        "x-ms-access-tier-change-time": "Tue, 23 Feb 2021 19:40:55 GMT",
        "x-ms-blob-type": "BlockBlob",
        "x-ms-client-request-id": "69b39b73-89b7-45c7-4d36-e991aff95c85",
        "x-ms-creation-time": "Tue, 23 Feb 2021 19:40:55 GMT",
        "x-ms-is-current-version": "true",
        "x-ms-last-access-time": "Tue, 23 Feb 2021 19:40:55 GMT",
        "x-ms-lease-state": "available",
        "x-ms-lease-status": "unlocked",
        "x-ms-request-id": "bed4da03-e01e-0095-6b1b-0a3277000000",
        "x-ms-server-encrypted": "true",
<<<<<<< HEAD
        "x-ms-version": "2020-12-06",
=======
        "x-ms-version": "2021-02-12",
>>>>>>> 7e782c87
        "x-ms-version-id": "2021-02-23T19:40:55.0974879Z"
      },
      "ResponseBody": []
    },
    {
      "RequestUri": "https://seanmcccanary3.blob.core.windows.net/test-container-65d1e834-513f-275e-7abb-8a3cfb360c11?restype=container",
      "RequestMethod": "DELETE",
      "RequestHeaders": {
        "Accept": "application/xml",
        "Authorization": "Sanitized",
        "traceparent": "00-2ab3953ce226f842aff4407afd4c7e27-d6f112448bc6e741-00",
        "User-Agent": [
          "azsdk-net-Storage.Blobs/12.9.0-alpha.20210223.1",
          "(.NET 5.0.3; Microsoft Windows 10.0.19042)"
        ],
        "x-ms-client-request-id": "2aca354d-9804-1e95-e1e8-860cc0350610",
        "x-ms-date": "Tue, 23 Feb 2021 19:40:55 GMT",
        "x-ms-return-client-request-id": "true",
<<<<<<< HEAD
        "x-ms-version": "2020-12-06"
=======
        "x-ms-version": "2021-02-12"
>>>>>>> 7e782c87
      },
      "RequestBody": null,
      "StatusCode": 202,
      "ResponseHeaders": {
        "Content-Length": "0",
        "Date": "Tue, 23 Feb 2021 19:40:55 GMT",
        "Server": [
          "Windows-Azure-Blob/1.0",
          "Microsoft-HTTPAPI/2.0"
        ],
        "x-ms-client-request-id": "2aca354d-9804-1e95-e1e8-860cc0350610",
        "x-ms-request-id": "bed4da10-e01e-0095-741b-0a3277000000",
<<<<<<< HEAD
        "x-ms-version": "2020-12-06"
=======
        "x-ms-version": "2021-02-12"
>>>>>>> 7e782c87
      },
      "ResponseBody": []
    }
  ],
  "Variables": {
    "RandomSeed": "1621560886",
    "Storage_TestConfigDefault": "ProductionTenant\nseanmcccanary3\nU2FuaXRpemVk\nhttps://seanmcccanary3.blob.core.windows.net\nhttps://seanmcccanary3.file.core.windows.net\nhttps://seanmcccanary3.queue.core.windows.net\nhttps://seanmcccanary3.table.core.windows.net\n\n\n\n\nhttps://seanmcccanary3-secondary.blob.core.windows.net\nhttps://seanmcccanary3-secondary.file.core.windows.net\nhttps://seanmcccanary3-secondary.queue.core.windows.net\nhttps://seanmcccanary3-secondary.table.core.windows.net\n\nSanitized\n\n\nCloud\nBlobEndpoint=https://seanmcccanary3.blob.core.windows.net/;QueueEndpoint=https://seanmcccanary3.queue.core.windows.net/;FileEndpoint=https://seanmcccanary3.file.core.windows.net/;BlobSecondaryEndpoint=https://seanmcccanary3-secondary.blob.core.windows.net/;QueueSecondaryEndpoint=https://seanmcccanary3-secondary.queue.core.windows.net/;FileSecondaryEndpoint=https://seanmcccanary3-secondary.file.core.windows.net/;AccountName=seanmcccanary3;AccountKey=Kg==;\nseanscope1\n\n"
  }
}<|MERGE_RESOLUTION|>--- conflicted
+++ resolved
@@ -15,11 +15,7 @@
         "x-ms-client-request-id": "42375325-d17f-fb3d-7002-1f109574634b",
         "x-ms-date": "Tue, 23 Feb 2021 19:40:54 GMT",
         "x-ms-return-client-request-id": "true",
-<<<<<<< HEAD
-        "x-ms-version": "2020-12-06"
-=======
-        "x-ms-version": "2021-02-12"
->>>>>>> 7e782c87
+        "x-ms-version": "2021-02-12"
       },
       "RequestBody": null,
       "StatusCode": 201,
@@ -34,11 +30,7 @@
         ],
         "x-ms-client-request-id": "42375325-d17f-fb3d-7002-1f109574634b",
         "x-ms-request-id": "7a58b937-401e-0068-471b-0abc52000000",
-<<<<<<< HEAD
-        "x-ms-version": "2020-12-06"
-=======
-        "x-ms-version": "2021-02-12"
->>>>>>> 7e782c87
+        "x-ms-version": "2021-02-12"
       },
       "ResponseBody": []
     },
@@ -60,11 +52,7 @@
         "x-ms-client-request-id": "fcc57d9e-f3b4-85aa-a47e-5e53624b5f24",
         "x-ms-date": "Tue, 23 Feb 2021 19:40:54 GMT",
         "x-ms-return-client-request-id": "true",
-<<<<<<< HEAD
-        "x-ms-version": "2020-12-06"
-=======
-        "x-ms-version": "2021-02-12"
->>>>>>> 7e782c87
+        "x-ms-version": "2021-02-12"
       },
       "RequestBody": "0BTH5sw10WboAt72F3fNkfwjF6j+ypLKoXkVIK3vORLl7RVFIdia8IHRWn3yRuP4NY0Tcly7TAaC/ERTILG4+MjMESphh3AkiCcmLW8U2FqVHOof3Me1KaAPwiSTR9DQGGK1JTW5lq4d7+k1lB+WbiTqvQPGmBwAF+iJUsRLkEFXVhUNX7Il3IU8Auzef5SBeFQAqYnMCX9FtA5NL0Tp0l6n3j4JiA5xxeB9ipYvIpdTB9lwSue3ik2Vx6uj161BUzCONqFWd/BGjuOpT37pFpF3+idreYd271TwdMFjzu0zPDdmoez2/JDpKrwDDjvOrLEaLN2F1tqpF0ZNZgMv4sD2dRJHg3WkgP2XgU/Lc+EYIcgPSaEQrWZdvYqlqJaMukf7DZgohik7davf7lSK3aRlNEQ7H5kf5cis6sXr/9dnCscIz2VI8Jqf09P1ML8R0t/lQHRRUZut3CfQe5xjUHXUeOONgg4+HUSpnEvFKbUJmxjmBb9jFbksWvI9eHT+O4NeIbjchE/QpyIvqLVP57Nyx+CDfEu2cGIpYCgcAaXPqmDIZwj9LRfJFl6cM20D3HI/yrGUe783p7BVsiMntKV9X/1Vh4CqdZrJumbtGj31JYS13DbzOy+gkL9XqHrzomK4HtNvrlXylFUXy8BZSo1zX4yfcddviSTNtPbAU80f1RgDNftphXcuwkjh3HBvR0Yy40juVDCKSJSvofpfMkGH9/WnVRWSCdkVcK+PjqyzXmywjm+EMIHoeexmuuR8z5AHWeV7x/Iwn9pv2eSB+7rn+0OOr6TRA8d0v9wpK0/1maAfiDTHOJZ6f+6VFVecZn0xfr6g7SDrNVYdBgcWB3SKeUBDYnOGIMOsFDC1PO1v11he962RVKuAM1LeqTGPY3d6C5wXWQQKq17689nwNfhori+uuA/H+CSUwy4gp3aSHbC4OzFRWH5UU0xOlmDRj/1adfsB4KtnsxJ3gpbV6QPoaNYoN/rHF1WxWmTCeGLDwjMxxjJ6kDwEUYgf2tbnfmpJZi6KqFcDkl6mUIZHpDqvs79ipCPQbdeaJOZypz1/ydv6eBEzORnbLjPT1D+2vaxNbyYWhNlGeflW8IRxkeshJoeqTSsofHqlh3bv/JiY42Y6JDgWaEQCs/8Y3EmVap1Isq24C3CAJPOscf1jV3xgvgwdNmyzCr5CqJkrEJ8wEB3Zpkrq39j2uv9EavdHnlyDtx49dzMwlafvdWPWVBRUe2DgirAxdt8zJ3xtbqDG+wk9p1iA85npqBGi+mp0IGXr7+6XZhSrUkE/CVC3wyYHKXpZmKy804jH9+Gfjnt1vwYXgn6xL5T1klUWQelJMeXqm9DvG4e4Lhxmz28yDA==",
       "StatusCode": 201,
@@ -82,11 +70,7 @@
         "x-ms-content-crc64": "Tc3dsMUWgUI=",
         "x-ms-request-id": "7a58b93e-401e-0068-4d1b-0abc52000000",
         "x-ms-request-server-encrypted": "true",
-<<<<<<< HEAD
-        "x-ms-version": "2020-12-06",
-=======
-        "x-ms-version": "2021-02-12",
->>>>>>> 7e782c87
+        "x-ms-version": "2021-02-12",
         "x-ms-version-id": "2021-02-23T19:40:55.0214339Z"
       },
       "ResponseBody": []
@@ -109,11 +93,7 @@
         "x-ms-client-request-id": "f81c9834-b9db-b584-828c-f836697dedbb",
         "x-ms-date": "Tue, 23 Feb 2021 19:40:55 GMT",
         "x-ms-return-client-request-id": "true",
-<<<<<<< HEAD
-        "x-ms-version": "2020-12-06"
-=======
-        "x-ms-version": "2021-02-12"
->>>>>>> 7e782c87
+        "x-ms-version": "2021-02-12"
       },
       "RequestBody": "w4aSUXef/5GjQkXWCreBYYmKx1KqNlfPGkSmykLuRAqbwaCAxVMa/34zWHGu1Hvs/fzJ2IQNeYwuwjYz+TVPtf47O0kWAZw1cMfTdt7mIUbJuc1FJGyFjkcTUQId5gZI5KJzc5kx1ftgk2i8OQOuSKHwaT9oCpGRtawBA6+ZGInBi5I7cq2sl+TR5JADyVREZAlhLX3G4NoR4b3sMNJMx3vf+q1wctXzQ9JbliUAjutXvZ6lN+oM+6q4KpDwwGcRhBwVJM6n0/E0bumra0m0EVPRlHIzpo+Q0/8CuEhEA4NqSREJ6modsOqscckBYJBhBBk9Hiv13d6NhFHPpBup72tmQCE3qybotOOIhzTFj3JvobQvBuRYdWsze2YYTgzPA4JemyBuKVjyVGlHbVapx/XfXwJmeeiGDcu1BC+/z2bXuYSyZ/RRAHhbPbF7EQgVibRxOe4KaImZ2I1UuSQpMoQDb7PS918AjV6KCzw2C/zDoHp7TpZ3zVD6GI9m/UdTMQotd6FUQpFUcKyQgFxMY82RkRiqruTujKJj19/QmpAWNtkyCZNbb13oJ97p5030rbXB1WsvqYMmPuv+8Wuyg9UceUmDGlk5NSK6wYcFBaRVbikpDsUk541VC8unXH3yNqMIzG0DcJNbiJ9JdOj8IDhGqIJBiHQQ+JK8LQ6OktikyIrj/Tg3Uv2WzoYl23KkWeuSYLP7sa0u99TaR0OEzfXGpKxdGCIADlaEqrru6xwfF9Mj+zEkqBfdtAZjXQq6EgCQXjbGR0DIklJddwbyQAu3ujBvYNHEofyVf2McnLFLyZi6XY3mWc+SWmnfxzEQ63P6q6PaSrEuzLw5Mcfcq/WgEa1tOON+0WFg3QVo5drKhJTwIvEOcX/ni5HQrCcItq90PraDo7OQe9pCem2rxubib60z7IkEkqAthaxSriQ5WCZW86YjRuDgX6YWzPYSPMSq7T161Mkmb6wWVh0GPc22CCJGVNI/vijMUozi7capG0nop8DmvoNdMIP6DfDC2iHZYMPUzOjxai4VrYI8Q4LmbTrUHpYMz0qe6CNORbE3CnhrCIwC1E9g9jyR0BEBIewBFJ+27buLzJF5NuPEoyV83qMJ0Tv145jrdChZe/44nMc3TTASgRy83zv7iZ5rnFMXFPJu91CxCzEHynmTMlGSQJkbjFX1al2GTfH/+Vr5f9fVQmYMyqV3hkH/CrajKK3qaEgFUA/9IamU56lesRHWDUuivvDqhnX0pAYU9mCn4yVEFZER9C/H1yC9d+L7GdQvKP1qAWm9/+LSEKsJ6StJ7QSEGpuAxBgc2ufPLQ6T+Ysx5M1iPOG7hxauP+ODvu70c4nedv45rmTkTiaC7Q==",
       "StatusCode": 201,
@@ -131,11 +111,7 @@
         "x-ms-content-crc64": "LwwxRmkKiRc=",
         "x-ms-request-id": "7a58b95b-401e-0068-621b-0abc52000000",
         "x-ms-request-server-encrypted": "true",
-<<<<<<< HEAD
-        "x-ms-version": "2020-12-06",
-=======
-        "x-ms-version": "2021-02-12",
->>>>>>> 7e782c87
+        "x-ms-version": "2021-02-12",
         "x-ms-version-id": "2021-02-23T19:40:55.0974879Z"
       },
       "ResponseBody": []
@@ -158,11 +134,7 @@
         "x-ms-client-request-id": "d7aff379-951e-b24b-b9b9-ba89bcff764a",
         "x-ms-date": "Tue, 23 Feb 2021 19:40:55 GMT",
         "x-ms-return-client-request-id": "true",
-<<<<<<< HEAD
-        "x-ms-version": "2020-12-06"
-=======
-        "x-ms-version": "2021-02-12"
->>>>>>> 7e782c87
+        "x-ms-version": "2021-02-12"
       },
       "RequestBody": "OZpE2v/LY+bplo3Yu65ss9zesLYKiREYToqVk97O9WjEZ4/4QPeGaDQ1D0UsrPnTIEVais02sa+ILIt0NtAIG6EkFFQfc3LkWEeC1HrM66KQwnOZc2qbjbXfcBRrETJkLfOjCJiltK3SdTKGtNw1u0Dp43Ndbqc2iYaePwJdeEcUHqeGKOMK6w3Fx/43FNnZqbXUgi2/B75MbX8RB3SqdP3rcpY1rpJc3/hml6ep/3StxZVMifYZVRboOrtk+eOYGlIATKFCo/sjeKI0WG8Wom4KY0LeXusH0R1/THTW+OYVzXxVqLLTayGaKRBT5fyn0phNWZagurxn+XqDw1aHTH+8H4vzwfm7NvggQzTas+wh2HrciJ5QdBK/7a84T6fLE92RlsVwsxCekiOegHaIjUWNYurbqsPhbKt4M9NKgudQVTBXSRwmsCRqPfZ7sfScN2Bpqu2872gZryka+H88UxA7TSpGMUMpZ7HGcW3NZrq22/xy4df6k2bHPZnzC7ikLenmP2TJVgUcQEM79n77TEhvYxyDynI4QbrEfvOqNlv5IUOD5yZW7IX3VqCUv5zny/FQg6ecIWN3rf6pBdcRcgrnQdQ6eGQiGHeWi3PRo4Ed3LMCWbK0Xf/gDDkorOau5eOWrX3IrVOMLmswBZXvpQl8jCkkDxlXM+TVWWsr+WuQ6KaQOvYEVS5fdipGg1hp8WYvrCC9idbJPnqZ8lPnYTX/oBzvXmoTeDf7xZnvEa+Ma2gF+01L0l/Qxvx8amLadxT1R+M7epL8HDTowcQ82i3KDYfr4mbns829Hpdulw3UIE2E+crMUPDWCN4ZYhGak+zOsV3a75SuDZMVfVv6jYUmE6F2uOFj/ryWFdmHzlG8Iourn+Wv+jC41us2ttKV23tY8k5vJNsKarKgQ9q7Jj9CWVvQTu2fdxlwvuL1LEjqATleLtsCTP6woDQzD7ZV/a+s9F13xIyNuHs0/mX5FT5qtkGhXPhjPwxcIK64bGdjGsAySDfrcj2t0XVgzU6Ytov2yVh0tKC3SLRRGqTe1EwT0eOlxs0GfkME84uCA3K9w2kiwqMO72Yge/+DmleYzvwpTPxq8/C+8EoVb8EUNEVCk1Y7uxKoBOF9hUrNg+TrbCWOWLZ2U9B5ZNJZ+YClC0a6QAcAXRPqgEca7G6l8GxlKQObhduOyz+GwlZATwph2HkDEkLd6w4RpNhvW2Zh03Rl89B9CYVqLHXHepu8qTA8uRP0od4qiD30iuEDH2/YJO7i21w65M/0mObNFXBzVfqnMqJTbTGVOmqSiH+kZw0F7lWs2s7UAtREAAj3XXLNgDTmXOzNhbe9TKDxp1tQUDHZxyYax3ss0zDNDm0ong==",
       "StatusCode": 201,
@@ -180,11 +152,7 @@
         "x-ms-content-crc64": "HVSagH2bOA4=",
         "x-ms-request-id": "7a58b968-401e-0068-6c1b-0abc52000000",
         "x-ms-request-server-encrypted": "true",
-<<<<<<< HEAD
-        "x-ms-version": "2020-12-06",
-=======
-        "x-ms-version": "2021-02-12",
->>>>>>> 7e782c87
+        "x-ms-version": "2021-02-12",
         "x-ms-version-id": "2021-02-23T19:40:55.1615333Z"
       },
       "ResponseBody": []
@@ -205,11 +173,7 @@
         "x-ms-client-request-id": "47c56ddc-7ce8-978e-c715-afef9aaa2077",
         "x-ms-date": "Tue, 23 Feb 2021 19:40:55 GMT",
         "x-ms-return-client-request-id": "true",
-<<<<<<< HEAD
-        "x-ms-version": "2020-12-06"
-=======
-        "x-ms-version": "2021-02-12"
->>>>>>> 7e782c87
+        "x-ms-version": "2021-02-12"
       },
       "RequestBody": "LS1iYXRjaF9lNzk4YmNjYi01YWFhLTQzOGMtMmU3Yi00ZGNlMDQ3NThmYTUNCkNvbnRlbnQtVHlwZTogYXBwbGljYXRpb24vaHR0cA0KQ29udGVudC1UcmFuc2Zlci1FbmNvZGluZzogYmluYXJ5DQpDb250ZW50LUlEOiAwDQoNClBVVCAvdGVzdC1jb250YWluZXItNjVkMWU4MzQtNTEzZi0yNzVlLTdhYmItOGEzY2ZiMzYwYzExL2Jsb2IxP2NvbXA9dGllciBIVFRQLzEuMQ0KeC1tcy1hY2Nlc3MtdGllcjogQ29vbA0KdHJhY2VwYXJlbnQ6IDAwLWQ2NWZmZjg2MzZiYTg5NDZhOTc2ZWU2MTUwNjUxNDM1LTExZTBkNWZkYTM1NDlmNDQtMDANCkFjY2VwdDogYXBwbGljYXRpb24veG1sDQpBdXRob3JpemF0aW9uOiBTaGFyZWRLZXkgc2Vhbm1jY2NhbmFyeTM6UkVib0FLeGhvL3ZSTDBYVHBaNTVoSTlFb2xVQWMxYVoyZDZwNHZvRFg4TT0NCngtbXMtZGF0ZTogVHVlLCAyMyBGZWIgMjAyMSAxOTo0MDo1NSBHTVQNCkNvbnRlbnQtTGVuZ3RoOiAwDQoNCi0tYmF0Y2hfZTc5OGJjY2ItNWFhYS00MzhjLTJlN2ItNGRjZTA0NzU4ZmE1DQpDb250ZW50LVR5cGU6IGFwcGxpY2F0aW9uL2h0dHANCkNvbnRlbnQtVHJhbnNmZXItRW5jb2Rpbmc6IGJpbmFyeQ0KQ29udGVudC1JRDogMQ0KDQpQVVQgL3Rlc3QtY29udGFpbmVyLTY1ZDFlODM0LTUxM2YtMjc1ZS03YWJiLThhM2NmYjM2MGMxMS9ibG9iMj9jb21wPXRpZXIgSFRUUC8xLjENCngtbXMtYWNjZXNzLXRpZXI6IENvb2wNCnRyYWNlcGFyZW50OiAwMC1kNjVmZmY4NjM2YmE4OTQ2YTk3NmVlNjE1MDY1MTQzNS0xMWUwZDVmZGEzNTQ5ZjQ0LTAwDQpBY2NlcHQ6IGFwcGxpY2F0aW9uL3htbA0KQXV0aG9yaXphdGlvbjogU2hhcmVkS2V5IHNlYW5tY2NjYW5hcnkzOmF0OWl5dXJmOTY3NEI5RmUzZVBwSllpd3JtTGQ2b0pWcmpKSzhCeTRWUDA9DQp4LW1zLWRhdGU6IFR1ZSwgMjMgRmViIDIwMjEgMTk6NDA6NTUgR01UDQpDb250ZW50LUxlbmd0aDogMA0KDQotLWJhdGNoX2U3OThiY2NiLTVhYWEtNDM4Yy0yZTdiLTRkY2UwNDc1OGZhNQ0KQ29udGVudC1UeXBlOiBhcHBsaWNhdGlvbi9odHRwDQpDb250ZW50LVRyYW5zZmVyLUVuY29kaW5nOiBiaW5hcnkNCkNvbnRlbnQtSUQ6IDINCg0KUFVUIC90ZXN0LWNvbnRhaW5lci02NWQxZTgzNC01MTNmLTI3NWUtN2FiYi04YTNjZmIzNjBjMTEvYmxvYjM/Y29tcD10aWVyIEhUVFAvMS4xDQp4LW1zLWFjY2Vzcy10aWVyOiBDb29sDQp0cmFjZXBhcmVudDogMDAtZDY1ZmZmODYzNmJhODk0NmE5NzZlZTYxNTA2NTE0MzUtMTFlMGQ1ZmRhMzU0OWY0NC0wMA0KQWNjZXB0OiBhcHBsaWNhdGlvbi94bWwNCkF1dGhvcml6YXRpb246IFNoYXJlZEtleSBzZWFubWNjY2FuYXJ5MzpweE1DVTUrNDl2SHVHZlJLR1ljNmhYRHVGRnF4K3FocysrQUorUWtnNmwwPQ0KeC1tcy1kYXRlOiBUdWUsIDIzIEZlYiAyMDIxIDE5OjQwOjU1IEdNVA0KQ29udGVudC1MZW5ndGg6IDANCg0KLS1iYXRjaF9lNzk4YmNjYi01YWFhLTQzOGMtMmU3Yi00ZGNlMDQ3NThmYTUtLQ0K",
       "StatusCode": 202,
@@ -223,11 +187,7 @@
         "Transfer-Encoding": "chunked",
         "x-ms-client-request-id": "47c56ddc-7ce8-978e-c715-afef9aaa2077",
         "x-ms-request-id": "7a58b96f-401e-0068-731b-0abc52000000",
-<<<<<<< HEAD
-        "x-ms-version": "2020-12-06"
-=======
-        "x-ms-version": "2021-02-12"
->>>>>>> 7e782c87
+        "x-ms-version": "2021-02-12"
       },
       "ResponseBody": "LS1iYXRjaHJlc3BvbnNlXzFmNzQzODE3LTIyMTYtNDcyYy05YjFlLTQwMzE5MGZmMTUwZg0KQ29udGVudC1UeXBlOiBhcHBsaWNhdGlvbi9odHRwDQpDb250ZW50LUlEOiAwDQoNCkhUVFAvMS4xIDIwMCBPSw0KeC1tcy1yZXF1ZXN0LWlkOiA3YTU4Yjk2Zi00MDFlLTAwNjgtNzMxYi0wYWJjNTIxZTBiYzcNCngtbXMtdmVyc2lvbjogMjAyMC0wNi0xMg0KU2VydmVyOiBXaW5kb3dzLUF6dXJlLUJsb2IvMS4wDQoNCi0tYmF0Y2hyZXNwb25zZV8xZjc0MzgxNy0yMjE2LTQ3MmMtOWIxZS00MDMxOTBmZjE1MGYNCkNvbnRlbnQtVHlwZTogYXBwbGljYXRpb24vaHR0cA0KQ29udGVudC1JRDogMQ0KDQpIVFRQLzEuMSAyMDAgT0sNCngtbXMtcmVxdWVzdC1pZDogN2E1OGI5NmYtNDAxZS0wMDY4LTczMWItMGFiYzUyMWUwYmM4DQp4LW1zLXZlcnNpb246IDIwMjAtMDYtMTINClNlcnZlcjogV2luZG93cy1BenVyZS1CbG9iLzEuMA0KDQotLWJhdGNocmVzcG9uc2VfMWY3NDM4MTctMjIxNi00NzJjLTliMWUtNDAzMTkwZmYxNTBmDQpDb250ZW50LVR5cGU6IGFwcGxpY2F0aW9uL2h0dHANCkNvbnRlbnQtSUQ6IDINCg0KSFRUUC8xLjEgMjAwIE9LDQp4LW1zLXJlcXVlc3QtaWQ6IDdhNThiOTZmLTQwMWUtMDA2OC03MzFiLTBhYmM1MjFlMGJjOQ0KeC1tcy12ZXJzaW9uOiAyMDIwLTA2LTEyDQpTZXJ2ZXI6IFdpbmRvd3MtQXp1cmUtQmxvYi8xLjANCg0KLS1iYXRjaHJlc3BvbnNlXzFmNzQzODE3LTIyMTYtNDcyYy05YjFlLTQwMzE5MGZmMTUwZi0t"
     },
@@ -245,11 +205,7 @@
         "x-ms-client-request-id": "c4f585c7-03f0-84f9-efcd-4ad3a5c71e12",
         "x-ms-date": "Tue, 23 Feb 2021 19:40:55 GMT",
         "x-ms-return-client-request-id": "true",
-<<<<<<< HEAD
-        "x-ms-version": "2020-12-06"
-=======
-        "x-ms-version": "2021-02-12"
->>>>>>> 7e782c87
+        "x-ms-version": "2021-02-12"
       },
       "RequestBody": null,
       "StatusCode": 200,
@@ -276,11 +232,7 @@
         "x-ms-lease-status": "unlocked",
         "x-ms-request-id": "940a5f23-201e-0033-321b-0a8569000000",
         "x-ms-server-encrypted": "true",
-<<<<<<< HEAD
-        "x-ms-version": "2020-12-06",
-=======
-        "x-ms-version": "2021-02-12",
->>>>>>> 7e782c87
+        "x-ms-version": "2021-02-12",
         "x-ms-version-id": "2021-02-23T19:40:55.1615333Z"
       },
       "ResponseBody": []
@@ -299,11 +251,7 @@
         "x-ms-client-request-id": "97f2303b-48b0-d9bd-c732-5f685fa36db1",
         "x-ms-date": "Tue, 23 Feb 2021 19:40:55 GMT",
         "x-ms-return-client-request-id": "true",
-<<<<<<< HEAD
-        "x-ms-version": "2020-12-06"
-=======
-        "x-ms-version": "2021-02-12"
->>>>>>> 7e782c87
+        "x-ms-version": "2021-02-12"
       },
       "RequestBody": null,
       "StatusCode": 200,
@@ -330,11 +278,7 @@
         "x-ms-lease-status": "unlocked",
         "x-ms-request-id": "7a58b97c-401e-0068-7f1b-0abc52000000",
         "x-ms-server-encrypted": "true",
-<<<<<<< HEAD
-        "x-ms-version": "2020-12-06",
-=======
-        "x-ms-version": "2021-02-12",
->>>>>>> 7e782c87
+        "x-ms-version": "2021-02-12",
         "x-ms-version-id": "2021-02-23T19:40:55.0214339Z"
       },
       "ResponseBody": []
@@ -353,11 +297,7 @@
         "x-ms-client-request-id": "69b39b73-89b7-45c7-4d36-e991aff95c85",
         "x-ms-date": "Tue, 23 Feb 2021 19:40:55 GMT",
         "x-ms-return-client-request-id": "true",
-<<<<<<< HEAD
-        "x-ms-version": "2020-12-06"
-=======
-        "x-ms-version": "2021-02-12"
->>>>>>> 7e782c87
+        "x-ms-version": "2021-02-12"
       },
       "RequestBody": null,
       "StatusCode": 200,
@@ -384,11 +324,7 @@
         "x-ms-lease-status": "unlocked",
         "x-ms-request-id": "bed4da03-e01e-0095-6b1b-0a3277000000",
         "x-ms-server-encrypted": "true",
-<<<<<<< HEAD
-        "x-ms-version": "2020-12-06",
-=======
-        "x-ms-version": "2021-02-12",
->>>>>>> 7e782c87
+        "x-ms-version": "2021-02-12",
         "x-ms-version-id": "2021-02-23T19:40:55.0974879Z"
       },
       "ResponseBody": []
@@ -407,11 +343,7 @@
         "x-ms-client-request-id": "2aca354d-9804-1e95-e1e8-860cc0350610",
         "x-ms-date": "Tue, 23 Feb 2021 19:40:55 GMT",
         "x-ms-return-client-request-id": "true",
-<<<<<<< HEAD
-        "x-ms-version": "2020-12-06"
-=======
-        "x-ms-version": "2021-02-12"
->>>>>>> 7e782c87
+        "x-ms-version": "2021-02-12"
       },
       "RequestBody": null,
       "StatusCode": 202,
@@ -424,11 +356,7 @@
         ],
         "x-ms-client-request-id": "2aca354d-9804-1e95-e1e8-860cc0350610",
         "x-ms-request-id": "bed4da10-e01e-0095-741b-0a3277000000",
-<<<<<<< HEAD
-        "x-ms-version": "2020-12-06"
-=======
-        "x-ms-version": "2021-02-12"
->>>>>>> 7e782c87
+        "x-ms-version": "2021-02-12"
       },
       "ResponseBody": []
     }
