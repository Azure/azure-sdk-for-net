--- conflicted
+++ resolved
@@ -12,11 +12,7 @@
         "x-ms-client-request-id": "28ea3657-9345-f676-758e-dabec2dd6906",
         "x-ms-date": "Wed, 07 Jul 2021 22:46:35 GMT",
         "x-ms-return-client-request-id": "true",
-<<<<<<< HEAD
-        "x-ms-version": "2020-12-06"
-=======
-        "x-ms-version": "2021-02-12"
->>>>>>> 7e782c87
+        "x-ms-version": "2021-02-12"
       },
       "RequestBody": null,
       "StatusCode": 201,
@@ -28,11 +24,7 @@
         "Server": "Windows-Azure-Blob/1.0 Microsoft-HTTPAPI/2.0",
         "x-ms-client-request-id": "28ea3657-9345-f676-758e-dabec2dd6906",
         "x-ms-request-id": "d9276ab5-501e-0009-6981-738f62000000",
-<<<<<<< HEAD
-        "x-ms-version": "2020-12-06"
-=======
-        "x-ms-version": "2021-02-12"
->>>>>>> 7e782c87
+        "x-ms-version": "2021-02-12"
       },
       "ResponseBody": []
     },
@@ -51,11 +43,7 @@
         "x-ms-client-request-id": "485cc0d1-14b0-b57a-f3bd-0ad4aa529b45",
         "x-ms-date": "Wed, 07 Jul 2021 22:46:37 GMT",
         "x-ms-return-client-request-id": "true",
-<<<<<<< HEAD
-        "x-ms-version": "2020-12-06"
-=======
-        "x-ms-version": "2021-02-12"
->>>>>>> 7e782c87
+        "x-ms-version": "2021-02-12"
       },
       "RequestBody": "i4R8w0Y9EBg7I8psm3HyeSYgVPKnhdL1cZXuTWyB\u002B962w\u002BNKFQdpGibR7SHICVsDm2CYoYl2Xwaxh1KwT8OruijsttiOqGQetznM1ZixLWg66rEM6FlVP2TdmI21uMtjJjP53FKCdPP7eepPqoltAFnpdmQRntHOlnZ0sA/Waf5uaa5lt1EVt3a9EG9vBpXab5c0y0JmUYdiKkXcDsPkJQ/r4EDaCEgI1L7uVI5hX5DhmUF4op28BxgnAo0LOamy2etfgyVUAGZOK/eDeP35AMq1\u002B3WCbIJyLtkoswW6/JsVO3qjAdtqjJnaKXamOI4aLQLDVj0zL21o7VVMK0xhlC5bbj2CVv7uSm7bqEMLy/ZKDYUD96Zd4QwNOhSGHmFMeZRHSslRmNcE1AzPV4cqXSFfAR3GXZyI/o0wdRzqaCsNjy\u002Buw4Es\u002BXWu/yOZjomE4tzyJxxDhhv4vkw8ICK7GWvgwchYfJmgMgioGF5573AErJI/\u002BEEOyggTtQQ08NhS8\u002BW3uMzALGZDUfQUmm68fs/cOHSQeyEq0ffARMaUa0IwVSR5wjajQ38s/KZM\u002Bi\u002BaVzc1WLdkwnfEjObUAOefruWy5ERJQ7uYOPT0Y3963tfIJe2PXxOKzJOstTZPz0OXjE3AmhbqURN7nCDDb173Sa0PDNv6EE7SJxixnI6FSWmxXNYyukTA3dPZE8Pzx1w0tGuIQMJnnXz/7nL\u002BObWF9VK2ERKIxY9pTi8HIP2K32C7fOci/AinSb5aMszSwqMeVB1wPLVJrO/cH/GSYH1/dA4RQ73NYvlKD8hTLZLCloyL6cvfGaOrcc/4Rd0XFOlB2769wH7mUfEkJi3t9n9cGYhkB3axn1prZtHu1RwcMvveElHUBdYNpZfZuvN1vntPnCtUsg1yjztjUlqt93zVCPQyDuMthxSyVmHf2ORn9ahWnjjxx3/ta4IWcLJ7YK0bBLL\u002BQ6\u002BXIhQWoVyrk7dW/FyyVllD40B0RKJgFxZiNvazw9MyaLL4vnwk2iYjQtjLv3RVyQlU2CBxif4MNgr\u002BtGtl\u002BNDjJJOquZjdHwkaUQLKlViiDGzsXuqywN6z64dxJiW6vUkH55rhqw9xd7kXVzj8QaGyW6j\u002BeJnlMWO09s0Qa/jjX5O4w629wWBce\u002Bcwm2mmt6nlvsp9vESwIbY3LLVCYAvAM/ekRH709JpHof2xtZX6Dj8jKqwuZaNPB6H2hpSrGhvccGdxAXMr8ckvNhpH/mwgPB51HjVeks5TVTzd/m4Gm4fi1UUuiAzM\u002BDni/y\u002BJBwk01Up2Nfzlfd6ZHaw2TfNbKZqTZSkn8rMRqSX7e5Keyk0yqCgkj2WK/FdmlWpglatGh9WU9qLgDeOWZQ==",
       "StatusCode": 201,
@@ -70,11 +58,7 @@
         "x-ms-content-crc64": "oU4z9SRvT60=",
         "x-ms-request-id": "d9276b45-501e-0009-7181-738f62000000",
         "x-ms-request-server-encrypted": "true",
-<<<<<<< HEAD
-        "x-ms-version": "2020-12-06"
-=======
-        "x-ms-version": "2021-02-12"
->>>>>>> 7e782c87
+        "x-ms-version": "2021-02-12"
       },
       "ResponseBody": []
     },
@@ -93,11 +77,7 @@
         "x-ms-client-request-id": "1572812c-2824-633c-0d94-520a66d3bbd8",
         "x-ms-date": "Wed, 07 Jul 2021 22:46:37 GMT",
         "x-ms-return-client-request-id": "true",
-<<<<<<< HEAD
-        "x-ms-version": "2020-12-06"
-=======
-        "x-ms-version": "2021-02-12"
->>>>>>> 7e782c87
+        "x-ms-version": "2021-02-12"
       },
       "RequestBody": "jirZsxJUG5sXApEFfFA7X\u002B06DkyGTbR4XTQOju9/s7EJhKlvW1VVfKTBMa6CdDmjgarmcENOv0B1YVbeRo2rmE7g/PenzASY5JKnxBwG9en6aw1EmUNtusVo\u002Bfn/djYXFZlfondC/LSmTYuxpvojb2xt5NuAZv4Lc0ExPtIKmW5bkK6DplNxuG5Ynky3uxPKRIqNkpJblq\u002BaUy82EL3hnLMdVRZMoMgZ\u002BytsJ8iyVLctZvlIfQfbAPn/6VMjO6exdgGYmWX9fqTBdJZm7m/m5/93CKrDmR\u002BsQVUcTLd19cCEu7DHGrpRMOhVhwhwdRGKGQFTqzL97d3i61gQ4DLsS3/V4jO\u002BH81FJtfBbhEWO8xDkjO2IkmOh83S5C5iQE\u002B1aDuJm5Pdy/k0DoVaO3/Ly6\u002BLzU7\u002BNik1R1pl6zqe4uWHCwXWjKA5ZcY5gRPDM0tOBhh\u002B1nMBtzIRVFM4eOC/lSug0i969T8PUWeHxLQWchQPF\u002BUhHwtxhlTTxThMAe3meuznI2Ac1BHZb4QLevJ9\u002BuE/KGD7nXYfLkzapi8GwlB6oUrILk6z8kLTSK\u002BHZQthVcpWDdiM6912x/UTQS3h0600kdmotMyTizUeJ1XGmMhAeFFlr7R37bVtUmdZn7EV8XQCUtQyuaH\u002Bw4KibsOIry4s08jcfCT4vKMjO2JkOeuECTXgw0bzDb\u002BwZ\u002Bsy1X/x5KI4LMzpOHVQCpUxD34\u002BmYmWHmWOqOzoOMUJLBQ4xecjMVa/LAwem9C/j7mwwv5Acc1inLYaYzy2T/QH3wtgGESuDd0of2x8d4OUzhgzN3XHyLtG1SkxCc4ZCdwYF7vEX3Z0ArUgF/Fh5SQzhpUkghd\u002BQBZQGUMafAQPD3WPY2DIz2\u002BivjXAprHJ5e8F/YI59YbEmtekdEUzWoWxEAh80YHEarYlgsTivZllhzRTFX\u002BB1hruysmIJFsqbmOvD5aoTBRuQJPME3LC4tw9PuwR4EUGLznujga4O0Zb\u002BxNgMq4DvTof5dTstMOnLOjtS\u002BVuGY4eqd9cur4OtQRMcRdfYa8tOoGy8ftwGnp2RmIdyvBh7OKFQonOpgJ7ES/Pn0OrR8o4vxBkuyeTro5k5XNc8OsU64Q12h8lX5R\u002BNt/LoHo2yv6X5Avg/DC68ZP7acCOHiFDu7S/dm2qE2B85oRHxw0TLht1xAvgM\u002B5TeuiLKvXT7xi\u002Bh\u002BTFd1SR7dGqZBWrcyqF5zulGVkWY4jGa/yFHuhqqPZsiT8pTrbG5Nc5Nc/Ypwa9BkO5LdW\u002BqCRc/wtXC87pQLsfP\u002BrqXJmF3jWC3C247cT1xxiksHshruAbzE6rb9gJT/UUuWgc0qmqNE6gO8v2oxJHYUS2RI9A/ZAJzw==",
       "StatusCode": 201,
@@ -112,11 +92,7 @@
         "x-ms-content-crc64": "XMFzKNmaeaA=",
         "x-ms-request-id": "d9276b89-501e-0009-2a81-738f62000000",
         "x-ms-request-server-encrypted": "true",
-<<<<<<< HEAD
-        "x-ms-version": "2020-12-06"
-=======
-        "x-ms-version": "2021-02-12"
->>>>>>> 7e782c87
+        "x-ms-version": "2021-02-12"
       },
       "ResponseBody": []
     },
@@ -135,11 +111,7 @@
         "x-ms-client-request-id": "20c4e8fc-b44c-e5eb-0b01-b5b416559655",
         "x-ms-date": "Wed, 07 Jul 2021 22:46:37 GMT",
         "x-ms-return-client-request-id": "true",
-<<<<<<< HEAD
-        "x-ms-version": "2020-12-06"
-=======
-        "x-ms-version": "2021-02-12"
->>>>>>> 7e782c87
+        "x-ms-version": "2021-02-12"
       },
       "RequestBody": "EwIaX1rfQsI\u002Bvf/e64hPR0oSE3wd86pmDnZiyCaC0dB4g8XxVJohTT6w12YpXniERQvAU8A/uh9Ys1HkfHmcu\u002BwuZmjDXfKw8cY\u002BbRxEPLD\u002B3oMawn4QOcimmaFIPNDEExt6\u002B/gPwOcYD2H6AE0CE3ah5p72gfltHiyfHcNRZ7T1elkByUG37h2cAbIcFTh7o4Uqp1YyzpIhDdzLcKMkx6itBIbzAUo06fiBWX9HUQj0I3k9Jr9dw6vH4Lxk7H15eDoKbxCyiKI79b5esHQS2rvU10wq5qHoT0HaKyGO0Px6COFFPOL3QZvXAjAB/xI3tAUAkBUwT5GYIh/P11yBrCXB5KiSzZ3Z3ZWxUuNx5k8vo3cbjUDmSbhQrRrCKGk\u002BVlUKQBpqpOdnJrKAf/ytJjvPoDTlZR7l2prvQh\u002BDF7UrcvyOZqY0xP6Ps2eNZsm8oobe8oc0WfA2JGV/emLH4w/9VQwAH7\u002BVmts2VrG3WHTRM5\u002BZpSUt9hkLV0JAtUqbx89YjxG8vILGSFes/gM/f8zxrkbCLT7p0F7z9Mh9VOWQm47hX8ljFHcd01zOgfgWy9h2TwYD2JmRbr\u002Byyce5SPRxG2J0XR8CjZrPpVriG09m3SnwBwTfjML0UPEKsEqwY4poXGWVoW64c8JrNDM/r1JwTOudyUDvkY6gfw0u\u002BN1PH0HPer7p0Du6N5RCdFiOtaGemmReEplKeMvW9CFginrkGxXxbzSUhnuv4pGsrR02EslskF548QynhQHzE9sZWq0aXVhDnEZsChPpri8Incutn\u002BJY9PkbbCoISeozoHOflYjjkk/E83WD/4ZLj0Ldn\u002Bc2RnP5wWW0/vEuOlJcOWmgSRmmJAt86Kxt1PRz0NzoK6oC/Fr/ptQiL5NdlrkiJ8YcqkUpNnrbul3Gi\u002B1xQC4VRQ6oWTwPoKNEhPV4HlLzSq0tVyWWv/UvJkL8OBrnse5kSFCqes2KDAmh5LGFY5sK00E/Q\u002BgIfoYZeDP5E2iJXdMGE9YCSc/go0sc9NtDqsKm8mXYp20FXMnKkAKakPihGIbeflDFCIpxX5\u002Bd7Imr1s1wUiACsLZlALYMN7jNRRNSetxUZSxy4enaZkjNaHBAHro0KT3YnmfQeH2ZuNDRpBmMS3GtVnCh/XE3J0ltl5hGzBj9mBzVetx0hOyu2CkZCcEuQR3\u002Bk8hJkyvMoHYdYuDlU\u002By30wz9ttCVONGE8yVIHh6HPlZ6RzlQtATwCdllViILyIU8YTW1MYpMaVr2xaAGhIJYliOJawuzZx8HDK33MOKveCqfC7zp0g3MLt3eWe9k6YVWDcD\u002BgV16ifkVriTdVTl3R0x1Z3jGbsMWvTwt1A4woiInoCMisPbNJQ==",
       "StatusCode": 201,
@@ -154,11 +126,7 @@
         "x-ms-content-crc64": "GnkGApBegjo=",
         "x-ms-request-id": "d9276bdf-501e-0009-7a81-738f62000000",
         "x-ms-request-server-encrypted": "true",
-<<<<<<< HEAD
-        "x-ms-version": "2020-12-06"
-=======
-        "x-ms-version": "2021-02-12"
->>>>>>> 7e782c87
+        "x-ms-version": "2021-02-12"
       },
       "ResponseBody": []
     },
@@ -175,11 +143,7 @@
         "x-ms-client-request-id": "a084c098-fb7f-ade1-294b-d7ec6059d473",
         "x-ms-date": "Wed, 07 Jul 2021 22:46:37 GMT",
         "x-ms-return-client-request-id": "true",
-<<<<<<< HEAD
-        "x-ms-version": "2020-12-06"
-=======
-        "x-ms-version": "2021-02-12"
->>>>>>> 7e782c87
+        "x-ms-version": "2021-02-12"
       },
       "RequestBody": "LS1iYXRjaF85MmE0OWE2MS1jZTJmLWZiMjMtNjkyOS0yY2FiODc0NzkzM2YNCkNvbnRlbnQtVHlwZTogYXBwbGljYXRpb24vaHR0cA0KQ29udGVudC1UcmFuc2Zlci1FbmNvZGluZzogYmluYXJ5DQpDb250ZW50LUlEOiAwDQoNCkRFTEVURSAvdGVzdC1jb250YWluZXItODZlMDdiNWYtNjU4Yy1jMGUxLTBiZjItZDBhYjI5OTFhZTE4L2Jsb2IlMjAlQzQlODUlQzQlOTklQzMlQjMxIEhUVFAvMS4xDQp0cmFjZXBhcmVudDogMDAtZjNlYTlhMWM3MWI0YWM0ZWEyZDIwZjNiM2NkZTAwNjgtZjM4MGIxYTdlZjA5MzE0MS0wMA0KQWNjZXB0OiBhcHBsaWNhdGlvbi94bWwNCkF1dGhvcml6YXRpb246IFNoYXJlZEtleSBrYXNvYm9sY2FuYWRhY2VudHJhbDpGdmFONmthdXR4Umd1Sm5qOXdWSk5VcEhFaUpIeTc3N3hxaXE2Vzk3YXZZPQ0KeC1tcy1kYXRlOiBXZWQsIDA3IEp1bCAyMDIxIDIyOjQ2OjM3IEdNVA0KQ29udGVudC1MZW5ndGg6IDANCg0KLS1iYXRjaF85MmE0OWE2MS1jZTJmLWZiMjMtNjkyOS0yY2FiODc0NzkzM2YNCkNvbnRlbnQtVHlwZTogYXBwbGljYXRpb24vaHR0cA0KQ29udGVudC1UcmFuc2Zlci1FbmNvZGluZzogYmluYXJ5DQpDb250ZW50LUlEOiAxDQoNCkRFTEVURSAvdGVzdC1jb250YWluZXItODZlMDdiNWYtNjU4Yy1jMGUxLTBiZjItZDBhYjI5OTFhZTE4L2Jsb2IlMjAlQzQlODUlQzQlOTklQzMlQjMyIEhUVFAvMS4xDQp0cmFjZXBhcmVudDogMDAtZjNlYTlhMWM3MWI0YWM0ZWEyZDIwZjNiM2NkZTAwNjgtZjM4MGIxYTdlZjA5MzE0MS0wMA0KQWNjZXB0OiBhcHBsaWNhdGlvbi94bWwNCkF1dGhvcml6YXRpb246IFNoYXJlZEtleSBrYXNvYm9sY2FuYWRhY2VudHJhbDpvM2h2KzB6R20wK0JHQ05kWUljbThUOGFOWEQvd2ZOak9QRmhnUXB5SWNNPQ0KeC1tcy1kYXRlOiBXZWQsIDA3IEp1bCAyMDIxIDIyOjQ2OjM3IEdNVA0KQ29udGVudC1MZW5ndGg6IDANCg0KLS1iYXRjaF85MmE0OWE2MS1jZTJmLWZiMjMtNjkyOS0yY2FiODc0NzkzM2YNCkNvbnRlbnQtVHlwZTogYXBwbGljYXRpb24vaHR0cA0KQ29udGVudC1UcmFuc2Zlci1FbmNvZGluZzogYmluYXJ5DQpDb250ZW50LUlEOiAyDQoNCkRFTEVURSAvdGVzdC1jb250YWluZXItODZlMDdiNWYtNjU4Yy1jMGUxLTBiZjItZDBhYjI5OTFhZTE4L2Jsb2IlMjAlQzQlODUlQzQlOTklQzMlQjMzIEhUVFAvMS4xDQp0cmFjZXBhcmVudDogMDAtZjNlYTlhMWM3MWI0YWM0ZWEyZDIwZjNiM2NkZTAwNjgtZjM4MGIxYTdlZjA5MzE0MS0wMA0KQWNjZXB0OiBhcHBsaWNhdGlvbi94bWwNCkF1dGhvcml6YXRpb246IFNoYXJlZEtleSBrYXNvYm9sY2FuYWRhY2VudHJhbDpFRVlnV01rUC9xV1RpS2pNcjVqSjgxUFdlemJUZ3UxSDVGdXdRbjIrdW5rPQ0KeC1tcy1kYXRlOiBXZWQsIDA3IEp1bCAyMDIxIDIyOjQ2OjM3IEdNVA0KQ29udGVudC1MZW5ndGg6IDANCg0KLS1iYXRjaF85MmE0OWE2MS1jZTJmLWZiMjMtNjkyOS0yY2FiODc0NzkzM2YtLQ0K",
       "StatusCode": 202,
@@ -190,11 +154,7 @@
         "Transfer-Encoding": "chunked",
         "x-ms-client-request-id": "a084c098-fb7f-ade1-294b-d7ec6059d473",
         "x-ms-request-id": "d9276c43-501e-0009-5981-738f62000000",
-<<<<<<< HEAD
-        "x-ms-version": "2020-12-06"
-=======
-        "x-ms-version": "2021-02-12"
->>>>>>> 7e782c87
+        "x-ms-version": "2021-02-12"
       },
       "ResponseBody": "LS1iYXRjaHJlc3BvbnNlXzJmOTYxNGM4LWMxMDEtNDg1Ni04MWE1LWE0YjhhMTI0NmE3Mw0KQ29udGVudC1UeXBlOiBhcHBsaWNhdGlvbi9odHRwDQpDb250ZW50LUlEOiAwDQoNCkhUVFAvMS4xIDIwMiBBY2NlcHRlZA0KeC1tcy1kZWxldGUtdHlwZS1wZXJtYW5lbnQ6IHRydWUNCngtbXMtcmVxdWVzdC1pZDogZDkyNzZjNDMtNTAxZS0wMDA5LTU5ODEtNzM4ZjYyMWUwNzBlDQp4LW1zLXZlcnNpb246IDIwMjAtMDgtMDQNClNlcnZlcjogV2luZG93cy1BenVyZS1CbG9iLzEuMA0KDQotLWJhdGNocmVzcG9uc2VfMmY5NjE0YzgtYzEwMS00ODU2LTgxYTUtYTRiOGExMjQ2YTczDQpDb250ZW50LVR5cGU6IGFwcGxpY2F0aW9uL2h0dHANCkNvbnRlbnQtSUQ6IDENCg0KSFRUUC8xLjEgMjAyIEFjY2VwdGVkDQp4LW1zLWRlbGV0ZS10eXBlLXBlcm1hbmVudDogdHJ1ZQ0KeC1tcy1yZXF1ZXN0LWlkOiBkOTI3NmM0My01MDFlLTAwMDktNTk4MS03MzhmNjIxZTA3MTANCngtbXMtdmVyc2lvbjogMjAyMC0wOC0wNA0KU2VydmVyOiBXaW5kb3dzLUF6dXJlLUJsb2IvMS4wDQoNCi0tYmF0Y2hyZXNwb25zZV8yZjk2MTRjOC1jMTAxLTQ4NTYtODFhNS1hNGI4YTEyNDZhNzMNCkNvbnRlbnQtVHlwZTogYXBwbGljYXRpb24vaHR0cA0KQ29udGVudC1JRDogMg0KDQpIVFRQLzEuMSAyMDIgQWNjZXB0ZWQNCngtbXMtZGVsZXRlLXR5cGUtcGVybWFuZW50OiB0cnVlDQp4LW1zLXJlcXVlc3QtaWQ6IGQ5Mjc2YzQzLTUwMWUtMDAwOS01OTgxLTczOGY2MjFlMDcxMQ0KeC1tcy12ZXJzaW9uOiAyMDIwLTA4LTA0DQpTZXJ2ZXI6IFdpbmRvd3MtQXp1cmUtQmxvYi8xLjANCg0KLS1iYXRjaHJlc3BvbnNlXzJmOTYxNGM4LWMxMDEtNDg1Ni04MWE1LWE0YjhhMTI0NmE3My0t"
     },
@@ -209,11 +169,7 @@
         "x-ms-client-request-id": "c71346a2-f3c2-00c0-7bd3-172288182226",
         "x-ms-date": "Wed, 07 Jul 2021 22:46:37 GMT",
         "x-ms-return-client-request-id": "true",
-<<<<<<< HEAD
-        "x-ms-version": "2020-12-06"
-=======
-        "x-ms-version": "2021-02-12"
->>>>>>> 7e782c87
+        "x-ms-version": "2021-02-12"
       },
       "RequestBody": null,
       "StatusCode": 404,
@@ -225,11 +181,7 @@
         "x-ms-client-request-id": "c71346a2-f3c2-00c0-7bd3-172288182226",
         "x-ms-error-code": "BlobNotFound",
         "x-ms-request-id": "d9276ca3-501e-0009-3481-738f62000000",
-<<<<<<< HEAD
-        "x-ms-version": "2020-12-06"
-=======
-        "x-ms-version": "2021-02-12"
->>>>>>> 7e782c87
+        "x-ms-version": "2021-02-12"
       },
       "ResponseBody": []
     },
@@ -244,11 +196,7 @@
         "x-ms-client-request-id": "1a498340-0d46-6eb1-bcc7-6f9cfec7787b",
         "x-ms-date": "Wed, 07 Jul 2021 22:46:37 GMT",
         "x-ms-return-client-request-id": "true",
-<<<<<<< HEAD
-        "x-ms-version": "2020-12-06"
-=======
-        "x-ms-version": "2021-02-12"
->>>>>>> 7e782c87
+        "x-ms-version": "2021-02-12"
       },
       "RequestBody": null,
       "StatusCode": 404,
@@ -260,11 +208,7 @@
         "x-ms-client-request-id": "1a498340-0d46-6eb1-bcc7-6f9cfec7787b",
         "x-ms-error-code": "BlobNotFound",
         "x-ms-request-id": "d9276cde-501e-0009-6881-738f62000000",
-<<<<<<< HEAD
-        "x-ms-version": "2020-12-06"
-=======
-        "x-ms-version": "2021-02-12"
->>>>>>> 7e782c87
+        "x-ms-version": "2021-02-12"
       },
       "ResponseBody": []
     },
@@ -279,11 +223,7 @@
         "x-ms-client-request-id": "05e2d4e7-08cf-e6df-e76a-b8862dda830e",
         "x-ms-date": "Wed, 07 Jul 2021 22:46:37 GMT",
         "x-ms-return-client-request-id": "true",
-<<<<<<< HEAD
-        "x-ms-version": "2020-12-06"
-=======
-        "x-ms-version": "2021-02-12"
->>>>>>> 7e782c87
+        "x-ms-version": "2021-02-12"
       },
       "RequestBody": null,
       "StatusCode": 404,
@@ -295,11 +235,7 @@
         "x-ms-client-request-id": "05e2d4e7-08cf-e6df-e76a-b8862dda830e",
         "x-ms-error-code": "BlobNotFound",
         "x-ms-request-id": "d9276cf7-501e-0009-0181-738f62000000",
-<<<<<<< HEAD
-        "x-ms-version": "2020-12-06"
-=======
-        "x-ms-version": "2021-02-12"
->>>>>>> 7e782c87
+        "x-ms-version": "2021-02-12"
       },
       "ResponseBody": []
     },
@@ -314,11 +250,7 @@
         "x-ms-client-request-id": "2ab46eb0-73e5-f5ac-0c8b-40a2de7ed9f4",
         "x-ms-date": "Wed, 07 Jul 2021 22:46:38 GMT",
         "x-ms-return-client-request-id": "true",
-<<<<<<< HEAD
-        "x-ms-version": "2020-12-06"
-=======
-        "x-ms-version": "2021-02-12"
->>>>>>> 7e782c87
+        "x-ms-version": "2021-02-12"
       },
       "RequestBody": null,
       "StatusCode": 202,
@@ -328,11 +260,7 @@
         "Server": "Windows-Azure-Blob/1.0 Microsoft-HTTPAPI/2.0",
         "x-ms-client-request-id": "2ab46eb0-73e5-f5ac-0c8b-40a2de7ed9f4",
         "x-ms-request-id": "d9276d29-501e-0009-3281-738f62000000",
-<<<<<<< HEAD
-        "x-ms-version": "2020-12-06"
-=======
-        "x-ms-version": "2021-02-12"
->>>>>>> 7e782c87
+        "x-ms-version": "2021-02-12"
       },
       "ResponseBody": []
     }
