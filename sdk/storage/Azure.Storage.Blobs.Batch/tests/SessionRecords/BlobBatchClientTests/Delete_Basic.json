﻿{
  "Entries": [
    {
      "RequestUri": "https://seanmcccanary3.blob.core.windows.net/test-container-a5ae2239-7195-60ec-03d6-d62bf98a8251?restype=container",
      "RequestMethod": "PUT",
      "RequestHeaders": {
        "Accept": "application/xml",
        "Authorization": "Sanitized",
        "traceparent": "00-7053c681cbf35143b1fe097212f791f5-64b3b275b8b0c249-00",
        "User-Agent": [
          "azsdk-net-Storage.Blobs/12.9.0-alpha.20210223.1",
          "(.NET 5.0.3; Microsoft Windows 10.0.19042)"
        ],
        "x-ms-blob-public-access": "container",
        "x-ms-client-request-id": "0c3c0c9e-c179-e616-61bb-1c0a45d0515e",
        "x-ms-date": "Tue, 23 Feb 2021 19:40:09 GMT",
        "x-ms-return-client-request-id": "true",
<<<<<<< HEAD
        "x-ms-version": "2020-12-06"
=======
        "x-ms-version": "2021-02-12"
>>>>>>> 7e782c87
      },
      "RequestBody": null,
      "StatusCode": 201,
      "ResponseHeaders": {
        "Content-Length": "0",
        "Date": "Tue, 23 Feb 2021 19:40:09 GMT",
        "ETag": "\"0x8D8D832D4421017\"",
        "Last-Modified": "Tue, 23 Feb 2021 19:40:09 GMT",
        "Server": [
          "Windows-Azure-Blob/1.0",
          "Microsoft-HTTPAPI/2.0"
        ],
        "x-ms-client-request-id": "0c3c0c9e-c179-e616-61bb-1c0a45d0515e",
        "x-ms-request-id": "940a2ccb-201e-0033-281b-0a8569000000",
<<<<<<< HEAD
        "x-ms-version": "2020-12-06"
=======
        "x-ms-version": "2021-02-12"
>>>>>>> 7e782c87
      },
      "ResponseBody": []
    },
    {
      "RequestUri": "https://seanmcccanary3.blob.core.windows.net/test-container-a5ae2239-7195-60ec-03d6-d62bf98a8251/blob1",
      "RequestMethod": "PUT",
      "RequestHeaders": {
        "Accept": "application/xml",
        "Authorization": "Sanitized",
        "Content-Length": "1024",
        "Content-Type": "application/octet-stream",
        "If-None-Match": "*",
        "traceparent": "00-afd9feba4c92644daefb7fad4e3e7c58-0bdaee38446b0e49-00",
        "User-Agent": [
          "azsdk-net-Storage.Blobs/12.9.0-alpha.20210223.1",
          "(.NET 5.0.3; Microsoft Windows 10.0.19042)"
        ],
        "x-ms-blob-type": "BlockBlob",
        "x-ms-client-request-id": "b8c09c86-cbdd-c57e-1d40-30a3d38eb148",
        "x-ms-date": "Tue, 23 Feb 2021 19:40:09 GMT",
        "x-ms-return-client-request-id": "true",
<<<<<<< HEAD
        "x-ms-version": "2020-12-06"
=======
        "x-ms-version": "2021-02-12"
>>>>>>> 7e782c87
      },
      "RequestBody": "+5W/k4o0bzBDtW6KrU+McFPPjOxOdtjmVQ21BO3Us2a6ZaE+0/B8aZ0LycNTizkSL6u3dkNkEIS92D19fmpDbgIH0EetTZ1iUiNPQ60Vk8nTo9VBHD0iVVQdgfqy/+oyyFrAS7vxZeENVSMgFM3XqEVzqduVAVHF5HrzkMyjr1M4HXpTVEcO4j7zNMcZAkGHRdm0PlYPnMcI+2ZB/tQVaqXQ5/dShFP9Zcacoc2Kq+E4a0ry7nD8KYGzSljgzORp3soiSRtKNcGFt9mPcvr5flCFCJOKIns00751nzn7HJniM8MDZ2HG7jaIbTeXbbaGucwHW8NR3rtO7XZc1JaHiZtArT839hbvvhlcAbVEnGYI7+Vt9MDVkVQHtHrrahqgAeObV792TsO1GJ2q9N0GClAPVOSwGpXaahzrMEGcA1P/vADSqEWmkaEht9siK5x3AKop2xU27+dNweyjix2BGRVJqjfcNGELacNCjmK5uD9/dC+Xcic+yM0ZhOdYAgWEoJ3G2IBlmsxJHnJS82CEkwisJBbt6qftC+Fqw7B5sme9vu7E89+/GtljTlO169VslfDerN3ulrb22M2e+tccz2wKlDVxv6Ap7Qo8iZtTOB8M/S6/mwWJzic4zhoRIB8CR3/nqlef+tVPtL7TsQwaoqCtkf2pXDNmgcUOOfGGF8zrOkIcbI3IbQJYcOZHthwaHit5Y48iWepLgCmRkcHjyZ3y6HfK/TYT5ST6UOxNH8up9BvFDLQ9yOBY0etkN9xBdaZJVM6lUCD1Zn5qKAn9/WFd6JylHrzotR+WcStKr65IuNtGBMr9A6T60KY10qDXWtOJBk4/nFfpYJ6vDt70qrfPIm8tt/mWYOT4qk0Ws+J+vxdYwahfCByEXKMsTfTFBSXvZbAxqaLZ86VqRvEJ06y8ME/HnOkOcBlTqVtWahPvM6QnJk0yTBV0fs0D9cIreoj2cByl/mk84fWX3f9Gg4iSehNM4axfieQ5Uh0bCnpWKC7SX/r2SjQ760VYmm4VLvtFcXuu3pnbl+Y4a6xMINZ6QLXRcySOnDDfEfVnB+91JCQi1pn/qEmV98cUvd6H78pu3Vq5RLrWttVKz82jc5D2w0eIKUo9e5hsPHxced9RVyEq+SmVu99pSx/EtNh78YM3HfmX/8WAMWHBTQg9eT31+HereXpmYQhnHt4reMa/8Er5JVzlulhcqsfI027XK9Hizrth0HcI0LvxL+DnVbiaAly9RFTgED4fT86yno6ZkPMMSKoKXiDT8FSh9It3dFUPLdESGed9Ab59QYCpVTItV57t2gwOj6M86lP/Pxuyp9p5o3C8h3cLj0brjRyfKZsidJztippIAJ0t1S+TfQ==",
      "StatusCode": 201,
      "ResponseHeaders": {
        "Content-Length": "0",
        "Content-MD5": "j4x1XeUwbUF4JWj8dtNjsA==",
        "Date": "Tue, 23 Feb 2021 19:40:09 GMT",
        "ETag": "\"0x8D8D832D44A7803\"",
        "Last-Modified": "Tue, 23 Feb 2021 19:40:09 GMT",
        "Server": [
          "Windows-Azure-Blob/1.0",
          "Microsoft-HTTPAPI/2.0"
        ],
        "x-ms-client-request-id": "b8c09c86-cbdd-c57e-1d40-30a3d38eb148",
        "x-ms-content-crc64": "IEHD5Ns0Zjw=",
        "x-ms-request-id": "940a2cd7-201e-0033-301b-0a8569000000",
        "x-ms-request-server-encrypted": "true",
<<<<<<< HEAD
        "x-ms-version": "2020-12-06",
=======
        "x-ms-version": "2021-02-12",
>>>>>>> 7e782c87
        "x-ms-version-id": "2021-02-23T19:40:09.4539779Z"
      },
      "ResponseBody": []
    },
    {
      "RequestUri": "https://seanmcccanary3.blob.core.windows.net/test-container-a5ae2239-7195-60ec-03d6-d62bf98a8251/blob2",
      "RequestMethod": "PUT",
      "RequestHeaders": {
        "Accept": "application/xml",
        "Authorization": "Sanitized",
        "Content-Length": "1024",
        "Content-Type": "application/octet-stream",
        "If-None-Match": "*",
        "traceparent": "00-5ba1053dabdf7b408056b378d63886db-ade496aa0405714a-00",
        "User-Agent": [
          "azsdk-net-Storage.Blobs/12.9.0-alpha.20210223.1",
          "(.NET 5.0.3; Microsoft Windows 10.0.19042)"
        ],
        "x-ms-blob-type": "BlockBlob",
        "x-ms-client-request-id": "6fb681bf-1be2-863f-63b6-85c8f9f1f0a9",
        "x-ms-date": "Tue, 23 Feb 2021 19:40:09 GMT",
        "x-ms-return-client-request-id": "true",
<<<<<<< HEAD
        "x-ms-version": "2020-12-06"
=======
        "x-ms-version": "2021-02-12"
>>>>>>> 7e782c87
      },
      "RequestBody": "eBGDSMKD+vnpYAPLxahOgt2apjhu26D3JAV7Zf8O7uEf32k5QtpAA6LHz33Hsv918a7FOOd42ZxxjCO8B5T623EirOY+FUADWqOWpgwiL3IFBnNQSLb5pwXMyLW2g/wNzfMLpQYZNtxuwt5E4TOQTlyxtwEhqZK7KAXhcUyKTNaniNkYFops7M+W4obYtMXRO3lYBcz77CRhUHwAOMSP43UHnVlaeDfSRcoxisYL4nRADzbSMkcKrJy1tsYNa7MKB/4Q0BZrd8NChsAByWFdVm0IwCmOvbEu/fG8pMJxxNkWJoPI+hJd1JdykKyGCOI6V19YBaqKe0lN4tMlr9IA0MHm6qLelVtbquyRGywFqPQOgU1iGL4vjKs5ehg+NyTEcr/qoB1AXMID/Fq9+WAdRzreFi6FnrgCtl73pBpDHXPIzalsGgfXziSKXhtkcpNLHDPdXyH2PtQH6Om/SbiowN/n9Su2sCwyB0cJ+z+cnkTLrIjnZb1R0Y/VZTIeGIVs4p48fHxnlGsGq1fZ7UOUa0mk85wvwFohliOc4Ev5E+/CnBihYCLIYxcd4Lpmd+RLQPrpeiToPSFEGuVYy7MgDJdnF1Aq8won3I+FEuCfux4/UKBQEJnL2V/3XEY8b5hj/NMj/mCTIUzvwp6VYypApF7HGXoTz/z9nD7xM5bE6mz2IRUNfL2+qy9TYU77NnU0trjndVUeUC3WJWEhou61KtcxnkIVMyegCG5Lv26uAWbIvXze3XUX2NDoNldcnAlAnTZ2ypgzH4KRR2zn0pC+KCP7WeRx101hGcVxLP3QRGxkCiI3NzfOlZ76TJYJLwZAKQ0zYEMkz8XpFbDSwfKFwAL/g8duh/HsLMNGdou3WOq+MQPvnOMpPztcTiKG+9OrdYuTCaw/0aIcRzN/3Vk6MbzGE5DvlSQe1kOMETnOZTHwmwH/I089f19g01WwqmLiIhxlv+hDvOBndTJpssBoTeECjkJXOw5tiZMwjsLObizhqu8caKZJrN8hl64c1M2e94VzrRsfiuYO+DZUEi0dmAcGiAjRTOU7ueFjNqNfULXGkZY9W8ARwSAIDnBv9JqxA/6nFkvEzaugOPQ5vFNDrqeBjYCW4D1G9MboyD50zMRHsTOkuDppAcTqnSLM2AXMxV/I7WYaGiLBYCGF3AVtK2wv8QofnvZtGIy8q0MaeRzBGwPerN5dLZYR41cZ5CW+fXG2neb7rCdpW9XaXW7epucEw8ACj36N0cRzDrueVDRn/S7RY9w2xm7bdVEJgs8oMjxwFCBkvO7zKcshh55sygagc2BADEMKzv1RJhkshE/1S9t+Lj8UAkBA3joRFD7Qb6pKaA9v5yX5ZUUiEpbUxg==",
      "StatusCode": 201,
      "ResponseHeaders": {
        "Content-Length": "0",
        "Content-MD5": "STcVtVh2NQ3H9I7tYMVZZw==",
        "Date": "Tue, 23 Feb 2021 19:40:09 GMT",
        "ETag": "\"0x8D8D832D4543DCE\"",
        "Last-Modified": "Tue, 23 Feb 2021 19:40:09 GMT",
        "Server": [
          "Windows-Azure-Blob/1.0",
          "Microsoft-HTTPAPI/2.0"
        ],
        "x-ms-client-request-id": "6fb681bf-1be2-863f-63b6-85c8f9f1f0a9",
        "x-ms-content-crc64": "Mhum++VxZi0=",
        "x-ms-request-id": "940a2cdc-201e-0033-341b-0a8569000000",
        "x-ms-request-server-encrypted": "true",
<<<<<<< HEAD
        "x-ms-version": "2020-12-06",
=======
        "x-ms-version": "2021-02-12",
>>>>>>> 7e782c87
        "x-ms-version-id": "2021-02-23T19:40:09.5190243Z"
      },
      "ResponseBody": []
    },
    {
      "RequestUri": "https://seanmcccanary3.blob.core.windows.net/test-container-a5ae2239-7195-60ec-03d6-d62bf98a8251/blob3",
      "RequestMethod": "PUT",
      "RequestHeaders": {
        "Accept": "application/xml",
        "Authorization": "Sanitized",
        "Content-Length": "1024",
        "Content-Type": "application/octet-stream",
        "If-None-Match": "*",
        "traceparent": "00-3037df706bfdfb4e8cc4410f5c0a5cd9-f5c36636fd6dee43-00",
        "User-Agent": [
          "azsdk-net-Storage.Blobs/12.9.0-alpha.20210223.1",
          "(.NET 5.0.3; Microsoft Windows 10.0.19042)"
        ],
        "x-ms-blob-type": "BlockBlob",
        "x-ms-client-request-id": "2cc21223-2622-7867-8a0b-240e6ba8892c",
        "x-ms-date": "Tue, 23 Feb 2021 19:40:09 GMT",
        "x-ms-return-client-request-id": "true",
<<<<<<< HEAD
        "x-ms-version": "2020-12-06"
=======
        "x-ms-version": "2021-02-12"
>>>>>>> 7e782c87
      },
      "RequestBody": "axiVlecCDYINg9ueT+f38GyLYpDgZOOJPKbYDGfTzZqAdZQVc2PSvXMzYV8/oTZ8vpVcbo9fyQc0C1lBKgEbOrVAHdlT4n0IuaUcrAKESppvXE3Sdl8LIayN4GcKkJJyGCep/oRdKNwYVLTpQh0Er8G+0s2zScNWNfwsxgEV/SkSqpPb20sWETNxuSKqIt6PiDGmS77Fvs9kUsmHMGLaAlaL1piJKdR2qMCaQY+gqxIenT3Qb7FqTevDdoiBjuDRlrfLHkxGBV9cL6P9Kn1Aw6a2aZMlCpOkIIisxbJL9BrfyKrY1YzG15jdcz8ObSNug7PhyiRNrIwjJv3DmUCtETuIHWHSaO4a8JH6R5dTlbNlPkL/aSn1kRwetK6PAj5XL2IDhk/BnBrEx9qSUmT0z5BKXlr9rqcSk4xEs7NAiu1Toxg1Tw9kpKInOqJOYj+4KeQdRKTjWYG68fPDfOhnhDztP69Mv3+B5bq41nQEwzBNjInPI0ZIb0mXel4coSe5wLZlYSKPbGpknF/qK4MMti7Cde9el2H2pNBmtUUhZEOS/ha9n2INvSAfaofmXkTFisQvWis3WihVb7xSKLckQzcbVyxtTxbMtbjPPy3ZD0aLoCuB8QoXW6TuaDClupVp+yZPygYYWDutY6RzZxv6e191xoeMo1EtA/yIfubmJvoiZkQGikVAc0jv041lpPOI8+3QL/MN3VfVIsYJkNlUxjyqUAHX8/AZNVM/nM/Dx18J/4v5FfcGFYnsMWh+NuNumw1Qu1PxsP/8tvqgzkGIEVpn/5BOW7BFozt368GIm/5v0QDBcgwLF0+L/F79ZUdIYyANFjdTIEBcCxgYecU9dBv7MfxAxp5OXOhBwl5SSD3zL4iheoXHHLHAZWfz8p2KTYhDATRKB5yCv7pOEl3hCsLaJEo8nPmVNBVLgGE2WmlKt3XWDkcIqSfrH7vKeApT31ulGM5TTbCOrc0f/oc7S2RRBFroCvt70nsiUX0+y7sL+KAGkUKb92rESGB56aqgsNNWeXSva9RfKUZSMPszT+ISFAbnNLoitgzwI8KbAunQgqCp51FGW4zMp2j7SMZukPh+Z9SkuXsZNMNnvkcSwyddga5aiWeQy7h5Go1RJm1GgpPJHZoULMklkLOO3p1EuuNAnscYEweQ7ZscKp7uxw1VITu0SKaMSFTkNfm0AuwaNWCqEYimLm6LOS//+AIrN8imOL1hkHE8tFZyM94O3OquAfU9Q7aFr/PMKA53jU9Suf4wDckvuaTubl0yM/qQfVxFUPcM7fMSIYnJlWdixSYGH3rf3s4hf0dQTtVYUnv4O6uyMjxYRcsKHew/ZSQ9i6g2KxSAsZ+OI9GvvJ8duQ==",
      "StatusCode": 201,
      "ResponseHeaders": {
        "Content-Length": "0",
        "Content-MD5": "OWY1d5IfXomDR4kcgrIXsw==",
        "Date": "Tue, 23 Feb 2021 19:40:09 GMT",
        "ETag": "\"0x8D8D832D45CCAD7\"",
        "Last-Modified": "Tue, 23 Feb 2021 19:40:09 GMT",
        "Server": [
          "Windows-Azure-Blob/1.0",
          "Microsoft-HTTPAPI/2.0"
        ],
        "x-ms-client-request-id": "2cc21223-2622-7867-8a0b-240e6ba8892c",
        "x-ms-content-crc64": "Gb+pej0VcFY=",
        "x-ms-request-id": "940a2ce6-201e-0033-3e1b-0a8569000000",
        "x-ms-request-server-encrypted": "true",
<<<<<<< HEAD
        "x-ms-version": "2020-12-06",
=======
        "x-ms-version": "2021-02-12",
>>>>>>> 7e782c87
        "x-ms-version-id": "2021-02-23T19:40:09.5740631Z"
      },
      "ResponseBody": []
    },
    {
      "RequestUri": "https://seanmcccanary3.blob.core.windows.net/?comp=batch",
      "RequestMethod": "POST",
      "RequestHeaders": {
        "Accept": "application/xml",
        "Authorization": "Sanitized",
        "Content-Length": "1398",
        "Content-Type": "multipart/mixed; boundary=batch_b3cc772c-e01c-fc50-cc77-893cfcd24e90",
        "traceparent": "00-e5537a8a0cfd824086430b8f4b6ae656-53a3a0164e2c8149-00",
        "User-Agent": [
          "azsdk-net-Storage.Blobs/12.9.0-alpha.20210223.1",
          "(.NET 5.0.3; Microsoft Windows 10.0.19042)"
        ],
        "x-ms-client-request-id": "148220b1-cbb8-6fe9-31eb-904b27475cbe",
        "x-ms-date": "Tue, 23 Feb 2021 19:40:09 GMT",
        "x-ms-return-client-request-id": "true",
<<<<<<< HEAD
        "x-ms-version": "2020-12-06"
=======
        "x-ms-version": "2021-02-12"
>>>>>>> 7e782c87
      },
      "RequestBody": "LS1iYXRjaF9iM2NjNzcyYy1lMDFjLWZjNTAtY2M3Ny04OTNjZmNkMjRlOTANCkNvbnRlbnQtVHlwZTogYXBwbGljYXRpb24vaHR0cA0KQ29udGVudC1UcmFuc2Zlci1FbmNvZGluZzogYmluYXJ5DQpDb250ZW50LUlEOiAwDQoNCkRFTEVURSAvdGVzdC1jb250YWluZXItYTVhZTIyMzktNzE5NS02MGVjLTAzZDYtZDYyYmY5OGE4MjUxL2Jsb2IxIEhUVFAvMS4xDQp0cmFjZXBhcmVudDogMDAtZTU1MzdhOGEwY2ZkODI0MDg2NDMwYjhmNGI2YWU2NTYtNjQ2NWY2YTQyNGE4YTE0Yy0wMA0KQWNjZXB0OiBhcHBsaWNhdGlvbi94bWwNCkF1dGhvcml6YXRpb246IFNoYXJlZEtleSBzZWFubWNjY2FuYXJ5MzpBU05rR3czMTB2TDl2V0xYUGFvUE5aeTYzc2hqcEgyL3EvUUM0cklFbDNFPQ0KeC1tcy1kYXRlOiBUdWUsIDIzIEZlYiAyMDIxIDE5OjQwOjA5IEdNVA0KQ29udGVudC1MZW5ndGg6IDANCg0KLS1iYXRjaF9iM2NjNzcyYy1lMDFjLWZjNTAtY2M3Ny04OTNjZmNkMjRlOTANCkNvbnRlbnQtVHlwZTogYXBwbGljYXRpb24vaHR0cA0KQ29udGVudC1UcmFuc2Zlci1FbmNvZGluZzogYmluYXJ5DQpDb250ZW50LUlEOiAxDQoNCkRFTEVURSAvdGVzdC1jb250YWluZXItYTVhZTIyMzktNzE5NS02MGVjLTAzZDYtZDYyYmY5OGE4MjUxL2Jsb2IyIEhUVFAvMS4xDQp0cmFjZXBhcmVudDogMDAtZTU1MzdhOGEwY2ZkODI0MDg2NDMwYjhmNGI2YWU2NTYtNjQ2NWY2YTQyNGE4YTE0Yy0wMA0KQWNjZXB0OiBhcHBsaWNhdGlvbi94bWwNCkF1dGhvcml6YXRpb246IFNoYXJlZEtleSBzZWFubWNjY2FuYXJ5MzpCZHI2b0FMcitTRnNUeGZLS2pEWXlCMW1ldENrQWlGbDZJNy9zampqQ1h3PQ0KeC1tcy1kYXRlOiBUdWUsIDIzIEZlYiAyMDIxIDE5OjQwOjA5IEdNVA0KQ29udGVudC1MZW5ndGg6IDANCg0KLS1iYXRjaF9iM2NjNzcyYy1lMDFjLWZjNTAtY2M3Ny04OTNjZmNkMjRlOTANCkNvbnRlbnQtVHlwZTogYXBwbGljYXRpb24vaHR0cA0KQ29udGVudC1UcmFuc2Zlci1FbmNvZGluZzogYmluYXJ5DQpDb250ZW50LUlEOiAyDQoNCkRFTEVURSAvdGVzdC1jb250YWluZXItYTVhZTIyMzktNzE5NS02MGVjLTAzZDYtZDYyYmY5OGE4MjUxL2Jsb2IzIEhUVFAvMS4xDQp0cmFjZXBhcmVudDogMDAtZTU1MzdhOGEwY2ZkODI0MDg2NDMwYjhmNGI2YWU2NTYtNjQ2NWY2YTQyNGE4YTE0Yy0wMA0KQWNjZXB0OiBhcHBsaWNhdGlvbi94bWwNCkF1dGhvcml6YXRpb246IFNoYXJlZEtleSBzZWFubWNjY2FuYXJ5MzozZ0t6dHY4K1VoenBkWFZ2UWZ1NEdrTFlxU0VHeUpSaTQ2U1JKb3FKb2dRPQ0KeC1tcy1kYXRlOiBUdWUsIDIzIEZlYiAyMDIxIDE5OjQwOjA5IEdNVA0KQ29udGVudC1MZW5ndGg6IDANCg0KLS1iYXRjaF9iM2NjNzcyYy1lMDFjLWZjNTAtY2M3Ny04OTNjZmNkMjRlOTAtLQ0K",
      "StatusCode": 202,
      "ResponseHeaders": {
        "Content-Type": "multipart/mixed; boundary=batchresponse_372c2436-94f4-45b8-94b7-acdac02e6f51",
        "Date": "Tue, 23 Feb 2021 19:40:09 GMT",
        "Server": [
          "Windows-Azure-Blob/1.0",
          "Microsoft-HTTPAPI/2.0"
        ],
        "Transfer-Encoding": "chunked",
        "x-ms-client-request-id": "148220b1-cbb8-6fe9-31eb-904b27475cbe",
        "x-ms-request-id": "940a2cf6-201e-0033-491b-0a8569000000",
<<<<<<< HEAD
        "x-ms-version": "2020-12-06"
=======
        "x-ms-version": "2021-02-12"
>>>>>>> 7e782c87
      },
      "ResponseBody": "LS1iYXRjaHJlc3BvbnNlXzM3MmMyNDM2LTk0ZjQtNDViOC05NGI3LWFjZGFjMDJlNmY1MQ0KQ29udGVudC1UeXBlOiBhcHBsaWNhdGlvbi9odHRwDQpDb250ZW50LUlEOiAwDQoNCkhUVFAvMS4xIDIwMiBBY2NlcHRlZA0KeC1tcy1kZWxldGUtdHlwZS1wZXJtYW5lbnQ6IHRydWUNCngtbXMtcmVxdWVzdC1pZDogOTQwYTJjZjYtMjAxZS0wMDMzLTQ5MWItMGE4NTY5MWU4OGViDQp4LW1zLXZlcnNpb246IDIwMjAtMDYtMTINClNlcnZlcjogV2luZG93cy1BenVyZS1CbG9iLzEuMA0KDQotLWJhdGNocmVzcG9uc2VfMzcyYzI0MzYtOTRmNC00NWI4LTk0YjctYWNkYWMwMmU2ZjUxDQpDb250ZW50LVR5cGU6IGFwcGxpY2F0aW9uL2h0dHANCkNvbnRlbnQtSUQ6IDENCg0KSFRUUC8xLjEgMjAyIEFjY2VwdGVkDQp4LW1zLWRlbGV0ZS10eXBlLXBlcm1hbmVudDogdHJ1ZQ0KeC1tcy1yZXF1ZXN0LWlkOiA5NDBhMmNmNi0yMDFlLTAwMzMtNDkxYi0wYTg1NjkxZTg4ZWMNCngtbXMtdmVyc2lvbjogMjAyMC0wNi0xMg0KU2VydmVyOiBXaW5kb3dzLUF6dXJlLUJsb2IvMS4wDQoNCi0tYmF0Y2hyZXNwb25zZV8zNzJjMjQzNi05NGY0LTQ1YjgtOTRiNy1hY2RhYzAyZTZmNTENCkNvbnRlbnQtVHlwZTogYXBwbGljYXRpb24vaHR0cA0KQ29udGVudC1JRDogMg0KDQpIVFRQLzEuMSAyMDIgQWNjZXB0ZWQNCngtbXMtZGVsZXRlLXR5cGUtcGVybWFuZW50OiB0cnVlDQp4LW1zLXJlcXVlc3QtaWQ6IDk0MGEyY2Y2LTIwMWUtMDAzMy00OTFiLTBhODU2OTFlODhlZA0KeC1tcy12ZXJzaW9uOiAyMDIwLTA2LTEyDQpTZXJ2ZXI6IFdpbmRvd3MtQXp1cmUtQmxvYi8xLjANCg0KLS1iYXRjaHJlc3BvbnNlXzM3MmMyNDM2LTk0ZjQtNDViOC05NGI3LWFjZGFjMDJlNmY1MS0t"
    },
    {
      "RequestUri": "https://seanmcccanary3.blob.core.windows.net/test-container-a5ae2239-7195-60ec-03d6-d62bf98a8251/blob1",
      "RequestMethod": "HEAD",
      "RequestHeaders": {
        "Accept": "application/xml",
        "Authorization": "Sanitized",
        "traceparent": "00-8cf1f8ff874173499296396b9d44ea72-f76a68638e2cdd41-00",
        "User-Agent": [
          "azsdk-net-Storage.Blobs/12.9.0-alpha.20210223.1",
          "(.NET 5.0.3; Microsoft Windows 10.0.19042)"
        ],
        "x-ms-client-request-id": "db8a0e79-3a4f-03d8-8e7a-1f08f19d6aec",
        "x-ms-date": "Tue, 23 Feb 2021 19:40:09 GMT",
        "x-ms-return-client-request-id": "true",
<<<<<<< HEAD
        "x-ms-version": "2020-12-06"
=======
        "x-ms-version": "2021-02-12"
>>>>>>> 7e782c87
      },
      "RequestBody": null,
      "StatusCode": 404,
      "ResponseHeaders": {
        "Date": "Tue, 23 Feb 2021 19:40:09 GMT",
        "Server": [
          "Windows-Azure-Blob/1.0",
          "Microsoft-HTTPAPI/2.0"
        ],
        "Transfer-Encoding": "chunked",
        "x-ms-client-request-id": "db8a0e79-3a4f-03d8-8e7a-1f08f19d6aec",
        "x-ms-error-code": "BlobNotFound",
        "x-ms-request-id": "940a2d03-201e-0033-521b-0a8569000000",
<<<<<<< HEAD
        "x-ms-version": "2020-12-06"
=======
        "x-ms-version": "2021-02-12"
>>>>>>> 7e782c87
      },
      "ResponseBody": []
    },
    {
      "RequestUri": "https://seanmcccanary3.blob.core.windows.net/test-container-a5ae2239-7195-60ec-03d6-d62bf98a8251/blob2",
      "RequestMethod": "HEAD",
      "RequestHeaders": {
        "Accept": "application/xml",
        "Authorization": "Sanitized",
        "traceparent": "00-94e9f9888d9ee44fad9294a7b2166881-1c40d016e9beed41-00",
        "User-Agent": [
          "azsdk-net-Storage.Blobs/12.9.0-alpha.20210223.1",
          "(.NET 5.0.3; Microsoft Windows 10.0.19042)"
        ],
        "x-ms-client-request-id": "18d286c8-80bc-5e6f-ae04-a3c636b0b8f0",
        "x-ms-date": "Tue, 23 Feb 2021 19:40:09 GMT",
        "x-ms-return-client-request-id": "true",
<<<<<<< HEAD
        "x-ms-version": "2020-12-06"
=======
        "x-ms-version": "2021-02-12"
>>>>>>> 7e782c87
      },
      "RequestBody": null,
      "StatusCode": 404,
      "ResponseHeaders": {
        "Date": "Tue, 23 Feb 2021 19:40:09 GMT",
        "Server": [
          "Windows-Azure-Blob/1.0",
          "Microsoft-HTTPAPI/2.0"
        ],
        "Transfer-Encoding": "chunked",
        "x-ms-client-request-id": "18d286c8-80bc-5e6f-ae04-a3c636b0b8f0",
        "x-ms-error-code": "BlobNotFound",
        "x-ms-request-id": "940a2d0d-201e-0033-5b1b-0a8569000000",
<<<<<<< HEAD
        "x-ms-version": "2020-12-06"
=======
        "x-ms-version": "2021-02-12"
>>>>>>> 7e782c87
      },
      "ResponseBody": []
    },
    {
      "RequestUri": "https://seanmcccanary3.blob.core.windows.net/test-container-a5ae2239-7195-60ec-03d6-d62bf98a8251/blob3",
      "RequestMethod": "HEAD",
      "RequestHeaders": {
        "Accept": "application/xml",
        "Authorization": "Sanitized",
        "traceparent": "00-78c5c862b792bf4085aa847b61af4c61-6c426ef23a88a74b-00",
        "User-Agent": [
          "azsdk-net-Storage.Blobs/12.9.0-alpha.20210223.1",
          "(.NET 5.0.3; Microsoft Windows 10.0.19042)"
        ],
        "x-ms-client-request-id": "6b4049d2-51cb-562f-eafd-a4b6297225b5",
        "x-ms-date": "Tue, 23 Feb 2021 19:40:09 GMT",
        "x-ms-return-client-request-id": "true",
<<<<<<< HEAD
        "x-ms-version": "2020-12-06"
=======
        "x-ms-version": "2021-02-12"
>>>>>>> 7e782c87
      },
      "RequestBody": null,
      "StatusCode": 404,
      "ResponseHeaders": {
        "Date": "Tue, 23 Feb 2021 19:40:09 GMT",
        "Server": [
          "Windows-Azure-Blob/1.0",
          "Microsoft-HTTPAPI/2.0"
        ],
        "Transfer-Encoding": "chunked",
        "x-ms-client-request-id": "6b4049d2-51cb-562f-eafd-a4b6297225b5",
        "x-ms-error-code": "BlobNotFound",
        "x-ms-request-id": "940a2d11-201e-0033-5f1b-0a8569000000",
<<<<<<< HEAD
        "x-ms-version": "2020-12-06"
=======
        "x-ms-version": "2021-02-12"
>>>>>>> 7e782c87
      },
      "ResponseBody": []
    },
    {
      "RequestUri": "https://seanmcccanary3.blob.core.windows.net/test-container-a5ae2239-7195-60ec-03d6-d62bf98a8251?restype=container",
      "RequestMethod": "DELETE",
      "RequestHeaders": {
        "Accept": "application/xml",
        "Authorization": "Sanitized",
        "traceparent": "00-2fd12d6cb452f4489f7a6170e5592606-0c43cd54d1ba004b-00",
        "User-Agent": [
          "azsdk-net-Storage.Blobs/12.9.0-alpha.20210223.1",
          "(.NET 5.0.3; Microsoft Windows 10.0.19042)"
        ],
        "x-ms-client-request-id": "ecf3164c-4d70-7f24-63ba-83012c978363",
        "x-ms-date": "Tue, 23 Feb 2021 19:40:09 GMT",
        "x-ms-return-client-request-id": "true",
<<<<<<< HEAD
        "x-ms-version": "2020-12-06"
=======
        "x-ms-version": "2021-02-12"
>>>>>>> 7e782c87
      },
      "RequestBody": null,
      "StatusCode": 202,
      "ResponseHeaders": {
        "Content-Length": "0",
        "Date": "Tue, 23 Feb 2021 19:40:09 GMT",
        "Server": [
          "Windows-Azure-Blob/1.0",
          "Microsoft-HTTPAPI/2.0"
        ],
        "x-ms-client-request-id": "ecf3164c-4d70-7f24-63ba-83012c978363",
        "x-ms-request-id": "940a2d1d-201e-0033-671b-0a8569000000",
<<<<<<< HEAD
        "x-ms-version": "2020-12-06"
=======
        "x-ms-version": "2021-02-12"
>>>>>>> 7e782c87
      },
      "ResponseBody": []
    }
  ],
  "Variables": {
    "RandomSeed": "388956807",
    "Storage_TestConfigDefault": "ProductionTenant\nseanmcccanary3\nU2FuaXRpemVk\nhttps://seanmcccanary3.blob.core.windows.net\nhttps://seanmcccanary3.file.core.windows.net\nhttps://seanmcccanary3.queue.core.windows.net\nhttps://seanmcccanary3.table.core.windows.net\n\n\n\n\nhttps://seanmcccanary3-secondary.blob.core.windows.net\nhttps://seanmcccanary3-secondary.file.core.windows.net\nhttps://seanmcccanary3-secondary.queue.core.windows.net\nhttps://seanmcccanary3-secondary.table.core.windows.net\n\nSanitized\n\n\nCloud\nBlobEndpoint=https://seanmcccanary3.blob.core.windows.net/;QueueEndpoint=https://seanmcccanary3.queue.core.windows.net/;FileEndpoint=https://seanmcccanary3.file.core.windows.net/;BlobSecondaryEndpoint=https://seanmcccanary3-secondary.blob.core.windows.net/;QueueSecondaryEndpoint=https://seanmcccanary3-secondary.queue.core.windows.net/;FileSecondaryEndpoint=https://seanmcccanary3-secondary.file.core.windows.net/;AccountName=seanmcccanary3;AccountKey=Kg==;\nseanscope1\n\n"
  }
}<|MERGE_RESOLUTION|>--- conflicted
+++ resolved
@@ -15,11 +15,7 @@
         "x-ms-client-request-id": "0c3c0c9e-c179-e616-61bb-1c0a45d0515e",
         "x-ms-date": "Tue, 23 Feb 2021 19:40:09 GMT",
         "x-ms-return-client-request-id": "true",
-<<<<<<< HEAD
-        "x-ms-version": "2020-12-06"
-=======
-        "x-ms-version": "2021-02-12"
->>>>>>> 7e782c87
+        "x-ms-version": "2021-02-12"
       },
       "RequestBody": null,
       "StatusCode": 201,
@@ -34,11 +30,7 @@
         ],
         "x-ms-client-request-id": "0c3c0c9e-c179-e616-61bb-1c0a45d0515e",
         "x-ms-request-id": "940a2ccb-201e-0033-281b-0a8569000000",
-<<<<<<< HEAD
-        "x-ms-version": "2020-12-06"
-=======
-        "x-ms-version": "2021-02-12"
->>>>>>> 7e782c87
+        "x-ms-version": "2021-02-12"
       },
       "ResponseBody": []
     },
@@ -60,11 +52,7 @@
         "x-ms-client-request-id": "b8c09c86-cbdd-c57e-1d40-30a3d38eb148",
         "x-ms-date": "Tue, 23 Feb 2021 19:40:09 GMT",
         "x-ms-return-client-request-id": "true",
-<<<<<<< HEAD
-        "x-ms-version": "2020-12-06"
-=======
-        "x-ms-version": "2021-02-12"
->>>>>>> 7e782c87
+        "x-ms-version": "2021-02-12"
       },
       "RequestBody": "+5W/k4o0bzBDtW6KrU+McFPPjOxOdtjmVQ21BO3Us2a6ZaE+0/B8aZ0LycNTizkSL6u3dkNkEIS92D19fmpDbgIH0EetTZ1iUiNPQ60Vk8nTo9VBHD0iVVQdgfqy/+oyyFrAS7vxZeENVSMgFM3XqEVzqduVAVHF5HrzkMyjr1M4HXpTVEcO4j7zNMcZAkGHRdm0PlYPnMcI+2ZB/tQVaqXQ5/dShFP9Zcacoc2Kq+E4a0ry7nD8KYGzSljgzORp3soiSRtKNcGFt9mPcvr5flCFCJOKIns00751nzn7HJniM8MDZ2HG7jaIbTeXbbaGucwHW8NR3rtO7XZc1JaHiZtArT839hbvvhlcAbVEnGYI7+Vt9MDVkVQHtHrrahqgAeObV792TsO1GJ2q9N0GClAPVOSwGpXaahzrMEGcA1P/vADSqEWmkaEht9siK5x3AKop2xU27+dNweyjix2BGRVJqjfcNGELacNCjmK5uD9/dC+Xcic+yM0ZhOdYAgWEoJ3G2IBlmsxJHnJS82CEkwisJBbt6qftC+Fqw7B5sme9vu7E89+/GtljTlO169VslfDerN3ulrb22M2e+tccz2wKlDVxv6Ap7Qo8iZtTOB8M/S6/mwWJzic4zhoRIB8CR3/nqlef+tVPtL7TsQwaoqCtkf2pXDNmgcUOOfGGF8zrOkIcbI3IbQJYcOZHthwaHit5Y48iWepLgCmRkcHjyZ3y6HfK/TYT5ST6UOxNH8up9BvFDLQ9yOBY0etkN9xBdaZJVM6lUCD1Zn5qKAn9/WFd6JylHrzotR+WcStKr65IuNtGBMr9A6T60KY10qDXWtOJBk4/nFfpYJ6vDt70qrfPIm8tt/mWYOT4qk0Ws+J+vxdYwahfCByEXKMsTfTFBSXvZbAxqaLZ86VqRvEJ06y8ME/HnOkOcBlTqVtWahPvM6QnJk0yTBV0fs0D9cIreoj2cByl/mk84fWX3f9Gg4iSehNM4axfieQ5Uh0bCnpWKC7SX/r2SjQ760VYmm4VLvtFcXuu3pnbl+Y4a6xMINZ6QLXRcySOnDDfEfVnB+91JCQi1pn/qEmV98cUvd6H78pu3Vq5RLrWttVKz82jc5D2w0eIKUo9e5hsPHxced9RVyEq+SmVu99pSx/EtNh78YM3HfmX/8WAMWHBTQg9eT31+HereXpmYQhnHt4reMa/8Er5JVzlulhcqsfI027XK9Hizrth0HcI0LvxL+DnVbiaAly9RFTgED4fT86yno6ZkPMMSKoKXiDT8FSh9It3dFUPLdESGed9Ab59QYCpVTItV57t2gwOj6M86lP/Pxuyp9p5o3C8h3cLj0brjRyfKZsidJztippIAJ0t1S+TfQ==",
       "StatusCode": 201,
@@ -82,11 +70,7 @@
         "x-ms-content-crc64": "IEHD5Ns0Zjw=",
         "x-ms-request-id": "940a2cd7-201e-0033-301b-0a8569000000",
         "x-ms-request-server-encrypted": "true",
-<<<<<<< HEAD
-        "x-ms-version": "2020-12-06",
-=======
         "x-ms-version": "2021-02-12",
->>>>>>> 7e782c87
         "x-ms-version-id": "2021-02-23T19:40:09.4539779Z"
       },
       "ResponseBody": []
@@ -109,11 +93,7 @@
         "x-ms-client-request-id": "6fb681bf-1be2-863f-63b6-85c8f9f1f0a9",
         "x-ms-date": "Tue, 23 Feb 2021 19:40:09 GMT",
         "x-ms-return-client-request-id": "true",
-<<<<<<< HEAD
-        "x-ms-version": "2020-12-06"
-=======
-        "x-ms-version": "2021-02-12"
->>>>>>> 7e782c87
+        "x-ms-version": "2021-02-12"
       },
       "RequestBody": "eBGDSMKD+vnpYAPLxahOgt2apjhu26D3JAV7Zf8O7uEf32k5QtpAA6LHz33Hsv918a7FOOd42ZxxjCO8B5T623EirOY+FUADWqOWpgwiL3IFBnNQSLb5pwXMyLW2g/wNzfMLpQYZNtxuwt5E4TOQTlyxtwEhqZK7KAXhcUyKTNaniNkYFops7M+W4obYtMXRO3lYBcz77CRhUHwAOMSP43UHnVlaeDfSRcoxisYL4nRADzbSMkcKrJy1tsYNa7MKB/4Q0BZrd8NChsAByWFdVm0IwCmOvbEu/fG8pMJxxNkWJoPI+hJd1JdykKyGCOI6V19YBaqKe0lN4tMlr9IA0MHm6qLelVtbquyRGywFqPQOgU1iGL4vjKs5ehg+NyTEcr/qoB1AXMID/Fq9+WAdRzreFi6FnrgCtl73pBpDHXPIzalsGgfXziSKXhtkcpNLHDPdXyH2PtQH6Om/SbiowN/n9Su2sCwyB0cJ+z+cnkTLrIjnZb1R0Y/VZTIeGIVs4p48fHxnlGsGq1fZ7UOUa0mk85wvwFohliOc4Ev5E+/CnBihYCLIYxcd4Lpmd+RLQPrpeiToPSFEGuVYy7MgDJdnF1Aq8won3I+FEuCfux4/UKBQEJnL2V/3XEY8b5hj/NMj/mCTIUzvwp6VYypApF7HGXoTz/z9nD7xM5bE6mz2IRUNfL2+qy9TYU77NnU0trjndVUeUC3WJWEhou61KtcxnkIVMyegCG5Lv26uAWbIvXze3XUX2NDoNldcnAlAnTZ2ypgzH4KRR2zn0pC+KCP7WeRx101hGcVxLP3QRGxkCiI3NzfOlZ76TJYJLwZAKQ0zYEMkz8XpFbDSwfKFwAL/g8duh/HsLMNGdou3WOq+MQPvnOMpPztcTiKG+9OrdYuTCaw/0aIcRzN/3Vk6MbzGE5DvlSQe1kOMETnOZTHwmwH/I089f19g01WwqmLiIhxlv+hDvOBndTJpssBoTeECjkJXOw5tiZMwjsLObizhqu8caKZJrN8hl64c1M2e94VzrRsfiuYO+DZUEi0dmAcGiAjRTOU7ueFjNqNfULXGkZY9W8ARwSAIDnBv9JqxA/6nFkvEzaugOPQ5vFNDrqeBjYCW4D1G9MboyD50zMRHsTOkuDppAcTqnSLM2AXMxV/I7WYaGiLBYCGF3AVtK2wv8QofnvZtGIy8q0MaeRzBGwPerN5dLZYR41cZ5CW+fXG2neb7rCdpW9XaXW7epucEw8ACj36N0cRzDrueVDRn/S7RY9w2xm7bdVEJgs8oMjxwFCBkvO7zKcshh55sygagc2BADEMKzv1RJhkshE/1S9t+Lj8UAkBA3joRFD7Qb6pKaA9v5yX5ZUUiEpbUxg==",
       "StatusCode": 201,
@@ -131,11 +111,7 @@
         "x-ms-content-crc64": "Mhum++VxZi0=",
         "x-ms-request-id": "940a2cdc-201e-0033-341b-0a8569000000",
         "x-ms-request-server-encrypted": "true",
-<<<<<<< HEAD
-        "x-ms-version": "2020-12-06",
-=======
         "x-ms-version": "2021-02-12",
->>>>>>> 7e782c87
         "x-ms-version-id": "2021-02-23T19:40:09.5190243Z"
       },
       "ResponseBody": []
@@ -158,11 +134,7 @@
         "x-ms-client-request-id": "2cc21223-2622-7867-8a0b-240e6ba8892c",
         "x-ms-date": "Tue, 23 Feb 2021 19:40:09 GMT",
         "x-ms-return-client-request-id": "true",
-<<<<<<< HEAD
-        "x-ms-version": "2020-12-06"
-=======
-        "x-ms-version": "2021-02-12"
->>>>>>> 7e782c87
+        "x-ms-version": "2021-02-12"
       },
       "RequestBody": "axiVlecCDYINg9ueT+f38GyLYpDgZOOJPKbYDGfTzZqAdZQVc2PSvXMzYV8/oTZ8vpVcbo9fyQc0C1lBKgEbOrVAHdlT4n0IuaUcrAKESppvXE3Sdl8LIayN4GcKkJJyGCep/oRdKNwYVLTpQh0Er8G+0s2zScNWNfwsxgEV/SkSqpPb20sWETNxuSKqIt6PiDGmS77Fvs9kUsmHMGLaAlaL1piJKdR2qMCaQY+gqxIenT3Qb7FqTevDdoiBjuDRlrfLHkxGBV9cL6P9Kn1Aw6a2aZMlCpOkIIisxbJL9BrfyKrY1YzG15jdcz8ObSNug7PhyiRNrIwjJv3DmUCtETuIHWHSaO4a8JH6R5dTlbNlPkL/aSn1kRwetK6PAj5XL2IDhk/BnBrEx9qSUmT0z5BKXlr9rqcSk4xEs7NAiu1Toxg1Tw9kpKInOqJOYj+4KeQdRKTjWYG68fPDfOhnhDztP69Mv3+B5bq41nQEwzBNjInPI0ZIb0mXel4coSe5wLZlYSKPbGpknF/qK4MMti7Cde9el2H2pNBmtUUhZEOS/ha9n2INvSAfaofmXkTFisQvWis3WihVb7xSKLckQzcbVyxtTxbMtbjPPy3ZD0aLoCuB8QoXW6TuaDClupVp+yZPygYYWDutY6RzZxv6e191xoeMo1EtA/yIfubmJvoiZkQGikVAc0jv041lpPOI8+3QL/MN3VfVIsYJkNlUxjyqUAHX8/AZNVM/nM/Dx18J/4v5FfcGFYnsMWh+NuNumw1Qu1PxsP/8tvqgzkGIEVpn/5BOW7BFozt368GIm/5v0QDBcgwLF0+L/F79ZUdIYyANFjdTIEBcCxgYecU9dBv7MfxAxp5OXOhBwl5SSD3zL4iheoXHHLHAZWfz8p2KTYhDATRKB5yCv7pOEl3hCsLaJEo8nPmVNBVLgGE2WmlKt3XWDkcIqSfrH7vKeApT31ulGM5TTbCOrc0f/oc7S2RRBFroCvt70nsiUX0+y7sL+KAGkUKb92rESGB56aqgsNNWeXSva9RfKUZSMPszT+ISFAbnNLoitgzwI8KbAunQgqCp51FGW4zMp2j7SMZukPh+Z9SkuXsZNMNnvkcSwyddga5aiWeQy7h5Go1RJm1GgpPJHZoULMklkLOO3p1EuuNAnscYEweQ7ZscKp7uxw1VITu0SKaMSFTkNfm0AuwaNWCqEYimLm6LOS//+AIrN8imOL1hkHE8tFZyM94O3OquAfU9Q7aFr/PMKA53jU9Suf4wDckvuaTubl0yM/qQfVxFUPcM7fMSIYnJlWdixSYGH3rf3s4hf0dQTtVYUnv4O6uyMjxYRcsKHew/ZSQ9i6g2KxSAsZ+OI9GvvJ8duQ==",
       "StatusCode": 201,
@@ -180,11 +152,7 @@
         "x-ms-content-crc64": "Gb+pej0VcFY=",
         "x-ms-request-id": "940a2ce6-201e-0033-3e1b-0a8569000000",
         "x-ms-request-server-encrypted": "true",
-<<<<<<< HEAD
-        "x-ms-version": "2020-12-06",
-=======
         "x-ms-version": "2021-02-12",
->>>>>>> 7e782c87
         "x-ms-version-id": "2021-02-23T19:40:09.5740631Z"
       },
       "ResponseBody": []
@@ -205,11 +173,7 @@
         "x-ms-client-request-id": "148220b1-cbb8-6fe9-31eb-904b27475cbe",
         "x-ms-date": "Tue, 23 Feb 2021 19:40:09 GMT",
         "x-ms-return-client-request-id": "true",
-<<<<<<< HEAD
-        "x-ms-version": "2020-12-06"
-=======
-        "x-ms-version": "2021-02-12"
->>>>>>> 7e782c87
+        "x-ms-version": "2021-02-12"
       },
       "RequestBody": "LS1iYXRjaF9iM2NjNzcyYy1lMDFjLWZjNTAtY2M3Ny04OTNjZmNkMjRlOTANCkNvbnRlbnQtVHlwZTogYXBwbGljYXRpb24vaHR0cA0KQ29udGVudC1UcmFuc2Zlci1FbmNvZGluZzogYmluYXJ5DQpDb250ZW50LUlEOiAwDQoNCkRFTEVURSAvdGVzdC1jb250YWluZXItYTVhZTIyMzktNzE5NS02MGVjLTAzZDYtZDYyYmY5OGE4MjUxL2Jsb2IxIEhUVFAvMS4xDQp0cmFjZXBhcmVudDogMDAtZTU1MzdhOGEwY2ZkODI0MDg2NDMwYjhmNGI2YWU2NTYtNjQ2NWY2YTQyNGE4YTE0Yy0wMA0KQWNjZXB0OiBhcHBsaWNhdGlvbi94bWwNCkF1dGhvcml6YXRpb246IFNoYXJlZEtleSBzZWFubWNjY2FuYXJ5MzpBU05rR3czMTB2TDl2V0xYUGFvUE5aeTYzc2hqcEgyL3EvUUM0cklFbDNFPQ0KeC1tcy1kYXRlOiBUdWUsIDIzIEZlYiAyMDIxIDE5OjQwOjA5IEdNVA0KQ29udGVudC1MZW5ndGg6IDANCg0KLS1iYXRjaF9iM2NjNzcyYy1lMDFjLWZjNTAtY2M3Ny04OTNjZmNkMjRlOTANCkNvbnRlbnQtVHlwZTogYXBwbGljYXRpb24vaHR0cA0KQ29udGVudC1UcmFuc2Zlci1FbmNvZGluZzogYmluYXJ5DQpDb250ZW50LUlEOiAxDQoNCkRFTEVURSAvdGVzdC1jb250YWluZXItYTVhZTIyMzktNzE5NS02MGVjLTAzZDYtZDYyYmY5OGE4MjUxL2Jsb2IyIEhUVFAvMS4xDQp0cmFjZXBhcmVudDogMDAtZTU1MzdhOGEwY2ZkODI0MDg2NDMwYjhmNGI2YWU2NTYtNjQ2NWY2YTQyNGE4YTE0Yy0wMA0KQWNjZXB0OiBhcHBsaWNhdGlvbi94bWwNCkF1dGhvcml6YXRpb246IFNoYXJlZEtleSBzZWFubWNjY2FuYXJ5MzpCZHI2b0FMcitTRnNUeGZLS2pEWXlCMW1ldENrQWlGbDZJNy9zampqQ1h3PQ0KeC1tcy1kYXRlOiBUdWUsIDIzIEZlYiAyMDIxIDE5OjQwOjA5IEdNVA0KQ29udGVudC1MZW5ndGg6IDANCg0KLS1iYXRjaF9iM2NjNzcyYy1lMDFjLWZjNTAtY2M3Ny04OTNjZmNkMjRlOTANCkNvbnRlbnQtVHlwZTogYXBwbGljYXRpb24vaHR0cA0KQ29udGVudC1UcmFuc2Zlci1FbmNvZGluZzogYmluYXJ5DQpDb250ZW50LUlEOiAyDQoNCkRFTEVURSAvdGVzdC1jb250YWluZXItYTVhZTIyMzktNzE5NS02MGVjLTAzZDYtZDYyYmY5OGE4MjUxL2Jsb2IzIEhUVFAvMS4xDQp0cmFjZXBhcmVudDogMDAtZTU1MzdhOGEwY2ZkODI0MDg2NDMwYjhmNGI2YWU2NTYtNjQ2NWY2YTQyNGE4YTE0Yy0wMA0KQWNjZXB0OiBhcHBsaWNhdGlvbi94bWwNCkF1dGhvcml6YXRpb246IFNoYXJlZEtleSBzZWFubWNjY2FuYXJ5MzozZ0t6dHY4K1VoenBkWFZ2UWZ1NEdrTFlxU0VHeUpSaTQ2U1JKb3FKb2dRPQ0KeC1tcy1kYXRlOiBUdWUsIDIzIEZlYiAyMDIxIDE5OjQwOjA5IEdNVA0KQ29udGVudC1MZW5ndGg6IDANCg0KLS1iYXRjaF9iM2NjNzcyYy1lMDFjLWZjNTAtY2M3Ny04OTNjZmNkMjRlOTAtLQ0K",
       "StatusCode": 202,
@@ -223,11 +187,7 @@
         "Transfer-Encoding": "chunked",
         "x-ms-client-request-id": "148220b1-cbb8-6fe9-31eb-904b27475cbe",
         "x-ms-request-id": "940a2cf6-201e-0033-491b-0a8569000000",
-<<<<<<< HEAD
-        "x-ms-version": "2020-12-06"
-=======
-        "x-ms-version": "2021-02-12"
->>>>>>> 7e782c87
+        "x-ms-version": "2021-02-12"
       },
       "ResponseBody": "LS1iYXRjaHJlc3BvbnNlXzM3MmMyNDM2LTk0ZjQtNDViOC05NGI3LWFjZGFjMDJlNmY1MQ0KQ29udGVudC1UeXBlOiBhcHBsaWNhdGlvbi9odHRwDQpDb250ZW50LUlEOiAwDQoNCkhUVFAvMS4xIDIwMiBBY2NlcHRlZA0KeC1tcy1kZWxldGUtdHlwZS1wZXJtYW5lbnQ6IHRydWUNCngtbXMtcmVxdWVzdC1pZDogOTQwYTJjZjYtMjAxZS0wMDMzLTQ5MWItMGE4NTY5MWU4OGViDQp4LW1zLXZlcnNpb246IDIwMjAtMDYtMTINClNlcnZlcjogV2luZG93cy1BenVyZS1CbG9iLzEuMA0KDQotLWJhdGNocmVzcG9uc2VfMzcyYzI0MzYtOTRmNC00NWI4LTk0YjctYWNkYWMwMmU2ZjUxDQpDb250ZW50LVR5cGU6IGFwcGxpY2F0aW9uL2h0dHANCkNvbnRlbnQtSUQ6IDENCg0KSFRUUC8xLjEgMjAyIEFjY2VwdGVkDQp4LW1zLWRlbGV0ZS10eXBlLXBlcm1hbmVudDogdHJ1ZQ0KeC1tcy1yZXF1ZXN0LWlkOiA5NDBhMmNmNi0yMDFlLTAwMzMtNDkxYi0wYTg1NjkxZTg4ZWMNCngtbXMtdmVyc2lvbjogMjAyMC0wNi0xMg0KU2VydmVyOiBXaW5kb3dzLUF6dXJlLUJsb2IvMS4wDQoNCi0tYmF0Y2hyZXNwb25zZV8zNzJjMjQzNi05NGY0LTQ1YjgtOTRiNy1hY2RhYzAyZTZmNTENCkNvbnRlbnQtVHlwZTogYXBwbGljYXRpb24vaHR0cA0KQ29udGVudC1JRDogMg0KDQpIVFRQLzEuMSAyMDIgQWNjZXB0ZWQNCngtbXMtZGVsZXRlLXR5cGUtcGVybWFuZW50OiB0cnVlDQp4LW1zLXJlcXVlc3QtaWQ6IDk0MGEyY2Y2LTIwMWUtMDAzMy00OTFiLTBhODU2OTFlODhlZA0KeC1tcy12ZXJzaW9uOiAyMDIwLTA2LTEyDQpTZXJ2ZXI6IFdpbmRvd3MtQXp1cmUtQmxvYi8xLjANCg0KLS1iYXRjaHJlc3BvbnNlXzM3MmMyNDM2LTk0ZjQtNDViOC05NGI3LWFjZGFjMDJlNmY1MS0t"
     },
@@ -245,11 +205,7 @@
         "x-ms-client-request-id": "db8a0e79-3a4f-03d8-8e7a-1f08f19d6aec",
         "x-ms-date": "Tue, 23 Feb 2021 19:40:09 GMT",
         "x-ms-return-client-request-id": "true",
-<<<<<<< HEAD
-        "x-ms-version": "2020-12-06"
-=======
-        "x-ms-version": "2021-02-12"
->>>>>>> 7e782c87
+        "x-ms-version": "2021-02-12"
       },
       "RequestBody": null,
       "StatusCode": 404,
@@ -263,11 +219,7 @@
         "x-ms-client-request-id": "db8a0e79-3a4f-03d8-8e7a-1f08f19d6aec",
         "x-ms-error-code": "BlobNotFound",
         "x-ms-request-id": "940a2d03-201e-0033-521b-0a8569000000",
-<<<<<<< HEAD
-        "x-ms-version": "2020-12-06"
-=======
-        "x-ms-version": "2021-02-12"
->>>>>>> 7e782c87
+        "x-ms-version": "2021-02-12"
       },
       "ResponseBody": []
     },
@@ -285,11 +237,7 @@
         "x-ms-client-request-id": "18d286c8-80bc-5e6f-ae04-a3c636b0b8f0",
         "x-ms-date": "Tue, 23 Feb 2021 19:40:09 GMT",
         "x-ms-return-client-request-id": "true",
-<<<<<<< HEAD
-        "x-ms-version": "2020-12-06"
-=======
-        "x-ms-version": "2021-02-12"
->>>>>>> 7e782c87
+        "x-ms-version": "2021-02-12"
       },
       "RequestBody": null,
       "StatusCode": 404,
@@ -303,11 +251,7 @@
         "x-ms-client-request-id": "18d286c8-80bc-5e6f-ae04-a3c636b0b8f0",
         "x-ms-error-code": "BlobNotFound",
         "x-ms-request-id": "940a2d0d-201e-0033-5b1b-0a8569000000",
-<<<<<<< HEAD
-        "x-ms-version": "2020-12-06"
-=======
-        "x-ms-version": "2021-02-12"
->>>>>>> 7e782c87
+        "x-ms-version": "2021-02-12"
       },
       "ResponseBody": []
     },
@@ -325,11 +269,7 @@
         "x-ms-client-request-id": "6b4049d2-51cb-562f-eafd-a4b6297225b5",
         "x-ms-date": "Tue, 23 Feb 2021 19:40:09 GMT",
         "x-ms-return-client-request-id": "true",
-<<<<<<< HEAD
-        "x-ms-version": "2020-12-06"
-=======
-        "x-ms-version": "2021-02-12"
->>>>>>> 7e782c87
+        "x-ms-version": "2021-02-12"
       },
       "RequestBody": null,
       "StatusCode": 404,
@@ -343,11 +283,7 @@
         "x-ms-client-request-id": "6b4049d2-51cb-562f-eafd-a4b6297225b5",
         "x-ms-error-code": "BlobNotFound",
         "x-ms-request-id": "940a2d11-201e-0033-5f1b-0a8569000000",
-<<<<<<< HEAD
-        "x-ms-version": "2020-12-06"
-=======
-        "x-ms-version": "2021-02-12"
->>>>>>> 7e782c87
+        "x-ms-version": "2021-02-12"
       },
       "ResponseBody": []
     },
@@ -365,11 +301,7 @@
         "x-ms-client-request-id": "ecf3164c-4d70-7f24-63ba-83012c978363",
         "x-ms-date": "Tue, 23 Feb 2021 19:40:09 GMT",
         "x-ms-return-client-request-id": "true",
-<<<<<<< HEAD
-        "x-ms-version": "2020-12-06"
-=======
-        "x-ms-version": "2021-02-12"
->>>>>>> 7e782c87
+        "x-ms-version": "2021-02-12"
       },
       "RequestBody": null,
       "StatusCode": 202,
@@ -382,11 +314,7 @@
         ],
         "x-ms-client-request-id": "ecf3164c-4d70-7f24-63ba-83012c978363",
         "x-ms-request-id": "940a2d1d-201e-0033-671b-0a8569000000",
-<<<<<<< HEAD
-        "x-ms-version": "2020-12-06"
-=======
-        "x-ms-version": "2021-02-12"
->>>>>>> 7e782c87
+        "x-ms-version": "2021-02-12"
       },
       "ResponseBody": []
     }
