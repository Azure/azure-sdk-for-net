--- conflicted
+++ resolved
@@ -1,272 +1,199 @@
 {
   "Entries": [
     {
-<<<<<<< HEAD
-      "RequestUri": "https://seanmcccanary3.blob.core.windows.net/test-container-af3770ab-125b-a940-c24f-3a94459a390c?sv=2020-06-12\u0026ss=b\u0026srt=sco\u0026st=2021-04-02T16%3A42%3A42Z\u0026se=2021-04-02T18%3A42%3A42Z\u0026sp=rwdxlacuptfi\u0026sig=Sanitized\u0026restype=container",
-=======
-      "RequestUri": "https://seanmcccanary3.blob.core.windows.net/test-container-af3770ab-125b-a940-c24f-3a94459a390c?sv=2020-10-02\u0026ss=b\u0026srt=sco\u0026st=2021-02-23T18%3A40%3A17Z\u0026se=2021-02-23T20%3A40%3A17Z\u0026sp=rwdxlacuptf\u0026sig=Sanitized\u0026restype=container",
->>>>>>> 65932564
+      "RequestUri": "https://seanmcccanary3.blob.core.windows.net/test-container-af3770ab-125b-a940-c24f-3a94459a390c?sv=2020-10-02\u0026ss=b\u0026srt=sco\u0026st=2021-05-14T15%3A54%3A30Z\u0026se=2021-05-14T17%3A54%3A30Z\u0026sp=rwdxlacuptfi\u0026sig=Sanitized\u0026restype=container",
       "RequestMethod": "PUT",
       "RequestHeaders": {
         "Accept": "application/xml",
-        "traceparent": "00-4c8265384a6d3243917f5246e942e1d3-db07b68245be6c4c-00",
-        "User-Agent": [
-          "azsdk-net-Storage.Blobs/12.9.0-alpha.20210402.1",
-          "(.NET 5.0.4; Microsoft Windows 10.0.19042)"
+        "traceparent": "00-6aea977105cb6e419722270dbe3d9069-a2baef3da040904d-00",
+        "User-Agent": [
+          "azsdk-net-Storage.Blobs/12.9.0-alpha.20210514.1",
+          "(.NET 5.0.6; Microsoft Windows 10.0.19043)"
         ],
         "x-ms-blob-public-access": "container",
         "x-ms-client-request-id": "31a80d8c-92b8-a52c-c774-a7697a33fed7",
         "x-ms-return-client-request-id": "true",
-<<<<<<< HEAD
-        "x-ms-version": "2020-08-04"
-=======
-         "x-ms-version": "2020-10-02"
->>>>>>> 65932564
+        "x-ms-version": "2020-10-02"
       },
       "RequestBody": null,
       "StatusCode": 201,
       "ResponseHeaders": {
         "Content-Length": "0",
-        "Date": "Fri, 02 Apr 2021 17:42:41 GMT",
-        "ETag": "\u00220x8D8F5FEB778170F\u0022",
-        "Last-Modified": "Fri, 02 Apr 2021 17:42:42 GMT",
+        "Date": "Fri, 14 May 2021 16:54:29 GMT",
+        "ETag": "\u00220x8D916F8F13DF206\u0022",
+        "Last-Modified": "Fri, 14 May 2021 16:54:30 GMT",
         "Server": [
           "Windows-Azure-Blob/1.0",
           "Microsoft-HTTPAPI/2.0"
         ],
         "x-ms-client-request-id": "31a80d8c-92b8-a52c-c774-a7697a33fed7",
-<<<<<<< HEAD
-        "x-ms-request-id": "204e30bc-201e-008a-50e7-278173000000",
-        "x-ms-version": "2020-08-04"
-=======
-        "x-ms-request-id": "940a368c-201e-0033-061b-0a8569000000",
-         "x-ms-version": "2020-10-02"
->>>>>>> 65932564
-      },
-      "ResponseBody": []
-    },
-    {
-<<<<<<< HEAD
-      "RequestUri": "https://seanmcccanary3.blob.core.windows.net/test-container-af3770ab-125b-a940-c24f-3a94459a390c/blob1?sv=2020-06-12\u0026ss=b\u0026srt=sco\u0026st=2021-04-02T16%3A42%3A42Z\u0026se=2021-04-02T18%3A42%3A42Z\u0026sp=rwdxlacuptfi\u0026sig=Sanitized",
-=======
-      "RequestUri": "https://seanmcccanary3.blob.core.windows.net/test-container-af3770ab-125b-a940-c24f-3a94459a390c/blob1?sv=2020-10-02\u0026ss=b\u0026srt=sco\u0026st=2021-02-23T18%3A40%3A17Z\u0026se=2021-02-23T20%3A40%3A17Z\u0026sp=rwdxlacuptf\u0026sig=Sanitized",
->>>>>>> 65932564
+        "x-ms-request-id": "0de2813f-901e-007b-59e1-48985e000000",
+        "x-ms-version": "2020-10-02"
+      },
+      "ResponseBody": []
+    },
+    {
+      "RequestUri": "https://seanmcccanary3.blob.core.windows.net/test-container-af3770ab-125b-a940-c24f-3a94459a390c/blob1?sv=2020-10-02\u0026ss=b\u0026srt=sco\u0026st=2021-05-14T15%3A54%3A30Z\u0026se=2021-05-14T17%3A54%3A30Z\u0026sp=rwdxlacuptfi\u0026sig=Sanitized",
       "RequestMethod": "PUT",
       "RequestHeaders": {
         "Accept": "application/xml",
         "Content-Length": "1024",
         "Content-Type": "application/octet-stream",
         "If-None-Match": "*",
-        "traceparent": "00-6299fd6c0f399d4fadd8b66bf8e2071a-1386c3ccb3e3044c-00",
-        "User-Agent": [
-          "azsdk-net-Storage.Blobs/12.9.0-alpha.20210402.1",
-          "(.NET 5.0.4; Microsoft Windows 10.0.19042)"
+        "traceparent": "00-3eb5f0ccbec2164da14c53fc2be7cafb-90e83618cc309a43-00",
+        "User-Agent": [
+          "azsdk-net-Storage.Blobs/12.9.0-alpha.20210514.1",
+          "(.NET 5.0.6; Microsoft Windows 10.0.19043)"
         ],
         "x-ms-blob-type": "BlockBlob",
         "x-ms-client-request-id": "17f16538-25e2-92b3-4606-d29f6bd3d811",
         "x-ms-return-client-request-id": "true",
-<<<<<<< HEAD
-        "x-ms-version": "2020-08-04"
-=======
-         "x-ms-version": "2020-10-02"
->>>>>>> 65932564
+        "x-ms-version": "2020-10-02"
       },
       "RequestBody": "j7JYw3AhGd/DbmxBJr6xi30cCDjyCFOO0lS3RiNETg8cFfJF3Q6ta/PIbkol6n8JwhvsXivF5IdeyvEbadO8fh9dJBHLbK1ubpxEKZkJaefVroMHWO/jVjBr5xMdkQEgDO8ryMVuPVZuffCOgbvtVWAJRrtPtCYvec7gYISZUNybJByp3aEhZ3Atmdr/VNR0fZKyFEtG0FfJ\u002B073jd3S1C0T812eQ3e/595LIhtLMCX5bOLx5jyRVFPF4OJSKtmTW8Wt7GB31Tob8ixs\u002Bq48fcso/SH64O3xgp4J2WOUbbwFt8ZVnkTEgZao1vQPJFqliGMXKiy4mHvYu2nBbvzXhoVwZ0Pn5t6HZHuLUgn54l5EY1H/fUKQTB9LfePaAhOZ0U9unrwWvqGEkMWwLUZx3tkLfAqq1whD3xojm2j7rGFo8YG5i0OhLqSve\u002B183x/Z2p4Kz4UI7/pHK7\u002Bh8yM4ieNkSDvEt1OVaU5m\u002B1saxgD7SsDK8d3bXwKGcmCE/zqBd/IKGJbjFCJKdGU3ovOeLGS\u002BpqhibpgGieg5PUXzEWoT5YNpEK1pFzWef3x4pL0O6EX7xVmSHghaA4\u002BuqtbcV2P7I71wNRy3VI5yxO8bjuQqK1UA\u002BEsQgcZ7Dwweu21fwScZfIEAnrIoQ3HLH1oZPnWqg3\u002BA3F4X6qH29CYQmZkgEwLHARFjKoyi17XaRWJsYtCWczfu3uTJApLfCamMGKrXqgtXUTxkRlny3gWpPaU\u002BipJVeSVhMjQd/f9/hCDjFr4KAppXFBCTMizd/ADfIMTsoX8XNp\u002BFdXfWOlM95MI5D8hGnjoL53aCwkb4gzY0Pt06k\u002BKgy98fhYwigNq8Vk5ppOw4mIKJ4bkJlXRYjPFBovt2AlHgmEPoJxiu6GacxWz4jt9J/KVbsbIolzZrxvma4d7eRVT8iQupT3Bp2/hTbM8IYP0S96VVG1GftwEMfWEfFAaIvn8X/AXTn6w08dW51SpnY2b8h\u002Bk4iCkDXdIKndEPScfxy65P8GT4Plj5ICl75uHWpRr6I4wdTzVWFJ4yyQLbJacOxwp8F3ICBEmRP2cAh3bwNPe2FCY71Ht5\u002BdvFxXVVHvuBbR7XWo2n\u002BB9DjBDOVo0nQZQKJBCB0vKOAh6XPT7TOyFrfhpYGdlqDxwH\u002BEhrqqNOnYThSvnrAJorSVdvELvgb1DuYthyzyi6oBTzedqqIlh6SZ\u002B68vAngH2ALM\u002BC\u002Bv5hJ4j3fEjL281bJqrk94e/gSf/9MYbJn1fx\u002BFa8qNYOKUVklJSsqUPr27SXstGQon2wKqogwU4RQAKmLVmcOgpAu0FzmQ0bc6C70VYSMexGYRYZDL5sLWf3U1RSBrvqT6FqVveQXMlwQ==",
       "StatusCode": 201,
       "ResponseHeaders": {
         "Content-Length": "0",
         "Content-MD5": "vIC8gZiZc5aJIrYe119y5w==",
-        "Date": "Fri, 02 Apr 2021 17:42:41 GMT",
-        "ETag": "\u00220x8D8F5FEB7821656\u0022",
-        "Last-Modified": "Fri, 02 Apr 2021 17:42:42 GMT",
+        "Date": "Fri, 14 May 2021 16:54:29 GMT",
+        "ETag": "\u00220x8D916F8F1483B8B\u0022",
+        "Last-Modified": "Fri, 14 May 2021 16:54:30 GMT",
         "Server": [
           "Windows-Azure-Blob/1.0",
           "Microsoft-HTTPAPI/2.0"
         ],
         "x-ms-client-request-id": "17f16538-25e2-92b3-4606-d29f6bd3d811",
         "x-ms-content-crc64": "3UUfERVEt6c=",
-        "x-ms-request-id": "204e30dc-201e-008a-6ae7-278173000000",
+        "x-ms-request-id": "0de28158-901e-007b-6fe1-48985e000000",
         "x-ms-request-server-encrypted": "true",
-<<<<<<< HEAD
-        "x-ms-version": "2020-08-04",
-        "x-ms-version-id": "2021-04-02T17:42:42.2179414Z"
-=======
-         "x-ms-version": "2020-10-02",
-        "x-ms-version-id": "2021-02-23T19:40:17.8999920Z"
->>>>>>> 65932564
-      },
-      "ResponseBody": []
-    },
-    {
-<<<<<<< HEAD
-      "RequestUri": "https://seanmcccanary3.blob.core.windows.net/test-container-af3770ab-125b-a940-c24f-3a94459a390c/blob2?sv=2020-06-12\u0026ss=b\u0026srt=sco\u0026st=2021-04-02T16%3A42%3A42Z\u0026se=2021-04-02T18%3A42%3A42Z\u0026sp=rwdxlacuptfi\u0026sig=Sanitized",
-=======
-      "RequestUri": "https://seanmcccanary3.blob.core.windows.net/test-container-af3770ab-125b-a940-c24f-3a94459a390c/blob2?sv=2020-10-02\u0026ss=b\u0026srt=sco\u0026st=2021-02-23T18%3A40%3A17Z\u0026se=2021-02-23T20%3A40%3A17Z\u0026sp=rwdxlacuptf\u0026sig=Sanitized",
->>>>>>> 65932564
+        "x-ms-version": "2020-10-02",
+        "x-ms-version-id": "2021-05-14T16:54:30.5379211Z"
+      },
+      "ResponseBody": []
+    },
+    {
+      "RequestUri": "https://seanmcccanary3.blob.core.windows.net/test-container-af3770ab-125b-a940-c24f-3a94459a390c/blob2?sv=2020-10-02\u0026ss=b\u0026srt=sco\u0026st=2021-05-14T15%3A54%3A30Z\u0026se=2021-05-14T17%3A54%3A30Z\u0026sp=rwdxlacuptfi\u0026sig=Sanitized",
       "RequestMethod": "PUT",
       "RequestHeaders": {
         "Accept": "application/xml",
         "Content-Length": "1024",
         "Content-Type": "application/octet-stream",
         "If-None-Match": "*",
-        "traceparent": "00-1fcb2601c6096648829f7cc1db283ccb-e376c87bacc9a543-00",
-        "User-Agent": [
-          "azsdk-net-Storage.Blobs/12.9.0-alpha.20210402.1",
-          "(.NET 5.0.4; Microsoft Windows 10.0.19042)"
+        "traceparent": "00-763cfe97e7ebf44e90885138aa04a02c-2e828ef48cbb0f4a-00",
+        "User-Agent": [
+          "azsdk-net-Storage.Blobs/12.9.0-alpha.20210514.1",
+          "(.NET 5.0.6; Microsoft Windows 10.0.19043)"
         ],
         "x-ms-blob-type": "BlockBlob",
         "x-ms-client-request-id": "3a5fd1d4-8db1-bf0f-829c-f3f805385449",
         "x-ms-return-client-request-id": "true",
-<<<<<<< HEAD
-        "x-ms-version": "2020-08-04"
-=======
-         "x-ms-version": "2020-10-02"
->>>>>>> 65932564
+        "x-ms-version": "2020-10-02"
       },
       "RequestBody": "M6LfHIoh3/5QGO\u002Bbv5oyz3kJpduCDt8tKJNNuQ1dzoWmH9tp1hPIF4bzxso1GNOr1AIlYi38jyXDsfT20yXw8kpq9KC/yPllQY5UjkcU\u002BA/AouQKN2tXqo\u002B2piUe0UNhAtSAyyMz6wwJvyCepwDerrnkNTFA5rreE0oQCSHTR29L84xylC3sjbbYAHdKuAKP1/hsOpsRIBsaorjZIuLqNniwU7RzaxmM\u002BKh7Z\u002BZCk1pIgTEoZw3UOdNxWPJ0EmrT7sr/mmVOG2zf4EHylrg01w5dkKGwwc5r3BngAhMmF\u002BU9p3kcQ/n0\u002BmXFSYbL4aIbPIDjFoHJIiz7k71LbRlZuMlbte4\u002BGJQVaZY763hHn/p3xcaSQgBkdIRNIa87qYxMa5G9cCyz3CPszq3qjTe0s/PC1KhSx3XI90Bq8ffl2b8K74Dnii/Ow\u002BmipnRSeedNmG67eNTk\u002BaQb9XjrSeosBvTt4J62zSjE9BG\u002BsCABdn5ZHFiIKWDrJfXby5W24nn\u002Bdp9/ZJhIlstF94TDJUmDGn76ki2So92UArqo2wKTDRGXwDmBgRHlEIWNQzHcJwCrV7EWu1BMbNLB62LeoLvIsepyLGQPAphtFYGnBGCruNu6/YNQfVHBSlRnv5auB3DKxJJHafubm1UYqKbPpWhyFjOHI6I4dzOYseEQqEMCvg4Q3T/OY07fH2EuONWr8aXs9ahjJ\u002BPNkU1er7cZi/IRFumXvsgopLLkpwRBCT9e7cA8I7Oan5YqQkvyb7SXxpNuHCLrEzLcw1D2foDfjIgNAMH33Gc/d3ZSbXx8NjT9TeBw0u0cctqNYGBipCAWS7bD5G/zn\u002BosL6WrmKW2X4wc\u002BDGfbrqa8I3nanwH3NJWPCHFuVLFCq32RKJHcdo01gDTRqvud9z7KPPiCzVtJFPSVVyE8KU6Vu6EqCoXU3\u002Bys5N8NJUnaMVFyZFe4v53iB9PdBx\u002BsOVame\u002B8as6x5NRzL1ih8fC9quyXPycU23TvDB8Lx95jNAKuIZqla/32k\u002BW867Ol1pcuksov5nG\u002BRb17zF2uphz2EPpV889VFz/voKtBV/DBSjaI3TUUNE2R79zcKp6fSOzIxtu4UOLH2HqKQEbFfO7NuoInJsjn4dutwwPzeO2hT1i\u002BeZAVCflTwAW6ivQHzHLtD28beCEk4OT/Coze1F\u002BN6PDtBgNduLGI1GXDLVfnpfeQBml9htc2mpisFf5tdOylLaEDGcZvj1a\u002BkqS8YLOMGGWVTc71D2IZt2trsaOzG195Hf\u002B244sxIXYTv/MzejrlH/2Y2CYdsB4/6WJaBN6zC3dEQkKz1jTZZCxY4lBv5jwwhpKlGkI4W23hdvko1h2YX7N77jf4MUjIvg==",
       "StatusCode": 201,
       "ResponseHeaders": {
         "Content-Length": "0",
         "Content-MD5": "YXg0Yxho1Brl2Kqsj70Ybg==",
-        "Date": "Fri, 02 Apr 2021 17:42:42 GMT",
-        "ETag": "\u00220x8D8F5FEB78EE9E8\u0022",
-        "Last-Modified": "Fri, 02 Apr 2021 17:42:42 GMT",
+        "Date": "Fri, 14 May 2021 16:54:29 GMT",
+        "ETag": "\u00220x8D916F8F1542495\u0022",
+        "Last-Modified": "Fri, 14 May 2021 16:54:30 GMT",
         "Server": [
           "Windows-Azure-Blob/1.0",
           "Microsoft-HTTPAPI/2.0"
         ],
         "x-ms-client-request-id": "3a5fd1d4-8db1-bf0f-829c-f3f805385449",
         "x-ms-content-crc64": "pBWEfVfKQxw=",
-        "x-ms-request-id": "204e3101-201e-008a-09e7-278173000000",
+        "x-ms-request-id": "0de28176-901e-007b-0be1-48985e000000",
         "x-ms-request-server-encrypted": "true",
-<<<<<<< HEAD
-        "x-ms-version": "2020-08-04",
-        "x-ms-version-id": "2021-04-02T17:42:42.3020008Z"
-=======
-         "x-ms-version": "2020-10-02",
-        "x-ms-version-id": "2021-02-23T19:40:17.9600342Z"
->>>>>>> 65932564
-      },
-      "ResponseBody": []
-    },
-    {
-<<<<<<< HEAD
-      "RequestUri": "https://seanmcccanary3.blob.core.windows.net/test-container-af3770ab-125b-a940-c24f-3a94459a390c/blob3?sv=2020-06-12\u0026ss=b\u0026srt=sco\u0026st=2021-04-02T16%3A42%3A42Z\u0026se=2021-04-02T18%3A42%3A42Z\u0026sp=rwdxlacuptfi\u0026sig=Sanitized",
-=======
-      "RequestUri": "https://seanmcccanary3.blob.core.windows.net/test-container-af3770ab-125b-a940-c24f-3a94459a390c/blob3?sv=2020-10-02\u0026ss=b\u0026srt=sco\u0026st=2021-02-23T18%3A40%3A17Z\u0026se=2021-02-23T20%3A40%3A17Z\u0026sp=rwdxlacuptf\u0026sig=Sanitized",
->>>>>>> 65932564
+        "x-ms-version": "2020-10-02",
+        "x-ms-version-id": "2021-05-14T16:54:30.6159765Z"
+      },
+      "ResponseBody": []
+    },
+    {
+      "RequestUri": "https://seanmcccanary3.blob.core.windows.net/test-container-af3770ab-125b-a940-c24f-3a94459a390c/blob3?sv=2020-10-02\u0026ss=b\u0026srt=sco\u0026st=2021-05-14T15%3A54%3A30Z\u0026se=2021-05-14T17%3A54%3A30Z\u0026sp=rwdxlacuptfi\u0026sig=Sanitized",
       "RequestMethod": "PUT",
       "RequestHeaders": {
         "Accept": "application/xml",
         "Content-Length": "1024",
         "Content-Type": "application/octet-stream",
         "If-None-Match": "*",
-        "traceparent": "00-3868f44b116e1d42a08f48695660c325-3a3ef8d447170c4d-00",
-        "User-Agent": [
-          "azsdk-net-Storage.Blobs/12.9.0-alpha.20210402.1",
-          "(.NET 5.0.4; Microsoft Windows 10.0.19042)"
+        "traceparent": "00-e4b17bac0133824e9714a20a6b46908f-e2e264a23cfdc147-00",
+        "User-Agent": [
+          "azsdk-net-Storage.Blobs/12.9.0-alpha.20210514.1",
+          "(.NET 5.0.6; Microsoft Windows 10.0.19043)"
         ],
         "x-ms-blob-type": "BlockBlob",
         "x-ms-client-request-id": "bcd661fc-7df4-45eb-e98a-3541e63f99b2",
         "x-ms-return-client-request-id": "true",
-<<<<<<< HEAD
-        "x-ms-version": "2020-08-04"
-=======
-         "x-ms-version": "2020-10-02"
->>>>>>> 65932564
+        "x-ms-version": "2020-10-02"
       },
       "RequestBody": "3VvOPZafFKb2AqyfTFLCR\u002BFQI1/ojQ3m6wVLMdwKIPEpAjCVZc9QNb25Q67hb3Mw2qsWtBX0YE9N6FKQVOLJ7OG6dUkiLOES/\u002B2iL0pfBHuRGlYw82zbNaLgSH19v\u002BDa71fMJvoqDq7KBLQnUjAF7uPW/jmMmfh13kCnQeRklT8Nx0Dyk92BZwyoZu\u002B3tONx21qZpsGnTlVeVke6gs3KZm50GorvEloFVJYt4zIJvipcNWWJyu5\u002BZXnqlDyWx\u002BU/3gCAQppYgcn/lFIqemojVZgdXUxnQJuA9rQRBH4eb42x7gUyiHuQBLScijacVOsOxz6keGqY155kAEzlR3xK4CTFeYtl8c0cjViYy7Vl46HIAz0/efYiGBZnzYgvqrw3UakR19pfqNZxiOsRAAzo/hyqHUQ/C2YuomB1/iNF7OOcYHkMVAzHaFpmzvELERcKfs5rhI14\u002BEZC4zR56qqzLJsHdZ\u002BS3KoQ47Tp2D11IpFJa39U2WdWJGgzyXDXTX6ws6FWA5x3d6IkWqHYjh8JzcCjMH8qXlIzsVA3XxM5OZY1OSSbHh/10fTdMH7GfZVIKvuvMxz\u002BhVVOI1FLQBeP6iELo1T7ba\u002Bhrl6LTS7TbTS77jUXiQV5NrTPTPvNqZHcTUZdutpBTbxMDoS9czcne7Ydj1HheGAckWyfKyGz1ATNrv/ndrJaeaB5ynuAu8N8qNFFsBo/\u002BtXmQChuoSGamTmA8MQ4PwQDwhWwaK3km9aoI4NQbiTqjrQpATWJ7Nh/3jFCAMv\u002BRGnMQe0EjpInAaRSxX2eSioVlWEQDj3OedY9MYl8opsKqd4agyw35v8iAf\u002BRNiZa4JQGLWpp7jUr/scWxlwIql8JSBufg8f93a9i7gw\u002BPUKw4lH1dnQxoLup74VlIB\u002BjGVafiO4Ku1zNCE\u002B7B/8p7MGEZuQLEjTq16hg9ZRBmLyPv9S1nrVUpSf0KG0ldZi7fwLE4Lo7lwcitLBFqsXIi2\u002BSLEgrc04LMMC9F\u002BnGxWIPpHaSfbgBUyfNk\u002BkEDvthK53\u002Bk0lQkAyzuK/6foAeXO9NNgVPNQ22kNkgXuBkBiHEW\u002BtLyDIZvxRp3sUIB9Snrjf6t9j2EfaQRwJwLzIrT7GONiOU0pO9NHbw5VZHrokEea\u002BpaU9JzUn1u4AvqJDhPY8UetCxE9yjPYJiBSufSJl5a7aDguVhRWjZnhcSjYzmDqjHMzO4U2XTBizN58ceVnLntT3ZXrupszVn2HTEkK/2e/aD1xVlwBhQr3y5k16gu0ilK9hODLDsHoD9UHvxDnV812vRmn5cgvQlia4/7x/Xxx0rH2XXp29GlriVZ3CdX6EGPLzyzyDJSKjjKYMBrS5gJolexe8QpQ==",
       "StatusCode": 201,
       "ResponseHeaders": {
         "Content-Length": "0",
         "Content-MD5": "99cExxslFud8A/txUuAkbQ==",
-        "Date": "Fri, 02 Apr 2021 17:42:42 GMT",
-        "ETag": "\u00220x8D8F5FEB7997322\u0022",
-        "Last-Modified": "Fri, 02 Apr 2021 17:42:42 GMT",
+        "Date": "Fri, 14 May 2021 16:54:29 GMT",
+        "ETag": "\u00220x8D916F8F15C8A8E\u0022",
+        "Last-Modified": "Fri, 14 May 2021 16:54:30 GMT",
         "Server": [
           "Windows-Azure-Blob/1.0",
           "Microsoft-HTTPAPI/2.0"
         ],
         "x-ms-client-request-id": "bcd661fc-7df4-45eb-e98a-3541e63f99b2",
         "x-ms-content-crc64": "inFGKP/CwP8=",
-        "x-ms-request-id": "204e3114-201e-008a-1ce7-278173000000",
+        "x-ms-request-id": "0de2817b-901e-007b-0fe1-48985e000000",
         "x-ms-request-server-encrypted": "true",
-<<<<<<< HEAD
-        "x-ms-version": "2020-08-04",
-        "x-ms-version-id": "2021-04-02T17:42:42.3710498Z"
-=======
-         "x-ms-version": "2020-10-02",
-        "x-ms-version-id": "2021-02-23T19:40:18.0400896Z"
->>>>>>> 65932564
-      },
-      "ResponseBody": []
-    },
-    {
-<<<<<<< HEAD
-      "RequestUri": "https://seanmcccanary3.blob.core.windows.net/?sv=2020-06-12\u0026ss=b\u0026srt=sco\u0026st=2021-04-02T16%3A42%3A42Z\u0026se=2021-04-02T18%3A42%3A42Z\u0026sp=rwdxlacuptfi\u0026sig=Sanitized\u0026comp=batch",
-=======
-      "RequestUri": "https://seanmcccanary3.blob.core.windows.net/?sv=2020-10-02\u0026ss=b\u0026srt=sco\u0026st=2021-02-23T18%3A40%3A17Z\u0026se=2021-02-23T20%3A40%3A17Z\u0026sp=rwdxlacuptf\u0026sig=Sanitized\u0026comp=batch",
->>>>>>> 65932564
+        "x-ms-version": "2020-10-02",
+        "x-ms-version-id": "2021-05-14T16:54:30.6710158Z"
+      },
+      "ResponseBody": []
+    },
+    {
+      "RequestUri": "https://seanmcccanary3.blob.core.windows.net/?sv=2020-10-02\u0026ss=b\u0026srt=sco\u0026st=2021-05-14T15%3A54%3A30Z\u0026se=2021-05-14T17%3A54%3A30Z\u0026sp=rwdxlacuptfi\u0026sig=Sanitized\u0026comp=batch",
       "RequestMethod": "POST",
       "RequestHeaders": {
         "Accept": "application/xml",
         "Content-Length": "1416",
         "Content-Type": "multipart/mixed; boundary=batch_55ff380f-35dd-a199-e5d9-e5ff03c7f0b5",
-        "traceparent": "00-1eabc8354359b54696588dd035215a2e-264138e91bf88946-00",
-        "User-Agent": [
-          "azsdk-net-Storage.Blobs/12.9.0-alpha.20210402.1",
-          "(.NET 5.0.4; Microsoft Windows 10.0.19042)"
+        "traceparent": "00-b6f8c48277b42c4996032f4e9a237db7-d7ca7bfe2ed8d14a-00",
+        "User-Agent": [
+          "azsdk-net-Storage.Blobs/12.9.0-alpha.20210514.1",
+          "(.NET 5.0.6; Microsoft Windows 10.0.19043)"
         ],
         "x-ms-client-request-id": "592ca4f4-48d9-5b6b-c1a1-36fe08b3dc96",
         "x-ms-return-client-request-id": "true",
-<<<<<<< HEAD
-        "x-ms-version": "2020-08-04"
-=======
-         "x-ms-version": "2020-10-02"
->>>>>>> 65932564
-      },
-      "RequestBody": "LS1iYXRjaF81NWZmMzgwZi0zNWRkLWExOTktZTVkOS1lNWZmMDNjN2YwYjUNCkNvbnRlbnQtVHlwZTogYXBwbGljYXRpb24vaHR0cA0KQ29udGVudC1UcmFuc2Zlci1FbmNvZGluZzogYmluYXJ5DQpDb250ZW50LUlEOiAwDQoNClBVVCAvdGVzdC1jb250YWluZXItYWYzNzcwYWItMTI1Yi1hOTQwLWMyNGYtM2E5NDQ1OWEzOTBjL2Jsb2IxP3N2PTIwMjAtMDYtMTImc3M9YiZzcnQ9c2NvJnN0PTIwMjEtMDQtMDJUMTYlM0E0MiUzQTQyWiZzZT0yMDIxLTA0LTAyVDE4JTNBNDIlM0E0Mlomc3A9cndkeGxhY3VwdGZpJnNpZz1TYW5pdGl6ZWQgSFRUUC8xLjENCngtbXMtYWNjZXNzLXRpZXI6IENvb2wNCkFjY2VwdDogYXBwbGljYXRpb24veG1sDQp0cmFjZXBhcmVudDogMDAtMWVhYmM4MzU0MzU5YjU0Njk2NTg4ZGQwMzUyMTVhMmUtZGU1OWZiMDNlM2U0MGQ0YS0wMA0KQ29udGVudC1MZW5ndGg6IDANCg0KLS1iYXRjaF81NWZmMzgwZi0zNWRkLWExOTktZTVkOS1lNWZmMDNjN2YwYjUNCkNvbnRlbnQtVHlwZTogYXBwbGljYXRpb24vaHR0cA0KQ29udGVudC1UcmFuc2Zlci1FbmNvZGluZzogYmluYXJ5DQpDb250ZW50LUlEOiAxDQoNClBVVCAvdGVzdC1jb250YWluZXItYWYzNzcwYWItMTI1Yi1hOTQwLWMyNGYtM2E5NDQ1OWEzOTBjL2Jsb2IyP3N2PTIwMjAtMDYtMTImc3M9YiZzcnQ9c2NvJnN0PTIwMjEtMDQtMDJUMTYlM0E0MiUzQTQyWiZzZT0yMDIxLTA0LTAyVDE4JTNBNDIlM0E0Mlomc3A9cndkeGxhY3VwdGZpJnNpZz1TYW5pdGl6ZWQgSFRUUC8xLjENCngtbXMtYWNjZXNzLXRpZXI6IENvb2wNCkFjY2VwdDogYXBwbGljYXRpb24veG1sDQp0cmFjZXBhcmVudDogMDAtMWVhYmM4MzU0MzU5YjU0Njk2NTg4ZGQwMzUyMTVhMmUtZGU1OWZiMDNlM2U0MGQ0YS0wMA0KQ29udGVudC1MZW5ndGg6IDANCg0KLS1iYXRjaF81NWZmMzgwZi0zNWRkLWExOTktZTVkOS1lNWZmMDNjN2YwYjUNCkNvbnRlbnQtVHlwZTogYXBwbGljYXRpb24vaHR0cA0KQ29udGVudC1UcmFuc2Zlci1FbmNvZGluZzogYmluYXJ5DQpDb250ZW50LUlEOiAyDQoNClBVVCAvdGVzdC1jb250YWluZXItYWYzNzcwYWItMTI1Yi1hOTQwLWMyNGYtM2E5NDQ1OWEzOTBjL2Jsb2IzP3N2PTIwMjAtMDYtMTImc3M9YiZzcnQ9c2NvJnN0PTIwMjEtMDQtMDJUMTYlM0E0MiUzQTQyWiZzZT0yMDIxLTA0LTAyVDE4JTNBNDIlM0E0Mlomc3A9cndkeGxhY3VwdGZpJnNpZz1TYW5pdGl6ZWQgSFRUUC8xLjENCngtbXMtYWNjZXNzLXRpZXI6IENvb2wNCkFjY2VwdDogYXBwbGljYXRpb24veG1sDQp0cmFjZXBhcmVudDogMDAtMWVhYmM4MzU0MzU5YjU0Njk2NTg4ZGQwMzUyMTVhMmUtZGU1OWZiMDNlM2U0MGQ0YS0wMA0KQ29udGVudC1MZW5ndGg6IDANCg0KLS1iYXRjaF81NWZmMzgwZi0zNWRkLWExOTktZTVkOS1lNWZmMDNjN2YwYjUtLQ0K",
+        "x-ms-version": "2020-10-02"
+      },
+      "RequestBody": "LS1iYXRjaF81NWZmMzgwZi0zNWRkLWExOTktZTVkOS1lNWZmMDNjN2YwYjUNCkNvbnRlbnQtVHlwZTogYXBwbGljYXRpb24vaHR0cA0KQ29udGVudC1UcmFuc2Zlci1FbmNvZGluZzogYmluYXJ5DQpDb250ZW50LUlEOiAwDQoNClBVVCAvdGVzdC1jb250YWluZXItYWYzNzcwYWItMTI1Yi1hOTQwLWMyNGYtM2E5NDQ1OWEzOTBjL2Jsb2IxP3N2PTIwMjAtMTAtMDImc3M9YiZzcnQ9c2NvJnN0PTIwMjEtMDUtMTRUMTUlM0E1NCUzQTMwWiZzZT0yMDIxLTA1LTE0VDE3JTNBNTQlM0EzMFomc3A9cndkeGxhY3VwdGZpJnNpZz1TYW5pdGl6ZWQgSFRUUC8xLjENCngtbXMtYWNjZXNzLXRpZXI6IENvb2wNCkFjY2VwdDogYXBwbGljYXRpb24veG1sDQp0cmFjZXBhcmVudDogMDAtYjZmOGM0ODI3N2I0MmM0OTk2MDMyZjRlOWEyMzdkYjctMDJiMWNmYWIyNzQ1OTk0Ni0wMA0KQ29udGVudC1MZW5ndGg6IDANCg0KLS1iYXRjaF81NWZmMzgwZi0zNWRkLWExOTktZTVkOS1lNWZmMDNjN2YwYjUNCkNvbnRlbnQtVHlwZTogYXBwbGljYXRpb24vaHR0cA0KQ29udGVudC1UcmFuc2Zlci1FbmNvZGluZzogYmluYXJ5DQpDb250ZW50LUlEOiAxDQoNClBVVCAvdGVzdC1jb250YWluZXItYWYzNzcwYWItMTI1Yi1hOTQwLWMyNGYtM2E5NDQ1OWEzOTBjL2Jsb2IyP3N2PTIwMjAtMTAtMDImc3M9YiZzcnQ9c2NvJnN0PTIwMjEtMDUtMTRUMTUlM0E1NCUzQTMwWiZzZT0yMDIxLTA1LTE0VDE3JTNBNTQlM0EzMFomc3A9cndkeGxhY3VwdGZpJnNpZz1TYW5pdGl6ZWQgSFRUUC8xLjENCngtbXMtYWNjZXNzLXRpZXI6IENvb2wNCkFjY2VwdDogYXBwbGljYXRpb24veG1sDQp0cmFjZXBhcmVudDogMDAtYjZmOGM0ODI3N2I0MmM0OTk2MDMyZjRlOWEyMzdkYjctMDJiMWNmYWIyNzQ1OTk0Ni0wMA0KQ29udGVudC1MZW5ndGg6IDANCg0KLS1iYXRjaF81NWZmMzgwZi0zNWRkLWExOTktZTVkOS1lNWZmMDNjN2YwYjUNCkNvbnRlbnQtVHlwZTogYXBwbGljYXRpb24vaHR0cA0KQ29udGVudC1UcmFuc2Zlci1FbmNvZGluZzogYmluYXJ5DQpDb250ZW50LUlEOiAyDQoNClBVVCAvdGVzdC1jb250YWluZXItYWYzNzcwYWItMTI1Yi1hOTQwLWMyNGYtM2E5NDQ1OWEzOTBjL2Jsb2IzP3N2PTIwMjAtMTAtMDImc3M9YiZzcnQ9c2NvJnN0PTIwMjEtMDUtMTRUMTUlM0E1NCUzQTMwWiZzZT0yMDIxLTA1LTE0VDE3JTNBNTQlM0EzMFomc3A9cndkeGxhY3VwdGZpJnNpZz1TYW5pdGl6ZWQgSFRUUC8xLjENCngtbXMtYWNjZXNzLXRpZXI6IENvb2wNCkFjY2VwdDogYXBwbGljYXRpb24veG1sDQp0cmFjZXBhcmVudDogMDAtYjZmOGM0ODI3N2I0MmM0OTk2MDMyZjRlOWEyMzdkYjctMDJiMWNmYWIyNzQ1OTk0Ni0wMA0KQ29udGVudC1MZW5ndGg6IDANCg0KLS1iYXRjaF81NWZmMzgwZi0zNWRkLWExOTktZTVkOS1lNWZmMDNjN2YwYjUtLQ0K",
       "StatusCode": 202,
       "ResponseHeaders": {
-        "Content-Type": "multipart/mixed; boundary=batchresponse_ed38395f-5843-4d9e-bdf6-5bb9b828ebec",
-        "Date": "Fri, 02 Apr 2021 17:42:42 GMT",
+        "Content-Type": "multipart/mixed; boundary=batchresponse_8f9ff90c-8a6d-4068-a80e-652cd9e9c46a",
+        "Date": "Fri, 14 May 2021 16:54:29 GMT",
         "Server": [
           "Windows-Azure-Blob/1.0",
           "Microsoft-HTTPAPI/2.0"
         ],
         "Transfer-Encoding": "chunked",
         "x-ms-client-request-id": "592ca4f4-48d9-5b6b-c1a1-36fe08b3dc96",
-<<<<<<< HEAD
-        "x-ms-request-id": "204e312e-201e-008a-32e7-278173000000",
-        "x-ms-version": "2020-08-04"
-=======
-        "x-ms-request-id": "940a36fe-201e-0033-6e1b-0a8569000000",
-         "x-ms-version": "2020-10-02"
->>>>>>> 65932564
-      },
-      "ResponseBody": "LS1iYXRjaHJlc3BvbnNlX2VkMzgzOTVmLTU4NDMtNGQ5ZS1iZGY2LTViYjliODI4ZWJlYw0KQ29udGVudC1UeXBlOiBhcHBsaWNhdGlvbi9odHRwDQpDb250ZW50LUlEOiAwDQoNCkhUVFAvMS4xIDIwMCBPSw0KeC1tcy1yZXF1ZXN0LWlkOiAyMDRlMzEyZS0yMDFlLTAwOGEtMzJlNy0yNzgxNzMxZWNiYWINCngtbXMtdmVyc2lvbjogMjAyMC0wNi0xMg0KU2VydmVyOiBXaW5kb3dzLUF6dXJlLUJsb2IvMS4wDQoNCi0tYmF0Y2hyZXNwb25zZV9lZDM4Mzk1Zi01ODQzLTRkOWUtYmRmNi01YmI5YjgyOGViZWMNCkNvbnRlbnQtVHlwZTogYXBwbGljYXRpb24vaHR0cA0KQ29udGVudC1JRDogMQ0KDQpIVFRQLzEuMSAyMDAgT0sNCngtbXMtcmVxdWVzdC1pZDogMjA0ZTMxMmUtMjAxZS0wMDhhLTMyZTctMjc4MTczMWVjYmFlDQp4LW1zLXZlcnNpb246IDIwMjAtMDYtMTINClNlcnZlcjogV2luZG93cy1BenVyZS1CbG9iLzEuMA0KDQotLWJhdGNocmVzcG9uc2VfZWQzODM5NWYtNTg0My00ZDllLWJkZjYtNWJiOWI4MjhlYmVjDQpDb250ZW50LVR5cGU6IGFwcGxpY2F0aW9uL2h0dHANCkNvbnRlbnQtSUQ6IDINCg0KSFRUUC8xLjEgMjAwIE9LDQp4LW1zLXJlcXVlc3QtaWQ6IDIwNGUzMTJlLTIwMWUtMDA4YS0zMmU3LTI3ODE3MzFlY2JhZg0KeC1tcy12ZXJzaW9uOiAyMDIwLTA2LTEyDQpTZXJ2ZXI6IFdpbmRvd3MtQXp1cmUtQmxvYi8xLjANCg0KLS1iYXRjaHJlc3BvbnNlX2VkMzgzOTVmLTU4NDMtNGQ5ZS1iZGY2LTViYjliODI4ZWJlYy0t"
-    },
-    {
-<<<<<<< HEAD
-      "RequestUri": "https://seanmcccanary3.blob.core.windows.net/test-container-af3770ab-125b-a940-c24f-3a94459a390c/blob1?sv=2020-06-12\u0026ss=b\u0026srt=sco\u0026st=2021-04-02T16%3A42%3A42Z\u0026se=2021-04-02T18%3A42%3A42Z\u0026sp=rwdxlacuptfi\u0026sig=Sanitized",
-=======
-      "RequestUri": "https://seanmcccanary3.blob.core.windows.net/test-container-af3770ab-125b-a940-c24f-3a94459a390c/blob1?sv=2020-10-02\u0026ss=b\u0026srt=sco\u0026st=2021-02-23T18%3A40%3A17Z\u0026se=2021-02-23T20%3A40%3A17Z\u0026sp=rwdxlacuptf\u0026sig=Sanitized",
->>>>>>> 65932564
+        "x-ms-request-id": "0de2818c-901e-007b-1be1-48985e000000",
+        "x-ms-version": "2020-10-02"
+      },
+      "ResponseBody": "LS1iYXRjaHJlc3BvbnNlXzhmOWZmOTBjLThhNmQtNDA2OC1hODBlLTY1MmNkOWU5YzQ2YQ0KQ29udGVudC1UeXBlOiBhcHBsaWNhdGlvbi9odHRwDQpDb250ZW50LUlEOiAwDQoNCkhUVFAvMS4xIDIwMCBPSw0KeC1tcy1yZXF1ZXN0LWlkOiAwZGUyODE4Yy05MDFlLTAwN2ItMWJlMS00ODk4NWUxZWJmNGENCngtbXMtdmVyc2lvbjogMjAyMC0xMC0wMg0KU2VydmVyOiBXaW5kb3dzLUF6dXJlLUJsb2IvMS4wDQoNCi0tYmF0Y2hyZXNwb25zZV84ZjlmZjkwYy04YTZkLTQwNjgtYTgwZS02NTJjZDllOWM0NmENCkNvbnRlbnQtVHlwZTogYXBwbGljYXRpb24vaHR0cA0KQ29udGVudC1JRDogMQ0KDQpIVFRQLzEuMSAyMDAgT0sNCngtbXMtcmVxdWVzdC1pZDogMGRlMjgxOGMtOTAxZS0wMDdiLTFiZTEtNDg5ODVlMWViZjRkDQp4LW1zLXZlcnNpb246IDIwMjAtMTAtMDINClNlcnZlcjogV2luZG93cy1BenVyZS1CbG9iLzEuMA0KDQotLWJhdGNocmVzcG9uc2VfOGY5ZmY5MGMtOGE2ZC00MDY4LWE4MGUtNjUyY2Q5ZTljNDZhDQpDb250ZW50LVR5cGU6IGFwcGxpY2F0aW9uL2h0dHANCkNvbnRlbnQtSUQ6IDINCg0KSFRUUC8xLjEgMjAwIE9LDQp4LW1zLXJlcXVlc3QtaWQ6IDBkZTI4MThjLTkwMWUtMDA3Yi0xYmUxLTQ4OTg1ZTFlYmY0ZQ0KeC1tcy12ZXJzaW9uOiAyMDIwLTEwLTAyDQpTZXJ2ZXI6IFdpbmRvd3MtQXp1cmUtQmxvYi8xLjANCg0KLS1iYXRjaHJlc3BvbnNlXzhmOWZmOTBjLThhNmQtNDA2OC1hODBlLTY1MmNkOWU5YzQ2YS0t"
+    },
+    {
+      "RequestUri": "https://seanmcccanary3.blob.core.windows.net/test-container-af3770ab-125b-a940-c24f-3a94459a390c/blob1?sv=2020-10-02\u0026ss=b\u0026srt=sco\u0026st=2021-05-14T15%3A54%3A30Z\u0026se=2021-05-14T17%3A54%3A30Z\u0026sp=rwdxlacuptfi\u0026sig=Sanitized",
       "RequestMethod": "HEAD",
       "RequestHeaders": {
         "Accept": "application/xml",
-        "traceparent": "00-0fdd669ef263bc4e939ff3eff6aca56c-bcc9e0a77287cb45-00",
-        "User-Agent": [
-          "azsdk-net-Storage.Blobs/12.9.0-alpha.20210402.1",
-          "(.NET 5.0.4; Microsoft Windows 10.0.19042)"
+        "traceparent": "00-04dd0dce849bb84fb82c54e4c325ef85-9a36554b82a03746-00",
+        "User-Agent": [
+          "azsdk-net-Storage.Blobs/12.9.0-alpha.20210514.1",
+          "(.NET 5.0.6; Microsoft Windows 10.0.19043)"
         ],
         "x-ms-client-request-id": "5e0b6603-979b-77dc-ed6c-d78f27274a2b",
         "x-ms-return-client-request-id": "true",
-<<<<<<< HEAD
-        "x-ms-version": "2020-08-04"
-=======
-         "x-ms-version": "2020-10-02"
->>>>>>> 65932564
+        "x-ms-version": "2020-10-02"
       },
       "RequestBody": null,
       "StatusCode": 200,
@@ -275,55 +202,42 @@
         "Content-Length": "1024",
         "Content-MD5": "vIC8gZiZc5aJIrYe119y5w==",
         "Content-Type": "application/octet-stream",
-        "Date": "Fri, 02 Apr 2021 17:42:42 GMT",
-        "ETag": "\u00220x8D8F5FEB7821656\u0022",
-        "Last-Modified": "Fri, 02 Apr 2021 17:42:42 GMT",
+        "Date": "Fri, 14 May 2021 16:54:30 GMT",
+        "ETag": "\u00220x8D916F8F1483B8B\u0022",
+        "Last-Modified": "Fri, 14 May 2021 16:54:30 GMT",
         "Server": [
           "Windows-Azure-Blob/1.0",
           "Microsoft-HTTPAPI/2.0"
         ],
         "x-ms-access-tier": "Cool",
-        "x-ms-access-tier-change-time": "Fri, 02 Apr 2021 17:42:42 GMT",
+        "x-ms-access-tier-change-time": "Fri, 14 May 2021 16:54:30 GMT",
         "x-ms-blob-type": "BlockBlob",
         "x-ms-client-request-id": "5e0b6603-979b-77dc-ed6c-d78f27274a2b",
-        "x-ms-creation-time": "Fri, 02 Apr 2021 17:42:42 GMT",
+        "x-ms-creation-time": "Fri, 14 May 2021 16:54:30 GMT",
         "x-ms-is-current-version": "true",
-        "x-ms-last-access-time": "Fri, 02 Apr 2021 17:42:42 GMT",
+        "x-ms-last-access-time": "Fri, 14 May 2021 16:54:30 GMT",
         "x-ms-lease-state": "available",
         "x-ms-lease-status": "unlocked",
-        "x-ms-request-id": "204e3154-201e-008a-53e7-278173000000",
+        "x-ms-request-id": "0de2819d-901e-007b-2ae1-48985e000000",
         "x-ms-server-encrypted": "true",
-<<<<<<< HEAD
-        "x-ms-version": "2020-08-04",
-        "x-ms-version-id": "2021-04-02T17:42:42.2179414Z"
-=======
-         "x-ms-version": "2020-10-02",
-        "x-ms-version-id": "2021-02-23T19:40:17.8999920Z"
->>>>>>> 65932564
-      },
-      "ResponseBody": []
-    },
-    {
-<<<<<<< HEAD
-      "RequestUri": "https://seanmcccanary3.blob.core.windows.net/test-container-af3770ab-125b-a940-c24f-3a94459a390c/blob2?sv=2020-06-12\u0026ss=b\u0026srt=sco\u0026st=2021-04-02T16%3A42%3A42Z\u0026se=2021-04-02T18%3A42%3A42Z\u0026sp=rwdxlacuptfi\u0026sig=Sanitized",
-=======
-      "RequestUri": "https://seanmcccanary3.blob.core.windows.net/test-container-af3770ab-125b-a940-c24f-3a94459a390c/blob2?sv=2020-10-02\u0026ss=b\u0026srt=sco\u0026st=2021-02-23T18%3A40%3A17Z\u0026se=2021-02-23T20%3A40%3A17Z\u0026sp=rwdxlacuptf\u0026sig=Sanitized",
->>>>>>> 65932564
+        "x-ms-version": "2020-10-02",
+        "x-ms-version-id": "2021-05-14T16:54:30.5379211Z"
+      },
+      "ResponseBody": []
+    },
+    {
+      "RequestUri": "https://seanmcccanary3.blob.core.windows.net/test-container-af3770ab-125b-a940-c24f-3a94459a390c/blob2?sv=2020-10-02\u0026ss=b\u0026srt=sco\u0026st=2021-05-14T15%3A54%3A30Z\u0026se=2021-05-14T17%3A54%3A30Z\u0026sp=rwdxlacuptfi\u0026sig=Sanitized",
       "RequestMethod": "HEAD",
       "RequestHeaders": {
         "Accept": "application/xml",
-        "traceparent": "00-b4bf2cfe46a4fd41aae7ee7b38870f41-f450839b4e034d42-00",
-        "User-Agent": [
-          "azsdk-net-Storage.Blobs/12.9.0-alpha.20210402.1",
-          "(.NET 5.0.4; Microsoft Windows 10.0.19042)"
+        "traceparent": "00-f44f8b8ef3a79d47ac03a6e03efe5142-b2ca14e62a801743-00",
+        "User-Agent": [
+          "azsdk-net-Storage.Blobs/12.9.0-alpha.20210514.1",
+          "(.NET 5.0.6; Microsoft Windows 10.0.19043)"
         ],
         "x-ms-client-request-id": "a2fa6c26-7da8-ccfb-9b5d-965ce1b588ea",
         "x-ms-return-client-request-id": "true",
-<<<<<<< HEAD
-        "x-ms-version": "2020-08-04"
-=======
-         "x-ms-version": "2020-10-02"
->>>>>>> 65932564
+        "x-ms-version": "2020-10-02"
       },
       "RequestBody": null,
       "StatusCode": 200,
@@ -332,55 +246,42 @@
         "Content-Length": "1024",
         "Content-MD5": "YXg0Yxho1Brl2Kqsj70Ybg==",
         "Content-Type": "application/octet-stream",
-        "Date": "Fri, 02 Apr 2021 17:42:42 GMT",
-        "ETag": "\u00220x8D8F5FEB78EE9E8\u0022",
-        "Last-Modified": "Fri, 02 Apr 2021 17:42:42 GMT",
+        "Date": "Fri, 14 May 2021 16:54:30 GMT",
+        "ETag": "\u00220x8D916F8F1542495\u0022",
+        "Last-Modified": "Fri, 14 May 2021 16:54:30 GMT",
         "Server": [
           "Windows-Azure-Blob/1.0",
           "Microsoft-HTTPAPI/2.0"
         ],
         "x-ms-access-tier": "Cool",
-        "x-ms-access-tier-change-time": "Fri, 02 Apr 2021 17:42:42 GMT",
+        "x-ms-access-tier-change-time": "Fri, 14 May 2021 16:54:30 GMT",
         "x-ms-blob-type": "BlockBlob",
         "x-ms-client-request-id": "a2fa6c26-7da8-ccfb-9b5d-965ce1b588ea",
-        "x-ms-creation-time": "Fri, 02 Apr 2021 17:42:42 GMT",
+        "x-ms-creation-time": "Fri, 14 May 2021 16:54:30 GMT",
         "x-ms-is-current-version": "true",
-        "x-ms-last-access-time": "Fri, 02 Apr 2021 17:42:42 GMT",
+        "x-ms-last-access-time": "Fri, 14 May 2021 16:54:30 GMT",
         "x-ms-lease-state": "available",
         "x-ms-lease-status": "unlocked",
-        "x-ms-request-id": "204e316a-201e-008a-66e7-278173000000",
+        "x-ms-request-id": "0de281a9-901e-007b-34e1-48985e000000",
         "x-ms-server-encrypted": "true",
-<<<<<<< HEAD
-        "x-ms-version": "2020-08-04",
-        "x-ms-version-id": "2021-04-02T17:42:42.3020008Z"
-=======
-         "x-ms-version": "2020-10-02",
-        "x-ms-version-id": "2021-02-23T19:40:17.9600342Z"
->>>>>>> 65932564
-      },
-      "ResponseBody": []
-    },
-    {
-<<<<<<< HEAD
-      "RequestUri": "https://seanmcccanary3.blob.core.windows.net/test-container-af3770ab-125b-a940-c24f-3a94459a390c/blob3?sv=2020-06-12\u0026ss=b\u0026srt=sco\u0026st=2021-04-02T16%3A42%3A42Z\u0026se=2021-04-02T18%3A42%3A42Z\u0026sp=rwdxlacuptfi\u0026sig=Sanitized",
-=======
-      "RequestUri": "https://seanmcccanary3.blob.core.windows.net/test-container-af3770ab-125b-a940-c24f-3a94459a390c/blob3?sv=2020-10-02\u0026ss=b\u0026srt=sco\u0026st=2021-02-23T18%3A40%3A17Z\u0026se=2021-02-23T20%3A40%3A17Z\u0026sp=rwdxlacuptf\u0026sig=Sanitized",
->>>>>>> 65932564
+        "x-ms-version": "2020-10-02",
+        "x-ms-version-id": "2021-05-14T16:54:30.6159765Z"
+      },
+      "ResponseBody": []
+    },
+    {
+      "RequestUri": "https://seanmcccanary3.blob.core.windows.net/test-container-af3770ab-125b-a940-c24f-3a94459a390c/blob3?sv=2020-10-02\u0026ss=b\u0026srt=sco\u0026st=2021-05-14T15%3A54%3A30Z\u0026se=2021-05-14T17%3A54%3A30Z\u0026sp=rwdxlacuptfi\u0026sig=Sanitized",
       "RequestMethod": "HEAD",
       "RequestHeaders": {
         "Accept": "application/xml",
-        "traceparent": "00-748f790eecaa644f94626ffdfc3b3dc3-63e8f78f32aaa644-00",
-        "User-Agent": [
-          "azsdk-net-Storage.Blobs/12.9.0-alpha.20210402.1",
-          "(.NET 5.0.4; Microsoft Windows 10.0.19042)"
+        "traceparent": "00-1362eafbbd51c04ba028519e25979649-52d991236c2c1449-00",
+        "User-Agent": [
+          "azsdk-net-Storage.Blobs/12.9.0-alpha.20210514.1",
+          "(.NET 5.0.6; Microsoft Windows 10.0.19043)"
         ],
         "x-ms-client-request-id": "bb68ea40-a82c-2883-7494-12e8bc595aaa",
         "x-ms-return-client-request-id": "true",
-<<<<<<< HEAD
-        "x-ms-version": "2020-08-04"
-=======
-         "x-ms-version": "2020-10-02"
->>>>>>> 65932564
+        "x-ms-version": "2020-10-02"
       },
       "RequestBody": null,
       "StatusCode": 200,
@@ -389,80 +290,62 @@
         "Content-Length": "1024",
         "Content-MD5": "99cExxslFud8A/txUuAkbQ==",
         "Content-Type": "application/octet-stream",
-        "Date": "Fri, 02 Apr 2021 17:42:42 GMT",
-        "ETag": "\u00220x8D8F5FEB7997322\u0022",
-        "Last-Modified": "Fri, 02 Apr 2021 17:42:42 GMT",
+        "Date": "Fri, 14 May 2021 16:54:30 GMT",
+        "ETag": "\u00220x8D916F8F15C8A8E\u0022",
+        "Last-Modified": "Fri, 14 May 2021 16:54:30 GMT",
         "Server": [
           "Windows-Azure-Blob/1.0",
           "Microsoft-HTTPAPI/2.0"
         ],
         "x-ms-access-tier": "Cool",
-        "x-ms-access-tier-change-time": "Fri, 02 Apr 2021 17:42:42 GMT",
+        "x-ms-access-tier-change-time": "Fri, 14 May 2021 16:54:30 GMT",
         "x-ms-blob-type": "BlockBlob",
         "x-ms-client-request-id": "bb68ea40-a82c-2883-7494-12e8bc595aaa",
-        "x-ms-creation-time": "Fri, 02 Apr 2021 17:42:42 GMT",
+        "x-ms-creation-time": "Fri, 14 May 2021 16:54:30 GMT",
         "x-ms-is-current-version": "true",
-        "x-ms-last-access-time": "Fri, 02 Apr 2021 17:42:42 GMT",
+        "x-ms-last-access-time": "Fri, 14 May 2021 16:54:30 GMT",
         "x-ms-lease-state": "available",
         "x-ms-lease-status": "unlocked",
-        "x-ms-request-id": "204e3173-201e-008a-6fe7-278173000000",
+        "x-ms-request-id": "0de281ba-901e-007b-44e1-48985e000000",
         "x-ms-server-encrypted": "true",
-<<<<<<< HEAD
-        "x-ms-version": "2020-08-04",
-        "x-ms-version-id": "2021-04-02T17:42:42.3710498Z"
-=======
-         "x-ms-version": "2020-10-02",
-        "x-ms-version-id": "2021-02-23T19:40:18.0400896Z"
->>>>>>> 65932564
-      },
-      "ResponseBody": []
-    },
-    {
-<<<<<<< HEAD
-      "RequestUri": "https://seanmcccanary3.blob.core.windows.net/test-container-af3770ab-125b-a940-c24f-3a94459a390c?sv=2020-06-12\u0026ss=b\u0026srt=sco\u0026st=2021-04-02T16%3A42%3A42Z\u0026se=2021-04-02T18%3A42%3A42Z\u0026sp=rwdxlacuptfi\u0026sig=Sanitized\u0026restype=container",
-=======
-      "RequestUri": "https://seanmcccanary3.blob.core.windows.net/test-container-af3770ab-125b-a940-c24f-3a94459a390c?sv=2020-10-02\u0026ss=b\u0026srt=sco\u0026st=2021-02-23T18%3A40%3A17Z\u0026se=2021-02-23T20%3A40%3A17Z\u0026sp=rwdxlacuptf\u0026sig=Sanitized\u0026restype=container",
->>>>>>> 65932564
+        "x-ms-version": "2020-10-02",
+        "x-ms-version-id": "2021-05-14T16:54:30.6710158Z"
+      },
+      "ResponseBody": []
+    },
+    {
+      "RequestUri": "https://seanmcccanary3.blob.core.windows.net/test-container-af3770ab-125b-a940-c24f-3a94459a390c?sv=2020-10-02\u0026ss=b\u0026srt=sco\u0026st=2021-05-14T15%3A54%3A30Z\u0026se=2021-05-14T17%3A54%3A30Z\u0026sp=rwdxlacuptfi\u0026sig=Sanitized\u0026restype=container",
       "RequestMethod": "DELETE",
       "RequestHeaders": {
         "Accept": "application/xml",
-        "traceparent": "00-ff6d456c98ceb74c8a37ee2e9e11c460-8ba673fc6ad7b447-00",
-        "User-Agent": [
-          "azsdk-net-Storage.Blobs/12.9.0-alpha.20210402.1",
-          "(.NET 5.0.4; Microsoft Windows 10.0.19042)"
+        "traceparent": "00-13a3225355fc9e498490d46993c751a6-ec1c5e5c5e515840-00",
+        "User-Agent": [
+          "azsdk-net-Storage.Blobs/12.9.0-alpha.20210514.1",
+          "(.NET 5.0.6; Microsoft Windows 10.0.19043)"
         ],
         "x-ms-client-request-id": "f61cb9b8-cd4d-babd-c78c-4cdfba9bf457",
         "x-ms-return-client-request-id": "true",
-<<<<<<< HEAD
-        "x-ms-version": "2020-08-04"
-=======
-         "x-ms-version": "2020-10-02"
->>>>>>> 65932564
+        "x-ms-version": "2020-10-02"
       },
       "RequestBody": null,
       "StatusCode": 202,
       "ResponseHeaders": {
         "Content-Length": "0",
-        "Date": "Fri, 02 Apr 2021 17:42:42 GMT",
+        "Date": "Fri, 14 May 2021 16:54:30 GMT",
         "Server": [
           "Windows-Azure-Blob/1.0",
           "Microsoft-HTTPAPI/2.0"
         ],
         "x-ms-client-request-id": "f61cb9b8-cd4d-babd-c78c-4cdfba9bf457",
-<<<<<<< HEAD
-        "x-ms-request-id": "204e317a-201e-008a-76e7-278173000000",
-        "x-ms-version": "2020-08-04"
-=======
-        "x-ms-request-id": "940a3749-201e-0033-2d1b-0a8569000000",
-         "x-ms-version": "2020-10-02"
->>>>>>> 65932564
+        "x-ms-request-id": "0de281d9-901e-007b-5fe1-48985e000000",
+        "x-ms-version": "2020-10-02"
       },
       "ResponseBody": []
     }
   ],
   "Variables": {
-    "DateTimeOffsetNow": "2021-04-02T12:42:42.3189130-05:00",
+    "DateTimeOffsetNow": "2021-05-14T11:54:30.8969124-05:00",
     "RandomSeed": "1246226388",
-    "Storage_TestConfigDefault": "ProductionTenant\nseanmcccanary3\nU2FuaXRpemVk\nhttps://seanmcccanary3.blob.core.windows.net\nhttps://seanmcccanary3.file.core.windows.net\nhttps://seanmcccanary3.queue.core.windows.net\nhttps://seanmcccanary3.table.core.windows.net\n\n\n\n\nhttps://seanmcccanary3-secondary.blob.core.windows.net\nhttps://seanmcccanary3-secondary.file.core.windows.net\nhttps://seanmcccanary3-secondary.queue.core.windows.net\nhttps://seanmcccanary3-secondary.table.core.windows.net\n68390a19-a643-458b-b726-408abf67b4fc\nSanitized\n72f988bf-86f1-41af-91ab-2d7cd011db47\nhttps://login.microsoftonline.com/\nCloud\nBlobEndpoint=https://seanmcccanary3.blob.core.windows.net/;QueueEndpoint=https://seanmcccanary3.queue.core.windows.net/;FileEndpoint=https://seanmcccanary3.file.core.windows.net/;BlobSecondaryEndpoint=https://seanmcccanary3-secondary.blob.core.windows.net/;QueueSecondaryEndpoint=https://seanmcccanary3-secondary.queue.core.windows.net/;FileSecondaryEndpoint=https://seanmcccanary3-secondary.file.core.windows.net/;AccountName=seanmcccanary3;AccountKey=Kg==;\nseanscope1"
+    "Storage_TestConfigDefault": "ProductionTenant\nseanmcccanary3\nU2FuaXRpemVk\nhttps://seanmcccanary3.blob.core.windows.net\nhttps://seanmcccanary3.file.core.windows.net\nhttps://seanmcccanary3.queue.core.windows.net\nhttps://seanmcccanary3.table.core.windows.net\n\n\n\n\nhttps://seanmcccanary3-secondary.blob.core.windows.net\nhttps://seanmcccanary3-secondary.file.core.windows.net\nhttps://seanmcccanary3-secondary.queue.core.windows.net\nhttps://seanmcccanary3-secondary.table.core.windows.net\n\nSanitized\n\n\nCloud\nBlobEndpoint=https://seanmcccanary3.blob.core.windows.net/;QueueEndpoint=https://seanmcccanary3.queue.core.windows.net/;FileEndpoint=https://seanmcccanary3.file.core.windows.net/;BlobSecondaryEndpoint=https://seanmcccanary3-secondary.blob.core.windows.net/;QueueSecondaryEndpoint=https://seanmcccanary3-secondary.queue.core.windows.net/;FileSecondaryEndpoint=https://seanmcccanary3-secondary.file.core.windows.net/;AccountName=seanmcccanary3;AccountKey=Kg==;\nseanscope1"
   }
 }