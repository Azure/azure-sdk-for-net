{
  "Entries": [
    {
<<<<<<< HEAD
      "RequestUri": "https://seanmcccanary3.blob.core.windows.net/test-container-63c1388e-30cb-f4f0-4a61-c3fa18b974cf?sv=2020-12-06&ss=b&srt=sco&st=2021-05-14T15%3A54%3A28Z&se=2021-05-14T17%3A54%3A28Z&sp=rwdxlacuptfi&sig=Sanitized&restype=container",
=======
      "RequestUri": "https://seanmcccanary3.blob.core.windows.net/test-container-63c1388e-30cb-f4f0-4a61-c3fa18b974cf?sv=2021-02-12\u0026ss=b\u0026srt=sco\u0026st=2021-09-01T16%3A25%3A50Z\u0026se=2021-09-01T18%3A25%3A50Z\u0026sp=rwdxylacuptfi\u0026sig=Sanitized\u0026restype=container",
>>>>>>> 7e782c87
      "RequestMethod": "PUT",
      "RequestHeaders": {
        "Accept": "application/xml",
        "traceparent": "00-77064121d8192d4facce4a7924104d75-ccd1830a7ee74648-00",
        "User-Agent": [
          "azsdk-net-Storage.Blobs/12.10.0-alpha.20210901.1",
          "(.NET 5.0.9; Microsoft Windows 10.0.19043)"
        ],
        "x-ms-blob-public-access": "container",
        "x-ms-client-request-id": "4018e4c2-9987-a8a0-f08d-ee77987e1d56",
        "x-ms-return-client-request-id": "true",
<<<<<<< HEAD
        "x-ms-version": "2020-12-06"
=======
        "x-ms-version": "2021-02-12"
>>>>>>> 7e782c87
      },
      "RequestBody": null,
      "StatusCode": 201,
      "ResponseHeaders": {
        "Content-Length": "0",
        "Date": "Wed, 01 Sep 2021 17:25:49 GMT",
        "ETag": "\u00220x8D96D6D8ACA399A\u0022",
        "Last-Modified": "Wed, 01 Sep 2021 17:25:49 GMT",
        "Server": [
          "Windows-Azure-Blob/1.0",
          "Microsoft-HTTPAPI/2.0"
        ],
        "x-ms-client-request-id": "4018e4c2-9987-a8a0-f08d-ee77987e1d56",
<<<<<<< HEAD
        "x-ms-request-id": "0de27e88-901e-007b-17e1-48985e000000",
        "x-ms-version": "2020-12-06"
=======
        "x-ms-request-id": "bd7a3116-301e-0086-3756-9f167b000000",
        "x-ms-version": "2021-02-12"
>>>>>>> 7e782c87
      },
      "ResponseBody": []
    },
    {
<<<<<<< HEAD
      "RequestUri": "https://seanmcccanary3.blob.core.windows.net/test-container-63c1388e-30cb-f4f0-4a61-c3fa18b974cf/blob1?sv=2020-12-06&ss=b&srt=sco&st=2021-05-14T15%3A54%3A28Z&se=2021-05-14T17%3A54%3A28Z&sp=rwdxlacuptfi&sig=Sanitized",
=======
      "RequestUri": "https://seanmcccanary3.blob.core.windows.net/test-container-63c1388e-30cb-f4f0-4a61-c3fa18b974cf/blob1?sv=2021-02-12\u0026ss=b\u0026srt=sco\u0026st=2021-09-01T16%3A25%3A50Z\u0026se=2021-09-01T18%3A25%3A50Z\u0026sp=rwdxylacuptfi\u0026sig=Sanitized",
>>>>>>> 7e782c87
      "RequestMethod": "PUT",
      "RequestHeaders": {
        "Accept": "application/xml",
        "Content-Length": "1024",
        "Content-Type": "application/octet-stream",
        "If-None-Match": "*",
        "traceparent": "00-5f2c63612d49734b97c3c5a0ed770aba-5f40c58c311e3843-00",
        "User-Agent": [
          "azsdk-net-Storage.Blobs/12.10.0-alpha.20210901.1",
          "(.NET 5.0.9; Microsoft Windows 10.0.19043)"
        ],
        "x-ms-blob-type": "BlockBlob",
        "x-ms-client-request-id": "f089a338-98ef-1246-4d98-68abc7205cef",
        "x-ms-return-client-request-id": "true",
<<<<<<< HEAD
        "x-ms-version": "2020-12-06"
=======
        "x-ms-version": "2021-02-12"
>>>>>>> 7e782c87
      },
      "RequestBody": "HD6Qqosalxd7DC\u002B8ZS9eV7KQODOgM0g34LTwfIhFHbbxdKRXYQWnp00BxXpq5ELAL5fFB0bqtuj2WcnWKhqPNu94y/GLBvat6JDmnm7NzPxyL03xgBVwB767YQc80H0yco6L8RlQNSigFx61Axd6KIzMZPrNnrbaCMQz0KTucBcTsyzfQtvjIfokUGj2ugOmQDl7b2yCZdTYselUHGSDsqYHolDqmuWx6EL/qE1N403BjI9rcgGrkE1YB5HxjgSVoJ7B7xiyvKZTyoYpg72Gis2ck4/VGD\u002BlWxICkZJTwFo9agevjPQ0DtDoF6h6gg2Q0n3EVPt0v4heG5MGryoT/wks6xi21v3ZaIS/7ACWKtkFcr8Vj2teyKp\u002BUHBgLl6l1BefTpb02vt/6ux2tdOHyPC6AT1r/m\u002BdzSJuN4WNeTklGhjo99xCEJjElaV/6BPX94h/pS0hOdaoAYBzhqJ18nGyUJq6ntAUd/Clp2jKHuUPl0D9DdMMBOBBQPZcz4r1TqMzzZd5HFi3ay08fJJt3eOaZO5ieOWdpUy6eV7at6hlr1jEl1FOlnrnRaGlz4dN1GMTwmqbktW\u002BlSdLv6P63bSF1sw5qEWRS850ejND\u002BNbEbKT6x/U\u002ByhyCBgEqA9bX7WftIPm7EysdgXabJxeie51QhlL\u002B/xW/Rgyvt6JEZ0j3nI3LVtfdCVh53EZ\u002BoqIF4Itk2XyD2e1SLtnsC1yI2RkupIuK1yXFc336hCLPQKRqqtYX4I7Lc8KfeSf98P378QMsUP4XeglmnmX/iVXLgu01gmCFcfmLYjDI6l39yIN//5Mfou\u002BmUy/NsUEozOpt1PY5yG6ddX8Koe7NTo\u002BraNbif4nBq\u002BD9ji8xuMC3YpVGWhZnw/8U4ooTFAEB2ASfIkhrRk1grCgWPDo/a72/Uz5Yh/R5Q6XWzZ3/rZbe/LUqkZV3SxxI5a7tUYfF1XbMVMHDqVEPJt6ilXivYf6RNz\u002BEFNonRwgiD6JGi/IeEPgmMlnVG1NkG2u21bWjmIOvWxlHQcCcpAy5oJmvyZrrhISAiS6kvBzsIPlvcHJSfnceljDZ1s83io1NHHq6tVHRy1AxIw9VC5/9WyDHLTSZZiIhkDNpEq20SP\u002BgV5\u002BhMmuonaUiIVtoyYuQ3HuucFxZs7VYmCQeZ7iifNoPtbT/Wyi1H4\u002BOd0XGuceo2TYyBdeiRqPqSZlGiTbtf6WAWBTXkYBS\u002BVHNyzxwkd9ddY2CcHYDbG4RFRKPb5VYofefRmCz0Ui13wyG1Hpmere66ROoag8vfeulxXxuw4q7dCpF0Et\u002BqaRFzJBpfJjzqppa1IWBsDbncMh0DQvMRxuCy19QIaprOz9vYp1/xQFTsRvhEw==",
      "StatusCode": 201,
      "ResponseHeaders": {
        "Content-Length": "0",
        "Content-MD5": "xc6LJMdgTbcstMkEilAPIQ==",
        "Date": "Wed, 01 Sep 2021 17:25:49 GMT",
        "ETag": "\u00220x8D96D6D8ADF5D28\u0022",
        "Last-Modified": "Wed, 01 Sep 2021 17:25:49 GMT",
        "Server": [
          "Windows-Azure-Blob/1.0",
          "Microsoft-HTTPAPI/2.0"
        ],
        "x-ms-client-request-id": "f089a338-98ef-1246-4d98-68abc7205cef",
        "x-ms-content-crc64": "gnQgHOM1SeE=",
        "x-ms-request-id": "bd7a315f-301e-0086-7a56-9f167b000000",
        "x-ms-request-server-encrypted": "true",
<<<<<<< HEAD
        "x-ms-version": "2020-12-06",
        "x-ms-version-id": "2021-05-14T16:54:28.0291391Z"
=======
        "x-ms-version": "2021-02-12",
        "x-ms-version-id": "2021-09-01T17:25:49.8392872Z"
>>>>>>> 7e782c87
      },
      "ResponseBody": []
    },
    {
<<<<<<< HEAD
      "RequestUri": "https://seanmcccanary3.blob.core.windows.net/test-container-63c1388e-30cb-f4f0-4a61-c3fa18b974cf/blob2?sv=2020-12-06&ss=b&srt=sco&st=2021-05-14T15%3A54%3A28Z&se=2021-05-14T17%3A54%3A28Z&sp=rwdxlacuptfi&sig=Sanitized",
=======
      "RequestUri": "https://seanmcccanary3.blob.core.windows.net/test-container-63c1388e-30cb-f4f0-4a61-c3fa18b974cf/blob2?sv=2021-02-12\u0026ss=b\u0026srt=sco\u0026st=2021-09-01T16%3A25%3A50Z\u0026se=2021-09-01T18%3A25%3A50Z\u0026sp=rwdxylacuptfi\u0026sig=Sanitized",
>>>>>>> 7e782c87
      "RequestMethod": "PUT",
      "RequestHeaders": {
        "Accept": "application/xml",
        "Content-Length": "1024",
        "Content-Type": "application/octet-stream",
        "If-None-Match": "*",
        "traceparent": "00-cd51e45805af0847b3ac487ba9f44806-21c97e251a34404e-00",
        "User-Agent": [
          "azsdk-net-Storage.Blobs/12.10.0-alpha.20210901.1",
          "(.NET 5.0.9; Microsoft Windows 10.0.19043)"
        ],
        "x-ms-blob-type": "BlockBlob",
        "x-ms-client-request-id": "46d27768-50b0-d872-e8fa-c9de79f4a188",
        "x-ms-return-client-request-id": "true",
<<<<<<< HEAD
        "x-ms-version": "2020-12-06"
=======
        "x-ms-version": "2021-02-12"
>>>>>>> 7e782c87
      },
      "RequestBody": "6jMsfpCbW8NK6DGj1ekXCt5QGw2R8CRWvSd3W/S0u\u002BhAqY5SR2gfnUjFpQZmoz1kgF7MdwVOXvoP1sBpI//Oli1JYitaxcJ2MH7Fy0od7xnqE9uW6ETj8kuUQ3GntnlI9g/ZHUARCbqbVUaHiJKv8eanfhAkOK7oZXDgxYJRznkFfdU7RNLZ2Qkg\u002B5L9XGm55VGKADhoI75h8LjPMUM4SYbNggq9dKwUzaQHBDwb6wkGJuAwxs5AnFkW2lQaCajF57ILMNlf\u002B3CldjKTYR\u002BCRQWuyApjB4K4jOWwp5pY\u002BsT8QRyKELovpytvi1CbrTs6lJROa0CdYuAvU6T0rlTWTXtulx8D9zVLfyHf83wyHN6qdhIFCY6EX987W7wVO/nWmD7ULRYcNpxfA\u002Bwfvm5j/DfFSTdB0UPs6Tg/x5x4NUMnCFo\u002BXu7IjkB2pQWiZKBw2F6FUPHClMf650Pd3G7/586o97UUJJ5I/Lv2yys\u002BSoWXzu8\u002B8uVSZHOTRHaq67HRdr42\u002BmzqXLO/PVM2y8mbvJ2\u002BRg1/wfTpVpNBgOAnnREJJFRtB1AYrHI7frWRG5iq94fZ66SkUrXKTaPZqNvTl59CLKd1LrRMppmbREM\u002BWDr6l4hZTrFsZdKeo7qsPgOWaOYWT\u002B/xNMnSjEULCA1xi/Rp3xFSeUnt1cfU1ov6oGeVBdxdKAhLCGO/hsFsYVzELRfFQ1/yQ\u002B6cKHonHF0\u002B2OzddQMxFGPrHtauk/OIgXNrEKlzNF0Io8HtwP\u002BOI\u002BsFgK7UjutYkhi02SSIRLD6FKcGvAyzy6OP1NJCQ1NjXPrrqBNFs/KIEn6Qv1s4gF4R86xXiGffUbUKRbkYFk7FUHwqnJuctWG1famOIgxIVlRzMVCnDNOTC1deOm04b/svy27eDuPDdD5KoQu9US6owu5lpeX9HUSpl5FEPnrzfQ6tXleeaUhwsLwSXGrI1bootXh\u002B08oWMa0pNXZSfzXDVyT8D/LXClil9PQo68Ha4MHWG4kCdKpElyypdDTRHjGGTgVFzMbHUaof2d7V7kbsTlS1e2OsweJ6uHjGLpYj1NbDoZy7lRT7D8re4pvLb6jmvCXfHKLN2YwjyhNNACIU\u002BwQIEU2pMLlAuWyZzt5Gr0nP4HFwQ7cz9scQmMoArQ6nyueWw11bPItrn2I2NAuu3BvKfSCxo7dN1BuFmZjvPwtd8QT3r\u002BvrdKPmBKRU/cG8YbuuNjDt9iYwSe9C1aPzfF9X2EIGty0w3gl9yp4S\u002BdZZyTfcQAnbcPvexmb8qZ4A84hF/SV/taqOflgmcCuHHVAY6AxrFjtWe2hHKPDGMzRqfdcWzfux2hSMTcGxtQDPVqkW48GSlNxM74K8OIy6yA==",
      "StatusCode": 201,
      "ResponseHeaders": {
        "Content-Length": "0",
        "Content-MD5": "ip55e6zLjfi2jl7SVg6P3g==",
        "Date": "Wed, 01 Sep 2021 17:25:49 GMT",
        "ETag": "\u00220x8D96D6D8AE612EC\u0022",
        "Last-Modified": "Wed, 01 Sep 2021 17:25:49 GMT",
        "Server": [
          "Windows-Azure-Blob/1.0",
          "Microsoft-HTTPAPI/2.0"
        ],
        "x-ms-client-request-id": "46d27768-50b0-d872-e8fa-c9de79f4a188",
        "x-ms-content-crc64": "1j/3SlyDTpk=",
        "x-ms-request-id": "bd7a3186-301e-0086-1f56-9f167b000000",
        "x-ms-request-server-encrypted": "true",
<<<<<<< HEAD
        "x-ms-version": "2020-12-06",
        "x-ms-version-id": "2021-05-14T16:54:28.0891818Z"
=======
        "x-ms-version": "2021-02-12",
        "x-ms-version-id": "2021-09-01T17:25:49.8832620Z"
>>>>>>> 7e782c87
      },
      "ResponseBody": []
    },
    {
<<<<<<< HEAD
      "RequestUri": "https://seanmcccanary3.blob.core.windows.net/test-container-63c1388e-30cb-f4f0-4a61-c3fa18b974cf/blob3?sv=2020-12-06&ss=b&srt=sco&st=2021-05-14T15%3A54%3A28Z&se=2021-05-14T17%3A54%3A28Z&sp=rwdxlacuptfi&sig=Sanitized",
=======
      "RequestUri": "https://seanmcccanary3.blob.core.windows.net/test-container-63c1388e-30cb-f4f0-4a61-c3fa18b974cf/blob3?sv=2021-02-12\u0026ss=b\u0026srt=sco\u0026st=2021-09-01T16%3A25%3A50Z\u0026se=2021-09-01T18%3A25%3A50Z\u0026sp=rwdxylacuptfi\u0026sig=Sanitized",
>>>>>>> 7e782c87
      "RequestMethod": "PUT",
      "RequestHeaders": {
        "Accept": "application/xml",
        "Content-Length": "1024",
        "Content-Type": "application/octet-stream",
        "If-None-Match": "*",
        "traceparent": "00-abf5ac8f57a9a04385a1731a0c687075-9c8aabf17ef2474d-00",
        "User-Agent": [
          "azsdk-net-Storage.Blobs/12.10.0-alpha.20210901.1",
          "(.NET 5.0.9; Microsoft Windows 10.0.19043)"
        ],
        "x-ms-blob-type": "BlockBlob",
        "x-ms-client-request-id": "dda9b4e3-39c0-2b2d-3cac-3c4b6ecf4571",
        "x-ms-return-client-request-id": "true",
<<<<<<< HEAD
        "x-ms-version": "2020-12-06"
=======
        "x-ms-version": "2021-02-12"
>>>>>>> 7e782c87
      },
      "RequestBody": "0YV3jfkNe\u002BRawXyzmrYT0kq7VMG5dBf6sOMKWadw23JsbwxDAxfNW/zt6\u002B/Uvz0y5veUvaDgzl1ufNwVAiE96uUJRiqp0M8z7vnEzIgnJvGl2HOv2x3Si6Gv1YY6t1jarwEJynkTiRYoYc6nGwHURlbrbyqujQ7HN7qI\u002BfpI\u002BDeg6RyGHlt4kk5ch3pPK2\u002Bf2o8vTkcuLCLzQZO\u002Bio8b32iXBjHlTif7c93bUQaTeAtL6B9rGanvcr36k9zHuQe/QacRtyQ9uoxnNNtpUtsbX8iHc6Fvr8a\u002BqJR067pKM7nWGxBegsHnDS6TBOTOhR/h3jMUQEZmUJHgUw6Pyc/RHAAhkzfLvd0HoGVz3Kvi7yN1kw2HNvNyb8t/fi\u002ByV0RfwefjrfHoFiFWDaDh83Pl/mPrGjXCSuYNriRrSz6uVEghExrE/kIxjX3rMShSkXxXmX/Lxj0OnXcA1v7NfMrip7lYv99ZIAAguoy41hm9uh2nFLG/4o0KE3ajwyhDZBGyCYlv\u002BtKd/nl/qwyxVcddQxvhJmgYIsUrTaxotVzY3FZ7BcyQTcBKCRU4QDeAWb2vRoANYj2omubERK0lNEgcp862NU/6zfVblhxS3\u002BKNq/PuuW/cynoY0mvlywkSJNTMHJloySNttHiLssshVroENpi5NnvZQNxTnmLkFAHrSHFHhcNJJeHQgQT2UBiv9nyw4ZVwWe5Z8ty9FCvBiJ92oGlZ2dD3uhG36bV34\u002B/DpKfmNDNseu6D7pPmjBC2Dvhkf7CuVRysuCeEuW844g/s\u002BXCD21RsCiV61us9ES4AANq8EmQ/FE\u002BLOXsM6MB/SguD\u002BZKfMzOk\u002BHSKM38xb6f4g7iVfNCrreQh\u002BKHZYCJl\u002B4vguRebYM2mGBrvtODPWcrUE2QH6c472EuufjuSypdSJTj0ULWPXSLr7mS1vPgEUZ7WBU29XRK8pOHL7eKSFE2CnI\u002Bo2wkURLVCHPpqhRtTqSycu8VKlcglN6zUw3BAWNoWMh9pW3aVwsCXe0AXUh/FeEO19ViIOAfHgqNdP4BEAsQgVFL86U62B/kEshqHDuWND0otimKBjvoYodjSN4JAU3l79v7MyY/0/u5fg4XtP3S\u002B0DA1F3dhnsVY40d15M92xF\u002BhCxfnwEa7OIx0Igp0KmFjFGdSCjsBGVg4c\u002BVHfhoe6b8mTDNd1g/qed7q7Xy747jlEdBnJLojn/K/r0xhdLlyVjhLTt4uBj1YZ5BcFyzbfJAsYW1JtsUEAq1BnSfCiQUleJdDb5TatwqTD7wpxofF4zK8NBNMKKBzRkwx7GkVlt6LN56Vlw38UqlitqYJ2zslfLn1BlTx2FD30ClHqMuhfXndno/pMEslwOJq6g==",
      "StatusCode": 201,
      "ResponseHeaders": {
        "Content-Length": "0",
        "Content-MD5": "GBVBYVzWprIPISzWYg2TBw==",
        "Date": "Wed, 01 Sep 2021 17:25:49 GMT",
        "ETag": "\u00220x8D96D6D8AEC5394\u0022",
        "Last-Modified": "Wed, 01 Sep 2021 17:25:49 GMT",
        "Server": [
          "Windows-Azure-Blob/1.0",
          "Microsoft-HTTPAPI/2.0"
        ],
        "x-ms-client-request-id": "dda9b4e3-39c0-2b2d-3cac-3c4b6ecf4571",
        "x-ms-content-crc64": "H7AM0s2H1fk=",
        "x-ms-request-id": "bd7a31ac-301e-0086-4256-9f167b000000",
        "x-ms-request-server-encrypted": "true",
<<<<<<< HEAD
        "x-ms-version": "2020-12-06",
        "x-ms-version-id": "2021-05-14T16:54:28.1582311Z"
=======
        "x-ms-version": "2021-02-12",
        "x-ms-version-id": "2021-09-01T17:25:49.9242388Z"
>>>>>>> 7e782c87
      },
      "ResponseBody": []
    },
    {
<<<<<<< HEAD
      "RequestUri": "https://seanmcccanary3.blob.core.windows.net/?sv=2020-12-06&ss=b&srt=sco&st=2021-05-14T15%3A54%3A28Z&se=2021-05-14T17%3A54%3A28Z&sp=rwdxlacuptfi&sig=Sanitized&comp=batch",
=======
      "RequestUri": "https://seanmcccanary3.blob.core.windows.net/?sv=2021-02-12\u0026ss=b\u0026srt=sco\u0026st=2021-09-01T16%3A25%3A50Z\u0026se=2021-09-01T18%3A25%3A50Z\u0026sp=rwdxylacuptfi\u0026sig=Sanitized\u0026comp=batch",
>>>>>>> 7e782c87
      "RequestMethod": "POST",
      "RequestHeaders": {
        "Accept": "application/xml",
        "Content-Length": "1356",
        "Content-Type": "multipart/mixed; boundary=batch_e9b9a17c-3a8e-fa38-c3a7-32278fd0cb37",
        "traceparent": "00-2275fcff0273f542bf4bfe010a45ee6b-d9e138a90dedb84a-00",
        "User-Agent": [
          "azsdk-net-Storage.Blobs/12.10.0-alpha.20210901.1",
          "(.NET 5.0.9; Microsoft Windows 10.0.19043)"
        ],
        "x-ms-client-request-id": "2ee9f666-576a-0fc2-df17-adc86d3996ad",
        "x-ms-return-client-request-id": "true",
<<<<<<< HEAD
        "x-ms-version": "2020-12-06"
=======
        "x-ms-version": "2021-02-12"
>>>>>>> 7e782c87
      },
      "RequestBody": "LS1iYXRjaF9lOWI5YTE3Yy0zYThlLWZhMzgtYzNhNy0zMjI3OGZkMGNiMzcNCkNvbnRlbnQtVHlwZTogYXBwbGljYXRpb24vaHR0cA0KQ29udGVudC1UcmFuc2Zlci1FbmNvZGluZzogYmluYXJ5DQpDb250ZW50LUlEOiAwDQoNCkRFTEVURSAvdGVzdC1jb250YWluZXItNjNjMTM4OGUtMzBjYi1mNGYwLTRhNjEtYzNmYTE4Yjk3NGNmL2Jsb2IxP3N2PTIwMjAtMTItMDYmc3M9YiZzcnQ9c2NvJnN0PTIwMjEtMDktMDFUMTYlM0EyNSUzQTUwWiZzZT0yMDIxLTA5LTAxVDE4JTNBMjUlM0E1MFomc3A9cndkeHlsYWN1cHRmaSZzaWc9U2FuaXRpemVkIEhUVFAvMS4xDQpBY2NlcHQ6IGFwcGxpY2F0aW9uL3htbA0KdHJhY2VwYXJlbnQ6IDAwLTIyNzVmY2ZmMDI3M2Y1NDJiZjRiZmUwMTBhNDVlZTZiLTAzNzI2NjhmODZkZmUwNDctMDANCkNvbnRlbnQtTGVuZ3RoOiAwDQoNCi0tYmF0Y2hfZTliOWExN2MtM2E4ZS1mYTM4LWMzYTctMzIyNzhmZDBjYjM3DQpDb250ZW50LVR5cGU6IGFwcGxpY2F0aW9uL2h0dHANCkNvbnRlbnQtVHJhbnNmZXItRW5jb2Rpbmc6IGJpbmFyeQ0KQ29udGVudC1JRDogMQ0KDQpERUxFVEUgL3Rlc3QtY29udGFpbmVyLTYzYzEzODhlLTMwY2ItZjRmMC00YTYxLWMzZmExOGI5NzRjZi9ibG9iMj9zdj0yMDIwLTEyLTA2JnNzPWImc3J0PXNjbyZzdD0yMDIxLTA5LTAxVDE2JTNBMjUlM0E1MFomc2U9MjAyMS0wOS0wMVQxOCUzQTI1JTNBNTBaJnNwPXJ3ZHh5bGFjdXB0Zmkmc2lnPVNhbml0aXplZCBIVFRQLzEuMQ0KQWNjZXB0OiBhcHBsaWNhdGlvbi94bWwNCnRyYWNlcGFyZW50OiAwMC0yMjc1ZmNmZjAyNzNmNTQyYmY0YmZlMDEwYTQ1ZWU2Yi0wMzcyNjY4Zjg2ZGZlMDQ3LTAwDQpDb250ZW50LUxlbmd0aDogMA0KDQotLWJhdGNoX2U5YjlhMTdjLTNhOGUtZmEzOC1jM2E3LTMyMjc4ZmQwY2IzNw0KQ29udGVudC1UeXBlOiBhcHBsaWNhdGlvbi9odHRwDQpDb250ZW50LVRyYW5zZmVyLUVuY29kaW5nOiBiaW5hcnkNCkNvbnRlbnQtSUQ6IDINCg0KREVMRVRFIC90ZXN0LWNvbnRhaW5lci02M2MxMzg4ZS0zMGNiLWY0ZjAtNGE2MS1jM2ZhMThiOTc0Y2YvYmxvYjM/c3Y9MjAyMC0xMi0wNiZzcz1iJnNydD1zY28mc3Q9MjAyMS0wOS0wMVQxNiUzQTI1JTNBNTBaJnNlPTIwMjEtMDktMDFUMTglM0EyNSUzQTUwWiZzcD1yd2R4eWxhY3VwdGZpJnNpZz1TYW5pdGl6ZWQgSFRUUC8xLjENCkFjY2VwdDogYXBwbGljYXRpb24veG1sDQp0cmFjZXBhcmVudDogMDAtMjI3NWZjZmYwMjczZjU0MmJmNGJmZTAxMGE0NWVlNmItMDM3MjY2OGY4NmRmZTA0Ny0wMA0KQ29udGVudC1MZW5ndGg6IDANCg0KLS1iYXRjaF9lOWI5YTE3Yy0zYThlLWZhMzgtYzNhNy0zMjI3OGZkMGNiMzctLQ0K",
      "StatusCode": 202,
      "ResponseHeaders": {
        "Content-Type": "multipart/mixed; boundary=batchresponse_075de814-7632-440a-9f1c-4ab5f79dea1d",
        "Date": "Wed, 01 Sep 2021 17:25:50 GMT",
        "Server": [
          "Windows-Azure-Blob/1.0",
          "Microsoft-HTTPAPI/2.0"
        ],
        "Transfer-Encoding": "chunked",
        "x-ms-client-request-id": "2ee9f666-576a-0fc2-df17-adc86d3996ad",
<<<<<<< HEAD
        "x-ms-request-id": "0de27ee9-901e-007b-66e1-48985e000000",
        "x-ms-version": "2020-12-06"
=======
        "x-ms-request-id": "bd7a31d7-301e-0086-6956-9f167b000000",
        "x-ms-version": "2021-02-12"
>>>>>>> 7e782c87
      },
      "ResponseBody": "LS1iYXRjaHJlc3BvbnNlXzA3NWRlODE0LTc2MzItNDQwYS05ZjFjLTRhYjVmNzlkZWExZA0KQ29udGVudC1UeXBlOiBhcHBsaWNhdGlvbi9odHRwDQpDb250ZW50LUlEOiAwDQoNCkhUVFAvMS4xIDIwMiBBY2NlcHRlZA0KeC1tcy1kZWxldGUtdHlwZS1wZXJtYW5lbnQ6IHRydWUNCngtbXMtcmVxdWVzdC1pZDogYmQ3YTMxZDctMzAxZS0wMDg2LTY5NTYtOWYxNjdiMWU3M2RkDQp4LW1zLXZlcnNpb246IDIwMjAtMTItMDYNClNlcnZlcjogV2luZG93cy1BenVyZS1CbG9iLzEuMA0KDQotLWJhdGNocmVzcG9uc2VfMDc1ZGU4MTQtNzYzMi00NDBhLTlmMWMtNGFiNWY3OWRlYTFkDQpDb250ZW50LVR5cGU6IGFwcGxpY2F0aW9uL2h0dHANCkNvbnRlbnQtSUQ6IDENCg0KSFRUUC8xLjEgMjAyIEFjY2VwdGVkDQp4LW1zLWRlbGV0ZS10eXBlLXBlcm1hbmVudDogdHJ1ZQ0KeC1tcy1yZXF1ZXN0LWlkOiBiZDdhMzFkNy0zMDFlLTAwODYtNjk1Ni05ZjE2N2IxZTczZTUNCngtbXMtdmVyc2lvbjogMjAyMC0xMi0wNg0KU2VydmVyOiBXaW5kb3dzLUF6dXJlLUJsb2IvMS4wDQoNCi0tYmF0Y2hyZXNwb25zZV8wNzVkZTgxNC03NjMyLTQ0MGEtOWYxYy00YWI1Zjc5ZGVhMWQNCkNvbnRlbnQtVHlwZTogYXBwbGljYXRpb24vaHR0cA0KQ29udGVudC1JRDogMg0KDQpIVFRQLzEuMSAyMDIgQWNjZXB0ZWQNCngtbXMtZGVsZXRlLXR5cGUtcGVybWFuZW50OiB0cnVlDQp4LW1zLXJlcXVlc3QtaWQ6IGJkN2EzMWQ3LTMwMWUtMDA4Ni02OTU2LTlmMTY3YjFlNzNlNg0KeC1tcy12ZXJzaW9uOiAyMDIwLTEyLTA2DQpTZXJ2ZXI6IFdpbmRvd3MtQXp1cmUtQmxvYi8xLjANCg0KLS1iYXRjaHJlc3BvbnNlXzA3NWRlODE0LTc2MzItNDQwYS05ZjFjLTRhYjVmNzlkZWExZC0t"
    },
    {
<<<<<<< HEAD
      "RequestUri": "https://seanmcccanary3.blob.core.windows.net/test-container-63c1388e-30cb-f4f0-4a61-c3fa18b974cf/blob1?sv=2020-12-06&ss=b&srt=sco&st=2021-05-14T15%3A54%3A28Z&se=2021-05-14T17%3A54%3A28Z&sp=rwdxlacuptfi&sig=Sanitized",
=======
      "RequestUri": "https://seanmcccanary3.blob.core.windows.net/test-container-63c1388e-30cb-f4f0-4a61-c3fa18b974cf/blob1?sv=2021-02-12\u0026ss=b\u0026srt=sco\u0026st=2021-09-01T16%3A25%3A50Z\u0026se=2021-09-01T18%3A25%3A50Z\u0026sp=rwdxylacuptfi\u0026sig=Sanitized",
>>>>>>> 7e782c87
      "RequestMethod": "HEAD",
      "RequestHeaders": {
        "Accept": "application/xml",
        "traceparent": "00-7b71c28534d87b4a92faff56de4147f9-c3cb812e52c3c248-00",
        "User-Agent": [
          "azsdk-net-Storage.Blobs/12.10.0-alpha.20210901.1",
          "(.NET 5.0.9; Microsoft Windows 10.0.19043)"
        ],
        "x-ms-client-request-id": "98c1ac4b-9ce7-5acc-4a8e-5bdb116283e9",
        "x-ms-return-client-request-id": "true",
<<<<<<< HEAD
        "x-ms-version": "2020-12-06"
=======
        "x-ms-version": "2021-02-12"
>>>>>>> 7e782c87
      },
      "RequestBody": null,
      "StatusCode": 404,
      "ResponseHeaders": {
        "Access-Control-Allow-Origin": "*",
        "Access-Control-Expose-Headers": "x-ms-request-id,x-ms-client-request-id,Server,x-ms-version,x-ms-error-code,Content-Length,Date,Transfer-Encoding",
        "Date": "Wed, 01 Sep 2021 17:25:50 GMT",
        "Server": [
          "Windows-Azure-Blob/1.0",
          "Microsoft-HTTPAPI/2.0"
        ],
        "Transfer-Encoding": "chunked",
        "x-ms-client-request-id": "98c1ac4b-9ce7-5acc-4a8e-5bdb116283e9",
        "x-ms-error-code": "BlobNotFound",
<<<<<<< HEAD
        "x-ms-request-id": "0de27f12-901e-007b-05e1-48985e000000",
        "x-ms-version": "2020-12-06"
=======
        "x-ms-request-id": "bd7a33a9-301e-0086-0a56-9f167b000000",
        "x-ms-version": "2021-02-12"
>>>>>>> 7e782c87
      },
      "ResponseBody": []
    },
    {
<<<<<<< HEAD
      "RequestUri": "https://seanmcccanary3.blob.core.windows.net/test-container-63c1388e-30cb-f4f0-4a61-c3fa18b974cf/blob2?sv=2020-12-06&ss=b&srt=sco&st=2021-05-14T15%3A54%3A28Z&se=2021-05-14T17%3A54%3A28Z&sp=rwdxlacuptfi&sig=Sanitized",
=======
      "RequestUri": "https://seanmcccanary3.blob.core.windows.net/test-container-63c1388e-30cb-f4f0-4a61-c3fa18b974cf/blob2?sv=2021-02-12\u0026ss=b\u0026srt=sco\u0026st=2021-09-01T16%3A25%3A50Z\u0026se=2021-09-01T18%3A25%3A50Z\u0026sp=rwdxylacuptfi\u0026sig=Sanitized",
>>>>>>> 7e782c87
      "RequestMethod": "HEAD",
      "RequestHeaders": {
        "Accept": "application/xml",
        "traceparent": "00-6df331a4aa47b1498fed59b722cae28f-df237c58c378a641-00",
        "User-Agent": [
          "azsdk-net-Storage.Blobs/12.10.0-alpha.20210901.1",
          "(.NET 5.0.9; Microsoft Windows 10.0.19043)"
        ],
        "x-ms-client-request-id": "c07c4526-fe78-a5c6-7ec2-85174069ab13",
        "x-ms-return-client-request-id": "true",
<<<<<<< HEAD
        "x-ms-version": "2020-12-06"
=======
        "x-ms-version": "2021-02-12"
>>>>>>> 7e782c87
      },
      "RequestBody": null,
      "StatusCode": 404,
      "ResponseHeaders": {
        "Access-Control-Allow-Origin": "*",
        "Access-Control-Expose-Headers": "x-ms-request-id,x-ms-client-request-id,Server,x-ms-version,x-ms-error-code,Content-Length,Date,Transfer-Encoding",
        "Date": "Wed, 01 Sep 2021 17:25:50 GMT",
        "Server": [
          "Windows-Azure-Blob/1.0",
          "Microsoft-HTTPAPI/2.0"
        ],
        "Transfer-Encoding": "chunked",
        "x-ms-client-request-id": "c07c4526-fe78-a5c6-7ec2-85174069ab13",
        "x-ms-error-code": "BlobNotFound",
<<<<<<< HEAD
        "x-ms-request-id": "0de27f1b-901e-007b-0ee1-48985e000000",
        "x-ms-version": "2020-12-06"
=======
        "x-ms-request-id": "bd7a33c9-301e-0086-2856-9f167b000000",
        "x-ms-version": "2021-02-12"
>>>>>>> 7e782c87
      },
      "ResponseBody": []
    },
    {
<<<<<<< HEAD
      "RequestUri": "https://seanmcccanary3.blob.core.windows.net/test-container-63c1388e-30cb-f4f0-4a61-c3fa18b974cf/blob3?sv=2020-12-06&ss=b&srt=sco&st=2021-05-14T15%3A54%3A28Z&se=2021-05-14T17%3A54%3A28Z&sp=rwdxlacuptfi&sig=Sanitized",
=======
      "RequestUri": "https://seanmcccanary3.blob.core.windows.net/test-container-63c1388e-30cb-f4f0-4a61-c3fa18b974cf/blob3?sv=2021-02-12\u0026ss=b\u0026srt=sco\u0026st=2021-09-01T16%3A25%3A50Z\u0026se=2021-09-01T18%3A25%3A50Z\u0026sp=rwdxylacuptfi\u0026sig=Sanitized",
>>>>>>> 7e782c87
      "RequestMethod": "HEAD",
      "RequestHeaders": {
        "Accept": "application/xml",
        "traceparent": "00-80c2f81e974cf5469c678ca06055b135-a851c5ecb5268444-00",
        "User-Agent": [
          "azsdk-net-Storage.Blobs/12.10.0-alpha.20210901.1",
          "(.NET 5.0.9; Microsoft Windows 10.0.19043)"
        ],
        "x-ms-client-request-id": "ccb4892b-c2e6-8671-1944-407d06c88848",
        "x-ms-return-client-request-id": "true",
<<<<<<< HEAD
        "x-ms-version": "2020-12-06"
=======
        "x-ms-version": "2021-02-12"
>>>>>>> 7e782c87
      },
      "RequestBody": null,
      "StatusCode": 404,
      "ResponseHeaders": {
        "Access-Control-Allow-Origin": "*",
        "Access-Control-Expose-Headers": "x-ms-request-id,x-ms-client-request-id,Server,x-ms-version,x-ms-error-code,Content-Length,Date,Transfer-Encoding",
        "Date": "Wed, 01 Sep 2021 17:25:50 GMT",
        "Server": [
          "Windows-Azure-Blob/1.0",
          "Microsoft-HTTPAPI/2.0"
        ],
        "Transfer-Encoding": "chunked",
        "x-ms-client-request-id": "ccb4892b-c2e6-8671-1944-407d06c88848",
        "x-ms-error-code": "BlobNotFound",
<<<<<<< HEAD
        "x-ms-request-id": "0de27f25-901e-007b-18e1-48985e000000",
        "x-ms-version": "2020-12-06"
=======
        "x-ms-request-id": "bd7a33e2-301e-0086-4056-9f167b000000",
        "x-ms-version": "2021-02-12"
>>>>>>> 7e782c87
      },
      "ResponseBody": []
    },
    {
<<<<<<< HEAD
      "RequestUri": "https://seanmcccanary3.blob.core.windows.net/test-container-63c1388e-30cb-f4f0-4a61-c3fa18b974cf?sv=2020-12-06&ss=b&srt=sco&st=2021-05-14T15%3A54%3A28Z&se=2021-05-14T17%3A54%3A28Z&sp=rwdxlacuptfi&sig=Sanitized&restype=container",
=======
      "RequestUri": "https://seanmcccanary3.blob.core.windows.net/test-container-63c1388e-30cb-f4f0-4a61-c3fa18b974cf?sv=2021-02-12\u0026ss=b\u0026srt=sco\u0026st=2021-09-01T16%3A25%3A50Z\u0026se=2021-09-01T18%3A25%3A50Z\u0026sp=rwdxylacuptfi\u0026sig=Sanitized\u0026restype=container",
>>>>>>> 7e782c87
      "RequestMethod": "DELETE",
      "RequestHeaders": {
        "Accept": "application/xml",
        "traceparent": "00-910e36334892bc41a2440952635bd538-d6d7e6e1ac5dd249-00",
        "User-Agent": [
          "azsdk-net-Storage.Blobs/12.10.0-alpha.20210901.1",
          "(.NET 5.0.9; Microsoft Windows 10.0.19043)"
        ],
        "x-ms-client-request-id": "b7eb8af9-dfb4-812d-6b67-b4dff0aab904",
        "x-ms-return-client-request-id": "true",
<<<<<<< HEAD
        "x-ms-version": "2020-12-06"
=======
        "x-ms-version": "2021-02-12"
>>>>>>> 7e782c87
      },
      "RequestBody": null,
      "StatusCode": 202,
      "ResponseHeaders": {
        "Content-Length": "0",
        "Date": "Wed, 01 Sep 2021 17:25:50 GMT",
        "Server": [
          "Windows-Azure-Blob/1.0",
          "Microsoft-HTTPAPI/2.0"
        ],
        "x-ms-client-request-id": "b7eb8af9-dfb4-812d-6b67-b4dff0aab904",
<<<<<<< HEAD
        "x-ms-request-id": "0de27f32-901e-007b-22e1-48985e000000",
        "x-ms-version": "2020-12-06"
=======
        "x-ms-request-id": "bd7a33f8-301e-0086-5556-9f167b000000",
        "x-ms-version": "2021-02-12"
>>>>>>> 7e782c87
      },
      "ResponseBody": []
    }
  ],
  "Variables": {
    "DateTimeOffsetNow": "2021-09-01T12:25:50.1033778-05:00",
    "RandomSeed": "96180525",
    "Storage_TestConfigDefault": "ProductionTenant\nseanmcccanary3\nU2FuaXRpemVk\nhttps://seanmcccanary3.blob.core.windows.net\nhttps://seanmcccanary3.file.core.windows.net\nhttps://seanmcccanary3.queue.core.windows.net\nhttps://seanmcccanary3.table.core.windows.net\n\n\n\n\nhttps://seanmcccanary3-secondary.blob.core.windows.net\nhttps://seanmcccanary3-secondary.file.core.windows.net\nhttps://seanmcccanary3-secondary.queue.core.windows.net\nhttps://seanmcccanary3-secondary.table.core.windows.net\n\nSanitized\n\n\nCloud\nBlobEndpoint=https://seanmcccanary3.blob.core.windows.net/;QueueEndpoint=https://seanmcccanary3.queue.core.windows.net/;FileEndpoint=https://seanmcccanary3.file.core.windows.net/;BlobSecondaryEndpoint=https://seanmcccanary3-secondary.blob.core.windows.net/;QueueSecondaryEndpoint=https://seanmcccanary3-secondary.queue.core.windows.net/;FileSecondaryEndpoint=https://seanmcccanary3-secondary.file.core.windows.net/;AccountName=seanmcccanary3;AccountKey=Kg==;\nseanscope1\n\n"
  }
}<|MERGE_RESOLUTION|>--- conflicted
+++ resolved
@@ -1,11 +1,7 @@
 {
   "Entries": [
     {
-<<<<<<< HEAD
-      "RequestUri": "https://seanmcccanary3.blob.core.windows.net/test-container-63c1388e-30cb-f4f0-4a61-c3fa18b974cf?sv=2020-12-06&ss=b&srt=sco&st=2021-05-14T15%3A54%3A28Z&se=2021-05-14T17%3A54%3A28Z&sp=rwdxlacuptfi&sig=Sanitized&restype=container",
-=======
       "RequestUri": "https://seanmcccanary3.blob.core.windows.net/test-container-63c1388e-30cb-f4f0-4a61-c3fa18b974cf?sv=2021-02-12\u0026ss=b\u0026srt=sco\u0026st=2021-09-01T16%3A25%3A50Z\u0026se=2021-09-01T18%3A25%3A50Z\u0026sp=rwdxylacuptfi\u0026sig=Sanitized\u0026restype=container",
->>>>>>> 7e782c87
       "RequestMethod": "PUT",
       "RequestHeaders": {
         "Accept": "application/xml",
@@ -17,11 +13,7 @@
         "x-ms-blob-public-access": "container",
         "x-ms-client-request-id": "4018e4c2-9987-a8a0-f08d-ee77987e1d56",
         "x-ms-return-client-request-id": "true",
-<<<<<<< HEAD
-        "x-ms-version": "2020-12-06"
-=======
-        "x-ms-version": "2021-02-12"
->>>>>>> 7e782c87
+        "x-ms-version": "2021-02-12"
       },
       "RequestBody": null,
       "StatusCode": 201,
@@ -35,22 +27,13 @@
           "Microsoft-HTTPAPI/2.0"
         ],
         "x-ms-client-request-id": "4018e4c2-9987-a8a0-f08d-ee77987e1d56",
-<<<<<<< HEAD
-        "x-ms-request-id": "0de27e88-901e-007b-17e1-48985e000000",
-        "x-ms-version": "2020-12-06"
-=======
         "x-ms-request-id": "bd7a3116-301e-0086-3756-9f167b000000",
         "x-ms-version": "2021-02-12"
->>>>>>> 7e782c87
-      },
-      "ResponseBody": []
-    },
-    {
-<<<<<<< HEAD
-      "RequestUri": "https://seanmcccanary3.blob.core.windows.net/test-container-63c1388e-30cb-f4f0-4a61-c3fa18b974cf/blob1?sv=2020-12-06&ss=b&srt=sco&st=2021-05-14T15%3A54%3A28Z&se=2021-05-14T17%3A54%3A28Z&sp=rwdxlacuptfi&sig=Sanitized",
-=======
+      },
+      "ResponseBody": []
+    },
+    {
       "RequestUri": "https://seanmcccanary3.blob.core.windows.net/test-container-63c1388e-30cb-f4f0-4a61-c3fa18b974cf/blob1?sv=2021-02-12\u0026ss=b\u0026srt=sco\u0026st=2021-09-01T16%3A25%3A50Z\u0026se=2021-09-01T18%3A25%3A50Z\u0026sp=rwdxylacuptfi\u0026sig=Sanitized",
->>>>>>> 7e782c87
       "RequestMethod": "PUT",
       "RequestHeaders": {
         "Accept": "application/xml",
@@ -65,11 +48,7 @@
         "x-ms-blob-type": "BlockBlob",
         "x-ms-client-request-id": "f089a338-98ef-1246-4d98-68abc7205cef",
         "x-ms-return-client-request-id": "true",
-<<<<<<< HEAD
-        "x-ms-version": "2020-12-06"
-=======
-        "x-ms-version": "2021-02-12"
->>>>>>> 7e782c87
+        "x-ms-version": "2021-02-12"
       },
       "RequestBody": "HD6Qqosalxd7DC\u002B8ZS9eV7KQODOgM0g34LTwfIhFHbbxdKRXYQWnp00BxXpq5ELAL5fFB0bqtuj2WcnWKhqPNu94y/GLBvat6JDmnm7NzPxyL03xgBVwB767YQc80H0yco6L8RlQNSigFx61Axd6KIzMZPrNnrbaCMQz0KTucBcTsyzfQtvjIfokUGj2ugOmQDl7b2yCZdTYselUHGSDsqYHolDqmuWx6EL/qE1N403BjI9rcgGrkE1YB5HxjgSVoJ7B7xiyvKZTyoYpg72Gis2ck4/VGD\u002BlWxICkZJTwFo9agevjPQ0DtDoF6h6gg2Q0n3EVPt0v4heG5MGryoT/wks6xi21v3ZaIS/7ACWKtkFcr8Vj2teyKp\u002BUHBgLl6l1BefTpb02vt/6ux2tdOHyPC6AT1r/m\u002BdzSJuN4WNeTklGhjo99xCEJjElaV/6BPX94h/pS0hOdaoAYBzhqJ18nGyUJq6ntAUd/Clp2jKHuUPl0D9DdMMBOBBQPZcz4r1TqMzzZd5HFi3ay08fJJt3eOaZO5ieOWdpUy6eV7at6hlr1jEl1FOlnrnRaGlz4dN1GMTwmqbktW\u002BlSdLv6P63bSF1sw5qEWRS850ejND\u002BNbEbKT6x/U\u002ByhyCBgEqA9bX7WftIPm7EysdgXabJxeie51QhlL\u002B/xW/Rgyvt6JEZ0j3nI3LVtfdCVh53EZ\u002BoqIF4Itk2XyD2e1SLtnsC1yI2RkupIuK1yXFc336hCLPQKRqqtYX4I7Lc8KfeSf98P378QMsUP4XeglmnmX/iVXLgu01gmCFcfmLYjDI6l39yIN//5Mfou\u002BmUy/NsUEozOpt1PY5yG6ddX8Koe7NTo\u002BraNbif4nBq\u002BD9ji8xuMC3YpVGWhZnw/8U4ooTFAEB2ASfIkhrRk1grCgWPDo/a72/Uz5Yh/R5Q6XWzZ3/rZbe/LUqkZV3SxxI5a7tUYfF1XbMVMHDqVEPJt6ilXivYf6RNz\u002BEFNonRwgiD6JGi/IeEPgmMlnVG1NkG2u21bWjmIOvWxlHQcCcpAy5oJmvyZrrhISAiS6kvBzsIPlvcHJSfnceljDZ1s83io1NHHq6tVHRy1AxIw9VC5/9WyDHLTSZZiIhkDNpEq20SP\u002BgV5\u002BhMmuonaUiIVtoyYuQ3HuucFxZs7VYmCQeZ7iifNoPtbT/Wyi1H4\u002BOd0XGuceo2TYyBdeiRqPqSZlGiTbtf6WAWBTXkYBS\u002BVHNyzxwkd9ddY2CcHYDbG4RFRKPb5VYofefRmCz0Ui13wyG1Hpmere66ROoag8vfeulxXxuw4q7dCpF0Et\u002BqaRFzJBpfJjzqppa1IWBsDbncMh0DQvMRxuCy19QIaprOz9vYp1/xQFTsRvhEw==",
       "StatusCode": 201,
@@ -87,22 +66,13 @@
         "x-ms-content-crc64": "gnQgHOM1SeE=",
         "x-ms-request-id": "bd7a315f-301e-0086-7a56-9f167b000000",
         "x-ms-request-server-encrypted": "true",
-<<<<<<< HEAD
-        "x-ms-version": "2020-12-06",
-        "x-ms-version-id": "2021-05-14T16:54:28.0291391Z"
-=======
         "x-ms-version": "2021-02-12",
         "x-ms-version-id": "2021-09-01T17:25:49.8392872Z"
->>>>>>> 7e782c87
-      },
-      "ResponseBody": []
-    },
-    {
-<<<<<<< HEAD
-      "RequestUri": "https://seanmcccanary3.blob.core.windows.net/test-container-63c1388e-30cb-f4f0-4a61-c3fa18b974cf/blob2?sv=2020-12-06&ss=b&srt=sco&st=2021-05-14T15%3A54%3A28Z&se=2021-05-14T17%3A54%3A28Z&sp=rwdxlacuptfi&sig=Sanitized",
-=======
+      },
+      "ResponseBody": []
+    },
+    {
       "RequestUri": "https://seanmcccanary3.blob.core.windows.net/test-container-63c1388e-30cb-f4f0-4a61-c3fa18b974cf/blob2?sv=2021-02-12\u0026ss=b\u0026srt=sco\u0026st=2021-09-01T16%3A25%3A50Z\u0026se=2021-09-01T18%3A25%3A50Z\u0026sp=rwdxylacuptfi\u0026sig=Sanitized",
->>>>>>> 7e782c87
       "RequestMethod": "PUT",
       "RequestHeaders": {
         "Accept": "application/xml",
@@ -117,11 +87,7 @@
         "x-ms-blob-type": "BlockBlob",
         "x-ms-client-request-id": "46d27768-50b0-d872-e8fa-c9de79f4a188",
         "x-ms-return-client-request-id": "true",
-<<<<<<< HEAD
-        "x-ms-version": "2020-12-06"
-=======
-        "x-ms-version": "2021-02-12"
->>>>>>> 7e782c87
+        "x-ms-version": "2021-02-12"
       },
       "RequestBody": "6jMsfpCbW8NK6DGj1ekXCt5QGw2R8CRWvSd3W/S0u\u002BhAqY5SR2gfnUjFpQZmoz1kgF7MdwVOXvoP1sBpI//Oli1JYitaxcJ2MH7Fy0od7xnqE9uW6ETj8kuUQ3GntnlI9g/ZHUARCbqbVUaHiJKv8eanfhAkOK7oZXDgxYJRznkFfdU7RNLZ2Qkg\u002B5L9XGm55VGKADhoI75h8LjPMUM4SYbNggq9dKwUzaQHBDwb6wkGJuAwxs5AnFkW2lQaCajF57ILMNlf\u002B3CldjKTYR\u002BCRQWuyApjB4K4jOWwp5pY\u002BsT8QRyKELovpytvi1CbrTs6lJROa0CdYuAvU6T0rlTWTXtulx8D9zVLfyHf83wyHN6qdhIFCY6EX987W7wVO/nWmD7ULRYcNpxfA\u002Bwfvm5j/DfFSTdB0UPs6Tg/x5x4NUMnCFo\u002BXu7IjkB2pQWiZKBw2F6FUPHClMf650Pd3G7/586o97UUJJ5I/Lv2yys\u002BSoWXzu8\u002B8uVSZHOTRHaq67HRdr42\u002BmzqXLO/PVM2y8mbvJ2\u002BRg1/wfTpVpNBgOAnnREJJFRtB1AYrHI7frWRG5iq94fZ66SkUrXKTaPZqNvTl59CLKd1LrRMppmbREM\u002BWDr6l4hZTrFsZdKeo7qsPgOWaOYWT\u002B/xNMnSjEULCA1xi/Rp3xFSeUnt1cfU1ov6oGeVBdxdKAhLCGO/hsFsYVzELRfFQ1/yQ\u002B6cKHonHF0\u002B2OzddQMxFGPrHtauk/OIgXNrEKlzNF0Io8HtwP\u002BOI\u002BsFgK7UjutYkhi02SSIRLD6FKcGvAyzy6OP1NJCQ1NjXPrrqBNFs/KIEn6Qv1s4gF4R86xXiGffUbUKRbkYFk7FUHwqnJuctWG1famOIgxIVlRzMVCnDNOTC1deOm04b/svy27eDuPDdD5KoQu9US6owu5lpeX9HUSpl5FEPnrzfQ6tXleeaUhwsLwSXGrI1bootXh\u002B08oWMa0pNXZSfzXDVyT8D/LXClil9PQo68Ha4MHWG4kCdKpElyypdDTRHjGGTgVFzMbHUaof2d7V7kbsTlS1e2OsweJ6uHjGLpYj1NbDoZy7lRT7D8re4pvLb6jmvCXfHKLN2YwjyhNNACIU\u002BwQIEU2pMLlAuWyZzt5Gr0nP4HFwQ7cz9scQmMoArQ6nyueWw11bPItrn2I2NAuu3BvKfSCxo7dN1BuFmZjvPwtd8QT3r\u002BvrdKPmBKRU/cG8YbuuNjDt9iYwSe9C1aPzfF9X2EIGty0w3gl9yp4S\u002BdZZyTfcQAnbcPvexmb8qZ4A84hF/SV/taqOflgmcCuHHVAY6AxrFjtWe2hHKPDGMzRqfdcWzfux2hSMTcGxtQDPVqkW48GSlNxM74K8OIy6yA==",
       "StatusCode": 201,
@@ -139,22 +105,13 @@
         "x-ms-content-crc64": "1j/3SlyDTpk=",
         "x-ms-request-id": "bd7a3186-301e-0086-1f56-9f167b000000",
         "x-ms-request-server-encrypted": "true",
-<<<<<<< HEAD
-        "x-ms-version": "2020-12-06",
-        "x-ms-version-id": "2021-05-14T16:54:28.0891818Z"
-=======
         "x-ms-version": "2021-02-12",
         "x-ms-version-id": "2021-09-01T17:25:49.8832620Z"
->>>>>>> 7e782c87
-      },
-      "ResponseBody": []
-    },
-    {
-<<<<<<< HEAD
-      "RequestUri": "https://seanmcccanary3.blob.core.windows.net/test-container-63c1388e-30cb-f4f0-4a61-c3fa18b974cf/blob3?sv=2020-12-06&ss=b&srt=sco&st=2021-05-14T15%3A54%3A28Z&se=2021-05-14T17%3A54%3A28Z&sp=rwdxlacuptfi&sig=Sanitized",
-=======
+      },
+      "ResponseBody": []
+    },
+    {
       "RequestUri": "https://seanmcccanary3.blob.core.windows.net/test-container-63c1388e-30cb-f4f0-4a61-c3fa18b974cf/blob3?sv=2021-02-12\u0026ss=b\u0026srt=sco\u0026st=2021-09-01T16%3A25%3A50Z\u0026se=2021-09-01T18%3A25%3A50Z\u0026sp=rwdxylacuptfi\u0026sig=Sanitized",
->>>>>>> 7e782c87
       "RequestMethod": "PUT",
       "RequestHeaders": {
         "Accept": "application/xml",
@@ -169,11 +126,7 @@
         "x-ms-blob-type": "BlockBlob",
         "x-ms-client-request-id": "dda9b4e3-39c0-2b2d-3cac-3c4b6ecf4571",
         "x-ms-return-client-request-id": "true",
-<<<<<<< HEAD
-        "x-ms-version": "2020-12-06"
-=======
-        "x-ms-version": "2021-02-12"
->>>>>>> 7e782c87
+        "x-ms-version": "2021-02-12"
       },
       "RequestBody": "0YV3jfkNe\u002BRawXyzmrYT0kq7VMG5dBf6sOMKWadw23JsbwxDAxfNW/zt6\u002B/Uvz0y5veUvaDgzl1ufNwVAiE96uUJRiqp0M8z7vnEzIgnJvGl2HOv2x3Si6Gv1YY6t1jarwEJynkTiRYoYc6nGwHURlbrbyqujQ7HN7qI\u002BfpI\u002BDeg6RyGHlt4kk5ch3pPK2\u002Bf2o8vTkcuLCLzQZO\u002Bio8b32iXBjHlTif7c93bUQaTeAtL6B9rGanvcr36k9zHuQe/QacRtyQ9uoxnNNtpUtsbX8iHc6Fvr8a\u002BqJR067pKM7nWGxBegsHnDS6TBOTOhR/h3jMUQEZmUJHgUw6Pyc/RHAAhkzfLvd0HoGVz3Kvi7yN1kw2HNvNyb8t/fi\u002ByV0RfwefjrfHoFiFWDaDh83Pl/mPrGjXCSuYNriRrSz6uVEghExrE/kIxjX3rMShSkXxXmX/Lxj0OnXcA1v7NfMrip7lYv99ZIAAguoy41hm9uh2nFLG/4o0KE3ajwyhDZBGyCYlv\u002BtKd/nl/qwyxVcddQxvhJmgYIsUrTaxotVzY3FZ7BcyQTcBKCRU4QDeAWb2vRoANYj2omubERK0lNEgcp862NU/6zfVblhxS3\u002BKNq/PuuW/cynoY0mvlywkSJNTMHJloySNttHiLssshVroENpi5NnvZQNxTnmLkFAHrSHFHhcNJJeHQgQT2UBiv9nyw4ZVwWe5Z8ty9FCvBiJ92oGlZ2dD3uhG36bV34\u002B/DpKfmNDNseu6D7pPmjBC2Dvhkf7CuVRysuCeEuW844g/s\u002BXCD21RsCiV61us9ES4AANq8EmQ/FE\u002BLOXsM6MB/SguD\u002BZKfMzOk\u002BHSKM38xb6f4g7iVfNCrreQh\u002BKHZYCJl\u002B4vguRebYM2mGBrvtODPWcrUE2QH6c472EuufjuSypdSJTj0ULWPXSLr7mS1vPgEUZ7WBU29XRK8pOHL7eKSFE2CnI\u002Bo2wkURLVCHPpqhRtTqSycu8VKlcglN6zUw3BAWNoWMh9pW3aVwsCXe0AXUh/FeEO19ViIOAfHgqNdP4BEAsQgVFL86U62B/kEshqHDuWND0otimKBjvoYodjSN4JAU3l79v7MyY/0/u5fg4XtP3S\u002B0DA1F3dhnsVY40d15M92xF\u002BhCxfnwEa7OIx0Igp0KmFjFGdSCjsBGVg4c\u002BVHfhoe6b8mTDNd1g/qed7q7Xy747jlEdBnJLojn/K/r0xhdLlyVjhLTt4uBj1YZ5BcFyzbfJAsYW1JtsUEAq1BnSfCiQUleJdDb5TatwqTD7wpxofF4zK8NBNMKKBzRkwx7GkVlt6LN56Vlw38UqlitqYJ2zslfLn1BlTx2FD30ClHqMuhfXndno/pMEslwOJq6g==",
       "StatusCode": 201,
@@ -191,22 +144,13 @@
         "x-ms-content-crc64": "H7AM0s2H1fk=",
         "x-ms-request-id": "bd7a31ac-301e-0086-4256-9f167b000000",
         "x-ms-request-server-encrypted": "true",
-<<<<<<< HEAD
-        "x-ms-version": "2020-12-06",
-        "x-ms-version-id": "2021-05-14T16:54:28.1582311Z"
-=======
         "x-ms-version": "2021-02-12",
         "x-ms-version-id": "2021-09-01T17:25:49.9242388Z"
->>>>>>> 7e782c87
-      },
-      "ResponseBody": []
-    },
-    {
-<<<<<<< HEAD
-      "RequestUri": "https://seanmcccanary3.blob.core.windows.net/?sv=2020-12-06&ss=b&srt=sco&st=2021-05-14T15%3A54%3A28Z&se=2021-05-14T17%3A54%3A28Z&sp=rwdxlacuptfi&sig=Sanitized&comp=batch",
-=======
+      },
+      "ResponseBody": []
+    },
+    {
       "RequestUri": "https://seanmcccanary3.blob.core.windows.net/?sv=2021-02-12\u0026ss=b\u0026srt=sco\u0026st=2021-09-01T16%3A25%3A50Z\u0026se=2021-09-01T18%3A25%3A50Z\u0026sp=rwdxylacuptfi\u0026sig=Sanitized\u0026comp=batch",
->>>>>>> 7e782c87
       "RequestMethod": "POST",
       "RequestHeaders": {
         "Accept": "application/xml",
@@ -219,11 +163,7 @@
         ],
         "x-ms-client-request-id": "2ee9f666-576a-0fc2-df17-adc86d3996ad",
         "x-ms-return-client-request-id": "true",
-<<<<<<< HEAD
-        "x-ms-version": "2020-12-06"
-=======
-        "x-ms-version": "2021-02-12"
->>>>>>> 7e782c87
+        "x-ms-version": "2021-02-12"
       },
       "RequestBody": "LS1iYXRjaF9lOWI5YTE3Yy0zYThlLWZhMzgtYzNhNy0zMjI3OGZkMGNiMzcNCkNvbnRlbnQtVHlwZTogYXBwbGljYXRpb24vaHR0cA0KQ29udGVudC1UcmFuc2Zlci1FbmNvZGluZzogYmluYXJ5DQpDb250ZW50LUlEOiAwDQoNCkRFTEVURSAvdGVzdC1jb250YWluZXItNjNjMTM4OGUtMzBjYi1mNGYwLTRhNjEtYzNmYTE4Yjk3NGNmL2Jsb2IxP3N2PTIwMjAtMTItMDYmc3M9YiZzcnQ9c2NvJnN0PTIwMjEtMDktMDFUMTYlM0EyNSUzQTUwWiZzZT0yMDIxLTA5LTAxVDE4JTNBMjUlM0E1MFomc3A9cndkeHlsYWN1cHRmaSZzaWc9U2FuaXRpemVkIEhUVFAvMS4xDQpBY2NlcHQ6IGFwcGxpY2F0aW9uL3htbA0KdHJhY2VwYXJlbnQ6IDAwLTIyNzVmY2ZmMDI3M2Y1NDJiZjRiZmUwMTBhNDVlZTZiLTAzNzI2NjhmODZkZmUwNDctMDANCkNvbnRlbnQtTGVuZ3RoOiAwDQoNCi0tYmF0Y2hfZTliOWExN2MtM2E4ZS1mYTM4LWMzYTctMzIyNzhmZDBjYjM3DQpDb250ZW50LVR5cGU6IGFwcGxpY2F0aW9uL2h0dHANCkNvbnRlbnQtVHJhbnNmZXItRW5jb2Rpbmc6IGJpbmFyeQ0KQ29udGVudC1JRDogMQ0KDQpERUxFVEUgL3Rlc3QtY29udGFpbmVyLTYzYzEzODhlLTMwY2ItZjRmMC00YTYxLWMzZmExOGI5NzRjZi9ibG9iMj9zdj0yMDIwLTEyLTA2JnNzPWImc3J0PXNjbyZzdD0yMDIxLTA5LTAxVDE2JTNBMjUlM0E1MFomc2U9MjAyMS0wOS0wMVQxOCUzQTI1JTNBNTBaJnNwPXJ3ZHh5bGFjdXB0Zmkmc2lnPVNhbml0aXplZCBIVFRQLzEuMQ0KQWNjZXB0OiBhcHBsaWNhdGlvbi94bWwNCnRyYWNlcGFyZW50OiAwMC0yMjc1ZmNmZjAyNzNmNTQyYmY0YmZlMDEwYTQ1ZWU2Yi0wMzcyNjY4Zjg2ZGZlMDQ3LTAwDQpDb250ZW50LUxlbmd0aDogMA0KDQotLWJhdGNoX2U5YjlhMTdjLTNhOGUtZmEzOC1jM2E3LTMyMjc4ZmQwY2IzNw0KQ29udGVudC1UeXBlOiBhcHBsaWNhdGlvbi9odHRwDQpDb250ZW50LVRyYW5zZmVyLUVuY29kaW5nOiBiaW5hcnkNCkNvbnRlbnQtSUQ6IDINCg0KREVMRVRFIC90ZXN0LWNvbnRhaW5lci02M2MxMzg4ZS0zMGNiLWY0ZjAtNGE2MS1jM2ZhMThiOTc0Y2YvYmxvYjM/c3Y9MjAyMC0xMi0wNiZzcz1iJnNydD1zY28mc3Q9MjAyMS0wOS0wMVQxNiUzQTI1JTNBNTBaJnNlPTIwMjEtMDktMDFUMTglM0EyNSUzQTUwWiZzcD1yd2R4eWxhY3VwdGZpJnNpZz1TYW5pdGl6ZWQgSFRUUC8xLjENCkFjY2VwdDogYXBwbGljYXRpb24veG1sDQp0cmFjZXBhcmVudDogMDAtMjI3NWZjZmYwMjczZjU0MmJmNGJmZTAxMGE0NWVlNmItMDM3MjY2OGY4NmRmZTA0Ny0wMA0KQ29udGVudC1MZW5ndGg6IDANCg0KLS1iYXRjaF9lOWI5YTE3Yy0zYThlLWZhMzgtYzNhNy0zMjI3OGZkMGNiMzctLQ0K",
       "StatusCode": 202,
@@ -236,22 +176,13 @@
         ],
         "Transfer-Encoding": "chunked",
         "x-ms-client-request-id": "2ee9f666-576a-0fc2-df17-adc86d3996ad",
-<<<<<<< HEAD
-        "x-ms-request-id": "0de27ee9-901e-007b-66e1-48985e000000",
-        "x-ms-version": "2020-12-06"
-=======
         "x-ms-request-id": "bd7a31d7-301e-0086-6956-9f167b000000",
         "x-ms-version": "2021-02-12"
->>>>>>> 7e782c87
       },
       "ResponseBody": "LS1iYXRjaHJlc3BvbnNlXzA3NWRlODE0LTc2MzItNDQwYS05ZjFjLTRhYjVmNzlkZWExZA0KQ29udGVudC1UeXBlOiBhcHBsaWNhdGlvbi9odHRwDQpDb250ZW50LUlEOiAwDQoNCkhUVFAvMS4xIDIwMiBBY2NlcHRlZA0KeC1tcy1kZWxldGUtdHlwZS1wZXJtYW5lbnQ6IHRydWUNCngtbXMtcmVxdWVzdC1pZDogYmQ3YTMxZDctMzAxZS0wMDg2LTY5NTYtOWYxNjdiMWU3M2RkDQp4LW1zLXZlcnNpb246IDIwMjAtMTItMDYNClNlcnZlcjogV2luZG93cy1BenVyZS1CbG9iLzEuMA0KDQotLWJhdGNocmVzcG9uc2VfMDc1ZGU4MTQtNzYzMi00NDBhLTlmMWMtNGFiNWY3OWRlYTFkDQpDb250ZW50LVR5cGU6IGFwcGxpY2F0aW9uL2h0dHANCkNvbnRlbnQtSUQ6IDENCg0KSFRUUC8xLjEgMjAyIEFjY2VwdGVkDQp4LW1zLWRlbGV0ZS10eXBlLXBlcm1hbmVudDogdHJ1ZQ0KeC1tcy1yZXF1ZXN0LWlkOiBiZDdhMzFkNy0zMDFlLTAwODYtNjk1Ni05ZjE2N2IxZTczZTUNCngtbXMtdmVyc2lvbjogMjAyMC0xMi0wNg0KU2VydmVyOiBXaW5kb3dzLUF6dXJlLUJsb2IvMS4wDQoNCi0tYmF0Y2hyZXNwb25zZV8wNzVkZTgxNC03NjMyLTQ0MGEtOWYxYy00YWI1Zjc5ZGVhMWQNCkNvbnRlbnQtVHlwZTogYXBwbGljYXRpb24vaHR0cA0KQ29udGVudC1JRDogMg0KDQpIVFRQLzEuMSAyMDIgQWNjZXB0ZWQNCngtbXMtZGVsZXRlLXR5cGUtcGVybWFuZW50OiB0cnVlDQp4LW1zLXJlcXVlc3QtaWQ6IGJkN2EzMWQ3LTMwMWUtMDA4Ni02OTU2LTlmMTY3YjFlNzNlNg0KeC1tcy12ZXJzaW9uOiAyMDIwLTEyLTA2DQpTZXJ2ZXI6IFdpbmRvd3MtQXp1cmUtQmxvYi8xLjANCg0KLS1iYXRjaHJlc3BvbnNlXzA3NWRlODE0LTc2MzItNDQwYS05ZjFjLTRhYjVmNzlkZWExZC0t"
     },
     {
-<<<<<<< HEAD
-      "RequestUri": "https://seanmcccanary3.blob.core.windows.net/test-container-63c1388e-30cb-f4f0-4a61-c3fa18b974cf/blob1?sv=2020-12-06&ss=b&srt=sco&st=2021-05-14T15%3A54%3A28Z&se=2021-05-14T17%3A54%3A28Z&sp=rwdxlacuptfi&sig=Sanitized",
-=======
       "RequestUri": "https://seanmcccanary3.blob.core.windows.net/test-container-63c1388e-30cb-f4f0-4a61-c3fa18b974cf/blob1?sv=2021-02-12\u0026ss=b\u0026srt=sco\u0026st=2021-09-01T16%3A25%3A50Z\u0026se=2021-09-01T18%3A25%3A50Z\u0026sp=rwdxylacuptfi\u0026sig=Sanitized",
->>>>>>> 7e782c87
       "RequestMethod": "HEAD",
       "RequestHeaders": {
         "Accept": "application/xml",
@@ -262,11 +193,7 @@
         ],
         "x-ms-client-request-id": "98c1ac4b-9ce7-5acc-4a8e-5bdb116283e9",
         "x-ms-return-client-request-id": "true",
-<<<<<<< HEAD
-        "x-ms-version": "2020-12-06"
-=======
-        "x-ms-version": "2021-02-12"
->>>>>>> 7e782c87
+        "x-ms-version": "2021-02-12"
       },
       "RequestBody": null,
       "StatusCode": 404,
@@ -281,22 +208,13 @@
         "Transfer-Encoding": "chunked",
         "x-ms-client-request-id": "98c1ac4b-9ce7-5acc-4a8e-5bdb116283e9",
         "x-ms-error-code": "BlobNotFound",
-<<<<<<< HEAD
-        "x-ms-request-id": "0de27f12-901e-007b-05e1-48985e000000",
-        "x-ms-version": "2020-12-06"
-=======
         "x-ms-request-id": "bd7a33a9-301e-0086-0a56-9f167b000000",
         "x-ms-version": "2021-02-12"
->>>>>>> 7e782c87
-      },
-      "ResponseBody": []
-    },
-    {
-<<<<<<< HEAD
-      "RequestUri": "https://seanmcccanary3.blob.core.windows.net/test-container-63c1388e-30cb-f4f0-4a61-c3fa18b974cf/blob2?sv=2020-12-06&ss=b&srt=sco&st=2021-05-14T15%3A54%3A28Z&se=2021-05-14T17%3A54%3A28Z&sp=rwdxlacuptfi&sig=Sanitized",
-=======
+      },
+      "ResponseBody": []
+    },
+    {
       "RequestUri": "https://seanmcccanary3.blob.core.windows.net/test-container-63c1388e-30cb-f4f0-4a61-c3fa18b974cf/blob2?sv=2021-02-12\u0026ss=b\u0026srt=sco\u0026st=2021-09-01T16%3A25%3A50Z\u0026se=2021-09-01T18%3A25%3A50Z\u0026sp=rwdxylacuptfi\u0026sig=Sanitized",
->>>>>>> 7e782c87
       "RequestMethod": "HEAD",
       "RequestHeaders": {
         "Accept": "application/xml",
@@ -307,11 +225,7 @@
         ],
         "x-ms-client-request-id": "c07c4526-fe78-a5c6-7ec2-85174069ab13",
         "x-ms-return-client-request-id": "true",
-<<<<<<< HEAD
-        "x-ms-version": "2020-12-06"
-=======
-        "x-ms-version": "2021-02-12"
->>>>>>> 7e782c87
+        "x-ms-version": "2021-02-12"
       },
       "RequestBody": null,
       "StatusCode": 404,
@@ -326,22 +240,13 @@
         "Transfer-Encoding": "chunked",
         "x-ms-client-request-id": "c07c4526-fe78-a5c6-7ec2-85174069ab13",
         "x-ms-error-code": "BlobNotFound",
-<<<<<<< HEAD
-        "x-ms-request-id": "0de27f1b-901e-007b-0ee1-48985e000000",
-        "x-ms-version": "2020-12-06"
-=======
         "x-ms-request-id": "bd7a33c9-301e-0086-2856-9f167b000000",
         "x-ms-version": "2021-02-12"
->>>>>>> 7e782c87
-      },
-      "ResponseBody": []
-    },
-    {
-<<<<<<< HEAD
-      "RequestUri": "https://seanmcccanary3.blob.core.windows.net/test-container-63c1388e-30cb-f4f0-4a61-c3fa18b974cf/blob3?sv=2020-12-06&ss=b&srt=sco&st=2021-05-14T15%3A54%3A28Z&se=2021-05-14T17%3A54%3A28Z&sp=rwdxlacuptfi&sig=Sanitized",
-=======
+      },
+      "ResponseBody": []
+    },
+    {
       "RequestUri": "https://seanmcccanary3.blob.core.windows.net/test-container-63c1388e-30cb-f4f0-4a61-c3fa18b974cf/blob3?sv=2021-02-12\u0026ss=b\u0026srt=sco\u0026st=2021-09-01T16%3A25%3A50Z\u0026se=2021-09-01T18%3A25%3A50Z\u0026sp=rwdxylacuptfi\u0026sig=Sanitized",
->>>>>>> 7e782c87
       "RequestMethod": "HEAD",
       "RequestHeaders": {
         "Accept": "application/xml",
@@ -352,11 +257,7 @@
         ],
         "x-ms-client-request-id": "ccb4892b-c2e6-8671-1944-407d06c88848",
         "x-ms-return-client-request-id": "true",
-<<<<<<< HEAD
-        "x-ms-version": "2020-12-06"
-=======
-        "x-ms-version": "2021-02-12"
->>>>>>> 7e782c87
+        "x-ms-version": "2021-02-12"
       },
       "RequestBody": null,
       "StatusCode": 404,
@@ -371,22 +272,13 @@
         "Transfer-Encoding": "chunked",
         "x-ms-client-request-id": "ccb4892b-c2e6-8671-1944-407d06c88848",
         "x-ms-error-code": "BlobNotFound",
-<<<<<<< HEAD
-        "x-ms-request-id": "0de27f25-901e-007b-18e1-48985e000000",
-        "x-ms-version": "2020-12-06"
-=======
         "x-ms-request-id": "bd7a33e2-301e-0086-4056-9f167b000000",
         "x-ms-version": "2021-02-12"
->>>>>>> 7e782c87
-      },
-      "ResponseBody": []
-    },
-    {
-<<<<<<< HEAD
-      "RequestUri": "https://seanmcccanary3.blob.core.windows.net/test-container-63c1388e-30cb-f4f0-4a61-c3fa18b974cf?sv=2020-12-06&ss=b&srt=sco&st=2021-05-14T15%3A54%3A28Z&se=2021-05-14T17%3A54%3A28Z&sp=rwdxlacuptfi&sig=Sanitized&restype=container",
-=======
+      },
+      "ResponseBody": []
+    },
+    {
       "RequestUri": "https://seanmcccanary3.blob.core.windows.net/test-container-63c1388e-30cb-f4f0-4a61-c3fa18b974cf?sv=2021-02-12\u0026ss=b\u0026srt=sco\u0026st=2021-09-01T16%3A25%3A50Z\u0026se=2021-09-01T18%3A25%3A50Z\u0026sp=rwdxylacuptfi\u0026sig=Sanitized\u0026restype=container",
->>>>>>> 7e782c87
       "RequestMethod": "DELETE",
       "RequestHeaders": {
         "Accept": "application/xml",
@@ -397,11 +289,7 @@
         ],
         "x-ms-client-request-id": "b7eb8af9-dfb4-812d-6b67-b4dff0aab904",
         "x-ms-return-client-request-id": "true",
-<<<<<<< HEAD
-        "x-ms-version": "2020-12-06"
-=======
-        "x-ms-version": "2021-02-12"
->>>>>>> 7e782c87
+        "x-ms-version": "2021-02-12"
       },
       "RequestBody": null,
       "StatusCode": 202,
@@ -413,13 +301,8 @@
           "Microsoft-HTTPAPI/2.0"
         ],
         "x-ms-client-request-id": "b7eb8af9-dfb4-812d-6b67-b4dff0aab904",
-<<<<<<< HEAD
-        "x-ms-request-id": "0de27f32-901e-007b-22e1-48985e000000",
-        "x-ms-version": "2020-12-06"
-=======
         "x-ms-request-id": "bd7a33f8-301e-0086-5556-9f167b000000",
         "x-ms-version": "2021-02-12"
->>>>>>> 7e782c87
       },
       "ResponseBody": []
     }
