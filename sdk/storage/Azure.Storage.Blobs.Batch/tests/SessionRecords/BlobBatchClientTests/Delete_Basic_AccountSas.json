--- conflicted
+++ resolved
@@ -1,277 +1,204 @@
 {
   "Entries": [
     {
-<<<<<<< HEAD
-      "RequestUri": "https://seanmcccanary3.blob.core.windows.net/test-container-63c1388e-30cb-f4f0-4a61-c3fa18b974cf?sv=2020-06-12\u0026ss=b\u0026srt=sco\u0026st=2021-04-02T16%3A42%3A39Z\u0026se=2021-04-02T18%3A42%3A39Z\u0026sp=rwdxlacuptfi\u0026sig=Sanitized\u0026restype=container",
-=======
-      "RequestUri": "https://seanmcccanary3.blob.core.windows.net/test-container-63c1388e-30cb-f4f0-4a61-c3fa18b974cf?sv=2020-10-02\u0026ss=b\u0026srt=sco\u0026st=2021-02-23T18%3A40%3A09Z\u0026se=2021-02-23T20%3A40%3A09Z\u0026sp=rwdxlacuptf\u0026sig=Sanitized\u0026restype=container",
->>>>>>> 65932564
+      "RequestUri": "https://seanmcccanary3.blob.core.windows.net/test-container-63c1388e-30cb-f4f0-4a61-c3fa18b974cf?sv=2020-10-02\u0026ss=b\u0026srt=sco\u0026st=2021-05-14T15%3A54%3A28Z\u0026se=2021-05-14T17%3A54%3A28Z\u0026sp=rwdxlacuptfi\u0026sig=Sanitized\u0026restype=container",
       "RequestMethod": "PUT",
       "RequestHeaders": {
         "Accept": "application/xml",
-        "traceparent": "00-5f387c1cf8d6d5458915dfb02d694ae9-dc22327596307748-00",
-        "User-Agent": [
-          "azsdk-net-Storage.Blobs/12.9.0-alpha.20210402.1",
-          "(.NET 5.0.4; Microsoft Windows 10.0.19042)"
+        "traceparent": "00-a0c0dc90961eda44a2d50dd86b75405e-ffa232a093723e43-00",
+        "User-Agent": [
+          "azsdk-net-Storage.Blobs/12.9.0-alpha.20210514.1",
+          "(.NET 5.0.6; Microsoft Windows 10.0.19043)"
         ],
         "x-ms-blob-public-access": "container",
         "x-ms-client-request-id": "4018e4c2-9987-a8a0-f08d-ee77987e1d56",
         "x-ms-return-client-request-id": "true",
-<<<<<<< HEAD
-        "x-ms-version": "2020-08-04"
-=======
-         "x-ms-version": "2020-10-02"
->>>>>>> 65932564
+        "x-ms-version": "2020-10-02"
       },
       "RequestBody": null,
       "StatusCode": 201,
       "ResponseHeaders": {
         "Content-Length": "0",
-        "Date": "Fri, 02 Apr 2021 17:42:39 GMT",
-        "ETag": "\u00220x8D8F5FEB5D369A3\u0022",
-        "Last-Modified": "Fri, 02 Apr 2021 17:42:39 GMT",
+        "Date": "Fri, 14 May 2021 16:54:27 GMT",
+        "ETag": "\u00220x8D916F8EFBF228E\u0022",
+        "Last-Modified": "Fri, 14 May 2021 16:54:27 GMT",
         "Server": [
           "Windows-Azure-Blob/1.0",
           "Microsoft-HTTPAPI/2.0"
         ],
         "x-ms-client-request-id": "4018e4c2-9987-a8a0-f08d-ee77987e1d56",
-<<<<<<< HEAD
-        "x-ms-request-id": "204e2d15-201e-008a-01e7-278173000000",
-        "x-ms-version": "2020-08-04"
-=======
-        "x-ms-request-id": "940a2d30-201e-0033-741b-0a8569000000",
-         "x-ms-version": "2020-10-02"
->>>>>>> 65932564
-      },
-      "ResponseBody": []
-    },
-    {
-<<<<<<< HEAD
-      "RequestUri": "https://seanmcccanary3.blob.core.windows.net/test-container-63c1388e-30cb-f4f0-4a61-c3fa18b974cf/blob1?sv=2020-06-12\u0026ss=b\u0026srt=sco\u0026st=2021-04-02T16%3A42%3A39Z\u0026se=2021-04-02T18%3A42%3A39Z\u0026sp=rwdxlacuptfi\u0026sig=Sanitized",
-=======
-      "RequestUri": "https://seanmcccanary3.blob.core.windows.net/test-container-63c1388e-30cb-f4f0-4a61-c3fa18b974cf/blob1?sv=2020-10-02\u0026ss=b\u0026srt=sco\u0026st=2021-02-23T18%3A40%3A09Z\u0026se=2021-02-23T20%3A40%3A09Z\u0026sp=rwdxlacuptf\u0026sig=Sanitized",
->>>>>>> 65932564
+        "x-ms-request-id": "0de27e88-901e-007b-17e1-48985e000000",
+        "x-ms-version": "2020-10-02"
+      },
+      "ResponseBody": []
+    },
+    {
+      "RequestUri": "https://seanmcccanary3.blob.core.windows.net/test-container-63c1388e-30cb-f4f0-4a61-c3fa18b974cf/blob1?sv=2020-10-02\u0026ss=b\u0026srt=sco\u0026st=2021-05-14T15%3A54%3A28Z\u0026se=2021-05-14T17%3A54%3A28Z\u0026sp=rwdxlacuptfi\u0026sig=Sanitized",
       "RequestMethod": "PUT",
       "RequestHeaders": {
         "Accept": "application/xml",
         "Content-Length": "1024",
         "Content-Type": "application/octet-stream",
         "If-None-Match": "*",
-        "traceparent": "00-a5b472a848d3a04b80ea7eefbccd0c80-2dced3e0df744946-00",
-        "User-Agent": [
-          "azsdk-net-Storage.Blobs/12.9.0-alpha.20210402.1",
-          "(.NET 5.0.4; Microsoft Windows 10.0.19042)"
+        "traceparent": "00-1ee28d476eb78f46b091c092168b63e5-ebb8faae4da6fa44-00",
+        "User-Agent": [
+          "azsdk-net-Storage.Blobs/12.9.0-alpha.20210514.1",
+          "(.NET 5.0.6; Microsoft Windows 10.0.19043)"
         ],
         "x-ms-blob-type": "BlockBlob",
         "x-ms-client-request-id": "f089a338-98ef-1246-4d98-68abc7205cef",
         "x-ms-return-client-request-id": "true",
-<<<<<<< HEAD
-        "x-ms-version": "2020-08-04"
-=======
-         "x-ms-version": "2020-10-02"
->>>>>>> 65932564
+        "x-ms-version": "2020-10-02"
       },
       "RequestBody": "HD6Qqosalxd7DC\u002B8ZS9eV7KQODOgM0g34LTwfIhFHbbxdKRXYQWnp00BxXpq5ELAL5fFB0bqtuj2WcnWKhqPNu94y/GLBvat6JDmnm7NzPxyL03xgBVwB767YQc80H0yco6L8RlQNSigFx61Axd6KIzMZPrNnrbaCMQz0KTucBcTsyzfQtvjIfokUGj2ugOmQDl7b2yCZdTYselUHGSDsqYHolDqmuWx6EL/qE1N403BjI9rcgGrkE1YB5HxjgSVoJ7B7xiyvKZTyoYpg72Gis2ck4/VGD\u002BlWxICkZJTwFo9agevjPQ0DtDoF6h6gg2Q0n3EVPt0v4heG5MGryoT/wks6xi21v3ZaIS/7ACWKtkFcr8Vj2teyKp\u002BUHBgLl6l1BefTpb02vt/6ux2tdOHyPC6AT1r/m\u002BdzSJuN4WNeTklGhjo99xCEJjElaV/6BPX94h/pS0hOdaoAYBzhqJ18nGyUJq6ntAUd/Clp2jKHuUPl0D9DdMMBOBBQPZcz4r1TqMzzZd5HFi3ay08fJJt3eOaZO5ieOWdpUy6eV7at6hlr1jEl1FOlnrnRaGlz4dN1GMTwmqbktW\u002BlSdLv6P63bSF1sw5qEWRS850ejND\u002BNbEbKT6x/U\u002ByhyCBgEqA9bX7WftIPm7EysdgXabJxeie51QhlL\u002B/xW/Rgyvt6JEZ0j3nI3LVtfdCVh53EZ\u002BoqIF4Itk2XyD2e1SLtnsC1yI2RkupIuK1yXFc336hCLPQKRqqtYX4I7Lc8KfeSf98P378QMsUP4XeglmnmX/iVXLgu01gmCFcfmLYjDI6l39yIN//5Mfou\u002BmUy/NsUEozOpt1PY5yG6ddX8Koe7NTo\u002BraNbif4nBq\u002BD9ji8xuMC3YpVGWhZnw/8U4ooTFAEB2ASfIkhrRk1grCgWPDo/a72/Uz5Yh/R5Q6XWzZ3/rZbe/LUqkZV3SxxI5a7tUYfF1XbMVMHDqVEPJt6ilXivYf6RNz\u002BEFNonRwgiD6JGi/IeEPgmMlnVG1NkG2u21bWjmIOvWxlHQcCcpAy5oJmvyZrrhISAiS6kvBzsIPlvcHJSfnceljDZ1s83io1NHHq6tVHRy1AxIw9VC5/9WyDHLTSZZiIhkDNpEq20SP\u002BgV5\u002BhMmuonaUiIVtoyYuQ3HuucFxZs7VYmCQeZ7iifNoPtbT/Wyi1H4\u002BOd0XGuceo2TYyBdeiRqPqSZlGiTbtf6WAWBTXkYBS\u002BVHNyzxwkd9ddY2CcHYDbG4RFRKPb5VYofefRmCz0Ui13wyG1Hpmere66ROoag8vfeulxXxuw4q7dCpF0Et\u002BqaRFzJBpfJjzqppa1IWBsDbncMh0DQvMRxuCy19QIaprOz9vYp1/xQFTsRvhEw==",
       "StatusCode": 201,
       "ResponseHeaders": {
         "Content-Length": "0",
         "Content-MD5": "xc6LJMdgTbcstMkEilAPIQ==",
-        "Date": "Fri, 02 Apr 2021 17:42:39 GMT",
-        "ETag": "\u00220x8D8F5FEB5E04EE9\u0022",
-        "Last-Modified": "Fri, 02 Apr 2021 17:42:39 GMT",
+        "Date": "Fri, 14 May 2021 16:54:27 GMT",
+        "ETag": "\u00220x8D916F8EFC96C3F\u0022",
+        "Last-Modified": "Fri, 14 May 2021 16:54:28 GMT",
         "Server": [
           "Windows-Azure-Blob/1.0",
           "Microsoft-HTTPAPI/2.0"
         ],
         "x-ms-client-request-id": "f089a338-98ef-1246-4d98-68abc7205cef",
         "x-ms-content-crc64": "gnQgHOM1SeE=",
-        "x-ms-request-id": "204e2d2c-201e-008a-0de7-278173000000",
+        "x-ms-request-id": "0de27e9f-901e-007b-2ce1-48985e000000",
         "x-ms-request-server-encrypted": "true",
-<<<<<<< HEAD
-        "x-ms-version": "2020-08-04",
-        "x-ms-version-id": "2021-04-02T17:42:39.4809849Z"
-=======
-         "x-ms-version": "2020-10-02",
-        "x-ms-version-id": "2021-02-23T19:40:10.0073703Z"
->>>>>>> 65932564
-      },
-      "ResponseBody": []
-    },
-    {
-<<<<<<< HEAD
-      "RequestUri": "https://seanmcccanary3.blob.core.windows.net/test-container-63c1388e-30cb-f4f0-4a61-c3fa18b974cf/blob2?sv=2020-06-12\u0026ss=b\u0026srt=sco\u0026st=2021-04-02T16%3A42%3A39Z\u0026se=2021-04-02T18%3A42%3A39Z\u0026sp=rwdxlacuptfi\u0026sig=Sanitized",
-=======
-      "RequestUri": "https://seanmcccanary3.blob.core.windows.net/test-container-63c1388e-30cb-f4f0-4a61-c3fa18b974cf/blob2?sv=2020-10-02\u0026ss=b\u0026srt=sco\u0026st=2021-02-23T18%3A40%3A09Z\u0026se=2021-02-23T20%3A40%3A09Z\u0026sp=rwdxlacuptf\u0026sig=Sanitized",
->>>>>>> 65932564
+        "x-ms-version": "2020-10-02",
+        "x-ms-version-id": "2021-05-14T16:54:28.0291391Z"
+      },
+      "ResponseBody": []
+    },
+    {
+      "RequestUri": "https://seanmcccanary3.blob.core.windows.net/test-container-63c1388e-30cb-f4f0-4a61-c3fa18b974cf/blob2?sv=2020-10-02\u0026ss=b\u0026srt=sco\u0026st=2021-05-14T15%3A54%3A28Z\u0026se=2021-05-14T17%3A54%3A28Z\u0026sp=rwdxlacuptfi\u0026sig=Sanitized",
       "RequestMethod": "PUT",
       "RequestHeaders": {
         "Accept": "application/xml",
         "Content-Length": "1024",
         "Content-Type": "application/octet-stream",
         "If-None-Match": "*",
-        "traceparent": "00-9edf48804fe2ee4bb5e89d566f157b7d-8c47e5a64189494e-00",
-        "User-Agent": [
-          "azsdk-net-Storage.Blobs/12.9.0-alpha.20210402.1",
-          "(.NET 5.0.4; Microsoft Windows 10.0.19042)"
+        "traceparent": "00-d9bd3f0217d4564c9e6290e509485e8c-d73d290a00e37a46-00",
+        "User-Agent": [
+          "azsdk-net-Storage.Blobs/12.9.0-alpha.20210514.1",
+          "(.NET 5.0.6; Microsoft Windows 10.0.19043)"
         ],
         "x-ms-blob-type": "BlockBlob",
         "x-ms-client-request-id": "46d27768-50b0-d872-e8fa-c9de79f4a188",
         "x-ms-return-client-request-id": "true",
-<<<<<<< HEAD
-        "x-ms-version": "2020-08-04"
-=======
-         "x-ms-version": "2020-10-02"
->>>>>>> 65932564
+        "x-ms-version": "2020-10-02"
       },
       "RequestBody": "6jMsfpCbW8NK6DGj1ekXCt5QGw2R8CRWvSd3W/S0u\u002BhAqY5SR2gfnUjFpQZmoz1kgF7MdwVOXvoP1sBpI//Oli1JYitaxcJ2MH7Fy0od7xnqE9uW6ETj8kuUQ3GntnlI9g/ZHUARCbqbVUaHiJKv8eanfhAkOK7oZXDgxYJRznkFfdU7RNLZ2Qkg\u002B5L9XGm55VGKADhoI75h8LjPMUM4SYbNggq9dKwUzaQHBDwb6wkGJuAwxs5AnFkW2lQaCajF57ILMNlf\u002B3CldjKTYR\u002BCRQWuyApjB4K4jOWwp5pY\u002BsT8QRyKELovpytvi1CbrTs6lJROa0CdYuAvU6T0rlTWTXtulx8D9zVLfyHf83wyHN6qdhIFCY6EX987W7wVO/nWmD7ULRYcNpxfA\u002Bwfvm5j/DfFSTdB0UPs6Tg/x5x4NUMnCFo\u002BXu7IjkB2pQWiZKBw2F6FUPHClMf650Pd3G7/586o97UUJJ5I/Lv2yys\u002BSoWXzu8\u002B8uVSZHOTRHaq67HRdr42\u002BmzqXLO/PVM2y8mbvJ2\u002BRg1/wfTpVpNBgOAnnREJJFRtB1AYrHI7frWRG5iq94fZ66SkUrXKTaPZqNvTl59CLKd1LrRMppmbREM\u002BWDr6l4hZTrFsZdKeo7qsPgOWaOYWT\u002B/xNMnSjEULCA1xi/Rp3xFSeUnt1cfU1ov6oGeVBdxdKAhLCGO/hsFsYVzELRfFQ1/yQ\u002B6cKHonHF0\u002B2OzddQMxFGPrHtauk/OIgXNrEKlzNF0Io8HtwP\u002BOI\u002BsFgK7UjutYkhi02SSIRLD6FKcGvAyzy6OP1NJCQ1NjXPrrqBNFs/KIEn6Qv1s4gF4R86xXiGffUbUKRbkYFk7FUHwqnJuctWG1famOIgxIVlRzMVCnDNOTC1deOm04b/svy27eDuPDdD5KoQu9US6owu5lpeX9HUSpl5FEPnrzfQ6tXleeaUhwsLwSXGrI1bootXh\u002B08oWMa0pNXZSfzXDVyT8D/LXClil9PQo68Ha4MHWG4kCdKpElyypdDTRHjGGTgVFzMbHUaof2d7V7kbsTlS1e2OsweJ6uHjGLpYj1NbDoZy7lRT7D8re4pvLb6jmvCXfHKLN2YwjyhNNACIU\u002BwQIEU2pMLlAuWyZzt5Gr0nP4HFwQ7cz9scQmMoArQ6nyueWw11bPItrn2I2NAuu3BvKfSCxo7dN1BuFmZjvPwtd8QT3r\u002BvrdKPmBKRU/cG8YbuuNjDt9iYwSe9C1aPzfF9X2EIGty0w3gl9yp4S\u002BdZZyTfcQAnbcPvexmb8qZ4A84hF/SV/taqOflgmcCuHHVAY6AxrFjtWe2hHKPDGMzRqfdcWzfux2hSMTcGxtQDPVqkW48GSlNxM74K8OIy6yA==",
       "StatusCode": 201,
       "ResponseHeaders": {
         "Content-Length": "0",
         "Content-MD5": "ip55e6zLjfi2jl7SVg6P3g==",
-        "Date": "Fri, 02 Apr 2021 17:42:39 GMT",
-        "ETag": "\u00220x8D8F5FEB5ED2276\u0022",
-        "Last-Modified": "Fri, 02 Apr 2021 17:42:39 GMT",
+        "Date": "Fri, 14 May 2021 16:54:27 GMT",
+        "ETag": "\u00220x8D916F8EFD295AA\u0022",
+        "Last-Modified": "Fri, 14 May 2021 16:54:28 GMT",
         "Server": [
           "Windows-Azure-Blob/1.0",
           "Microsoft-HTTPAPI/2.0"
         ],
         "x-ms-client-request-id": "46d27768-50b0-d872-e8fa-c9de79f4a188",
         "x-ms-content-crc64": "1j/3SlyDTpk=",
-        "x-ms-request-id": "204e2d42-201e-008a-1de7-278173000000",
+        "x-ms-request-id": "0de27eb5-901e-007b-3ce1-48985e000000",
         "x-ms-request-server-encrypted": "true",
-<<<<<<< HEAD
-        "x-ms-version": "2020-08-04",
-        "x-ms-version-id": "2021-04-02T17:42:39.5640438Z"
-=======
-         "x-ms-version": "2020-10-02",
-        "x-ms-version-id": "2021-02-23T19:40:10.0664129Z"
->>>>>>> 65932564
-      },
-      "ResponseBody": []
-    },
-    {
-<<<<<<< HEAD
-      "RequestUri": "https://seanmcccanary3.blob.core.windows.net/test-container-63c1388e-30cb-f4f0-4a61-c3fa18b974cf/blob3?sv=2020-06-12\u0026ss=b\u0026srt=sco\u0026st=2021-04-02T16%3A42%3A39Z\u0026se=2021-04-02T18%3A42%3A39Z\u0026sp=rwdxlacuptfi\u0026sig=Sanitized",
-=======
-      "RequestUri": "https://seanmcccanary3.blob.core.windows.net/test-container-63c1388e-30cb-f4f0-4a61-c3fa18b974cf/blob3?sv=2020-10-02\u0026ss=b\u0026srt=sco\u0026st=2021-02-23T18%3A40%3A09Z\u0026se=2021-02-23T20%3A40%3A09Z\u0026sp=rwdxlacuptf\u0026sig=Sanitized",
->>>>>>> 65932564
+        "x-ms-version": "2020-10-02",
+        "x-ms-version-id": "2021-05-14T16:54:28.0891818Z"
+      },
+      "ResponseBody": []
+    },
+    {
+      "RequestUri": "https://seanmcccanary3.blob.core.windows.net/test-container-63c1388e-30cb-f4f0-4a61-c3fa18b974cf/blob3?sv=2020-10-02\u0026ss=b\u0026srt=sco\u0026st=2021-05-14T15%3A54%3A28Z\u0026se=2021-05-14T17%3A54%3A28Z\u0026sp=rwdxlacuptfi\u0026sig=Sanitized",
       "RequestMethod": "PUT",
       "RequestHeaders": {
         "Accept": "application/xml",
         "Content-Length": "1024",
         "Content-Type": "application/octet-stream",
         "If-None-Match": "*",
-        "traceparent": "00-4824efa573250d4a9f54021556a01330-bdb61959dd0b864a-00",
-        "User-Agent": [
-          "azsdk-net-Storage.Blobs/12.9.0-alpha.20210402.1",
-          "(.NET 5.0.4; Microsoft Windows 10.0.19042)"
+        "traceparent": "00-561f4e3b26758a4f995b260b25ec95bb-5b8a5f29f4056b47-00",
+        "User-Agent": [
+          "azsdk-net-Storage.Blobs/12.9.0-alpha.20210514.1",
+          "(.NET 5.0.6; Microsoft Windows 10.0.19043)"
         ],
         "x-ms-blob-type": "BlockBlob",
         "x-ms-client-request-id": "dda9b4e3-39c0-2b2d-3cac-3c4b6ecf4571",
         "x-ms-return-client-request-id": "true",
-<<<<<<< HEAD
-        "x-ms-version": "2020-08-04"
-=======
-         "x-ms-version": "2020-10-02"
->>>>>>> 65932564
+        "x-ms-version": "2020-10-02"
       },
       "RequestBody": "0YV3jfkNe\u002BRawXyzmrYT0kq7VMG5dBf6sOMKWadw23JsbwxDAxfNW/zt6\u002B/Uvz0y5veUvaDgzl1ufNwVAiE96uUJRiqp0M8z7vnEzIgnJvGl2HOv2x3Si6Gv1YY6t1jarwEJynkTiRYoYc6nGwHURlbrbyqujQ7HN7qI\u002BfpI\u002BDeg6RyGHlt4kk5ch3pPK2\u002Bf2o8vTkcuLCLzQZO\u002Bio8b32iXBjHlTif7c93bUQaTeAtL6B9rGanvcr36k9zHuQe/QacRtyQ9uoxnNNtpUtsbX8iHc6Fvr8a\u002BqJR067pKM7nWGxBegsHnDS6TBOTOhR/h3jMUQEZmUJHgUw6Pyc/RHAAhkzfLvd0HoGVz3Kvi7yN1kw2HNvNyb8t/fi\u002ByV0RfwefjrfHoFiFWDaDh83Pl/mPrGjXCSuYNriRrSz6uVEghExrE/kIxjX3rMShSkXxXmX/Lxj0OnXcA1v7NfMrip7lYv99ZIAAguoy41hm9uh2nFLG/4o0KE3ajwyhDZBGyCYlv\u002BtKd/nl/qwyxVcddQxvhJmgYIsUrTaxotVzY3FZ7BcyQTcBKCRU4QDeAWb2vRoANYj2omubERK0lNEgcp862NU/6zfVblhxS3\u002BKNq/PuuW/cynoY0mvlywkSJNTMHJloySNttHiLssshVroENpi5NnvZQNxTnmLkFAHrSHFHhcNJJeHQgQT2UBiv9nyw4ZVwWe5Z8ty9FCvBiJ92oGlZ2dD3uhG36bV34\u002B/DpKfmNDNseu6D7pPmjBC2Dvhkf7CuVRysuCeEuW844g/s\u002BXCD21RsCiV61us9ES4AANq8EmQ/FE\u002BLOXsM6MB/SguD\u002BZKfMzOk\u002BHSKM38xb6f4g7iVfNCrreQh\u002BKHZYCJl\u002B4vguRebYM2mGBrvtODPWcrUE2QH6c472EuufjuSypdSJTj0ULWPXSLr7mS1vPgEUZ7WBU29XRK8pOHL7eKSFE2CnI\u002Bo2wkURLVCHPpqhRtTqSycu8VKlcglN6zUw3BAWNoWMh9pW3aVwsCXe0AXUh/FeEO19ViIOAfHgqNdP4BEAsQgVFL86U62B/kEshqHDuWND0otimKBjvoYodjSN4JAU3l79v7MyY/0/u5fg4XtP3S\u002B0DA1F3dhnsVY40d15M92xF\u002BhCxfnwEa7OIx0Igp0KmFjFGdSCjsBGVg4c\u002BVHfhoe6b8mTDNd1g/qed7q7Xy747jlEdBnJLojn/K/r0xhdLlyVjhLTt4uBj1YZ5BcFyzbfJAsYW1JtsUEAq1BnSfCiQUleJdDb5TatwqTD7wpxofF4zK8NBNMKKBzRkwx7GkVlt6LN56Vlw38UqlitqYJ2zslfLn1BlTx2FD30ClHqMuhfXndno/pMEslwOJq6g==",
       "StatusCode": 201,
       "ResponseHeaders": {
         "Content-Length": "0",
         "Content-MD5": "GBVBYVzWprIPISzWYg2TBw==",
-        "Date": "Fri, 02 Apr 2021 17:42:39 GMT",
-        "ETag": "\u00220x8D8F5FEB5F7849B\u0022",
-        "Last-Modified": "Fri, 02 Apr 2021 17:42:39 GMT",
+        "Date": "Fri, 14 May 2021 16:54:27 GMT",
+        "ETag": "\u00220x8D916F8EFDD1EE7\u0022",
+        "Last-Modified": "Fri, 14 May 2021 16:54:28 GMT",
         "Server": [
           "Windows-Azure-Blob/1.0",
           "Microsoft-HTTPAPI/2.0"
         ],
         "x-ms-client-request-id": "dda9b4e3-39c0-2b2d-3cac-3c4b6ecf4571",
         "x-ms-content-crc64": "H7AM0s2H1fk=",
-        "x-ms-request-id": "204e2d59-201e-008a-2ee7-278173000000",
+        "x-ms-request-id": "0de27ed3-901e-007b-53e1-48985e000000",
         "x-ms-request-server-encrypted": "true",
-<<<<<<< HEAD
-        "x-ms-version": "2020-08-04",
-        "x-ms-version-id": "2021-04-02T17:42:39.6320923Z"
-=======
-         "x-ms-version": "2020-10-02",
-        "x-ms-version-id": "2021-02-23T19:40:10.1274569Z"
->>>>>>> 65932564
-      },
-      "ResponseBody": []
-    },
-    {
-<<<<<<< HEAD
-      "RequestUri": "https://seanmcccanary3.blob.core.windows.net/?sv=2020-06-12\u0026ss=b\u0026srt=sco\u0026st=2021-04-02T16%3A42%3A39Z\u0026se=2021-04-02T18%3A42%3A39Z\u0026sp=rwdxlacuptfi\u0026sig=Sanitized\u0026comp=batch",
-=======
-      "RequestUri": "https://seanmcccanary3.blob.core.windows.net/?sv=2020-10-02\u0026ss=b\u0026srt=sco\u0026st=2021-02-23T18%3A40%3A09Z\u0026se=2021-02-23T20%3A40%3A09Z\u0026sp=rwdxlacuptf\u0026sig=Sanitized\u0026comp=batch",
->>>>>>> 65932564
+        "x-ms-version": "2020-10-02",
+        "x-ms-version-id": "2021-05-14T16:54:28.1582311Z"
+      },
+      "ResponseBody": []
+    },
+    {
+      "RequestUri": "https://seanmcccanary3.blob.core.windows.net/?sv=2020-10-02\u0026ss=b\u0026srt=sco\u0026st=2021-05-14T15%3A54%3A28Z\u0026se=2021-05-14T17%3A54%3A28Z\u0026sp=rwdxlacuptfi\u0026sig=Sanitized\u0026comp=batch",
       "RequestMethod": "POST",
       "RequestHeaders": {
         "Accept": "application/xml",
         "Content-Length": "1353",
         "Content-Type": "multipart/mixed; boundary=batch_e9b9a17c-3a8e-fa38-c3a7-32278fd0cb37",
-        "traceparent": "00-f85434c27c2c0940803e829176670915-d8165fbd15800f48-00",
-        "User-Agent": [
-          "azsdk-net-Storage.Blobs/12.9.0-alpha.20210402.1",
-          "(.NET 5.0.4; Microsoft Windows 10.0.19042)"
+        "traceparent": "00-10caeaf624f1e440baaf1b8a3ef31df5-4abdcbf41c797c46-00",
+        "User-Agent": [
+          "azsdk-net-Storage.Blobs/12.9.0-alpha.20210514.1",
+          "(.NET 5.0.6; Microsoft Windows 10.0.19043)"
         ],
         "x-ms-client-request-id": "2ee9f666-576a-0fc2-df17-adc86d3996ad",
         "x-ms-return-client-request-id": "true",
-<<<<<<< HEAD
-        "x-ms-version": "2020-08-04"
-=======
-         "x-ms-version": "2020-10-02"
->>>>>>> 65932564
-      },
-      "RequestBody": "LS1iYXRjaF9lOWI5YTE3Yy0zYThlLWZhMzgtYzNhNy0zMjI3OGZkMGNiMzcNCkNvbnRlbnQtVHlwZTogYXBwbGljYXRpb24vaHR0cA0KQ29udGVudC1UcmFuc2Zlci1FbmNvZGluZzogYmluYXJ5DQpDb250ZW50LUlEOiAwDQoNCkRFTEVURSAvdGVzdC1jb250YWluZXItNjNjMTM4OGUtMzBjYi1mNGYwLTRhNjEtYzNmYTE4Yjk3NGNmL2Jsb2IxP3N2PTIwMjAtMDYtMTImc3M9YiZzcnQ9c2NvJnN0PTIwMjEtMDQtMDJUMTYlM0E0MiUzQTM5WiZzZT0yMDIxLTA0LTAyVDE4JTNBNDIlM0EzOVomc3A9cndkeGxhY3VwdGZpJnNpZz1TYW5pdGl6ZWQgSFRUUC8xLjENCkFjY2VwdDogYXBwbGljYXRpb24veG1sDQp0cmFjZXBhcmVudDogMDAtZjg1NDM0YzI3YzJjMDk0MDgwM2U4MjkxNzY2NzA5MTUtYjVhYmU1MmM3YzdmNmE0ZS0wMA0KQ29udGVudC1MZW5ndGg6IDANCg0KLS1iYXRjaF9lOWI5YTE3Yy0zYThlLWZhMzgtYzNhNy0zMjI3OGZkMGNiMzcNCkNvbnRlbnQtVHlwZTogYXBwbGljYXRpb24vaHR0cA0KQ29udGVudC1UcmFuc2Zlci1FbmNvZGluZzogYmluYXJ5DQpDb250ZW50LUlEOiAxDQoNCkRFTEVURSAvdGVzdC1jb250YWluZXItNjNjMTM4OGUtMzBjYi1mNGYwLTRhNjEtYzNmYTE4Yjk3NGNmL2Jsb2IyP3N2PTIwMjAtMDYtMTImc3M9YiZzcnQ9c2NvJnN0PTIwMjEtMDQtMDJUMTYlM0E0MiUzQTM5WiZzZT0yMDIxLTA0LTAyVDE4JTNBNDIlM0EzOVomc3A9cndkeGxhY3VwdGZpJnNpZz1TYW5pdGl6ZWQgSFRUUC8xLjENCkFjY2VwdDogYXBwbGljYXRpb24veG1sDQp0cmFjZXBhcmVudDogMDAtZjg1NDM0YzI3YzJjMDk0MDgwM2U4MjkxNzY2NzA5MTUtYjVhYmU1MmM3YzdmNmE0ZS0wMA0KQ29udGVudC1MZW5ndGg6IDANCg0KLS1iYXRjaF9lOWI5YTE3Yy0zYThlLWZhMzgtYzNhNy0zMjI3OGZkMGNiMzcNCkNvbnRlbnQtVHlwZTogYXBwbGljYXRpb24vaHR0cA0KQ29udGVudC1UcmFuc2Zlci1FbmNvZGluZzogYmluYXJ5DQpDb250ZW50LUlEOiAyDQoNCkRFTEVURSAvdGVzdC1jb250YWluZXItNjNjMTM4OGUtMzBjYi1mNGYwLTRhNjEtYzNmYTE4Yjk3NGNmL2Jsb2IzP3N2PTIwMjAtMDYtMTImc3M9YiZzcnQ9c2NvJnN0PTIwMjEtMDQtMDJUMTYlM0E0MiUzQTM5WiZzZT0yMDIxLTA0LTAyVDE4JTNBNDIlM0EzOVomc3A9cndkeGxhY3VwdGZpJnNpZz1TYW5pdGl6ZWQgSFRUUC8xLjENCkFjY2VwdDogYXBwbGljYXRpb24veG1sDQp0cmFjZXBhcmVudDogMDAtZjg1NDM0YzI3YzJjMDk0MDgwM2U4MjkxNzY2NzA5MTUtYjVhYmU1MmM3YzdmNmE0ZS0wMA0KQ29udGVudC1MZW5ndGg6IDANCg0KLS1iYXRjaF9lOWI5YTE3Yy0zYThlLWZhMzgtYzNhNy0zMjI3OGZkMGNiMzctLQ0K",
+        "x-ms-version": "2020-10-02"
+      },
+      "RequestBody": "LS1iYXRjaF9lOWI5YTE3Yy0zYThlLWZhMzgtYzNhNy0zMjI3OGZkMGNiMzcNCkNvbnRlbnQtVHlwZTogYXBwbGljYXRpb24vaHR0cA0KQ29udGVudC1UcmFuc2Zlci1FbmNvZGluZzogYmluYXJ5DQpDb250ZW50LUlEOiAwDQoNCkRFTEVURSAvdGVzdC1jb250YWluZXItNjNjMTM4OGUtMzBjYi1mNGYwLTRhNjEtYzNmYTE4Yjk3NGNmL2Jsb2IxP3N2PTIwMjAtMTAtMDImc3M9YiZzcnQ9c2NvJnN0PTIwMjEtMDUtMTRUMTUlM0E1NCUzQTI4WiZzZT0yMDIxLTA1LTE0VDE3JTNBNTQlM0EyOFomc3A9cndkeGxhY3VwdGZpJnNpZz1TYW5pdGl6ZWQgSFRUUC8xLjENCkFjY2VwdDogYXBwbGljYXRpb24veG1sDQp0cmFjZXBhcmVudDogMDAtMTBjYWVhZjYyNGYxZTQ0MGJhYWYxYjhhM2VmMzFkZjUtMTBjMzVlMmE0ODRkYzk0OS0wMA0KQ29udGVudC1MZW5ndGg6IDANCg0KLS1iYXRjaF9lOWI5YTE3Yy0zYThlLWZhMzgtYzNhNy0zMjI3OGZkMGNiMzcNCkNvbnRlbnQtVHlwZTogYXBwbGljYXRpb24vaHR0cA0KQ29udGVudC1UcmFuc2Zlci1FbmNvZGluZzogYmluYXJ5DQpDb250ZW50LUlEOiAxDQoNCkRFTEVURSAvdGVzdC1jb250YWluZXItNjNjMTM4OGUtMzBjYi1mNGYwLTRhNjEtYzNmYTE4Yjk3NGNmL2Jsb2IyP3N2PTIwMjAtMTAtMDImc3M9YiZzcnQ9c2NvJnN0PTIwMjEtMDUtMTRUMTUlM0E1NCUzQTI4WiZzZT0yMDIxLTA1LTE0VDE3JTNBNTQlM0EyOFomc3A9cndkeGxhY3VwdGZpJnNpZz1TYW5pdGl6ZWQgSFRUUC8xLjENCkFjY2VwdDogYXBwbGljYXRpb24veG1sDQp0cmFjZXBhcmVudDogMDAtMTBjYWVhZjYyNGYxZTQ0MGJhYWYxYjhhM2VmMzFkZjUtMTBjMzVlMmE0ODRkYzk0OS0wMA0KQ29udGVudC1MZW5ndGg6IDANCg0KLS1iYXRjaF9lOWI5YTE3Yy0zYThlLWZhMzgtYzNhNy0zMjI3OGZkMGNiMzcNCkNvbnRlbnQtVHlwZTogYXBwbGljYXRpb24vaHR0cA0KQ29udGVudC1UcmFuc2Zlci1FbmNvZGluZzogYmluYXJ5DQpDb250ZW50LUlEOiAyDQoNCkRFTEVURSAvdGVzdC1jb250YWluZXItNjNjMTM4OGUtMzBjYi1mNGYwLTRhNjEtYzNmYTE4Yjk3NGNmL2Jsb2IzP3N2PTIwMjAtMTAtMDImc3M9YiZzcnQ9c2NvJnN0PTIwMjEtMDUtMTRUMTUlM0E1NCUzQTI4WiZzZT0yMDIxLTA1LTE0VDE3JTNBNTQlM0EyOFomc3A9cndkeGxhY3VwdGZpJnNpZz1TYW5pdGl6ZWQgSFRUUC8xLjENCkFjY2VwdDogYXBwbGljYXRpb24veG1sDQp0cmFjZXBhcmVudDogMDAtMTBjYWVhZjYyNGYxZTQ0MGJhYWYxYjhhM2VmMzFkZjUtMTBjMzVlMmE0ODRkYzk0OS0wMA0KQ29udGVudC1MZW5ndGg6IDANCg0KLS1iYXRjaF9lOWI5YTE3Yy0zYThlLWZhMzgtYzNhNy0zMjI3OGZkMGNiMzctLQ0K",
       "StatusCode": 202,
       "ResponseHeaders": {
-        "Content-Type": "multipart/mixed; boundary=batchresponse_945604bc-8cf0-4630-90f8-871ca911e731",
-        "Date": "Fri, 02 Apr 2021 17:42:39 GMT",
+        "Content-Type": "multipart/mixed; boundary=batchresponse_594e1d03-c9b0-456f-8ddb-9cf88c0c9476",
+        "Date": "Fri, 14 May 2021 16:54:27 GMT",
         "Server": [
           "Windows-Azure-Blob/1.0",
           "Microsoft-HTTPAPI/2.0"
         ],
         "Transfer-Encoding": "chunked",
         "x-ms-client-request-id": "2ee9f666-576a-0fc2-df17-adc86d3996ad",
-<<<<<<< HEAD
-        "x-ms-request-id": "204e2d6e-201e-008a-3de7-278173000000",
-        "x-ms-version": "2020-08-04"
-=======
-        "x-ms-request-id": "940a2da3-201e-0033-4b1b-0a8569000000",
-         "x-ms-version": "2020-10-02"
->>>>>>> 65932564
-      },
-      "ResponseBody": "LS1iYXRjaHJlc3BvbnNlXzk0NTYwNGJjLThjZjAtNDYzMC05MGY4LTg3MWNhOTExZTczMQ0KQ29udGVudC1UeXBlOiBhcHBsaWNhdGlvbi9odHRwDQpDb250ZW50LUlEOiAwDQoNCkhUVFAvMS4xIDIwMiBBY2NlcHRlZA0KeC1tcy1kZWxldGUtdHlwZS1wZXJtYW5lbnQ6IHRydWUNCngtbXMtcmVxdWVzdC1pZDogMjA0ZTJkNmUtMjAxZS0wMDhhLTNkZTctMjc4MTczMWVjYjMzDQp4LW1zLXZlcnNpb246IDIwMjAtMDYtMTINClNlcnZlcjogV2luZG93cy1BenVyZS1CbG9iLzEuMA0KDQotLWJhdGNocmVzcG9uc2VfOTQ1NjA0YmMtOGNmMC00NjMwLTkwZjgtODcxY2E5MTFlNzMxDQpDb250ZW50LVR5cGU6IGFwcGxpY2F0aW9uL2h0dHANCkNvbnRlbnQtSUQ6IDENCg0KSFRUUC8xLjEgMjAyIEFjY2VwdGVkDQp4LW1zLWRlbGV0ZS10eXBlLXBlcm1hbmVudDogdHJ1ZQ0KeC1tcy1yZXF1ZXN0LWlkOiAyMDRlMmQ2ZS0yMDFlLTAwOGEtM2RlNy0yNzgxNzMxZWNiMzQNCngtbXMtdmVyc2lvbjogMjAyMC0wNi0xMg0KU2VydmVyOiBXaW5kb3dzLUF6dXJlLUJsb2IvMS4wDQoNCi0tYmF0Y2hyZXNwb25zZV85NDU2MDRiYy04Y2YwLTQ2MzAtOTBmOC04NzFjYTkxMWU3MzENCkNvbnRlbnQtVHlwZTogYXBwbGljYXRpb24vaHR0cA0KQ29udGVudC1JRDogMg0KDQpIVFRQLzEuMSAyMDIgQWNjZXB0ZWQNCngtbXMtZGVsZXRlLXR5cGUtcGVybWFuZW50OiB0cnVlDQp4LW1zLXJlcXVlc3QtaWQ6IDIwNGUyZDZlLTIwMWUtMDA4YS0zZGU3LTI3ODE3MzFlY2IzNQ0KeC1tcy12ZXJzaW9uOiAyMDIwLTA2LTEyDQpTZXJ2ZXI6IFdpbmRvd3MtQXp1cmUtQmxvYi8xLjANCg0KLS1iYXRjaHJlc3BvbnNlXzk0NTYwNGJjLThjZjAtNDYzMC05MGY4LTg3MWNhOTExZTczMS0t"
-    },
-    {
-<<<<<<< HEAD
-      "RequestUri": "https://seanmcccanary3.blob.core.windows.net/test-container-63c1388e-30cb-f4f0-4a61-c3fa18b974cf/blob1?sv=2020-06-12\u0026ss=b\u0026srt=sco\u0026st=2021-04-02T16%3A42%3A39Z\u0026se=2021-04-02T18%3A42%3A39Z\u0026sp=rwdxlacuptfi\u0026sig=Sanitized",
-=======
-      "RequestUri": "https://seanmcccanary3.blob.core.windows.net/test-container-63c1388e-30cb-f4f0-4a61-c3fa18b974cf/blob1?sv=2020-10-02\u0026ss=b\u0026srt=sco\u0026st=2021-02-23T18%3A40%3A09Z\u0026se=2021-02-23T20%3A40%3A09Z\u0026sp=rwdxlacuptf\u0026sig=Sanitized",
->>>>>>> 65932564
+        "x-ms-request-id": "0de27ee9-901e-007b-66e1-48985e000000",
+        "x-ms-version": "2020-10-02"
+      },
+      "ResponseBody": "LS1iYXRjaHJlc3BvbnNlXzU5NGUxZDAzLWM5YjAtNDU2Zi04ZGRiLTljZjg4YzBjOTQ3Ng0KQ29udGVudC1UeXBlOiBhcHBsaWNhdGlvbi9odHRwDQpDb250ZW50LUlEOiAwDQoNCkhUVFAvMS4xIDIwMiBBY2NlcHRlZA0KeC1tcy1kZWxldGUtdHlwZS1wZXJtYW5lbnQ6IHRydWUNCngtbXMtcmVxdWVzdC1pZDogMGRlMjdlZTktOTAxZS0wMDdiLTY2ZTEtNDg5ODVlMWViZWYwDQp4LW1zLXZlcnNpb246IDIwMjAtMTAtMDINClNlcnZlcjogV2luZG93cy1BenVyZS1CbG9iLzEuMA0KDQotLWJhdGNocmVzcG9uc2VfNTk0ZTFkMDMtYzliMC00NTZmLThkZGItOWNmODhjMGM5NDc2DQpDb250ZW50LVR5cGU6IGFwcGxpY2F0aW9uL2h0dHANCkNvbnRlbnQtSUQ6IDENCg0KSFRUUC8xLjEgMjAyIEFjY2VwdGVkDQp4LW1zLWRlbGV0ZS10eXBlLXBlcm1hbmVudDogdHJ1ZQ0KeC1tcy1yZXF1ZXN0LWlkOiAwZGUyN2VlOS05MDFlLTAwN2ItNjZlMS00ODk4NWUxZWJlZjMNCngtbXMtdmVyc2lvbjogMjAyMC0xMC0wMg0KU2VydmVyOiBXaW5kb3dzLUF6dXJlLUJsb2IvMS4wDQoNCi0tYmF0Y2hyZXNwb25zZV81OTRlMWQwMy1jOWIwLTQ1NmYtOGRkYi05Y2Y4OGMwYzk0NzYNCkNvbnRlbnQtVHlwZTogYXBwbGljYXRpb24vaHR0cA0KQ29udGVudC1JRDogMg0KDQpIVFRQLzEuMSAyMDIgQWNjZXB0ZWQNCngtbXMtZGVsZXRlLXR5cGUtcGVybWFuZW50OiB0cnVlDQp4LW1zLXJlcXVlc3QtaWQ6IDBkZTI3ZWU5LTkwMWUtMDA3Yi02NmUxLTQ4OTg1ZTFlYmVmNA0KeC1tcy12ZXJzaW9uOiAyMDIwLTEwLTAyDQpTZXJ2ZXI6IFdpbmRvd3MtQXp1cmUtQmxvYi8xLjANCg0KLS1iYXRjaHJlc3BvbnNlXzU5NGUxZDAzLWM5YjAtNDU2Zi04ZGRiLTljZjg4YzBjOTQ3Ni0t"
+    },
+    {
+      "RequestUri": "https://seanmcccanary3.blob.core.windows.net/test-container-63c1388e-30cb-f4f0-4a61-c3fa18b974cf/blob1?sv=2020-10-02\u0026ss=b\u0026srt=sco\u0026st=2021-05-14T15%3A54%3A28Z\u0026se=2021-05-14T17%3A54%3A28Z\u0026sp=rwdxlacuptfi\u0026sig=Sanitized",
       "RequestMethod": "HEAD",
       "RequestHeaders": {
         "Accept": "application/xml",
-        "traceparent": "00-d92db8c56759b645b08be92364d8f7d2-f58e145130ff9d43-00",
-        "User-Agent": [
-          "azsdk-net-Storage.Blobs/12.9.0-alpha.20210402.1",
-          "(.NET 5.0.4; Microsoft Windows 10.0.19042)"
+        "traceparent": "00-0198bc8ca3f1724a85feba32e0966ac6-a817a674636d9a4b-00",
+        "User-Agent": [
+          "azsdk-net-Storage.Blobs/12.9.0-alpha.20210514.1",
+          "(.NET 5.0.6; Microsoft Windows 10.0.19043)"
         ],
         "x-ms-client-request-id": "98c1ac4b-9ce7-5acc-4a8e-5bdb116283e9",
         "x-ms-return-client-request-id": "true",
-<<<<<<< HEAD
-        "x-ms-version": "2020-08-04"
-=======
-         "x-ms-version": "2020-10-02"
->>>>>>> 65932564
+        "x-ms-version": "2020-10-02"
       },
       "RequestBody": null,
       "StatusCode": 404,
       "ResponseHeaders": {
-        "Date": "Fri, 02 Apr 2021 17:42:39 GMT",
+        "Date": "Fri, 14 May 2021 16:54:27 GMT",
         "Server": [
           "Windows-Azure-Blob/1.0",
           "Microsoft-HTTPAPI/2.0"
@@ -279,42 +206,29 @@
         "Transfer-Encoding": "chunked",
         "x-ms-client-request-id": "98c1ac4b-9ce7-5acc-4a8e-5bdb116283e9",
         "x-ms-error-code": "BlobNotFound",
-<<<<<<< HEAD
-        "x-ms-request-id": "204e2dfc-201e-008a-19e7-278173000000",
-        "x-ms-version": "2020-08-04"
-=======
-        "x-ms-request-id": "940a2db4-201e-0033-5b1b-0a8569000000",
-         "x-ms-version": "2020-10-02"
->>>>>>> 65932564
-      },
-      "ResponseBody": []
-    },
-    {
-<<<<<<< HEAD
-      "RequestUri": "https://seanmcccanary3.blob.core.windows.net/test-container-63c1388e-30cb-f4f0-4a61-c3fa18b974cf/blob2?sv=2020-06-12\u0026ss=b\u0026srt=sco\u0026st=2021-04-02T16%3A42%3A39Z\u0026se=2021-04-02T18%3A42%3A39Z\u0026sp=rwdxlacuptfi\u0026sig=Sanitized",
-=======
-      "RequestUri": "https://seanmcccanary3.blob.core.windows.net/test-container-63c1388e-30cb-f4f0-4a61-c3fa18b974cf/blob2?sv=2020-10-02\u0026ss=b\u0026srt=sco\u0026st=2021-02-23T18%3A40%3A09Z\u0026se=2021-02-23T20%3A40%3A09Z\u0026sp=rwdxlacuptf\u0026sig=Sanitized",
->>>>>>> 65932564
+        "x-ms-request-id": "0de27f12-901e-007b-05e1-48985e000000",
+        "x-ms-version": "2020-10-02"
+      },
+      "ResponseBody": []
+    },
+    {
+      "RequestUri": "https://seanmcccanary3.blob.core.windows.net/test-container-63c1388e-30cb-f4f0-4a61-c3fa18b974cf/blob2?sv=2020-10-02\u0026ss=b\u0026srt=sco\u0026st=2021-05-14T15%3A54%3A28Z\u0026se=2021-05-14T17%3A54%3A28Z\u0026sp=rwdxlacuptfi\u0026sig=Sanitized",
       "RequestMethod": "HEAD",
       "RequestHeaders": {
         "Accept": "application/xml",
-        "traceparent": "00-bdbd2ac92d634b4cbbd3b5d19b07a1ac-ba6f4efd6b957345-00",
-        "User-Agent": [
-          "azsdk-net-Storage.Blobs/12.9.0-alpha.20210402.1",
-          "(.NET 5.0.4; Microsoft Windows 10.0.19042)"
+        "traceparent": "00-b0b14e90d2c8f243834d07d61e8648c1-717eb194a556e64d-00",
+        "User-Agent": [
+          "azsdk-net-Storage.Blobs/12.9.0-alpha.20210514.1",
+          "(.NET 5.0.6; Microsoft Windows 10.0.19043)"
         ],
         "x-ms-client-request-id": "c07c4526-fe78-a5c6-7ec2-85174069ab13",
         "x-ms-return-client-request-id": "true",
-<<<<<<< HEAD
-        "x-ms-version": "2020-08-04"
-=======
-         "x-ms-version": "2020-10-02"
->>>>>>> 65932564
+        "x-ms-version": "2020-10-02"
       },
       "RequestBody": null,
       "StatusCode": 404,
       "ResponseHeaders": {
-        "Date": "Fri, 02 Apr 2021 17:42:39 GMT",
+        "Date": "Fri, 14 May 2021 16:54:27 GMT",
         "Server": [
           "Windows-Azure-Blob/1.0",
           "Microsoft-HTTPAPI/2.0"
@@ -322,42 +236,29 @@
         "Transfer-Encoding": "chunked",
         "x-ms-client-request-id": "c07c4526-fe78-a5c6-7ec2-85174069ab13",
         "x-ms-error-code": "BlobNotFound",
-<<<<<<< HEAD
-        "x-ms-request-id": "204e2e10-201e-008a-28e7-278173000000",
-        "x-ms-version": "2020-08-04"
-=======
-        "x-ms-request-id": "940a2dc9-201e-0033-6b1b-0a8569000000",
-         "x-ms-version": "2020-10-02"
->>>>>>> 65932564
-      },
-      "ResponseBody": []
-    },
-    {
-<<<<<<< HEAD
-      "RequestUri": "https://seanmcccanary3.blob.core.windows.net/test-container-63c1388e-30cb-f4f0-4a61-c3fa18b974cf/blob3?sv=2020-06-12\u0026ss=b\u0026srt=sco\u0026st=2021-04-02T16%3A42%3A39Z\u0026se=2021-04-02T18%3A42%3A39Z\u0026sp=rwdxlacuptfi\u0026sig=Sanitized",
-=======
-      "RequestUri": "https://seanmcccanary3.blob.core.windows.net/test-container-63c1388e-30cb-f4f0-4a61-c3fa18b974cf/blob3?sv=2020-10-02\u0026ss=b\u0026srt=sco\u0026st=2021-02-23T18%3A40%3A09Z\u0026se=2021-02-23T20%3A40%3A09Z\u0026sp=rwdxlacuptf\u0026sig=Sanitized",
->>>>>>> 65932564
+        "x-ms-request-id": "0de27f1b-901e-007b-0ee1-48985e000000",
+        "x-ms-version": "2020-10-02"
+      },
+      "ResponseBody": []
+    },
+    {
+      "RequestUri": "https://seanmcccanary3.blob.core.windows.net/test-container-63c1388e-30cb-f4f0-4a61-c3fa18b974cf/blob3?sv=2020-10-02\u0026ss=b\u0026srt=sco\u0026st=2021-05-14T15%3A54%3A28Z\u0026se=2021-05-14T17%3A54%3A28Z\u0026sp=rwdxlacuptfi\u0026sig=Sanitized",
       "RequestMethod": "HEAD",
       "RequestHeaders": {
         "Accept": "application/xml",
-        "traceparent": "00-4b1e2d6add287b4284e1be780267cb1c-b509af04085e6a4c-00",
-        "User-Agent": [
-          "azsdk-net-Storage.Blobs/12.9.0-alpha.20210402.1",
-          "(.NET 5.0.4; Microsoft Windows 10.0.19042)"
+        "traceparent": "00-aaffc42140818a40ad2f1eca81f34116-f75fd642eb14c445-00",
+        "User-Agent": [
+          "azsdk-net-Storage.Blobs/12.9.0-alpha.20210514.1",
+          "(.NET 5.0.6; Microsoft Windows 10.0.19043)"
         ],
         "x-ms-client-request-id": "ccb4892b-c2e6-8671-1944-407d06c88848",
         "x-ms-return-client-request-id": "true",
-<<<<<<< HEAD
-        "x-ms-version": "2020-08-04"
-=======
-         "x-ms-version": "2020-10-02"
->>>>>>> 65932564
+        "x-ms-version": "2020-10-02"
       },
       "RequestBody": null,
       "StatusCode": 404,
       "ResponseHeaders": {
-        "Date": "Fri, 02 Apr 2021 17:42:39 GMT",
+        "Date": "Fri, 14 May 2021 16:54:27 GMT",
         "Server": [
           "Windows-Azure-Blob/1.0",
           "Microsoft-HTTPAPI/2.0"
@@ -365,62 +266,44 @@
         "Transfer-Encoding": "chunked",
         "x-ms-client-request-id": "ccb4892b-c2e6-8671-1944-407d06c88848",
         "x-ms-error-code": "BlobNotFound",
-<<<<<<< HEAD
-        "x-ms-request-id": "204e2e2e-201e-008a-3de7-278173000000",
-        "x-ms-version": "2020-08-04"
-=======
-        "x-ms-request-id": "940a2dda-201e-0033-771b-0a8569000000",
-         "x-ms-version": "2020-10-02"
->>>>>>> 65932564
-      },
-      "ResponseBody": []
-    },
-    {
-<<<<<<< HEAD
-      "RequestUri": "https://seanmcccanary3.blob.core.windows.net/test-container-63c1388e-30cb-f4f0-4a61-c3fa18b974cf?sv=2020-06-12\u0026ss=b\u0026srt=sco\u0026st=2021-04-02T16%3A42%3A39Z\u0026se=2021-04-02T18%3A42%3A39Z\u0026sp=rwdxlacuptfi\u0026sig=Sanitized\u0026restype=container",
-=======
-      "RequestUri": "https://seanmcccanary3.blob.core.windows.net/test-container-63c1388e-30cb-f4f0-4a61-c3fa18b974cf?sv=2020-10-02\u0026ss=b\u0026srt=sco\u0026st=2021-02-23T18%3A40%3A09Z\u0026se=2021-02-23T20%3A40%3A09Z\u0026sp=rwdxlacuptf\u0026sig=Sanitized\u0026restype=container",
->>>>>>> 65932564
+        "x-ms-request-id": "0de27f25-901e-007b-18e1-48985e000000",
+        "x-ms-version": "2020-10-02"
+      },
+      "ResponseBody": []
+    },
+    {
+      "RequestUri": "https://seanmcccanary3.blob.core.windows.net/test-container-63c1388e-30cb-f4f0-4a61-c3fa18b974cf?sv=2020-10-02\u0026ss=b\u0026srt=sco\u0026st=2021-05-14T15%3A54%3A28Z\u0026se=2021-05-14T17%3A54%3A28Z\u0026sp=rwdxlacuptfi\u0026sig=Sanitized\u0026restype=container",
       "RequestMethod": "DELETE",
       "RequestHeaders": {
         "Accept": "application/xml",
-        "traceparent": "00-e2b24c65c130e04597bade5f18092edf-2c5c1f627b818241-00",
-        "User-Agent": [
-          "azsdk-net-Storage.Blobs/12.9.0-alpha.20210402.1",
-          "(.NET 5.0.4; Microsoft Windows 10.0.19042)"
+        "traceparent": "00-7d9a298c4bc6c744a1bc92f027189ece-ee9a6fd80d50e74f-00",
+        "User-Agent": [
+          "azsdk-net-Storage.Blobs/12.9.0-alpha.20210514.1",
+          "(.NET 5.0.6; Microsoft Windows 10.0.19043)"
         ],
         "x-ms-client-request-id": "b7eb8af9-dfb4-812d-6b67-b4dff0aab904",
         "x-ms-return-client-request-id": "true",
-<<<<<<< HEAD
-        "x-ms-version": "2020-08-04"
-=======
-         "x-ms-version": "2020-10-02"
->>>>>>> 65932564
+        "x-ms-version": "2020-10-02"
       },
       "RequestBody": null,
       "StatusCode": 202,
       "ResponseHeaders": {
         "Content-Length": "0",
-        "Date": "Fri, 02 Apr 2021 17:42:40 GMT",
+        "Date": "Fri, 14 May 2021 16:54:27 GMT",
         "Server": [
           "Windows-Azure-Blob/1.0",
           "Microsoft-HTTPAPI/2.0"
         ],
         "x-ms-client-request-id": "b7eb8af9-dfb4-812d-6b67-b4dff0aab904",
-<<<<<<< HEAD
-        "x-ms-request-id": "204e2e38-201e-008a-44e7-278173000000",
-        "x-ms-version": "2020-08-04"
-=======
-        "x-ms-request-id": "940a2de9-201e-0033-051b-0a8569000000",
-         "x-ms-version": "2020-10-02"
->>>>>>> 65932564
+        "x-ms-request-id": "0de27f32-901e-007b-22e1-48985e000000",
+        "x-ms-version": "2020-10-02"
       },
       "ResponseBody": []
     }
   ],
   "Variables": {
-    "DateTimeOffsetNow": "2021-04-02T12:42:39.5569624-05:00",
+    "DateTimeOffsetNow": "2021-05-14T11:54:28.3800373-05:00",
     "RandomSeed": "96180525",
-    "Storage_TestConfigDefault": "ProductionTenant\nseanmcccanary3\nU2FuaXRpemVk\nhttps://seanmcccanary3.blob.core.windows.net\nhttps://seanmcccanary3.file.core.windows.net\nhttps://seanmcccanary3.queue.core.windows.net\nhttps://seanmcccanary3.table.core.windows.net\n\n\n\n\nhttps://seanmcccanary3-secondary.blob.core.windows.net\nhttps://seanmcccanary3-secondary.file.core.windows.net\nhttps://seanmcccanary3-secondary.queue.core.windows.net\nhttps://seanmcccanary3-secondary.table.core.windows.net\n68390a19-a643-458b-b726-408abf67b4fc\nSanitized\n72f988bf-86f1-41af-91ab-2d7cd011db47\nhttps://login.microsoftonline.com/\nCloud\nBlobEndpoint=https://seanmcccanary3.blob.core.windows.net/;QueueEndpoint=https://seanmcccanary3.queue.core.windows.net/;FileEndpoint=https://seanmcccanary3.file.core.windows.net/;BlobSecondaryEndpoint=https://seanmcccanary3-secondary.blob.core.windows.net/;QueueSecondaryEndpoint=https://seanmcccanary3-secondary.queue.core.windows.net/;FileSecondaryEndpoint=https://seanmcccanary3-secondary.file.core.windows.net/;AccountName=seanmcccanary3;AccountKey=Kg==;\nseanscope1"
+    "Storage_TestConfigDefault": "ProductionTenant\nseanmcccanary3\nU2FuaXRpemVk\nhttps://seanmcccanary3.blob.core.windows.net\nhttps://seanmcccanary3.file.core.windows.net\nhttps://seanmcccanary3.queue.core.windows.net\nhttps://seanmcccanary3.table.core.windows.net\n\n\n\n\nhttps://seanmcccanary3-secondary.blob.core.windows.net\nhttps://seanmcccanary3-secondary.file.core.windows.net\nhttps://seanmcccanary3-secondary.queue.core.windows.net\nhttps://seanmcccanary3-secondary.table.core.windows.net\n\nSanitized\n\n\nCloud\nBlobEndpoint=https://seanmcccanary3.blob.core.windows.net/;QueueEndpoint=https://seanmcccanary3.queue.core.windows.net/;FileEndpoint=https://seanmcccanary3.file.core.windows.net/;BlobSecondaryEndpoint=https://seanmcccanary3-secondary.blob.core.windows.net/;QueueSecondaryEndpoint=https://seanmcccanary3-secondary.queue.core.windows.net/;FileSecondaryEndpoint=https://seanmcccanary3-secondary.file.core.windows.net/;AccountName=seanmcccanary3;AccountKey=Kg==;\nseanscope1"
   }
 }