--- conflicted
+++ resolved
@@ -12,11 +12,7 @@
         "x-ms-client-request-id": "8f627cb7-a3ab-c479-48be-c1c0f712aa75",
         "x-ms-date": "Wed, 07 Jul 2021 22:46:38 GMT",
         "x-ms-return-client-request-id": "true",
-<<<<<<< HEAD
-        "x-ms-version": "2020-12-06"
-=======
-        "x-ms-version": "2021-02-12"
->>>>>>> 7e782c87
+        "x-ms-version": "2021-02-12"
       },
       "RequestBody": null,
       "StatusCode": 201,
@@ -28,11 +24,7 @@
         "Server": "Windows-Azure-Blob/1.0 Microsoft-HTTPAPI/2.0",
         "x-ms-client-request-id": "8f627cb7-a3ab-c479-48be-c1c0f712aa75",
         "x-ms-request-id": "d9276d9e-501e-0009-1e81-738f62000000",
-<<<<<<< HEAD
-        "x-ms-version": "2020-12-06"
-=======
-        "x-ms-version": "2021-02-12"
->>>>>>> 7e782c87
+        "x-ms-version": "2021-02-12"
       },
       "ResponseBody": []
     },
@@ -51,11 +43,7 @@
         "x-ms-client-request-id": "faffbee5-cce2-e4df-51ad-e12504c9e552",
         "x-ms-date": "Wed, 07 Jul 2021 22:46:38 GMT",
         "x-ms-return-client-request-id": "true",
-<<<<<<< HEAD
-        "x-ms-version": "2020-12-06"
-=======
-        "x-ms-version": "2021-02-12"
->>>>>>> 7e782c87
+        "x-ms-version": "2021-02-12"
       },
       "RequestBody": "bK6h6LErtDCTr//nMbxjktHA\u002BmXCfGc2rstDKK8962HOu/Wz1lwvjMcy\u002B/ukkpOMWi/vNxhFsu9Gajrm54yAVsOdGXXGsLx0kW2dj4Bskhs3ts2ATrRIiAgGbGsiSKQ7sqU3BnkdxqpyeqarqCNv2tgerjG/AAgPVZBtwENQUkjIYt3bNIyiGu8jDdMOneDklpKSA5pzfLKdKLHorwZmIihd4kVGlKZLe5NCnPI0ALeviCmxvU6tVeUqPgvbuWvovOursLuangLrR4cHMeC/aCj5OSbdtWTZsIxgG1abcMIoWd8HiVD7FeomxXbGpiQFa9Xj4YBECweG0QAuOoKsUNbF3tcAuN/Y/SQ8tu/tEwpnWrCAt49B407YgLdQzdpnenWgAMdMBbL2C\u002BNcB1QXmL71xuDSLJhGhPuJJzcnhzBJ1Tx5TRJCG1X9iays5Nz5wOj5Wgb6lE7cWXzMw917z4OyEzIYnkursquK1aLsmp8ekGZPLS0qT0DtnfSWdld3grop\u002BdGp4SKcTqdab7\u002Bs8L7crTN2K6FVh8PyKgBXFDxUE1Pnw6HOda5Dst\u002BG0N\u002BAQaw1uskkAVYY03ENt7YhRTlrBVxsxC0dDTeEMnnBz7fkcelUIVpyLxH9z\u002B8vwL74IWymG8qDFH1/F6yRn87cVgO6KUXNzSTe\u002BNZKb/U97kx5jBAMG7TsYF1r1Amt4Y9DIHjrdJd4KlRIxyL0OKWHQSlfFxO90DtPzcjoYfgaMBdGBk99UXm1AWG8w1OR\u002BCe345LgTcl8hk88nKbOj8lbLpYLrjJVCvCwqhayAAzovdWhMH1lOuNOyoD/QLXS53GXYZW8hkr1YdiiL6OyyYVDVN7RLV5L9fSzveOxVso63sKkGp93KzeLq8\u002Bkwwo/mwD6vOvXAboTTGugCMlmQwsOaFHhDq7myymnRYGPpjLqdCHjt5reY90IkM4z1yNtJWfDllu4XoxSFPDCL7s4hKY5tpSng4xwLwR02H3gs/QGOSAayw/XMRaVkKOpHDMhzwwo\u002BSCOxqLbUmZWRIUPcmD8vPaaHriWYoV9EvLpxxPQUghwuLnTd3N\u002BPnipgOyRhR1CrF89h7FUkZeaELOv8YtThvF8n7qnKEWCHN8/7eGY7IzUpxq0kstXGyYiOGa/zk3tVvr7FeZjm4MZumvSFaS1AiQm2kpwnvMmJIOThO/fw02SUZfnndemcQuXmthghAaCbDZBmPMCfbcH1PBjzxaTOvcdQMMMzmRMgGk\u002B2QQbxqB8ERi5nSpZj9Tg38jnQ6H1A1/gQkNDdZ3R9RiKw6Sz6w5P5r792p3Mw7HvLO6cZDzISdakOoNcOZt756cSz8wwLPS6mF3j\u002BCjCFH6SVEmuNQ==",
       "StatusCode": 201,
@@ -70,11 +58,7 @@
         "x-ms-content-crc64": "e9WGljMuQ1g=",
         "x-ms-request-id": "d9276dc7-501e-0009-4581-738f62000000",
         "x-ms-request-server-encrypted": "true",
-<<<<<<< HEAD
-        "x-ms-version": "2020-12-06"
-=======
-        "x-ms-version": "2021-02-12"
->>>>>>> 7e782c87
+        "x-ms-version": "2021-02-12"
       },
       "ResponseBody": []
     },
@@ -93,11 +77,7 @@
         "x-ms-client-request-id": "2be2cf43-87e9-9346-84a2-3092036a3e11",
         "x-ms-date": "Wed, 07 Jul 2021 22:46:38 GMT",
         "x-ms-return-client-request-id": "true",
-<<<<<<< HEAD
-        "x-ms-version": "2020-12-06"
-=======
-        "x-ms-version": "2021-02-12"
->>>>>>> 7e782c87
+        "x-ms-version": "2021-02-12"
       },
       "RequestBody": "zbIXNg1RYh5CL6SwwHY1zFqKrZVJs1PD\u002B90oICyMhSnHz7RA3oPnk1zhuLInLyTbdxTLehtQCRlfUzovKUHxtql76PDB9e7Woho4Z/ugm8y5TagYwAsNd8ab4YpIt2kb8AIJrEYzGoIm9NgBF6EevrdudtuY2fWebnEqJRNkjeqwHXf4lu\u002BGhjMl8cwyDF8lfCLS2kGOghcMaz7UCPRvwWbuUPopJSfI6O\u002Bocucpa2ESBanwkbKoIppg7CuxsX0\u002Bti9lRLxk\u002B1f6CvJR5Q8v4v/cwgNLfjCzRS1gyTn8FjZyaby3xCelrQpS9YbAVj2KMAkr1e568zj/sf6OBDEd/vO833tTeB7YNhX5\u002BIip8\u002B7w1pkv0EFI\u002BHWEtxIoFqjYNPeSA3fBNrjrU57ZgfuvVb0Qni6Y7i2ydOcFz8ALsCBsIMSQF\u002B93Lp/hRH2jbnd61GJVGHh6QEXK4I\u002BPu2f336N9bGA2Hj7NmG\u002BOt6qvDgVwi/pdtpen8d9\u002BxjZg53M46WTaJQIWRLYkh38J64mbGtGKHzBsmSgL1nqAt1cHbbH7Vs1F1ekDWUZEOS8YngVW4qxl1cdDy088z0\u002BHlYxeHRnODZW7VkXoh8bpKGD58jd0KtWroZjpuIp9CAWZe8O65hsVSZBwm4xnfU0BWaPvQ9wXEmu3snuB5VUKPU0/TgsCL0FE46imBI5IQyRK6F7njsUpgmlYAjOglGQ7Zl4\u002BKC5C/iphq18zcA7cbm9XNv32Iq6IFsyiqSwOpE5Ea54wChv1COk0heJl9RFbe5TESF5nRUOvtRFin1T9UgcR7wVwrGNTYS4TwpzLIiC6Ri6YSlvv3CVagFQJk2iUNjLbVAUL688wcOYwU4Om45Pxp1gmZQirIRPfFSsOSc7Ff4tq8M4br1teZ9l0v4iitJ3BGOsPbdAqMDLyK9WjIScYatT3PPPE1vj9yP0vNmKKPWCOTTDitRG6P8CcKIOFu0WxXFS0qnip/ULzEqXT\u002B/nQaO51FNT2NbXCPfwzKK10dwy3fdkN1pLo5FDu7qJs50TGy8CUEKZxuyef8W17dtSUfpuYG30fwpFbjDCECEYSVlW3bFzt4GZmRsGybuUlbG57WW8H08zGpgkuOIN17LPgjJoYwwl4p540MtS7bVSsNh/CCa7WC4KJ8cZTv6fi8FoO0eFKDKlkA7LR0qH4Czm0gQJks\u002BMECoEXj9JDJOj3UkF5rZtzYil2XgX8BTjhkOWMnj2lfjx3CsdgMn3WIN7K2oBgfl6dQR/Y7VXdCARINv7stoWqUtMEAqLUEy\u002BsoD0mMiu4gRKH710ezZDnmQHCF/x/6WlYH4isW3u7yC7vK00XttbZkLXrZMcojIVCHWmhEQ==",
       "StatusCode": 201,
@@ -112,11 +92,7 @@
         "x-ms-content-crc64": "QUT4TDeIv9A=",
         "x-ms-request-id": "d9276dfe-501e-0009-7981-738f62000000",
         "x-ms-request-server-encrypted": "true",
-<<<<<<< HEAD
-        "x-ms-version": "2020-12-06"
-=======
-        "x-ms-version": "2021-02-12"
->>>>>>> 7e782c87
+        "x-ms-version": "2021-02-12"
       },
       "ResponseBody": []
     },
@@ -135,11 +111,7 @@
         "x-ms-client-request-id": "ebe93898-d1a5-40db-fc59-148bb790c40d",
         "x-ms-date": "Wed, 07 Jul 2021 22:46:38 GMT",
         "x-ms-return-client-request-id": "true",
-<<<<<<< HEAD
-        "x-ms-version": "2020-12-06"
-=======
-        "x-ms-version": "2021-02-12"
->>>>>>> 7e782c87
+        "x-ms-version": "2021-02-12"
       },
       "RequestBody": "GbcyvP6WQ\u002BjDNoSPU5eg\u002BV7j/k6GdSh07JkyMp1/n6DmhbJv/HKirYv5Z7ICtj/sATc0H2vwi6SOvc9lZBFLQ5bkqM7lMPzrQVHCjQ51cjVZRTBmS4A19voO4D\u002BiPEh6riMcHg1xB9E7SN0aLf6VGUuZDB/g5fgVrrLU1k\u002B9SAQISN7rWFQn5z1eKgKiG8n8ecfzCTApmcgqBm9bnTGCfQDZEeUfqsD3ciThgrr2cpPp2F2HyT/U3q4WwFHly0oM3KwCyQnj3M4G/JcLSBcNNJPbcsTT\u002BrTABDI2COpuEaba1aUN86mKBfuOgcyoyZaXCIu9CVmFOOL4QcXWrNTkl\u002BrwMHJxAEHqUW3JRXjnGDqbnwBfsAhMVJzDFbHjs1gnqunit5gjJQhJ07jsu/NpESmLOgzUhObio9zWruqPB50UopqPBWCheHr3Fd1PYJipWgSIWHhLUyUD/xO8TXYdussa1xlY2QvJ6cKS3G8IkkJDLFPmB64lyE90jAVM5SoD2VsSNYl/UYD4vm\u002B1uXa2\u002Bm3ReSEjN7Ic9Q7K400GfASYjgIT9ly5xNrT7kg/bw/YvpGXe2sI4KKo9UB6tG0y8UFrHCtzogMQF7VGT0hq3YX/8SW8bgGYkK1gawEcPg9toPwH1FLkZBuNhmO2wZBaPhi6e8NIdoNA0ox9EzcC9Nml2a9MYwgyG4wKLued4c4dBizpYcNLJCl5xgHGZlDji5KKEOjhDdsPiF82PkibovG\u002BYA0KGZMVWrSF05wGbLQ8JqJVE9DlO/hR2dljFebg3iQQBwZD2HL/dbYzWzo/CRuq\u002BhemRY8h2CQVuUC5sUTOpfR39mSu\u002BU4wVp4ZsuC9Es\u002B9uRvPOpiV7i/iLR8yRcNyZLZFxxO2/AHIde/xCCZEV6dw/Pgo/mpc4gc1y8sv/hDapk0qeEq8BrwaBsSppOYIntZ3wUjKSWVL6eULgTA1mXfeFmHYGd5cs/Y8Dvilsz4hLC31tzzHEF3n3o9lsIWL5G1Myo2FMIT3Gw5SjjptpTan6lQCQOE7FgYE8TtP9wJxsCqKWeiwnPyp/ZwudYEieThZvsYxiKSLEbOHgD9IpyML4N0Q40xN9k5XWUJFDaGE4ncD9jk8QCeF/kg1KBu9YFZ4IpSkEZbrC8d32S9hRgMSAp7HRbHqzqC2i\u002BQEGM4zmfjszOoM4NDgF\u002BpxxGb3JLhEIyV89RuljlTz7Yay5vP5RD83dXkYBSLN5y3GeAk6vmYrwPSotqTcRz6WGPJKLjH2eIAmwK4\u002BKx0Drw7u3hVKuS8fhib\u002BUI6bWi47guwvg7j8zwCJE/247JTXpAeV7mgpTF7CKqcK\u002BCfxi2V/A6kx0ytV8Q4VwKYxZpmRJw==",
       "StatusCode": 201,
@@ -154,11 +126,7 @@
         "x-ms-content-crc64": "WNJrQOxylHc=",
         "x-ms-request-id": "d9276e37-501e-0009-2d81-738f62000000",
         "x-ms-request-server-encrypted": "true",
-<<<<<<< HEAD
-        "x-ms-version": "2020-12-06"
-=======
-        "x-ms-version": "2021-02-12"
->>>>>>> 7e782c87
+        "x-ms-version": "2021-02-12"
       },
       "ResponseBody": []
     },
@@ -175,11 +143,7 @@
         "x-ms-client-request-id": "264972c9-3d48-fee4-a7a6-b8bb6e411531",
         "x-ms-date": "Wed, 07 Jul 2021 22:46:38 GMT",
         "x-ms-return-client-request-id": "true",
-<<<<<<< HEAD
-        "x-ms-version": "2020-12-06"
-=======
-        "x-ms-version": "2021-02-12"
->>>>>>> 7e782c87
+        "x-ms-version": "2021-02-12"
       },
       "RequestBody": "LS1iYXRjaF85ODYyZDcyMi05NmY3LWQyNWQtNGVhMS1iZWMwODk0ZGYzYzcNCkNvbnRlbnQtVHlwZTogYXBwbGljYXRpb24vaHR0cA0KQ29udGVudC1UcmFuc2Zlci1FbmNvZGluZzogYmluYXJ5DQpDb250ZW50LUlEOiAwDQoNCkRFTEVURSAvdGVzdC1jb250YWluZXItNzI5MjkwYTAtNjE1Zi1jNTFlLTBhMTYtYTBiMmUxMjUwYjEzL2Jsb2IlMjAlQzQlODUlQzQlOTklQzMlQjMxIEhUVFAvMS4xDQp0cmFjZXBhcmVudDogMDAtMDEyMjQyMjYzZTRiNDQ0MTlhZTA1MGQ5MmQ3M2JhNzgtY2FkNDI5NTBjYzc0NmQ0ZC0wMA0KQWNjZXB0OiBhcHBsaWNhdGlvbi94bWwNCkF1dGhvcml6YXRpb246IFNoYXJlZEtleSBrYXNvYm9sY2FuYWRhY2VudHJhbDpoY053czVHa2JKYmRnQmZjMlIzWU1TZFBaWk1TOU9hMnE3M2M5UmsvYUpVPQ0KeC1tcy1kYXRlOiBXZWQsIDA3IEp1bCAyMDIxIDIyOjQ2OjM4IEdNVA0KQ29udGVudC1MZW5ndGg6IDANCg0KLS1iYXRjaF85ODYyZDcyMi05NmY3LWQyNWQtNGVhMS1iZWMwODk0ZGYzYzcNCkNvbnRlbnQtVHlwZTogYXBwbGljYXRpb24vaHR0cA0KQ29udGVudC1UcmFuc2Zlci1FbmNvZGluZzogYmluYXJ5DQpDb250ZW50LUlEOiAxDQoNCkRFTEVURSAvdGVzdC1jb250YWluZXItNzI5MjkwYTAtNjE1Zi1jNTFlLTBhMTYtYTBiMmUxMjUwYjEzL2Jsb2IlMjAlQzQlODUlQzQlOTklQzMlQjMyIEhUVFAvMS4xDQp0cmFjZXBhcmVudDogMDAtMDEyMjQyMjYzZTRiNDQ0MTlhZTA1MGQ5MmQ3M2JhNzgtY2FkNDI5NTBjYzc0NmQ0ZC0wMA0KQWNjZXB0OiBhcHBsaWNhdGlvbi94bWwNCkF1dGhvcml6YXRpb246IFNoYXJlZEtleSBrYXNvYm9sY2FuYWRhY2VudHJhbDpjZVp1V3NCSnNxRlhmWUpEcnVtSGVsWVJ4N2RTSGp1VU5HMlFQS3lxakdJPQ0KeC1tcy1kYXRlOiBXZWQsIDA3IEp1bCAyMDIxIDIyOjQ2OjM4IEdNVA0KQ29udGVudC1MZW5ndGg6IDANCg0KLS1iYXRjaF85ODYyZDcyMi05NmY3LWQyNWQtNGVhMS1iZWMwODk0ZGYzYzcNCkNvbnRlbnQtVHlwZTogYXBwbGljYXRpb24vaHR0cA0KQ29udGVudC1UcmFuc2Zlci1FbmNvZGluZzogYmluYXJ5DQpDb250ZW50LUlEOiAyDQoNCkRFTEVURSAvdGVzdC1jb250YWluZXItNzI5MjkwYTAtNjE1Zi1jNTFlLTBhMTYtYTBiMmUxMjUwYjEzL2Jsb2IlMjAlQzQlODUlQzQlOTklQzMlQjMzIEhUVFAvMS4xDQp0cmFjZXBhcmVudDogMDAtMDEyMjQyMjYzZTRiNDQ0MTlhZTA1MGQ5MmQ3M2JhNzgtY2FkNDI5NTBjYzc0NmQ0ZC0wMA0KQWNjZXB0OiBhcHBsaWNhdGlvbi94bWwNCkF1dGhvcml6YXRpb246IFNoYXJlZEtleSBrYXNvYm9sY2FuYWRhY2VudHJhbDpucXRLT2s5TmFVOVJLTThnMnVkU0dMNHppRG1QK2xFQXpYQ2FEUEJ1VFZrPQ0KeC1tcy1kYXRlOiBXZWQsIDA3IEp1bCAyMDIxIDIyOjQ2OjM4IEdNVA0KQ29udGVudC1MZW5ndGg6IDANCg0KLS1iYXRjaF85ODYyZDcyMi05NmY3LWQyNWQtNGVhMS1iZWMwODk0ZGYzYzctLQ0K",
       "StatusCode": 202,
@@ -190,11 +154,7 @@
         "Transfer-Encoding": "chunked",
         "x-ms-client-request-id": "264972c9-3d48-fee4-a7a6-b8bb6e411531",
         "x-ms-request-id": "d9276e7d-501e-0009-7181-738f62000000",
-<<<<<<< HEAD
-        "x-ms-version": "2020-12-06"
-=======
-        "x-ms-version": "2021-02-12"
->>>>>>> 7e782c87
+        "x-ms-version": "2021-02-12"
       },
       "ResponseBody": "LS1iYXRjaHJlc3BvbnNlXzZkMDRiM2RjLTIxMDItNGE1MS1iYzE3LWU4MzVlN2IwYThmOQ0KQ29udGVudC1UeXBlOiBhcHBsaWNhdGlvbi9odHRwDQpDb250ZW50LUlEOiAwDQoNCkhUVFAvMS4xIDIwMiBBY2NlcHRlZA0KeC1tcy1kZWxldGUtdHlwZS1wZXJtYW5lbnQ6IHRydWUNCngtbXMtcmVxdWVzdC1pZDogZDkyNzZlN2QtNTAxZS0wMDA5LTcxODEtNzM4ZjYyMWUwNzMwDQp4LW1zLXZlcnNpb246IDIwMjAtMDgtMDQNClNlcnZlcjogV2luZG93cy1BenVyZS1CbG9iLzEuMA0KDQotLWJhdGNocmVzcG9uc2VfNmQwNGIzZGMtMjEwMi00YTUxLWJjMTctZTgzNWU3YjBhOGY5DQpDb250ZW50LVR5cGU6IGFwcGxpY2F0aW9uL2h0dHANCkNvbnRlbnQtSUQ6IDENCg0KSFRUUC8xLjEgMjAyIEFjY2VwdGVkDQp4LW1zLWRlbGV0ZS10eXBlLXBlcm1hbmVudDogdHJ1ZQ0KeC1tcy1yZXF1ZXN0LWlkOiBkOTI3NmU3ZC01MDFlLTAwMDktNzE4MS03MzhmNjIxZTA3MzINCngtbXMtdmVyc2lvbjogMjAyMC0wOC0wNA0KU2VydmVyOiBXaW5kb3dzLUF6dXJlLUJsb2IvMS4wDQoNCi0tYmF0Y2hyZXNwb25zZV82ZDA0YjNkYy0yMTAyLTRhNTEtYmMxNy1lODM1ZTdiMGE4ZjkNCkNvbnRlbnQtVHlwZTogYXBwbGljYXRpb24vaHR0cA0KQ29udGVudC1JRDogMg0KDQpIVFRQLzEuMSAyMDIgQWNjZXB0ZWQNCngtbXMtZGVsZXRlLXR5cGUtcGVybWFuZW50OiB0cnVlDQp4LW1zLXJlcXVlc3QtaWQ6IGQ5Mjc2ZTdkLTUwMWUtMDAwOS03MTgxLTczOGY2MjFlMDczMw0KeC1tcy12ZXJzaW9uOiAyMDIwLTA4LTA0DQpTZXJ2ZXI6IFdpbmRvd3MtQXp1cmUtQmxvYi8xLjANCg0KLS1iYXRjaHJlc3BvbnNlXzZkMDRiM2RjLTIxMDItNGE1MS1iYzE3LWU4MzVlN2IwYThmOS0t"
     },
@@ -209,11 +169,7 @@
         "x-ms-client-request-id": "17f61a31-cc04-907f-a641-98e077248cdc",
         "x-ms-date": "Wed, 07 Jul 2021 22:46:38 GMT",
         "x-ms-return-client-request-id": "true",
-<<<<<<< HEAD
-        "x-ms-version": "2020-12-06"
-=======
-        "x-ms-version": "2021-02-12"
->>>>>>> 7e782c87
+        "x-ms-version": "2021-02-12"
       },
       "RequestBody": null,
       "StatusCode": 404,
@@ -225,11 +181,7 @@
         "x-ms-client-request-id": "17f61a31-cc04-907f-a641-98e077248cdc",
         "x-ms-error-code": "BlobNotFound",
         "x-ms-request-id": "d9276ec6-501e-0009-3381-738f62000000",
-<<<<<<< HEAD
-        "x-ms-version": "2020-12-06"
-=======
-        "x-ms-version": "2021-02-12"
->>>>>>> 7e782c87
+        "x-ms-version": "2021-02-12"
       },
       "ResponseBody": []
     },
@@ -244,11 +196,7 @@
         "x-ms-client-request-id": "8ddf9629-389b-e691-5079-4aa45554ea66",
         "x-ms-date": "Wed, 07 Jul 2021 22:46:38 GMT",
         "x-ms-return-client-request-id": "true",
-<<<<<<< HEAD
-        "x-ms-version": "2020-12-06"
-=======
-        "x-ms-version": "2021-02-12"
->>>>>>> 7e782c87
+        "x-ms-version": "2021-02-12"
       },
       "RequestBody": null,
       "StatusCode": 404,
@@ -260,11 +208,7 @@
         "x-ms-client-request-id": "8ddf9629-389b-e691-5079-4aa45554ea66",
         "x-ms-error-code": "BlobNotFound",
         "x-ms-request-id": "ea6142e3-a01e-001d-5a81-73c70d000000",
-<<<<<<< HEAD
-        "x-ms-version": "2020-12-06"
-=======
-        "x-ms-version": "2021-02-12"
->>>>>>> 7e782c87
+        "x-ms-version": "2021-02-12"
       },
       "ResponseBody": []
     },
@@ -279,11 +223,7 @@
         "x-ms-client-request-id": "5489e901-fe4a-382d-31a5-398723957bd2",
         "x-ms-date": "Wed, 07 Jul 2021 22:46:38 GMT",
         "x-ms-return-client-request-id": "true",
-<<<<<<< HEAD
-        "x-ms-version": "2020-12-06"
-=======
-        "x-ms-version": "2021-02-12"
->>>>>>> 7e782c87
+        "x-ms-version": "2021-02-12"
       },
       "RequestBody": null,
       "StatusCode": 404,
@@ -295,11 +235,7 @@
         "x-ms-client-request-id": "5489e901-fe4a-382d-31a5-398723957bd2",
         "x-ms-error-code": "BlobNotFound",
         "x-ms-request-id": "dd34f7ec-101e-0045-5d81-731f52000000",
-<<<<<<< HEAD
-        "x-ms-version": "2020-12-06"
-=======
-        "x-ms-version": "2021-02-12"
->>>>>>> 7e782c87
+        "x-ms-version": "2021-02-12"
       },
       "ResponseBody": []
     },
@@ -314,11 +250,7 @@
         "x-ms-client-request-id": "8c5d7cd6-edb6-a137-0d30-1879dde04bea",
         "x-ms-date": "Wed, 07 Jul 2021 22:46:39 GMT",
         "x-ms-return-client-request-id": "true",
-<<<<<<< HEAD
-        "x-ms-version": "2020-12-06"
-=======
-        "x-ms-version": "2021-02-12"
->>>>>>> 7e782c87
+        "x-ms-version": "2021-02-12"
       },
       "RequestBody": null,
       "StatusCode": 202,
@@ -328,11 +260,7 @@
         "Server": "Windows-Azure-Blob/1.0 Microsoft-HTTPAPI/2.0",
         "x-ms-client-request-id": "8c5d7cd6-edb6-a137-0d30-1879dde04bea",
         "x-ms-request-id": "d9276f41-501e-0009-2881-738f62000000",
-<<<<<<< HEAD
-        "x-ms-version": "2020-12-06"
-=======
-        "x-ms-version": "2021-02-12"
->>>>>>> 7e782c87
+        "x-ms-version": "2021-02-12"
       },
       "ResponseBody": []
     }
