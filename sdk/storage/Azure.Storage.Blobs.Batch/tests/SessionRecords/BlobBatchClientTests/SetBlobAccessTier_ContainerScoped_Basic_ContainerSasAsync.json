--- conflicted
+++ resolved
@@ -15,11 +15,7 @@
         "x-ms-client-request-id": "1ed26342-f1cc-0501-1818-02713d27fff2",
         "x-ms-date": "Fri, 14 May 2021 16:54:37 GMT",
         "x-ms-return-client-request-id": "true",
-<<<<<<< HEAD
-        "x-ms-version": "2020-12-06"
-=======
-        "x-ms-version": "2021-02-12"
->>>>>>> 7e782c87
+        "x-ms-version": "2021-02-12"
       },
       "RequestBody": null,
       "StatusCode": 201,
@@ -34,11 +30,7 @@
         ],
         "x-ms-client-request-id": "1ed26342-f1cc-0501-1818-02713d27fff2",
         "x-ms-request-id": "7896b4e9-001e-000b-5fe1-4821a9000000",
-<<<<<<< HEAD
-        "x-ms-version": "2020-12-06"
-=======
-        "x-ms-version": "2021-02-12"
->>>>>>> 7e782c87
+        "x-ms-version": "2021-02-12"
       },
       "ResponseBody": []
     },
@@ -60,11 +52,7 @@
         "x-ms-client-request-id": "db9aa275-b4bc-f06a-201e-2ef9a22903bd",
         "x-ms-date": "Fri, 14 May 2021 16:54:37 GMT",
         "x-ms-return-client-request-id": "true",
-<<<<<<< HEAD
-        "x-ms-version": "2020-12-06"
-=======
-        "x-ms-version": "2021-02-12"
->>>>>>> 7e782c87
+        "x-ms-version": "2021-02-12"
       },
       "RequestBody": "JddFpZoLxt30tzXuEFEctmN1y3BEl/+tcVQJuI2H+e48KXoUMrQDN5z1KhS8E/TG/EsOyFyOro3YmDRGAQ5Pbb5GsebWB4OucZPUT23r8F1fQrxBeTCSrXvtPJqAvTWOpbxVdmEN8PTHX1bJul8f7KfW5r9RDfSNtANr6crpLrRdRamxlXr8UVHHehnayPMbzVDzqtd2PJjIyMJeogcq3jGia3S2blcs2ZRtipPas+sQUBt69YPd5gkR6c24nq9KnZvoOFx+ZV/4xtBCCLEE7RTWTlLrr+mtxIRrpIWJdDvkI+348XqOkeq8gS+ymt5XDPu44U9dXu2yO3PXEsDZb1KUXeXEDPuZSLxnLy25+immFJiJ0JLrh8T/RrYHtn8p4hLcHTz4kgD/HpmT9i/A+EBJMP0oUJ6/qNYhxMVFkpI8PU0b3N3troKXibL5WJGVP052vYWBAZF0HXRm1s46uosHVrjipBtjXIJ7kMbsxlBFjIR3ztUMujy7pr9ohtizXc8m8gHYs5oyE2ADBnDLiFYkIElKwuy2+pt8Jv5b+9WpyDL3xdNPbNnpRLt0CbTL7x5oQ2aOaZvjcPhlXIyc1xiLWT4+08KC1LRwYH0wQfDnsDff8rdvG16XFFXb6g9NTG2j6bB2jRtc5W+yHQgdsi4HfaxVveVgGz3fpr9sp+qkIxQQjVdAcSMbggxIvP1WemIm1Gxj+I6IQs1yluZc7z6EDvr0DCXWxgyIOTvYGF5AiStdRdJ+QCuFiEqKzto8vpPNw64DYW08UA5f2r5TryluMg27/6lsBc3Pb4TaTPcyTHunClSwPSe+IPXDH2VsMdghG5zMgb/pYb7hM/LoYgMWLI5Cq6XVvvXl/N60qOZoYj2suTFbZcq7vqmWzgk11b3xrfLWKYUzTFyn54TgNbjXedC0PKnSusfDh+37Pu/rsCYgwvrzkTi4eG3UtH5F24nwvlU4gJkUHvIrE6KYNw1suzZev3K95OeX/MM8/gZIfaxkC3+ZsjCNDKMIx36WH0FfZ/lI5xsWMtpuoYPV1x/s45X2NCuN0ggF0LPOtRxpAd2C3ZcNAJaQTtilKxGtuDSDHOTpn+sV0ZTwQhdoR32+BJ+mU/qI3uL+ZeVS6Kb3WBh+Spk3gGHxbAsCHL1/KAZb5idxBmQ5+z0B6jkFwujt+en+6fzjhoQ9tefvhsIlfz3f9wF/hVGzRE9bNZUo66kiFCPTgD8Kd2CjNFF9SnR73Gr8JsvnbnOYSqWsiFDuFck9zHGeUf/91H+h3FH/Nvrb4FkrK8TeO6avOzWaXe8PtR6IQH0D3Itr/lFMRZEimBSq0af3w+oEX5HK7xXJY3aPkSYyd/Z81wTOvyxzkQ==",
       "StatusCode": 201,
@@ -82,11 +70,7 @@
         "x-ms-content-crc64": "CLKrInTO73o=",
         "x-ms-request-id": "7896b50b-001e-000b-7de1-4821a9000000",
         "x-ms-request-server-encrypted": "true",
-<<<<<<< HEAD
-        "x-ms-version": "2020-12-06",
-=======
-        "x-ms-version": "2021-02-12",
->>>>>>> 7e782c87
+        "x-ms-version": "2021-02-12",
         "x-ms-version-id": "2021-05-14T16:54:36.6492693Z"
       },
       "ResponseBody": []
@@ -109,11 +93,7 @@
         "x-ms-client-request-id": "6cc1ace3-04b1-6ee9-d477-84911262ba7a",
         "x-ms-date": "Fri, 14 May 2021 16:54:37 GMT",
         "x-ms-return-client-request-id": "true",
-<<<<<<< HEAD
-        "x-ms-version": "2020-12-06"
-=======
-        "x-ms-version": "2021-02-12"
->>>>>>> 7e782c87
+        "x-ms-version": "2021-02-12"
       },
       "RequestBody": "kc2ctWJyqHTqR3k0/fMVkJ8WWB2Rl9VBqZyCA8CTpe/ud/IST4OLAvom8XU7NvItCJ1ai9DmK/n4WwvF8KWzVqGJRoYBAkAci1Uja6ZfBXOpVPojOBkeCEv4GvR3xRJUcprUsfBsLAVcPgB7wr9SmVWXG5uqkB2Haz06COhMpMZDzvkMi1SDPSj1xvoZo0WMpYCf36l3quF8TEWyMSMcEJk5N/TGRg0AFN5ytMojbsj3rmJnrMUczCMXjz8O0QwF2LVh32tRxl9znsvLBPUXWd19uoLBtGPUHWvRrrbO8ULRbdwUwY5cpugD9A75UcctADZhkRaJQyNRjcL/gBeopKyI+ZcZApdOIROavsBV2syko62AbWArSCm4wzTMXCbQWlBhcVcwE/6eEnAD74Vj/LP1W9xpJzZMXLBtYT9jgcTsyWNv82h0dI+v4lvwKFmkVMeA1wFKZjIaFRSmwrK/OpCrFiUh8whKgedMukXbWzRXyQx34qrDomIxVd5UzbHd8KfKRBIzg2G+NlYZ/aztP7ngTvmlR1jl6HPC8J4q9rM1b8meEBciJEWruaxUqaW2RBYkdH63N6lP5VuecJLDlECi443iTi6ivSqz+o6rkT/ODKyHBoE0fjcgTyu7g7Oy5yRsscUX0/XngrZTBD0bo1Mc0GTmO46+bmVWwv8D5jp3ABJpP996tji2oIPL4Hr5BavXn7NOzKyWrUNfwBH245x83AMqsWN0oRkrMJsK847rXbxTLEaGKDRm05KcGvUnwLznTgR2zlNIYv6ZI5sQi7q1dGNUordV9bPOxN7R14cjA2/eI6SJdI5pC8lI7QWYVUfY56aS0x4FkVlRpwp1dot2dR8sMWgVK//V65ftDQetNW+X+fDhkTBR2ZFKOM2E85Q+0XflbCPewrynvOiGF4NRo3Ka3n2aleTv2ljXyvIyUfcCrjyQx8hLuDc0OtVHysEN+JVa6RUXpDyT9pLLB/fJdWvwg2lHwdupTyVGZVsPpw+WydJd12fi6wr//NE2f7E/asVpV0dYxje5sZnv0D7hhE6CNT0lbJ0DDpdeSMUJctBzBvqVpVDIPQOaoyXO8hvMHniDs0pzGv4nZkiv+n1yrz/Je8pDS9/9uvc6isl4NRx8kipNhr6FAOz8bj8HGUOFKPPmBHZQiNKYhflTOY80rjAsMmhTJSmAQ3veRtyf9qGztWHVkjClLAlXtADFMsdcx78O2ubbMQPKZcH6ckH1+Y9Xn4MtXhwAhwZe/HEouhC0gX4ckRu62INeCyxuqrnHYbpxbpNDLmijDVPgfDSSoauwRvHC2Gd0nMcAz1PwktxMlpq2t0x9cVIVeYPH2ltOy2qBvmTIBIhT/NHLQg==",
       "StatusCode": 201,
@@ -131,11 +111,7 @@
         "x-ms-content-crc64": "MyUvqwJL+64=",
         "x-ms-request-id": "7896b531-001e-000b-20e1-4821a9000000",
         "x-ms-request-server-encrypted": "true",
-<<<<<<< HEAD
-        "x-ms-version": "2020-12-06",
-=======
-        "x-ms-version": "2021-02-12",
->>>>>>> 7e782c87
+        "x-ms-version": "2021-02-12",
         "x-ms-version-id": "2021-05-14T16:54:36.7173185Z"
       },
       "ResponseBody": []
@@ -158,11 +134,7 @@
         "x-ms-client-request-id": "bda8dad9-7079-d505-5974-848e52f9bf12",
         "x-ms-date": "Fri, 14 May 2021 16:54:37 GMT",
         "x-ms-return-client-request-id": "true",
-<<<<<<< HEAD
-        "x-ms-version": "2020-12-06"
-=======
-        "x-ms-version": "2021-02-12"
->>>>>>> 7e782c87
+        "x-ms-version": "2021-02-12"
       },
       "RequestBody": "si70AMYIT0d1tO9/IouQKlgpb08QX5FaLESnAA5Th3kv5ICmqqyY21169vwUaUxI51o56PJqalKcmdOCYU84IS11Tz0K6YCrkZTylWiVRcP3Xhi0Gp+HxXotCRDYFXkNQtXPnxkOPv3ajlZdd9TqB1MQiwI2hAeN7YrD3OBv0nsb5VOTxqap6B8b2oxIKU2lQwK9yIp2177OQbGPSmEdarvaQpKBV0CtZ6LjG6l7RMQ8HpndsQrxpA6VxIT0GZ29/W/Qbea7I+zBEGDnk7sUU/ztUyzIP7mw6Z6E7JK8uU0EJR06qtbegfusHKGqCRBSgXGHB8Zx9b62IIRHNjdaBFcT426e2agmDtIxHCIXBt+OMmogNLKGkjBehIpSl0rDUhdKliahs6fJYfj0QNibnhmkuQTMOdCljFA+P1Ue03eHbckKzW+57H7DV9O5klJXwuVwrd5F9xlHpQrVY3NSqo2BbNMPkdGq68yGCeH96/r+531vriaZQnawwydk44kKcaxFNyV/RzEUxsIRv+03SrkQ13v24vxn6CpcXs2qRQdDe5c0t7TVf59LW+hkh4KIeXhtVAwNFI+w3k/6IuljaoC6zkRWApIFOljcqoYUAmCo1OVVPPD6NWYIhNll21y26PFnqbk+MnbmaBm0MWoInNvuUU4DDi2Pv5jdTX25oF/8JsGVrFinaqFubtPXRgT8AOf9dokNs9rD1+khYOT4LMe5uAqoc++DR+eslJ9ZuHmT4U2VuynW7nLn0dVuhQm9dUEMHY75U4z4ei+hYB86aR5wjX6WY3Cd48mXwKIaFMHe7x5dTZvrmY7BnUH6NY1TrWe2/viLJxLQbjrEYZLq3mZtw3EA3ByChfPw1cUvo608RBM6YxbJUscLjN9hJjf71r/bjXIbU9BLM3gEm1FNocuMhx1/r3pPo3Cp9U88IV679P4GUxU6IfBD7y+dxLd2vesU1Z8afCZEi+kCcV2ADhIaSKZTR021UWYsO8BKst+4MzdkJ0y/oXjXwcgrOK+TwuEdg3wRI3adXoM47UBm+dgKST0mG+bGWqcue4WFiRi3mXnfLS9jpxDAx8jIhrQ3ccfvIe9xbab6VyjU4qfxF9RqgVPHh8ypp6EtZVQd/dTz9gq9lWgpRSzS5NYHjsRoz6/zXgRgcOn7RnlNRAdS3FlT4eydM4FsQDwm9KL1ohncxJakKZ/PkoUgwk/v3AElfwh8s6zYypwthx3IOXtGBaNgcH9xrrK6hE9mfXExfGQ6AXWaee5sBPn5dqKBBlgJ2rysj2uBs9FWwi9dcU0r+wu5jjcGrIy182yGdzcQOX32XKO0he35uU6jRLa/DpKsznqWyHggAi4w9pv/+jyZRQ==",
       "StatusCode": 201,
@@ -180,21 +152,13 @@
         "x-ms-content-crc64": "ygMdV4EOFrw=",
         "x-ms-request-id": "7896b55c-001e-000b-48e1-4821a9000000",
         "x-ms-request-server-encrypted": "true",
-<<<<<<< HEAD
-        "x-ms-version": "2020-12-06",
-=======
-        "x-ms-version": "2021-02-12",
->>>>>>> 7e782c87
+        "x-ms-version": "2021-02-12",
         "x-ms-version-id": "2021-05-14T16:54:36.7813636Z"
       },
       "ResponseBody": []
     },
     {
-<<<<<<< HEAD
-      "RequestUri": "https://seanmcccanary3.blob.core.windows.net/test-container-4beeee6c-2d2a-09f1-2ebd-130ed316b6cc?sv=2020-12-06&se=2021-05-15T11%3A54%3A37Z&sr=c&sp=racwdxlti&sig=Sanitized&restype=container&comp=batch",
-=======
       "RequestUri": "https://seanmcccanary3.blob.core.windows.net/test-container-4beeee6c-2d2a-09f1-2ebd-130ed316b6cc?sv=2021-02-12&se=2021-05-15T11%3A54%3A37Z&sr=c&sp=racwdxlti&sig=Sanitized&restype=container&comp=batch",
->>>>>>> 7e782c87
       "RequestMethod": "POST",
       "RequestHeaders": {
         "Accept": "application/xml",
@@ -206,11 +170,7 @@
         ],
         "x-ms-client-request-id": "c78601f3-2f59-76f1-5929-36938629990c",
         "x-ms-return-client-request-id": "true",
-<<<<<<< HEAD
-        "x-ms-version": "2020-12-06"
-=======
-        "x-ms-version": "2021-02-12"
->>>>>>> 7e782c87
+        "x-ms-version": "2021-02-12"
       },
       "RequestBody": "LS1iYXRjaF85YzhkMmFhZS05ZWQ0LTJlN2UtMzIxNC02MTE0YzJjYzY2MWQNCkNvbnRlbnQtVHlwZTogYXBwbGljYXRpb24vaHR0cA0KQ29udGVudC1UcmFuc2Zlci1FbmNvZGluZzogYmluYXJ5DQpDb250ZW50LUlEOiAwDQoNClBVVCAvdGVzdC1jb250YWluZXItNGJlZWVlNmMtMmQyYS0wOWYxLTJlYmQtMTMwZWQzMTZiNmNjL2Jsb2IxP3N2PTIwMjAtMTAtMDImc2U9MjAyMS0wNS0xNVQxMSUzQTU0JTNBMzdaJnNyPWMmc3A9cmFjd2R4bHRpJnNpZz1TYW5pdGl6ZWQgSFRUUC8xLjENCngtbXMtYWNjZXNzLXRpZXI6IENvb2wNCkFjY2VwdDogYXBwbGljYXRpb24veG1sDQpDb250ZW50LUxlbmd0aDogMA0KDQotLWJhdGNoXzljOGQyYWFlLTllZDQtMmU3ZS0zMjE0LTYxMTRjMmNjNjYxZA0KQ29udGVudC1UeXBlOiBhcHBsaWNhdGlvbi9odHRwDQpDb250ZW50LVRyYW5zZmVyLUVuY29kaW5nOiBiaW5hcnkNCkNvbnRlbnQtSUQ6IDENCg0KUFVUIC90ZXN0LWNvbnRhaW5lci00YmVlZWU2Yy0yZDJhLTA5ZjEtMmViZC0xMzBlZDMxNmI2Y2MvYmxvYjI/c3Y9MjAyMC0xMC0wMiZzZT0yMDIxLTA1LTE1VDExJTNBNTQlM0EzN1omc3I9YyZzcD1yYWN3ZHhsdGkmc2lnPVNhbml0aXplZCBIVFRQLzEuMQ0KeC1tcy1hY2Nlc3MtdGllcjogQ29vbA0KQWNjZXB0OiBhcHBsaWNhdGlvbi94bWwNCkNvbnRlbnQtTGVuZ3RoOiAwDQoNCi0tYmF0Y2hfOWM4ZDJhYWUtOWVkNC0yZTdlLTMyMTQtNjExNGMyY2M2NjFkDQpDb250ZW50LVR5cGU6IGFwcGxpY2F0aW9uL2h0dHANCkNvbnRlbnQtVHJhbnNmZXItRW5jb2Rpbmc6IGJpbmFyeQ0KQ29udGVudC1JRDogMg0KDQpQVVQgL3Rlc3QtY29udGFpbmVyLTRiZWVlZTZjLTJkMmEtMDlmMS0yZWJkLTEzMGVkMzE2YjZjYy9ibG9iMz9zdj0yMDIwLTEwLTAyJnNlPTIwMjEtMDUtMTVUMTElM0E1NCUzQTM3WiZzcj1jJnNwPXJhY3dkeGx0aSZzaWc9U2FuaXRpemVkIEhUVFAvMS4xDQp4LW1zLWFjY2Vzcy10aWVyOiBDb29sDQpBY2NlcHQ6IGFwcGxpY2F0aW9uL3htbA0KQ29udGVudC1MZW5ndGg6IDANCg0KLS1iYXRjaF85YzhkMmFhZS05ZWQ0LTJlN2UtMzIxNC02MTE0YzJjYzY2MWQtLQ0K",
       "StatusCode": 202,
@@ -224,11 +184,7 @@
         "Transfer-Encoding": "chunked",
         "x-ms-client-request-id": "c78601f3-2f59-76f1-5929-36938629990c",
         "x-ms-request-id": "7896b576-001e-000b-5ee1-4821a9000000",
-<<<<<<< HEAD
-        "x-ms-version": "2020-12-06"
-=======
-        "x-ms-version": "2021-02-12"
->>>>>>> 7e782c87
+        "x-ms-version": "2021-02-12"
       },
       "ResponseBody": "LS1iYXRjaHJlc3BvbnNlX2E0MWZmNmQ3LWU5MzEtNDM5ZC1iNzg1LTZkMTgxN2M4MGQ3Mg0KQ29udGVudC1UeXBlOiBhcHBsaWNhdGlvbi9odHRwDQpDb250ZW50LUlEOiAwDQoNCkhUVFAvMS4xIDIwMCBPSw0KeC1tcy1yZXF1ZXN0LWlkOiA3ODk2YjU3Ni0wMDFlLTAwMGItNWVlMS00ODIxYTkxZWYzNDQNCngtbXMtdmVyc2lvbjogMjAyMC0xMC0wMg0KU2VydmVyOiBXaW5kb3dzLUF6dXJlLUJsb2IvMS4wDQoNCi0tYmF0Y2hyZXNwb25zZV9hNDFmZjZkNy1lOTMxLTQzOWQtYjc4NS02ZDE4MTdjODBkNzINCkNvbnRlbnQtVHlwZTogYXBwbGljYXRpb24vaHR0cA0KQ29udGVudC1JRDogMQ0KDQpIVFRQLzEuMSAyMDAgT0sNCngtbXMtcmVxdWVzdC1pZDogNzg5NmI1NzYtMDAxZS0wMDBiLTVlZTEtNDgyMWE5MWVmMzYwDQp4LW1zLXZlcnNpb246IDIwMjAtMTAtMDINClNlcnZlcjogV2luZG93cy1BenVyZS1CbG9iLzEuMA0KDQotLWJhdGNocmVzcG9uc2VfYTQxZmY2ZDctZTkzMS00MzlkLWI3ODUtNmQxODE3YzgwZDcyDQpDb250ZW50LVR5cGU6IGFwcGxpY2F0aW9uL2h0dHANCkNvbnRlbnQtSUQ6IDINCg0KSFRUUC8xLjEgMjAwIE9LDQp4LW1zLXJlcXVlc3QtaWQ6IDc4OTZiNTc2LTAwMWUtMDAwYi01ZWUxLTQ4MjFhOTFlZjM2MQ0KeC1tcy12ZXJzaW9uOiAyMDIwLTEwLTAyDQpTZXJ2ZXI6IFdpbmRvd3MtQXp1cmUtQmxvYi8xLjANCg0KLS1iYXRjaHJlc3BvbnNlX2E0MWZmNmQ3LWU5MzEtNDM5ZC1iNzg1LTZkMTgxN2M4MGQ3Mi0t"
     },
@@ -246,11 +202,7 @@
         "x-ms-client-request-id": "c1211565-9e45-7ec3-4f18-061d261d924e",
         "x-ms-date": "Fri, 14 May 2021 16:54:39 GMT",
         "x-ms-return-client-request-id": "true",
-<<<<<<< HEAD
-        "x-ms-version": "2020-12-06"
-=======
-        "x-ms-version": "2021-02-12"
->>>>>>> 7e782c87
+        "x-ms-version": "2021-02-12"
       },
       "RequestBody": null,
       "StatusCode": 200,
@@ -277,11 +229,7 @@
         "x-ms-lease-status": "unlocked",
         "x-ms-request-id": "7896b867-001e-000b-6ae1-4821a9000000",
         "x-ms-server-encrypted": "true",
-<<<<<<< HEAD
-        "x-ms-version": "2020-12-06",
-=======
-        "x-ms-version": "2021-02-12",
->>>>>>> 7e782c87
+        "x-ms-version": "2021-02-12",
         "x-ms-version-id": "2021-05-14T16:54:36.6492693Z"
       },
       "ResponseBody": []
@@ -300,11 +248,7 @@
         "x-ms-client-request-id": "702ed01e-d808-4bc7-d7d3-d7b938552a5b",
         "x-ms-date": "Fri, 14 May 2021 16:54:39 GMT",
         "x-ms-return-client-request-id": "true",
-<<<<<<< HEAD
-        "x-ms-version": "2020-12-06"
-=======
-        "x-ms-version": "2021-02-12"
->>>>>>> 7e782c87
+        "x-ms-version": "2021-02-12"
       },
       "RequestBody": null,
       "StatusCode": 200,
@@ -331,11 +275,7 @@
         "x-ms-lease-status": "unlocked",
         "x-ms-request-id": "ac79a827-d01e-007a-48e1-48c782000000",
         "x-ms-server-encrypted": "true",
-<<<<<<< HEAD
-        "x-ms-version": "2020-12-06",
-=======
-        "x-ms-version": "2021-02-12",
->>>>>>> 7e782c87
+        "x-ms-version": "2021-02-12",
         "x-ms-version-id": "2021-05-14T16:54:36.7173185Z"
       },
       "ResponseBody": []
@@ -354,11 +294,7 @@
         "x-ms-client-request-id": "56ffe8f7-22ef-5745-740d-afa5b1c07b39",
         "x-ms-date": "Fri, 14 May 2021 16:54:39 GMT",
         "x-ms-return-client-request-id": "true",
-<<<<<<< HEAD
-        "x-ms-version": "2020-12-06"
-=======
-        "x-ms-version": "2021-02-12"
->>>>>>> 7e782c87
+        "x-ms-version": "2021-02-12"
       },
       "RequestBody": null,
       "StatusCode": 200,
@@ -385,11 +321,7 @@
         "x-ms-lease-status": "unlocked",
         "x-ms-request-id": "0de28a1d-901e-007b-71e1-48985e000000",
         "x-ms-server-encrypted": "true",
-<<<<<<< HEAD
-        "x-ms-version": "2020-12-06",
-=======
-        "x-ms-version": "2021-02-12",
->>>>>>> 7e782c87
+        "x-ms-version": "2021-02-12",
         "x-ms-version-id": "2021-05-14T16:54:36.7813636Z"
       },
       "ResponseBody": []
@@ -408,11 +340,7 @@
         "x-ms-client-request-id": "50c16e60-d355-be6c-9083-a6d4d4462adb",
         "x-ms-date": "Fri, 14 May 2021 16:54:39 GMT",
         "x-ms-return-client-request-id": "true",
-<<<<<<< HEAD
-        "x-ms-version": "2020-12-06"
-=======
-        "x-ms-version": "2021-02-12"
->>>>>>> 7e782c87
+        "x-ms-version": "2021-02-12"
       },
       "RequestBody": null,
       "StatusCode": 202,
@@ -425,11 +353,7 @@
         ],
         "x-ms-client-request-id": "50c16e60-d355-be6c-9083-a6d4d4462adb",
         "x-ms-request-id": "0de28a2e-901e-007b-01e1-48985e000000",
-<<<<<<< HEAD
-        "x-ms-version": "2020-12-06"
-=======
-        "x-ms-version": "2021-02-12"
->>>>>>> 7e782c87
+        "x-ms-version": "2021-02-12"
       },
       "ResponseBody": []
     }
