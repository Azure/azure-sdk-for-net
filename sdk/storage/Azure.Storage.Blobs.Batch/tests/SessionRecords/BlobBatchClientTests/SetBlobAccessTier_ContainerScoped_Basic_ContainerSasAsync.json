--- conflicted
+++ resolved
@@ -6,40 +6,31 @@
       "RequestHeaders": {
         "Accept": "application/xml",
         "Authorization": "Sanitized",
-        "traceparent": "00-4e5867ea6a2cd64b875265260c2a2a03-e0ef2a74600c7f4a-00",
-        "User-Agent": [
-          "azsdk-net-Storage.Blobs/12.9.0-alpha.20210402.1",
-          "(.NET 5.0.4; Microsoft Windows 10.0.19042)"
+        "traceparent": "00-6c1d3d9722dd0c4fba7da48e56d384bf-b077b769eab4f64d-00",
+        "User-Agent": [
+          "azsdk-net-Storage.Blobs/12.9.0-alpha.20210514.1",
+          "(.NET 5.0.6; Microsoft Windows 10.0.19043)"
         ],
         "x-ms-blob-public-access": "container",
         "x-ms-client-request-id": "1ed26342-f1cc-0501-1818-02713d27fff2",
-        "x-ms-date": "Fri, 02 Apr 2021 17:42:48 GMT",
-        "x-ms-return-client-request-id": "true",
-<<<<<<< HEAD
-        "x-ms-version": "2020-08-04"
-=======
-         "x-ms-version": "2020-10-02"
->>>>>>> 65932564
+        "x-ms-date": "Fri, 14 May 2021 16:54:37 GMT",
+        "x-ms-return-client-request-id": "true",
+        "x-ms-version": "2020-10-02"
       },
       "RequestBody": null,
       "StatusCode": 201,
       "ResponseHeaders": {
         "Content-Length": "0",
-        "Date": "Fri, 02 Apr 2021 17:42:47 GMT",
-        "ETag": "\u00220x8D8F5FEBAF4E6E3\u0022",
-        "Last-Modified": "Fri, 02 Apr 2021 17:42:48 GMT",
+        "Date": "Fri, 14 May 2021 16:54:36 GMT",
+        "ETag": "\u00220x8D916F8F4E37BB0\u0022",
+        "Last-Modified": "Fri, 14 May 2021 16:54:36 GMT",
         "Server": [
           "Windows-Azure-Blob/1.0",
           "Microsoft-HTTPAPI/2.0"
         ],
         "x-ms-client-request-id": "1ed26342-f1cc-0501-1818-02713d27fff2",
-<<<<<<< HEAD
-        "x-ms-request-id": "204e3894-201e-008a-43e7-278173000000",
-        "x-ms-version": "2020-08-04"
-=======
-        "x-ms-request-id": "bed4d973-e01e-0095-061b-0a3277000000",
-         "x-ms-version": "2020-10-02"
->>>>>>> 65932564
+        "x-ms-request-id": "7896b4e9-001e-000b-5fe1-4821a9000000",
+        "x-ms-version": "2020-10-02"
       },
       "ResponseBody": []
     },
@@ -52,44 +43,35 @@
         "Content-Length": "1024",
         "Content-Type": "application/octet-stream",
         "If-None-Match": "*",
-        "traceparent": "00-57a6266ed83d2e4ba6b021307da8bedd-82e58c78cd47d64f-00",
-        "User-Agent": [
-          "azsdk-net-Storage.Blobs/12.9.0-alpha.20210402.1",
-          "(.NET 5.0.4; Microsoft Windows 10.0.19042)"
+        "traceparent": "00-b11ab8c3a5937547a63578e3aff574f8-80ed35465e8d1147-00",
+        "User-Agent": [
+          "azsdk-net-Storage.Blobs/12.9.0-alpha.20210514.1",
+          "(.NET 5.0.6; Microsoft Windows 10.0.19043)"
         ],
         "x-ms-blob-type": "BlockBlob",
         "x-ms-client-request-id": "db9aa275-b4bc-f06a-201e-2ef9a22903bd",
-        "x-ms-date": "Fri, 02 Apr 2021 17:42:48 GMT",
-        "x-ms-return-client-request-id": "true",
-<<<<<<< HEAD
-        "x-ms-version": "2020-08-04"
-=======
-         "x-ms-version": "2020-10-02"
->>>>>>> 65932564
+        "x-ms-date": "Fri, 14 May 2021 16:54:37 GMT",
+        "x-ms-return-client-request-id": "true",
+        "x-ms-version": "2020-10-02"
       },
       "RequestBody": "JddFpZoLxt30tzXuEFEctmN1y3BEl/\u002BtcVQJuI2H\u002Be48KXoUMrQDN5z1KhS8E/TG/EsOyFyOro3YmDRGAQ5Pbb5GsebWB4OucZPUT23r8F1fQrxBeTCSrXvtPJqAvTWOpbxVdmEN8PTHX1bJul8f7KfW5r9RDfSNtANr6crpLrRdRamxlXr8UVHHehnayPMbzVDzqtd2PJjIyMJeogcq3jGia3S2blcs2ZRtipPas\u002BsQUBt69YPd5gkR6c24nq9KnZvoOFx\u002BZV/4xtBCCLEE7RTWTlLrr\u002BmtxIRrpIWJdDvkI\u002B348XqOkeq8gS\u002Bymt5XDPu44U9dXu2yO3PXEsDZb1KUXeXEDPuZSLxnLy25\u002BimmFJiJ0JLrh8T/RrYHtn8p4hLcHTz4kgD/HpmT9i/A\u002BEBJMP0oUJ6/qNYhxMVFkpI8PU0b3N3troKXibL5WJGVP052vYWBAZF0HXRm1s46uosHVrjipBtjXIJ7kMbsxlBFjIR3ztUMujy7pr9ohtizXc8m8gHYs5oyE2ADBnDLiFYkIElKwuy2\u002Bpt8Jv5b\u002B9WpyDL3xdNPbNnpRLt0CbTL7x5oQ2aOaZvjcPhlXIyc1xiLWT4\u002B08KC1LRwYH0wQfDnsDff8rdvG16XFFXb6g9NTG2j6bB2jRtc5W\u002ByHQgdsi4HfaxVveVgGz3fpr9sp\u002BqkIxQQjVdAcSMbggxIvP1WemIm1Gxj\u002BI6IQs1yluZc7z6EDvr0DCXWxgyIOTvYGF5AiStdRdJ\u002BQCuFiEqKzto8vpPNw64DYW08UA5f2r5TryluMg27/6lsBc3Pb4TaTPcyTHunClSwPSe\u002BIPXDH2VsMdghG5zMgb/pYb7hM/LoYgMWLI5Cq6XVvvXl/N60qOZoYj2suTFbZcq7vqmWzgk11b3xrfLWKYUzTFyn54TgNbjXedC0PKnSusfDh\u002B37Pu/rsCYgwvrzkTi4eG3UtH5F24nwvlU4gJkUHvIrE6KYNw1suzZev3K95OeX/MM8/gZIfaxkC3\u002BZsjCNDKMIx36WH0FfZ/lI5xsWMtpuoYPV1x/s45X2NCuN0ggF0LPOtRxpAd2C3ZcNAJaQTtilKxGtuDSDHOTpn\u002BsV0ZTwQhdoR32\u002BBJ\u002BmU/qI3uL\u002BZeVS6Kb3WBh\u002BSpk3gGHxbAsCHL1/KAZb5idxBmQ5\u002Bz0B6jkFwujt\u002Ben\u002B6fzjhoQ9tefvhsIlfz3f9wF/hVGzRE9bNZUo66kiFCPTgD8Kd2CjNFF9SnR73Gr8JsvnbnOYSqWsiFDuFck9zHGeUf/91H\u002Bh3FH/Nvrb4FkrK8TeO6avOzWaXe8PtR6IQH0D3Itr/lFMRZEimBSq0af3w\u002BoEX5HK7xXJY3aPkSYyd/Z81wTOvyxzkQ==",
       "StatusCode": 201,
       "ResponseHeaders": {
         "Content-Length": "0",
         "Content-MD5": "nSxjy9gwGl96aluBG5eVww==",
-        "Date": "Fri, 02 Apr 2021 17:42:47 GMT",
-        "ETag": "\u00220x8D8F5FEBAFF35F1\u0022",
-        "Last-Modified": "Fri, 02 Apr 2021 17:42:48 GMT",
+        "Date": "Fri, 14 May 2021 16:54:36 GMT",
+        "ETag": "\u00220x8D916F8F4ECC015\u0022",
+        "Last-Modified": "Fri, 14 May 2021 16:54:36 GMT",
         "Server": [
           "Windows-Azure-Blob/1.0",
           "Microsoft-HTTPAPI/2.0"
         ],
         "x-ms-client-request-id": "db9aa275-b4bc-f06a-201e-2ef9a22903bd",
         "x-ms-content-crc64": "CLKrInTO73o=",
-        "x-ms-request-id": "204e38aa-201e-008a-52e7-278173000000",
+        "x-ms-request-id": "7896b50b-001e-000b-7de1-4821a9000000",
         "x-ms-request-server-encrypted": "true",
-<<<<<<< HEAD
-        "x-ms-version": "2020-08-04",
-        "x-ms-version-id": "2021-04-02T17:42:48.0711153Z"
-=======
-         "x-ms-version": "2020-10-02",
-        "x-ms-version-id": "2021-02-23T19:40:54.5681130Z"
->>>>>>> 65932564
+        "x-ms-version": "2020-10-02",
+        "x-ms-version-id": "2021-05-14T16:54:36.6492693Z"
       },
       "ResponseBody": []
     },
@@ -102,44 +84,35 @@
         "Content-Length": "1024",
         "Content-Type": "application/octet-stream",
         "If-None-Match": "*",
-        "traceparent": "00-18079d9e9d70ea4896cbbf25f088dc3e-d739687adee8684f-00",
-        "User-Agent": [
-          "azsdk-net-Storage.Blobs/12.9.0-alpha.20210402.1",
-          "(.NET 5.0.4; Microsoft Windows 10.0.19042)"
+        "traceparent": "00-f882dd18660d634fb584eaf4b066259e-a802377591875e4a-00",
+        "User-Agent": [
+          "azsdk-net-Storage.Blobs/12.9.0-alpha.20210514.1",
+          "(.NET 5.0.6; Microsoft Windows 10.0.19043)"
         ],
         "x-ms-blob-type": "BlockBlob",
         "x-ms-client-request-id": "6cc1ace3-04b1-6ee9-d477-84911262ba7a",
-        "x-ms-date": "Fri, 02 Apr 2021 17:42:48 GMT",
-        "x-ms-return-client-request-id": "true",
-<<<<<<< HEAD
-        "x-ms-version": "2020-08-04"
-=======
-         "x-ms-version": "2020-10-02"
->>>>>>> 65932564
+        "x-ms-date": "Fri, 14 May 2021 16:54:37 GMT",
+        "x-ms-return-client-request-id": "true",
+        "x-ms-version": "2020-10-02"
       },
       "RequestBody": "kc2ctWJyqHTqR3k0/fMVkJ8WWB2Rl9VBqZyCA8CTpe/ud/IST4OLAvom8XU7NvItCJ1ai9DmK/n4WwvF8KWzVqGJRoYBAkAci1Uja6ZfBXOpVPojOBkeCEv4GvR3xRJUcprUsfBsLAVcPgB7wr9SmVWXG5uqkB2Haz06COhMpMZDzvkMi1SDPSj1xvoZo0WMpYCf36l3quF8TEWyMSMcEJk5N/TGRg0AFN5ytMojbsj3rmJnrMUczCMXjz8O0QwF2LVh32tRxl9znsvLBPUXWd19uoLBtGPUHWvRrrbO8ULRbdwUwY5cpugD9A75UcctADZhkRaJQyNRjcL/gBeopKyI\u002BZcZApdOIROavsBV2syko62AbWArSCm4wzTMXCbQWlBhcVcwE/6eEnAD74Vj/LP1W9xpJzZMXLBtYT9jgcTsyWNv82h0dI\u002Bv4lvwKFmkVMeA1wFKZjIaFRSmwrK/OpCrFiUh8whKgedMukXbWzRXyQx34qrDomIxVd5UzbHd8KfKRBIzg2G\u002BNlYZ/aztP7ngTvmlR1jl6HPC8J4q9rM1b8meEBciJEWruaxUqaW2RBYkdH63N6lP5VuecJLDlECi443iTi6ivSqz\u002Bo6rkT/ODKyHBoE0fjcgTyu7g7Oy5yRsscUX0/XngrZTBD0bo1Mc0GTmO46\u002BbmVWwv8D5jp3ABJpP996tji2oIPL4Hr5BavXn7NOzKyWrUNfwBH245x83AMqsWN0oRkrMJsK847rXbxTLEaGKDRm05KcGvUnwLznTgR2zlNIYv6ZI5sQi7q1dGNUordV9bPOxN7R14cjA2/eI6SJdI5pC8lI7QWYVUfY56aS0x4FkVlRpwp1dot2dR8sMWgVK//V65ftDQetNW\u002BX\u002BfDhkTBR2ZFKOM2E85Q\u002B0XflbCPewrynvOiGF4NRo3Ka3n2aleTv2ljXyvIyUfcCrjyQx8hLuDc0OtVHysEN\u002BJVa6RUXpDyT9pLLB/fJdWvwg2lHwdupTyVGZVsPpw\u002BWydJd12fi6wr//NE2f7E/asVpV0dYxje5sZnv0D7hhE6CNT0lbJ0DDpdeSMUJctBzBvqVpVDIPQOaoyXO8hvMHniDs0pzGv4nZkiv\u002Bn1yrz/Je8pDS9/9uvc6isl4NRx8kipNhr6FAOz8bj8HGUOFKPPmBHZQiNKYhflTOY80rjAsMmhTJSmAQ3veRtyf9qGztWHVkjClLAlXtADFMsdcx78O2ubbMQPKZcH6ckH1\u002BY9Xn4MtXhwAhwZe/HEouhC0gX4ckRu62INeCyxuqrnHYbpxbpNDLmijDVPgfDSSoauwRvHC2Gd0nMcAz1PwktxMlpq2t0x9cVIVeYPH2ltOy2qBvmTIBIhT/NHLQg==",
       "StatusCode": 201,
       "ResponseHeaders": {
         "Content-Length": "0",
         "Content-MD5": "tFz/2jGlS9EGbjduwsS3Bg==",
-        "Date": "Fri, 02 Apr 2021 17:42:47 GMT",
-        "ETag": "\u00220x8D8F5FEBB085F61\u0022",
-        "Last-Modified": "Fri, 02 Apr 2021 17:42:48 GMT",
+        "Date": "Fri, 14 May 2021 16:54:36 GMT",
+        "ETag": "\u00220x8D916F8F4F72241\u0022",
+        "Last-Modified": "Fri, 14 May 2021 16:54:36 GMT",
         "Server": [
           "Windows-Azure-Blob/1.0",
           "Microsoft-HTTPAPI/2.0"
         ],
         "x-ms-client-request-id": "6cc1ace3-04b1-6ee9-d477-84911262ba7a",
         "x-ms-content-crc64": "MyUvqwJL\u002B64=",
-        "x-ms-request-id": "204e38c3-201e-008a-65e7-278173000000",
+        "x-ms-request-id": "7896b531-001e-000b-20e1-4821a9000000",
         "x-ms-request-server-encrypted": "true",
-<<<<<<< HEAD
-        "x-ms-version": "2020-08-04",
-        "x-ms-version-id": "2021-04-02T17:42:48.1311585Z"
-=======
-         "x-ms-version": "2020-10-02",
-        "x-ms-version-id": "2021-02-23T19:40:54.6261537Z"
->>>>>>> 65932564
+        "x-ms-version": "2020-10-02",
+        "x-ms-version-id": "2021-05-14T16:54:36.7173185Z"
       },
       "ResponseBody": []
     },
@@ -152,90 +125,114 @@
         "Content-Length": "1024",
         "Content-Type": "application/octet-stream",
         "If-None-Match": "*",
-        "traceparent": "00-5a192adeb58a714aa6c01100ccf0383f-004231b6cc121f44-00",
-        "User-Agent": [
-          "azsdk-net-Storage.Blobs/12.9.0-alpha.20210402.1",
-          "(.NET 5.0.4; Microsoft Windows 10.0.19042)"
+        "traceparent": "00-4001f8a3b5489f4e848d0769bb805d1b-75125fc5b22bdb42-00",
+        "User-Agent": [
+          "azsdk-net-Storage.Blobs/12.9.0-alpha.20210514.1",
+          "(.NET 5.0.6; Microsoft Windows 10.0.19043)"
         ],
         "x-ms-blob-type": "BlockBlob",
         "x-ms-client-request-id": "bda8dad9-7079-d505-5974-848e52f9bf12",
-        "x-ms-date": "Fri, 02 Apr 2021 17:42:48 GMT",
-        "x-ms-return-client-request-id": "true",
-<<<<<<< HEAD
-        "x-ms-version": "2020-08-04"
-=======
-         "x-ms-version": "2020-10-02"
->>>>>>> 65932564
+        "x-ms-date": "Fri, 14 May 2021 16:54:37 GMT",
+        "x-ms-return-client-request-id": "true",
+        "x-ms-version": "2020-10-02"
       },
       "RequestBody": "si70AMYIT0d1tO9/IouQKlgpb08QX5FaLESnAA5Th3kv5ICmqqyY21169vwUaUxI51o56PJqalKcmdOCYU84IS11Tz0K6YCrkZTylWiVRcP3Xhi0Gp\u002BHxXotCRDYFXkNQtXPnxkOPv3ajlZdd9TqB1MQiwI2hAeN7YrD3OBv0nsb5VOTxqap6B8b2oxIKU2lQwK9yIp2177OQbGPSmEdarvaQpKBV0CtZ6LjG6l7RMQ8HpndsQrxpA6VxIT0GZ29/W/Qbea7I\u002BzBEGDnk7sUU/ztUyzIP7mw6Z6E7JK8uU0EJR06qtbegfusHKGqCRBSgXGHB8Zx9b62IIRHNjdaBFcT426e2agmDtIxHCIXBt\u002BOMmogNLKGkjBehIpSl0rDUhdKliahs6fJYfj0QNibnhmkuQTMOdCljFA\u002BP1Ue03eHbckKzW\u002B57H7DV9O5klJXwuVwrd5F9xlHpQrVY3NSqo2BbNMPkdGq68yGCeH96/r\u002B531vriaZQnawwydk44kKcaxFNyV/RzEUxsIRv\u002B03SrkQ13v24vxn6CpcXs2qRQdDe5c0t7TVf59LW\u002Bhkh4KIeXhtVAwNFI\u002Bw3k/6IuljaoC6zkRWApIFOljcqoYUAmCo1OVVPPD6NWYIhNll21y26PFnqbk\u002BMnbmaBm0MWoInNvuUU4DDi2Pv5jdTX25oF/8JsGVrFinaqFubtPXRgT8AOf9dokNs9rD1\u002BkhYOT4LMe5uAqoc\u002B\u002BDR\u002BeslJ9ZuHmT4U2VuynW7nLn0dVuhQm9dUEMHY75U4z4ei\u002BhYB86aR5wjX6WY3Cd48mXwKIaFMHe7x5dTZvrmY7BnUH6NY1TrWe2/viLJxLQbjrEYZLq3mZtw3EA3ByChfPw1cUvo608RBM6YxbJUscLjN9hJjf71r/bjXIbU9BLM3gEm1FNocuMhx1/r3pPo3Cp9U88IV679P4GUxU6IfBD7y\u002BdxLd2vesU1Z8afCZEi\u002BkCcV2ADhIaSKZTR021UWYsO8BKst\u002B4MzdkJ0y/oXjXwcgrOK\u002BTwuEdg3wRI3adXoM47UBm\u002BdgKST0mG\u002BbGWqcue4WFiRi3mXnfLS9jpxDAx8jIhrQ3ccfvIe9xbab6VyjU4qfxF9RqgVPHh8ypp6EtZVQd/dTz9gq9lWgpRSzS5NYHjsRoz6/zXgRgcOn7RnlNRAdS3FlT4eydM4FsQDwm9KL1ohncxJakKZ/PkoUgwk/v3AElfwh8s6zYypwthx3IOXtGBaNgcH9xrrK6hE9mfXExfGQ6AXWaee5sBPn5dqKBBlgJ2rysj2uBs9FWwi9dcU0r\u002Bwu5jjcGrIy182yGdzcQOX32XKO0he35uU6jRLa/DpKsznqWyHggAi4w9pv/\u002BjyZRQ==",
       "StatusCode": 201,
       "ResponseHeaders": {
         "Content-Length": "0",
         "Content-MD5": "HyfXUFECHSP1jVyQhfohaQ==",
-        "Date": "Fri, 02 Apr 2021 17:42:47 GMT",
-        "ETag": "\u00220x8D8F5FEBB122525\u0022",
-        "Last-Modified": "Fri, 02 Apr 2021 17:42:48 GMT",
+        "Date": "Fri, 14 May 2021 16:54:36 GMT",
+        "ETag": "\u00220x8D916F8F500E804\u0022",
+        "Last-Modified": "Fri, 14 May 2021 16:54:36 GMT",
         "Server": [
           "Windows-Azure-Blob/1.0",
           "Microsoft-HTTPAPI/2.0"
         ],
         "x-ms-client-request-id": "bda8dad9-7079-d505-5974-848e52f9bf12",
         "x-ms-content-crc64": "ygMdV4EOFrw=",
-        "x-ms-request-id": "204e38d2-201e-008a-72e7-278173000000",
+        "x-ms-request-id": "7896b55c-001e-000b-48e1-4821a9000000",
         "x-ms-request-server-encrypted": "true",
-<<<<<<< HEAD
-        "x-ms-version": "2020-08-04",
-        "x-ms-version-id": "2021-04-02T17:42:48.1952037Z"
-=======
-         "x-ms-version": "2020-10-02",
-        "x-ms-version-id": "2021-02-23T19:40:54.6901991Z"
->>>>>>> 65932564
-      },
-      "ResponseBody": []
-    },
-    {
-<<<<<<< HEAD
-      "RequestUri": "https://seanmcccanary3.blob.core.windows.net/test-container-4beeee6c-2d2a-09f1-2ebd-130ed316b6cc?sv=2020-06-12\u0026se=2021-04-03T12%3A42%3A48Z\u0026sr=c\u0026sp=racwdxlti\u0026sig=Sanitized\u0026restype=container\u0026comp=batch",
-=======
-      "RequestUri": "https://seanmcccanary3.blob.core.windows.net/test-container-4beeee6c-2d2a-09f1-2ebd-130ed316b6cc?sv=2020-10-02\u0026se=2021-02-24T13%3A40%3A54Z\u0026sr=c\u0026sp=racwdxlt\u0026sig=Sanitized\u0026restype=container\u0026comp=batch",
->>>>>>> 65932564
+        "x-ms-version": "2020-10-02",
+        "x-ms-version-id": "2021-05-14T16:54:36.7813636Z"
+      },
+      "ResponseBody": []
+    },
+    {
+      "RequestUri": "https://seanmcccanary3.blob.core.windows.net/test-container-4beeee6c-2d2a-09f1-2ebd-130ed316b6cc?sv=2020-10-02\u0026se=2021-05-15T11%3A54%3A37Z\u0026sr=c\u0026sp=racwdxlti\u0026sig=Sanitized\u0026restype=container\u0026comp=batch",
       "RequestMethod": "POST",
       "RequestHeaders": {
         "Accept": "application/xml",
         "Content-Length": "1089",
         "Content-Type": "multipart/mixed; boundary=batch_9c8d2aae-9ed4-2e7e-3214-6114c2cc661d",
         "User-Agent": [
-          "azsdk-net-Storage.Blobs/12.9.0-alpha.20210402.1",
-          "(.NET 5.0.4; Microsoft Windows 10.0.19042)"
+          "azsdk-net-Storage.Blobs/12.9.0-alpha.20210514.1",
+          "(.NET 5.0.6; Microsoft Windows 10.0.19043)"
         ],
         "x-ms-client-request-id": "c78601f3-2f59-76f1-5929-36938629990c",
         "x-ms-return-client-request-id": "true",
-<<<<<<< HEAD
-        "x-ms-version": "2020-08-04"
-=======
-         "x-ms-version": "2020-10-02"
->>>>>>> 65932564
-      },
-      "RequestBody": "LS1iYXRjaF85YzhkMmFhZS05ZWQ0LTJlN2UtMzIxNC02MTE0YzJjYzY2MWQNCkNvbnRlbnQtVHlwZTogYXBwbGljYXRpb24vaHR0cA0KQ29udGVudC1UcmFuc2Zlci1FbmNvZGluZzogYmluYXJ5DQpDb250ZW50LUlEOiAwDQoNClBVVCAvdGVzdC1jb250YWluZXItNGJlZWVlNmMtMmQyYS0wOWYxLTJlYmQtMTMwZWQzMTZiNmNjL2Jsb2IxP3N2PTIwMjAtMDYtMTImc2U9MjAyMS0wNC0wM1QxMiUzQTQyJTNBNDhaJnNyPWMmc3A9cmFjd2R4bHRpJnNpZz1TYW5pdGl6ZWQgSFRUUC8xLjENCngtbXMtYWNjZXNzLXRpZXI6IENvb2wNCkFjY2VwdDogYXBwbGljYXRpb24veG1sDQpDb250ZW50LUxlbmd0aDogMA0KDQotLWJhdGNoXzljOGQyYWFlLTllZDQtMmU3ZS0zMjE0LTYxMTRjMmNjNjYxZA0KQ29udGVudC1UeXBlOiBhcHBsaWNhdGlvbi9odHRwDQpDb250ZW50LVRyYW5zZmVyLUVuY29kaW5nOiBiaW5hcnkNCkNvbnRlbnQtSUQ6IDENCg0KUFVUIC90ZXN0LWNvbnRhaW5lci00YmVlZWU2Yy0yZDJhLTA5ZjEtMmViZC0xMzBlZDMxNmI2Y2MvYmxvYjI/c3Y9MjAyMC0wNi0xMiZzZT0yMDIxLTA0LTAzVDEyJTNBNDIlM0E0OFomc3I9YyZzcD1yYWN3ZHhsdGkmc2lnPVNhbml0aXplZCBIVFRQLzEuMQ0KeC1tcy1hY2Nlc3MtdGllcjogQ29vbA0KQWNjZXB0OiBhcHBsaWNhdGlvbi94bWwNCkNvbnRlbnQtTGVuZ3RoOiAwDQoNCi0tYmF0Y2hfOWM4ZDJhYWUtOWVkNC0yZTdlLTMyMTQtNjExNGMyY2M2NjFkDQpDb250ZW50LVR5cGU6IGFwcGxpY2F0aW9uL2h0dHANCkNvbnRlbnQtVHJhbnNmZXItRW5jb2Rpbmc6IGJpbmFyeQ0KQ29udGVudC1JRDogMg0KDQpQVVQgL3Rlc3QtY29udGFpbmVyLTRiZWVlZTZjLTJkMmEtMDlmMS0yZWJkLTEzMGVkMzE2YjZjYy9ibG9iMz9zdj0yMDIwLTA2LTEyJnNlPTIwMjEtMDQtMDNUMTIlM0E0MiUzQTQ4WiZzcj1jJnNwPXJhY3dkeGx0aSZzaWc9U2FuaXRpemVkIEhUVFAvMS4xDQp4LW1zLWFjY2Vzcy10aWVyOiBDb29sDQpBY2NlcHQ6IGFwcGxpY2F0aW9uL3htbA0KQ29udGVudC1MZW5ndGg6IDANCg0KLS1iYXRjaF85YzhkMmFhZS05ZWQ0LTJlN2UtMzIxNC02MTE0YzJjYzY2MWQtLQ0K",
+        "x-ms-version": "2020-10-02"
+      },
+      "RequestBody": "LS1iYXRjaF85YzhkMmFhZS05ZWQ0LTJlN2UtMzIxNC02MTE0YzJjYzY2MWQNCkNvbnRlbnQtVHlwZTogYXBwbGljYXRpb24vaHR0cA0KQ29udGVudC1UcmFuc2Zlci1FbmNvZGluZzogYmluYXJ5DQpDb250ZW50LUlEOiAwDQoNClBVVCAvdGVzdC1jb250YWluZXItNGJlZWVlNmMtMmQyYS0wOWYxLTJlYmQtMTMwZWQzMTZiNmNjL2Jsb2IxP3N2PTIwMjAtMTAtMDImc2U9MjAyMS0wNS0xNVQxMSUzQTU0JTNBMzdaJnNyPWMmc3A9cmFjd2R4bHRpJnNpZz1TYW5pdGl6ZWQgSFRUUC8xLjENCngtbXMtYWNjZXNzLXRpZXI6IENvb2wNCkFjY2VwdDogYXBwbGljYXRpb24veG1sDQpDb250ZW50LUxlbmd0aDogMA0KDQotLWJhdGNoXzljOGQyYWFlLTllZDQtMmU3ZS0zMjE0LTYxMTRjMmNjNjYxZA0KQ29udGVudC1UeXBlOiBhcHBsaWNhdGlvbi9odHRwDQpDb250ZW50LVRyYW5zZmVyLUVuY29kaW5nOiBiaW5hcnkNCkNvbnRlbnQtSUQ6IDENCg0KUFVUIC90ZXN0LWNvbnRhaW5lci00YmVlZWU2Yy0yZDJhLTA5ZjEtMmViZC0xMzBlZDMxNmI2Y2MvYmxvYjI/c3Y9MjAyMC0xMC0wMiZzZT0yMDIxLTA1LTE1VDExJTNBNTQlM0EzN1omc3I9YyZzcD1yYWN3ZHhsdGkmc2lnPVNhbml0aXplZCBIVFRQLzEuMQ0KeC1tcy1hY2Nlc3MtdGllcjogQ29vbA0KQWNjZXB0OiBhcHBsaWNhdGlvbi94bWwNCkNvbnRlbnQtTGVuZ3RoOiAwDQoNCi0tYmF0Y2hfOWM4ZDJhYWUtOWVkNC0yZTdlLTMyMTQtNjExNGMyY2M2NjFkDQpDb250ZW50LVR5cGU6IGFwcGxpY2F0aW9uL2h0dHANCkNvbnRlbnQtVHJhbnNmZXItRW5jb2Rpbmc6IGJpbmFyeQ0KQ29udGVudC1JRDogMg0KDQpQVVQgL3Rlc3QtY29udGFpbmVyLTRiZWVlZTZjLTJkMmEtMDlmMS0yZWJkLTEzMGVkMzE2YjZjYy9ibG9iMz9zdj0yMDIwLTEwLTAyJnNlPTIwMjEtMDUtMTVUMTElM0E1NCUzQTM3WiZzcj1jJnNwPXJhY3dkeGx0aSZzaWc9U2FuaXRpemVkIEhUVFAvMS4xDQp4LW1zLWFjY2Vzcy10aWVyOiBDb29sDQpBY2NlcHQ6IGFwcGxpY2F0aW9uL3htbA0KQ29udGVudC1MZW5ndGg6IDANCg0KLS1iYXRjaF85YzhkMmFhZS05ZWQ0LTJlN2UtMzIxNC02MTE0YzJjYzY2MWQtLQ0K",
       "StatusCode": 202,
       "ResponseHeaders": {
-        "Content-Type": "multipart/mixed; boundary=batchresponse_b459f8f9-b0c1-4207-9ee3-51120229448e",
-        "Date": "Fri, 02 Apr 2021 17:42:48 GMT",
+        "Content-Type": "multipart/mixed; boundary=batchresponse_a41ff6d7-e931-439d-b785-6d1817c80d72",
+        "Date": "Fri, 14 May 2021 16:54:38 GMT",
         "Server": [
           "Windows-Azure-Blob/1.0",
           "Microsoft-HTTPAPI/2.0"
         ],
         "Transfer-Encoding": "chunked",
         "x-ms-client-request-id": "c78601f3-2f59-76f1-5929-36938629990c",
-<<<<<<< HEAD
-        "x-ms-request-id": "204e38e4-201e-008a-80e7-278173000000",
-        "x-ms-version": "2020-08-04"
-=======
-        "x-ms-request-id": "bed4d9a1-e01e-0095-271b-0a3277000000",
-         "x-ms-version": "2020-10-02"
->>>>>>> 65932564
-      },
-      "ResponseBody": "LS1iYXRjaHJlc3BvbnNlX2I0NTlmOGY5LWIwYzEtNDIwNy05ZWUzLTUxMTIwMjI5NDQ4ZQ0KQ29udGVudC1UeXBlOiBhcHBsaWNhdGlvbi9odHRwDQpDb250ZW50LUlEOiAwDQoNCkhUVFAvMS4xIDIwMCBPSw0KeC1tcy1yZXF1ZXN0LWlkOiAyMDRlMzhlNC0yMDFlLTAwOGEtODBlNy0yNzgxNzMxZWNjZGUNCngtbXMtdmVyc2lvbjogMjAyMC0wNi0xMg0KU2VydmVyOiBXaW5kb3dzLUF6dXJlLUJsb2IvMS4wDQoNCi0tYmF0Y2hyZXNwb25zZV9iNDU5ZjhmOS1iMGMxLTQyMDctOWVlMy01MTEyMDIyOTQ0OGUNCkNvbnRlbnQtVHlwZTogYXBwbGljYXRpb24vaHR0cA0KQ29udGVudC1JRDogMQ0KDQpIVFRQLzEuMSAyMDAgT0sNCngtbXMtcmVxdWVzdC1pZDogMjA0ZTM4ZTQtMjAxZS0wMDhhLTgwZTctMjc4MTczMWVjY2RmDQp4LW1zLXZlcnNpb246IDIwMjAtMDYtMTINClNlcnZlcjogV2luZG93cy1BenVyZS1CbG9iLzEuMA0KDQotLWJhdGNocmVzcG9uc2VfYjQ1OWY4ZjktYjBjMS00MjA3LTllZTMtNTExMjAyMjk0NDhlDQpDb250ZW50LVR5cGU6IGFwcGxpY2F0aW9uL2h0dHANCkNvbnRlbnQtSUQ6IDINCg0KSFRUUC8xLjEgMjAwIE9LDQp4LW1zLXJlcXVlc3QtaWQ6IDIwNGUzOGU0LTIwMWUtMDA4YS04MGU3LTI3ODE3MzFlY2NlMA0KeC1tcy12ZXJzaW9uOiAyMDIwLTA2LTEyDQpTZXJ2ZXI6IFdpbmRvd3MtQXp1cmUtQmxvYi8xLjANCg0KLS1iYXRjaHJlc3BvbnNlX2I0NTlmOGY5LWIwYzEtNDIwNy05ZWUzLTUxMTIwMjI5NDQ4ZS0t"
+        "x-ms-request-id": "7896b576-001e-000b-5ee1-4821a9000000",
+        "x-ms-version": "2020-10-02"
+      },
+      "ResponseBody": "LS1iYXRjaHJlc3BvbnNlX2E0MWZmNmQ3LWU5MzEtNDM5ZC1iNzg1LTZkMTgxN2M4MGQ3Mg0KQ29udGVudC1UeXBlOiBhcHBsaWNhdGlvbi9odHRwDQpDb250ZW50LUlEOiAwDQoNCkhUVFAvMS4xIDIwMCBPSw0KeC1tcy1yZXF1ZXN0LWlkOiA3ODk2YjU3Ni0wMDFlLTAwMGItNWVlMS00ODIxYTkxZWYzNDQNCngtbXMtdmVyc2lvbjogMjAyMC0xMC0wMg0KU2VydmVyOiBXaW5kb3dzLUF6dXJlLUJsb2IvMS4wDQoNCi0tYmF0Y2hyZXNwb25zZV9hNDFmZjZkNy1lOTMxLTQzOWQtYjc4NS02ZDE4MTdjODBkNzINCkNvbnRlbnQtVHlwZTogYXBwbGljYXRpb24vaHR0cA0KQ29udGVudC1JRDogMQ0KDQpIVFRQLzEuMSAyMDAgT0sNCngtbXMtcmVxdWVzdC1pZDogNzg5NmI1NzYtMDAxZS0wMDBiLTVlZTEtNDgyMWE5MWVmMzYwDQp4LW1zLXZlcnNpb246IDIwMjAtMTAtMDINClNlcnZlcjogV2luZG93cy1BenVyZS1CbG9iLzEuMA0KDQotLWJhdGNocmVzcG9uc2VfYTQxZmY2ZDctZTkzMS00MzlkLWI3ODUtNmQxODE3YzgwZDcyDQpDb250ZW50LVR5cGU6IGFwcGxpY2F0aW9uL2h0dHANCkNvbnRlbnQtSUQ6IDINCg0KSFRUUC8xLjEgMjAwIE9LDQp4LW1zLXJlcXVlc3QtaWQ6IDc4OTZiNTc2LTAwMWUtMDAwYi01ZWUxLTQ4MjFhOTFlZjM2MQ0KeC1tcy12ZXJzaW9uOiAyMDIwLTEwLTAyDQpTZXJ2ZXI6IFdpbmRvd3MtQXp1cmUtQmxvYi8xLjANCg0KLS1iYXRjaHJlc3BvbnNlX2E0MWZmNmQ3LWU5MzEtNDM5ZC1iNzg1LTZkMTgxN2M4MGQ3Mi0t"
+    },
+    {
+      "RequestUri": "https://seanmcccanary3.blob.core.windows.net/test-container-4beeee6c-2d2a-09f1-2ebd-130ed316b6cc/blob1",
+      "RequestMethod": "HEAD",
+      "RequestHeaders": {
+        "Accept": "application/xml",
+        "Authorization": "Sanitized",
+        "traceparent": "00-11a9261c101e344f9baf89d21a120b6a-85ac674387102e4f-00",
+        "User-Agent": [
+          "azsdk-net-Storage.Blobs/12.9.0-alpha.20210514.1",
+          "(.NET 5.0.6; Microsoft Windows 10.0.19043)"
+        ],
+        "x-ms-client-request-id": "c1211565-9e45-7ec3-4f18-061d261d924e",
+        "x-ms-date": "Fri, 14 May 2021 16:54:39 GMT",
+        "x-ms-return-client-request-id": "true",
+        "x-ms-version": "2020-10-02"
+      },
+      "RequestBody": null,
+      "StatusCode": 200,
+      "ResponseHeaders": {
+        "Accept-Ranges": "bytes",
+        "Content-Length": "1024",
+        "Content-MD5": "nSxjy9gwGl96aluBG5eVww==",
+        "Content-Type": "application/octet-stream",
+        "Date": "Fri, 14 May 2021 16:54:38 GMT",
+        "ETag": "\u00220x8D916F8F4ECC015\u0022",
+        "Last-Modified": "Fri, 14 May 2021 16:54:36 GMT",
+        "Server": [
+          "Windows-Azure-Blob/1.0",
+          "Microsoft-HTTPAPI/2.0"
+        ],
+        "x-ms-access-tier": "Cool",
+        "x-ms-access-tier-change-time": "Fri, 14 May 2021 16:54:38 GMT",
+        "x-ms-blob-type": "BlockBlob",
+        "x-ms-client-request-id": "c1211565-9e45-7ec3-4f18-061d261d924e",
+        "x-ms-creation-time": "Fri, 14 May 2021 16:54:36 GMT",
+        "x-ms-is-current-version": "true",
+        "x-ms-last-access-time": "Fri, 14 May 2021 16:54:36 GMT",
+        "x-ms-lease-state": "available",
+        "x-ms-lease-status": "unlocked",
+        "x-ms-request-id": "7896b867-001e-000b-6ae1-4821a9000000",
+        "x-ms-server-encrypted": "true",
+        "x-ms-version": "2020-10-02",
+        "x-ms-version-id": "2021-05-14T16:54:36.6492693Z"
+      },
+      "ResponseBody": []
     },
     {
       "RequestUri": "https://seanmcccanary3.blob.core.windows.net/test-container-4beeee6c-2d2a-09f1-2ebd-130ed316b6cc/blob2",
@@ -243,19 +240,15 @@
       "RequestHeaders": {
         "Accept": "application/xml",
         "Authorization": "Sanitized",
-        "traceparent": "00-b8439644f577fb43bb3f9774c73bc83c-e78b96aa15be8544-00",
-        "User-Agent": [
-          "azsdk-net-Storage.Blobs/12.9.0-alpha.20210402.1",
-          "(.NET 5.0.4; Microsoft Windows 10.0.19042)"
+        "traceparent": "00-63e2dd7d6305a644a45267fca4ebaf52-d98d4fce22f0e645-00",
+        "User-Agent": [
+          "azsdk-net-Storage.Blobs/12.9.0-alpha.20210514.1",
+          "(.NET 5.0.6; Microsoft Windows 10.0.19043)"
         ],
         "x-ms-client-request-id": "702ed01e-d808-4bc7-d7d3-d7b938552a5b",
-        "x-ms-date": "Fri, 02 Apr 2021 17:42:48 GMT",
-        "x-ms-return-client-request-id": "true",
-<<<<<<< HEAD
-        "x-ms-version": "2020-08-04"
-=======
-         "x-ms-version": "2020-10-02"
->>>>>>> 65932564
+        "x-ms-date": "Fri, 14 May 2021 16:54:39 GMT",
+        "x-ms-return-client-request-id": "true",
+        "x-ms-version": "2020-10-02"
       },
       "RequestBody": null,
       "StatusCode": 200,
@@ -264,141 +257,72 @@
         "Content-Length": "1024",
         "Content-MD5": "tFz/2jGlS9EGbjduwsS3Bg==",
         "Content-Type": "application/octet-stream",
-        "Date": "Fri, 02 Apr 2021 17:42:47 GMT",
-        "ETag": "\u00220x8D8F5FEBB085F61\u0022",
-        "Last-Modified": "Fri, 02 Apr 2021 17:42:48 GMT",
+        "Date": "Fri, 14 May 2021 16:54:38 GMT",
+        "ETag": "\u00220x8D916F8F4F72241\u0022",
+        "Last-Modified": "Fri, 14 May 2021 16:54:36 GMT",
         "Server": [
           "Windows-Azure-Blob/1.0",
           "Microsoft-HTTPAPI/2.0"
         ],
         "x-ms-access-tier": "Cool",
-        "x-ms-access-tier-change-time": "Fri, 02 Apr 2021 17:42:48 GMT",
+        "x-ms-access-tier-change-time": "Fri, 14 May 2021 16:54:38 GMT",
         "x-ms-blob-type": "BlockBlob",
         "x-ms-client-request-id": "702ed01e-d808-4bc7-d7d3-d7b938552a5b",
-        "x-ms-creation-time": "Fri, 02 Apr 2021 17:42:48 GMT",
+        "x-ms-creation-time": "Fri, 14 May 2021 16:54:36 GMT",
         "x-ms-is-current-version": "true",
-        "x-ms-last-access-time": "Fri, 02 Apr 2021 17:42:48 GMT",
+        "x-ms-last-access-time": "Fri, 14 May 2021 16:54:36 GMT",
         "x-ms-lease-state": "available",
         "x-ms-lease-status": "unlocked",
-        "x-ms-request-id": "b543061e-801e-002a-2de7-2705d2000000",
+        "x-ms-request-id": "ac79a827-d01e-007a-48e1-48c782000000",
         "x-ms-server-encrypted": "true",
-<<<<<<< HEAD
-        "x-ms-version": "2020-08-04",
-        "x-ms-version-id": "2021-04-02T17:42:48.1311585Z"
-=======
-         "x-ms-version": "2020-10-02",
-        "x-ms-version-id": "2021-02-23T19:40:54.6901991Z"
->>>>>>> 65932564
-      },
-      "ResponseBody": []
-    },
-    {
-      "RequestUri": "https://seanmcccanary3.blob.core.windows.net/test-container-4beeee6c-2d2a-09f1-2ebd-130ed316b6cc/blob1",
+        "x-ms-version": "2020-10-02",
+        "x-ms-version-id": "2021-05-14T16:54:36.7173185Z"
+      },
+      "ResponseBody": []
+    },
+    {
+      "RequestUri": "https://seanmcccanary3.blob.core.windows.net/test-container-4beeee6c-2d2a-09f1-2ebd-130ed316b6cc/blob3",
       "RequestMethod": "HEAD",
       "RequestHeaders": {
         "Accept": "application/xml",
         "Authorization": "Sanitized",
-        "traceparent": "00-0b4d8e79b28b25468fc2860f639d4e8f-27f1ae9757840941-00",
-        "User-Agent": [
-          "azsdk-net-Storage.Blobs/12.9.0-alpha.20210402.1",
-          "(.NET 5.0.4; Microsoft Windows 10.0.19042)"
-        ],
-        "x-ms-client-request-id": "c1211565-9e45-7ec3-4f18-061d261d924e",
-        "x-ms-date": "Fri, 02 Apr 2021 17:42:48 GMT",
-        "x-ms-return-client-request-id": "true",
-<<<<<<< HEAD
-        "x-ms-version": "2020-08-04"
-=======
-         "x-ms-version": "2020-10-02"
->>>>>>> 65932564
+        "traceparent": "00-affb61e2b8223f4db76ff70b2bcfe01f-be74fa9646c4cf49-00",
+        "User-Agent": [
+          "azsdk-net-Storage.Blobs/12.9.0-alpha.20210514.1",
+          "(.NET 5.0.6; Microsoft Windows 10.0.19043)"
+        ],
+        "x-ms-client-request-id": "56ffe8f7-22ef-5745-740d-afa5b1c07b39",
+        "x-ms-date": "Fri, 14 May 2021 16:54:39 GMT",
+        "x-ms-return-client-request-id": "true",
+        "x-ms-version": "2020-10-02"
       },
       "RequestBody": null,
       "StatusCode": 200,
       "ResponseHeaders": {
         "Accept-Ranges": "bytes",
         "Content-Length": "1024",
-        "Content-MD5": "nSxjy9gwGl96aluBG5eVww==",
-        "Content-Type": "application/octet-stream",
-        "Date": "Fri, 02 Apr 2021 17:42:48 GMT",
-        "ETag": "\u00220x8D8F5FEBAFF35F1\u0022",
-        "Last-Modified": "Fri, 02 Apr 2021 17:42:48 GMT",
+        "Content-MD5": "HyfXUFECHSP1jVyQhfohaQ==",
+        "Content-Type": "application/octet-stream",
+        "Date": "Fri, 14 May 2021 16:54:37 GMT",
+        "ETag": "\u00220x8D916F8F500E804\u0022",
+        "Last-Modified": "Fri, 14 May 2021 16:54:36 GMT",
         "Server": [
           "Windows-Azure-Blob/1.0",
           "Microsoft-HTTPAPI/2.0"
         ],
         "x-ms-access-tier": "Cool",
-        "x-ms-access-tier-change-time": "Fri, 02 Apr 2021 17:42:48 GMT",
-        "x-ms-blob-type": "BlockBlob",
-        "x-ms-client-request-id": "c1211565-9e45-7ec3-4f18-061d261d924e",
-        "x-ms-creation-time": "Fri, 02 Apr 2021 17:42:48 GMT",
+        "x-ms-access-tier-change-time": "Fri, 14 May 2021 16:54:38 GMT",
+        "x-ms-blob-type": "BlockBlob",
+        "x-ms-client-request-id": "56ffe8f7-22ef-5745-740d-afa5b1c07b39",
+        "x-ms-creation-time": "Fri, 14 May 2021 16:54:36 GMT",
         "x-ms-is-current-version": "true",
-        "x-ms-last-access-time": "Fri, 02 Apr 2021 17:42:48 GMT",
+        "x-ms-last-access-time": "Fri, 14 May 2021 16:54:36 GMT",
         "x-ms-lease-state": "available",
         "x-ms-lease-status": "unlocked",
-        "x-ms-request-id": "204e38f6-201e-008a-0ee7-278173000000",
+        "x-ms-request-id": "0de28a1d-901e-007b-71e1-48985e000000",
         "x-ms-server-encrypted": "true",
-<<<<<<< HEAD
-        "x-ms-version": "2020-08-04",
-        "x-ms-version-id": "2021-04-02T17:42:48.0711153Z"
-=======
-         "x-ms-version": "2020-10-02",
-        "x-ms-version-id": "2021-02-23T19:40:54.5681130Z"
->>>>>>> 65932564
-      },
-      "ResponseBody": []
-    },
-    {
-      "RequestUri": "https://seanmcccanary3.blob.core.windows.net/test-container-4beeee6c-2d2a-09f1-2ebd-130ed316b6cc/blob3",
-      "RequestMethod": "HEAD",
-      "RequestHeaders": {
-        "Accept": "application/xml",
-        "Authorization": "Sanitized",
-        "traceparent": "00-f8f4342981c40746a3dfdc52aefb2227-4358bc1a06aa4b4b-00",
-        "User-Agent": [
-          "azsdk-net-Storage.Blobs/12.9.0-alpha.20210402.1",
-          "(.NET 5.0.4; Microsoft Windows 10.0.19042)"
-        ],
-        "x-ms-client-request-id": "56ffe8f7-22ef-5745-740d-afa5b1c07b39",
-        "x-ms-date": "Fri, 02 Apr 2021 17:42:48 GMT",
-        "x-ms-return-client-request-id": "true",
-<<<<<<< HEAD
-        "x-ms-version": "2020-08-04"
-=======
-         "x-ms-version": "2020-10-02"
->>>>>>> 65932564
-      },
-      "RequestBody": null,
-      "StatusCode": 200,
-      "ResponseHeaders": {
-        "Accept-Ranges": "bytes",
-        "Content-Length": "1024",
-        "Content-MD5": "HyfXUFECHSP1jVyQhfohaQ==",
-        "Content-Type": "application/octet-stream",
-        "Date": "Fri, 02 Apr 2021 17:42:47 GMT",
-        "ETag": "\u00220x8D8F5FEBB122525\u0022",
-        "Last-Modified": "Fri, 02 Apr 2021 17:42:48 GMT",
-        "Server": [
-          "Windows-Azure-Blob/1.0",
-          "Microsoft-HTTPAPI/2.0"
-        ],
-        "x-ms-access-tier": "Cool",
-        "x-ms-access-tier-change-time": "Fri, 02 Apr 2021 17:42:48 GMT",
-        "x-ms-blob-type": "BlockBlob",
-        "x-ms-client-request-id": "56ffe8f7-22ef-5745-740d-afa5b1c07b39",
-        "x-ms-creation-time": "Fri, 02 Apr 2021 17:42:48 GMT",
-        "x-ms-is-current-version": "true",
-        "x-ms-last-access-time": "Fri, 02 Apr 2021 17:42:48 GMT",
-        "x-ms-lease-state": "available",
-        "x-ms-lease-status": "unlocked",
-        "x-ms-request-id": "a00ffb33-801e-0077-41e7-270f56000000",
-        "x-ms-server-encrypted": "true",
-<<<<<<< HEAD
-        "x-ms-version": "2020-08-04",
-        "x-ms-version-id": "2021-04-02T17:42:48.1952037Z"
-=======
-         "x-ms-version": "2020-10-02",
-        "x-ms-version-id": "2021-02-23T19:40:54.6261537Z"
->>>>>>> 65932564
+        "x-ms-version": "2020-10-02",
+        "x-ms-version-id": "2021-05-14T16:54:36.7813636Z"
       },
       "ResponseBody": []
     },
@@ -408,44 +332,35 @@
       "RequestHeaders": {
         "Accept": "application/xml",
         "Authorization": "Sanitized",
-        "traceparent": "00-e579b7271906d64da759fb7c2096276c-f24c74f60a55524a-00",
-        "User-Agent": [
-          "azsdk-net-Storage.Blobs/12.9.0-alpha.20210402.1",
-          "(.NET 5.0.4; Microsoft Windows 10.0.19042)"
+        "traceparent": "00-4ab003ffbc6ef640a9f2ad79ff10e1ec-55947f6816bfa241-00",
+        "User-Agent": [
+          "azsdk-net-Storage.Blobs/12.9.0-alpha.20210514.1",
+          "(.NET 5.0.6; Microsoft Windows 10.0.19043)"
         ],
         "x-ms-client-request-id": "50c16e60-d355-be6c-9083-a6d4d4462adb",
-        "x-ms-date": "Fri, 02 Apr 2021 17:42:48 GMT",
-        "x-ms-return-client-request-id": "true",
-<<<<<<< HEAD
-        "x-ms-version": "2020-08-04"
-=======
-         "x-ms-version": "2020-10-02"
->>>>>>> 65932564
+        "x-ms-date": "Fri, 14 May 2021 16:54:39 GMT",
+        "x-ms-return-client-request-id": "true",
+        "x-ms-version": "2020-10-02"
       },
       "RequestBody": null,
       "StatusCode": 202,
       "ResponseHeaders": {
         "Content-Length": "0",
-        "Date": "Fri, 02 Apr 2021 17:42:47 GMT",
+        "Date": "Fri, 14 May 2021 16:54:37 GMT",
         "Server": [
           "Windows-Azure-Blob/1.0",
           "Microsoft-HTTPAPI/2.0"
         ],
         "x-ms-client-request-id": "50c16e60-d355-be6c-9083-a6d4d4462adb",
-<<<<<<< HEAD
-        "x-ms-request-id": "a00ffb3d-801e-0077-49e7-270f56000000",
-        "x-ms-version": "2020-08-04"
-=======
-        "x-ms-request-id": "7a58b92f-401e-0068-401b-0abc52000000",
-         "x-ms-version": "2020-10-02"
->>>>>>> 65932564
+        "x-ms-request-id": "0de28a2e-901e-007b-01e1-48985e000000",
+        "x-ms-version": "2020-10-02"
       },
       "ResponseBody": []
     }
   ],
   "Variables": {
-    "DateTimeOffsetNow": "2021-04-02T12:42:48.4277398-05:00",
+    "DateTimeOffsetNow": "2021-05-14T11:54:37.2591612-05:00",
     "RandomSeed": "363924662",
-    "Storage_TestConfigDefault": "ProductionTenant\nseanmcccanary3\nU2FuaXRpemVk\nhttps://seanmcccanary3.blob.core.windows.net\nhttps://seanmcccanary3.file.core.windows.net\nhttps://seanmcccanary3.queue.core.windows.net\nhttps://seanmcccanary3.table.core.windows.net\n\n\n\n\nhttps://seanmcccanary3-secondary.blob.core.windows.net\nhttps://seanmcccanary3-secondary.file.core.windows.net\nhttps://seanmcccanary3-secondary.queue.core.windows.net\nhttps://seanmcccanary3-secondary.table.core.windows.net\n68390a19-a643-458b-b726-408abf67b4fc\nSanitized\n72f988bf-86f1-41af-91ab-2d7cd011db47\nhttps://login.microsoftonline.com/\nCloud\nBlobEndpoint=https://seanmcccanary3.blob.core.windows.net/;QueueEndpoint=https://seanmcccanary3.queue.core.windows.net/;FileEndpoint=https://seanmcccanary3.file.core.windows.net/;BlobSecondaryEndpoint=https://seanmcccanary3-secondary.blob.core.windows.net/;QueueSecondaryEndpoint=https://seanmcccanary3-secondary.queue.core.windows.net/;FileSecondaryEndpoint=https://seanmcccanary3-secondary.file.core.windows.net/;AccountName=seanmcccanary3;AccountKey=Kg==;\nseanscope1"
+    "Storage_TestConfigDefault": "ProductionTenant\nseanmcccanary3\nU2FuaXRpemVk\nhttps://seanmcccanary3.blob.core.windows.net\nhttps://seanmcccanary3.file.core.windows.net\nhttps://seanmcccanary3.queue.core.windows.net\nhttps://seanmcccanary3.table.core.windows.net\n\n\n\n\nhttps://seanmcccanary3-secondary.blob.core.windows.net\nhttps://seanmcccanary3-secondary.file.core.windows.net\nhttps://seanmcccanary3-secondary.queue.core.windows.net\nhttps://seanmcccanary3-secondary.table.core.windows.net\n\nSanitized\n\n\nCloud\nBlobEndpoint=https://seanmcccanary3.blob.core.windows.net/;QueueEndpoint=https://seanmcccanary3.queue.core.windows.net/;FileEndpoint=https://seanmcccanary3.file.core.windows.net/;BlobSecondaryEndpoint=https://seanmcccanary3-secondary.blob.core.windows.net/;QueueSecondaryEndpoint=https://seanmcccanary3-secondary.queue.core.windows.net/;FileSecondaryEndpoint=https://seanmcccanary3-secondary.file.core.windows.net/;AccountName=seanmcccanary3;AccountKey=Kg==;\nseanscope1"
   }
 }