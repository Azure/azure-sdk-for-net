{
  "Entries": [
    {
      "RequestUri": "https://seanmcccanary.blob.core.windows.net/test-container-e62e9bb9-a4d5-9476-f381-1fe6893b5d6f?restype=container",
      "RequestMethod": "PUT",
      "RequestHeaders": {
        "Authorization": "Sanitized",
        "traceparent": "00-46f59939e4708d4aa3c0701c377cc724-fc1eccd6cc764046-00",
        "User-Agent": [
          "azsdk-net-Storage.Blobs/12.5.0-dev.20200403.1",
          "(.NET Core 4.6.28325.01; Microsoft Windows 10.0.18362 )"
        ],
        "x-ms-blob-public-access": "container",
        "x-ms-client-request-id": "e452213d-a3ec-01ed-1312-e94a2c879eed",
        "x-ms-date": "Fri, 03 Apr 2020 20:32:58 GMT",
        "x-ms-return-client-request-id": "true",
<<<<<<< HEAD
        "x-ms-version": "2019-12-12"
=======
        "x-ms-version": "2020-02-10"
>>>>>>> 60f4876e
      },
      "RequestBody": null,
      "StatusCode": 201,
      "ResponseHeaders": {
        "Content-Length": "0",
        "Date": "Fri, 03 Apr 2020 20:32:56 GMT",
        "ETag": "\u00220x8D7D80E320D8786\u0022",
        "Last-Modified": "Fri, 03 Apr 2020 20:32:57 GMT",
        "Server": [
          "Windows-Azure-Blob/1.0",
          "Microsoft-HTTPAPI/2.0"
        ],
        "x-ms-client-request-id": "e452213d-a3ec-01ed-1312-e94a2c879eed",
        "x-ms-request-id": "3a7a7696-f01e-0094-05f7-09fac9000000",
<<<<<<< HEAD
        "x-ms-version": "2019-12-12"
=======
        "x-ms-version": "2020-02-10"
>>>>>>> 60f4876e
      },
      "ResponseBody": []
    },
    {
      "RequestUri": "https://seanmcccanary.blob.core.windows.net/test-container-e62e9bb9-a4d5-9476-f381-1fe6893b5d6f/blob1",
      "RequestMethod": "PUT",
      "RequestHeaders": {
        "Authorization": "Sanitized",
        "Content-Length": "1024",
        "If-None-Match": "*",
        "traceparent": "00-735147701686964ebfe6362157a58717-2a969ad12690d14b-00",
        "User-Agent": [
          "azsdk-net-Storage.Blobs/12.5.0-dev.20200403.1",
          "(.NET Core 4.6.28325.01; Microsoft Windows 10.0.18362 )"
        ],
        "x-ms-blob-type": "BlockBlob",
        "x-ms-client-request-id": "064aeeb8-6903-bba4-fa0c-d8623de9d3c1",
        "x-ms-date": "Fri, 03 Apr 2020 20:32:59 GMT",
        "x-ms-return-client-request-id": "true",
<<<<<<< HEAD
        "x-ms-version": "2019-12-12"
=======
        "x-ms-version": "2020-02-10"
>>>>>>> 60f4876e
      },
      "RequestBody": "s9ZZg7wsYKeFSYR5OcmXGcUKqGfpeIMeyIShtijLudu9ffklgDhYEMGqX6MfdMdJetCEIt43AzpTO7s4i6l/upCpu7zPcpiNsZemPhng/lS8WDxYRpb8hnm/0kV9IIUXK6QSdrgLeQg393BHkMUgczxmezJtJnP5rDVCEKBTD5ARjxJ1zYibsd40IE4ltfa0n14IFqRTqgUxGcmDyWlo5OjgNQGyq6W0yspUOQYk0/c/jXBBSvjsvuQNRLO\u002BGOh0yztmRYD0AvS5U0zZ/nH\u002BDEbSRDv5J5nv83YcpGfy9bLi4G3KvY13Sot8h/esEsBzDjdt7NOse6Shd1IJ112Nx12a9x4DNE65W/qwfJ\u002BiQuC2qZUvhAneNWTIKEY7bnIt78CZEhqhb9rptJHZ/P4F/zVxUi7IXUJUvMK5OgsIfu2Hgo3eCTDFFTm7RdB4BDhlwykRyRtEZZF\u002BRVZY5zXO4TWkUnlxJvYEqz31DBdx27eJVHfh9rTRQx37YMPabS0E7GSa1LG/85wzDB3dTlh5DGmez5O97eqB0g5bdsYyKj4Q8CCz1gcFymDaruqX9PTFgVNaO56ZRv95GQGiY33VAeLezV43xjZimAQy4j8A6d4alvVz2O6gdqkhObwFYmbjBawIuCeWjbsc\u002BKOZZ2TAeS8jiM2IYSnzPVa0Fox5XDWeT92S\u002BDG2hAg5V99LBw9FYcCN4dqZW6ODFHrQ4Xcuo5tt\u002BxeGLYD\u002BbAPETgpJpzZHbrTM7HtaBPQ5DuO25qKRC7RE3Qz3vjM/jnTW1A2ZOW1EiHLDYbYgEvYjTR6dSIZhM0JWBckqT6\u002BAjF4GhDDnn9R2cV0vzan9JMoW1HEUokXudaDKQzSjGjnDQtVYGY7FPK1JJtYoMWWYWOH\u002BE3o\u002Ba\u002BoYGA6PHFyg01ckbIvUpQo8UJjDy3tuxUQ7MupTpAa\u002BhNbrPwGANh9RqVN/BMTaxLPWwsPie6BuqlLJVOpxTC9QZei06WYIvBl4cSEo7sGAYW03fOFC3Ak1fJWvtuI14F0kLp7bJdpMzgapaQl/RbuQSfN8Oc9NDonff2zQWQY3QpHDBMAipDuT6q7bmXL/tjfaHmzvuaaO1iAV/KZufHUAcSd4vEH6baS36U4gcnQW4Mg19jqZSIjqNS2fDaiVJG452ydLhvr237DIONBYbWSr/hzdOYU6ZimejoYTW2D7IcTf55ZNy1nOPheK0RC4kcfI8w\u002BMuOvp/nT9rPdz4oNQzBYMeIbOXjLCDvptsJUZ5vy/S2dQb2nZ9ugiTx5hW1yTOQT5qxlB\u002BpTdyqnwe07f5Mb7tJccAF2tMoGdqw8TYLOe2naQHzrjfVDSc6S/6HuaQmpYZqfFdzmnTHiXpA==",
      "StatusCode": 201,
      "ResponseHeaders": {
        "Content-Length": "0",
        "Content-MD5": "Mqvjes7U3skTup5s1BztfQ==",
        "Date": "Fri, 03 Apr 2020 20:32:56 GMT",
        "ETag": "\u00220x8D7D80E321A5473\u0022",
        "Last-Modified": "Fri, 03 Apr 2020 20:32:57 GMT",
        "Server": [
          "Windows-Azure-Blob/1.0",
          "Microsoft-HTTPAPI/2.0"
        ],
        "x-ms-client-request-id": "064aeeb8-6903-bba4-fa0c-d8623de9d3c1",
        "x-ms-content-crc64": "jMIFFU0D8fk=",
        "x-ms-request-id": "3a7a76ad-f01e-0094-19f7-09fac9000000",
        "x-ms-request-server-encrypted": "true",
<<<<<<< HEAD
        "x-ms-version": "2019-12-12"
=======
        "x-ms-version": "2020-02-10"
>>>>>>> 60f4876e
      },
      "ResponseBody": []
    },
    {
      "RequestUri": "https://seanmcccanary.blob.core.windows.net/test-container-e62e9bb9-a4d5-9476-f381-1fe6893b5d6f/blob2",
      "RequestMethod": "PUT",
      "RequestHeaders": {
        "Authorization": "Sanitized",
        "Content-Length": "1024",
        "If-None-Match": "*",
        "traceparent": "00-059cf2a9c19e214f9906ab1fc31df798-93ff84b8edf8ea4d-00",
        "User-Agent": [
          "azsdk-net-Storage.Blobs/12.5.0-dev.20200403.1",
          "(.NET Core 4.6.28325.01; Microsoft Windows 10.0.18362 )"
        ],
        "x-ms-blob-type": "BlockBlob",
        "x-ms-client-request-id": "73526000-6f1f-be94-4f6c-ff353b0102e3",
        "x-ms-date": "Fri, 03 Apr 2020 20:32:59 GMT",
        "x-ms-return-client-request-id": "true",
<<<<<<< HEAD
        "x-ms-version": "2019-12-12"
=======
        "x-ms-version": "2020-02-10"
>>>>>>> 60f4876e
      },
      "RequestBody": "TNkBTak6yJbawvSly05wfi2s7l0ukKHl4A5v6nk\u002BmmTxy8tdRfzjfSWzLEB0/\u002B\u002Brm1o1kPt1krs3HGyby94cmyiPswCDEzgxyXA4emNgcOEew04eCQlofDgPJSmPSLJGl5EX5EvvKIgiA8eLPRdX1quLfAeP/pIfJzfHc\u002B0PoYG98ePSSYyVL5vG/AVC3T4guE5\u002BBMuqtpn\u002B\u002BL0TKLSbEmJGzUs0hI0f9U1syQGM3En4pruekZ21EzpK1FDOggfmK\u002Bmi/A/z7DPAXg59Pu2XcRt0GoH5/IHFkLoQ6rA9UHJGhZ4Y6eA6BbqI3TKON9RNsmI0WmeF7S5o3WtV4wKCgw6bN7lOf4c6ORXHcR9ON1jlwjdOCPYLwJdwrwx05SG3BVok8gAb/jPa\u002BSBSvnwOGaYTbyDLNHoXkHYh3s97xlTzD2vFKkRXysQDdA/WuAIbYZVlYXUB7NHfDGGJ\u002BR9jXjPLXq4QSe9hu6Rbx79rQdd0Bn06FmTe8SOa5R3jzdGkoBXbClpTChelA6XRpSQRc8uJFfKiKUjO7G2LdmPSfu3Ttyeqjzd9IPxllBK/DUz\u002BiHFRWbjeAXbNDB3tx5O004S3/u79Z\u002BSUC/X1PZQ2D98hje3xgCU19LWw3IMZkFhosMGNBw9dASCNvU3C6cTil/w\u002BzDqlwlJfggk4TIpgenucjYzTqAjPw4vNY8PXcwvxzkWG28Qewu1vLYQFJbWVLULSJVs3Du7zbgiu2F\u002BPhw/\u002BR31F2Z\u002B2fsqeZHqDyp7WNzaABU2vub9Wkmy8b\u002BmO36V1Bt03UFOjHKeRmap0cKRq2KEpD4LCT4697kcz\u002Bg/gD4TUDcPAn\u002Bfi3OmlHh8V4iLIUZdIZdAjs7ZPeWIMbyGXsIkmn2LgqTi6RjKZHDFuqAska6h4mKqzsVoMcSWF1mzHDW2W7kPA56dejh\u002BeiZeF4dFW5wR5Hxjfcu4I0zgTNW/F0g7D2LnIZIMBGQmLFCfCh49TLu9nTu5VtntVtxRuSlmv2beIwQgYjYKBdwUOVF7GRUyovwaAXYMgbSE9c6xvks\u002Bv2ztwOcWHO6Bs5tboR2IdjnLHxYpTL3szaFTm2hrVEuU2XngiVQuGIYRlE3atNya/H\u002BQ6p8xEXKy/PNFxoGCGltTwsujp\u002BzhmQaQG7RsEhjAtJ7s1m2sZ8QHMYhk6FYEj332ivIU\u002B1iSr1GYoPm6QuragQ3mlUPtp18DmHJgfKysi4g6eYsmq7lGXisYE8LOTPKdimtEIfY6BOeTFV7mLjKk6BVtg8ljs9VQoDsY0ZOcNU\u002BDxvJBZGmR/HCjl5ZeXC/0dyutXMklPdqR832/ITdX9uATZms8Y4Or34NYvBxC9kALIF5n7tiCWoQ==",
      "StatusCode": 201,
      "ResponseHeaders": {
        "Content-Length": "0",
        "Content-MD5": "8wW1nqqALVsAu3Skr//4rQ==",
        "Date": "Fri, 03 Apr 2020 20:32:56 GMT",
        "ETag": "\u00220x8D7D80E3226D9D6\u0022",
        "Last-Modified": "Fri, 03 Apr 2020 20:32:57 GMT",
        "Server": [
          "Windows-Azure-Blob/1.0",
          "Microsoft-HTTPAPI/2.0"
        ],
        "x-ms-client-request-id": "73526000-6f1f-be94-4f6c-ff353b0102e3",
        "x-ms-content-crc64": "rxAJlPDzMkk=",
        "x-ms-request-id": "3a7a76b8-f01e-0094-24f7-09fac9000000",
        "x-ms-request-server-encrypted": "true",
<<<<<<< HEAD
        "x-ms-version": "2019-12-12"
=======
        "x-ms-version": "2020-02-10"
>>>>>>> 60f4876e
      },
      "ResponseBody": []
    },
    {
      "RequestUri": "https://seanmcccanary.blob.core.windows.net/?comp=batch",
      "RequestMethod": "POST",
      "RequestHeaders": {
        "Authorization": "Sanitized",
        "Content-Length": "1168",
        "Content-Type": "multipart/mixed; boundary=batch_8b2365db-ac06-2015-75b2-d5e5c478716e",
        "traceparent": "00-9af075a376b0934280112aec7068ae31-0c5913194bf4a649-00",
        "User-Agent": [
          "azsdk-net-Storage.Blobs/12.5.0-dev.20200403.1",
          "(.NET Core 4.6.28325.01; Microsoft Windows 10.0.18362 )"
        ],
        "x-ms-client-request-id": "51ae6f8a-8b75-7edf-995a-03f102018ce6",
        "x-ms-date": "Fri, 03 Apr 2020 20:32:59 GMT",
        "x-ms-return-client-request-id": "true",
<<<<<<< HEAD
        "x-ms-version": "2019-12-12"
=======
        "x-ms-version": "2020-02-10"
>>>>>>> 60f4876e
      },
      "RequestBody": "LS1iYXRjaF84YjIzNjVkYi1hYzA2LTIwMTUtNzViMi1kNWU1YzQ3ODcxNmUNCkNvbnRlbnQtVHlwZTogYXBwbGljYXRpb24vaHR0cA0KQ29udGVudC1UcmFuc2Zlci1FbmNvZGluZzogYmluYXJ5DQpDb250ZW50LUlEOiAwDQoNClBVVCAvdGVzdC1jb250YWluZXItZTYyZTliYjktYTRkNS05NDc2LWYzODEtMWZlNjg5M2I1ZDZmL2Jsb2IxP2NvbXA9dGllciBIVFRQLzEuMQ0KeC1tcy1hY2Nlc3MtdGllcjogQ29vbA0KQXV0aG9yaXphdGlvbjogU2hhcmVkS2V5IHNlYW5tY2NjYW5hcnk6QVVvMDhvMUtwcnd5TURtbVZ6R0dFTUF5VDVmSDBnanRpUDNXSFRJY1hwST0NCngtbXMtZGF0ZTogRnJpLCAwMyBBcHIgMjAyMCAyMDozMjo1OSBHTVQNCkNvbnRlbnQtTGVuZ3RoOiAwDQoNCi0tYmF0Y2hfOGIyMzY1ZGItYWMwNi0yMDE1LTc1YjItZDVlNWM0Nzg3MTZlDQpDb250ZW50LVR5cGU6IGFwcGxpY2F0aW9uL2h0dHANCkNvbnRlbnQtVHJhbnNmZXItRW5jb2Rpbmc6IGJpbmFyeQ0KQ29udGVudC1JRDogMQ0KDQpQVVQgL3Rlc3QtY29udGFpbmVyLWU2MmU5YmI5LWE0ZDUtOTQ3Ni1mMzgxLTFmZTY4OTNiNWQ2Zi9ibG9iMj9jb21wPXRpZXIgSFRUUC8xLjENCngtbXMtYWNjZXNzLXRpZXI6IENvb2wNCkF1dGhvcml6YXRpb246IFNoYXJlZEtleSBzZWFubWNjY2FuYXJ5OmxUbHBkREZmWTF5T0RzUFRHYVR1bU9vWk5Rb29DN3RVa2doeEtVd3c4S1E9DQp4LW1zLWRhdGU6IEZyaSwgMDMgQXByIDIwMjAgMjA6MzI6NTkgR01UDQpDb250ZW50LUxlbmd0aDogMA0KDQotLWJhdGNoXzhiMjM2NWRiLWFjMDYtMjAxNS03NWIyLWQ1ZTVjNDc4NzE2ZQ0KQ29udGVudC1UeXBlOiBhcHBsaWNhdGlvbi9odHRwDQpDb250ZW50LVRyYW5zZmVyLUVuY29kaW5nOiBiaW5hcnkNCkNvbnRlbnQtSUQ6IDINCg0KUFVUIC9pbnZhbGlkY29udGFpbmVyL2Jsb2IzP2NvbXA9dGllciBIVFRQLzEuMQ0KeC1tcy1hY2Nlc3MtdGllcjogQ29vbA0KQXV0aG9yaXphdGlvbjogU2hhcmVkS2V5IHNlYW5tY2NjYW5hcnk6OW1oSnZsZGlhek5iVm9PRkl3bVpGSEtBTkZaaHNHdXNNODdTNy9CelAvTT0NCngtbXMtZGF0ZTogRnJpLCAwMyBBcHIgMjAyMCAyMDozMjo1OSBHTVQNCkNvbnRlbnQtTGVuZ3RoOiAwDQoNCi0tYmF0Y2hfOGIyMzY1ZGItYWMwNi0yMDE1LTc1YjItZDVlNWM0Nzg3MTZlLS0NCg==",
      "StatusCode": 202,
      "ResponseHeaders": {
        "Content-Type": "multipart/mixed; boundary=batchresponse_5c9cb943-d968-43a3-8f3d-ced0e72ad0c7",
        "Date": "Fri, 03 Apr 2020 20:32:57 GMT",
        "Server": [
          "Windows-Azure-Blob/1.0",
          "Microsoft-HTTPAPI/2.0"
        ],
        "Transfer-Encoding": "chunked",
        "x-ms-client-request-id": "51ae6f8a-8b75-7edf-995a-03f102018ce6",
        "x-ms-request-id": "3a7a76c4-f01e-0094-2ff7-09fac9000000",
<<<<<<< HEAD
        "x-ms-version": "2019-12-12"
=======
        "x-ms-version": "2020-02-10"
>>>>>>> 60f4876e
      },
      "ResponseBody": "LS1iYXRjaHJlc3BvbnNlXzVjOWNiOTQzLWQ5NjgtNDNhMy04ZjNkLWNlZDBlNzJhZDBjNw0KQ29udGVudC1UeXBlOiBhcHBsaWNhdGlvbi9odHRwDQpDb250ZW50LUlEOiAwDQoNCkhUVFAvMS4xIDIwMCBPSw0KeC1tcy1yZXF1ZXN0LWlkOiAzYTdhNzZjNC1mMDFlLTAwOTQtMmZmNy0wOWZhYzkxZTcxZDcNCngtbXMtdmVyc2lvbjogMjAxOS0xMi0xMg0KU2VydmVyOiBXaW5kb3dzLUF6dXJlLUJsb2IvMS4wDQoNCi0tYmF0Y2hyZXNwb25zZV81YzljYjk0My1kOTY4LTQzYTMtOGYzZC1jZWQwZTcyYWQwYzcNCkNvbnRlbnQtVHlwZTogYXBwbGljYXRpb24vaHR0cA0KQ29udGVudC1JRDogMQ0KDQpIVFRQLzEuMSAyMDAgT0sNCngtbXMtcmVxdWVzdC1pZDogM2E3YTc2YzQtZjAxZS0wMDk0LTJmZjctMDlmYWM5MWU3MWRiDQp4LW1zLXZlcnNpb246IDIwMTktMTItMTINClNlcnZlcjogV2luZG93cy1BenVyZS1CbG9iLzEuMA0KDQotLWJhdGNocmVzcG9uc2VfNWM5Y2I5NDMtZDk2OC00M2EzLThmM2QtY2VkMGU3MmFkMGM3DQpDb250ZW50LVR5cGU6IGFwcGxpY2F0aW9uL2h0dHANCkNvbnRlbnQtSUQ6IDINCg0KSFRUUC8xLjEgNDA0IFRoZSBzcGVjaWZpZWQgY29udGFpbmVyIGRvZXMgbm90IGV4aXN0Lg0KeC1tcy1lcnJvci1jb2RlOiBDb250YWluZXJOb3RGb3VuZA0KeC1tcy1yZXF1ZXN0LWlkOiAzYTdhNzZjNC1mMDFlLTAwOTQtMmZmNy0wOWZhYzkxZTcxZGMNCngtbXMtdmVyc2lvbjogMjAxOS0xMi0xMg0KQ29udGVudC1MZW5ndGg6IDIyNg0KQ29udGVudC1UeXBlOiBhcHBsaWNhdGlvbi94bWwNClNlcnZlcjogV2luZG93cy1BenVyZS1CbG9iLzEuMA0KDQrvu788P3htbCB2ZXJzaW9uPSIxLjAiIGVuY29kaW5nPSJ1dGYtOCI/Pgo8RXJyb3I\u002BPENvZGU\u002BQ29udGFpbmVyTm90Rm91bmQ8L0NvZGU\u002BPE1lc3NhZ2U\u002BVGhlIHNwZWNpZmllZCBjb250YWluZXIgZG9lcyBub3QgZXhpc3QuClJlcXVlc3RJZDozYTdhNzZjNC1mMDFlLTAwOTQtMmZmNy0wOWZhYzkxZTcxZGMKVGltZToyMDIwLTA0LTAzVDIwOjMyOjU4LjE3MDcwMjFaPC9NZXNzYWdlPjwvRXJyb3I\u002BDQotLWJhdGNocmVzcG9uc2VfNWM5Y2I5NDMtZDk2OC00M2EzLThmM2QtY2VkMGU3MmFkMGM3LS0="
    },
    {
      "RequestUri": "https://seanmcccanary.blob.core.windows.net/test-container-e62e9bb9-a4d5-9476-f381-1fe6893b5d6f/blob1",
      "RequestMethod": "HEAD",
      "RequestHeaders": {
        "Authorization": "Sanitized",
        "traceparent": "00-04553816848060488865f2ceb6d8e387-2e23efb1422ee449-00",
        "User-Agent": [
          "azsdk-net-Storage.Blobs/12.5.0-dev.20200403.1",
          "(.NET Core 4.6.28325.01; Microsoft Windows 10.0.18362 )"
        ],
        "x-ms-client-request-id": "545a2f2c-1fca-39f8-5939-e2fe140438c8",
        "x-ms-date": "Fri, 03 Apr 2020 20:32:59 GMT",
        "x-ms-return-client-request-id": "true",
<<<<<<< HEAD
        "x-ms-version": "2019-12-12"
=======
        "x-ms-version": "2020-02-10"
>>>>>>> 60f4876e
      },
      "RequestBody": null,
      "StatusCode": 200,
      "ResponseHeaders": {
        "Accept-Ranges": "bytes",
        "Content-Length": "1024",
        "Content-MD5": "Mqvjes7U3skTup5s1BztfQ==",
        "Content-Type": "application/octet-stream",
        "Date": "Fri, 03 Apr 2020 20:32:57 GMT",
        "ETag": "\u00220x8D7D80E321A5473\u0022",
        "Last-Modified": "Fri, 03 Apr 2020 20:32:57 GMT",
        "Server": [
          "Windows-Azure-Blob/1.0",
          "Microsoft-HTTPAPI/2.0"
        ],
        "x-ms-access-tier": "Cool",
        "x-ms-access-tier-change-time": "Fri, 03 Apr 2020 20:32:58 GMT",
        "x-ms-blob-type": "BlockBlob",
        "x-ms-client-request-id": "545a2f2c-1fca-39f8-5939-e2fe140438c8",
        "x-ms-creation-time": "Fri, 03 Apr 2020 20:32:57 GMT",
        "x-ms-lease-state": "available",
        "x-ms-lease-status": "unlocked",
        "x-ms-request-id": "3a7a7705-f01e-0094-67f7-09fac9000000",
        "x-ms-server-encrypted": "true",
<<<<<<< HEAD
        "x-ms-version": "2019-12-12"
=======
        "x-ms-version": "2020-02-10"
>>>>>>> 60f4876e
      },
      "ResponseBody": []
    },
    {
      "RequestUri": "https://seanmcccanary.blob.core.windows.net/test-container-e62e9bb9-a4d5-9476-f381-1fe6893b5d6f/blob2",
      "RequestMethod": "HEAD",
      "RequestHeaders": {
        "Authorization": "Sanitized",
        "traceparent": "00-e9ce99c80d5bc94e97c0c70cd5a9477e-59a04fcfe5ae594a-00",
        "User-Agent": [
          "azsdk-net-Storage.Blobs/12.5.0-dev.20200403.1",
          "(.NET Core 4.6.28325.01; Microsoft Windows 10.0.18362 )"
        ],
        "x-ms-client-request-id": "d2c5cdf0-38a6-971c-0544-bdc03524ae6b",
        "x-ms-date": "Fri, 03 Apr 2020 20:32:59 GMT",
        "x-ms-return-client-request-id": "true",
<<<<<<< HEAD
        "x-ms-version": "2019-12-12"
=======
        "x-ms-version": "2020-02-10"
>>>>>>> 60f4876e
      },
      "RequestBody": null,
      "StatusCode": 200,
      "ResponseHeaders": {
        "Accept-Ranges": "bytes",
        "Content-Length": "1024",
        "Content-MD5": "8wW1nqqALVsAu3Skr//4rQ==",
        "Content-Type": "application/octet-stream",
        "Date": "Fri, 03 Apr 2020 20:32:57 GMT",
        "ETag": "\u00220x8D7D80E3226D9D6\u0022",
        "Last-Modified": "Fri, 03 Apr 2020 20:32:57 GMT",
        "Server": [
          "Windows-Azure-Blob/1.0",
          "Microsoft-HTTPAPI/2.0"
        ],
        "x-ms-access-tier": "Cool",
        "x-ms-access-tier-change-time": "Fri, 03 Apr 2020 20:32:58 GMT",
        "x-ms-blob-type": "BlockBlob",
        "x-ms-client-request-id": "d2c5cdf0-38a6-971c-0544-bdc03524ae6b",
        "x-ms-creation-time": "Fri, 03 Apr 2020 20:32:57 GMT",
        "x-ms-lease-state": "available",
        "x-ms-lease-status": "unlocked",
        "x-ms-request-id": "3a7a7715-f01e-0094-77f7-09fac9000000",
        "x-ms-server-encrypted": "true",
<<<<<<< HEAD
        "x-ms-version": "2019-12-12"
=======
        "x-ms-version": "2020-02-10"
>>>>>>> 60f4876e
      },
      "ResponseBody": []
    },
    {
      "RequestUri": "https://seanmcccanary.blob.core.windows.net/test-container-e62e9bb9-a4d5-9476-f381-1fe6893b5d6f?restype=container",
      "RequestMethod": "DELETE",
      "RequestHeaders": {
        "Authorization": "Sanitized",
        "traceparent": "00-272e58e2f027cc4997a146b8554fad76-a077dedce221334a-00",
        "User-Agent": [
          "azsdk-net-Storage.Blobs/12.5.0-dev.20200403.1",
          "(.NET Core 4.6.28325.01; Microsoft Windows 10.0.18362 )"
        ],
        "x-ms-client-request-id": "460eb86e-653e-e522-f456-b37eb2ec3d27",
        "x-ms-date": "Fri, 03 Apr 2020 20:32:59 GMT",
        "x-ms-return-client-request-id": "true",
<<<<<<< HEAD
        "x-ms-version": "2019-12-12"
=======
        "x-ms-version": "2020-02-10"
>>>>>>> 60f4876e
      },
      "RequestBody": null,
      "StatusCode": 202,
      "ResponseHeaders": {
        "Content-Length": "0",
        "Date": "Fri, 03 Apr 2020 20:32:57 GMT",
        "Server": [
          "Windows-Azure-Blob/1.0",
          "Microsoft-HTTPAPI/2.0"
        ],
        "x-ms-client-request-id": "460eb86e-653e-e522-f456-b37eb2ec3d27",
        "x-ms-request-id": "3a7a7725-f01e-0094-07f7-09fac9000000",
<<<<<<< HEAD
        "x-ms-version": "2019-12-12"
=======
        "x-ms-version": "2020-02-10"
>>>>>>> 60f4876e
      },
      "ResponseBody": []
    }
  ],
  "Variables": {
    "RandomSeed": "955934213",
    "Storage_TestConfigDefault": "ProductionTenant\nseanmcccanary\nU2FuaXRpemVk\nhttps://seanmcccanary.blob.core.windows.net\nhttps://seanmcccanary.file.core.windows.net\nhttps://seanmcccanary.queue.core.windows.net\nhttps://seanmcccanary.table.core.windows.net\n\n\n\n\nhttps://seanmcccanary-secondary.blob.core.windows.net\nhttps://seanmcccanary-secondary.file.core.windows.net\nhttps://seanmcccanary-secondary.queue.core.windows.net\nhttps://seanmcccanary-secondary.table.core.windows.net\n\nSanitized\n\n\nCloud\nBlobEndpoint=https://seanmcccanary.blob.core.windows.net/;QueueEndpoint=https://seanmcccanary.queue.core.windows.net/;FileEndpoint=https://seanmcccanary.file.core.windows.net/;BlobSecondaryEndpoint=https://seanmcccanary-secondary.blob.core.windows.net/;QueueSecondaryEndpoint=https://seanmcccanary-secondary.queue.core.windows.net/;FileSecondaryEndpoint=https://seanmcccanary-secondary.file.core.windows.net/;AccountName=seanmcccanary;AccountKey=Sanitized\nseanscope1"
  }
}<|MERGE_RESOLUTION|>--- conflicted
+++ resolved
@@ -14,11 +14,7 @@
         "x-ms-client-request-id": "e452213d-a3ec-01ed-1312-e94a2c879eed",
         "x-ms-date": "Fri, 03 Apr 2020 20:32:58 GMT",
         "x-ms-return-client-request-id": "true",
-<<<<<<< HEAD
-        "x-ms-version": "2019-12-12"
-=======
-        "x-ms-version": "2020-02-10"
->>>>>>> 60f4876e
+        "x-ms-version": "2020-02-10"
       },
       "RequestBody": null,
       "StatusCode": 201,
@@ -33,11 +29,7 @@
         ],
         "x-ms-client-request-id": "e452213d-a3ec-01ed-1312-e94a2c879eed",
         "x-ms-request-id": "3a7a7696-f01e-0094-05f7-09fac9000000",
-<<<<<<< HEAD
-        "x-ms-version": "2019-12-12"
-=======
-        "x-ms-version": "2020-02-10"
->>>>>>> 60f4876e
+        "x-ms-version": "2020-02-10"
       },
       "ResponseBody": []
     },
@@ -57,11 +49,7 @@
         "x-ms-client-request-id": "064aeeb8-6903-bba4-fa0c-d8623de9d3c1",
         "x-ms-date": "Fri, 03 Apr 2020 20:32:59 GMT",
         "x-ms-return-client-request-id": "true",
-<<<<<<< HEAD
-        "x-ms-version": "2019-12-12"
-=======
-        "x-ms-version": "2020-02-10"
->>>>>>> 60f4876e
+        "x-ms-version": "2020-02-10"
       },
       "RequestBody": "s9ZZg7wsYKeFSYR5OcmXGcUKqGfpeIMeyIShtijLudu9ffklgDhYEMGqX6MfdMdJetCEIt43AzpTO7s4i6l/upCpu7zPcpiNsZemPhng/lS8WDxYRpb8hnm/0kV9IIUXK6QSdrgLeQg393BHkMUgczxmezJtJnP5rDVCEKBTD5ARjxJ1zYibsd40IE4ltfa0n14IFqRTqgUxGcmDyWlo5OjgNQGyq6W0yspUOQYk0/c/jXBBSvjsvuQNRLO\u002BGOh0yztmRYD0AvS5U0zZ/nH\u002BDEbSRDv5J5nv83YcpGfy9bLi4G3KvY13Sot8h/esEsBzDjdt7NOse6Shd1IJ112Nx12a9x4DNE65W/qwfJ\u002BiQuC2qZUvhAneNWTIKEY7bnIt78CZEhqhb9rptJHZ/P4F/zVxUi7IXUJUvMK5OgsIfu2Hgo3eCTDFFTm7RdB4BDhlwykRyRtEZZF\u002BRVZY5zXO4TWkUnlxJvYEqz31DBdx27eJVHfh9rTRQx37YMPabS0E7GSa1LG/85wzDB3dTlh5DGmez5O97eqB0g5bdsYyKj4Q8CCz1gcFymDaruqX9PTFgVNaO56ZRv95GQGiY33VAeLezV43xjZimAQy4j8A6d4alvVz2O6gdqkhObwFYmbjBawIuCeWjbsc\u002BKOZZ2TAeS8jiM2IYSnzPVa0Fox5XDWeT92S\u002BDG2hAg5V99LBw9FYcCN4dqZW6ODFHrQ4Xcuo5tt\u002BxeGLYD\u002BbAPETgpJpzZHbrTM7HtaBPQ5DuO25qKRC7RE3Qz3vjM/jnTW1A2ZOW1EiHLDYbYgEvYjTR6dSIZhM0JWBckqT6\u002BAjF4GhDDnn9R2cV0vzan9JMoW1HEUokXudaDKQzSjGjnDQtVYGY7FPK1JJtYoMWWYWOH\u002BE3o\u002Ba\u002BoYGA6PHFyg01ckbIvUpQo8UJjDy3tuxUQ7MupTpAa\u002BhNbrPwGANh9RqVN/BMTaxLPWwsPie6BuqlLJVOpxTC9QZei06WYIvBl4cSEo7sGAYW03fOFC3Ak1fJWvtuI14F0kLp7bJdpMzgapaQl/RbuQSfN8Oc9NDonff2zQWQY3QpHDBMAipDuT6q7bmXL/tjfaHmzvuaaO1iAV/KZufHUAcSd4vEH6baS36U4gcnQW4Mg19jqZSIjqNS2fDaiVJG452ydLhvr237DIONBYbWSr/hzdOYU6ZimejoYTW2D7IcTf55ZNy1nOPheK0RC4kcfI8w\u002BMuOvp/nT9rPdz4oNQzBYMeIbOXjLCDvptsJUZ5vy/S2dQb2nZ9ugiTx5hW1yTOQT5qxlB\u002BpTdyqnwe07f5Mb7tJccAF2tMoGdqw8TYLOe2naQHzrjfVDSc6S/6HuaQmpYZqfFdzmnTHiXpA==",
       "StatusCode": 201,
@@ -79,11 +67,7 @@
         "x-ms-content-crc64": "jMIFFU0D8fk=",
         "x-ms-request-id": "3a7a76ad-f01e-0094-19f7-09fac9000000",
         "x-ms-request-server-encrypted": "true",
-<<<<<<< HEAD
-        "x-ms-version": "2019-12-12"
-=======
-        "x-ms-version": "2020-02-10"
->>>>>>> 60f4876e
+        "x-ms-version": "2020-02-10"
       },
       "ResponseBody": []
     },
@@ -103,11 +87,7 @@
         "x-ms-client-request-id": "73526000-6f1f-be94-4f6c-ff353b0102e3",
         "x-ms-date": "Fri, 03 Apr 2020 20:32:59 GMT",
         "x-ms-return-client-request-id": "true",
-<<<<<<< HEAD
-        "x-ms-version": "2019-12-12"
-=======
-        "x-ms-version": "2020-02-10"
->>>>>>> 60f4876e
+        "x-ms-version": "2020-02-10"
       },
       "RequestBody": "TNkBTak6yJbawvSly05wfi2s7l0ukKHl4A5v6nk\u002BmmTxy8tdRfzjfSWzLEB0/\u002B\u002Brm1o1kPt1krs3HGyby94cmyiPswCDEzgxyXA4emNgcOEew04eCQlofDgPJSmPSLJGl5EX5EvvKIgiA8eLPRdX1quLfAeP/pIfJzfHc\u002B0PoYG98ePSSYyVL5vG/AVC3T4guE5\u002BBMuqtpn\u002B\u002BL0TKLSbEmJGzUs0hI0f9U1syQGM3En4pruekZ21EzpK1FDOggfmK\u002Bmi/A/z7DPAXg59Pu2XcRt0GoH5/IHFkLoQ6rA9UHJGhZ4Y6eA6BbqI3TKON9RNsmI0WmeF7S5o3WtV4wKCgw6bN7lOf4c6ORXHcR9ON1jlwjdOCPYLwJdwrwx05SG3BVok8gAb/jPa\u002BSBSvnwOGaYTbyDLNHoXkHYh3s97xlTzD2vFKkRXysQDdA/WuAIbYZVlYXUB7NHfDGGJ\u002BR9jXjPLXq4QSe9hu6Rbx79rQdd0Bn06FmTe8SOa5R3jzdGkoBXbClpTChelA6XRpSQRc8uJFfKiKUjO7G2LdmPSfu3Ttyeqjzd9IPxllBK/DUz\u002BiHFRWbjeAXbNDB3tx5O004S3/u79Z\u002BSUC/X1PZQ2D98hje3xgCU19LWw3IMZkFhosMGNBw9dASCNvU3C6cTil/w\u002BzDqlwlJfggk4TIpgenucjYzTqAjPw4vNY8PXcwvxzkWG28Qewu1vLYQFJbWVLULSJVs3Du7zbgiu2F\u002BPhw/\u002BR31F2Z\u002B2fsqeZHqDyp7WNzaABU2vub9Wkmy8b\u002BmO36V1Bt03UFOjHKeRmap0cKRq2KEpD4LCT4697kcz\u002Bg/gD4TUDcPAn\u002Bfi3OmlHh8V4iLIUZdIZdAjs7ZPeWIMbyGXsIkmn2LgqTi6RjKZHDFuqAska6h4mKqzsVoMcSWF1mzHDW2W7kPA56dejh\u002BeiZeF4dFW5wR5Hxjfcu4I0zgTNW/F0g7D2LnIZIMBGQmLFCfCh49TLu9nTu5VtntVtxRuSlmv2beIwQgYjYKBdwUOVF7GRUyovwaAXYMgbSE9c6xvks\u002Bv2ztwOcWHO6Bs5tboR2IdjnLHxYpTL3szaFTm2hrVEuU2XngiVQuGIYRlE3atNya/H\u002BQ6p8xEXKy/PNFxoGCGltTwsujp\u002BzhmQaQG7RsEhjAtJ7s1m2sZ8QHMYhk6FYEj332ivIU\u002B1iSr1GYoPm6QuragQ3mlUPtp18DmHJgfKysi4g6eYsmq7lGXisYE8LOTPKdimtEIfY6BOeTFV7mLjKk6BVtg8ljs9VQoDsY0ZOcNU\u002BDxvJBZGmR/HCjl5ZeXC/0dyutXMklPdqR832/ITdX9uATZms8Y4Or34NYvBxC9kALIF5n7tiCWoQ==",
       "StatusCode": 201,
@@ -125,11 +105,7 @@
         "x-ms-content-crc64": "rxAJlPDzMkk=",
         "x-ms-request-id": "3a7a76b8-f01e-0094-24f7-09fac9000000",
         "x-ms-request-server-encrypted": "true",
-<<<<<<< HEAD
-        "x-ms-version": "2019-12-12"
-=======
-        "x-ms-version": "2020-02-10"
->>>>>>> 60f4876e
+        "x-ms-version": "2020-02-10"
       },
       "ResponseBody": []
     },
@@ -148,11 +124,7 @@
         "x-ms-client-request-id": "51ae6f8a-8b75-7edf-995a-03f102018ce6",
         "x-ms-date": "Fri, 03 Apr 2020 20:32:59 GMT",
         "x-ms-return-client-request-id": "true",
-<<<<<<< HEAD
-        "x-ms-version": "2019-12-12"
-=======
-        "x-ms-version": "2020-02-10"
->>>>>>> 60f4876e
+        "x-ms-version": "2020-02-10"
       },
       "RequestBody": "LS1iYXRjaF84YjIzNjVkYi1hYzA2LTIwMTUtNzViMi1kNWU1YzQ3ODcxNmUNCkNvbnRlbnQtVHlwZTogYXBwbGljYXRpb24vaHR0cA0KQ29udGVudC1UcmFuc2Zlci1FbmNvZGluZzogYmluYXJ5DQpDb250ZW50LUlEOiAwDQoNClBVVCAvdGVzdC1jb250YWluZXItZTYyZTliYjktYTRkNS05NDc2LWYzODEtMWZlNjg5M2I1ZDZmL2Jsb2IxP2NvbXA9dGllciBIVFRQLzEuMQ0KeC1tcy1hY2Nlc3MtdGllcjogQ29vbA0KQXV0aG9yaXphdGlvbjogU2hhcmVkS2V5IHNlYW5tY2NjYW5hcnk6QVVvMDhvMUtwcnd5TURtbVZ6R0dFTUF5VDVmSDBnanRpUDNXSFRJY1hwST0NCngtbXMtZGF0ZTogRnJpLCAwMyBBcHIgMjAyMCAyMDozMjo1OSBHTVQNCkNvbnRlbnQtTGVuZ3RoOiAwDQoNCi0tYmF0Y2hfOGIyMzY1ZGItYWMwNi0yMDE1LTc1YjItZDVlNWM0Nzg3MTZlDQpDb250ZW50LVR5cGU6IGFwcGxpY2F0aW9uL2h0dHANCkNvbnRlbnQtVHJhbnNmZXItRW5jb2Rpbmc6IGJpbmFyeQ0KQ29udGVudC1JRDogMQ0KDQpQVVQgL3Rlc3QtY29udGFpbmVyLWU2MmU5YmI5LWE0ZDUtOTQ3Ni1mMzgxLTFmZTY4OTNiNWQ2Zi9ibG9iMj9jb21wPXRpZXIgSFRUUC8xLjENCngtbXMtYWNjZXNzLXRpZXI6IENvb2wNCkF1dGhvcml6YXRpb246IFNoYXJlZEtleSBzZWFubWNjY2FuYXJ5OmxUbHBkREZmWTF5T0RzUFRHYVR1bU9vWk5Rb29DN3RVa2doeEtVd3c4S1E9DQp4LW1zLWRhdGU6IEZyaSwgMDMgQXByIDIwMjAgMjA6MzI6NTkgR01UDQpDb250ZW50LUxlbmd0aDogMA0KDQotLWJhdGNoXzhiMjM2NWRiLWFjMDYtMjAxNS03NWIyLWQ1ZTVjNDc4NzE2ZQ0KQ29udGVudC1UeXBlOiBhcHBsaWNhdGlvbi9odHRwDQpDb250ZW50LVRyYW5zZmVyLUVuY29kaW5nOiBiaW5hcnkNCkNvbnRlbnQtSUQ6IDINCg0KUFVUIC9pbnZhbGlkY29udGFpbmVyL2Jsb2IzP2NvbXA9dGllciBIVFRQLzEuMQ0KeC1tcy1hY2Nlc3MtdGllcjogQ29vbA0KQXV0aG9yaXphdGlvbjogU2hhcmVkS2V5IHNlYW5tY2NjYW5hcnk6OW1oSnZsZGlhek5iVm9PRkl3bVpGSEtBTkZaaHNHdXNNODdTNy9CelAvTT0NCngtbXMtZGF0ZTogRnJpLCAwMyBBcHIgMjAyMCAyMDozMjo1OSBHTVQNCkNvbnRlbnQtTGVuZ3RoOiAwDQoNCi0tYmF0Y2hfOGIyMzY1ZGItYWMwNi0yMDE1LTc1YjItZDVlNWM0Nzg3MTZlLS0NCg==",
       "StatusCode": 202,
@@ -166,11 +138,7 @@
         "Transfer-Encoding": "chunked",
         "x-ms-client-request-id": "51ae6f8a-8b75-7edf-995a-03f102018ce6",
         "x-ms-request-id": "3a7a76c4-f01e-0094-2ff7-09fac9000000",
-<<<<<<< HEAD
-        "x-ms-version": "2019-12-12"
-=======
-        "x-ms-version": "2020-02-10"
->>>>>>> 60f4876e
+        "x-ms-version": "2020-02-10"
       },
       "ResponseBody": "LS1iYXRjaHJlc3BvbnNlXzVjOWNiOTQzLWQ5NjgtNDNhMy04ZjNkLWNlZDBlNzJhZDBjNw0KQ29udGVudC1UeXBlOiBhcHBsaWNhdGlvbi9odHRwDQpDb250ZW50LUlEOiAwDQoNCkhUVFAvMS4xIDIwMCBPSw0KeC1tcy1yZXF1ZXN0LWlkOiAzYTdhNzZjNC1mMDFlLTAwOTQtMmZmNy0wOWZhYzkxZTcxZDcNCngtbXMtdmVyc2lvbjogMjAxOS0xMi0xMg0KU2VydmVyOiBXaW5kb3dzLUF6dXJlLUJsb2IvMS4wDQoNCi0tYmF0Y2hyZXNwb25zZV81YzljYjk0My1kOTY4LTQzYTMtOGYzZC1jZWQwZTcyYWQwYzcNCkNvbnRlbnQtVHlwZTogYXBwbGljYXRpb24vaHR0cA0KQ29udGVudC1JRDogMQ0KDQpIVFRQLzEuMSAyMDAgT0sNCngtbXMtcmVxdWVzdC1pZDogM2E3YTc2YzQtZjAxZS0wMDk0LTJmZjctMDlmYWM5MWU3MWRiDQp4LW1zLXZlcnNpb246IDIwMTktMTItMTINClNlcnZlcjogV2luZG93cy1BenVyZS1CbG9iLzEuMA0KDQotLWJhdGNocmVzcG9uc2VfNWM5Y2I5NDMtZDk2OC00M2EzLThmM2QtY2VkMGU3MmFkMGM3DQpDb250ZW50LVR5cGU6IGFwcGxpY2F0aW9uL2h0dHANCkNvbnRlbnQtSUQ6IDINCg0KSFRUUC8xLjEgNDA0IFRoZSBzcGVjaWZpZWQgY29udGFpbmVyIGRvZXMgbm90IGV4aXN0Lg0KeC1tcy1lcnJvci1jb2RlOiBDb250YWluZXJOb3RGb3VuZA0KeC1tcy1yZXF1ZXN0LWlkOiAzYTdhNzZjNC1mMDFlLTAwOTQtMmZmNy0wOWZhYzkxZTcxZGMNCngtbXMtdmVyc2lvbjogMjAxOS0xMi0xMg0KQ29udGVudC1MZW5ndGg6IDIyNg0KQ29udGVudC1UeXBlOiBhcHBsaWNhdGlvbi94bWwNClNlcnZlcjogV2luZG93cy1BenVyZS1CbG9iLzEuMA0KDQrvu788P3htbCB2ZXJzaW9uPSIxLjAiIGVuY29kaW5nPSJ1dGYtOCI/Pgo8RXJyb3I\u002BPENvZGU\u002BQ29udGFpbmVyTm90Rm91bmQ8L0NvZGU\u002BPE1lc3NhZ2U\u002BVGhlIHNwZWNpZmllZCBjb250YWluZXIgZG9lcyBub3QgZXhpc3QuClJlcXVlc3RJZDozYTdhNzZjNC1mMDFlLTAwOTQtMmZmNy0wOWZhYzkxZTcxZGMKVGltZToyMDIwLTA0LTAzVDIwOjMyOjU4LjE3MDcwMjFaPC9NZXNzYWdlPjwvRXJyb3I\u002BDQotLWJhdGNocmVzcG9uc2VfNWM5Y2I5NDMtZDk2OC00M2EzLThmM2QtY2VkMGU3MmFkMGM3LS0="
     },
@@ -187,11 +155,7 @@
         "x-ms-client-request-id": "545a2f2c-1fca-39f8-5939-e2fe140438c8",
         "x-ms-date": "Fri, 03 Apr 2020 20:32:59 GMT",
         "x-ms-return-client-request-id": "true",
-<<<<<<< HEAD
-        "x-ms-version": "2019-12-12"
-=======
-        "x-ms-version": "2020-02-10"
->>>>>>> 60f4876e
+        "x-ms-version": "2020-02-10"
       },
       "RequestBody": null,
       "StatusCode": 200,
@@ -216,11 +180,7 @@
         "x-ms-lease-status": "unlocked",
         "x-ms-request-id": "3a7a7705-f01e-0094-67f7-09fac9000000",
         "x-ms-server-encrypted": "true",
-<<<<<<< HEAD
-        "x-ms-version": "2019-12-12"
-=======
-        "x-ms-version": "2020-02-10"
->>>>>>> 60f4876e
+        "x-ms-version": "2020-02-10"
       },
       "ResponseBody": []
     },
@@ -237,11 +197,7 @@
         "x-ms-client-request-id": "d2c5cdf0-38a6-971c-0544-bdc03524ae6b",
         "x-ms-date": "Fri, 03 Apr 2020 20:32:59 GMT",
         "x-ms-return-client-request-id": "true",
-<<<<<<< HEAD
-        "x-ms-version": "2019-12-12"
-=======
-        "x-ms-version": "2020-02-10"
->>>>>>> 60f4876e
+        "x-ms-version": "2020-02-10"
       },
       "RequestBody": null,
       "StatusCode": 200,
@@ -266,11 +222,7 @@
         "x-ms-lease-status": "unlocked",
         "x-ms-request-id": "3a7a7715-f01e-0094-77f7-09fac9000000",
         "x-ms-server-encrypted": "true",
-<<<<<<< HEAD
-        "x-ms-version": "2019-12-12"
-=======
-        "x-ms-version": "2020-02-10"
->>>>>>> 60f4876e
+        "x-ms-version": "2020-02-10"
       },
       "ResponseBody": []
     },
@@ -287,11 +239,7 @@
         "x-ms-client-request-id": "460eb86e-653e-e522-f456-b37eb2ec3d27",
         "x-ms-date": "Fri, 03 Apr 2020 20:32:59 GMT",
         "x-ms-return-client-request-id": "true",
-<<<<<<< HEAD
-        "x-ms-version": "2019-12-12"
-=======
-        "x-ms-version": "2020-02-10"
->>>>>>> 60f4876e
+        "x-ms-version": "2020-02-10"
       },
       "RequestBody": null,
       "StatusCode": 202,
@@ -304,11 +252,7 @@
         ],
         "x-ms-client-request-id": "460eb86e-653e-e522-f456-b37eb2ec3d27",
         "x-ms-request-id": "3a7a7725-f01e-0094-07f7-09fac9000000",
-<<<<<<< HEAD
-        "x-ms-version": "2019-12-12"
-=======
-        "x-ms-version": "2020-02-10"
->>>>>>> 60f4876e
+        "x-ms-version": "2020-02-10"
       },
       "ResponseBody": []
     }
