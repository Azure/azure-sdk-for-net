--- conflicted
+++ resolved
@@ -1,11 +1,8 @@
 # Release History
 
 ## 12.13.0-beta.1 (Unreleased)
-<<<<<<< HEAD
 - Added support for service version 2022-11-02.
-=======
 - `BlobBatch` is made explicitly resilient to multiple dispose
->>>>>>> c811e079
 
 ## 12.12.0 (2023-02-21)
 - Includes all features from 12.12.0-beta.1.
