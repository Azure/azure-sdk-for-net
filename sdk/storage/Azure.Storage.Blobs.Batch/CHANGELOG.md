# Release History

<<<<<<< HEAD
## 12.6.0-beta.1 (Unreleased)


## 12.5.2 (2021-05-20)
=======
## 12.6.0-beta.5 (Unreleased)


## 12.6.0-beta.4 (2021-05-12)
- Added support for service version 2020-08-04.
- This release contains bug fixes to improve quality.

## 12.6.0-beta.3 (2021-04-09)
>>>>>>> 9e6c98a6
- This release contains bug fixes to improve quality.

## 12.5.1 (2021-03-29)
- Fixed bug where ClientDiagnostics's DiagnosticListener was leaking resources.

## 12.6.0-beta.2 (2021-03-09)
- This release contains bug fixes to improve quality.

## 12.6.0-beta.1 (2021-02-09)
- Added support for service version 2020-06-12.
- Added support for container-scoped batch requests.
- This release contains bug fixes to improve quality.

## 12.5.0 (2021-01-12)
- Includes all features from 12.5.0-beta.1.
- This release contains bug fixes to improve quality.

## 12.5.0-beta.1 (2020-12-07)
- Added support for service version 2020-04-08.
- This release contains bug fixes to improve quality.

## 12.4.0 (2020-11-10)
- This release contains bug fixes to improve quality.
- Includes all features from 12.4.0-preview.1

## 12.4.0-preview.1 (2020-09-30)
- Added support for service version 2020-02-10.
- This release contains bug fixes to improve quality.

## 12.3.1 (2020-08-18)
- Fixed bug in TaskExtensions.EnsureCompleted method that causes it to unconditionally throw an exception in the environments with synchronization context

## 12.3.0 (2020-08-13)
- Includes all features from 12.3.0-preview.1 through 12.3.0-preview.2.
- This release contains bug fixes to improve quality.

## 12.3.0-preview.2 (2020-07-03)
- This release contains bug fixes to improve quality.

## 12.3.0-preview.1 (2020-07-03)
- Added support for service version 2019-12-12.
- This release contains bug fixes to improve quality.

## 12.2.1 
- Minor bugfixes around task completion.

## 12.2.0 
- Added support for service version 2019-07-07.
- Sanitized header values in exceptions.

## 12.1.1 
- Pass Storage version to each API.

## 12.1.0 
- Removed internal dependencies

## 12.0.0 
- Azure.Storage.Blobs.Batching assembly and package are renamed to
  Azure.Storage.Blobs.Batch for consistency with other platforms.

## 12.0.0-preview.4 
- This preview is the first release supporting batched operations for Azure
Storage blobs.<|MERGE_RESOLUTION|>--- conflicted
+++ resolved
@@ -1,20 +1,16 @@
 # Release History
 
-<<<<<<< HEAD
-## 12.6.0-beta.1 (Unreleased)
+## 12.6.0-beta.5 (Unreleased)
 
 
 ## 12.5.2 (2021-05-20)
-=======
-## 12.6.0-beta.5 (Unreleased)
-
+- This release contains bug fixes to improve quality.
 
 ## 12.6.0-beta.4 (2021-05-12)
 - Added support for service version 2020-08-04.
 - This release contains bug fixes to improve quality.
 
 ## 12.6.0-beta.3 (2021-04-09)
->>>>>>> 9e6c98a6
 - This release contains bug fixes to improve quality.
 
 ## 12.5.1 (2021-03-29)
