# Release History

<<<<<<< HEAD
## 12.6.0-beta.4 (Unreleased)


## 12.6.0-beta.3 (2021-04-09)
- This release contains bug fixes to improve quality.
=======
## 12.6.0-beta.3 (Unreleased)

## 12.5.1 (2021-03-29)
- Fixed bug where ClientDiagnostics's DiagnosticListener was leaking resources.
>>>>>>> 0e1ef6c4

## 12.6.0-beta.2 (2021-03-09)
- This release contains bug fixes to improve quality.

## 12.6.0-beta.1 (2021-02-09)
- Added support for service version 2020-06-12.
- Added support for container-scoped batch requests.
- This release contains bug fixes to improve quality.

## 12.5.0 (2021-01-12)
- Includes all features from 12.5.0-beta.1.
- This release contains bug fixes to improve quality.

## 12.5.0-beta.1 (2020-12-07)
- Added support for service version 2020-04-08.
- This release contains bug fixes to improve quality.

## 12.4.0 (2020-11-10)
- This release contains bug fixes to improve quality.
- Includes all features from 12.4.0-preview.1

## 12.4.0-preview.1 (2020-09-30)
- Added support for service version 2020-02-10.
- This release contains bug fixes to improve quality.

## 12.3.1 (2020-08-18)
- Fixed bug in TaskExtensions.EnsureCompleted method that causes it to unconditionally throw an exception in the environments with synchronization context

## 12.3.0 (2020-08-13)
- Includes all features from 12.3.0-preview.1 through 12.3.0-preview.2.
- This release contains bug fixes to improve quality.

## 12.3.0-preview.2 (2020-07-03)
- This release contains bug fixes to improve quality.

## 12.3.0-preview.1 (2020-07-03)
- Added support for service version 2019-12-12.
- This release contains bug fixes to improve quality.

## 12.2.1 
- Minor bugfixes around task completion.

## 12.2.0 
- Added support for service version 2019-07-07.
- Sanitized header values in exceptions.

## 12.1.1 
- Pass Storage version to each API.

## 12.1.0 
- Removed internal dependencies

## 12.0.0 
- Azure.Storage.Blobs.Batching assembly and package are renamed to
  Azure.Storage.Blobs.Batch for consistency with other platforms.

## 12.0.0-preview.4 
- This preview is the first release supporting batched operations for Azure
Storage blobs.<|MERGE_RESOLUTION|>--- conflicted
+++ resolved
@@ -1,17 +1,13 @@
 # Release History
 
-<<<<<<< HEAD
 ## 12.6.0-beta.4 (Unreleased)
 
 
 ## 12.6.0-beta.3 (2021-04-09)
 - This release contains bug fixes to improve quality.
-=======
-## 12.6.0-beta.3 (Unreleased)
 
 ## 12.5.1 (2021-03-29)
 - Fixed bug where ClientDiagnostics's DiagnosticListener was leaking resources.
->>>>>>> 0e1ef6c4
 
 ## 12.6.0-beta.2 (2021-03-09)
 - This release contains bug fixes to improve quality.
