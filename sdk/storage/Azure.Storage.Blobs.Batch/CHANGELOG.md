# Release History

## 12.24.0-beta.1 (Unreleased)

### Features Added
- Added support for service version 2026-02-06.
<<<<<<< HEAD
=======

## 12.23.0 (2025-10-13)

### Features Added
- Includes all features from 12.23.0-beta.1
>>>>>>> a900c8b7

## 12.22.0 (2025-07-14)

### Features Added
- Includes all features from 12.22.0-beta.1

## 12.23.0-beta.1 (2025-06-09)

### Features Added
- Added support for service version 2025-11-05.
- Added more useful error message when the SDK encounters an x-ms-version mis-match issue.

## 12.22.0-beta.1 (2025-05-06)

### Features Added
- Added support for service version 2025-07-05.

## 12.21.0 (2025-03-11)

### Features Added
- Includes all features from 12.21.0-beta.1

### Bugs Fixed
- Fixed an issue where batch subrequests would not authenticate properly if using `TokenCredential` authentication when the `BlobBatchClient` was created from `BlobContianerClient.GetBlobBatchClient`.

## 12.21.0-beta.1 (2025-02-11)

### Features Added
- Added support for service version 2025-05-05.

## 12.20.0 (2024-11-12)

### Features Added
- Includes all features from 12.20.0-beta.1 and 12.20.0-beta.2.

## 12.20.0-beta.2 (2024-10-10)

### Other Changes
- Upgraded `System.Text.Json` package dependency to 6.0.10 for security fix.

## 12.19.1 (2024-10-10)

### Other Changes
- Upgraded `System.Text.Json` package dependency to 6.0.10 for security fix.

## 12.20.0-beta.1 (2024-10-08)

### Features Added
- Added support for service version 2025-01-05.

## 12.19.0 (2024-09-18)

### Features Added
- Includes all features from 12.19.0-beta.1.

## 12.19.0-beta.1 (2024-08-06)

### Features Added
- Added support for service version 2024-11-04.

## 12.18.1 (2024-07-25)

### Bugs Fixed
- Fixed \[BUG\] Azure Blob Storage Client SDK No Longer Supports Globalization Invariant Mode for Account Key Authentication #45052

## 12.18.0 (2024-07-16)

### Features Added
- Includes all features from 12.18.0-beta.1.

## 12.18.0-beta.1 (2024-06-11)
- Added support for service version 2024-08-04.

## 12.17.0 (2024-05-15)
- Includes all features from 12.17.0-beta.1 and 12.17.0-beta.2.

## 12.17.0-beta.2 (2024-04-15)
- Added support for service version 2023-05-04.
- Added support for deleting individual blob versions.

## 12.17.0-beta.1 (2023-12-05)
- Added support for service version 2024-02-04.

## 12.16.1 (2023-11-13)
- Distributed tracing with `ActivitySource` is stable and no longer requires the [Experimental feature-flag](https://github.com/Azure/azure-sdk-for-net/blob/main/sdk/core/Azure.Core/samples/Diagnostics.md).

## 12.16.0 (2023-11-06)
- Includes all features from 12.16.0-beta.1.

## 12.16.0-beta.1 (2023-10-16)
- Added support for service version 2023-11-03.

## 12.15.0 (2023-09-12)
- Includes all features from 12.15.0-beta.1.

## 12.15.0-beta.1 (2023-08-08)
- Added support for service version 2023-05-03 and 2023-08-03.

## 12.14.0 (2023-07-11)
- Includes all features from 12.14.0-beta.1.

## 12.14.0-beta.1 (2023-05-30)
- Added support for service version 2023-01-03.

## 12.13.0 (2023-04-11)
- Includes all features from 12.13.0-beta.1.

## 12.13.0-beta.1 (2023-03-28)
- Added support for service version 2022-11-02.
- `BlobBatch` is made explicitly resilient to multiple dispose

## 12.12.1 (2023-03-24)
- Bumped Azure.Core dependency from 1.28 and 1.30, fixing issue with headers being non-resilient to double dispose of the request.

## 12.12.0 (2023-02-21)
- Includes all features from 12.12.0-beta.1.

## 12.12.0-beta.1 (2023-02-07)
- Added support for service version 2021-12-02.

## 12.11.0 (2022-10-12)
- Includes all features from 12.11.0-beta.1.

## 12.11.0-beta.1 (2022-08-23)
- Added support for service version 2021-10-04.

## 12.10.0 (2022-07-07)
- Includes all features from 12.10.0-beta.1.

## 12.10.0-beta.1 (2022-06-15)
- Added support for service version 2021-08-06.

## 12.9.0 (2022-05-02)
- Includes all features from 12.9.0-beta.1.

## 12.9.0-beta.1 (2022-04-12)
- Added support for service version 2021-06-08.

## 12.8.0 (2022-03-10)
- Includes all features from 12.8.0-beta.1, 12.8.0-beta.2, and 12.8.0-beta.3

## 12.8.0-beta.3 (2022-02-07)
- Added support for service version 2021-04-10.

## 12.8.0-beta.2 (2021-11-30)
- Added support for service vesrion 2021-02-12.

## 12.8.0-beta.1 (2021-11-03)
- Added support for service version 2020-12-06.

## 12.7.0 (2021-09-08)
- Includes all features from 12.7.0-beta.1 and 12.7.0-beta.2.
- Fixed bug where Batch Delete was not property parsing DeleteSnapshotsOption.

## 12.7.0-beta.2 (2021-07-23)
- This release contains bug fixes to improve quality.

## 12.7.0-beta.1 (2021-07-22)
- Added support for service version 2020-10-02.
- TenantId can now be discovered through the service challenge response, when using a TokenCredential for authorization.
    - A new property is now available on the ClientOptions called `EnableTenantDiscovery`. If set to true, the client will attempt an initial unauthorized request to the service to prompt a challenge containing the tenantId hint.
- Fixed bug where blob name was not encoded properly when using batch operations.

## 12.6.0 (2021-06-08)
- Includes all features from 12.6.0-beta.4.

## 12.5.2 (2021-05-20)
- This release contains bug fixes to improve quality.

## 12.6.0-beta.4 (2021-05-12)
- Added support for service version 2020-08-04.
- This release contains bug fixes to improve quality.

## 12.6.0-beta.3 (2021-04-09)
- This release contains bug fixes to improve quality.

## 12.5.1 (2021-03-29)
- Fixed bug where ClientDiagnostics's DiagnosticListener was leaking resources.

## 12.6.0-beta.2 (2021-03-09)
- This release contains bug fixes to improve quality.

## 12.6.0-beta.1 (2021-02-09)
- Added support for service version 2020-06-12.
- Added support for container-scoped batch requests.
- This release contains bug fixes to improve quality.

## 12.5.0 (2021-01-12)
- Includes all features from 12.5.0-beta.1.
- This release contains bug fixes to improve quality.

## 12.5.0-beta.1 (2020-12-07)
- Added support for service version 2020-04-08.
- This release contains bug fixes to improve quality.

## 12.4.0 (2020-11-10)
- This release contains bug fixes to improve quality.
- Includes all features from 12.4.0-preview.1

## 12.4.0-preview.1 (2020-09-30)
- Added support for service version 2020-02-10.
- This release contains bug fixes to improve quality.

## 12.3.1 (2020-08-18)
- Fixed bug in TaskExtensions.EnsureCompleted method that causes it to unconditionally throw an exception in the environments with synchronization context

## 12.3.0 (2020-08-13)
- Includes all features from 12.3.0-preview.1 through 12.3.0-preview.2.
- This release contains bug fixes to improve quality.

## 12.3.0-preview.2 (2020-07-03)
- This release contains bug fixes to improve quality.

## 12.3.0-preview.1 (2020-07-03)
- Added support for service version 2019-12-12.
- This release contains bug fixes to improve quality.

## 12.2.1 
- Minor bugfixes around task completion.

## 12.2.0 
- Added support for service version 2019-07-07.
- Sanitized header values in exceptions.

## 12.1.1 
- Pass Storage version to each API.

## 12.1.0 
- Removed internal dependencies

## 12.0.0 
- Azure.Storage.Blobs.Batching assembly and package are renamed to
  Azure.Storage.Blobs.Batch for consistency with other platforms.

## 12.0.0-preview.4 
- This preview is the first release supporting batched operations for Azure
Storage blobs.<|MERGE_RESOLUTION|>--- conflicted
+++ resolved
@@ -4,14 +4,11 @@
 
 ### Features Added
 - Added support for service version 2026-02-06.
-<<<<<<< HEAD
-=======
 
 ## 12.23.0 (2025-10-13)
 
 ### Features Added
 - Includes all features from 12.23.0-beta.1
->>>>>>> a900c8b7
 
 ## 12.22.0 (2025-07-14)
 
