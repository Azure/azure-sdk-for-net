# Release History

<<<<<<< HEAD
## 12.4.1 (2020-08-18)
- Bug in TaskExtensions.EnsureCompleted method that causes it to unconditionally throw an exception in the environments with synchronization context
=======
## 12.5.0-preview.1 (Unreleased)
- Fixed a bug where QueueClient.UpdateMessage and QueueClient.UpdateMessageAsync were erasing message content if only visiblityTimeout was provided.
>>>>>>> f044e48d

## 12.4.0 (2020-08-13)
- Includes all features from 12.4.0-preview.1 through 12.4.0-preview.6.
- This preview contains bug fixes to improve quality.

## 12.4.0-preview.6 (2020-07-27)
- Updated QueueSasBuilder to correctly order raw string permissions and make the permissions lowercase.

## 12.4.0-preview.5 (2020-07-03)
- Fixed a bug in queue client-side encryption deserialization.
- This release contains bug fixes to improve quality.

## 12.4.0-preview.4 (2020-06)
- This preview contains bug fixes to improve quality.

## 12.4.0-preview.1 (2020-06)
- This preview adds support for client-side encryption, compatible with data uploaded in previous major versions.

## 12.3.2 (2020-06)
- This release contains bug fixes to improve quality.

## 12.3.1 (2020-06)
- This release contains bug fixes to improve quality.

## 12.3.0 (2020-03)
- Added Exists(), CreateIfNotExists() and DeleteIfNotExists() to QueueClient.

## 12.2.0 (2020-02)
- Added support for service version 2019-07-07.
- Fixed issue where SAS didn't work with signed identifiers.
- Sanitized header values in exceptions.

## 12.1.1 (2020-01)
 - Fixed issue where SAS content headers were not URL encoded when using QueueSasBuilder.
 - Fixed bug where using SAS connection string from portal would throw an exception if it included
   table endpoint.

## 12.1.0
- Added check to enforce TokenCredential is used only over HTTPS
- Support using SAS token from connection string
- Fixed issue where AccountName on QueueUriBuilder would not be populated
  for non-IP style Uris.

## 12.0.0 (2019-11)
- Renamed a number of operations and models to better align with other client
  libraries and the .NET Framework Design Guidelines

## 12.0.0-preview.4 (2019-10)
- Support for geo-redundant read from secondary location on failure
- Verification of echoed client request IDs
- Added convenient resource Name properties on all clients

## 12.0.0-preview.3 (2019-09)
- Added QueueUriBuilder for addressing Azure Storage resources
- Bug fixes

For more information, please visit: https://aka.ms/azure-sdk-preview3-net.

## 12.0.0-preview.2 (2019-08)
- Distributed Tracing
- Bug fixes

## 12.0.0-preview.1 (2019-07)
This preview is the first release of a ground-up rewrite of our client
libraries to ensure consistency, idiomatic design, productivity, and an
excellent developer experience.  It was created following the Azure SDK Design
Guidelines for .NET at https://azuresdkspecs.z5.web.core.windows.net/DotNetSpec.html.

For more information, please visit: https://aka.ms/azure-sdk-preview1-net.<|MERGE_RESOLUTION|>--- conflicted
+++ resolved
@@ -1,12 +1,10 @@
 # Release History
 
-<<<<<<< HEAD
+## 12.5.0-preview.1 (Unreleased)
+- Fixed a bug where QueueClient.UpdateMessage and QueueClient.UpdateMessageAsync were erasing message content if only visiblityTimeout was provided.
+
 ## 12.4.1 (2020-08-18)
 - Bug in TaskExtensions.EnsureCompleted method that causes it to unconditionally throw an exception in the environments with synchronization context
-=======
-## 12.5.0-preview.1 (Unreleased)
-- Fixed a bug where QueueClient.UpdateMessage and QueueClient.UpdateMessageAsync were erasing message content if only visiblityTimeout was provided.
->>>>>>> f044e48d
 
 ## 12.4.0 (2020-08-13)
 - Includes all features from 12.4.0-preview.1 through 12.4.0-preview.6.
