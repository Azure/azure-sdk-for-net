# Release History

## 12.5.0-preview.2 (Unreleased)
- Fixed a bug where QueueServiceClient.SetProperties and QueueService.GetProperties where the creating/parsing XML Service Queue Properties CorsRules incorrectly causing Invalid XML Errors
<<<<<<< HEAD
- Added CanGenerateSasUri property, GenerateSasUri() to QueueClient.
- Added CanGenerateSasUri property, GenerateSasUri() to QueueServiceClient.
=======
- Fixed bug where Queues SDK coudn't handle SASs with start and expiry time in format other than yyyy-MM-ddTHH:mm:ssZ.
>>>>>>> d8506372

## 12.5.0-preview.1 (2020-09-30)
- This preview contains bug fixes to improve quality.

## 12.4.2 (2020-08-31)
- Fixed a bug where QueueClient.UpdateMessage and QueueClient.UpdateMessageAsync were erasing message content if only visiblityTimeout was provided.

## 12.4.1 (2020-08-18)
- Fixed bug in TaskExtensions.EnsureCompleted method that causes it to unconditionally throw an exception in the environments with synchronization context

## 12.4.0 (2020-08-13)
- Includes all features from 12.4.0-preview.1 through 12.4.0-preview.6.
- This preview contains bug fixes to improve quality.

## 12.4.0-preview.6 (2020-07-27)
- Updated QueueSasBuilder to correctly order raw string permissions and make the permissions lowercase.

## 12.4.0-preview.5 (2020-07-03)
- Fixed a bug in queue client-side encryption deserialization.
- This release contains bug fixes to improve quality.

## 12.4.0-preview.4 (2020-06)
- This preview contains bug fixes to improve quality.

## 12.4.0-preview.1 (2020-06)
- This preview adds support for client-side encryption, compatible with data uploaded in previous major versions.

## 12.3.2 (2020-06)
- This release contains bug fixes to improve quality.

## 12.3.1 (2020-06)
- This release contains bug fixes to improve quality.

## 12.3.0 (2020-03)
- Added Exists(), CreateIfNotExists() and DeleteIfNotExists() to QueueClient.

## 12.2.0 (2020-02)
- Added support for service version 2019-07-07.
- Fixed issue where SAS didn't work with signed identifiers.
- Sanitized header values in exceptions.

## 12.1.1 (2020-01)
 - Fixed issue where SAS content headers were not URL encoded when using QueueSasBuilder.
 - Fixed bug where using SAS connection string from portal would throw an exception if it included
   table endpoint.

## 12.1.0
- Added check to enforce TokenCredential is used only over HTTPS
- Support using SAS token from connection string
- Fixed issue where AccountName on QueueUriBuilder would not be populated
  for non-IP style Uris.

## 12.0.0 (2019-11)
- Renamed a number of operations and models to better align with other client
  libraries and the .NET Framework Design Guidelines

## 12.0.0-preview.4 (2019-10)
- Support for geo-redundant read from secondary location on failure
- Verification of echoed client request IDs
- Added convenient resource Name properties on all clients

## 12.0.0-preview.3 (2019-09)
- Added QueueUriBuilder for addressing Azure Storage resources
- Bug fixes

For more information, please visit: https://aka.ms/azure-sdk-preview3-net.

## 12.0.0-preview.2 (2019-08)
- Distributed Tracing
- Bug fixes

## 12.0.0-preview.1 (2019-07)
This preview is the first release of a ground-up rewrite of our client
libraries to ensure consistency, idiomatic design, productivity, and an
excellent developer experience.  It was created following the Azure SDK Design
Guidelines for .NET at https://azuresdkspecs.z5.web.core.windows.net/DotNetSpec.html.

For more information, please visit: https://aka.ms/azure-sdk-preview1-net.<|MERGE_RESOLUTION|>--- conflicted
+++ resolved
@@ -2,12 +2,9 @@
 
 ## 12.5.0-preview.2 (Unreleased)
 - Fixed a bug where QueueServiceClient.SetProperties and QueueService.GetProperties where the creating/parsing XML Service Queue Properties CorsRules incorrectly causing Invalid XML Errors
-<<<<<<< HEAD
+- Fixed bug where Queues SDK coudn't handle SASs with start and expiry time in format other than yyyy-MM-ddTHH:mm:ssZ.
 - Added CanGenerateSasUri property, GenerateSasUri() to QueueClient.
 - Added CanGenerateSasUri property, GenerateSasUri() to QueueServiceClient.
-=======
-- Fixed bug where Queues SDK coudn't handle SASs with start and expiry time in format other than yyyy-MM-ddTHH:mm:ssZ.
->>>>>>> d8506372
 
 ## 12.5.0-preview.1 (2020-09-30)
 - This preview contains bug fixes to improve quality.
