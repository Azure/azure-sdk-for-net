# Release History

## 12.20.0-beta.1 (Unreleased)

### Features Added
<<<<<<< HEAD
- Added support for service version 2024-11-04.
- Added ability to retrieve SAS string to sign for debugging purposes.
=======
- Add Queue Permissions enum to represent QueueAccessPolicy.Permissions #37653

### Bugs Fixed
>>>>>>> d15d4aa7

### Breaking Changes

### Bugs Fixed

### Other Changes

## 12.19.1 (2024-07-25)

### Bugs Fixed
- Fixed \[BUG\] Azure Blob Storage Client SDK No Longer Supports Globalization Invariant Mode for Account Key Authentication #45052

## 12.19.0 (2024-07-16)

### Features Added
- Includes all features from 12.19.0-beta.1.

## 12.19.0-beta.1 (2024-06-11)
- Added support for service version 2024-08-04.
- This package will now respect the QueueClientOptions.ServiceVersion specified by the customer, or default to the latest version.
- Added more detailed messaging for authorization failure cases.

## 12.18.0 (2024-05-13)
- Includes all features from 12.18.0-beta.1 and 12.18.0-beta.2.
- Fixed bug where `QueueClient` did not throw an exception on empty/null queue names when constructing a client.

## 12.18.0-beta.2 (2024-04-15)
- Added support for service version 2024-05-04.

## 12.18.0-beta.1 (2023-12-05)
- Added support for service version 2024-02-04.

## 12.17.1 (2023-11-13)
- Distributed tracing with `ActivitySource` is stable and no longer requires the [Experimental feature-flag](https://github.com/Azure/azure-sdk-for-net/blob/main/sdk/core/Azure.Core/samples/Diagnostics.md).

## 12.17.0 (2023-11-06)
- Includes all features from 12.17.0-beta.1.

## 12.17.0-beta.1 (2023-10-16)
- Added support for QueueClientOptions.Audience

## 12.16.0 (2023-09-12)
- Includes all features from 12.16.0-beta.1.

## 12.16.0-beta.1 (2023-08-08)
- This release contains bug fixes to improve quality.

## 12.15.0 (2023-07-11)
- Includes all features from 12.15.0-beta.1.

## 12.15.0-beta.1 (2023-05-30)
- This release contains bug fixes to improve quality.

## 12.14.0 (2023-04-11)
- Includes all features from 12.14.0-beta.1.

## 12.14.0-beta.1 (2023-03-28)
- This release contains bug fixes to improve quality.

## 12.13.1 (2023-03-24)
- Bumped Azure.Core dependency from 1.28 and 1.30, fixing issue with headers being non-resilient to double dispose of the request.

## 12.13.0 (2023-02-21)
- Includes all features from 12.13.0-beta.1.

## 12.13.0-beta.1 (2023-02-07)
- This release contains bug fixes to improve quality.

## 12.12.0 (2022-10-12)
- Includes all features from 12.12.0-beta.1.

## 12.12.0-beta.1 (2022-08-23)
- This release contains bug fixes to improve quality.

## 12.11.1 (2022-08-22)
- Added support for receiving queue messages with bugged client-side encryption metadata from previous library versions.

## 12.11.0 (2022-07-07)
- Includes all features from 12.10.1-beta.1.

## 12.11.0-beta.1 (2022-06-15)
- This release contains bug fixes to improve quality.

## 12.10.0 (2022-05-02)
- Includes all features from 12.10.0-beta.1.

## 12.10.0-beta.1 (2022-04-12)
- This release contains bug fixes to improve quality.

## 12.9.0 (2022-03-10)
- Includes all features from 12.9.0-beta.1, 12.9.0-beta.2, and 12.9.0-beta.3.

## 12.9.0-beta.3 (2022-02-07)
- This release contains bug fixes to improve quality.

## 12.9.0-beta.2 (2021-11-30)
- This release contains bug fixes to improve quality.

## 12.9.0-beta.1 (2021-11-03)
- This release contains bug fixes to improve quality.

## 12.8.0 (2021-09-08)
- Includes all features from 12.8.0-beta.1 and 12.8.0-beta.2.
- Fixed issue where QueueClient.ReceiveMessage() and .ReceiveMessageAsync() were creating two Diagnostic Scopes.

## 12.8.0-beta.2 (2021-07-23)
- This release contains bug fixes to improve quality.

## 12.8.0-beta.1 (2021-07-22)
- TenantId can now be discovered through the service challenge response, when using a TokenCredential for authorization.
    - A new property is now available on the ClientOptions called `EnableTenantDiscovery`. If set to true, the client will attempt an initial unauthorized request to the service to prompt a challenge containing the tenantId hint.

## 12.7.0 (2021-06-08)
- Includes all features from 12.7.0-beta.4.
- This release contains bug fixes to improve quality.

## 12.6.2 (2021-05-20)
- This release contains bug fixes to improve quality.

## 12.7.0-beta.4 (2021-05-12)
- Fixed bug where clients would sometimes throw a NullReferenceException when calling GenerateSas() with a QueueSasBuilder parameter.
- Deprecated property QueueSasBuilder.Version, so when generating SAS will always use the latest Storage Service SAS version.

## 12.7.0-beta.3 (2021-04-09)
- This preview contains bug fixes to improve quality.

## 12.6.1 (2021-03-29)
- Fixed bug where ClientDiagnostics's DiagnosticListener was leaking resources.

## 12.7.0-beta.2 (2021-03-09)
- This preview contains bug fixes to improve quality.

## 12.7.0-beta.1 (2021-02-09)
- Fixed bug where QueueClient.CanGenerateSasUri and QueueServiceClient.CanGenerateSasUri was not mockable.
- Added MessageDecodingFailed event to QueueClientOptions.

## 12.6.0 (2021-01-12)
- Includes all features from 12.6.0-beta.1.
- Added support for AzureSasCredential. That allows SAS rotation for long living clients.

## 12.6.0-beta.1 (2020-12-07)
- Fixed bug where QueueServiceClient.GetQueueClient() and QueueClient.WithClientSideEncryptionOptions() created clients that could not generate a SAS from clients that could generate a SAS.

## 12.5.0 (2020-11-10)
- Includes all features from 12.5.0-preview.1
- Fixed a bug where QueueServiceClient.SetProperties and QueueService.GetProperties where the creating/parsing XML Service Queue Properties CorsRules incorrectly causing Invalid XML Errors
- Fixed bug where Queues SDK coudn't handle SASs with start and expiry time in format other than yyyy-MM-ddTHH:mm:ssZ.
- Added CanGenerateSasUri property, GenerateSasUri() to QueueClient.
- Added CanGenerateAccountSasUri property, GenerateAccountSasUri() to QueueServiceClient.

### Support for binary data, custom shapes and Base64 encoding
This release adds a convinient way to send and receive binary data and custom shapes as a payload.
Additionally, support for Base64 encoding in HTTP requests and reponses has been added that makes interoperability with V11 and prior Storage SDK easier to implement.

The `QueueClient.SendMessage` and `QueueClient.SendMessageAsync` consume `System.BinaryData` in addition to `string`.
`QueueMessage` and `PeekedMessage` expose new property `Body` of `System.BinaryData` type to access message payload and should be used instead of `MessageText`.

See [System.BinaryData](https://github.com/Azure/azure-sdk-for-net/blob/System.Memory.Data_1.0.0/sdk/core/System.Memory.Data/README.md) for more information about handling `string`, binary data and custom shapes.

#### Receiving message as string
Before:
```C#
QueueMessage message = await queueClient.ReceiveMessage();
string messageText = message.MessageText;
```

After:
```C#
QueueMessage message = await queueClient.ReceiveMessage();
BinaryData body = message.Body;
string messageText = body.ToString();
```

## 12.5.0-preview.1 (2020-09-30)
- This preview contains bug fixes to improve quality.

## 12.4.2 (2020-08-31)
- Fixed a bug where QueueClient.UpdateMessage and QueueClient.UpdateMessageAsync were erasing message content if only visiblityTimeout was provided.

## 12.4.1 (2020-08-18)
- Fixed bug in TaskExtensions.EnsureCompleted method that causes it to unconditionally throw an exception in the environments with synchronization context

## 12.4.0 (2020-08-13)
- Includes all features from 12.4.0-preview.1 through 12.4.0-preview.6.
- This preview contains bug fixes to improve quality.

## 12.4.0-preview.6 (2020-07-27)
- Updated QueueSasBuilder to correctly order raw string permissions and make the permissions lowercase.

## 12.4.0-preview.5 (2020-07-03)
- Fixed a bug in queue client-side encryption deserialization.
- This release contains bug fixes to improve quality.

## 12.4.0-preview.4 
- This preview contains bug fixes to improve quality.

## 12.4.0-preview.1 
- This preview adds support for client-side encryption, compatible with data uploaded in previous major versions.

## 12.3.2 
- This release contains bug fixes to improve quality.

## 12.3.1 
- This release contains bug fixes to improve quality.

## 12.3.0 
- Added Exists(), CreateIfNotExists() and DeleteIfNotExists() to QueueClient.

## 12.2.0 
- Added support for service version 2019-07-07.
- Fixed issue where SAS didn't work with signed identifiers.
- Sanitized header values in exceptions.

## 12.1.1 
 - Fixed issue where SAS content headers were not URL encoded when using QueueSasBuilder.
 - Fixed bug where using SAS connection string from portal would throw an exception if it included
   table endpoint.

## 12.1.0 
- Added check to enforce TokenCredential is used only over HTTPS
- Support using SAS token from connection string
- Fixed issue where AccountName on QueueUriBuilder would not be populated
  for non-IP style Uris.

## 12.0.0 
- Renamed a number of operations and models to better align with other client
  libraries and the .NET Framework Design Guidelines

## 12.0.0-preview.4 
- Support for geo-redundant read from secondary location on failure
- Verification of echoed client request IDs
- Added convenient resource Name properties on all clients

## 12.0.0-preview.3 
- Added QueueUriBuilder for addressing Azure Storage resources
- Bug fixes

For more information, please visit: https://aka.ms/azure-sdk-preview3-net.

## 12.0.0-preview.2 
- Distributed Tracing
- Bug fixes

## 12.0.0-preview.1 
This preview is the first release of a ground-up rewrite of our client
libraries to ensure consistency, idiomatic design, productivity, and an
excellent developer experience.  It was created following the Azure SDK Design
Guidelines for .NET at https://azuresdkspecs.z5.web.core.windows.net/DotNetSpec.html.

For more information, please visit: https://aka.ms/azure-sdk-preview1-net.<|MERGE_RESOLUTION|>--- conflicted
+++ resolved
@@ -3,14 +3,11 @@
 ## 12.20.0-beta.1 (Unreleased)
 
 ### Features Added
-<<<<<<< HEAD
 - Added support for service version 2024-11-04.
 - Added ability to retrieve SAS string to sign for debugging purposes.
-=======
 - Add Queue Permissions enum to represent QueueAccessPolicy.Permissions #37653
 
 ### Bugs Fixed
->>>>>>> d15d4aa7
 
 ### Breaking Changes
 
