# Release History

<<<<<<< HEAD
## 12.7.0-beta.1 (Unreleased)


## 12.6.2 (2021-05-20)
- This release contains bug fixes to improve quality.
=======
## 12.7.0-beta.5 (Unreleased)


## 12.7.0-beta.4 (2021-05-12)
- Fixed bug where clients would sometimes throw a NullReferenceException when calling GenerateSas() with a QueueSasBuilder parameter.
- Deprecated property QueueSasBuilder.Version, so when generating SAS will always use the latest Storage Service SAS version.

## 12.7.0-beta.3 (2021-04-09)
- This preview contains bug fixes to improve quality.
>>>>>>> 9e6c98a6

## 12.6.1 (2021-03-29)
- Fixed bug where ClientDiagnostics's DiagnosticListener was leaking resources.

## 12.7.0-beta.2 (2021-03-09)
- This preview contains bug fixes to improve quality.

## 12.7.0-beta.1 (2021-02-09)
- Fixed bug where QueueClient.CanGenerateSasUri and QueueServiceClient.CanGenerateSasUri was not mockable.
- Added MessageDecodingFailed event to QueueClientOptions.

## 12.6.0 (2021-01-12)
- Includes all features from 12.6.0-beta.1.
- Added support for AzureSasCredential. That allows SAS rotation for long living clients.

## 12.6.0-beta.1 (2020-12-07)
- Fixed bug where QueueServiceClient.GetQueueClient() and QueueClient.WithClientSideEncryptionOptions() created clients that could not generate a SAS from clients that could generate a SAS.

## 12.5.0 (2020-11-10)
- Includes all features from 12.5.0-preview.1
- Fixed a bug where QueueServiceClient.SetProperties and QueueService.GetProperties where the creating/parsing XML Service Queue Properties CorsRules incorrectly causing Invalid XML Errors
- Fixed bug where Queues SDK coudn't handle SASs with start and expiry time in format other than yyyy-MM-ddTHH:mm:ssZ.
- Added CanGenerateSasUri property, GenerateSasUri() to QueueClient.
- Added CanGenerateAccountSasUri property, GenerateAccountSasUri() to QueueServiceClient.

### Support for binary data, custom shapes and Base64 encoding
This release adds a convinient way to send and receive binary data and custom shapes as a payload.
Additionally, support for Base64 encoding in HTTP requests and reponses has been added that makes interoperability with V11 and prior Storage SDK easier to implement.

The `QueueClient.SendMessage` and `QueueClient.SendMessageAsync` consume `System.BinaryData` in addition to `string`.
`QueueMessage` and `PeekedMessage` expose new property `Body` of `System.BinaryData` type to access message payload and should be used instead of `MessageText`.

See [System.BinaryData](https://github.com/Azure/azure-sdk-for-net/blob/System.Memory.Data_1.0.0/sdk/core/System.Memory.Data/README.md) for more information about handling `string`, binary data and custom shapes.

#### Receiving message as string
Before:
```C#
QueueMessage message = await queueClient.ReceiveMessage();
string messageText = message.MessageText;
```

After:
```C#
QueueMessage message = await queueClient.ReceiveMessage();
BinaryData body = message.Body;
string messageText = body.ToString();
```

## 12.5.0-preview.1 (2020-09-30)
- This preview contains bug fixes to improve quality.

## 12.4.2 (2020-08-31)
- Fixed a bug where QueueClient.UpdateMessage and QueueClient.UpdateMessageAsync were erasing message content if only visiblityTimeout was provided.

## 12.4.1 (2020-08-18)
- Fixed bug in TaskExtensions.EnsureCompleted method that causes it to unconditionally throw an exception in the environments with synchronization context

## 12.4.0 (2020-08-13)
- Includes all features from 12.4.0-preview.1 through 12.4.0-preview.6.
- This preview contains bug fixes to improve quality.

## 12.4.0-preview.6 (2020-07-27)
- Updated QueueSasBuilder to correctly order raw string permissions and make the permissions lowercase.

## 12.4.0-preview.5 (2020-07-03)
- Fixed a bug in queue client-side encryption deserialization.
- This release contains bug fixes to improve quality.

## 12.4.0-preview.4 
- This preview contains bug fixes to improve quality.

## 12.4.0-preview.1 
- This preview adds support for client-side encryption, compatible with data uploaded in previous major versions.

## 12.3.2 
- This release contains bug fixes to improve quality.

## 12.3.1 
- This release contains bug fixes to improve quality.

## 12.3.0 
- Added Exists(), CreateIfNotExists() and DeleteIfNotExists() to QueueClient.

## 12.2.0 
- Added support for service version 2019-07-07.
- Fixed issue where SAS didn't work with signed identifiers.
- Sanitized header values in exceptions.

## 12.1.1 
 - Fixed issue where SAS content headers were not URL encoded when using QueueSasBuilder.
 - Fixed bug where using SAS connection string from portal would throw an exception if it included
   table endpoint.

## 12.1.0 
- Added check to enforce TokenCredential is used only over HTTPS
- Support using SAS token from connection string
- Fixed issue where AccountName on QueueUriBuilder would not be populated
  for non-IP style Uris.

## 12.0.0 
- Renamed a number of operations and models to better align with other client
  libraries and the .NET Framework Design Guidelines

## 12.0.0-preview.4 
- Support for geo-redundant read from secondary location on failure
- Verification of echoed client request IDs
- Added convenient resource Name properties on all clients

## 12.0.0-preview.3 
- Added QueueUriBuilder for addressing Azure Storage resources
- Bug fixes

For more information, please visit: https://aka.ms/azure-sdk-preview3-net.

## 12.0.0-preview.2 
- Distributed Tracing
- Bug fixes

## 12.0.0-preview.1 
This preview is the first release of a ground-up rewrite of our client
libraries to ensure consistency, idiomatic design, productivity, and an
excellent developer experience.  It was created following the Azure SDK Design
Guidelines for .NET at https://azuresdkspecs.z5.web.core.windows.net/DotNetSpec.html.

For more information, please visit: https://aka.ms/azure-sdk-preview1-net.<|MERGE_RESOLUTION|>--- conflicted
+++ resolved
@@ -1,14 +1,10 @@
 # Release History
 
-<<<<<<< HEAD
-## 12.7.0-beta.1 (Unreleased)
+## 12.7.0-beta.5 (Unreleased)
 
 
 ## 12.6.2 (2021-05-20)
 - This release contains bug fixes to improve quality.
-=======
-## 12.7.0-beta.5 (Unreleased)
-
 
 ## 12.7.0-beta.4 (2021-05-12)
 - Fixed bug where clients would sometimes throw a NullReferenceException when calling GenerateSas() with a QueueSasBuilder parameter.
@@ -16,7 +12,6 @@
 
 ## 12.7.0-beta.3 (2021-04-09)
 - This preview contains bug fixes to improve quality.
->>>>>>> 9e6c98a6
 
 ## 12.6.1 (2021-03-29)
 - Fixed bug where ClientDiagnostics's DiagnosticListener was leaking resources.
