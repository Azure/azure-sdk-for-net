# Release History

<<<<<<< HEAD
## 12.20.1 (2024-10-10)
=======
## 12.21.0-beta.3 (Unreleased)

### Features Added

### Breaking Changes

### Bugs Fixed

### Other Changes

## 12.21.0-beta.2 (2024-10-10)
>>>>>>> fb0b80d4

### Other Changes
- Upgraded `System.Text.Json` package dependency to 6.0.10 for security fix.

<<<<<<< HEAD
=======
## 12.21.0-beta.1 (2024-10-08)

### Features Added
- Added support for service version 2025-01-05.

>>>>>>> fb0b80d4
## 12.20.0 (2024-09-18)

### Features Added
- Includes all features from 12.20.0-beta.1.
- Removed Queue Permissions enum from 12.20.0-beta.1.

### Bugs Fixed
- Fixed \[BUG\] Fixed Equality failures due to implicit cast on QueueErrorCode #44213

## 12.20.0-beta.1 (2024-08-06)

### Features Added
- Added support for service version 2024-11-04.
- Added ability to retrieve SAS string to sign for debugging purposes.
- Add Queue Permissions enum to represent QueueAccessPolicy.Permissions #37653

## 12.19.1 (2024-07-25)

### Bugs Fixed
- Fixed \[BUG\] Azure Blob Storage Client SDK No Longer Supports Globalization Invariant Mode for Account Key Authentication #45052

## 12.19.0 (2024-07-16)

### Features Added
- Includes all features from 12.19.0-beta.1.

## 12.19.0-beta.1 (2024-06-11)
- Added support for service version 2024-08-04.
- This package will now respect the QueueClientOptions.ServiceVersion specified by the customer, or default to the latest version.
- Added more detailed messaging for authorization failure cases.

## 12.18.0 (2024-05-13)
- Includes all features from 12.18.0-beta.1 and 12.18.0-beta.2.
- Fixed bug where `QueueClient` did not throw an exception on empty/null queue names when constructing a client.

## 12.18.0-beta.2 (2024-04-15)
- Added support for service version 2024-05-04.

## 12.18.0-beta.1 (2023-12-05)
- Added support for service version 2024-02-04.

## 12.17.1 (2023-11-13)
- Distributed tracing with `ActivitySource` is stable and no longer requires the [Experimental feature-flag](https://github.com/Azure/azure-sdk-for-net/blob/main/sdk/core/Azure.Core/samples/Diagnostics.md).

## 12.17.0 (2023-11-06)
- Includes all features from 12.17.0-beta.1.

## 12.17.0-beta.1 (2023-10-16)
- Added support for QueueClientOptions.Audience

## 12.16.0 (2023-09-12)
- Includes all features from 12.16.0-beta.1.

## 12.16.0-beta.1 (2023-08-08)
- This release contains bug fixes to improve quality.

## 12.15.0 (2023-07-11)
- Includes all features from 12.15.0-beta.1.

## 12.15.0-beta.1 (2023-05-30)
- This release contains bug fixes to improve quality.

## 12.14.0 (2023-04-11)
- Includes all features from 12.14.0-beta.1.

## 12.14.0-beta.1 (2023-03-28)
- This release contains bug fixes to improve quality.

## 12.13.1 (2023-03-24)
- Bumped Azure.Core dependency from 1.28 and 1.30, fixing issue with headers being non-resilient to double dispose of the request.

## 12.13.0 (2023-02-21)
- Includes all features from 12.13.0-beta.1.

## 12.13.0-beta.1 (2023-02-07)
- This release contains bug fixes to improve quality.

## 12.12.0 (2022-10-12)
- Includes all features from 12.12.0-beta.1.

## 12.12.0-beta.1 (2022-08-23)
- This release contains bug fixes to improve quality.

## 12.11.1 (2022-08-22)
- Added support for receiving queue messages with bugged client-side encryption metadata from previous library versions.

## 12.11.0 (2022-07-07)
- Includes all features from 12.10.1-beta.1.

## 12.11.0-beta.1 (2022-06-15)
- This release contains bug fixes to improve quality.

## 12.10.0 (2022-05-02)
- Includes all features from 12.10.0-beta.1.

## 12.10.0-beta.1 (2022-04-12)
- This release contains bug fixes to improve quality.

## 12.9.0 (2022-03-10)
- Includes all features from 12.9.0-beta.1, 12.9.0-beta.2, and 12.9.0-beta.3.

## 12.9.0-beta.3 (2022-02-07)
- This release contains bug fixes to improve quality.

## 12.9.0-beta.2 (2021-11-30)
- This release contains bug fixes to improve quality.

## 12.9.0-beta.1 (2021-11-03)
- This release contains bug fixes to improve quality.

## 12.8.0 (2021-09-08)
- Includes all features from 12.8.0-beta.1 and 12.8.0-beta.2.
- Fixed issue where QueueClient.ReceiveMessage() and .ReceiveMessageAsync() were creating two Diagnostic Scopes.

## 12.8.0-beta.2 (2021-07-23)
- This release contains bug fixes to improve quality.

## 12.8.0-beta.1 (2021-07-22)
- TenantId can now be discovered through the service challenge response, when using a TokenCredential for authorization.
    - A new property is now available on the ClientOptions called `EnableTenantDiscovery`. If set to true, the client will attempt an initial unauthorized request to the service to prompt a challenge containing the tenantId hint.

## 12.7.0 (2021-06-08)
- Includes all features from 12.7.0-beta.4.
- This release contains bug fixes to improve quality.

## 12.6.2 (2021-05-20)
- This release contains bug fixes to improve quality.

## 12.7.0-beta.4 (2021-05-12)
- Fixed bug where clients would sometimes throw a NullReferenceException when calling GenerateSas() with a QueueSasBuilder parameter.
- Deprecated property QueueSasBuilder.Version, so when generating SAS will always use the latest Storage Service SAS version.

## 12.7.0-beta.3 (2021-04-09)
- This preview contains bug fixes to improve quality.

## 12.6.1 (2021-03-29)
- Fixed bug where ClientDiagnostics's DiagnosticListener was leaking resources.

## 12.7.0-beta.2 (2021-03-09)
- This preview contains bug fixes to improve quality.

## 12.7.0-beta.1 (2021-02-09)
- Fixed bug where QueueClient.CanGenerateSasUri and QueueServiceClient.CanGenerateSasUri was not mockable.
- Added MessageDecodingFailed event to QueueClientOptions.

## 12.6.0 (2021-01-12)
- Includes all features from 12.6.0-beta.1.
- Added support for AzureSasCredential. That allows SAS rotation for long living clients.

## 12.6.0-beta.1 (2020-12-07)
- Fixed bug where QueueServiceClient.GetQueueClient() and QueueClient.WithClientSideEncryptionOptions() created clients that could not generate a SAS from clients that could generate a SAS.

## 12.5.0 (2020-11-10)
- Includes all features from 12.5.0-preview.1
- Fixed a bug where QueueServiceClient.SetProperties and QueueService.GetProperties where the creating/parsing XML Service Queue Properties CorsRules incorrectly causing Invalid XML Errors
- Fixed bug where Queues SDK coudn't handle SASs with start and expiry time in format other than yyyy-MM-ddTHH:mm:ssZ.
- Added CanGenerateSasUri property, GenerateSasUri() to QueueClient.
- Added CanGenerateAccountSasUri property, GenerateAccountSasUri() to QueueServiceClient.

### Support for binary data, custom shapes and Base64 encoding
This release adds a convinient way to send and receive binary data and custom shapes as a payload.
Additionally, support for Base64 encoding in HTTP requests and reponses has been added that makes interoperability with V11 and prior Storage SDK easier to implement.

The `QueueClient.SendMessage` and `QueueClient.SendMessageAsync` consume `System.BinaryData` in addition to `string`.
`QueueMessage` and `PeekedMessage` expose new property `Body` of `System.BinaryData` type to access message payload and should be used instead of `MessageText`.

See [System.BinaryData](https://github.com/Azure/azure-sdk-for-net/blob/System.Memory.Data_1.0.0/sdk/core/System.Memory.Data/README.md) for more information about handling `string`, binary data and custom shapes.

#### Receiving message as string
Before:
```C#
QueueMessage message = await queueClient.ReceiveMessage();
string messageText = message.MessageText;
```

After:
```C#
QueueMessage message = await queueClient.ReceiveMessage();
BinaryData body = message.Body;
string messageText = body.ToString();
```

## 12.5.0-preview.1 (2020-09-30)
- This preview contains bug fixes to improve quality.

## 12.4.2 (2020-08-31)
- Fixed a bug where QueueClient.UpdateMessage and QueueClient.UpdateMessageAsync were erasing message content if only visiblityTimeout was provided.

## 12.4.1 (2020-08-18)
- Fixed bug in TaskExtensions.EnsureCompleted method that causes it to unconditionally throw an exception in the environments with synchronization context

## 12.4.0 (2020-08-13)
- Includes all features from 12.4.0-preview.1 through 12.4.0-preview.6.
- This preview contains bug fixes to improve quality.

## 12.4.0-preview.6 (2020-07-27)
- Updated QueueSasBuilder to correctly order raw string permissions and make the permissions lowercase.

## 12.4.0-preview.5 (2020-07-03)
- Fixed a bug in queue client-side encryption deserialization.
- This release contains bug fixes to improve quality.

## 12.4.0-preview.4 
- This preview contains bug fixes to improve quality.

## 12.4.0-preview.1 
- This preview adds support for client-side encryption, compatible with data uploaded in previous major versions.

## 12.3.2 
- This release contains bug fixes to improve quality.

## 12.3.1 
- This release contains bug fixes to improve quality.

## 12.3.0 
- Added Exists(), CreateIfNotExists() and DeleteIfNotExists() to QueueClient.

## 12.2.0 
- Added support for service version 2019-07-07.
- Fixed issue where SAS didn't work with signed identifiers.
- Sanitized header values in exceptions.

## 12.1.1 
 - Fixed issue where SAS content headers were not URL encoded when using QueueSasBuilder.
 - Fixed bug where using SAS connection string from portal would throw an exception if it included
   table endpoint.

## 12.1.0 
- Added check to enforce TokenCredential is used only over HTTPS
- Support using SAS token from connection string
- Fixed issue where AccountName on QueueUriBuilder would not be populated
  for non-IP style Uris.

## 12.0.0 
- Renamed a number of operations and models to better align with other client
  libraries and the .NET Framework Design Guidelines

## 12.0.0-preview.4 
- Support for geo-redundant read from secondary location on failure
- Verification of echoed client request IDs
- Added convenient resource Name properties on all clients

## 12.0.0-preview.3 
- Added QueueUriBuilder for addressing Azure Storage resources
- Bug fixes

For more information, please visit: https://aka.ms/azure-sdk-preview3-net.

## 12.0.0-preview.2 
- Distributed Tracing
- Bug fixes

## 12.0.0-preview.1 
This preview is the first release of a ground-up rewrite of our client
libraries to ensure consistency, idiomatic design, productivity, and an
excellent developer experience.  It was created following the Azure SDK Design
Guidelines for .NET at https://azuresdkspecs.z5.web.core.windows.net/DotNetSpec.html.

For more information, please visit: https://aka.ms/azure-sdk-preview1-net.<|MERGE_RESOLUTION|>--- conflicted
+++ resolved
@@ -1,32 +1,30 @@
 # Release History
 
-<<<<<<< HEAD
+## 12.21.0-beta.3 (Unreleased)
+
+### Features Added
+
+### Breaking Changes
+
+### Bugs Fixed
+
+### Other Changes
+
 ## 12.20.1 (2024-10-10)
-=======
-## 12.21.0-beta.3 (Unreleased)
-
-### Features Added
-
-### Breaking Changes
-
-### Bugs Fixed
-
-### Other Changes
-
-## 12.21.0-beta.2 (2024-10-10)
->>>>>>> fb0b80d4
 
 ### Other Changes
 - Upgraded `System.Text.Json` package dependency to 6.0.10 for security fix.
 
-<<<<<<< HEAD
-=======
+## 12.21.0-beta.2 (2024-10-10)
+
+### Other Changes
+- Upgraded `System.Text.Json` package dependency to 6.0.10 for security fix.
+
 ## 12.21.0-beta.1 (2024-10-08)
 
 ### Features Added
 - Added support for service version 2025-01-05.
 
->>>>>>> fb0b80d4
 ## 12.20.0 (2024-09-18)
 
 ### Features Added
