--- conflicted
+++ resolved
@@ -2852,17 +2852,6 @@
         /// <param name="clientSideEncryptionOptions">New encryption options. Setting this to <code>default</code> will clear client-side encryption.</param>
         /// <returns>New instance with provided options and same internals otherwise.</returns>
         public static QueueClient WithClientSideEncryptionOptions(this QueueClient client, ClientSideEncryptionOptions clientSideEncryptionOptions)
-<<<<<<< HEAD
-            => new QueueClient(
-                client.Uri,
-                client.Pipeline,
-                client.Version,
-                client.ClientDiagnostics,
-                clientSideEncryptionOptions,
-                client.MessageEncoding,
-                client.InvalidQueueMessageHandler);
-=======
             => client.WithClientSideEncryptionOptionsCore(clientSideEncryptionOptions);
->>>>>>> a987d2d1
     }
 }