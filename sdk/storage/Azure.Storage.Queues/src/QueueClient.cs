--- conflicted
+++ resolved
@@ -207,11 +207,7 @@
                 version: options.Version,
                 clientSideEncryption: QueueClientSideEncryptionOptions.CloneFrom(options._clientSideEncryptionOptions),
                 messageEncoding: options.MessageEncoding,
-<<<<<<< HEAD
-                invalidMessageHandler: options.GetInvalidMessageHandlers());
-=======
                 queueMessageDecodingFailedHandlers: options.GetMessageDecodingFailedHandlers());
->>>>>>> e9cce604
 
             (QueueRestClient queueRestClient, MessagesRestClient messagesRestClient, MessageIdRestClient messageIdRestClient) = BuildRestClients();
             _queueRestClient = queueRestClient;
@@ -348,11 +344,7 @@
                 version: options.Version,
                 clientSideEncryption: QueueClientSideEncryptionOptions.CloneFrom(options._clientSideEncryptionOptions),
                 messageEncoding: options.MessageEncoding,
-<<<<<<< HEAD
-                invalidMessageHandler: options.GetInvalidMessageHandlers());
-=======
                 queueMessageDecodingFailedHandlers: options.GetMessageDecodingFailedHandlers());
->>>>>>> e9cce604
 
             (QueueRestClient queueRestClient, MessagesRestClient messagesRestClient, MessageIdRestClient messageIdRestClient) = BuildRestClients();
             _queueRestClient = queueRestClient;
@@ -2262,20 +2254,6 @@
                 {
                     queueMessages.Add(QueueMessage.ToQueueMessage(dequeuedMessageItem, ClientConfiguration.MessageEncoding));
                 }
-<<<<<<< HEAD
-                catch (FormatException) when (ClientConfiguration.InvalidMessageHandler != null)
-                {
-#pragma warning disable AZC0110 // DO NOT use await keyword in possibly synchronous scope.
-                    await ClientConfiguration.InvalidMessageHandler.RaiseAsync(
-                        new InvalidMessageEventArgs(
-                            queueClient: this,
-                            message: QueueMessage.ToQueueMessage(dequeuedMessageItem, QueueMessageEncoding.None),
-                            runSynchronously: !async,
-                            cancellationToken: cancellationToken),
-                        nameof(QueueClientOptions),
-                        nameof(QueueClientOptions.OnInvalidMessage),
-                        ClientConfiguration.ClientDiagnostics).ConfigureAwait(false);
-=======
                 catch (FormatException) when (ClientConfiguration.QueueMessageDecodingFailedHandlers != null)
                 {
 #pragma warning disable AZC0110 // DO NOT use await keyword in possibly synchronous scope.
@@ -2284,7 +2262,6 @@
                         null,
                         !async,
                         cancellationToken).ConfigureAwait(false);
->>>>>>> e9cce604
 #pragma warning restore AZC0110 // DO NOT use await keyword in possibly synchronous scope.
                 }
             }
@@ -2625,20 +2602,6 @@
                 {
                     peekedMessages.Add(PeekedMessage.ToPeekedMessage(peekedMessageItem, ClientConfiguration.MessageEncoding));
                 }
-<<<<<<< HEAD
-                catch (FormatException) when (ClientConfiguration.InvalidMessageHandler != null)
-                {
-#pragma warning disable AZC0110 // DO NOT use await keyword in possibly synchronous scope.
-                    await ClientConfiguration.InvalidMessageHandler.RaiseAsync(
-                        new InvalidMessageEventArgs(
-                            queueClient: this,
-                            message: PeekedMessage.ToPeekedMessage(peekedMessageItem, QueueMessageEncoding.None),
-                            runSynchronously: !async,
-                            cancellationToken: cancellationToken),
-                        nameof(QueueClientOptions),
-                        nameof(QueueClientOptions.OnInvalidMessage),
-                        ClientConfiguration.ClientDiagnostics).ConfigureAwait(false);
-=======
                 catch (FormatException) when (ClientConfiguration.QueueMessageDecodingFailedHandlers != null)
                 {
 #pragma warning disable AZC0110 // DO NOT use await keyword in possibly synchronous scope.
@@ -2647,7 +2610,6 @@
                         PeekedMessage.ToPeekedMessage(peekedMessageItem, QueueMessageEncoding.None),
                         !async,
                         cancellationToken).ConfigureAwait(false);
->>>>>>> e9cce604
 #pragma warning restore AZC0110 // DO NOT use await keyword in possibly synchronous scope.
                 }
             }
@@ -3289,10 +3251,7 @@
         /// <returns>A new <see cref="QueueServiceClient"/> instance.</returns>
         public static QueueServiceClient GetParentQueueServiceClient(this QueueClient client)
         {
-<<<<<<< HEAD
-=======
             Argument.AssertNotNull(client, nameof(client));
->>>>>>> e9cce604
             return client.GetParentQueueServiceClientCore();
         }
     }
