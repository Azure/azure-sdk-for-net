﻿// Copyright (c) Microsoft Corporation. All rights reserved.
// Licensed under the MIT License.

using System;
using System.Collections.Generic;
using System.ComponentModel;
using System.Globalization;
using System.Linq;
using System.Threading;
using System.Threading.Tasks;
using Azure.Core;
using Azure.Core.Pipeline;
using Azure.Storage.Cryptography;
using Azure.Storage.Queues.Models;
using Azure.Storage.Queues.Specialized;
using Azure.Storage.Sas;
using Metadata = System.Collections.Generic.IDictionary<string, string>;

#pragma warning disable SA1402  // File may only contain a single type

namespace Azure.Storage.Queues
{
    /// <summary>
    /// A QueueClient represents a URI to the Azure Storage Queue service allowing you to manipulate a queue.
    /// </summary>
    public class QueueClient
    {
        /// <summary>
        /// The Uri endpoint used by the object.
        /// </summary>
        private readonly Uri _uri;

        /// <summary>
        /// Gets the Uri endpoint used by the object.
        /// </summary>
        public virtual Uri Uri => _uri;

        /// <summary>
        /// The Uri endpoint used by the object's messages.
        /// </summary>
        private readonly Uri _messagesUri;

        /// <summary>
        /// Gets the Uri endpoint used by the object's messages.
        /// </summary>
        protected virtual Uri MessagesUri => _messagesUri;

        /// <summary>
        /// The HttpPipeline used to send REST requests.
        /// </summary>
        private readonly HttpPipeline _pipeline;

        /// <summary>
        /// Gets the HttpPipeline used to send REST requests.
        /// </summary>
        internal virtual HttpPipeline Pipeline => _pipeline;

        /// <summary>
        /// The version of the service to use when sending requests.
        /// </summary>
        private readonly QueueClientOptions.ServiceVersion _version;

        /// <summary>
        /// The version of the service to use when sending requests.
        /// </summary>
        internal virtual QueueClientOptions.ServiceVersion Version => _version;

        /// <summary>
        /// The <see cref="ClientDiagnostics"/> instance used to create diagnostic scopes
        /// every request.
        /// </summary>
        private readonly ClientDiagnostics _clientDiagnostics;

        /// <summary>
        /// The <see cref="ClientDiagnostics"/> instance used to create diagnostic scopes
        /// every request.
        /// </summary>
        internal virtual ClientDiagnostics ClientDiagnostics => _clientDiagnostics;

        /// <summary>
        /// The <see cref="QueueClientSideEncryptionOptions"/> to be used when sending/receiving requests.
        /// </summary>
        private readonly QueueClientSideEncryptionOptions _clientSideEncryption;

        /// <summary>
        /// The <see cref="QueueClientSideEncryptionOptions"/> to be used when sending/receiving requests.
        /// </summary>
        internal virtual QueueClientSideEncryptionOptions ClientSideEncryption => _clientSideEncryption;

        internal bool UsingClientSideEncryption => ClientSideEncryption != default;

        /// <summary>
        /// QueueMaxMessagesPeek indicates the maximum number of messages
        /// you can retrieve with each call to Peek.
        /// </summary>
        public virtual int MaxPeekableMessages => Constants.Queue.MaxMessagesDequeue;

        /// <summary>
        /// Gets the maximum number of bytes allowed for a message's UTF-8 text.
        /// </summary>
        public virtual int MessageMaxBytes => Constants.Queue.QueueMessageMaxBytes;

        /// <summary>
        /// The Storage account name corresponding to the queue client.
        /// </summary>
        private string _accountName;

        /// <summary>
        /// Gets the Storage account name corresponding to the queue client.
        /// </summary>
        public virtual string AccountName
        {
            get
            {
                SetNameFieldsIfNull();
                return _accountName;
            }
        }

        /// <summary>
        /// The name of the queue.
        /// </summary>
        private string _name;

        private QueueMessageEncoding _messageEncoding;

        internal virtual QueueMessageEncoding MessageEncoding => _messageEncoding;

        /// <summary>
        /// Gets the name of the queue.
        /// </summary>
        public virtual string Name
        {
            get
            {
                SetNameFieldsIfNull();
                return _name;
            }
        }

        /// <summary>
        /// The <see cref="StorageSharedKeyCredential"/> used to authenticate and generate SAS
        /// </summary>
        private StorageSharedKeyCredential _storageSharedKeyCredential;

        /// <summary>
        /// Determines whether the client is able to generate a SAS.
        /// If the client is authenticated with a <see cref="StorageSharedKeyCredential"/>.
        /// </summary>
        public bool CanGenerateSasUri => _storageSharedKeyCredential != null;

        #region ctors
        /// <summary>
        /// Initializes a new instance of the <see cref="QueueClient"/>
        /// class for mocking.
        /// </summary>
        protected QueueClient()
        {
        }

        /// <summary>
        /// Initializes a new instance of the <see cref="QueueClient"/>
        /// class.
        /// </summary>
        /// <param name="connectionString">
        /// A connection string includes the authentication information
        /// required for your application to access data in an Azure Storage
        /// account at runtime.
        ///
        /// For more information, see
        /// <see href="https://docs.microsoft.com/azure/storage/common/storage-configure-connection-string">
        /// Configure Azure Storage connection strings</see>.
        /// </param>
        /// <param name="queueName">
        /// The name of the queue in the storage account to reference.
        /// </param>
        public QueueClient(string connectionString, string queueName)
            : this(connectionString, queueName, null)
        {
        }

        /// <summary>
        /// Initializes a new instance of the <see cref="QueueClient"/>
        /// class.
        /// </summary>
        /// <param name="connectionString">
        /// A connection string includes the authentication information
        /// required for your application to access data in an Azure Storage
        /// account at runtime.
        ///
        /// For more information, see
        /// <see href="https://docs.microsoft.com/azure/storage/common/storage-configure-connection-string">
        /// Configure Azure Storage connection strings</see>.
        /// </param>
        /// <param name="queueName">
        /// The name of the queue in the storage account to reference.
        /// </param>
        /// <param name="options">
        /// Optional client options that define the transport pipeline
        /// policies for authentication, retries, etc., that are applied to
        /// every request.
        /// </param>
        public QueueClient(string connectionString, string queueName, QueueClientOptions options)
        {
            var conn = StorageConnectionString.Parse(connectionString);
            var builder = new QueueUriBuilder(conn.QueueEndpoint)
            {
                QueueName = queueName
            };
            _uri = builder.ToUri();
            _messagesUri = _uri.AppendToPath(Constants.Queue.MessagesUri);
            options ??= new QueueClientOptions();
            _pipeline = options.Build(conn.Credentials);
            _version = options.Version;
            _clientDiagnostics = new ClientDiagnostics(options);
            _clientSideEncryption = QueueClientSideEncryptionOptions.CloneFrom(options._clientSideEncryptionOptions);
<<<<<<< HEAD
            _messageEncoding = options.MessageEncoding;
            AssertEncodingForEncryption();
=======
            _storageSharedKeyCredential = conn.Credentials as StorageSharedKeyCredential;
>>>>>>> 0bcb64b3
        }

        /// <summary>
        /// Initializes a new instance of the <see cref="QueueClient"/>
        /// class.
        /// </summary>
        /// <param name="queueUri">
        /// A <see cref="Uri"/> referencing the queue that includes the
        /// name of the account, and the name of the queue.
        /// This is likely to be similar to "https://{account_name}.queue.core.windows.net/{queue_name}".
        /// </param>
        /// <param name="options">
        /// Optional client options that define the transport pipeline
        /// policies for authentication, retries, etc., that are applied to
        /// every request.
        /// </param>
        public QueueClient(Uri queueUri, QueueClientOptions options = default)
            : this(queueUri, (HttpPipelinePolicy)null, options, null)
        {
        }

        /// <summary>
        /// Initializes a new instance of the <see cref="QueueClient"/>
        /// class.
        /// </summary>
        /// <param name="queueUri">
        /// A <see cref="Uri"/> referencing the queue that includes the
        /// name of the account, and the name of the queue.
        /// This is likely to be similar to "https://{account_name}.queue.core.windows.net/{queue_name}".
        /// </param>
        /// <param name="credential">
        /// The shared key credential used to sign requests.
        /// </param>
        /// <param name="options">
        /// Optional client options that define the transport pipeline
        /// policies for authentication, retries, etc., that are applied to
        /// every request.
        /// </param>
        public QueueClient(Uri queueUri, StorageSharedKeyCredential credential, QueueClientOptions options = default)
            : this(queueUri, credential.AsPolicy(), options, credential)
        {
        }

        /// <summary>
        /// Initializes a new instance of the <see cref="QueueClient"/>
        /// class.
        /// </summary>
        /// <param name="queueUri">
        /// A <see cref="Uri"/> referencing the queue that includes the
        /// name of the account, and the name of the queue.
        /// This is likely to be similar to "https://{account_name}.queue.core.windows.net/{queue_name}".
        /// </param>
        /// <param name="credential">
        /// The token credential used to sign requests.
        /// </param>
        /// <param name="options">
        /// Optional client options that define the transport pipeline
        /// policies for authentication, retries, etc., that are applied to
        /// every request.
        /// </param>
        public QueueClient(Uri queueUri, TokenCredential credential, QueueClientOptions options = default)
            : this(queueUri, credential.AsPolicy(), options, null)
        {
            Errors.VerifyHttpsTokenAuth(queueUri);
        }

        /// <summary>
        /// Initializes a new instance of the <see cref="QueueClient"/>
        /// class.
        /// </summary>
        /// <param name="queueUri">
        /// A <see cref="Uri"/> referencing the queue that includes the
        /// name of the account, and the name of the queue.
        /// This is likely to be similar to "https://{account_name}.queue.core.windows.net/{queue_name}".
        /// </param>
        /// <param name="authentication">
        /// An optional authentication policy used to sign requests.
        /// </param>
        /// <param name="options">
        /// Optional client options that define the transport pipeline
        /// policies for authentication, retries, etc., that are applied to
        /// every request.
        /// </param>
        /// <param name="storageSharedKeyCredential">
        /// The shared key credential used to sign requests.
        /// </param>
        internal QueueClient(
            Uri queueUri,
            HttpPipelinePolicy authentication,
            QueueClientOptions options,
            StorageSharedKeyCredential storageSharedKeyCredential)
        {
            _uri = queueUri;
            _messagesUri = queueUri.AppendToPath(Constants.Queue.MessagesUri);
            options ??= new QueueClientOptions();
            _pipeline = options.Build(authentication);
            _version = options.Version;
            _clientDiagnostics = new ClientDiagnostics(options);
            _clientSideEncryption = QueueClientSideEncryptionOptions.CloneFrom(options._clientSideEncryptionOptions);
<<<<<<< HEAD
            _messageEncoding = options.MessageEncoding;
            AssertEncodingForEncryption();
=======
            _storageSharedKeyCredential = storageSharedKeyCredential;
>>>>>>> 0bcb64b3
        }

        /// <summary>
        /// Initializes a new instance of the <see cref="QueueClient"/>
        /// class.
        /// </summary>
        /// <param name="queueUri">
        /// A <see cref="Uri"/> referencing the queue that includes the
        /// name of the account, and the name of the queue.
        /// This is likely to be similar to "https://{account_name}.queue.core.windows.net/{queue_name}".
        /// </param>
        /// <param name="pipeline">
        /// The transport pipeline used to send every request.
        /// </param>
        /// <param name="version">
        /// The version of the service to use when sending requests.
        /// </param>
        /// <param name="clientDiagnostics">
        /// The <see cref="ClientDiagnostics"/> instance used to create
        /// diagnostic scopes every request.
        /// </param>
        /// <param name="encryptionOptions">
        /// Options for client-side encryption.
        /// </param>
        /// <param name="messageEncoding">
        /// The encoding of the message sent over the wire.
        /// </param>
        internal QueueClient(
            Uri queueUri,
            HttpPipeline pipeline,
            QueueClientOptions.ServiceVersion version,
            ClientDiagnostics clientDiagnostics,
            ClientSideEncryptionOptions encryptionOptions,
            QueueMessageEncoding messageEncoding)
        {
            _uri = queueUri;
            _messagesUri = queueUri.AppendToPath(Constants.Queue.MessagesUri);
            _pipeline = pipeline;
            _version = version;
            _clientDiagnostics = clientDiagnostics;
            _clientSideEncryption = QueueClientSideEncryptionOptions.CloneFrom(encryptionOptions);
            _messageEncoding = messageEncoding;
            AssertEncodingForEncryption();
        }
        #endregion ctors

        /// <summary>
        /// Sets the various name fields if they are currently null.
        /// </summary>
        private void SetNameFieldsIfNull()
        {
            if (_name == null || _accountName == null)
            {
                var builder = new QueueUriBuilder(Uri);
                _name = builder.QueueName;
                _accountName = builder.AccountName;
            }
        }

        #region Create
        /// <summary>
        /// Creates a queue.
        ///
        /// For more information, see
        /// <see href="https://docs.microsoft.com/rest/api/storageservices/create-queue4">
        /// Create Queue</see>.
        /// </summary>
        /// <param name="metadata">
        /// Optional <see cref="Metadata"/>.
        /// </param>
        /// <param name="cancellationToken">
        /// <see cref="CancellationToken"/>
        /// </param>
        /// <returns>
        /// <see cref="Response" />
        /// </returns>
        public virtual Response Create(
            Metadata metadata = default,
            CancellationToken cancellationToken = default) =>
            CreateInternal(
                metadata,
                false, // async
                cancellationToken)
                .EnsureCompleted();

        /// <summary>
        /// Creates a queue.
        ///
        /// For more information, see
        /// <see href="https://docs.microsoft.com/rest/api/storageservices/create-queue4">
        /// Create Queue</see>.
        /// </summary>
        /// <param name="metadata">
        /// Optional <see cref="Metadata"/>.
        /// </param>
        /// <param name="cancellationToken">
        /// <see cref="CancellationToken"/>
        /// </param>
        /// <returns>
        /// <see cref="Response"/>
        /// </returns>
        public virtual async Task<Response> CreateAsync(
            Metadata metadata = default,
            CancellationToken cancellationToken = default) =>
            await CreateInternal(
                metadata,
                true, // async
                cancellationToken)
                .ConfigureAwait(false);

        /// <summary>
        /// Creates a queue.
        ///
        /// For more information, see
        /// <see href="https://docs.microsoft.com/rest/api/storageservices/create-queue4">
        /// Create Queue</see>.
        /// </summary>
        /// <param name="metadata">
        /// Optional <see cref="Metadata"/>.
        /// </param>
        /// <param name="async">
        /// Whether to invoke the operation asynchronously.
        /// </param>
        /// <param name="cancellationToken">
        /// <see cref="CancellationToken"/>
        /// </param>
        /// <param name="operationName">
        /// Optional. To indicate if the name of the operation.
        /// </param>
        /// <returns>
        /// <see cref="Response"/>
        /// </returns>
        private async Task<Response> CreateInternal(
            Metadata metadata,
            bool async,
            CancellationToken cancellationToken,
            string operationName = default)
        {
            using (Pipeline.BeginLoggingScope(nameof(QueueClient)))
            {
                Pipeline.LogMethodEnter(
                    nameof(QueueClient),
                    message: $"{nameof(Uri)}: {Uri}");
                try
                {
                    return await QueueRestClient.Queue.CreateAsync(
                        ClientDiagnostics,
                        Pipeline,
                        Uri,
                        version: Version.ToVersionString(),
                        metadata: metadata,
                        async: async,
                        operationName: operationName ?? $"{nameof(QueueClient)}.{nameof(Create)}",
                        cancellationToken: cancellationToken)
                        .ConfigureAwait(false);
                }
                catch (Exception ex)
                {
                    Pipeline.LogException(ex);
                    throw;
                }
                finally
                {
                    Pipeline.LogMethodExit(nameof(QueueClient));
                }
            }
        }
        #endregion Create

        #region CreateIfNotExists
        /// <summary>
        /// The <see cref="CreateIfNotExists"/>
        /// operation creates a new queue under the specified account.
        /// If the queue already exists, it is not changed.
        ///
        /// For more information, see
        /// <see href="https://docs.microsoft.com/rest/api/storageservices/create-queue4">
        /// Create Queue</see>.
        /// </summary>
        /// <param name="metadata">
        /// Optional custom metadata to set for this queue.
        /// </param>
        /// <param name="cancellationToken">
        /// Optional <see cref="CancellationToken"/> to propagate
        /// notifications that the operation should be cancelled.
        /// </param>
        /// <returns>
        /// If the queue does not already exist, a <see cref="Response"/>
        /// describing the newly created queue. If the queue already exists, <c>null</c>.
        /// </returns>
        /// <remarks>
        /// A <see cref="RequestFailedException"/> will be thrown if
        /// a failure occurs.
        /// </remarks>
        public virtual Response CreateIfNotExists(
            Metadata metadata = default,
            CancellationToken cancellationToken = default) =>
            CreateIfNotExistsInternal(
                metadata,
                async: false,
                cancellationToken).EnsureCompleted();

        /// <summary>
        /// The <see cref="CreateIfNotExistsAsync"/>
        /// operation creates a new queue under the specified account.
        /// If the queue already exists, it is not changed.
        ///
        /// For more information, see
        /// <see href="https://docs.microsoft.com/rest/api/storageservices/create-queue4">
        /// Create Queue</see>.
        /// </summary>
        /// <param name="metadata">
        /// Optional custom metadata to set for this queue.
        /// </param>
        /// <param name="cancellationToken">
        /// Optional <see cref="CancellationToken"/> to propagate
        /// notifications that the operation should be cancelled.
        /// </param>
        /// <returns>
        /// If the queue does not already exist, a <see cref="Response"/>
        /// describing the newly created queue. If the queue already exists, <c>null</c>.
        /// </returns>
        /// <remarks>
        /// A <see cref="RequestFailedException"/> will be thrown if
        /// a failure occurs.
        /// </remarks>
        public virtual async Task<Response> CreateIfNotExistsAsync(
            Metadata metadata = default,
            CancellationToken cancellationToken = default) =>
            await CreateIfNotExistsInternal(
                metadata,
                async: true,
                cancellationToken).ConfigureAwait(false);

        /// <summary>
        /// The <see cref="CreateIfNotExistsInternal"/>
        /// operation creates a new queue under the specified account.
        /// If the queue already exists, it is not changed.
        ///
        /// For more information, see
        /// <see href="https://docs.microsoft.com/rest/api/storageservices/create-queue4">
        /// Create Queue</see>.
        /// </summary>
        /// <param name="metadata">
        /// Optional custom metadata to set for this queue.
        /// </param>
        /// <param name="async">
        /// Whether to invoke the operation asynchronously.
        /// </param>
        /// <param name="cancellationToken">
        /// Optional <see cref="CancellationToken"/> to propagate
        /// notifications that the operation should be cancelled.
        /// </param>
        /// <returns>
        /// If the queue does not already exist, a <see cref="Response"/>
        /// describing the newly created queue. If the queue already exists, <c>null</c>.
        /// </returns>
        /// <remarks>
        /// A <see cref="RequestFailedException"/> will be thrown if
        /// a failure occurs.
        /// </remarks>
        private async Task<Response> CreateIfNotExistsInternal(
            Metadata metadata,
            bool async,
            CancellationToken cancellationToken)
        {
            using (Pipeline.BeginLoggingScope(nameof(QueueClient)))
            {
                Pipeline.LogMethodEnter(
                    nameof(QueueClient),
                    message:
                    $"{nameof(Uri)}: {Uri}\n" +
                    $"{nameof(metadata)}: {metadata}");
                Response response;
                try
                {
                    response = await CreateInternal(
                        metadata,
                        async,
                        cancellationToken,
                        $"{nameof(QueueClient)}.{nameof(CreateIfNotExists)}")
                        .ConfigureAwait(false);

                    if (response.Status == Constants.Queue.StatusCodeNoContent)
                    {
                        response = default;
                    }
                }
                catch (RequestFailedException storageRequestFailedException)
                when (storageRequestFailedException.ErrorCode == QueueErrorCode.QueueAlreadyExists)
                {
                    response = default;
                }
                catch (Exception ex)
                {
                    Pipeline.LogException(ex);
                    throw;
                }
                finally
                {
                    Pipeline.LogMethodExit(nameof(QueueClient));
                }
                return response;
            }
        }
        #endregion CreateIfNotExists

        #region Exists
        /// <summary>
        /// The <see cref="Exists"/> operation can be called on a
        /// <see cref="QueueClient"/> to see if the associated queue
        /// exists on the storage account in the storage service.
        /// </summary>
        /// <param name="cancellationToken">
        /// Optional <see cref="CancellationToken"/> to propagate
        /// notifications that the operation should be cancelled.
        /// </param>
        /// <returns>
        /// Returns true if the queue exists.
        /// </returns>
        /// <remarks>
        /// A <see cref="RequestFailedException"/> will be thrown if
        /// a failure occurs.
        /// </remarks>
        public virtual Response<bool> Exists(
            CancellationToken cancellationToken = default) =>
            ExistsInternal(
                async: false,
                cancellationToken).EnsureCompleted();

        /// <summary>
        /// The <see cref="ExistsAsync"/> operation can be called on a
        /// <see cref="QueueClient"/> to see if the associated queue
        /// exists on the storage account in the storage service.
        /// </summary>
        /// <param name="cancellationToken">
        /// Optional <see cref="CancellationToken"/> to propagate
        /// notifications that the operation should be cancelled.
        /// </param>
        /// <returns>
        /// Returns true if the queue exists.
        /// </returns>
        /// <remarks>
        /// A <see cref="RequestFailedException"/> will be thrown if
        /// a failure occurs.
        /// </remarks>
        public virtual async Task<Response<bool>> ExistsAsync(
            CancellationToken cancellationToken = default) =>
            await ExistsInternal(
                async: true,
                cancellationToken).ConfigureAwait(false);

        /// <summary>
        /// The <see cref="ExistsInternal"/> operation can be called on a
        /// <see cref="QueueClient"/> to see if the associated queue
        /// exists on the storage account in the storage service.
        /// </summary>
        /// <param name="async">
        /// Whether to invoke the operation asynchronously.
        /// </param>
        /// <param name="cancellationToken">
        /// Optional <see cref="CancellationToken"/> to propagate
        /// notifications that the operation should be cancelled.
        /// </param>
        /// <returns>
        /// Returns true if the queue exists.
        /// </returns>
        /// <remarks>
        /// A <see cref="RequestFailedException"/> will be thrown if
        /// a failure occurs.
        /// </remarks>
        private async Task<Response<bool>> ExistsInternal(
            bool async,
            CancellationToken cancellationToken)
        {
            using (Pipeline.BeginLoggingScope(nameof(QueueClient)))
            {
                Pipeline.LogMethodEnter(
                    nameof(QueueClient),
                    message:
                    $"{nameof(Uri)}: {Uri}");

                try
                {
                    Response<QueueProperties> response = await GetPropertiesInternal(
                        async: async,
                        operationName: $"{nameof(QueueClient)}.{nameof(Exists)}",
                        cancellationToken: cancellationToken)
                        .ConfigureAwait(false);

                    return Response.FromValue(true, response.GetRawResponse());
                }
                catch (RequestFailedException storageRequestFailedException)
                when (storageRequestFailedException.ErrorCode == QueueErrorCode.QueueNotFound)
                {
                    return Response.FromValue(false, default);
                }
                catch (Exception ex)
                {
                    Pipeline.LogException(ex);
                    throw;
                }
                finally
                {
                    Pipeline.LogMethodExit(nameof(QueueClient));
                }
            }
        }
        #endregion Exists

        #region DeleteIfExists
        /// <summary>
        /// The <see cref="DeleteIfExists"/> operation deletes the specified
        /// queue if it exists.
        ///
        /// For more information, see
        /// <see href="https://docs.microsoft.com/en-us/rest/api/storageservices/delete-queue3">
        /// Delete Queue</see>.
        /// </summary>
        /// <param name="cancellationToken">
        /// Optional <see cref="CancellationToken"/> to propagate
        /// notifications that the operation should be cancelled.
        /// </param>
        /// <returns>
        /// A <see cref="Response"/> Returns true if queue exists and was
        /// deleted, return false otherwise.
        /// </returns>
        /// <remarks>
        /// A <see cref="RequestFailedException"/> will be thrown if
        /// a failure occurs.
        /// </remarks>
        public virtual Response<bool> DeleteIfExists(
            CancellationToken cancellationToken = default) =>
            DeleteIfExistsInternal(
                async: false,
                cancellationToken).EnsureCompleted();

        /// <summary>
        /// The <see cref="DeleteIfExistsAsync"/> operation deletes the specified
        /// queue if it exists.
        ///
        /// For more information, see
        /// <see href="https://docs.microsoft.com/en-us/rest/api/storageservices/delete-queue3">
        /// Delete Queue</see>.
        /// </summary>
        /// <param name="cancellationToken">
        /// Optional <see cref="CancellationToken"/> to propagate
        /// notifications that the operation should be cancelled.
        /// </param>
        /// <returns>
        /// A <see cref="Response"/> Returns true if queue exists and was
        /// deleted, return false otherwise.
        /// </returns>
        /// <remarks>
        /// A <see cref="RequestFailedException"/> will be thrown if
        /// a failure occurs.
        /// </remarks>
        public virtual async Task<Response<bool>> DeleteIfExistsAsync(
            CancellationToken cancellationToken = default) =>
            await DeleteIfExistsInternal(
                async: true,
                cancellationToken).ConfigureAwait(false);

        /// <summary>
        /// The <see cref="DeleteIfExistsInternal"/> operation deletes the specified
        /// queue if it exists.
        ///
        /// For more information, see
        /// <see href="https://docs.microsoft.com/en-us/rest/api/storageservices/delete-queue3">
        /// Delete Queue</see>.
        /// </summary>
        /// <param name="async">
        /// Whether to invoke the operation asynchronously.
        /// </param>
        /// <param name="cancellationToken">
        /// Optional <see cref="CancellationToken"/> to propagate
        /// notifications that the operation should be cancelled.
        /// </param>
        /// <returns>
        /// A <see cref="Response"/> Returns true if queue exists and was
        /// deleted, return false otherwise.
        /// </returns>
        /// <remarks>
        /// A <see cref="RequestFailedException"/> will be thrown if
        /// a failure occurs.
        /// </remarks>
        private async Task<Response<bool>> DeleteIfExistsInternal(
            bool async,
            CancellationToken cancellationToken)
        {
            using (Pipeline.BeginLoggingScope(nameof(QueueClient)))
            {
                Pipeline.LogMethodEnter(
                    nameof(QueueClient),
                    message:
                    $"{nameof(Uri)}: {Uri}");
                try
                {
                    Response response = await DeleteInternal(
                        async,
                        cancellationToken,
                        $"{nameof(QueueClient)}.{nameof(DeleteIfExists)}")
                        .ConfigureAwait(false);
                    return Response.FromValue(true, response);
                }
                catch (RequestFailedException storageRequestFailedException)
                when (storageRequestFailedException.ErrorCode == QueueErrorCode.QueueNotFound)
                {
                    return Response.FromValue(false, default);
                }
                catch (Exception ex)
                {
                    Pipeline.LogException(ex);
                    throw;
                }
                finally
                {
                    Pipeline.LogMethodExit(nameof(QueueClient));
                }
            }
        }
        #endregion DeleteIfExists

        #region Delete
        /// <summary>
        /// Deletes a queue.
        ///
        /// For more information, see
        /// <see href="https://docs.microsoft.com/rest/api/storageservices/delete-queue3">
        /// Delete Queue</see>.
        /// </summary>
        /// <param name="cancellationToken">
        /// <see cref="CancellationToken"/>
        /// </param>
        /// <returns>
        /// <see cref="Response"/>
        /// </returns>
        public virtual Response Delete(
            CancellationToken cancellationToken = default) =>
            DeleteInternal(
                false, // async
                cancellationToken)
                .EnsureCompleted();

        /// <summary>
        /// Deletes a queue.
        ///
        /// For more information, see
        /// <see href="https://docs.microsoft.com/rest/api/storageservices/delete-queue3">
        /// Delete Queue</see>.
        /// </summary>
        /// <param name="cancellationToken">
        /// <see cref="CancellationToken"/>
        /// </param>
        /// <returns>
        /// <see cref="Response"/>
        /// </returns>
        public virtual async Task<Response> DeleteAsync(
            CancellationToken cancellationToken = default) =>
            await DeleteInternal(
                true, // async
                cancellationToken)
                .ConfigureAwait(false);

        /// <summary>
        /// Deletes a queue.
        ///
        /// For more information, see
        /// <see href="https://docs.microsoft.com/rest/api/storageservices/delete-queue3">
        /// Delete Queue</see>.
        /// </summary>
        /// <param name="async">
        /// Whether to invoke the operation asynchronously.
        /// </param>
        /// <param name="cancellationToken">
        /// <see cref="CancellationToken"/>
        /// </param>
        /// <param name="operationName">
        /// Optional. To indicate if the name of the operation.
        /// </param>
        /// <returns>
        /// <see cref="Response"/>
        /// </returns>
        private async Task<Response> DeleteInternal(
            bool async,
            CancellationToken cancellationToken,
            string operationName = default)
        {
            using (Pipeline.BeginLoggingScope(nameof(QueueClient)))
            {
                Pipeline.LogMethodEnter(
                    nameof(QueueClient),
                    message: $"{nameof(Uri)}: {Uri}");
                try
                {
                    return await QueueRestClient.Queue.DeleteAsync(
                        ClientDiagnostics,
                        Pipeline,
                        Uri,
                        version: Version.ToVersionString(),
                        async: async,
                        operationName: operationName ?? $"{nameof(QueueClient)}.{nameof(Delete)}",
                        cancellationToken: cancellationToken)
                        .ConfigureAwait(false);
                }
                catch (Exception ex)
                {
                    Pipeline.LogException(ex);
                    throw;
                }
                finally
                {
                    Pipeline.LogMethodExit(nameof(QueueClient));
                }
            }
        }
        #endregion Delete

        #region GetProperties
        /// <summary>
        /// Retrieves queue properties and user-defined metadata and properties on the specified queue.
        /// Metadata is associated with the queue as name-values pairs.
        ///
        /// For more information, see
        /// <see href="https://docs.microsoft.com/rest/api/storageservices/get-queue-metadata">
        /// Get Queue Metadata</see>.
        /// </summary>
        /// <param name="cancellationToken">
        /// <see cref="CancellationToken"/>
        /// </param>
        /// <returns>
        /// <see cref="Response{QueueProperties}"/>
        /// </returns>
        public virtual Response<QueueProperties> GetProperties(
            CancellationToken cancellationToken = default) =>
            GetPropertiesInternal(
                false, // async
                cancellationToken)
                .EnsureCompleted();

        /// <summary>
        /// Retrieves queue properties and user-defined metadata and properties on the specified queue.
        /// Metadata is associated with the queue as name-values pairs.
        ///
        /// For more information, see
        /// <see href="https://docs.microsoft.com/rest/api/storageservices/get-queue-metadata">
        /// Get Queue Metadata</see>.
        /// </summary>
        /// <param name="cancellationToken">
        /// <see cref="CancellationToken"/>
        /// </param>
        /// <returns>
        /// <see cref="Response{QueueProperties}"/>
        /// </returns>
        public virtual async Task<Response<QueueProperties>> GetPropertiesAsync(
            CancellationToken cancellationToken = default) =>
            await GetPropertiesInternal(
                true, // async
                cancellationToken)
                .ConfigureAwait(false);

        /// <summary>
        /// Retrieves queue properties and user-defined metadata and properties on the specified queue.
        /// Metadata is associated with the queue as name-values pairs.
        ///
        /// For more information, see
        /// <see href="https://docs.microsoft.com/rest/api/storageservices/get-queue-metadata">
        /// Get Queue Metadata</see>.
        /// </summary>
        /// <param name="async">
        /// Whether to invoke the operation asynchronously.
        /// </param>
        /// <param name="cancellationToken">
        /// <see cref="CancellationToken"/>
        /// </param>
        /// <param name="operationName">
        /// Optional. To indicate if the name of the operation.
        /// </param>
        /// <returns>
        /// <see cref="Response{QueueProperties}"/>
        /// </returns>
        private async Task<Response<QueueProperties>> GetPropertiesInternal(
            bool async,
            CancellationToken cancellationToken,
            string operationName = default)
        {
            using (Pipeline.BeginLoggingScope(nameof(QueueClient)))
            {
                Pipeline.LogMethodEnter(
                    nameof(QueueClient),
                    message: $"{nameof(Uri)}: {Uri}");
                try
                {
                    return await QueueRestClient.Queue.GetPropertiesAsync(
                        ClientDiagnostics,
                        Pipeline,
                        Uri,
                        version: Version.ToVersionString(),
                        async: async,
                        operationName: operationName ?? $"{nameof(QueueClient)}.{nameof(GetProperties)}",
                        cancellationToken: cancellationToken)
                        .ConfigureAwait(false);
                }
                catch (Exception ex)
                {
                    Pipeline.LogException(ex);
                    throw;
                }
                finally
                {
                    Pipeline.LogMethodExit(nameof(QueueClient));
                }
            }
        }
        #endregion GetProperties

        #region SetMetadata
        /// <summary>
        /// Sets user-defined metadata on the specified queue. Metadata is associated with the queue as name-value pairs.
        ///
        /// For more information, see
        /// <see href="https://docs.microsoft.com/rest/api/storageservices/set-queue-metadata">
        /// Set Queue Metadata</see>.
        /// </summary>
        /// <param name="metadata">
        /// <see cref="Metadata"/>
        /// </param>
        /// <param name="cancellationToken">
        /// <see cref="CancellationToken"/>
        /// </param>
        /// <returns>
        /// <see cref="Response"/>
        /// </returns>
        public virtual Response SetMetadata(
            Metadata metadata,
            CancellationToken cancellationToken = default) =>
            SetMetadataInternal(
                metadata,
                false, // async
                cancellationToken)
                .EnsureCompleted();

        /// <summary>
        /// Sets user-defined metadata on the specified queue. Metadata is associated with the queue as name-value pairs.
        ///
        /// For more information, see
        /// <see href="https://docs.microsoft.com/rest/api/storageservices/set-queue-metadata">
        /// Set Queue Metadata</see>.
        /// </summary>
        /// <param name="metadata">
        /// <see cref="Metadata"/>
        /// </param>
        /// <param name="cancellationToken">
        /// <see cref="CancellationToken"/>
        /// </param>
        /// <returns>
        /// <see cref="Response"/>
        /// </returns>
        public virtual async Task<Response> SetMetadataAsync(
            Metadata metadata,
            CancellationToken cancellationToken = default) =>
            await SetMetadataInternal(
                metadata,
                true, // async
                cancellationToken)
                .ConfigureAwait(false);

        /// <summary>
        /// Sets user-defined metadata on the specified queue. Metadata is associated with the queue as name-value pairs.
        ///
        /// For more information, see
        /// <see href="https://docs.microsoft.com/rest/api/storageservices/set-queue-metadata">
        /// Set Queue Metadata</see>.
        /// </summary>
        /// <param name="metadata">
        /// <see cref="Metadata"/>
        /// </param>
        /// <param name="async">
        /// Whether to invoke the operation asynchronously.
        /// </param>
        /// <param name="cancellationToken">
        /// <see cref="CancellationToken"/>
        /// </param>
        /// <returns>
        /// <see cref="Response"/>
        /// </returns>
        private async Task<Response> SetMetadataInternal(
            Metadata metadata,
            bool async,
            CancellationToken cancellationToken)
        {
            using (Pipeline.BeginLoggingScope(nameof(QueueClient)))
            {
                Pipeline.LogMethodEnter(
                    nameof(QueueClient),
                    message: $"{nameof(Uri)}: {Uri}");
                try
                {
                    return await QueueRestClient.Queue.SetMetadataAsync(
                        ClientDiagnostics,
                        Pipeline,
                        Uri,
                        version: Version.ToVersionString(),
                        metadata: metadata,
                        async: async,
                        cancellationToken: cancellationToken)
                        .ConfigureAwait(false);
                }
                catch (Exception ex)
                {
                    Pipeline.LogException(ex);
                    throw;
                }
                finally
                {
                    Pipeline.LogMethodExit(nameof(QueueClient));
                }
            }
        }
        #endregion SetMetadata

        #region GetAccessPolicy
        /// <summary>
        /// Returns details about any stored access policies specified on the queue that may be used with
        /// Shared Access Signatures.
        ///
        /// For more information, see
        /// <see href="https://docs.microsoft.com/rest/api/storageservices/get-queue-acl">
        /// Get Queue ACL</see>.
        /// </summary>
        /// <param name="cancellationToken">
        /// <see cref="CancellationToken"/>
        /// </param>
        /// <returns>
        /// <see cref="Response{T}"/> of <see cref="IEnumerable{SignedIdentifier}" />
        /// </returns>
        public virtual Response<IEnumerable<QueueSignedIdentifier>> GetAccessPolicy(
            CancellationToken cancellationToken = default) =>
            GetAccessPolicyInternal(
                false, // async
                cancellationToken)
                .EnsureCompleted();

        /// <summary>
        /// Returns details about any stored access policies specified on the queue that may be used with
        /// Shared Access Signatures.
        ///
        /// For more information, see
        /// <see href="https://docs.microsoft.com/rest/api/storageservices/get-queue-acl">
        /// Get Queue ACL</see>.
        /// </summary>
        /// <param name="cancellationToken">
        /// <see cref="CancellationToken"/>
        /// </param>
        /// <returns>
        /// <see cref="Response{T}"/> of <see cref="IEnumerable{SignedIdentifier}" />
        /// </returns>
        public virtual async Task<Response<IEnumerable<QueueSignedIdentifier>>> GetAccessPolicyAsync(
            CancellationToken cancellationToken = default) =>
            await GetAccessPolicyInternal(
                true, // async
                cancellationToken)
                .ConfigureAwait(false);

        /// <summary>
        /// Returns details about any stored access policies specified on the queue that may be used with
        /// Shared Access Signatures.
        ///
        /// For more information, see
        /// <see href="https://docs.microsoft.com/rest/api/storageservices/get-queue-acl">
        /// Get Queue ACL</see>.
        /// </summary>
        /// <param name="async">
        /// Whether to invoke the operation asynchronously.
        /// </param>
        /// <param name="cancellationToken">
        /// <see cref="CancellationToken"/>
        /// </param>
        /// <returns>
        /// <see cref="Response{T}"/> of <see cref="IEnumerable{SignedIdentifier}" />
        /// </returns>
        private async Task<Response<IEnumerable<QueueSignedIdentifier>>> GetAccessPolicyInternal(
            bool async,
            CancellationToken cancellationToken)
        {
            using (Pipeline.BeginLoggingScope(nameof(QueueClient)))
            {
                Pipeline.LogMethodEnter(
                    nameof(QueueClient),
                    message: $"{nameof(Uri)}: {Uri}");
                try
                {
                    return await QueueRestClient.Queue.GetAccessPolicyAsync(
                        ClientDiagnostics,
                        Pipeline,
                        Uri,
                        version: Version.ToVersionString(),
                        async: async,
                        cancellationToken: cancellationToken)
                        .ConfigureAwait(false);
                }
                catch (Exception ex)
                {
                    Pipeline.LogException(ex);
                    throw;
                }
                finally
                {
                    Pipeline.LogMethodExit(nameof(QueueClient));
                }
            }
        }
        #endregion GetAccessPolicy

        #region SetAccessPolicy
        /// <summary>
        /// SetAccessPolicyAsync sets stored access policies for the queue that may be used with Shared Access Signatures.
        ///
        /// For more information, see
        /// <see href="https://docs.microsoft.com/rest/api/storageservices/set-queue-acl">
        /// Set Queue ACL</see>.
        /// </summary>
        /// <param name="permissions">
        /// IEnumerable of <see cref="QueueSignedIdentifier"/>
        /// </param>
        /// <param name="cancellationToken">
        /// <see cref="CancellationToken"/>
        /// </param>
        /// <returns>
        /// <see cref="Response"/>
        /// </returns>
        public virtual Response SetAccessPolicy(
            IEnumerable<QueueSignedIdentifier> permissions,
            CancellationToken cancellationToken = default) =>
            SetAccessPolicyInternal(
                permissions,
                false, // async
                cancellationToken)
                .EnsureCompleted();

        /// <summary>
        /// SetAccessPolicyAsync sets stored access policies for the queue that may be used with Shared Access Signatures.
        ///
        /// For more information, see
        /// <see href="https://docs.microsoft.com/rest/api/storageservices/set-queue-acl">
        /// Set Queue ACL</see>.
        /// </summary>
        /// <param name="permissions">
        /// IEnumerable of <see cref="QueueSignedIdentifier"/>
        /// </param>
        /// <param name="cancellationToken">
        /// <see cref="CancellationToken"/>
        /// </param>
        /// <returns>
        /// <see cref="Response"/>
        /// </returns>
        public virtual async Task<Response> SetAccessPolicyAsync(
            IEnumerable<QueueSignedIdentifier> permissions,
            CancellationToken cancellationToken = default) =>
            await SetAccessPolicyInternal(
                permissions,
                true, // async
                cancellationToken)
                .ConfigureAwait(false);

        /// <summary>
        /// SetAccessPolicyInternal sets stored access policies for the queue that may be used with Shared Access Signatures.
        ///
        /// For more information, see
        /// <see href="https://docs.microsoft.com/rest/api/storageservices/set-queue-acl">
        /// Set Queue ACL</see>.
        /// </summary>
        /// <param name="permissions">
        /// IEnumerable of <see cref="QueueSignedIdentifier"/>
        /// </param>
        /// <param name="async">
        /// Whether to invoke the operation asynchronously.
        /// </param>
        /// <param name="cancellationToken">
        /// <see cref="CancellationToken"/>
        /// </param>
        /// <returns>
        /// <see cref="Response"/>
        /// </returns>
        private async Task<Response> SetAccessPolicyInternal(
            IEnumerable<QueueSignedIdentifier> permissions,
            bool async,
            CancellationToken cancellationToken)
        {
            using (Pipeline.BeginLoggingScope(nameof(QueueClient)))
            {
                Pipeline.LogMethodEnter(
                    nameof(QueueClient),
                    message: $"{nameof(Uri)}: {Uri}");
                try
                {
                    return await QueueRestClient.Queue.SetAccessPolicyAsync(
                        ClientDiagnostics,
                        Pipeline,
                        Uri,
                        version: Version.ToVersionString(),
                        permissions: permissions,
                        async: async,
                        cancellationToken: cancellationToken)
                        .ConfigureAwait(false);
                }
                catch (Exception ex)
                {
                    Pipeline.LogException(ex);
                    throw;
                }
                finally
                {
                    Pipeline.LogMethodExit(nameof(QueueClient));
                }
            }
        }
        #endregion SetAccessPolicy

        #region ClearMessages
        /// <summary>
        /// Deletes all messages from a queue.
        ///
        /// For more information, see
        /// <see href="https://docs.microsoft.com/rest/api/storageservices/clear-messages">
        /// Clear Messages</see>.
        /// </summary>
        /// <param name="cancellationToken">
        /// <see cref="CancellationToken"/>.
        /// </param>
        /// <returns>
        /// <see cref="Response"/>
        /// </returns>
        public virtual Response ClearMessages(
            CancellationToken cancellationToken = default) =>
            ClearMessagesInternal(
                false, // async
                cancellationToken)
                .EnsureCompleted();

        /// <summary>
        /// Deletes all messages from a queue.
        ///
        /// For more information, see
        /// <see href="https://docs.microsoft.com/rest/api/storageservices/clear-messages">
        /// Clear Messages</see>.
        /// </summary>
        /// <param name="cancellationToken">
        /// <see cref="CancellationToken"/>.
        /// </param>
        /// <returns>
        /// <see cref="Response"/>
        /// </returns>
        public virtual async Task<Response> ClearMessagesAsync(
            CancellationToken cancellationToken = default) =>
            await ClearMessagesInternal(
                true, // async
                cancellationToken)
                .ConfigureAwait(false);

        /// <summary>
        /// Deletes all messages from a queue.
        ///
        /// For more information, see
        /// <see href="https://docs.microsoft.com/rest/api/storageservices/clear-messages">
        /// Clear Messages</see>.
        /// </summary>
        /// <param name="async">
        /// Whether to invoke the operation asynchronously.
        /// </param>
        /// <param name="cancellationToken">
        /// <see cref="CancellationToken"/>.
        /// </param>
        /// <returns>
        /// <see cref="Response"/>
        /// </returns>
        private async Task<Response> ClearMessagesInternal(
            bool async,
            CancellationToken cancellationToken)
        {
            using (Pipeline.BeginLoggingScope(nameof(QueueClient)))
            {
                Pipeline.LogMethodEnter(
                    nameof(QueueClient),
                    message: $"Uri: {MessagesUri}");
                try
                {
                    return await QueueRestClient.Messages.ClearAsync(
                        ClientDiagnostics,
                        Pipeline,
                        MessagesUri,
                        version: Version.ToVersionString(),
                        async: async,
                        operationName: $"{nameof(QueueClient)}.{nameof(ClearMessages)}",
                        cancellationToken: cancellationToken)
                        .ConfigureAwait(false);
                }
                catch (Exception ex)
                {
                    Pipeline.LogException(ex);
                    throw;
                }
                finally
                {
                    Pipeline.LogMethodExit(nameof(QueueClient));
                }
            }
        }
        #endregion ClearMessages

        #region SendMessage
        /// <summary>
        /// Adds a new message to the back of a queue. The visibility timeout specifies how long the message should be invisible
        /// to Dequeue and Peek operations. The message content must be a UTF-8 encoded string that is up to 64KB in size.
        ///
        /// For more information, see
        /// <see href="https://docs.microsoft.com/rest/api/storageservices/put-message">
        /// Put Message</see>.
        /// </summary>
        /// <param name="messageText">
        /// Message text.
        /// </param>
        /// <returns>
        /// <see cref="Response{SendReceipt}"/>
        /// </returns>
        public virtual Response<SendReceipt> SendMessage(string messageText) =>
            SendMessage(
                messageText,
                null); // Pass anything else so we don't recurse on this overload

        /// <summary>
        /// Adds a new message to the back of a queue. The visibility timeout specifies how long the message should be invisible
        /// to Dequeue and Peek operations. The message content must be a UTF-8 encoded string that is up to 64KB in size.
        ///
        /// For more information, see
        /// <see href="https://docs.microsoft.com/rest/api/storageservices/put-message">
        /// Put Message</see>.
        /// </summary>
        /// <param name="message">
        /// Message.
        /// </param>
        /// <returns>
        /// <see cref="Response{SendReceipt}"/>
        /// </returns>
        public virtual Response<SendReceipt> SendMessage(BinaryData message) =>
            SendMessage(
                message,
                null); // Pass anything else so we don't recurse on this overload

        /// <summary>
        /// Adds a new message to the back of a queue. The visibility timeout specifies how long the message should be invisible
        /// to Dequeue and Peek operations. The message content must be a UTF-8 encoded string that is up to 64KB in size.
        ///
        /// For more information, see
        /// <see href="https://docs.microsoft.com/rest/api/storageservices/put-message">
        /// Put Message</see>.
        /// </summary>
        /// <param name="messageText">
        /// Message text.
        /// </param>
        /// <returns>
        /// <see cref="Response{SendReceipt}"/>
        /// </returns>
        public virtual async Task<Response<SendReceipt>> SendMessageAsync(string messageText) =>
            await SendMessageAsync(
                messageText,
                null) // Pass anything else so we don't recurse on this overload
            .ConfigureAwait(false);

        /// <summary>
        /// Adds a new message to the back of a queue. The visibility timeout specifies how long the message should be invisible
        /// to Dequeue and Peek operations. The message content must be a UTF-8 encoded string that is up to 64KB in size.
        ///
        /// For more information, see
        /// <see href="https://docs.microsoft.com/rest/api/storageservices/put-message">
        /// Put Message</see>.
        /// </summary>
        /// <param name="message">
        /// Message.
        /// </param>
        /// <returns>
        /// <see cref="Response{SendReceipt}"/>
        /// </returns>
        public virtual async Task<Response<SendReceipt>> SendMessageAsync(BinaryData message) =>
            await SendMessageAsync(
                message,
                null) // Pass anything else so we don't recurse on this overload
            .ConfigureAwait(false);

        /// <summary>
        /// Adds a new message to the back of a queue. The visibility timeout specifies how long the message should be invisible
        /// to Dequeue and Peek operations. The message content must be a UTF-8 encoded string that is up to 64KB in size.
        ///
        /// For more information, see
        /// <see href="https://docs.microsoft.com/rest/api/storageservices/put-message">
        /// Put Message</see>.
        /// </summary>
        /// <param name="messageText">
        /// Message text.
        /// </param>
        /// <param name="cancellationToken">
        /// Optional <see cref="CancellationToken"/>.
        /// </param>
        /// <returns>
        /// <see cref="Response{SendReceipt}"/>
        /// </returns>
        public virtual Response<SendReceipt> SendMessage(string messageText, CancellationToken cancellationToken = default) =>
            SendMessage(
                messageText,
                cancellationToken: cancellationToken,
                visibilityTimeout: default); // Pass anything else so we don't recurse on this overload

        /// <summary>
        /// Adds a new message to the back of a queue. The visibility timeout specifies how long the message should be invisible
        /// to Dequeue and Peek operations. The message content must be a UTF-8 encoded string that is up to 64KB in size.
        ///
        /// For more information, see
        /// <see href="https://docs.microsoft.com/rest/api/storageservices/put-message">
        /// Put Message</see>.
        /// </summary>
        /// <param name="message">
        /// Message.
        /// </param>
        /// <param name="cancellationToken">
        /// Optional <see cref="CancellationToken"/>.
        /// </param>
        /// <returns>
        /// <see cref="Response{SendReceipt}"/>
        /// </returns>
        public virtual Response<SendReceipt> SendMessage(BinaryData message, CancellationToken cancellationToken = default) =>
            SendMessage(
                message,
                cancellationToken: cancellationToken,
                visibilityTimeout: default); // Pass anything else so we don't recurse on this overload

        /// <summary>
        /// Adds a new message to the back of a queue. The visibility timeout specifies how long the message should be invisible
        /// to Dequeue and Peek operations. The message content must be a UTF-8 encoded string that is up to 64KB in size.
        ///
        /// For more information, see
        /// <see href="https://docs.microsoft.com/rest/api/storageservices/put-message">
        /// Put Message</see>.
        /// </summary>
        /// <param name="messageText">
        /// Message text.
        /// </param>
        /// <param name="cancellationToken">
        /// Optional <see cref="CancellationToken"/>.
        /// </param>
        /// <returns>
        /// <see cref="Response{SendReceipt}"/>
        /// </returns>
        public virtual async Task<Response<SendReceipt>> SendMessageAsync(string messageText, CancellationToken cancellationToken = default) =>
            await SendMessageAsync(messageText,
                cancellationToken: cancellationToken,
                visibilityTimeout: default) // Pass anything else so we don't recurse on this overload
            .ConfigureAwait(false);

        /// <summary>
        /// Adds a new message to the back of a queue. The visibility timeout specifies how long the message should be invisible
        /// to Dequeue and Peek operations. The message content must be a UTF-8 encoded string that is up to 64KB in size.
        ///
        /// For more information, see
        /// <see href="https://docs.microsoft.com/rest/api/storageservices/put-message">
        /// Put Message</see>.
        /// </summary>
        /// <param name="message">
        /// Message.
        /// </param>
        /// <param name="cancellationToken">
        /// Optional <see cref="CancellationToken"/>.
        /// </param>
        /// <returns>
        /// <see cref="Response{SendReceipt}"/>
        /// </returns>
        public virtual async Task<Response<SendReceipt>> SendMessageAsync(BinaryData message, CancellationToken cancellationToken = default) =>
            await SendMessageAsync(message,
                cancellationToken: cancellationToken,
                visibilityTimeout: default) // Pass anything else so we don't recurse on this overload
            .ConfigureAwait(false);

        /// <summary>
        /// Adds a new message to the back of a queue. The visibility timeout specifies how long the message should be invisible
        /// to Dequeue and Peek operations. The message content must be a UTF-8 encoded string that is up to 64KB in size.
        ///
        /// For more information, see
        /// <see href="https://docs.microsoft.com/rest/api/storageservices/put-message">
        /// Put Message</see>.
        /// </summary>
        /// <param name="messageText">
        /// Message text.
        /// </param>
        /// <param name="visibilityTimeout">
        /// Visibility timeout.  Optional with a default value of 0.  Cannot be larger than 7 days.
        /// </param>
        /// <param name="timeToLive">
        /// Optional. Specifies the time-to-live interval for the message
        /// </param>
        /// <param name="cancellationToken">
        /// Optional <see cref="CancellationToken"/>.
        /// </param>
        /// <returns>
        /// <see cref="Response{SendReceipt}"/>
        /// </returns>
        public virtual Response<SendReceipt> SendMessage(
            string messageText,
            TimeSpan? visibilityTimeout = default,
            TimeSpan? timeToLive = default,
            CancellationToken cancellationToken = default) =>
            SendMessageInternal(
                ToBinaryData(messageText),
                visibilityTimeout,
                timeToLive,
                false, // async
                cancellationToken)
                .EnsureCompleted();

        /// <summary>
        /// Adds a new message to the back of a queue. The visibility timeout specifies how long the message should be invisible
        /// to Dequeue and Peek operations. The message content must be a UTF-8 encoded string that is up to 64KB in size.
        ///
        /// For more information, see
        /// <see href="https://docs.microsoft.com/rest/api/storageservices/put-message">
        /// Put Message</see>.
        /// </summary>
        /// <param name="message">
        /// Message.
        /// </param>
        /// <param name="visibilityTimeout">
        /// Visibility timeout.  Optional with a default value of 0.  Cannot be larger than 7 days.
        /// </param>
        /// <param name="timeToLive">
        /// Optional. Specifies the time-to-live interval for the message
        /// </param>
        /// <param name="cancellationToken">
        /// Optional <see cref="CancellationToken"/>.
        /// </param>
        /// <returns>
        /// <see cref="Response{SendReceipt}"/>
        /// </returns>
        public virtual Response<SendReceipt> SendMessage(
            BinaryData message,
            TimeSpan? visibilityTimeout = default,
            TimeSpan? timeToLive = default,
            CancellationToken cancellationToken = default) =>
            SendMessageInternal(
                message,
                visibilityTimeout,
                timeToLive,
                false, // async
                cancellationToken)
                .EnsureCompleted();

        /// <summary>
        /// Adds a new message to the back of a queue. The visibility timeout specifies how long the message should be invisible
        /// to Dequeue and Peek operations. The message content must be a UTF-8 encoded string that is up to 64KB in size.
        ///
        /// For more information, see
        /// <see href="https://docs.microsoft.com/rest/api/storageservices/put-message">
        /// Put Message</see>.
        /// </summary>
        /// <param name="messageText">
        /// Message text.
        /// </param>
        /// <param name="visibilityTimeout">
        /// Visibility timeout.  Optional with a default value of 0.  Cannot be larger than 7 days.
        /// </param>
        /// <param name="timeToLive">
        /// Optional. Specifies the time-to-live interval for the message
        /// </param>
        /// <param name="cancellationToken">
        /// Optional <see cref="CancellationToken"/>.
        /// </param>
        /// <returns>
        /// <see cref="Response{SendReceipt}"/>
        /// </returns>
        public virtual async Task<Response<SendReceipt>> SendMessageAsync(
            string messageText,
            TimeSpan? visibilityTimeout = default,
            TimeSpan? timeToLive = default,
            CancellationToken cancellationToken = default) =>
            await SendMessageInternal(
                ToBinaryData(messageText),
                visibilityTimeout,
                timeToLive,
                true, // async
                cancellationToken)
                .ConfigureAwait(false);

        /// <summary>
        /// Adds a new message to the back of a queue. The visibility timeout specifies how long the message should be invisible
        /// to Dequeue and Peek operations. The message content must be a UTF-8 encoded string that is up to 64KB in size.
        ///
        /// For more information, see
        /// <see href="https://docs.microsoft.com/rest/api/storageservices/put-message">
        /// Put Message</see>.
        /// </summary>
        /// <param name="message">
        /// Message.
        /// </param>
        /// <param name="visibilityTimeout">
        /// Visibility timeout.  Optional with a default value of 0.  Cannot be larger than 7 days.
        /// </param>
        /// <param name="timeToLive">
        /// Optional. Specifies the time-to-live interval for the message
        /// </param>
        /// <param name="cancellationToken">
        /// Optional <see cref="CancellationToken"/>.
        /// </param>
        /// <returns>
        /// <see cref="Response{SendReceipt}"/>
        /// </returns>
        public virtual async Task<Response<SendReceipt>> SendMessageAsync(
            BinaryData message,
            TimeSpan? visibilityTimeout = default,
            TimeSpan? timeToLive = default,
            CancellationToken cancellationToken = default) =>
            await SendMessageInternal(
                message,
                visibilityTimeout,
                timeToLive,
                true, // async
                cancellationToken)
                .ConfigureAwait(false);

        /// <summary>
        /// Adds a new message to the back of a queue. The visibility timeout specifies how long the message should be invisible
        /// to Dequeue and Peek operations. The message content must be a UTF-8 encoded string that is up to 64KB in size.
        ///
        /// For more information, see
        /// <see href="https://docs.microsoft.com/rest/api/storageservices/put-message">
        /// Put Message</see>.
        /// </summary>
        /// <param name="message">
        /// Message text.
        /// </param>
        /// <param name="visibilityTimeout">
        /// Visibility timeout.  Optional with a default value of 0.  Cannot be larger than 7 days.
        /// </param>
        /// <param name="timeToLive">
        /// Optional. Specifies the time-to-live interval for the message
        /// </param>
        /// <param name="async">
        /// Whether to invoke the operation asynchronously.
        /// </param>
        /// <param name="cancellationToken">
        /// Optional <see cref="CancellationToken"/>.
        /// </param>
        /// <returns>
        /// <see cref="Response{SendMessageResult}"/>
        /// </returns>
        private async Task<Response<SendReceipt>> SendMessageInternal(
            BinaryData? message,
            TimeSpan? visibilityTimeout,
            TimeSpan? timeToLive,
            bool async,
            CancellationToken cancellationToken)
        {
            using (Pipeline.BeginLoggingScope(nameof(QueueClient)))
            {
                Pipeline.LogMethodEnter(
                    nameof(QueueClient),
                    message:
                    $"Uri: {MessagesUri}\n" +
                    $"{nameof(visibilityTimeout)}: {visibilityTimeout}\n" +
                    $"{nameof(timeToLive)}: {timeToLive}");
                try
                {
                    if (UsingClientSideEncryption)
                    {
                        message = await new QueueClientSideEncryptor(new ClientSideEncryptor(ClientSideEncryption))
                            .ClientSideEncryptInternal(message.Value, async, cancellationToken).ConfigureAwait(false);
                    }

                    Response<IEnumerable<SendReceipt>> messages =
                        await QueueRestClient.Messages.EnqueueAsync(
                            ClientDiagnostics,
                            Pipeline,
                            MessagesUri,
                            message: new QueueSendMessage { MessageText = QueueMessageCodec.EncodeMessageBody(message, _messageEncoding) },
                            version: Version.ToVersionString(),
                            visibilitytimeout: (int?)visibilityTimeout?.TotalSeconds,
                            messageTimeToLive: (int?)timeToLive?.TotalSeconds,
                            async: async,
                            operationName: $"{nameof(QueueClient)}.{nameof(SendMessage)}",
                            cancellationToken: cancellationToken)
                            .ConfigureAwait(false);
                    // The service returns a sequence of messages, but the
                    // sequence only ever has one value so we'll unwrap it
                    return Response.FromValue(messages.Value.FirstOrDefault(), messages.GetRawResponse());
                }
                catch (Exception ex)
                {
                    Pipeline.LogException(ex);
                    throw;
                }
                finally
                {
                    Pipeline.LogMethodExit(nameof(QueueClient));
                }
            }
        }
        #endregion SendMessage

        #region ReceiveMessages
        /// <summary>
        /// Receives one or more messages from the front of the queue.
        ///
        /// For more information, see
        /// <see href="https://docs.microsoft.com/rest/api/storageservices/get-messages">
        /// Get Messages</see>.
        /// </summary>
        /// <returns>
        /// <see cref="Response{T}"/> where T is an array of <see cref="QueueMessage"/>
        /// </returns>
        public virtual Response<QueueMessage[]> ReceiveMessages() => ReceiveMessages(null); // Pass anything else so we don't recurse on this overload

        /// <summary>
        /// Retrieves one or more messages from the front of the queue.
        ///
        /// For more information, see
        /// <see href="https://docs.microsoft.com/rest/api/storageservices/get-messages">
        /// Get Messages</see>.
        /// </summary>
        /// <returns>
        /// <see cref="Response{T}"/> where T is an array of <see cref="QueueMessage"/>
        /// </returns>
        public virtual async Task<Response<QueueMessage[]>> ReceiveMessagesAsync() =>
            await ReceiveMessagesAsync(null)  // Pass anything else so we don't recurse on this overload
            .ConfigureAwait(false);

        /// <summary>
        /// Receives one or more messages from the front of the queue.
        ///
        /// For more information, see
        /// <see href="https://docs.microsoft.com/rest/api/storageservices/get-messages">
        /// Get Messages</see>.
        /// </summary>
        /// <param name="cancellationToken">
        /// Optional <see cref="CancellationToken"/>
        /// </param>
        /// <returns>
        /// <see cref="Response{T}"/> where T is an array of <see cref="QueueMessage"/>
        /// </returns>
        public virtual Response<QueueMessage[]> ReceiveMessages(CancellationToken cancellationToken = default) =>
            ReceiveMessages(
                cancellationToken: cancellationToken,
                visibilityTimeout: null); // Pass anything else so we don't recurse on this overload

        /// <summary>
        /// Retrieves one or more messages from the front of the queue.
        ///
        /// For more information, see
        /// <see href="https://docs.microsoft.com/rest/api/storageservices/get-messages">
        /// Get Messages</see>.
        /// </summary>
        /// <param name="cancellationToken">
        /// Optional <see cref="CancellationToken"/>
        /// </param>
        /// <returns>
        /// <see cref="Response{T}"/> where T is an array of <see cref="QueueMessage"/>
        /// </returns>
        public virtual async Task<Response<QueueMessage[]>> ReceiveMessagesAsync(CancellationToken cancellationToken = default) =>
            await ReceiveMessagesAsync(
                cancellationToken: cancellationToken,
                visibilityTimeout: null) // Pass anything else so we don't recurse on this overload
            .ConfigureAwait(false);

        /// <summary>
        /// Receives one or more messages from the front of the queue.
        ///
        /// For more information, see
        /// <see href="https://docs.microsoft.com/rest/api/storageservices/get-messages">
        /// Get Messages</see>.
        /// </summary>
        /// <param name="maxMessages">
        /// Optional. A nonzero integer value that specifies the number of messages to retrieve from the queue, up to a maximum of 32.
        /// If fewer are visible, the visible messages are returned. By default, a single message is retrieved from the queue with this operation.
        /// </param>
        /// <param name="visibilityTimeout">
        /// Optional. Specifies the new visibility timeout value, in seconds, relative to server time. The default value is 30 seconds.
        /// </param>
        /// <param name="cancellationToken">
        /// Optional <see cref="CancellationToken"/>
        /// </param>
        /// <returns>
        /// <see cref="Response{T}"/> where T is an array of <see cref="QueueMessage"/>
        /// </returns>
        public virtual Response<QueueMessage[]> ReceiveMessages(
            int? maxMessages = default,
            TimeSpan? visibilityTimeout = default,
            CancellationToken cancellationToken = default) =>
            ReceiveMessagesInternal(
                maxMessages,
                visibilityTimeout,
                $"{nameof(QueueClient)}.{nameof(ReceiveMessages)}",
                false, // async
                cancellationToken)
                .EnsureCompleted();

        /// <summary>
        /// Retrieves one or more messages from the front of the queue.
        ///
        /// For more information, see
        /// <see href="https://docs.microsoft.com/rest/api/storageservices/get-messages">
        /// Get Messages</see>.
        /// </summary>
        /// <param name="maxMessages">
        /// Optional. A nonzero integer value that specifies the number of messages to retrieve from the queue, up to a maximum of 32.
        /// If fewer are visible, the visible messages are returned. By default, a single message is retrieved from the queue with this operation.
        /// </param>
        /// <param name="visibilityTimeout">
        /// Optional. Specifies the new visibility timeout value, in seconds, relative to server time. The default value is 30 seconds.
        /// </param>
        /// <param name="cancellationToken">
        /// Optional <see cref="CancellationToken"/>
        /// </param>
        /// <returns>
        /// <see cref="Response{T}"/> where T is an array of <see cref="QueueMessage"/>
        /// </returns>
        public virtual async Task<Response<QueueMessage[]>> ReceiveMessagesAsync(
            int? maxMessages = default,
            TimeSpan? visibilityTimeout = default,
            CancellationToken cancellationToken = default) =>
            await ReceiveMessagesInternal(
                maxMessages,
                visibilityTimeout,
                $"{nameof(QueueClient)}.{nameof(ReceiveMessages)}",
                true, // async
                cancellationToken)
                .ConfigureAwait(false);

        /// <summary>
        /// Retrieves one or more messages from the front of the queue.
        ///
        /// For more information, see
        /// <see href="https://docs.microsoft.com/rest/api/storageservices/get-messages">
        /// Get Messages</see>.
        /// </summary>
        /// <param name="maxMessages">
        /// Optional. A nonzero integer value that specifies the number of messages to retrieve from the queue, up to a maximum of 32.
        /// If fewer are visible, the visible messages are returned. By default, a single message is retrieved from the queue with this operation.
        /// </param>
        /// <param name="visibilityTimeout">
        /// Optional. Specifies the new visibility timeout value, in seconds, relative to server time. The default value is 30 seconds.
        /// </param>
        /// <param name="operationName">
        /// Operation name for diagnostic logging.
        /// </param>
        /// <param name="async">
        /// Whether to invoke the operation asynchronously.
        /// </param>
        /// <param name="cancellationToken">
        /// Optional <see cref="CancellationToken"/>
        /// </param>
        /// <returns>
        /// <see cref="Response{T}"/> where T is an array of <see cref="QueueMessage"/>
        /// </returns>
        private async Task<Response<QueueMessage[]>> ReceiveMessagesInternal(
            int? maxMessages,
            TimeSpan? visibilityTimeout,
            string operationName,
            bool async,
            CancellationToken cancellationToken)
        {
            using (Pipeline.BeginLoggingScope(nameof(QueueClient)))
            {
                Pipeline.LogMethodEnter(
                    nameof(QueueClient),
                    message:
                    $"Uri: {MessagesUri}\n" +
                    $"{nameof(maxMessages)}: {maxMessages}\n" +
                    $"{nameof(visibilityTimeout)}: {visibilityTimeout}");
                try
                {
                    var response = await QueueRestClient.Messages.DequeueAsync(
                        ClientDiagnostics,
                        Pipeline,
                        MessagesUri,
                        version: Version.ToVersionString(),
                        numberOfMessages: maxMessages,
                        visibilitytimeout: (int?)visibilityTimeout?.TotalSeconds,
                        async: async,
                        operationName: operationName,
                        cancellationToken: cancellationToken)
                        .ConfigureAwait(false);

                    // Return an exploding Response on 304
                    if (response.IsUnavailable())
                    {
                        return response.GetRawResponse().AsNoBodyResponse<QueueMessage[]>();
                    }
                    else if (UsingClientSideEncryption)
                    {
                        return Response.FromValue(
                            await new QueueClientSideDecryptor(ClientSideEncryption)
                                .ClientSideDecryptMessagesInternal(response.Value.Select(x => QueueMessage.ToQueueMessage(x, _messageEncoding)).ToArray(), async, cancellationToken).ConfigureAwait(false),
                            response.GetRawResponse());
                    }
                    else
                    {
                        return Response.FromValue(response.Value.Select(x => QueueMessage.ToQueueMessage(x, _messageEncoding)).ToArray(), response.GetRawResponse());
                    }
                }
                catch (Exception ex)
                {
                    Pipeline.LogException(ex);
                    throw;
                }
                finally
                {
                    Pipeline.LogMethodExit(nameof(QueueClient));
                }
            }
        }

        #endregion ReceiveMessages

        #region ReceiveMessage

        /// <summary>
        /// Receives one message from the front of the queue.
        ///
        /// For more information, see
        /// <see href="https://docs.microsoft.com/rest/api/storageservices/get-messages">
        /// Get Messages</see>.
        /// </summary>
        /// <param name="visibilityTimeout">
        /// Optional. Specifies the new visibility timeout value, in seconds, relative to server time. The default value is 30 seconds.
        /// </param>
        /// <param name="cancellationToken">
        /// Optional <see cref="CancellationToken"/>
        /// </param>
        /// <returns>
        /// <see cref="Response{T}"/> where T is a <see cref="QueueMessage"/>
        /// </returns>
        public virtual Response<QueueMessage> ReceiveMessage(
            TimeSpan? visibilityTimeout = default,
            CancellationToken cancellationToken = default) =>
            ReceiveMessageInternal(
                visibilityTimeout,
                false, // async
                cancellationToken)
                .EnsureCompleted();

        /// <summary>
        /// Retrieves one message from the front of the queue.
        ///
        /// For more information, see
        /// <see href="https://docs.microsoft.com/rest/api/storageservices/get-messages">
        /// Get Messages</see>.
        /// </summary>
        /// <param name="visibilityTimeout">
        /// Optional. Specifies the new visibility timeout value, in seconds, relative to server time. The default value is 30 seconds.
        /// </param>
        /// <param name="cancellationToken">
        /// Optional <see cref="CancellationToken"/>
        /// </param>
        /// <returns>
        /// <see cref="Response{T}"/> where T is a <see cref="QueueMessage"/>
        /// </returns>
        public virtual async Task<Response<QueueMessage>> ReceiveMessageAsync(
            TimeSpan? visibilityTimeout = default,
            CancellationToken cancellationToken = default) =>
            await ReceiveMessageInternal(
                visibilityTimeout,
                true, // async
                cancellationToken)
                .ConfigureAwait(false);

        /// <summary>
        /// Retrieves one message from the front of the queue.
        ///
        /// For more information, see
        /// <see href="https://docs.microsoft.com/rest/api/storageservices/get-messages">
        /// Get Messages</see>.
        /// </summary>
        /// <param name="visibilityTimeout">
        /// Optional. Specifies the new visibility timeout value, in seconds, relative to server time. The default value is 30 seconds.
        /// </param>
        /// <param name="async">
        /// Whether to invoke the operation asynchronously.
        /// </param>
        /// <param name="cancellationToken">
        /// Optional <see cref="CancellationToken"/>
        /// </param>
        /// <returns>
        /// <see cref="Response{T}"/> where T is a <see cref="QueueMessage"/>
        /// </returns>
        private async Task<Response<QueueMessage>> ReceiveMessageInternal(
            TimeSpan? visibilityTimeout,
            bool async,
            CancellationToken cancellationToken)
        {
            var response = await ReceiveMessagesInternal(
                1,
                visibilityTimeout,
                $"{nameof(QueueClient)}.{nameof(ReceiveMessage)}",
                async,
                cancellationToken).ConfigureAwait(false);
            var queueMessage = response.Value.FirstOrDefault();
            var rawResponse = response.GetRawResponse();
            return Response.FromValue(queueMessage, rawResponse);
        }
        #endregion ReceiveMessage

        #region PeekMessage
        /// <summary>
        /// Retrieves one message from the front of the queue but does not alter the visibility of the message.
        ///
        /// For more information, see
        /// <see href="https://docs.microsoft.com/rest/api/storageservices/peek-messages">
        /// Peek Messages</see>.
        /// </summary>
        /// <param name="cancellationToken">
        /// Optional <see cref="CancellationToken"/>
        /// </param>
        /// <returns>
        /// <see cref="Response{T}"/> where T is a <see cref="PeekedMessage"/>
        /// </returns>
        public virtual Response<PeekedMessage> PeekMessage(
            CancellationToken cancellationToken = default) =>
            PeekMessageInternal(
                false, // async
                cancellationToken)
                .EnsureCompleted();

        /// <summary>
        /// Retrieves one message from the front of the queue but does not alter the visibility of the message.
        ///
        /// For more information, see
        /// <see href="https://docs.microsoft.com/rest/api/storageservices/peek-messages">
        /// Peek Messages</see>.
        /// </summary>
        /// <param name="cancellationToken">
        /// Optional <see cref="CancellationToken"/>
        /// </param>
        /// <returns>
        /// <see cref="Response{T}"/> where T is a <see cref="PeekedMessage"/>
        /// </returns>
        public virtual async Task<Response<PeekedMessage>> PeekMessageAsync(
            CancellationToken cancellationToken = default) =>
            await PeekMessageInternal(
                true, // async
                cancellationToken)
                .ConfigureAwait(false);

        /// <summary>
        /// Retrieves one message from the front of the queue but does not alter the visibility of the message.
        ///
        /// For more information, see
        /// <see href="https://docs.microsoft.com/rest/api/storageservices/peek-messages">
        /// Peek Messages</see>.
        /// </summary>
        /// <param name="async">
        /// Whether to invoke the operation asynchronously.
        /// </param>
        /// <param name="cancellationToken">
        /// Optional <see cref="CancellationToken"/>
        /// </param>
        /// <returns>
        /// <see cref="Response{T}"/> where T is a <see cref="PeekedMessage"/>
        /// </returns>
        private async Task<Response<PeekedMessage>> PeekMessageInternal(
            bool async,
            CancellationToken cancellationToken)
        {
            var response = await PeekMessagesInternal(1, $"{nameof(QueueClient)}.{nameof(PeekMessage)}", async, cancellationToken).ConfigureAwait(false);
            var message = response.Value.FirstOrDefault();
            var rawResonse = response.GetRawResponse();
            return Response.FromValue(message, rawResonse);
        }
        #endregion PeekMessage

        #region PeekMessages
        /// <summary>
        /// Retrieves one or more messages from the front of the queue but does not alter the visibility of the message.
        ///
        /// For more information, see
        /// <see href="https://docs.microsoft.com/rest/api/storageservices/peek-messages">
        /// Peek Messages</see>.
        /// </summary>
        /// <param name="maxMessages">
        /// Optional. A nonzero integer value that specifies the number of messages to peek from the queue, up to a maximum of 32.
        /// By default, a single message is peeked from the queue with this operation.
        /// </param>
        /// <param name="cancellationToken">
        /// Optional <see cref="CancellationToken"/>
        /// </param>
        /// <returns>
        /// <see cref="Response{T}"/> where T is an array of <see cref="PeekedMessage"/>
        /// </returns>
        public virtual Response<PeekedMessage[]> PeekMessages(
            int? maxMessages = default,
            CancellationToken cancellationToken = default) =>
            PeekMessagesInternal(
                maxMessages,
                $"{nameof(QueueClient)}.{nameof(PeekMessages)}",
                false, // async
                cancellationToken)
                .EnsureCompleted();

        /// <summary>
        /// Retrieves one or more messages from the front of the queue but does not alter the visibility of the message.
        ///
        /// For more information, see
        /// <see href="https://docs.microsoft.com/rest/api/storageservices/peek-messages">
        /// Peek Messages</see>.
        /// </summary>
        /// <param name="maxMessages">
        /// Optional. A nonzero integer value that specifies the number of messages to peek from the queue, up to a maximum of 32.
        /// By default, a single message is peeked from the queue with this operation.
        /// </param>
        /// <param name="cancellationToken">
        /// Optional <see cref="CancellationToken"/>
        /// </param>
        /// <returns>
        /// <see cref="Response{T}"/> where T is an array of <see cref="PeekedMessage"/>
        /// </returns>
        public virtual async Task<Response<PeekedMessage[]>> PeekMessagesAsync(
            int? maxMessages = default,
            CancellationToken cancellationToken = default) =>
            await PeekMessagesInternal(
                maxMessages,
                $"{nameof(QueueClient)}.{nameof(PeekMessages)}",
                true, // async
                cancellationToken)
                .ConfigureAwait(false);

        /// <summary>
        /// Retrieves one or more messages from the front of the queue but does not alter the visibility of the message.
        ///
        /// For more information, see
        /// <see href="https://docs.microsoft.com/rest/api/storageservices/peek-messages">
        /// Peek Messages</see>.
        /// </summary>
        /// <param name="maxMessages">
        /// Optional. A nonzero integer value that specifies the number of messages to peek from the queue, up to a maximum of 32.
        /// By default, a single message is peeked from the queue with this operation.
        /// </param>
        /// <param name="operationName">
        /// Operation name for diagnostic logging.
        /// </param>
        /// <param name="async">
        /// Whether to invoke the operation asynchronously.
        /// </param>
        /// <param name="cancellationToken">
        /// Optional <see cref="CancellationToken"/>
        /// </param>
        /// <returns>
        /// <see cref="Response{T}"/> where T is an array of <see cref="PeekedMessage"/>
        /// </returns>
        private async Task<Response<PeekedMessage[]>> PeekMessagesInternal(
            int? maxMessages,
            string operationName,
            bool async,
            CancellationToken cancellationToken)
        {
            using (Pipeline.BeginLoggingScope(nameof(QueueClient)))
            {
                Pipeline.LogMethodEnter(
                    nameof(QueueClient),
                    message:
                    $"Uri: {MessagesUri}\n" +
                    $"{nameof(maxMessages)}: {maxMessages}");
                try
                {
                    Response<IEnumerable<PeekedMessageItem>> response = await QueueRestClient.Messages.PeekAsync(
                        ClientDiagnostics,
                        Pipeline,
                        MessagesUri,
                        version: Version.ToVersionString(),
                        numberOfMessages: maxMessages,
                        async: async,
                        operationName: operationName,
                        cancellationToken: cancellationToken)
                        .ConfigureAwait(false);

                    // Return an exploding Response on 304
                    if (response.IsUnavailable())
                    {
                        return response.GetRawResponse().AsNoBodyResponse<PeekedMessage[]>();
                    }
                    else if (UsingClientSideEncryption)
                    {
                        return Response.FromValue(
                            await new QueueClientSideDecryptor(ClientSideEncryption)
                                .ClientSideDecryptMessagesInternal(response.Value.Select(x => PeekedMessage.ToPeekedMessage(x, _messageEncoding)).ToArray(), async, cancellationToken).ConfigureAwait(false),
                            response.GetRawResponse());
                    }
                    else
                    {
                        return Response.FromValue(response.Value.Select(x => PeekedMessage.ToPeekedMessage(x, _messageEncoding)).ToArray(), response.GetRawResponse());
                    }
                }
                catch (Exception ex)
                {
                    Pipeline.LogException(ex);
                    throw;
                }
                finally
                {
                    Pipeline.LogMethodExit(nameof(QueueClient));
                }
            }
        }
        #endregion PeekMessages

        /// <summary>
        /// Get the URI to a specific message given its ID.
        /// </summary>
        /// <param name="messageId">ID of the message.</param>
        /// <returns>URI to the given message.</returns>
        private Uri GetMessageUri(string messageId) =>
            MessagesUri.AppendToPath(messageId.ToString(CultureInfo.InvariantCulture));

        #region DeleteMessage
        /// <summary>
        /// Permanently removes the specified message from its queue.
        ///
        /// For more information, see
        /// <see href="https://docs.microsoft.com/rest/api/storageservices/delete-message2">
        /// Delete Message</see>.
        /// </summary>
        /// <param name="messageId">ID of the message to delete.</param>
        /// <param name="popReceipt">
        /// Required. A valid pop receipt value returned from an earlier call to the Get Messages or Update Message operation.
        /// </param>
        /// <param name="cancellationToken">
        /// Optional <see cref="CancellationToken"/>.
        /// </param>
        /// <returns>
        /// <see cref="Response"/>.
        /// </returns>
        public virtual Response DeleteMessage(
            string messageId,
            string popReceipt,
            CancellationToken cancellationToken = default) =>
            DeleteMessageInternal(
                messageId,
                popReceipt,
                false, // async
                cancellationToken)
                .EnsureCompleted();

        /// <summary>
        /// Permanently removes the specified message from its queue.
        ///
        /// For more information, see
        /// <see href="https://docs.microsoft.com/rest/api/storageservices/delete-message2">
        /// Delete Message</see>.
        /// </summary>
        /// <param name="messageId">ID of the message to delete.</param>
        /// <param name="popReceipt">
        /// Required. A valid pop receipt value returned from an earlier call to the Get Messages or Update Message operation.
        /// </param>
        /// <param name="cancellationToken">
        /// Optional <see cref="CancellationToken"/>.
        /// </param>
        /// <returns>
        /// <see cref="Response"/>.
        /// </returns>
        public virtual async Task<Response> DeleteMessageAsync(
            string messageId,
            string popReceipt,
            CancellationToken cancellationToken = default) =>
            await DeleteMessageInternal(
                messageId,
                popReceipt,
                true, // async
                cancellationToken)
                .ConfigureAwait(false);

        /// <summary>
        /// Permanently removes the specified message from its queue.
        ///
        /// For more information, see
        /// <see href="https://docs.microsoft.com/rest/api/storageservices/delete-message2">
        /// Delete Message</see>.
        /// </summary>
        /// <param name="messageId">ID of the message to delete.</param>
        /// <param name="popReceipt">
        /// Required. A valid pop receipt value returned from an earlier call to the Get Messages or Update Message operation.
        /// </param>
        /// <param name="async">
        /// Whether to invoke the operation asynchronously.
        /// </param>
        /// <param name="cancellationToken">
        /// Optional <see cref="CancellationToken"/>.
        /// </param>
        /// <returns>
        /// <see cref="Response"/>.
        /// </returns>
        private async Task<Response> DeleteMessageInternal(
            string messageId,
            string popReceipt,
            bool async,
            CancellationToken cancellationToken)
        {
            Uri uri = GetMessageUri(messageId);
            using (Pipeline.BeginLoggingScope(nameof(QueueClient)))
            {
                Pipeline.LogMethodEnter(
                    nameof(QueueClient),
                    message:
                    $"Uri: {uri}\n" +
                    $"{nameof(popReceipt)}: {popReceipt}");
                try
                {
                    return await QueueRestClient.MessageId.DeleteAsync(
                        ClientDiagnostics,
                        Pipeline,
                        uri,
                        popReceipt: popReceipt,
                        version: Version.ToVersionString(),
                        async: async,
                        operationName: $"{nameof(QueueClient)}.{nameof(DeleteMessage)}",
                        cancellationToken: cancellationToken)
                        .ConfigureAwait(false);
                }
                catch (Exception ex)
                {
                    Pipeline.LogException(ex);
                    throw;
                }
                finally
                {
                    Pipeline.LogMethodExit(nameof(QueueClient));
                }
            }
        }
        #endregion DeleteMessage

        #region UpdateMessage
        /// <summary>
        /// Changes a message's visibility timeout and contents. The message content must be a UTF-8 encoded string that is up to 64KB in size.
        ///
        /// For more information, see
        /// <see href="https://docs.microsoft.com/rest/api/storageservices/update-message">
        /// Update Message</see>.
        /// </summary>
        /// <param name="messageId">ID of the message to update.</param>
        /// <param name="popReceipt">
        /// Required. Specifies the valid pop receipt value returned from an earlier call to the Get Messages or Update Message operation.
        /// </param>
        /// <param name="messageText">
        /// Optional. Updated message text.
        /// </param>
        /// <param name="visibilityTimeout">
        /// Required. Specifies the new visibility timeout value, in seconds, relative to server time. The new value must be larger than
        /// or equal to 0, and cannot be larger than 7 days. The visibility timeout of a message cannot be set to a value later than the
        /// expiry time. A message can be updated until it has been deleted or has expired.
        /// </param>
        /// <param name="cancellationToken">
        /// Optional <see cref="CancellationToken"/>.
        /// </param>
        /// <returns>
        /// <see cref="Response{UpdateReceipt}"/>.
        /// </returns>
        public virtual Response<UpdateReceipt> UpdateMessage(
            string messageId,
            string popReceipt,
            string messageText = null,
            TimeSpan visibilityTimeout = default,
            CancellationToken cancellationToken = default) =>
            UpdateMessageInternal(
                ToBinaryData(messageText),
                messageId,
                popReceipt,
                visibilityTimeout,
                false, // async
                cancellationToken)
                .EnsureCompleted();

        /// <summary>
        /// Changes a message's visibility timeout and contents. The message content must be a UTF-8 encoded string that is up to 64KB in size.
        ///
        /// For more information, see
        /// <see href="https://docs.microsoft.com/rest/api/storageservices/update-message">
        /// Update Message</see>.
        /// </summary>
        /// <param name="messageId">ID of the message to update.</param>
        /// <param name="popReceipt">
        /// Required. Specifies the valid pop receipt value returned from an earlier call to the Get Messages or Update Message operation.
        /// </param>
        /// <param name="message">
        /// Optional. Updated message.
        /// </param>
        /// <param name="visibilityTimeout">
        /// Required. Specifies the new visibility timeout value, in seconds, relative to server time. The new value must be larger than
        /// or equal to 0, and cannot be larger than 7 days. The visibility timeout of a message cannot be set to a value later than the
        /// expiry time. A message can be updated until it has been deleted or has expired.
        /// </param>
        /// <param name="cancellationToken">
        /// Optional <see cref="CancellationToken"/>.
        /// </param>
        /// <returns>
        /// <see cref="Response{UpdateReceipt}"/>.
        /// </returns>
        public virtual Response<UpdateReceipt> UpdateMessage(
            string messageId,
            string popReceipt,
            BinaryData? message,
            TimeSpan visibilityTimeout = default,
            CancellationToken cancellationToken = default) =>
            UpdateMessageInternal(
                message,
                messageId,
                popReceipt,
                visibilityTimeout,
                false, // async
                cancellationToken)
                .EnsureCompleted();

        /// <summary>
        /// Changes a message's visibility timeout and contents. The message content must be a UTF-8 encoded string that is up to 64KB in size.
        ///
        /// For more information, see
        /// <see href="https://docs.microsoft.com/rest/api/storageservices/update-message">
        /// Update Message</see>.
        /// </summary>
        /// <param name="messageId">ID of the message to update.</param>
        /// <param name="popReceipt">
        /// Required. Specifies the valid pop receipt value returned from an earlier call to the Get Messages or Update Message operation.
        /// </param>
        /// <param name="messageText">
        /// Optional. Updated message text.
        /// </param>
        /// <param name="visibilityTimeout">
        /// Required. Specifies the new visibility timeout value, in seconds, relative to server time. The new value must be larger than
        /// or equal to 0, and cannot be larger than 7 days. The visibility timeout of a message cannot be set to a value later than the
        /// expiry time. A message can be updated until it has been deleted or has expired.
        /// </param>
        /// <param name="cancellationToken">
        /// Optional <see cref="CancellationToken"/>.
        /// </param>
        /// <returns>
        /// <see cref="Response{UpdateReceipt}"/>.
        /// </returns>
        public virtual async Task<Response<UpdateReceipt>> UpdateMessageAsync(
            string messageId,
            string popReceipt,
            string messageText = null,
            TimeSpan visibilityTimeout = default,
            CancellationToken cancellationToken = default) =>
            await UpdateMessageInternal(
                ToBinaryData(messageText),
                messageId,
                popReceipt,
                visibilityTimeout,
                true, // async
                cancellationToken)
                .ConfigureAwait(false);

        /// <summary>
        /// Changes a message's visibility timeout and contents. The message content must be a UTF-8 encoded string that is up to 64KB in size.
        ///
        /// For more information, see
        /// <see href="https://docs.microsoft.com/rest/api/storageservices/update-message">
        /// Update Message</see>.
        /// </summary>
        /// <param name="messageId">ID of the message to update.</param>
        /// <param name="popReceipt">
        /// Required. Specifies the valid pop receipt value returned from an earlier call to the Get Messages or Update Message operation.
        /// </param>
        /// <param name="message">
        /// Optional. Updated message.
        /// </param>
        /// <param name="visibilityTimeout">
        /// Required. Specifies the new visibility timeout value, in seconds, relative to server time. The new value must be larger than
        /// or equal to 0, and cannot be larger than 7 days. The visibility timeout of a message cannot be set to a value later than the
        /// expiry time. A message can be updated until it has been deleted or has expired.
        /// </param>
        /// <param name="cancellationToken">
        /// Optional <see cref="CancellationToken"/>.
        /// </param>
        /// <returns>
        /// <see cref="Response{UpdateReceipt}"/>.
        /// </returns>
        public virtual async Task<Response<UpdateReceipt>> UpdateMessageAsync(
            string messageId,
            string popReceipt,
            BinaryData? message,
            TimeSpan visibilityTimeout = default,
            CancellationToken cancellationToken = default) =>
            await UpdateMessageInternal(
                message,
                messageId,
                popReceipt,
                visibilityTimeout,
                true, // async
                cancellationToken)
                .ConfigureAwait(false);

        /// <summary>
        /// Changes a message's visibility timeout and contents. The message content must be a UTF-8 encoded string that is up to 64KB in size.
        ///
        /// For more information, see
        /// <see href="https://docs.microsoft.com/rest/api/storageservices/update-message">
        /// Update Message</see>.
        /// </summary>
        /// <param name="message">
        /// Updated message.
        /// </param>
        /// <param name="messageId">ID of the message to update.</param>
        /// <param name="popReceipt">
        /// Required. Specifies the valid pop receipt value returned from an earlier call to the Get Messages or Update Message operation.
        /// </param>
        /// <param name="visibilityTimeout">
        /// Required. Specifies the new visibility timeout value, in seconds, relative to server time. The new value must be larger than
        /// or equal to 0, and cannot be larger than 7 days. The visibility timeout of a message cannot be set to a value later than the
        /// expiry time. A message can be updated until it has been deleted or has expired.
        /// </param>
        /// <param name="async">
        /// Whether to invoke the operation asynchronously.
        /// </param>
        /// <param name="cancellationToken">
        /// Optional <see cref="CancellationToken"/>.
        /// </param>
        /// <returns>
        /// <see cref="Response{UpdateReceipt}"/>.
        /// </returns>
        private async Task<Response<UpdateReceipt>> UpdateMessageInternal(
            BinaryData? message,
            string messageId,
            string popReceipt,
            TimeSpan visibilityTimeout,
            bool async,
            CancellationToken cancellationToken)
        {
            Uri uri = GetMessageUri(messageId);
            using (Pipeline.BeginLoggingScope(nameof(QueueClient)))
            {
                Pipeline.LogMethodEnter(
                    nameof(QueueClient),
                    message:
                    $"Uri: {uri}\n" +
                    $"{nameof(popReceipt)}: {popReceipt}" +
                    $"{nameof(visibilityTimeout)}: {visibilityTimeout}");
                try
                {
                    if (UsingClientSideEncryption)
                    {
                        message = await new QueueClientSideEncryptor(new ClientSideEncryptor(ClientSideEncryption))
                            .ClientSideEncryptInternal(message.Value, async, cancellationToken).ConfigureAwait(false);
                    }
                    QueueSendMessage queueSendMessage = null;
                    if (message.HasValue)
                    {
                        queueSendMessage = new QueueSendMessage { MessageText = QueueMessageCodec.EncodeMessageBody(message.Value, _messageEncoding) };
                    }

                    return await QueueRestClient.MessageId.UpdateAsync(
                        ClientDiagnostics,
                        Pipeline,
                        uri,
                        message: queueSendMessage,
                        popReceipt: popReceipt,
                        visibilitytimeout: (int)visibilityTimeout.TotalSeconds,
                        version: Version.ToVersionString(),
                        async: async,
                        operationName: $"{nameof(QueueClient)}.{nameof(UpdateMessage)}",
                        cancellationToken: cancellationToken)
                        .ConfigureAwait(false);
                }
                catch (Exception ex)
                {
                    Pipeline.LogException(ex);
                    throw;
                }
                finally
                {
                    Pipeline.LogMethodExit(nameof(QueueClient));
                }
            }
        }
        #endregion UpdateMessage

<<<<<<< HEAD
        #region Encoding
        private static BinaryData? ToBinaryData(string input)
        {
            if (input == null)
            {
                return default;
            } else
            {
                return new BinaryData(input);
            }
        }

        private void AssertEncodingForEncryption()
        {
            if (UsingClientSideEncryption && _messageEncoding != QueueMessageEncoding.UTF8)
            {
                throw new ArgumentException($"Message encoding can't be customized if encryption-enabled QueueClient is used.");
            }
        }
        #endregion Encoding
=======
        #region GenerateSas
        /// <summary>
        /// The <see cref="GenerateSasUri(QueueSasPermissions, DateTimeOffset)"/>
        /// returns a <see cref="Uri"/> that generates a Queue Service
        /// Shared Access Signature (SAS) Uri based on the Client properties
        /// and parameters passed.
        ///
        /// For more information, see
        /// <see href="https://docs.microsoft.com/en-us/rest/api/storageservices/constructing-a-service-sas">
        /// Constructing a Service SAS</see>.
        /// </summary>
        /// <param name="permissions">
        /// Required. Specifies the list of permissions to be associated with the SAS.
        /// See <see cref="QueueSasPermissions"/>.
        /// </param>
        /// <param name="expiresOn">
        /// Required. Specifies the time at which the SAS becomes invalid. This field
        /// must be omitted if it has been specified in an associated stored access policy.
        /// </param>
        /// <returns>
        /// A <see cref="QueueSasBuilder"/> on successfully deleting.
        /// </returns>
        /// <remarks>
        /// A <see cref="Exception"/> will be thrown if a failure occurs.
        /// </remarks>
        public virtual Uri GenerateSasUri(QueueSasPermissions permissions, DateTimeOffset expiresOn)
            => GenerateSasUri(new QueueSasBuilder(permissions, expiresOn) { QueueName = Name });

        /// <summary>
        /// The <see cref="GenerateSasUri(QueueSasBuilder)"/> returns a
        /// <see cref="Uri"/> that generates a Queue Service SAS Uri based
        /// on the Client properties and builder passed.
        ///
        /// For more information, see
        /// <see href="https://docs.microsoft.com/en-us/rest/api/storageservices/constructing-a-service-sas">
        /// Constructing a Service SAS</see>
        /// </summary>
        /// <param name="builder">
        /// Used to generate a Shared Access Signature (SAS)
        /// </param>
        /// <returns>
        /// A <see cref="QueueSasBuilder"/> on successfully deleting.
        /// </returns>
        /// <remarks>
        /// A <see cref="Exception"/> will be thrown if a failure occurs.
        /// </remarks>
        public virtual Uri GenerateSasUri(
            QueueSasBuilder builder)
        {
            builder = builder ?? throw Errors.ArgumentNull(nameof(builder));
            if (!builder.QueueName.Equals(Name, StringComparison.InvariantCulture))
            {
                // TODO: throw proper exception for non-matching builder name
                // e.g. containerName doesn't match or leave the containerName in builder
                // should be left empty. Or should we always default to the client's ContainerName
                // and chug along if they don't match?
                throw Errors.SasNamesNotMatching(
                    nameof(builder.QueueName),
                    nameof(QueueSasBuilder),
                    nameof(Name));
            }
            QueueUriBuilder sasUri = new QueueUriBuilder(Uri);
            sasUri.Query = builder.ToSasQueryParameters(_storageSharedKeyCredential).ToString();
            return sasUri.ToUri();
        }
        #endregion
>>>>>>> 0bcb64b3
    }
}

namespace Azure.Storage.Queues.Specialized
{
    /// <summary>
    /// Add methods to <see cref="Queues"/> clients.
    /// </summary>
    public static partial class SpecializedQueueExtensions
    {
        /// <summary>
        /// Creates a new instance of the <see cref="QueueClient"/> class, maintaining all the same
        /// internals but specifying new <see cref="ClientSideEncryptionOptions"/>.
        /// </summary>
        /// <param name="client">Client to base off of.</param>
        /// <param name="clientSideEncryptionOptions">New encryption options. Setting this to <code>default</code> will clear client-side encryption.</param>
        /// <returns>New instance with provided options and same internals otherwise.</returns>
        public static QueueClient WithClientSideEncryptionOptions(this QueueClient client, ClientSideEncryptionOptions clientSideEncryptionOptions)
            => new QueueClient(
                client.Uri,
                client.Pipeline,
                client.Version,
                client.ClientDiagnostics,
                clientSideEncryptionOptions,
                client.MessageEncoding);
    }
}<|MERGE_RESOLUTION|>--- conflicted
+++ resolved
@@ -214,12 +214,9 @@
             _version = options.Version;
             _clientDiagnostics = new ClientDiagnostics(options);
             _clientSideEncryption = QueueClientSideEncryptionOptions.CloneFrom(options._clientSideEncryptionOptions);
-<<<<<<< HEAD
+            _storageSharedKeyCredential = conn.Credentials as StorageSharedKeyCredential;
             _messageEncoding = options.MessageEncoding;
             AssertEncodingForEncryption();
-=======
-            _storageSharedKeyCredential = conn.Credentials as StorageSharedKeyCredential;
->>>>>>> 0bcb64b3
         }
 
         /// <summary>
@@ -319,12 +316,9 @@
             _version = options.Version;
             _clientDiagnostics = new ClientDiagnostics(options);
             _clientSideEncryption = QueueClientSideEncryptionOptions.CloneFrom(options._clientSideEncryptionOptions);
-<<<<<<< HEAD
+            _storageSharedKeyCredential = storageSharedKeyCredential;
             _messageEncoding = options.MessageEncoding;
             AssertEncodingForEncryption();
-=======
-            _storageSharedKeyCredential = storageSharedKeyCredential;
->>>>>>> 0bcb64b3
         }
 
         /// <summary>
@@ -2703,28 +2697,6 @@
         }
         #endregion UpdateMessage
 
-<<<<<<< HEAD
-        #region Encoding
-        private static BinaryData? ToBinaryData(string input)
-        {
-            if (input == null)
-            {
-                return default;
-            } else
-            {
-                return new BinaryData(input);
-            }
-        }
-
-        private void AssertEncodingForEncryption()
-        {
-            if (UsingClientSideEncryption && _messageEncoding != QueueMessageEncoding.UTF8)
-            {
-                throw new ArgumentException($"Message encoding can't be customized if encryption-enabled QueueClient is used.");
-            }
-        }
-        #endregion Encoding
-=======
         #region GenerateSas
         /// <summary>
         /// The <see cref="GenerateSasUri(QueueSasPermissions, DateTimeOffset)"/>
@@ -2791,7 +2763,27 @@
             return sasUri.ToUri();
         }
         #endregion
->>>>>>> 0bcb64b3
+
+        #region Encoding
+        private static BinaryData? ToBinaryData(string input)
+        {
+            if (input == null)
+            {
+                return default;
+            } else
+            {
+                return new BinaryData(input);
+            }
+        }
+
+        private void AssertEncodingForEncryption()
+        {
+            if (UsingClientSideEncryption && _messageEncoding != QueueMessageEncoding.UTF8)
+            {
+                throw new ArgumentException($"Message encoding can't be customized if encryption-enabled QueueClient is used.");
+            }
+        }
+        #endregion Encoding
     }
 }
 
