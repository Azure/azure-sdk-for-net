--- conflicted
+++ resolved
@@ -281,11 +281,7 @@
         /// A <see cref="QueueClient"/> for the desired queue.
         /// </returns>
         public virtual QueueClient GetQueueClient(string queueName)
-<<<<<<< HEAD
-            => new QueueClient(Uri.AppendToPath(queueName), Pipeline, Version, ClientDiagnostics, ClientSideEncryption, MessageEncoding, InvalidQueueMessageHandler);
-=======
-            => new QueueClient(Uri.AppendToPath(queueName), Pipeline, _storageSharedKeyCredential, Version, ClientDiagnostics, ClientSideEncryption, MessageEncoding);
->>>>>>> a987d2d1
+            => new QueueClient(Uri.AppendToPath(queueName), Pipeline, _storageSharedKeyCredential, Version, ClientDiagnostics, ClientSideEncryption, MessageEncoding, InvalidQueueMessageHandler);
 
         #region GetQueues
         /// <summary>
