--- conflicted
+++ resolved
@@ -47,11 +47,7 @@
                 string operationName = "Azure.Storage.Queues.ServiceClient.SetProperties",
                 System.Threading.CancellationToken cancellationToken = default)
             {
-<<<<<<< HEAD
-                Azure.Core.Pipeline.DiagnosticScope _scope = clientDiagnostics.CreateScope(operationName);
-=======
-                Azure.Core.Diagnostics.DiagnosticScope _scope = pipeline.Diagnostics.CreateScope(operationName);
->>>>>>> f95af6ed
+                Azure.Core.Pipeline.DiagnosticScope _scope = pipeline.Diagnostics.CreateScope(operationName);
                 try
                 {
                     _scope.AddAttribute("url", resourceUri);
@@ -191,11 +187,7 @@
                 string operationName = "Azure.Storage.Queues.ServiceClient.GetProperties",
                 System.Threading.CancellationToken cancellationToken = default)
             {
-<<<<<<< HEAD
-                Azure.Core.Pipeline.DiagnosticScope _scope = clientDiagnostics.CreateScope(operationName);
-=======
-                Azure.Core.Diagnostics.DiagnosticScope _scope = pipeline.Diagnostics.CreateScope(operationName);
->>>>>>> f95af6ed
+                Azure.Core.Pipeline.DiagnosticScope _scope = pipeline.Diagnostics.CreateScope(operationName);
                 try
                 {
                     _scope.AddAttribute("url", resourceUri);
@@ -326,11 +318,7 @@
                 string operationName = "Azure.Storage.Queues.ServiceClient.GetStatistics",
                 System.Threading.CancellationToken cancellationToken = default)
             {
-<<<<<<< HEAD
-                Azure.Core.Pipeline.DiagnosticScope _scope = clientDiagnostics.CreateScope(operationName);
-=======
-                Azure.Core.Diagnostics.DiagnosticScope _scope = pipeline.Diagnostics.CreateScope(operationName);
->>>>>>> f95af6ed
+                Azure.Core.Pipeline.DiagnosticScope _scope = pipeline.Diagnostics.CreateScope(operationName);
                 try
                 {
                     _scope.AddAttribute("url", resourceUri);
@@ -469,11 +457,7 @@
                 string operationName = "Azure.Storage.Queues.ServiceClient.ListQueuesSegment",
                 System.Threading.CancellationToken cancellationToken = default)
             {
-<<<<<<< HEAD
-                Azure.Core.Pipeline.DiagnosticScope _scope = clientDiagnostics.CreateScope(operationName);
-=======
-                Azure.Core.Diagnostics.DiagnosticScope _scope = pipeline.Diagnostics.CreateScope(operationName);
->>>>>>> f95af6ed
+                Azure.Core.Pipeline.DiagnosticScope _scope = pipeline.Diagnostics.CreateScope(operationName);
                 try
                 {
                     _scope.AddAttribute("url", resourceUri);
@@ -629,11 +613,7 @@
                 string operationName = "Azure.Storage.Queues.QueueClient.Create",
                 System.Threading.CancellationToken cancellationToken = default)
             {
-<<<<<<< HEAD
-                Azure.Core.Pipeline.DiagnosticScope _scope = clientDiagnostics.CreateScope(operationName);
-=======
-                Azure.Core.Diagnostics.DiagnosticScope _scope = pipeline.Diagnostics.CreateScope(operationName);
->>>>>>> f95af6ed
+                Azure.Core.Pipeline.DiagnosticScope _scope = pipeline.Diagnostics.CreateScope(operationName);
                 try
                 {
                     _scope.AddAttribute("url", resourceUri);
@@ -770,11 +750,7 @@
                 string operationName = "Azure.Storage.Queues.QueueClient.Delete",
                 System.Threading.CancellationToken cancellationToken = default)
             {
-<<<<<<< HEAD
-                Azure.Core.Pipeline.DiagnosticScope _scope = clientDiagnostics.CreateScope(operationName);
-=======
-                Azure.Core.Diagnostics.DiagnosticScope _scope = pipeline.Diagnostics.CreateScope(operationName);
->>>>>>> f95af6ed
+                Azure.Core.Pipeline.DiagnosticScope _scope = pipeline.Diagnostics.CreateScope(operationName);
                 try
                 {
                     _scope.AddAttribute("url", resourceUri);
@@ -898,11 +874,7 @@
                 string operationName = "Azure.Storage.Queues.QueueClient.GetProperties",
                 System.Threading.CancellationToken cancellationToken = default)
             {
-<<<<<<< HEAD
-                Azure.Core.Pipeline.DiagnosticScope _scope = clientDiagnostics.CreateScope(operationName);
-=======
-                Azure.Core.Diagnostics.DiagnosticScope _scope = pipeline.Diagnostics.CreateScope(operationName);
->>>>>>> f95af6ed
+                Azure.Core.Pipeline.DiagnosticScope _scope = pipeline.Diagnostics.CreateScope(operationName);
                 try
                 {
                     _scope.AddAttribute("url", resourceUri);
@@ -1048,11 +1020,7 @@
                 string operationName = "Azure.Storage.Queues.QueueClient.SetMetadata",
                 System.Threading.CancellationToken cancellationToken = default)
             {
-<<<<<<< HEAD
-                Azure.Core.Pipeline.DiagnosticScope _scope = clientDiagnostics.CreateScope(operationName);
-=======
-                Azure.Core.Diagnostics.DiagnosticScope _scope = pipeline.Diagnostics.CreateScope(operationName);
->>>>>>> f95af6ed
+                Azure.Core.Pipeline.DiagnosticScope _scope = pipeline.Diagnostics.CreateScope(operationName);
                 try
                 {
                     _scope.AddAttribute("url", resourceUri);
@@ -1186,11 +1154,7 @@
                 string operationName = "Azure.Storage.Queues.QueueClient.GetAccessPolicy",
                 System.Threading.CancellationToken cancellationToken = default)
             {
-<<<<<<< HEAD
-                Azure.Core.Pipeline.DiagnosticScope _scope = clientDiagnostics.CreateScope(operationName);
-=======
-                Azure.Core.Diagnostics.DiagnosticScope _scope = pipeline.Diagnostics.CreateScope(operationName);
->>>>>>> f95af6ed
+                Azure.Core.Pipeline.DiagnosticScope _scope = pipeline.Diagnostics.CreateScope(operationName);
                 try
                 {
                     _scope.AddAttribute("url", resourceUri);
@@ -1326,11 +1290,7 @@
                 string operationName = "Azure.Storage.Queues.QueueClient.SetAccessPolicy",
                 System.Threading.CancellationToken cancellationToken = default)
             {
-<<<<<<< HEAD
-                Azure.Core.Pipeline.DiagnosticScope _scope = clientDiagnostics.CreateScope(operationName);
-=======
-                Azure.Core.Diagnostics.DiagnosticScope _scope = pipeline.Diagnostics.CreateScope(operationName);
->>>>>>> f95af6ed
+                Azure.Core.Pipeline.DiagnosticScope _scope = pipeline.Diagnostics.CreateScope(operationName);
                 try
                 {
                     _scope.AddAttribute("url", resourceUri);
@@ -1484,11 +1444,7 @@
                 string operationName = "Azure.Storage.Queues.MessagesClient.Dequeue",
                 System.Threading.CancellationToken cancellationToken = default)
             {
-<<<<<<< HEAD
-                Azure.Core.Pipeline.DiagnosticScope _scope = clientDiagnostics.CreateScope(operationName);
-=======
-                Azure.Core.Diagnostics.DiagnosticScope _scope = pipeline.Diagnostics.CreateScope(operationName);
->>>>>>> f95af6ed
+                Azure.Core.Pipeline.DiagnosticScope _scope = pipeline.Diagnostics.CreateScope(operationName);
                 try
                 {
                     _scope.AddAttribute("url", resourceUri);
@@ -1629,11 +1585,7 @@
                 string operationName = "Azure.Storage.Queues.MessagesClient.Clear",
                 System.Threading.CancellationToken cancellationToken = default)
             {
-<<<<<<< HEAD
-                Azure.Core.Pipeline.DiagnosticScope _scope = clientDiagnostics.CreateScope(operationName);
-=======
-                Azure.Core.Diagnostics.DiagnosticScope _scope = pipeline.Diagnostics.CreateScope(operationName);
->>>>>>> f95af6ed
+                Azure.Core.Pipeline.DiagnosticScope _scope = pipeline.Diagnostics.CreateScope(operationName);
                 try
                 {
                     _scope.AddAttribute("url", resourceUri);
@@ -1763,11 +1715,7 @@
                 string operationName = "Azure.Storage.Queues.MessagesClient.Enqueue",
                 System.Threading.CancellationToken cancellationToken = default)
             {
-<<<<<<< HEAD
-                Azure.Core.Pipeline.DiagnosticScope _scope = clientDiagnostics.CreateScope(operationName);
-=======
-                Azure.Core.Diagnostics.DiagnosticScope _scope = pipeline.Diagnostics.CreateScope(operationName);
->>>>>>> f95af6ed
+                Azure.Core.Pipeline.DiagnosticScope _scope = pipeline.Diagnostics.CreateScope(operationName);
                 try
                 {
                     _scope.AddAttribute("url", resourceUri);
@@ -1924,11 +1872,7 @@
                 string operationName = "Azure.Storage.Queues.MessagesClient.Peek",
                 System.Threading.CancellationToken cancellationToken = default)
             {
-<<<<<<< HEAD
-                Azure.Core.Pipeline.DiagnosticScope _scope = clientDiagnostics.CreateScope(operationName);
-=======
-                Azure.Core.Diagnostics.DiagnosticScope _scope = pipeline.Diagnostics.CreateScope(operationName);
->>>>>>> f95af6ed
+                Azure.Core.Pipeline.DiagnosticScope _scope = pipeline.Diagnostics.CreateScope(operationName);
                 try
                 {
                     _scope.AddAttribute("url", resourceUri);
@@ -2080,11 +2024,7 @@
                 string operationName = "Azure.Storage.Queues.MessageIdClient.Update",
                 System.Threading.CancellationToken cancellationToken = default)
             {
-<<<<<<< HEAD
-                Azure.Core.Pipeline.DiagnosticScope _scope = clientDiagnostics.CreateScope(operationName);
-=======
-                Azure.Core.Diagnostics.DiagnosticScope _scope = pipeline.Diagnostics.CreateScope(operationName);
->>>>>>> f95af6ed
+                Azure.Core.Pipeline.DiagnosticScope _scope = pipeline.Diagnostics.CreateScope(operationName);
                 try
                 {
                     _scope.AddAttribute("url", resourceUri);
@@ -2251,11 +2191,7 @@
                 string operationName = "Azure.Storage.Queues.MessageIdClient.Delete",
                 System.Threading.CancellationToken cancellationToken = default)
             {
-<<<<<<< HEAD
-                Azure.Core.Pipeline.DiagnosticScope _scope = clientDiagnostics.CreateScope(operationName);
-=======
-                Azure.Core.Diagnostics.DiagnosticScope _scope = pipeline.Diagnostics.CreateScope(operationName);
->>>>>>> f95af6ed
+                Azure.Core.Pipeline.DiagnosticScope _scope = pipeline.Diagnostics.CreateScope(operationName);
                 try
                 {
                     _scope.AddAttribute("url", resourceUri);
