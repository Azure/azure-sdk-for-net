﻿// Copyright (c) Microsoft Corporation. All rights reserved.
// Licensed under the MIT License.

using Azure.Core;
using Azure.Core.Pipeline;
using Azure.Storage.Queues.Specialized;
using Azure.Storage.Shared;

namespace Azure.Storage.Queues
{
    internal class QueueClientConfiguration : StorageClientConfiguration
    {
        public QueueClientOptions.ServiceVersion Version { get; internal set; }

        public QueueClientSideEncryptionOptions ClientSideEncryption { get; internal set; }

        public QueueMessageEncoding MessageEncoding { get; internal set; }

<<<<<<< HEAD
        public SyncAsyncEventHandler<InvalidMessageEventArgs> InvalidMessageHandler { get; internal set; }
=======
        public SyncAsyncEventHandler<QueueMessageDecodingFailedEventArgs> QueueMessageDecodingFailedHandlers { get; internal set; }
>>>>>>> e9cce604

        public QueueClientConfiguration(
            HttpPipeline pipeline,
            StorageSharedKeyCredential sharedKeyCredential,
            ClientDiagnostics clientDiagnostics,
            QueueClientOptions.ServiceVersion version,
            QueueClientSideEncryptionOptions clientSideEncryption,
            QueueMessageEncoding messageEncoding,
<<<<<<< HEAD
            SyncAsyncEventHandler<InvalidMessageEventArgs> invalidMessageHandler)
=======
            SyncAsyncEventHandler<QueueMessageDecodingFailedEventArgs> queueMessageDecodingFailedHandlers)
>>>>>>> e9cce604
            : base(pipeline, sharedKeyCredential, clientDiagnostics)
        {
            Version = version;
            ClientSideEncryption = clientSideEncryption;
            MessageEncoding = messageEncoding;
<<<<<<< HEAD
            InvalidMessageHandler = invalidMessageHandler;
=======
            QueueMessageDecodingFailedHandlers = queueMessageDecodingFailedHandlers;
>>>>>>> e9cce604
        }
    }
}<|MERGE_RESOLUTION|>--- conflicted
+++ resolved
@@ -16,11 +16,7 @@
 
         public QueueMessageEncoding MessageEncoding { get; internal set; }
 
-<<<<<<< HEAD
-        public SyncAsyncEventHandler<InvalidMessageEventArgs> InvalidMessageHandler { get; internal set; }
-=======
         public SyncAsyncEventHandler<QueueMessageDecodingFailedEventArgs> QueueMessageDecodingFailedHandlers { get; internal set; }
->>>>>>> e9cce604
 
         public QueueClientConfiguration(
             HttpPipeline pipeline,
@@ -29,21 +25,13 @@
             QueueClientOptions.ServiceVersion version,
             QueueClientSideEncryptionOptions clientSideEncryption,
             QueueMessageEncoding messageEncoding,
-<<<<<<< HEAD
-            SyncAsyncEventHandler<InvalidMessageEventArgs> invalidMessageHandler)
-=======
             SyncAsyncEventHandler<QueueMessageDecodingFailedEventArgs> queueMessageDecodingFailedHandlers)
->>>>>>> e9cce604
             : base(pipeline, sharedKeyCredential, clientDiagnostics)
         {
             Version = version;
             ClientSideEncryption = clientSideEncryption;
             MessageEncoding = messageEncoding;
-<<<<<<< HEAD
-            InvalidMessageHandler = invalidMessageHandler;
-=======
             QueueMessageDecodingFailedHandlers = queueMessageDecodingFailedHandlers;
->>>>>>> e9cce604
         }
     }
 }