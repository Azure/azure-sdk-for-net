--- conflicted
+++ resolved
@@ -127,15 +127,8 @@
 
 ### Message encoding
 
-<<<<<<< HEAD
-This version of library does not encode message by default. V11 and prior versions base64-encoded messages by default.
-This section shows how message encoding can be customized as well as additional error handling can be provided for poison messages.
-
-#### Configuration
-=======
 This version of library does not encode message by default. V11 and prior versions as well as Azure Functions use base64-encoded messages by default.
 Therefore it's recommended to use this feature for interop scenarios.
->>>>>>> e9cce604
 
 ```C# Snippet:Azure_Storage_Queues_Samples_Sample03_MessageEncoding_ConfigureMessageEncodingAsync
 QueueClientOptions queueClientOptions = new QueueClientOptions()
@@ -146,50 +139,6 @@
 QueueClient queueClient = new QueueClient(connectionString, queueName, queueClientOptions);
 ```
 
-<<<<<<< HEAD
-#### Poison messages
-
-We provide ability to define handler for situations where queue might contain messages that don't align with encoding setting configured in `QueueClientOptions`.
-The handler gives access to message and its raw body. We don't delete message from queue, therefore handler logic should do that if desired.
-
-The handler is potentially invoked by both synchronous and asynchronous receive and peek APIs. Therefore implementation of the handler should align with `QueueClient` APIs that are being used.
-See [more](https://github.com/Azure/azure-sdk-for-net/blob/master/sdk/core/Azure.Core/samples/Events.md) about how to implement handler correctly.
-
-The example below shows a handler with all possible cases explored.
-
-```C# Snippet:Azure_Storage_Queues_Samples_Sample03_MessageEncoding_InvalidMessageHandlerAsync
-QueueClientOptions queueClientOptions = new QueueClientOptions()
-{
-    MessageEncoding = QueueMessageEncoding.Base64
-};
-
-queueClientOptions.OnInvalidMessage += async (InvalidMessageEventArgs args) =>
-{
-    if (args.Message is PeekedMessage peekedMessage)
-    {
-        Console.WriteLine($"Invalid message has been peeked, message id={peekedMessage.MessageId} body={peekedMessage.Body}");
-    }
-    else if (args.Message is QueueMessage queueMessage)
-    {
-        Console.WriteLine($"Invalid message has been received, message id={queueMessage.MessageId} body={queueMessage.Body}");
-
-        if (args.RunSynchronously)
-        {
-            args.Queue.DeleteMessage(queueMessage.MessageId, queueMessage.PopReceipt);
-        }
-        else
-        {
-            await args.Queue.DeleteMessageAsync(queueMessage.MessageId, queueMessage.PopReceipt);
-        }
-    }
-};
-
-QueueClient queueClient = new QueueClient(connectionString, queueName, queueClientOptions);
-```
-
-
-=======
->>>>>>> e9cce604
 ## Troubleshooting
 
 All Azure Storage Queue service operations will throw a
