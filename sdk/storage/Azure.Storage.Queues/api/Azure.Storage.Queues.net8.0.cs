namespace Azure.Storage.Queues
{
<<<<<<< HEAD
    public partial class AzureStorageQueuesContext : System.ClientModel.Primitives.ModelReaderWriterContext
    {
        public AzureStorageQueuesContext() { }
    }
=======
>>>>>>> 61d02643
    public partial class QueueClient
    {
        protected QueueClient() { }
        public QueueClient(string connectionString, string queueName) { }
        public QueueClient(string connectionString, string queueName, Azure.Storage.Queues.QueueClientOptions options) { }
        public QueueClient(System.Uri queueUri, Azure.AzureSasCredential credential, Azure.Storage.Queues.QueueClientOptions options = null) { }
        public QueueClient(System.Uri queueUri, Azure.Core.TokenCredential credential, Azure.Storage.Queues.QueueClientOptions options = null) { }
        public QueueClient(System.Uri queueUri, Azure.Storage.Queues.QueueClientOptions options = null) { }
        public QueueClient(System.Uri queueUri, Azure.Storage.StorageSharedKeyCredential credential, Azure.Storage.Queues.QueueClientOptions options = null) { }
        public virtual string AccountName { get { throw null; } }
        public virtual bool CanGenerateSasUri { get { throw null; } }
        public virtual int MaxPeekableMessages { get { throw null; } }
        public virtual int MessageMaxBytes { get { throw null; } }
        protected virtual System.Uri MessagesUri { get { throw null; } }
        public virtual string Name { get { throw null; } }
        public virtual System.Uri Uri { get { throw null; } }
        public virtual Azure.Response ClearMessages(System.Threading.CancellationToken cancellationToken = default(System.Threading.CancellationToken)) { throw null; }
        public virtual System.Threading.Tasks.Task<Azure.Response> ClearMessagesAsync(System.Threading.CancellationToken cancellationToken = default(System.Threading.CancellationToken)) { throw null; }
        public virtual Azure.Response Create(System.Collections.Generic.IDictionary<string, string> metadata = null, System.Threading.CancellationToken cancellationToken = default(System.Threading.CancellationToken)) { throw null; }
        public virtual System.Threading.Tasks.Task<Azure.Response> CreateAsync(System.Collections.Generic.IDictionary<string, string> metadata = null, System.Threading.CancellationToken cancellationToken = default(System.Threading.CancellationToken)) { throw null; }
        public virtual Azure.Response CreateIfNotExists(System.Collections.Generic.IDictionary<string, string> metadata = null, System.Threading.CancellationToken cancellationToken = default(System.Threading.CancellationToken)) { throw null; }
        public virtual System.Threading.Tasks.Task<Azure.Response> CreateIfNotExistsAsync(System.Collections.Generic.IDictionary<string, string> metadata = null, System.Threading.CancellationToken cancellationToken = default(System.Threading.CancellationToken)) { throw null; }
        public virtual Azure.Response Delete(System.Threading.CancellationToken cancellationToken = default(System.Threading.CancellationToken)) { throw null; }
        public virtual System.Threading.Tasks.Task<Azure.Response> DeleteAsync(System.Threading.CancellationToken cancellationToken = default(System.Threading.CancellationToken)) { throw null; }
        public virtual Azure.Response<bool> DeleteIfExists(System.Threading.CancellationToken cancellationToken = default(System.Threading.CancellationToken)) { throw null; }
        public virtual System.Threading.Tasks.Task<Azure.Response<bool>> DeleteIfExistsAsync(System.Threading.CancellationToken cancellationToken = default(System.Threading.CancellationToken)) { throw null; }
        public virtual Azure.Response DeleteMessage(string messageId, string popReceipt, System.Threading.CancellationToken cancellationToken = default(System.Threading.CancellationToken)) { throw null; }
        public virtual System.Threading.Tasks.Task<Azure.Response> DeleteMessageAsync(string messageId, string popReceipt, System.Threading.CancellationToken cancellationToken = default(System.Threading.CancellationToken)) { throw null; }
        public virtual Azure.Response<bool> Exists(System.Threading.CancellationToken cancellationToken = default(System.Threading.CancellationToken)) { throw null; }
        public virtual System.Threading.Tasks.Task<Azure.Response<bool>> ExistsAsync(System.Threading.CancellationToken cancellationToken = default(System.Threading.CancellationToken)) { throw null; }
        public virtual System.Uri GenerateSasUri(Azure.Storage.Sas.QueueSasBuilder builder) { throw null; }
        [System.ComponentModel.EditorBrowsableAttribute(System.ComponentModel.EditorBrowsableState.Never)]
        public virtual System.Uri GenerateSasUri(Azure.Storage.Sas.QueueSasBuilder builder, out string stringToSign) { throw null; }
        public virtual System.Uri GenerateSasUri(Azure.Storage.Sas.QueueSasPermissions permissions, System.DateTimeOffset expiresOn) { throw null; }
        [System.ComponentModel.EditorBrowsableAttribute(System.ComponentModel.EditorBrowsableState.Never)]
        public virtual System.Uri GenerateSasUri(Azure.Storage.Sas.QueueSasPermissions permissions, System.DateTimeOffset expiresOn, out string stringToSign) { throw null; }
        public virtual Azure.Response<System.Collections.Generic.IEnumerable<Azure.Storage.Queues.Models.QueueSignedIdentifier>> GetAccessPolicy(System.Threading.CancellationToken cancellationToken = default(System.Threading.CancellationToken)) { throw null; }
        public virtual System.Threading.Tasks.Task<Azure.Response<System.Collections.Generic.IEnumerable<Azure.Storage.Queues.Models.QueueSignedIdentifier>>> GetAccessPolicyAsync(System.Threading.CancellationToken cancellationToken = default(System.Threading.CancellationToken)) { throw null; }
        protected internal virtual Azure.Storage.Queues.QueueServiceClient GetParentQueueServiceClientCore() { throw null; }
        public virtual Azure.Response<Azure.Storage.Queues.Models.QueueProperties> GetProperties(System.Threading.CancellationToken cancellationToken = default(System.Threading.CancellationToken)) { throw null; }
        public virtual System.Threading.Tasks.Task<Azure.Response<Azure.Storage.Queues.Models.QueueProperties>> GetPropertiesAsync(System.Threading.CancellationToken cancellationToken = default(System.Threading.CancellationToken)) { throw null; }
        protected virtual System.Threading.Tasks.Task OnMessageDecodingFailedAsync(Azure.Storage.Queues.Models.QueueMessage receivedMessage, Azure.Storage.Queues.Models.PeekedMessage peekedMessage, bool isRunningSynchronously, System.Threading.CancellationToken cancellationToken) { throw null; }
        public virtual Azure.Response<Azure.Storage.Queues.Models.PeekedMessage> PeekMessage(System.Threading.CancellationToken cancellationToken = default(System.Threading.CancellationToken)) { throw null; }
        public virtual System.Threading.Tasks.Task<Azure.Response<Azure.Storage.Queues.Models.PeekedMessage>> PeekMessageAsync(System.Threading.CancellationToken cancellationToken = default(System.Threading.CancellationToken)) { throw null; }
        public virtual Azure.Response<Azure.Storage.Queues.Models.PeekedMessage[]> PeekMessages(int? maxMessages = default(int?), System.Threading.CancellationToken cancellationToken = default(System.Threading.CancellationToken)) { throw null; }
        public virtual System.Threading.Tasks.Task<Azure.Response<Azure.Storage.Queues.Models.PeekedMessage[]>> PeekMessagesAsync(int? maxMessages = default(int?), System.Threading.CancellationToken cancellationToken = default(System.Threading.CancellationToken)) { throw null; }
        public virtual Azure.Response<Azure.Storage.Queues.Models.QueueMessage> ReceiveMessage(System.TimeSpan? visibilityTimeout = default(System.TimeSpan?), System.Threading.CancellationToken cancellationToken = default(System.Threading.CancellationToken)) { throw null; }
        public virtual System.Threading.Tasks.Task<Azure.Response<Azure.Storage.Queues.Models.QueueMessage>> ReceiveMessageAsync(System.TimeSpan? visibilityTimeout = default(System.TimeSpan?), System.Threading.CancellationToken cancellationToken = default(System.Threading.CancellationToken)) { throw null; }
        public virtual Azure.Response<Azure.Storage.Queues.Models.QueueMessage[]> ReceiveMessages() { throw null; }
        public virtual Azure.Response<Azure.Storage.Queues.Models.QueueMessage[]> ReceiveMessages(int? maxMessages = default(int?), System.TimeSpan? visibilityTimeout = default(System.TimeSpan?), System.Threading.CancellationToken cancellationToken = default(System.Threading.CancellationToken)) { throw null; }
        public virtual Azure.Response<Azure.Storage.Queues.Models.QueueMessage[]> ReceiveMessages(System.Threading.CancellationToken cancellationToken = default(System.Threading.CancellationToken)) { throw null; }
        public virtual System.Threading.Tasks.Task<Azure.Response<Azure.Storage.Queues.Models.QueueMessage[]>> ReceiveMessagesAsync() { throw null; }
        public virtual System.Threading.Tasks.Task<Azure.Response<Azure.Storage.Queues.Models.QueueMessage[]>> ReceiveMessagesAsync(int? maxMessages = default(int?), System.TimeSpan? visibilityTimeout = default(System.TimeSpan?), System.Threading.CancellationToken cancellationToken = default(System.Threading.CancellationToken)) { throw null; }
        public virtual System.Threading.Tasks.Task<Azure.Response<Azure.Storage.Queues.Models.QueueMessage[]>> ReceiveMessagesAsync(System.Threading.CancellationToken cancellationToken = default(System.Threading.CancellationToken)) { throw null; }
        public virtual Azure.Response<Azure.Storage.Queues.Models.SendReceipt> SendMessage(System.BinaryData message, System.TimeSpan? visibilityTimeout = default(System.TimeSpan?), System.TimeSpan? timeToLive = default(System.TimeSpan?), System.Threading.CancellationToken cancellationToken = default(System.Threading.CancellationToken)) { throw null; }
        public virtual Azure.Response<Azure.Storage.Queues.Models.SendReceipt> SendMessage(string messageText) { throw null; }
        public virtual Azure.Response<Azure.Storage.Queues.Models.SendReceipt> SendMessage(string messageText, System.TimeSpan? visibilityTimeout = default(System.TimeSpan?), System.TimeSpan? timeToLive = default(System.TimeSpan?), System.Threading.CancellationToken cancellationToken = default(System.Threading.CancellationToken)) { throw null; }
        public virtual Azure.Response<Azure.Storage.Queues.Models.SendReceipt> SendMessage(string messageText, System.Threading.CancellationToken cancellationToken = default(System.Threading.CancellationToken)) { throw null; }
        public virtual System.Threading.Tasks.Task<Azure.Response<Azure.Storage.Queues.Models.SendReceipt>> SendMessageAsync(System.BinaryData message, System.TimeSpan? visibilityTimeout = default(System.TimeSpan?), System.TimeSpan? timeToLive = default(System.TimeSpan?), System.Threading.CancellationToken cancellationToken = default(System.Threading.CancellationToken)) { throw null; }
        public virtual System.Threading.Tasks.Task<Azure.Response<Azure.Storage.Queues.Models.SendReceipt>> SendMessageAsync(string messageText) { throw null; }
        public virtual System.Threading.Tasks.Task<Azure.Response<Azure.Storage.Queues.Models.SendReceipt>> SendMessageAsync(string messageText, System.TimeSpan? visibilityTimeout = default(System.TimeSpan?), System.TimeSpan? timeToLive = default(System.TimeSpan?), System.Threading.CancellationToken cancellationToken = default(System.Threading.CancellationToken)) { throw null; }
        public virtual System.Threading.Tasks.Task<Azure.Response<Azure.Storage.Queues.Models.SendReceipt>> SendMessageAsync(string messageText, System.Threading.CancellationToken cancellationToken = default(System.Threading.CancellationToken)) { throw null; }
        public virtual Azure.Response SetAccessPolicy(System.Collections.Generic.IEnumerable<Azure.Storage.Queues.Models.QueueSignedIdentifier> permissions, System.Threading.CancellationToken cancellationToken = default(System.Threading.CancellationToken)) { throw null; }
        public virtual System.Threading.Tasks.Task<Azure.Response> SetAccessPolicyAsync(System.Collections.Generic.IEnumerable<Azure.Storage.Queues.Models.QueueSignedIdentifier> permissions, System.Threading.CancellationToken cancellationToken = default(System.Threading.CancellationToken)) { throw null; }
        public virtual Azure.Response SetMetadata(System.Collections.Generic.IDictionary<string, string> metadata, System.Threading.CancellationToken cancellationToken = default(System.Threading.CancellationToken)) { throw null; }
        public virtual System.Threading.Tasks.Task<Azure.Response> SetMetadataAsync(System.Collections.Generic.IDictionary<string, string> metadata, System.Threading.CancellationToken cancellationToken = default(System.Threading.CancellationToken)) { throw null; }
        public virtual Azure.Response<Azure.Storage.Queues.Models.UpdateReceipt> UpdateMessage(string messageId, string popReceipt, System.BinaryData message, System.TimeSpan visibilityTimeout = default(System.TimeSpan), System.Threading.CancellationToken cancellationToken = default(System.Threading.CancellationToken)) { throw null; }
        public virtual Azure.Response<Azure.Storage.Queues.Models.UpdateReceipt> UpdateMessage(string messageId, string popReceipt, string messageText = null, System.TimeSpan visibilityTimeout = default(System.TimeSpan), System.Threading.CancellationToken cancellationToken = default(System.Threading.CancellationToken)) { throw null; }
        public virtual System.Threading.Tasks.Task<Azure.Response<Azure.Storage.Queues.Models.UpdateReceipt>> UpdateMessageAsync(string messageId, string popReceipt, System.BinaryData message, System.TimeSpan visibilityTimeout = default(System.TimeSpan), System.Threading.CancellationToken cancellationToken = default(System.Threading.CancellationToken)) { throw null; }
        public virtual System.Threading.Tasks.Task<Azure.Response<Azure.Storage.Queues.Models.UpdateReceipt>> UpdateMessageAsync(string messageId, string popReceipt, string messageText = null, System.TimeSpan visibilityTimeout = default(System.TimeSpan), System.Threading.CancellationToken cancellationToken = default(System.Threading.CancellationToken)) { throw null; }
        protected internal virtual Azure.Storage.Queues.QueueClient WithClientSideEncryptionOptionsCore(Azure.Storage.ClientSideEncryptionOptions clientSideEncryptionOptions) { throw null; }
    }
    public partial class QueueClientOptions : Azure.Core.ClientOptions
    {
        public QueueClientOptions(Azure.Storage.Queues.QueueClientOptions.ServiceVersion version = Azure.Storage.Queues.QueueClientOptions.ServiceVersion.V2025_11_05) { }
        public Azure.Storage.Queues.Models.QueueAudience? Audience { get { throw null; } set { } }
        public bool EnableTenantDiscovery { get { throw null; } set { } }
        public System.Uri GeoRedundantSecondaryUri { get { throw null; } set { } }
        public Azure.Storage.Queues.QueueMessageEncoding MessageEncoding { get { throw null; } set { } }
        public Azure.Storage.Queues.QueueClientOptions.ServiceVersion Version { get { throw null; } }
        public event Azure.Core.SyncAsyncEventHandler<Azure.Storage.Queues.QueueMessageDecodingFailedEventArgs> MessageDecodingFailed { add { } remove { } }
        public enum ServiceVersion
        {
            V2019_02_02 = 1,
            V2019_07_07 = 2,
            V2019_12_12 = 3,
            V2020_02_10 = 4,
            V2020_04_08 = 5,
            V2020_06_12 = 6,
            V2020_08_04 = 7,
            V2020_10_02 = 8,
            V2020_12_06 = 9,
            V2021_02_12 = 10,
            V2021_04_10 = 11,
            V2021_06_08 = 12,
            V2021_08_06 = 13,
            V2021_10_04 = 14,
            V2021_12_02 = 15,
            V2022_11_02 = 16,
            V2023_01_03 = 17,
            V2023_05_03 = 18,
            V2023_08_03 = 19,
            V2023_11_03 = 20,
            V2024_02_04 = 21,
            V2024_05_04 = 22,
            V2024_08_04 = 23,
            V2024_11_04 = 24,
            V2025_01_05 = 25,
            V2025_05_05 = 26,
            V2025_07_05 = 27,
            V2025_11_05 = 28,
        }
    }
    public partial class QueueMessageDecodingFailedEventArgs : Azure.SyncAsyncEventArgs
    {
        public QueueMessageDecodingFailedEventArgs(Azure.Storage.Queues.QueueClient queueClient, Azure.Storage.Queues.Models.QueueMessage receivedMessage, Azure.Storage.Queues.Models.PeekedMessage peekedMessage, bool isRunningSynchronously, System.Threading.CancellationToken cancellationToken) : base (default(bool), default(System.Threading.CancellationToken)) { }
        public Azure.Storage.Queues.Models.PeekedMessage PeekedMessage { get { throw null; } }
        public Azure.Storage.Queues.QueueClient Queue { get { throw null; } }
        public Azure.Storage.Queues.Models.QueueMessage ReceivedMessage { get { throw null; } }
    }
    public enum QueueMessageEncoding
    {
        None = 0,
        Base64 = 1,
    }
    public partial class QueueServiceClient
    {
        protected QueueServiceClient() { }
        public QueueServiceClient(string connectionString) { }
        public QueueServiceClient(string connectionString, Azure.Storage.Queues.QueueClientOptions options) { }
        public QueueServiceClient(System.Uri serviceUri, Azure.AzureSasCredential credential, Azure.Storage.Queues.QueueClientOptions options = null) { }
        public QueueServiceClient(System.Uri serviceUri, Azure.Core.TokenCredential credential, Azure.Storage.Queues.QueueClientOptions options = null) { }
        public QueueServiceClient(System.Uri serviceUri, Azure.Storage.Queues.QueueClientOptions options = null) { }
        public QueueServiceClient(System.Uri serviceUri, Azure.Storage.StorageSharedKeyCredential credential, Azure.Storage.Queues.QueueClientOptions options = null) { }
        public virtual string AccountName { get { throw null; } }
        public virtual bool CanGenerateAccountSasUri { get { throw null; } }
        public virtual System.Uri Uri { get { throw null; } }
        public virtual Azure.Response<Azure.Storage.Queues.QueueClient> CreateQueue(string queueName, System.Collections.Generic.IDictionary<string, string> metadata = null, System.Threading.CancellationToken cancellationToken = default(System.Threading.CancellationToken)) { throw null; }
        public virtual System.Threading.Tasks.Task<Azure.Response<Azure.Storage.Queues.QueueClient>> CreateQueueAsync(string queueName, System.Collections.Generic.IDictionary<string, string> metadata = null, System.Threading.CancellationToken cancellationToken = default(System.Threading.CancellationToken)) { throw null; }
        public virtual Azure.Response DeleteQueue(string queueName, System.Threading.CancellationToken cancellationToken = default(System.Threading.CancellationToken)) { throw null; }
        public virtual System.Threading.Tasks.Task<Azure.Response> DeleteQueueAsync(string queueName, System.Threading.CancellationToken cancellationToken = default(System.Threading.CancellationToken)) { throw null; }
        public System.Uri GenerateAccountSasUri(Azure.Storage.Sas.AccountSasBuilder builder) { throw null; }
        [System.ComponentModel.EditorBrowsableAttribute(System.ComponentModel.EditorBrowsableState.Never)]
        public System.Uri GenerateAccountSasUri(Azure.Storage.Sas.AccountSasBuilder builder, out string stringToSign) { throw null; }
        public System.Uri GenerateAccountSasUri(Azure.Storage.Sas.AccountSasPermissions permissions, System.DateTimeOffset expiresOn, Azure.Storage.Sas.AccountSasResourceTypes resourceTypes) { throw null; }
        [System.ComponentModel.EditorBrowsableAttribute(System.ComponentModel.EditorBrowsableState.Never)]
        public System.Uri GenerateAccountSasUri(Azure.Storage.Sas.AccountSasPermissions permissions, System.DateTimeOffset expiresOn, Azure.Storage.Sas.AccountSasResourceTypes resourceTypes, out string stringToSign) { throw null; }
        public virtual Azure.Response<Azure.Storage.Queues.Models.QueueServiceProperties> GetProperties(System.Threading.CancellationToken cancellationToken = default(System.Threading.CancellationToken)) { throw null; }
        public virtual System.Threading.Tasks.Task<Azure.Response<Azure.Storage.Queues.Models.QueueServiceProperties>> GetPropertiesAsync(System.Threading.CancellationToken cancellationToken = default(System.Threading.CancellationToken)) { throw null; }
        public virtual Azure.Storage.Queues.QueueClient GetQueueClient(string queueName) { throw null; }
        public virtual Azure.Pageable<Azure.Storage.Queues.Models.QueueItem> GetQueues(Azure.Storage.Queues.Models.QueueTraits traits = Azure.Storage.Queues.Models.QueueTraits.None, string prefix = null, System.Threading.CancellationToken cancellationToken = default(System.Threading.CancellationToken)) { throw null; }
        public virtual Azure.AsyncPageable<Azure.Storage.Queues.Models.QueueItem> GetQueuesAsync(Azure.Storage.Queues.Models.QueueTraits traits = Azure.Storage.Queues.Models.QueueTraits.None, string prefix = null, System.Threading.CancellationToken cancellationToken = default(System.Threading.CancellationToken)) { throw null; }
        public virtual Azure.Response<Azure.Storage.Queues.Models.QueueServiceStatistics> GetStatistics(System.Threading.CancellationToken cancellationToken = default(System.Threading.CancellationToken)) { throw null; }
        public virtual System.Threading.Tasks.Task<Azure.Response<Azure.Storage.Queues.Models.QueueServiceStatistics>> GetStatisticsAsync(System.Threading.CancellationToken cancellationToken = default(System.Threading.CancellationToken)) { throw null; }
        public virtual Azure.Response SetProperties(Azure.Storage.Queues.Models.QueueServiceProperties properties, System.Threading.CancellationToken cancellationToken = default(System.Threading.CancellationToken)) { throw null; }
        public virtual System.Threading.Tasks.Task<Azure.Response> SetPropertiesAsync(Azure.Storage.Queues.Models.QueueServiceProperties properties, System.Threading.CancellationToken cancellationToken = default(System.Threading.CancellationToken)) { throw null; }
    }
    public partial class QueueUriBuilder
    {
        public QueueUriBuilder(System.Uri uri) { }
        public string AccountName { get { throw null; } set { } }
        public string Host { get { throw null; } set { } }
        public string MessageId { get { throw null; } set { } }
        public bool Messages { get { throw null; } set { } }
        public int Port { get { throw null; } set { } }
        public string Query { get { throw null; } set { } }
        public string QueueName { get { throw null; } set { } }
        public Azure.Storage.Sas.SasQueryParameters Sas { get { throw null; } set { } }
        public string Scheme { get { throw null; } set { } }
        public override string ToString() { throw null; }
        public System.Uri ToUri() { throw null; }
    }
}
namespace Azure.Storage.Queues.Models
{
    public partial class PeekedMessage
    {
        internal PeekedMessage() { }
        public System.BinaryData Body { get { throw null; } }
        public long DequeueCount { get { throw null; } }
        public System.DateTimeOffset? ExpiresOn { get { throw null; } }
        public System.DateTimeOffset? InsertedOn { get { throw null; } }
        public string MessageId { get { throw null; } }
        [System.ComponentModel.EditorBrowsableAttribute(System.ComponentModel.EditorBrowsableState.Never)]
        public string MessageText { get { throw null; } }
    }
    public partial class QueueAccessPolicy
    {
        public QueueAccessPolicy() { }
        public System.DateTimeOffset? ExpiresOn { get { throw null; } set { } }
        public string Permissions { get { throw null; } set { } }
        public System.DateTimeOffset? StartsOn { get { throw null; } set { } }
    }
    public partial class QueueAnalyticsLogging
    {
        public QueueAnalyticsLogging() { }
        public bool Delete { get { throw null; } set { } }
        public bool Read { get { throw null; } set { } }
        public Azure.Storage.Queues.Models.QueueRetentionPolicy RetentionPolicy { get { throw null; } set { } }
        public string Version { get { throw null; } set { } }
        public bool Write { get { throw null; } set { } }
    }
    [System.Runtime.InteropServices.StructLayoutAttribute(System.Runtime.InteropServices.LayoutKind.Sequential)]
    public readonly partial struct QueueAudience : System.IEquatable<Azure.Storage.Queues.Models.QueueAudience>
    {
        private readonly object _dummy;
        private readonly int _dummyPrimitive;
        public QueueAudience(string value) { throw null; }
        public static Azure.Storage.Queues.Models.QueueAudience PublicAudience { get { throw null; } }
        public static Azure.Storage.Queues.Models.QueueAudience CreateQueueServiceAccountAudience(string storageAccountName) { throw null; }
        public bool Equals(Azure.Storage.Queues.Models.QueueAudience other) { throw null; }
        [System.ComponentModel.EditorBrowsableAttribute(System.ComponentModel.EditorBrowsableState.Never)]
        public override bool Equals(object obj) { throw null; }
        [System.ComponentModel.EditorBrowsableAttribute(System.ComponentModel.EditorBrowsableState.Never)]
        public override int GetHashCode() { throw null; }
        public static bool operator ==(Azure.Storage.Queues.Models.QueueAudience left, Azure.Storage.Queues.Models.QueueAudience right) { throw null; }
        public static implicit operator Azure.Storage.Queues.Models.QueueAudience (string value) { throw null; }
        public static bool operator !=(Azure.Storage.Queues.Models.QueueAudience left, Azure.Storage.Queues.Models.QueueAudience right) { throw null; }
        public override string ToString() { throw null; }
    }
    public partial class QueueCorsRule
    {
        public QueueCorsRule() { }
        public string AllowedHeaders { get { throw null; } set { } }
        public string AllowedMethods { get { throw null; } set { } }
        public string AllowedOrigins { get { throw null; } set { } }
        public string ExposedHeaders { get { throw null; } set { } }
        public int MaxAgeInSeconds { get { throw null; } set { } }
    }
    [System.Runtime.InteropServices.StructLayoutAttribute(System.Runtime.InteropServices.LayoutKind.Sequential)]
    public readonly partial struct QueueErrorCode : System.IEquatable<Azure.Storage.Queues.Models.QueueErrorCode>
    {
        private readonly object _dummy;
        private readonly int _dummyPrimitive;
        public QueueErrorCode(string value) { throw null; }
        public static Azure.Storage.Queues.Models.QueueErrorCode AccountAlreadyExists { get { throw null; } }
        public static Azure.Storage.Queues.Models.QueueErrorCode AccountBeingCreated { get { throw null; } }
        public static Azure.Storage.Queues.Models.QueueErrorCode AccountIsDisabled { get { throw null; } }
        public static Azure.Storage.Queues.Models.QueueErrorCode AuthenticationFailed { get { throw null; } }
        public static Azure.Storage.Queues.Models.QueueErrorCode AuthorizationFailure { get { throw null; } }
        public static Azure.Storage.Queues.Models.QueueErrorCode AuthorizationPermissionMismatch { get { throw null; } }
        public static Azure.Storage.Queues.Models.QueueErrorCode AuthorizationProtocolMismatch { get { throw null; } }
        public static Azure.Storage.Queues.Models.QueueErrorCode AuthorizationResourceTypeMismatch { get { throw null; } }
        public static Azure.Storage.Queues.Models.QueueErrorCode AuthorizationServiceMismatch { get { throw null; } }
        public static Azure.Storage.Queues.Models.QueueErrorCode AuthorizationSourceIPMismatch { get { throw null; } }
        public static Azure.Storage.Queues.Models.QueueErrorCode ConditionHeadersNotSupported { get { throw null; } }
        public static Azure.Storage.Queues.Models.QueueErrorCode ConditionNotMet { get { throw null; } }
        public static Azure.Storage.Queues.Models.QueueErrorCode EmptyMetadataKey { get { throw null; } }
        public static Azure.Storage.Queues.Models.QueueErrorCode FeatureVersionMismatch { get { throw null; } }
        public static Azure.Storage.Queues.Models.QueueErrorCode InsufficientAccountPermissions { get { throw null; } }
        public static Azure.Storage.Queues.Models.QueueErrorCode InternalError { get { throw null; } }
        public static Azure.Storage.Queues.Models.QueueErrorCode InvalidAuthenticationInfo { get { throw null; } }
        public static Azure.Storage.Queues.Models.QueueErrorCode InvalidHeaderValue { get { throw null; } }
        public static Azure.Storage.Queues.Models.QueueErrorCode InvalidHttpVerb { get { throw null; } }
        public static Azure.Storage.Queues.Models.QueueErrorCode InvalidInput { get { throw null; } }
        public static Azure.Storage.Queues.Models.QueueErrorCode InvalidMarker { get { throw null; } }
        public static Azure.Storage.Queues.Models.QueueErrorCode InvalidMd5 { get { throw null; } }
        public static Azure.Storage.Queues.Models.QueueErrorCode InvalidMetadata { get { throw null; } }
        public static Azure.Storage.Queues.Models.QueueErrorCode InvalidQueryParameterValue { get { throw null; } }
        public static Azure.Storage.Queues.Models.QueueErrorCode InvalidRange { get { throw null; } }
        public static Azure.Storage.Queues.Models.QueueErrorCode InvalidResourceName { get { throw null; } }
        public static Azure.Storage.Queues.Models.QueueErrorCode InvalidUri { get { throw null; } }
        public static Azure.Storage.Queues.Models.QueueErrorCode InvalidXmlDocument { get { throw null; } }
        public static Azure.Storage.Queues.Models.QueueErrorCode InvalidXmlNodeValue { get { throw null; } }
        public static Azure.Storage.Queues.Models.QueueErrorCode Md5Mismatch { get { throw null; } }
        public static Azure.Storage.Queues.Models.QueueErrorCode MessageNotFound { get { throw null; } }
        public static Azure.Storage.Queues.Models.QueueErrorCode MessageTooLarge { get { throw null; } }
        public static Azure.Storage.Queues.Models.QueueErrorCode MetadataTooLarge { get { throw null; } }
        public static Azure.Storage.Queues.Models.QueueErrorCode MissingContentLengthHeader { get { throw null; } }
        public static Azure.Storage.Queues.Models.QueueErrorCode MissingRequiredHeader { get { throw null; } }
        public static Azure.Storage.Queues.Models.QueueErrorCode MissingRequiredQueryParameter { get { throw null; } }
        public static Azure.Storage.Queues.Models.QueueErrorCode MissingRequiredXmlNode { get { throw null; } }
        public static Azure.Storage.Queues.Models.QueueErrorCode MultipleConditionHeadersNotSupported { get { throw null; } }
        public static Azure.Storage.Queues.Models.QueueErrorCode OperationTimedOut { get { throw null; } }
        public static Azure.Storage.Queues.Models.QueueErrorCode OutOfRangeInput { get { throw null; } }
        public static Azure.Storage.Queues.Models.QueueErrorCode OutOfRangeQueryParameterValue { get { throw null; } }
        public static Azure.Storage.Queues.Models.QueueErrorCode PopReceiptMismatch { get { throw null; } }
        public static Azure.Storage.Queues.Models.QueueErrorCode QueueAlreadyExists { get { throw null; } }
        public static Azure.Storage.Queues.Models.QueueErrorCode QueueBeingDeleted { get { throw null; } }
        public static Azure.Storage.Queues.Models.QueueErrorCode QueueDisabled { get { throw null; } }
        public static Azure.Storage.Queues.Models.QueueErrorCode QueueNotEmpty { get { throw null; } }
        public static Azure.Storage.Queues.Models.QueueErrorCode QueueNotFound { get { throw null; } }
        public static Azure.Storage.Queues.Models.QueueErrorCode RequestBodyTooLarge { get { throw null; } }
        public static Azure.Storage.Queues.Models.QueueErrorCode RequestUrlFailedToParse { get { throw null; } }
        public static Azure.Storage.Queues.Models.QueueErrorCode ResourceAlreadyExists { get { throw null; } }
        public static Azure.Storage.Queues.Models.QueueErrorCode ResourceNotFound { get { throw null; } }
        public static Azure.Storage.Queues.Models.QueueErrorCode ResourceTypeMismatch { get { throw null; } }
        public static Azure.Storage.Queues.Models.QueueErrorCode ServerBusy { get { throw null; } }
        public static Azure.Storage.Queues.Models.QueueErrorCode UnsupportedHeader { get { throw null; } }
        public static Azure.Storage.Queues.Models.QueueErrorCode UnsupportedHttpVerb { get { throw null; } }
        public static Azure.Storage.Queues.Models.QueueErrorCode UnsupportedQueryParameter { get { throw null; } }
        public static Azure.Storage.Queues.Models.QueueErrorCode UnsupportedXmlNode { get { throw null; } }
        public bool Equals(Azure.Storage.Queues.Models.QueueErrorCode other) { throw null; }
        [System.ComponentModel.EditorBrowsableAttribute(System.ComponentModel.EditorBrowsableState.Never)]
        public override bool Equals(object obj) { throw null; }
        public bool Equals(string value) { throw null; }
        [System.ComponentModel.EditorBrowsableAttribute(System.ComponentModel.EditorBrowsableState.Never)]
        public override int GetHashCode() { throw null; }
        public static bool operator ==(Azure.Storage.Queues.Models.QueueErrorCode left, Azure.Storage.Queues.Models.QueueErrorCode right) { throw null; }
        public static bool operator ==(Azure.Storage.Queues.Models.QueueErrorCode code, string value) { throw null; }
        public static bool operator ==(string value, Azure.Storage.Queues.Models.QueueErrorCode code) { throw null; }
        public static implicit operator Azure.Storage.Queues.Models.QueueErrorCode (string value) { throw null; }
        public static bool operator !=(Azure.Storage.Queues.Models.QueueErrorCode left, Azure.Storage.Queues.Models.QueueErrorCode right) { throw null; }
        public static bool operator !=(Azure.Storage.Queues.Models.QueueErrorCode code, string value) { throw null; }
        public static bool operator !=(string value, Azure.Storage.Queues.Models.QueueErrorCode code) { throw null; }
        public override string ToString() { throw null; }
    }
    public partial class QueueGeoReplication
    {
        internal QueueGeoReplication() { }
        public System.DateTimeOffset? LastSyncedOn { get { throw null; } }
        public Azure.Storage.Queues.Models.QueueGeoReplicationStatus Status { get { throw null; } }
    }
    public enum QueueGeoReplicationStatus
    {
        Live = 0,
        Bootstrap = 1,
        Unavailable = 2,
    }
    public partial class QueueItem
    {
        internal QueueItem() { }
        public System.Collections.Generic.IDictionary<string, string> Metadata { get { throw null; } }
        public string Name { get { throw null; } }
    }
    public partial class QueueMessage
    {
        internal QueueMessage() { }
        public System.BinaryData Body { get { throw null; } }
        public long DequeueCount { get { throw null; } }
        public System.DateTimeOffset? ExpiresOn { get { throw null; } }
        public System.DateTimeOffset? InsertedOn { get { throw null; } }
        public string MessageId { get { throw null; } }
        [System.ComponentModel.EditorBrowsableAttribute(System.ComponentModel.EditorBrowsableState.Never)]
        public string MessageText { get { throw null; } }
        public System.DateTimeOffset? NextVisibleOn { get { throw null; } }
        public string PopReceipt { get { throw null; } }
        public Azure.Storage.Queues.Models.QueueMessage Update(Azure.Storage.Queues.Models.UpdateReceipt updated) { throw null; }
    }
    public partial class QueueMetrics
    {
        public QueueMetrics() { }
        public bool Enabled { get { throw null; } set { } }
        public bool? IncludeApis { get { throw null; } set { } }
        public Azure.Storage.Queues.Models.QueueRetentionPolicy RetentionPolicy { get { throw null; } set { } }
        public string Version { get { throw null; } set { } }
    }
    public partial class QueueProperties
    {
        public QueueProperties() { }
        [System.ComponentModel.EditorBrowsableAttribute(System.ComponentModel.EditorBrowsableState.Never)]
        public int ApproximateMessagesCount { get { throw null; } }
        public long ApproximateMessagesCountLong { get { throw null; } }
        public System.Collections.Generic.IDictionary<string, string> Metadata { get { throw null; } }
    }
    public partial class QueueRetentionPolicy
    {
        public QueueRetentionPolicy() { }
        public int? Days { get { throw null; } set { } }
        public bool Enabled { get { throw null; } set { } }
    }
    public partial class QueueServiceProperties
    {
        public QueueServiceProperties() { }
        public System.Collections.Generic.IList<Azure.Storage.Queues.Models.QueueCorsRule> Cors { get { throw null; } set { } }
        public Azure.Storage.Queues.Models.QueueMetrics HourMetrics { get { throw null; } set { } }
        public Azure.Storage.Queues.Models.QueueAnalyticsLogging Logging { get { throw null; } set { } }
        public Azure.Storage.Queues.Models.QueueMetrics MinuteMetrics { get { throw null; } set { } }
    }
    public partial class QueueServiceStatistics
    {
        internal QueueServiceStatistics() { }
        public Azure.Storage.Queues.Models.QueueGeoReplication GeoReplication { get { throw null; } }
    }
    public partial class QueueSignedIdentifier
    {
        public QueueSignedIdentifier() { }
        public Azure.Storage.Queues.Models.QueueAccessPolicy AccessPolicy { get { throw null; } set { } }
        public string Id { get { throw null; } set { } }
    }
    public static partial class QueuesModelFactory
    {
        public static Azure.Storage.Queues.Models.PeekedMessage PeekedMessage(string messageId, System.BinaryData message, long dequeueCount, System.DateTimeOffset? insertedOn = default(System.DateTimeOffset?), System.DateTimeOffset? expiresOn = default(System.DateTimeOffset?)) { throw null; }
        [System.ComponentModel.EditorBrowsableAttribute(System.ComponentModel.EditorBrowsableState.Never)]
        public static Azure.Storage.Queues.Models.PeekedMessage PeekedMessage(string messageId, string messageText, long dequeueCount, System.DateTimeOffset? insertedOn = default(System.DateTimeOffset?), System.DateTimeOffset? expiresOn = default(System.DateTimeOffset?)) { throw null; }
        public static Azure.Storage.Queues.Models.QueueGeoReplication QueueGeoReplication(Azure.Storage.Queues.Models.QueueGeoReplicationStatus status, System.DateTimeOffset? lastSyncedOn = default(System.DateTimeOffset?)) { throw null; }
        public static Azure.Storage.Queues.Models.QueueItem QueueItem(string name, System.Collections.Generic.IDictionary<string, string> metadata = null) { throw null; }
        public static Azure.Storage.Queues.Models.QueueMessage QueueMessage(string messageId, string popReceipt, System.BinaryData body, long dequeueCount, System.DateTimeOffset? nextVisibleOn = default(System.DateTimeOffset?), System.DateTimeOffset? insertedOn = default(System.DateTimeOffset?), System.DateTimeOffset? expiresOn = default(System.DateTimeOffset?)) { throw null; }
        [System.ComponentModel.EditorBrowsableAttribute(System.ComponentModel.EditorBrowsableState.Never)]
        public static Azure.Storage.Queues.Models.QueueMessage QueueMessage(string messageId, string popReceipt, string messageText, long dequeueCount, System.DateTimeOffset? nextVisibleOn = default(System.DateTimeOffset?), System.DateTimeOffset? insertedOn = default(System.DateTimeOffset?), System.DateTimeOffset? expiresOn = default(System.DateTimeOffset?)) { throw null; }
        [System.ComponentModel.EditorBrowsableAttribute(System.ComponentModel.EditorBrowsableState.Never)]
        public static Azure.Storage.Queues.Models.QueueProperties QueueProperties(System.Collections.Generic.IDictionary<string, string> metadata, int approximateMessagesCount) { throw null; }
        public static Azure.Storage.Queues.Models.QueueProperties QueueProperties(System.Collections.Generic.IDictionary<string, string> metadata, long approximateMessagesCount) { throw null; }
        public static Azure.Storage.Queues.Models.QueueServiceStatistics QueueServiceStatistics(Azure.Storage.Queues.Models.QueueGeoReplication geoReplication = null) { throw null; }
        public static Azure.Storage.Queues.Models.SendReceipt SendReceipt(string messageId, System.DateTimeOffset insertionTime, System.DateTimeOffset expirationTime, string popReceipt, System.DateTimeOffset timeNextVisible) { throw null; }
        public static Azure.Storage.Queues.Models.UpdateReceipt UpdateReceipt(string popReceipt, System.DateTimeOffset nextVisibleOn) { throw null; }
    }
    [System.FlagsAttribute]
    public enum QueueTraits
    {
        None = 0,
        Metadata = 1,
    }
    public partial class SendReceipt
    {
        internal SendReceipt() { }
        public System.DateTimeOffset ExpirationTime { get { throw null; } }
        public System.DateTimeOffset InsertionTime { get { throw null; } }
        public string MessageId { get { throw null; } }
        public string PopReceipt { get { throw null; } }
        public System.DateTimeOffset TimeNextVisible { get { throw null; } }
    }
    public partial class UpdateReceipt
    {
        internal UpdateReceipt() { }
        public System.DateTimeOffset NextVisibleOn { get { throw null; } }
        public string PopReceipt { get { throw null; } }
    }
}
namespace Azure.Storage.Queues.Specialized
{
    public partial class ClientSideDecryptionFailureEventArgs
    {
        internal ClientSideDecryptionFailureEventArgs() { }
        public System.Exception Exception { get { throw null; } }
    }
    public partial class QueueClientSideEncryptionOptions : Azure.Storage.ClientSideEncryptionOptions
    {
        public QueueClientSideEncryptionOptions(Azure.Storage.ClientSideEncryptionVersion version) : base (default(Azure.Storage.ClientSideEncryptionVersion)) { }
        public event System.EventHandler<Azure.Storage.Queues.Specialized.ClientSideDecryptionFailureEventArgs> DecryptionFailed { add { } remove { } }
    }
    public partial class SpecializedQueueClientOptions : Azure.Storage.Queues.QueueClientOptions
    {
        public SpecializedQueueClientOptions(Azure.Storage.Queues.QueueClientOptions.ServiceVersion version = Azure.Storage.Queues.QueueClientOptions.ServiceVersion.V2025_11_05) : base (default(Azure.Storage.Queues.QueueClientOptions.ServiceVersion)) { }
        public Azure.Storage.ClientSideEncryptionOptions ClientSideEncryption { get { throw null; } set { } }
    }
    public static partial class SpecializedQueueExtensions
    {
        public static Azure.Storage.Queues.QueueServiceClient GetParentQueueServiceClient(this Azure.Storage.Queues.QueueClient client) { throw null; }
        public static Azure.Storage.Queues.QueueClient WithClientSideEncryptionOptions(this Azure.Storage.Queues.QueueClient client, Azure.Storage.ClientSideEncryptionOptions clientSideEncryptionOptions) { throw null; }
    }
}
namespace Azure.Storage.Sas
{
    [System.FlagsAttribute]
    public enum QueueAccountSasPermissions
    {
        All = -1,
        Read = 1,
        Write = 2,
        Delete = 4,
        List = 8,
        Add = 16,
        Update = 32,
        Process = 64,
    }
    public partial class QueueSasBuilder
    {
        [System.ComponentModel.EditorBrowsableAttribute(System.ComponentModel.EditorBrowsableState.Never)]
        public QueueSasBuilder() { }
        public QueueSasBuilder(Azure.Storage.Sas.QueueAccountSasPermissions permissions, System.DateTimeOffset expiresOn) { }
        public QueueSasBuilder(Azure.Storage.Sas.QueueSasPermissions permissions, System.DateTimeOffset expiresOn) { }
        public System.DateTimeOffset ExpiresOn { get { throw null; } set { } }
        public string Identifier { get { throw null; } set { } }
        public Azure.Storage.Sas.SasIPRange IPRange { get { throw null; } set { } }
        public string Permissions { get { throw null; } }
        public Azure.Storage.Sas.SasProtocol Protocol { get { throw null; } set { } }
        public string QueueName { get { throw null; } set { } }
        public System.DateTimeOffset StartsOn { get { throw null; } set { } }
        [System.ComponentModel.EditorBrowsableAttribute(System.ComponentModel.EditorBrowsableState.Never)]
        public string Version { get { throw null; } set { } }
        [System.ComponentModel.EditorBrowsableAttribute(System.ComponentModel.EditorBrowsableState.Never)]
        public override bool Equals(object obj) { throw null; }
        [System.ComponentModel.EditorBrowsableAttribute(System.ComponentModel.EditorBrowsableState.Never)]
        public override int GetHashCode() { throw null; }
        public void SetPermissions(Azure.Storage.Sas.QueueAccountSasPermissions permissions) { }
        public void SetPermissions(Azure.Storage.Sas.QueueSasPermissions permissions) { }
        public void SetPermissions(string rawPermissions) { }
        public void SetPermissions(string rawPermissions, bool normalize = false) { }
        public Azure.Storage.Sas.SasQueryParameters ToSasQueryParameters(Azure.Storage.StorageSharedKeyCredential sharedKeyCredential) { throw null; }
        public Azure.Storage.Sas.SasQueryParameters ToSasQueryParameters(Azure.Storage.StorageSharedKeyCredential sharedKeyCredential, out string stringToSign) { throw null; }
        [System.ComponentModel.EditorBrowsableAttribute(System.ComponentModel.EditorBrowsableState.Never)]
        public override string ToString() { throw null; }
    }
    [System.FlagsAttribute]
    public enum QueueSasPermissions
    {
        All = -1,
        Read = 1,
        Add = 2,
        Update = 4,
        Process = 8,
    }
}
namespace Microsoft.Extensions.Azure
{
    public static partial class QueueClientBuilderExtensions
    {
        public static Azure.Core.Extensions.IAzureClientBuilder<Azure.Storage.Queues.QueueServiceClient, Azure.Storage.Queues.QueueClientOptions> AddQueueServiceClient<TBuilder>(this TBuilder builder, string connectionString) where TBuilder : Azure.Core.Extensions.IAzureClientFactoryBuilder { throw null; }
        public static Azure.Core.Extensions.IAzureClientBuilder<Azure.Storage.Queues.QueueServiceClient, Azure.Storage.Queues.QueueClientOptions> AddQueueServiceClient<TBuilder>(this TBuilder builder, System.Uri serviceUri) where TBuilder : Azure.Core.Extensions.IAzureClientFactoryBuilderWithCredential { throw null; }
        public static Azure.Core.Extensions.IAzureClientBuilder<Azure.Storage.Queues.QueueServiceClient, Azure.Storage.Queues.QueueClientOptions> AddQueueServiceClient<TBuilder>(this TBuilder builder, System.Uri serviceUri, Azure.AzureSasCredential sasCredential) where TBuilder : Azure.Core.Extensions.IAzureClientFactoryBuilder { throw null; }
        public static Azure.Core.Extensions.IAzureClientBuilder<Azure.Storage.Queues.QueueServiceClient, Azure.Storage.Queues.QueueClientOptions> AddQueueServiceClient<TBuilder>(this TBuilder builder, System.Uri serviceUri, Azure.Core.TokenCredential tokenCredential) where TBuilder : Azure.Core.Extensions.IAzureClientFactoryBuilderWithCredential { throw null; }
        public static Azure.Core.Extensions.IAzureClientBuilder<Azure.Storage.Queues.QueueServiceClient, Azure.Storage.Queues.QueueClientOptions> AddQueueServiceClient<TBuilder>(this TBuilder builder, System.Uri serviceUri, Azure.Storage.StorageSharedKeyCredential sharedKeyCredential) where TBuilder : Azure.Core.Extensions.IAzureClientFactoryBuilder { throw null; }
        [System.Diagnostics.CodeAnalysis.RequiresDynamicCodeAttribute("Binding strongly typed objects to configuration values requires generating dynamic code at runtime, for example instantiating generic types. Use the Configuration Binder Source Generator (EnableConfigurationBindingGenerator=true) instead.")]
        public static Azure.Core.Extensions.IAzureClientBuilder<Azure.Storage.Queues.QueueServiceClient, Azure.Storage.Queues.QueueClientOptions> AddQueueServiceClient<TBuilder, TConfiguration>(this TBuilder builder, TConfiguration configuration) where TBuilder : Azure.Core.Extensions.IAzureClientFactoryBuilderWithConfiguration<TConfiguration> { throw null; }
    }
}<|MERGE_RESOLUTION|>--- conflicted
+++ resolved
@@ -1,12 +1,5 @@
 namespace Azure.Storage.Queues
 {
-<<<<<<< HEAD
-    public partial class AzureStorageQueuesContext : System.ClientModel.Primitives.ModelReaderWriterContext
-    {
-        public AzureStorageQueuesContext() { }
-    }
-=======
->>>>>>> 61d02643
     public partial class QueueClient
     {
         protected QueueClient() { }
