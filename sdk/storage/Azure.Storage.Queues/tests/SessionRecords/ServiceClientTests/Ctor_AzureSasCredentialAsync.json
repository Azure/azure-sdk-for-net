--- conflicted
+++ resolved
@@ -1,32 +1,18 @@
 {
   "Entries": [
     {
-<<<<<<< HEAD
-      "RequestUri": "https://seanmcccanary.queue.core.windows.net/test-queue-57ed95db-aa71-9839-62ae-d0be06b6c454",
-=======
       "RequestUri": "https://seanmcccanary3.queue.core.windows.net/test-queue-57ed95db-aa71-9839-62ae-d0be06b6c454",
->>>>>>> ac24a13f
       "RequestMethod": "PUT",
       "RequestHeaders": {
         "Accept": "application/xml",
         "Authorization": "Sanitized",
-<<<<<<< HEAD
-        "traceparent": "00-e142f5c944bada4fb0080273dfea46d7-ef746cc7da63ba49-00",
+        "traceparent": "00-941fea7e65d49f40b8b8cc1ce5df1e15-8160d5a6aae94244-00",
         "User-Agent": [
-          "azsdk-net-Storage.Queues/12.7.0-alpha.20210114.1",
+          "azsdk-net-Storage.Queues/12.7.0-alpha.20210126.1",
           "(.NET 5.0.2; Microsoft Windows 10.0.19042)"
         ],
         "x-ms-client-request-id": "389f4d38-b228-babe-3b07-16343959660e",
-        "x-ms-date": "Thu, 14 Jan 2021 17:46:07 GMT",
-=======
-        "traceparent": "00-2fd9b7bd2c97ae4ab0345396062a24c6-5cd9f041fe64ff40-00",
-        "User-Agent": [
-          "azsdk-net-Storage.Queues/12.7.0-alpha.20210125.1",
-          "(.NET 5.0.2; Microsoft Windows 10.0.19042)"
-        ],
-        "x-ms-client-request-id": "389f4d38-b228-babe-3b07-16343959660e",
-        "x-ms-date": "Tue, 26 Jan 2021 01:02:38 GMT",
->>>>>>> ac24a13f
+        "x-ms-date": "Tue, 26 Jan 2021 18:51:24 GMT",
         "x-ms-return-client-request-id": "true",
         "x-ms-version": "2018-11-09"
       },
@@ -34,41 +20,24 @@
       "StatusCode": 201,
       "ResponseHeaders": {
         "Content-Length": "0",
-<<<<<<< HEAD
-        "Date": "Thu, 14 Jan 2021 17:46:06 GMT",
-=======
-        "Date": "Tue, 26 Jan 2021 01:02:37 GMT",
->>>>>>> ac24a13f
+        "Date": "Tue, 26 Jan 2021 18:51:23 GMT",
         "Server": [
           "Windows-Azure-Queue/1.0",
           "Microsoft-HTTPAPI/2.0"
         ],
-<<<<<<< HEAD
-        "x-ms-request-id": "bfc5ff22-d003-0077-519d-ea9834000000",
-=======
-        "x-ms-request-id": "7b0deb2f-5003-0074-5d7e-f3ee32000000",
->>>>>>> ac24a13f
+        "x-ms-request-id": "606711f7-4003-0068-4914-f4bc52000000",
         "x-ms-version": "2018-11-09"
       },
       "ResponseBody": []
     },
     {
-<<<<<<< HEAD
-      "RequestUri": "https://seanmcccanary.queue.core.windows.net/?restype=service\u0026comp=properties\u0026sv=2020-06-12\u0026ss=q\u0026srt=s\u0026st=2021-01-14T16%3A46%3A07Z\u0026se=2021-01-14T18%3A46%3A07Z\u0026sp=rwdlaup\u0026sig=Sanitized",
-      "RequestMethod": "GET",
-      "RequestHeaders": {
-        "traceparent": "00-24c8babe3aa55642b219bd5d4cca6a4e-5171ad050baf1046-00",
-        "User-Agent": [
-          "azsdk-net-Storage.Queues/12.7.0-alpha.20210114.1",
-=======
-      "RequestUri": "https://seanmcccanary3.queue.core.windows.net/?restype=service\u0026comp=properties\u0026sv=2020-04-08\u0026ss=q\u0026srt=s\u0026st=2021-01-26T00%3A02%3A38Z\u0026se=2021-01-26T02%3A02%3A38Z\u0026sp=rwdlaup\u0026sig=Sanitized",
+      "RequestUri": "https://seanmcccanary3.queue.core.windows.net/?restype=service\u0026comp=properties\u0026sv=2020-06-12\u0026ss=q\u0026srt=s\u0026st=2021-01-26T17%3A51%3A24Z\u0026se=2021-01-26T19%3A51%3A24Z\u0026sp=rwdlaup\u0026sig=Sanitized",
       "RequestMethod": "GET",
       "RequestHeaders": {
         "Accept": "application/xml",
-        "traceparent": "00-73295f45429a5b4a8183bc4964b8bab7-fbc224322a8e8e4e-00",
+        "traceparent": "00-a60f69ab0243b940801279fcb2612403-28de85a4ef8f3141-00",
         "User-Agent": [
-          "azsdk-net-Storage.Queues/12.7.0-alpha.20210125.1",
->>>>>>> ac24a13f
+          "azsdk-net-Storage.Queues/12.7.0-alpha.20210126.1",
           "(.NET 5.0.2; Microsoft Windows 10.0.19042)"
         ],
         "x-ms-client-request-id": "b986d753-8c16-412b-4798-6348096232d9",
@@ -80,54 +49,30 @@
       "ResponseHeaders": {
         "Cache-Control": "no-cache",
         "Content-Type": "application/xml",
-<<<<<<< HEAD
-        "Date": "Thu, 14 Jan 2021 17:46:07 GMT",
-=======
-        "Date": "Tue, 26 Jan 2021 01:02:37 GMT",
->>>>>>> ac24a13f
+        "Date": "Tue, 26 Jan 2021 18:51:22 GMT",
         "Server": [
           "Windows-Azure-Queue/1.0",
           "Microsoft-HTTPAPI/2.0"
         ],
         "Transfer-Encoding": "chunked",
-<<<<<<< HEAD
-        "x-ms-request-id": "731af2b6-5003-009d-0f9d-eabf1a000000",
-        "x-ms-version": "2018-11-09"
-      },
-      "ResponseBody": "\uFEFF\u003C?xml version=\u00221.0\u0022 encoding=\u0022utf-8\u0022?\u003E\u003CStorageServiceProperties\u003E\u003CLogging\u003E\u003CVersion\u003E1.0\u003C/Version\u003E\u003CRead\u003Efalse\u003C/Read\u003E\u003CWrite\u003Etrue\u003C/Write\u003E\u003CDelete\u003Etrue\u003C/Delete\u003E\u003CRetentionPolicy\u003E\u003CEnabled\u003Etrue\u003C/Enabled\u003E\u003CDays\u003E3\u003C/Days\u003E\u003C/RetentionPolicy\u003E\u003C/Logging\u003E\u003CHourMetrics\u003E\u003CVersion\u003E1.0\u003C/Version\u003E\u003CEnabled\u003Etrue\u003C/Enabled\u003E\u003CIncludeAPIs\u003Efalse\u003C/IncludeAPIs\u003E\u003CRetentionPolicy\u003E\u003CEnabled\u003Etrue\u003C/Enabled\u003E\u003CDays\u003E3\u003C/Days\u003E\u003C/RetentionPolicy\u003E\u003C/HourMetrics\u003E\u003CMinuteMetrics\u003E\u003CVersion\u003E1.0\u003C/Version\u003E\u003CEnabled\u003Etrue\u003C/Enabled\u003E\u003CIncludeAPIs\u003Efalse\u003C/IncludeAPIs\u003E\u003CRetentionPolicy\u003E\u003CEnabled\u003Etrue\u003C/Enabled\u003E\u003CDays\u003E3\u003C/Days\u003E\u003C/RetentionPolicy\u003E\u003C/MinuteMetrics\u003E\u003CCors /\u003E\u003C/StorageServiceProperties\u003E"
-    },
-    {
-      "RequestUri": "https://seanmcccanary.queue.core.windows.net/test-queue-57ed95db-aa71-9839-62ae-d0be06b6c454",
-=======
-        "x-ms-request-id": "c886ee99-5003-005b-187e-f3e3f9000000",
+        "x-ms-request-id": "f9823863-e003-005e-3014-f43122000000",
         "x-ms-version": "2018-11-09"
       },
       "ResponseBody": "\uFEFF\u003C?xml version=\u00221.0\u0022 encoding=\u0022utf-8\u0022?\u003E\u003CStorageServiceProperties\u003E\u003CLogging\u003E\u003CVersion\u003E1.0\u003C/Version\u003E\u003CRead\u003Efalse\u003C/Read\u003E\u003CWrite\u003Efalse\u003C/Write\u003E\u003CDelete\u003Efalse\u003C/Delete\u003E\u003CRetentionPolicy\u003E\u003CEnabled\u003Efalse\u003C/Enabled\u003E\u003C/RetentionPolicy\u003E\u003C/Logging\u003E\u003CHourMetrics\u003E\u003CVersion\u003E1.0\u003C/Version\u003E\u003CEnabled\u003Etrue\u003C/Enabled\u003E\u003CIncludeAPIs\u003Etrue\u003C/IncludeAPIs\u003E\u003CRetentionPolicy\u003E\u003CEnabled\u003Etrue\u003C/Enabled\u003E\u003CDays\u003E7\u003C/Days\u003E\u003C/RetentionPolicy\u003E\u003C/HourMetrics\u003E\u003CMinuteMetrics\u003E\u003CVersion\u003E1.0\u003C/Version\u003E\u003CEnabled\u003Efalse\u003C/Enabled\u003E\u003CRetentionPolicy\u003E\u003CEnabled\u003Efalse\u003C/Enabled\u003E\u003C/RetentionPolicy\u003E\u003C/MinuteMetrics\u003E\u003CCors /\u003E\u003C/StorageServiceProperties\u003E"
     },
     {
       "RequestUri": "https://seanmcccanary3.queue.core.windows.net/test-queue-57ed95db-aa71-9839-62ae-d0be06b6c454",
->>>>>>> ac24a13f
       "RequestMethod": "DELETE",
       "RequestHeaders": {
         "Accept": "application/xml",
         "Authorization": "Sanitized",
-<<<<<<< HEAD
-        "traceparent": "00-0493ff91dcc4cd4590496696248a5d68-6216b1398d503543-00",
+        "traceparent": "00-e05df5b0bbfc5e42afff6f1bac5c4f71-706d4a06d2bf9a43-00",
         "User-Agent": [
-          "azsdk-net-Storage.Queues/12.7.0-alpha.20210114.1",
+          "azsdk-net-Storage.Queues/12.7.0-alpha.20210126.1",
           "(.NET 5.0.2; Microsoft Windows 10.0.19042)"
         ],
         "x-ms-client-request-id": "62e0ef2d-add2-eff7-00c4-58c127dbb29a",
-        "x-ms-date": "Thu, 14 Jan 2021 17:46:07 GMT",
-=======
-        "traceparent": "00-f466bf71662e774bb14cd0d79702c26c-0b434b63dae66244-00",
-        "User-Agent": [
-          "azsdk-net-Storage.Queues/12.7.0-alpha.20210125.1",
-          "(.NET 5.0.2; Microsoft Windows 10.0.19042)"
-        ],
-        "x-ms-client-request-id": "62e0ef2d-add2-eff7-00c4-58c127dbb29a",
-        "x-ms-date": "Tue, 26 Jan 2021 01:02:39 GMT",
->>>>>>> ac24a13f
+        "x-ms-date": "Tue, 26 Jan 2021 18:51:24 GMT",
         "x-ms-return-client-request-id": "true",
         "x-ms-version": "2018-11-09"
       },
@@ -135,34 +80,20 @@
       "StatusCode": 204,
       "ResponseHeaders": {
         "Content-Length": "0",
-<<<<<<< HEAD
-        "Date": "Thu, 14 Jan 2021 17:46:07 GMT",
-=======
-        "Date": "Tue, 26 Jan 2021 01:02:37 GMT",
->>>>>>> ac24a13f
+        "Date": "Tue, 26 Jan 2021 18:51:23 GMT",
         "Server": [
           "Windows-Azure-Queue/1.0",
           "Microsoft-HTTPAPI/2.0"
         ],
-<<<<<<< HEAD
-        "x-ms-request-id": "731af2bb-5003-009d-129d-eabf1a000000",
-=======
-        "x-ms-request-id": "7b0deb54-5003-0074-7b7e-f3ee32000000",
->>>>>>> ac24a13f
+        "x-ms-request-id": "6067125a-4003-0068-2114-f4bc52000000",
         "x-ms-version": "2018-11-09"
       },
       "ResponseBody": []
     }
   ],
   "Variables": {
-<<<<<<< HEAD
-    "DateTimeOffsetNow": "2021-01-14T11:46:07.3977982-06:00",
-    "RandomSeed": "1619514598",
-    "Storage_TestConfigDefault": "ProductionTenant\nseanmcccanary\nU2FuaXRpemVk\nhttps://seanmcccanary.blob.core.windows.net\nhttps://seanmcccanary.file.core.windows.net\nhttps://seanmcccanary.queue.core.windows.net\nhttps://seanmcccanary.table.core.windows.net\n\n\n\n\nhttps://seanmcccanary-secondary.blob.core.windows.net\nhttps://seanmcccanary-secondary.file.core.windows.net\nhttps://seanmcccanary-secondary.queue.core.windows.net\nhttps://seanmcccanary-secondary.table.core.windows.net\n\nSanitized\n\n\nCloud\nBlobEndpoint=https://seanmcccanary.blob.core.windows.net/;QueueEndpoint=https://seanmcccanary.queue.core.windows.net/;FileEndpoint=https://seanmcccanary.file.core.windows.net/;BlobSecondaryEndpoint=https://seanmcccanary-secondary.blob.core.windows.net/;QueueSecondaryEndpoint=https://seanmcccanary-secondary.queue.core.windows.net/;FileSecondaryEndpoint=https://seanmcccanary-secondary.file.core.windows.net/;AccountName=seanmcccanary;AccountKey=Kg==;\nseanscope1"
-=======
-    "DateTimeOffsetNow": "2021-01-25T19:02:38.6850078-06:00",
+    "DateTimeOffsetNow": "2021-01-26T12:51:24.1063450-06:00",
     "RandomSeed": "1619514598",
     "Storage_TestConfigDefault": "ProductionTenant\nseanmcccanary3\nU2FuaXRpemVk\nhttps://seanmcccanary3.blob.core.windows.net\nhttps://seanmcccanary3.file.core.windows.net\nhttps://seanmcccanary3.queue.core.windows.net\nhttps://seanmcccanary3.table.core.windows.net\n\n\n\n\nhttps://seanmcccanary3-secondary.blob.core.windows.net\nhttps://seanmcccanary3-secondary.file.core.windows.net\nhttps://seanmcccanary3-secondary.queue.core.windows.net\nhttps://seanmcccanary3-secondary.table.core.windows.net\n\nSanitized\n\n\nCloud\nBlobEndpoint=https://seanmcccanary3.blob.core.windows.net/;QueueEndpoint=https://seanmcccanary3.queue.core.windows.net/;FileEndpoint=https://seanmcccanary3.file.core.windows.net/;BlobSecondaryEndpoint=https://seanmcccanary3-secondary.blob.core.windows.net/;QueueSecondaryEndpoint=https://seanmcccanary3-secondary.queue.core.windows.net/;FileSecondaryEndpoint=https://seanmcccanary3-secondary.file.core.windows.net/;AccountName=seanmcccanary3;AccountKey=Kg==;\nseanscope1"
->>>>>>> ac24a13f
   }
 }