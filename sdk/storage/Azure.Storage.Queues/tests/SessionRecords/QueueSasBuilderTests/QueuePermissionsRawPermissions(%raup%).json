--- conflicted
+++ resolved
@@ -1,18 +1,18 @@
 {
   "Entries": [
     {
-      "RequestUri": "https://seandevtest.queue.core.windows.net/test-queue-561ea30d-6a69-bdec-4a3d-213c92b3de49",
+      "RequestUri": "https://seanmcccanary3.queue.core.windows.net/test-queue-ee76d20d-13fc-debc-df7b-1721c825e0fa",
       "RequestMethod": "PUT",
       "RequestHeaders": {
         "Accept": "application/xml",
         "Authorization": "Sanitized",
-        "traceparent": "00-bf33c48f20810c41aedf0818c02c68f1-7fb1a0a61ef8524b-00",
+        "traceparent": "00-bc65d74ec7474b498e284bc646db1938-28b27c3b00954241-00",
         "User-Agent": [
-          "azsdk-net-Storage.Queues/12.6.0-alpha.20210107.1",
-          "(.NET 5.0.1-servicing.20575.16; Microsoft Windows 10.0.19042)"
+          "azsdk-net-Storage.Queues/12.7.0-alpha.20210126.1",
+          "(.NET 5.0.2; Microsoft Windows 10.0.19042)"
         ],
-        "x-ms-client-request-id": "63a59b9a-b5ba-4c5e-ae02-6bd4c9af2257",
-        "x-ms-date": "Thu, 07 Jan 2021 19:23:44 GMT",
+        "x-ms-client-request-id": "d1dafaf5-3e81-05b8-6811-b8511b0e2775",
+        "x-ms-date": "Tue, 26 Jan 2021 18:51:20 GMT",
         "x-ms-return-client-request-id": "true",
         "x-ms-version": "2018-11-09"
       },
@@ -20,30 +20,26 @@
       "StatusCode": 201,
       "ResponseHeaders": {
         "Content-Length": "0",
-        "Date": "Thu, 07 Jan 2021 19:23:43 GMT",
+        "Date": "Tue, 26 Jan 2021 18:51:19 GMT",
         "Server": [
           "Windows-Azure-Queue/1.0",
           "Microsoft-HTTPAPI/2.0"
         ],
-        "x-ms-request-id": "fb9a0317-0003-0000-532a-e50a0a000000",
+        "x-ms-request-id": "a74dd21c-e003-002c-0114-f4366d000000",
         "x-ms-version": "2018-11-09"
       },
       "ResponseBody": []
     },
     {
-<<<<<<< HEAD
-      "RequestUri": "https://seandevtest.queue.core.windows.net/test-queue-561ea30d-6a69-bdec-4a3d-213c92b3de49/messages?sv=2020-06-12\u0026st=2020-07-14T00%3A26%3A06Z\u0026se=2020-07-14T02%3A26%3A06Z\u0026sp=raup\u0026sig=Sanitized\u0026peekonly=true",
-=======
-      "RequestUri": "https://seandevtest.queue.core.windows.net/test-queue-561ea30d-6a69-bdec-4a3d-213c92b3de49/messages?sv=2020-04-08\u0026st=2021-01-07T18%3A23%3A44Z\u0026se=2021-01-07T20%3A23%3A44Z\u0026sp=raup\u0026sig=Sanitized\u0026peekonly=true",
->>>>>>> ac24a13f
+      "RequestUri": "https://seanmcccanary3.queue.core.windows.net/test-queue-ee76d20d-13fc-debc-df7b-1721c825e0fa/messages?sv=2020-06-12\u0026st=2021-01-26T17%3A51%3A20Z\u0026se=2021-01-26T19%3A51%3A20Z\u0026sp=raup\u0026sig=Sanitized\u0026peekonly=true",
       "RequestMethod": "GET",
       "RequestHeaders": {
         "Accept": "application/xml",
         "User-Agent": [
-          "azsdk-net-Storage.Queues/12.6.0-alpha.20210107.1",
-          "(.NET 5.0.1-servicing.20575.16; Microsoft Windows 10.0.19042)"
+          "azsdk-net-Storage.Queues/12.7.0-alpha.20210126.1",
+          "(.NET 5.0.2; Microsoft Windows 10.0.19042)"
         ],
-        "x-ms-client-request-id": "f6a2c389-7a0d-4e8f-eb76-f8d33440d0ee",
+        "x-ms-client-request-id": "ce2cd778-0e4a-0478-4320-cddf0193bda1",
         "x-ms-return-client-request-id": "true",
         "x-ms-version": "2018-11-09"
       },
@@ -52,31 +48,30 @@
       "ResponseHeaders": {
         "Cache-Control": "no-cache",
         "Content-Type": "application/xml",
-        "Date": "Thu, 07 Jan 2021 19:23:42 GMT",
+        "Date": "Tue, 26 Jan 2021 18:51:19 GMT",
         "Server": [
           "Windows-Azure-Queue/1.0",
           "Microsoft-HTTPAPI/2.0"
         ],
         "Transfer-Encoding": "chunked",
-        "Vary": "Origin",
-        "x-ms-request-id": "9cb0888e-7003-0004-7c2a-e5ff88000000",
+        "x-ms-request-id": "b4ec93aa-f003-0042-1614-f46342000000",
         "x-ms-version": "2018-11-09"
       },
       "ResponseBody": "\uFEFF\u003C?xml version=\u00221.0\u0022 encoding=\u0022utf-8\u0022?\u003E\u003CQueueMessagesList /\u003E"
     },
     {
-      "RequestUri": "https://seandevtest.queue.core.windows.net/test-queue-561ea30d-6a69-bdec-4a3d-213c92b3de49",
+      "RequestUri": "https://seanmcccanary3.queue.core.windows.net/test-queue-ee76d20d-13fc-debc-df7b-1721c825e0fa",
       "RequestMethod": "DELETE",
       "RequestHeaders": {
         "Accept": "application/xml",
         "Authorization": "Sanitized",
-        "traceparent": "00-e0aaa6e2272a0940aabe9c76d87c702d-c18f49632e59ef4a-00",
+        "traceparent": "00-0d7fbade744922419b3cfd7f996179e1-8cad52551eac0447-00",
         "User-Agent": [
-          "azsdk-net-Storage.Queues/12.6.0-alpha.20210107.1",
-          "(.NET 5.0.1-servicing.20575.16; Microsoft Windows 10.0.19042)"
+          "azsdk-net-Storage.Queues/12.7.0-alpha.20210126.1",
+          "(.NET 5.0.2; Microsoft Windows 10.0.19042)"
         ],
-        "x-ms-client-request-id": "054a24a2-2b0d-574a-c7dc-132ca27e394f",
-        "x-ms-date": "Thu, 07 Jan 2021 19:23:44 GMT",
+        "x-ms-client-request-id": "44d8f1f3-59e1-262a-854f-708d0e31515a",
+        "x-ms-date": "Tue, 26 Jan 2021 18:51:21 GMT",
         "x-ms-return-client-request-id": "true",
         "x-ms-version": "2018-11-09"
       },
@@ -84,20 +79,20 @@
       "StatusCode": 204,
       "ResponseHeaders": {
         "Content-Length": "0",
-        "Date": "Thu, 07 Jan 2021 19:23:43 GMT",
+        "Date": "Tue, 26 Jan 2021 18:51:19 GMT",
         "Server": [
           "Windows-Azure-Queue/1.0",
           "Microsoft-HTTPAPI/2.0"
         ],
-        "x-ms-request-id": "fb9a0358-0003-0000-092a-e50a0a000000",
+        "x-ms-request-id": "a74dd251-e003-002c-2a14-f4366d000000",
         "x-ms-version": "2018-11-09"
       },
       "ResponseBody": []
     }
   ],
   "Variables": {
-    "DateTimeOffsetNow": "2021-01-07T13:23:44.4216734-06:00",
-    "RandomSeed": "692413830",
-    "Storage_TestConfigDefault": "ProductionTenant\nseandevtest\nU2FuaXRpemVk\nhttps://seandevtest.blob.core.windows.net\nhttps://seandevtest.file.core.windows.net\nhttps://seandevtest.queue.core.windows.net\nhttps://seandevtest.table.core.windows.net\n\n\n\n\nhttps://seandevtest-secondary.blob.core.windows.net\nhttps://seandevtest-secondary.file.core.windows.net\nhttps://seandevtest-secondary.queue.core.windows.net\nhttps://seandevtest-secondary.table.core.windows.net\n\nSanitized\n\n\nCloud\nBlobEndpoint=https://seandevtest.blob.core.windows.net/;QueueEndpoint=https://seandevtest.queue.core.windows.net/;FileEndpoint=https://seandevtest.file.core.windows.net/;BlobSecondaryEndpoint=https://seandevtest-secondary.blob.core.windows.net/;QueueSecondaryEndpoint=https://seandevtest-secondary.queue.core.windows.net/;FileSecondaryEndpoint=https://seandevtest-secondary.file.core.windows.net/;AccountName=seandevtest;AccountKey=Kg==;\nseanscope1"
+    "DateTimeOffsetNow": "2021-01-26T12:51:20.7794461-06:00",
+    "RandomSeed": "845434620",
+    "Storage_TestConfigDefault": "ProductionTenant\nseanmcccanary3\nU2FuaXRpemVk\nhttps://seanmcccanary3.blob.core.windows.net\nhttps://seanmcccanary3.file.core.windows.net\nhttps://seanmcccanary3.queue.core.windows.net\nhttps://seanmcccanary3.table.core.windows.net\n\n\n\n\nhttps://seanmcccanary3-secondary.blob.core.windows.net\nhttps://seanmcccanary3-secondary.file.core.windows.net\nhttps://seanmcccanary3-secondary.queue.core.windows.net\nhttps://seanmcccanary3-secondary.table.core.windows.net\n\nSanitized\n\n\nCloud\nBlobEndpoint=https://seanmcccanary3.blob.core.windows.net/;QueueEndpoint=https://seanmcccanary3.queue.core.windows.net/;FileEndpoint=https://seanmcccanary3.file.core.windows.net/;BlobSecondaryEndpoint=https://seanmcccanary3-secondary.blob.core.windows.net/;QueueSecondaryEndpoint=https://seanmcccanary3-secondary.queue.core.windows.net/;FileSecondaryEndpoint=https://seanmcccanary3-secondary.file.core.windows.net/;AccountName=seanmcccanary3;AccountKey=Kg==;\nseanscope1"
   }
 }