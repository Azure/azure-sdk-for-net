﻿{
  "Entries": [
    {
      "RequestUri": "https://seanmcccanary3.queue.core.windows.net/test-queue-ee76d20d-13fc-debc-df7b-1721c825e0fa",
      "RequestMethod": "PUT",
      "RequestHeaders": {
        "Accept": "application/xml",
        "Authorization": "Sanitized",
        "traceparent": "00-bc65d74ec7474b498e284bc646db1938-28b27c3b00954241-00",
        "User-Agent": [
          "azsdk-net-Storage.Queues/12.7.0-alpha.20210126.1",
          "(.NET 5.0.2; Microsoft Windows 10.0.19042)"
        ],
        "x-ms-client-request-id": "d1dafaf5-3e81-05b8-6811-b8511b0e2775",
        "x-ms-date": "Tue, 26 Jan 2021 18:51:20 GMT",
        "x-ms-return-client-request-id": "true",
        "x-ms-version": "2018-11-09"
      },
      "RequestBody": null,
      "StatusCode": 201,
      "ResponseHeaders": {
        "Content-Length": "0",
        "Date": "Tue, 26 Jan 2021 18:51:19 GMT",
        "Server": [
          "Windows-Azure-Queue/1.0",
          "Microsoft-HTTPAPI/2.0"
        ],
        "x-ms-request-id": "a74dd21c-e003-002c-0114-f4366d000000",
        "x-ms-version": "2018-11-09"
      },
      "ResponseBody": []
    },
    {
<<<<<<< HEAD
      "RequestUri": "https://seanmcccanary3.queue.core.windows.net/test-queue-ee76d20d-13fc-debc-df7b-1721c825e0fa/messages?sv=2020-12-06&st=2021-01-26T17%3A51%3A20Z&se=2021-01-26T19%3A51%3A20Z&sp=raup&sig=Sanitized&peekonly=true",
=======
      "RequestUri": "https://seanmcccanary3.queue.core.windows.net/test-queue-ee76d20d-13fc-debc-df7b-1721c825e0fa/messages?sv=2021-02-12&st=2021-01-26T17%3A51%3A20Z&se=2021-01-26T19%3A51%3A20Z&sp=raup&sig=Sanitized&peekonly=true",
>>>>>>> 7e782c87
      "RequestMethod": "GET",
      "RequestHeaders": {
        "Accept": "application/xml",
        "User-Agent": [
          "azsdk-net-Storage.Queues/12.7.0-alpha.20210126.1",
          "(.NET 5.0.2; Microsoft Windows 10.0.19042)"
        ],
        "x-ms-client-request-id": "ce2cd778-0e4a-0478-4320-cddf0193bda1",
        "x-ms-return-client-request-id": "true",
        "x-ms-version": "2018-11-09"
      },
      "RequestBody": null,
      "StatusCode": 200,
      "ResponseHeaders": {
        "Cache-Control": "no-cache",
        "Content-Type": "application/xml",
        "Date": "Tue, 26 Jan 2021 18:51:19 GMT",
        "Server": [
          "Windows-Azure-Queue/1.0",
          "Microsoft-HTTPAPI/2.0"
        ],
        "Transfer-Encoding": "chunked",
        "x-ms-request-id": "b4ec93aa-f003-0042-1614-f46342000000",
        "x-ms-version": "2018-11-09"
      },
      "ResponseBody": "﻿<?xml version=\"1.0\" encoding=\"utf-8\"?><QueueMessagesList />"
    },
    {
      "RequestUri": "https://seanmcccanary3.queue.core.windows.net/test-queue-ee76d20d-13fc-debc-df7b-1721c825e0fa",
      "RequestMethod": "DELETE",
      "RequestHeaders": {
        "Accept": "application/xml",
        "Authorization": "Sanitized",
        "traceparent": "00-0d7fbade744922419b3cfd7f996179e1-8cad52551eac0447-00",
        "User-Agent": [
          "azsdk-net-Storage.Queues/12.7.0-alpha.20210126.1",
          "(.NET 5.0.2; Microsoft Windows 10.0.19042)"
        ],
        "x-ms-client-request-id": "44d8f1f3-59e1-262a-854f-708d0e31515a",
        "x-ms-date": "Tue, 26 Jan 2021 18:51:21 GMT",
        "x-ms-return-client-request-id": "true",
        "x-ms-version": "2018-11-09"
      },
      "RequestBody": null,
      "StatusCode": 204,
      "ResponseHeaders": {
        "Content-Length": "0",
        "Date": "Tue, 26 Jan 2021 18:51:19 GMT",
        "Server": [
          "Windows-Azure-Queue/1.0",
          "Microsoft-HTTPAPI/2.0"
        ],
        "x-ms-request-id": "a74dd251-e003-002c-2a14-f4366d000000",
        "x-ms-version": "2018-11-09"
      },
      "ResponseBody": []
    }
  ],
  "Variables": {
    "DateTimeOffsetNow": "2021-01-26T12:51:20.7794461-06:00",
    "RandomSeed": "845434620",
    "Storage_TestConfigDefault": "ProductionTenant\nseanmcccanary3\nU2FuaXRpemVk\nhttps://seanmcccanary3.blob.core.windows.net\nhttps://seanmcccanary3.file.core.windows.net\nhttps://seanmcccanary3.queue.core.windows.net\nhttps://seanmcccanary3.table.core.windows.net\n\n\n\n\nhttps://seanmcccanary3-secondary.blob.core.windows.net\nhttps://seanmcccanary3-secondary.file.core.windows.net\nhttps://seanmcccanary3-secondary.queue.core.windows.net\nhttps://seanmcccanary3-secondary.table.core.windows.net\n\nSanitized\n\n\nCloud\nBlobEndpoint=https://seanmcccanary3.blob.core.windows.net/;QueueEndpoint=https://seanmcccanary3.queue.core.windows.net/;FileEndpoint=https://seanmcccanary3.file.core.windows.net/;BlobSecondaryEndpoint=https://seanmcccanary3-secondary.blob.core.windows.net/;QueueSecondaryEndpoint=https://seanmcccanary3-secondary.queue.core.windows.net/;FileSecondaryEndpoint=https://seanmcccanary3-secondary.file.core.windows.net/;AccountName=seanmcccanary3;AccountKey=Kg==;\nseanscope1\n\n"
  }
}<|MERGE_RESOLUTION|>--- conflicted
+++ resolved
@@ -31,11 +31,7 @@
       "ResponseBody": []
     },
     {
-<<<<<<< HEAD
-      "RequestUri": "https://seanmcccanary3.queue.core.windows.net/test-queue-ee76d20d-13fc-debc-df7b-1721c825e0fa/messages?sv=2020-12-06&st=2021-01-26T17%3A51%3A20Z&se=2021-01-26T19%3A51%3A20Z&sp=raup&sig=Sanitized&peekonly=true",
-=======
       "RequestUri": "https://seanmcccanary3.queue.core.windows.net/test-queue-ee76d20d-13fc-debc-df7b-1721c825e0fa/messages?sv=2021-02-12&st=2021-01-26T17%3A51%3A20Z&se=2021-01-26T19%3A51%3A20Z&sp=raup&sig=Sanitized&peekonly=true",
->>>>>>> 7e782c87
       "RequestMethod": "GET",
       "RequestHeaders": {
         "Accept": "application/xml",
