{
  "Entries": [
    {
      "RequestUri": "https://seandevtest.queue.core.windows.net/test-queue-7bbe9db5-a8ef-7543-e64a-2d0bf8512ff1",
      "RequestMethod": "PUT",
      "RequestHeaders": {
        "Accept": "application/xml",
        "Authorization": "Sanitized",
        "traceparent": "00-24c21038754f1d4f9743c8238308575f-7569a6664cbfbe49-00",
        "User-Agent": [
          "azsdk-net-Storage.Queues/12.6.0-alpha.20210105.1",
          "(.NET 5.0.1-servicing.20575.16; Microsoft Windows 10.0.19042)"
        ],
        "x-ms-client-request-id": "1fa60608-2e80-5a69-66c1-e9f4ce7c7d8e",
        "x-ms-date": "Wed, 06 Jan 2021 02:04:48 GMT",
        "x-ms-return-client-request-id": "true",
        "x-ms-version": "2018-11-09"
      },
      "RequestBody": null,
      "StatusCode": 201,
      "ResponseHeaders": {
        "Content-Length": "0",
        "Date": "Wed, 06 Jan 2021 02:04:48 GMT",
        "Server": [
          "Windows-Azure-Queue/1.0",
          "Microsoft-HTTPAPI/2.0"
        ],
        "x-ms-request-id": "dbebceef-8003-005e-4bd0-e3f909000000",
        "x-ms-version": "2018-11-09"
      },
      "ResponseBody": []
    },
    {
<<<<<<< HEAD
      "RequestUri": "https://seandevtest.queue.core.windows.net/test-queue-7bbe9db5-a8ef-7543-e64a-2d0bf8512ff1?sv=2020-06-12\u0026ss=q\u0026srt=sco\u0026st=2020-07-14T00%3A26%3A08Z\u0026se=2020-07-14T02%3A26%3A08Z\u0026sp=rwdxlacuptf\u0026sig=Sanitized\u0026comp=metadata",
=======
      "RequestUri": "https://seandevtest.queue.core.windows.net/test-queue-7bbe9db5-a8ef-7543-e64a-2d0bf8512ff1?sv=2020-04-08\u0026ss=q\u0026srt=sco\u0026st=2021-01-06T01%3A04%3A48Z\u0026se=2021-01-06T03%3A04%3A48Z\u0026sp=rwdxlacuptf\u0026sig=Sanitized\u0026comp=metadata",
>>>>>>> ac24a13f
      "RequestMethod": "GET",
      "RequestHeaders": {
        "Accept": "application/xml",
        "User-Agent": [
          "azsdk-net-Storage.Queues/12.6.0-alpha.20210105.1",
          "(.NET 5.0.1-servicing.20575.16; Microsoft Windows 10.0.19042)"
        ],
        "x-ms-client-request-id": "f2030651-10aa-8671-0c53-087f69c09b9a",
        "x-ms-return-client-request-id": "true",
        "x-ms-version": "2018-11-09"
      },
      "RequestBody": null,
      "StatusCode": 200,
      "ResponseHeaders": {
        "Cache-Control": "no-cache",
        "Content-Length": "0",
        "Date": "Wed, 06 Jan 2021 02:04:48 GMT",
        "Server": [
          "Windows-Azure-Queue/1.0",
          "Microsoft-HTTPAPI/2.0"
        ],
        "Vary": "Origin",
        "x-ms-approximate-messages-count": "0",
        "x-ms-request-id": "463ca481-f003-0051-54d0-e314ff000000",
        "x-ms-version": "2018-11-09"
      },
      "ResponseBody": []
    },
    {
      "RequestUri": "https://seandevtest.queue.core.windows.net/test-queue-7bbe9db5-a8ef-7543-e64a-2d0bf8512ff1",
      "RequestMethod": "DELETE",
      "RequestHeaders": {
        "Accept": "application/xml",
        "Authorization": "Sanitized",
        "traceparent": "00-28de85215aa9d8408c25890f0e0ffecd-3160b8d1a7c3ba41-00",
        "User-Agent": [
          "azsdk-net-Storage.Queues/12.6.0-alpha.20210105.1",
          "(.NET 5.0.1-servicing.20575.16; Microsoft Windows 10.0.19042)"
        ],
        "x-ms-client-request-id": "c8a23d37-8b79-7ae4-0ae5-2fa12420f928",
        "x-ms-date": "Wed, 06 Jan 2021 02:04:48 GMT",
        "x-ms-return-client-request-id": "true",
        "x-ms-version": "2018-11-09"
      },
      "RequestBody": null,
      "StatusCode": 204,
      "ResponseHeaders": {
        "Content-Length": "0",
        "Date": "Wed, 06 Jan 2021 02:04:48 GMT",
        "Server": [
          "Windows-Azure-Queue/1.0",
          "Microsoft-HTTPAPI/2.0"
        ],
        "x-ms-request-id": "463ca48b-f003-0051-5cd0-e314ff000000",
        "x-ms-version": "2018-11-09"
      },
      "ResponseBody": []
    }
  ],
  "Variables": {
    "DateTimeOffsetNow": "2021-01-05T20:04:48.6745538-06:00",
    "RandomSeed": "930054314",
    "Storage_TestConfigDefault": "ProductionTenant\nseandevtest\nU2FuaXRpemVk\nhttps://seandevtest.blob.core.windows.net\nhttps://seandevtest.file.core.windows.net\nhttps://seandevtest.queue.core.windows.net\nhttps://seandevtest.table.core.windows.net\n\n\n\n\nhttps://seandevtest-secondary.blob.core.windows.net\nhttps://seandevtest-secondary.file.core.windows.net\nhttps://seandevtest-secondary.queue.core.windows.net\nhttps://seandevtest-secondary.table.core.windows.net\n\nSanitized\n\n\nCloud\nBlobEndpoint=https://seandevtest.blob.core.windows.net/;QueueEndpoint=https://seandevtest.queue.core.windows.net/;FileEndpoint=https://seandevtest.file.core.windows.net/;BlobSecondaryEndpoint=https://seandevtest-secondary.blob.core.windows.net/;QueueSecondaryEndpoint=https://seandevtest-secondary.queue.core.windows.net/;FileSecondaryEndpoint=https://seandevtest-secondary.file.core.windows.net/;AccountName=seandevtest;AccountKey=Kg==;\nseanscope1"
  }
}<|MERGE_RESOLUTION|>--- conflicted
+++ resolved
@@ -1,18 +1,18 @@
 {
   "Entries": [
     {
-      "RequestUri": "https://seandevtest.queue.core.windows.net/test-queue-7bbe9db5-a8ef-7543-e64a-2d0bf8512ff1",
+      "RequestUri": "https://seanmcccanary3.queue.core.windows.net/test-queue-339fc9ac-7559-7e7d-c04c-e2ad561aed49",
       "RequestMethod": "PUT",
       "RequestHeaders": {
         "Accept": "application/xml",
         "Authorization": "Sanitized",
-        "traceparent": "00-24c21038754f1d4f9743c8238308575f-7569a6664cbfbe49-00",
+        "traceparent": "00-b9a73cc7f214dc41b8f85864822d1a8e-941b2e15faf17c4f-00",
         "User-Agent": [
-          "azsdk-net-Storage.Queues/12.6.0-alpha.20210105.1",
-          "(.NET 5.0.1-servicing.20575.16; Microsoft Windows 10.0.19042)"
+          "azsdk-net-Storage.Queues/12.7.0-alpha.20210126.1",
+          "(.NET 5.0.2; Microsoft Windows 10.0.19042)"
         ],
-        "x-ms-client-request-id": "1fa60608-2e80-5a69-66c1-e9f4ce7c7d8e",
-        "x-ms-date": "Wed, 06 Jan 2021 02:04:48 GMT",
+        "x-ms-client-request-id": "76f8ea4f-c7cb-6592-36e1-726b88bb9b9f",
+        "x-ms-date": "Tue, 26 Jan 2021 18:51:21 GMT",
         "x-ms-return-client-request-id": "true",
         "x-ms-version": "2018-11-09"
       },
@@ -20,30 +20,26 @@
       "StatusCode": 201,
       "ResponseHeaders": {
         "Content-Length": "0",
-        "Date": "Wed, 06 Jan 2021 02:04:48 GMT",
+        "Date": "Tue, 26 Jan 2021 18:51:20 GMT",
         "Server": [
           "Windows-Azure-Queue/1.0",
           "Microsoft-HTTPAPI/2.0"
         ],
-        "x-ms-request-id": "dbebceef-8003-005e-4bd0-e3f909000000",
+        "x-ms-request-id": "11f4e32e-4003-0078-5314-f4793a000000",
         "x-ms-version": "2018-11-09"
       },
       "ResponseBody": []
     },
     {
-<<<<<<< HEAD
-      "RequestUri": "https://seandevtest.queue.core.windows.net/test-queue-7bbe9db5-a8ef-7543-e64a-2d0bf8512ff1?sv=2020-06-12\u0026ss=q\u0026srt=sco\u0026st=2020-07-14T00%3A26%3A08Z\u0026se=2020-07-14T02%3A26%3A08Z\u0026sp=rwdxlacuptf\u0026sig=Sanitized\u0026comp=metadata",
-=======
-      "RequestUri": "https://seandevtest.queue.core.windows.net/test-queue-7bbe9db5-a8ef-7543-e64a-2d0bf8512ff1?sv=2020-04-08\u0026ss=q\u0026srt=sco\u0026st=2021-01-06T01%3A04%3A48Z\u0026se=2021-01-06T03%3A04%3A48Z\u0026sp=rwdxlacuptf\u0026sig=Sanitized\u0026comp=metadata",
->>>>>>> ac24a13f
+      "RequestUri": "https://seanmcccanary3.queue.core.windows.net/test-queue-339fc9ac-7559-7e7d-c04c-e2ad561aed49?sv=2020-06-12\u0026ss=q\u0026srt=sco\u0026st=2021-01-26T17%3A51%3A21Z\u0026se=2021-01-26T19%3A51%3A21Z\u0026sp=rwdxlacuptf\u0026sig=Sanitized\u0026comp=metadata",
       "RequestMethod": "GET",
       "RequestHeaders": {
         "Accept": "application/xml",
         "User-Agent": [
-          "azsdk-net-Storage.Queues/12.6.0-alpha.20210105.1",
-          "(.NET 5.0.1-servicing.20575.16; Microsoft Windows 10.0.19042)"
+          "azsdk-net-Storage.Queues/12.7.0-alpha.20210126.1",
+          "(.NET 5.0.2; Microsoft Windows 10.0.19042)"
         ],
-        "x-ms-client-request-id": "f2030651-10aa-8671-0c53-087f69c09b9a",
+        "x-ms-client-request-id": "6b5e0c5e-7721-3a7d-d5a1-ea839e04bdf1",
         "x-ms-return-client-request-id": "true",
         "x-ms-version": "2018-11-09"
       },
@@ -52,31 +48,30 @@
       "ResponseHeaders": {
         "Cache-Control": "no-cache",
         "Content-Length": "0",
-        "Date": "Wed, 06 Jan 2021 02:04:48 GMT",
+        "Date": "Tue, 26 Jan 2021 18:51:20 GMT",
         "Server": [
           "Windows-Azure-Queue/1.0",
           "Microsoft-HTTPAPI/2.0"
         ],
-        "Vary": "Origin",
         "x-ms-approximate-messages-count": "0",
-        "x-ms-request-id": "463ca481-f003-0051-54d0-e314ff000000",
+        "x-ms-request-id": "afd886c7-e003-0013-1314-f4fece000000",
         "x-ms-version": "2018-11-09"
       },
       "ResponseBody": []
     },
     {
-      "RequestUri": "https://seandevtest.queue.core.windows.net/test-queue-7bbe9db5-a8ef-7543-e64a-2d0bf8512ff1",
+      "RequestUri": "https://seanmcccanary3.queue.core.windows.net/test-queue-339fc9ac-7559-7e7d-c04c-e2ad561aed49",
       "RequestMethod": "DELETE",
       "RequestHeaders": {
         "Accept": "application/xml",
         "Authorization": "Sanitized",
-        "traceparent": "00-28de85215aa9d8408c25890f0e0ffecd-3160b8d1a7c3ba41-00",
+        "traceparent": "00-7b4ed61395ff9c4fa6f198ab2ba64593-d5ddc4dace7fe943-00",
         "User-Agent": [
-          "azsdk-net-Storage.Queues/12.6.0-alpha.20210105.1",
-          "(.NET 5.0.1-servicing.20575.16; Microsoft Windows 10.0.19042)"
+          "azsdk-net-Storage.Queues/12.7.0-alpha.20210126.1",
+          "(.NET 5.0.2; Microsoft Windows 10.0.19042)"
         ],
-        "x-ms-client-request-id": "c8a23d37-8b79-7ae4-0ae5-2fa12420f928",
-        "x-ms-date": "Wed, 06 Jan 2021 02:04:48 GMT",
+        "x-ms-client-request-id": "7c0c19a7-2f5d-837d-68aa-4b75eef3fc55",
+        "x-ms-date": "Tue, 26 Jan 2021 18:51:22 GMT",
         "x-ms-return-client-request-id": "true",
         "x-ms-version": "2018-11-09"
       },
@@ -84,20 +79,20 @@
       "StatusCode": 204,
       "ResponseHeaders": {
         "Content-Length": "0",
-        "Date": "Wed, 06 Jan 2021 02:04:48 GMT",
+        "Date": "Tue, 26 Jan 2021 18:51:20 GMT",
         "Server": [
           "Windows-Azure-Queue/1.0",
           "Microsoft-HTTPAPI/2.0"
         ],
-        "x-ms-request-id": "463ca48b-f003-0051-5cd0-e314ff000000",
+        "x-ms-request-id": "11f4e368-4003-0078-0214-f4793a000000",
         "x-ms-version": "2018-11-09"
       },
       "ResponseBody": []
     }
   ],
   "Variables": {
-    "DateTimeOffsetNow": "2021-01-05T20:04:48.6745538-06:00",
-    "RandomSeed": "930054314",
-    "Storage_TestConfigDefault": "ProductionTenant\nseandevtest\nU2FuaXRpemVk\nhttps://seandevtest.blob.core.windows.net\nhttps://seandevtest.file.core.windows.net\nhttps://seandevtest.queue.core.windows.net\nhttps://seandevtest.table.core.windows.net\n\n\n\n\nhttps://seandevtest-secondary.blob.core.windows.net\nhttps://seandevtest-secondary.file.core.windows.net\nhttps://seandevtest-secondary.queue.core.windows.net\nhttps://seandevtest-secondary.table.core.windows.net\n\nSanitized\n\n\nCloud\nBlobEndpoint=https://seandevtest.blob.core.windows.net/;QueueEndpoint=https://seandevtest.queue.core.windows.net/;FileEndpoint=https://seandevtest.file.core.windows.net/;BlobSecondaryEndpoint=https://seandevtest-secondary.blob.core.windows.net/;QueueSecondaryEndpoint=https://seandevtest-secondary.queue.core.windows.net/;FileSecondaryEndpoint=https://seandevtest-secondary.file.core.windows.net/;AccountName=seandevtest;AccountKey=Kg==;\nseanscope1"
+    "DateTimeOffsetNow": "2021-01-26T12:51:21.9343427-06:00",
+    "RandomSeed": "1411064543",
+    "Storage_TestConfigDefault": "ProductionTenant\nseanmcccanary3\nU2FuaXRpemVk\nhttps://seanmcccanary3.blob.core.windows.net\nhttps://seanmcccanary3.file.core.windows.net\nhttps://seanmcccanary3.queue.core.windows.net\nhttps://seanmcccanary3.table.core.windows.net\n\n\n\n\nhttps://seanmcccanary3-secondary.blob.core.windows.net\nhttps://seanmcccanary3-secondary.file.core.windows.net\nhttps://seanmcccanary3-secondary.queue.core.windows.net\nhttps://seanmcccanary3-secondary.table.core.windows.net\n\nSanitized\n\n\nCloud\nBlobEndpoint=https://seanmcccanary3.blob.core.windows.net/;QueueEndpoint=https://seanmcccanary3.queue.core.windows.net/;FileEndpoint=https://seanmcccanary3.file.core.windows.net/;BlobSecondaryEndpoint=https://seanmcccanary3-secondary.blob.core.windows.net/;QueueSecondaryEndpoint=https://seanmcccanary3-secondary.queue.core.windows.net/;FileSecondaryEndpoint=https://seanmcccanary3-secondary.file.core.windows.net/;AccountName=seanmcccanary3;AccountKey=Kg==;\nseanscope1"
   }
 }