﻿{
  "Entries": [
    {
      "RequestUri": "https://seanmcccanary3.queue.core.windows.net/test-queue-21eb0671-3cbf-8b05-fd67-b72f60761337",
      "RequestMethod": "PUT",
      "RequestHeaders": {
        "Accept": "application/xml",
        "Authorization": "Sanitized",
        "traceparent": "00-10e06bf93b396c44a8551b7d6584f024-5e6603fda5329a45-00",
        "User-Agent": [
          "azsdk-net-Storage.Queues/12.7.0-alpha.20210126.1",
          "(.NET 5.0.2; Microsoft Windows 10.0.19042)"
        ],
        "x-ms-client-request-id": "2cc083a9-d914-b592-b7ae-65e64d593483",
        "x-ms-date": "Tue, 26 Jan 2021 18:51:22 GMT",
        "x-ms-return-client-request-id": "true",
        "x-ms-version": "2018-11-09"
      },
      "RequestBody": null,
      "StatusCode": 201,
      "ResponseHeaders": {
        "Content-Length": "0",
        "Date": "Tue, 26 Jan 2021 18:51:21 GMT",
        "Server": [
          "Windows-Azure-Queue/1.0",
          "Microsoft-HTTPAPI/2.0"
        ],
        "x-ms-request-id": "e9372f59-a003-003d-2814-f4acd9000000",
        "x-ms-version": "2018-11-09"
      },
      "ResponseBody": []
    },
    {
<<<<<<< HEAD
      "RequestUri": "https://seanmcccanary3.queue.core.windows.net/test-queue-21eb0671-3cbf-8b05-fd67-b72f60761337/messages?sv=2020-12-06&st=2021-01-26T17%3A51%3A23Z&se=2021-01-26T19%3A51%3A23Z&sp=raup&sig=Sanitized&peekonly=true",
=======
      "RequestUri": "https://seanmcccanary3.queue.core.windows.net/test-queue-21eb0671-3cbf-8b05-fd67-b72f60761337/messages?sv=2021-02-12&st=2021-01-26T17%3A51%3A23Z&se=2021-01-26T19%3A51%3A23Z&sp=raup&sig=Sanitized&peekonly=true",
>>>>>>> 7e782c87
      "RequestMethod": "GET",
      "RequestHeaders": {
        "Accept": "application/xml",
        "User-Agent": [
          "azsdk-net-Storage.Queues/12.7.0-alpha.20210126.1",
          "(.NET 5.0.2; Microsoft Windows 10.0.19042)"
        ],
        "x-ms-client-request-id": "dd850e17-e6b5-da22-9266-15513c9d4ddd",
        "x-ms-return-client-request-id": "true",
        "x-ms-version": "2018-11-09"
      },
      "RequestBody": null,
      "StatusCode": 200,
      "ResponseHeaders": {
        "Cache-Control": "no-cache",
        "Content-Type": "application/xml",
        "Date": "Tue, 26 Jan 2021 18:51:22 GMT",
        "Server": [
          "Windows-Azure-Queue/1.0",
          "Microsoft-HTTPAPI/2.0"
        ],
        "Transfer-Encoding": "chunked",
        "x-ms-request-id": "f68e1cbb-1003-0028-4f14-f4bb6a000000",
        "x-ms-version": "2018-11-09"
      },
      "ResponseBody": "﻿<?xml version=\"1.0\" encoding=\"utf-8\"?><QueueMessagesList />"
    },
    {
      "RequestUri": "https://seanmcccanary3.queue.core.windows.net/test-queue-21eb0671-3cbf-8b05-fd67-b72f60761337",
      "RequestMethod": "DELETE",
      "RequestHeaders": {
        "Accept": "application/xml",
        "Authorization": "Sanitized",
        "traceparent": "00-333f832eb75fe44597db317fc97c132e-05621a52cec4444d-00",
        "User-Agent": [
          "azsdk-net-Storage.Queues/12.7.0-alpha.20210126.1",
          "(.NET 5.0.2; Microsoft Windows 10.0.19042)"
        ],
        "x-ms-client-request-id": "3eceaa1a-56d3-04cd-cf18-71d5e28f92e6",
        "x-ms-date": "Tue, 26 Jan 2021 18:51:23 GMT",
        "x-ms-return-client-request-id": "true",
        "x-ms-version": "2018-11-09"
      },
      "RequestBody": null,
      "StatusCode": 204,
      "ResponseHeaders": {
        "Content-Length": "0",
        "Date": "Tue, 26 Jan 2021 18:51:22 GMT",
        "Server": [
          "Windows-Azure-Queue/1.0",
          "Microsoft-HTTPAPI/2.0"
        ],
        "x-ms-request-id": "e9372f9c-a003-003d-6414-f4acd9000000",
        "x-ms-version": "2018-11-09"
      },
      "ResponseBody": []
    }
  ],
  "Variables": {
    "DateTimeOffsetNow": "2021-01-26T12:51:23.1854194-06:00",
    "RandomSeed": "1301588472",
    "Storage_TestConfigDefault": "ProductionTenant\nseanmcccanary3\nU2FuaXRpemVk\nhttps://seanmcccanary3.blob.core.windows.net\nhttps://seanmcccanary3.file.core.windows.net\nhttps://seanmcccanary3.queue.core.windows.net\nhttps://seanmcccanary3.table.core.windows.net\n\n\n\n\nhttps://seanmcccanary3-secondary.blob.core.windows.net\nhttps://seanmcccanary3-secondary.file.core.windows.net\nhttps://seanmcccanary3-secondary.queue.core.windows.net\nhttps://seanmcccanary3-secondary.table.core.windows.net\n\nSanitized\n\n\nCloud\nBlobEndpoint=https://seanmcccanary3.blob.core.windows.net/;QueueEndpoint=https://seanmcccanary3.queue.core.windows.net/;FileEndpoint=https://seanmcccanary3.file.core.windows.net/;BlobSecondaryEndpoint=https://seanmcccanary3-secondary.blob.core.windows.net/;QueueSecondaryEndpoint=https://seanmcccanary3-secondary.queue.core.windows.net/;FileSecondaryEndpoint=https://seanmcccanary3-secondary.file.core.windows.net/;AccountName=seanmcccanary3;AccountKey=Kg==;\nseanscope1\n\n"
  }
}<|MERGE_RESOLUTION|>--- conflicted
+++ resolved
@@ -31,11 +31,7 @@
       "ResponseBody": []
     },
     {
-<<<<<<< HEAD
-      "RequestUri": "https://seanmcccanary3.queue.core.windows.net/test-queue-21eb0671-3cbf-8b05-fd67-b72f60761337/messages?sv=2020-12-06&st=2021-01-26T17%3A51%3A23Z&se=2021-01-26T19%3A51%3A23Z&sp=raup&sig=Sanitized&peekonly=true",
-=======
       "RequestUri": "https://seanmcccanary3.queue.core.windows.net/test-queue-21eb0671-3cbf-8b05-fd67-b72f60761337/messages?sv=2021-02-12&st=2021-01-26T17%3A51%3A23Z&se=2021-01-26T19%3A51%3A23Z&sp=raup&sig=Sanitized&peekonly=true",
->>>>>>> 7e782c87
       "RequestMethod": "GET",
       "RequestHeaders": {
         "Accept": "application/xml",
