{
  "Entries": [
    {
      "RequestUri": "https://seandevtest.queue.core.windows.net/test-queue-4d82873e-a0dc-2b52-4bb7-4a34ed9e4400",
      "RequestMethod": "PUT",
      "RequestHeaders": {
        "Accept": "application/xml",
        "Authorization": "Sanitized",
        "traceparent": "00-406ba775270ee54e8273eafe7020f7a3-9e4180bf69e51c4b-00",
        "User-Agent": [
          "azsdk-net-Storage.Queues/12.6.0-alpha.20210107.1",
          "(.NET 5.0.1-servicing.20575.16; Microsoft Windows 10.0.19042)"
        ],
        "x-ms-client-request-id": "c36b1ae3-1492-7735-5cef-ca6b1a84d672",
        "x-ms-date": "Thu, 07 Jan 2021 19:23:43 GMT",
        "x-ms-return-client-request-id": "true",
        "x-ms-version": "2018-11-09"
      },
      "RequestBody": null,
      "StatusCode": 201,
      "ResponseHeaders": {
        "Content-Length": "0",
        "Date": "Thu, 07 Jan 2021 19:23:42 GMT",
        "Server": [
          "Windows-Azure-Queue/1.0",
          "Microsoft-HTTPAPI/2.0"
        ],
        "x-ms-request-id": "605e4eaf-c003-0059-092a-e50f8c000000",
        "x-ms-version": "2018-11-09"
      },
      "ResponseBody": []
    },
    {
<<<<<<< HEAD
      "RequestUri": "https://seandevtest.queue.core.windows.net/test-queue-4d82873e-a0dc-2b52-4bb7-4a34ed9e4400/messages?sv=2020-06-12\u0026st=2020-07-14T00%3A26%3A05Z\u0026se=2020-07-14T02%3A26%3A05Z\u0026sp=raup\u0026sig=Sanitized\u0026peekonly=true",
=======
      "RequestUri": "https://seandevtest.queue.core.windows.net/test-queue-4d82873e-a0dc-2b52-4bb7-4a34ed9e4400/messages?sv=2020-04-08\u0026st=2021-01-07T18%3A23%3A43Z\u0026se=2021-01-07T20%3A23%3A43Z\u0026sp=raup\u0026sig=Sanitized\u0026peekonly=true",
>>>>>>> ac24a13f
      "RequestMethod": "GET",
      "RequestHeaders": {
        "Accept": "application/xml",
        "User-Agent": [
          "azsdk-net-Storage.Queues/12.6.0-alpha.20210107.1",
          "(.NET 5.0.1-servicing.20575.16; Microsoft Windows 10.0.19042)"
        ],
        "x-ms-client-request-id": "d350e60f-8132-196e-f497-8ad042835739",
        "x-ms-return-client-request-id": "true",
        "x-ms-version": "2018-11-09"
      },
      "RequestBody": null,
      "StatusCode": 200,
      "ResponseHeaders": {
        "Cache-Control": "no-cache",
        "Content-Type": "application/xml",
        "Date": "Thu, 07 Jan 2021 19:23:42 GMT",
        "Server": [
          "Windows-Azure-Queue/1.0",
          "Microsoft-HTTPAPI/2.0"
        ],
        "Transfer-Encoding": "chunked",
        "Vary": "Origin",
        "x-ms-request-id": "843a6a24-f003-0051-722a-e514ff000000",
        "x-ms-version": "2018-11-09"
      },
      "ResponseBody": "\uFEFF\u003C?xml version=\u00221.0\u0022 encoding=\u0022utf-8\u0022?\u003E\u003CQueueMessagesList /\u003E"
    },
    {
      "RequestUri": "https://seandevtest.queue.core.windows.net/test-queue-4d82873e-a0dc-2b52-4bb7-4a34ed9e4400",
      "RequestMethod": "DELETE",
      "RequestHeaders": {
        "Accept": "application/xml",
        "Authorization": "Sanitized",
        "traceparent": "00-562293481b244940a62c3e955cc23767-0a0f41429fcf084b-00",
        "User-Agent": [
          "azsdk-net-Storage.Queues/12.6.0-alpha.20210107.1",
          "(.NET 5.0.1-servicing.20575.16; Microsoft Windows 10.0.19042)"
        ],
        "x-ms-client-request-id": "335c35fe-0333-b840-b843-b6ee0197ef15",
        "x-ms-date": "Thu, 07 Jan 2021 19:23:44 GMT",
        "x-ms-return-client-request-id": "true",
        "x-ms-version": "2018-11-09"
      },
      "RequestBody": null,
      "StatusCode": 204,
      "ResponseHeaders": {
        "Content-Length": "0",
        "Date": "Thu, 07 Jan 2021 19:23:42 GMT",
        "Server": [
          "Windows-Azure-Queue/1.0",
          "Microsoft-HTTPAPI/2.0"
        ],
        "x-ms-request-id": "605e4f40-c003-0059-072a-e50f8c000000",
        "x-ms-version": "2018-11-09"
      },
      "ResponseBody": []
    }
  ],
  "Variables": {
    "DateTimeOffsetNow": "2021-01-07T13:23:43.7969996-06:00",
    "RandomSeed": "266217059",
    "Storage_TestConfigDefault": "ProductionTenant\nseandevtest\nU2FuaXRpemVk\nhttps://seandevtest.blob.core.windows.net\nhttps://seandevtest.file.core.windows.net\nhttps://seandevtest.queue.core.windows.net\nhttps://seandevtest.table.core.windows.net\n\n\n\n\nhttps://seandevtest-secondary.blob.core.windows.net\nhttps://seandevtest-secondary.file.core.windows.net\nhttps://seandevtest-secondary.queue.core.windows.net\nhttps://seandevtest-secondary.table.core.windows.net\n\nSanitized\n\n\nCloud\nBlobEndpoint=https://seandevtest.blob.core.windows.net/;QueueEndpoint=https://seandevtest.queue.core.windows.net/;FileEndpoint=https://seandevtest.file.core.windows.net/;BlobSecondaryEndpoint=https://seandevtest-secondary.blob.core.windows.net/;QueueSecondaryEndpoint=https://seandevtest-secondary.queue.core.windows.net/;FileSecondaryEndpoint=https://seandevtest-secondary.file.core.windows.net/;AccountName=seandevtest;AccountKey=Kg==;\nseanscope1"
  }
}<|MERGE_RESOLUTION|>--- conflicted
+++ resolved
@@ -1,18 +1,18 @@
 {
   "Entries": [
     {
-      "RequestUri": "https://seandevtest.queue.core.windows.net/test-queue-4d82873e-a0dc-2b52-4bb7-4a34ed9e4400",
+      "RequestUri": "https://seanmcccanary3.queue.core.windows.net/test-queue-57ae62b0-5294-c3b5-7795-203ba3a7db0d",
       "RequestMethod": "PUT",
       "RequestHeaders": {
         "Accept": "application/xml",
         "Authorization": "Sanitized",
-        "traceparent": "00-406ba775270ee54e8273eafe7020f7a3-9e4180bf69e51c4b-00",
+        "traceparent": "00-2bb5989f8b348b4bb744a2ca73af52db-2410cf68295fa54a-00",
         "User-Agent": [
-          "azsdk-net-Storage.Queues/12.6.0-alpha.20210107.1",
-          "(.NET 5.0.1-servicing.20575.16; Microsoft Windows 10.0.19042)"
+          "azsdk-net-Storage.Queues/12.7.0-alpha.20210126.1",
+          "(.NET 5.0.2; Microsoft Windows 10.0.19042)"
         ],
-        "x-ms-client-request-id": "c36b1ae3-1492-7735-5cef-ca6b1a84d672",
-        "x-ms-date": "Thu, 07 Jan 2021 19:23:43 GMT",
+        "x-ms-client-request-id": "768ccd66-43d9-9952-31eb-ae137f94b97b",
+        "x-ms-date": "Tue, 26 Jan 2021 18:51:19 GMT",
         "x-ms-return-client-request-id": "true",
         "x-ms-version": "2018-11-09"
       },
@@ -20,30 +20,26 @@
       "StatusCode": 201,
       "ResponseHeaders": {
         "Content-Length": "0",
-        "Date": "Thu, 07 Jan 2021 19:23:42 GMT",
+        "Date": "Tue, 26 Jan 2021 18:51:18 GMT",
         "Server": [
           "Windows-Azure-Queue/1.0",
           "Microsoft-HTTPAPI/2.0"
         ],
-        "x-ms-request-id": "605e4eaf-c003-0059-092a-e50f8c000000",
+        "x-ms-request-id": "70038c08-1003-004a-3f14-f4794d000000",
         "x-ms-version": "2018-11-09"
       },
       "ResponseBody": []
     },
     {
-<<<<<<< HEAD
-      "RequestUri": "https://seandevtest.queue.core.windows.net/test-queue-4d82873e-a0dc-2b52-4bb7-4a34ed9e4400/messages?sv=2020-06-12\u0026st=2020-07-14T00%3A26%3A05Z\u0026se=2020-07-14T02%3A26%3A05Z\u0026sp=raup\u0026sig=Sanitized\u0026peekonly=true",
-=======
-      "RequestUri": "https://seandevtest.queue.core.windows.net/test-queue-4d82873e-a0dc-2b52-4bb7-4a34ed9e4400/messages?sv=2020-04-08\u0026st=2021-01-07T18%3A23%3A43Z\u0026se=2021-01-07T20%3A23%3A43Z\u0026sp=raup\u0026sig=Sanitized\u0026peekonly=true",
->>>>>>> ac24a13f
+      "RequestUri": "https://seanmcccanary3.queue.core.windows.net/test-queue-57ae62b0-5294-c3b5-7795-203ba3a7db0d/messages?sv=2020-06-12\u0026st=2021-01-26T17%3A51%3A20Z\u0026se=2021-01-26T19%3A51%3A20Z\u0026sp=raup\u0026sig=Sanitized\u0026peekonly=true",
       "RequestMethod": "GET",
       "RequestHeaders": {
         "Accept": "application/xml",
         "User-Agent": [
-          "azsdk-net-Storage.Queues/12.6.0-alpha.20210107.1",
-          "(.NET 5.0.1-servicing.20575.16; Microsoft Windows 10.0.19042)"
+          "azsdk-net-Storage.Queues/12.7.0-alpha.20210126.1",
+          "(.NET 5.0.2; Microsoft Windows 10.0.19042)"
         ],
-        "x-ms-client-request-id": "d350e60f-8132-196e-f497-8ad042835739",
+        "x-ms-client-request-id": "d6d5f9d9-651a-de33-77a0-3079e2f258ff",
         "x-ms-return-client-request-id": "true",
         "x-ms-version": "2018-11-09"
       },
@@ -52,31 +48,30 @@
       "ResponseHeaders": {
         "Cache-Control": "no-cache",
         "Content-Type": "application/xml",
-        "Date": "Thu, 07 Jan 2021 19:23:42 GMT",
+        "Date": "Tue, 26 Jan 2021 18:51:18 GMT",
         "Server": [
           "Windows-Azure-Queue/1.0",
           "Microsoft-HTTPAPI/2.0"
         ],
         "Transfer-Encoding": "chunked",
-        "Vary": "Origin",
-        "x-ms-request-id": "843a6a24-f003-0051-722a-e514ff000000",
+        "x-ms-request-id": "271c0dec-d003-007a-6414-f4c782000000",
         "x-ms-version": "2018-11-09"
       },
       "ResponseBody": "\uFEFF\u003C?xml version=\u00221.0\u0022 encoding=\u0022utf-8\u0022?\u003E\u003CQueueMessagesList /\u003E"
     },
     {
-      "RequestUri": "https://seandevtest.queue.core.windows.net/test-queue-4d82873e-a0dc-2b52-4bb7-4a34ed9e4400",
+      "RequestUri": "https://seanmcccanary3.queue.core.windows.net/test-queue-57ae62b0-5294-c3b5-7795-203ba3a7db0d",
       "RequestMethod": "DELETE",
       "RequestHeaders": {
         "Accept": "application/xml",
         "Authorization": "Sanitized",
-        "traceparent": "00-562293481b244940a62c3e955cc23767-0a0f41429fcf084b-00",
+        "traceparent": "00-79b7dedbbd50f74c8a055fdf4c18cd2a-82829f69b7f06c4c-00",
         "User-Agent": [
-          "azsdk-net-Storage.Queues/12.6.0-alpha.20210107.1",
-          "(.NET 5.0.1-servicing.20575.16; Microsoft Windows 10.0.19042)"
+          "azsdk-net-Storage.Queues/12.7.0-alpha.20210126.1",
+          "(.NET 5.0.2; Microsoft Windows 10.0.19042)"
         ],
-        "x-ms-client-request-id": "335c35fe-0333-b840-b843-b6ee0197ef15",
-        "x-ms-date": "Thu, 07 Jan 2021 19:23:44 GMT",
+        "x-ms-client-request-id": "863a4008-e3be-5561-281f-b93512d03c6a",
+        "x-ms-date": "Tue, 26 Jan 2021 18:51:20 GMT",
         "x-ms-return-client-request-id": "true",
         "x-ms-version": "2018-11-09"
       },
@@ -84,20 +79,20 @@
       "StatusCode": 204,
       "ResponseHeaders": {
         "Content-Length": "0",
-        "Date": "Thu, 07 Jan 2021 19:23:42 GMT",
+        "Date": "Tue, 26 Jan 2021 18:51:18 GMT",
         "Server": [
           "Windows-Azure-Queue/1.0",
           "Microsoft-HTTPAPI/2.0"
         ],
-        "x-ms-request-id": "605e4f40-c003-0059-072a-e50f8c000000",
+        "x-ms-request-id": "70038c2f-1003-004a-5e14-f4794d000000",
         "x-ms-version": "2018-11-09"
       },
       "ResponseBody": []
     }
   ],
   "Variables": {
-    "DateTimeOffsetNow": "2021-01-07T13:23:43.7969996-06:00",
-    "RandomSeed": "266217059",
-    "Storage_TestConfigDefault": "ProductionTenant\nseandevtest\nU2FuaXRpemVk\nhttps://seandevtest.blob.core.windows.net\nhttps://seandevtest.file.core.windows.net\nhttps://seandevtest.queue.core.windows.net\nhttps://seandevtest.table.core.windows.net\n\n\n\n\nhttps://seandevtest-secondary.blob.core.windows.net\nhttps://seandevtest-secondary.file.core.windows.net\nhttps://seandevtest-secondary.queue.core.windows.net\nhttps://seandevtest-secondary.table.core.windows.net\n\nSanitized\n\n\nCloud\nBlobEndpoint=https://seandevtest.blob.core.windows.net/;QueueEndpoint=https://seandevtest.queue.core.windows.net/;FileEndpoint=https://seandevtest.file.core.windows.net/;BlobSecondaryEndpoint=https://seandevtest-secondary.blob.core.windows.net/;QueueSecondaryEndpoint=https://seandevtest-secondary.queue.core.windows.net/;FileSecondaryEndpoint=https://seandevtest-secondary.file.core.windows.net/;AccountName=seandevtest;AccountKey=Kg==;\nseanscope1"
+    "DateTimeOffsetNow": "2021-01-26T12:51:20.2307814-06:00",
+    "RandomSeed": "1849159758",
+    "Storage_TestConfigDefault": "ProductionTenant\nseanmcccanary3\nU2FuaXRpemVk\nhttps://seanmcccanary3.blob.core.windows.net\nhttps://seanmcccanary3.file.core.windows.net\nhttps://seanmcccanary3.queue.core.windows.net\nhttps://seanmcccanary3.table.core.windows.net\n\n\n\n\nhttps://seanmcccanary3-secondary.blob.core.windows.net\nhttps://seanmcccanary3-secondary.file.core.windows.net\nhttps://seanmcccanary3-secondary.queue.core.windows.net\nhttps://seanmcccanary3-secondary.table.core.windows.net\n\nSanitized\n\n\nCloud\nBlobEndpoint=https://seanmcccanary3.blob.core.windows.net/;QueueEndpoint=https://seanmcccanary3.queue.core.windows.net/;FileEndpoint=https://seanmcccanary3.file.core.windows.net/;BlobSecondaryEndpoint=https://seanmcccanary3-secondary.blob.core.windows.net/;QueueSecondaryEndpoint=https://seanmcccanary3-secondary.queue.core.windows.net/;FileSecondaryEndpoint=https://seanmcccanary3-secondary.file.core.windows.net/;AccountName=seanmcccanary3;AccountKey=Kg==;\nseanscope1"
   }
 }