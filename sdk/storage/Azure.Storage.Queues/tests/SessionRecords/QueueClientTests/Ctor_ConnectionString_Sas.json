--- conflicted
+++ resolved
@@ -1,18 +1,14 @@
 {
   "Entries": [
     {
-<<<<<<< HEAD
-      "RequestUri": "https://seanoauthstage.queue.core.windows.net/test-queue-3a4df7a9-3f9c-4c0e-8389-d84e0665091d?sv=2020-06-12\u0026ss=bfqt\u0026srt=sco\u0026spr=https\u0026se=2021-04-02T17%3A54%3A05Z\u0026sp=rwdxlacuptfi\u0026sig=Sanitized",
-=======
-      "RequestUri": "https://seanmcccanary3.queue.core.windows.net/test-queue-3a4df7a9-3f9c-4c0e-8389-d84e0665091d?sv=2020-10-02\u0026ss=bfqt\u0026srt=sco\u0026spr=https\u0026se=2021-01-26T19%3A51%3A12Z\u0026sp=rwdxlacuptf\u0026sig=Sanitized",
->>>>>>> 65932564
+      "RequestUri": "https://seanmcccanary3.queue.core.windows.net/test-queue-3a4df7a9-3f9c-4c0e-8389-d84e0665091d?sv=2020-10-02\u0026ss=bfqt\u0026srt=sco\u0026spr=https\u0026se=2021-05-14T17%3A50%3A19Z\u0026sp=rwdxlacuptfi\u0026sig=Sanitized",
       "RequestMethod": "PUT",
       "RequestHeaders": {
         "Accept": "application/xml",
-        "traceparent": "00-d4d66e7b23d1d74091da41d32e0963b8-6f8e16306381c34f-00",
+        "traceparent": "00-d3a881161f2b0b44a6fb02d75dd910e3-4d41ad01538c1745-00",
         "User-Agent": [
-          "azsdk-net-Storage.Queues/12.7.0-alpha.20210402.1",
-          "(.NET 5.0.4; Microsoft Windows 10.0.19042)"
+          "azsdk-net-Storage.Queues/12.7.0-alpha.20210514.1",
+          "(.NET 5.0.6; Microsoft Windows 10.0.19043)"
         ],
         "x-ms-client-request-id": "dc983e53-70ac-4382-9a4f-a64c9a8cc677",
         "x-ms-return-client-request-id": "true",
@@ -21,30 +17,26 @@
       "RequestBody": null,
       "StatusCode": 201,
       "ResponseHeaders": {
-        "Date": "Fri, 02 Apr 2021 16:54:05 GMT",
+        "Content-Length": "0",
+        "Date": "Fri, 14 May 2021 16:50:19 GMT",
         "Server": [
           "Windows-Azure-Queue/1.0",
           "Microsoft-HTTPAPI/2.0"
         ],
-        "Transfer-Encoding": "chunked",
-        "x-ms-request-id": "473bef8b-6003-002d-3ee0-27c899000000",
+        "x-ms-request-id": "d7503d44-4003-0078-6ce1-48793a000000",
         "x-ms-version": "2018-11-09"
       },
       "ResponseBody": []
     },
     {
-<<<<<<< HEAD
-      "RequestUri": "https://seanoauthstage.queue.core.windows.net/test-queue-23624e39-6508-fd5c-944f-a481860b3914?sv=2020-06-12\u0026ss=bfqt\u0026srt=sco\u0026spr=https\u0026se=2021-04-02T17%3A54%3A05Z\u0026sp=rwdxlacuptfi\u0026sig=Sanitized",
-=======
-      "RequestUri": "https://seanmcccanary3.queue.core.windows.net/test-queue-23624e39-6508-fd5c-944f-a481860b3914?sv=2020-10-02\u0026ss=bfqt\u0026srt=sco\u0026spr=https\u0026se=2021-01-26T19%3A51%3A12Z\u0026sp=rwdxlacuptf\u0026sig=Sanitized",
->>>>>>> 65932564
+      "RequestUri": "https://seanmcccanary3.queue.core.windows.net/test-queue-23624e39-6508-fd5c-944f-a481860b3914?sv=2020-10-02\u0026ss=bfqt\u0026srt=sco\u0026spr=https\u0026se=2021-05-14T17%3A50%3A19Z\u0026sp=rwdxlacuptfi\u0026sig=Sanitized",
       "RequestMethod": "PUT",
       "RequestHeaders": {
         "Accept": "application/xml",
-        "traceparent": "00-04509582551cbd43946ff738b61bb1c2-3988f1b1493db649-00",
+        "traceparent": "00-5e924f0700fc2a43b2eaac5c9689879e-64453c7ca7ebfc41-00",
         "User-Agent": [
-          "azsdk-net-Storage.Queues/12.7.0-alpha.20210402.1",
-          "(.NET 5.0.4; Microsoft Windows 10.0.19042)"
+          "azsdk-net-Storage.Queues/12.7.0-alpha.20210514.1",
+          "(.NET 5.0.6; Microsoft Windows 10.0.19043)"
         ],
         "x-ms-client-request-id": "472e2dcc-5d73-8d67-a1f2-6738b2d9c045",
         "x-ms-return-client-request-id": "true",
@@ -53,30 +45,26 @@
       "RequestBody": null,
       "StatusCode": 201,
       "ResponseHeaders": {
-        "Date": "Fri, 02 Apr 2021 16:54:05 GMT",
+        "Content-Length": "0",
+        "Date": "Fri, 14 May 2021 16:50:19 GMT",
         "Server": [
           "Windows-Azure-Queue/1.0",
           "Microsoft-HTTPAPI/2.0"
         ],
-        "Transfer-Encoding": "chunked",
-        "x-ms-request-id": "473bef8e-6003-002d-3fe0-27c899000000",
+        "x-ms-request-id": "d7503d55-4003-0078-79e1-48793a000000",
         "x-ms-version": "2018-11-09"
       },
       "ResponseBody": []
     },
     {
-<<<<<<< HEAD
-      "RequestUri": "https://seanoauthstage.queue.core.windows.net/test-queue-3a4df7a9-3f9c-4c0e-8389-d84e0665091d?sv=2020-06-12\u0026ss=bfqt\u0026srt=sco\u0026spr=https\u0026se=2021-04-02T17%3A54%3A05Z\u0026sp=rwdxlacuptfi\u0026sig=Sanitized\u0026comp=metadata",
-=======
-      "RequestUri": "https://seanmcccanary3.queue.core.windows.net/test-queue-3a4df7a9-3f9c-4c0e-8389-d84e0665091d?sv=2020-10-02\u0026ss=bfqt\u0026srt=sco\u0026spr=https\u0026se=2021-01-26T19%3A51%3A12Z\u0026sp=rwdxlacuptf\u0026sig=Sanitized\u0026comp=metadata",
->>>>>>> 65932564
+      "RequestUri": "https://seanmcccanary3.queue.core.windows.net/test-queue-3a4df7a9-3f9c-4c0e-8389-d84e0665091d?sv=2020-10-02\u0026ss=bfqt\u0026srt=sco\u0026spr=https\u0026se=2021-05-14T17%3A50%3A19Z\u0026sp=rwdxlacuptfi\u0026sig=Sanitized\u0026comp=metadata",
       "RequestMethod": "GET",
       "RequestHeaders": {
         "Accept": "application/xml",
-        "traceparent": "00-f62edf8bc1f7424cab85c8891a6b3f65-740e923c9e458f4f-00",
+        "traceparent": "00-c0da8304b830dd4092c404f5e6843fad-673866a5a7eb1e4c-00",
         "User-Agent": [
-          "azsdk-net-Storage.Queues/12.7.0-alpha.20210402.1",
-          "(.NET 5.0.4; Microsoft Windows 10.0.19042)"
+          "azsdk-net-Storage.Queues/12.7.0-alpha.20210514.1",
+          "(.NET 5.0.6; Microsoft Windows 10.0.19043)"
         ],
         "x-ms-client-request-id": "7406d8ce-9312-796e-4c33-d0008b2cfaa8",
         "x-ms-return-client-request-id": "true",
@@ -86,31 +74,27 @@
       "StatusCode": 200,
       "ResponseHeaders": {
         "Cache-Control": "no-cache",
-        "Date": "Fri, 02 Apr 2021 16:54:05 GMT",
+        "Content-Length": "0",
+        "Date": "Fri, 14 May 2021 16:50:19 GMT",
         "Server": [
           "Windows-Azure-Queue/1.0",
           "Microsoft-HTTPAPI/2.0"
         ],
-        "Transfer-Encoding": "chunked",
         "x-ms-approximate-messages-count": "0",
-        "x-ms-request-id": "473bef90-6003-002d-40e0-27c899000000",
+        "x-ms-request-id": "d7503d68-4003-0078-05e1-48793a000000",
         "x-ms-version": "2018-11-09"
       },
       "ResponseBody": []
     },
     {
-<<<<<<< HEAD
-      "RequestUri": "https://seanoauthstage.queue.core.windows.net/test-queue-23624e39-6508-fd5c-944f-a481860b3914?sv=2020-06-12\u0026ss=bfqt\u0026srt=sco\u0026spr=https\u0026se=2021-04-02T17%3A54%3A05Z\u0026sp=rwdxlacuptfi\u0026sig=Sanitized\u0026comp=metadata",
-=======
-      "RequestUri": "https://seanmcccanary3.queue.core.windows.net/test-queue-23624e39-6508-fd5c-944f-a481860b3914?sv=2020-10-02\u0026ss=bfqt\u0026srt=sco\u0026spr=https\u0026se=2021-01-26T19%3A51%3A12Z\u0026sp=rwdxlacuptf\u0026sig=Sanitized\u0026comp=metadata",
->>>>>>> 65932564
+      "RequestUri": "https://seanmcccanary3.queue.core.windows.net/test-queue-23624e39-6508-fd5c-944f-a481860b3914?sv=2020-10-02\u0026ss=bfqt\u0026srt=sco\u0026spr=https\u0026se=2021-05-14T17%3A50%3A19Z\u0026sp=rwdxlacuptfi\u0026sig=Sanitized\u0026comp=metadata",
       "RequestMethod": "GET",
       "RequestHeaders": {
         "Accept": "application/xml",
-        "traceparent": "00-c1e856cdbf517844a9baaba419f77d79-955c6de670e65e4a-00",
+        "traceparent": "00-8a314fa2352bc9478e0deff4e766f6f9-0852e5ba590dd343-00",
         "User-Agent": [
-          "azsdk-net-Storage.Queues/12.7.0-alpha.20210402.1",
-          "(.NET 5.0.4; Microsoft Windows 10.0.19042)"
+          "azsdk-net-Storage.Queues/12.7.0-alpha.20210514.1",
+          "(.NET 5.0.6; Microsoft Windows 10.0.19043)"
         ],
         "x-ms-client-request-id": "6a1933e3-0713-2ca4-3d39-deeafd160810",
         "x-ms-return-client-request-id": "true",
@@ -120,31 +104,27 @@
       "StatusCode": 200,
       "ResponseHeaders": {
         "Cache-Control": "no-cache",
-        "Date": "Fri, 02 Apr 2021 16:54:05 GMT",
+        "Content-Length": "0",
+        "Date": "Fri, 14 May 2021 16:50:19 GMT",
         "Server": [
           "Windows-Azure-Queue/1.0",
           "Microsoft-HTTPAPI/2.0"
         ],
-        "Transfer-Encoding": "chunked",
         "x-ms-approximate-messages-count": "0",
-        "x-ms-request-id": "473bef91-6003-002d-41e0-27c899000000",
+        "x-ms-request-id": "d7503d7f-4003-0078-17e1-48793a000000",
         "x-ms-version": "2018-11-09"
       },
       "ResponseBody": []
     },
     {
-<<<<<<< HEAD
-      "RequestUri": "https://seanoauthstage.queue.core.windows.net/test-queue-3a4df7a9-3f9c-4c0e-8389-d84e0665091d?sv=2020-06-12\u0026ss=bfqt\u0026srt=sco\u0026spr=https\u0026se=2021-04-02T17%3A54%3A05Z\u0026sp=rwdxlacuptfi\u0026sig=Sanitized",
-=======
-      "RequestUri": "https://seanmcccanary3.queue.core.windows.net/test-queue-3a4df7a9-3f9c-4c0e-8389-d84e0665091d?sv=2020-10-02\u0026ss=bfqt\u0026srt=sco\u0026spr=https\u0026se=2021-01-26T19%3A51%3A12Z\u0026sp=rwdxlacuptf\u0026sig=Sanitized",
->>>>>>> 65932564
+      "RequestUri": "https://seanmcccanary3.queue.core.windows.net/test-queue-3a4df7a9-3f9c-4c0e-8389-d84e0665091d?sv=2020-10-02\u0026ss=bfqt\u0026srt=sco\u0026spr=https\u0026se=2021-05-14T17%3A50%3A19Z\u0026sp=rwdxlacuptfi\u0026sig=Sanitized",
       "RequestMethod": "DELETE",
       "RequestHeaders": {
         "Accept": "application/xml",
-        "traceparent": "00-9312aac12558504b9e6e310e0870d353-46bfcde43033a243-00",
+        "traceparent": "00-aadc2a8f2fe0a54f9d706f08539722a5-c5758453f37c064f-00",
         "User-Agent": [
-          "azsdk-net-Storage.Queues/12.7.0-alpha.20210402.1",
-          "(.NET 5.0.4; Microsoft Windows 10.0.19042)"
+          "azsdk-net-Storage.Queues/12.7.0-alpha.20210514.1",
+          "(.NET 5.0.6; Microsoft Windows 10.0.19043)"
         ],
         "x-ms-client-request-id": "571dd998-9012-9f94-8da7-51a952d8aec2",
         "x-ms-return-client-request-id": "true",
@@ -154,29 +134,25 @@
       "StatusCode": 204,
       "ResponseHeaders": {
         "Content-Length": "0",
-        "Date": "Fri, 02 Apr 2021 16:54:05 GMT",
+        "Date": "Fri, 14 May 2021 16:50:19 GMT",
         "Server": [
           "Windows-Azure-Queue/1.0",
           "Microsoft-HTTPAPI/2.0"
         ],
-        "x-ms-request-id": "473bef92-6003-002d-42e0-27c899000000",
+        "x-ms-request-id": "d7503d94-4003-0078-27e1-48793a000000",
         "x-ms-version": "2018-11-09"
       },
       "ResponseBody": []
     },
     {
-<<<<<<< HEAD
-      "RequestUri": "https://seanoauthstage.queue.core.windows.net/test-queue-23624e39-6508-fd5c-944f-a481860b3914?sv=2020-06-12\u0026ss=bfqt\u0026srt=sco\u0026spr=https\u0026se=2021-04-02T17%3A54%3A05Z\u0026sp=rwdxlacuptfi\u0026sig=Sanitized",
-=======
-      "RequestUri": "https://seanmcccanary3.queue.core.windows.net/test-queue-23624e39-6508-fd5c-944f-a481860b3914?sv=2020-10-02\u0026ss=bfqt\u0026srt=sco\u0026spr=https\u0026se=2021-01-26T19%3A51%3A12Z\u0026sp=rwdxlacuptf\u0026sig=Sanitized",
->>>>>>> 65932564
+      "RequestUri": "https://seanmcccanary3.queue.core.windows.net/test-queue-23624e39-6508-fd5c-944f-a481860b3914?sv=2020-10-02\u0026ss=bfqt\u0026srt=sco\u0026spr=https\u0026se=2021-05-14T17%3A50%3A19Z\u0026sp=rwdxlacuptfi\u0026sig=Sanitized",
       "RequestMethod": "DELETE",
       "RequestHeaders": {
         "Accept": "application/xml",
-        "traceparent": "00-08ef16150b6264418cf886f4b4e3e50a-183fc251357d3e40-00",
+        "traceparent": "00-197cf489cc2734438b4571160a327fd8-2aa2786ab664ef4a-00",
         "User-Agent": [
-          "azsdk-net-Storage.Queues/12.7.0-alpha.20210402.1",
-          "(.NET 5.0.4; Microsoft Windows 10.0.19042)"
+          "azsdk-net-Storage.Queues/12.7.0-alpha.20210514.1",
+          "(.NET 5.0.6; Microsoft Windows 10.0.19043)"
         ],
         "x-ms-client-request-id": "23513711-b0f9-97fd-d78b-457b2c0a4a3c",
         "x-ms-return-client-request-id": "true",
@@ -186,20 +162,20 @@
       "StatusCode": 204,
       "ResponseHeaders": {
         "Content-Length": "0",
-        "Date": "Fri, 02 Apr 2021 16:54:05 GMT",
+        "Date": "Fri, 14 May 2021 16:50:19 GMT",
         "Server": [
           "Windows-Azure-Queue/1.0",
           "Microsoft-HTTPAPI/2.0"
         ],
-        "x-ms-request-id": "473bef93-6003-002d-43e0-27c899000000",
+        "x-ms-request-id": "d7503daa-4003-0078-3ae1-48793a000000",
         "x-ms-version": "2018-11-09"
       },
       "ResponseBody": []
     }
   ],
   "Variables": {
-    "DateTimeOffsetNow": "2021-04-02T11:54:05.1542176-05:00",
+    "DateTimeOffsetNow": "2021-05-14T11:50:19.8861592-05:00",
     "RandomSeed": "1647598720",
-    "Storage_TestConfigDefault": "ProductionTenant\nseanoauthstage\nU2FuaXRpemVk\nhttps://seanoauthstage.blob.core.windows.net\nhttps://seanoauthstage.file.core.windows.net\nhttps://seanoauthstage.queue.core.windows.net\nhttps://seanoauthstage.table.core.windows.net\n\n\n\n\nhttps://seanoauthstage-secondary.blob.core.windows.net\nhttps://seanoauthstage-secondary.file.core.windows.net\nhttps://seanoauthstage-secondary.queue.core.windows.net\nhttps://seanoauthstage-secondary.table.core.windows.net\n68390a19-a643-458b-b726-408abf67b4fc\nSanitized\n72f988bf-86f1-41af-91ab-2d7cd011db47\nhttps://login.microsoftonline.com/\nCloud\nBlobEndpoint=https://seanoauthstage.blob.core.windows.net/;QueueEndpoint=https://seanoauthstage.queue.core.windows.net/;FileEndpoint=https://seanoauthstage.file.core.windows.net/;BlobSecondaryEndpoint=https://seanoauthstage-secondary.blob.core.windows.net/;QueueSecondaryEndpoint=https://seanoauthstage-secondary.queue.core.windows.net/;FileSecondaryEndpoint=https://seanoauthstage-secondary.file.core.windows.net/;AccountName=seanoauthstage;AccountKey=Kg==;\n"
+    "Storage_TestConfigDefault": "ProductionTenant\nseanmcccanary3\nU2FuaXRpemVk\nhttps://seanmcccanary3.blob.core.windows.net\nhttps://seanmcccanary3.file.core.windows.net\nhttps://seanmcccanary3.queue.core.windows.net\nhttps://seanmcccanary3.table.core.windows.net\n\n\n\n\nhttps://seanmcccanary3-secondary.blob.core.windows.net\nhttps://seanmcccanary3-secondary.file.core.windows.net\nhttps://seanmcccanary3-secondary.queue.core.windows.net\nhttps://seanmcccanary3-secondary.table.core.windows.net\n\nSanitized\n\n\nCloud\nBlobEndpoint=https://seanmcccanary3.blob.core.windows.net/;QueueEndpoint=https://seanmcccanary3.queue.core.windows.net/;FileEndpoint=https://seanmcccanary3.file.core.windows.net/;BlobSecondaryEndpoint=https://seanmcccanary3-secondary.blob.core.windows.net/;QueueSecondaryEndpoint=https://seanmcccanary3-secondary.queue.core.windows.net/;FileSecondaryEndpoint=https://seanmcccanary3-secondary.file.core.windows.net/;AccountName=seanmcccanary3;AccountKey=Kg==;\nseanscope1"
   }
 }