--- conflicted
+++ resolved
@@ -1,18 +1,18 @@
 {
   "Entries": [
     {
-      "RequestUri": "https://seandevtest.queue.core.windows.net/test-queue-157617a5-3aa6-0606-075a-49e58b79fa3a",
+      "RequestUri": "https://seanmcccanary3.queue.core.windows.net/test-queue-52c86e26-8a79-ea2a-2546-dbfa6fc43615",
       "RequestMethod": "PUT",
       "RequestHeaders": {
         "Accept": "application/xml",
         "Authorization": "Sanitized",
-        "traceparent": "00-30cbf3f5be71574aab93b8e20fd1bf27-1f88d9b92624b349-00",
+        "traceparent": "00-9e6fdda5c7bbd048883f7154a758af70-fd3447cd49bda744-00",
         "User-Agent": [
-          "azsdk-net-Storage.Queues/12.6.0-alpha.20210105.1",
-          "(.NET 5.0.1-servicing.20575.16; Microsoft Windows 10.0.19042)"
+          "azsdk-net-Storage.Queues/12.7.0-alpha.20210126.1",
+          "(.NET 5.0.2; Microsoft Windows 10.0.19042)"
         ],
-        "x-ms-client-request-id": "6fad7c79-e736-f5f3-1d59-8ef9e3539942",
-        "x-ms-date": "Wed, 06 Jan 2021 02:03:46 GMT",
+        "x-ms-client-request-id": "79ee0974-3a89-78ef-26ff-f4daf60250eb",
+        "x-ms-date": "Tue, 26 Jan 2021 18:51:13 GMT",
         "x-ms-return-client-request-id": "true",
         "x-ms-version": "2018-11-09"
       },
@@ -20,96 +20,92 @@
       "StatusCode": 201,
       "ResponseHeaders": {
         "Content-Length": "0",
-        "Date": "Wed, 06 Jan 2021 02:03:46 GMT",
+        "Date": "Tue, 26 Jan 2021 18:51:12 GMT",
         "Server": [
           "Windows-Azure-Queue/1.0",
           "Microsoft-HTTPAPI/2.0"
         ],
-        "x-ms-request-id": "f393f14a-0003-006d-3ad0-e3a024000000",
+        "x-ms-request-id": "40da10b8-7003-003e-1e14-f44dbd000000",
         "x-ms-version": "2018-11-09"
       },
       "ResponseBody": []
     },
     {
-      "RequestUri": "https://seandevtest.queue.core.windows.net/test-queue-157617a5-3aa6-0606-075a-49e58b79fa3a?comp=acl",
+      "RequestUri": "https://seanmcccanary3.queue.core.windows.net/test-queue-52c86e26-8a79-ea2a-2546-dbfa6fc43615?comp=acl",
       "RequestMethod": "PUT",
       "RequestHeaders": {
         "Accept": "application/xml",
         "Authorization": "Sanitized",
         "Content-Length": "251",
         "Content-Type": "application/xml",
-        "traceparent": "00-72ce67cf9b5f2a449b478922b08bb0c4-11066aaf93f62948-00",
+        "traceparent": "00-29f90f6f37d1f44d8d722dbe6aab5fad-0d0e88af309c7540-00",
         "User-Agent": [
-          "azsdk-net-Storage.Queues/12.6.0-alpha.20210105.1",
-          "(.NET 5.0.1-servicing.20575.16; Microsoft Windows 10.0.19042)"
+          "azsdk-net-Storage.Queues/12.7.0-alpha.20210126.1",
+          "(.NET 5.0.2; Microsoft Windows 10.0.19042)"
         ],
-        "x-ms-client-request-id": "0f6c9a1c-8bcb-2d04-4c8f-1d90e6ae1156",
-        "x-ms-date": "Wed, 06 Jan 2021 02:03:47 GMT",
+        "x-ms-client-request-id": "65867fc2-bcd5-348b-97ad-73dc93033847",
+        "x-ms-date": "Tue, 26 Jan 2021 18:51:14 GMT",
         "x-ms-return-client-request-id": "true",
         "x-ms-version": "2018-11-09"
       },
-      "RequestBody": "\uFEFF\u003CSignedIdentifiers\u003E\u003CSignedIdentifier\u003E\u003CId\u003Ekmqeuocnqdaajidigspi\u003C/Id\u003E\u003CAccessPolicy\u003E\u003CStart\u003E2021-01-06T01:03:47.2029649Z\u003C/Start\u003E\u003CExpiry\u003E2021-01-06T03:03:47.2029649Z\u003C/Expiry\u003E\u003CPermission\u003Ea\u003C/Permission\u003E\u003C/AccessPolicy\u003E\u003C/SignedIdentifier\u003E\u003C/SignedIdentifiers\u003E",
+      "RequestBody": "\uFEFF\u003CSignedIdentifiers\u003E\u003CSignedIdentifier\u003E\u003CId\u003Ecnwmfacqmgqgdiglfkcj\u003C/Id\u003E\u003CAccessPolicy\u003E\u003CStart\u003E2021-01-26T17:51:14.0338815Z\u003C/Start\u003E\u003CExpiry\u003E2021-01-26T19:51:14.0338815Z\u003C/Expiry\u003E\u003CPermission\u003Ea\u003C/Permission\u003E\u003C/AccessPolicy\u003E\u003C/SignedIdentifier\u003E\u003C/SignedIdentifiers\u003E",
       "StatusCode": 204,
       "ResponseHeaders": {
         "Content-Length": "0",
-        "Date": "Wed, 06 Jan 2021 02:03:46 GMT",
+        "Date": "Tue, 26 Jan 2021 18:51:13 GMT",
         "Server": [
           "Windows-Azure-Queue/1.0",
           "Microsoft-HTTPAPI/2.0"
         ],
-        "x-ms-request-id": "f393f157-0003-006d-45d0-e3a024000000",
+        "x-ms-request-id": "40da10c0-7003-003e-2214-f44dbd000000",
         "x-ms-version": "2018-11-09"
       },
       "ResponseBody": []
     },
     {
-<<<<<<< HEAD
-      "RequestUri": "https://seanmcccanary.queue.core.windows.net/test-queue-157617a5-3aa6-0606-075a-49e58b79fa3a/messages?sv=2020-06-12\u0026si=kmqeuocnqdaajidigspi\u0026sig=Sanitized\u0026visibilitytimeout=1\u0026messagettl=3600",
-=======
-      "RequestUri": "https://seandevtest.queue.core.windows.net/test-queue-157617a5-3aa6-0606-075a-49e58b79fa3a/messages?sv=2020-04-08\u0026si=kmqeuocnqdaajidigspi\u0026sig=Sanitized\u0026visibilitytimeout=1\u0026messagettl=3600",
->>>>>>> ac24a13f
+      "RequestUri": "https://seanmcccanary3.queue.core.windows.net/test-queue-52c86e26-8a79-ea2a-2546-dbfa6fc43615/messages?sv=2020-06-12\u0026si=cnwmfacqmgqgdiglfkcj\u0026sig=Sanitized\u0026visibilitytimeout=1\u0026messagettl=3600",
       "RequestMethod": "POST",
       "RequestHeaders": {
         "Accept": "application/xml",
         "Content-Length": "79",
         "Content-Type": "application/xml",
-        "traceparent": "00-9d067831ba93cb4dbe5e83bbd4a085ff-f09ea6cd7b8e4f4b-00",
+        "traceparent": "00-5c2349e5af2b6845baa1efdfc2be6287-ddc1272a66195d4e-00",
         "User-Agent": [
-          "azsdk-net-Storage.Queues/12.6.0-alpha.20210105.1",
-          "(.NET 5.0.1-servicing.20575.16; Microsoft Windows 10.0.19042)"
+          "azsdk-net-Storage.Queues/12.7.0-alpha.20210126.1",
+          "(.NET 5.0.2; Microsoft Windows 10.0.19042)"
         ],
-        "x-ms-client-request-id": "48cd2969-6c48-4e5f-8b4f-b1d8707b6a8e",
+        "x-ms-client-request-id": "657ed599-980b-855c-d39b-014c5685f9c7",
         "x-ms-return-client-request-id": "true",
         "x-ms-version": "2018-11-09"
       },
-      "RequestBody": "\uFEFF\u003CQueueMessage\u003E\u003CMessageText\u003Eojcwuahoassopdwqcbqu\u003C/MessageText\u003E\u003C/QueueMessage\u003E",
+      "RequestBody": "\uFEFF\u003CQueueMessage\u003E\u003CMessageText\u003Ehbfatdfeyynnourytsos\u003C/MessageText\u003E\u003C/QueueMessage\u003E",
       "StatusCode": 201,
       "ResponseHeaders": {
         "Content-Type": "application/xml",
-        "Date": "Wed, 06 Jan 2021 02:03:47 GMT",
+        "Date": "Tue, 26 Jan 2021 18:51:13 GMT",
         "Server": [
           "Windows-Azure-Queue/1.0",
           "Microsoft-HTTPAPI/2.0"
         ],
         "Transfer-Encoding": "chunked",
-        "x-ms-request-id": "cd0ca1b3-d003-0020-34d0-e366c6000000",
+        "x-ms-request-id": "489dd440-e003-0095-7614-f43277000000",
         "x-ms-version": "2018-11-09"
       },
-      "ResponseBody": "\uFEFF\u003C?xml version=\u00221.0\u0022 encoding=\u0022utf-8\u0022?\u003E\u003CQueueMessagesList\u003E\u003CQueueMessage\u003E\u003CMessageId\u003Eaf76b538-74c2-47c9-bdfa-96e3166a268f\u003C/MessageId\u003E\u003CInsertionTime\u003EWed, 06 Jan 2021 02:03:48 GMT\u003C/InsertionTime\u003E\u003CExpirationTime\u003EWed, 06 Jan 2021 03:03:48 GMT\u003C/ExpirationTime\u003E\u003CPopReceipt\u003EAgAAAAMAAAAAAAAAly96LNDj1gE=\u003C/PopReceipt\u003E\u003CTimeNextVisible\u003EWed, 06 Jan 2021 02:03:49 GMT\u003C/TimeNextVisible\u003E\u003C/QueueMessage\u003E\u003C/QueueMessagesList\u003E"
+      "ResponseBody": "\uFEFF\u003C?xml version=\u00221.0\u0022 encoding=\u0022utf-8\u0022?\u003E\u003CQueueMessagesList\u003E\u003CQueueMessage\u003E\u003CMessageId\u003Ea23cf600-9cc4-4fd9-9076-40fec9aba9a6\u003C/MessageId\u003E\u003CInsertionTime\u003ETue, 26 Jan 2021 18:51:14 GMT\u003C/InsertionTime\u003E\u003CExpirationTime\u003ETue, 26 Jan 2021 19:51:14 GMT\u003C/ExpirationTime\u003E\u003CPopReceipt\u003EAgAAAAMAAAAAAAAA/aaMORT01gE=\u003C/PopReceipt\u003E\u003CTimeNextVisible\u003ETue, 26 Jan 2021 18:51:15 GMT\u003C/TimeNextVisible\u003E\u003C/QueueMessage\u003E\u003C/QueueMessagesList\u003E"
     },
     {
-      "RequestUri": "https://seandevtest.queue.core.windows.net/test-queue-157617a5-3aa6-0606-075a-49e58b79fa3a",
+      "RequestUri": "https://seanmcccanary3.queue.core.windows.net/test-queue-52c86e26-8a79-ea2a-2546-dbfa6fc43615",
       "RequestMethod": "DELETE",
       "RequestHeaders": {
         "Accept": "application/xml",
         "Authorization": "Sanitized",
-        "traceparent": "00-8f3e94e82b3a2c4bbd2d713fde6d2a01-f5bf5e6863d47e48-00",
+        "traceparent": "00-09539b01b6112642aba7baeae8fabee3-5c9d2af3a907a644-00",
         "User-Agent": [
-          "azsdk-net-Storage.Queues/12.6.0-alpha.20210105.1",
-          "(.NET 5.0.1-servicing.20575.16; Microsoft Windows 10.0.19042)"
+          "azsdk-net-Storage.Queues/12.7.0-alpha.20210126.1",
+          "(.NET 5.0.2; Microsoft Windows 10.0.19042)"
         ],
-        "x-ms-client-request-id": "fc386b82-948a-7a00-2a27-617589475ce0",
-        "x-ms-date": "Wed, 06 Jan 2021 02:03:47 GMT",
+        "x-ms-client-request-id": "0e54b22a-b34d-e36b-8d8f-c2601c43e48c",
+        "x-ms-date": "Tue, 26 Jan 2021 18:51:15 GMT",
         "x-ms-return-client-request-id": "true",
         "x-ms-version": "2018-11-09"
       },
@@ -117,20 +113,20 @@
       "StatusCode": 204,
       "ResponseHeaders": {
         "Content-Length": "0",
-        "Date": "Wed, 06 Jan 2021 02:03:47 GMT",
+        "Date": "Tue, 26 Jan 2021 18:51:13 GMT",
         "Server": [
           "Windows-Azure-Queue/1.0",
           "Microsoft-HTTPAPI/2.0"
         ],
-        "x-ms-request-id": "cd0ca1e0-d003-0020-59d0-e366c6000000",
+        "x-ms-request-id": "40da1127-7003-003e-7114-f44dbd000000",
         "x-ms-version": "2018-11-09"
       },
       "ResponseBody": []
     }
   ],
   "Variables": {
-    "DateTimeOffsetNow": "2021-01-05T20:03:47.2029649-06:00",
-    "RandomSeed": "1214814873",
-    "Storage_TestConfigDefault": "ProductionTenant\nseandevtest\nU2FuaXRpemVk\nhttps://seandevtest.blob.core.windows.net\nhttps://seandevtest.file.core.windows.net\nhttps://seandevtest.queue.core.windows.net\nhttps://seandevtest.table.core.windows.net\n\n\n\n\nhttps://seandevtest-secondary.blob.core.windows.net\nhttps://seandevtest-secondary.file.core.windows.net\nhttps://seandevtest-secondary.queue.core.windows.net\nhttps://seandevtest-secondary.table.core.windows.net\n\nSanitized\n\n\nCloud\nBlobEndpoint=https://seandevtest.blob.core.windows.net/;QueueEndpoint=https://seandevtest.queue.core.windows.net/;FileEndpoint=https://seandevtest.file.core.windows.net/;BlobSecondaryEndpoint=https://seandevtest-secondary.blob.core.windows.net/;QueueSecondaryEndpoint=https://seandevtest-secondary.queue.core.windows.net/;FileSecondaryEndpoint=https://seandevtest-secondary.file.core.windows.net/;AccountName=seandevtest;AccountKey=Kg==;\nseanscope1"
+    "DateTimeOffsetNow": "2021-01-26T12:51:14.0338815-06:00",
+    "RandomSeed": "840409558",
+    "Storage_TestConfigDefault": "ProductionTenant\nseanmcccanary3\nU2FuaXRpemVk\nhttps://seanmcccanary3.blob.core.windows.net\nhttps://seanmcccanary3.file.core.windows.net\nhttps://seanmcccanary3.queue.core.windows.net\nhttps://seanmcccanary3.table.core.windows.net\n\n\n\n\nhttps://seanmcccanary3-secondary.blob.core.windows.net\nhttps://seanmcccanary3-secondary.file.core.windows.net\nhttps://seanmcccanary3-secondary.queue.core.windows.net\nhttps://seanmcccanary3-secondary.table.core.windows.net\n\nSanitized\n\n\nCloud\nBlobEndpoint=https://seanmcccanary3.blob.core.windows.net/;QueueEndpoint=https://seanmcccanary3.queue.core.windows.net/;FileEndpoint=https://seanmcccanary3.file.core.windows.net/;BlobSecondaryEndpoint=https://seanmcccanary3-secondary.blob.core.windows.net/;QueueSecondaryEndpoint=https://seanmcccanary3-secondary.queue.core.windows.net/;FileSecondaryEndpoint=https://seanmcccanary3-secondary.file.core.windows.net/;AccountName=seanmcccanary3;AccountKey=Kg==;\nseanscope1"
   }
 }