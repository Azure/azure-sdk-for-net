﻿{
  "Entries": [
    {
<<<<<<< HEAD
      "RequestUri": "https://kasoboltest.queue.core.windows.net/?sv=2020-12-06&ss=q&srt=sco&st=2021-01-27T23:35:29Z&se=2021-01-28T01:35:29Z&sp=rwdlaup&sig=Sanitized&restype=service&comp=properties",
=======
      "RequestUri": "https://kasoboltest.queue.core.windows.net/?sv=2021-02-12&ss=q&srt=sco&st=2021-01-27T23:35:29Z&se=2021-01-28T01:35:29Z&sp=rwdlaup&sig=Sanitized&restype=service&comp=properties",
>>>>>>> 7e782c87
      "RequestMethod": "GET",
      "RequestHeaders": {
        "Accept": "application/xml",
        "traceparent": "00-13468fe1dfa3fc44a186692ca6c36089-1f95eaa98462a940-00",
        "User-Agent": [
          "azsdk-net-Storage.Queues/12.7.0-alpha.20210127.1",
          "(.NET Framework 4.8.4250.0; Microsoft Windows 10.0.19042 )"
        ],
        "x-ms-client-request-id": "cf63d1fe-2647-fe41-2aeb-c862912376dc",
        "x-ms-return-client-request-id": "true",
        "x-ms-version": "2018-11-09"
      },
      "RequestBody": null,
      "StatusCode": 200,
      "ResponseHeaders": {
        "Cache-Control": "no-cache",
        "Content-Type": "application/xml",
        "Date": "Thu, 28 Jan 2021 00:35:29 GMT",
        "Server": [
          "Windows-Azure-Queue/1.0",
          "Microsoft-HTTPAPI/2.0"
        ],
        "Transfer-Encoding": "chunked",
        "Vary": "Origin",
        "x-ms-request-id": "79ff1900-0003-0065-020d-f5e5ae000000",
        "x-ms-version": "2018-11-09"
      },
      "ResponseBody": "﻿<?xml version=\"1.0\" encoding=\"utf-8\"?><StorageServiceProperties><Logging><Version>1.0</Version><Read>true</Read><Write>true</Write><Delete>false</Delete><RetentionPolicy><Enabled>true</Enabled><Days>5</Days></RetentionPolicy></Logging><HourMetrics><Version>1.0</Version><Enabled>true</Enabled><IncludeAPIs>false</IncludeAPIs><RetentionPolicy><Enabled>true</Enabled><Days>6</Days></RetentionPolicy></HourMetrics><MinuteMetrics><Version>1.0</Version><Enabled>true</Enabled><IncludeAPIs>false</IncludeAPIs><RetentionPolicy><Enabled>true</Enabled><Days>6</Days></RetentionPolicy></MinuteMetrics><Cors><CorsRule><AllowedMethods>GET,PUT</AllowedMethods><AllowedOrigins>www.ab.com,www.bc.com</AllowedOrigins><AllowedHeaders>x-ms-meta-xyz,x-ms-meta-foo,x-ms-meta-data*,x-ms-meta-target*</AllowedHeaders><ExposedHeaders>x-ms-meta-abc,x-ms-meta-bcd,x-ms-meta-data*,x-ms-meta-source*</ExposedHeaders><MaxAgeInSeconds>500</MaxAgeInSeconds></CorsRule></Cors></StorageServiceProperties>"
    }
  ],
  "Variables": {
    "DateTimeOffsetNow": "2021-01-27T18:35:29.1939151-06:00",
    "RandomSeed": "1697910175",
    "Storage_TestConfigDefault": "ProductionTenant\nkasoboltest\nU2FuaXRpemVk\nhttps://kasoboltest.blob.core.windows.net\nhttps://kasoboltest.file.core.windows.net\nhttps://kasoboltest.queue.core.windows.net\nhttps://kasoboltest.table.core.windows.net\n\n\n\n\nhttps://kasoboltest-secondary.blob.core.windows.net\nhttps://kasoboltest-secondary.file.core.windows.net\nhttps://kasoboltest-secondary.queue.core.windows.net\nhttps://kasoboltest-secondary.table.core.windows.net\n\nSanitized\n\n\nCloud\nBlobEndpoint=https://kasoboltest.blob.core.windows.net/;QueueEndpoint=https://kasoboltest.queue.core.windows.net/;FileEndpoint=https://kasoboltest.file.core.windows.net/;BlobSecondaryEndpoint=https://kasoboltest-secondary.blob.core.windows.net/;QueueSecondaryEndpoint=https://kasoboltest-secondary.queue.core.windows.net/;FileSecondaryEndpoint=https://kasoboltest-secondary.file.core.windows.net/;AccountName=kasoboltest;AccountKey=Kg==;\nencryptionScope\n\n"
  }
}<|MERGE_RESOLUTION|>--- conflicted
+++ resolved
@@ -1,11 +1,7 @@
 ﻿{
   "Entries": [
     {
-<<<<<<< HEAD
-      "RequestUri": "https://kasoboltest.queue.core.windows.net/?sv=2020-12-06&ss=q&srt=sco&st=2021-01-27T23:35:29Z&se=2021-01-28T01:35:29Z&sp=rwdlaup&sig=Sanitized&restype=service&comp=properties",
-=======
       "RequestUri": "https://kasoboltest.queue.core.windows.net/?sv=2021-02-12&ss=q&srt=sco&st=2021-01-27T23:35:29Z&se=2021-01-28T01:35:29Z&sp=rwdlaup&sig=Sanitized&restype=service&comp=properties",
->>>>>>> 7e782c87
       "RequestMethod": "GET",
       "RequestHeaders": {
         "Accept": "application/xml",
