--- conflicted
+++ resolved
@@ -1,18 +1,14 @@
 {
   "Entries": [
     {
-<<<<<<< HEAD
-      "RequestUri": "https://seanoauthstage.queue.core.windows.net/test-queue-af469c94-3d22-f597-990f-225e30cb6fda?sv=2020-06-12\u0026ss=bfqt\u0026srt=sco\u0026spr=https\u0026se=2021-04-02T17%3A54%3A06Z\u0026sp=rwdxlacuptfi\u0026sig=Sanitized",
-=======
-      "RequestUri": "https://seanmcccanary3.queue.core.windows.net/test-queue-af469c94-3d22-f597-990f-225e30cb6fda?sv=2020-10-02\u0026ss=bfqt\u0026srt=sco\u0026spr=https\u0026se=2021-01-26T19%3A51%3A16Z\u0026sp=rwdxlacuptf\u0026sig=Sanitized",
->>>>>>> 65932564
+      "RequestUri": "https://seanmcccanary3.queue.core.windows.net/test-queue-af469c94-3d22-f597-990f-225e30cb6fda?sv=2020-10-02\u0026ss=bfqt\u0026srt=sco\u0026spr=https\u0026se=2021-05-14T17%3A50%3A20Z\u0026sp=rwdxlacuptfi\u0026sig=Sanitized",
       "RequestMethod": "PUT",
       "RequestHeaders": {
         "Accept": "application/xml",
-        "traceparent": "00-ab1fed04ac72e04b8fd4533a8f0c049f-ec0bbe61f2669f45-00",
+        "traceparent": "00-4221409cc2d4fb4599d881b1eb034fd7-d17529b12540f442-00",
         "User-Agent": [
-          "azsdk-net-Storage.Queues/12.7.0-alpha.20210402.1",
-          "(.NET 5.0.4; Microsoft Windows 10.0.19042)"
+          "azsdk-net-Storage.Queues/12.7.0-alpha.20210514.1",
+          "(.NET 5.0.6; Microsoft Windows 10.0.19043)"
         ],
         "x-ms-client-request-id": "b6bf66c8-c8b1-5024-15f9-2c0f16b97803",
         "x-ms-return-client-request-id": "true",
@@ -21,30 +17,26 @@
       "RequestBody": null,
       "StatusCode": 201,
       "ResponseHeaders": {
-        "Date": "Fri, 02 Apr 2021 16:54:05 GMT",
+        "Content-Length": "0",
+        "Date": "Fri, 14 May 2021 16:50:19 GMT",
         "Server": [
           "Windows-Azure-Queue/1.0",
           "Microsoft-HTTPAPI/2.0"
         ],
-        "Transfer-Encoding": "chunked",
-        "x-ms-request-id": "473bef94-6003-002d-44e0-27c899000000",
+        "x-ms-request-id": "d7503dc3-4003-0078-52e1-48793a000000",
         "x-ms-version": "2018-11-09"
       },
       "ResponseBody": []
     },
     {
-<<<<<<< HEAD
-      "RequestUri": "https://seanoauthstage.queue.core.windows.net/test-queue-416f4d1a-4342-4c86-8313-27dd7c962a2c?sv=2020-06-12\u0026ss=bfqt\u0026srt=sco\u0026spr=https\u0026se=2021-04-02T17%3A54%3A06Z\u0026sp=rwdxlacuptfi\u0026sig=Sanitized",
-=======
-      "RequestUri": "https://seanmcccanary3.queue.core.windows.net/test-queue-416f4d1a-4342-4c86-8313-27dd7c962a2c?sv=2020-10-02\u0026ss=bfqt\u0026srt=sco\u0026spr=https\u0026se=2021-01-26T19%3A51%3A16Z\u0026sp=rwdxlacuptf\u0026sig=Sanitized",
->>>>>>> 65932564
+      "RequestUri": "https://seanmcccanary3.queue.core.windows.net/test-queue-416f4d1a-4342-4c86-8313-27dd7c962a2c?sv=2020-10-02\u0026ss=bfqt\u0026srt=sco\u0026spr=https\u0026se=2021-05-14T17%3A50%3A20Z\u0026sp=rwdxlacuptfi\u0026sig=Sanitized",
       "RequestMethod": "PUT",
       "RequestHeaders": {
         "Accept": "application/xml",
-        "traceparent": "00-186b9edce28abe4e8e20f44af25d3615-2faa7f6ddab8654d-00",
+        "traceparent": "00-9bb2b070e2d30e448e6da848b9237b5f-571d2f4f2f77e547-00",
         "User-Agent": [
-          "azsdk-net-Storage.Queues/12.7.0-alpha.20210402.1",
-          "(.NET 5.0.4; Microsoft Windows 10.0.19042)"
+          "azsdk-net-Storage.Queues/12.7.0-alpha.20210514.1",
+          "(.NET 5.0.6; Microsoft Windows 10.0.19043)"
         ],
         "x-ms-client-request-id": "1614de1f-74d6-487b-9582-3d12ee76083e",
         "x-ms-return-client-request-id": "true",
@@ -53,30 +45,26 @@
       "RequestBody": null,
       "StatusCode": 201,
       "ResponseHeaders": {
-        "Date": "Fri, 02 Apr 2021 16:54:05 GMT",
+        "Content-Length": "0",
+        "Date": "Fri, 14 May 2021 16:50:19 GMT",
         "Server": [
           "Windows-Azure-Queue/1.0",
           "Microsoft-HTTPAPI/2.0"
         ],
-        "Transfer-Encoding": "chunked",
-        "x-ms-request-id": "473bef96-6003-002d-45e0-27c899000000",
+        "x-ms-request-id": "d7503dd8-4003-0078-65e1-48793a000000",
         "x-ms-version": "2018-11-09"
       },
       "ResponseBody": []
     },
     {
-<<<<<<< HEAD
-      "RequestUri": "https://seanoauthstage.queue.core.windows.net/test-queue-af469c94-3d22-f597-990f-225e30cb6fda?sv=2020-06-12\u0026ss=bfqt\u0026srt=sco\u0026spr=https\u0026se=2021-04-02T17%3A54%3A06Z\u0026sp=rwdxlacuptfi\u0026sig=Sanitized\u0026comp=metadata",
-=======
-      "RequestUri": "https://seanmcccanary3.queue.core.windows.net/test-queue-af469c94-3d22-f597-990f-225e30cb6fda?sv=2020-10-02\u0026ss=bfqt\u0026srt=sco\u0026spr=https\u0026se=2021-01-26T19%3A51%3A16Z\u0026sp=rwdxlacuptf\u0026sig=Sanitized\u0026comp=metadata",
->>>>>>> 65932564
+      "RequestUri": "https://seanmcccanary3.queue.core.windows.net/test-queue-af469c94-3d22-f597-990f-225e30cb6fda?sv=2020-10-02\u0026ss=bfqt\u0026srt=sco\u0026spr=https\u0026se=2021-05-14T17%3A50%3A20Z\u0026sp=rwdxlacuptfi\u0026sig=Sanitized\u0026comp=metadata",
       "RequestMethod": "GET",
       "RequestHeaders": {
         "Accept": "application/xml",
-        "traceparent": "00-373291107e2f8b48834146e4b2799b8c-27f2004fe411e243-00",
+        "traceparent": "00-2fe625615d85af4e9577df4d68c04616-08e3f4c665460e4b-00",
         "User-Agent": [
-          "azsdk-net-Storage.Queues/12.7.0-alpha.20210402.1",
-          "(.NET 5.0.4; Microsoft Windows 10.0.19042)"
+          "azsdk-net-Storage.Queues/12.7.0-alpha.20210514.1",
+          "(.NET 5.0.6; Microsoft Windows 10.0.19043)"
         ],
         "x-ms-client-request-id": "ff728436-a227-4a49-d443-381aad45922a",
         "x-ms-return-client-request-id": "true",
@@ -86,31 +74,27 @@
       "StatusCode": 200,
       "ResponseHeaders": {
         "Cache-Control": "no-cache",
-        "Date": "Fri, 02 Apr 2021 16:54:05 GMT",
+        "Content-Length": "0",
+        "Date": "Fri, 14 May 2021 16:50:19 GMT",
         "Server": [
           "Windows-Azure-Queue/1.0",
           "Microsoft-HTTPAPI/2.0"
         ],
-        "Transfer-Encoding": "chunked",
         "x-ms-approximate-messages-count": "0",
-        "x-ms-request-id": "473bef98-6003-002d-46e0-27c899000000",
+        "x-ms-request-id": "d7503de3-4003-0078-6fe1-48793a000000",
         "x-ms-version": "2018-11-09"
       },
       "ResponseBody": []
     },
     {
-<<<<<<< HEAD
-      "RequestUri": "https://seanoauthstage.queue.core.windows.net/test-queue-416f4d1a-4342-4c86-8313-27dd7c962a2c?sv=2020-06-12\u0026ss=bfqt\u0026srt=sco\u0026spr=https\u0026se=2021-04-02T17%3A54%3A06Z\u0026sp=rwdxlacuptfi\u0026sig=Sanitized\u0026comp=metadata",
-=======
-      "RequestUri": "https://seanmcccanary3.queue.core.windows.net/test-queue-416f4d1a-4342-4c86-8313-27dd7c962a2c?sv=2020-10-02\u0026ss=bfqt\u0026srt=sco\u0026spr=https\u0026se=2021-01-26T19%3A51%3A16Z\u0026sp=rwdxlacuptf\u0026sig=Sanitized\u0026comp=metadata",
->>>>>>> 65932564
+      "RequestUri": "https://seanmcccanary3.queue.core.windows.net/test-queue-416f4d1a-4342-4c86-8313-27dd7c962a2c?sv=2020-10-02\u0026ss=bfqt\u0026srt=sco\u0026spr=https\u0026se=2021-05-14T17%3A50%3A20Z\u0026sp=rwdxlacuptfi\u0026sig=Sanitized\u0026comp=metadata",
       "RequestMethod": "GET",
       "RequestHeaders": {
         "Accept": "application/xml",
-        "traceparent": "00-ccfa0dd18b9f044d8dc2d1ffd90764e7-d80efe793a012d46-00",
+        "traceparent": "00-09db9ffea35f1b418b259454f7146083-d4e00e8b2496064d-00",
         "User-Agent": [
-          "azsdk-net-Storage.Queues/12.7.0-alpha.20210402.1",
-          "(.NET 5.0.4; Microsoft Windows 10.0.19042)"
+          "azsdk-net-Storage.Queues/12.7.0-alpha.20210514.1",
+          "(.NET 5.0.6; Microsoft Windows 10.0.19043)"
         ],
         "x-ms-client-request-id": "025a141f-c0e5-536c-07cc-93e0cd8edbf1",
         "x-ms-return-client-request-id": "true",
@@ -120,31 +104,27 @@
       "StatusCode": 200,
       "ResponseHeaders": {
         "Cache-Control": "no-cache",
-        "Date": "Fri, 02 Apr 2021 16:54:05 GMT",
+        "Content-Length": "0",
+        "Date": "Fri, 14 May 2021 16:50:19 GMT",
         "Server": [
           "Windows-Azure-Queue/1.0",
           "Microsoft-HTTPAPI/2.0"
         ],
-        "Transfer-Encoding": "chunked",
         "x-ms-approximate-messages-count": "0",
-        "x-ms-request-id": "473bef99-6003-002d-47e0-27c899000000",
+        "x-ms-request-id": "d7503df1-4003-0078-7be1-48793a000000",
         "x-ms-version": "2018-11-09"
       },
       "ResponseBody": []
     },
     {
-<<<<<<< HEAD
-      "RequestUri": "https://seanoauthstage.queue.core.windows.net/test-queue-af469c94-3d22-f597-990f-225e30cb6fda?sv=2020-06-12\u0026ss=bfqt\u0026srt=sco\u0026spr=https\u0026se=2021-04-02T17%3A54%3A06Z\u0026sp=rwdxlacuptfi\u0026sig=Sanitized",
-=======
-      "RequestUri": "https://seanmcccanary3.queue.core.windows.net/test-queue-af469c94-3d22-f597-990f-225e30cb6fda?sv=2020-10-02\u0026ss=bfqt\u0026srt=sco\u0026spr=https\u0026se=2021-01-26T19%3A51%3A16Z\u0026sp=rwdxlacuptf\u0026sig=Sanitized",
->>>>>>> 65932564
+      "RequestUri": "https://seanmcccanary3.queue.core.windows.net/test-queue-af469c94-3d22-f597-990f-225e30cb6fda?sv=2020-10-02\u0026ss=bfqt\u0026srt=sco\u0026spr=https\u0026se=2021-05-14T17%3A50%3A20Z\u0026sp=rwdxlacuptfi\u0026sig=Sanitized",
       "RequestMethod": "DELETE",
       "RequestHeaders": {
         "Accept": "application/xml",
-        "traceparent": "00-28eee53ea45f834e958d6c090a507139-8a22f4871a3c5446-00",
+        "traceparent": "00-2307f7c35c6c3f4c925c62f8d2d3167c-b2b6dd5116655446-00",
         "User-Agent": [
-          "azsdk-net-Storage.Queues/12.7.0-alpha.20210402.1",
-          "(.NET 5.0.4; Microsoft Windows 10.0.19042)"
+          "azsdk-net-Storage.Queues/12.7.0-alpha.20210514.1",
+          "(.NET 5.0.6; Microsoft Windows 10.0.19043)"
         ],
         "x-ms-client-request-id": "99fad183-8fea-3e44-e4f1-c74c438f6765",
         "x-ms-return-client-request-id": "true",
@@ -154,29 +134,25 @@
       "StatusCode": 204,
       "ResponseHeaders": {
         "Content-Length": "0",
-        "Date": "Fri, 02 Apr 2021 16:54:05 GMT",
+        "Date": "Fri, 14 May 2021 16:50:19 GMT",
         "Server": [
           "Windows-Azure-Queue/1.0",
           "Microsoft-HTTPAPI/2.0"
         ],
-        "x-ms-request-id": "473bef9a-6003-002d-48e0-27c899000000",
+        "x-ms-request-id": "d7503e00-4003-0078-08e1-48793a000000",
         "x-ms-version": "2018-11-09"
       },
       "ResponseBody": []
     },
     {
-<<<<<<< HEAD
-      "RequestUri": "https://seanoauthstage.queue.core.windows.net/test-queue-416f4d1a-4342-4c86-8313-27dd7c962a2c?sv=2020-06-12\u0026ss=bfqt\u0026srt=sco\u0026spr=https\u0026se=2021-04-02T17%3A54%3A06Z\u0026sp=rwdxlacuptfi\u0026sig=Sanitized",
-=======
-      "RequestUri": "https://seanmcccanary3.queue.core.windows.net/test-queue-416f4d1a-4342-4c86-8313-27dd7c962a2c?sv=2020-10-02\u0026ss=bfqt\u0026srt=sco\u0026spr=https\u0026se=2021-01-26T19%3A51%3A16Z\u0026sp=rwdxlacuptf\u0026sig=Sanitized",
->>>>>>> 65932564
+      "RequestUri": "https://seanmcccanary3.queue.core.windows.net/test-queue-416f4d1a-4342-4c86-8313-27dd7c962a2c?sv=2020-10-02\u0026ss=bfqt\u0026srt=sco\u0026spr=https\u0026se=2021-05-14T17%3A50%3A20Z\u0026sp=rwdxlacuptfi\u0026sig=Sanitized",
       "RequestMethod": "DELETE",
       "RequestHeaders": {
         "Accept": "application/xml",
-        "traceparent": "00-8ac612a952353244804f0d18b7326a47-64d89e5d5020b046-00",
+        "traceparent": "00-acb899a5a6ec42418477ccf329ed4dfa-877d98107eb3064d-00",
         "User-Agent": [
-          "azsdk-net-Storage.Queues/12.7.0-alpha.20210402.1",
-          "(.NET 5.0.4; Microsoft Windows 10.0.19042)"
+          "azsdk-net-Storage.Queues/12.7.0-alpha.20210514.1",
+          "(.NET 5.0.6; Microsoft Windows 10.0.19043)"
         ],
         "x-ms-client-request-id": "fc5d5aa3-4294-fa07-ac17-8276c60f1b84",
         "x-ms-return-client-request-id": "true",
@@ -186,20 +162,20 @@
       "StatusCode": 204,
       "ResponseHeaders": {
         "Content-Length": "0",
-        "Date": "Fri, 02 Apr 2021 16:54:05 GMT",
+        "Date": "Fri, 14 May 2021 16:50:19 GMT",
         "Server": [
           "Windows-Azure-Queue/1.0",
           "Microsoft-HTTPAPI/2.0"
         ],
-        "x-ms-request-id": "473bef9b-6003-002d-49e0-27c899000000",
+        "x-ms-request-id": "d7503e11-4003-0078-18e1-48793a000000",
         "x-ms-version": "2018-11-09"
       },
       "ResponseBody": []
     }
   ],
   "Variables": {
-    "DateTimeOffsetNow": "2021-04-02T11:54:06.4035725-05:00",
+    "DateTimeOffsetNow": "2021-05-14T11:50:20.8486870-05:00",
     "RandomSeed": "69753392",
-    "Storage_TestConfigDefault": "ProductionTenant\nseanoauthstage\nU2FuaXRpemVk\nhttps://seanoauthstage.blob.core.windows.net\nhttps://seanoauthstage.file.core.windows.net\nhttps://seanoauthstage.queue.core.windows.net\nhttps://seanoauthstage.table.core.windows.net\n\n\n\n\nhttps://seanoauthstage-secondary.blob.core.windows.net\nhttps://seanoauthstage-secondary.file.core.windows.net\nhttps://seanoauthstage-secondary.queue.core.windows.net\nhttps://seanoauthstage-secondary.table.core.windows.net\n68390a19-a643-458b-b726-408abf67b4fc\nSanitized\n72f988bf-86f1-41af-91ab-2d7cd011db47\nhttps://login.microsoftonline.com/\nCloud\nBlobEndpoint=https://seanoauthstage.blob.core.windows.net/;QueueEndpoint=https://seanoauthstage.queue.core.windows.net/;FileEndpoint=https://seanoauthstage.file.core.windows.net/;BlobSecondaryEndpoint=https://seanoauthstage-secondary.blob.core.windows.net/;QueueSecondaryEndpoint=https://seanoauthstage-secondary.queue.core.windows.net/;FileSecondaryEndpoint=https://seanoauthstage-secondary.file.core.windows.net/;AccountName=seanoauthstage;AccountKey=Kg==;\n"
+    "Storage_TestConfigDefault": "ProductionTenant\nseanmcccanary3\nU2FuaXRpemVk\nhttps://seanmcccanary3.blob.core.windows.net\nhttps://seanmcccanary3.file.core.windows.net\nhttps://seanmcccanary3.queue.core.windows.net\nhttps://seanmcccanary3.table.core.windows.net\n\n\n\n\nhttps://seanmcccanary3-secondary.blob.core.windows.net\nhttps://seanmcccanary3-secondary.file.core.windows.net\nhttps://seanmcccanary3-secondary.queue.core.windows.net\nhttps://seanmcccanary3-secondary.table.core.windows.net\n\nSanitized\n\n\nCloud\nBlobEndpoint=https://seanmcccanary3.blob.core.windows.net/;QueueEndpoint=https://seanmcccanary3.queue.core.windows.net/;FileEndpoint=https://seanmcccanary3.file.core.windows.net/;BlobSecondaryEndpoint=https://seanmcccanary3-secondary.blob.core.windows.net/;QueueSecondaryEndpoint=https://seanmcccanary3-secondary.queue.core.windows.net/;FileSecondaryEndpoint=https://seanmcccanary3-secondary.file.core.windows.net/;AccountName=seanmcccanary3;AccountKey=Kg==;\nseanscope1"
   }
 }