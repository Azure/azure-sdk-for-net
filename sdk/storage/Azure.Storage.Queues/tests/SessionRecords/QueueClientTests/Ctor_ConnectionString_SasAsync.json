{
  "Entries": [
    {
<<<<<<< HEAD
      "RequestUri": "https://seanstagetest.queue.core.windows.net/test-queue-65b452dc-a36a-309c-41c8-6c7145e07d31?sv=2019-07-07\u0026ss=bfq\u0026srt=sco\u0026spr=https\u0026se=2019-12-11T06%3A26%3A08Z\u0026sp=rwdlacup\u0026sig=Sanitized",
      "RequestMethod": "PUT",
      "RequestHeaders": {
        "traceparent": "00-df2ea773b820444c8bae3658a3a2d55e-dbf392624c93814d-00",
        "User-Agent": [
          "azsdk-net-Storage.Queues/12.1.0-dev.20191210.1\u002B5758cdf8298d3305c897cb7ba843ddd732c229c1",
=======
      "RequestUri": "https://storagedotnettesting.queue.core.windows.net/test-queue-65b452dc-a36a-309c-41c8-6c7145e07d31?sv=2019-02-02\u0026ss=bfqt\u0026srt=sco\u0026spr=https\u0026se=2019-12-13T00%3A16%3A47Z\u0026sp=rwdlacup\u0026sig=Sanitized",
      "RequestMethod": "PUT",
      "RequestHeaders": {
        "traceparent": "00-1797113d132dff4cb0986e6ffc3a8182-22ed11a1499da940-00",
        "User-Agent": [
          "azsdk-net-Storage.Queues/12.1.0-dev.20191212.1\u002B365544065ca906ef785471b4d22b09dc4a3b54b2",
>>>>>>> 604ad2a4
          "(.NET Core 4.6.28008.01; Microsoft Windows 10.0.18363 )"
        ],
        "x-ms-client-request-id": "f0c6d923-6b3e-a1e9-9737-1b2c2623cba0",
        "x-ms-return-client-request-id": "true",
        "x-ms-version": "2018-11-09"
      },
      "RequestBody": null,
      "StatusCode": 201,
      "ResponseHeaders": {
        "Content-Length": "0",
<<<<<<< HEAD
        "Date": "Wed, 11 Dec 2019 05:26:07 GMT",
=======
        "Date": "Thu, 12 Dec 2019 23:16:46 GMT",
>>>>>>> 604ad2a4
        "Server": [
          "Windows-Azure-Queue/1.0",
          "Microsoft-HTTPAPI/2.0"
        ],
<<<<<<< HEAD
        "x-ms-request-id": "e484b301-b003-0003-6de3-af735f000000",
=======
        "x-ms-request-id": "3269c45e-5003-004d-7a42-b1683a000000",
>>>>>>> 604ad2a4
        "x-ms-version": "2018-11-09"
      },
      "ResponseBody": []
    },
    {
<<<<<<< HEAD
      "RequestUri": "https://seanstagetest.queue.core.windows.net/test-queue-2f3b1b78-3b0d-7dba-493d-7d7964a0b151?sv=2019-07-07\u0026ss=bfq\u0026srt=sco\u0026spr=https\u0026se=2019-12-11T06%3A26%3A08Z\u0026sp=rwdlacup\u0026sig=Sanitized",
      "RequestMethod": "PUT",
      "RequestHeaders": {
        "traceparent": "00-002fd8305718174995ab288b62cd493a-7ed881b9e5a6bd48-00",
        "User-Agent": [
          "azsdk-net-Storage.Queues/12.1.0-dev.20191210.1\u002B5758cdf8298d3305c897cb7ba843ddd732c229c1",
=======
      "RequestUri": "https://storagedotnettesting.queue.core.windows.net/test-queue-2f3b1b78-3b0d-7dba-493d-7d7964a0b151?sv=2019-02-02\u0026ss=bfqt\u0026srt=sco\u0026spr=https\u0026se=2019-12-13T00%3A16%3A47Z\u0026sp=rwdlacup\u0026sig=Sanitized",
      "RequestMethod": "PUT",
      "RequestHeaders": {
        "traceparent": "00-1657968fa7893c468f4eb2e14dbf134c-49132484b4c7494d-00",
        "User-Agent": [
          "azsdk-net-Storage.Queues/12.1.0-dev.20191212.1\u002B365544065ca906ef785471b4d22b09dc4a3b54b2",
>>>>>>> 604ad2a4
          "(.NET Core 4.6.28008.01; Microsoft Windows 10.0.18363 )"
        ],
        "x-ms-client-request-id": "8b56c8f4-c1da-d612-eac7-1d12ba99f038",
        "x-ms-return-client-request-id": "true",
        "x-ms-version": "2018-11-09"
      },
      "RequestBody": null,
      "StatusCode": 201,
      "ResponseHeaders": {
        "Content-Length": "0",
<<<<<<< HEAD
        "Date": "Wed, 11 Dec 2019 05:26:07 GMT",
=======
        "Date": "Thu, 12 Dec 2019 23:16:46 GMT",
>>>>>>> 604ad2a4
        "Server": [
          "Windows-Azure-Queue/1.0",
          "Microsoft-HTTPAPI/2.0"
        ],
<<<<<<< HEAD
        "x-ms-request-id": "e484b304-b003-0003-6ee3-af735f000000",
=======
        "x-ms-request-id": "3269c473-5003-004d-0d42-b1683a000000",
>>>>>>> 604ad2a4
        "x-ms-version": "2018-11-09"
      },
      "ResponseBody": []
    },
    {
<<<<<<< HEAD
      "RequestUri": "https://seanstagetest.queue.core.windows.net/test-queue-65b452dc-a36a-309c-41c8-6c7145e07d31?sv=2019-07-07\u0026ss=bfq\u0026srt=sco\u0026spr=https\u0026se=2019-12-11T06%3A26%3A08Z\u0026sp=rwdlacup\u0026sig=Sanitized\u0026comp=metadata",
      "RequestMethod": "GET",
      "RequestHeaders": {
        "traceparent": "00-b40bccd9a2ffa64183c71f95d7aaa2d2-1ec49b191fc53a48-00",
        "User-Agent": [
          "azsdk-net-Storage.Queues/12.1.0-dev.20191210.1\u002B5758cdf8298d3305c897cb7ba843ddd732c229c1",
=======
      "RequestUri": "https://storagedotnettesting.queue.core.windows.net/test-queue-65b452dc-a36a-309c-41c8-6c7145e07d31?sv=2019-02-02\u0026ss=bfqt\u0026srt=sco\u0026spr=https\u0026se=2019-12-13T00%3A16%3A47Z\u0026sp=rwdlacup\u0026sig=Sanitized\u0026comp=metadata",
      "RequestMethod": "GET",
      "RequestHeaders": {
        "traceparent": "00-d933c54d4d7bcf489ee992444235bcb1-2ec3dfdd449db84f-00",
        "User-Agent": [
          "azsdk-net-Storage.Queues/12.1.0-dev.20191212.1\u002B365544065ca906ef785471b4d22b09dc4a3b54b2",
>>>>>>> 604ad2a4
          "(.NET Core 4.6.28008.01; Microsoft Windows 10.0.18363 )"
        ],
        "x-ms-client-request-id": "d63bd8ae-b1fc-c7cd-4518-479a9fefe35d",
        "x-ms-return-client-request-id": "true",
        "x-ms-version": "2018-11-09"
      },
      "RequestBody": null,
      "StatusCode": 200,
      "ResponseHeaders": {
        "Cache-Control": "no-cache",
        "Content-Length": "0",
<<<<<<< HEAD
        "Date": "Wed, 11 Dec 2019 05:26:08 GMT",
=======
        "Date": "Thu, 12 Dec 2019 23:16:46 GMT",
>>>>>>> 604ad2a4
        "Server": [
          "Windows-Azure-Queue/1.0",
          "Microsoft-HTTPAPI/2.0"
        ],
        "x-ms-approximate-messages-count": "0",
<<<<<<< HEAD
        "x-ms-request-id": "e484b306-b003-0003-6fe3-af735f000000",
=======
        "x-ms-request-id": "3269c489-5003-004d-2142-b1683a000000",
>>>>>>> 604ad2a4
        "x-ms-version": "2018-11-09"
      },
      "ResponseBody": []
    },
    {
<<<<<<< HEAD
      "RequestUri": "https://seanstagetest.queue.core.windows.net/test-queue-2f3b1b78-3b0d-7dba-493d-7d7964a0b151?sv=2019-07-07\u0026ss=bfq\u0026srt=sco\u0026spr=https\u0026se=2019-12-11T06%3A26%3A08Z\u0026sp=rwdlacup\u0026sig=Sanitized\u0026comp=metadata",
      "RequestMethod": "GET",
      "RequestHeaders": {
        "traceparent": "00-b1c56162262e4d4f969dfd5b051c9cac-03988ebddf1d824f-00",
        "User-Agent": [
          "azsdk-net-Storage.Queues/12.1.0-dev.20191210.1\u002B5758cdf8298d3305c897cb7ba843ddd732c229c1",
=======
      "RequestUri": "https://storagedotnettesting.queue.core.windows.net/test-queue-2f3b1b78-3b0d-7dba-493d-7d7964a0b151?sv=2019-02-02\u0026ss=bfqt\u0026srt=sco\u0026spr=https\u0026se=2019-12-13T00%3A16%3A47Z\u0026sp=rwdlacup\u0026sig=Sanitized\u0026comp=metadata",
      "RequestMethod": "GET",
      "RequestHeaders": {
        "traceparent": "00-9f667b20228f244b81a504fb2226ad30-59708baa00c2dd46-00",
        "User-Agent": [
          "azsdk-net-Storage.Queues/12.1.0-dev.20191212.1\u002B365544065ca906ef785471b4d22b09dc4a3b54b2",
>>>>>>> 604ad2a4
          "(.NET Core 4.6.28008.01; Microsoft Windows 10.0.18363 )"
        ],
        "x-ms-client-request-id": "91936ecd-0b4b-164e-b1ab-b6e40fc0c649",
        "x-ms-return-client-request-id": "true",
        "x-ms-version": "2018-11-09"
      },
      "RequestBody": null,
      "StatusCode": 200,
      "ResponseHeaders": {
        "Cache-Control": "no-cache",
        "Content-Length": "0",
<<<<<<< HEAD
        "Date": "Wed, 11 Dec 2019 05:26:08 GMT",
=======
        "Date": "Thu, 12 Dec 2019 23:16:46 GMT",
>>>>>>> 604ad2a4
        "Server": [
          "Windows-Azure-Queue/1.0",
          "Microsoft-HTTPAPI/2.0"
        ],
        "x-ms-approximate-messages-count": "0",
<<<<<<< HEAD
        "x-ms-request-id": "e484b307-b003-0003-70e3-af735f000000",
=======
        "x-ms-request-id": "3269c499-5003-004d-3042-b1683a000000",
>>>>>>> 604ad2a4
        "x-ms-version": "2018-11-09"
      },
      "ResponseBody": []
    },
    {
<<<<<<< HEAD
      "RequestUri": "https://seanstagetest.queue.core.windows.net/test-queue-65b452dc-a36a-309c-41c8-6c7145e07d31?sv=2019-07-07\u0026ss=bfq\u0026srt=sco\u0026spr=https\u0026se=2019-12-11T06%3A26%3A08Z\u0026sp=rwdlacup\u0026sig=Sanitized",
      "RequestMethod": "DELETE",
      "RequestHeaders": {
        "traceparent": "00-5d6cc720941727459d8d2f7302941ac8-f8d87e362161504f-00",
        "User-Agent": [
          "azsdk-net-Storage.Queues/12.1.0-dev.20191210.1\u002B5758cdf8298d3305c897cb7ba843ddd732c229c1",
=======
      "RequestUri": "https://storagedotnettesting.queue.core.windows.net/test-queue-65b452dc-a36a-309c-41c8-6c7145e07d31?sv=2019-02-02\u0026ss=bfqt\u0026srt=sco\u0026spr=https\u0026se=2019-12-13T00%3A16%3A47Z\u0026sp=rwdlacup\u0026sig=Sanitized",
      "RequestMethod": "DELETE",
      "RequestHeaders": {
        "traceparent": "00-348d8040f3c7b04e844d1d2e6a976d62-02b33b346913164d-00",
        "User-Agent": [
          "azsdk-net-Storage.Queues/12.1.0-dev.20191212.1\u002B365544065ca906ef785471b4d22b09dc4a3b54b2",
>>>>>>> 604ad2a4
          "(.NET Core 4.6.28008.01; Microsoft Windows 10.0.18363 )"
        ],
        "x-ms-client-request-id": "31cd71af-515b-bb12-1947-3b8934e807c8",
        "x-ms-return-client-request-id": "true",
        "x-ms-version": "2018-11-09"
      },
      "RequestBody": null,
      "StatusCode": 204,
      "ResponseHeaders": {
        "Content-Length": "0",
<<<<<<< HEAD
        "Date": "Wed, 11 Dec 2019 05:26:08 GMT",
=======
        "Date": "Thu, 12 Dec 2019 23:16:46 GMT",
>>>>>>> 604ad2a4
        "Server": [
          "Windows-Azure-Queue/1.0",
          "Microsoft-HTTPAPI/2.0"
        ],
<<<<<<< HEAD
        "x-ms-request-id": "e484b30e-b003-0003-71e3-af735f000000",
=======
        "x-ms-request-id": "3269c4a4-5003-004d-3b42-b1683a000000",
>>>>>>> 604ad2a4
        "x-ms-version": "2018-11-09"
      },
      "ResponseBody": []
    },
    {
<<<<<<< HEAD
      "RequestUri": "https://seanstagetest.queue.core.windows.net/test-queue-2f3b1b78-3b0d-7dba-493d-7d7964a0b151?sv=2019-07-07\u0026ss=bfq\u0026srt=sco\u0026spr=https\u0026se=2019-12-11T06%3A26%3A08Z\u0026sp=rwdlacup\u0026sig=Sanitized",
      "RequestMethod": "DELETE",
      "RequestHeaders": {
        "traceparent": "00-5b8c64dbf8a3144eba0421f2ee743957-ea108894dd95f94a-00",
        "User-Agent": [
          "azsdk-net-Storage.Queues/12.1.0-dev.20191210.1\u002B5758cdf8298d3305c897cb7ba843ddd732c229c1",
=======
      "RequestUri": "https://storagedotnettesting.queue.core.windows.net/test-queue-2f3b1b78-3b0d-7dba-493d-7d7964a0b151?sv=2019-02-02\u0026ss=bfqt\u0026srt=sco\u0026spr=https\u0026se=2019-12-13T00%3A16%3A47Z\u0026sp=rwdlacup\u0026sig=Sanitized",
      "RequestMethod": "DELETE",
      "RequestHeaders": {
        "traceparent": "00-e76eca7ee0f47d45b155b3e1216aa71b-8a239a3cb435b847-00",
        "User-Agent": [
          "azsdk-net-Storage.Queues/12.1.0-dev.20191212.1\u002B365544065ca906ef785471b4d22b09dc4a3b54b2",
>>>>>>> 604ad2a4
          "(.NET Core 4.6.28008.01; Microsoft Windows 10.0.18363 )"
        ],
        "x-ms-client-request-id": "9e3406fe-94f3-75ed-10b0-88b5025a8f23",
        "x-ms-return-client-request-id": "true",
        "x-ms-version": "2018-11-09"
      },
      "RequestBody": null,
      "StatusCode": 204,
      "ResponseHeaders": {
        "Content-Length": "0",
<<<<<<< HEAD
        "Date": "Wed, 11 Dec 2019 05:26:08 GMT",
=======
        "Date": "Thu, 12 Dec 2019 23:16:47 GMT",
>>>>>>> 604ad2a4
        "Server": [
          "Windows-Azure-Queue/1.0",
          "Microsoft-HTTPAPI/2.0"
        ],
<<<<<<< HEAD
        "x-ms-request-id": "e484b30f-b003-0003-72e3-af735f000000",
=======
        "x-ms-request-id": "3269c4b7-5003-004d-4c42-b1683a000000",
>>>>>>> 604ad2a4
        "x-ms-version": "2018-11-09"
      },
      "ResponseBody": []
    }
  ],
  "Variables": {
<<<<<<< HEAD
    "DateTimeOffsetNow": "2019-12-10T21:26:08.2464852-08:00",
    "RandomSeed": "627936628",
    "Storage_TestConfigDefault": "ProductionTenant\nseanstagetest\nU2FuaXRpemVk\nhttp://seanstagetest.blob.core.windows.net\nhttp://seanstagetest.file.core.windows.net\nhttp://seanstagetest.queue.core.windows.net\nhttp://seanstagetest.table.core.windows.net\n\n\n\n\nhttp://seanstagetest-secondary.blob.core.windows.net\nhttp://seanstagetest-secondary.file.core.windows.net\nhttp://seanstagetest-secondary.queue.core.windows.net\nhttp://seanstagetest-secondary.table.core.windows.net\n\nSanitized\n\n\nCloud\nBlobEndpoint=http://seanstagetest.blob.core.windows.net/;QueueEndpoint=http://seanstagetest.queue.core.windows.net/;FileEndpoint=http://seanstagetest.file.core.windows.net/;BlobSecondaryEndpoint=http://seanstagetest-secondary.blob.core.windows.net/;QueueSecondaryEndpoint=http://seanstagetest-secondary.queue.core.windows.net/;FileSecondaryEndpoint=http://seanstagetest-secondary.file.core.windows.net/;AccountName=seanstagetest;AccountKey=Sanitized\nseanscope1"
=======
    "DateTimeOffsetNow": "2019-12-12T15:16:47.3352504-08:00",
    "RandomSeed": "627936628",
    "Storage_TestConfigDefault": "ProductionTenant\nstoragedotnettesting\nU2FuaXRpemVk\nhttps://storagedotnettesting.blob.core.windows.net\nhttps://storagedotnettesting.file.core.windows.net\nhttps://storagedotnettesting.queue.core.windows.net\nhttps://storagedotnettesting.table.core.windows.net\n\n\n\n\nhttps://storagedotnettesting-secondary.blob.core.windows.net\nhttps://storagedotnettesting-secondary.file.core.windows.net\nhttps://storagedotnettesting-secondary.queue.core.windows.net\nhttps://storagedotnettesting-secondary.table.core.windows.net\n\nSanitized\n\n\nCloud\nBlobEndpoint=https://storagedotnettesting.blob.core.windows.net/;QueueEndpoint=https://storagedotnettesting.queue.core.windows.net/;FileEndpoint=https://storagedotnettesting.file.core.windows.net/;BlobSecondaryEndpoint=https://storagedotnettesting-secondary.blob.core.windows.net/;QueueSecondaryEndpoint=https://storagedotnettesting-secondary.queue.core.windows.net/;FileSecondaryEndpoint=https://storagedotnettesting-secondary.file.core.windows.net/;AccountName=storagedotnettesting;AccountKey=Sanitized"
>>>>>>> 604ad2a4
  }
}<|MERGE_RESOLUTION|>--- conflicted
+++ resolved
@@ -1,24 +1,15 @@
 {
   "Entries": [
     {
-<<<<<<< HEAD
-      "RequestUri": "https://seanstagetest.queue.core.windows.net/test-queue-65b452dc-a36a-309c-41c8-6c7145e07d31?sv=2019-07-07\u0026ss=bfq\u0026srt=sco\u0026spr=https\u0026se=2019-12-11T06%3A26%3A08Z\u0026sp=rwdlacup\u0026sig=Sanitized",
+      "RequestUri": "https://seanstagetest.queue.core.windows.net/test-queue-fed89111-e528-28f6-334d-9690423af43a?sv=2019-07-07\u0026ss=bfqt\u0026srt=sco\u0026spr=https\u0026se=2019-12-16T21%3A48%3A41Z\u0026sp=rwdlacup\u0026sig=Sanitized",
       "RequestMethod": "PUT",
       "RequestHeaders": {
-        "traceparent": "00-df2ea773b820444c8bae3658a3a2d55e-dbf392624c93814d-00",
+        "traceparent": "00-e84446f2ea90934aac290b161ca026e6-4c469bfa8e52ea46-00",
         "User-Agent": [
-          "azsdk-net-Storage.Queues/12.1.0-dev.20191210.1\u002B5758cdf8298d3305c897cb7ba843ddd732c229c1",
-=======
-      "RequestUri": "https://storagedotnettesting.queue.core.windows.net/test-queue-65b452dc-a36a-309c-41c8-6c7145e07d31?sv=2019-02-02\u0026ss=bfqt\u0026srt=sco\u0026spr=https\u0026se=2019-12-13T00%3A16%3A47Z\u0026sp=rwdlacup\u0026sig=Sanitized",
-      "RequestMethod": "PUT",
-      "RequestHeaders": {
-        "traceparent": "00-1797113d132dff4cb0986e6ffc3a8182-22ed11a1499da940-00",
-        "User-Agent": [
-          "azsdk-net-Storage.Queues/12.1.0-dev.20191212.1\u002B365544065ca906ef785471b4d22b09dc4a3b54b2",
->>>>>>> 604ad2a4
+          "azsdk-net-Storage.Queues/12.1.0-dev.20191216.1\u002B0c2577880c6fbd0b50c06078ac498561c94c6e82",
           "(.NET Core 4.6.28008.01; Microsoft Windows 10.0.18363 )"
         ],
-        "x-ms-client-request-id": "f0c6d923-6b3e-a1e9-9737-1b2c2623cba0",
+        "x-ms-client-request-id": "c8bd4730-d090-275e-402a-65e164b4eeaa",
         "x-ms-return-client-request-id": "true",
         "x-ms-version": "2018-11-09"
       },
@@ -26,43 +17,26 @@
       "StatusCode": 201,
       "ResponseHeaders": {
         "Content-Length": "0",
-<<<<<<< HEAD
-        "Date": "Wed, 11 Dec 2019 05:26:07 GMT",
-=======
-        "Date": "Thu, 12 Dec 2019 23:16:46 GMT",
->>>>>>> 604ad2a4
+        "Date": "Mon, 16 Dec 2019 20:48:41 GMT",
         "Server": [
           "Windows-Azure-Queue/1.0",
           "Microsoft-HTTPAPI/2.0"
         ],
-<<<<<<< HEAD
-        "x-ms-request-id": "e484b301-b003-0003-6de3-af735f000000",
-=======
-        "x-ms-request-id": "3269c45e-5003-004d-7a42-b1683a000000",
->>>>>>> 604ad2a4
+        "x-ms-request-id": "6e7907d7-d003-0048-2b52-b48f0c000000",
         "x-ms-version": "2018-11-09"
       },
       "ResponseBody": []
     },
     {
-<<<<<<< HEAD
-      "RequestUri": "https://seanstagetest.queue.core.windows.net/test-queue-2f3b1b78-3b0d-7dba-493d-7d7964a0b151?sv=2019-07-07\u0026ss=bfq\u0026srt=sco\u0026spr=https\u0026se=2019-12-11T06%3A26%3A08Z\u0026sp=rwdlacup\u0026sig=Sanitized",
+      "RequestUri": "https://seanstagetest.queue.core.windows.net/test-queue-a072d323-ea04-ad50-9947-81423989a3ef?sv=2019-07-07\u0026ss=bfqt\u0026srt=sco\u0026spr=https\u0026se=2019-12-16T21%3A48%3A41Z\u0026sp=rwdlacup\u0026sig=Sanitized",
       "RequestMethod": "PUT",
       "RequestHeaders": {
-        "traceparent": "00-002fd8305718174995ab288b62cd493a-7ed881b9e5a6bd48-00",
+        "traceparent": "00-6923e682aeba184ca0038e2c7e18ee62-9427581d10e3e84c-00",
         "User-Agent": [
-          "azsdk-net-Storage.Queues/12.1.0-dev.20191210.1\u002B5758cdf8298d3305c897cb7ba843ddd732c229c1",
-=======
-      "RequestUri": "https://storagedotnettesting.queue.core.windows.net/test-queue-2f3b1b78-3b0d-7dba-493d-7d7964a0b151?sv=2019-02-02\u0026ss=bfqt\u0026srt=sco\u0026spr=https\u0026se=2019-12-13T00%3A16%3A47Z\u0026sp=rwdlacup\u0026sig=Sanitized",
-      "RequestMethod": "PUT",
-      "RequestHeaders": {
-        "traceparent": "00-1657968fa7893c468f4eb2e14dbf134c-49132484b4c7494d-00",
-        "User-Agent": [
-          "azsdk-net-Storage.Queues/12.1.0-dev.20191212.1\u002B365544065ca906ef785471b4d22b09dc4a3b54b2",
->>>>>>> 604ad2a4
+          "azsdk-net-Storage.Queues/12.1.0-dev.20191216.1\u002B0c2577880c6fbd0b50c06078ac498561c94c6e82",
           "(.NET Core 4.6.28008.01; Microsoft Windows 10.0.18363 )"
         ],
-        "x-ms-client-request-id": "8b56c8f4-c1da-d612-eac7-1d12ba99f038",
+        "x-ms-client-request-id": "f2127638-dacb-7c5f-4aaf-0d31e864bd9d",
         "x-ms-return-client-request-id": "true",
         "x-ms-version": "2018-11-09"
       },
@@ -70,43 +44,26 @@
       "StatusCode": 201,
       "ResponseHeaders": {
         "Content-Length": "0",
-<<<<<<< HEAD
-        "Date": "Wed, 11 Dec 2019 05:26:07 GMT",
-=======
-        "Date": "Thu, 12 Dec 2019 23:16:46 GMT",
->>>>>>> 604ad2a4
+        "Date": "Mon, 16 Dec 2019 20:48:42 GMT",
         "Server": [
           "Windows-Azure-Queue/1.0",
           "Microsoft-HTTPAPI/2.0"
         ],
-<<<<<<< HEAD
-        "x-ms-request-id": "e484b304-b003-0003-6ee3-af735f000000",
-=======
-        "x-ms-request-id": "3269c473-5003-004d-0d42-b1683a000000",
->>>>>>> 604ad2a4
+        "x-ms-request-id": "bb2b854e-6003-0000-3852-b4923b000000",
         "x-ms-version": "2018-11-09"
       },
       "ResponseBody": []
     },
     {
-<<<<<<< HEAD
-      "RequestUri": "https://seanstagetest.queue.core.windows.net/test-queue-65b452dc-a36a-309c-41c8-6c7145e07d31?sv=2019-07-07\u0026ss=bfq\u0026srt=sco\u0026spr=https\u0026se=2019-12-11T06%3A26%3A08Z\u0026sp=rwdlacup\u0026sig=Sanitized\u0026comp=metadata",
+      "RequestUri": "https://seanstagetest.queue.core.windows.net/test-queue-fed89111-e528-28f6-334d-9690423af43a?sv=2019-07-07\u0026ss=bfqt\u0026srt=sco\u0026spr=https\u0026se=2019-12-16T21%3A48%3A41Z\u0026sp=rwdlacup\u0026sig=Sanitized\u0026comp=metadata",
       "RequestMethod": "GET",
       "RequestHeaders": {
-        "traceparent": "00-b40bccd9a2ffa64183c71f95d7aaa2d2-1ec49b191fc53a48-00",
+        "traceparent": "00-55b23dd26a7b354a9d73589c53050cb2-b97e71af104d3e48-00",
         "User-Agent": [
-          "azsdk-net-Storage.Queues/12.1.0-dev.20191210.1\u002B5758cdf8298d3305c897cb7ba843ddd732c229c1",
-=======
-      "RequestUri": "https://storagedotnettesting.queue.core.windows.net/test-queue-65b452dc-a36a-309c-41c8-6c7145e07d31?sv=2019-02-02\u0026ss=bfqt\u0026srt=sco\u0026spr=https\u0026se=2019-12-13T00%3A16%3A47Z\u0026sp=rwdlacup\u0026sig=Sanitized\u0026comp=metadata",
-      "RequestMethod": "GET",
-      "RequestHeaders": {
-        "traceparent": "00-d933c54d4d7bcf489ee992444235bcb1-2ec3dfdd449db84f-00",
-        "User-Agent": [
-          "azsdk-net-Storage.Queues/12.1.0-dev.20191212.1\u002B365544065ca906ef785471b4d22b09dc4a3b54b2",
->>>>>>> 604ad2a4
+          "azsdk-net-Storage.Queues/12.1.0-dev.20191216.1\u002B0c2577880c6fbd0b50c06078ac498561c94c6e82",
           "(.NET Core 4.6.28008.01; Microsoft Windows 10.0.18363 )"
         ],
-        "x-ms-client-request-id": "d63bd8ae-b1fc-c7cd-4518-479a9fefe35d",
+        "x-ms-client-request-id": "6d019ec8-f7f8-eb32-d002-f3ace6a7dba8",
         "x-ms-return-client-request-id": "true",
         "x-ms-version": "2018-11-09"
       },
@@ -115,44 +72,27 @@
       "ResponseHeaders": {
         "Cache-Control": "no-cache",
         "Content-Length": "0",
-<<<<<<< HEAD
-        "Date": "Wed, 11 Dec 2019 05:26:08 GMT",
-=======
-        "Date": "Thu, 12 Dec 2019 23:16:46 GMT",
->>>>>>> 604ad2a4
+        "Date": "Mon, 16 Dec 2019 20:48:42 GMT",
         "Server": [
           "Windows-Azure-Queue/1.0",
           "Microsoft-HTTPAPI/2.0"
         ],
         "x-ms-approximate-messages-count": "0",
-<<<<<<< HEAD
-        "x-ms-request-id": "e484b306-b003-0003-6fe3-af735f000000",
-=======
-        "x-ms-request-id": "3269c489-5003-004d-2142-b1683a000000",
->>>>>>> 604ad2a4
+        "x-ms-request-id": "6e7907dd-d003-0048-2f52-b48f0c000000",
         "x-ms-version": "2018-11-09"
       },
       "ResponseBody": []
     },
     {
-<<<<<<< HEAD
-      "RequestUri": "https://seanstagetest.queue.core.windows.net/test-queue-2f3b1b78-3b0d-7dba-493d-7d7964a0b151?sv=2019-07-07\u0026ss=bfq\u0026srt=sco\u0026spr=https\u0026se=2019-12-11T06%3A26%3A08Z\u0026sp=rwdlacup\u0026sig=Sanitized\u0026comp=metadata",
+      "RequestUri": "https://seanstagetest.queue.core.windows.net/test-queue-a072d323-ea04-ad50-9947-81423989a3ef?sv=2019-07-07\u0026ss=bfqt\u0026srt=sco\u0026spr=https\u0026se=2019-12-16T21%3A48%3A41Z\u0026sp=rwdlacup\u0026sig=Sanitized\u0026comp=metadata",
       "RequestMethod": "GET",
       "RequestHeaders": {
-        "traceparent": "00-b1c56162262e4d4f969dfd5b051c9cac-03988ebddf1d824f-00",
+        "traceparent": "00-180d8ca7cb34bb458ec9491f9c080b17-efeff8763ddb1746-00",
         "User-Agent": [
-          "azsdk-net-Storage.Queues/12.1.0-dev.20191210.1\u002B5758cdf8298d3305c897cb7ba843ddd732c229c1",
-=======
-      "RequestUri": "https://storagedotnettesting.queue.core.windows.net/test-queue-2f3b1b78-3b0d-7dba-493d-7d7964a0b151?sv=2019-02-02\u0026ss=bfqt\u0026srt=sco\u0026spr=https\u0026se=2019-12-13T00%3A16%3A47Z\u0026sp=rwdlacup\u0026sig=Sanitized\u0026comp=metadata",
-      "RequestMethod": "GET",
-      "RequestHeaders": {
-        "traceparent": "00-9f667b20228f244b81a504fb2226ad30-59708baa00c2dd46-00",
-        "User-Agent": [
-          "azsdk-net-Storage.Queues/12.1.0-dev.20191212.1\u002B365544065ca906ef785471b4d22b09dc4a3b54b2",
->>>>>>> 604ad2a4
+          "azsdk-net-Storage.Queues/12.1.0-dev.20191216.1\u002B0c2577880c6fbd0b50c06078ac498561c94c6e82",
           "(.NET Core 4.6.28008.01; Microsoft Windows 10.0.18363 )"
         ],
-        "x-ms-client-request-id": "91936ecd-0b4b-164e-b1ab-b6e40fc0c649",
+        "x-ms-client-request-id": "a784477b-7cc0-900e-ba54-93502cf86a60",
         "x-ms-return-client-request-id": "true",
         "x-ms-version": "2018-11-09"
       },
@@ -161,44 +101,27 @@
       "ResponseHeaders": {
         "Cache-Control": "no-cache",
         "Content-Length": "0",
-<<<<<<< HEAD
-        "Date": "Wed, 11 Dec 2019 05:26:08 GMT",
-=======
-        "Date": "Thu, 12 Dec 2019 23:16:46 GMT",
->>>>>>> 604ad2a4
+        "Date": "Mon, 16 Dec 2019 20:48:42 GMT",
         "Server": [
           "Windows-Azure-Queue/1.0",
           "Microsoft-HTTPAPI/2.0"
         ],
         "x-ms-approximate-messages-count": "0",
-<<<<<<< HEAD
-        "x-ms-request-id": "e484b307-b003-0003-70e3-af735f000000",
-=======
-        "x-ms-request-id": "3269c499-5003-004d-3042-b1683a000000",
->>>>>>> 604ad2a4
+        "x-ms-request-id": "bb2b8553-6003-0000-3b52-b4923b000000",
         "x-ms-version": "2018-11-09"
       },
       "ResponseBody": []
     },
     {
-<<<<<<< HEAD
-      "RequestUri": "https://seanstagetest.queue.core.windows.net/test-queue-65b452dc-a36a-309c-41c8-6c7145e07d31?sv=2019-07-07\u0026ss=bfq\u0026srt=sco\u0026spr=https\u0026se=2019-12-11T06%3A26%3A08Z\u0026sp=rwdlacup\u0026sig=Sanitized",
+      "RequestUri": "https://seanstagetest.queue.core.windows.net/test-queue-fed89111-e528-28f6-334d-9690423af43a?sv=2019-07-07\u0026ss=bfqt\u0026srt=sco\u0026spr=https\u0026se=2019-12-16T21%3A48%3A41Z\u0026sp=rwdlacup\u0026sig=Sanitized",
       "RequestMethod": "DELETE",
       "RequestHeaders": {
-        "traceparent": "00-5d6cc720941727459d8d2f7302941ac8-f8d87e362161504f-00",
+        "traceparent": "00-92b94251a7da834badbea5f57f926a42-0447dc166c050248-00",
         "User-Agent": [
-          "azsdk-net-Storage.Queues/12.1.0-dev.20191210.1\u002B5758cdf8298d3305c897cb7ba843ddd732c229c1",
-=======
-      "RequestUri": "https://storagedotnettesting.queue.core.windows.net/test-queue-65b452dc-a36a-309c-41c8-6c7145e07d31?sv=2019-02-02\u0026ss=bfqt\u0026srt=sco\u0026spr=https\u0026se=2019-12-13T00%3A16%3A47Z\u0026sp=rwdlacup\u0026sig=Sanitized",
-      "RequestMethod": "DELETE",
-      "RequestHeaders": {
-        "traceparent": "00-348d8040f3c7b04e844d1d2e6a976d62-02b33b346913164d-00",
-        "User-Agent": [
-          "azsdk-net-Storage.Queues/12.1.0-dev.20191212.1\u002B365544065ca906ef785471b4d22b09dc4a3b54b2",
->>>>>>> 604ad2a4
+          "azsdk-net-Storage.Queues/12.1.0-dev.20191216.1\u002B0c2577880c6fbd0b50c06078ac498561c94c6e82",
           "(.NET Core 4.6.28008.01; Microsoft Windows 10.0.18363 )"
         ],
-        "x-ms-client-request-id": "31cd71af-515b-bb12-1947-3b8934e807c8",
+        "x-ms-client-request-id": "9e31b7a7-3323-f7e7-c02d-d90c1aae3f48",
         "x-ms-return-client-request-id": "true",
         "x-ms-version": "2018-11-09"
       },
@@ -206,43 +129,26 @@
       "StatusCode": 204,
       "ResponseHeaders": {
         "Content-Length": "0",
-<<<<<<< HEAD
-        "Date": "Wed, 11 Dec 2019 05:26:08 GMT",
-=======
-        "Date": "Thu, 12 Dec 2019 23:16:46 GMT",
->>>>>>> 604ad2a4
+        "Date": "Mon, 16 Dec 2019 20:48:42 GMT",
         "Server": [
           "Windows-Azure-Queue/1.0",
           "Microsoft-HTTPAPI/2.0"
         ],
-<<<<<<< HEAD
-        "x-ms-request-id": "e484b30e-b003-0003-71e3-af735f000000",
-=======
-        "x-ms-request-id": "3269c4a4-5003-004d-3b42-b1683a000000",
->>>>>>> 604ad2a4
+        "x-ms-request-id": "6e7907e0-d003-0048-3252-b48f0c000000",
         "x-ms-version": "2018-11-09"
       },
       "ResponseBody": []
     },
     {
-<<<<<<< HEAD
-      "RequestUri": "https://seanstagetest.queue.core.windows.net/test-queue-2f3b1b78-3b0d-7dba-493d-7d7964a0b151?sv=2019-07-07\u0026ss=bfq\u0026srt=sco\u0026spr=https\u0026se=2019-12-11T06%3A26%3A08Z\u0026sp=rwdlacup\u0026sig=Sanitized",
+      "RequestUri": "https://seanstagetest.queue.core.windows.net/test-queue-a072d323-ea04-ad50-9947-81423989a3ef?sv=2019-07-07\u0026ss=bfqt\u0026srt=sco\u0026spr=https\u0026se=2019-12-16T21%3A48%3A41Z\u0026sp=rwdlacup\u0026sig=Sanitized",
       "RequestMethod": "DELETE",
       "RequestHeaders": {
-        "traceparent": "00-5b8c64dbf8a3144eba0421f2ee743957-ea108894dd95f94a-00",
+        "traceparent": "00-504e0473edceb740a5f3124109998c9c-5afa844cd884004b-00",
         "User-Agent": [
-          "azsdk-net-Storage.Queues/12.1.0-dev.20191210.1\u002B5758cdf8298d3305c897cb7ba843ddd732c229c1",
-=======
-      "RequestUri": "https://storagedotnettesting.queue.core.windows.net/test-queue-2f3b1b78-3b0d-7dba-493d-7d7964a0b151?sv=2019-02-02\u0026ss=bfqt\u0026srt=sco\u0026spr=https\u0026se=2019-12-13T00%3A16%3A47Z\u0026sp=rwdlacup\u0026sig=Sanitized",
-      "RequestMethod": "DELETE",
-      "RequestHeaders": {
-        "traceparent": "00-e76eca7ee0f47d45b155b3e1216aa71b-8a239a3cb435b847-00",
-        "User-Agent": [
-          "azsdk-net-Storage.Queues/12.1.0-dev.20191212.1\u002B365544065ca906ef785471b4d22b09dc4a3b54b2",
->>>>>>> 604ad2a4
+          "azsdk-net-Storage.Queues/12.1.0-dev.20191216.1\u002B0c2577880c6fbd0b50c06078ac498561c94c6e82",
           "(.NET Core 4.6.28008.01; Microsoft Windows 10.0.18363 )"
         ],
-        "x-ms-client-request-id": "9e3406fe-94f3-75ed-10b0-88b5025a8f23",
+        "x-ms-client-request-id": "74a97215-ccc7-863d-4f28-4d965b7f00f0",
         "x-ms-return-client-request-id": "true",
         "x-ms-version": "2018-11-09"
       },
@@ -250,34 +156,20 @@
       "StatusCode": 204,
       "ResponseHeaders": {
         "Content-Length": "0",
-<<<<<<< HEAD
-        "Date": "Wed, 11 Dec 2019 05:26:08 GMT",
-=======
-        "Date": "Thu, 12 Dec 2019 23:16:47 GMT",
->>>>>>> 604ad2a4
+        "Date": "Mon, 16 Dec 2019 20:48:42 GMT",
         "Server": [
           "Windows-Azure-Queue/1.0",
           "Microsoft-HTTPAPI/2.0"
         ],
-<<<<<<< HEAD
-        "x-ms-request-id": "e484b30f-b003-0003-72e3-af735f000000",
-=======
-        "x-ms-request-id": "3269c4b7-5003-004d-4c42-b1683a000000",
->>>>>>> 604ad2a4
+        "x-ms-request-id": "bb2b855e-6003-0000-4552-b4923b000000",
         "x-ms-version": "2018-11-09"
       },
       "ResponseBody": []
     }
   ],
   "Variables": {
-<<<<<<< HEAD
-    "DateTimeOffsetNow": "2019-12-10T21:26:08.2464852-08:00",
-    "RandomSeed": "627936628",
+    "DateTimeOffsetNow": "2019-12-16T12:48:41.5193140-08:00",
+    "RandomSeed": "45159389",
     "Storage_TestConfigDefault": "ProductionTenant\nseanstagetest\nU2FuaXRpemVk\nhttp://seanstagetest.blob.core.windows.net\nhttp://seanstagetest.file.core.windows.net\nhttp://seanstagetest.queue.core.windows.net\nhttp://seanstagetest.table.core.windows.net\n\n\n\n\nhttp://seanstagetest-secondary.blob.core.windows.net\nhttp://seanstagetest-secondary.file.core.windows.net\nhttp://seanstagetest-secondary.queue.core.windows.net\nhttp://seanstagetest-secondary.table.core.windows.net\n\nSanitized\n\n\nCloud\nBlobEndpoint=http://seanstagetest.blob.core.windows.net/;QueueEndpoint=http://seanstagetest.queue.core.windows.net/;FileEndpoint=http://seanstagetest.file.core.windows.net/;BlobSecondaryEndpoint=http://seanstagetest-secondary.blob.core.windows.net/;QueueSecondaryEndpoint=http://seanstagetest-secondary.queue.core.windows.net/;FileSecondaryEndpoint=http://seanstagetest-secondary.file.core.windows.net/;AccountName=seanstagetest;AccountKey=Sanitized\nseanscope1"
-=======
-    "DateTimeOffsetNow": "2019-12-12T15:16:47.3352504-08:00",
-    "RandomSeed": "627936628",
-    "Storage_TestConfigDefault": "ProductionTenant\nstoragedotnettesting\nU2FuaXRpemVk\nhttps://storagedotnettesting.blob.core.windows.net\nhttps://storagedotnettesting.file.core.windows.net\nhttps://storagedotnettesting.queue.core.windows.net\nhttps://storagedotnettesting.table.core.windows.net\n\n\n\n\nhttps://storagedotnettesting-secondary.blob.core.windows.net\nhttps://storagedotnettesting-secondary.file.core.windows.net\nhttps://storagedotnettesting-secondary.queue.core.windows.net\nhttps://storagedotnettesting-secondary.table.core.windows.net\n\nSanitized\n\n\nCloud\nBlobEndpoint=https://storagedotnettesting.blob.core.windows.net/;QueueEndpoint=https://storagedotnettesting.queue.core.windows.net/;FileEndpoint=https://storagedotnettesting.file.core.windows.net/;BlobSecondaryEndpoint=https://storagedotnettesting-secondary.blob.core.windows.net/;QueueSecondaryEndpoint=https://storagedotnettesting-secondary.queue.core.windows.net/;FileSecondaryEndpoint=https://storagedotnettesting-secondary.file.core.windows.net/;AccountName=storagedotnettesting;AccountKey=Sanitized"
->>>>>>> 604ad2a4
   }
 }