{
  "Entries": [
    {
<<<<<<< HEAD
      "RequestUri": "https://seanmcccanary.queue.core.windows.net/test-queue-fed89111-e528-28f6-334d-9690423af43a?sv=2020-06-12\u0026ss=bfqt\u0026srt=sco\u0026spr=https\u0026se=2020-06-24T23%3A38%3A49Z\u0026sp=rwdxlacuptf\u0026sig=Sanitized",
=======
      "RequestUri": "https://seandevtest.queue.core.windows.net/test-queue-fed89111-e528-28f6-334d-9690423af43a?sv=2020-04-08\u0026ss=bfqt\u0026srt=sco\u0026spr=https\u0026se=2021-01-06T03%3A04%3A00Z\u0026sp=rwdxlacuptf\u0026sig=Sanitized",
>>>>>>> ac24a13f
      "RequestMethod": "PUT",
      "RequestHeaders": {
        "Accept": "application/xml",
        "traceparent": "00-048bd1208072d0488b1842bf1ef90bb4-47572a90f17b3947-00",
        "User-Agent": [
          "azsdk-net-Storage.Queues/12.6.0-alpha.20210105.1",
          "(.NET 5.0.1-servicing.20575.16; Microsoft Windows 10.0.19042)"
        ],
        "x-ms-client-request-id": "c8bd4730-d090-275e-402a-65e164b4eeaa",
        "x-ms-return-client-request-id": "true",
        "x-ms-version": "2018-11-09"
      },
      "RequestBody": null,
      "StatusCode": 201,
      "ResponseHeaders": {
        "Content-Length": "0",
        "Date": "Wed, 06 Jan 2021 02:04:01 GMT",
        "Server": [
          "Windows-Azure-Queue/1.0",
          "Microsoft-HTTPAPI/2.0"
        ],
        "x-ms-request-id": "ccc93c7c-c003-0059-5fd0-e30f8c000000",
        "x-ms-version": "2018-11-09"
      },
      "ResponseBody": []
    },
    {
<<<<<<< HEAD
      "RequestUri": "https://seanmcccanary.queue.core.windows.net/test-queue-a072d323-ea04-ad50-9947-81423989a3ef?sv=2020-06-12\u0026ss=bfqt\u0026srt=sco\u0026spr=https\u0026se=2020-06-24T23%3A38%3A49Z\u0026sp=rwdxlacuptf\u0026sig=Sanitized",
=======
      "RequestUri": "https://seandevtest.queue.core.windows.net/test-queue-a072d323-ea04-ad50-9947-81423989a3ef?sv=2020-04-08\u0026ss=bfqt\u0026srt=sco\u0026spr=https\u0026se=2021-01-06T03%3A04%3A00Z\u0026sp=rwdxlacuptf\u0026sig=Sanitized",
>>>>>>> ac24a13f
      "RequestMethod": "PUT",
      "RequestHeaders": {
        "Accept": "application/xml",
        "traceparent": "00-4a97f38001a9384f999118f210bfca54-ce7b68454259724d-00",
        "User-Agent": [
          "azsdk-net-Storage.Queues/12.6.0-alpha.20210105.1",
          "(.NET 5.0.1-servicing.20575.16; Microsoft Windows 10.0.19042)"
        ],
        "x-ms-client-request-id": "f2127638-dacb-7c5f-4aaf-0d31e864bd9d",
        "x-ms-return-client-request-id": "true",
        "x-ms-version": "2018-11-09"
      },
      "RequestBody": null,
      "StatusCode": 201,
      "ResponseHeaders": {
        "Content-Length": "0",
        "Date": "Wed, 06 Jan 2021 02:04:01 GMT",
        "Server": [
          "Windows-Azure-Queue/1.0",
          "Microsoft-HTTPAPI/2.0"
        ],
        "x-ms-request-id": "bab0b953-0003-0000-58d0-e30a0a000000",
        "x-ms-version": "2018-11-09"
      },
      "ResponseBody": []
    },
    {
<<<<<<< HEAD
      "RequestUri": "https://seanmcccanary.queue.core.windows.net/test-queue-fed89111-e528-28f6-334d-9690423af43a?sv=2020-06-12\u0026ss=bfqt\u0026srt=sco\u0026spr=https\u0026se=2020-06-24T23%3A38%3A49Z\u0026sp=rwdxlacuptf\u0026sig=Sanitized\u0026comp=metadata",
=======
      "RequestUri": "https://seandevtest.queue.core.windows.net/test-queue-fed89111-e528-28f6-334d-9690423af43a?sv=2020-04-08\u0026ss=bfqt\u0026srt=sco\u0026spr=https\u0026se=2021-01-06T03%3A04%3A00Z\u0026sp=rwdxlacuptf\u0026sig=Sanitized\u0026comp=metadata",
>>>>>>> ac24a13f
      "RequestMethod": "GET",
      "RequestHeaders": {
        "Accept": "application/xml",
        "traceparent": "00-f049eb5626a7fd4ebbe595a0c59710b2-6f4a2b49837b224a-00",
        "User-Agent": [
          "azsdk-net-Storage.Queues/12.6.0-alpha.20210105.1",
          "(.NET 5.0.1-servicing.20575.16; Microsoft Windows 10.0.19042)"
        ],
        "x-ms-client-request-id": "6d019ec8-f7f8-eb32-d002-f3ace6a7dba8",
        "x-ms-return-client-request-id": "true",
        "x-ms-version": "2018-11-09"
      },
      "RequestBody": null,
      "StatusCode": 200,
      "ResponseHeaders": {
        "Cache-Control": "no-cache",
        "Content-Length": "0",
        "Date": "Wed, 06 Jan 2021 02:04:01 GMT",
        "Server": [
          "Windows-Azure-Queue/1.0",
          "Microsoft-HTTPAPI/2.0"
        ],
        "Vary": "Origin",
        "x-ms-approximate-messages-count": "0",
        "x-ms-request-id": "bab0b966-0003-0000-68d0-e30a0a000000",
        "x-ms-version": "2018-11-09"
      },
      "ResponseBody": []
    },
    {
<<<<<<< HEAD
      "RequestUri": "https://seanmcccanary.queue.core.windows.net/test-queue-a072d323-ea04-ad50-9947-81423989a3ef?sv=2020-06-12\u0026ss=bfqt\u0026srt=sco\u0026spr=https\u0026se=2020-06-24T23%3A38%3A49Z\u0026sp=rwdxlacuptf\u0026sig=Sanitized\u0026comp=metadata",
=======
      "RequestUri": "https://seandevtest.queue.core.windows.net/test-queue-a072d323-ea04-ad50-9947-81423989a3ef?sv=2020-04-08\u0026ss=bfqt\u0026srt=sco\u0026spr=https\u0026se=2021-01-06T03%3A04%3A00Z\u0026sp=rwdxlacuptf\u0026sig=Sanitized\u0026comp=metadata",
>>>>>>> ac24a13f
      "RequestMethod": "GET",
      "RequestHeaders": {
        "Accept": "application/xml",
        "traceparent": "00-9c84d438fb5b8448989d7bc5dcfb9e0d-25849593643eea48-00",
        "User-Agent": [
          "azsdk-net-Storage.Queues/12.6.0-alpha.20210105.1",
          "(.NET 5.0.1-servicing.20575.16; Microsoft Windows 10.0.19042)"
        ],
        "x-ms-client-request-id": "a784477b-7cc0-900e-ba54-93502cf86a60",
        "x-ms-return-client-request-id": "true",
        "x-ms-version": "2018-11-09"
      },
      "RequestBody": null,
      "StatusCode": 200,
      "ResponseHeaders": {
        "Cache-Control": "no-cache",
        "Content-Length": "0",
        "Date": "Wed, 06 Jan 2021 02:04:01 GMT",
        "Server": [
          "Windows-Azure-Queue/1.0",
          "Microsoft-HTTPAPI/2.0"
        ],
        "Vary": "Origin",
        "x-ms-approximate-messages-count": "0",
        "x-ms-request-id": "bab0b97e-0003-0000-7ed0-e30a0a000000",
        "x-ms-version": "2018-11-09"
      },
      "ResponseBody": []
    },
    {
<<<<<<< HEAD
      "RequestUri": "https://seanmcccanary.queue.core.windows.net/test-queue-fed89111-e528-28f6-334d-9690423af43a?sv=2020-06-12\u0026ss=bfqt\u0026srt=sco\u0026spr=https\u0026se=2020-06-24T23%3A38%3A49Z\u0026sp=rwdxlacuptf\u0026sig=Sanitized",
=======
      "RequestUri": "https://seandevtest.queue.core.windows.net/test-queue-fed89111-e528-28f6-334d-9690423af43a?sv=2020-04-08\u0026ss=bfqt\u0026srt=sco\u0026spr=https\u0026se=2021-01-06T03%3A04%3A00Z\u0026sp=rwdxlacuptf\u0026sig=Sanitized",
>>>>>>> ac24a13f
      "RequestMethod": "DELETE",
      "RequestHeaders": {
        "Accept": "application/xml",
        "traceparent": "00-27521ca30dcad14695c5a06277632c49-2f76613cdd7c8a48-00",
        "User-Agent": [
          "azsdk-net-Storage.Queues/12.6.0-alpha.20210105.1",
          "(.NET 5.0.1-servicing.20575.16; Microsoft Windows 10.0.19042)"
        ],
        "x-ms-client-request-id": "9e31b7a7-3323-f7e7-c02d-d90c1aae3f48",
        "x-ms-return-client-request-id": "true",
        "x-ms-version": "2018-11-09"
      },
      "RequestBody": null,
      "StatusCode": 204,
      "ResponseHeaders": {
        "Content-Length": "0",
        "Date": "Wed, 06 Jan 2021 02:04:01 GMT",
        "Server": [
          "Windows-Azure-Queue/1.0",
          "Microsoft-HTTPAPI/2.0"
        ],
        "x-ms-request-id": "bab0b993-0003-0000-12d0-e30a0a000000",
        "x-ms-version": "2018-11-09"
      },
      "ResponseBody": []
    },
    {
<<<<<<< HEAD
      "RequestUri": "https://seanmcccanary.queue.core.windows.net/test-queue-a072d323-ea04-ad50-9947-81423989a3ef?sv=2020-06-12\u0026ss=bfqt\u0026srt=sco\u0026spr=https\u0026se=2020-06-24T23%3A38%3A49Z\u0026sp=rwdxlacuptf\u0026sig=Sanitized",
=======
      "RequestUri": "https://seandevtest.queue.core.windows.net/test-queue-a072d323-ea04-ad50-9947-81423989a3ef?sv=2020-04-08\u0026ss=bfqt\u0026srt=sco\u0026spr=https\u0026se=2021-01-06T03%3A04%3A00Z\u0026sp=rwdxlacuptf\u0026sig=Sanitized",
>>>>>>> ac24a13f
      "RequestMethod": "DELETE",
      "RequestHeaders": {
        "Accept": "application/xml",
        "traceparent": "00-0419226cc49a6d41a8c2fa5038cfda66-a36ddb6fb8e37f4b-00",
        "User-Agent": [
          "azsdk-net-Storage.Queues/12.6.0-alpha.20210105.1",
          "(.NET 5.0.1-servicing.20575.16; Microsoft Windows 10.0.19042)"
        ],
        "x-ms-client-request-id": "74a97215-ccc7-863d-4f28-4d965b7f00f0",
        "x-ms-return-client-request-id": "true",
        "x-ms-version": "2018-11-09"
      },
      "RequestBody": null,
      "StatusCode": 204,
      "ResponseHeaders": {
        "Content-Length": "0",
        "Date": "Wed, 06 Jan 2021 02:04:01 GMT",
        "Server": [
          "Windows-Azure-Queue/1.0",
          "Microsoft-HTTPAPI/2.0"
        ],
        "x-ms-request-id": "bab0b9b6-0003-0000-35d0-e30a0a000000",
        "x-ms-version": "2018-11-09"
      },
      "ResponseBody": []
    }
  ],
  "Variables": {
    "DateTimeOffsetNow": "2021-01-05T20:04:00.2428461-06:00",
    "RandomSeed": "45159389",
    "Storage_TestConfigDefault": "ProductionTenant\nseandevtest\nU2FuaXRpemVk\nhttps://seandevtest.blob.core.windows.net\nhttps://seandevtest.file.core.windows.net\nhttps://seandevtest.queue.core.windows.net\nhttps://seandevtest.table.core.windows.net\n\n\n\n\nhttps://seandevtest-secondary.blob.core.windows.net\nhttps://seandevtest-secondary.file.core.windows.net\nhttps://seandevtest-secondary.queue.core.windows.net\nhttps://seandevtest-secondary.table.core.windows.net\n\nSanitized\n\n\nCloud\nBlobEndpoint=https://seandevtest.blob.core.windows.net/;QueueEndpoint=https://seandevtest.queue.core.windows.net/;FileEndpoint=https://seandevtest.file.core.windows.net/;BlobSecondaryEndpoint=https://seandevtest-secondary.blob.core.windows.net/;QueueSecondaryEndpoint=https://seandevtest-secondary.queue.core.windows.net/;FileSecondaryEndpoint=https://seandevtest-secondary.file.core.windows.net/;AccountName=seandevtest;AccountKey=Kg==;\nseanscope1"
  }
}<|MERGE_RESOLUTION|>--- conflicted
+++ resolved
@@ -1,20 +1,16 @@
 {
   "Entries": [
     {
-<<<<<<< HEAD
-      "RequestUri": "https://seanmcccanary.queue.core.windows.net/test-queue-fed89111-e528-28f6-334d-9690423af43a?sv=2020-06-12\u0026ss=bfqt\u0026srt=sco\u0026spr=https\u0026se=2020-06-24T23%3A38%3A49Z\u0026sp=rwdxlacuptf\u0026sig=Sanitized",
-=======
-      "RequestUri": "https://seandevtest.queue.core.windows.net/test-queue-fed89111-e528-28f6-334d-9690423af43a?sv=2020-04-08\u0026ss=bfqt\u0026srt=sco\u0026spr=https\u0026se=2021-01-06T03%3A04%3A00Z\u0026sp=rwdxlacuptf\u0026sig=Sanitized",
->>>>>>> ac24a13f
+      "RequestUri": "https://seanmcccanary3.queue.core.windows.net/test-queue-af469c94-3d22-f597-990f-225e30cb6fda?sv=2020-06-12\u0026ss=bfqt\u0026srt=sco\u0026spr=https\u0026se=2021-01-26T19%3A51%3A16Z\u0026sp=rwdxlacuptf\u0026sig=Sanitized",
       "RequestMethod": "PUT",
       "RequestHeaders": {
         "Accept": "application/xml",
-        "traceparent": "00-048bd1208072d0488b1842bf1ef90bb4-47572a90f17b3947-00",
+        "traceparent": "00-01a6d7fbb7f2b242921562915aedc7dd-d97305900293a341-00",
         "User-Agent": [
-          "azsdk-net-Storage.Queues/12.6.0-alpha.20210105.1",
-          "(.NET 5.0.1-servicing.20575.16; Microsoft Windows 10.0.19042)"
+          "azsdk-net-Storage.Queues/12.7.0-alpha.20210126.1",
+          "(.NET 5.0.2; Microsoft Windows 10.0.19042)"
         ],
-        "x-ms-client-request-id": "c8bd4730-d090-275e-402a-65e164b4eeaa",
+        "x-ms-client-request-id": "b6bf66c8-c8b1-5024-15f9-2c0f16b97803",
         "x-ms-return-client-request-id": "true",
         "x-ms-version": "2018-11-09"
       },
@@ -22,31 +18,27 @@
       "StatusCode": 201,
       "ResponseHeaders": {
         "Content-Length": "0",
-        "Date": "Wed, 06 Jan 2021 02:04:01 GMT",
+        "Date": "Tue, 26 Jan 2021 18:51:16 GMT",
         "Server": [
           "Windows-Azure-Queue/1.0",
           "Microsoft-HTTPAPI/2.0"
         ],
-        "x-ms-request-id": "ccc93c7c-c003-0059-5fd0-e30f8c000000",
+        "x-ms-request-id": "323e6c39-6003-0022-5714-f41fdd000000",
         "x-ms-version": "2018-11-09"
       },
       "ResponseBody": []
     },
     {
-<<<<<<< HEAD
-      "RequestUri": "https://seanmcccanary.queue.core.windows.net/test-queue-a072d323-ea04-ad50-9947-81423989a3ef?sv=2020-06-12\u0026ss=bfqt\u0026srt=sco\u0026spr=https\u0026se=2020-06-24T23%3A38%3A49Z\u0026sp=rwdxlacuptf\u0026sig=Sanitized",
-=======
-      "RequestUri": "https://seandevtest.queue.core.windows.net/test-queue-a072d323-ea04-ad50-9947-81423989a3ef?sv=2020-04-08\u0026ss=bfqt\u0026srt=sco\u0026spr=https\u0026se=2021-01-06T03%3A04%3A00Z\u0026sp=rwdxlacuptf\u0026sig=Sanitized",
->>>>>>> ac24a13f
+      "RequestUri": "https://seanmcccanary3.queue.core.windows.net/test-queue-416f4d1a-4342-4c86-8313-27dd7c962a2c?sv=2020-06-12\u0026ss=bfqt\u0026srt=sco\u0026spr=https\u0026se=2021-01-26T19%3A51%3A16Z\u0026sp=rwdxlacuptf\u0026sig=Sanitized",
       "RequestMethod": "PUT",
       "RequestHeaders": {
         "Accept": "application/xml",
-        "traceparent": "00-4a97f38001a9384f999118f210bfca54-ce7b68454259724d-00",
+        "traceparent": "00-c084e4ba576a5e43b258adbd4403a3fe-c2727046503cac49-00",
         "User-Agent": [
-          "azsdk-net-Storage.Queues/12.6.0-alpha.20210105.1",
-          "(.NET 5.0.1-servicing.20575.16; Microsoft Windows 10.0.19042)"
+          "azsdk-net-Storage.Queues/12.7.0-alpha.20210126.1",
+          "(.NET 5.0.2; Microsoft Windows 10.0.19042)"
         ],
-        "x-ms-client-request-id": "f2127638-dacb-7c5f-4aaf-0d31e864bd9d",
+        "x-ms-client-request-id": "1614de1f-74d6-487b-9582-3d12ee76083e",
         "x-ms-return-client-request-id": "true",
         "x-ms-version": "2018-11-09"
       },
@@ -54,31 +46,27 @@
       "StatusCode": 201,
       "ResponseHeaders": {
         "Content-Length": "0",
-        "Date": "Wed, 06 Jan 2021 02:04:01 GMT",
+        "Date": "Tue, 26 Jan 2021 18:51:16 GMT",
         "Server": [
           "Windows-Azure-Queue/1.0",
           "Microsoft-HTTPAPI/2.0"
         ],
-        "x-ms-request-id": "bab0b953-0003-0000-58d0-e30a0a000000",
+        "x-ms-request-id": "5381f5a9-2003-0033-4314-f48569000000",
         "x-ms-version": "2018-11-09"
       },
       "ResponseBody": []
     },
     {
-<<<<<<< HEAD
-      "RequestUri": "https://seanmcccanary.queue.core.windows.net/test-queue-fed89111-e528-28f6-334d-9690423af43a?sv=2020-06-12\u0026ss=bfqt\u0026srt=sco\u0026spr=https\u0026se=2020-06-24T23%3A38%3A49Z\u0026sp=rwdxlacuptf\u0026sig=Sanitized\u0026comp=metadata",
-=======
-      "RequestUri": "https://seandevtest.queue.core.windows.net/test-queue-fed89111-e528-28f6-334d-9690423af43a?sv=2020-04-08\u0026ss=bfqt\u0026srt=sco\u0026spr=https\u0026se=2021-01-06T03%3A04%3A00Z\u0026sp=rwdxlacuptf\u0026sig=Sanitized\u0026comp=metadata",
->>>>>>> ac24a13f
+      "RequestUri": "https://seanmcccanary3.queue.core.windows.net/test-queue-af469c94-3d22-f597-990f-225e30cb6fda?sv=2020-06-12\u0026ss=bfqt\u0026srt=sco\u0026spr=https\u0026se=2021-01-26T19%3A51%3A16Z\u0026sp=rwdxlacuptf\u0026sig=Sanitized\u0026comp=metadata",
       "RequestMethod": "GET",
       "RequestHeaders": {
         "Accept": "application/xml",
-        "traceparent": "00-f049eb5626a7fd4ebbe595a0c59710b2-6f4a2b49837b224a-00",
+        "traceparent": "00-4a948d5428f7764bbfb0d64c0a304466-f7ae3edf1b72934d-00",
         "User-Agent": [
-          "azsdk-net-Storage.Queues/12.6.0-alpha.20210105.1",
-          "(.NET 5.0.1-servicing.20575.16; Microsoft Windows 10.0.19042)"
+          "azsdk-net-Storage.Queues/12.7.0-alpha.20210126.1",
+          "(.NET 5.0.2; Microsoft Windows 10.0.19042)"
         ],
-        "x-ms-client-request-id": "6d019ec8-f7f8-eb32-d002-f3ace6a7dba8",
+        "x-ms-client-request-id": "ff728436-a227-4a49-d443-381aad45922a",
         "x-ms-return-client-request-id": "true",
         "x-ms-version": "2018-11-09"
       },
@@ -87,33 +75,28 @@
       "ResponseHeaders": {
         "Cache-Control": "no-cache",
         "Content-Length": "0",
-        "Date": "Wed, 06 Jan 2021 02:04:01 GMT",
+        "Date": "Tue, 26 Jan 2021 18:51:16 GMT",
         "Server": [
           "Windows-Azure-Queue/1.0",
           "Microsoft-HTTPAPI/2.0"
         ],
-        "Vary": "Origin",
         "x-ms-approximate-messages-count": "0",
-        "x-ms-request-id": "bab0b966-0003-0000-68d0-e30a0a000000",
+        "x-ms-request-id": "323e6c6b-6003-0022-7914-f41fdd000000",
         "x-ms-version": "2018-11-09"
       },
       "ResponseBody": []
     },
     {
-<<<<<<< HEAD
-      "RequestUri": "https://seanmcccanary.queue.core.windows.net/test-queue-a072d323-ea04-ad50-9947-81423989a3ef?sv=2020-06-12\u0026ss=bfqt\u0026srt=sco\u0026spr=https\u0026se=2020-06-24T23%3A38%3A49Z\u0026sp=rwdxlacuptf\u0026sig=Sanitized\u0026comp=metadata",
-=======
-      "RequestUri": "https://seandevtest.queue.core.windows.net/test-queue-a072d323-ea04-ad50-9947-81423989a3ef?sv=2020-04-08\u0026ss=bfqt\u0026srt=sco\u0026spr=https\u0026se=2021-01-06T03%3A04%3A00Z\u0026sp=rwdxlacuptf\u0026sig=Sanitized\u0026comp=metadata",
->>>>>>> ac24a13f
+      "RequestUri": "https://seanmcccanary3.queue.core.windows.net/test-queue-416f4d1a-4342-4c86-8313-27dd7c962a2c?sv=2020-06-12\u0026ss=bfqt\u0026srt=sco\u0026spr=https\u0026se=2021-01-26T19%3A51%3A16Z\u0026sp=rwdxlacuptf\u0026sig=Sanitized\u0026comp=metadata",
       "RequestMethod": "GET",
       "RequestHeaders": {
         "Accept": "application/xml",
-        "traceparent": "00-9c84d438fb5b8448989d7bc5dcfb9e0d-25849593643eea48-00",
+        "traceparent": "00-ee23a227dfd7c8439cf2b2eda8b32b1d-102811e454b9e747-00",
         "User-Agent": [
-          "azsdk-net-Storage.Queues/12.6.0-alpha.20210105.1",
-          "(.NET 5.0.1-servicing.20575.16; Microsoft Windows 10.0.19042)"
+          "azsdk-net-Storage.Queues/12.7.0-alpha.20210126.1",
+          "(.NET 5.0.2; Microsoft Windows 10.0.19042)"
         ],
-        "x-ms-client-request-id": "a784477b-7cc0-900e-ba54-93502cf86a60",
+        "x-ms-client-request-id": "025a141f-c0e5-536c-07cc-93e0cd8edbf1",
         "x-ms-return-client-request-id": "true",
         "x-ms-version": "2018-11-09"
       },
@@ -122,33 +105,28 @@
       "ResponseHeaders": {
         "Cache-Control": "no-cache",
         "Content-Length": "0",
-        "Date": "Wed, 06 Jan 2021 02:04:01 GMT",
+        "Date": "Tue, 26 Jan 2021 18:51:16 GMT",
         "Server": [
           "Windows-Azure-Queue/1.0",
           "Microsoft-HTTPAPI/2.0"
         ],
-        "Vary": "Origin",
         "x-ms-approximate-messages-count": "0",
-        "x-ms-request-id": "bab0b97e-0003-0000-7ed0-e30a0a000000",
+        "x-ms-request-id": "5381f5c1-2003-0033-4f14-f48569000000",
         "x-ms-version": "2018-11-09"
       },
       "ResponseBody": []
     },
     {
-<<<<<<< HEAD
-      "RequestUri": "https://seanmcccanary.queue.core.windows.net/test-queue-fed89111-e528-28f6-334d-9690423af43a?sv=2020-06-12\u0026ss=bfqt\u0026srt=sco\u0026spr=https\u0026se=2020-06-24T23%3A38%3A49Z\u0026sp=rwdxlacuptf\u0026sig=Sanitized",
-=======
-      "RequestUri": "https://seandevtest.queue.core.windows.net/test-queue-fed89111-e528-28f6-334d-9690423af43a?sv=2020-04-08\u0026ss=bfqt\u0026srt=sco\u0026spr=https\u0026se=2021-01-06T03%3A04%3A00Z\u0026sp=rwdxlacuptf\u0026sig=Sanitized",
->>>>>>> ac24a13f
+      "RequestUri": "https://seanmcccanary3.queue.core.windows.net/test-queue-af469c94-3d22-f597-990f-225e30cb6fda?sv=2020-06-12\u0026ss=bfqt\u0026srt=sco\u0026spr=https\u0026se=2021-01-26T19%3A51%3A16Z\u0026sp=rwdxlacuptf\u0026sig=Sanitized",
       "RequestMethod": "DELETE",
       "RequestHeaders": {
         "Accept": "application/xml",
-        "traceparent": "00-27521ca30dcad14695c5a06277632c49-2f76613cdd7c8a48-00",
+        "traceparent": "00-df83572c9c0fc64cb01028d61a098c47-141c3bc58671da4c-00",
         "User-Agent": [
-          "azsdk-net-Storage.Queues/12.6.0-alpha.20210105.1",
-          "(.NET 5.0.1-servicing.20575.16; Microsoft Windows 10.0.19042)"
+          "azsdk-net-Storage.Queues/12.7.0-alpha.20210126.1",
+          "(.NET 5.0.2; Microsoft Windows 10.0.19042)"
         ],
-        "x-ms-client-request-id": "9e31b7a7-3323-f7e7-c02d-d90c1aae3f48",
+        "x-ms-client-request-id": "99fad183-8fea-3e44-e4f1-c74c438f6765",
         "x-ms-return-client-request-id": "true",
         "x-ms-version": "2018-11-09"
       },
@@ -156,31 +134,27 @@
       "StatusCode": 204,
       "ResponseHeaders": {
         "Content-Length": "0",
-        "Date": "Wed, 06 Jan 2021 02:04:01 GMT",
+        "Date": "Tue, 26 Jan 2021 18:51:16 GMT",
         "Server": [
           "Windows-Azure-Queue/1.0",
           "Microsoft-HTTPAPI/2.0"
         ],
-        "x-ms-request-id": "bab0b993-0003-0000-12d0-e30a0a000000",
+        "x-ms-request-id": "323e6c7e-6003-0022-0614-f41fdd000000",
         "x-ms-version": "2018-11-09"
       },
       "ResponseBody": []
     },
     {
-<<<<<<< HEAD
-      "RequestUri": "https://seanmcccanary.queue.core.windows.net/test-queue-a072d323-ea04-ad50-9947-81423989a3ef?sv=2020-06-12\u0026ss=bfqt\u0026srt=sco\u0026spr=https\u0026se=2020-06-24T23%3A38%3A49Z\u0026sp=rwdxlacuptf\u0026sig=Sanitized",
-=======
-      "RequestUri": "https://seandevtest.queue.core.windows.net/test-queue-a072d323-ea04-ad50-9947-81423989a3ef?sv=2020-04-08\u0026ss=bfqt\u0026srt=sco\u0026spr=https\u0026se=2021-01-06T03%3A04%3A00Z\u0026sp=rwdxlacuptf\u0026sig=Sanitized",
->>>>>>> ac24a13f
+      "RequestUri": "https://seanmcccanary3.queue.core.windows.net/test-queue-416f4d1a-4342-4c86-8313-27dd7c962a2c?sv=2020-06-12\u0026ss=bfqt\u0026srt=sco\u0026spr=https\u0026se=2021-01-26T19%3A51%3A16Z\u0026sp=rwdxlacuptf\u0026sig=Sanitized",
       "RequestMethod": "DELETE",
       "RequestHeaders": {
         "Accept": "application/xml",
-        "traceparent": "00-0419226cc49a6d41a8c2fa5038cfda66-a36ddb6fb8e37f4b-00",
+        "traceparent": "00-6f0653deec06b04fba80d4cd219a097a-12754f1867fabd45-00",
         "User-Agent": [
-          "azsdk-net-Storage.Queues/12.6.0-alpha.20210105.1",
-          "(.NET 5.0.1-servicing.20575.16; Microsoft Windows 10.0.19042)"
+          "azsdk-net-Storage.Queues/12.7.0-alpha.20210126.1",
+          "(.NET 5.0.2; Microsoft Windows 10.0.19042)"
         ],
-        "x-ms-client-request-id": "74a97215-ccc7-863d-4f28-4d965b7f00f0",
+        "x-ms-client-request-id": "fc5d5aa3-4294-fa07-ac17-8276c60f1b84",
         "x-ms-return-client-request-id": "true",
         "x-ms-version": "2018-11-09"
       },
@@ -188,20 +162,20 @@
       "StatusCode": 204,
       "ResponseHeaders": {
         "Content-Length": "0",
-        "Date": "Wed, 06 Jan 2021 02:04:01 GMT",
+        "Date": "Tue, 26 Jan 2021 18:51:16 GMT",
         "Server": [
           "Windows-Azure-Queue/1.0",
           "Microsoft-HTTPAPI/2.0"
         ],
-        "x-ms-request-id": "bab0b9b6-0003-0000-35d0-e30a0a000000",
+        "x-ms-request-id": "5381f5d2-2003-0033-5914-f48569000000",
         "x-ms-version": "2018-11-09"
       },
       "ResponseBody": []
     }
   ],
   "Variables": {
-    "DateTimeOffsetNow": "2021-01-05T20:04:00.2428461-06:00",
-    "RandomSeed": "45159389",
-    "Storage_TestConfigDefault": "ProductionTenant\nseandevtest\nU2FuaXRpemVk\nhttps://seandevtest.blob.core.windows.net\nhttps://seandevtest.file.core.windows.net\nhttps://seandevtest.queue.core.windows.net\nhttps://seandevtest.table.core.windows.net\n\n\n\n\nhttps://seandevtest-secondary.blob.core.windows.net\nhttps://seandevtest-secondary.file.core.windows.net\nhttps://seandevtest-secondary.queue.core.windows.net\nhttps://seandevtest-secondary.table.core.windows.net\n\nSanitized\n\n\nCloud\nBlobEndpoint=https://seandevtest.blob.core.windows.net/;QueueEndpoint=https://seandevtest.queue.core.windows.net/;FileEndpoint=https://seandevtest.file.core.windows.net/;BlobSecondaryEndpoint=https://seandevtest-secondary.blob.core.windows.net/;QueueSecondaryEndpoint=https://seandevtest-secondary.queue.core.windows.net/;FileSecondaryEndpoint=https://seandevtest-secondary.file.core.windows.net/;AccountName=seandevtest;AccountKey=Kg==;\nseanscope1"
+    "DateTimeOffsetNow": "2021-01-26T12:51:16.6034820-06:00",
+    "RandomSeed": "69753392",
+    "Storage_TestConfigDefault": "ProductionTenant\nseanmcccanary3\nU2FuaXRpemVk\nhttps://seanmcccanary3.blob.core.windows.net\nhttps://seanmcccanary3.file.core.windows.net\nhttps://seanmcccanary3.queue.core.windows.net\nhttps://seanmcccanary3.table.core.windows.net\n\n\n\n\nhttps://seanmcccanary3-secondary.blob.core.windows.net\nhttps://seanmcccanary3-secondary.file.core.windows.net\nhttps://seanmcccanary3-secondary.queue.core.windows.net\nhttps://seanmcccanary3-secondary.table.core.windows.net\n\nSanitized\n\n\nCloud\nBlobEndpoint=https://seanmcccanary3.blob.core.windows.net/;QueueEndpoint=https://seanmcccanary3.queue.core.windows.net/;FileEndpoint=https://seanmcccanary3.file.core.windows.net/;BlobSecondaryEndpoint=https://seanmcccanary3-secondary.blob.core.windows.net/;QueueSecondaryEndpoint=https://seanmcccanary3-secondary.queue.core.windows.net/;FileSecondaryEndpoint=https://seanmcccanary3-secondary.file.core.windows.net/;AccountName=seanmcccanary3;AccountKey=Kg==;\nseanscope1"
   }
 }