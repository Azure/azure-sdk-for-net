{
  "Entries": [
    {
      "RequestUri": "https://seandevtest.queue.core.windows.net/test-queue-6366f26f-1eab-6638-5669-a0c1df20b185",
      "RequestMethod": "PUT",
      "RequestHeaders": {
        "Accept": "application/xml",
        "Authorization": "Sanitized",
        "traceparent": "00-feccbcf2d021344fa2af5495b26702b1-e5beb816e8fc0e4c-00",
        "User-Agent": [
          "azsdk-net-Storage.Queues/12.6.0-alpha.20210105.1",
          "(.NET 5.0.1-servicing.20575.16; Microsoft Windows 10.0.19042)"
        ],
        "x-ms-client-request-id": "59db11b1-4430-565a-7649-7f0ecff98428",
        "x-ms-date": "Wed, 06 Jan 2021 02:03:46 GMT",
        "x-ms-return-client-request-id": "true",
        "x-ms-version": "2018-11-09"
      },
      "RequestBody": null,
      "StatusCode": 201,
      "ResponseHeaders": {
        "Content-Length": "0",
        "Date": "Wed, 06 Jan 2021 02:03:46 GMT",
        "Server": [
          "Windows-Azure-Queue/1.0",
          "Microsoft-HTTPAPI/2.0"
        ],
        "x-ms-request-id": "edbbe231-7003-0069-25d0-e355a6000000",
        "x-ms-version": "2018-11-09"
      },
      "ResponseBody": []
    },
    {
<<<<<<< HEAD
      "RequestUri": "https://seanmcccanary.queue.core.windows.net/test-queue-6366f26f-1eab-6638-5669-a0c1df20b185/messages?sv=2020-06-12\u0026st=2020-06-01T19%3A18%3A41Z\u0026se=2020-06-01T21%3A18%3A41Z\u0026sp=a\u0026sig=Sanitized\u0026visibilitytimeout=1\u0026messagettl=3600",
=======
      "RequestUri": "https://seandevtest.queue.core.windows.net/test-queue-6366f26f-1eab-6638-5669-a0c1df20b185/messages?sv=2020-04-08\u0026st=2021-01-06T01%3A03%3A46Z\u0026se=2021-01-06T03%3A03%3A46Z\u0026sp=a\u0026sig=Sanitized\u0026visibilitytimeout=1\u0026messagettl=3600",
>>>>>>> ac24a13f
      "RequestMethod": "POST",
      "RequestHeaders": {
        "Accept": "application/xml",
        "Content-Length": "79",
        "Content-Type": "application/xml",
        "traceparent": "00-84242de891a9c34c81ee9c86516dbb84-a0d77c2d4856394e-00",
        "User-Agent": [
          "azsdk-net-Storage.Queues/12.6.0-alpha.20210105.1",
          "(.NET 5.0.1-servicing.20575.16; Microsoft Windows 10.0.19042)"
        ],
        "x-ms-client-request-id": "03bd25c0-5fa3-2d62-3a5f-568e1707779d",
        "x-ms-return-client-request-id": "true",
        "x-ms-version": "2018-11-09"
      },
      "RequestBody": "\uFEFF\u003CQueueMessage\u003E\u003CMessageText\u003Eoaufpmxksotwfaeoucus\u003C/MessageText\u003E\u003C/QueueMessage\u003E",
      "StatusCode": 201,
      "ResponseHeaders": {
        "Content-Type": "application/xml",
        "Date": "Wed, 06 Jan 2021 02:03:46 GMT",
        "Server": [
          "Windows-Azure-Queue/1.0",
          "Microsoft-HTTPAPI/2.0"
        ],
        "Transfer-Encoding": "chunked",
        "x-ms-request-id": "b784a03e-c003-0070-26d0-e379ce000000",
        "x-ms-version": "2018-11-09"
      },
      "ResponseBody": "\uFEFF\u003C?xml version=\u00221.0\u0022 encoding=\u0022utf-8\u0022?\u003E\u003CQueueMessagesList\u003E\u003CQueueMessage\u003E\u003CMessageId\u003E76d3b700-b32c-4adc-94d0-f6c072e596f6\u003C/MessageId\u003E\u003CInsertionTime\u003EWed, 06 Jan 2021 02:03:47 GMT\u003C/InsertionTime\u003E\u003CExpirationTime\u003EWed, 06 Jan 2021 03:03:47 GMT\u003C/ExpirationTime\u003E\u003CPopReceipt\u003EAgAAAAMAAAAAAAAAN2TkK9Dj1gE=\u003C/PopReceipt\u003E\u003CTimeNextVisible\u003EWed, 06 Jan 2021 02:03:48 GMT\u003C/TimeNextVisible\u003E\u003C/QueueMessage\u003E\u003C/QueueMessagesList\u003E"
    },
    {
      "RequestUri": "https://seandevtest.queue.core.windows.net/test-queue-6366f26f-1eab-6638-5669-a0c1df20b185",
      "RequestMethod": "DELETE",
      "RequestHeaders": {
        "Accept": "application/xml",
        "Authorization": "Sanitized",
        "traceparent": "00-a5e8a3a04e54bd43b48aa19e4adc6028-d0f661e85c1a9b4f-00",
        "User-Agent": [
          "azsdk-net-Storage.Queues/12.6.0-alpha.20210105.1",
          "(.NET 5.0.1-servicing.20575.16; Microsoft Windows 10.0.19042)"
        ],
        "x-ms-client-request-id": "72b7082a-0c74-e52b-f427-544dde42a86c",
        "x-ms-date": "Wed, 06 Jan 2021 02:03:46 GMT",
        "x-ms-return-client-request-id": "true",
        "x-ms-version": "2018-11-09"
      },
      "RequestBody": null,
      "StatusCode": 204,
      "ResponseHeaders": {
        "Content-Length": "0",
        "Date": "Wed, 06 Jan 2021 02:03:46 GMT",
        "Server": [
          "Windows-Azure-Queue/1.0",
          "Microsoft-HTTPAPI/2.0"
        ],
        "x-ms-request-id": "b784a054-c003-0070-36d0-e379ce000000",
        "x-ms-version": "2018-11-09"
      },
      "ResponseBody": []
    }
  ],
  "Variables": {
    "DateTimeOffsetNow": "2021-01-05T20:03:46.4448241-06:00",
    "RandomSeed": "2142454341",
    "Storage_TestConfigDefault": "ProductionTenant\nseandevtest\nU2FuaXRpemVk\nhttps://seandevtest.blob.core.windows.net\nhttps://seandevtest.file.core.windows.net\nhttps://seandevtest.queue.core.windows.net\nhttps://seandevtest.table.core.windows.net\n\n\n\n\nhttps://seandevtest-secondary.blob.core.windows.net\nhttps://seandevtest-secondary.file.core.windows.net\nhttps://seandevtest-secondary.queue.core.windows.net\nhttps://seandevtest-secondary.table.core.windows.net\n\nSanitized\n\n\nCloud\nBlobEndpoint=https://seandevtest.blob.core.windows.net/;QueueEndpoint=https://seandevtest.queue.core.windows.net/;FileEndpoint=https://seandevtest.file.core.windows.net/;BlobSecondaryEndpoint=https://seandevtest-secondary.blob.core.windows.net/;QueueSecondaryEndpoint=https://seandevtest-secondary.queue.core.windows.net/;FileSecondaryEndpoint=https://seandevtest-secondary.file.core.windows.net/;AccountName=seandevtest;AccountKey=Kg==;\nseanscope1"
  }
}<|MERGE_RESOLUTION|>--- conflicted
+++ resolved
@@ -1,18 +1,18 @@
 {
   "Entries": [
     {
-      "RequestUri": "https://seandevtest.queue.core.windows.net/test-queue-6366f26f-1eab-6638-5669-a0c1df20b185",
+      "RequestUri": "https://seanmcccanary3.queue.core.windows.net/test-queue-ac6f96d1-2b00-2de1-09cb-5a1b0f072976",
       "RequestMethod": "PUT",
       "RequestHeaders": {
         "Accept": "application/xml",
         "Authorization": "Sanitized",
-        "traceparent": "00-feccbcf2d021344fa2af5495b26702b1-e5beb816e8fc0e4c-00",
+        "traceparent": "00-08d76fab51c096468fb769d6dc70a862-14693977bc66a04a-00",
         "User-Agent": [
-          "azsdk-net-Storage.Queues/12.6.0-alpha.20210105.1",
-          "(.NET 5.0.1-servicing.20575.16; Microsoft Windows 10.0.19042)"
+          "azsdk-net-Storage.Queues/12.7.0-alpha.20210126.1",
+          "(.NET 5.0.2; Microsoft Windows 10.0.19042)"
         ],
-        "x-ms-client-request-id": "59db11b1-4430-565a-7649-7f0ecff98428",
-        "x-ms-date": "Wed, 06 Jan 2021 02:03:46 GMT",
+        "x-ms-client-request-id": "348c2bc1-c478-7ead-edab-064eb1428d31",
+        "x-ms-date": "Tue, 26 Jan 2021 18:51:13 GMT",
         "x-ms-return-client-request-id": "true",
         "x-ms-version": "2018-11-09"
       },
@@ -20,64 +20,60 @@
       "StatusCode": 201,
       "ResponseHeaders": {
         "Content-Length": "0",
-        "Date": "Wed, 06 Jan 2021 02:03:46 GMT",
+        "Date": "Tue, 26 Jan 2021 18:51:11 GMT",
         "Server": [
           "Windows-Azure-Queue/1.0",
           "Microsoft-HTTPAPI/2.0"
         ],
-        "x-ms-request-id": "edbbe231-7003-0069-25d0-e355a6000000",
+        "x-ms-request-id": "f98232b1-e003-005e-1d14-f43122000000",
         "x-ms-version": "2018-11-09"
       },
       "ResponseBody": []
     },
     {
-<<<<<<< HEAD
-      "RequestUri": "https://seanmcccanary.queue.core.windows.net/test-queue-6366f26f-1eab-6638-5669-a0c1df20b185/messages?sv=2020-06-12\u0026st=2020-06-01T19%3A18%3A41Z\u0026se=2020-06-01T21%3A18%3A41Z\u0026sp=a\u0026sig=Sanitized\u0026visibilitytimeout=1\u0026messagettl=3600",
-=======
-      "RequestUri": "https://seandevtest.queue.core.windows.net/test-queue-6366f26f-1eab-6638-5669-a0c1df20b185/messages?sv=2020-04-08\u0026st=2021-01-06T01%3A03%3A46Z\u0026se=2021-01-06T03%3A03%3A46Z\u0026sp=a\u0026sig=Sanitized\u0026visibilitytimeout=1\u0026messagettl=3600",
->>>>>>> ac24a13f
+      "RequestUri": "https://seanmcccanary3.queue.core.windows.net/test-queue-ac6f96d1-2b00-2de1-09cb-5a1b0f072976/messages?sv=2020-06-12\u0026st=2021-01-26T17%3A51%3A13Z\u0026se=2021-01-26T19%3A51%3A13Z\u0026sp=a\u0026sig=Sanitized\u0026visibilitytimeout=1\u0026messagettl=3600",
       "RequestMethod": "POST",
       "RequestHeaders": {
         "Accept": "application/xml",
         "Content-Length": "79",
         "Content-Type": "application/xml",
-        "traceparent": "00-84242de891a9c34c81ee9c86516dbb84-a0d77c2d4856394e-00",
+        "traceparent": "00-94427297bc89e94ea32590903826ec21-a80bca2d2926b544-00",
         "User-Agent": [
-          "azsdk-net-Storage.Queues/12.6.0-alpha.20210105.1",
-          "(.NET 5.0.1-servicing.20575.16; Microsoft Windows 10.0.19042)"
+          "azsdk-net-Storage.Queues/12.7.0-alpha.20210126.1",
+          "(.NET 5.0.2; Microsoft Windows 10.0.19042)"
         ],
-        "x-ms-client-request-id": "03bd25c0-5fa3-2d62-3a5f-568e1707779d",
+        "x-ms-client-request-id": "103dc5a3-1c28-67cb-db75-3fa22bcd1e65",
         "x-ms-return-client-request-id": "true",
         "x-ms-version": "2018-11-09"
       },
-      "RequestBody": "\uFEFF\u003CQueueMessage\u003E\u003CMessageText\u003Eoaufpmxksotwfaeoucus\u003C/MessageText\u003E\u003C/QueueMessage\u003E",
+      "RequestBody": "\uFEFF\u003CQueueMessage\u003E\u003CMessageText\u003Edqriqnxnxxiypurnwhoj\u003C/MessageText\u003E\u003C/QueueMessage\u003E",
       "StatusCode": 201,
       "ResponseHeaders": {
         "Content-Type": "application/xml",
-        "Date": "Wed, 06 Jan 2021 02:03:46 GMT",
+        "Date": "Tue, 26 Jan 2021 18:51:12 GMT",
         "Server": [
           "Windows-Azure-Queue/1.0",
           "Microsoft-HTTPAPI/2.0"
         ],
         "Transfer-Encoding": "chunked",
-        "x-ms-request-id": "b784a03e-c003-0070-26d0-e379ce000000",
+        "x-ms-request-id": "cf87d4a1-5003-0064-6d14-f42b5a000000",
         "x-ms-version": "2018-11-09"
       },
-      "ResponseBody": "\uFEFF\u003C?xml version=\u00221.0\u0022 encoding=\u0022utf-8\u0022?\u003E\u003CQueueMessagesList\u003E\u003CQueueMessage\u003E\u003CMessageId\u003E76d3b700-b32c-4adc-94d0-f6c072e596f6\u003C/MessageId\u003E\u003CInsertionTime\u003EWed, 06 Jan 2021 02:03:47 GMT\u003C/InsertionTime\u003E\u003CExpirationTime\u003EWed, 06 Jan 2021 03:03:47 GMT\u003C/ExpirationTime\u003E\u003CPopReceipt\u003EAgAAAAMAAAAAAAAAN2TkK9Dj1gE=\u003C/PopReceipt\u003E\u003CTimeNextVisible\u003EWed, 06 Jan 2021 02:03:48 GMT\u003C/TimeNextVisible\u003E\u003C/QueueMessage\u003E\u003C/QueueMessagesList\u003E"
+      "ResponseBody": "\uFEFF\u003C?xml version=\u00221.0\u0022 encoding=\u0022utf-8\u0022?\u003E\u003CQueueMessagesList\u003E\u003CQueueMessage\u003E\u003CMessageId\u003E1c65a5ac-7ff1-4e82-8b39-2d118bc97b9c\u003C/MessageId\u003E\u003CInsertionTime\u003ETue, 26 Jan 2021 18:51:12 GMT\u003C/InsertionTime\u003E\u003CExpirationTime\u003ETue, 26 Jan 2021 19:51:12 GMT\u003C/ExpirationTime\u003E\u003CPopReceipt\u003EAgAAAAMAAAAAAAAAnOd/OBT01gE=\u003C/PopReceipt\u003E\u003CTimeNextVisible\u003ETue, 26 Jan 2021 18:51:13 GMT\u003C/TimeNextVisible\u003E\u003C/QueueMessage\u003E\u003C/QueueMessagesList\u003E"
     },
     {
-      "RequestUri": "https://seandevtest.queue.core.windows.net/test-queue-6366f26f-1eab-6638-5669-a0c1df20b185",
+      "RequestUri": "https://seanmcccanary3.queue.core.windows.net/test-queue-ac6f96d1-2b00-2de1-09cb-5a1b0f072976",
       "RequestMethod": "DELETE",
       "RequestHeaders": {
         "Accept": "application/xml",
         "Authorization": "Sanitized",
-        "traceparent": "00-a5e8a3a04e54bd43b48aa19e4adc6028-d0f661e85c1a9b4f-00",
+        "traceparent": "00-a4afa5745e1b304e88b83c72d1bfca9f-c17c14dcb15e7447-00",
         "User-Agent": [
-          "azsdk-net-Storage.Queues/12.6.0-alpha.20210105.1",
-          "(.NET 5.0.1-servicing.20575.16; Microsoft Windows 10.0.19042)"
+          "azsdk-net-Storage.Queues/12.7.0-alpha.20210126.1",
+          "(.NET 5.0.2; Microsoft Windows 10.0.19042)"
         ],
-        "x-ms-client-request-id": "72b7082a-0c74-e52b-f427-544dde42a86c",
-        "x-ms-date": "Wed, 06 Jan 2021 02:03:46 GMT",
+        "x-ms-client-request-id": "6995c0cb-490f-5eba-2a96-656728aca38d",
+        "x-ms-date": "Tue, 26 Jan 2021 18:51:13 GMT",
         "x-ms-return-client-request-id": "true",
         "x-ms-version": "2018-11-09"
       },
@@ -85,20 +81,20 @@
       "StatusCode": 204,
       "ResponseHeaders": {
         "Content-Length": "0",
-        "Date": "Wed, 06 Jan 2021 02:03:46 GMT",
+        "Date": "Tue, 26 Jan 2021 18:51:12 GMT",
         "Server": [
           "Windows-Azure-Queue/1.0",
           "Microsoft-HTTPAPI/2.0"
         ],
-        "x-ms-request-id": "b784a054-c003-0070-36d0-e379ce000000",
+        "x-ms-request-id": "f98232d7-e003-005e-3b14-f43122000000",
         "x-ms-version": "2018-11-09"
       },
       "ResponseBody": []
     }
   ],
   "Variables": {
-    "DateTimeOffsetNow": "2021-01-05T20:03:46.4448241-06:00",
-    "RandomSeed": "2142454341",
-    "Storage_TestConfigDefault": "ProductionTenant\nseandevtest\nU2FuaXRpemVk\nhttps://seandevtest.blob.core.windows.net\nhttps://seandevtest.file.core.windows.net\nhttps://seandevtest.queue.core.windows.net\nhttps://seandevtest.table.core.windows.net\n\n\n\n\nhttps://seandevtest-secondary.blob.core.windows.net\nhttps://seandevtest-secondary.file.core.windows.net\nhttps://seandevtest-secondary.queue.core.windows.net\nhttps://seandevtest-secondary.table.core.windows.net\n\nSanitized\n\n\nCloud\nBlobEndpoint=https://seandevtest.blob.core.windows.net/;QueueEndpoint=https://seandevtest.queue.core.windows.net/;FileEndpoint=https://seandevtest.file.core.windows.net/;BlobSecondaryEndpoint=https://seandevtest-secondary.blob.core.windows.net/;QueueSecondaryEndpoint=https://seandevtest-secondary.queue.core.windows.net/;FileSecondaryEndpoint=https://seandevtest-secondary.file.core.windows.net/;AccountName=seandevtest;AccountKey=Kg==;\nseanscope1"
+    "DateTimeOffsetNow": "2021-01-26T12:51:13.3948023-06:00",
+    "RandomSeed": "1180919446",
+    "Storage_TestConfigDefault": "ProductionTenant\nseanmcccanary3\nU2FuaXRpemVk\nhttps://seanmcccanary3.blob.core.windows.net\nhttps://seanmcccanary3.file.core.windows.net\nhttps://seanmcccanary3.queue.core.windows.net\nhttps://seanmcccanary3.table.core.windows.net\n\n\n\n\nhttps://seanmcccanary3-secondary.blob.core.windows.net\nhttps://seanmcccanary3-secondary.file.core.windows.net\nhttps://seanmcccanary3-secondary.queue.core.windows.net\nhttps://seanmcccanary3-secondary.table.core.windows.net\n\nSanitized\n\n\nCloud\nBlobEndpoint=https://seanmcccanary3.blob.core.windows.net/;QueueEndpoint=https://seanmcccanary3.queue.core.windows.net/;FileEndpoint=https://seanmcccanary3.file.core.windows.net/;BlobSecondaryEndpoint=https://seanmcccanary3-secondary.blob.core.windows.net/;QueueSecondaryEndpoint=https://seanmcccanary3-secondary.queue.core.windows.net/;FileSecondaryEndpoint=https://seanmcccanary3-secondary.file.core.windows.net/;AccountName=seanmcccanary3;AccountKey=Kg==;\nseanscope1"
   }
 }