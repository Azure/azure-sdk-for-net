﻿// Copyright (c) Microsoft Corporation. All rights reserved.
// Licensed under the MIT License.

using System;
using Azure.Core.TestFramework;
namespace Azure.Storage.Queues.Tests
{
    [AttributeUsage(AttributeTargets.Class, AllowMultiple = true, Inherited = true)]
    public class QueueClientTestFixtureAttribute : ClientTestFixtureAttribute
    {
        public QueueClientTestFixtureAttribute(params object[] additionalParameters)
            : base(
                serviceVersions: new object[]
                {
                    QueueClientOptions.ServiceVersion.V2019_02_02,
                    QueueClientOptions.ServiceVersion.V2019_07_07,
                    QueueClientOptions.ServiceVersion.V2019_12_12,
                    QueueClientOptions.ServiceVersion.V2020_02_10,
                    QueueClientOptions.ServiceVersion.V2020_04_08,
                    QueueClientOptions.ServiceVersion.V2020_06_12,
                    QueueClientOptions.ServiceVersion.V2020_08_04,
                    QueueClientOptions.ServiceVersion.V2020_10_02,
                    QueueClientOptions.ServiceVersion.V2020_12_06,
                    QueueClientOptions.ServiceVersion.V2021_02_12,
                    QueueClientOptions.ServiceVersion.V2021_04_10,
                    QueueClientOptions.ServiceVersion.V2021_06_08,
                    QueueClientOptions.ServiceVersion.V2021_08_06,
                    QueueClientOptions.ServiceVersion.V2021_10_04,
                    QueueClientOptions.ServiceVersion.V2021_12_02,
                    QueueClientOptions.ServiceVersion.V2022_11_02,
                    QueueClientOptions.ServiceVersion.V2023_01_03,
                    QueueClientOptions.ServiceVersion.V2023_05_03,
                    QueueClientOptions.ServiceVersion.V2023_08_03,
                    QueueClientOptions.ServiceVersion.V2023_11_03,
                    QueueClientOptions.ServiceVersion.V2024_02_04,
                    QueueClientOptions.ServiceVersion.V2024_05_04,
                    QueueClientOptions.ServiceVersion.V2024_08_04,
                    QueueClientOptions.ServiceVersion.V2024_11_04,
                    QueueClientOptions.ServiceVersion.V2025_01_05,
                    QueueClientOptions.ServiceVersion.V2025_05_05,
<<<<<<< HEAD
=======
                    QueueClientOptions.ServiceVersion.V2025_07_05,
>>>>>>> e0b8da94
                    StorageVersionExtensions.LatestVersion,
                    StorageVersionExtensions.MaxVersion
                },
                additionalParameters: additionalParameters)
                {
                    RecordingServiceVersion = StorageVersionExtensions.MaxVersion;
                    LiveServiceVersions = new object[] { StorageVersionExtensions.LatestVersion, };
                }
    }
}<|MERGE_RESOLUTION|>--- conflicted
+++ resolved
@@ -38,10 +38,7 @@
                     QueueClientOptions.ServiceVersion.V2024_11_04,
                     QueueClientOptions.ServiceVersion.V2025_01_05,
                     QueueClientOptions.ServiceVersion.V2025_05_05,
-<<<<<<< HEAD
-=======
                     QueueClientOptions.ServiceVersion.V2025_07_05,
->>>>>>> e0b8da94
                     StorageVersionExtensions.LatestVersion,
                     StorageVersionExtensions.MaxVersion
                 },
