--- conflicted
+++ resolved
@@ -47,30 +47,7 @@
         }
 
         public QueueClientOptions GetOptions()
-<<<<<<< HEAD
-        {
-            var options = new QueueClientOptions
-            {
-                Diagnostics = { IsLoggingEnabled = true },
-                Retry =
-                {
-                    Mode = RetryMode.Exponential,
-                    MaxRetries = 10,
-                    Delay = TimeSpan.FromSeconds(Mode == RecordedTestMode.Playback ? 0.01 : 1),
-                    MaxDelay = TimeSpan.FromSeconds(Mode == RecordedTestMode.Playback ? 0.1 : 10),
-                    NetworkTimeout = TimeSpan.FromSeconds(30),
-                },
-        };
-            if (Mode != RecordedTestMode.Live)
-            {
-                options.AddPolicy(new RecordedClientRequestIdPolicy(Recording), HttpPipelinePosition.PerCall);
-            }
-
-            return InstrumentClientOptions(options);
-        }
-=======
             => QueuesClientBuilder.GetOptions();
->>>>>>> 5a108ba4
 
         public QueueServiceClient GetServiceClient_SharedKey(QueueClientOptions options = default)
             => InstrumentClient(GetServiceClient_SharedKey_UnInstrumented(options));
