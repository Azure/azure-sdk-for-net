﻿// Copyright (c) Microsoft Corporation. All rights reserved.
// Licensed under the MIT License.

using System;
using System.Collections.Generic;
using System.Net;
using System.Threading.Tasks;
using Azure.Core;
using Azure.Core.Pipeline;
using Azure.Core.TestFramework;
using Azure.Storage.Queues.Models;
using Azure.Storage.Sas;
using Azure.Storage.Test;
using Azure.Storage.Test.Shared;

namespace Azure.Storage.Queues.Tests
{
    public class QueueTestBase : StorageTestBase
    {
        public string GetNewQueueName() => $"test-queue-{Recording.Random.NewGuid()}";
        public string GetNewMessageId() => $"test-message-{Recording.Random.NewGuid()}";

        protected string SecondaryStorageTenantPrimaryHost() =>
            new Uri(TestConfigSecondary.QueueServiceEndpoint).Host;

        protected string SecondaryStorageTenantSecondaryHost() =>
            new Uri(TestConfigSecondary.QueueServiceSecondaryEndpoint).Host;

        public QueueTestBase(bool async) : this(async, null) { }

        public QueueTestBase(bool async, RecordedTestMode? mode = null)
            : base(async, mode)
        {
        }

        public QueueClientOptions GetOptions()
        {
            var options = new QueueClientOptions
            {
                Diagnostics = { IsLoggingEnabled = true },
                Retry =
                {
                    Mode = RetryMode.Exponential,
                    MaxRetries = Constants.MaxReliabilityRetries,
                    Delay = TimeSpan.FromSeconds(Mode == RecordedTestMode.Playback ? 0.01 : 1),
                    MaxDelay = TimeSpan.FromSeconds(Mode == RecordedTestMode.Playback ? 0.1 : 60)
                },
                Transport = GetTransport()
        };
            if (Mode != RecordedTestMode.Live)
            {
                options.AddPolicy(new RecordedClientRequestIdPolicy(Recording), HttpPipelinePosition.PerCall);
            }

            return InstrumentClientOptions(options);
        }

        public QueueServiceClient GetServiceClient_SharedKey(QueueClientOptions options = default)
            => InstrumentClient(GetServiceClient_SharedKey_UnInstrumented(options));

        private QueueServiceClient GetServiceClient_SharedKey_UnInstrumented(QueueClientOptions options = default)
            => new QueueServiceClient(
                    new Uri(TestConfigDefault.QueueServiceEndpoint),
                    new StorageSharedKeyCredential(
                        TestConfigDefault.AccountName,
                        TestConfigDefault.AccountKey),
                    options ?? GetOptions());

        public QueueServiceClient GetServiceClient_AccountSas(StorageSharedKeyCredential sharedKeyCredentials = default, SasQueryParameters sasCredentials = default)
            => InstrumentClient(
                new QueueServiceClient(
                    new Uri($"{TestConfigDefault.QueueServiceEndpoint}?{sasCredentials ?? GetNewAccountSasCredentials(sharedKeyCredentials ?? GetNewSharedKeyCredentials())}"),
                    GetOptions()));

        public QueueServiceClient GetServiceClient_QueueServiceSas(string queueName, StorageSharedKeyCredential sharedKeyCredentials = default, SasQueryParameters sasCredentials = default)
            => InstrumentClient(
                new QueueServiceClient(
                    new Uri($"{TestConfigDefault.QueueServiceEndpoint}?{sasCredentials ?? GetNewQueueServiceSasCredentials(queueName, sharedKeyCredentials ?? GetNewSharedKeyCredentials())}"),
                    GetOptions()));

        public Security.KeyVault.Keys.KeyClient GetKeyClient_TargetKeyClient()
            => GetKeyClient(TestConfigurations.DefaultTargetKeyVault);

        public TokenCredential GetTokenCredential_TargetKeyClient()
            => GetKeyClientTokenCredential(TestConfigurations.DefaultTargetKeyVault);

        private static Security.KeyVault.Keys.KeyClient GetKeyClient(KeyVaultConfiguration config)
            => new Security.KeyVault.Keys.KeyClient(
                new Uri(config.VaultEndpoint),
                GetKeyClientTokenCredential(config));

        private static TokenCredential GetKeyClientTokenCredential(KeyVaultConfiguration config)
            => new Identity.ClientSecretCredential(
                config.ActiveDirectoryTenantId,
                config.ActiveDirectoryApplicationId,
                config.ActiveDirectoryApplicationSecret);

        public QueueServiceClient GetServiceClient_OauthAccount() =>
            GetServiceClientFromOauthConfig(TestConfigOAuth);

        public QueueServiceClient GetServiceClient_SecondaryAccount_ReadEnabledOnRetry(int numberOfReadFailuresToSimulate, out TestExceptionPolicy testExceptionPolicy, bool simulate404 = false)
=> GetSecondaryReadServiceClient(TestConfigSecondary, numberOfReadFailuresToSimulate, out testExceptionPolicy, simulate404);

        public QueueClient GetQueueClient_SecondaryAccount_ReadEnabledOnRetry(int numberOfReadFailuresToSimulate, out TestExceptionPolicy testExceptionPolicy, bool simulate404 = false)
=> GetSecondaryReadQueueClient(TestConfigSecondary, numberOfReadFailuresToSimulate, out testExceptionPolicy, simulate404);

        private QueueServiceClient GetSecondaryReadServiceClient(TenantConfiguration config, int numberOfReadFailuresToSimulate, out TestExceptionPolicy testExceptionPolicy, bool simulate404 = false, List<RequestMethod> enabledRequestMethods = null)
        {
            QueueClientOptions options = getSecondaryStorageOptions(config, out testExceptionPolicy, numberOfReadFailuresToSimulate, simulate404, enabledRequestMethods);

            return InstrumentClient(
                 new QueueServiceClient(
                    new Uri(config.QueueServiceEndpoint),
                    new StorageSharedKeyCredential(config.AccountName, config.AccountKey),
                    options));
        }

        private QueueClient GetSecondaryReadQueueClient(TenantConfiguration config, int numberOfReadFailuresToSimulate, out TestExceptionPolicy testExceptionPolicy, bool simulate404 = false, List<RequestMethod> enabledRequestMethods = null)
        {
            QueueClientOptions options = getSecondaryStorageOptions(config, out testExceptionPolicy, numberOfReadFailuresToSimulate, simulate404, enabledRequestMethods);

            return InstrumentClient(
                 new QueueClient(
                    new Uri(config.QueueServiceEndpoint).AppendToPath(GetNewQueueName()),
                    new StorageSharedKeyCredential(config.AccountName, config.AccountKey),
                    options));
        }

        private QueueClientOptions getSecondaryStorageOptions(TenantConfiguration config, out TestExceptionPolicy testExceptionPolicy, int numberOfReadFailuresToSimulate = 1, bool simulate404 = false, List<RequestMethod> enabledRequestMethods = null)
        {
            QueueClientOptions options = GetOptions();
            options.GeoRedundantSecondaryUri = new Uri(config.QueueServiceSecondaryEndpoint);
            options.Retry.MaxRetries = 4;
            testExceptionPolicy = new TestExceptionPolicy(numberOfReadFailuresToSimulate, options.GeoRedundantSecondaryUri, simulate404, enabledRequestMethods);
            options.AddPolicy(testExceptionPolicy, HttpPipelinePosition.PerRetry);
            return options;
        }

        private QueueServiceClient GetServiceClientFromOauthConfig(TenantConfiguration config) =>
            InstrumentClient(
                new QueueServiceClient(
                    new Uri(config.QueueServiceEndpoint),
                    GetOAuthCredential(config),
                    GetOptions()));

        public async Task<DisposingQueue> GetTestQueueAsync(
            QueueServiceClient service = default,
            IDictionary<string, string> metadata = default)
        {
            service ??= GetServiceClient_SharedKey();
            metadata ??= new Dictionary<string, string>(StringComparer.OrdinalIgnoreCase);
            QueueClient queue = InstrumentClient(service.GetQueueClient(GetNewQueueName()));
            return await DisposingQueue.CreateAsync(queue, metadata);
        }

        public QueueClient GetEncodingClient(
            string queueName,
            QueueMessageEncoding encoding,
<<<<<<< HEAD
            params SyncAsyncEventHandler<InvalidMessageEventArgs>[] invalidMessageHandlers)
        {
            var options = GetOptions();
            options.MessageEncoding = encoding;
            foreach (var invalidMessageHandler in invalidMessageHandlers)
            {
                options.OnInvalidMessage += invalidMessageHandler;
=======
            params SyncAsyncEventHandler<QueueMessageDecodingFailedEventArgs>[] messageDecodingFailedHandlers)
        {
            var options = GetOptions();
            options.MessageEncoding = encoding;
            foreach (var messageDecodingFailedHandler in messageDecodingFailedHandlers)
            {
                options.MessageDecodingFailed += messageDecodingFailedHandler;
>>>>>>> e9cce604
            }
            var service = GetServiceClient_SharedKey_UnInstrumented(options);
            var queueClient = service.GetQueueClient(queueName);
            return InstrumentClient(queueClient);
        }

        public StorageSharedKeyCredential GetNewSharedKeyCredentials()
            => new StorageSharedKeyCredential(
                TestConfigDefault.AccountName,
                TestConfigDefault.AccountKey);

        public SasQueryParameters GetNewAccountSasCredentials(
            StorageSharedKeyCredential sharedKeyCredentials = default,
            AccountSasResourceTypes resourceTypes = AccountSasResourceTypes.Container)
        {
            var builder = new AccountSasBuilder
            {
                Protocol = SasProtocol.None,
                Services = AccountSasServices.Queues,
                ResourceTypes = resourceTypes,
                StartsOn = Recording.UtcNow.AddHours(-1),
                ExpiresOn = Recording.UtcNow.AddHours(+1),
                IPRange = new SasIPRange(IPAddress.None, IPAddress.None)
            };
            builder.SetPermissions(
                AccountSasPermissions.Read |
                AccountSasPermissions.Write |
                AccountSasPermissions.Update |
                AccountSasPermissions.Process |
                AccountSasPermissions.Add |
                AccountSasPermissions.Delete |
                AccountSasPermissions.List);
            return builder.ToSasQueryParameters(sharedKeyCredentials ?? GetNewSharedKeyCredentials());
        }

        public SasQueryParameters GetNewQueueServiceSasCredentials(string queueName, StorageSharedKeyCredential sharedKeyCredentials = default)
        {
            var builder = new QueueSasBuilder
            {
                QueueName = queueName,
                Protocol = SasProtocol.None,
                StartsOn = Recording.UtcNow.AddHours(-1),
                ExpiresOn = Recording.UtcNow.AddHours(+1),
                IPRange = new SasIPRange(IPAddress.None, IPAddress.None)
            };
            builder.SetPermissions(QueueAccountSasPermissions.Read | QueueAccountSasPermissions.Update | QueueAccountSasPermissions.Process | QueueAccountSasPermissions.Add);
            return builder.ToSasQueryParameters(sharedKeyCredentials ?? GetNewSharedKeyCredentials());
        }

        internal StorageConnectionString GetConnectionString(
            SharedAccessSignatureCredentials credentials = default,
            bool includeEndpoint = true)
        {
            credentials ??= GetAccountSasCredentials();
            if (!includeEndpoint)
            {
                return TestExtensions.CreateStorageConnectionString(
                    credentials,
                    TestConfigDefault.AccountName);
            }

            (Uri, Uri) queueUri = StorageConnectionString.ConstructQueueEndpoint(
                Constants.Https,
                TestConfigDefault.AccountName,
                default,
                default);

            return new StorageConnectionString(
                    credentials,
                    queueStorageUri: queueUri);
        }

        public class DisposingQueue : IAsyncDisposable
        {
            public QueueClient Queue { get; private set; }

            public static async Task<DisposingQueue> CreateAsync(QueueClient queue, IDictionary<string, string> metadata)
            {
                await queue.CreateIfNotExistsAsync(metadata: metadata);
                return new DisposingQueue(queue);
            }

            private DisposingQueue(QueueClient queue)
            {
                Queue = queue;
            }

            public async ValueTask DisposeAsync()
            {
                if (Queue != null)
                {
                    try
                    {
                        await Queue.DeleteIfExistsAsync();
                        Queue = null;
                    }
                    catch
                    {
                        // swallow the exception to avoid hiding another test failure
                    }
                }
            }
        }

        public QueueSignedIdentifier[] BuildSignedIdentifiers() =>
            new[]
            {
                new QueueSignedIdentifier
                {
                    Id = GetNewString(),
                    AccessPolicy =
                        new QueueAccessPolicy
                        {
                            StartsOn =  Recording.UtcNow.AddHours(-1),
                            ExpiresOn =  Recording.UtcNow.AddHours(1),
                            Permissions = "raup"
                        }
                }
            };

        public QueueServiceProperties GetQueueServiceProperties() =>
            new QueueServiceProperties()
            {
                Logging = new QueueAnalyticsLogging()
                {
                    Version = "1.0",
                    Read = false,
                    Write = false,
                    Delete = false,
                    RetentionPolicy = new QueueRetentionPolicy()
                    {
                        Enabled = false
                    }
                },
                HourMetrics = new QueueMetrics()
                {
                    Version = "1.0",
                    Enabled = true,
                    IncludeApis = true,
                    RetentionPolicy = new QueueRetentionPolicy()
                    {
                        Enabled = true,
                        Days = 7
                    }
                },
                MinuteMetrics = new QueueMetrics()
                {
                    Version = "1.0",
                    Enabled = false,
                    RetentionPolicy = new QueueRetentionPolicy()
                    {
                        Enabled = true,
                        Days = 7
                    }
                },
                Cors = new[]
                {
                    new QueueCorsRule()
                    {
                        AllowedOrigins = "http://www.contoso.com,http://www.fabrikam.com",
                        AllowedMethods = "GET,PUT",
                        MaxAgeInSeconds = 500,
                        ExposedHeaders = "x-ms-meta-customheader,x-ms-meta-data*",
                        AllowedHeaders = "x-ms-meta-customheader,x-ms-meta-target*"
                    }
                }
            };
    }
}<|MERGE_RESOLUTION|>--- conflicted
+++ resolved
@@ -156,15 +156,6 @@
         public QueueClient GetEncodingClient(
             string queueName,
             QueueMessageEncoding encoding,
-<<<<<<< HEAD
-            params SyncAsyncEventHandler<InvalidMessageEventArgs>[] invalidMessageHandlers)
-        {
-            var options = GetOptions();
-            options.MessageEncoding = encoding;
-            foreach (var invalidMessageHandler in invalidMessageHandlers)
-            {
-                options.OnInvalidMessage += invalidMessageHandler;
-=======
             params SyncAsyncEventHandler<QueueMessageDecodingFailedEventArgs>[] messageDecodingFailedHandlers)
         {
             var options = GetOptions();
@@ -172,7 +163,6 @@
             foreach (var messageDecodingFailedHandler in messageDecodingFailedHandlers)
             {
                 options.MessageDecodingFailed += messageDecodingFailedHandler;
->>>>>>> e9cce604
             }
             var service = GetServiceClient_SharedKey_UnInstrumented(options);
             var queueClient = service.GetQueueClient(queueName);
