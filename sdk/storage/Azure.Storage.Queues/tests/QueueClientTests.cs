--- conflicted
+++ resolved
@@ -814,32 +814,19 @@
         {
             // Arrange
             await using DisposingQueue test = await GetTestQueueAsync();
-<<<<<<< HEAD
-            object badMessage = null;
-            object badMessage2 = null;
-=======
             PeekedMessage badMessage = null;
             PeekedMessage badMessage2 = null;
->>>>>>> e9cce604
             var encodingClient = GetEncodingClient(
                 test.Queue.Name,
                 QueueMessageEncoding.Base64,
                 arg =>
                 {
-<<<<<<< HEAD
-                    badMessage = arg.Message;
-=======
                     badMessage = arg.PeekedMessage;
->>>>>>> e9cce604
                     return Task.CompletedTask;
                 },
                 arg =>
                 {
-<<<<<<< HEAD
-                    badMessage2 = arg.Message;
-=======
                     badMessage2 = arg.PeekedMessage;
->>>>>>> e9cce604
                     return Task.CompletedTask;
                 });
             var nonEncodedContent = "test_content";
@@ -853,15 +840,9 @@
             // Assert
             Assert.AreEqual(1, peekedMessages.Count());
             Assert.NotNull(badMessage);
-<<<<<<< HEAD
-            Assert.AreEqual(nonEncodedContent, ((PeekedMessage)badMessage).Body.ToString());
-            Assert.NotNull(badMessage2);
-            Assert.AreEqual(nonEncodedContent, ((PeekedMessage)badMessage2).Body.ToString());
-=======
             Assert.AreEqual(nonEncodedContent, badMessage.Body.ToString());
             Assert.NotNull(badMessage2);
             Assert.AreEqual(nonEncodedContent, badMessage2.Body.ToString());
->>>>>>> e9cce604
         }
 
         [Test]
@@ -941,32 +922,19 @@
         {
             // Arrange
             await using DisposingQueue test = await GetTestQueueAsync();
-<<<<<<< HEAD
-            object badMessage = null;
-            object badMessage2 = null;
-=======
             QueueMessage badMessage = null;
             QueueMessage badMessage2 = null;
->>>>>>> e9cce604
             var encodingClient = GetEncodingClient(
                 test.Queue.Name,
                 QueueMessageEncoding.Base64,
                 arg =>
                 {
-<<<<<<< HEAD
-                    badMessage = arg.Message;
-=======
                     badMessage = arg.ReceivedMessage;
->>>>>>> e9cce604
                     return Task.CompletedTask;
                 },
                 arg =>
                 {
-<<<<<<< HEAD
-                    badMessage2 = arg.Message;
-=======
                     badMessage2 = arg.ReceivedMessage;
->>>>>>> e9cce604
                     return Task.CompletedTask;
                 });
             var nonEncodedContent = "test_content";
@@ -980,11 +948,6 @@
             // Assert
             Assert.AreEqual(1, queueMessages.Count());
             Assert.NotNull(badMessage);
-<<<<<<< HEAD
-            Assert.AreEqual(nonEncodedContent, ((QueueMessage)badMessage).Body.ToString());
-            Assert.NotNull(badMessage2);
-            Assert.AreEqual(nonEncodedContent, ((QueueMessage)badMessage2).Body.ToString());
-=======
             Assert.AreEqual(nonEncodedContent, badMessage.Body.ToString());
             Assert.NotNull(badMessage2);
             Assert.AreEqual(nonEncodedContent, badMessage2.Body.ToString());
@@ -1034,7 +997,6 @@
             Assert.NotNull(badMessage2);
             Assert.AreEqual(nonEncodedContent, badMessage2.Body.ToString());
             Assert.Null(badMessage3);
->>>>>>> e9cce604
         }
 
         [Test]
