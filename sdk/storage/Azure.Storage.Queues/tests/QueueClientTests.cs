﻿// Copyright (c) Microsoft Corporation. All rights reserved.
// Licensed under the MIT License.

using System;
using System.Collections.Generic;
using System.Linq;
using System.Threading.Tasks;
using Azure.Storage.Test;
using Azure.Storage.Queues.Models;
using Azure.Storage.Queues.Tests;
using NUnit.Framework;
using Azure.Core;
using Azure.Storage.Sas;
using System.Text;
using Moq;
using Azure.Storage.Queues.Specialized;
using Moq.Protected;
using Azure.Core.TestFramework;
using Azure.Identity;
using NUnit.Framework.Internal;
using BenchmarkDotNet.Disassemblers;

namespace Azure.Storage.Queues.Test
{
    public class QueueClientTests : QueueTestBase
    {
        public QueueClientTests(bool async, QueueClientOptions.ServiceVersion serviceVersion)
            : base(async, serviceVersion, null /* RecordedTestMode.Record /* to re-record */)
        {
        }

        [RecordedTest]
        public void Ctor_ConnectionString()
        {
            var accountName = "accountName";
            var accountKey = Convert.ToBase64String(new byte[] { 0, 1, 2, 3, 4, 5 });

            var credentials = new StorageSharedKeyCredential(accountName, accountKey);
            var queueEndpoint = new Uri("http://127.0.0.1/" + accountName);
            var queueSecondaryEndpoint = new Uri("http://127.0.0.1/" + accountName + "-secondary");

            var connectionString = new StorageConnectionString(credentials, (default, default), (queueEndpoint, queueSecondaryEndpoint), (default, default));

            var queueName = GetNewQueueName();

            QueueClient client1 = InstrumentClient(new QueueClient(connectionString.ToString(true), queueName, GetOptions()));

            QueueClient client2 = InstrumentClient(new QueueClient(connectionString.ToString(true), queueName));

            var builder1 = new QueueUriBuilder(client1.Uri);
            var builder2 = new QueueUriBuilder(client2.Uri);

            Assert.AreEqual(queueName, builder1.QueueName);
            Assert.AreEqual(queueName, builder2.QueueName);

            //Assert.AreEqual("accountName", builder.AccountName);
        }

        [RecordedTest]
        public async Task Ctor_ConnectionString_Sas()
        {
            // Arrange
            SharedAccessSignatureCredentials sasCred = GetAccountSasCredentials(
                AccountSasServices.All,
                AccountSasResourceTypes.All,
                AccountSasPermissions.All);

            StorageConnectionString conn1 = GetConnectionString(
                credentials: sasCred,
                includeEndpoint: true);

            QueueClient queueClient1 = GetClient(conn1.ToString(exportSecrets: true));

            // Also test with a connection string not containing the blob endpoint.
            // This should still work provided account name and Sas credential are present.
            StorageConnectionString conn2 = GetConnectionString(
                credentials: sasCred,
                includeEndpoint: false);

            QueueClient queueClient2 = GetClient(conn2.ToString(exportSecrets: true));

            QueueClient GetClient(string connectionString) =>
                InstrumentClient(
                    new QueueClient(
                        connectionString,
                        GetNewQueueName(),
                        GetOptions()));

            try
            {
                // Act
                await queueClient1.CreateIfNotExistsAsync();
                await queueClient2.CreateIfNotExistsAsync();

                var data = GetRandomBuffer(Constants.KB);

                Response<QueueProperties> prop1 = await queueClient1.GetPropertiesAsync();
                Response<QueueProperties> prop2 = await queueClient2.GetPropertiesAsync();

                // Assert
                Assert.IsNotNull(prop1.Value.Metadata);
                Assert.IsNotNull(prop2.Value.Metadata);
            }
            finally
            {
                // Clean up
                await queueClient1.DeleteIfExistsAsync();
                await queueClient2.DeleteIfExistsAsync();
            }
        }

        [RecordedTest]
        public void Ctor_Uri()
        {
            var accountName = "accountName";
            var accountKey = Convert.ToBase64String(new byte[] { 0, 1, 2, 3, 4, 5 });
            var queueEndpoint = new Uri("http://127.0.0.1/" + accountName);
            var credentials = new StorageSharedKeyCredential(accountName, accountKey);

            QueueClient queue = InstrumentClient(new QueueClient(queueEndpoint, credentials));
            var builder = new QueueUriBuilder(queue.Uri);

            Assert.AreEqual(accountName, builder.AccountName);
        }

        [RecordedTest]
        public void Ctor_TokenCredential_Http()
        {
            // Arrange
            TokenCredential tokenCredential = TestEnvironment.Credential;
            Uri uri = new Uri(Tenants.TestConfigPremiumBlob.BlobServiceEndpoint).ToHttp();

            // Act
            TestHelper.AssertExpectedException(
                () => new QueueClient(uri, tokenCredential),
                new ArgumentException("Cannot use TokenCredential without HTTPS."));
        }

        [RecordedTest]
        public async Task Ctor_AzureSasCredential()
        {
            // Arrange
            string sas = GetNewAccountSasCredentials().ToString();
            await using DisposingQueue test = await GetTestQueueAsync();
            Uri uri = test.Queue.Uri;

            // Act
            var sasClient = InstrumentClient(new QueueClient(uri, new AzureSasCredential(sas), GetOptions()));
            QueueProperties properties = await sasClient.GetPropertiesAsync();

            // Assert
            Assert.IsNotNull(properties);
        }

        [RecordedTest]
        public async Task Ctor_AzureSasCredential_VerifyNoSasInUri()
        {
            // Arrange
            string sas = GetNewAccountSasCredentials().ToString();
            await using DisposingQueue test = await GetTestQueueAsync();
            Uri uri = test.Queue.Uri;
            uri = new Uri(uri.ToString() + "?" + sas);

            // Act
            TestHelper.AssertExpectedException<ArgumentException>(
                () => new QueueClient(uri, new AzureSasCredential(sas)),
                e => e.Message.Contains($"You cannot use {nameof(AzureSasCredential)} when the resource URI also contains a Shared Access Signature"));
        }

        [RecordedTest]
        public async Task Ctor_DefaultAudience()
        {
            // Arrange
            await using DisposingQueue test = await GetTestQueueAsync();

            // Act - Create new blob client with the OAuth Credential and Audience
            QueueClientOptions options = GetOptionsWithAudience(QueueAudience.PublicAudience);

            QueueUriBuilder uriBuilder = new QueueUriBuilder(new Uri(Tenants.TestConfigOAuth.QueueServiceEndpoint))
            {
                QueueName = test.Queue.Name,
            };

            QueueClient aadQueue = InstrumentClient(new QueueClient(
                uriBuilder.ToUri(),
                TestEnvironment.Credential,
                options));

            // Assert
            bool exists = await aadQueue.ExistsAsync();
            Assert.IsTrue(exists);
        }

        [RecordedTest]
        public async Task Ctor_CustomAudience()
        {
            // Arrange
            await using DisposingQueue test = await GetTestQueueAsync();

            // Act - Create new blob client with the OAuth Credential and Audience
            QueueClientOptions options = GetOptionsWithAudience(new QueueAudience($"https://{test.Queue.AccountName}.queue.core.windows.net/"));

            QueueUriBuilder uriBuilder = new QueueUriBuilder(new Uri(Tenants.TestConfigOAuth.QueueServiceEndpoint))
            {
                QueueName = test.Queue.Name,
            };

            QueueClient aadQueue = InstrumentClient(new QueueClient(
                uriBuilder.ToUri(),
                TestEnvironment.Credential,
                options));

            // Assert
            bool exists = await aadQueue.ExistsAsync();
            Assert.IsTrue(exists);
        }

        [RecordedTest]
        public async Task Ctor_StorageAccountAudience()
        {
            // Arrange
            await using DisposingQueue test = await GetTestQueueAsync();

            // Act - Create new blob client with the OAuth Credential and Audience
            QueueClientOptions options = GetOptionsWithAudience(QueueAudience.CreateQueueServiceAccountAudience(test.Queue.AccountName));

            QueueUriBuilder uriBuilder = new QueueUriBuilder(new Uri(Tenants.TestConfigOAuth.QueueServiceEndpoint))
            {
                QueueName = test.Queue.Name,
            };

            QueueClient aadQueue = InstrumentClient(new QueueClient(
                uriBuilder.ToUri(),
                TestEnvironment.Credential,
                options));

            // Assert
            bool exists = await aadQueue.ExistsAsync();
            Assert.IsTrue(exists);
        }

        [RecordedTest]
        public async Task Ctor_AudienceError()
        {
            // Arrange
            await using DisposingQueue test = await GetTestQueueAsync();

            // Act - Create new blob client with the OAuth Credential and Audience
            QueueClientOptions options = GetOptionsWithAudience(new QueueAudience("https://badaudience.queue.core.windows.net"));

            QueueUriBuilder uriBuilder = new QueueUriBuilder(new Uri(Tenants.TestConfigOAuth.QueueServiceEndpoint))
            {
                QueueName = test.Queue.Name,
            };

            QueueClient aadQueue = InstrumentClient(new QueueClient(
                uriBuilder.ToUri(),
                new MockCredential(),
                options));

            // Assert
            await TestHelper.AssertExpectedExceptionAsync<RequestFailedException>(
                aadQueue.ExistsAsync(),
                e => Assert.AreEqual("InvalidAuthenticationInfo", e.ErrorCode));
        }

        [RecordedTest]
        public async Task CreateAsync_WithSharedKey()
        {
            // Arrange
            var queueName = GetNewQueueName();
            QueueServiceClient service = GetServiceClient_SharedKey();
            QueueClient queue = InstrumentClient(service.GetQueueClient(queueName));

            try
            {
                // Act
                Response result = await queue.CreateAsync();

                // Assert
                Assert.IsNotNull(result.Headers.RequestId, $"{nameof(result)} may not be populated");
            }
            finally
            {
                await queue.DeleteIfExistsAsync();
            }
        }

        [RecordedTest]
        public async Task CreateAsync_FromService()
        {
            var name = GetNewQueueName();
            QueueServiceClient service = GetServiceClient_SharedKey();
            try
            {
                Response<QueueClient> result = await service.CreateQueueAsync(name);
                QueueClient queue = result.Value;
                Response<QueueProperties> properties = await queue.GetPropertiesAsync();
                Assert.AreEqual(0, properties.Value.ApproximateMessagesCount);
                var accountName = new QueueUriBuilder(service.Uri).AccountName;
                TestHelper.AssertCacheableProperty(accountName, () => queue.AccountName);
                TestHelper.AssertCacheableProperty(name, () => queue.Name);
            }
            finally
            {
                await service.DeleteQueueAsync(name);
            }
        }

        [RecordedTest]
        public async Task CreateAsync_WithOauth()
        {
            // Arrange
            var queueName = GetNewQueueName();
            QueueServiceClient service = GetServiceClient_OAuth();
            QueueClient queue = InstrumentClient(service.GetQueueClient(queueName));

            try
            {
                // Act
                Response result = await queue.CreateAsync();

                // Assert
                Assert.IsNotNull(result.Headers.RequestId, $"{nameof(result)} may not be populated");
            }
            finally
            {
                await queue.DeleteIfExistsAsync();
            }
        }

        // Not possible to record
        [LiveOnly]
        [ServiceVersion(Min = QueueClientOptions.ServiceVersion.V2021_06_08)]
        public async Task CreateAsync_WithOauthBearerChallenge()
        {
            // Arrange
            var queueName = GetNewQueueName();
            QueueClientOptions options = new QueueClientOptions
            {
                Audience = QueueAudience.CreateQueueServiceAccountAudience("account"),
            };
            QueueServiceClient service = GetServiceClient_OAuth(options);
            QueueClient queue = InstrumentClient(service.GetQueueClient(queueName));

            try
            {
                // Act
                Response result = await queue.CreateAsync();

                // Assert
                Assert.IsNotNull(result.Headers.RequestId, $"{nameof(result)} may not be populated");
            }
            finally
            {
                await queue.DeleteIfExistsAsync();
            }
        }

        [RecordedTest]
        public async Task CreateAsync_WithAccountSas()
        {
            // Arrange
            var queueName = GetNewQueueName();
            QueueServiceClient service = GetServiceClient_AccountSas();
            QueueClient queue = InstrumentClient(service.GetQueueClient(queueName));

            try
            {
                // Act
                Response result = await queue.CreateAsync();

                // Assert
                Assert.IsNotNull(result.Headers.RequestId, $"{nameof(result)} may not be populated");
            }
            finally
            {
                await queue.DeleteIfExistsAsync();
            }
        }

        [RecordedTest]
        public async Task CreateAsync_WithQueueServiceSas()
        {
            // Arrange
            var queueName = GetNewQueueName();
            QueueServiceClient service = GetServiceClient_QueueServiceSas(queueName);
            QueueClient queue = InstrumentClient(service.GetQueueClient(queueName));
            var pass = false;

            try
            {
                // Act
                Response result = await queue.CreateAsync();

                // Assert
                Assert.Fail("CreateAsync unexpected success: queue service SAS should not be usable to create queue");
            }
            catch (RequestFailedException ex) when (ex.ErrorCode == "AuthorizationFailure") // TODO verify if this is a missing service code
            {
                pass = true;
            }
            finally
            {
                if (!pass)
                {
                    await queue.DeleteIfExistsAsync();
                }
            }
        }

        [RecordedTest]
        public async Task CreateAsync_Error()
        {
            // Arrange
            var queueName = GetNewQueueName();
            QueueServiceClient service = GetServiceClient_SharedKey();
            QueueClient queue = InstrumentClient(service.GetQueueClient(queueName));
            await queue.CreateIfNotExistsAsync();

            // Act
            await TestHelper.AssertExpectedExceptionAsync<RequestFailedException>(
                queue.CreateAsync(metadata: new Dictionary<string, string>(StringComparer.OrdinalIgnoreCase) { { "key", "value" } }),
                actualException => Assert.AreEqual("QueueAlreadyExists", actualException.ErrorCode));
        }

        [RecordedTest]
        public async Task CreateIfNotExistsAsync_NotExists()
        {
            // Arrange
            var queueName = GetNewQueueName();
            QueueServiceClient service = GetServiceClient_SharedKey();
            QueueClient queue = InstrumentClient(service.GetQueueClient(queueName));

            // Act
            Response response = await queue.CreateIfNotExistsAsync();

            // Assert
            Assert.IsNotNull(response);

            // Cleanup
            await queue.DeleteIfExistsAsync();
        }

        [RecordedTest]
        public async Task CreateIfNotExistsAsync_Exists()
        {
            // Arrange
            var queueName = GetNewQueueName();
            QueueServiceClient service = GetServiceClient_SharedKey();
            QueueClient queue = InstrumentClient(service.GetQueueClient(queueName));
            await queue.CreateIfNotExistsAsync();

            // Act
            Response response = await queue.CreateIfNotExistsAsync();

            // Assert
            Assert.IsNull(response);

            // Cleanup
            await queue.DeleteIfExistsAsync();
        }

        [RecordedTest]
        public async Task CreateIfNotExistsAsync_ExistsDifferentMetadata()
        {
            // Arrange
            var queueName = GetNewQueueName();
            QueueServiceClient service = GetServiceClient_SharedKey();
            QueueClient queue = InstrumentClient(service.GetQueueClient(queueName));

            await queue.CreateIfNotExistsAsync(BuildMetadata());

            // Act
            Response response = await queue.CreateIfNotExistsAsync();

            // Assert
            Assert.IsNull(response);

            // Cleanup
            await queue.DeleteIfExistsAsync();
        }

        [RecordedTest]
        public async Task CreateIfNotExistsAsync_Error()
        {
            // Arrange
            var queueName = GetNewQueueName();
            QueueServiceClient service = GetServiceClient_SharedKey();
            QueueClient queue = InstrumentClient(service.GetQueueClient(queueName));
            QueueClient unauthorizedQueueClient = InstrumentClient(new QueueClient(queue.Uri, GetOptions()));

            // Act
            await TestHelper.AssertExpectedExceptionAsync<RequestFailedException>(
                unauthorizedQueueClient.CreateIfNotExistsAsync(),
                e => Assert.AreEqual("NoAuthenticationInformation", e.ErrorCode));
        }

        [RecordedTest]
        public async Task ExistsAsync_Exists()
        {
            // Arrange
            var queueName = GetNewQueueName();
            QueueServiceClient service = GetServiceClient_SharedKey();
            QueueClient queue = InstrumentClient(service.GetQueueClient(queueName));
            await queue.CreateIfNotExistsAsync();

            // Act
            Response<bool> response = await queue.ExistsAsync();

            // Assert
            Assert.IsTrue(response.Value);

            // Cleanup
            await queue.DeleteIfExistsAsync();
        }

        [RecordedTest]
        public async Task ExistsAsync_NotExists()
        {
            // Arrange
            var queueName = GetNewQueueName();
            QueueServiceClient service = GetServiceClient_SharedKey();
            QueueClient queue = InstrumentClient(service.GetQueueClient(queueName));

            // Act
            Response<bool> response = await queue.ExistsAsync();

            // Assert
            Assert.IsFalse(response.Value);
        }

        [RecordedTest]
        public async Task ExistsAsync_Error()
        {
            // Arrange
            var queueName = GetNewQueueName();
            QueueServiceClient service = GetServiceClient_SharedKey();
            QueueClient queue = InstrumentClient(service.GetQueueClient(queueName));
            QueueClient unauthorizedQueueClient = InstrumentClient(new QueueClient(queue.Uri, GetOptions()));

            // Act
            await TestHelper.AssertExpectedExceptionAsync<RequestFailedException>(
                unauthorizedQueueClient.ExistsAsync(),
                e => Assert.AreEqual("NoAuthenticationInformation", e.ErrorCode));
        }

        [RecordedTest]
        public async Task DeleteIfExistsAsync_Exists()
        {
            // Arrange
            var queueName = GetNewQueueName();
            QueueServiceClient service = GetServiceClient_SharedKey();
            QueueClient queue = InstrumentClient(service.GetQueueClient(queueName));
            await queue.CreateIfNotExistsAsync();

            // Act
            Response<bool> response = await queue.DeleteIfExistsAsync();

            // Assert
            Assert.IsTrue(response.Value);
        }

        [RecordedTest]
        public async Task DeleteIfExistsAsync_NotExists()
        {
            // Arrange
            var queueName = GetNewQueueName();
            QueueServiceClient service = GetServiceClient_SharedKey();
            QueueClient queue = InstrumentClient(service.GetQueueClient(queueName));

            // Act
            Response<bool> response = await queue.DeleteIfExistsAsync();

            // Assert
            Assert.IsFalse(response.Value);
        }

        [RecordedTest]
        public async Task DeleteIfExistsAsync_Error()
        {
            // Arrange
            var queueName = GetNewQueueName();
            QueueServiceClient service = GetServiceClient_SharedKey();
            QueueClient queue = InstrumentClient(service.GetQueueClient(queueName));
            QueueClient unauthorizedQueueClient = InstrumentClient(new QueueClient(queue.Uri, GetOptions()));

            // Act
            await TestHelper.AssertExpectedExceptionAsync<RequestFailedException>(
                unauthorizedQueueClient.DeleteIfExistsAsync(),
                e => Assert.AreEqual("NoAuthenticationInformation", e.ErrorCode));
        }

        [RecordedTest]
        public async Task GetPropertiesAsync()
        {
            // Arrange
            await using DisposingQueue test = await GetTestQueueAsync();

            // Act
            Response<Models.QueueProperties> queueProperties = await test.Queue.GetPropertiesAsync();

            // Assert
            Assert.IsNotNull(queueProperties);
        }

        [RecordedTest]
        public async Task GetPropertiesAsync_Error()
        {
            // Arrange
            var queueName = GetNewQueueName();
            QueueServiceClient service = GetServiceClient_SharedKey();
            QueueClient queue = InstrumentClient(service.GetQueueClient(queueName));

            // Act
            await TestHelper.AssertExpectedExceptionAsync<RequestFailedException>(
                queue.GetPropertiesAsync(),
                actualException => Assert.AreEqual("QueueNotFound", actualException.ErrorCode));
        }

        #region Secondary Storage

        [RecordedTest]
        public async Task GetPropertiesAsync_SecondaryStorage()
        {
            QueueClient queueClient = GetQueueClient_SecondaryAccount_ReadEnabledOnRetry(1, out TestExceptionPolicy testExceptionPolicy);
            await queueClient.CreateIfNotExistsAsync();
            Response<QueueProperties> properties = await EnsurePropagatedAsync(
                async () => await queueClient.GetPropertiesAsync(),
                properties => properties.GetRawResponse().Status != 404);

            Assert.IsNotNull(properties);
            Assert.AreEqual(200, properties.GetRawResponse().Status);

            await queueClient.DeleteIfExistsAsync();
            AssertSecondaryStorageFirstRetrySuccessful(SecondaryStorageTenantPrimaryHost(), SecondaryStorageTenantSecondaryHost(), testExceptionPolicy);
        }
        #endregion

        [RecordedTest]
        public async Task SetMetadataAsync_OnCreate()
        {
            // Arrange
            IDictionary<string, string> metadata = BuildMetadata();
            await using DisposingQueue test = await GetTestQueueAsync(metadata: metadata);

            // Assert
            Response<Models.QueueProperties> result = await test.Queue.GetPropertiesAsync();
            Assert.AreEqual("bar", result.Value.Metadata["foo"]);
            Assert.AreEqual("data", result.Value.Metadata["meta"]);
        }

        [RecordedTest]
        public async Task SetMetadataAsync_Metadata()
        {
            // Arrange
            await using DisposingQueue test = await GetTestQueueAsync();

            // Act
            IDictionary<string, string> metadata = BuildMetadata();
            await test.Queue.SetMetadataAsync(metadata);

            // Assert
            Response<Models.QueueProperties> result = await test.Queue.GetPropertiesAsync();
            Assert.AreEqual("bar", result.Value.Metadata["foo"]);
            Assert.AreEqual("data", result.Value.Metadata["meta"]);
        }

        // Note that this test intentionally does not call queue.CreateAsync()
        [RecordedTest]
        public async Task SetMetadataAsync_Error()
        {
            // Arrange
            var queueName = GetNewQueueName();
            QueueServiceClient service = GetServiceClient_SharedKey();
            QueueClient queue = InstrumentClient(service.GetQueueClient(queueName));
            IDictionary<string, string> metadata = BuildMetadata();

            // Act
            await TestHelper.AssertExpectedExceptionAsync<RequestFailedException>(
                queue.SetMetadataAsync(metadata),
                actualException => Assert.AreEqual("QueueNotFound", actualException.ErrorCode));
        }

        [RecordedTest]
        public async Task GetAccessPolicyAsync()
        {
            // Arrange
            await using DisposingQueue test = await GetTestQueueAsync();

            QueueSignedIdentifier[] signedIdentifiers = BuildSignedIdentifiers();

            // Act
            Response setResult = await test.Queue.SetAccessPolicyAsync(signedIdentifiers);

            // Assert
            Response<IEnumerable<Models.QueueSignedIdentifier>> result = await test.Queue.GetAccessPolicyAsync();
            Models.QueueSignedIdentifier acl = result.Value.First();

            Assert.AreEqual(1, result.Value.Count());
            Assert.AreEqual(signedIdentifiers[0].Id, acl.Id);
            Assert.AreEqual(signedIdentifiers[0].AccessPolicy.StartsOn, acl.AccessPolicy.StartsOn);
            Assert.AreEqual(signedIdentifiers[0].AccessPolicy.ExpiresOn, acl.AccessPolicy.ExpiresOn);
            Assert.AreEqual(signedIdentifiers[0].AccessPolicy.Permissions, acl.AccessPolicy.Permissions);
        }

        // Note that this test intentionally does not call queue.CreateAsync()
        [RecordedTest]
        public async Task GetAccessPolicyAsync_Error()
        {
            // Arrange
            var queueName = GetNewQueueName();
            QueueServiceClient service = GetServiceClient_SharedKey();
            QueueClient queue = InstrumentClient(service.GetQueueClient(queueName));

            // Act
            await TestHelper.AssertExpectedExceptionAsync<RequestFailedException>(
                queue.GetAccessPolicyAsync(),
                actualException => Assert.AreEqual("QueueNotFound", actualException.ErrorCode));
        }

        [RecordedTest]
        public async Task SetAccessPolicyAsync()
        {
            await using DisposingQueue test = await GetTestQueueAsync();

            Models.QueueSignedIdentifier[] signedIdentifiers = BuildSignedIdentifiers();
            Response result = await test.Queue.SetAccessPolicyAsync(signedIdentifiers);
            Assert.IsFalse(string.IsNullOrWhiteSpace(result.Headers.RequestId));
        }

        // Note that this test intentionally does not call queue.CreateAsync()
        [RecordedTest]
        public async Task SetAccessPolicyAsync_Error()
        {
            // Arrange
            var queueName = GetNewQueueName();
            QueueServiceClient service = GetServiceClient_SharedKey();
            QueueClient queue = InstrumentClient(service.GetQueueClient(queueName));
            Models.QueueSignedIdentifier[] signedIdentifiers = BuildSignedIdentifiers();

            // Act
            await TestHelper.AssertExpectedExceptionAsync<RequestFailedException>(
                queue.SetAccessPolicyAsync(signedIdentifiers),
                actualException => Assert.AreEqual("QueueNotFound", actualException.ErrorCode));
        }

        [RecordedTest]
        public async Task DeleteAsync()
        {
            // Arrange
            var queueName = GetNewQueueName();
            QueueServiceClient service = GetServiceClient_SharedKey();
            QueueClient queue = InstrumentClient(service.GetQueueClient(queueName));
            await queue.CreateIfNotExistsAsync();

            // Act
            Response result = await queue.DeleteAsync();

            // Assert
            Assert.AreNotEqual(default, result.Headers.RequestId, $"{nameof(result)} may not be populated");
        }

        [RecordedTest]
        public async Task DeleteAsync_FromService()
        {
            var name = GetNewQueueName();
            QueueServiceClient service = GetServiceClient_SharedKey();
            try
            {
                QueueClient queue = (await service.CreateQueueAsync(name)).Value;
                await service.DeleteQueueAsync(name);

                // Ensure the queue no longer returns values
                Assert.ThrowsAsync<RequestFailedException>(
                    async () => await queue.GetPropertiesAsync());
            }
            finally
            {
            }
        }

        // Note that this test intentionally does not call queue.CreateAsync()
        [RecordedTest]
        public async Task DeleteAsync_Error()
        {
            // Arrange
            var queueName = GetNewQueueName();
            QueueServiceClient service = GetServiceClient_SharedKey();
            QueueClient queue = InstrumentClient(service.GetQueueClient(queueName));

            // Act
            await TestHelper.AssertExpectedExceptionAsync<RequestFailedException>(
                queue.DeleteAsync(),
                actualException => Assert.AreEqual("QueueNotFound", actualException.ErrorCode));
        }

        [RecordedTest]
        public async Task SendMessageAsync()
        {
            // Arrange
            await using DisposingQueue test = await GetTestQueueAsync();

            // Act
            Response<Models.SendReceipt> response = await test.Queue.SendMessageAsync(
                messageText: GetNewString(),
                visibilityTimeout: new TimeSpan(0, 0, 1),
                timeToLive: new TimeSpan(1, 0, 0));

            // Assert
            Assert.NotNull(response.Value);
        }

        [RecordedTest]
        public async Task SendReceiveNullMessageAsync()
        {
            // Arrange
            await using DisposingQueue test = await GetTestQueueAsync();

            // Act
            Response<Models.SendReceipt> response = await test.Queue.SendMessageAsync(messageText: null);

            // Assert
            Assert.NotNull(response.Value);

            // Act
            QueueMessage receivedMessage = (await test.Queue.ReceiveMessagesAsync()).Value.First();

            Assert.AreEqual(string.Empty, receivedMessage.MessageText);
        }

        [RecordedTest]
        public async Task EncodesOutgoingMessage()
        {
            // Arrange
            await using DisposingQueue test = await GetTestQueueAsync();
            var encodingClient = GetEncodingClient(test.Queue.Name, QueueMessageEncoding.Base64);
            var messageText = GetNewString();
            var encodedText = Convert.ToBase64String(Encoding.UTF8.GetBytes(messageText));

            // Act
            Response<Models.SendReceipt> response = await encodingClient.SendMessageAsync(messageText: messageText);

            // Assert
            Assert.NotNull(response.Value);

            // Act
            QueueMessage receivedMessage = (await test.Queue.ReceiveMessagesAsync()).Value.First();

            Assert.AreEqual(encodedText, receivedMessage.MessageText);
        }

        [RecordedTest]
        public async Task EncodesOutgoingMessageAndRespectsSegmentBoundaries()
        {
            // Arrange
            await using DisposingQueue test = await GetTestQueueAsync();
            var encodingClient = GetEncodingClient(test.Queue.Name, QueueMessageEncoding.Base64);
            var payload = "pre payload post";
            var bytes = Encoding.UTF8.GetBytes(payload);
            var segment = new ArraySegment<byte>(bytes, 4, 7);
            var data = BinaryData.FromBytes(segment);

            // Act
            Response<Models.SendReceipt> response = await encodingClient.SendMessageAsync(data);

            // Assert
            Assert.NotNull(response.Value);

            // Act
            QueueMessage receivedMessage = (await encodingClient.ReceiveMessagesAsync()).Value.First();

            Assert.AreEqual("payload", receivedMessage.Body.ToString());
        }

        [RecordedTest]
        public async Task DecodesReceivedMessage()
        {
            // Arrange
            await using DisposingQueue test = await GetTestQueueAsync();
            var encodingClient = GetEncodingClient(test.Queue.Name, QueueMessageEncoding.Base64);
            var messageText = GetNewString();
            var encodedText = Convert.ToBase64String(Encoding.UTF8.GetBytes(messageText));
            // Act
            Response<Models.SendReceipt> response = await test.Queue.SendMessageAsync(messageText: encodedText);

            // Assert
            Assert.NotNull(response.Value);

            // Act
            QueueMessage receivedMessage = (await encodingClient.ReceiveMessagesAsync()).Value.First();

            // Assert
            Assert.AreEqual(messageText, receivedMessage.MessageText);
        }

        [RecordedTest]
        public async Task DecodesPeekedMessage()
        {
            // Arrange
            await using DisposingQueue test = await GetTestQueueAsync();
            var encodingClient = GetEncodingClient(test.Queue.Name, QueueMessageEncoding.Base64);
            var messageText = GetNewString();
            var encodedText = Convert.ToBase64String(Encoding.UTF8.GetBytes(messageText));
            // Act
            Response<Models.SendReceipt> response = await test.Queue.SendMessageAsync(messageText: encodedText);

            // Assert
            Assert.NotNull(response.Value);

            // Act
            PeekedMessage receivedMessage = (await encodingClient.PeekMessagesAsync()).Value.First();

            // Assert
            Assert.AreEqual(messageText, receivedMessage.MessageText);
        }

        [RecordedTest]
        public async Task FailsOnInvalidPeekedMessageIfNoHandlerIsProvided()
        {
            // Arrange
            await using DisposingQueue test = await GetTestQueueAsync();
            var encodingClient = GetEncodingClient(test.Queue.Name, QueueMessageEncoding.Base64);
            var nonEncodedContent = "test_content";

            await test.Queue.SendMessageAsync(nonEncodedContent);

            // Act
            await TestHelper.AssertExpectedExceptionAsync<FormatException>(
                encodingClient.PeekMessagesAsync(),
                e =>
                {
                    StringAssert.Contains("The input is not a valid Base-64 string", e.Message);
                });
        }

        [RecordedTest]
        public async Task CanHandleInvalidPeekedMessageAndReturnValid()
        {
            // Arrange
            await using DisposingQueue test = await GetTestQueueAsync();
            PeekedMessage badMessage = null;
            PeekedMessage badMessage2 = null;
            var encodingClient = GetEncodingClient(
                test.Queue.Name,
                QueueMessageEncoding.Base64,
                arg =>
                {
                    badMessage = arg.PeekedMessage;
                    return Task.CompletedTask;
                },
                arg =>
                {
                    badMessage2 = arg.PeekedMessage;
                    return Task.CompletedTask;
                });
            var nonEncodedContent = "test_content";

            await test.Queue.SendMessageAsync(nonEncodedContent);
            await encodingClient.SendMessageAsync(nonEncodedContent);

            // Act
            PeekedMessage[] peekedMessages = await encodingClient.PeekMessagesAsync(10);

            // Assert
            Assert.AreEqual(1, peekedMessages.Count());
            Assert.NotNull(badMessage);
            Assert.AreEqual(nonEncodedContent, badMessage.Body.ToString());
            Assert.NotNull(badMessage2);
            Assert.AreEqual(nonEncodedContent, badMessage2.Body.ToString());
        }

        [RecordedTest]
        public async Task PropagatesExceptionIfInvalidPeekedMessageAndHandlerThrows()
        {
            // Arrange
            await using DisposingQueue test = await GetTestQueueAsync();
            var encodingClient = GetEncodingClient(
                test.Queue.Name,
                QueueMessageEncoding.Base64,
                arg =>
                {
                    throw new ArgumentException("KABOOM1");
                },
                arg =>
                {
                    throw new ArgumentException("KABOOM2");
                });
            var nonEncodedContent = "test_content";

            await test.Queue.SendMessageAsync(nonEncodedContent);
            await encodingClient.SendMessageAsync(nonEncodedContent);

            // Act
            await TestHelper.AssertExpectedExceptionAsync<AggregateException>(
                encodingClient.PeekMessagesAsync(10),
                e =>
                {
                    Assert.AreEqual(2, e.InnerExceptions.Count);
                    Assert.AreEqual("KABOOM1", e.InnerExceptions[0].Message);
                    Assert.AreEqual("KABOOM2", e.InnerExceptions[1].Message);
                });
        }

        [RecordedTest]
        public async Task CanSendAndReceiveNonUTFBytes()
        {
            // Arrange
            await using DisposingQueue test = await GetTestQueueAsync();
            var encodingClient = GetEncodingClient(test.Queue.Name, QueueMessageEncoding.Base64);
            byte[] content = new byte[] { 0xFF, 0x00 }; // Not a valid UTF-8 byte sequence.

            // Act
            Response<Models.SendReceipt> response = await encodingClient.SendMessageAsync(message: BinaryData.FromBytes(content));

            // Assert
            Assert.NotNull(response.Value);

            // Act
            QueueMessage receivedMessage = (await encodingClient.ReceiveMessagesAsync()).Value.First();

            // Assert
            CollectionAssert.AreEqual(content, receivedMessage.Body.ToArray());
        }

        [RecordedTest]
        public async Task FailsOnInvalidQueueMessageIfNoHandlerIsProvided()
        {
            // Arrange
            await using DisposingQueue test = await GetTestQueueAsync();
            var encodingClient = GetEncodingClient(test.Queue.Name, QueueMessageEncoding.Base64);
            var nonEncodedContent = "test_content";

            await test.Queue.SendMessageAsync(nonEncodedContent);

            // Act
            await TestHelper.AssertExpectedExceptionAsync<FormatException>(
                encodingClient.ReceiveMessagesAsync(),
                e =>
                {
                    StringAssert.Contains("The input is not a valid Base-64 string", e.Message);
                });
        }

        [RecordedTest]
        public async Task CanHandleInvalidMessageAndReturnValid()
        {
            // Arrange
            await using DisposingQueue test = await GetTestQueueAsync();
            QueueMessage badMessage = null;
            QueueMessage badMessage2 = null;
            var encodingClient = GetEncodingClient(
                test.Queue.Name,
                QueueMessageEncoding.Base64,
                arg =>
                {
                    badMessage = arg.ReceivedMessage;
                    return Task.CompletedTask;
                },
                arg =>
                {
                    badMessage2 = arg.ReceivedMessage;
                    return Task.CompletedTask;
                });
            var nonEncodedContent = "test_content";

            await test.Queue.SendMessageAsync(nonEncodedContent);
            await encodingClient.SendMessageAsync(nonEncodedContent);

            // Act
            QueueMessage[] queueMessages = await encodingClient.ReceiveMessagesAsync(10);

            // Assert
            Assert.AreEqual(1, queueMessages.Count());
            Assert.NotNull(badMessage);
            Assert.AreEqual(nonEncodedContent, badMessage.Body.ToString());
            Assert.NotNull(badMessage2);
            Assert.AreEqual(nonEncodedContent, badMessage2.Body.ToString());
        }

        [RecordedTest]
        public async Task TakesSnapshotOfMessageDecodingFailedHandlersAtConstruction()
        {
            // Arrange
            await using DisposingQueue test = await GetTestQueueAsync();
            QueueMessage badMessage = null;
            QueueMessage badMessage2 = null;
            QueueMessage badMessage3 = null;
            var options = GetOptions();
            options.MessageEncoding = QueueMessageEncoding.Base64;
            options.MessageDecodingFailed += arg =>
            {
                badMessage = arg.ReceivedMessage;
                return Task.CompletedTask;
            };
            options.MessageDecodingFailed += arg =>
            {
                badMessage2 = arg.ReceivedMessage;
                return Task.CompletedTask;
            };

            var encodingClient = GetServiceClient_SharedKey(options).GetQueueClient(test.Queue.Name);

            // add third handler after client creation
            options.MessageDecodingFailed += arg =>
            {
                badMessage3 = arg.ReceivedMessage;
                return Task.CompletedTask;
            };
            var nonEncodedContent = "test_content";

            await test.Queue.SendMessageAsync(nonEncodedContent);
            await encodingClient.SendMessageAsync(nonEncodedContent);

            // Act
            QueueMessage[] queueMessages = await encodingClient.ReceiveMessagesAsync(10);

            // Assert
            Assert.AreEqual(1, queueMessages.Count());
            Assert.NotNull(badMessage);
            Assert.AreEqual(nonEncodedContent, badMessage.Body.ToString());
            Assert.NotNull(badMessage2);
            Assert.AreEqual(nonEncodedContent, badMessage2.Body.ToString());
            Assert.Null(badMessage3);
        }

        [RecordedTest]
        public async Task PropagatesExceptionIfInvalidQueueMessageAndHandlerThrows()
        {
            // Arrange
            await using DisposingQueue test = await GetTestQueueAsync();
            var encodingClient = GetEncodingClient(
                test.Queue.Name,
                QueueMessageEncoding.Base64,
                arg =>
                {
                    throw new ArgumentException("KABOOM1");
                },
                arg =>
                {
                    throw new ArgumentException("KABOOM2");
                });
            var nonEncodedContent = "test_content";

            await test.Queue.SendMessageAsync(nonEncodedContent);
            await encodingClient.SendMessageAsync(nonEncodedContent);

            // Act
            await TestHelper.AssertExpectedExceptionAsync<AggregateException>(
                encodingClient.ReceiveMessagesAsync(10),
                e =>
                {
                    Assert.AreEqual(2, e.InnerExceptions.Count);
                    Assert.AreEqual("KABOOM1", e.InnerExceptions[0].Message);
                    Assert.AreEqual("KABOOM2", e.InnerExceptions[1].Message);
                });
        }

        [RecordedTest]
        public async Task SendMessageAsync_SAS()
        {
            // Arrange
            await using DisposingQueue test = await GetTestQueueAsync();

            QueueSasBuilder sasBuilder = new QueueSasBuilder
            {
                QueueName = test.Queue.Name,
                StartsOn = Recording.UtcNow.AddHours(-1),
                ExpiresOn = Recording.UtcNow.AddHours(1)
            };
            sasBuilder.SetPermissions("a");
            SasQueryParameters sasQueryParameters = sasBuilder.ToSasQueryParameters(GetNewSharedKeyCredentials());

            QueueUriBuilder uriBuilder = new QueueUriBuilder(test.Queue.Uri)
            {
                Sas = sasQueryParameters
            };

            QueueClient queueClient = InstrumentClient(new QueueClient(
                uriBuilder.ToUri(),
                GetOptions()));

            // Act
            Response<SendReceipt> response = await queueClient.SendMessageAsync(
                messageText: GetNewString(),
                visibilityTimeout: new TimeSpan(0, 0, 1),
                timeToLive: new TimeSpan(1, 0, 0));

            // Assert
            Assert.NotNull(response.Value);
        }

        [RecordedTest]
        public async Task SendMessageAsync_SasWithIdentifier()
        {
            // Arrange
            string signedIdentifierId = GetNewString();
            await using DisposingQueue test = await GetTestQueueAsync();

            QueueSignedIdentifier signedIdentifier = new QueueSignedIdentifier
            {
                Id = signedIdentifierId,
                AccessPolicy = new QueueAccessPolicy
                {
                    StartsOn = Recording.UtcNow.AddHours(-1),
                    ExpiresOn = Recording.UtcNow.AddHours(1),
                    Permissions = "a"
                }
            };
            await test.Queue.SetAccessPolicyAsync(permissions: new QueueSignedIdentifier[] { signedIdentifier });

            QueueSasBuilder sasBuilder = new QueueSasBuilder
            {
                QueueName = test.Queue.Name,
                Identifier = signedIdentifierId
            };

            SasQueryParameters sasQueryParameters = sasBuilder.ToSasQueryParameters(GetNewSharedKeyCredentials());

            QueueUriBuilder uriBuilder = new QueueUriBuilder(test.Queue.Uri)
            {
                Sas = sasQueryParameters
            };

            QueueClient queueClient = InstrumentClient(new QueueClient(
                uriBuilder.ToUri(),
                GetOptions()));

            // Act
            Response<SendReceipt> response = await queueClient.SendMessageAsync(
                messageText: GetNewString(),
                visibilityTimeout: new TimeSpan(0, 0, 1),
                timeToLive: new TimeSpan(1, 0, 0));

            // Assert
            Assert.NotNull(response.Value);
        }

        [RecordedTest]
        public async Task SendMessageAsync_Min()
        {
            // Arrange
            await using DisposingQueue test = await GetTestQueueAsync();

            // Act
            Response<Models.SendReceipt> response = await test.Queue.SendMessageAsync(string.Empty);

            // Assert
            Assert.NotNull(response.Value);
        }

        [RecordedTest]
        public async Task SendMessageAsync_ExtendedExceptionMessage()
        {
            // Arrange
            await using DisposingQueue test = await GetTestQueueAsync();

            // Act
            await TestHelper.AssertExpectedExceptionAsync<RequestFailedException>(
                test.Queue.SendMessageAsync(
                    messageText: string.Empty,
                    visibilityTimeout: TimeSpan.FromSeconds(10),
                    timeToLive: TimeSpan.FromSeconds(7)),
                e =>
                {
                    Assert.AreEqual(QueueErrorCode.InvalidQueryParameterValue.ToString(), e.ErrorCode);
                    Assert.IsTrue(e.Message.Contains($"Additional Information:{Environment.NewLine}QueryParameterName: visibilitytimeout{Environment.NewLine}QueryParameterValue: 10{Environment.NewLine}Reason: messagettl must be greater than visibilitytimeout"));
                });
        }

        // Note that this test intentionally does not call queue.CreateAsync()
        [RecordedTest]
        public async Task SendMessageAsync_Error()
        {
            // Arrange
            var queueName = GetNewQueueName();
            QueueServiceClient service = GetServiceClient_SharedKey();
            QueueClient queue = InstrumentClient(service.GetQueueClient(queueName));

            // Act
            await TestHelper.AssertExpectedExceptionAsync<RequestFailedException>(
                queue.SendMessageAsync(string.Empty),
                actualException => Assert.AreEqual("QueueNotFound", actualException.ErrorCode));
        }

        [RecordedTest]
        public async Task ReceiveMessagesAsync()
        {
            // Arrange
            await using DisposingQueue test = await GetTestQueueAsync();

            await test.Queue.SendMessageAsync(GetNewString());
            await test.Queue.SendMessageAsync(GetNewString());
            await test.Queue.SendMessageAsync(GetNewString());

            // Act
            Response<Models.QueueMessage[]> response = await test.Queue.ReceiveMessagesAsync(
                maxMessages: 2,
                visibilityTimeout: new TimeSpan(1, 0, 0));

            // Assert
            Assert.AreEqual(2, response.Value.Count());
        }

        [RecordedTest]
        public async Task ReceiveMessagesAsync_Min()
        {
            // Arrange
            await using DisposingQueue test = await GetTestQueueAsync();

            await test.Queue.SendMessageAsync(GetNewString());
            await test.Queue.SendMessageAsync(GetNewString());
            await test.Queue.SendMessageAsync(GetNewString());

            // Act
            Response<Models.QueueMessage[]> response = await test.Queue.ReceiveMessagesAsync();

            // Assert
            Assert.AreEqual(1, response.Value.Count());
        }

        // Note that this test intentionally does not call queue.CreateAsync()
        [RecordedTest]
        public async Task ReceiveMessagesAsync_Error()
        {
            // Arrange
            var queueName = GetNewQueueName();
            QueueServiceClient service = GetServiceClient_SharedKey();
            QueueClient queue = InstrumentClient(service.GetQueueClient(queueName));

            // Act
            await TestHelper.AssertExpectedExceptionAsync<RequestFailedException>(
                queue.ReceiveMessagesAsync(),
                actualException => Assert.AreEqual("QueueNotFound", actualException.ErrorCode));
        }

        [RecordedTest]
        public async Task ReceiveMessageAsync()
        {
            // Arrange
            await using DisposingQueue test = await GetTestQueueAsync();

            var messageText = GetNewString();
            await test.Queue.SendMessageAsync(messageText);

            // Act
            Response<Models.QueueMessage> response = await test.Queue.ReceiveMessageAsync(
                visibilityTimeout: new TimeSpan(1, 0, 0));

            // Assert
            Assert.AreEqual(messageText, response.Value.MessageText);
        }

        [RecordedTest]
        public async Task ReceiveMessageAsync_Min()
        {
            // Arrange
            await using DisposingQueue test = await GetTestQueueAsync();

            var messageText = GetNewString();
            await test.Queue.SendMessageAsync(messageText);

            // Act
            Response<Models.QueueMessage> response = await test.Queue.ReceiveMessageAsync();

            // Assert
            Assert.AreEqual(messageText, response.Value.MessageText);
        }

        [RecordedTest]
        public async Task ReceiveMessageAsync_EmptyQueue()
        {
            // Arrange
            await using DisposingQueue test = await GetTestQueueAsync();

            var messageText = GetNewString();

            // Act
            Response<Models.QueueMessage> response = await test.Queue.ReceiveMessageAsync();

            // Assert
            Assert.IsNull(response.Value);
        }

        [RecordedTest]
        public async Task ReceiveMessageAsync_EmptyQueue_With_ResponseCast()
        {
            // Arrange
            await using DisposingQueue test = await GetTestQueueAsync();

            var messageText = GetNewString();

            // Act
            Models.QueueMessage message = await test.Queue.ReceiveMessageAsync();

            // Assert
            Assert.IsNull(message);
        }

        // Note that this test intentionally does not call queue.CreateAsync()
        [RecordedTest]
        public async Task ReceiveMessageAsync_Error()
        {
            // Arrange
            var queueName = GetNewQueueName();
            QueueServiceClient service = GetServiceClient_SharedKey();
            QueueClient queue = InstrumentClient(service.GetQueueClient(queueName));

            // Act
            await TestHelper.AssertExpectedExceptionAsync<RequestFailedException>(
                queue.ReceiveMessagesAsync(),
                actualException => Assert.AreEqual("QueueNotFound", actualException.ErrorCode));
        }

        [RecordedTest]
        public async Task PeekMessagesAsync()
        {
            // Arrange
            await using DisposingQueue test = await GetTestQueueAsync();

            await test.Queue.SendMessageAsync(GetNewString());
            await test.Queue.SendMessageAsync(GetNewString());
            await test.Queue.SendMessageAsync(GetNewString());

            // Act
            Response<Models.PeekedMessage[]> response = await test.Queue.PeekMessagesAsync(maxMessages: 2);

            // Assert
            Assert.AreEqual(2, response.Value.Count());
        }

        [RecordedTest]
        public async Task PeekMessagesAsync_Min()
        {
            // Arrange
            await using DisposingQueue test = await GetTestQueueAsync();

            await test.Queue.SendMessageAsync(GetNewString());
            await test.Queue.SendMessageAsync(GetNewString());
            await test.Queue.SendMessageAsync(GetNewString());

            // Act
            Response<Models.PeekedMessage[]> response = await test.Queue.PeekMessagesAsync();

            // Assert
            Assert.AreEqual(1, response.Value.Count());
        }

        // Note that this test intentionally does not call queue.CreateAsync()
        [RecordedTest]
        public async Task PeekMessagesAsync_Error()
        {
            // Arrange
            var queueName = GetNewQueueName();
            QueueServiceClient service = GetServiceClient_SharedKey();
            QueueClient queue = InstrumentClient(service.GetQueueClient(queueName));

            // Act
            await TestHelper.AssertExpectedExceptionAsync<RequestFailedException>(
                queue.PeekMessagesAsync(),
                actualException => Assert.AreEqual("QueueNotFound", actualException.ErrorCode));
        }

        [RecordedTest]
        public async Task PeekMessageAsync()
        {
            // Arrange
            await using DisposingQueue test = await GetTestQueueAsync();

            var messageText = GetNewString();
            await test.Queue.SendMessageAsync(messageText);

            // Act
            Response<Models.PeekedMessage> response = await test.Queue.PeekMessageAsync();

            // Assert
            Assert.AreEqual(messageText, response.Value.MessageText);
        }

        // Note that this test intentionally does not call queue.CreateAsync()
        [RecordedTest]
        public async Task PeekMessageAsync_Error()
        {
            // Arrange
            var queueName = GetNewQueueName();
            QueueServiceClient service = GetServiceClient_SharedKey();
            QueueClient queue = InstrumentClient(service.GetQueueClient(queueName));

            // Act
            await TestHelper.AssertExpectedExceptionAsync<RequestFailedException>(
                queue.PeekMessageAsync(),
                actualException => Assert.AreEqual("QueueNotFound", actualException.ErrorCode));
        }

        [RecordedTest]
        public async Task PeekMessageAsync_EmptyQueue()
        {
            // Arrange
            await using DisposingQueue test = await GetTestQueueAsync();

            // Act
            Response<Models.PeekedMessage> response = await test.Queue.PeekMessageAsync();

            // Assert
            Assert.IsNull(response.Value);
        }

        [RecordedTest]
        public async Task PeekMessageAsync_EmptyQueue_WithResponseCast()
        {
            // Arrange
            await using DisposingQueue test = await GetTestQueueAsync();

            // Act
            Models.PeekedMessage message = await test.Queue.PeekMessageAsync();

            // Assert
            Assert.IsNull(message);
        }

        [RecordedTest]
        public async Task ClearMessagesAsync()
        {
            // Arrange
            await using DisposingQueue test = await GetTestQueueAsync();

            await test.Queue.SendMessageAsync(GetNewString());
            await test.Queue.SendMessageAsync(GetNewString());
            await test.Queue.SendMessageAsync(GetNewString());

            // Act
            Response response = await test.Queue.ClearMessagesAsync();

            // Assert
            Assert.IsNotNull(response.Headers.RequestId);
        }

        // Note that this test intentionally does not call queue.CreateAsync()
        [RecordedTest]
        public async Task ClearMessagesAsync_Error()
        {
            // Arrange
            var queueName = GetNewQueueName();
            QueueServiceClient service = GetServiceClient_SharedKey();
            QueueClient queue = InstrumentClient(service.GetQueueClient(queueName));

            // Act
            await TestHelper.AssertExpectedExceptionAsync<RequestFailedException>(
                queue.ClearMessagesAsync(),
                actualException => Assert.AreEqual("QueueNotFound", actualException.ErrorCode));
        }

        [RecordedTest]
        public async Task DeleteMessageAsync()
        {
            // Arrange
            await using DisposingQueue test = await GetTestQueueAsync();
            Models.SendReceipt enqueuedMessage = (await test.Queue.SendMessageAsync(string.Empty)).Value;

            // Act
            Response result = await test.Queue.DeleteMessageAsync(enqueuedMessage.MessageId, enqueuedMessage.PopReceipt);

            // Assert
            Assert.IsNotNull(result.Headers.RequestId);
        }

        [RecordedTest]
        public async Task DeleteMessagAsync_Error()
        {
            // Arrange
            await using DisposingQueue test = await GetTestQueueAsync();

            // Act
            await TestHelper.AssertExpectedExceptionAsync<RequestFailedException>(
                test.Queue.DeleteMessageAsync(GetNewMessageId(), GetNewString()),
                actualException => Assert.AreEqual("MessageNotFound", actualException.ErrorCode));
        }

        [RecordedTest]
        public async Task DeleteMessageAsync_DeletePeek()
        {
            // Arrange
            await using DisposingQueue test = await GetTestQueueAsync();
            Models.SendReceipt enqueuedMessage = (await test.Queue.SendMessageAsync(string.Empty)).Value;

            // Act
            Response result = await test.Queue.DeleteMessageAsync(enqueuedMessage.MessageId, enqueuedMessage.PopReceipt);

            // Assert
            await test.Queue.PeekMessagesAsync();
            Assert.IsNotNull(result.Headers.RequestId);
        }

        [RecordedTest]
        public async Task UpdateMessageAsync_Update()
        {
            // Arrange
            await using DisposingQueue test = await GetTestQueueAsync();

            var message0 = "foo";
            var message1 = "bar";
            Models.SendReceipt enqueuedMessage = (await test.Queue.SendMessageAsync(message0)).Value;

            // Act
            Response<Models.UpdateReceipt> result = await test.Queue.UpdateMessageAsync(
                enqueuedMessage.MessageId,
                enqueuedMessage.PopReceipt,
                message1,
                new TimeSpan(100));

            // Assert
            Assert.IsNotNull(result.GetRawResponse().Headers.RequestId);
        }

        [RecordedTest]
        public async Task UpdateMessageAsync_Min()
        {
            // Arrange
            await using DisposingQueue test = await GetTestQueueAsync();

            var message0 = "foo";
            var message1 = "bar";
            Models.SendReceipt enqueuedMessage = (await test.Queue.SendMessageAsync(message0)).Value;

            // Act
            Response<Models.UpdateReceipt> result = await test.Queue.UpdateMessageAsync(
                enqueuedMessage.MessageId,
                enqueuedMessage.PopReceipt,
                message1);

            // Assert
            Assert.IsNotNull(result.GetRawResponse().Headers.RequestId);
        }

        [RecordedTest]
        public async Task UpdateMessageAsync_UpdateDequeuedMessage()
        {
            await using DisposingQueue test = await GetTestQueueAsync();

            var message0 = "foo";
            var message1 = "bar";

            await test.Queue.SendMessageAsync(message0);
            Models.QueueMessage message = (await test.Queue.ReceiveMessagesAsync(1)).Value.First();

            Response<Models.UpdateReceipt> update = await test.Queue.UpdateMessageAsync(
                message.MessageId,
                message.PopReceipt,
                message1);

            Assert.AreNotEqual(update.Value.PopReceipt, message.PopReceipt);
            Assert.AreNotEqual(update.Value.NextVisibleOn, message.NextVisibleOn);

            Models.QueueMessage newMessage = message.Update(update);
            Assert.AreEqual(message.MessageId, newMessage.MessageId);
            Assert.AreEqual(message.MessageText, newMessage.MessageText);
            Assert.AreEqual(message.InsertedOn, newMessage.InsertedOn);
            Assert.AreEqual(message.ExpiresOn, newMessage.ExpiresOn);
            Assert.AreEqual(message.DequeueCount, newMessage.DequeueCount);
            Assert.AreNotEqual(message.PopReceipt, newMessage.PopReceipt);
            Assert.AreNotEqual(message.NextVisibleOn, newMessage.NextVisibleOn);
            Assert.AreEqual(update.Value.PopReceipt, newMessage.PopReceipt);
            Assert.AreEqual(update.Value.NextVisibleOn, newMessage.NextVisibleOn);
        }

        [RecordedTest]
        public async Task UpdateMessageAsync_UpdatePeek()
        {
            // Arrange
            await using DisposingQueue test = await GetTestQueueAsync();

            var message0 = "foo";
            var message1 = "bar";
            Models.SendReceipt enqueuedMessage = (await test.Queue.SendMessageAsync(message0)).Value;

            // Act
            await test.Queue.UpdateMessageAsync(enqueuedMessage.MessageId, enqueuedMessage.PopReceipt, message1);

            // Assert
            Response<Models.PeekedMessage[]> peekedMessages = await test.Queue.PeekMessagesAsync(1);
            Models.PeekedMessage peekedMessage = peekedMessages.Value.First();

            Assert.AreEqual(1, peekedMessages.Value.Count());
            Assert.AreEqual(message1, peekedMessage.MessageText);
        }

        [RecordedTest]
        public async Task UpdateMessageAsync_Error()
        {
            // Arrange
            await using DisposingQueue test = await GetTestQueueAsync();

            // Act
            await TestHelper.AssertExpectedExceptionAsync<RequestFailedException>(
                test.Queue.UpdateMessageAsync(GetNewMessageId(), GetNewString(), string.Empty),
                actualException => Assert.AreEqual("MessageNotFound", actualException.ErrorCode));
        }

        [RecordedTest]
        public async Task UpdateMessageAsync_UpdateVisibilityTimeoutOnlyPreservesContent()
        {
            // Arrange
            await using DisposingQueue test = await GetTestQueueAsync();

            var message = "foo";
            Models.SendReceipt enqueuedMessage = (await test.Queue.SendMessageAsync(message)).Value;

            // Act
            Response<Models.UpdateReceipt> result = await test.Queue.UpdateMessageAsync(
                enqueuedMessage.MessageId,
                enqueuedMessage.PopReceipt,
                visibilityTimeout: new TimeSpan(100));
            var receivedMessage = (await test.Queue.ReceiveMessagesAsync(1)).Value.First();

            // Assert
            Assert.AreEqual(enqueuedMessage.MessageId, receivedMessage.MessageId);
            Assert.AreEqual(message, receivedMessage.MessageText);
        }

        #region GenerateSasTests
        [RecordedTest]
        public void CanGenerateSas_ClientConstructors()
        {
            // Arrange
            var constants = TestConstants.Create(this);
            var blobEndpoint = new Uri("https://127.0.0.1/" + constants.Sas.Account);
            var blobSecondaryEndpoint = new Uri("https://127.0.0.1/" + constants.Sas.Account + "-secondary");
            var storageConnectionString = new StorageConnectionString(constants.Sas.SharedKeyCredential, queueStorageUri: (blobEndpoint, blobSecondaryEndpoint));
            string connectionString = storageConnectionString.ToString(true);

            // Act - QueueClient(string connectionString, string blobContainerName)
            QueueClient container = InstrumentClient(new QueueClient(
                connectionString,
                GetNewQueueName()));
            Assert.IsTrue(container.CanGenerateSasUri);

            // Act - QueueClient(string connectionString, string blobContainerName, BlobClientOptions options)
            QueueClient container2 = InstrumentClient(new QueueClient(
                connectionString,
                GetNewQueueName(),
                GetOptions()));
            Assert.IsTrue(container2.CanGenerateSasUri);

            // Act - QueueClient(Uri blobContainerUri, BlobClientOptions options = default)
            QueueClient container3 = InstrumentClient(new QueueClient(
                blobEndpoint,
                GetOptions()));
            Assert.IsFalse(container3.CanGenerateSasUri);

            // Act - QueueClient(Uri blobContainerUri, StorageSharedKeyCredential credential, BlobClientOptions options = default)
            QueueClient container4 = InstrumentClient(new QueueClient(
                blobEndpoint,
                constants.Sas.SharedKeyCredential,
                GetOptions()));
            Assert.IsTrue(container4.CanGenerateSasUri);
        }

        [RecordedTest]
        public void CanGenerateSas_Mockable()
        {
            // Act
            var directory = new Mock<QueueClient>();
            directory.Setup(x => x.CanGenerateSasUri).Returns(false);

            // Assert
            Assert.IsFalse(directory.Object.CanGenerateSasUri);

            // Act
            directory.Setup(x => x.CanGenerateSasUri).Returns(true);

            // Assert
            Assert.IsTrue(directory.Object.CanGenerateSasUri);
        }

        [RecordedTest]
        public void GenerateSas_RequiredParameters()
        {
            // Arrange
            TestConstants constants = TestConstants.Create(this);
            Uri serviceUri = new Uri($"https://{constants.Sas.Account}.queue.core.windows.net");
            string queueName = GetNewQueueName();
            QueueUriBuilder queueUriBuilder = new QueueUriBuilder(serviceUri)
            {
                QueueName = queueName
            };

            QueueSasPermissions permissions = QueueSasPermissions.Read;
            DateTimeOffset expiresOn = Recording.UtcNow.AddHours(+1);
            QueueClient queueClient = InstrumentClient(
                new QueueClient(
                    queueUriBuilder.ToUri(),
                    constants.Sas.SharedKeyCredential,
                    GetOptions()));

            string stringToSign = null;

            // Act
<<<<<<< HEAD
            Uri sasUri =  queueClient.GenerateSasUri(permissions, expiresOn, out stringToSign);
=======
            Uri sasUri = queueClient.GenerateSasUri(permissions, expiresOn);
>>>>>>> d15d4aa7

            // Assert
            QueueSasBuilder sasBuilder = new QueueSasBuilder(permissions, expiresOn)
            {
                QueueName = queueName
            };
            QueueUriBuilder expectedUri = new QueueUriBuilder(serviceUri)
            {
                QueueName = queueName,
                Sas = sasBuilder.ToSasQueryParameters(constants.Sas.SharedKeyCredential)
            };
            Assert.AreEqual(expectedUri.ToUri(), sasUri);
            Assert.IsNotNull(stringToSign);
        }

        [RecordedTest]
        public void GenerateSas_Builder()
        {
            // Arrange
            TestConstants constants = TestConstants.Create(this);
            Uri serviceUri = new Uri($"https://{constants.Sas.Account}.queue.core.windows.net");
            string queueName = GetNewQueueName();
            QueueUriBuilder queueUriBuilder = new QueueUriBuilder(serviceUri)
            {
                QueueName = queueName
            };
            QueueSasPermissions permissions = QueueSasPermissions.Read;
            DateTimeOffset expiresOn = Recording.UtcNow.AddHours(+1);
            QueueClient queueClient = InstrumentClient(
                new QueueClient(
                    queueUriBuilder.ToUri(),
                    constants.Sas.SharedKeyCredential,
                    GetOptions()));

            QueueSasBuilder sasBuilder = new QueueSasBuilder(permissions, expiresOn)
            {
                QueueName = queueName
            };

            string stringToSign = null;

            // Act
            Uri sasUri = queueClient.GenerateSasUri(sasBuilder, out stringToSign);

            // Assert
            QueueSasBuilder sasBuilder2 = new QueueSasBuilder(permissions, expiresOn)
            {
                QueueName = queueName
            };
            QueueUriBuilder expectedUri = new QueueUriBuilder(serviceUri)
            {
                QueueName = queueName,
                Sas = sasBuilder2.ToSasQueryParameters(constants.Sas.SharedKeyCredential)
            };
            Assert.AreEqual(expectedUri.ToUri(), sasUri);
            Assert.IsNotNull(stringToSign);
        }

        [RecordedTest]
        public void GenerateSas_BuilderNullName()
        {
            // Arrange
            TestConstants constants = TestConstants.Create(this);
            Uri serviceUri = new Uri($"https://{constants.Sas.Account}.queue.core.windows.net");
            string queueName = GetNewQueueName();
            QueueUriBuilder queueUriBuilder = new QueueUriBuilder(serviceUri)
            {
                QueueName = queueName
            };
            QueueSasPermissions permissions = QueueSasPermissions.Read;
            DateTimeOffset expiresOn = Recording.UtcNow.AddHours(+1);
            QueueClient queueClient = InstrumentClient(
                new QueueClient(
                    queueUriBuilder.ToUri(),
                    constants.Sas.SharedKeyCredential,
                    GetOptions()));

            QueueSasBuilder sasBuilder = new QueueSasBuilder(permissions, expiresOn)
            {
                QueueName = null
            };

            // Act
            Uri sasUri = queueClient.GenerateSasUri(sasBuilder);

            // Assert
            QueueSasBuilder sasBuilder2 = new QueueSasBuilder(permissions, expiresOn)
            {
                QueueName = queueName
            };
            QueueUriBuilder expectedUri = new QueueUriBuilder(serviceUri)
            {
                QueueName = queueName,
                Sas = sasBuilder2.ToSasQueryParameters(constants.Sas.SharedKeyCredential)
            };
            Assert.AreEqual(expectedUri.ToUri(), sasUri);
        }

        [RecordedTest]
        public void GenerateSas_BuilderWrongName()
        {
            // Arrange
            TestConstants constants = TestConstants.Create(this);
            Uri serviceUri = new Uri($"https://{constants.Sas.Account}.queue.core.windows.net");
            string queueName = GetNewQueueName();
            QueueUriBuilder queueUriBuilder = new QueueUriBuilder(serviceUri)
            {
                QueueName = queueName
            };
            QueueSasPermissions permissions = QueueSasPermissions.Read;
            DateTimeOffset expiresOn = Recording.UtcNow.AddHours(+1);
            QueueClient queueClient = InstrumentClient(new QueueClient(
                queueUriBuilder.ToUri(),
                constants.Sas.SharedKeyCredential,
                GetOptions()));

            QueueSasBuilder sasBuilder = new QueueSasBuilder(permissions, expiresOn)
            {
                QueueName = GetNewQueueName() //different queueName
            };

            // Act
            TestHelper.AssertExpectedException(
                () => queueClient.GenerateSasUri(sasBuilder),
                new InvalidOperationException("SAS Uri cannot be generated. QueueSasBuilder.QueueName does not match Name in the Client. QueueSasBuilder.QueueName must either be left empty or match the Name in the Client"));
        }
        #endregion

        [RecordedTest]
        public void CanMockQueueServiceClientRetrieval()
        {
            // Arrange
            Mock<QueueClient> queueClientMock = new Mock<QueueClient>();
            Mock<QueueServiceClient> queueServiceClientMock = new Mock<QueueServiceClient>();
            queueClientMock.Protected().Setup<QueueServiceClient>("GetParentQueueServiceClientCore").Returns(queueServiceClientMock.Object);

            // Act
            var queueServiceClient = queueClientMock.Object.GetParentQueueServiceClient();

            // Assert
            Assert.IsNotNull(queueServiceClient);
            Assert.AreSame(queueServiceClientMock.Object, queueServiceClient);
        }

        [RecordedTest]
        public async Task CanGetParentQueueServiceClient()
        {
            // Arrange
            await using DisposingQueue test = await GetTestQueueAsync();

            // Act
            var queueServiceClient = test.Queue.GetParentQueueServiceClient();
            // make sure that client is functional
            QueueServiceProperties queueServiceProperties = await queueServiceClient.GetPropertiesAsync();

            // Assert
            Assert.AreEqual(test.Queue.AccountName, queueServiceClient.AccountName);
        }

        [RecordedTest]
        public async Task CanGetParentQueueServiceClient_WithAccountSAS()
        {
            // Arrange
            QueueClient queueClient = InstrumentClient(
                GetServiceClient_AccountSas(
                    sasCredentials: GetNewAccountSasCredentials(resourceTypes: AccountSasResourceTypes.All))
                .GetQueueClient(GetNewQueueName()));

            // Act
            var queueServiceClient = queueClient.GetParentQueueServiceClient();
            // make sure that client is functional
            QueueServiceProperties queueServiceProperties = await queueServiceClient.GetPropertiesAsync();

            // Assert
            Assert.AreEqual(queueClient.AccountName, queueServiceClient.AccountName);
        }

        [RecordedTest]
        public void CanMockClientConstructors()
        {
            TokenCredential mockTokenCredential = new Mock<TokenCredential>().Object;
            // One has to call .Object to trigger constructor. It's lazy.
            var mock = new Mock<QueueClient>(TestConfigDefault.ConnectionString, "queuename", new QueueClientOptions()).Object;
            mock = new Mock<QueueClient>(TestConfigDefault.ConnectionString, "queuename").Object;
            mock = new Mock<QueueClient>(new Uri("https://test/test"), new QueueClientOptions()).Object;
            mock = new Mock<QueueClient>(new Uri("https://test/test"), GetNewSharedKeyCredentials(), new QueueClientOptions()).Object;
            mock = new Mock<QueueClient>(new Uri("https://test/test"), new AzureSasCredential("foo"), new QueueClientOptions()).Object;
            mock = new Mock<QueueClient>(new Uri("https://test/test"), mockTokenCredential, new QueueClientOptions()).Object;
        }

        [RecordedTest]
        [TestCase("", null)]
        [TestCase("u", QueueAccessPolicyPermissions.Update)]
        [TestCase("au", QueueAccessPolicyPermissions.Add | QueueAccessPolicyPermissions.Update)]
        [TestCase("rap", QueueAccessPolicyPermissions.Read | QueueAccessPolicyPermissions.Add | QueueAccessPolicyPermissions.Process)]
        [TestCase("raup", QueueAccessPolicyPermissions.All)]
        public async Task QueueClientPolicyPermissions_CheckIfSetCorrectly(string expectedPermissionsStr, QueueAccessPolicyPermissions? expectedPermissionsEnum)
        {
            await using DisposingQueue test = await GetTestQueueAsync();

            QueueSignedIdentifier[] signedIdentifiers = new[]
            {
                new QueueSignedIdentifier
                {
                    Id = GetNewString(),
                    AccessPolicy =
                        new QueueAccessPolicy
                        {
                            StartsOn =  Recording.UtcNow.AddHours(-1),
                            ExpiresOn =  Recording.UtcNow.AddHours(1),
                            Permissions = expectedPermissionsStr
                        }
                }
            };
            await test.Queue.SetAccessPolicyAsync(signedIdentifiers);

            Response<IEnumerable<Models.QueueSignedIdentifier>> getResult = await test.Queue.GetAccessPolicyAsync();
            Models.QueueSignedIdentifier acl = getResult.Value.First();

            string actualPermissionsStr = acl.AccessPolicy.Permissions;
            QueueAccessPolicyPermissions? actualPermissionsEnum = acl.AccessPolicy.QueueAccessPolicyPermissions;

            if (string.IsNullOrEmpty(expectedPermissionsStr)) expectedPermissionsStr = null;

            Assert.AreEqual(expectedPermissionsStr, actualPermissionsStr);
            Assert.AreEqual(expectedPermissionsEnum.ToPermissionsString(), actualPermissionsEnum.ToPermissionsString());
        }
    }
}<|MERGE_RESOLUTION|>--- conflicted
+++ resolved
@@ -1795,11 +1795,7 @@
             string stringToSign = null;
 
             // Act
-<<<<<<< HEAD
             Uri sasUri =  queueClient.GenerateSasUri(permissions, expiresOn, out stringToSign);
-=======
-            Uri sasUri = queueClient.GenerateSasUri(permissions, expiresOn);
->>>>>>> d15d4aa7
 
             // Assert
             QueueSasBuilder sasBuilder = new QueueSasBuilder(permissions, expiresOn)
