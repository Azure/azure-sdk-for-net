﻿// Copyright (c) Microsoft Corporation. All rights reserved.
// Licensed under the MIT License.

using System;
using Azure.Core;
using Azure.Core.Pipeline;
using Azure.Core.TestFramework;
using Azure.Storage.Blobs;
using Azure.Storage.Test;
using Azure.Storage.Test.Shared;

namespace Azure.Storage.Test
{
    /// <summary>
    /// Base class for Common tests.
    /// </summary>
    [ClientTestFixture(
    BlobClientOptions.ServiceVersion.V2020_06_12,
    BlobClientOptions.ServiceVersion.V2020_08_04,
    BlobClientOptions.ServiceVersion.V2020_10_02,
    BlobClientOptions.ServiceVersion.V2020_12_06,
    BlobClientOptions.ServiceVersion.V2021_02_12,
    BlobClientOptions.ServiceVersion.V2021_04_10,
    BlobClientOptions.ServiceVersion.V2021_06_08,
    BlobClientOptions.ServiceVersion.V2021_08_06,
    BlobClientOptions.ServiceVersion.V2021_10_04,
    BlobClientOptions.ServiceVersion.V2021_12_02,
    BlobClientOptions.ServiceVersion.V2022_11_02,
    BlobClientOptions.ServiceVersion.V2023_01_03,
    BlobClientOptions.ServiceVersion.V2023_05_03,
    BlobClientOptions.ServiceVersion.V2023_08_03,
    BlobClientOptions.ServiceVersion.V2023_11_03,
    BlobClientOptions.ServiceVersion.V2024_02_04,
    BlobClientOptions.ServiceVersion.V2024_05_04,
    BlobClientOptions.ServiceVersion.V2024_08_04,
    BlobClientOptions.ServiceVersion.V2024_11_04,
    BlobClientOptions.ServiceVersion.V2025_01_05,
    BlobClientOptions.ServiceVersion.V2025_05_05,
<<<<<<< HEAD
    RecordingServiceVersion = BlobClientOptions.ServiceVersion.V2025_05_05,
    LiveServiceVersions = new object[] { BlobClientOptions.ServiceVersion.V2025_01_05, })]
=======
    BlobClientOptions.ServiceVersion.V2025_07_05,
    RecordingServiceVersion = BlobClientOptions.ServiceVersion.V2025_07_05,
    LiveServiceVersions = new object[] { BlobClientOptions.ServiceVersion.V2025_05_05, })]
>>>>>>> e0b8da94
    public abstract class CommonTestBase : StorageTestBase<StorageTestEnvironment>
    {
        protected readonly BlobClientOptions.ServiceVersion _serviceVersion;

        public CommonTestBase(bool async, BlobClientOptions.ServiceVersion serviceVersion, RecordedTestMode? mode = null)
            : base(async, mode /* RecordedTestMode.Record to re-record */)
        {
            _serviceVersion = serviceVersion;
        }

        public string GetNewContainerName() => $"test-container-{Recording.Random.NewGuid()}";

        /// <summary>
        /// Get BlobClientOptions instrumented for recording.
        /// </summary>
        protected BlobClientOptions GetBlobOptions()
        {
            var options = new BlobClientOptions(_serviceVersion)
            {
                Diagnostics = { IsLoggingEnabled = true },
                Retry =
                {
                    Mode = RetryMode.Exponential,
                    MaxRetries = Azure.Storage.Constants.MaxReliabilityRetries,
                    Delay = TimeSpan.FromSeconds(Mode == RecordedTestMode.Playback? 0.01 : 1),
                    MaxDelay = TimeSpan.FromSeconds(Mode == RecordedTestMode.Playback ? 0.1 : 60)
                }
            };
            if (Mode != RecordedTestMode.Live)
            {
                options.AddPolicy(new RecordedClientRequestIdPolicy(Recording), HttpPipelinePosition.PerCall);
            }

            return InstrumentClientOptions(options);
        }

        public BlobServiceClient GetSecondaryStorageReadEnabledServiceClient(TenantConfiguration config, int numberOfReadFailuresToSimulate, bool simulate404 = false)
        {
            BlobClientOptions options = GetBlobOptions();
            options.GeoRedundantSecondaryUri = new Uri(config.BlobServiceSecondaryEndpoint);
            options.Retry.MaxRetries = 4;
            options.AddPolicy(new TestExceptionPolicy(numberOfReadFailuresToSimulate, options.GeoRedundantSecondaryUri, simulate404), HttpPipelinePosition.PerRetry);

            return InstrumentClient(
                 new BlobServiceClient(
                    new Uri(config.BlobServiceEndpoint),
                    new StorageSharedKeyCredential(config.AccountName, config.AccountKey),
                    options));
        }
    }
}<|MERGE_RESOLUTION|>--- conflicted
+++ resolved
@@ -36,14 +36,9 @@
     BlobClientOptions.ServiceVersion.V2024_11_04,
     BlobClientOptions.ServiceVersion.V2025_01_05,
     BlobClientOptions.ServiceVersion.V2025_05_05,
-<<<<<<< HEAD
-    RecordingServiceVersion = BlobClientOptions.ServiceVersion.V2025_05_05,
-    LiveServiceVersions = new object[] { BlobClientOptions.ServiceVersion.V2025_01_05, })]
-=======
     BlobClientOptions.ServiceVersion.V2025_07_05,
     RecordingServiceVersion = BlobClientOptions.ServiceVersion.V2025_07_05,
     LiveServiceVersions = new object[] { BlobClientOptions.ServiceVersion.V2025_05_05, })]
->>>>>>> e0b8da94
     public abstract class CommonTestBase : StorageTestBase<StorageTestEnvironment>
     {
         protected readonly BlobClientOptions.ServiceVersion _serviceVersion;
