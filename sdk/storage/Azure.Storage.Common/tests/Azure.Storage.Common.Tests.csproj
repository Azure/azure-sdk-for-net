﻿<Project Sdk="Microsoft.NET.Sdk">
  <PropertyGroup>
    <TargetFrameworks>$(RequiredTargetFrameworks)</TargetFrameworks>
    <IncludeGeneratorSharedCode>true</IncludeGeneratorSharedCode>
  </PropertyGroup>
  <PropertyGroup>
    <AssemblyTitle>Microsoft Azure.Storage.Common client library tests</AssemblyTitle>
    <IsPackable>false</IsPackable>
    <RootNamespace>Azure.Storage.Tests</RootNamespace>
  </PropertyGroup>
  <ItemGroup>
    <ProjectReference Include="$(MSBuildThisFileDirectory)..\..\Azure.Storage.Blobs\src\Azure.Storage.Blobs.csproj" />
    <ProjectReference Include="$(MSBuildThisFileDirectory)..\..\Azure.Storage.Files.Shares\src\Azure.Storage.Files.Shares.csproj" />
    <ProjectReference Include="$(MSBuildThisFileDirectory)..\..\Azure.Storage.Queues\src\Azure.Storage.Queues.csproj" />
    <ProjectReference Include="$(MSBuildThisFileDirectory)..\src\Azure.Storage.Common.csproj" />
    <ProjectReference Include="..\..\Azure.Storage.Files.Shares\src\Azure.Storage.Files.Shares.csproj" />
    <Compile Include="$(AzureCoreSharedSources)ArrayBufferWriter.cs" LinkBase="Shared\Core" />
    <Compile Remove="Shared\AzuriteFixture.cs" />
    <Compile Remove="Shared\AzuriteNUnitFixture.cs" />
    <Compile Remove="Shared\ClientSideEncryptionTestExtensions.cs" />
    <Compile Remove="Shared\StorageTestBase.SasVersion.cs" />
<<<<<<< HEAD
    <Compile Remove="$(AzureStorageSharedTestSources)\TransferValidationTestBase.cs" />
=======
    <Compile Remove="AesGcmTests\*.cs" />
>>>>>>> c460043e
  </ItemGroup>
  <ItemGroup>
    <!-- To test shared resources that aren't included in Azure.Storage.Common itself. -->
    <Compile Include="$(AzureStorageSharedSources)ClientsideEncryption\AuthenticatedRegionCryptoStream.cs" LinkBase="Shared" />
    <Compile Include="$(AzureStorageSharedSources)ClientsideEncryption\IAuthenticatedCryptographicTransform.cs" LinkBase="Shared" />
    <Compile Include="$(AzureStorageSharedSources)ClientsideEncryption\Models\TransformMode.cs" LinkBase="Shared" />
    <Compile Include="$(AzureStorageSharedSources)AggregatingProgressIncrementer.cs" LinkBase="Shared" />
    <Compile Include="$(AzureStorageSharedSources)ContentHasher.cs" LinkBase="Shared" />
    <Compile Include="$(AzureStorageSharedSources)HashAlgorithmHasher.cs" LinkBase="Shared" />
    <Compile Include="$(AzureStorageSharedSources)IDownloadedContent.cs" LinkBase="Shared" />
    <Compile Include="$(AzureStorageSharedSources)IHasher.cs" LinkBase="Shared" />
    <Compile Include="$(AzureStorageSharedSources)LazyLoadingReadOnlyStream.cs" LinkBase="Shared" />
    <Compile Include="$(AzureStorageSharedSources)NonCryptographicHashAlgorithmHasher.cs" LinkBase="Shared" />
    <Compile Include="$(AzureStorageSharedSources)PartitionedUploader.cs" LinkBase="Shared" />
    <Compile Include="$(AzureStorageSharedSources)PooledMemoryStream.cs" LinkBase="Shared" />
    <Compile Include="$(AzureStorageSharedSources)ProgressIncrementingStream.cs" LinkBase="Shared" />
    <Compile Include="$(AzureStorageSharedSources)SlicedStream.cs" LinkBase="Shared" />
    <Compile Include="$(AzureStorageSharedSources)StorageServerTimeoutPolicy.cs" LinkBase="Shared" />
    <Compile Include="$(AzureStorageSharedSources)StorageWriteStream.cs" LinkBase="Shared" />
    <Compile Include="$(AzureStorageSharedSources)TransferValidationOptionsExtensions.cs" LinkBase="Shared" />
    <Compile Include="$(AzureStorageSharedSources)WindowStream.cs" LinkBase="Shared" />
  </ItemGroup>
  <!-- Ensure an empty TestConfigurations.xml is always present so the build can copy it -->
  <Target Name="TouchTestConfigurationsFile" BeforeTargets="PreBuildEvent">
    <Touch Files="$(MSBuildThisFileDirectory)Shared\TestConfigurations.xml" AlwaysCreate="True" ContinueOnError="WarnAndContinue" />
  </Target>
</Project><|MERGE_RESOLUTION|>--- conflicted
+++ resolved
@@ -19,11 +19,8 @@
     <Compile Remove="Shared\AzuriteNUnitFixture.cs" />
     <Compile Remove="Shared\ClientSideEncryptionTestExtensions.cs" />
     <Compile Remove="Shared\StorageTestBase.SasVersion.cs" />
-<<<<<<< HEAD
     <Compile Remove="$(AzureStorageSharedTestSources)\TransferValidationTestBase.cs" />
-=======
     <Compile Remove="AesGcmTests\*.cs" />
->>>>>>> c460043e
   </ItemGroup>
   <ItemGroup>
     <!-- To test shared resources that aren't included in Azure.Storage.Common itself. -->
