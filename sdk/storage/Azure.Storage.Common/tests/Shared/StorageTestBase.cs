--- conflicted
+++ resolved
@@ -34,11 +34,7 @@
         }
 
         public StorageTestBase(bool async, RecordedTestMode? mode = null)
-<<<<<<< HEAD
-            : base(async, RecordedTestMode.Record)
-=======
             : base(async, mode, useLegacyTransport: true)
->>>>>>> de16cade
         {
             Sanitizer = new StorageRecordedTestSanitizer();
             Tenants = new TenantConfigurationBuilder(this);
