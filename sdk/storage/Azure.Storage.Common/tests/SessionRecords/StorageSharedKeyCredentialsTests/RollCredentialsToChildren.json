{
  "Entries": [
    {
      "RequestUri": "http:\u002f\u002famandadev.blob.core.windows.net\u002ftest-container-5ea3f6ad-2f22-d989-6ffa-08877f0a81b0?restype=container",
      "RequestMethod": "PUT",
      "RequestHeaders": {
        "Authorization": "Sanitized",
        "Request-Id": "|ff771366-4f5be0355e3c9257.",
        "User-Agent": [
          "azsdk-net-Storage.Blobs\u002f12.0.0-dev.20190913.1\u002b9a86ae3367dccb76004b59b244c982904496250d",
          "(.NET Core 4.6.27817.01; Microsoft Windows 10.0.18362 )"
        ],
        "x-ms-client-request-id": "b6538fa2-9ad0-d6ed-9e30-0e44884cde84",
        "x-ms-date": "Fri, 13 Sep 2019 19:58:04 GMT",
        "x-ms-return-client-request-id": "true",
<<<<<<< HEAD
        "x-ms-version": "2019-12-12"
=======
        "x-ms-version": "2020-02-10"
>>>>>>> 60f4876e
      },
      "RequestBody": null,
      "StatusCode": 201,
      "ResponseHeaders": {
        "Content-Length": "0",
        "Date": "Fri, 13 Sep 2019 19:58:04 GMT",
        "ETag": "\u00220x8D73884B0D7E4AA\u0022",
        "Last-Modified": "Fri, 13 Sep 2019 19:58:04 GMT",
        "Server": [
          "Windows-Azure-Blob\u002f1.0",
          "Microsoft-HTTPAPI\u002f2.0"
        ],
        "x-ms-client-request-id": "b6538fa2-9ad0-d6ed-9e30-0e44884cde84",
        "x-ms-request-id": "b66b3e91-e01e-0101-746d-6a3433000000",
<<<<<<< HEAD
        "x-ms-version": "2019-12-12"
=======
        "x-ms-version": "2020-02-10"
>>>>>>> 60f4876e
      },
      "ResponseBody": []
    },
    {
      "RequestUri": "http:\u002f\u002famandadev.blob.core.windows.net\u002f?restype=account\u0026comp=properties",
      "RequestMethod": "GET",
      "RequestHeaders": {
        "Authorization": "Sanitized",
        "Request-Id": "|ff771367-4f5be0355e3c9257.",
        "User-Agent": [
          "azsdk-net-Storage.Blobs\u002f12.0.0-dev.20190913.1\u002b9a86ae3367dccb76004b59b244c982904496250d",
          "(.NET Core 4.6.27817.01; Microsoft Windows 10.0.18362 )"
        ],
        "x-ms-client-request-id": "f0e51565-cbb6-bcdf-d3f1-0cfc4f634e30",
        "x-ms-date": "Fri, 13 Sep 2019 19:58:04 GMT",
        "x-ms-return-client-request-id": "true",
<<<<<<< HEAD
        "x-ms-version": "2019-12-12"
=======
        "x-ms-version": "2020-02-10"
>>>>>>> 60f4876e
      },
      "RequestBody": null,
      "StatusCode": 200,
      "ResponseHeaders": {
        "Content-Length": "0",
        "Date": "Fri, 13 Sep 2019 19:58:04 GMT",
        "Server": [
          "Windows-Azure-Blob\u002f1.0",
          "Microsoft-HTTPAPI\u002f2.0"
        ],
        "x-ms-account-kind": "StorageV2",
        "x-ms-client-request-id": "f0e51565-cbb6-bcdf-d3f1-0cfc4f634e30",
        "x-ms-request-id": "b66b3edb-e01e-0101-356d-6a3433000000",
        "x-ms-sku-name": "Standard_RAGRS",
<<<<<<< HEAD
        "x-ms-version": "2019-12-12"
=======
        "x-ms-version": "2020-02-10"
>>>>>>> 60f4876e
      },
      "ResponseBody": []
    },
    {
      "RequestUri": "http:\u002f\u002famandadev.blob.core.windows.net\u002ftest-container-5ea3f6ad-2f22-d989-6ffa-08877f0a81b0?restype=container",
      "RequestMethod": "GET",
      "RequestHeaders": {
        "Authorization": "Sanitized",
        "User-Agent": [
          "azsdk-net-Storage.Blobs\u002f12.0.0-dev.20190913.1\u002b9a86ae3367dccb76004b59b244c982904496250d",
          "(.NET Core 4.6.27817.01; Microsoft Windows 10.0.18362 )"
        ],
        "x-ms-client-request-id": "73de4b08-ee67-cecd-227c-952a774bffea",
        "x-ms-date": "Fri, 13 Sep 2019 19:58:05 GMT",
        "x-ms-return-client-request-id": "true",
<<<<<<< HEAD
        "x-ms-version": "2019-12-12"
=======
        "x-ms-version": "2020-02-10"
>>>>>>> 60f4876e
      },
      "RequestBody": null,
      "StatusCode": 200,
      "ResponseHeaders": {
        "Content-Length": "0",
        "Date": "Fri, 13 Sep 2019 19:58:04 GMT",
        "ETag": "\u00220x8D73884B0D7E4AA\u0022",
        "Last-Modified": "Fri, 13 Sep 2019 19:58:04 GMT",
        "Server": [
          "Windows-Azure-Blob\u002f1.0",
          "Microsoft-HTTPAPI\u002f2.0"
        ],
        "x-ms-client-request-id": "73de4b08-ee67-cecd-227c-952a774bffea",
        "x-ms-default-encryption-scope": "$account-encryption-key",
        "x-ms-deny-encryption-scope-override": "false",
        "x-ms-has-immutability-policy": "false",
        "x-ms-has-legal-hold": "false",
        "x-ms-lease-state": "available",
        "x-ms-lease-status": "unlocked",
        "x-ms-request-id": "b66b3f1f-e01e-0101-726d-6a3433000000",
<<<<<<< HEAD
        "x-ms-version": "2019-12-12"
=======
        "x-ms-version": "2020-02-10"
>>>>>>> 60f4876e
      },
      "ResponseBody": []
    },
    {
      "RequestUri": "http:\u002f\u002famandadev.blob.core.windows.net\u002f?restype=account\u0026comp=properties",
      "RequestMethod": "GET",
      "RequestHeaders": {
        "Authorization": "Sanitized",
        "Request-Id": "|ff771368-4f5be0355e3c9257.",
        "User-Agent": [
          "azsdk-net-Storage.Blobs\u002f12.0.0-dev.20190913.1\u002b9a86ae3367dccb76004b59b244c982904496250d",
          "(.NET Core 4.6.27817.01; Microsoft Windows 10.0.18362 )"
        ],
        "x-ms-client-request-id": "03f45b7f-db84-44c8-7933-8df695ada5fb",
        "x-ms-date": "Fri, 13 Sep 2019 19:58:05 GMT",
        "x-ms-return-client-request-id": "true",
<<<<<<< HEAD
        "x-ms-version": "2019-12-12"
=======
        "x-ms-version": "2020-02-10"
>>>>>>> 60f4876e
      },
      "RequestBody": null,
      "StatusCode": 403,
      "ResponseHeaders": {
        "Content-Length": "767",
        "Content-Type": "application\u002fxml",
        "Date": "Fri, 13 Sep 2019 19:58:04 GMT",
        "Server": "Microsoft-HTTPAPI\u002f2.0",
        "x-ms-error-code": "AuthenticationFailed",
        "x-ms-request-id": "b66b3f58-e01e-0101-276d-6a3433000000"
      },
      "ResponseBody": [
        "\ufeff\u003c?xml version=\u00221.0\u0022 encoding=\u0022utf-8\u0022?\u003e\u003cError\u003e\u003cCode\u003eAuthenticationFailed\u003c\u002fCode\u003e\u003cMessage\u003eServer failed to authenticate the request. Make sure the value of Authorization header is formed correctly including the signature.\n",
        "RequestId:b66b3f58-e01e-0101-276d-6a3433000000\n",
        "Time:2019-09-13T19:58:05.1523297Z\u003c\u002fMessage\u003e\u003cAuthenticationErrorDetail\u003eThe MAC signature found in the HTTP request \u0027NDi71bzV\u002f6S5AKbE0WbfCmDW8lrKO3zdjpfPuldD\u002b0M=\u0027 is not the same as any computed signature. Server used following string to sign: \u0027GET\n\n",
        "\n\n",
        "\n\n",
        "\n\n",
        "\n\n",
        "\n\n",
        "x-ms-client-request-id:03f45b7f-db84-44c8-7933-8df695ada5fb\n",
        "x-ms-date:Fri, 13 Sep 2019 19:58:05 GMT\n",
        "x-ms-return-client-request-id:true\n",
        "x-ms-version:2019-07-07\n",
        "\u002famandadev\u002f\n",
        "comp:properties\n",
        "restype:account\u0027.\u003c\u002fAuthenticationErrorDetail\u003e\u003c\u002fError\u003e"
      ]
    },
    {
      "RequestUri": "http:\u002f\u002famandadev.blob.core.windows.net\u002ftest-container-5ea3f6ad-2f22-d989-6ffa-08877f0a81b0?restype=container",
      "RequestMethod": "GET",
      "RequestHeaders": {
        "Authorization": "Sanitized",
        "User-Agent": [
          "azsdk-net-Storage.Blobs\u002f12.0.0-dev.20190913.1\u002b9a86ae3367dccb76004b59b244c982904496250d",
          "(.NET Core 4.6.27817.01; Microsoft Windows 10.0.18362 )"
        ],
        "x-ms-client-request-id": "1cab9f78-fc57-a365-e997-a4b7ea59a48e",
        "x-ms-date": "Fri, 13 Sep 2019 19:58:05 GMT",
        "x-ms-return-client-request-id": "true",
<<<<<<< HEAD
        "x-ms-version": "2019-12-12"
=======
        "x-ms-version": "2020-02-10"
>>>>>>> 60f4876e
      },
      "RequestBody": null,
      "StatusCode": 403,
      "ResponseHeaders": {
        "Content-Length": "804",
        "Content-Type": "application\u002fxml",
        "Date": "Fri, 13 Sep 2019 19:58:04 GMT",
        "Server": "Microsoft-HTTPAPI\u002f2.0",
        "x-ms-error-code": "AuthenticationFailed",
        "x-ms-request-id": "b66b3f8b-e01e-0101-586d-6a3433000000"
      },
      "ResponseBody": [
        "\ufeff\u003c?xml version=\u00221.0\u0022 encoding=\u0022utf-8\u0022?\u003e\u003cError\u003e\u003cCode\u003eAuthenticationFailed\u003c\u002fCode\u003e\u003cMessage\u003eServer failed to authenticate the request. Make sure the value of Authorization header is formed correctly including the signature.\n",
        "RequestId:b66b3f8b-e01e-0101-586d-6a3433000000\n",
        "Time:2019-09-13T19:58:05.1973724Z\u003c\u002fMessage\u003e\u003cAuthenticationErrorDetail\u003eThe MAC signature found in the HTTP request \u0027dPzQvBBgqDfIWolbHm9UH2hCecWIHOFR57bgQ7J\u002bDgg=\u0027 is not the same as any computed signature. Server used following string to sign: \u0027GET\n\n",
        "\n\n",
        "\n\n",
        "\n\n",
        "\n\n",
        "\n\n",
        "x-ms-client-request-id:1cab9f78-fc57-a365-e997-a4b7ea59a48e\n",
        "x-ms-date:Fri, 13 Sep 2019 19:58:05 GMT\n",
        "x-ms-return-client-request-id:true\n",
        "x-ms-version:2019-07-07\n",
        "\u002famandadev\u002ftest-container-5ea3f6ad-2f22-d989-6ffa-08877f0a81b0\n",
        "restype:container\u0027.\u003c\u002fAuthenticationErrorDetail\u003e\u003c\u002fError\u003e"
      ]
    },
    {
      "RequestUri": "http:\u002f\u002famandadev.blob.core.windows.net\u002f?restype=account\u0026comp=properties",
      "RequestMethod": "GET",
      "RequestHeaders": {
        "Authorization": "Sanitized",
        "Request-Id": "|ff771369-4f5be0355e3c9257.",
        "User-Agent": [
          "azsdk-net-Storage.Blobs\u002f12.0.0-dev.20190913.1\u002b9a86ae3367dccb76004b59b244c982904496250d",
          "(.NET Core 4.6.27817.01; Microsoft Windows 10.0.18362 )"
        ],
        "x-ms-client-request-id": "f57e47c7-8902-07a4-18e2-1c69b00da5a1",
        "x-ms-date": "Fri, 13 Sep 2019 19:58:05 GMT",
        "x-ms-return-client-request-id": "true",
<<<<<<< HEAD
        "x-ms-version": "2019-12-12"
=======
        "x-ms-version": "2020-02-10"
>>>>>>> 60f4876e
      },
      "RequestBody": null,
      "StatusCode": 200,
      "ResponseHeaders": {
        "Content-Length": "0",
        "Date": "Fri, 13 Sep 2019 19:58:04 GMT",
        "Server": [
          "Windows-Azure-Blob\u002f1.0",
          "Microsoft-HTTPAPI\u002f2.0"
        ],
        "x-ms-account-kind": "StorageV2",
        "x-ms-client-request-id": "f57e47c7-8902-07a4-18e2-1c69b00da5a1",
        "x-ms-request-id": "b66b3fb6-e01e-0101-026d-6a3433000000",
        "x-ms-sku-name": "Standard_RAGRS",
<<<<<<< HEAD
        "x-ms-version": "2019-12-12"
=======
        "x-ms-version": "2020-02-10"
>>>>>>> 60f4876e
      },
      "ResponseBody": []
    },
    {
      "RequestUri": "http:\u002f\u002famandadev.blob.core.windows.net\u002ftest-container-5ea3f6ad-2f22-d989-6ffa-08877f0a81b0?restype=container",
      "RequestMethod": "GET",
      "RequestHeaders": {
        "Authorization": "Sanitized",
        "User-Agent": [
          "azsdk-net-Storage.Blobs\u002f12.0.0-dev.20190913.1\u002b9a86ae3367dccb76004b59b244c982904496250d",
          "(.NET Core 4.6.27817.01; Microsoft Windows 10.0.18362 )"
        ],
        "x-ms-client-request-id": "a3f04598-aedb-978c-08a7-cb74e08c7a88",
        "x-ms-date": "Fri, 13 Sep 2019 19:58:05 GMT",
        "x-ms-return-client-request-id": "true",
<<<<<<< HEAD
        "x-ms-version": "2019-12-12"
=======
        "x-ms-version": "2020-02-10"
>>>>>>> 60f4876e
      },
      "RequestBody": null,
      "StatusCode": 200,
      "ResponseHeaders": {
        "Content-Length": "0",
        "Date": "Fri, 13 Sep 2019 19:58:04 GMT",
        "ETag": "\u00220x8D73884B0D7E4AA\u0022",
        "Last-Modified": "Fri, 13 Sep 2019 19:58:04 GMT",
        "Server": [
          "Windows-Azure-Blob\u002f1.0",
          "Microsoft-HTTPAPI\u002f2.0"
        ],
        "x-ms-client-request-id": "a3f04598-aedb-978c-08a7-cb74e08c7a88",
        "x-ms-default-encryption-scope": "$account-encryption-key",
        "x-ms-deny-encryption-scope-override": "false",
        "x-ms-has-immutability-policy": "false",
        "x-ms-has-legal-hold": "false",
        "x-ms-lease-state": "available",
        "x-ms-lease-status": "unlocked",
        "x-ms-request-id": "b66b3fe7-e01e-0101-306d-6a3433000000",
<<<<<<< HEAD
        "x-ms-version": "2019-12-12"
=======
        "x-ms-version": "2020-02-10"
>>>>>>> 60f4876e
      },
      "ResponseBody": []
    },
    {
      "RequestUri": "http:\u002f\u002famandadev.blob.core.windows.net\u002ftest-container-5ea3f6ad-2f22-d989-6ffa-08877f0a81b0?restype=container",
      "RequestMethod": "DELETE",
      "RequestHeaders": {
        "Authorization": "Sanitized",
        "User-Agent": [
          "azsdk-net-Storage.Blobs\u002f12.0.0-dev.20190913.1\u002b9a86ae3367dccb76004b59b244c982904496250d",
          "(.NET Core 4.6.27817.01; Microsoft Windows 10.0.18362 )"
        ],
        "x-ms-client-request-id": "6ad05ce3-011d-50c6-1ae6-91c4bc7b991d",
        "x-ms-date": "Fri, 13 Sep 2019 19:58:05 GMT",
        "x-ms-return-client-request-id": "true",
<<<<<<< HEAD
        "x-ms-version": "2019-12-12"
=======
        "x-ms-version": "2020-02-10"
>>>>>>> 60f4876e
      },
      "RequestBody": null,
      "StatusCode": 202,
      "ResponseHeaders": {
        "Content-Length": "0",
        "Date": "Fri, 13 Sep 2019 19:58:04 GMT",
        "Server": [
          "Windows-Azure-Blob\u002f1.0",
          "Microsoft-HTTPAPI\u002f2.0"
        ],
        "x-ms-client-request-id": "6ad05ce3-011d-50c6-1ae6-91c4bc7b991d",
        "x-ms-request-id": "b66b401a-e01e-0101-5e6d-6a3433000000",
<<<<<<< HEAD
        "x-ms-version": "2019-12-12"
=======
        "x-ms-version": "2020-02-10"
>>>>>>> 60f4876e
      },
      "ResponseBody": []
    }
  ],
  "Variables": {
    "RandomSeed": "2103647658",
    "Storage_TestConfigDefault": "ProductionTenant\namandadev\nU2FuaXRpemVk\nhttp:\u002f\u002famandadev.blob.core.windows.net\nhttp:\u002f\u002famandadev.file.core.windows.net\nhttp:\u002f\u002famandadev.queue.core.windows.net\nhttp:\u002f\u002famandadev.table.core.windows.net\n\n\n\n\nhttp:\u002f\u002famandadev-secondary.blob.core.windows.net\nhttp:\u002f\u002famandadev-secondary.file.core.windows.net\nhttp:\u002f\u002famandadev-secondary.queue.core.windows.net\nhttp:\u002f\u002famandadev-secondary.table.core.windows.net\n\nSanitized\n\n\nCloud\nBlobEndpoint=http:\u002f\u002famandadev.blob.core.windows.net\u002f;QueueEndpoint=http:\u002f\u002famandadev.queue.core.windows.net\u002f;TableEndpoint=http:\u002f\u002famandadev.table.core.windows.net\u002f;FileEndpoint=http:\u002f\u002famandadev.file.core.windows.net\u002f;BlobSecondaryEndpoint=http:\u002f\u002famandadev-secondary.blob.core.windows.net\u002f;QueueSecondaryEndpoint=http:\u002f\u002famandadev-secondary.queue.core.windows.net\u002f;TableSecondaryEndpoint=http:\u002f\u002famandadev-secondary.table.core.windows.net\u002f;FileSecondaryEndpoint=http:\u002f\u002famandadev-secondary.file.core.windows.net\u002f;AccountName=amandadev;AccountKey=Sanitized\n"
  }
}<|MERGE_RESOLUTION|>--- conflicted
+++ resolved
@@ -13,11 +13,7 @@
         "x-ms-client-request-id": "b6538fa2-9ad0-d6ed-9e30-0e44884cde84",
         "x-ms-date": "Fri, 13 Sep 2019 19:58:04 GMT",
         "x-ms-return-client-request-id": "true",
-<<<<<<< HEAD
-        "x-ms-version": "2019-12-12"
-=======
-        "x-ms-version": "2020-02-10"
->>>>>>> 60f4876e
+        "x-ms-version": "2020-02-10"
       },
       "RequestBody": null,
       "StatusCode": 201,
@@ -32,11 +28,7 @@
         ],
         "x-ms-client-request-id": "b6538fa2-9ad0-d6ed-9e30-0e44884cde84",
         "x-ms-request-id": "b66b3e91-e01e-0101-746d-6a3433000000",
-<<<<<<< HEAD
-        "x-ms-version": "2019-12-12"
-=======
-        "x-ms-version": "2020-02-10"
->>>>>>> 60f4876e
+        "x-ms-version": "2020-02-10"
       },
       "ResponseBody": []
     },
@@ -53,11 +45,7 @@
         "x-ms-client-request-id": "f0e51565-cbb6-bcdf-d3f1-0cfc4f634e30",
         "x-ms-date": "Fri, 13 Sep 2019 19:58:04 GMT",
         "x-ms-return-client-request-id": "true",
-<<<<<<< HEAD
-        "x-ms-version": "2019-12-12"
-=======
-        "x-ms-version": "2020-02-10"
->>>>>>> 60f4876e
+        "x-ms-version": "2020-02-10"
       },
       "RequestBody": null,
       "StatusCode": 200,
@@ -72,11 +60,7 @@
         "x-ms-client-request-id": "f0e51565-cbb6-bcdf-d3f1-0cfc4f634e30",
         "x-ms-request-id": "b66b3edb-e01e-0101-356d-6a3433000000",
         "x-ms-sku-name": "Standard_RAGRS",
-<<<<<<< HEAD
-        "x-ms-version": "2019-12-12"
-=======
-        "x-ms-version": "2020-02-10"
->>>>>>> 60f4876e
+        "x-ms-version": "2020-02-10"
       },
       "ResponseBody": []
     },
@@ -92,11 +76,7 @@
         "x-ms-client-request-id": "73de4b08-ee67-cecd-227c-952a774bffea",
         "x-ms-date": "Fri, 13 Sep 2019 19:58:05 GMT",
         "x-ms-return-client-request-id": "true",
-<<<<<<< HEAD
-        "x-ms-version": "2019-12-12"
-=======
-        "x-ms-version": "2020-02-10"
->>>>>>> 60f4876e
+        "x-ms-version": "2020-02-10"
       },
       "RequestBody": null,
       "StatusCode": 200,
@@ -117,11 +97,7 @@
         "x-ms-lease-state": "available",
         "x-ms-lease-status": "unlocked",
         "x-ms-request-id": "b66b3f1f-e01e-0101-726d-6a3433000000",
-<<<<<<< HEAD
-        "x-ms-version": "2019-12-12"
-=======
-        "x-ms-version": "2020-02-10"
->>>>>>> 60f4876e
+        "x-ms-version": "2020-02-10"
       },
       "ResponseBody": []
     },
@@ -138,11 +114,7 @@
         "x-ms-client-request-id": "03f45b7f-db84-44c8-7933-8df695ada5fb",
         "x-ms-date": "Fri, 13 Sep 2019 19:58:05 GMT",
         "x-ms-return-client-request-id": "true",
-<<<<<<< HEAD
-        "x-ms-version": "2019-12-12"
-=======
-        "x-ms-version": "2020-02-10"
->>>>>>> 60f4876e
+        "x-ms-version": "2020-02-10"
       },
       "RequestBody": null,
       "StatusCode": 403,
@@ -184,11 +156,7 @@
         "x-ms-client-request-id": "1cab9f78-fc57-a365-e997-a4b7ea59a48e",
         "x-ms-date": "Fri, 13 Sep 2019 19:58:05 GMT",
         "x-ms-return-client-request-id": "true",
-<<<<<<< HEAD
-        "x-ms-version": "2019-12-12"
-=======
-        "x-ms-version": "2020-02-10"
->>>>>>> 60f4876e
+        "x-ms-version": "2020-02-10"
       },
       "RequestBody": null,
       "StatusCode": 403,
@@ -230,11 +198,7 @@
         "x-ms-client-request-id": "f57e47c7-8902-07a4-18e2-1c69b00da5a1",
         "x-ms-date": "Fri, 13 Sep 2019 19:58:05 GMT",
         "x-ms-return-client-request-id": "true",
-<<<<<<< HEAD
-        "x-ms-version": "2019-12-12"
-=======
-        "x-ms-version": "2020-02-10"
->>>>>>> 60f4876e
+        "x-ms-version": "2020-02-10"
       },
       "RequestBody": null,
       "StatusCode": 200,
@@ -249,11 +213,7 @@
         "x-ms-client-request-id": "f57e47c7-8902-07a4-18e2-1c69b00da5a1",
         "x-ms-request-id": "b66b3fb6-e01e-0101-026d-6a3433000000",
         "x-ms-sku-name": "Standard_RAGRS",
-<<<<<<< HEAD
-        "x-ms-version": "2019-12-12"
-=======
-        "x-ms-version": "2020-02-10"
->>>>>>> 60f4876e
+        "x-ms-version": "2020-02-10"
       },
       "ResponseBody": []
     },
@@ -269,11 +229,7 @@
         "x-ms-client-request-id": "a3f04598-aedb-978c-08a7-cb74e08c7a88",
         "x-ms-date": "Fri, 13 Sep 2019 19:58:05 GMT",
         "x-ms-return-client-request-id": "true",
-<<<<<<< HEAD
-        "x-ms-version": "2019-12-12"
-=======
-        "x-ms-version": "2020-02-10"
->>>>>>> 60f4876e
+        "x-ms-version": "2020-02-10"
       },
       "RequestBody": null,
       "StatusCode": 200,
@@ -294,11 +250,7 @@
         "x-ms-lease-state": "available",
         "x-ms-lease-status": "unlocked",
         "x-ms-request-id": "b66b3fe7-e01e-0101-306d-6a3433000000",
-<<<<<<< HEAD
-        "x-ms-version": "2019-12-12"
-=======
-        "x-ms-version": "2020-02-10"
->>>>>>> 60f4876e
+        "x-ms-version": "2020-02-10"
       },
       "ResponseBody": []
     },
@@ -314,11 +266,7 @@
         "x-ms-client-request-id": "6ad05ce3-011d-50c6-1ae6-91c4bc7b991d",
         "x-ms-date": "Fri, 13 Sep 2019 19:58:05 GMT",
         "x-ms-return-client-request-id": "true",
-<<<<<<< HEAD
-        "x-ms-version": "2019-12-12"
-=======
-        "x-ms-version": "2020-02-10"
->>>>>>> 60f4876e
+        "x-ms-version": "2020-02-10"
       },
       "RequestBody": null,
       "StatusCode": 202,
@@ -331,11 +279,7 @@
         ],
         "x-ms-client-request-id": "6ad05ce3-011d-50c6-1ae6-91c4bc7b991d",
         "x-ms-request-id": "b66b401a-e01e-0101-5e6d-6a3433000000",
-<<<<<<< HEAD
-        "x-ms-version": "2019-12-12"
-=======
-        "x-ms-version": "2020-02-10"
->>>>>>> 60f4876e
+        "x-ms-version": "2020-02-10"
       },
       "ResponseBody": []
     }
