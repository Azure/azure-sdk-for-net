{
  "Entries": [
    {
      "RequestUri": "http:\u002f\u002famandadev.blob.core.windows.net\u002ftest-container-a3b5f43b-eec6-b9dd-4682-7e420c25d059?restype=container",
      "RequestMethod": "PUT",
      "RequestHeaders": {
        "Authorization": "Sanitized",
        "Request-Id": "|ff77136d-4f5be0355e3c9257.",
        "User-Agent": [
          "azsdk-net-Storage.Blobs\u002f12.0.0-dev.20190913.1\u002b9a86ae3367dccb76004b59b244c982904496250d",
          "(.NET Core 4.6.27817.01; Microsoft Windows 10.0.18362 )"
        ],
        "x-ms-client-request-id": "25d8b8d4-99b0-9c6b-457a-0874f4c55cef",
        "x-ms-date": "Fri, 13 Sep 2019 19:58:05 GMT",
        "x-ms-return-client-request-id": "true",
<<<<<<< HEAD
        "x-ms-version": "2019-12-12"
=======
        "x-ms-version": "2020-02-10"
>>>>>>> 60f4876e
      },
      "RequestBody": null,
      "StatusCode": 201,
      "ResponseHeaders": {
        "Content-Length": "0",
        "Date": "Fri, 13 Sep 2019 19:58:04 GMT",
        "ETag": "\u00220x8D73884B128FEA5\u0022",
        "Last-Modified": "Fri, 13 Sep 2019 19:58:05 GMT",
        "Server": [
          "Windows-Azure-Blob\u002f1.0",
          "Microsoft-HTTPAPI\u002f2.0"
        ],
        "x-ms-client-request-id": "25d8b8d4-99b0-9c6b-457a-0874f4c55cef",
        "x-ms-request-id": "b66b40f9-e01e-0101-2e6d-6a3433000000",
<<<<<<< HEAD
        "x-ms-version": "2019-12-12"
=======
        "x-ms-version": "2020-02-10"
>>>>>>> 60f4876e
      },
      "ResponseBody": []
    },
    {
      "RequestUri": "http:\u002f\u002famandadev.blob.core.windows.net\u002f?restype=account\u0026comp=properties",
      "RequestMethod": "GET",
      "RequestHeaders": {
        "Authorization": "Sanitized",
        "Request-Id": "|ff77136e-4f5be0355e3c9257.",
        "User-Agent": [
          "azsdk-net-Storage.Blobs\u002f12.0.0-dev.20190913.1\u002b9a86ae3367dccb76004b59b244c982904496250d",
          "(.NET Core 4.6.27817.01; Microsoft Windows 10.0.18362 )"
        ],
        "x-ms-client-request-id": "546de718-ab4c-98a9-6101-a9cd78063f50",
        "x-ms-date": "Fri, 13 Sep 2019 19:58:05 GMT",
        "x-ms-return-client-request-id": "true",
<<<<<<< HEAD
        "x-ms-version": "2019-12-12"
=======
        "x-ms-version": "2020-02-10"
>>>>>>> 60f4876e
      },
      "RequestBody": null,
      "StatusCode": 200,
      "ResponseHeaders": {
        "Content-Length": "0",
        "Date": "Fri, 13 Sep 2019 19:58:04 GMT",
        "Server": [
          "Windows-Azure-Blob\u002f1.0",
          "Microsoft-HTTPAPI\u002f2.0"
        ],
        "x-ms-account-kind": "StorageV2",
        "x-ms-client-request-id": "546de718-ab4c-98a9-6101-a9cd78063f50",
        "x-ms-request-id": "b66b413a-e01e-0101-6d6d-6a3433000000",
        "x-ms-sku-name": "Standard_RAGRS",
<<<<<<< HEAD
        "x-ms-version": "2019-12-12"
=======
        "x-ms-version": "2020-02-10"
>>>>>>> 60f4876e
      },
      "ResponseBody": []
    },
    {
      "RequestUri": "http:\u002f\u002famandadev.blob.core.windows.net\u002ftest-container-a3b5f43b-eec6-b9dd-4682-7e420c25d059?restype=container",
      "RequestMethod": "GET",
      "RequestHeaders": {
        "Authorization": "Sanitized",
        "User-Agent": [
          "azsdk-net-Storage.Blobs\u002f12.0.0-dev.20190913.1\u002b9a86ae3367dccb76004b59b244c982904496250d",
          "(.NET Core 4.6.27817.01; Microsoft Windows 10.0.18362 )"
        ],
        "x-ms-client-request-id": "0d5c4d88-0758-4aa2-6b55-5f834adc4171",
        "x-ms-date": "Fri, 13 Sep 2019 19:58:05 GMT",
        "x-ms-return-client-request-id": "true",
<<<<<<< HEAD
        "x-ms-version": "2019-12-12"
=======
        "x-ms-version": "2020-02-10"
>>>>>>> 60f4876e
      },
      "RequestBody": null,
      "StatusCode": 200,
      "ResponseHeaders": {
        "Content-Length": "0",
        "Date": "Fri, 13 Sep 2019 19:58:05 GMT",
        "ETag": "\u00220x8D73884B128FEA5\u0022",
        "Last-Modified": "Fri, 13 Sep 2019 19:58:05 GMT",
        "Server": [
          "Windows-Azure-Blob\u002f1.0",
          "Microsoft-HTTPAPI\u002f2.0"
        ],
        "x-ms-client-request-id": "0d5c4d88-0758-4aa2-6b55-5f834adc4171",
        "x-ms-default-encryption-scope": "$account-encryption-key",
        "x-ms-deny-encryption-scope-override": "false",
        "x-ms-has-immutability-policy": "false",
        "x-ms-has-legal-hold": "false",
        "x-ms-lease-state": "available",
        "x-ms-lease-status": "unlocked",
        "x-ms-request-id": "b66b4178-e01e-0101-2a6d-6a3433000000",
<<<<<<< HEAD
        "x-ms-version": "2019-12-12"
=======
        "x-ms-version": "2020-02-10"
>>>>>>> 60f4876e
      },
      "ResponseBody": []
    },
    {
      "RequestUri": "http:\u002f\u002famandadev.blob.core.windows.net\u002f?restype=account\u0026comp=properties",
      "RequestMethod": "GET",
      "RequestHeaders": {
        "Authorization": "Sanitized",
        "Request-Id": "|ff77136f-4f5be0355e3c9257.",
        "User-Agent": [
          "azsdk-net-Storage.Blobs\u002f12.0.0-dev.20190913.1\u002b9a86ae3367dccb76004b59b244c982904496250d",
          "(.NET Core 4.6.27817.01; Microsoft Windows 10.0.18362 )"
        ],
        "x-ms-client-request-id": "2a440be5-32aa-d8f7-dbf5-46464a8e9530",
        "x-ms-date": "Fri, 13 Sep 2019 19:58:05 GMT",
        "x-ms-return-client-request-id": "true",
<<<<<<< HEAD
        "x-ms-version": "2019-12-12"
=======
        "x-ms-version": "2020-02-10"
>>>>>>> 60f4876e
      },
      "RequestBody": null,
      "StatusCode": 403,
      "ResponseHeaders": {
        "Content-Length": "767",
        "Content-Type": "application\u002fxml",
        "Date": "Fri, 13 Sep 2019 19:58:05 GMT",
        "Server": "Microsoft-HTTPAPI\u002f2.0",
        "x-ms-error-code": "AuthenticationFailed",
        "x-ms-request-id": "b66b41b1-e01e-0101-616d-6a3433000000"
      },
      "ResponseBody": [
        "\ufeff\u003c?xml version=\u00221.0\u0022 encoding=\u0022utf-8\u0022?\u003e\u003cError\u003e\u003cCode\u003eAuthenticationFailed\u003c\u002fCode\u003e\u003cMessage\u003eServer failed to authenticate the request. Make sure the value of Authorization header is formed correctly including the signature.\n",
        "RequestId:b66b41b1-e01e-0101-616d-6a3433000000\n",
        "Time:2019-09-13T19:58:05.6648181Z\u003c\u002fMessage\u003e\u003cAuthenticationErrorDetail\u003eThe MAC signature found in the HTTP request \u0027q22MUA4PwF\u002f0Tr\u002f9xuc\u002bmLSA4B28V6C3DiDxnUiPKdo=\u0027 is not the same as any computed signature. Server used following string to sign: \u0027GET\n\n",
        "\n\n",
        "\n\n",
        "\n\n",
        "\n\n",
        "\n\n",
        "x-ms-client-request-id:2a440be5-32aa-d8f7-dbf5-46464a8e9530\n",
        "x-ms-date:Fri, 13 Sep 2019 19:58:05 GMT\n",
        "x-ms-return-client-request-id:true\n",
        "x-ms-version:2019-07-07\n",
        "\u002famandadev\u002f\n",
        "comp:properties\n",
        "restype:account\u0027.\u003c\u002fAuthenticationErrorDetail\u003e\u003c\u002fError\u003e"
      ]
    },
    {
      "RequestUri": "http:\u002f\u002famandadev.blob.core.windows.net\u002ftest-container-a3b5f43b-eec6-b9dd-4682-7e420c25d059?restype=container",
      "RequestMethod": "GET",
      "RequestHeaders": {
        "Authorization": "Sanitized",
        "User-Agent": [
          "azsdk-net-Storage.Blobs\u002f12.0.0-dev.20190913.1\u002b9a86ae3367dccb76004b59b244c982904496250d",
          "(.NET Core 4.6.27817.01; Microsoft Windows 10.0.18362 )"
        ],
        "x-ms-client-request-id": "3e9de0c9-1697-0fc7-45cf-2772f9d72346",
        "x-ms-date": "Fri, 13 Sep 2019 19:58:05 GMT",
        "x-ms-return-client-request-id": "true",
<<<<<<< HEAD
        "x-ms-version": "2019-12-12"
=======
        "x-ms-version": "2020-02-10"
>>>>>>> 60f4876e
      },
      "RequestBody": null,
      "StatusCode": 403,
      "ResponseHeaders": {
        "Content-Length": "804",
        "Content-Type": "application\u002fxml",
        "Date": "Fri, 13 Sep 2019 19:58:05 GMT",
        "Server": "Microsoft-HTTPAPI\u002f2.0",
        "x-ms-error-code": "AuthenticationFailed",
        "x-ms-request-id": "b66b41e0-e01e-0101-0b6d-6a3433000000"
      },
      "ResponseBody": [
        "\ufeff\u003c?xml version=\u00221.0\u0022 encoding=\u0022utf-8\u0022?\u003e\u003cError\u003e\u003cCode\u003eAuthenticationFailed\u003c\u002fCode\u003e\u003cMessage\u003eServer failed to authenticate the request. Make sure the value of Authorization header is formed correctly including the signature.\n",
        "RequestId:b66b41e0-e01e-0101-0b6d-6a3433000000\n",
        "Time:2019-09-13T19:58:05.7088605Z\u003c\u002fMessage\u003e\u003cAuthenticationErrorDetail\u003eThe MAC signature found in the HTTP request \u0027G2y4MS1TbsCWNmHSiowfUQxTyamp8WZd\u002bvxRJt1pHJs=\u0027 is not the same as any computed signature. Server used following string to sign: \u0027GET\n\n",
        "\n\n",
        "\n\n",
        "\n\n",
        "\n\n",
        "\n\n",
        "x-ms-client-request-id:3e9de0c9-1697-0fc7-45cf-2772f9d72346\n",
        "x-ms-date:Fri, 13 Sep 2019 19:58:05 GMT\n",
        "x-ms-return-client-request-id:true\n",
        "x-ms-version:2019-07-07\n",
        "\u002famandadev\u002ftest-container-a3b5f43b-eec6-b9dd-4682-7e420c25d059\n",
        "restype:container\u0027.\u003c\u002fAuthenticationErrorDetail\u003e\u003c\u002fError\u003e"
      ]
    },
    {
      "RequestUri": "http:\u002f\u002famandadev.blob.core.windows.net\u002f?restype=account\u0026comp=properties",
      "RequestMethod": "GET",
      "RequestHeaders": {
        "Authorization": "Sanitized",
        "Request-Id": "|ff771370-4f5be0355e3c9257.",
        "User-Agent": [
          "azsdk-net-Storage.Blobs\u002f12.0.0-dev.20190913.1\u002b9a86ae3367dccb76004b59b244c982904496250d",
          "(.NET Core 4.6.27817.01; Microsoft Windows 10.0.18362 )"
        ],
        "x-ms-client-request-id": "6a7d55aa-57f0-c698-73de-8969f1c34f57",
        "x-ms-date": "Fri, 13 Sep 2019 19:58:05 GMT",
        "x-ms-return-client-request-id": "true",
<<<<<<< HEAD
        "x-ms-version": "2019-12-12"
=======
        "x-ms-version": "2020-02-10"
>>>>>>> 60f4876e
      },
      "RequestBody": null,
      "StatusCode": 200,
      "ResponseHeaders": {
        "Content-Length": "0",
        "Date": "Fri, 13 Sep 2019 19:58:05 GMT",
        "Server": [
          "Windows-Azure-Blob\u002f1.0",
          "Microsoft-HTTPAPI\u002f2.0"
        ],
        "x-ms-account-kind": "StorageV2",
        "x-ms-client-request-id": "6a7d55aa-57f0-c698-73de-8969f1c34f57",
        "x-ms-request-id": "b66b4217-e01e-0101-3f6d-6a3433000000",
        "x-ms-sku-name": "Standard_RAGRS",
<<<<<<< HEAD
        "x-ms-version": "2019-12-12"
=======
        "x-ms-version": "2020-02-10"
>>>>>>> 60f4876e
      },
      "ResponseBody": []
    },
    {
      "RequestUri": "http:\u002f\u002famandadev.blob.core.windows.net\u002ftest-container-a3b5f43b-eec6-b9dd-4682-7e420c25d059?restype=container",
      "RequestMethod": "GET",
      "RequestHeaders": {
        "Authorization": "Sanitized",
        "User-Agent": [
          "azsdk-net-Storage.Blobs\u002f12.0.0-dev.20190913.1\u002b9a86ae3367dccb76004b59b244c982904496250d",
          "(.NET Core 4.6.27817.01; Microsoft Windows 10.0.18362 )"
        ],
        "x-ms-client-request-id": "a4c7c0b7-b85a-a055-7d8a-51ae33dcdc13",
        "x-ms-date": "Fri, 13 Sep 2019 19:58:05 GMT",
        "x-ms-return-client-request-id": "true",
<<<<<<< HEAD
        "x-ms-version": "2019-12-12"
=======
        "x-ms-version": "2020-02-10"
>>>>>>> 60f4876e
      },
      "RequestBody": null,
      "StatusCode": 200,
      "ResponseHeaders": {
        "Content-Length": "0",
        "Date": "Fri, 13 Sep 2019 19:58:05 GMT",
        "ETag": "\u00220x8D73884B128FEA5\u0022",
        "Last-Modified": "Fri, 13 Sep 2019 19:58:05 GMT",
        "Server": [
          "Windows-Azure-Blob\u002f1.0",
          "Microsoft-HTTPAPI\u002f2.0"
        ],
        "x-ms-client-request-id": "a4c7c0b7-b85a-a055-7d8a-51ae33dcdc13",
        "x-ms-default-encryption-scope": "$account-encryption-key",
        "x-ms-deny-encryption-scope-override": "false",
        "x-ms-has-immutability-policy": "false",
        "x-ms-has-legal-hold": "false",
        "x-ms-lease-state": "available",
        "x-ms-lease-status": "unlocked",
        "x-ms-request-id": "b66b424d-e01e-0101-726d-6a3433000000",
<<<<<<< HEAD
        "x-ms-version": "2019-12-12"
=======
        "x-ms-version": "2020-02-10"
>>>>>>> 60f4876e
      },
      "ResponseBody": []
    },
    {
      "RequestUri": "http:\u002f\u002famandadev.blob.core.windows.net\u002ftest-container-a3b5f43b-eec6-b9dd-4682-7e420c25d059?restype=container",
      "RequestMethod": "DELETE",
      "RequestHeaders": {
        "Authorization": "Sanitized",
        "User-Agent": [
          "azsdk-net-Storage.Blobs\u002f12.0.0-dev.20190913.1\u002b9a86ae3367dccb76004b59b244c982904496250d",
          "(.NET Core 4.6.27817.01; Microsoft Windows 10.0.18362 )"
        ],
        "x-ms-client-request-id": "30b16fc8-aafb-11fc-9c34-2d9735b5d9bd",
        "x-ms-date": "Fri, 13 Sep 2019 19:58:05 GMT",
        "x-ms-return-client-request-id": "true",
<<<<<<< HEAD
        "x-ms-version": "2019-12-12"
=======
        "x-ms-version": "2020-02-10"
>>>>>>> 60f4876e
      },
      "RequestBody": null,
      "StatusCode": 202,
      "ResponseHeaders": {
        "Content-Length": "0",
        "Date": "Fri, 13 Sep 2019 19:58:05 GMT",
        "Server": [
          "Windows-Azure-Blob\u002f1.0",
          "Microsoft-HTTPAPI\u002f2.0"
        ],
        "x-ms-client-request-id": "30b16fc8-aafb-11fc-9c34-2d9735b5d9bd",
        "x-ms-request-id": "b66b428f-e01e-0101-2e6d-6a3433000000",
<<<<<<< HEAD
        "x-ms-version": "2019-12-12"
=======
        "x-ms-version": "2020-02-10"
>>>>>>> 60f4876e
      },
      "ResponseBody": []
    }
  ],
  "Variables": {
    "RandomSeed": "1761414557",
    "Storage_TestConfigDefault": "ProductionTenant\namandadev\nU2FuaXRpemVk\nhttp:\u002f\u002famandadev.blob.core.windows.net\nhttp:\u002f\u002famandadev.file.core.windows.net\nhttp:\u002f\u002famandadev.queue.core.windows.net\nhttp:\u002f\u002famandadev.table.core.windows.net\n\n\n\n\nhttp:\u002f\u002famandadev-secondary.blob.core.windows.net\nhttp:\u002f\u002famandadev-secondary.file.core.windows.net\nhttp:\u002f\u002famandadev-secondary.queue.core.windows.net\nhttp:\u002f\u002famandadev-secondary.table.core.windows.net\n\nSanitized\n\n\nCloud\nBlobEndpoint=http:\u002f\u002famandadev.blob.core.windows.net\u002f;QueueEndpoint=http:\u002f\u002famandadev.queue.core.windows.net\u002f;TableEndpoint=http:\u002f\u002famandadev.table.core.windows.net\u002f;FileEndpoint=http:\u002f\u002famandadev.file.core.windows.net\u002f;BlobSecondaryEndpoint=http:\u002f\u002famandadev-secondary.blob.core.windows.net\u002f;QueueSecondaryEndpoint=http:\u002f\u002famandadev-secondary.queue.core.windows.net\u002f;TableSecondaryEndpoint=http:\u002f\u002famandadev-secondary.table.core.windows.net\u002f;FileSecondaryEndpoint=http:\u002f\u002famandadev-secondary.file.core.windows.net\u002f;AccountName=amandadev;AccountKey=Sanitized\n"
  }
}<|MERGE_RESOLUTION|>--- conflicted
+++ resolved
@@ -13,11 +13,7 @@
         "x-ms-client-request-id": "25d8b8d4-99b0-9c6b-457a-0874f4c55cef",
         "x-ms-date": "Fri, 13 Sep 2019 19:58:05 GMT",
         "x-ms-return-client-request-id": "true",
-<<<<<<< HEAD
-        "x-ms-version": "2019-12-12"
-=======
-        "x-ms-version": "2020-02-10"
->>>>>>> 60f4876e
+        "x-ms-version": "2020-02-10"
       },
       "RequestBody": null,
       "StatusCode": 201,
@@ -32,11 +28,7 @@
         ],
         "x-ms-client-request-id": "25d8b8d4-99b0-9c6b-457a-0874f4c55cef",
         "x-ms-request-id": "b66b40f9-e01e-0101-2e6d-6a3433000000",
-<<<<<<< HEAD
-        "x-ms-version": "2019-12-12"
-=======
-        "x-ms-version": "2020-02-10"
->>>>>>> 60f4876e
+        "x-ms-version": "2020-02-10"
       },
       "ResponseBody": []
     },
@@ -53,11 +45,7 @@
         "x-ms-client-request-id": "546de718-ab4c-98a9-6101-a9cd78063f50",
         "x-ms-date": "Fri, 13 Sep 2019 19:58:05 GMT",
         "x-ms-return-client-request-id": "true",
-<<<<<<< HEAD
-        "x-ms-version": "2019-12-12"
-=======
-        "x-ms-version": "2020-02-10"
->>>>>>> 60f4876e
+        "x-ms-version": "2020-02-10"
       },
       "RequestBody": null,
       "StatusCode": 200,
@@ -72,11 +60,7 @@
         "x-ms-client-request-id": "546de718-ab4c-98a9-6101-a9cd78063f50",
         "x-ms-request-id": "b66b413a-e01e-0101-6d6d-6a3433000000",
         "x-ms-sku-name": "Standard_RAGRS",
-<<<<<<< HEAD
-        "x-ms-version": "2019-12-12"
-=======
-        "x-ms-version": "2020-02-10"
->>>>>>> 60f4876e
+        "x-ms-version": "2020-02-10"
       },
       "ResponseBody": []
     },
@@ -92,11 +76,7 @@
         "x-ms-client-request-id": "0d5c4d88-0758-4aa2-6b55-5f834adc4171",
         "x-ms-date": "Fri, 13 Sep 2019 19:58:05 GMT",
         "x-ms-return-client-request-id": "true",
-<<<<<<< HEAD
-        "x-ms-version": "2019-12-12"
-=======
-        "x-ms-version": "2020-02-10"
->>>>>>> 60f4876e
+        "x-ms-version": "2020-02-10"
       },
       "RequestBody": null,
       "StatusCode": 200,
@@ -117,11 +97,7 @@
         "x-ms-lease-state": "available",
         "x-ms-lease-status": "unlocked",
         "x-ms-request-id": "b66b4178-e01e-0101-2a6d-6a3433000000",
-<<<<<<< HEAD
-        "x-ms-version": "2019-12-12"
-=======
-        "x-ms-version": "2020-02-10"
->>>>>>> 60f4876e
+        "x-ms-version": "2020-02-10"
       },
       "ResponseBody": []
     },
@@ -138,11 +114,7 @@
         "x-ms-client-request-id": "2a440be5-32aa-d8f7-dbf5-46464a8e9530",
         "x-ms-date": "Fri, 13 Sep 2019 19:58:05 GMT",
         "x-ms-return-client-request-id": "true",
-<<<<<<< HEAD
-        "x-ms-version": "2019-12-12"
-=======
-        "x-ms-version": "2020-02-10"
->>>>>>> 60f4876e
+        "x-ms-version": "2020-02-10"
       },
       "RequestBody": null,
       "StatusCode": 403,
@@ -184,11 +156,7 @@
         "x-ms-client-request-id": "3e9de0c9-1697-0fc7-45cf-2772f9d72346",
         "x-ms-date": "Fri, 13 Sep 2019 19:58:05 GMT",
         "x-ms-return-client-request-id": "true",
-<<<<<<< HEAD
-        "x-ms-version": "2019-12-12"
-=======
-        "x-ms-version": "2020-02-10"
->>>>>>> 60f4876e
+        "x-ms-version": "2020-02-10"
       },
       "RequestBody": null,
       "StatusCode": 403,
@@ -230,11 +198,7 @@
         "x-ms-client-request-id": "6a7d55aa-57f0-c698-73de-8969f1c34f57",
         "x-ms-date": "Fri, 13 Sep 2019 19:58:05 GMT",
         "x-ms-return-client-request-id": "true",
-<<<<<<< HEAD
-        "x-ms-version": "2019-12-12"
-=======
-        "x-ms-version": "2020-02-10"
->>>>>>> 60f4876e
+        "x-ms-version": "2020-02-10"
       },
       "RequestBody": null,
       "StatusCode": 200,
@@ -249,11 +213,7 @@
         "x-ms-client-request-id": "6a7d55aa-57f0-c698-73de-8969f1c34f57",
         "x-ms-request-id": "b66b4217-e01e-0101-3f6d-6a3433000000",
         "x-ms-sku-name": "Standard_RAGRS",
-<<<<<<< HEAD
-        "x-ms-version": "2019-12-12"
-=======
-        "x-ms-version": "2020-02-10"
->>>>>>> 60f4876e
+        "x-ms-version": "2020-02-10"
       },
       "ResponseBody": []
     },
@@ -269,11 +229,7 @@
         "x-ms-client-request-id": "a4c7c0b7-b85a-a055-7d8a-51ae33dcdc13",
         "x-ms-date": "Fri, 13 Sep 2019 19:58:05 GMT",
         "x-ms-return-client-request-id": "true",
-<<<<<<< HEAD
-        "x-ms-version": "2019-12-12"
-=======
-        "x-ms-version": "2020-02-10"
->>>>>>> 60f4876e
+        "x-ms-version": "2020-02-10"
       },
       "RequestBody": null,
       "StatusCode": 200,
@@ -294,11 +250,7 @@
         "x-ms-lease-state": "available",
         "x-ms-lease-status": "unlocked",
         "x-ms-request-id": "b66b424d-e01e-0101-726d-6a3433000000",
-<<<<<<< HEAD
-        "x-ms-version": "2019-12-12"
-=======
-        "x-ms-version": "2020-02-10"
->>>>>>> 60f4876e
+        "x-ms-version": "2020-02-10"
       },
       "ResponseBody": []
     },
@@ -314,11 +266,7 @@
         "x-ms-client-request-id": "30b16fc8-aafb-11fc-9c34-2d9735b5d9bd",
         "x-ms-date": "Fri, 13 Sep 2019 19:58:05 GMT",
         "x-ms-return-client-request-id": "true",
-<<<<<<< HEAD
-        "x-ms-version": "2019-12-12"
-=======
-        "x-ms-version": "2020-02-10"
->>>>>>> 60f4876e
+        "x-ms-version": "2020-02-10"
       },
       "RequestBody": null,
       "StatusCode": 202,
@@ -331,11 +279,7 @@
         ],
         "x-ms-client-request-id": "30b16fc8-aafb-11fc-9c34-2d9735b5d9bd",
         "x-ms-request-id": "b66b428f-e01e-0101-2e6d-6a3433000000",
-<<<<<<< HEAD
-        "x-ms-version": "2019-12-12"
-=======
-        "x-ms-version": "2020-02-10"
->>>>>>> 60f4876e
+        "x-ms-version": "2020-02-10"
       },
       "ResponseBody": []
     }
