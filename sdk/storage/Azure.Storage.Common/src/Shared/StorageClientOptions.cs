﻿// Copyright (c) Microsoft Corporation. All rights reserved.
// Licensed under the MIT License.

using System;
using System.Collections.Generic;
using Azure.Core;
using Azure.Core.Pipeline;

namespace Azure.Storage
{
    /// <summary>
    /// Defines the client configuration options for connecting to Azure
    /// Storage.
    /// </summary>
    internal static class StorageClientOptions
    {
        /// <summary>
        /// The default scope used for token authentication with Storage.
        /// </summary>
        private const string StorageScope = "https://storage.azure.com/.default";

        /// <summary>
        /// Set common ClientOptions defaults for Azure Storage.
        /// </summary>
        /// <param name="options">Storage ClientOptions.</param>
        public static void Initialize(this ClientOptions options)
        {
            // We're going to use the default ResponseClassifier to decide
            // which errors are retriable, but may extend this in the future.

            // We'll use the standard RetryPolicy with a few more retries
            options.Retry.MaxRetries = Constants.MaxReliabilityRetries;
        }

        /// <summary>
        /// Get an authentication policy to sign Storage requests.
        /// </summary>
        /// <param name="credential">Credential to use.</param>
        /// <returns>An authentication policy.</returns>
        public static HttpPipelinePolicy AsPolicy(this StorageSharedKeyCredential credential) =>
            new StorageSharedKeyPipelinePolicy(
                credential ?? throw Errors.ArgumentNull(nameof(credential)));

        /// <summary>
        /// Get an authentication policy to sign Storage requests.
        /// </summary>
        /// <param name="credential">Credential to use.</param>
        /// <returns>An authentication policy.</returns>
        public static HttpPipelinePolicy AsPolicy(this TokenCredential credential) =>
            new BearerTokenAuthenticationPolicy(
                credential ?? throw Errors.ArgumentNull(nameof(credential)),
                StorageScope);

        /// <summary>
        /// Get an optional authentication policy to sign Storage requests.
        /// </summary>
        /// <param name="credentials">Optional credentials to use.</param>
        /// <returns>An optional authentication policy.</returns>
        public static HttpPipelinePolicy GetAuthenticationPolicy(object credentials = null)
        {
            // Use the credentials to decide on the authentication policy
            switch (credentials)
            {
                case SharedAccessSignatureCredentials _:
                case null: // Anonymous authentication
                    return null;
                case StorageSharedKeyCredential sharedKey:
                    return sharedKey.AsPolicy();
                case TokenCredential token:
                    return token.AsPolicy();
                default:
                    throw Errors.InvalidCredentials(credentials.GetType().FullName);
            }
        }

        /// <summary>
        /// Create an HttpPipeline from Storage ClientOptions.
        /// </summary>
        /// <param name="options">The Storage ClientOptions.</param>
        /// <param name="authentication">Optional authentication policy.</param>
        /// <param name="geoRedundantSecondaryStorageUri">The secondary URI to be used for retries on failed read requests</param>
        /// <param name="serviceVersionPolicy">A service version policy.</param>
        /// <returns>An HttpPipeline to use for Storage requests.</returns>
        public static HttpPipeline Build(
            this ClientOptions options,
            HttpPipelinePolicy authentication = null,
            Uri geoRedundantSecondaryStorageUri = null,
            ServiceVersionPolicy serviceVersionPolicy = null)
        {
            List<HttpPipelinePolicy> perRetryClientPolicies = new List<HttpPipelinePolicy>();
            List<HttpPipelinePolicy> perCallClientPolicies = new List<HttpPipelinePolicy>();

            StorageResponseClassifier classifier = new StorageResponseClassifier();

            if (geoRedundantSecondaryStorageUri != null)
            {
                perRetryClientPolicies.Add(new GeoRedundantReadPolicy(geoRedundantSecondaryStorageUri));
                classifier.SecondaryStorageUri = geoRedundantSecondaryStorageUri;
            }

<<<<<<< HEAD
            if (serviceVersionPolicy != null)
            {
                perCallClientPolicies.Add(serviceVersionPolicy);
            }

            perRetryClientPolicies.Add(StorageRequestValidationPipelinePolicy.Shared);
=======
            perRetryClientPolicies.Add(new StorageRequestValidationPipelinePolicy(options));
>>>>>>> 0eb893cf
            perRetryClientPolicies.Add(authentication); // authentication needs to be the last of the perRetry client policies passed in to Build
            return HttpPipelineBuilder.Build(
               options,
               perCallClientPolicies.ToArray(),
               perRetryClientPolicies.ToArray(),
               classifier);
        }

        /// <summary>
        /// Create an HttpPipeline from Storage ClientOptions.
        /// </summary>
        /// <param name="options">The Storage ClientOptions.</param>
        /// <param name="credentials">Optional authentication credentials.</param>
        /// <param name="geoRedundantSecondaryStorageUri">The secondary URI to be used for retries on failed read requests.</param>
        /// <param name="serviceVersionPolicy">A service version policy.</param>
        /// <returns>An HttpPipeline to use for Storage requests.</returns>
        public static HttpPipeline Build(
            this ClientOptions options,
            object credentials,
            Uri geoRedundantSecondaryStorageUri = null,
            ServiceVersionPolicy serviceVersionPolicy = null) =>
            Build(options, GetAuthenticationPolicy(credentials), geoRedundantSecondaryStorageUri, serviceVersionPolicy);
    }
}<|MERGE_RESOLUTION|>--- conflicted
+++ resolved
@@ -98,16 +98,12 @@
                 classifier.SecondaryStorageUri = geoRedundantSecondaryStorageUri;
             }
 
-<<<<<<< HEAD
             if (serviceVersionPolicy != null)
             {
                 perCallClientPolicies.Add(serviceVersionPolicy);
             }
 
-            perRetryClientPolicies.Add(StorageRequestValidationPipelinePolicy.Shared);
-=======
             perRetryClientPolicies.Add(new StorageRequestValidationPipelinePolicy(options));
->>>>>>> 0eb893cf
             perRetryClientPolicies.Add(authentication); // authentication needs to be the last of the perRetry client policies passed in to Build
             return HttpPipelineBuilder.Build(
                options,
