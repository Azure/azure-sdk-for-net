--- conflicted
+++ resolved
@@ -25,11 +25,7 @@
         /// Gets the default service version to use when building shared access
         /// signatures.
         /// </summary>
-<<<<<<< HEAD
-        public const string DefaultSasVersion = "2025-05-05";
-=======
         public const string DefaultSasVersion = "2025-07-05";
->>>>>>> c2a9a198
 
         /// <summary>
         /// Max download range size while requesting a transactional hash.
