﻿// Copyright (c) Microsoft Corporation. All rights reserved.
// Licensed under the MIT License.

namespace Azure.Storage
{
    internal static class Constants
    {
        public const int KB = 1024;
        public const int MB = KB * 1024;
        public const int GB = MB * 1024;
        public const long TB = GB * 1024L;

        public const int MaxReliabilityRetries = 5;

        /// <summary>
        /// The maximum allowed time between read or write calls to the stream for IdleCancellingStream.
        /// </summary>
        public const int MaxIdleTimeMs = 120000;

        /// <summary>
        /// Gets the default service version to use when building shared access
        /// signatures.
        /// </summary>
        public const string DefaultSasVersion = "2019-07-07";

        /// <summary>
        /// The default size of staged blocks when uploading small blobs.
        /// </summary>
        public const int DefaultBufferSize = 4 * Constants.MB;

        /// <summary>
        /// The size of staged blocks when uploading large blobs.
        /// </summary>
        public const int LargeBufferSize = 8 * Constants.MB;

        /// <summary>
        /// The threshold where we switch from staging <see cref="DefaultBufferSize"/>
        /// buffers to staging <see cref="LargeBufferSize"/> buffers.
        /// </summary>
        public const int LargeUploadThreshold = 100 * Constants.MB;

        /// <summary>
        /// Different .NET implementations have different default sizes for <see cref="System.IO.Stream.CopyTo(System.IO.Stream)"/>
        /// and it's overloads. This is the default for .NET Core to be applied everywhere for test consistency.
        /// </summary>
        public const int DefaultStreamCopyBufferSize = 81920;

        /// <summary>
        /// The size of the buffer to use when copying streams during a
        /// download operation.
        /// </summary>
        public const int DefaultDownloadCopyBufferSize = 16384;

        public const string CloseAllHandles = "*";
        public const string Wildcard = "*";

        /// <summary>
        /// The default format we use for block names.  There are 50,000
        /// maximum blocks so we pad the size with up to 4 leading zeros.
        /// </summary>
        public const string BlockNameFormat = "Block_{0:D5}";

        // SASTimeFormat represents the format of a SAS start or expiry time. Use it when formatting/parsing a time.Time.
        // ISO 8601 uses "yyyy'-'MM'-'dd'T'HH':'mm':'ss"
        public const string SasTimeFormat = "yyyy-MM-ddTHH:mm:ssZ";

        public const string SnapshotParameterName = "snapshot";
        public const string VersionIdParameterName = "versionid";

        public const string Https = "https";
        public const string Http = "http";

        /// <summary>
        /// Storage Connection String constant values.
        /// </summary>
        internal static class ConnectionStrings
        {
            /// <summary>
            /// The default port numbers for development storage credentials
            /// </summary>
            internal const int BlobEndpointPortNumber = 10000;
            internal const int QueueEndpointPortNumber = 10001;
            internal const int TableEndpointPortNumber = 10002;

            internal const string UseDevelopmentSetting = "UseDevelopmentStorage";
            internal const string DevelopmentProxyUriSetting = "DevelopmentStorageProxyUri";
            internal const string DefaultEndpointsProtocolSetting = "DefaultEndpointsProtocol";
            internal const string AccountNameSetting = "AccountName";
            internal const string AccountKeyNameSetting = "AccountKeyName";
            internal const string AccountKeySetting = "AccountKey";
            internal const string BlobEndpointSetting = "BlobEndpoint";
            internal const string QueueEndpointSetting = "QueueEndpoint";
            internal const string TableEndpointSetting = "TableEndpoint";
            internal const string FileEndpointSetting = "FileEndpoint";
            internal const string BlobSecondaryEndpointSetting = "BlobSecondaryEndpoint";
            internal const string QueueSecondaryEndpointSetting = "QueueSecondaryEndpoint";
            internal const string TableSecondaryEndpointSetting = "TableSecondaryEndpoint";
            internal const string FileSecondaryEndpointSetting = "FileSecondaryEndpoint";
            internal const string EndpointSuffixSetting = "EndpointSuffix";
            internal const string SharedAccessSignatureSetting = "SharedAccessSignature";
            internal const string DevStoreAccountName = "devstoreaccount1";
            internal const string DevStoreAccountKey =
                "Eby8vdM02xNOcqFlqUwJPLlmEtlCDXJ1OUzFT50uSRZ6IFsuFq2UVErCz4I6tq/K1SZFPTOtr/KBHBeksoGMGw==";
            internal const string SecondaryLocationAccountSuffix = "-secondary";
            internal const string DefaultEndpointSuffix = "core.windows.net";
            internal const string DefaultBlobHostnamePrefix = "blob";
            internal const string DefaultQueueHostnamePrefix = "queue";
            internal const string DefaultTableHostnamePrefix = "table";
            internal const string DefaultFileHostnamePrefix = "file";
        }

        /// <summary>
        /// Header Name constant values.
        /// </summary>
        internal static class HeaderNames
        {
            public const string XMsPrefix = "x-ms-";
            public const string MetadataPrefix = "x-ms-meta-";
            public const string ErrorCode = "x-ms-error-code";
            public const string RequestId = "x-ms-request-id";
            public const string ClientRequestId = "x-ms-client-request-id";
            public const string Date = "x-ms-date";
            public const string SharedKey = "SharedKey";
            public const string Authorization = "Authorization";
            public const string ContentEncoding = "Content-Encoding";
            public const string ContentLanguage = "Content-Language";
            public const string ContentLength = "Content-Length";
            public const string ContentMD5 = "Content-MD5";
            public const string ContentType = "Content-Type";
            public const string IfModifiedSince = "If-Modified-Since";
            public const string IfMatch = "If-Match";
            public const string IfNoneMatch = "If-None-Match";
            public const string IfUnmodifiedSince = "If-Unmodified-Since";
            public const string Range = "Range";
            public const string ContentRange = "Content-Range";
            public const string VersionId = "x-ms-version-id";
        }

        internal static class ErrorCodes
        {
            public const string InternalError = "InternalError";
            public const string OperationTimedOut = "OperationTimedOut";
            public const string ServerBusy = "ServerBusy";
        }

        /// <summary>
        /// Blob constant values.
        /// </summary>
        internal static class Blob
        {
            public const int HttpsPort = 443;
            public const string UriSubDomain = "blob";

            internal static class Append
            {
                public const int MaxAppendBlockBytes = 4 * Constants.MB; // 4MB
                public const int MaxBlocks = 50000;
            }

            internal static class Block
            {
                public const int DefaultConcurrentTransfersCount = 5;
                public const int DefaultInitalDownloadRangeSize = 256 * Constants.MB; // 256 MB
                public const int Pre_2019_12_12_MaxUploadBytes = 256 * Constants.MB; // 256 MB
                public const long MaxUploadBytes = 5000L * Constants.MB; // 5000MB
                public const int MaxDownloadBytes = 256 * Constants.MB; // 256MB
                public const int Pre_2019_12_12_MaxStageBytes = 100 * Constants.MB; // 100 MB
                public const long MaxStageBytes = 4000L * Constants.MB; // 4000MB
                public const int MaxBlocks = 50000;
            }

            internal static class Container
            {
                /// <summary>
                /// The Azure Storage name used to identify a storage account's root container.
                /// </summary>
                public const string RootName = "$root";

                /// <summary>
                /// The Azure Storage name used to identify a storage account's logs container.
                /// </summary>
                public const string LogsName = "$logs";

                /// <summary>
                /// The Azure Storage name used to identify a storage account's web content container.
                /// </summary>
                public const string WebName = "$web";
            }

            internal static class Lease
            {
                /// <summary>
                /// Lease Duration is set as infinite when passed -1.
                /// </summary>
                public const int InfiniteLeaseDuration = -1;
            }
        }

        /// <summary>
        /// File constant values.
        /// </summary>
        internal static class File
        {
            public const string UriSubDomain = "file";
            public const string FileAttributesNone = "None";
            public const string FileTimeNow = "Now";
            public const string Preserve = "Preserve";
            public const string FilePermissionInherit = "Inherit";
            public const int MaxFilePermissionHeaderSize = 8 * KB;
            public const int MaxFileUpdateRange = 4 * MB;
            public const string FileTimeFormat = "yyyy'-'MM'-'dd'T'HH':'mm':'ss'.'fffffff'Z'";

            internal static class Lease
            {
                /// <summary>
                /// Lease Duration is set as infinite when passed -1.
                /// </summary>
                public const int InfiniteLeaseDuration = -1;
            }

            internal static class Errors
            {
                public const string ShareUsageBytesOverflow =
                    "ShareUsageBytes exceeds int.MaxValue. Use ShareUsageInBytes instead.";

                public const string LeaseNotPresentWithFileOperation =
                    "LeaseNotPresentWithFileOperation";
            }
        }

        /// <summary>
        /// Data Lake constant values.
        /// </summary>
        internal static class DataLake
        {
            /// <summary>
            /// The blob URI suffix.
            /// </summary>
            public const string BlobUriSuffix = Blob.UriSubDomain;

            /// <summary>
            /// The DFS URI suffix.
            /// </summary>
            public const string DfsUriSuffix = "dfs";

            /// <summary>
            /// The key of the object json object returned for errors.
            /// </summary>
            public const string ErrorKey = "error";

            /// <summary>
            /// The key of the error code returned for errors.
            /// </summary>
            public const string ErrorCodeKey = "code";

            /// <summary>
            /// The key of the error message returned for errors.
            /// </summary>
            public const string ErrorMessageKey = "message";

            /// <summary>
            /// The Azure Storage error codes for Datalake Client.
            /// </summary>
            public const string AlreadyExists = "ContainerAlreadyExists";

            /// <summary>
            /// Default concurrent transfers count.
            /// </summary>
            public const int DefaultConcurrentTransfersCount = 5;

            /// <summary>
            /// Max upload bytes.
            /// </summary>
            public const int MaxAppendBytes = 100 * Constants.MB; // 100 MB

            /// <summary>
            /// Metadata key for isFolder property.
            /// </summary>
            public const string IsDirectoryKey = "hdi_isFolder";
        }

        /// <summary>
        /// Queue constant values.
        /// </summary>
        internal static class Queue
        {
            /// <summary>
            /// QueueMaxMessagesDequeue indicates the maximum number of messages
            /// you can retrieve with each call to Dequeue.
            /// </summary>
            public const int MaxMessagesDequeue = 32;

            /// <summary>
            /// QueueMessageMaxBytes indicates the maximum number of bytes allowed for a message's UTF-8 text.
            /// </summary>
            public const int QueueMessageMaxBytes = 64 * Constants.KB;

            public const int StatusCodeNoContent = 204;

            public const string MessagesUri = "messages";

            public const string UriSubDomain = "queue";
        }

        /// <summary>
<<<<<<< HEAD
        /// ChangeFeed constant values.
        /// </summary>
        internal static class ChangeFeed
        {
            public const string ChangeFeedContainerName = "$blobchangefeed";
            public const string SegmentPrefix = "idx/segments/";
            public const string InitalizationManifestPath = "/0000/";
            public const string InitalizationSegment = "1601";
            public const string MetaSegmentsPath = "meta/segments.json";
            public const long ChunkBlockDownloadSize = MB;
            public const int DefaultPageSize = 512;

            internal static class Event
            {
                public const string Topic = "topic";
                public const string Subject = "subject";
                public const string EventType = "eventType";
                public const string EventTime = "eventTime";
                public const string EventId = "id";
                public const string Data = "data";
                public const string DataVersion = "dataVersion";
                public const string MetadataVersion = "metadataVersion";
            }

            internal static class EventData
            {
                public const string Api = "api";
                public const string ClientRequestId = "clientRequestId";
                public const string RequestId = "requestId";
                public const string Etag = "etag";
                public const string ContentType = "contentType";
                public const string ContentLength = "contentLength";
                public const string BlobType = "blobType";
                public const string BlockBlob = "BlockBlob";
                public const string PageBlob = "pageBlob";
                public const string AppendBlob = "AppendBlob";
                public const string ContentOffset = "contentOffset";
                public const string DestinationUrl = "destinationUrl";
                public const string SourceUrl = "sourceUrl";
                public const string Url = "url";
                public const string Recursive = "recursive";
                public const string Sequencer = "sequencer";
=======
        /// Quick Query constant values.
        /// </summary>
        internal static class QuickQuery
        {
            public const string SqlQueryType = "SQL";

            public const string Data = "data";
            public const string BytesScanned = "bytesScanned";
            public const string TotalBytes = "totalBytes";
            public const string Fatal = "fatal";
            public const string Name = "name";
            public const string Description = "description";
            public const string Position = "position";

            public const string DataRecordName = "com.microsoft.azure.storage.queryBlobContents.resultData";
            public const string ProgressRecordName = "com.microsoft.azure.storage.queryBlobContents.progress";
            public const string ErrorRecordName = "com.microsoft.azure.storage.queryBlobContents.error";
            public const string EndRecordName = "com.microsoft.azure.storage.queryBlobContents.end";

            internal static class Errors
            {
                public const string InvalidTextConfigurationType
                    = "Invalid text configuration type.  Must be CvsTextConfiguration or JsonTextConfiguration.";
>>>>>>> ffc075da
            }
        }

        /// <summary>
        /// Sas constant values.
        /// </summary>
        internal static class Sas
        {
            internal static class Permissions
            {
                public const char Read = 'r';
                public const char Write = 'w';
                public const char Delete = 'd';
                public const char List = 'l';
                public const char Add = 'a';
                public const char Update = 'u';
                public const char Process = 'p';
                public const char Create = 'c';
                public const char Tag = 't';
            }

            internal static class Parameters
            {
                public const string Version = "sv";
                public const string VersionUpper = "SV";
                public const string Services = "ss";
                public const string ServicesUpper = "SS";
                public const string ResourceTypes = "srt";
                public const string ResourceTypesUpper = "SRT";
                public const string Protocol = "spr";
                public const string ProtocolUpper = "SPR";
                public const string StartTime = "st";
                public const string StartTimeUpper = "ST";
                public const string ExpiryTime = "se";
                public const string ExpiryTimeUpper = "SE";
                public const string IPRange = "sip";
                public const string IPRangeUpper = "SIP";
                public const string Identifier = "si";
                public const string IdentifierUpper = "SI";
                public const string Resource = "sr";
                public const string ResourceUpper = "SR";
                public const string Permissions = "sp";
                public const string PermissionsUpper = "SP";
                public const string Signature = "sig";
                public const string SignatureUpper = "SIG";
                public const string KeyObjectId = "skoid";
                public const string KeyObjectIdUpper = "SKOID";
                public const string KeyTenantId = "sktid";
                public const string KeyTenantIdUpper = "SKTID";
                public const string KeyStart = "skt";
                public const string KeyStartUpper = "SKT";
                public const string KeyExpiry = "ske";
                public const string KeyExpiryUpper = "SKE";
                public const string KeyService = "sks";
                public const string KeyServiceUpper = "SKS";
                public const string KeyVersion = "skv";
                public const string KeyVersionUpper = "SKV";
                public const string CacheControl = "rscc";
                public const string CacheControlUpper = "RSCC";
                public const string ContentDisposition = "rscd";
                public const string ContentDispositionUpper = "RSCD";
                public const string ContentEncoding = "rsce";
                public const string ContentEncodingUpper = "RSCE";
                public const string ContentLanguage = "rscl";
                public const string ContentLanguageUpper = "RSCL";
                public const string ContentType = "rsct";
                public const string ContentTypeUpper = "RSCT";
            }

            internal static class Resource
            {
                public const string BlobSnapshot = "bs";
                public const string Blob = "b";
                public const string Container = "c";
                public const string File = "f";
                public const string Share = "s";
            }

            internal static class AccountServices
            {
                public const char Blob = 'b';
                public const char Queue = 'q';
                public const char File = 'f';
                public const char Table = 't';
            }

            internal static class AccountResources
            {
                public const char Service = 's';
                public const char Container = 'c';
                public const char Object = 'o';
            }
        }

        /// <summary>
        /// XML Element Name constant values.
        /// </summary>
        internal static class Xml
        {
            internal const string Code = "Code";
            internal const string Message = "Message";
        }

        internal static class GeoRedundantRead
        {
            internal const string AlternateHostKey = "AlternateHostKey";
            internal const string ResourceNotReplicated = "ResourceNotReplicated";
        }

        internal static class HttpStatusCode
        {
            internal const int NotFound = 404;
        }
    }
}<|MERGE_RESOLUTION|>--- conflicted
+++ resolved
@@ -303,7 +303,6 @@
         }
 
         /// <summary>
-<<<<<<< HEAD
         /// ChangeFeed constant values.
         /// </summary>
         internal static class ChangeFeed
@@ -346,7 +345,10 @@
                 public const string Url = "url";
                 public const string Recursive = "recursive";
                 public const string Sequencer = "sequencer";
-=======
+            }
+        }
+
+        /// <summary>
         /// Quick Query constant values.
         /// </summary>
         internal static class QuickQuery
@@ -370,7 +372,6 @@
             {
                 public const string InvalidTextConfigurationType
                     = "Invalid text configuration type.  Must be CvsTextConfiguration or JsonTextConfiguration.";
->>>>>>> ffc075da
             }
         }
 
