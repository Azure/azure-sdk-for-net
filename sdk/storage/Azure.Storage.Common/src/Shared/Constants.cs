--- conflicted
+++ resolved
@@ -241,7 +241,6 @@
             /// The key of the error message returned for errors.
             /// </summary>
             public const string ErrorMessageKey = "message";
-<<<<<<< HEAD
 
             /// <summary>
             /// The Azure Storage error codes for Datalake Client.
@@ -257,8 +256,6 @@
             /// Max upload bytes.
             /// </summary>
             public const int MaxUploadBytes = 100 * Constants.MB; // 100 MB
-=======
->>>>>>> bd0af1d5
         }
 
         /// <summary>
