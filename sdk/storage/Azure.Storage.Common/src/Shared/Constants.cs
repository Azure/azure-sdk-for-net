﻿// Copyright (c) Microsoft Corporation. All rights reserved.
// Licensed under the MIT License.

using System.Collections.Generic;

namespace Azure.Storage
{
    internal static class Constants
    {
        public const int KB = 1024;
        public const int MB = KB * 1024;
        public const int GB = MB * 1024;
        public const long TB = GB * 1024L;
        public const int Base16 = 16;

        public const int MaxReliabilityRetries = 5;

        /// <summary>
        /// The maximum allowed time between read or write calls to the stream for IdleCancellingStream.
        /// </summary>
        public const int MaxIdleTimeMs = 120000;

        /// <summary>
        /// Gets the default service version to use when building shared access
        /// signatures.
        /// </summary>
        public const string DefaultSasVersion = "2020-04-08";

        /// <summary>
        /// The default size of staged blocks when uploading small blobs.
        /// </summary>
        public const int DefaultBufferSize = 4 * Constants.MB;

        /// <summary>
        /// The size of staged blocks when uploading large blobs.
        /// </summary>
        public const int LargeBufferSize = 8 * Constants.MB;

        /// <summary>
        /// The threshold where we switch from staging <see cref="DefaultBufferSize"/>
        /// buffers to staging <see cref="LargeBufferSize"/> buffers.
        /// </summary>
        public const int LargeUploadThreshold = 100 * Constants.MB;

        /// <summary>
        /// The minimum number of bytes to download in Open Read.
        /// </summary>
        public const int DefaultStreamingDownloadSize = 4 * Constants.MB;

        /// <summary>
        /// Different .NET implementations have different default sizes for <see cref="System.IO.Stream.CopyTo(System.IO.Stream)"/>
        /// and it's overloads. This is the default for .NET Core to be applied everywhere for test consistency.
        /// </summary>
        public const int DefaultStreamCopyBufferSize = 81920;

        /// <summary>
        /// The size of the buffer to use when copying streams during a
        /// download operation.
        /// </summary>
        public const int DefaultDownloadCopyBufferSize = 16384;

        public const string CloseAllHandles = "*";
        public const string Wildcard = "*";

        /// <summary>
        /// The default format we use for block names.  There are 50,000
        /// maximum blocks so we pad the size with up to 4 leading zeros.
        /// </summary>
        public const string BlockNameFormat = "Block_{0:D5}";

        // SASTimeFormat represents the format of a SAS start or expiry time. Use it when formatting/parsing a time.Time.
        // ISO 8601 uses "yyyy'-'MM'-'dd'T'HH':'mm':'ss"
        public const string SasTimeFormatSeconds = "yyyy-MM-ddTHH:mm:ssZ";
        public const string SasTimeFormatSubSeconds = "yyyy-MM-ddTHH:mm:ss.fffffffZ";
        public const string SasTimeFormatMinutes = "yyyy-MM-ddTHH:mmZ";
        public const string SasTimeFormatDays = "yyyy-MM-dd";

        public const string SnapshotParameterName = "snapshot";
        public const string VersionIdParameterName = "versionid";
        public const string ShareSnapshotParameterName = "sharesnapshot";

        public const string Https = "https";
        public const string Http = "http";

        public const string PercentSign = "%";
        public const string EncodedPercentSign = "%25";

        public const string FalseName = "false";
        public const string TrueName = "true";

        public const string ErrorCode = "Code";
        public const string ErrorMessage = "Message";

<<<<<<< HEAD
=======
        public const string CommaString = ",";
        public const char CommaChar = ',';

>>>>>>> aaf0737c
        /// <summary>
        /// Storage Connection String constant values.
        /// </summary>
        internal static class ConnectionStrings
        {
            /// <summary>
            /// The default port numbers for development storage credentials
            /// </summary>
            internal const int BlobEndpointPortNumber = 10000;
            internal const int QueueEndpointPortNumber = 10001;
            internal const int TableEndpointPortNumber = 10002;

            internal const string UseDevelopmentSetting = "UseDevelopmentStorage";
            internal const string DevelopmentProxyUriSetting = "DevelopmentStorageProxyUri";
            internal const string DefaultEndpointsProtocolSetting = "DefaultEndpointsProtocol";
            internal const string AccountNameSetting = "AccountName";
            internal const string AccountKeyNameSetting = "AccountKeyName";
            internal const string AccountKeySetting = "AccountKey";
            internal const string BlobEndpointSetting = "BlobEndpoint";
            internal const string QueueEndpointSetting = "QueueEndpoint";
            internal const string TableEndpointSetting = "TableEndpoint";
            internal const string FileEndpointSetting = "FileEndpoint";
            internal const string BlobSecondaryEndpointSetting = "BlobSecondaryEndpoint";
            internal const string QueueSecondaryEndpointSetting = "QueueSecondaryEndpoint";
            internal const string TableSecondaryEndpointSetting = "TableSecondaryEndpoint";
            internal const string FileSecondaryEndpointSetting = "FileSecondaryEndpoint";
            internal const string EndpointSuffixSetting = "EndpointSuffix";
            internal const string SharedAccessSignatureSetting = "SharedAccessSignature";
            internal const string DevStoreAccountName = "devstoreaccount1";
            internal const string DevStoreAccountKey =
                "Eby8vdM02xNOcqFlqUwJPLlmEtlCDXJ1OUzFT50uSRZ6IFsuFq2UVErCz4I6tq/K1SZFPTOtr/KBHBeksoGMGw==";
            internal const string SecondaryLocationAccountSuffix = "-secondary";
            internal const string DefaultEndpointSuffix = "core.windows.net";
            internal const string DefaultBlobHostnamePrefix = "blob";
            internal const string DefaultQueueHostnamePrefix = "queue";
            internal const string DefaultTableHostnamePrefix = "table";
            internal const string DefaultFileHostnamePrefix = "file";
        }

        /// <summary>
        /// Header Name constant values.
        /// </summary>
        internal static class HeaderNames
        {
            public const string XMsPrefix = "x-ms-";
            public const string MetadataPrefix = "x-ms-meta-";
            public const string ErrorCode = "x-ms-error-code";
            public const string RequestId = "x-ms-request-id";
            public const string ClientRequestId = "x-ms-client-request-id";
            public const string Date = "x-ms-date";
            public const string SharedKey = "SharedKey";
            public const string Authorization = "Authorization";
            public const string ContentEncoding = "Content-Encoding";
            public const string ContentLanguage = "Content-Language";
            public const string ContentLength = "Content-Length";
            public const string ContentMD5 = "Content-MD5";
            public const string ContentType = "Content-Type";
            public const string IfModifiedSince = "If-Modified-Since";
            public const string IfMatch = "If-Match";
            public const string IfNoneMatch = "If-None-Match";
            public const string IfUnmodifiedSince = "If-Unmodified-Since";
            public const string Range = "Range";
            public const string ContentRange = "Content-Range";
            public const string VersionId = "x-ms-version-id";
            public const string LeaseTime = "x-ms-lease-time";
        }

        internal static class ErrorCodes
        {
            public const string InternalError = "InternalError";
            public const string OperationTimedOut = "OperationTimedOut";
            public const string ServerBusy = "ServerBusy";
        }

        /// <summary>
        /// Blob constant values.
        /// </summary>
        internal static class Blob
        {
            public const int HttpsPort = 443;
            public const string UriSubDomain = "blob";
            public const int QuickQueryDownloadSize = 4 * Constants.MB;

            internal static class Append
            {
                public const int MaxAppendBlockBytes = 4 * Constants.MB; // 4MB
                public const int MaxBlocks = 50000;
            }

            internal static class Block
            {
                public const int DefaultConcurrentTransfersCount = 5;
                public const int DefaultInitalDownloadRangeSize = 256 * Constants.MB; // 256 MB
                public const int Pre_2019_12_12_MaxUploadBytes = 256 * Constants.MB; // 256 MB
                public const long MaxUploadBytes = 5000L * Constants.MB; // 5000MB
                public const int MaxDownloadBytes = 256 * Constants.MB; // 256MB
                public const int Pre_2019_12_12_MaxStageBytes = 100 * Constants.MB; // 100 MB
                public const long MaxStageBytes = 4000L * Constants.MB; // 4000MB
                public const int MaxBlocks = 50000;
            }

            internal static class Page
            {
                public const int PageSizeBytes = 512;
            }

            internal static class Container
            {
                public const string Name = "Blob Container";
                /// <summary>
                /// The Azure Storage name used to identify a storage account's root container.
                /// </summary>
                public const string RootName = "$root";

                /// <summary>
                /// The Azure Storage name used to identify a storage account's logs container.
                /// </summary>
                public const string LogsName = "$logs";

                /// <summary>
                /// The Azure Storage name used to identify a storage account's web content container.
                /// </summary>
                public const string WebName = "$web";
            }

            internal static class Lease
            {
                /// <summary>
                /// Lease Duration is set as infinite when passed -1.
                /// </summary>
                public const int InfiniteLeaseDuration = -1;
            }
        }

        /// <summary>
        /// File constant values.
        /// </summary>
        internal static class File
        {
            public const string UriSubDomain = "file";
            public const string FileAttributesNone = "None";
            public const string FileTimeNow = "Now";
            public const string Preserve = "Preserve";
            public const string FilePermissionInherit = "Inherit";
            public const int MaxFilePermissionHeaderSize = 8 * KB;
            public const int MaxFileUpdateRange = 4 * MB;
            public const string FileTimeFormat = "yyyy'-'MM'-'dd'T'HH':'mm':'ss'.'fffffff'Z'";
            public const string SnapshotParameterName = "sharesnapshot";

            public const string SmbProtocol = "SMB";
            public const string NfsProtocol = "NFS";

            internal static class Lease
            {
                /// <summary>
                /// Lease Duration is set as infinite when passed -1.
                /// </summary>
                public const long InfiniteLeaseDuration = -1;
            }

            internal static class Errors
            {
                public const string ShareUsageBytesOverflow =
                    "ShareUsageBytes exceeds int.MaxValue. Use ShareUsageInBytes instead.";

                public const string LeaseNotPresentWithFileOperation =
                    "LeaseNotPresentWithFileOperation";
            }

            internal static class Share
            {
                public const string Name = "Share";
            }
        }

        /// <summary>
        /// Data Lake constant values.
        /// </summary>
        internal static class DataLake
        {
            /// <summary>
            /// The blob URI suffix.
            /// </summary>
            public const string BlobUriSuffix = Blob.UriSubDomain;

            /// <summary>
            /// The DFS URI suffix.
            /// </summary>
            public const string DfsUriSuffix = "dfs";

            /// <summary>
            /// The key of the object json object returned for errors.
            /// </summary>
            public const string ErrorKey = "error";

            /// <summary>
            /// The key of the error code returned for errors.
            /// </summary>
            public const string ErrorCodeKey = "code";

            /// <summary>
            /// The key of the error message returned for errors.
            /// </summary>
            public const string ErrorMessageKey = "message";

            /// <summary>
            /// The Azure Storage error codes for Datalake Client.
            /// </summary>
            public const string AlreadyExists = "ContainerAlreadyExists";
            public const string FilesystemNotFound = "FilesystemNotFound";
            public const string PathNotFound = "PathNotFound";

            /// <summary>
            /// Default concurrent transfers count.
            /// </summary>
            public const int DefaultConcurrentTransfersCount = 5;

            /// <summary>
            /// Max upload bytes for less than Service Version 2019-12-12.
            /// </summary>
            public const int Pre_2019_12_12_MaxAppendBytes = 100 * Constants.MB; // 100 MB

            /// <summary>
            /// Max upload bytes.
            /// </summary>
            public const long MaxAppendBytes = 4000L * Constants.MB; // 4000MB;

            /// <summary>
            /// Metadata key for isFolder property.
            /// </summary>
            public const string IsDirectoryKey = "hdi_isFolder";

            public const string FileSystemName = "FileSystem";
        }

        /// <summary>
        /// Queue constant values.
        /// </summary>
        internal static class Queue
        {
            /// <summary>
            /// QueueMaxMessagesDequeue indicates the maximum number of messages
            /// you can retrieve with each call to Dequeue.
            /// </summary>
            public const int MaxMessagesDequeue = 32;

            /// <summary>
            /// QueueMessageMaxBytes indicates the maximum number of bytes allowed for a message's UTF-8 text.
            /// </summary>
            public const int QueueMessageMaxBytes = 64 * Constants.KB;

            public const int StatusCodeNoContent = 204;

            public const string MessagesUri = "messages";

            public const string UriSubDomain = "queue";

            public const string QueueTraitsMetadata = "metadata";
        }

        /// <summary>
        /// ChangeFeed constant values.
        /// </summary>
        internal static class ChangeFeed
        {
            public const string ChangeFeedContainerName = "$blobchangefeed";
            public const string SegmentPrefix = "idx/segments/";
            public const string InitalizationManifestPath = "/0000/";
            public const string InitalizationSegment = "1601";
            public const string MetaSegmentsPath = "meta/segments.json";
            public const long ChunkBlockDownloadSize = MB;
            public const int DefaultPageSize = 5000;
            public const int LazyLoadingBlobStreamBlockSize = 3 * Constants.KB;

            internal static class Event
            {
                public const string Topic = "topic";
                public const string Subject = "subject";
                public const string EventType = "eventType";
                public const string EventTime = "eventTime";
                public const string EventId = "id";
                public const string Data = "data";
                public const string SchemaVersion = "schemaVersion";
                public const string MetadataVersion = "metadataVersion";
            }

            internal static class EventData
            {
                public const string Api = "api";
                public const string ClientRequestId = "clientRequestId";
                public const string RequestId = "requestId";
                public const string Etag = "etag";
                public const string ContentType = "contentType";
                public const string ContentLength = "contentLength";
                public const string BlobType = "blobType";
                public const string BlockBlob = "BlockBlob";
                public const string PageBlob = "pageBlob";
                public const string AppendBlob = "AppendBlob";
                public const string ContentOffset = "contentOffset";
                public const string DestinationUrl = "destinationUrl";
                public const string SourceUrl = "sourceUrl";
                public const string Url = "url";
                public const string Recursive = "recursive";
                public const string Sequencer = "sequencer";
            }
        }

        /// <summary>
        /// Quick Query constant values.
        /// </summary>
        internal static class QuickQuery
        {
            public const string SqlQueryType = "SQL";

            public const string Data = "data";
            public const string BytesScanned = "bytesScanned";
            public const string TotalBytes = "totalBytes";
            public const string Fatal = "fatal";
            public const string Name = "name";
            public const string Description = "description";
            public const string Position = "position";

            public const string DataRecordName = "com.microsoft.azure.storage.queryBlobContents.resultData";
            public const string ProgressRecordName = "com.microsoft.azure.storage.queryBlobContents.progress";
            public const string ErrorRecordName = "com.microsoft.azure.storage.queryBlobContents.error";
            public const string EndRecordName = "com.microsoft.azure.storage.queryBlobContents.end";

            public const string ArrowFieldTypeInt64 = "int64";
            public const string ArrowFieldTypeBool = "bool";
            public const string ArrowFieldTypeTimestamp = "timestamp[ms]";
            public const string ArrowFieldTypeString = "string";
            public const string ArrowFieldTypeDouble = "double";
            public const string ArrowFieldTypeDecimal = "decimal";
        }

        /// <summary>
        /// Sas constant values.
        /// </summary>
        internal static class Sas
        {
            internal static class Permissions
            {
                public const char Read = 'r';
                public const char Write = 'w';
                public const char Delete = 'd';
                public const char DeleteBlobVersion = 'x';
                public const char List = 'l';
                public const char Add = 'a';
                public const char Update = 'u';
                public const char Process = 'p';
                public const char Create = 'c';
                public const char Tag = 't';
                public const char FilterByTags = 'f';
                public const char Move = 'm';
                public const char Execute = 'e';
                public const char ManageOwnership = 'o';
                public const char ManageAccessControl = 'p';
            }

            internal static class Parameters
            {
                public const string Version = "sv";
                public const string VersionUpper = "SV";
                public const string Services = "ss";
                public const string ServicesUpper = "SS";
                public const string ResourceTypes = "srt";
                public const string ResourceTypesUpper = "SRT";
                public const string Protocol = "spr";
                public const string ProtocolUpper = "SPR";
                public const string StartTime = "st";
                public const string StartTimeUpper = "ST";
                public const string ExpiryTime = "se";
                public const string ExpiryTimeUpper = "SE";
                public const string IPRange = "sip";
                public const string IPRangeUpper = "SIP";
                public const string Identifier = "si";
                public const string IdentifierUpper = "SI";
                public const string Resource = "sr";
                public const string ResourceUpper = "SR";
                public const string Permissions = "sp";
                public const string PermissionsUpper = "SP";
                public const string Signature = "sig";
                public const string SignatureUpper = "SIG";
                public const string KeyObjectId = "skoid";
                public const string KeyObjectIdUpper = "SKOID";
                public const string KeyTenantId = "sktid";
                public const string KeyTenantIdUpper = "SKTID";
                public const string KeyStart = "skt";
                public const string KeyStartUpper = "SKT";
                public const string KeyExpiry = "ske";
                public const string KeyExpiryUpper = "SKE";
                public const string KeyService = "sks";
                public const string KeyServiceUpper = "SKS";
                public const string KeyVersion = "skv";
                public const string KeyVersionUpper = "SKV";
                public const string CacheControl = "rscc";
                public const string CacheControlUpper = "RSCC";
                public const string ContentDisposition = "rscd";
                public const string ContentDispositionUpper = "RSCD";
                public const string ContentEncoding = "rsce";
                public const string ContentEncodingUpper = "RSCE";
                public const string ContentLanguage = "rscl";
                public const string ContentLanguageUpper = "RSCL";
                public const string ContentType = "rsct";
                public const string ContentTypeUpper = "RSCT";
                public const string PreauthorizedAgentObjectId = "saoid";
                public const string PreauthorizedAgentObjectIdUpper = "SAOID";
                public const string AgentObjectId = "suoid";
                public const string AgentObjectIdUpper = "SUOID";
                public const string CorrelationId = "scid";
                public const string CorrelationIdUpper = "SCID";
                public const string DirectoryDepth = "sdd";
                public const string DirectoryDepthUpper = "SDD";
            }

            internal static class Resource
            {
                public const string BlobSnapshot = "bs";
                public const string BlobVersion = "bv";
                public const string Blob = "b";
                public const string Container = "c";
                public const string File = "f";
                public const string Share = "s";
                public const string Directory = "d";
            }

            internal static class AccountServices
            {
                public const char Blob = 'b';
                public const char Queue = 'q';
                public const char File = 'f';
                public const char Table = 't';
            }

            internal static class AccountResources
            {
                public const char Service = 's';
                public const char Container = 'c';
                public const char Object = 'o';
            }

            public static readonly List<char> ValidPermissionsInOrder = new List<char>
            {
                Sas.Permissions.Read,
                Sas.Permissions.Add,
                Sas.Permissions.Create,
                Sas.Permissions.Write,
                Sas.Permissions.Delete,
                Sas.Permissions.DeleteBlobVersion,
                Sas.Permissions.List,
                Sas.Permissions.Tag,
                Sas.Permissions.Update,
                Sas.Permissions.Process,
                Sas.Permissions.FilterByTags,
                Sas.Permissions.Move,
                Sas.Permissions.Execute
            };

            /// <summary>
            /// List of ports used for path style addressing.
            /// Copied from Microsoft.Azure.Storage.Core.Util
            /// </summary>
            internal static readonly int[] PathStylePorts = { 10000, 10001, 10002, 10003, 10004, 10100, 10101, 10102, 10103, 10104, 11000, 11001, 11002, 11003, 11004, 11100, 11101, 11102, 11103, 11104 };
        }

        internal static class ClientSideEncryption
        {
            public const ClientSideEncryptionVersion CurrentVersion = ClientSideEncryptionVersion.V1_0;

            public const string AgentMetadataKey = "EncryptionLibrary";

            public const string AesCbcPkcs5Padding = "AES/CBC/PKCS5Padding";

            public const string AesCbcNoPadding = "AES/CBC/NoPadding";

            public const string Aes = "AES";

            public const string EncryptionDataKey = "encryptiondata";

            public const string EncryptionMode = "FullBlob";

            public const int EncryptionBlockSize = 16;

            public const int EncryptionKeySizeBits = 256;

            public const string XMsRange = "x-ms-range";
        }

        /// <summary>
        /// XML Element Name constant values.
        /// </summary>
        internal static class Xml
        {
            internal const string Code = "Code";
            internal const string Message = "Message";
        }

        internal static class GeoRedundantRead
        {
            internal const string AlternateHostKey = "AlternateHostKey";
            internal const string ResourceNotReplicated = "ResourceNotReplicated";
        }

        internal static class HttpStatusCode
        {
            internal const int NotFound = 404;
            internal const int NotModified = 304;
        }
    }
}<|MERGE_RESOLUTION|>--- conflicted
+++ resolved
@@ -91,12 +91,9 @@
         public const string ErrorCode = "Code";
         public const string ErrorMessage = "Message";
 
-<<<<<<< HEAD
-=======
         public const string CommaString = ",";
         public const char CommaChar = ',';
 
->>>>>>> aaf0737c
         /// <summary>
         /// Storage Connection String constant values.
         /// </summary>
