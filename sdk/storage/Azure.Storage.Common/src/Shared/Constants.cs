﻿// Copyright (c) Microsoft Corporation. All rights reserved.
// Licensed under the MIT License.

using System.Collections.Generic;

namespace Azure.Storage
{
    internal static class Constants
    {
        public const int KB = 1024;
        public const int MB = KB * 1024;
        public const int GB = MB * 1024;
        public const long TB = GB * 1024L;

        public const int MaxReliabilityRetries = 5;

        /// <summary>
        /// The maximum allowed time between read or write calls to the stream for IdleCancellingStream.
        /// </summary>
        public const int MaxIdleTimeMs = 120000;

        /// <summary>
        /// Gets the default service version to use when building shared access
        /// signatures.
        /// </summary>
<<<<<<< HEAD
        public const string DefaultSasVersion = "2019-12-12";
=======
        public const string DefaultSasVersion = "2020-02-10";
>>>>>>> 60f4876e

        /// <summary>
        /// The default size of staged blocks when uploading small blobs.
        /// </summary>
        public const int DefaultBufferSize = 4 * Constants.MB;

        /// <summary>
        /// The size of staged blocks when uploading large blobs.
        /// </summary>
        public const int LargeBufferSize = 8 * Constants.MB;

        /// <summary>
        /// The threshold where we switch from staging <see cref="DefaultBufferSize"/>
        /// buffers to staging <see cref="LargeBufferSize"/> buffers.
        /// </summary>
        public const int LargeUploadThreshold = 100 * Constants.MB;

        /// <summary>
        /// The minimum number of bytes to download in Open Read.
        /// </summary>
        public const int DefaultStreamingDownloadSize = 4 * Constants.MB;

        /// <summary>
        /// Different .NET implementations have different default sizes for <see cref="System.IO.Stream.CopyTo(System.IO.Stream)"/>
        /// and it's overloads. This is the default for .NET Core to be applied everywhere for test consistency.
        /// </summary>
        public const int DefaultStreamCopyBufferSize = 81920;

        /// <summary>
        /// The size of the buffer to use when copying streams during a
        /// download operation.
        /// </summary>
        public const int DefaultDownloadCopyBufferSize = 16384;

        public const string CloseAllHandles = "*";
        public const string Wildcard = "*";

        /// <summary>
        /// The default format we use for block names.  There are 50,000
        /// maximum blocks so we pad the size with up to 4 leading zeros.
        /// </summary>
        public const string BlockNameFormat = "Block_{0:D5}";

        // SASTimeFormat represents the format of a SAS start or expiry time. Use it when formatting/parsing a time.Time.
        // ISO 8601 uses "yyyy'-'MM'-'dd'T'HH':'mm':'ss"
        public const string SasTimeFormat = "yyyy-MM-ddTHH:mm:ssZ";

        public const string SnapshotParameterName = "snapshot";
        public const string VersionIdParameterName = "versionid";

        public const string Https = "https";
        public const string Http = "http";

        public const string PercentSign = "%";
        public const string EncodedPercentSign = "%25";

        /// <summary>
        /// Storage Connection String constant values.
        /// </summary>
        internal static class ConnectionStrings
        {
            /// <summary>
            /// The default port numbers for development storage credentials
            /// </summary>
            internal const int BlobEndpointPortNumber = 10000;
            internal const int QueueEndpointPortNumber = 10001;
            internal const int TableEndpointPortNumber = 10002;

            internal const string UseDevelopmentSetting = "UseDevelopmentStorage";
            internal const string DevelopmentProxyUriSetting = "DevelopmentStorageProxyUri";
            internal const string DefaultEndpointsProtocolSetting = "DefaultEndpointsProtocol";
            internal const string AccountNameSetting = "AccountName";
            internal const string AccountKeyNameSetting = "AccountKeyName";
            internal const string AccountKeySetting = "AccountKey";
            internal const string BlobEndpointSetting = "BlobEndpoint";
            internal const string QueueEndpointSetting = "QueueEndpoint";
            internal const string TableEndpointSetting = "TableEndpoint";
            internal const string FileEndpointSetting = "FileEndpoint";
            internal const string BlobSecondaryEndpointSetting = "BlobSecondaryEndpoint";
            internal const string QueueSecondaryEndpointSetting = "QueueSecondaryEndpoint";
            internal const string TableSecondaryEndpointSetting = "TableSecondaryEndpoint";
            internal const string FileSecondaryEndpointSetting = "FileSecondaryEndpoint";
            internal const string EndpointSuffixSetting = "EndpointSuffix";
            internal const string SharedAccessSignatureSetting = "SharedAccessSignature";
            internal const string DevStoreAccountName = "devstoreaccount1";
            internal const string DevStoreAccountKey =
                "Eby8vdM02xNOcqFlqUwJPLlmEtlCDXJ1OUzFT50uSRZ6IFsuFq2UVErCz4I6tq/K1SZFPTOtr/KBHBeksoGMGw==";
            internal const string SecondaryLocationAccountSuffix = "-secondary";
            internal const string DefaultEndpointSuffix = "core.windows.net";
            internal const string DefaultBlobHostnamePrefix = "blob";
            internal const string DefaultQueueHostnamePrefix = "queue";
            internal const string DefaultTableHostnamePrefix = "table";
            internal const string DefaultFileHostnamePrefix = "file";
        }

        /// <summary>
        /// Header Name constant values.
        /// </summary>
        internal static class HeaderNames
        {
            public const string XMsPrefix = "x-ms-";
            public const string MetadataPrefix = "x-ms-meta-";
            public const string ErrorCode = "x-ms-error-code";
            public const string RequestId = "x-ms-request-id";
            public const string ClientRequestId = "x-ms-client-request-id";
            public const string Date = "x-ms-date";
            public const string SharedKey = "SharedKey";
            public const string Authorization = "Authorization";
            public const string ContentEncoding = "Content-Encoding";
            public const string ContentLanguage = "Content-Language";
            public const string ContentLength = "Content-Length";
            public const string ContentMD5 = "Content-MD5";
            public const string ContentType = "Content-Type";
            public const string IfModifiedSince = "If-Modified-Since";
            public const string IfMatch = "If-Match";
            public const string IfNoneMatch = "If-None-Match";
            public const string IfUnmodifiedSince = "If-Unmodified-Since";
            public const string Range = "Range";
            public const string ContentRange = "Content-Range";
            public const string VersionId = "x-ms-version-id";
        }

        internal static class ErrorCodes
        {
            public const string InternalError = "InternalError";
            public const string OperationTimedOut = "OperationTimedOut";
            public const string ServerBusy = "ServerBusy";
        }

        /// <summary>
        /// Blob constant values.
        /// </summary>
        internal static class Blob
        {
            public const int HttpsPort = 443;
            public const string UriSubDomain = "blob";
            public const int QuickQueryDownloadSize = 4 * Constants.MB;

            internal static class Append
            {
                public const int MaxAppendBlockBytes = 4 * Constants.MB; // 4MB
                public const int MaxBlocks = 50000;
            }

            internal static class Block
            {
                public const int DefaultConcurrentTransfersCount = 5;
                public const int DefaultInitalDownloadRangeSize = 256 * Constants.MB; // 256 MB
                public const int Pre_2019_12_12_MaxUploadBytes = 256 * Constants.MB; // 256 MB
                public const long MaxUploadBytes = 5000L * Constants.MB; // 5000MB
                public const int MaxDownloadBytes = 256 * Constants.MB; // 256MB
                public const int Pre_2019_12_12_MaxStageBytes = 100 * Constants.MB; // 100 MB
                public const long MaxStageBytes = 4000L * Constants.MB; // 4000MB
                public const int MaxBlocks = 50000;
            }

            internal static class Container
            {
                /// <summary>
                /// The Azure Storage name used to identify a storage account's root container.
                /// </summary>
                public const string RootName = "$root";

                /// <summary>
                /// The Azure Storage name used to identify a storage account's logs container.
                /// </summary>
                public const string LogsName = "$logs";

                /// <summary>
                /// The Azure Storage name used to identify a storage account's web content container.
                /// </summary>
                public const string WebName = "$web";
            }

            internal static class Lease
            {
                /// <summary>
                /// Lease Duration is set as infinite when passed -1.
                /// </summary>
                public const int InfiniteLeaseDuration = -1;
            }
        }

        /// <summary>
        /// File constant values.
        /// </summary>
        internal static class File
        {
            public const string UriSubDomain = "file";
            public const string FileAttributesNone = "None";
            public const string FileTimeNow = "Now";
            public const string Preserve = "Preserve";
            public const string FilePermissionInherit = "Inherit";
            public const int MaxFilePermissionHeaderSize = 8 * KB;
            public const int MaxFileUpdateRange = 4 * MB;
            public const string FileTimeFormat = "yyyy'-'MM'-'dd'T'HH':'mm':'ss'.'fffffff'Z'";
            public const string SnapshotParameterName = "sharesnapshot";

            internal static class Lease
            {
                /// <summary>
                /// Lease Duration is set as infinite when passed -1.
                /// </summary>
                public const int InfiniteLeaseDuration = -1;
            }

            internal static class Errors
            {
                public const string ShareUsageBytesOverflow =
                    "ShareUsageBytes exceeds int.MaxValue. Use ShareUsageInBytes instead.";

                public const string LeaseNotPresentWithFileOperation =
                    "LeaseNotPresentWithFileOperation";
            }
        }

        /// <summary>
        /// Data Lake constant values.
        /// </summary>
        internal static class DataLake
        {
            /// <summary>
            /// The blob URI suffix.
            /// </summary>
            public const string BlobUriSuffix = Blob.UriSubDomain;

            /// <summary>
            /// The DFS URI suffix.
            /// </summary>
            public const string DfsUriSuffix = "dfs";

            /// <summary>
            /// The key of the object json object returned for errors.
            /// </summary>
            public const string ErrorKey = "error";

            /// <summary>
            /// The key of the error code returned for errors.
            /// </summary>
            public const string ErrorCodeKey = "code";

            /// <summary>
            /// The key of the error message returned for errors.
            /// </summary>
            public const string ErrorMessageKey = "message";

            /// <summary>
            /// The Azure Storage error codes for Datalake Client.
            /// </summary>
            public const string AlreadyExists = "ContainerAlreadyExists";
            public const string FilesystemNotFound = "FilesystemNotFound";
            public const string PathNotFound = "PathNotFound";

            /// <summary>
            /// Default concurrent transfers count.
            /// </summary>
            public const int DefaultConcurrentTransfersCount = 5;

            /// <summary>
            /// Max upload bytes.
            /// </summary>
            public const int MaxAppendBytes = 100 * Constants.MB; // 100 MB

            /// <summary>
            /// Metadata key for isFolder property.
            /// </summary>
            public const string IsDirectoryKey = "hdi_isFolder";
        }

        /// <summary>
        /// Queue constant values.
        /// </summary>
        internal static class Queue
        {
            /// <summary>
            /// QueueMaxMessagesDequeue indicates the maximum number of messages
            /// you can retrieve with each call to Dequeue.
            /// </summary>
            public const int MaxMessagesDequeue = 32;

            /// <summary>
            /// QueueMessageMaxBytes indicates the maximum number of bytes allowed for a message's UTF-8 text.
            /// </summary>
            public const int QueueMessageMaxBytes = 64 * Constants.KB;

            public const int StatusCodeNoContent = 204;

            public const string MessagesUri = "messages";

            public const string UriSubDomain = "queue";
        }

        /// <summary>
        /// ChangeFeed constant values.
        /// </summary>
        internal static class ChangeFeed
        {
            public const string ChangeFeedContainerName = "$blobchangefeed";
            public const string SegmentPrefix = "idx/segments/";
            public const string InitalizationManifestPath = "/0000/";
            public const string InitalizationSegment = "1601";
            public const string MetaSegmentsPath = "meta/segments.json";
            public const long ChunkBlockDownloadSize = MB;
            public const int DefaultPageSize = 5000;
<<<<<<< HEAD
=======
            public const int LazyLoadingBlobStreamBlockSize = 3 * Constants.KB;
>>>>>>> 60f4876e

            internal static class Event
            {
                public const string Topic = "topic";
                public const string Subject = "subject";
                public const string EventType = "eventType";
                public const string EventTime = "eventTime";
                public const string EventId = "id";
                public const string Data = "data";
<<<<<<< HEAD
                public const string DataVersion = "dataVersion";
=======
                public const string SchemaVersion = "schemaVersion";
>>>>>>> 60f4876e
                public const string MetadataVersion = "metadataVersion";
            }

            internal static class EventData
            {
                public const string Api = "api";
                public const string ClientRequestId = "clientRequestId";
                public const string RequestId = "requestId";
                public const string Etag = "etag";
                public const string ContentType = "contentType";
                public const string ContentLength = "contentLength";
                public const string BlobType = "blobType";
                public const string BlockBlob = "BlockBlob";
                public const string PageBlob = "pageBlob";
                public const string AppendBlob = "AppendBlob";
                public const string ContentOffset = "contentOffset";
                public const string DestinationUrl = "destinationUrl";
                public const string SourceUrl = "sourceUrl";
                public const string Url = "url";
                public const string Recursive = "recursive";
                public const string Sequencer = "sequencer";
            }
        }

        /// <summary>
        /// Quick Query constant values.
        /// </summary>
        internal static class QuickQuery
        {
            public const string SqlQueryType = "SQL";

            public const string Data = "data";
            public const string BytesScanned = "bytesScanned";
            public const string TotalBytes = "totalBytes";
            public const string Fatal = "fatal";
            public const string Name = "name";
            public const string Description = "description";
            public const string Position = "position";

            public const string DataRecordName = "com.microsoft.azure.storage.queryBlobContents.resultData";
            public const string ProgressRecordName = "com.microsoft.azure.storage.queryBlobContents.progress";
            public const string ErrorRecordName = "com.microsoft.azure.storage.queryBlobContents.error";
            public const string EndRecordName = "com.microsoft.azure.storage.queryBlobContents.end";

            internal static class Errors
            {
                public const string InvalidTextConfigurationType
                    = "Invalid text configuration type.  Must be CvsTextConfiguration or JsonTextConfiguration.";
            }
        }

        /// <summary>
        /// Sas constant values.
        /// </summary>
        internal static class Sas
        {
            internal static class Permissions
            {
                public const char Read = 'r';
                public const char Write = 'w';
                public const char Delete = 'd';
                public const char DeleteBlobVersion = 'x';
                public const char List = 'l';
                public const char Add = 'a';
                public const char Update = 'u';
                public const char Process = 'p';
                public const char Create = 'c';
                public const char Tag = 't';
<<<<<<< HEAD
=======
                public const char FilterByTags = 'f';
>>>>>>> 60f4876e
            }

            internal static class Parameters
            {
                public const string Version = "sv";
                public const string VersionUpper = "SV";
                public const string Services = "ss";
                public const string ServicesUpper = "SS";
                public const string ResourceTypes = "srt";
                public const string ResourceTypesUpper = "SRT";
                public const string Protocol = "spr";
                public const string ProtocolUpper = "SPR";
                public const string StartTime = "st";
                public const string StartTimeUpper = "ST";
                public const string ExpiryTime = "se";
                public const string ExpiryTimeUpper = "SE";
                public const string IPRange = "sip";
                public const string IPRangeUpper = "SIP";
                public const string Identifier = "si";
                public const string IdentifierUpper = "SI";
                public const string Resource = "sr";
                public const string ResourceUpper = "SR";
                public const string Permissions = "sp";
                public const string PermissionsUpper = "SP";
                public const string Signature = "sig";
                public const string SignatureUpper = "SIG";
                public const string KeyObjectId = "skoid";
                public const string KeyObjectIdUpper = "SKOID";
                public const string KeyTenantId = "sktid";
                public const string KeyTenantIdUpper = "SKTID";
                public const string KeyStart = "skt";
                public const string KeyStartUpper = "SKT";
                public const string KeyExpiry = "ske";
                public const string KeyExpiryUpper = "SKE";
                public const string KeyService = "sks";
                public const string KeyServiceUpper = "SKS";
                public const string KeyVersion = "skv";
                public const string KeyVersionUpper = "SKV";
                public const string CacheControl = "rscc";
                public const string CacheControlUpper = "RSCC";
                public const string ContentDisposition = "rscd";
                public const string ContentDispositionUpper = "RSCD";
                public const string ContentEncoding = "rsce";
                public const string ContentEncodingUpper = "RSCE";
                public const string ContentLanguage = "rscl";
                public const string ContentLanguageUpper = "RSCL";
                public const string ContentType = "rsct";
                public const string ContentTypeUpper = "RSCT";
            }

            internal static class Resource
            {
                public const string BlobSnapshot = "bs";
                public const string BlobVersion = "bv";
                public const string Blob = "b";
                public const string Container = "c";
                public const string File = "f";
                public const string Share = "s";
            }

            internal static class AccountServices
            {
                public const char Blob = 'b';
                public const char Queue = 'q';
                public const char File = 'f';
                public const char Table = 't';
            }

            internal static class AccountResources
            {
                public const char Service = 's';
                public const char Container = 'c';
                public const char Object = 'o';
            }
        }

        internal static class ClientSideEncryption
        {
            public const ClientSideEncryptionVersion CurrentVersion = ClientSideEncryptionVersion.V1_0;

            public const string AgentMetadataKey = "EncryptionLibrary";

            public const string AesCbcPkcs5Padding = "AES/CBC/PKCS5Padding";

            public const string AesCbcNoPadding = "AES/CBC/NoPadding";

            public const string Aes = "AES";

            public const string EncryptionDataKey = "encryptiondata";

            public const string EncryptionMode = "FullBlob";

            public const int EncryptionBlockSize = 16;

            public const int EncryptionKeySizeBits = 256;

            public const string XMsRange = "x-ms-range";
        }

        /// <summary>
        /// XML Element Name constant values.
        /// </summary>
        internal static class Xml
        {
            internal const string Code = "Code";
            internal const string Message = "Message";
        }

        internal static class GeoRedundantRead
        {
            internal const string AlternateHostKey = "AlternateHostKey";
            internal const string ResourceNotReplicated = "ResourceNotReplicated";
        }

        internal static class HttpStatusCode
        {
            internal const int NotFound = 404;
        }
    }
}<|MERGE_RESOLUTION|>--- conflicted
+++ resolved
@@ -23,11 +23,7 @@
         /// Gets the default service version to use when building shared access
         /// signatures.
         /// </summary>
-<<<<<<< HEAD
-        public const string DefaultSasVersion = "2019-12-12";
-=======
         public const string DefaultSasVersion = "2020-02-10";
->>>>>>> 60f4876e
 
         /// <summary>
         /// The default size of staged blocks when uploading small blobs.
@@ -332,10 +328,7 @@
             public const string MetaSegmentsPath = "meta/segments.json";
             public const long ChunkBlockDownloadSize = MB;
             public const int DefaultPageSize = 5000;
-<<<<<<< HEAD
-=======
             public const int LazyLoadingBlobStreamBlockSize = 3 * Constants.KB;
->>>>>>> 60f4876e
 
             internal static class Event
             {
@@ -345,11 +338,7 @@
                 public const string EventTime = "eventTime";
                 public const string EventId = "id";
                 public const string Data = "data";
-<<<<<<< HEAD
-                public const string DataVersion = "dataVersion";
-=======
                 public const string SchemaVersion = "schemaVersion";
->>>>>>> 60f4876e
                 public const string MetadataVersion = "metadataVersion";
             }
 
@@ -418,10 +407,7 @@
                 public const char Process = 'p';
                 public const char Create = 'c';
                 public const char Tag = 't';
-<<<<<<< HEAD
-=======
                 public const char FilterByTags = 'f';
->>>>>>> 60f4876e
             }
 
             internal static class Parameters
