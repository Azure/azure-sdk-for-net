--- conflicted
+++ resolved
@@ -24,12 +24,7 @@
         /// Gets the default service version to use when building shared access
         /// signatures.
         /// </summary>
-<<<<<<< HEAD
         public const string DefaultSasVersion = "2021-04-10";
-=======
-        // TODO https://github.com/Azure/azure-sdk-for-net/issues/25140
-        public const string DefaultSasVersion = "2020-12-06";
->>>>>>> 06ed8fe7
 
         /// <summary>
         /// The default size of staged blocks when uploading small blobs.
