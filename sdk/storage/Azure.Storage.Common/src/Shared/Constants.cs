﻿// Copyright (c) Microsoft Corporation. All rights reserved.
// Licensed under the MIT License.

using System.Collections.Generic;

namespace Azure.Storage
{
    internal static class Constants
    {
        public const int KB = 1024;
        public const int MB = KB * 1024;
        public const int GB = MB * 1024;
        public const long TB = GB * 1024L;
        public const int Base16 = 16;

        public const int MaxReliabilityRetries = 5;

        /// <summary>
        /// The maximum allowed time between read or write calls to the stream for IdleCancellingStream.
        /// </summary>
        public const int MaxIdleTimeMs = 120000;

        /// <summary>
        /// Gets the default service version to use when building shared access
        /// signatures.
        /// </summary>
        public const string DefaultSasVersion = "2021-08-06";

        /// <summary>
        /// The default size of staged blocks when uploading small blobs.
        /// </summary>
        public const int DefaultBufferSize = 4 * Constants.MB;

        /// <summary>
        /// The size of staged blocks when uploading large blobs.
        /// </summary>
        public const int LargeBufferSize = 8 * Constants.MB;

        /// <summary>
        /// The threshold where we switch from staging <see cref="DefaultBufferSize"/>
        /// buffers to staging <see cref="LargeBufferSize"/> buffers.
        /// </summary>
        public const int LargeUploadThreshold = 100 * Constants.MB;

        /// <summary>
        /// The minimum number of bytes to download in Open Read.
        /// </summary>
        public const int DefaultStreamingDownloadSize = 4 * Constants.MB;

        /// <summary>
        /// Different .NET implementations have different default sizes for <see cref="System.IO.Stream.CopyTo(System.IO.Stream)"/>
        /// and it's overloads. This is the default for .NET Core to be applied everywhere for test consistency.
        /// </summary>
        public const int DefaultStreamCopyBufferSize = 81920;

        /// <summary>
        /// The size of the buffer to use when copying streams during a
        /// download operation.
        /// </summary>
        public const int DefaultDownloadCopyBufferSize = 16384;

        public const string CloseAllHandles = "*";
        public const string Wildcard = "*";

        /// <summary>
        /// The default format we use for block names.  There are 50,000
        /// maximum blocks so we pad the size with up to 4 leading zeros.
        /// </summary>
        public const string BlockNameFormat = "Block_{0:D5}";

        // SASTimeFormat represents the format of a SAS start or expiry time. Use it when formatting/parsing a time.Time.
        // ISO 8601 uses "yyyy'-'MM'-'dd'T'HH':'mm':'ss"
        public const string SasTimeFormatSeconds = "yyyy-MM-ddTHH:mm:ssZ";
        public const string SasTimeFormatSubSeconds = "yyyy-MM-ddTHH:mm:ss.fffffffZ";
        public const string SasTimeFormatMinutes = "yyyy-MM-ddTHH:mmZ";
        public const string SasTimeFormatDays = "yyyy-MM-dd";

        public const string SnapshotParameterName = "snapshot";
        public const string VersionIdParameterName = "versionid";
        public const string ShareSnapshotParameterName = "sharesnapshot";

        public const string Https = "https";
        public const string Http = "http";

        public const string PercentSign = "%";
        public const string EncodedPercentSign = "%25";

        public const string FalseName = "false";
        public const string TrueName = "true";

        public const string ErrorCode = "Code";
        public const string ErrorMessage = "Message";

        public const string CommaString = ",";
        public const char CommaChar = ',';

        public const string ContentTypeApplicationXml = "application/xml";
        public const string ContentTypeApplicationJson = "application/json";

        public const string ErrorPropertyKey = "error";
        public const string DetailPropertyKey = "detail";
        public const string MessagePropertyKey = "message";
        public const string CodePropertyKey = "code";

        public const string Iso8601Format = "yyyy'-'MM'-'dd'T'HH':'mm':'ssZ";

        public const string DisableRequestConditionsValidationSwitchName = "Azure.Storage.DisableRequestConditionsValidation";
        public const string DisableRequestConditionsValidationEnvVar = "AZURE_STORAGE_DISABLE_REQUEST_CONDITIONS_VALIDATION";

        public const string DefaultScope = "/.default";

        /// <summary>
        /// Storage Connection String constant values.
        /// </summary>
        internal static class ConnectionStrings
        {
            /// <summary>
            /// The default port numbers for development storage credentials
            /// </summary>
            internal const int BlobEndpointPortNumber = 10000;
            internal const int QueueEndpointPortNumber = 10001;
            internal const int TableEndpointPortNumber = 10002;

            internal const string UseDevelopmentSetting = "UseDevelopmentStorage";
            internal const string DevelopmentProxyUriSetting = "DevelopmentStorageProxyUri";
            internal const string DefaultEndpointsProtocolSetting = "DefaultEndpointsProtocol";
            internal const string AccountNameSetting = "AccountName";
            internal const string AccountKeyNameSetting = "AccountKeyName";
            internal const string AccountKeySetting = "AccountKey";
            internal const string BlobEndpointSetting = "BlobEndpoint";
            internal const string QueueEndpointSetting = "QueueEndpoint";
            internal const string TableEndpointSetting = "TableEndpoint";
            internal const string FileEndpointSetting = "FileEndpoint";
            internal const string BlobSecondaryEndpointSetting = "BlobSecondaryEndpoint";
            internal const string QueueSecondaryEndpointSetting = "QueueSecondaryEndpoint";
            internal const string TableSecondaryEndpointSetting = "TableSecondaryEndpoint";
            internal const string FileSecondaryEndpointSetting = "FileSecondaryEndpoint";
            internal const string EndpointSuffixSetting = "EndpointSuffix";
            internal const string SharedAccessSignatureSetting = "SharedAccessSignature";
            internal const string DevStoreAccountName = "devstoreaccount1";
            internal const string DevStoreAccountKey =
                "Eby8vdM02xNOcqFlqUwJPLlmEtlCDXJ1OUzFT50uSRZ6IFsuFq2UVErCz4I6tq/K1SZFPTOtr/KBHBeksoGMGw==";
            internal const string SecondaryLocationAccountSuffix = "-secondary";
            internal const string DefaultEndpointSuffix = "core.windows.net";
            internal const string DefaultBlobHostnamePrefix = "blob";
            internal const string DefaultQueueHostnamePrefix = "queue";
            internal const string DefaultTableHostnamePrefix = "table";
            internal const string DefaultFileHostnamePrefix = "file";
        }

        /// <summary>
        /// Header Name constant values.
        /// </summary>
        internal static class HeaderNames
        {
            public const string XMsPrefix = "x-ms-";
            public const string MetadataPrefix = "x-ms-meta-";
            public const string ErrorCode = "x-ms-error-code";
            public const string RequestId = "x-ms-request-id";
            public const string ClientRequestId = "x-ms-client-request-id";
            public const string Date = "x-ms-date";
            public const string SharedKey = "SharedKey";
            public const string Authorization = "Authorization";
            public const string ContentEncoding = "Content-Encoding";
            public const string ContentLanguage = "Content-Language";
            public const string ContentLength = "Content-Length";
            public const string ContentMD5 = "Content-MD5";
            public const string ContentType = "Content-Type";
            public const string IfModifiedSince = "If-Modified-Since";
            public const string IfMatch = "If-Match";
            public const string IfNoneMatch = "If-None-Match";
            public const string IfUnmodifiedSince = "If-Unmodified-Since";
            public const string Range = "Range";
            public const string ContentRange = "Content-Range";
            public const string VersionId = "x-ms-version-id";
            public const string LeaseTime = "x-ms-lease-time";
            public const string LastModified = "Last-Modified";
            public const string ETag = "ETag";
        }

        internal static class ErrorCodes
        {
            public const string InternalError = "InternalError";
            public const string OperationTimedOut = "OperationTimedOut";
            public const string ServerBusy = "ServerBusy";
            public const string ContainerAlreadyExists = "ContainerAlreadyExists";
            public const string BlobAlreadyExists = "BlobAlreadyExists";
        }

        /// <summary>
        /// Blob constant values.
        /// </summary>
        internal static class Blob
        {
            public const int HttpsPort = 443;
            public const string UriSubDomain = "blob";
            public const int QuickQueryDownloadSize = 4 * Constants.MB;
            public const string MetadataHeaderPrefix = "x-ms-meta-";
            public const string ObjectReplicationRulesHeaderPrefix = "x-ms-or-";

            internal static class Append
            {
                public const int MaxAppendBlockBytes = 4 * Constants.MB; // 4MB
                public const int MaxBlocks = 50000;
            }

            internal static class Block
            {
                public const int DefaultConcurrentTransfersCount = 5;
                public const int DefaultInitalDownloadRangeSize = 256 * Constants.MB; // 256 MB
                public const int Pre_2019_12_12_MaxUploadBytes = 256 * Constants.MB; // 256 MB
                public const long MaxUploadBytes = 5000L * Constants.MB; // 5000MB
                public const int MaxDownloadBytes = 256 * Constants.MB; // 256MB
                public const int Pre_2019_12_12_MaxStageBytes = 100 * Constants.MB; // 100 MB
                public const long MaxStageBytes = 4000L * Constants.MB; // 4000MB
                public const int MaxBlocks = 50000;
            }

            internal static class Page
            {
                public const int PageSizeBytes = 512;
            }

            internal static class Container
            {
                public const string Name = "Blob Container";
                /// <summary>
                /// The Azure Storage name used to identify a storage account's root container.
                /// </summary>
                public const string RootName = "$root";

                /// <summary>
                /// The Azure Storage name used to identify a storage account's logs container.
                /// </summary>
                public const string LogsName = "$logs";

                /// <summary>
                /// The Azure Storage name used to identify a storage account's web content container.
                /// </summary>
                public const string WebName = "$web";
            }

            internal static class Lease
            {
                /// <summary>
                /// Lease Duration is set as infinite when passed -1.
                /// </summary>
                public const int InfiniteLeaseDuration = -1;
            }
        }

        /// <summary>
        /// File constant values.
        /// </summary>
        internal static class File
        {
            public const string UriSubDomain = "file";
            public const string FileAttributesNone = "None";
            public const string FileTimeNow = "Now";
            public const string Preserve = "Preserve";
            public const string Source = "Source";
            public const string FilePermissionInherit = "Inherit";
            public const int MaxFilePermissionHeaderSize = 8 * KB;
            public const int MaxFileUpdateRange = 4 * MB;
            public const string FileTimeFormat = "yyyy'-'MM'-'dd'T'HH':'mm':'ss'.'fffffff'Z'";
            public const string SnapshotParameterName = "sharesnapshot";

            public const string SmbProtocol = "SMB";
            public const string NfsProtocol = "NFS";

            internal static class Lease
            {
                /// <summary>
                /// Lease Duration is set as infinite when passed -1.
                /// </summary>
                public const long InfiniteLeaseDuration = -1;
            }

            internal static class Errors
            {
                public const string ShareUsageBytesOverflow =
                    "ShareUsageBytes exceeds int.MaxValue. Use ShareUsageInBytes instead.";

                public const string LeaseNotPresentWithFileOperation =
                    "LeaseNotPresentWithFileOperation";
            }

            internal static class Share
            {
                public const string Name = "Share";
            }
        }

        /// <summary>
        /// Data Lake constant values.
        /// </summary>
        internal static class DataLake
        {
            /// <summary>
            /// The blob URI suffix.
            /// </summary>
            public const string BlobUriSuffix = Blob.UriSubDomain;

            /// <summary>
            /// The blob URI suffix.
            /// </summary>
            public const string BlobUriPeriodSuffix = "." + Blob.UriSubDomain + ".";

            /// <summary>
            /// The DFS URI suffix.
            /// </summary>
            public const string DfsUriSuffix = "dfs";

            /// <summary>
            /// The DFS URI suffix.
            /// </summary>
            public const string DfsUriPeriodSuffix = "." + DfsUriSuffix + ".";

            /// <summary>
            /// The key of the object json object returned for errors.
            /// </summary>
            public const string ErrorKey = "error";

            /// <summary>
            /// The key of the error code returned for errors.
            /// </summary>
            public const string ErrorCodeKey = "code";

            /// <summary>
            /// The key of the error message returned for errors.
            /// </summary>
            public const string ErrorMessageKey = "message";

            /// <summary>
            /// The Azure Storage error codes for Datalake Client.
            /// </summary>
            public const string AlreadyExists = "ContainerAlreadyExists";
            public const string FilesystemNotFound = "FilesystemNotFound";
            public const string PathNotFound = "PathNotFound";
            public const string PathAlreadyExists = "PathAlreadyExists";

            /// <summary>
            /// Default concurrent transfers count.
            /// </summary>
            public const int DefaultConcurrentTransfersCount = 5;

            /// <summary>
            /// Max upload bytes for less than Service Version 2019-12-12.
            /// </summary>
            public const int Pre_2019_12_12_MaxAppendBytes = 100 * Constants.MB; // 100 MB

            /// <summary>
            /// Max upload bytes.
            /// </summary>
            public const long MaxAppendBytes = 4000L * Constants.MB; // 4000MB;

            /// <summary>
            /// Metadata key for isFolder property.
            /// </summary>
            public const string IsDirectoryKey = "hdi_isFolder";

            public const string FileSystemName = "FileSystem";

            public const string DeletionId = "deletionid";

            public const string DirectoryResourceType = "directory";
        }

        /// <summary>
        /// Queue constant values.
        /// </summary>
        internal static class Queue
        {
            /// <summary>
            /// QueueMaxMessagesDequeue indicates the maximum number of messages
            /// you can retrieve with each call to Dequeue.
            /// </summary>
            public const int MaxMessagesDequeue = 32;

            /// <summary>
            /// QueueMessageMaxBytes indicates the maximum number of bytes allowed for a message's UTF-8 text.
            /// </summary>
            public const int QueueMessageMaxBytes = 64 * Constants.KB;

            public const int StatusCodeNoContent = 204;

            public const string MessagesUri = "messages";

            public const string UriSubDomain = "queue";

            public const string QueueTraitsMetadata = "metadata";
        }

        /// <summary>
        /// ChangeFeed constant values.
        /// </summary>
        internal static class ChangeFeed
        {
            public const string ChangeFeedContainerName = "$blobchangefeed";
            public const string SegmentPrefix = "idx/segments/";
            public const string InitalizationManifestPath = "/0000/";
            public const string InitalizationSegment = "1601";
            public const string MetaSegmentsPath = "meta/segments.json";
            public const long ChunkBlockDownloadSize = MB;
            public const int DefaultPageSize = 5000;
            public const int LazyLoadingBlobStreamBlockSize = 3 * Constants.KB;

            internal static class Event
            {
                public const string Topic = "topic";
                public const string Subject = "subject";
                public const string EventType = "eventType";
                public const string EventTime = "eventTime";
                public const string EventId = "id";
                public const string Data = "data";
                public const string SchemaVersion = "schemaVersion";
                public const string MetadataVersion = "metadataVersion";
            }

            internal static class EventData
            {
                public const string Api = "api";
                public const string ClientRequestId = "clientRequestId";
                public const string RequestId = "requestId";
                public const string Etag = "etag";
                public const string ContentType = "contentType";
                public const string ContentLength = "contentLength";
                public const string BlobType = "blobType";
                public const string BlobVersionLower = "blobVersion";
                public const string ContainerVersion = "containerVersion";
                public const string BlobTier = "blobTier";
                public const string BlockBlob = "BlockBlob";
                public const string PageBlob = "pageBlob";
                public const string AppendBlob = "AppendBlob";
                public const string ContentOffset = "contentOffset";
                public const string DestinationUrl = "destinationUrl";
                public const string SourceUrl = "sourceUrl";
                public const string Url = "url";
                public const string Recursive = "recursive";
                public const string Sequencer = "sequencer";
                public const string PreviousInfo = "previousInfo";
                public const string Snapshot = "snapshot";
                public const string BlobPropertiesUpdated = "blobPropertiesUpdated";
                public const string AsyncOperationInfo = "asyncOperationInfo";

                public const string Current = "current";
                public const string Previous = "previous";

                public const string DestinationTier = "DestinationTier";
                public const string WasAsyncOperation = "WasAsyncOperation";
                public const string CopyId = "CopyId";

                public const string SoftDeletedSnapshot = "SoftDeleteSnapshot";
                public const string WasBlobSoftDeleted = "WasBlobSoftDeleted";
                public const string BlobVersion = "BlobVersion";
                public const string LastVersion = "LastVersion";
                public const string PreviousTier = "PreviousTier";

                public const string BlobTagsUpdated = "blobTagsUpdated";
            }
        }

        /// <summary>
        /// Quick Query constant values.
        /// </summary>
        internal static class QuickQuery
        {
            public const string SqlQueryType = "SQL";

            public const string Data = "data";
            public const string BytesScanned = "bytesScanned";
            public const string TotalBytes = "totalBytes";
            public const string Fatal = "fatal";
            public const string Name = "name";
            public const string Description = "description";
            public const string Position = "position";

            public const string DataRecordName = "com.microsoft.azure.storage.queryBlobContents.resultData";
            public const string ProgressRecordName = "com.microsoft.azure.storage.queryBlobContents.progress";
            public const string ErrorRecordName = "com.microsoft.azure.storage.queryBlobContents.error";
            public const string EndRecordName = "com.microsoft.azure.storage.queryBlobContents.end";

            public const string ArrowFieldTypeInt64 = "int64";
            public const string ArrowFieldTypeBool = "bool";
            public const string ArrowFieldTypeTimestamp = "timestamp[ms]";
            public const string ArrowFieldTypeString = "string";
            public const string ArrowFieldTypeDouble = "double";
            public const string ArrowFieldTypeDecimal = "decimal";
        }

        /// <summary>
        /// Sas constant values.
        /// </summary>
        internal static class Sas
        {
            internal static class Permissions
            {
                public const char Read = 'r';
                public const char Write = 'w';
                public const char Delete = 'd';
                public const char DeleteBlobVersion = 'x';
                public const char List = 'l';
                public const char Add = 'a';
                public const char Update = 'u';
                public const char Process = 'p';
                public const char Create = 'c';
                public const char Tag = 't';
                public const char FilterByTags = 'f';
                public const char Move = 'm';
                public const char Execute = 'e';
                public const char SetImmutabilityPolicy = 'i';
                public const char ManageOwnership = 'o';
                public const char ManageAccessControl = 'p';
                public const char PermanentDelete = 'y';
            }

            internal static class Parameters
            {
                public const string Version = "sv";
                public const string VersionUpper = "SV";
                public const string Services = "ss";
                public const string ServicesUpper = "SS";
                public const string ResourceTypes = "srt";
                public const string ResourceTypesUpper = "SRT";
                public const string Protocol = "spr";
                public const string ProtocolUpper = "SPR";
                public const string StartTime = "st";
                public const string StartTimeUpper = "ST";
                public const string ExpiryTime = "se";
                public const string ExpiryTimeUpper = "SE";
                public const string IPRange = "sip";
                public const string IPRangeUpper = "SIP";
                public const string Identifier = "si";
                public const string IdentifierUpper = "SI";
                public const string Resource = "sr";
                public const string ResourceUpper = "SR";
                public const string Permissions = "sp";
                public const string PermissionsUpper = "SP";
                public const string Signature = "sig";
                public const string SignatureUpper = "SIG";
                public const string KeyObjectId = "skoid";
                public const string KeyObjectIdUpper = "SKOID";
                public const string KeyTenantId = "sktid";
                public const string KeyTenantIdUpper = "SKTID";
                public const string KeyStart = "skt";
                public const string KeyStartUpper = "SKT";
                public const string KeyExpiry = "ske";
                public const string KeyExpiryUpper = "SKE";
                public const string KeyService = "sks";
                public const string KeyServiceUpper = "SKS";
                public const string KeyVersion = "skv";
                public const string KeyVersionUpper = "SKV";
                public const string CacheControl = "rscc";
                public const string CacheControlUpper = "RSCC";
                public const string ContentDisposition = "rscd";
                public const string ContentDispositionUpper = "RSCD";
                public const string ContentEncoding = "rsce";
                public const string ContentEncodingUpper = "RSCE";
                public const string ContentLanguage = "rscl";
                public const string ContentLanguageUpper = "RSCL";
                public const string ContentType = "rsct";
                public const string ContentTypeUpper = "RSCT";
                public const string PreauthorizedAgentObjectId = "saoid";
                public const string PreauthorizedAgentObjectIdUpper = "SAOID";
                public const string AgentObjectId = "suoid";
                public const string AgentObjectIdUpper = "SUOID";
                public const string CorrelationId = "scid";
                public const string CorrelationIdUpper = "SCID";
                public const string DirectoryDepth = "sdd";
                public const string DirectoryDepthUpper = "SDD";
                public const string EncryptionScope = "ses";
                public const string EncryptionScopeUpper = "SES";
            }

            internal static class Resource
            {
                public const string BlobSnapshot = "bs";
                public const string BlobVersion = "bv";
                public const string Blob = "b";
                public const string Container = "c";
                public const string File = "f";
                public const string Share = "s";
                public const string Directory = "d";
            }

            internal static class AccountServices
            {
                public const char Blob = 'b';
                public const char Queue = 'q';
                public const char File = 'f';
                public const char Table = 't';
            }

            internal static class AccountResources
            {
                public const char Service = 's';
                public const char Container = 'c';
                public const char Object = 'o';
            }

            public static readonly List<char> ValidPermissionsInOrder = new List<char>
            {
                Sas.Permissions.Read,
                Sas.Permissions.Add,
                Sas.Permissions.Create,
                Sas.Permissions.Write,
                Sas.Permissions.Delete,
                Sas.Permissions.DeleteBlobVersion,
                Sas.Permissions.PermanentDelete,
                Sas.Permissions.List,
                Sas.Permissions.Tag,
                Sas.Permissions.Update,
                Sas.Permissions.Process,
                Sas.Permissions.FilterByTags,
                Sas.Permissions.Move,
                Sas.Permissions.Execute,
                Sas.Permissions.SetImmutabilityPolicy,
            };

            /// <summary>
            /// List of ports used for path style addressing.
            /// Copied from Microsoft.Azure.Storage.Core.Util
            /// </summary>
            internal static readonly int[] PathStylePorts = { 10000, 10001, 10002, 10003, 10004, 10100, 10101, 10102, 10103, 10104, 11000, 11001, 11002, 11003, 11004, 11100, 11101, 11102, 11103, 11104 };
        }

        internal static class ClientSideEncryption
        {
            public const ClientSideEncryptionVersion CurrentVersion = ClientSideEncryptionVersion.V1_0;

            public const string AgentMetadataKey = "EncryptionLibrary";

            public const string AesCbcPkcs5Padding = "AES/CBC/PKCS5Padding";

            public const string AesCbcNoPadding = "AES/CBC/NoPadding";

            public const string EncryptionDataKey = "encryptiondata";

            public const string EncryptionMode = "FullBlob";

            public const int EncryptionBlockSize = 16;

            public const int EncryptionKeySizeBits = 256;

            public const string XMsRange = "x-ms-range";

<<<<<<< HEAD
            internal static class V2
            {
                public const int EncryptionRegionDataSize = 4 * MB;
                public const int NonceSize = 12;
                public const int TagSize = 16;
                public const int EncryptionRegionTotalSize = NonceSize + EncryptionRegionDataSize + TagSize;
            }
=======
            public const string BCRYPT_AES_ALGORITHM = "AES";

            public const string BCRYPT_CHAIN_MODE_GCM = "ChainingModeGCM";

            public const string BCRYPT_CHAINING_MODE = "ChainingMode";

            internal const string BCryptdll = "BCrypt.dll";
>>>>>>> 6f154d93
        }

        /// <summary>
        /// XML Element Name constant values.
        /// </summary>
        internal static class Xml
        {
            internal const string Code = "Code";
            internal const string Message = "Message";
        }

        internal static class GeoRedundantRead
        {
            internal const string AlternateHostKey = "AlternateHostKey";
            internal const string ResourceNotReplicated = "ResourceNotReplicated";
        }

        internal static class HttpStatusCode
        {
            internal const int NotFound = 404;
            internal const int NotModified = 304;
        }

        internal static class ServerTimeout
        {
            internal const string HttpMessagePropertyKey = "Azure.Storage.StorageServerTimeoutPolicy.Timeout";
            internal const string QueryParameterKey = "timeout";
        }
    }
}<|MERGE_RESOLUTION|>--- conflicted
+++ resolved
@@ -644,7 +644,6 @@
 
             public const string XMsRange = "x-ms-range";
 
-<<<<<<< HEAD
             internal static class V2
             {
                 public const int EncryptionRegionDataSize = 4 * MB;
@@ -652,7 +651,7 @@
                 public const int TagSize = 16;
                 public const int EncryptionRegionTotalSize = NonceSize + EncryptionRegionDataSize + TagSize;
             }
-=======
+
             public const string BCRYPT_AES_ALGORITHM = "AES";
 
             public const string BCRYPT_CHAIN_MODE_GCM = "ChainingModeGCM";
@@ -660,7 +659,6 @@
             public const string BCRYPT_CHAINING_MODE = "ChainingMode";
 
             internal const string BCryptdll = "BCrypt.dll";
->>>>>>> 6f154d93
         }
 
         /// <summary>
