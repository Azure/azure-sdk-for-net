--- conflicted
+++ resolved
@@ -203,11 +203,7 @@
 
             if (offset + count > buffer.Length)
             {
-<<<<<<< HEAD
                 throw new ArgumentOutOfRangeException($"{nameof(offset)} and {nameof(count)}", $"{nameof(offset)} + {nameof(count)} cannot exceed {nameof(buffer)} length.");
-=======
-                throw new ArgumentOutOfRangeException(nameof(count), $"{nameof(offset)} + {nameof(count)} cannot exceed {nameof(buffer)} length.");
->>>>>>> 9855b778
             }
         }
 
