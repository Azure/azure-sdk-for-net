﻿// Copyright (c) Microsoft Corporation. All rights reserved.
// Licensed under the MIT License.

using System;
using System.Buffers;
using System.IO;
using System.Threading;
using System.Threading.Tasks;
using Azure.Core.Pipeline;

namespace Azure.Storage.Shared
{
    internal abstract class StorageWriteStream : Stream
    {
        protected long _position;
        protected long _bufferSize;
        protected readonly IProgress<long> _progressHandler;
        protected readonly PooledMemoryStream _buffer;
        private bool _disposed;
        private bool _shouldDisposeBuffer;

        protected StorageWriteStream(
            long position,
            long bufferSize,
            IProgress<long> progressHandler,
            PooledMemoryStream buffer = null)
        {
            _position = position;
            _bufferSize = bufferSize;

            if (progressHandler != null)
            {
                _progressHandler = new AggregatingProgressIncrementer(progressHandler);
            }

            if (buffer != null)
            {
                _buffer = buffer;
                _shouldDisposeBuffer = false;
            }
            else
            {
                _buffer = new PooledMemoryStream(
                arrayPool: ArrayPool<byte>.Shared,
                absolutePosition: 0,
                maxArraySize: (int)Math.Min(Constants.MB, bufferSize));
                _shouldDisposeBuffer = true;
            }
        }

        public override bool CanRead => false;

        public override bool CanSeek => false;

        public override bool CanWrite => true;

        public override long Length => throw new NotSupportedException();

        public override long Position { get => _position; set => throw new NotSupportedException(); }

        public override int Read(byte[] buffer, int offset, int count)
            => throw new NotSupportedException();

        public override long Seek(long offset, SeekOrigin origin)
            => throw new NotSupportedException();

        public override void SetLength(long value)
            => throw new NotSupportedException();

        public override void Write(
            byte[] buffer,
            int offset,
            int count)
            => WriteInternal(
                buffer,
                offset,
                count,
                async: false,
                cancellationToken: default)
            .EnsureCompleted();

        public override async Task WriteAsync(
            byte[] buffer,
            int offset,
            int count,
            CancellationToken cancellationToken)
            => await WriteInternal(
                buffer,
                offset,
                count,
                async: true,
                cancellationToken)
            .ConfigureAwait(false);

        protected virtual async Task WriteInternal(
            byte[] buffer,
            int offset,
            int count,
            bool async,
            CancellationToken cancellationToken)
        {
            ValidateWriteParameters(buffer, offset, count);
            int remaining = count;

            // New bytes will fit in the buffer.
            if (count <= _bufferSize - _buffer.Position)
            {
                await WriteToBufferInternal(buffer, offset, count, async, cancellationToken).ConfigureAwait(false);
            }
            else
            {
                // Finish filling the buffer.
                int remainingSpace = (int)(_bufferSize - _buffer.Position);
                await WriteToBufferInternal(
                    buffer,
                    offset,
                    remainingSpace,
                    async,
                    cancellationToken).ConfigureAwait(false);
                remaining -= remainingSpace;
                offset += remainingSpace;

                // Upload bytes.
                await AppendInternal(async, cancellationToken).ConfigureAwait(false);

                // We need to loop, because remaining bytes might be greater than _buffer size.
                while (remaining > 0)
                {
                    int available = (int)Math.Min(remaining, _bufferSize);
                    await WriteToBufferInternal(
                        buffer,
                        offset,
                        available,
                        async,
                        cancellationToken).ConfigureAwait(false);
                    remaining -= available;
                    offset += available;

                    // Renaming bytes won't fit in buffer.
                    if (remaining > 0)
                    {
                        await AppendInternal(async, cancellationToken).ConfigureAwait(false);
                    }
                }
            }
        }

        protected abstract Task FlushInternal(bool async, CancellationToken cancellationToken);

        public override void Flush()
            => FlushInternal(
                async: false,
                cancellationToken: default).EnsureCompleted();

        public override async Task FlushAsync(CancellationToken cancellationToken)
            => await FlushInternal(
                async: true,
                cancellationToken).ConfigureAwait(false);

        protected abstract Task AppendInternal(bool async, CancellationToken cancellationToken);

        protected abstract void ValidateBufferSize(long bufferSize);

        protected async Task WriteToBufferInternal(
            byte[] buffer,
            int offset,
            int count,
            bool async,
            CancellationToken cancellationToken)
        {
            if (async)
            {
                await _buffer.WriteAsync(buffer, offset, count, cancellationToken).ConfigureAwait(false);
            }
            else
            {
                _buffer.Write(buffer, offset, count);
            }
            _position += count;
        }

        protected static void ValidateWriteParameters(byte[] buffer, int offset, int count)
        {
            if (buffer == null)
            {
                throw new ArgumentNullException(nameof(buffer), $"{nameof(buffer)} cannot be null.");
            }

            if (offset < 0)
            {
<<<<<<< HEAD
#pragma warning disable CA2208 // Instantiate argument exceptions correctly
                throw new ArgumentOutOfRangeException($"{nameof(offset)} cannot be less than 0.");
#pragma warning restore CA2208 // Instantiate argument exceptions correctly
=======
                throw new ArgumentOutOfRangeException(nameof(offset), $"{nameof(offset)} cannot be less than 0.");
>>>>>>> 9e6c98a6
            }

            if (offset > buffer.Length)
            {
<<<<<<< HEAD
#pragma warning disable CA2208 // Instantiate argument exceptions correctly
                throw new ArgumentOutOfRangeException($"{nameof(offset)} cannot be greater than {nameof(buffer)} length.");
#pragma warning restore CA2208 // Instantiate argument exceptions correctly
=======
                throw new ArgumentOutOfRangeException(nameof(offset), $"{nameof(offset)} cannot be greater than {nameof(buffer)} length.");
>>>>>>> 9e6c98a6
            }

            if (count < 0)
            {
<<<<<<< HEAD
#pragma warning disable CA2208 // Instantiate argument exceptions correctly
                throw new ArgumentOutOfRangeException($"{nameof(count)} cannot be less than 0.");
#pragma warning restore CA2208 // Instantiate argument exceptions correctly
=======
                throw new ArgumentOutOfRangeException(nameof(count), $"{nameof(count)} cannot be less than 0.");
>>>>>>> 9e6c98a6
            }

            if (offset + count > buffer.Length)
            {
<<<<<<< HEAD
#pragma warning disable CA2208 // Instantiate argument exceptions correctly
                throw new ArgumentOutOfRangeException($"{nameof(offset)} + {nameof(count)} cannot exceed {nameof(buffer)} length.");
#pragma warning restore CA2208 // Instantiate argument exceptions correctly
=======
                throw new ArgumentOutOfRangeException($"{nameof(offset)} and {nameof(count)}", $"{nameof(offset)} + {nameof(count)} cannot exceed {nameof(buffer)} length.");
>>>>>>> 9e6c98a6
            }
        }

        protected override void Dispose(bool disposing)
        {
            if (_disposed)
            {
                return;
            }

            if (disposing)
            {
                Flush();
                if (_shouldDisposeBuffer)
                {
                    _buffer.Dispose();
                }
            }

            _disposed = true;

            base.Dispose(disposing);
        }
    }
}<|MERGE_RESOLUTION|>--- conflicted
+++ resolved
@@ -188,46 +188,22 @@
 
             if (offset < 0)
             {
-<<<<<<< HEAD
-#pragma warning disable CA2208 // Instantiate argument exceptions correctly
-                throw new ArgumentOutOfRangeException($"{nameof(offset)} cannot be less than 0.");
-#pragma warning restore CA2208 // Instantiate argument exceptions correctly
-=======
                 throw new ArgumentOutOfRangeException(nameof(offset), $"{nameof(offset)} cannot be less than 0.");
->>>>>>> 9e6c98a6
             }
 
             if (offset > buffer.Length)
             {
-<<<<<<< HEAD
-#pragma warning disable CA2208 // Instantiate argument exceptions correctly
-                throw new ArgumentOutOfRangeException($"{nameof(offset)} cannot be greater than {nameof(buffer)} length.");
-#pragma warning restore CA2208 // Instantiate argument exceptions correctly
-=======
                 throw new ArgumentOutOfRangeException(nameof(offset), $"{nameof(offset)} cannot be greater than {nameof(buffer)} length.");
->>>>>>> 9e6c98a6
             }
 
             if (count < 0)
             {
-<<<<<<< HEAD
-#pragma warning disable CA2208 // Instantiate argument exceptions correctly
-                throw new ArgumentOutOfRangeException($"{nameof(count)} cannot be less than 0.");
-#pragma warning restore CA2208 // Instantiate argument exceptions correctly
-=======
                 throw new ArgumentOutOfRangeException(nameof(count), $"{nameof(count)} cannot be less than 0.");
->>>>>>> 9e6c98a6
             }
 
             if (offset + count > buffer.Length)
             {
-<<<<<<< HEAD
-#pragma warning disable CA2208 // Instantiate argument exceptions correctly
-                throw new ArgumentOutOfRangeException($"{nameof(offset)} + {nameof(count)} cannot exceed {nameof(buffer)} length.");
-#pragma warning restore CA2208 // Instantiate argument exceptions correctly
-=======
                 throw new ArgumentOutOfRangeException($"{nameof(offset)} and {nameof(count)}", $"{nameof(offset)} + {nameof(count)} cannot exceed {nameof(buffer)} length.");
->>>>>>> 9e6c98a6
             }
         }
 
