--- conflicted
+++ resolved
@@ -117,13 +117,8 @@
                 int toCopy = (int)Min(
                     Length - Position,
                     bufferCount - (Position - offsetOfBuffer),
-<<<<<<< HEAD
-                    count - read);
-                Array.Copy(currentBuffer, Position - offsetOfBuffer, buffer, offset + read, toCopy);
-=======
                     destBuffer.Length - read);
                 new Span<byte>(currentBuffer, (int)(Position - offsetOfBuffer), toCopy).CopyTo(destBuffer.Slice(read));
->>>>>>> 264f5d87
                 read += toCopy;
                 Position += toCopy;
             }
