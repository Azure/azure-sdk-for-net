// Copyright (c) Microsoft Corporation. All rights reserved.
// Licensed under the MIT License.

using System;
using System.Buffers;
using System.Collections.Generic;
using System.IO;
using System.Runtime.CompilerServices;
using System.Threading;
using System.Threading.Tasks;
using Azure.Core;
using Azure.Core.Pipeline;
using Azure.Storage.Shared;

#pragma warning disable SA1402  // File may only contain a single type

namespace Azure.Storage
{
    internal class PartitionedUploader<TServiceSpecificData, TCompleteUploadReturn>
    {
        #region Definitions

        #region Content Partitioning Types and Delegates
        /// <summary>
        /// Generic wrapper for a content data structure.
        /// </summary>
        /// <typeparam name="TContent">
        /// Data structure housing the content to upload.
        /// </typeparam>
        private readonly struct ContentPartition<TContent>
        {
            public long AbsolutePosition { get; }
            public long Length { get; }
            public TContent Content { get; }

            public ContentPartition(long position, long length, TContent content)
            {
                AbsolutePosition = position;
                Length = length;
                Content = content;
            }
        }

        /// <summary>
        /// Generic delegate to slice the caller provided content into smaller
        /// partitions for separate upload.
        /// </summary>
        /// <typeparam name="TContent">
        /// Data structure housing the content to upload.
        /// </typeparam>
        /// <param name="content">
        /// Content to slice.
        /// </param>
        /// <param name="contentLength">
        /// Optional known length of <paramref name="content"/>.
        /// </param>
        /// <param name="blockSize">
        /// Maximum size of the resulting slices.
        /// </param>
        /// <param name="async">
        /// Whether to perform this operation asynchronously.
        /// </param>
        /// <param name="cancellationToken">
        /// Cancellation token for the operation.
        /// </param>
        /// <returns>
        /// Async enumerable of the sliced content.
        /// </returns>
        private delegate IAsyncEnumerable<ContentPartition<TContent>> GetContentPartitionsAsync<TContent>(
            TContent content,
            long? contentLength,
            long blockSize,
            bool async,
            CancellationToken cancellationToken);

        /// <summary>
        /// Generic delegate to upload and individual content partition.
        /// </summary>
        /// <typeparam name="TContent"></typeparam>
        /// <param name="content">
        /// Content partition.
        /// </param>
        /// <param name="offset">
        /// Absolute offset of this partition.
        /// </param>
        /// <param name="args">
        /// Service-specific args for upload.
        /// </param>
        /// <param name="progressHandler">
        /// Progress handler for this partition's upload.
        /// </param>
        /// <param name="async">
        /// Whether to perform this operation asynchronously.
        /// </param>
        /// <param name="cancellationToken">
        /// Cancellation token.
        /// </param>
        /// <returns>
        /// Task for partition upload completion.
        /// </returns>
        private delegate Task StageContentPartitionAsync<TContent>(
            TContent content,
            long offset,
            TServiceSpecificData args,
            IProgress<long> progressHandler,
            bool async,
            CancellationToken cancellationToken);

        /// <summary>
        /// Delegte for getting a partition from a stream based on the selected data management stragegy.
        /// </summary>
        private delegate Task<Stream> GetNextStreamPartition(
            Stream stream,
            long minCount,
            long maxCount,
            long absolutePosition,
            bool async,
            CancellationToken cancellationToken);
        #endregion

        #region Injected Client Behaviors
        public delegate DiagnosticScope CreateScope(string operationName);
        public delegate Task InitializeDestinationInternal(TServiceSpecificData args, bool async, CancellationToken cancellationToken);
        public delegate Task<Response<TCompleteUploadReturn>> SingleUploadStreamingInternal(
            Stream contentStream,
            TServiceSpecificData args,
            IProgress<long> progressHandler,
            UploadTransferValidationOptions transferValidation,
            string operationName,
            bool async,
            CancellationToken cancellationToken);
        public delegate Task<Response<TCompleteUploadReturn>> SingleUploadBinaryDataInternal(
            BinaryData content,
            TServiceSpecificData args,
            IProgress<long> progressHandler,
            UploadTransferValidationOptions transferValidation,
            string operationName,
            bool async,
            CancellationToken cancellationToken);
        public delegate Task UploadPartitionStreamingInternal(
            Stream contentStream,
            long offset,
            TServiceSpecificData args,
            IProgress<long> progressHandler,
            UploadTransferValidationOptions transferValidation,
            bool async,
            CancellationToken cancellationToken);
        public delegate Task UploadPartitionBinaryDataInternal(
            BinaryData content,
            long offset,
            TServiceSpecificData args,
            IProgress<long> progressHandler,
            UploadTransferValidationOptions transferValidation,
            bool async,
            CancellationToken cancellationToken);
        public delegate Task<Response<TCompleteUploadReturn>> CommitPartitionedUploadInternal(
            List<(long Offset, long Size)> partitions,
            TServiceSpecificData args,
            bool async,
            CancellationToken cancellationToken);

        public struct Behaviors
        {
            public InitializeDestinationInternal InitializeDestination { get; set; }
            public SingleUploadStreamingInternal SingleUploadStreaming { get; set; }
            public SingleUploadBinaryDataInternal SingleUploadBinaryData { get; set; }
            public UploadPartitionStreamingInternal UploadPartitionStreaming { get; set; }
            public UploadPartitionBinaryDataInternal UploadPartitionBinaryData { get; set; }
            public CommitPartitionedUploadInternal CommitPartitionedUpload { get; set; }
            public CreateScope Scope { get; set; }
        }

        public static readonly InitializeDestinationInternal InitializeNoOp = (args, async, cancellationToken) => Task.CompletedTask;
        #endregion
        #endregion

        private readonly InitializeDestinationInternal _initializeDestinationInternal;
        private readonly SingleUploadStreamingInternal _singleUploadStreamingInternal;
        private readonly SingleUploadBinaryDataInternal _singleUploadBinaryDataInternal;
        private readonly UploadPartitionStreamingInternal _uploadPartitionStreamingInternal;
        private readonly UploadPartitionBinaryDataInternal _uploadPartitionBinaryDataInternal;
        private readonly CommitPartitionedUploadInternal _commitPartitionedUploadInternal;
        private readonly CreateScope _createScope;

        /// <summary>
        /// The maximum number of simultaneous workers.
        /// </summary>
        private readonly int _maxWorkerCount;

        /// <summary>
        /// A pool of memory we use to partition the stream into blocks.
        /// </summary>
        private readonly ArrayPool<byte> _arrayPool;

        /// <summary>
        /// The size we use to determine whether to upload as a one-off request or
        /// a partitioned/committed upload
        /// </summary>
        private readonly long _singleUploadThreshold;

        /// <summary>
        /// The size of each staged block.  If null, we'll change between 4MB
        /// and 8MB depending on the size of the content.
        /// </summary>
        private readonly long? _blockSize;

        /// <summary>
        /// Hashing options to use for paritioned upload calls.
        /// </summary>
        private readonly UploadTransferValidationOptions _validationOptions;

        /// <summary>
        /// The name of the calling operaiton.
        /// </summary>
        private readonly string _operationName;

        public PartitionedUploader(
            Behaviors behaviors,
            StorageTransferOptions transferOptions,
            UploadTransferValidationOptions transferValidation,
            ArrayPool<byte> arrayPool = null,
            string operationName = null)
        {
            // initialize isn't required for all services and can use a no-op; rest are required
            _initializeDestinationInternal = behaviors.InitializeDestination ?? InitializeNoOp;
            _singleUploadStreamingInternal = Argument.CheckNotNull(
                behaviors.SingleUploadStreaming, nameof(behaviors.SingleUploadStreaming));
            _singleUploadBinaryDataInternal = Argument.CheckNotNull(
                behaviors.SingleUploadBinaryData, nameof(behaviors.SingleUploadBinaryData));
            _uploadPartitionStreamingInternal = Argument.CheckNotNull(
                behaviors.UploadPartitionStreaming, nameof(behaviors.UploadPartitionStreaming));
            _uploadPartitionBinaryDataInternal = Argument.CheckNotNull(
                behaviors.UploadPartitionBinaryData, nameof(behaviors.UploadPartitionBinaryData));
            _commitPartitionedUploadInternal = Argument.CheckNotNull(
                behaviors.CommitPartitionedUpload, nameof(behaviors.CommitPartitionedUpload));
            _createScope = Argument.CheckNotNull(
                behaviors.Scope, nameof(behaviors.Scope));

            _arrayPool = arrayPool ?? ArrayPool<byte>.Shared;

            // Set _maxWorkerCount
            if (transferOptions.MaximumConcurrency.HasValue
                && transferOptions.MaximumConcurrency > 0)
            {
                _maxWorkerCount = transferOptions.MaximumConcurrency.Value;
            }
            else
            {
                _maxWorkerCount = Constants.Blob.Block.DefaultConcurrentTransfersCount;
            }

            // Set _singleUploadThreshold
            if (transferOptions.InitialTransferSize.HasValue
                && transferOptions.InitialTransferSize.Value > 0)
            {
                _singleUploadThreshold = Math.Min(transferOptions.InitialTransferSize.Value, Constants.Blob.Block.MaxUploadBytes);
            }
            else
            {
                _singleUploadThreshold = Constants.Blob.Block.Pre_2019_12_12_MaxUploadBytes;
            }

            // Set _blockSize
            if (transferOptions.MaximumTransferSize.HasValue
                && transferOptions.MaximumTransferSize > 0)
            {
                _blockSize = Math.Min(
                    Constants.Blob.Block.MaxStageBytes,
                    transferOptions.MaximumTransferSize.Value);
            }

            _validationOptions = Argument.CheckNotNull(transferValidation, nameof(transferValidation));
            //partitioned uploads don't support pre-calculated hashes
            if (!(_validationOptions.PrecalculatedChecksum.IsEmpty))
            {
                throw Errors.PrecalculatedHashNotSupportedOnSplit();
            }

            _operationName = operationName;
        }

        public async Task<Response<TCompleteUploadReturn>> UploadInternal(
            BinaryData content,
            TServiceSpecificData args,
            IProgress<long> progressHandler,
            bool async,
            CancellationToken cancellationToken = default)
        {
            Argument.AssertNotNull(content, nameof(content));

            await _initializeDestinationInternal(args, async, cancellationToken).ConfigureAwait(false);
            long length = content.ToMemory().Length;

            // Calculate upfront. We are guaranteed an in-place calculation here while consuming code may be Stream-based.
            var totalContentChecksum = ContentHasher.GetHashOrDefault(content, _validationOptions);

            if (length < _singleUploadThreshold)
            {
                return await _singleUploadBinaryDataInternal(
                    content,
                    args,
                    progressHandler,
                    // use the upfront calculation
                    new UploadTransferValidationOptions
                    {
                        ChecksumAlgorithm = totalContentChecksum?.Algorithm ?? StorageChecksumAlgorithm.None,
                        PrecalculatedChecksum = totalContentChecksum?.Checksum ?? ReadOnlyMemory<byte>.Empty
                    },
                    _operationName,
                    async,
                    cancellationToken)
                    .ConfigureAwait(false);
            }

            // If the caller provided an explicit block size, we'll use it.
            // Otherwise we'll adjust dynamically based on the size of the
            // content.
            long blockSize = _blockSize != null
                ? _blockSize.Value
                : length < Constants.LargeUploadThreshold ?
                    Constants.DefaultBufferSize :
                    Constants.LargeBufferSize;

            // Otherwise stage individual blocks

            /* We only support parallel upload in an async context to avoid issues in our overall sync story.
             * We're branching on both async and max worker count, where 3 combinations lead to
             * UploadInSequenceInternal and 1 combination leads to UploadInParallelAsync. We are guaranteed
             * to be in an async context when we call UploadInParallelAsync, even though the analyzer can't
             * detext this, and we properly pass in the async context in the else case when we haven't
             * explicitly checked.
             */
#pragma warning disable AZC0109 // Misuse of 'async' parameter.
#pragma warning disable AZC0110 // DO NOT use await keyword in possibly synchronous scope.
            if (async && _maxWorkerCount > 1)
            {
                return await UploadInParallelAsync(
                    content,
                    length,
                    blockSize,
                    args,
                    progressHandler,
                    GetContentPartitionsBinaryDataInternal,
                    StageBinaryDataPartitionInternal,
                    cancellationToken)
                    .ConfigureAwait(false);
            }
#pragma warning restore AZC0110 // DO NOT use await keyword in possibly synchronous scope.
#pragma warning restore AZC0109 // Misuse of 'async' parameter.
            else
            {
                return await UploadInSequenceInternal(
                    content,
                    length,
                    blockSize,
                    args,
                    progressHandler,
                    GetContentPartitionsBinaryDataInternal,
                    StageBinaryDataPartitionInternal,
                    async: async,
                    cancellationToken).ConfigureAwait(false);
            }
        }

        public async Task<Response<TCompleteUploadReturn>> UploadInternal(
            Stream content,
            long? expectedContentLength,
            TServiceSpecificData args,
            IProgress<long> progressHandler,
            bool async,
            CancellationToken cancellationToken = default)
        {
            Argument.AssertNotNull(content, nameof(content));
            Errors.VerifyStreamPosition(content, nameof(content));

            if (content.CanSeek && content.Position > 0)
            {
                content = WindowStream.GetWindow(content, content.Length - content.Position);
            }

            await _initializeDestinationInternal(args, async, cancellationToken).ConfigureAwait(false);

            // some strategies are unavailable if we don't know the stream length, and some can still work
            // we may introduce separately provided stream lengths in the future for unseekable streams with
            // an expected length
            long? length = expectedContentLength ?? content.GetLengthOrDefault();

            // If we know the length and it's small enough
            if (length < _singleUploadThreshold)
            {
                IDisposable disposable = null;
                UploadTransferValidationOptions oneshotValidationOptions = _validationOptions;

                // If not seekable, buffer and checksum if necessary.
                if (!content.CanSeek)
                {
<<<<<<< HEAD
                    (content, oneshotValidationOptions) = await BufferAndOptionalChecksumStreamInternal(
                        content, length.Value, oneshotValidationOptions, async, cancellationToken)
                        .ConfigureAwait(false);
=======
                    content = await PooledMemoryStream.BufferStreamPartitionInternal(
                        content,
                        // we've passed a comparison on length; we know there is a value
                        length.Value,
                        length.Value,
                        _arrayPool,
                        maxArrayPoolRentalSize: default,
                        async,
                        cancellationToken).ConfigureAwait(false);
>>>>>>> 3457a053
                    disposable = content;
                }

                // Upload it in a single request
                var result = await _singleUploadStreamingInternal(
                    content,
                    args,
                    progressHandler,
                    oneshotValidationOptions,
                    _operationName,
                    async,
                    cancellationToken)
                    .ConfigureAwait(false);

                disposable?.Dispose();
                return result;
            }

            // If the caller provided an explicit block size, we'll use it.
            // Otherwise we'll adjust dynamically based on the size of the
            // content.
            long blockSize = _blockSize != null
                ? _blockSize.Value
                : length < Constants.LargeUploadThreshold ?
                    Constants.DefaultBufferSize :
                    Constants.LargeBufferSize;

            // Otherwise stage individual blocks

            /* We only support parallel upload in an async context to avoid issues in our overall sync story.
             * We're branching on both async and max worker count, where 3 combinations lead to
             * UploadInSequenceInternal and 1 combination leads to UploadInParallelAsync. We are guaranteed
             * to be in an async context when we call UploadInParallelAsync, even though the analyzer can't
             * detext this, and we properly pass in the async context in the else case when we haven't
             * explicitly checked.
             */
#pragma warning disable AZC0109 // Misuse of 'async' parameter.
#pragma warning disable AZC0110 // DO NOT use await keyword in possibly synchronous scope.
            if (async && _maxWorkerCount > 1)
            {
                return await UploadInParallelAsync(
                    content,
                    length,
                    blockSize,
                    args,
                    progressHandler,
                    // we always buffer partitions when uploading in parallel
                    GetStreamPartitioner(GetBufferedPartitionInternal),
                    StageStreamPartitionInternal,
                    cancellationToken)
                    .ConfigureAwait(false);
            }
#pragma warning restore AZC0110 // DO NOT use await keyword in possibly synchronous scope.
#pragma warning restore AZC0109 // Misuse of 'async' parameter.
            else
            {
                // Streamed partitions only work if we can seek the stream; we need retries on individual uploads.
                GetNextStreamPartition partitionGetter = content.CanSeek
                            ? (GetNextStreamPartition)GetStreamedPartitionInternal
                            : /*   redundant cast   */GetBufferedPartitionInternal;

                return await UploadInSequenceInternal(
                    content,
                    length,
                    blockSize,
                    args,
                    progressHandler,
                    GetStreamPartitioner(partitionGetter),
                    StageStreamPartitionInternal,
                    async: async,
                    cancellationToken).ConfigureAwait(false);
            }
        }

        /// <summary>
        /// Buffers the given stream and optionally checksums the stream contents as they are buffered.
        /// </summary>
        /// <param name="source">
        /// Stream to buffer.
        /// </param>
        /// <param name="sourceLength">
        /// Length of the source stream.
        /// </param>
        /// <param name="validationOptions">
        /// Validation options for the upload to determine if buffering is needed.
        /// </param>
        /// <param name="async">
        /// Whether to perform the operation asynchronously.
        /// </param>
        /// <param name="cancellationToken">
        /// Cancellation token.
        /// </param>
        /// <returns>
        /// A tuple containing:
        /// <list type="number">
        /// <item>
        /// The buffered contents of <paramref name="source"/>, exposed as a <see cref="Stream"/>.
        /// </item>
        /// <item>
        /// Updated transfer validation options for this upload. Will contain the calculated checksum, if any.
        /// </item>
        /// </list>
        /// </returns>
        private async Task<(Stream Stream, UploadTransferValidationOptions ValidationOptions)>
            BufferAndOptionalChecksumStreamInternal(
                Stream source,
                long sourceLength,
                UploadTransferValidationOptions validationOptions,
                bool async,
                CancellationToken cancellationToken)
        {
            Argument.AssertNotNull(source, nameof(source));
            Argument.AssertNotNull(validationOptions, nameof(validationOptions));

            bool usingChecksumStream =
                validationOptions.ChecksumAlgorithm != StorageChecksumAlgorithm.None &&
                validationOptions.PrecalculatedChecksum.IsEmpty;
            ContentHasher.GetFinalStreamHash checksumCallback = null;
            int checksumSize = 0;
            IDisposable hashCalculatorDisposable = null;
            if (usingChecksumStream)
            {
                (source, checksumCallback, checksumSize, hashCalculatorDisposable) = ContentHasher
                    .SetupChecksumCalculatingReadStream(source, validationOptions.ChecksumAlgorithm);
            }

            Stream bufferedContent = await PooledMemoryStream.BufferStreamPartitionInternal(
                source,
                sourceLength,
                sourceLength,
                absolutePosition: 0,
                _arrayPool,
                maxArrayPoolRentalSize: default,
                async,
                cancellationToken).ConfigureAwait(false);

            if (usingChecksumStream)
            {
                var checksum = new Memory<byte>(new byte[checksumSize]);
                checksumCallback(checksum.Span);
                validationOptions = new UploadTransferValidationOptions
                {
                    ChecksumAlgorithm = validationOptions.ChecksumAlgorithm,
                    PrecalculatedChecksum = checksum,
                };
            }

            hashCalculatorDisposable?.Dispose();
            return (bufferedContent, validationOptions);
        }

        private async Task<Response<TCompleteUploadReturn>> UploadInSequenceInternal<TContent>(
            TContent content,
            long? contentLength,
            long partitionSize,
            TServiceSpecificData args,
            IProgress<long> progressHandler,
            GetContentPartitionsAsync<TContent> partitionContentAsync,
            StageContentPartitionAsync<TContent> stageContentAsync,
            bool async,
            CancellationToken cancellationToken)
        {
            // Wrap the staging and commit calls in an Upload span for
            // distributed tracing
            DiagnosticScope scope = _createScope(_operationName);
            try
            {
                scope.Start();

                // Wrap progressHandler in a AggregatingProgressIncrementer to prevent
                // progress from being reset with each stage blob operation.
                if (progressHandler != null)
                {
                    progressHandler = new AggregatingProgressIncrementer(progressHandler);
                }

                // The list tracking blocks IDs we're going to commit
                List<(long Offset, long Size)> partitions = new List<(long, long)>();

                // Partition the stream into individual blocks and stage them
                if (async)
                {
                    await foreach (ContentPartition<TContent> block in partitionContentAsync(
                        content,
                        contentLength,
                        partitionSize,
                        async: true,
                        cancellationToken).ConfigureAwait(false))
                    {
                        await stageContentAsync(
                            block.Content,
                            block.AbsolutePosition,
                            args,
                            progressHandler,
                            async: true,
                            cancellationToken).ConfigureAwait(false);

                        partitions.Add((block.AbsolutePosition, block.Length));
                    }
                }
                else
                {
                    foreach (ContentPartition<TContent> block in partitionContentAsync(
                        content,
                        contentLength,
                        partitionSize,
                        async: false,
                        cancellationToken).EnsureSyncEnumerable())
                    {
                        stageContentAsync(
                            block.Content,
                            block.AbsolutePosition,
                            args,
                            progressHandler,
                            async: false,
                            cancellationToken).EnsureCompleted();

                        partitions.Add((block.AbsolutePosition, block.Length));
                    }
                }

                // Commit the block list after everything has been staged to
                // complete the upload
                return await _commitPartitionedUploadInternal(
                    partitions,
                    args,
                    async,
                    cancellationToken).ConfigureAwait(false);
            }
            catch (Exception ex)
            {
                scope.Failed(ex);
                throw;
            }
            finally
            {
                scope.Dispose();
            }
        }

        private async Task<Response<TCompleteUploadReturn>> UploadInParallelAsync<TContent>(
            TContent content,
            long? contentLength,
            long blockSize,
            TServiceSpecificData args,
            IProgress<long> progressHandler,
            GetContentPartitionsAsync<TContent> partitionContentAsync,
            StageContentPartitionAsync<TContent> stageContentAsync,
            CancellationToken cancellationToken)
        {
            // Wrap the staging and commit calls in an Upload span for
            // distributed tracing
            DiagnosticScope scope = _createScope(_operationName);
            try
            {
                scope.Start();

                // Wrap progressHandler in a AggregatingProgressIncrementer to prevent
                // progress from being reset with each stage blob operation.
                if (progressHandler != null)
                {
                    progressHandler = new AggregatingProgressIncrementer(progressHandler);
                }

                // The list tracking blocks IDs we're going to commit
                List<(long Offset, long Size)> partitions = new List<(long, long)>();

                // A list of tasks that are currently executing which will
                // always be smaller than _maxWorkerCount
                List<Task> runningTasks = new List<Task>();

                // Partition the stream into individual blocks
                await foreach (ContentPartition<TContent> block in partitionContentAsync(
                    content,
                    contentLength,
                    blockSize,
                    async: true,
                    cancellationToken).ConfigureAwait(false))
                {
                    /* We need to do this first! Length is calculated on the fly based on stream buffer
                     * contents; We need to record the partition data first before consuming the stream
                     * asynchronously. */
                    partitions.Add((block.AbsolutePosition, block.Length));

                    // Start staging the next block (but don't await the Task!)
                    Task task = stageContentAsync(
                        block.Content,
                        block.AbsolutePosition,
                        args,
                        progressHandler,
                        async: true,
                        cancellationToken);

                    // Add the block to our task and commit lists
                    runningTasks.Add(task);

                    // If we run out of workers
                    if (runningTasks.Count >= _maxWorkerCount)
                    {
                        // Wait for at least one of them to finish
                        await Task.WhenAny(runningTasks).ConfigureAwait(false);

                        // Clear any completed blocks from the task list
                        for (int i = 0; i < runningTasks.Count; i++)
                        {
                            Task runningTask = runningTasks[i];
                            if (!runningTask.IsCompleted)
                            {
                                continue;
                            }

                            await runningTask.ConfigureAwait(false);
                            runningTasks.RemoveAt(i);
                            i--;
                        }
                    }
                }

                // Wait for all the remaining blocks to finish staging and then
                // commit the block list to complete the upload
                await Task.WhenAll(runningTasks).ConfigureAwait(false);

                // Calling internal method for easier mocking in PartitionedUploaderTests
                return await _commitPartitionedUploadInternal(
                    partitions,
                    args,
                    async: true,
                    cancellationToken)
                    .ConfigureAwait(false);
            }
            catch (Exception ex)
            {
                scope.Failed(ex);
                throw;
            }
            finally
            {
                scope.Dispose();
            }
        }

        /// <summary>
        /// Implementation of <see cref="StageContentPartitionAsync{TContent}"/>
        /// for <see cref="Stream"/>.
        /// Wraps both the async method and dispose call in one task.
        /// </summary>
        private async Task StageStreamPartitionInternal(
            Stream partition,
            long offset,
            TServiceSpecificData args,
            IProgress<long> progressHandler,
            bool async,
            CancellationToken cancellationToken)
        {
            try
            {
                await _uploadPartitionStreamingInternal(
                    partition,
                    offset,
                    args,
                    progressHandler,
                    _validationOptions,
                    async,
                    cancellationToken)
                    .ConfigureAwait(false);
            }
            finally
            {
                // Return the memory used by the block to our ArrayPool as soon
                // as we've staged it
                partition.Dispose();
            }
        }

        /// <summary>
        /// Implementation of <see cref="StageContentPartitionAsync{TContent}"/>
        /// for <see cref="BinaryData"/>.
        /// </summary>
        /// <param name="content"></param>
        /// <param name="offset"></param>
        /// <param name="args"></param>
        /// <param name="progressHandler"></param>
        /// <param name="async"></param>
        /// <param name="cancellationToken"></param>
        /// <returns></returns>
        private async Task StageBinaryDataPartitionInternal(
            BinaryData content,
            long offset,
            TServiceSpecificData args,
            IProgress<long> progressHandler,
            bool async,
            CancellationToken cancellationToken)
        {
            await _uploadPartitionBinaryDataInternal(
                content,
                offset,
                args,
                progressHandler,
                _validationOptions,
                async,
                cancellationToken).ConfigureAwait(false);
        }

        #region Content Slicing Impl
        /// <summary>
        /// <see cref="GetContentPartitionsAsync{TContent}"/> implementation for <see cref="BinaryData"/>.
        /// </summary>
        /// <remarks>
        /// Async wrapper over a synchronous operation to satisfy delegate definitions.
        /// </remarks>
        private static async IAsyncEnumerable<ContentPartition<BinaryData>> GetContentPartitionsBinaryDataInternal(
#pragma warning disable CA1801 // Review unused parameters; unused paramters satisfy delegate GetContentPartitionsAsync<T>
            BinaryData content,
            long? contentLength,
            long blockSize,
            bool async,
            [EnumeratorCancellation] CancellationToken cancellationToken)
#pragma warning restore CA1801 // Review unused parameters
        {
            foreach (ContentPartition<BinaryData> slice in GetBinaryDataPartitions(content, (int)blockSize))
            {
                // method returning IAsyncEnumerable must be async
                // async method must use await at some point
                yield return async
                    ? await Task.FromResult(slice).ConfigureAwait(false)
                    : slice;
            }
        }

        private static IEnumerable<ContentPartition<BinaryData>> GetBinaryDataPartitions(
            BinaryData content,
            int blockSize)
        {
            int position = 0;
            ReadOnlyMemory<byte> remaining = content.ToMemory();
            while (!remaining.IsEmpty)
            {
                ReadOnlyMemory<byte> next;
                if (remaining.Length <= blockSize)
                {
                    next = remaining;
                    remaining = ReadOnlyMemory<byte>.Empty;
                }
                else
                {
                    next = remaining.Slice(0, blockSize);
                    remaining = remaining.Slice(blockSize);
                }
                yield return new ContentPartition<BinaryData>(position, next.Length, BinaryData.FromBytes(next));
                position += next.Length;
            }
        }

        /// <summary>
        /// Gets the correct implementation of <see cref="GetContentPartitionsAsync{TContent}"/>
        /// for <see cref="Stream"/> depending on whether the stream is to be sliced in place or
        /// to be buffered into its new partitions.
        /// </summary>
        /// <param name="partitionCreator">Stream partitioning behavior.</param>
        private static GetContentPartitionsAsync<Stream> GetStreamPartitioner(GetNextStreamPartition partitionCreator)
        {
            return (content, contentLength, blockSize, async, cancellationToken) => GetStreamPartitionsAsync(
                content, contentLength, blockSize, partitionCreator, async, cancellationToken);
        }

        /// <summary>
        /// Partition a stream into a series of blocks buffered as needed by an array pool.
        /// </summary>
        private static async IAsyncEnumerable<ContentPartition<Stream>> GetStreamPartitionsAsync(
            Stream stream,
            long? streamLength,
            long blockSize,
            GetNextStreamPartition getNextPartition,
            bool async,
            [EnumeratorCancellation] CancellationToken cancellationToken)
        {
            // The minimum amount of data we'll accept from a stream before
            // splitting another block. Code that sets `blockSize` will always
            // set it to a positive number. Min() only avoids edge case where
            // user sets their block size to 1.
            long acceptableBlockSize = Math.Max(1, blockSize / 2);

            // if we know the data length, assert boundaries before spending resources uploading beyond service capabilities
            if (streamLength.HasValue)
            {
                // service has a max block count per blob
                // block size * block count limit = max data length to upload
                // if stream length is longer than specified max block size allows, can't upload
                long minRequiredBlockSize = (long)Math.Ceiling((double)streamLength.Value / Constants.Blob.Block.MaxBlocks);
                if (blockSize < minRequiredBlockSize)
                {
                    throw Errors.InsufficientStorageTransferOptions(streamLength.Value, blockSize, minRequiredBlockSize);
                }
                // bring min up to our min required by the service
                acceptableBlockSize = Math.Max(acceptableBlockSize, minRequiredBlockSize);
            }

            long read;
            long absolutePosition = 0;
            do
            {
                Stream partition = await getNextPartition(
                    stream,
                    acceptableBlockSize,
                    blockSize,
                    absolutePosition,
                    async,
                    cancellationToken).ConfigureAwait(false);
                read = partition.Length;

                // If we read anything, turn it into a StreamPartition and
                // return it for staging
                if (partition.Length != 0)
                {
                    // The StreamParitition is disposable and it'll be the
                    // user's responsibility to return the bytes used to our
                    // ArrayPool
                    yield return new ContentPartition<Stream>(absolutePosition, partition.Length, partition);
                }

                absolutePosition += read;
                // Continue reading blocks until we've exhausted the stream
            } while (read != 0);
        }

        /// <summary>
        /// Implementation of <see cref="GetNextStreamPartition"/> for a buffering strategy.
        /// Gets a partition from the current location of the given stream.
        /// This partition is buffered and it is safe to get many before using any of them.
        /// </summary>
        /// <param name="stream">
        /// Stream to buffer a partition from.
        /// </param>
        /// <param name="minCount">
        /// Minimum amount of data to wait on before finalizing buffer.
        /// </param>
        /// <param name="maxCount">
        /// Max amount of data to buffer before cutting off for the next.
        /// </param>
        /// <param name="absolutePosition">
        /// Offset of this stream relative to the large stream.
        /// </param>
        /// <param name="async">
        /// Whether to buffer this partition asynchronously.
        /// </param>
        /// <param name="cancellationToken">
        /// Cancellation token.
        /// </param>
        /// <returns>
        /// Task containing the buffered stream partition.
        /// </returns>
        private async Task<Stream> GetBufferedPartitionInternal(
            Stream stream,
            long minCount,
            long maxCount,
            long absolutePosition,
            bool async,
            CancellationToken cancellationToken)
            => await PooledMemoryStream.BufferStreamPartitionInternal(
                stream,
                minCount,
                maxCount,
                _arrayPool,
                maxArrayPoolRentalSize: default,
                async,
                cancellationToken).ConfigureAwait(false);

        /// <summary>
        /// Implementation of <see cref="GetNextStreamPartition"/> for a slicing strategy.
        /// Gets a partition from the current location of the given stream.
        /// This partition is a facade over the existing stream, and the
        /// previous partition should be consumed before using the next.
        /// </summary>
        /// <param name="stream">
        /// Stream to wrap.
        /// </param>
        /// <param name="minCount">
        /// Unused, but part of <see cref="GetNextStreamPartition"/> definition.
        /// </param>
        /// <param name="maxCount">
        /// Length of this facade stream.
        /// </param>
        /// <param name="absolutePosition">
        /// Offset of this stream relative to the large stream.
        /// </param>
        /// <param name="async">
        /// Unused, but part of <see cref="GetNextStreamPartition"/> definition.
        /// </param>
        /// <param name="cancellationToken"></param>
        /// <returns>
        /// Task containing the stream facade.
        /// </returns>
        private static Task<Stream> GetStreamedPartitionInternal(
            Stream stream,
            long minCount,
            long maxCount,
            long absolutePosition,
            bool async,
            CancellationToken cancellationToken)
            => Task.FromResult(WindowStream.GetWindow(stream, maxCount));
        #endregion
    }

    internal static partial class StreamExtensions
    {
        /// <summary>
        /// Some streams will throw if you try to access their length so we wrap
        /// the check in a TryGet helper.
        /// </summary>
        public static long? GetLengthOrDefault(this Stream content)
        {
            try
            {
                if (content.CanSeek)
                {
                    return content.Length - content.Position;
                }
            }
            catch (NotSupportedException)
            {
            }
            return default;
        }
    }
}<|MERGE_RESOLUTION|>--- conflicted
+++ resolved
@@ -394,21 +394,9 @@
                 // If not seekable, buffer and checksum if necessary.
                 if (!content.CanSeek)
                 {
-<<<<<<< HEAD
                     (content, oneshotValidationOptions) = await BufferAndOptionalChecksumStreamInternal(
                         content, length.Value, oneshotValidationOptions, async, cancellationToken)
                         .ConfigureAwait(false);
-=======
-                    content = await PooledMemoryStream.BufferStreamPartitionInternal(
-                        content,
-                        // we've passed a comparison on length; we know there is a value
-                        length.Value,
-                        length.Value,
-                        _arrayPool,
-                        maxArrayPoolRentalSize: default,
-                        async,
-                        cancellationToken).ConfigureAwait(false);
->>>>>>> 3457a053
                     disposable = content;
                 }
 
@@ -539,7 +527,6 @@
                 source,
                 sourceLength,
                 sourceLength,
-                absolutePosition: 0,
                 _arrayPool,
                 maxArrayPoolRentalSize: default,
                 async,
