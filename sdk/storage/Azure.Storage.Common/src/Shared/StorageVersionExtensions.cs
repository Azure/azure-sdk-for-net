﻿// Copyright (c) Microsoft Corporation. All rights reserved.
// Licensed under the MIT License.

using System;

// Alias the ServiceVersion enum used by the service importing this shared
// source file
using ServiceVersion =
#if BlobSDK
    Azure.Storage.Blobs.BlobClientOptions.ServiceVersion;
#elif QueueSDK
    Azure.Storage.Queues.QueueClientOptions.ServiceVersion;
#elif FileSDK
    Azure.Storage.Files.Shares.ShareClientOptions.ServiceVersion;
#elif DataLakeSDK
    Azure.Storage.Files.DataLake.DataLakeClientOptions.ServiceVersion;
#else
    // If you see this error, you've included this shared source file from a
    // client library that it doesn't know how to help you with.  Either add
    // the appropriate XyzSDK flag to your .csproj or alias your service
    // version above.
    ERROR_STORAGE_SERVICE_NOT_DEFINED;
#endif

namespace Azure.Storage
{
    /// <summary>
    /// Helpers to manage Storage service versions.
    /// </summary>
    internal static class StorageVersionExtensions
    {
        /// <summary>
        /// Gets the latest version of the service supported by this SDK.
        /// </summary>
        public const ServiceVersion LatestVersion =
#if BlobSDK || QueueSDK || FileSDK || DataLakeSDK
<<<<<<< HEAD
            ServiceVersion.V2019_12_12;
=======
            ServiceVersion.V2020_02_10;
>>>>>>> 60f4876e
#else
            ERROR_STORAGE_SERVICE_NOT_DEFINED;
#endif

        /// <summary>
        /// Convert a Storage ServiceVersion enum to an x-ms-version string.
        /// </summary>
        /// <param name="version">The service version enum value.</param>
        /// <returns>The x-ms-version string.</returns>
        public static string ToVersionString(this ServiceVersion version) =>
            version switch
            {
#if BlobSDK || FileSDK || DataLakeSDK
                ServiceVersion.V2019_02_02 => "2019-02-02",
                ServiceVersion.V2019_07_07 => "2019-07-07",
<<<<<<< HEAD
                // TODO this is temporary until 73 goes to stage.
                ServiceVersion.V2019_12_12 => "2019-12-12",
=======
                ServiceVersion.V2019_12_12 => "2019-12-12",
                ServiceVersion.V2020_02_10 => "2020-02-10",
>>>>>>> 60f4876e
#elif QueueSDK
                // Queues just bumped the version number without changing the swagger
                ServiceVersion.V2019_02_02 => "2018-11-09",
                ServiceVersion.V2019_07_07 => "2018-11-09",
                ServiceVersion.V2019_12_12 => "2018-11-09",
<<<<<<< HEAD
=======
                ServiceVersion.V2020_02_10 => "2018-11-09",
>>>>>>> 60f4876e
#endif
                _ => throw Errors.VersionNotSupported(nameof(version))
            };

#if DataLakeSDK
        /// <summary>
        /// Convert a DataLake ServiceVersion to a Blobs ServiceVersion.
        /// </summary>
        /// <param name="version">The DataLake service version.</param>
        /// <returns>The Blobs service version.</returns>
        public static Azure.Storage.Blobs.BlobClientOptions.ServiceVersion AsBlobsVersion(this Azure.Storage.Files.DataLake.DataLakeClientOptions.ServiceVersion version) =>
            version switch
            {
                Azure.Storage.Files.DataLake.DataLakeClientOptions.ServiceVersion.V2019_02_02 =>
                             Azure.Storage.Blobs.BlobClientOptions.ServiceVersion.V2019_02_02,
                Azure.Storage.Files.DataLake.DataLakeClientOptions.ServiceVersion.V2019_07_07 =>
                             Azure.Storage.Blobs.BlobClientOptions.ServiceVersion.V2019_07_07,
                Azure.Storage.Files.DataLake.DataLakeClientOptions.ServiceVersion.V2019_12_12 =>
                             Azure.Storage.Blobs.BlobClientOptions.ServiceVersion.V2019_12_12,
<<<<<<< HEAD
=======
                Azure.Storage.Files.DataLake.DataLakeClientOptions.ServiceVersion.V2020_02_10 =>
                             Azure.Storage.Blobs.BlobClientOptions.ServiceVersion.V2020_02_10,
>>>>>>> 60f4876e
                _ => throw Errors.VersionNotSupported(nameof(version))
            };
#endif
    }
}<|MERGE_RESOLUTION|>--- conflicted
+++ resolved
@@ -34,11 +34,7 @@
         /// </summary>
         public const ServiceVersion LatestVersion =
 #if BlobSDK || QueueSDK || FileSDK || DataLakeSDK
-<<<<<<< HEAD
-            ServiceVersion.V2019_12_12;
-=======
             ServiceVersion.V2020_02_10;
->>>>>>> 60f4876e
 #else
             ERROR_STORAGE_SERVICE_NOT_DEFINED;
 #endif
@@ -54,22 +50,14 @@
 #if BlobSDK || FileSDK || DataLakeSDK
                 ServiceVersion.V2019_02_02 => "2019-02-02",
                 ServiceVersion.V2019_07_07 => "2019-07-07",
-<<<<<<< HEAD
-                // TODO this is temporary until 73 goes to stage.
-                ServiceVersion.V2019_12_12 => "2019-12-12",
-=======
                 ServiceVersion.V2019_12_12 => "2019-12-12",
                 ServiceVersion.V2020_02_10 => "2020-02-10",
->>>>>>> 60f4876e
 #elif QueueSDK
                 // Queues just bumped the version number without changing the swagger
                 ServiceVersion.V2019_02_02 => "2018-11-09",
                 ServiceVersion.V2019_07_07 => "2018-11-09",
                 ServiceVersion.V2019_12_12 => "2018-11-09",
-<<<<<<< HEAD
-=======
                 ServiceVersion.V2020_02_10 => "2018-11-09",
->>>>>>> 60f4876e
 #endif
                 _ => throw Errors.VersionNotSupported(nameof(version))
             };
@@ -89,11 +77,8 @@
                              Azure.Storage.Blobs.BlobClientOptions.ServiceVersion.V2019_07_07,
                 Azure.Storage.Files.DataLake.DataLakeClientOptions.ServiceVersion.V2019_12_12 =>
                              Azure.Storage.Blobs.BlobClientOptions.ServiceVersion.V2019_12_12,
-<<<<<<< HEAD
-=======
                 Azure.Storage.Files.DataLake.DataLakeClientOptions.ServiceVersion.V2020_02_10 =>
                              Azure.Storage.Blobs.BlobClientOptions.ServiceVersion.V2020_02_10,
->>>>>>> 60f4876e
                 _ => throw Errors.VersionNotSupported(nameof(version))
             };
 #endif
