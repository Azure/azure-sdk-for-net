--- conflicted
+++ resolved
@@ -56,11 +56,7 @@
         /// </summary>
         internal const ServiceVersion MaxVersion =
 #if BlobSDK || QueueSDK || FileSDK || DataLakeSDK || ChangeFeedSDK || DataMovementSDK || BlobDataMovementSDK || ShareDataMovementSDK
-<<<<<<< HEAD
-            ServiceVersion.V2025_05_05;
-=======
             ServiceVersion.V2025_07_05;
->>>>>>> e0b8da94
 #else
             ERROR_STORAGE_SERVICE_NOT_DEFINED;
 #endif
@@ -100,10 +96,7 @@
                 ServiceVersion.V2024_11_04 => "2024-11-04",
                 ServiceVersion.V2025_01_05 => "2025-01-05",
                 ServiceVersion.V2025_05_05 => "2025-05-05",
-<<<<<<< HEAD
-=======
                 ServiceVersion.V2025_07_05 => "2025-07-05",
->>>>>>> e0b8da94
 #endif
                 _ => throw Errors.VersionNotSupported(nameof(version))
             };
@@ -169,11 +162,8 @@
                             Azure.Storage.Blobs.BlobClientOptions.ServiceVersion.V2025_01_05,
                 Azure.Storage.Files.DataLake.DataLakeClientOptions.ServiceVersion.V2025_05_05 =>
                             Azure.Storage.Blobs.BlobClientOptions.ServiceVersion.V2025_05_05,
-<<<<<<< HEAD
-=======
                 Azure.Storage.Files.DataLake.DataLakeClientOptions.ServiceVersion.V2025_07_05 =>
                             Azure.Storage.Blobs.BlobClientOptions.ServiceVersion.V2025_07_05,
->>>>>>> e0b8da94
                 _ => throw Errors.VersionNotSupported(nameof(version))
             };
 #endif
