﻿// Copyright (c) Microsoft Corporation. All rights reserved.
// Licensed under the MIT License.

using System;

// Alias the ServiceVersion enum used by the service importing this shared
// source file
using ServiceVersion =
#if BlobSDK
    Azure.Storage.Blobs.BlobClientOptions.ServiceVersion;
#elif QueueSDK
    Azure.Storage.Queues.QueueClientOptions.ServiceVersion;
#elif FileSDK
    Azure.Storage.Files.Shares.ShareClientOptions.ServiceVersion;
#elif DataLakeSDK
    Azure.Storage.Files.DataLake.DataLakeClientOptions.ServiceVersion;
#elif ChangeFeedSDK
    Azure.Storage.Blobs.BlobClientOptions.ServiceVersion;
#elif BlobDataMovementSDK
    Azure.Storage.Blobs.BlobClientOptions.ServiceVersion;
#else
    // If you see this error, you've included this shared source file from a
    // client library that it doesn't know how to help you with.  Either add
    // the appropriate XyzSDK flag to your .csproj or alias your service
    // version above.
    ERROR_STORAGE_SERVICE_NOT_DEFINED;
#endif

namespace Azure.Storage
{
    /// <summary>
    /// Helpers to manage Storage service versions.
    /// </summary>
    internal static class StorageVersionExtensions
    {
        /// <summary>
        /// Gets the latest version of the service supported by this SDK.
        /// </summary>
        public const ServiceVersion LatestVersion =
<<<<<<< HEAD
#if BlobSDK || QueueSDK || FileSDK || DataLakeSDK || ChangeFeedSDK || BlobDataMovementSDK
            ServiceVersion.V2021_02_12;
=======
#if BlobSDK || QueueSDK || FileSDK || DataLakeSDK || ChangeFeedSDK
            ServiceVersion.V2021_04_10;
>>>>>>> 19d99239
#else
            ERROR_STORAGE_SERVICE_NOT_DEFINED;
#endif

        /// <summary>
        /// Gets the latest version of the service supported by this SDK.
        /// </summary>
        internal const ServiceVersion MaxVersion =
#if BlobSDK || QueueSDK || FileSDK || DataLakeSDK || ChangeFeedSDK || BlobDataMovementSDK
            ServiceVersion.V2021_04_10;
#else
            ERROR_STORAGE_SERVICE_NOT_DEFINED;
#endif

        /// <summary>
        /// Convert a Storage ServiceVersion enum to an x-ms-version string.
        /// </summary>
        /// <param name="version">The service version enum value.</param>
        /// <returns>The x-ms-version string.</returns>
        public static string ToVersionString(this ServiceVersion version) =>
            version switch
            {
#if BlobSDK || FileSDK || DataLakeSDK
                ServiceVersion.V2019_02_02 => "2019-02-02",
                ServiceVersion.V2019_07_07 => "2019-07-07",
                ServiceVersion.V2019_12_12 => "2019-12-12",
                ServiceVersion.V2020_02_10 => "2020-02-10",
                ServiceVersion.V2020_04_08 => "2020-04-08",
                ServiceVersion.V2020_06_12 => "2020-06-12",
                ServiceVersion.V2020_08_04 => "2020-08-04",
                ServiceVersion.V2020_10_02 => "2020-10-02",
                ServiceVersion.V2020_12_06 => "2020-12-06",
                ServiceVersion.V2021_02_12 => "2021-02-12",
                ServiceVersion.V2021_04_10 => "2021-04-10",
#elif QueueSDK
                // Queues just bumped the version number without changing the swagger
                ServiceVersion.V2019_02_02 => "2018-11-09",
                ServiceVersion.V2019_07_07 => "2018-11-09",
                ServiceVersion.V2019_12_12 => "2018-11-09",
                ServiceVersion.V2020_02_10 => "2018-11-09",
                ServiceVersion.V2020_04_08 => "2018-11-09",
                ServiceVersion.V2020_06_12 => "2018-11-09",
                ServiceVersion.V2020_08_04 => "2018-11-09",
                ServiceVersion.V2020_10_02 => "2018-11-09",
                ServiceVersion.V2020_12_06 => "2018-11-09",
                ServiceVersion.V2021_02_12 => "2018-11-09",
                ServiceVersion.V2021_04_10 => "2018-11-09",
#endif
                _ => throw Errors.VersionNotSupported(nameof(version))
            };

#if DataLakeSDK
        /// <summary>
        /// Convert a DataLake ServiceVersion to a Blobs ServiceVersion.
        /// </summary>
        /// <param name="version">The DataLake service version.</param>
        /// <returns>The Blobs service version.</returns>
        public static Azure.Storage.Blobs.BlobClientOptions.ServiceVersion AsBlobsVersion(this Azure.Storage.Files.DataLake.DataLakeClientOptions.ServiceVersion version) =>
            version switch
            {
                Azure.Storage.Files.DataLake.DataLakeClientOptions.ServiceVersion.V2019_02_02 =>
                             Azure.Storage.Blobs.BlobClientOptions.ServiceVersion.V2019_02_02,
                Azure.Storage.Files.DataLake.DataLakeClientOptions.ServiceVersion.V2019_07_07 =>
                             Azure.Storage.Blobs.BlobClientOptions.ServiceVersion.V2019_07_07,
                Azure.Storage.Files.DataLake.DataLakeClientOptions.ServiceVersion.V2019_12_12 =>
                             Azure.Storage.Blobs.BlobClientOptions.ServiceVersion.V2019_12_12,
                Azure.Storage.Files.DataLake.DataLakeClientOptions.ServiceVersion.V2020_02_10 =>
                             Azure.Storage.Blobs.BlobClientOptions.ServiceVersion.V2020_02_10,
                Azure.Storage.Files.DataLake.DataLakeClientOptions.ServiceVersion.V2020_04_08 =>
                             Azure.Storage.Blobs.BlobClientOptions.ServiceVersion.V2020_04_08,
                Azure.Storage.Files.DataLake.DataLakeClientOptions.ServiceVersion.V2020_06_12 =>
                            Azure.Storage.Blobs.BlobClientOptions.ServiceVersion.V2020_06_12,
                Azure.Storage.Files.DataLake.DataLakeClientOptions.ServiceVersion.V2020_08_04 =>
                            Azure.Storage.Blobs.BlobClientOptions.ServiceVersion.V2020_08_04,
                Azure.Storage.Files.DataLake.DataLakeClientOptions.ServiceVersion.V2020_10_02 =>
                            Azure.Storage.Blobs.BlobClientOptions.ServiceVersion.V2020_10_02,
                Azure.Storage.Files.DataLake.DataLakeClientOptions.ServiceVersion.V2020_12_06 =>
                            Azure.Storage.Blobs.BlobClientOptions.ServiceVersion.V2020_12_06,
                Azure.Storage.Files.DataLake.DataLakeClientOptions.ServiceVersion.V2021_02_12 =>
                            Azure.Storage.Blobs.BlobClientOptions.ServiceVersion.V2021_02_12,
                Azure.Storage.Files.DataLake.DataLakeClientOptions.ServiceVersion.V2021_04_10 =>
                            Azure.Storage.Blobs.BlobClientOptions.ServiceVersion.V2021_04_10,
                _ => throw Errors.VersionNotSupported(nameof(version))
            };
#endif
    }
}<|MERGE_RESOLUTION|>--- conflicted
+++ resolved
@@ -37,13 +37,8 @@
         /// Gets the latest version of the service supported by this SDK.
         /// </summary>
         public const ServiceVersion LatestVersion =
-<<<<<<< HEAD
 #if BlobSDK || QueueSDK || FileSDK || DataLakeSDK || ChangeFeedSDK || BlobDataMovementSDK
-            ServiceVersion.V2021_02_12;
-=======
-#if BlobSDK || QueueSDK || FileSDK || DataLakeSDK || ChangeFeedSDK
             ServiceVersion.V2021_04_10;
->>>>>>> 19d99239
 #else
             ERROR_STORAGE_SERVICE_NOT_DEFINED;
 #endif
