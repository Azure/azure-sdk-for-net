﻿// Copyright (c) Microsoft Corporation. All rights reserved.
// Licensed under the MIT License.

using System;

// Alias the ServiceVersion enum used by the service importing this shared
// source file
using ServiceVersion =
#if BlobSDK
    Azure.Storage.Blobs.BlobClientOptions.ServiceVersion;
#elif QueueSDK
    Azure.Storage.Queues.QueueClientOptions.ServiceVersion;
#elif FileSDK
    Azure.Storage.Files.Shares.ShareClientOptions.ServiceVersion;
#elif DataLakeSDK
    Azure.Storage.Files.DataLake.DataLakeClientOptions.ServiceVersion;
#elif ChangeFeedSDK
    Azure.Storage.Blobs.BlobClientOptions.ServiceVersion;
#elif BlobDataMovementSDK
    Azure.Storage.Blobs.BlobClientOptions.ServiceVersion;
#else
    // If you see this error, you've included this shared source file from a
    // client library that it doesn't know how to help you with.  Either add
    // the appropriate XyzSDK flag to your .csproj or alias your service
    // version above.
    ERROR_STORAGE_SERVICE_NOT_DEFINED;
#endif

namespace Azure.Storage
{
    /// <summary>
    /// Helpers to manage Storage service versions.
    /// </summary>
    internal static class StorageVersionExtensions
    {
        /// <summary>
        /// Gets the latest version of the service supported by this SDK.
        /// </summary>
        public const ServiceVersion LatestVersion =
#if BlobSDK || QueueSDK || FileSDK || DataLakeSDK || ChangeFeedSDK || BlobDataMovementSDK
            ServiceVersion.V2021_12_02;
#else
            ERROR_STORAGE_SERVICE_NOT_DEFINED;
#endif

        /// <summary>
        /// Gets the latest version of the service supported by this SDK.
        /// </summary>
        internal const ServiceVersion MaxVersion =
<<<<<<< HEAD
#if BlobSDK || QueueSDK || FileSDK || DataLakeSDK || ChangeFeedSDK
            ServiceVersion.V2022_11_02;
=======
#if BlobSDK || QueueSDK || FileSDK || DataLakeSDK || ChangeFeedSDK || BlobDataMovementSDK
            ServiceVersion.V2021_12_02;
>>>>>>> a2a5ceb3
#else
            ERROR_STORAGE_SERVICE_NOT_DEFINED;
#endif

        /// <summary>
        /// Convert a Storage ServiceVersion enum to an x-ms-version string.
        /// </summary>
        /// <param name="version">The service version enum value.</param>
        /// <returns>The x-ms-version string.</returns>
        public static string ToVersionString(this ServiceVersion version) =>
            version switch
            {
#if BlobSDK || FileSDK || DataLakeSDK
                ServiceVersion.V2019_02_02 => "2019-02-02",
                ServiceVersion.V2019_07_07 => "2019-07-07",
                ServiceVersion.V2019_12_12 => "2019-12-12",
                ServiceVersion.V2020_02_10 => "2020-02-10",
                ServiceVersion.V2020_04_08 => "2020-04-08",
                ServiceVersion.V2020_06_12 => "2020-06-12",
                ServiceVersion.V2020_08_04 => "2020-08-04",
                ServiceVersion.V2020_10_02 => "2020-10-02",
                ServiceVersion.V2020_12_06 => "2020-12-06",
                ServiceVersion.V2021_02_12 => "2021-02-12",
                ServiceVersion.V2021_04_10 => "2021-04-10",
                ServiceVersion.V2021_06_08 => "2021-06-08",
                ServiceVersion.V2021_08_06 => "2021-08-06",
                ServiceVersion.V2021_10_04 => "2021-10-04",
                ServiceVersion.V2021_12_02 => "2021-12-02",
                ServiceVersion.V2022_11_02 => "2022-11-02",
#elif QueueSDK
                // Queues just bumped the version number without changing the swagger
                ServiceVersion.V2019_02_02 => "2018-11-09",
                ServiceVersion.V2019_07_07 => "2018-11-09",
                ServiceVersion.V2019_12_12 => "2018-11-09",
                ServiceVersion.V2020_02_10 => "2018-11-09",
                ServiceVersion.V2020_04_08 => "2018-11-09",
                ServiceVersion.V2020_06_12 => "2018-11-09",
                ServiceVersion.V2020_08_04 => "2018-11-09",
                ServiceVersion.V2020_10_02 => "2018-11-09",
                ServiceVersion.V2020_12_06 => "2018-11-09",
                ServiceVersion.V2021_02_12 => "2018-11-09",
                ServiceVersion.V2021_04_10 => "2018-11-09",
                ServiceVersion.V2021_06_08 => "2018-11-09",
                ServiceVersion.V2021_08_06 => "2018-11-09",
                ServiceVersion.V2021_10_04 => "2018-11-09",
                ServiceVersion.V2021_12_02 => "2018-11-09",
                ServiceVersion.V2022_11_02 => "2018-11-09",
#endif
                _ => throw Errors.VersionNotSupported(nameof(version))
            };

#if DataLakeSDK
        /// <summary>
        /// Convert a DataLake ServiceVersion to a Blobs ServiceVersion.
        /// </summary>
        /// <param name="version">The DataLake service version.</param>
        /// <returns>The Blobs service version.</returns>
        public static Azure.Storage.Blobs.BlobClientOptions.ServiceVersion AsBlobsVersion(this Azure.Storage.Files.DataLake.DataLakeClientOptions.ServiceVersion version) =>
            version switch
            {
                Azure.Storage.Files.DataLake.DataLakeClientOptions.ServiceVersion.V2019_02_02 =>
                             Azure.Storage.Blobs.BlobClientOptions.ServiceVersion.V2019_02_02,
                Azure.Storage.Files.DataLake.DataLakeClientOptions.ServiceVersion.V2019_07_07 =>
                             Azure.Storage.Blobs.BlobClientOptions.ServiceVersion.V2019_07_07,
                Azure.Storage.Files.DataLake.DataLakeClientOptions.ServiceVersion.V2019_12_12 =>
                             Azure.Storage.Blobs.BlobClientOptions.ServiceVersion.V2019_12_12,
                Azure.Storage.Files.DataLake.DataLakeClientOptions.ServiceVersion.V2020_02_10 =>
                             Azure.Storage.Blobs.BlobClientOptions.ServiceVersion.V2020_02_10,
                Azure.Storage.Files.DataLake.DataLakeClientOptions.ServiceVersion.V2020_04_08 =>
                             Azure.Storage.Blobs.BlobClientOptions.ServiceVersion.V2020_04_08,
                Azure.Storage.Files.DataLake.DataLakeClientOptions.ServiceVersion.V2020_06_12 =>
                            Azure.Storage.Blobs.BlobClientOptions.ServiceVersion.V2020_06_12,
                Azure.Storage.Files.DataLake.DataLakeClientOptions.ServiceVersion.V2020_08_04 =>
                            Azure.Storage.Blobs.BlobClientOptions.ServiceVersion.V2020_08_04,
                Azure.Storage.Files.DataLake.DataLakeClientOptions.ServiceVersion.V2020_10_02 =>
                            Azure.Storage.Blobs.BlobClientOptions.ServiceVersion.V2020_10_02,
                Azure.Storage.Files.DataLake.DataLakeClientOptions.ServiceVersion.V2020_12_06 =>
                            Azure.Storage.Blobs.BlobClientOptions.ServiceVersion.V2020_12_06,
                Azure.Storage.Files.DataLake.DataLakeClientOptions.ServiceVersion.V2021_02_12 =>
                            Azure.Storage.Blobs.BlobClientOptions.ServiceVersion.V2021_02_12,
                Azure.Storage.Files.DataLake.DataLakeClientOptions.ServiceVersion.V2021_04_10 =>
                            Azure.Storage.Blobs.BlobClientOptions.ServiceVersion.V2021_04_10,
                Azure.Storage.Files.DataLake.DataLakeClientOptions.ServiceVersion.V2021_06_08 =>
                            Azure.Storage.Blobs.BlobClientOptions.ServiceVersion.V2021_06_08,
                Azure.Storage.Files.DataLake.DataLakeClientOptions.ServiceVersion.V2021_08_06 =>
                            Azure.Storage.Blobs.BlobClientOptions.ServiceVersion.V2021_08_06,
                Azure.Storage.Files.DataLake.DataLakeClientOptions.ServiceVersion.V2021_10_04 =>
                            Azure.Storage.Blobs.BlobClientOptions.ServiceVersion.V2021_10_04,
                Azure.Storage.Files.DataLake.DataLakeClientOptions.ServiceVersion.V2021_12_02 =>
                            Azure.Storage.Blobs.BlobClientOptions.ServiceVersion.V2021_12_02,
                Azure.Storage.Files.DataLake.DataLakeClientOptions.ServiceVersion.V2022_11_02 =>
                            Azure.Storage.Blobs.BlobClientOptions.ServiceVersion.V2022_11_02,
                _ => throw Errors.VersionNotSupported(nameof(version))
            };
#endif
    }
}<|MERGE_RESOLUTION|>--- conflicted
+++ resolved
@@ -47,13 +47,8 @@
         /// Gets the latest version of the service supported by this SDK.
         /// </summary>
         internal const ServiceVersion MaxVersion =
-<<<<<<< HEAD
-#if BlobSDK || QueueSDK || FileSDK || DataLakeSDK || ChangeFeedSDK
+#if BlobSDK || QueueSDK || FileSDK || DataLakeSDK || ChangeFeedSDK || BlobDataMovementSDK
             ServiceVersion.V2022_11_02;
-=======
-#if BlobSDK || QueueSDK || FileSDK || DataLakeSDK || ChangeFeedSDK || BlobDataMovementSDK
-            ServiceVersion.V2021_12_02;
->>>>>>> a2a5ceb3
 #else
             ERROR_STORAGE_SERVICE_NOT_DEFINED;
 #endif
