<Project Sdk="Microsoft.NET.Sdk">
  <PropertyGroup>
    <TargetFrameworks>$(RequiredTargetFrameworks)</TargetFrameworks>
  </PropertyGroup>
  <PropertyGroup>
    <AssemblyTitle>Microsoft Azure.Storage.Common client library</AssemblyTitle>
<<<<<<< HEAD
    <Version>12.4.1</Version>
=======
    <Version>12.5.0-preview.6</Version>
    <ApiCompatVersion>12.4.3</ApiCompatVersion>
>>>>>>> 070652de
    <DefineConstants>CommonSDK;$(DefineConstants)</DefineConstants>
    <PackageTags>Microsoft Azure Storage Common, Microsoft, Azure, StorageScalable, azureofficial</PackageTags>
    <Description>
      This client library enables working with the Microsoft Azure Storage services which include the blob and file services for storing binary and text data, and the queue service for storing messages that may be accessed by a client.
      For this release see notes - https://github.com/Azure/azure-sdk-for-net/blob/master/sdk/storage/Azure.Storage.Common/README.md and https://github.com/Azure/azure-sdk-for-net/blob/master/sdk/storage/Azure.Storage.Common/CHANGELOG.md
      in addition to the breaking changes https://github.com/Azure/azure-sdk-for-net/blob/master/sdk/storage/Azure.Storage.Common/BreakingChanges.txt
      Microsoft Azure Storage quickstarts and tutorials - https://docs.microsoft.com/en-us/azure/storage/
      Microsoft Azure Storage REST API Reference - https://docs.microsoft.com/en-us/rest/api/storageservices/
    </Description>
    <RootNamespace>Azure.Storage</RootNamespace>
  </PropertyGroup>
  <ItemGroup>
    <Compile Include="$(AzureCoreSharedSources)NoBodyResponse{T}.cs" Link="Shared\Core\%(RecursiveDir)\%(Filename)%(Extension)" />
  </ItemGroup>
  <ItemGroup>
    <Compile Remove="Shared\*.cs" />
    <Compile Remove="Shared\ClientsideEncryption\*.cs;Shared\ClientsideEncryption\Models\*.cs" />
    <!--we're defining the Shared Source in Common, but we only want to build in the files that Common names use of-->
    <Compile Include="Shared\Constants.cs" />
    <Compile Include="Shared\Errors.cs" />
    <Compile Include="Shared\GeoRedundantReadPolicy.cs" />
    <Compile Include="Shared\SasExtensions.cs" />
    <Compile Include="Shared\SasQueryParametersInternals.cs" />
    <Compile Include="Shared\SharedAccessSignatureCredentials.cs" />
    <Compile Include="Shared\StorageExceptionExtensions.cs" />
    <Compile Include="Shared\StorageConnectionString.cs" />
    <Compile Include="Shared\StorageResponseClassifier.cs" />
    <Compile Include="Shared\StorageSharedKeyCredentialInternals.cs" />
    <Compile Include="Shared\StorageSharedKeyPipelinePolicy.cs" />
    <Compile Include="Shared\UriExtensions.cs" />
    <Compile Include="Shared\UriQueryParamsCollection.cs" />
  </ItemGroup>
</Project><|MERGE_RESOLUTION|>--- conflicted
+++ resolved
@@ -4,12 +4,8 @@
   </PropertyGroup>
   <PropertyGroup>
     <AssemblyTitle>Microsoft Azure.Storage.Common client library</AssemblyTitle>
-<<<<<<< HEAD
-    <Version>12.4.1</Version>
-=======
     <Version>12.5.0-preview.6</Version>
     <ApiCompatVersion>12.4.3</ApiCompatVersion>
->>>>>>> 070652de
     <DefineConstants>CommonSDK;$(DefineConstants)</DefineConstants>
     <PackageTags>Microsoft Azure Storage Common, Microsoft, Azure, StorageScalable, azureofficial</PackageTags>
     <Description>
