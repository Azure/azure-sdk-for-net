﻿// Copyright (c) Microsoft Corporation. All rights reserved.
// Licensed under the MIT License.

using System;
<<<<<<< HEAD
using System.Collections.Generic;
using System.Text;
using Azure.Core;
=======
using System.Linq;
>>>>>>> 8001b1c0
using Azure.Core.Pipeline;

namespace Azure.Storage.Common
{
    /// <summary>
    /// Pipeline policy to verify x-ms-client-request-id and x-ms-client-return-request-id
    /// headers that are echoed back from a request match.
    /// </summary>
    internal class StorageRequestValidationPipelinePolicy : SynchronousHttpPipelinePolicy
    {
        /// <summary>
        /// Create a new StorageRequestValidationPipelinePolicy
        /// </summary>
        public StorageRequestValidationPipelinePolicy()
        {
        }

        /// <summary>
        /// Gets StorageRequestValidationPipelinePolicy object.
        /// </summary>
        public static StorageRequestValidationPipelinePolicy Shared { get; }
            = new StorageRequestValidationPipelinePolicy();

        /// <summary>
        /// Verify x-ms-client-request-id and x-ms-client-return-request-id headers matches as
        /// x-ms-client-return-request-id is an echo of x-mis-client-request-id.
        /// </summary>
        /// <param name="message">The message that was sent</param>
        public override void OnReceivedResponse(HttpPipelineMessage message)
        {
            if (message.HasResponse &&
                message.Request.Headers.TryGetValue(Constants.HeaderNames.ClientRequestId, out var original) &&
                message.Response.Headers.TryGetValues(Constants.HeaderNames.ClientRequestId, out var echo) &&
                !String.Equals(original, echo.First(), StringComparison.OrdinalIgnoreCase))
            {
                throw Errors.ClientRequestIdMismatch(message.Response, echo.First(), original);
            }
        }
    }
}<|MERGE_RESOLUTION|>--- conflicted
+++ resolved
@@ -2,13 +2,8 @@
 // Licensed under the MIT License.
 
 using System;
-<<<<<<< HEAD
-using System.Collections.Generic;
-using System.Text;
-using Azure.Core;
-=======
 using System.Linq;
->>>>>>> 8001b1c0
+using Azure.Core.Http;
 using Azure.Core.Pipeline;
 
 namespace Azure.Storage.Common
