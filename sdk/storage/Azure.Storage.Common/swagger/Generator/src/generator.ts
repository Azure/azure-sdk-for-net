--- conflicted
+++ resolved
@@ -173,11 +173,7 @@
     w.line(`/// <param name="${operationName}">Operation name.</param>`);
     w.line(`/// <param name="${cancellationName}">Cancellation token.</param>`);
     w.line(`/// <returns>${operation.response.model.description || returnType.replace(/</g, '{').replace(/>/g, '}')}</returns>`);
-<<<<<<< HEAD
-    w.write(`public static async System.Threading.Tasks.Task<${returnType}> ${methodName}(`);
-=======
     w.write(`public static async System.Threading.Tasks.ValueTask<${returnType}> ${methodName}(`);        
->>>>>>> 615037c2
     w.scope(() => {
         const separateParams = IndentWriter.createFenceposter();
         for (const arg of operation.request.arguments) {
