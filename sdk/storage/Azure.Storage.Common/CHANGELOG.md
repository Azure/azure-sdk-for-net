--- conflicted
+++ resolved
@@ -2,11 +2,10 @@
 
 ## 12.9.0-beta.1 (Unreleased)
 
-<<<<<<< HEAD
+### Features Added
+
 - TenantId can now be discovered through the service challenge response, when using a TokenCredential for authorization.
     - A new property is now available on the ClientOptions called `DisableTenantDiscovery`. If set to true, the client will not attempt an initial unauthorized request to the service to prompt a challenge containing the tenantId hint.
-=======
-### Features Added
 
 ### Breaking Changes
 
@@ -14,7 +13,6 @@
 
 ### Fixed
 
->>>>>>> dac0f7e6
 
 ## 12.8.0 (2021-06-08)
 - Includes all features from 12.8.0-beta.4.
