# Release History

<<<<<<< HEAD
## 12.23.0-beta.1 (Unreleased)
=======
## 12.23.0-beta.2 (Unreleased)
>>>>>>> b38a9c20

### Features Added
- This release contains bug fixes to improve quality.

<<<<<<< HEAD
## 12.22.0 (2024-11-12)
=======
### Breaking Changes

### Bugs Fixed
- Fixed bug where in rare cases, a `NullReferenceException` could be thrown when parsing an error response from the service.
>>>>>>> b38a9c20

### Features Added
- This release contains bug fixes to improve quality.

<<<<<<< HEAD
=======
## 12.23.0-beta.1 (2025-02-11)

### Features Added
- This release contains bug fixes to improve quality.

## 12.22.0 (2024-11-12)

### Features Added
- This release contains bug fixes to improve quality.

>>>>>>> b38a9c20
## 12.22.0-beta.2 (2024-10-10)

### Other Changes
- Upgraded `System.Text.Json` package dependency to 6.0.10 for security fix.

## 12.21.1 (2024-10-10)

### Other Changes
- Upgraded `System.Text.Json` package dependency to 6.0.10 for security fix.

## 12.22.0-beta.1 (2024-10-08)

### Features Added
- This release contains bug fixes to improve quality.

## 12.21.0 (2024-09-18)

### Features Added
- This release contains bug fixes to improve quality.

## 12.21.0-beta.1 (2024-08-06)

### Features Added
- Added ability to retrieve SAS string to sign for debugging purposes.

## 12.20.1 (2024-07-25)

### Bugs Fixed
- Fixed \[BUG\] Azure Blob Storage Client SDK No Longer Supports Globalization Invariant Mode for Account Key Authentication #45052

## 12.20.0 (2024-07-16)

### Features Added
- Includes all features from 12.20.0-beta.1.

## 12.20.0-beta.1 (2024-06-11)
- This release contains bug fixes to improve quality.

## 12.19.0 (2024-05-13)
- This release contains bug fixes to improve quality.

## 12.19.0-beta.2 (2024-04-15)
- This release contains bug fixes to improve quality.

## 12.19.0-beta.1 (2023-12-05)
- Fixed bug where parsing the "sdd" value of a SAS would increment the value by 6 if the value was 10 or over.

## 12.18.1 (2023-11-13)
- Distributed tracing with `ActivitySource` is stable and no longer requires the [Experimental feature-flag](https://github.com/Azure/azure-sdk-for-net/blob/main/sdk/core/Azure.Core/samples/Diagnostics.md).

## 12.18.0 (2023-11-06)
- Includes all features from 12.18.0-beta.1.

## 12.18.0-beta.1 (2023-10-16)
- This release contains bug fixes to improve quality.

## 12.17.0 (2023-09-12)
- Includes all features from 12.17.0-beta.1.

## 12.17.0-beta.1 (2023-08-08)
- This release contains bug fixes to improve quality.

## 12.16.0 (2023-07-11)
- Includes all features from 12.16.0-beta.1.

## 12.16.0-beta.1 (2023-05-30)
- This release contains bug fixes to improve quality.

## 12.15.0 (2023-04-11)
- Includes all features from 12.15.0-beta.1.

## 12.15.0-beta.1 (2023-03-28)
- This release contains bug fixes to improve quality.

## 12.14.1 (2023-03-24)
- Bumped Azure.Core dependency from 1.28 and 1.30, fixing issue with headers being non-resilient to double dispose of the request.

## 12.14.0 (2023-02-21)
- Includes all features from 12.14.0-beta.1.

## 12.14.0-beta.1 (2023-02-07)
- This release contains bug fixes to improve quality.

## 12.13.0 (2022-10-12)
- Includes all features from 12.13.0-beta.1.

## 12.13.0-beta.1 (2022-08-23)
- Fixed bug where Account SAS with the resources type value not in the order "sco" would get reordered to that order, which would invalidate the Account SAS signature from the string to sign

## 12.12.0 (2022-07-07)
- Includes all features from 12.12.0-beta.1.

## 12.12.0-beta.1 (2022-06-15)
- This release contains bug fixes to improve quality.

## 12.11.0 (2022-05-02)
- Includes all features from 12.11.0-beta.1.

## 12.11.0-beta.1 (2022-04-12)
- This release contains bug fixes to improve quality.

## 12.10.0 (2022-03-10)
- Includes all features from 12.10.0-beta.1, 12.10.0-beta.2, and 12.10.0-beta.3 except SDK-calculated transactional checksums on data transfer.
- Updated StorageBearerTokenChallengeAuthorizationPolicy to use the AAD scope returned by a bearer challenges.
- Removed preview support for SDK-calculated transactional checksums on data transfer.
- Fixed bug where Storage Uri Builder was case sensitive for parameter names.

## 12.10.0-beta.3 (2022-02-07)
- Fixed bug where AccountSasBuilder.SetPermissions(string rawPermissions) was not properly handling the Permanent Delete ('y') and set Immutability Policy ('i') permissions.

## 12.10.0-beta.2 (2021-11-30)
- This release contains bug fixes to improve quality.

## 12.10.0-beta.1 (2021-11-03)
- Added support for SDK-calculated transactional hash checksums on data transfer.
- This release contains bug fixes to improve quality.

## 12.9.0 (2021-09-08)
- Includes all features from 12.9.0-beta.1 and 12.9.0-beta.2.

## 12.9.0-beta.2 (2021-07-23)
- This release changes the dependency on Azure.Core to v1.16.0

## 12.9.0-beta.1 (2021-07-22)
- TenantId can now be discovered through the service challenge response, when using a TokenCredential for authorization.
    - A new property is now available on the ClientOptions called `EnableTenantDiscovery`. If set to true, the client will attempt an initial unauthorized request to the service to prompt a challenge containing the tenantId hint.

## 12.8.0 (2021-06-08)
- Includes all features from 12.8.0-beta.4.
- This release contains bug fixes to improve quality.

## 12.7.3 (2021-05-20)
- This release contains bug fixes to improve quality.

## 12.8.0-beta.4 (2021-05-12)
- Added ability to specify server timeout.
- Deprecated property AccountSasBuilder.Version, so when generating SAS will always use the latest Storage Service SAS version.

## 12.8.0-beta.3 (2021-04-09)
- Fixed bug in SasQueryParameters causing services (ss) reorder when parsing externally provided URI.

## 12.7.2 (2021-04-02)
- Fixed bug in SasQueryParameters causing services (ss) reorder when parsing externally provided URI.

## 12.7.1 (2021-03-29)
- This release contains bug fixes to improve quality.

## 12.8.0-beta.2 (2021-03-09)
- This release contains bug fixes to improve quality.

## 12.8.0-beta.1 (2021-02-09)
- Aligned storage URL parsing with other platforms

## 12.7.0 (2021-01-12)
- Includes all features from 12.7.0-beta.1
- Fixed bug where parsing the connection string only accepted lowercase values

## 12.7.0-beta.1 (2020-12-07)
- This release contains bug fixes to improve quality.

## 12.6.0 (2020-11-10)
- This release contains bug fixes to improve quality.

## 12.6.0-preview.1 (2020-09-30)
- This release contains bug fixes to improve quality.

## 12.5.2 (2020-08-31)
- This release contains bug fixes to improve quality.

## 12.5.1 (2020-08-18)
- Fixed bug in TaskExtensions.EnsureCompleted method that causes it to unconditionally throw an exception in the environments with synchronization context

## 12.5.0 (2020-08-13)
- Includes all features from 12.5.0-preview.1 through 12.5.0-preview.6.
- This release contains bug fixes to improve quality.

## 12.5.0-preview.6 (2020-07-27)
- This release contains bug fixes to improve quality.

## 12.5.0-preview.5 (2020-07-03)
- This release contains bug fixes to improve quality.

## 12.5.0-preview.4 
- This preview contains bug fixes to improve quality.

## 12.5.0-preview.1 
- This preview adds support for client-side encryption, compatible with data uploaded in previous major versions.

## 12.4.3 
- This release contains bug fixes to improve quality.

## 12.4.2 
- This release contains bug fixes to improve quality.

## 12.4.1 
- This release contains bug fixes to improve quality.

## 12.4.0 
- This release contains bug fixes to improve quality.

## 12.3.0 
- Added InitialTransferLength to StorageTransferOptions

## 12.2.0 
- Added support for service version 2019-07-07.
- Update StorageSharedKeyPipelinePolicy to upload the request date header each retry.
- Sanitized header values in exceptions.

## 12.1.1 
 - Fixed issue where SAS content headers were not URL encoded when using Sas builders.
 - Fixed bug where using SAS connection string from portal would throw an exception if it included
   table endpoint.

## 12.1.0 
- Add support for populating AccountName properties of the UriBuilders
  for non-IP style Uris.

## 12.0.0-preview.4 
- Bug fixes

## 12.0.0-preview.3 
- Support new for Blobs/Files features
- Bug fixes

For more information, please visit: https://aka.ms/azure-sdk-preview3-net.

## 12.0.0-preview.2 
- Credential rolling
- Bug fixes

## 12.0.0-preview.1 
This preview is the first release of a ground-up rewrite of our client
libraries to ensure consistency, idiomatic design, productivity, and an
excellent developer experience.  It was created following the Azure SDK Design
Guidelines for .NET at https://azuresdkspecs.z5.web.core.windows.net/DotNetSpec.html.

For more information, please visit: https://aka.ms/azure-sdk-preview1-net.<|MERGE_RESOLUTION|>--- conflicted
+++ resolved
@@ -1,28 +1,16 @@
 # Release History
 
-<<<<<<< HEAD
-## 12.23.0-beta.1 (Unreleased)
-=======
 ## 12.23.0-beta.2 (Unreleased)
->>>>>>> b38a9c20
-
-### Features Added
-- This release contains bug fixes to improve quality.
-
-<<<<<<< HEAD
-## 12.22.0 (2024-11-12)
-=======
+
+### Features Added
+
 ### Breaking Changes
 
 ### Bugs Fixed
 - Fixed bug where in rare cases, a `NullReferenceException` could be thrown when parsing an error response from the service.
->>>>>>> b38a9c20
-
-### Features Added
-- This release contains bug fixes to improve quality.
-
-<<<<<<< HEAD
-=======
+
+### Other Changes
+
 ## 12.23.0-beta.1 (2025-02-11)
 
 ### Features Added
@@ -33,7 +21,6 @@
 ### Features Added
 - This release contains bug fixes to improve quality.
 
->>>>>>> b38a9c20
 ## 12.22.0-beta.2 (2024-10-10)
 
 ### Other Changes
