# Release History

## 12.24.0-beta.1 (Unreleased)

### Features Added
<<<<<<< HEAD
- This release contains bug fixes to improve quality.
=======
- `StorageBearerTokenChallengeAuthorizationPolicy` now will attempt to handle Continuous Access Evaluation (CAE) challenges, if present, by default.

### Breaking Changes

### Bugs Fixed

### Other Changes
>>>>>>> c2a9a198

## 12.23.0 (2025-03-11)

### Bugs Fixed
- Fixed bug where in rare cases, a `NullReferenceException` could be thrown when parsing an error response from the service.
- Fixed bug to ensure that the accumulated disposables within the internal `StorageWriteStream` are disposed properly in the event that an exception is thrown during the disposal process. (#47781)
- Fixed bug to Redact SAS credentials from Error.SasCredentialRequiresUriWithoutSas message.
- Fixed bug where LazyLoadingReadOnlyStream overprovisions the default buffer memory for OpenRead
- Fixed bug where a client created with a connection string with an account name specified (e.g. "AccountName=..;"), the account name was not populated on the Storage Clients if the account name was not also specified in the endpoint. (#42925)

### Other Changes
- Implemented IAsyncDisposable in StorageWriteStream

## 12.23.0-beta.1 (2025-02-11)

### Features Added
- This release contains bug fixes to improve quality.

## 12.22.0 (2024-11-12)

### Features Added
- This release contains bug fixes to improve quality.

## 12.22.0-beta.2 (2024-10-10)

### Other Changes
- Upgraded `System.Text.Json` package dependency to 6.0.10 for security fix.

## 12.21.1 (2024-10-10)

### Other Changes
- Upgraded `System.Text.Json` package dependency to 6.0.10 for security fix.

## 12.22.0-beta.1 (2024-10-08)

### Features Added
- This release contains bug fixes to improve quality.

## 12.21.0 (2024-09-18)

### Features Added
- This release contains bug fixes to improve quality.

## 12.21.0-beta.1 (2024-08-06)

### Features Added
- Added ability to retrieve SAS string to sign for debugging purposes.

## 12.20.1 (2024-07-25)

### Bugs Fixed
- Fixed \[BUG\] Azure Blob Storage Client SDK No Longer Supports Globalization Invariant Mode for Account Key Authentication #45052

## 12.20.0 (2024-07-16)

### Features Added
- Includes all features from 12.20.0-beta.1.

## 12.20.0-beta.1 (2024-06-11)
- This release contains bug fixes to improve quality.

## 12.19.0 (2024-05-13)
- This release contains bug fixes to improve quality.

## 12.19.0-beta.2 (2024-04-15)
- This release contains bug fixes to improve quality.

## 12.19.0-beta.1 (2023-12-05)
- Fixed bug where parsing the "sdd" value of a SAS would increment the value by 6 if the value was 10 or over.

## 12.18.1 (2023-11-13)
- Distributed tracing with `ActivitySource` is stable and no longer requires the [Experimental feature-flag](https://github.com/Azure/azure-sdk-for-net/blob/main/sdk/core/Azure.Core/samples/Diagnostics.md).

## 12.18.0 (2023-11-06)
- Includes all features from 12.18.0-beta.1.

## 12.18.0-beta.1 (2023-10-16)
- This release contains bug fixes to improve quality.

## 12.17.0 (2023-09-12)
- Includes all features from 12.17.0-beta.1.

## 12.17.0-beta.1 (2023-08-08)
- This release contains bug fixes to improve quality.

## 12.16.0 (2023-07-11)
- Includes all features from 12.16.0-beta.1.

## 12.16.0-beta.1 (2023-05-30)
- This release contains bug fixes to improve quality.

## 12.15.0 (2023-04-11)
- Includes all features from 12.15.0-beta.1.

## 12.15.0-beta.1 (2023-03-28)
- This release contains bug fixes to improve quality.

## 12.14.1 (2023-03-24)
- Bumped Azure.Core dependency from 1.28 and 1.30, fixing issue with headers being non-resilient to double dispose of the request.

## 12.14.0 (2023-02-21)
- Includes all features from 12.14.0-beta.1.

## 12.14.0-beta.1 (2023-02-07)
- This release contains bug fixes to improve quality.

## 12.13.0 (2022-10-12)
- Includes all features from 12.13.0-beta.1.

## 12.13.0-beta.1 (2022-08-23)
- Fixed bug where Account SAS with the resources type value not in the order "sco" would get reordered to that order, which would invalidate the Account SAS signature from the string to sign

## 12.12.0 (2022-07-07)
- Includes all features from 12.12.0-beta.1.

## 12.12.0-beta.1 (2022-06-15)
- This release contains bug fixes to improve quality.

## 12.11.0 (2022-05-02)
- Includes all features from 12.11.0-beta.1.

## 12.11.0-beta.1 (2022-04-12)
- This release contains bug fixes to improve quality.

## 12.10.0 (2022-03-10)
- Includes all features from 12.10.0-beta.1, 12.10.0-beta.2, and 12.10.0-beta.3 except SDK-calculated transactional checksums on data transfer.
- Updated StorageBearerTokenChallengeAuthorizationPolicy to use the AAD scope returned by a bearer challenges.
- Removed preview support for SDK-calculated transactional checksums on data transfer.
- Fixed bug where Storage Uri Builder was case sensitive for parameter names.

## 12.10.0-beta.3 (2022-02-07)
- Fixed bug where AccountSasBuilder.SetPermissions(string rawPermissions) was not properly handling the Permanent Delete ('y') and set Immutability Policy ('i') permissions.

## 12.10.0-beta.2 (2021-11-30)
- This release contains bug fixes to improve quality.

## 12.10.0-beta.1 (2021-11-03)
- Added support for SDK-calculated transactional hash checksums on data transfer.
- This release contains bug fixes to improve quality.

## 12.9.0 (2021-09-08)
- Includes all features from 12.9.0-beta.1 and 12.9.0-beta.2.

## 12.9.0-beta.2 (2021-07-23)
- This release changes the dependency on Azure.Core to v1.16.0

## 12.9.0-beta.1 (2021-07-22)
- TenantId can now be discovered through the service challenge response, when using a TokenCredential for authorization.
    - A new property is now available on the ClientOptions called `EnableTenantDiscovery`. If set to true, the client will attempt an initial unauthorized request to the service to prompt a challenge containing the tenantId hint.

## 12.8.0 (2021-06-08)
- Includes all features from 12.8.0-beta.4.
- This release contains bug fixes to improve quality.

## 12.7.3 (2021-05-20)
- This release contains bug fixes to improve quality.

## 12.8.0-beta.4 (2021-05-12)
- Added ability to specify server timeout.
- Deprecated property AccountSasBuilder.Version, so when generating SAS will always use the latest Storage Service SAS version.

## 12.8.0-beta.3 (2021-04-09)
- Fixed bug in SasQueryParameters causing services (ss) reorder when parsing externally provided URI.

## 12.7.2 (2021-04-02)
- Fixed bug in SasQueryParameters causing services (ss) reorder when parsing externally provided URI.

## 12.7.1 (2021-03-29)
- This release contains bug fixes to improve quality.

## 12.8.0-beta.2 (2021-03-09)
- This release contains bug fixes to improve quality.

## 12.8.0-beta.1 (2021-02-09)
- Aligned storage URL parsing with other platforms

## 12.7.0 (2021-01-12)
- Includes all features from 12.7.0-beta.1
- Fixed bug where parsing the connection string only accepted lowercase values

## 12.7.0-beta.1 (2020-12-07)
- This release contains bug fixes to improve quality.

## 12.6.0 (2020-11-10)
- This release contains bug fixes to improve quality.

## 12.6.0-preview.1 (2020-09-30)
- This release contains bug fixes to improve quality.

## 12.5.2 (2020-08-31)
- This release contains bug fixes to improve quality.

## 12.5.1 (2020-08-18)
- Fixed bug in TaskExtensions.EnsureCompleted method that causes it to unconditionally throw an exception in the environments with synchronization context

## 12.5.0 (2020-08-13)
- Includes all features from 12.5.0-preview.1 through 12.5.0-preview.6.
- This release contains bug fixes to improve quality.

## 12.5.0-preview.6 (2020-07-27)
- This release contains bug fixes to improve quality.

## 12.5.0-preview.5 (2020-07-03)
- This release contains bug fixes to improve quality.

## 12.5.0-preview.4
- This preview contains bug fixes to improve quality.

## 12.5.0-preview.1
- This preview adds support for client-side encryption, compatible with data uploaded in previous major versions.

## 12.4.3
- This release contains bug fixes to improve quality.

## 12.4.2
- This release contains bug fixes to improve quality.

## 12.4.1
- This release contains bug fixes to improve quality.

## 12.4.0
- This release contains bug fixes to improve quality.

## 12.3.0
- Added InitialTransferLength to StorageTransferOptions

## 12.2.0
- Added support for service version 2019-07-07.
- Update StorageSharedKeyPipelinePolicy to upload the request date header each retry.
- Sanitized header values in exceptions.

## 12.1.1
 - Fixed issue where SAS content headers were not URL encoded when using Sas builders.
 - Fixed bug where using SAS connection string from portal would throw an exception if it included
   table endpoint.

## 12.1.0
- Add support for populating AccountName properties of the UriBuilders
  for non-IP style Uris.

## 12.0.0-preview.4
- Bug fixes

## 12.0.0-preview.3
- Support new for Blobs/Files features
- Bug fixes

For more information, please visit: https://aka.ms/azure-sdk-preview3-net.

## 12.0.0-preview.2
- Credential rolling
- Bug fixes

## 12.0.0-preview.1
This preview is the first release of a ground-up rewrite of our client
libraries to ensure consistency, idiomatic design, productivity, and an
excellent developer experience.  It was created following the Azure SDK Design
Guidelines for .NET at https://azuresdkspecs.z5.web.core.windows.net/DotNetSpec.html.

For more information, please visit: https://aka.ms/azure-sdk-preview1-net.<|MERGE_RESOLUTION|>--- conflicted
+++ resolved
@@ -3,9 +3,6 @@
 ## 12.24.0-beta.1 (Unreleased)
 
 ### Features Added
-<<<<<<< HEAD
-- This release contains bug fixes to improve quality.
-=======
 - `StorageBearerTokenChallengeAuthorizationPolicy` now will attempt to handle Continuous Access Evaluation (CAE) challenges, if present, by default.
 
 ### Breaking Changes
@@ -13,7 +10,6 @@
 ### Bugs Fixed
 
 ### Other Changes
->>>>>>> c2a9a198
 
 ## 12.23.0 (2025-03-11)
 
