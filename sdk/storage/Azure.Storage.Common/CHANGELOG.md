--- conflicted
+++ resolved
@@ -1,11 +1,7 @@
 # Release History
 
 ## 12.13.0-beta.1 (Unreleased)
-<<<<<<< HEAD
-- Fixed bug where DataLakeFileSystemClient.GetParentServiceClient() persisted the filesystem name in the URL of the returned DataLakeServiceClient
-=======
 - This release contains bug fixes to improve quality.
->>>>>>> 6914f999
 
 ## 12.12.0 (2022-07-07)
 - Includes all features from 12.12.0-beta.1.
