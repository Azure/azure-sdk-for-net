# Release History

<<<<<<< HEAD
## 12.18.0-beta.1 (Unreleased)
=======
## 12.19.0-beta.2 (Unreleased)
>>>>>>> 4db78622

### Features Added

### Breaking Changes

### Bugs Fixed

### Other Changes

<<<<<<< HEAD
=======
## 12.19.0-beta.1 (2023-12-05)
- Fixed bug where parsing the "sdd" value of a SAS would increment the value by 6 if the value was 10 or over.

## 12.18.1 (2023-11-13)
- Distributed tracing with `ActivitySource` is stable and no longer requires the [Experimental feature-flag](https://github.com/Azure/azure-sdk-for-net/blob/main/sdk/core/Azure.Core/samples/Diagnostics.md).

## 12.18.0 (2023-11-06)
- Includes all features from 12.18.0-beta.1.

## 12.18.0-beta.1 (2023-10-16)
- This release contains bug fixes to improve quality.

>>>>>>> 4db78622
## 12.17.0 (2023-09-12)
- Includes all features from 12.17.0-beta.1.

## 12.17.0-beta.1 (2023-08-08)
- This release contains bug fixes to improve quality.

## 12.16.0 (2023-07-11)
- Includes all features from 12.16.0-beta.1.

## 12.16.0-beta.1 (2023-05-30)
- This release contains bug fixes to improve quality.

## 12.15.0 (2023-04-11)
- Includes all features from 12.15.0-beta.1.

## 12.15.0-beta.1 (2023-03-28)
- This release contains bug fixes to improve quality.

## 12.14.1 (2023-03-24)
- Bumped Azure.Core dependency from 1.28 and 1.30, fixing issue with headers being non-resilient to double dispose of the request.

## 12.14.0 (2023-02-21)
- Includes all features from 12.14.0-beta.1.

## 12.14.0-beta.1 (2023-02-07)
- This release contains bug fixes to improve quality.

## 12.13.0 (2022-10-12)
- Includes all features from 12.13.0-beta.1.

## 12.13.0-beta.1 (2022-08-23)
- Fixed bug where Account SAS with the resources type value not in the order "sco" would get reordered to that order, which would invalidate the Account SAS signature from the string to sign

## 12.12.0 (2022-07-07)
- Includes all features from 12.12.0-beta.1.

## 12.12.0-beta.1 (2022-06-15)
- This release contains bug fixes to improve quality.

## 12.11.0 (2022-05-02)
- Includes all features from 12.11.0-beta.1.

## 12.11.0-beta.1 (2022-04-12)
- This release contains bug fixes to improve quality.

## 12.10.0 (2022-03-10)
- Includes all features from 12.10.0-beta.1, 12.10.0-beta.2, and 12.10.0-beta.3 except SDK-calculated transactional checksums on data transfer.
- Updated StorageBearerTokenChallengeAuthorizationPolicy to use the AAD scope returned by a bearer challenges.
- Removed preview support for SDK-calculated transactional checksums on data transfer.
- Fixed bug where Storage Uri Builder was case sensitive for parameter names.

## 12.10.0-beta.3 (2022-02-07)
- Fixed bug where AccountSasBuilder.SetPermissions(string rawPermissions) was not properly handling the Permanent Delete ('y') and set Immutability Policy ('i') permissions.

## 12.10.0-beta.2 (2021-11-30)
- This release contains bug fixes to improve quality.

## 12.10.0-beta.1 (2021-11-03)
- Added support for SDK-calculated transactional hash checksums on data transfer.
- This release contains bug fixes to improve quality.

## 12.9.0 (2021-09-08)
- Includes all features from 12.9.0-beta.1 and 12.9.0-beta.2.

## 12.9.0-beta.2 (2021-07-23)
- This release changes the dependency on Azure.Core to v1.16.0

## 12.9.0-beta.1 (2021-07-22)
- TenantId can now be discovered through the service challenge response, when using a TokenCredential for authorization.
    - A new property is now available on the ClientOptions called `EnableTenantDiscovery`. If set to true, the client will attempt an initial unauthorized request to the service to prompt a challenge containing the tenantId hint.

## 12.8.0 (2021-06-08)
- Includes all features from 12.8.0-beta.4.
- This release contains bug fixes to improve quality.

## 12.7.3 (2021-05-20)
- This release contains bug fixes to improve quality.

## 12.8.0-beta.4 (2021-05-12)
- Added ability to specify server timeout.
- Deprecated property AccountSasBuilder.Version, so when generating SAS will always use the latest Storage Service SAS version.

## 12.8.0-beta.3 (2021-04-09)
- Fixed bug in SasQueryParameters causing services (ss) reorder when parsing externally provided URI.

## 12.7.2 (2021-04-02)
- Fixed bug in SasQueryParameters causing services (ss) reorder when parsing externally provided URI.

## 12.7.1 (2021-03-29)
- This release contains bug fixes to improve quality.

## 12.8.0-beta.2 (2021-03-09)
- This release contains bug fixes to improve quality.

## 12.8.0-beta.1 (2021-02-09)
- Aligned storage URL parsing with other platforms

## 12.7.0 (2021-01-12)
- Includes all features from 12.7.0-beta.1
- Fixed bug where parsing the connection string only accepted lowercase values

## 12.7.0-beta.1 (2020-12-07)
- This release contains bug fixes to improve quality.

## 12.6.0 (2020-11-10)
- This release contains bug fixes to improve quality.

## 12.6.0-preview.1 (2020-09-30)
- This release contains bug fixes to improve quality.

## 12.5.2 (2020-08-31)
- This release contains bug fixes to improve quality.

## 12.5.1 (2020-08-18)
- Fixed bug in TaskExtensions.EnsureCompleted method that causes it to unconditionally throw an exception in the environments with synchronization context

## 12.5.0 (2020-08-13)
- Includes all features from 12.5.0-preview.1 through 12.5.0-preview.6.
- This release contains bug fixes to improve quality.

## 12.5.0-preview.6 (2020-07-27)
- This release contains bug fixes to improve quality.

## 12.5.0-preview.5 (2020-07-03)
- This release contains bug fixes to improve quality.

## 12.5.0-preview.4 
- This preview contains bug fixes to improve quality.

## 12.5.0-preview.1 
- This preview adds support for client-side encryption, compatible with data uploaded in previous major versions.

## 12.4.3 
- This release contains bug fixes to improve quality.

## 12.4.2 
- This release contains bug fixes to improve quality.

## 12.4.1 
- This release contains bug fixes to improve quality.

## 12.4.0 
- This release contains bug fixes to improve quality.

## 12.3.0 
- Added InitialTransferLength to StorageTransferOptions

## 12.2.0 
- Added support for service version 2019-07-07.
- Update StorageSharedKeyPipelinePolicy to upload the request date header each retry.
- Sanitized header values in exceptions.

## 12.1.1 
 - Fixed issue where SAS content headers were not URL encoded when using Sas builders.
 - Fixed bug where using SAS connection string from portal would throw an exception if it included
   table endpoint.

## 12.1.0 
- Add support for populating AccountName properties of the UriBuilders
  for non-IP style Uris.

## 12.0.0-preview.4 
- Bug fixes

## 12.0.0-preview.3 
- Support new for Blobs/Files features
- Bug fixes

For more information, please visit: https://aka.ms/azure-sdk-preview3-net.

## 12.0.0-preview.2 
- Credential rolling
- Bug fixes

## 12.0.0-preview.1 
This preview is the first release of a ground-up rewrite of our client
libraries to ensure consistency, idiomatic design, productivity, and an
excellent developer experience.  It was created following the Azure SDK Design
Guidelines for .NET at https://azuresdkspecs.z5.web.core.windows.net/DotNetSpec.html.

For more information, please visit: https://aka.ms/azure-sdk-preview1-net.<|MERGE_RESOLUTION|>--- conflicted
+++ resolved
@@ -1,10 +1,6 @@
 # Release History
 
-<<<<<<< HEAD
-## 12.18.0-beta.1 (Unreleased)
-=======
 ## 12.19.0-beta.2 (Unreleased)
->>>>>>> 4db78622
 
 ### Features Added
 
@@ -14,8 +10,6 @@
 
 ### Other Changes
 
-<<<<<<< HEAD
-=======
 ## 12.19.0-beta.1 (2023-12-05)
 - Fixed bug where parsing the "sdd" value of a SAS would increment the value by 6 if the value was 10 or over.
 
@@ -28,7 +22,6 @@
 ## 12.18.0-beta.1 (2023-10-16)
 - This release contains bug fixes to improve quality.
 
->>>>>>> 4db78622
 ## 12.17.0 (2023-09-12)
 - Includes all features from 12.17.0-beta.1.
 
