--- conflicted
+++ resolved
@@ -9,12 +9,9 @@
 ### Bugs Fixed
 - Fixed bug where in rare cases, a `NullReferenceException` could be thrown when parsing an error response from the service.
 - Fixed bug to ensure that the accumulated disposables within the internal `StorageWriteStream` are disposed properly in the event that an exception is thrown during the disposal process. (#47781)
-<<<<<<< HEAD
-- Fixed bug where a client created with a connection string with an account name specified (e.g. "AccountName=..;"), the account name was not populated on the Storage Clients if the account name was not also specified in the endpoint. (#42925)
-=======
 - Fixed bug to Redact SAS credentials from Error.SasCredentialRequiresUriWithoutSas message.
 - Fixed bug where LazyLoadingReadOnlyStream overprovisions the default buffer memory for OpenRead
->>>>>>> 6187fa72
+- Fixed bug where a client created with a connection string with an account name specified (e.g. "AccountName=..;"), the account name was not populated on the Storage Clients if the account name was not also specified in the endpoint. (#42925)
 
 ### Other Changes
 - Implemented IAsyncDisposable in StorageWriteStream
