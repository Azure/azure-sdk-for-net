<<<<<<< HEAD
trigger: none

extends:
  template: ../../eng/pipelines/templates/stages/archetype-sdk-tests.yml
  parameters:
    ServiceDirectory: storage
    BuildInParallel: true
    TimeoutInMinutes: 180
    Location: canadacentral
    CloudConfig:
      Public:
        SubscriptionConfiguration: $(sub-config-azure-cloud-test-resources)
      PrivatePreview:
        SubscriptionConfiguration: $(sub-config-storage-test-resources)
    MatrixReplace:
    # Use dedicated storage pool in canadacentral with higher memory capacity
    - Pool=(.*)-general/$1-storage
    Clouds: Public
    SupportedClouds: Public,PrivatePreview
    TestSetupSteps:
    - template: /sdk/storage/tests-install-azurite.yml
    EnvVars:
      AZURE_ONLY_TEST_LATEST_SERVICE_VERSION: true
=======
trigger: none

extends:
  template: /eng/pipelines/templates/stages/archetype-sdk-tests.yml
  parameters:
    ServiceDirectory: storage
    BuildInParallel: true
    TimeoutInMinutes: 180
    Location: canadacentral
    Clouds: Preview
    MatrixReplace:
      # Use dedicated storage pool in canadacentral with higher memory capacity
      - Pool=(.*)-general/$1-storage
    ${{ if contains(variables['Build.DefinitionName'], 'tests-weekly') }}:
      MatrixConfigs:
        - Name: Storage_all_versions
          Path: sdk/storage/platform-matrix-all-versions.json
          Selection: sparse
          GenerateVMJobs: true
    ${{ if not(contains(variables['Build.DefinitionName'], 'tests-weekly')) }}:
      EnvVars:
        AZURE_ONLY_TEST_LATEST_SERVICE_VERSION: true
    TestSetupSteps:
    - template: /sdk/storage/tests-install-azurite.yml
>>>>>>> bbf093fb
<|MERGE_RESOLUTION|>--- conflicted
+++ resolved
@@ -1,28 +1,3 @@
-<<<<<<< HEAD
-trigger: none
-
-extends:
-  template: ../../eng/pipelines/templates/stages/archetype-sdk-tests.yml
-  parameters:
-    ServiceDirectory: storage
-    BuildInParallel: true
-    TimeoutInMinutes: 180
-    Location: canadacentral
-    CloudConfig:
-      Public:
-        SubscriptionConfiguration: $(sub-config-azure-cloud-test-resources)
-      PrivatePreview:
-        SubscriptionConfiguration: $(sub-config-storage-test-resources)
-    MatrixReplace:
-    # Use dedicated storage pool in canadacentral with higher memory capacity
-    - Pool=(.*)-general/$1-storage
-    Clouds: Public
-    SupportedClouds: Public,PrivatePreview
-    TestSetupSteps:
-    - template: /sdk/storage/tests-install-azurite.yml
-    EnvVars:
-      AZURE_ONLY_TEST_LATEST_SERVICE_VERSION: true
-=======
 trigger: none
 
 extends:
@@ -31,8 +6,14 @@
     ServiceDirectory: storage
     BuildInParallel: true
     TimeoutInMinutes: 180
-    Location: canadacentral
-    Clouds: Preview
+    Location: canadacentral
+    CloudConfig:
+      Public:
+        SubscriptionConfiguration: $(sub-config-azure-cloud-test-resources)
+      PrivatePreview:
+        SubscriptionConfiguration: $(sub-config-storage-test-resources)
+    Clouds: Public
+    SupportedClouds: Public, PrivatePreview
     MatrixReplace:
       # Use dedicated storage pool in canadacentral with higher memory capacity
       - Pool=(.*)-general/$1-storage
@@ -46,5 +27,4 @@
       EnvVars:
         AZURE_ONLY_TEST_LATEST_SERVICE_VERSION: true
     TestSetupSteps:
-    - template: /sdk/storage/tests-install-azurite.yml
->>>>>>> bbf093fb
+    - template: /sdk/storage/tests-install-azurite.yml