--- conflicted
+++ resolved
@@ -1,16 +1,11 @@
 trigger: none
 
 extends:
-<<<<<<< HEAD
   template: ../../eng/pipelines/templates/stages/archetype-sdk-tests.yml
-=======
-  template: /eng/pipelines/templates/stages/archetype-sdk-tests.yml
->>>>>>> c7e4d515
   parameters:
     ServiceDirectory: storage
     BuildInParallel: true
     TimeoutInMinutes: 180
-<<<<<<< HEAD
     CloudConfig:
       Preview:
         SubscriptionConfiguration: $(sub-config-azure-cloud-test-resources-preview-test)
@@ -23,22 +18,4 @@
     TestSetupSteps:
     - template: /sdk/storage/tests-install-azurite.yml
     EnvVars:
-      AZURE_ONLY_TEST_LATEST_SERVICE_VERSION: true
-=======
-    Location: canadacentral
-    Clouds: Preview
-    MatrixReplace:
-      # Use dedicated storage pool in canadacentral with higher memory capacity
-      - Pool=(.*)-general/$1-storage
-    ${{ if contains(variables['Build.DefinitionName'], 'tests-weekly') }}:
-      MatrixConfigs:
-        - Name: Storage_all_versions
-          Path: sdk/storage/platform-matrix-all-versions.json
-          Selection: sparse
-          GenerateVMJobs: true
-    ${{ if not(contains(variables['Build.DefinitionName'], 'tests-weekly')) }}:
-      EnvVars:
-        AZURE_ONLY_TEST_LATEST_SERVICE_VERSION: true
-    TestSetupSteps:
-    - template: /sdk/storage/tests-install-azurite.yml
->>>>>>> c7e4d515
+      AZURE_ONLY_TEST_LATEST_SERVICE_VERSION: true