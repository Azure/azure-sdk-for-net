﻿// Copyright (c) Microsoft Corporation. All rights reserved.
// Licensed under the MIT License.

using System;
using System.Collections.Generic;
using System.ComponentModel;
using System.Globalization;
using System.Linq;
using System.Text;
using System.Text.Json;
using System.Threading;
using System.Threading.Tasks;
using Azure.Core;
using Azure.Core.Pipeline;
using Azure.Storage.Blobs;
using Azure.Storage.Blobs.Specialized;
using Azure.Storage.Files.DataLake.Models;
using Azure.Storage.Sas;
using Azure.Storage.Shared;
using Metadata = System.Collections.Generic.IDictionary<string, string>;

#pragma warning disable SA1402  // File may only contain a single type

namespace Azure.Storage.Files.DataLake
{
    /// <summary>
    /// A PathClient represents a URI to the Azure DataLake service allowing you to manipulate a file or directory.
    /// </summary>
    public class DataLakePathClient
    {
        /// <summary>
        /// A <see cref="BlockBlobClient"/> associated with the path.
        /// </summary>
        internal readonly BlockBlobClient _blockBlobClient;

        /// <summary>
        /// A <see cref="BlockBlobClient"/> associated with the path.
        /// </summary>
        internal virtual BlockBlobClient BlobClient => _blockBlobClient;

        /// <summary>
        /// A <see cref="DataLakeFileSystemClient"/> associated with Directory's parent File System.
        /// </summary>
        internal readonly DataLakeFileSystemClient _fileSystemClient;

        /// <summary>
        /// A <see cref="DataLakeFileSystemClient"/> associated with Directory's parent File System.
        /// </summary>
        internal virtual DataLakeFileSystemClient FileSystemClient => _fileSystemClient;

        /// <summary>
        /// The paths's primary <see cref="Uri"/> endpoint.
        /// </summary>
        private readonly Uri _uri;

        /// <summary>
        /// The paths's blob <see cref="Uri"/> endpoint.
        /// </summary>
        private readonly Uri _blobUri;

        /// <summary>
        /// The paths's blob <see cref="Uri"/> endpoint.
        /// </summary>
        internal virtual Uri BlobUri => _blobUri;

        /// <summary>
        /// The path's dfs <see cref="Uri"/> endpoint.
        /// </summary>
        private readonly Uri _dfsUri;

        /// <summary>
        /// DFS Uri
        /// </summary>
        internal virtual Uri DfsUri => _dfsUri;

        /// <summary>
        /// Gets the directory's primary <see cref="Uri"/> endpoint.
        /// </summary>
        public virtual Uri Uri => _uri;

        /// <summary>
        /// <see cref="DataLakeClientConfiguration"/>.
        /// </summary>
        private readonly DataLakeClientConfiguration _clientConfiguration;

        /// <summary>
        /// <see cref="DataLakeClientConfiguration"/>.
        /// </summary>
        internal virtual DataLakeClientConfiguration ClientConfiguration => _clientConfiguration;

        /// <summary>
        /// The Storage account name corresponding to the directory client.
        /// </summary>
        private string _accountName;

        /// <summary>
        /// Gets the Storage account name corresponding to the directory client.
        /// </summary>
        public virtual string AccountName
        {
            get
            {
                SetNameFieldsIfNull();
                return _accountName;
            }
        }

        /// <summary>
        /// The file system name corresponding to the directory client.
        /// </summary>
        private string _fileSystemName;

        /// <summary>
        /// Gets the file system name name corresponding to the directory client.
        /// </summary>
        public virtual string FileSystemName
        {
            get
            {
                SetNameFieldsIfNull();
                return _fileSystemName;
            }
        }

        /// <summary>
        /// The path corresponding to the path client.
        /// </summary>
        private string _path;

        /// <summary>
        /// Gets the path corresponding to the path client.
        /// </summary>
        public virtual string Path
        {
            get
            {
                SetNameFieldsIfNull();
                return _path;
            }
        }

        /// <summary>
        /// The name of the file or directory.
        /// </summary>
        private string _name;

        /// <summary>
        /// Gets the name of the file or directory.
        /// </summary>
        public virtual string Name
        {
            get
            {
                SetNameFieldsIfNull();
                return _name;
            }
        }

        /// <summary>
        /// Determines whether the client is able to generate a SAS.
        /// If the client is authenticated with a <see cref="StorageSharedKeyCredential"/>.
        /// </summary>
        public virtual bool CanGenerateSasUri => ClientConfiguration.SharedKeyCredential != null;

        /// <summary>
        /// <see cref="PathRestClient"/> pointed at the DFS endpoint.
        /// </summary>
        private readonly PathRestClient _pathRestClient;

        /// <summary>
        /// <see cref="PathRestClient"/> pointed at the DFS endpoint.
        /// </summary>
        internal virtual PathRestClient PathRestClient => _pathRestClient;

        /// <summary>
        /// <see cref="PathRestClient"/> pointed at the Blob endpoint.
        /// </summary>
        private readonly PathRestClient _blobPathRestClient;

        /// <summary>
        /// <see cref="PathRestClient"/> pointed at the Blob endpoint.
        /// </summary>
        internal virtual PathRestClient BlobPathRestClient => _blobPathRestClient;

        #region ctors
        /// <summary>
        /// Initializes a new instance of the <see cref="DataLakePathClient"/>
        /// class for mocking.
        /// </summary>
        protected DataLakePathClient()
        {
        }

        /// <summary>
        /// Initializes a new instance of the <see cref="DataLakePathClient"/>
        /// class.
        /// </summary>
        /// <param name="pathUri">
        /// A <see cref="Uri"/> referencing the resource that includes the
        /// name of the account, the name of the file system, and the path to the
        /// resource.
        /// </param>
        public DataLakePathClient(Uri pathUri)
            : this(pathUri, options: null)
        {
        }

        /// <summary>
        /// Initializes a new instance of the <see cref="DataLakePathClient"/>
        /// class.
        /// </summary>
        /// <param name="pathUri">
        /// A <see cref="Uri"/> referencing the resource that includes the
        /// name of the account, the name of the file system, and the path to the
        /// resource.
        /// </param>
        /// <param name="options">
        /// Optional <see cref="DataLakeClientOptions"/> that define the transport
        /// pipeline policies for authentication, retries, etc., that are
        /// applied to every request.
        /// </param>
        public DataLakePathClient(Uri pathUri, DataLakeClientOptions options)
            : this(pathUri, (HttpPipelinePolicy)null, options, storageSharedKeyCredential: null)
        {
        }

        /// <summary>
        /// Initializes a new instance of the <see cref="DataLakePathClient"/>.
        /// </summary>
        /// <param name="connectionString">
        /// A connection string includes the authentication information
        /// required for your application to access data in an Azure Storage
        /// account at runtime.
        ///
        /// For more information,
        /// <see href="https://docs.microsoft.com/azure/storage/common/storage-configure-connection-string">
        /// Configure Azure Storage connection strings</see>
        /// </param>
        /// <param name="fileSystemName">
        /// The name of the file system containing this path.
        /// </param>
        /// <param name="path">
        /// The path to the file or directory.
        /// </param>
        public DataLakePathClient(string connectionString, string fileSystemName, string path)
            : this(connectionString, fileSystemName, path, null)
        {
        }

        /// <summary>
        /// Initializes a new instance of the <see cref="DataLakePathClient"/>.
        /// </summary>
        /// <param name="connectionString">
        /// A connection string includes the authentication information
        /// required for your application to access data in an Azure Storage
        /// account at runtime.
        ///
        /// For more information,
        /// <see href="https://docs.microsoft.com/azure/storage/common/storage-configure-connection-string">
        /// Configure Azure Storage connection strings</see>
        /// </param>
        /// <param name="fileSystemName">
        /// The name of the file system containing this path.
        /// </param>
        /// <param name="path">
        /// The path to the file or directory.
        /// </param>
        /// <param name="options">
        /// Optional client options that define the transport pipeline
        /// policies for authentication, retries, etc., that are applied to
        /// every request.
        /// </param>
        public DataLakePathClient(
            string connectionString,
            string fileSystemName,
            string path,
            DataLakeClientOptions options)
        {
            StorageConnectionString conn = StorageConnectionString.Parse(connectionString);
            StorageSharedKeyCredential sharedKeyCredential = conn.Credentials as StorageSharedKeyCredential;
            DataLakeUriBuilder uriBuilder = new DataLakeUriBuilder(conn.BlobEndpoint)
            {
                FileSystemName = fileSystemName,
                DirectoryOrFilePath = path
            };
            options ??= new DataLakeClientOptions();

            _uri = uriBuilder.ToUri();
            _blobUri = uriBuilder.ToBlobUri();
            _dfsUri = uriBuilder.ToDfsUri();

            _clientConfiguration = new DataLakeClientConfiguration(
                pipeline: options.Build(conn.Credentials),
                sharedKeyCredential: sharedKeyCredential,
                clientDiagnostics: new StorageClientDiagnostics(options),
<<<<<<< HEAD
                version: options.Version,
                customerProvidedKey: options.CustomerProvidedKey,
                uploadTransferValidationOptions: options.UploadTransferValidationOptions,
                downloadTransferValidationOptions: options.DownloadTransferValidationOptions);
=======
                clientOptions: options,
                customerProvidedKey: options.CustomerProvidedKey);
>>>>>>> c460043e

            _blockBlobClient = BlockBlobClientInternals.Create(
                _blobUri,
                _clientConfiguration);

            (PathRestClient dfsPathRestClient, PathRestClient blobPathRestClient) = BuildPathRestClients(_dfsUri, _blobUri);
            _pathRestClient = dfsPathRestClient;
            _blobPathRestClient = blobPathRestClient;

            DataLakeErrors.VerifyHttpsCustomerProvidedKey(_uri, _clientConfiguration.CustomerProvidedKey);
        }

        /// <summary>
        /// Initializes a new instance of the <see cref="DataLakePathClient"/>
        /// class.
        /// </summary>
        /// <param name="pathUri">
        /// A <see cref="Uri"/> referencing the resource that includes the
        /// name of the account, the name of the file system, and the path to the
        /// resource.
        /// </param>
        /// <param name="credential">
        /// The shared key credential used to sign requests.
        /// </param>
        public DataLakePathClient(Uri pathUri, StorageSharedKeyCredential credential)
            : this(pathUri, credential.AsPolicy(), null, credential)
        {
        }

        /// <summary>
        /// Initializes a new instance of the <see cref="DataLakePathClient"/>
        /// class.
        /// </summary>
        /// <param name="pathUri">
        /// A <see cref="Uri"/> referencing the resource that includes the
        /// name of the account, the name of the file system, and the path to the
        /// resource.
        /// </param>
        /// <param name="credential">
        /// The shared key credential used to sign requests.
        /// </param>
        /// <param name="options">
        /// Optional client options that define the transport pipeline
        /// policies for authentication, retries, etc., that are applied to
        /// every request.
        /// </param>
        public DataLakePathClient(Uri pathUri, StorageSharedKeyCredential credential, DataLakeClientOptions options)
            : this(pathUri, credential.AsPolicy(), options, credential)
        {
        }

        /// <summary>
        /// Initializes a new instance of the <see cref="DataLakePathClient"/>
        /// class.
        /// </summary>
        /// <param name="pathUri">
        /// A <see cref="Uri"/> referencing the resource that includes the
        /// name of the account, the name of the file system, and the path to the
        /// resource.
        /// Must not contain shared access signature, which should be passed in the second parameter.
        /// </param>
        /// <param name="credential">
        /// The shared access signature credential used to sign requests.
        /// </param>
        /// <remarks>
        /// This constructor should only be used when shared access signature needs to be updated during lifespan of this client.
        /// </remarks>
        public DataLakePathClient(Uri pathUri, AzureSasCredential credential)
            : this(pathUri, credential, null)
        {
        }

        /// <summary>
        /// Initializes a new instance of the <see cref="DataLakePathClient"/>
        /// class.
        /// </summary>
        /// <param name="pathUri">
        /// A <see cref="Uri"/> referencing the resource that includes the
        /// name of the account, the name of the file system, and the path to the
        /// resource.
        /// Must not contain shared access signature, which should be passed in the second parameter.
        /// </param>
        /// <param name="credential">
        /// The shared access signature credential used to sign requests.
        /// </param>
        /// <param name="options">
        /// Optional client options that define the transport pipeline
        /// policies for authentication, retries, etc., that are applied to
        /// every request.
        /// </param>
        /// <remarks>
        /// This constructor should only be used when shared access signature needs to be updated during lifespan of this client.
        /// </remarks>
        public DataLakePathClient(Uri pathUri, AzureSasCredential credential, DataLakeClientOptions options)
            : this(pathUri, credential.AsPolicy<DataLakeUriBuilder>(pathUri), options, credential)
        {
        }

        /// <summary>
        /// Initializes a new instance of the <see cref="DataLakePathClient"/>
        /// class.
        /// </summary>
        /// <param name="pathUri">
        /// A <see cref="Uri"/> referencing the resource that includes the
        /// name of the account, the name of the file system, and the path to the
        /// resource.
        /// </param>
        /// <param name="credential">
        /// The token credential used to sign requests.
        /// </param>
        public DataLakePathClient(Uri pathUri, TokenCredential credential)
            : this(pathUri, credential, null)
        {
            Errors.VerifyHttpsTokenAuth(pathUri);
        }

        /// <summary>
        /// Initializes a new instance of the <see cref="DataLakePathClient"/>
        /// class.
        /// </summary>
        /// <param name="pathUri">
        /// A <see cref="Uri"/> referencing the resource that includes the
        /// name of the account, the name of the file system, and the path to the
        /// resource.
        /// </param>
        /// <param name="credential">
        /// The token credential used to sign requests.
        /// </param>
        /// <param name="options">
        /// Optional client options that define the transport pipeline
        /// policies for authentication, retries, etc., that are applied to
        /// every request.
        /// </param>
        public DataLakePathClient(Uri pathUri, TokenCredential credential, DataLakeClientOptions options)
            : this(pathUri, credential.AsPolicy(options), options, storageSharedKeyCredential: null)
        {
            Errors.VerifyHttpsTokenAuth(pathUri);
        }

        /// <summary>
        /// Initializes a new instance of the <see cref="DataLakePathClient"/>.
        /// </summary>
        /// <param name="fileSystemClient"><see cref="DataLakeFileSystemClient"/> of the path's File System.</param>
        /// <param name="path">The path to the <see cref="DataLakePathClient"/>.</param>
        public DataLakePathClient(DataLakeFileSystemClient fileSystemClient, string path)
            : this((new DataLakeUriBuilder(fileSystemClient.Uri) { DirectoryOrFilePath = path }).ToDfsUri(),
                  fileSystemClient.ClientConfiguration)
        {
        }

        /// <summary>
        /// Initializes a new instance of the <see cref="DataLakePathClient"/>
        /// class.
        ///
        /// This will create an instance that uses the same diagnostics as another
        /// client. This client will be used within another API call of the parent
        /// client (namely Rename). This is in the case that the new child client
        /// has different credentials than the parent client.
        /// </summary>
        /// <param name="pathUri">
        /// A <see cref="Uri"/> referencing the resource that includes the
        /// name of the account, the name of the file system, and the path to the
        /// resource.
        /// </param>
        /// <param name="diagnostics">
        /// The diagnostics from the parent client.
        /// </param>
        /// <param name="options">
        /// Optional <see cref="DataLakeClientOptions"/> that define the transport
        /// pipeline policies for authentication, retries, etc., that are
        /// applied to every request.
        /// </param>
        internal DataLakePathClient(
            Uri pathUri,
            ClientDiagnostics diagnostics,
            DataLakeClientOptions options)
        {
            Argument.AssertNotNull(pathUri, nameof(pathUri));
            DataLakeUriBuilder uriBuilder = new DataLakeUriBuilder(pathUri);
            options ??= new DataLakeClientOptions();
            _uri = pathUri;
            _blobUri = uriBuilder.ToBlobUri();
            _dfsUri = uriBuilder.ToDfsUri();

            _clientConfiguration = new DataLakeClientConfiguration(
                pipeline: options.Build(),
                sharedKeyCredential: default,
                clientDiagnostics: diagnostics,
                clientOptions: options,
                customerProvidedKey: options.CustomerProvidedKey);

            _blockBlobClient = BlockBlobClientInternals.Create(_blobUri, _clientConfiguration);

            uriBuilder.DirectoryOrFilePath = null;

            _fileSystemClient = new DataLakeFileSystemClient(
                uriBuilder.ToDfsUri(),
                _clientConfiguration);

            (PathRestClient dfsPathRestClient, PathRestClient blobPathRestClient) = BuildPathRestClients(_dfsUri, _blobUri);
            _pathRestClient = dfsPathRestClient;
                _blobPathRestClient = blobPathRestClient;

            DataLakeErrors.VerifyHttpsCustomerProvidedKey(_uri, _clientConfiguration.CustomerProvidedKey);
        }

        /// <summary>
        /// Initializes a new instance of the <see cref="DataLakePathClient"/>
        /// class.
        /// </summary>
        /// <param name="pathUri">
        /// A <see cref="Uri"/> referencing the path that includes the
        /// name of the account, the name of the file system, and the path to
        /// the resource.
        /// </param>
        /// <param name="authentication">
        /// An optional authentication policy used to sign requests.
        /// </param>
        /// <param name="options">
        /// Optional client options that define the transport pipeline
        /// policies for authentication, retries, etc., that are applied to
        /// every request.
        /// </param>
        /// <param name="storageSharedKeyCredential">
        /// The shared key credential used to sign requests.
        /// </param>
        internal DataLakePathClient(
            Uri pathUri,
            HttpPipelinePolicy authentication,
            DataLakeClientOptions options,
            StorageSharedKeyCredential storageSharedKeyCredential)
        {
            Argument.AssertNotNull(pathUri, nameof(pathUri));
            DataLakeUriBuilder uriBuilder = new DataLakeUriBuilder(pathUri);
            options ??= new DataLakeClientOptions();
            _uri = pathUri;
            _blobUri = uriBuilder.ToBlobUri();
            _dfsUri = uriBuilder.ToDfsUri();

            _clientConfiguration = new DataLakeClientConfiguration(
                pipeline: options.Build(authentication),
                sharedKeyCredential: storageSharedKeyCredential,
                clientDiagnostics: new StorageClientDiagnostics(options),
<<<<<<< HEAD
                version: options.Version,
                customerProvidedKey: options.CustomerProvidedKey,
                uploadTransferValidationOptions: options.UploadTransferValidationOptions,
                downloadTransferValidationOptions: options.DownloadTransferValidationOptions);
=======
                clientOptions: options,
                customerProvidedKey: options.CustomerProvidedKey);
>>>>>>> c460043e

            _blockBlobClient = BlockBlobClientInternals.Create(_blobUri, _clientConfiguration);

            uriBuilder.DirectoryOrFilePath = null;

            _fileSystemClient = new DataLakeFileSystemClient(
                uriBuilder.ToDfsUri(),
                _clientConfiguration);

            (PathRestClient dfsPathRestClient, PathRestClient blobPathRestClient) = BuildPathRestClients(_dfsUri, _blobUri);
            _pathRestClient = dfsPathRestClient;
            _blobPathRestClient = blobPathRestClient;

            DataLakeErrors.VerifyHttpsCustomerProvidedKey(_uri, _clientConfiguration.CustomerProvidedKey);
        }

        /// <summary>
        /// Initializes a new instance of the <see cref="DataLakePathClient"/>
        /// class.
        /// </summary>
        /// <param name="pathUri">
        /// A <see cref="Uri"/> referencing the path that includes the
        /// name of the account, the name of the file system, and the path to
        /// the resource.
        /// </param>
        /// <param name="authentication">
        /// An optional authentication policy used to sign requests.
        /// </param>
        /// <param name="options">
        /// Optional client options that define the transport pipeline
        /// policies for authentication, retries, etc., that are applied to
        /// every request.
        /// </param>
        /// <param name="sasCredential">
        /// The shared key credential used to sign requests.
        /// </param>
        internal DataLakePathClient(
            Uri pathUri,
            HttpPipelinePolicy authentication,
            DataLakeClientOptions options,
            AzureSasCredential sasCredential)
        {
            Argument.AssertNotNull(pathUri, nameof(pathUri));
            DataLakeUriBuilder uriBuilder = new DataLakeUriBuilder(pathUri);
            options ??= new DataLakeClientOptions();
            _uri = pathUri;
            _blobUri = uriBuilder.ToBlobUri();
            _dfsUri = uriBuilder.ToDfsUri();

            _clientConfiguration = new DataLakeClientConfiguration(
                pipeline: options.Build(authentication),
                sasCredential: sasCredential,
                clientDiagnostics: new StorageClientDiagnostics(options),
<<<<<<< HEAD
                version: options.Version,
                customerProvidedKey: options.CustomerProvidedKey,
                uploadTransferValidationOptions: options.UploadTransferValidationOptions,
                downloadTransferValidationOptions: options.DownloadTransferValidationOptions);
=======
                clientOptions: options,
                customerProvidedKey: options.CustomerProvidedKey);
>>>>>>> c460043e

            _blockBlobClient = BlockBlobClientInternals.Create(_blobUri, _clientConfiguration);

            uriBuilder.DirectoryOrFilePath = null;

            _fileSystemClient = new DataLakeFileSystemClient(
                uriBuilder.ToDfsUri(),
                _clientConfiguration);

            (PathRestClient dfsPathRestClient, PathRestClient blobPathRestClient) = BuildPathRestClients(_dfsUri, _blobUri);
            _pathRestClient = dfsPathRestClient;
            _blobPathRestClient = blobPathRestClient;

            DataLakeErrors.VerifyHttpsCustomerProvidedKey(_uri, _clientConfiguration.CustomerProvidedKey);
        }

        /// <summary>
        /// Initializes a new instance of the <see cref="DataLakePathClient"/>
        /// class.
        /// </summary>
        /// <param name="pathUri">
        /// A <see cref="Uri"/> referencing the directory that includes the
        /// name of the account, the name of the file system, and the path to the
        /// resource.
        /// </param>
        /// <param name="clientConfiguration">
        /// <see cref="DataLakeClientConfiguration"/>.
        /// </param>
        internal DataLakePathClient(
            Uri pathUri,
            DataLakeClientConfiguration clientConfiguration)
        {
            var uriBuilder = new DataLakeUriBuilder(pathUri);
            _uri = pathUri;
            _blobUri = uriBuilder.ToBlobUri();
            _dfsUri = uriBuilder.ToDfsUri();
            _clientConfiguration = clientConfiguration;

            _blockBlobClient = BlockBlobClientInternals.Create(
                _blobUri,
                _clientConfiguration);

            uriBuilder.DirectoryOrFilePath = null;

            _fileSystemClient = new DataLakeFileSystemClient(
                uriBuilder.ToDfsUri(),
                _clientConfiguration);

            (PathRestClient dfsPathRestClient, PathRestClient blobPathRestClient) = BuildPathRestClients(_dfsUri, _blobUri);
            _pathRestClient = dfsPathRestClient;
            _blobPathRestClient = blobPathRestClient;

            DataLakeErrors.VerifyHttpsCustomerProvidedKey(_uri, _clientConfiguration.CustomerProvidedKey);
        }

        internal DataLakePathClient(
            Uri fileSystemUri,
            string directoryOrFilePath,
            DataLakeClientConfiguration clientConfiguration)
        {
            DataLakeUriBuilder uriBuilder = new DataLakeUriBuilder(fileSystemUri)
            {
                DirectoryOrFilePath = directoryOrFilePath
            };
            _uri = uriBuilder.ToUri();
            _blobUri = uriBuilder.ToBlobUri();
            _dfsUri = uriBuilder.ToDfsUri();

            _clientConfiguration = clientConfiguration;

            _blockBlobClient = BlockBlobClientInternals.Create(
                _blobUri,
                _clientConfiguration);

            uriBuilder.DirectoryOrFilePath = null;
            _fileSystemClient = new DataLakeFileSystemClient(
                uriBuilder.ToDfsUri(),
                clientConfiguration);

            (PathRestClient dfsPathRestClient, PathRestClient blobPathRestClient) = BuildPathRestClients(_dfsUri, _blobUri);
            _pathRestClient = dfsPathRestClient;
            _blobPathRestClient = blobPathRestClient;

            DataLakeErrors.VerifyHttpsCustomerProvidedKey(_uri, _clientConfiguration.CustomerProvidedKey);
        }

        private (PathRestClient DfsPathClient, PathRestClient BlobPathClient) BuildPathRestClients(Uri dfsUri, Uri blobUri)
        {
            PathRestClient dfsPathRestClient = new PathRestClient(
                clientDiagnostics: _clientConfiguration.ClientDiagnostics,
                pipeline: _clientConfiguration.Pipeline,
                url: dfsUri.AbsoluteUri,
                version: _clientConfiguration.ClientOptions.Version.ToVersionString());

            PathRestClient blobPathRestClient = new PathRestClient(
                clientDiagnostics: _clientConfiguration.ClientDiagnostics,
                pipeline: _clientConfiguration.Pipeline,
                url: blobUri.AbsoluteUri,
                version: _clientConfiguration.ClientOptions.Version.ToVersionString());

            return (dfsPathRestClient, blobPathRestClient);
        }

        /// <summary>
        /// Helper to access protected static members of BlockBlobClient
        /// that should not be exposed directly to customers.
        /// </summary>
        private class BlockBlobClientInternals : BlockBlobClient
        {
            public static BlockBlobClient Create(
                Uri uri,
                DataLakeClientConfiguration clientConfiguration)
            {
                return BlockBlobClient.CreateClient(
                    uri,
                    new BlobClientOptions(clientConfiguration.ClientOptions.Version.AsBlobsVersion())
                    {
                        Diagnostics = { IsDistributedTracingEnabled = clientConfiguration.ClientDiagnostics.IsActivityEnabled },
                        CustomerProvidedKey = clientConfiguration.CustomerProvidedKey.ToBlobCustomerProvidedKey(),
                        UploadTransferValidationOptions = clientConfiguration.UploadTransferValidationOptions,
                        DownloadTransferValidationOptions = clientConfiguration.DownloadTransferValidationOptions,
                    },
                    clientConfiguration.Pipeline);
            }
        }
        #endregion

        /// <summary>
        /// Initializes a new instance of the <see cref="DataLakePathClient"/>
        /// class with an identical <see cref="Uri"/> source but the specified
        /// <paramref name="customerProvidedKey"/>.
        ///
        /// </summary>
        /// <param name="customerProvidedKey">The customer provided key.</param>
        /// <returns>A new <see cref="DataLakePathClient"/> instance.</returns>
        /// <remarks>
        /// Pass null to remove the customer provide key in the returned <see cref="DataLakePathClient"/>.
        /// </remarks>
        public DataLakePathClient WithCustomerProvidedKey(Models.DataLakeCustomerProvidedKey? customerProvidedKey)
        {
            DataLakeClientConfiguration newClientConfiguration = DataLakeClientConfiguration.DeepCopy(ClientConfiguration);
            newClientConfiguration.CustomerProvidedKey = customerProvidedKey;
            return new DataLakePathClient(
                pathUri: Uri,
                clientConfiguration: newClientConfiguration);
        }

        /// <summary>
        /// Converts metadata in DFS metadata string
        /// </summary>
        internal static string BuildMetadataString(Metadata metadata)
        {
            if (metadata == null)
            {
                return null;
            }
            StringBuilder sb = new StringBuilder();
            foreach (KeyValuePair<string, string> kv in metadata)
            {
                sb.Append(kv.Key);
                sb.Append('=');
                byte[] valueBytes = Encoding.UTF8.GetBytes(kv.Value);
                sb.Append(Convert.ToBase64String(valueBytes));
                sb.Append(',');
            }
            sb.Remove(sb.Length - 1, 1);
            return sb.ToString();
        }

        /// <summary>
        /// Sets the various name fields if they are currently null.
        /// </summary>
        internal virtual void SetNameFieldsIfNull()
        {
            if (_fileSystemName == null
                || _accountName == null
                || _path == null
                || _name == null)
            {
                var builder = new DataLakeUriBuilder(Uri);
                _fileSystemName = builder.FileSystemName;
                _accountName = builder.AccountName;
                _path = builder.DirectoryOrFilePath;
                _name = builder.LastDirectoryOrFileName;
            }
        }

        #region Create

        /// <summary>
        /// The <see cref="Create(PathResourceType, DataLakePathCreateOptions, CancellationToken)"/> operation creates a file or directory.
        /// If the path already exists, it will be overwritten.  If you don't intent to overwrite
        /// an existing path, consider using the <see cref="CreateIfNotExists(PathResourceType, DataLakePathCreateOptions, CancellationToken)"/> API.
        ///
        /// For more information, see https://docs.microsoft.com/en-us/rest/api/storageservices/datalakestoragegen2/path/create.
        /// </summary>
        /// <param name="resourceType">
        /// Resource type of this path - file or directory.
        /// </param>
        /// <param name="options">
        /// Optional parameters.
        /// </param>
        /// <param name="cancellationToken">
        /// Optional <see cref="CancellationToken"/> to propagate
        /// notifications that the operation should be cancelled.
        /// </param>
        /// <returns>
        /// A <see cref="Response{PathInfo}"/> describing the
        /// newly created path.
        /// </returns>
        /// <remarks>
        /// A <see cref="RequestFailedException"/> will be thrown if
        /// a failure occurs.
        /// </remarks>
        public virtual Response<PathInfo> Create(
            PathResourceType resourceType,
            DataLakePathCreateOptions options = default,
            CancellationToken cancellationToken = default)
        {
            return CreateInternal(
                resourceType: resourceType,
                httpHeaders: options?.HttpHeaders,
                metadata: options?.Metadata,
                permissions: options?.AccessOptions?.Permissions,
                umask: options?.AccessOptions?.Umask,
                owner: options?.AccessOptions?.Owner,
                group: options?.AccessOptions?.Group,
                accessControlList: options?.AccessOptions?.AccessControlList,
                leaseId: options?.LeaseId,
                leaseDuration: options?.LeaseDuration,
                timeToExpire: options?.ScheduleDeletionOptions?.TimeToExpire,
                expiresOn: options?.ScheduleDeletionOptions?.ExpiresOn,
                conditions: options?.Conditions,
                async: false,
                cancellationToken)
                .EnsureCompleted();
        }

        /// <summary>
        /// The <see cref="CreateAsync(PathResourceType, DataLakePathCreateOptions, CancellationToken)"/> operation creates a file or directory.
        /// If the path already exists, it will be overwritten.  If you don't intent to overwrite
        /// an existing path, consider using the <see cref="CreateIfNotExistsAsync(PathResourceType, DataLakePathCreateOptions, CancellationToken)"/> API.
        ///
        /// For more information, see https://docs.microsoft.com/en-us/rest/api/storageservices/datalakestoragegen2/path/create.
        /// </summary>
        /// <param name="resourceType">
        /// Resource type of this path - file or directory.
        /// </param>
        /// <param name="options">
        /// Optional parameters.
        /// </param>
        /// <param name="cancellationToken">
        /// Optional <see cref="CancellationToken"/> to propagate
        /// notifications that the operation should be cancelled.
        /// </param>
        /// <returns>
        /// A <see cref="Response{PathInfo}"/> describing the
        /// newly created path.
        /// </returns>
        /// <remarks>
        /// A <see cref="RequestFailedException"/> will be thrown if
        /// a failure occurs.
        /// </remarks>
        public virtual async Task<Response<PathInfo>> CreateAsync(
            PathResourceType resourceType,
            DataLakePathCreateOptions options = default,
            CancellationToken cancellationToken = default)
        {
            return await CreateInternal(
                resourceType: resourceType,
                httpHeaders: options?.HttpHeaders,
                metadata: options?.Metadata,
                permissions: options?.AccessOptions?.Permissions,
                umask: options?.AccessOptions?.Umask,
                owner: options?.AccessOptions?.Owner,
                group: options?.AccessOptions?.Group,
                accessControlList: options?.AccessOptions?.AccessControlList,
                leaseId: options?.LeaseId,
                leaseDuration: options?.LeaseDuration,
                timeToExpire: options?.ScheduleDeletionOptions?.TimeToExpire,
                expiresOn: options?.ScheduleDeletionOptions?.ExpiresOn,
                conditions: options?.Conditions,
                async: true,
                cancellationToken)
                .ConfigureAwait(false);
        }

        /// <summary>
        /// The <see cref="Create(PathResourceType, PathHttpHeaders, Metadata, string, string, DataLakeRequestConditions, CancellationToken)"/>
        /// operation creates a file or directory.
        /// If the path already exists, it will be overwritten.  If you don't intent to overwrite
        /// an existing path, consider using the <see cref="CreateIfNotExists(PathResourceType, DataLakePathCreateOptions, CancellationToken)"/> API.
        ///
        /// For more information, see https://docs.microsoft.com/en-us/rest/api/storageservices/datalakestoragegen2/path/create.
        /// </summary>
        /// <param name="resourceType">
        /// Resource type of this path - file or directory.
        /// </param>
        /// <param name="httpHeaders">
        /// Optional standard HTTP header properties that can be set for the
        /// new file or directory..
        /// </param>
        /// <param name="metadata">
        /// Optional custom metadata to set for this file or directory.
        /// </param>
        /// <param name="permissions">
        /// Optional and only valid if Hierarchical Namespace is enabled for the account. Sets POSIX access
        /// permissions for the file owner, the file owning group, and others. Each class may be granted read,
        /// write, or execute permission. The sticky bit is also supported. Both symbolic (rwxrw-rw-) and 4-digit
        /// octal notation (e.g. 0766) are supported.
        /// </param>
        /// <param name="umask">
        /// Optional and only valid if Hierarchical Namespace is enabled for the account.
        /// When creating a file or directory and the parent folder does not have a default ACL,
        /// the umask restricts the permissions of the file or directory to be created. The resulting
        /// permission is given by p bitwise-and ^u, where p is the permission and u is the umask. For example,
        /// if p is 0777 and u is 0057, then the resulting permission is 0720. The default permission is
        /// 0777 for a directory and 0666 for a file. The default umask is 0027. The umask must be specified
        /// in 4-digit octal notation (e.g. 0766).
        /// </param>
        /// <param name="conditions">
        /// Optional <see cref="DataLakeRequestConditions"/> to add
        /// conditions on the creation of this file or directory.
        /// </param>
        /// <param name="cancellationToken">
        /// Optional <see cref="CancellationToken"/> to propagate
        /// notifications that the operation should be cancelled.
        /// </param>
        /// <returns>
        /// A <see cref="Response{PathInfo}"/> describing the
        /// newly created path.
        /// </returns>
        /// <remarks>
        /// A <see cref="RequestFailedException"/> will be thrown if
        /// a failure occurs.
        /// </remarks>
        [EditorBrowsable(EditorBrowsableState.Never)]
#pragma warning disable AZC0002 // DO ensure all service methods, both asynchronous and synchronous, take an optional CancellationToken parameter called cancellationToken.
        public virtual Response<PathInfo> Create(
#pragma warning restore AZC0002 // DO ensure all service methods, both asynchronous and synchronous, take an optional CancellationToken parameter called cancellationToken.
            PathResourceType resourceType,
            PathHttpHeaders httpHeaders,
            Metadata metadata,
            string permissions,
            string umask,
            DataLakeRequestConditions conditions,
            CancellationToken cancellationToken)
        {
            return CreateInternal(
                resourceType: resourceType,
                httpHeaders: httpHeaders,
                metadata: metadata,
                permissions: permissions,
                umask: umask,
                owner: null,
                group: null,
                accessControlList: null,
                leaseId: null,
                leaseDuration: null,
                timeToExpire: null,
                expiresOn: null,
                conditions: conditions,
                async: false,
                cancellationToken)
                .EnsureCompleted();
        }

        /// <summary>
        /// The <see cref="CreateAsync(PathResourceType, PathHttpHeaders, Metadata, string, string, DataLakeRequestConditions, CancellationToken)"/>
        /// operation creates a file or directory.
        /// If the path already exists, it will be overwritten.  If you don't intent to overwrite
        /// an existing path, consider using the <see cref="CreateIfNotExistsAsync(PathResourceType, DataLakePathCreateOptions, CancellationToken)"/> API.
        ///
        /// For more information, see https://docs.microsoft.com/en-us/rest/api/storageservices/datalakestoragegen2/path/create.
        /// </summary>
        /// <param name="resourceType">
        /// Resource type of this path - file or directory.
        /// </param>
        /// <param name="httpHeaders">
        /// Optional standard HTTP header properties that can be set for the
        /// new file or directory.
        /// </param>
        /// <param name="metadata">
        /// Optional custom metadata to set for this file or directory.
        /// </param>
        /// <param name="permissions">
        /// Optional and only valid if Hierarchical Namespace is enabled for the account. Sets POSIX access
        /// permissions for the file owner, the file owning group, and others. Each class may be granted read,
        /// write, or execute permission. The sticky bit is also supported. Both symbolic (rwxrw-rw-) and 4-digit
        /// octal notation (e.g. 0766) are supported.
        /// </param>
        /// <param name="umask">
        /// Optional and only valid if Hierarchical Namespace is enabled for the account.
        /// When creating a file or directory and the parent folder does not have a default ACL,
        /// the umask restricts the permissions of the file or directory to be created. The resulting
        /// permission is given by p bitwise-and ^u, where p is the permission and u is the umask. For example,
        /// if p is 0777 and u is 0057, then the resulting permission is 0720. The default permission is
        /// 0777 for a directory and 0666 for a file. The default umask is 0027. The umask must be specified
        /// in 4-digit octal notation (e.g. 0766).
        /// </param>
        /// <param name="conditions">
        /// Optional <see cref="DataLakeRequestConditions"/> to add
        /// conditions on the creation of this file or directory.
        /// </param>
        /// <param name="cancellationToken">
        /// Optional <see cref="CancellationToken"/> to propagate
        /// notifications that the operation should be cancelled.
        /// </param>
        /// <returns>
        /// A <see cref="Response{PathInfo}"/> describing the
        /// newly created path.
        /// </returns>
        /// <remarks>
        /// A <see cref="RequestFailedException"/> will be thrown if
        /// a failure occurs.
        /// </remarks>
        [EditorBrowsable(EditorBrowsableState.Never)]
#pragma warning disable AZC0002 // DO ensure all service methods, both asynchronous and synchronous, take an optional CancellationToken parameter called cancellationToken.
        public virtual async Task<Response<PathInfo>> CreateAsync(
#pragma warning restore AZC0002 // DO ensure all service methods, both asynchronous and synchronous, take an optional CancellationToken parameter called cancellationToken.
            PathResourceType resourceType,
            PathHttpHeaders httpHeaders,
            Metadata metadata,
            string permissions,
            string umask,
            DataLakeRequestConditions conditions,
            CancellationToken cancellationToken)
        {
            return await CreateInternal(
                resourceType: resourceType,
                httpHeaders: httpHeaders,
                metadata: metadata,
                permissions: permissions,
                umask: umask,
                owner: null,
                group: null,
                accessControlList: null,
                leaseId: null,
                leaseDuration: null,
                timeToExpire: null,
                expiresOn: null,
                conditions: conditions,
                async: true,
                cancellationToken)
                .ConfigureAwait(false);
        }

        /// <summary>
        /// The <see cref="CreateInternal(PathResourceType, PathHttpHeaders, Metadata, string, string, string, string, IList{PathAccessControlItem}, string, TimeSpan?, TimeSpan?, DateTimeOffset?, DataLakeRequestConditions, bool, CancellationToken)"/>
        /// operation creates a file or directory.
        ///
        /// For more information, see https://docs.microsoft.com/en-us/rest/api/storageservices/datalakestoragegen2/path/create.
        /// </summary>
        /// <param name="resourceType">
        /// Resource type of this path - file or directory.
        /// </param>
        /// <param name="httpHeaders">
        /// Optional standard HTTP header properties that can be set for the
        /// new file or directory.
        /// </param>
        /// <param name="metadata">
        /// Optional custom metadata to set for this file or directory.
        /// </param>
        /// <param name="permissions">
        /// Optional and only valid if Hierarchical Namespace is enabled for the account. Sets POSIX access
        /// permissions for the file owner, the file owning group, and others. Each class may be granted read,
        /// write, or execute permission. The sticky bit is also supported. Both symbolic (rwxrw-rw-) and 4-digit
        /// octal notation (e.g. 0766) are supported.
        /// </param>
        /// <param name="umask">
        /// Optional and only valid if Hierarchical Namespace is enabled for the account.
        /// When creating a file or directory and the parent folder does not have a default ACL,
        /// the umask restricts the permissions of the file or directory to be created. The resulting
        /// permission is given by p bitwise-and ^u, where p is the permission and u is the umask. For example,
        /// if p is 0777 and u is 0057, then the resulting permission is 0720. The default permission is
        /// 0777 for a directory and 0666 for a file. The default umask is 0027. The umask must be specified
        /// in 4-digit octal notation (e.g. 0766).
        /// </param>
        /// <param name="owner">
        /// The owner of the file or directory.
        /// </param>
        /// <param name="group">
        /// Optional.  The owning group of the file or directory.
        /// </param>
        /// <param name="accessControlList">
        /// The POSIX access control list for the file or directory.
        /// </param>
        /// <param name="leaseId">
        /// Proposed LeaseId.
        /// </param>
        /// <param name="leaseDuration">
        ///  Specifies the duration of the lease.
        /// </param>
        /// <param name="timeToExpire">
        /// Duration before file should be deleted.
        /// </param>
        /// <param name="expiresOn">
        /// The <see cref="DateTimeOffset"/> to set for when
        /// the file will be deleted.  If null, the existing
        /// ExpiresOn time on the file will be removed, if it exists.
        /// </param>
        /// <param name="conditions">
        /// Optional <see cref="DataLakeRequestConditions"/> to add
        /// conditions on the creation of this file or directory..
        /// </param>
        /// <param name="async">
        /// Whether to invoke the operation asynchronously.
        /// </param>
        /// <param name="cancellationToken">
        /// Optional <see cref="CancellationToken"/> to propagate
        /// notifications that the operation should be cancelled.
        /// </param>
        /// <returns>
        /// A <see cref="Response{PathInfo}"/> describing the
        /// newly created path.
        /// </returns>
        /// <remarks>
        /// A <see cref="RequestFailedException"/> will be thrown if
        /// a failure occurs.
        /// </remarks>
        internal virtual async Task<Response<PathInfo>> CreateInternal(
            PathResourceType resourceType,
            PathHttpHeaders httpHeaders,
            Metadata metadata,
            string permissions,
            string umask,
            string owner,
            string group,
            IList<PathAccessControlItem> accessControlList,
            string leaseId,
            TimeSpan? leaseDuration,
            TimeSpan? timeToExpire,
            DateTimeOffset? expiresOn,
            DataLakeRequestConditions conditions,
            bool async,
            CancellationToken cancellationToken)
        {
            using (ClientConfiguration.Pipeline.BeginLoggingScope(nameof(DataLakePathClient)))
            {
                ClientConfiguration.Pipeline.LogMethodEnter(
                    nameof(DataLakePathClient),
                    message:
                    $"{nameof(Uri)}: {Uri}\n" +
                    $"{nameof(httpHeaders)}: {httpHeaders}\n" +
                    $"{nameof(metadata)}: {metadata}\n" +
                    $"{nameof(permissions)}: {permissions}\n" +
                    $"{nameof(umask)}: {umask}\n");

                DiagnosticScope scope = ClientConfiguration.ClientDiagnostics.CreateScope($"{nameof(DataLakePathClient)}.{nameof(Create)}");

                if (resourceType == PathResourceType.Directory)
                {
                    if (leaseId != null)
                    {
                        throw new ArgumentException($"{nameof(DataLakePathCreateOptions)}.{nameof(DataLakePathCreateOptions.LeaseId)} does not apply to directories.");
                    }

                    if (leaseDuration.HasValue)
                    {
                        throw new ArgumentException($"{nameof(DataLakePathCreateOptions)}.{nameof(DataLakePathCreateOptions.LeaseDuration)} does not apply to directories.");
                    }

                    if (timeToExpire.HasValue)
                    {
                        throw new ArgumentException($"{nameof(DataLakePathCreateOptions)}.{nameof(DataLakePathCreateOptions.ScheduleDeletionOptions.TimeToExpire)} does not apply to directories.");
                    }

                    if (expiresOn.HasValue)
                    {
                        throw new ArgumentException($"{nameof(DataLakePathCreateOptions)}.{nameof(DataLakePathCreateOptions.ScheduleDeletionOptions.ExpiresOn)} does not apply to directories.");
                    }
                }

                if (expiresOn.HasValue && timeToExpire.HasValue)
                {
                        throw new ArgumentException($"{nameof(DataLakePathCreateOptions)}.{nameof(DataLakePathCreateOptions.ScheduleDeletionOptions.ExpiresOn)} and {nameof(DataLakePathCreateOptions)}.{nameof(DataLakePathCreateOptions.ScheduleDeletionOptions.TimeToExpire)} cannot both be set.");
                }

                try
                {
                    scope.Start();
                    ResponseWithHeaders<PathCreateHeaders> response;

                    long? serviceLeaseDuration = null;
                    if (leaseDuration.HasValue)
                    {
                        serviceLeaseDuration = leaseDuration < TimeSpan.Zero ? Constants.Blob.Lease.InfiniteLeaseDuration : Convert.ToInt64(leaseDuration.Value.TotalSeconds);
                    }

                    PathExpiryOptions? pathExpiryOptions = null;
                    string expiresOnString = null;

                    // Relative
                    if (timeToExpire.HasValue)
                    {
                        pathExpiryOptions = PathExpiryOptions.RelativeToNow;
                        expiresOnString = timeToExpire.Value.TotalMilliseconds.ToString(CultureInfo.InvariantCulture);
                    }
                    // Absolute
                    else if (expiresOn.HasValue)
                    {
                        pathExpiryOptions = PathExpiryOptions.Absolute;
                        expiresOnString = expiresOn?.ToString("R", CultureInfo.InvariantCulture);
                    }

                    if (async)
                    {
                        response = await PathRestClient.CreateAsync(
                            resource: resourceType,
                            cacheControl: httpHeaders?.CacheControl,
                            contentEncoding: httpHeaders?.ContentEncoding,
                            contentLanguage: httpHeaders?.ContentLanguage,
                            contentDisposition: httpHeaders?.ContentDisposition,
                            contentType: httpHeaders?.ContentType,
                            leaseId: conditions?.LeaseId,
                            properties: BuildMetadataString(metadata),
                            permissions: permissions,
                            umask: umask,
                            ifMatch: conditions?.IfMatch?.ToString(),
                            ifNoneMatch: conditions?.IfNoneMatch?.ToString(),
                            ifModifiedSince: conditions?.IfModifiedSince,
                            ifUnmodifiedSince: conditions?.IfUnmodifiedSince,
                            encryptionKey: ClientConfiguration.CustomerProvidedKey?.EncryptionKey,
                            encryptionKeySha256: ClientConfiguration.CustomerProvidedKey?.EncryptionKeyHash,
                            encryptionAlgorithm: ClientConfiguration.CustomerProvidedKey?.EncryptionAlgorithm == null ? null : EncryptionAlgorithmTypeInternal.AES256,
                            owner: owner,
                            group: group,
                            acl: PathAccessControlExtensions.ToAccessControlListString(accessControlList),
                            proposedLeaseId: leaseId,
                            leaseDuration: serviceLeaseDuration,
                            expiryOptions: pathExpiryOptions,
                            expiresOn: expiresOnString,
                            cancellationToken: cancellationToken)
                            .ConfigureAwait(false);
                    }
                    else
                    {
                        response = PathRestClient.Create(
                            resource: resourceType,
                            cacheControl: httpHeaders?.CacheControl,
                            contentEncoding: httpHeaders?.ContentEncoding,
                            contentLanguage: httpHeaders?.ContentLanguage,
                            contentDisposition: httpHeaders?.ContentDisposition,
                            contentType: httpHeaders?.ContentType,
                            leaseId: conditions?.LeaseId,
                            properties: BuildMetadataString(metadata),
                            permissions: permissions,
                            umask: umask,
                            ifMatch: conditions?.IfMatch?.ToString(),
                            ifNoneMatch: conditions?.IfNoneMatch?.ToString(),
                            ifModifiedSince: conditions?.IfModifiedSince,
                            ifUnmodifiedSince: conditions?.IfUnmodifiedSince,
                            encryptionKey: ClientConfiguration.CustomerProvidedKey?.EncryptionKey,
                            encryptionKeySha256: ClientConfiguration.CustomerProvidedKey?.EncryptionKeyHash,
                            encryptionAlgorithm: ClientConfiguration.CustomerProvidedKey?.EncryptionAlgorithm == null ? null : EncryptionAlgorithmTypeInternal.AES256,
                            owner: owner,
                            group: group,
                            acl: PathAccessControlExtensions.ToAccessControlListString(accessControlList),
                            proposedLeaseId: leaseId,
                            leaseDuration: serviceLeaseDuration,
                            expiryOptions: pathExpiryOptions,
                            expiresOn: expiresOnString,
                            cancellationToken: cancellationToken);
                    }

                    return Response.FromValue(
                        response.ToPathInfo(),
                        response.GetRawResponse());
                }
                catch (Exception ex)
                {
                    ClientConfiguration.Pipeline.LogException(ex);
                    scope.Failed(ex);
                    throw;
                }
                finally
                {
                    ClientConfiguration.Pipeline.LogMethodExit(nameof(DataLakePathClient));
                    scope.Dispose();
                }
            }
        }
        #endregion Create

        #region Create If Not Exists
        /// <summary>
        /// The <see cref="CreateIfNotExists(PathResourceType, PathHttpHeaders, Metadata, string, string, CancellationToken)"/>
        /// operation creates a file or directory.  If the file or directory already exists, it is not changed.
        ///
        /// For more information, see https://docs.microsoft.com/en-us/rest/api/storageservices/datalakestoragegen2/path/create.
        /// </summary>
        /// <param name="resourceType">
        /// Resource type of this path - file or directory.
        /// </param>
        /// <param name="options">
        /// Optional parameters.
        /// </param>
        /// <param name="cancellationToken">
        /// Optional <see cref="CancellationToken"/> to propagate
        /// notifications that the operation should be cancelled.
        /// </param>
        /// <returns>
        /// A <see cref="Response{PathInfo}"/> describing the
        /// newly created path.
        /// </returns>
        /// <remarks>
        /// A <see cref="RequestFailedException"/> will be thrown if
        /// a failure occurs.
        /// </remarks>
        public virtual Response<PathInfo> CreateIfNotExists(
            PathResourceType resourceType,
            DataLakePathCreateOptions options = default,
            CancellationToken cancellationToken = default)
            => CreateIfNotExistsInternal(
                    resourceType: resourceType,
                    httpHeaders: options?.HttpHeaders,
                    metadata: options?.Metadata,
                    permissions: options?.AccessOptions?.Permissions,
                    umask: options?.AccessOptions?.Umask,
                    owner: options?.AccessOptions?.Owner,
                    group: options?.AccessOptions?.Group,
                    accessControlList: options?.AccessOptions?.AccessControlList,
                    leaseId: options?.LeaseId,
                    leaseDuration: options?.LeaseDuration,
                    timeToExpire: options?.ScheduleDeletionOptions?.TimeToExpire,
                    expiresOn: options?.ScheduleDeletionOptions?.ExpiresOn,
                    async: false,
                    cancellationToken: cancellationToken)
                    .EnsureCompleted();

        /// <summary>
        /// The <see cref="CreateIfNotExistsAsync(PathResourceType, PathHttpHeaders, Metadata, string, string, CancellationToken)"/>
        /// operation creates a file or directory.  If the file or directory already exists, it is not changed.
        ///
        /// For more information, see https://docs.microsoft.com/en-us/rest/api/storageservices/datalakestoragegen2/path/create.
        /// </summary>
        /// <param name="resourceType">
        /// Resource type of this path - file or directory.
        /// </param>
        /// <param name="options">
        /// Optional parameters.
        /// </param>
        /// <param name="cancellationToken">
        /// Optional <see cref="CancellationToken"/> to propagate
        /// notifications that the operation should be cancelled.
        /// </param>
        /// <returns>
        /// A <see cref="Response{PathInfo}"/> describing the
        /// newly created path.
        /// </returns>
        /// <remarks>
        /// A <see cref="RequestFailedException"/> will be thrown if
        /// a failure occurs.
        /// </remarks>
        public virtual async Task<Response<PathInfo>> CreateIfNotExistsAsync(
            PathResourceType resourceType,
            DataLakePathCreateOptions options = default,
            CancellationToken cancellationToken = default)
            => await CreateIfNotExistsInternal(
                resourceType: resourceType,
                httpHeaders: options?.HttpHeaders,
                metadata: options?.Metadata,
                permissions: options?.AccessOptions?.Permissions,
                umask: options?.AccessOptions?.Umask,
                owner: options?.AccessOptions?.Owner,
                group: options?.AccessOptions?.Group,
                accessControlList: options?.AccessOptions?.AccessControlList,
                leaseId: options?.LeaseId,
                leaseDuration: options?.LeaseDuration,
                timeToExpire: options?.ScheduleDeletionOptions?.TimeToExpire,
                expiresOn: options?.ScheduleDeletionOptions?.ExpiresOn,
                async: true,
                cancellationToken: cancellationToken)
                .ConfigureAwait(false);

        /// <summary>
        /// The <see cref="CreateIfNotExists(PathResourceType, PathHttpHeaders, Metadata, string, string, CancellationToken)"/>
        /// operation creates a file or directory.  If the file or directory already exists, it is not changed.
        ///
        /// For more information, see https://docs.microsoft.com/en-us/rest/api/storageservices/datalakestoragegen2/path/create.
        /// </summary>
        /// <param name="resourceType">
        /// Resource type of this path - file or directory.
        /// </param>
        /// <param name="httpHeaders">
        /// Optional standard HTTP header properties that can be set for the
        /// new file or directory..
        /// </param>
        /// <param name="metadata">
        /// Optional custom metadata to set for this file or directory..
        /// </param>
        /// <param name="permissions">
        /// Optional and only valid if Hierarchical Namespace is enabled for the account. Sets POSIX access
        /// permissions for the file owner, the file owning group, and others. Each class may be granted read,
        /// write, or execute permission. The sticky bit is also supported. Both symbolic (rwxrw-rw-) and 4-digit
        /// octal notation (e.g. 0766) are supported.
        /// </param>
        /// <param name="umask">
        /// Optional and only valid if Hierarchical Namespace is enabled for the account.
        /// When creating a file or directory and the parent folder does not have a default ACL,
        /// the umask restricts the permissions of the file or directory to be created. The resulting
        /// permission is given by p bitwise-and ^u, where p is the permission and u is the umask. For example,
        /// if p is 0777 and u is 0057, then the resulting permission is 0720. The default permission is
        /// 0777 for a directory and 0666 for a file. The default umask is 0027. The umask must be specified
        /// in 4-digit octal notation (e.g. 0766).
        /// </param>
        /// <param name="cancellationToken">
        /// Optional <see cref="CancellationToken"/> to propagate
        /// notifications that the operation should be cancelled.
        /// </param>
        /// <returns>
        /// A <see cref="Response{PathInfo}"/> describing the
        /// newly created path.
        /// </returns>
        /// <remarks>
        /// A <see cref="RequestFailedException"/> will be thrown if
        /// a failure occurs.
        /// </remarks>
        [EditorBrowsable(EditorBrowsableState.Never)]
#pragma warning disable AZC0002 // DO ensure all service methods, both asynchronous and synchronous, take an optional CancellationToken parameter called cancellationToken.
        public virtual Response<PathInfo> CreateIfNotExists(
#pragma warning restore AZC0002 // DO ensure all service methods, both asynchronous and synchronous, take an optional CancellationToken parameter called cancellationToken.
            PathResourceType resourceType,
            PathHttpHeaders httpHeaders ,
            Metadata metadata,
            string permissions,
            string umask ,
            CancellationToken cancellationToken)
            => CreateIfNotExistsInternal(
                    resourceType: resourceType,
                    httpHeaders: httpHeaders,
                    metadata: metadata,
                    permissions: permissions,
                    umask: umask,
                    owner: null,
                    group: null,
                    accessControlList: null,
                    leaseId: null,
                    leaseDuration: null,
                    timeToExpire: null,
                    expiresOn: null,
                    async: false,
                    cancellationToken: cancellationToken)
                    .EnsureCompleted();

        /// <summary>
        /// The <see cref="CreateIfNotExistsAsync(PathResourceType, PathHttpHeaders, Metadata, string, string, CancellationToken)"/>
        /// operation creates a file or directory.  If the file or directory already exists, it is not changed.
        ///
        /// For more information, see https://docs.microsoft.com/en-us/rest/api/storageservices/datalakestoragegen2/path/create.
        /// </summary>
        /// <param name="resourceType">
        /// Resource type of this path - file or directory.
        /// </param>
        /// <param name="httpHeaders">
        /// Optional standard HTTP header properties that can be set for the
        /// new file or directory.
        /// </param>
        /// <param name="metadata">
        /// Optional custom metadata to set for this file or directory..
        /// </param>
        /// <param name="permissions">
        /// Optional and only valid if Hierarchical Namespace is enabled for the account. Sets POSIX access
        /// permissions for the file owner, the file owning group, and others. Each class may be granted read,
        /// write, or execute permission. The sticky bit is also supported. Both symbolic (rwxrw-rw-) and 4-digit
        /// octal notation (e.g. 0766) are supported.
        /// </param>
        /// <param name="umask">
        /// Optional and only valid if Hierarchical Namespace is enabled for the account.
        /// When creating a file or directory and the parent folder does not have a default ACL,
        /// the umask restricts the permissions of the file or directory to be created. The resulting
        /// permission is given by p bitwise-and ^u, where p is the permission and u is the umask. For example,
        /// if p is 0777 and u is 0057, then the resulting permission is 0720. The default permission is
        /// 0777 for a directory and 0666 for a file. The default umask is 0027. The umask must be specified
        /// in 4-digit octal notation (e.g. 0766).
        /// </param>
        /// <param name="cancellationToken">
        /// Optional <see cref="CancellationToken"/> to propagate
        /// notifications that the operation should be cancelled.
        /// </param>
        /// <returns>
        /// A <see cref="Response{PathInfo}"/> describing the
        /// newly created path.
        /// </returns>
        /// <remarks>
        /// A <see cref="RequestFailedException"/> will be thrown if
        /// a failure occurs.
        /// </remarks>
        [EditorBrowsable(EditorBrowsableState.Never)]
#pragma warning disable AZC0002 // DO ensure all service methods, both asynchronous and synchronous, take an optional CancellationToken parameter called cancellationToken.
        public virtual async Task<Response<PathInfo>> CreateIfNotExistsAsync(
#pragma warning restore AZC0002 // DO ensure all service methods, both asynchronous and synchronous, take an optional CancellationToken parameter called cancellationToken.
            PathResourceType resourceType,
            PathHttpHeaders httpHeaders,
            Metadata metadata,
            string permissions,
            string umask,
            CancellationToken cancellationToken)
            => await CreateIfNotExistsInternal(
                resourceType: resourceType,
                httpHeaders: httpHeaders,
                metadata: metadata,
                permissions: permissions,
                umask: umask,
                owner: null,
                group: null,
                accessControlList: null,
                leaseId: null,
                leaseDuration: null,
                timeToExpire: null,
                expiresOn: null,
                async: true,
                cancellationToken: cancellationToken)
                .ConfigureAwait(false);

        /// <summary>
        /// The <see cref="CreateIfNotExistsInternal(PathResourceType, PathHttpHeaders, Metadata, string, string, string, string, IList{PathAccessControlItem}, string, TimeSpan?, TimeSpan?, DateTimeOffset?, bool, CancellationToken)"/>
        /// operation creates a file or directory.  If the file or directory already exists, it is not changed.
        ///
        /// For more information, see https://docs.microsoft.com/en-us/rest/api/storageservices/datalakestoragegen2/path/create.
        /// </summary>
        /// <param name="resourceType">
        /// Resource type of this path - file or directory.
        /// </param>
        /// <param name="httpHeaders">
        /// Optional standard HTTP header properties that can be set for the
        /// new file or directory.
        /// </param>
        /// <param name="metadata">
        /// Optional custom metadata to set for this file or directory.
        /// </param>
        /// <param name="permissions">
        /// Optional and only valid if Hierarchical Namespace is enabled for the account. Sets POSIX access
        /// permissions for the file owner, the file owning group, and others. Each class may be granted read,
        /// write, or execute permission. The sticky bit is also supported. Both symbolic (rwxrw-rw-) and 4-digit
        /// octal notation (e.g. 0766) are supported.
        /// </param>
        /// <param name="umask">
        /// Optional and only valid if Hierarchical Namespace is enabled for the account.
        /// When creating a file or directory and the parent folder does not have a default ACL,
        /// the umask restricts the permissions of the file or directory to be created. The resulting
        /// permission is given by p bitwise-and ^u, where p is the permission and u is the umask. For example,
        /// if p is 0777 and u is 0057, then the resulting permission is 0720. The default permission is
        /// 0777 for a directory and 0666 for a file. The default umask is 0027. The umask must be specified
        /// in 4-digit octal notation (e.g. 0766).
        /// </param>
        /// <param name="owner">
        /// The owner of the file or directory.
        /// </param>
        /// <param name="group">
        /// Optional.  The owning group of the file or directory.
        /// </param>
        /// <param name="accessControlList">
        /// The POSIX access control list for the file or directory.
        /// </param>
        /// <param name="leaseId">
        /// Proposed LeaseId.
        /// </param>
        /// <param name="leaseDuration">
        ///  Specifies the duration of the lease.
        /// </param>
        /// <param name="timeToExpire">
        /// Duration before file should be deleted.
        /// </param>
        /// <param name="expiresOn">
        /// The <see cref="DateTimeOffset"/> to set for when
        /// the file will be deleted.  If null, the existing
        /// ExpiresOn time on the file will be removed, if it exists.
        /// </param>
        /// <param name="async">
        /// Whether to invoke the operation asynchronously.
        /// </param>
        /// <param name="cancellationToken">
        /// Optional <see cref="CancellationToken"/> to propagate
        /// notifications that the operation should be cancelled.
        /// </param>
        /// <returns>
        /// A <see cref="Response{PathInfo}"/> describing the
        /// newly created path.
        /// </returns>
        /// <remarks>
        /// A <see cref="RequestFailedException"/> will be thrown if
        /// a failure occurs.
        /// </remarks>
        private async Task<Response<PathInfo>> CreateIfNotExistsInternal(
            PathResourceType resourceType,
            PathHttpHeaders httpHeaders,
            Metadata metadata,
            string permissions,
            string umask,
            string owner,
            string group,
            IList<PathAccessControlItem> accessControlList,
            string leaseId,
            TimeSpan? leaseDuration,
            TimeSpan? timeToExpire,
            DateTimeOffset? expiresOn,
            bool async,
            CancellationToken cancellationToken)
        {
            Response<PathInfo> response;
            try
            {
                DataLakeRequestConditions conditions = new DataLakeRequestConditions { IfNoneMatch = new ETag(Constants.Wildcard) };
                response = await CreateInternal(
                    resourceType: resourceType,
                    httpHeaders: httpHeaders,
                    metadata: metadata,
                    permissions: permissions,
                    umask: umask,
                    owner: owner,
                    group: group,
                    accessControlList: accessControlList,
                    leaseId: leaseId,
                    leaseDuration: leaseDuration,
                    timeToExpire: timeToExpire,
                    expiresOn: expiresOn,
                    conditions: conditions,
                    async: async,
                    cancellationToken: cancellationToken)
                    .ConfigureAwait(false);
            }
            catch (RequestFailedException storageRequestFailedException)
            when (storageRequestFailedException.ErrorCode == Constants.DataLake.PathAlreadyExists)
            {
                response = default;
            }
            return response;
        }
        #endregion Create If Not Exists

        #region Exists
        /// <summary>
        /// The <see cref="Exists"/> operation can be called on a
        /// <see cref="DataLakePathClient"/> to see if the associated
        /// file or director exists in the file system.
        /// </summary>
        /// <param name="cancellationToken">
        /// Optional <see cref="CancellationToken"/> to propagate
        /// notifications that the operation should be cancelled.
        /// </param>
        /// <returns>
        /// Returns true if the file or directory exists.
        /// </returns>
        /// <remarks>
        /// A <see cref="RequestFailedException"/> will be thrown if
        /// a failure occurs. If you want to create the file system if
        /// it doesn't exist, use
        /// <see cref="CreateIfNotExists(PathResourceType, DataLakePathCreateOptions, CancellationToken)"/>
        /// instead.
        /// </remarks>
        /// <remarks>
        /// Note that if you call FileClient.Exists on a path that does not
        /// represent a file, Exists will return true. Similarly, if you
        /// call DirectoryClient.Exists on a path that is not a directory,
        /// Exists will return true.
        /// </remarks>
        public virtual Response<bool> Exists(
            CancellationToken cancellationToken = default)
        {
            DiagnosticScope scope = ClientConfiguration.ClientDiagnostics.CreateScope($"{nameof(DataLakePathClient)}.{nameof(Exists)}");

            try
            {
                scope.Start();

                return _blockBlobClient.Exists(cancellationToken);
            }
            catch (Exception ex)
            {
                scope.Failed(ex);
                throw;
            }
            finally
            {
                scope.Dispose();
            }
        }

        /// <summary>
        /// The <see cref="ExistsAsync"/> operation can be called on a
        /// <see cref="DataLakePathClient"/> to see if the associated
        /// file or directory exists in the file system.
        /// </summary>
        /// <param name="cancellationToken">
        /// Optional <see cref="CancellationToken"/> to propagate
        /// notifications that the operation should be cancelled.
        /// </param>
        /// <returns>
        /// Returns true if the file or directory exists.
        /// </returns>
        /// <remarks>
        /// A <see cref="RequestFailedException"/> will be thrown if
        /// a failure occurs. If you want to create the file system if
        /// it doesn't exist, use
        /// <see cref="CreateIfNotExistsAsync(PathResourceType, DataLakePathCreateOptions, CancellationToken)"/>
        /// instead.
        /// </remarks>
        /// <remarks>
        /// Note that if you call FileClient.Exists on a path that does not
        /// represent a file, Exists will return true. Similarly, if you
        /// call DirectoryClient.Exists on a path that is not a directory,
        /// Exists will return true.
        /// </remarks>
        public virtual async Task<Response<bool>> ExistsAsync(
            CancellationToken cancellationToken = default)
        {
            DiagnosticScope scope = ClientConfiguration.ClientDiagnostics.CreateScope($"{nameof(DataLakePathClient)}.{nameof(Exists)}");

            try
            {
                scope.Start();

                return await _blockBlobClient.ExistsAsync(cancellationToken).ConfigureAwait(false);
            }
            catch (Exception ex)
            {
                scope.Failed(ex);
                throw;
            }
            finally
            {
                scope.Dispose();
            }
        }
        #endregion Exists

        #region Delete
        /// <summary>
        /// The <see cref="Delete"/> operation marks the specified path
        /// deletion. The path is later deleted during
        /// garbage collection which could take several minutes.
        ///
        /// For more information, see
        /// <see href="https://docs.microsoft.com/en-us/rest/api/storageservices/datalakestoragegen2/path/delete">
        /// Delete Path</see>.
        /// </summary>
        /// <param name="recursive">
        /// Required and valid only when the resource is a directory. If "true", all paths beneath the directory will be deleted.
        /// If "false" and the directory is non-empty, an error occurs.
        /// </param>
        /// <param name="conditions">
        /// Optional <see cref="DataLakeRequestConditions"/> to add conditions on
        /// deleting this path.
        /// </param>
        /// <param name="cancellationToken">
        /// Optional <see cref="CancellationToken"/> to propagate
        /// notifications that the operation should be cancelled.
        /// </param>
        /// <returns>
        /// A <see cref="Response"/> on successfully marking for deletion.
        /// </returns>
        /// <remarks>
        /// A <see cref="RequestFailedException"/> will be thrown if
        /// a failure occurs.
        /// </remarks>
        public virtual Response Delete(
            bool? recursive = default,
            DataLakeRequestConditions conditions = default,
            CancellationToken cancellationToken = default)
        {
            return DeleteInternal(
                recursive,
                conditions,
                false, // async
                cancellationToken)
                .EnsureCompleted();
        }

        /// <summary>
        /// The <see cref="DeleteAsync"/> operation marks the specified path
        /// deletion. The path is later deleted during
        /// garbage collection which could take several minutes.
        ///
        /// For more information, see
        /// <see href="https://docs.microsoft.com/en-us/rest/api/storageservices/datalakestoragegen2/path/delete">
        /// Delete Path</see>.
        /// </summary>
        /// <param name="recursive">
        /// Required and valid only when the resource is a directory. If "true", all paths beneath the directory will be deleted.
        /// If "false" and the directory is non-empty, an error occurs.
        /// </param>
        /// <param name="conditions">
        /// Optional <see cref="DataLakeRequestConditions"/> to add conditions on
        /// deleting this path.
        /// </param>
        /// <param name="cancellationToken">
        /// Optional <see cref="CancellationToken"/> to propagate
        /// notifications that the operation should be cancelled.
        /// </param>
        /// <returns>
        /// A <see cref="Response"/> on successfully marking for deletion.
        /// </returns>
        /// <remarks>
        /// A <see cref="RequestFailedException"/> will be thrown if
        /// a failure occurs.
        /// </remarks>
        public virtual async Task<Response> DeleteAsync(
            bool? recursive = default,
            DataLakeRequestConditions conditions = default,
            CancellationToken cancellationToken = default)
        {
            return await DeleteInternal(
                recursive,
                conditions,
                true, // async
                cancellationToken)
                .ConfigureAwait(false);
        }

        /// <summary>
        /// The <see cref="DeleteInternal"/> operation marks the specified path
        /// deletion. The path is later deleted during
        /// garbage collection which could take several minutes.
        ///
        /// For more information, see
        /// <see href="https://docs.microsoft.com/en-us/rest/api/storageservices/datalakestoragegen2/path/delete">
        /// Delete Path</see>.
        /// </summary>
        /// <param name="recursive">
        /// Required and valid only when the resource is a directory. If "true", all paths beneath the directory will be deleted.
        /// If "false" and the directory is non-empty, an error occurs.
        /// </param>
        /// <param name="conditions">
        /// Optional <see cref="DataLakeRequestConditions"/> to add conditions on
        /// deleting this path.
        /// </param>
        /// <param name="async">
        /// Whether to invoke the operation asynchronously.
        /// </param>
        /// <param name="cancellationToken">
        /// Optional <see cref="CancellationToken"/> to propagate
        /// notifications that the operation should be cancelled.
        /// </param>
        /// <returns>
        /// A <see cref="Response"/> on successfully marking for deletion.
        /// </returns>
        /// <remarks>
        /// A <see cref="RequestFailedException"/> will be thrown if
        /// a failure occurs.
        /// </remarks>
        private async Task<Response> DeleteInternal(
            bool? recursive,
            DataLakeRequestConditions conditions,
            bool async,
            CancellationToken cancellationToken)
        {
            using (ClientConfiguration.Pipeline.BeginLoggingScope(nameof(DataLakePathClient)))
            {
                ClientConfiguration.Pipeline.LogMethodEnter(
                    nameof(DataLakePathClient),
                    message:
                    $"{nameof(Uri)}: {Uri}\n" +
                    $"{nameof(recursive)}: {recursive}\n" +
                    $"{nameof(conditions)}: {conditions}");

                DiagnosticScope scope = ClientConfiguration.ClientDiagnostics.CreateScope($"{nameof(DataLakePathClient)}.{nameof(Delete)}");

                try
                {
                    scope.Start();
                    ResponseWithHeaders<PathDeleteHeaders> response;

                    if (async)
                    {
                        response = await PathRestClient.DeleteAsync(
                            recursive: recursive,
                            leaseId: conditions?.LeaseId,
                            ifMatch: conditions?.IfMatch?.ToString(),
                            ifNoneMatch: conditions?.IfNoneMatch?.ToString(),
                            ifModifiedSince: conditions?.IfModifiedSince,
                            ifUnmodifiedSince: conditions?.IfUnmodifiedSince,
                            cancellationToken: cancellationToken)
                            .ConfigureAwait(false);
                    }
                    else
                    {
                        response = PathRestClient.Delete(
                            recursive: recursive,
                            leaseId: conditions?.LeaseId,
                            ifMatch: conditions?.IfMatch?.ToString(),
                            ifNoneMatch: conditions?.IfNoneMatch?.ToString(),
                            ifModifiedSince: conditions?.IfModifiedSince,
                            ifUnmodifiedSince: conditions?.IfUnmodifiedSince,
                            cancellationToken: cancellationToken);
                    }

                    return response.GetRawResponse();
                }
                catch (Exception ex)
                {
                    ClientConfiguration.Pipeline.LogException(ex);
                    scope.Failed(ex);
                    throw;
                }
                finally
                {
                    ClientConfiguration.Pipeline.LogMethodExit(nameof(DataLakePathClient));
                    scope.Dispose();
                }
            }
        }
        #endregion Delete

        #region Delete If Exists
        /// <summary>
        /// The <see cref="DeleteIfExists"/> operation marks the specified path
        /// for deletion, if the path exists. The path is later deleted during
        /// garbage collection which could take several minutes.
        ///
        /// For more information, see
        /// <see href="https://docs.microsoft.com/en-us/rest/api/storageservices/datalakestoragegen2/path/delete">
        /// Delete Path</see>.
        /// </summary>
        /// <param name="recursive">
        /// Required and valid only when the resource is a directory. If "true", all paths beneath the directory will be deleted.
        /// If "false" and the directory is non-empty, an error occurs.
        /// </param>
        /// <param name="conditions">
        /// Optional <see cref="DataLakeRequestConditions"/> to add conditions on
        /// deleting this path.
        /// </param>
        /// <param name="cancellationToken">
        /// Optional <see cref="CancellationToken"/> to propagate
        /// notifications that the operation should be cancelled.
        /// </param>
        /// <returns>
        /// A <see cref="Response"/> on successfully marking for deletion.
        /// </returns>
        /// <remarks>
        /// A <see cref="RequestFailedException"/> will be thrown if
        /// a failure occurs.
        /// </remarks>
        public virtual Response<bool> DeleteIfExists(
            bool? recursive = default,
            DataLakeRequestConditions conditions = default,
            CancellationToken cancellationToken = default)
            => DeleteIfExistsInternal(
                recursive,
                conditions,
                false, // async
                cancellationToken)
                .EnsureCompleted();

        /// <summary>
        /// The <see cref="DeleteIfExistsAsync"/> operation marks the specified path
        /// deletion, if the path exists. The path is later deleted during
        /// garbage collection which could take several minutes.
        ///
        /// For more information, see
        /// <see href="https://docs.microsoft.com/en-us/rest/api/storageservices/datalakestoragegen2/path/delete">
        /// Delete Path</see>.
        /// </summary>
        /// <param name="recursive">
        /// Required and valid only when the resource is a directory. If "true", all paths beneath the directory will be deleted.
        /// If "false" and the directory is non-empty, an error occurs.
        /// </param>
        /// <param name="conditions">
        /// Optional <see cref="DataLakeRequestConditions"/> to add conditions on
        /// deleting this path.
        /// </param>
        /// <param name="cancellationToken">
        /// Optional <see cref="CancellationToken"/> to propagate
        /// notifications that the operation should be cancelled.
        /// </param>
        /// <returns>
        /// A <see cref="Response"/> on successfully marking for deletion.
        /// </returns>
        /// <remarks>
        /// A <see cref="RequestFailedException"/> will be thrown if
        /// a failure occurs.
        /// </remarks>
        public virtual async Task<Response<bool>> DeleteIfExistsAsync(
            bool? recursive = default,
            DataLakeRequestConditions conditions = default,
            CancellationToken cancellationToken = default)
            => await DeleteIfExistsInternal(
                recursive,
                conditions,
                true, // async
                cancellationToken)
                .ConfigureAwait(false);

        /// <summary>
        /// The <see cref="DeleteIfExistsInternal"/> operation marks the specified path
        /// deletion, if the path exists. The path is later deleted during
        /// garbage collection which could take several minutes.
        ///
        /// For more information, see
        /// <see href="https://docs.microsoft.com/en-us/rest/api/storageservices/datalakestoragegen2/path/delete">
        /// Delete Path</see>.
        /// </summary>
        /// <param name="recursive">
        /// Required and valid only when the resource is a directory. If "true", all paths beneath the directory will be deleted.
        /// If "false" and the directory is non-empty, an error occurs.
        /// </param>
        /// <param name="conditions">
        /// Optional <see cref="DataLakeRequestConditions"/> to add conditions on
        /// deleting this path.
        /// </param>
        /// <param name="async">
        /// Whether to invoke the operation asynchronously.
        /// </param>
        /// <param name="cancellationToken">
        /// Optional <see cref="CancellationToken"/> to propagate
        /// notifications that the operation should be cancelled.
        /// </param>
        /// <returns>
        /// A <see cref="Response"/> on successfully marking for deletion.
        /// </returns>
        /// <remarks>
        /// A <see cref="RequestFailedException"/> will be thrown if
        /// a failure occurs.
        /// </remarks>
        private async Task<Response<bool>> DeleteIfExistsInternal(
            bool? recursive,
            DataLakeRequestConditions conditions,
            bool async,
            CancellationToken cancellationToken)
        {
            DiagnosticScope scope = ClientConfiguration.ClientDiagnostics.CreateScope($"{nameof(DataLakePathClient)}.{nameof(DeleteIfExists)}");
            try
            {
                scope.Start();
                Response response = await DeleteInternal(
                    recursive: recursive,
                    conditions: conditions,
                    async: async,
                    cancellationToken: cancellationToken)
                    .ConfigureAwait(false);

                return Response.FromValue(true, response);
            }
            catch (RequestFailedException ex)
            when (ex.ErrorCode == Constants.DataLake.PathNotFound
                || ex.ErrorCode == Constants.DataLake.FilesystemNotFound)
            {
                return Response.FromValue(false, default);
            }
            catch (Exception ex)
            {
                scope.Failed(ex);
                throw;
            }
            finally
            {
                scope.Dispose();
            }
        }
        #endregion Delete If Exists

        #region Rename
        /// <summary>
        /// The <see cref="Rename"/> operation renames a file or directory.
        ///
        /// For more information, see https://docs.microsoft.com/en-us/rest/api/storageservices/datalakestoragegen2/path/create.
        /// </summary>
        /// <param name="destinationPath">
        /// The destination path to rename the path to.
        /// </param>
        /// <param name="destinationFileSystem">
        /// Optional destination file system.  If null, path will be renamed within the
        /// current file system.
        /// </param>
        /// <param name="sourceConditions">
        /// Optional <see cref="DataLakeRequestConditions"/> to add
        /// conditions on the source on the creation of this file or directory.
        /// </param>
        /// <param name="destinationConditions">
        /// Optional <see cref="DataLakeRequestConditions"/> to add
        /// conditions on the creation of this file or directory.
        /// </param>
        /// <param name="cancellationToken">
        /// Optional <see cref="CancellationToken"/> to propagate
        /// notifications that the operation should be cancelled.
        /// </param>
        /// <returns>
        /// A <see cref="Response{PathInfo}"/> describing the
        /// newly created path.
        /// </returns>
        /// <remarks>
        /// A <see cref="RequestFailedException"/> will be thrown if
        /// a failure occurs.
        /// </remarks>
        public virtual Response<DataLakePathClient> Rename(
            string destinationPath,
            string destinationFileSystem = default,
            DataLakeRequestConditions sourceConditions = default,
            DataLakeRequestConditions destinationConditions = default,
            CancellationToken cancellationToken = default)
        {
            return RenameInternal(
                destinationFileSystem,
                destinationPath,
                sourceConditions,
                destinationConditions,
                async: false,
                cancellationToken)
                .EnsureCompleted();
        }

        /// <summary>
        /// The <see cref="RenameAsync"/> operation renames a file or directory.
        ///
        /// For more information, see https://docs.microsoft.com/en-us/rest/api/storageservices/datalakestoragegen2/path/create.
        /// </summary>
        /// <param name="destinationPath">
        /// The destination path to rename the path to.
        /// </param>
        /// <param name="destinationFileSystem">
        /// Optional destination file system.  If null, path will be renamed within the
        /// current file system.
        /// </param>
        /// <param name="sourceConditions">
        /// Optional <see cref="DataLakeRequestConditions"/> to add
        /// conditions on the source on the creation of this file or directory.
        /// </param>
        /// <param name="destinationConditions">
        /// Optional <see cref="DataLakeRequestConditions"/> to add
        /// conditions on the creation of this file or directory.
        /// </param>
        /// <param name="cancellationToken">
        /// Optional <see cref="CancellationToken"/> to propagate
        /// notifications that the operation should be cancelled.
        /// </param>
        /// <returns>
        /// A <see cref="Response{PathInfo}"/> describing the
        /// newly created path.
        /// </returns>
        /// <remarks>
        /// A <see cref="RequestFailedException"/> will be thrown if
        /// a failure occurs.
        /// </remarks>
        public virtual async Task<Response<DataLakePathClient>> RenameAsync(
            string destinationPath,
            string destinationFileSystem = default,
            DataLakeRequestConditions sourceConditions = default,
            DataLakeRequestConditions destinationConditions = default,
            CancellationToken cancellationToken = default)
        {
            return await RenameInternal(
                destinationFileSystem,
                destinationPath,
                sourceConditions,
                destinationConditions,
                async: true,
                cancellationToken)
                .ConfigureAwait(false);
        }

        /// <summary>
        /// The <see cref="RenameInternal"/> operation renames a file or directory.
        ///
        /// For more information, see https://docs.microsoft.com/en-us/rest/api/storageservices/datalakestoragegen2/path/create.
        /// </summary>
        /// <param name="destinationPath">
        /// The destination path to rename the path to.
        /// </param>
        /// <param name="destinationFileSystem">
        /// Optional destination file system.  If null, path will be renamed within the
        /// current file system.
        /// </param>
        /// <param name="sourceConditions">
        /// Optional <see cref="DataLakeRequestConditions"/> to add
        /// conditions on the source on the creation of this file or directory.
        /// </param>
        /// <param name="destinationConditions">
        /// Optional <see cref="DataLakeRequestConditions"/> to add
        /// conditions on the creation of this file or directory.
        /// </param>
        /// <param name="async">
        /// Whether to invoke the operation asynchronously.
        /// </param>
        /// <param name="cancellationToken">
        /// Optional <see cref="CancellationToken"/> to propagate
        /// notifications that the operation should be cancelled.
        /// </param>
        /// <returns>
        /// A <see cref="Response{PathInfo}"/> describing the
        /// newly created path.
        /// </returns>
        /// <remarks>
        /// A <see cref="RequestFailedException"/> will be thrown if
        /// a failure occurs.
        /// </remarks>
        private async Task<Response<DataLakePathClient>> RenameInternal(
            string destinationPath,
            string destinationFileSystem,
            DataLakeRequestConditions sourceConditions,
            DataLakeRequestConditions destinationConditions,
            bool async,
            CancellationToken cancellationToken)
        {
            using (ClientConfiguration.Pipeline.BeginLoggingScope(nameof(DataLakePathClient)))
            {
                ClientConfiguration.Pipeline.LogMethodEnter(
                    nameof(DataLakePathClient),
                    message:
                    $"{nameof(Uri)}: {Uri}\n" +
                    $"{nameof(destinationFileSystem)}: {destinationFileSystem}\n" +
                    $"{nameof(destinationPath)}: {destinationPath}\n" +
                    $"{nameof(destinationConditions)}: {destinationConditions}\n" +
                    $"{nameof(sourceConditions)}: {sourceConditions}");

                DiagnosticScope scope = ClientConfiguration.ClientDiagnostics.CreateScope($"{nameof(DataLakePathClient)}.{nameof(Rename)}");

                try
                {
                    scope.Start();

                    // Build renameSource
                    DataLakeUriBuilder sourceUriBuilder = new DataLakeUriBuilder(_dfsUri);
                    string renameSource = Constants.PathBackSlashDelimiter + sourceUriBuilder.FileSystemName +
                        Constants.PathBackSlashDelimiter + sourceUriBuilder.DirectoryOrFilePath.EscapePath();

                    // There's already a check in at the client constructor to prevent both SAS in Uri and AzureSasCredential
                    if (sourceUriBuilder.Sas != null)
                    {
                        renameSource += Constants.QueryDelimiter + sourceUriBuilder.Sas;
                    }
                    if (_clientConfiguration.SasCredential != null)
                    {
                        renameSource += Constants.QueryDelimiter + ClientConfiguration.SasCredential.Signature;
                    }

                    // Build destination URI
                    DataLakeUriBuilder destUriBuilder = new DataLakeUriBuilder(_dfsUri)
                    {
                        Sas = null,
                        Query = null
                    };
                    destUriBuilder.FileSystemName = destinationFileSystem ?? destUriBuilder.FileSystemName;

                    // DataLakeUriBuider will encode the DirectoryOrFilePath.
                    // We don't want the query parameters, especially SAS, to be encoded.
                    // We also have to build the destination client depending on if a SAS was passed with the destination.
                    DataLakePathClient destPathClient;
                    string[] split = destinationPath.Split('?');
                    if (split.Length == 2)
                    {
                        destUriBuilder.DirectoryOrFilePath = split[0];
                        destUriBuilder.Query = split[1];
                        // If the destination already has a SAS, then let's not further add to the Uri if it contains
                        // AzureSasCredential on the source.
                        var paramsMap = new UriQueryParamsCollection(split[1]);
                        if (!paramsMap.ContainsKey(Constants.Sas.Parameters.Version))
                        {
                            // No SAS in the destination, use the source credentials to build the destination path
                            destPathClient = new DataLakePathClient(destUriBuilder.ToUri(), ClientConfiguration);
                        }
                        else
                        {
                            // There's a SAS in the destination path
                            // Create the destination path with the destination SAS
                            destPathClient = new DataLakePathClient(
                                destUriBuilder.ToUri(),
                                ClientConfiguration.ClientDiagnostics,
                                ClientConfiguration.ClientOptions);
                        }
                    }
                    else
                    {
                        // No SAS in the destination, use the source credentials as a default
                        destUriBuilder.DirectoryOrFilePath = destinationPath;
                        destPathClient = new DataLakePathClient(
                            destUriBuilder.ToUri(),
                            ClientConfiguration);
                    }

                    ResponseWithHeaders<PathCreateHeaders> response;

                    if (async)
                    {
                        response = await destPathClient.PathRestClient.CreateAsync(
                            mode: PathRenameMode.Legacy,
                            renameSource: renameSource,
                            leaseId: destinationConditions?.LeaseId,
                            sourceLeaseId: sourceConditions?.LeaseId,
                            ifMatch: destinationConditions?.IfMatch?.ToString(),
                            ifNoneMatch: destinationConditions?.IfNoneMatch?.ToString(),
                            ifModifiedSince: destinationConditions?.IfModifiedSince,
                            ifUnmodifiedSince: destinationConditions?.IfUnmodifiedSince,
                            sourceIfMatch: sourceConditions?.IfMatch?.ToString(),
                            sourceIfNoneMatch: sourceConditions?.IfNoneMatch?.ToString(),
                            sourceIfModifiedSince: sourceConditions?.IfModifiedSince,
                            sourceIfUnmodifiedSince: sourceConditions?.IfUnmodifiedSince,
                            cancellationToken: cancellationToken)
                            .ConfigureAwait(false);
                    }
                    else
                    {
                        response = destPathClient.PathRestClient.Create(
                            mode: PathRenameMode.Legacy,
                            renameSource: renameSource,
                            leaseId: destinationConditions?.LeaseId,
                            sourceLeaseId: sourceConditions?.LeaseId,
                            ifMatch: destinationConditions?.IfMatch?.ToString(),
                            ifNoneMatch: destinationConditions?.IfNoneMatch?.ToString(),
                            ifModifiedSince: destinationConditions?.IfModifiedSince,
                            ifUnmodifiedSince: destinationConditions?.IfUnmodifiedSince,
                            sourceIfMatch: sourceConditions?.IfMatch?.ToString(),
                            sourceIfNoneMatch: sourceConditions?.IfNoneMatch?.ToString(),
                            sourceIfModifiedSince: sourceConditions?.IfModifiedSince,
                            sourceIfUnmodifiedSince: sourceConditions?.IfUnmodifiedSince,
                            cancellationToken: cancellationToken);
                    }

                    return Response.FromValue(
                        destPathClient,
                        response.GetRawResponse());
                }
                catch (Exception ex)
                {
                    ClientConfiguration.Pipeline.LogException(ex);
                    scope.Failed(ex);
                    throw;
                }
                finally
                {
                    ClientConfiguration.Pipeline.LogMethodExit(nameof(DataLakePathClient));
                    scope.Dispose();
                }
            }
        }
        #endregion Rename

        #region Get Access Control
        /// <summary>
        /// The <see cref="GetAccessControl"/> operation returns the
        /// access control data for a path.
        ///
        /// For more information, see
        /// <see href="https://docs.microsoft.com/en-us/rest/api/storageservices/datalakestoragegen2/path/getproperties">
        /// Get Properties</see>.
        /// </summary>
        /// <param name="userPrincipalName">
        /// Optional.Valid only when Hierarchical Namespace is enabled for the account.If "true",
        /// the user identity values returned in the x-ms-owner, x-ms-group, and x-ms-acl response
        /// headers will be transformed from Azure Active Directory Object IDs to User Principal Names.
        /// If "false", the values will be returned as Azure Active Directory Object IDs.The default
        /// value is false. Note that group and application Object IDs are not translated because they
        /// do not have unique friendly names.
        /// </param>
        /// <param name="conditions">
        /// Optional <see cref="DataLakeRequestConditions"/> to add
        /// conditions on getting the path's access control.
        /// </param>
        /// <param name="cancellationToken">
        /// Optional <see cref="CancellationToken"/> to propagate
        /// notifications that the operation should be cancelled.
        /// </param>
        /// <returns>
        /// A <see cref="Response{PathAccessControl}"/> describing the
        /// path's access control.
        /// </returns>
        /// <remarks>
        /// A <see cref="RequestFailedException"/> will be thrown if
        /// a failure occurs.
        /// </remarks>
        public virtual Response<PathAccessControl> GetAccessControl(
            bool? userPrincipalName = default,
            DataLakeRequestConditions conditions = default,
            CancellationToken cancellationToken = default)
        {
            return GetAccessControlInternal(
                userPrincipalName,
                conditions,
                async: false,
                cancellationToken)
                .EnsureCompleted();
        }

        /// <summary>
        /// The <see cref="GetAccessControlAsync"/> operation returns the
        /// access control data for a path.
        ///
        /// For more information, see
        /// <see href="https://docs.microsoft.com/en-us/rest/api/storageservices/datalakestoragegen2/path/getproperties">
        /// Get Properties</see>.
        /// </summary>
        /// <param name="userPrincipalName">
        /// Optional.Valid only when Hierarchical Namespace is enabled for the account.If "true",
        /// the user identity values returned in the x-ms-owner, x-ms-group, and x-ms-acl response
        /// headers will be transformed from Azure Active Directory Object IDs to User Principal Names.
        /// If "false", the values will be returned as Azure Active Directory Object IDs.The default
        /// value is false. Note that group and application Object IDs are not translated because they
        /// do not have unique friendly names.
        /// </param>
        /// <param name="conditions">
        /// Optional <see cref="DataLakeRequestConditions"/> to add
        /// conditions on getting the path's access control.
        /// </param>
        /// <param name="cancellationToken">
        /// Optional <see cref="CancellationToken"/> to propagate
        /// notifications that the operation should be cancelled.
        /// </param>
        /// <returns>
        /// A <see cref="Response{PathAccessControl}"/> describing the
        /// path's access control.
        /// </returns>
        /// <remarks>
        /// A <see cref="RequestFailedException"/> will be thrown if
        /// a failure occurs.
        /// </remarks>
        public virtual async Task<Response<PathAccessControl>> GetAccessControlAsync(
            bool? userPrincipalName = default,
            DataLakeRequestConditions conditions = default,
            CancellationToken cancellationToken = default)
        {
            return await GetAccessControlInternal(
                userPrincipalName,
                conditions,
                async: true,
                cancellationToken)
                .ConfigureAwait(false);
        }

        /// <summary>
        /// The <see cref="GetAccessControlInternal"/> operation returns the
        /// access control data for a path.
        ///
        /// For more information, see
        /// <see href="https://docs.microsoft.com/en-us/rest/api/storageservices/datalakestoragegen2/path/getproperties">
        /// Get Properties</see>.
        /// </summary>
        /// <param name="userPrincipalName">
        /// Optional.Valid only when Hierarchical Namespace is enabled for the account.If "true",
        /// the user identity values returned in the x-ms-owner, x-ms-group, and x-ms-acl response
        /// headers will be transformed from Azure Active Directory Object IDs to User Principal Names.
        /// If "false", the values will be returned as Azure Active Directory Object IDs.The default
        /// value is false. Note that group and application Object IDs are not translated because they
        /// do not have unique friendly names.
        /// </param>
        /// <param name="conditions">
        /// Optional <see cref="DataLakeRequestConditions"/> to add
        /// conditions on getting the path's access control.
        /// </param>
        /// <param name="async">
        /// Whether to invoke the operation asynchronously.
        /// </param>
        /// <param name="cancellationToken">
        /// Optional <see cref="CancellationToken"/> to propagate
        /// notifications that the operation should be cancelled.
        /// </param>
        /// <returns>
        /// A <see cref="Response{PathAccessControl}"/> describing the
        /// path's access control.
        /// </returns>
        /// <remarks>
        /// A <see cref="RequestFailedException"/> will be thrown if
        /// a failure occurs.
        /// </remarks>
        private async Task<Response<PathAccessControl>> GetAccessControlInternal(
            bool? userPrincipalName,
            DataLakeRequestConditions conditions,
            bool async,
            CancellationToken cancellationToken)
        {
            using (ClientConfiguration.Pipeline.BeginLoggingScope(nameof(DataLakePathClient)))
            {
                ClientConfiguration.Pipeline.LogMethodEnter(
                    nameof(DataLakePathClient),
                    message:
                    $"{nameof(Uri)}: {Uri}\n");

                DiagnosticScope scope = ClientConfiguration.ClientDiagnostics.CreateScope($"{nameof(DataLakePathClient)}.{nameof(GetAccessControl)}");

                try
                {
                    scope.Start();
                    ResponseWithHeaders<PathGetPropertiesHeaders> response;

                    if (async)
                    {
                        response = await PathRestClient.GetPropertiesAsync(
                            action: PathGetPropertiesAction.GetAccessControl,
                             upn: userPrincipalName,
                             leaseId: conditions?.LeaseId,
                            ifMatch: conditions?.IfMatch?.ToString(),
                            ifNoneMatch: conditions?.IfNoneMatch?.ToString(),
                            ifModifiedSince: conditions?.IfModifiedSince,
                            ifUnmodifiedSince: conditions?.IfUnmodifiedSince,
                            cancellationToken: cancellationToken)
                            .ConfigureAwait(false);
                    }
                    else
                    {
                        response = PathRestClient.GetProperties(
                            action: PathGetPropertiesAction.GetAccessControl,
                             upn: userPrincipalName,
                             leaseId: conditions?.LeaseId,
                            ifMatch: conditions?.IfMatch?.ToString(),
                            ifNoneMatch: conditions?.IfNoneMatch?.ToString(),
                            ifModifiedSince: conditions?.IfModifiedSince,
                            ifUnmodifiedSince: conditions?.IfUnmodifiedSince,
                            cancellationToken: cancellationToken);
                    }

                    return Response.FromValue(
                        response.ToPathAccessControl(),
                        response.GetRawResponse());
                }
                catch (Exception ex)
                {
                    ClientConfiguration.Pipeline.LogException(ex);
                    scope.Failed(ex);
                    throw;
                }
                finally
                {
                    ClientConfiguration.Pipeline.LogMethodExit(nameof(DataLakePathClient));
                    scope.Dispose();
                }
            }
        }
        #endregion Get Access Control

        #region Set Access Control
        /// <summary>
        /// The <see cref="SetAccessControlList"/> operation sets the
        /// Access Control on a path
        ///
        /// For more information, see
        /// <see href="https://docs.microsoft.com/en-us/rest/api/storageservices/datalakestoragegen2/path/update">
        /// Update Path</see>.
        /// </summary>
        /// <param name="accessControlList">
        /// The POSIX access control list for the file or directory.
        /// </param>
        /// <param name="owner">
        /// The owner of the file or directory.
        /// </param>
        /// <param name="group">
        /// The owning group of the file or directory.
        /// </param>
        /// <param name="conditions">
        /// Optional <see cref="DataLakeRequestConditions"/> to add conditions on
        /// setting the the path's access control.
        /// </param>
        /// <param name="cancellationToken">
        /// Optional <see cref="CancellationToken"/> to propagate
        /// notifications that the operation should be cancelled.
        /// </param>
        /// <returns>
        /// A <see cref="Response{PathInfo}"/> describing the updated
        /// path.
        /// </returns>
        /// <remarks>
        /// A <see cref="RequestFailedException"/> will be thrown if
        /// a failure occurs.
        /// </remarks>
        public virtual Response<PathInfo> SetAccessControlList(
            IList<PathAccessControlItem> accessControlList,
            string owner = default,
            string group = default,
            DataLakeRequestConditions conditions = default,
            CancellationToken cancellationToken = default)
        {
            return SetAccessControlListInternal(
                    accessControlList,
                    owner,
                    group,
                    conditions,
                    async: false,
                    cancellationToken)
                    .EnsureCompleted();
        }

        /// <summary>
        /// The <see cref="SetAccessControlListAsync"/> operation sets the
        /// Access Control on a path
        ///
        /// For more information, see
        /// <see href="https://docs.microsoft.com/en-us/rest/api/storageservices/datalakestoragegen2/path/update">
        /// Update Path</see>.
        /// </summary>
        /// <param name="accessControlList">
        /// The POSIX access control list for the file or directory.
        /// </param>
        /// <param name="owner">
        /// The owner of the file or directory.
        /// </param>
        /// <param name="group">
        /// The owning group of the file or directory.
        /// </param>
        /// <param name="conditions">
        /// Optional <see cref="DataLakeRequestConditions"/> to add conditions on
        /// setting the the path's access control.
        /// </param>
        /// <param name="cancellationToken">
        /// Optional <see cref="CancellationToken"/> to propagate
        /// notifications that the operation should be cancelled.
        /// </param>
        /// <returns>
        /// A <see cref="Response{PathInfo}"/> describing the updated
        /// path.
        /// </returns>
        /// <remarks>
        /// A <see cref="RequestFailedException"/> will be thrown if
        /// a failure occurs.
        /// </remarks>
        public virtual async Task<Response<PathInfo>> SetAccessControlListAsync(
            IList<PathAccessControlItem> accessControlList,
            string owner = default,
            string group = default,
            DataLakeRequestConditions conditions = default,
            CancellationToken cancellationToken = default)
        {
            return await SetAccessControlListInternal(
                accessControlList,
                owner,
                group,
                conditions,
                async: true,
                cancellationToken)
                .ConfigureAwait(false);
        }

        /// <summary>
        /// The <see cref="SetAccessControlListInternal"/> operation sets the
        /// Access Control on a path
        ///
        /// For more information, see
        /// <see href="https://docs.microsoft.com/en-us/rest/api/storageservices/datalakestoragegen2/path/update">
        /// Update Path</see>.
        /// </summary>
        /// <param name="accessControlList">
        /// The POSIX access control list for the file or directory.
        /// </param>
        /// <param name="owner">
        /// The owner of the file or directory.
        /// </param>
        /// <param name="group">
        /// The owning group of the file or directory.
        /// </param>
        /// <param name="conditions">
        /// Optional <see cref="DataLakeRequestConditions"/> to add conditions on
        /// setting the the path's access control.
        /// </param>
        /// <param name="async">
        /// Whether to invoke the operation asynchronously.
        /// </param>
        /// <param name="cancellationToken">
        /// Optional <see cref="CancellationToken"/> to propagate
        /// notifications that the operation should be cancelled.
        /// </param>
        /// <returns>
        /// A <see cref="Response{PathInfo}"/> describing the updated
        /// path.
        /// </returns>
        /// <remarks>
        /// A <see cref="RequestFailedException"/> will be thrown if
        /// a failure occurs.
        /// </remarks>
        private async Task<Response<PathInfo>> SetAccessControlListInternal(
            IList<PathAccessControlItem> accessControlList,
            string owner,
            string group,
            DataLakeRequestConditions conditions,
            bool async,
            CancellationToken cancellationToken)
        {
            using (ClientConfiguration.Pipeline.BeginLoggingScope(nameof(DataLakePathClient)))
            {
                ClientConfiguration.Pipeline.LogMethodEnter(
                    nameof(DataLakePathClient),
                    message:
                    $"{nameof(Uri)}: {Uri}\n" +
                    $"{nameof(accessControlList)}: {accessControlList}\n" +
                    $"{nameof(owner)}: {owner}\n" +
                    $"{nameof(group)}: {group}\n" +
                    $"{nameof(conditions)}: {conditions}");

                DiagnosticScope scope = ClientConfiguration.ClientDiagnostics.CreateScope($"{nameof(DataLakePathClient)}.{nameof(SetAccessControlList)}");

                try
                {
                    scope.Start();
                    ResponseWithHeaders<PathSetAccessControlHeaders> response;

                    if (async)
                    {
                        response = await PathRestClient.SetAccessControlAsync(
                            leaseId: conditions?.LeaseId,
                            owner: owner,
                            group: group,
                            acl: PathAccessControlExtensions.ToAccessControlListString(accessControlList),
                            ifMatch: conditions?.IfMatch?.ToString(),
                            ifNoneMatch: conditions?.IfNoneMatch?.ToString(),
                            ifModifiedSince: conditions?.IfModifiedSince,
                            ifUnmodifiedSince: conditions?.IfUnmodifiedSince,
                            cancellationToken: cancellationToken)
                            .ConfigureAwait(false);
                    }
                    else
                    {
                        response = PathRestClient.SetAccessControl(
                            leaseId: conditions?.LeaseId,
                            owner: owner,
                            group: group,
                            acl: PathAccessControlExtensions.ToAccessControlListString(accessControlList),
                            ifMatch: conditions?.IfMatch?.ToString(),
                            ifNoneMatch: conditions?.IfNoneMatch?.ToString(),
                            ifModifiedSince: conditions?.IfModifiedSince,
                            ifUnmodifiedSince: conditions?.IfUnmodifiedSince,
                            cancellationToken: cancellationToken);
                    }

                    return Response.FromValue(
                        response.ToPathInfo(),
                        response.GetRawResponse());
                }
                catch (Exception ex)
                {
                    ClientConfiguration.Pipeline.LogException(ex);
                    scope.Failed(ex);
                    throw;
                }
                finally
                {
                    ClientConfiguration.Pipeline.LogMethodExit(nameof(DataLakePathClient));
                    scope.Dispose();
                }
            }
        }
        #endregion Set Access Control

        #region Set Access Control Recursive
        /// <summary>
        /// The <see cref="SetAccessControlRecursive"/> operation sets the
        /// Access Control on a path and subpaths
        ///
        /// For more information, see <see href="https://docs.microsoft.com/en-us/rest/api/storageservices/datalakestoragegen2/path/update">
        /// Update Path</see>.
        /// </summary>
        /// <param name="accessControlList">
        /// The POSIX access control list for the file or directory.
        /// </param>
        /// <param name="continuationToken">
        /// Optional continuation token that can be used to resume previously stopped operation.
        /// </param>
        /// <param name="options">
        /// Optional <see cref="AccessControlChangeOptions"/> with additional controls.
        /// </param>
        /// <param name="cancellationToken">
        /// Optional <see cref="CancellationToken"/> to propagate
        /// notifications that the operation should be cancelled.
        /// </param>
        /// <returns>
        /// A <see cref="Response{AccessControlChangeResult}"/> that contains summary stats of the operation.
        /// </returns>
        /// <remarks>
        /// A <see cref="DataLakeAclChangeFailedException"/> will be thrown if a request to
        /// storage throws a <see cref="RequestFailedException"/> or <see cref="Exception"/>.
        ///
        /// Otherwise if a failure occurs outside the request, the respective <see cref="Exception"/>
        /// type will be thrown if a failure occurs.
        /// </remarks>
        public virtual Response<AccessControlChangeResult> SetAccessControlRecursive(
            IList<PathAccessControlItem> accessControlList,
            string continuationToken = default,
            AccessControlChangeOptions options = default,
            CancellationToken cancellationToken = default)
        {
            return SetAccessControlRecursiveInternal(
                $"{nameof(DataLakePathClient)}.{nameof(SetAccessControlRecursive)}",
                PathAccessControlExtensions.ToAccessControlListString(accessControlList),
                PathSetAccessControlRecursiveMode.Set,
                continuationToken,
                options,
                async: false,
                cancellationToken)
                .EnsureCompleted();
        }

        /// <summary>
        /// The <see cref="SetAccessControlRecursiveAsync"/> operation sets the
        /// Access Control on a path and subpaths
        ///
        /// For more information, see <see href="https://docs.microsoft.com/en-us/rest/api/storageservices/datalakestoragegen2/path/update">
        /// Update Path</see>.
        /// </summary>
        /// <param name="accessControlList">
        /// The POSIX access control list for the file or directory.
        /// </param>
        /// <param name="continuationToken">
        /// Optional continuation token that can be used to resume previously stopped operation.
        /// </param>
        /// <param name="options">
        /// Optional <see cref="AccessControlChangeOptions"/> with additional controls.
        /// </param>
        /// <param name="cancellationToken">
        /// Optional <see cref="CancellationToken"/> to propagate
        /// notifications that the operation should be cancelled.
        /// </param>
        /// <returns>
        /// A <see cref="Response{AccessControlChangeResult}"/> that contains summary stats of the operation.
        /// </returns>
        /// <remarks>
        /// A <see cref="DataLakeAclChangeFailedException"/> will be thrown if a request to
        /// storage throws a <see cref="RequestFailedException"/> or <see cref="Exception"/>.
        ///
        /// Otherwise if a failure occurs outside the request, the respective <see cref="Exception"/>
        /// type will be thrown if a failure occurs.
        /// </remarks>
        public virtual async Task<Response<AccessControlChangeResult>> SetAccessControlRecursiveAsync(
            IList<PathAccessControlItem> accessControlList,
            string continuationToken = default,
            AccessControlChangeOptions options = default,
            CancellationToken cancellationToken = default)
        {
            return await SetAccessControlRecursiveInternal(
                $"{nameof(DataLakePathClient)}.{nameof(SetAccessControlRecursive)}",
                PathAccessControlExtensions.ToAccessControlListString(accessControlList),
                PathSetAccessControlRecursiveMode.Set,
                continuationToken,
                options,
                async: true,
                cancellationToken)
                .ConfigureAwait(false);
        }

        /// <summary>
        /// The <see cref="UpdateAccessControlRecursive"/> operation modifies the
        /// Access Control on a path and subpaths
        ///
        /// For more information, see <see href="https://docs.microsoft.com/en-us/rest/api/storageservices/datalakestoragegen2/path/update">
        /// Update Path</see>.
        /// </summary>
        /// <param name="accessControlList">
        /// The POSIX access control list for the file or directory.
        /// </param>
        /// <param name="continuationToken">
        /// Optional continuation token that can be used to resume previously stopped operation.
        /// </param>
        /// <param name="options">
        /// Optional <see cref="AccessControlChangeOptions"/> with additional controls.
        /// </param>
        /// <param name="cancellationToken">
        /// Optional <see cref="CancellationToken"/> to propagate
        /// notifications that the operation should be cancelled.
        /// </param>
        /// <returns>
        /// A <see cref="Response{AccessControlChangeResult}"/> that contains summary stats of the operation.
        /// </returns>
        /// <remarks>
        /// A <see cref="DataLakeAclChangeFailedException"/> will be thrown if a request to
        /// storage throws a <see cref="RequestFailedException"/> or <see cref="Exception"/>.
        ///
        /// Otherwise if a failure occurs outside the request, the respective <see cref="Exception"/>
        /// type will be thrown if a failure occurs.
        /// </remarks>
        public virtual Response<AccessControlChangeResult> UpdateAccessControlRecursive(
            IList<PathAccessControlItem> accessControlList,
            string continuationToken = default,
            AccessControlChangeOptions options = default,
            CancellationToken cancellationToken = default)
        {
            return SetAccessControlRecursiveInternal(
                $"{nameof(DataLakePathClient)}.{nameof(UpdateAccessControlRecursive)}",
                PathAccessControlExtensions.ToAccessControlListString(accessControlList),
                PathSetAccessControlRecursiveMode.Modify,
                continuationToken,
                options,
                async: false,
                cancellationToken)
                .EnsureCompleted();
        }

        /// <summary>
        /// The <see cref="UpdateAccessControlRecursiveAsync"/> operation modifies the
        /// Access Control on a path and subpaths
        ///
        /// For more information, see <see href="https://docs.microsoft.com/en-us/rest/api/storageservices/datalakestoragegen2/path/update">
        /// Update Path</see>.
        /// </summary>
        /// <param name="accessControlList">
        /// The POSIX access control list for the file or directory.
        /// </param>
        /// <param name="continuationToken">
        /// Optional continuation token that can be used to resume previously stopped operation.
        /// </param>
        /// <param name="options">
        /// Optional <see cref="AccessControlChangeOptions"/> with additional controls.
        /// </param>
        /// <param name="cancellationToken">
        /// Optional <see cref="CancellationToken"/> to propagate
        /// notifications that the operation should be cancelled.
        /// </param>
        /// <returns>
        /// A <see cref="Response{AccessControlChangeResult}"/> that contains summary stats of the operation.
        /// </returns>
        /// <remarks>
        /// A <see cref="DataLakeAclChangeFailedException"/> will be thrown if a request to
        /// storage throws a <see cref="RequestFailedException"/> or <see cref="Exception"/>.
        ///
        /// Otherwise if a failure occurs outside the request, the respective <see cref="Exception"/>
        /// type will be thrown if a failure occurs.
        /// </remarks>
        public virtual async Task<Response<AccessControlChangeResult>> UpdateAccessControlRecursiveAsync(
            IList<PathAccessControlItem> accessControlList,
            string continuationToken = default,
            AccessControlChangeOptions options = default,
            CancellationToken cancellationToken = default)
        {
            return await SetAccessControlRecursiveInternal(
                $"{nameof(DataLakePathClient)}.{nameof(UpdateAccessControlRecursive)}",
                PathAccessControlExtensions.ToAccessControlListString(accessControlList),
                PathSetAccessControlRecursiveMode.Modify,
                continuationToken,
                options,
                async: true,
                cancellationToken)
                .ConfigureAwait(false);
        }

        /// <summary>
        /// The <see cref="RemoveAccessControlRecursive"/> operation removes the
        /// Access Control on a path and subpaths
        ///
        /// For more information, see <see href="https://docs.microsoft.com/en-us/rest/api/storageservices/datalakestoragegen2/path/update">
        /// Update Path</see>.
        /// </summary>
        /// <param name="accessControlList">
        /// The POSIX access control list for the file or directory.
        /// </param>
        /// <param name="continuationToken">
        /// Optional continuation token that can be used to resume previously stopped operation.
        /// </param>
        /// <param name="options">
        /// Optional <see cref="AccessControlChangeOptions"/> with additional controls.
        /// </param>
        /// <param name="cancellationToken">
        /// Optional <see cref="CancellationToken"/> to propagate
        /// notifications that the operation should be cancelled.
        /// </param>
        /// <returns>
        /// A <see cref="Response{AccessControlChangeResult}"/> that contains summary stats of the operation.
        /// </returns>
        /// <remarks>
        /// A <see cref="DataLakeAclChangeFailedException"/> will be thrown if a request to
        /// storage throws a <see cref="RequestFailedException"/> or <see cref="Exception"/>.
        ///
        /// Otherwise if a failure occurs outside the request, the respective <see cref="Exception"/>
        /// type will be thrown if a failure occurs.
        /// </remarks>
        public virtual Response<AccessControlChangeResult> RemoveAccessControlRecursive(
            IList<RemovePathAccessControlItem> accessControlList,
            string continuationToken = default,
            AccessControlChangeOptions options = default,
            CancellationToken cancellationToken = default)
        {
            return SetAccessControlRecursiveInternal(
                $"{nameof(DataLakePathClient)}.{nameof(RemoveAccessControlRecursive)}",
                RemovePathAccessControlItem.ToAccessControlListString(accessControlList),
                PathSetAccessControlRecursiveMode.Remove,
                continuationToken,
                options,
                async: false,
                cancellationToken)
                .EnsureCompleted();
        }

        /// <summary>
        /// The <see cref="RemoveAccessControlRecursiveAsync"/> operation removes the
        /// Access Control on a path and subpaths
        ///
        /// For more information, see <see href="https://docs.microsoft.com/en-us/rest/api/storageservices/datalakestoragegen2/path/update">
        /// Update Path</see>.
        /// </summary>
        /// <param name="accessControlList">
        /// The POSIX access control list for the file or directory.
        /// </param>
        /// <param name="continuationToken">
        /// Optional continuation token that can be used to resume previously stopped operation.
        /// </param>
        /// <param name="options">
        /// Optional <see cref="AccessControlChangeOptions"/> with additional controls.
        /// </param>
        /// <param name="cancellationToken">
        /// Optional <see cref="CancellationToken"/> to propagate
        /// notifications that the operation should be cancelled.
        /// </param>
        /// <returns>
        /// A <see cref="Response{AccessControlChangeResult}"/> that contains summary stats of the operation.
        /// </returns>
        /// <remarks>
        /// A <see cref="DataLakeAclChangeFailedException"/> will be thrown if a request to
        /// storage throws a <see cref="RequestFailedException"/> or <see cref="Exception"/>.
        ///
        /// Otherwise if a failure occurs outside the request, the respective <see cref="Exception"/>
        /// type will be thrown if a failure occurs.
        /// </remarks>
        public virtual async Task<Response<AccessControlChangeResult>> RemoveAccessControlRecursiveAsync(
            IList<RemovePathAccessControlItem> accessControlList,
            string continuationToken = default,
            AccessControlChangeOptions options = default,
            CancellationToken cancellationToken = default)
        {
            return await SetAccessControlRecursiveInternal(
                $"{nameof(DataLakePathClient)}.{nameof(RemoveAccessControlRecursive)}",
                RemovePathAccessControlItem.ToAccessControlListString(accessControlList),
                PathSetAccessControlRecursiveMode.Remove,
                continuationToken,
                options,
                async: true,
                cancellationToken)
                .ConfigureAwait(false);
        }

        /// <summary>
        /// The <see cref="SetAccessControlRecursiveInternal"/> operation sets the
        /// Access Control on a path and subpaths
        ///
        /// For more information, see <see href="https://docs.microsoft.com/en-us/rest/api/storageservices/datalakestoragegen2/path/update">
        /// Update Path</see>.
        /// </summary>
        /// <param name="operationName">
        /// The operation name for diagnostic purpose.
        /// </param>
        /// <param name="accessControlList">
        /// The POSIX access control list for the file or directory.
        /// </param>
        /// <param name="mode">
        /// Mode \"set\" sets POSIX access control rights on files and directories,
        /// \"modify\" modifies one or more POSIX access control rights  that pre-exist on files and directories,
        /// \"remove\" removes one or more POSIX access control rights that were present earlier on files and directories.
        /// </param>
        /// <param name="continuationToken">
        /// Optional continuation token that can be used to resume previously stopped operation.
        /// </param>
        /// <param name="options">
        /// Optional <see cref="AccessControlChangeOptions"/> with additional controls.
        /// </param>
        /// <param name="async">
        /// Whether to invoke the operation asynchronously.
        /// </param>
        /// <param name="cancellationToken">
        /// Optional <see cref="CancellationToken"/> to propagate
        /// notifications that the operation should be cancelled.
        /// </param>
        /// <returns>
        /// A <see cref="Response{AccessControlChangeResult}"/> describing the updated
        /// path.
        /// </returns>
        /// <remarks>
        /// A <see cref="DataLakeAclChangeFailedException"/> will be thrown if a request to
        /// storage throws a <see cref="RequestFailedException"/> or <see cref="Exception"/>.
        ///
        /// Otherwise if a failure occurs outside the request, the respective <see cref="Exception"/>
        /// type will be thrown if a failure occurs.
        /// </remarks>
        private async Task<Response<AccessControlChangeResult>> SetAccessControlRecursiveInternal(
            string operationName,
            string accessControlList,
            PathSetAccessControlRecursiveMode mode,
            string continuationToken,
            AccessControlChangeOptions options,
            bool async,
            CancellationToken cancellationToken)
        {
            DiagnosticScope scope = ClientConfiguration.ClientDiagnostics.CreateScope(operationName);

            try
            {
                scope.Start();
                using (ClientConfiguration.Pipeline.BeginLoggingScope(nameof(DataLakePathClient)))
                {
                    ClientConfiguration.Pipeline.LogMethodEnter(
                        nameof(DataLakePathClient),
                        message:
                        $"{nameof(Uri)}: {Uri}\n" +
                        $"{nameof(accessControlList)}: {accessControlList}\n" +
                        $"{nameof(mode)}: {mode}\n" +
                        $"batchSize: {options.BatchSize}");
                    try
                    {
                        ResponseWithHeaders<SetAccessControlRecursiveResponse, PathSetAccessControlRecursiveHeaders> response;
                        string lastContinuationToken = null;

                        int directoriesSuccessfulCount = 0;
                        int filesSuccessfulCount = 0;
                        int failureCount = 0;
                        int batchesCount = 0;
                        AccessControlChangeFailure[] batchFailures = default;

                        do
                        {
                            try
                            {
                                if (async)
                                {
                                    response = await PathRestClient.SetAccessControlRecursiveAsync(
                                        mode: mode,
                                        continuation: continuationToken,
                                        forceFlag: options?.ContinueOnFailure,
                                        maxRecords: options?.BatchSize,
                                        acl: accessControlList,
                                        cancellationToken: cancellationToken)
                                        .ConfigureAwait(false);
                                }
                                else
                                {
                                    response = PathRestClient.SetAccessControlRecursive(
                                        mode: mode,
                                        continuation: continuationToken,
                                        forceFlag: options?.ContinueOnFailure,
                                        maxRecords: options?.BatchSize,
                                        acl: accessControlList,
                                        cancellationToken: cancellationToken);
                                }
                            }
                            catch (RequestFailedException exception)
                            {
                                throw DataLakeErrors.ChangeAclRequestFailed(exception, continuationToken);
                            }
                            catch (Exception exception)
                            {
                                throw DataLakeErrors.ChangeAclFailed(exception, continuationToken);
                            }
                            continuationToken = response.Headers.Continuation;

                            if (!string.IsNullOrEmpty(continuationToken))
                            {
                                lastContinuationToken = continuationToken;
                            }

                            int currentDirectoriesSuccessfulCount = response.Value.DirectoriesSuccessful ?? 0;
                            int currentFilesSuccessfulCount = response.Value.FilesSuccessful ?? 0;
                            int currentFailureCount = response.Value.FailureCount ?? 0;

                            directoriesSuccessfulCount += currentDirectoriesSuccessfulCount;
                            filesSuccessfulCount += currentFilesSuccessfulCount;
                            failureCount += currentFailureCount;

                            if ((currentFailureCount > 0) && (batchFailures == default))
                            {
                                batchFailures = response.Value.FailedEntries
                                .Select(failedEntry => new AccessControlChangeFailure()
                                {
                                    Name = failedEntry.Name,
                                    IsDirectory = failedEntry.Type.Equals("DIRECTORY", StringComparison.InvariantCultureIgnoreCase),
                                    ErrorMessage = failedEntry.ErrorMessage,
                                }).ToArray();
                            }
                            if (options?.ProgressHandler != null)
                            {
                                var failedEntries = response.Value.FailedEntries
                                    .Select(failedEntry => new AccessControlChangeFailure()
                                    {
                                        Name = failedEntry.Name,
                                        IsDirectory = failedEntry.Type.Equals("DIRECTORY", StringComparison.InvariantCultureIgnoreCase),
                                        ErrorMessage = failedEntry.ErrorMessage,
                                    }).ToList();

                                options.ProgressHandler.Report(
                                    Response.FromValue(
                                        new AccessControlChanges()
                                        {
                                            BatchCounters = new AccessControlChangeCounters()
                                            {
                                                ChangedDirectoriesCount = currentDirectoriesSuccessfulCount,
                                                ChangedFilesCount = currentFilesSuccessfulCount,
                                                FailedChangesCount = currentFailureCount,
                                            },
                                            AggregateCounters = new AccessControlChangeCounters()
                                            {
                                                ChangedDirectoriesCount = directoriesSuccessfulCount,
                                                ChangedFilesCount = filesSuccessfulCount,
                                                FailedChangesCount = failureCount,
                                            },
                                            BatchFailures = failedEntries.ToArray(),
                                            ContinuationToken = lastContinuationToken,
                                        },
                                        response.GetRawResponse()));
                            }
                            batchesCount++;
                        } while (!string.IsNullOrEmpty(continuationToken)
                            && (!options.MaxBatches.HasValue || batchesCount < options.MaxBatches.Value));

                        return Response.FromValue(
                            new AccessControlChangeResult()
                            {
                                Counters = new AccessControlChangeCounters()
                                {
                                    ChangedDirectoriesCount = directoriesSuccessfulCount,
                                    ChangedFilesCount = filesSuccessfulCount,
                                    FailedChangesCount = failureCount,
                                },
                                ContinuationToken =
                                    (failureCount > 0) && !(options?.ContinueOnFailure == true)
                                        ? lastContinuationToken
                                        : continuationToken,
                                BatchFailures = batchFailures
                            },
                            response.GetRawResponse());
                    }
                    catch (Exception ex)
                    {
                        ClientConfiguration.Pipeline.LogException(ex);
                        throw;
                    }
                    finally
                    {
                        ClientConfiguration.Pipeline.LogMethodExit(nameof(DataLakePathClient));
                    }
                }
            }
            catch (Exception ex)
            {
                scope.Failed(ex);
                throw;
            }
            finally
            {
                scope.Dispose();
            }
        }
        #endregion Set Access Control Recursive

        #region Set Permissions
        /// <summary>
        /// The <see cref="SetPermissions"/> operation sets the
        /// file permissions on a path.
        ///
        /// For more information, see
        /// <see href="https://docs.microsoft.com/en-us/rest/api/storageservices/datalakestoragegen2/path/update">
        /// Update Path</see>.
        /// </summary>
        /// <param name="permissions">
        ///  The POSIX access permissions for the file owner, the file owning group, and others.
        /// </param>
        /// <param name="owner">
        /// The owner of the file or directory.
        /// </param>
        /// <param name="group">
        /// The owning group of the file or directory.
        /// </param>
        /// <param name="conditions">
        /// Optional <see cref="DataLakeRequestConditions"/> to add conditions on
        /// setting the the path's access control.
        /// </param>
        /// <param name="cancellationToken">
        /// Optional <see cref="CancellationToken"/> to propagate
        /// notifications that the operation should be cancelled.
        /// </param>
        /// <returns>
        /// A <see cref="Response{PathInfo}"/> describing the updated
        /// path.
        /// </returns>
        /// <remarks>
        /// A <see cref="RequestFailedException"/> will be thrown if
        /// a failure occurs.
        /// </remarks>
        public virtual Response<PathInfo> SetPermissions(
            PathPermissions permissions,
            string owner = default,
            string group = default,
            DataLakeRequestConditions conditions = default,
            CancellationToken cancellationToken = default)
        {
            return SetPermissionsInternal(
                permissions,
                owner,
                group,
                conditions,
                async: false,
                cancellationToken)
                .EnsureCompleted();
        }

        /// <summary>
        /// The <see cref="SetPermissionsAsync"/> operation sets the
        /// file permissions on a path.
        ///
        /// For more information, see
        /// <see href="https://docs.microsoft.com/en-us/rest/api/storageservices/datalakestoragegen2/path/update">
        /// Update Path</see>.
        /// </summary>
        /// <param name="permissions">
        ///  The POSIX access permissions for the file owner, the file owning group, and others.
        /// </param>
        /// <param name="owner">
        /// The owner of the file or directory.
        /// </param>
        /// <param name="group">
        /// The owning group of the file or directory.
        /// </param>
        /// <param name="conditions">
        /// Optional <see cref="DataLakeRequestConditions"/> to add conditions on
        /// setting the the path's access control.
        /// </param>
        /// <param name="cancellationToken">
        /// Optional <see cref="CancellationToken"/> to propagate
        /// notifications that the operation should be cancelled.
        /// </param>
        /// <returns>
        /// A <see cref="Response{PathInfo}"/> describing the updated
        /// path.
        /// </returns>
        /// <remarks>
        /// A <see cref="RequestFailedException"/> will be thrown if
        /// a failure occurs.
        /// </remarks>
        public virtual async Task<Response<PathInfo>> SetPermissionsAsync(
            PathPermissions permissions,
            string owner = default,
            string group = default,
            DataLakeRequestConditions conditions = default,
            CancellationToken cancellationToken = default)
        {
            return await SetPermissionsInternal(
                permissions,
                owner,
                group,
                conditions,
                async: true,
                cancellationToken)
                .ConfigureAwait(false);
        }

        /// <summary>
        /// The <see cref="SetPermissionsInternal"/> operation sets the
        /// file permissions on a path.
        ///
        /// For more information, see
        /// <see href="https://docs.microsoft.com/en-us/rest/api/storageservices/datalakestoragegen2/path/update">
        /// Update Path</see>.
        /// </summary>
        /// <param name="permissions">
        ///  The POSIX access permissions for the file owner, the file owning group, and others.
        /// </param>
        /// <param name="owner">
        /// The owner of the file or directory.
        /// </param>
        /// <param name="group">
        /// The owning group of the file or directory.
        /// </param>
        /// <param name="conditions">
        /// Optional <see cref="DataLakeRequestConditions"/> to add conditions on
        /// setting the the path's access control.
        /// </param>
        /// <param name="async">
        /// Whether to invoke the operation asynchronously.
        /// </param>
        /// <param name="cancellationToken">
        /// Optional <see cref="CancellationToken"/> to propagate
        /// notifications that the operation should be cancelled.
        /// </param>
        /// <returns>
        /// A <see cref="Response{PathInfo}"/> describing the updated
        /// path.
        /// </returns>
        /// <remarks>
        /// A <see cref="RequestFailedException"/> will be thrown if
        /// a failure occurs.
        /// </remarks>
        private async Task<Response<PathInfo>> SetPermissionsInternal(
            PathPermissions permissions,
            string owner,
            string group,
            DataLakeRequestConditions conditions,
            bool async,
            CancellationToken cancellationToken)
        {
            using (ClientConfiguration.Pipeline.BeginLoggingScope(nameof(DataLakePathClient)))
            {
                ClientConfiguration.Pipeline.LogMethodEnter(
                    nameof(DataLakePathClient),
                    message:
                    $"{nameof(Uri)}: {Uri}\n" +
                    $"{nameof(permissions)}: {permissions}\n" +
                    $"{nameof(owner)}: {owner}\n" +
                    $"{nameof(group)}: {group}\n" +
                    $"{nameof(conditions)}: {conditions}");

                DiagnosticScope scope = ClientConfiguration.ClientDiagnostics.CreateScope($"{nameof(DataLakePathClient)}.{nameof(SetPermissions)}");

                try
                {
                    scope.Start();
                    ResponseWithHeaders<PathSetAccessControlHeaders> response;

                    if (async)
                    {
                        response = await PathRestClient.SetAccessControlAsync(
                            leaseId: conditions?.LeaseId,
                            owner: owner,
                            group: group,
                            permissions: permissions?.ToSymbolicPermissions(),
                            ifMatch: conditions?.IfMatch?.ToString(),
                            ifNoneMatch: conditions?.IfNoneMatch?.ToString(),
                            ifModifiedSince: conditions?.IfModifiedSince,
                            ifUnmodifiedSince: conditions?.IfUnmodifiedSince,
                            cancellationToken: cancellationToken)
                            .ConfigureAwait(false);
                    }
                    else
                    {
                        response = PathRestClient.SetAccessControl(
                            leaseId: conditions?.LeaseId,
                            owner: owner,
                            group: group,
                            permissions: permissions?.ToSymbolicPermissions(),
                            ifMatch: conditions?.IfMatch?.ToString(),
                            ifNoneMatch: conditions?.IfNoneMatch?.ToString(),
                            ifModifiedSince: conditions?.IfModifiedSince,
                            ifUnmodifiedSince: conditions?.IfUnmodifiedSince,
                            cancellationToken: cancellationToken);
                    }

                    return Response.FromValue(
                        response.ToPathInfo(),
                        response.GetRawResponse());
                }
                catch (Exception ex)
                {
                    ClientConfiguration.Pipeline.LogException(ex);
                    scope.Failed(ex);
                    throw;
                }
                finally
                {
                    ClientConfiguration.Pipeline.LogMethodExit(nameof(DataLakePathClient));
                    scope.Dispose();
                }
            }
        }
        #endregion Set Permission

        #region Get Properties
        /// <summary>
        /// The <see cref="GetProperties"/> operation returns all
        /// user-defined metadata, standard HTTP properties, and system
        /// properties for the path. It does not return the content of the
        /// path.
        ///
        /// For more information, see
        /// <see href="https://docs.microsoft.com/rest/api/storageservices/get-blob-properties">
        /// Get Properties</see>.
        /// </summary>
        /// <param name="conditions">
        /// Optional <see cref="DataLakeRequestConditions"/> to add
        /// conditions on getting the path's properties.
        /// </param>
        /// <param name="cancellationToken">
        /// Optional <see cref="CancellationToken"/> to propagate
        /// notifications that the operation should be cancelled.
        /// </param>
        /// <returns>
        /// A <see cref="Response{PathProperties}"/> describing the
        /// path's properties.
        /// </returns>
        /// <remarks>
        /// A <see cref="RequestFailedException"/> will be thrown if
        /// a failure occurs.
        /// </remarks>
        public virtual Response<PathProperties> GetProperties(
            DataLakeRequestConditions conditions = default,
            CancellationToken cancellationToken = default)
        {
            DiagnosticScope scope = ClientConfiguration.ClientDiagnostics.CreateScope($"{nameof(DataLakePathClient)}.{nameof(GetProperties)}");

            try
            {
                scope.Start();

                Response<Blobs.Models.BlobProperties> response = _blockBlobClient.GetProperties(
                    conditions.ToBlobRequestConditions(),
                    cancellationToken);

                return Response.FromValue(
                    response.Value.ToPathProperties(),
                    response.GetRawResponse());
            }
            catch (Exception ex)
            {
                scope.Failed(ex);
                throw;
            }
            finally
            {
                scope.Dispose();
            }
        }

        /// <summary>
        /// The <see cref="GetPropertiesAsync"/> operation returns all
        /// user-defined metadata, standard HTTP properties, and system
        /// properties for the path. It does not return the content of the
        /// path.
        ///
        /// For more information, see
        /// <see href="https://docs.microsoft.com/rest/api/storageservices/get-blob-properties">
        /// Get Properties</see>.
        /// </summary>
        /// <param name="conditions">
        /// Optional <see cref="DataLakeRequestConditions"/> to add
        /// conditions on getting the path's properties.
        /// </param>
        /// <param name="cancellationToken">
        /// Optional <see cref="CancellationToken"/> to propagate
        /// notifications that the operation should be cancelled.
        /// </param>
        /// <returns>
        /// A <see cref="Response{PathProperties}"/> describing the
        /// paths's properties.
        /// </returns>
        /// <remarks>
        /// A <see cref="RequestFailedException"/> will be thrown if
        /// a failure occurs.
        /// </remarks>
        public virtual async Task<Response<PathProperties>> GetPropertiesAsync(
            DataLakeRequestConditions conditions = default,
            CancellationToken cancellationToken = default)
        {
            DiagnosticScope scope = ClientConfiguration.ClientDiagnostics.CreateScope($"{nameof(DataLakePathClient)}.{nameof(GetProperties)}");

            try
            {
                scope.Start();

                Response<Blobs.Models.BlobProperties> response = await _blockBlobClient.GetPropertiesAsync(
                    conditions.ToBlobRequestConditions(),
                    cancellationToken)
                    .ConfigureAwait(false);

                return Response.FromValue(
                    response.Value.ToPathProperties(),
                    response.GetRawResponse());
            }
            catch (Exception ex)
            {
                scope.Failed(ex);
                throw;
            }
            finally
            {
                scope.Dispose();
            }
        }
        #endregion Get Properties

        #region Set Http Headers
        /// <summary>
        /// The <see cref="SetHttpHeaders"/> operation sets system
        /// properties on the path.
        ///
        /// For more information, see
        /// <see href="https://docs.microsoft.com/rest/api/storageservices/set-blob-properties">
        /// Set Properties</see>.
        /// </summary>
        /// <param name="httpHeaders">
        /// Optional. The standard HTTP header system properties to set.  If not specified, existing values will be cleared.
        /// </param>
        /// <param name="conditions">
        /// Optional <see cref="DataLakeRequestConditions"/> to add conditions on
        /// setting the paths's HTTP headers.
        /// </param>
        /// <param name="cancellationToken">
        /// Optional <see cref="CancellationToken"/> to propagate
        /// notifications that the operation should be cancelled.
        /// </param>
        /// <returns>
        /// A <see cref="Response{httpHeaders}"/> describing the updated
        /// path.
        /// </returns>
        /// <remarks>
        /// A <see cref="RequestFailedException"/> will be thrown if
        /// a failure occurs.
        /// </remarks>
        public virtual Response<PathInfo> SetHttpHeaders(
            PathHttpHeaders httpHeaders = default,
            DataLakeRequestConditions conditions = default,
            CancellationToken cancellationToken = default)
        {
            DiagnosticScope scope = ClientConfiguration.ClientDiagnostics.CreateScope($"{nameof(DataLakePathClient)}.{nameof(SetHttpHeaders)}");

            try
            {
                scope.Start();

                Response<Blobs.Models.BlobInfo> response = _blockBlobClient.SetHttpHeaders(
                    httpHeaders.ToBlobHttpHeaders(),
                    conditions.ToBlobRequestConditions(),
                    cancellationToken);

                return Response.FromValue(
                    response.Value.ToPathInfo(),
                    response.GetRawResponse());
            }
            catch (Exception ex)
            {
                scope.Failed(ex);
                throw;
            }
            finally
            {
                scope.Dispose();
            }
        }

        /// <summary>
        /// The <see cref="SetHttpHeadersAsync"/> operation sets system
        /// properties on the PATH.
        ///
        /// For more information, see
        /// <see href="https://docs.microsoft.com/rest/api/storageservices/set-blob-properties">
        /// Set Properties</see>.
        /// </summary>
        /// <param name="httpHeaders">
        /// Optional. The standard HTTP header system properties to set.  If not specified, existing values will be cleared.
        /// </param>
        /// <param name="conditions">
        /// Optional <see cref="DataLakeRequestConditions"/> to add conditions on
        /// setting the path's HTTP headers.
        /// </param>
        /// <param name="cancellationToken">
        /// Optional <see cref="CancellationToken"/> to propagate
        /// notifications that the operation should be cancelled.
        /// </param>
        /// <returns>
        /// A <see cref="Response{PathInfo}"/> describing the updated
        /// path.
        /// </returns>
        /// <remarks>
        /// A <see cref="RequestFailedException"/> will be thrown if
        /// a failure occurs.
        /// </remarks>
        public virtual async Task<Response<PathInfo>> SetHttpHeadersAsync(
            PathHttpHeaders httpHeaders = default,
            DataLakeRequestConditions conditions = default,
            CancellationToken cancellationToken = default)
        {
            DiagnosticScope scope = ClientConfiguration.ClientDiagnostics.CreateScope($"{nameof(DataLakePathClient)}.{nameof(SetHttpHeaders)}");

            try
            {
                scope.Start();

                Response<Blobs.Models.BlobInfo> response = await _blockBlobClient.SetHttpHeadersAsync(
                    httpHeaders.ToBlobHttpHeaders(),
                    conditions.ToBlobRequestConditions(),
                    cancellationToken)
                    .ConfigureAwait(false);

                return Response.FromValue(
                    response.Value.ToPathInfo(),
                    response.GetRawResponse());
            }
            catch (Exception ex)
            {
                scope.Failed(ex);
                throw;
            }
            finally
            {
                scope.Dispose();
            }
        }
        #endregion Set Http Headers

        #region Set Metadata
        /// <summary>
        /// The <see cref="SetMetadata"/> operation sets user-defined
        /// metadata for the specified path as one or more name-value pairs.
        ///
        /// For more information, see
        /// <see href="https://docs.microsoft.com/rest/api/storageservices/set-blob-metadata">
        /// Set Metadata</see>.
        /// </summary>
        /// <param name="metadata">
        /// Custom metadata to set for this path.
        /// </param>
        /// <param name="conditions">
        /// Optional <see cref="DataLakeRequestConditions"/> to add conditions on
        /// setting the path's metadata.
        /// </param>
        /// <param name="cancellationToken">
        /// Optional <see cref="CancellationToken"/> to propagate
        /// notifications that the operation should be cancelled.
        /// </param>
        /// <returns>
        /// A <see cref="Response{PathInfo}"/> describing the updated
        /// path.
        /// </returns>
        /// <remarks>
        /// A <see cref="RequestFailedException"/> will be thrown if
        /// a failure occurs.
        /// </remarks>
        public virtual Response<PathInfo> SetMetadata(
            Metadata metadata,
            DataLakeRequestConditions conditions = default,
            CancellationToken cancellationToken = default)
        {
            DiagnosticScope scope = ClientConfiguration.ClientDiagnostics.CreateScope($"{nameof(DataLakePathClient)}.{nameof(SetMetadata)}");

            try
            {
                scope.Start();

                Response<Blobs.Models.BlobInfo> response = _blockBlobClient.SetMetadata(
                    metadata,
                    conditions.ToBlobRequestConditions(),
                    cancellationToken);

                return Response.FromValue(
                    response.Value.ToPathInfo(),
                    response.GetRawResponse());
            }
            catch (Exception ex)
            {
                scope.Failed(ex);
                throw;
            }
            finally
            {
                scope.Dispose();
            }
        }

        /// <summary>
        /// The <see cref="SetMetadataAsync"/> operation sets user-defined
        /// metadata for the specified path as one or more name-value pairs.
        ///
        ///For more information, see
        /// <see href="https://docs.microsoft.com/rest/api/storageservices/set-blob-metadata">
        /// Set Metadata</see>.
        /// </summary>
        /// <param name="metadata">
        /// Custom metadata to set for this path.
        /// </param>
        /// <param name="conditions">
        /// Optional <see cref="DataLakeRequestConditions"/> to add conditions on
        /// setting the path's metadata.
        /// </param>
        /// <param name="cancellationToken">
        /// Optional <see cref="CancellationToken"/> to propagate
        /// notifications that the operation should be cancelled.
        /// </param>
        /// <returns>
        /// A <see cref="Response{BlobInfo}"/> describing the updated
        /// path.
        /// </returns>
        /// <remarks>
        /// A <see cref="RequestFailedException"/> will be thrown if
        /// a failure occurs.
        /// </remarks>
        public virtual async Task<Response<PathInfo>> SetMetadataAsync(
            Metadata metadata,
            DataLakeRequestConditions conditions = default,
            CancellationToken cancellationToken = default)
        {
            DiagnosticScope scope = ClientConfiguration.ClientDiagnostics.CreateScope($"{nameof(DataLakePathClient)}.{nameof(SetMetadata)}");

            try
            {
                scope.Start();

                Response<Blobs.Models.BlobInfo> response = await _blockBlobClient.SetMetadataAsync(
                    metadata,
                    conditions.ToBlobRequestConditions(),
                    cancellationToken)
                    .ConfigureAwait(false);

                return Response.FromValue(
                    response.Value.ToPathInfo(),
                    response.GetRawResponse());
            }
            catch (Exception ex)
            {
                scope.Failed(ex);
                throw;
            }
            finally
            {
                scope.Dispose();
            }
        }
        #endregion Set Metadata

        #region GenerateSas
        /// <summary>
        /// The <see cref="GenerateSasUri(DataLakeSasPermissions, DateTimeOffset)"/>
        /// returns a <see cref="Uri"/> that generates a DataLake Path Service
        /// Shared Access Signature (SAS) Uri based on the Client properties and
        /// parameters passed. The SAS is signed by the shared key credential
        /// of the client.
        ///
        /// To check if the client is able to sign a Service Sas see
        /// <see cref="CanGenerateSasUri"/>.
        ///
        /// For more information, see
        /// <see href="https://docs.microsoft.com/en-us/rest/api/storageservices/constructing-a-service-sas">
        /// Constructing a service SAS</see>.
        /// </summary>
        /// <param name="permissions">
        /// Required. Specifies the list of permissions to be associated with the SAS.
        /// See <see cref="DataLakeSasPermissions"/>.
        /// </param>
        /// <param name="expiresOn">
        /// Required. Specifies the time at which the SAS becomes invalid. This field
        /// must be omitted if it has been specified in an associated stored access policy.
        /// </param>
        /// <returns>
        /// A <see cref="Uri"/> containing the SAS Uri.
        /// </returns>
        /// <remarks>
        /// A <see cref="Exception"/> will be thrown if a failure occurs.
        /// </remarks>
        public virtual Uri GenerateSasUri(DataLakeSasPermissions permissions, DateTimeOffset expiresOn) =>
            GenerateSasUri(new DataLakeSasBuilder(permissions, expiresOn)
            {
                FileSystemName = FileSystemName,
                Path = Path
            });

        /// <summary>
        /// The <see cref="GenerateSasUri(DataLakeSasBuilder)"/> returns a <see cref="Uri"/>
        /// that generates a DataLake File Service Shared Access Signature (SAS) Uri
        /// based on the Client properties and and builder. The SAS is signed
        /// by the shared key credential of the client.
        ///
        /// To check if the client is able to sign a Service Sas see
        /// <see cref="CanGenerateSasUri"/>.
        ///
        /// For more information, see
        /// <see href="https://docs.microsoft.com/en-us/rest/api/storageservices/constructing-a-service-sas">
        /// Constructing a Service SAS</see>.
        /// </summary>
        /// <param name="builder">
        /// Used to generate a Shared Access Signature (SAS).
        /// </param>
        /// <returns>
        /// A <see cref="Uri"/> containing the SAS Uri.
        /// </returns>
        /// <remarks>
        /// A <see cref="Exception"/> will be thrown if
        /// a failure occurs.
        /// </remarks>
        public virtual Uri GenerateSasUri(DataLakeSasBuilder builder)
        {
            builder = builder ?? throw Errors.ArgumentNull(nameof(builder));

            // Deep copy of builder so we don't modify the user's original DataLakeSasBuilder.
            builder = DataLakeSasBuilder.DeepCopy(builder);

            // Assign builder's IsDirectory, FileSystemName, and Path, if they are null.
            builder.IsDirectory ??= GetType() == typeof(DataLakeDirectoryClient);
            builder.FileSystemName ??= FileSystemName;
            builder.Path ??= Path;

            if (builder.IsDirectory.GetValueOrDefault(false))
            {
                throw Errors.SasIncorrectResourceType(
                    nameof(builder),
                    nameof(builder.IsDirectory),
                    nameof(Constants.FalseName),
                    nameof(this.GetType));
            }
            if (!builder.FileSystemName.Equals(FileSystemName, StringComparison.InvariantCulture))
            {
                throw Errors.SasNamesNotMatching(
                    nameof(builder.FileSystemName),
                    nameof(DataLakeSasBuilder),
                    nameof(FileSystemName));
            }
            if (!builder.Path.Equals(Path, StringComparison.InvariantCulture))
            {
                throw Errors.SasNamesNotMatching(
                    nameof(builder.Path),
                    nameof(DataLakeSasBuilder),
                    nameof(Path));
            }
            DataLakeUriBuilder sasUri = new DataLakeUriBuilder(Uri)
            {
                Sas = builder.ToSasQueryParameters(ClientConfiguration.SharedKeyCredential)
            };
            return sasUri.ToUri();
        }
        #endregion

        #region GetParentDataLakeFileSystemClientCore

        private DataLakeFileSystemClient _parentFileSystemClient;
        private DataLakeDirectoryClient _parentDirectoryClient;

        /// <summary>
        /// Create a new <see cref="DataLakeFileSystemClient"/> that pointing to this <see cref="DataLakePathClient"/>'s parent container.
        /// The new <see cref="DataLakeFileSystemClient"/>
        /// uses the same request policy pipeline as the
        /// <see cref="DataLakePathClient"/>.
        /// </summary>
        /// <returns>A new <see cref="BlobContainerClient"/> instance.</returns>
        protected internal virtual DataLakeFileSystemClient GetParentFileSystemClientCore()
        {
            if (_parentFileSystemClient == null)
            {
                DataLakeUriBuilder datalakeUriBuilder = new DataLakeUriBuilder(Uri)
                {
                    // erase parameters unrelated to container
                    DirectoryOrFilePath = null,
                    Snapshot = null,
                };

                _parentFileSystemClient = new DataLakeFileSystemClient(
                    datalakeUriBuilder.ToUri(),
                    ClientConfiguration);
            }

            return _parentFileSystemClient;
        }

        /// <summary>
        /// Create a new <see cref="DataLakeDirectoryClient"/> that pointing to this <see cref="DataLakePathClient"/>'s parent container.
        /// The new <see cref="DataLakeDirectoryClient"/>
        /// uses the same request policy pipeline as the
        /// <see cref="DataLakePathClient"/>.
        /// </summary>
        /// <returns>A new <see cref="DataLakeDirectoryClient"/> instance.</returns>
        protected internal virtual DataLakeDirectoryClient GetParentDirectoryClientCore()
        {
            if (_parentDirectoryClient == null)
            {
                DataLakeUriBuilder dataLakeUriBuilder = new DataLakeUriBuilder(Uri)
                {
                    Snapshot = null,
                };

                if (dataLakeUriBuilder.DirectoryOrFilePath == null || dataLakeUriBuilder.LastDirectoryOrFileName == null)
                {
                    throw new InvalidOperationException();
                }
                dataLakeUriBuilder.DirectoryOrFilePath = dataLakeUriBuilder.DirectoryOrFilePath.GetParentPath();

                _parentDirectoryClient = new DataLakeDirectoryClient(
                    dataLakeUriBuilder.ToUri(),
                    ClientConfiguration);
            }

            return _parentDirectoryClient;
        }
        #endregion
    }

    namespace Specialized
    {
        /// <summary>
        /// Add easy to discover methods to <see cref="DataLakePathClient"/> for
        /// creating <see cref="DataLakeFileSystemClient"/> instances.
        /// </summary>
        public static partial class SpecializedDataLakeExtensions
        {
            /// <summary>
            /// Create a new <see cref="DataLakeFileSystemClient"/> that pointing to this <see cref="DataLakePathClient"/>'s parent container.
            /// The new <see cref="DataLakeFileSystemClient"/>
            /// uses the same request policy pipeline as the
            /// <see cref="DataLakePathClient"/>.
            /// </summary>
            /// <param name="client">The <see cref="DataLakePathClient"/>.</param>
            /// <returns>A new <see cref="DataLakeFileSystemClient"/> instance.</returns>
            public static DataLakeFileSystemClient GetParentFileSystemClient(this DataLakePathClient client)
            {
                return client.GetParentFileSystemClientCore();
            }

            /// <summary>
            /// Create a new <see cref="DataLakeDirectoryClient"/> that pointing to this <see cref="DataLakePathClient"/>'s parent directory.
            /// The new <see cref="DataLakeDirectoryClient"/>
            /// uses the same request policy pipeline as the
            /// <see cref="DataLakePathClient"/>.
            /// </summary>
            /// <param name="client">The <see cref="DataLakePathClient"/>.</param>
            /// <returns>A new <see cref="DataLakeDirectoryClient"/> instance.</returns>
            public static DataLakeDirectoryClient GetParentDirectoryClient(this DataLakePathClient client)
            {
                return client.GetParentDirectoryClientCore();
            }
        }
    }
}<|MERGE_RESOLUTION|>--- conflicted
+++ resolved
@@ -293,15 +293,8 @@
                 pipeline: options.Build(conn.Credentials),
                 sharedKeyCredential: sharedKeyCredential,
                 clientDiagnostics: new StorageClientDiagnostics(options),
-<<<<<<< HEAD
-                version: options.Version,
-                customerProvidedKey: options.CustomerProvidedKey,
-                uploadTransferValidationOptions: options.UploadTransferValidationOptions,
-                downloadTransferValidationOptions: options.DownloadTransferValidationOptions);
-=======
                 clientOptions: options,
                 customerProvidedKey: options.CustomerProvidedKey);
->>>>>>> c460043e
 
             _blockBlobClient = BlockBlobClientInternals.Create(
                 _blobUri,
@@ -545,15 +538,8 @@
                 pipeline: options.Build(authentication),
                 sharedKeyCredential: storageSharedKeyCredential,
                 clientDiagnostics: new StorageClientDiagnostics(options),
-<<<<<<< HEAD
-                version: options.Version,
-                customerProvidedKey: options.CustomerProvidedKey,
-                uploadTransferValidationOptions: options.UploadTransferValidationOptions,
-                downloadTransferValidationOptions: options.DownloadTransferValidationOptions);
-=======
                 clientOptions: options,
                 customerProvidedKey: options.CustomerProvidedKey);
->>>>>>> c460043e
 
             _blockBlobClient = BlockBlobClientInternals.Create(_blobUri, _clientConfiguration);
 
@@ -607,15 +593,8 @@
                 pipeline: options.Build(authentication),
                 sasCredential: sasCredential,
                 clientDiagnostics: new StorageClientDiagnostics(options),
-<<<<<<< HEAD
-                version: options.Version,
-                customerProvidedKey: options.CustomerProvidedKey,
-                uploadTransferValidationOptions: options.UploadTransferValidationOptions,
-                downloadTransferValidationOptions: options.DownloadTransferValidationOptions);
-=======
                 clientOptions: options,
                 customerProvidedKey: options.CustomerProvidedKey);
->>>>>>> c460043e
 
             _blockBlobClient = BlockBlobClientInternals.Create(_blobUri, _clientConfiguration);
 
