﻿// Copyright (c) Microsoft Corporation. All rights reserved.
// Licensed under the MIT License.

using System;
using System.Threading;
using System.Threading.Tasks;
using System.Linq;
using Azure.Core;
using Azure.Core.Pipeline;
using Azure.Storage.Blobs;
using Azure.Storage.Blobs.Models;
using Azure.Storage.Files.DataLake.Models;
using Metadata = System.Collections.Generic.IDictionary<string, string>;
using System.Text.Json;
using System.Collections.Generic;
using Azure.Storage.Shared;
using Azure.Storage.Sas;
using System.ComponentModel;

#pragma warning disable SA1402  // File may only contain a single type

namespace Azure.Storage.Files.DataLake
{
    /// <summary>
    /// The <see cref="DataLakeFileSystemClient"/> allows you to manipulate Azure
    /// Data Lake file systems and their directories and files.
    /// </summary>
    public class DataLakeFileSystemClient
    {
        /// <summary>
        /// A <see cref="BlobContainerClient"/> assoicated with the file system.
        /// </summary>
        internal readonly BlobContainerClient _containerClient;

        /// <summary>
        /// ContainerClient.
        /// </summary>
        internal virtual BlobContainerClient ContainerClient => _containerClient;

        /// <summary>
        /// The file systems's user-provided <see cref="Uri"/> endpoint.
        /// </summary>
        private readonly Uri _uri;

        /// <summary>
        /// The file system's blob <see cref="Uri"/> endpoint.
        /// </summary>
        private readonly Uri _blobUri;

        /// <summary>
        /// The path's dfs <see cref="Uri"/> endpoint.
        /// </summary>
        private readonly Uri _dfsUri;

        /// <summary>
        /// Gets the file systems's primary <see cref="Uri"/> endpoint.
        /// </summary>
        public virtual Uri Uri => _uri;

        /// <summary>
        /// <see cref="DataLakeClientConfiguration"/>.
        /// </summary>
        private readonly DataLakeClientConfiguration _clientConfiguration;

        /// <summary>
        /// <see cref="DataLakeClientConfiguration"/>.
        /// </summary>
        internal virtual DataLakeClientConfiguration ClientConfiguration => _clientConfiguration;

        /// <summary>
        /// The Storage account name corresponding to the share client.
        /// </summary>
        private string _accountName;

        /// <summary>
        /// Gets the Storage account name corresponding to the share client.
        /// </summary>
        public virtual string AccountName
        {
            get
            {
                SetNameFieldsIfNull();
                return _accountName;
            }
        }

        /// <summary>
        /// The name of the file system.
        /// </summary>
        private string _name;

        /// <summary>
        /// Gets the name of the file system.
        /// </summary>
        public virtual string Name
        {
            get
            {
                SetNameFieldsIfNull();
                return _name;
            }
        }

        /// <summary>
        /// Determines whether the client is able to generate a SAS.
        /// If the client is authenticated with a <see cref="StorageSharedKeyCredential"/>.
        /// </summary>
        public virtual bool CanGenerateSasUri => ClientConfiguration.SharedKeyCredential != null;

        /// <summary>
        /// FileSystemRestClient.
        /// </summary>
        private readonly FileSystemRestClient _fileSystemRestClient;

        /// <summary>
        /// FileSystemRestClient.
        /// </summary>
        internal virtual FileSystemRestClient FileSystemRestClient => _fileSystemRestClient;

        /// <summary>
        /// FileSystemRestClient pointed at the blob endpoint.
        /// </summary>
        private readonly FileSystemRestClient _blobFileSystemRestClient;

        /// <summary>
        /// FileSystemRestClient pointed at the blob endpoint.
        /// </summary>
        internal virtual FileSystemRestClient BlobFileSystemRestClient => _blobFileSystemRestClient;

        #region ctors
        /// <summary>
        /// Initializes a new instance of the <see cref="DataLakeFileSystemClient"/>
        /// class for mocking.
        /// </summary>
        protected DataLakeFileSystemClient()
        {
        }

        /// <summary>
        /// Initializes a new instance of the <see cref="DataLakeFileSystemClient"/>
        /// class.
        /// </summary>
        /// <param name="fileSystemUri">
        /// A <see cref="Uri"/> referencing the share that includes the
        /// name of the account and the name of the file system.
        /// </param>
        public DataLakeFileSystemClient(Uri fileSystemUri)
            : this(fileSystemUri, (HttpPipelinePolicy)null, null, storageSharedKeyCredential: null)
        {
        }

        /// <summary>
        /// Initializes a new instance of the <see cref="DataLakeFileSystemClient"/>
        /// class.
        /// </summary>
        /// <param name="fileSystemUri">
        /// A <see cref="Uri"/> referencing the share that includes the
        /// name of the account and the name of the file system.
        /// </param>
        /// <param name="options">
        /// Optional client options that define the transport pipeline
        /// policies for authentication, retries, etc., that are applied to
        /// every request.
        /// </param>
        public DataLakeFileSystemClient(Uri fileSystemUri, DataLakeClientOptions options)
            : this(fileSystemUri, (HttpPipelinePolicy)null, options, storageSharedKeyCredential: null)
        {
        }

        /// <summary>
        /// Initializes a new instance of the <see cref="DataLakeFileSystemClient"/>
        /// class.
        /// </summary>
        /// <param name="connectionString">
        /// A connection string includes the authentication information
        /// required for your application to access data in an Azure Storage
        /// account at runtime.
        ///
        /// For more information,
        /// <see href="https://docs.microsoft.com/azure/storage/common/storage-configure-connection-string">
        /// Configure Azure Storage connection strings</see>.
        /// </param>
        /// <param name="fileSystemName">
        /// The name of the blob container in the storage account to reference.
        /// </param>
        public DataLakeFileSystemClient(string connectionString, string fileSystemName)
            : this(connectionString, fileSystemName, null)
        {
        }

        /// <summary>
        /// Initializes a new instance of the <see cref="DataLakeFileSystemClient"/>
        /// class.
        /// </summary>
        /// <param name="connectionString">
        /// A connection string includes the authentication information
        /// required for your application to access data in an Azure Storage
        /// account at runtime.
        ///
        /// For more information,
        /// <see href="https://docs.microsoft.com/azure/storage/common/storage-configure-connection-string">
        /// Configure Azure Storage connection strings</see>.
        /// </param>
        /// <param name="fileSystemName">
        /// The name of the blob container in the storage account to reference.
        /// </param>
        /// <param name="options">
        /// Optional client options that define the transport pipeline
        /// policies for authentication, retries, etc., that are applied to
        /// every request.
        /// </param>
        public DataLakeFileSystemClient(string connectionString, string fileSystemName, DataLakeClientOptions options)
        {
            StorageConnectionString conn = StorageConnectionString.Parse(connectionString);
            StorageSharedKeyCredential sharedKeyCredential = conn.Credentials as StorageSharedKeyCredential;
            DataLakeUriBuilder uriBuilder = new DataLakeUriBuilder(conn.BlobEndpoint)
            {
                FileSystemName = fileSystemName
            };
            options ??= new DataLakeClientOptions();

            _uri = uriBuilder.ToUri();
            _blobUri = uriBuilder.ToBlobUri();
            _dfsUri = uriBuilder.ToDfsUri();

            _clientConfiguration = new DataLakeClientConfiguration(
                pipeline: options.Build(conn.Credentials),
                sharedKeyCredential: sharedKeyCredential,
                clientDiagnostics: new StorageClientDiagnostics(options),
<<<<<<< HEAD
                version: options.Version,
                customerProvidedKey: options.CustomerProvidedKey,
                uploadTransferValidationOptions: options.UploadTransferValidationOptions,
                downloadTransferValidationOptions: options.DownloadTransferValidationOptions);
=======
                clientOptions: options,
                customerProvidedKey: options.CustomerProvidedKey);
>>>>>>> c460043e

            _containerClient = BlobContainerClientInternals.Create(
                _blobUri,
                _clientConfiguration);

            (FileSystemRestClient dfsFileSystemRestClient, FileSystemRestClient blobFileSystemRestClient) = BuildFileSystemRestClients(_dfsUri, _blobUri);
            _fileSystemRestClient = dfsFileSystemRestClient;
            _blobFileSystemRestClient = blobFileSystemRestClient;

            DataLakeErrors.VerifyHttpsCustomerProvidedKey(_uri, _clientConfiguration.CustomerProvidedKey);
        }

        /// <summary>
        /// Initializes a new instance of the <see cref="DataLakeFileSystemClient"/>
        /// class.
        /// </summary>
        /// <param name="fileSystemUri">
        /// A <see cref="Uri"/> referencing the share that includes the
        /// name of the account and the name of the file system.
        /// </param>
        /// <param name="credential">
        /// The shared key credential used to sign requests.
        /// </param>
        public DataLakeFileSystemClient(Uri fileSystemUri, StorageSharedKeyCredential credential)
            : this(fileSystemUri, credential.AsPolicy(), null, credential)
        {
        }

        /// <summary>
        /// Initializes a new instance of the <see cref="DataLakeFileSystemClient"/>
        /// class.
        /// </summary>
        /// <param name="fileSystemUri">
        /// A <see cref="Uri"/> referencing the share that includes the
        /// name of the account and the name of the file system.
        /// </param>
        /// <param name="credential">
        /// The shared key credential used to sign requests.
        /// </param>
        /// <param name="options">
        /// Optional client options that define the transport pipeline
        /// policies for authentication, retries, etc., that are applied to
        /// every request.
        /// </param>
        public DataLakeFileSystemClient(Uri fileSystemUri, StorageSharedKeyCredential credential, DataLakeClientOptions options)
            : this(fileSystemUri, credential.AsPolicy(), options, credential)
        {
        }

        /// <summary>
        /// Initializes a new instance of the <see cref="DataLakeFileSystemClient"/>
        /// class.
        /// </summary>
        /// <param name="fileSystemUri">
        /// A <see cref="Uri"/> referencing the share that includes the
        /// name of the account and the name of the file system.
        /// Must not contain shared access signature, which should be passed in the second parameter.
        /// </param>
        /// <param name="credential">
        /// The shared access signature credential used to sign requests.
        /// </param>
        /// <remarks>
        /// This constructor should only be used when shared access signature needs to be updated during lifespan of this client.
        /// </remarks>
        public DataLakeFileSystemClient(Uri fileSystemUri, AzureSasCredential credential)
            : this(fileSystemUri, credential, null)
        {
        }

        /// <summary>
        /// Initializes a new instance of the <see cref="DataLakeFileSystemClient"/>
        /// class.
        /// </summary>
        /// <param name="fileSystemUri">
        /// A <see cref="Uri"/> referencing the share that includes the
        /// name of the account and the name of the file system.
        /// Must not contain shared access signature, which should be passed in the second parameter.
        /// </param>
        /// <param name="credential">
        /// The shared access signature credential used to sign requests.
        /// </param>
        /// <param name="options">
        /// Optional client options that define the transport pipeline
        /// policies for authentication, retries, etc., that are applied to
        /// every request.
        /// </param>
        /// <remarks>
        /// This constructor should only be used when shared access signature needs to be updated during lifespan of this client.
        /// </remarks>
        public DataLakeFileSystemClient(Uri fileSystemUri, AzureSasCredential credential, DataLakeClientOptions options)
            : this(fileSystemUri, credential.AsPolicy<DataLakeUriBuilder>(fileSystemUri), options, credential)
        {
        }

        /// <summary>
        /// Initializes a new instance of the <see cref="DataLakeFileSystemClient"/>
        /// class.
        /// </summary>
        /// <param name="fileSystemUri">
        /// A <see cref="Uri"/> referencing the file system that includes the
        /// name of the account and the name of the file system.
        /// </param>
        /// <param name="credential">
        /// The token credential used to sign requests.
        /// </param>
        public DataLakeFileSystemClient(Uri fileSystemUri, TokenCredential credential)
            : this(fileSystemUri, credential.AsPolicy(new DataLakeClientOptions()), null, storageSharedKeyCredential:null)
        {
            Errors.VerifyHttpsTokenAuth(fileSystemUri);
        }

        /// <summary>
        /// Initializes a new instance of the <see cref="DataLakeFileSystemClient"/>
        /// class.
        /// </summary>
        /// <param name="fileSystemUri">
        /// A <see cref="Uri"/> referencing the file system that includes the
        /// name of the account and the name of the file system.
        /// </param>
        /// <param name="credential">
        /// The token credential used to sign requests.
        /// </param>
        /// <param name="options">
        /// Optional client options that define the transport pipeline
        /// policies for authentication, retries, etc., that are applied to
        /// every request.
        /// </param>
        public DataLakeFileSystemClient(Uri fileSystemUri, TokenCredential credential, DataLakeClientOptions options)
            : this(fileSystemUri, credential.AsPolicy(options), options, storageSharedKeyCredential:null)
        {
            Errors.VerifyHttpsTokenAuth(fileSystemUri);
        }

        /// <summary>
        /// Initializes a new instance of the <see cref="DataLakeFileSystemClient"/>
        /// class.
        /// </summary>
        /// <param name="fileSystemUri">
        /// A <see cref="Uri"/> referencing the file system that includes the
        /// name of the account and the name of the file system.
        /// </param>
        /// <param name="authentication">
        /// An optional authentication policy used to sign requests.
        /// </param>
        /// <param name="options">
        /// Optional client options that define the transport pipeline
        /// policies for authentication, retries, etc., that are applied to
        /// every request.
        /// </param>
        /// <param name="storageSharedKeyCredential">
        /// The shared key credential used to sign requests.
        /// </param>
        internal DataLakeFileSystemClient(
            Uri fileSystemUri,
            HttpPipelinePolicy authentication,
            DataLakeClientOptions options,
            StorageSharedKeyCredential storageSharedKeyCredential)
        {
            Argument.AssertNotNull(fileSystemUri, nameof(fileSystemUri));
            DataLakeUriBuilder uriBuilder = new DataLakeUriBuilder(fileSystemUri);
            options ??= new DataLakeClientOptions();
            _uri = fileSystemUri;
            _blobUri = uriBuilder.ToBlobUri();
            _dfsUri = uriBuilder.ToDfsUri();

            _clientConfiguration = new DataLakeClientConfiguration(
                pipeline: options.Build(authentication),
                sharedKeyCredential: storageSharedKeyCredential,
                clientDiagnostics: new StorageClientDiagnostics(options),
<<<<<<< HEAD
                version: options.Version,
                customerProvidedKey: options.CustomerProvidedKey,
                uploadTransferValidationOptions: options.UploadTransferValidationOptions,
                downloadTransferValidationOptions: options.DownloadTransferValidationOptions);
=======
                clientOptions: options,
                customerProvidedKey: options.CustomerProvidedKey);

            _containerClient = BlobContainerClientInternals.Create(
                _blobUri,
                _clientConfiguration);

            (FileSystemRestClient dfsFileSystemRestClient, FileSystemRestClient blobFileSystemRestClient) = BuildFileSystemRestClients(_dfsUri, _blobUri);
            _fileSystemRestClient = dfsFileSystemRestClient;
            _blobFileSystemRestClient = blobFileSystemRestClient;

            DataLakeErrors.VerifyHttpsCustomerProvidedKey(_uri, _clientConfiguration.CustomerProvidedKey);
        }

        /// <summary>
        /// Initializes a new instance of the <see cref="DataLakeFileSystemClient"/>
        /// class.
        /// </summary>
        /// <param name="fileSystemUri">
        /// A <see cref="Uri"/> referencing the file system that includes the
        /// name of the account and the name of the file system.
        /// </param>
        /// <param name="authentication">
        /// An optional authentication policy used to sign requests.
        /// </param>
        /// <param name="options">
        /// Optional client options that define the transport pipeline
        /// policies for authentication, retries, etc., that are applied to
        /// every request.
        /// </param>
        /// <param name="sasCredential">
        /// The shared key credential used to sign requests.
        /// </param>
        internal DataLakeFileSystemClient(
            Uri fileSystemUri,
            HttpPipelinePolicy authentication,
            DataLakeClientOptions options,
            AzureSasCredential sasCredential)
        {
            Argument.AssertNotNull(fileSystemUri, nameof(fileSystemUri));
            DataLakeUriBuilder uriBuilder = new DataLakeUriBuilder(fileSystemUri);
            options ??= new DataLakeClientOptions();
            _uri = fileSystemUri;
            _blobUri = uriBuilder.ToBlobUri();
            _dfsUri = uriBuilder.ToDfsUri();

            _clientConfiguration = new DataLakeClientConfiguration(
                pipeline: options.Build(authentication),
                sasCredential: sasCredential,
                clientDiagnostics: new StorageClientDiagnostics(options),
                clientOptions: options,
                customerProvidedKey: options.CustomerProvidedKey);
>>>>>>> c460043e

            _containerClient = BlobContainerClientInternals.Create(
                _blobUri,
                _clientConfiguration);

            (FileSystemRestClient dfsFileSystemRestClient, FileSystemRestClient blobFileSystemRestClient) = BuildFileSystemRestClients(_dfsUri, _blobUri);
            _fileSystemRestClient = dfsFileSystemRestClient;
            _blobFileSystemRestClient = blobFileSystemRestClient;

            DataLakeErrors.VerifyHttpsCustomerProvidedKey(_uri, _clientConfiguration.CustomerProvidedKey);
        }

        /// <summary>
        /// Initializes a new instance of the <see cref="DataLakeFileSystemClient"/>
        /// class.
        /// </summary>
        /// <param name="fileSystemUri">
        /// A <see cref="Uri"/> referencing the file system that includes the
        /// name of the account and the name of the file system.
        /// </param>
        /// <param name="clientConfiguration">
        /// <see cref="DataLakeClientConfiguration"/>.
        /// </param>
        internal DataLakeFileSystemClient(
            Uri fileSystemUri,
            DataLakeClientConfiguration clientConfiguration)
        {
            DataLakeUriBuilder uriBuilder = new DataLakeUriBuilder(fileSystemUri);
            _uri = fileSystemUri;
            _blobUri = uriBuilder.ToBlobUri();
            _dfsUri = uriBuilder.ToDfsUri();

            _clientConfiguration = clientConfiguration;

            _containerClient = BlobContainerClientInternals.Create(
                _blobUri,
                _clientConfiguration);

            (FileSystemRestClient dfsFileSystemRestClient, FileSystemRestClient blobFileSystemRestClient) = BuildFileSystemRestClients(_dfsUri, _blobUri);
            _fileSystemRestClient = dfsFileSystemRestClient;
            _blobFileSystemRestClient = blobFileSystemRestClient;

            DataLakeErrors.VerifyHttpsCustomerProvidedKey(_uri, _clientConfiguration.CustomerProvidedKey);
        }

        private (FileSystemRestClient DfsFileSystemRestClient, FileSystemRestClient BlobFileSystemRestClient) BuildFileSystemRestClients(Uri dfsUri, Uri blobUri)
        {
            FileSystemRestClient dfsFileSystemRestClient = new FileSystemRestClient(
                clientDiagnostics: _clientConfiguration.ClientDiagnostics,
                pipeline: _clientConfiguration.Pipeline,
                url: dfsUri.AbsoluteUri,
                version: _clientConfiguration.ClientOptions.Version.ToVersionString());

            FileSystemRestClient blobFileSystemRestClient = new FileSystemRestClient(
                clientDiagnostics: _clientConfiguration.ClientDiagnostics,
                pipeline: _clientConfiguration.Pipeline,
                url: blobUri.AbsoluteUri,
                version: _clientConfiguration.ClientOptions.Version.ToVersionString());

            return (dfsFileSystemRestClient, blobFileSystemRestClient);
        }

        /// <summary>
        /// Helper to access protected static members of BlobContainerClient
        /// that should not be exposed directly to customers.
        /// </summary>
        private class BlobContainerClientInternals : BlobContainerClient
        {
            public static BlobContainerClient Create(
                Uri uri,
                DataLakeClientConfiguration clientConfiguration)
            {
                return BlobContainerClient.CreateClient(
                    uri,
                    new BlobClientOptions(clientConfiguration.ClientOptions.Version.AsBlobsVersion())
                    {
                        Diagnostics = { IsDistributedTracingEnabled = clientConfiguration.ClientDiagnostics.IsActivityEnabled },
                        UploadTransferValidationOptions = clientConfiguration.UploadTransferValidationOptions,
                        DownloadTransferValidationOptions = clientConfiguration.DownloadTransferValidationOptions,
                    },
                    clientConfiguration.Pipeline);
            }
        }
        #endregion ctors

        /// <summary>
        /// Create a new <see cref="DataLakeDirectoryClient"/> object by appending
        /// <paramref name="directoryName"/> to the end of <see cref="Uri"/>.  The
        /// new <see cref="DataLakeDirectoryClient"/> uses the same request policy
        /// pipeline as the <see cref="DataLakeFileSystemClient"/>.
        /// </summary>
        /// <param name="directoryName">The name of the directory.</param>
        /// <returns>A new <see cref="DataLakeDirectoryClient"/> instance.</returns>
        public virtual DataLakeDirectoryClient GetDirectoryClient(string directoryName)
        {
            if (directoryName.Length == 0)
            {
                return new DataLakeDirectoryClient(
                    Uri.AppendToPath(directoryName),
                    ClientConfiguration);
            }
            else
            {
                return new DataLakeDirectoryClient(
                Uri,
                directoryName,
                ClientConfiguration);
            }
        }

        /// <summary>
        /// Creates a new <see cref="DataLakeDirectoryClient"/> for the
        /// root directory of the file system.
        /// </summary>
        /// <returns>A new <see cref="DataLakeDirectoryClient"/></returns>
        internal virtual DataLakeDirectoryClient GetRootDirectoryClient()
        {
            return GetDirectoryClient(string.Empty);
        }

        /// <summary>
        /// Create a new <see cref="DataLakeFileClient"/> object by appending
        /// <paramref name="fileName"/> to the end of <see cref="Uri"/>.  The
        /// new <see cref="DataLakeFileClient"/> uses the same request policy
        /// pipeline as the <see cref="DataLakeFileClient"/>.
        /// </summary>
        /// <param name="fileName">The name of the directory.</param>
        /// <returns>A new <see cref="DataLakeFileSystemClient"/> instance.</returns>
        public virtual DataLakeFileClient GetFileClient(string fileName)
            => new DataLakeFileClient(
                Uri,
                fileName,
                ClientConfiguration);

        /// <summary>
        /// Sets the various name fields if they are currently null.
        /// </summary>
        private void SetNameFieldsIfNull()
        {
            if (_name == null || _accountName == null)
            {
                var builder = new DataLakeUriBuilder(Uri);
                _name = builder.FileSystemName;
                _accountName = builder.AccountName;
            }
        }

        #region Create
        /// <summary>
        /// The <see cref="Create"/> operation creates a new file system
        /// under the specified account. If the file system with the same name
        /// already exists, the operation fails.
        ///
        /// For more information, see
        /// <see href="https://docs.microsoft.com/rest/api/storageservices/create-container">
        /// Create Container</see>.
        /// </summary>
        /// <param name="publicAccessType">
        /// Optionally specifies whether data in the file system may be accessed
        /// publicly and the level of access. <see cref="Models.PublicAccessType.FileSystem"/>
        /// specifies full public read access for file system and path data.
        /// Clients can enumerate paths within the file system via anonymous
        /// request, but cannot enumerate file systems within the storage
        /// account.  <see cref="Models.PublicAccessType.Path"/> specifies public
        /// read access for paths.  Path data within this file system can be
        /// read via anonymous request, but file system data is not available.
        /// Clients cannot enumerate paths within the file system via anonymous
        /// request.  <see cref="Models.PublicAccessType.None"/> specifies that the
        /// file system data is private to the account owner.
        /// </param>
        /// <param name="metadata">
        /// Optional custom metadata to set for this file system.
        /// </param>
        /// <param name="cancellationToken">
        /// Optional <see cref="CancellationToken"/> to propagate
        /// notifications that the operation should be cancelled.
        /// </param>
        /// <returns>
        /// A <see cref="Response{FileSystemInfo}"/> describing the newly
        /// created file system.
        /// </returns>
        /// <remarks>
        /// A <see cref="RequestFailedException"/> will be thrown if
        /// a failure occurs.
        /// </remarks>
        public virtual Response<FileSystemInfo> Create(
            Models.PublicAccessType publicAccessType = Models.PublicAccessType.None,
            Metadata metadata = default,
            CancellationToken cancellationToken = default)
        {
            DiagnosticScope scope = ClientConfiguration.ClientDiagnostics.CreateScope($"{nameof(DataLakeFileSystemClient)}.{nameof(Create)}");

            try
            {
                scope.Start();

                Response<BlobContainerInfo> containerResponse = _containerClient.Create(
                    (Blobs.Models.PublicAccessType)publicAccessType,
                    metadata,
                    cancellationToken);

                return Response.FromValue(
                    new FileSystemInfo()
                    {
                        ETag = containerResponse.Value.ETag,
                        LastModified = containerResponse.Value.LastModified
                    },
                    containerResponse.GetRawResponse());
            }
            catch (Exception ex)
            {
                scope.Failed(ex);
                throw;
            }
            finally
            {
                scope.Dispose();
            }
        }

        /// <summary>
        /// The <see cref="CreateAsync"/> operation creates a new file system
        /// under the specified account. If the file system with the same name
        /// already exists, the operation fails.
        ///
        /// For more information, see
        /// <see href="https://docs.microsoft.com/rest/api/storageservices/create-container">
        /// Create Container</see>.
        /// </summary>
        /// <param name="publicAccessType">
        /// Optionally specifies whether data in the file system may be accessed
        /// publicly and the level of access. <see cref="Models.PublicAccessType.FileSystem"/>
        /// specifies full public read access for file system and path data.
        /// Clients can enumerate paths within the file system via anonymous
        /// request, but cannot enumerate file system within the storage
        /// account.  <see cref="Models.PublicAccessType.Path"/> specifies public
        /// read access for pathss.  Path data within this file system can be
        /// read via anonymous request, but file system data is not available.
        /// Clients cannot enumerate pathss within the file system via anonymous
        /// request.  <see cref="Models.PublicAccessType.None"/> specifies that the
        /// file system data is private to the account owner.
        /// </param>
        /// <param name="metadata">
        /// Optional custom metadata to set for this file system.
        /// </param>
        /// <param name="cancellationToken">
        /// Optional <see cref="CancellationToken"/> to propagate
        /// notifications that the operation should be cancelled.
        /// </param>
        /// <returns>
        /// A <see cref="Response{FileSystemInfo}"/> describing the newly
        /// created file system.
        /// </returns>
        /// <remarks>
        /// A <see cref="RequestFailedException"/> will be thrown if
        /// a failure occurs.
        /// </remarks>
        public virtual async Task<Response<FileSystemInfo>> CreateAsync(
            Models.PublicAccessType publicAccessType = Models.PublicAccessType.None,
            Metadata metadata = default,
            CancellationToken cancellationToken = default)
        {
            DiagnosticScope scope = ClientConfiguration.ClientDiagnostics.CreateScope($"{nameof(DataLakeFileSystemClient)}.{nameof(Create)}");

            try
            {
                scope.Start();

                Response<BlobContainerInfo> containerResponse = await _containerClient.CreateAsync(
                    (Blobs.Models.PublicAccessType)publicAccessType,
                    metadata,
                    cancellationToken)
                    .ConfigureAwait(false);

                return Response.FromValue(
                    new FileSystemInfo()
                    {
                        ETag = containerResponse.Value.ETag,
                        LastModified = containerResponse.Value.LastModified
                    },
                    containerResponse.GetRawResponse());
            }
            catch (Exception ex)
            {
                scope.Failed(ex);
                throw;
            }
            finally
            {
                scope.Dispose();
            }
        }
        #endregion Create

        #region Create If Not Exists
        /// <summary>
        /// The <see cref="CreateIfNotExists"/> operation creates a new file system
        /// under the specified account. If the file system with the same name
        /// already exists, the operation fails.
        ///
        /// For more information, see
        /// <see href="https://docs.microsoft.com/rest/api/storageservices/create-container">
        /// Create Container</see>.
        /// </summary>
        /// <param name="publicAccessType">
        /// Optionally specifies whether data in the file system may be accessed
        /// publicly and the level of access. <see cref="Models.PublicAccessType.FileSystem"/>
        /// specifies full public read access for file system and path data.
        /// Clients can enumerate paths within the file system via anonymous
        /// request, but cannot enumerate file system within the storage
        /// account.  <see cref="Models.PublicAccessType.Path"/> specifies public
        /// read access for pathss.  Path data within this file system can be
        /// read via anonymous request, but file system data is not available.
        /// Clients cannot enumerate pathss within the file system via anonymous
        /// request.  <see cref="Models.PublicAccessType.None"/> specifies that the
        /// file system data is private to the account owner.
        /// </param>
        /// <param name="metadata">
        /// Optional custom metadata to set for this file system.
        /// </param>
        /// <param name="cancellationToken">
        /// Optional <see cref="CancellationToken"/> to propagate
        /// notifications that the operation should be cancelled.
        /// </param>
        /// <returns>
        /// If the container does not already exist, a <see cref="Response{ContainerInfo}"/>
        /// describing the newly created container. If the container already exists, <c>null</c>.
        /// </returns>
        /// <remarks>
        /// A <see cref="RequestFailedException"/> will be thrown if
        /// a failure occurs.
        /// </remarks>
        public virtual Response<FileSystemInfo> CreateIfNotExists(
            Models.PublicAccessType publicAccessType = Models.PublicAccessType.None,
            Metadata metadata = default,
            CancellationToken cancellationToken = default)
        {
            DiagnosticScope scope = ClientConfiguration.ClientDiagnostics.CreateScope($"{nameof(DataLakeFileSystemClient)}.{nameof(CreateIfNotExists)}");
            try
            {
                scope.Start();
                Response<BlobContainerInfo> containerResponse = _containerClient.CreateIfNotExists(
                    (Blobs.Models.PublicAccessType)publicAccessType,
                    metadata,
                    cancellationToken);

                if (containerResponse == default)
                {
                    return default;
                }

                return Response.FromValue(
                    new FileSystemInfo()
                    {
                        ETag = containerResponse.Value.ETag,
                        LastModified = containerResponse.Value.LastModified
                    },
                    containerResponse.GetRawResponse());
            }
            catch (Exception ex)
            {
                scope.Failed(ex);
                throw;
            }
            finally
            {
                scope.Dispose();
            }
        }

        /// <summary>
        /// The <see cref="CreateIfNotExistsAsync"/> operation creates a new file system
        /// under the specified account. If the file system with the same name
        /// already exists, the operation fails.
        ///
        /// For more information, see
        /// <see href="https://docs.microsoft.com/rest/api/storageservices/create-container">
        /// Create Container</see>.
        /// </summary>
        /// <param name="publicAccessType">
        /// Optionally specifies whether data in the file system may be accessed
        /// publicly and the level of access. <see cref="Models.PublicAccessType.FileSystem"/>
        /// specifies full public read access for file system and path data.
        /// Clients can enumerate paths within the file system via anonymous
        /// request, but cannot enumerate file system within the storage
        /// account.  <see cref="Models.PublicAccessType.Path"/> specifies public
        /// read access for pathss.  Path data within this file system can be
        /// read via anonymous request, but file system data is not available.
        /// Clients cannot enumerate pathss within the file system via anonymous
        /// request.  <see cref="Models.PublicAccessType.None"/> specifies that the
        /// file system data is private to the account owner.
        /// </param>
        /// <param name="metadata">
        /// Optional custom metadata to set for this file system.
        /// </param>
        /// <param name="cancellationToken">
        /// Optional <see cref="CancellationToken"/> to propagate
        /// notifications that the operation should be cancelled.
        /// </param>
        /// <returns>
        /// A <see cref="Response{ContainerInfo}"/> describing the newly
        /// created container.
        /// </returns>
        /// <remarks>
        /// A <see cref="RequestFailedException"/> will be thrown if
        /// a failure occurs.
        /// </remarks>
        public virtual async Task<Response<FileSystemInfo>> CreateIfNotExistsAsync(
            Models.PublicAccessType publicAccessType = Models.PublicAccessType.None,
            Metadata metadata = default,
            CancellationToken cancellationToken = default)
        {
            DiagnosticScope scope = ClientConfiguration.ClientDiagnostics.CreateScope($"{nameof(DataLakeFileSystemClient)}.{nameof(CreateIfNotExists)}");
            try
            {
                scope.Start();
                Response<BlobContainerInfo> containerResponse = await _containerClient.CreateIfNotExistsAsync(
                    (Blobs.Models.PublicAccessType)publicAccessType,
                    metadata,
                    cancellationToken).ConfigureAwait(false);

                if (containerResponse == default)
                {
                    return default;
                }

                return Response.FromValue(
                    new FileSystemInfo()
                    {
                        ETag = containerResponse.Value.ETag,
                        LastModified = containerResponse.Value.LastModified
                    },
                    containerResponse.GetRawResponse());
            }
            catch (Exception ex)
            {
                scope.Failed(ex);
                throw;
            }
            finally
            {
                scope.Dispose();
            }
        }
        #endregion Create If Not Exists

        #region Delete
        /// <summary>
        /// The <see cref="Delete"/> operation marks the specified
        /// file system for deletion. The file system and any paths contained
        /// within it are later deleted during garbage collection
        /// which could take several minutes.
        ///
        /// For more information, see
        /// <see href="https://docs.microsoft.com/rest/api/storageservices/delete-container">
        /// Delete Container</see>.
        /// </summary>
        /// <param name="conditions">
        /// Optional <see cref="DataLakeRequestConditions"/> to add
        /// conditions on the deletion of this file system.
        /// </param>
        /// <param name="cancellationToken">
        /// Optional <see cref="CancellationToken"/> to propagate
        /// notifications that the operation should be cancelled.
        /// </param>
        /// <returns>
        /// A <see cref="Response"/> on successfully marking for deletion.
        /// </returns>
        /// <remarks>
        /// A <see cref="RequestFailedException"/> will be thrown if
        /// a failure occurs.
        /// </remarks>
        public virtual Response Delete(
            DataLakeRequestConditions conditions = default,
            CancellationToken cancellationToken = default)
        {
            DiagnosticScope scope = ClientConfiguration.ClientDiagnostics.CreateScope($"{nameof(DataLakeFileSystemClient)}.{nameof(Delete)}");

            conditions.ValidateConditionsNotPresent(
                invalidConditions:
                    DataLakeRequestConditionProperty.TagConditions
                    | DataLakeRequestConditionProperty.IfMatch
                    | DataLakeRequestConditionProperty.IfNoneMatch,
                operationName: nameof(DataLakeFileClient.Delete),
                parameterName: nameof(conditions));

            try
            {
                scope.Start();

                return _containerClient.Delete(
                    conditions.ToBlobRequestConditions(),
                    cancellationToken);
            }
            catch (Exception ex)
            {
                scope.Failed(ex);
                throw;
            }
            finally
            {
                scope.Dispose();
            }
        }

        /// <summary>
        /// The <see cref="DeleteAsync"/> operation marks the specified
        /// file system for deletion. The file system and any paths contained
        /// within it are later deleted during garbage collection which could
        /// take several minutes.
        ///
        /// For more information, see
        /// <see href="https://docs.microsoft.com/rest/api/storageservices/delete-container">
        /// Delete Container</see>.
        /// </summary>
        /// <param name="conditions">
        /// Optional <see cref="DataLakeRequestConditions"/> to add
        /// conditions on the deletion of this cofile systemntainer.
        /// </param>
        /// <param name="cancellationToken">
        /// Optional <see cref="CancellationToken"/> to propagate
        /// notifications that the operation should be cancelled.
        /// </param>
        /// <returns>
        /// A <see cref="Response"/> on successfully marking for deletion.
        /// </returns>
        /// <remarks>
        /// A <see cref="RequestFailedException"/> will be thrown if
        /// a failure occurs.
        /// </remarks>
        public virtual async Task<Response> DeleteAsync(
            DataLakeRequestConditions conditions = default,
            CancellationToken cancellationToken = default)
        {
            DiagnosticScope scope = ClientConfiguration.ClientDiagnostics.CreateScope($"{nameof(DataLakeFileSystemClient)}.{nameof(Delete)}");

            conditions.ValidateConditionsNotPresent(
                invalidConditions:
                    DataLakeRequestConditionProperty.TagConditions
                    | DataLakeRequestConditionProperty.IfMatch
                    | DataLakeRequestConditionProperty.IfNoneMatch,
                operationName: nameof(DataLakeFileClient.Delete),
                parameterName: nameof(conditions));

            try
            {
                scope.Start();

                return await _containerClient.DeleteAsync(
                    conditions.ToBlobRequestConditions(),
                    cancellationToken)
                    .ConfigureAwait(false);
            }
            catch (Exception ex)
            {
                scope.Failed(ex);
                throw;
            }
            finally
            {
                scope.Dispose();
            }
        }
        #endregion Delete

        #region Delete If Exists
        /// <summary>
        /// The <see cref="DeleteIfExists"/> operation marks the specified
        /// file system for deletion if it exists. The file system and any files
        /// and directories contained within it are later deleted during garbage collection
        /// which could take several minutes.
        ///
        /// For more information, see
        /// <see href="https://docs.microsoft.com/rest/api/storageservices/delete-container">
        /// Delete Container</see>.
        /// </summary>
        /// <param name="conditions">
        /// Optional <see cref="DataLakeRequestConditions"/> to add
        /// conditions on the deletion of this file system.
        /// </param>
        /// <param name="cancellationToken">
        /// Optional <see cref="CancellationToken"/> to propagate
        /// notifications that the operation should be cancelled.
        /// </param>
        /// <returns>
        /// A <see cref="Response"/> on successfully marking for deletion.
        /// </returns>
        /// <remarks>
        /// A <see cref="RequestFailedException"/> will be thrown if
        /// a failure occurs.
        /// </remarks>
        public virtual Response<bool> DeleteIfExists(
            DataLakeRequestConditions conditions = default,
            CancellationToken cancellationToken = default)
        {
            DiagnosticScope scope = ClientConfiguration.ClientDiagnostics.CreateScope($"{nameof(DataLakeFileSystemClient)}.{nameof(DeleteIfExists)}");

            conditions.ValidateConditionsNotPresent(
                invalidConditions:
                    DataLakeRequestConditionProperty.TagConditions
                    | DataLakeRequestConditionProperty.IfMatch
                    | DataLakeRequestConditionProperty.IfNoneMatch,
                operationName: nameof(DataLakeFileClient.Delete),
                parameterName: nameof(conditions));

            try
            {
                scope.Start();

                return _containerClient.DeleteIfExists(
                    conditions.ToBlobRequestConditions(),
                    cancellationToken);
            }
            catch (Exception ex)
            {
                scope.Failed(ex);
                throw;
            }
            finally
            {
                scope.Dispose();
            }
        }

        /// <summary>
        /// The <see cref="DeleteIfExistsAsync"/> operation marks the specified
        /// file system for deletion if it exists. The file system and any files
        /// and directories contained within it are later deleted during garbage collection
        /// which could take several minutes.
        ///
        /// For more information, see
        /// <see href="https://docs.microsoft.com/rest/api/storageservices/delete-container">
        /// Delete Container</see>.
        /// </summary>
        /// <param name="conditions">
        /// Optional <see cref="DataLakeRequestConditions"/> to add
        /// conditions on the deletion of this cofile systemntainer.
        /// </param>
        /// <param name="cancellationToken">
        /// Optional <see cref="CancellationToken"/> to propagate
        /// notifications that the operation should be cancelled.
        /// </param>
        /// <returns>
        /// A <see cref="Response"/> on successfully marking for deletion.
        /// </returns>
        /// <remarks>
        /// A <see cref="RequestFailedException"/> will be thrown if
        /// a failure occurs.
        /// </remarks>
        public virtual async Task<Response<bool>> DeleteIfExistsAsync(
            DataLakeRequestConditions conditions = default,
            CancellationToken cancellationToken = default)
        {
            DiagnosticScope scope = ClientConfiguration.ClientDiagnostics.CreateScope($"{nameof(DataLakeFileSystemClient)}.{nameof(DeleteIfExists)}");

            try
            {
                scope.Start();

                return await _containerClient.DeleteIfExistsAsync(
                    conditions.ToBlobRequestConditions(),
                    cancellationToken)
                    .ConfigureAwait(false);
            }
            catch (Exception ex)
            {
                scope.Failed(ex);
                throw;
            }
            finally
            {
                scope.Dispose();
            }
        }
        #endregion Delete If Exists

        #region Exists
        /// <summary>
        /// The <see cref="Exists"/> operation can be called on a
        /// <see cref="DataLakeFileClient"/> to see if the associated
        /// file system exists on the storage account in the storage service.
        /// </summary>
        /// <param name="cancellationToken">
        /// Optional <see cref="CancellationToken"/> to propagate
        /// notifications that the operation should be cancelled.
        /// </param>
        /// <returns>
        /// Returns true if the file system exists.
        /// </returns>
        /// <remarks>
        /// A <see cref="RequestFailedException"/> will be thrown if
        /// a failure occurs. If you want to create the file system if
        /// it doesn't exist, use
        /// <see cref="CreateIfNotExists"/>
        /// instead.
        /// </remarks>
        public virtual Response<bool> Exists(
            CancellationToken cancellationToken = default)
        {
            DiagnosticScope scope = ClientConfiguration.ClientDiagnostics.CreateScope($"{nameof(DataLakeFileSystemClient)}.{nameof(Exists)}");

            try
            {
                scope.Start();

                return _containerClient.Exists(
                cancellationToken);
            }
            catch (Exception ex)
            {
                scope.Failed(ex);
                throw;
            }
            finally
            {
                scope.Dispose();
            }
        }

        /// <summary>
        /// The <see cref="ExistsAsync"/> operation can be called on a
        /// <see cref="DataLakeFileSystemClient"/> to see if the associated
        /// file system exists on the storage account in the storage service.
        /// </summary>
        /// <param name="cancellationToken">
        /// Optional <see cref="CancellationToken"/> to propagate
        /// notifications that the operation should be cancelled.
        /// </param>
        /// <returns>
        /// Returns true if the file system exists.
        /// </returns>
        /// <remarks>
        /// A <see cref="RequestFailedException"/> will be thrown if
        /// a failure occurs. If you want to create the file system if
        /// it doesn't exist, use
        /// <see cref="CreateIfNotExistsAsync"/>
        /// instead.
        /// </remarks>
        public virtual async Task<Response<bool>> ExistsAsync(
            CancellationToken cancellationToken = default)
        {
            DiagnosticScope scope = ClientConfiguration.ClientDiagnostics.CreateScope($"{nameof(DataLakeFileSystemClient)}.{nameof(Exists)}");

            try
            {
                scope.Start();

                return await _containerClient.ExistsAsync(
                cancellationToken).ConfigureAwait(false);
            }
            catch (Exception ex)
            {
                scope.Failed(ex);
                throw;
            }
            finally
            {
                scope.Dispose();
            }
        }
        #endregion Exists

        #region GetProperties
        /// <summary>
        /// The <see cref="GetProperties"/> operation returns all
        /// user-defined metadata and system properties for the specified
        /// file system. The data returned does not include the file system's
        /// list of paths.
        ///
        /// For more information, see
        /// <see href="https://docs.microsoft.com/en-us/rest/api/storageservices/get-container-properties">
        /// Get Container Properties</see>.
        /// </summary>
        /// <param name="conditions">
        /// Optional <see cref="DataLakeRequestConditions"/> to add
        /// conditions on getting the file system's properties.
        /// </param>
        /// <param name="cancellationToken">
        /// Optional <see cref="CancellationToken"/> to propagate
        /// notifications that the operation should be cancelled.
        /// </param>
        /// <returns>
        /// A <see cref="Response{FileSystemItem}"/> describing the
        /// file system and its properties.
        /// </returns>
        /// <remarks>
        /// A <see cref="RequestFailedException"/> will be thrown if
        /// a failure occurs.
        /// </remarks>
        public virtual Response<FileSystemProperties> GetProperties(
            DataLakeRequestConditions conditions = default,
            CancellationToken cancellationToken = default)
        {
            DiagnosticScope scope = ClientConfiguration.ClientDiagnostics.CreateScope($"{nameof(DataLakeFileSystemClient)}.{nameof(GetProperties)}");

            try
            {
                scope.Start();

                Response<BlobContainerProperties> containerResponse = _containerClient.GetProperties(
                    conditions.ToBlobRequestConditions(),
                    cancellationToken);

                return Response.FromValue(
                    containerResponse.Value.ToFileSystemProperties(),
                    containerResponse.GetRawResponse());
            }
            catch (Exception ex)
            {
                scope.Failed(ex);
                throw;
            }
            finally
            {
                scope.Dispose();
            }
        }

        /// <summary>
        /// The <see cref="GetPropertiesAsync"/> operation returns all
        /// user-defined metadata and system properties for the specified
        /// file system. The data returned does not include the file system's
        /// list of paths.
        ///
        /// For more information, see
        /// <see href="https://docs.microsoft.com/en-us/rest/api/storageservices/get-container-properties">
        /// Get Container Properties</see>.
        /// </summary>
        /// <param name="conditions">
        /// Optional <see cref="DataLakeRequestConditions"/> to add
        /// conditions on getting the file system's properties.
        /// </param>
        /// <param name="cancellationToken">
        /// Optional <see cref="CancellationToken"/> to propagate
        /// notifications that the operation should be cancelled.
        /// </param>
        /// <returns>
        /// A <see cref="Response{FileSystemProperties}"/> describing the
        /// file system and its properties.
        /// </returns>
        /// <remarks>
        /// A <see cref="RequestFailedException"/> will be thrown if
        /// a failure occurs.
        /// </remarks>
        public virtual async Task<Response<FileSystemProperties>> GetPropertiesAsync(
            DataLakeRequestConditions conditions = default,
            CancellationToken cancellationToken = default)
        {
            DiagnosticScope scope = ClientConfiguration.ClientDiagnostics.CreateScope($"{nameof(DataLakeFileSystemClient)}.{nameof(GetProperties)}");

            try
            {
                scope.Start();

                Response<BlobContainerProperties> response = await _containerClient.GetPropertiesAsync(
                    conditions.ToBlobRequestConditions(),
                    cancellationToken)
                    .ConfigureAwait(false);

                return Response.FromValue(
                    response.Value.ToFileSystemProperties(),
                    response.GetRawResponse());
            }
            catch (Exception ex)
            {
                scope.Failed(ex);
                throw;
            }
            finally
            {
                scope.Dispose();
            }
        }
        #endregion GetProperties

        #region SetMetadata
        /// <summary>
        /// The <see cref="SetMetadata"/> operation sets one or more
        /// user-defined name-value pairs for the specified file system.
        ///
        /// For more information, see
        /// <see href="https://docs.microsoft.com/rest/api/storageservices/set-container-metadata">
        /// Set Container Metadata</see>.
        /// </summary>
        /// <param name="metadata">
        /// Custom metadata to set for this file system.
        /// </param>
        /// <param name="conditions">
        /// Optional <see cref="DataLakeRequestConditions"/> to add
        /// conditions on the deletion of this file system.
        /// </param>
        /// <param name="cancellationToken">
        /// Optional <see cref="CancellationToken"/> to propagate
        /// notifications that the operation should be cancelled.
        /// </param>
        /// <returns>
        /// A <see cref="Response{FileSystemInfo}"/> if successful.
        /// </returns>
        /// <remarks>
        /// A <see cref="RequestFailedException"/> will be thrown if
        /// a failure occurs.
        /// </remarks>
        public virtual Response<FileSystemInfo> SetMetadata(
            Metadata metadata,
            DataLakeRequestConditions conditions = default,
            CancellationToken cancellationToken = default)
        {
            DiagnosticScope scope = ClientConfiguration.ClientDiagnostics.CreateScope($"{nameof(DataLakeFileSystemClient)}.{nameof(SetMetadata)}");

            try
            {
                scope.Start();

                Response<BlobContainerInfo> response = _containerClient.SetMetadata(
                    metadata,
                    conditions.ToBlobRequestConditions(),
                    cancellationToken);

                return Response.FromValue(
                    new FileSystemInfo()
                    {
                        ETag = response.Value.ETag,
                        LastModified = response.Value.LastModified
                    },
                    response.GetRawResponse());
            }
            catch (Exception ex)
            {
                scope.Failed(ex);
                throw;
            }
            finally
            {
                scope.Dispose();
            }
        }

        /// <summary>
        /// The <see cref="SetMetadataAsync"/> operation sets one or more
        /// user-defined name-value pairs for the specified file system.
        ///
        /// For more information, see
        /// <see href="https://docs.microsoft.com/rest/api/storageservices/set-container-metadata">
        /// Set Container Metadata</see>.
        /// </summary>
        /// <param name="metadata">
        /// Custom metadata to set for this file system.
        /// </param>
        /// <param name="conditions">
        /// Optional <see cref="DataLakeRequestConditions"/> to add
        /// conditions on the deletion of this file system.
        /// </param>
        /// <param name="cancellationToken">
        /// Optional <see cref="CancellationToken"/> to propagate
        /// notifications that the operation should be cancelled.
        /// </param>
        /// <returns>
        /// A <see cref="Response{FileSystemInfo}"/> if successful.
        /// </returns>
        /// <remarks>
        /// A <see cref="RequestFailedException"/> will be thrown if
        /// a failure occurs.
        /// </remarks>
        public virtual async Task<Response<FileSystemInfo>> SetMetadataAsync(
            Metadata metadata,
            DataLakeRequestConditions conditions = default,
            CancellationToken cancellationToken = default)
        {
            DiagnosticScope scope = ClientConfiguration.ClientDiagnostics.CreateScope($"{nameof(DataLakeFileSystemClient)}.{nameof(SetMetadata)}");

            try
            {
                scope.Start();

                Response<BlobContainerInfo> response = await _containerClient.SetMetadataAsync(
                    metadata,
                    conditions.ToBlobRequestConditions(),
                    cancellationToken)
                    .ConfigureAwait(false);

                return Response.FromValue(
                    new FileSystemInfo()
                    {
                        ETag = response.Value.ETag,
                        LastModified = response.Value.LastModified
                    },
                    response.GetRawResponse());
            }
            catch (Exception ex)
            {
                scope.Failed(ex);
                throw;
            }
            finally
            {
                scope.Dispose();
            }
        }
        #endregion SetMetadata

        #region Get Paths
        /// <summary>
        /// The <see cref="GetPaths"/>
        /// operation returns an async sequence of paths in this file system.
        /// Enumerating the paths may make multiple requests to the service
        /// while fetching all the values.
        ///
        /// For more information, see
        /// <see href="https://docs.microsoft.com/rest/api/storageservices/datalakestoragegen2/path/list">
        /// List Path(s)</see>.
        /// </summary>
        /// <param name="path">
        /// Filters results to paths within the specified directory.
        /// </param>
        /// <param name="recursive">
        /// If "true", all paths are listed; otherwise, only paths at the root of the filesystem are listed.
        /// </param>
        /// <param name="userPrincipalName">
        /// Optional. Valid only when Hierarchical Namespace is enabled for the account. If
        /// "true", the user identity values returned in the owner and group fields of each list
        /// entry will be transformed from Azure Active Directory Object IDs to User Principal
        /// Names. If "false", the values will be returned as Azure Active Directory Object IDs.
        /// The default value is false. Note that group and application Object IDs are not translated
        /// because they do not have unique friendly names.
        /// </param>
        /// <param name="cancellationToken">
        /// Optional <see cref="CancellationToken"/> to propagate
        /// notifications that the operation should be cancelled.
        /// </param>
        /// <returns>
        /// An <see cref="Pageable{PathItem}"/>
        /// describing the paths in the file system.
        /// </returns>
        /// <remarks>
        /// A <see cref="RequestFailedException"/> will be thrown if
        /// a failure occurs.
        /// </remarks>
        public virtual Pageable<PathItem> GetPaths(
            string path = default,
            bool recursive = default,
            bool userPrincipalName = default,
            CancellationToken cancellationToken = default) =>
            new GetPathsAsyncCollection(
                this,
                path,
                recursive,
                userPrincipalName,
                $"{nameof(DataLakeFileSystemClient)}.{nameof(GetPaths)}")
                .ToSyncCollection(cancellationToken);

        /// <summary>
        /// The <see cref="GetPathsAsync(string, bool, bool, CancellationToken)"/>
        /// operation returns an async sequence of paths in this file system.  Enumerating
        /// the paths may make multiple requests to the service while fetching all the
        /// values.
        ///
        /// For more information, see
        /// <see href="https://docs.microsoft.com/rest/api/storageservices/datalakestoragegen2/path/list">
        /// List Path(s)</see>.
        /// </summary>
        /// <param name="path">
        /// Filters results to paths within the specified directory.
        /// </param>
        /// <param name="recursive">
        /// If "true", all paths are listed; otherwise, only paths at the root of the filesystem are listed.
        /// </param>
        /// <param name="userPrincipalName">
        /// Optional. Valid only when Hierarchical Namespace is enabled for the account. If
        /// "true", the user identity values returned in the owner and group fields of each list
        /// entry will be transformed from Azure Active Directory Object IDs to User Principal
        /// Names. If "false", the values will be returned as Azure Active Directory Object IDs.
        /// The default value is false. Note that group and application Object IDs are not translated
        /// because they do not have unique friendly names.
        /// </param>
        /// <param name="cancellationToken">
        /// Optional <see cref="CancellationToken"/> to propagate
        /// notifications that the operation should be cancelled.
        /// </param>
        /// <returns>
        /// An <see cref="AsyncPageable{T}"/> describing the
        /// paths in the file system.
        /// </returns>
        /// <remarks>
        /// A <see cref="RequestFailedException"/> will be thrown if
        /// a failure occurs.
        /// </remarks>
        public virtual AsyncPageable<PathItem> GetPathsAsync(
            string path = default,
            bool recursive = default,
            bool userPrincipalName = default,
            CancellationToken cancellationToken = default) =>
            new GetPathsAsyncCollection(this,
                path,
                recursive,
                userPrincipalName,
                $"{nameof(DataLakeFileSystemClient)}.{nameof(GetPaths)}")
            .ToAsyncCollection(cancellationToken);

        /// <summary>
        /// The <see cref="GetPathsInternal"/> operation returns a
        /// single segment of paths in this file system, starting
        /// from the specified <paramref name="continuation"/>.  Use an empty
        /// <paramref name="continuation"/> to start enumeration from the beginning
        /// and the <see cref="PathSegment.Continuation"/> if it's not
        /// empty to make subsequent calls to
        /// <see cref="GetPathsAsync"/>
        /// to continue enumerating the paths segment by segment. Paths are
        /// ordered lexicographically by name.
        ///
        /// For more information, see
        /// <see href="https://docs.microsoft.com/rest/api/storageservices/datalakestoragegen2/path/list">
        /// List Path(s)</see>.
        /// </summary>
        /// <param name="path">
        /// Filters results to paths within the specified directory.
        /// </param>
        /// <param name="recursive">
        /// If "true", all paths are listed; otherwise, only paths at the root of the filesystem are listed.
        /// </param>
        /// <param name="userPrincipalName">
        /// Optional. Valid only when Hierarchical Namespace is enabled for the account. If
        /// "true", the user identity values returned in the owner and group fields of each list
        /// entry will be transformed from Azure Active Directory Object IDs to User Principal
        /// Names. If "false", the values will be returned as Azure Active Directory Object IDs.
        /// The default value is false. Note that group and application Object IDs are not translated
        /// because they do not have unique friendly names.
        /// </param>
        /// <param name="continuation">
        /// The number of paths returned with each invocation is limited. If the number of paths
        /// to be returned exceeds this limit, a continuation token is returned in the response header
        /// x-ms-continuation. When a continuation token is returned in the response, it must be specified
        /// in a subsequent invocation of the list operation to continue listing the paths.
        /// </param>
        /// <param name="maxResults">
        /// An optional value that specifies the maximum number of items to return. If omitted or greater than 5,000,
        /// the response will include up to 5,000 items.
        /// </param>
        /// <param name="operationName">
        /// The name of the operation.
        /// </param>
        /// <param name="async">
        /// Whether to invoke the operation asynchronously.
        /// </param>
        /// <param name="cancellationToken">
        /// Optional <see cref="CancellationToken"/> to propagate
        /// notifications that the operation should be cancelled.
        /// </param>
        /// <returns>
        /// A <see cref="Response{PathSegment}"/> describing a
        /// segment of the paths in the file system.
        /// </returns>
        /// <remarks>
        /// A <see cref="RequestFailedException"/> will be thrown if
        /// a failure occurs.
        /// </remarks>
        internal async Task<Response<PathSegment>> GetPathsInternal(
            string path,
            bool recursive,
            bool userPrincipalName,
            string continuation,
            int? maxResults,
            string operationName,
            bool async,
            CancellationToken cancellationToken)
        {
            using (ClientConfiguration.Pipeline.BeginLoggingScope(nameof(DataLakeFileSystemClient)))
            {
                ClientConfiguration.Pipeline.LogMethodEnter(
                    nameof(DataLakeFileSystemClient),
                    message:
                    $"{nameof(Uri)}: {Uri}\n" +
                    $"{nameof(continuation)}: {continuation}\n" +
                    $"{nameof(maxResults)}: {maxResults})");

                operationName ??= $"{nameof(DataLakeFileClient)}.{nameof(GetPaths)}";
                DiagnosticScope scope = ClientConfiguration.ClientDiagnostics.CreateScope(operationName);

                try
                {
                    scope.Start();
                    ResponseWithHeaders<PathList, FileSystemListPathsHeaders> response;

                    if (async)
                    {
                        response = await FileSystemRestClient.ListPathsAsync(
                            recursive: recursive,
                            continuation: continuation,
                            path: path,
                            maxResults: maxResults,
                            upn: userPrincipalName,
                            cancellationToken: cancellationToken)
                            .ConfigureAwait(false);
                    }
                    else
                    {
                        response = FileSystemRestClient.ListPaths(
                            recursive: recursive,
                            continuation: continuation,
                            path: path,
                            maxResults: maxResults,
                            upn: userPrincipalName,
                            cancellationToken: cancellationToken);
                    }

                    return Response.FromValue(
                        response.ToPathSegment(),
                        response.GetRawResponse());
                }
                catch (Exception ex)
                {
                    ClientConfiguration.Pipeline.LogException(ex);
                    scope.Failed(ex);
                    throw;
                }
                finally
                {
                    ClientConfiguration.Pipeline.LogMethodExit(nameof(DataLakeFileSystemClient));
                    scope.Dispose();
                }
            }
        }
        #endregion List Paths

        #region Create Directory
        /// <summary>
        /// The <see cref="CreateDirectory(string, DataLakePathCreateOptions, CancellationToken)"/>
        /// operation creates a directory in this file system.
        /// If the directory already exists, it will be overwritten.  If you don't intent to overwrite
        /// an existing directory, consider using the <see cref="DataLakeDirectoryClient.CreateIfNotExists(DataLakePathCreateOptions, CancellationToken)"/> API.
        ///
        /// For more information, see https://docs.microsoft.com/en-us/rest/api/storageservices/datalakestoragegen2/path/create.
        /// </summary>
        /// <param name="path">
        /// The path to the directory to create.
        /// </param>
        /// <param name="options">
        /// Optional parameters.
        /// </param>
        /// <param name="cancellationToken">
        /// Optional <see cref="CancellationToken"/> to propagate
        /// notifications that the operation should be cancelled.
        /// </param>
        /// <returns>
        /// A <see cref="Response{PathInfo}"/> describing the
        /// newly created directory.
        /// </returns>
        /// <remarks>
        /// A <see cref="RequestFailedException"/> will be thrown if
        /// a failure occurs.
        /// </remarks>
        public virtual Response<DataLakeDirectoryClient> CreateDirectory(
            string path,
            DataLakePathCreateOptions options = default,
            CancellationToken cancellationToken = default)
        {
            DiagnosticScope scope = ClientConfiguration.ClientDiagnostics.CreateScope($"{nameof(DataLakeFileSystemClient)}.{nameof(CreateDirectory)}");

            try
            {
                scope.Start();

                DataLakeDirectoryClient directoryClient = GetDirectoryClient(path);

                Response<PathInfo> response = directoryClient.Create(
                    options: options,
                    cancellationToken: cancellationToken);

                return Response.FromValue(
                    directoryClient,
                    response.GetRawResponse());
            }
            catch (Exception ex)
            {
                scope.Failed(ex);
                throw;
            }
            finally
            {
                scope.Dispose();
            }
        }

        /// <summary>
        /// The <see cref="CreateDirectoryAsync(string, DataLakePathCreateOptions, CancellationToken)"/>
        /// operation creates a directory in this file system.
        /// If the directory already exists, it will be overwritten.  If you don't intent to overwrite
        /// an existing directory, consider using the <see cref="DataLakeDirectoryClient.CreateIfNotExistsAsync(DataLakePathCreateOptions, CancellationToken)"/> API.
        ///
        /// For more information, see https://docs.microsoft.com/en-us/rest/api/storageservices/datalakestoragegen2/path/create.
        /// </summary>
        /// <param name="path">
        /// The path to the directory to create.
        /// </param>
        /// <param name="options">
        /// Optional parameters.
        /// </param>
        /// <param name="cancellationToken">
        /// Optional <see cref="CancellationToken"/> to propagate
        /// notifications that the operation should be cancelled.
        /// </param>
        /// <returns>
        /// A <see cref="Response{PathInfo}"/> describing the
        /// newly created directory.
        /// </returns>
        /// <remarks>
        /// A <see cref="RequestFailedException"/> will be thrown if
        /// a failure occurs.
        /// </remarks>
        public virtual async Task<Response<DataLakeDirectoryClient>> CreateDirectoryAsync(
            string path,
            DataLakePathCreateOptions options = default,
            CancellationToken cancellationToken = default)
        {
            DiagnosticScope scope = ClientConfiguration.ClientDiagnostics.CreateScope($"{nameof(DataLakeFileSystemClient)}.{nameof(CreateDirectory)}");

            try
            {
                scope.Start();

                DataLakeDirectoryClient directoryClient = GetDirectoryClient(path);

                Response<PathInfo> response = await directoryClient.CreateAsync(
                    options: options,
                    cancellationToken: cancellationToken)
                    .ConfigureAwait(false);

                return Response.FromValue(
                    directoryClient,
                    response.GetRawResponse());
            }
            catch (Exception ex)
            {
                scope.Failed(ex);
                throw;
            }
            finally
            {
                scope.Dispose();
            }
        }

        /// <summary>
        /// The <see cref="CreateDirectory(string, PathHttpHeaders, Metadata, string, string, DataLakeRequestConditions, CancellationToken)"/>
        /// operation creates a directory in this file system.
        /// If the directory already exists, it will be overwritten.  If you don't intent to overwrite
        /// an existing directory, consider using the <see cref="DataLakeDirectoryClient.CreateIfNotExists(PathHttpHeaders, Metadata, string, string, CancellationToken)"/> API.
        ///
        /// For more information, see https://docs.microsoft.com/en-us/rest/api/storageservices/datalakestoragegen2/path/create.
        /// </summary>
        /// <param name="path">
        /// The path to the directory to create.
        /// </param>
        /// <param name="httpHeaders">
        /// Optional standard HTTP header properties that can be set for the
        /// new file or directory..
        /// </param>
        /// <param name="metadata">
        /// Optional custom metadata to set for this file or directory.
        /// </param>
        /// <param name="permissions">
        /// Optional and only valid if Hierarchical Namespace is enabled for the account. Sets POSIX access
        /// permissions for the file owner, the file owning group, and others. Each class may be granted read,
        /// write, or execute permission. The sticky bit is also supported. Both symbolic (rwxrw-rw-) and 4-digit
        /// octal notation (e.g. 0766) are supported.
        /// </param>
        /// <param name="umask">
        /// Optional and only valid if Hierarchical Namespace is enabled for the account.
        /// When creating a file or directory and the parent folder does not have a default ACL,
        /// the umask restricts the permissions of the file or directory to be created. The resulting
        /// permission is given by p bitwise-and ^u, where p is the permission and u is the umask. For example,
        /// if p is 0777 and u is 0057, then the resulting permission is 0720. The default permission is
        /// 0777 for a directory and 0666 for a file. The default umask is 0027. The umask must be specified
        /// in 4-digit octal notation (e.g. 0766).
        /// </param>
        /// <param name="conditions">
        /// Optional <see cref="DataLakeRequestConditions"/> to add
        /// conditions on the creation of this file or directory.
        /// </param>
        /// <param name="cancellationToken">
        /// Optional <see cref="CancellationToken"/> to propagate
        /// notifications that the operation should be cancelled.
        /// </param>
        /// <returns>
        /// A <see cref="Response{PathInfo}"/> describing the
        /// newly created directory.
        /// </returns>
        /// <remarks>
        /// A <see cref="RequestFailedException"/> will be thrown if
        /// a failure occurs.
        /// </remarks>
        [EditorBrowsable(EditorBrowsableState.Never)]
#pragma warning disable AZC0002 // DO ensure all service methods, both asynchronous and synchronous, take an optional CancellationToken parameter called cancellationToken.
        public virtual Response<DataLakeDirectoryClient> CreateDirectory(
#pragma warning restore AZC0002 // DO ensure all service methods, both asynchronous and synchronous, take an optional CancellationToken parameter called cancellationToken.
            string path,
            PathHttpHeaders httpHeaders,
            Metadata metadata,
            string permissions,
            string umask,
            DataLakeRequestConditions conditions,
            CancellationToken cancellationToken)
        {
            DiagnosticScope scope = ClientConfiguration.ClientDiagnostics.CreateScope($"{nameof(DataLakeFileSystemClient)}.{nameof(CreateDirectory)}");

            try
            {
                scope.Start();

                DataLakeDirectoryClient directoryClient = GetDirectoryClient(path);

                Response<PathInfo> response = directoryClient.Create(
                    httpHeaders,
                    metadata,
                    permissions,
                    umask,
                    conditions,
                    cancellationToken);

                return Response.FromValue(
                    directoryClient,
                    response.GetRawResponse());
            }
            catch (Exception ex)
            {
                scope.Failed(ex);
                throw;
            }
            finally
            {
                scope.Dispose();
            }
        }

        /// <summary>
        /// The <see cref="CreateDirectoryAsync(string, PathHttpHeaders, Metadata, string, string, DataLakeRequestConditions, CancellationToken)"/>
        /// operation creates a directory in this file system.
        /// If the directory already exists, it will be overwritten.  If you don't intent to overwrite
        /// an existing directory, consider using the <see cref="DataLakeDirectoryClient.CreateIfNotExistsAsync(PathHttpHeaders, Metadata, string, string, CancellationToken)"/> API.
        ///
        /// For more information, see https://docs.microsoft.com/en-us/rest/api/storageservices/datalakestoragegen2/path/create.
        /// </summary>
        /// <param name="path">
        /// The path to the directory to create.
        /// </param>
        /// <param name="httpHeaders">
        /// Optional standard HTTP header properties that can be set for the
        /// new file or directory..
        /// </param>
        /// <param name="metadata">
        /// Optional custom metadata to set for this file or directory.
        /// </param>
        /// <param name="permissions">
        /// Optional and only valid if Hierarchical Namespace is enabled for the account. Sets POSIX access
        /// permissions for the file owner, the file owning group, and others. Each class may be granted read,
        /// write, or execute permission. The sticky bit is also supported. Both symbolic (rwxrw-rw-) and 4-digit
        /// octal notation (e.g. 0766) are supported.
        /// </param>
        /// <param name="umask">
        /// Optional and only valid if Hierarchical Namespace is enabled for the account.
        /// When creating a file or directory and the parent folder does not have a default ACL,
        /// the umask restricts the permissions of the file or directory to be created. The resulting
        /// permission is given by p bitwise-and ^u, where p is the permission and u is the umask. For example,
        /// if p is 0777 and u is 0057, then the resulting permission is 0720. The default permission is
        /// 0777 for a directory and 0666 for a file. The default umask is 0027. The umask must be specified
        /// in 4-digit octal notation (e.g. 0766).
        /// </param>
        /// <param name="conditions">
        /// Optional <see cref="DataLakeRequestConditions"/> to add
        /// conditions on the creation of this file or directory.
        /// </param>
        /// <param name="cancellationToken">
        /// Optional <see cref="CancellationToken"/> to propagate
        /// notifications that the operation should be cancelled.
        /// </param>
        /// <returns>
        /// A <see cref="Response{PathInfo}"/> describing the
        /// newly created directory.
        /// </returns>
        /// <remarks>
        /// A <see cref="RequestFailedException"/> will be thrown if
        /// a failure occurs.
        /// </remarks>
        [EditorBrowsable(EditorBrowsableState.Never)]
#pragma warning disable AZC0002 // DO ensure all service methods, both asynchronous and synchronous, take an optional CancellationToken parameter called cancellationToken.
        public virtual async Task<Response<DataLakeDirectoryClient>> CreateDirectoryAsync(
#pragma warning restore AZC0002 // DO ensure all service methods, both asynchronous and synchronous, take an optional CancellationToken parameter called cancellationToken.
            string path,
            PathHttpHeaders httpHeaders,
            Metadata metadata,
            string permissions,
            string umask,
            DataLakeRequestConditions conditions,
            CancellationToken cancellationToken)
        {
            DiagnosticScope scope = ClientConfiguration.ClientDiagnostics.CreateScope($"{nameof(DataLakeFileSystemClient)}.{nameof(CreateDirectory)}");

            try
            {
                scope.Start();

                DataLakeDirectoryClient directoryClient = GetDirectoryClient(path);

                Response<PathInfo> response = await directoryClient.CreateAsync(
                    httpHeaders,
                    metadata,
                    permissions,
                    umask,
                    conditions,
                    cancellationToken)
                    .ConfigureAwait(false);

                return Response.FromValue(
                    directoryClient,
                    response.GetRawResponse());
            }
            catch (Exception ex)
            {
                scope.Failed(ex);
                throw;
            }
            finally
            {
                scope.Dispose();
            }
        }
        #endregion Create Directory

        #region Delete Directory
        /// <summary>
        /// The <see cref="DeleteDirectory"/> operation marks the specified path
        /// deletion. The path is later deleted during
        /// garbage collection which could take several minutes.
        ///
        /// For more information, see
        /// <see href="https://docs.microsoft.com/en-us/rest/api/storageservices/datalakestoragegen2/path/delete">
        /// Delete Path</see>.
        /// </summary>
        /// <param name="path">
        /// The path to the directory to delete.
        /// </param>
        /// <param name="conditions">
        /// Optional <see cref="DataLakeRequestConditions"/> to add conditions on
        /// deleting this path.
        /// </param>
        /// <param name="cancellationToken">
        /// Optional <see cref="CancellationToken"/> to propagate
        /// notifications that the operation should be cancelled.
        /// </param>
        /// <returns>
        /// A <see cref="Response"/> on successfully marking for deletion.
        /// </returns>
        /// <remarks>
        /// A <see cref="RequestFailedException"/> will be thrown if
        /// a failure occurs.
        /// </remarks>
        public virtual Response DeleteDirectory(
            string path,
            DataLakeRequestConditions conditions = default,
            CancellationToken cancellationToken = default)
        {
            DiagnosticScope scope = ClientConfiguration.ClientDiagnostics.CreateScope($"{nameof(DataLakeFileSystemClient)}.{nameof(DeleteDirectory)}");

            try
            {
                scope.Start();

                return GetDirectoryClient(path).Delete(
                    recursive: true,
                    conditions,
                    cancellationToken);
            }
            catch (Exception ex)
            {
                scope.Failed(ex);
                throw;
            }
            finally
            {
                scope.Dispose();
            }
        }

        /// <summary>
        /// The <see cref="DeleteDirectoryAsync"/> deletes a directory in this file system.
        /// garbage collection which could take several minutes.
        ///
        /// For more information, see
        /// <see href="https://docs.microsoft.com/en-us/rest/api/storageservices/datalakestoragegen2/path/delete">
        /// Delete Path</see>.
        /// </summary>
        /// <param name="path">
        /// The path to the directory to delete.
        /// </param>
        /// <param name="conditions">
        /// Optional <see cref="DataLakeRequestConditions"/> to add conditions on
        /// deleting this path.
        /// </param>
        /// <param name="cancellationToken">
        /// Optional <see cref="CancellationToken"/> to propagate
        /// notifications that the operation should be cancelled.
        /// </param>
        /// <returns>
        /// A <see cref="Response"/> on successfully marking for deletion.
        /// </returns>
        /// <remarks>
        /// A <see cref="RequestFailedException"/> will be thrown if
        /// a failure occurs.
        /// </remarks>
        public virtual async Task<Response> DeleteDirectoryAsync(
            string path,
            DataLakeRequestConditions conditions = default,
            CancellationToken cancellationToken = default)
        {
            DiagnosticScope scope = ClientConfiguration.ClientDiagnostics.CreateScope($"{nameof(DataLakeFileSystemClient)}.{nameof(DeleteDirectory)}");

            try
            {
                scope.Start();

                return await GetDirectoryClient(path).DeleteAsync(
                    recursive: true,
                    conditions,
                    cancellationToken)
                    .ConfigureAwait(false);
            }
            catch (Exception ex)
            {
                scope.Failed(ex);
                throw;
            }
            finally
            {
                scope.Dispose();
            }
        }
        #endregion Delete Directory

        #region Create File
        /// <summary>
        /// The <see cref="CreateFile(string, DataLakePathCreateOptions, CancellationToken)"/> operation creates a file in this file system.
        /// If the file already exists, it will be overwritten.  If you don't intent to overwrite
        /// an existing file, consider using the <see cref="DataLakeFileClient.CreateIfNotExists(DataLakePathCreateOptions, CancellationToken)"/> API.
        ///
        /// For more information, see https://docs.microsoft.com/en-us/rest/api/storageservices/datalakestoragegen2/path/create.
        /// </summary>
        /// <param name="path">
        /// The path to the file to create.
        /// </param>
        /// <param name="options">
        /// Optional parameters.
        /// </param>
        /// <param name="cancellationToken">
        /// Optional <see cref="CancellationToken"/> to propagate
        /// notifications that the operation should be cancelled.
        /// </param>
        /// <returns>
        /// A <see cref="Response{PathInfo}"/> describing the
        /// newly created directory.
        /// </returns>
        /// <remarks>
        /// A <see cref="RequestFailedException"/> will be thrown if
        /// a failure occurs.
        /// </remarks>
        public virtual Response<DataLakeFileClient> CreateFile(
            string path,
            DataLakePathCreateOptions options = default,
            CancellationToken cancellationToken = default)
        {
            DiagnosticScope scope = ClientConfiguration.ClientDiagnostics.CreateScope($"{nameof(DataLakeFileSystemClient)}.{nameof(CreateFile)}");

            try
            {
                scope.Start();

                DataLakeFileClient fileClient = GetFileClient(path);

                Response<PathInfo> response = fileClient.Create(
                    options: options,
                    cancellationToken: cancellationToken);

                return Response.FromValue(
                    fileClient,
                    response.GetRawResponse());
            }
            catch (Exception ex)
            {
                scope.Failed(ex);
                throw;
            }
            finally
            {
                scope.Dispose();
            }
        }

        /// <summary>
        /// The <see cref="CreateFileAsync(string, DataLakePathCreateOptions, CancellationToken)"/> creates a file in this file system.
        /// If the file already exists, it will be overwritten.  If you don't intent to overwrite
        /// an existing file, consider using the <see cref="DataLakeFileClient.CreateIfNotExistsAsync(DataLakePathCreateOptions, CancellationToken)"/> API.
        ///
        /// For more information, see https://docs.microsoft.com/en-us/rest/api/storageservices/datalakestoragegen2/path/create.
        /// </summary>
        /// <param name="path">
        /// The path to the file to create.
        /// </param>
        /// <param name="options">
        /// Optional parameters.
        /// </param>
        /// <param name="cancellationToken">
        /// Optional <see cref="CancellationToken"/> to propagate
        /// notifications that the operation should be cancelled.
        /// </param>
        /// <returns>
        /// A <see cref="Response{PathInfo}"/> describing the
        /// newly created directory.
        /// </returns>
        /// <remarks>
        /// A <see cref="RequestFailedException"/> will be thrown if
        /// a failure occurs.
        /// </remarks>
        public virtual async Task<Response<DataLakeFileClient>> CreateFileAsync(
            string path,
            DataLakePathCreateOptions options = default,
            CancellationToken cancellationToken = default)
        {
            DiagnosticScope scope = ClientConfiguration.ClientDiagnostics.CreateScope($"{nameof(DataLakeFileSystemClient)}.{nameof(CreateFile)}");

            try
            {
                scope.Start();

                DataLakeFileClient fileClient = GetFileClient(path);

                Response<PathInfo> response = await fileClient.CreateAsync(
                    options: options,
                    cancellationToken: cancellationToken)
                    .ConfigureAwait(false);

                return Response.FromValue(
                    fileClient,
                    response.GetRawResponse());
            }
            catch (Exception ex)
            {
                scope.Failed(ex);
                throw;
            }
            finally
            {
                scope.Dispose();
            }
        }

        /// <summary>
        /// The <see cref="CreateFile(string, PathHttpHeaders, Metadata, string, string, DataLakeRequestConditions, CancellationToken)"/>
        /// operation creates a file in this file system.
        /// If the file already exists, it will be overwritten.  If you don't intent to overwrite
        /// an existing file, consider using the <see cref="DataLakeFileClient.CreateIfNotExists(PathHttpHeaders, Metadata, string, string, CancellationToken)"/> API.
        ///
        /// For more information, see https://docs.microsoft.com/en-us/rest/api/storageservices/datalakestoragegen2/path/create.
        /// </summary>
        /// <param name="path">
        /// The path to the file to create.
        /// </param>
        /// <param name="httpHeaders">
        /// Optional standard HTTP header properties that can be set for the
        /// new file or directory..
        /// </param>
        /// <param name="metadata">
        /// Optional custom metadata to set for this file or directory.
        /// </param>
        /// <param name="permissions">
        /// Optional and only valid if Hierarchical Namespace is enabled for the account. Sets POSIX access
        /// permissions for the file owner, the file owning group, and others. Each class may be granted read,
        /// write, or execute permission. The sticky bit is also supported. Both symbolic (rwxrw-rw-) and 4-digit
        /// octal notation (e.g. 0766) are supported.
        /// </param>
        /// <param name="umask">
        /// Optional and only valid if Hierarchical Namespace is enabled for the account.
        /// When creating a file or directory and the parent folder does not have a default ACL,
        /// the umask restricts the permissions of the file or directory to be created. The resulting
        /// permission is given by p bitwise-and ^u, where p is the permission and u is the umask. For example,
        /// if p is 0777 and u is 0057, then the resulting permission is 0720. The default permission is
        /// 0777 for a directory and 0666 for a file. The default umask is 0027. The umask must be specified
        /// in 4-digit octal notation (e.g. 0766).
        /// </param>
        /// <param name="conditions">
        /// Optional <see cref="DataLakeRequestConditions"/> to add
        /// conditions on the creation of this file or directory.
        /// </param>
        /// <param name="cancellationToken">
        /// Optional <see cref="CancellationToken"/> to propagate
        /// notifications that the operation should be cancelled.
        /// </param>
        /// <returns>
        /// A <see cref="Response{PathInfo}"/> describing the
        /// newly created directory.
        /// </returns>
        /// <remarks>
        /// A <see cref="RequestFailedException"/> will be thrown if
        /// a failure occurs.
        /// </remarks>
        [EditorBrowsable(EditorBrowsableState.Never)]
#pragma warning disable AZC0002 // DO ensure all service methods, both asynchronous and synchronous, take an optional CancellationToken parameter called cancellationToken.
        public virtual Response<DataLakeFileClient> CreateFile(
#pragma warning restore AZC0002 // DO ensure all service methods, both asynchronous and synchronous, take an optional CancellationToken parameter called cancellationToken.
            string path,
            PathHttpHeaders httpHeaders,
            Metadata metadata,
            string permissions,
            string umask,
            DataLakeRequestConditions conditions,
            CancellationToken cancellationToken)
        {
            DiagnosticScope scope = ClientConfiguration.ClientDiagnostics.CreateScope($"{nameof(DataLakeFileSystemClient)}.{nameof(CreateFile)}");

            try
            {
                scope.Start();

                DataLakeFileClient fileClient = GetFileClient(path);

                Response<PathInfo> response = fileClient.Create(
                    httpHeaders,
                    metadata,
                    permissions,
                    umask,
                    conditions,
                    cancellationToken);

                return Response.FromValue(
                    fileClient,
                    response.GetRawResponse());
            }
            catch (Exception ex)
            {
                scope.Failed(ex);
                throw;
            }
            finally
            {
                scope.Dispose();
            }
        }

        /// <summary>
        /// The <see cref="CreateFileAsync(string, PathHttpHeaders, Metadata, string, string, DataLakeRequestConditions, CancellationToken)"/>
        /// creates a file in this file system.
        /// If the file already exists, it will be overwritten.  If you don't intent to overwrite
        /// an existing file, consider using the <see cref="DataLakeFileClient.CreateIfNotExistsAsync(PathHttpHeaders, Metadata, string, string, CancellationToken)"/> API.
        ///
        /// For more information, see https://docs.microsoft.com/en-us/rest/api/storageservices/datalakestoragegen2/path/create.
        /// </summary>
        /// <param name="path">
        /// The path to the file to create.
        /// </param>
        /// <param name="httpHeaders">
        /// Optional standard HTTP header properties that can be set for the
        /// new file or directory..
        /// </param>
        /// <param name="metadata">
        /// Optional custom metadata to set for this file or directory.
        /// </param>
        /// <param name="permissions">
        /// Optional and only valid if Hierarchical Namespace is enabled for the account. Sets POSIX access
        /// permissions for the file owner, the file owning group, and others. Each class may be granted read,
        /// write, or execute permission. The sticky bit is also supported. Both symbolic (rwxrw-rw-) and 4-digit
        /// octal notation (e.g. 0766) are supported.
        /// </param>
        /// <param name="umask">
        /// Optional and only valid if Hierarchical Namespace is enabled for the account.
        /// When creating a file or directory and the parent folder does not have a default ACL,
        /// the umask restricts the permissions of the file or directory to be created. The resulting
        /// permission is given by p bitwise-and ^u, where p is the permission and u is the umask. For example,
        /// if p is 0777 and u is 0057, then the resulting permission is 0720. The default permission is
        /// 0777 for a directory and 0666 for a file. The default umask is 0027. The umask must be specified
        /// in 4-digit octal notation (e.g. 0766).
        /// </param>
        /// <param name="conditions">
        /// Optional <see cref="DataLakeRequestConditions"/> to add
        /// conditions on the creation of this file or directory.
        /// </param>
        /// <param name="cancellationToken">
        /// Optional <see cref="CancellationToken"/> to propagate
        /// notifications that the operation should be cancelled.
        /// </param>
        /// <returns>
        /// A <see cref="Response{PathInfo}"/> describing the
        /// newly created directory.
        /// </returns>
        /// <remarks>
        /// A <see cref="RequestFailedException"/> will be thrown if
        /// a failure occurs.
        /// </remarks>
        [EditorBrowsable(EditorBrowsableState.Never)]
#pragma warning disable AZC0002 // DO ensure all service methods, both asynchronous and synchronous, take an optional CancellationToken parameter called cancellationToken.
        public virtual async Task<Response<DataLakeFileClient>> CreateFileAsync(
#pragma warning restore AZC0002 // DO ensure all service methods, both asynchronous and synchronous, take an optional CancellationToken parameter called cancellationToken.
            string path,
            PathHttpHeaders httpHeaders,
            Metadata metadata,
            string permissions,
            string umask,
            DataLakeRequestConditions conditions,
            CancellationToken cancellationToken)
        {
            DiagnosticScope scope = ClientConfiguration.ClientDiagnostics.CreateScope($"{nameof(DataLakeFileSystemClient)}.{nameof(CreateFile)}");

            try
            {
                scope.Start();

                DataLakeFileClient fileClient = GetFileClient(path);

                Response<PathInfo> response = await fileClient.CreateAsync(
                    httpHeaders,
                    metadata,
                    permissions,
                    umask,
                    conditions,
                    cancellationToken)
                    .ConfigureAwait(false);

                return Response.FromValue(
                    fileClient,
                    response.GetRawResponse());
            }
            catch (Exception ex)
            {
                scope.Failed(ex);
                throw;
            }
            finally
            {
                scope.Dispose();
            }
        }
        #endregion Create File

        #region Delete File
        /// <summary>
        /// The <see cref="DeleteFile"/> deletes a file in this file system.
        ///
        /// For more information, see
        /// <see href="https://docs.microsoft.com/en-us/rest/api/storageservices/datalakestoragegen2/path/delete">
        /// Delete Path</see>.
        /// </summary>
        /// <param name="path">
        /// The path to the file to delete.
        /// </param>
        /// <param name="conditions">
        /// Optional <see cref="DataLakeRequestConditions"/> to add conditions on
        /// deleting this path.
        /// </param>
        /// <param name="cancellationToken">
        /// Optional <see cref="CancellationToken"/> to propagate
        /// notifications that the operation should be cancelled.
        /// </param>
        /// <returns>
        /// A <see cref="Response"/> on successfully deleting.
        /// </returns>
        /// <remarks>
        /// A <see cref="RequestFailedException"/> will be thrown if
        /// a failure occurs.
        /// </remarks>
        public virtual Response DeleteFile(
            string path,
            DataLakeRequestConditions conditions = default,
            CancellationToken cancellationToken = default)
        {
            DiagnosticScope scope = ClientConfiguration.ClientDiagnostics.CreateScope($"{nameof(DataLakeFileSystemClient)}.{nameof(DeleteFile)}");

            try
            {
                scope.Start();

                return GetFileClient(path).Delete(
                    conditions,
                    cancellationToken);
            }
            catch (Exception ex)
            {
                scope.Failed(ex);
                throw;
            }
            finally
            {
                scope.Dispose();
            }
        }

        /// <summary>
        /// The <see cref="DeleteFileAsync"/> deletes a file in this file system.
        ///
        /// For more information, see
        /// <see href="https://docs.microsoft.com/en-us/rest/api/storageservices/datalakestoragegen2/path/delete">
        /// Delete Path</see>.
        /// </summary>
        /// <param name="path">
        /// The path to the file to delete.
        /// </param>
        /// <param name="conditions">
        /// Optional <see cref="DataLakeRequestConditions"/> to add conditions on
        /// deleting this path.
        /// </param>
        /// <param name="cancellationToken">
        /// Optional <see cref="CancellationToken"/> to propagate
        /// notifications that the operation should be cancelled.
        /// </param>
        /// <returns>
        /// A <see cref="Response"/> on successfully deleting.
        /// </returns>
        /// <remarks>
        /// A <see cref="RequestFailedException"/> will be thrown if
        /// a failure occurs.
        /// </remarks>
        public virtual async Task<Response> DeleteFileAsync(
            string path,
            DataLakeRequestConditions conditions = default,
            CancellationToken cancellationToken = default)
        {
            DiagnosticScope scope = ClientConfiguration.ClientDiagnostics.CreateScope($"{nameof(DataLakeFileSystemClient)}.{nameof(DeleteFile)}");

            try
            {
                scope.Start();

                return await GetFileClient(path).DeleteAsync(
                    conditions,
                    cancellationToken)
                    .ConfigureAwait(false);
            }
            catch (Exception ex)
            {
                scope.Failed(ex);
                throw;
            }
            finally
            {
                scope.Dispose();
            }
        }
        #endregion Delete File

        #region GetAccessPolicy
        /// <summary>
        /// The <see cref="GetAccessPolicy"/> operation gets the
        /// permissions for this file system. The permissions indicate whether
        /// file system data may be accessed publicly.
        ///
        /// For more information, see
        /// <see href="https://docs.microsoft.com/en-us/rest/api/storageservices/get-container-acl">
        /// Get Container ACL</see>.
        /// </summary>
        /// <param name="conditions">
        /// Optional <see cref="DataLakeRequestConditions"/> to add
        /// conditions on getting the file system's access policy.
        /// </param>
        /// <param name="cancellationToken">
        /// Optional <see cref="CancellationToken"/> to propagate
        /// notifications that the operation should be cancelled.
        /// </param>
        /// <returns>
        /// A <see cref="Response{FileSystemAccessPolicy}"/> describing
        /// the filesystems's access policy.
        /// </returns>
        /// <remarks>
        /// A <see cref="RequestFailedException"/> will be thrown if
        /// a failure occurs.
        /// </remarks>
        public virtual Response<FileSystemAccessPolicy> GetAccessPolicy(
            DataLakeRequestConditions conditions = default,
            CancellationToken cancellationToken = default)
        {
            DiagnosticScope scope = ClientConfiguration.ClientDiagnostics.CreateScope($"{nameof(DataLakeFileSystemClient)}.{nameof(GetAccessPolicy)}");

            try
            {
                scope.Start();

                Response<BlobContainerAccessPolicy> response = _containerClient.GetAccessPolicy(
                    conditions.ToBlobRequestConditions(),
                    cancellationToken);

                return Response.FromValue(
                    response.Value.ToFileSystemAccessPolicy(),
                    response.GetRawResponse());
            }
            catch (Exception ex)
            {
                scope.Failed(ex);
                throw;
            }
            finally
            {
                scope.Dispose();
            }
        }

        /// <summary>
        /// The <see cref="GetAccessPolicyAsync"/> operation gets the
        /// permissions for this file system. The permissions indicate whether
        /// file system data may be accessed publicly.
        ///
        /// For more information, see
        /// <see href="https://docs.microsoft.com/en-us/rest/api/storageservices/get-container-acl">
        /// Get Container ACL</see>.
        /// </summary>
        /// <param name="conditions">
        /// Optional <see cref="DataLakeRequestConditions"/> to add
        /// conditions on getting the file system's access policy.
        /// </param>
        /// <param name="cancellationToken">
        /// Optional <see cref="CancellationToken"/> to propagate
        /// notifications that the operation should be cancelled.
        /// </param>
        /// <returns>
        /// A <see cref="Response{FileSystemAccessPolicy}"/> describing
        /// the file system's access policy.
        /// </returns>
        /// <remarks>
        /// A <see cref="RequestFailedException"/> will be thrown if
        /// a failure occurs.
        /// </remarks>
        public virtual async Task<Response<FileSystemAccessPolicy>> GetAccessPolicyAsync(
            DataLakeRequestConditions conditions = default,
            CancellationToken cancellationToken = default)
        {
            DiagnosticScope scope = ClientConfiguration.ClientDiagnostics.CreateScope($"{nameof(DataLakeFileSystemClient)}.{nameof(GetAccessPolicy)}");

            try
            {
                scope.Start();

                Response<BlobContainerAccessPolicy> response = await _containerClient.GetAccessPolicyAsync(
                    conditions.ToBlobRequestConditions(),
                    cancellationToken)
                    .ConfigureAwait(false);

                return Response.FromValue(
                    response.Value.ToFileSystemAccessPolicy(),
                    response.GetRawResponse());
            }
            catch (Exception ex)
            {
                scope.Failed(ex);
                throw;
            }
            finally
            {
                scope.Dispose();
            }
        }
        #endregion GetAccessPolicy

        #region SetAccessPolicy
        /// <summary>
        /// The <see cref="SetAccessPolicy"/> operation sets the
        /// permissions for the specified file system. The permissions indicate
        /// whether file system data may be accessed publicly.
        ///
        /// For more information, see
        /// <see href="https://docs.microsoft.com/rest/api/storageservices/set-container-acl">
        /// Set Container ACL</see>.
        /// </summary>
        /// <param name="accessType">
        /// Optionally specifies whether data in the file system may be accessed
        /// publicly and the level of access. <see cref="Models.PublicAccessType.FileSystem"/>
        /// specifies full public read access for file system and path data.
        /// Clients can enumerate paths within the file system via anonymous
        /// request, but cannot enumerate file systems within the storage
        /// account.  <see cref="Models.PublicAccessType.Path"/> specifies public
        /// read access for paths.  Path data within this file system can be
        /// read via anonymous request, but file system data is not available.
        /// Clients cannot enumerate paths within the file system via anonymous
        /// request.  <see cref="Models.PublicAccessType.None"/> specifies that the
        /// file system data is private to the account owner.
        /// </param>
        /// <param name="permissions">
        /// Stored access policies that you can use to provide fine grained
        /// control over file system permissions.
        /// </param>
        /// <param name="conditions">
        /// Optional <see cref="DataLakeRequestConditions"/> to add
        /// conditions on setting this file systems's access policy.
        /// </param>
        /// <param name="cancellationToken">
        /// Optional <see cref="CancellationToken"/> to propagate
        /// notifications that the operation should be cancelled.
        /// </param>
        /// <returns>
        /// A <see cref="Response{FileSystemInfo}"/> describing the
        /// updated file system.
        /// </returns>
        /// <remarks>
        /// A <see cref="RequestFailedException"/> will be thrown if
        /// a failure occurs.
        /// </remarks>
        public virtual Response<FileSystemInfo> SetAccessPolicy(
            Models.PublicAccessType accessType = Models.PublicAccessType.None,
            IEnumerable<DataLakeSignedIdentifier> permissions = default,
            DataLakeRequestConditions conditions = default,
            CancellationToken cancellationToken = default)
        {
            DiagnosticScope scope = ClientConfiguration.ClientDiagnostics.CreateScope($"{nameof(DataLakeFileSystemClient)}.{nameof(SetAccessPolicy)}");

            try
            {
                scope.Start();

                Response<BlobContainerInfo> containerResponse = _containerClient.SetAccessPolicy(
                    (Blobs.Models.PublicAccessType)accessType,
                    permissions.ToBlobSignedIdentifiers(),
                    conditions.ToBlobRequestConditions(),
                    cancellationToken);

                return Response.FromValue(
                    new FileSystemInfo()
                    {
                        ETag = containerResponse.Value.ETag,
                        LastModified = containerResponse.Value.LastModified
                    },
                    containerResponse.GetRawResponse());
            }
            catch (Exception ex)
            {
                scope.Failed(ex);
                throw;
            }
            finally
            {
                scope.Dispose();
            }
        }

        /// <summary>
        /// The <see cref="SetAccessPolicyAsync"/> operation sets the
        /// permissions for the specified file system. The permissions indicate
        /// whether the file system data may be accessed publicly.
        ///
        /// For more information, see
        /// <see href="https://docs.microsoft.com/rest/api/storageservices/set-container-acl">
        /// Set Container ACL</see>.
        /// </summary>
        /// <param name="accessType">
        /// Optionally specifies whether data in the file system may be accessed
        /// publicly and the level of access. <see cref="Models.PublicAccessType.FileSystem"/>
        /// specifies full public read access for file system and path data.
        /// Clients can enumerate paths within the file system via anonymous
        /// request, but cannot enumerate file systems within the storage
        /// account.  <see cref="Models.PublicAccessType.Path"/> specifies public
        /// read access for paths.  Path data within this file system can be
        /// read via anonymous request, but file system data is not available.
        /// Clients cannot enumerate paths within the file system via anonymous
        /// request.  <see cref="Models.PublicAccessType.None"/> specifies that the
        /// file system data is private to the account owner.
        /// </param>
        /// <param name="permissions">
        /// Stored access policies that you can use to provide fine grained
        /// control over file system permissions.
        /// </param>
        /// <param name="conditions">
        /// Optional <see cref="DataLakeRequestConditions"/> to add
        /// conditions on setting this file system's access policy.
        /// </param>
        /// <param name="cancellationToken">
        /// Optional <see cref="CancellationToken"/> to propagate
        /// notifications that the operation should be cancelled.
        /// </param>
        /// <returns>
        /// A <see cref="Response{FileSystemInfo}"/> describing the
        /// updated file system.
        /// </returns>
        /// <remarks>
        /// A <see cref="RequestFailedException"/> will be thrown if
        /// a failure occurs.
        /// </remarks>
        public virtual async Task<Response<FileSystemInfo>> SetAccessPolicyAsync(
            Models.PublicAccessType accessType = Models.PublicAccessType.None,
            IEnumerable<DataLakeSignedIdentifier> permissions = default,
            DataLakeRequestConditions conditions = default,
            CancellationToken cancellationToken = default)
        {
            DiagnosticScope scope = ClientConfiguration.ClientDiagnostics.CreateScope($"{nameof(DataLakeFileSystemClient)}.{nameof(SetAccessPolicy)}");

            try
            {
                scope.Start();

                Response<BlobContainerInfo> containerResponse = await _containerClient.SetAccessPolicyAsync(
                    (Blobs.Models.PublicAccessType)accessType,
                    permissions.ToBlobSignedIdentifiers(),
                    conditions.ToBlobRequestConditions(),
                    cancellationToken)
                    .ConfigureAwait(false);

                return Response.FromValue(
                    new FileSystemInfo()
                    {
                        ETag = containerResponse.Value.ETag,
                        LastModified = containerResponse.Value.LastModified
                    },
                    containerResponse.GetRawResponse());
            }
            catch (Exception ex)
            {
                scope.Failed(ex);
                throw;
            }
            finally
            {
                scope.Dispose();
            }
        }

        #region Rename File System
        ///// <summary>
        ///// Renames an existing Blob File System.
        ///// </summary>
        ///// <param name="destinationFileSystemName">
        ///// The name of the destination File System.
        ///// </param>
        ///// <param name="sourceConditions">
        ///// Optional <see cref="DataLakeRequestConditions"/> that
        ///// source file system has to meet to proceed with rename.
        ///// Note that LeaseId is the only request condition enforced by
        ///// this API.
        ///// </param>
        ///// <param name="cancellationToken">
        ///// Optional <see cref="CancellationToken"/> to propagate
        ///// notifications that the operation should be cancelled.
        ///// </param>
        ///// <returns>
        ///// A <see cref="Response{BlobContainerClient}"/> pointed at the renamed file system.
        ///// </returns>
        ///// <remarks>
        ///// A <see cref="RequestFailedException"/> will be thrown if
        ///// a failure occurs.
        ///// </remarks>
        //internal virtual Response<DataLakeFileSystemClient> Rename(
        //    string destinationFileSystemName,
        //    DataLakeRequestConditions sourceConditions = default,
        //    CancellationToken cancellationToken = default)
        //{
        //    DiagnosticScope scope = ClientConfiguration.ClientDiagnostics.CreateScope($"{nameof(DataLakeServiceClient)}.{nameof(Rename)}");

        //    try
        //    {
        //        scope.Start();

        //        Response<BlobContainerClient> response = _containerClient.Rename(
        //            destinationFileSystemName,
        //            sourceConditions.ToBlobRequestConditions(),
        //            cancellationToken);

        //        DataLakeFileSystemClient fileSystemClient = new DataLakeFileSystemClient(
        //            response.Value.Uri,
        //            Pipeline,
        //            SharedKeyCredential,
        //            Version,
        //            ClientDiagnostics);

        //        return Response.FromValue(
        //            fileSystemClient,
        //            response.GetRawResponse());
        //    }
        //    catch (Exception ex)
        //    {
        //        scope.Failed(ex);
        //        throw;
        //    }
        //    finally
        //    {
        //        scope.Dispose();
        //    }
        //}

        ///// <summary>
        ///// Renames an existing Blob File System.
        ///// </summary>
        ///// <param name="destinationFileSystemName">
        ///// The name of the destination File System.
        ///// </param>
        ///// <param name="sourceConditions">
        ///// Optional <see cref="DataLakeRequestConditions"/> that
        ///// source file system has to meet to proceed with rename.
        ///// Note that LeaseId is the only request condition enforced by
        ///// this API.
        ///// </param>
        ///// <param name="cancellationToken">
        ///// Optional <see cref="CancellationToken"/> to propagate
        ///// notifications that the operation should be cancelled.
        ///// </param>
        ///// <returns>
        ///// A <see cref="Response{BlobContainerClient}"/> pointed at the renamed file system.
        ///// </returns>
        ///// <remarks>
        ///// A <see cref="RequestFailedException"/> will be thrown if
        ///// a failure occurs.
        ///// </remarks>
        //internal virtual async Task<Response<DataLakeFileSystemClient>> RenameAsync(
        //    string destinationFileSystemName,
        //    DataLakeRequestConditions sourceConditions = default,
        //    CancellationToken cancellationToken = default)
        //{
        //    DiagnosticScope scope = ClientConfiguration.ClientDiagnostics.CreateScope($"{nameof(DataLakeServiceClient)}.{nameof(Rename)}");

        //    try
        //    {
        //        scope.Start();

        //        Response<BlobContainerClient> response = await _containerClient.RenameAsync(
        //            destinationFileSystemName,
        //            sourceConditions.ToBlobRequestConditions(),
        //            cancellationToken)
        //            .ConfigureAwait(false);

        //        DataLakeFileSystemClient fileSystemClient = new DataLakeFileSystemClient(
        //            response.Value.Uri,
        //            Pipeline,
        //            SharedKeyCredential,
        //            Version,
        //            ClientDiagnostics);

        //        return Response.FromValue(
        //            fileSystemClient,
        //            response.GetRawResponse());
        //    }
        //    catch (Exception ex)
        //    {
        //        scope.Failed(ex);
        //        throw;
        //    }
        //    finally
        //    {
        //        scope.Dispose();
        //    }
        //}
        #endregion Rename File System

        #endregion SetAccessPolicy

        #region GenerateSas
        /// <summary>
        /// The <see cref="GenerateSasUri(DataLakeFileSystemSasPermissions, DateTimeOffset)"/>
        /// returns a <see cref="Uri"/> that generates a DataLake FileSystem Service
        /// Shared Access Signature (SAS) Uri based on the <see cref="BlobContainerClient"/>
        /// properties and parameters passed. The SAS is signed by the shared key credential
        /// of the client.
        ///
        /// To check if the client is able to sign a Service Sas see
        /// <see cref="CanGenerateSasUri"/>.
        ///
        /// For more information, see
        /// <see href="https://docs.microsoft.com/en-us/rest/api/storageservices/constructing-a-service-sas">
        /// Constructing a service SAS</see>.
        /// </summary>
        /// <param name="permissions">
        /// Required. Specifies the list of permissions to be associated with the SAS.
        /// See <see cref="DataLakeFileSystemSasPermissions"/>.
        /// </param>
        /// <param name="expiresOn">
        /// Required. Specifies the time at which the SAS becomes invalid. This field
        /// must be omitted if it has been specified in an associated stored access policy.
        /// </param>
        /// <returns>
        /// A <see cref="Uri"/> containing the SAS Uri.
        /// </returns>
        /// <remarks>
        /// A <see cref="Exception"/> will be thrown if a failure occurs.
        /// </remarks>
        public virtual Uri GenerateSasUri(DataLakeFileSystemSasPermissions permissions, DateTimeOffset expiresOn) =>
            GenerateSasUri(new DataLakeSasBuilder(permissions, expiresOn) { FileSystemName = Name });

        /// <summary>
        /// The <see cref="GenerateSasUri(DataLakeSasBuilder)"/> returns a <see cref="Uri"/>
        /// that generates a DataLake FileSystem Service Shared Access Signature (SAS)
        /// Uri based on the Client properties and builder passed.
        /// The SAS is signed by the shared key credential of the client.
        ///
        /// To check if the client is able to sign a Service Sas see
        /// <see cref="CanGenerateSasUri"/>.
        ///
        /// For more information, see
        /// <see href="https://docs.microsoft.com/en-us/rest/api/storageservices/constructing-a-service-sas">
        /// Constructing a Service SAS</see>.
        /// </summary>
        /// <param name="builder">
        /// Used to generate a Shared Access Signature (SAS).
        /// </param>
        /// <returns>
        /// A <see cref="DataLakeSasBuilder"/> on successfully deleting.
        /// </returns>
        /// <remarks>
        /// A <see cref="RequestFailedException"/> will be thrown if
        /// a failure occurs.
        /// </remarks>
        public virtual Uri GenerateSasUri(
            DataLakeSasBuilder builder)
        {
            builder = builder ?? throw Errors.ArgumentNull(nameof(builder));

            // Deep copy of builder so we don't modify the user's original DataLakeSasBuilder.
            builder = DataLakeSasBuilder.DeepCopy(builder);

            // Assign builder's FileSystemName, if it is null.
            builder.FileSystemName ??= Name;

            if (!builder.FileSystemName.Equals(Name, StringComparison.InvariantCulture))
            {
                throw Errors.SasNamesNotMatching(
                    nameof(builder.FileSystemName),
                    nameof(DataLakeSasBuilder),
                    nameof(Name));
            }
            if (!string.IsNullOrEmpty(builder.Path))
            {
                throw Errors.SasBuilderEmptyParam(
                    nameof(builder),
                    nameof(builder.Path),
                    nameof(Constants.DataLake.FileSystemName));
            }
            DataLakeUriBuilder sasUri = new DataLakeUriBuilder(Uri)
            {
                Sas = builder.ToSasQueryParameters(ClientConfiguration.SharedKeyCredential)
            };
            return sasUri.ToUri();
        }
        #endregion

        #region Get Deleted Paths
        /// <summary>
        /// Gets the paths that have recently been soft deleted in this file system.
        /// </summary>
        /// <param name="pathPrefix">
        /// Filters results to paths within the specified directory.
        /// </param>
        /// <param name="cancellationToken">
        /// Optional <see cref="CancellationToken"/> to propagate
        /// notifications that the operation should be cancelled.
        /// </param>
        /// <returns>
        /// An <see cref="Pageable{PathHierarchyDeletedItem}"/>
        /// describing the deleted paths in the file system.
        /// </returns>
        /// <remarks>
        /// A <see cref="RequestFailedException"/> will be thrown if
        /// a failure occurs.
        /// </remarks>
        public virtual Pageable<PathDeletedItem> GetDeletedPaths(
            string pathPrefix = default,
            CancellationToken cancellationToken = default)
            => new GetDeletedPathAsyncCollection(
                this,
                pathPrefix,
                $"{nameof(DataLakeFileSystemClient)}.{nameof(GetDeletedPaths)}")
                .ToSyncCollection(cancellationToken);

        /// <summary>
        /// Gets the paths that have recently been soft deleted in this file system.
        /// </summary>
        /// <param name="pathPrefix">
        /// Filters results to paths within the specified directory.
        /// </param>
        /// <param name="cancellationToken">
        /// Optional <see cref="CancellationToken"/> to propagate
        /// notifications that the operation should be cancelled.
        /// </param>
        /// <returns>
        /// An <see cref="Pageable{PathHierarchyDeletedItem}"/>
        /// describing the deleted paths in the file system.
        /// </returns>
        /// <remarks>
        /// A <see cref="RequestFailedException"/> will be thrown if
        /// a failure occurs.
        /// </remarks>
        public virtual AsyncPageable<PathDeletedItem> GetDeletedPathsAsync(
            string pathPrefix = default,
            CancellationToken cancellationToken = default)
            => new GetDeletedPathAsyncCollection(
                this,
                pathPrefix,
                $"{nameof(DataLakeFileSystemClient)}.{nameof(GetDeletedPaths)}")
                .ToAsyncCollection(cancellationToken);

        internal async Task<Response<PathDeletedSegment>> GetDeletedPathsInternal(
            string pathPrefix,
            string continuation,
            int? maxResults,
            string operationName,
            bool async,
            CancellationToken cancellationToken)
        {
            using (ClientConfiguration.Pipeline.BeginLoggingScope(nameof(DataLakeFileSystemClient)))
            {
                ClientConfiguration.Pipeline.LogMethodEnter(
                    nameof(DataLakeFileSystemClient),
                    message:
                    $"{nameof(Uri)}: {Uri}\n" +
                    $"{nameof(continuation)}: {continuation}\n" +
                    $"{nameof(maxResults)}: {maxResults})");

                operationName ??= $"{nameof(DataLakeFileClient)}.{nameof(GetDeletedPaths)}";
                DiagnosticScope scope = ClientConfiguration.ClientDiagnostics.CreateScope(operationName);

                try
                {
                    scope.Start();
                    ResponseWithHeaders<ListBlobsHierarchySegmentResponse, FileSystemListBlobHierarchySegmentHeaders> response;

                    /* Note that the query parameter showonly=deleted is hardcoded in the generated code.
                     * Once we migrate to the blob endpoint, we will need to specify showonly=deleted here.
                     */
                    if (async)
                    {
                        response = await BlobFileSystemRestClient.ListBlobHierarchySegmentAsync(
                            delimiter: null,
                            prefix: pathPrefix,
                            marker: continuation,
                            maxResults: maxResults,
                            include: null,
                            timeout: null,
                            cancellationToken: cancellationToken)
                            .ConfigureAwait(false);
                    }
                    else
                    {
                        response = BlobFileSystemRestClient.ListBlobHierarchySegment(
                            delimiter: null,
                            prefix: pathPrefix,
                            marker: continuation,
                            maxResults: maxResults,
                            include: null,
                            timeout: null,
                            cancellationToken: cancellationToken);
                    }

                    return Response.FromValue(
                        response.ToPathDeletedSegment(),
                        response.GetRawResponse());
                }
                catch (Exception ex)
                {
                    ClientConfiguration.Pipeline.LogException(ex);
                    scope.Failed(ex);
                    throw;
                }
                finally
                {
                    ClientConfiguration.Pipeline.LogMethodExit(nameof(DataLakeFileSystemClient));
                    scope.Dispose();
                }
            }
        }
        #endregion Get Deleted Paths

        #region Restore Path
        /// <summary>
        /// Restores a soft deleted path.
        /// </summary>
        /// <param name="deletedPath">
        /// Required.  The path of the deleted path.
        /// </param>
        /// <param name="deletionId">
        /// Required.  The deletion ID associated with the soft deleted path.
        /// You can get soft deleted paths and their assocaited deletion IDs with <see cref="GetDeletedPathsAsync"/>.
        /// </param>
        /// <param name="cancellationToken">
        /// Optional <see cref="CancellationToken"/> to propagate
        /// notifications that the operation should be cancelled.
        /// </param>
        /// <returns>
        /// A <see cref="Response{DataLakePathClient}"/> pointed at the newly
        /// restored path.
        /// </returns>
        /// <remarks>
        /// A <see cref="RequestFailedException"/> will be thrown if
        /// a failure occurs.
        /// </remarks>
        public virtual Response<DataLakePathClient> UndeletePath(
            string deletedPath,
            string deletionId,
            CancellationToken cancellationToken = default)
            => UndeletePathInternal(
                deletedPath,
                deletionId,
                async: false,
                cancellationToken)
                .EnsureCompleted();

        /// <summary>
        /// Restores a soft deleted path.
        /// </summary>
        /// <param name="deletedPath">
        /// Required.  The path of the deleted path.
        /// </param>
        /// <param name="deletionId">
        /// Required.  The deletion ID associated with the soft deleted path.
        /// You can get soft deleted paths and their associated deletion IDs with <see cref="GetDeletedPathsAsync"/>.
        /// </param>
        /// <param name="cancellationToken">
        /// Optional <see cref="CancellationToken"/> to propagate
        /// notifications that the operation should be cancelled.
        /// </param>
        /// <returns>
        /// A <see cref="Response{DataLakePathClient}"/> pointed at the newly
        /// restored path.
        /// </returns>
        /// <remarks>
        /// A <see cref="RequestFailedException"/> will be thrown if
        /// a failure occurs.
        /// </remarks>
        public virtual async Task<Response<DataLakePathClient>> UndeletePathAsync(
            string deletedPath,
            string deletionId,
            CancellationToken cancellationToken = default)
            => await UndeletePathInternal(
                deletedPath,
                deletionId,
                async: true,
                cancellationToken)
                .ConfigureAwait(false);

        internal async Task<Response<DataLakePathClient>> UndeletePathInternal(
            string deletedPath,
            string deletionId,
            bool async,
            CancellationToken cancellationToken)
        {
            using (ClientConfiguration.Pipeline.BeginLoggingScope(nameof(DataLakeFileSystemClient)))
            {
                DiagnosticScope scope = ClientConfiguration.ClientDiagnostics.CreateScope($"{nameof(DataLakeFileSystemClient)}.{nameof(UndeletePath)}");

                try
                {
                    scope.Start();
                    DataLakePathClient pathClient = GetPathClient(deletedPath);
                    string undeleteSource = $"?{Constants.DataLake.DeletionId}={deletionId}";
                    ResponseWithHeaders<PathUndeleteHeaders> response;

                    if (async)
                    {
                        response = await pathClient.BlobPathRestClient.UndeleteAsync(
                            timeout: null,
                            undeleteSource: undeleteSource,
                            cancellationToken: cancellationToken)
                            .ConfigureAwait(false);
                    }
                    else
                    {
                        response = pathClient.BlobPathRestClient.Undelete(
                            timeout: null,
                            undeleteSource: undeleteSource,
                            cancellationToken: cancellationToken);
                    }

                    DataLakeUriBuilder uriBuilder = new DataLakeUriBuilder(pathClient.Uri);
                    if (response.Headers.ResourceType == Constants.DataLake.DirectoryResourceType)
                    {
                        DataLakeDirectoryClient directoryClient = GetDirectoryClient(uriBuilder.DirectoryOrFilePath);
                        return Response.FromValue(
                            (DataLakePathClient)directoryClient,
                            response.GetRawResponse());
                    }
                    else
                    {
                        DataLakeFileClient fileClient = GetFileClient(uriBuilder.DirectoryOrFilePath);
                        return Response.FromValue(
                            (DataLakePathClient)fileClient,
                            response.GetRawResponse());
                    }
                }
                catch (Exception ex)
                {
                    ClientConfiguration.Pipeline.LogException(ex);
                    scope.Failed(ex);
                    throw;
                }
                finally
                {
                    ClientConfiguration.Pipeline.LogMethodExit(nameof(DataLakeFileSystemClient));
                    scope.Dispose();
                }
            }
        }

        /// <summary>
        /// Create a new <see cref="DataLakePathClient"/> object by appending
        /// <paramref name="path"/> to the end of <see cref="Uri"/>.  The
        /// new <see cref="DataLakePathClient"/> uses the same request policy
        /// pipeline as the <see cref="DataLakePathClient"/>.
        /// </summary>
        /// <param name="path">The name of the directory.</param>
        /// <returns>A new <see cref="DataLakePathClient"/> instance.</returns>
        internal virtual DataLakePathClient GetPathClient(string path)
        {
            DataLakeUriBuilder uriBuilder = new DataLakeUriBuilder(_dfsUri)
            {
                DirectoryOrFilePath = path
            };

            return new DataLakePathClient(
                uriBuilder.ToDfsUri(),
                ClientConfiguration);
        }
        #endregion Restore Path

        #region GetParentDataLakeServiceClientCore

        private DataLakeServiceClient _parentServiceClient;

        /// <summary>
        /// Create a new <see cref="DataLakeServiceClient"/> that pointing to this <see cref="DataLakeFileSystemClient"/>'s parent container.
        /// The new <see cref="DataLakeServiceClient"/>
        /// uses the same request policy pipeline as the
        /// <see cref="DataLakeFileSystemClient"/>.
        /// </summary>
        /// <returns>A new <see cref="BlobContainerClient"/> instance.</returns>
        protected internal virtual DataLakeServiceClient GetParentServiceClientCore()
        {
            if (_parentServiceClient == null)
            {
                DataLakeUriBuilder datalakeUriBuilder = new DataLakeUriBuilder(Uri)
                {
                    // erase parameters unrelated to container
                    DirectoryOrFilePath = null,
                    Snapshot = null,
                };

                _parentServiceClient = new DataLakeServiceClient(
                    datalakeUriBuilder.ToUri(),
                    ClientConfiguration);
            }

            return _parentServiceClient;
        }
        #endregion
    }

    namespace Specialized
    {
        /// <summary>
        /// Add easy to discover methods to <see cref="DataLakePathClient"/> for
        /// creating <see cref="DataLakeFileSystemClient"/> instances.
        /// </summary>
        public static partial class SpecializedDataLakeExtensions
        {
            /// <summary>
            /// Create a new <see cref="DataLakeFileSystemClient"/> that pointing to this <see cref="DataLakePathClient"/>'s parent container.
            /// The new <see cref="DataLakeFileSystemClient"/>
            /// uses the same request policy pipeline as the
            /// <see cref="DataLakePathClient"/>.
            /// </summary>
            /// <param name="client">The <see cref="DataLakePathClient"/>.</param>
            /// <returns>A new <see cref="DataLakeFileSystemClient"/> instance.</returns>
            public static DataLakeServiceClient GetParentServiceClient(this DataLakeFileSystemClient client)
            {
                return client.GetParentServiceClientCore();
            }
        }
    }
}<|MERGE_RESOLUTION|>--- conflicted
+++ resolved
@@ -227,15 +227,8 @@
                 pipeline: options.Build(conn.Credentials),
                 sharedKeyCredential: sharedKeyCredential,
                 clientDiagnostics: new StorageClientDiagnostics(options),
-<<<<<<< HEAD
-                version: options.Version,
-                customerProvidedKey: options.CustomerProvidedKey,
-                uploadTransferValidationOptions: options.UploadTransferValidationOptions,
-                downloadTransferValidationOptions: options.DownloadTransferValidationOptions);
-=======
                 clientOptions: options,
                 customerProvidedKey: options.CustomerProvidedKey);
->>>>>>> c460043e
 
             _containerClient = BlobContainerClientInternals.Create(
                 _blobUri,
@@ -405,12 +398,6 @@
                 pipeline: options.Build(authentication),
                 sharedKeyCredential: storageSharedKeyCredential,
                 clientDiagnostics: new StorageClientDiagnostics(options),
-<<<<<<< HEAD
-                version: options.Version,
-                customerProvidedKey: options.CustomerProvidedKey,
-                uploadTransferValidationOptions: options.UploadTransferValidationOptions,
-                downloadTransferValidationOptions: options.DownloadTransferValidationOptions);
-=======
                 clientOptions: options,
                 customerProvidedKey: options.CustomerProvidedKey);
 
@@ -463,7 +450,6 @@
                 clientDiagnostics: new StorageClientDiagnostics(options),
                 clientOptions: options,
                 customerProvidedKey: options.CustomerProvidedKey);
->>>>>>> c460043e
 
             _containerClient = BlobContainerClientInternals.Create(
                 _blobUri,
