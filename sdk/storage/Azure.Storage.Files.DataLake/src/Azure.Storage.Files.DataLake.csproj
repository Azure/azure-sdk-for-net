<Project Sdk="Microsoft.NET.Sdk">
  <PropertyGroup>
    <TargetFrameworks>$(RequiredTargetFrameworks)</TargetFrameworks>
  </PropertyGroup>
  <PropertyGroup>
    <AssemblyTitle>Microsoft Azure.Storage.Files.DataLake client library</AssemblyTitle>
<<<<<<< HEAD
    <Version>12.2.0</Version>
=======
    <Version>12.3.0-preview.1</Version>
>>>>>>> 29435ea0
    <DefineConstants>DataLakeSDK;$(DefineConstants)</DefineConstants>
    <PackageTags>Microsoft Azure Storage Files;Microsoft;Azure;File;Files;Data Lake;Storage;StorageScalable;$(PackageCommonTags)</PackageTags>
    <Description>
      This client library enables working with the Microsoft Azure Storage File service for storing binary and text data.
      For this release see notes - https://github.com/Azure/azure-sdk-for-net/blob/master/sdk/storage/Azure.Storage.Files.DataLake/README.md and https://github.com/Azure/azure-sdk-for-net/blob/master/sdk/storage/Azure.Storage.Files.DataLake/CHANGELOG.md
      in addition to the breaking changes https://github.com/Azure/azure-sdk-for-net/blob/master/sdk/storage/Azure.Storage.Files.DataLake/BreakingChanges.txt
      Microsoft Azure Storage quickstarts and tutorials - https://docs.microsoft.com/en-us/azure/storage/blobs/data-lake-storage-introduction
      Microsoft Azure Storage REST API Reference - https://docs.microsoft.com/en-us/rest/api/storageservices/
      REST API Reference for Data Lake - https://docs.microsoft.com/en-us/rest/api/storageservices/datalakestoragegen2/filesystem
    </Description>
    <GenerateAPIListing>true</GenerateAPIListing>
    <EnableApiCompat>false</EnableApiCompat>
  </PropertyGroup>
  <ItemGroup>
    <PackageReference Include="System.Text.Json" />
  </ItemGroup>
  <ItemGroup>
    <ProjectReference Include="$(MSBuildThisFileDirectory)..\..\Azure.Storage.Common\src\Azure.Storage.Common.csproj" />
    <ProjectReference Include="..\..\Azure.Storage.Blobs\src\Azure.Storage.Blobs.csproj" />
  </ItemGroup>
  <ItemGroup>
    <Compile Include="$(AzureCoreSharedSources)AzureResourceProviderNamespaceAttribute.cs" Link="Shared\Core\%(RecursiveDir)\%(Filename)%(Extension)" />
    <Compile Include="$(AzureCoreSharedSources)ClientDiagnostics.cs" Link="Shared\Core\%(RecursiveDir)\%(Filename)%(Extension)" />
    <Compile Include="$(AzureCoreSharedSources)DiagnosticScope.cs" Link="Shared\Core\%(RecursiveDir)\%(Filename)%(Extension)" />
    <Compile Include="$(AzureCoreSharedSources)ForwardsClientCallsAttribute.cs" Link="Shared\Core\%(RecursiveDir)\%(Filename)%(Extension)" />
    <Compile Include="$(AzureCoreSharedSources)NoBodyResponse{T}.cs" Link="Shared\Core\%(RecursiveDir)\%(Filename)%(Extension)" />
    <Compile Include="$(AzureCoreSharedSources)ContentTypeUtilities.cs" Link="Shared\Core\%(RecursiveDir)\%(Filename)%(Extension)" />
    <Compile Include="$(AzureCoreSharedSources)HttpMessageSanitizer.cs" Link="Shared\Core\%(RecursiveDir)\%(Filename)%(Extension)" />
    <Compile Include="$(AzureCoreSharedSources)DiagnosticScopeFactory.cs" Link="Shared\Core\%(RecursiveDir)\%(Filename)%(Extension)" />
    <Compile Include="$(AzureCoreSharedSources)TaskExtensions.cs" Link="Shared\Core\%(RecursiveDir)\%(Filename)%(Extension)" />
  </ItemGroup>
  <ItemGroup>
    <Compile Include="..\..\Azure.Storage.Blobs\src\Sas\SasQueryParametersExtensions.cs" Link="Shared\Sas\KeySasQueryParametersExtensions.cs" />
    <Compile Include="$(AzureStorageSharedSources)AggregatingProgressIncrementer.cs" Link="Shared\%(RecursiveDir)\%(Filename)%(Extension)" />
    <Compile Include="$(AzureStorageSharedSources)Constants.cs" Link="Shared\%(RecursiveDir)\%(Filename)%(Extension)" />
    <Compile Include="$(AzureStorageSharedSources)ChunkedStream.cs" Link="Shared\%(RecursiveDir)\%(Filename)%(Extension)" />
    <Compile Include="$(AzureStorageSharedSources)Errors.cs" Link="Shared\%(RecursiveDir)\%(Filename)%(Extension)" />
    <Compile Include="$(AzureStorageSharedSources)Errors.Clients.cs" Link="Shared\%(RecursiveDir)\%(Filename)%(Extension)" />
    <Compile Include="$(AzureStorageSharedSources)GeoRedundantReadPolicy.cs" Link="Shared\%(RecursiveDir)\%(Filename)%(Extension)" />
    <Compile Include="$(AzureStorageSharedSources)LoggingExtensions.cs" Link="Shared\%(RecursiveDir)\%(Filename)%(Extension)" />
    <Compile Include="$(AzureStorageSharedSources)NonDisposingStream.cs" Link="Shared\%(RecursiveDir)\%(Filename)%(Extension)" />
    <Compile Include="$(AzureStorageSharedSources)PartitionedUploadExtensions.cs" Link="Shared\%(RecursiveDir)\%(Filename)%(Extension)" />
    <Compile Include="$(AzureStorageSharedSources)ProgressIncrementingStream.cs" Link="Shared\%(RecursiveDir)\%(Filename)%(Extension)" />
    <Compile Include="$(AzureStorageSharedSources)SasExtensions.cs" Link="Shared\%(RecursiveDir)\%(Filename)%(Extension)" />
    <Compile Include="$(AzureStorageSharedSources)SasQueryParametersInternals.cs" Link="Shared\%(RecursiveDir)\%(Filename)%(Extension)" />
    <Compile Include="$(AzureStorageSharedSources)SharedAccessSignatureCredentials.cs" Link="Shared\%(RecursiveDir)\%(Filename)%(Extension)" />
    <Compile Include="$(AzureStorageSharedSources)StorageClientOptions.cs" Link="Shared\%(RecursiveDir)\%(Filename)%(Extension)" />
    <Compile Include="$(AzureStorageSharedSources)StorageConnectionString.cs" Link="Shared\%(RecursiveDir)\%(Filename)%(Extension)" />
    <Compile Include="$(AzureStorageSharedSources)StorageCollectionEnumerator.cs" Link="Shared\%(RecursiveDir)\%(Filename)%(Extension)" />
    <Compile Include="$(AzureStorageSharedSources)StorageExceptionExtensions.cs" Link="Shared\%(RecursiveDir)\%(Filename)%(Extension)" />
    <Compile Include="$(AzureStorageSharedSources)StorageProgressExtensions.cs" Link="Shared\%(RecursiveDir)\%(Filename)%(Extension)" />
    <Compile Include="$(AzureStorageSharedSources)StorageRequestValidationPipelinePolicy.cs" Link="Shared\%(RecursiveDir)\%(Filename)%(Extension)" />
    <Compile Include="$(AzureStorageSharedSources)StorageSharedKeyCredentialInternals.cs" Link="Shared\%(RecursiveDir)\%(Filename)%(Extension)" />
    <Compile Include="$(AzureStorageSharedSources)StorageSharedKeyPipelinePolicy.cs" Link="Shared\%(RecursiveDir)\%(Filename)%(Extension)" />
    <Compile Include="$(AzureStorageSharedSources)StorageResponseClassifier.cs" Link="Shared\%(RecursiveDir)\%(Filename)%(Extension)" />
    <Compile Include="$(AzureStorageSharedSources)StorageVersionExtensions.cs" Link="Shared\%(RecursiveDir)\%(Filename)%(Extension)" />
    <Compile Include="$(AzureStorageSharedSources)UriExtensions.cs" Link="Shared\%(RecursiveDir)\%(Filename)%(Extension)" />
    <Compile Include="$(AzureStorageSharedSources)UriQueryParamsCollection.cs" Link="Shared\%(RecursiveDir)\%(Filename)%(Extension)" />
    <Compile Include="$(AzureStorageSharedSources)UserDelegationKeyProperties.cs" Link="Shared\%(RecursiveDir)\%(Filename)%(Extension)" />
  </ItemGroup>
</Project><|MERGE_RESOLUTION|>--- conflicted
+++ resolved
@@ -4,11 +4,7 @@
   </PropertyGroup>
   <PropertyGroup>
     <AssemblyTitle>Microsoft Azure.Storage.Files.DataLake client library</AssemblyTitle>
-<<<<<<< HEAD
-    <Version>12.2.0</Version>
-=======
     <Version>12.3.0-preview.1</Version>
->>>>>>> 29435ea0
     <DefineConstants>DataLakeSDK;$(DefineConstants)</DefineConstants>
     <PackageTags>Microsoft Azure Storage Files;Microsoft;Azure;File;Files;Data Lake;Storage;StorageScalable;$(PackageCommonTags)</PackageTags>
     <Description>
