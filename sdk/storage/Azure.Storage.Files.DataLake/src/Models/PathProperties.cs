--- conflicted
+++ resolved
@@ -172,14 +172,11 @@
         public DateTimeOffset AccessTierChangedOn { get; internal set; }
 
         /// <summary>
-<<<<<<< HEAD
-=======
         /// The time the path will be deleted.
         /// </summary>
         public DateTimeOffset ExpiresOn { get; internal set; }
 
         /// <summary>
->>>>>>> 8d420312
         /// If this path represents a directory.
         /// </summary>
         public bool IsDirectory
