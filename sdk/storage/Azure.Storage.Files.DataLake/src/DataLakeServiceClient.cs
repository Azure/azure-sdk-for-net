--- conflicted
+++ resolved
@@ -761,7 +761,6 @@
         }
         #endregion Delete File System
 
-<<<<<<< HEAD
         #region Get Service Properties
         /// <summary>
         /// The <see cref="GetProperties"/> operation gets the properties
@@ -950,7 +949,7 @@
             }
         }
         #endregion Set Service Properties
-=======
+
         #region GenerateSas
         /// <summary>
         /// The <see cref="GenerateAccountSasUri(AccountSasPermissions, DateTimeOffset, AccountSasResourceTypes)"/>
@@ -1032,6 +1031,5 @@
             return sasUri.ToUri();
         }
         #endregion
->>>>>>> bf92b0b6
     }
 }