--- conflicted
+++ resolved
@@ -160,15 +160,8 @@
                 pipeline: options.Build(authPolicy),
                 sharedKeyCredential: sharedKeyCredential,
                 clientDiagnostics: new StorageClientDiagnostics(options),
-<<<<<<< HEAD
-                version: options.Version,
-                customerProvidedKey: options.CustomerProvidedKey,
-                uploadTransferValidationOptions: options.UploadTransferValidationOptions,
-                downloadTransferValidationOptions: options.DownloadTransferValidationOptions);
-=======
                 clientOptions: options,
                 customerProvidedKey: options.CustomerProvidedKey);
->>>>>>> c460043e
 
             _uri = conn.BlobEndpoint;
             _blobUri = new DataLakeUriBuilder(_uri).ToBlobUri();
@@ -419,12 +412,6 @@
                 pipeline: options.Build(authentication),
                 sharedKeyCredential: storageSharedKeyCredential,
                 clientDiagnostics: clientDiagnostics ?? new StorageClientDiagnostics(options),
-<<<<<<< HEAD
-                version: options.Version,
-                customerProvidedKey: options.CustomerProvidedKey,
-                uploadTransferValidationOptions: options.UploadTransferValidationOptions,
-                downloadTransferValidationOptions: options.DownloadTransferValidationOptions);
-=======
                 clientOptions: options,
                 customerProvidedKey: options.CustomerProvidedKey);
 
@@ -476,7 +463,6 @@
                 clientDiagnostics: clientDiagnostics ?? new StorageClientDiagnostics(options),
                 clientOptions: options,
                 customerProvidedKey: options.CustomerProvidedKey);
->>>>>>> c460043e
 
             _blobServiceClient = BlobServiceClientInternals.Create(
                 _blobUri,
