﻿// Copyright (c) Microsoft Corporation. All rights reserved.
// Licensed under the MIT License.

using System;
using System.Collections.Generic;
using System.Threading;
using System.Threading.Tasks;
using Azure.Core;
using Azure.Core.Pipeline;
using Azure.Storage.Blobs.Specialized;
using Azure.Storage.Files.DataLake.Models;
using Azure.Storage.Sas;
using Metadata = System.Collections.Generic.IDictionary<string, string>;

namespace Azure.Storage.Files.DataLake
{
    /// <summary>
    /// A DirectoryClient represents a URI to the Azure DataLake service allowing you to manipulate a directory.
    /// </summary>
    public class DataLakeDirectoryClient : DataLakePathClient
    {
        #region ctors
        /// <summary>
        /// Initializes a new instance of the <see cref="DataLakeDirectoryClient"/>
        /// class for mocking.
        /// </summary>
        protected DataLakeDirectoryClient()
        {
        }

        /// <summary>
        /// Initializes a new instance of the <see cref="DataLakeDirectoryClient"/>
        /// class.
        /// </summary>
        /// <param name="directoryUri">
        /// A <see cref="Uri"/> referencing the directory that includes the
        /// name of the account, the name of the file system, and the path of the
        /// directory.
        /// </param>
        public DataLakeDirectoryClient(Uri directoryUri)
            : this(directoryUri, (HttpPipelinePolicy)null, null, null)
        {
        }

        /// <summary>
        /// Initializes a new instance of the <see cref="DataLakeDirectoryClient"/>
        /// class.
        /// </summary>
        /// <param name="directoryUri">
        /// A <see cref="Uri"/> referencing the directory that includes the
        /// name of the account, the name of the file system, and the path of the
        /// directory.
        /// </param>
        /// <param name="options">
        /// Optional <see cref="DataLakeClientOptions"/> that define the transport
        /// pipeline policies for authentication, retries, etc., that are
        /// applied to every request.
        /// </param>
        public DataLakeDirectoryClient(Uri directoryUri, DataLakeClientOptions options)
            : this(directoryUri, (HttpPipelinePolicy)null, options, null)
        {
        }

        /// <summary>
        /// Initializes a new instance of the <see cref="DataLakeDirectoryClient"/>
        /// class.
        /// </summary>
        /// <param name="directoryUri">
        /// A <see cref="Uri"/> referencing the directory that includes the
        /// name of the account, the name of the file system, and the path of the
        /// directory.
        /// </param>
        /// <param name="credential">
        /// The shared key credential used to sign requests.
        /// </param>
        public DataLakeDirectoryClient(Uri directoryUri, StorageSharedKeyCredential credential)
            : this(directoryUri, credential.AsPolicy(), null, credential)
        {
        }

        /// <summary>
        /// Initializes a new instance of the <see cref="DataLakeDirectoryClient"/>
        /// class.
        /// </summary>
        /// <param name="directoryUri">
        /// A <see cref="Uri"/> referencing the directory that includes the
        /// name of the account, the name of the file system, and the path of the
        /// directory.
        /// </param>
        /// <param name="credential">
        /// The shared key credential used to sign requests.
        /// </param>
        /// <param name="options">
        /// Optional client options that define the transport pipeline
        /// policies for authentication, retries, etc., that are applied to
        /// every request.
        /// </param>
        public DataLakeDirectoryClient(Uri directoryUri, StorageSharedKeyCredential credential, DataLakeClientOptions options)
            : this(directoryUri, credential.AsPolicy(), options, credential)
        {
        }

        /// <summary>
        /// Initializes a new instance of the <see cref="DataLakeDirectoryClient"/>
        /// class.
        /// </summary>
        /// <param name="directoryUri">
        /// A <see cref="Uri"/> referencing the directory that includes the
        /// name of the account, the name of the file system, and the path of the
        /// directory.
        /// </param>
        /// <param name="credential">
        /// The token credential used to sign requests.
        /// </param>
        public DataLakeDirectoryClient(Uri directoryUri, TokenCredential credential)
            : this(directoryUri, credential.AsPolicy(), null, null)
        {
            Errors.VerifyHttpsTokenAuth(directoryUri);
        }

        /// <summary>
        /// Initializes a new instance of the <see cref="DataLakeDirectoryClient"/>
        /// class.
        /// </summary>
        /// <param name="directoryUri">
        /// A <see cref="Uri"/> referencing the directory that includes the
        /// name of the account, the name of the file system, and the path of the
        /// directory.
        /// </param>
        /// <param name="credential">
        /// The token credential used to sign requests.
        /// </param>
        /// <param name="options">
        /// Optional client options that define the transport pipeline
        /// policies for authentication, retries, etc., that are applied to
        /// every request.
        /// </param>
        public DataLakeDirectoryClient(Uri directoryUri, TokenCredential credential, DataLakeClientOptions options)
            : this(directoryUri, credential.AsPolicy(), options, null)
        {
            Errors.VerifyHttpsTokenAuth(directoryUri);
        }

        /// <summary>
        /// Initializes a new instance of the <see cref="DataLakeDirectoryClient"/>
        /// class.
        /// </summary>
        /// <param name="directoryUri">
        /// A <see cref="Uri"/> referencing the directory that includes the
        /// name of the account, the name of the file system, and the path of the
        /// directory.
        /// </param>
        /// <param name="authentication">
        /// An optional authentication policy used to sign requests.
        /// </param>
        /// <param name="options">
        /// Optional client options that define the transport pipeline
        /// policies for authentication, retries, etc., that are applied to
        /// every request.
        /// </param>
        /// <param name="storageSharedKeyCredential">
        /// The shared key credential used to sign requests.
        /// </param>
        internal DataLakeDirectoryClient
            (Uri directoryUri,
            HttpPipelinePolicy authentication,
            DataLakeClientOptions options,
            StorageSharedKeyCredential storageSharedKeyCredential)
            : base(directoryUri, authentication, options, storageSharedKeyCredential)
        {
        }

        /// <summary>
        /// Initializes a new instance of the <see cref="DataLakeDirectoryClient"/>
        /// class.
        /// </summary>
        /// <param name="directoryUri">
        /// A <see cref="Uri"/> referencing the directory that includes the
        /// name of the account, the name of the file system, and the path of the
        /// directory.
        /// </param>
        /// <param name="pipeline">
        /// The transport pipeline used to send every request.
        /// </param>
        /// <param name="version">
        /// The version of the service to use when sending requests.
        /// </param>
        /// <param name="clientDiagnostics">
        /// The <see cref="ClientDiagnostics"/> instance used to create
        /// diagnostic scopes every request.
        /// </param>
        internal DataLakeDirectoryClient(
            Uri directoryUri,
            HttpPipeline pipeline,
            DataLakeClientOptions.ServiceVersion version,
            ClientDiagnostics clientDiagnostics)
            : base(
                  directoryUri,
                  pipeline,
                  version,
                  clientDiagnostics)
        {
        }

        internal DataLakeDirectoryClient(
            Uri fileSystemUri,
            string directoryPath,
            HttpPipeline pipeline,
            DataLakeClientOptions.ServiceVersion version,
            ClientDiagnostics clientDiagnostics)
            : base(
                  fileSystemUri,
                  directoryPath,
                  pipeline,
                  version,
                  clientDiagnostics)
        {
        }
        #endregion ctors

        /// <summary>
        /// Creates a new <see cref="DataLakeFileClient"/> object by appending
        /// <paramref name="fileName"/> to the end of <see cref="Uri"/>.  The
        /// new <see cref="DataLakeFileClient"/> uses the same request policy
        /// pipeline as the <see cref="DataLakeDirectoryClient"/>.
        /// </summary>
        /// <param name="fileName">The name of the file.</param>
        /// <returns>A new <see cref="DataLakeFileClient"/> instance.</returns>
        public virtual DataLakeFileClient GetFileClient(string fileName)
            => new DataLakeFileClient(
                Uri,
                $"{Path}/{fileName}",
                Pipeline,
                Version,
                ClientDiagnostics);

        /// <summary>
        /// Creates a new <see cref="DataLakeDirectoryClient"/> object by appending
        /// <paramref name="subdirectoryName"/> to the end of <see cref="Uri"/>.
        /// The new <see cref="DataLakeDirectoryClient"/> uses the same request policy
        /// pipeline as the <see cref="DataLakeDirectoryClient"/>.
        /// </summary>
        /// <param name="subdirectoryName">The name of the subdirectory.</param>
        /// <returns>A new <see cref="DataLakeDirectoryClient"/> instance.</returns>
        public virtual DataLakeDirectoryClient GetSubDirectoryClient(string subdirectoryName)
            => new DataLakeDirectoryClient(
                Uri,
                $"{Path}/{subdirectoryName}",
                Pipeline,
                Version,
                ClientDiagnostics);

        #region Create
        /// <summary>
        /// The <see cref="Create"/> operation creates a directory.
        /// If the directory already exists, it will be overwritten.  If you don't intent to overwrite
        /// an existing directory, consider using the <see cref="CreateIfNotExists"/> API.
        ///
        /// For more information, see https://docs.microsoft.com/en-us/rest/api/storageservices/datalakestoragegen2/path/create.
        /// </summary>
        /// <param name="httpHeaders">
        /// Optional standard HTTP header properties that can be set for the
        /// new file or directory..
        /// </param>
        /// <param name="metadata">
        /// Optional custom metadata to set for this file or directory.
        /// </param>
        /// <param name="permissions">
        /// Optional and only valid if Hierarchical Namespace is enabled for the account. Sets POSIX access
        /// permissions for the file owner, the file owning group, and others. Each class may be granted read,
        /// write, or execute permission. The sticky bit is also supported. Both symbolic (rwxrw-rw-) and 4-digit
        /// octal notation (e.g. 0766) are supported.
        /// </param>
        /// <param name="umask">
        /// Optional and only valid if Hierarchical Namespace is enabled for the account.
        /// When creating a file or directory and the parent folder does not have a default ACL,
        /// the umask restricts the permissions of the file or directory to be created. The resulting
        /// permission is given by p bitwise-and ^u, where p is the permission and u is the umask. For example,
        /// if p is 0777 and u is 0057, then the resulting permission is 0720. The default permission is
        /// 0777 for a directory and 0666 for a file. The default umask is 0027. The umask must be specified
        /// in 4-digit octal notation (e.g. 0766).
        /// </param>
        /// <param name="conditions">
        /// Optional <see cref="DataLakeRequestConditions"/> to add
        /// conditions on the creation of this file or directory.
        /// </param>
        /// <param name="cancellationToken">
        /// Optional <see cref="CancellationToken"/> to propagate
        /// notifications that the operation should be cancelled.
        /// </param>
        /// <returns>
        /// A <see cref="Response{PathInfo}"/> describing the
        /// newly created directory.
        /// </returns>
        /// <remarks>
        /// A <see cref="RequestFailedException"/> will be thrown if
        /// a failure occurs.
        /// </remarks>
        public virtual Response<PathInfo> Create(
            PathHttpHeaders httpHeaders = default,
            Metadata metadata = default,
            string permissions = default,
            string umask = default,
            DataLakeRequestConditions conditions = default,
            CancellationToken cancellationToken = default)
        {
            DiagnosticScope scope = ClientDiagnostics.CreateScope($"{nameof(DataLakeDirectoryClient)}.{nameof(Create)}");

            try
            {
                scope.Start();

                return base.Create(
                    PathResourceType.Directory,
                    httpHeaders,
                    metadata,
                    permissions,
                    umask,
                    conditions,
                    cancellationToken);
            }
            catch (Exception ex)
            {
                scope.Failed(ex);
                throw;
            }
            finally
            {
                scope.Dispose();
            }
        }

        /// <summary>
        /// The <see cref="Create"/> operation creates a directory.
        /// If the directory already exists, it will be overwritten.  If you don't intent to overwrite
        /// an existing directory, consider using the <see cref="DataLakeDirectoryClient.CreateIfNotExistsAsync"/> API.
        ///
        /// For more information, see https://docs.microsoft.com/en-us/rest/api/storageservices/datalakestoragegen2/path/create.
        /// </summary>
        /// <param name="httpHeaders">
        /// Optional standard HTTP header properties that can be set for the
        /// new file or directory..
        /// </param>
        /// <param name="metadata">
        /// Optional custom metadata to set for this file or directory.
        /// </param>
        /// <param name="permissions">
        /// Optional and only valid if Hierarchical Namespace is enabled for the account. Sets POSIX access
        /// permissions for the file owner, the file owning group, and others. Each class may be granted read,
        /// write, or execute permission. The sticky bit is also supported. Both symbolic (rwxrw-rw-) and 4-digit
        /// octal notation (e.g. 0766) are supported.
        /// </param>
        /// <param name="umask">
        /// Optional and only valid if Hierarchical Namespace is enabled for the account.
        /// When creating a file or directory and the parent folder does not have a default ACL,
        /// the umask restricts the permissions of the file or directory to be created. The resulting
        /// permission is given by p bitwise-and ^u, where p is the permission and u is the umask. For example,
        /// if p is 0777 and u is 0057, then the resulting permission is 0720. The default permission is
        /// 0777 for a directory and 0666 for a file. The default umask is 0027. The umask must be specified
        /// in 4-digit octal notation (e.g. 0766).
        /// </param>
        /// <param name="conditions">
        /// Optional <see cref="DataLakeRequestConditions"/> to add
        /// conditions on the creation of this file or directory.
        /// </param>
        /// <param name="cancellationToken">
        /// Optional <see cref="CancellationToken"/> to propagate
        /// notifications that the operation should be cancelled.
        /// </param>
        /// <returns>
        /// A <see cref="Response{PathInfo}"/> describing the
        /// newly created directory.
        /// </returns>
        /// <remarks>
        /// A <see cref="RequestFailedException"/> will be thrown if
        /// a failure occurs.
        /// </remarks>
        public virtual async Task<Response<PathInfo>> CreateAsync(
            PathHttpHeaders httpHeaders = default,
            Metadata metadata = default,
            string permissions = default,
            string umask = default,
            DataLakeRequestConditions conditions = default,
            CancellationToken cancellationToken = default)
        {
            DiagnosticScope scope = ClientDiagnostics.CreateScope($"{nameof(DataLakeDirectoryClient)}.{nameof(Create)}");

            try
            {
                scope.Start();

                return await base.CreateAsync(
                    PathResourceType.Directory,
                    httpHeaders,
                    metadata,
                    permissions,
                    umask,
                    conditions,
                    cancellationToken)
                    .ConfigureAwait(false);
            }
            catch (Exception ex)
            {
                scope.Failed(ex);
                throw;
            }
            finally
            {
                scope.Dispose();
            }
        }
        #endregion Create

        #region Create If Not Exists
        /// <summary>
        /// The <see cref="Create"/> operation creates a file or directory.
        ///
        /// For more information, see https://docs.microsoft.com/en-us/rest/api/storageservices/datalakestoragegen2/path/create.
        /// </summary>
        /// <param name="httpHeaders">
        /// Optional standard HTTP header properties that can be set for the
        /// new file or directory..
        /// </param>
        /// <param name="metadata">
        /// Optional custom metadata to set for this file or directory..
        /// </param>
        /// <param name="permissions">
        /// Optional and only valid if Hierarchical Namespace is enabled for the account. Sets POSIX access
        /// permissions for the file owner, the file owning group, and others. Each class may be granted read,
        /// write, or execute permission. The sticky bit is also supported. Both symbolic (rwxrw-rw-) and 4-digit
        /// octal notation (e.g. 0766) are supported.
        /// </param>
        /// <param name="umask">
        /// Optional and only valid if Hierarchical Namespace is enabled for the account.
        /// When creating a file or directory and the parent folder does not have a default ACL,
        /// the umask restricts the permissions of the file or directory to be created. The resulting
        /// permission is given by p bitwise-and ^u, where p is the permission and u is the umask. For example,
        /// if p is 0777 and u is 0057, then the resulting permission is 0720. The default permission is
        /// 0777 for a directory and 0666 for a file. The default umask is 0027. The umask must be specified
        /// in 4-digit octal notation (e.g. 0766).
        /// </param>
        /// <param name="cancellationToken">
        /// Optional <see cref="CancellationToken"/> to propagate
        /// notifications that the operation should be cancelled.
        /// </param>
        /// <returns>
        /// A <see cref="Response{PathInfo}"/> describing the
        /// newly created directory.
        /// </returns>
        /// <remarks>
        /// A <see cref="RequestFailedException"/> will be thrown if
        /// a failure occurs.
        /// </remarks>
        public virtual Response<PathInfo> CreateIfNotExists(
            PathHttpHeaders httpHeaders = default,
            Metadata metadata = default,
            string permissions = default,
            string umask = default,
            CancellationToken cancellationToken = default)
        {
            DiagnosticScope scope = ClientDiagnostics.CreateScope($"{nameof(DataLakeDirectoryClient)}.{nameof(CreateIfNotExists)}");
            try
            {
                scope.Start();

                return base.CreateIfNotExists(
                    PathResourceType.Directory,
                    httpHeaders,
                    metadata,
                    permissions,
                    umask,
                    cancellationToken);
            }
            catch (Exception ex)
            {
                scope.Failed(ex);
                throw;
            }
            finally
            {
                scope.Dispose();
            }
        }

        /// <summary>
        /// The <see cref="Create"/> operation creates a file or directory.
        ///
        /// For more information, see https://docs.microsoft.com/en-us/rest/api/storageservices/datalakestoragegen2/path/create.
        /// </summary>
        /// <param name="httpHeaders">
        /// Optional standard HTTP header properties that can be set for the
        /// new file or directory..
        /// </param>
        /// <param name="metadata">
        /// Optional custom metadata to set for this file or directory..
        /// </param>
        /// <param name="permissions">
        /// Optional and only valid if Hierarchical Namespace is enabled for the account. Sets POSIX access
        /// permissions for the file owner, the file owning group, and others. Each class may be granted read,
        /// write, or execute permission. The sticky bit is also supported. Both symbolic (rwxrw-rw-) and 4-digit
        /// octal notation (e.g. 0766) are supported.
        /// </param>
        /// <param name="umask">
        /// Optional and only valid if Hierarchical Namespace is enabled for the account.
        /// When creating a file or directory and the parent folder does not have a default ACL,
        /// the umask restricts the permissions of the file or directory to be created. The resulting
        /// permission is given by p bitwise-and ^u, where p is the permission and u is the umask. For example,
        /// if p is 0777 and u is 0057, then the resulting permission is 0720. The default permission is
        /// 0777 for a directory and 0666 for a file. The default umask is 0027. The umask must be specified
        /// in 4-digit octal notation (e.g. 0766).
        /// </param>
        /// <param name="cancellationToken">
        /// Optional <see cref="CancellationToken"/> to propagate
        /// notifications that the operation should be cancelled.
        /// </param>
        /// <returns>
        /// A <see cref="Response{PathInfo}"/> describing the
        /// newly created directory.
        /// </returns>
        /// <remarks>
        /// A <see cref="RequestFailedException"/> will be thrown if
        /// a failure occurs.
        /// </remarks>
        public virtual async Task<Response<PathInfo>> CreateIfNotExistsAsync(
            PathHttpHeaders httpHeaders = default,
            Metadata metadata = default,
            string permissions = default,
            string umask = default,
            CancellationToken cancellationToken = default)
        {
            DiagnosticScope scope = ClientDiagnostics.CreateScope($"{nameof(DataLakeDirectoryClient)}.{nameof(CreateIfNotExists)}");
            try
            {
                scope.Start();

                return await base.CreateIfNotExistsAsync(
                    PathResourceType.Directory,
                    httpHeaders,
                    metadata,
                    permissions,
                    umask,
                    cancellationToken)
                    .ConfigureAwait(false);
            }
            catch (Exception ex)
            {
                scope.Failed(ex);
                throw;
            }
            finally
            {
                scope.Dispose();
            }
        }
        #endregion Create If Not Exists

        #region Delete
        /// <summary>
        /// The <see cref="Delete"/> operation marks the specified path
        /// deletion. The path is later deleted during
        /// garbage collection.
        ///
        /// For more information, see
        /// <see href="https://docs.microsoft.com/en-us/rest/api/storageservices/datalakestoragegen2/path/delete">
        /// Delete Path</see>.
        /// </summary>
        /// <param name="conditions">
        /// Optional <see cref="DataLakeRequestConditions"/> to add conditions on
        /// deleting this path.
        /// </param>
        /// <param name="cancellationToken">
        /// Optional <see cref="CancellationToken"/> to propagate
        /// notifications that the operation should be cancelled.
        /// </param>
        /// <returns>
        /// A <see cref="Response"/> on successfully deleting.
        /// </returns>
        /// <remarks>
        /// A <see cref="RequestFailedException"/> will be thrown if
        /// a failure occurs.
        /// </remarks>
        public virtual Response Delete(
            DataLakeRequestConditions conditions = default,
            CancellationToken cancellationToken = default)
        {
            DiagnosticScope scope = ClientDiagnostics.CreateScope($"{nameof(DataLakeDirectoryClient)}.{nameof(Delete)}");

            try
            {
                scope.Start();

                return base.Delete(
                    recursive: true,
                    conditions,
                    cancellationToken);
            }
            catch (Exception ex)
            {
                scope.Failed(ex);
                throw;
            }
            finally
            {
                scope.Dispose();
            }
        }

        /// <summary>
        /// The <see cref="DeleteAsync"/> operation marks the specified path
        /// deletion. The path is later deleted during
        /// garbage collection.
        ///
        /// For more information, see
        /// <see href="https://docs.microsoft.com/en-us/rest/api/storageservices/datalakestoragegen2/path/delete">
        /// Delete Path</see>.
        /// </summary>
        /// <param name="conditions">
        /// Optional <see cref="DataLakeRequestConditions"/> to add conditions on
        /// deleting this path.
        /// </param>
        /// <param name="cancellationToken">
        /// Optional <see cref="CancellationToken"/> to propagate
        /// notifications that the operation should be cancelled.
        /// </param>
        /// <returns>
        /// A <see cref="Response"/> on successfully deleting.
        /// </returns>
        /// <remarks>
        /// A <see cref="RequestFailedException"/> will be thrown if
        /// a failure occurs.
        /// </remarks>
        public virtual async Task<Response> DeleteAsync(
            DataLakeRequestConditions conditions = default,
            CancellationToken cancellationToken = default)
        {
            DiagnosticScope scope = ClientDiagnostics.CreateScope($"{nameof(DataLakeDirectoryClient)}.{nameof(Delete)}");

            try
            {
                scope.Start();

                return await base.DeleteAsync(
                    recursive: true,
                    conditions,
                    cancellationToken)
                    .ConfigureAwait(false);
            }
            catch (Exception ex)
            {
                scope.Failed(ex);
                throw;
            }
            finally
            {
                scope.Dispose();
            }
        }
        #endregion Delete

        #region Delete If Exists
        /// <summary>
        /// The <see cref="DeleteIfExists"/> operation marks the specified directory
        /// for deletion, if the directory exists. The directory is later deleted during
        /// garbage collection.
        ///
        /// For more information, see
        /// <see href="https://docs.microsoft.com/en-us/rest/api/storageservices/datalakestoragegen2/path/delete">
        /// Delete Path</see>.
        /// </summary>
        /// <param name="conditions">
        /// Optional <see cref="DataLakeRequestConditions"/> to add conditions on
        /// deleting this path.
        /// </param>
        /// <param name="cancellationToken">
        /// Optional <see cref="CancellationToken"/> to propagate
        /// notifications that the operation should be cancelled.
        /// </param>
        /// <returns>
        /// A <see cref="Response"/> on successfully deleting.
        /// </returns>
        /// <remarks>
        /// A <see cref="RequestFailedException"/> will be thrown if
        /// a failure occurs.
        /// </remarks>
        public virtual Response<bool> DeleteIfExists(
            DataLakeRequestConditions conditions = default,
            CancellationToken cancellationToken = default)
        {
            DiagnosticScope scope = ClientDiagnostics.CreateScope($"{nameof(DataLakeDirectoryClient)}.{nameof(DeleteIfExists)}");

            try
            {
                scope.Start();

                return base.DeleteIfExists(
                    recursive: true,
                    conditions,
                    cancellationToken);
            }
            catch (Exception ex)
            {
                scope.Failed(ex);
                throw;
            }
            finally
            {
                scope.Dispose();
            }
        }

        /// <summary>
        /// The <see cref="DeleteIfExistsAsync"/> operation marks the specified directory
        /// for deletion, if the directory exists. The directory is later deleted during
        /// garbage collection.
        ///
        /// For more information, see
        /// <see href="https://docs.microsoft.com/en-us/rest/api/storageservices/datalakestoragegen2/path/delete">
        /// Delete Path</see>.
        /// </summary>
        /// <param name="conditions">
        /// Optional <see cref="DataLakeRequestConditions"/> to add conditions on
        /// deleting this path.
        /// </param>
        /// <param name="cancellationToken">
        /// Optional <see cref="CancellationToken"/> to propagate
        /// notifications that the operation should be cancelled.
        /// </param>
        /// <returns>
        /// A <see cref="Response"/> on successfully deleting.
        /// </returns>
        /// <remarks>
        /// A <see cref="RequestFailedException"/> will be thrown if
        /// a failure occurs.
        /// </remarks>
        public virtual async Task<Response<bool>> DeleteIfExistsAsync(
            DataLakeRequestConditions conditions = default,
            CancellationToken cancellationToken = default)
        {
            DiagnosticScope scope = ClientDiagnostics.CreateScope($"{nameof(DataLakeDirectoryClient)}.{nameof(DeleteIfExists)}");

            try
            {
                scope.Start();

                return await base.DeleteIfExistsAsync(
                    recursive: true,
                    conditions,
                    cancellationToken)
                    .ConfigureAwait(false);
            }
            catch (Exception ex)
            {
                scope.Failed(ex);
                throw;
            }
            finally
            {
                scope.Dispose();
            }
        }
        #endregion Delete If Exists

        #region Rename
        /// <summary>
        /// The <see cref="Rename"/> operation renames a Directory.
        ///
        /// For more information, see https://docs.microsoft.com/en-us/rest/api/storageservices/datalakestoragegen2/path/create.
        /// </summary>
        /// <param name="destinationPath">
        /// The destination path to rename the path to.
        /// </param>
        /// <param name="destinationFileSystem">
        /// Optional destination file system.  If null, path will be renamed within the
        /// current file system.
        /// </param>
        /// <param name="sourceConditions">
        /// Optional <see cref="DataLakeRequestConditions"/> to add
        /// conditions on the source on the creation of this file or directory.
        /// </param>
        /// <param name="destinationConditions">
        /// Optional <see cref="DataLakeRequestConditions"/> to add
        /// conditions on the creation of this file or directory.
        /// </param>
        /// <param name="cancellationToken">
        /// Optional <see cref="CancellationToken"/> to propagate
        /// notifications that the operation should be cancelled.
        /// </param>
        /// <returns>
        /// A <see cref="Response{DataLakeDirectoryClient}"/> for the
        /// newly created directory.
        /// </returns>
        /// <remarks>
        /// A <see cref="RequestFailedException"/> will be thrown if
        /// a failure occurs.
        /// </remarks>
        public new virtual Response<DataLakeDirectoryClient> Rename(
            string destinationPath,
            string destinationFileSystem = default,
            DataLakeRequestConditions sourceConditions = default,
            DataLakeRequestConditions destinationConditions = default,
            CancellationToken cancellationToken = default)
        {
            DiagnosticScope scope = ClientDiagnostics.CreateScope($"{nameof(DataLakeDirectoryClient)}.{nameof(Rename)}");

            try
            {
                scope.Start();

                Response<DataLakePathClient> response = base.Rename(
                    destinationFileSystem,
                    destinationPath,
                    sourceConditions,
                    destinationConditions,
                    cancellationToken);

                return Response.FromValue(
                    new DataLakeDirectoryClient(response.Value.DfsUri, response.Value.Pipeline, response.Value.Version, response.Value.ClientDiagnostics),
                    response.GetRawResponse());
            }
            catch (Exception ex)
            {
                scope.Failed(ex);
                throw;
            }
            finally
            {
                scope.Dispose();
            }
        }

        /// <summary>
        /// The <see cref="RenameAsync"/> operation renames a file or directory.
        ///
        /// For more information, see https://docs.microsoft.com/en-us/rest/api/storageservices/datalakestoragegen2/path/create.
        /// </summary>
        /// <param name="destinationPath">
        /// The destination path to rename the path to.
        /// </param>
        /// <param name="destinationFileSystem">
        /// Optional destination file system.  If null, path will be renamed within the
        /// current file system.
        /// </param>
        /// <param name="sourceConditions">
        /// Optional <see cref="DataLakeRequestConditions"/> to add
        /// conditions on the source on the creation of this file or directory.
        /// </param>
        /// <param name="destinationConditions">
        /// Optional <see cref="DataLakeRequestConditions"/> to add
        /// conditions on the creation of this file or directory.
        /// </param>
        /// <param name="cancellationToken">
        /// Optional <see cref="CancellationToken"/> to propagate
        /// notifications that the operation should be cancelled.
        /// </param>
        /// <returns>
        /// A <see cref="Response{DataLakeDirectoryClient}"/> for
        /// the newly created directory.
        /// </returns>
        /// <remarks>
        /// A <see cref="RequestFailedException"/> will be thrown if
        /// a failure occurs.
        /// </remarks>
        public new virtual async Task<Response<DataLakeDirectoryClient>> RenameAsync(
            string destinationPath,
            string destinationFileSystem = default,
            DataLakeRequestConditions sourceConditions = default,
            DataLakeRequestConditions destinationConditions = default,
            CancellationToken cancellationToken = default)
        {
            DiagnosticScope scope = ClientDiagnostics.CreateScope($"{nameof(DataLakeDirectoryClient)}.{nameof(Rename)}");

            try
            {
                scope.Start();

                Response<DataLakePathClient> response = await base.RenameAsync(
                    destinationFileSystem,
                    destinationPath,
                    sourceConditions,
                    destinationConditions,
                    cancellationToken)
                    .ConfigureAwait(false);

                return Response.FromValue(
                    new DataLakeDirectoryClient(response.Value.DfsUri, response.Value.Pipeline, response.Value.Version, response.Value.ClientDiagnostics),
                    response.GetRawResponse());
            }
            catch (Exception ex)
            {
                scope.Failed(ex);
                throw;
            }
            finally
            {
                scope.Dispose();
            }
        }
        #endregion Rename

        #region Get Access Control
        /// <summary>
        /// The <see cref="GetAccessControl"/> operation returns the
        /// access control data for a path.
        ///
        /// For more information, see
        /// <see href="https://docs.microsoft.com/en-us/rest/api/storageservices/datalakestoragegen2/path/getproperties">
        /// Get Properties</see>.
        /// </summary>
        /// <param name="userPrincipalName">
        /// Optional.Valid only when Hierarchical Namespace is enabled for the account.If "true",
        /// the user identity values returned in the x-ms-owner, x-ms-group, and x-ms-acl response
        /// headers will be transformed from Azure Active Directory Object IDs to User Principal Names.
        /// If "false", the values will be returned as Azure Active Directory Object IDs.The default
        /// value is false. Note that group and application Object IDs are not translated because they
        /// do not have unique friendly names.
        /// </param>
        /// <param name="conditions">
        /// Optional <see cref="DataLakeRequestConditions"/> to add
        /// conditions on getting the path's access control.
        /// </param>
        /// <param name="cancellationToken">
        /// Optional <see cref="CancellationToken"/> to propagate
        /// notifications that the operation should be cancelled.
        /// </param>
        /// <returns>
        /// A <see cref="Response{PathAccessControl}"/> describing the
        /// path's access control.
        /// </returns>
        /// <remarks>
        /// A <see cref="RequestFailedException"/> will be thrown if
        /// a failure occurs.
        /// </remarks>
        public override Response<PathAccessControl> GetAccessControl(
            bool? userPrincipalName = default,
            DataLakeRequestConditions conditions = default,
            CancellationToken cancellationToken = default)
        {
            DiagnosticScope scope = ClientDiagnostics.CreateScope($"{nameof(DataLakeDirectoryClient)}.{nameof(GetAccessControl)}");

            try
            {
                scope.Start();

                return base.GetAccessControl(
                    userPrincipalName,
                    conditions,
                    cancellationToken);
            }
            catch (Exception ex)
            {
                scope.Failed(ex);
                throw;
            }
            finally
            {
                scope.Dispose();
            }
        }

        /// <summary>
        /// The <see cref="GetAccessControlAsync"/> operation returns the
        /// access control data for a path.
        ///
        /// For more information, see
        /// <see href="https://docs.microsoft.com/en-us/rest/api/storageservices/datalakestoragegen2/path/getproperties">
        /// Get Properties</see>.
        /// </summary>
        /// <param name="userPrincipalName">
        /// Optional.Valid only when Hierarchical Namespace is enabled for the account.If "true",
        /// the user identity values returned in the x-ms-owner, x-ms-group, and x-ms-acl response
        /// headers will be transformed from Azure Active Directory Object IDs to User Principal Names.
        /// If "false", the values will be returned as Azure Active Directory Object IDs.The default
        /// value is false. Note that group and application Object IDs are not translated because they
        /// do not have unique friendly names.
        /// </param>
        /// <param name="conditions">
        /// Optional <see cref="DataLakeRequestConditions"/> to add
        /// conditions on getting the path's access control.
        /// </param>
        /// <param name="cancellationToken">
        /// Optional <see cref="CancellationToken"/> to propagate
        /// notifications that the operation should be cancelled.
        /// </param>
        /// <returns>
        /// A <see cref="Response{PathAccessControl}"/> describing the
        /// path's access control.
        /// </returns>
        /// <remarks>
        /// A <see cref="RequestFailedException"/> will be thrown if
        /// a failure occurs.
        /// </remarks>
        public override async Task<Response<PathAccessControl>> GetAccessControlAsync(
            bool? userPrincipalName = default,
            DataLakeRequestConditions conditions = default,
            CancellationToken cancellationToken = default)
        {
            DiagnosticScope scope = ClientDiagnostics.CreateScope($"{nameof(DataLakeDirectoryClient)}.{nameof(GetAccessControl)}");

            try
            {
                scope.Start();

                return await base.GetAccessControlAsync(
                    userPrincipalName,
                    conditions,
                    cancellationToken)
                    .ConfigureAwait(false);
            }
            catch (Exception ex)
            {
                scope.Failed(ex);
                throw;
            }
            finally
            {
                scope.Dispose();
            }
        }
        #endregion Get Access Control

        #region Set Access Control
        /// <summary>
        /// The <see cref="SetAccessControlList"/> operation sets the
        /// Access Control on a path
        ///
        /// For more information, see
        /// <see href="https://docs.microsoft.com/en-us/rest/api/storageservices/datalakestoragegen2/path/update">
        /// Update Path</see>.
        /// </summary>
        /// <param name="accessControlList">
        /// The POSIX access control list for the file or directory.
        /// </param>
        /// <param name="owner">
        /// The owner of the file or directory.
        /// </param>
        /// <param name="group">
        /// The owning group of the file or directory.
        /// </param>
        /// <param name="conditions">
        /// Optional <see cref="DataLakeRequestConditions"/> to add conditions on
        /// setting the the path's access control.
        /// </param>
        /// <param name="cancellationToken">
        /// Optional <see cref="CancellationToken"/> to propagate
        /// notifications that the operation should be cancelled.
        /// </param>
        /// <returns>
        /// A <see cref="Response{PathInfo}"/> describing the updated
        /// path.
        /// </returns>
        /// <remarks>
        /// A <see cref="RequestFailedException"/> will be thrown if
        /// a failure occurs.
        /// </remarks>
        public override Response<PathInfo> SetAccessControlList(
            IList<PathAccessControlItem> accessControlList,
            string owner = default,
            string group = default,
            DataLakeRequestConditions conditions = default,
            CancellationToken cancellationToken = default)
        {
            DiagnosticScope scope = ClientDiagnostics.CreateScope($"{nameof(DataLakeDirectoryClient)}.{nameof(SetAccessControlList)}");

            try
            {
                scope.Start();

                return base.SetAccessControlList(
                    accessControlList,
                    owner,
                    group,
                    conditions,
                    cancellationToken);
            }
            catch (Exception ex)
            {
                scope.Failed(ex);
                throw;
            }
            finally
            {
                scope.Dispose();
            }
        }

        /// <summary>
        /// The <see cref="SetAccessControlListAsync"/> operation sets the
        /// Access Control on a path
        ///
        /// For more information, see
        /// <see href="https://docs.microsoft.com/en-us/rest/api/storageservices/datalakestoragegen2/path/update">
        /// Update Path</see>.
        /// </summary>
        /// <param name="accessControlList">
        /// The POSIX access control list for the file or directory.
        /// </param>
        /// <param name="owner">
        /// The owner of the file or directory.
        /// </param>
        /// <param name="group">
        /// The owning group of the file or directory.
        /// </param>
        /// <param name="conditions">
        /// Optional <see cref="DataLakeRequestConditions"/> to add conditions on
        /// setting the the path's access control.
        /// </param>
        /// <param name="cancellationToken">
        /// Optional <see cref="CancellationToken"/> to propagate
        /// notifications that the operation should be cancelled.
        /// </param>
        /// <returns>
        /// A <see cref="Response{PathInfo}"/> describing the updated
        /// path.
        /// </returns>
        /// <remarks>
        /// A <see cref="RequestFailedException"/> will be thrown if
        /// a failure occurs.
        /// </remarks>
        public override async Task<Response<PathInfo>> SetAccessControlListAsync(
            IList<PathAccessControlItem> accessControlList,
            string owner = default,
            string group = default,
            DataLakeRequestConditions conditions = default,
            CancellationToken cancellationToken = default)
        {
            DiagnosticScope scope = ClientDiagnostics.CreateScope($"{nameof(DataLakeDirectoryClient)}.{nameof(SetAccessControlList)}");

            try
            {
                scope.Start();

                return await base.SetAccessControlListAsync(
                    accessControlList,
                    owner,
                    group,
                    conditions,
                    cancellationToken)
                    .ConfigureAwait(false);
            }
            catch (Exception ex)
            {
                scope.Failed(ex);
                throw;
            }
            finally
            {
                scope.Dispose();
            }
        }
        #endregion Set Access Control

        #region Set Permissions
        /// <summary>
        /// The <see cref="SetPermissions"/> operation sets the
        /// file permissions on a path.
        ///
        /// For more information, see
        /// <see href="https://docs.microsoft.com/en-us/rest/api/storageservices/datalakestoragegen2/path/update">
        /// Update Path</see>.
        /// </summary>
        /// <param name="permissions">
        ///  The POSIX access permissions for the file owner, the file owning group, and others.
        /// </param>
        /// <param name="owner">
        /// The owner of the file or directory.
        /// </param>
        /// <param name="group">
        /// The owning group of the file or directory.
        /// </param>
        /// <param name="conditions">
        /// Optional <see cref="DataLakeRequestConditions"/> to add conditions on
        /// setting the the path's access control.
        /// </param>
        /// <param name="cancellationToken">
        /// Optional <see cref="CancellationToken"/> to propagate
        /// notifications that the operation should be cancelled.
        /// </param>
        /// <returns>
        /// A <see cref="Response{PathInfo}"/> describing the updated
        /// path.
        /// </returns>
        /// <remarks>
        /// A <see cref="RequestFailedException"/> will be thrown if
        /// a failure occurs.
        /// </remarks>
        public override Response<PathInfo> SetPermissions(
            PathPermissions permissions,
            string owner = default,
            string group = default,
            DataLakeRequestConditions conditions = default,
            CancellationToken cancellationToken = default)
        {
            DiagnosticScope scope = ClientDiagnostics.CreateScope($"{nameof(DataLakeDirectoryClient)}.{nameof(SetPermissions)}");

            try
            {
                scope.Start();

                return base.SetPermissions(
                    permissions,
                    owner,
                    group,
                    conditions,
                    cancellationToken);
            }
            catch (Exception ex)
            {
                scope.Failed(ex);
                throw;
            }
            finally
            {
                scope.Dispose();
            }

        }

        /// <summary>
        /// The <see cref="SetPermissionsAsync"/> operation sets the
        /// file permissions on a path.
        ///
        /// For more information, see
        /// <see href="https://docs.microsoft.com/en-us/rest/api/storageservices/datalakestoragegen2/path/update">
        /// Update Path</see>.
        /// </summary>
        /// <param name="permissions">
        ///  The POSIX access permissions for the file owner, the file owning group, and others.
        /// </param>
        /// <param name="owner">
        /// The owner of the file or directory.
        /// </param>
        /// <param name="group">
        /// The owning group of the file or directory.
        /// </param>
        /// <param name="conditions">
        /// Optional <see cref="DataLakeRequestConditions"/> to add conditions on
        /// setting the the path's access control.
        /// </param>
        /// <param name="cancellationToken">
        /// Optional <see cref="CancellationToken"/> to propagate
        /// notifications that the operation should be cancelled.
        /// </param>
        /// <returns>
        /// A <see cref="Response{PathInfo}"/> describing the updated
        /// path.
        /// </returns>
        /// <remarks>
        /// A <see cref="RequestFailedException"/> will be thrown if
        /// a failure occurs.
        /// </remarks>
        public override async Task<Response<PathInfo>> SetPermissionsAsync(
            PathPermissions permissions,
            string owner = default,
            string group = default,
            DataLakeRequestConditions conditions = default,
            CancellationToken cancellationToken = default)
        {
            DiagnosticScope scope = ClientDiagnostics.CreateScope($"{nameof(DataLakeDirectoryClient)}.{nameof(SetPermissions)}");

            try
            {
                scope.Start();

                return await base.SetPermissionsAsync(
                    permissions,
                    owner,
                    group,
                    conditions,
                    cancellationToken)
                    .ConfigureAwait(false);
            }
            catch (Exception ex)
            {
                scope.Failed(ex);
                throw;
            }
            finally
            {
                scope.Dispose();
            }
        }
        #endregion Set Permissions

        #region Get Properties
        /// <summary>
        /// The <see cref="GetProperties"/> operation returns all
        /// user-defined metadata, standard HTTP properties, and system
        /// properties for the path. It does not return the content of the
        /// path.
        ///
        /// For more information, see
        /// <see href="https://docs.microsoft.com/rest/api/storageservices/get-blob-properties">
        /// Get Properties</see>.
        /// </summary>
        /// <param name="conditions">
        /// Optional <see cref="DataLakeRequestConditions"/> to add
        /// conditions on getting the path's properties.
        /// </param>
        /// <param name="cancellationToken">
        /// Optional <see cref="CancellationToken"/> to propagate
        /// notifications that the operation should be cancelled.
        /// </param>
        /// <returns>
        /// A <see cref="Response{PathProperties}"/> describing the
        /// path's properties.
        /// </returns>
        /// <remarks>
        /// A <see cref="RequestFailedException"/> will be thrown if
        /// a failure occurs.
        /// </remarks>
#pragma warning disable CS0114 // Member hides inherited member; missing override keyword
        public virtual Response<PathProperties> GetProperties(
#pragma warning restore CS0114 // Member hides inherited member; missing override keyword
            DataLakeRequestConditions conditions = default,
            CancellationToken cancellationToken = default)
        {
            DiagnosticScope scope = ClientDiagnostics.CreateScope($"{nameof(DataLakeDirectoryClient)}.{nameof(GetProperties)}");

            try
            {
                scope.Start();

                return base.GetProperties(
                    conditions,
                    cancellationToken);
            }
            catch (Exception ex)
            {
                scope.Failed(ex);
                throw;
            }
            finally
            {
                scope.Dispose();
            }
        }


        /// <summary>
        /// The <see cref="GetPropertiesAsync"/> operation returns all
        /// user-defined metadata, standard HTTP properties, and system
        /// properties for the path. It does not return the content of the
        /// path.
        ///
        /// For more information, see
        /// <see href="https://docs.microsoft.com/rest/api/storageservices/get-blob-properties">
        /// Get Properties</see>.
        /// </summary>
        /// <param name="conditions">
        /// Optional <see cref="DataLakeRequestConditions"/> to add
        /// conditions on getting the path's properties.
        /// </param>
        /// <param name="cancellationToken">
        /// Optional <see cref="CancellationToken"/> to propagate
        /// notifications that the operation should be cancelled.
        /// </param>
        /// <returns>
        /// A <see cref="Response{PathProperties}"/> describing the
        /// paths's properties.
        /// </returns>
        /// <remarks>
        /// A <see cref="RequestFailedException"/> will be thrown if
        /// a failure occurs.
        /// </remarks>
        public override async Task<Response<PathProperties>> GetPropertiesAsync(
            DataLakeRequestConditions conditions = default,
            CancellationToken cancellationToken = default)
        {
            DiagnosticScope scope = ClientDiagnostics.CreateScope($"{nameof(DataLakeDirectoryClient)}.{nameof(GetProperties)}");

            try
            {
                scope.Start();

                return await base.GetPropertiesAsync(
                    conditions,
                    cancellationToken)
                    .ConfigureAwait(false);
            }
            catch (Exception ex)
            {
                scope.Failed(ex);
                throw;
            }
            finally
            {
                scope.Dispose();
            }
        }
        #endregion Get Properties

        #region Set Http Headers
        /// <summary>
        /// The <see cref="SetHttpHeaders"/> operation sets system
        /// properties on the path.
        ///
        /// For more information, see
        /// <see href="https://docs.microsoft.com/rest/api/storageservices/set-blob-properties">
        /// Set Blob Properties</see>.
        /// </summary>
        /// <param name="httpHeaders">
        /// Optional. The standard HTTP header system properties to set.
        /// If not specified, existing values will be cleared.
        /// </param>
        /// <param name="conditions">
        /// Optional <see cref="DataLakeRequestConditions"/> to add conditions on
        /// setting the paths's HTTP headers.
        /// </param>
        /// <param name="cancellationToken">
        /// Optional <see cref="CancellationToken"/> to propagate
        /// notifications that the operation should be cancelled.
        /// </param>
        /// <returns>
        /// A <see cref="Response{httpHeaders}"/> describing the updated
        /// path.
        /// </returns>
        /// <remarks>
        /// A <see cref="RequestFailedException"/> will be thrown if
        /// a failure occurs.
        /// </remarks>
        public override Response<PathInfo> SetHttpHeaders(
            PathHttpHeaders httpHeaders = default,
            DataLakeRequestConditions conditions = default,
            CancellationToken cancellationToken = default)
        {
            DiagnosticScope scope = ClientDiagnostics.CreateScope($"{nameof(DataLakeDirectoryClient)}.{nameof(SetHttpHeaders)}");

            try
            {
                scope.Start();

                return base.SetHttpHeaders(
                    httpHeaders,
                    conditions,
                    cancellationToken);
            }
            catch (Exception ex)
            {
                scope.Failed(ex);
                throw;
            }
            finally
            {
                scope.Dispose();
            }
        }

        /// <summary>
        /// The <see cref="SetHttpHeadersAsync"/> operation sets system
        /// properties on the PATH.
        ///
        /// For more information, see
        /// <see href="https://docs.microsoft.com/rest/api/storageservices/set-blob-properties">
        /// Set Blob Properties</see>.
        /// </summary>
        /// <param name="httpHeaders">
        /// Optional. The standard HTTP header system properties to set.
        /// If not specified, existing values will be cleared.
        /// </param>
        /// <param name="conditions">
        /// Optional <see cref="DataLakeRequestConditions"/> to add conditions on
        /// setting the path's HTTP headers.
        /// </param>
        /// <param name="cancellationToken">
        /// Optional <see cref="CancellationToken"/> to propagate
        /// notifications that the operation should be cancelled.
        /// </param>
        /// <returns>
        /// A <see cref="Response{PathInfo}"/> describing the updated
        /// path.
        /// </returns>
        /// <remarks>
        /// A <see cref="RequestFailedException"/> will be thrown if
        /// a failure occurs.
        /// </remarks>
        public override async Task<Response<PathInfo>> SetHttpHeadersAsync(
            PathHttpHeaders httpHeaders = default,
            DataLakeRequestConditions conditions = default,
            CancellationToken cancellationToken = default)
        {
            DiagnosticScope scope = ClientDiagnostics.CreateScope($"{nameof(DataLakeDirectoryClient)}.{nameof(SetHttpHeaders)}");

            try
            {
                scope.Start();

                return await base.SetHttpHeadersAsync(
                        httpHeaders,
                        conditions,
                        cancellationToken)
                    .ConfigureAwait(false);
            }
            catch (Exception ex)
            {
                scope.Failed(ex);
                throw;
            }
            finally
            {
                scope.Dispose();
            }
        }
        #endregion Set Http Headers

        #region Set Metadata
        /// <summary>
        /// The <see cref="SetMetadata"/> operation sets user-defined
        /// metadata for the specified path as one or more name-value pairs.
        ///
        /// For more information, see
        /// <see href="https://docs.microsoft.com/rest/api/storageservices/set-blob-metadata">
        /// Set Metadata</see>.
        /// </summary>
        /// <param name="metadata">
        /// Custom metadata to set for this path.
        /// </param>
        /// <param name="conditions">
        /// Optional <see cref="DataLakeRequestConditions"/> to add conditions on
        /// setting the path's metadata.
        /// </param>
        /// <param name="cancellationToken">
        /// Optional <see cref="CancellationToken"/> to propagate
        /// notifications that the operation should be cancelled.
        /// </param>
        /// <returns>
        /// A <see cref="Response{PathInfo}"/> describing the updated
        /// path.
        /// </returns>
        /// <remarks>
        /// A <see cref="RequestFailedException"/> will be thrown if
        /// a failure occurs.
        /// </remarks>
        public override Response<PathInfo> SetMetadata(
            Metadata metadata,
            DataLakeRequestConditions conditions = default,
            CancellationToken cancellationToken = default)
        {
            DiagnosticScope scope = ClientDiagnostics.CreateScope($"{nameof(DataLakeDirectoryClient)}.{nameof(SetMetadata)}");

            try
            {
                scope.Start();

                return base.SetMetadata(
                    metadata,
                    conditions,
                    cancellationToken);
            }
            catch (Exception ex)
            {
                scope.Failed(ex);
                throw;
            }
            finally
            {
                scope.Dispose();
            }
        }

        /// <summary>
        /// The <see cref="SetMetadataAsync"/> operation sets user-defined
        /// metadata for the specified path as one or more name-value pairs.
        ///
        /// For more information, see
        /// <see href="https://docs.microsoft.com/rest/api/storageservices/set-blob-metadata">
        /// Set Metadata</see>.
        /// </summary>
        /// <param name="metadata">
        /// Custom metadata to set for this path.
        /// </param>
        /// <param name="conditions">
        /// Optional <see cref="DataLakeRequestConditions"/> to add conditions on
        /// setting the path's metadata.
        /// </param>
        /// <param name="cancellationToken">
        /// Optional <see cref="CancellationToken"/> to propagate
        /// notifications that the operation should be cancelled.
        /// </param>
        /// <returns>
        /// A <see cref="Response{PathInfo}"/> describing the updated
        /// path.
        /// </returns>
        /// <remarks>
        /// A <see cref="RequestFailedException"/> will be thrown if
        /// a failure occurs.
        /// </remarks>
        public override async Task<Response<PathInfo>> SetMetadataAsync(
            Metadata metadata,
            DataLakeRequestConditions conditions = default,
            CancellationToken cancellationToken = default)
        {
            DiagnosticScope scope = ClientDiagnostics.CreateScope($"{nameof(DataLakeDirectoryClient)}.{nameof(SetMetadata)}");

            try
            {
                scope.Start();

                return await base.SetMetadataAsync(
                    metadata,
                    conditions,
                    cancellationToken)
                    .ConfigureAwait(false);
            }
            catch (Exception ex)
            {
                scope.Failed(ex);
                throw;
            }
            finally
            {
                scope.Dispose();
            }
        }
        #endregion Set Metadata

        #region Create File
        /// <summary>
        /// The <see cref="CreateFile"/> operation creates a file in this directory.
        /// If the file already exists, it will be overwritten.  If you don't intent to overwrite
        /// an existing file, consider using the <see cref="DataLakeFileClient.CreateIfNotExists"/> API.
        ///
        /// For more information, see https://docs.microsoft.com/en-us/rest/api/storageservices/datalakestoragegen2/path/create.
        /// </summary>
        /// <param name="fileName">
        /// The name of the file to create.
        /// </param>
        /// <param name="httpHeaders">
        /// Optional standard HTTP header properties that can be set for the
        /// new file or directory..
        /// </param>
        /// <param name="metadata">
        /// Optional custom metadata to set for this file or directory.
        /// </param>
        /// <param name="permissions">
        /// Optional and only valid if Hierarchical Namespace is enabled for the account. Sets POSIX access
        /// permissions for the file owner, the file owning group, and others. Each class may be granted read,
        /// write, or execute permission. The sticky bit is also supported. Both symbolic (rwxrw-rw-) and 4-digit
        /// octal notation (e.g. 0766) are supported.
        /// </param>
        /// <param name="umask">
        /// Optional and only valid if Hierarchical Namespace is enabled for the account.
        /// When creating a file or directory and the parent folder does not have a default ACL,
        /// the umask restricts the permissions of the file or directory to be created. The resulting
        /// permission is given by p bitwise-and ^u, where p is the permission and u is the umask. For example,
        /// if p is 0777 and u is 0057, then the resulting permission is 0720. The default permission is
        /// 0777 for a directory and 0666 for a file. The default umask is 0027. The umask must be specified
        /// in 4-digit octal notation (e.g. 0766).
        /// </param>
        /// <param name="conditions">
        /// Optional <see cref="DataLakeRequestConditions"/> to add
        /// conditions on the creation of this file or directory.
        /// </param>
        /// <param name="cancellationToken">
        /// Optional <see cref="CancellationToken"/> to propagate
        /// notifications that the operation should be cancelled.
        /// </param>
        /// <returns>
        /// A <see cref="Response{DataLakeFileClient}"/> for the
        /// newly created file.
        /// </returns>
        /// <remarks>
        /// A <see cref="RequestFailedException"/> will be thrown if
        /// a failure occurs.
        /// </remarks>
        public virtual Response<DataLakeFileClient> CreateFile(
            string fileName,
            PathHttpHeaders httpHeaders = default,
            Metadata metadata = default,
            string permissions = default,
            string umask = default,
            DataLakeRequestConditions conditions = default,
            CancellationToken cancellationToken = default)
        {
            DiagnosticScope scope = ClientDiagnostics.CreateScope($"{nameof(DataLakeDirectoryClient)}.{nameof(CreateFile)}");

            try
            {
                scope.Start();

                DataLakeFileClient fileClient = GetFileClient(fileName);

                Response<PathInfo> response = fileClient.Create(
                    httpHeaders,
                    metadata,
                    permissions,
                    umask,
                    conditions,
                    cancellationToken);

                return Response.FromValue(
                    fileClient,
                    response.GetRawResponse());
            }
            catch (Exception ex)
            {
                scope.Failed(ex);
                throw;
            }
            finally
            {
                scope.Dispose();
            }
        }

        /// <summary>
        /// The <see cref="CreateFileAsync"/> operation creates a new file in this directory.
        /// If the file already exists, it will be overwritten.  If you don't intent to overwrite
        /// an existing file, consider using the <see cref="DataLakeFileClient.CreateIfNotExistsAsync"/> API.
        ///
        /// For more information, see https://docs.microsoft.com/en-us/rest/api/storageservices/datalakestoragegen2/path/create.
        /// </summary>
        /// <param name="fileName">
        /// Name of the file to create.
        /// </param>
        /// <param name="httpHeaders">
        /// Optional standard HTTP header properties that can be set for the
        /// new file or directory..
        /// </param>
        /// <param name="metadata">
        /// Optional custom metadata to set for this file or directory.
        /// </param>
        /// <param name="permissions">
        /// Optional and only valid if Hierarchical Namespace is enabled for the account. Sets POSIX access
        /// permissions for the file owner, the file owning group, and others. Each class may be granted read,
        /// write, or execute permission. The sticky bit is also supported. Both symbolic (rwxrw-rw-) and 4-digit
        /// octal notation (e.g. 0766) are supported.
        /// </param>
        /// <param name="umask">
        /// Optional and only valid if Hierarchical Namespace is enabled for the account.
        /// When creating a file or directory and the parent folder does not have a default ACL,
        /// the umask restricts the permissions of the file or directory to be created. The resulting
        /// permission is given by p bitwise-and ^u, where p is the permission and u is the umask. For example,
        /// if p is 0777 and u is 0057, then the resulting permission is 0720. The default permission is
        /// 0777 for a directory and 0666 for a file. The default umask is 0027. The umask must be specified
        /// in 4-digit octal notation (e.g. 0766).
        /// </param>
        /// <param name="conditions">
        /// Optional <see cref="DataLakeRequestConditions"/> to add
        /// conditions on the creation of this file or directory.
        /// </param>
        /// <param name="cancellationToken">
        /// Optional <see cref="CancellationToken"/> to propagate
        /// notifications that the operation should be cancelled.
        /// </param>
        /// <returns>
        /// A <see cref="Response{DataLakeFileClient}"/> for the
        /// newly created file.
        /// </returns>
        /// <remarks>
        /// A <see cref="RequestFailedException"/> will be thrown if
        /// a failure occurs.
        /// </remarks>
        public virtual async Task<Response<DataLakeFileClient>> CreateFileAsync(
            string fileName,
            PathHttpHeaders httpHeaders = default,
            Metadata metadata = default,
            string permissions = default,
            string umask = default,
            DataLakeRequestConditions conditions = default,
            CancellationToken cancellationToken = default)
        {
            DiagnosticScope scope = ClientDiagnostics.CreateScope($"{nameof(DataLakeDirectoryClient)}.{nameof(CreateFile)}");

            try
            {
                scope.Start();

                DataLakeFileClient fileClient = GetFileClient(fileName);

                Response<PathInfo> response = await fileClient.CreateAsync(
                    httpHeaders,
                    metadata,
                    permissions,
                    umask,
                    conditions,
                    cancellationToken)
                    .ConfigureAwait(false);

                return Response.FromValue(
                    fileClient,
                    response.GetRawResponse());
            }
            catch (Exception ex)
            {
                scope.Failed(ex);
                throw;
            }
            finally
            {
                scope.Dispose();
            }
        }
        #endregion Create File

        #region Delete File
        /// <summary>
        /// The <see cref="DeleteFile"/> operation deletes a file
        /// in this directory.
        ///
        /// For more information, see
        /// <see href="https://docs.microsoft.com/en-us/rest/api/storageservices/datalakestoragegen2/path/delete">
        /// Delete Path</see>.
        /// </summary>
        /// <param name="fileName">
        /// The name of the file to delete.
        /// </param>
        /// <param name="conditions">
        /// Optional <see cref="DataLakeRequestConditions"/> to add conditions on
        /// deleting this path.
        /// </param>
        /// <param name="cancellationToken">
        /// Optional <see cref="CancellationToken"/> to propagate
        /// notifications that the operation should be cancelled.
        /// </param>
        /// <returns>
        /// A <see cref="Response"/> on successfully deleting.
        /// </returns>
        /// <remarks>
        /// A <see cref="RequestFailedException"/> will be thrown if
        /// a failure occurs.
        /// </remarks>
        public virtual Response DeleteFile(
            string fileName,
            DataLakeRequestConditions conditions = default,
            CancellationToken cancellationToken = default)
        {
            DiagnosticScope scope = ClientDiagnostics.CreateScope($"{nameof(DataLakeDirectoryClient)}.{nameof(DeleteFile)}");

            try
            {
                scope.Start();

                return GetFileClient(fileName).Delete(
                    conditions,
                    cancellationToken);
            }
            catch (Exception ex)
            {
                scope.Failed(ex);
                throw;
            }
            finally
            {
                scope.Dispose();
            }
        }

        /// <summary>
        /// The <see cref="DeleteFileAsync"/> operation deletes a file
        /// in this directory.
        ///
        /// For more information, see
        /// <see href="https://docs.microsoft.com/en-us/rest/api/storageservices/datalakestoragegen2/path/delete">
        /// Delete Path</see>.
        /// </summary>
        /// <param name="fileName">
        /// The name of the file to delete.
        /// </param>
        /// <param name="conditions">
        /// Optional <see cref="DataLakeRequestConditions"/> to add conditions on
        /// deleting this path.
        /// </param>
        /// <param name="cancellationToken">
        /// Optional <see cref="CancellationToken"/> to propagate
        /// notifications that the operation should be cancelled.
        /// </param>
        /// <returns>
        /// A <see cref="Response"/> on successfully deleting.
        /// </returns>
        /// <remarks>
        /// A <see cref="RequestFailedException"/> will be thrown if
        /// a failure occurs.
        /// </remarks>
        public virtual async Task<Response> DeleteFileAsync(
            string fileName,
            DataLakeRequestConditions conditions = default,
            CancellationToken cancellationToken = default)
        {
            DiagnosticScope scope = ClientDiagnostics.CreateScope($"{nameof(DataLakeDirectoryClient)}.{nameof(DeleteFile)}");

            try
            {
                scope.Start();

                return await GetFileClient(fileName).DeleteAsync(
                    conditions,
                    cancellationToken)
                    .ConfigureAwait(false);
            }
            catch (Exception ex)
            {
                scope.Failed(ex);
                throw;
            }
            finally
            {
                scope.Dispose();
            }
        }
        #endregion Delete File

        #region Create Sub Directory
        /// <summary>
        /// The <see cref="CreateSubDirectory"/> operation creates a sub directory in this directory.
        ///
        /// For more information, see https://docs.microsoft.com/en-us/rest/api/storageservices/datalakestoragegen2/path/create.
        /// </summary>
        /// <param name="path">
        /// The path to the directory to create.
        /// </param>
        /// <param name="httpHeaders">
        /// Optional standard HTTP header properties that can be set for the
        /// new file or directory..
        /// </param>
        /// <param name="metadata">
        /// Optional custom metadata to set for this file or directory..
        /// </param>
        /// <param name="permissions">
        /// Optional and only valid if Hierarchical Namespace is enabled for the account. Sets POSIX access
        /// permissions for the file owner, the file owning group, and others. Each class may be granted read,
        /// write, or execute permission. The sticky bit is also supported. Both symbolic (rwxrw-rw-) and 4-digit
        /// octal notation (e.g. 0766) are supported.
        /// </param>
        /// <param name="umask">
        /// Optional and only valid if Hierarchical Namespace is enabled for the account.
        /// When creating a file or directory and the parent folder does not have a default ACL,
        /// the umask restricts the permissions of the file or directory to be created. The resulting
        /// permission is given by p bitwise-and ^u, where p is the permission and u is the umask. For example,
        /// if p is 0777 and u is 0057, then the resulting permission is 0720. The default permission is
        /// 0777 for a directory and 0666 for a file. The default umask is 0027. The umask must be specified
        /// in 4-digit octal notation (e.g. 0766).
        /// </param>
        /// <param name="conditions">
        /// Optional <see cref="DataLakeRequestConditions"/> to add
        /// conditions on the creation of this file or directory..
        /// </param>
        /// <param name="cancellationToken">
        /// Optional <see cref="CancellationToken"/> to propagate
        /// notifications that the operation should be cancelled.
        /// </param>
        /// <returns>
        /// A <see cref="Response{DataLakeDirectoryClient}"/> for the
        /// newly created directory.
        /// </returns>
        /// <remarks>
        /// A <see cref="RequestFailedException"/> will be thrown if
        /// a failure occurs.
        /// </remarks>
        public virtual Response<DataLakeDirectoryClient> CreateSubDirectory(
            string path,
            PathHttpHeaders httpHeaders = default,
            Metadata metadata = default,
            string permissions = default,
            string umask = default,
            DataLakeRequestConditions conditions = default,
            CancellationToken cancellationToken = default)
        {
            DiagnosticScope scope = ClientDiagnostics.CreateScope($"{nameof(DataLakeDirectoryClient)}.{nameof(CreateSubDirectory)}");

            try
            {
                scope.Start();

                DataLakeDirectoryClient directoryClient = GetSubDirectoryClient(path);

                Response<PathInfo> response = directoryClient.Create(
                    PathResourceType.Directory,
                    httpHeaders,
                    metadata,
                    permissions,
                    umask,
                    conditions,
                    cancellationToken);

                return Response.FromValue(
                    directoryClient,
                    response.GetRawResponse());
            }
            catch (Exception ex)
            {
                scope.Failed(ex);
                throw;
            }
            finally
            {
                scope.Dispose();
            }
        }

        /// <summary>
        /// The <see cref="CreateSubDirectoryAsync"/> operation creates a sub directory in this directory.
        ///
        /// For more information, see https://docs.microsoft.com/en-us/rest/api/storageservices/datalakestoragegen2/path/create.
        /// </summary>
        /// <param name="path">
        /// The path to the directory to create.
        /// </param>
        /// <param name="httpHeaders">
        /// Optional standard HTTP header properties that can be set for the
        /// new file or directory..
        /// </param>
        /// <param name="metadata">
        /// Optional custom metadata to set for this file or directory..
        /// </param>
        /// <param name="permissions">
        /// Optional and only valid if Hierarchical Namespace is enabled for the account. Sets POSIX access
        /// permissions for the file owner, the file owning group, and others. Each class may be granted read,
        /// write, or execute permission. The sticky bit is also supported. Both symbolic (rwxrw-rw-) and 4-digit
        /// octal notation (e.g. 0766) are supported.
        /// </param>
        /// <param name="umask">
        /// Optional and only valid if Hierarchical Namespace is enabled for the account.
        /// When creating a file or directory and the parent folder does not have a default ACL,
        /// the umask restricts the permissions of the file or directory to be created. The resulting
        /// permission is given by p bitwise-and ^u, where p is the permission and u is the umask. For example,
        /// if p is 0777 and u is 0057, then the resulting permission is 0720. The default permission is
        /// 0777 for a directory and 0666 for a file. The default umask is 0027. The umask must be specified
        /// in 4-digit octal notation (e.g. 0766).
        /// </param>
        /// <param name="conditions">
        /// Optional <see cref="DataLakeRequestConditions"/> to add
        /// conditions on the creation of this file or directory..
        /// </param>
        /// <param name="cancellationToken">
        /// Optional <see cref="CancellationToken"/> to propagate
        /// notifications that the operation should be cancelled.
        /// </param>
        /// <returns>
        /// A <see cref="Response{DataLakeDirectoryClient}"/> for the
        /// newly created directory.
        /// </returns>
        /// <remarks>
        /// A <see cref="RequestFailedException"/> will be thrown if
        /// a failure occurs.
        /// </remarks>
        public virtual async Task<Response<DataLakeDirectoryClient>> CreateSubDirectoryAsync(
            string path,
            PathHttpHeaders httpHeaders = default,
            Metadata metadata = default,
            string permissions = default,
            string umask = default,
            DataLakeRequestConditions conditions = default,
            CancellationToken cancellationToken = default)
        {
            DiagnosticScope scope = ClientDiagnostics.CreateScope($"{nameof(DataLakeDirectoryClient)}.{nameof(CreateSubDirectory)}");

            try
            {
                scope.Start();

                DataLakeDirectoryClient directoryClient = GetSubDirectoryClient(path);

                Response<PathInfo> response = await directoryClient.CreateAsync(
                    PathResourceType.Directory,
                    httpHeaders,
                    metadata,
                    permissions,
                    umask,
                    conditions,
                    cancellationToken)
                    .ConfigureAwait(false);

                return Response.FromValue(
                    directoryClient,
                    response.GetRawResponse());
            }
            catch (Exception ex)
            {
                scope.Failed(ex);
                throw;
            }
            finally
            {
                scope.Dispose();
            }
        }
        #endregion Create Sub Directory

        #region Delete Sub Directory
        /// <summary>
        /// The <see cref="DeleteSubDirectory"/> deletes a sub directory in this directory.
        ///
        /// For more information, see
        /// <see href="https://docs.microsoft.com/en-us/rest/api/storageservices/datalakestoragegen2/path/delete">
        /// Delete Path</see>.
        /// </summary>
        /// <param name="path">
        /// The path to the directory to delete.
        /// </param>
        /// <param name="continuation">
        /// Optional. When deleting a directory, the number of paths that are deleted with each invocation is limited.
        /// If the number of paths to be deleted exceeds this limit, a continuation token is returned in this response header.
        /// When a continuation token is returned in the response, it must be specified in a subsequent invocation of the delete
        /// operation to continue deleting the directory.
        /// </param>
        /// <param name="conditions">
        /// Optional <see cref="DataLakeRequestConditions"/> to add conditions on
        /// deleting this path.
        /// </param>
        /// <param name="cancellationToken">
        /// Optional <see cref="CancellationToken"/> to propagate
        /// notifications that the operation should be cancelled.
        /// </param>
        /// <returns>
        /// A <see cref="Response"/> on successfully deleting.
        /// </returns>
        /// <remarks>
        /// A <see cref="RequestFailedException"/> will be thrown if
        /// a failure occurs.
        /// </remarks>
        public virtual Response DeleteSubDirectory(
            string path,
            string continuation = default,
            DataLakeRequestConditions conditions = default,
            CancellationToken cancellationToken = default)
        {
            DiagnosticScope scope = ClientDiagnostics.CreateScope($"{nameof(DataLakeDirectoryClient)}.{nameof(DeleteSubDirectory)}");

            try
            {
                scope.Start();

                return GetSubDirectoryClient(path).Delete(
                    recursive: true,
                    conditions,
                    cancellationToken);
            }
            catch (Exception ex)
            {
                scope.Failed(ex);
                throw;
            }
            finally
            {
                scope.Dispose();
            }
        }

        /// <summary>
        /// The <see cref="DeleteSubDirectoryAsync"/> deletes a sub directory in this directory.
        ///
        /// For more information, see
        /// <see href="https://docs.microsoft.com/en-us/rest/api/storageservices/datalakestoragegen2/path/delete">
        /// Delete Path</see>.
        /// </summary>
        /// <param name="path">
        /// The path to the directory to delete.
        /// </param>
        /// <param name="continuation">
        /// Optional. When deleting a directory, the number of paths that are deleted with each invocation is limited.
        /// If the number of paths to be deleted exceeds this limit, a continuation token is returned in this response header.
        /// When a continuation token is returned in the response, it must be specified in a subsequent invocation of the delete
        /// operation to continue deleting the directory.
        /// </param>
        /// <param name="conditions">
        /// Optional <see cref="DataLakeRequestConditions"/> to add conditions on
        /// deleting this path.
        /// </param>
        /// <param name="cancellationToken">
        /// Optional <see cref="CancellationToken"/> to propagate
        /// notifications that the operation should be cancelled.
        /// </param>
        /// <returns>
        /// A <see cref="Response"/> on successfully deleting.
        /// </returns>
        /// <remarks>
        /// A <see cref="RequestFailedException"/> will be thrown if
        /// a failure occurs.
        /// </remarks>
        public virtual async Task<Response> DeleteSubDirectoryAsync(
            string path,
            string continuation = default,
            DataLakeRequestConditions conditions = default,
            CancellationToken cancellationToken = default)
        {
            DiagnosticScope scope = ClientDiagnostics.CreateScope($"{nameof(DataLakeDirectoryClient)}.{nameof(DeleteSubDirectory)}");

            try
            {
                scope.Start();

                return await GetSubDirectoryClient(path).DeleteAsync(
                    recursive: true,
                    conditions,
                    cancellationToken)
                    .ConfigureAwait(false);
            }
            catch (Exception ex)
            {
                scope.Failed(ex);
                throw;
            }
            finally
            {
                scope.Dispose();
            }
        }
        #endregion Delete Sub Directory

<<<<<<< HEAD
        #region GenerateSas
        /// <summary>
        /// The <see cref="GenerateSasUri(DataLakeSasPermissions, DateTimeOffset)"/>
        /// returns a <see cref="Uri"/> that generates a DataLake Directory Service
        /// Shared Access Signature (SAS) Uri based on the Client properties and
        /// parameters passed. The SAS is signed by the shared key credential
        /// of the client.
        ///
        /// To check if the client is able to sign a Service Sas see
        /// <see cref="DataLakePathClient.CanGenerateSasUri"/>.
        ///
        /// For more information, see
        /// <see href="https://docs.microsoft.com/en-us/rest/api/storageservices/constructing-a-service-sas">
        /// Constructing a service SAS</see>.
        /// </summary>
        /// <param name="permissions">
        /// Required. Specifies the list of permissions to be associated with the SAS.
        /// See <see cref="DataLakeSasPermissions"/>.
        /// </param>
        /// <param name="expiresOn">
        /// Required. Specifies the time at which the SAS becomes invalid. This field
        /// must be omitted if it has been specified in an associated stored access policy.
        /// </param>
        /// <returns>
        /// A <see cref="Uri"/> containing the SAS Uri.
        /// </returns>
        /// <remarks>
        /// A <see cref="Exception"/> will be thrown if a failure occurs.
        /// </remarks>
        public override Uri GenerateSasUri(DataLakeSasPermissions permissions, DateTimeOffset expiresOn) =>
            GenerateSasUri(new DataLakeSasBuilder(permissions, expiresOn) { IsDirectory = true });

        /// <summary>
        /// The <see cref="GenerateSasUri(DataLakeSasBuilder)"/> returns a <see cref="Uri"/>
        /// that generates a DataLake Directory Service
        /// Shared Access Signature (SAS) Uri based on the Client properties
        /// and and builder. The SAS is signed by the shared key credential
        /// of the client.
        ///
        /// To check if the client is able to sign a Service Sas see
        /// <see cref="DataLakePathClient.CanGenerateSasUri"/>.
        ///
        /// For more information, see
        /// <see href="https://docs.microsoft.com/en-us/rest/api/storageservices/constructing-a-service-sas">
        /// Constructing a Service SAS</see>.
        /// </summary>
        /// <param name="builder">
        /// Used to generate a Shared Access Signature (SAS).
        /// </param>
        /// <returns>
        /// A <see cref="Uri"/> containing the SAS Uri.
        /// </returns>
        /// <remarks>
        /// A <see cref="Exception"/> will be thrown if a failure occurs.
        /// </remarks>
        public override Uri GenerateSasUri(DataLakeSasBuilder builder)
        {
            builder = builder ?? throw Errors.ArgumentNull(nameof(builder));
            builder.FileSystemName = string.IsNullOrEmpty(builder.FileSystemName) ? FileSystemName : builder.FileSystemName;
            builder.Path = string.IsNullOrEmpty(builder.Path) ? Path : builder.Path;
            if (!builder.IsDirectory.GetValueOrDefault(false))
            {
                throw Errors.SasIncorrectResourceType(
                    nameof(builder),
                    nameof(builder.IsDirectory),
                    Constants.TrueName,
                    nameof(this.GetType));
            }
            if (!builder.FileSystemName.Equals(FileSystemName, StringComparison.InvariantCulture))
            {
                // TODO: throw proper exception for non-matching builder name
                // e.g. containerName doesn't match or leave the containerName in builder
                // should be left empty. Or should we always default to the client's ContainerName
                // and chug along if they don't match?
                throw Errors.SasNamesNotMatching(
                    nameof(builder.FileSystemName),
                    nameof(DataLakeSasBuilder),
                    nameof(FileSystemName));
            }
            if (!builder.Path.Equals(Path, StringComparison.InvariantCulture))
            {
                // TODO: throw proper exception for non-matching builder name
                // e.g. containerName doesn't match or leave the containerName in builder
                // should be left empty. Or should we always default to the client's ContainerName
                // and chug along if they don't match?
                throw Errors.SasNamesNotMatching(
                    nameof(builder.Path),
                    nameof(DataLakeSasBuilder),
                    nameof(Path));
            }
            DataLakeUriBuilder sasUri = new DataLakeUriBuilder(Uri)
            {
                Query = builder.ToSasQueryParameters(_storageSharedKeyCredential).ToString()
            };
            return sasUri.ToUri();
        }
        #endregion
=======
        #region Get Paths
        /// <summary>
        /// The <see cref="GetPaths"/> operation returns an async sequence
        /// of paths in this directory.  Enumerating the paths may make
        /// multiple requests to the service while fetching all the values.
        ///
        /// For more information, see
        /// <see href="https://docs.microsoft.com/rest/api/storageservices/datalakestoragegen2/path/list">
        /// List Path(s)</see>.
        /// </summary>
        /// <param name="recursive">
        /// If "true", all paths are listed; otherwise, only paths at the root of the filesystem are listed.
        /// </param>
        /// <param name="userPrincipalName">
        /// Optional. Valid only when Hierarchical Namespace is enabled for the account. If
        /// "true", the user identity values returned in the owner and group fields of each list
        /// entry will be transformed from Azure Active Directory Object IDs to User Principal
        /// Names. If "false", the values will be returned as Azure Active Directory Object IDs.
        /// The default value is false. Note that group and application Object IDs are not translated
        /// because they do not have unique friendly names.
        /// </param>
        /// <param name="cancellationToken">
        /// Optional <see cref="CancellationToken"/> to propagate
        /// notifications that the operation should be cancelled.
        /// </param>
        /// <returns>
        /// An <see cref="Pageable{PathItem}"/>
        /// describing the paths in the directory.
        /// </returns>
        /// <remarks>
        /// A <see cref="RequestFailedException"/> will be thrown if
        /// a failure occurs.
        /// </remarks>
        public virtual Pageable<PathItem> GetPaths(
            bool recursive = default,
            bool userPrincipalName = default,
            CancellationToken cancellationToken = default) =>
            new GetPathsAsyncCollection(
                FileSystemClient,
                Path,
                recursive,
                userPrincipalName,
                $"{nameof(DataLakeDirectoryClient)}.{nameof(GetPaths)}")
            .ToSyncCollection(cancellationToken);

        /// <summary>
        /// The <see cref="GetPaths"/> operation returns an async sequence
        /// of paths in this directory.  Enumerating the paths may make
        /// multiple requests to the service while fetching all the values.
        ///
        /// For more information, see
        /// <see href="https://docs.microsoft.com/rest/api/storageservices/datalakestoragegen2/path/list">
        /// List Path(s)</see>.
        /// </summary>
        /// <param name="recursive">
        /// If "true", all paths are listed; otherwise, only paths at the root of the filesystem are listed.
        /// </param>
        /// <param name="userPrincipalName">
        /// Optional. Valid only when Hierarchical Namespace is enabled for the account. If
        /// "true", the user identity values returned in the owner and group fields of each list
        /// entry will be transformed from Azure Active Directory Object IDs to User Principal
        /// Names. If "false", the values will be returned as Azure Active Directory Object IDs.
        /// The default value is false. Note that group and application Object IDs are not translated
        /// because they do not have unique friendly names.
        /// </param>
        /// <param name="cancellationToken">
        /// Optional <see cref="CancellationToken"/> to propagate
        /// notifications that the operation should be cancelled.
        /// </param>
        /// <returns>
        /// An <see cref="Pageable{PathItem}"/>
        /// describing the paths in the directory.
        /// </returns>
        /// <remarks>
        /// A <see cref="RequestFailedException"/> will be thrown if
        /// a failure occurs.
        /// </remarks>
        public virtual AsyncPageable<PathItem> GetPathsAsync(
            bool recursive = default,
            bool userPrincipalName = default,
            CancellationToken cancellationToken = default) =>
            new GetPathsAsyncCollection(
                FileSystemClient,
                Path,
                recursive,
                userPrincipalName,
                $"{nameof(DataLakeDirectoryClient)}.{nameof(GetPaths)}")
            .ToAsyncCollection(cancellationToken);
        #endregion Get Paths
>>>>>>> 63f0ed1b
    }
}<|MERGE_RESOLUTION|>--- conflicted
+++ resolved
@@ -2197,105 +2197,6 @@
         }
         #endregion Delete Sub Directory
 
-<<<<<<< HEAD
-        #region GenerateSas
-        /// <summary>
-        /// The <see cref="GenerateSasUri(DataLakeSasPermissions, DateTimeOffset)"/>
-        /// returns a <see cref="Uri"/> that generates a DataLake Directory Service
-        /// Shared Access Signature (SAS) Uri based on the Client properties and
-        /// parameters passed. The SAS is signed by the shared key credential
-        /// of the client.
-        ///
-        /// To check if the client is able to sign a Service Sas see
-        /// <see cref="DataLakePathClient.CanGenerateSasUri"/>.
-        ///
-        /// For more information, see
-        /// <see href="https://docs.microsoft.com/en-us/rest/api/storageservices/constructing-a-service-sas">
-        /// Constructing a service SAS</see>.
-        /// </summary>
-        /// <param name="permissions">
-        /// Required. Specifies the list of permissions to be associated with the SAS.
-        /// See <see cref="DataLakeSasPermissions"/>.
-        /// </param>
-        /// <param name="expiresOn">
-        /// Required. Specifies the time at which the SAS becomes invalid. This field
-        /// must be omitted if it has been specified in an associated stored access policy.
-        /// </param>
-        /// <returns>
-        /// A <see cref="Uri"/> containing the SAS Uri.
-        /// </returns>
-        /// <remarks>
-        /// A <see cref="Exception"/> will be thrown if a failure occurs.
-        /// </remarks>
-        public override Uri GenerateSasUri(DataLakeSasPermissions permissions, DateTimeOffset expiresOn) =>
-            GenerateSasUri(new DataLakeSasBuilder(permissions, expiresOn) { IsDirectory = true });
-
-        /// <summary>
-        /// The <see cref="GenerateSasUri(DataLakeSasBuilder)"/> returns a <see cref="Uri"/>
-        /// that generates a DataLake Directory Service
-        /// Shared Access Signature (SAS) Uri based on the Client properties
-        /// and and builder. The SAS is signed by the shared key credential
-        /// of the client.
-        ///
-        /// To check if the client is able to sign a Service Sas see
-        /// <see cref="DataLakePathClient.CanGenerateSasUri"/>.
-        ///
-        /// For more information, see
-        /// <see href="https://docs.microsoft.com/en-us/rest/api/storageservices/constructing-a-service-sas">
-        /// Constructing a Service SAS</see>.
-        /// </summary>
-        /// <param name="builder">
-        /// Used to generate a Shared Access Signature (SAS).
-        /// </param>
-        /// <returns>
-        /// A <see cref="Uri"/> containing the SAS Uri.
-        /// </returns>
-        /// <remarks>
-        /// A <see cref="Exception"/> will be thrown if a failure occurs.
-        /// </remarks>
-        public override Uri GenerateSasUri(DataLakeSasBuilder builder)
-        {
-            builder = builder ?? throw Errors.ArgumentNull(nameof(builder));
-            builder.FileSystemName = string.IsNullOrEmpty(builder.FileSystemName) ? FileSystemName : builder.FileSystemName;
-            builder.Path = string.IsNullOrEmpty(builder.Path) ? Path : builder.Path;
-            if (!builder.IsDirectory.GetValueOrDefault(false))
-            {
-                throw Errors.SasIncorrectResourceType(
-                    nameof(builder),
-                    nameof(builder.IsDirectory),
-                    Constants.TrueName,
-                    nameof(this.GetType));
-            }
-            if (!builder.FileSystemName.Equals(FileSystemName, StringComparison.InvariantCulture))
-            {
-                // TODO: throw proper exception for non-matching builder name
-                // e.g. containerName doesn't match or leave the containerName in builder
-                // should be left empty. Or should we always default to the client's ContainerName
-                // and chug along if they don't match?
-                throw Errors.SasNamesNotMatching(
-                    nameof(builder.FileSystemName),
-                    nameof(DataLakeSasBuilder),
-                    nameof(FileSystemName));
-            }
-            if (!builder.Path.Equals(Path, StringComparison.InvariantCulture))
-            {
-                // TODO: throw proper exception for non-matching builder name
-                // e.g. containerName doesn't match or leave the containerName in builder
-                // should be left empty. Or should we always default to the client's ContainerName
-                // and chug along if they don't match?
-                throw Errors.SasNamesNotMatching(
-                    nameof(builder.Path),
-                    nameof(DataLakeSasBuilder),
-                    nameof(Path));
-            }
-            DataLakeUriBuilder sasUri = new DataLakeUriBuilder(Uri)
-            {
-                Query = builder.ToSasQueryParameters(_storageSharedKeyCredential).ToString()
-            };
-            return sasUri.ToUri();
-        }
-        #endregion
-=======
         #region Get Paths
         /// <summary>
         /// The <see cref="GetPaths"/> operation returns an async sequence
@@ -2385,6 +2286,103 @@
                 $"{nameof(DataLakeDirectoryClient)}.{nameof(GetPaths)}")
             .ToAsyncCollection(cancellationToken);
         #endregion Get Paths
->>>>>>> 63f0ed1b
+
+        #region GenerateSas
+        /// <summary>
+        /// The <see cref="GenerateSasUri(DataLakeSasPermissions, DateTimeOffset)"/>
+        /// returns a <see cref="Uri"/> that generates a DataLake Directory Service
+        /// Shared Access Signature (SAS) Uri based on the Client properties and
+        /// parameters passed. The SAS is signed by the shared key credential
+        /// of the client.
+        ///
+        /// To check if the client is able to sign a Service Sas see
+        /// <see cref="DataLakePathClient.CanGenerateSasUri"/>.
+        ///
+        /// For more information, see
+        /// <see href="https://docs.microsoft.com/en-us/rest/api/storageservices/constructing-a-service-sas">
+        /// Constructing a service SAS</see>.
+        /// </summary>
+        /// <param name="permissions">
+        /// Required. Specifies the list of permissions to be associated with the SAS.
+        /// See <see cref="DataLakeSasPermissions"/>.
+        /// </param>
+        /// <param name="expiresOn">
+        /// Required. Specifies the time at which the SAS becomes invalid. This field
+        /// must be omitted if it has been specified in an associated stored access policy.
+        /// </param>
+        /// <returns>
+        /// A <see cref="Uri"/> containing the SAS Uri.
+        /// </returns>
+        /// <remarks>
+        /// A <see cref="Exception"/> will be thrown if a failure occurs.
+        /// </remarks>
+        public override Uri GenerateSasUri(DataLakeSasPermissions permissions, DateTimeOffset expiresOn) =>
+            GenerateSasUri(new DataLakeSasBuilder(permissions, expiresOn) { IsDirectory = true });
+
+        /// <summary>
+        /// The <see cref="GenerateSasUri(DataLakeSasBuilder)"/> returns a <see cref="Uri"/>
+        /// that generates a DataLake Directory Service
+        /// Shared Access Signature (SAS) Uri based on the Client properties
+        /// and and builder. The SAS is signed by the shared key credential
+        /// of the client.
+        ///
+        /// To check if the client is able to sign a Service Sas see
+        /// <see cref="DataLakePathClient.CanGenerateSasUri"/>.
+        ///
+        /// For more information, see
+        /// <see href="https://docs.microsoft.com/en-us/rest/api/storageservices/constructing-a-service-sas">
+        /// Constructing a Service SAS</see>.
+        /// </summary>
+        /// <param name="builder">
+        /// Used to generate a Shared Access Signature (SAS).
+        /// </param>
+        /// <returns>
+        /// A <see cref="Uri"/> containing the SAS Uri.
+        /// </returns>
+        /// <remarks>
+        /// A <see cref="Exception"/> will be thrown if a failure occurs.
+        /// </remarks>
+        public override Uri GenerateSasUri(DataLakeSasBuilder builder)
+        {
+            builder = builder ?? throw Errors.ArgumentNull(nameof(builder));
+            builder.FileSystemName = string.IsNullOrEmpty(builder.FileSystemName) ? FileSystemName : builder.FileSystemName;
+            builder.Path = string.IsNullOrEmpty(builder.Path) ? Path : builder.Path;
+            if (!builder.IsDirectory.GetValueOrDefault(false))
+            {
+                throw Errors.SasIncorrectResourceType(
+                    nameof(builder),
+                    nameof(builder.IsDirectory),
+                    Constants.TrueName,
+                    nameof(this.GetType));
+            }
+            if (!builder.FileSystemName.Equals(FileSystemName, StringComparison.InvariantCulture))
+            {
+                // TODO: throw proper exception for non-matching builder name
+                // e.g. containerName doesn't match or leave the containerName in builder
+                // should be left empty. Or should we always default to the client's ContainerName
+                // and chug along if they don't match?
+                throw Errors.SasNamesNotMatching(
+                    nameof(builder.FileSystemName),
+                    nameof(DataLakeSasBuilder),
+                    nameof(FileSystemName));
+            }
+            if (!builder.Path.Equals(Path, StringComparison.InvariantCulture))
+            {
+                // TODO: throw proper exception for non-matching builder name
+                // e.g. containerName doesn't match or leave the containerName in builder
+                // should be left empty. Or should we always default to the client's ContainerName
+                // and chug along if they don't match?
+                throw Errors.SasNamesNotMatching(
+                    nameof(builder.Path),
+                    nameof(DataLakeSasBuilder),
+                    nameof(Path));
+            }
+            DataLakeUriBuilder sasUri = new DataLakeUriBuilder(Uri)
+            {
+                Query = builder.ToSasQueryParameters(_storageSharedKeyCredential).ToString()
+            };
+            return sasUri.ToUri();
+        }
+        #endregion
     }
 }