--- conflicted
+++ resolved
@@ -3393,7 +3393,6 @@
         }
         #endregion ScheduleDeletion
 
-<<<<<<< HEAD
         #region Query
         /// <summary>
         /// The <see cref="Query"/> API returns the
@@ -3496,7 +3495,7 @@
             }
         }
         #endregion Query
-=======
+
         #region PartitionedUplaoder
         internal PartitionedUploader<DataLakeFileUploadOptions, PathInfo> GetPartitionedUploader(
             StorageTransferOptions transferOptions,
@@ -3570,6 +3569,5 @@
                     $"{nameof(Azure)}.{nameof(Storage)}.{nameof(Files)}.{nameof(DataLake)}.{nameof(DataLakeFileClient)}.{nameof(DataLakeFileClient.Upload)}")
             };
         #endregion
->>>>>>> aa40f651
     }
 }