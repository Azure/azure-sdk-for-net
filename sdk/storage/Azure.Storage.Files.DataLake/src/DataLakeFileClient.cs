﻿// Copyright (c) Microsoft Corporation. All rights reserved.
// Licensed under the MIT License.

using System;
using System.Buffers;
using System.Collections.Generic;
using System.ComponentModel;
using System.Diagnostics;
using System.Globalization;
using System.IO;
using System.Linq;
using System.Threading;
using System.Threading.Tasks;
using Azure.Core;
using Azure.Core.Pipeline;
using Azure.Storage.Blobs.Models;
using Azure.Storage.Files.DataLake.Models;
using Azure.Storage.Sas;
using Metadata = System.Collections.Generic.IDictionary<string, string>;

namespace Azure.Storage.Files.DataLake
{
    /// <summary>
    /// The <see cref="DataLakeFileClient"/> allows you to manipulate Azure Data Lake files.
    /// </summary>
    public class DataLakeFileClient : DataLakePathClient
    {
        /// <summary>
        /// Gets the maximum number of bytes that can be sent in each append call in
        /// to <see cref="UploadAsync(Stream, PathHttpHeaders, DataLakeRequestConditions, IProgress{long}, StorageTransferOptions, CancellationToken)"/>.
        /// Supported value is now larger than <see cref="int.MaxValue"/>; please use
        /// <see cref="MaxUploadLongBytes"/>.
        /// </summary>
        [EditorBrowsable(EditorBrowsableState.Never)]
        public virtual int MaxUploadBytes => ClientConfiguration.Version < DataLakeClientOptions.ServiceVersion.V2019_12_12
            ? Constants.DataLake.Pre_2019_12_12_MaxAppendBytes
            : int.MaxValue;  // value is larger than can be represented by an int

        /// <summary>
        /// Gets the maximum number of bytes that can be sent in each append call in
        /// <see cref="UploadAsync(Stream, PathHttpHeaders, DataLakeRequestConditions, IProgress{long}, StorageTransferOptions, CancellationToken)"/>.
        /// </summary>
        public virtual long MaxUploadLongBytes => ClientConfiguration.Version < DataLakeClientOptions.ServiceVersion.V2019_12_12
            ? Constants.DataLake.Pre_2019_12_12_MaxAppendBytes
            : Constants.DataLake.MaxAppendBytes;

        #region ctors
        /// <summary>
        /// Initializes a new instance of the <see cref="DataLakeFileClient"/>
        /// class for mocking.
        /// </summary>
        protected DataLakeFileClient()
        {
        }

        /// <summary>
        /// Initializes a new instance of the <see cref="DataLakeFileClient"/> class.
        /// </summary>
        /// <param name="fileUri">
        /// A <see cref="Uri"/> referencing the file that includes the
        /// name of the account, the name of the file system, and the path of the
        /// file.
        /// </param>
        public DataLakeFileClient(Uri fileUri)
            : this(fileUri, (HttpPipelinePolicy)null, null, null)
        {
        }

        /// <summary>
        /// Initializes a new instance of the <see cref="DataLakeFileClient"/> class.
        /// </summary>
        /// <param name="fileUri">
        /// A <see cref="Uri"/> referencing the file that includes the
        /// name of the account, the name of the file system, and the path of the
        /// file.
        /// </param>
        /// <param name="options">
        /// Optional <see cref="DataLakeClientOptions"/> that define the transport
        /// pipeline policies for authentication, retries, etc., that are
        /// applied to every request.
        /// </param>
        public DataLakeFileClient(Uri fileUri, DataLakeClientOptions options)
            : this(fileUri, (HttpPipelinePolicy)null, options, null)
        {
        }

        /// <summary>
        /// Initializes a new instance of the <see cref="DataLakeDirectoryClient"/>.
        /// </summary>
        /// <param name="connectionString">
        /// A connection string includes the authentication information
        /// required for your application to access data in an Azure Storage
        /// account at runtime.
        ///
        /// For more information,
        /// <see href="https://docs.microsoft.com/azure/storage/common/storage-configure-connection-string">
        /// Configure Azure Storage connection strings</see>
        /// </param>
        /// <param name="fileSystemName">
        /// The name of the file system containing this path.
        /// </param>
        /// <param name="filePath">
        /// The path to the file.
        /// </param>
        public DataLakeFileClient(
            string connectionString,
            string fileSystemName,
            string filePath)
            : this(connectionString, fileSystemName, filePath, null)
        {
        }

        /// <summary>
        /// Initializes a new instance of the <see cref="DataLakeDirectoryClient"/>.
        /// </summary>
        /// <param name="connectionString">
        /// A connection string includes the authentication information
        /// required for your application to access data in an Azure Storage
        /// account at runtime.
        ///
        /// For more information,
        /// <see href="https://docs.microsoft.com/azure/storage/common/storage-configure-connection-string">
        /// Configure Azure Storage connection strings</see>
        /// </param>
        /// <param name="fileSystemName">
        /// The name of the file system containing this path.
        /// </param>
        /// <param name="filePath">
        /// The path to the file.
        /// </param>
        /// <param name="options">
        /// Optional client options that define the transport pipeline
        /// policies for authentication, retries, etc., that are applied to
        /// every request.
        /// </param>
        public DataLakeFileClient(
            string connectionString,
            string fileSystemName,
            string filePath,
            DataLakeClientOptions options)
            : base(connectionString, fileSystemName, filePath, options)
        {
        }

        /// <summary>
        /// Initializes a new instance of the <see cref="DataLakeFileClient"/> class.
        /// </summary>
        /// <param name="fileUri">
        /// A <see cref="Uri"/> referencing the file that includes the
        /// name of the account, the name of the file system, and the path of the
        /// file.
        /// </param>
        /// <param name="credential">
        /// The shared key credential used to sign requests.
        /// </param>
        public DataLakeFileClient(Uri fileUri, StorageSharedKeyCredential credential)
            : this(fileUri, credential.AsPolicy(), null, credential)
        {
        }

        /// <summary>
        /// Initializes a new instance of the <see cref="DataLakeFileClient"/> class.
        /// </summary>
        /// <param name="fileUri">
        /// A <see cref="Uri"/> referencing the file that includes the
        /// name of the account, the name of the file system, and the path of the
        /// file.
        /// </param>
        /// <param name="credential">
        /// The shared key credential used to sign requests.
        /// </param>
        /// <param name="options">
        /// Optional <see cref="DataLakeClientOptions"/> that define the transport
        /// pipeline policies for authentication, retries, etc., that are
        /// applied to every request.
        /// </param>
        public DataLakeFileClient(Uri fileUri, StorageSharedKeyCredential credential, DataLakeClientOptions options)
            : this(fileUri, credential.AsPolicy(), options, credential)
        {
        }

        /// <summary>
        /// Initializes a new instance of the <see cref="DataLakeFileClient"/> class.
        /// </summary>
        /// <param name="fileUri">
        /// A <see cref="Uri"/> referencing the file that includes the
        /// name of the account, the name of the file system, and the path of the
        /// file.
        /// Must not contain shared access signature, which should be passed in the second parameter.
        /// </param>
        /// <param name="credential">
        /// The shared access signature credential used to sign requests.
        /// </param>
        /// <remarks>
        /// This constructor should only be used when shared access signature needs to be updated during lifespan of this client.
        /// </remarks>
        public DataLakeFileClient(Uri fileUri, AzureSasCredential credential)
            : this(fileUri, credential, null)
        {
        }

        /// <summary>
        /// Initializes a new instance of the <see cref="DataLakeFileClient"/> class.
        /// </summary>
        /// <param name="fileUri">
        /// A <see cref="Uri"/> referencing the file that includes the
        /// name of the account, the name of the file system, and the path of the
        /// file.
        /// Must not contain shared access signature, which should be passed in the second parameter.
        /// </param>
        /// <param name="credential">
        /// The shared access signature credential used to sign requests.
        /// </param>
        /// <param name="options">
        /// Optional <see cref="DataLakeClientOptions"/> that define the transport
        /// pipeline policies for authentication, retries, etc., that are
        /// applied to every request.
        /// </param>
        /// <remarks>
        /// This constructor should only be used when shared access signature needs to be updated during lifespan of this client.
        /// </remarks>
        public DataLakeFileClient(Uri fileUri, AzureSasCredential credential, DataLakeClientOptions options)
            : this(fileUri, credential.AsPolicy<DataLakeUriBuilder>(fileUri), options, null)
        {
        }

        /// <summary>
        /// Initializes a new instance of the <see cref="DataLakeFileClient"/> class.
        /// </summary>
        /// <param name="fileUri">
        /// A <see cref="Uri"/> referencing the file that includes the
        /// name of the account, the name of the file system, and the path of the
        /// file.
        /// </param>
        /// <param name="credential">
        /// The token credential used to sign requests.
        /// </param>
        public DataLakeFileClient(Uri fileUri, TokenCredential credential)
            : this(fileUri, credential.AsPolicy(new DataLakeClientOptions()), null, null)
        {
            Errors.VerifyHttpsTokenAuth(fileUri);
        }

        /// <summary>
        /// Initializes a new instance of the <see cref="DataLakeFileClient"/> class.
        /// </summary>
        /// <param name="fileUri">
        /// A <see cref="Uri"/> referencing the file that includes the
        /// name of the account, the name of the file system, and the path of the
        /// file.
        /// </param>
        /// <param name="credential">
        /// The token credential used to sign requests.
        /// </param>
        /// <param name="options">
        /// Optional <see cref="DataLakeClientOptions"/> that define the transport
        /// pipeline policies for authentication, retries, etc., that are
        /// applied to every request.
        /// </param>
        public DataLakeFileClient(Uri fileUri, TokenCredential credential, DataLakeClientOptions options)
            : this(fileUri, credential.AsPolicy(options), options, null)
        {
            Errors.VerifyHttpsTokenAuth(fileUri);
        }

        /// <summary>
        /// Initializes a new instance of the <see cref="DataLakeFileClient"/>
        /// class.
        /// </summary>
        /// <param name="fileUri">
        /// A <see cref="Uri"/> referencing the file that includes the
        /// name of the account, the name of the file system, and the path of the
        /// file.
        /// </param>
        /// <param name="authentication">
        /// An optional authentication policy used to sign requests.
        /// </param>
        /// <param name="options">
        /// Optional client options that define the transport pipeline
        /// policies for authentication, retries, etc., that are applied to
        /// every request.
        /// </param>
        /// <param name="storageSharedKeyCredential">
        /// The shared key credential used to sign requests.
        /// </param>
        internal DataLakeFileClient(
            Uri fileUri,
            HttpPipelinePolicy authentication,
            DataLakeClientOptions options,
            StorageSharedKeyCredential storageSharedKeyCredential)
            : base(fileUri, authentication, options, storageSharedKeyCredential)
        {
        }

        /// <summary>
        /// Initializes a new instance of the <see cref="DataLakeFileClient"/> class.
        /// </summary>
        /// <param name="fileUri">
        /// A <see cref="Uri"/> referencing the file that includes the
        /// name of the account, the name of the file system, and the path of the file.
        /// </param>
        /// <param name="clientConfiguration">
        /// <see cref="DataLakeClientConfiguration"/>.
        /// </param>
        internal DataLakeFileClient(
            Uri fileUri,
            DataLakeClientConfiguration clientConfiguration)
            : base(fileUri, clientConfiguration)
        {
        }

        internal DataLakeFileClient(
            Uri fileSystemUri,
            string filePath,
            DataLakeClientConfiguration clientConfiguration)
            : base(
                  fileSystemUri,
                  filePath,
                  clientConfiguration)
        {
        }
        #endregion ctors

        /// <summary>
        /// Initializes a new instance of the <see cref="DataLakeFileClient"/>
        /// class with an identical <see cref="Uri"/> source but the specified
        /// <paramref name="customerProvidedKey"/>.
        ///
        /// </summary>
        /// <param name="customerProvidedKey">The customer provided key.</param>
        /// <returns>A new <see cref="DataLakeFileClient"/> instance.</returns>
        /// <remarks>
        /// Pass null to remove the customer provide key in the returned <see cref="DataLakeFileClient"/>.
        /// </remarks>
        public new DataLakeFileClient WithCustomerProvidedKey(Models.DataLakeCustomerProvidedKey? customerProvidedKey)
        {
            DataLakeClientConfiguration newClientConfiguration = DataLakeClientConfiguration.DeepCopy(ClientConfiguration);
            newClientConfiguration.CustomerProvidedKey = customerProvidedKey;
            return new DataLakeFileClient(
                fileUri: Uri,
                clientConfiguration: newClientConfiguration);
        }

        #region Create
        /// <summary>
        /// The <see cref="Create"/> operation creates a file.
        /// If the file already exists, it will be overwritten.  If you don't intent to overwrite
        /// an existing file, consider using the <see cref="CreateIfNotExists"/> API.
        ///
        /// For more information, see https://docs.microsoft.com/en-us/rest/api/storageservices/datalakestoragegen2/path/create.
        /// </summary>
        /// <param name="httpHeaders">
        /// Optional standard HTTP header properties that can be set for the
        /// new file or directory..
        /// </param>
        /// <param name="metadata">
        /// Optional custom metadata to set for this file or directory.
        /// </param>
        /// <param name="permissions">
        /// Optional and only valid if Hierarchical Namespace is enabled for the account. Sets POSIX access
        /// permissions for the file owner, the file owning group, and others. Each class may be granted read,
        /// write, or execute permission. The sticky bit is also supported. Both symbolic (rwxrw-rw-) and 4-digit
        /// octal notation (e.g. 0766) are supported.
        /// </param>
        /// <param name="umask">
        /// Optional and only valid if Hierarchical Namespace is enabled for the account.
        /// When creating a file or directory and the parent folder does not have a default ACL,
        /// the umask restricts the permissions of the file or directory to be created. The resulting
        /// permission is given by p bitwise-and ^u, where p is the permission and u is the umask. For example,
        /// if p is 0777 and u is 0057, then the resulting permission is 0720. The default permission is
        /// 0777 for a directory and 0666 for a file. The default umask is 0027. The umask must be specified
        /// in 4-digit octal notation (e.g. 0766).
        /// </param>
        /// <param name="conditions">
        /// Optional <see cref="DataLakeRequestConditions"/> to add
        /// conditions on the creation of this file or directory.
        /// </param>
        /// <param name="cancellationToken">
        /// Optional <see cref="CancellationToken"/> to propagate
        /// notifications that the operation should be cancelled.
        /// </param>
        /// <returns>
        /// A <see cref="Response{PathInfo}"/> describing the
        /// newly created file.
        /// </returns>
        /// <remarks>
        /// A <see cref="RequestFailedException"/> will be thrown if
        /// a failure occurs.
        /// </remarks>
        public virtual Response<PathInfo> Create(
            PathHttpHeaders httpHeaders = default,
            Metadata metadata = default,
            string permissions = default,
            string umask = default,
            DataLakeRequestConditions conditions = default,
            CancellationToken cancellationToken = default)
        {
            DiagnosticScope scope = ClientConfiguration.ClientDiagnostics.CreateScope($"{nameof(DataLakeFileClient)}.{nameof(Create)}");

            try
            {
                scope.Start();

                return base.Create(
                    PathResourceType.File,
                    httpHeaders,
                    metadata,
                    permissions,
                    umask,
                    conditions,
                    cancellationToken);
            }
            catch (Exception ex)
            {
                scope.Failed(ex);
                throw;
            }
            finally
            {
                scope.Dispose();
            }
        }

        /// <summary>
        /// The <see cref="Create"/> operation creates a file.
        /// If the file already exists, it will be overwritten.  If you don't intent to overwrite
        /// an existing file, consider using the <see cref="CreateIfNotExistsAsync"/> API.
        ///
        /// For more information, see https://docs.microsoft.com/en-us/rest/api/storageservices/datalakestoragegen2/path/create.
        /// </summary>
        /// <param name="httpHeaders">
        /// Optional standard HTTP header properties that can be set for the
        /// new file or directory..
        /// </param>
        /// <param name="metadata">
        /// Optional custom metadata to set for this file or directory.
        /// </param>
        /// <param name="permissions">
        /// Optional and only valid if Hierarchical Namespace is enabled for the account. Sets POSIX access
        /// permissions for the file owner, the file owning group, and others. Each class may be granted read,
        /// write, or execute permission. The sticky bit is also supported. Both symbolic (rwxrw-rw-) and 4-digit
        /// octal notation (e.g. 0766) are supported.
        /// </param>
        /// <param name="umask">
        /// Optional and only valid if Hierarchical Namespace is enabled for the account.
        /// When creating a file or directory and the parent folder does not have a default ACL,
        /// the umask restricts the permissions of the file or directory to be created. The resulting
        /// permission is given by p bitwise-and ^u, where p is the permission and u is the umask. For example,
        /// if p is 0777 and u is 0057, then the resulting permission is 0720. The default permission is
        /// 0777 for a directory and 0666 for a file. The default umask is 0027. The umask must be specified
        /// in 4-digit octal notation (e.g. 0766).
        /// </param>
        /// <param name="conditions">
        /// Optional <see cref="DataLakeRequestConditions"/> to add
        /// conditions on the creation of this file or directory.
        /// </param>
        /// <param name="cancellationToken">
        /// Optional <see cref="CancellationToken"/> to propagate
        /// notifications that the operation should be cancelled.
        /// </param>
        /// <returns>
        /// A <see cref="Response{PathInfo}"/> describing the
        /// newly created file.
        /// </returns>
        /// <remarks>
        /// A <see cref="RequestFailedException"/> will be thrown if
        /// a failure occurs.
        /// </remarks>
        public virtual async Task<Response<PathInfo>> CreateAsync(
            PathHttpHeaders httpHeaders = default,
            Metadata metadata = default,
            string permissions = default,
            string umask = default,
            DataLakeRequestConditions conditions = default,
            CancellationToken cancellationToken = default)
        {
            DiagnosticScope scope = ClientConfiguration.ClientDiagnostics.CreateScope($"{nameof(DataLakeFileClient)}.{nameof(Create)}");

            try
            {
                scope.Start();

                return await base.CreateAsync(
                    PathResourceType.File,
                    httpHeaders,
                    metadata,
                    permissions,
                    umask,
                    conditions,
                    cancellationToken)
                    .ConfigureAwait(false);
            }
            catch (Exception ex)
            {
                scope.Failed(ex);
                throw;
            }
            finally
            {
                scope.Dispose();
            }
        }
        #endregion Create

        #region Create If Not Exists
        /// <summary>
        /// The <see cref="CreateIfNotExists"/> operation creates a file.
        /// If the file already exists, it is not changed.
        ///
        /// For more information, see https://docs.microsoft.com/en-us/rest/api/storageservices/datalakestoragegen2/path/create.
        /// </summary>
        /// <param name="httpHeaders">
        /// Optional standard HTTP header properties that can be set for the
        /// new file or directory..
        /// </param>
        /// <param name="metadata">
        /// Optional custom metadata to set for this file or directory..
        /// </param>
        /// <param name="permissions">
        /// Optional and only valid if Hierarchical Namespace is enabled for the account. Sets POSIX access
        /// permissions for the file owner, the file owning group, and others. Each class may be granted read,
        /// write, or execute permission. The sticky bit is also supported. Both symbolic (rwxrw-rw-) and 4-digit
        /// octal notation (e.g. 0766) are supported.
        /// </param>
        /// <param name="umask">
        /// Optional and only valid if Hierarchical Namespace is enabled for the account.
        /// When creating a file or directory and the parent folder does not have a default ACL,
        /// the umask restricts the permissions of the file or directory to be created. The resulting
        /// permission is given by p bitwise-and ^u, where p is the permission and u is the umask. For example,
        /// if p is 0777 and u is 0057, then the resulting permission is 0720. The default permission is
        /// 0777 for a directory and 0666 for a file. The default umask is 0027. The umask must be specified
        /// in 4-digit octal notation (e.g. 0766).
        /// </param>
        /// <param name="cancellationToken">
        /// Optional <see cref="CancellationToken"/> to propagate
        /// notifications that the operation should be cancelled.
        /// </param>
        /// <returns>
        /// A <see cref="Response{PathInfo}"/> describing the
        /// newly created file.
        /// </returns>
        /// <remarks>
        /// A <see cref="RequestFailedException"/> will be thrown if
        /// a failure occurs.
        /// </remarks>
        public virtual Response<PathInfo> CreateIfNotExists(
            PathHttpHeaders httpHeaders = default,
            Metadata metadata = default,
            string permissions = default,
            string umask = default,
            CancellationToken cancellationToken = default)
        {
            DiagnosticScope scope = ClientConfiguration.ClientDiagnostics.CreateScope($"{nameof(DataLakeFileClient)}.{nameof(CreateIfNotExists)}");

            try
            {
                scope.Start();

                return base.CreateIfNotExists(
                    PathResourceType.File,
                    httpHeaders,
                    metadata,
                    permissions,
                    umask,
                    cancellationToken);
            }
            catch (Exception ex)
            {
                scope.Failed(ex);
                throw;
            }
            finally
            {
                scope.Dispose();
            }
        }

        /// <summary>
        /// The <see cref="CreateIfNotExistsAsync"/> operation creates a file.
        /// If the file already exists, it is not changed.
        ///
        /// For more information, see https://docs.microsoft.com/en-us/rest/api/storageservices/datalakestoragegen2/path/create.
        /// </summary>
        /// <param name="httpHeaders">
        /// Optional standard HTTP header properties that can be set for the
        /// new file or directory..
        /// </param>
        /// <param name="metadata">
        /// Optional custom metadata to set for this file or directory..
        /// </param>
        /// <param name="permissions">
        /// Optional and only valid if Hierarchical Namespace is enabled for the account. Sets POSIX access
        /// permissions for the file owner, the file owning group, and others. Each class may be granted read,
        /// write, or execute permission. The sticky bit is also supported. Both symbolic (rwxrw-rw-) and 4-digit
        /// octal notation (e.g. 0766) are supported.
        /// </param>
        /// <param name="umask">
        /// Optional and only valid if Hierarchical Namespace is enabled for the account.
        /// When creating a file or directory and the parent folder does not have a default ACL,
        /// the umask restricts the permissions of the file or directory to be created. The resulting
        /// permission is given by p bitwise-and ^u, where p is the permission and u is the umask. For example,
        /// if p is 0777 and u is 0057, then the resulting permission is 0720. The default permission is
        /// 0777 for a directory and 0666 for a file. The default umask is 0027. The umask must be specified
        /// in 4-digit octal notation (e.g. 0766).
        /// </param>
        /// <param name="cancellationToken">
        /// Optional <see cref="CancellationToken"/> to propagate
        /// notifications that the operation should be cancelled.
        /// </param>
        /// <returns>
        /// A <see cref="Response{PathInfo}"/> describing the
        /// newly created file.
        /// </returns>
        /// <remarks>
        /// A <see cref="RequestFailedException"/> will be thrown if
        /// a failure occurs.
        /// </remarks>
        public virtual async Task<Response<PathInfo>> CreateIfNotExistsAsync(
            PathHttpHeaders httpHeaders = default,
            Metadata metadata = default,
            string permissions = default,
            string umask = default,
            CancellationToken cancellationToken = default)
        {
            DiagnosticScope scope = ClientConfiguration.ClientDiagnostics.CreateScope($"{nameof(DataLakeFileClient)}.{nameof(CreateIfNotExists)}");

            try
            {
                scope.Start();

                return await base.CreateIfNotExistsAsync(
                    PathResourceType.File,
                    httpHeaders,
                    metadata,
                    permissions,
                    umask,
                    cancellationToken)
                    .ConfigureAwait(false);
            }
            catch (Exception ex)
            {
                scope.Failed(ex);
                throw;
            }
            finally
            {
                scope.Dispose();
            }
        }
        #endregion Create If Not Exists

        #region Delete
        /// <summary>
        /// The <see cref="Delete"/> operation marks the specified path
        /// deletion. The path is later deleted during
        /// garbage collection which could take several minutes.
        ///
        /// For more information, see
        /// <see href="https://docs.microsoft.com/en-us/rest/api/storageservices/datalakestoragegen2/path/delete">
        /// Delete Path</see>.
        /// </summary>
        /// <param name="conditions">
        /// Optional <see cref="DataLakeRequestConditions"/> to add conditions on
        /// deleting this path.
        /// </param>
        /// <param name="cancellationToken">
        /// Optional <see cref="CancellationToken"/> to propagate
        /// notifications that the operation should be cancelled.
        /// </param>
        /// <returns>
        /// A <see cref="Response"/> on successfully marking for deletion.
        /// </returns>
        /// <remarks>
        /// A <see cref="RequestFailedException"/> will be thrown if
        /// a failure occurs.
        /// </remarks>
        public virtual Response Delete(
            DataLakeRequestConditions conditions = default,
            CancellationToken cancellationToken = default)
        {
            DiagnosticScope scope = ClientConfiguration.ClientDiagnostics.CreateScope($"{nameof(DataLakeFileClient)}.{nameof(Delete)}");

            try
            {
                scope.Start();

                return base.Delete(
                    recursive: null,
                    conditions,
                    cancellationToken);
            }
            catch (Exception ex)
            {
                scope.Failed(ex);
                throw;
            }
            finally
            {
                scope.Dispose();
            }
        }

        /// <summary>
        /// The <see cref="DeleteAsync"/> operation marks the specified path
        /// deletion. The path is later deleted during
        /// garbage collection which could take several minutes.
        ///
        /// For more information, see
        /// <see href="https://docs.microsoft.com/en-us/rest/api/storageservices/datalakestoragegen2/path/delete">
        /// Delete Path</see>.
        /// </summary>
        /// <param name="conditions">
        /// Optional <see cref="DataLakeRequestConditions"/> to add conditions on
        /// deleting this path.
        /// </param>
        /// <param name="cancellationToken">
        /// Optional <see cref="CancellationToken"/> to propagate
        /// notifications that the operation should be cancelled.
        /// </param>
        /// <returns>
        /// A <see cref="Response"/> on successfully marking for deletion.
        /// </returns>
        /// <remarks>
        /// A <see cref="RequestFailedException"/> will be thrown if
        /// a failure occurs.
        /// </remarks>
        public virtual async Task<Response> DeleteAsync(
            DataLakeRequestConditions conditions = default,
            CancellationToken cancellationToken = default)
        {
            DiagnosticScope scope = ClientConfiguration.ClientDiagnostics.CreateScope($"{nameof(DataLakeFileClient)}.{nameof(Delete)}");

            try
            {
                scope.Start();

                return await base.DeleteAsync(
                    recursive: null,
                    conditions,
                    cancellationToken)
                    .ConfigureAwait(false);
            }
            catch (Exception ex)
            {
                scope.Failed(ex);
                throw;
            }
            finally
            {
                scope.Dispose();
            }
        }
        #endregion Delete

        #region Delete If Exists
        /// <summary>
        /// The <see cref="DeleteIfExists"/> operation marks the specified file
        /// for deletion, if the file exists. The file is later deleted during
        /// garbage collection which could take several minutes.
        ///
        /// For more information, see
        /// <see href="https://docs.microsoft.com/en-us/rest/api/storageservices/datalakestoragegen2/path/delete">
        /// Delete Path</see>.
        /// </summary>
        /// <param name="conditions">
        /// Optional <see cref="DataLakeRequestConditions"/> to add conditions on
        /// deleting this path.
        /// </param>
        /// <param name="cancellationToken">
        /// Optional <see cref="CancellationToken"/> to propagate
        /// notifications that the operation should be cancelled.
        /// </param>
        /// <returns>
        /// A <see cref="Response"/> on successfully marking for deletion.
        /// </returns>
        /// <remarks>
        /// A <see cref="RequestFailedException"/> will be thrown if
        /// a failure occurs.
        /// </remarks>
        public virtual Response<bool> DeleteIfExists(
            DataLakeRequestConditions conditions = default,
            CancellationToken cancellationToken = default)
        {
            DiagnosticScope scope = ClientConfiguration.ClientDiagnostics.CreateScope($"{nameof(DataLakeFileClient)}.{nameof(DeleteIfExists)}");

            try
            {
                scope.Start();

                return base.DeleteIfExists(
                    recursive: null,
                    conditions,
                    cancellationToken);
            }
            catch (Exception ex)
            {
                scope.Failed(ex);
                throw;
            }
            finally
            {
                scope.Dispose();
            }
        }

        /// <summary>
        /// The <see cref="DeleteIfExistsAsync"/> operation marks the specified file
        /// for deletion, if the file exists. The file is later deleted during
        /// garbage collection which could take several minutes.
        ///
        /// For more information, see
        /// <see href="https://docs.microsoft.com/en-us/rest/api/storageservices/datalakestoragegen2/path/delete">
        /// Delete Path</see>.
        /// </summary>
        /// <param name="conditions">
        /// Optional <see cref="DataLakeRequestConditions"/> to add conditions on
        /// deleting this path.
        /// </param>
        /// <param name="cancellationToken">
        /// Optional <see cref="CancellationToken"/> to propagate
        /// notifications that the operation should be cancelled.
        /// </param>
        /// <returns>
        /// A <see cref="Response"/> on successfully marking for deletion.
        /// </returns>
        /// <remarks>
        /// A <see cref="RequestFailedException"/> will be thrown if
        /// a failure occurs.
        /// </remarks>
        public virtual async Task<Response<bool>> DeleteIfExistsAsync(
            DataLakeRequestConditions conditions = default,
            CancellationToken cancellationToken = default)
        {
            DiagnosticScope scope = ClientConfiguration.ClientDiagnostics.CreateScope($"{nameof(DataLakeFileClient)}.{nameof(DeleteIfExists)}");

            try
            {
                scope.Start();

                return await base.DeleteIfExistsAsync(
                    recursive: null,
                    conditions,
                    cancellationToken)
                    .ConfigureAwait(false);
            }
            catch (Exception ex)
            {
                scope.Failed(ex);
                throw;
            }
            finally
            {
                scope.Dispose();
            }
        }
        #endregion Delete If Not Exists

        #region Rename
        /// <summary>
        /// The <see cref="Rename"/> operation renames a Directory.
        ///
        /// For more information, see https://docs.microsoft.com/en-us/rest/api/storageservices/datalakestoragegen2/path/create.
        /// </summary>
        /// <param name="destinationPath">
        /// The destination path to rename the path to.
        /// </param>
        /// <param name="destinationFileSystem">
        /// Optional destination file system.  If null, path will be renamed within the
        /// current file system.
        /// </param>
        /// <param name="sourceConditions">
        /// Optional <see cref="DataLakeRequestConditions"/> to add
        /// conditions on the source on the creation of this file or directory.
        /// </param>
        /// <param name="destinationConditions">
        /// Optional <see cref="DataLakeRequestConditions"/> to add
        /// conditions on the creation of this file or directory.
        /// </param>
        /// <param name="cancellationToken">
        /// Optional <see cref="CancellationToken"/> to propagate
        /// notifications that the operation should be cancelled.
        /// </param>
        /// <returns>
        /// A <see cref="Response{DataLakeFileClient}"/> describing the
        /// newly created file.
        /// </returns>
        /// <remarks>
        /// A <see cref="RequestFailedException"/> will be thrown if
        /// a failure occurs.
        /// </remarks>
        public new virtual Response<DataLakeFileClient> Rename(
            string destinationPath,
            string destinationFileSystem = default,
            DataLakeRequestConditions sourceConditions = default,
            DataLakeRequestConditions destinationConditions = default,
            CancellationToken cancellationToken = default)
        {
            DiagnosticScope scope = ClientConfiguration.ClientDiagnostics.CreateScope($"{nameof(DataLakeFileClient)}.{nameof(Rename)}");

            try
            {
                scope.Start();

                Response<DataLakePathClient> response = base.Rename(
                    destinationFileSystem,
                    destinationPath,
                    sourceConditions,
                    destinationConditions,
                    cancellationToken);

                return Response.FromValue(
                    new DataLakeFileClient(response.Value.DfsUri, response.Value.ClientConfiguration),
                    response.GetRawResponse());
            }
            catch (Exception ex)
            {
                scope.Failed(ex);
                throw;
            }
            finally
            {
                scope.Dispose();
            }
        }

        /// <summary>
        /// The <see cref="RenameAsync"/> operation renames a file or directory.
        ///
        /// For more information, see https://docs.microsoft.com/en-us/rest/api/storageservices/datalakestoragegen2/path/create.
        /// </summary>
        /// <param name="destinationPath">
        /// The destination path to rename the path to.
        /// </param>
        /// <param name="destinationFileSystem">
        /// Optional destination file system.  If null, path will be renamed within the
        /// current file system.
        /// </param>
        /// <param name="destinationConditions">
        /// Optional <see cref="DataLakeRequestConditions"/> to add
        /// conditions on the creation of this file or directory.
        /// </param>
        /// <param name="sourceConditions">
        /// Optional <see cref="DataLakeRequestConditions"/> to add
        /// conditions on the source on the creation of this file or directory.
        /// </param>
        /// <param name="cancellationToken">
        /// Optional <see cref="CancellationToken"/> to propagate
        /// notifications that the operation should be cancelled.
        /// </param>
        /// <returns>
        /// A <see cref="Response{DataLakeFileClient}"/> describing the
        /// newly created file.
        /// </returns>
        /// <remarks>
        /// A <see cref="RequestFailedException"/> will be thrown if
        /// a failure occurs.
        /// </remarks>
        public new virtual async Task<Response<DataLakeFileClient>> RenameAsync(
            string destinationPath,
            string destinationFileSystem = default,
            DataLakeRequestConditions sourceConditions = default,
            DataLakeRequestConditions destinationConditions = default,
            CancellationToken cancellationToken = default)
        {
            DiagnosticScope scope = ClientConfiguration.ClientDiagnostics.CreateScope($"{nameof(DataLakeFileClient)}.{nameof(Rename)}");

            try
            {
                scope.Start();

                Response<DataLakePathClient> response = await base.RenameAsync(
                    destinationFileSystem,
                    destinationPath,
                    sourceConditions,
                    destinationConditions,
                    cancellationToken)
                    .ConfigureAwait(false);

                return Response.FromValue(
                    new DataLakeFileClient(response.Value.DfsUri, response.Value.ClientConfiguration),
                    response.GetRawResponse());
            }
            catch (Exception ex)
            {
                scope.Failed(ex);
                throw;
            }
            finally
            {
                scope.Dispose();
            }
        }
        #endregion Rename

        #region Get Access Control
        /// <summary>
        /// The <see cref="GetAccessControl"/> operation returns the
        /// access control data for a path.
        ///
        /// For more information, see
        /// <see href="https://docs.microsoft.com/en-us/rest/api/storageservices/datalakestoragegen2/path/getproperties">
        /// Get Properties</see>.
        /// </summary>
        /// <param name="userPrincipalName">
        /// Optional.Valid only when Hierarchical Namespace is enabled for the account.If "true",
        /// the user identity values returned in the x-ms-owner, x-ms-group, and x-ms-acl response
        /// headers will be transformed from Azure Active Directory Object IDs to User Principal Names.
        /// If "false", the values will be returned as Azure Active Directory Object IDs.The default
        /// value is false. Note that group and application Object IDs are not translated because they
        /// do not have unique friendly names.
        /// </param>
        /// <param name="conditions">
        /// Optional <see cref="DataLakeRequestConditions"/> to add
        /// conditions on getting the path's access control.
        /// </param>
        /// <param name="cancellationToken">
        /// Optional <see cref="CancellationToken"/> to propagate
        /// notifications that the operation should be cancelled.
        /// </param>
        /// <returns>
        /// A <see cref="Response{PathAccessControl}"/> describing the
        /// path's access control.
        /// </returns>
        /// <remarks>
        /// A <see cref="RequestFailedException"/> will be thrown if
        /// a failure occurs.
        /// </remarks>
        public override Response<PathAccessControl> GetAccessControl(
            bool? userPrincipalName = default,
            DataLakeRequestConditions conditions = default,
            CancellationToken cancellationToken = default)
        {
            DiagnosticScope scope = ClientConfiguration.ClientDiagnostics.CreateScope($"{nameof(DataLakeFileClient)}.{nameof(GetAccessControl)}");

            try
            {
                scope.Start();

                return base.GetAccessControl(
                    userPrincipalName,
                    conditions,
                    cancellationToken);
            }
            catch (Exception ex)
            {
                scope.Failed(ex);
                throw;
            }
            finally
            {
                scope.Dispose();
            }
        }

        /// <summary>
        /// The <see cref="GetAccessControlAsync"/> operation returns the
        /// access control data for a path.
        ///
        /// For more information, see
        /// <see href="https://docs.microsoft.com/en-us/rest/api/storageservices/datalakestoragegen2/path/getproperties">
        /// Get Properties</see>.
        /// </summary>
        /// <param name="userPrincipalName">
        /// Optional.Valid only when Hierarchical Namespace is enabled for the account.If "true",
        /// the user identity values returned in the x-ms-owner, x-ms-group, and x-ms-acl response
        /// headers will be transformed from Azure Active Directory Object IDs to User Principal Names.
        /// If "false", the values will be returned as Azure Active Directory Object IDs.The default
        /// value is false. Note that group and application Object IDs are not translated because they
        /// do not have unique friendly names.
        /// </param>
        /// <param name="conditions">
        /// Optional <see cref="DataLakeRequestConditions"/> to add
        /// conditions on getting the path's access control.
        /// </param>
        /// <param name="cancellationToken">
        /// Optional <see cref="CancellationToken"/> to propagate
        /// notifications that the operation should be cancelled.
        /// </param>
        /// <returns>
        /// A <see cref="Response{PathAccessControl}"/> describing the
        /// path's access control.
        /// </returns>
        /// <remarks>
        /// A <see cref="RequestFailedException"/> will be thrown if
        /// a failure occurs.
        /// </remarks>
        public override async Task<Response<PathAccessControl>> GetAccessControlAsync(
            bool? userPrincipalName = default,
            DataLakeRequestConditions conditions = default,
            CancellationToken cancellationToken = default)
        {
            DiagnosticScope scope = ClientConfiguration.ClientDiagnostics.CreateScope($"{nameof(DataLakeFileClient)}.{nameof(GetAccessControl)}");

            try
            {
                scope.Start();

                return await base.GetAccessControlAsync(
                    userPrincipalName,
                    conditions,
                    cancellationToken)
                    .ConfigureAwait(false);
            }
            catch (Exception ex)
            {
                scope.Failed(ex);
                throw;
            }
            finally
            {
                scope.Dispose();
            }
        }
        #endregion Get Access Control

        #region Set Access Control
        /// <summary>
        /// The <see cref="SetAccessControlList"/> operation sets the
        /// Access Control on a path
        ///
        /// For more information, see
        /// <see href="https://docs.microsoft.com/en-us/rest/api/storageservices/datalakestoragegen2/path/update">
        /// Update Path</see>.
        /// </summary>
        /// <param name="accessControlList">
        /// The POSIX access control list for the file or directory.
        /// </param>
        /// <param name="owner">
        /// The owner of the file or directory.
        /// </param>
        /// <param name="group">
        /// The owning group of the file or directory.
        /// </param>
        /// <param name="conditions">
        /// Optional <see cref="DataLakeRequestConditions"/> to add conditions on
        /// setting the the path's access control.
        /// </param>
        /// <param name="cancellationToken">
        /// Optional <see cref="CancellationToken"/> to propagate
        /// notifications that the operation should be cancelled.
        /// </param>
        /// <returns>
        /// A <see cref="Response{PathInfo}"/> describing the updated
        /// path.
        /// </returns>
        /// <remarks>
        /// A <see cref="RequestFailedException"/> will be thrown if
        /// a failure occurs.
        /// </remarks>
        public override Response<PathInfo> SetAccessControlList(
            IList<PathAccessControlItem> accessControlList,
            string owner = default,
            string group = default,
            DataLakeRequestConditions conditions = default,
            CancellationToken cancellationToken = default)
        {
            DiagnosticScope scope = ClientConfiguration.ClientDiagnostics.CreateScope($"{nameof(DataLakeFileClient)}.{nameof(SetAccessControlList)}");

            try
            {
                scope.Start();

                return base.SetAccessControlList(
                    accessControlList,
                    owner,
                    group,
                    conditions,
                    cancellationToken);
            }
            catch (Exception ex)
            {
                scope.Failed(ex);
                throw;
            }
            finally
            {
                scope.Dispose();
            }
        }

        /// <summary>
        /// The <see cref="SetAccessControlListAsync"/> operation sets the
        /// Access Control on a path
        ///
        /// For more information, see
        /// <see href="https://docs.microsoft.com/en-us/rest/api/storageservices/datalakestoragegen2/path/update">
        /// Update Path</see>.
        /// </summary>
        /// <param name="accessControlList">
        /// The POSIX access control list for the file or directory.
        /// </param>
        /// <param name="owner">
        /// The owner of the file or directory.
        /// </param>
        /// <param name="group">
        /// The owning group of the file or directory.
        /// </param>
        /// <param name="conditions">
        /// Optional <see cref="DataLakeRequestConditions"/> to add conditions on
        /// setting the the path's access control.
        /// </param>
        /// <param name="cancellationToken">
        /// Optional <see cref="CancellationToken"/> to propagate
        /// notifications that the operation should be cancelled.
        /// </param>
        /// <returns>
        /// A <see cref="Response{PathInfo}"/> describing the updated
        /// path.
        /// </returns>
        /// <remarks>
        /// A <see cref="RequestFailedException"/> will be thrown if
        /// a failure occurs.
        /// </remarks>
        public override async Task<Response<PathInfo>> SetAccessControlListAsync(
            IList<PathAccessControlItem> accessControlList,
            string owner = default,
            string group = default,
            DataLakeRequestConditions conditions = default,
            CancellationToken cancellationToken = default)
        {
            DiagnosticScope scope = ClientConfiguration.ClientDiagnostics.CreateScope($"{nameof(DataLakeFileClient)}.{nameof(SetAccessControlList)}");

            try
            {
                scope.Start();

                return await base.SetAccessControlListAsync(
                    accessControlList,
                    owner,
                    group,
                    conditions,
                    cancellationToken)
                    .ConfigureAwait(false);
            }
            catch (Exception ex)
            {
                scope.Failed(ex);
                throw;
            }
            finally
            {
                scope.Dispose();
            }
        }
        #endregion Set Access Control

        #region Set Permissions
        /// <summary>
        /// The <see cref="SetPermissions"/> operation sets the
        /// file permissions on a path.
        ///
        /// For more information, see
        /// <see href="https://docs.microsoft.com/en-us/rest/api/storageservices/datalakestoragegen2/path/update">
        /// Update Path</see>.
        /// </summary>
        /// <param name="permissions">
        ///  The POSIX access permissions for the file owner, the file owning group, and others.
        /// </param>
        /// <param name="owner">
        /// The owner of the file or directory.
        /// </param>
        /// <param name="group">
        /// The owning group of the file or directory.
        /// </param>
        /// <param name="conditions">
        /// Optional <see cref="DataLakeRequestConditions"/> to add conditions on
        /// setting the the path's access control.
        /// </param>
        /// <param name="cancellationToken">
        /// Optional <see cref="CancellationToken"/> to propagate
        /// notifications that the operation should be cancelled.
        /// </param>
        /// <returns>
        /// A <see cref="Response{PathInfo}"/> describing the updated
        /// path.
        /// </returns>
        /// <remarks>
        /// A <see cref="RequestFailedException"/> will be thrown if
        /// a failure occurs.
        /// </remarks>
        public override Response<PathInfo> SetPermissions(
            PathPermissions permissions,
            string owner = default,
            string group = default,
            DataLakeRequestConditions conditions = default,
            CancellationToken cancellationToken = default)
        {
            DiagnosticScope scope = ClientConfiguration.ClientDiagnostics.CreateScope($"{nameof(DataLakeFileClient)}.{nameof(SetPermissions)}");

            try
            {
                scope.Start();

                return base.SetPermissions(
                    permissions,
                    owner,
                    group,
                    conditions,
                    cancellationToken);
            }
            catch (Exception ex)
            {
                scope.Failed(ex);
                throw;
            }
            finally
            {
                scope.Dispose();
            }
        }

        /// <summary>
        /// The <see cref="SetPermissionsAsync"/> operation sets the
        /// file permissions on a path.
        ///
        /// For more information, see
        /// <see href="https://docs.microsoft.com/en-us/rest/api/storageservices/datalakestoragegen2/path/update">
        /// Update Path</see>.
        /// </summary>
        /// <param name="permissions">
        ///  The POSIX access permissions for the file owner, the file owning group, and others.
        /// </param>
        /// <param name="owner">
        /// The owner of the file or directory.
        /// </param>
        /// <param name="group">
        /// The owning group of the file or directory.
        /// </param>
        /// <param name="conditions">
        /// Optional <see cref="DataLakeRequestConditions"/> to add conditions on
        /// setting the the path's access control.
        /// </param>
        /// <param name="cancellationToken">
        /// Optional <see cref="CancellationToken"/> to propagate
        /// notifications that the operation should be cancelled.
        /// </param>
        /// <returns>
        /// A <see cref="Response{PathInfo}"/> describing the updated
        /// path.
        /// </returns>
        /// <remarks>
        /// A <see cref="RequestFailedException"/> will be thrown if
        /// a failure occurs.
        /// </remarks>
        public override async Task<Response<PathInfo>> SetPermissionsAsync(
            PathPermissions permissions,
            string owner = default,
            string group = default,
            DataLakeRequestConditions conditions = default,
            CancellationToken cancellationToken = default)
        {
            DiagnosticScope scope = ClientConfiguration.ClientDiagnostics.CreateScope($"{nameof(DataLakeFileClient)}.{nameof(SetPermissions)}");

            try
            {
                scope.Start();

                return await base.SetPermissionsAsync(
                    permissions,
                    owner,
                    group,
                    conditions,
                    cancellationToken)
                    .ConfigureAwait(false);
            }
            catch (Exception ex)
            {
                scope.Failed(ex);
                throw;
            }
            finally
            {
                scope.Dispose();
            }
        }
        #endregion Set Permissions

        #region Get Properties
        /// <summary>
        /// The <see cref="GetProperties"/> operation returns all
        /// user-defined metadata, standard HTTP properties, and system
        /// properties for the path. It does not return the content of the
        /// path.
        ///
        /// For more information, see
        /// <see href="https://docs.microsoft.com/rest/api/storageservices/get-blob-properties">
        /// Get Properties</see>.
        /// </summary>
        /// <param name="conditions">
        /// Optional <see cref="DataLakeRequestConditions"/> to add
        /// conditions on getting the path's properties.
        /// </param>
        /// <param name="cancellationToken">
        /// Optional <see cref="CancellationToken"/> to propagate
        /// notifications that the operation should be cancelled.
        /// </param>
        /// <returns>
        /// A <see cref="Response{PathProperties}"/> describing the
        /// path's properties.
        /// </returns>
        /// <remarks>
        /// A <see cref="RequestFailedException"/> will be thrown if
        /// a failure occurs.
        /// </remarks>
#pragma warning disable CS0114 // Member hides inherited member; missing override keyword
        public virtual Response<PathProperties> GetProperties(
#pragma warning restore CS0114 // Member hides inherited member; missing override keyword
            DataLakeRequestConditions conditions = default,
            CancellationToken cancellationToken = default)
        {
            DiagnosticScope scope = ClientConfiguration.ClientDiagnostics.CreateScope($"{nameof(DataLakeFileClient)}.{nameof(GetProperties)}");

            try
            {
                scope.Start();

                return base.GetProperties(
                    conditions,
                    cancellationToken);
            }
            catch (Exception ex)
            {
                scope.Failed(ex);
                throw;
            }
            finally
            {
                scope.Dispose();
            }
        }

        /// <summary>
        /// The <see cref="GetPropertiesAsync"/> operation returns all
        /// user-defined metadata, standard HTTP properties, and system
        /// properties for the path. It does not return the content of the
        /// path.
        ///
        /// For more information, see
        /// <see href="https://docs.microsoft.com/rest/api/storageservices/get-blob-properties">
        /// Get Properties</see>.
        /// </summary>
        /// <param name="conditions">
        /// Optional <see cref="DataLakeRequestConditions"/> to add
        /// conditions on getting the path's properties.
        /// </param>
        /// <param name="cancellationToken">
        /// Optional <see cref="CancellationToken"/> to propagate
        /// notifications that the operation should be cancelled.
        /// </param>
        /// <returns>
        /// A <see cref="Response{PathProperties}"/> describing the
        /// paths's properties.
        /// </returns>
        /// <remarks>
        /// A <see cref="RequestFailedException"/> will be thrown if
        /// a failure occurs.
        /// </remarks>
        public override async Task<Response<PathProperties>> GetPropertiesAsync(
            DataLakeRequestConditions conditions = default,
            CancellationToken cancellationToken = default)
        {
            DiagnosticScope scope = ClientConfiguration.ClientDiagnostics.CreateScope($"{nameof(DataLakeFileClient)}.{nameof(GetProperties)}");

            try
            {
                scope.Start();

                return await base.GetPropertiesAsync(
                    conditions,
                    cancellationToken)
                    .ConfigureAwait(false);
            }
            catch (Exception ex)
            {
                scope.Failed(ex);
                throw;
            }
            finally
            {
                scope.Dispose();
            }
        }
        #endregion Get Properties

        #region Set Http Headers
        /// <summary>
        /// The <see cref="SetHttpHeaders"/> operation sets system
        /// properties on the path.
        ///
        /// For more information, see
        /// <see href="https://docs.microsoft.com/rest/api/storageservices/set-blob-properties">
        /// Set Blob Properties</see>.
        /// </summary>
        /// <param name="httpHeaders">
        /// Optional. The standard HTTP header system properties to set.
        /// If not specified, existing values will be cleared.
        /// </param>
        /// <param name="conditions">
        /// Optional <see cref="DataLakeRequestConditions"/> to add conditions on
        /// setting the paths's HTTP headers.
        /// </param>
        /// <param name="cancellationToken">
        /// Optional <see cref="CancellationToken"/> to propagate
        /// notifications that the operation should be cancelled.
        /// </param>
        /// <returns>
        /// A <see cref="Response{httpHeaders}"/> describing the updated
        /// path.
        /// </returns>
        /// <remarks>
        /// A <see cref="RequestFailedException"/> will be thrown if
        /// a failure occurs.
        /// </remarks>
        public override Response<PathInfo> SetHttpHeaders(
            PathHttpHeaders httpHeaders = default,
            DataLakeRequestConditions conditions = default,
            CancellationToken cancellationToken = default)
        {
            DiagnosticScope scope = ClientConfiguration.ClientDiagnostics.CreateScope($"{nameof(DataLakeFileClient)}.{nameof(SetHttpHeaders)}");

            try
            {
                scope.Start();

                return base.SetHttpHeaders(
                    httpHeaders,
                    conditions,
                    cancellationToken);
            }
            catch (Exception ex)
            {
                scope.Failed(ex);
                throw;
            }
            finally
            {
                scope.Dispose();
            }
        }

        /// <summary>
        /// The <see cref="SetHttpHeadersAsync"/> operation sets system
        /// properties on the PATH.
        ///
        /// For more information, see
        /// <see href="https://docs.microsoft.com/rest/api/storageservices/set-blob-properties">
        /// Set Blob Properties</see>.
        /// </summary>
        /// <param name="httpHeaders">
        /// Optional. The standard HTTP header system properties to set.
        /// If not specified, existing values will be cleared.
        /// </param>
        /// <param name="conditions">
        /// Optional <see cref="DataLakeRequestConditions"/> to add conditions on
        /// setting the path's HTTP headers.
        /// </param>
        /// <param name="cancellationToken">
        /// Optional <see cref="CancellationToken"/> to propagate
        /// notifications that the operation should be cancelled.
        /// </param>
        /// <returns>
        /// A <see cref="Response{PathInfo}"/> describing the updated
        /// path.
        /// </returns>
        /// <remarks>
        /// A <see cref="RequestFailedException"/> will be thrown if
        /// a failure occurs.
        /// </remarks>
        public override async Task<Response<PathInfo>> SetHttpHeadersAsync(
            PathHttpHeaders httpHeaders = default,
            DataLakeRequestConditions conditions = default,
            CancellationToken cancellationToken = default)
        {
            DiagnosticScope scope = ClientConfiguration.ClientDiagnostics.CreateScope($"{nameof(DataLakeFileClient)}.{nameof(SetHttpHeaders)}");

            try
            {
                scope.Start();

                return await base.SetHttpHeadersAsync(
                        httpHeaders,
                        conditions,
                        cancellationToken)
                    .ConfigureAwait(false);
            }
            catch (Exception ex)
            {
                scope.Failed(ex);
                throw;
            }
            finally
            {
                scope.Dispose();
            }
        }
        #endregion Set Http Headers

        #region Set Metadata
        /// <summary>
        /// The <see cref="SetMetadata"/> operation sets user-defined
        /// metadata for the specified path as one or more name-value pairs.
        ///
        /// For more information, see
        /// <see href="https://docs.microsoft.com/rest/api/storageservices/set-blob-metadata">
        /// Set Metadata</see>.
        /// </summary>
        /// <param name="metadata">
        /// Custom metadata to set for this path.
        /// </param>
        /// <param name="conditions">
        /// Optional <see cref="DataLakeRequestConditions"/> to add conditions on
        /// setting the path's metadata.
        /// </param>
        /// <param name="cancellationToken">
        /// Optional <see cref="CancellationToken"/> to propagate
        /// notifications that the operation should be cancelled.
        /// </param>
        /// <returns>
        /// A <see cref="Response{PathInfo}"/> describing the updated
        /// path.
        /// </returns>
        /// <remarks>
        /// A <see cref="RequestFailedException"/> will be thrown if
        /// a failure occurs.
        /// </remarks>
        public override Response<PathInfo> SetMetadata(
            Metadata metadata,
            DataLakeRequestConditions conditions = default,
            CancellationToken cancellationToken = default)
        {
            DiagnosticScope scope = ClientConfiguration.ClientDiagnostics.CreateScope($"{nameof(DataLakeFileClient)}.{nameof(SetMetadata)}");

            try
            {
                scope.Start();

                return base.SetMetadata(
                    metadata,
                    conditions,
                    cancellationToken);
            }
            catch (Exception ex)
            {
                scope.Failed(ex);
                throw;
            }
            finally
            {
                scope.Dispose();
            }
        }

        /// <summary>
        /// The <see cref="SetMetadataAsync"/> operation sets user-defined
        /// metadata for the specified path as one or more name-value pairs.
        ///
        /// For more information, see
        /// <see href="https://docs.microsoft.com/rest/api/storageservices/set-blob-metadata">
        /// Set Metadata</see>.
        /// </summary>
        /// <param name="metadata">
        /// Custom metadata to set for this path.
        /// </param>
        /// <param name="conditions">
        /// Optional <see cref="DataLakeRequestConditions"/> to add conditions on
        /// setting the path's metadata.
        /// </param>
        /// <param name="cancellationToken">
        /// Optional <see cref="CancellationToken"/> to propagate
        /// notifications that the operation should be cancelled.
        /// </param>
        /// <returns>
        /// A <see cref="Response{PathInfo}"/> describing the updated
        /// path.
        /// </returns>
        /// <remarks>
        /// A <see cref="RequestFailedException"/> will be thrown if
        /// a failure occurs.
        /// </remarks>
        public override async Task<Response<PathInfo>> SetMetadataAsync(
            Metadata metadata,
            DataLakeRequestConditions conditions = default,
            CancellationToken cancellationToken = default)
        {
            DiagnosticScope scope = ClientConfiguration.ClientDiagnostics.CreateScope($"{nameof(DataLakeFileClient)}.{nameof(SetMetadata)}");

            try
            {
                scope.Start();

                return await base.SetMetadataAsync(
                    metadata,
                    conditions,
                    cancellationToken)
                    .ConfigureAwait(false);
            }
            catch (Exception ex)
            {
                scope.Failed(ex);
                throw;
            }
            finally
            {
                scope.Dispose();
            }
        }
        #endregion Set Metadata

        #region Append Data
        // TODO #27253
        ///// <summary>
        ///// The <see cref="Append(Stream, long, DataLakeFileAppendOptions, CancellationToken)"/> operation uploads data to be appended to a file.
        ///// Data can only be appended to a file.
        ///// To apply previously uploaded data to a file, call Flush Data.
        ///// Append is currently limited to 4000 MB per request.  To upload large files all at once, consider using <see cref="Upload(Stream)"/>.
        /////
        ///// For more information, see
        ///// <see href="https://docs.microsoft.com/en-us/rest/api/storageservices/datalakestoragegen2/path/update">
        ///// Update Path</see>.
        ///// </summary>
        ///// <param name="content">
        ///// A <see cref="Stream"/> containing the content to upload.
        ///// </param>
        ///// <param name="offset">
        ///// This parameter allows the caller to upload data in parallel and control the order in which it is appended to the file.
        ///// It is required when uploading data to be appended to the file and when flushing previously uploaded data to the file.
        ///// The value must be the position where the data is to be appended. Uploaded data is not immediately flushed, or written, to the file.
        ///// To flush, the previously uploaded data must be contiguous, the position parameter must be specified and equal to the length
        ///// of the file after all data has been written, and there must not be a request entity body included with the request.
        ///// </param>
        ///// <param name="options">
        ///// Optional parameters.
        ///// </param>
        ///// <param name="cancellationToken">
        ///// Optional <see cref="CancellationToken"/> to propagate
        ///// notifications that the operation should be cancelled.
        ///// </param>
        ///// <returns>
        ///// A <see cref="Response"/> describing the state
        ///// of the updated file.
        ///// </returns>
        ///// <remarks>
        ///// A <see cref="RequestFailedException"/> will be thrown if
        ///// a failure occurs.
        ///// </remarks>
        //public virtual Response Append(
        //    Stream content,
        //    long offset,
        //    DataLakeFileAppendOptions options = default,
        //    CancellationToken cancellationToken = default) =>
        //    AppendInternal(
        //        content,
        //        offset,
        //        options,
        //        rangeContentMD5: default,
        //        async: false,
        //        cancellationToken).EnsureCompleted();

        ///// <summary>
        ///// The <see cref="AppendAsync(Stream, long, DataLakeFileAppendOptions, CancellationToken)"/> operation uploads data to be appended to a file.  Data can only be appended to a file.
        ///// To apply perviously uploaded data to a file, call Flush Data.
        ///// Append is currently limited to 4000 MB per request.  To upload large files all at once, consider using <see cref="UploadAsync(Stream)"/>.
        /////
        ///// For more information, see
        ///// <see href="https://docs.microsoft.com/en-us/rest/api/storageservices/datalakestoragegen2/path/update">
        ///// Update Path</see>.
        ///// </summary>
        ///// <param name="content">
        ///// A <see cref="Stream"/> containing the content to upload.
        ///// </param>
        ///// <param name="offset">
        ///// This parameter allows the caller to upload data in parallel and control the order in which it is appended to the file.
        ///// It is required when uploading data to be appended to the file and when flushing previously uploaded data to the file.
        ///// The value must be the position where the data is to be appended. Uploaded data is not immediately flushed, or written, to the file.
        ///// To flush, the previously uploaded data must be contiguous, the position parameter must be specified and equal to the length
        ///// of the file after all data has been written, and there must not be a request entity body included with the request.
        ///// </param>
        ///// <param name="options">
        ///// Optional parameters.
        ///// </param>
        ///// <param name="cancellationToken">
        ///// Optional <see cref="CancellationToken"/> to propagate
        ///// notifications that the operation should be cancelled.
        ///// </param>
        ///// <returns>
        ///// A <see cref="Response"/> describing the state
        ///// of the updated file.
        ///// </returns>
        ///// <remarks>
        ///// A <see cref="RequestFailedException"/> will be thrown if
        ///// a failure occurs.
        ///// </remarks>
        //public virtual async Task<Response> AppendAsync(
        //    Stream content,
        //    long offset,
        //    DataLakeFileAppendOptions options = default,
        //    CancellationToken cancellationToken = default) =>
        //    await AppendInternal(
        //        content,
        //        offset,
        //        options,
        //        rangeContentMD5: default,
        //        async: true,
        //        cancellationToken).ConfigureAwait(false);

        /// <summary>
        /// The <see cref="Append(Stream, long, byte[], string, IProgress{long}, CancellationToken)"/> operation uploads data to be appended to a file.
        /// Data can only be appended to a file.
        /// To apply previously uploaded data to a file, call Flush Data.
        /// Append is currently limited to 4000 MB per request.  To upload large files all at once, consider using <see cref="Upload(Stream)"/>.
        ///
        /// For more information, see
        /// <see href="https://docs.microsoft.com/en-us/rest/api/storageservices/datalakestoragegen2/path/update">
        /// Update Path</see>.
        /// </summary>
        /// <param name="content">
        /// A <see cref="Stream"/> containing the content to upload.
        /// </param>
        /// <param name="offset">
        /// This parameter allows the caller to upload data in parallel and control the order in which it is appended to the file.
        /// It is required when uploading data to be appended to the file and when flushing previously uploaded data to the file.
        /// The value must be the position where the data is to be appended. Uploaded data is not immediately flushed, or written, to the file.
        /// To flush, the previously uploaded data must be contiguous, the position parameter must be specified and equal to the length
        /// of the file after all data has been written, and there must not be a request entity body included with the request.
        /// </param>
        /// <param name="contentHash">
        /// This hash is used to verify the integrity of the request content during transport. When this header is specified,
        /// the storage service compares the hash of the content that has arrived with this header value. If the two hashes do not match,
        /// the operation will fail with error code 400 (Bad Request). Note that this MD5 hash is not stored with the file. This header is
        /// associated with the request content, and not with the stored content of the file itself.
        /// </param>
        /// <param name="leaseId">
        /// Optional lease id.
        /// </param>
        /// <param name="progressHandler">
        /// Optional <see cref="IProgress{Long}"/> to provide
        /// progress updates about data transfers.
        /// </param>
        /// <param name="cancellationToken">
        /// Optional <see cref="CancellationToken"/> to propagate
        /// notifications that the operation should be cancelled.
        /// </param>
        /// <returns>
        /// A <see cref="Response"/> describing the state
        /// of the updated file.
        /// </returns>
        /// <remarks>
        /// A <see cref="RequestFailedException"/> will be thrown if
        /// a failure occurs.
        /// </remarks>
        // TODO #27253
        //[EditorBrowsable(EditorBrowsableState.Never)]
#pragma warning disable AZC0002 // DO ensure all service methods, both asynchronous and synchronous, take an optional CancellationToken parameter called cancellationToken.
        public virtual Response Append(
#pragma warning restore AZC0002 // DO ensure all service methods, both asynchronous and synchronous, take an optional CancellationToken parameter called cancellationToken.
            Stream content,
            long offset,
            byte[] contentHash = default,
            string leaseId = default,
            IProgress<long> progressHandler = default,
            CancellationToken cancellationToken = default)
        {
            // TODO #27253
            //DataLakeFileAppendOptions options = default;
            //if (contentHash != default || leaseId != default || progressHandler != default)
            //{
            //    options = new DataLakeFileAppendOptions()
            //    {
            //        TransactionalHashingOptions = contentHash != default
            //            ? new UploadTransactionalHashingOptions()
            //            {
            //                Algorithm = TransactionalHashAlgorithm.MD5,
            //                PrecalculatedHash = contentHash
            //            }
            //            : default,
            //        LeaseId = leaseId,
            //        ProgressHandler = progressHandler
            //    };
            //}
            return AppendInternal(
                content,
                offset,
                contentHash,
                leaseId,
                progressHandler,
                async: false,
                cancellationToken)
                .EnsureCompleted();
        }

        /// <summary>
        /// The <see cref="AppendAsync(Stream, long, byte[], string, IProgress{long}, CancellationToken)"/> operation uploads data to be appended to a file.  Data can only be appended to a file.
        /// To apply perviously uploaded data to a file, call Flush Data.
        /// Append is currently limited to 4000 MB per request.  To upload large files all at once, consider using <see cref="UploadAsync(Stream)"/>.
        ///
        /// For more information, see
        /// <see href="https://docs.microsoft.com/en-us/rest/api/storageservices/datalakestoragegen2/path/update">
        /// Update Path</see>.
        /// </summary>
        /// <param name="content">
        /// A <see cref="Stream"/> containing the content to upload.
        /// </param>
        /// <param name="offset">
        /// This parameter allows the caller to upload data in parallel and control the order in which it is appended to the file.
        /// It is required when uploading data to be appended to the file and when flushing previously uploaded data to the file.
        /// The value must be the position where the data is to be appended. Uploaded data is not immediately flushed, or written, to the file.
        /// To flush, the previously uploaded data must be contiguous, the position parameter must be specified and equal to the length
        /// of the file after all data has been written, and there must not be a request entity body included with the request.
        /// </param>
        /// <param name="contentHash">
        /// This hash is used to verify the integrity of the request content during transport. When this header is specified,
        /// the storage service compares the hash of the content that has arrived with this header value. If the two hashes do not match,
        /// the operation will fail with error code 400 (Bad Request). Note that this MD5 hash is not stored with the file. This header is
        /// associated with the request content, and not with the stored content of the file itself.
        /// </param>
        /// <param name="leaseId">
        /// Optional lease id.
        /// </param>
        /// <param name="progressHandler">
        /// Optional <see cref="IProgress{Long}"/> to provide
        /// progress updates about data transfers.
        /// </param>
        /// <param name="cancellationToken">
        /// Optional <see cref="CancellationToken"/> to propagate
        /// notifications that the operation should be cancelled.
        /// </param>
        /// <returns>
        /// A <see cref="Response"/> describing the state
        /// of the updated file.
        /// </returns>
        /// <remarks>
        /// A <see cref="RequestFailedException"/> will be thrown if
        /// a failure occurs.
        /// </remarks>
        // TODO #27253
        //[EditorBrowsable(EditorBrowsableState.Never)]
#pragma warning disable AZC0002 // DO ensure all service methods, both asynchronous and synchronous, take an optional CancellationToken parameter called cancellationToken.
        public virtual async Task<Response> AppendAsync(
#pragma warning restore AZC0002 // DO ensure all service methods, both asynchronous and synchronous, take an optional CancellationToken parameter called cancellationToken.
            Stream content,
            long offset,
            byte[] contentHash = default,
            string leaseId = default,
            IProgress<long> progressHandler = default,
            CancellationToken cancellationToken = default)
        {
            // TODO #27253
            //DataLakeFileAppendOptions options = default;
            //if (contentHash != default || leaseId != default || progressHandler != default)
            //{
            //    options = new DataLakeFileAppendOptions()
            //    {
            //        TransactionalHashingOptions = contentHash != default
            //            ? new UploadTransactionalHashingOptions()
            //            {
            //                Algorithm = TransactionalHashAlgorithm.MD5,
            //                PrecalculatedHash = contentHash
            //            }
            //            : default,
            //        LeaseId = leaseId,
            //        ProgressHandler = progressHandler
            //    };
            //}
            return await AppendInternal(
                content,
                offset,
                contentHash,
                leaseId,
                progressHandler,
                async: true,
                cancellationToken)
                .ConfigureAwait(false);
        }

        /// <summary>
        /// The <see cref="AppendInternal"/> operation uploads data to be appended to a file.  Data can only be appended to a file.
        /// To apply perviously uploaded data to a file, call Flush Data.
        ///
        /// For more information, see
        /// <see href="https://docs.microsoft.com/en-us/rest/api/storageservices/datalakestoragegen2/path/update">
        /// Update Path</see>.
        /// </summary>
        /// <param name="content">
        /// A <see cref="Stream"/> containing the content to upload.
        /// </param>
        /// <param name="offset">
        /// This parameter allows the caller to upload data in parallel and control the order in which it is appended to the file.
        /// It is required when uploading data to be appended to the file and when flushing previously uploaded data to the file.
        /// The value must be the position where the data is to be appended. Uploaded data is not immediately flushed, or written, to the file.
        /// To flush, the previously uploaded data must be contiguous, the position parameter must be specified and equal to the length
        /// of the file after all data has been written, and there must not be a request entity body included with the request.
        /// </param>
        /// <param name="rangeContentMD5">
        /// Optional transactional MD5 hash for the appended content.
        /// </param>
        /// <param name="leaseId">
        /// Lease id for operation.
        /// </param>
        /// <param name="progressHandler">
        /// Progress handler for append operation.
        /// </param>
        /// <param name="async">
        /// Whether to invoke the operation asynchronously.
        /// </param>
        /// <param name="cancellationToken">
        /// Optional <see cref="CancellationToken"/> to propagate
        /// notifications that the operation should be cancelled.
        /// </param>
        /// <returns>
        /// A <see cref="Response"/> describing the state
        /// of the updated file.
        /// </returns>
        /// <remarks>
        /// A <see cref="RequestFailedException"/> will be thrown if
        /// a failure occurs.
        /// </remarks>
        internal virtual async Task<Response> AppendInternal(
            Stream content,
            long? offset,
            byte[] rangeContentMD5,
            string leaseId,
            IProgress<long> progressHandler,
            bool async,
            CancellationToken cancellationToken)
        {
            using (ClientConfiguration.Pipeline.BeginLoggingScope(nameof(DataLakeFileClient)))
            {
                // compute hash BEFORE attaching progress handler
                // TODO #27253
                //ContentHasher.GetHashResult hashResult = ContentHasher.GetHashOrDefault(content, options?.TransactionalHashingOptions);

                content = content?.WithNoDispose().WithProgress(progressHandler);
                ClientConfiguration.Pipeline.LogMethodEnter(
                    nameof(DataLakeFileClient),
                    message:
                    $"{nameof(Uri)}: {Uri}\n" +
                    $"{nameof(offset)}: {offset}\n" +
                    $"{nameof(leaseId)}: {leaseId}\n");

                DiagnosticScope scope = ClientConfiguration.ClientDiagnostics.CreateScope($"{nameof(DataLakeFileClient)}.{nameof(Append)}");

                try
                {
                    scope.Start();
                    Errors.VerifyStreamPosition(content, nameof(content));
                    ResponseWithHeaders<PathAppendDataHeaders> response;

                    if (async)
                    {
                        response = await PathRestClient.AppendDataAsync(
                            body: content,
                            position: offset,
                            contentLength: content?.Length - content?.Position ?? 0,
                            // TODO #27253
                            transactionalContentHash: rangeContentMD5, // hashResult?.MD5,
                            //transactionalContentCrc64: hashResult?.StorageCrc64,
<<<<<<< HEAD
                            leaseId: options?.LeaseId,
                            encryptionKey: ClientConfiguration.CustomerProvidedKey?.EncryptionKey,
                            encryptionKeySha256: ClientConfiguration.CustomerProvidedKey?.EncryptionKeyHash,
                            encryptionAlgorithm: ClientConfiguration.CustomerProvidedKey?.EncryptionAlgorithm == null ? null : EncryptionAlgorithmTypeInternal.AES256,
=======
                            leaseId: leaseId,
>>>>>>> 0230af26
                            cancellationToken: cancellationToken)
                            .ConfigureAwait(false);
                    }
                    else
                    {
                        response = PathRestClient.AppendData(
                            body: content,
                            position: offset,
                            contentLength: content?.Length - content?.Position ?? 0,
                            // TODO #27253
                            transactionalContentHash: rangeContentMD5, // hashResult?.MD5,
                            //transactionalContentCrc64: hashResult?.StorageCrc64,
<<<<<<< HEAD
                            leaseId: options?.LeaseId,
                            encryptionKey: ClientConfiguration.CustomerProvidedKey?.EncryptionKey,
                            encryptionKeySha256: ClientConfiguration.CustomerProvidedKey?.EncryptionKeyHash,
                            encryptionAlgorithm: ClientConfiguration.CustomerProvidedKey?.EncryptionAlgorithm == null ? null : EncryptionAlgorithmTypeInternal.AES256,
=======
                            leaseId: leaseId,
>>>>>>> 0230af26
                            cancellationToken: cancellationToken);
                    }

                    return response.GetRawResponse();
                }
                catch (Exception ex)
                {
                    ClientConfiguration.Pipeline.LogException(ex);
                    scope.Failed(ex);
                    throw;
                }
                finally
                {
                    ClientConfiguration.Pipeline.LogMethodExit(nameof(DataLakeFileClient));
                    scope.Dispose();
                }
            }
        }
        #endregion Append Data

        #region Flush Data
        /// <summary>
        /// The <see cref="Flush"/> operation flushes (writes) previously
        /// appended data to a file.
        /// </summary>
        /// <param name="position">
        /// This parameter allows the caller to upload data in parallel and control the order in which it is appended to the file.
        /// It is required when uploading data to be appended to the file and when flushing previously uploaded data to the file.
        /// The value must be the position where the data is to be appended. Uploaded data is not immediately flushed, or written,
        /// to the file. To flush, the previously uploaded data must be contiguous, the position parameter must be specified and
        /// equal to the length of the file after all data has been written, and there must not be a request entity body included
        /// with the request.
        /// </param>
        /// <param name="retainUncommittedData">
        /// If "true", uncommitted data is retained after the flush operation completes; otherwise, the uncommitted data is deleted
        /// after the flush operation. The default is false. Data at offsets less than the specified position are written to the
        /// file when flush succeeds, but this optional parameter allows data after the flush position to be retained for a future
        /// flush operation.
        /// </param>
        /// <param name="close">
        /// Azure Storage Events allow applications to receive notifications when files change. When Azure Storage Events are enabled,
        /// a file changed event is raised. This event has a property indicating whether this is the final change to distinguish the
        /// difference between an intermediate flush to a file stream and the final close of a file stream. The close query parameter
        /// is valid only when the action is "flush" and change notifications are enabled. If the value of close is "true" and the
        /// flush operation completes successfully, the service raises a file change notification with a property indicating that
        /// this is the final update (the file stream has been closed). If "false" a change notification is raised indicating the
        /// file has changed. The default is false. This query parameter is set to true by the Hadoop ABFS driver to indicate that
        /// the file stream has been closed."
        /// </param>
        /// <param name="httpHeaders">
        /// Optional standard HTTP header properties that can be set for the file.
        ///</param>
        /// <param name="conditions">
        /// Optional <see cref="DataLakeRequestConditions"/> to add
        /// conditions on the flush of this file.
        /// </param>
        /// <param name="cancellationToken">
        /// Optional <see cref="CancellationToken"/> to propagate
        /// notifications that the operation should be cancelled.
        /// </param>
        /// <returns>
        /// A <see cref="Response{PathInfo}"/> describing the
        /// path.
        /// </returns>
        /// <remarks>
        /// A <see cref="RequestFailedException"/> will be thrown if
        /// a failure occurs.
        /// </remarks>
        public virtual Response<PathInfo> Flush(
            long position,
            bool? retainUncommittedData = default,
            bool? close = default,
            PathHttpHeaders httpHeaders = default,
            DataLakeRequestConditions conditions = default,
            CancellationToken cancellationToken = default)
        {
            return FlushInternal(
                position,
                retainUncommittedData,
                close,
                httpHeaders,
                conditions,
                async: false,
                cancellationToken)
                .EnsureCompleted();
        }

        /// <summary>
        /// The <see cref="FlushAsync"/> operation flushes (writes) previously
        /// appended data to a file.
        /// </summary>
        /// <param name="position">
        /// This parameter allows the caller to upload data in parallel and control the order in which it is appended to the file.
        /// It is required when uploading data to be appended to the file and when flushing previously uploaded data to the file.
        /// The value must be the position where the data is to be appended. Uploaded data is not immediately flushed, or written,
        /// to the file. To flush, the previously uploaded data must be contiguous, the position parameter must be specified and
        /// equal to the length of the file after all data has been written, and there must not be a request entity body included
        /// with the request.
        /// </param>
        /// <param name="retainUncommittedData">
        /// If "true", uncommitted data is retained after the flush operation completes; otherwise, the uncommitted data is deleted
        /// after the flush operation. The default is false. Data at offsets less than the specified position are written to the
        /// file when flush succeeds, but this optional parameter allows data after the flush position to be retained for a future
        /// flush operation.
        /// </param>
        /// <param name="close">
        /// Azure Storage Events allow applications to receive notifications when files change. When Azure Storage Events are enabled,
        /// a file changed event is raised. This event has a property indicating whether this is the final change to distinguish the
        /// difference between an intermediate flush to a file stream and the final close of a file stream. The close query parameter
        /// is valid only when the action is "flush" and change notifications are enabled. If the value of close is "true" and the
        /// flush operation completes successfully, the service raises a file change notification with a property indicating that
        /// this is the final update (the file stream has been closed). If "false" a change notification is raised indicating the
        /// file has changed. The default is false. This query parameter is set to true by the Hadoop ABFS driver to indicate that
        /// the file stream has been closed."
        /// </param>
        /// <param name="httpHeaders">
        /// Optional standard HTTP header properties that can be set for the file.
        ///</param>
        /// <param name="conditions">
        /// Optional <see cref="DataLakeRequestConditions"/> to add
        /// conditions on the flush of this file.
        /// </param>
        /// <param name="cancellationToken">
        /// Optional <see cref="CancellationToken"/> to propagate
        /// notifications that the operation should be cancelled.
        /// </param>
        /// <returns>
        /// A <see cref="Response{PathInfo}"/> describing the
        /// path.
        /// </returns>
        /// <remarks>
        /// A <see cref="RequestFailedException"/> will be thrown if
        /// a failure occurs.
        /// </remarks>
        public virtual async Task<Response<PathInfo>> FlushAsync(
            long position,
            bool? retainUncommittedData = default,
            bool? close = default,
            PathHttpHeaders httpHeaders = default,
            DataLakeRequestConditions conditions = default,
            CancellationToken cancellationToken = default)
        {
            return await FlushInternal(
                position,
                retainUncommittedData,
                close,
                httpHeaders,
                conditions,
                async: true,
                cancellationToken)
                .ConfigureAwait(false);
        }

        /// <summary>
        /// The <see cref="FlushInternal"/> operation flushes (writes) previously
        /// appended data to a file.
        /// </summary>
        /// <param name="position">
        /// This parameter allows the caller to upload data in parallel and control the order in which it is appended to the file.
        /// It is required when uploading data to be appended to the file and when flushing previously uploaded data to the file.
        /// The value must be the position where the data is to be appended. Uploaded data is not immediately flushed, or written,
        /// to the file. To flush, the previously uploaded data must be contiguous, the position parameter must be specified and
        /// equal to the length of the file after all data has been written, and there must not be a request entity body included
        /// with the request.
        /// </param>
        /// <param name="retainUncommittedData">
        /// If "true", uncommitted data is retained after the flush operation completes; otherwise, the uncommitted data is deleted
        /// after the flush operation. The default is false. Data at offsets less than the specified position are written to the
        /// file when flush succeeds, but this optional parameter allows data after the flush position to be retained for a future
        /// flush operation.
        /// </param>
        /// <param name="close">
        /// Azure Storage Events allow applications to receive notifications when files change. When Azure Storage Events are enabled,
        /// a file changed event is raised. This event has a property indicating whether this is the final change to distinguish the
        /// difference between an intermediate flush to a file stream and the final close of a file stream. The close query parameter
        /// is valid only when the action is "flush" and change notifications are enabled. If the value of close is "true" and the
        /// flush operation completes successfully, the service raises a file change notification with a property indicating that
        /// this is the final update (the file stream has been closed). If "false" a change notification is raised indicating the
        /// file has changed. The default is false. This query parameter is set to true by the Hadoop ABFS driver to indicate that
        /// the file stream has been closed.
        /// </param>
        /// <param name="httpHeaders">
        /// Optional standard HTTP header properties that can be set for the file.
        ///</param>
        /// <param name="conditions">
        /// Optional <see cref="DataLakeRequestConditions"/> to add
        /// conditions on the flush of this file.
        /// </param>
        /// <param name="async">
        /// Whether to invoke the operation asynchronously.
        /// </param>
        /// <param name="cancellationToken">
        /// Optional <see cref="CancellationToken"/> to propagate
        /// notifications that the operation should be cancelled.
        /// </param>
        /// <returns>
        /// A <see cref="Response{PathInfo}"/> describing the
        /// path.
        /// </returns>
        /// <remarks>
        /// A <see cref="RequestFailedException"/> will be thrown if
        /// a failure occurs.
        /// </remarks>
        internal virtual async Task<Response<PathInfo>> FlushInternal(
            long position,
            bool? retainUncommittedData,
            bool? close,
            PathHttpHeaders httpHeaders,
            DataLakeRequestConditions conditions,
            bool async,
            CancellationToken cancellationToken)
        {
            using (ClientConfiguration.Pipeline.BeginLoggingScope(nameof(DataLakeFileClient)))
            {
                ClientConfiguration.Pipeline.LogMethodEnter(
                nameof(DataLakeFileClient),
                message:
                $"{nameof(Uri)}: {Uri}");

                DiagnosticScope scope = ClientConfiguration.ClientDiagnostics.CreateScope($"{nameof(DataLakeFileClient)}.{nameof(Flush)}");

                try
                {
                    scope.Start();
                    ResponseWithHeaders<PathFlushDataHeaders> response;

                    if (async)
                    {
                        response = await PathRestClient.FlushDataAsync(
                            position: position,
                            retainUncommittedData: retainUncommittedData,
                            close: close,
                            contentLength: 0,
                            contentMD5: httpHeaders?.ContentHash,
                            leaseId: conditions?.LeaseId,
                            cacheControl: httpHeaders?.CacheControl,
                            contentType: httpHeaders?.ContentType,
                            contentDisposition: httpHeaders?.ContentDisposition,
                            contentEncoding: httpHeaders?.ContentEncoding,
                            contentLanguage: httpHeaders?.ContentLanguage,
                            ifMatch: conditions?.IfMatch?.ToString(),
                            ifNoneMatch: conditions?.IfNoneMatch?.ToString(),
                            ifModifiedSince: conditions?.IfModifiedSince,
                            ifUnmodifiedSince: conditions?.IfUnmodifiedSince,
                            encryptionKey: ClientConfiguration.CustomerProvidedKey?.EncryptionKey,
                            encryptionKeySha256: ClientConfiguration.CustomerProvidedKey?.EncryptionKeyHash,
                            encryptionAlgorithm: ClientConfiguration.CustomerProvidedKey?.EncryptionAlgorithm == null ? null : EncryptionAlgorithmTypeInternal.AES256,
                            cancellationToken: cancellationToken)
                            .ConfigureAwait(false);
                    }
                    else
                    {
                        response = PathRestClient.FlushData(
                            position: position,
                            retainUncommittedData: retainUncommittedData,
                            close: close,
                            contentLength: 0,
                            contentMD5: httpHeaders?.ContentHash,
                            leaseId: conditions?.LeaseId,
                            cacheControl: httpHeaders?.CacheControl,
                            contentType: httpHeaders?.ContentType,
                            contentDisposition: httpHeaders?.ContentDisposition,
                            contentEncoding: httpHeaders?.ContentEncoding,
                            contentLanguage: httpHeaders?.ContentLanguage,
                            ifMatch: conditions?.IfMatch?.ToString(),
                            ifNoneMatch: conditions?.IfNoneMatch?.ToString(),
                            ifModifiedSince: conditions?.IfModifiedSince,
                            ifUnmodifiedSince: conditions?.IfUnmodifiedSince,
                            encryptionKey: ClientConfiguration.CustomerProvidedKey?.EncryptionKey,
                            encryptionKeySha256: ClientConfiguration.CustomerProvidedKey?.EncryptionKeyHash,
                            encryptionAlgorithm: ClientConfiguration.CustomerProvidedKey?.EncryptionAlgorithm == null ? null : EncryptionAlgorithmTypeInternal.AES256,
                            cancellationToken: cancellationToken);
                    }

                    return Response.FromValue(
                        response.ToPathInfo(),
                        response.GetRawResponse());
                }
                catch (Exception ex)
                {
                    ClientConfiguration.Pipeline.LogException(ex);
                    scope.Failed(ex);
                    throw;
                }
                finally
                {
                    ClientConfiguration.Pipeline.LogMethodExit(nameof(DataLakeFileClient));
                    scope.Dispose();
                }
            }
        }
        #endregion

        #region Read Data
        /// <summary>
        /// The <see cref="Read()"/> operation downloads a file from
        /// the service, including its metadata and properties.
        ///
        /// For more information, see
        /// <see href="https://docs.microsoft.com/rest/api/storageservices/get-blob">
        /// Get Blob</see>.
        /// </summary>
        /// <returns>
        /// A <see cref="Response{FileDownloadInfo}"/> describing the
        /// downloaded file.  <see cref="FileDownloadInfo.Content"/> contains
        /// the blob's data.
        /// </returns>
        /// <remarks>
        /// A <see cref="RequestFailedException"/> will be thrown if
        /// a failure occurs.
        /// </remarks>
        public virtual Response<FileDownloadInfo> Read()
        {
            DiagnosticScope scope = ClientConfiguration.ClientDiagnostics.CreateScope($"{nameof(DataLakeFileClient)}.{nameof(Read)}");

            try
            {
                scope.Start();

                Response<Blobs.Models.BlobDownloadStreamingResult> response = _blockBlobClient.DownloadStreaming();

                return Response.FromValue(
                    response.Value.ToFileDownloadInfo(),
                    response.GetRawResponse());
            }
            catch (Exception ex)
            {
                scope.Failed(ex);
                throw;
            }
            finally
            {
                scope.Dispose();
            }
        }

        /// <summary>
        /// The <see cref="ReadAsync()"/> operation downloads a file from
        /// the service, including its metadata and properties.
        ///
        /// For more information, see
        /// <see href="https://docs.microsoft.com/rest/api/storageservices/get-blob">
        /// Get Blob</see>.
        /// </summary>
        /// <returns>
        /// A <see cref="Response{FileDownloadInfo}"/> describing the
        /// downloaded file.  <see cref="FileDownloadInfo.Content"/> contains
        /// the file's data.
        /// </returns>
        /// <remarks>
        /// A <see cref="RequestFailedException"/> will be thrown if
        /// a failure occurs.
        /// </remarks>
        public virtual async Task<Response<FileDownloadInfo>> ReadAsync()
        {
            DiagnosticScope scope = ClientConfiguration.ClientDiagnostics.CreateScope($"{nameof(DataLakeFileClient)}.{nameof(Read)}");

            try
            {
                scope.Start();

                Response<Blobs.Models.BlobDownloadStreamingResult> response
                    = await _blockBlobClient.DownloadStreamingAsync(cancellationToken: CancellationToken.None).ConfigureAwait(false);

                return Response.FromValue(
                    response.Value.ToFileDownloadInfo(),
                    response.GetRawResponse());
            }
            catch (Exception ex)
            {
                scope.Failed(ex);
                throw;
            }
            finally
            {
                scope.Dispose();
            }
        }

        /// <summary>
        /// The <see cref="Read(CancellationToken)"/> operation downloads a file from
        /// the service, including its metadata and properties.
        ///
        /// For more information, see
        /// <see href="https://docs.microsoft.com/rest/api/storageservices/get-blob">
        /// Get Blob</see>.
        /// </summary>
        /// <param name="cancellationToken">
        /// Optional <see cref="CancellationToken"/> to propagate
        /// notifications that the operation should be cancelled.
        /// </param>
        /// <returns>
        /// A <see cref="Response{FileDownloadInfo}"/> describing the
        /// downloaded file.  <see cref="FileDownloadInfo.Content"/> contains
        /// the blob's data.
        /// </returns>
        /// <remarks>
        /// A <see cref="RequestFailedException"/> will be thrown if
        /// a failure occurs.
        /// </remarks>
        public virtual Response<FileDownloadInfo> Read(
            CancellationToken cancellationToken = default)
        {
            DiagnosticScope scope = ClientConfiguration.ClientDiagnostics.CreateScope($"{nameof(DataLakeFileClient)}.{nameof(Read)}");

            try
            {
                scope.Start();

                Response<Blobs.Models.BlobDownloadStreamingResult> response = _blockBlobClient.DownloadStreaming(cancellationToken: cancellationToken);

                return Response.FromValue(
                    response.Value.ToFileDownloadInfo(),
                    response.GetRawResponse());
            }
            catch (Exception ex)
            {
                scope.Failed(ex);
                throw;
            }
            finally
            {
                scope.Dispose();
            }
        }

        /// <summary>
        /// The <see cref="ReadAsync(CancellationToken)"/> operation downloads a file from
        /// the service, including its metadata and properties.
        ///
        /// For more information, see
        /// <see href="https://docs.microsoft.com/rest/api/storageservices/get-blob">
        /// Get Blob</see>.
        /// </summary>
        /// <param name="cancellationToken">
        /// Optional <see cref="CancellationToken"/> to propagate
        /// notifications that the operation should be cancelled.
        /// </param>
        /// <returns>
        /// A <see cref="Response{FileDownloadInfo}"/> describing the
        /// downloaded file.  <see cref="FileDownloadInfo.Content"/> contains
        /// the file's data.
        /// </returns>
        /// <remarks>
        /// A <see cref="RequestFailedException"/> will be thrown if
        /// a failure occurs.
        /// </remarks>
        public virtual async Task<Response<FileDownloadInfo>> ReadAsync(
            CancellationToken cancellationToken = default)
        {
            DiagnosticScope scope = ClientConfiguration.ClientDiagnostics.CreateScope($"{nameof(DataLakeFileClient)}.{nameof(Read)}");

            try
            {
                scope.Start();

                Response<Blobs.Models.BlobDownloadStreamingResult> response
                    = await _blockBlobClient.DownloadStreamingAsync(cancellationToken: cancellationToken).ConfigureAwait(false);

                return Response.FromValue(
                    response.Value.ToFileDownloadInfo(),
                    response.GetRawResponse());
            }
            catch (Exception ex)
            {
                scope.Failed(ex);
                throw;
            }
            finally
            {
                scope.Dispose();
            }
        }

        /// <summary>
        /// The <see cref="Read(HttpRange, DataLakeRequestConditions?, Boolean, CancellationToken)"/>
        /// operation downloads a file from the service, including its metadata
        /// and properties.
        ///
        /// For more information, see
        /// <see href="https://docs.microsoft.com/rest/api/storageservices/get-blob">
        /// Get Blob</see>.
        /// </summary>
        /// <param name="range">
        /// If provided, only donwload the bytes of the file in the specified
        /// range.  If not provided, download the entire file.
        /// </param>
        /// <param name="conditions">
        /// Optional <see cref="DataLakeRequestConditions"/> to add conditions on
        /// donwloading this file.
        /// </param>
        /// <param name="rangeGetContentHash">
        /// When set to true and specified together with the <paramref name="range"/>,
        /// the service returns the MD5 hash for the range, as long as the
        /// range is less than or equal to 4 MB in size.  If this value is
        /// specified without <paramref name="range"/> or set to true when the
        /// range exceeds 4 MB in size, a <see cref="RequestFailedException"/>
        /// is thrown.
        /// </param>
        /// <param name="cancellationToken">
        /// Optional <see cref="CancellationToken"/> to propagate
        /// notifications that the operation should be cancelled.
        /// </param>
        /// <returns>
        /// A <see cref="Response{FileDownloadInfo}"/> describing the
        /// downloaded file.  <see cref="FileDownloadInfo.Content"/> contains
        /// the file's data.
        /// </returns>
        /// <remarks>
        /// A <see cref="RequestFailedException"/> will be thrown if
        /// a failure occurs.
        /// </remarks>
        // TODO #27253
        //[EditorBrowsable(EditorBrowsableState.Never)]
        public virtual Response<FileDownloadInfo> Read(
            HttpRange range = default,
            DataLakeRequestConditions conditions = default,
            bool rangeGetContentHash = default,
            CancellationToken cancellationToken = default)
        {
            DiagnosticScope scope = ClientConfiguration.ClientDiagnostics.CreateScope($"{nameof(DataLakeFileClient)}.{nameof(Read)}");

            try
            {
                scope.Start();

                Response<Blobs.Models.BlobDownloadStreamingResult> response = _blockBlobClient.DownloadStreaming(
                    range: range,
                    conditions: conditions.ToBlobRequestConditions(),
                    rangeGetContentHash: rangeGetContentHash,
                    cancellationToken: cancellationToken);

                return Response.FromValue(
                    response.Value.ToFileDownloadInfo(),
                    response.GetRawResponse());
            }
            catch (Exception ex)
            {
                scope.Failed(ex);
                throw;
            }
            finally
            {
                scope.Dispose();
            }
        }

        /// <summary>
        /// The <see cref="ReadAsync(HttpRange, DataLakeRequestConditions?, Boolean, CancellationToken)"/>
        /// operation downloads a file from the service, including its metadata
        /// and properties.
        ///
        /// For more information, see
        /// <see href="https://docs.microsoft.com/rest/api/storageservices/get-blob">
        /// Get Blob</see>.
        /// </summary>
        /// <param name="range">
        /// If provided, only donwload the bytes of the file in the specified
        /// range.  If not provided, download the entire file.
        /// </param>
        /// <param name="conditions">
        /// Optional <see cref="DataLakeRequestConditions"/> to add conditions on
        /// donwloading this file.
        /// </param>
        /// <param name="rangeGetContentHash">
        /// When set to true and specified together with the <paramref name="range"/>,
        /// the service returns the MD5 hash for the range, as long as the
        /// range is less than or equal to 4 MB in size.  If this value is
        /// specified without <paramref name="range"/> or set to true when the
        /// range exceeds 4 MB in size, a <see cref="RequestFailedException"/>
        /// is thrown.
        /// </param>
        /// <param name="cancellationToken">
        /// Optional <see cref="CancellationToken"/> to propagate
        /// notifications that the operation should be cancelled.
        /// </param>
        /// <returns>
        /// A <see cref="Response{FileDownloadInfo}"/> describing the
        /// downloaded file.  <see cref="FileDownloadInfo.Content"/> contains
        /// the file's data.
        /// </returns>
        /// <remarks>
        /// A <see cref="RequestFailedException"/> will be thrown if
        /// a failure occurs.
        /// </remarks>
        // TODO #27253
        //[EditorBrowsable(EditorBrowsableState.Never)]
        public virtual async Task<Response<FileDownloadInfo>> ReadAsync(
            HttpRange range = default,
            DataLakeRequestConditions conditions = default,
            bool rangeGetContentHash = default,
            CancellationToken cancellationToken = default)
        {
            DiagnosticScope scope = ClientConfiguration.ClientDiagnostics.CreateScope($"{nameof(DataLakeFileClient)}.{nameof(Read)}");

            try
            {
                scope.Start();

                Response<Blobs.Models.BlobDownloadStreamingResult> response = await _blockBlobClient.DownloadStreamingAsync(
                    range: range,
                    conditions: conditions.ToBlobRequestConditions(),
                    rangeGetContentHash: rangeGetContentHash,
                    cancellationToken: cancellationToken)
                    .ConfigureAwait(false);

                return Response.FromValue(
                    response.Value.ToFileDownloadInfo(),
                    response.GetRawResponse());
            }
            catch (Exception ex)
            {
                scope.Failed(ex);
                throw;
            }
            finally
            {
                scope.Dispose();
            }
        }

        // TODO #27253
        ///// <summary>
        ///// The <see cref="Read(HttpRange, DataLakeRequestConditions?, Boolean, CancellationToken)"/>
        ///// operation downloads a file from the service, including its metadata
        ///// and properties.
        /////
        ///// For more information, see
        ///// <see href="https://docs.microsoft.com/rest/api/storageservices/get-blob">
        ///// Get Blob</see>.
        ///// </summary>
        ///// <param name="options">
        ///// Optional parameters.
        ///// </param>
        ///// <param name="cancellationToken">
        ///// Optional <see cref="CancellationToken"/> to propagate
        ///// notifications that the operation should be cancelled.
        ///// </param>
        ///// <returns>
        ///// A <see cref="Response{FileDownloadInfo}"/> describing the
        ///// downloaded file.  <see cref="FileDownloadInfo.Content"/> contains
        ///// the file's data.
        ///// </returns>
        ///// <remarks>
        ///// A <see cref="RequestFailedException"/> will be thrown if
        ///// a failure occurs.
        ///// </remarks>
        //public virtual Response<FileDownloadInfo> Read(
        //    DataLakeFileReadOptions options,
        //    CancellationToken cancellationToken = default)
        //{
        //    DiagnosticScope scope = ClientConfiguration.ClientDiagnostics.CreateScope($"{nameof(DataLakeFileClient)}.{nameof(Read)}");

        //    try
        //    {
        //        scope.Start();

        //        Response<Blobs.Models.BlobDownloadStreamingResult> response = _blockBlobClient.DownloadStreaming(
        //            options: options.ToBlobBaseDownloadOptions(),
        //            cancellationToken: cancellationToken);

        //        return Response.FromValue(
        //            response.Value.ToFileDownloadInfo(),
        //            response.GetRawResponse());
        //    }
        //    catch (Exception ex)
        //    {
        //        scope.Failed(ex);
        //        throw;
        //    }
        //    finally
        //    {
        //        scope.Dispose();
        //    }
        //}

        ///// <summary>
        ///// The <see cref="ReadAsync(HttpRange, DataLakeRequestConditions?, Boolean, CancellationToken)"/>
        ///// operation downloads a file from the service, including its metadata
        ///// and properties.
        /////
        ///// For more information, see
        ///// <see href="https://docs.microsoft.com/rest/api/storageservices/get-blob">
        ///// Get Blob</see>.
        ///// </summary>
        ///// <param name="options">
        ///// Optional parameters.
        ///// </param>
        ///// <param name="cancellationToken">
        ///// Optional <see cref="CancellationToken"/> to propagate
        ///// notifications that the operation should be cancelled.
        ///// </param>
        ///// <returns>
        ///// A <see cref="Response{FileDownloadInfo}"/> describing the
        ///// downloaded file.  <see cref="FileDownloadInfo.Content"/> contains
        ///// the file's data.
        ///// </returns>
        ///// <remarks>
        ///// A <see cref="RequestFailedException"/> will be thrown if
        ///// a failure occurs.
        ///// </remarks>
        //public virtual async Task<Response<FileDownloadInfo>> ReadAsync(
        //    DataLakeFileReadOptions options,
        //    CancellationToken cancellationToken = default)
        //{
        //    DiagnosticScope scope = ClientConfiguration.ClientDiagnostics.CreateScope($"{nameof(DataLakeFileClient)}.{nameof(Read)}");

        //    try
        //    {
        //        scope.Start();

        //        Response<Blobs.Models.BlobDownloadStreamingResult> response = await _blockBlobClient.DownloadStreamingAsync(
        //            options: options.ToBlobBaseDownloadOptions(),
        //            cancellationToken: cancellationToken)
        //            .ConfigureAwait(false);

        //        return Response.FromValue(
        //            response.Value.ToFileDownloadInfo(),
        //            response.GetRawResponse());
        //    }
        //    catch (Exception ex)
        //    {
        //        scope.Failed(ex);
        //        throw;
        //    }
        //    finally
        //    {
        //        scope.Dispose();
        //    }
        //}
        #endregion Read Data

        #region Read To
        // TODO #27253
        ///// <summary>
        ///// The <see cref="ReadTo(Stream, DataLakeFileReadToOptions, CancellationToken)"/>
        ///// operation downloads an entire file using parallel requests,
        ///// and writes the content to the provided stream.
        ///// </summary>
        ///// <param name="destination">
        ///// Destination stream for writing read contents.
        ///// </param>
        ///// <param name="options">
        ///// Options for reading this blob.
        ///// </param>
        ///// <param name="cancellationToken">
        ///// Optional <see cref="CancellationToken"/> to propagate
        ///// notifications that the operation should be cancelled.
        ///// </param>
        ///// <returns>
        ///// A <see cref="Response"/> describing the operation.
        ///// </returns>
        ///// <remarks>
        ///// A <see cref="RequestFailedException"/> will be thrown if
        ///// a failure occurs.
        ///// </remarks>
        //public virtual Response ReadTo(
        //    Stream destination,
        //    DataLakeFileReadToOptions options = default,
        //    CancellationToken cancellationToken = default)
        //{
        //    DiagnosticScope scope = ClientConfiguration.ClientDiagnostics.CreateScope($"{nameof(DataLakeFileClient)}.{nameof(ReadTo)}");

        //    try
        //    {
        //        scope.Start();

        //        return _blockBlobClient.DownloadTo(
        //            destination,
        //            options.ToBlobBaseDownloadToOptions(),
        //            cancellationToken: cancellationToken);
        //    }
        //    catch (Exception ex)
        //    {
        //        scope.Failed(ex);
        //        throw;
        //    }
        //    finally
        //    {
        //        scope.Dispose();
        //    }
        //}

        ///// <summary>
        ///// The <see cref="ReadTo(string, DataLakeFileReadToOptions, CancellationToken)"/>
        ///// operation downloads an entire file using parallel requests,
        ///// and writes the content to the provided file path.
        ///// </summary>
        ///// <param name="path">
        ///// File path to write read contents to.
        ///// </param>
        ///// <param name="options">
        ///// Options for reading this blob.
        ///// </param>
        ///// <param name="cancellationToken">
        ///// Optional <see cref="CancellationToken"/> to propagate
        ///// notifications that the operation should be cancelled.
        ///// </param>
        ///// <returns>
        ///// A <see cref="Response"/> describing the operation.
        ///// </returns>
        ///// <remarks>
        ///// A <see cref="RequestFailedException"/> will be thrown if
        ///// a failure occurs.
        ///// </remarks>
        //public virtual Response ReadTo(
        //    string path,
        //    DataLakeFileReadToOptions options = default,
        //    CancellationToken cancellationToken = default)
        //{
        //    DiagnosticScope scope = ClientConfiguration.ClientDiagnostics.CreateScope($"{nameof(DataLakeFileClient)}.{nameof(ReadTo)}");

        //    try
        //    {
        //        scope.Start();

        //        return _blockBlobClient.DownloadTo(
        //            path,
        //            options.ToBlobBaseDownloadToOptions(),
        //            cancellationToken: cancellationToken);
        //    }
        //    catch (Exception ex)
        //    {
        //        scope.Failed(ex);
        //        throw;
        //    }
        //    finally
        //    {
        //        scope.Dispose();
        //    }
        //}

        ///// <summary>
        ///// The <see cref="ReadToAsync(Stream, DataLakeFileReadToOptions, CancellationToken)"/>
        ///// operation downloads an entire file using parallel requests,
        ///// and writes the content to the provided destination stream.
        ///// </summary>
        ///// <param name="destination">
        ///// Stream to write read contents to.
        ///// </param>
        ///// <param name="options">
        ///// Options for reading this blob.
        ///// </param>
        ///// <param name="cancellationToken">
        ///// Optional <see cref="CancellationToken"/> to propagate
        ///// notifications that the operation should be cancelled.
        ///// </param>
        ///// <returns>
        ///// A <see cref="Response"/> describing the operation.
        ///// </returns>
        ///// <remarks>
        ///// A <see cref="RequestFailedException"/> will be thrown if
        ///// a failure occurs.
        ///// </remarks>
        //public virtual async Task<Response> ReadToAsync(
        //    Stream destination,
        //    DataLakeFileReadToOptions options = default,
        //    CancellationToken cancellationToken = default)
        //{
        //    DiagnosticScope scope = ClientConfiguration.ClientDiagnostics.CreateScope($"{nameof(DataLakeFileClient)}.{nameof(ReadTo)}");

        //    try
        //    {
        //        scope.Start();

        //        return await _blockBlobClient.DownloadToAsync(
        //            destination,
        //            options.ToBlobBaseDownloadToOptions(),
        //            cancellationToken: cancellationToken)
        //            .ConfigureAwait(false);
        //    }
        //    catch (Exception ex)
        //    {
        //        scope.Failed(ex);
        //        throw;
        //    }
        //    finally
        //    {
        //        scope.Dispose();
        //    }
        //}

        ///// <summary>
        ///// The <see cref="ReadToAsync(string, DataLakeFileReadToOptions, CancellationToken)"/>
        ///// operation downloads an entire file using parallel requests,
        ///// and writes the content to the provided file path.
        ///// </summary>
        ///// <param name="path">
        ///// File path to write the read contents to.
        ///// </param>
        ///// <param name="options">
        ///// Options for reading this blob.
        ///// </param>
        ///// <param name="cancellationToken">
        ///// Optional <see cref="CancellationToken"/> to propagate
        ///// notifications that the operation should be cancelled.
        ///// </param>
        ///// <returns>
        ///// A <see cref="Response"/> describing the operation.
        ///// </returns>
        ///// <remarks>
        ///// A <see cref="RequestFailedException"/> will be thrown if
        ///// a failure occurs.
        ///// </remarks>
        //public virtual async Task<Response> ReadToAsync(
        //    string path,
        //    DataLakeFileReadToOptions options = default,
        //    CancellationToken cancellationToken = default)
        //{
        //    DiagnosticScope scope = ClientConfiguration.ClientDiagnostics.CreateScope($"{nameof(DataLakeFileClient)}.{nameof(ReadTo)}");

        //    try
        //    {
        //        scope.Start();

        //        return await _blockBlobClient.DownloadToAsync(
        //            path,
        //            options.ToBlobBaseDownloadToOptions(),
        //            cancellationToken: cancellationToken)
        //            .ConfigureAwait(false);
        //    }
        //    catch (Exception ex)
        //    {
        //        scope.Failed(ex);
        //        throw;
        //    }
        //    finally
        //    {
        //        scope.Dispose();
        //    }
        //}

        /// <summary>
        /// The <see cref="ReadTo(Stream, DataLakeRequestConditions, StorageTransferOptions, CancellationToken)"/>
        /// operation downloads an entire file using parallel requests,
        /// and writes the content to <paramref name="destination"/>.
        /// </summary>
        /// <param name="destination">
        /// A <see cref="Stream"/> to write the downloaded content to.
        /// </param>
        /// <param name="conditions">
        /// Optional <see cref="DataLakeRequestConditions"/> to add conditions on
        /// the download of this file.
        /// </param>
        /// <param name="transferOptions">
        /// Optional <see cref="StorageTransferOptions"/> to configure
        /// parallel transfer behavior.
        /// </param>
        /// <param name="cancellationToken">
        /// Optional <see cref="CancellationToken"/> to propagate
        /// notifications that the operation should be cancelled.
        /// </param>
        /// <returns>
        /// A <see cref="Response"/> describing the operation.
        /// </returns>
        /// <remarks>
        /// A <see cref="RequestFailedException"/> will be thrown if
        /// a failure occurs.
        /// </remarks>
        // TODO #27253
        //[EditorBrowsable(EditorBrowsableState.Never)]
#pragma warning disable AZC0002 // DO ensure all service methods, both asynchronous and synchronous, take an optional CancellationToken parameter called cancellationToken.
        public virtual Response ReadTo(
#pragma warning restore AZC0002 // DO ensure all service methods, both asynchronous and synchronous, take an optional CancellationToken parameter called cancellationToken.
            Stream destination,
            DataLakeRequestConditions conditions = default,
            //IProgress<long> progressHandler,
            StorageTransferOptions transferOptions = default,
            CancellationToken cancellationToken = default)
        {
            DiagnosticScope scope = ClientConfiguration.ClientDiagnostics.CreateScope($"{nameof(DataLakeFileClient)}.{nameof(ReadTo)}");

            try
            {
                scope.Start();

                BlobRequestConditions blobRequestConditions = conditions.ToBlobRequestConditions();

                return _blockBlobClient.DownloadTo(
                    destination,
                    blobRequestConditions,
                    //progressHandler, // TODO: #8506
                    transferOptions: transferOptions,
                    cancellationToken: cancellationToken);
            }
            catch (Exception ex)
            {
                scope.Failed(ex);
                throw;
            }
            finally
            {
                scope.Dispose();
            }
        }

        /// <summary>
        /// The <see cref="ReadTo(string, DataLakeRequestConditions, StorageTransferOptions, CancellationToken)"/>
        /// operation downloads an entire file using parallel requests,
        /// and writes the content to <paramref name="path"/>.
        /// </summary>
        /// <param name="path">
        /// A file path to write the downloaded content to.
        /// </param>
        /// <param name="conditions">
        /// Optional <see cref="DataLakeRequestConditions"/> to add conditions on
        /// the download of this file.
        /// </param>
        /// <param name="transferOptions">
        /// Optional <see cref="StorageTransferOptions"/> to configure
        /// parallel transfer behavior.
        /// </param>
        /// <param name="cancellationToken">
        /// Optional <see cref="CancellationToken"/> to propagate
        /// notifications that the operation should be cancelled.
        /// </param>
        /// <returns>
        /// A <see cref="Response"/> describing the operation.
        /// </returns>
        /// <remarks>
        /// A <see cref="RequestFailedException"/> will be thrown if
        /// a failure occurs.
        /// </remarks>
        // TODO #27253
        //[EditorBrowsable(EditorBrowsableState.Never)]
#pragma warning disable AZC0002 // DO ensure all service methods, both asynchronous and synchronous, take an optional CancellationToken parameter called cancellationToken.
        public virtual Response ReadTo(
#pragma warning restore AZC0002 // DO ensure all service methods, both asynchronous and synchronous, take an optional CancellationToken parameter called cancellationToken.
            string path,
            DataLakeRequestConditions conditions = default,
            //IProgress<long> progressHandler,
            StorageTransferOptions transferOptions = default,
            CancellationToken cancellationToken = default)
        {
            DiagnosticScope scope = ClientConfiguration.ClientDiagnostics.CreateScope($"{nameof(DataLakeFileClient)}.{nameof(ReadTo)}");

            try
            {
                scope.Start();

                BlobRequestConditions blobRequestConditions = conditions.ToBlobRequestConditions();

                return _blockBlobClient.DownloadTo(
                    path,
                    blobRequestConditions,
                    //progressHandler, // TODO: #8506
                    transferOptions: transferOptions,
                    cancellationToken: cancellationToken);
            }
            catch (Exception ex)
            {
                scope.Failed(ex);
                throw;
            }
            finally
            {
                scope.Dispose();
            }
        }

        /// <summary>
        /// The <see cref="ReadToAsync(Stream, DataLakeRequestConditions, StorageTransferOptions, CancellationToken)"/>
        /// operation downloads an entire file using parallel requests,
        /// and writes the content to <paramref name="destination"/>.
        /// </summary>
        /// <param name="destination">
        /// A <see cref="Stream"/> to write the downloaded content to.
        /// </param>
        /// <param name="conditions">
        /// Optional <see cref="DataLakeRequestConditions"/> to add conditions on
        /// the download of this file.
        /// </param>
        /// <param name="transferOptions">
        /// Optional <see cref="StorageTransferOptions"/> to configure
        /// parallel transfer behavior.
        /// </param>
        /// <param name="cancellationToken">
        /// Optional <see cref="CancellationToken"/> to propagate
        /// notifications that the operation should be cancelled.
        /// </param>
        /// <returns>
        /// A <see cref="Response"/> describing the operation.
        /// </returns>
        /// <remarks>
        /// A <see cref="RequestFailedException"/> will be thrown if
        /// a failure occurs.
        /// </remarks>
        // TODO #27253
        //[EditorBrowsable(EditorBrowsableState.Never)]
#pragma warning disable AZC0002 // DO ensure all service methods, both asynchronous and synchronous, take an optional CancellationToken parameter called cancellationToken.
        public virtual async Task<Response> ReadToAsync(
#pragma warning restore AZC0002 // DO ensure all service methods, both asynchronous and synchronous, take an optional CancellationToken parameter called cancellationToken.
            Stream destination,
            DataLakeRequestConditions conditions = default,
            //IProgress<long> progressHandler,
            StorageTransferOptions transferOptions = default,
            CancellationToken cancellationToken = default)
        {
            DiagnosticScope scope = ClientConfiguration.ClientDiagnostics.CreateScope($"{nameof(DataLakeFileClient)}.{nameof(ReadTo)}");

            try
            {
                scope.Start();

                BlobRequestConditions blobRequestConditions = conditions.ToBlobRequestConditions();

                return await _blockBlobClient.DownloadToAsync(
                    destination,
                    blobRequestConditions,
                    //progressHandler, // TODO: #8506
                    transferOptions: transferOptions,
                    cancellationToken: cancellationToken)
                    .ConfigureAwait(false);
            }
            catch (Exception ex)
            {
                scope.Failed(ex);
                throw;
            }
            finally
            {
                scope.Dispose();
            }
        }

        /// <summary>
        /// The <see cref="ReadToAsync(string, DataLakeRequestConditions, StorageTransferOptions, CancellationToken)"/>
        /// operation downloads an entire file using parallel requests,
        /// and writes the content to <paramref name="path"/>.
        /// </summary>
        /// <param name="path">
        /// A file path to write the downloaded content to.
        /// </param>
        /// <param name="conditions">
        /// Optional <see cref="DataLakeRequestConditions"/> to add conditions on
        /// the download of this file.
        /// </param>
        /// <param name="transferOptions">
        /// Optional <see cref="StorageTransferOptions"/> to configure
        /// parallel transfer behavior.
        /// </param>
        /// <param name="cancellationToken">
        /// Optional <see cref="CancellationToken"/> to propagate
        /// notifications that the operation should be cancelled.
        /// </param>
        /// <returns>
        /// A <see cref="Response"/> describing the operation.
        /// </returns>
        /// <remarks>
        /// A <see cref="RequestFailedException"/> will be thrown if
        /// a failure occurs.
        /// </remarks>
        // TODO #27253
        //[EditorBrowsable(EditorBrowsableState.Never)]
#pragma warning disable AZC0002 // DO ensure all service methods, both asynchronous and synchronous, take an optional CancellationToken parameter called cancellationToken.
        public virtual async Task<Response> ReadToAsync(
#pragma warning restore AZC0002 // DO ensure all service methods, both asynchronous and synchronous, take an optional CancellationToken parameter called cancellationToken.
            string path,
            DataLakeRequestConditions conditions = default,
            //IProgress<long> progressHandler,
            StorageTransferOptions transferOptions = default,
            CancellationToken cancellationToken = default)
        {
            DiagnosticScope scope = ClientConfiguration.ClientDiagnostics.CreateScope($".{nameof(DataLakeFileClient)}.{nameof(ReadTo)}");

            try
            {
                scope.Start();

                BlobRequestConditions blobRequestConditions = conditions.ToBlobRequestConditions();

                return await _blockBlobClient.DownloadToAsync(
                    path,
                    blobRequestConditions,
                    //progressHandler, // TODO: #8506
                    transferOptions: transferOptions,
                    cancellationToken: cancellationToken)
                    .ConfigureAwait(false);
            }
            catch (Exception ex)
            {
                scope.Failed(ex);
                throw;
            }
            finally
            {
                scope.Dispose();
            }
        }
        #endregion Read To

        #region Upload
        /// <summary>
        /// The <see cref="Upload(Stream, DataLakeFileUploadOptions, CancellationToken)"/>
        /// operation creates and uploads content to a file.  If the file already exists, its content will be overwritten,
        /// unless otherwise specified in the <see cref="DataLakeFileUploadOptions.Conditions"/> or alternatively use
        /// <see cref="Upload(Stream)"/>, <see cref="Upload(Stream, bool, CancellationToken)"/>.
        ///
        /// For more information, see
        /// <see href="https://docs.microsoft.com/en-us/rest/api/storageservices/datalakestoragegen2/path/update" >
        /// Update Path</see>.
        /// </summary>
        /// <param name="content">
        /// A <see cref="Stream"/> containing the content to upload.
        /// </param>
        /// <param name="options">
        /// Optional parameters.
        /// </param>
        /// <param name="cancellationToken">
        /// Optional <see cref="CancellationToken"/> to propagate
        /// notifications that the operation should be cancelled.
        /// </param>
        /// <returns>
        /// A <see cref="Response{BlobContentInfo}"/> describing the
        /// state of the updated file.
        /// </returns>
        /// <remarks>
        /// A <see cref="RequestFailedException"/> will be thrown if
        /// a failure occurs.
        /// </remarks>
        public virtual Response<PathInfo> Upload(
            Stream content,
            DataLakeFileUploadOptions options,
            CancellationToken cancellationToken = default) =>
            StagedUploadInternal(
                content,
                options,
                async: false,
                cancellationToken: cancellationToken)
                .EnsureCompleted();

        /// <summary>
        /// The <see cref="Upload(Stream, PathHttpHeaders, DataLakeRequestConditions, IProgress{long}, StorageTransferOptions, CancellationToken)"/>
        /// operation creates and uploads content to a file.  If the file already exists, its content will be overwritten,
        /// unless otherwise specified in the <see cref="DataLakeRequestConditions"/> or alternatively use
        /// <see cref="Upload(Stream)"/>, <see cref="Upload(Stream, bool, CancellationToken)"/>.
        ///
        /// For more information, see <see href="https://docs.microsoft.com/en-us/rest/api/storageservices/datalakestoragegen2/path/update" />.
        /// </summary>
        /// <param name="content">
        /// A <see cref="Stream"/> containing the content to upload.
        /// </param>
        /// <param name="httpHeaders">
        /// Optional standard HTTP header properties that can be set for the file.
        /// </param>
        /// <param name="conditions">
        /// Optional <see cref="DataLakeRequestConditions"/> to apply to the request.
        /// </param>
        /// <param name="progressHandler">
        /// Optional <see cref="IProgress{Long}"/> to provide
        /// progress updates about data transfers.
        /// </param>
        /// <param name="transferOptions">
        /// Optional <see cref="StorageTransferOptions"/> to configure
        /// parallel transfer behavior.
        /// </param>
        /// <param name="cancellationToken">
        /// Optional <see cref="CancellationToken"/> to propagate
        /// notifications that the operation should be cancelled.
        /// </param>
        /// <returns>
        /// A <see cref="Response{BlobContentInfo}"/> describing the
        /// state of the updated file.
        /// </returns>
        /// <remarks>
        /// A <see cref="RequestFailedException"/> will be thrown if
        /// a failure occurs.
        /// </remarks>
        [EditorBrowsable(EditorBrowsableState.Never)]
        public virtual Response<PathInfo> Upload(
            Stream content,
            PathHttpHeaders httpHeaders = default,
            DataLakeRequestConditions conditions = default,
            IProgress<long> progressHandler = default,
            StorageTransferOptions transferOptions = default,
            CancellationToken cancellationToken = default) =>
            Upload(
                content,
                new DataLakeFileUploadOptions
                {
                    HttpHeaders = httpHeaders,
                    Conditions = conditions,
                    ProgressHandler = progressHandler,
                    TransferOptions = transferOptions
                },
                cancellationToken: cancellationToken);

        /// <summary>
        /// The <see cref="Upload(Stream, bool, CancellationToken)"/>
        /// operation creates and uploads content to a file.
        ///
        /// If the file already exists, then its content will not be overwritten.
        /// The request will be sent with If-None-Match Header with the value of
        /// the special wildcard. So if the file already exists a
        /// <see cref="RequestFailedException"/> is expected to be thrown.
        ///
        /// For more information, see
        /// <see href="https://docs.microsoft.com/en-us/rest/api/storageservices/datalakestoragegen2/path/update" >
        /// Update Path</see>.
        /// </summary>
        /// <param name="content">
        /// A <see cref="Stream"/> containing the content to upload.
        /// </param>
        /// <returns>
        /// A <see cref="Response{PathInfo}"/> describing the
        /// state of the updated file.
        /// </returns>
        /// <remarks>
        /// A <see cref="RequestFailedException"/> will be thrown if
        /// a failure occurs.
        /// </remarks>
#pragma warning disable AZC0002 // DO ensure all service methods, both asynchronous and synchronous, take an optional CancellationToken parameter called cancellationToken.
        public virtual Response<PathInfo> Upload(
#pragma warning restore AZC0002 // DO ensure all service methods, both asynchronous and synchronous, take an optional CancellationToken parameter called cancellationToken.
            Stream content) =>
            Upload(
                content,
                overwrite: false);

        /// <summary>
        /// The <see cref="Upload(Stream, bool, CancellationToken)"/>
        /// operation creates and uploads content to a file.
        ///
        /// If the overwrite parameter is not specified and
        /// the file already exists, then its content will not be overwritten.
        /// The request will be sent with If-None-Match Header with the value of
        /// the special wildcard. So if the file already exists a
        /// <see cref="RequestFailedException"/> is expected to be thrown.
        ///
        /// For more information, see
        /// <see href="https://docs.microsoft.com/en-us/rest/api/storageservices/datalakestoragegen2/path/update" >
        /// Update Path</see>.
        /// </summary>
        /// <param name="content">
        /// A <see cref="Stream"/> containing the content to upload.
        /// </param>
        /// <param name="overwrite">
        /// Whether the upload should overwrite an existing file.  The
        /// default value is false.
        /// </param>
        /// <param name="cancellationToken">
        /// Optional <see cref="CancellationToken"/> to propagate
        /// notifications that the operation should be cancelled.
        /// </param>
        /// <returns>
        /// A <see cref="Response{PathInfo}"/> describing the
        /// state of the updated file.
        /// </returns>
        /// <remarks>
        /// A <see cref="RequestFailedException"/> will be thrown if
        /// a failure occurs.
        /// </remarks>
        [ForwardsClientCalls]
        public virtual Response<PathInfo> Upload(
            Stream content,
            bool overwrite = false,
            CancellationToken cancellationToken = default) =>
            Upload(
                content,
                conditions: overwrite ? null : new DataLakeRequestConditions { IfNoneMatch = new ETag(Constants.Wildcard) },
                cancellationToken: cancellationToken);

        /// <summary>
        /// The <see cref="UploadAsync(Stream, DataLakeFileUploadOptions, CancellationToken)"/>
        /// operation creates and uploads content to a file. If the file already exists, its content will be overwritten,
        /// unless otherwise specified in the <see cref="DataLakeFileUploadOptions.Conditions"/> or alternatively use
        /// <see cref="UploadAsync(Stream)"/>, <see cref="UploadAsync(Stream, bool, CancellationToken)"/>.
        ///
        /// For more information, see
        /// <see href="https://docs.microsoft.com/en-us/rest/api/storageservices/datalakestoragegen2/path/update" >
        /// Update Path</see>.
        /// </summary>
        /// <param name="content">
        /// A <see cref="Stream"/> containing the content to upload.
        /// </param>
        /// <param name="options">
        /// Optional parameters.
        /// </param>
        /// <param name="cancellationToken">
        /// Optional <see cref="CancellationToken"/> to propagate
        /// notifications that the operation should be cancelled.
        /// </param>
        /// <returns>
        /// A <see cref="Response{BlobContentInfo}"/> describing the
        /// state of the updated block blob.
        /// </returns>
        /// <remarks>
        /// A <see cref="RequestFailedException"/> will be thrown if
        /// a failure occurs.
        /// </remarks>
        [ForwardsClientCalls]
        public virtual Task<Response<PathInfo>> UploadAsync(
            Stream content,
            DataLakeFileUploadOptions options,
            CancellationToken cancellationToken = default) =>
            StagedUploadInternal(
                content,
                options,
                async: true,
                cancellationToken: cancellationToken);

        /// <summary>
        /// The <see cref="UploadAsync(Stream, PathHttpHeaders, DataLakeRequestConditions, IProgress{long}, StorageTransferOptions, CancellationToken)"/>
        /// operation creates and uploads content to a file.  If the file already exists, its content will be overwritten,
        /// unless otherwise specified in the <see cref="DataLakeRequestConditions"/> or alternatively use
        /// <see cref="UploadAsync(Stream)"/>, <see cref="UploadAsync(Stream, bool, CancellationToken)"/>.
        ///
        /// For more information, see
        /// <see href="https://docs.microsoft.com/en-us/rest/api/storageservices/datalakestoragegen2/path/update" >
        /// Update Path</see>.
        /// </summary>
        /// <param name="content">
        /// A <see cref="Stream"/> containing the content to upload.
        /// </param>
        /// <param name="httpHeaders">
        /// Optional standard HTTP header properties that can be set for the file.
        ///</param>
        /// <param name="conditions">
        /// Optional <see cref="DataLakeRequestConditions"/> to apply to the request.
        /// </param>
        /// <param name="transferOptions">
        /// Optional <see cref="StorageTransferOptions"/> to configure
        /// parallel transfer behavior.
        /// </param>
        /// <param name="progressHandler">
        /// Optional <see cref="IProgress{Long}"/> to provide
        /// progress updates about data transfers.
        /// </param>
        /// <param name="cancellationToken">
        /// Optional <see cref="CancellationToken"/> to propagate
        /// notifications that the operation should be cancelled.
        /// </param>
        /// <returns>
        /// A <see cref="Response{BlobContentInfo}"/> describing the
        /// state of the updated block blob.
        /// </returns>
        /// <remarks>
        /// A <see cref="RequestFailedException"/> will be thrown if
        /// a failure occurs.
        /// </remarks>
        [EditorBrowsable(EditorBrowsableState.Never)]
        public virtual Task<Response<PathInfo>> UploadAsync(
            Stream content,
            PathHttpHeaders httpHeaders = default,
            DataLakeRequestConditions conditions = default,
            IProgress<long> progressHandler = default,
            StorageTransferOptions transferOptions = default,
            CancellationToken cancellationToken = default) =>
            StagedUploadInternal(
                content,
                new DataLakeFileUploadOptions
                {
                    HttpHeaders = httpHeaders,
                    Conditions = conditions,
                    ProgressHandler = progressHandler,
                    TransferOptions = transferOptions
                },
                async: true,
                cancellationToken: cancellationToken);

        /// <summary>
        /// The <see cref="UploadAsync(Stream, bool, CancellationToken)"/>
        /// operation creates and uploads content to a file.
        ///
        /// If the file already exists, then its content will not be overwritten.
        /// The request will be sent with If-None-Match Header with the value of
        /// the special wildcard. So if the file already exists a
        /// <see cref="RequestFailedException"/> is expected to be thrown.
        ///
        /// For more information, see
        /// <see href="https://docs.microsoft.com/en-us/rest/api/storageservices/datalakestoragegen2/path/update" >
        /// Update Path</see>.
        /// </summary>
        /// <param name="content">
        /// A <see cref="Stream"/> containing the content to upload.
        /// </param>
        /// <returns>
        /// A <see cref="Response{BlobContentInfo}"/> describing the
        /// state of the updated block blob.
        /// </returns>
        /// <remarks>
        /// A <see cref="RequestFailedException"/> will be thrown if
        /// a failure occurs.
        /// </remarks>
        [ForwardsClientCalls]
#pragma warning disable AZC0002 // DO ensure all service methods, both asynchronous and synchronous, take an optional CancellationToken parameter called cancellationToken.
        public virtual Task<Response<PathInfo>> UploadAsync(
#pragma warning restore AZC0002 // DO ensure all service methods, both asynchronous and synchronous, take an optional CancellationToken parameter called cancellationToken.
            Stream content) =>
            UploadAsync(
                content,
                overwrite: false);

        /// <summary>
        /// The <see cref="UploadAsync(Stream, bool, CancellationToken)"/>
        /// operation creates and uploads content to a file.
        ///
        /// If the overwrite parameter is not specified and
        /// the file already exists, then its content will not be overwritten.
        /// The request will be sent with If-None-Match Header with the value of
        /// the special wildcard. So if the file already exists a
        /// <see cref="RequestFailedException"/> is expected to be thrown.
        ///
        /// For more information, see
        /// <see href="https://docs.microsoft.com/en-us/rest/api/storageservices/datalakestoragegen2/path/update" >
        /// Update Path</see>.
        /// </summary>
        /// <param name="content">
        /// A <see cref="Stream"/> containing the content to upload.
        /// </param>
        /// <param name="overwrite">
        /// Whether the upload should overwrite an existing file.  The
        /// default value is false.
        /// </param>
        /// <param name="cancellationToken">
        /// Optional <see cref="CancellationToken"/> to propagate
        /// notifications that the operation should be cancelled.
        /// </param>
        /// <returns>
        /// A <see cref="Response{BlobContentInfo}"/> describing the
        /// state of the updated block blob.
        /// </returns>
        /// <remarks>
        /// A <see cref="RequestFailedException"/> will be thrown if
        /// a failure occurs.
        /// </remarks>
        [ForwardsClientCalls]
        public virtual Task<Response<PathInfo>> UploadAsync(
            Stream content,
            bool overwrite = false,
            CancellationToken cancellationToken = default) =>
            UploadAsync(
                content,
                conditions: overwrite ? null : new DataLakeRequestConditions { IfNoneMatch = new ETag(Constants.Wildcard) },
                cancellationToken: cancellationToken);

        /// <summary>
        /// The <see cref="Upload(string, DataLakeFileUploadOptions, CancellationToken)"/>
        /// operation creates and uploads content to a file.If the file already exists, its content will be overwritten,
        /// unless otherwise specified in the <see cref="DataLakeFileUploadOptions.Conditions"/> or alternatively use
        /// <see cref="Upload(Stream)"/>, <see cref="Upload(Stream, bool, CancellationToken)"/>.
        ///
        /// For more information, see
        /// <see href="https://docs.microsoft.com/en-us/rest/api/storageservices/datalakestoragegen2/path/update" >
        /// Update Path</see>.
        /// </summary>
        /// <param name="path">
        /// A file path containing the content to upload.
        /// </param> of this new block blob.
        /// <param name="options">
        /// Optional parameters.
        /// </param>
        /// <param name="cancellationToken">
        /// Optional <see cref="CancellationToken"/> to propagate
        /// notifications that the operation should be cancelled.
        /// </param>
        /// <returns>
        /// A <see cref="Response{BlobContentInfo}"/> describing the
        /// state of the updated block blob.
        /// </returns>
        /// <remarks>
        /// A <see cref="RequestFailedException"/> will be thrown if
        /// a failure occurs.
        /// </remarks>
        [ForwardsClientCalls]
        public virtual Response<PathInfo> Upload(
            string path,
            DataLakeFileUploadOptions options,
            CancellationToken cancellationToken = default)
            => StagedUploadInternal(
                    path,
                    options,
                    async: false,
                    cancellationToken: cancellationToken)
                    .EnsureCompleted();

        /// <summary>
        /// The <see cref="Upload(string, PathHttpHeaders, DataLakeRequestConditions, IProgress{long}, StorageTransferOptions, CancellationToken)"/>
        /// operation creates and uploads content to a file.If the file already exists, its content will be overwritten,
        /// unless otherwise specified in the <see cref="DataLakeRequestConditions"/> or alternatively use
        /// <see cref="Upload(Stream)"/>, <see cref="Upload(Stream, bool, CancellationToken)"/>.
        ///
        /// For more information, see
        /// <see href="https://docs.microsoft.com/en-us/rest/api/storageservices/datalakestoragegen2/path/update" >
        /// Update Path</see>.
        /// </summary>
        /// <param name="path">
        /// A file path containing the content to upload.
        /// </param> of this new block blob.
        /// <param name="httpHeaders">
        /// Optional standard HTTP header properties that can be set for the file.
        ///</param>
        /// <param name="conditions">
        /// Optional <see cref="DataLakeRequestConditions"/> to apply to the request.
        /// </param>
        /// <param name="progressHandler">
        /// Optional <see cref="IProgress{Long}"/> to provide
        /// progress updates about data transfers.
        /// </param>
        /// <param name="transferOptions">
        /// Optional <see cref="StorageTransferOptions"/> to configure
        /// parallel transfer behavior.
        /// </param>
        /// <param name="cancellationToken">
        /// Optional <see cref="CancellationToken"/> to propagate
        /// notifications that the operation should be cancelled.
        /// </param>
        /// <returns>
        /// A <see cref="Response{BlobContentInfo}"/> describing the
        /// state of the updated block blob.
        /// </returns>
        /// <remarks>
        /// A <see cref="RequestFailedException"/> will be thrown if
        /// a failure occurs.
        /// </remarks>
        [EditorBrowsable(EditorBrowsableState.Never)]
        [ForwardsClientCalls]
        public virtual Response<PathInfo> Upload(
            string path,
            PathHttpHeaders httpHeaders = default,
            DataLakeRequestConditions conditions = default,
            IProgress<long> progressHandler = default,
            StorageTransferOptions transferOptions = default,
            CancellationToken cancellationToken = default)
        {
            using (FileStream stream = new FileStream(path, FileMode.Open, FileAccess.Read))
            {
                return StagedUploadInternal(
                    stream,
                    new DataLakeFileUploadOptions
                    {
                        HttpHeaders = httpHeaders,
                        Conditions = conditions,
                        ProgressHandler = progressHandler,
                        TransferOptions = transferOptions
                    },
                    async: false,
                    cancellationToken: cancellationToken)
                    .EnsureCompleted();
            }
        }

        /// <summary>
        /// The <see cref="Upload(Stream, bool, CancellationToken)"/>
        /// operation creates and uploads content to a file.
        ///
        /// If the file already exists, then its content will not be overwritten.
        /// The request will be sent with If-None-Match Header with the value of
        /// the special wildcard. So if the file already exists a
        /// <see cref="RequestFailedException"/> is expected to be thrown.
        ///
        /// For more information, see
        /// <see href="https://docs.microsoft.com/en-us/rest/api/storageservices/datalakestoragegen2/path/update" >
        /// Update Path</see>.
        /// </summary>
        /// <param name="path">
        /// A file path containing the content to upload.
        /// </param> of this new block blob.
        /// <returns>
        /// A <see cref="Response{BlobContentInfo}"/> describing the
        /// state of the updated block blob.
        /// </returns>
        /// <remarks>
        /// A <see cref="RequestFailedException"/> will be thrown if
        /// a failure occurs.
        /// </remarks>
        [ForwardsClientCalls]
#pragma warning disable AZC0002 // DO ensure all service methods, both asynchronous and synchronous, take an optional CancellationToken parameter called cancellationToken.
        public virtual Response<PathInfo> Upload(
#pragma warning restore AZC0002 // DO ensure all service methods, both asynchronous and synchronous, take an optional CancellationToken parameter called cancellationToken.
            string path) =>
            Upload(
                path,
                overwrite: false);

        /// <summary>
        /// The <see cref="Upload(Stream, bool, CancellationToken)"/>
        /// operation creates and uploads content to a file.
        ///
        /// If the overwrite parameter is not specified and
        /// the file already exists, then its content will not be overwritten.
        /// The request will be sent with If-None-Match Header with the value of
        /// the special wildcard. So if the file already exists a
        /// <see cref="RequestFailedException"/> is expected to be thrown.
        ///
        /// For more information, see
        /// <see href="https://docs.microsoft.com/en-us/rest/api/storageservices/datalakestoragegen2/path/update" >
        /// Update Path</see>.
        /// </summary>
        /// <param name="path">
        /// A file path containing the content to upload.
        /// </param> of this new block blob.
        /// <param name="overwrite">
        /// Whether the upload should overwrite an existing file.  The
        /// default value is false.
        /// </param>
        /// <param name="cancellationToken">
        /// Optional <see cref="CancellationToken"/> to propagate
        /// notifications that the operation should be cancelled.
        /// </param>
        /// <returns>
        /// A <see cref="Response{BlobContentInfo}"/> describing the
        /// state of the updated block blob.
        /// </returns>
        /// <remarks>
        /// A <see cref="RequestFailedException"/> will be thrown if
        /// a failure occurs.
        /// </remarks>
        [ForwardsClientCalls]
        public virtual Response<PathInfo> Upload(
            string path,
            bool overwrite = false,
            CancellationToken cancellationToken = default) =>
            Upload(
                path,
                conditions: overwrite ? null : new DataLakeRequestConditions { IfNoneMatch = new ETag(Constants.Wildcard) },
                cancellationToken: cancellationToken);

        /// <summary>
        /// The <see cref="UploadAsync(string, DataLakeFileUploadOptions, CancellationToken)"/>
        /// operation creates and uploads content to a file.  If the file already exists, its content will be overwritten,
        /// unless otherwise specified in the <see cref="DataLakeFileUploadOptions.Conditions"/> or alternatively use
        /// <see cref="UploadAsync(Stream)"/>, <see cref="UploadAsync(Stream, bool, CancellationToken)"/>.
        ///
        /// For more information, see
        /// <see href="https://docs.microsoft.com/en-us/rest/api/storageservices/datalakestoragegen2/path/update" >
        /// Update Path</see>.
        /// </summary>
        /// <param name="path">
        /// A file path containing the content to upload.
        /// </param>
        /// <param name="options">
        /// Optional parameters.
        /// </param>
        /// <param name="cancellationToken">
        /// Optional <see cref="CancellationToken"/> to propagate
        /// notifications that the operation should be cancelled.
        /// </param>
        /// <returns>
        /// A <see cref="Response{BlobContentInfo}"/> describing the
        /// state of the updated block blob.
        /// </returns>
        /// <remarks>
        /// A <see cref="RequestFailedException"/> will be thrown if
        /// a failure occurs.
        /// </remarks>
        [ForwardsClientCalls]
        public virtual async Task<Response<PathInfo>> UploadAsync(
            string path,
            DataLakeFileUploadOptions options,
            CancellationToken cancellationToken = default)
        {
            using (FileStream stream = new FileStream(path, FileMode.Open, FileAccess.Read))
            {
                return await StagedUploadInternal(
                    stream,
                    options,
                    async: true,
                    cancellationToken: cancellationToken)
                    .ConfigureAwait(false);
            }
        }

        /// <summary>
        /// The <see cref="UploadAsync(string, PathHttpHeaders, DataLakeRequestConditions, IProgress{long}, StorageTransferOptions, CancellationToken)"/>
        /// operation creates and uploads content to a file.  If the file already exists, its content will be overwritten,
        /// unless otherwise specified in the <see cref="DataLakeRequestConditions"/> or alternatively use
        /// <see cref="Upload(Stream)"/>, <see cref="Upload(Stream, bool, CancellationToken)"/>.
        ///
        /// For more information, see
        /// <see href="https://docs.microsoft.com/en-us/rest/api/storageservices/datalakestoragegen2/path/update" >
        /// Update Path</see>.
        /// </summary>
        /// <param name="path">
        /// A file path containing the content to upload.
        /// </param>
        /// <param name="httpHeaders">
        /// Optional standard HTTP header properties that can be set for the file.
        ///</param>
        /// <param name="conditions">
        /// Optional <see cref="DataLakeRequestConditions"/> to apply to the request.
        /// </param>
        /// <param name="progressHandler">
        /// Optional <see cref="IProgress{Long}"/> to provide
        /// progress updates about data transfers.
        /// </param>
        /// <param name="transferOptions">
        /// Optional <see cref="StorageTransferOptions"/> to configure
        /// parallel transfer behavior.
        /// </param>
        /// <param name="cancellationToken">
        /// Optional <see cref="CancellationToken"/> to propagate
        /// notifications that the operation should be cancelled.
        /// </param>
        /// <returns>
        /// A <see cref="Response{BlobContentInfo}"/> describing the
        /// state of the updated block blob.
        /// </returns>
        /// <remarks>
        /// A <see cref="RequestFailedException"/> will be thrown if
        /// a failure occurs.
        /// </remarks>
        [EditorBrowsable(EditorBrowsableState.Never)]
        [ForwardsClientCalls]
        public virtual async Task<Response<PathInfo>> UploadAsync(
            string path,
            PathHttpHeaders httpHeaders = default,
            DataLakeRequestConditions conditions = default,
            IProgress<long> progressHandler = default,
            StorageTransferOptions transferOptions = default,
            CancellationToken cancellationToken = default)
            => await UploadAsync(
                path,
                new DataLakeFileUploadOptions
                {
                    HttpHeaders = httpHeaders,
                    Conditions = conditions,
                    ProgressHandler = progressHandler,
                    TransferOptions = transferOptions
                },
                cancellationToken).ConfigureAwait(false);

        /// <summary>
        /// The <see cref="UploadAsync(Stream, bool, CancellationToken)"/>
        /// operation creates and uploads content to a file.
        ///
        /// If the file already exists, then its content will not be overwritten.
        /// The request will be sent with If-None-Match Header with the value of
        /// the special wildcard. So if the file already exists a
        /// <see cref="RequestFailedException"/> is expected to be thrown.
        ///
        /// For more information, see
        /// <see href="https://docs.microsoft.com/en-us/rest/api/storageservices/datalakestoragegen2/path/update" >
        /// Update Path</see>.
        /// </summary>
        /// <param name="path">
        /// A file path containing the content to upload.
        /// </param>
        /// <returns>
        /// A <see cref="Response{BlobContentInfo}"/> describing the
        /// state of the updated block blob.
        /// </returns>
        /// <remarks>
        /// A <see cref="RequestFailedException"/> will be thrown if
        /// a failure occurs.
        /// </remarks>
        [ForwardsClientCalls]
#pragma warning disable AZC0002 // DO ensure all service methods, both asynchronous and synchronous, take an optional CancellationToken parameter called cancellationToken.
        public virtual async Task<Response<PathInfo>> UploadAsync(
#pragma warning restore AZC0002 // DO ensure all service methods, both asynchronous and synchronous, take an optional CancellationToken parameter called cancellationToken.
            string path) =>
                await UploadAsync(
                    path,
                    overwrite: false).ConfigureAwait(false);

        /// <summary>
        /// The <see cref="UploadAsync(Stream, bool, CancellationToken)"/>
        /// operation creates and uploads content to a file.
        ///
        /// If the overwrite parameter is not specified and
        /// the file already exists, then its content will not be overwritten.
        /// The request will be sent with If-None-Match Header with the value of
        /// the special wildcard. So if the file already exists a
        /// <see cref="RequestFailedException"/> is expected to be thrown.
        ///
        /// For more information, see
        /// <see href="https://docs.microsoft.com/en-us/rest/api/storageservices/datalakestoragegen2/path/update" >
        /// Update Path</see>.
        /// </summary>
        /// <param name="path">
        /// A file path containing the content to upload.
        /// </param>
        /// <param name="overwrite">
        /// Whether the upload should overwrite an existing file.  The
        /// default value is false.
        /// </param>
        /// <param name="cancellationToken">
        /// Optional <see cref="CancellationToken"/> to propagate
        /// notifications that the operation should be cancelled.
        /// </param>
        /// <returns>
        /// A <see cref="Response{BlobContentInfo}"/> describing the
        /// state of the updated block blob.
        /// </returns>
        /// <remarks>
        /// A <see cref="RequestFailedException"/> will be thrown if
        /// a failure occurs.
        /// </remarks>
        [ForwardsClientCalls]
        public virtual async Task<Response<PathInfo>> UploadAsync(
            string path,
            bool overwrite = false,
            CancellationToken cancellationToken = default) =>
                await UploadAsync(
                    path,
                    conditions: overwrite ? null : new DataLakeRequestConditions { IfNoneMatch = new ETag(Constants.Wildcard) },
                    cancellationToken: cancellationToken).ConfigureAwait(false);

        /// <summary>
        /// This operation will upload data as indiviually staged
        /// blocks if it's larger than the
        /// <paramref name="options"/> <see cref="StorageTransferOptions.InitialTransferSize"/>.
        /// </summary>
        /// <param name="content">
        /// A <see cref="Stream"/> containing the content to upload.
        /// </param>
        /// <param name="options">
        /// Optional parameters.
        /// </param>
        /// <param name="async">
        /// </param>
        /// <param name="cancellationToken">
        /// Optional <see cref="CancellationToken"/> to propagate
        /// notifications that the operation should be cancelled.
        /// </param>
        /// <returns>
        /// A <see cref="Response{PathInfo}"/> describing the
        /// state of the updated file.
        /// </returns>
        /// <remarks>
        /// A <see cref="RequestFailedException"/> will be thrown if
        /// a failure occurs.
        /// </remarks>
        internal async Task<Response<PathInfo>> StagedUploadInternal(
            Stream content,
            DataLakeFileUploadOptions options,
            bool async = true,
            CancellationToken cancellationToken = default)
        {
            DataLakeFileClient client = new DataLakeFileClient(Uri, ClientConfiguration);

            var uploader = GetPartitionedUploader(
                options.TransferOptions,
                // TODO #27253
                //options.TransactionalHashingOptions,
                operationName: $"{nameof(DataLakeFileClient)}.{nameof(Upload)}");

            return await uploader.UploadInternal(
                content,
                expectedContentLength: default,
                options,
                options.ProgressHandler,
                async,
                cancellationToken)
                .ConfigureAwait(false);
        }

        /// <summary>
        /// This operation will upload data it as individually staged
        /// blocks if it's larger than the
        /// <paramref name="options"/> <see cref="StorageTransferOptions.InitialTransferSize"/>.
        /// </summary>
        /// <param name="path">
        /// A file path of the file to upload.
        /// </param>
        /// <param name="options">
        /// Optional parameters.
        /// </param>
        /// <param name="async">
        /// </param>
        /// <param name="cancellationToken">
        /// Optional <see cref="CancellationToken"/> to propagate
        /// notifications that the operation should be cancelled.
        /// </param>
        /// <returns>
        /// A <see cref="Response{BlobContentInfo}"/> describing the
        /// state of the updated block blob.
        /// </returns>
        /// <remarks>
        /// A <see cref="RequestFailedException"/> will be thrown if
        /// a failure occurs.
        /// </remarks>
        internal async Task<Response<PathInfo>> StagedUploadInternal(
            string path,
            DataLakeFileUploadOptions options,
            bool async = true,
            CancellationToken cancellationToken = default)
        {
            using (FileStream stream = new FileStream(path, FileMode.Open, FileAccess.Read))
            {
                return await StagedUploadInternal(
                    stream,
                    options,
                    async: async,
                    cancellationToken: cancellationToken)
                    .ConfigureAwait(false);
            }
        }
        #endregion Upload

        #region ScheduleDeletion
        /// <summary>
        /// Schedules the file for deletion.
        /// </summary>
        /// <param name="options">
        /// Schedule deletion parameters.
        /// </param>
        /// <param name="cancellationToken">
        /// Optional <see cref="CancellationToken"/> to propagate
        /// notifications that the operation should be cancelled.
        /// </param>
        /// <returns>
        /// A <see cref="Response{PathInfo}"/> describing the file.
        /// </returns>
        /// <remarks>
        /// A <see cref="RequestFailedException"/> will be thrown if
        /// a failure occurs.
        /// </remarks>
        public virtual Response<PathInfo> ScheduleDeletion(
            DataLakeFileScheduleDeletionOptions options,
            CancellationToken cancellationToken = default)
            => ScheduleDeletionInternal(
                options,
                async: false,
                cancellationToken)
                .EnsureCompleted();

        /// <summary>
        /// Schedules the file for deletion.
        /// </summary>
        /// <param name="options">
        /// Schedule deletion parameters.
        /// </param>
        /// <param name="cancellationToken">
        /// Optional <see cref="CancellationToken"/> to propagate
        /// notifications that the operation should be cancelled.
        /// </param>
        /// <returns>
        /// A <see cref="Response{PathInfo}"/> describing the file.
        /// </returns>
        /// <remarks>
        /// A <see cref="RequestFailedException"/> will be thrown if
        /// a failure occurs.
        /// </remarks>
        public virtual async Task<Response<PathInfo>> ScheduleDeletionAsync(
            DataLakeFileScheduleDeletionOptions options,
            CancellationToken cancellationToken = default)
            => await ScheduleDeletionInternal(
                options,
                async: true,
                cancellationToken).ConfigureAwait(false);

        /// <summary>
        /// Schedules the file for deletion.
        /// </summary>
        /// <param name="options">
        /// Schedule deletion parameters.
        /// </param>
        /// <param name="async">
        /// Whether to invoke the operation asynchronously.
        /// </param>
        /// <param name="cancellationToken">
        /// Optional <see cref="CancellationToken"/> to propagate
        /// notifications that the operation should be cancelled.
        /// </param>
        /// <returns>
        /// A <see cref="Response{BlobInfo}"/> describing the file.
        /// </returns>
        /// <remarks>
        /// A <see cref="RequestFailedException"/> will be thrown if
        /// a failure occurs.
        /// </remarks>
        private async Task<Response<PathInfo>> ScheduleDeletionInternal(
            DataLakeFileScheduleDeletionOptions options,
            bool async,
            CancellationToken cancellationToken)
        {
            using (ClientConfiguration.Pipeline.BeginLoggingScope(nameof(DataLakeFileClient)))
            {
                ClientConfiguration.Pipeline.LogMethodEnter(
                    nameof(DataLakeFileClient),
                    message:
                    $"{nameof(Uri)}: {Uri}\n" +
                    $"{nameof(options.TimeToExpire)}: {options.TimeToExpire}\n" +
                    $"{nameof(options.SetExpiryRelativeTo)}: {options.SetExpiryRelativeTo}\n" +
                    $"{nameof(options.ExpiresOn)}: {options.ExpiresOn}");

                DiagnosticScope scope = ClientConfiguration.ClientDiagnostics.CreateScope($"{nameof(DataLakeFileClient)}.{nameof(ScheduleDeletion)}");

                try
                {
                    scope.Start();
                    PathExpiryOptions blobExpiryOptions;
                    string expiresOn = null;

                    // Relative
                    if (options.TimeToExpire.HasValue)
                    {
                        if (options.SetExpiryRelativeTo.Value == DataLakeFileExpirationOrigin.CreationTime)
                        {
                            blobExpiryOptions = PathExpiryOptions.RelativeToCreation;
                        }
                        else
                        {
                            blobExpiryOptions = PathExpiryOptions.RelativeToNow;
                        }
                        expiresOn = options.TimeToExpire.Value.TotalMilliseconds.ToString(CultureInfo.InvariantCulture);
                    }
                    // Absolute
                    else
                    {
                        if (options.ExpiresOn.HasValue)
                        {
                            blobExpiryOptions = PathExpiryOptions.Absolute;
                            expiresOn = options.ExpiresOn?.ToString("R", CultureInfo.InvariantCulture);
                        }
                        else
                        {
                            blobExpiryOptions = PathExpiryOptions.NeverExpire;
                        }
                    }

                    ResponseWithHeaders<PathSetExpiryHeaders> response;

                    if (async)
                    {
                        response = await BlobPathRestClient.SetExpiryAsync(
                            expiryOptions: blobExpiryOptions,
                            expiresOn: expiresOn,
                            cancellationToken: cancellationToken)
                            .ConfigureAwait(false);
                    }
                    else
                    {
                        response = BlobPathRestClient.SetExpiry(
                            expiryOptions: blobExpiryOptions,
                            expiresOn: expiresOn,
                            cancellationToken: cancellationToken);
                    }

                    return Response.FromValue(
                        response.ToPathInfo(),
                        response.GetRawResponse());
                }
                catch (Exception ex)
                {
                    ClientConfiguration.Pipeline.LogException(ex);
                    scope.Failed(ex);
                    throw;
                }
                finally
                {
                    ClientConfiguration.Pipeline.LogMethodExit(nameof(DataLakeFileClient));
                    scope.Dispose();
                }
            }
        }

        #endregion ScheduleDeletion

        #region Query
        /// <summary>
        /// The <see cref="Query"/> API returns the
        /// result of a query against the file.
        /// </summary>
        /// <param name="querySqlExpression">
        /// The query. For a sample SQL query expression, see <see href="https://docs.microsoft.com/en-us/azure/storage/blobs/data-lake-storage-query-acceleration-how-to?tabs=dotnet%2Cpowershell#retrieve-data-by-using-a-filter">this </see>article.
        /// </param>
        /// <param name="options">
        /// Optional parameters.
        /// </param>
        /// <param name="cancellationToken">
        /// Optional <see cref="CancellationToken"/> to propagate
        /// notifications that the operation should be cancelled.
        /// </param>
        /// <remarks>
        /// A <see cref="RequestFailedException"/> will be thrown if
        /// a failure occurs.
        /// </remarks>
        /// <returns>
        /// A <see cref="Response{FileDownloadInfo}"/>.
        /// </returns>
        public virtual Response<FileDownloadInfo> Query(
            string querySqlExpression,
            DataLakeQueryOptions options = default,
            CancellationToken cancellationToken = default)
        {
            DiagnosticScope scope = ClientConfiguration.ClientDiagnostics.CreateScope($"{nameof(DataLakeFileClient)}.{nameof(Query)}");
            try
            {
                scope.Start();
                Response<BlobDownloadInfo> response = _blockBlobClient.Query(
                    querySqlExpression,
                    options.ToBlobQueryOptions(),
                    cancellationToken);

                return Response.FromValue(
                    response.Value.ToFileDownloadInfo(),
                    response.GetRawResponse());
            }
            catch (Exception ex)
            {
                scope.Failed(ex);
                throw;
            }
            finally
            {
                scope.Dispose();
            }
        }

        /// <summary>
        /// The <see cref="Query"/> API returns the
        /// result of a query against the file.
        /// </summary>
        /// <param name="querySqlExpression">
        /// The query. For a sample SQL query expression, see <see href="https://docs.microsoft.com/en-us/azure/storage/blobs/data-lake-storage-query-acceleration-how-to?tabs=dotnet%2Cpowershell#retrieve-data-by-using-a-filter">this </see>article.
        /// </param>
        /// <param name="options">
        /// Optional parameters.
        /// </param>
        /// <param name="cancellationToken">
        /// Optional <see cref="CancellationToken"/> to propagate
        /// notifications that the operation should be cancelled.
        /// </param>
        /// <remarks>
        /// A <see cref="RequestFailedException"/> will be thrown if
        /// a failure occurs.
        /// </remarks>
        /// <returns>
        /// A <see cref="Response{FileDownloadInfo}"/>.
        /// </returns>
        public virtual async Task<Response<FileDownloadInfo>> QueryAsync(
            string querySqlExpression,
            DataLakeQueryOptions options = default,
            CancellationToken cancellationToken = default)
        {
            DiagnosticScope scope = ClientConfiguration.ClientDiagnostics.CreateScope($"{nameof(DataLakeFileClient)}.{nameof(Query)}");
            try
            {
                scope.Start();
                Response<BlobDownloadInfo> response = await _blockBlobClient.QueryAsync(
                    querySqlExpression,
                    options.ToBlobQueryOptions(),
                    cancellationToken)
                    .ConfigureAwait(false);

                return Response.FromValue(
                    response.Value.ToFileDownloadInfo(),
                    response.GetRawResponse());
            }
            catch (Exception ex)
            {
                scope.Failed(ex);
                throw;
            }
            finally
            {
                scope.Dispose();
            }
        }
        #endregion Query

        #region OpenRead
        /// <summary>
        /// Opens a stream for reading from the file.  The stream will only download
        /// the file as the stream is read from.
        /// </summary>
        /// <param name="options">
        /// Optional parameters.
        /// </param>
        /// <param name="cancellationToken">
        /// Optional <see cref="CancellationToken"/> to propagate
        /// notifications that the operation should be cancelled.
        /// </param>
        /// <returns>
        /// Returns a stream that will download the file as the stream
        /// is read from.
        /// </returns>
#pragma warning disable AZC0015 // Unexpected client method return type.
        public virtual Stream OpenRead(
#pragma warning restore AZC0015 // Unexpected client method return type.
            DataLakeOpenReadOptions options,
            CancellationToken cancellationToken = default)
        {
            DiagnosticScope scope = ClientConfiguration.ClientDiagnostics.CreateScope($"{nameof(DataLakeFileClient)}.{nameof(OpenRead)}");
            try
            {
                scope.Start();
                return _blockBlobClient.OpenRead(
                    options.ToBlobOpenReadOptions(),
                    cancellationToken);
            }
            catch (Exception ex)
            {
                scope.Failed(ex);
                throw;
            }
            finally
            {
                scope.Dispose();
            }
        }

        /// <summary>
        /// Opens a stream for reading from the file.  The stream will only download
        /// the file as the stream is read from.
        /// </summary>
        /// <param name="options">
        /// Optional parameters.
        /// </param>
        /// <param name="cancellationToken">
        /// Optional <see cref="CancellationToken"/> to propagate
        /// notifications that the operation should be cancelled.
        /// </param>
        /// <returns>
        /// Returns a stream that will download the file as the stream
        /// is read from.
        /// </returns>
#pragma warning disable AZC0015 // Unexpected client method return type.
        public virtual async Task<Stream> OpenReadAsync(
#pragma warning restore AZC0015 // Unexpected client method return type.
            DataLakeOpenReadOptions options,
            CancellationToken cancellationToken = default)
        {
            DiagnosticScope scope = ClientConfiguration.ClientDiagnostics.CreateScope($"{nameof(DataLakeFileClient)}.{nameof(OpenRead)}");
            try
            {
                scope.Start();
                return await _blockBlobClient.OpenReadAsync(
                options.ToBlobOpenReadOptions(),
                cancellationToken).ConfigureAwait(false);
            }
            catch (Exception ex)
            {
                scope.Failed(ex);
                throw;
            }
            finally
            {
                scope.Dispose();
            }
        }

        /// <summary>
        /// Opens a stream for reading from the file.  The stream will only download
        /// the file as the stream is read from.
        /// </summary>
        /// <param name="position">
        /// The position within the file to begin the stream.
        /// Defaults to the beginning of the file.
        /// </param>
        /// <param name="bufferSize">
        /// The buffer size to use when the stream downloads parts
        /// of the file.  Defaults to 1 MB.
        /// </param>
        /// <param name="conditions">
        /// Optional <see cref="DataLakeRequestConditions"/> to add conditions on
        /// the download of this file.
        /// </param>
        /// <param name="cancellationToken">
        /// Optional <see cref="CancellationToken"/> to propagate
        /// notifications that the operation should be cancelled.
        /// </param>
        /// <returns>
        /// Returns a stream that will download the file as the stream
        /// is read from.
        /// </returns>
        [EditorBrowsable(EditorBrowsableState.Never)]
#pragma warning disable AZC0015 // Unexpected client method return type.
        public virtual Stream OpenRead(
#pragma warning restore AZC0015 // Unexpected client method return type.
            long position = 0,
            int? bufferSize = default,
            DataLakeRequestConditions conditions = default,
            CancellationToken cancellationToken = default)
        {
            DiagnosticScope scope = ClientConfiguration.ClientDiagnostics.CreateScope($"{nameof(DataLakeFileClient)}.{nameof(OpenRead)}");
            try
            {
                scope.Start();
                return _blockBlobClient.OpenRead(
                    position,
                    bufferSize,
                    conditions.ToBlobRequestConditions(),
                    cancellationToken);
            }
            catch (Exception ex)
            {
                scope.Failed(ex);
                throw;
            }
            finally
            {
                scope.Dispose();
            }
        }

        /// <summary>
        /// Opens a stream for reading from the file.  The stream will only download
        /// the file as the stream is read from.
        /// </summary>
        /// <param name="allowfileModifications">
        /// If true, you can continue streaming a blob even if it has been modified.
        /// </param>
        /// <param name="position">
        /// The position within the file to begin the stream.
        /// Defaults to the beginning of the file.
        /// </param>
        /// <param name="bufferSize">
        /// The buffer size to use when the stream downloads parts
        /// of the file.  Defaults to 1 MB.
        /// </param>
        /// <param name="cancellationToken">
        /// Optional <see cref="CancellationToken"/> to propagate
        /// notifications that the operation should be cancelled.
        /// </param>
        /// <returns>
        /// Returns a stream that will download the file as the stream
        /// is read from.
        /// </returns>
        [EditorBrowsable(EditorBrowsableState.Never)]
#pragma warning disable AZC0015 // Unexpected client method return type.
        public virtual Stream OpenRead(
#pragma warning restore AZC0015 // Unexpected client method return type.
            bool allowfileModifications,
            long position = 0,
            int? bufferSize = default,
            CancellationToken cancellationToken = default)
                => allowfileModifications ? OpenRead(position, bufferSize, new DataLakeRequestConditions(), cancellationToken)
                : OpenRead(position, bufferSize, null, cancellationToken);

        /// <summary>
        /// Opens a stream for reading from the file.  The stream will only download
        /// the file as the stream is read from.
        /// </summary>
        /// <param name="position">
        /// The position within the file to begin the stream.
        /// Defaults to the beginning of the file.
        /// </param>
        /// <param name="bufferSize">
        /// The buffer size to use when the stream downloads parts
        /// of the file.  Defaults to 1 MB.
        /// </param>
        /// <param name="conditions">
        /// Optional <see cref="DataLakeRequestConditions"/> to add conditions on
        /// the download of the file.
        /// </param>
        /// <param name="cancellationToken">
        /// Optional <see cref="CancellationToken"/> to propagate
        /// notifications that the operation should be cancelled.
        /// </param>
        /// <returns>
        /// Returns a stream that will download the file as the stream
        /// is read from.
        /// </returns>
        [EditorBrowsable(EditorBrowsableState.Never)]
#pragma warning disable AZC0015 // Unexpected client method return type.
        public virtual async Task<Stream> OpenReadAsync(
#pragma warning restore AZC0015 // Unexpected client method return type.
            long position = 0,
            int? bufferSize = default,
            DataLakeRequestConditions conditions = default,
            CancellationToken cancellationToken = default)
        {
            DiagnosticScope scope = ClientConfiguration.ClientDiagnostics.CreateScope($"{nameof(DataLakeFileClient)}.{nameof(OpenRead)}");
            try
            {
                scope.Start();
                return await _blockBlobClient.OpenReadAsync(
                position,
                bufferSize,
                conditions?.ToBlobRequestConditions(),
                cancellationToken).ConfigureAwait(false);
            }
            catch (Exception ex)
            {
                scope.Failed(ex);
                throw;
            }
            finally
            {
                scope.Dispose();
            }
        }

        /// <summary>
        /// Opens a stream for reading from the file.  The stream will only download
        /// the file as the stream is read from.
        /// </summary>
        /// <param name="allowfileModifications">
        /// If true, you can continue streaming a blob even if it has been modified.
        /// </param>
        /// <param name="position">
        /// The position within the file to begin the stream.
        /// Defaults to the beginning of the file.
        /// </param>
        /// <param name="bufferSize">
        /// The buffer size to use when the stream downloads parts
        /// of the file.  Defaults to 1 MB.
        /// </param>
        /// <param name="cancellationToken">
        /// Optional <see cref="CancellationToken"/> to propagate
        /// notifications that the operation should be cancelled.
        /// </param>
        /// <returns>
        /// Returns a stream that will download the file as the stream
        /// is read from.
        /// </returns>
        [EditorBrowsable(EditorBrowsableState.Never)]
#pragma warning disable AZC0015 // Unexpected client method return type.
        public virtual async Task<Stream> OpenReadAsync(
#pragma warning restore AZC0015 // Unexpected client method return type.
            bool allowfileModifications,
            long position = 0,
            int? bufferSize = default,
            CancellationToken cancellationToken = default)
                => await (allowfileModifications ? OpenReadAsync(position, bufferSize, new DataLakeRequestConditions(), cancellationToken)
                : OpenReadAsync(position, bufferSize, null, cancellationToken)).ConfigureAwait(false);
        #endregion OpenRead

        #region OpenWrite
        /// <summary>
        /// Opens a stream for writing to the file.
        /// </summary>
        /// <param name="overwrite">
        /// Whether an existing blob should be deleted and recreated.
        /// </param>
        /// <param name="options">
        /// Optional parameters.
        /// </param>
        /// <param name="cancellationToken">
        /// Optional <see cref="CancellationToken"/> to propagate
        /// notifications that the operation should be cancelled.
        /// </param>
        /// <returns>
        /// A stream to write to the file.
        /// </returns>
        /// <remarks>
        /// A <see cref="RequestFailedException"/> will be thrown if
        /// a failure occurs.
        /// </remarks>
#pragma warning disable AZC0015 // Unexpected client method return type.
        public virtual Stream OpenWrite(
#pragma warning restore AZC0015 // Unexpected client method return type.
            bool overwrite,
            DataLakeFileOpenWriteOptions options = default,
            CancellationToken cancellationToken = default)
            => OpenWriteInternal(
                overwrite: overwrite,
                options: options,
                async: false,
                cancellationToken: cancellationToken)
                .EnsureCompleted();

        /// <summary>
        /// Opens a stream for writing to the file..
        /// </summary>
        /// <param name="overwrite">
        /// Whether an existing blob should be deleted and recreated.
        /// </param>
        /// <param name="options">
        /// Optional parameters.
        /// </param>
        /// <param name="cancellationToken">
        /// Optional <see cref="CancellationToken"/> to propagate
        /// notifications that the operation should be cancelled.
        /// </param>
        /// <returns>
        /// A stream to write to the file.
        /// </returns>
        /// <remarks>
        /// A <see cref="RequestFailedException"/> will be thrown if
        /// a failure occurs.
        /// </remarks>
#pragma warning disable AZC0015 // Unexpected client method return type.
        public virtual async Task<Stream> OpenWriteAsync(
#pragma warning restore AZC0015 // Unexpected client method return type.
            bool overwrite,
            DataLakeFileOpenWriteOptions options = default,
            CancellationToken cancellationToken = default)
            => await OpenWriteInternal(
                overwrite: overwrite,
                options: options,
                async: true,
                cancellationToken: cancellationToken)
                .ConfigureAwait(false);

        /// <summary>
        /// Opens a stream for writing to the file.
        /// </summary>
        /// <param name="overwrite">
        /// Whether an existing blob should be deleted and recreated.
        /// </param>
        /// <param name="options">
        /// Optional parameters.
        /// </param>
        /// <param name="async">
        /// Whether to invoke the operation asynchronously.
        /// </param>
        /// <param name="cancellationToken">
        /// Optional <see cref="CancellationToken"/> to propagate
        /// notifications that the operation should be cancelled.
        /// </param>
        /// <returns>
        /// A stream to write to the file.
        /// </returns>
        /// <remarks>
        /// A <see cref="RequestFailedException"/> will be thrown if
        /// a failure occurs.
        /// </remarks>
        private async Task<Stream> OpenWriteInternal(
            bool overwrite,
            DataLakeFileOpenWriteOptions options,
            bool async,
            CancellationToken cancellationToken)
        {
            DiagnosticScope scope = ClientConfiguration.ClientDiagnostics.CreateScope($"{nameof(DataLakeFileClient)}.{nameof(OpenWrite)}");

            try
            {
                scope.Start();

                long position;
                ETag? eTag;

                if (overwrite)
                {
                    Response<PathInfo> createResponse = await CreateInternal(
                        resourceType: PathResourceType.File,
                        httpHeaders: default,
                        metadata: default,
                        permissions: default,
                        umask: default,
                        conditions: options?.OpenConditions,
                        async: async,
                        cancellationToken: cancellationToken)
                        .ConfigureAwait(false);

                    position = 0;
                    eTag = createResponse.Value.ETag;
                }
                else
                {
                    try
                    {
                        Response<PathProperties> propertiesResponse;

                        if (async)
                        {
                            propertiesResponse = await GetPropertiesAsync(
                                conditions: options?.OpenConditions,
                                cancellationToken: cancellationToken).ConfigureAwait(false);
                        }
                        else
                        {
                            propertiesResponse = GetProperties(
                                conditions: options?.OpenConditions,
                                cancellationToken: cancellationToken);
                        }

                        position = propertiesResponse.Value.ContentLength;
                        eTag = propertiesResponse.Value.ETag;
                    }
                    catch (RequestFailedException ex)
                    when (ex.ErrorCode == BlobErrorCode.BlobNotFound)
                    {
                        Response<PathInfo> createResponse = await CreateInternal(
                            resourceType: PathResourceType.File,
                            httpHeaders: default,
                            metadata: default,
                            permissions: default,
                            umask: default,
                            conditions: options?.OpenConditions,
                            async: async,
                            cancellationToken: cancellationToken)
                            .ConfigureAwait(false);

                        position = 0;
                        eTag = createResponse.Value.ETag;
                    }
                }

                DataLakeRequestConditions conditions = new DataLakeRequestConditions
                {
                    IfMatch = eTag,
                    LeaseId = options?.OpenConditions?.LeaseId
                };

                return new DataLakeFileWriteStream(
                    fileClient: this,
                    bufferSize: options?.BufferSize ?? Constants.DefaultBufferSize,
                    position: position,
                    conditions: conditions,
                    progressHandler: options?.ProgressHandler,
                    // TODO #27253
                    // options?.TransactionalHashingOptions,
                    closeEvent: options?.Close);
            }
            catch (Exception ex)
            {
                scope.Failed(ex);
                throw;
            }
            finally
            {
                scope.Dispose();
            }
        }
        #endregion OpenWrite

        #region PartitionedUploader
        internal PartitionedUploader<DataLakeFileUploadOptions, PathInfo> GetPartitionedUploader(
            StorageTransferOptions transferOptions,
            // TODO #27253
            //UploadTransactionalHashingOptions hashingOptions,
            ArrayPool<byte> arrayPool = null,
            string operationName = null)
            => new PartitionedUploader<DataLakeFileUploadOptions, PathInfo>(
                GetPartitionedUploaderBehaviors(this),
                transferOptions,
                // TODO #27253
                //hashingOptions,
                arrayPool,
                operationName);

        // static because it makes mocking easier in tests
        internal static PartitionedUploader<DataLakeFileUploadOptions, PathInfo>.Behaviors GetPartitionedUploaderBehaviors(DataLakeFileClient client)
            => new PartitionedUploader<DataLakeFileUploadOptions, PathInfo>.Behaviors
            {
                InitializeDestination = async (args, async, cancellationToken)
                    => await client.CreateInternal(
                        PathResourceType.File,
                        args.HttpHeaders,
                        args.Metadata,
                        args.Permissions,
                        args.Umask,
                        args.Conditions,
                        async,
                        cancellationToken).ConfigureAwait(false),
                SingleUpload = async (stream, args, progressHandler, operationName, async, cancellationToken) =>
                {
                    // After the File is Create, Lease ID is the only valid request parameter.
                    if (args?.Conditions != null)
                        args.Conditions = new DataLakeRequestConditions { LeaseId = args.Conditions.LeaseId };

                    long newPosition = stream.Length - stream.Position;

                    // Append data
                    await client.AppendInternal(
                        stream,
                        offset: 0,
                        // TODO #27253
                        //new DataLakeFileAppendOptions()
                        //{
                        //    LeaseId = args.Conditions?.LeaseId,
                        //    ProgressHandler = progressHandler,
                        //    TransactionalHashingOptions = hashingOptions
                        //},
                        rangeContentMD5: default,
                        args?.Conditions?.LeaseId,
                        progressHandler,
                        async,
                        cancellationToken).ConfigureAwait(false);

                    // Flush data
                    return await client.FlushInternal(
                        position: newPosition,
                        retainUncommittedData: default,
                        close: args.Close,
                        args.HttpHeaders,
                        args.Conditions,
                        async,
                        cancellationToken)
                        .ConfigureAwait(false);
                },
                UploadPartition = async (stream, offset, args, progressHandler, async, cancellationToken)
                    => await client.AppendInternal(
                        stream,
                        offset,
                        // TODO #27253
                        //new DataLakeFileAppendOptions()
                        //{
                        //    LeaseId = args.Conditions?.LeaseId,
                        //    ProgressHandler = progressHandler,
                        //    TransactionalHashingOptions = hashingOptions
                        //},
                        rangeContentMD5: default,
                        args?.Conditions?.LeaseId,
                        progressHandler,
                        async,
                        cancellationToken).ConfigureAwait(false),
                CommitPartitionedUpload = async (partitions, args, async, cancellationToken) =>
                {
                    (var offset, var size) = partitions.LastOrDefault();

                    // After the File is Create, Lease ID is the only valid request parameter.
                    if (args?.Conditions != null)
                        args.Conditions = new DataLakeRequestConditions { LeaseId = args.Conditions.LeaseId };

                    return await client.FlushInternal(
                        offset + size,
                        retainUncommittedData: default,
                        close: args.Close,
                        httpHeaders: args.HttpHeaders,
                        conditions: args.Conditions,
                        async,
                        cancellationToken).ConfigureAwait(false);
                },
                Scope = operationName => client.ClientConfiguration.ClientDiagnostics.CreateScope(operationName ??
                    $"{nameof(Azure)}.{nameof(Storage)}.{nameof(Files)}.{nameof(DataLake)}.{nameof(DataLakeFileClient)}.{nameof(DataLakeFileClient.Upload)}")
            };
        #endregion
    }
}<|MERGE_RESOLUTION|>--- conflicted
+++ resolved
@@ -2054,14 +2054,10 @@
                             // TODO #27253
                             transactionalContentHash: rangeContentMD5, // hashResult?.MD5,
                             //transactionalContentCrc64: hashResult?.StorageCrc64,
-<<<<<<< HEAD
-                            leaseId: options?.LeaseId,
                             encryptionKey: ClientConfiguration.CustomerProvidedKey?.EncryptionKey,
                             encryptionKeySha256: ClientConfiguration.CustomerProvidedKey?.EncryptionKeyHash,
                             encryptionAlgorithm: ClientConfiguration.CustomerProvidedKey?.EncryptionAlgorithm == null ? null : EncryptionAlgorithmTypeInternal.AES256,
-=======
                             leaseId: leaseId,
->>>>>>> 0230af26
                             cancellationToken: cancellationToken)
                             .ConfigureAwait(false);
                     }
@@ -2074,14 +2070,10 @@
                             // TODO #27253
                             transactionalContentHash: rangeContentMD5, // hashResult?.MD5,
                             //transactionalContentCrc64: hashResult?.StorageCrc64,
-<<<<<<< HEAD
-                            leaseId: options?.LeaseId,
                             encryptionKey: ClientConfiguration.CustomerProvidedKey?.EncryptionKey,
                             encryptionKeySha256: ClientConfiguration.CustomerProvidedKey?.EncryptionKeyHash,
                             encryptionAlgorithm: ClientConfiguration.CustomerProvidedKey?.EncryptionAlgorithm == null ? null : EncryptionAlgorithmTypeInternal.AES256,
-=======
                             leaseId: leaseId,
->>>>>>> 0230af26
                             cancellationToken: cancellationToken);
                     }
 
