﻿// Copyright (c) Microsoft Corporation. All rights reserved.
// Licensed under the MIT License.

using System;
using System.Buffers;
using System.Collections.Generic;
using System.ComponentModel;
using System.Diagnostics;
using System.Globalization;
using System.IO;
using System.Linq;
using System.Threading;
using System.Threading.Tasks;
using Azure.Core;
using Azure.Core.Pipeline;
using Azure.Storage.Blobs.Models;
using Azure.Storage.Files.DataLake.Models;
using Metadata = System.Collections.Generic.IDictionary<string, string>;

namespace Azure.Storage.Files.DataLake
{
    /// <summary>
    /// The <see cref="DataLakeFileClient"/> allows you to manipulate Azure Data Lake files.
    /// </summary>
    public class DataLakeFileClient : DataLakePathClient
    {
        /// <summary>
        /// Gets the maximum number of bytes that can be sent in a call
        /// to <see cref="UploadAsync(Stream, PathHttpHeaders, DataLakeRequestConditions, IProgress{long}, StorageTransferOptions, CancellationToken)"/>.
        /// </summary>
        public virtual int MaxUploadBytes => Constants.DataLake.MaxAppendBytes;

        #region ctors
        /// <summary>
        /// Initializes a new instance of the <see cref="DataLakeFileClient"/>
        /// class for mocking.
        /// </summary>
        protected DataLakeFileClient()
        {
        }

        /// <summary>
        /// Initializes a new instance of the <see cref="DataLakeFileClient"/> class.
        /// </summary>
        /// <param name="fileUri">
        /// A <see cref="Uri"/> referencing the file that includes the
        /// name of the account, the name of the file system, and the path of the
        /// file.
        /// </param>
        public DataLakeFileClient(Uri fileUri)
            : this(fileUri, (HttpPipelinePolicy)null, null)
        {
        }

        /// <summary>
        /// Initializes a new instance of the <see cref="DataLakeFileClient"/> class.
        /// </summary>
        /// <param name="fileUri">
        /// A <see cref="Uri"/> referencing the file that includes the
        /// name of the account, the name of the file system, and the path of the
        /// file.
        /// </param>
        /// <param name="options">
        /// Optional <see cref="DataLakeClientOptions"/> that define the transport
        /// pipeline policies for authentication, retries, etc., that are
        /// applied to every request.
        /// </param>
        public DataLakeFileClient(Uri fileUri, DataLakeClientOptions options)
            : this(fileUri, (HttpPipelinePolicy)null, options)
        {
        }

        /// <summary>
        /// Initializes a new instance of the <see cref="DataLakeFileClient"/> class.
        /// </summary>
        /// <param name="fileUri">
        /// A <see cref="Uri"/> referencing the file that includes the
        /// name of the account, the name of the file system, and the path of the
        /// file.
        /// </param>
        /// <param name="credential">
        /// The shared key credential used to sign requests.
        /// </param>
        public DataLakeFileClient(Uri fileUri, StorageSharedKeyCredential credential)
            : this(fileUri, credential.AsPolicy(), null)
        {
        }

        /// <summary>
        /// Initializes a new instance of the <see cref="DataLakeFileClient"/> class.
        /// </summary>
        /// <param name="fileUri">
        /// A <see cref="Uri"/> referencing the file that includes the
        /// name of the account, the name of the file system, and the path of the
        /// file.
        /// </param>
        /// <param name="credential">
        /// The shared key credential used to sign requests.
        /// </param>
        /// <param name="options">
        /// Optional <see cref="DataLakeClientOptions"/> that define the transport
        /// pipeline policies for authentication, retries, etc., that are
        /// applied to every request.
        /// </param>
        public DataLakeFileClient(Uri fileUri, StorageSharedKeyCredential credential, DataLakeClientOptions options)
            : this(fileUri, credential.AsPolicy(), options)
        {
        }

        /// <summary>
        /// Initializes a new instance of the <see cref="DataLakeFileClient"/> class.
        /// </summary>
        /// <param name="fileUri">
        /// A <see cref="Uri"/> referencing the file that includes the
        /// name of the account, the name of the file system, and the path of the
        /// file.
        /// </param>
        /// <param name="credential">
        /// The token credential used to sign requests.
        /// </param>
        public DataLakeFileClient(Uri fileUri, TokenCredential credential)
            : this(fileUri, credential.AsPolicy(), null)
        {
            Errors.VerifyHttpsTokenAuth(fileUri);
        }

        /// <summary>
        /// Initializes a new instance of the <see cref="DataLakeFileClient"/> class.
        /// </summary>
        /// <param name="fileUri">
        /// A <see cref="Uri"/> referencing the file that includes the
        /// name of the account, the name of the file system, and the path of the
        /// file.
        /// </param>
        /// <param name="credential">
        /// The token credential used to sign requests.
        /// </param>
        /// <param name="options">
        /// Optional <see cref="DataLakeClientOptions"/> that define the transport
        /// pipeline policies for authentication, retries, etc., that are
        /// applied to every request.
        /// </param>
        public DataLakeFileClient(Uri fileUri, TokenCredential credential, DataLakeClientOptions options)
            : this(fileUri, credential.AsPolicy(), options)
        {
            Errors.VerifyHttpsTokenAuth(fileUri);
        }

        /// <summary>
        /// Initializes a new instance of the <see cref="DataLakeFileClient"/>
        /// class.
        /// </summary>
        /// <param name="fileUri">
        /// A <see cref="Uri"/> referencing the file that includes the
        /// name of the account, the name of the file system, and the path of the
        /// file.
        /// </param>
        /// <param name="authentication">
        /// An optional authentication policy used to sign requests.
        /// </param>
        /// <param name="options">
        /// Optional client options that define the transport pipeline
        /// policies for authentication, retries, etc., that are applied to
        /// every request.
        /// </param>
        internal DataLakeFileClient(Uri fileUri, HttpPipelinePolicy authentication, DataLakeClientOptions options)
            : base(fileUri, authentication, options)
        {
        }

        /// <summary>
        /// Initializes a new instance of the <see cref="DataLakeFileClient"/> class.
        /// </summary>
        /// <param name="fileUri">
        /// A <see cref="Uri"/> referencing the file that includes the
        /// name of the account, the name of the file system, and the path of the file.
        /// </param>
        /// <param name="pipeline">
        /// The transport pipeline used to send every request.
        /// </param>
        /// <param name="version">
        /// The version of the service to use when sending requests.
        /// </param>
        /// <param name="clientDiagnostics">
        /// The <see cref="ClientDiagnostics"/> instance used to create
        /// diagnostic scopes every request.
        /// </param>
        internal DataLakeFileClient(
            Uri fileUri,
            HttpPipeline pipeline,
            DataLakeClientOptions.ServiceVersion version,
            ClientDiagnostics clientDiagnostics)
            : base(
                  fileUri,
                  pipeline,
                  version,
                  clientDiagnostics)
        {
        }

        internal DataLakeFileClient(
            Uri fileSystemUri,
            string filePath,
            HttpPipeline pipeline,
            DataLakeClientOptions.ServiceVersion version,
            ClientDiagnostics clientDiagnostics)
            : base(
                  fileSystemUri,
                  filePath,
                  pipeline,
                  version,
                  clientDiagnostics)
        {
        }
        #endregion ctors

        #region Create
        /// <summary>
        /// The <see cref="Create"/> operation creates a file.
        /// If the file already exists, it will be overwritten.  If you don't intent to overwrite
        /// an existing file, consider using the <see cref="CreateIfNotExists"/> API.
        ///
        /// For more information, see https://docs.microsoft.com/en-us/rest/api/storageservices/datalakestoragegen2/path/create.
        /// </summary>
        /// <param name="httpHeaders">
        /// Optional standard HTTP header properties that can be set for the
        /// new file or directory..
        /// </param>
        /// <param name="metadata">
        /// Optional custom metadata to set for this file or directory.
        /// </param>
        /// <param name="permissions">
        /// Optional and only valid if Hierarchical Namespace is enabled for the account. Sets POSIX access
        /// permissions for the file owner, the file owning group, and others. Each class may be granted read,
        /// write, or execute permission. The sticky bit is also supported. Both symbolic (rwxrw-rw-) and 4-digit
        /// octal notation (e.g. 0766) are supported.
        /// </param>
        /// <param name="umask">
        /// Optional and only valid if Hierarchical Namespace is enabled for the account.
        /// When creating a file or directory and the parent folder does not have a default ACL,
        /// the umask restricts the permissions of the file or directory to be created. The resulting
        /// permission is given by p bitwise-and ^u, where p is the permission and u is the umask. For example,
        /// if p is 0777 and u is 0057, then the resulting permission is 0720. The default permission is
        /// 0777 for a directory and 0666 for a file. The default umask is 0027. The umask must be specified
        /// in 4-digit octal notation (e.g. 0766).
        /// </param>
        /// <param name="conditions">
        /// Optional <see cref="DataLakeRequestConditions"/> to add
        /// conditions on the creation of this file or directory.
        /// </param>
        /// <param name="cancellationToken">
        /// Optional <see cref="CancellationToken"/> to propagate
        /// notifications that the operation should be cancelled.
        /// </param>
        /// <returns>
        /// A <see cref="Response{PathInfo}"/> describing the
        /// newly created file.
        /// </returns>
        /// <remarks>
        /// A <see cref="RequestFailedException"/> will be thrown if
        /// a failure occurs.
        /// </remarks>
        public virtual Response<PathInfo> Create(
            PathHttpHeaders httpHeaders = default,
            Metadata metadata = default,
            string permissions = default,
            string umask = default,
            DataLakeRequestConditions conditions = default,
            CancellationToken cancellationToken = default)
        {
            DiagnosticScope scope = ClientDiagnostics.CreateScope($"{nameof(DataLakeFileClient)}.{nameof(Create)}");

            try
            {
                scope.Start();

                return base.Create(
                    PathResourceType.File,
                    httpHeaders,
                    metadata,
                    permissions,
                    umask,
                    conditions,
                    cancellationToken);
            }
            catch (Exception ex)
            {
                scope.Failed(ex);
                throw;
            }
            finally
            {
                scope.Dispose();
            }
        }

        /// <summary>
        /// The <see cref="Create"/> operation creates a file.
        /// If the file already exists, it will be overwritten.  If you don't intent to overwrite
        /// an existing file, consider using the <see cref="CreateIfNotExistsAsync"/> API.
        ///
        /// For more information, see https://docs.microsoft.com/en-us/rest/api/storageservices/datalakestoragegen2/path/create.
        /// </summary>
        /// <param name="httpHeaders">
        /// Optional standard HTTP header properties that can be set for the
        /// new file or directory..
        /// </param>
        /// <param name="metadata">
        /// Optional custom metadata to set for this file or directory.
        /// </param>
        /// <param name="permissions">
        /// Optional and only valid if Hierarchical Namespace is enabled for the account. Sets POSIX access
        /// permissions for the file owner, the file owning group, and others. Each class may be granted read,
        /// write, or execute permission. The sticky bit is also supported. Both symbolic (rwxrw-rw-) and 4-digit
        /// octal notation (e.g. 0766) are supported.
        /// </param>
        /// <param name="umask">
        /// Optional and only valid if Hierarchical Namespace is enabled for the account.
        /// When creating a file or directory and the parent folder does not have a default ACL,
        /// the umask restricts the permissions of the file or directory to be created. The resulting
        /// permission is given by p bitwise-and ^u, where p is the permission and u is the umask. For example,
        /// if p is 0777 and u is 0057, then the resulting permission is 0720. The default permission is
        /// 0777 for a directory and 0666 for a file. The default umask is 0027. The umask must be specified
        /// in 4-digit octal notation (e.g. 0766).
        /// </param>
        /// <param name="conditions">
        /// Optional <see cref="DataLakeRequestConditions"/> to add
        /// conditions on the creation of this file or directory.
        /// </param>
        /// <param name="cancellationToken">
        /// Optional <see cref="CancellationToken"/> to propagate
        /// notifications that the operation should be cancelled.
        /// </param>
        /// <returns>
        /// A <see cref="Response{PathInfo}"/> describing the
        /// newly created file.
        /// </returns>
        /// <remarks>
        /// A <see cref="RequestFailedException"/> will be thrown if
        /// a failure occurs.
        /// </remarks>
        public virtual async Task<Response<PathInfo>> CreateAsync(
            PathHttpHeaders httpHeaders = default,
            Metadata metadata = default,
            string permissions = default,
            string umask = default,
            DataLakeRequestConditions conditions = default,
            CancellationToken cancellationToken = default)
        {
            DiagnosticScope scope = ClientDiagnostics.CreateScope($"{nameof(DataLakeFileClient)}.{nameof(Create)}");

            try
            {
                scope.Start();

                return await base.CreateAsync(
                    PathResourceType.File,
                    httpHeaders,
                    metadata,
                    permissions,
                    umask,
                    conditions,
                    cancellationToken)
                    .ConfigureAwait(false);
            }
            catch (Exception ex)
            {
                scope.Failed(ex);
                throw;
            }
            finally
            {
                scope.Dispose();
            }
        }
        #endregion Create

        #region Create If Not Exists
        /// <summary>
        /// The <see cref="CreateIfNotExists"/> operation creates a file.
        /// If the file already exists, it is not changed.
        ///
        /// For more information, see https://docs.microsoft.com/en-us/rest/api/storageservices/datalakestoragegen2/path/create.
        /// </summary>
        /// <param name="httpHeaders">
        /// Optional standard HTTP header properties that can be set for the
        /// new file or directory..
        /// </param>
        /// <param name="metadata">
        /// Optional custom metadata to set for this file or directory..
        /// </param>
        /// <param name="permissions">
        /// Optional and only valid if Hierarchical Namespace is enabled for the account. Sets POSIX access
        /// permissions for the file owner, the file owning group, and others. Each class may be granted read,
        /// write, or execute permission. The sticky bit is also supported. Both symbolic (rwxrw-rw-) and 4-digit
        /// octal notation (e.g. 0766) are supported.
        /// </param>
        /// <param name="umask">
        /// Optional and only valid if Hierarchical Namespace is enabled for the account.
        /// When creating a file or directory and the parent folder does not have a default ACL,
        /// the umask restricts the permissions of the file or directory to be created. The resulting
        /// permission is given by p bitwise-and ^u, where p is the permission and u is the umask. For example,
        /// if p is 0777 and u is 0057, then the resulting permission is 0720. The default permission is
        /// 0777 for a directory and 0666 for a file. The default umask is 0027. The umask must be specified
        /// in 4-digit octal notation (e.g. 0766).
        /// </param>
        /// <param name="cancellationToken">
        /// Optional <see cref="CancellationToken"/> to propagate
        /// notifications that the operation should be cancelled.
        /// </param>
        /// <returns>
        /// A <see cref="Response{PathInfo}"/> describing the
        /// newly created file.
        /// </returns>
        /// <remarks>
        /// A <see cref="RequestFailedException"/> will be thrown if
        /// a failure occurs.
        /// </remarks>
        public virtual Response<PathInfo> CreateIfNotExists(
            PathHttpHeaders httpHeaders = default,
            Metadata metadata = default,
            string permissions = default,
            string umask = default,
            CancellationToken cancellationToken = default)
        {
            DiagnosticScope scope = ClientDiagnostics.CreateScope($"{nameof(DataLakeFileClient)}.{nameof(CreateIfNotExists)}");

            try
            {
                scope.Start();

                return base.CreateIfNotExists(
                    PathResourceType.File,
                    httpHeaders,
                    metadata,
                    permissions,
                    umask,
                    cancellationToken);
            }
            catch (Exception ex)
            {
                scope.Failed(ex);
                throw;
            }
            finally
            {
                scope.Dispose();
            }
        }

        /// <summary>
        /// The <see cref="CreateIfNotExistsAsync"/> operation creates a file.
        /// If the file already exists, it is not changed.
        ///
        /// For more information, see https://docs.microsoft.com/en-us/rest/api/storageservices/datalakestoragegen2/path/create.
        /// </summary>
        /// <param name="httpHeaders">
        /// Optional standard HTTP header properties that can be set for the
        /// new file or directory..
        /// </param>
        /// <param name="metadata">
        /// Optional custom metadata to set for this file or directory..
        /// </param>
        /// <param name="permissions">
        /// Optional and only valid if Hierarchical Namespace is enabled for the account. Sets POSIX access
        /// permissions for the file owner, the file owning group, and others. Each class may be granted read,
        /// write, or execute permission. The sticky bit is also supported. Both symbolic (rwxrw-rw-) and 4-digit
        /// octal notation (e.g. 0766) are supported.
        /// </param>
        /// <param name="umask">
        /// Optional and only valid if Hierarchical Namespace is enabled for the account.
        /// When creating a file or directory and the parent folder does not have a default ACL,
        /// the umask restricts the permissions of the file or directory to be created. The resulting
        /// permission is given by p bitwise-and ^u, where p is the permission and u is the umask. For example,
        /// if p is 0777 and u is 0057, then the resulting permission is 0720. The default permission is
        /// 0777 for a directory and 0666 for a file. The default umask is 0027. The umask must be specified
        /// in 4-digit octal notation (e.g. 0766).
        /// </param>
        /// <param name="cancellationToken">
        /// Optional <see cref="CancellationToken"/> to propagate
        /// notifications that the operation should be cancelled.
        /// </param>
        /// <returns>
        /// A <see cref="Response{PathInfo}"/> describing the
        /// newly created file.
        /// </returns>
        /// <remarks>
        /// A <see cref="RequestFailedException"/> will be thrown if
        /// a failure occurs.
        /// </remarks>
        public virtual async Task<Response<PathInfo>> CreateIfNotExistsAsync(
            PathHttpHeaders httpHeaders = default,
            Metadata metadata = default,
            string permissions = default,
            string umask = default,
            CancellationToken cancellationToken = default)
        {
            DiagnosticScope scope = ClientDiagnostics.CreateScope($"{nameof(DataLakeFileClient)}.{nameof(CreateIfNotExists)}");

            try
            {
                scope.Start();

                return await base.CreateIfNotExistsAsync(
                    PathResourceType.File,
                    httpHeaders,
                    metadata,
                    permissions,
                    umask,
                    cancellationToken)
                    .ConfigureAwait(false);
            }
            catch (Exception ex)
            {
                scope.Failed(ex);
                throw;
            }
            finally
            {
                scope.Dispose();
            }
        }
        #endregion Create If Not Exists

        #region Delete
        /// <summary>
        /// The <see cref="Delete"/> operation marks the specified path
        /// deletion. The path is later deleted during
        /// garbage collection.
        ///
        /// For more information, see
        /// <see href="https://docs.microsoft.com/en-us/rest/api/storageservices/datalakestoragegen2/path/delete">
        /// Delete Path</see>.
        /// </summary>
        /// <param name="conditions">
        /// Optional <see cref="DataLakeRequestConditions"/> to add conditions on
        /// deleting this path.
        /// </param>
        /// <param name="cancellationToken">
        /// Optional <see cref="CancellationToken"/> to propagate
        /// notifications that the operation should be cancelled.
        /// </param>
        /// <returns>
        /// A <see cref="Response"/> on successfully deleting.
        /// </returns>
        /// <remarks>
        /// A <see cref="RequestFailedException"/> will be thrown if
        /// a failure occurs.
        /// </remarks>
        public virtual Response Delete(
            DataLakeRequestConditions conditions = default,
            CancellationToken cancellationToken = default)
        {
            DiagnosticScope scope = ClientDiagnostics.CreateScope($"{nameof(DataLakeFileClient)}.{nameof(Delete)}");

            try
            {
                scope.Start();

                return base.Delete(
                    recursive: null,
                    conditions,
                    cancellationToken);
            }
            catch (Exception ex)
            {
                scope.Failed(ex);
                throw;
            }
            finally
            {
                scope.Dispose();
            }
        }

        /// <summary>
        /// The <see cref="DeleteAsync"/> operation marks the specified path
        /// deletion. The path is later deleted during
        /// garbage collection.
        ///
        /// For more information, see
        /// <see href="https://docs.microsoft.com/en-us/rest/api/storageservices/datalakestoragegen2/path/delete">
        /// Delete Path</see>.
        /// </summary>
        /// <param name="conditions">
        /// Optional <see cref="DataLakeRequestConditions"/> to add conditions on
        /// deleting this path.
        /// </param>
        /// <param name="cancellationToken">
        /// Optional <see cref="CancellationToken"/> to propagate
        /// notifications that the operation should be cancelled.
        /// </param>
        /// <returns>
        /// A <see cref="Response"/> on successfully deleting.
        /// </returns>
        /// <remarks>
        /// A <see cref="RequestFailedException"/> will be thrown if
        /// a failure occurs.
        /// </remarks>
        public virtual async Task<Response> DeleteAsync(
            DataLakeRequestConditions conditions = default,
            CancellationToken cancellationToken = default)
        {
            DiagnosticScope scope = ClientDiagnostics.CreateScope($"{nameof(DataLakeFileClient)}.{nameof(Delete)}");

            try
            {
                scope.Start();

                return await base.DeleteAsync(
                    recursive: null,
                    conditions,
                    cancellationToken)
                    .ConfigureAwait(false);
            }
            catch (Exception ex)
            {
                scope.Failed(ex);
                throw;
            }
            finally
            {
                scope.Dispose();
            }
        }
        #endregion Delete

        #region Delete If Exists
        /// <summary>
        /// The <see cref="DeleteIfExists"/> operation marks the specified file
        /// for deletion, if the file exists. The file is later deleted during
        /// garbage collection.
        ///
        /// For more information, see
        /// <see href="https://docs.microsoft.com/en-us/rest/api/storageservices/datalakestoragegen2/path/delete">
        /// Delete Path</see>.
        /// </summary>
        /// <param name="conditions">
        /// Optional <see cref="DataLakeRequestConditions"/> to add conditions on
        /// deleting this path.
        /// </param>
        /// <param name="cancellationToken">
        /// Optional <see cref="CancellationToken"/> to propagate
        /// notifications that the operation should be cancelled.
        /// </param>
        /// <returns>
        /// A <see cref="Response"/> on successfully deleting.
        /// </returns>
        /// <remarks>
        /// A <see cref="RequestFailedException"/> will be thrown if
        /// a failure occurs.
        /// </remarks>
        public virtual Response<bool> DeleteIfExists(
            DataLakeRequestConditions conditions = default,
            CancellationToken cancellationToken = default)
        {
            DiagnosticScope scope = ClientDiagnostics.CreateScope($"{nameof(DataLakeFileClient)}.{nameof(DeleteIfExists)}");

            try
            {
                scope.Start();

                return base.DeleteIfExists(
                    recursive: null,
                    conditions,
                    cancellationToken);
            }
            catch (Exception ex)
            {
                scope.Failed(ex);
                throw;
            }
            finally
            {
                scope.Dispose();
            }
        }

        /// <summary>
        /// The <see cref="DeleteIfExistsAsync"/> operation marks the specified file
        /// for deletion, if the file exists. The file is later deleted during
        /// garbage collection.
        ///
        /// For more information, see
        /// <see href="https://docs.microsoft.com/en-us/rest/api/storageservices/datalakestoragegen2/path/delete">
        /// Delete Path</see>.
        /// </summary>
        /// <param name="conditions">
        /// Optional <see cref="DataLakeRequestConditions"/> to add conditions on
        /// deleting this path.
        /// </param>
        /// <param name="cancellationToken">
        /// Optional <see cref="CancellationToken"/> to propagate
        /// notifications that the operation should be cancelled.
        /// </param>
        /// <returns>
        /// A <see cref="Response"/> on successfully deleting.
        /// </returns>
        /// <remarks>
        /// A <see cref="RequestFailedException"/> will be thrown if
        /// a failure occurs.
        /// </remarks>
        public virtual async Task<Response<bool>> DeleteIfExistsAsync(
            DataLakeRequestConditions conditions = default,
            CancellationToken cancellationToken = default)
        {
            DiagnosticScope scope = ClientDiagnostics.CreateScope($"{nameof(DataLakeFileClient)}.{nameof(DeleteIfExists)}");

            try
            {
                scope.Start();

                return await base.DeleteIfExistsAsync(
                    recursive: null,
                    conditions,
                    cancellationToken)
                    .ConfigureAwait(false);
            }
            catch (Exception ex)
            {
                scope.Failed(ex);
                throw;
            }
            finally
            {
                scope.Dispose();
            }
        }
        #endregion Delete If Not Exists

        #region Rename
        /// <summary>
        /// The <see cref="Rename"/> operation renames a Directory.
        ///
        /// For more information, see https://docs.microsoft.com/en-us/rest/api/storageservices/datalakestoragegen2/path/create.
        /// </summary>
        /// <param name="destinationPath">
        /// The destination path to rename the path to.
        /// </param>
        /// <param name="destinationFileSystem">
        /// Optional destination file system.  If null, path will be renamed within the
        /// current file system.
        /// </param>
        /// <param name="sourceConditions">
        /// Optional <see cref="DataLakeRequestConditions"/> to add
        /// conditions on the source on the creation of this file or directory.
        /// </param>
        /// <param name="destinationConditions">
        /// Optional <see cref="DataLakeRequestConditions"/> to add
        /// conditions on the creation of this file or directory.
        /// </param>
        /// <param name="cancellationToken">
        /// Optional <see cref="CancellationToken"/> to propagate
        /// notifications that the operation should be cancelled.
        /// </param>
        /// <returns>
        /// A <see cref="Response{DataLakeFileClient}"/> describing the
        /// newly created file.
        /// </returns>
        /// <remarks>
        /// A <see cref="RequestFailedException"/> will be thrown if
        /// a failure occurs.
        /// </remarks>
        public new virtual Response<DataLakeFileClient> Rename(
            string destinationPath,
            string destinationFileSystem = default,
            DataLakeRequestConditions sourceConditions = default,
            DataLakeRequestConditions destinationConditions = default,
            CancellationToken cancellationToken = default)
        {
            DiagnosticScope scope = ClientDiagnostics.CreateScope($"{nameof(DataLakeFileClient)}.{nameof(Rename)}");

            try
            {
                scope.Start();

                Response<DataLakePathClient> response = base.Rename(
                    destinationFileSystem,
                    destinationPath,
                    sourceConditions,
                    destinationConditions,
                    cancellationToken);

                return Response.FromValue(
                    new DataLakeFileClient(response.Value.DfsUri, response.Value.Pipeline, response.Value.Version, response.Value.ClientDiagnostics),
                    response.GetRawResponse());
            }
            catch (Exception ex)
            {
                scope.Failed(ex);
                throw;
            }
            finally
            {
                scope.Dispose();
            }
        }

        /// <summary>
        /// The <see cref="RenameAsync"/> operation renames a file or directory.
        ///
        /// For more information, see https://docs.microsoft.com/en-us/rest/api/storageservices/datalakestoragegen2/path/create.
        /// </summary>
        /// <param name="destinationPath">
        /// The destination path to rename the path to.
        /// </param>
        /// <param name="destinationFileSystem">
        /// Optional destination file system.  If null, path will be renamed within the
        /// current file system.
        /// </param>
        /// <param name="destinationConditions">
        /// Optional <see cref="DataLakeRequestConditions"/> to add
        /// conditions on the creation of this file or directory.
        /// </param>
        /// <param name="sourceConditions">
        /// Optional <see cref="DataLakeRequestConditions"/> to add
        /// conditions on the source on the creation of this file or directory.
        /// </param>
        /// <param name="cancellationToken">
        /// Optional <see cref="CancellationToken"/> to propagate
        /// notifications that the operation should be cancelled.
        /// </param>
        /// <returns>
        /// A <see cref="Response{DataLakeFileClient}"/> describing the
        /// newly created file.
        /// </returns>
        /// <remarks>
        /// A <see cref="RequestFailedException"/> will be thrown if
        /// a failure occurs.
        /// </remarks>
        public new virtual async Task<Response<DataLakeFileClient>> RenameAsync(
            string destinationPath,
            string destinationFileSystem = default,
            DataLakeRequestConditions sourceConditions = default,
            DataLakeRequestConditions destinationConditions = default,
            CancellationToken cancellationToken = default)
        {
            DiagnosticScope scope = ClientDiagnostics.CreateScope($"{nameof(DataLakeFileClient)}.{nameof(Rename)}");

            try
            {
                scope.Start();

                Response<DataLakePathClient> response = await base.RenameAsync(
                    destinationFileSystem,
                    destinationPath,
                    sourceConditions,
                    destinationConditions,
                    cancellationToken)
                    .ConfigureAwait(false);

                return Response.FromValue(
                    new DataLakeFileClient(response.Value.DfsUri, response.Value.Pipeline, response.Value.Version, response.Value.ClientDiagnostics),
                    response.GetRawResponse());
            }
            catch (Exception ex)
            {
                scope.Failed(ex);
                throw;
            }
            finally
            {
                scope.Dispose();
            }
        }
        #endregion Rename

        #region Get Access Control
        /// <summary>
        /// The <see cref="GetAccessControl"/> operation returns the
        /// access control data for a path.
        ///
        /// For more information, see
        /// <see href="https://docs.microsoft.com/en-us/rest/api/storageservices/datalakestoragegen2/path/getproperties">
        /// Get Properties</see>.
        /// </summary>
        /// <param name="userPrincipalName">
        /// Optional.Valid only when Hierarchical Namespace is enabled for the account.If "true",
        /// the user identity values returned in the x-ms-owner, x-ms-group, and x-ms-acl response
        /// headers will be transformed from Azure Active Directory Object IDs to User Principal Names.
        /// If "false", the values will be returned as Azure Active Directory Object IDs.The default
        /// value is false. Note that group and application Object IDs are not translated because they
        /// do not have unique friendly names.
        /// </param>
        /// <param name="conditions">
        /// Optional <see cref="DataLakeRequestConditions"/> to add
        /// conditions on getting the path's access control.
        /// </param>
        /// <param name="cancellationToken">
        /// Optional <see cref="CancellationToken"/> to propagate
        /// notifications that the operation should be cancelled.
        /// </param>
        /// <returns>
        /// A <see cref="Response{PathAccessControl}"/> describing the
        /// path's access control.
        /// </returns>
        /// <remarks>
        /// A <see cref="RequestFailedException"/> will be thrown if
        /// a failure occurs.
        /// </remarks>
        public override Response<PathAccessControl> GetAccessControl(
            bool? userPrincipalName = default,
            DataLakeRequestConditions conditions = default,
            CancellationToken cancellationToken = default)
        {
            DiagnosticScope scope = ClientDiagnostics.CreateScope($"{nameof(DataLakeFileClient)}.{nameof(GetAccessControl)}");

            try
            {
                scope.Start();

                return base.GetAccessControl(
                    userPrincipalName,
                    conditions,
                    cancellationToken);
            }
            catch (Exception ex)
            {
                scope.Failed(ex);
                throw;
            }
            finally
            {
                scope.Dispose();
            }
        }

        /// <summary>
        /// The <see cref="GetAccessControlAsync"/> operation returns the
        /// access control data for a path.
        ///
        /// For more information, see
        /// <see href="https://docs.microsoft.com/en-us/rest/api/storageservices/datalakestoragegen2/path/getproperties">
        /// Get Properties</see>.
        /// </summary>
        /// <param name="userPrincipalName">
        /// Optional.Valid only when Hierarchical Namespace is enabled for the account.If "true",
        /// the user identity values returned in the x-ms-owner, x-ms-group, and x-ms-acl response
        /// headers will be transformed from Azure Active Directory Object IDs to User Principal Names.
        /// If "false", the values will be returned as Azure Active Directory Object IDs.The default
        /// value is false. Note that group and application Object IDs are not translated because they
        /// do not have unique friendly names.
        /// </param>
        /// <param name="conditions">
        /// Optional <see cref="DataLakeRequestConditions"/> to add
        /// conditions on getting the path's access control.
        /// </param>
        /// <param name="cancellationToken">
        /// Optional <see cref="CancellationToken"/> to propagate
        /// notifications that the operation should be cancelled.
        /// </param>
        /// <returns>
        /// A <see cref="Response{PathAccessControl}"/> describing the
        /// path's access control.
        /// </returns>
        /// <remarks>
        /// A <see cref="RequestFailedException"/> will be thrown if
        /// a failure occurs.
        /// </remarks>
        public override async Task<Response<PathAccessControl>> GetAccessControlAsync(
            bool? userPrincipalName = default,
            DataLakeRequestConditions conditions = default,
            CancellationToken cancellationToken = default)
        {
            DiagnosticScope scope = ClientDiagnostics.CreateScope($"{nameof(DataLakeFileClient)}.{nameof(GetAccessControl)}");

            try
            {
                scope.Start();

                return await base.GetAccessControlAsync(
                    userPrincipalName,
                    conditions,
                    cancellationToken)
                    .ConfigureAwait(false);
            }
            catch (Exception ex)
            {
                scope.Failed(ex);
                throw;
            }
            finally
            {
                scope.Dispose();
            }
        }
        #endregion Get Access Control

        #region Set Access Control
        /// <summary>
        /// The <see cref="SetAccessControlList"/> operation sets the
        /// Access Control on a path
        ///
        /// For more information, see
        /// <see href="https://docs.microsoft.com/en-us/rest/api/storageservices/datalakestoragegen2/path/update">
        /// Update Path</see>.
        /// </summary>
        /// <param name="accessControlList">
        /// The POSIX access control list for the file or directory.
        /// </param>
        /// <param name="owner">
        /// The owner of the file or directory.
        /// </param>
        /// <param name="group">
        /// The owning group of the file or directory.
        /// </param>
        /// <param name="conditions">
        /// Optional <see cref="DataLakeRequestConditions"/> to add conditions on
        /// setting the the path's access control.
        /// </param>
        /// <param name="cancellationToken">
        /// Optional <see cref="CancellationToken"/> to propagate
        /// notifications that the operation should be cancelled.
        /// </param>
        /// <returns>
        /// A <see cref="Response{PathInfo}"/> describing the updated
        /// path.
        /// </returns>
        /// <remarks>
        /// A <see cref="RequestFailedException"/> will be thrown if
        /// a failure occurs.
        /// </remarks>
        public override Response<PathInfo> SetAccessControlList(
            IList<PathAccessControlItem> accessControlList,
            string owner = default,
            string group = default,
            DataLakeRequestConditions conditions = default,
            CancellationToken cancellationToken = default)
        {
            DiagnosticScope scope = ClientDiagnostics.CreateScope($"{nameof(DataLakeFileClient)}.{nameof(SetAccessControlList)}");

            try
            {
                scope.Start();

                return base.SetAccessControlList(
                    accessControlList,
                    owner,
                    group,
                    conditions,
                    cancellationToken);
            }
            catch (Exception ex)
            {
                scope.Failed(ex);
                throw;
            }
            finally
            {
                scope.Dispose();
            }
        }

        /// <summary>
        /// The <see cref="SetAccessControlListAsync"/> operation sets the
        /// Access Control on a path
        ///
        /// For more information, see
        /// <see href="https://docs.microsoft.com/en-us/rest/api/storageservices/datalakestoragegen2/path/update">
        /// Update Path</see>.
        /// </summary>
        /// <param name="accessControlList">
        /// The POSIX access control list for the file or directory.
        /// </param>
        /// <param name="owner">
        /// The owner of the file or directory.
        /// </param>
        /// <param name="group">
        /// The owning group of the file or directory.
        /// </param>
        /// <param name="conditions">
        /// Optional <see cref="DataLakeRequestConditions"/> to add conditions on
        /// setting the the path's access control.
        /// </param>
        /// <param name="cancellationToken">
        /// Optional <see cref="CancellationToken"/> to propagate
        /// notifications that the operation should be cancelled.
        /// </param>
        /// <returns>
        /// A <see cref="Response{PathInfo}"/> describing the updated
        /// path.
        /// </returns>
        /// <remarks>
        /// A <see cref="RequestFailedException"/> will be thrown if
        /// a failure occurs.
        /// </remarks>
        public override async Task<Response<PathInfo>> SetAccessControlListAsync(
            IList<PathAccessControlItem> accessControlList,
            string owner = default,
            string group = default,
            DataLakeRequestConditions conditions = default,
            CancellationToken cancellationToken = default)
        {
            DiagnosticScope scope = ClientDiagnostics.CreateScope($"{nameof(DataLakeFileClient)}.{nameof(SetAccessControlList)}");

            try
            {
                scope.Start();

                return await base.SetAccessControlListAsync(
                    accessControlList,
                    owner,
                    group,
                    conditions,
                    cancellationToken)
                    .ConfigureAwait(false);
            }
            catch (Exception ex)
            {
                scope.Failed(ex);
                throw;
            }
            finally
            {
                scope.Dispose();
            }
        }
        #endregion Set Access Control

        #region Set Permissions
        /// <summary>
        /// The <see cref="SetPermissions"/> operation sets the
        /// file permissions on a path.
        ///
        /// For more information, see
        /// <see href="https://docs.microsoft.com/en-us/rest/api/storageservices/datalakestoragegen2/path/update">
        /// Update Path</see>.
        /// </summary>
        /// <param name="permissions">
        ///  The POSIX access permissions for the file owner, the file owning group, and others.
        /// </param>
        /// <param name="owner">
        /// The owner of the file or directory.
        /// </param>
        /// <param name="group">
        /// The owning group of the file or directory.
        /// </param>
        /// <param name="conditions">
        /// Optional <see cref="DataLakeRequestConditions"/> to add conditions on
        /// setting the the path's access control.
        /// </param>
        /// <param name="cancellationToken">
        /// Optional <see cref="CancellationToken"/> to propagate
        /// notifications that the operation should be cancelled.
        /// </param>
        /// <returns>
        /// A <see cref="Response{PathInfo}"/> describing the updated
        /// path.
        /// </returns>
        /// <remarks>
        /// A <see cref="RequestFailedException"/> will be thrown if
        /// a failure occurs.
        /// </remarks>
        public override Response<PathInfo> SetPermissions(
            PathPermissions permissions,
            string owner = default,
            string group = default,
            DataLakeRequestConditions conditions = default,
            CancellationToken cancellationToken = default)
        {
            DiagnosticScope scope = ClientDiagnostics.CreateScope($"{nameof(DataLakeFileClient)}.{nameof(SetPermissions)}");

            try
            {
                scope.Start();

                return base.SetPermissions(
                    permissions,
                    owner,
                    group,
                    conditions,
                    cancellationToken);
            }
            catch (Exception ex)
            {
                scope.Failed(ex);
                throw;
            }
            finally
            {
                scope.Dispose();
            }

        }

        /// <summary>
        /// The <see cref="SetPermissionsAsync"/> operation sets the
        /// file permissions on a path.
        ///
        /// For more information, see
        /// <see href="https://docs.microsoft.com/en-us/rest/api/storageservices/datalakestoragegen2/path/update">
        /// Update Path</see>.
        /// </summary>
        /// <param name="permissions">
        ///  The POSIX access permissions for the file owner, the file owning group, and others.
        /// </param>
        /// <param name="owner">
        /// The owner of the file or directory.
        /// </param>
        /// <param name="group">
        /// The owning group of the file or directory.
        /// </param>
        /// <param name="conditions">
        /// Optional <see cref="DataLakeRequestConditions"/> to add conditions on
        /// setting the the path's access control.
        /// </param>
        /// <param name="cancellationToken">
        /// Optional <see cref="CancellationToken"/> to propagate
        /// notifications that the operation should be cancelled.
        /// </param>
        /// <returns>
        /// A <see cref="Response{PathInfo}"/> describing the updated
        /// path.
        /// </returns>
        /// <remarks>
        /// A <see cref="RequestFailedException"/> will be thrown if
        /// a failure occurs.
        /// </remarks>
        public override async Task<Response<PathInfo>> SetPermissionsAsync(
            PathPermissions permissions,
            string owner = default,
            string group = default,
            DataLakeRequestConditions conditions = default,
            CancellationToken cancellationToken = default)
        {
            DiagnosticScope scope = ClientDiagnostics.CreateScope($"{nameof(DataLakeFileClient)}.{nameof(SetPermissions)}");

            try
            {
                scope.Start();

                return await base.SetPermissionsAsync(
                    permissions,
                    owner,
                    group,
                    conditions,
                    cancellationToken)
                    .ConfigureAwait(false);
            }
            catch (Exception ex)
            {
                scope.Failed(ex);
                throw;
            }
            finally
            {
                scope.Dispose();
            }
        }
        #endregion Set Permissions

        #region Get Properties
        /// <summary>
        /// The <see cref="GetProperties"/> operation returns all
        /// user-defined metadata, standard HTTP properties, and system
        /// properties for the path. It does not return the content of the
        /// path.
        ///
        /// For more information, see
        /// <see href="https://docs.microsoft.com/rest/api/storageservices/get-blob-properties">
        /// Get Properties</see>.
        /// </summary>
        /// <param name="conditions">
        /// Optional <see cref="DataLakeRequestConditions"/> to add
        /// conditions on getting the path's properties.
        /// </param>
        /// <param name="cancellationToken">
        /// Optional <see cref="CancellationToken"/> to propagate
        /// notifications that the operation should be cancelled.
        /// </param>
        /// <returns>
        /// A <see cref="Response{PathProperties}"/> describing the
        /// path's properties.
        /// </returns>
        /// <remarks>
        /// A <see cref="RequestFailedException"/> will be thrown if
        /// a failure occurs.
        /// </remarks>
#pragma warning disable CS0114 // Member hides inherited member; missing override keyword
        public virtual Response<PathProperties> GetProperties(
#pragma warning restore CS0114 // Member hides inherited member; missing override keyword
            DataLakeRequestConditions conditions = default,
            CancellationToken cancellationToken = default)
        {
            DiagnosticScope scope = ClientDiagnostics.CreateScope($"{nameof(DataLakeFileClient)}.{nameof(GetProperties)}");

            try
            {
                scope.Start();

                return base.GetProperties(
                    conditions,
                    cancellationToken);
            }
            catch (Exception ex)
            {
                scope.Failed(ex);
                throw;
            }
            finally
            {
                scope.Dispose();
            }
        }


        /// <summary>
        /// The <see cref="GetPropertiesAsync"/> operation returns all
        /// user-defined metadata, standard HTTP properties, and system
        /// properties for the path. It does not return the content of the
        /// path.
        ///
        /// For more information, see
        /// <see href="https://docs.microsoft.com/rest/api/storageservices/get-blob-properties">
        /// Get Properties</see>.
        /// </summary>
        /// <param name="conditions">
        /// Optional <see cref="DataLakeRequestConditions"/> to add
        /// conditions on getting the path's properties.
        /// </param>
        /// <param name="cancellationToken">
        /// Optional <see cref="CancellationToken"/> to propagate
        /// notifications that the operation should be cancelled.
        /// </param>
        /// <returns>
        /// A <see cref="Response{PathProperties}"/> describing the
        /// paths's properties.
        /// </returns>
        /// <remarks>
        /// A <see cref="RequestFailedException"/> will be thrown if
        /// a failure occurs.
        /// </remarks>
        public override async Task<Response<PathProperties>> GetPropertiesAsync(
            DataLakeRequestConditions conditions = default,
            CancellationToken cancellationToken = default)
        {
            DiagnosticScope scope = ClientDiagnostics.CreateScope($"{nameof(DataLakeFileClient)}.{nameof(GetProperties)}");

            try
            {
                scope.Start();

                return await base.GetPropertiesAsync(
                    conditions,
                    cancellationToken)
                    .ConfigureAwait(false);
            }
            catch (Exception ex)
            {
                scope.Failed(ex);
                throw;
            }
            finally
            {
                scope.Dispose();
            }
        }
        #endregion Get Properties

        #region Set Http Headers
        /// <summary>
        /// The <see cref="SetHttpHeaders"/> operation sets system
        /// properties on the path.
        ///
        /// For more information, see
        /// <see href="https://docs.microsoft.com/rest/api/storageservices/set-blob-properties">
        /// Set Blob Properties</see>.
        /// </summary>
        /// <param name="httpHeaders">
        /// Optional. The standard HTTP header system properties to set.
        /// If not specified, existing values will be cleared.
        /// </param>
        /// <param name="conditions">
        /// Optional <see cref="DataLakeRequestConditions"/> to add conditions on
        /// setting the paths's HTTP headers.
        /// </param>
        /// <param name="cancellationToken">
        /// Optional <see cref="CancellationToken"/> to propagate
        /// notifications that the operation should be cancelled.
        /// </param>
        /// <returns>
        /// A <see cref="Response{httpHeaders}"/> describing the updated
        /// path.
        /// </returns>
        /// <remarks>
        /// A <see cref="RequestFailedException"/> will be thrown if
        /// a failure occurs.
        /// </remarks>
        public override Response<PathInfo> SetHttpHeaders(
            PathHttpHeaders httpHeaders = default,
            DataLakeRequestConditions conditions = default,
            CancellationToken cancellationToken = default)
        {
            DiagnosticScope scope = ClientDiagnostics.CreateScope($"{nameof(DataLakeFileClient)}.{nameof(SetHttpHeaders)}");

            try
            {
                scope.Start();

                return base.SetHttpHeaders(
                    httpHeaders,
                    conditions,
                    cancellationToken);
            }
            catch (Exception ex)
            {
                scope.Failed(ex);
                throw;
            }
            finally
            {
                scope.Dispose();
            }
        }

        /// <summary>
        /// The <see cref="SetHttpHeadersAsync"/> operation sets system
        /// properties on the PATH.
        ///
        /// For more information, see
        /// <see href="https://docs.microsoft.com/rest/api/storageservices/set-blob-properties">
        /// Set Blob Properties</see>.
        /// </summary>
        /// <param name="httpHeaders">
        /// Optional. The standard HTTP header system properties to set.
        /// If not specified, existing values will be cleared.
        /// </param>
        /// <param name="conditions">
        /// Optional <see cref="DataLakeRequestConditions"/> to add conditions on
        /// setting the path's HTTP headers.
        /// </param>
        /// <param name="cancellationToken">
        /// Optional <see cref="CancellationToken"/> to propagate
        /// notifications that the operation should be cancelled.
        /// </param>
        /// <returns>
        /// A <see cref="Response{PathInfo}"/> describing the updated
        /// path.
        /// </returns>
        /// <remarks>
        /// A <see cref="RequestFailedException"/> will be thrown if
        /// a failure occurs.
        /// </remarks>
        public override async Task<Response<PathInfo>> SetHttpHeadersAsync(
            PathHttpHeaders httpHeaders = default,
            DataLakeRequestConditions conditions = default,
            CancellationToken cancellationToken = default)
        {
            DiagnosticScope scope = ClientDiagnostics.CreateScope($"{nameof(DataLakeFileClient)}.{nameof(SetHttpHeaders)}");

            try
            {
                scope.Start();

                return await base.SetHttpHeadersAsync(
                        httpHeaders,
                        conditions,
                        cancellationToken)
                    .ConfigureAwait(false);
            }
            catch (Exception ex)
            {
                scope.Failed(ex);
                throw;
            }
            finally
            {
                scope.Dispose();
            }
        }
        #endregion Set Http Headers

        #region Set Metadata
        /// <summary>
        /// The <see cref="SetMetadata"/> operation sets user-defined
        /// metadata for the specified path as one or more name-value pairs.
        ///
        /// For more information, see
        /// <see href="https://docs.microsoft.com/rest/api/storageservices/set-blob-metadata">
        /// Set Metadata</see>.
        /// </summary>
        /// <param name="metadata">
        /// Custom metadata to set for this path.
        /// </param>
        /// <param name="conditions">
        /// Optional <see cref="DataLakeRequestConditions"/> to add conditions on
        /// setting the path's metadata.
        /// </param>
        /// <param name="cancellationToken">
        /// Optional <see cref="CancellationToken"/> to propagate
        /// notifications that the operation should be cancelled.
        /// </param>
        /// <returns>
        /// A <see cref="Response{PathInfo}"/> describing the updated
        /// path.
        /// </returns>
        /// <remarks>
        /// A <see cref="RequestFailedException"/> will be thrown if
        /// a failure occurs.
        /// </remarks>
        public override Response<PathInfo> SetMetadata(
            Metadata metadata,
            DataLakeRequestConditions conditions = default,
            CancellationToken cancellationToken = default)
        {
            DiagnosticScope scope = ClientDiagnostics.CreateScope($"{nameof(DataLakeFileClient)}.{nameof(SetMetadata)}");

            try
            {
                scope.Start();

                return base.SetMetadata(
                    metadata,
                    conditions,
                    cancellationToken);
            }
            catch (Exception ex)
            {
                scope.Failed(ex);
                throw;
            }
            finally
            {
                scope.Dispose();
            }
        }

        /// <summary>
        /// The <see cref="SetMetadataAsync"/> operation sets user-defined
        /// metadata for the specified path as one or more name-value pairs.
        ///
        /// For more information, see
        /// <see href="https://docs.microsoft.com/rest/api/storageservices/set-blob-metadata">
        /// Set Metadata</see>.
        /// </summary>
        /// <param name="metadata">
        /// Custom metadata to set for this path.
        /// </param>
        /// <param name="conditions">
        /// Optional <see cref="DataLakeRequestConditions"/> to add conditions on
        /// setting the path's metadata.
        /// </param>
        /// <param name="cancellationToken">
        /// Optional <see cref="CancellationToken"/> to propagate
        /// notifications that the operation should be cancelled.
        /// </param>
        /// <returns>
        /// A <see cref="Response{PathInfo}"/> describing the updated
        /// path.
        /// </returns>
        /// <remarks>
        /// A <see cref="RequestFailedException"/> will be thrown if
        /// a failure occurs.
        /// </remarks>
        public override async Task<Response<PathInfo>> SetMetadataAsync(
            Metadata metadata,
            DataLakeRequestConditions conditions = default,
            CancellationToken cancellationToken = default)
        {
            DiagnosticScope scope = ClientDiagnostics.CreateScope($"{nameof(DataLakeFileClient)}.{nameof(SetMetadata)}");

            try
            {
                scope.Start();

                return await base.SetMetadataAsync(
                    metadata,
                    conditions,
                    cancellationToken)
                    .ConfigureAwait(false);
            }
            catch (Exception ex)
            {
                scope.Failed(ex);
                throw;
            }
            finally
            {
                scope.Dispose();
            }
        }
        #endregion Set Metadata

        #region Append Data
        /// <summary>
        /// The <see cref="Append"/> operation uploads data to be appended to a file.
        /// Data can only be appended to a file.
        /// To apply perviously uploaded data to a file, call Flush Data.
        /// Append is currently limited to 4000 MB per request.  To upload large files all at once, consider using <see cref="Upload(Stream)"/>.
        ///
        /// For more information, see
        /// <see href="https://docs.microsoft.com/en-us/rest/api/storageservices/datalakestoragegen2/path/update">
        /// Update Path</see>.
        /// </summary>
        /// <param name="content">
        /// A <see cref="Stream"/> containing the content to upload.
        /// </param>
        /// <param name="offset">
        /// This parameter allows the caller to upload data in parallel and control the order in which it is appended to the file.
        /// It is required when uploading data to be appended to the file and when flushing previously uploaded data to the file.
        /// The value must be the position where the data is to be appended. Uploaded data is not immediately flushed, or written, to the file.
        /// To flush, the previously uploaded data must be contiguous, the position parameter must be specified and equal to the length
        /// of the file after all data has been written, and there must not be a request entity body included with the request.
        /// </param>
        /// <param name="contentHash">
        /// This hash is used to verify the integrity of the request content during transport. When this header is specified,
        /// the storage service compares the hash of the content that has arrived with this header value. If the two hashes do not match,
        /// the operation will fail with error code 400 (Bad Request). Note that this MD5 hash is not stored with the file. This header is
        /// associated with the request content, and not with the stored content of the file itself.
        /// </param>
        /// <param name="leaseId">
        /// Optional lease id.
        /// </param>
        /// <param name="progressHandler">
        /// Optional <see cref="IProgress{Long}"/> to provide
        /// progress updates about data transfers.
        /// </param>
        /// <param name="cancellationToken">
        /// Optional <see cref="CancellationToken"/> to propagate
        /// notifications that the operation should be cancelled.
        /// </param>
        /// <returns>
        /// A <see cref="Response"/> describing the state
        /// of the updated file.
        /// </returns>
        /// <remarks>
        /// A <see cref="RequestFailedException"/> will be thrown if
        /// a failure occurs.
        /// </remarks>
        public virtual Response Append(
            Stream content,
            long offset,
            byte[] contentHash = default,
            string leaseId = default,
            IProgress<long> progressHandler = default,
            CancellationToken cancellationToken = default)
        {
            DiagnosticScope scope = ClientDiagnostics.CreateScope($"{nameof(DataLakeFileClient)}.{nameof(Append)}");

            try
            {
                scope.Start();

                return AppendInternal(
                    content,
                    offset,
                    contentHash,
                    leaseId,
                    progressHandler,
                    async: false,
                    cancellationToken)
                    .EnsureCompleted();
            }
            catch (Exception ex)
            {
                scope.Failed(ex);
                throw;
            }
            finally
            {
                scope.Dispose();
            }
        }

        /// <summary>
        /// The <see cref="AppendAsync"/> operation uploads data to be appended to a file.  Data can only be appended to a file.
        /// To apply perviously uploaded data to a file, call Flush Data.
        /// Append is currently limited to 4000 MB per request.  To upload large files all at once, consider using <see cref="UploadAsync(Stream)"/>.
        ///
        /// For more information, see
        /// <see href="https://docs.microsoft.com/en-us/rest/api/storageservices/datalakestoragegen2/path/update">
        /// Update Path</see>.
        /// </summary>
        /// <param name="content">
        /// A <see cref="Stream"/> containing the content to upload.
        /// </param>
        /// <param name="offset">
        /// This parameter allows the caller to upload data in parallel and control the order in which it is appended to the file.
        /// It is required when uploading data to be appended to the file and when flushing previously uploaded data to the file.
        /// The value must be the position where the data is to be appended. Uploaded data is not immediately flushed, or written, to the file.
        /// To flush, the previously uploaded data must be contiguous, the position parameter must be specified and equal to the length
        /// of the file after all data has been written, and there must not be a request entity body included with the request.
        /// </param>
        /// <param name="contentHash">
        /// This hash is used to verify the integrity of the request content during transport. When this header is specified,
        /// the storage service compares the hash of the content that has arrived with this header value. If the two hashes do not match,
        /// the operation will fail with error code 400 (Bad Request). Note that this MD5 hash is not stored with the file. This header is
        /// associated with the request content, and not with the stored content of the file itself.
        /// </param>
        /// <param name="leaseId">
        /// Optional lease id.
        /// </param>
        /// <param name="progressHandler">
        /// Optional <see cref="IProgress{Long}"/> to provide
        /// progress updates about data transfers.
        /// </param>
        /// <param name="cancellationToken">
        /// Optional <see cref="CancellationToken"/> to propagate
        /// notifications that the operation should be cancelled.
        /// </param>
        /// <returns>
        /// A <see cref="Response"/> describing the state
        /// of the updated file.
        /// </returns>
        /// <remarks>
        /// A <see cref="RequestFailedException"/> will be thrown if
        /// a failure occurs.
        /// </remarks>
        public virtual async Task<Response> AppendAsync(
            Stream content,
            long offset,
            byte[] contentHash = default,
            string leaseId = default,
            IProgress<long> progressHandler = default,
            CancellationToken cancellationToken = default)
        {
            DiagnosticScope scope = ClientDiagnostics.CreateScope($"{nameof(DataLakeFileClient)}.{nameof(Append)}");

            try
            {
                scope.Start();

                return await AppendInternal(
                    content,
                    offset,
                    contentHash,
                    leaseId,
                    progressHandler,
                    async: true,
                    cancellationToken)
                    .ConfigureAwait(false);
            }
            catch (Exception ex)
            {
                scope.Failed(ex);
                throw;
            }
            finally
            {
                scope.Dispose();
            }
        }

        /// <summary>
        /// The <see cref="AppendInternal"/> operation uploads data to be appended to a file.  Data can only be appended to a file.
        /// To apply perviously uploaded data to a file, call Flush Data.
        ///
        /// For more information, see
        /// <see href="https://docs.microsoft.com/en-us/rest/api/storageservices/datalakestoragegen2/path/update">
        /// Update Path</see>.
        /// </summary>
        /// <param name="content">
        /// A <see cref="Stream"/> containing the content to upload.
        /// </param>
        /// <param name="offset">
        /// This parameter allows the caller to upload data in parallel and control the order in which it is appended to the file.
        /// It is required when uploading data to be appended to the file and when flushing previously uploaded data to the file.
        /// The value must be the position where the data is to be appended. Uploaded data is not immediately flushed, or written, to the file.
        /// To flush, the previously uploaded data must be contiguous, the position parameter must be specified and equal to the length
        /// of the file after all data has been written, and there must not be a request entity body included with the request.
        /// </param>
        /// <param name="contentHash">
        /// This hash is used to verify the integrity of the request content during transport. When this header is specified,
        /// the storage service compares the hash of the content that has arrived with this header value. If the two hashes do not match,
        /// the operation will fail with error code 400 (Bad Request). Note that this MD5 hash is not stored with the file. This header is
        /// associated with the request content, and not with the stored content of the file itself.
        /// </param>
        /// <param name="leaseId">
        /// Optional lease id.
        /// </param>
        /// <param name="progressHandler">
        /// Optional <see cref="IProgress{Long}"/> to provide
        /// progress updates about data transfers.
        /// </param>
        /// <param name="async">
        /// Whether to invoke the operation asynchronously.
        /// </param>
        /// <param name="cancellationToken">
        /// Optional <see cref="CancellationToken"/> to propagate
        /// notifications that the operation should be cancelled.
        /// </param>
        /// <returns>
        /// A <see cref="Response"/> describing the state
        /// of the updated file.
        /// </returns>
        /// <remarks>
        /// A <see cref="RequestFailedException"/> will be thrown if
        /// a failure occurs.
        /// </remarks>
        internal virtual async Task<Response> AppendInternal(
            Stream content,
            long? offset,
            byte[] contentHash,
            string leaseId,
            IProgress<long> progressHandler,
            bool async,
            CancellationToken cancellationToken)
        {
            using (Pipeline.BeginLoggingScope(nameof(DataLakeFileClient)))
            {
                content = content?.WithNoDispose().WithProgress(progressHandler);
                Pipeline.LogMethodEnter(
                    nameof(DataLakeFileClient),
                    message:
                    $"{nameof(Uri)}: {Uri}\n" +
                    $"{nameof(offset)}: {offset}\n" +
                    $"{nameof(leaseId)}: {leaseId}\n");
                try
                {
                    Response<PathAppendDataResult> response = await DataLakeRestClient.Path.AppendDataAsync(
                        clientDiagnostics: ClientDiagnostics,
                        pipeline: Pipeline,
                        resourceUri: DfsUri,
                        body: content,
                        version: Version.ToVersionString(),
                        position: offset,
                        contentLength: content?.Length ?? 0,
                        transactionalContentHash: contentHash,
                        leaseId: leaseId,
                        async: async,
                        cancellationToken: cancellationToken)
                        .ConfigureAwait(false);

                    return response.GetRawResponse();
                }
                catch (Exception ex)
                {
                    Pipeline.LogException(ex);
                    throw;
                }
                finally
                {
                    Pipeline.LogMethodExit(nameof(DataLakeFileClient));
                }
            }
        }
        #endregion Append Data

        #region Flush Data
        /// <summary>
        /// The <see cref="Flush"/> operation flushes (writes) previously
        /// appended data to a file.
        /// </summary>
        /// <param name="position">
        /// This parameter allows the caller to upload data in parallel and control the order in which it is appended to the file.
        /// It is required when uploading data to be appended to the file and when flushing previously uploaded data to the file.
        /// The value must be the position where the data is to be appended. Uploaded data is not immediately flushed, or written,
        /// to the file. To flush, the previously uploaded data must be contiguous, the position parameter must be specified and
        /// equal to the length of the file after all data has been written, and there must not be a request entity body included
        /// with the request.
        /// </param>
        /// <param name="retainUncommittedData">
        /// If "true", uncommitted data is retained after the flush operation completes; otherwise, the uncommitted data is deleted
        /// after the flush operation. The default is false. Data at offsets less than the specified position are written to the
        /// file when flush succeeds, but this optional parameter allows data after the flush position to be retained for a future
        /// flush operation.
        /// </param>
        /// <param name="close">
        /// Azure Storage Events allow applications to receive notifications when files change. When Azure Storage Events are enabled,
        /// a file changed event is raised. This event has a property indicating whether this is the final change to distinguish the
        /// difference between an intermediate flush to a file stream and the final close of a file stream. The close query parameter
        /// is valid only when the action is "flush" and change notifications are enabled. If the value of close is "true" and the
        /// flush operation completes successfully, the service raises a file change notification with a property indicating that
        /// this is the final update (the file stream has been closed). If "false" a change notification is raised indicating the
        /// file has changed. The default is false. This query parameter is set to true by the Hadoop ABFS driver to indicate that
        /// the file stream has been closed."
        /// </param>
        /// <param name="httpHeaders">
        /// Optional standard HTTP header properties that can be set for the file.
        ///</param>
        /// <param name="conditions">
        /// Optional <see cref="DataLakeRequestConditions"/> to add
        /// conditions on the flush of this file.
        /// </param>
        /// <param name="cancellationToken">
        /// Optional <see cref="CancellationToken"/> to propagate
        /// notifications that the operation should be cancelled.
        /// </param>
        /// <returns>
        /// A <see cref="Response{PathInfo}"/> describing the
        /// path.
        /// </returns>
        /// <remarks>
        /// A <see cref="RequestFailedException"/> will be thrown if
        /// a failure occurs.
        /// </remarks>
        public virtual Response<PathInfo> Flush(
            long position,
            bool? retainUncommittedData = default,
            bool? close = default,
            PathHttpHeaders httpHeaders = default,
            DataLakeRequestConditions conditions = default,
            CancellationToken cancellationToken = default)
        {
            DiagnosticScope scope = ClientDiagnostics.CreateScope($"{nameof(DataLakeFileClient)}.{nameof(Flush)}");

            try
            {
                scope.Start();

                return FlushInternal(
                    position,
                    retainUncommittedData,
                    close,
                    httpHeaders,
                    conditions,
                    async: false,
                    cancellationToken)
                    .EnsureCompleted();
            }
            catch (Exception ex)
            {
                scope.Failed(ex);
                throw;
            }
            finally
            {
                scope.Dispose();
            }
        }

        /// <summary>
        /// The <see cref="FlushAsync"/> operation flushes (writes) previously
        /// appended data to a file.
        /// </summary>
        /// <param name="position">
        /// This parameter allows the caller to upload data in parallel and control the order in which it is appended to the file.
        /// It is required when uploading data to be appended to the file and when flushing previously uploaded data to the file.
        /// The value must be the position where the data is to be appended. Uploaded data is not immediately flushed, or written,
        /// to the file. To flush, the previously uploaded data must be contiguous, the position parameter must be specified and
        /// equal to the length of the file after all data has been written, and there must not be a request entity body included
        /// with the request.
        /// </param>
        /// <param name="retainUncommittedData">
        /// If "true", uncommitted data is retained after the flush operation completes; otherwise, the uncommitted data is deleted
        /// after the flush operation. The default is false. Data at offsets less than the specified position are written to the
        /// file when flush succeeds, but this optional parameter allows data after the flush position to be retained for a future
        /// flush operation.
        /// </param>
        /// <param name="close">
        /// Azure Storage Events allow applications to receive notifications when files change. When Azure Storage Events are enabled,
        /// a file changed event is raised. This event has a property indicating whether this is the final change to distinguish the
        /// difference between an intermediate flush to a file stream and the final close of a file stream. The close query parameter
        /// is valid only when the action is "flush" and change notifications are enabled. If the value of close is "true" and the
        /// flush operation completes successfully, the service raises a file change notification with a property indicating that
        /// this is the final update (the file stream has been closed). If "false" a change notification is raised indicating the
        /// file has changed. The default is false. This query parameter is set to true by the Hadoop ABFS driver to indicate that
        /// the file stream has been closed."
        /// </param>
        /// <param name="httpHeaders">
        /// Optional standard HTTP header properties that can be set for the file.
        ///</param>
        /// <param name="conditions">
        /// Optional <see cref="DataLakeRequestConditions"/> to add
        /// conditions on the flush of this file.
        /// </param>
        /// <param name="cancellationToken">
        /// Optional <see cref="CancellationToken"/> to propagate
        /// notifications that the operation should be cancelled.
        /// </param>
        /// <returns>
        /// A <see cref="Response{PathInfo}"/> describing the
        /// path.
        /// </returns>
        /// <remarks>
        /// A <see cref="RequestFailedException"/> will be thrown if
        /// a failure occurs.
        /// </remarks>
        public virtual async Task<Response<PathInfo>> FlushAsync(
            long position,
            bool? retainUncommittedData = default,
            bool? close = default,
            PathHttpHeaders httpHeaders = default,
            DataLakeRequestConditions conditions = default,
            CancellationToken cancellationToken = default)
        {
            DiagnosticScope scope = ClientDiagnostics.CreateScope($"{nameof(DataLakeFileClient)}.{nameof(Flush)}");

            try
            {
                scope.Start();

                return await FlushInternal(
                    position,
                    retainUncommittedData,
                    close,
                    httpHeaders,
                    conditions,
                    async: true,
                    cancellationToken)
                    .ConfigureAwait(false);
            }
            catch (Exception ex)
            {
                scope.Failed(ex);
                throw;
            }
            finally
            {
                scope.Dispose();
            }
        }

        /// <summary>
        /// The <see cref="FlushInternal"/> operation flushes (writes) previously
        /// appended data to a file.
        /// </summary>
        /// <param name="position">
        /// This parameter allows the caller to upload data in parallel and control the order in which it is appended to the file.
        /// It is required when uploading data to be appended to the file and when flushing previously uploaded data to the file.
        /// The value must be the position where the data is to be appended. Uploaded data is not immediately flushed, or written,
        /// to the file. To flush, the previously uploaded data must be contiguous, the position parameter must be specified and
        /// equal to the length of the file after all data has been written, and there must not be a request entity body included
        /// with the request.
        /// </param>
        /// <param name="retainUncommittedData">
        /// If "true", uncommitted data is retained after the flush operation completes; otherwise, the uncommitted data is deleted
        /// after the flush operation. The default is false. Data at offsets less than the specified position are written to the
        /// file when flush succeeds, but this optional parameter allows data after the flush position to be retained for a future
        /// flush operation.
        /// </param>
        /// <param name="close">
        /// Azure Storage Events allow applications to receive notifications when files change. When Azure Storage Events are enabled,
        /// a file changed event is raised. This event has a property indicating whether this is the final change to distinguish the
        /// difference between an intermediate flush to a file stream and the final close of a file stream. The close query parameter
        /// is valid only when the action is "flush" and change notifications are enabled. If the value of close is "true" and the
        /// flush operation completes successfully, the service raises a file change notification with a property indicating that
        /// this is the final update (the file stream has been closed). If "false" a change notification is raised indicating the
        /// file has changed. The default is false. This query parameter is set to true by the Hadoop ABFS driver to indicate that
        /// the file stream has been closed."
        /// </param>
        /// <param name="httpHeaders">
        /// Optional standard HTTP header properties that can be set for the file.
        ///</param>
        /// <param name="conditions">
        /// Optional <see cref="DataLakeRequestConditions"/> to add
        /// conditions on the flush of this file.
        /// </param>
        /// <param name="async">
        /// Whether to invoke the operation asynchronously.
        /// </param>
        /// <param name="cancellationToken">
        /// Optional <see cref="CancellationToken"/> to propagate
        /// notifications that the operation should be cancelled.
        /// </param>
        /// <returns>
        /// A <see cref="Response{PathInfo}"/> describing the
        /// path.
        /// </returns>
        /// <remarks>
        /// A <see cref="RequestFailedException"/> will be thrown if
        /// a failure occurs.
        /// </remarks>
        internal virtual async Task<Response<PathInfo>> FlushInternal(
            long position,
            bool? retainUncommittedData,
            bool? close,
            PathHttpHeaders httpHeaders,
            DataLakeRequestConditions conditions,
            bool async,
            CancellationToken cancellationToken)
        {
            using (Pipeline.BeginLoggingScope(nameof(DataLakeFileClient)))
            {
                Pipeline.LogMethodEnter(
                nameof(DataLakeFileClient),
                message:
                $"{nameof(Uri)}: {Uri}");

                try
                {
                    Response<PathFlushDataResult> response = await DataLakeRestClient.Path.FlushDataAsync(
                        clientDiagnostics: ClientDiagnostics,
                        pipeline: Pipeline,
                        resourceUri: DfsUri,
                        version: Version.ToVersionString(),
                        position: position,
                        retainUncommittedData: retainUncommittedData,
                        close: close,
                        contentLength: 0,
                        contentHash: httpHeaders?.ContentHash,
                        leaseId: conditions?.LeaseId,
                        cacheControl: httpHeaders?.CacheControl,
                        contentType: httpHeaders?.ContentType,
                        contentDisposition: httpHeaders?.ContentDisposition,
                        contentEncoding: httpHeaders?.ContentEncoding,
                        contentLanguage: httpHeaders?.ContentLanguage,
                        ifMatch: conditions?.IfMatch,
                        ifNoneMatch: conditions?.IfNoneMatch,
                        ifModifiedSince: conditions?.IfModifiedSince,
                        ifUnmodifiedSince: conditions?.IfUnmodifiedSince,
                        async: async,
                        cancellationToken: cancellationToken)
                        .ConfigureAwait(false);

                    return Response.FromValue(
                        new PathInfo()
                        {
                            ETag = response.Value.ETag,
                            LastModified = response.Value.LastModified
                        },
                        response.GetRawResponse());
                }
                catch (Exception ex)
                {
                    Pipeline.LogException(ex);
                    throw;
                }
                finally
                {
                    Pipeline.LogMethodExit(nameof(DataLakeFileClient));
                }
            }
        }
        #endregion

        #region Read Data
        /// <summary>
        /// The <see cref="Read()"/> operation downloads a file from
        /// the service, including its metadata and properties.
        ///
        /// For more information, see
        /// <see href="https://docs.microsoft.com/rest/api/storageservices/get-blob">
        /// Get Blob</see>.
        /// </summary>
        /// <returns>
        /// A <see cref="Response{FileDownloadInfo}"/> describing the
        /// downloaded file.  <see cref="FileDownloadInfo.Content"/> contains
        /// the blob's data.
        /// </returns>
        /// <remarks>
        /// A <see cref="RequestFailedException"/> will be thrown if
        /// a failure occurs.
        /// </remarks>
        public virtual Response<FileDownloadInfo> Read()
        {
            DiagnosticScope scope = ClientDiagnostics.CreateScope($"{nameof(DataLakeFileClient)}.{nameof(Read)}");

            try
            {
                scope.Start();

                Response<Blobs.Models.BlobDownloadInfo> response = _blockBlobClient.Download();

                return Response.FromValue(
                    response.Value.ToFileDownloadInfo(),
                    response.GetRawResponse());
            }
            catch (Exception ex)
            {
                scope.Failed(ex);
                throw;
            }
            finally
            {
                scope.Dispose();
            }
        }

        /// <summary>
        /// The <see cref="ReadAsync()"/> operation downloads a file from
        /// the service, including its metadata and properties.
        ///
        /// For more information, see
        /// <see href="https://docs.microsoft.com/rest/api/storageservices/get-blob">
        /// Get Blob</see>.
        /// </summary>
        /// <returns>
        /// A <see cref="Response{FileDownloadInfo}"/> describing the
        /// downloaded file.  <see cref="FileDownloadInfo.Content"/> contains
        /// the file's data.
        /// </returns>
        /// <remarks>
        /// A <see cref="RequestFailedException"/> will be thrown if
        /// a failure occurs.
        /// </remarks>
        public virtual async Task<Response<FileDownloadInfo>> ReadAsync()
        {
            DiagnosticScope scope = ClientDiagnostics.CreateScope($"{nameof(DataLakeFileClient)}.{nameof(Read)}");

            try
            {
                scope.Start();

                Response<Blobs.Models.BlobDownloadInfo> response
                    = await _blockBlobClient.DownloadAsync(CancellationToken.None).ConfigureAwait(false);

                return Response.FromValue(
                    response.Value.ToFileDownloadInfo(),
                    response.GetRawResponse());
            }
            catch (Exception ex)
            {
                scope.Failed(ex);
                throw;
            }
            finally
            {
                scope.Dispose();
            }
        }

        /// <summary>
        /// The <see cref="Read(CancellationToken)"/> operation downloads a file from
        /// the service, including its metadata and properties.
        ///
        /// For more information, see
        /// <see href="https://docs.microsoft.com/rest/api/storageservices/get-blob">
        /// Get Blob</see>.
        /// </summary>
        /// <param name="cancellationToken">
        /// Optional <see cref="CancellationToken"/> to propagate
        /// notifications that the operation should be cancelled.
        /// </param>
        /// <returns>
        /// A <see cref="Response{FileDownloadInfo}"/> describing the
        /// downloaded file.  <see cref="FileDownloadInfo.Content"/> contains
        /// the blob's data.
        /// </returns>
        /// <remarks>
        /// A <see cref="RequestFailedException"/> will be thrown if
        /// a failure occurs.
        /// </remarks>
        public virtual Response<FileDownloadInfo> Read(
            CancellationToken cancellationToken = default)
        {
            DiagnosticScope scope = ClientDiagnostics.CreateScope($"{nameof(DataLakeFileClient)}.{nameof(Read)}");

            try
            {
                scope.Start();

                Response<Blobs.Models.BlobDownloadInfo> response = _blockBlobClient.Download(cancellationToken);

                return Response.FromValue(
                    response.Value.ToFileDownloadInfo(),
                    response.GetRawResponse());
            }
            catch (Exception ex)
            {
                scope.Failed(ex);
                throw;
            }
            finally
            {
                scope.Dispose();
            }
        }

        /// <summary>
        /// The <see cref="ReadAsync(CancellationToken)"/> operation downloads a file from
        /// the service, including its metadata and properties.
        ///
        /// For more information, see
        /// <see href="https://docs.microsoft.com/rest/api/storageservices/get-blob">
        /// Get Blob</see>.
        /// </summary>
        /// <param name="cancellationToken">
        /// Optional <see cref="CancellationToken"/> to propagate
        /// notifications that the operation should be cancelled.
        /// </param>
        /// <returns>
        /// A <see cref="Response{FileDownloadInfo}"/> describing the
        /// downloaded file.  <see cref="FileDownloadInfo.Content"/> contains
        /// the file's data.
        /// </returns>
        /// <remarks>
        /// A <see cref="RequestFailedException"/> will be thrown if
        /// a failure occurs.
        /// </remarks>
        public virtual async Task<Response<FileDownloadInfo>> ReadAsync(
            CancellationToken cancellationToken = default)
        {
            DiagnosticScope scope = ClientDiagnostics.CreateScope($"{nameof(DataLakeFileClient)}.{nameof(Read)}");

            try
            {
                scope.Start();

                Response<Blobs.Models.BlobDownloadInfo> response
                    = await _blockBlobClient.DownloadAsync(cancellationToken).ConfigureAwait(false);

                return Response.FromValue(
                    response.Value.ToFileDownloadInfo(),
                    response.GetRawResponse());
            }
            catch (Exception ex)
            {
                scope.Failed(ex);
                throw;
            }
            finally
            {
                scope.Dispose();
            }
        }

        /// <summary>
        /// The <see cref="Read(HttpRange, DataLakeRequestConditions?, Boolean, CancellationToken)"/>
        /// operation downloads a file from the service, including its metadata
        /// and properties.
        ///
        /// For more information, see
        /// <see href="https://docs.microsoft.com/rest/api/storageservices/get-blob">
        /// Get Blob</see>.
        /// </summary>
        /// <param name="range">
        /// If provided, only donwload the bytes of the file in the specified
        /// range.  If not provided, download the entire file.
        /// </param>
        /// <param name="conditions">
        /// Optional <see cref="DataLakeRequestConditions"/> to add conditions on
        /// donwloading this file.
        /// </param>
        /// <param name="rangeGetContentHash">
        /// When set to true and specified together with the <paramref name="range"/>,
        /// the service returns the MD5 hash for the range, as long as the
        /// range is less than or equal to 4 MB in size.  If this value is
        /// specified without <paramref name="range"/> or set to true when the
        /// range exceeds 4 MB in size, a <see cref="RequestFailedException"/>
        /// is thrown.
        /// </param>
        /// <param name="cancellationToken">
        /// Optional <see cref="CancellationToken"/> to propagate
        /// notifications that the operation should be cancelled.
        /// </param>
        /// <returns>
        /// A <see cref="Response{FileDownloadInfo}"/> describing the
        /// downloaded file.  <see cref="FileDownloadInfo.Content"/> contains
        /// the file's data.
        /// </returns>
        /// <remarks>
        /// A <see cref="RequestFailedException"/> will be thrown if
        /// a failure occurs.
        /// </remarks>
        public virtual Response<FileDownloadInfo> Read(
            HttpRange range = default,
            DataLakeRequestConditions conditions = default,
            bool rangeGetContentHash = default,
            CancellationToken cancellationToken = default)
        {
            DiagnosticScope scope = ClientDiagnostics.CreateScope($"{nameof(DataLakeFileClient)}.{nameof(Read)}");

            try
            {
                scope.Start();

                Response<Blobs.Models.BlobDownloadInfo> response = _blockBlobClient.Download(
                    range: range,
                    conditions: conditions.ToBlobRequestConditions(),
                    rangeGetContentHash: rangeGetContentHash,
                    cancellationToken: cancellationToken);

                return Response.FromValue(
                    response.Value.ToFileDownloadInfo(),
                    response.GetRawResponse());
            }
            catch (Exception ex)
            {
                scope.Failed(ex);
                throw;
            }
            finally
            {
                scope.Dispose();
            }
        }

        /// <summary>
        /// The <see cref="ReadAsync(HttpRange, DataLakeRequestConditions?, Boolean, CancellationToken)"/>
        /// operation downloads a file from the service, including its metadata
        /// and properties.
        ///
        /// For more information, see
        /// <see href="https://docs.microsoft.com/rest/api/storageservices/get-blob">
        /// Get Blob</see>.
        /// </summary>
        /// <param name="range">
        /// If provided, only donwload the bytes of the file in the specified
        /// range.  If not provided, download the entire file.
        /// </param>
        /// <param name="conditions">
        /// Optional <see cref="DataLakeRequestConditions"/> to add conditions on
        /// donwloading this file.
        /// </param>
        /// <param name="rangeGetContentHash">
        /// When set to true and specified together with the <paramref name="range"/>,
        /// the service returns the MD5 hash for the range, as long as the
        /// range is less than or equal to 4 MB in size.  If this value is
        /// specified without <paramref name="range"/> or set to true when the
        /// range exceeds 4 MB in size, a <see cref="RequestFailedException"/>
        /// is thrown.
        /// </param>
        /// <param name="cancellationToken">
        /// Optional <see cref="CancellationToken"/> to propagate
        /// notifications that the operation should be cancelled.
        /// </param>
        /// <returns>
        /// A <see cref="Response{FileDownloadInfo}"/> describing the
        /// downloaded file.  <see cref="FileDownloadInfo.Content"/> contains
        /// the file's data.
        /// </returns>
        /// <remarks>
        /// A <see cref="RequestFailedException"/> will be thrown if
        /// a failure occurs.
        /// </remarks>
        public virtual async Task<Response<FileDownloadInfo>> ReadAsync(
            HttpRange range = default,
            DataLakeRequestConditions conditions = default,
            bool rangeGetContentHash = default,
            CancellationToken cancellationToken = default)
        {
            DiagnosticScope scope = ClientDiagnostics.CreateScope($"{nameof(DataLakeFileClient)}.{nameof(Read)}");

            try
            {
                scope.Start();

                Response<Blobs.Models.BlobDownloadInfo> response = await _blockBlobClient.DownloadAsync(
                    range: range,
                    conditions: conditions.ToBlobRequestConditions(),
                    rangeGetContentHash: rangeGetContentHash,
                    cancellationToken: cancellationToken)
                    .ConfigureAwait(false);

                return Response.FromValue(
                    response.Value.ToFileDownloadInfo(),
                    response.GetRawResponse());
            }
            catch (Exception ex)
            {
                scope.Failed(ex);
                throw;
            }
            finally
            {
                scope.Dispose();
            }
        }
        #endregion Read Data

        #region Read To
        /// <summary>
        /// The <see cref="ReadTo(Stream, DataLakeRequestConditions, StorageTransferOptions, CancellationToken)"/>
        /// operation downloads an entire file using parallel requests,
        /// and writes the content to <paramref name="destination"/>.
        /// </summary>
        /// <param name="destination">
        /// A <see cref="Stream"/> to write the downloaded content to.
        /// </param>
        /// <param name="conditions">
        /// Optional <see cref="DataLakeRequestConditions"/> to add conditions on
        /// the download of this file.
        /// </param>
        /// <param name="transferOptions">
        /// Optional <see cref="StorageTransferOptions"/> to configure
        /// parallel transfer behavior.
        /// </param>
        /// <param name="cancellationToken">
        /// Optional <see cref="CancellationToken"/> to propagate
        /// notifications that the operation should be cancelled.
        /// </param>
        /// <returns>
        /// A <see cref="Response"/> describing the operation.
        /// </returns>
        /// <remarks>
        /// A <see cref="RequestFailedException"/> will be thrown if
        /// a failure occurs.
        /// </remarks>
        public virtual Response ReadTo(
            Stream destination,
            DataLakeRequestConditions conditions = default,
            //IProgress<long> progressHandler = default,
            StorageTransferOptions transferOptions = default,
            CancellationToken cancellationToken = default)
        {
            DiagnosticScope scope = ClientDiagnostics.CreateScope($"{nameof(DataLakeFileClient)}.{nameof(ReadTo)}");

            try
            {
                scope.Start();

                BlobRequestConditions blobRequestConditions = conditions.ToBlobRequestConditions();

                return _blockBlobClient.DownloadTo(
                    destination,
                    blobRequestConditions,
                    //progressHandler, // TODO: #8506
                    transferOptions: transferOptions,
                    cancellationToken: cancellationToken);
            }
            catch (Exception ex)
            {
                scope.Failed(ex);
                throw;
            }
            finally
            {
                scope.Dispose();
            }
        }

        /// <summary>
        /// The <see cref="ReadTo(string, DataLakeRequestConditions, StorageTransferOptions, CancellationToken)"/>
        /// operation downloads an entire file using parallel requests,
        /// and writes the content to <paramref name="path"/>.
        /// </summary>
        /// <param name="path">
        /// A file path to write the downloaded content to.
        /// </param>
        /// <param name="conditions">
        /// Optional <see cref="DataLakeRequestConditions"/> to add conditions on
        /// the download of this file.
        /// </param>
        /// <param name="transferOptions">
        /// Optional <see cref="StorageTransferOptions"/> to configure
        /// parallel transfer behavior.
        /// </param>
        /// <param name="cancellationToken">
        /// Optional <see cref="CancellationToken"/> to propagate
        /// notifications that the operation should be cancelled.
        /// </param>
        /// <returns>
        /// A <see cref="Response"/> describing the operation.
        /// </returns>
        /// <remarks>
        /// A <see cref="RequestFailedException"/> will be thrown if
        /// a failure occurs.
        /// </remarks>
        public virtual Response ReadTo(
            string path,
            DataLakeRequestConditions conditions = default,
            //IProgress<long> progressHandler = default,
            StorageTransferOptions transferOptions = default,
            CancellationToken cancellationToken = default)
        {
            DiagnosticScope scope = ClientDiagnostics.CreateScope($"{nameof(DataLakeFileClient)}.{nameof(ReadTo)}");

            try
            {
                scope.Start();

                BlobRequestConditions blobRequestConditions = conditions.ToBlobRequestConditions();

                return _blockBlobClient.DownloadTo(
                    path,
                    blobRequestConditions,
                    //progressHandler, // TODO: #8506
                    transferOptions: transferOptions,
                    cancellationToken: cancellationToken);
            }
            catch (Exception ex)
            {
                scope.Failed(ex);
                throw;
            }
            finally
            {
                scope.Dispose();
            }
        }

        /// <summary>
        /// The <see cref="ReadToAsync(Stream, DataLakeRequestConditions, StorageTransferOptions, CancellationToken)"/>
        /// operation downloads an entire file using parallel requests,
        /// and writes the content to <paramref name="destination"/>.
        /// </summary>
        /// <param name="destination">
        /// A <see cref="Stream"/> to write the downloaded content to.
        /// </param>
        /// <param name="conditions">
        /// Optional <see cref="DataLakeRequestConditions"/> to add conditions on
        /// the download of this file.
        /// </param>
        /// <param name="transferOptions">
        /// Optional <see cref="StorageTransferOptions"/> to configure
        /// parallel transfer behavior.
        /// </param>
        /// <param name="cancellationToken">
        /// Optional <see cref="CancellationToken"/> to propagate
        /// notifications that the operation should be cancelled.
        /// </param>
        /// <returns>
        /// A <see cref="Response"/> describing the operation.
        /// </returns>
        /// <remarks>
        /// A <see cref="RequestFailedException"/> will be thrown if
        /// a failure occurs.
        /// </remarks>
        public virtual async Task<Response> ReadToAsync(
            Stream destination,
            DataLakeRequestConditions conditions = default,
            //IProgress<long> progressHandler = default,
            StorageTransferOptions transferOptions = default,
            CancellationToken cancellationToken = default)
        {
            DiagnosticScope scope = ClientDiagnostics.CreateScope($"{nameof(DataLakeFileClient)}.{nameof(ReadTo)}");

            try
            {
                scope.Start();

                BlobRequestConditions blobRequestConditions = conditions.ToBlobRequestConditions();

                return await _blockBlobClient.DownloadToAsync(
                    destination,
                    blobRequestConditions,
                    //progressHandler, // TODO: #8506
                    transferOptions: transferOptions,
                    cancellationToken: cancellationToken)
                    .ConfigureAwait(false);
            }
            catch (Exception ex)
            {
                scope.Failed(ex);
                throw;
            }
            finally
            {
                scope.Dispose();
            }
        }

        /// <summary>
        /// The <see cref="ReadToAsync(string, DataLakeRequestConditions, StorageTransferOptions, CancellationToken)"/>
        /// operation downloads an entire file using parallel requests,
        /// and writes the content to <paramref name="path"/>.
        /// </summary>
        /// <param name="path">
        /// A file path to write the downloaded content to.
        /// </param>
        /// <param name="conditions">
        /// Optional <see cref="DataLakeRequestConditions"/> to add conditions on
        /// the download of this file.
        /// </param>
        /// <param name="transferOptions">
        /// Optional <see cref="StorageTransferOptions"/> to configure
        /// parallel transfer behavior.
        /// </param>
        /// <param name="cancellationToken">
        /// Optional <see cref="CancellationToken"/> to propagate
        /// notifications that the operation should be cancelled.
        /// </param>
        /// <returns>
        /// A <see cref="Response"/> describing the operation.
        /// </returns>
        /// <remarks>
        /// A <see cref="RequestFailedException"/> will be thrown if
        /// a failure occurs.
        /// </remarks>
        public virtual async Task<Response> ReadToAsync(
            string path,
            DataLakeRequestConditions conditions = default,
            //IProgress<long> progressHandler = default,
            StorageTransferOptions transferOptions = default,
            CancellationToken cancellationToken = default)
        {
            DiagnosticScope scope = ClientDiagnostics.CreateScope($".{nameof(DataLakeFileClient)}.{nameof(ReadTo)}");

            try
            {
                scope.Start();

                BlobRequestConditions blobRequestConditions = conditions.ToBlobRequestConditions();

                return await _blockBlobClient.DownloadToAsync(
                    path,
                    blobRequestConditions,
                    //progressHandler, // TODO: #8506
                    transferOptions: transferOptions,
                    cancellationToken: cancellationToken)
                    .ConfigureAwait(false);
            }
            catch (Exception ex)
            {
                scope.Failed(ex);
                throw;
            }
            finally
            {
                scope.Dispose();
            }
        }
        #endregion Read To

        #region Upload
        /// <summary>
        /// The <see cref="Upload(Stream, DataLakeFileUploadOptions, CancellationToken)"/>
        /// operation creates and uploads content to a file.  If the file already exists, its content will be overwritten,
        /// unless otherwise specified in the <see cref="DataLakeFileUploadOptions.Conditions"/> or alternatively use
        /// <see cref="Upload(Stream)"/>, <see cref="Upload(Stream, bool, CancellationToken)"/>.
        ///
        /// For more information, see
        /// <see href="https://docs.microsoft.com/en-us/rest/api/storageservices/datalakestoragegen2/path/update" >
        /// Update Path</see>.
        /// </summary>
        /// <param name="content">
        /// A <see cref="Stream"/> containing the content to upload.
        /// </param>
        /// <param name="options">
        /// Optional parameters.
        /// </param>
        /// <param name="cancellationToken">
        /// Optional <see cref="CancellationToken"/> to propagate
        /// notifications that the operation should be cancelled.
        /// </param>
        /// <returns>
        /// A <see cref="Response{BlobContentInfo}"/> describing the
        /// state of the updated file.
        /// </returns>
        /// <remarks>
        /// A <see cref="RequestFailedException"/> will be thrown if
        /// a failure occurs.
        /// </remarks>
        public virtual Response<PathInfo> Upload(
            Stream content,
            DataLakeFileUploadOptions options,
            CancellationToken cancellationToken = default) =>
            StagedUploadInternal(
                content,
                options,
                async: false,
                cancellationToken: cancellationToken)
                .EnsureCompleted();

        /// <summary>
        /// The <see cref="Upload(Stream, PathHttpHeaders, DataLakeRequestConditions, IProgress{long}, StorageTransferOptions, CancellationToken)"/>
        /// operation creates and uploads content to a file.  If the file already exists, its content will be overwritten,
        /// unless otherwise specified in the <see cref="DataLakeRequestConditions"/> or alternatively use
        /// <see cref="Upload(Stream)"/>, <see cref="Upload(Stream, bool, CancellationToken)"/>.
        ///
        /// For more information, see <see href="https://docs.microsoft.com/en-us/rest/api/storageservices/datalakestoragegen2/path/update" />.
        /// </summary>
        /// <param name="content">
        /// A <see cref="Stream"/> containing the content to upload.
        /// </param>
        /// <param name="httpHeaders">
        /// Optional standard HTTP header properties that can be set for the file.
        /// </param>
        /// <param name="conditions">
        /// Optional <see cref="DataLakeRequestConditions"/> to apply to the request.
        /// </param>
        /// <param name="progressHandler">
        /// Optional <see cref="IProgress{Long}"/> to provide
        /// progress updates about data transfers.
        /// </param>
        /// <param name="transferOptions">
        /// Optional <see cref="StorageTransferOptions"/> to configure
        /// parallel transfer behavior.
        /// </param>
        /// <param name="cancellationToken">
        /// Optional <see cref="CancellationToken"/> to propagate
        /// notifications that the operation should be cancelled.
        /// </param>
        /// <returns>
        /// A <see cref="Response{BlobContentInfo}"/> describing the
        /// state of the updated file.
        /// </returns>
        /// <remarks>
        /// A <see cref="RequestFailedException"/> will be thrown if
        /// a failure occurs.
        /// </remarks>
        [EditorBrowsable(EditorBrowsableState.Never)]
        public virtual Response<PathInfo> Upload(
            Stream content,
            PathHttpHeaders httpHeaders = default,
            DataLakeRequestConditions conditions = default,
            IProgress<long> progressHandler = default,
            StorageTransferOptions transferOptions = default,
            CancellationToken cancellationToken = default) =>
            Upload(
                content,
                new DataLakeFileUploadOptions
                {
                    HttpHeaders = httpHeaders,
                    Conditions = conditions,
                    ProgressHandler = progressHandler,
                    TransferOptions = transferOptions
                },
                cancellationToken: cancellationToken);

        /// <summary>
        /// The <see cref="Upload(Stream, bool, CancellationToken)"/>
        /// operation creates and uploads content to a file.
        ///
        /// For more information, see
        /// <see href="https://docs.microsoft.com/en-us/rest/api/storageservices/datalakestoragegen2/path/update" >
        /// Update Path</see>.
        /// </summary>
        /// <param name="content">
        /// A <see cref="Stream"/> containing the content to upload.
        /// </param>
        /// <returns>
        /// A <see cref="Response{PathInfo}"/> describing the
        /// state of the updated file.
        /// </returns>
        /// <remarks>
        /// A <see cref="RequestFailedException"/> will be thrown if
        /// a failure occurs.
        /// </remarks>
#pragma warning disable AZC0002 // DO ensure all service methods, both asynchronous and synchronous, take an optional CancellationToken parameter called cancellationToken.
        public virtual Response<PathInfo> Upload(
#pragma warning restore AZC0002 // DO ensure all service methods, both asynchronous and synchronous, take an optional CancellationToken parameter called cancellationToken.
            Stream content) =>
            Upload(
                content,
                overwrite: false);

        /// <summary>
        /// The <see cref="Upload(Stream, bool, CancellationToken)"/>
        /// operation creates and uploads content to a file.
        ///
        /// For more information, see
        /// <see href="https://docs.microsoft.com/en-us/rest/api/storageservices/datalakestoragegen2/path/update" >
        /// Update Path</see>.
        /// </summary>
        /// <param name="content">
        /// A <see cref="Stream"/> containing the content to upload.
        /// </param>
        /// <param name="overwrite">
        /// Whether the upload should overwrite an existing file.  The
        /// default value is false.
        /// </param>
        /// <param name="cancellationToken">
        /// Optional <see cref="CancellationToken"/> to propagate
        /// notifications that the operation should be cancelled.
        /// </param>
        /// <returns>
        /// A <see cref="Response{PathInfo}"/> describing the
        /// state of the updated file.
        /// </returns>
        /// <remarks>
        /// A <see cref="RequestFailedException"/> will be thrown if
        /// a failure occurs.
        /// </remarks>
        [ForwardsClientCalls]
        public virtual Response<PathInfo> Upload(
            Stream content,
            bool overwrite = false,
            CancellationToken cancellationToken = default) =>
            Upload(
                content,
                conditions: overwrite ? null : new DataLakeRequestConditions { IfNoneMatch = new ETag(Constants.Wildcard) },
                cancellationToken: cancellationToken);

        /// <summary>
        /// The <see cref="UploadAsync(Stream, DataLakeFileUploadOptions, CancellationToken)"/>
        /// operation creates and uploads content to a file.If the file already exists, its content will be overwritten,
        /// unless otherwise specified in the <see cref="DataLakeFileUploadOptions.Conditions"/> or alternatively use
        /// <see cref="UploadAsync(Stream)"/>, <see cref="UploadAsync(Stream, bool, CancellationToken)"/>.
        ///
        /// For more information, see
        /// <see href="https://docs.microsoft.com/en-us/rest/api/storageservices/datalakestoragegen2/path/update" >
        /// Update Path</see>.
        /// </summary>
        /// <param name="content">
        /// A <see cref="Stream"/> containing the content to upload.
        /// </param>
        /// <param name="options">
        /// Optional parameters.
        /// </param>
        /// <param name="cancellationToken">
        /// Optional <see cref="CancellationToken"/> to propagate
        /// notifications that the operation should be cancelled.
        /// </param>
        /// <returns>
        /// A <see cref="Response{BlobContentInfo}"/> describing the
        /// state of the updated block blob.
        /// </returns>
        /// <remarks>
        /// A <see cref="RequestFailedException"/> will be thrown if
        /// a failure occurs.
        /// </remarks>
        [ForwardsClientCalls]
        public virtual Task<Response<PathInfo>> UploadAsync(
            Stream content,
            DataLakeFileUploadOptions options,
            CancellationToken cancellationToken = default) =>
            StagedUploadInternal(
                content,
                options,
                async: true,
                cancellationToken: cancellationToken);

        /// <summary>
        /// The <see cref="UploadAsync(Stream, PathHttpHeaders, DataLakeRequestConditions, IProgress{long}, StorageTransferOptions, CancellationToken)"/>
        /// operation creates and uploads content to a file.  If the file already exists, its content will be overwritten,
        /// unless otherwise specified in the <see cref="DataLakeRequestConditions"/> or alternatively use
        /// <see cref="UploadAsync(Stream)"/>, <see cref="UploadAsync(Stream, bool, CancellationToken)"/>.
        ///
        /// For more information, see
        /// <see href="https://docs.microsoft.com/en-us/rest/api/storageservices/datalakestoragegen2/path/update" >
        /// Update Path</see>.
        /// </summary>
        /// <param name="content">
        /// A <see cref="Stream"/> containing the content to upload.
        /// </param>
        /// <param name="httpHeaders">
        /// Optional standard HTTP header properties that can be set for the file.
        ///</param>
        /// <param name="conditions">
        /// Optional <see cref="DataLakeRequestConditions"/> to apply to the request.
        /// </param>
        /// <param name="transferOptions">
        /// Optional <see cref="StorageTransferOptions"/> to configure
        /// parallel transfer behavior.
        /// </param>
        /// <param name="progressHandler">
        /// Optional <see cref="IProgress{Long}"/> to provide
        /// progress updates about data transfers.
        /// </param>
        /// <param name="cancellationToken">
        /// Optional <see cref="CancellationToken"/> to propagate
        /// notifications that the operation should be cancelled.
        /// </param>
        /// <returns>
        /// A <see cref="Response{BlobContentInfo}"/> describing the
        /// state of the updated block blob.
        /// </returns>
        /// <remarks>
        /// A <see cref="RequestFailedException"/> will be thrown if
        /// a failure occurs.
        /// </remarks>
        [EditorBrowsable(EditorBrowsableState.Never)]
        public virtual Task<Response<PathInfo>> UploadAsync(
            Stream content,
            PathHttpHeaders httpHeaders = default,
            DataLakeRequestConditions conditions = default,
            IProgress<long> progressHandler = default,
            StorageTransferOptions transferOptions = default,
            CancellationToken cancellationToken = default) =>
            StagedUploadInternal(
                content,
                new DataLakeFileUploadOptions
                {
                    HttpHeaders = httpHeaders,
                    Conditions = conditions,
                    ProgressHandler = progressHandler,
                    TransferOptions = transferOptions
                },
                async: true,
                cancellationToken: cancellationToken);

        /// <summary>
        /// The <see cref="UploadAsync(Stream, bool, CancellationToken)"/>
        /// operation creates and uploads content to a file.
        ///
        /// For more information, see
        /// <see href="https://docs.microsoft.com/en-us/rest/api/storageservices/datalakestoragegen2/path/update" >
        /// Update Path</see>.
        /// </summary>
        /// <param name="content">
        /// A <see cref="Stream"/> containing the content to upload.
        /// </param>
        /// <returns>
        /// A <see cref="Response{BlobContentInfo}"/> describing the
        /// state of the updated block blob.
        /// </returns>
        /// <remarks>
        /// A <see cref="RequestFailedException"/> will be thrown if
        /// a failure occurs.
        /// </remarks>
        [ForwardsClientCalls]
#pragma warning disable AZC0002 // DO ensure all service methods, both asynchronous and synchronous, take an optional CancellationToken parameter called cancellationToken.
        public virtual Task<Response<PathInfo>> UploadAsync(
#pragma warning restore AZC0002 // DO ensure all service methods, both asynchronous and synchronous, take an optional CancellationToken parameter called cancellationToken.
            Stream content) =>
            UploadAsync(
                content,
                overwrite: false);

        /// <summary>
        /// The <see cref="UploadAsync(Stream, bool, CancellationToken)"/>
        /// operation creates and uploads content to a file.
        ///
        /// For more information, see
        /// <see href="https://docs.microsoft.com/en-us/rest/api/storageservices/datalakestoragegen2/path/update" >
        /// Update Path</see>.
        /// </summary>
        /// <param name="content">
        /// A <see cref="Stream"/> containing the content to upload.
        /// </param>
        /// <param name="overwrite">
        /// Whether the upload should overwrite an existing file.  The
        /// default value is false.
        /// </param>
        /// <param name="cancellationToken">
        /// Optional <see cref="CancellationToken"/> to propagate
        /// notifications that the operation should be cancelled.
        /// </param>
        /// <returns>
        /// A <see cref="Response{BlobContentInfo}"/> describing the
        /// state of the updated block blob.
        /// </returns>
        /// <remarks>
        /// A <see cref="RequestFailedException"/> will be thrown if
        /// a failure occurs.
        /// </remarks>
        [ForwardsClientCalls]
        public virtual Task<Response<PathInfo>> UploadAsync(
            Stream content,
            bool overwrite = false,
            CancellationToken cancellationToken = default) =>
            UploadAsync(
                content,
                conditions: overwrite ? null : new DataLakeRequestConditions { IfNoneMatch = new ETag(Constants.Wildcard) },
                cancellationToken: cancellationToken);

        /// <summary>
        /// The <see cref="Upload(string, DataLakeFileUploadOptions, CancellationToken)"/>
        /// operation creates and uploads content to a file.If the file already exists, its content will be overwritten,
        /// unless otherwise specified in the <see cref="DataLakeFileUploadOptions.Conditions"/> or alternatively use
        /// <see cref="Upload(Stream)"/>, <see cref="Upload(Stream, bool, CancellationToken)"/>.
        ///
        /// For more information, see
        /// <see href="https://docs.microsoft.com/en-us/rest/api/storageservices/datalakestoragegen2/path/update" >
        /// Update Path</see>.
        /// </summary>
        /// <param name="path">
        /// A file path containing the content to upload.
        /// </param> of this new block blob.
        /// <param name="options">
        /// Optional parameters.
        /// </param>
        /// <param name="cancellationToken">
        /// Optional <see cref="CancellationToken"/> to propagate
        /// notifications that the operation should be cancelled.
        /// </param>
        /// <returns>
        /// A <see cref="Response{BlobContentInfo}"/> describing the
        /// state of the updated block blob.
        /// </returns>
        /// <remarks>
        /// A <see cref="RequestFailedException"/> will be thrown if
        /// a failure occurs.
        /// </remarks>
        [ForwardsClientCalls]
        public virtual Response<PathInfo> Upload(
            string path,
            DataLakeFileUploadOptions options,
            CancellationToken cancellationToken = default)
            => StagedUploadInternal(
                    path,
                    options,
                    async: false,
                    cancellationToken: cancellationToken)
                    .EnsureCompleted();

        /// <summary>
        /// The <see cref="Upload(string, PathHttpHeaders, DataLakeRequestConditions, IProgress{long}, StorageTransferOptions, CancellationToken)"/>
        /// operation creates and uploads content to a file.If the file already exists, its content will be overwritten,
        /// unless otherwise specified in the <see cref="DataLakeRequestConditions"/> or alternatively use
        /// <see cref="Upload(Stream)"/>, <see cref="Upload(Stream, bool, CancellationToken)"/>.
        ///
        /// For more information, see
        /// <see href="https://docs.microsoft.com/en-us/rest/api/storageservices/datalakestoragegen2/path/update" >
        /// Update Path</see>.
        /// </summary>
        /// <param name="path">
        /// A file path containing the content to upload.
        /// </param> of this new block blob.
        /// <param name="httpHeaders">
        /// Optional standard HTTP header properties that can be set for the file.
        ///</param>
        /// <param name="conditions">
        /// Optional <see cref="DataLakeRequestConditions"/> to apply to the request.
        /// </param>
        /// <param name="progressHandler">
        /// Optional <see cref="IProgress{Long}"/> to provide
        /// progress updates about data transfers.
        /// </param>
        /// <param name="transferOptions">
        /// Optional <see cref="StorageTransferOptions"/> to configure
        /// parallel transfer behavior.
        /// </param>
        /// <param name="cancellationToken">
        /// Optional <see cref="CancellationToken"/> to propagate
        /// notifications that the operation should be cancelled.
        /// </param>
        /// <returns>
        /// A <see cref="Response{BlobContentInfo}"/> describing the
        /// state of the updated block blob.
        /// </returns>
        /// <remarks>
        /// A <see cref="RequestFailedException"/> will be thrown if
        /// a failure occurs.
        /// </remarks>
        [EditorBrowsable(EditorBrowsableState.Never)]
        [ForwardsClientCalls]
        public virtual Response<PathInfo> Upload(
            string path,
            PathHttpHeaders httpHeaders = default,
            DataLakeRequestConditions conditions = default,
            IProgress<long> progressHandler = default,
            StorageTransferOptions transferOptions = default,
            CancellationToken cancellationToken = default)
        {
            using (FileStream stream = new FileStream(path, FileMode.Open))
            {
                return StagedUploadInternal(
                    stream,
                    new DataLakeFileUploadOptions
                    {
                        HttpHeaders = httpHeaders,
                        Conditions = conditions,
                        ProgressHandler = progressHandler,
                        TransferOptions = transferOptions
                    },
                    async: false,
                    cancellationToken: cancellationToken)
                    .EnsureCompleted();
            }
        }

        /// <summary>
        /// The <see cref="Upload(Stream, bool, CancellationToken)"/>
        /// operation creates and uploads content to a file.
        ///
        /// For more information, see
        /// <see href="https://docs.microsoft.com/en-us/rest/api/storageservices/datalakestoragegen2/path/update" >
        /// Update Path</see>.
        /// </summary>
        /// <param name="path">
        /// A file path containing the content to upload.
        /// </param> of this new block blob.
        /// <returns>
        /// A <see cref="Response{BlobContentInfo}"/> describing the
        /// state of the updated block blob.
        /// </returns>
        /// <remarks>
        /// A <see cref="RequestFailedException"/> will be thrown if
        /// a failure occurs.
        /// </remarks>
        [ForwardsClientCalls]
#pragma warning disable AZC0002 // DO ensure all service methods, both asynchronous and synchronous, take an optional CancellationToken parameter called cancellationToken.
        public virtual Response<PathInfo> Upload(
#pragma warning restore AZC0002 // DO ensure all service methods, both asynchronous and synchronous, take an optional CancellationToken parameter called cancellationToken.
            string path) =>
            Upload(
                path,
                overwrite: false);

        /// <summary>
        /// The <see cref="Upload(Stream, bool, CancellationToken)"/>
        /// operation creates and uploads content to a file.
        ///
        /// For more information, see
        /// <see href="https://docs.microsoft.com/en-us/rest/api/storageservices/datalakestoragegen2/path/update" >
        /// Update Path</see>.
        /// </summary>
        /// <param name="path">
        /// A file path containing the content to upload.
        /// </param> of this new block blob.
        /// <param name="overwrite">
        /// Whether the upload should overwrite an existing file.  The
        /// default value is false.
        /// </param>
        /// <param name="cancellationToken">
        /// Optional <see cref="CancellationToken"/> to propagate
        /// notifications that the operation should be cancelled.
        /// </param>
        /// <returns>
        /// A <see cref="Response{BlobContentInfo}"/> describing the
        /// state of the updated block blob.
        /// </returns>
        /// <remarks>
        /// A <see cref="RequestFailedException"/> will be thrown if
        /// a failure occurs.
        /// </remarks>
        [ForwardsClientCalls]
        public virtual Response<PathInfo> Upload(
            string path,
            bool overwrite = false,
            CancellationToken cancellationToken = default) =>
            Upload(
                path,
                conditions: overwrite ? null : new DataLakeRequestConditions { IfNoneMatch = new ETag(Constants.Wildcard) },
                cancellationToken: cancellationToken);

        /// <summary>
        /// The <see cref="UploadAsync(string, DataLakeFileUploadOptions, CancellationToken)"/>
        /// operation creates and uploads content to a file.  If the file already exists, its content will be overwritten,
        /// unless otherwise specified in the <see cref="DataLakeFileUploadOptions.Conditions"/> or alternatively use
        /// <see cref="UploadAsync(Stream)"/>, <see cref="UploadAsync(Stream, bool, CancellationToken)"/>.
        ///
        /// For more information, see
        /// <see href="https://docs.microsoft.com/en-us/rest/api/storageservices/datalakestoragegen2/path/update" >
        /// Update Path</see>.
        /// </summary>
        /// <param name="path">
        /// A file path containing the content to upload.
        /// </param>
        /// <param name="options">
        /// Optional parameters.
        /// </param>
        /// <param name="cancellationToken">
        /// Optional <see cref="CancellationToken"/> to propagate
        /// notifications that the operation should be cancelled.
        /// </param>
        /// <returns>
        /// A <see cref="Response{BlobContentInfo}"/> describing the
        /// state of the updated block blob.
        /// </returns>
        /// <remarks>
        /// A <see cref="RequestFailedException"/> will be thrown if
        /// a failure occurs.
        /// </remarks>
        [ForwardsClientCalls]
        public virtual async Task<Response<PathInfo>> UploadAsync(
            string path,
            DataLakeFileUploadOptions options,
            CancellationToken cancellationToken = default)
        {
            using (FileStream stream = new FileStream(path, FileMode.Open))
            {
                return await StagedUploadInternal(
                    stream,
                    options,
                    async: true,
                    cancellationToken: cancellationToken)
                    .ConfigureAwait(false);
            }
        }

        /// <summary>
        /// The <see cref="UploadAsync(string, PathHttpHeaders, DataLakeRequestConditions, IProgress{long}, StorageTransferOptions, CancellationToken)"/>
        /// operation creates and uploads content to a file.  If the file already exists, its content will be overwritten,
        /// unless otherwise specified in the <see cref="DataLakeRequestConditions"/> or alternatively use
        /// <see cref="Upload(Stream)"/>, <see cref="Upload(Stream, bool, CancellationToken)"/>.
        ///
        /// For more information, see
        /// <see href="https://docs.microsoft.com/en-us/rest/api/storageservices/datalakestoragegen2/path/update" >
        /// Update Path</see>.
        /// </summary>
        /// <param name="path">
        /// A file path containing the content to upload.
        /// </param>
        /// <param name="httpHeaders">
        /// Optional standard HTTP header properties that can be set for the file.
        ///</param>
        /// <param name="conditions">
        /// Optional <see cref="DataLakeRequestConditions"/> to apply to the request.
        /// </param>
        /// <param name="progressHandler">
        /// Optional <see cref="IProgress{Long}"/> to provide
        /// progress updates about data transfers.
        /// </param>
        /// <param name="transferOptions">
        /// Optional <see cref="StorageTransferOptions"/> to configure
        /// parallel transfer behavior.
        /// </param>
        /// <param name="cancellationToken">
        /// Optional <see cref="CancellationToken"/> to propagate
        /// notifications that the operation should be cancelled.
        /// </param>
        /// <returns>
        /// A <see cref="Response{BlobContentInfo}"/> describing the
        /// state of the updated block blob.
        /// </returns>
        /// <remarks>
        /// A <see cref="RequestFailedException"/> will be thrown if
        /// a failure occurs.
        /// </remarks>
        [EditorBrowsable(EditorBrowsableState.Never)]
        [ForwardsClientCalls]
        public virtual async Task<Response<PathInfo>> UploadAsync(
            string path,
            PathHttpHeaders httpHeaders = default,
            DataLakeRequestConditions conditions = default,
            IProgress<long> progressHandler = default,
            StorageTransferOptions transferOptions = default,
            CancellationToken cancellationToken = default)
            => await UploadAsync(
                path,
                new DataLakeFileUploadOptions
                {
                    HttpHeaders = httpHeaders,
                    Conditions = conditions,
                    ProgressHandler = progressHandler,
                    TransferOptions = transferOptions
                },
                cancellationToken).ConfigureAwait(false);

        /// <summary>
        /// The <see cref="UploadAsync(Stream, bool, CancellationToken)"/>
        /// operation creates and uploads content to a file.
        ///
        /// For more information, see
        /// <see href="https://docs.microsoft.com/en-us/rest/api/storageservices/datalakestoragegen2/path/update" >
        /// Update Path</see>.
        /// </summary>
        /// <param name="path">
        /// A file path containing the content to upload.
        /// </param>
        /// <returns>
        /// A <see cref="Response{BlobContentInfo}"/> describing the
        /// state of the updated block blob.
        /// </returns>
        /// <remarks>
        /// A <see cref="RequestFailedException"/> will be thrown if
        /// a failure occurs.
        /// </remarks>
        [ForwardsClientCalls]
#pragma warning disable AZC0002 // DO ensure all service methods, both asynchronous and synchronous, take an optional CancellationToken parameter called cancellationToken.
        public virtual async Task<Response<PathInfo>> UploadAsync(
#pragma warning restore AZC0002 // DO ensure all service methods, both asynchronous and synchronous, take an optional CancellationToken parameter called cancellationToken.
            string path) =>
                await UploadAsync(
                    path,
                    overwrite: false).ConfigureAwait(false);

        /// <summary>
        /// The <see cref="UploadAsync(Stream, bool, CancellationToken)"/>
        /// operation creates and uploads content to a file.
        ///
        /// For more information, see
        /// <see href="https://docs.microsoft.com/en-us/rest/api/storageservices/datalakestoragegen2/path/update" >
        /// Update Path</see>.
        /// </summary>
        /// <param name="path">
        /// A file path containing the content to upload.
        /// </param>
        /// <param name="overwrite">
        /// Whether the upload should overwrite an existing file.  The
        /// default value is false.
        /// </param>
        /// <param name="cancellationToken">
        /// Optional <see cref="CancellationToken"/> to propagate
        /// notifications that the operation should be cancelled.
        /// </param>
        /// <returns>
        /// A <see cref="Response{BlobContentInfo}"/> describing the
        /// state of the updated block blob.
        /// </returns>
        /// <remarks>
        /// A <see cref="RequestFailedException"/> will be thrown if
        /// a failure occurs.
        /// </remarks>
        [ForwardsClientCalls]
        public virtual async Task<Response<PathInfo>> UploadAsync(
            string path,
            bool overwrite = false,
            CancellationToken cancellationToken = default) =>
                await UploadAsync(
                    path,
                    conditions: overwrite ? null : new DataLakeRequestConditions { IfNoneMatch = new ETag(Constants.Wildcard) },
                    cancellationToken: cancellationToken).ConfigureAwait(false);

        /// <summary>
        /// This operation will upload data as indiviually staged
        /// blocks if it's larger than the
        /// <paramref name="options"/> <see cref="StorageTransferOptions.InitialTransferSize"/>.
        /// </summary>
        /// <param name="content">
        /// A <see cref="Stream"/> containing the content to upload.
        /// </param>
        /// <param name="options">
        /// Optional parameters.
        /// </param>
        /// <param name="async">
        /// </param>
        /// <param name="cancellationToken">
        /// Optional <see cref="CancellationToken"/> to propagate
        /// notifications that the operation should be cancelled.
        /// </param>
        /// <returns>
        /// A <see cref="Response{PathInfo}"/> describing the
        /// state of the updated file.
        /// </returns>
        /// <remarks>
        /// A <see cref="RequestFailedException"/> will be thrown if
        /// a failure occurs.
        /// </remarks>
        internal async Task<Response<PathInfo>> StagedUploadInternal(
            Stream content,
            DataLakeFileUploadOptions options,
            bool async = true,
            CancellationToken cancellationToken = default)
        {
            DataLakeFileClient client = new DataLakeFileClient(Uri, Pipeline, Version, ClientDiagnostics);

            var uploader = GetPartitionedUploader(
                options.TransferOptions,
                operationName: $"{nameof(DataLakeFileClient)}.{nameof(Upload)}");

            return await uploader.UploadInternal(
                content,
                options,
                options.ProgressHandler,
                async,
                cancellationToken)
                .ConfigureAwait(false);
        }

        /// <summary>
        /// This operation will upload data it as individually staged
        /// blocks if it's larger than the
        /// <paramref name="options"/> <see cref="StorageTransferOptions.InitialTransferSize"/>.
        /// </summary>
        /// <param name="path">
        /// A file path of the file to upload.
        /// </param>
        /// <param name="options">
        /// Optional parameters.
        /// </param>
        /// <param name="async">
        /// </param>
        /// <param name="cancellationToken">
        /// Optional <see cref="CancellationToken"/> to propagate
        /// notifications that the operation should be cancelled.
        /// </param>
        /// <returns>
        /// A <see cref="Response{BlobContentInfo}"/> describing the
        /// state of the updated block blob.
        /// </returns>
        /// <remarks>
        /// A <see cref="RequestFailedException"/> will be thrown if
        /// a failure occurs.
        /// </remarks>
        internal async Task<Response<PathInfo>> StagedUploadInternal(
            string path,
            DataLakeFileUploadOptions options,
            bool async = true,
            CancellationToken cancellationToken = default)
        {
            using (FileStream stream = new FileStream(path, FileMode.Open))
            {
                return await StagedUploadInternal(
                    stream,
                    options,
                    async: async,
                    cancellationToken: cancellationToken)
                    .ConfigureAwait(false);
            }
        }
        #endregion Upload

        #region ScheduleDeletion
        /// <summary>
        /// Schedules the file for deletation.
        /// </summary>
        /// <param name="options">
        /// Schedule deletion parameters.
        /// </param>
        /// <param name="cancellationToken">
        /// Optional <see cref="CancellationToken"/> to propagate
        /// notifications that the operation should be cancelled.
        /// </param>
        /// <returns>
        /// A <see cref="Response{PathInfo}"/> describing the file.
        /// </returns>
        /// <remarks>
        /// A <see cref="RequestFailedException"/> will be thrown if
        /// a failure occurs.
        /// </remarks>
        internal virtual Response<PathInfo> ScheduleDeletion(
            DataLakeFileScheduleDeletionOptions options,
            CancellationToken cancellationToken = default)
            => ScheduleDeletionInternal(
                options,
                async: false,
                cancellationToken)
                .EnsureCompleted();

        /// <summary>
        /// Schedules the file for deletation.
        /// </summary>
        /// <param name="options">
        /// Schedule deletion parameters.
        /// </param>
        /// <param name="cancellationToken">
        /// Optional <see cref="CancellationToken"/> to propagate
        /// notifications that the operation should be cancelled.
        /// </param>
        /// <returns>
        /// A <see cref="Response{PathInfo}"/> describing the file.
        /// </returns>
        /// <remarks>
        /// A <see cref="RequestFailedException"/> will be thrown if
        /// a failure occurs.
        /// </remarks>
        internal virtual async Task<Response<PathInfo>> ScheduleDeletionAsync(
            DataLakeFileScheduleDeletionOptions options,
            CancellationToken cancellationToken = default)
            => await ScheduleDeletionInternal(
                options,
                async: true,
                cancellationToken).ConfigureAwait(false);

        /// <summary>
        /// Schedules the file for deletion.
        /// </summary>
        /// <param name="options">
        /// Schedule deletion parameters.
        /// </param>
        /// <param name="async">
        /// Whether to invoke the operation asynchronously.
        /// </param>
        /// <param name="cancellationToken">
        /// Optional <see cref="CancellationToken"/> to propagate
        /// notifications that the operation should be cancelled.
        /// </param>
        /// <returns>
        /// A <see cref="Response{BlobInfo}"/> describing the file.
        /// </returns>
        /// <remarks>
        /// A <see cref="RequestFailedException"/> will be thrown if
        /// a failure occurs.
        /// </remarks>
        private async Task<Response<PathInfo>> ScheduleDeletionInternal(
            DataLakeFileScheduleDeletionOptions options,
            bool async,
            CancellationToken cancellationToken)
        {
            using (Pipeline.BeginLoggingScope(nameof(DataLakeFileClient)))
            {
                Pipeline.LogMethodEnter(
                    nameof(DataLakeFileClient),
                    message:
                    $"{nameof(Uri)}: {Uri}\n" +
                    $"{nameof(options.TimeToExpire)}: {options.TimeToExpire}\n" +
                    $"{nameof(options.SetExpiryRelativeTo)}: {options.SetExpiryRelativeTo}\n" +
                    $"{nameof(options.ExpiresOn)}: {options.ExpiresOn}");
                try
                {

                    PathExpiryOptions blobExpiryOptions;
                    string expiresOn = null;

                    // Relative
                    if (options.TimeToExpire.HasValue)
                    {
                        if (options.SetExpiryRelativeTo.Value == DataLakeFileExpirationOrigin.CreationTime)
                        {
                            blobExpiryOptions = PathExpiryOptions.RelativeToCreation;
                        }
                        else
                        {
                            blobExpiryOptions = PathExpiryOptions.RelativeToNow;
                        }
                        expiresOn = options.TimeToExpire.Value.TotalMilliseconds.ToString(CultureInfo.InvariantCulture);
                    }
                    // Absolute
                    else
                    {
                        if (options.ExpiresOn.HasValue)
                        {
                            blobExpiryOptions = PathExpiryOptions.Absolute;
                            expiresOn = options.ExpiresOn?.ToString("R", CultureInfo.InvariantCulture);
                        }
                        else
                        {
                            blobExpiryOptions = PathExpiryOptions.NeverExpire;
                        }
                    }

                    Response<PathSetExpiryInternal> response = await DataLakeRestClient.Path.SetExpiryAsync(
                        ClientDiagnostics,
                        Pipeline,
                        BlobUri,
                        Version.ToVersionString(),
                        blobExpiryOptions,
                        expiresOn: expiresOn,
                        async: async,
                        operationName: $"{nameof(DataLakeFileClient)}.{nameof(ScheduleDeletion)}",
                        cancellationToken: cancellationToken).ConfigureAwait(false);

                    return Response.FromValue(
                        new PathInfo
                        {
                            ETag = response.Value.ETag,
                            LastModified = response.Value.LastModified
                        },
                        response.GetRawResponse());
                }
                catch (Exception ex)
                {
                    Pipeline.LogException(ex);
                    throw;
                }
                finally
                {
                    Pipeline.LogMethodExit(nameof(DataLakeFileClient));
                }
            }
        }

        #endregion ScheduleDeletion

        #region Query
        /// <summary>
        /// The <see cref="Query"/> API returns the
        /// result of a query against the file.
        /// </summary>
        /// <param name="querySqlExpression">
        /// The query.
        /// </param>
        /// <param name="options">
        /// Optional parameters.
        /// </param>
        /// <param name="cancellationToken">
        /// Optional <see cref="CancellationToken"/> to propagate
        /// notifications that the operation should be cancelled.
        /// </param>
        /// <remarks>
        /// A <see cref="RequestFailedException"/> will be thrown if
        /// a failure occurs.
        /// </remarks>
        /// <returns>
        /// A <see cref="Response{FileDownloadInfo}"/>.
        /// </returns>
        public virtual Response<FileDownloadInfo> Query(
            string querySqlExpression,
            DataLakeQueryOptions options = default,
            CancellationToken cancellationToken = default)
        {
            DiagnosticScope scope = ClientDiagnostics.CreateScope($"{nameof(DataLakeFileClient)}.{nameof(Query)}");
            try
            {
                scope.Start();
                Response<BlobDownloadInfo> response = _blockBlobClient.Query(
                    querySqlExpression,
                    options.ToBlobQueryOptions(),
                    cancellationToken);

                return Response.FromValue(
                    response.Value.ToFileDownloadInfo(),
                    response.GetRawResponse());
            }
            catch (Exception ex)
            {
                scope.Failed(ex);
                throw;
            }
            finally
            {
                scope.Dispose();
            }
        }

        /// <summary>
        /// The <see cref="Query"/> API returns the
        /// result of a query against the file.
        /// </summary>
        /// <param name="querySqlExpression">
        /// The query.
        /// </param>
        /// <param name="options">
        /// Optional parameters.
        /// </param>
        /// <param name="cancellationToken">
        /// Optional <see cref="CancellationToken"/> to propagate
        /// notifications that the operation should be cancelled.
        /// </param>
        /// <remarks>
        /// A <see cref="RequestFailedException"/> will be thrown if
        /// a failure occurs.
        /// </remarks>
        /// <returns>
        /// A <see cref="Response{FileDownloadInfo}"/>.
        /// </returns>
        public virtual async Task<Response<FileDownloadInfo>> QueryAsync(
            string querySqlExpression,
            DataLakeQueryOptions options = default,
            CancellationToken cancellationToken = default)
        {
            DiagnosticScope scope = ClientDiagnostics.CreateScope($"{nameof(DataLakeFileClient)}.{nameof(Query)}");
            try
            {
                scope.Start();
                Response<BlobDownloadInfo> response = await _blockBlobClient.QueryAsync(
                    querySqlExpression,
                    options.ToBlobQueryOptions(),
                    cancellationToken)
                    .ConfigureAwait(false);

                return Response.FromValue(
                    response.Value.ToFileDownloadInfo(),
                    response.GetRawResponse());
            }
            catch (Exception ex)
            {
                scope.Failed(ex);
                throw;
            }
            finally
            {
                scope.Dispose();
            }
        }
        #endregion Query

<<<<<<< HEAD
        #region OpenWrite
        /// <summary>
        /// Opens a stream for writing to the file.
        /// </summary>
        /// <param name="options">
        /// Optional parameters.
=======
        #region OpenRead
        /// <summary>
        /// Opens a stream for reading from the file.  The stream will only download
        /// the file as the stream is read from.
        /// </summary>
        /// <param name="position">
        /// The position within the file to begin the stream.
        /// Defaults to the beginning of the file.
        /// </param>
        /// <param name="bufferSize">
        /// The buffer size to use when the stream downloads parts
        /// of the file.  Defaults to 1 MB.
        /// </param>
        /// <param name="conditions">
        /// Optional <see cref="DataLakeRequestConditions"/> to add conditions on
        /// the download of this file.
>>>>>>> 321d75f9
        /// </param>
        /// <param name="cancellationToken">
        /// Optional <see cref="CancellationToken"/> to propagate
        /// notifications that the operation should be cancelled.
        /// </param>
        /// <returns>
<<<<<<< HEAD
        /// A stream to write to the file.
        /// </returns>
        /// <remarks>
        /// A <see cref="RequestFailedException"/> will be thrown if
        /// a failure occurs.
        /// </remarks>
#pragma warning disable AZC0015 // Unexpected client method return type.
        public virtual Stream OpenWrite(
#pragma warning restore AZC0015 // Unexpected client method return type.
            DataLakeFileOpenWriteOptions options = default,
            CancellationToken cancellationToken = default)
            => OpenWriteInternal(
                async: false,
                options: options,
                cancellationToken: cancellationToken)
                .EnsureCompleted();

        /// <summary>
        /// Opens a stream for writing to the file..
        /// </summary>
        /// <param name="options">
        /// Optional parameters.
=======
        /// Returns a stream that will download the file as the stream
        /// is read from.
        /// </returns>
#pragma warning disable AZC0015 // Unexpected client method return type.
        public virtual Stream OpenRead(
#pragma warning restore AZC0015 // Unexpected client method return type.
            long position = 0,
            int? bufferSize = default,
            DataLakeRequestConditions conditions = default,
            CancellationToken cancellationToken = default)
        {
            DiagnosticScope scope = ClientDiagnostics.CreateScope($"{nameof(DataLakeFileClient)}.{nameof(OpenRead)}");
            try
            {
                scope.Start();
                return _blockBlobClient.OpenRead(
                    position,
                    bufferSize,
                    conditions.ToBlobRequestConditions(),
                    cancellationToken);
            }
            catch (Exception ex)
            {
                scope.Failed(ex);
                throw;
            }
            finally
            {
                scope.Dispose();
            }
        }

        /// <summary>
        /// Opens a stream for reading from the file.  The stream will only download
        /// the file as the stream is read from.
        /// </summary>
        /// <param name="allowfileModifications">
        /// If true, you can continue streaming a blob even if it has been modified.
        /// </param>
        /// <param name="position">
        /// The position within the file to begin the stream.
        /// Defaults to the beginning of the file.
        /// </param>
        /// <param name="bufferSize">
        /// The buffer size to use when the stream downloads parts
        /// of the file.  Defaults to 1 MB.
>>>>>>> 321d75f9
        /// </param>
        /// <param name="cancellationToken">
        /// Optional <see cref="CancellationToken"/> to propagate
        /// notifications that the operation should be cancelled.
        /// </param>
        /// <returns>
<<<<<<< HEAD
        /// A stream to write to the file.
        /// </returns>
        /// <remarks>
        /// A <see cref="RequestFailedException"/> will be thrown if
        /// a failure occurs.
        /// </remarks>
#pragma warning disable AZC0015 // Unexpected client method return type.
        public virtual async Task<Stream> OpenWriteAsync(
#pragma warning restore AZC0015 // Unexpected client method return type.
            DataLakeFileOpenWriteOptions options = default,
            CancellationToken cancellationToken = default)
            => await OpenWriteInternal(
                async: true,
                options: options,
                cancellationToken: cancellationToken)
                .ConfigureAwait(false);

        /// <summary>
        /// Opens a stream for writing to the file.
        /// </summary>
        /// <param name="async">
        /// Whether to invoke the operation asynchronously.
        /// </param>
        /// <param name="options">
        /// Optional parameters.
=======
        /// Returns a stream that will download the file as the stream
        /// is read from.
        /// </returns>
#pragma warning disable AZC0015 // Unexpected client method return type.
        public virtual Stream OpenRead(
#pragma warning restore AZC0015 // Unexpected client method return type.
            bool allowfileModifications,
            long position = 0,
            int? bufferSize = default,
            CancellationToken cancellationToken = default)
                => allowfileModifications ? OpenRead(position, bufferSize, new DataLakeRequestConditions(), cancellationToken)
                : OpenRead(position, bufferSize, null, cancellationToken);

        /// <summary>
        /// Opens a stream for reading from the file.  The stream will only download
        /// the file as the stream is read from.
        /// </summary>
        /// <param name="position">
        /// The position within the file to begin the stream.
        /// Defaults to the beginning of the file.
        /// </param>
        /// <param name="bufferSize">
        /// The buffer size to use when the stream downloads parts
        /// of the file.  Defaults to 1 MB.
        /// </param>
        /// <param name="conditions">
        /// Optional <see cref="DataLakeRequestConditions"/> to add conditions on
        /// the download of the file.
>>>>>>> 321d75f9
        /// </param>
        /// <param name="cancellationToken">
        /// Optional <see cref="CancellationToken"/> to propagate
        /// notifications that the operation should be cancelled.
        /// </param>
        /// <returns>
<<<<<<< HEAD
        /// A stream to write to the file.
        /// </returns>
        /// <remarks>
        /// A <see cref="RequestFailedException"/> will be thrown if
        /// a failure occurs.
        /// </remarks>
        private async Task<Stream> OpenWriteInternal(
            bool async,
            DataLakeFileOpenWriteOptions options,
            CancellationToken cancellationToken)
        {
            DiagnosticScope scope = ClientDiagnostics.CreateScope($"{nameof(DataLakeFileClient)}.{nameof(OpenWrite)}");

            try
            {
                scope.Start();

                long position = 0;

                if (options != null && options.Overwrite)
                {
                    if (async)
                    {
                        await CreateAsync(
                            conditions: options.Conditions,
                            cancellationToken: cancellationToken)
                            .ConfigureAwait(false);
                    }
                    else
                    {
                        Create(
                            conditions: options.Conditions,
                            cancellationToken: cancellationToken);
                    }
                }
                else
                {
                    PathProperties pathProperties;

                    if (async)
                    {
                        pathProperties = await GetPropertiesAsync().ConfigureAwait(false);
                    }
                    else
                    {
                        pathProperties = GetProperties();
                    }

                    position = pathProperties.ContentLength;
                }

                return new DataLakeFileWriteStream(
                    fileClient: this,
                    bufferSize: options?.BufferSize ?? Constants.MB,
                    position: position,
                    conditions: options?.Conditions,
                    progressHandler: options.ProgressHandler);
=======
        /// Returns a stream that will download the file as the stream
        /// is read from.
        /// </returns>
#pragma warning disable AZC0015 // Unexpected client method return type.
        public virtual async Task<Stream> OpenReadAsync(
#pragma warning restore AZC0015 // Unexpected client method return type.
            long position = 0,
            int? bufferSize = default,
            DataLakeRequestConditions conditions = default,
            CancellationToken cancellationToken = default)
        {
            DiagnosticScope scope = ClientDiagnostics.CreateScope($"{nameof(DataLakeFileClient)}.{nameof(OpenRead)}");
            try
            {
                scope.Start();
                return await _blockBlobClient.OpenReadAsync(
                position,
                bufferSize,
                conditions?.ToBlobRequestConditions(),
                cancellationToken).ConfigureAwait(false);
>>>>>>> 321d75f9
            }
            catch (Exception ex)
            {
                scope.Failed(ex);
                throw;
            }
            finally
            {
                scope.Dispose();
            }
        }
<<<<<<< HEAD
        #endregion OpenWrite
=======

        /// <summary>
        /// Opens a stream for reading from the file.  The stream will only download
        /// the file as the stream is read from.
        /// </summary>
        /// <param name="allowfileModifications">
        /// If true, you can continue streaming a blob even if it has been modified.
        /// </param>
        /// <param name="position">
        /// The position within the file to begin the stream.
        /// Defaults to the beginning of the file.
        /// </param>
        /// <param name="bufferSize">
        /// The buffer size to use when the stream downloads parts
        /// of the file.  Defaults to 1 MB.
        /// </param>
        /// <param name="cancellationToken">
        /// Optional <see cref="CancellationToken"/> to propagate
        /// notifications that the operation should be cancelled.
        /// </param>
        /// <returns>
        /// Returns a stream that will download the file as the stream
        /// is read from.
        /// </returns>
#pragma warning disable AZC0015 // Unexpected client method return type.
        public virtual async Task<Stream> OpenReadAsync(
#pragma warning restore AZC0015 // Unexpected client method return type.
            bool allowfileModifications,
            long position = 0,
            int? bufferSize = default,
            CancellationToken cancellationToken = default)
                => await (allowfileModifications ? OpenReadAsync(position, bufferSize, new DataLakeRequestConditions(), cancellationToken)
                : OpenReadAsync(position, bufferSize, null, cancellationToken)).ConfigureAwait(false);
        #endregion OpenRead
>>>>>>> 321d75f9

        #region PartitionedUplaoder
        internal PartitionedUploader<DataLakeFileUploadOptions, PathInfo> GetPartitionedUploader(
            StorageTransferOptions transferOptions,
            ArrayPool<byte> arrayPool = null,
            string operationName = null)
            => new PartitionedUploader<DataLakeFileUploadOptions, PathInfo>(
                GetPartitionedUploaderBehaviors(this),
                transferOptions,
                arrayPool,
                operationName);

        // static because it makes mocking easier in tests
        internal static PartitionedUploader<DataLakeFileUploadOptions, PathInfo>.Behaviors GetPartitionedUploaderBehaviors(DataLakeFileClient client)
            => new PartitionedUploader<DataLakeFileUploadOptions, PathInfo>.Behaviors
            {
                InitializeDestination = async (args, async, cancellationToken)
                    => await client.CreateInternal(
                        PathResourceType.File,
                        args.HttpHeaders,
                        args.Metadata,
                        args.Permissions,
                        args.Umask,
                        args.Conditions,
                        async,
                        cancellationToken).ConfigureAwait(false),
                SingleUpload = async (stream, args, progressHandler, operationName, async, cancellationToken) =>
                {
                    // After the File is Create, Lease ID is the only valid request parameter.
                    if (args?.Conditions != null)
                        args.Conditions = new DataLakeRequestConditions { LeaseId = args.Conditions.LeaseId };

                    // Append data
                    await client.AppendInternal(
                        stream,
                        offset: 0,
                        contentHash: default,
                        args.Conditions?.LeaseId,
                        progressHandler,
                        async,
                        cancellationToken).ConfigureAwait(false);

                    // Flush data
                    return await client.FlushInternal(
                        position: stream.Length,
                        retainUncommittedData: default,
                        close: default,
                        args.HttpHeaders,
                        args.Conditions,
                        async,
                        cancellationToken)
                        .ConfigureAwait(false);
                },
                UploadPartition = async (stream, offset, args, progressHandler, async, cancellationToken)
                    => await client.AppendInternal(
                        stream,
                        offset,
                        contentHash: default,
                        args.Conditions.LeaseId,
                        progressHandler,
                        async,
                        cancellationToken).ConfigureAwait(false),
                CommitPartitionedUpload = async (partitions, args, async, cancellationToken) =>
                {
                    (var offset, var size) = partitions.LastOrDefault();

                    // After the File is Create, Lease ID is the only valid request parameter.
                    if (args?.Conditions != null)
                        args.Conditions = new DataLakeRequestConditions { LeaseId = args.Conditions.LeaseId };

                    return await client.FlushInternal(
                        offset + size,
                        retainUncommittedData: default,
                        close: default,
                        httpHeaders: args.HttpHeaders,
                        conditions: args.Conditions,
                        async,
                        cancellationToken).ConfigureAwait(false);
                },
                Scope = operationName => client.ClientDiagnostics.CreateScope(operationName ??
                    $"{nameof(Azure)}.{nameof(Storage)}.{nameof(Files)}.{nameof(DataLake)}.{nameof(DataLakeFileClient)}.{nameof(DataLakeFileClient.Upload)}")
            };
        #endregion
    }
}<|MERGE_RESOLUTION|>--- conflicted
+++ resolved
@@ -3690,14 +3690,6 @@
         }
         #endregion Query
 
-<<<<<<< HEAD
-        #region OpenWrite
-        /// <summary>
-        /// Opens a stream for writing to the file.
-        /// </summary>
-        /// <param name="options">
-        /// Optional parameters.
-=======
         #region OpenRead
         /// <summary>
         /// Opens a stream for reading from the file.  The stream will only download
@@ -3714,37 +3706,12 @@
         /// <param name="conditions">
         /// Optional <see cref="DataLakeRequestConditions"/> to add conditions on
         /// the download of this file.
->>>>>>> 321d75f9
-        /// </param>
-        /// <param name="cancellationToken">
-        /// Optional <see cref="CancellationToken"/> to propagate
-        /// notifications that the operation should be cancelled.
-        /// </param>
-        /// <returns>
-<<<<<<< HEAD
-        /// A stream to write to the file.
-        /// </returns>
-        /// <remarks>
-        /// A <see cref="RequestFailedException"/> will be thrown if
-        /// a failure occurs.
-        /// </remarks>
-#pragma warning disable AZC0015 // Unexpected client method return type.
-        public virtual Stream OpenWrite(
-#pragma warning restore AZC0015 // Unexpected client method return type.
-            DataLakeFileOpenWriteOptions options = default,
-            CancellationToken cancellationToken = default)
-            => OpenWriteInternal(
-                async: false,
-                options: options,
-                cancellationToken: cancellationToken)
-                .EnsureCompleted();
-
-        /// <summary>
-        /// Opens a stream for writing to the file..
-        /// </summary>
-        /// <param name="options">
-        /// Optional parameters.
-=======
+        /// </param>
+        /// <param name="cancellationToken">
+        /// Optional <see cref="CancellationToken"/> to propagate
+        /// notifications that the operation should be cancelled.
+        /// </param>
+        /// <returns>
         /// Returns a stream that will download the file as the stream
         /// is read from.
         /// </returns>
@@ -3791,40 +3758,12 @@
         /// <param name="bufferSize">
         /// The buffer size to use when the stream downloads parts
         /// of the file.  Defaults to 1 MB.
->>>>>>> 321d75f9
-        /// </param>
-        /// <param name="cancellationToken">
-        /// Optional <see cref="CancellationToken"/> to propagate
-        /// notifications that the operation should be cancelled.
-        /// </param>
-        /// <returns>
-<<<<<<< HEAD
-        /// A stream to write to the file.
-        /// </returns>
-        /// <remarks>
-        /// A <see cref="RequestFailedException"/> will be thrown if
-        /// a failure occurs.
-        /// </remarks>
-#pragma warning disable AZC0015 // Unexpected client method return type.
-        public virtual async Task<Stream> OpenWriteAsync(
-#pragma warning restore AZC0015 // Unexpected client method return type.
-            DataLakeFileOpenWriteOptions options = default,
-            CancellationToken cancellationToken = default)
-            => await OpenWriteInternal(
-                async: true,
-                options: options,
-                cancellationToken: cancellationToken)
-                .ConfigureAwait(false);
-
-        /// <summary>
-        /// Opens a stream for writing to the file.
-        /// </summary>
-        /// <param name="async">
-        /// Whether to invoke the operation asynchronously.
-        /// </param>
-        /// <param name="options">
-        /// Optional parameters.
-=======
+        /// </param>
+        /// <param name="cancellationToken">
+        /// Optional <see cref="CancellationToken"/> to propagate
+        /// notifications that the operation should be cancelled.
+        /// </param>
+        /// <returns>
         /// Returns a stream that will download the file as the stream
         /// is read from.
         /// </returns>
@@ -3853,14 +3792,149 @@
         /// <param name="conditions">
         /// Optional <see cref="DataLakeRequestConditions"/> to add conditions on
         /// the download of the file.
->>>>>>> 321d75f9
-        /// </param>
-        /// <param name="cancellationToken">
-        /// Optional <see cref="CancellationToken"/> to propagate
-        /// notifications that the operation should be cancelled.
-        /// </param>
-        /// <returns>
-<<<<<<< HEAD
+        /// </param>
+        /// <param name="cancellationToken">
+        /// Optional <see cref="CancellationToken"/> to propagate
+        /// notifications that the operation should be cancelled.
+        /// </param>
+        /// <returns>
+        /// Returns a stream that will download the file as the stream
+        /// is read from.
+        /// </returns>
+#pragma warning disable AZC0015 // Unexpected client method return type.
+        public virtual async Task<Stream> OpenReadAsync(
+#pragma warning restore AZC0015 // Unexpected client method return type.
+            long position = 0,
+            int? bufferSize = default,
+            DataLakeRequestConditions conditions = default,
+            CancellationToken cancellationToken = default)
+        {
+            DiagnosticScope scope = ClientDiagnostics.CreateScope($"{nameof(DataLakeFileClient)}.{nameof(OpenRead)}");
+            try
+            {
+                scope.Start();
+                return await _blockBlobClient.OpenReadAsync(
+                position,
+                bufferSize,
+                conditions?.ToBlobRequestConditions(),
+                cancellationToken).ConfigureAwait(false);
+            }
+            catch (Exception ex)
+            {
+                scope.Failed(ex);
+                throw;
+            }
+            finally
+            {
+                scope.Dispose();
+            }
+        }
+
+        /// <summary>
+        /// Opens a stream for reading from the file.  The stream will only download
+        /// the file as the stream is read from.
+        /// </summary>
+        /// <param name="allowfileModifications">
+        /// If true, you can continue streaming a blob even if it has been modified.
+        /// </param>
+        /// <param name="position">
+        /// The position within the file to begin the stream.
+        /// Defaults to the beginning of the file.
+        /// </param>
+        /// <param name="bufferSize">
+        /// The buffer size to use when the stream downloads parts
+        /// of the file.  Defaults to 1 MB.
+        /// </param>
+        /// <param name="cancellationToken">
+        /// Optional <see cref="CancellationToken"/> to propagate
+        /// notifications that the operation should be cancelled.
+        /// </param>
+        /// <returns>
+        /// Returns a stream that will download the file as the stream
+        /// is read from.
+        /// </returns>
+#pragma warning disable AZC0015 // Unexpected client method return type.
+        public virtual async Task<Stream> OpenReadAsync(
+#pragma warning restore AZC0015 // Unexpected client method return type.
+            bool allowfileModifications,
+            long position = 0,
+            int? bufferSize = default,
+            CancellationToken cancellationToken = default)
+                => await (allowfileModifications ? OpenReadAsync(position, bufferSize, new DataLakeRequestConditions(), cancellationToken)
+                : OpenReadAsync(position, bufferSize, null, cancellationToken)).ConfigureAwait(false);
+        #endregion OpenRead
+
+        #region OpenWrite
+        /// <summary>
+        /// Opens a stream for writing to the file.
+        /// </summary>
+        /// <param name="options">
+        /// Optional parameters.
+        /// </param>
+        /// <param name="cancellationToken">
+        /// Optional <see cref="CancellationToken"/> to propagate
+        /// notifications that the operation should be cancelled.
+        /// </param>
+        /// <returns>
+        /// A stream to write to the file.
+        /// </returns>
+        /// <remarks>
+        /// A <see cref="RequestFailedException"/> will be thrown if
+        /// a failure occurs.
+        /// </remarks>
+#pragma warning disable AZC0015 // Unexpected client method return type.
+        public virtual Stream OpenWrite(
+#pragma warning restore AZC0015 // Unexpected client method return type.
+            DataLakeFileOpenWriteOptions options = default,
+            CancellationToken cancellationToken = default)
+            => OpenWriteInternal(
+                async: false,
+                options: options,
+                cancellationToken: cancellationToken)
+                .EnsureCompleted();
+
+        /// <summary>
+        /// Opens a stream for writing to the file..
+        /// </summary>
+        /// <param name="options">
+        /// Optional parameters.
+        /// </param>
+        /// <param name="cancellationToken">
+        /// Optional <see cref="CancellationToken"/> to propagate
+        /// notifications that the operation should be cancelled.
+        /// </param>
+        /// <returns>
+        /// A stream to write to the file.
+        /// </returns>
+        /// <remarks>
+        /// A <see cref="RequestFailedException"/> will be thrown if
+        /// a failure occurs.
+        /// </remarks>
+#pragma warning disable AZC0015 // Unexpected client method return type.
+        public virtual async Task<Stream> OpenWriteAsync(
+#pragma warning restore AZC0015 // Unexpected client method return type.
+            DataLakeFileOpenWriteOptions options = default,
+            CancellationToken cancellationToken = default)
+            => await OpenWriteInternal(
+                async: true,
+                options: options,
+                cancellationToken: cancellationToken)
+                .ConfigureAwait(false);
+
+        /// <summary>
+        /// Opens a stream for writing to the file.
+        /// </summary>
+        /// <param name="async">
+        /// Whether to invoke the operation asynchronously.
+        /// </param>
+        /// <param name="options">
+        /// Optional parameters.
+        /// </param>
+        /// <param name="cancellationToken">
+        /// Optional <see cref="CancellationToken"/> to propagate
+        /// notifications that the operation should be cancelled.
+        /// </param>
+        /// <returns>
         /// A stream to write to the file.
         /// </returns>
         /// <remarks>
@@ -3918,28 +3992,6 @@
                     position: position,
                     conditions: options?.Conditions,
                     progressHandler: options.ProgressHandler);
-=======
-        /// Returns a stream that will download the file as the stream
-        /// is read from.
-        /// </returns>
-#pragma warning disable AZC0015 // Unexpected client method return type.
-        public virtual async Task<Stream> OpenReadAsync(
-#pragma warning restore AZC0015 // Unexpected client method return type.
-            long position = 0,
-            int? bufferSize = default,
-            DataLakeRequestConditions conditions = default,
-            CancellationToken cancellationToken = default)
-        {
-            DiagnosticScope scope = ClientDiagnostics.CreateScope($"{nameof(DataLakeFileClient)}.{nameof(OpenRead)}");
-            try
-            {
-                scope.Start();
-                return await _blockBlobClient.OpenReadAsync(
-                position,
-                bufferSize,
-                conditions?.ToBlobRequestConditions(),
-                cancellationToken).ConfigureAwait(false);
->>>>>>> 321d75f9
             }
             catch (Exception ex)
             {
@@ -3951,44 +4003,7 @@
                 scope.Dispose();
             }
         }
-<<<<<<< HEAD
         #endregion OpenWrite
-=======
-
-        /// <summary>
-        /// Opens a stream for reading from the file.  The stream will only download
-        /// the file as the stream is read from.
-        /// </summary>
-        /// <param name="allowfileModifications">
-        /// If true, you can continue streaming a blob even if it has been modified.
-        /// </param>
-        /// <param name="position">
-        /// The position within the file to begin the stream.
-        /// Defaults to the beginning of the file.
-        /// </param>
-        /// <param name="bufferSize">
-        /// The buffer size to use when the stream downloads parts
-        /// of the file.  Defaults to 1 MB.
-        /// </param>
-        /// <param name="cancellationToken">
-        /// Optional <see cref="CancellationToken"/> to propagate
-        /// notifications that the operation should be cancelled.
-        /// </param>
-        /// <returns>
-        /// Returns a stream that will download the file as the stream
-        /// is read from.
-        /// </returns>
-#pragma warning disable AZC0015 // Unexpected client method return type.
-        public virtual async Task<Stream> OpenReadAsync(
-#pragma warning restore AZC0015 // Unexpected client method return type.
-            bool allowfileModifications,
-            long position = 0,
-            int? bufferSize = default,
-            CancellationToken cancellationToken = default)
-                => await (allowfileModifications ? OpenReadAsync(position, bufferSize, new DataLakeRequestConditions(), cancellationToken)
-                : OpenReadAsync(position, bufferSize, null, cancellationToken)).ConfigureAwait(false);
-        #endregion OpenRead
->>>>>>> 321d75f9
 
         #region PartitionedUplaoder
         internal PartitionedUploader<DataLakeFileUploadOptions, PathInfo> GetPartitionedUploader(
