--- conflicted
+++ resolved
@@ -1834,7 +1834,6 @@
             IProgress<long> progressHandler = default,
             CancellationToken cancellationToken = default)
         {
-<<<<<<< HEAD
             DiagnosticScope scope = ClientConfiguration.ClientDiagnostics.CreateScope($"{nameof(DataLakeFileClient)}.{nameof(Append)}");
 
             try
@@ -1869,17 +1868,6 @@
             {
                 scope.Dispose();
             }
-=======
-            return AppendInternal(
-                content,
-                offset,
-                contentHash,
-                leaseId,
-                progressHandler,
-                async: false,
-                cancellationToken)
-                .EnsureCompleted();
->>>>>>> 6ea1f971
         }
 
         /// <summary>
@@ -1935,7 +1923,6 @@
             IProgress<long> progressHandler = default,
             CancellationToken cancellationToken = default)
         {
-<<<<<<< HEAD
             DiagnosticScope scope = ClientConfiguration.ClientDiagnostics.CreateScope($"{nameof(DataLakeFileClient)}.{nameof(Append)}");
 
             try
@@ -1970,17 +1957,6 @@
             {
                 scope.Dispose();
             }
-=======
-            return await AppendInternal(
-                content,
-                offset,
-                contentHash,
-                leaseId,
-                progressHandler,
-                async: true,
-                cancellationToken)
-                .ConfigureAwait(false);
->>>>>>> 6ea1f971
         }
 
         /// <summary>
