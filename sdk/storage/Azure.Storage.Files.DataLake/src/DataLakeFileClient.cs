﻿// Copyright (c) Microsoft Corporation. All rights reserved.
// Licensed under the MIT License.

using System;
using System.Buffers;
using System.Collections.Generic;
using System.ComponentModel;
using System.Diagnostics;
using System.Globalization;
using System.IO;
using System.Linq;
using System.Threading;
using System.Threading.Tasks;
using Azure.Core;
using Azure.Core.Pipeline;
using Azure.Storage.Blobs.Models;
using Azure.Storage.Files.DataLake.Models;
using Azure.Storage.Sas;
using Metadata = System.Collections.Generic.IDictionary<string, string>;

namespace Azure.Storage.Files.DataLake
{
    /// <summary>
    /// The <see cref="DataLakeFileClient"/> allows you to manipulate Azure Data Lake files.
    /// </summary>
    public class DataLakeFileClient : DataLakePathClient
    {
        /// <summary>
        /// Gets the maximum number of bytes that can be sent in each append call in
        /// to <see cref="UploadAsync(Stream, PathHttpHeaders, DataLakeRequestConditions, IProgress{long}, StorageTransferOptions, CancellationToken)"/>.
        /// Supported value is now larger than <see cref="int.MaxValue"/>; please use
        /// <see cref="MaxUploadLongBytes"/>.
        /// </summary>
        [EditorBrowsable(EditorBrowsableState.Never)]
        public virtual int MaxUploadBytes => ClientConfiguration.ClientOptions.Version < DataLakeClientOptions.ServiceVersion.V2019_12_12
            ? Constants.DataLake.Pre_2019_12_12_MaxAppendBytes
            : int.MaxValue;  // value is larger than can be represented by an int

        /// <summary>
        /// Gets the maximum number of bytes that can be sent in each append call in
        /// <see cref="UploadAsync(Stream, PathHttpHeaders, DataLakeRequestConditions, IProgress{long}, StorageTransferOptions, CancellationToken)"/>.
        /// </summary>
        public virtual long MaxUploadLongBytes => ClientConfiguration.ClientOptions.Version < DataLakeClientOptions.ServiceVersion.V2019_12_12
            ? Constants.DataLake.Pre_2019_12_12_MaxAppendBytes
            : Constants.DataLake.MaxAppendBytes;

        #region ctors
        /// <summary>
        /// Initializes a new instance of the <see cref="DataLakeFileClient"/>
        /// class for mocking.
        /// </summary>
        protected DataLakeFileClient()
        {
        }

        /// <summary>
        /// Initializes a new instance of the <see cref="DataLakeFileClient"/> class.
        /// </summary>
        /// <param name="fileUri">
        /// A <see cref="Uri"/> referencing the file that includes the
        /// name of the account, the name of the file system, and the path of the
        /// file.
        /// </param>
        public DataLakeFileClient(Uri fileUri)
            : this(fileUri, (HttpPipelinePolicy)null, null, storageSharedKeyCredential:null)
        {
        }

        /// <summary>
        /// Initializes a new instance of the <see cref="DataLakeFileClient"/> class.
        /// </summary>
        /// <param name="fileUri">
        /// A <see cref="Uri"/> referencing the file that includes the
        /// name of the account, the name of the file system, and the path of the
        /// file.
        /// </param>
        /// <param name="options">
        /// Optional <see cref="DataLakeClientOptions"/> that define the transport
        /// pipeline policies for authentication, retries, etc., that are
        /// applied to every request.
        /// </param>
        public DataLakeFileClient(Uri fileUri, DataLakeClientOptions options)
            : this(fileUri, (HttpPipelinePolicy)null, options, storageSharedKeyCredential:null)
        {
        }

        /// <summary>
        /// Initializes a new instance of the <see cref="DataLakeDirectoryClient"/>.
        /// </summary>
        /// <param name="connectionString">
        /// A connection string includes the authentication information
        /// required for your application to access data in an Azure Storage
        /// account at runtime.
        ///
        /// For more information,
        /// <see href="https://docs.microsoft.com/azure/storage/common/storage-configure-connection-string">
        /// Configure Azure Storage connection strings</see>
        /// </param>
        /// <param name="fileSystemName">
        /// The name of the file system containing this path.
        /// </param>
        /// <param name="filePath">
        /// The path to the file.
        /// </param>
        public DataLakeFileClient(
            string connectionString,
            string fileSystemName,
            string filePath)
            : this(connectionString, fileSystemName, filePath, null)
        {
        }

        /// <summary>
        /// Initializes a new instance of the <see cref="DataLakeDirectoryClient"/>.
        /// </summary>
        /// <param name="connectionString">
        /// A connection string includes the authentication information
        /// required for your application to access data in an Azure Storage
        /// account at runtime.
        ///
        /// For more information,
        /// <see href="https://docs.microsoft.com/azure/storage/common/storage-configure-connection-string">
        /// Configure Azure Storage connection strings</see>
        /// </param>
        /// <param name="fileSystemName">
        /// The name of the file system containing this path.
        /// </param>
        /// <param name="filePath">
        /// The path to the file.
        /// </param>
        /// <param name="options">
        /// Optional client options that define the transport pipeline
        /// policies for authentication, retries, etc., that are applied to
        /// every request.
        /// </param>
        public DataLakeFileClient(
            string connectionString,
            string fileSystemName,
            string filePath,
            DataLakeClientOptions options)
            : base(connectionString, fileSystemName, filePath, options)
        {
        }

        /// <summary>
        /// Initializes a new instance of the <see cref="DataLakeFileClient"/> class.
        /// </summary>
        /// <param name="fileUri">
        /// A <see cref="Uri"/> referencing the file that includes the
        /// name of the account, the name of the file system, and the path of the
        /// file.
        /// </param>
        /// <param name="credential">
        /// The shared key credential used to sign requests.
        /// </param>
        public DataLakeFileClient(Uri fileUri, StorageSharedKeyCredential credential)
            : this(fileUri, credential.AsPolicy(), null, credential)
        {
        }

        /// <summary>
        /// Initializes a new instance of the <see cref="DataLakeFileClient"/> class.
        /// </summary>
        /// <param name="fileUri">
        /// A <see cref="Uri"/> referencing the file that includes the
        /// name of the account, the name of the file system, and the path of the
        /// file.
        /// </param>
        /// <param name="credential">
        /// The shared key credential used to sign requests.
        /// </param>
        /// <param name="options">
        /// Optional <see cref="DataLakeClientOptions"/> that define the transport
        /// pipeline policies for authentication, retries, etc., that are
        /// applied to every request.
        /// </param>
        public DataLakeFileClient(Uri fileUri, StorageSharedKeyCredential credential, DataLakeClientOptions options)
            : this(fileUri, credential.AsPolicy(), options, credential)
        {
        }

        /// <summary>
        /// Initializes a new instance of the <see cref="DataLakeFileClient"/> class.
        /// </summary>
        /// <param name="fileUri">
        /// A <see cref="Uri"/> referencing the file that includes the
        /// name of the account, the name of the file system, and the path of the
        /// file.
        /// Must not contain shared access signature, which should be passed in the second parameter.
        /// </param>
        /// <param name="credential">
        /// The shared access signature credential used to sign requests.
        /// </param>
        /// <remarks>
        /// This constructor should only be used when shared access signature needs to be updated during lifespan of this client.
        /// </remarks>
        public DataLakeFileClient(Uri fileUri, AzureSasCredential credential)
            : this(fileUri, credential, null)
        {
        }

        /// <summary>
        /// Initializes a new instance of the <see cref="DataLakeFileClient"/> class.
        /// </summary>
        /// <param name="fileUri">
        /// A <see cref="Uri"/> referencing the file that includes the
        /// name of the account, the name of the file system, and the path of the
        /// file.
        /// Must not contain shared access signature, which should be passed in the second parameter.
        /// </param>
        /// <param name="credential">
        /// The shared access signature credential used to sign requests.
        /// </param>
        /// <param name="options">
        /// Optional <see cref="DataLakeClientOptions"/> that define the transport
        /// pipeline policies for authentication, retries, etc., that are
        /// applied to every request.
        /// </param>
        /// <remarks>
        /// This constructor should only be used when shared access signature needs to be updated during lifespan of this client.
        /// </remarks>
        public DataLakeFileClient(Uri fileUri, AzureSasCredential credential, DataLakeClientOptions options)
            : this(fileUri, credential.AsPolicy<DataLakeUriBuilder>(fileUri), options, credential)
        {
        }

        /// <summary>
        /// Initializes a new instance of the <see cref="DataLakeFileClient"/> class.
        /// </summary>
        /// <param name="fileUri">
        /// A <see cref="Uri"/> referencing the file that includes the
        /// name of the account, the name of the file system, and the path of the
        /// file.
        /// </param>
        /// <param name="credential">
        /// The token credential used to sign requests.
        /// </param>
        public DataLakeFileClient(Uri fileUri, TokenCredential credential)
            : this(fileUri, credential.AsPolicy(new DataLakeClientOptions()), null, storageSharedKeyCredential:null)
        {
            Errors.VerifyHttpsTokenAuth(fileUri);
        }

        /// <summary>
        /// Initializes a new instance of the <see cref="DataLakeFileClient"/> class.
        /// </summary>
        /// <param name="fileUri">
        /// A <see cref="Uri"/> referencing the file that includes the
        /// name of the account, the name of the file system, and the path of the
        /// file.
        /// </param>
        /// <param name="credential">
        /// The token credential used to sign requests.
        /// </param>
        /// <param name="options">
        /// Optional <see cref="DataLakeClientOptions"/> that define the transport
        /// pipeline policies for authentication, retries, etc., that are
        /// applied to every request.
        /// </param>
        public DataLakeFileClient(Uri fileUri, TokenCredential credential, DataLakeClientOptions options)
            : this(fileUri, credential.AsPolicy(options), options, storageSharedKeyCredential:null)
        {
            Errors.VerifyHttpsTokenAuth(fileUri);
        }

        /// <summary>
        /// Initializes a new instance of the <see cref="DataLakeFileClient"/>
        /// class.
        /// </summary>
        /// <param name="fileUri">
        /// A <see cref="Uri"/> referencing the file that includes the
        /// name of the account, the name of the file system, and the path of the
        /// file.
        /// </param>
        /// <param name="authentication">
        /// An optional authentication policy used to sign requests.
        /// </param>
        /// <param name="options">
        /// Optional client options that define the transport pipeline
        /// policies for authentication, retries, etc., that are applied to
        /// every request.
        /// </param>
        /// <param name="storageSharedKeyCredential">
        /// The shared key credential used to sign requests.
        /// </param>
        internal DataLakeFileClient(
            Uri fileUri,
            HttpPipelinePolicy authentication,
            DataLakeClientOptions options,
            StorageSharedKeyCredential storageSharedKeyCredential)
            : base(fileUri, authentication, options, storageSharedKeyCredential)
        {
        }

        /// <summary>
        /// Initializes a new instance of the <see cref="DataLakeFileClient"/>
        /// class.
        /// </summary>
        /// <param name="fileUri">
        /// A <see cref="Uri"/> referencing the file that includes the
        /// name of the account, the name of the file system, and the path of the
        /// file.
        /// </param>
        /// <param name="authentication">
        /// An optional authentication policy used to sign requests.
        /// </param>
        /// <param name="options">
        /// Optional client options that define the transport pipeline
        /// policies for authentication, retries, etc., that are applied to
        /// every request.
        /// </param>
        /// <param name="sasCredential">
        /// The shared key credential used to sign requests.
        /// </param>
        internal DataLakeFileClient(
            Uri fileUri,
            HttpPipelinePolicy authentication,
            DataLakeClientOptions options,
            AzureSasCredential sasCredential)
            : base(fileUri, authentication, options, sasCredential)
        {
        }

        /// <summary>
        /// Initializes a new instance of the <see cref="DataLakeFileClient"/> class.
        /// </summary>
        /// <param name="fileUri">
        /// A <see cref="Uri"/> referencing the file that includes the
        /// name of the account, the name of the file system, and the path of the file.
        /// </param>
        /// <param name="clientConfiguration">
        /// <see cref="DataLakeClientConfiguration"/>.
        /// </param>
        internal DataLakeFileClient(
            Uri fileUri,
            DataLakeClientConfiguration clientConfiguration)
            : base(fileUri, clientConfiguration)
        {
        }

        internal DataLakeFileClient(
            Uri fileSystemUri,
            string filePath,
            DataLakeClientConfiguration clientConfiguration)
            : base(
                  fileSystemUri,
                  filePath,
                  clientConfiguration)
        {
        }
        #endregion ctors

        /// <summary>
        /// Initializes a new instance of the <see cref="DataLakeFileClient"/>
        /// class with an identical <see cref="Uri"/> source but the specified
        /// <paramref name="customerProvidedKey"/>.
        ///
        /// </summary>
        /// <param name="customerProvidedKey">The customer provided key.</param>
        /// <returns>A new <see cref="DataLakeFileClient"/> instance.</returns>
        /// <remarks>
        /// Pass null to remove the customer provide key in the returned <see cref="DataLakeFileClient"/>.
        /// </remarks>
        public new DataLakeFileClient WithCustomerProvidedKey(Models.DataLakeCustomerProvidedKey? customerProvidedKey)
        {
            DataLakeClientConfiguration newClientConfiguration = DataLakeClientConfiguration.DeepCopy(ClientConfiguration);
            newClientConfiguration.CustomerProvidedKey = customerProvidedKey;
            return new DataLakeFileClient(
                fileUri: Uri,
                clientConfiguration: newClientConfiguration);
        }

        #region Create
        /// <summary>
        /// The <see cref="Create(DataLakePathCreateOptions, CancellationToken)"/> operation creates a file.
        /// If the file already exists, it will be overwritten.  If you don't intent to overwrite
        /// an existing file, consider using the <see cref="CreateIfNotExists(DataLakePathCreateOptions, CancellationToken)"/> API.
        ///
        /// For more information, see https://docs.microsoft.com/en-us/rest/api/storageservices/datalakestoragegen2/path/create.
        /// </summary>
        /// <param name="options">
        /// Optional parameters.
        /// </param>
        /// <param name="cancellationToken">
        /// Optional <see cref="CancellationToken"/> to propagate
        /// notifications that the operation should be cancelled.
        /// </param>
        /// <returns>
        /// A <see cref="Response{PathInfo}"/> describing the
        /// newly created file.
        /// </returns>
        /// <remarks>
        /// A <see cref="RequestFailedException"/> will be thrown if
        /// a failure occurs.
        /// </remarks>
        public virtual Response<PathInfo> Create(
            DataLakePathCreateOptions options = default,
            CancellationToken cancellationToken = default)
        {
            DiagnosticScope scope = ClientConfiguration.ClientDiagnostics.CreateScope($"{nameof(DataLakeFileClient)}.{nameof(Create)}");

            try
            {
                scope.Start();

                return base.Create(
                    resourceType: PathResourceType.File,
                    options: options,
                    cancellationToken: cancellationToken);
            }
            catch (Exception ex)
            {
                scope.Failed(ex);
                throw;
            }
            finally
            {
                scope.Dispose();
            }
        }

        /// <summary>
        /// The <see cref="CreateAsync(DataLakePathCreateOptions, CancellationToken)"/> operation creates a file.
        /// If the file already exists, it will be overwritten.  If you don't intent to overwrite
        /// an existing file, consider using the <see cref="CreateIfNotExistsAsync(DataLakePathCreateOptions, CancellationToken)"/> API.
        ///
        /// For more information, see https://docs.microsoft.com/en-us/rest/api/storageservices/datalakestoragegen2/path/create.
        /// </summary>
        /// <param name="options">
        /// Optional parameters.
        /// </param>
        /// <param name="cancellationToken">
        /// Optional <see cref="CancellationToken"/> to propagate
        /// notifications that the operation should be cancelled.
        /// </param>
        /// <returns>
        /// A <see cref="Response{PathInfo}"/> describing the
        /// newly created file.
        /// </returns>
        /// <remarks>
        /// A <see cref="RequestFailedException"/> will be thrown if
        /// a failure occurs.
        /// </remarks>
        public virtual async Task<Response<PathInfo>> CreateAsync(
            DataLakePathCreateOptions options = default,
            CancellationToken cancellationToken = default)
        {
            DiagnosticScope scope = ClientConfiguration.ClientDiagnostics.CreateScope($"{nameof(DataLakeFileClient)}.{nameof(Create)}");

            try
            {
                scope.Start();

                return await base.CreateAsync(
                    resourceType: PathResourceType.File,
                    options: options,
                    cancellationToken: cancellationToken)
                    .ConfigureAwait(false);
            }
            catch (Exception ex)
            {
                scope.Failed(ex);
                throw;
            }
            finally
            {
                scope.Dispose();
            }
        }

        /// <summary>
        /// The <see cref="Create(PathHttpHeaders, Metadata, string, string, DataLakeRequestConditions, CancellationToken)"/> operation creates a file.
        /// If the file already exists, it will be overwritten.  If you don't intent to overwrite
        /// an existing file, consider using the <see cref="CreateIfNotExists(PathHttpHeaders, Metadata, string, string, CancellationToken)"/> API.
        ///
        /// For more information, see https://docs.microsoft.com/en-us/rest/api/storageservices/datalakestoragegen2/path/create.
        /// </summary>
        /// <param name="httpHeaders">
        /// Optional standard HTTP header properties that can be set for the
        /// new file or directory..
        /// </param>
        /// <param name="metadata">
        /// Optional custom metadata to set for this file or directory.
        /// </param>
        /// <param name="permissions">
        /// Optional and only valid if Hierarchical Namespace is enabled for the account. Sets POSIX access
        /// permissions for the file owner, the file owning group, and others. Each class may be granted read,
        /// write, or execute permission. The sticky bit is also supported. Both symbolic (rwxrw-rw-) and 4-digit
        /// octal notation (e.g. 0766) are supported.
        /// </param>
        /// <param name="umask">
        /// Optional and only valid if Hierarchical Namespace is enabled for the account.
        /// When creating a file or directory and the parent folder does not have a default ACL,
        /// the umask restricts the permissions of the file or directory to be created. The resulting
        /// permission is given by p bitwise-and ^u, where p is the permission and u is the umask. For example,
        /// if p is 0777 and u is 0057, then the resulting permission is 0720. The default permission is
        /// 0777 for a directory and 0666 for a file. The default umask is 0027. The umask must be specified
        /// in 4-digit octal notation (e.g. 0766).
        /// </param>
        /// <param name="conditions">
        /// Optional <see cref="DataLakeRequestConditions"/> to add
        /// conditions on the creation of this file or directory.
        /// </param>
        /// <param name="cancellationToken">
        /// Optional <see cref="CancellationToken"/> to propagate
        /// notifications that the operation should be cancelled.
        /// </param>
        /// <returns>
        /// A <see cref="Response{PathInfo}"/> describing the
        /// newly created file.
        /// </returns>
        /// <remarks>
        /// A <see cref="RequestFailedException"/> will be thrown if
        /// a failure occurs.
        /// </remarks>
        [EditorBrowsable(EditorBrowsableState.Never)]
#pragma warning disable AZC0002 // DO ensure all service methods, both asynchronous and synchronous, take an optional CancellationToken parameter called cancellationToken.
        public virtual Response<PathInfo> Create(
#pragma warning restore AZC0002 // DO ensure all service methods, both asynchronous and synchronous, take an optional CancellationToken parameter called cancellationToken.
            PathHttpHeaders httpHeaders,
            Metadata metadata,
            string permissions,
            string umask,
            DataLakeRequestConditions conditions,
            CancellationToken cancellationToken)
        {
            DiagnosticScope scope = ClientConfiguration.ClientDiagnostics.CreateScope($"{nameof(DataLakeFileClient)}.{nameof(Create)}");

            try
            {
                scope.Start();

                return base.Create(
                    PathResourceType.File,
                    httpHeaders,
                    metadata,
                    permissions,
                    umask,
                    conditions,
                    cancellationToken);
            }
            catch (Exception ex)
            {
                scope.Failed(ex);
                throw;
            }
            finally
            {
                scope.Dispose();
            }
        }

        /// <summary>
        /// The <see cref="CreateAsync(PathHttpHeaders, Metadata, string, string, DataLakeRequestConditions, CancellationToken)"/> operation creates a file.
        /// If the file already exists, it will be overwritten.  If you don't intent to overwrite
        /// an existing file, consider using the <see cref="CreateIfNotExistsAsync(PathHttpHeaders, Metadata, string, string, CancellationToken)"/> API.
        ///
        /// For more information, see https://docs.microsoft.com/en-us/rest/api/storageservices/datalakestoragegen2/path/create.
        /// </summary>
        /// <param name="httpHeaders">
        /// Optional standard HTTP header properties that can be set for the
        /// new file or directory..
        /// </param>
        /// <param name="metadata">
        /// Optional custom metadata to set for this file or directory.
        /// </param>
        /// <param name="permissions">
        /// Optional and only valid if Hierarchical Namespace is enabled for the account. Sets POSIX access
        /// permissions for the file owner, the file owning group, and others. Each class may be granted read,
        /// write, or execute permission. The sticky bit is also supported. Both symbolic (rwxrw-rw-) and 4-digit
        /// octal notation (e.g. 0766) are supported.
        /// </param>
        /// <param name="umask">
        /// Optional and only valid if Hierarchical Namespace is enabled for the account.
        /// When creating a file or directory and the parent folder does not have a default ACL,
        /// the umask restricts the permissions of the file or directory to be created. The resulting
        /// permission is given by p bitwise-and ^u, where p is the permission and u is the umask. For example,
        /// if p is 0777 and u is 0057, then the resulting permission is 0720. The default permission is
        /// 0777 for a directory and 0666 for a file. The default umask is 0027. The umask must be specified
        /// in 4-digit octal notation (e.g. 0766).
        /// </param>
        /// <param name="conditions">
        /// Optional <see cref="DataLakeRequestConditions"/> to add
        /// conditions on the creation of this file or directory.
        /// </param>
        /// <param name="cancellationToken">
        /// Optional <see cref="CancellationToken"/> to propagate
        /// notifications that the operation should be cancelled.
        /// </param>
        /// <returns>
        /// A <see cref="Response{PathInfo}"/> describing the
        /// newly created file.
        /// </returns>
        /// <remarks>
        /// A <see cref="RequestFailedException"/> will be thrown if
        /// a failure occurs.
        /// </remarks>
        [EditorBrowsable(EditorBrowsableState.Never)]
#pragma warning disable AZC0002 // DO ensure all service methods, both asynchronous and synchronous, take an optional CancellationToken parameter called cancellationToken.
        public virtual async Task<Response<PathInfo>> CreateAsync(
#pragma warning restore AZC0002 // DO ensure all service methods, both asynchronous and synchronous, take an optional CancellationToken parameter called cancellationToken.
            PathHttpHeaders httpHeaders,
            Metadata metadata,
            string permissions,
            string umask,
            DataLakeRequestConditions conditions,
            CancellationToken cancellationToken)
        {
            DiagnosticScope scope = ClientConfiguration.ClientDiagnostics.CreateScope($"{nameof(DataLakeFileClient)}.{nameof(Create)}");

            try
            {
                scope.Start();

                return await base.CreateAsync(
                    PathResourceType.File,
                    httpHeaders,
                    metadata,
                    permissions,
                    umask,
                    conditions,
                    cancellationToken)
                    .ConfigureAwait(false);
            }
            catch (Exception ex)
            {
                scope.Failed(ex);
                throw;
            }
            finally
            {
                scope.Dispose();
            }
        }
        #endregion Create

        #region Create If Not Exists
        /// <summary>
        /// The <see cref="CreateIfNotExists(DataLakePathCreateOptions, CancellationToken)"/> operation creates a file.
        /// If the file already exists, it is not changed.
        ///
        /// For more information, see https://docs.microsoft.com/en-us/rest/api/storageservices/datalakestoragegen2/path/create.
        /// </summary>
        /// <param name="options">
        /// Optional parameters.
        /// </param>
        /// <param name="cancellationToken">
        /// Optional <see cref="CancellationToken"/> to propagate
        /// notifications that the operation should be cancelled.
        /// </param>
        /// <returns>
        /// A <see cref="Response{PathInfo}"/> describing the
        /// newly created file.
        /// </returns>
        /// <remarks>
        /// A <see cref="RequestFailedException"/> will be thrown if
        /// a failure occurs.
        /// </remarks>
        public virtual Response<PathInfo> CreateIfNotExists(
            DataLakePathCreateOptions options = default,
            CancellationToken cancellationToken = default)
        {
            DiagnosticScope scope = ClientConfiguration.ClientDiagnostics.CreateScope($"{nameof(DataLakeFileClient)}.{nameof(CreateIfNotExists)}");

            try
            {
                scope.Start();

                return base.CreateIfNotExists(
                    resourceType: PathResourceType.File,
                    options: options,
                    cancellationToken: cancellationToken);
            }
            catch (Exception ex)
            {
                scope.Failed(ex);
                throw;
            }
            finally
            {
                scope.Dispose();
            }
        }

        /// <summary>
        /// The <see cref="CreateIfNotExistsAsync(DataLakePathCreateOptions, CancellationToken)"/> operation creates a file.
        /// If the file already exists, it is not changed.
        ///
        /// For more information, see https://docs.microsoft.com/en-us/rest/api/storageservices/datalakestoragegen2/path/create.
        /// </summary>
        /// <param name="options">
        /// Optional parameters.
        /// </param>
        /// <param name="cancellationToken">
        /// Optional <see cref="CancellationToken"/> to propagate
        /// notifications that the operation should be cancelled.
        /// </param>
        /// <returns>
        /// A <see cref="Response{PathInfo}"/> describing the
        /// newly created file.
        /// </returns>
        /// <remarks>
        /// A <see cref="RequestFailedException"/> will be thrown if
        /// a failure occurs.
        /// </remarks>
        public virtual async Task<Response<PathInfo>> CreateIfNotExistsAsync(
            DataLakePathCreateOptions options = default,
            CancellationToken cancellationToken = default)
        {
            DiagnosticScope scope = ClientConfiguration.ClientDiagnostics.CreateScope($"{nameof(DataLakeFileClient)}.{nameof(CreateIfNotExists)}");

            try
            {
                scope.Start();

                return await base.CreateIfNotExistsAsync(
                    resourceType: PathResourceType.File,
                    options: options,
                    cancellationToken: cancellationToken)
                    .ConfigureAwait(false);
            }
            catch (Exception ex)
            {
                scope.Failed(ex);
                throw;
            }
            finally
            {
                scope.Dispose();
            }
        }

        /// <summary>
        /// The <see cref="CreateIfNotExists(PathHttpHeaders, Metadata, string, string, CancellationToken)"/> operation creates a file.
        /// If the file already exists, it is not changed.
        ///
        /// For more information, see https://docs.microsoft.com/en-us/rest/api/storageservices/datalakestoragegen2/path/create.
        /// </summary>
        /// <param name="httpHeaders">
        /// Optional standard HTTP header properties that can be set for the
        /// new file or directory..
        /// </param>
        /// <param name="metadata">
        /// Optional custom metadata to set for this file or directory..
        /// </param>
        /// <param name="permissions">
        /// Optional and only valid if Hierarchical Namespace is enabled for the account. Sets POSIX access
        /// permissions for the file owner, the file owning group, and others. Each class may be granted read,
        /// write, or execute permission. The sticky bit is also supported. Both symbolic (rwxrw-rw-) and 4-digit
        /// octal notation (e.g. 0766) are supported.
        /// </param>
        /// <param name="umask">
        /// Optional and only valid if Hierarchical Namespace is enabled for the account.
        /// When creating a file or directory and the parent folder does not have a default ACL,
        /// the umask restricts the permissions of the file or directory to be created. The resulting
        /// permission is given by p bitwise-and ^u, where p is the permission and u is the umask. For example,
        /// if p is 0777 and u is 0057, then the resulting permission is 0720. The default permission is
        /// 0777 for a directory and 0666 for a file. The default umask is 0027. The umask must be specified
        /// in 4-digit octal notation (e.g. 0766).
        /// </param>
        /// <param name="cancellationToken">
        /// Optional <see cref="CancellationToken"/> to propagate
        /// notifications that the operation should be cancelled.
        /// </param>
        /// <returns>
        /// A <see cref="Response{PathInfo}"/> describing the
        /// newly created file.
        /// </returns>
        /// <remarks>
        /// A <see cref="RequestFailedException"/> will be thrown if
        /// a failure occurs.
        /// </remarks>
        [EditorBrowsable(EditorBrowsableState.Never)]
#pragma warning disable AZC0002 // DO ensure all service methods, both asynchronous and synchronous, take an optional CancellationToken parameter called cancellationToken.
        public virtual Response<PathInfo> CreateIfNotExists(
#pragma warning restore AZC0002 // DO ensure all service methods, both asynchronous and synchronous, take an optional CancellationToken parameter called cancellationToken.
            PathHttpHeaders httpHeaders,
            Metadata metadata,
            string permissions,
            string umask,
            CancellationToken cancellationToken)
        {
            DiagnosticScope scope = ClientConfiguration.ClientDiagnostics.CreateScope($"{nameof(DataLakeFileClient)}.{nameof(CreateIfNotExists)}");

            try
            {
                scope.Start();

                return base.CreateIfNotExists(
                    PathResourceType.File,
                    httpHeaders,
                    metadata,
                    permissions,
                    umask,
                    cancellationToken);
            }
            catch (Exception ex)
            {
                scope.Failed(ex);
                throw;
            }
            finally
            {
                scope.Dispose();
            }
        }

        /// <summary>
        /// The <see cref="CreateIfNotExistsAsync(PathHttpHeaders, Metadata, string, string, CancellationToken)"/> operation creates a file.
        /// If the file already exists, it is not changed.
        ///
        /// For more information, see https://docs.microsoft.com/en-us/rest/api/storageservices/datalakestoragegen2/path/create.
        /// </summary>
        /// <param name="httpHeaders">
        /// Optional standard HTTP header properties that can be set for the
        /// new file or directory..
        /// </param>
        /// <param name="metadata">
        /// Optional custom metadata to set for this file or directory..
        /// </param>
        /// <param name="permissions">
        /// Optional and only valid if Hierarchical Namespace is enabled for the account. Sets POSIX access
        /// permissions for the file owner, the file owning group, and others. Each class may be granted read,
        /// write, or execute permission. The sticky bit is also supported. Both symbolic (rwxrw-rw-) and 4-digit
        /// octal notation (e.g. 0766) are supported.
        /// </param>
        /// <param name="umask">
        /// Optional and only valid if Hierarchical Namespace is enabled for the account.
        /// When creating a file or directory and the parent folder does not have a default ACL,
        /// the umask restricts the permissions of the file or directory to be created. The resulting
        /// permission is given by p bitwise-and ^u, where p is the permission and u is the umask. For example,
        /// if p is 0777 and u is 0057, then the resulting permission is 0720. The default permission is
        /// 0777 for a directory and 0666 for a file. The default umask is 0027. The umask must be specified
        /// in 4-digit octal notation (e.g. 0766).
        /// </param>
        /// <param name="cancellationToken">
        /// Optional <see cref="CancellationToken"/> to propagate
        /// notifications that the operation should be cancelled.
        /// </param>
        /// <returns>
        /// A <see cref="Response{PathInfo}"/> describing the
        /// newly created file.
        /// </returns>
        /// <remarks>
        /// A <see cref="RequestFailedException"/> will be thrown if
        /// a failure occurs.
        /// </remarks>
        [EditorBrowsable(EditorBrowsableState.Never)]
#pragma warning disable AZC0002 // DO ensure all service methods, both asynchronous and synchronous, take an optional CancellationToken parameter called cancellationToken.
        public virtual async Task<Response<PathInfo>> CreateIfNotExistsAsync(
#pragma warning restore AZC0002 // DO ensure all service methods, both asynchronous and synchronous, take an optional CancellationToken parameter called cancellationToken.
            PathHttpHeaders httpHeaders,
            Metadata metadata,
            string permissions,
            string umask,
            CancellationToken cancellationToken)
        {
            DiagnosticScope scope = ClientConfiguration.ClientDiagnostics.CreateScope($"{nameof(DataLakeFileClient)}.{nameof(CreateIfNotExists)}");

            try
            {
                scope.Start();

                return await base.CreateIfNotExistsAsync(
                    PathResourceType.File,
                    httpHeaders,
                    metadata,
                    permissions,
                    umask,
                    cancellationToken)
                    .ConfigureAwait(false);
            }
            catch (Exception ex)
            {
                scope.Failed(ex);
                throw;
            }
            finally
            {
                scope.Dispose();
            }
        }
        #endregion Create If Not Exists

        #region Delete
        /// <summary>
        /// The <see cref="Delete"/> operation marks the specified path
        /// deletion. The path is later deleted during
        /// garbage collection which could take several minutes.
        ///
        /// For more information, see
        /// <see href="https://docs.microsoft.com/en-us/rest/api/storageservices/datalakestoragegen2/path/delete">
        /// Delete Path</see>.
        /// </summary>
        /// <param name="conditions">
        /// Optional <see cref="DataLakeRequestConditions"/> to add conditions on
        /// deleting this path.
        /// </param>
        /// <param name="cancellationToken">
        /// Optional <see cref="CancellationToken"/> to propagate
        /// notifications that the operation should be cancelled.
        /// </param>
        /// <returns>
        /// A <see cref="Response"/> on successfully marking for deletion.
        /// </returns>
        /// <remarks>
        /// A <see cref="RequestFailedException"/> will be thrown if
        /// a failure occurs.
        /// </remarks>
        public virtual Response Delete(
            DataLakeRequestConditions conditions = default,
            CancellationToken cancellationToken = default)
        {
            DiagnosticScope scope = ClientConfiguration.ClientDiagnostics.CreateScope($"{nameof(DataLakeFileClient)}.{nameof(Delete)}");

            try
            {
                scope.Start();

                return base.Delete(
                    recursive: null,
                    conditions,
                    cancellationToken);
            }
            catch (Exception ex)
            {
                scope.Failed(ex);
                throw;
            }
            finally
            {
                scope.Dispose();
            }
        }

        /// <summary>
        /// The <see cref="DeleteAsync"/> operation marks the specified path
        /// deletion. The path is later deleted during
        /// garbage collection which could take several minutes.
        ///
        /// For more information, see
        /// <see href="https://docs.microsoft.com/en-us/rest/api/storageservices/datalakestoragegen2/path/delete">
        /// Delete Path</see>.
        /// </summary>
        /// <param name="conditions">
        /// Optional <see cref="DataLakeRequestConditions"/> to add conditions on
        /// deleting this path.
        /// </param>
        /// <param name="cancellationToken">
        /// Optional <see cref="CancellationToken"/> to propagate
        /// notifications that the operation should be cancelled.
        /// </param>
        /// <returns>
        /// A <see cref="Response"/> on successfully marking for deletion.
        /// </returns>
        /// <remarks>
        /// A <see cref="RequestFailedException"/> will be thrown if
        /// a failure occurs.
        /// </remarks>
        public virtual async Task<Response> DeleteAsync(
            DataLakeRequestConditions conditions = default,
            CancellationToken cancellationToken = default)
        {
            DiagnosticScope scope = ClientConfiguration.ClientDiagnostics.CreateScope($"{nameof(DataLakeFileClient)}.{nameof(Delete)}");

            try
            {
                scope.Start();

                return await base.DeleteAsync(
                    recursive: null,
                    conditions,
                    cancellationToken)
                    .ConfigureAwait(false);
            }
            catch (Exception ex)
            {
                scope.Failed(ex);
                throw;
            }
            finally
            {
                scope.Dispose();
            }
        }
        #endregion Delete

        #region Delete If Exists
        /// <summary>
        /// The <see cref="DeleteIfExists"/> operation marks the specified file
        /// for deletion, if the file exists. The file is later deleted during
        /// garbage collection which could take several minutes.
        ///
        /// For more information, see
        /// <see href="https://docs.microsoft.com/en-us/rest/api/storageservices/datalakestoragegen2/path/delete">
        /// Delete Path</see>.
        /// </summary>
        /// <param name="conditions">
        /// Optional <see cref="DataLakeRequestConditions"/> to add conditions on
        /// deleting this path.
        /// </param>
        /// <param name="cancellationToken">
        /// Optional <see cref="CancellationToken"/> to propagate
        /// notifications that the operation should be cancelled.
        /// </param>
        /// <returns>
        /// A <see cref="Response"/> on successfully marking for deletion.
        /// </returns>
        /// <remarks>
        /// A <see cref="RequestFailedException"/> will be thrown if
        /// a failure occurs.
        /// </remarks>
        public virtual Response<bool> DeleteIfExists(
            DataLakeRequestConditions conditions = default,
            CancellationToken cancellationToken = default)
        {
            DiagnosticScope scope = ClientConfiguration.ClientDiagnostics.CreateScope($"{nameof(DataLakeFileClient)}.{nameof(DeleteIfExists)}");

            try
            {
                scope.Start();

                return base.DeleteIfExists(
                    recursive: null,
                    conditions,
                    cancellationToken);
            }
            catch (Exception ex)
            {
                scope.Failed(ex);
                throw;
            }
            finally
            {
                scope.Dispose();
            }
        }

        /// <summary>
        /// The <see cref="DeleteIfExistsAsync"/> operation marks the specified file
        /// for deletion, if the file exists. The file is later deleted during
        /// garbage collection which could take several minutes.
        ///
        /// For more information, see
        /// <see href="https://docs.microsoft.com/en-us/rest/api/storageservices/datalakestoragegen2/path/delete">
        /// Delete Path</see>.
        /// </summary>
        /// <param name="conditions">
        /// Optional <see cref="DataLakeRequestConditions"/> to add conditions on
        /// deleting this path.
        /// </param>
        /// <param name="cancellationToken">
        /// Optional <see cref="CancellationToken"/> to propagate
        /// notifications that the operation should be cancelled.
        /// </param>
        /// <returns>
        /// A <see cref="Response"/> on successfully marking for deletion.
        /// </returns>
        /// <remarks>
        /// A <see cref="RequestFailedException"/> will be thrown if
        /// a failure occurs.
        /// </remarks>
        public virtual async Task<Response<bool>> DeleteIfExistsAsync(
            DataLakeRequestConditions conditions = default,
            CancellationToken cancellationToken = default)
        {
            DiagnosticScope scope = ClientConfiguration.ClientDiagnostics.CreateScope($"{nameof(DataLakeFileClient)}.{nameof(DeleteIfExists)}");

            try
            {
                scope.Start();

                return await base.DeleteIfExistsAsync(
                    recursive: null,
                    conditions,
                    cancellationToken)
                    .ConfigureAwait(false);
            }
            catch (Exception ex)
            {
                scope.Failed(ex);
                throw;
            }
            finally
            {
                scope.Dispose();
            }
        }
        #endregion Delete If Not Exists

        #region Rename
        /// <summary>
        /// The <see cref="Rename"/> operation renames a Directory.
        ///
        /// For more information, see https://docs.microsoft.com/en-us/rest/api/storageservices/datalakestoragegen2/path/create.
        /// </summary>
        /// <param name="destinationPath">
        /// The destination path to rename the path to.
        /// </param>
        /// <param name="destinationFileSystem">
        /// Optional destination file system.  If null, path will be renamed within the
        /// current file system.
        /// </param>
        /// <param name="sourceConditions">
        /// Optional <see cref="DataLakeRequestConditions"/> to add
        /// conditions on the source on the creation of this file or directory.
        /// </param>
        /// <param name="destinationConditions">
        /// Optional <see cref="DataLakeRequestConditions"/> to add
        /// conditions on the creation of this file or directory.
        /// </param>
        /// <param name="cancellationToken">
        /// Optional <see cref="CancellationToken"/> to propagate
        /// notifications that the operation should be cancelled.
        /// </param>
        /// <returns>
        /// A <see cref="Response{DataLakeFileClient}"/> describing the
        /// newly created file.
        /// </returns>
        /// <remarks>
        /// A <see cref="RequestFailedException"/> will be thrown if
        /// a failure occurs.
        /// </remarks>
        public new virtual Response<DataLakeFileClient> Rename(
            string destinationPath,
            string destinationFileSystem = default,
            DataLakeRequestConditions sourceConditions = default,
            DataLakeRequestConditions destinationConditions = default,
            CancellationToken cancellationToken = default)
        {
            DiagnosticScope scope = ClientConfiguration.ClientDiagnostics.CreateScope($"{nameof(DataLakeFileClient)}.{nameof(Rename)}");

            try
            {
                scope.Start();

                Response<DataLakePathClient> response = base.Rename(
                    destinationFileSystem,
                    destinationPath,
                    sourceConditions,
                    destinationConditions,
                    cancellationToken);

                return Response.FromValue(
                    new DataLakeFileClient(response.Value.DfsUri, response.Value.ClientConfiguration),
                    response.GetRawResponse());
            }
            catch (Exception ex)
            {
                scope.Failed(ex);
                throw;
            }
            finally
            {
                scope.Dispose();
            }
        }

        /// <summary>
        /// The <see cref="RenameAsync"/> operation renames a file or directory.
        ///
        /// For more information, see https://docs.microsoft.com/en-us/rest/api/storageservices/datalakestoragegen2/path/create.
        /// </summary>
        /// <param name="destinationPath">
        /// The destination path to rename the path to.
        /// </param>
        /// <param name="destinationFileSystem">
        /// Optional destination file system.  If null, path will be renamed within the
        /// current file system.
        /// </param>
        /// <param name="destinationConditions">
        /// Optional <see cref="DataLakeRequestConditions"/> to add
        /// conditions on the creation of this file or directory.
        /// </param>
        /// <param name="sourceConditions">
        /// Optional <see cref="DataLakeRequestConditions"/> to add
        /// conditions on the source on the creation of this file or directory.
        /// </param>
        /// <param name="cancellationToken">
        /// Optional <see cref="CancellationToken"/> to propagate
        /// notifications that the operation should be cancelled.
        /// </param>
        /// <returns>
        /// A <see cref="Response{DataLakeFileClient}"/> describing the
        /// newly created file.
        /// </returns>
        /// <remarks>
        /// A <see cref="RequestFailedException"/> will be thrown if
        /// a failure occurs.
        /// </remarks>
        public new virtual async Task<Response<DataLakeFileClient>> RenameAsync(
            string destinationPath,
            string destinationFileSystem = default,
            DataLakeRequestConditions sourceConditions = default,
            DataLakeRequestConditions destinationConditions = default,
            CancellationToken cancellationToken = default)
        {
            DiagnosticScope scope = ClientConfiguration.ClientDiagnostics.CreateScope($"{nameof(DataLakeFileClient)}.{nameof(Rename)}");

            try
            {
                scope.Start();

                Response<DataLakePathClient> response = await base.RenameAsync(
                    destinationFileSystem,
                    destinationPath,
                    sourceConditions,
                    destinationConditions,
                    cancellationToken)
                    .ConfigureAwait(false);

                return Response.FromValue(
                    new DataLakeFileClient(response.Value.DfsUri, response.Value.ClientConfiguration),
                    response.GetRawResponse());
            }
            catch (Exception ex)
            {
                scope.Failed(ex);
                throw;
            }
            finally
            {
                scope.Dispose();
            }
        }
        #endregion Rename

        #region Get Access Control
        /// <summary>
        /// The <see cref="GetAccessControl"/> operation returns the
        /// access control data for a path.
        ///
        /// For more information, see
        /// <see href="https://docs.microsoft.com/en-us/rest/api/storageservices/datalakestoragegen2/path/getproperties">
        /// Get Properties</see>.
        /// </summary>
        /// <param name="userPrincipalName">
        /// Optional.Valid only when Hierarchical Namespace is enabled for the account.If "true",
        /// the user identity values returned in the x-ms-owner, x-ms-group, and x-ms-acl response
        /// headers will be transformed from Azure Active Directory Object IDs to User Principal Names.
        /// If "false", the values will be returned as Azure Active Directory Object IDs.The default
        /// value is false. Note that group and application Object IDs are not translated because they
        /// do not have unique friendly names.
        /// </param>
        /// <param name="conditions">
        /// Optional <see cref="DataLakeRequestConditions"/> to add
        /// conditions on getting the path's access control.
        /// </param>
        /// <param name="cancellationToken">
        /// Optional <see cref="CancellationToken"/> to propagate
        /// notifications that the operation should be cancelled.
        /// </param>
        /// <returns>
        /// A <see cref="Response{PathAccessControl}"/> describing the
        /// path's access control.
        /// </returns>
        /// <remarks>
        /// A <see cref="RequestFailedException"/> will be thrown if
        /// a failure occurs.
        /// </remarks>
        public override Response<PathAccessControl> GetAccessControl(
            bool? userPrincipalName = default,
            DataLakeRequestConditions conditions = default,
            CancellationToken cancellationToken = default)
        {
            DiagnosticScope scope = ClientConfiguration.ClientDiagnostics.CreateScope($"{nameof(DataLakeFileClient)}.{nameof(GetAccessControl)}");

            try
            {
                scope.Start();

                return base.GetAccessControl(
                    userPrincipalName,
                    conditions,
                    cancellationToken);
            }
            catch (Exception ex)
            {
                scope.Failed(ex);
                throw;
            }
            finally
            {
                scope.Dispose();
            }
        }

        /// <summary>
        /// The <see cref="GetAccessControlAsync"/> operation returns the
        /// access control data for a path.
        ///
        /// For more information, see
        /// <see href="https://docs.microsoft.com/en-us/rest/api/storageservices/datalakestoragegen2/path/getproperties">
        /// Get Properties</see>.
        /// </summary>
        /// <param name="userPrincipalName">
        /// Optional.Valid only when Hierarchical Namespace is enabled for the account.If "true",
        /// the user identity values returned in the x-ms-owner, x-ms-group, and x-ms-acl response
        /// headers will be transformed from Azure Active Directory Object IDs to User Principal Names.
        /// If "false", the values will be returned as Azure Active Directory Object IDs.The default
        /// value is false. Note that group and application Object IDs are not translated because they
        /// do not have unique friendly names.
        /// </param>
        /// <param name="conditions">
        /// Optional <see cref="DataLakeRequestConditions"/> to add
        /// conditions on getting the path's access control.
        /// </param>
        /// <param name="cancellationToken">
        /// Optional <see cref="CancellationToken"/> to propagate
        /// notifications that the operation should be cancelled.
        /// </param>
        /// <returns>
        /// A <see cref="Response{PathAccessControl}"/> describing the
        /// path's access control.
        /// </returns>
        /// <remarks>
        /// A <see cref="RequestFailedException"/> will be thrown if
        /// a failure occurs.
        /// </remarks>
        public override async Task<Response<PathAccessControl>> GetAccessControlAsync(
            bool? userPrincipalName = default,
            DataLakeRequestConditions conditions = default,
            CancellationToken cancellationToken = default)
        {
            DiagnosticScope scope = ClientConfiguration.ClientDiagnostics.CreateScope($"{nameof(DataLakeFileClient)}.{nameof(GetAccessControl)}");

            try
            {
                scope.Start();

                return await base.GetAccessControlAsync(
                    userPrincipalName,
                    conditions,
                    cancellationToken)
                    .ConfigureAwait(false);
            }
            catch (Exception ex)
            {
                scope.Failed(ex);
                throw;
            }
            finally
            {
                scope.Dispose();
            }
        }
        #endregion Get Access Control

        #region Set Access Control
        /// <summary>
        /// The <see cref="SetAccessControlList"/> operation sets the
        /// Access Control on a path
        ///
        /// For more information, see
        /// <see href="https://docs.microsoft.com/en-us/rest/api/storageservices/datalakestoragegen2/path/update">
        /// Update Path</see>.
        /// </summary>
        /// <param name="accessControlList">
        /// The POSIX access control list for the file or directory.
        /// </param>
        /// <param name="owner">
        /// The owner of the file or directory.
        /// </param>
        /// <param name="group">
        /// The owning group of the file or directory.
        /// </param>
        /// <param name="conditions">
        /// Optional <see cref="DataLakeRequestConditions"/> to add conditions on
        /// setting the the path's access control.
        /// </param>
        /// <param name="cancellationToken">
        /// Optional <see cref="CancellationToken"/> to propagate
        /// notifications that the operation should be cancelled.
        /// </param>
        /// <returns>
        /// A <see cref="Response{PathInfo}"/> describing the updated
        /// path.
        /// </returns>
        /// <remarks>
        /// A <see cref="RequestFailedException"/> will be thrown if
        /// a failure occurs.
        /// </remarks>
        public override Response<PathInfo> SetAccessControlList(
            IList<PathAccessControlItem> accessControlList,
            string owner = default,
            string group = default,
            DataLakeRequestConditions conditions = default,
            CancellationToken cancellationToken = default)
        {
            DiagnosticScope scope = ClientConfiguration.ClientDiagnostics.CreateScope($"{nameof(DataLakeFileClient)}.{nameof(SetAccessControlList)}");

            try
            {
                scope.Start();

                return base.SetAccessControlList(
                    accessControlList,
                    owner,
                    group,
                    conditions,
                    cancellationToken);
            }
            catch (Exception ex)
            {
                scope.Failed(ex);
                throw;
            }
            finally
            {
                scope.Dispose();
            }
        }

        /// <summary>
        /// The <see cref="SetAccessControlListAsync"/> operation sets the
        /// Access Control on a path
        ///
        /// For more information, see
        /// <see href="https://docs.microsoft.com/en-us/rest/api/storageservices/datalakestoragegen2/path/update">
        /// Update Path</see>.
        /// </summary>
        /// <param name="accessControlList">
        /// The POSIX access control list for the file or directory.
        /// </param>
        /// <param name="owner">
        /// The owner of the file or directory.
        /// </param>
        /// <param name="group">
        /// The owning group of the file or directory.
        /// </param>
        /// <param name="conditions">
        /// Optional <see cref="DataLakeRequestConditions"/> to add conditions on
        /// setting the the path's access control.
        /// </param>
        /// <param name="cancellationToken">
        /// Optional <see cref="CancellationToken"/> to propagate
        /// notifications that the operation should be cancelled.
        /// </param>
        /// <returns>
        /// A <see cref="Response{PathInfo}"/> describing the updated
        /// path.
        /// </returns>
        /// <remarks>
        /// A <see cref="RequestFailedException"/> will be thrown if
        /// a failure occurs.
        /// </remarks>
        public override async Task<Response<PathInfo>> SetAccessControlListAsync(
            IList<PathAccessControlItem> accessControlList,
            string owner = default,
            string group = default,
            DataLakeRequestConditions conditions = default,
            CancellationToken cancellationToken = default)
        {
            DiagnosticScope scope = ClientConfiguration.ClientDiagnostics.CreateScope($"{nameof(DataLakeFileClient)}.{nameof(SetAccessControlList)}");

            try
            {
                scope.Start();

                return await base.SetAccessControlListAsync(
                    accessControlList,
                    owner,
                    group,
                    conditions,
                    cancellationToken)
                    .ConfigureAwait(false);
            }
            catch (Exception ex)
            {
                scope.Failed(ex);
                throw;
            }
            finally
            {
                scope.Dispose();
            }
        }
        #endregion Set Access Control

        #region Set Permissions
        /// <summary>
        /// The <see cref="SetPermissions"/> operation sets the
        /// file permissions on a path.
        ///
        /// For more information, see
        /// <see href="https://docs.microsoft.com/en-us/rest/api/storageservices/datalakestoragegen2/path/update">
        /// Update Path</see>.
        /// </summary>
        /// <param name="permissions">
        ///  The POSIX access permissions for the file owner, the file owning group, and others.
        /// </param>
        /// <param name="owner">
        /// The owner of the file or directory.
        /// </param>
        /// <param name="group">
        /// The owning group of the file or directory.
        /// </param>
        /// <param name="conditions">
        /// Optional <see cref="DataLakeRequestConditions"/> to add conditions on
        /// setting the the path's access control.
        /// </param>
        /// <param name="cancellationToken">
        /// Optional <see cref="CancellationToken"/> to propagate
        /// notifications that the operation should be cancelled.
        /// </param>
        /// <returns>
        /// A <see cref="Response{PathInfo}"/> describing the updated
        /// path.
        /// </returns>
        /// <remarks>
        /// A <see cref="RequestFailedException"/> will be thrown if
        /// a failure occurs.
        /// </remarks>
        public override Response<PathInfo> SetPermissions(
            PathPermissions permissions,
            string owner = default,
            string group = default,
            DataLakeRequestConditions conditions = default,
            CancellationToken cancellationToken = default)
        {
            DiagnosticScope scope = ClientConfiguration.ClientDiagnostics.CreateScope($"{nameof(DataLakeFileClient)}.{nameof(SetPermissions)}");

            try
            {
                scope.Start();

                return base.SetPermissions(
                    permissions,
                    owner,
                    group,
                    conditions,
                    cancellationToken);
            }
            catch (Exception ex)
            {
                scope.Failed(ex);
                throw;
            }
            finally
            {
                scope.Dispose();
            }
        }

        /// <summary>
        /// The <see cref="SetPermissionsAsync"/> operation sets the
        /// file permissions on a path.
        ///
        /// For more information, see
        /// <see href="https://docs.microsoft.com/en-us/rest/api/storageservices/datalakestoragegen2/path/update">
        /// Update Path</see>.
        /// </summary>
        /// <param name="permissions">
        ///  The POSIX access permissions for the file owner, the file owning group, and others.
        /// </param>
        /// <param name="owner">
        /// The owner of the file or directory.
        /// </param>
        /// <param name="group">
        /// The owning group of the file or directory.
        /// </param>
        /// <param name="conditions">
        /// Optional <see cref="DataLakeRequestConditions"/> to add conditions on
        /// setting the the path's access control.
        /// </param>
        /// <param name="cancellationToken">
        /// Optional <see cref="CancellationToken"/> to propagate
        /// notifications that the operation should be cancelled.
        /// </param>
        /// <returns>
        /// A <see cref="Response{PathInfo}"/> describing the updated
        /// path.
        /// </returns>
        /// <remarks>
        /// A <see cref="RequestFailedException"/> will be thrown if
        /// a failure occurs.
        /// </remarks>
        public override async Task<Response<PathInfo>> SetPermissionsAsync(
            PathPermissions permissions,
            string owner = default,
            string group = default,
            DataLakeRequestConditions conditions = default,
            CancellationToken cancellationToken = default)
        {
            DiagnosticScope scope = ClientConfiguration.ClientDiagnostics.CreateScope($"{nameof(DataLakeFileClient)}.{nameof(SetPermissions)}");

            try
            {
                scope.Start();

                return await base.SetPermissionsAsync(
                    permissions,
                    owner,
                    group,
                    conditions,
                    cancellationToken)
                    .ConfigureAwait(false);
            }
            catch (Exception ex)
            {
                scope.Failed(ex);
                throw;
            }
            finally
            {
                scope.Dispose();
            }
        }
        #endregion Set Permissions

        #region Get Properties
        /// <summary>
        /// The <see cref="GetProperties"/> operation returns all
        /// user-defined metadata, standard HTTP properties, and system
        /// properties for the path. It does not return the content of the
        /// path.
        ///
        /// For more information, see
        /// <see href="https://docs.microsoft.com/rest/api/storageservices/get-blob-properties">
        /// Get Properties</see>.
        /// </summary>
        /// <param name="conditions">
        /// Optional <see cref="DataLakeRequestConditions"/> to add
        /// conditions on getting the path's properties.
        /// </param>
        /// <param name="cancellationToken">
        /// Optional <see cref="CancellationToken"/> to propagate
        /// notifications that the operation should be cancelled.
        /// </param>
        /// <returns>
        /// A <see cref="Response{PathProperties}"/> describing the
        /// path's properties.
        /// </returns>
        /// <remarks>
        /// A <see cref="RequestFailedException"/> will be thrown if
        /// a failure occurs.
        /// </remarks>
#pragma warning disable CS0114 // Member hides inherited member; missing override keyword
        public virtual Response<PathProperties> GetProperties(
#pragma warning restore CS0114 // Member hides inherited member; missing override keyword
            DataLakeRequestConditions conditions = default,
            CancellationToken cancellationToken = default)
        {
            DiagnosticScope scope = ClientConfiguration.ClientDiagnostics.CreateScope($"{nameof(DataLakeFileClient)}.{nameof(GetProperties)}");

            try
            {
                scope.Start();

                return base.GetProperties(
                    conditions,
                    cancellationToken);
            }
            catch (Exception ex)
            {
                scope.Failed(ex);
                throw;
            }
            finally
            {
                scope.Dispose();
            }
        }

        /// <summary>
        /// The <see cref="GetPropertiesAsync"/> operation returns all
        /// user-defined metadata, standard HTTP properties, and system
        /// properties for the path. It does not return the content of the
        /// path.
        ///
        /// For more information, see
        /// <see href="https://docs.microsoft.com/rest/api/storageservices/get-blob-properties">
        /// Get Properties</see>.
        /// </summary>
        /// <param name="conditions">
        /// Optional <see cref="DataLakeRequestConditions"/> to add
        /// conditions on getting the path's properties.
        /// </param>
        /// <param name="cancellationToken">
        /// Optional <see cref="CancellationToken"/> to propagate
        /// notifications that the operation should be cancelled.
        /// </param>
        /// <returns>
        /// A <see cref="Response{PathProperties}"/> describing the
        /// paths's properties.
        /// </returns>
        /// <remarks>
        /// A <see cref="RequestFailedException"/> will be thrown if
        /// a failure occurs.
        /// </remarks>
        public override async Task<Response<PathProperties>> GetPropertiesAsync(
            DataLakeRequestConditions conditions = default,
            CancellationToken cancellationToken = default)
        {
            DiagnosticScope scope = ClientConfiguration.ClientDiagnostics.CreateScope($"{nameof(DataLakeFileClient)}.{nameof(GetProperties)}");

            try
            {
                scope.Start();

                return await base.GetPropertiesAsync(
                    conditions,
                    cancellationToken)
                    .ConfigureAwait(false);
            }
            catch (Exception ex)
            {
                scope.Failed(ex);
                throw;
            }
            finally
            {
                scope.Dispose();
            }
        }
        #endregion Get Properties

        #region Set Http Headers
        /// <summary>
        /// The <see cref="SetHttpHeaders"/> operation sets system
        /// properties on the path.
        ///
        /// For more information, see
        /// <see href="https://docs.microsoft.com/rest/api/storageservices/set-blob-properties">
        /// Set Blob Properties</see>.
        /// </summary>
        /// <param name="httpHeaders">
        /// Optional. The standard HTTP header system properties to set.
        /// If not specified, existing values will be cleared.
        /// </param>
        /// <param name="conditions">
        /// Optional <see cref="DataLakeRequestConditions"/> to add conditions on
        /// setting the paths's HTTP headers.
        /// </param>
        /// <param name="cancellationToken">
        /// Optional <see cref="CancellationToken"/> to propagate
        /// notifications that the operation should be cancelled.
        /// </param>
        /// <returns>
        /// A <see cref="Response{httpHeaders}"/> describing the updated
        /// path.
        /// </returns>
        /// <remarks>
        /// A <see cref="RequestFailedException"/> will be thrown if
        /// a failure occurs.
        /// </remarks>
        public override Response<PathInfo> SetHttpHeaders(
            PathHttpHeaders httpHeaders = default,
            DataLakeRequestConditions conditions = default,
            CancellationToken cancellationToken = default)
        {
            DiagnosticScope scope = ClientConfiguration.ClientDiagnostics.CreateScope($"{nameof(DataLakeFileClient)}.{nameof(SetHttpHeaders)}");

            try
            {
                scope.Start();

                return base.SetHttpHeaders(
                    httpHeaders,
                    conditions,
                    cancellationToken);
            }
            catch (Exception ex)
            {
                scope.Failed(ex);
                throw;
            }
            finally
            {
                scope.Dispose();
            }
        }

        /// <summary>
        /// The <see cref="SetHttpHeadersAsync"/> operation sets system
        /// properties on the PATH.
        ///
        /// For more information, see
        /// <see href="https://docs.microsoft.com/rest/api/storageservices/set-blob-properties">
        /// Set Blob Properties</see>.
        /// </summary>
        /// <param name="httpHeaders">
        /// Optional. The standard HTTP header system properties to set.
        /// If not specified, existing values will be cleared.
        /// </param>
        /// <param name="conditions">
        /// Optional <see cref="DataLakeRequestConditions"/> to add conditions on
        /// setting the path's HTTP headers.
        /// </param>
        /// <param name="cancellationToken">
        /// Optional <see cref="CancellationToken"/> to propagate
        /// notifications that the operation should be cancelled.
        /// </param>
        /// <returns>
        /// A <see cref="Response{PathInfo}"/> describing the updated
        /// path.
        /// </returns>
        /// <remarks>
        /// A <see cref="RequestFailedException"/> will be thrown if
        /// a failure occurs.
        /// </remarks>
        public override async Task<Response<PathInfo>> SetHttpHeadersAsync(
            PathHttpHeaders httpHeaders = default,
            DataLakeRequestConditions conditions = default,
            CancellationToken cancellationToken = default)
        {
            DiagnosticScope scope = ClientConfiguration.ClientDiagnostics.CreateScope($"{nameof(DataLakeFileClient)}.{nameof(SetHttpHeaders)}");

            try
            {
                scope.Start();

                return await base.SetHttpHeadersAsync(
                        httpHeaders,
                        conditions,
                        cancellationToken)
                    .ConfigureAwait(false);
            }
            catch (Exception ex)
            {
                scope.Failed(ex);
                throw;
            }
            finally
            {
                scope.Dispose();
            }
        }
        #endregion Set Http Headers

        #region Set Metadata
        /// <summary>
        /// The <see cref="SetMetadata"/> operation sets user-defined
        /// metadata for the specified path as one or more name-value pairs.
        ///
        /// For more information, see
        /// <see href="https://docs.microsoft.com/rest/api/storageservices/set-blob-metadata">
        /// Set Metadata</see>.
        /// </summary>
        /// <param name="metadata">
        /// Custom metadata to set for this path.
        /// </param>
        /// <param name="conditions">
        /// Optional <see cref="DataLakeRequestConditions"/> to add conditions on
        /// setting the path's metadata.
        /// </param>
        /// <param name="cancellationToken">
        /// Optional <see cref="CancellationToken"/> to propagate
        /// notifications that the operation should be cancelled.
        /// </param>
        /// <returns>
        /// A <see cref="Response{PathInfo}"/> describing the updated
        /// path.
        /// </returns>
        /// <remarks>
        /// A <see cref="RequestFailedException"/> will be thrown if
        /// a failure occurs.
        /// </remarks>
        public override Response<PathInfo> SetMetadata(
            Metadata metadata,
            DataLakeRequestConditions conditions = default,
            CancellationToken cancellationToken = default)
        {
            DiagnosticScope scope = ClientConfiguration.ClientDiagnostics.CreateScope($"{nameof(DataLakeFileClient)}.{nameof(SetMetadata)}");

            try
            {
                scope.Start();

                return base.SetMetadata(
                    metadata,
                    conditions,
                    cancellationToken);
            }
            catch (Exception ex)
            {
                scope.Failed(ex);
                throw;
            }
            finally
            {
                scope.Dispose();
            }
        }

        /// <summary>
        /// The <see cref="SetMetadataAsync"/> operation sets user-defined
        /// metadata for the specified path as one or more name-value pairs.
        ///
        /// For more information, see
        /// <see href="https://docs.microsoft.com/rest/api/storageservices/set-blob-metadata">
        /// Set Metadata</see>.
        /// </summary>
        /// <param name="metadata">
        /// Custom metadata to set for this path.
        /// </param>
        /// <param name="conditions">
        /// Optional <see cref="DataLakeRequestConditions"/> to add conditions on
        /// setting the path's metadata.
        /// </param>
        /// <param name="cancellationToken">
        /// Optional <see cref="CancellationToken"/> to propagate
        /// notifications that the operation should be cancelled.
        /// </param>
        /// <returns>
        /// A <see cref="Response{PathInfo}"/> describing the updated
        /// path.
        /// </returns>
        /// <remarks>
        /// A <see cref="RequestFailedException"/> will be thrown if
        /// a failure occurs.
        /// </remarks>
        public override async Task<Response<PathInfo>> SetMetadataAsync(
            Metadata metadata,
            DataLakeRequestConditions conditions = default,
            CancellationToken cancellationToken = default)
        {
            DiagnosticScope scope = ClientConfiguration.ClientDiagnostics.CreateScope($"{nameof(DataLakeFileClient)}.{nameof(SetMetadata)}");

            try
            {
                scope.Start();

                return await base.SetMetadataAsync(
                    metadata,
                    conditions,
                    cancellationToken)
                    .ConfigureAwait(false);
            }
            catch (Exception ex)
            {
                scope.Failed(ex);
                throw;
            }
            finally
            {
                scope.Dispose();
            }
        }
        #endregion Set Metadata

        #region Append Data
        /// <summary>
        /// The <see cref="Append(Stream, long, DataLakeFileAppendOptions, CancellationToken)"/> operation uploads data to be appended to a file.
        /// Data can only be appended to a file.
        /// To apply previously uploaded data to a file, call Flush Data.
        /// Append is currently limited to 4000 MB per request.  To upload large files all at once, consider using <see cref="Upload(Stream)"/>.
        ///
        /// For more information, see
        /// <see href="https://docs.microsoft.com/en-us/rest/api/storageservices/datalakestoragegen2/path/update">
        /// Update Path</see>.
        /// </summary>
        /// <param name="content">
        /// A <see cref="Stream"/> containing the content to upload.
        /// </param>
        /// <param name="offset">
        /// This parameter allows the caller to upload data in parallel and control the order in which it is appended to the file.
        /// It is required when uploading data to be appended to the file and when flushing previously uploaded data to the file.
        /// The value must be the position where the data is to be appended. Uploaded data is not immediately flushed, or written, to the file.
        /// To flush, the previously uploaded data must be contiguous, the position parameter must be specified and equal to the length
        /// of the file after all data has been written, and there must not be a request entity body included with the request.
        /// </param>
        /// <param name="options">
        /// Optional parameters.
        /// </param>
        /// <param name="cancellationToken">
        /// Optional <see cref="CancellationToken"/> to propagate
        /// notifications that the operation should be cancelled.
        /// </param>
        /// <returns>
        /// A <see cref="Response"/> describing the state
        /// of the updated file.
        /// </returns>
        /// <remarks>
        /// A <see cref="RequestFailedException"/> will be thrown if
        /// a failure occurs.
        /// </remarks>
        public virtual Response Append(
            Stream content,
            long offset,
            DataLakeFileAppendOptions options = default,
            CancellationToken cancellationToken = default) =>
            AppendInternal(
<<<<<<< HEAD
                content: content,
                offset: offset,
                rangeContentMD5: options?.ContentHash,
                leaseId: options?.LeaseId,
                progressHandler: options?.ProgressHandler,
                flush: options?.Flush,
=======
                content,
                offset,
                options?.TransferValidationOptions,
                options?.LeaseId,
                options?.ProgressHandler,
>>>>>>> c8eca54d
                async: false,
                cancellationToken).EnsureCompleted();

        /// <summary>
        /// The <see cref="AppendAsync(Stream, long, DataLakeFileAppendOptions, CancellationToken)"/> operation uploads data to be appended to a file.  Data can only be appended to a file.
        /// To apply perviously uploaded data to a file, call Flush Data.
        /// Append is currently limited to 4000 MB per request.  To upload large files all at once, consider using <see cref="UploadAsync(Stream)"/>.
        ///
        /// For more information, see
        /// <see href="https://docs.microsoft.com/en-us/rest/api/storageservices/datalakestoragegen2/path/update">
        /// Update Path</see>.
        /// </summary>
        /// <param name="content">
        /// A <see cref="Stream"/> containing the content to upload.
        /// </param>
        /// <param name="offset">
        /// This parameter allows the caller to upload data in parallel and control the order in which it is appended to the file.
        /// It is required when uploading data to be appended to the file and when flushing previously uploaded data to the file.
        /// The value must be the position where the data is to be appended. Uploaded data is not immediately flushed, or written, to the file.
        /// To flush, the previously uploaded data must be contiguous, the position parameter must be specified and equal to the length
        /// of the file after all data has been written, and there must not be a request entity body included with the request.
        /// </param>
        /// <param name="options">
        /// Optional parameters.
        /// </param>
        /// <param name="cancellationToken">
        /// Optional <see cref="CancellationToken"/> to propagate
        /// notifications that the operation should be cancelled.
        /// </param>
        /// <returns>
        /// A <see cref="Response"/> describing the state
        /// of the updated file.
        /// </returns>
        /// <remarks>
        /// A <see cref="RequestFailedException"/> will be thrown if
        /// a failure occurs.
        /// </remarks>
        public virtual async Task<Response> AppendAsync(
            Stream content,
            long offset,
            DataLakeFileAppendOptions options = default,
            CancellationToken cancellationToken = default) =>
            await AppendInternal(
<<<<<<< HEAD
                content: content,
                offset: offset,
                rangeContentMD5: options?.ContentHash,
                leaseId: options?.LeaseId,
                progressHandler: options?.ProgressHandler,
                flush: options?.Flush,
=======
                content,
                offset,
                options?.TransferValidationOptions,
                options?.LeaseId,
                options?.ProgressHandler,
>>>>>>> c8eca54d
                async: true,
                cancellationToken).ConfigureAwait(false);

        /// <summary>
        /// The <see cref="Append(Stream, long, byte[], string, IProgress{long}, CancellationToken)"/> operation uploads data to be appended to a file.
        /// Data can only be appended to a file.
        /// To apply previously uploaded data to a file, call Flush Data.
        /// Append is currently limited to 4000 MB per request.  To upload large files all at once, consider using <see cref="Upload(Stream)"/>.
        ///
        /// For more information, see
        /// <see href="https://docs.microsoft.com/en-us/rest/api/storageservices/datalakestoragegen2/path/update">
        /// Update Path</see>.
        /// </summary>
        /// <param name="content">
        /// A <see cref="Stream"/> containing the content to upload.
        /// </param>
        /// <param name="offset">
        /// This parameter allows the caller to upload data in parallel and control the order in which it is appended to the file.
        /// It is required when uploading data to be appended to the file and when flushing previously uploaded data to the file.
        /// The value must be the position where the data is to be appended. Uploaded data is not immediately flushed, or written, to the file.
        /// To flush, the previously uploaded data must be contiguous, the position parameter must be specified and equal to the length
        /// of the file after all data has been written, and there must not be a request entity body included with the request.
        /// </param>
        /// <param name="contentHash">
        /// This hash is used to verify the integrity of the request content during transport. When this header is specified,
        /// the storage service compares the hash of the content that has arrived with this header value. If the two hashes do not match,
        /// the operation will fail with error code 400 (Bad Request). Note that this MD5 hash is not stored with the file. This header is
        /// associated with the request content, and not with the stored content of the file itself.
        /// </param>
        /// <param name="leaseId">
        /// Optional lease id.
        /// </param>
        /// <param name="progressHandler">
        /// Optional <see cref="IProgress{Long}"/> to provide
        /// progress updates about data transfers.
        /// </param>
        /// <param name="cancellationToken">
        /// Optional <see cref="CancellationToken"/> to propagate
        /// notifications that the operation should be cancelled.
        /// </param>
        /// <returns>
        /// A <see cref="Response"/> describing the state
        /// of the updated file.
        /// </returns>
        /// <remarks>
        /// A <see cref="RequestFailedException"/> will be thrown if
        /// a failure occurs.
        /// </remarks>
        [EditorBrowsable(EditorBrowsableState.Never)]
#pragma warning disable AZC0002 // DO ensure all service methods, both asynchronous and synchronous, take an optional CancellationToken parameter called cancellationToken.
        public virtual Response Append(
#pragma warning restore AZC0002 // DO ensure all service methods, both asynchronous and synchronous, take an optional CancellationToken parameter called cancellationToken.
            Stream content,
            long offset,
            byte[] contentHash,
            string leaseId,
            IProgress<long> progressHandler,
            CancellationToken cancellationToken)
        {
            return AppendInternal(
                content,
                offset,
                contentHash != default
                    ? new UploadTransferValidationOptions()
                    {
                        Algorithm = ValidationAlgorithm.MD5,
                        PrecalculatedChecksum = contentHash
                    }
                    : default,
                leaseId,
                progressHandler,
                flush: null,
                async: false,
                cancellationToken)
                .EnsureCompleted();
        }

        /// <summary>
        /// The <see cref="AppendAsync(Stream, long, byte[], string, IProgress{long}, CancellationToken)"/> operation uploads data to be appended to a file.  Data can only be appended to a file.
        /// To apply perviously uploaded data to a file, call Flush Data.
        /// Append is currently limited to 4000 MB per request.  To upload large files all at once, consider using <see cref="UploadAsync(Stream)"/>.
        ///
        /// For more information, see
        /// <see href="https://docs.microsoft.com/en-us/rest/api/storageservices/datalakestoragegen2/path/update">
        /// Update Path</see>.
        /// </summary>
        /// <param name="content">
        /// A <see cref="Stream"/> containing the content to upload.
        /// </param>
        /// <param name="offset">
        /// This parameter allows the caller to upload data in parallel and control the order in which it is appended to the file.
        /// It is required when uploading data to be appended to the file and when flushing previously uploaded data to the file.
        /// The value must be the position where the data is to be appended. Uploaded data is not immediately flushed, or written, to the file.
        /// To flush, the previously uploaded data must be contiguous, the position parameter must be specified and equal to the length
        /// of the file after all data has been written, and there must not be a request entity body included with the request.
        /// </param>
        /// <param name="contentHash">
        /// This hash is used to verify the integrity of the request content during transport. When this header is specified,
        /// the storage service compares the hash of the content that has arrived with this header value. If the two hashes do not match,
        /// the operation will fail with error code 400 (Bad Request). Note that this MD5 hash is not stored with the file. This header is
        /// associated with the request content, and not with the stored content of the file itself.
        /// </param>
        /// <param name="leaseId">
        /// Optional lease id.
        /// </param>
        /// <param name="progressHandler">
        /// Optional <see cref="IProgress{Long}"/> to provide
        /// progress updates about data transfers.
        /// </param>
        /// <param name="cancellationToken">
        /// Optional <see cref="CancellationToken"/> to propagate
        /// notifications that the operation should be cancelled.
        /// </param>
        /// <returns>
        /// A <see cref="Response"/> describing the state
        /// of the updated file.
        /// </returns>
        /// <remarks>
        /// A <see cref="RequestFailedException"/> will be thrown if
        /// a failure occurs.
        /// </remarks>
        [EditorBrowsable(EditorBrowsableState.Never)]
#pragma warning disable AZC0002 // DO ensure all service methods, both asynchronous and synchronous, take an optional CancellationToken parameter called cancellationToken.
        public virtual async Task<Response> AppendAsync(
#pragma warning restore AZC0002 // DO ensure all service methods, both asynchronous and synchronous, take an optional CancellationToken parameter called cancellationToken.
            Stream content,
            long offset,
            byte[] contentHash,
            string leaseId,
            IProgress<long> progressHandler,
            CancellationToken cancellationToken)
        {
            return await AppendInternal(
                content,
                offset,
                contentHash != default
                    ? new UploadTransferValidationOptions()
                    {
                        Algorithm = ValidationAlgorithm.MD5,
                        PrecalculatedChecksum = contentHash
                    }
                    : default,
                leaseId,
                progressHandler,
                flush: null,
                async: true,
                cancellationToken)
                .ConfigureAwait(false);
        }

        /// <summary>
        /// The <see cref="AppendInternal"/> operation uploads data to be appended to a file.  Data can only be appended to a file.
        /// To apply perviously uploaded data to a file, call Flush Data.
        ///
        /// For more information, see
        /// <see href="https://docs.microsoft.com/en-us/rest/api/storageservices/datalakestoragegen2/path/update">
        /// Update Path</see>.
        /// </summary>
        /// <param name="content">
        /// A <see cref="Stream"/> containing the content to upload.
        /// </param>
        /// <param name="offset">
        /// This parameter allows the caller to upload data in parallel and control the order in which it is appended to the file.
        /// It is required when uploading data to be appended to the file and when flushing previously uploaded data to the file.
        /// The value must be the position where the data is to be appended. Uploaded data is not immediately flushed, or written, to the file.
        /// To flush, the previously uploaded data must be contiguous, the position parameter must be specified and equal to the length
        /// of the file after all data has been written, and there must not be a request entity body included with the request.
        /// </param>
        /// <param name="validationOptionsOverride">
        /// Optional settings for transfer validation.
        /// </param>
        /// <param name="leaseId">
        /// Lease id for operation.
        /// </param>
        /// <param name="progressHandler">
        /// Progress handler for append operation.
        /// </param>
        /// <param name="flush">
        /// Optional.  If true, the file will be flushed after the append.
        /// </param>
        /// <param name="async">
        /// Whether to invoke the operation asynchronously.
        /// </param>
        /// <param name="cancellationToken">
        /// Optional <see cref="CancellationToken"/> to propagate
        /// notifications that the operation should be cancelled.
        /// </param>
        /// <returns>
        /// A <see cref="Response"/> describing the state
        /// of the updated file.
        /// </returns>
        /// <remarks>
        /// A <see cref="RequestFailedException"/> will be thrown if
        /// a failure occurs.
        /// </remarks>
        internal virtual async Task<Response> AppendInternal(
            Stream content,
            long? offset,
            UploadTransferValidationOptions validationOptionsOverride,
            string leaseId,
            IProgress<long> progressHandler,
            bool? flush,
            bool async,
            CancellationToken cancellationToken)
        {
            UploadTransferValidationOptions validationOptions = validationOptionsOverride ?? ClientConfiguration.UploadTransferValidationOptions;

            using (ClientConfiguration.Pipeline.BeginLoggingScope(nameof(DataLakeFileClient)))
            {
                // compute hash BEFORE attaching progress handler
                ContentHasher.GetHashResult hashResult = ContentHasher.GetHashOrDefault(content, validationOptions);

                content = content?.WithNoDispose().WithProgress(progressHandler);
                ClientConfiguration.Pipeline.LogMethodEnter(
                    nameof(DataLakeFileClient),
                    message:
                    $"{nameof(Uri)}: {Uri}\n" +
                    $"{nameof(offset)}: {offset}\n" +
                    $"{nameof(leaseId)}: {leaseId}\n");

                DiagnosticScope scope = ClientConfiguration.ClientDiagnostics.CreateScope($"{nameof(DataLakeFileClient)}.{nameof(Append)}");

                try
                {
                    scope.Start();
                    Errors.VerifyStreamPosition(content, nameof(content));
                    ResponseWithHeaders<PathAppendDataHeaders> response;

                    if (async)
                    {
                        response = await PathRestClient.AppendDataAsync(
                            body: content,
                            position: offset,
                            contentLength: content?.Length - content?.Position ?? 0,
                            transactionalContentHash: hashResult?.MD5,
                            transactionalContentCrc64: hashResult?.StorageCrc64,
                            encryptionKey: ClientConfiguration.CustomerProvidedKey?.EncryptionKey,
                            encryptionKeySha256: ClientConfiguration.CustomerProvidedKey?.EncryptionKeyHash,
                            encryptionAlgorithm: ClientConfiguration.CustomerProvidedKey?.EncryptionAlgorithm == null ? null : EncryptionAlgorithmTypeInternal.AES256,
                            leaseId: leaseId,
                            flush: flush,
                            cancellationToken: cancellationToken)
                            .ConfigureAwait(false);
                    }
                    else
                    {
                        response = PathRestClient.AppendData(
                            body: content,
                            position: offset,
                            contentLength: content?.Length - content?.Position ?? 0,
                            transactionalContentHash: hashResult?.MD5,
                            transactionalContentCrc64: hashResult?.StorageCrc64,
                            encryptionKey: ClientConfiguration.CustomerProvidedKey?.EncryptionKey,
                            encryptionKeySha256: ClientConfiguration.CustomerProvidedKey?.EncryptionKeyHash,
                            encryptionAlgorithm: ClientConfiguration.CustomerProvidedKey?.EncryptionAlgorithm == null ? null : EncryptionAlgorithmTypeInternal.AES256,
                            leaseId: leaseId,
                            flush: flush,
                            cancellationToken: cancellationToken);
                    }

                    return response.GetRawResponse();
                }
                catch (Exception ex)
                {
                    ClientConfiguration.Pipeline.LogException(ex);
                    scope.Failed(ex);
                    throw;
                }
                finally
                {
                    ClientConfiguration.Pipeline.LogMethodExit(nameof(DataLakeFileClient));
                    scope.Dispose();
                }
            }
        }
        #endregion Append Data

        #region Flush Data
        /// <summary>
        /// The <see cref="Flush"/> operation flushes (writes) previously
        /// appended data to a file.
        /// </summary>
        /// <param name="position">
        /// This parameter allows the caller to upload data in parallel and control the order in which it is appended to the file.
        /// It is required when uploading data to be appended to the file and when flushing previously uploaded data to the file.
        /// The value must be the position where the data is to be appended. Uploaded data is not immediately flushed, or written,
        /// to the file. To flush, the previously uploaded data must be contiguous, the position parameter must be specified and
        /// equal to the length of the file after all data has been written, and there must not be a request entity body included
        /// with the request.
        /// </param>
        /// <param name="retainUncommittedData">
        /// If "true", uncommitted data is retained after the flush operation completes; otherwise, the uncommitted data is deleted
        /// after the flush operation. The default is false. Data at offsets less than the specified position are written to the
        /// file when flush succeeds, but this optional parameter allows data after the flush position to be retained for a future
        /// flush operation.
        /// </param>
        /// <param name="close">
        /// Azure Storage Events allow applications to receive notifications when files change. When Azure Storage Events are enabled,
        /// a file changed event is raised. This event has a property indicating whether this is the final change to distinguish the
        /// difference between an intermediate flush to a file stream and the final close of a file stream. The close query parameter
        /// is valid only when the action is "flush" and change notifications are enabled. If the value of close is "true" and the
        /// flush operation completes successfully, the service raises a file change notification with a property indicating that
        /// this is the final update (the file stream has been closed). If "false" a change notification is raised indicating the
        /// file has changed. The default is false. This query parameter is set to true by the Hadoop ABFS driver to indicate that
        /// the file stream has been closed."
        /// </param>
        /// <param name="httpHeaders">
        /// Optional standard HTTP header properties that can be set for the file.
        ///</param>
        /// <param name="conditions">
        /// Optional <see cref="DataLakeRequestConditions"/> to add
        /// conditions on the flush of this file.
        /// </param>
        /// <param name="cancellationToken">
        /// Optional <see cref="CancellationToken"/> to propagate
        /// notifications that the operation should be cancelled.
        /// </param>
        /// <returns>
        /// A <see cref="Response{PathInfo}"/> describing the
        /// path.
        /// </returns>
        /// <remarks>
        /// A <see cref="RequestFailedException"/> will be thrown if
        /// a failure occurs.
        /// </remarks>
        public virtual Response<PathInfo> Flush(
            long position,
            bool? retainUncommittedData = default,
            bool? close = default,
            PathHttpHeaders httpHeaders = default,
            DataLakeRequestConditions conditions = default,
            CancellationToken cancellationToken = default)
        {
            return FlushInternal(
                position,
                retainUncommittedData,
                close,
                httpHeaders,
                conditions,
                async: false,
                cancellationToken)
                .EnsureCompleted();
        }

        /// <summary>
        /// The <see cref="FlushAsync"/> operation flushes (writes) previously
        /// appended data to a file.
        /// </summary>
        /// <param name="position">
        /// This parameter allows the caller to upload data in parallel and control the order in which it is appended to the file.
        /// It is required when uploading data to be appended to the file and when flushing previously uploaded data to the file.
        /// The value must be the position where the data is to be appended. Uploaded data is not immediately flushed, or written,
        /// to the file. To flush, the previously uploaded data must be contiguous, the position parameter must be specified and
        /// equal to the length of the file after all data has been written, and there must not be a request entity body included
        /// with the request.
        /// </param>
        /// <param name="retainUncommittedData">
        /// If "true", uncommitted data is retained after the flush operation completes; otherwise, the uncommitted data is deleted
        /// after the flush operation. The default is false. Data at offsets less than the specified position are written to the
        /// file when flush succeeds, but this optional parameter allows data after the flush position to be retained for a future
        /// flush operation.
        /// </param>
        /// <param name="close">
        /// Azure Storage Events allow applications to receive notifications when files change. When Azure Storage Events are enabled,
        /// a file changed event is raised. This event has a property indicating whether this is the final change to distinguish the
        /// difference between an intermediate flush to a file stream and the final close of a file stream. The close query parameter
        /// is valid only when the action is "flush" and change notifications are enabled. If the value of close is "true" and the
        /// flush operation completes successfully, the service raises a file change notification with a property indicating that
        /// this is the final update (the file stream has been closed). If "false" a change notification is raised indicating the
        /// file has changed. The default is false. This query parameter is set to true by the Hadoop ABFS driver to indicate that
        /// the file stream has been closed."
        /// </param>
        /// <param name="httpHeaders">
        /// Optional standard HTTP header properties that can be set for the file.
        ///</param>
        /// <param name="conditions">
        /// Optional <see cref="DataLakeRequestConditions"/> to add
        /// conditions on the flush of this file.
        /// </param>
        /// <param name="cancellationToken">
        /// Optional <see cref="CancellationToken"/> to propagate
        /// notifications that the operation should be cancelled.
        /// </param>
        /// <returns>
        /// A <see cref="Response{PathInfo}"/> describing the
        /// path.
        /// </returns>
        /// <remarks>
        /// A <see cref="RequestFailedException"/> will be thrown if
        /// a failure occurs.
        /// </remarks>
        public virtual async Task<Response<PathInfo>> FlushAsync(
            long position,
            bool? retainUncommittedData = default,
            bool? close = default,
            PathHttpHeaders httpHeaders = default,
            DataLakeRequestConditions conditions = default,
            CancellationToken cancellationToken = default)
        {
            return await FlushInternal(
                position,
                retainUncommittedData,
                close,
                httpHeaders,
                conditions,
                async: true,
                cancellationToken)
                .ConfigureAwait(false);
        }

        /// <summary>
        /// The <see cref="FlushInternal"/> operation flushes (writes) previously
        /// appended data to a file.
        /// </summary>
        /// <param name="position">
        /// This parameter allows the caller to upload data in parallel and control the order in which it is appended to the file.
        /// It is required when uploading data to be appended to the file and when flushing previously uploaded data to the file.
        /// The value must be the position where the data is to be appended. Uploaded data is not immediately flushed, or written,
        /// to the file. To flush, the previously uploaded data must be contiguous, the position parameter must be specified and
        /// equal to the length of the file after all data has been written, and there must not be a request entity body included
        /// with the request.
        /// </param>
        /// <param name="retainUncommittedData">
        /// If "true", uncommitted data is retained after the flush operation completes; otherwise, the uncommitted data is deleted
        /// after the flush operation. The default is false. Data at offsets less than the specified position are written to the
        /// file when flush succeeds, but this optional parameter allows data after the flush position to be retained for a future
        /// flush operation.
        /// </param>
        /// <param name="close">
        /// Azure Storage Events allow applications to receive notifications when files change. When Azure Storage Events are enabled,
        /// a file changed event is raised. This event has a property indicating whether this is the final change to distinguish the
        /// difference between an intermediate flush to a file stream and the final close of a file stream. The close query parameter
        /// is valid only when the action is "flush" and change notifications are enabled. If the value of close is "true" and the
        /// flush operation completes successfully, the service raises a file change notification with a property indicating that
        /// this is the final update (the file stream has been closed). If "false" a change notification is raised indicating the
        /// file has changed. The default is false. This query parameter is set to true by the Hadoop ABFS driver to indicate that
        /// the file stream has been closed.
        /// </param>
        /// <param name="httpHeaders">
        /// Optional standard HTTP header properties that can be set for the file.
        ///</param>
        /// <param name="conditions">
        /// Optional <see cref="DataLakeRequestConditions"/> to add
        /// conditions on the flush of this file.
        /// </param>
        /// <param name="async">
        /// Whether to invoke the operation asynchronously.
        /// </param>
        /// <param name="cancellationToken">
        /// Optional <see cref="CancellationToken"/> to propagate
        /// notifications that the operation should be cancelled.
        /// </param>
        /// <returns>
        /// A <see cref="Response{PathInfo}"/> describing the
        /// path.
        /// </returns>
        /// <remarks>
        /// A <see cref="RequestFailedException"/> will be thrown if
        /// a failure occurs.
        /// </remarks>
        internal virtual async Task<Response<PathInfo>> FlushInternal(
            long position,
            bool? retainUncommittedData,
            bool? close,
            PathHttpHeaders httpHeaders,
            DataLakeRequestConditions conditions,
            bool async,
            CancellationToken cancellationToken)
        {
            using (ClientConfiguration.Pipeline.BeginLoggingScope(nameof(DataLakeFileClient)))
            {
                ClientConfiguration.Pipeline.LogMethodEnter(
                nameof(DataLakeFileClient),
                message:
                $"{nameof(Uri)}: {Uri}");

                DiagnosticScope scope = ClientConfiguration.ClientDiagnostics.CreateScope($"{nameof(DataLakeFileClient)}.{nameof(Flush)}");

                try
                {
                    scope.Start();
                    ResponseWithHeaders<PathFlushDataHeaders> response;

                    if (async)
                    {
                        response = await PathRestClient.FlushDataAsync(
                            position: position,
                            retainUncommittedData: retainUncommittedData,
                            close: close,
                            contentLength: 0,
                            contentMD5: httpHeaders?.ContentHash,
                            leaseId: conditions?.LeaseId,
                            cacheControl: httpHeaders?.CacheControl,
                            contentType: httpHeaders?.ContentType,
                            contentDisposition: httpHeaders?.ContentDisposition,
                            contentEncoding: httpHeaders?.ContentEncoding,
                            contentLanguage: httpHeaders?.ContentLanguage,
                            ifMatch: conditions?.IfMatch?.ToString(),
                            ifNoneMatch: conditions?.IfNoneMatch?.ToString(),
                            ifModifiedSince: conditions?.IfModifiedSince,
                            ifUnmodifiedSince: conditions?.IfUnmodifiedSince,
                            encryptionKey: ClientConfiguration.CustomerProvidedKey?.EncryptionKey,
                            encryptionKeySha256: ClientConfiguration.CustomerProvidedKey?.EncryptionKeyHash,
                            encryptionAlgorithm: ClientConfiguration.CustomerProvidedKey?.EncryptionAlgorithm == null ? null : EncryptionAlgorithmTypeInternal.AES256,
                            cancellationToken: cancellationToken)
                            .ConfigureAwait(false);
                    }
                    else
                    {
                        response = PathRestClient.FlushData(
                            position: position,
                            retainUncommittedData: retainUncommittedData,
                            close: close,
                            contentLength: 0,
                            contentMD5: httpHeaders?.ContentHash,
                            leaseId: conditions?.LeaseId,
                            cacheControl: httpHeaders?.CacheControl,
                            contentType: httpHeaders?.ContentType,
                            contentDisposition: httpHeaders?.ContentDisposition,
                            contentEncoding: httpHeaders?.ContentEncoding,
                            contentLanguage: httpHeaders?.ContentLanguage,
                            ifMatch: conditions?.IfMatch?.ToString(),
                            ifNoneMatch: conditions?.IfNoneMatch?.ToString(),
                            ifModifiedSince: conditions?.IfModifiedSince,
                            ifUnmodifiedSince: conditions?.IfUnmodifiedSince,
                            encryptionKey: ClientConfiguration.CustomerProvidedKey?.EncryptionKey,
                            encryptionKeySha256: ClientConfiguration.CustomerProvidedKey?.EncryptionKeyHash,
                            encryptionAlgorithm: ClientConfiguration.CustomerProvidedKey?.EncryptionAlgorithm == null ? null : EncryptionAlgorithmTypeInternal.AES256,
                            cancellationToken: cancellationToken);
                    }

                    return Response.FromValue(
                        response.ToPathInfo(),
                        response.GetRawResponse());
                }
                catch (Exception ex)
                {
                    ClientConfiguration.Pipeline.LogException(ex);
                    scope.Failed(ex);
                    throw;
                }
                finally
                {
                    ClientConfiguration.Pipeline.LogMethodExit(nameof(DataLakeFileClient));
                    scope.Dispose();
                }
            }
        }
        #endregion

        #region Read Data
        /// <summary>
        /// The <see cref="Read()"/> operation downloads a file from
        /// the service, including its metadata and properties.
        ///
        /// For more information, see
        /// <see href="https://docs.microsoft.com/rest/api/storageservices/get-blob">
        /// Get Blob</see>.
        /// </summary>
        /// <returns>
        /// A <see cref="Response{FileDownloadInfo}"/> describing the
        /// downloaded file.  <see cref="FileDownloadInfo.Content"/> contains
        /// the blob's data.
        /// </returns>
        /// <remarks>
        /// A <see cref="RequestFailedException"/> will be thrown if
        /// a failure occurs.
        /// </remarks>
        public virtual Response<FileDownloadInfo> Read()
        {
            DiagnosticScope scope = ClientConfiguration.ClientDiagnostics.CreateScope($"{nameof(DataLakeFileClient)}.{nameof(Read)}");

            try
            {
                scope.Start();

                Response<Blobs.Models.BlobDownloadStreamingResult> response = _blockBlobClient.DownloadStreaming();

                return Response.FromValue(
                    response.Value.ToFileDownloadInfo(),
                    response.GetRawResponse());
            }
            catch (Exception ex)
            {
                scope.Failed(ex);
                throw;
            }
            finally
            {
                scope.Dispose();
            }
        }

        /// <summary>
        /// The <see cref="ReadAsync()"/> operation downloads a file from
        /// the service, including its metadata and properties.
        ///
        /// For more information, see
        /// <see href="https://docs.microsoft.com/rest/api/storageservices/get-blob">
        /// Get Blob</see>.
        /// </summary>
        /// <returns>
        /// A <see cref="Response{FileDownloadInfo}"/> describing the
        /// downloaded file.  <see cref="FileDownloadInfo.Content"/> contains
        /// the file's data.
        /// </returns>
        /// <remarks>
        /// A <see cref="RequestFailedException"/> will be thrown if
        /// a failure occurs.
        /// </remarks>
        public virtual async Task<Response<FileDownloadInfo>> ReadAsync()
        {
            DiagnosticScope scope = ClientConfiguration.ClientDiagnostics.CreateScope($"{nameof(DataLakeFileClient)}.{nameof(Read)}");

            try
            {
                scope.Start();

                Response<Blobs.Models.BlobDownloadStreamingResult> response
                    = await _blockBlobClient.DownloadStreamingAsync(cancellationToken: CancellationToken.None).ConfigureAwait(false);

                return Response.FromValue(
                    response.Value.ToFileDownloadInfo(),
                    response.GetRawResponse());
            }
            catch (Exception ex)
            {
                scope.Failed(ex);
                throw;
            }
            finally
            {
                scope.Dispose();
            }
        }

        /// <summary>
        /// The <see cref="Read(CancellationToken)"/> operation downloads a file from
        /// the service, including its metadata and properties.
        ///
        /// For more information, see
        /// <see href="https://docs.microsoft.com/rest/api/storageservices/get-blob">
        /// Get Blob</see>.
        /// </summary>
        /// <param name="cancellationToken">
        /// Optional <see cref="CancellationToken"/> to propagate
        /// notifications that the operation should be cancelled.
        /// </param>
        /// <returns>
        /// A <see cref="Response{FileDownloadInfo}"/> describing the
        /// downloaded file.  <see cref="FileDownloadInfo.Content"/> contains
        /// the blob's data.
        /// </returns>
        /// <remarks>
        /// A <see cref="RequestFailedException"/> will be thrown if
        /// a failure occurs.
        /// </remarks>
        public virtual Response<FileDownloadInfo> Read(
            CancellationToken cancellationToken = default)
        {
            DiagnosticScope scope = ClientConfiguration.ClientDiagnostics.CreateScope($"{nameof(DataLakeFileClient)}.{nameof(Read)}");

            try
            {
                scope.Start();

                Response<Blobs.Models.BlobDownloadStreamingResult> response = _blockBlobClient.DownloadStreaming(cancellationToken: cancellationToken);

                return Response.FromValue(
                    response.Value.ToFileDownloadInfo(),
                    response.GetRawResponse());
            }
            catch (Exception ex)
            {
                scope.Failed(ex);
                throw;
            }
            finally
            {
                scope.Dispose();
            }
        }

        /// <summary>
        /// The <see cref="ReadAsync(CancellationToken)"/> operation downloads a file from
        /// the service, including its metadata and properties.
        ///
        /// For more information, see
        /// <see href="https://docs.microsoft.com/rest/api/storageservices/get-blob">
        /// Get Blob</see>.
        /// </summary>
        /// <param name="cancellationToken">
        /// Optional <see cref="CancellationToken"/> to propagate
        /// notifications that the operation should be cancelled.
        /// </param>
        /// <returns>
        /// A <see cref="Response{FileDownloadInfo}"/> describing the
        /// downloaded file.  <see cref="FileDownloadInfo.Content"/> contains
        /// the file's data.
        /// </returns>
        /// <remarks>
        /// A <see cref="RequestFailedException"/> will be thrown if
        /// a failure occurs.
        /// </remarks>
        public virtual async Task<Response<FileDownloadInfo>> ReadAsync(
            CancellationToken cancellationToken = default)
        {
            DiagnosticScope scope = ClientConfiguration.ClientDiagnostics.CreateScope($"{nameof(DataLakeFileClient)}.{nameof(Read)}");

            try
            {
                scope.Start();

                Response<Blobs.Models.BlobDownloadStreamingResult> response
                    = await _blockBlobClient.DownloadStreamingAsync(cancellationToken: cancellationToken).ConfigureAwait(false);

                return Response.FromValue(
                    response.Value.ToFileDownloadInfo(),
                    response.GetRawResponse());
            }
            catch (Exception ex)
            {
                scope.Failed(ex);
                throw;
            }
            finally
            {
                scope.Dispose();
            }
        }

        /// <summary>
        /// The <see cref="Read(HttpRange, DataLakeRequestConditions?, Boolean, CancellationToken)"/>
        /// operation downloads a file from the service, including its metadata
        /// and properties.
        ///
        /// For more information, see
        /// <see href="https://docs.microsoft.com/rest/api/storageservices/get-blob">
        /// Get Blob</see>.
        /// </summary>
        /// <param name="range">
        /// If provided, only donwload the bytes of the file in the specified
        /// range.  If not provided, download the entire file.
        /// </param>
        /// <param name="conditions">
        /// Optional <see cref="DataLakeRequestConditions"/> to add conditions on
        /// donwloading this file.
        /// </param>
        /// <param name="rangeGetContentHash">
        /// When set to true and specified together with the <paramref name="range"/>,
        /// the service returns the MD5 hash for the range, as long as the
        /// range is less than or equal to 4 MB in size.  If this value is
        /// specified without <paramref name="range"/> or set to true when the
        /// range exceeds 4 MB in size, a <see cref="RequestFailedException"/>
        /// is thrown.
        /// </param>
        /// <param name="cancellationToken">
        /// Optional <see cref="CancellationToken"/> to propagate
        /// notifications that the operation should be cancelled.
        /// </param>
        /// <returns>
        /// A <see cref="Response{FileDownloadInfo}"/> describing the
        /// downloaded file.  <see cref="FileDownloadInfo.Content"/> contains
        /// the file's data.
        /// </returns>
        /// <remarks>
        /// A <see cref="RequestFailedException"/> will be thrown if
        /// a failure occurs.
        /// </remarks>
        [EditorBrowsable(EditorBrowsableState.Never)]
#pragma warning disable AZC0002 // DO ensure all service methods, both asynchronous and synchronous, take an optional CancellationToken parameter called cancellationToken.
        public virtual Response<FileDownloadInfo> Read(
#pragma warning restore AZC0002 // DO ensure all service methods, both asynchronous and synchronous, take an optional CancellationToken parameter called cancellationToken.
            HttpRange range,
            DataLakeRequestConditions conditions,
            bool rangeGetContentHash,
            CancellationToken cancellationToken)
        {
            DiagnosticScope scope = ClientConfiguration.ClientDiagnostics.CreateScope($"{nameof(DataLakeFileClient)}.{nameof(Read)}");

            try
            {
                scope.Start();

                Response<Blobs.Models.BlobDownloadStreamingResult> response = _blockBlobClient.DownloadStreaming(
                    range: range,
                    conditions: conditions.ToBlobRequestConditions(),
                    rangeGetContentHash: rangeGetContentHash,
                    cancellationToken: cancellationToken);

                return Response.FromValue(
                    response.Value.ToFileDownloadInfo(),
                    response.GetRawResponse());
            }
            catch (Exception ex)
            {
                scope.Failed(ex);
                throw;
            }
            finally
            {
                scope.Dispose();
            }
        }

        /// <summary>
        /// The <see cref="ReadAsync(HttpRange, DataLakeRequestConditions?, Boolean, CancellationToken)"/>
        /// operation downloads a file from the service, including its metadata
        /// and properties.
        ///
        /// For more information, see
        /// <see href="https://docs.microsoft.com/rest/api/storageservices/get-blob">
        /// Get Blob</see>.
        /// </summary>
        /// <param name="range">
        /// If provided, only donwload the bytes of the file in the specified
        /// range.  If not provided, download the entire file.
        /// </param>
        /// <param name="conditions">
        /// Optional <see cref="DataLakeRequestConditions"/> to add conditions on
        /// donwloading this file.
        /// </param>
        /// <param name="rangeGetContentHash">
        /// When set to true and specified together with the <paramref name="range"/>,
        /// the service returns the MD5 hash for the range, as long as the
        /// range is less than or equal to 4 MB in size.  If this value is
        /// specified without <paramref name="range"/> or set to true when the
        /// range exceeds 4 MB in size, a <see cref="RequestFailedException"/>
        /// is thrown.
        /// </param>
        /// <param name="cancellationToken">
        /// Optional <see cref="CancellationToken"/> to propagate
        /// notifications that the operation should be cancelled.
        /// </param>
        /// <returns>
        /// A <see cref="Response{FileDownloadInfo}"/> describing the
        /// downloaded file.  <see cref="FileDownloadInfo.Content"/> contains
        /// the file's data.
        /// </returns>
        /// <remarks>
        /// A <see cref="RequestFailedException"/> will be thrown if
        /// a failure occurs.
        /// </remarks>
        [EditorBrowsable(EditorBrowsableState.Never)]
#pragma warning disable AZC0002 // DO ensure all service methods, both asynchronous and synchronous, take an optional CancellationToken parameter called cancellationToken.
        public virtual async Task<Response<FileDownloadInfo>> ReadAsync(
#pragma warning restore AZC0002 // DO ensure all service methods, both asynchronous and synchronous, take an optional CancellationToken parameter called cancellationToken.
            HttpRange range,
            DataLakeRequestConditions conditions,
            bool rangeGetContentHash,
            CancellationToken cancellationToken)
        {
            DiagnosticScope scope = ClientConfiguration.ClientDiagnostics.CreateScope($"{nameof(DataLakeFileClient)}.{nameof(Read)}");

            try
            {
                scope.Start();

                Response<Blobs.Models.BlobDownloadStreamingResult> response = await _blockBlobClient.DownloadStreamingAsync(
                    range: range,
                    conditions: conditions.ToBlobRequestConditions(),
                    rangeGetContentHash: rangeGetContentHash,
                    cancellationToken: cancellationToken)
                    .ConfigureAwait(false);

                return Response.FromValue(
                    response.Value.ToFileDownloadInfo(),
                    response.GetRawResponse());
            }
            catch (Exception ex)
            {
                scope.Failed(ex);
                throw;
            }
            finally
            {
                scope.Dispose();
            }
        }

        /// <summary>
        /// The <see cref="Read(HttpRange, DataLakeRequestConditions?, Boolean, CancellationToken)"/>
        /// operation downloads a file from the service, including its metadata
        /// and properties.
        ///
        /// For more information, see
        /// <see href="https://docs.microsoft.com/rest/api/storageservices/get-blob">
        /// Get Blob</see>.
        /// </summary>
        /// <param name="options">
        /// Optional parameters.
        /// </param>
        /// <param name="cancellationToken">
        /// Optional <see cref="CancellationToken"/> to propagate
        /// notifications that the operation should be cancelled.
        /// </param>
        /// <returns>
        /// A <see cref="Response{FileDownloadInfo}"/> describing the
        /// downloaded file.  <see cref="FileDownloadInfo.Content"/> contains
        /// the file's data.
        /// </returns>
        /// <remarks>
        /// A <see cref="RequestFailedException"/> will be thrown if
        /// a failure occurs.
        /// </remarks>
        public virtual Response<FileDownloadInfo> Read(
            DataLakeFileReadOptions options = default,
            CancellationToken cancellationToken = default)
        {
            DiagnosticScope scope = ClientConfiguration.ClientDiagnostics.CreateScope($"{nameof(DataLakeFileClient)}.{nameof(Read)}");

            try
            {
                scope.Start();

                Response<Blobs.Models.BlobDownloadStreamingResult> response = _blockBlobClient.DownloadStreaming(
                    options: options.ToBlobBaseDownloadOptions(),
                    cancellationToken: cancellationToken);

                return Response.FromValue(
                    response.Value.ToFileDownloadInfo(),
                    response.GetRawResponse());
            }
            catch (Exception ex)
            {
                scope.Failed(ex);
                throw;
            }
            finally
            {
                scope.Dispose();
            }
        }

        /// <summary>
        /// The <see cref="ReadAsync(HttpRange, DataLakeRequestConditions?, Boolean, CancellationToken)"/>
        /// operation downloads a file from the service, including its metadata
        /// and properties.
        ///
        /// For more information, see
        /// <see href="https://docs.microsoft.com/rest/api/storageservices/get-blob">
        /// Get Blob</see>.
        /// </summary>
        /// <param name="options">
        /// Optional parameters.
        /// </param>
        /// <param name="cancellationToken">
        /// Optional <see cref="CancellationToken"/> to propagate
        /// notifications that the operation should be cancelled.
        /// </param>
        /// <returns>
        /// A <see cref="Response{FileDownloadInfo}"/> describing the
        /// downloaded file.  <see cref="FileDownloadInfo.Content"/> contains
        /// the file's data.
        /// </returns>
        /// <remarks>
        /// A <see cref="RequestFailedException"/> will be thrown if
        /// a failure occurs.
        /// </remarks>
        public virtual async Task<Response<FileDownloadInfo>> ReadAsync(
            DataLakeFileReadOptions options = default,
            CancellationToken cancellationToken = default)
        {
            DiagnosticScope scope = ClientConfiguration.ClientDiagnostics.CreateScope($"{nameof(DataLakeFileClient)}.{nameof(Read)}");

            try
            {
                scope.Start();

                Response<Blobs.Models.BlobDownloadStreamingResult> response = await _blockBlobClient.DownloadStreamingAsync(
                    options: options.ToBlobBaseDownloadOptions(),
                    cancellationToken: cancellationToken)
                    .ConfigureAwait(false);

                return Response.FromValue(
                    response.Value.ToFileDownloadInfo(),
                    response.GetRawResponse());
            }
            catch (Exception ex)
            {
                scope.Failed(ex);
                throw;
            }
            finally
            {
                scope.Dispose();
            }
        }
        #endregion Read Data

        #region Read To
        /// <summary>
        /// The <see cref="ReadTo(Stream, DataLakeFileReadToOptions, CancellationToken)"/>
        /// operation downloads an entire file using parallel requests,
        /// and writes the content to the provided stream.
        /// </summary>
        /// <param name="destination">
        /// Destination stream for writing read contents.
        /// </param>
        /// <param name="options">
        /// Options for reading this blob.
        /// </param>
        /// <param name="cancellationToken">
        /// Optional <see cref="CancellationToken"/> to propagate
        /// notifications that the operation should be cancelled.
        /// </param>
        /// <returns>
        /// A <see cref="Response"/> describing the operation.
        /// </returns>
        /// <remarks>
        /// A <see cref="RequestFailedException"/> will be thrown if
        /// a failure occurs.
        /// </remarks>
        public virtual Response ReadTo(
            Stream destination,
            DataLakeFileReadToOptions options = default,
            CancellationToken cancellationToken = default)
        {
            DiagnosticScope scope = ClientConfiguration.ClientDiagnostics.CreateScope($"{nameof(DataLakeFileClient)}.{nameof(ReadTo)}");

            try
            {
                scope.Start();

                return _blockBlobClient.DownloadTo(
                    destination,
                    options.ToBlobBaseDownloadToOptions(),
                    cancellationToken: cancellationToken);
            }
            catch (Exception ex)
            {
                scope.Failed(ex);
                throw;
            }
            finally
            {
                scope.Dispose();
            }
        }

        /// <summary>
        /// The <see cref="ReadTo(string, DataLakeFileReadToOptions, CancellationToken)"/>
        /// operation downloads an entire file using parallel requests,
        /// and writes the content to the provided file path.
        /// </summary>
        /// <param name="path">
        /// File path to write read contents to.
        /// </param>
        /// <param name="options">
        /// Options for reading this blob.
        /// </param>
        /// <param name="cancellationToken">
        /// Optional <see cref="CancellationToken"/> to propagate
        /// notifications that the operation should be cancelled.
        /// </param>
        /// <returns>
        /// A <see cref="Response"/> describing the operation.
        /// </returns>
        /// <remarks>
        /// A <see cref="RequestFailedException"/> will be thrown if
        /// a failure occurs.
        /// </remarks>
        public virtual Response ReadTo(
            string path,
            DataLakeFileReadToOptions options = default,
            CancellationToken cancellationToken = default)
        {
            DiagnosticScope scope = ClientConfiguration.ClientDiagnostics.CreateScope($"{nameof(DataLakeFileClient)}.{nameof(ReadTo)}");

            try
            {
                scope.Start();

                return _blockBlobClient.DownloadTo(
                    path,
                    options.ToBlobBaseDownloadToOptions(),
                    cancellationToken: cancellationToken);
            }
            catch (Exception ex)
            {
                scope.Failed(ex);
                throw;
            }
            finally
            {
                scope.Dispose();
            }
        }

        /// <summary>
        /// The <see cref="ReadToAsync(Stream, DataLakeFileReadToOptions, CancellationToken)"/>
        /// operation downloads an entire file using parallel requests,
        /// and writes the content to the provided destination stream.
        /// </summary>
        /// <param name="destination">
        /// Stream to write read contents to.
        /// </param>
        /// <param name="options">
        /// Options for reading this blob.
        /// </param>
        /// <param name="cancellationToken">
        /// Optional <see cref="CancellationToken"/> to propagate
        /// notifications that the operation should be cancelled.
        /// </param>
        /// <returns>
        /// A <see cref="Response"/> describing the operation.
        /// </returns>
        /// <remarks>
        /// A <see cref="RequestFailedException"/> will be thrown if
        /// a failure occurs.
        /// </remarks>
        public virtual async Task<Response> ReadToAsync(
            Stream destination,
            DataLakeFileReadToOptions options = default,
            CancellationToken cancellationToken = default)
        {
            DiagnosticScope scope = ClientConfiguration.ClientDiagnostics.CreateScope($"{nameof(DataLakeFileClient)}.{nameof(ReadTo)}");

            try
            {
                scope.Start();

                return await _blockBlobClient.DownloadToAsync(
                    destination,
                    options.ToBlobBaseDownloadToOptions(),
                    cancellationToken: cancellationToken)
                    .ConfigureAwait(false);
            }
            catch (Exception ex)
            {
                scope.Failed(ex);
                throw;
            }
            finally
            {
                scope.Dispose();
            }
        }

        /// <summary>
        /// The <see cref="ReadToAsync(string, DataLakeFileReadToOptions, CancellationToken)"/>
        /// operation downloads an entire file using parallel requests,
        /// and writes the content to the provided file path.
        /// </summary>
        /// <param name="path">
        /// File path to write the read contents to.
        /// </param>
        /// <param name="options">
        /// Options for reading this blob.
        /// </param>
        /// <param name="cancellationToken">
        /// Optional <see cref="CancellationToken"/> to propagate
        /// notifications that the operation should be cancelled.
        /// </param>
        /// <returns>
        /// A <see cref="Response"/> describing the operation.
        /// </returns>
        /// <remarks>
        /// A <see cref="RequestFailedException"/> will be thrown if
        /// a failure occurs.
        /// </remarks>
        public virtual async Task<Response> ReadToAsync(
            string path,
            DataLakeFileReadToOptions options = default,
            CancellationToken cancellationToken = default)
        {
            DiagnosticScope scope = ClientConfiguration.ClientDiagnostics.CreateScope($"{nameof(DataLakeFileClient)}.{nameof(ReadTo)}");

            try
            {
                scope.Start();

                return await _blockBlobClient.DownloadToAsync(
                    path,
                    options.ToBlobBaseDownloadToOptions(),
                    cancellationToken: cancellationToken)
                    .ConfigureAwait(false);
            }
            catch (Exception ex)
            {
                scope.Failed(ex);
                throw;
            }
            finally
            {
                scope.Dispose();
            }
        }

        /// <summary>
        /// The <see cref="ReadTo(Stream, DataLakeRequestConditions, StorageTransferOptions, CancellationToken)"/>
        /// operation downloads an entire file using parallel requests,
        /// and writes the content to <paramref name="destination"/>.
        /// </summary>
        /// <param name="destination">
        /// A <see cref="Stream"/> to write the downloaded content to.
        /// </param>
        /// <param name="conditions">
        /// Optional <see cref="DataLakeRequestConditions"/> to add conditions on
        /// the download of this file.
        /// </param>
        /// <param name="transferOptions">
        /// Optional <see cref="StorageTransferOptions"/> to configure
        /// parallel transfer behavior.
        /// </param>
        /// <param name="cancellationToken">
        /// Optional <see cref="CancellationToken"/> to propagate
        /// notifications that the operation should be cancelled.
        /// </param>
        /// <returns>
        /// A <see cref="Response"/> describing the operation.
        /// </returns>
        /// <remarks>
        /// A <see cref="RequestFailedException"/> will be thrown if
        /// a failure occurs.
        /// </remarks>
        [EditorBrowsable(EditorBrowsableState.Never)]
#pragma warning disable AZC0002 // DO ensure all service methods, both asynchronous and synchronous, take an optional CancellationToken parameter called cancellationToken.
        public virtual Response ReadTo(
#pragma warning restore AZC0002 // DO ensure all service methods, both asynchronous and synchronous, take an optional CancellationToken parameter called cancellationToken.
            Stream destination,
            DataLakeRequestConditions conditions,
            //IProgress<long> progressHandler,
            StorageTransferOptions transferOptions,
            CancellationToken cancellationToken)
        {
            DiagnosticScope scope = ClientConfiguration.ClientDiagnostics.CreateScope($"{nameof(DataLakeFileClient)}.{nameof(ReadTo)}");

            try
            {
                scope.Start();

                BlobRequestConditions blobRequestConditions = conditions.ToBlobRequestConditions();

                return _blockBlobClient.DownloadTo(
                    destination,
                    blobRequestConditions,
                    //progressHandler, // TODO: #8506
                    transferOptions: transferOptions,
                    cancellationToken: cancellationToken);
            }
            catch (Exception ex)
            {
                scope.Failed(ex);
                throw;
            }
            finally
            {
                scope.Dispose();
            }
        }

        /// <summary>
        /// The <see cref="ReadTo(string, DataLakeRequestConditions, StorageTransferOptions, CancellationToken)"/>
        /// operation downloads an entire file using parallel requests,
        /// and writes the content to <paramref name="path"/>.
        /// </summary>
        /// <param name="path">
        /// A file path to write the downloaded content to.
        /// </param>
        /// <param name="conditions">
        /// Optional <see cref="DataLakeRequestConditions"/> to add conditions on
        /// the download of this file.
        /// </param>
        /// <param name="transferOptions">
        /// Optional <see cref="StorageTransferOptions"/> to configure
        /// parallel transfer behavior.
        /// </param>
        /// <param name="cancellationToken">
        /// Optional <see cref="CancellationToken"/> to propagate
        /// notifications that the operation should be cancelled.
        /// </param>
        /// <returns>
        /// A <see cref="Response"/> describing the operation.
        /// </returns>
        /// <remarks>
        /// A <see cref="RequestFailedException"/> will be thrown if
        /// a failure occurs.
        /// </remarks>
        [EditorBrowsable(EditorBrowsableState.Never)]
#pragma warning disable AZC0002 // DO ensure all service methods, both asynchronous and synchronous, take an optional CancellationToken parameter called cancellationToken.
        public virtual Response ReadTo(
#pragma warning restore AZC0002 // DO ensure all service methods, both asynchronous and synchronous, take an optional CancellationToken parameter called cancellationToken.
            string path,
            DataLakeRequestConditions conditions,
            //IProgress<long> progressHandler,
            StorageTransferOptions transferOptions,
            CancellationToken cancellationToken)
        {
            DiagnosticScope scope = ClientConfiguration.ClientDiagnostics.CreateScope($"{nameof(DataLakeFileClient)}.{nameof(ReadTo)}");

            try
            {
                scope.Start();

                BlobRequestConditions blobRequestConditions = conditions.ToBlobRequestConditions();

                return _blockBlobClient.DownloadTo(
                    path,
                    blobRequestConditions,
                    //progressHandler, // TODO: #8506
                    transferOptions: transferOptions,
                    cancellationToken: cancellationToken);
            }
            catch (Exception ex)
            {
                scope.Failed(ex);
                throw;
            }
            finally
            {
                scope.Dispose();
            }
        }

        /// <summary>
        /// The <see cref="ReadToAsync(Stream, DataLakeRequestConditions, StorageTransferOptions, CancellationToken)"/>
        /// operation downloads an entire file using parallel requests,
        /// and writes the content to <paramref name="destination"/>.
        /// </summary>
        /// <param name="destination">
        /// A <see cref="Stream"/> to write the downloaded content to.
        /// </param>
        /// <param name="conditions">
        /// Optional <see cref="DataLakeRequestConditions"/> to add conditions on
        /// the download of this file.
        /// </param>
        /// <param name="transferOptions">
        /// Optional <see cref="StorageTransferOptions"/> to configure
        /// parallel transfer behavior.
        /// </param>
        /// <param name="cancellationToken">
        /// Optional <see cref="CancellationToken"/> to propagate
        /// notifications that the operation should be cancelled.
        /// </param>
        /// <returns>
        /// A <see cref="Response"/> describing the operation.
        /// </returns>
        /// <remarks>
        /// A <see cref="RequestFailedException"/> will be thrown if
        /// a failure occurs.
        /// </remarks>
        [EditorBrowsable(EditorBrowsableState.Never)]
#pragma warning disable AZC0002 // DO ensure all service methods, both asynchronous and synchronous, take an optional CancellationToken parameter called cancellationToken.
        public virtual async Task<Response> ReadToAsync(
#pragma warning restore AZC0002 // DO ensure all service methods, both asynchronous and synchronous, take an optional CancellationToken parameter called cancellationToken.
            Stream destination,
            DataLakeRequestConditions conditions,
            //IProgress<long> progressHandler,
            StorageTransferOptions transferOptions,
            CancellationToken cancellationToken)
        {
            DiagnosticScope scope = ClientConfiguration.ClientDiagnostics.CreateScope($"{nameof(DataLakeFileClient)}.{nameof(ReadTo)}");

            try
            {
                scope.Start();

                BlobRequestConditions blobRequestConditions = conditions.ToBlobRequestConditions();

                return await _blockBlobClient.DownloadToAsync(
                    destination,
                    blobRequestConditions,
                    //progressHandler, // TODO: #8506
                    transferOptions: transferOptions,
                    cancellationToken: cancellationToken)
                    .ConfigureAwait(false);
            }
            catch (Exception ex)
            {
                scope.Failed(ex);
                throw;
            }
            finally
            {
                scope.Dispose();
            }
        }

        /// <summary>
        /// The <see cref="ReadToAsync(string, DataLakeRequestConditions, StorageTransferOptions, CancellationToken)"/>
        /// operation downloads an entire file using parallel requests,
        /// and writes the content to <paramref name="path"/>.
        /// </summary>
        /// <param name="path">
        /// A file path to write the downloaded content to.
        /// </param>
        /// <param name="conditions">
        /// Optional <see cref="DataLakeRequestConditions"/> to add conditions on
        /// the download of this file.
        /// </param>
        /// <param name="transferOptions">
        /// Optional <see cref="StorageTransferOptions"/> to configure
        /// parallel transfer behavior.
        /// </param>
        /// <param name="cancellationToken">
        /// Optional <see cref="CancellationToken"/> to propagate
        /// notifications that the operation should be cancelled.
        /// </param>
        /// <returns>
        /// A <see cref="Response"/> describing the operation.
        /// </returns>
        /// <remarks>
        /// A <see cref="RequestFailedException"/> will be thrown if
        /// a failure occurs.
        /// </remarks>
        [EditorBrowsable(EditorBrowsableState.Never)]
#pragma warning disable AZC0002 // DO ensure all service methods, both asynchronous and synchronous, take an optional CancellationToken parameter called cancellationToken.
        public virtual async Task<Response> ReadToAsync(
#pragma warning restore AZC0002 // DO ensure all service methods, both asynchronous and synchronous, take an optional CancellationToken parameter called cancellationToken.
            string path,
            DataLakeRequestConditions conditions,
            //IProgress<long> progressHandler,
            StorageTransferOptions transferOptions,
            CancellationToken cancellationToken)
        {
            DiagnosticScope scope = ClientConfiguration.ClientDiagnostics.CreateScope($".{nameof(DataLakeFileClient)}.{nameof(ReadTo)}");

            try
            {
                scope.Start();

                BlobRequestConditions blobRequestConditions = conditions.ToBlobRequestConditions();

                return await _blockBlobClient.DownloadToAsync(
                    path,
                    blobRequestConditions,
                    //progressHandler, // TODO: #8506
                    transferOptions: transferOptions,
                    cancellationToken: cancellationToken)
                    .ConfigureAwait(false);
            }
            catch (Exception ex)
            {
                scope.Failed(ex);
                throw;
            }
            finally
            {
                scope.Dispose();
            }
        }
        #endregion Read To

        #region Upload
        /// <summary>
        /// The <see cref="Upload(Stream, DataLakeFileUploadOptions, CancellationToken)"/>
        /// operation creates and uploads content to a file.  If the file already exists, its content will be overwritten,
        /// unless otherwise specified in the <see cref="DataLakeFileUploadOptions.Conditions"/> or alternatively use
        /// <see cref="Upload(Stream)"/>, <see cref="Upload(Stream, bool, CancellationToken)"/>.
        ///
        /// For more information, see
        /// <see href="https://docs.microsoft.com/en-us/rest/api/storageservices/datalakestoragegen2/path/update" >
        /// Update Path</see>.
        /// </summary>
        /// <param name="content">
        /// A <see cref="Stream"/> containing the content to upload.
        /// </param>
        /// <param name="options">
        /// Optional parameters.
        /// </param>
        /// <param name="cancellationToken">
        /// Optional <see cref="CancellationToken"/> to propagate
        /// notifications that the operation should be cancelled.
        /// </param>
        /// <returns>
        /// A <see cref="Response{BlobContentInfo}"/> describing the
        /// state of the updated file.
        /// </returns>
        /// <remarks>
        /// A <see cref="RequestFailedException"/> will be thrown if
        /// a failure occurs.
        /// </remarks>
        public virtual Response<PathInfo> Upload(
            Stream content,
            DataLakeFileUploadOptions options,
            CancellationToken cancellationToken = default) =>
            StagedUploadInternal(
                content,
                options,
                async: false,
                cancellationToken: cancellationToken)
                .EnsureCompleted();

        /// <summary>
        /// The <see cref="Upload(Stream, PathHttpHeaders, DataLakeRequestConditions, IProgress{long}, StorageTransferOptions, CancellationToken)"/>
        /// operation creates and uploads content to a file.  If the file already exists, its content will be overwritten,
        /// unless otherwise specified in the <see cref="DataLakeRequestConditions"/> or alternatively use
        /// <see cref="Upload(Stream)"/>, <see cref="Upload(Stream, bool, CancellationToken)"/>.
        ///
        /// For more information, see <see href="https://docs.microsoft.com/en-us/rest/api/storageservices/datalakestoragegen2/path/update" />.
        /// </summary>
        /// <param name="content">
        /// A <see cref="Stream"/> containing the content to upload.
        /// </param>
        /// <param name="httpHeaders">
        /// Optional standard HTTP header properties that can be set for the file.
        /// </param>
        /// <param name="conditions">
        /// Optional <see cref="DataLakeRequestConditions"/> to apply to the request.
        /// </param>
        /// <param name="progressHandler">
        /// Optional <see cref="IProgress{Long}"/> to provide
        /// progress updates about data transfers.
        /// </param>
        /// <param name="transferOptions">
        /// Optional <see cref="StorageTransferOptions"/> to configure
        /// parallel transfer behavior.
        /// </param>
        /// <param name="cancellationToken">
        /// Optional <see cref="CancellationToken"/> to propagate
        /// notifications that the operation should be cancelled.
        /// </param>
        /// <returns>
        /// A <see cref="Response{BlobContentInfo}"/> describing the
        /// state of the updated file.
        /// </returns>
        /// <remarks>
        /// A <see cref="RequestFailedException"/> will be thrown if
        /// a failure occurs.
        /// </remarks>
        [EditorBrowsable(EditorBrowsableState.Never)]
        public virtual Response<PathInfo> Upload(
            Stream content,
            PathHttpHeaders httpHeaders = default,
            DataLakeRequestConditions conditions = default,
            IProgress<long> progressHandler = default,
            StorageTransferOptions transferOptions = default,
            CancellationToken cancellationToken = default) =>
            Upload(
                content,
                new DataLakeFileUploadOptions
                {
                    HttpHeaders = httpHeaders,
                    Conditions = conditions,
                    ProgressHandler = progressHandler,
                    TransferOptions = transferOptions
                },
                cancellationToken: cancellationToken);

        /// <summary>
        /// The <see cref="Upload(Stream, bool, CancellationToken)"/>
        /// operation creates and uploads content to a file.
        ///
        /// If the file already exists, then its content will not be overwritten.
        /// The request will be sent with If-None-Match Header with the value of
        /// the special wildcard. So if the file already exists a
        /// <see cref="RequestFailedException"/> is expected to be thrown.
        ///
        /// For more information, see
        /// <see href="https://docs.microsoft.com/en-us/rest/api/storageservices/datalakestoragegen2/path/update" >
        /// Update Path</see>.
        /// </summary>
        /// <param name="content">
        /// A <see cref="Stream"/> containing the content to upload.
        /// </param>
        /// <returns>
        /// A <see cref="Response{PathInfo}"/> describing the
        /// state of the updated file.
        /// </returns>
        /// <remarks>
        /// A <see cref="RequestFailedException"/> will be thrown if
        /// a failure occurs.
        /// </remarks>
#pragma warning disable AZC0002 // DO ensure all service methods, both asynchronous and synchronous, take an optional CancellationToken parameter called cancellationToken.
        public virtual Response<PathInfo> Upload(
#pragma warning restore AZC0002 // DO ensure all service methods, both asynchronous and synchronous, take an optional CancellationToken parameter called cancellationToken.
            Stream content) =>
            Upload(
                content,
                overwrite: false);

        /// <summary>
        /// The <see cref="Upload(Stream, bool, CancellationToken)"/>
        /// operation creates and uploads content to a file.
        ///
        /// If the overwrite parameter is not specified and
        /// the file already exists, then its content will not be overwritten.
        /// The request will be sent with If-None-Match Header with the value of
        /// the special wildcard. So if the file already exists a
        /// <see cref="RequestFailedException"/> is expected to be thrown.
        ///
        /// For more information, see
        /// <see href="https://docs.microsoft.com/en-us/rest/api/storageservices/datalakestoragegen2/path/update" >
        /// Update Path</see>.
        /// </summary>
        /// <param name="content">
        /// A <see cref="Stream"/> containing the content to upload.
        /// </param>
        /// <param name="overwrite">
        /// Whether the upload should overwrite an existing file.  The
        /// default value is false.
        /// </param>
        /// <param name="cancellationToken">
        /// Optional <see cref="CancellationToken"/> to propagate
        /// notifications that the operation should be cancelled.
        /// </param>
        /// <returns>
        /// A <see cref="Response{PathInfo}"/> describing the
        /// state of the updated file.
        /// </returns>
        /// <remarks>
        /// A <see cref="RequestFailedException"/> will be thrown if
        /// a failure occurs.
        /// </remarks>
        [ForwardsClientCalls]
        public virtual Response<PathInfo> Upload(
            Stream content,
            bool overwrite = false,
            CancellationToken cancellationToken = default) =>
            Upload(
                content,
                conditions: overwrite ? null : new DataLakeRequestConditions { IfNoneMatch = new ETag(Constants.Wildcard) },
                cancellationToken: cancellationToken);

        /// <summary>
        /// The <see cref="UploadAsync(Stream, DataLakeFileUploadOptions, CancellationToken)"/>
        /// operation creates and uploads content to a file. If the file already exists, its content will be overwritten,
        /// unless otherwise specified in the <see cref="DataLakeFileUploadOptions.Conditions"/> or alternatively use
        /// <see cref="UploadAsync(Stream)"/>, <see cref="UploadAsync(Stream, bool, CancellationToken)"/>.
        ///
        /// For more information, see
        /// <see href="https://docs.microsoft.com/en-us/rest/api/storageservices/datalakestoragegen2/path/update" >
        /// Update Path</see>.
        /// </summary>
        /// <param name="content">
        /// A <see cref="Stream"/> containing the content to upload.
        /// </param>
        /// <param name="options">
        /// Optional parameters.
        /// </param>
        /// <param name="cancellationToken">
        /// Optional <see cref="CancellationToken"/> to propagate
        /// notifications that the operation should be cancelled.
        /// </param>
        /// <returns>
        /// A <see cref="Response{BlobContentInfo}"/> describing the
        /// state of the updated block blob.
        /// </returns>
        /// <remarks>
        /// A <see cref="RequestFailedException"/> will be thrown if
        /// a failure occurs.
        /// </remarks>
        [ForwardsClientCalls]
        public virtual Task<Response<PathInfo>> UploadAsync(
            Stream content,
            DataLakeFileUploadOptions options,
            CancellationToken cancellationToken = default) =>
            StagedUploadInternal(
                content,
                options,
                async: true,
                cancellationToken: cancellationToken);

        /// <summary>
        /// The <see cref="UploadAsync(Stream, PathHttpHeaders, DataLakeRequestConditions, IProgress{long}, StorageTransferOptions, CancellationToken)"/>
        /// operation creates and uploads content to a file.  If the file already exists, its content will be overwritten,
        /// unless otherwise specified in the <see cref="DataLakeRequestConditions"/> or alternatively use
        /// <see cref="UploadAsync(Stream)"/>, <see cref="UploadAsync(Stream, bool, CancellationToken)"/>.
        ///
        /// For more information, see
        /// <see href="https://docs.microsoft.com/en-us/rest/api/storageservices/datalakestoragegen2/path/update" >
        /// Update Path</see>.
        /// </summary>
        /// <param name="content">
        /// A <see cref="Stream"/> containing the content to upload.
        /// </param>
        /// <param name="httpHeaders">
        /// Optional standard HTTP header properties that can be set for the file.
        ///</param>
        /// <param name="conditions">
        /// Optional <see cref="DataLakeRequestConditions"/> to apply to the request.
        /// </param>
        /// <param name="transferOptions">
        /// Optional <see cref="StorageTransferOptions"/> to configure
        /// parallel transfer behavior.
        /// </param>
        /// <param name="progressHandler">
        /// Optional <see cref="IProgress{Long}"/> to provide
        /// progress updates about data transfers.
        /// </param>
        /// <param name="cancellationToken">
        /// Optional <see cref="CancellationToken"/> to propagate
        /// notifications that the operation should be cancelled.
        /// </param>
        /// <returns>
        /// A <see cref="Response{BlobContentInfo}"/> describing the
        /// state of the updated block blob.
        /// </returns>
        /// <remarks>
        /// A <see cref="RequestFailedException"/> will be thrown if
        /// a failure occurs.
        /// </remarks>
        [EditorBrowsable(EditorBrowsableState.Never)]
        public virtual Task<Response<PathInfo>> UploadAsync(
            Stream content,
            PathHttpHeaders httpHeaders = default,
            DataLakeRequestConditions conditions = default,
            IProgress<long> progressHandler = default,
            StorageTransferOptions transferOptions = default,
            CancellationToken cancellationToken = default) =>
            StagedUploadInternal(
                content,
                new DataLakeFileUploadOptions
                {
                    HttpHeaders = httpHeaders,
                    Conditions = conditions,
                    ProgressHandler = progressHandler,
                    TransferOptions = transferOptions
                },
                async: true,
                cancellationToken: cancellationToken);

        /// <summary>
        /// The <see cref="UploadAsync(Stream, bool, CancellationToken)"/>
        /// operation creates and uploads content to a file.
        ///
        /// If the file already exists, then its content will not be overwritten.
        /// The request will be sent with If-None-Match Header with the value of
        /// the special wildcard. So if the file already exists a
        /// <see cref="RequestFailedException"/> is expected to be thrown.
        ///
        /// For more information, see
        /// <see href="https://docs.microsoft.com/en-us/rest/api/storageservices/datalakestoragegen2/path/update" >
        /// Update Path</see>.
        /// </summary>
        /// <param name="content">
        /// A <see cref="Stream"/> containing the content to upload.
        /// </param>
        /// <returns>
        /// A <see cref="Response{BlobContentInfo}"/> describing the
        /// state of the updated block blob.
        /// </returns>
        /// <remarks>
        /// A <see cref="RequestFailedException"/> will be thrown if
        /// a failure occurs.
        /// </remarks>
        [ForwardsClientCalls]
#pragma warning disable AZC0002 // DO ensure all service methods, both asynchronous and synchronous, take an optional CancellationToken parameter called cancellationToken.
        public virtual Task<Response<PathInfo>> UploadAsync(
#pragma warning restore AZC0002 // DO ensure all service methods, both asynchronous and synchronous, take an optional CancellationToken parameter called cancellationToken.
            Stream content) =>
            UploadAsync(
                content,
                overwrite: false);

        /// <summary>
        /// The <see cref="UploadAsync(Stream, bool, CancellationToken)"/>
        /// operation creates and uploads content to a file.
        ///
        /// If the overwrite parameter is not specified and
        /// the file already exists, then its content will not be overwritten.
        /// The request will be sent with If-None-Match Header with the value of
        /// the special wildcard. So if the file already exists a
        /// <see cref="RequestFailedException"/> is expected to be thrown.
        ///
        /// For more information, see
        /// <see href="https://docs.microsoft.com/en-us/rest/api/storageservices/datalakestoragegen2/path/update" >
        /// Update Path</see>.
        /// </summary>
        /// <param name="content">
        /// A <see cref="Stream"/> containing the content to upload.
        /// </param>
        /// <param name="overwrite">
        /// Whether the upload should overwrite an existing file.  The
        /// default value is false.
        /// </param>
        /// <param name="cancellationToken">
        /// Optional <see cref="CancellationToken"/> to propagate
        /// notifications that the operation should be cancelled.
        /// </param>
        /// <returns>
        /// A <see cref="Response{BlobContentInfo}"/> describing the
        /// state of the updated block blob.
        /// </returns>
        /// <remarks>
        /// A <see cref="RequestFailedException"/> will be thrown if
        /// a failure occurs.
        /// </remarks>
        [ForwardsClientCalls]
        public virtual Task<Response<PathInfo>> UploadAsync(
            Stream content,
            bool overwrite = false,
            CancellationToken cancellationToken = default) =>
            UploadAsync(
                content,
                conditions: overwrite ? null : new DataLakeRequestConditions { IfNoneMatch = new ETag(Constants.Wildcard) },
                cancellationToken: cancellationToken);

        /// <summary>
        /// The <see cref="Upload(string, DataLakeFileUploadOptions, CancellationToken)"/>
        /// operation creates and uploads content to a file.If the file already exists, its content will be overwritten,
        /// unless otherwise specified in the <see cref="DataLakeFileUploadOptions.Conditions"/> or alternatively use
        /// <see cref="Upload(Stream)"/>, <see cref="Upload(Stream, bool, CancellationToken)"/>.
        ///
        /// For more information, see
        /// <see href="https://docs.microsoft.com/en-us/rest/api/storageservices/datalakestoragegen2/path/update" >
        /// Update Path</see>.
        /// </summary>
        /// <param name="path">
        /// A file path containing the content to upload.
        /// </param> of this new block blob.
        /// <param name="options">
        /// Optional parameters.
        /// </param>
        /// <param name="cancellationToken">
        /// Optional <see cref="CancellationToken"/> to propagate
        /// notifications that the operation should be cancelled.
        /// </param>
        /// <returns>
        /// A <see cref="Response{BlobContentInfo}"/> describing the
        /// state of the updated block blob.
        /// </returns>
        /// <remarks>
        /// A <see cref="RequestFailedException"/> will be thrown if
        /// a failure occurs.
        /// </remarks>
        [ForwardsClientCalls]
        public virtual Response<PathInfo> Upload(
            string path,
            DataLakeFileUploadOptions options,
            CancellationToken cancellationToken = default)
            => StagedUploadInternal(
                    path,
                    options,
                    async: false,
                    cancellationToken: cancellationToken)
                    .EnsureCompleted();

        /// <summary>
        /// The <see cref="Upload(string, PathHttpHeaders, DataLakeRequestConditions, IProgress{long}, StorageTransferOptions, CancellationToken)"/>
        /// operation creates and uploads content to a file.If the file already exists, its content will be overwritten,
        /// unless otherwise specified in the <see cref="DataLakeRequestConditions"/> or alternatively use
        /// <see cref="Upload(Stream)"/>, <see cref="Upload(Stream, bool, CancellationToken)"/>.
        ///
        /// For more information, see
        /// <see href="https://docs.microsoft.com/en-us/rest/api/storageservices/datalakestoragegen2/path/update" >
        /// Update Path</see>.
        /// </summary>
        /// <param name="path">
        /// A file path containing the content to upload.
        /// </param> of this new block blob.
        /// <param name="httpHeaders">
        /// Optional standard HTTP header properties that can be set for the file.
        ///</param>
        /// <param name="conditions">
        /// Optional <see cref="DataLakeRequestConditions"/> to apply to the request.
        /// </param>
        /// <param name="progressHandler">
        /// Optional <see cref="IProgress{Long}"/> to provide
        /// progress updates about data transfers.
        /// </param>
        /// <param name="transferOptions">
        /// Optional <see cref="StorageTransferOptions"/> to configure
        /// parallel transfer behavior.
        /// </param>
        /// <param name="cancellationToken">
        /// Optional <see cref="CancellationToken"/> to propagate
        /// notifications that the operation should be cancelled.
        /// </param>
        /// <returns>
        /// A <see cref="Response{BlobContentInfo}"/> describing the
        /// state of the updated block blob.
        /// </returns>
        /// <remarks>
        /// A <see cref="RequestFailedException"/> will be thrown if
        /// a failure occurs.
        /// </remarks>
        [EditorBrowsable(EditorBrowsableState.Never)]
        [ForwardsClientCalls]
        public virtual Response<PathInfo> Upload(
            string path,
            PathHttpHeaders httpHeaders = default,
            DataLakeRequestConditions conditions = default,
            IProgress<long> progressHandler = default,
            StorageTransferOptions transferOptions = default,
            CancellationToken cancellationToken = default)
        {
            using (FileStream stream = new FileStream(path, FileMode.Open, FileAccess.Read))
            {
                return StagedUploadInternal(
                    stream,
                    new DataLakeFileUploadOptions
                    {
                        HttpHeaders = httpHeaders,
                        Conditions = conditions,
                        ProgressHandler = progressHandler,
                        TransferOptions = transferOptions
                    },
                    async: false,
                    cancellationToken: cancellationToken)
                    .EnsureCompleted();
            }
        }

        /// <summary>
        /// The <see cref="Upload(Stream, bool, CancellationToken)"/>
        /// operation creates and uploads content to a file.
        ///
        /// If the file already exists, then its content will not be overwritten.
        /// The request will be sent with If-None-Match Header with the value of
        /// the special wildcard. So if the file already exists a
        /// <see cref="RequestFailedException"/> is expected to be thrown.
        ///
        /// For more information, see
        /// <see href="https://docs.microsoft.com/en-us/rest/api/storageservices/datalakestoragegen2/path/update" >
        /// Update Path</see>.
        /// </summary>
        /// <param name="path">
        /// A file path containing the content to upload.
        /// </param> of this new block blob.
        /// <returns>
        /// A <see cref="Response{BlobContentInfo}"/> describing the
        /// state of the updated block blob.
        /// </returns>
        /// <remarks>
        /// A <see cref="RequestFailedException"/> will be thrown if
        /// a failure occurs.
        /// </remarks>
        [ForwardsClientCalls]
#pragma warning disable AZC0002 // DO ensure all service methods, both asynchronous and synchronous, take an optional CancellationToken parameter called cancellationToken.
        public virtual Response<PathInfo> Upload(
#pragma warning restore AZC0002 // DO ensure all service methods, both asynchronous and synchronous, take an optional CancellationToken parameter called cancellationToken.
            string path) =>
            Upload(
                path,
                overwrite: false);

        /// <summary>
        /// The <see cref="Upload(Stream, bool, CancellationToken)"/>
        /// operation creates and uploads content to a file.
        ///
        /// If the overwrite parameter is not specified and
        /// the file already exists, then its content will not be overwritten.
        /// The request will be sent with If-None-Match Header with the value of
        /// the special wildcard. So if the file already exists a
        /// <see cref="RequestFailedException"/> is expected to be thrown.
        ///
        /// For more information, see
        /// <see href="https://docs.microsoft.com/en-us/rest/api/storageservices/datalakestoragegen2/path/update" >
        /// Update Path</see>.
        /// </summary>
        /// <param name="path">
        /// A file path containing the content to upload.
        /// </param> of this new block blob.
        /// <param name="overwrite">
        /// Whether the upload should overwrite an existing file.  The
        /// default value is false.
        /// </param>
        /// <param name="cancellationToken">
        /// Optional <see cref="CancellationToken"/> to propagate
        /// notifications that the operation should be cancelled.
        /// </param>
        /// <returns>
        /// A <see cref="Response{BlobContentInfo}"/> describing the
        /// state of the updated block blob.
        /// </returns>
        /// <remarks>
        /// A <see cref="RequestFailedException"/> will be thrown if
        /// a failure occurs.
        /// </remarks>
        [ForwardsClientCalls]
        public virtual Response<PathInfo> Upload(
            string path,
            bool overwrite = false,
            CancellationToken cancellationToken = default) =>
            Upload(
                path,
                conditions: overwrite ? null : new DataLakeRequestConditions { IfNoneMatch = new ETag(Constants.Wildcard) },
                cancellationToken: cancellationToken);

        /// <summary>
        /// The <see cref="UploadAsync(string, DataLakeFileUploadOptions, CancellationToken)"/>
        /// operation creates and uploads content to a file.  If the file already exists, its content will be overwritten,
        /// unless otherwise specified in the <see cref="DataLakeFileUploadOptions.Conditions"/> or alternatively use
        /// <see cref="UploadAsync(Stream)"/>, <see cref="UploadAsync(Stream, bool, CancellationToken)"/>.
        ///
        /// For more information, see
        /// <see href="https://docs.microsoft.com/en-us/rest/api/storageservices/datalakestoragegen2/path/update" >
        /// Update Path</see>.
        /// </summary>
        /// <param name="path">
        /// A file path containing the content to upload.
        /// </param>
        /// <param name="options">
        /// Optional parameters.
        /// </param>
        /// <param name="cancellationToken">
        /// Optional <see cref="CancellationToken"/> to propagate
        /// notifications that the operation should be cancelled.
        /// </param>
        /// <returns>
        /// A <see cref="Response{BlobContentInfo}"/> describing the
        /// state of the updated block blob.
        /// </returns>
        /// <remarks>
        /// A <see cref="RequestFailedException"/> will be thrown if
        /// a failure occurs.
        /// </remarks>
        [ForwardsClientCalls]
        public virtual async Task<Response<PathInfo>> UploadAsync(
            string path,
            DataLakeFileUploadOptions options,
            CancellationToken cancellationToken = default)
        {
            using (FileStream stream = new FileStream(path, FileMode.Open, FileAccess.Read))
            {
                return await StagedUploadInternal(
                    stream,
                    options,
                    async: true,
                    cancellationToken: cancellationToken)
                    .ConfigureAwait(false);
            }
        }

        /// <summary>
        /// The <see cref="UploadAsync(string, PathHttpHeaders, DataLakeRequestConditions, IProgress{long}, StorageTransferOptions, CancellationToken)"/>
        /// operation creates and uploads content to a file.  If the file already exists, its content will be overwritten,
        /// unless otherwise specified in the <see cref="DataLakeRequestConditions"/> or alternatively use
        /// <see cref="Upload(Stream)"/>, <see cref="Upload(Stream, bool, CancellationToken)"/>.
        ///
        /// For more information, see
        /// <see href="https://docs.microsoft.com/en-us/rest/api/storageservices/datalakestoragegen2/path/update" >
        /// Update Path</see>.
        /// </summary>
        /// <param name="path">
        /// A file path containing the content to upload.
        /// </param>
        /// <param name="httpHeaders">
        /// Optional standard HTTP header properties that can be set for the file.
        ///</param>
        /// <param name="conditions">
        /// Optional <see cref="DataLakeRequestConditions"/> to apply to the request.
        /// </param>
        /// <param name="progressHandler">
        /// Optional <see cref="IProgress{Long}"/> to provide
        /// progress updates about data transfers.
        /// </param>
        /// <param name="transferOptions">
        /// Optional <see cref="StorageTransferOptions"/> to configure
        /// parallel transfer behavior.
        /// </param>
        /// <param name="cancellationToken">
        /// Optional <see cref="CancellationToken"/> to propagate
        /// notifications that the operation should be cancelled.
        /// </param>
        /// <returns>
        /// A <see cref="Response{BlobContentInfo}"/> describing the
        /// state of the updated block blob.
        /// </returns>
        /// <remarks>
        /// A <see cref="RequestFailedException"/> will be thrown if
        /// a failure occurs.
        /// </remarks>
        [EditorBrowsable(EditorBrowsableState.Never)]
        [ForwardsClientCalls]
        public virtual async Task<Response<PathInfo>> UploadAsync(
            string path,
            PathHttpHeaders httpHeaders = default,
            DataLakeRequestConditions conditions = default,
            IProgress<long> progressHandler = default,
            StorageTransferOptions transferOptions = default,
            CancellationToken cancellationToken = default)
            => await UploadAsync(
                path,
                new DataLakeFileUploadOptions
                {
                    HttpHeaders = httpHeaders,
                    Conditions = conditions,
                    ProgressHandler = progressHandler,
                    TransferOptions = transferOptions
                },
                cancellationToken).ConfigureAwait(false);

        /// <summary>
        /// The <see cref="UploadAsync(Stream, bool, CancellationToken)"/>
        /// operation creates and uploads content to a file.
        ///
        /// If the file already exists, then its content will not be overwritten.
        /// The request will be sent with If-None-Match Header with the value of
        /// the special wildcard. So if the file already exists a
        /// <see cref="RequestFailedException"/> is expected to be thrown.
        ///
        /// For more information, see
        /// <see href="https://docs.microsoft.com/en-us/rest/api/storageservices/datalakestoragegen2/path/update" >
        /// Update Path</see>.
        /// </summary>
        /// <param name="path">
        /// A file path containing the content to upload.
        /// </param>
        /// <returns>
        /// A <see cref="Response{BlobContentInfo}"/> describing the
        /// state of the updated block blob.
        /// </returns>
        /// <remarks>
        /// A <see cref="RequestFailedException"/> will be thrown if
        /// a failure occurs.
        /// </remarks>
        [ForwardsClientCalls]
#pragma warning disable AZC0002 // DO ensure all service methods, both asynchronous and synchronous, take an optional CancellationToken parameter called cancellationToken.
        public virtual async Task<Response<PathInfo>> UploadAsync(
#pragma warning restore AZC0002 // DO ensure all service methods, both asynchronous and synchronous, take an optional CancellationToken parameter called cancellationToken.
            string path) =>
                await UploadAsync(
                    path,
                    overwrite: false).ConfigureAwait(false);

        /// <summary>
        /// The <see cref="UploadAsync(Stream, bool, CancellationToken)"/>
        /// operation creates and uploads content to a file.
        ///
        /// If the overwrite parameter is not specified and
        /// the file already exists, then its content will not be overwritten.
        /// The request will be sent with If-None-Match Header with the value of
        /// the special wildcard. So if the file already exists a
        /// <see cref="RequestFailedException"/> is expected to be thrown.
        ///
        /// For more information, see
        /// <see href="https://docs.microsoft.com/en-us/rest/api/storageservices/datalakestoragegen2/path/update" >
        /// Update Path</see>.
        /// </summary>
        /// <param name="path">
        /// A file path containing the content to upload.
        /// </param>
        /// <param name="overwrite">
        /// Whether the upload should overwrite an existing file.  The
        /// default value is false.
        /// </param>
        /// <param name="cancellationToken">
        /// Optional <see cref="CancellationToken"/> to propagate
        /// notifications that the operation should be cancelled.
        /// </param>
        /// <returns>
        /// A <see cref="Response{BlobContentInfo}"/> describing the
        /// state of the updated block blob.
        /// </returns>
        /// <remarks>
        /// A <see cref="RequestFailedException"/> will be thrown if
        /// a failure occurs.
        /// </remarks>
        [ForwardsClientCalls]
        public virtual async Task<Response<PathInfo>> UploadAsync(
            string path,
            bool overwrite = false,
            CancellationToken cancellationToken = default) =>
                await UploadAsync(
                    path,
                    conditions: overwrite ? null : new DataLakeRequestConditions { IfNoneMatch = new ETag(Constants.Wildcard) },
                    cancellationToken: cancellationToken).ConfigureAwait(false);

        /// <summary>
        /// This operation will upload data as indiviually staged
        /// blocks if it's larger than the
        /// <paramref name="options"/> <see cref="StorageTransferOptions.InitialTransferSize"/>.
        /// </summary>
        /// <param name="content">
        /// A <see cref="Stream"/> containing the content to upload.
        /// </param>
        /// <param name="options">
        /// Optional parameters.
        /// </param>
        /// <param name="async">
        /// </param>
        /// <param name="cancellationToken">
        /// Optional <see cref="CancellationToken"/> to propagate
        /// notifications that the operation should be cancelled.
        /// </param>
        /// <returns>
        /// A <see cref="Response{PathInfo}"/> describing the
        /// state of the updated file.
        /// </returns>
        /// <remarks>
        /// A <see cref="RequestFailedException"/> will be thrown if
        /// a failure occurs.
        /// </remarks>
        internal async Task<Response<PathInfo>> StagedUploadInternal(
            Stream content,
            DataLakeFileUploadOptions options,
            bool async = true,
            CancellationToken cancellationToken = default)
        {
            DataLakeFileClient client = new DataLakeFileClient(Uri, ClientConfiguration);

            var uploader = GetPartitionedUploader(
                options.TransferOptions,
                validationOptions: options?.TransferValidationOptions,
                operationName: $"{nameof(DataLakeFileClient)}.{nameof(Upload)}");

            return await uploader.UploadInternal(
                content,
                expectedContentLength: default,
                options,
                options.ProgressHandler,
                async,
                cancellationToken)
                .ConfigureAwait(false);
        }

        /// <summary>
        /// This operation will upload data it as individually staged
        /// blocks if it's larger than the
        /// <paramref name="options"/> <see cref="StorageTransferOptions.InitialTransferSize"/>.
        /// </summary>
        /// <param name="path">
        /// A file path of the file to upload.
        /// </param>
        /// <param name="options">
        /// Optional parameters.
        /// </param>
        /// <param name="async">
        /// </param>
        /// <param name="cancellationToken">
        /// Optional <see cref="CancellationToken"/> to propagate
        /// notifications that the operation should be cancelled.
        /// </param>
        /// <returns>
        /// A <see cref="Response{BlobContentInfo}"/> describing the
        /// state of the updated block blob.
        /// </returns>
        /// <remarks>
        /// A <see cref="RequestFailedException"/> will be thrown if
        /// a failure occurs.
        /// </remarks>
        internal async Task<Response<PathInfo>> StagedUploadInternal(
            string path,
            DataLakeFileUploadOptions options,
            bool async = true,
            CancellationToken cancellationToken = default)
        {
            using (FileStream stream = new FileStream(path, FileMode.Open, FileAccess.Read))
            {
                return await StagedUploadInternal(
                    stream,
                    options,
                    async: async,
                    cancellationToken: cancellationToken)
                    .ConfigureAwait(false);
            }
        }
        #endregion Upload

        #region ScheduleDeletion
        /// <summary>
        /// Schedules the file for deletion.
        /// </summary>
        /// <param name="options">
        /// Schedule deletion parameters.
        /// </param>
        /// <param name="cancellationToken">
        /// Optional <see cref="CancellationToken"/> to propagate
        /// notifications that the operation should be cancelled.
        /// </param>
        /// <returns>
        /// A <see cref="Response{PathInfo}"/> describing the file.
        /// </returns>
        /// <remarks>
        /// A <see cref="RequestFailedException"/> will be thrown if
        /// a failure occurs.
        /// </remarks>
        public virtual Response<PathInfo> ScheduleDeletion(
            DataLakeFileScheduleDeletionOptions options,
            CancellationToken cancellationToken = default)
            => ScheduleDeletionInternal(
                options,
                async: false,
                cancellationToken)
                .EnsureCompleted();

        /// <summary>
        /// Schedules the file for deletion.
        /// </summary>
        /// <param name="options">
        /// Schedule deletion parameters.
        /// </param>
        /// <param name="cancellationToken">
        /// Optional <see cref="CancellationToken"/> to propagate
        /// notifications that the operation should be cancelled.
        /// </param>
        /// <returns>
        /// A <see cref="Response{PathInfo}"/> describing the file.
        /// </returns>
        /// <remarks>
        /// A <see cref="RequestFailedException"/> will be thrown if
        /// a failure occurs.
        /// </remarks>
        public virtual async Task<Response<PathInfo>> ScheduleDeletionAsync(
            DataLakeFileScheduleDeletionOptions options,
            CancellationToken cancellationToken = default)
            => await ScheduleDeletionInternal(
                options,
                async: true,
                cancellationToken).ConfigureAwait(false);

        /// <summary>
        /// Schedules the file for deletion.
        /// </summary>
        /// <param name="options">
        /// Schedule deletion parameters.
        /// </param>
        /// <param name="async">
        /// Whether to invoke the operation asynchronously.
        /// </param>
        /// <param name="cancellationToken">
        /// Optional <see cref="CancellationToken"/> to propagate
        /// notifications that the operation should be cancelled.
        /// </param>
        /// <returns>
        /// A <see cref="Response{BlobInfo}"/> describing the file.
        /// </returns>
        /// <remarks>
        /// A <see cref="RequestFailedException"/> will be thrown if
        /// a failure occurs.
        /// </remarks>
        private async Task<Response<PathInfo>> ScheduleDeletionInternal(
            DataLakeFileScheduleDeletionOptions options,
            bool async,
            CancellationToken cancellationToken)
        {
            using (ClientConfiguration.Pipeline.BeginLoggingScope(nameof(DataLakeFileClient)))
            {
                ClientConfiguration.Pipeline.LogMethodEnter(
                    nameof(DataLakeFileClient),
                    message:
                    $"{nameof(Uri)}: {Uri}\n" +
                    $"{nameof(options.TimeToExpire)}: {options.TimeToExpire}\n" +
                    $"{nameof(options.SetExpiryRelativeTo)}: {options.SetExpiryRelativeTo}\n" +
                    $"{nameof(options.ExpiresOn)}: {options.ExpiresOn}");

                DiagnosticScope scope = ClientConfiguration.ClientDiagnostics.CreateScope($"{nameof(DataLakeFileClient)}.{nameof(ScheduleDeletion)}");

                try
                {
                    scope.Start();
                    PathExpiryOptions blobExpiryOptions;
                    string expiresOn = null;

                    // Relative
                    if (options.TimeToExpire.HasValue)
                    {
                        if (options.SetExpiryRelativeTo.Value == DataLakeFileExpirationOrigin.CreationTime)
                        {
                            blobExpiryOptions = PathExpiryOptions.RelativeToCreation;
                        }
                        else
                        {
                            blobExpiryOptions = PathExpiryOptions.RelativeToNow;
                        }
                        expiresOn = options.TimeToExpire.Value.TotalMilliseconds.ToString(CultureInfo.InvariantCulture);
                    }
                    // Absolute
                    else
                    {
                        if (options.ExpiresOn.HasValue)
                        {
                            blobExpiryOptions = PathExpiryOptions.Absolute;
                            expiresOn = options.ExpiresOn?.ToString("R", CultureInfo.InvariantCulture);
                        }
                        else
                        {
                            blobExpiryOptions = PathExpiryOptions.NeverExpire;
                        }
                    }

                    ResponseWithHeaders<PathSetExpiryHeaders> response;

                    if (async)
                    {
                        response = await BlobPathRestClient.SetExpiryAsync(
                            expiryOptions: blobExpiryOptions,
                            expiresOn: expiresOn,
                            cancellationToken: cancellationToken)
                            .ConfigureAwait(false);
                    }
                    else
                    {
                        response = BlobPathRestClient.SetExpiry(
                            expiryOptions: blobExpiryOptions,
                            expiresOn: expiresOn,
                            cancellationToken: cancellationToken);
                    }

                    return Response.FromValue(
                        response.ToPathInfo(),
                        response.GetRawResponse());
                }
                catch (Exception ex)
                {
                    ClientConfiguration.Pipeline.LogException(ex);
                    scope.Failed(ex);
                    throw;
                }
                finally
                {
                    ClientConfiguration.Pipeline.LogMethodExit(nameof(DataLakeFileClient));
                    scope.Dispose();
                }
            }
        }

        #endregion ScheduleDeletion

        #region Query
        /// <summary>
        /// The <see cref="Query"/> API returns the
        /// result of a query against the file.
        /// </summary>
        /// <param name="querySqlExpression">
        /// The query. For a sample SQL query expression, see <see href="https://docs.microsoft.com/en-us/azure/storage/blobs/data-lake-storage-query-acceleration-how-to?tabs=dotnet%2Cpowershell#retrieve-data-by-using-a-filter">this </see>article.
        /// </param>
        /// <param name="options">
        /// Optional parameters.
        /// </param>
        /// <param name="cancellationToken">
        /// Optional <see cref="CancellationToken"/> to propagate
        /// notifications that the operation should be cancelled.
        /// </param>
        /// <remarks>
        /// A <see cref="RequestFailedException"/> will be thrown if
        /// a failure occurs.
        /// </remarks>
        /// <returns>
        /// A <see cref="Response{FileDownloadInfo}"/>.
        /// </returns>
        public virtual Response<FileDownloadInfo> Query(
            string querySqlExpression,
            DataLakeQueryOptions options = default,
            CancellationToken cancellationToken = default)
        {
            DiagnosticScope scope = ClientConfiguration.ClientDiagnostics.CreateScope($"{nameof(DataLakeFileClient)}.{nameof(Query)}");
            try
            {
                scope.Start();
                Response<BlobDownloadInfo> response = _blockBlobClient.Query(
                    querySqlExpression,
                    options.ToBlobQueryOptions(),
                    cancellationToken);

                return Response.FromValue(
                    response.Value.ToFileDownloadInfo(),
                    response.GetRawResponse());
            }
            catch (Exception ex)
            {
                scope.Failed(ex);
                throw;
            }
            finally
            {
                scope.Dispose();
            }
        }

        /// <summary>
        /// The <see cref="Query"/> API returns the
        /// result of a query against the file.
        /// </summary>
        /// <param name="querySqlExpression">
        /// The query. For a sample SQL query expression, see <see href="https://docs.microsoft.com/en-us/azure/storage/blobs/data-lake-storage-query-acceleration-how-to?tabs=dotnet%2Cpowershell#retrieve-data-by-using-a-filter">this </see>article.
        /// </param>
        /// <param name="options">
        /// Optional parameters.
        /// </param>
        /// <param name="cancellationToken">
        /// Optional <see cref="CancellationToken"/> to propagate
        /// notifications that the operation should be cancelled.
        /// </param>
        /// <remarks>
        /// A <see cref="RequestFailedException"/> will be thrown if
        /// a failure occurs.
        /// </remarks>
        /// <returns>
        /// A <see cref="Response{FileDownloadInfo}"/>.
        /// </returns>
        public virtual async Task<Response<FileDownloadInfo>> QueryAsync(
            string querySqlExpression,
            DataLakeQueryOptions options = default,
            CancellationToken cancellationToken = default)
        {
            DiagnosticScope scope = ClientConfiguration.ClientDiagnostics.CreateScope($"{nameof(DataLakeFileClient)}.{nameof(Query)}");
            try
            {
                scope.Start();
                Response<BlobDownloadInfo> response = await _blockBlobClient.QueryAsync(
                    querySqlExpression,
                    options.ToBlobQueryOptions(),
                    cancellationToken)
                    .ConfigureAwait(false);

                return Response.FromValue(
                    response.Value.ToFileDownloadInfo(),
                    response.GetRawResponse());
            }
            catch (Exception ex)
            {
                scope.Failed(ex);
                throw;
            }
            finally
            {
                scope.Dispose();
            }
        }
        #endregion Query

        #region OpenRead
        /// <summary>
        /// Opens a stream for reading from the file.  The stream will only download
        /// the file as the stream is read from.
        /// </summary>
        /// <param name="options">
        /// Optional parameters.
        /// </param>
        /// <param name="cancellationToken">
        /// Optional <see cref="CancellationToken"/> to propagate
        /// notifications that the operation should be cancelled.
        /// </param>
        /// <returns>
        /// Returns a stream that will download the file as the stream
        /// is read from.
        /// </returns>
#pragma warning disable AZC0015 // Unexpected client method return type.
        public virtual Stream OpenRead(
#pragma warning restore AZC0015 // Unexpected client method return type.
            DataLakeOpenReadOptions options,
            CancellationToken cancellationToken = default)
        {
            DiagnosticScope scope = ClientConfiguration.ClientDiagnostics.CreateScope($"{nameof(DataLakeFileClient)}.{nameof(OpenRead)}");
            try
            {
                scope.Start();
                return _blockBlobClient.OpenRead(
                    options.ToBlobOpenReadOptions(),
                    cancellationToken);
            }
            catch (Exception ex)
            {
                scope.Failed(ex);
                throw;
            }
            finally
            {
                scope.Dispose();
            }
        }

        /// <summary>
        /// Opens a stream for reading from the file.  The stream will only download
        /// the file as the stream is read from.
        /// </summary>
        /// <param name="options">
        /// Optional parameters.
        /// </param>
        /// <param name="cancellationToken">
        /// Optional <see cref="CancellationToken"/> to propagate
        /// notifications that the operation should be cancelled.
        /// </param>
        /// <returns>
        /// Returns a stream that will download the file as the stream
        /// is read from.
        /// </returns>
#pragma warning disable AZC0015 // Unexpected client method return type.
        public virtual async Task<Stream> OpenReadAsync(
#pragma warning restore AZC0015 // Unexpected client method return type.
            DataLakeOpenReadOptions options,
            CancellationToken cancellationToken = default)
        {
            DiagnosticScope scope = ClientConfiguration.ClientDiagnostics.CreateScope($"{nameof(DataLakeFileClient)}.{nameof(OpenRead)}");
            try
            {
                scope.Start();
                return await _blockBlobClient.OpenReadAsync(
                options.ToBlobOpenReadOptions(),
                cancellationToken).ConfigureAwait(false);
            }
            catch (Exception ex)
            {
                scope.Failed(ex);
                throw;
            }
            finally
            {
                scope.Dispose();
            }
        }

        /// <summary>
        /// Opens a stream for reading from the file.  The stream will only download
        /// the file as the stream is read from.
        /// </summary>
        /// <param name="position">
        /// The position within the file to begin the stream.
        /// Defaults to the beginning of the file.
        /// </param>
        /// <param name="bufferSize">
        /// The buffer size to use when the stream downloads parts
        /// of the file.  Defaults to 1 MB.
        /// </param>
        /// <param name="conditions">
        /// Optional <see cref="DataLakeRequestConditions"/> to add conditions on
        /// the download of this file.
        /// </param>
        /// <param name="cancellationToken">
        /// Optional <see cref="CancellationToken"/> to propagate
        /// notifications that the operation should be cancelled.
        /// </param>
        /// <returns>
        /// Returns a stream that will download the file as the stream
        /// is read from.
        /// </returns>
        [EditorBrowsable(EditorBrowsableState.Never)]
#pragma warning disable AZC0015 // Unexpected client method return type.
        public virtual Stream OpenRead(
#pragma warning restore AZC0015 // Unexpected client method return type.
            long position = 0,
            int? bufferSize = default,
            DataLakeRequestConditions conditions = default,
            CancellationToken cancellationToken = default)
        {
            DiagnosticScope scope = ClientConfiguration.ClientDiagnostics.CreateScope($"{nameof(DataLakeFileClient)}.{nameof(OpenRead)}");
            try
            {
                scope.Start();
                return _blockBlobClient.OpenRead(
                    position,
                    bufferSize,
                    conditions.ToBlobRequestConditions(),
                    cancellationToken);
            }
            catch (Exception ex)
            {
                scope.Failed(ex);
                throw;
            }
            finally
            {
                scope.Dispose();
            }
        }

        /// <summary>
        /// Opens a stream for reading from the file.  The stream will only download
        /// the file as the stream is read from.
        /// </summary>
        /// <param name="allowfileModifications">
        /// If true, you can continue streaming a blob even if it has been modified.
        /// </param>
        /// <param name="position">
        /// The position within the file to begin the stream.
        /// Defaults to the beginning of the file.
        /// </param>
        /// <param name="bufferSize">
        /// The buffer size to use when the stream downloads parts
        /// of the file.  Defaults to 1 MB.
        /// </param>
        /// <param name="cancellationToken">
        /// Optional <see cref="CancellationToken"/> to propagate
        /// notifications that the operation should be cancelled.
        /// </param>
        /// <returns>
        /// Returns a stream that will download the file as the stream
        /// is read from.
        /// </returns>
        [EditorBrowsable(EditorBrowsableState.Never)]
#pragma warning disable AZC0015 // Unexpected client method return type.
        public virtual Stream OpenRead(
#pragma warning restore AZC0015 // Unexpected client method return type.
            bool allowfileModifications,
            long position = 0,
            int? bufferSize = default,
            CancellationToken cancellationToken = default)
                => allowfileModifications ? OpenRead(position, bufferSize, new DataLakeRequestConditions(), cancellationToken)
                : OpenRead(position, bufferSize, null, cancellationToken);

        /// <summary>
        /// Opens a stream for reading from the file.  The stream will only download
        /// the file as the stream is read from.
        /// </summary>
        /// <param name="position">
        /// The position within the file to begin the stream.
        /// Defaults to the beginning of the file.
        /// </param>
        /// <param name="bufferSize">
        /// The buffer size to use when the stream downloads parts
        /// of the file.  Defaults to 1 MB.
        /// </param>
        /// <param name="conditions">
        /// Optional <see cref="DataLakeRequestConditions"/> to add conditions on
        /// the download of the file.
        /// </param>
        /// <param name="cancellationToken">
        /// Optional <see cref="CancellationToken"/> to propagate
        /// notifications that the operation should be cancelled.
        /// </param>
        /// <returns>
        /// Returns a stream that will download the file as the stream
        /// is read from.
        /// </returns>
        [EditorBrowsable(EditorBrowsableState.Never)]
#pragma warning disable AZC0015 // Unexpected client method return type.
        public virtual async Task<Stream> OpenReadAsync(
#pragma warning restore AZC0015 // Unexpected client method return type.
            long position = 0,
            int? bufferSize = default,
            DataLakeRequestConditions conditions = default,
            CancellationToken cancellationToken = default)
        {
            DiagnosticScope scope = ClientConfiguration.ClientDiagnostics.CreateScope($"{nameof(DataLakeFileClient)}.{nameof(OpenRead)}");
            try
            {
                scope.Start();
                return await _blockBlobClient.OpenReadAsync(
                position,
                bufferSize,
                conditions?.ToBlobRequestConditions(),
                cancellationToken).ConfigureAwait(false);
            }
            catch (Exception ex)
            {
                scope.Failed(ex);
                throw;
            }
            finally
            {
                scope.Dispose();
            }
        }

        /// <summary>
        /// Opens a stream for reading from the file.  The stream will only download
        /// the file as the stream is read from.
        /// </summary>
        /// <param name="allowfileModifications">
        /// If true, you can continue streaming a blob even if it has been modified.
        /// </param>
        /// <param name="position">
        /// The position within the file to begin the stream.
        /// Defaults to the beginning of the file.
        /// </param>
        /// <param name="bufferSize">
        /// The buffer size to use when the stream downloads parts
        /// of the file.  Defaults to 1 MB.
        /// </param>
        /// <param name="cancellationToken">
        /// Optional <see cref="CancellationToken"/> to propagate
        /// notifications that the operation should be cancelled.
        /// </param>
        /// <returns>
        /// Returns a stream that will download the file as the stream
        /// is read from.
        /// </returns>
        [EditorBrowsable(EditorBrowsableState.Never)]
#pragma warning disable AZC0015 // Unexpected client method return type.
        public virtual async Task<Stream> OpenReadAsync(
#pragma warning restore AZC0015 // Unexpected client method return type.
            bool allowfileModifications,
            long position = 0,
            int? bufferSize = default,
            CancellationToken cancellationToken = default)
                => await (allowfileModifications ? OpenReadAsync(position, bufferSize, new DataLakeRequestConditions(), cancellationToken)
                : OpenReadAsync(position, bufferSize, null, cancellationToken)).ConfigureAwait(false);
        #endregion OpenRead

        #region OpenWrite
        /// <summary>
        /// Opens a stream for writing to the file.
        /// </summary>
        /// <param name="overwrite">
        /// Whether an existing blob should be deleted and recreated.
        /// </param>
        /// <param name="options">
        /// Optional parameters.
        /// </param>
        /// <param name="cancellationToken">
        /// Optional <see cref="CancellationToken"/> to propagate
        /// notifications that the operation should be cancelled.
        /// </param>
        /// <returns>
        /// A stream to write to the file.
        /// </returns>
        /// <remarks>
        /// A <see cref="RequestFailedException"/> will be thrown if
        /// a failure occurs.
        /// </remarks>
#pragma warning disable AZC0015 // Unexpected client method return type.
        public virtual Stream OpenWrite(
#pragma warning restore AZC0015 // Unexpected client method return type.
            bool overwrite,
            DataLakeFileOpenWriteOptions options = default,
            CancellationToken cancellationToken = default)
            => OpenWriteInternal(
                overwrite: overwrite,
                options: options,
                async: false,
                cancellationToken: cancellationToken)
                .EnsureCompleted();

        /// <summary>
        /// Opens a stream for writing to the file..
        /// </summary>
        /// <param name="overwrite">
        /// Whether an existing blob should be deleted and recreated.
        /// </param>
        /// <param name="options">
        /// Optional parameters.
        /// </param>
        /// <param name="cancellationToken">
        /// Optional <see cref="CancellationToken"/> to propagate
        /// notifications that the operation should be cancelled.
        /// </param>
        /// <returns>
        /// A stream to write to the file.
        /// </returns>
        /// <remarks>
        /// A <see cref="RequestFailedException"/> will be thrown if
        /// a failure occurs.
        /// </remarks>
#pragma warning disable AZC0015 // Unexpected client method return type.
        public virtual async Task<Stream> OpenWriteAsync(
#pragma warning restore AZC0015 // Unexpected client method return type.
            bool overwrite,
            DataLakeFileOpenWriteOptions options = default,
            CancellationToken cancellationToken = default)
            => await OpenWriteInternal(
                overwrite: overwrite,
                options: options,
                async: true,
                cancellationToken: cancellationToken)
                .ConfigureAwait(false);

        /// <summary>
        /// Opens a stream for writing to the file.
        /// </summary>
        /// <param name="overwrite">
        /// Whether an existing blob should be deleted and recreated.
        /// </param>
        /// <param name="options">
        /// Optional parameters.
        /// </param>
        /// <param name="async">
        /// Whether to invoke the operation asynchronously.
        /// </param>
        /// <param name="cancellationToken">
        /// Optional <see cref="CancellationToken"/> to propagate
        /// notifications that the operation should be cancelled.
        /// </param>
        /// <returns>
        /// A stream to write to the file.
        /// </returns>
        /// <remarks>
        /// A <see cref="RequestFailedException"/> will be thrown if
        /// a failure occurs.
        /// </remarks>
        private async Task<Stream> OpenWriteInternal(
            bool overwrite,
            DataLakeFileOpenWriteOptions options,
            bool async,
            CancellationToken cancellationToken)
        {
            DiagnosticScope scope = ClientConfiguration.ClientDiagnostics.CreateScope($"{nameof(DataLakeFileClient)}.{nameof(OpenWrite)}");

            try
            {
                scope.Start();

                long position;
                ETag? eTag;

                if (overwrite)
                {
                    Response<PathInfo> createResponse = await CreateInternal(
                        resourceType: PathResourceType.File,
                        httpHeaders: default,
                        metadata: default,
                        permissions: default,
                        umask: default,
                        owner: default,
                        group: default,
                        accessControlList: default,
                        leaseId: default,
                        leaseDuration: default,
                        timeToExpire: default,
                        expiresOn: default,
                        conditions: options?.OpenConditions,
                        async: async,
                        cancellationToken: cancellationToken)
                        .ConfigureAwait(false);

                    position = 0;
                    eTag = createResponse.Value.ETag;
                }
                else
                {
                    try
                    {
                        Response<PathProperties> propertiesResponse;

                        if (async)
                        {
                            propertiesResponse = await GetPropertiesAsync(
                                conditions: options?.OpenConditions,
                                cancellationToken: cancellationToken).ConfigureAwait(false);
                        }
                        else
                        {
                            propertiesResponse = GetProperties(
                                conditions: options?.OpenConditions,
                                cancellationToken: cancellationToken);
                        }

                        position = propertiesResponse.Value.ContentLength;
                        eTag = propertiesResponse.Value.ETag;
                    }
                    catch (RequestFailedException ex)
                    when (ex.ErrorCode == BlobErrorCode.BlobNotFound)
                    {
                        Response<PathInfo> createResponse = await CreateInternal(
                            resourceType: PathResourceType.File,
                            httpHeaders: default,
                            metadata: default,
                            permissions: default,
                            umask: default,
                            owner: default,
                            group: default,
                            accessControlList: default,
                            leaseId: default,
                            leaseDuration: default,
                            timeToExpire: default,
                            expiresOn: default,
                            conditions: options?.OpenConditions,
                            async: async,
                            cancellationToken: cancellationToken)
                            .ConfigureAwait(false);

                        position = 0;
                        eTag = createResponse.Value.ETag;
                    }
                }

                DataLakeRequestConditions conditions = new DataLakeRequestConditions
                {
                    IfMatch = eTag,
                    LeaseId = options?.OpenConditions?.LeaseId
                };

                return new DataLakeFileWriteStream(
                    fileClient: this,
                    bufferSize: options?.BufferSize ?? Constants.DefaultBufferSize,
                    position: position,
                    conditions: conditions,
                    progressHandler: options?.ProgressHandler,
                    validationOptions: options?.TransferValidationOptions,
                    closeEvent: options?.Close);
            }
            catch (Exception ex)
            {
                scope.Failed(ex);
                throw;
            }
            finally
            {
                scope.Dispose();
            }
        }
        #endregion OpenWrite

        #region PartitionedUploader
        internal PartitionedUploader<DataLakeFileUploadOptions, PathInfo> GetPartitionedUploader(
            StorageTransferOptions transferOptions,
            UploadTransferValidationOptions validationOptions,
            ArrayPool<byte> arrayPool = null,
            string operationName = null)
            => new PartitionedUploader<DataLakeFileUploadOptions, PathInfo>(
                GetPartitionedUploaderBehaviors(this),
                transferOptions,
                validationOptions,
                arrayPool,
                operationName);

        // static because it makes mocking easier in tests
        internal static PartitionedUploader<DataLakeFileUploadOptions, PathInfo>.Behaviors GetPartitionedUploaderBehaviors(DataLakeFileClient client)
            => new PartitionedUploader<DataLakeFileUploadOptions, PathInfo>.Behaviors
            {
                InitializeDestination = async (args, async, cancellationToken)
                    => await client.CreateInternal(
                        resourceType: PathResourceType.File,
                        httpHeaders: args.HttpHeaders,
                        metadata: args.Metadata,
                        permissions: args.Permissions,
                        umask: args.Umask,
                        owner: default,
                        group: default,
                        accessControlList: default,
                        leaseId: default,
                        leaseDuration: default,
                        timeToExpire: default,
                        expiresOn: default,
                        conditions: args.Conditions,
                        async: async,
                        cancellationToken: cancellationToken).ConfigureAwait(false),
                SingleUpload = async (stream, args, progressHandler, validationOptions, operationName, async, cancellationToken) =>
                {
                    // After the File is Create, Lease ID is the only valid request parameter.
                    if (args?.Conditions != null)
                        args.Conditions = new DataLakeRequestConditions { LeaseId = args.Conditions.LeaseId };

                    long newPosition = stream.Length - stream.Position;

                    // Append data
                    await client.AppendInternal(
                        stream,
                        offset: 0,
                        validationOptions,
                        args?.Conditions?.LeaseId,
                        progressHandler,
                        flush: null,
                        async,
                        cancellationToken).ConfigureAwait(false);

                    // Flush data
                    return await client.FlushInternal(
                        position: newPosition,
                        retainUncommittedData: default,
                        close: args.Close,
                        args.HttpHeaders,
                        args.Conditions,
                        async,
                        cancellationToken)
                        .ConfigureAwait(false);
                },
                UploadPartition = async (stream, offset, args, progressHandler, validationOptions, async, cancellationToken)
                    => await client.AppendInternal(
                        stream,
                        offset,
                        validationOptions,
                        args?.Conditions?.LeaseId,
                        progressHandler,
                        flush: null,
                        async,
                        cancellationToken).ConfigureAwait(false),
                CommitPartitionedUpload = async (partitions, args, async, cancellationToken) =>
                {
                    (var offset, var size) = partitions.LastOrDefault();

                    // After the File is Create, Lease ID is the only valid request parameter.
                    if (args?.Conditions != null)
                        args.Conditions = new DataLakeRequestConditions { LeaseId = args.Conditions.LeaseId };

                    return await client.FlushInternal(
                        offset + size,
                        retainUncommittedData: default,
                        close: args.Close,
                        httpHeaders: args.HttpHeaders,
                        conditions: args.Conditions,
                        async,
                        cancellationToken).ConfigureAwait(false);
                },
                Scope = operationName => client.ClientConfiguration.ClientDiagnostics.CreateScope(operationName ??
                    $"{nameof(Azure)}.{nameof(Storage)}.{nameof(Files)}.{nameof(DataLake)}.{nameof(DataLakeFileClient)}.{nameof(DataLakeFileClient.Upload)}")
            };
        #endregion
    }
}<|MERGE_RESOLUTION|>--- conflicted
+++ resolved
@@ -1981,20 +1981,12 @@
             DataLakeFileAppendOptions options = default,
             CancellationToken cancellationToken = default) =>
             AppendInternal(
-<<<<<<< HEAD
-                content: content,
-                offset: offset,
-                rangeContentMD5: options?.ContentHash,
-                leaseId: options?.LeaseId,
-                progressHandler: options?.ProgressHandler,
-                flush: options?.Flush,
-=======
                 content,
                 offset,
                 options?.TransferValidationOptions,
                 options?.LeaseId,
                 options?.ProgressHandler,
->>>>>>> c8eca54d
+                options?.Flush,
                 async: false,
                 cancellationToken).EnsureCompleted();
 
@@ -2038,20 +2030,12 @@
             DataLakeFileAppendOptions options = default,
             CancellationToken cancellationToken = default) =>
             await AppendInternal(
-<<<<<<< HEAD
-                content: content,
-                offset: offset,
-                rangeContentMD5: options?.ContentHash,
-                leaseId: options?.LeaseId,
-                progressHandler: options?.ProgressHandler,
-                flush: options?.Flush,
-=======
                 content,
                 offset,
                 options?.TransferValidationOptions,
                 options?.LeaseId,
                 options?.ProgressHandler,
->>>>>>> c8eca54d
+                options?.Flush,
                 async: true,
                 cancellationToken).ConfigureAwait(false);
 
