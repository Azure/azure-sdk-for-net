﻿// Copyright (c) Microsoft Corporation. All rights reserved.
// Licensed under the MIT License.

using System;
using System.Collections.Generic;
using System.Diagnostics;
using System.IO;
using System.Threading;
using System.Threading.Tasks;
using Azure.Core;
using Azure.Core.Pipeline;
using Azure.Storage.Blobs.Models;
using Azure.Storage.Files.DataLake.Models;
using Metadata = System.Collections.Generic.IDictionary<string, string>;

namespace Azure.Storage.Files.DataLake
{
    /// <summary>
    /// The <see cref="DataLakeFileClient"/> allows you to manipulate Azure Data Lake files.
    /// </summary>
    public class DataLakeFileClient : DataLakePathClient
    {
        /// <summary>
        /// Gets the maximum number of bytes that can be sent in a call
        /// to <see cref="UploadAsync(Stream, long, PathHttpHeaders, DataLakeRequestConditions, IProgress{long}, StorageTransferOptions, CancellationToken)"/>.
        /// </summary>
        public virtual int MaxUploadBytes => Constants.DataLake.MaxUploadBytes;

        #region ctors
        /// <summary>
        /// Initializes a new instance of the <see cref="DataLakeFileClient"/>
        /// class for mocking.
        /// </summary>
        protected DataLakeFileClient()
        {
        }

        /// <summary>
        /// Initializes a new instance of the <see cref="DataLakeFileClient"/> class.
        /// </summary>
        /// <param name="fileUri">
        /// A <see cref="Uri"/> referencing the file that includes the
        /// name of the account, the name of the file system, and the path of the
        /// file.
        /// </param>
        public DataLakeFileClient(Uri fileUri)
            : this(fileUri, (HttpPipelinePolicy)null, null)
        {
        }

        /// <summary>
        /// Initializes a new instance of the <see cref="DataLakeFileClient"/> class.
        /// </summary>
        /// <param name="fileUri">
        /// A <see cref="Uri"/> referencing the file that includes the
        /// name of the account, the name of the file system, and the path of the
        /// file.
        /// </param>
        /// <param name="options">
        /// Optional <see cref="DataLakeClientOptions"/> that define the transport
        /// pipeline policies for authentication, retries, etc., that are
        /// applied to every request.
        /// </param>
        public DataLakeFileClient(Uri fileUri, DataLakeClientOptions options)
            : this(fileUri, (HttpPipelinePolicy)null, options)
        {
        }

        /// <summary>
        /// Initializes a new instance of the <see cref="DataLakeFileClient"/> class.
        /// </summary>
        /// <param name="fileUri">
        /// A <see cref="Uri"/> referencing the file that includes the
        /// name of the account, the name of the file system, and the path of the
        /// file.
        /// </param>
        /// <param name="credential">
        /// The shared key credential used to sign requests.
        /// </param>
        public DataLakeFileClient(Uri fileUri, StorageSharedKeyCredential credential)
            : this(fileUri, credential.AsPolicy(), null)
        {
        }

        /// <summary>
        /// Initializes a new instance of the <see cref="DataLakeFileClient"/> class.
        /// </summary>
        /// <param name="fileUri">
        /// A <see cref="Uri"/> referencing the file that includes the
        /// name of the account, the name of the file system, and the path of the
        /// file.
        /// </param>
        /// <param name="credential">
        /// The shared key credential used to sign requests.
        /// </param>
        /// <param name="options">
        /// Optional <see cref="DataLakeClientOptions"/> that define the transport
        /// pipeline policies for authentication, retries, etc., that are
        /// applied to every request.
        /// </param>
        public DataLakeFileClient(Uri fileUri, StorageSharedKeyCredential credential, DataLakeClientOptions options)
            : this(fileUri, credential.AsPolicy(), options)
        {
        }

        /// <summary>
        /// Initializes a new instance of the <see cref="DataLakeFileClient"/> class.
        /// </summary>
        /// <param name="fileUri">
        /// A <see cref="Uri"/> referencing the file that includes the
        /// name of the account, the name of the file system, and the path of the
        /// file.
        /// </param>
        /// <param name="credential">
        /// The token credential used to sign requests.
        /// </param>
        public DataLakeFileClient(Uri fileUri, TokenCredential credential)
            : this(fileUri, credential.AsPolicy(), null)
        {
            Errors.VerifyHttpsTokenAuth(fileUri);
        }

        /// <summary>
        /// Initializes a new instance of the <see cref="DataLakeFileClient"/> class.
        /// </summary>
        /// <param name="fileUri">
        /// A <see cref="Uri"/> referencing the file that includes the
        /// name of the account, the name of the file system, and the path of the
        /// file.
        /// </param>
        /// <param name="credential">
        /// The token credential used to sign requests.
        /// </param>
        /// <param name="options">
        /// Optional <see cref="DataLakeClientOptions"/> that define the transport
        /// pipeline policies for authentication, retries, etc., that are
        /// applied to every request.
        /// </param>
        public DataLakeFileClient(Uri fileUri, TokenCredential credential, DataLakeClientOptions options)
            : this(fileUri, credential.AsPolicy(), options)
        {
            Errors.VerifyHttpsTokenAuth(fileUri);
        }

        /// <summary>
        /// Initializes a new instance of the <see cref="DataLakeFileClient"/>
        /// class.
        /// </summary>
        /// <param name="fileUri">
        /// A <see cref="Uri"/> referencing the file that includes the
        /// name of the account, the name of the file system, and the path of the
        /// file.
        /// </param>
        /// <param name="authentication">
        /// An optional authentication policy used to sign requests.
        /// </param>
        /// <param name="options">
        /// Optional client options that define the transport pipeline
        /// policies for authentication, retries, etc., that are applied to
        /// every request.
        /// </param>
        internal DataLakeFileClient(Uri fileUri, HttpPipelinePolicy authentication, DataLakeClientOptions options)
            : base(fileUri, authentication, options)
        {
        }

        /// <summary>
        /// Initializes a new instance of the <see cref="DataLakeFileClient"/> class.
        /// </summary>
        /// <param name="fileUri">
        /// A <see cref="Uri"/> referencing the file that includes the
        /// name of the account, the name of the file system, and the path of the file.
        /// </param>
        /// <param name="pipeline">
        /// The transport pipeline used to send every request.
        /// </param>
        /// <param name="version">
        /// The version of the service to use when sending requests.
        /// </param>
        /// <param name="clientDiagnostics">
        /// The <see cref="ClientDiagnostics"/> instance used to create
        /// diagnostic scopes every request.
        /// </param>
        internal DataLakeFileClient(Uri fileUri, HttpPipeline pipeline, DataLakeClientOptions.ServiceVersion version, ClientDiagnostics clientDiagnostics)
            : base(fileUri, pipeline, version, clientDiagnostics)
        {
        }
        #endregion ctors

        #region Create
        /// <summary>
        /// The <see cref="Create"/> operation creates a file or directory.
        ///
        /// For more information, see https://docs.microsoft.com/en-us/rest/api/storageservices/datalakestoragegen2/path/create.
        /// </summary>
        /// <param name="httpHeaders">
        /// Optional standard HTTP header properties that can be set for the
        /// new file or directory..
        /// </param>
        /// <param name="metadata">
        /// Optional custom metadata to set for this file or directory..
        /// </param>
        /// <param name="permissions">
        /// Optional and only valid if Hierarchical Namespace is enabled for the account. Sets POSIX access
        /// permissions for the file owner, the file owning group, and others. Each class may be granted read,
        /// write, or execute permission. The sticky bit is also supported. Both symbolic (rwxrw-rw-) and 4-digit
        /// octal notation (e.g. 0766) are supported.
        /// </param>
        /// <param name="umask">
        /// Optional and only valid if Hierarchical Namespace is enabled for the account.
        /// When creating a file or directory and the parent folder does not have a default ACL,
        /// the umask restricts the permissions of the file or directory to be created. The resulting
        /// permission is given by p bitwise-and ^u, where p is the permission and u is the umask. For example,
        /// if p is 0777 and u is 0057, then the resulting permission is 0720. The default permission is
        /// 0777 for a directory and 0666 for a file. The default umask is 0027. The umask must be specified
        /// in 4-digit octal notation (e.g. 0766).
        /// </param>
        /// <param name="conditions">
        /// Optional <see cref="DataLakeRequestConditions"/> to add
        /// conditions on the creation of this file or directory..
        /// </param>
        /// <param name="cancellationToken">
        /// Optional <see cref="CancellationToken"/> to propagate
        /// notifications that the operation should be cancelled.
        /// </param>
        /// <returns>
        /// A <see cref="Response{PathInfo}"/> describing the
        /// newly created file.
        /// </returns>
        /// <remarks>
        /// A <see cref="RequestFailedException"/> will be thrown if
        /// a failure occurs.
        /// </remarks>
        public virtual Response<PathInfo> Create(
            PathHttpHeaders httpHeaders = default,
            Metadata metadata = default,
            string permissions = default,
            string umask = default,
            DataLakeRequestConditions conditions = default,
            CancellationToken cancellationToken = default)
        {
            DiagnosticScope scope = ClientDiagnostics.CreateScope($"{nameof(DataLakeFileClient)}.{nameof(Create)}");

            try
            {
                scope.Start();

                return base.Create(
                    PathResourceType.File,
                    httpHeaders,
                    metadata,
                    permissions,
                    umask,
                    conditions,
                    cancellationToken);
            }
            catch (Exception ex)
            {
                scope.Failed(ex);
                throw;
            }
            finally
            {
                scope.Dispose();
            }
        }

        /// <summary>
        /// The <see cref="Create"/> operation creates a file or directory.
        ///
        /// For more information, see https://docs.microsoft.com/en-us/rest/api/storageservices/datalakestoragegen2/path/create.
        /// </summary>
        /// <param name="httpHeaders">
        /// Optional standard HTTP header properties that can be set for the
        /// new file or directory..
        /// </param>
        /// <param name="metadata">
        /// Optional custom metadata to set for this file or directory..
        /// </param>
        /// <param name="permissions">
        /// Optional and only valid if Hierarchical Namespace is enabled for the account. Sets POSIX access
        /// permissions for the file owner, the file owning group, and others. Each class may be granted read,
        /// write, or execute permission. The sticky bit is also supported. Both symbolic (rwxrw-rw-) and 4-digit
        /// octal notation (e.g. 0766) are supported.
        /// </param>
        /// <param name="umask">
        /// Optional and only valid if Hierarchical Namespace is enabled for the account.
        /// When creating a file or directory and the parent folder does not have a default ACL,
        /// the umask restricts the permissions of the file or directory to be created. The resulting
        /// permission is given by p bitwise-and ^u, where p is the permission and u is the umask. For example,
        /// if p is 0777 and u is 0057, then the resulting permission is 0720. The default permission is
        /// 0777 for a directory and 0666 for a file. The default umask is 0027. The umask must be specified
        /// in 4-digit octal notation (e.g. 0766).
        /// </param>
        /// <param name="conditions">
        /// Optional <see cref="DataLakeRequestConditions"/> to add
        /// conditions on the creation of this file or directory..
        /// </param>
        /// <param name="cancellationToken">
        /// Optional <see cref="CancellationToken"/> to propagate
        /// notifications that the operation should be cancelled.
        /// </param>
        /// <returns>
        /// A <see cref="Response{PathInfo}"/> describing the
        /// newly created file.
        /// </returns>
        /// <remarks>
        /// A <see cref="RequestFailedException"/> will be thrown if
        /// a failure occurs.
        /// </remarks>
        public virtual async Task<Response<PathInfo>> CreateAsync(
            PathHttpHeaders httpHeaders = default,
            Metadata metadata = default,
            string permissions = default,
            string umask = default,
            DataLakeRequestConditions conditions = default,
            CancellationToken cancellationToken = default)
        {
            DiagnosticScope scope = ClientDiagnostics.CreateScope($"{nameof(DataLakeFileClient)}.{nameof(Create)}");

            try
            {
                scope.Start();

                return await base.CreateAsync(
                    PathResourceType.File,
                    httpHeaders,
                    metadata,
                    permissions,
                    umask,
                    conditions,
                    cancellationToken)
                    .ConfigureAwait(false);
            }
            catch (Exception ex)
            {
                scope.Failed(ex);
                throw;
            }
            finally
            {
                scope.Dispose();
            }
        }
        #endregion Create

        #region Delete
        /// <summary>
        /// The <see cref="Delete"/> operation marks the specified path
        /// deletion. The path is later deleted during
        /// garbage collection.
        ///
        /// For more information, see <see href="https://docs.microsoft.com/en-us/rest/api/storageservices/datalakestoragegen2/path/delete" />.
        /// </summary>
        /// <param name="conditions">
        /// Optional <see cref="DataLakeRequestConditions"/> to add conditions on
        /// deleting this path.
        /// </param>
        /// <param name="cancellationToken">
        /// Optional <see cref="CancellationToken"/> to propagate
        /// notifications that the operation should be cancelled.
        /// </param>
        /// <returns>
        /// A <see cref="Response"/> on successfully deleting.
        /// </returns>
        /// <remarks>
        /// A <see cref="RequestFailedException"/> will be thrown if
        /// a failure occurs.
        /// </remarks>
        public virtual Response Delete(
            DataLakeRequestConditions conditions = default,
            CancellationToken cancellationToken = default)
        {
            DiagnosticScope scope = ClientDiagnostics.CreateScope($"{nameof(DataLakeFileClient)}.{nameof(Delete)}");

            try
            {
                scope.Start();

                return base.Delete(
                    recursive: null,
                    conditions,
                    cancellationToken);
            }
            catch (Exception ex)
            {
                scope.Failed(ex);
                throw;
            }
            finally
            {
                scope.Dispose();
            }
        }

        /// <summary>
        /// The <see cref="DeleteAsync"/> operation marks the specified path
        /// deletion. The path is later deleted during
        /// garbage collection.
        ///
        /// For more information, see <see href="https://docs.microsoft.com/en-us/rest/api/storageservices/datalakestoragegen2/path/delete" />.
        /// </summary>
        /// <param name="conditions">
        /// Optional <see cref="DataLakeRequestConditions"/> to add conditions on
        /// deleting this path.
        /// </param>
        /// <param name="cancellationToken">
        /// Optional <see cref="CancellationToken"/> to propagate
        /// notifications that the operation should be cancelled.
        /// </param>
        /// <returns>
        /// A <see cref="Response"/> on successfully deleting.
        /// </returns>
        /// <remarks>
        /// A <see cref="RequestFailedException"/> will be thrown if
        /// a failure occurs.
        /// </remarks>
        public virtual async Task<Response> DeleteAsync(
            DataLakeRequestConditions conditions = default,
            CancellationToken cancellationToken = default)
        {
            DiagnosticScope scope = ClientDiagnostics.CreateScope($"{nameof(DataLakeFileClient)}.{nameof(Delete)}");

            try
            {
                scope.Start();

                return await base.DeleteAsync(
                    recursive: null,
                    conditions,
                    cancellationToken)
                    .ConfigureAwait(false);
            }
            catch (Exception ex)
            {
                scope.Failed(ex);
                throw;
            }
            finally
            {
                scope.Dispose();
            }
        }
        #endregion Delete

        #region Rename
        /// <summary>
        /// The <see cref="Rename"/> operation renames a Directory.
        ///
        /// For more information, see https://docs.microsoft.com/en-us/rest/api/storageservices/datalakestoragegen2/path/create.
        /// </summary>
        /// <param name="destinationPath">
        /// The destination path to rename the path to.
        /// </param>
        /// <param name="destinationFileSystem">
        /// Optional destination file system.  If null, path will be renamed within the
        /// current file system.
        /// </param>
        /// <param name="sourceConditions">
        /// Optional <see cref="DataLakeRequestConditions"/> to add
        /// conditions on the source on the creation of this file or directory.
        /// </param>
        /// <param name="destinationConditions">
        /// Optional <see cref="DataLakeRequestConditions"/> to add
        /// conditions on the creation of this file or directory.
        /// </param>
        /// <param name="cancellationToken">
        /// Optional <see cref="CancellationToken"/> to propagate
        /// notifications that the operation should be cancelled.
        /// </param>
        /// <returns>
        /// A <see cref="Response{DataLakeFileClient}"/> describing the
        /// newly created file.
        /// </returns>
        /// <remarks>
        /// A <see cref="RequestFailedException"/> will be thrown if
        /// a failure occurs.
        /// </remarks>
        public new virtual Response<DataLakeFileClient> Rename(
            string destinationPath,
            string destinationFileSystem = default,
            DataLakeRequestConditions sourceConditions = default,
            DataLakeRequestConditions destinationConditions = default,
            CancellationToken cancellationToken = default)
        {
            DiagnosticScope scope = ClientDiagnostics.CreateScope($"{nameof(DataLakeFileClient)}.{nameof(Rename)}");

            try
            {
                scope.Start();

                Response<DataLakePathClient> response = base.Rename(
                    destinationFileSystem,
                    destinationPath,
                    sourceConditions,
                    destinationConditions,
                    cancellationToken);

                return Response.FromValue(
                    new DataLakeFileClient(response.Value.DfsUri, response.Value.Pipeline, response.Value.Version, response.Value.ClientDiagnostics),
                    response.GetRawResponse());
            }
            catch (Exception ex)
            {
                scope.Failed(ex);
                throw;
            }
            finally
            {
                scope.Dispose();
            }
        }

        /// <summary>
        /// The <see cref="RenameAsync"/> operation renames a file or directory.
        ///
        /// For more information, see https://docs.microsoft.com/en-us/rest/api/storageservices/datalakestoragegen2/path/create.
        /// </summary>
        /// <param name="destinationPath">
        /// The destination path to rename the path to.
        /// </param>
        /// <param name="destinationFileSystem">
        /// Optional destination file system.  If null, path will be renamed within the
        /// current file system.
        /// </param>
        /// <param name="destinationConditions">
        /// Optional <see cref="DataLakeRequestConditions"/> to add
        /// conditions on the creation of this file or directory.
        /// </param>
        /// <param name="sourceConditions">
        /// Optional <see cref="DataLakeRequestConditions"/> to add
        /// conditions on the source on the creation of this file or directory.
        /// </param>
        /// <param name="cancellationToken">
        /// Optional <see cref="CancellationToken"/> to propagate
        /// notifications that the operation should be cancelled.
        /// </param>
        /// <returns>
        /// A <see cref="Response{DataLakeFileClient}"/> describing the
        /// newly created file.
        /// </returns>
        /// <remarks>
        /// A <see cref="RequestFailedException"/> will be thrown if
        /// a failure occurs.
        /// </remarks>
        public new virtual async Task<Response<DataLakeFileClient>> RenameAsync(
            string destinationPath,
            string destinationFileSystem = default,
            DataLakeRequestConditions sourceConditions = default,
            DataLakeRequestConditions destinationConditions = default,
            CancellationToken cancellationToken = default)
        {
            DiagnosticScope scope = ClientDiagnostics.CreateScope($"{nameof(DataLakeFileClient)}.{nameof(Rename)}");

            try
            {
                scope.Start();

                Response<DataLakePathClient> response = await base.RenameAsync(
                    destinationFileSystem,
                    destinationPath,
                    sourceConditions,
                    destinationConditions,
                    cancellationToken)
                    .ConfigureAwait(false);

                return Response.FromValue(
                    new DataLakeFileClient(response.Value.DfsUri, response.Value.Pipeline, response.Value.Version, response.Value.ClientDiagnostics),
                    response.GetRawResponse());
            }
            catch (Exception ex)
            {
                scope.Failed(ex);
                throw;
            }
            finally
            {
                scope.Dispose();
            }
        }
        #endregion Rename

        #region Get Access Control
        /// <summary>
        /// The <see cref="GetAccessControl"/> operation returns the
        /// access control data for a path.
        ///
        /// For more information, see <see href="https://docs.microsoft.com/en-us/rest/api/storageservices/datalakestoragegen2/path/getproperties" />.
        /// </summary>
        /// <param name="userPrincipalName">
        /// Optional.Valid only when Hierarchical Namespace is enabled for the account.If "true",
        /// the user identity values returned in the x-ms-owner, x-ms-group, and x-ms-acl response
        /// headers will be transformed from Azure Active Directory Object IDs to User Principal Names.
        /// If "false", the values will be returned as Azure Active Directory Object IDs.The default
        /// value is false. Note that group and application Object IDs are not translated because they
        /// do not have unique friendly names.
        /// </param>
        /// <param name="conditions">
        /// Optional <see cref="DataLakeRequestConditions"/> to add
        /// conditions on getting the path's access control.
        /// </param>
        /// <param name="cancellationToken">
        /// Optional <see cref="CancellationToken"/> to propagate
        /// notifications that the operation should be cancelled.
        /// </param>
        /// <returns>
        /// A <see cref="Response{PathAccessControl}"/> describing the
        /// path's access control.
        /// </returns>
        /// <remarks>
        /// A <see cref="RequestFailedException"/> will be thrown if
        /// a failure occurs.
        /// </remarks>
#pragma warning disable AZC0003 // DO make service methods virtual.
        public override Response<PathAccessControl> GetAccessControl(
#pragma warning restore AZC0003 // DO make service methods virtual.
            bool? userPrincipalName = default,
            DataLakeRequestConditions conditions = default,
            CancellationToken cancellationToken = default)
        {
            DiagnosticScope scope = ClientDiagnostics.CreateScope($"{nameof(DataLakeFileClient)}.{nameof(GetAccessControl)}");

            try
            {
                scope.Start();

                return base.GetAccessControl(
                    userPrincipalName,
                    conditions,
                    cancellationToken);
            }
            catch (Exception ex)
            {
                scope.Failed(ex);
                throw;
            }
            finally
            {
                scope.Dispose();
            }
        }

        /// <summary>
        /// The <see cref="GetAccessControlAsync"/> operation returns the
        /// access control data for a path.
        ///
        /// For more information, see <see href="https://docs.microsoft.com/en-us/rest/api/storageservices/datalakestoragegen2/path/getproperties" />.
        /// </summary>
        /// <param name="userPrincipalName">
        /// Optional.Valid only when Hierarchical Namespace is enabled for the account.If "true",
        /// the user identity values returned in the x-ms-owner, x-ms-group, and x-ms-acl response
        /// headers will be transformed from Azure Active Directory Object IDs to User Principal Names.
        /// If "false", the values will be returned as Azure Active Directory Object IDs.The default
        /// value is false. Note that group and application Object IDs are not translated because they
        /// do not have unique friendly names.
        /// </param>
        /// <param name="conditions">
        /// Optional <see cref="DataLakeRequestConditions"/> to add
        /// conditions on getting the path's access control.
        /// </param>
        /// <param name="cancellationToken">
        /// Optional <see cref="CancellationToken"/> to propagate
        /// notifications that the operation should be cancelled.
        /// </param>
        /// <returns>
        /// A <see cref="Response{PathAccessControl}"/> describing the
        /// path's access control.
        /// </returns>
        /// <remarks>
        /// A <see cref="RequestFailedException"/> will be thrown if
        /// a failure occurs.
        /// </remarks>
#pragma warning disable AZC0003 // DO make service methods virtual.
        public override async Task<Response<PathAccessControl>> GetAccessControlAsync(
#pragma warning restore AZC0003 // DO make service methods virtual.
            bool? userPrincipalName = default,
            DataLakeRequestConditions conditions = default,
            CancellationToken cancellationToken = default)
        {
            DiagnosticScope scope = ClientDiagnostics.CreateScope($"{nameof(DataLakeFileClient)}.{nameof(GetAccessControl)}");

            try
            {
                scope.Start();

                return await base.GetAccessControlAsync(
                    userPrincipalName,
                    conditions,
                    cancellationToken)
                    .ConfigureAwait(false);
            }
            catch (Exception ex)
            {
                scope.Failed(ex);
                throw;
            }
            finally
            {
                scope.Dispose();
            }
        }
        #endregion Get Access Control

        #region Set Access Control
        /// <summary>
        /// The <see cref="SetAccessControlList"/> operation sets the
        /// Access Control on a path
        ///
        /// For more information, see <see href="https://docs.microsoft.com/en-us/rest/api/storageservices/datalakestoragegen2/path/update" />.
        /// </summary>
        /// <param name="accessControlList">
        /// The POSIX access control list for the file or directory.
        /// </param>
        /// <param name="owner">
        /// The owner of the file or directory.
        /// </param>
        /// <param name="group">
        /// The owning group of the file or directory.
        /// </param>
        /// <param name="conditions">
        /// Optional <see cref="DataLakeRequestConditions"/> to add conditions on
        /// setting the the path's access control.
        /// </param>
        /// <param name="cancellationToken">
        /// Optional <see cref="CancellationToken"/> to propagate
        /// notifications that the operation should be cancelled.
        /// </param>
        /// <returns>
        /// A <see cref="Response{PathInfo}"/> describing the updated
        /// path.
        /// </returns>
        /// <remarks>
        /// A <see cref="RequestFailedException"/> will be thrown if
        /// a failure occurs.
        /// </remarks>
#pragma warning disable AZC0003 // DO make service methods virtual.
        public override Response<PathInfo> SetAccessControlList(
#pragma warning restore AZC0003 // DO make service methods virtual.
            IList<PathAccessControlItem> accessControlList,
            string owner = default,
            string group = default,
            DataLakeRequestConditions conditions = default,
            CancellationToken cancellationToken = default)
        {
            DiagnosticScope scope = ClientDiagnostics.CreateScope($"{nameof(DataLakeFileClient)}.{nameof(SetAccessControlList)}");

            try
            {
                scope.Start();

                return base.SetAccessControlList(
                    accessControlList,
                    owner,
                    group,
                    conditions,
                    cancellationToken);
            }
            catch (Exception ex)
            {
                scope.Failed(ex);
                throw;
            }
            finally
            {
                scope.Dispose();
            }
        }

        /// <summary>
        /// The <see cref="SetAccessControlListAsync"/> operation sets the
        /// Access Control on a path
        ///
        /// For more information, see <see href="https://docs.microsoft.com/en-us/rest/api/storageservices/datalakestoragegen2/path/update" />.
        /// </summary>
        /// <param name="accessControlList">
        /// The POSIX access control list for the file or directory.
        /// </param>
        /// <param name="owner">
        /// The owner of the file or directory.
        /// </param>
        /// <param name="group">
        /// The owning group of the file or directory.
        /// </param>
        /// <param name="conditions">
        /// Optional <see cref="DataLakeRequestConditions"/> to add conditions on
        /// setting the the path's access control.
        /// </param>
        /// <param name="cancellationToken">
        /// Optional <see cref="CancellationToken"/> to propagate
        /// notifications that the operation should be cancelled.
        /// </param>
        /// <returns>
        /// A <see cref="Response{PathInfo}"/> describing the updated
        /// path.
        /// </returns>
        /// <remarks>
        /// A <see cref="RequestFailedException"/> will be thrown if
        /// a failure occurs.
        /// </remarks>
#pragma warning disable AZC0003 // DO make service methods virtual.
        public override async Task<Response<PathInfo>> SetAccessControlListAsync(
#pragma warning restore AZC0003 // DO make service methods virtual.
            IList<PathAccessControlItem> accessControlList,
            string owner = default,
            string group = default,
            DataLakeRequestConditions conditions = default,
            CancellationToken cancellationToken = default)
        {
            DiagnosticScope scope = ClientDiagnostics.CreateScope($"{nameof(DataLakeFileClient)}.{nameof(SetAccessControlList)}");

            try
            {
                scope.Start();

                return await base.SetAccessControlListAsync(
                    accessControlList,
                    owner,
                    group,
                    conditions,
                    cancellationToken)
                    .ConfigureAwait(false);
            }
            catch (Exception ex)
            {
                scope.Failed(ex);
                throw;
            }
            finally
            {
                scope.Dispose();
            }
        }
        #endregion Set Access Control

        #region Set Permissions
        /// <summary>
        /// The <see cref="SetPermissions"/> operation sets the
        /// file permissions on a path.
        ///
        /// For more information, see <see href="https://docs.microsoft.com/en-us/rest/api/storageservices/datalakestoragegen2/path/update" />.
        /// </summary>
        /// <param name="permissions">
        ///  The POSIX access permissions for the file owner, the file owning group, and others.
        /// </param>
        /// <param name="owner">
        /// The owner of the file or directory.
        /// </param>
        /// <param name="group">
        /// The owning group of the file or directory.
        /// </param>
        /// <param name="conditions">
        /// Optional <see cref="DataLakeRequestConditions"/> to add conditions on
        /// setting the the path's access control.
        /// </param>
        /// <param name="cancellationToken">
        /// Optional <see cref="CancellationToken"/> to propagate
        /// notifications that the operation should be cancelled.
        /// </param>
        /// <returns>
        /// A <see cref="Response{PathInfo}"/> describing the updated
        /// path.
        /// </returns>
        /// <remarks>
        /// A <see cref="RequestFailedException"/> will be thrown if
        /// a failure occurs.
        /// </remarks>
#pragma warning disable AZC0003 // DO make service methods virtual.
        public override Response<PathInfo> SetPermissions(
#pragma warning restore AZC0003 // DO make service methods virtual.
            PathPermissions permissions,
            string owner = default,
            string group = default,
            DataLakeRequestConditions conditions = default,
            CancellationToken cancellationToken = default)
        {
            DiagnosticScope scope = ClientDiagnostics.CreateScope($"{nameof(DataLakeFileClient)}.{nameof(SetPermissions)}");

            try
            {
                scope.Start();

                return base.SetPermissions(
                    permissions,
                    owner,
                    group,
                    conditions,
                    cancellationToken);
            }
            catch (Exception ex)
            {
                scope.Failed(ex);
                throw;
            }
            finally
            {
                scope.Dispose();
            }

        }

        /// <summary>
        /// The <see cref="SetPermissionsAsync"/> operation sets the
        /// file permissions on a path.
        ///
        /// For more information, see <see href="https://docs.microsoft.com/en-us/rest/api/storageservices/datalakestoragegen2/path/update" />.
        /// </summary>
        /// <param name="permissions">
        ///  The POSIX access permissions for the file owner, the file owning group, and others.
        /// </param>
        /// <param name="owner">
        /// The owner of the file or directory.
        /// </param>
        /// <param name="group">
        /// The owning group of the file or directory.
        /// </param>
        /// <param name="conditions">
        /// Optional <see cref="DataLakeRequestConditions"/> to add conditions on
        /// setting the the path's access control.
        /// </param>
        /// <param name="cancellationToken">
        /// Optional <see cref="CancellationToken"/> to propagate
        /// notifications that the operation should be cancelled.
        /// </param>
        /// <returns>
        /// A <see cref="Response{PathInfo}"/> describing the updated
        /// path.
        /// </returns>
        /// <remarks>
        /// A <see cref="RequestFailedException"/> will be thrown if
        /// a failure occurs.
        /// </remarks>
#pragma warning disable AZC0003 // DO make service methods virtual.
        public override async Task<Response<PathInfo>> SetPermissionsAsync(
#pragma warning restore AZC0003 // DO make service methods virtual.
            PathPermissions permissions,
            string owner = default,
            string group = default,
            DataLakeRequestConditions conditions = default,
            CancellationToken cancellationToken = default)
        {
            DiagnosticScope scope = ClientDiagnostics.CreateScope($"{nameof(DataLakeFileClient)}.{nameof(SetPermissions)}");

            try
            {
                scope.Start();

                return await base.SetPermissionsAsync(
                    permissions,
                    owner,
                    group,
                    conditions,
                    cancellationToken)
                    .ConfigureAwait(false);
            }
            catch (Exception ex)
            {
                scope.Failed(ex);
                throw;
            }
            finally
            {
                scope.Dispose();
            }
        }
        #endregion Set Permissions

        #region Get Properties
        /// <summary>
        /// The <see cref="GetProperties"/> operation returns all
        /// user-defined metadata, standard HTTP properties, and system
        /// properties for the path. It does not return the content of the
        /// path.
        ///
        /// For more information, see <see href="https://docs.microsoft.com/rest/api/storageservices/get-blob-properties" />.
        /// </summary>
        /// <param name="conditions">
        /// Optional <see cref="DataLakeRequestConditions"/> to add
        /// conditions on getting the path's properties.
        /// </param>
        /// <param name="cancellationToken">
        /// Optional <see cref="CancellationToken"/> to propagate
        /// notifications that the operation should be cancelled.
        /// </param>
        /// <returns>
        /// A <see cref="Response{PathProperties}"/> describing the
        /// path's properties.
        /// </returns>
        /// <remarks>
        /// A <see cref="RequestFailedException"/> will be thrown if
        /// a failure occurs.
        /// </remarks>
#pragma warning disable CS0114 // Member hides inherited member; missing override keyword
        public virtual Response<PathProperties> GetProperties(
#pragma warning restore CS0114 // Member hides inherited member; missing override keyword
            DataLakeRequestConditions conditions = default,
            CancellationToken cancellationToken = default)
        {
            DiagnosticScope scope = ClientDiagnostics.CreateScope($"{nameof(DataLakeFileClient)}.{nameof(GetProperties)}");

            try
            {
                scope.Start();

                return base.GetProperties(
                    conditions,
                    cancellationToken);
            }
            catch (Exception ex)
            {
                scope.Failed(ex);
                throw;
            }
            finally
            {
                scope.Dispose();
            }
        }


        /// <summary>
        /// The <see cref="GetPropertiesAsync"/> operation returns all
        /// user-defined metadata, standard HTTP properties, and system
        /// properties for the path. It does not return the content of the
        /// path.
        ///
        /// For more information, see <see href="https://docs.microsoft.com/rest/api/storageservices/get-blob-properties" />.
        /// </summary>
        /// <param name="conditions">
        /// Optional <see cref="DataLakeRequestConditions"/> to add
        /// conditions on getting the path's properties.
        /// </param>
        /// <param name="cancellationToken">
        /// Optional <see cref="CancellationToken"/> to propagate
        /// notifications that the operation should be cancelled.
        /// </param>
        /// <returns>
        /// A <see cref="Response{PathProperties}"/> describing the
        /// paths's properties.
        /// </returns>
        /// <remarks>
        /// A <see cref="RequestFailedException"/> will be thrown if
        /// a failure occurs.
        /// </remarks>
#pragma warning disable AZC0003 // DO make service methods virtual.
        public override async Task<Response<PathProperties>> GetPropertiesAsync(
#pragma warning restore AZC0003 // DO make service methods virtual.
            DataLakeRequestConditions conditions = default,
            CancellationToken cancellationToken = default)
        {
            DiagnosticScope scope = ClientDiagnostics.CreateScope($"{nameof(DataLakeFileClient)}.{nameof(GetProperties)}");

            try
            {
                scope.Start();

                return await base.GetPropertiesAsync(
                    conditions,
                    cancellationToken)
                    .ConfigureAwait(false);
            }
            catch (Exception ex)
            {
                scope.Failed(ex);
                throw;
            }
            finally
            {
                scope.Dispose();
            }
        }
        #endregion Get Properties

        #region Set Http Headers
        /// <summary>
        /// The <see cref="SetHttpHeaders"/> operation sets system
        /// properties on the path.
        ///
        /// For more information, see <see href="https://docs.microsoft.com/rest/api/storageservices/set-blob-properties" />.
        /// </summary>
        /// <param name="httpHeaders">
        /// Optional. The standard HTTP header system properties to set.  If not specified, existing values will be cleared.
        /// </param>
        /// <param name="conditions">
        /// Optional <see cref="DataLakeRequestConditions"/> to add conditions on
        /// setting the paths's HTTP headers.
        /// </param>
        /// <param name="cancellationToken">
        /// Optional <see cref="CancellationToken"/> to propagate
        /// notifications that the operation should be cancelled.
        /// </param>
        /// <returns>
        /// A <see cref="Response{httpHeaders}"/> describing the updated
        /// path.
        /// </returns>
        /// <remarks>
        /// A <see cref="RequestFailedException"/> will be thrown if
        /// a failure occurs.
        /// </remarks>
#pragma warning disable AZC0003 // DO make service methods virtual.
        public override Response<PathInfo> SetHttpHeaders(
#pragma warning restore AZC0003 // DO make service methods virtual.
            PathHttpHeaders httpHeaders = default,
            DataLakeRequestConditions conditions = default,
            CancellationToken cancellationToken = default)
        {
            DiagnosticScope scope = ClientDiagnostics.CreateScope($"{nameof(DataLakeFileClient)}.{nameof(SetHttpHeaders)}");

            try
            {
                scope.Start();

                return base.SetHttpHeaders(
                    httpHeaders,
                    conditions,
                    cancellationToken);
            }
            catch (Exception ex)
            {
                scope.Failed(ex);
                throw;
            }
            finally
            {
                scope.Dispose();
            }
        }

        /// <summary>
        /// The <see cref="SetHttpHeadersAsync"/> operation sets system
        /// properties on the PATH.
        ///
        /// For more information, see <see href="https://docs.microsoft.com/rest/api/storageservices/set-blob-properties" />.
        /// </summary>
        /// <param name="httpHeaders">
        /// Optional. The standard HTTP header system properties to set.  If not specified, existing values will be cleared.
        /// </param>
        /// <param name="conditions">
        /// Optional <see cref="DataLakeRequestConditions"/> to add conditions on
        /// setting the path's HTTP headers.
        /// </param>
        /// <param name="cancellationToken">
        /// Optional <see cref="CancellationToken"/> to propagate
        /// notifications that the operation should be cancelled.
        /// </param>
        /// <returns>
        /// A <see cref="Response{PathInfo}"/> describing the updated
        /// path.
        /// </returns>
        /// <remarks>
        /// A <see cref="RequestFailedException"/> will be thrown if
        /// a failure occurs.
        /// </remarks>
#pragma warning disable AZC0003 // DO make service methods virtual.
        public override async Task<Response<PathInfo>> SetHttpHeadersAsync(
#pragma warning restore AZC0003 // DO make service methods virtual.
            PathHttpHeaders httpHeaders = default,
            DataLakeRequestConditions conditions = default,
            CancellationToken cancellationToken = default)
        {
            DiagnosticScope scope = ClientDiagnostics.CreateScope($"{nameof(DataLakeFileClient)}.{nameof(SetHttpHeaders)}");

            try
            {
                scope.Start();

                return await base.SetHttpHeadersAsync(
                        httpHeaders,
                        conditions,
                        cancellationToken)
                    .ConfigureAwait(false);
            }
            catch (Exception ex)
            {
                scope.Failed(ex);
                throw;
            }
            finally
            {
                scope.Dispose();
            }
        }
        #endregion Set Http Headers

        #region Set Metadata
        /// <summary>
        /// The <see cref="SetMetadata"/> operation sets user-defined
        /// metadata for the specified path as one or more name-value pairs.
        ///
        /// For more information, see <see href="https://docs.microsoft.com/rest/api/storageservices/set-blob-metadata" />.
        /// </summary>
        /// <param name="metadata">
        /// Custom metadata to set for this path.
        /// </param>
        /// <param name="conditions">
        /// Optional <see cref="DataLakeRequestConditions"/> to add conditions on
        /// setting the path's metadata.
        /// </param>
        /// <param name="cancellationToken">
        /// Optional <see cref="CancellationToken"/> to propagate
        /// notifications that the operation should be cancelled.
        /// </param>
        /// <returns>
        /// A <see cref="Response{PathInfo}"/> describing the updated
        /// path.
        /// </returns>
        /// <remarks>
        /// A <see cref="RequestFailedException"/> will be thrown if
        /// a failure occurs.
        /// </remarks>
#pragma warning disable AZC0003 // DO make service methods virtual.
        public override Response<PathInfo> SetMetadata(
#pragma warning restore AZC0003 // DO make service methods virtual.
            Metadata metadata,
            DataLakeRequestConditions conditions = default,
            CancellationToken cancellationToken = default)
        {
            DiagnosticScope scope = ClientDiagnostics.CreateScope($"{nameof(DataLakeFileClient)}.{nameof(SetMetadata)}");

            try
            {
                scope.Start();

                return base.SetMetadata(
                    metadata,
                    conditions,
                    cancellationToken);
            }
            catch (Exception ex)
            {
                scope.Failed(ex);
                throw;
            }
            finally
            {
                scope.Dispose();
            }
        }

        /// <summary>
        /// The <see cref="SetMetadataAsync"/> operation sets user-defined
        /// metadata for the specified path as one or more name-value pairs.
        ///
        /// For more information, see <see href="https://docs.microsoft.com/rest/api/storageservices/set-blob-metadata" />.
        /// </summary>
        /// <param name="metadata">
        /// Custom metadata to set for this path.
        /// </param>
        /// <param name="conditions">
        /// Optional <see cref="DataLakeRequestConditions"/> to add conditions on
        /// setting the path's metadata.
        /// </param>
        /// <param name="cancellationToken">
        /// Optional <see cref="CancellationToken"/> to propagate
        /// notifications that the operation should be cancelled.
        /// </param>
        /// <returns>
        /// A <see cref="Response{PathInfo}"/> describing the updated
        /// path.
        /// </returns>
        /// <remarks>
        /// A <see cref="RequestFailedException"/> will be thrown if
        /// a failure occurs.
        /// </remarks>
#pragma warning disable AZC0003 // DO make service methods virtual.
        public override async Task<Response<PathInfo>> SetMetadataAsync(
#pragma warning restore AZC0003 // DO make service methods virtual.
            Metadata metadata,
            DataLakeRequestConditions conditions = default,
            CancellationToken cancellationToken = default)
        {
            DiagnosticScope scope = ClientDiagnostics.CreateScope($"{nameof(DataLakeFileClient)}.{nameof(SetMetadata)}");

            try
            {
                scope.Start();

                return await base.SetMetadataAsync(
                    metadata,
                    conditions,
                    cancellationToken)
                    .ConfigureAwait(false);
            }
            catch (Exception ex)
            {
                scope.Failed(ex);
                throw;
            }
            finally
            {
                scope.Dispose();
            }
        }
        #endregion Set Metadata

        #region Append Data
        /// <summary>
        /// The <see cref="Append"/> operation uploads data to be appended to a file.  Data can only be appended to a file.
        /// To apply perviously uploaded data to a file, call Flush Data.
        ///
        /// For more information, see <see href="https://docs.microsoft.com/en-us/rest/api/storageservices/datalakestoragegen2/path/update" />.
        /// </summary>
        /// <param name="content">
        /// A <see cref="Stream"/> containing the content to upload.
        /// </param>
        /// <param name="offset">
        /// This parameter allows the caller to upload data in parallel and control the order in which it is appended to the file.
        /// It is required when uploading data to be appended to the file and when flushing previously uploaded data to the file.
        /// The value must be the position where the data is to be appended. Uploaded data is not immediately flushed, or written, to the file.
        /// To flush, the previously uploaded data must be contiguous, the position parameter must be specified and equal to the length
        /// of the file after all data has been written, and there must not be a request entity body included with the request.
        /// </param>
        /// <param name="contentHash">
        /// This hash is used to verify the integrity of the request content during transport. When this header is specified,
        /// the storage service compares the hash of the content that has arrived with this header value. If the two hashes do not match,
        /// the operation will fail with error code 400 (Bad Request). Note that this MD5 hash is not stored with the file. This header is
        /// associated with the request content, and not with the stored content of the file itself.
        /// </param>
        /// <param name="leaseId">
        /// Optional lease id.
        /// </param>
        /// <param name="progressHandler">
        /// Optional <see cref="IProgress{Long}"/> to provide
        /// progress updates about data transfers.
        /// </param>
        /// <param name="cancellationToken">
        /// Optional <see cref="CancellationToken"/> to propagate
        /// notifications that the operation should be cancelled.
        /// </param>
        /// <returns>
        /// A <see cref="Response"/> describing the state
        /// of the updated file.
        /// </returns>
        /// <remarks>
        /// A <see cref="RequestFailedException"/> will be thrown if
        /// a failure occurs.
        /// </remarks>
        public virtual Response Append(
            Stream content,
            long offset,
            byte[] contentHash = default,
            string leaseId = default,
            IProgress<long> progressHandler = default,
            CancellationToken cancellationToken = default)
        {
            DiagnosticScope scope = ClientDiagnostics.CreateScope($"{nameof(DataLakeFileClient)}.{nameof(Append)}");

            try
            {
                scope.Start();

                return AppendInternal(
                    content,
                    offset,
                    contentHash,
                    leaseId,
                    progressHandler,
                    async: false,
                    cancellationToken)
                    .EnsureCompleted();
            }
            catch (Exception ex)
            {
                scope.Failed(ex);
                throw;
            }
            finally
            {
                scope.Dispose();
            }
        }

        /// <summary>
        /// The <see cref="AppendAsync"/> operation uploads data to be appended to a file.  Data can only be appended to a file.
        /// To apply perviously uploaded data to a file, call Flush Data.
        ///
        /// For more information, see <see href="https://docs.microsoft.com/en-us/rest/api/storageservices/datalakestoragegen2/path/update" />.
        /// </summary>
        /// <param name="content">
        /// A <see cref="Stream"/> containing the content to upload.
        /// </param>
        /// <param name="offset">
        /// This parameter allows the caller to upload data in parallel and control the order in which it is appended to the file.
        /// It is required when uploading data to be appended to the file and when flushing previously uploaded data to the file.
        /// The value must be the position where the data is to be appended. Uploaded data is not immediately flushed, or written, to the file.
        /// To flush, the previously uploaded data must be contiguous, the position parameter must be specified and equal to the length
        /// of the file after all data has been written, and there must not be a request entity body included with the request.
        /// </param>
        /// <param name="contentHash">
        /// This hash is used to verify the integrity of the request content during transport. When this header is specified,
        /// the storage service compares the hash of the content that has arrived with this header value. If the two hashes do not match,
        /// the operation will fail with error code 400 (Bad Request). Note that this MD5 hash is not stored with the file. This header is
        /// associated with the request content, and not with the stored content of the file itself.
        /// </param>
        /// <param name="leaseId">
        /// Optional lease id.
        /// </param>
        /// <param name="progressHandler">
        /// Optional <see cref="IProgress{Long}"/> to provide
        /// progress updates about data transfers.
        /// </param>
        /// <param name="cancellationToken">
        /// Optional <see cref="CancellationToken"/> to propagate
        /// notifications that the operation should be cancelled.
        /// </param>
        /// <returns>
        /// A <see cref="Response"/> describing the state
        /// of the updated file.
        /// </returns>
        /// <remarks>
        /// A <see cref="RequestFailedException"/> will be thrown if
        /// a failure occurs.
        /// </remarks>
        public virtual async Task<Response> AppendAsync(
            Stream content,
            long offset,
            byte[] contentHash = default,
            string leaseId = default,
            IProgress<long> progressHandler = default,
            CancellationToken cancellationToken = default)
        {
            DiagnosticScope scope = ClientDiagnostics.CreateScope($"{nameof(DataLakeFileClient)}.{nameof(Append)}");

            try
            {
                scope.Start();

                return await AppendInternal(
                    content,
                    offset,
                    contentHash,
                    leaseId,
                    progressHandler,
                    async: true,
                    cancellationToken)
                    .ConfigureAwait(false);
            }
            catch (Exception ex)
            {
                scope.Failed(ex);
                throw;
            }
            finally
            {
                scope.Dispose();
            }
        }

        /// <summary>
        /// The <see cref="AppendInternal"/> operation uploads data to be appended to a file.  Data can only be appended to a file.
        /// To apply perviously uploaded data to a file, call Flush Data.
        ///
        /// For more information, see <see href="https://docs.microsoft.com/en-us/rest/api/storageservices/datalakestoragegen2/path/update" />.
        /// </summary>
        /// <param name="content">
        /// A <see cref="Stream"/> containing the content to upload.
        /// </param>
        /// <param name="offset">
        /// This parameter allows the caller to upload data in parallel and control the order in which it is appended to the file.
        /// It is required when uploading data to be appended to the file and when flushing previously uploaded data to the file.
        /// The value must be the position where the data is to be appended. Uploaded data is not immediately flushed, or written, to the file.
        /// To flush, the previously uploaded data must be contiguous, the position parameter must be specified and equal to the length
        /// of the file after all data has been written, and there must not be a request entity body included with the request.
        /// </param>
        /// <param name="contentHash">
        /// This hash is used to verify the integrity of the request content during transport. When this header is specified,
        /// the storage service compares the hash of the content that has arrived with this header value. If the two hashes do not match,
        /// the operation will fail with error code 400 (Bad Request). Note that this MD5 hash is not stored with the file. This header is
        /// associated with the request content, and not with the stored content of the file itself.
        /// </param>
        /// <param name="leaseId">
        /// Optional lease id.
        /// </param>
        /// <param name="progressHandler">
        /// Optional <see cref="IProgress{Long}"/> to provide
        /// progress updates about data transfers.
        /// </param>
        /// <param name="async">
        /// Whether to invoke the operation asynchronously.
        /// </param>
        /// <param name="cancellationToken">
        /// Optional <see cref="CancellationToken"/> to propagate
        /// notifications that the operation should be cancelled.
        /// </param>
        /// <returns>
        /// A <see cref="Response"/> describing the state
        /// of the updated file.
        /// </returns>
        /// <remarks>
        /// A <see cref="RequestFailedException"/> will be thrown if
        /// a failure occurs.
        /// </remarks>
        private async Task<Response> AppendInternal(
            Stream content,
            long? offset,
            byte[] contentHash,
            string leaseId,
            IProgress<long> progressHandler,
            bool async,
            CancellationToken cancellationToken)
        {
            using (Pipeline.BeginLoggingScope(nameof(DataLakeFileClient)))
            {
                content = content?.WithNoDispose().WithProgress(progressHandler);
                Pipeline.LogMethodEnter(
                    nameof(DataLakeFileClient),
                    message:
                    $"{nameof(Uri)}: {Uri}\n" +
                    $"{nameof(offset)}: {offset}\n" +
                    $"{nameof(leaseId)}: {leaseId}\n");
                try
                {
                    Response<PathAppendDataResult> response = await DataLakeRestClient.Path.AppendDataAsync(
                        clientDiagnostics: ClientDiagnostics,
                        pipeline: Pipeline,
                        resourceUri: DfsUri,
                        body: content,
                        version: Version.ToVersionString(),
                        position: offset,
                        contentLength: content?.Length ?? 0,
                        transactionalContentHash: contentHash,
                        leaseId: leaseId,
                        async: async,
                        cancellationToken: cancellationToken)
                        .ConfigureAwait(false);

                    return response.GetRawResponse();
                }
                catch (Exception ex)
                {
                    Pipeline.LogException(ex);
                    throw;
                }
                finally
                {
                    Pipeline.LogMethodExit(nameof(DataLakeFileClient));
                }
            }
        }
        #endregion Append Data

        #region Flush Data
        /// <summary>
        /// The <see cref="Flush"/> operation flushes (writes) previously
        /// appended data to a file.
        /// </summary>
        /// <param name="position">
        /// This parameter allows the caller to upload data in parallel and control the order in which it is appended to the file.
        /// It is required when uploading data to be appended to the file and when flushing previously uploaded data to the file.
        /// The value must be the position where the data is to be appended. Uploaded data is not immediately flushed, or written,
        /// to the file. To flush, the previously uploaded data must be contiguous, the position parameter must be specified and
        /// equal to the length of the file after all data has been written, and there must not be a request entity body included
        /// with the request.
        /// </param>
        /// <param name="retainUncommittedData">
        /// If "true", uncommitted data is retained after the flush operation completes; otherwise, the uncommitted data is deleted
        /// after the flush operation. The default is false. Data at offsets less than the specified position are written to the
        /// file when flush succeeds, but this optional parameter allows data after the flush position to be retained for a future
        /// flush operation.
        /// </param>
        /// <param name="close">
        /// Azure Storage Events allow applications to receive notifications when files change. When Azure Storage Events are enabled,
        /// a file changed event is raised. This event has a property indicating whether this is the final change to distinguish the
        /// difference between an intermediate flush to a file stream and the final close of a file stream. The close query parameter
        /// is valid only when the action is "flush" and change notifications are enabled. If the value of close is "true" and the
        /// flush operation completes successfully, the service raises a file change notification with a property indicating that
        /// this is the final update (the file stream has been closed). If "false" a change notification is raised indicating the
        /// file has changed. The default is false. This query parameter is set to true by the Hadoop ABFS driver to indicate that
        /// the file stream has been closed."
        /// </param>
        /// <param name="httpHeaders">
        /// Optional standard HTTP header properties that can be set for the file.
        ///</param>
        /// <param name="conditions">
        /// Optional <see cref="DataLakeRequestConditions"/> to add
        /// conditions on the flush of this file.
        /// </param>
        /// <param name="cancellationToken">
        /// Optional <see cref="CancellationToken"/> to propagate
        /// notifications that the operation should be cancelled.
        /// </param>
        /// <returns>
        /// A <see cref="Response{PathInfo}"/> describing the
        /// path.
        /// </returns>
        /// <remarks>
        /// A <see cref="RequestFailedException"/> will be thrown if
        /// a failure occurs.
        /// </remarks>
        public virtual Response<PathInfo> Flush(
            long position,
            bool? retainUncommittedData = default,
            bool? close = default,
            PathHttpHeaders httpHeaders = default,
            DataLakeRequestConditions conditions = default,
            CancellationToken cancellationToken = default)
        {
            DiagnosticScope scope = ClientDiagnostics.CreateScope($"{nameof(DataLakeFileClient)}.{nameof(Flush)}");

            try
            {
                scope.Start();

                return FlushInternal(
                    position,
                    retainUncommittedData,
                    close,
                    httpHeaders,
                    conditions,
                    async: false,
                    cancellationToken)
                    .EnsureCompleted();
            }
            catch (Exception ex)
            {
                scope.Failed(ex);
                throw;
            }
            finally
            {
                scope.Dispose();
            }
        }

        /// <summary>
        /// The <see cref="FlushAsync"/> operation flushes (writes) previously
        /// appended data to a file.
        /// </summary>
        /// <param name="position">
        /// This parameter allows the caller to upload data in parallel and control the order in which it is appended to the file.
        /// It is required when uploading data to be appended to the file and when flushing previously uploaded data to the file.
        /// The value must be the position where the data is to be appended. Uploaded data is not immediately flushed, or written,
        /// to the file. To flush, the previously uploaded data must be contiguous, the position parameter must be specified and
        /// equal to the length of the file after all data has been written, and there must not be a request entity body included
        /// with the request.
        /// </param>
        /// <param name="retainUncommittedData">
        /// If "true", uncommitted data is retained after the flush operation completes; otherwise, the uncommitted data is deleted
        /// after the flush operation. The default is false. Data at offsets less than the specified position are written to the
        /// file when flush succeeds, but this optional parameter allows data after the flush position to be retained for a future
        /// flush operation.
        /// </param>
        /// <param name="close">
        /// Azure Storage Events allow applications to receive notifications when files change. When Azure Storage Events are enabled,
        /// a file changed event is raised. This event has a property indicating whether this is the final change to distinguish the
        /// difference between an intermediate flush to a file stream and the final close of a file stream. The close query parameter
        /// is valid only when the action is "flush" and change notifications are enabled. If the value of close is "true" and the
        /// flush operation completes successfully, the service raises a file change notification with a property indicating that
        /// this is the final update (the file stream has been closed). If "false" a change notification is raised indicating the
        /// file has changed. The default is false. This query parameter is set to true by the Hadoop ABFS driver to indicate that
        /// the file stream has been closed."
        /// </param>
        /// <param name="httpHeaders">
        /// Optional standard HTTP header properties that can be set for the file.
        ///</param>
        /// <param name="conditions">
        /// Optional <see cref="DataLakeRequestConditions"/> to add
        /// conditions on the flush of this file.
        /// </param>
        /// <param name="cancellationToken">
        /// Optional <see cref="CancellationToken"/> to propagate
        /// notifications that the operation should be cancelled.
        /// </param>
        /// <returns>
        /// A <see cref="Response{PathInfo}"/> describing the
        /// path.
        /// </returns>
        /// <remarks>
        /// A <see cref="RequestFailedException"/> will be thrown if
        /// a failure occurs.
        /// </remarks>
        public virtual async Task<Response<PathInfo>> FlushAsync(
            long position,
            bool? retainUncommittedData = default,
            bool? close = default,
            PathHttpHeaders httpHeaders = default,
            DataLakeRequestConditions conditions = default,
            CancellationToken cancellationToken = default)
        {
            DiagnosticScope scope = ClientDiagnostics.CreateScope($"{nameof(DataLakeFileClient)}.{nameof(Flush)}");

            try
            {
                scope.Start();

                return await FlushInternal(
                    position,
                    retainUncommittedData,
                    close,
                    httpHeaders,
                    conditions,
                    async: true,
                    cancellationToken)
                    .ConfigureAwait(false);
            }
            catch (Exception ex)
            {
                scope.Failed(ex);
                throw;
            }
            finally
            {
                scope.Dispose();
            }
        }

        /// <summary>
        /// The <see cref="FlushInternal"/> operation flushes (writes) previously
        /// appended data to a file.
        /// </summary>
        /// <param name="position">
        /// This parameter allows the caller to upload data in parallel and control the order in which it is appended to the file.
        /// It is required when uploading data to be appended to the file and when flushing previously uploaded data to the file.
        /// The value must be the position where the data is to be appended. Uploaded data is not immediately flushed, or written,
        /// to the file. To flush, the previously uploaded data must be contiguous, the position parameter must be specified and
        /// equal to the length of the file after all data has been written, and there must not be a request entity body included
        /// with the request.
        /// </param>
        /// <param name="retainUncommittedData">
        /// If "true", uncommitted data is retained after the flush operation completes; otherwise, the uncommitted data is deleted
        /// after the flush operation. The default is false. Data at offsets less than the specified position are written to the
        /// file when flush succeeds, but this optional parameter allows data after the flush position to be retained for a future
        /// flush operation.
        /// </param>
        /// <param name="close">
        /// Azure Storage Events allow applications to receive notifications when files change. When Azure Storage Events are enabled,
        /// a file changed event is raised. This event has a property indicating whether this is the final change to distinguish the
        /// difference between an intermediate flush to a file stream and the final close of a file stream. The close query parameter
        /// is valid only when the action is "flush" and change notifications are enabled. If the value of close is "true" and the
        /// flush operation completes successfully, the service raises a file change notification with a property indicating that
        /// this is the final update (the file stream has been closed). If "false" a change notification is raised indicating the
        /// file has changed. The default is false. This query parameter is set to true by the Hadoop ABFS driver to indicate that
        /// the file stream has been closed."
        /// </param>
        /// <param name="httpHeaders">
        /// Optional standard HTTP header properties that can be set for the file.
        ///</param>
        /// <param name="conditions">
        /// Optional <see cref="DataLakeRequestConditions"/> to add
        /// conditions on the flush of this file.
        /// </param>
        /// <param name="async">
        /// Whether to invoke the operation asynchronously.
        /// </param>
        /// <param name="cancellationToken">
        /// Optional <see cref="CancellationToken"/> to propagate
        /// notifications that the operation should be cancelled.
        /// </param>
        /// <returns>
        /// A <see cref="Response{PathInfo}"/> describing the
        /// path.
        /// </returns>
        /// <remarks>
        /// A <see cref="RequestFailedException"/> will be thrown if
        /// a failure occurs.
        /// </remarks>
        private async Task<Response<PathInfo>> FlushInternal(
            long position,
            bool? retainUncommittedData,
            bool? close,
            PathHttpHeaders httpHeaders,
            DataLakeRequestConditions conditions,
            bool async,
            CancellationToken cancellationToken)
        {
            using (Pipeline.BeginLoggingScope(nameof(DataLakeFileClient)))
            {
                Pipeline.LogMethodEnter(
                nameof(DataLakeFileClient),
                message:
                $"{nameof(Uri)}: {Uri}");

                try
                {
                    Response<PathFlushDataResult> response = await DataLakeRestClient.Path.FlushDataAsync(
                        clientDiagnostics: ClientDiagnostics,
                        pipeline: Pipeline,
                        resourceUri: DfsUri,
                        version: Version.ToVersionString(),
                        position: position,
                        retainUncommittedData: retainUncommittedData,
                        close: close,
                        contentLength: 0,
                        contentHash: httpHeaders?.ContentHash,
                        leaseId: conditions?.LeaseId,
                        cacheControl: httpHeaders?.CacheControl,
                        contentType: httpHeaders?.ContentType,
                        contentDisposition: httpHeaders?.ContentDisposition,
                        contentEncoding: httpHeaders?.ContentEncoding,
                        contentLanguage: httpHeaders?.ContentLanguage,
                        ifMatch: conditions?.IfMatch,
                        ifNoneMatch: conditions?.IfNoneMatch,
                        ifModifiedSince: conditions?.IfModifiedSince,
                        ifUnmodifiedSince: conditions?.IfUnmodifiedSince,
                        async: async,
                        cancellationToken: cancellationToken)
                        .ConfigureAwait(false);

                    return Response.FromValue(
                        new PathInfo()
                        {
                            ETag = response.Value.ETag,
                            LastModified = response.Value.LastModified
                        },
                        response.GetRawResponse());
                }
                catch (Exception ex)
                {
                    Pipeline.LogException(ex);
                    throw;
                }
                finally
                {
                    Pipeline.LogMethodExit(nameof(DataLakeFileClient));
                }
            }
        }
        #endregion

        #region Read Data
        /// <summary>
        /// The <see cref="Read()"/> operation downloads a file from
        /// the service, including its metadata and properties.
        ///
        /// For more information, see <see href="https://docs.microsoft.com/rest/api/storageservices/get-blob" />.
        /// </summary>
        /// <returns>
        /// A <see cref="Response{FileDownloadInfo}"/> describing the
        /// downloaded file.  <see cref="FileDownloadInfo.Content"/> contains
        /// the blob's data.
        /// </returns>
        /// <remarks>
        /// A <see cref="RequestFailedException"/> will be thrown if
        /// a failure occurs.
        /// </remarks>
#pragma warning disable AZC0002 // Client method should have cancellationToken as the last optional parameter
        public virtual Response<FileDownloadInfo> Read()
        {
            DiagnosticScope scope = ClientDiagnostics.CreateScope($"{nameof(DataLakeFileClient)}.{nameof(Read)}");

            try
            {
                scope.Start();

                Response<Blobs.Models.BlobDownloadInfo> response = _blockBlobClient.Download();

                return Response.FromValue(
                    response.Value.ToFileDownloadInfo(),
                    response.GetRawResponse());
            }
            catch (Exception ex)
            {
                scope.Failed(ex);
                throw;
            }
            finally
            {
                scope.Dispose();
            }
        }
#pragma warning restore AZC0002 // Client method should have cancellationToken as the last optional parameter

        /// <summary>
        /// The <see cref="ReadAsync()"/> operation downloads a file from
        /// the service, including its metadata and properties.
        ///
        /// For more information, see <see href="https://docs.microsoft.com/rest/api/storageservices/get-blob" />.
        /// </summary>
        /// <returns>
        /// A <see cref="Response{FileDownloadInfo}"/> describing the
        /// downloaded file.  <see cref="FileDownloadInfo.Content"/> contains
        /// the file's data.
        /// </returns>
        /// <remarks>
        /// A <see cref="RequestFailedException"/> will be thrown if
        /// a failure occurs.
        /// </remarks>
#pragma warning disable AZC0002 // Client method should have cancellationToken as the last optional parameter
        public virtual async Task<Response<FileDownloadInfo>> ReadAsync()
        {
            DiagnosticScope scope = ClientDiagnostics.CreateScope($"{nameof(DataLakeFileClient)}.{nameof(Read)}");

            try
            {
                scope.Start();

                Response<Blobs.Models.BlobDownloadInfo> response
                    = await _blockBlobClient.DownloadAsync(CancellationToken.None).ConfigureAwait(false);

                return Response.FromValue(
                    response.Value.ToFileDownloadInfo(),
                    response.GetRawResponse());
            }
            catch (Exception ex)
            {
                scope.Failed(ex);
                throw;
            }
            finally
            {
                scope.Dispose();
            }
        }
#pragma warning restore AZC0002 // Client method should have cancellationToken as the last optional parameter

        /// <summary>
        /// The <see cref="Read(CancellationToken)"/> operation downloads a file from
        /// the service, including its metadata and properties.
        ///
        /// For more information, see <see href="https://docs.microsoft.com/rest/api/storageservices/get-blob" />.
        /// </summary>
        /// <param name="cancellationToken">
        /// Optional <see cref="CancellationToken"/> to propagate
        /// notifications that the operation should be cancelled.
        /// </param>
        /// <returns>
        /// A <see cref="Response{FileDownloadInfo}"/> describing the
        /// downloaded file.  <see cref="FileDownloadInfo.Content"/> contains
        /// the blob's data.
        /// </returns>
        /// <remarks>
        /// A <see cref="RequestFailedException"/> will be thrown if
        /// a failure occurs.
        /// </remarks>
        public virtual Response<FileDownloadInfo> Read(
            CancellationToken cancellationToken = default)
        {
            DiagnosticScope scope = ClientDiagnostics.CreateScope($"{nameof(DataLakeFileClient)}.{nameof(Read)}");

            try
            {
                scope.Start();

                Response<Blobs.Models.BlobDownloadInfo> response = _blockBlobClient.Download(cancellationToken);

                return Response.FromValue(
                    response.Value.ToFileDownloadInfo(),
                    response.GetRawResponse());
            }
            catch (Exception ex)
            {
                scope.Failed(ex);
                throw;
            }
            finally
            {
                scope.Dispose();
            }
        }

        /// <summary>
        /// The <see cref="ReadAsync(CancellationToken)"/> operation downloads a file from
        /// the service, including its metadata and properties.
        ///
        /// For more information, see <see href="https://docs.microsoft.com/rest/api/storageservices/get-blob" />.
        /// </summary>
        /// <param name="cancellationToken">
        /// Optional <see cref="CancellationToken"/> to propagate
        /// notifications that the operation should be cancelled.
        /// </param>
        /// <returns>
        /// A <see cref="Response{FileDownloadInfo}"/> describing the
        /// downloaded file.  <see cref="FileDownloadInfo.Content"/> contains
        /// the file's data.
        /// </returns>
        /// <remarks>
        /// A <see cref="RequestFailedException"/> will be thrown if
        /// a failure occurs.
        /// </remarks>
        public virtual async Task<Response<FileDownloadInfo>> ReadAsync(
            CancellationToken cancellationToken = default)
        {
            DiagnosticScope scope = ClientDiagnostics.CreateScope($"{nameof(DataLakeFileClient)}.{nameof(Read)}");

            try
            {
                scope.Start();

                Response<Blobs.Models.BlobDownloadInfo> response
                    = await _blockBlobClient.DownloadAsync(cancellationToken).ConfigureAwait(false);

                return Response.FromValue(
                    response.Value.ToFileDownloadInfo(),
                    response.GetRawResponse());
            }
            catch (Exception ex)
            {
                scope.Failed(ex);
                throw;
            }
            finally
            {
                scope.Dispose();
            }
        }

        /// <summary>
        /// The <see cref="Read(HttpRange, DataLakeRequestConditions?, Boolean, CancellationToken)"/>
        /// operation downloads a file from the service, including its metadata
        /// and properties.
        ///
        /// For more information, see <see href="https://docs.microsoft.com/rest/api/storageservices/get-blob" />.
        /// </summary>
        /// <param name="range">
        /// If provided, only donwload the bytes of the file in the specified
        /// range.  If not provided, download the entire file.
        /// </param>
        /// <param name="conditions">
        /// Optional <see cref="DataLakeRequestConditions"/> to add conditions on
        /// donwloading this file.
        /// </param>
        /// <param name="rangeGetContentHash">
        /// When set to true and specified together with the <paramref name="range"/>,
        /// the service returns the MD5 hash for the range, as long as the
        /// range is less than or equal to 4 MB in size.  If this value is
        /// specified without <paramref name="range"/> or set to true when the
        /// range exceeds 4 MB in size, a <see cref="RequestFailedException"/>
        /// is thrown.
        /// </param>
        /// <param name="cancellationToken">
        /// Optional <see cref="CancellationToken"/> to propagate
        /// notifications that the operation should be cancelled.
        /// </param>
        /// <returns>
        /// A <see cref="Response{FileDownloadInfo}"/> describing the
        /// downloaded file.  <see cref="FileDownloadInfo.Content"/> contains
        /// the file's data.
        /// </returns>
        /// <remarks>
        /// A <see cref="RequestFailedException"/> will be thrown if
        /// a failure occurs.
        /// </remarks>
        public virtual Response<FileDownloadInfo> Read(
            HttpRange range = default,
            DataLakeRequestConditions conditions = default,
            bool rangeGetContentHash = default,
            CancellationToken cancellationToken = default)
        {
            DiagnosticScope scope = ClientDiagnostics.CreateScope($"{nameof(DataLakeFileClient)}.{nameof(Read)}");

            try
            {
                scope.Start();

                Response<Blobs.Models.BlobDownloadInfo> response = _blockBlobClient.Download(
                    range: range,
                    conditions: conditions.ToBlobRequestConditions(),
                    rangeGetContentHash: rangeGetContentHash,
                    cancellationToken: cancellationToken);

                return Response.FromValue(
                    response.Value.ToFileDownloadInfo(),
                    response.GetRawResponse());
            }
            catch (Exception ex)
            {
                scope.Failed(ex);
                throw;
            }
            finally
            {
                scope.Dispose();
            }
        }

        /// <summary>
        /// The <see cref="ReadAsync(HttpRange, DataLakeRequestConditions?, Boolean, CancellationToken)"/>
        /// operation downloads a file from the service, including its metadata
        /// and properties.
        ///
        /// For more information, see <see href="https://docs.microsoft.com/rest/api/storageservices/get-blob" />.
        /// </summary>
        /// <param name="range">
        /// If provided, only donwload the bytes of the file in the specified
        /// range.  If not provided, download the entire file.
        /// </param>
        /// <param name="conditions">
        /// Optional <see cref="DataLakeRequestConditions"/> to add conditions on
        /// donwloading this file.
        /// </param>
        /// <param name="rangeGetContentHash">
        /// When set to true and specified together with the <paramref name="range"/>,
        /// the service returns the MD5 hash for the range, as long as the
        /// range is less than or equal to 4 MB in size.  If this value is
        /// specified without <paramref name="range"/> or set to true when the
        /// range exceeds 4 MB in size, a <see cref="RequestFailedException"/>
        /// is thrown.
        /// </param>
        /// <param name="cancellationToken">
        /// Optional <see cref="CancellationToken"/> to propagate
        /// notifications that the operation should be cancelled.
        /// </param>
        /// <returns>
        /// A <see cref="Response{FileDownloadInfo}"/> describing the
        /// downloaded file.  <see cref="FileDownloadInfo.Content"/> contains
        /// the file's data.
        /// </returns>
        /// <remarks>
        /// A <see cref="RequestFailedException"/> will be thrown if
        /// a failure occurs.
        /// </remarks>
        public virtual async Task<Response<FileDownloadInfo>> ReadAsync(
            HttpRange range = default,
            DataLakeRequestConditions conditions = default,
            bool rangeGetContentHash = default,
            CancellationToken cancellationToken = default)
        {
            DiagnosticScope scope = ClientDiagnostics.CreateScope($"{nameof(DataLakeFileClient)}.{nameof(Read)}");

            try
            {
                scope.Start();

                Response<Blobs.Models.BlobDownloadInfo> response = await _blockBlobClient.DownloadAsync(
                    range: range,
                    conditions: conditions.ToBlobRequestConditions(),
                    rangeGetContentHash: rangeGetContentHash,
                    cancellationToken: cancellationToken)
                    .ConfigureAwait(false);

                return Response.FromValue(
                    response.Value.ToFileDownloadInfo(),
                    response.GetRawResponse());
            }
            catch (Exception ex)
            {
                scope.Failed(ex);
                throw;
            }
            finally
            {
                scope.Dispose();
            }
        }
        #endregion Read Data

        #region Read To
        /// <summary>
        /// The <see cref="ReadTo(Stream, DataLakeRequestConditions, StorageTransferOptions, CancellationToken)"/>
        /// operation downloads an entire file using parallel requests,
        /// and writes the content to <paramref name="destination"/>.
        /// </summary>
        /// <param name="destination">
        /// A <see cref="Stream"/> to write the downloaded content to.
        /// </param>
        /// <param name="conditions">
        /// Optional <see cref="DataLakeRequestConditions"/> to add conditions on
        /// the download of this file.
        /// </param>
        /// <param name="transferOptions">
        /// Optional <see cref="StorageTransferOptions"/> to configure
        /// parallel transfer behavior.
        /// </param>
        /// <param name="cancellationToken">
        /// Optional <see cref="CancellationToken"/> to propagate
        /// notifications that the operation should be cancelled.
        /// </param>
        /// <returns>
        /// A <see cref="Response"/> describing the operation.
        /// </returns>
        /// <remarks>
        /// A <see cref="RequestFailedException"/> will be thrown if
        /// a failure occurs.
        /// </remarks>
        public virtual Response ReadTo(
            Stream destination,
            DataLakeRequestConditions conditions = default,
            //IProgress<long> progressHandler = default,
            StorageTransferOptions transferOptions = default,
            CancellationToken cancellationToken = default)
        {
            DiagnosticScope scope = ClientDiagnostics.CreateScope($"{nameof(DataLakeFileClient)}.{nameof(ReadTo)}");

            try
            {
                scope.Start();

                BlobRequestConditions blobRequestConditions = conditions.ToBlobRequestConditions();

                return _blockBlobClient.DownloadTo(
                    destination,
                    blobRequestConditions,
                    //progressHandler, // TODO: #8506
                    transferOptions: transferOptions,
                    cancellationToken: cancellationToken);
            }
            catch (Exception ex)
            {
                scope.Failed(ex);
                throw;
            }
            finally
            {
                scope.Dispose();
            }
        }

        /// <summary>
        /// The <see cref="ReadTo(string, DataLakeRequestConditions, StorageTransferOptions, CancellationToken)"/>
        /// operation downloads an entire file using parallel requests,
        /// and writes the content to <paramref name="path"/>.
        /// </summary>
        /// <param name="path">
        /// A file path to write the downloaded content to.
        /// </param>
        /// <param name="conditions">
        /// Optional <see cref="DataLakeRequestConditions"/> to add conditions on
        /// the download of this file.
        /// </param>
        /// <param name="transferOptions">
        /// Optional <see cref="StorageTransferOptions"/> to configure
        /// parallel transfer behavior.
        /// </param>
        /// <param name="cancellationToken">
        /// Optional <see cref="CancellationToken"/> to propagate
        /// notifications that the operation should be cancelled.
        /// </param>
        /// <returns>
        /// A <see cref="Response"/> describing the operation.
        /// </returns>
        /// <remarks>
        /// A <see cref="RequestFailedException"/> will be thrown if
        /// a failure occurs.
        /// </remarks>
        public virtual Response ReadTo(
            string path,
            DataLakeRequestConditions conditions = default,
            //IProgress<long> progressHandler = default,
            StorageTransferOptions transferOptions = default,
            CancellationToken cancellationToken = default)
        {
            DiagnosticScope scope = ClientDiagnostics.CreateScope($"{nameof(DataLakeFileClient)}.{nameof(ReadTo)}");

            try
            {
                scope.Start();

                BlobRequestConditions blobRequestConditions = conditions.ToBlobRequestConditions();

                return _blockBlobClient.DownloadTo(
                    path,
                    blobRequestConditions,
                    //progressHandler, // TODO: #8506
                    transferOptions: transferOptions,
                    cancellationToken: cancellationToken);
            }
            catch (Exception ex)
            {
                scope.Failed(ex);
                throw;
            }
            finally
            {
                scope.Dispose();
            }
        }

        /// <summary>
        /// The <see cref="ReadToAsync(Stream, DataLakeRequestConditions, StorageTransferOptions, CancellationToken)"/>
        /// operation downloads an entire file using parallel requests,
        /// and writes the content to <paramref name="destination"/>.
        /// </summary>
        /// <param name="destination">
        /// A <see cref="Stream"/> to write the downloaded content to.
        /// </param>
        /// <param name="conditions">
        /// Optional <see cref="DataLakeRequestConditions"/> to add conditions on
        /// the download of this file.
        /// </param>
        /// <param name="transferOptions">
        /// Optional <see cref="StorageTransferOptions"/> to configure
        /// parallel transfer behavior.
        /// </param>
        /// <param name="cancellationToken">
        /// Optional <see cref="CancellationToken"/> to propagate
        /// notifications that the operation should be cancelled.
        /// </param>
        /// <returns>
        /// A <see cref="Response"/> describing the operation.
        /// </returns>
        /// <remarks>
        /// A <see cref="RequestFailedException"/> will be thrown if
        /// a failure occurs.
        /// </remarks>
        public virtual async Task<Response> ReadToAsync(
            Stream destination,
            DataLakeRequestConditions conditions = default,
            //IProgress<long> progressHandler = default,
            StorageTransferOptions transferOptions = default,
            CancellationToken cancellationToken = default)
        {
            DiagnosticScope scope = ClientDiagnostics.CreateScope($"{nameof(DataLakeFileClient)}.{nameof(ReadTo)}");

            try
            {
                scope.Start();

                BlobRequestConditions blobRequestConditions = conditions.ToBlobRequestConditions();

                return await _blockBlobClient.DownloadToAsync(
                    destination,
                    blobRequestConditions,
                    //progressHandler, // TODO: #8506
                    transferOptions: transferOptions,
                    cancellationToken: cancellationToken)
                    .ConfigureAwait(false);
            }
            catch (Exception ex)
            {
                scope.Failed(ex);
                throw;
            }
            finally
            {
                scope.Dispose();
            }
        }

        /// <summary>
        /// The <see cref="ReadToAsync(string, DataLakeRequestConditions, StorageTransferOptions, CancellationToken)"/>
        /// operation downloads an entire file using parallel requests,
        /// and writes the content to <paramref name="path"/>.
        /// </summary>
        /// <param name="path">
        /// A file path to write the downloaded content to.
        /// </param>
        /// <param name="conditions">
        /// Optional <see cref="DataLakeRequestConditions"/> to add conditions on
        /// the download of this file.
        /// </param>
        /// <param name="transferOptions">
        /// Optional <see cref="StorageTransferOptions"/> to configure
        /// parallel transfer behavior.
        /// </param>
        /// <param name="cancellationToken">
        /// Optional <see cref="CancellationToken"/> to propagate
        /// notifications that the operation should be cancelled.
        /// </param>
        /// <returns>
        /// A <see cref="Response"/> describing the operation.
        /// </returns>
        /// <remarks>
        /// A <see cref="RequestFailedException"/> will be thrown if
        /// a failure occurs.
        /// </remarks>
        public virtual async Task<Response> ReadToAsync(
            string path,
            DataLakeRequestConditions conditions = default,
            //IProgress<long> progressHandler = default,
            StorageTransferOptions transferOptions = default,
            CancellationToken cancellationToken = default)
        {
            DiagnosticScope scope = ClientDiagnostics.CreateScope($".{nameof(DataLakeFileClient)}.{nameof(ReadTo)}");

            try
            {
                scope.Start();

                BlobRequestConditions blobRequestConditions = conditions.ToBlobRequestConditions();

                return await _blockBlobClient.DownloadToAsync(
                    path,
                    blobRequestConditions,
                    //progressHandler, // TODO: #8506
                    transferOptions: transferOptions,
                    cancellationToken: cancellationToken)
                    .ConfigureAwait(false);
            }
            catch (Exception ex)
            {
                scope.Failed(ex);
                throw;
            }
            finally
            {
                scope.Dispose();
            }
        }
<<<<<<< HEAD
        #endregion Download Data

        #region Upload
        /// <summary>
        /// The <see cref="Upload(Stream, long, PathHttpHeaders, DataLakeRequestConditions, IProgress{long}, StorageTransferOptions, CancellationToken)"/>
        /// operation updates the content of an existing file.
        ///
        /// For more information, see <see href="https://docs.microsoft.com/en-us/rest/api/storageservices/datalakestoragegen2/path/update" />.
        /// </summary>
        /// <param name="content">
        /// A <see cref="Stream"/> containing the content to upload.
        /// </param>
        /// <param name="offset">
        /// Optional offset within the file to upload the data to.
        /// If not provided, the data will be written at the beginning of
        /// the file.
        /// </param>
        /// <param name="httpHeaders">
        /// Optional standard HTTP header properties that can be set for the file.
        /// </param>
        /// <param name="conditions">
        /// Optional <see cref="DataLakeRequestConditions"/> to apply to the request.
        /// </param>
        /// <param name="progressHandler">
        /// Optional <see cref="IProgress{Long}"/> to provide
        /// progress updates about data transfers.
        /// </param>
        /// <param name="transferOptions">
        /// Optional <see cref="StorageTransferOptions"/> to configure
        /// parallel transfer behavior.
        /// </param>
        /// <param name="cancellationToken">
        /// Optional <see cref="CancellationToken"/> to propagate
        /// notifications that the operation should be cancelled.
        /// </param>
        /// <returns>
        /// A <see cref="Response{BlobContentInfo}"/> describing the
        /// state of the updated file.
        /// </returns>
        /// <remarks>
        /// A <see cref="RequestFailedException"/> will be thrown if
        /// a failure occurs.
        /// </remarks>
        public virtual Response<PathInfo> Upload(
            Stream content,
            long offset = default,
            PathHttpHeaders httpHeaders = default,
            DataLakeRequestConditions conditions = default,
            IProgress<long> progressHandler = default,
            StorageTransferOptions transferOptions = default,
            CancellationToken cancellationToken = default) =>
            StagedUploadAsync(
                content,
                offset,
                httpHeaders,
                conditions,
                progressHandler,
                transferOptions: transferOptions,
                async: false,
                cancellationToken: cancellationToken)
                .EnsureCompleted();

        /// <summary>
        /// The <see cref="UploadAsync(Stream, long, PathHttpHeaders, DataLakeRequestConditions, IProgress{long}, StorageTransferOptions, CancellationToken)"/>
        /// operation updates the content of anexisting file.
        ///
        /// For more information, see <see href="https://docs.microsoft.com/en-us/rest/api/storageservices/datalakestoragegen2/path/update" />.
        /// </summary>
        /// <param name="content">
        /// A <see cref="Stream"/> containing the content to upload.
        /// </param>
        /// <param name="offset">
        /// Optional offset within the file to upload the data to.
        /// If not provided, the data will be written at the beginning of
        /// the file.
        /// </param>
        /// <param name="httpHeaders">
        /// Optional standard HTTP header properties that can be set for the file.
        ///</param>
        /// <param name="conditions">
        /// Optional <see cref="DataLakeRequestConditions"/> to apply to the request.
        /// </param>
        /// <param name="transferOptions">
        /// Optional <see cref="StorageTransferOptions"/> to configure
        /// parallel transfer behavior.
        /// </param>
        /// <param name="progressHandler">
        /// Optional <see cref="IProgress{Long}"/> to provide
        /// progress updates about data transfers.
        /// </param>
        /// <param name="cancellationToken">
        /// Optional <see cref="CancellationToken"/> to propagate
        /// notifications that the operation should be cancelled.
        /// </param>
        /// <returns>
        /// A <see cref="Response{BlobContentInfo}"/> describing the
        /// state of the updated block blob.
        /// </returns>
        /// <remarks>
        /// A <see cref="RequestFailedException"/> will be thrown if
        /// a failure occurs.
        /// </remarks>
        [ForwardsClientCalls]
        public virtual Task<Response<PathInfo>> UploadAsync(
            Stream content,
            long offset = default,
            PathHttpHeaders httpHeaders = default,
            DataLakeRequestConditions conditions = default,
            IProgress<long> progressHandler = default,
            StorageTransferOptions transferOptions = default,
            CancellationToken cancellationToken = default) =>
            StagedUploadAsync(
                content,
                offset,
                httpHeaders,
                conditions,
                progressHandler,
                transferOptions: transferOptions,
                async: true,
                cancellationToken: cancellationToken);

        /// <summary>
        /// The <see cref="Upload(string, long, PathHttpHeaders, DataLakeRequestConditions, IProgress{long}, StorageTransferOptions, CancellationToken)"/>
        /// operation updates the content of anexisting file.
        ///
        /// For more information, see <see href="https://docs.microsoft.com/en-us/rest/api/storageservices/datalakestoragegen2/path/update" />.
        /// </summary>
        /// <param name="path">
        /// A file path containing the content to upload.
        /// </param> of this new block blob.
        /// <param name="offset">
        /// Optional offset within the file to upload the data to.
        /// If not provided, the data will be written at the beginning of
        /// the file.
        /// </param>
        /// <param name="httpHeaders">
        /// Optional standard HTTP header properties that can be set for the file.
        ///</param>
        /// <param name="conditions">
        /// Optional <see cref="DataLakeRequestConditions"/> to apply to the request.
        /// </param>
        /// <param name="progressHandler">
        /// Optional <see cref="IProgress{Long}"/> to provide
        /// progress updates about data transfers.
        /// </param>
        /// <param name="transferOptions">
        /// Optional <see cref="StorageTransferOptions"/> to configure
        /// parallel transfer behavior.
        /// </param>
        /// <param name="cancellationToken">
        /// Optional <see cref="CancellationToken"/> to propagate
        /// notifications that the operation should be cancelled.
        /// </param>
        /// <returns>
        /// A <see cref="Response{BlobContentInfo}"/> describing the
        /// state of the updated block blob.
        /// </returns>
        /// <remarks>
        /// A <see cref="RequestFailedException"/> will be thrown if
        /// a failure occurs.
        /// </remarks>
        public virtual Response<PathInfo> Upload(
            string path,
            long offset = default,
            PathHttpHeaders httpHeaders = default,
            DataLakeRequestConditions conditions = default,
            IProgress<long> progressHandler = default,
            StorageTransferOptions transferOptions = default,
            CancellationToken cancellationToken = default)
        {
            using (FileStream stream = new FileStream(path, FileMode.Open))
            {
                return StagedUploadAsync(
                    stream,
                    offset,
                    httpHeaders,
                    conditions,
                    progressHandler,
                    transferOptions: transferOptions,
                    async: false,
                    cancellationToken: cancellationToken)
                    .EnsureCompleted();
            }
        }

        /// <summary>
        /// The <see cref="UploadAsync(string, long, PathHttpHeaders, DataLakeRequestConditions, IProgress{long}, StorageTransferOptions, CancellationToken)"/>
        /// operation updates the content of anexisting file.
        ///
        /// For more information, see <see href="https://docs.microsoft.com/en-us/rest/api/storageservices/datalakestoragegen2/path/update" />.
        /// </summary>
        /// <param name="path">
        /// A file path containing the content to upload.
        /// </param>
        /// <param name="offset">
        /// Optional offset within the file to upload the data to.
        /// If not provided, the data will be written at the beginning of
        /// the file.
        /// </param>
        /// <param name="httpHeaders">
        /// Optional standard HTTP header properties that can be set for the file.
        ///</param>
        /// <param name="conditions">
        /// Optional <see cref="DataLakeRequestConditions"/> to apply to the request.
        /// </param>
        /// <param name="progressHandler">
        /// Optional <see cref="IProgress{Long}"/> to provide
        /// progress updates about data transfers.
        /// </param>
        /// <param name="transferOptions">
        /// Optional <see cref="StorageTransferOptions"/> to configure
        /// parallel transfer behavior.
        /// </param>
        /// <param name="cancellationToken">
        /// Optional <see cref="CancellationToken"/> to propagate
        /// notifications that the operation should be cancelled.
        /// </param>
        /// <returns>
        /// A <see cref="Response{BlobContentInfo}"/> describing the
        /// state of the updated block blob.
        /// </returns>
        /// <remarks>
        /// A <see cref="RequestFailedException"/> will be thrown if
        /// a failure occurs.
        /// </remarks>
        [ForwardsClientCalls]
        public virtual async Task<Response<PathInfo>> UploadAsync(
            string path,
            long offset = default,
            PathHttpHeaders httpHeaders = default,
            DataLakeRequestConditions conditions = default,
            IProgress<long> progressHandler = default,
            StorageTransferOptions transferOptions = default,
            CancellationToken cancellationToken = default)
        {
            using (FileStream stream = new FileStream(path, FileMode.Open))
            {
                return await StagedUploadAsync(
                    stream,
                    offset,
                    httpHeaders,
                    conditions,
                    progressHandler,
                    transferOptions: transferOptions,
                    async: true,
                    cancellationToken: cancellationToken)
                    .ConfigureAwait(false);
            }
        }

        /// <summary>
        /// This operation will upload data as indiviually staged
        /// blocks if it's larger than the
        /// <paramref name="singleUploadThreshold"/>.
        /// </summary>
        /// <param name="content">
        /// A <see cref="Stream"/> containing the content to upload.
        /// </param>
        /// <param name="offset">
        /// The offset within the file to upload the data to.
        /// </param>
        /// <param name="httpHeaders">
        /// Optional standard HTTP header properties that can be set for the file.
        /// </param>
        /// <param name="conditions">
        /// Optional <see cref="DataLakeRequestConditions"/> to apply to the request.
        /// </param>
        /// <param name="progressHandler">
        /// Optional <see cref="IProgress{Long}"/> to provide
        /// progress updates about data transfers.
        /// </param>
        /// <param name="singleUploadThreshold">
        /// The maximum size stream that we'll upload as a single block.  The
        /// default value is 100MB.
        /// </param>
        /// <param name="transferOptions">
        /// Optional <see cref="StorageTransferOptions"/> to configure
        /// parallel transfer behavior.
        /// </param>
        /// <param name="async">
        /// </param>
        /// <param name="cancellationToken">
        /// Optional <see cref="CancellationToken"/> to propagate
        /// notifications that the operation should be cancelled.
        /// </param>
        /// <returns>
        /// A <see cref="Response{PathInfo}"/> describing the
        /// state of the updated file.
        /// </returns>
        /// <remarks>
        /// A <see cref="RequestFailedException"/> will be thrown if
        /// a failure occurs.
        /// </remarks>
        internal async Task<Response<PathInfo>> StagedUploadAsync(
            Stream content,
            long offset = default,
            PathHttpHeaders httpHeaders = default,
            DataLakeRequestConditions conditions = default,
            IProgress<long> progressHandler = default,
            long? singleUploadThreshold = default,
            StorageTransferOptions transferOptions = default,
            bool async = true,
            CancellationToken cancellationToken = default)
        {
            DataLakeFileClient client = new DataLakeFileClient(Uri, Pipeline, Version, ClientDiagnostics);
            singleUploadThreshold ??= client.MaxUploadBytes;
            Debug.Assert(singleUploadThreshold <= client.MaxUploadBytes);

            DataLakePartitionedUploader uploader = new DataLakePartitionedUploader(
                client,
                transferOptions,
                singleUploadThreshold,
                operationName: "BlobClient.Upload");

            if (async)
            {
                return await uploader.UploadAsync(
                    content,
                    offset,
                    httpHeaders,
                    conditions,
                    progressHandler,
                    cancellationToken)
                    .ConfigureAwait(false);
            }
            else
            {
                return uploader.Upload(
                    content,
                    offset,
                    httpHeaders,
                    conditions,
                    progressHandler,
                    cancellationToken);
            }
        }

        /// <summary>
        /// This operation will upload data it as individually staged
        /// blocks if it's larger than the
        /// <paramref name="singleUploadThreshold"/>.
        /// </summary>
        /// <param name="path">
        /// A file path of the file to upload.
        /// </param>
        /// <param name="offset">
        /// The offset within the file to upload the data to.
        /// </param>
        /// <param name="httpHeaders">
        /// Optional standard HTTP header properties that can be set for the file.
        /// </param>
        /// <param name="conditions">
        /// Optional <see cref="DataLakeRequestConditions"/> to apply to the request.
        /// </param>
        /// <param name="progressHandler">
        /// Optional <see cref="IProgress{Long}"/> to provide
        /// progress updates about data transfers.
        /// </param>
        /// <param name="singleUploadThreshold">
        /// The maximum size stream that we'll upload as a single block.  The
        /// default value is 100MB.
        /// </param>
        /// <param name="transferOptions">
        /// Optional <see cref="StorageTransferOptions"/> to configure
        /// parallel transfer behavior.
        /// </param>
        /// <param name="async">
        /// </param>
        /// <param name="cancellationToken">
        /// Optional <see cref="CancellationToken"/> to propagate
        /// notifications that the operation should be cancelled.
        /// </param>
        /// <returns>
        /// A <see cref="Response{BlobContentInfo}"/> describing the
        /// state of the updated block blob.
        /// </returns>
        /// <remarks>
        /// A <see cref="RequestFailedException"/> will be thrown if
        /// a failure occurs.
        /// </remarks>
        internal async Task<Response<PathInfo>> StagedUploadAsync(
            string path,
            long offset,
            PathHttpHeaders httpHeaders,
            DataLakeRequestConditions conditions,
            IProgress<long> progressHandler,
            long? singleUploadThreshold = default,
            StorageTransferOptions transferOptions = default,
            bool async = true,
            CancellationToken cancellationToken = default)
        {
            using (FileStream stream = new FileStream(path, FileMode.Open))
            {
                return await StagedUploadAsync(
                    stream,
                    offset,
                    httpHeaders,
                    conditions,
                    progressHandler,
                    singleUploadThreshold: singleUploadThreshold,
                    transferOptions: transferOptions,
                    async: async,
                    cancellationToken: cancellationToken)
                    .ConfigureAwait(false);
            }
        }
        #endregion
=======
        #endregion Read To
>>>>>>> 213e90ce
    }
}<|MERGE_RESOLUTION|>--- conflicted
+++ resolved
@@ -2375,8 +2375,7 @@
                 scope.Dispose();
             }
         }
-<<<<<<< HEAD
-        #endregion Download Data
+        #endregion Read To
 
         #region Upload
         /// <summary>
@@ -2782,9 +2781,6 @@
                     .ConfigureAwait(false);
             }
         }
-        #endregion
-=======
-        #endregion Read To
->>>>>>> 213e90ce
+        #endregion Upload
     }
 }