--- conflicted
+++ resolved
@@ -5045,18 +5045,8 @@
             {
                 InitializeDestination = async (args, async, cancellationToken)
                     => await client.CreateInternal(
-<<<<<<< HEAD
-                        PathResourceType.File,
+                        resourceType: PathResourceType.File,
                         blobType: null,
-                        args.HttpHeaders,
-                        args.Metadata,
-                        args.Permissions,
-                        args.Umask,
-                        args.Conditions,
-                        async,
-                        cancellationToken).ConfigureAwait(false),
-=======
-                        resourceType: PathResourceType.File,
                         httpHeaders: args.HttpHeaders,
                         metadata: args.Metadata,
                         permissions: args.Permissions,
@@ -5071,7 +5061,6 @@
                         conditions: args.Conditions,
                         async: async,
                         cancellationToken: cancellationToken).ConfigureAwait(false),
->>>>>>> 2fa1dc60
                 SingleUpload = async (stream, args, progressHandler, operationName, async, cancellationToken) =>
                 {
                     // After the File is Create, Lease ID is the only valid request parameter.
