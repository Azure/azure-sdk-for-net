--- conflicted
+++ resolved
@@ -37,10 +37,7 @@
             V2024_11_04 = 24,
             V2025_01_05 = 25,
             V2025_05_05 = 26,
-<<<<<<< HEAD
-=======
             V2025_07_05 = 27,
->>>>>>> c2a9a198
         }
     }
     public partial class DataLakeDirectoryClient : Azure.Storage.Files.DataLake.DataLakePathClient
