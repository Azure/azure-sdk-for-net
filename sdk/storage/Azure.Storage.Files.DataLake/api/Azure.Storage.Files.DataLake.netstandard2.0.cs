--- conflicted
+++ resolved
@@ -305,11 +305,17 @@
         [System.ComponentModel.EditorBrowsableAttribute(System.ComponentModel.EditorBrowsableState.Never)]
         public System.DateTimeOffset StartsOn { get { throw null; } set { } }
     }
-<<<<<<< HEAD
     public enum DataLakeFileExpirationOrigin
     {
         CreationTime = 0,
         Now = 1,
+    }
+    public partial class DataLakeFileOpenWriteOptions
+    {
+        public DataLakeFileOpenWriteOptions() { }
+        public long? BufferSize { get { throw null; } set { } }
+        public Azure.Storage.Files.DataLake.Models.DataLakeRequestConditions OpenConditions { get { throw null; } set { } }
+        public System.IProgress<long> ProgressHandler { get { throw null; } set { } }
     }
     public partial class DataLakeFileScheduleDeletionOptions
     {
@@ -319,14 +325,6 @@
         public System.DateTimeOffset? ExpiresOn { get { throw null; } }
         public Azure.Storage.Files.DataLake.Models.DataLakeFileExpirationOrigin? SetExpiryRelativeTo { get { throw null; } }
         public System.TimeSpan? TimeToExpire { get { throw null; } }
-=======
-    public partial class DataLakeFileOpenWriteOptions
-    {
-        public DataLakeFileOpenWriteOptions() { }
-        public long? BufferSize { get { throw null; } set { } }
-        public Azure.Storage.Files.DataLake.Models.DataLakeRequestConditions OpenConditions { get { throw null; } set { } }
-        public System.IProgress<long> ProgressHandler { get { throw null; } set { } }
->>>>>>> c4aa14c4
     }
     public partial class DataLakeFileUploadOptions
     {
