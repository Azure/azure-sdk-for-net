--- conflicted
+++ resolved
@@ -17,10 +17,7 @@
             V2020_08_04 = 7,
             V2020_10_02 = 8,
             V2020_12_06 = 9,
-<<<<<<< HEAD
-=======
             V2021_02_12 = 10,
->>>>>>> 7e782c87
         }
     }
     public partial class DataLakeDirectoryClient : Azure.Storage.Files.DataLake.DataLakePathClient
