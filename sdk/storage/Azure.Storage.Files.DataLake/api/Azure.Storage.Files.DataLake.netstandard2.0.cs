namespace Azure.Storage.Files.DataLake
{
    public partial class DataLakeClientOptions : Azure.Core.ClientOptions
    {
        public DataLakeClientOptions(Azure.Storage.Files.DataLake.DataLakeClientOptions.ServiceVersion version = Azure.Storage.Files.DataLake.DataLakeClientOptions.ServiceVersion.V2021_10_04) { }
        public Azure.Storage.Files.DataLake.Models.DataLakeCustomerProvidedKey? CustomerProvidedKey { get { throw null; } set { } }
        public bool EnableTenantDiscovery { get { throw null; } set { } }
        public System.Uri GeoRedundantSecondaryUri { get { throw null; } set { } }
        public Azure.Storage.TransferValidationOptions TransferValidation { get { throw null; } }
        public Azure.Storage.Files.DataLake.DataLakeClientOptions.ServiceVersion Version { get { throw null; } }
        public enum ServiceVersion
        {
            V2019_02_02 = 1,
            V2019_07_07 = 2,
            V2019_12_12 = 3,
            V2020_02_10 = 4,
            V2020_04_08 = 5,
            V2020_06_12 = 6,
            V2020_08_04 = 7,
            V2020_10_02 = 8,
            V2020_12_06 = 9,
            V2021_02_12 = 10,
            V2021_04_10 = 11,
            V2021_06_08 = 12,
            V2021_08_06 = 13,
            V2021_10_04 = 14,
            V2021_12_02 = 15,
        }
    }
    public partial class DataLakeDirectoryClient : Azure.Storage.Files.DataLake.DataLakePathClient
    {
        protected DataLakeDirectoryClient() { }
        public DataLakeDirectoryClient(string connectionString, string fileSystemName, string directoryPath) { }
        public DataLakeDirectoryClient(string connectionString, string fileSystemName, string directoryPath, Azure.Storage.Files.DataLake.DataLakeClientOptions options) { }
        public DataLakeDirectoryClient(System.Uri directoryUri) { }
        public DataLakeDirectoryClient(System.Uri directoryUri, Azure.AzureSasCredential credential) { }
        public DataLakeDirectoryClient(System.Uri directoryUri, Azure.AzureSasCredential credential, Azure.Storage.Files.DataLake.DataLakeClientOptions options) { }
        public DataLakeDirectoryClient(System.Uri directoryUri, Azure.Core.TokenCredential credential) { }
        public DataLakeDirectoryClient(System.Uri directoryUri, Azure.Core.TokenCredential credential, Azure.Storage.Files.DataLake.DataLakeClientOptions options) { }
        public DataLakeDirectoryClient(System.Uri directoryUri, Azure.Storage.Files.DataLake.DataLakeClientOptions options) { }
        public DataLakeDirectoryClient(System.Uri directoryUri, Azure.Storage.StorageSharedKeyCredential credential) { }
        public DataLakeDirectoryClient(System.Uri directoryUri, Azure.Storage.StorageSharedKeyCredential credential, Azure.Storage.Files.DataLake.DataLakeClientOptions options) { }
        public virtual Azure.Response<Azure.Storage.Files.DataLake.Models.PathInfo> Create(Azure.Storage.Files.DataLake.Models.DataLakePathCreateOptions options = null, System.Threading.CancellationToken cancellationToken = default(System.Threading.CancellationToken)) { throw null; }
        [System.ComponentModel.EditorBrowsableAttribute(System.ComponentModel.EditorBrowsableState.Never)]
        public virtual Azure.Response<Azure.Storage.Files.DataLake.Models.PathInfo> Create(Azure.Storage.Files.DataLake.Models.PathHttpHeaders httpHeaders, System.Collections.Generic.IDictionary<string, string> metadata, string permissions, string umask, Azure.Storage.Files.DataLake.Models.DataLakeRequestConditions conditions, System.Threading.CancellationToken cancellationToken) { throw null; }
        public virtual System.Threading.Tasks.Task<Azure.Response<Azure.Storage.Files.DataLake.Models.PathInfo>> CreateAsync(Azure.Storage.Files.DataLake.Models.DataLakePathCreateOptions options = null, System.Threading.CancellationToken cancellationToken = default(System.Threading.CancellationToken)) { throw null; }
        [System.ComponentModel.EditorBrowsableAttribute(System.ComponentModel.EditorBrowsableState.Never)]
        public virtual System.Threading.Tasks.Task<Azure.Response<Azure.Storage.Files.DataLake.Models.PathInfo>> CreateAsync(Azure.Storage.Files.DataLake.Models.PathHttpHeaders httpHeaders, System.Collections.Generic.IDictionary<string, string> metadata, string permissions, string umask, Azure.Storage.Files.DataLake.Models.DataLakeRequestConditions conditions, System.Threading.CancellationToken cancellationToken) { throw null; }
        public virtual Azure.Response<Azure.Storage.Files.DataLake.DataLakeFileClient> CreateFile(string fileName, Azure.Storage.Files.DataLake.Models.DataLakePathCreateOptions options = null, System.Threading.CancellationToken cancellationToken = default(System.Threading.CancellationToken)) { throw null; }
        [System.ComponentModel.EditorBrowsableAttribute(System.ComponentModel.EditorBrowsableState.Never)]
        public virtual Azure.Response<Azure.Storage.Files.DataLake.DataLakeFileClient> CreateFile(string fileName, Azure.Storage.Files.DataLake.Models.PathHttpHeaders httpHeaders, System.Collections.Generic.IDictionary<string, string> metadata, string permissions, string umask, Azure.Storage.Files.DataLake.Models.DataLakeRequestConditions conditions, System.Threading.CancellationToken cancellationToken) { throw null; }
        public virtual System.Threading.Tasks.Task<Azure.Response<Azure.Storage.Files.DataLake.DataLakeFileClient>> CreateFileAsync(string fileName, Azure.Storage.Files.DataLake.Models.DataLakePathCreateOptions options = null, System.Threading.CancellationToken cancellationToken = default(System.Threading.CancellationToken)) { throw null; }
        [System.ComponentModel.EditorBrowsableAttribute(System.ComponentModel.EditorBrowsableState.Never)]
        public virtual System.Threading.Tasks.Task<Azure.Response<Azure.Storage.Files.DataLake.DataLakeFileClient>> CreateFileAsync(string fileName, Azure.Storage.Files.DataLake.Models.PathHttpHeaders httpHeaders, System.Collections.Generic.IDictionary<string, string> metadata, string permissions, string umask, Azure.Storage.Files.DataLake.Models.DataLakeRequestConditions conditions, System.Threading.CancellationToken cancellationToken) { throw null; }
        public virtual Azure.Response<Azure.Storage.Files.DataLake.Models.PathInfo> CreateIfNotExists(Azure.Storage.Files.DataLake.Models.DataLakePathCreateOptions options = null, System.Threading.CancellationToken cancellationToken = default(System.Threading.CancellationToken)) { throw null; }
        [System.ComponentModel.EditorBrowsableAttribute(System.ComponentModel.EditorBrowsableState.Never)]
        public virtual Azure.Response<Azure.Storage.Files.DataLake.Models.PathInfo> CreateIfNotExists(Azure.Storage.Files.DataLake.Models.PathHttpHeaders httpHeaders, System.Collections.Generic.IDictionary<string, string> metadata, string permissions, string umask, System.Threading.CancellationToken cancellationToken) { throw null; }
        public virtual System.Threading.Tasks.Task<Azure.Response<Azure.Storage.Files.DataLake.Models.PathInfo>> CreateIfNotExistsAsync(Azure.Storage.Files.DataLake.Models.DataLakePathCreateOptions options = null, System.Threading.CancellationToken cancellationToken = default(System.Threading.CancellationToken)) { throw null; }
        [System.ComponentModel.EditorBrowsableAttribute(System.ComponentModel.EditorBrowsableState.Never)]
        public virtual System.Threading.Tasks.Task<Azure.Response<Azure.Storage.Files.DataLake.Models.PathInfo>> CreateIfNotExistsAsync(Azure.Storage.Files.DataLake.Models.PathHttpHeaders httpHeaders, System.Collections.Generic.IDictionary<string, string> metadata, string permissions, string umask, System.Threading.CancellationToken cancellationToken) { throw null; }
        public virtual Azure.Response<Azure.Storage.Files.DataLake.DataLakeDirectoryClient> CreateSubDirectory(string path, Azure.Storage.Files.DataLake.Models.DataLakePathCreateOptions options = null, System.Threading.CancellationToken cancellationToken = default(System.Threading.CancellationToken)) { throw null; }
        [System.ComponentModel.EditorBrowsableAttribute(System.ComponentModel.EditorBrowsableState.Never)]
        public virtual Azure.Response<Azure.Storage.Files.DataLake.DataLakeDirectoryClient> CreateSubDirectory(string path, Azure.Storage.Files.DataLake.Models.PathHttpHeaders httpHeaders, System.Collections.Generic.IDictionary<string, string> metadata, string permissions, string umask, Azure.Storage.Files.DataLake.Models.DataLakeRequestConditions conditions, System.Threading.CancellationToken cancellationToken) { throw null; }
        public virtual System.Threading.Tasks.Task<Azure.Response<Azure.Storage.Files.DataLake.DataLakeDirectoryClient>> CreateSubDirectoryAsync(string path, Azure.Storage.Files.DataLake.Models.DataLakePathCreateOptions options = null, System.Threading.CancellationToken cancellationToken = default(System.Threading.CancellationToken)) { throw null; }
        [System.ComponentModel.EditorBrowsableAttribute(System.ComponentModel.EditorBrowsableState.Never)]
        public virtual System.Threading.Tasks.Task<Azure.Response<Azure.Storage.Files.DataLake.DataLakeDirectoryClient>> CreateSubDirectoryAsync(string path, Azure.Storage.Files.DataLake.Models.PathHttpHeaders httpHeaders, System.Collections.Generic.IDictionary<string, string> metadata, string permissions, string umask, Azure.Storage.Files.DataLake.Models.DataLakeRequestConditions conditions, System.Threading.CancellationToken cancellationToken) { throw null; }
        public virtual Azure.Response Delete(Azure.Storage.Files.DataLake.Models.DataLakeRequestConditions conditions = null, System.Threading.CancellationToken cancellationToken = default(System.Threading.CancellationToken)) { throw null; }
        public virtual System.Threading.Tasks.Task<Azure.Response> DeleteAsync(Azure.Storage.Files.DataLake.Models.DataLakeRequestConditions conditions = null, System.Threading.CancellationToken cancellationToken = default(System.Threading.CancellationToken)) { throw null; }
        public virtual Azure.Response DeleteFile(string fileName, Azure.Storage.Files.DataLake.Models.DataLakeRequestConditions conditions = null, System.Threading.CancellationToken cancellationToken = default(System.Threading.CancellationToken)) { throw null; }
        public virtual System.Threading.Tasks.Task<Azure.Response> DeleteFileAsync(string fileName, Azure.Storage.Files.DataLake.Models.DataLakeRequestConditions conditions = null, System.Threading.CancellationToken cancellationToken = default(System.Threading.CancellationToken)) { throw null; }
        public virtual Azure.Response<bool> DeleteIfExists(Azure.Storage.Files.DataLake.Models.DataLakeRequestConditions conditions = null, System.Threading.CancellationToken cancellationToken = default(System.Threading.CancellationToken)) { throw null; }
        public virtual System.Threading.Tasks.Task<Azure.Response<bool>> DeleteIfExistsAsync(Azure.Storage.Files.DataLake.Models.DataLakeRequestConditions conditions = null, System.Threading.CancellationToken cancellationToken = default(System.Threading.CancellationToken)) { throw null; }
        public virtual Azure.Response DeleteSubDirectory(string path, string continuation = null, Azure.Storage.Files.DataLake.Models.DataLakeRequestConditions conditions = null, System.Threading.CancellationToken cancellationToken = default(System.Threading.CancellationToken)) { throw null; }
        public virtual System.Threading.Tasks.Task<Azure.Response> DeleteSubDirectoryAsync(string path, string continuation = null, Azure.Storage.Files.DataLake.Models.DataLakeRequestConditions conditions = null, System.Threading.CancellationToken cancellationToken = default(System.Threading.CancellationToken)) { throw null; }
        public override System.Uri GenerateSasUri(Azure.Storage.Sas.DataLakeSasBuilder builder) { throw null; }
        public override System.Uri GenerateSasUri(Azure.Storage.Sas.DataLakeSasPermissions permissions, System.DateTimeOffset expiresOn) { throw null; }
        public override Azure.Response<Azure.Storage.Files.DataLake.Models.PathAccessControl> GetAccessControl(bool? userPrincipalName = default(bool?), Azure.Storage.Files.DataLake.Models.DataLakeRequestConditions conditions = null, System.Threading.CancellationToken cancellationToken = default(System.Threading.CancellationToken)) { throw null; }
        public override System.Threading.Tasks.Task<Azure.Response<Azure.Storage.Files.DataLake.Models.PathAccessControl>> GetAccessControlAsync(bool? userPrincipalName = default(bool?), Azure.Storage.Files.DataLake.Models.DataLakeRequestConditions conditions = null, System.Threading.CancellationToken cancellationToken = default(System.Threading.CancellationToken)) { throw null; }
        public virtual Azure.Storage.Files.DataLake.DataLakeFileClient GetFileClient(string fileName) { throw null; }
        public virtual Azure.Pageable<Azure.Storage.Files.DataLake.Models.PathItem> GetPaths(bool recursive = false, bool userPrincipalName = false, System.Threading.CancellationToken cancellationToken = default(System.Threading.CancellationToken)) { throw null; }
        public virtual Azure.AsyncPageable<Azure.Storage.Files.DataLake.Models.PathItem> GetPathsAsync(bool recursive = false, bool userPrincipalName = false, System.Threading.CancellationToken cancellationToken = default(System.Threading.CancellationToken)) { throw null; }
        public virtual new Azure.Response<Azure.Storage.Files.DataLake.Models.PathProperties> GetProperties(Azure.Storage.Files.DataLake.Models.DataLakeRequestConditions conditions = null, System.Threading.CancellationToken cancellationToken = default(System.Threading.CancellationToken)) { throw null; }
        public override System.Threading.Tasks.Task<Azure.Response<Azure.Storage.Files.DataLake.Models.PathProperties>> GetPropertiesAsync(Azure.Storage.Files.DataLake.Models.DataLakeRequestConditions conditions = null, System.Threading.CancellationToken cancellationToken = default(System.Threading.CancellationToken)) { throw null; }
        public virtual Azure.Storage.Files.DataLake.DataLakeDirectoryClient GetSubDirectoryClient(string subdirectoryName) { throw null; }
        public virtual new Azure.Response<Azure.Storage.Files.DataLake.DataLakeDirectoryClient> Rename(string destinationPath, string destinationFileSystem = null, Azure.Storage.Files.DataLake.Models.DataLakeRequestConditions sourceConditions = null, Azure.Storage.Files.DataLake.Models.DataLakeRequestConditions destinationConditions = null, System.Threading.CancellationToken cancellationToken = default(System.Threading.CancellationToken)) { throw null; }
        public virtual new System.Threading.Tasks.Task<Azure.Response<Azure.Storage.Files.DataLake.DataLakeDirectoryClient>> RenameAsync(string destinationPath, string destinationFileSystem = null, Azure.Storage.Files.DataLake.Models.DataLakeRequestConditions sourceConditions = null, Azure.Storage.Files.DataLake.Models.DataLakeRequestConditions destinationConditions = null, System.Threading.CancellationToken cancellationToken = default(System.Threading.CancellationToken)) { throw null; }
        public override Azure.Response<Azure.Storage.Files.DataLake.Models.PathInfo> SetAccessControlList(System.Collections.Generic.IList<Azure.Storage.Files.DataLake.Models.PathAccessControlItem> accessControlList, string owner = null, string group = null, Azure.Storage.Files.DataLake.Models.DataLakeRequestConditions conditions = null, System.Threading.CancellationToken cancellationToken = default(System.Threading.CancellationToken)) { throw null; }
        public override System.Threading.Tasks.Task<Azure.Response<Azure.Storage.Files.DataLake.Models.PathInfo>> SetAccessControlListAsync(System.Collections.Generic.IList<Azure.Storage.Files.DataLake.Models.PathAccessControlItem> accessControlList, string owner = null, string group = null, Azure.Storage.Files.DataLake.Models.DataLakeRequestConditions conditions = null, System.Threading.CancellationToken cancellationToken = default(System.Threading.CancellationToken)) { throw null; }
        public override Azure.Response<Azure.Storage.Files.DataLake.Models.PathInfo> SetHttpHeaders(Azure.Storage.Files.DataLake.Models.PathHttpHeaders httpHeaders = null, Azure.Storage.Files.DataLake.Models.DataLakeRequestConditions conditions = null, System.Threading.CancellationToken cancellationToken = default(System.Threading.CancellationToken)) { throw null; }
        public override System.Threading.Tasks.Task<Azure.Response<Azure.Storage.Files.DataLake.Models.PathInfo>> SetHttpHeadersAsync(Azure.Storage.Files.DataLake.Models.PathHttpHeaders httpHeaders = null, Azure.Storage.Files.DataLake.Models.DataLakeRequestConditions conditions = null, System.Threading.CancellationToken cancellationToken = default(System.Threading.CancellationToken)) { throw null; }
        public override Azure.Response<Azure.Storage.Files.DataLake.Models.PathInfo> SetMetadata(System.Collections.Generic.IDictionary<string, string> metadata, Azure.Storage.Files.DataLake.Models.DataLakeRequestConditions conditions = null, System.Threading.CancellationToken cancellationToken = default(System.Threading.CancellationToken)) { throw null; }
        public override System.Threading.Tasks.Task<Azure.Response<Azure.Storage.Files.DataLake.Models.PathInfo>> SetMetadataAsync(System.Collections.Generic.IDictionary<string, string> metadata, Azure.Storage.Files.DataLake.Models.DataLakeRequestConditions conditions = null, System.Threading.CancellationToken cancellationToken = default(System.Threading.CancellationToken)) { throw null; }
        public override Azure.Response<Azure.Storage.Files.DataLake.Models.PathInfo> SetPermissions(Azure.Storage.Files.DataLake.Models.PathPermissions permissions = null, string owner = null, string group = null, Azure.Storage.Files.DataLake.Models.DataLakeRequestConditions conditions = null, System.Threading.CancellationToken cancellationToken = default(System.Threading.CancellationToken)) { throw null; }
        public override System.Threading.Tasks.Task<Azure.Response<Azure.Storage.Files.DataLake.Models.PathInfo>> SetPermissionsAsync(Azure.Storage.Files.DataLake.Models.PathPermissions permissions = null, string owner = null, string group = null, Azure.Storage.Files.DataLake.Models.DataLakeRequestConditions conditions = null, System.Threading.CancellationToken cancellationToken = default(System.Threading.CancellationToken)) { throw null; }
        public new Azure.Storage.Files.DataLake.DataLakeDirectoryClient WithCustomerProvidedKey(Azure.Storage.Files.DataLake.Models.DataLakeCustomerProvidedKey? customerProvidedKey) { throw null; }
    }
    public partial class DataLakeFileClient : Azure.Storage.Files.DataLake.DataLakePathClient
    {
        protected DataLakeFileClient() { }
        public DataLakeFileClient(string connectionString, string fileSystemName, string filePath) { }
        public DataLakeFileClient(string connectionString, string fileSystemName, string filePath, Azure.Storage.Files.DataLake.DataLakeClientOptions options) { }
        public DataLakeFileClient(System.Uri fileUri) { }
        public DataLakeFileClient(System.Uri fileUri, Azure.AzureSasCredential credential) { }
        public DataLakeFileClient(System.Uri fileUri, Azure.AzureSasCredential credential, Azure.Storage.Files.DataLake.DataLakeClientOptions options) { }
        public DataLakeFileClient(System.Uri fileUri, Azure.Core.TokenCredential credential) { }
        public DataLakeFileClient(System.Uri fileUri, Azure.Core.TokenCredential credential, Azure.Storage.Files.DataLake.DataLakeClientOptions options) { }
        public DataLakeFileClient(System.Uri fileUri, Azure.Storage.Files.DataLake.DataLakeClientOptions options) { }
        public DataLakeFileClient(System.Uri fileUri, Azure.Storage.StorageSharedKeyCredential credential) { }
        public DataLakeFileClient(System.Uri fileUri, Azure.Storage.StorageSharedKeyCredential credential, Azure.Storage.Files.DataLake.DataLakeClientOptions options) { }
        [System.ComponentModel.EditorBrowsableAttribute(System.ComponentModel.EditorBrowsableState.Never)]
        public virtual int MaxUploadBytes { get { throw null; } }
        public virtual long MaxUploadLongBytes { get { throw null; } }
        public virtual Azure.Response Append(System.IO.Stream content, long offset, Azure.Storage.Files.DataLake.Models.DataLakeFileAppendOptions options = null, System.Threading.CancellationToken cancellationToken = default(System.Threading.CancellationToken)) { throw null; }
        [System.ComponentModel.EditorBrowsableAttribute(System.ComponentModel.EditorBrowsableState.Never)]
        public virtual Azure.Response Append(System.IO.Stream content, long offset, byte[] contentHash, string leaseId, System.IProgress<long> progressHandler, System.Threading.CancellationToken cancellationToken) { throw null; }
        public virtual System.Threading.Tasks.Task<Azure.Response> AppendAsync(System.IO.Stream content, long offset, Azure.Storage.Files.DataLake.Models.DataLakeFileAppendOptions options = null, System.Threading.CancellationToken cancellationToken = default(System.Threading.CancellationToken)) { throw null; }
        [System.ComponentModel.EditorBrowsableAttribute(System.ComponentModel.EditorBrowsableState.Never)]
        public virtual System.Threading.Tasks.Task<Azure.Response> AppendAsync(System.IO.Stream content, long offset, byte[] contentHash, string leaseId, System.IProgress<long> progressHandler, System.Threading.CancellationToken cancellationToken) { throw null; }
        public virtual Azure.Response<Azure.Storage.Files.DataLake.Models.PathInfo> Create(Azure.Storage.Files.DataLake.Models.DataLakePathCreateOptions options = null, System.Threading.CancellationToken cancellationToken = default(System.Threading.CancellationToken)) { throw null; }
        [System.ComponentModel.EditorBrowsableAttribute(System.ComponentModel.EditorBrowsableState.Never)]
        public virtual Azure.Response<Azure.Storage.Files.DataLake.Models.PathInfo> Create(Azure.Storage.Files.DataLake.Models.PathHttpHeaders httpHeaders, System.Collections.Generic.IDictionary<string, string> metadata, string permissions, string umask, Azure.Storage.Files.DataLake.Models.DataLakeRequestConditions conditions, System.Threading.CancellationToken cancellationToken) { throw null; }
        public virtual System.Threading.Tasks.Task<Azure.Response<Azure.Storage.Files.DataLake.Models.PathInfo>> CreateAsync(Azure.Storage.Files.DataLake.Models.DataLakePathCreateOptions options = null, System.Threading.CancellationToken cancellationToken = default(System.Threading.CancellationToken)) { throw null; }
        [System.ComponentModel.EditorBrowsableAttribute(System.ComponentModel.EditorBrowsableState.Never)]
        public virtual System.Threading.Tasks.Task<Azure.Response<Azure.Storage.Files.DataLake.Models.PathInfo>> CreateAsync(Azure.Storage.Files.DataLake.Models.PathHttpHeaders httpHeaders, System.Collections.Generic.IDictionary<string, string> metadata, string permissions, string umask, Azure.Storage.Files.DataLake.Models.DataLakeRequestConditions conditions, System.Threading.CancellationToken cancellationToken) { throw null; }
        public virtual Azure.Response<Azure.Storage.Files.DataLake.Models.PathInfo> CreateIfNotExists(Azure.Storage.Files.DataLake.Models.DataLakePathCreateOptions options = null, System.Threading.CancellationToken cancellationToken = default(System.Threading.CancellationToken)) { throw null; }
        [System.ComponentModel.EditorBrowsableAttribute(System.ComponentModel.EditorBrowsableState.Never)]
        public virtual Azure.Response<Azure.Storage.Files.DataLake.Models.PathInfo> CreateIfNotExists(Azure.Storage.Files.DataLake.Models.PathHttpHeaders httpHeaders, System.Collections.Generic.IDictionary<string, string> metadata, string permissions, string umask, System.Threading.CancellationToken cancellationToken) { throw null; }
        public virtual System.Threading.Tasks.Task<Azure.Response<Azure.Storage.Files.DataLake.Models.PathInfo>> CreateIfNotExistsAsync(Azure.Storage.Files.DataLake.Models.DataLakePathCreateOptions options = null, System.Threading.CancellationToken cancellationToken = default(System.Threading.CancellationToken)) { throw null; }
        [System.ComponentModel.EditorBrowsableAttribute(System.ComponentModel.EditorBrowsableState.Never)]
        public virtual System.Threading.Tasks.Task<Azure.Response<Azure.Storage.Files.DataLake.Models.PathInfo>> CreateIfNotExistsAsync(Azure.Storage.Files.DataLake.Models.PathHttpHeaders httpHeaders, System.Collections.Generic.IDictionary<string, string> metadata, string permissions, string umask, System.Threading.CancellationToken cancellationToken) { throw null; }
        public virtual Azure.Response Delete(Azure.Storage.Files.DataLake.Models.DataLakeRequestConditions conditions = null, System.Threading.CancellationToken cancellationToken = default(System.Threading.CancellationToken)) { throw null; }
        public virtual System.Threading.Tasks.Task<Azure.Response> DeleteAsync(Azure.Storage.Files.DataLake.Models.DataLakeRequestConditions conditions = null, System.Threading.CancellationToken cancellationToken = default(System.Threading.CancellationToken)) { throw null; }
        public virtual Azure.Response<bool> DeleteIfExists(Azure.Storage.Files.DataLake.Models.DataLakeRequestConditions conditions = null, System.Threading.CancellationToken cancellationToken = default(System.Threading.CancellationToken)) { throw null; }
        public virtual System.Threading.Tasks.Task<Azure.Response<bool>> DeleteIfExistsAsync(Azure.Storage.Files.DataLake.Models.DataLakeRequestConditions conditions = null, System.Threading.CancellationToken cancellationToken = default(System.Threading.CancellationToken)) { throw null; }
        public virtual Azure.Response<Azure.Storage.Files.DataLake.Models.PathInfo> Flush(long position, Azure.Storage.Files.DataLake.Models.DataLakeFileFlushOptions options = null, System.Threading.CancellationToken cancellationToken = default(System.Threading.CancellationToken)) { throw null; }
        [System.ComponentModel.EditorBrowsableAttribute(System.ComponentModel.EditorBrowsableState.Never)]
        public virtual Azure.Response<Azure.Storage.Files.DataLake.Models.PathInfo> Flush(long position, bool? retainUncommittedData, bool? close, Azure.Storage.Files.DataLake.Models.PathHttpHeaders httpHeaders, Azure.Storage.Files.DataLake.Models.DataLakeRequestConditions conditions, System.Threading.CancellationToken cancellationToken) { throw null; }
        public virtual System.Threading.Tasks.Task<Azure.Response<Azure.Storage.Files.DataLake.Models.PathInfo>> FlushAsync(long position, Azure.Storage.Files.DataLake.Models.DataLakeFileFlushOptions options = null, System.Threading.CancellationToken cancellationToken = default(System.Threading.CancellationToken)) { throw null; }
        [System.ComponentModel.EditorBrowsableAttribute(System.ComponentModel.EditorBrowsableState.Never)]
        public virtual System.Threading.Tasks.Task<Azure.Response<Azure.Storage.Files.DataLake.Models.PathInfo>> FlushAsync(long position, bool? retainUncommittedData, bool? close, Azure.Storage.Files.DataLake.Models.PathHttpHeaders httpHeaders, Azure.Storage.Files.DataLake.Models.DataLakeRequestConditions conditions, System.Threading.CancellationToken cancellationToken) { throw null; }
        public override Azure.Response<Azure.Storage.Files.DataLake.Models.PathAccessControl> GetAccessControl(bool? userPrincipalName = default(bool?), Azure.Storage.Files.DataLake.Models.DataLakeRequestConditions conditions = null, System.Threading.CancellationToken cancellationToken = default(System.Threading.CancellationToken)) { throw null; }
        public override System.Threading.Tasks.Task<Azure.Response<Azure.Storage.Files.DataLake.Models.PathAccessControl>> GetAccessControlAsync(bool? userPrincipalName = default(bool?), Azure.Storage.Files.DataLake.Models.DataLakeRequestConditions conditions = null, System.Threading.CancellationToken cancellationToken = default(System.Threading.CancellationToken)) { throw null; }
        public virtual new Azure.Response<Azure.Storage.Files.DataLake.Models.PathProperties> GetProperties(Azure.Storage.Files.DataLake.Models.DataLakeRequestConditions conditions = null, System.Threading.CancellationToken cancellationToken = default(System.Threading.CancellationToken)) { throw null; }
        public override System.Threading.Tasks.Task<Azure.Response<Azure.Storage.Files.DataLake.Models.PathProperties>> GetPropertiesAsync(Azure.Storage.Files.DataLake.Models.DataLakeRequestConditions conditions = null, System.Threading.CancellationToken cancellationToken = default(System.Threading.CancellationToken)) { throw null; }
        public virtual System.IO.Stream OpenRead(Azure.Storage.Files.DataLake.Models.DataLakeOpenReadOptions options, System.Threading.CancellationToken cancellationToken = default(System.Threading.CancellationToken)) { throw null; }
        [System.ComponentModel.EditorBrowsableAttribute(System.ComponentModel.EditorBrowsableState.Never)]
        public virtual System.IO.Stream OpenRead(bool allowfileModifications, long position = (long)0, int? bufferSize = default(int?), System.Threading.CancellationToken cancellationToken = default(System.Threading.CancellationToken)) { throw null; }
        [System.ComponentModel.EditorBrowsableAttribute(System.ComponentModel.EditorBrowsableState.Never)]
        public virtual System.IO.Stream OpenRead(long position = (long)0, int? bufferSize = default(int?), Azure.Storage.Files.DataLake.Models.DataLakeRequestConditions conditions = null, System.Threading.CancellationToken cancellationToken = default(System.Threading.CancellationToken)) { throw null; }
        public virtual System.Threading.Tasks.Task<System.IO.Stream> OpenReadAsync(Azure.Storage.Files.DataLake.Models.DataLakeOpenReadOptions options, System.Threading.CancellationToken cancellationToken = default(System.Threading.CancellationToken)) { throw null; }
        [System.ComponentModel.EditorBrowsableAttribute(System.ComponentModel.EditorBrowsableState.Never)]
        public virtual System.Threading.Tasks.Task<System.IO.Stream> OpenReadAsync(bool allowfileModifications, long position = (long)0, int? bufferSize = default(int?), System.Threading.CancellationToken cancellationToken = default(System.Threading.CancellationToken)) { throw null; }
        [System.ComponentModel.EditorBrowsableAttribute(System.ComponentModel.EditorBrowsableState.Never)]
        public virtual System.Threading.Tasks.Task<System.IO.Stream> OpenReadAsync(long position = (long)0, int? bufferSize = default(int?), Azure.Storage.Files.DataLake.Models.DataLakeRequestConditions conditions = null, System.Threading.CancellationToken cancellationToken = default(System.Threading.CancellationToken)) { throw null; }
        public virtual System.IO.Stream OpenWrite(bool overwrite, Azure.Storage.Files.DataLake.Models.DataLakeFileOpenWriteOptions options = null, System.Threading.CancellationToken cancellationToken = default(System.Threading.CancellationToken)) { throw null; }
        public virtual System.Threading.Tasks.Task<System.IO.Stream> OpenWriteAsync(bool overwrite, Azure.Storage.Files.DataLake.Models.DataLakeFileOpenWriteOptions options = null, System.Threading.CancellationToken cancellationToken = default(System.Threading.CancellationToken)) { throw null; }
        public virtual Azure.Response<Azure.Storage.Files.DataLake.Models.FileDownloadInfo> Query(string querySqlExpression, Azure.Storage.Files.DataLake.Models.DataLakeQueryOptions options = null, System.Threading.CancellationToken cancellationToken = default(System.Threading.CancellationToken)) { throw null; }
        public virtual System.Threading.Tasks.Task<Azure.Response<Azure.Storage.Files.DataLake.Models.FileDownloadInfo>> QueryAsync(string querySqlExpression, Azure.Storage.Files.DataLake.Models.DataLakeQueryOptions options = null, System.Threading.CancellationToken cancellationToken = default(System.Threading.CancellationToken)) { throw null; }
        public virtual Azure.Response<Azure.Storage.Files.DataLake.Models.FileDownloadInfo> Read() { throw null; }
        [System.ComponentModel.EditorBrowsableAttribute(System.ComponentModel.EditorBrowsableState.Never)]
        public virtual Azure.Response<Azure.Storage.Files.DataLake.Models.FileDownloadInfo> Read(Azure.HttpRange range, Azure.Storage.Files.DataLake.Models.DataLakeRequestConditions conditions, bool rangeGetContentHash, System.Threading.CancellationToken cancellationToken) { throw null; }
        public virtual Azure.Response<Azure.Storage.Files.DataLake.Models.FileDownloadInfo> Read(Azure.Storage.Files.DataLake.Models.DataLakeFileReadOptions options = null, System.Threading.CancellationToken cancellationToken = default(System.Threading.CancellationToken)) { throw null; }
        public virtual Azure.Response<Azure.Storage.Files.DataLake.Models.FileDownloadInfo> Read(System.Threading.CancellationToken cancellationToken = default(System.Threading.CancellationToken)) { throw null; }
        public virtual System.Threading.Tasks.Task<Azure.Response<Azure.Storage.Files.DataLake.Models.FileDownloadInfo>> ReadAsync() { throw null; }
        [System.ComponentModel.EditorBrowsableAttribute(System.ComponentModel.EditorBrowsableState.Never)]
        public virtual System.Threading.Tasks.Task<Azure.Response<Azure.Storage.Files.DataLake.Models.FileDownloadInfo>> ReadAsync(Azure.HttpRange range, Azure.Storage.Files.DataLake.Models.DataLakeRequestConditions conditions, bool rangeGetContentHash, System.Threading.CancellationToken cancellationToken) { throw null; }
        public virtual System.Threading.Tasks.Task<Azure.Response<Azure.Storage.Files.DataLake.Models.FileDownloadInfo>> ReadAsync(Azure.Storage.Files.DataLake.Models.DataLakeFileReadOptions options = null, System.Threading.CancellationToken cancellationToken = default(System.Threading.CancellationToken)) { throw null; }
        public virtual System.Threading.Tasks.Task<Azure.Response<Azure.Storage.Files.DataLake.Models.FileDownloadInfo>> ReadAsync(System.Threading.CancellationToken cancellationToken = default(System.Threading.CancellationToken)) { throw null; }
        public virtual Azure.Response ReadTo(System.IO.Stream destination, Azure.Storage.Files.DataLake.Models.DataLakeFileReadToOptions options = null, System.Threading.CancellationToken cancellationToken = default(System.Threading.CancellationToken)) { throw null; }
        [System.ComponentModel.EditorBrowsableAttribute(System.ComponentModel.EditorBrowsableState.Never)]
        public virtual Azure.Response ReadTo(System.IO.Stream destination, Azure.Storage.Files.DataLake.Models.DataLakeRequestConditions conditions, Azure.Storage.StorageTransferOptions transferOptions, System.Threading.CancellationToken cancellationToken) { throw null; }
        public virtual Azure.Response ReadTo(string path, Azure.Storage.Files.DataLake.Models.DataLakeFileReadToOptions options = null, System.Threading.CancellationToken cancellationToken = default(System.Threading.CancellationToken)) { throw null; }
        [System.ComponentModel.EditorBrowsableAttribute(System.ComponentModel.EditorBrowsableState.Never)]
        public virtual Azure.Response ReadTo(string path, Azure.Storage.Files.DataLake.Models.DataLakeRequestConditions conditions, Azure.Storage.StorageTransferOptions transferOptions, System.Threading.CancellationToken cancellationToken) { throw null; }
        public virtual System.Threading.Tasks.Task<Azure.Response> ReadToAsync(System.IO.Stream destination, Azure.Storage.Files.DataLake.Models.DataLakeFileReadToOptions options = null, System.Threading.CancellationToken cancellationToken = default(System.Threading.CancellationToken)) { throw null; }
        [System.ComponentModel.EditorBrowsableAttribute(System.ComponentModel.EditorBrowsableState.Never)]
        public virtual System.Threading.Tasks.Task<Azure.Response> ReadToAsync(System.IO.Stream destination, Azure.Storage.Files.DataLake.Models.DataLakeRequestConditions conditions, Azure.Storage.StorageTransferOptions transferOptions, System.Threading.CancellationToken cancellationToken) { throw null; }
        public virtual System.Threading.Tasks.Task<Azure.Response> ReadToAsync(string path, Azure.Storage.Files.DataLake.Models.DataLakeFileReadToOptions options = null, System.Threading.CancellationToken cancellationToken = default(System.Threading.CancellationToken)) { throw null; }
        [System.ComponentModel.EditorBrowsableAttribute(System.ComponentModel.EditorBrowsableState.Never)]
        public virtual System.Threading.Tasks.Task<Azure.Response> ReadToAsync(string path, Azure.Storage.Files.DataLake.Models.DataLakeRequestConditions conditions, Azure.Storage.StorageTransferOptions transferOptions, System.Threading.CancellationToken cancellationToken) { throw null; }
        public virtual new Azure.Response<Azure.Storage.Files.DataLake.DataLakeFileClient> Rename(string destinationPath, string destinationFileSystem = null, Azure.Storage.Files.DataLake.Models.DataLakeRequestConditions sourceConditions = null, Azure.Storage.Files.DataLake.Models.DataLakeRequestConditions destinationConditions = null, System.Threading.CancellationToken cancellationToken = default(System.Threading.CancellationToken)) { throw null; }
        public virtual new System.Threading.Tasks.Task<Azure.Response<Azure.Storage.Files.DataLake.DataLakeFileClient>> RenameAsync(string destinationPath, string destinationFileSystem = null, Azure.Storage.Files.DataLake.Models.DataLakeRequestConditions sourceConditions = null, Azure.Storage.Files.DataLake.Models.DataLakeRequestConditions destinationConditions = null, System.Threading.CancellationToken cancellationToken = default(System.Threading.CancellationToken)) { throw null; }
        public virtual Azure.Response<Azure.Storage.Files.DataLake.Models.PathInfo> ScheduleDeletion(Azure.Storage.Files.DataLake.Models.DataLakeFileScheduleDeletionOptions options, System.Threading.CancellationToken cancellationToken = default(System.Threading.CancellationToken)) { throw null; }
        public virtual System.Threading.Tasks.Task<Azure.Response<Azure.Storage.Files.DataLake.Models.PathInfo>> ScheduleDeletionAsync(Azure.Storage.Files.DataLake.Models.DataLakeFileScheduleDeletionOptions options, System.Threading.CancellationToken cancellationToken = default(System.Threading.CancellationToken)) { throw null; }
        public override Azure.Response<Azure.Storage.Files.DataLake.Models.PathInfo> SetAccessControlList(System.Collections.Generic.IList<Azure.Storage.Files.DataLake.Models.PathAccessControlItem> accessControlList, string owner = null, string group = null, Azure.Storage.Files.DataLake.Models.DataLakeRequestConditions conditions = null, System.Threading.CancellationToken cancellationToken = default(System.Threading.CancellationToken)) { throw null; }
        public override System.Threading.Tasks.Task<Azure.Response<Azure.Storage.Files.DataLake.Models.PathInfo>> SetAccessControlListAsync(System.Collections.Generic.IList<Azure.Storage.Files.DataLake.Models.PathAccessControlItem> accessControlList, string owner = null, string group = null, Azure.Storage.Files.DataLake.Models.DataLakeRequestConditions conditions = null, System.Threading.CancellationToken cancellationToken = default(System.Threading.CancellationToken)) { throw null; }
        public override Azure.Response<Azure.Storage.Files.DataLake.Models.PathInfo> SetHttpHeaders(Azure.Storage.Files.DataLake.Models.PathHttpHeaders httpHeaders = null, Azure.Storage.Files.DataLake.Models.DataLakeRequestConditions conditions = null, System.Threading.CancellationToken cancellationToken = default(System.Threading.CancellationToken)) { throw null; }
        public override System.Threading.Tasks.Task<Azure.Response<Azure.Storage.Files.DataLake.Models.PathInfo>> SetHttpHeadersAsync(Azure.Storage.Files.DataLake.Models.PathHttpHeaders httpHeaders = null, Azure.Storage.Files.DataLake.Models.DataLakeRequestConditions conditions = null, System.Threading.CancellationToken cancellationToken = default(System.Threading.CancellationToken)) { throw null; }
        public override Azure.Response<Azure.Storage.Files.DataLake.Models.PathInfo> SetMetadata(System.Collections.Generic.IDictionary<string, string> metadata, Azure.Storage.Files.DataLake.Models.DataLakeRequestConditions conditions = null, System.Threading.CancellationToken cancellationToken = default(System.Threading.CancellationToken)) { throw null; }
        public override System.Threading.Tasks.Task<Azure.Response<Azure.Storage.Files.DataLake.Models.PathInfo>> SetMetadataAsync(System.Collections.Generic.IDictionary<string, string> metadata, Azure.Storage.Files.DataLake.Models.DataLakeRequestConditions conditions = null, System.Threading.CancellationToken cancellationToken = default(System.Threading.CancellationToken)) { throw null; }
        public override Azure.Response<Azure.Storage.Files.DataLake.Models.PathInfo> SetPermissions(Azure.Storage.Files.DataLake.Models.PathPermissions permissions, string owner = null, string group = null, Azure.Storage.Files.DataLake.Models.DataLakeRequestConditions conditions = null, System.Threading.CancellationToken cancellationToken = default(System.Threading.CancellationToken)) { throw null; }
        public override System.Threading.Tasks.Task<Azure.Response<Azure.Storage.Files.DataLake.Models.PathInfo>> SetPermissionsAsync(Azure.Storage.Files.DataLake.Models.PathPermissions permissions, string owner = null, string group = null, Azure.Storage.Files.DataLake.Models.DataLakeRequestConditions conditions = null, System.Threading.CancellationToken cancellationToken = default(System.Threading.CancellationToken)) { throw null; }
        public virtual Azure.Response<Azure.Storage.Files.DataLake.Models.PathInfo> Upload(System.IO.Stream content) { throw null; }
        public virtual Azure.Response<Azure.Storage.Files.DataLake.Models.PathInfo> Upload(System.IO.Stream content, Azure.Storage.Files.DataLake.Models.DataLakeFileUploadOptions options, System.Threading.CancellationToken cancellationToken = default(System.Threading.CancellationToken)) { throw null; }
        [System.ComponentModel.EditorBrowsableAttribute(System.ComponentModel.EditorBrowsableState.Never)]
        public virtual Azure.Response<Azure.Storage.Files.DataLake.Models.PathInfo> Upload(System.IO.Stream content, Azure.Storage.Files.DataLake.Models.PathHttpHeaders httpHeaders = null, Azure.Storage.Files.DataLake.Models.DataLakeRequestConditions conditions = null, System.IProgress<long> progressHandler = null, Azure.Storage.StorageTransferOptions transferOptions = default(Azure.Storage.StorageTransferOptions), System.Threading.CancellationToken cancellationToken = default(System.Threading.CancellationToken)) { throw null; }
        public virtual Azure.Response<Azure.Storage.Files.DataLake.Models.PathInfo> Upload(System.IO.Stream content, bool overwrite = false, System.Threading.CancellationToken cancellationToken = default(System.Threading.CancellationToken)) { throw null; }
        public virtual Azure.Response<Azure.Storage.Files.DataLake.Models.PathInfo> Upload(string path) { throw null; }
        public virtual Azure.Response<Azure.Storage.Files.DataLake.Models.PathInfo> Upload(string path, Azure.Storage.Files.DataLake.Models.DataLakeFileUploadOptions options, System.Threading.CancellationToken cancellationToken = default(System.Threading.CancellationToken)) { throw null; }
        [System.ComponentModel.EditorBrowsableAttribute(System.ComponentModel.EditorBrowsableState.Never)]
        public virtual Azure.Response<Azure.Storage.Files.DataLake.Models.PathInfo> Upload(string path, Azure.Storage.Files.DataLake.Models.PathHttpHeaders httpHeaders = null, Azure.Storage.Files.DataLake.Models.DataLakeRequestConditions conditions = null, System.IProgress<long> progressHandler = null, Azure.Storage.StorageTransferOptions transferOptions = default(Azure.Storage.StorageTransferOptions), System.Threading.CancellationToken cancellationToken = default(System.Threading.CancellationToken)) { throw null; }
        public virtual Azure.Response<Azure.Storage.Files.DataLake.Models.PathInfo> Upload(string path, bool overwrite = false, System.Threading.CancellationToken cancellationToken = default(System.Threading.CancellationToken)) { throw null; }
        public virtual System.Threading.Tasks.Task<Azure.Response<Azure.Storage.Files.DataLake.Models.PathInfo>> UploadAsync(System.IO.Stream content) { throw null; }
        public virtual System.Threading.Tasks.Task<Azure.Response<Azure.Storage.Files.DataLake.Models.PathInfo>> UploadAsync(System.IO.Stream content, Azure.Storage.Files.DataLake.Models.DataLakeFileUploadOptions options, System.Threading.CancellationToken cancellationToken = default(System.Threading.CancellationToken)) { throw null; }
        [System.ComponentModel.EditorBrowsableAttribute(System.ComponentModel.EditorBrowsableState.Never)]
        public virtual System.Threading.Tasks.Task<Azure.Response<Azure.Storage.Files.DataLake.Models.PathInfo>> UploadAsync(System.IO.Stream content, Azure.Storage.Files.DataLake.Models.PathHttpHeaders httpHeaders = null, Azure.Storage.Files.DataLake.Models.DataLakeRequestConditions conditions = null, System.IProgress<long> progressHandler = null, Azure.Storage.StorageTransferOptions transferOptions = default(Azure.Storage.StorageTransferOptions), System.Threading.CancellationToken cancellationToken = default(System.Threading.CancellationToken)) { throw null; }
        public virtual System.Threading.Tasks.Task<Azure.Response<Azure.Storage.Files.DataLake.Models.PathInfo>> UploadAsync(System.IO.Stream content, bool overwrite = false, System.Threading.CancellationToken cancellationToken = default(System.Threading.CancellationToken)) { throw null; }
        public virtual System.Threading.Tasks.Task<Azure.Response<Azure.Storage.Files.DataLake.Models.PathInfo>> UploadAsync(string path) { throw null; }
        public virtual System.Threading.Tasks.Task<Azure.Response<Azure.Storage.Files.DataLake.Models.PathInfo>> UploadAsync(string path, Azure.Storage.Files.DataLake.Models.DataLakeFileUploadOptions options, System.Threading.CancellationToken cancellationToken = default(System.Threading.CancellationToken)) { throw null; }
        [System.ComponentModel.EditorBrowsableAttribute(System.ComponentModel.EditorBrowsableState.Never)]
        public virtual System.Threading.Tasks.Task<Azure.Response<Azure.Storage.Files.DataLake.Models.PathInfo>> UploadAsync(string path, Azure.Storage.Files.DataLake.Models.PathHttpHeaders httpHeaders = null, Azure.Storage.Files.DataLake.Models.DataLakeRequestConditions conditions = null, System.IProgress<long> progressHandler = null, Azure.Storage.StorageTransferOptions transferOptions = default(Azure.Storage.StorageTransferOptions), System.Threading.CancellationToken cancellationToken = default(System.Threading.CancellationToken)) { throw null; }
        public virtual System.Threading.Tasks.Task<Azure.Response<Azure.Storage.Files.DataLake.Models.PathInfo>> UploadAsync(string path, bool overwrite = false, System.Threading.CancellationToken cancellationToken = default(System.Threading.CancellationToken)) { throw null; }
        public new Azure.Storage.Files.DataLake.DataLakeFileClient WithCustomerProvidedKey(Azure.Storage.Files.DataLake.Models.DataLakeCustomerProvidedKey? customerProvidedKey) { throw null; }
    }
    public partial class DataLakeFileSystemClient
    {
        protected DataLakeFileSystemClient() { }
        public DataLakeFileSystemClient(string connectionString, string fileSystemName) { }
        public DataLakeFileSystemClient(string connectionString, string fileSystemName, Azure.Storage.Files.DataLake.DataLakeClientOptions options) { }
        public DataLakeFileSystemClient(System.Uri fileSystemUri) { }
        public DataLakeFileSystemClient(System.Uri fileSystemUri, Azure.AzureSasCredential credential) { }
        public DataLakeFileSystemClient(System.Uri fileSystemUri, Azure.AzureSasCredential credential, Azure.Storage.Files.DataLake.DataLakeClientOptions options) { }
        public DataLakeFileSystemClient(System.Uri fileSystemUri, Azure.Core.TokenCredential credential) { }
        public DataLakeFileSystemClient(System.Uri fileSystemUri, Azure.Core.TokenCredential credential, Azure.Storage.Files.DataLake.DataLakeClientOptions options) { }
        public DataLakeFileSystemClient(System.Uri fileSystemUri, Azure.Storage.Files.DataLake.DataLakeClientOptions options) { }
        public DataLakeFileSystemClient(System.Uri fileSystemUri, Azure.Storage.StorageSharedKeyCredential credential) { }
        public DataLakeFileSystemClient(System.Uri fileSystemUri, Azure.Storage.StorageSharedKeyCredential credential, Azure.Storage.Files.DataLake.DataLakeClientOptions options) { }
        public virtual string AccountName { get { throw null; } }
        public virtual bool CanGenerateSasUri { get { throw null; } }
        public virtual string Name { get { throw null; } }
        public virtual System.Uri Uri { get { throw null; } }
        public virtual Azure.Response<Azure.Storage.Files.DataLake.Models.FileSystemInfo> Create(Azure.Storage.Files.DataLake.Models.DataLakeFileSystemCreateOptions options = null, System.Threading.CancellationToken cancellationToken = default(System.Threading.CancellationToken)) { throw null; }
        [System.ComponentModel.EditorBrowsableAttribute(System.ComponentModel.EditorBrowsableState.Never)]
        public virtual Azure.Response<Azure.Storage.Files.DataLake.Models.FileSystemInfo> Create(Azure.Storage.Files.DataLake.Models.PublicAccessType publicAccessType, System.Collections.Generic.IDictionary<string, string> metadata, System.Threading.CancellationToken cancellationToken) { throw null; }
        public virtual System.Threading.Tasks.Task<Azure.Response<Azure.Storage.Files.DataLake.Models.FileSystemInfo>> CreateAsync(Azure.Storage.Files.DataLake.Models.DataLakeFileSystemCreateOptions options = null, System.Threading.CancellationToken cancellationToken = default(System.Threading.CancellationToken)) { throw null; }
        [System.ComponentModel.EditorBrowsableAttribute(System.ComponentModel.EditorBrowsableState.Never)]
        public virtual System.Threading.Tasks.Task<Azure.Response<Azure.Storage.Files.DataLake.Models.FileSystemInfo>> CreateAsync(Azure.Storage.Files.DataLake.Models.PublicAccessType publicAccessType, System.Collections.Generic.IDictionary<string, string> metadata, System.Threading.CancellationToken cancellationToken) { throw null; }
        public virtual Azure.Response<Azure.Storage.Files.DataLake.DataLakeDirectoryClient> CreateDirectory(string path, Azure.Storage.Files.DataLake.Models.DataLakePathCreateOptions options = null, System.Threading.CancellationToken cancellationToken = default(System.Threading.CancellationToken)) { throw null; }
        [System.ComponentModel.EditorBrowsableAttribute(System.ComponentModel.EditorBrowsableState.Never)]
        public virtual Azure.Response<Azure.Storage.Files.DataLake.DataLakeDirectoryClient> CreateDirectory(string path, Azure.Storage.Files.DataLake.Models.PathHttpHeaders httpHeaders, System.Collections.Generic.IDictionary<string, string> metadata, string permissions, string umask, Azure.Storage.Files.DataLake.Models.DataLakeRequestConditions conditions, System.Threading.CancellationToken cancellationToken) { throw null; }
        public virtual System.Threading.Tasks.Task<Azure.Response<Azure.Storage.Files.DataLake.DataLakeDirectoryClient>> CreateDirectoryAsync(string path, Azure.Storage.Files.DataLake.Models.DataLakePathCreateOptions options = null, System.Threading.CancellationToken cancellationToken = default(System.Threading.CancellationToken)) { throw null; }
        [System.ComponentModel.EditorBrowsableAttribute(System.ComponentModel.EditorBrowsableState.Never)]
        public virtual System.Threading.Tasks.Task<Azure.Response<Azure.Storage.Files.DataLake.DataLakeDirectoryClient>> CreateDirectoryAsync(string path, Azure.Storage.Files.DataLake.Models.PathHttpHeaders httpHeaders, System.Collections.Generic.IDictionary<string, string> metadata, string permissions, string umask, Azure.Storage.Files.DataLake.Models.DataLakeRequestConditions conditions, System.Threading.CancellationToken cancellationToken) { throw null; }
        public virtual Azure.Response<Azure.Storage.Files.DataLake.DataLakeFileClient> CreateFile(string path, Azure.Storage.Files.DataLake.Models.DataLakePathCreateOptions options = null, System.Threading.CancellationToken cancellationToken = default(System.Threading.CancellationToken)) { throw null; }
        [System.ComponentModel.EditorBrowsableAttribute(System.ComponentModel.EditorBrowsableState.Never)]
        public virtual Azure.Response<Azure.Storage.Files.DataLake.DataLakeFileClient> CreateFile(string path, Azure.Storage.Files.DataLake.Models.PathHttpHeaders httpHeaders, System.Collections.Generic.IDictionary<string, string> metadata, string permissions, string umask, Azure.Storage.Files.DataLake.Models.DataLakeRequestConditions conditions, System.Threading.CancellationToken cancellationToken) { throw null; }
        public virtual System.Threading.Tasks.Task<Azure.Response<Azure.Storage.Files.DataLake.DataLakeFileClient>> CreateFileAsync(string path, Azure.Storage.Files.DataLake.Models.DataLakePathCreateOptions options = null, System.Threading.CancellationToken cancellationToken = default(System.Threading.CancellationToken)) { throw null; }
        [System.ComponentModel.EditorBrowsableAttribute(System.ComponentModel.EditorBrowsableState.Never)]
        public virtual System.Threading.Tasks.Task<Azure.Response<Azure.Storage.Files.DataLake.DataLakeFileClient>> CreateFileAsync(string path, Azure.Storage.Files.DataLake.Models.PathHttpHeaders httpHeaders, System.Collections.Generic.IDictionary<string, string> metadata, string permissions, string umask, Azure.Storage.Files.DataLake.Models.DataLakeRequestConditions conditions, System.Threading.CancellationToken cancellationToken) { throw null; }
        public virtual Azure.Response<Azure.Storage.Files.DataLake.Models.FileSystemInfo> CreateIfNotExists(Azure.Storage.Files.DataLake.Models.DataLakeFileSystemCreateOptions options = null, System.Threading.CancellationToken cancellationToken = default(System.Threading.CancellationToken)) { throw null; }
        [System.ComponentModel.EditorBrowsableAttribute(System.ComponentModel.EditorBrowsableState.Never)]
        public virtual Azure.Response<Azure.Storage.Files.DataLake.Models.FileSystemInfo> CreateIfNotExists(Azure.Storage.Files.DataLake.Models.PublicAccessType publicAccessType, System.Collections.Generic.IDictionary<string, string> metadata, System.Threading.CancellationToken cancellationToken) { throw null; }
        public virtual System.Threading.Tasks.Task<Azure.Response<Azure.Storage.Files.DataLake.Models.FileSystemInfo>> CreateIfNotExistsAsync(Azure.Storage.Files.DataLake.Models.DataLakeFileSystemCreateOptions options = null, System.Threading.CancellationToken cancellationToken = default(System.Threading.CancellationToken)) { throw null; }
        [System.ComponentModel.EditorBrowsableAttribute(System.ComponentModel.EditorBrowsableState.Never)]
        public virtual System.Threading.Tasks.Task<Azure.Response<Azure.Storage.Files.DataLake.Models.FileSystemInfo>> CreateIfNotExistsAsync(Azure.Storage.Files.DataLake.Models.PublicAccessType publicAccessType, System.Collections.Generic.IDictionary<string, string> metadata, System.Threading.CancellationToken cancellationToken) { throw null; }
        public virtual Azure.Response Delete(Azure.Storage.Files.DataLake.Models.DataLakeRequestConditions conditions = null, System.Threading.CancellationToken cancellationToken = default(System.Threading.CancellationToken)) { throw null; }
        public virtual System.Threading.Tasks.Task<Azure.Response> DeleteAsync(Azure.Storage.Files.DataLake.Models.DataLakeRequestConditions conditions = null, System.Threading.CancellationToken cancellationToken = default(System.Threading.CancellationToken)) { throw null; }
        public virtual Azure.Response DeleteDirectory(string path, Azure.Storage.Files.DataLake.Models.DataLakeRequestConditions conditions = null, System.Threading.CancellationToken cancellationToken = default(System.Threading.CancellationToken)) { throw null; }
        public virtual System.Threading.Tasks.Task<Azure.Response> DeleteDirectoryAsync(string path, Azure.Storage.Files.DataLake.Models.DataLakeRequestConditions conditions = null, System.Threading.CancellationToken cancellationToken = default(System.Threading.CancellationToken)) { throw null; }
        public virtual Azure.Response DeleteFile(string path, Azure.Storage.Files.DataLake.Models.DataLakeRequestConditions conditions = null, System.Threading.CancellationToken cancellationToken = default(System.Threading.CancellationToken)) { throw null; }
        public virtual System.Threading.Tasks.Task<Azure.Response> DeleteFileAsync(string path, Azure.Storage.Files.DataLake.Models.DataLakeRequestConditions conditions = null, System.Threading.CancellationToken cancellationToken = default(System.Threading.CancellationToken)) { throw null; }
        public virtual Azure.Response<bool> DeleteIfExists(Azure.Storage.Files.DataLake.Models.DataLakeRequestConditions conditions = null, System.Threading.CancellationToken cancellationToken = default(System.Threading.CancellationToken)) { throw null; }
        public virtual System.Threading.Tasks.Task<Azure.Response<bool>> DeleteIfExistsAsync(Azure.Storage.Files.DataLake.Models.DataLakeRequestConditions conditions = null, System.Threading.CancellationToken cancellationToken = default(System.Threading.CancellationToken)) { throw null; }
        public virtual Azure.Response<bool> Exists(System.Threading.CancellationToken cancellationToken = default(System.Threading.CancellationToken)) { throw null; }
        public virtual System.Threading.Tasks.Task<Azure.Response<bool>> ExistsAsync(System.Threading.CancellationToken cancellationToken = default(System.Threading.CancellationToken)) { throw null; }
        public virtual System.Uri GenerateSasUri(Azure.Storage.Sas.DataLakeFileSystemSasPermissions permissions, System.DateTimeOffset expiresOn) { throw null; }
        public virtual System.Uri GenerateSasUri(Azure.Storage.Sas.DataLakeSasBuilder builder) { throw null; }
        public virtual Azure.Response<Azure.Storage.Files.DataLake.Models.FileSystemAccessPolicy> GetAccessPolicy(Azure.Storage.Files.DataLake.Models.DataLakeRequestConditions conditions = null, System.Threading.CancellationToken cancellationToken = default(System.Threading.CancellationToken)) { throw null; }
        public virtual System.Threading.Tasks.Task<Azure.Response<Azure.Storage.Files.DataLake.Models.FileSystemAccessPolicy>> GetAccessPolicyAsync(Azure.Storage.Files.DataLake.Models.DataLakeRequestConditions conditions = null, System.Threading.CancellationToken cancellationToken = default(System.Threading.CancellationToken)) { throw null; }
        public virtual Azure.Pageable<Azure.Storage.Files.DataLake.Models.PathDeletedItem> GetDeletedPaths(string pathPrefix = null, System.Threading.CancellationToken cancellationToken = default(System.Threading.CancellationToken)) { throw null; }
        public virtual Azure.AsyncPageable<Azure.Storage.Files.DataLake.Models.PathDeletedItem> GetDeletedPathsAsync(string pathPrefix = null, System.Threading.CancellationToken cancellationToken = default(System.Threading.CancellationToken)) { throw null; }
        public virtual Azure.Storage.Files.DataLake.DataLakeDirectoryClient GetDirectoryClient(string directoryName) { throw null; }
        public virtual Azure.Storage.Files.DataLake.DataLakeFileClient GetFileClient(string fileName) { throw null; }
        protected internal virtual Azure.Storage.Files.DataLake.DataLakeServiceClient GetParentServiceClientCore() { throw null; }
        public virtual Azure.Pageable<Azure.Storage.Files.DataLake.Models.PathItem> GetPaths(string path = null, bool recursive = false, bool userPrincipalName = false, System.Threading.CancellationToken cancellationToken = default(System.Threading.CancellationToken)) { throw null; }
        public virtual Azure.AsyncPageable<Azure.Storage.Files.DataLake.Models.PathItem> GetPathsAsync(string path = null, bool recursive = false, bool userPrincipalName = false, System.Threading.CancellationToken cancellationToken = default(System.Threading.CancellationToken)) { throw null; }
        public virtual Azure.Response<Azure.Storage.Files.DataLake.Models.FileSystemProperties> GetProperties(Azure.Storage.Files.DataLake.Models.DataLakeRequestConditions conditions = null, System.Threading.CancellationToken cancellationToken = default(System.Threading.CancellationToken)) { throw null; }
        public virtual System.Threading.Tasks.Task<Azure.Response<Azure.Storage.Files.DataLake.Models.FileSystemProperties>> GetPropertiesAsync(Azure.Storage.Files.DataLake.Models.DataLakeRequestConditions conditions = null, System.Threading.CancellationToken cancellationToken = default(System.Threading.CancellationToken)) { throw null; }
        public virtual Azure.Response<Azure.Storage.Files.DataLake.Models.FileSystemInfo> SetAccessPolicy(Azure.Storage.Files.DataLake.Models.PublicAccessType accessType = Azure.Storage.Files.DataLake.Models.PublicAccessType.None, System.Collections.Generic.IEnumerable<Azure.Storage.Files.DataLake.Models.DataLakeSignedIdentifier> permissions = null, Azure.Storage.Files.DataLake.Models.DataLakeRequestConditions conditions = null, System.Threading.CancellationToken cancellationToken = default(System.Threading.CancellationToken)) { throw null; }
        public virtual System.Threading.Tasks.Task<Azure.Response<Azure.Storage.Files.DataLake.Models.FileSystemInfo>> SetAccessPolicyAsync(Azure.Storage.Files.DataLake.Models.PublicAccessType accessType = Azure.Storage.Files.DataLake.Models.PublicAccessType.None, System.Collections.Generic.IEnumerable<Azure.Storage.Files.DataLake.Models.DataLakeSignedIdentifier> permissions = null, Azure.Storage.Files.DataLake.Models.DataLakeRequestConditions conditions = null, System.Threading.CancellationToken cancellationToken = default(System.Threading.CancellationToken)) { throw null; }
        public virtual Azure.Response<Azure.Storage.Files.DataLake.Models.FileSystemInfo> SetMetadata(System.Collections.Generic.IDictionary<string, string> metadata, Azure.Storage.Files.DataLake.Models.DataLakeRequestConditions conditions = null, System.Threading.CancellationToken cancellationToken = default(System.Threading.CancellationToken)) { throw null; }
        public virtual System.Threading.Tasks.Task<Azure.Response<Azure.Storage.Files.DataLake.Models.FileSystemInfo>> SetMetadataAsync(System.Collections.Generic.IDictionary<string, string> metadata, Azure.Storage.Files.DataLake.Models.DataLakeRequestConditions conditions = null, System.Threading.CancellationToken cancellationToken = default(System.Threading.CancellationToken)) { throw null; }
        public virtual Azure.Response<Azure.Storage.Files.DataLake.DataLakePathClient> UndeletePath(string deletedPath, string deletionId, System.Threading.CancellationToken cancellationToken = default(System.Threading.CancellationToken)) { throw null; }
        public virtual System.Threading.Tasks.Task<Azure.Response<Azure.Storage.Files.DataLake.DataLakePathClient>> UndeletePathAsync(string deletedPath, string deletionId, System.Threading.CancellationToken cancellationToken = default(System.Threading.CancellationToken)) { throw null; }
    }
    public partial class DataLakeLeaseClient
    {
        public static readonly System.TimeSpan InfiniteLeaseDuration;
        protected DataLakeLeaseClient() { }
        public DataLakeLeaseClient(Azure.Storage.Files.DataLake.DataLakeFileSystemClient client, string leaseId = null) { }
        public DataLakeLeaseClient(Azure.Storage.Files.DataLake.DataLakePathClient client, string leaseId = null) { }
        public virtual string LeaseId { get { throw null; } }
        public System.Uri Uri { get { throw null; } }
        public virtual Azure.Response<Azure.Storage.Files.DataLake.Models.DataLakeLease> Acquire(System.TimeSpan duration, Azure.RequestConditions conditions = null, System.Threading.CancellationToken cancellationToken = default(System.Threading.CancellationToken)) { throw null; }
        public virtual System.Threading.Tasks.Task<Azure.Response<Azure.Storage.Files.DataLake.Models.DataLakeLease>> AcquireAsync(System.TimeSpan duration, Azure.RequestConditions conditions = null, System.Threading.CancellationToken cancellationToken = default(System.Threading.CancellationToken)) { throw null; }
        public virtual Azure.Response<Azure.Storage.Files.DataLake.Models.DataLakeLease> Break(System.TimeSpan? breakPeriod = default(System.TimeSpan?), Azure.RequestConditions conditions = null, System.Threading.CancellationToken cancellationToken = default(System.Threading.CancellationToken)) { throw null; }
        public virtual System.Threading.Tasks.Task<Azure.Response<Azure.Storage.Files.DataLake.Models.DataLakeLease>> BreakAsync(System.TimeSpan? breakPeriod = default(System.TimeSpan?), Azure.RequestConditions conditions = null, System.Threading.CancellationToken cancellationToken = default(System.Threading.CancellationToken)) { throw null; }
        public virtual Azure.Response<Azure.Storage.Files.DataLake.Models.DataLakeLease> Change(string proposedId, Azure.RequestConditions conditions = null, System.Threading.CancellationToken cancellationToken = default(System.Threading.CancellationToken)) { throw null; }
        public virtual System.Threading.Tasks.Task<Azure.Response<Azure.Storage.Files.DataLake.Models.DataLakeLease>> ChangeAsync(string proposedId, Azure.RequestConditions conditions = null, System.Threading.CancellationToken cancellationToken = default(System.Threading.CancellationToken)) { throw null; }
        public virtual Azure.Response<Azure.Storage.Files.DataLake.Models.ReleasedObjectInfo> Release(Azure.RequestConditions conditions = null, System.Threading.CancellationToken cancellationToken = default(System.Threading.CancellationToken)) { throw null; }
        public virtual System.Threading.Tasks.Task<Azure.Response<Azure.Storage.Files.DataLake.Models.ReleasedObjectInfo>> ReleaseAsync(Azure.RequestConditions conditions = null, System.Threading.CancellationToken cancellationToken = default(System.Threading.CancellationToken)) { throw null; }
        public virtual Azure.Response<Azure.Storage.Files.DataLake.Models.DataLakeLease> Renew(Azure.RequestConditions conditions = null, System.Threading.CancellationToken cancellationToken = default(System.Threading.CancellationToken)) { throw null; }
        public virtual System.Threading.Tasks.Task<Azure.Response<Azure.Storage.Files.DataLake.Models.DataLakeLease>> RenewAsync(Azure.RequestConditions conditions = null, System.Threading.CancellationToken cancellationToken = default(System.Threading.CancellationToken)) { throw null; }
    }
    public static partial class DataLakeLeaseClientExtensions
    {
        public static Azure.Storage.Files.DataLake.DataLakeLeaseClient GetDataLakeLeaseClient(this Azure.Storage.Files.DataLake.DataLakeFileSystemClient client, string leaseId = null) { throw null; }
        public static Azure.Storage.Files.DataLake.DataLakeLeaseClient GetDataLakeLeaseClient(this Azure.Storage.Files.DataLake.DataLakePathClient client, string leaseId = null) { throw null; }
    }
    public partial class DataLakePathClient
    {
        protected DataLakePathClient() { }
        public DataLakePathClient(Azure.Storage.Files.DataLake.DataLakeFileSystemClient fileSystemClient, string path) { }
        public DataLakePathClient(string connectionString, string fileSystemName, string path) { }
        public DataLakePathClient(string connectionString, string fileSystemName, string path, Azure.Storage.Files.DataLake.DataLakeClientOptions options) { }
        public DataLakePathClient(System.Uri pathUri) { }
        public DataLakePathClient(System.Uri pathUri, Azure.AzureSasCredential credential) { }
        public DataLakePathClient(System.Uri pathUri, Azure.AzureSasCredential credential, Azure.Storage.Files.DataLake.DataLakeClientOptions options) { }
        public DataLakePathClient(System.Uri pathUri, Azure.Core.TokenCredential credential) { }
        public DataLakePathClient(System.Uri pathUri, Azure.Core.TokenCredential credential, Azure.Storage.Files.DataLake.DataLakeClientOptions options) { }
        public DataLakePathClient(System.Uri pathUri, Azure.Storage.Files.DataLake.DataLakeClientOptions options) { }
        public DataLakePathClient(System.Uri pathUri, Azure.Storage.StorageSharedKeyCredential credential) { }
        public DataLakePathClient(System.Uri pathUri, Azure.Storage.StorageSharedKeyCredential credential, Azure.Storage.Files.DataLake.DataLakeClientOptions options) { }
        public virtual string AccountName { get { throw null; } }
        public virtual bool CanGenerateSasUri { get { throw null; } }
        public virtual string FileSystemName { get { throw null; } }
        public virtual string Name { get { throw null; } }
        public virtual string Path { get { throw null; } }
        public virtual System.Uri Uri { get { throw null; } }
        public virtual Azure.Response<Azure.Storage.Files.DataLake.Models.PathInfo> Create(Azure.Storage.Files.DataLake.Models.PathResourceType resourceType, Azure.Storage.Files.DataLake.Models.DataLakePathCreateOptions options = null, System.Threading.CancellationToken cancellationToken = default(System.Threading.CancellationToken)) { throw null; }
        [System.ComponentModel.EditorBrowsableAttribute(System.ComponentModel.EditorBrowsableState.Never)]
        public virtual Azure.Response<Azure.Storage.Files.DataLake.Models.PathInfo> Create(Azure.Storage.Files.DataLake.Models.PathResourceType resourceType, Azure.Storage.Files.DataLake.Models.PathHttpHeaders httpHeaders, System.Collections.Generic.IDictionary<string, string> metadata, string permissions, string umask, Azure.Storage.Files.DataLake.Models.DataLakeRequestConditions conditions, System.Threading.CancellationToken cancellationToken) { throw null; }
        public virtual System.Threading.Tasks.Task<Azure.Response<Azure.Storage.Files.DataLake.Models.PathInfo>> CreateAsync(Azure.Storage.Files.DataLake.Models.PathResourceType resourceType, Azure.Storage.Files.DataLake.Models.DataLakePathCreateOptions options = null, System.Threading.CancellationToken cancellationToken = default(System.Threading.CancellationToken)) { throw null; }
        [System.ComponentModel.EditorBrowsableAttribute(System.ComponentModel.EditorBrowsableState.Never)]
        public virtual System.Threading.Tasks.Task<Azure.Response<Azure.Storage.Files.DataLake.Models.PathInfo>> CreateAsync(Azure.Storage.Files.DataLake.Models.PathResourceType resourceType, Azure.Storage.Files.DataLake.Models.PathHttpHeaders httpHeaders, System.Collections.Generic.IDictionary<string, string> metadata, string permissions, string umask, Azure.Storage.Files.DataLake.Models.DataLakeRequestConditions conditions, System.Threading.CancellationToken cancellationToken) { throw null; }
        public virtual Azure.Response<Azure.Storage.Files.DataLake.Models.PathInfo> CreateIfNotExists(Azure.Storage.Files.DataLake.Models.PathResourceType resourceType, Azure.Storage.Files.DataLake.Models.DataLakePathCreateOptions options = null, System.Threading.CancellationToken cancellationToken = default(System.Threading.CancellationToken)) { throw null; }
        [System.ComponentModel.EditorBrowsableAttribute(System.ComponentModel.EditorBrowsableState.Never)]
        public virtual Azure.Response<Azure.Storage.Files.DataLake.Models.PathInfo> CreateIfNotExists(Azure.Storage.Files.DataLake.Models.PathResourceType resourceType, Azure.Storage.Files.DataLake.Models.PathHttpHeaders httpHeaders, System.Collections.Generic.IDictionary<string, string> metadata, string permissions, string umask, System.Threading.CancellationToken cancellationToken) { throw null; }
        public virtual System.Threading.Tasks.Task<Azure.Response<Azure.Storage.Files.DataLake.Models.PathInfo>> CreateIfNotExistsAsync(Azure.Storage.Files.DataLake.Models.PathResourceType resourceType, Azure.Storage.Files.DataLake.Models.DataLakePathCreateOptions options = null, System.Threading.CancellationToken cancellationToken = default(System.Threading.CancellationToken)) { throw null; }
        [System.ComponentModel.EditorBrowsableAttribute(System.ComponentModel.EditorBrowsableState.Never)]
        public virtual System.Threading.Tasks.Task<Azure.Response<Azure.Storage.Files.DataLake.Models.PathInfo>> CreateIfNotExistsAsync(Azure.Storage.Files.DataLake.Models.PathResourceType resourceType, Azure.Storage.Files.DataLake.Models.PathHttpHeaders httpHeaders, System.Collections.Generic.IDictionary<string, string> metadata, string permissions, string umask, System.Threading.CancellationToken cancellationToken) { throw null; }
        public virtual Azure.Response Delete(bool? recursive = default(bool?), Azure.Storage.Files.DataLake.Models.DataLakeRequestConditions conditions = null, System.Threading.CancellationToken cancellationToken = default(System.Threading.CancellationToken)) { throw null; }
        public virtual System.Threading.Tasks.Task<Azure.Response> DeleteAsync(bool? recursive = default(bool?), Azure.Storage.Files.DataLake.Models.DataLakeRequestConditions conditions = null, System.Threading.CancellationToken cancellationToken = default(System.Threading.CancellationToken)) { throw null; }
        public virtual Azure.Response<bool> DeleteIfExists(bool? recursive = default(bool?), Azure.Storage.Files.DataLake.Models.DataLakeRequestConditions conditions = null, System.Threading.CancellationToken cancellationToken = default(System.Threading.CancellationToken)) { throw null; }
        public virtual System.Threading.Tasks.Task<Azure.Response<bool>> DeleteIfExistsAsync(bool? recursive = default(bool?), Azure.Storage.Files.DataLake.Models.DataLakeRequestConditions conditions = null, System.Threading.CancellationToken cancellationToken = default(System.Threading.CancellationToken)) { throw null; }
        public virtual Azure.Response<bool> Exists(System.Threading.CancellationToken cancellationToken = default(System.Threading.CancellationToken)) { throw null; }
        public virtual System.Threading.Tasks.Task<Azure.Response<bool>> ExistsAsync(System.Threading.CancellationToken cancellationToken = default(System.Threading.CancellationToken)) { throw null; }
        public virtual System.Uri GenerateSasUri(Azure.Storage.Sas.DataLakeSasBuilder builder) { throw null; }
        public virtual System.Uri GenerateSasUri(Azure.Storage.Sas.DataLakeSasPermissions permissions, System.DateTimeOffset expiresOn) { throw null; }
        public virtual Azure.Response<Azure.Storage.Files.DataLake.Models.PathAccessControl> GetAccessControl(bool? userPrincipalName = default(bool?), Azure.Storage.Files.DataLake.Models.DataLakeRequestConditions conditions = null, System.Threading.CancellationToken cancellationToken = default(System.Threading.CancellationToken)) { throw null; }
        public virtual System.Threading.Tasks.Task<Azure.Response<Azure.Storage.Files.DataLake.Models.PathAccessControl>> GetAccessControlAsync(bool? userPrincipalName = default(bool?), Azure.Storage.Files.DataLake.Models.DataLakeRequestConditions conditions = null, System.Threading.CancellationToken cancellationToken = default(System.Threading.CancellationToken)) { throw null; }
        protected internal virtual Azure.Storage.Files.DataLake.DataLakeDirectoryClient GetParentDirectoryClientCore() { throw null; }
        protected internal virtual Azure.Storage.Files.DataLake.DataLakeFileSystemClient GetParentFileSystemClientCore() { throw null; }
        public virtual Azure.Response<Azure.Storage.Files.DataLake.Models.PathProperties> GetProperties(Azure.Storage.Files.DataLake.Models.DataLakeRequestConditions conditions = null, System.Threading.CancellationToken cancellationToken = default(System.Threading.CancellationToken)) { throw null; }
        public virtual System.Threading.Tasks.Task<Azure.Response<Azure.Storage.Files.DataLake.Models.PathProperties>> GetPropertiesAsync(Azure.Storage.Files.DataLake.Models.DataLakeRequestConditions conditions = null, System.Threading.CancellationToken cancellationToken = default(System.Threading.CancellationToken)) { throw null; }
        public virtual Azure.Response<Azure.Storage.Files.DataLake.Models.AccessControlChangeResult> RemoveAccessControlRecursive(System.Collections.Generic.IList<Azure.Storage.Files.DataLake.Models.RemovePathAccessControlItem> accessControlList, string continuationToken = null, Azure.Storage.Files.DataLake.Models.AccessControlChangeOptions options = null, System.Threading.CancellationToken cancellationToken = default(System.Threading.CancellationToken)) { throw null; }
        public virtual System.Threading.Tasks.Task<Azure.Response<Azure.Storage.Files.DataLake.Models.AccessControlChangeResult>> RemoveAccessControlRecursiveAsync(System.Collections.Generic.IList<Azure.Storage.Files.DataLake.Models.RemovePathAccessControlItem> accessControlList, string continuationToken = null, Azure.Storage.Files.DataLake.Models.AccessControlChangeOptions options = null, System.Threading.CancellationToken cancellationToken = default(System.Threading.CancellationToken)) { throw null; }
        public virtual Azure.Response<Azure.Storage.Files.DataLake.DataLakePathClient> Rename(string destinationPath, string destinationFileSystem = null, Azure.Storage.Files.DataLake.Models.DataLakeRequestConditions sourceConditions = null, Azure.Storage.Files.DataLake.Models.DataLakeRequestConditions destinationConditions = null, System.Threading.CancellationToken cancellationToken = default(System.Threading.CancellationToken)) { throw null; }
        public virtual System.Threading.Tasks.Task<Azure.Response<Azure.Storage.Files.DataLake.DataLakePathClient>> RenameAsync(string destinationPath, string destinationFileSystem = null, Azure.Storage.Files.DataLake.Models.DataLakeRequestConditions sourceConditions = null, Azure.Storage.Files.DataLake.Models.DataLakeRequestConditions destinationConditions = null, System.Threading.CancellationToken cancellationToken = default(System.Threading.CancellationToken)) { throw null; }
        public virtual Azure.Response<Azure.Storage.Files.DataLake.Models.PathInfo> SetAccessControlList(System.Collections.Generic.IList<Azure.Storage.Files.DataLake.Models.PathAccessControlItem> accessControlList, string owner = null, string group = null, Azure.Storage.Files.DataLake.Models.DataLakeRequestConditions conditions = null, System.Threading.CancellationToken cancellationToken = default(System.Threading.CancellationToken)) { throw null; }
        public virtual System.Threading.Tasks.Task<Azure.Response<Azure.Storage.Files.DataLake.Models.PathInfo>> SetAccessControlListAsync(System.Collections.Generic.IList<Azure.Storage.Files.DataLake.Models.PathAccessControlItem> accessControlList, string owner = null, string group = null, Azure.Storage.Files.DataLake.Models.DataLakeRequestConditions conditions = null, System.Threading.CancellationToken cancellationToken = default(System.Threading.CancellationToken)) { throw null; }
        public virtual Azure.Response<Azure.Storage.Files.DataLake.Models.AccessControlChangeResult> SetAccessControlRecursive(System.Collections.Generic.IList<Azure.Storage.Files.DataLake.Models.PathAccessControlItem> accessControlList, string continuationToken = null, Azure.Storage.Files.DataLake.Models.AccessControlChangeOptions options = null, System.Threading.CancellationToken cancellationToken = default(System.Threading.CancellationToken)) { throw null; }
        public virtual System.Threading.Tasks.Task<Azure.Response<Azure.Storage.Files.DataLake.Models.AccessControlChangeResult>> SetAccessControlRecursiveAsync(System.Collections.Generic.IList<Azure.Storage.Files.DataLake.Models.PathAccessControlItem> accessControlList, string continuationToken = null, Azure.Storage.Files.DataLake.Models.AccessControlChangeOptions options = null, System.Threading.CancellationToken cancellationToken = default(System.Threading.CancellationToken)) { throw null; }
        public virtual Azure.Response<Azure.Storage.Files.DataLake.Models.PathInfo> SetHttpHeaders(Azure.Storage.Files.DataLake.Models.PathHttpHeaders httpHeaders = null, Azure.Storage.Files.DataLake.Models.DataLakeRequestConditions conditions = null, System.Threading.CancellationToken cancellationToken = default(System.Threading.CancellationToken)) { throw null; }
        public virtual System.Threading.Tasks.Task<Azure.Response<Azure.Storage.Files.DataLake.Models.PathInfo>> SetHttpHeadersAsync(Azure.Storage.Files.DataLake.Models.PathHttpHeaders httpHeaders = null, Azure.Storage.Files.DataLake.Models.DataLakeRequestConditions conditions = null, System.Threading.CancellationToken cancellationToken = default(System.Threading.CancellationToken)) { throw null; }
        public virtual Azure.Response<Azure.Storage.Files.DataLake.Models.PathInfo> SetMetadata(System.Collections.Generic.IDictionary<string, string> metadata, Azure.Storage.Files.DataLake.Models.DataLakeRequestConditions conditions = null, System.Threading.CancellationToken cancellationToken = default(System.Threading.CancellationToken)) { throw null; }
        public virtual System.Threading.Tasks.Task<Azure.Response<Azure.Storage.Files.DataLake.Models.PathInfo>> SetMetadataAsync(System.Collections.Generic.IDictionary<string, string> metadata, Azure.Storage.Files.DataLake.Models.DataLakeRequestConditions conditions = null, System.Threading.CancellationToken cancellationToken = default(System.Threading.CancellationToken)) { throw null; }
        public virtual Azure.Response<Azure.Storage.Files.DataLake.Models.PathInfo> SetPermissions(Azure.Storage.Files.DataLake.Models.PathPermissions permissions, string owner = null, string group = null, Azure.Storage.Files.DataLake.Models.DataLakeRequestConditions conditions = null, System.Threading.CancellationToken cancellationToken = default(System.Threading.CancellationToken)) { throw null; }
        public virtual System.Threading.Tasks.Task<Azure.Response<Azure.Storage.Files.DataLake.Models.PathInfo>> SetPermissionsAsync(Azure.Storage.Files.DataLake.Models.PathPermissions permissions, string owner = null, string group = null, Azure.Storage.Files.DataLake.Models.DataLakeRequestConditions conditions = null, System.Threading.CancellationToken cancellationToken = default(System.Threading.CancellationToken)) { throw null; }
        public virtual Azure.Response<Azure.Storage.Files.DataLake.Models.AccessControlChangeResult> UpdateAccessControlRecursive(System.Collections.Generic.IList<Azure.Storage.Files.DataLake.Models.PathAccessControlItem> accessControlList, string continuationToken = null, Azure.Storage.Files.DataLake.Models.AccessControlChangeOptions options = null, System.Threading.CancellationToken cancellationToken = default(System.Threading.CancellationToken)) { throw null; }
        public virtual System.Threading.Tasks.Task<Azure.Response<Azure.Storage.Files.DataLake.Models.AccessControlChangeResult>> UpdateAccessControlRecursiveAsync(System.Collections.Generic.IList<Azure.Storage.Files.DataLake.Models.PathAccessControlItem> accessControlList, string continuationToken = null, Azure.Storage.Files.DataLake.Models.AccessControlChangeOptions options = null, System.Threading.CancellationToken cancellationToken = default(System.Threading.CancellationToken)) { throw null; }
        public Azure.Storage.Files.DataLake.DataLakePathClient WithCustomerProvidedKey(Azure.Storage.Files.DataLake.Models.DataLakeCustomerProvidedKey? customerProvidedKey) { throw null; }
    }
    public partial class DataLakeServiceClient
    {
        protected DataLakeServiceClient() { }
        public DataLakeServiceClient(string connectionString) { }
        public DataLakeServiceClient(string connectionString, Azure.Storage.Files.DataLake.DataLakeClientOptions options) { }
        public DataLakeServiceClient(System.Uri serviceUri) { }
        public DataLakeServiceClient(System.Uri serviceUri, Azure.AzureSasCredential credential) { }
        public DataLakeServiceClient(System.Uri serviceUri, Azure.AzureSasCredential credential, Azure.Storage.Files.DataLake.DataLakeClientOptions options) { }
        public DataLakeServiceClient(System.Uri serviceUri, Azure.Core.TokenCredential credential) { }
        public DataLakeServiceClient(System.Uri serviceUri, Azure.Core.TokenCredential credential, Azure.Storage.Files.DataLake.DataLakeClientOptions options) { }
        public DataLakeServiceClient(System.Uri serviceUri, Azure.Storage.Files.DataLake.DataLakeClientOptions options) { }
        public DataLakeServiceClient(System.Uri serviceUri, Azure.Storage.StorageSharedKeyCredential credential) { }
        public DataLakeServiceClient(System.Uri serviceUri, Azure.Storage.StorageSharedKeyCredential credential, Azure.Storage.Files.DataLake.DataLakeClientOptions options) { }
        public virtual string AccountName { get { throw null; } }
        public virtual bool CanGenerateAccountSasUri { get { throw null; } }
        public virtual System.Uri Uri { get { throw null; } }
        public virtual Azure.Response<Azure.Storage.Files.DataLake.DataLakeFileSystemClient> CreateFileSystem(string fileSystemName, Azure.Storage.Files.DataLake.Models.DataLakeFileSystemCreateOptions options = null, System.Threading.CancellationToken cancellationToken = default(System.Threading.CancellationToken)) { throw null; }
        [System.ComponentModel.EditorBrowsableAttribute(System.ComponentModel.EditorBrowsableState.Never)]
        public virtual Azure.Response<Azure.Storage.Files.DataLake.DataLakeFileSystemClient> CreateFileSystem(string fileSystemName, Azure.Storage.Files.DataLake.Models.PublicAccessType publicAccessType, System.Collections.Generic.IDictionary<string, string> metadata, System.Threading.CancellationToken cancellationToken) { throw null; }
        public virtual System.Threading.Tasks.Task<Azure.Response<Azure.Storage.Files.DataLake.DataLakeFileSystemClient>> CreateFileSystemAsync(string fileSystemName, Azure.Storage.Files.DataLake.Models.DataLakeFileSystemCreateOptions options = null, System.Threading.CancellationToken cancellationToken = default(System.Threading.CancellationToken)) { throw null; }
        [System.ComponentModel.EditorBrowsableAttribute(System.ComponentModel.EditorBrowsableState.Never)]
        public virtual System.Threading.Tasks.Task<Azure.Response<Azure.Storage.Files.DataLake.DataLakeFileSystemClient>> CreateFileSystemAsync(string fileSystemName, Azure.Storage.Files.DataLake.Models.PublicAccessType publicAccessType, System.Collections.Generic.IDictionary<string, string> metadata, System.Threading.CancellationToken cancellationToken) { throw null; }
        public virtual Azure.Response DeleteFileSystem(string fileSystemName, Azure.Storage.Files.DataLake.Models.DataLakeRequestConditions conditions = null, System.Threading.CancellationToken cancellationToken = default(System.Threading.CancellationToken)) { throw null; }
        public virtual System.Threading.Tasks.Task<Azure.Response> DeleteFileSystemAsync(string fileSystemName, Azure.Storage.Files.DataLake.Models.DataLakeRequestConditions conditions = null, System.Threading.CancellationToken cancellationToken = default(System.Threading.CancellationToken)) { throw null; }
        public System.Uri GenerateAccountSasUri(Azure.Storage.Sas.AccountSasBuilder builder) { throw null; }
        public System.Uri GenerateAccountSasUri(Azure.Storage.Sas.AccountSasPermissions permissions, System.DateTimeOffset expiresOn, Azure.Storage.Sas.AccountSasResourceTypes resourceTypes) { throw null; }
        public virtual Azure.Storage.Files.DataLake.DataLakeFileSystemClient GetFileSystemClient(string fileSystemName) { throw null; }
        public virtual Azure.Pageable<Azure.Storage.Files.DataLake.Models.FileSystemItem> GetFileSystems(Azure.Storage.Files.DataLake.Models.FileSystemTraits traits = Azure.Storage.Files.DataLake.Models.FileSystemTraits.None, Azure.Storage.Files.DataLake.Models.FileSystemStates states = Azure.Storage.Files.DataLake.Models.FileSystemStates.None, string prefix = null, System.Threading.CancellationToken cancellationToken = default(System.Threading.CancellationToken)) { throw null; }
        [System.ComponentModel.EditorBrowsableAttribute(System.ComponentModel.EditorBrowsableState.Never)]
        public virtual Azure.Pageable<Azure.Storage.Files.DataLake.Models.FileSystemItem> GetFileSystems(Azure.Storage.Files.DataLake.Models.FileSystemTraits traits, string prefix, System.Threading.CancellationToken cancellationToken) { throw null; }
        public virtual Azure.AsyncPageable<Azure.Storage.Files.DataLake.Models.FileSystemItem> GetFileSystemsAsync(Azure.Storage.Files.DataLake.Models.FileSystemTraits traits = Azure.Storage.Files.DataLake.Models.FileSystemTraits.None, Azure.Storage.Files.DataLake.Models.FileSystemStates states = Azure.Storage.Files.DataLake.Models.FileSystemStates.None, string prefix = null, System.Threading.CancellationToken cancellationToken = default(System.Threading.CancellationToken)) { throw null; }
        [System.ComponentModel.EditorBrowsableAttribute(System.ComponentModel.EditorBrowsableState.Never)]
        public virtual Azure.AsyncPageable<Azure.Storage.Files.DataLake.Models.FileSystemItem> GetFileSystemsAsync(Azure.Storage.Files.DataLake.Models.FileSystemTraits traits, string prefix, System.Threading.CancellationToken cancellationToken) { throw null; }
        public virtual Azure.Response<Azure.Storage.Files.DataLake.Models.DataLakeServiceProperties> GetProperties(System.Threading.CancellationToken cancellationToken = default(System.Threading.CancellationToken)) { throw null; }
        public virtual System.Threading.Tasks.Task<Azure.Response<Azure.Storage.Files.DataLake.Models.DataLakeServiceProperties>> GetPropertiesAsync(System.Threading.CancellationToken cancellationToken = default(System.Threading.CancellationToken)) { throw null; }
        public virtual Azure.Response<Azure.Storage.Files.DataLake.Models.UserDelegationKey> GetUserDelegationKey(System.DateTimeOffset? startsOn, System.DateTimeOffset expiresOn, System.Threading.CancellationToken cancellationToken = default(System.Threading.CancellationToken)) { throw null; }
        public virtual System.Threading.Tasks.Task<Azure.Response<Azure.Storage.Files.DataLake.Models.UserDelegationKey>> GetUserDelegationKeyAsync(System.DateTimeOffset? startsOn, System.DateTimeOffset expiresOn, System.Threading.CancellationToken cancellationToken = default(System.Threading.CancellationToken)) { throw null; }
        public virtual Azure.Response SetProperties(Azure.Storage.Files.DataLake.Models.DataLakeServiceProperties properties, System.Threading.CancellationToken cancellationToken = default(System.Threading.CancellationToken)) { throw null; }
        public virtual System.Threading.Tasks.Task<Azure.Response> SetPropertiesAsync(Azure.Storage.Files.DataLake.Models.DataLakeServiceProperties properties, System.Threading.CancellationToken cancellationToken = default(System.Threading.CancellationToken)) { throw null; }
        public virtual Azure.Response<Azure.Storage.Files.DataLake.DataLakeFileSystemClient> UndeleteFileSystem(string deletedFileSystemName, string deleteFileSystemVersion, System.Threading.CancellationToken cancellationToken = default(System.Threading.CancellationToken)) { throw null; }
        public virtual System.Threading.Tasks.Task<Azure.Response<Azure.Storage.Files.DataLake.DataLakeFileSystemClient>> UndeleteFileSystemAsync(string deletedFileSystemName, string deleteFileSystemVersion, System.Threading.CancellationToken cancellationToken = default(System.Threading.CancellationToken)) { throw null; }
    }
    public partial class DataLakeUriBuilder
    {
        public DataLakeUriBuilder(System.Uri uri) { }
        public string AccountName { get { throw null; } set { } }
        public string DirectoryOrFilePath { get { throw null; } set { } }
        public string FileSystemName { get { throw null; } set { } }
        public string Host { get { throw null; } set { } }
        public int Port { get { throw null; } set { } }
        public string Query { get { throw null; } set { } }
        public Azure.Storage.Sas.DataLakeSasQueryParameters Sas { get { throw null; } set { } }
        public string Scheme { get { throw null; } set { } }
        public string Snapshot { get { throw null; } set { } }
        public override string ToString() { throw null; }
        public System.Uri ToUri() { throw null; }
    }
}
namespace Azure.Storage.Files.DataLake.Models
{
    [System.Runtime.InteropServices.StructLayoutAttribute(System.Runtime.InteropServices.LayoutKind.Sequential)]
    public partial struct AccessControlChangeCounters
    {
        private int _dummyPrimitive;
        public long ChangedDirectoriesCount { get { throw null; } }
        public long ChangedFilesCount { get { throw null; } }
        public long FailedChangesCount { get { throw null; } }
    }
    [System.Runtime.InteropServices.StructLayoutAttribute(System.Runtime.InteropServices.LayoutKind.Sequential)]
    public partial struct AccessControlChangeFailure
    {
        private object _dummy;
        private int _dummyPrimitive;
        public string ErrorMessage { get { throw null; } }
        public bool IsDirectory { get { throw null; } }
        public string Name { get { throw null; } }
    }
    public partial class AccessControlChangeOptions
    {
        public AccessControlChangeOptions() { }
        public int? BatchSize { get { throw null; } set { } }
        public bool? ContinueOnFailure { get { throw null; } set { } }
        public int? MaxBatches { get { throw null; } set { } }
        public System.IProgress<Azure.Response<Azure.Storage.Files.DataLake.Models.AccessControlChanges>> ProgressHandler { get { throw null; } set { } }
    }
    [System.Runtime.InteropServices.StructLayoutAttribute(System.Runtime.InteropServices.LayoutKind.Sequential)]
    public partial struct AccessControlChangeResult
    {
        private object _dummy;
        private int _dummyPrimitive;
        public Azure.Storage.Files.DataLake.Models.AccessControlChangeFailure[] BatchFailures { get { throw null; } }
        public string ContinuationToken { get { throw null; } }
        public Azure.Storage.Files.DataLake.Models.AccessControlChangeCounters Counters { get { throw null; } }
    }
    [System.Runtime.InteropServices.StructLayoutAttribute(System.Runtime.InteropServices.LayoutKind.Sequential)]
    public partial struct AccessControlChanges
    {
        private object _dummy;
        private int _dummyPrimitive;
        public Azure.Storage.Files.DataLake.Models.AccessControlChangeCounters AggregateCounters { get { throw null; } }
        public Azure.Storage.Files.DataLake.Models.AccessControlChangeCounters BatchCounters { get { throw null; } }
        public Azure.Storage.Files.DataLake.Models.AccessControlChangeFailure[] BatchFailures { get { throw null; } }
        public string ContinuationToken { get { throw null; } }
    }
    public enum AccessControlType
    {
        Other = 0,
        User = 1,
        Group = 2,
        Mask = 4,
    }
    public enum CopyStatus
    {
        Pending = 0,
        Success = 1,
        Aborted = 2,
        Failed = 3,
    }
    public partial class DataLakeAccessOptions
    {
        public DataLakeAccessOptions() { }
        public System.Collections.Generic.IList<Azure.Storage.Files.DataLake.Models.PathAccessControlItem> AccessControlList { get { throw null; } set { } }
        public string Group { get { throw null; } set { } }
        public string Owner { get { throw null; } set { } }
        public string Permissions { get { throw null; } set { } }
        public string Umask { get { throw null; } set { } }
    }
    public partial class DataLakeAccessPolicy
    {
        public DataLakeAccessPolicy() { }
        [System.ComponentModel.EditorBrowsableAttribute(System.ComponentModel.EditorBrowsableState.Never)]
        public System.DateTimeOffset ExpiresOn { get { throw null; } set { } }
        public string Permissions { get { throw null; } set { } }
        public System.DateTimeOffset? PolicyExpiresOn { get { throw null; } set { } }
        public System.DateTimeOffset? PolicyStartsOn { get { throw null; } set { } }
        [System.ComponentModel.EditorBrowsableAttribute(System.ComponentModel.EditorBrowsableState.Never)]
        public System.DateTimeOffset StartsOn { get { throw null; } set { } }
    }
    public partial class DataLakeAclChangeFailedException : System.Exception, System.Runtime.Serialization.ISerializable
    {
        protected DataLakeAclChangeFailedException(System.Runtime.Serialization.SerializationInfo info, System.Runtime.Serialization.StreamingContext context) { }
        public DataLakeAclChangeFailedException(string message, Azure.RequestFailedException exception, string continuationToken) { }
        public DataLakeAclChangeFailedException(string message, System.Exception exception, string continuationToken) { }
        public string ContinuationToken { get { throw null; } }
        public override void GetObjectData(System.Runtime.Serialization.SerializationInfo info, System.Runtime.Serialization.StreamingContext context) { }
    }
    public partial class DataLakeAnalyticsLogging
    {
        public DataLakeAnalyticsLogging() { }
        public bool Delete { get { throw null; } set { } }
        public bool Read { get { throw null; } set { } }
        public Azure.Storage.Files.DataLake.Models.DataLakeRetentionPolicy RetentionPolicy { get { throw null; } set { } }
        public string Version { get { throw null; } set { } }
        public bool Write { get { throw null; } set { } }
    }
    public partial class DataLakeCorsRule
    {
        public DataLakeCorsRule() { }
        public string AllowedHeaders { get { throw null; } set { } }
        public string AllowedMethods { get { throw null; } set { } }
        public string AllowedOrigins { get { throw null; } set { } }
        public string ExposedHeaders { get { throw null; } set { } }
        public int MaxAgeInSeconds { get { throw null; } set { } }
    }
    [System.Runtime.InteropServices.StructLayoutAttribute(System.Runtime.InteropServices.LayoutKind.Sequential)]
    public readonly partial struct DataLakeCustomerProvidedKey : System.IEquatable<Azure.Storage.Files.DataLake.Models.DataLakeCustomerProvidedKey>
    {
        private readonly object _dummy;
        private readonly int _dummyPrimitive;
        public DataLakeCustomerProvidedKey(byte[] key) { throw null; }
        public DataLakeCustomerProvidedKey(string key) { throw null; }
        public Azure.Storage.Files.DataLake.Models.DataLakeEncryptionAlgorithmType EncryptionAlgorithm { get { throw null; } }
        public string EncryptionKey { get { throw null; } }
        public string EncryptionKeyHash { get { throw null; } }
        public bool Equals(Azure.Storage.Files.DataLake.Models.DataLakeCustomerProvidedKey other) { throw null; }
        public override bool Equals(object obj) { throw null; }
        public override int GetHashCode() { throw null; }
        public static bool operator ==(Azure.Storage.Files.DataLake.Models.DataLakeCustomerProvidedKey left, Azure.Storage.Files.DataLake.Models.DataLakeCustomerProvidedKey right) { throw null; }
        public static bool operator !=(Azure.Storage.Files.DataLake.Models.DataLakeCustomerProvidedKey left, Azure.Storage.Files.DataLake.Models.DataLakeCustomerProvidedKey right) { throw null; }
        public override string ToString() { throw null; }
    }
    public enum DataLakeEncryptionAlgorithmType
    {
        Aes256 = 0,
    }
    public partial class DataLakeFileAppendOptions
    {
        public DataLakeFileAppendOptions() { }
        public byte[] ContentHash { get { throw null; } set { } }
        public bool? Flush { get { throw null; } set { } }
        public Azure.Storage.Files.DataLake.Models.LeaseAction? LeaseAction { get { throw null; } set { } }
        public System.TimeSpan? LeaseDuration { get { throw null; } set { } }
        public string LeaseId { get { throw null; } set { } }
        public System.IProgress<long> ProgressHandler { get { throw null; } set { } }
<<<<<<< HEAD
        public string ProposedLeaseId { get { throw null; } set { } }
        public Azure.Storage.UploadTransferValidationOptions TransferValidationOptions { get { throw null; } set { } }
=======
        public Azure.Storage.UploadTransferValidationOptions TransferValidation { get { throw null; } set { } }
>>>>>>> c0770701
    }
    public enum DataLakeFileExpirationOrigin
    {
        CreationTime = 0,
        Now = 1,
    }
    public partial class DataLakeFileFlushOptions
    {
        public DataLakeFileFlushOptions() { }
        public bool? Close { get { throw null; } set { } }
        public Azure.Storage.Files.DataLake.Models.DataLakeRequestConditions Conditions { get { throw null; } set { } }
        public Azure.Storage.Files.DataLake.Models.PathHttpHeaders HttpHeaders { get { throw null; } set { } }
        public Azure.Storage.Files.DataLake.Models.LeaseAction? LeaseAction { get { throw null; } set { } }
        public System.TimeSpan? LeaseDuration { get { throw null; } set { } }
        public string ProposedLeaseId { get { throw null; } set { } }
        public bool? RetainUncommittedData { get { throw null; } set { } }
    }
    public partial class DataLakeFileOpenWriteOptions
    {
        public DataLakeFileOpenWriteOptions() { }
        public long? BufferSize { get { throw null; } set { } }
        public bool? Close { get { throw null; } set { } }
        public Azure.Storage.Files.DataLake.Models.DataLakeRequestConditions OpenConditions { get { throw null; } set { } }
        public System.IProgress<long> ProgressHandler { get { throw null; } set { } }
        public Azure.Storage.UploadTransferValidationOptions TransferValidation { get { throw null; } set { } }
    }
    public partial class DataLakeFileReadOptions
    {
        public DataLakeFileReadOptions() { }
        public Azure.Storage.Files.DataLake.Models.DataLakeRequestConditions Conditions { get { throw null; } set { } }
        public Azure.HttpRange Range { get { throw null; } set { } }
        public Azure.Storage.DownloadTransferValidationOptions TransferValidation { get { throw null; } set { } }
    }
    public partial class DataLakeFileReadToOptions
    {
        public DataLakeFileReadToOptions() { }
        public Azure.Storage.Files.DataLake.Models.DataLakeRequestConditions Conditions { get { throw null; } set { } }
        public Azure.Storage.StorageTransferOptions TransferOptions { get { throw null; } set { } }
        public Azure.Storage.DownloadTransferValidationOptions TransferValidation { get { throw null; } set { } }
    }
    public partial class DataLakeFileScheduleDeletionOptions
    {
        public DataLakeFileScheduleDeletionOptions() { }
        public DataLakeFileScheduleDeletionOptions(System.DateTimeOffset? expiresOn) { }
        public DataLakeFileScheduleDeletionOptions(System.TimeSpan timeToExpire, Azure.Storage.Files.DataLake.Models.DataLakeFileExpirationOrigin setRelativeTo) { }
        public System.DateTimeOffset? ExpiresOn { get { throw null; } }
        public Azure.Storage.Files.DataLake.Models.DataLakeFileExpirationOrigin? SetExpiryRelativeTo { get { throw null; } }
        public System.TimeSpan? TimeToExpire { get { throw null; } }
    }
    public partial class DataLakeFileSystemCreateOptions
    {
        public DataLakeFileSystemCreateOptions() { }
        public Azure.Storage.Files.DataLake.Models.DataLakeFileSystemEncryptionScopeOptions EncryptionScopeOptions { get { throw null; } set { } }
        public System.Collections.Generic.IDictionary<string, string> Metadata { get { throw null; } set { } }
        public Azure.Storage.Files.DataLake.Models.PublicAccessType PublicAccessType { get { throw null; } set { } }
    }
    public partial class DataLakeFileSystemEncryptionScopeOptions
    {
        public DataLakeFileSystemEncryptionScopeOptions() { }
        public string DefaultEncryptionScope { get { throw null; } set { } }
        public bool PreventEncryptionScopeOverride { get { throw null; } set { } }
    }
    public partial class DataLakeFileUploadOptions
    {
        public DataLakeFileUploadOptions() { }
        public bool? Close { get { throw null; } set { } }
        public Azure.Storage.Files.DataLake.Models.DataLakeRequestConditions Conditions { get { throw null; } set { } }
        public Azure.Storage.Files.DataLake.Models.PathHttpHeaders HttpHeaders { get { throw null; } set { } }
        public System.Collections.Generic.IDictionary<string, string> Metadata { get { throw null; } set { } }
        public string Permissions { get { throw null; } set { } }
        public System.IProgress<long> ProgressHandler { get { throw null; } set { } }
        public Azure.Storage.StorageTransferOptions TransferOptions { get { throw null; } set { } }
        public Azure.Storage.UploadTransferValidationOptions TransferValidation { get { throw null; } set { } }
        public string Umask { get { throw null; } set { } }
    }
    public partial class DataLakeLease
    {
        internal DataLakeLease() { }
        public Azure.ETag ETag { get { throw null; } }
        public System.DateTimeOffset LastModified { get { throw null; } }
        public string LeaseId { get { throw null; } }
        public int? LeaseTime { get { throw null; } }
    }
    public enum DataLakeLeaseDuration
    {
        Infinite = 0,
        Fixed = 1,
    }
    public enum DataLakeLeaseState
    {
        Available = 0,
        Leased = 1,
        Expired = 2,
        Breaking = 3,
        Broken = 4,
    }
    public enum DataLakeLeaseStatus
    {
        Locked = 0,
        Unlocked = 1,
    }
    public partial class DataLakeMetrics
    {
        public DataLakeMetrics() { }
        public bool Enabled { get { throw null; } set { } }
        public bool? IncludeApis { get { throw null; } set { } }
        public Azure.Storage.Files.DataLake.Models.DataLakeRetentionPolicy RetentionPolicy { get { throw null; } set { } }
        public string Version { get { throw null; } set { } }
    }
    public static partial class DataLakeModelFactory
    {
        public static Azure.Storage.Files.DataLake.Models.DataLakeQueryError DataLakeQueryError(string name = null, string description = null, bool isFatal = false, long position = (long)0) { throw null; }
        public static Azure.Storage.Files.DataLake.Models.FileDownloadDetails FileDownloadDetails(System.DateTimeOffset lastModified, System.Collections.Generic.IDictionary<string, string> metadata, string contentRange, Azure.ETag eTag, string contentEncoding, string cacheControl, string contentDisposition, string contentLanguage, System.DateTimeOffset copyCompletionTime, string copyStatusDescription, string copyId, string copyProgress, System.Uri copySource, Azure.Storage.Files.DataLake.Models.CopyStatus copyStatus, Azure.Storage.Files.DataLake.Models.DataLakeLeaseDuration leaseDuration, Azure.Storage.Files.DataLake.Models.DataLakeLeaseState leaseState, Azure.Storage.Files.DataLake.Models.DataLakeLeaseStatus leaseStatus, string acceptRanges, bool isServerEncrypted, string encryptionKeySha256, byte[] contentHash) { throw null; }
        public static Azure.Storage.Files.DataLake.Models.FileDownloadInfo FileDownloadInfo(long contentLength, System.IO.Stream content, byte[] contentHash, Azure.Storage.Files.DataLake.Models.FileDownloadDetails properties) { throw null; }
        public static Azure.Storage.Files.DataLake.Models.FileSystemInfo FileSystemInfo(Azure.ETag etag, System.DateTimeOffset lastModified) { throw null; }
        [System.ComponentModel.EditorBrowsableAttribute(System.ComponentModel.EditorBrowsableState.Never)]
        public static Azure.Storage.Files.DataLake.Models.FileSystemItem FileSystemItem(string name, Azure.Storage.Files.DataLake.Models.FileSystemProperties properties) { throw null; }
        public static Azure.Storage.Files.DataLake.Models.FileSystemItem FileSystemItem(string name = null, bool? isDeleted = default(bool?), string versionId = null, Azure.Storage.Files.DataLake.Models.FileSystemProperties properties = null) { throw null; }
        [System.ComponentModel.EditorBrowsableAttribute(System.ComponentModel.EditorBrowsableState.Never)]
        public static Azure.Storage.Files.DataLake.Models.FileSystemProperties FileSystemProperties(System.DateTimeOffset lastModified, Azure.Storage.Files.DataLake.Models.DataLakeLeaseStatus? leaseStatus, Azure.Storage.Files.DataLake.Models.DataLakeLeaseState? leaseState, Azure.Storage.Files.DataLake.Models.DataLakeLeaseDuration? leaseDuration, Azure.Storage.Files.DataLake.Models.PublicAccessType? publicAccess, bool? hasImmutabilityPolicy, bool? hasLegalHold, Azure.ETag eTag) { throw null; }
        public static Azure.Storage.Files.DataLake.Models.FileSystemProperties FileSystemProperties(System.DateTimeOffset lastModified = default(System.DateTimeOffset), Azure.Storage.Files.DataLake.Models.DataLakeLeaseStatus? leaseStatus = default(Azure.Storage.Files.DataLake.Models.DataLakeLeaseStatus?), Azure.Storage.Files.DataLake.Models.DataLakeLeaseState? leaseState = default(Azure.Storage.Files.DataLake.Models.DataLakeLeaseState?), Azure.Storage.Files.DataLake.Models.DataLakeLeaseDuration? leaseDuration = default(Azure.Storage.Files.DataLake.Models.DataLakeLeaseDuration?), Azure.Storage.Files.DataLake.Models.PublicAccessType? publicAccess = default(Azure.Storage.Files.DataLake.Models.PublicAccessType?), bool? hasImmutabilityPolicy = default(bool?), bool? hasLegalHold = default(bool?), Azure.ETag eTag = default(Azure.ETag), System.Collections.Generic.IDictionary<string, string> metadata = null, System.DateTimeOffset? deletedOn = default(System.DateTimeOffset?), int? remainingRetentionDays = default(int?)) { throw null; }
        public static Azure.Storage.Files.DataLake.Models.DataLakeLease Lease(Azure.ETag eTag, System.DateTimeOffset lastModified, string leaseId, int? leaseTime) { throw null; }
        public static Azure.Storage.Files.DataLake.Models.PathAccessControl PathAccessControl(string owner, string group, Azure.Storage.Files.DataLake.Models.PathPermissions permissions, System.Collections.Generic.IList<Azure.Storage.Files.DataLake.Models.PathAccessControlItem> acl) { throw null; }
        public static Azure.Storage.Files.DataLake.Models.PathContentInfo PathContentInfo(string contentHash, Azure.ETag eTag, System.DateTimeOffset lastModified, string acceptRanges, string cacheControl, string contentDisposition, string contentEncoding, string contentLanguage, long contentLength, string contentRange, string contentType, System.Collections.Generic.IDictionary<string, string> metadata) { throw null; }
        public static Azure.Storage.Files.DataLake.Models.PathCreateInfo PathCreateInfo(Azure.Storage.Files.DataLake.Models.PathInfo pathInfo, string continuation) { throw null; }
        public static Azure.Storage.Files.DataLake.Models.PathInfo PathInfo(Azure.ETag eTag, System.DateTimeOffset lastModified) { throw null; }
        [System.ComponentModel.EditorBrowsableAttribute(System.ComponentModel.EditorBrowsableState.Never)]
        public static Azure.Storage.Files.DataLake.Models.PathItem PathItem(string name, bool? isDirectory, System.DateTimeOffset lastModified, Azure.ETag eTag, long? contentLength, string owner, string group, string permissions) { throw null; }
        public static Azure.Storage.Files.DataLake.Models.PathItem PathItem(string name, bool? isDirectory, System.DateTimeOffset lastModified, Azure.ETag eTag, long? contentLength, string owner, string group, string permissions, System.DateTimeOffset? createdOn, System.DateTimeOffset? expiresOn) { throw null; }
        [System.ComponentModel.EditorBrowsableAttribute(System.ComponentModel.EditorBrowsableState.Never)]
        public static Azure.Storage.Files.DataLake.Models.PathProperties PathProperties(System.DateTimeOffset lastModified, System.DateTimeOffset creationTime, System.Collections.Generic.IDictionary<string, string> metadata, System.DateTimeOffset copyCompletionTime, string copyStatusDescription, string copyId, string copyProgress, System.Uri copySource, Azure.Storage.Files.DataLake.Models.CopyStatus copyStatus, bool isIncrementalCopy, Azure.Storage.Files.DataLake.Models.DataLakeLeaseDuration leaseDuration, Azure.Storage.Files.DataLake.Models.DataLakeLeaseState leaseState, Azure.Storage.Files.DataLake.Models.DataLakeLeaseStatus leaseStatus, long contentLength, string contentType, Azure.ETag eTag, byte[] contentHash, string contentEncoding, string contentDisposition, string contentLanguage, string cacheControl, string acceptRanges, bool isServerEncrypted, string encryptionKeySha256, string accessTier, string archiveStatus, System.DateTimeOffset accessTierChangeTime) { throw null; }
        public static Azure.Storage.Files.DataLake.Models.PathProperties PathProperties(System.DateTimeOffset lastModified, System.DateTimeOffset creationTime, System.Collections.Generic.IDictionary<string, string> metadata, System.DateTimeOffset copyCompletionTime, string copyStatusDescription, string copyId, string copyProgress, System.Uri copySource, Azure.Storage.Files.DataLake.Models.CopyStatus copyStatus, bool isIncrementalCopy, Azure.Storage.Files.DataLake.Models.DataLakeLeaseDuration leaseDuration, Azure.Storage.Files.DataLake.Models.DataLakeLeaseState leaseState, Azure.Storage.Files.DataLake.Models.DataLakeLeaseStatus leaseStatus, long contentLength, string contentType, Azure.ETag eTag, byte[] contentHash, string contentEncoding, string contentDisposition, string contentLanguage, string cacheControl, string acceptRanges, bool isServerEncrypted, string encryptionKeySha256, string accessTier, string archiveStatus, System.DateTimeOffset accessTierChangeTime, bool isDirectory) { throw null; }
        public static Azure.Storage.Files.DataLake.Models.UserDelegationKey UserDelegationKey(string signedObjectId, string signedTenantId, System.DateTimeOffset signedStart, System.DateTimeOffset signedExpiry, string signedService, string signedVersion, string value) { throw null; }
    }
    public partial class DataLakeOpenReadOptions
    {
        public DataLakeOpenReadOptions(bool allowModifications) { }
        public int? BufferSize { get { throw null; } set { } }
        public Azure.Storage.Files.DataLake.Models.DataLakeRequestConditions Conditions { get { throw null; } set { } }
        public long Position { get { throw null; } set { } }
        public Azure.Storage.DownloadTransferValidationOptions TransferValidation { get { throw null; } set { } }
    }
    public partial class DataLakePathCreateOptions
    {
        public DataLakePathCreateOptions() { }
        public Azure.Storage.Files.DataLake.Models.DataLakeAccessOptions AccessOptions { get { throw null; } set { } }
        public Azure.Storage.Files.DataLake.Models.DataLakeRequestConditions Conditions { get { throw null; } set { } }
        public Azure.Storage.Files.DataLake.Models.PathHttpHeaders HttpHeaders { get { throw null; } set { } }
        public System.TimeSpan? LeaseDuration { get { throw null; } set { } }
        public string LeaseId { get { throw null; } set { } }
        public System.Collections.Generic.IDictionary<string, string> Metadata { get { throw null; } set { } }
        public Azure.Storage.Files.DataLake.Models.DataLakePathScheduleDeletionOptions ScheduleDeletionOptions { get { throw null; } set { } }
    }
    public partial class DataLakePathScheduleDeletionOptions
    {
        public DataLakePathScheduleDeletionOptions(System.DateTimeOffset? expiresOn) { }
        public DataLakePathScheduleDeletionOptions(System.TimeSpan? timeToExpire) { }
        public System.DateTimeOffset? ExpiresOn { get { throw null; } }
        public System.TimeSpan? TimeToExpire { get { throw null; } }
    }
    public partial class DataLakeQueryArrowField
    {
        public DataLakeQueryArrowField() { }
        public string Name { get { throw null; } set { } }
        public int Precision { get { throw null; } set { } }
        public int Scale { get { throw null; } set { } }
        public Azure.Storage.Files.DataLake.Models.DataLakeQueryArrowFieldType Type { get { throw null; } set { } }
    }
    public enum DataLakeQueryArrowFieldType
    {
        Int64 = 0,
        Bool = 1,
        Timestamp = 2,
        String = 3,
        Double = 4,
        Decimal = 5,
    }
    public partial class DataLakeQueryArrowOptions : Azure.Storage.Files.DataLake.Models.DataLakeQueryTextOptions
    {
        public DataLakeQueryArrowOptions() { }
        public System.Collections.Generic.IList<Azure.Storage.Files.DataLake.Models.DataLakeQueryArrowField> Schema { get { throw null; } set { } }
    }
    public partial class DataLakeQueryCsvTextOptions : Azure.Storage.Files.DataLake.Models.DataLakeQueryTextOptions
    {
        public DataLakeQueryCsvTextOptions() { }
        public string ColumnSeparator { get { throw null; } set { } }
        public char? EscapeCharacter { get { throw null; } set { } }
        public bool HasHeaders { get { throw null; } set { } }
        public char? QuotationCharacter { get { throw null; } set { } }
        public string RecordSeparator { get { throw null; } set { } }
    }
    public partial class DataLakeQueryError
    {
        internal DataLakeQueryError() { }
        public string Description { get { throw null; } }
        public bool IsFatal { get { throw null; } }
        public string Name { get { throw null; } }
        public long Position { get { throw null; } }
    }
    public partial class DataLakeQueryJsonTextOptions : Azure.Storage.Files.DataLake.Models.DataLakeQueryTextOptions
    {
        public DataLakeQueryJsonTextOptions() { }
        public string RecordSeparator { get { throw null; } set { } }
    }
    public partial class DataLakeQueryOptions
    {
        public DataLakeQueryOptions() { }
        public Azure.Storage.Files.DataLake.Models.DataLakeRequestConditions Conditions { get { throw null; } set { } }
        public Azure.Storage.Files.DataLake.Models.DataLakeQueryTextOptions InputTextConfiguration { get { throw null; } set { } }
        public Azure.Storage.Files.DataLake.Models.DataLakeQueryTextOptions OutputTextConfiguration { get { throw null; } set { } }
        public System.IProgress<long> ProgressHandler { get { throw null; } set { } }
        public event System.Action<Azure.Storage.Files.DataLake.Models.DataLakeQueryError> ErrorHandler { add { } remove { } }
    }
    public partial class DataLakeQueryParquetTextOptions : Azure.Storage.Files.DataLake.Models.DataLakeQueryTextOptions
    {
        public DataLakeQueryParquetTextOptions() { }
    }
    public abstract partial class DataLakeQueryTextOptions
    {
        protected DataLakeQueryTextOptions() { }
    }
    public partial class DataLakeRequestConditions : Azure.RequestConditions
    {
        public DataLakeRequestConditions() { }
        public string LeaseId { get { throw null; } set { } }
        public override string ToString() { throw null; }
    }
    public partial class DataLakeRetentionPolicy
    {
        public DataLakeRetentionPolicy() { }
        public int? Days { get { throw null; } set { } }
        public bool Enabled { get { throw null; } set { } }
    }
    public partial class DataLakeServiceProperties
    {
        public DataLakeServiceProperties() { }
        public System.Collections.Generic.IList<Azure.Storage.Files.DataLake.Models.DataLakeCorsRule> Cors { get { throw null; } set { } }
        public string DefaultServiceVersion { get { throw null; } set { } }
        public Azure.Storage.Files.DataLake.Models.DataLakeRetentionPolicy DeleteRetentionPolicy { get { throw null; } set { } }
        public Azure.Storage.Files.DataLake.Models.DataLakeMetrics HourMetrics { get { throw null; } set { } }
        public Azure.Storage.Files.DataLake.Models.DataLakeAnalyticsLogging Logging { get { throw null; } set { } }
        public Azure.Storage.Files.DataLake.Models.DataLakeMetrics MinuteMetrics { get { throw null; } set { } }
        public Azure.Storage.Files.DataLake.Models.DataLakeStaticWebsite StaticWebsite { get { throw null; } set { } }
    }
    public partial class DataLakeSignedIdentifier
    {
        public DataLakeSignedIdentifier() { }
        public Azure.Storage.Files.DataLake.Models.DataLakeAccessPolicy AccessPolicy { get { throw null; } set { } }
        public string Id { get { throw null; } set { } }
    }
    public partial class DataLakeStaticWebsite
    {
        public DataLakeStaticWebsite() { }
        public string DefaultIndexDocumentPath { get { throw null; } set { } }
        public bool Enabled { get { throw null; } set { } }
        public string ErrorDocument404Path { get { throw null; } set { } }
        public string IndexDocument { get { throw null; } set { } }
    }
    public partial class FileDownloadDetails
    {
        internal FileDownloadDetails() { }
        public string AcceptRanges { get { throw null; } }
        public string CacheControl { get { throw null; } }
        public string ContentDisposition { get { throw null; } }
        public string ContentEncoding { get { throw null; } }
        public byte[] ContentHash { get { throw null; } }
        public string ContentLanguage { get { throw null; } }
        public string ContentRange { get { throw null; } }
        public System.DateTimeOffset CopyCompletedOn { get { throw null; } }
        public string CopyId { get { throw null; } }
        public string CopyProgress { get { throw null; } }
        public System.Uri CopySource { get { throw null; } }
        public Azure.Storage.Files.DataLake.Models.CopyStatus CopyStatus { get { throw null; } }
        public string CopyStatusDescription { get { throw null; } }
        public string EncryptionKeySha256 { get { throw null; } }
        public Azure.ETag ETag { get { throw null; } }
        public bool IsServerEncrypted { get { throw null; } }
        public System.DateTimeOffset LastModified { get { throw null; } }
        public Azure.Storage.Files.DataLake.Models.DataLakeLeaseDuration LeaseDuration { get { throw null; } }
        public Azure.Storage.Files.DataLake.Models.DataLakeLeaseState LeaseState { get { throw null; } }
        public Azure.Storage.Files.DataLake.Models.DataLakeLeaseStatus LeaseStatus { get { throw null; } }
        public System.Collections.Generic.IDictionary<string, string> Metadata { get { throw null; } }
    }
    public partial class FileDownloadInfo
    {
        internal FileDownloadInfo() { }
        public System.IO.Stream Content { get { throw null; } }
        public byte[] ContentHash { get { throw null; } }
        public long ContentLength { get { throw null; } }
        public Azure.Storage.Files.DataLake.Models.FileDownloadDetails Properties { get { throw null; } }
    }
    public partial class FileSystemAccessPolicy
    {
        public FileSystemAccessPolicy() { }
        public Azure.Storage.Files.DataLake.Models.PublicAccessType DataLakePublicAccess { get { throw null; } }
        public Azure.ETag ETag { get { throw null; } }
        public System.DateTimeOffset LastModified { get { throw null; } }
        public System.Collections.Generic.IEnumerable<Azure.Storage.Files.DataLake.Models.DataLakeSignedIdentifier> SignedIdentifiers { get { throw null; } }
    }
    public partial class FileSystemInfo
    {
        internal FileSystemInfo() { }
        public Azure.ETag ETag { get { throw null; } }
        public System.DateTimeOffset LastModified { get { throw null; } }
    }
    public partial class FileSystemItem
    {
        internal FileSystemItem() { }
        public bool? IsDeleted { get { throw null; } }
        public string Name { get { throw null; } }
        public Azure.Storage.Files.DataLake.Models.FileSystemProperties Properties { get { throw null; } }
        public string VersionId { get { throw null; } }
    }
    public partial class FileSystemProperties
    {
        internal FileSystemProperties() { }
        public string DefaultEncryptionScope { get { throw null; } }
        public System.DateTimeOffset? DeletedOn { get { throw null; } }
        public Azure.ETag ETag { get { throw null; } }
        public bool? HasImmutabilityPolicy { get { throw null; } }
        public bool? HasLegalHold { get { throw null; } }
        public System.DateTimeOffset LastModified { get { throw null; } }
        public Azure.Storage.Files.DataLake.Models.DataLakeLeaseDuration? LeaseDuration { get { throw null; } }
        public Azure.Storage.Files.DataLake.Models.DataLakeLeaseState? LeaseState { get { throw null; } }
        public Azure.Storage.Files.DataLake.Models.DataLakeLeaseStatus? LeaseStatus { get { throw null; } }
        public System.Collections.Generic.IDictionary<string, string> Metadata { get { throw null; } }
        public bool? PreventEncryptionScopeOverride { get { throw null; } }
        public Azure.Storage.Files.DataLake.Models.PublicAccessType? PublicAccess { get { throw null; } }
        public int? RemainingRetentionDays { get { throw null; } }
    }
    [System.FlagsAttribute]
    public enum FileSystemStates
    {
        None = 0,
        Deleted = 1,
        System = 2,
    }
    [System.FlagsAttribute]
    public enum FileSystemTraits
    {
        None = 0,
        Metadata = 1,
    }
    public enum LeaseAction
    {
        Acquire = 0,
        AutoRenew = 1,
        Release = 2,
        AcquireRelease = 3,
    }
    public partial class PathAccessControl
    {
        internal PathAccessControl() { }
        public System.Collections.Generic.IEnumerable<Azure.Storage.Files.DataLake.Models.PathAccessControlItem> AccessControlList { get { throw null; } }
        public string Group { get { throw null; } }
        public string Owner { get { throw null; } }
        public Azure.Storage.Files.DataLake.Models.PathPermissions Permissions { get { throw null; } }
    }
    public static partial class PathAccessControlExtensions
    {
        public static System.Collections.Generic.IList<Azure.Storage.Files.DataLake.Models.PathAccessControlItem> ParseAccessControlList(string s) { throw null; }
        public static Azure.Storage.Files.DataLake.Models.RolePermissions ParseOctalRolePermissions(char c) { throw null; }
        public static Azure.Storage.Files.DataLake.Models.RolePermissions ParseSymbolicRolePermissions(string s, bool allowStickyBit = false) { throw null; }
        public static string ToAccessControlListString(System.Collections.Generic.IList<Azure.Storage.Files.DataLake.Models.PathAccessControlItem> accessControlList) { throw null; }
        public static string ToOctalRolePermissions(this Azure.Storage.Files.DataLake.Models.RolePermissions rolePermissions) { throw null; }
        public static string ToSymbolicRolePermissions(this Azure.Storage.Files.DataLake.Models.RolePermissions rolePermissions) { throw null; }
    }
    public partial class PathAccessControlItem
    {
        public PathAccessControlItem() { }
        public PathAccessControlItem(Azure.Storage.Files.DataLake.Models.AccessControlType accessControlType, Azure.Storage.Files.DataLake.Models.RolePermissions permissions, bool defaultScope = false, string entityId = null) { }
        public Azure.Storage.Files.DataLake.Models.AccessControlType AccessControlType { get { throw null; } set { } }
        public bool DefaultScope { get { throw null; } set { } }
        public string EntityId { get { throw null; } set { } }
        public Azure.Storage.Files.DataLake.Models.RolePermissions Permissions { get { throw null; } set { } }
        public static Azure.Storage.Files.DataLake.Models.PathAccessControlItem Parse(string s) { throw null; }
        public override string ToString() { throw null; }
    }
    public partial class PathContentInfo
    {
        internal PathContentInfo() { }
        public string AcceptRanges { get { throw null; } }
        public string CacheControl { get { throw null; } }
        public string ContentDisposition { get { throw null; } }
        public string ContentEncoding { get { throw null; } }
        public string ContentHash { get { throw null; } }
        public string ContentLanguage { get { throw null; } }
        public long ContentLength { get { throw null; } }
        public string ContentRange { get { throw null; } }
        public string ContentType { get { throw null; } }
        public Azure.ETag ETag { get { throw null; } }
        public System.DateTimeOffset LastModified { get { throw null; } }
        public System.Collections.Generic.IDictionary<string, string> Metadata { get { throw null; } }
    }
    public partial class PathCreateInfo
    {
        internal PathCreateInfo() { }
        public string Continuation { get { throw null; } }
        public Azure.Storage.Files.DataLake.Models.PathInfo PathInfo { get { throw null; } }
    }
    public partial class PathDeletedItem
    {
        internal PathDeletedItem() { }
        public System.DateTimeOffset? DeletedOn { get { throw null; } }
        public string DeletionId { get { throw null; } }
        public string Path { get { throw null; } }
        public int? RemainingRetentionDays { get { throw null; } }
    }
    public enum PathGetPropertiesAction
    {
        GetAccessControl = 0,
        GetStatus = 1,
    }
    public partial class PathHttpHeaders
    {
        public PathHttpHeaders() { }
        public string CacheControl { get { throw null; } set { } }
        public string ContentDisposition { get { throw null; } set { } }
        public string ContentEncoding { get { throw null; } set { } }
        public byte[] ContentHash { get { throw null; } set { } }
        public string ContentLanguage { get { throw null; } set { } }
        public string ContentType { get { throw null; } set { } }
        [System.ComponentModel.EditorBrowsableAttribute(System.ComponentModel.EditorBrowsableState.Never)]
        public override bool Equals(object obj) { throw null; }
        [System.ComponentModel.EditorBrowsableAttribute(System.ComponentModel.EditorBrowsableState.Never)]
        public override int GetHashCode() { throw null; }
        [System.ComponentModel.EditorBrowsableAttribute(System.ComponentModel.EditorBrowsableState.Never)]
        public override string ToString() { throw null; }
    }
    public partial class PathInfo
    {
        internal PathInfo() { }
        public Azure.ETag ETag { get { throw null; } }
        public System.DateTimeOffset LastModified { get { throw null; } }
    }
    public partial class PathItem
    {
        internal PathItem() { }
        public long? ContentLength { get { throw null; } }
        public System.DateTimeOffset? CreatedOn { get { throw null; } }
        public string EncryptionScope { get { throw null; } }
        public Azure.ETag ETag { get { throw null; } }
        public System.DateTimeOffset? ExpiresOn { get { throw null; } }
        public string Group { get { throw null; } }
        public bool? IsDirectory { get { throw null; } }
        public System.DateTimeOffset LastModified { get { throw null; } }
        public string Name { get { throw null; } }
        public string Owner { get { throw null; } }
        public string Permissions { get { throw null; } }
    }
    public enum PathLeaseAction
    {
        Acquire = 0,
        Break = 1,
        Change = 2,
        Renew = 3,
        Release = 4,
    }
    public partial class PathPermissions
    {
        public PathPermissions() { }
        public PathPermissions(Azure.Storage.Files.DataLake.Models.RolePermissions owner, Azure.Storage.Files.DataLake.Models.RolePermissions group, Azure.Storage.Files.DataLake.Models.RolePermissions other, bool stickyBit = false, bool extendedInfoInAcl = false) { }
        public bool ExtendedAcls { get { throw null; } set { } }
        public Azure.Storage.Files.DataLake.Models.RolePermissions Group { get { throw null; } set { } }
        public Azure.Storage.Files.DataLake.Models.RolePermissions Other { get { throw null; } set { } }
        public Azure.Storage.Files.DataLake.Models.RolePermissions Owner { get { throw null; } set { } }
        public bool StickyBit { get { throw null; } set { } }
        public static Azure.Storage.Files.DataLake.Models.PathPermissions ParseOctalPermissions(string s) { throw null; }
        public static Azure.Storage.Files.DataLake.Models.PathPermissions ParseSymbolicPermissions(string s) { throw null; }
        public string ToOctalPermissions() { throw null; }
        public string ToSymbolicPermissions() { throw null; }
    }
    public partial class PathProperties
    {
        internal PathProperties() { }
        public string AcceptRanges { get { throw null; } }
        public string AccessTier { get { throw null; } }
        public System.DateTimeOffset AccessTierChangedOn { get { throw null; } }
        public string ArchiveStatus { get { throw null; } }
        public string CacheControl { get { throw null; } }
        public string ContentDisposition { get { throw null; } }
        public string ContentEncoding { get { throw null; } }
        public byte[] ContentHash { get { throw null; } }
        public string ContentLanguage { get { throw null; } }
        public long ContentLength { get { throw null; } }
        public string ContentType { get { throw null; } }
        public System.DateTimeOffset CopyCompletedOn { get { throw null; } }
        public string CopyId { get { throw null; } }
        public string CopyProgress { get { throw null; } }
        public System.Uri CopySource { get { throw null; } }
        public Azure.Storage.Files.DataLake.Models.CopyStatus CopyStatus { get { throw null; } }
        public string CopyStatusDescription { get { throw null; } }
        public System.DateTimeOffset CreatedOn { get { throw null; } }
        public string EncryptionKeySha256 { get { throw null; } }
        public string EncryptionScope { get { throw null; } }
        public Azure.ETag ETag { get { throw null; } }
        public System.DateTimeOffset ExpiresOn { get { throw null; } }
        public bool IsDirectory { get { throw null; } }
        public bool IsIncrementalCopy { get { throw null; } }
        public bool IsServerEncrypted { get { throw null; } }
        public System.DateTimeOffset LastModified { get { throw null; } }
        public Azure.Storage.Files.DataLake.Models.DataLakeLeaseDuration LeaseDuration { get { throw null; } }
        public Azure.Storage.Files.DataLake.Models.DataLakeLeaseState LeaseState { get { throw null; } }
        public Azure.Storage.Files.DataLake.Models.DataLakeLeaseStatus LeaseStatus { get { throw null; } }
        public System.Collections.Generic.IDictionary<string, string> Metadata { get { throw null; } }
    }
    public enum PathRenameMode
    {
        Legacy = 0,
        Posix = 1,
    }
    public enum PathResourceType
    {
        Directory = 0,
        File = 1,
    }
    public enum PathUpdateAction
    {
        Append = 0,
        Flush = 1,
        SetProperties = 2,
        SetAccessControl = 3,
        SetAccessControlRecursive = 4,
    }
    public enum PublicAccessType
    {
        None = 0,
        FileSystem = 1,
        Path = 2,
    }
    [System.Runtime.InteropServices.StructLayoutAttribute(System.Runtime.InteropServices.LayoutKind.Sequential)]
    public readonly partial struct ReleasedObjectInfo : System.IEquatable<Azure.Storage.Files.DataLake.Models.ReleasedObjectInfo>
    {
        private readonly object _dummy;
        private readonly int _dummyPrimitive;
        public ReleasedObjectInfo(Azure.ETag eTag, System.DateTimeOffset lastModified) { throw null; }
        public Azure.ETag ETag { get { throw null; } }
        public System.DateTimeOffset LastModified { get { throw null; } }
        public bool Equals(Azure.Storage.Files.DataLake.Models.ReleasedObjectInfo other) { throw null; }
        [System.ComponentModel.EditorBrowsableAttribute(System.ComponentModel.EditorBrowsableState.Never)]
        public override bool Equals(object obj) { throw null; }
        [System.ComponentModel.EditorBrowsableAttribute(System.ComponentModel.EditorBrowsableState.Never)]
        public override int GetHashCode() { throw null; }
        public static bool operator ==(Azure.Storage.Files.DataLake.Models.ReleasedObjectInfo left, Azure.Storage.Files.DataLake.Models.ReleasedObjectInfo right) { throw null; }
        public static bool operator !=(Azure.Storage.Files.DataLake.Models.ReleasedObjectInfo left, Azure.Storage.Files.DataLake.Models.ReleasedObjectInfo right) { throw null; }
        [System.ComponentModel.EditorBrowsableAttribute(System.ComponentModel.EditorBrowsableState.Never)]
        public override string ToString() { throw null; }
    }
    public partial class RemovePathAccessControlItem
    {
        public RemovePathAccessControlItem(Azure.Storage.Files.DataLake.Models.AccessControlType accessControlType, bool defaultScope = false, string entityId = null) { }
        public Azure.Storage.Files.DataLake.Models.AccessControlType AccessControlType { get { throw null; } }
        public bool DefaultScope { get { throw null; } }
        public string EntityId { get { throw null; } }
        public static Azure.Storage.Files.DataLake.Models.RemovePathAccessControlItem Parse(string serializedAccessControl) { throw null; }
        public static System.Collections.Generic.IList<Azure.Storage.Files.DataLake.Models.RemovePathAccessControlItem> ParseAccessControlList(string s) { throw null; }
        public static string ToAccessControlListString(System.Collections.Generic.IList<Azure.Storage.Files.DataLake.Models.RemovePathAccessControlItem> accessControlList) { throw null; }
        public override string ToString() { throw null; }
    }
    [System.FlagsAttribute]
    public enum RolePermissions
    {
        None = 0,
        Execute = 1,
        Write = 2,
        Read = 4,
    }
    public partial class UserDelegationKey
    {
        internal UserDelegationKey() { }
        public System.DateTimeOffset SignedExpiresOn { get { throw null; } }
        public string SignedObjectId { get { throw null; } }
        public string SignedService { get { throw null; } }
        public System.DateTimeOffset SignedStartsOn { get { throw null; } }
        public string SignedTenantId { get { throw null; } }
        public string SignedVersion { get { throw null; } }
        public string Value { get { throw null; } }
    }
}
namespace Azure.Storage.Files.DataLake.Specialized
{
    public static partial class SpecializedDataLakeExtensions
    {
        public static Azure.Storage.Files.DataLake.DataLakeDirectoryClient GetParentDirectoryClient(this Azure.Storage.Files.DataLake.DataLakePathClient client) { throw null; }
        public static Azure.Storage.Files.DataLake.DataLakeFileSystemClient GetParentFileSystemClient(this Azure.Storage.Files.DataLake.DataLakePathClient client) { throw null; }
        public static Azure.Storage.Files.DataLake.DataLakeServiceClient GetParentServiceClient(this Azure.Storage.Files.DataLake.DataLakeFileSystemClient client) { throw null; }
    }
}
namespace Azure.Storage.Sas
{
    [System.FlagsAttribute]
    public enum DataLakeAccountSasPermissions
    {
        All = -1,
        Read = 1,
        Add = 2,
        Create = 4,
        Write = 8,
        Delete = 16,
        List = 32,
    }
    [System.FlagsAttribute]
    public enum DataLakeFileSystemSasPermissions
    {
        All = -1,
        Read = 1,
        Add = 2,
        Create = 4,
        Write = 8,
        Delete = 16,
        List = 32,
        Move = 64,
        Execute = 128,
        ManageOwnership = 256,
        ManageAccessControl = 512,
    }
    public partial class DataLakeSasBuilder
    {
        [System.ComponentModel.EditorBrowsableAttribute(System.ComponentModel.EditorBrowsableState.Never)]
        public DataLakeSasBuilder() { }
        public DataLakeSasBuilder(Azure.Storage.Sas.DataLakeFileSystemSasPermissions permissions, System.DateTimeOffset expiresOn) { }
        public DataLakeSasBuilder(Azure.Storage.Sas.DataLakeSasPermissions permissions, System.DateTimeOffset expiresOn) { }
        public string AgentObjectId { get { throw null; } set { } }
        public string CacheControl { get { throw null; } set { } }
        public string ContentDisposition { get { throw null; } set { } }
        public string ContentEncoding { get { throw null; } set { } }
        public string ContentLanguage { get { throw null; } set { } }
        public string ContentType { get { throw null; } set { } }
        public string CorrelationId { get { throw null; } set { } }
        public string EncryptionScope { get { throw null; } set { } }
        public System.DateTimeOffset ExpiresOn { get { throw null; } set { } }
        public string FileSystemName { get { throw null; } set { } }
        public string Identifier { get { throw null; } set { } }
        public Azure.Storage.Sas.SasIPRange IPRange { get { throw null; } set { } }
        public bool? IsDirectory { get { throw null; } set { } }
        public string Path { get { throw null; } set { } }
        public string Permissions { get { throw null; } }
        public string PreauthorizedAgentObjectId { get { throw null; } set { } }
        public Azure.Storage.Sas.SasProtocol Protocol { get { throw null; } set { } }
        public string Resource { get { throw null; } set { } }
        public System.DateTimeOffset StartsOn { get { throw null; } set { } }
        [System.ComponentModel.EditorBrowsableAttribute(System.ComponentModel.EditorBrowsableState.Never)]
        public string Version { get { throw null; } set { } }
        [System.ComponentModel.EditorBrowsableAttribute(System.ComponentModel.EditorBrowsableState.Never)]
        public override bool Equals(object obj) { throw null; }
        [System.ComponentModel.EditorBrowsableAttribute(System.ComponentModel.EditorBrowsableState.Never)]
        public override int GetHashCode() { throw null; }
        public void SetPermissions(Azure.Storage.Sas.DataLakeAccountSasPermissions permissions) { }
        public void SetPermissions(Azure.Storage.Sas.DataLakeFileSystemSasPermissions permissions) { }
        public void SetPermissions(Azure.Storage.Sas.DataLakeSasPermissions permissions) { }
        public void SetPermissions(string rawPermissions) { }
        public void SetPermissions(string rawPermissions, bool normalize = false) { }
        public Azure.Storage.Sas.DataLakeSasQueryParameters ToSasQueryParameters(Azure.Storage.Files.DataLake.Models.UserDelegationKey userDelegationKey, string accountName) { throw null; }
        public Azure.Storage.Sas.DataLakeSasQueryParameters ToSasQueryParameters(Azure.Storage.StorageSharedKeyCredential sharedKeyCredential) { throw null; }
        [System.ComponentModel.EditorBrowsableAttribute(System.ComponentModel.EditorBrowsableState.Never)]
        public override string ToString() { throw null; }
    }
    [System.FlagsAttribute]
    public enum DataLakeSasPermissions
    {
        All = -1,
        Read = 1,
        Add = 2,
        Create = 4,
        Write = 8,
        Delete = 16,
        List = 32,
        Move = 64,
        Execute = 128,
        ManageOwnership = 256,
        ManageAccessControl = 512,
    }
    public sealed partial class DataLakeSasQueryParameters : Azure.Storage.Sas.SasQueryParameters
    {
        internal DataLakeSasQueryParameters() { }
        public static new Azure.Storage.Sas.DataLakeSasQueryParameters Empty { get { throw null; } }
        public System.DateTimeOffset KeyExpiresOn { get { throw null; } }
        public string KeyObjectId { get { throw null; } }
        public string KeyService { get { throw null; } }
        public System.DateTimeOffset KeyStartsOn { get { throw null; } }
        public string KeyTenantId { get { throw null; } }
        public string KeyVersion { get { throw null; } }
        public override string ToString() { throw null; }
    }
}
namespace Microsoft.Extensions.Azure
{
    public static partial class DataLakeClientBuilderExtensions
    {
        public static Azure.Core.Extensions.IAzureClientBuilder<Azure.Storage.Files.DataLake.DataLakeServiceClient, Azure.Storage.Files.DataLake.DataLakeClientOptions> AddDataLakeServiceClient<TBuilder>(this TBuilder builder, System.Uri serviceUri) where TBuilder : Azure.Core.Extensions.IAzureClientFactoryBuilderWithCredential { throw null; }
        public static Azure.Core.Extensions.IAzureClientBuilder<Azure.Storage.Files.DataLake.DataLakeServiceClient, Azure.Storage.Files.DataLake.DataLakeClientOptions> AddDataLakeServiceClient<TBuilder>(this TBuilder builder, System.Uri serviceUri, Azure.Storage.StorageSharedKeyCredential sharedKeyCredential) where TBuilder : Azure.Core.Extensions.IAzureClientFactoryBuilder { throw null; }
        public static Azure.Core.Extensions.IAzureClientBuilder<Azure.Storage.Files.DataLake.DataLakeServiceClient, Azure.Storage.Files.DataLake.DataLakeClientOptions> AddDataLakeServiceClient<TBuilder, TConfiguration>(this TBuilder builder, TConfiguration configuration) where TBuilder : Azure.Core.Extensions.IAzureClientFactoryBuilderWithConfiguration<TConfiguration> { throw null; }
    }
}<|MERGE_RESOLUTION|>--- conflicted
+++ resolved
@@ -565,12 +565,8 @@
         public System.TimeSpan? LeaseDuration { get { throw null; } set { } }
         public string LeaseId { get { throw null; } set { } }
         public System.IProgress<long> ProgressHandler { get { throw null; } set { } }
-<<<<<<< HEAD
         public string ProposedLeaseId { get { throw null; } set { } }
-        public Azure.Storage.UploadTransferValidationOptions TransferValidationOptions { get { throw null; } set { } }
-=======
         public Azure.Storage.UploadTransferValidationOptions TransferValidation { get { throw null; } set { } }
->>>>>>> c0770701
     }
     public enum DataLakeFileExpirationOrigin
     {
