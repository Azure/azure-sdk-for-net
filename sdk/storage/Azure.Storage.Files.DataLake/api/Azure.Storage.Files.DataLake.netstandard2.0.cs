namespace Azure.Storage.Files.DataLake
{
    public partial class DataLakeClientOptions : Azure.Core.ClientOptions
    {
<<<<<<< HEAD
        public DataLakeClientOptions(Azure.Storage.Files.DataLake.DataLakeClientOptions.ServiceVersion version = Azure.Storage.Files.DataLake.DataLakeClientOptions.ServiceVersion.V2021_02_12) { }
        public Azure.Storage.Files.DataLake.Models.CustomerProvidedKey? CustomerProvidedKey { get { throw null; } set { } }
=======
        public DataLakeClientOptions(Azure.Storage.Files.DataLake.DataLakeClientOptions.ServiceVersion version = Azure.Storage.Files.DataLake.DataLakeClientOptions.ServiceVersion.V2021_04_10) { }
>>>>>>> 553e1312
        public bool EnableTenantDiscovery { get { throw null; } set { } }
        public System.Uri GeoRedundantSecondaryUri { get { throw null; } set { } }
        public Azure.Storage.Files.DataLake.DataLakeClientOptions.ServiceVersion Version { get { throw null; } }
        public enum ServiceVersion
        {
            V2019_02_02 = 1,
            V2019_07_07 = 2,
            V2019_12_12 = 3,
            V2020_02_10 = 4,
            V2020_04_08 = 5,
            V2020_06_12 = 6,
            V2020_08_04 = 7,
            V2020_10_02 = 8,
            V2020_12_06 = 9,
            V2021_02_12 = 10,
            V2021_04_10 = 11,
            V2021_06_08 = 12,
        }
    }
    public partial class DataLakeDirectoryClient : Azure.Storage.Files.DataLake.DataLakePathClient
    {
        protected DataLakeDirectoryClient() { }
        public DataLakeDirectoryClient(string connectionString, string fileSystemName, string directoryPath) { }
        public DataLakeDirectoryClient(string connectionString, string fileSystemName, string directoryPath, Azure.Storage.Files.DataLake.DataLakeClientOptions options) { }
        public DataLakeDirectoryClient(System.Uri directoryUri) { }
        public DataLakeDirectoryClient(System.Uri directoryUri, Azure.AzureSasCredential credential) { }
        public DataLakeDirectoryClient(System.Uri directoryUri, Azure.AzureSasCredential credential, Azure.Storage.Files.DataLake.DataLakeClientOptions options) { }
        public DataLakeDirectoryClient(System.Uri directoryUri, Azure.Core.TokenCredential credential) { }
        public DataLakeDirectoryClient(System.Uri directoryUri, Azure.Core.TokenCredential credential, Azure.Storage.Files.DataLake.DataLakeClientOptions options) { }
        public DataLakeDirectoryClient(System.Uri directoryUri, Azure.Storage.Files.DataLake.DataLakeClientOptions options) { }
        public DataLakeDirectoryClient(System.Uri directoryUri, Azure.Storage.StorageSharedKeyCredential credential) { }
        public DataLakeDirectoryClient(System.Uri directoryUri, Azure.Storage.StorageSharedKeyCredential credential, Azure.Storage.Files.DataLake.DataLakeClientOptions options) { }
        public virtual Azure.Response<Azure.Storage.Files.DataLake.Models.PathInfo> Create(Azure.Storage.Files.DataLake.Models.PathHttpHeaders httpHeaders = null, System.Collections.Generic.IDictionary<string, string> metadata = null, string permissions = null, string umask = null, Azure.Storage.Files.DataLake.Models.DataLakeRequestConditions conditions = null, System.Threading.CancellationToken cancellationToken = default(System.Threading.CancellationToken)) { throw null; }
        public virtual System.Threading.Tasks.Task<Azure.Response<Azure.Storage.Files.DataLake.Models.PathInfo>> CreateAsync(Azure.Storage.Files.DataLake.Models.PathHttpHeaders httpHeaders = null, System.Collections.Generic.IDictionary<string, string> metadata = null, string permissions = null, string umask = null, Azure.Storage.Files.DataLake.Models.DataLakeRequestConditions conditions = null, System.Threading.CancellationToken cancellationToken = default(System.Threading.CancellationToken)) { throw null; }
        public virtual Azure.Response<Azure.Storage.Files.DataLake.DataLakeFileClient> CreateFile(string fileName, Azure.Storage.Files.DataLake.Models.PathHttpHeaders httpHeaders = null, System.Collections.Generic.IDictionary<string, string> metadata = null, string permissions = null, string umask = null, Azure.Storage.Files.DataLake.Models.DataLakeRequestConditions conditions = null, System.Threading.CancellationToken cancellationToken = default(System.Threading.CancellationToken)) { throw null; }
        public virtual System.Threading.Tasks.Task<Azure.Response<Azure.Storage.Files.DataLake.DataLakeFileClient>> CreateFileAsync(string fileName, Azure.Storage.Files.DataLake.Models.PathHttpHeaders httpHeaders = null, System.Collections.Generic.IDictionary<string, string> metadata = null, string permissions = null, string umask = null, Azure.Storage.Files.DataLake.Models.DataLakeRequestConditions conditions = null, System.Threading.CancellationToken cancellationToken = default(System.Threading.CancellationToken)) { throw null; }
        public virtual Azure.Response<Azure.Storage.Files.DataLake.Models.PathInfo> CreateIfNotExists(Azure.Storage.Files.DataLake.Models.PathHttpHeaders httpHeaders = null, System.Collections.Generic.IDictionary<string, string> metadata = null, string permissions = null, string umask = null, System.Threading.CancellationToken cancellationToken = default(System.Threading.CancellationToken)) { throw null; }
        public virtual System.Threading.Tasks.Task<Azure.Response<Azure.Storage.Files.DataLake.Models.PathInfo>> CreateIfNotExistsAsync(Azure.Storage.Files.DataLake.Models.PathHttpHeaders httpHeaders = null, System.Collections.Generic.IDictionary<string, string> metadata = null, string permissions = null, string umask = null, System.Threading.CancellationToken cancellationToken = default(System.Threading.CancellationToken)) { throw null; }
        public virtual Azure.Response<Azure.Storage.Files.DataLake.DataLakeDirectoryClient> CreateSubDirectory(string path, Azure.Storage.Files.DataLake.Models.PathHttpHeaders httpHeaders = null, System.Collections.Generic.IDictionary<string, string> metadata = null, string permissions = null, string umask = null, Azure.Storage.Files.DataLake.Models.DataLakeRequestConditions conditions = null, System.Threading.CancellationToken cancellationToken = default(System.Threading.CancellationToken)) { throw null; }
        public virtual System.Threading.Tasks.Task<Azure.Response<Azure.Storage.Files.DataLake.DataLakeDirectoryClient>> CreateSubDirectoryAsync(string path, Azure.Storage.Files.DataLake.Models.PathHttpHeaders httpHeaders = null, System.Collections.Generic.IDictionary<string, string> metadata = null, string permissions = null, string umask = null, Azure.Storage.Files.DataLake.Models.DataLakeRequestConditions conditions = null, System.Threading.CancellationToken cancellationToken = default(System.Threading.CancellationToken)) { throw null; }
        public virtual Azure.Response Delete(Azure.Storage.Files.DataLake.Models.DataLakeRequestConditions conditions = null, System.Threading.CancellationToken cancellationToken = default(System.Threading.CancellationToken)) { throw null; }
        public virtual System.Threading.Tasks.Task<Azure.Response> DeleteAsync(Azure.Storage.Files.DataLake.Models.DataLakeRequestConditions conditions = null, System.Threading.CancellationToken cancellationToken = default(System.Threading.CancellationToken)) { throw null; }
        public virtual Azure.Response DeleteFile(string fileName, Azure.Storage.Files.DataLake.Models.DataLakeRequestConditions conditions = null, System.Threading.CancellationToken cancellationToken = default(System.Threading.CancellationToken)) { throw null; }
        public virtual System.Threading.Tasks.Task<Azure.Response> DeleteFileAsync(string fileName, Azure.Storage.Files.DataLake.Models.DataLakeRequestConditions conditions = null, System.Threading.CancellationToken cancellationToken = default(System.Threading.CancellationToken)) { throw null; }
        public virtual Azure.Response<bool> DeleteIfExists(Azure.Storage.Files.DataLake.Models.DataLakeRequestConditions conditions = null, System.Threading.CancellationToken cancellationToken = default(System.Threading.CancellationToken)) { throw null; }
        public virtual System.Threading.Tasks.Task<Azure.Response<bool>> DeleteIfExistsAsync(Azure.Storage.Files.DataLake.Models.DataLakeRequestConditions conditions = null, System.Threading.CancellationToken cancellationToken = default(System.Threading.CancellationToken)) { throw null; }
        public virtual Azure.Response DeleteSubDirectory(string path, string continuation = null, Azure.Storage.Files.DataLake.Models.DataLakeRequestConditions conditions = null, System.Threading.CancellationToken cancellationToken = default(System.Threading.CancellationToken)) { throw null; }
        public virtual System.Threading.Tasks.Task<Azure.Response> DeleteSubDirectoryAsync(string path, string continuation = null, Azure.Storage.Files.DataLake.Models.DataLakeRequestConditions conditions = null, System.Threading.CancellationToken cancellationToken = default(System.Threading.CancellationToken)) { throw null; }
        public override System.Uri GenerateSasUri(Azure.Storage.Sas.DataLakeSasBuilder builder) { throw null; }
        public override System.Uri GenerateSasUri(Azure.Storage.Sas.DataLakeSasPermissions permissions, System.DateTimeOffset expiresOn) { throw null; }
        public override Azure.Response<Azure.Storage.Files.DataLake.Models.PathAccessControl> GetAccessControl(bool? userPrincipalName = default(bool?), Azure.Storage.Files.DataLake.Models.DataLakeRequestConditions conditions = null, System.Threading.CancellationToken cancellationToken = default(System.Threading.CancellationToken)) { throw null; }
        public override System.Threading.Tasks.Task<Azure.Response<Azure.Storage.Files.DataLake.Models.PathAccessControl>> GetAccessControlAsync(bool? userPrincipalName = default(bool?), Azure.Storage.Files.DataLake.Models.DataLakeRequestConditions conditions = null, System.Threading.CancellationToken cancellationToken = default(System.Threading.CancellationToken)) { throw null; }
        public virtual Azure.Storage.Files.DataLake.DataLakeFileClient GetFileClient(string fileName) { throw null; }
        public virtual Azure.Pageable<Azure.Storage.Files.DataLake.Models.PathItem> GetPaths(bool recursive = false, bool userPrincipalName = false, System.Threading.CancellationToken cancellationToken = default(System.Threading.CancellationToken)) { throw null; }
        public virtual Azure.AsyncPageable<Azure.Storage.Files.DataLake.Models.PathItem> GetPathsAsync(bool recursive = false, bool userPrincipalName = false, System.Threading.CancellationToken cancellationToken = default(System.Threading.CancellationToken)) { throw null; }
        public virtual new Azure.Response<Azure.Storage.Files.DataLake.Models.PathProperties> GetProperties(Azure.Storage.Files.DataLake.Models.DataLakeRequestConditions conditions = null, System.Threading.CancellationToken cancellationToken = default(System.Threading.CancellationToken)) { throw null; }
        public override System.Threading.Tasks.Task<Azure.Response<Azure.Storage.Files.DataLake.Models.PathProperties>> GetPropertiesAsync(Azure.Storage.Files.DataLake.Models.DataLakeRequestConditions conditions = null, System.Threading.CancellationToken cancellationToken = default(System.Threading.CancellationToken)) { throw null; }
        public virtual Azure.Storage.Files.DataLake.DataLakeDirectoryClient GetSubDirectoryClient(string subdirectoryName) { throw null; }
        public virtual new Azure.Response<Azure.Storage.Files.DataLake.DataLakeDirectoryClient> Rename(string destinationPath, string destinationFileSystem = null, Azure.Storage.Files.DataLake.Models.DataLakeRequestConditions sourceConditions = null, Azure.Storage.Files.DataLake.Models.DataLakeRequestConditions destinationConditions = null, System.Threading.CancellationToken cancellationToken = default(System.Threading.CancellationToken)) { throw null; }
        public virtual new System.Threading.Tasks.Task<Azure.Response<Azure.Storage.Files.DataLake.DataLakeDirectoryClient>> RenameAsync(string destinationPath, string destinationFileSystem = null, Azure.Storage.Files.DataLake.Models.DataLakeRequestConditions sourceConditions = null, Azure.Storage.Files.DataLake.Models.DataLakeRequestConditions destinationConditions = null, System.Threading.CancellationToken cancellationToken = default(System.Threading.CancellationToken)) { throw null; }
        public override Azure.Response<Azure.Storage.Files.DataLake.Models.PathInfo> SetAccessControlList(System.Collections.Generic.IList<Azure.Storage.Files.DataLake.Models.PathAccessControlItem> accessControlList, string owner = null, string group = null, Azure.Storage.Files.DataLake.Models.DataLakeRequestConditions conditions = null, System.Threading.CancellationToken cancellationToken = default(System.Threading.CancellationToken)) { throw null; }
        public override System.Threading.Tasks.Task<Azure.Response<Azure.Storage.Files.DataLake.Models.PathInfo>> SetAccessControlListAsync(System.Collections.Generic.IList<Azure.Storage.Files.DataLake.Models.PathAccessControlItem> accessControlList, string owner = null, string group = null, Azure.Storage.Files.DataLake.Models.DataLakeRequestConditions conditions = null, System.Threading.CancellationToken cancellationToken = default(System.Threading.CancellationToken)) { throw null; }
        public override Azure.Response<Azure.Storage.Files.DataLake.Models.PathInfo> SetHttpHeaders(Azure.Storage.Files.DataLake.Models.PathHttpHeaders httpHeaders = null, Azure.Storage.Files.DataLake.Models.DataLakeRequestConditions conditions = null, System.Threading.CancellationToken cancellationToken = default(System.Threading.CancellationToken)) { throw null; }
        public override System.Threading.Tasks.Task<Azure.Response<Azure.Storage.Files.DataLake.Models.PathInfo>> SetHttpHeadersAsync(Azure.Storage.Files.DataLake.Models.PathHttpHeaders httpHeaders = null, Azure.Storage.Files.DataLake.Models.DataLakeRequestConditions conditions = null, System.Threading.CancellationToken cancellationToken = default(System.Threading.CancellationToken)) { throw null; }
        public override Azure.Response<Azure.Storage.Files.DataLake.Models.PathInfo> SetMetadata(System.Collections.Generic.IDictionary<string, string> metadata, Azure.Storage.Files.DataLake.Models.DataLakeRequestConditions conditions = null, System.Threading.CancellationToken cancellationToken = default(System.Threading.CancellationToken)) { throw null; }
        public override System.Threading.Tasks.Task<Azure.Response<Azure.Storage.Files.DataLake.Models.PathInfo>> SetMetadataAsync(System.Collections.Generic.IDictionary<string, string> metadata, Azure.Storage.Files.DataLake.Models.DataLakeRequestConditions conditions = null, System.Threading.CancellationToken cancellationToken = default(System.Threading.CancellationToken)) { throw null; }
        public override Azure.Response<Azure.Storage.Files.DataLake.Models.PathInfo> SetPermissions(Azure.Storage.Files.DataLake.Models.PathPermissions permissions = null, string owner = null, string group = null, Azure.Storage.Files.DataLake.Models.DataLakeRequestConditions conditions = null, System.Threading.CancellationToken cancellationToken = default(System.Threading.CancellationToken)) { throw null; }
        public override System.Threading.Tasks.Task<Azure.Response<Azure.Storage.Files.DataLake.Models.PathInfo>> SetPermissionsAsync(Azure.Storage.Files.DataLake.Models.PathPermissions permissions = null, string owner = null, string group = null, Azure.Storage.Files.DataLake.Models.DataLakeRequestConditions conditions = null, System.Threading.CancellationToken cancellationToken = default(System.Threading.CancellationToken)) { throw null; }
        public new Azure.Storage.Files.DataLake.DataLakeDirectoryClient WithCustomerProvidedKey(Azure.Storage.Files.DataLake.Models.CustomerProvidedKey? customerProvidedKey) { throw null; }
    }
    public partial class DataLakeFileClient : Azure.Storage.Files.DataLake.DataLakePathClient
    {
        protected DataLakeFileClient() { }
        public DataLakeFileClient(string connectionString, string fileSystemName, string filePath) { }
        public DataLakeFileClient(string connectionString, string fileSystemName, string filePath, Azure.Storage.Files.DataLake.DataLakeClientOptions options) { }
        public DataLakeFileClient(System.Uri fileUri) { }
        public DataLakeFileClient(System.Uri fileUri, Azure.AzureSasCredential credential) { }
        public DataLakeFileClient(System.Uri fileUri, Azure.AzureSasCredential credential, Azure.Storage.Files.DataLake.DataLakeClientOptions options) { }
        public DataLakeFileClient(System.Uri fileUri, Azure.Core.TokenCredential credential) { }
        public DataLakeFileClient(System.Uri fileUri, Azure.Core.TokenCredential credential, Azure.Storage.Files.DataLake.DataLakeClientOptions options) { }
        public DataLakeFileClient(System.Uri fileUri, Azure.Storage.Files.DataLake.DataLakeClientOptions options) { }
        public DataLakeFileClient(System.Uri fileUri, Azure.Storage.StorageSharedKeyCredential credential) { }
        public DataLakeFileClient(System.Uri fileUri, Azure.Storage.StorageSharedKeyCredential credential, Azure.Storage.Files.DataLake.DataLakeClientOptions options) { }
        [System.ComponentModel.EditorBrowsableAttribute(System.ComponentModel.EditorBrowsableState.Never)]
        public virtual int MaxUploadBytes { get { throw null; } }
        public virtual long MaxUploadLongBytes { get { throw null; } }
        public virtual Azure.Response Append(System.IO.Stream content, long offset, Azure.Storage.Files.DataLake.Models.DataLakeFileAppendOptions options, System.Threading.CancellationToken cancellationToken = default(System.Threading.CancellationToken)) { throw null; }
        [System.ComponentModel.EditorBrowsableAttribute(System.ComponentModel.EditorBrowsableState.Never)]
        public virtual Azure.Response Append(System.IO.Stream content, long offset, byte[] contentHash = null, string leaseId = null, System.IProgress<long> progressHandler = null, System.Threading.CancellationToken cancellationToken = default(System.Threading.CancellationToken)) { throw null; }
        public virtual System.Threading.Tasks.Task<Azure.Response> AppendAsync(System.IO.Stream content, long offset, Azure.Storage.Files.DataLake.Models.DataLakeFileAppendOptions options, System.Threading.CancellationToken cancellationToken = default(System.Threading.CancellationToken)) { throw null; }
        [System.ComponentModel.EditorBrowsableAttribute(System.ComponentModel.EditorBrowsableState.Never)]
        public virtual System.Threading.Tasks.Task<Azure.Response> AppendAsync(System.IO.Stream content, long offset, byte[] contentHash = null, string leaseId = null, System.IProgress<long> progressHandler = null, System.Threading.CancellationToken cancellationToken = default(System.Threading.CancellationToken)) { throw null; }
        public virtual Azure.Response<Azure.Storage.Files.DataLake.Models.PathInfo> Create(Azure.Storage.Files.DataLake.Models.PathHttpHeaders httpHeaders = null, System.Collections.Generic.IDictionary<string, string> metadata = null, string permissions = null, string umask = null, Azure.Storage.Files.DataLake.Models.DataLakeRequestConditions conditions = null, System.Threading.CancellationToken cancellationToken = default(System.Threading.CancellationToken)) { throw null; }
        public virtual System.Threading.Tasks.Task<Azure.Response<Azure.Storage.Files.DataLake.Models.PathInfo>> CreateAsync(Azure.Storage.Files.DataLake.Models.PathHttpHeaders httpHeaders = null, System.Collections.Generic.IDictionary<string, string> metadata = null, string permissions = null, string umask = null, Azure.Storage.Files.DataLake.Models.DataLakeRequestConditions conditions = null, System.Threading.CancellationToken cancellationToken = default(System.Threading.CancellationToken)) { throw null; }
        public virtual Azure.Response<Azure.Storage.Files.DataLake.Models.PathInfo> CreateIfNotExists(Azure.Storage.Files.DataLake.Models.PathHttpHeaders httpHeaders = null, System.Collections.Generic.IDictionary<string, string> metadata = null, string permissions = null, string umask = null, System.Threading.CancellationToken cancellationToken = default(System.Threading.CancellationToken)) { throw null; }
        public virtual System.Threading.Tasks.Task<Azure.Response<Azure.Storage.Files.DataLake.Models.PathInfo>> CreateIfNotExistsAsync(Azure.Storage.Files.DataLake.Models.PathHttpHeaders httpHeaders = null, System.Collections.Generic.IDictionary<string, string> metadata = null, string permissions = null, string umask = null, System.Threading.CancellationToken cancellationToken = default(System.Threading.CancellationToken)) { throw null; }
        public virtual Azure.Response Delete(Azure.Storage.Files.DataLake.Models.DataLakeRequestConditions conditions = null, System.Threading.CancellationToken cancellationToken = default(System.Threading.CancellationToken)) { throw null; }
        public virtual System.Threading.Tasks.Task<Azure.Response> DeleteAsync(Azure.Storage.Files.DataLake.Models.DataLakeRequestConditions conditions = null, System.Threading.CancellationToken cancellationToken = default(System.Threading.CancellationToken)) { throw null; }
        public virtual Azure.Response<bool> DeleteIfExists(Azure.Storage.Files.DataLake.Models.DataLakeRequestConditions conditions = null, System.Threading.CancellationToken cancellationToken = default(System.Threading.CancellationToken)) { throw null; }
        public virtual System.Threading.Tasks.Task<Azure.Response<bool>> DeleteIfExistsAsync(Azure.Storage.Files.DataLake.Models.DataLakeRequestConditions conditions = null, System.Threading.CancellationToken cancellationToken = default(System.Threading.CancellationToken)) { throw null; }
        public virtual Azure.Response<Azure.Storage.Files.DataLake.Models.PathInfo> Flush(long position, bool? retainUncommittedData = default(bool?), bool? close = default(bool?), Azure.Storage.Files.DataLake.Models.PathHttpHeaders httpHeaders = null, Azure.Storage.Files.DataLake.Models.DataLakeRequestConditions conditions = null, System.Threading.CancellationToken cancellationToken = default(System.Threading.CancellationToken)) { throw null; }
        public virtual System.Threading.Tasks.Task<Azure.Response<Azure.Storage.Files.DataLake.Models.PathInfo>> FlushAsync(long position, bool? retainUncommittedData = default(bool?), bool? close = default(bool?), Azure.Storage.Files.DataLake.Models.PathHttpHeaders httpHeaders = null, Azure.Storage.Files.DataLake.Models.DataLakeRequestConditions conditions = null, System.Threading.CancellationToken cancellationToken = default(System.Threading.CancellationToken)) { throw null; }
        public override Azure.Response<Azure.Storage.Files.DataLake.Models.PathAccessControl> GetAccessControl(bool? userPrincipalName = default(bool?), Azure.Storage.Files.DataLake.Models.DataLakeRequestConditions conditions = null, System.Threading.CancellationToken cancellationToken = default(System.Threading.CancellationToken)) { throw null; }
        public override System.Threading.Tasks.Task<Azure.Response<Azure.Storage.Files.DataLake.Models.PathAccessControl>> GetAccessControlAsync(bool? userPrincipalName = default(bool?), Azure.Storage.Files.DataLake.Models.DataLakeRequestConditions conditions = null, System.Threading.CancellationToken cancellationToken = default(System.Threading.CancellationToken)) { throw null; }
        public virtual new Azure.Response<Azure.Storage.Files.DataLake.Models.PathProperties> GetProperties(Azure.Storage.Files.DataLake.Models.DataLakeRequestConditions conditions = null, System.Threading.CancellationToken cancellationToken = default(System.Threading.CancellationToken)) { throw null; }
        public override System.Threading.Tasks.Task<Azure.Response<Azure.Storage.Files.DataLake.Models.PathProperties>> GetPropertiesAsync(Azure.Storage.Files.DataLake.Models.DataLakeRequestConditions conditions = null, System.Threading.CancellationToken cancellationToken = default(System.Threading.CancellationToken)) { throw null; }
        public virtual System.IO.Stream OpenRead(Azure.Storage.Files.DataLake.Models.DataLakeOpenReadOptions options, System.Threading.CancellationToken cancellationToken = default(System.Threading.CancellationToken)) { throw null; }
        [System.ComponentModel.EditorBrowsableAttribute(System.ComponentModel.EditorBrowsableState.Never)]
        public virtual System.IO.Stream OpenRead(bool allowfileModifications, long position = (long)0, int? bufferSize = default(int?), System.Threading.CancellationToken cancellationToken = default(System.Threading.CancellationToken)) { throw null; }
        [System.ComponentModel.EditorBrowsableAttribute(System.ComponentModel.EditorBrowsableState.Never)]
        public virtual System.IO.Stream OpenRead(long position = (long)0, int? bufferSize = default(int?), Azure.Storage.Files.DataLake.Models.DataLakeRequestConditions conditions = null, System.Threading.CancellationToken cancellationToken = default(System.Threading.CancellationToken)) { throw null; }
        public virtual System.Threading.Tasks.Task<System.IO.Stream> OpenReadAsync(Azure.Storage.Files.DataLake.Models.DataLakeOpenReadOptions options, System.Threading.CancellationToken cancellationToken = default(System.Threading.CancellationToken)) { throw null; }
        [System.ComponentModel.EditorBrowsableAttribute(System.ComponentModel.EditorBrowsableState.Never)]
        public virtual System.Threading.Tasks.Task<System.IO.Stream> OpenReadAsync(bool allowfileModifications, long position = (long)0, int? bufferSize = default(int?), System.Threading.CancellationToken cancellationToken = default(System.Threading.CancellationToken)) { throw null; }
        [System.ComponentModel.EditorBrowsableAttribute(System.ComponentModel.EditorBrowsableState.Never)]
        public virtual System.Threading.Tasks.Task<System.IO.Stream> OpenReadAsync(long position = (long)0, int? bufferSize = default(int?), Azure.Storage.Files.DataLake.Models.DataLakeRequestConditions conditions = null, System.Threading.CancellationToken cancellationToken = default(System.Threading.CancellationToken)) { throw null; }
        public virtual System.IO.Stream OpenWrite(bool overwrite, Azure.Storage.Files.DataLake.Models.DataLakeFileOpenWriteOptions options = null, System.Threading.CancellationToken cancellationToken = default(System.Threading.CancellationToken)) { throw null; }
        public virtual System.Threading.Tasks.Task<System.IO.Stream> OpenWriteAsync(bool overwrite, Azure.Storage.Files.DataLake.Models.DataLakeFileOpenWriteOptions options = null, System.Threading.CancellationToken cancellationToken = default(System.Threading.CancellationToken)) { throw null; }
        public virtual Azure.Response<Azure.Storage.Files.DataLake.Models.FileDownloadInfo> Query(string querySqlExpression, Azure.Storage.Files.DataLake.Models.DataLakeQueryOptions options = null, System.Threading.CancellationToken cancellationToken = default(System.Threading.CancellationToken)) { throw null; }
        public virtual System.Threading.Tasks.Task<Azure.Response<Azure.Storage.Files.DataLake.Models.FileDownloadInfo>> QueryAsync(string querySqlExpression, Azure.Storage.Files.DataLake.Models.DataLakeQueryOptions options = null, System.Threading.CancellationToken cancellationToken = default(System.Threading.CancellationToken)) { throw null; }
        public virtual Azure.Response<Azure.Storage.Files.DataLake.Models.FileDownloadInfo> Read() { throw null; }
        [System.ComponentModel.EditorBrowsableAttribute(System.ComponentModel.EditorBrowsableState.Never)]
        public virtual Azure.Response<Azure.Storage.Files.DataLake.Models.FileDownloadInfo> Read(Azure.HttpRange range = default(Azure.HttpRange), Azure.Storage.Files.DataLake.Models.DataLakeRequestConditions conditions = null, bool rangeGetContentHash = false, System.Threading.CancellationToken cancellationToken = default(System.Threading.CancellationToken)) { throw null; }
        public virtual Azure.Response<Azure.Storage.Files.DataLake.Models.FileDownloadInfo> Read(Azure.Storage.Files.DataLake.Models.DataLakeFileReadOptions options, System.Threading.CancellationToken cancellationToken = default(System.Threading.CancellationToken)) { throw null; }
        public virtual Azure.Response<Azure.Storage.Files.DataLake.Models.FileDownloadInfo> Read(System.Threading.CancellationToken cancellationToken = default(System.Threading.CancellationToken)) { throw null; }
        public virtual System.Threading.Tasks.Task<Azure.Response<Azure.Storage.Files.DataLake.Models.FileDownloadInfo>> ReadAsync() { throw null; }
        [System.ComponentModel.EditorBrowsableAttribute(System.ComponentModel.EditorBrowsableState.Never)]
        public virtual System.Threading.Tasks.Task<Azure.Response<Azure.Storage.Files.DataLake.Models.FileDownloadInfo>> ReadAsync(Azure.HttpRange range = default(Azure.HttpRange), Azure.Storage.Files.DataLake.Models.DataLakeRequestConditions conditions = null, bool rangeGetContentHash = false, System.Threading.CancellationToken cancellationToken = default(System.Threading.CancellationToken)) { throw null; }
        public virtual System.Threading.Tasks.Task<Azure.Response<Azure.Storage.Files.DataLake.Models.FileDownloadInfo>> ReadAsync(Azure.Storage.Files.DataLake.Models.DataLakeFileReadOptions options, System.Threading.CancellationToken cancellationToken = default(System.Threading.CancellationToken)) { throw null; }
        public virtual System.Threading.Tasks.Task<Azure.Response<Azure.Storage.Files.DataLake.Models.FileDownloadInfo>> ReadAsync(System.Threading.CancellationToken cancellationToken = default(System.Threading.CancellationToken)) { throw null; }
        public virtual Azure.Response ReadTo(System.IO.Stream destination, Azure.Storage.Files.DataLake.Models.DataLakeFileReadToOptions options, System.Threading.CancellationToken cancellationToken = default(System.Threading.CancellationToken)) { throw null; }
        public virtual Azure.Response ReadTo(System.IO.Stream destination, Azure.Storage.Files.DataLake.Models.DataLakeRequestConditions conditions = null, Azure.Storage.StorageTransferOptions transferOptions = default(Azure.Storage.StorageTransferOptions), System.Threading.CancellationToken cancellationToken = default(System.Threading.CancellationToken)) { throw null; }
        public virtual Azure.Response ReadTo(string path, Azure.Storage.Files.DataLake.Models.DataLakeFileReadToOptions options, System.Threading.CancellationToken cancellationToken = default(System.Threading.CancellationToken)) { throw null; }
        public virtual Azure.Response ReadTo(string path, Azure.Storage.Files.DataLake.Models.DataLakeRequestConditions conditions = null, Azure.Storage.StorageTransferOptions transferOptions = default(Azure.Storage.StorageTransferOptions), System.Threading.CancellationToken cancellationToken = default(System.Threading.CancellationToken)) { throw null; }
        public virtual System.Threading.Tasks.Task<Azure.Response> ReadToAsync(System.IO.Stream destination, Azure.Storage.Files.DataLake.Models.DataLakeFileReadToOptions options, System.Threading.CancellationToken cancellationToken = default(System.Threading.CancellationToken)) { throw null; }
        public virtual System.Threading.Tasks.Task<Azure.Response> ReadToAsync(System.IO.Stream destination, Azure.Storage.Files.DataLake.Models.DataLakeRequestConditions conditions = null, Azure.Storage.StorageTransferOptions transferOptions = default(Azure.Storage.StorageTransferOptions), System.Threading.CancellationToken cancellationToken = default(System.Threading.CancellationToken)) { throw null; }
        public virtual System.Threading.Tasks.Task<Azure.Response> ReadToAsync(string path, Azure.Storage.Files.DataLake.Models.DataLakeFileReadToOptions options, System.Threading.CancellationToken cancellationToken = default(System.Threading.CancellationToken)) { throw null; }
        public virtual System.Threading.Tasks.Task<Azure.Response> ReadToAsync(string path, Azure.Storage.Files.DataLake.Models.DataLakeRequestConditions conditions = null, Azure.Storage.StorageTransferOptions transferOptions = default(Azure.Storage.StorageTransferOptions), System.Threading.CancellationToken cancellationToken = default(System.Threading.CancellationToken)) { throw null; }
        public virtual new Azure.Response<Azure.Storage.Files.DataLake.DataLakeFileClient> Rename(string destinationPath, string destinationFileSystem = null, Azure.Storage.Files.DataLake.Models.DataLakeRequestConditions sourceConditions = null, Azure.Storage.Files.DataLake.Models.DataLakeRequestConditions destinationConditions = null, System.Threading.CancellationToken cancellationToken = default(System.Threading.CancellationToken)) { throw null; }
        public virtual new System.Threading.Tasks.Task<Azure.Response<Azure.Storage.Files.DataLake.DataLakeFileClient>> RenameAsync(string destinationPath, string destinationFileSystem = null, Azure.Storage.Files.DataLake.Models.DataLakeRequestConditions sourceConditions = null, Azure.Storage.Files.DataLake.Models.DataLakeRequestConditions destinationConditions = null, System.Threading.CancellationToken cancellationToken = default(System.Threading.CancellationToken)) { throw null; }
        public virtual Azure.Response<Azure.Storage.Files.DataLake.Models.PathInfo> ScheduleDeletion(Azure.Storage.Files.DataLake.Models.DataLakeFileScheduleDeletionOptions options, System.Threading.CancellationToken cancellationToken = default(System.Threading.CancellationToken)) { throw null; }
        public virtual System.Threading.Tasks.Task<Azure.Response<Azure.Storage.Files.DataLake.Models.PathInfo>> ScheduleDeletionAsync(Azure.Storage.Files.DataLake.Models.DataLakeFileScheduleDeletionOptions options, System.Threading.CancellationToken cancellationToken = default(System.Threading.CancellationToken)) { throw null; }
        public override Azure.Response<Azure.Storage.Files.DataLake.Models.PathInfo> SetAccessControlList(System.Collections.Generic.IList<Azure.Storage.Files.DataLake.Models.PathAccessControlItem> accessControlList, string owner = null, string group = null, Azure.Storage.Files.DataLake.Models.DataLakeRequestConditions conditions = null, System.Threading.CancellationToken cancellationToken = default(System.Threading.CancellationToken)) { throw null; }
        public override System.Threading.Tasks.Task<Azure.Response<Azure.Storage.Files.DataLake.Models.PathInfo>> SetAccessControlListAsync(System.Collections.Generic.IList<Azure.Storage.Files.DataLake.Models.PathAccessControlItem> accessControlList, string owner = null, string group = null, Azure.Storage.Files.DataLake.Models.DataLakeRequestConditions conditions = null, System.Threading.CancellationToken cancellationToken = default(System.Threading.CancellationToken)) { throw null; }
        public override Azure.Response<Azure.Storage.Files.DataLake.Models.PathInfo> SetHttpHeaders(Azure.Storage.Files.DataLake.Models.PathHttpHeaders httpHeaders = null, Azure.Storage.Files.DataLake.Models.DataLakeRequestConditions conditions = null, System.Threading.CancellationToken cancellationToken = default(System.Threading.CancellationToken)) { throw null; }
        public override System.Threading.Tasks.Task<Azure.Response<Azure.Storage.Files.DataLake.Models.PathInfo>> SetHttpHeadersAsync(Azure.Storage.Files.DataLake.Models.PathHttpHeaders httpHeaders = null, Azure.Storage.Files.DataLake.Models.DataLakeRequestConditions conditions = null, System.Threading.CancellationToken cancellationToken = default(System.Threading.CancellationToken)) { throw null; }
        public override Azure.Response<Azure.Storage.Files.DataLake.Models.PathInfo> SetMetadata(System.Collections.Generic.IDictionary<string, string> metadata, Azure.Storage.Files.DataLake.Models.DataLakeRequestConditions conditions = null, System.Threading.CancellationToken cancellationToken = default(System.Threading.CancellationToken)) { throw null; }
        public override System.Threading.Tasks.Task<Azure.Response<Azure.Storage.Files.DataLake.Models.PathInfo>> SetMetadataAsync(System.Collections.Generic.IDictionary<string, string> metadata, Azure.Storage.Files.DataLake.Models.DataLakeRequestConditions conditions = null, System.Threading.CancellationToken cancellationToken = default(System.Threading.CancellationToken)) { throw null; }
        public override Azure.Response<Azure.Storage.Files.DataLake.Models.PathInfo> SetPermissions(Azure.Storage.Files.DataLake.Models.PathPermissions permissions, string owner = null, string group = null, Azure.Storage.Files.DataLake.Models.DataLakeRequestConditions conditions = null, System.Threading.CancellationToken cancellationToken = default(System.Threading.CancellationToken)) { throw null; }
        public override System.Threading.Tasks.Task<Azure.Response<Azure.Storage.Files.DataLake.Models.PathInfo>> SetPermissionsAsync(Azure.Storage.Files.DataLake.Models.PathPermissions permissions, string owner = null, string group = null, Azure.Storage.Files.DataLake.Models.DataLakeRequestConditions conditions = null, System.Threading.CancellationToken cancellationToken = default(System.Threading.CancellationToken)) { throw null; }
        public virtual Azure.Response<Azure.Storage.Files.DataLake.Models.PathInfo> Upload(System.IO.Stream content) { throw null; }
        public virtual Azure.Response<Azure.Storage.Files.DataLake.Models.PathInfo> Upload(System.IO.Stream content, Azure.Storage.Files.DataLake.Models.DataLakeFileUploadOptions options, System.Threading.CancellationToken cancellationToken = default(System.Threading.CancellationToken)) { throw null; }
        [System.ComponentModel.EditorBrowsableAttribute(System.ComponentModel.EditorBrowsableState.Never)]
        public virtual Azure.Response<Azure.Storage.Files.DataLake.Models.PathInfo> Upload(System.IO.Stream content, Azure.Storage.Files.DataLake.Models.PathHttpHeaders httpHeaders = null, Azure.Storage.Files.DataLake.Models.DataLakeRequestConditions conditions = null, System.IProgress<long> progressHandler = null, Azure.Storage.StorageTransferOptions transferOptions = default(Azure.Storage.StorageTransferOptions), System.Threading.CancellationToken cancellationToken = default(System.Threading.CancellationToken)) { throw null; }
        public virtual Azure.Response<Azure.Storage.Files.DataLake.Models.PathInfo> Upload(System.IO.Stream content, bool overwrite = false, System.Threading.CancellationToken cancellationToken = default(System.Threading.CancellationToken)) { throw null; }
        public virtual Azure.Response<Azure.Storage.Files.DataLake.Models.PathInfo> Upload(string path) { throw null; }
        public virtual Azure.Response<Azure.Storage.Files.DataLake.Models.PathInfo> Upload(string path, Azure.Storage.Files.DataLake.Models.DataLakeFileUploadOptions options, System.Threading.CancellationToken cancellationToken = default(System.Threading.CancellationToken)) { throw null; }
        [System.ComponentModel.EditorBrowsableAttribute(System.ComponentModel.EditorBrowsableState.Never)]
        public virtual Azure.Response<Azure.Storage.Files.DataLake.Models.PathInfo> Upload(string path, Azure.Storage.Files.DataLake.Models.PathHttpHeaders httpHeaders = null, Azure.Storage.Files.DataLake.Models.DataLakeRequestConditions conditions = null, System.IProgress<long> progressHandler = null, Azure.Storage.StorageTransferOptions transferOptions = default(Azure.Storage.StorageTransferOptions), System.Threading.CancellationToken cancellationToken = default(System.Threading.CancellationToken)) { throw null; }
        public virtual Azure.Response<Azure.Storage.Files.DataLake.Models.PathInfo> Upload(string path, bool overwrite = false, System.Threading.CancellationToken cancellationToken = default(System.Threading.CancellationToken)) { throw null; }
        public virtual System.Threading.Tasks.Task<Azure.Response<Azure.Storage.Files.DataLake.Models.PathInfo>> UploadAsync(System.IO.Stream content) { throw null; }
        public virtual System.Threading.Tasks.Task<Azure.Response<Azure.Storage.Files.DataLake.Models.PathInfo>> UploadAsync(System.IO.Stream content, Azure.Storage.Files.DataLake.Models.DataLakeFileUploadOptions options, System.Threading.CancellationToken cancellationToken = default(System.Threading.CancellationToken)) { throw null; }
        [System.ComponentModel.EditorBrowsableAttribute(System.ComponentModel.EditorBrowsableState.Never)]
        public virtual System.Threading.Tasks.Task<Azure.Response<Azure.Storage.Files.DataLake.Models.PathInfo>> UploadAsync(System.IO.Stream content, Azure.Storage.Files.DataLake.Models.PathHttpHeaders httpHeaders = null, Azure.Storage.Files.DataLake.Models.DataLakeRequestConditions conditions = null, System.IProgress<long> progressHandler = null, Azure.Storage.StorageTransferOptions transferOptions = default(Azure.Storage.StorageTransferOptions), System.Threading.CancellationToken cancellationToken = default(System.Threading.CancellationToken)) { throw null; }
        public virtual System.Threading.Tasks.Task<Azure.Response<Azure.Storage.Files.DataLake.Models.PathInfo>> UploadAsync(System.IO.Stream content, bool overwrite = false, System.Threading.CancellationToken cancellationToken = default(System.Threading.CancellationToken)) { throw null; }
        public virtual System.Threading.Tasks.Task<Azure.Response<Azure.Storage.Files.DataLake.Models.PathInfo>> UploadAsync(string path) { throw null; }
        public virtual System.Threading.Tasks.Task<Azure.Response<Azure.Storage.Files.DataLake.Models.PathInfo>> UploadAsync(string path, Azure.Storage.Files.DataLake.Models.DataLakeFileUploadOptions options, System.Threading.CancellationToken cancellationToken = default(System.Threading.CancellationToken)) { throw null; }
        [System.ComponentModel.EditorBrowsableAttribute(System.ComponentModel.EditorBrowsableState.Never)]
        public virtual System.Threading.Tasks.Task<Azure.Response<Azure.Storage.Files.DataLake.Models.PathInfo>> UploadAsync(string path, Azure.Storage.Files.DataLake.Models.PathHttpHeaders httpHeaders = null, Azure.Storage.Files.DataLake.Models.DataLakeRequestConditions conditions = null, System.IProgress<long> progressHandler = null, Azure.Storage.StorageTransferOptions transferOptions = default(Azure.Storage.StorageTransferOptions), System.Threading.CancellationToken cancellationToken = default(System.Threading.CancellationToken)) { throw null; }
        public virtual System.Threading.Tasks.Task<Azure.Response<Azure.Storage.Files.DataLake.Models.PathInfo>> UploadAsync(string path, bool overwrite = false, System.Threading.CancellationToken cancellationToken = default(System.Threading.CancellationToken)) { throw null; }
        public new Azure.Storage.Files.DataLake.DataLakeFileClient WithCustomerProvidedKey(Azure.Storage.Files.DataLake.Models.CustomerProvidedKey? customerProvidedKey) { throw null; }
    }
    public partial class DataLakeFileSystemClient
    {
        protected DataLakeFileSystemClient() { }
        public DataLakeFileSystemClient(string connectionString, string fileSystemName) { }
        public DataLakeFileSystemClient(string connectionString, string fileSystemName, Azure.Storage.Files.DataLake.DataLakeClientOptions options) { }
        public DataLakeFileSystemClient(System.Uri fileSystemUri) { }
        public DataLakeFileSystemClient(System.Uri fileSystemUri, Azure.AzureSasCredential credential) { }
        public DataLakeFileSystemClient(System.Uri fileSystemUri, Azure.AzureSasCredential credential, Azure.Storage.Files.DataLake.DataLakeClientOptions options) { }
        public DataLakeFileSystemClient(System.Uri fileSystemUri, Azure.Core.TokenCredential credential) { }
        public DataLakeFileSystemClient(System.Uri fileSystemUri, Azure.Core.TokenCredential credential, Azure.Storage.Files.DataLake.DataLakeClientOptions options) { }
        public DataLakeFileSystemClient(System.Uri fileSystemUri, Azure.Storage.Files.DataLake.DataLakeClientOptions options) { }
        public DataLakeFileSystemClient(System.Uri fileSystemUri, Azure.Storage.StorageSharedKeyCredential credential) { }
        public DataLakeFileSystemClient(System.Uri fileSystemUri, Azure.Storage.StorageSharedKeyCredential credential, Azure.Storage.Files.DataLake.DataLakeClientOptions options) { }
        public virtual string AccountName { get { throw null; } }
        public virtual bool CanGenerateSasUri { get { throw null; } }
        public virtual string Name { get { throw null; } }
        public virtual System.Uri Uri { get { throw null; } }
        public virtual Azure.Response<Azure.Storage.Files.DataLake.Models.FileSystemInfo> Create(Azure.Storage.Files.DataLake.Models.PublicAccessType publicAccessType = Azure.Storage.Files.DataLake.Models.PublicAccessType.None, System.Collections.Generic.IDictionary<string, string> metadata = null, System.Threading.CancellationToken cancellationToken = default(System.Threading.CancellationToken)) { throw null; }
        public virtual System.Threading.Tasks.Task<Azure.Response<Azure.Storage.Files.DataLake.Models.FileSystemInfo>> CreateAsync(Azure.Storage.Files.DataLake.Models.PublicAccessType publicAccessType = Azure.Storage.Files.DataLake.Models.PublicAccessType.None, System.Collections.Generic.IDictionary<string, string> metadata = null, System.Threading.CancellationToken cancellationToken = default(System.Threading.CancellationToken)) { throw null; }
        public virtual Azure.Response<Azure.Storage.Files.DataLake.DataLakeDirectoryClient> CreateDirectory(string path, Azure.Storage.Files.DataLake.Models.PathHttpHeaders httpHeaders = null, System.Collections.Generic.IDictionary<string, string> metadata = null, string permissions = null, string umask = null, Azure.Storage.Files.DataLake.Models.DataLakeRequestConditions conditions = null, System.Threading.CancellationToken cancellationToken = default(System.Threading.CancellationToken)) { throw null; }
        public virtual System.Threading.Tasks.Task<Azure.Response<Azure.Storage.Files.DataLake.DataLakeDirectoryClient>> CreateDirectoryAsync(string path, Azure.Storage.Files.DataLake.Models.PathHttpHeaders httpHeaders = null, System.Collections.Generic.IDictionary<string, string> metadata = null, string permissions = null, string umask = null, Azure.Storage.Files.DataLake.Models.DataLakeRequestConditions conditions = null, System.Threading.CancellationToken cancellationToken = default(System.Threading.CancellationToken)) { throw null; }
        public virtual Azure.Response<Azure.Storage.Files.DataLake.DataLakeFileClient> CreateFile(string path, Azure.Storage.Files.DataLake.Models.PathHttpHeaders httpHeaders = null, System.Collections.Generic.IDictionary<string, string> metadata = null, string permissions = null, string umask = null, Azure.Storage.Files.DataLake.Models.DataLakeRequestConditions conditions = null, System.Threading.CancellationToken cancellationToken = default(System.Threading.CancellationToken)) { throw null; }
        public virtual System.Threading.Tasks.Task<Azure.Response<Azure.Storage.Files.DataLake.DataLakeFileClient>> CreateFileAsync(string path, Azure.Storage.Files.DataLake.Models.PathHttpHeaders httpHeaders = null, System.Collections.Generic.IDictionary<string, string> metadata = null, string permissions = null, string umask = null, Azure.Storage.Files.DataLake.Models.DataLakeRequestConditions conditions = null, System.Threading.CancellationToken cancellationToken = default(System.Threading.CancellationToken)) { throw null; }
        public virtual Azure.Response<Azure.Storage.Files.DataLake.Models.FileSystemInfo> CreateIfNotExists(Azure.Storage.Files.DataLake.Models.PublicAccessType publicAccessType = Azure.Storage.Files.DataLake.Models.PublicAccessType.None, System.Collections.Generic.IDictionary<string, string> metadata = null, System.Threading.CancellationToken cancellationToken = default(System.Threading.CancellationToken)) { throw null; }
        public virtual System.Threading.Tasks.Task<Azure.Response<Azure.Storage.Files.DataLake.Models.FileSystemInfo>> CreateIfNotExistsAsync(Azure.Storage.Files.DataLake.Models.PublicAccessType publicAccessType = Azure.Storage.Files.DataLake.Models.PublicAccessType.None, System.Collections.Generic.IDictionary<string, string> metadata = null, System.Threading.CancellationToken cancellationToken = default(System.Threading.CancellationToken)) { throw null; }
        public virtual Azure.Response Delete(Azure.Storage.Files.DataLake.Models.DataLakeRequestConditions conditions = null, System.Threading.CancellationToken cancellationToken = default(System.Threading.CancellationToken)) { throw null; }
        public virtual System.Threading.Tasks.Task<Azure.Response> DeleteAsync(Azure.Storage.Files.DataLake.Models.DataLakeRequestConditions conditions = null, System.Threading.CancellationToken cancellationToken = default(System.Threading.CancellationToken)) { throw null; }
        public virtual Azure.Response DeleteDirectory(string path, Azure.Storage.Files.DataLake.Models.DataLakeRequestConditions conditions = null, System.Threading.CancellationToken cancellationToken = default(System.Threading.CancellationToken)) { throw null; }
        public virtual System.Threading.Tasks.Task<Azure.Response> DeleteDirectoryAsync(string path, Azure.Storage.Files.DataLake.Models.DataLakeRequestConditions conditions = null, System.Threading.CancellationToken cancellationToken = default(System.Threading.CancellationToken)) { throw null; }
        public virtual Azure.Response DeleteFile(string path, Azure.Storage.Files.DataLake.Models.DataLakeRequestConditions conditions = null, System.Threading.CancellationToken cancellationToken = default(System.Threading.CancellationToken)) { throw null; }
        public virtual System.Threading.Tasks.Task<Azure.Response> DeleteFileAsync(string path, Azure.Storage.Files.DataLake.Models.DataLakeRequestConditions conditions = null, System.Threading.CancellationToken cancellationToken = default(System.Threading.CancellationToken)) { throw null; }
        public virtual Azure.Response<bool> DeleteIfExists(Azure.Storage.Files.DataLake.Models.DataLakeRequestConditions conditions = null, System.Threading.CancellationToken cancellationToken = default(System.Threading.CancellationToken)) { throw null; }
        public virtual System.Threading.Tasks.Task<Azure.Response<bool>> DeleteIfExistsAsync(Azure.Storage.Files.DataLake.Models.DataLakeRequestConditions conditions = null, System.Threading.CancellationToken cancellationToken = default(System.Threading.CancellationToken)) { throw null; }
        public virtual Azure.Response<bool> Exists(System.Threading.CancellationToken cancellationToken = default(System.Threading.CancellationToken)) { throw null; }
        public virtual System.Threading.Tasks.Task<Azure.Response<bool>> ExistsAsync(System.Threading.CancellationToken cancellationToken = default(System.Threading.CancellationToken)) { throw null; }
        public virtual System.Uri GenerateSasUri(Azure.Storage.Sas.DataLakeFileSystemSasPermissions permissions, System.DateTimeOffset expiresOn) { throw null; }
        public virtual System.Uri GenerateSasUri(Azure.Storage.Sas.DataLakeSasBuilder builder) { throw null; }
        public virtual Azure.Response<Azure.Storage.Files.DataLake.Models.FileSystemAccessPolicy> GetAccessPolicy(Azure.Storage.Files.DataLake.Models.DataLakeRequestConditions conditions = null, System.Threading.CancellationToken cancellationToken = default(System.Threading.CancellationToken)) { throw null; }
        public virtual System.Threading.Tasks.Task<Azure.Response<Azure.Storage.Files.DataLake.Models.FileSystemAccessPolicy>> GetAccessPolicyAsync(Azure.Storage.Files.DataLake.Models.DataLakeRequestConditions conditions = null, System.Threading.CancellationToken cancellationToken = default(System.Threading.CancellationToken)) { throw null; }
        public virtual Azure.Pageable<Azure.Storage.Files.DataLake.Models.PathDeletedItem> GetDeletedPaths(string pathPrefix = null, System.Threading.CancellationToken cancellationToken = default(System.Threading.CancellationToken)) { throw null; }
        public virtual Azure.AsyncPageable<Azure.Storage.Files.DataLake.Models.PathDeletedItem> GetDeletedPathsAsync(string pathPrefix = null, System.Threading.CancellationToken cancellationToken = default(System.Threading.CancellationToken)) { throw null; }
        public virtual Azure.Storage.Files.DataLake.DataLakeDirectoryClient GetDirectoryClient(string directoryName) { throw null; }
        public virtual Azure.Storage.Files.DataLake.DataLakeFileClient GetFileClient(string fileName) { throw null; }
        public virtual Azure.Pageable<Azure.Storage.Files.DataLake.Models.PathItem> GetPaths(string path = null, bool recursive = false, bool userPrincipalName = false, System.Threading.CancellationToken cancellationToken = default(System.Threading.CancellationToken)) { throw null; }
        public virtual Azure.AsyncPageable<Azure.Storage.Files.DataLake.Models.PathItem> GetPathsAsync(string path = null, bool recursive = false, bool userPrincipalName = false, System.Threading.CancellationToken cancellationToken = default(System.Threading.CancellationToken)) { throw null; }
        public virtual Azure.Response<Azure.Storage.Files.DataLake.Models.FileSystemProperties> GetProperties(Azure.Storage.Files.DataLake.Models.DataLakeRequestConditions conditions = null, System.Threading.CancellationToken cancellationToken = default(System.Threading.CancellationToken)) { throw null; }
        public virtual System.Threading.Tasks.Task<Azure.Response<Azure.Storage.Files.DataLake.Models.FileSystemProperties>> GetPropertiesAsync(Azure.Storage.Files.DataLake.Models.DataLakeRequestConditions conditions = null, System.Threading.CancellationToken cancellationToken = default(System.Threading.CancellationToken)) { throw null; }
        public virtual Azure.Response<Azure.Storage.Files.DataLake.Models.FileSystemInfo> SetAccessPolicy(Azure.Storage.Files.DataLake.Models.PublicAccessType accessType = Azure.Storage.Files.DataLake.Models.PublicAccessType.None, System.Collections.Generic.IEnumerable<Azure.Storage.Files.DataLake.Models.DataLakeSignedIdentifier> permissions = null, Azure.Storage.Files.DataLake.Models.DataLakeRequestConditions conditions = null, System.Threading.CancellationToken cancellationToken = default(System.Threading.CancellationToken)) { throw null; }
        public virtual System.Threading.Tasks.Task<Azure.Response<Azure.Storage.Files.DataLake.Models.FileSystemInfo>> SetAccessPolicyAsync(Azure.Storage.Files.DataLake.Models.PublicAccessType accessType = Azure.Storage.Files.DataLake.Models.PublicAccessType.None, System.Collections.Generic.IEnumerable<Azure.Storage.Files.DataLake.Models.DataLakeSignedIdentifier> permissions = null, Azure.Storage.Files.DataLake.Models.DataLakeRequestConditions conditions = null, System.Threading.CancellationToken cancellationToken = default(System.Threading.CancellationToken)) { throw null; }
        public virtual Azure.Response<Azure.Storage.Files.DataLake.Models.FileSystemInfo> SetMetadata(System.Collections.Generic.IDictionary<string, string> metadata, Azure.Storage.Files.DataLake.Models.DataLakeRequestConditions conditions = null, System.Threading.CancellationToken cancellationToken = default(System.Threading.CancellationToken)) { throw null; }
        public virtual System.Threading.Tasks.Task<Azure.Response<Azure.Storage.Files.DataLake.Models.FileSystemInfo>> SetMetadataAsync(System.Collections.Generic.IDictionary<string, string> metadata, Azure.Storage.Files.DataLake.Models.DataLakeRequestConditions conditions = null, System.Threading.CancellationToken cancellationToken = default(System.Threading.CancellationToken)) { throw null; }
        public virtual Azure.Response<Azure.Storage.Files.DataLake.DataLakePathClient> UndeletePath(string deletedPath, string deletionId, System.Threading.CancellationToken cancellationToken = default(System.Threading.CancellationToken)) { throw null; }
        public virtual System.Threading.Tasks.Task<Azure.Response<Azure.Storage.Files.DataLake.DataLakePathClient>> UndeletePathAsync(string deletedPath, string deletionId, System.Threading.CancellationToken cancellationToken = default(System.Threading.CancellationToken)) { throw null; }
    }
    public partial class DataLakeLeaseClient
    {
        public static readonly System.TimeSpan InfiniteLeaseDuration;
        protected DataLakeLeaseClient() { }
        public DataLakeLeaseClient(Azure.Storage.Files.DataLake.DataLakeFileSystemClient client, string leaseId = null) { }
        public DataLakeLeaseClient(Azure.Storage.Files.DataLake.DataLakePathClient client, string leaseId = null) { }
        public virtual string LeaseId { get { throw null; } }
        public System.Uri Uri { get { throw null; } }
        public virtual Azure.Response<Azure.Storage.Files.DataLake.Models.DataLakeLease> Acquire(System.TimeSpan duration, Azure.RequestConditions conditions = null, System.Threading.CancellationToken cancellationToken = default(System.Threading.CancellationToken)) { throw null; }
        public virtual System.Threading.Tasks.Task<Azure.Response<Azure.Storage.Files.DataLake.Models.DataLakeLease>> AcquireAsync(System.TimeSpan duration, Azure.RequestConditions conditions = null, System.Threading.CancellationToken cancellationToken = default(System.Threading.CancellationToken)) { throw null; }
        public virtual Azure.Response<Azure.Storage.Files.DataLake.Models.DataLakeLease> Break(System.TimeSpan? breakPeriod = default(System.TimeSpan?), Azure.RequestConditions conditions = null, System.Threading.CancellationToken cancellationToken = default(System.Threading.CancellationToken)) { throw null; }
        public virtual System.Threading.Tasks.Task<Azure.Response<Azure.Storage.Files.DataLake.Models.DataLakeLease>> BreakAsync(System.TimeSpan? breakPeriod = default(System.TimeSpan?), Azure.RequestConditions conditions = null, System.Threading.CancellationToken cancellationToken = default(System.Threading.CancellationToken)) { throw null; }
        public virtual Azure.Response<Azure.Storage.Files.DataLake.Models.DataLakeLease> Change(string proposedId, Azure.RequestConditions conditions = null, System.Threading.CancellationToken cancellationToken = default(System.Threading.CancellationToken)) { throw null; }
        public virtual System.Threading.Tasks.Task<Azure.Response<Azure.Storage.Files.DataLake.Models.DataLakeLease>> ChangeAsync(string proposedId, Azure.RequestConditions conditions = null, System.Threading.CancellationToken cancellationToken = default(System.Threading.CancellationToken)) { throw null; }
        public virtual Azure.Response<Azure.Storage.Files.DataLake.Models.ReleasedObjectInfo> Release(Azure.RequestConditions conditions = null, System.Threading.CancellationToken cancellationToken = default(System.Threading.CancellationToken)) { throw null; }
        public virtual System.Threading.Tasks.Task<Azure.Response<Azure.Storage.Files.DataLake.Models.ReleasedObjectInfo>> ReleaseAsync(Azure.RequestConditions conditions = null, System.Threading.CancellationToken cancellationToken = default(System.Threading.CancellationToken)) { throw null; }
        public virtual Azure.Response<Azure.Storage.Files.DataLake.Models.DataLakeLease> Renew(Azure.RequestConditions conditions = null, System.Threading.CancellationToken cancellationToken = default(System.Threading.CancellationToken)) { throw null; }
        public virtual System.Threading.Tasks.Task<Azure.Response<Azure.Storage.Files.DataLake.Models.DataLakeLease>> RenewAsync(Azure.RequestConditions conditions = null, System.Threading.CancellationToken cancellationToken = default(System.Threading.CancellationToken)) { throw null; }
    }
    public static partial class DataLakeLeaseClientExtensions
    {
        public static Azure.Storage.Files.DataLake.DataLakeLeaseClient GetDataLakeLeaseClient(this Azure.Storage.Files.DataLake.DataLakeFileSystemClient client, string leaseId = null) { throw null; }
        public static Azure.Storage.Files.DataLake.DataLakeLeaseClient GetDataLakeLeaseClient(this Azure.Storage.Files.DataLake.DataLakePathClient client, string leaseId = null) { throw null; }
    }
    public partial class DataLakePathClient
    {
        protected DataLakePathClient() { }
        public DataLakePathClient(Azure.Storage.Files.DataLake.DataLakeFileSystemClient fileSystemClient, string path) { }
        public DataLakePathClient(string connectionString, string fileSystemName, string path) { }
        public DataLakePathClient(string connectionString, string fileSystemName, string path, Azure.Storage.Files.DataLake.DataLakeClientOptions options) { }
        public DataLakePathClient(System.Uri pathUri) { }
        public DataLakePathClient(System.Uri pathUri, Azure.AzureSasCredential credential) { }
        public DataLakePathClient(System.Uri pathUri, Azure.AzureSasCredential credential, Azure.Storage.Files.DataLake.DataLakeClientOptions options) { }
        public DataLakePathClient(System.Uri pathUri, Azure.Core.TokenCredential credential) { }
        public DataLakePathClient(System.Uri pathUri, Azure.Core.TokenCredential credential, Azure.Storage.Files.DataLake.DataLakeClientOptions options) { }
        public DataLakePathClient(System.Uri pathUri, Azure.Storage.Files.DataLake.DataLakeClientOptions options) { }
        public DataLakePathClient(System.Uri pathUri, Azure.Storage.StorageSharedKeyCredential credential) { }
        public DataLakePathClient(System.Uri pathUri, Azure.Storage.StorageSharedKeyCredential credential, Azure.Storage.Files.DataLake.DataLakeClientOptions options) { }
        public virtual string AccountName { get { throw null; } }
        public virtual bool CanGenerateSasUri { get { throw null; } }
        public virtual string FileSystemName { get { throw null; } }
        public virtual string Name { get { throw null; } }
        public virtual string Path { get { throw null; } }
        public virtual System.Uri Uri { get { throw null; } }
        public virtual Azure.Response<Azure.Storage.Files.DataLake.Models.PathInfo> Create(Azure.Storage.Files.DataLake.Models.PathResourceType resourceType, Azure.Storage.Files.DataLake.Models.PathHttpHeaders httpHeaders = null, System.Collections.Generic.IDictionary<string, string> metadata = null, string permissions = null, string umask = null, Azure.Storage.Files.DataLake.Models.DataLakeRequestConditions conditions = null, System.Threading.CancellationToken cancellationToken = default(System.Threading.CancellationToken)) { throw null; }
        public virtual System.Threading.Tasks.Task<Azure.Response<Azure.Storage.Files.DataLake.Models.PathInfo>> CreateAsync(Azure.Storage.Files.DataLake.Models.PathResourceType resourceType, Azure.Storage.Files.DataLake.Models.PathHttpHeaders httpHeaders = null, System.Collections.Generic.IDictionary<string, string> metadata = null, string permissions = null, string umask = null, Azure.Storage.Files.DataLake.Models.DataLakeRequestConditions conditions = null, System.Threading.CancellationToken cancellationToken = default(System.Threading.CancellationToken)) { throw null; }
        public virtual Azure.Response<Azure.Storage.Files.DataLake.Models.PathInfo> CreateIfNotExists(Azure.Storage.Files.DataLake.Models.PathResourceType resourceType, Azure.Storage.Files.DataLake.Models.PathHttpHeaders httpHeaders = null, System.Collections.Generic.IDictionary<string, string> metadata = null, string permissions = null, string umask = null, System.Threading.CancellationToken cancellationToken = default(System.Threading.CancellationToken)) { throw null; }
        public virtual System.Threading.Tasks.Task<Azure.Response<Azure.Storage.Files.DataLake.Models.PathInfo>> CreateIfNotExistsAsync(Azure.Storage.Files.DataLake.Models.PathResourceType resourceType, Azure.Storage.Files.DataLake.Models.PathHttpHeaders httpHeaders = null, System.Collections.Generic.IDictionary<string, string> metadata = null, string permissions = null, string umask = null, System.Threading.CancellationToken cancellationToken = default(System.Threading.CancellationToken)) { throw null; }
        public virtual Azure.Response Delete(bool? recursive = default(bool?), Azure.Storage.Files.DataLake.Models.DataLakeRequestConditions conditions = null, System.Threading.CancellationToken cancellationToken = default(System.Threading.CancellationToken)) { throw null; }
        public virtual System.Threading.Tasks.Task<Azure.Response> DeleteAsync(bool? recursive = default(bool?), Azure.Storage.Files.DataLake.Models.DataLakeRequestConditions conditions = null, System.Threading.CancellationToken cancellationToken = default(System.Threading.CancellationToken)) { throw null; }
        public virtual Azure.Response<bool> DeleteIfExists(bool? recursive = default(bool?), Azure.Storage.Files.DataLake.Models.DataLakeRequestConditions conditions = null, System.Threading.CancellationToken cancellationToken = default(System.Threading.CancellationToken)) { throw null; }
        public virtual System.Threading.Tasks.Task<Azure.Response<bool>> DeleteIfExistsAsync(bool? recursive = default(bool?), Azure.Storage.Files.DataLake.Models.DataLakeRequestConditions conditions = null, System.Threading.CancellationToken cancellationToken = default(System.Threading.CancellationToken)) { throw null; }
        public virtual Azure.Response<bool> Exists(System.Threading.CancellationToken cancellationToken = default(System.Threading.CancellationToken)) { throw null; }
        public virtual System.Threading.Tasks.Task<Azure.Response<bool>> ExistsAsync(System.Threading.CancellationToken cancellationToken = default(System.Threading.CancellationToken)) { throw null; }
        public virtual System.Uri GenerateSasUri(Azure.Storage.Sas.DataLakeSasBuilder builder) { throw null; }
        public virtual System.Uri GenerateSasUri(Azure.Storage.Sas.DataLakeSasPermissions permissions, System.DateTimeOffset expiresOn) { throw null; }
        public virtual Azure.Response<Azure.Storage.Files.DataLake.Models.PathAccessControl> GetAccessControl(bool? userPrincipalName = default(bool?), Azure.Storage.Files.DataLake.Models.DataLakeRequestConditions conditions = null, System.Threading.CancellationToken cancellationToken = default(System.Threading.CancellationToken)) { throw null; }
        public virtual System.Threading.Tasks.Task<Azure.Response<Azure.Storage.Files.DataLake.Models.PathAccessControl>> GetAccessControlAsync(bool? userPrincipalName = default(bool?), Azure.Storage.Files.DataLake.Models.DataLakeRequestConditions conditions = null, System.Threading.CancellationToken cancellationToken = default(System.Threading.CancellationToken)) { throw null; }
        public virtual Azure.Response<Azure.Storage.Files.DataLake.Models.PathProperties> GetProperties(Azure.Storage.Files.DataLake.Models.DataLakeRequestConditions conditions = null, System.Threading.CancellationToken cancellationToken = default(System.Threading.CancellationToken)) { throw null; }
        public virtual System.Threading.Tasks.Task<Azure.Response<Azure.Storage.Files.DataLake.Models.PathProperties>> GetPropertiesAsync(Azure.Storage.Files.DataLake.Models.DataLakeRequestConditions conditions = null, System.Threading.CancellationToken cancellationToken = default(System.Threading.CancellationToken)) { throw null; }
        public virtual Azure.Response<Azure.Storage.Files.DataLake.Models.AccessControlChangeResult> RemoveAccessControlRecursive(System.Collections.Generic.IList<Azure.Storage.Files.DataLake.Models.RemovePathAccessControlItem> accessControlList, string continuationToken = null, Azure.Storage.Files.DataLake.Models.AccessControlChangeOptions options = null, System.Threading.CancellationToken cancellationToken = default(System.Threading.CancellationToken)) { throw null; }
        public virtual System.Threading.Tasks.Task<Azure.Response<Azure.Storage.Files.DataLake.Models.AccessControlChangeResult>> RemoveAccessControlRecursiveAsync(System.Collections.Generic.IList<Azure.Storage.Files.DataLake.Models.RemovePathAccessControlItem> accessControlList, string continuationToken = null, Azure.Storage.Files.DataLake.Models.AccessControlChangeOptions options = null, System.Threading.CancellationToken cancellationToken = default(System.Threading.CancellationToken)) { throw null; }
        public virtual Azure.Response<Azure.Storage.Files.DataLake.DataLakePathClient> Rename(string destinationPath, string destinationFileSystem = null, Azure.Storage.Files.DataLake.Models.DataLakeRequestConditions sourceConditions = null, Azure.Storage.Files.DataLake.Models.DataLakeRequestConditions destinationConditions = null, System.Threading.CancellationToken cancellationToken = default(System.Threading.CancellationToken)) { throw null; }
        public virtual System.Threading.Tasks.Task<Azure.Response<Azure.Storage.Files.DataLake.DataLakePathClient>> RenameAsync(string destinationPath, string destinationFileSystem = null, Azure.Storage.Files.DataLake.Models.DataLakeRequestConditions sourceConditions = null, Azure.Storage.Files.DataLake.Models.DataLakeRequestConditions destinationConditions = null, System.Threading.CancellationToken cancellationToken = default(System.Threading.CancellationToken)) { throw null; }
        public virtual Azure.Response<Azure.Storage.Files.DataLake.Models.PathInfo> SetAccessControlList(System.Collections.Generic.IList<Azure.Storage.Files.DataLake.Models.PathAccessControlItem> accessControlList, string owner = null, string group = null, Azure.Storage.Files.DataLake.Models.DataLakeRequestConditions conditions = null, System.Threading.CancellationToken cancellationToken = default(System.Threading.CancellationToken)) { throw null; }
        public virtual System.Threading.Tasks.Task<Azure.Response<Azure.Storage.Files.DataLake.Models.PathInfo>> SetAccessControlListAsync(System.Collections.Generic.IList<Azure.Storage.Files.DataLake.Models.PathAccessControlItem> accessControlList, string owner = null, string group = null, Azure.Storage.Files.DataLake.Models.DataLakeRequestConditions conditions = null, System.Threading.CancellationToken cancellationToken = default(System.Threading.CancellationToken)) { throw null; }
        public virtual Azure.Response<Azure.Storage.Files.DataLake.Models.AccessControlChangeResult> SetAccessControlRecursive(System.Collections.Generic.IList<Azure.Storage.Files.DataLake.Models.PathAccessControlItem> accessControlList, string continuationToken = null, Azure.Storage.Files.DataLake.Models.AccessControlChangeOptions options = null, System.Threading.CancellationToken cancellationToken = default(System.Threading.CancellationToken)) { throw null; }
        public virtual System.Threading.Tasks.Task<Azure.Response<Azure.Storage.Files.DataLake.Models.AccessControlChangeResult>> SetAccessControlRecursiveAsync(System.Collections.Generic.IList<Azure.Storage.Files.DataLake.Models.PathAccessControlItem> accessControlList, string continuationToken = null, Azure.Storage.Files.DataLake.Models.AccessControlChangeOptions options = null, System.Threading.CancellationToken cancellationToken = default(System.Threading.CancellationToken)) { throw null; }
        public virtual Azure.Response<Azure.Storage.Files.DataLake.Models.PathInfo> SetHttpHeaders(Azure.Storage.Files.DataLake.Models.PathHttpHeaders httpHeaders = null, Azure.Storage.Files.DataLake.Models.DataLakeRequestConditions conditions = null, System.Threading.CancellationToken cancellationToken = default(System.Threading.CancellationToken)) { throw null; }
        public virtual System.Threading.Tasks.Task<Azure.Response<Azure.Storage.Files.DataLake.Models.PathInfo>> SetHttpHeadersAsync(Azure.Storage.Files.DataLake.Models.PathHttpHeaders httpHeaders = null, Azure.Storage.Files.DataLake.Models.DataLakeRequestConditions conditions = null, System.Threading.CancellationToken cancellationToken = default(System.Threading.CancellationToken)) { throw null; }
        public virtual Azure.Response<Azure.Storage.Files.DataLake.Models.PathInfo> SetMetadata(System.Collections.Generic.IDictionary<string, string> metadata, Azure.Storage.Files.DataLake.Models.DataLakeRequestConditions conditions = null, System.Threading.CancellationToken cancellationToken = default(System.Threading.CancellationToken)) { throw null; }
        public virtual System.Threading.Tasks.Task<Azure.Response<Azure.Storage.Files.DataLake.Models.PathInfo>> SetMetadataAsync(System.Collections.Generic.IDictionary<string, string> metadata, Azure.Storage.Files.DataLake.Models.DataLakeRequestConditions conditions = null, System.Threading.CancellationToken cancellationToken = default(System.Threading.CancellationToken)) { throw null; }
        public virtual Azure.Response<Azure.Storage.Files.DataLake.Models.PathInfo> SetPermissions(Azure.Storage.Files.DataLake.Models.PathPermissions permissions, string owner = null, string group = null, Azure.Storage.Files.DataLake.Models.DataLakeRequestConditions conditions = null, System.Threading.CancellationToken cancellationToken = default(System.Threading.CancellationToken)) { throw null; }
        public virtual System.Threading.Tasks.Task<Azure.Response<Azure.Storage.Files.DataLake.Models.PathInfo>> SetPermissionsAsync(Azure.Storage.Files.DataLake.Models.PathPermissions permissions, string owner = null, string group = null, Azure.Storage.Files.DataLake.Models.DataLakeRequestConditions conditions = null, System.Threading.CancellationToken cancellationToken = default(System.Threading.CancellationToken)) { throw null; }
        public virtual Azure.Response<Azure.Storage.Files.DataLake.Models.AccessControlChangeResult> UpdateAccessControlRecursive(System.Collections.Generic.IList<Azure.Storage.Files.DataLake.Models.PathAccessControlItem> accessControlList, string continuationToken = null, Azure.Storage.Files.DataLake.Models.AccessControlChangeOptions options = null, System.Threading.CancellationToken cancellationToken = default(System.Threading.CancellationToken)) { throw null; }
        public virtual System.Threading.Tasks.Task<Azure.Response<Azure.Storage.Files.DataLake.Models.AccessControlChangeResult>> UpdateAccessControlRecursiveAsync(System.Collections.Generic.IList<Azure.Storage.Files.DataLake.Models.PathAccessControlItem> accessControlList, string continuationToken = null, Azure.Storage.Files.DataLake.Models.AccessControlChangeOptions options = null, System.Threading.CancellationToken cancellationToken = default(System.Threading.CancellationToken)) { throw null; }
        public Azure.Storage.Files.DataLake.DataLakePathClient WithCustomerProvidedKey(Azure.Storage.Files.DataLake.Models.CustomerProvidedKey? customerProvidedKey) { throw null; }
    }
    public partial class DataLakeServiceClient
    {
        protected DataLakeServiceClient() { }
        public DataLakeServiceClient(string connectionString) { }
        public DataLakeServiceClient(string connectionString, Azure.Storage.Files.DataLake.DataLakeClientOptions options) { }
        public DataLakeServiceClient(System.Uri serviceUri) { }
        public DataLakeServiceClient(System.Uri serviceUri, Azure.AzureSasCredential credential) { }
        public DataLakeServiceClient(System.Uri serviceUri, Azure.AzureSasCredential credential, Azure.Storage.Files.DataLake.DataLakeClientOptions options) { }
        public DataLakeServiceClient(System.Uri serviceUri, Azure.Core.TokenCredential credential) { }
        public DataLakeServiceClient(System.Uri serviceUri, Azure.Core.TokenCredential credential, Azure.Storage.Files.DataLake.DataLakeClientOptions options) { }
        public DataLakeServiceClient(System.Uri serviceUri, Azure.Storage.Files.DataLake.DataLakeClientOptions options) { }
        public DataLakeServiceClient(System.Uri serviceUri, Azure.Storage.StorageSharedKeyCredential credential) { }
        public DataLakeServiceClient(System.Uri serviceUri, Azure.Storage.StorageSharedKeyCredential credential, Azure.Storage.Files.DataLake.DataLakeClientOptions options) { }
        public virtual string AccountName { get { throw null; } }
        public virtual bool CanGenerateAccountSasUri { get { throw null; } }
        public virtual System.Uri Uri { get { throw null; } }
        public virtual Azure.Response<Azure.Storage.Files.DataLake.DataLakeFileSystemClient> CreateFileSystem(string fileSystemName, Azure.Storage.Files.DataLake.Models.PublicAccessType publicAccessType = Azure.Storage.Files.DataLake.Models.PublicAccessType.None, System.Collections.Generic.IDictionary<string, string> metadata = null, System.Threading.CancellationToken cancellationToken = default(System.Threading.CancellationToken)) { throw null; }
        public virtual System.Threading.Tasks.Task<Azure.Response<Azure.Storage.Files.DataLake.DataLakeFileSystemClient>> CreateFileSystemAsync(string fileSystemName, Azure.Storage.Files.DataLake.Models.PublicAccessType publicAccessType = Azure.Storage.Files.DataLake.Models.PublicAccessType.None, System.Collections.Generic.IDictionary<string, string> metadata = null, System.Threading.CancellationToken cancellationToken = default(System.Threading.CancellationToken)) { throw null; }
        public virtual Azure.Response DeleteFileSystem(string fileSystemName, Azure.Storage.Files.DataLake.Models.DataLakeRequestConditions conditions = null, System.Threading.CancellationToken cancellationToken = default(System.Threading.CancellationToken)) { throw null; }
        public virtual System.Threading.Tasks.Task<Azure.Response> DeleteFileSystemAsync(string fileSystemName, Azure.Storage.Files.DataLake.Models.DataLakeRequestConditions conditions = null, System.Threading.CancellationToken cancellationToken = default(System.Threading.CancellationToken)) { throw null; }
        public System.Uri GenerateAccountSasUri(Azure.Storage.Sas.AccountSasBuilder builder) { throw null; }
        public System.Uri GenerateAccountSasUri(Azure.Storage.Sas.AccountSasPermissions permissions, System.DateTimeOffset expiresOn, Azure.Storage.Sas.AccountSasResourceTypes resourceTypes) { throw null; }
        public virtual Azure.Storage.Files.DataLake.DataLakeFileSystemClient GetFileSystemClient(string fileSystemName) { throw null; }
        public virtual Azure.Pageable<Azure.Storage.Files.DataLake.Models.FileSystemItem> GetFileSystems(Azure.Storage.Files.DataLake.Models.FileSystemTraits traits = Azure.Storage.Files.DataLake.Models.FileSystemTraits.None, Azure.Storage.Files.DataLake.Models.FileSystemStates states = Azure.Storage.Files.DataLake.Models.FileSystemStates.None, string prefix = null, System.Threading.CancellationToken cancellationToken = default(System.Threading.CancellationToken)) { throw null; }
        [System.ComponentModel.EditorBrowsableAttribute(System.ComponentModel.EditorBrowsableState.Never)]
        public virtual Azure.Pageable<Azure.Storage.Files.DataLake.Models.FileSystemItem> GetFileSystems(Azure.Storage.Files.DataLake.Models.FileSystemTraits traits, string prefix, System.Threading.CancellationToken cancellationToken) { throw null; }
        public virtual Azure.AsyncPageable<Azure.Storage.Files.DataLake.Models.FileSystemItem> GetFileSystemsAsync(Azure.Storage.Files.DataLake.Models.FileSystemTraits traits = Azure.Storage.Files.DataLake.Models.FileSystemTraits.None, Azure.Storage.Files.DataLake.Models.FileSystemStates states = Azure.Storage.Files.DataLake.Models.FileSystemStates.None, string prefix = null, System.Threading.CancellationToken cancellationToken = default(System.Threading.CancellationToken)) { throw null; }
        [System.ComponentModel.EditorBrowsableAttribute(System.ComponentModel.EditorBrowsableState.Never)]
        public virtual Azure.AsyncPageable<Azure.Storage.Files.DataLake.Models.FileSystemItem> GetFileSystemsAsync(Azure.Storage.Files.DataLake.Models.FileSystemTraits traits, string prefix, System.Threading.CancellationToken cancellationToken) { throw null; }
        public virtual Azure.Response<Azure.Storage.Files.DataLake.Models.DataLakeServiceProperties> GetProperties(System.Threading.CancellationToken cancellationToken = default(System.Threading.CancellationToken)) { throw null; }
        public virtual System.Threading.Tasks.Task<Azure.Response<Azure.Storage.Files.DataLake.Models.DataLakeServiceProperties>> GetPropertiesAsync(System.Threading.CancellationToken cancellationToken = default(System.Threading.CancellationToken)) { throw null; }
        public virtual Azure.Response<Azure.Storage.Files.DataLake.Models.UserDelegationKey> GetUserDelegationKey(System.DateTimeOffset? startsOn, System.DateTimeOffset expiresOn, System.Threading.CancellationToken cancellationToken = default(System.Threading.CancellationToken)) { throw null; }
        public virtual System.Threading.Tasks.Task<Azure.Response<Azure.Storage.Files.DataLake.Models.UserDelegationKey>> GetUserDelegationKeyAsync(System.DateTimeOffset? startsOn, System.DateTimeOffset expiresOn, System.Threading.CancellationToken cancellationToken = default(System.Threading.CancellationToken)) { throw null; }
        public virtual Azure.Response SetProperties(Azure.Storage.Files.DataLake.Models.DataLakeServiceProperties properties, System.Threading.CancellationToken cancellationToken = default(System.Threading.CancellationToken)) { throw null; }
        public virtual System.Threading.Tasks.Task<Azure.Response> SetPropertiesAsync(Azure.Storage.Files.DataLake.Models.DataLakeServiceProperties properties, System.Threading.CancellationToken cancellationToken = default(System.Threading.CancellationToken)) { throw null; }
        public virtual Azure.Response<Azure.Storage.Files.DataLake.DataLakeFileSystemClient> UndeleteFileSystem(string deletedFileSystemName, string deleteFileSystemVersion, System.Threading.CancellationToken cancellationToken = default(System.Threading.CancellationToken)) { throw null; }
        public virtual System.Threading.Tasks.Task<Azure.Response<Azure.Storage.Files.DataLake.DataLakeFileSystemClient>> UndeleteFileSystemAsync(string deletedFileSystemName, string deleteFileSystemVersion, System.Threading.CancellationToken cancellationToken = default(System.Threading.CancellationToken)) { throw null; }
    }
    public partial class DataLakeUriBuilder
    {
        public DataLakeUriBuilder(System.Uri uri) { }
        public string AccountName { get { throw null; } set { } }
        public string DirectoryOrFilePath { get { throw null; } set { } }
        public string FileSystemName { get { throw null; } set { } }
        public string Host { get { throw null; } set { } }
        public int Port { get { throw null; } set { } }
        public string Query { get { throw null; } set { } }
        public Azure.Storage.Sas.DataLakeSasQueryParameters Sas { get { throw null; } set { } }
        public string Scheme { get { throw null; } set { } }
        public string Snapshot { get { throw null; } set { } }
        public override string ToString() { throw null; }
        public System.Uri ToUri() { throw null; }
    }
}
namespace Azure.Storage.Files.DataLake.Models
{
    [System.Runtime.InteropServices.StructLayoutAttribute(System.Runtime.InteropServices.LayoutKind.Sequential)]
    public partial struct AccessControlChangeCounters
    {
        private int _dummyPrimitive;
        public long ChangedDirectoriesCount { get { throw null; } }
        public long ChangedFilesCount { get { throw null; } }
        public long FailedChangesCount { get { throw null; } }
    }
    [System.Runtime.InteropServices.StructLayoutAttribute(System.Runtime.InteropServices.LayoutKind.Sequential)]
    public partial struct AccessControlChangeFailure
    {
        private object _dummy;
        private int _dummyPrimitive;
        public string ErrorMessage { get { throw null; } }
        public bool IsDirectory { get { throw null; } }
        public string Name { get { throw null; } }
    }
    public partial class AccessControlChangeOptions
    {
        public AccessControlChangeOptions() { }
        public int? BatchSize { get { throw null; } set { } }
        public bool? ContinueOnFailure { get { throw null; } set { } }
        public int? MaxBatches { get { throw null; } set { } }
        public System.IProgress<Azure.Response<Azure.Storage.Files.DataLake.Models.AccessControlChanges>> ProgressHandler { get { throw null; } set { } }
    }
    [System.Runtime.InteropServices.StructLayoutAttribute(System.Runtime.InteropServices.LayoutKind.Sequential)]
    public partial struct AccessControlChangeResult
    {
        private object _dummy;
        private int _dummyPrimitive;
        public Azure.Storage.Files.DataLake.Models.AccessControlChangeFailure[] BatchFailures { get { throw null; } }
        public string ContinuationToken { get { throw null; } }
        public Azure.Storage.Files.DataLake.Models.AccessControlChangeCounters Counters { get { throw null; } }
    }
    [System.Runtime.InteropServices.StructLayoutAttribute(System.Runtime.InteropServices.LayoutKind.Sequential)]
    public partial struct AccessControlChanges
    {
        private object _dummy;
        private int _dummyPrimitive;
        public Azure.Storage.Files.DataLake.Models.AccessControlChangeCounters AggregateCounters { get { throw null; } }
        public Azure.Storage.Files.DataLake.Models.AccessControlChangeCounters BatchCounters { get { throw null; } }
        public Azure.Storage.Files.DataLake.Models.AccessControlChangeFailure[] BatchFailures { get { throw null; } }
        public string ContinuationToken { get { throw null; } }
    }
    public enum AccessControlType
    {
        Other = 0,
        User = 1,
        Group = 2,
        Mask = 4,
    }
    public enum CopyStatus
    {
        Pending = 0,
        Success = 1,
        Aborted = 2,
        Failed = 3,
    }
    [System.Runtime.InteropServices.StructLayoutAttribute(System.Runtime.InteropServices.LayoutKind.Sequential)]
    public readonly partial struct CustomerProvidedKey : System.IEquatable<Azure.Storage.Files.DataLake.Models.CustomerProvidedKey>
    {
        private readonly object _dummy;
        private readonly int _dummyPrimitive;
        public CustomerProvidedKey(byte[] key) { throw null; }
        public CustomerProvidedKey(string key) { throw null; }
        public Azure.Storage.Files.DataLake.Models.EncryptionAlgorithmType EncryptionAlgorithm { get { throw null; } }
        public string EncryptionKey { get { throw null; } }
        public string EncryptionKeyHash { get { throw null; } }
        public bool Equals(Azure.Storage.Files.DataLake.Models.CustomerProvidedKey other) { throw null; }
        public override bool Equals(object obj) { throw null; }
        public override int GetHashCode() { throw null; }
        public static bool operator ==(Azure.Storage.Files.DataLake.Models.CustomerProvidedKey left, Azure.Storage.Files.DataLake.Models.CustomerProvidedKey right) { throw null; }
        public static bool operator !=(Azure.Storage.Files.DataLake.Models.CustomerProvidedKey left, Azure.Storage.Files.DataLake.Models.CustomerProvidedKey right) { throw null; }
        public override string ToString() { throw null; }
    }
    public partial class DataLakeAccessPolicy
    {
        public DataLakeAccessPolicy() { }
        [System.ComponentModel.EditorBrowsableAttribute(System.ComponentModel.EditorBrowsableState.Never)]
        public System.DateTimeOffset ExpiresOn { get { throw null; } set { } }
        public string Permissions { get { throw null; } set { } }
        public System.DateTimeOffset? PolicyExpiresOn { get { throw null; } set { } }
        public System.DateTimeOffset? PolicyStartsOn { get { throw null; } set { } }
        [System.ComponentModel.EditorBrowsableAttribute(System.ComponentModel.EditorBrowsableState.Never)]
        public System.DateTimeOffset StartsOn { get { throw null; } set { } }
    }
    public partial class DataLakeAclChangeFailedException : System.Exception, System.Runtime.Serialization.ISerializable
    {
        protected DataLakeAclChangeFailedException(System.Runtime.Serialization.SerializationInfo info, System.Runtime.Serialization.StreamingContext context) { }
        public DataLakeAclChangeFailedException(string message, Azure.RequestFailedException exception, string continuationToken) { }
        public DataLakeAclChangeFailedException(string message, System.Exception exception, string continuationToken) { }
        public string ContinuationToken { get { throw null; } }
        public override void GetObjectData(System.Runtime.Serialization.SerializationInfo info, System.Runtime.Serialization.StreamingContext context) { }
    }
    public partial class DataLakeAnalyticsLogging
    {
        public DataLakeAnalyticsLogging() { }
        public bool Delete { get { throw null; } set { } }
        public bool Read { get { throw null; } set { } }
        public Azure.Storage.Files.DataLake.Models.DataLakeRetentionPolicy RetentionPolicy { get { throw null; } set { } }
        public string Version { get { throw null; } set { } }
        public bool Write { get { throw null; } set { } }
    }
    public partial class DataLakeCorsRule
    {
        public DataLakeCorsRule() { }
        public string AllowedHeaders { get { throw null; } set { } }
        public string AllowedMethods { get { throw null; } set { } }
        public string AllowedOrigins { get { throw null; } set { } }
        public string ExposedHeaders { get { throw null; } set { } }
        public int MaxAgeInSeconds { get { throw null; } set { } }
    }
    public partial class DataLakeFileAppendOptions
    {
        public DataLakeFileAppendOptions() { }
        public string LeaseId { get { throw null; } set { } }
        public System.IProgress<long> ProgressHandler { get { throw null; } set { } }
        public Azure.Storage.UploadTransactionalHashingOptions TransactionalHashingOptions { get { throw null; } set { } }
    }
    public enum DataLakeFileExpirationOrigin
    {
        CreationTime = 0,
        Now = 1,
    }
    public partial class DataLakeFileOpenWriteOptions
    {
        public DataLakeFileOpenWriteOptions() { }
        public long? BufferSize { get { throw null; } set { } }
        public bool? Close { get { throw null; } set { } }
        public Azure.Storage.Files.DataLake.Models.DataLakeRequestConditions OpenConditions { get { throw null; } set { } }
        public System.IProgress<long> ProgressHandler { get { throw null; } set { } }
        public Azure.Storage.UploadTransactionalHashingOptions TransactionalHashingOptions { get { throw null; } set { } }
    }
    public partial class DataLakeFileReadOptions
    {
        public DataLakeFileReadOptions() { }
        public Azure.Storage.Files.DataLake.Models.DataLakeRequestConditions Conditions { get { throw null; } set { } }
        public Azure.HttpRange Range { get { throw null; } set { } }
        public Azure.Storage.DownloadTransactionalHashingOptions TransactionalHashingOptions { get { throw null; } set { } }
    }
    public partial class DataLakeFileReadToOptions
    {
        public DataLakeFileReadToOptions() { }
        public Azure.Storage.Files.DataLake.Models.DataLakeRequestConditions Conditions { get { throw null; } set { } }
        public Azure.Storage.DownloadTransactionalHashingOptions TransactionalHashingOptions { get { throw null; } set { } }
        public Azure.Storage.StorageTransferOptions TransferOptions { get { throw null; } set { } }
    }
    public partial class DataLakeFileScheduleDeletionOptions
    {
        public DataLakeFileScheduleDeletionOptions() { }
        public DataLakeFileScheduleDeletionOptions(System.DateTimeOffset? expiresOn) { }
        public DataLakeFileScheduleDeletionOptions(System.TimeSpan timeToExpire, Azure.Storage.Files.DataLake.Models.DataLakeFileExpirationOrigin setRelativeTo) { }
        public System.DateTimeOffset? ExpiresOn { get { throw null; } }
        public Azure.Storage.Files.DataLake.Models.DataLakeFileExpirationOrigin? SetExpiryRelativeTo { get { throw null; } }
        public System.TimeSpan? TimeToExpire { get { throw null; } }
    }
    public partial class DataLakeFileUploadOptions
    {
        public DataLakeFileUploadOptions() { }
        public bool? Close { get { throw null; } set { } }
        public Azure.Storage.Files.DataLake.Models.DataLakeRequestConditions Conditions { get { throw null; } set { } }
        public Azure.Storage.Files.DataLake.Models.PathHttpHeaders HttpHeaders { get { throw null; } set { } }
        public System.Collections.Generic.IDictionary<string, string> Metadata { get { throw null; } set { } }
        public string Permissions { get { throw null; } set { } }
        public System.IProgress<long> ProgressHandler { get { throw null; } set { } }
        public Azure.Storage.UploadTransactionalHashingOptions TransactionalHashingOptions { get { throw null; } set { } }
        public Azure.Storage.StorageTransferOptions TransferOptions { get { throw null; } set { } }
        public string Umask { get { throw null; } set { } }
    }
    public partial class DataLakeLease
    {
        internal DataLakeLease() { }
        public Azure.ETag ETag { get { throw null; } }
        public System.DateTimeOffset LastModified { get { throw null; } }
        public string LeaseId { get { throw null; } }
        public int? LeaseTime { get { throw null; } }
    }
    public enum DataLakeLeaseDuration
    {
        Infinite = 0,
        Fixed = 1,
    }
    public enum DataLakeLeaseState
    {
        Available = 0,
        Leased = 1,
        Expired = 2,
        Breaking = 3,
        Broken = 4,
    }
    public enum DataLakeLeaseStatus
    {
        Locked = 0,
        Unlocked = 1,
    }
    public partial class DataLakeMetrics
    {
        public DataLakeMetrics() { }
        public bool Enabled { get { throw null; } set { } }
        public bool? IncludeApis { get { throw null; } set { } }
        public Azure.Storage.Files.DataLake.Models.DataLakeRetentionPolicy RetentionPolicy { get { throw null; } set { } }
        public string Version { get { throw null; } set { } }
    }
    public static partial class DataLakeModelFactory
    {
        public static Azure.Storage.Files.DataLake.Models.DataLakeQueryError DataLakeQueryError(string name = null, string description = null, bool isFatal = false, long position = (long)0) { throw null; }
        public static Azure.Storage.Files.DataLake.Models.FileDownloadDetails FileDownloadDetails(System.DateTimeOffset lastModified, System.Collections.Generic.IDictionary<string, string> metadata, string contentRange, Azure.ETag eTag, string contentEncoding, string cacheControl, string contentDisposition, string contentLanguage, System.DateTimeOffset copyCompletionTime, string copyStatusDescription, string copyId, string copyProgress, System.Uri copySource, Azure.Storage.Files.DataLake.Models.CopyStatus copyStatus, Azure.Storage.Files.DataLake.Models.DataLakeLeaseDuration leaseDuration, Azure.Storage.Files.DataLake.Models.DataLakeLeaseState leaseState, Azure.Storage.Files.DataLake.Models.DataLakeLeaseStatus leaseStatus, string acceptRanges, bool isServerEncrypted, string encryptionKeySha256, byte[] contentHash) { throw null; }
        public static Azure.Storage.Files.DataLake.Models.FileDownloadInfo FileDownloadInfo(long contentLength, System.IO.Stream content, byte[] contentHash, Azure.Storage.Files.DataLake.Models.FileDownloadDetails properties) { throw null; }
        public static Azure.Storage.Files.DataLake.Models.FileSystemInfo FileSystemInfo(Azure.ETag etag, System.DateTimeOffset lastModified) { throw null; }
        [System.ComponentModel.EditorBrowsableAttribute(System.ComponentModel.EditorBrowsableState.Never)]
        public static Azure.Storage.Files.DataLake.Models.FileSystemItem FileSystemItem(string name, Azure.Storage.Files.DataLake.Models.FileSystemProperties properties) { throw null; }
        public static Azure.Storage.Files.DataLake.Models.FileSystemItem FileSystemItem(string name = null, bool? isDeleted = default(bool?), string versionId = null, Azure.Storage.Files.DataLake.Models.FileSystemProperties properties = null) { throw null; }
        [System.ComponentModel.EditorBrowsableAttribute(System.ComponentModel.EditorBrowsableState.Never)]
        public static Azure.Storage.Files.DataLake.Models.FileSystemProperties FileSystemProperties(System.DateTimeOffset lastModified, Azure.Storage.Files.DataLake.Models.DataLakeLeaseStatus? leaseStatus, Azure.Storage.Files.DataLake.Models.DataLakeLeaseState? leaseState, Azure.Storage.Files.DataLake.Models.DataLakeLeaseDuration? leaseDuration, Azure.Storage.Files.DataLake.Models.PublicAccessType? publicAccess, bool? hasImmutabilityPolicy, bool? hasLegalHold, Azure.ETag eTag) { throw null; }
        public static Azure.Storage.Files.DataLake.Models.FileSystemProperties FileSystemProperties(System.DateTimeOffset lastModified = default(System.DateTimeOffset), Azure.Storage.Files.DataLake.Models.DataLakeLeaseStatus? leaseStatus = default(Azure.Storage.Files.DataLake.Models.DataLakeLeaseStatus?), Azure.Storage.Files.DataLake.Models.DataLakeLeaseState? leaseState = default(Azure.Storage.Files.DataLake.Models.DataLakeLeaseState?), Azure.Storage.Files.DataLake.Models.DataLakeLeaseDuration? leaseDuration = default(Azure.Storage.Files.DataLake.Models.DataLakeLeaseDuration?), Azure.Storage.Files.DataLake.Models.PublicAccessType? publicAccess = default(Azure.Storage.Files.DataLake.Models.PublicAccessType?), bool? hasImmutabilityPolicy = default(bool?), bool? hasLegalHold = default(bool?), Azure.ETag eTag = default(Azure.ETag), System.Collections.Generic.IDictionary<string, string> metadata = null, System.DateTimeOffset? deletedOn = default(System.DateTimeOffset?), int? remainingRetentionDays = default(int?)) { throw null; }
        public static Azure.Storage.Files.DataLake.Models.DataLakeLease Lease(Azure.ETag eTag, System.DateTimeOffset lastModified, string leaseId, int? leaseTime) { throw null; }
        public static Azure.Storage.Files.DataLake.Models.PathAccessControl PathAccessControl(string owner, string group, Azure.Storage.Files.DataLake.Models.PathPermissions permissions, System.Collections.Generic.IList<Azure.Storage.Files.DataLake.Models.PathAccessControlItem> acl) { throw null; }
        public static Azure.Storage.Files.DataLake.Models.PathContentInfo PathContentInfo(string contentHash, Azure.ETag eTag, System.DateTimeOffset lastModified, string acceptRanges, string cacheControl, string contentDisposition, string contentEncoding, string contentLanguage, long contentLength, string contentRange, string contentType, System.Collections.Generic.IDictionary<string, string> metadata) { throw null; }
        public static Azure.Storage.Files.DataLake.Models.PathCreateInfo PathCreateInfo(Azure.Storage.Files.DataLake.Models.PathInfo pathInfo, string continuation) { throw null; }
        public static Azure.Storage.Files.DataLake.Models.PathInfo PathInfo(Azure.ETag eTag, System.DateTimeOffset lastModified) { throw null; }
        public static Azure.Storage.Files.DataLake.Models.PathItem PathItem(string name, bool? isDirectory, System.DateTimeOffset lastModified, Azure.ETag eTag, long? contentLength, string owner, string group, string permissions) { throw null; }
        [System.ComponentModel.EditorBrowsableAttribute(System.ComponentModel.EditorBrowsableState.Never)]
        public static Azure.Storage.Files.DataLake.Models.PathProperties PathProperties(System.DateTimeOffset lastModified, System.DateTimeOffset creationTime, System.Collections.Generic.IDictionary<string, string> metadata, System.DateTimeOffset copyCompletionTime, string copyStatusDescription, string copyId, string copyProgress, System.Uri copySource, Azure.Storage.Files.DataLake.Models.CopyStatus copyStatus, bool isIncrementalCopy, Azure.Storage.Files.DataLake.Models.DataLakeLeaseDuration leaseDuration, Azure.Storage.Files.DataLake.Models.DataLakeLeaseState leaseState, Azure.Storage.Files.DataLake.Models.DataLakeLeaseStatus leaseStatus, long contentLength, string contentType, Azure.ETag eTag, byte[] contentHash, string contentEncoding, string contentDisposition, string contentLanguage, string cacheControl, string acceptRanges, bool isServerEncrypted, string encryptionKeySha256, string accessTier, string archiveStatus, System.DateTimeOffset accessTierChangeTime) { throw null; }
        public static Azure.Storage.Files.DataLake.Models.PathProperties PathProperties(System.DateTimeOffset lastModified, System.DateTimeOffset creationTime, System.Collections.Generic.IDictionary<string, string> metadata, System.DateTimeOffset copyCompletionTime, string copyStatusDescription, string copyId, string copyProgress, System.Uri copySource, Azure.Storage.Files.DataLake.Models.CopyStatus copyStatus, bool isIncrementalCopy, Azure.Storage.Files.DataLake.Models.DataLakeLeaseDuration leaseDuration, Azure.Storage.Files.DataLake.Models.DataLakeLeaseState leaseState, Azure.Storage.Files.DataLake.Models.DataLakeLeaseStatus leaseStatus, long contentLength, string contentType, Azure.ETag eTag, byte[] contentHash, string contentEncoding, string contentDisposition, string contentLanguage, string cacheControl, string acceptRanges, bool isServerEncrypted, string encryptionKeySha256, string accessTier, string archiveStatus, System.DateTimeOffset accessTierChangeTime, bool isDirectory) { throw null; }
        public static Azure.Storage.Files.DataLake.Models.UserDelegationKey UserDelegationKey(string signedObjectId, string signedTenantId, System.DateTimeOffset signedStart, System.DateTimeOffset signedExpiry, string signedService, string signedVersion, string value) { throw null; }
    }
    public partial class DataLakeOpenReadOptions
    {
        public DataLakeOpenReadOptions(bool allowModifications) { }
        public int? BufferSize { get { throw null; } set { } }
        public Azure.Storage.Files.DataLake.Models.DataLakeRequestConditions Conditions { get { throw null; } set { } }
        public long Position { get { throw null; } set { } }
        public Azure.Storage.DownloadTransactionalHashingOptions TransactionalHashingOptions { get { throw null; } set { } }
    }
    public partial class DataLakeQueryArrowField
    {
        public DataLakeQueryArrowField() { }
        public string Name { get { throw null; } set { } }
        public int Precision { get { throw null; } set { } }
        public int Scale { get { throw null; } set { } }
        public Azure.Storage.Files.DataLake.Models.DataLakeQueryArrowFieldType Type { get { throw null; } set { } }
    }
    public enum DataLakeQueryArrowFieldType
    {
        Int64 = 0,
        Bool = 1,
        Timestamp = 2,
        String = 3,
        Double = 4,
        Decimal = 5,
    }
    public partial class DataLakeQueryArrowOptions : Azure.Storage.Files.DataLake.Models.DataLakeQueryTextOptions
    {
        public DataLakeQueryArrowOptions() { }
        public System.Collections.Generic.IList<Azure.Storage.Files.DataLake.Models.DataLakeQueryArrowField> Schema { get { throw null; } set { } }
    }
    public partial class DataLakeQueryCsvTextOptions : Azure.Storage.Files.DataLake.Models.DataLakeQueryTextOptions
    {
        public DataLakeQueryCsvTextOptions() { }
        public string ColumnSeparator { get { throw null; } set { } }
        public char? EscapeCharacter { get { throw null; } set { } }
        public bool HasHeaders { get { throw null; } set { } }
        public char? QuotationCharacter { get { throw null; } set { } }
        public string RecordSeparator { get { throw null; } set { } }
    }
    public partial class DataLakeQueryError
    {
        internal DataLakeQueryError() { }
        public string Description { get { throw null; } }
        public bool IsFatal { get { throw null; } }
        public string Name { get { throw null; } }
        public long Position { get { throw null; } }
    }
    public partial class DataLakeQueryJsonTextOptions : Azure.Storage.Files.DataLake.Models.DataLakeQueryTextOptions
    {
        public DataLakeQueryJsonTextOptions() { }
        public string RecordSeparator { get { throw null; } set { } }
    }
    public partial class DataLakeQueryOptions
    {
        public DataLakeQueryOptions() { }
        public Azure.Storage.Files.DataLake.Models.DataLakeRequestConditions Conditions { get { throw null; } set { } }
        public Azure.Storage.Files.DataLake.Models.DataLakeQueryTextOptions InputTextConfiguration { get { throw null; } set { } }
        public Azure.Storage.Files.DataLake.Models.DataLakeQueryTextOptions OutputTextConfiguration { get { throw null; } set { } }
        public System.IProgress<long> ProgressHandler { get { throw null; } set { } }
        public event System.Action<Azure.Storage.Files.DataLake.Models.DataLakeQueryError> ErrorHandler { add { } remove { } }
    }
    public partial class DataLakeQueryParquetTextOptions : Azure.Storage.Files.DataLake.Models.DataLakeQueryTextOptions
    {
        public DataLakeQueryParquetTextOptions() { }
    }
    public abstract partial class DataLakeQueryTextOptions
    {
        protected DataLakeQueryTextOptions() { }
    }
    public partial class DataLakeRequestConditions : Azure.RequestConditions
    {
        public DataLakeRequestConditions() { }
        public string LeaseId { get { throw null; } set { } }
        public override string ToString() { throw null; }
    }
    public partial class DataLakeRetentionPolicy
    {
        public DataLakeRetentionPolicy() { }
        public int? Days { get { throw null; } set { } }
        public bool Enabled { get { throw null; } set { } }
    }
    public partial class DataLakeServiceProperties
    {
        public DataLakeServiceProperties() { }
        public System.Collections.Generic.IList<Azure.Storage.Files.DataLake.Models.DataLakeCorsRule> Cors { get { throw null; } set { } }
        public string DefaultServiceVersion { get { throw null; } set { } }
        public Azure.Storage.Files.DataLake.Models.DataLakeRetentionPolicy DeleteRetentionPolicy { get { throw null; } set { } }
        public Azure.Storage.Files.DataLake.Models.DataLakeMetrics HourMetrics { get { throw null; } set { } }
        public Azure.Storage.Files.DataLake.Models.DataLakeAnalyticsLogging Logging { get { throw null; } set { } }
        public Azure.Storage.Files.DataLake.Models.DataLakeMetrics MinuteMetrics { get { throw null; } set { } }
        public Azure.Storage.Files.DataLake.Models.DataLakeStaticWebsite StaticWebsite { get { throw null; } set { } }
    }
    public partial class DataLakeSignedIdentifier
    {
        public DataLakeSignedIdentifier() { }
        public Azure.Storage.Files.DataLake.Models.DataLakeAccessPolicy AccessPolicy { get { throw null; } set { } }
        public string Id { get { throw null; } set { } }
    }
    public partial class DataLakeStaticWebsite
    {
        public DataLakeStaticWebsite() { }
        public string DefaultIndexDocumentPath { get { throw null; } set { } }
        public bool Enabled { get { throw null; } set { } }
        public string ErrorDocument404Path { get { throw null; } set { } }
        public string IndexDocument { get { throw null; } set { } }
    }
    public enum EncryptionAlgorithmType
    {
        Aes256 = 0,
    }
    public partial class FileDownloadDetails
    {
        internal FileDownloadDetails() { }
        public string AcceptRanges { get { throw null; } }
        public string CacheControl { get { throw null; } }
        public string ContentDisposition { get { throw null; } }
        public string ContentEncoding { get { throw null; } }
        public byte[] ContentHash { get { throw null; } }
        public string ContentLanguage { get { throw null; } }
        public string ContentRange { get { throw null; } }
        public System.DateTimeOffset CopyCompletedOn { get { throw null; } }
        public string CopyId { get { throw null; } }
        public string CopyProgress { get { throw null; } }
        public System.Uri CopySource { get { throw null; } }
        public Azure.Storage.Files.DataLake.Models.CopyStatus CopyStatus { get { throw null; } }
        public string CopyStatusDescription { get { throw null; } }
        public string EncryptionKeySha256 { get { throw null; } }
        public Azure.ETag ETag { get { throw null; } }
        public bool IsServerEncrypted { get { throw null; } }
        public System.DateTimeOffset LastModified { get { throw null; } }
        public Azure.Storage.Files.DataLake.Models.DataLakeLeaseDuration LeaseDuration { get { throw null; } }
        public Azure.Storage.Files.DataLake.Models.DataLakeLeaseState LeaseState { get { throw null; } }
        public Azure.Storage.Files.DataLake.Models.DataLakeLeaseStatus LeaseStatus { get { throw null; } }
        public System.Collections.Generic.IDictionary<string, string> Metadata { get { throw null; } }
    }
    public partial class FileDownloadInfo
    {
        internal FileDownloadInfo() { }
        public System.IO.Stream Content { get { throw null; } }
        public byte[] ContentHash { get { throw null; } }
        public long ContentLength { get { throw null; } }
        public Azure.Storage.Files.DataLake.Models.FileDownloadDetails Properties { get { throw null; } }
    }
    public partial class FileSystemAccessPolicy
    {
        public FileSystemAccessPolicy() { }
        public Azure.Storage.Files.DataLake.Models.PublicAccessType DataLakePublicAccess { get { throw null; } }
        public Azure.ETag ETag { get { throw null; } }
        public System.DateTimeOffset LastModified { get { throw null; } }
        public System.Collections.Generic.IEnumerable<Azure.Storage.Files.DataLake.Models.DataLakeSignedIdentifier> SignedIdentifiers { get { throw null; } }
    }
    public partial class FileSystemInfo
    {
        internal FileSystemInfo() { }
        public Azure.ETag ETag { get { throw null; } }
        public System.DateTimeOffset LastModified { get { throw null; } }
    }
    public partial class FileSystemItem
    {
        internal FileSystemItem() { }
        public bool? IsDeleted { get { throw null; } }
        public string Name { get { throw null; } }
        public Azure.Storage.Files.DataLake.Models.FileSystemProperties Properties { get { throw null; } }
        public string VersionId { get { throw null; } }
    }
    public partial class FileSystemProperties
    {
        internal FileSystemProperties() { }
        public System.DateTimeOffset? DeletedOn { get { throw null; } }
        public Azure.ETag ETag { get { throw null; } }
        public bool? HasImmutabilityPolicy { get { throw null; } }
        public bool? HasLegalHold { get { throw null; } }
        public System.DateTimeOffset LastModified { get { throw null; } }
        public Azure.Storage.Files.DataLake.Models.DataLakeLeaseDuration? LeaseDuration { get { throw null; } }
        public Azure.Storage.Files.DataLake.Models.DataLakeLeaseState? LeaseState { get { throw null; } }
        public Azure.Storage.Files.DataLake.Models.DataLakeLeaseStatus? LeaseStatus { get { throw null; } }
        public System.Collections.Generic.IDictionary<string, string> Metadata { get { throw null; } }
        public Azure.Storage.Files.DataLake.Models.PublicAccessType? PublicAccess { get { throw null; } }
        public int? RemainingRetentionDays { get { throw null; } }
    }
    [System.FlagsAttribute]
    public enum FileSystemStates
    {
        None = 0,
        Deleted = 1,
        System = 2,
    }
    [System.FlagsAttribute]
    public enum FileSystemTraits
    {
        None = 0,
        Metadata = 1,
    }
    public partial class PathAccessControl
    {
        internal PathAccessControl() { }
        public System.Collections.Generic.IEnumerable<Azure.Storage.Files.DataLake.Models.PathAccessControlItem> AccessControlList { get { throw null; } }
        public string Group { get { throw null; } }
        public string Owner { get { throw null; } }
        public Azure.Storage.Files.DataLake.Models.PathPermissions Permissions { get { throw null; } }
    }
    public static partial class PathAccessControlExtensions
    {
        public static System.Collections.Generic.IList<Azure.Storage.Files.DataLake.Models.PathAccessControlItem> ParseAccessControlList(string s) { throw null; }
        public static Azure.Storage.Files.DataLake.Models.RolePermissions ParseOctalRolePermissions(char c) { throw null; }
        public static Azure.Storage.Files.DataLake.Models.RolePermissions ParseSymbolicRolePermissions(string s, bool allowStickyBit = false) { throw null; }
        public static string ToAccessControlListString(System.Collections.Generic.IList<Azure.Storage.Files.DataLake.Models.PathAccessControlItem> accessControlList) { throw null; }
        public static string ToOctalRolePermissions(this Azure.Storage.Files.DataLake.Models.RolePermissions rolePermissions) { throw null; }
        public static string ToSymbolicRolePermissions(this Azure.Storage.Files.DataLake.Models.RolePermissions rolePermissions) { throw null; }
    }
    public partial class PathAccessControlItem
    {
        public PathAccessControlItem() { }
        public PathAccessControlItem(Azure.Storage.Files.DataLake.Models.AccessControlType accessControlType, Azure.Storage.Files.DataLake.Models.RolePermissions permissions, bool defaultScope = false, string entityId = null) { }
        public Azure.Storage.Files.DataLake.Models.AccessControlType AccessControlType { get { throw null; } set { } }
        public bool DefaultScope { get { throw null; } set { } }
        public string EntityId { get { throw null; } set { } }
        public Azure.Storage.Files.DataLake.Models.RolePermissions Permissions { get { throw null; } set { } }
        public static Azure.Storage.Files.DataLake.Models.PathAccessControlItem Parse(string s) { throw null; }
        public override string ToString() { throw null; }
    }
    public partial class PathContentInfo
    {
        internal PathContentInfo() { }
        public string AcceptRanges { get { throw null; } }
        public string CacheControl { get { throw null; } }
        public string ContentDisposition { get { throw null; } }
        public string ContentEncoding { get { throw null; } }
        public string ContentHash { get { throw null; } }
        public string ContentLanguage { get { throw null; } }
        public long ContentLength { get { throw null; } }
        public string ContentRange { get { throw null; } }
        public string ContentType { get { throw null; } }
        public Azure.ETag ETag { get { throw null; } }
        public System.DateTimeOffset LastModified { get { throw null; } }
        public System.Collections.Generic.IDictionary<string, string> Metadata { get { throw null; } }
    }
    public partial class PathCreateInfo
    {
        internal PathCreateInfo() { }
        public string Continuation { get { throw null; } }
        public Azure.Storage.Files.DataLake.Models.PathInfo PathInfo { get { throw null; } }
    }
    public partial class PathDeletedItem
    {
        internal PathDeletedItem() { }
        public System.DateTimeOffset? DeletedOn { get { throw null; } }
        public string DeletionId { get { throw null; } }
        public string Path { get { throw null; } }
        public int? RemainingRetentionDays { get { throw null; } }
    }
    public enum PathGetPropertiesAction
    {
        GetAccessControl = 0,
        GetStatus = 1,
    }
    public partial class PathHttpHeaders
    {
        public PathHttpHeaders() { }
        public string CacheControl { get { throw null; } set { } }
        public string ContentDisposition { get { throw null; } set { } }
        public string ContentEncoding { get { throw null; } set { } }
        public byte[] ContentHash { get { throw null; } set { } }
        public string ContentLanguage { get { throw null; } set { } }
        public string ContentType { get { throw null; } set { } }
        [System.ComponentModel.EditorBrowsableAttribute(System.ComponentModel.EditorBrowsableState.Never)]
        public override bool Equals(object obj) { throw null; }
        [System.ComponentModel.EditorBrowsableAttribute(System.ComponentModel.EditorBrowsableState.Never)]
        public override int GetHashCode() { throw null; }
        [System.ComponentModel.EditorBrowsableAttribute(System.ComponentModel.EditorBrowsableState.Never)]
        public override string ToString() { throw null; }
    }
    public partial class PathInfo
    {
        internal PathInfo() { }
        public Azure.ETag ETag { get { throw null; } }
        public System.DateTimeOffset LastModified { get { throw null; } }
    }
    public partial class PathItem
    {
        internal PathItem() { }
        public long? ContentLength { get { throw null; } }
        public Azure.ETag ETag { get { throw null; } }
        public string Group { get { throw null; } }
        public bool? IsDirectory { get { throw null; } }
        public System.DateTimeOffset LastModified { get { throw null; } }
        public string Name { get { throw null; } }
        public string Owner { get { throw null; } }
        public string Permissions { get { throw null; } }
    }
    public enum PathLeaseAction
    {
        Acquire = 0,
        Break = 1,
        Change = 2,
        Renew = 3,
        Release = 4,
    }
    public partial class PathPermissions
    {
        public PathPermissions() { }
        public PathPermissions(Azure.Storage.Files.DataLake.Models.RolePermissions owner, Azure.Storage.Files.DataLake.Models.RolePermissions group, Azure.Storage.Files.DataLake.Models.RolePermissions other, bool stickyBit = false, bool extendedInfoInAcl = false) { }
        public bool ExtendedAcls { get { throw null; } set { } }
        public Azure.Storage.Files.DataLake.Models.RolePermissions Group { get { throw null; } set { } }
        public Azure.Storage.Files.DataLake.Models.RolePermissions Other { get { throw null; } set { } }
        public Azure.Storage.Files.DataLake.Models.RolePermissions Owner { get { throw null; } set { } }
        public bool StickyBit { get { throw null; } set { } }
        public static Azure.Storage.Files.DataLake.Models.PathPermissions ParseOctalPermissions(string s) { throw null; }
        public static Azure.Storage.Files.DataLake.Models.PathPermissions ParseSymbolicPermissions(string s) { throw null; }
        public string ToOctalPermissions() { throw null; }
        public string ToSymbolicPermissions() { throw null; }
    }
    public partial class PathProperties
    {
        internal PathProperties() { }
        public string AcceptRanges { get { throw null; } }
        public string AccessTier { get { throw null; } }
        public System.DateTimeOffset AccessTierChangedOn { get { throw null; } }
        public string ArchiveStatus { get { throw null; } }
        public string CacheControl { get { throw null; } }
        public string ContentDisposition { get { throw null; } }
        public string ContentEncoding { get { throw null; } }
        public byte[] ContentHash { get { throw null; } }
        public string ContentLanguage { get { throw null; } }
        public long ContentLength { get { throw null; } }
        public string ContentType { get { throw null; } }
        public System.DateTimeOffset CopyCompletedOn { get { throw null; } }
        public string CopyId { get { throw null; } }
        public string CopyProgress { get { throw null; } }
        public System.Uri CopySource { get { throw null; } }
        public Azure.Storage.Files.DataLake.Models.CopyStatus CopyStatus { get { throw null; } }
        public string CopyStatusDescription { get { throw null; } }
        public System.DateTimeOffset CreatedOn { get { throw null; } }
        public string EncryptionKeySha256 { get { throw null; } }
        public Azure.ETag ETag { get { throw null; } }
        public System.DateTimeOffset ExpiresOn { get { throw null; } }
        public bool IsDirectory { get { throw null; } }
        public bool IsIncrementalCopy { get { throw null; } }
        public bool IsServerEncrypted { get { throw null; } }
        public System.DateTimeOffset LastModified { get { throw null; } }
        public Azure.Storage.Files.DataLake.Models.DataLakeLeaseDuration LeaseDuration { get { throw null; } }
        public Azure.Storage.Files.DataLake.Models.DataLakeLeaseState LeaseState { get { throw null; } }
        public Azure.Storage.Files.DataLake.Models.DataLakeLeaseStatus LeaseStatus { get { throw null; } }
        public System.Collections.Generic.IDictionary<string, string> Metadata { get { throw null; } }
    }
    public enum PathRenameMode
    {
        Legacy = 0,
        Posix = 1,
    }
    public enum PathResourceType
    {
        Directory = 0,
        File = 1,
    }
    public enum PathUpdateAction
    {
        Append = 0,
        Flush = 1,
        SetProperties = 2,
        SetAccessControl = 3,
        SetAccessControlRecursive = 4,
    }
    public enum PublicAccessType
    {
        None = 0,
        FileSystem = 1,
        Path = 2,
    }
    [System.Runtime.InteropServices.StructLayoutAttribute(System.Runtime.InteropServices.LayoutKind.Sequential)]
    public readonly partial struct ReleasedObjectInfo : System.IEquatable<Azure.Storage.Files.DataLake.Models.ReleasedObjectInfo>
    {
        private readonly object _dummy;
        private readonly int _dummyPrimitive;
        public ReleasedObjectInfo(Azure.ETag eTag, System.DateTimeOffset lastModified) { throw null; }
        public Azure.ETag ETag { get { throw null; } }
        public System.DateTimeOffset LastModified { get { throw null; } }
        public bool Equals(Azure.Storage.Files.DataLake.Models.ReleasedObjectInfo other) { throw null; }
        [System.ComponentModel.EditorBrowsableAttribute(System.ComponentModel.EditorBrowsableState.Never)]
        public override bool Equals(object obj) { throw null; }
        [System.ComponentModel.EditorBrowsableAttribute(System.ComponentModel.EditorBrowsableState.Never)]
        public override int GetHashCode() { throw null; }
        public static bool operator ==(Azure.Storage.Files.DataLake.Models.ReleasedObjectInfo left, Azure.Storage.Files.DataLake.Models.ReleasedObjectInfo right) { throw null; }
        public static bool operator !=(Azure.Storage.Files.DataLake.Models.ReleasedObjectInfo left, Azure.Storage.Files.DataLake.Models.ReleasedObjectInfo right) { throw null; }
        [System.ComponentModel.EditorBrowsableAttribute(System.ComponentModel.EditorBrowsableState.Never)]
        public override string ToString() { throw null; }
    }
    public partial class RemovePathAccessControlItem
    {
        public RemovePathAccessControlItem(Azure.Storage.Files.DataLake.Models.AccessControlType accessControlType, bool defaultScope = false, string entityId = null) { }
        public Azure.Storage.Files.DataLake.Models.AccessControlType AccessControlType { get { throw null; } }
        public bool DefaultScope { get { throw null; } }
        public string EntityId { get { throw null; } }
        public static Azure.Storage.Files.DataLake.Models.RemovePathAccessControlItem Parse(string serializedAccessControl) { throw null; }
        public static System.Collections.Generic.IList<Azure.Storage.Files.DataLake.Models.RemovePathAccessControlItem> ParseAccessControlList(string s) { throw null; }
        public static string ToAccessControlListString(System.Collections.Generic.IList<Azure.Storage.Files.DataLake.Models.RemovePathAccessControlItem> accessControlList) { throw null; }
        public override string ToString() { throw null; }
    }
    [System.FlagsAttribute]
    public enum RolePermissions
    {
        None = 0,
        Execute = 1,
        Write = 2,
        Read = 4,
    }
    public partial class UserDelegationKey
    {
        internal UserDelegationKey() { }
        public System.DateTimeOffset SignedExpiresOn { get { throw null; } }
        public string SignedObjectId { get { throw null; } }
        public string SignedService { get { throw null; } }
        public System.DateTimeOffset SignedStartsOn { get { throw null; } }
        public string SignedTenantId { get { throw null; } }
        public string SignedVersion { get { throw null; } }
        public string Value { get { throw null; } }
    }
}
namespace Azure.Storage.Sas
{
    [System.FlagsAttribute]
    public enum DataLakeAccountSasPermissions
    {
        All = -1,
        Read = 1,
        Add = 2,
        Create = 4,
        Write = 8,
        Delete = 16,
        List = 32,
    }
    [System.FlagsAttribute]
    public enum DataLakeFileSystemSasPermissions
    {
        All = -1,
        Read = 1,
        Add = 2,
        Create = 4,
        Write = 8,
        Delete = 16,
        List = 32,
        Move = 64,
        Execute = 128,
        ManageOwnership = 256,
        ManageAccessControl = 512,
    }
    public partial class DataLakeSasBuilder
    {
        [System.ComponentModel.EditorBrowsableAttribute(System.ComponentModel.EditorBrowsableState.Never)]
        public DataLakeSasBuilder() { }
        public DataLakeSasBuilder(Azure.Storage.Sas.DataLakeFileSystemSasPermissions permissions, System.DateTimeOffset expiresOn) { }
        public DataLakeSasBuilder(Azure.Storage.Sas.DataLakeSasPermissions permissions, System.DateTimeOffset expiresOn) { }
        public string AgentObjectId { get { throw null; } set { } }
        public string CacheControl { get { throw null; } set { } }
        public string ContentDisposition { get { throw null; } set { } }
        public string ContentEncoding { get { throw null; } set { } }
        public string ContentLanguage { get { throw null; } set { } }
        public string ContentType { get { throw null; } set { } }
        public string CorrelationId { get { throw null; } set { } }
        public System.DateTimeOffset ExpiresOn { get { throw null; } set { } }
        public string FileSystemName { get { throw null; } set { } }
        public string Identifier { get { throw null; } set { } }
        public Azure.Storage.Sas.SasIPRange IPRange { get { throw null; } set { } }
        public bool? IsDirectory { get { throw null; } set { } }
        public string Path { get { throw null; } set { } }
        public string Permissions { get { throw null; } }
        public string PreauthorizedAgentObjectId { get { throw null; } set { } }
        public Azure.Storage.Sas.SasProtocol Protocol { get { throw null; } set { } }
        public string Resource { get { throw null; } set { } }
        public System.DateTimeOffset StartsOn { get { throw null; } set { } }
        [System.ComponentModel.EditorBrowsableAttribute(System.ComponentModel.EditorBrowsableState.Never)]
        public string Version { get { throw null; } set { } }
        [System.ComponentModel.EditorBrowsableAttribute(System.ComponentModel.EditorBrowsableState.Never)]
        public override bool Equals(object obj) { throw null; }
        [System.ComponentModel.EditorBrowsableAttribute(System.ComponentModel.EditorBrowsableState.Never)]
        public override int GetHashCode() { throw null; }
        public void SetPermissions(Azure.Storage.Sas.DataLakeAccountSasPermissions permissions) { }
        public void SetPermissions(Azure.Storage.Sas.DataLakeFileSystemSasPermissions permissions) { }
        public void SetPermissions(Azure.Storage.Sas.DataLakeSasPermissions permissions) { }
        public void SetPermissions(string rawPermissions) { }
        public void SetPermissions(string rawPermissions, bool normalize = false) { }
        public Azure.Storage.Sas.DataLakeSasQueryParameters ToSasQueryParameters(Azure.Storage.Files.DataLake.Models.UserDelegationKey userDelegationKey, string accountName) { throw null; }
        public Azure.Storage.Sas.DataLakeSasQueryParameters ToSasQueryParameters(Azure.Storage.StorageSharedKeyCredential sharedKeyCredential) { throw null; }
        [System.ComponentModel.EditorBrowsableAttribute(System.ComponentModel.EditorBrowsableState.Never)]
        public override string ToString() { throw null; }
    }
    [System.FlagsAttribute]
    public enum DataLakeSasPermissions
    {
        All = -1,
        Read = 1,
        Add = 2,
        Create = 4,
        Write = 8,
        Delete = 16,
        List = 32,
        Move = 64,
        Execute = 128,
        ManageOwnership = 256,
        ManageAccessControl = 512,
    }
    public sealed partial class DataLakeSasQueryParameters : Azure.Storage.Sas.SasQueryParameters
    {
        internal DataLakeSasQueryParameters() { }
        public static new Azure.Storage.Sas.DataLakeSasQueryParameters Empty { get { throw null; } }
        public System.DateTimeOffset KeyExpiresOn { get { throw null; } }
        public string KeyObjectId { get { throw null; } }
        public string KeyService { get { throw null; } }
        public System.DateTimeOffset KeyStartsOn { get { throw null; } }
        public string KeyTenantId { get { throw null; } }
        public string KeyVersion { get { throw null; } }
        public override string ToString() { throw null; }
    }
}
namespace Microsoft.Extensions.Azure
{
    public static partial class DataLakeClientBuilderExtensions
    {
        public static Azure.Core.Extensions.IAzureClientBuilder<Azure.Storage.Files.DataLake.DataLakeServiceClient, Azure.Storage.Files.DataLake.DataLakeClientOptions> AddDataLakeServiceClient<TBuilder>(this TBuilder builder, System.Uri serviceUri) where TBuilder : Azure.Core.Extensions.IAzureClientFactoryBuilderWithCredential { throw null; }
        public static Azure.Core.Extensions.IAzureClientBuilder<Azure.Storage.Files.DataLake.DataLakeServiceClient, Azure.Storage.Files.DataLake.DataLakeClientOptions> AddDataLakeServiceClient<TBuilder>(this TBuilder builder, System.Uri serviceUri, Azure.Storage.StorageSharedKeyCredential sharedKeyCredential) where TBuilder : Azure.Core.Extensions.IAzureClientFactoryBuilder { throw null; }
        public static Azure.Core.Extensions.IAzureClientBuilder<Azure.Storage.Files.DataLake.DataLakeServiceClient, Azure.Storage.Files.DataLake.DataLakeClientOptions> AddDataLakeServiceClient<TBuilder, TConfiguration>(this TBuilder builder, TConfiguration configuration) where TBuilder : Azure.Core.Extensions.IAzureClientFactoryBuilderWithConfiguration<TConfiguration> { throw null; }
    }
}<|MERGE_RESOLUTION|>--- conflicted
+++ resolved
@@ -2,12 +2,8 @@
 {
     public partial class DataLakeClientOptions : Azure.Core.ClientOptions
     {
-<<<<<<< HEAD
-        public DataLakeClientOptions(Azure.Storage.Files.DataLake.DataLakeClientOptions.ServiceVersion version = Azure.Storage.Files.DataLake.DataLakeClientOptions.ServiceVersion.V2021_02_12) { }
+        public DataLakeClientOptions(Azure.Storage.Files.DataLake.DataLakeClientOptions.ServiceVersion version = Azure.Storage.Files.DataLake.DataLakeClientOptions.ServiceVersion.V2021_04_10) { }
         public Azure.Storage.Files.DataLake.Models.CustomerProvidedKey? CustomerProvidedKey { get { throw null; } set { } }
-=======
-        public DataLakeClientOptions(Azure.Storage.Files.DataLake.DataLakeClientOptions.ServiceVersion version = Azure.Storage.Files.DataLake.DataLakeClientOptions.ServiceVersion.V2021_04_10) { }
->>>>>>> 553e1312
         public bool EnableTenantDiscovery { get { throw null; } set { } }
         public System.Uri GeoRedundantSecondaryUri { get { throw null; } set { } }
         public Azure.Storage.Files.DataLake.DataLakeClientOptions.ServiceVersion Version { get { throw null; } }
