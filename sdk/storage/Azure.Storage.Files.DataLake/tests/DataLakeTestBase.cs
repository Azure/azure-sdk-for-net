--- conflicted
+++ resolved
@@ -19,12 +19,8 @@
     [ClientTestFixture(
         DataLakeClientOptions.ServiceVersion.V2019_02_02,
         DataLakeClientOptions.ServiceVersion.V2019_07_07,
-<<<<<<< HEAD
-        DataLakeClientOptions.ServiceVersion.V2019_12_12)]
-=======
         DataLakeClientOptions.ServiceVersion.V2019_12_12,
         DataLakeClientOptions.ServiceVersion.V2020_02_10)]
->>>>>>> 60f4876e
     public abstract class DataLakeTestBase : StorageTestBase
     {
         protected readonly DataLakeClientOptions.ServiceVersion _serviceVersion;
