--- conflicted
+++ resolved
@@ -77,26 +77,6 @@
         public string GetNewFileName() => DataLakeClientBuilder.GetNewFileName();
         public string GetNewNonAsciiFileName() => DataLakeClientBuilder.GetNewNonAsciiFileName();
 
-<<<<<<< HEAD
-        public DataLakeClientOptions GetOptions(bool parallelRange = false)
-        {
-            var options = new DataLakeClientOptions(_serviceVersion)
-            {
-                Diagnostics = { IsLoggingEnabled = true },
-                Retry =
-                {
-                    Mode = RetryMode.Exponential,
-                    MaxRetries = 10,
-                    Delay = TimeSpan.FromSeconds(Mode == RecordedTestMode.Playback ? 0.01 : 1),
-                    MaxDelay = TimeSpan.FromSeconds(Mode == RecordedTestMode.Playback ? 0.1 : 10),
-                    NetworkTimeout = TimeSpan.FromSeconds(30),
-                },
-            };
-            if (Mode != RecordedTestMode.Live)
-            {
-                options.AddPolicy(new RecordedClientRequestIdPolicy(Recording, parallelRange), HttpPipelinePosition.PerCall);
-            }
-=======
         public async Task<DisposingFileSystem> GetNewFileSystem(
             DataLakeServiceClient service = default,
             string fileSystemName = default,
@@ -104,7 +84,6 @@
             PublicAccessType? publicAccessType = default,
             bool premium = default)
             => await DataLakeClientBuilder.GetNewFileSystem(service, fileSystemName, metadata, publicAccessType, premium);
->>>>>>> 5a108ba4
 
         public DataLakeClientOptions GetOptions(bool parallelRange = false)
             => DataLakeClientBuilder.GetOptions(parallelRange);
