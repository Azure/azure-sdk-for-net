﻿{
  "Entries": [
    {
      "RequestUri": "https://seannse.blob.core.windows.net/test-filesystem-302ac066-eaae-0448-768f-2db976491049?restype=container",
      "RequestMethod": "PUT",
      "RequestHeaders": {
        "Accept": "application/xml",
        "Authorization": "Sanitized",
        "traceparent": "00-a9c0e70c79598e458a6d331e91738703-feac51135973194b-00",
        "User-Agent": [
          "azsdk-net-Storage.Files.DataLake/12.7.0-alpha.20210217.1",
          "(.NET 5.0.3; Microsoft Windows 10.0.19042)"
        ],
        "x-ms-blob-public-access": "container",
        "x-ms-client-request-id": "dfd1b616-4c00-1aba-9152-b71cb702ddc5",
        "x-ms-return-client-request-id": "true",
<<<<<<< HEAD
        "x-ms-version": "2020-12-06"
=======
        "x-ms-version": "2021-02-12"
>>>>>>> 7e782c87
      },
      "RequestBody": null,
      "StatusCode": 201,
      "ResponseHeaders": {
        "Content-Length": "0",
        "Date": "Wed, 17 Feb 2021 22:17:47 GMT",
        "ETag": "\"0x8D8D391DBBA93FA\"",
        "Last-Modified": "Wed, 17 Feb 2021 22:17:48 GMT",
        "Server": [
          "Windows-Azure-Blob/1.0",
          "Microsoft-HTTPAPI/2.0"
        ],
        "x-ms-client-request-id": "dfd1b616-4c00-1aba-9152-b71cb702ddc5",
        "x-ms-request-id": "edd14b5a-a01e-004e-737a-0551d7000000",
<<<<<<< HEAD
        "x-ms-version": "2020-12-06"
=======
        "x-ms-version": "2021-02-12"
>>>>>>> 7e782c87
      },
      "ResponseBody": []
    },
    {
      "RequestUri": "https://seannse.blob.core.windows.net/?restype=service&comp=userdelegationkey",
      "RequestMethod": "POST",
      "RequestHeaders": {
        "Accept": "application/xml",
        "Authorization": "Sanitized",
        "Content-Length": "59",
        "Content-Type": "application/xml",
        "traceparent": "00-7e190497db4b5c468e64a1cf5e7ef280-12ccfd3d38e02a45-00",
        "User-Agent": [
          "azsdk-net-Storage.Files.DataLake/12.7.0-alpha.20210217.1",
          "(.NET 5.0.3; Microsoft Windows 10.0.19042)"
        ],
        "x-ms-client-request-id": "bfa36c48-3177-d649-2caa-16834c619fe0",
        "x-ms-return-client-request-id": "true",
<<<<<<< HEAD
        "x-ms-version": "2020-12-06"
=======
        "x-ms-version": "2021-02-12"
>>>>>>> 7e782c87
      },
      "RequestBody": "﻿<KeyInfo><Expiry>2021-02-17T23:17:48Z</Expiry></KeyInfo>",
      "StatusCode": 200,
      "ResponseHeaders": {
        "Content-Type": "application/xml",
        "Date": "Wed, 17 Feb 2021 22:17:47 GMT",
        "Server": [
          "Windows-Azure-Blob/1.0",
          "Microsoft-HTTPAPI/2.0"
        ],
        "Transfer-Encoding": "chunked",
        "x-ms-client-request-id": "bfa36c48-3177-d649-2caa-16834c619fe0",
        "x-ms-request-id": "edd14ba2-a01e-004e-377a-0551d7000000",
<<<<<<< HEAD
        "x-ms-version": "2020-12-06"
=======
        "x-ms-version": "2021-02-12"
>>>>>>> 7e782c87
      },
      "ResponseBody": "﻿<?xml version=\"1.0\" encoding=\"utf-8\"?><UserDelegationKey><SignedOid>c4f48289-bb84-4086-b250-6f94a8f64cee</SignedOid><SignedTid>72f988bf-86f1-41af-91ab-2d7cd011db47</SignedTid><SignedStart>2021-02-17T22:17:48Z</SignedStart><SignedExpiry>2021-02-17T23:17:48Z</SignedExpiry><SignedService>b</SignedService><SignedVersion>2020-06-12</SignedVersion><Value>El7KPuWS4j2ZWwYOzrqCYmk8nbATjTaj+39WCWSfZDk=</Value></UserDelegationKey>"
    },
    {
      "RequestUri": "https://seannse.blob.core.windows.net/test-filesystem-302ac066-eaae-0448-768f-2db976491049?restype=container",
      "RequestMethod": "DELETE",
      "RequestHeaders": {
        "Accept": "application/xml",
        "Authorization": "Sanitized",
        "traceparent": "00-12b4694511212e46b6c3e26b44172199-e89c85e6a6e80b41-00",
        "User-Agent": [
          "azsdk-net-Storage.Files.DataLake/12.7.0-alpha.20210217.1",
          "(.NET 5.0.3; Microsoft Windows 10.0.19042)"
        ],
        "x-ms-client-request-id": "4ad3a72f-1e5e-2d4d-e3f7-1b56a9da15e1",
        "x-ms-return-client-request-id": "true",
<<<<<<< HEAD
        "x-ms-version": "2020-12-06"
=======
        "x-ms-version": "2021-02-12"
>>>>>>> 7e782c87
      },
      "RequestBody": null,
      "StatusCode": 202,
      "ResponseHeaders": {
        "Content-Length": "0",
        "Date": "Wed, 17 Feb 2021 22:17:48 GMT",
        "Server": [
          "Windows-Azure-Blob/1.0",
          "Microsoft-HTTPAPI/2.0"
        ],
        "x-ms-client-request-id": "4ad3a72f-1e5e-2d4d-e3f7-1b56a9da15e1",
        "x-ms-request-id": "edd14bea-a01e-004e-7c7a-0551d7000000",
<<<<<<< HEAD
        "x-ms-version": "2020-12-06"
=======
        "x-ms-version": "2021-02-12"
>>>>>>> 7e782c87
      },
      "ResponseBody": []
    }
  ],
  "Variables": {
    "DateTimeOffsetNow": "2021-02-17T16:17:48.4845054-06:00",
    "RandomSeed": "1053281339",
    "Storage_TestConfigHierarchicalNamespace": "NamespaceTenant\nseannse\nU2FuaXRpemVk\nhttps://seannse.blob.core.windows.net\nhttps://seannse.file.core.windows.net\nhttps://seannse.queue.core.windows.net\nhttps://seannse.table.core.windows.net\n\n\n\n\nhttps://seannse-secondary.blob.core.windows.net\nhttps://seannse-secondary.file.core.windows.net\nhttps://seannse-secondary.queue.core.windows.net\nhttps://seannse-secondary.table.core.windows.net\n68390a19-a643-458b-b726-408abf67b4fc\nSanitized\n72f988bf-86f1-41af-91ab-2d7cd011db47\nhttps://login.microsoftonline.com/\nCloud\nBlobEndpoint=https://seannse.blob.core.windows.net/;QueueEndpoint=https://seannse.queue.core.windows.net/;FileEndpoint=https://seannse.file.core.windows.net/;BlobSecondaryEndpoint=https://seannse-secondary.blob.core.windows.net/;QueueSecondaryEndpoint=https://seannse-secondary.queue.core.windows.net/;FileSecondaryEndpoint=https://seannse-secondary.file.core.windows.net/;AccountName=seannse;AccountKey=Sanitized\n\n\n"
  }
}<|MERGE_RESOLUTION|>--- conflicted
+++ resolved
@@ -14,11 +14,7 @@
         "x-ms-blob-public-access": "container",
         "x-ms-client-request-id": "dfd1b616-4c00-1aba-9152-b71cb702ddc5",
         "x-ms-return-client-request-id": "true",
-<<<<<<< HEAD
-        "x-ms-version": "2020-12-06"
-=======
         "x-ms-version": "2021-02-12"
->>>>>>> 7e782c87
       },
       "RequestBody": null,
       "StatusCode": 201,
@@ -33,11 +29,7 @@
         ],
         "x-ms-client-request-id": "dfd1b616-4c00-1aba-9152-b71cb702ddc5",
         "x-ms-request-id": "edd14b5a-a01e-004e-737a-0551d7000000",
-<<<<<<< HEAD
-        "x-ms-version": "2020-12-06"
-=======
         "x-ms-version": "2021-02-12"
->>>>>>> 7e782c87
       },
       "ResponseBody": []
     },
@@ -56,11 +48,7 @@
         ],
         "x-ms-client-request-id": "bfa36c48-3177-d649-2caa-16834c619fe0",
         "x-ms-return-client-request-id": "true",
-<<<<<<< HEAD
-        "x-ms-version": "2020-12-06"
-=======
         "x-ms-version": "2021-02-12"
->>>>>>> 7e782c87
       },
       "RequestBody": "﻿<KeyInfo><Expiry>2021-02-17T23:17:48Z</Expiry></KeyInfo>",
       "StatusCode": 200,
@@ -74,11 +62,7 @@
         "Transfer-Encoding": "chunked",
         "x-ms-client-request-id": "bfa36c48-3177-d649-2caa-16834c619fe0",
         "x-ms-request-id": "edd14ba2-a01e-004e-377a-0551d7000000",
-<<<<<<< HEAD
-        "x-ms-version": "2020-12-06"
-=======
         "x-ms-version": "2021-02-12"
->>>>>>> 7e782c87
       },
       "ResponseBody": "﻿<?xml version=\"1.0\" encoding=\"utf-8\"?><UserDelegationKey><SignedOid>c4f48289-bb84-4086-b250-6f94a8f64cee</SignedOid><SignedTid>72f988bf-86f1-41af-91ab-2d7cd011db47</SignedTid><SignedStart>2021-02-17T22:17:48Z</SignedStart><SignedExpiry>2021-02-17T23:17:48Z</SignedExpiry><SignedService>b</SignedService><SignedVersion>2020-06-12</SignedVersion><Value>El7KPuWS4j2ZWwYOzrqCYmk8nbATjTaj+39WCWSfZDk=</Value></UserDelegationKey>"
     },
@@ -95,11 +79,7 @@
         ],
         "x-ms-client-request-id": "4ad3a72f-1e5e-2d4d-e3f7-1b56a9da15e1",
         "x-ms-return-client-request-id": "true",
-<<<<<<< HEAD
-        "x-ms-version": "2020-12-06"
-=======
         "x-ms-version": "2021-02-12"
->>>>>>> 7e782c87
       },
       "RequestBody": null,
       "StatusCode": 202,
@@ -112,11 +92,7 @@
         ],
         "x-ms-client-request-id": "4ad3a72f-1e5e-2d4d-e3f7-1b56a9da15e1",
         "x-ms-request-id": "edd14bea-a01e-004e-7c7a-0551d7000000",
-<<<<<<< HEAD
-        "x-ms-version": "2020-12-06"
-=======
         "x-ms-version": "2021-02-12"
->>>>>>> 7e782c87
       },
       "ResponseBody": []
     }
