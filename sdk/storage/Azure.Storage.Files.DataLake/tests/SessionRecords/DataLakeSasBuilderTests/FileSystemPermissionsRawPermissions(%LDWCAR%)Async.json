--- conflicted
+++ resolved
@@ -14,11 +14,7 @@
         "x-ms-client-request-id": "e357e7ce-6e23-eb47-3603-14dcba9405c5",
         "x-ms-date": "Tue, 01 Sep 2020 21:38:44 GMT",
         "x-ms-return-client-request-id": "true",
-<<<<<<< HEAD
-        "x-ms-version": "2020-12-06"
-=======
         "x-ms-version": "2021-02-12"
->>>>>>> 7e782c87
       },
       "RequestBody": null,
       "StatusCode": 201,
@@ -33,20 +29,12 @@
         ],
         "x-ms-client-request-id": "e357e7ce-6e23-eb47-3603-14dcba9405c5",
         "x-ms-request-id": "273e82a2-301e-0050-34a8-803471000000",
-<<<<<<< HEAD
-        "x-ms-version": "2020-12-06"
-=======
         "x-ms-version": "2021-02-12"
->>>>>>> 7e782c87
       },
       "ResponseBody": []
     },
     {
-<<<<<<< HEAD
-      "RequestUri": "http://amandaadlscanary2.dfs.core.windows.net/test-filesystem-eec0bd54-6147-ac7d-1459-cedf8c2e6672?sv=2020-12-06&st=2020-09-01T20%3A38%3A44Z&se=2020-09-01T22%3A38%3A44Z&sr=c&sp=racwdl&sig=Sanitized&resource=filesystem&recursive=false&upn=false",
-=======
       "RequestUri": "http://amandaadlscanary2.dfs.core.windows.net/test-filesystem-eec0bd54-6147-ac7d-1459-cedf8c2e6672?sv=2021-02-12&st=2020-09-01T20%3A38%3A44Z&se=2020-09-01T22%3A38%3A44Z&sr=c&sp=racwdl&sig=Sanitized&resource=filesystem&recursive=false&upn=false",
->>>>>>> 7e782c87
       "RequestMethod": "GET",
       "RequestHeaders": {
         "User-Agent": [
@@ -55,11 +43,7 @@
         ],
         "x-ms-client-request-id": "a410493d-83d7-c24f-0897-9e9891a3aa3b",
         "x-ms-return-client-request-id": "true",
-<<<<<<< HEAD
-        "x-ms-version": "2020-12-06"
-=======
         "x-ms-version": "2021-02-12"
->>>>>>> 7e782c87
       },
       "RequestBody": null,
       "StatusCode": 200,
@@ -73,11 +57,7 @@
         "Transfer-Encoding": "chunked",
         "x-ms-client-request-id": "a410493d-83d7-c24f-0897-9e9891a3aa3b",
         "x-ms-request-id": "03c41fba-901f-0014-56a8-80be4e000000",
-<<<<<<< HEAD
-        "x-ms-version": "2020-12-06"
-=======
         "x-ms-version": "2021-02-12"
->>>>>>> 7e782c87
       },
       "ResponseBody": [
         "{\"paths\":[]}\n"
@@ -96,11 +76,7 @@
         "x-ms-client-request-id": "719fd3ee-6084-3aed-27de-fc3890a81b99",
         "x-ms-date": "Tue, 01 Sep 2020 21:38:44 GMT",
         "x-ms-return-client-request-id": "true",
-<<<<<<< HEAD
-        "x-ms-version": "2020-12-06"
-=======
         "x-ms-version": "2021-02-12"
->>>>>>> 7e782c87
       },
       "RequestBody": null,
       "StatusCode": 202,
@@ -113,11 +89,7 @@
         ],
         "x-ms-client-request-id": "719fd3ee-6084-3aed-27de-fc3890a81b99",
         "x-ms-request-id": "273e82ab-301e-0050-39a8-803471000000",
-<<<<<<< HEAD
-        "x-ms-version": "2020-12-06"
-=======
         "x-ms-version": "2021-02-12"
->>>>>>> 7e782c87
       },
       "ResponseBody": []
     }
