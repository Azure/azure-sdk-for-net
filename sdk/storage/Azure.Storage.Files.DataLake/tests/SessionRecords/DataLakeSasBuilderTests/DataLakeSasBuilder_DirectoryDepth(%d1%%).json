﻿{
  "Entries": [
    {
      "RequestUri": "https://seannse.blob.core.windows.net/test-filesystem-87855c95-bc85-a585-fdaa-0d2a8436badc?restype=container",
      "RequestMethod": "PUT",
      "RequestHeaders": {
        "Accept": "application/xml",
        "Authorization": "Sanitized",
        "traceparent": "00-f5834ee136261742ae7eb663cdb418fb-6991f80a19e1a544-00",
        "User-Agent": [
          "azsdk-net-Storage.Files.DataLake/12.7.0-alpha.20210217.1",
          "(.NET 5.0.3; Microsoft Windows 10.0.19042)"
        ],
        "x-ms-blob-public-access": "container",
        "x-ms-client-request-id": "5edaffa4-f4f9-6469-8405-ab04c479b307",
        "x-ms-return-client-request-id": "true",
<<<<<<< HEAD
        "x-ms-version": "2020-12-06"
=======
        "x-ms-version": "2021-02-12"
>>>>>>> 7e782c87
      },
      "RequestBody": null,
      "StatusCode": 201,
      "ResponseHeaders": {
        "Content-Length": "0",
        "Date": "Wed, 17 Feb 2021 22:17:49 GMT",
        "ETag": "\"0x8D8D391DC354572\"",
        "Last-Modified": "Wed, 17 Feb 2021 22:17:49 GMT",
        "Server": [
          "Windows-Azure-Blob/1.0",
          "Microsoft-HTTPAPI/2.0"
        ],
        "x-ms-client-request-id": "5edaffa4-f4f9-6469-8405-ab04c479b307",
        "x-ms-request-id": "f2725a50-001e-009c-747a-05d239000000",
<<<<<<< HEAD
        "x-ms-version": "2020-12-06"
=======
        "x-ms-version": "2021-02-12"
>>>>>>> 7e782c87
      },
      "ResponseBody": []
    },
    {
      "RequestUri": "https://seannse.blob.core.windows.net/?restype=service&comp=userdelegationkey",
      "RequestMethod": "POST",
      "RequestHeaders": {
        "Accept": "application/xml",
        "Authorization": "Sanitized",
        "Content-Length": "59",
        "Content-Type": "application/xml",
        "traceparent": "00-9e7a9a7b219b7f459d62899142bb6be4-192e0dcd045d0040-00",
        "User-Agent": [
          "azsdk-net-Storage.Files.DataLake/12.7.0-alpha.20210217.1",
          "(.NET 5.0.3; Microsoft Windows 10.0.19042)"
        ],
        "x-ms-client-request-id": "84854ce1-5b5b-41e2-accd-1b96ff5d5216",
        "x-ms-return-client-request-id": "true",
<<<<<<< HEAD
        "x-ms-version": "2020-12-06"
=======
        "x-ms-version": "2021-02-12"
>>>>>>> 7e782c87
      },
      "RequestBody": "﻿<KeyInfo><Expiry>2021-02-17T23:17:49Z</Expiry></KeyInfo>",
      "StatusCode": 200,
      "ResponseHeaders": {
        "Content-Type": "application/xml",
        "Date": "Wed, 17 Feb 2021 22:17:49 GMT",
        "Server": [
          "Windows-Azure-Blob/1.0",
          "Microsoft-HTTPAPI/2.0"
        ],
        "Transfer-Encoding": "chunked",
        "x-ms-client-request-id": "84854ce1-5b5b-41e2-accd-1b96ff5d5216",
        "x-ms-request-id": "f2725b32-001e-009c-497a-05d239000000",
<<<<<<< HEAD
        "x-ms-version": "2020-12-06"
=======
        "x-ms-version": "2021-02-12"
>>>>>>> 7e782c87
      },
      "ResponseBody": "﻿<?xml version=\"1.0\" encoding=\"utf-8\"?><UserDelegationKey><SignedOid>c4f48289-bb84-4086-b250-6f94a8f64cee</SignedOid><SignedTid>72f988bf-86f1-41af-91ab-2d7cd011db47</SignedTid><SignedStart>2021-02-17T22:17:49Z</SignedStart><SignedExpiry>2021-02-17T23:17:49Z</SignedExpiry><SignedService>b</SignedService><SignedVersion>2020-06-12</SignedVersion><Value>HUI2YPYWlsjMzhCaoT9p6BlvioKAFMWEDB0vKsQUbpc=</Value></UserDelegationKey>"
    },
    {
      "RequestUri": "https://seannse.blob.core.windows.net/test-filesystem-87855c95-bc85-a585-fdaa-0d2a8436badc?restype=container",
      "RequestMethod": "DELETE",
      "RequestHeaders": {
        "Accept": "application/xml",
        "Authorization": "Sanitized",
        "traceparent": "00-bd349982dc462041a5313a43bda9f05e-fe09c4f568a5c14a-00",
        "User-Agent": [
          "azsdk-net-Storage.Files.DataLake/12.7.0-alpha.20210217.1",
          "(.NET 5.0.3; Microsoft Windows 10.0.19042)"
        ],
        "x-ms-client-request-id": "782303ef-2ef3-75ab-3816-721ed332eb9c",
        "x-ms-return-client-request-id": "true",
<<<<<<< HEAD
        "x-ms-version": "2020-12-06"
=======
        "x-ms-version": "2021-02-12"
>>>>>>> 7e782c87
      },
      "RequestBody": null,
      "StatusCode": 202,
      "ResponseHeaders": {
        "Content-Length": "0",
        "Date": "Wed, 17 Feb 2021 22:17:49 GMT",
        "Server": [
          "Windows-Azure-Blob/1.0",
          "Microsoft-HTTPAPI/2.0"
        ],
        "x-ms-client-request-id": "782303ef-2ef3-75ab-3816-721ed332eb9c",
        "x-ms-request-id": "f2725b90-001e-009c-227a-05d239000000",
<<<<<<< HEAD
        "x-ms-version": "2020-12-06"
=======
        "x-ms-version": "2021-02-12"
>>>>>>> 7e782c87
      },
      "ResponseBody": []
    }
  ],
  "Variables": {
    "DateTimeOffsetNow": "2021-02-17T16:17:49.3910262-06:00",
    "RandomSeed": "139203804",
    "Storage_TestConfigHierarchicalNamespace": "NamespaceTenant\nseannse\nU2FuaXRpemVk\nhttps://seannse.blob.core.windows.net\nhttps://seannse.file.core.windows.net\nhttps://seannse.queue.core.windows.net\nhttps://seannse.table.core.windows.net\n\n\n\n\nhttps://seannse-secondary.blob.core.windows.net\nhttps://seannse-secondary.file.core.windows.net\nhttps://seannse-secondary.queue.core.windows.net\nhttps://seannse-secondary.table.core.windows.net\n68390a19-a643-458b-b726-408abf67b4fc\nSanitized\n72f988bf-86f1-41af-91ab-2d7cd011db47\nhttps://login.microsoftonline.com/\nCloud\nBlobEndpoint=https://seannse.blob.core.windows.net/;QueueEndpoint=https://seannse.queue.core.windows.net/;FileEndpoint=https://seannse.file.core.windows.net/;BlobSecondaryEndpoint=https://seannse-secondary.blob.core.windows.net/;QueueSecondaryEndpoint=https://seannse-secondary.queue.core.windows.net/;FileSecondaryEndpoint=https://seannse-secondary.file.core.windows.net/;AccountName=seannse;AccountKey=Sanitized\n\n\n"
  }
}<|MERGE_RESOLUTION|>--- conflicted
+++ resolved
@@ -14,11 +14,7 @@
         "x-ms-blob-public-access": "container",
         "x-ms-client-request-id": "5edaffa4-f4f9-6469-8405-ab04c479b307",
         "x-ms-return-client-request-id": "true",
-<<<<<<< HEAD
-        "x-ms-version": "2020-12-06"
-=======
         "x-ms-version": "2021-02-12"
->>>>>>> 7e782c87
       },
       "RequestBody": null,
       "StatusCode": 201,
@@ -33,11 +29,7 @@
         ],
         "x-ms-client-request-id": "5edaffa4-f4f9-6469-8405-ab04c479b307",
         "x-ms-request-id": "f2725a50-001e-009c-747a-05d239000000",
-<<<<<<< HEAD
-        "x-ms-version": "2020-12-06"
-=======
         "x-ms-version": "2021-02-12"
->>>>>>> 7e782c87
       },
       "ResponseBody": []
     },
@@ -56,11 +48,7 @@
         ],
         "x-ms-client-request-id": "84854ce1-5b5b-41e2-accd-1b96ff5d5216",
         "x-ms-return-client-request-id": "true",
-<<<<<<< HEAD
-        "x-ms-version": "2020-12-06"
-=======
         "x-ms-version": "2021-02-12"
->>>>>>> 7e782c87
       },
       "RequestBody": "﻿<KeyInfo><Expiry>2021-02-17T23:17:49Z</Expiry></KeyInfo>",
       "StatusCode": 200,
@@ -74,11 +62,7 @@
         "Transfer-Encoding": "chunked",
         "x-ms-client-request-id": "84854ce1-5b5b-41e2-accd-1b96ff5d5216",
         "x-ms-request-id": "f2725b32-001e-009c-497a-05d239000000",
-<<<<<<< HEAD
-        "x-ms-version": "2020-12-06"
-=======
         "x-ms-version": "2021-02-12"
->>>>>>> 7e782c87
       },
       "ResponseBody": "﻿<?xml version=\"1.0\" encoding=\"utf-8\"?><UserDelegationKey><SignedOid>c4f48289-bb84-4086-b250-6f94a8f64cee</SignedOid><SignedTid>72f988bf-86f1-41af-91ab-2d7cd011db47</SignedTid><SignedStart>2021-02-17T22:17:49Z</SignedStart><SignedExpiry>2021-02-17T23:17:49Z</SignedExpiry><SignedService>b</SignedService><SignedVersion>2020-06-12</SignedVersion><Value>HUI2YPYWlsjMzhCaoT9p6BlvioKAFMWEDB0vKsQUbpc=</Value></UserDelegationKey>"
     },
@@ -95,11 +79,7 @@
         ],
         "x-ms-client-request-id": "782303ef-2ef3-75ab-3816-721ed332eb9c",
         "x-ms-return-client-request-id": "true",
-<<<<<<< HEAD
-        "x-ms-version": "2020-12-06"
-=======
         "x-ms-version": "2021-02-12"
->>>>>>> 7e782c87
       },
       "RequestBody": null,
       "StatusCode": 202,
@@ -112,11 +92,7 @@
         ],
         "x-ms-client-request-id": "782303ef-2ef3-75ab-3816-721ed332eb9c",
         "x-ms-request-id": "f2725b90-001e-009c-227a-05d239000000",
-<<<<<<< HEAD
-        "x-ms-version": "2020-12-06"
-=======
         "x-ms-version": "2021-02-12"
->>>>>>> 7e782c87
       },
       "ResponseBody": []
     }
