﻿{
  "Entries": [
    {
      "RequestUri": "https://seannse.blob.core.windows.net/test-filesystem-8d6e60b1-a554-ecc3-b886-53e9e1f6d7f2?restype=container",
      "RequestMethod": "PUT",
      "RequestHeaders": {
        "Accept": "application/xml",
        "Authorization": "Sanitized",
        "traceparent": "00-c1e18acadb2a06489fc367c9a33cc65d-880d0f1976bfd443-00",
        "User-Agent": [
          "azsdk-net-Storage.Files.DataLake/12.7.0-alpha.20210217.1",
          "(.NET 5.0.3; Microsoft Windows 10.0.19042)"
        ],
        "x-ms-blob-public-access": "container",
        "x-ms-client-request-id": "72225afc-23c4-e86f-5bcb-f509798442c1",
        "x-ms-date": "Wed, 17 Feb 2021 22:18:16 GMT",
        "x-ms-return-client-request-id": "true",
<<<<<<< HEAD
        "x-ms-version": "2020-12-06"
=======
        "x-ms-version": "2021-02-12"
>>>>>>> 7e782c87
      },
      "RequestBody": null,
      "StatusCode": 201,
      "ResponseHeaders": {
        "Content-Length": "0",
        "Date": "Wed, 17 Feb 2021 22:18:16 GMT",
        "ETag": "\"0x8D8D391ECC017AE\"",
        "Last-Modified": "Wed, 17 Feb 2021 22:18:16 GMT",
        "Server": [
          "Windows-Azure-Blob/1.0",
          "Microsoft-HTTPAPI/2.0"
        ],
        "x-ms-client-request-id": "72225afc-23c4-e86f-5bcb-f509798442c1",
        "x-ms-request-id": "6bfe2ea3-001e-0068-737a-0519cf000000",
<<<<<<< HEAD
        "x-ms-version": "2020-12-06"
=======
        "x-ms-version": "2021-02-12"
>>>>>>> 7e782c87
      },
      "ResponseBody": []
    },
    {
      "RequestUri": "https://seannse.blob.core.windows.net/test-filesystem-8d6e60b1-a554-ecc3-b886-53e9e1f6d7f2?restype=container",
      "RequestMethod": "GET",
      "RequestHeaders": {
        "Accept": "application/xml",
        "Authorization": "Sanitized",
        "traceparent": "00-a226edc692112e4da9d8196f3d9391e0-9ad2943da1752d42-00",
        "User-Agent": [
          "azsdk-net-Storage.Files.DataLake/12.7.0-alpha.20210217.1",
          "(.NET 5.0.3; Microsoft Windows 10.0.19042)"
        ],
        "x-ms-client-request-id": "87ed98b5-65d3-012d-a9ee-5ac904b1543c",
        "x-ms-date": "Wed, 17 Feb 2021 22:18:17 GMT",
        "x-ms-return-client-request-id": "true",
<<<<<<< HEAD
        "x-ms-version": "2020-12-06"
=======
        "x-ms-version": "2021-02-12"
>>>>>>> 7e782c87
      },
      "RequestBody": null,
      "StatusCode": 200,
      "ResponseHeaders": {
        "Content-Length": "0",
        "Date": "Wed, 17 Feb 2021 22:18:16 GMT",
        "ETag": "\"0x8D8D391ECC017AE\"",
        "Last-Modified": "Wed, 17 Feb 2021 22:18:16 GMT",
        "Server": [
          "Windows-Azure-Blob/1.0",
          "Microsoft-HTTPAPI/2.0"
        ],
        "x-ms-blob-public-access": "container",
        "x-ms-client-request-id": "87ed98b5-65d3-012d-a9ee-5ac904b1543c",
        "x-ms-default-encryption-scope": "$account-encryption-key",
        "x-ms-deny-encryption-scope-override": "false",
        "x-ms-has-immutability-policy": "false",
        "x-ms-has-legal-hold": "false",
        "x-ms-lease-state": "available",
        "x-ms-lease-status": "unlocked",
        "x-ms-request-id": "6bfe2f56-001e-0068-167a-0519cf000000",
<<<<<<< HEAD
        "x-ms-version": "2020-12-06"
=======
        "x-ms-version": "2021-02-12"
>>>>>>> 7e782c87
      },
      "ResponseBody": []
    },
    {
<<<<<<< HEAD
      "RequestUri": "https://seannse.blob.core.windows.net/test-filesystem-8d6e60b1-a554-ecc3-b886-53e9e1f6d7f2?sv=2020-12-06&ss=b&srt=sco&st=2021-02-17T21%3A18%3A17Z&se=2021-02-17T23%3A18%3A17Z&sp=rwdxlact&sig=Sanitized&restype=container",
=======
      "RequestUri": "https://seannse.blob.core.windows.net/test-filesystem-8d6e60b1-a554-ecc3-b886-53e9e1f6d7f2?sv=2021-02-12&ss=b&srt=sco&st=2021-02-17T21%3A18%3A17Z&se=2021-02-17T23%3A18%3A17Z&sp=rwdxlact&sig=Sanitized&restype=container",
>>>>>>> 7e782c87
      "RequestMethod": "GET",
      "RequestHeaders": {
        "Accept": "application/xml",
        "traceparent": "00-768b415d847d634ab616ea2fb1d24e8d-d5f511c401666447-00",
        "User-Agent": [
          "azsdk-net-Storage.Files.DataLake/12.7.0-alpha.20210217.1",
          "(.NET 5.0.3; Microsoft Windows 10.0.19042)"
        ],
        "x-ms-client-request-id": "e0547a0e-ba96-71ed-a194-1626abe2b3f3",
        "x-ms-return-client-request-id": "true",
<<<<<<< HEAD
        "x-ms-version": "2020-12-06"
=======
        "x-ms-version": "2021-02-12"
>>>>>>> 7e782c87
      },
      "RequestBody": null,
      "StatusCode": 200,
      "ResponseHeaders": {
        "Content-Length": "0",
        "Date": "Wed, 17 Feb 2021 22:18:17 GMT",
        "ETag": "\"0x8D8D391ECC017AE\"",
        "Last-Modified": "Wed, 17 Feb 2021 22:18:16 GMT",
        "Server": [
          "Windows-Azure-Blob/1.0",
          "Microsoft-HTTPAPI/2.0"
        ],
        "x-ms-blob-public-access": "container",
        "x-ms-client-request-id": "e0547a0e-ba96-71ed-a194-1626abe2b3f3",
        "x-ms-default-encryption-scope": "$account-encryption-key",
        "x-ms-deny-encryption-scope-override": "false",
        "x-ms-has-immutability-policy": "false",
        "x-ms-has-legal-hold": "false",
        "x-ms-lease-state": "available",
        "x-ms-lease-status": "unlocked",
        "x-ms-request-id": "b1f80196-201e-0022-207a-05ba40000000",
<<<<<<< HEAD
        "x-ms-version": "2020-12-06"
=======
        "x-ms-version": "2021-02-12"
>>>>>>> 7e782c87
      },
      "ResponseBody": []
    },
    {
      "RequestUri": "https://seannse.blob.core.windows.net/test-filesystem-8d6e60b1-a554-ecc3-b886-53e9e1f6d7f2?restype=container",
      "RequestMethod": "DELETE",
      "RequestHeaders": {
        "Accept": "application/xml",
        "Authorization": "Sanitized",
        "traceparent": "00-609f7f825a6bac47adab977a6a800833-ca2707b04b44f341-00",
        "User-Agent": [
          "azsdk-net-Storage.Files.DataLake/12.7.0-alpha.20210217.1",
          "(.NET 5.0.3; Microsoft Windows 10.0.19042)"
        ],
        "x-ms-client-request-id": "8abb1bf2-745d-67a5-0a5e-be12f97e4acb",
        "x-ms-date": "Wed, 17 Feb 2021 22:18:17 GMT",
        "x-ms-return-client-request-id": "true",
<<<<<<< HEAD
        "x-ms-version": "2020-12-06"
=======
        "x-ms-version": "2021-02-12"
>>>>>>> 7e782c87
      },
      "RequestBody": null,
      "StatusCode": 202,
      "ResponseHeaders": {
        "Content-Length": "0",
        "Date": "Wed, 17 Feb 2021 22:18:17 GMT",
        "Server": [
          "Windows-Azure-Blob/1.0",
          "Microsoft-HTTPAPI/2.0"
        ],
        "x-ms-client-request-id": "8abb1bf2-745d-67a5-0a5e-be12f97e4acb",
        "x-ms-request-id": "6bfe317f-001e-0068-267a-0519cf000000",
<<<<<<< HEAD
        "x-ms-version": "2020-12-06"
=======
        "x-ms-version": "2021-02-12"
>>>>>>> 7e782c87
      },
      "ResponseBody": []
    }
  ],
  "Variables": {
    "DateTimeOffsetNow": "2021-02-17T16:18:17.0379161-06:00",
    "RandomSeed": "1025531946",
    "Storage_TestConfigHierarchicalNamespace": "NamespaceTenant\nseannse\nU2FuaXRpemVk\nhttps://seannse.blob.core.windows.net\nhttps://seannse.file.core.windows.net\nhttps://seannse.queue.core.windows.net\nhttps://seannse.table.core.windows.net\n\n\n\n\nhttps://seannse-secondary.blob.core.windows.net\nhttps://seannse-secondary.file.core.windows.net\nhttps://seannse-secondary.queue.core.windows.net\nhttps://seannse-secondary.table.core.windows.net\n68390a19-a643-458b-b726-408abf67b4fc\nSanitized\n72f988bf-86f1-41af-91ab-2d7cd011db47\nhttps://login.microsoftonline.com/\nCloud\nBlobEndpoint=https://seannse.blob.core.windows.net/;QueueEndpoint=https://seannse.queue.core.windows.net/;FileEndpoint=https://seannse.file.core.windows.net/;BlobSecondaryEndpoint=https://seannse-secondary.blob.core.windows.net/;QueueSecondaryEndpoint=https://seannse-secondary.queue.core.windows.net/;FileSecondaryEndpoint=https://seannse-secondary.file.core.windows.net/;AccountName=seannse;AccountKey=Sanitized\n\n\n"
  }
}<|MERGE_RESOLUTION|>--- conflicted
+++ resolved
@@ -15,11 +15,7 @@
         "x-ms-client-request-id": "72225afc-23c4-e86f-5bcb-f509798442c1",
         "x-ms-date": "Wed, 17 Feb 2021 22:18:16 GMT",
         "x-ms-return-client-request-id": "true",
-<<<<<<< HEAD
-        "x-ms-version": "2020-12-06"
-=======
         "x-ms-version": "2021-02-12"
->>>>>>> 7e782c87
       },
       "RequestBody": null,
       "StatusCode": 201,
@@ -34,11 +30,7 @@
         ],
         "x-ms-client-request-id": "72225afc-23c4-e86f-5bcb-f509798442c1",
         "x-ms-request-id": "6bfe2ea3-001e-0068-737a-0519cf000000",
-<<<<<<< HEAD
-        "x-ms-version": "2020-12-06"
-=======
         "x-ms-version": "2021-02-12"
->>>>>>> 7e782c87
       },
       "ResponseBody": []
     },
@@ -56,11 +48,7 @@
         "x-ms-client-request-id": "87ed98b5-65d3-012d-a9ee-5ac904b1543c",
         "x-ms-date": "Wed, 17 Feb 2021 22:18:17 GMT",
         "x-ms-return-client-request-id": "true",
-<<<<<<< HEAD
-        "x-ms-version": "2020-12-06"
-=======
         "x-ms-version": "2021-02-12"
->>>>>>> 7e782c87
       },
       "RequestBody": null,
       "StatusCode": 200,
@@ -82,20 +70,12 @@
         "x-ms-lease-state": "available",
         "x-ms-lease-status": "unlocked",
         "x-ms-request-id": "6bfe2f56-001e-0068-167a-0519cf000000",
-<<<<<<< HEAD
-        "x-ms-version": "2020-12-06"
-=======
         "x-ms-version": "2021-02-12"
->>>>>>> 7e782c87
       },
       "ResponseBody": []
     },
     {
-<<<<<<< HEAD
-      "RequestUri": "https://seannse.blob.core.windows.net/test-filesystem-8d6e60b1-a554-ecc3-b886-53e9e1f6d7f2?sv=2020-12-06&ss=b&srt=sco&st=2021-02-17T21%3A18%3A17Z&se=2021-02-17T23%3A18%3A17Z&sp=rwdxlact&sig=Sanitized&restype=container",
-=======
       "RequestUri": "https://seannse.blob.core.windows.net/test-filesystem-8d6e60b1-a554-ecc3-b886-53e9e1f6d7f2?sv=2021-02-12&ss=b&srt=sco&st=2021-02-17T21%3A18%3A17Z&se=2021-02-17T23%3A18%3A17Z&sp=rwdxlact&sig=Sanitized&restype=container",
->>>>>>> 7e782c87
       "RequestMethod": "GET",
       "RequestHeaders": {
         "Accept": "application/xml",
@@ -106,11 +86,7 @@
         ],
         "x-ms-client-request-id": "e0547a0e-ba96-71ed-a194-1626abe2b3f3",
         "x-ms-return-client-request-id": "true",
-<<<<<<< HEAD
-        "x-ms-version": "2020-12-06"
-=======
         "x-ms-version": "2021-02-12"
->>>>>>> 7e782c87
       },
       "RequestBody": null,
       "StatusCode": 200,
@@ -132,11 +108,7 @@
         "x-ms-lease-state": "available",
         "x-ms-lease-status": "unlocked",
         "x-ms-request-id": "b1f80196-201e-0022-207a-05ba40000000",
-<<<<<<< HEAD
-        "x-ms-version": "2020-12-06"
-=======
         "x-ms-version": "2021-02-12"
->>>>>>> 7e782c87
       },
       "ResponseBody": []
     },
@@ -154,11 +126,7 @@
         "x-ms-client-request-id": "8abb1bf2-745d-67a5-0a5e-be12f97e4acb",
         "x-ms-date": "Wed, 17 Feb 2021 22:18:17 GMT",
         "x-ms-return-client-request-id": "true",
-<<<<<<< HEAD
-        "x-ms-version": "2020-12-06"
-=======
         "x-ms-version": "2021-02-12"
->>>>>>> 7e782c87
       },
       "RequestBody": null,
       "StatusCode": 202,
@@ -171,11 +139,7 @@
         ],
         "x-ms-client-request-id": "8abb1bf2-745d-67a5-0a5e-be12f97e4acb",
         "x-ms-request-id": "6bfe317f-001e-0068-267a-0519cf000000",
-<<<<<<< HEAD
-        "x-ms-version": "2020-12-06"
-=======
         "x-ms-version": "2021-02-12"
->>>>>>> 7e782c87
       },
       "ResponseBody": []
     }
