--- conflicted
+++ resolved
@@ -14,11 +14,7 @@
         "x-ms-client-request-id": "d7e5f74f-257b-6188-e830-b67d10f3b6e3",
         "x-ms-date": "Tue, 14 Jul 2020 01:17:28 GMT",
         "x-ms-return-client-request-id": "true",
-<<<<<<< HEAD
-        "x-ms-version": "2020-12-06"
-=======
         "x-ms-version": "2021-02-12"
->>>>>>> 7e782c87
       },
       "RequestBody": null,
       "StatusCode": 201,
@@ -33,20 +29,12 @@
         ],
         "x-ms-client-request-id": "d7e5f74f-257b-6188-e830-b67d10f3b6e3",
         "x-ms-request-id": "0dd8a883-501e-007e-6f7c-5901c5000000",
-<<<<<<< HEAD
-        "x-ms-version": "2020-12-06"
-=======
         "x-ms-version": "2021-02-12"
->>>>>>> 7e782c87
       },
       "ResponseBody": []
     },
     {
-<<<<<<< HEAD
-      "RequestUri": "https://seanmccdfsca2.dfs.core.windows.net/test-filesystem-447db243-5dca-5ae4-944c-b97c2506836c?sv=2020-12-06&st=2020-07-14T00%3A17%3A28Z&se=2020-07-14T02%3A17%3A28Z&sr=c&sp=racwdxlt&sig=Sanitized&resource=filesystem&recursive=false&upn=false",
-=======
       "RequestUri": "https://seanmccdfsca2.dfs.core.windows.net/test-filesystem-447db243-5dca-5ae4-944c-b97c2506836c?sv=2021-02-12&st=2020-07-14T00%3A17%3A28Z&se=2020-07-14T02%3A17%3A28Z&sr=c&sp=racwdxlt&sig=Sanitized&resource=filesystem&recursive=false&upn=false",
->>>>>>> 7e782c87
       "RequestMethod": "GET",
       "RequestHeaders": {
         "User-Agent": [
@@ -55,11 +43,7 @@
         ],
         "x-ms-client-request-id": "2d2d9f4a-ab21-0ff1-fc21-e6a9294db503",
         "x-ms-return-client-request-id": "true",
-<<<<<<< HEAD
-        "x-ms-version": "2020-12-06"
-=======
         "x-ms-version": "2021-02-12"
->>>>>>> 7e782c87
       },
       "RequestBody": null,
       "StatusCode": 200,
@@ -73,11 +57,7 @@
         ],
         "x-ms-client-request-id": "2d2d9f4a-ab21-0ff1-fc21-e6a9294db503",
         "x-ms-request-id": "4ea0d543-901f-0013-287c-59b58e000000",
-<<<<<<< HEAD
-        "x-ms-version": "2020-12-06"
-=======
         "x-ms-version": "2021-02-12"
->>>>>>> 7e782c87
       },
       "ResponseBody": [
         "{\"paths\":[]}\n"
@@ -96,11 +76,7 @@
         "x-ms-client-request-id": "70323eb7-88c6-8ac1-937d-15ffe6383a99",
         "x-ms-date": "Tue, 14 Jul 2020 01:17:28 GMT",
         "x-ms-return-client-request-id": "true",
-<<<<<<< HEAD
-        "x-ms-version": "2020-12-06"
-=======
         "x-ms-version": "2021-02-12"
->>>>>>> 7e782c87
       },
       "RequestBody": null,
       "StatusCode": 202,
@@ -113,11 +89,7 @@
         ],
         "x-ms-client-request-id": "70323eb7-88c6-8ac1-937d-15ffe6383a99",
         "x-ms-request-id": "0dd8a919-501e-007e-737c-5901c5000000",
-<<<<<<< HEAD
-        "x-ms-version": "2020-12-06"
-=======
         "x-ms-version": "2021-02-12"
->>>>>>> 7e782c87
       },
       "ResponseBody": []
     }
