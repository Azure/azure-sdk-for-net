--- conflicted
+++ resolved
@@ -1,30 +1,19 @@
 {
   "Entries": [
     {
-      "RequestUri": "https://seannse.blob.core.windows.net/test-filesystem-75cbe65a-922e-257e-e743-81b58e074e9b?restype=container",
+      "RequestUri": "https://seannse.blob.core.windows.net/test-filesystem-1040c52d-db21-4eae-f59d-e4699a5bfa41?restype=container",
       "RequestMethod": "PUT",
       "RequestHeaders": {
         "Accept": "application/xml",
         "Authorization": "Sanitized",
-<<<<<<< HEAD
-        "traceparent": "00-7c1d4f3bede56d49bc976e50701dae12-58f88d69f81a644c-00",
+        "traceparent": "00-a9b8fa83c6ba4f45acf9a77fbb74db4e-e1190ef555e2554f-00",
         "User-Agent": [
-          "azsdk-net-Storage.Files.DataLake/12.7.0-alpha.20210202.1",
-          "(.NET 5.0.2; Microsoft Windows 10.0.19042)"
+          "azsdk-net-Storage.Files.DataLake/12.7.0-alpha.20210219.1",
+          "(.NET 5.0.3; Microsoft Windows 10.0.19041)"
         ],
         "x-ms-blob-public-access": "container",
-        "x-ms-client-request-id": "0eeff1ad-a713-0b1d-288c-fc8d34c252d0",
-        "x-ms-date": "Tue, 02 Feb 2021 21:33:09 GMT",
-=======
-        "traceparent": "00-36442360d22e114c9f532fa56e7b8165-a7a3ad270418aa40-00",
-        "User-Agent": [
-          "azsdk-net-Storage.Files.DataLake/12.7.0-alpha.20210217.1",
-          "(.NET 5.0.3; Microsoft Windows 10.0.19042)"
-        ],
-        "x-ms-blob-public-access": "container",
-        "x-ms-client-request-id": "0eeff1ad-a713-0b1d-288c-fc8d34c252d0",
-        "x-ms-date": "Wed, 17 Feb 2021 22:17:57 GMT",
->>>>>>> 1814567d
+        "x-ms-client-request-id": "1dafe311-bb12-347c-7f45-5a8fb157747e",
+        "x-ms-date": "Fri, 19 Feb 2021 18:57:57 GMT",
         "x-ms-return-client-request-id": "true",
         "x-ms-version": "2020-06-12"
       },
@@ -32,50 +21,30 @@
       "StatusCode": 201,
       "ResponseHeaders": {
         "Content-Length": "0",
-<<<<<<< HEAD
-        "Date": "Tue, 02 Feb 2021 21:33:09 GMT",
-        "ETag": "\u00220x8D8C7C22320881D\u0022",
-        "Last-Modified": "Tue, 02 Feb 2021 21:33:09 GMT",
-=======
-        "Date": "Wed, 17 Feb 2021 22:17:57 GMT",
-        "ETag": "\u00220x8D8D391E12B204A\u0022",
-        "Last-Modified": "Wed, 17 Feb 2021 22:17:57 GMT",
->>>>>>> 1814567d
+        "Date": "Fri, 19 Feb 2021 18:57:56 GMT",
+        "ETag": "\u00220x8D8D50845556E9D\u0022",
+        "Last-Modified": "Fri, 19 Feb 2021 18:57:57 GMT",
         "Server": [
           "Windows-Azure-Blob/1.0",
           "Microsoft-HTTPAPI/2.0"
         ],
-        "x-ms-client-request-id": "0eeff1ad-a713-0b1d-288c-fc8d34c252d0",
-<<<<<<< HEAD
-        "x-ms-request-id": "249e6767-701e-0062-64ab-f9bd78000000",
-=======
-        "x-ms-request-id": "2f1ea8ef-601e-001c-487a-052d3f000000",
->>>>>>> 1814567d
+        "x-ms-client-request-id": "1dafe311-bb12-347c-7f45-5a8fb157747e",
+        "x-ms-request-id": "7c900da3-701e-0062-38f1-06bd78000000",
         "x-ms-version": "2020-06-12"
       },
       "ResponseBody": []
     },
     {
-<<<<<<< HEAD
-      "RequestUri": "https://seannse.dfs.core.windows.net/test-filesystem-75cbe65a-922e-257e-e743-81b58e074e9b?sv=2020-06-12\u0026st=2021-02-02T20%3A33%3A09Z\u0026se=2021-02-02T22%3A33%3A09Z\u0026sr=c\u0026sp=l\u0026sig=Sanitized\u0026resource=filesystem\u0026recursive=false\u0026upn=false",
+      "RequestUri": "https://seannse.dfs.core.windows.net/test-filesystem-1040c52d-db21-4eae-f59d-e4699a5bfa41?sv=2020-06-12\u0026st=2021-02-19T17%3A57%3A58Z\u0026se=2021-02-19T19%3A57%3A58Z\u0026sr=c\u0026sp=l\u0026sig=Sanitized\u0026resource=filesystem\u0026recursive=false\u0026upn=false",
       "RequestMethod": "GET",
       "RequestHeaders": {
         "Accept": "application/json",
-        "traceparent": "00-847b08aeb9d8dc46a91cb022bfb224d6-2852eaf1fe65ab4e-00",
+        "traceparent": "00-e36f6b0fed1ae9439969a9f6c6452b3c-c25aa02913518949-00",
         "User-Agent": [
-          "azsdk-net-Storage.Files.DataLake/12.7.0-alpha.20210202.1",
-          "(.NET 5.0.2; Microsoft Windows 10.0.19042)"
-=======
-      "RequestUri": "https://seannse.dfs.core.windows.net/test-filesystem-75cbe65a-922e-257e-e743-81b58e074e9b?sv=2020-06-12\u0026st=2021-02-17T21%3A17%3A57Z\u0026se=2021-02-17T23%3A17%3A57Z\u0026sr=c\u0026sp=l\u0026sig=Sanitized\u0026resource=filesystem\u0026recursive=false\u0026upn=false",
-      "RequestMethod": "GET",
-      "RequestHeaders": {
-        "traceparent": "00-534b91fe01f3ff418b675ce28856c26a-f57a1a65b07aff47-00",
-        "User-Agent": [
-          "azsdk-net-Storage.Files.DataLake/12.7.0-alpha.20210217.1",
-          "(.NET 5.0.3; Microsoft Windows 10.0.19042)"
->>>>>>> 1814567d
+          "azsdk-net-Storage.Files.DataLake/12.7.0-alpha.20210219.1",
+          "(.NET 5.0.3; Microsoft Windows 10.0.19041)"
         ],
-        "x-ms-client-request-id": "9c073809-4017-b087-9e27-648fad87f3b5",
+        "x-ms-client-request-id": "b658cb83-ddac-582f-ea7d-a1037cdba2b9",
         "x-ms-return-client-request-id": "true",
         "x-ms-version": "2020-06-12"
       },
@@ -83,22 +52,14 @@
       "StatusCode": 200,
       "ResponseHeaders": {
         "Content-Type": "application/json; charset=utf-8",
-<<<<<<< HEAD
-        "Date": "Tue, 02 Feb 2021 21:33:09 GMT",
-=======
-        "Date": "Wed, 17 Feb 2021 22:17:57 GMT",
->>>>>>> 1814567d
+        "Date": "Fri, 19 Feb 2021 18:57:56 GMT",
         "Server": [
           "Windows-Azure-HDFS/1.0",
           "Microsoft-HTTPAPI/2.0"
         ],
         "Transfer-Encoding": "chunked",
-        "x-ms-client-request-id": "9c073809-4017-b087-9e27-648fad87f3b5",
-<<<<<<< HEAD
-        "x-ms-request-id": "a98c34b9-101f-0039-53ab-f98443000000",
-=======
-        "x-ms-request-id": "7fb7d707-401f-0056-737a-058eb0000000",
->>>>>>> 1814567d
+        "x-ms-client-request-id": "b658cb83-ddac-582f-ea7d-a1037cdba2b9",
+        "x-ms-request-id": "d93dec10-901f-0045-6df1-06aabc000000",
         "x-ms-version": "2020-06-12"
       },
       "ResponseBody": [
@@ -106,28 +67,18 @@
       ]
     },
     {
-      "RequestUri": "https://seannse.blob.core.windows.net/test-filesystem-75cbe65a-922e-257e-e743-81b58e074e9b?restype=container",
+      "RequestUri": "https://seannse.blob.core.windows.net/test-filesystem-1040c52d-db21-4eae-f59d-e4699a5bfa41?restype=container",
       "RequestMethod": "DELETE",
       "RequestHeaders": {
         "Accept": "application/xml",
         "Authorization": "Sanitized",
-<<<<<<< HEAD
-        "traceparent": "00-94a4f09fdc3b4e4dbe4dd7ef1602406f-772050022f175245-00",
+        "traceparent": "00-d0c69aac6a27af48b617ac5f733f3eb6-2d09c373288d3b47-00",
         "User-Agent": [
-          "azsdk-net-Storage.Files.DataLake/12.7.0-alpha.20210202.1",
-          "(.NET 5.0.2; Microsoft Windows 10.0.19042)"
+          "azsdk-net-Storage.Files.DataLake/12.7.0-alpha.20210219.1",
+          "(.NET 5.0.3; Microsoft Windows 10.0.19041)"
         ],
-        "x-ms-client-request-id": "fc837a48-b5ba-d3b8-2098-cd3572490349",
-        "x-ms-date": "Tue, 02 Feb 2021 21:33:09 GMT",
-=======
-        "traceparent": "00-a456b7fad5c3e54485517708495652f0-af87b81871c87c43-00",
-        "User-Agent": [
-          "azsdk-net-Storage.Files.DataLake/12.7.0-alpha.20210217.1",
-          "(.NET 5.0.3; Microsoft Windows 10.0.19042)"
-        ],
-        "x-ms-client-request-id": "fc837a48-b5ba-d3b8-2098-cd3572490349",
-        "x-ms-date": "Wed, 17 Feb 2021 22:17:57 GMT",
->>>>>>> 1814567d
+        "x-ms-client-request-id": "e60c8986-bdff-bdd2-1abd-40949af0d97d",
+        "x-ms-date": "Fri, 19 Feb 2021 18:57:58 GMT",
         "x-ms-return-client-request-id": "true",
         "x-ms-version": "2020-06-12"
       },
@@ -135,33 +86,21 @@
       "StatusCode": 202,
       "ResponseHeaders": {
         "Content-Length": "0",
-<<<<<<< HEAD
-        "Date": "Tue, 02 Feb 2021 21:33:09 GMT",
-=======
-        "Date": "Wed, 17 Feb 2021 22:17:57 GMT",
->>>>>>> 1814567d
+        "Date": "Fri, 19 Feb 2021 18:57:57 GMT",
         "Server": [
           "Windows-Azure-Blob/1.0",
           "Microsoft-HTTPAPI/2.0"
         ],
-        "x-ms-client-request-id": "fc837a48-b5ba-d3b8-2098-cd3572490349",
-<<<<<<< HEAD
-        "x-ms-request-id": "249e6901-701e-0062-69ab-f9bd78000000",
-=======
-        "x-ms-request-id": "2f1eaa4b-601e-001c-037a-052d3f000000",
->>>>>>> 1814567d
+        "x-ms-client-request-id": "e60c8986-bdff-bdd2-1abd-40949af0d97d",
+        "x-ms-request-id": "7c900e3d-701e-0062-43f1-06bd78000000",
         "x-ms-version": "2020-06-12"
       },
       "ResponseBody": []
     }
   ],
   "Variables": {
-<<<<<<< HEAD
-    "DateTimeOffsetNow": "2021-02-02T15:33:09.4456284-06:00",
-=======
-    "DateTimeOffsetNow": "2021-02-17T16:17:57.6051833-06:00",
->>>>>>> 1814567d
-    "RandomSeed": "358058065",
+    "DateTimeOffsetNow": "2021-02-19T12:57:58.0553364-06:00",
+    "RandomSeed": "1050647608",
     "Storage_TestConfigHierarchicalNamespace": "NamespaceTenant\nseannse\nU2FuaXRpemVk\nhttps://seannse.blob.core.windows.net\nhttps://seannse.file.core.windows.net\nhttps://seannse.queue.core.windows.net\nhttps://seannse.table.core.windows.net\n\n\n\n\nhttps://seannse-secondary.blob.core.windows.net\nhttps://seannse-secondary.file.core.windows.net\nhttps://seannse-secondary.queue.core.windows.net\nhttps://seannse-secondary.table.core.windows.net\n68390a19-a643-458b-b726-408abf67b4fc\nSanitized\n72f988bf-86f1-41af-91ab-2d7cd011db47\nhttps://login.microsoftonline.com/\nCloud\nBlobEndpoint=https://seannse.blob.core.windows.net/;QueueEndpoint=https://seannse.queue.core.windows.net/;FileEndpoint=https://seannse.file.core.windows.net/;BlobSecondaryEndpoint=https://seannse-secondary.blob.core.windows.net/;QueueSecondaryEndpoint=https://seannse-secondary.queue.core.windows.net/;FileSecondaryEndpoint=https://seannse-secondary.file.core.windows.net/;AccountName=seannse;AccountKey=Sanitized\n"
   }
 }