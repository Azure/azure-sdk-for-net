{
  "Entries": [
    {
      "RequestUri": "https://seannse.blob.core.windows.net/test-filesystem-d2ea895f-d9bc-d5c5-0416-7a3379fe0fa3?restype=container",
      "RequestMethod": "PUT",
      "RequestHeaders": {
        "Accept": "application/xml",
        "Authorization": "Sanitized",
<<<<<<< HEAD
        "traceparent": "00-d4f03f1a9cfb3d4c86039f0a8eb3fec3-42439d6020eb684d-00",
        "User-Agent": [
          "azsdk-net-Storage.Files.DataLake/12.7.0-alpha.20210202.1",
          "(.NET 5.0.2; Microsoft Windows 10.0.19042)"
=======
        "traceparent": "00-8ced3dfd4b185e4ebb2366e0043ffb11-63ed0c89d25d2048-00",
        "User-Agent": [
          "azsdk-net-Storage.Files.DataLake/12.7.0-alpha.20210217.1",
          "(.NET 5.0.3; Microsoft Windows 10.0.19042)"
>>>>>>> 1814567d
        ],
        "x-ms-blob-public-access": "container",
        "x-ms-client-request-id": "bd9768b2-67f1-16b2-1299-b2ea3dc91eb3",
        "x-ms-return-client-request-id": "true",
        "x-ms-version": "2020-06-12"
      },
      "RequestBody": null,
      "StatusCode": 201,
      "ResponseHeaders": {
        "Content-Length": "0",
<<<<<<< HEAD
        "Date": "Tue, 02 Feb 2021 21:33:41 GMT",
        "ETag": "\u00220x8D8C7C235AC5210\u0022",
        "Last-Modified": "Tue, 02 Feb 2021 21:33:41 GMT",
=======
        "Date": "Wed, 17 Feb 2021 22:18:34 GMT",
        "ETag": "\u00220x8D8D391F797BF87\u0022",
        "Last-Modified": "Wed, 17 Feb 2021 22:18:35 GMT",
>>>>>>> 1814567d
        "Server": [
          "Windows-Azure-Blob/1.0",
          "Microsoft-HTTPAPI/2.0"
        ],
        "x-ms-client-request-id": "bd9768b2-67f1-16b2-1299-b2ea3dc91eb3",
<<<<<<< HEAD
        "x-ms-request-id": "6e3f0ae3-501e-004a-71ab-f9dcd0000000",
=======
        "x-ms-request-id": "a1e394fa-d01e-008f-777a-05f635000000",
>>>>>>> 1814567d
        "x-ms-version": "2020-06-12"
      },
      "ResponseBody": []
    },
    {
      "RequestUri": "https://seannse.dfs.core.windows.net/test-filesystem-d2ea895f-d9bc-d5c5-0416-7a3379fe0fa3/test-directory-9e014796-4835-5177-20d1-9cfbb751cf28?resource=directory",
      "RequestMethod": "PUT",
      "RequestHeaders": {
        "Accept": "application/json",
        "Authorization": "Sanitized",
<<<<<<< HEAD
        "traceparent": "00-145084f27a4b3f46b216e1c09ad119f5-87accd49d93b744d-00",
        "User-Agent": [
          "azsdk-net-Storage.Files.DataLake/12.7.0-alpha.20210202.1",
          "(.NET 5.0.2; Microsoft Windows 10.0.19042)"
=======
        "traceparent": "00-ec343f68d858bc4abff251aa00506056-c288541153e59b4f-00",
        "User-Agent": [
          "azsdk-net-Storage.Files.DataLake/12.7.0-alpha.20210217.1",
          "(.NET 5.0.3; Microsoft Windows 10.0.19042)"
>>>>>>> 1814567d
        ],
        "x-ms-client-request-id": "4e494383-12b9-4936-cd1a-36ecba1e2821",
        "x-ms-return-client-request-id": "true",
        "x-ms-version": "2020-06-12"
      },
      "RequestBody": null,
      "StatusCode": 201,
      "ResponseHeaders": {
        "Content-Length": "0",
<<<<<<< HEAD
        "Date": "Tue, 02 Feb 2021 21:33:41 GMT",
        "ETag": "\u00220x8D8C7C235ECCF70\u0022",
        "Last-Modified": "Tue, 02 Feb 2021 21:33:41 GMT",
=======
        "Date": "Wed, 17 Feb 2021 22:18:34 GMT",
        "ETag": "\u00220x8D8D391F7D6078E\u0022",
        "Last-Modified": "Wed, 17 Feb 2021 22:18:35 GMT",
>>>>>>> 1814567d
        "Server": [
          "Windows-Azure-HDFS/1.0",
          "Microsoft-HTTPAPI/2.0"
        ],
        "x-ms-client-request-id": "4e494383-12b9-4936-cd1a-36ecba1e2821",
<<<<<<< HEAD
        "x-ms-request-id": "9ed05479-201f-0050-23ab-f9bd0f000000",
=======
        "x-ms-request-id": "5bd459ff-d01f-006b-6d7a-05f8ab000000",
>>>>>>> 1814567d
        "x-ms-version": "2020-06-12"
      },
      "ResponseBody": []
    },
    {
      "RequestUri": "https://seannse.dfs.core.windows.net/test-filesystem-d2ea895f-d9bc-d5c5-0416-7a3379fe0fa3/test-directory-9e014796-4835-5177-20d1-9cfbb751cf28/test-file-e7a16106-53d5-eb8b-4b6e-7f56b3a2e284?resource=file",
      "RequestMethod": "PUT",
      "RequestHeaders": {
        "Accept": "application/json",
        "Authorization": "Sanitized",
        "User-Agent": [
<<<<<<< HEAD
          "azsdk-net-Storage.Files.DataLake/12.7.0-alpha.20210202.1",
          "(.NET 5.0.2; Microsoft Windows 10.0.19042)"
=======
          "azsdk-net-Storage.Files.DataLake/12.7.0-alpha.20210217.1",
          "(.NET 5.0.3; Microsoft Windows 10.0.19042)"
>>>>>>> 1814567d
        ],
        "x-ms-client-request-id": "d3099273-30ec-30f3-b85d-024a92e0962a",
        "x-ms-return-client-request-id": "true",
        "x-ms-version": "2020-06-12"
      },
      "RequestBody": null,
      "StatusCode": 201,
      "ResponseHeaders": {
        "Content-Length": "0",
<<<<<<< HEAD
        "Date": "Tue, 02 Feb 2021 21:33:41 GMT",
        "ETag": "\u00220x8D8C7C235FD5888\u0022",
        "Last-Modified": "Tue, 02 Feb 2021 21:33:41 GMT",
=======
        "Date": "Wed, 17 Feb 2021 22:18:34 GMT",
        "ETag": "\u00220x8D8D391F7E46ACF\u0022",
        "Last-Modified": "Wed, 17 Feb 2021 22:18:35 GMT",
>>>>>>> 1814567d
        "Server": [
          "Windows-Azure-HDFS/1.0",
          "Microsoft-HTTPAPI/2.0"
        ],
        "x-ms-client-request-id": "d3099273-30ec-30f3-b85d-024a92e0962a",
<<<<<<< HEAD
        "x-ms-request-id": "9ed0548f-201f-0050-38ab-f9bd0f000000",
=======
        "x-ms-request-id": "5bd45a10-d01f-006b-7e7a-05f8ab000000",
>>>>>>> 1814567d
        "x-ms-version": "2020-06-12"
      },
      "ResponseBody": []
    },
    {
      "RequestUri": "https://seannse.blob.core.windows.net/?restype=service\u0026comp=userdelegationkey",
      "RequestMethod": "POST",
      "RequestHeaders": {
        "Accept": "application/xml",
        "Authorization": "Sanitized",
        "Content-Length": "59",
        "Content-Type": "application/xml",
<<<<<<< HEAD
        "traceparent": "00-197358033ce8444a92133e7bf3aac1de-fb37590d00234342-00",
        "User-Agent": [
          "azsdk-net-Storage.Files.DataLake/12.7.0-alpha.20210202.1",
          "(.NET 5.0.2; Microsoft Windows 10.0.19042)"
=======
        "traceparent": "00-0259b8192552ba4b80486c71595ced34-574c3307340f7c47-00",
        "User-Agent": [
          "azsdk-net-Storage.Files.DataLake/12.7.0-alpha.20210217.1",
          "(.NET 5.0.3; Microsoft Windows 10.0.19042)"
>>>>>>> 1814567d
        ],
        "x-ms-client-request-id": "20e260ff-0e98-5198-f637-4123ccafa23a",
        "x-ms-return-client-request-id": "true",
        "x-ms-version": "2020-06-12"
      },
<<<<<<< HEAD
      "RequestBody": "\u003CKeyInfo\u003E\u003CExpiry\u003E2021-02-02T22:33:41Z\u003C/Expiry\u003E\u003C/KeyInfo\u003E",
      "StatusCode": 200,
      "ResponseHeaders": {
        "Content-Type": "application/xml",
        "Date": "Tue, 02 Feb 2021 21:33:41 GMT",
=======
      "RequestBody": "\uFEFF\u003CKeyInfo\u003E\u003CExpiry\u003E2021-02-17T23:18:35Z\u003C/Expiry\u003E\u003C/KeyInfo\u003E",
      "StatusCode": 200,
      "ResponseHeaders": {
        "Content-Type": "application/xml",
        "Date": "Wed, 17 Feb 2021 22:18:34 GMT",
>>>>>>> 1814567d
        "Server": [
          "Windows-Azure-Blob/1.0",
          "Microsoft-HTTPAPI/2.0"
        ],
        "Transfer-Encoding": "chunked",
        "x-ms-client-request-id": "20e260ff-0e98-5198-f637-4123ccafa23a",
<<<<<<< HEAD
        "x-ms-request-id": "6e3f0c61-501e-004a-52ab-f9dcd0000000",
        "x-ms-version": "2020-06-12"
      },
      "ResponseBody": "\uFEFF\u003C?xml version=\u00221.0\u0022 encoding=\u0022utf-8\u0022?\u003E\u003CUserDelegationKey\u003E\u003CSignedOid\u003Ec4f48289-bb84-4086-b250-6f94a8f64cee\u003C/SignedOid\u003E\u003CSignedTid\u003E72f988bf-86f1-41af-91ab-2d7cd011db47\u003C/SignedTid\u003E\u003CSignedStart\u003E2021-02-02T21:33:41Z\u003C/SignedStart\u003E\u003CSignedExpiry\u003E2021-02-02T22:33:41Z\u003C/SignedExpiry\u003E\u003CSignedService\u003Eb\u003C/SignedService\u003E\u003CSignedVersion\u003E2020-06-12\u003C/SignedVersion\u003E\u003CValue\u003EOa6vLD/3X7wZ4wHs2qliRqbx4TGE\u002BFM\u002BtPi\u002BT9gdQO4=\u003C/Value\u003E\u003C/UserDelegationKey\u003E"
=======
        "x-ms-request-id": "a1e39a8e-d01e-008f-497a-05f635000000",
        "x-ms-version": "2020-06-12"
      },
      "ResponseBody": "\uFEFF\u003C?xml version=\u00221.0\u0022 encoding=\u0022utf-8\u0022?\u003E\u003CUserDelegationKey\u003E\u003CSignedOid\u003Ec4f48289-bb84-4086-b250-6f94a8f64cee\u003C/SignedOid\u003E\u003CSignedTid\u003E72f988bf-86f1-41af-91ab-2d7cd011db47\u003C/SignedTid\u003E\u003CSignedStart\u003E2021-02-17T22:18:35Z\u003C/SignedStart\u003E\u003CSignedExpiry\u003E2021-02-17T23:18:35Z\u003C/SignedExpiry\u003E\u003CSignedService\u003Eb\u003C/SignedService\u003E\u003CSignedVersion\u003E2020-06-12\u003C/SignedVersion\u003E\u003CValue\u003Ed\u002BDnDn3VpyU\u002B7y1/NgcOB2bL8zMDQKQf5rSqoLbWlA8=\u003C/Value\u003E\u003C/UserDelegationKey\u003E"
>>>>>>> 1814567d
    },
    {
      "RequestUri": "https://seannse.blob.core.windows.net/test-filesystem-d2ea895f-d9bc-d5c5-0416-7a3379fe0fa3?restype=container",
      "RequestMethod": "DELETE",
      "RequestHeaders": {
        "Accept": "application/xml",
        "Authorization": "Sanitized",
<<<<<<< HEAD
        "traceparent": "00-08da7f9e6d1ea44591aabbbebf6e5cdb-e5e229b9c60b1246-00",
        "User-Agent": [
          "azsdk-net-Storage.Files.DataLake/12.7.0-alpha.20210202.1",
          "(.NET 5.0.2; Microsoft Windows 10.0.19042)"
=======
        "traceparent": "00-a8ec2b22c374e247a63e8ff3ed994962-08c8d2e9dfeb1a4d-00",
        "User-Agent": [
          "azsdk-net-Storage.Files.DataLake/12.7.0-alpha.20210217.1",
          "(.NET 5.0.3; Microsoft Windows 10.0.19042)"
>>>>>>> 1814567d
        ],
        "x-ms-client-request-id": "e421632e-7064-2c3d-6f4e-c5aac3e75875",
        "x-ms-return-client-request-id": "true",
        "x-ms-version": "2020-06-12"
      },
      "RequestBody": null,
      "StatusCode": 202,
      "ResponseHeaders": {
        "Content-Length": "0",
<<<<<<< HEAD
        "Date": "Tue, 02 Feb 2021 21:33:41 GMT",
=======
        "Date": "Wed, 17 Feb 2021 22:18:34 GMT",
>>>>>>> 1814567d
        "Server": [
          "Windows-Azure-Blob/1.0",
          "Microsoft-HTTPAPI/2.0"
        ],
        "x-ms-client-request-id": "e421632e-7064-2c3d-6f4e-c5aac3e75875",
<<<<<<< HEAD
        "x-ms-request-id": "6e3f0ca0-501e-004a-0fab-f9dcd0000000",
=======
        "x-ms-request-id": "a1e39b73-d01e-008f-277a-05f635000000",
>>>>>>> 1814567d
        "x-ms-version": "2020-06-12"
      },
      "ResponseBody": []
    }
  ],
  "Variables": {
<<<<<<< HEAD
    "DateTimeOffsetNow": "2021-02-02T15:33:41.0831617-06:00",
=======
    "DateTimeOffsetNow": "2021-02-17T16:18:35.7061674-06:00",
>>>>>>> 1814567d
    "RandomSeed": "1395694486",
    "Storage_TestConfigHierarchicalNamespace": "NamespaceTenant\nseannse\nU2FuaXRpemVk\nhttps://seannse.blob.core.windows.net\nhttps://seannse.file.core.windows.net\nhttps://seannse.queue.core.windows.net\nhttps://seannse.table.core.windows.net\n\n\n\n\nhttps://seannse-secondary.blob.core.windows.net\nhttps://seannse-secondary.file.core.windows.net\nhttps://seannse-secondary.queue.core.windows.net\nhttps://seannse-secondary.table.core.windows.net\n68390a19-a643-458b-b726-408abf67b4fc\nSanitized\n72f988bf-86f1-41af-91ab-2d7cd011db47\nhttps://login.microsoftonline.com/\nCloud\nBlobEndpoint=https://seannse.blob.core.windows.net/;QueueEndpoint=https://seannse.queue.core.windows.net/;FileEndpoint=https://seannse.file.core.windows.net/;BlobSecondaryEndpoint=https://seannse-secondary.blob.core.windows.net/;QueueSecondaryEndpoint=https://seannse-secondary.queue.core.windows.net/;FileSecondaryEndpoint=https://seannse-secondary.file.core.windows.net/;AccountName=seannse;AccountKey=Sanitized\n"
  }
}<|MERGE_RESOLUTION|>--- conflicted
+++ resolved
@@ -1,25 +1,18 @@
 {
   "Entries": [
     {
-      "RequestUri": "https://seannse.blob.core.windows.net/test-filesystem-d2ea895f-d9bc-d5c5-0416-7a3379fe0fa3?restype=container",
+      "RequestUri": "https://seannse.blob.core.windows.net/test-filesystem-a518046d-f9f6-bc7e-a1fa-fd6282a9583e?restype=container",
       "RequestMethod": "PUT",
       "RequestHeaders": {
         "Accept": "application/xml",
         "Authorization": "Sanitized",
-<<<<<<< HEAD
-        "traceparent": "00-d4f03f1a9cfb3d4c86039f0a8eb3fec3-42439d6020eb684d-00",
+        "traceparent": "00-2931f4d8acfe544bbbf35f3e32abc848-89f3218cd3f7c14c-00",
         "User-Agent": [
-          "azsdk-net-Storage.Files.DataLake/12.7.0-alpha.20210202.1",
-          "(.NET 5.0.2; Microsoft Windows 10.0.19042)"
-=======
-        "traceparent": "00-8ced3dfd4b185e4ebb2366e0043ffb11-63ed0c89d25d2048-00",
-        "User-Agent": [
-          "azsdk-net-Storage.Files.DataLake/12.7.0-alpha.20210217.1",
-          "(.NET 5.0.3; Microsoft Windows 10.0.19042)"
->>>>>>> 1814567d
+          "azsdk-net-Storage.Files.DataLake/12.7.0-alpha.20210219.1",
+          "(.NET 5.0.3; Microsoft Windows 10.0.19041)"
         ],
         "x-ms-blob-public-access": "container",
-        "x-ms-client-request-id": "bd9768b2-67f1-16b2-1299-b2ea3dc91eb3",
+        "x-ms-client-request-id": "9c626c58-4144-f708-b997-af9dea1824c1",
         "x-ms-return-client-request-id": "true",
         "x-ms-version": "2020-06-12"
       },
@@ -27,48 +20,31 @@
       "StatusCode": 201,
       "ResponseHeaders": {
         "Content-Length": "0",
-<<<<<<< HEAD
-        "Date": "Tue, 02 Feb 2021 21:33:41 GMT",
-        "ETag": "\u00220x8D8C7C235AC5210\u0022",
-        "Last-Modified": "Tue, 02 Feb 2021 21:33:41 GMT",
-=======
-        "Date": "Wed, 17 Feb 2021 22:18:34 GMT",
-        "ETag": "\u00220x8D8D391F797BF87\u0022",
-        "Last-Modified": "Wed, 17 Feb 2021 22:18:35 GMT",
->>>>>>> 1814567d
+        "Date": "Fri, 19 Feb 2021 18:58:10 GMT",
+        "ETag": "\u00220x8D8D5084D567B1C\u0022",
+        "Last-Modified": "Fri, 19 Feb 2021 18:58:10 GMT",
         "Server": [
           "Windows-Azure-Blob/1.0",
           "Microsoft-HTTPAPI/2.0"
         ],
-        "x-ms-client-request-id": "bd9768b2-67f1-16b2-1299-b2ea3dc91eb3",
-<<<<<<< HEAD
-        "x-ms-request-id": "6e3f0ae3-501e-004a-71ab-f9dcd0000000",
-=======
-        "x-ms-request-id": "a1e394fa-d01e-008f-777a-05f635000000",
->>>>>>> 1814567d
+        "x-ms-client-request-id": "9c626c58-4144-f708-b997-af9dea1824c1",
+        "x-ms-request-id": "7c903005-701e-0062-38f1-06bd78000000",
         "x-ms-version": "2020-06-12"
       },
       "ResponseBody": []
     },
     {
-      "RequestUri": "https://seannse.dfs.core.windows.net/test-filesystem-d2ea895f-d9bc-d5c5-0416-7a3379fe0fa3/test-directory-9e014796-4835-5177-20d1-9cfbb751cf28?resource=directory",
+      "RequestUri": "https://seannse.dfs.core.windows.net/test-filesystem-a518046d-f9f6-bc7e-a1fa-fd6282a9583e/test-directory-fcdfdbad-7634-804b-f658-0e6697e02fb5?resource=directory",
       "RequestMethod": "PUT",
       "RequestHeaders": {
         "Accept": "application/json",
         "Authorization": "Sanitized",
-<<<<<<< HEAD
-        "traceparent": "00-145084f27a4b3f46b216e1c09ad119f5-87accd49d93b744d-00",
+        "traceparent": "00-1e069cee3e02c94fb3bb28eca21d20d3-9ae5a388f801384e-00",
         "User-Agent": [
-          "azsdk-net-Storage.Files.DataLake/12.7.0-alpha.20210202.1",
-          "(.NET 5.0.2; Microsoft Windows 10.0.19042)"
-=======
-        "traceparent": "00-ec343f68d858bc4abff251aa00506056-c288541153e59b4f-00",
-        "User-Agent": [
-          "azsdk-net-Storage.Files.DataLake/12.7.0-alpha.20210217.1",
-          "(.NET 5.0.3; Microsoft Windows 10.0.19042)"
->>>>>>> 1814567d
+          "azsdk-net-Storage.Files.DataLake/12.7.0-alpha.20210219.1",
+          "(.NET 5.0.3; Microsoft Windows 10.0.19041)"
         ],
-        "x-ms-client-request-id": "4e494383-12b9-4936-cd1a-36ecba1e2821",
+        "x-ms-client-request-id": "2a0e30f5-937e-e371-e04f-499182830e8f",
         "x-ms-return-client-request-id": "true",
         "x-ms-version": "2020-06-12"
       },
@@ -76,45 +52,30 @@
       "StatusCode": 201,
       "ResponseHeaders": {
         "Content-Length": "0",
-<<<<<<< HEAD
-        "Date": "Tue, 02 Feb 2021 21:33:41 GMT",
-        "ETag": "\u00220x8D8C7C235ECCF70\u0022",
-        "Last-Modified": "Tue, 02 Feb 2021 21:33:41 GMT",
-=======
-        "Date": "Wed, 17 Feb 2021 22:18:34 GMT",
-        "ETag": "\u00220x8D8D391F7D6078E\u0022",
-        "Last-Modified": "Wed, 17 Feb 2021 22:18:35 GMT",
->>>>>>> 1814567d
+        "Date": "Fri, 19 Feb 2021 18:58:09 GMT",
+        "ETag": "\u00220x8D8D5084D67D2C3\u0022",
+        "Last-Modified": "Fri, 19 Feb 2021 18:58:10 GMT",
         "Server": [
           "Windows-Azure-HDFS/1.0",
           "Microsoft-HTTPAPI/2.0"
         ],
-        "x-ms-client-request-id": "4e494383-12b9-4936-cd1a-36ecba1e2821",
-<<<<<<< HEAD
-        "x-ms-request-id": "9ed05479-201f-0050-23ab-f9bd0f000000",
-=======
-        "x-ms-request-id": "5bd459ff-d01f-006b-6d7a-05f8ab000000",
->>>>>>> 1814567d
+        "x-ms-client-request-id": "2a0e30f5-937e-e371-e04f-499182830e8f",
+        "x-ms-request-id": "d93df674-901f-0045-4af1-06aabc000000",
         "x-ms-version": "2020-06-12"
       },
       "ResponseBody": []
     },
     {
-      "RequestUri": "https://seannse.dfs.core.windows.net/test-filesystem-d2ea895f-d9bc-d5c5-0416-7a3379fe0fa3/test-directory-9e014796-4835-5177-20d1-9cfbb751cf28/test-file-e7a16106-53d5-eb8b-4b6e-7f56b3a2e284?resource=file",
+      "RequestUri": "https://seannse.dfs.core.windows.net/test-filesystem-a518046d-f9f6-bc7e-a1fa-fd6282a9583e/test-directory-fcdfdbad-7634-804b-f658-0e6697e02fb5/test-file-6e243808-c921-027c-57e6-e25eec007a5d?resource=file",
       "RequestMethod": "PUT",
       "RequestHeaders": {
         "Accept": "application/json",
         "Authorization": "Sanitized",
         "User-Agent": [
-<<<<<<< HEAD
-          "azsdk-net-Storage.Files.DataLake/12.7.0-alpha.20210202.1",
-          "(.NET 5.0.2; Microsoft Windows 10.0.19042)"
-=======
-          "azsdk-net-Storage.Files.DataLake/12.7.0-alpha.20210217.1",
-          "(.NET 5.0.3; Microsoft Windows 10.0.19042)"
->>>>>>> 1814567d
+          "azsdk-net-Storage.Files.DataLake/12.7.0-alpha.20210219.1",
+          "(.NET 5.0.3; Microsoft Windows 10.0.19041)"
         ],
-        "x-ms-client-request-id": "d3099273-30ec-30f3-b85d-024a92e0962a",
+        "x-ms-client-request-id": "45ffc4d7-5a37-2b74-b30b-d398b013f6e0",
         "x-ms-return-client-request-id": "true",
         "x-ms-version": "2020-06-12"
       },
@@ -122,25 +83,15 @@
       "StatusCode": 201,
       "ResponseHeaders": {
         "Content-Length": "0",
-<<<<<<< HEAD
-        "Date": "Tue, 02 Feb 2021 21:33:41 GMT",
-        "ETag": "\u00220x8D8C7C235FD5888\u0022",
-        "Last-Modified": "Tue, 02 Feb 2021 21:33:41 GMT",
-=======
-        "Date": "Wed, 17 Feb 2021 22:18:34 GMT",
-        "ETag": "\u00220x8D8D391F7E46ACF\u0022",
-        "Last-Modified": "Wed, 17 Feb 2021 22:18:35 GMT",
->>>>>>> 1814567d
+        "Date": "Fri, 19 Feb 2021 18:58:10 GMT",
+        "ETag": "\u00220x8D8D5084D75C0B3\u0022",
+        "Last-Modified": "Fri, 19 Feb 2021 18:58:10 GMT",
         "Server": [
           "Windows-Azure-HDFS/1.0",
           "Microsoft-HTTPAPI/2.0"
         ],
-        "x-ms-client-request-id": "d3099273-30ec-30f3-b85d-024a92e0962a",
-<<<<<<< HEAD
-        "x-ms-request-id": "9ed0548f-201f-0050-38ab-f9bd0f000000",
-=======
-        "x-ms-request-id": "5bd45a10-d01f-006b-7e7a-05f8ab000000",
->>>>>>> 1814567d
+        "x-ms-client-request-id": "45ffc4d7-5a37-2b74-b30b-d398b013f6e0",
+        "x-ms-request-id": "d93df688-901f-0045-5ef1-06aabc000000",
         "x-ms-version": "2020-06-12"
       },
       "ResponseBody": []
@@ -153,72 +104,43 @@
         "Authorization": "Sanitized",
         "Content-Length": "59",
         "Content-Type": "application/xml",
-<<<<<<< HEAD
-        "traceparent": "00-197358033ce8444a92133e7bf3aac1de-fb37590d00234342-00",
+        "traceparent": "00-27784d6327555445b1c11ebf642ac92c-186bbec60019c14f-00",
         "User-Agent": [
-          "azsdk-net-Storage.Files.DataLake/12.7.0-alpha.20210202.1",
-          "(.NET 5.0.2; Microsoft Windows 10.0.19042)"
-=======
-        "traceparent": "00-0259b8192552ba4b80486c71595ced34-574c3307340f7c47-00",
-        "User-Agent": [
-          "azsdk-net-Storage.Files.DataLake/12.7.0-alpha.20210217.1",
-          "(.NET 5.0.3; Microsoft Windows 10.0.19042)"
->>>>>>> 1814567d
+          "azsdk-net-Storage.Files.DataLake/12.7.0-alpha.20210219.1",
+          "(.NET 5.0.3; Microsoft Windows 10.0.19041)"
         ],
-        "x-ms-client-request-id": "20e260ff-0e98-5198-f637-4123ccafa23a",
+        "x-ms-client-request-id": "2886acec-3500-7425-a47c-06fe26aa87c3",
         "x-ms-return-client-request-id": "true",
         "x-ms-version": "2020-06-12"
       },
-<<<<<<< HEAD
-      "RequestBody": "\u003CKeyInfo\u003E\u003CExpiry\u003E2021-02-02T22:33:41Z\u003C/Expiry\u003E\u003C/KeyInfo\u003E",
+      "RequestBody": "\uFEFF\u003CKeyInfo\u003E\u003CExpiry\u003E2021-02-19T19:58:11Z\u003C/Expiry\u003E\u003C/KeyInfo\u003E",
       "StatusCode": 200,
       "ResponseHeaders": {
         "Content-Type": "application/xml",
-        "Date": "Tue, 02 Feb 2021 21:33:41 GMT",
-=======
-      "RequestBody": "\uFEFF\u003CKeyInfo\u003E\u003CExpiry\u003E2021-02-17T23:18:35Z\u003C/Expiry\u003E\u003C/KeyInfo\u003E",
-      "StatusCode": 200,
-      "ResponseHeaders": {
-        "Content-Type": "application/xml",
-        "Date": "Wed, 17 Feb 2021 22:18:34 GMT",
->>>>>>> 1814567d
+        "Date": "Fri, 19 Feb 2021 18:58:10 GMT",
         "Server": [
           "Windows-Azure-Blob/1.0",
           "Microsoft-HTTPAPI/2.0"
         ],
         "Transfer-Encoding": "chunked",
-        "x-ms-client-request-id": "20e260ff-0e98-5198-f637-4123ccafa23a",
-<<<<<<< HEAD
-        "x-ms-request-id": "6e3f0c61-501e-004a-52ab-f9dcd0000000",
+        "x-ms-client-request-id": "2886acec-3500-7425-a47c-06fe26aa87c3",
+        "x-ms-request-id": "7c9030a5-701e-0062-4af1-06bd78000000",
         "x-ms-version": "2020-06-12"
       },
-      "ResponseBody": "\uFEFF\u003C?xml version=\u00221.0\u0022 encoding=\u0022utf-8\u0022?\u003E\u003CUserDelegationKey\u003E\u003CSignedOid\u003Ec4f48289-bb84-4086-b250-6f94a8f64cee\u003C/SignedOid\u003E\u003CSignedTid\u003E72f988bf-86f1-41af-91ab-2d7cd011db47\u003C/SignedTid\u003E\u003CSignedStart\u003E2021-02-02T21:33:41Z\u003C/SignedStart\u003E\u003CSignedExpiry\u003E2021-02-02T22:33:41Z\u003C/SignedExpiry\u003E\u003CSignedService\u003Eb\u003C/SignedService\u003E\u003CSignedVersion\u003E2020-06-12\u003C/SignedVersion\u003E\u003CValue\u003EOa6vLD/3X7wZ4wHs2qliRqbx4TGE\u002BFM\u002BtPi\u002BT9gdQO4=\u003C/Value\u003E\u003C/UserDelegationKey\u003E"
-=======
-        "x-ms-request-id": "a1e39a8e-d01e-008f-497a-05f635000000",
-        "x-ms-version": "2020-06-12"
-      },
-      "ResponseBody": "\uFEFF\u003C?xml version=\u00221.0\u0022 encoding=\u0022utf-8\u0022?\u003E\u003CUserDelegationKey\u003E\u003CSignedOid\u003Ec4f48289-bb84-4086-b250-6f94a8f64cee\u003C/SignedOid\u003E\u003CSignedTid\u003E72f988bf-86f1-41af-91ab-2d7cd011db47\u003C/SignedTid\u003E\u003CSignedStart\u003E2021-02-17T22:18:35Z\u003C/SignedStart\u003E\u003CSignedExpiry\u003E2021-02-17T23:18:35Z\u003C/SignedExpiry\u003E\u003CSignedService\u003Eb\u003C/SignedService\u003E\u003CSignedVersion\u003E2020-06-12\u003C/SignedVersion\u003E\u003CValue\u003Ed\u002BDnDn3VpyU\u002B7y1/NgcOB2bL8zMDQKQf5rSqoLbWlA8=\u003C/Value\u003E\u003C/UserDelegationKey\u003E"
->>>>>>> 1814567d
+      "ResponseBody": "\uFEFF\u003C?xml version=\u00221.0\u0022 encoding=\u0022utf-8\u0022?\u003E\u003CUserDelegationKey\u003E\u003CSignedOid\u003Ec4f48289-bb84-4086-b250-6f94a8f64cee\u003C/SignedOid\u003E\u003CSignedTid\u003E72f988bf-86f1-41af-91ab-2d7cd011db47\u003C/SignedTid\u003E\u003CSignedStart\u003E2021-02-19T18:58:10Z\u003C/SignedStart\u003E\u003CSignedExpiry\u003E2021-02-19T19:58:11Z\u003C/SignedExpiry\u003E\u003CSignedService\u003Eb\u003C/SignedService\u003E\u003CSignedVersion\u003E2020-06-12\u003C/SignedVersion\u003E\u003CValue\u003EFXzpkDeQWI/iKjAVDI\u002BFc\u002BOoGTlj9JZbqoZBIVENj4w=\u003C/Value\u003E\u003C/UserDelegationKey\u003E"
     },
     {
-      "RequestUri": "https://seannse.blob.core.windows.net/test-filesystem-d2ea895f-d9bc-d5c5-0416-7a3379fe0fa3?restype=container",
+      "RequestUri": "https://seannse.blob.core.windows.net/test-filesystem-a518046d-f9f6-bc7e-a1fa-fd6282a9583e?restype=container",
       "RequestMethod": "DELETE",
       "RequestHeaders": {
         "Accept": "application/xml",
         "Authorization": "Sanitized",
-<<<<<<< HEAD
-        "traceparent": "00-08da7f9e6d1ea44591aabbbebf6e5cdb-e5e229b9c60b1246-00",
+        "traceparent": "00-94f4f5c4979f6b499ebb6910d5fd928d-e9f3e96728510643-00",
         "User-Agent": [
-          "azsdk-net-Storage.Files.DataLake/12.7.0-alpha.20210202.1",
-          "(.NET 5.0.2; Microsoft Windows 10.0.19042)"
-=======
-        "traceparent": "00-a8ec2b22c374e247a63e8ff3ed994962-08c8d2e9dfeb1a4d-00",
-        "User-Agent": [
-          "azsdk-net-Storage.Files.DataLake/12.7.0-alpha.20210217.1",
-          "(.NET 5.0.3; Microsoft Windows 10.0.19042)"
->>>>>>> 1814567d
+          "azsdk-net-Storage.Files.DataLake/12.7.0-alpha.20210219.1",
+          "(.NET 5.0.3; Microsoft Windows 10.0.19041)"
         ],
-        "x-ms-client-request-id": "e421632e-7064-2c3d-6f4e-c5aac3e75875",
+        "x-ms-client-request-id": "26e9bd61-84fe-9536-f89b-5871cbfb37b7",
         "x-ms-return-client-request-id": "true",
         "x-ms-version": "2020-06-12"
       },
@@ -226,33 +148,21 @@
       "StatusCode": 202,
       "ResponseHeaders": {
         "Content-Length": "0",
-<<<<<<< HEAD
-        "Date": "Tue, 02 Feb 2021 21:33:41 GMT",
-=======
-        "Date": "Wed, 17 Feb 2021 22:18:34 GMT",
->>>>>>> 1814567d
+        "Date": "Fri, 19 Feb 2021 18:58:10 GMT",
         "Server": [
           "Windows-Azure-Blob/1.0",
           "Microsoft-HTTPAPI/2.0"
         ],
-        "x-ms-client-request-id": "e421632e-7064-2c3d-6f4e-c5aac3e75875",
-<<<<<<< HEAD
-        "x-ms-request-id": "6e3f0ca0-501e-004a-0fab-f9dcd0000000",
-=======
-        "x-ms-request-id": "a1e39b73-d01e-008f-277a-05f635000000",
->>>>>>> 1814567d
+        "x-ms-client-request-id": "26e9bd61-84fe-9536-f89b-5871cbfb37b7",
+        "x-ms-request-id": "7c9030e6-701e-0062-08f1-06bd78000000",
         "x-ms-version": "2020-06-12"
       },
       "ResponseBody": []
     }
   ],
   "Variables": {
-<<<<<<< HEAD
-    "DateTimeOffsetNow": "2021-02-02T15:33:41.0831617-06:00",
-=======
-    "DateTimeOffsetNow": "2021-02-17T16:18:35.7061674-06:00",
->>>>>>> 1814567d
-    "RandomSeed": "1395694486",
+    "DateTimeOffsetNow": "2021-02-19T12:58:11.6532043-06:00",
+    "RandomSeed": "1098979616",
     "Storage_TestConfigHierarchicalNamespace": "NamespaceTenant\nseannse\nU2FuaXRpemVk\nhttps://seannse.blob.core.windows.net\nhttps://seannse.file.core.windows.net\nhttps://seannse.queue.core.windows.net\nhttps://seannse.table.core.windows.net\n\n\n\n\nhttps://seannse-secondary.blob.core.windows.net\nhttps://seannse-secondary.file.core.windows.net\nhttps://seannse-secondary.queue.core.windows.net\nhttps://seannse-secondary.table.core.windows.net\n68390a19-a643-458b-b726-408abf67b4fc\nSanitized\n72f988bf-86f1-41af-91ab-2d7cd011db47\nhttps://login.microsoftonline.com/\nCloud\nBlobEndpoint=https://seannse.blob.core.windows.net/;QueueEndpoint=https://seannse.queue.core.windows.net/;FileEndpoint=https://seannse.file.core.windows.net/;BlobSecondaryEndpoint=https://seannse-secondary.blob.core.windows.net/;QueueSecondaryEndpoint=https://seannse-secondary.queue.core.windows.net/;FileSecondaryEndpoint=https://seannse-secondary.file.core.windows.net/;AccountName=seannse;AccountKey=Sanitized\n"
   }
 }