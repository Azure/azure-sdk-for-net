﻿{
  "Entries": [
    {
      "RequestUri": "https://seannse.blob.core.windows.net/test-filesystem-f8df3631-bbb9-21e8-fc9b-7b3dd48456e2?restype=container",
      "RequestMethod": "PUT",
      "RequestHeaders": {
        "Accept": "application/xml",
        "Authorization": "Sanitized",
        "traceparent": "00-bd7001b9e22efc40aa113458b4d52f01-d4935268f4088747-00",
        "User-Agent": [
          "azsdk-net-Storage.Files.DataLake/12.7.0-alpha.20210219.1",
          "(.NET 5.0.3; Microsoft Windows 10.0.19041)"
        ],
        "x-ms-blob-public-access": "container",
        "x-ms-client-request-id": "a4209d30-4c16-56af-a3bd-7152d49857fa",
        "x-ms-return-client-request-id": "true",
<<<<<<< HEAD
        "x-ms-version": "2020-12-06"
=======
        "x-ms-version": "2021-02-12"
>>>>>>> 7e782c87
      },
      "RequestBody": null,
      "StatusCode": 201,
      "ResponseHeaders": {
        "Content-Length": "0",
        "Date": "Fri, 19 Feb 2021 18:58:05 GMT",
        "ETag": "\"0x8D8D5084A396644\"",
        "Last-Modified": "Fri, 19 Feb 2021 18:58:05 GMT",
        "Server": [
          "Windows-Azure-Blob/1.0",
          "Microsoft-HTTPAPI/2.0"
        ],
        "x-ms-client-request-id": "a4209d30-4c16-56af-a3bd-7152d49857fa",
        "x-ms-request-id": "7c902153-701e-0062-11f1-06bd78000000",
<<<<<<< HEAD
        "x-ms-version": "2020-12-06"
=======
        "x-ms-version": "2021-02-12"
>>>>>>> 7e782c87
      },
      "ResponseBody": []
    },
    {
      "RequestUri": "https://seannse.dfs.core.windows.net/test-filesystem-f8df3631-bbb9-21e8-fc9b-7b3dd48456e2/test-directory-cd1f982b-db6c-2292-8767-e74fca018516?resource=directory",
      "RequestMethod": "PUT",
      "RequestHeaders": {
        "Accept": "application/json",
        "Authorization": "Sanitized",
        "traceparent": "00-7f53a3baddb2374f92c88225db1688da-f860d5081a495c41-00",
        "User-Agent": [
          "azsdk-net-Storage.Files.DataLake/12.7.0-alpha.20210219.1",
          "(.NET 5.0.3; Microsoft Windows 10.0.19041)"
        ],
        "x-ms-client-request-id": "2c1f7ce8-e0e1-ce00-6cc2-460149a5402d",
        "x-ms-return-client-request-id": "true",
<<<<<<< HEAD
        "x-ms-version": "2020-12-06"
=======
        "x-ms-version": "2021-02-12"
>>>>>>> 7e782c87
      },
      "RequestBody": null,
      "StatusCode": 201,
      "ResponseHeaders": {
        "Content-Length": "0",
        "Date": "Fri, 19 Feb 2021 18:58:04 GMT",
        "ETag": "\"0x8D8D5084A4D9505\"",
        "Last-Modified": "Fri, 19 Feb 2021 18:58:05 GMT",
        "Server": [
          "Windows-Azure-HDFS/1.0",
          "Microsoft-HTTPAPI/2.0"
        ],
        "x-ms-client-request-id": "2c1f7ce8-e0e1-ce00-6cc2-460149a5402d",
        "x-ms-request-id": "d93df1dd-901f-0045-38f1-06aabc000000",
<<<<<<< HEAD
        "x-ms-version": "2020-12-06"
=======
        "x-ms-version": "2021-02-12"
>>>>>>> 7e782c87
      },
      "ResponseBody": []
    },
    {
      "RequestUri": "https://seannse.dfs.core.windows.net/test-filesystem-f8df3631-bbb9-21e8-fc9b-7b3dd48456e2/test-directory-cd1f982b-db6c-2292-8767-e74fca018516/test-file-098dc6a5-c5e1-c4ff-79af-030c44403cb3?resource=file",
      "RequestMethod": "PUT",
      "RequestHeaders": {
        "Accept": "application/json",
        "Authorization": "Sanitized",
        "User-Agent": [
          "azsdk-net-Storage.Files.DataLake/12.7.0-alpha.20210219.1",
          "(.NET 5.0.3; Microsoft Windows 10.0.19041)"
        ],
        "x-ms-client-request-id": "53cad9c9-aa61-23a2-7d5b-b331ddf4892b",
        "x-ms-return-client-request-id": "true",
<<<<<<< HEAD
        "x-ms-version": "2020-12-06"
=======
        "x-ms-version": "2021-02-12"
>>>>>>> 7e782c87
      },
      "RequestBody": null,
      "StatusCode": 201,
      "ResponseHeaders": {
        "Content-Length": "0",
        "Date": "Fri, 19 Feb 2021 18:58:04 GMT",
        "ETag": "\"0x8D8D5084A5AED9A\"",
        "Last-Modified": "Fri, 19 Feb 2021 18:58:05 GMT",
        "Server": [
          "Windows-Azure-HDFS/1.0",
          "Microsoft-HTTPAPI/2.0"
        ],
        "x-ms-client-request-id": "53cad9c9-aa61-23a2-7d5b-b331ddf4892b",
        "x-ms-request-id": "d93df1f1-901f-0045-4cf1-06aabc000000",
<<<<<<< HEAD
        "x-ms-version": "2020-12-06"
=======
        "x-ms-version": "2021-02-12"
>>>>>>> 7e782c87
      },
      "ResponseBody": []
    },
    {
      "RequestUri": "https://seannse.blob.core.windows.net/?restype=service&comp=userdelegationkey",
      "RequestMethod": "POST",
      "RequestHeaders": {
        "Accept": "application/xml",
        "Authorization": "Sanitized",
        "Content-Length": "59",
        "Content-Type": "application/xml",
        "traceparent": "00-beb2b02cf1daef498c8c6ff0d3f60f9c-f3d1c1619fe5d545-00",
        "User-Agent": [
          "azsdk-net-Storage.Files.DataLake/12.7.0-alpha.20210219.1",
          "(.NET 5.0.3; Microsoft Windows 10.0.19041)"
        ],
        "x-ms-client-request-id": "6b420887-e876-5e52-4a45-d91d77e75770",
        "x-ms-return-client-request-id": "true",
<<<<<<< HEAD
        "x-ms-version": "2020-12-06"
=======
        "x-ms-version": "2021-02-12"
>>>>>>> 7e782c87
      },
      "RequestBody": "﻿<KeyInfo><Expiry>2021-02-19T19:58:06Z</Expiry></KeyInfo>",
      "StatusCode": 200,
      "ResponseHeaders": {
        "Content-Type": "application/xml",
        "Date": "Fri, 19 Feb 2021 18:58:05 GMT",
        "Server": [
          "Windows-Azure-Blob/1.0",
          "Microsoft-HTTPAPI/2.0"
        ],
        "Transfer-Encoding": "chunked",
        "x-ms-client-request-id": "6b420887-e876-5e52-4a45-d91d77e75770",
        "x-ms-request-id": "7c902217-701e-0062-45f1-06bd78000000",
<<<<<<< HEAD
        "x-ms-version": "2020-12-06"
=======
        "x-ms-version": "2021-02-12"
>>>>>>> 7e782c87
      },
      "ResponseBody": "﻿<?xml version=\"1.0\" encoding=\"utf-8\"?><UserDelegationKey><SignedOid>c4f48289-bb84-4086-b250-6f94a8f64cee</SignedOid><SignedTid>72f988bf-86f1-41af-91ab-2d7cd011db47</SignedTid><SignedStart>2021-02-19T18:58:05Z</SignedStart><SignedExpiry>2021-02-19T19:58:06Z</SignedExpiry><SignedService>b</SignedService><SignedVersion>2020-06-12</SignedVersion><Value>jDVXusFVk34J7RgO/fQHjHWU4tRkqo1z/7/B9po4mEE=</Value></UserDelegationKey>"
    },
    {
<<<<<<< HEAD
      "RequestUri": "https://seannse.dfs.core.windows.net/test-filesystem-f8df3631-bbb9-21e8-fc9b-7b3dd48456e2?skoid=c4f48289-bb84-4086-b250-6f94a8f64cee&sktid=72f988bf-86f1-41af-91ab-2d7cd011db47&skt=2021-02-19T18%3A58%3A05Z&ske=2021-02-19T19%3A58%3A06Z&sks=b&skv=2020-06-12&sv=2020-12-06&st=2021-02-19T17%3A58%3A06Z&se=2021-02-19T19%3A58%3A06Z&sr=c&sp=racwdlmeop&sig=Sanitized&resource=filesystem&recursive=false&upn=false",
=======
      "RequestUri": "https://seannse.dfs.core.windows.net/test-filesystem-f8df3631-bbb9-21e8-fc9b-7b3dd48456e2?skoid=c4f48289-bb84-4086-b250-6f94a8f64cee&sktid=72f988bf-86f1-41af-91ab-2d7cd011db47&skt=2021-02-19T18%3A58%3A05Z&ske=2021-02-19T19%3A58%3A06Z&sks=b&skv=2020-06-12&sv=2021-02-12&st=2021-02-19T17%3A58%3A06Z&se=2021-02-19T19%3A58%3A06Z&sr=c&sp=racwdlmeop&sig=Sanitized&resource=filesystem&recursive=false&upn=false",
>>>>>>> 7e782c87
      "RequestMethod": "GET",
      "RequestHeaders": {
        "Accept": "application/json",
        "User-Agent": [
          "azsdk-net-Storage.Files.DataLake/12.7.0-alpha.20210219.1",
          "(.NET 5.0.3; Microsoft Windows 10.0.19041)"
        ],
        "x-ms-client-request-id": "d5a95dbd-1eb2-9db5-4099-11f50f9601c5",
        "x-ms-return-client-request-id": "true",
<<<<<<< HEAD
        "x-ms-version": "2020-12-06"
=======
        "x-ms-version": "2021-02-12"
>>>>>>> 7e782c87
      },
      "RequestBody": null,
      "StatusCode": 200,
      "ResponseHeaders": {
        "Content-Type": "application/json; charset=utf-8",
        "Date": "Fri, 19 Feb 2021 18:58:05 GMT",
        "Server": [
          "Windows-Azure-HDFS/1.0",
          "Microsoft-HTTPAPI/2.0"
        ],
        "Transfer-Encoding": "chunked",
        "x-ms-client-request-id": "d5a95dbd-1eb2-9db5-4099-11f50f9601c5",
        "x-ms-request-id": "d93df221-901f-0045-7cf1-06aabc000000",
<<<<<<< HEAD
        "x-ms-version": "2020-12-06"
=======
        "x-ms-version": "2021-02-12"
>>>>>>> 7e782c87
      },
      "ResponseBody": [
        "{\"paths\":[{\"contentLength\":\"0\",\"creationTime\":\"132582346855978245\",\"etag\":\"0x8D8D5084A4D9505\",\"group\":\"c4f48289-bb84-4086-b250-6f94a8f64cee\",\"isDirectory\":\"true\",\"lastModified\":\"Fri, 19 Feb 2021 18:58:05 GMT\",\"name\":\"test-directory-cd1f982b-db6c-2292-8767-e74fca018516\",\"owner\":\"c4f48289-bb84-4086-b250-6f94a8f64cee\",\"permissions\":\"rwxr-x---\"}]}\n"
      ]
    },
    {
      "RequestUri": "https://seannse.blob.core.windows.net/test-filesystem-f8df3631-bbb9-21e8-fc9b-7b3dd48456e2?restype=container",
      "RequestMethod": "DELETE",
      "RequestHeaders": {
        "Accept": "application/xml",
        "Authorization": "Sanitized",
        "traceparent": "00-fe66f5f59bfdbe4689953c868439c62d-f82ee64a7d5eff41-00",
        "User-Agent": [
          "azsdk-net-Storage.Files.DataLake/12.7.0-alpha.20210219.1",
          "(.NET 5.0.3; Microsoft Windows 10.0.19041)"
        ],
        "x-ms-client-request-id": "1a60b39a-813e-abbe-6c83-5292b9c9d18e",
        "x-ms-return-client-request-id": "true",
<<<<<<< HEAD
        "x-ms-version": "2020-12-06"
=======
        "x-ms-version": "2021-02-12"
>>>>>>> 7e782c87
      },
      "RequestBody": null,
      "StatusCode": 202,
      "ResponseHeaders": {
        "Content-Length": "0",
        "Date": "Fri, 19 Feb 2021 18:58:05 GMT",
        "Server": [
          "Windows-Azure-Blob/1.0",
          "Microsoft-HTTPAPI/2.0"
        ],
        "x-ms-client-request-id": "1a60b39a-813e-abbe-6c83-5292b9c9d18e",
        "x-ms-request-id": "7c902286-701e-0062-26f1-06bd78000000",
<<<<<<< HEAD
        "x-ms-version": "2020-12-06"
=======
        "x-ms-version": "2021-02-12"
>>>>>>> 7e782c87
      },
      "ResponseBody": []
    }
  ],
  "Variables": {
    "DateTimeOffsetNow": "2021-02-19T12:58:06.4457154-06:00",
    "RandomSeed": "743551381",
    "Storage_TestConfigHierarchicalNamespace": "NamespaceTenant\nseannse\nU2FuaXRpemVk\nhttps://seannse.blob.core.windows.net\nhttps://seannse.file.core.windows.net\nhttps://seannse.queue.core.windows.net\nhttps://seannse.table.core.windows.net\n\n\n\n\nhttps://seannse-secondary.blob.core.windows.net\nhttps://seannse-secondary.file.core.windows.net\nhttps://seannse-secondary.queue.core.windows.net\nhttps://seannse-secondary.table.core.windows.net\n68390a19-a643-458b-b726-408abf67b4fc\nSanitized\n72f988bf-86f1-41af-91ab-2d7cd011db47\nhttps://login.microsoftonline.com/\nCloud\nBlobEndpoint=https://seannse.blob.core.windows.net/;QueueEndpoint=https://seannse.queue.core.windows.net/;FileEndpoint=https://seannse.file.core.windows.net/;BlobSecondaryEndpoint=https://seannse-secondary.blob.core.windows.net/;QueueSecondaryEndpoint=https://seannse-secondary.queue.core.windows.net/;FileSecondaryEndpoint=https://seannse-secondary.file.core.windows.net/;AccountName=seannse;AccountKey=Sanitized\n\n\n"
  }
}<|MERGE_RESOLUTION|>--- conflicted
+++ resolved
@@ -14,11 +14,7 @@
         "x-ms-blob-public-access": "container",
         "x-ms-client-request-id": "a4209d30-4c16-56af-a3bd-7152d49857fa",
         "x-ms-return-client-request-id": "true",
-<<<<<<< HEAD
-        "x-ms-version": "2020-12-06"
-=======
         "x-ms-version": "2021-02-12"
->>>>>>> 7e782c87
       },
       "RequestBody": null,
       "StatusCode": 201,
@@ -33,11 +29,7 @@
         ],
         "x-ms-client-request-id": "a4209d30-4c16-56af-a3bd-7152d49857fa",
         "x-ms-request-id": "7c902153-701e-0062-11f1-06bd78000000",
-<<<<<<< HEAD
-        "x-ms-version": "2020-12-06"
-=======
         "x-ms-version": "2021-02-12"
->>>>>>> 7e782c87
       },
       "ResponseBody": []
     },
@@ -54,11 +46,7 @@
         ],
         "x-ms-client-request-id": "2c1f7ce8-e0e1-ce00-6cc2-460149a5402d",
         "x-ms-return-client-request-id": "true",
-<<<<<<< HEAD
-        "x-ms-version": "2020-12-06"
-=======
         "x-ms-version": "2021-02-12"
->>>>>>> 7e782c87
       },
       "RequestBody": null,
       "StatusCode": 201,
@@ -73,11 +61,7 @@
         ],
         "x-ms-client-request-id": "2c1f7ce8-e0e1-ce00-6cc2-460149a5402d",
         "x-ms-request-id": "d93df1dd-901f-0045-38f1-06aabc000000",
-<<<<<<< HEAD
-        "x-ms-version": "2020-12-06"
-=======
         "x-ms-version": "2021-02-12"
->>>>>>> 7e782c87
       },
       "ResponseBody": []
     },
@@ -93,11 +77,7 @@
         ],
         "x-ms-client-request-id": "53cad9c9-aa61-23a2-7d5b-b331ddf4892b",
         "x-ms-return-client-request-id": "true",
-<<<<<<< HEAD
-        "x-ms-version": "2020-12-06"
-=======
         "x-ms-version": "2021-02-12"
->>>>>>> 7e782c87
       },
       "RequestBody": null,
       "StatusCode": 201,
@@ -112,11 +92,7 @@
         ],
         "x-ms-client-request-id": "53cad9c9-aa61-23a2-7d5b-b331ddf4892b",
         "x-ms-request-id": "d93df1f1-901f-0045-4cf1-06aabc000000",
-<<<<<<< HEAD
-        "x-ms-version": "2020-12-06"
-=======
         "x-ms-version": "2021-02-12"
->>>>>>> 7e782c87
       },
       "ResponseBody": []
     },
@@ -135,11 +111,7 @@
         ],
         "x-ms-client-request-id": "6b420887-e876-5e52-4a45-d91d77e75770",
         "x-ms-return-client-request-id": "true",
-<<<<<<< HEAD
-        "x-ms-version": "2020-12-06"
-=======
         "x-ms-version": "2021-02-12"
->>>>>>> 7e782c87
       },
       "RequestBody": "﻿<KeyInfo><Expiry>2021-02-19T19:58:06Z</Expiry></KeyInfo>",
       "StatusCode": 200,
@@ -153,20 +125,12 @@
         "Transfer-Encoding": "chunked",
         "x-ms-client-request-id": "6b420887-e876-5e52-4a45-d91d77e75770",
         "x-ms-request-id": "7c902217-701e-0062-45f1-06bd78000000",
-<<<<<<< HEAD
-        "x-ms-version": "2020-12-06"
-=======
         "x-ms-version": "2021-02-12"
->>>>>>> 7e782c87
       },
       "ResponseBody": "﻿<?xml version=\"1.0\" encoding=\"utf-8\"?><UserDelegationKey><SignedOid>c4f48289-bb84-4086-b250-6f94a8f64cee</SignedOid><SignedTid>72f988bf-86f1-41af-91ab-2d7cd011db47</SignedTid><SignedStart>2021-02-19T18:58:05Z</SignedStart><SignedExpiry>2021-02-19T19:58:06Z</SignedExpiry><SignedService>b</SignedService><SignedVersion>2020-06-12</SignedVersion><Value>jDVXusFVk34J7RgO/fQHjHWU4tRkqo1z/7/B9po4mEE=</Value></UserDelegationKey>"
     },
     {
-<<<<<<< HEAD
-      "RequestUri": "https://seannse.dfs.core.windows.net/test-filesystem-f8df3631-bbb9-21e8-fc9b-7b3dd48456e2?skoid=c4f48289-bb84-4086-b250-6f94a8f64cee&sktid=72f988bf-86f1-41af-91ab-2d7cd011db47&skt=2021-02-19T18%3A58%3A05Z&ske=2021-02-19T19%3A58%3A06Z&sks=b&skv=2020-06-12&sv=2020-12-06&st=2021-02-19T17%3A58%3A06Z&se=2021-02-19T19%3A58%3A06Z&sr=c&sp=racwdlmeop&sig=Sanitized&resource=filesystem&recursive=false&upn=false",
-=======
       "RequestUri": "https://seannse.dfs.core.windows.net/test-filesystem-f8df3631-bbb9-21e8-fc9b-7b3dd48456e2?skoid=c4f48289-bb84-4086-b250-6f94a8f64cee&sktid=72f988bf-86f1-41af-91ab-2d7cd011db47&skt=2021-02-19T18%3A58%3A05Z&ske=2021-02-19T19%3A58%3A06Z&sks=b&skv=2020-06-12&sv=2021-02-12&st=2021-02-19T17%3A58%3A06Z&se=2021-02-19T19%3A58%3A06Z&sr=c&sp=racwdlmeop&sig=Sanitized&resource=filesystem&recursive=false&upn=false",
->>>>>>> 7e782c87
       "RequestMethod": "GET",
       "RequestHeaders": {
         "Accept": "application/json",
@@ -176,11 +140,7 @@
         ],
         "x-ms-client-request-id": "d5a95dbd-1eb2-9db5-4099-11f50f9601c5",
         "x-ms-return-client-request-id": "true",
-<<<<<<< HEAD
-        "x-ms-version": "2020-12-06"
-=======
         "x-ms-version": "2021-02-12"
->>>>>>> 7e782c87
       },
       "RequestBody": null,
       "StatusCode": 200,
@@ -194,11 +154,7 @@
         "Transfer-Encoding": "chunked",
         "x-ms-client-request-id": "d5a95dbd-1eb2-9db5-4099-11f50f9601c5",
         "x-ms-request-id": "d93df221-901f-0045-7cf1-06aabc000000",
-<<<<<<< HEAD
-        "x-ms-version": "2020-12-06"
-=======
         "x-ms-version": "2021-02-12"
->>>>>>> 7e782c87
       },
       "ResponseBody": [
         "{\"paths\":[{\"contentLength\":\"0\",\"creationTime\":\"132582346855978245\",\"etag\":\"0x8D8D5084A4D9505\",\"group\":\"c4f48289-bb84-4086-b250-6f94a8f64cee\",\"isDirectory\":\"true\",\"lastModified\":\"Fri, 19 Feb 2021 18:58:05 GMT\",\"name\":\"test-directory-cd1f982b-db6c-2292-8767-e74fca018516\",\"owner\":\"c4f48289-bb84-4086-b250-6f94a8f64cee\",\"permissions\":\"rwxr-x---\"}]}\n"
@@ -217,11 +173,7 @@
         ],
         "x-ms-client-request-id": "1a60b39a-813e-abbe-6c83-5292b9c9d18e",
         "x-ms-return-client-request-id": "true",
-<<<<<<< HEAD
-        "x-ms-version": "2020-12-06"
-=======
         "x-ms-version": "2021-02-12"
->>>>>>> 7e782c87
       },
       "RequestBody": null,
       "StatusCode": 202,
@@ -234,11 +186,7 @@
         ],
         "x-ms-client-request-id": "1a60b39a-813e-abbe-6c83-5292b9c9d18e",
         "x-ms-request-id": "7c902286-701e-0062-26f1-06bd78000000",
-<<<<<<< HEAD
-        "x-ms-version": "2020-12-06"
-=======
         "x-ms-version": "2021-02-12"
->>>>>>> 7e782c87
       },
       "ResponseBody": []
     }
