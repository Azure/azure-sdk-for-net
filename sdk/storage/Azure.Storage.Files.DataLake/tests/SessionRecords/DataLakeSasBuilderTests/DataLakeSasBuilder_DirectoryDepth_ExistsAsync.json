{
  "Entries": [
    {
      "RequestUri": "https://seannse.blob.core.windows.net/test-filesystem-4b858cd2-f1ad-5a46-12b2-aa41be5d8a7d?restype=container",
      "RequestMethod": "PUT",
      "RequestHeaders": {
        "Accept": "application/xml",
        "Authorization": "Sanitized",
<<<<<<< HEAD
        "traceparent": "00-00641d362337fa4caf2578838a83ba55-0317694850cd6d45-00",
        "User-Agent": [
          "azsdk-net-Storage.Files.DataLake/12.7.0-alpha.20210202.1",
          "(.NET 5.0.2; Microsoft Windows 10.0.19042)"
=======
        "traceparent": "00-b7f4a148bac13040b52c4a02768d30e9-0f6f6202ad60a04e-00",
        "User-Agent": [
          "azsdk-net-Storage.Files.DataLake/12.7.0-alpha.20210217.1",
          "(.NET 5.0.3; Microsoft Windows 10.0.19042)"
>>>>>>> 1814567d
        ],
        "x-ms-blob-public-access": "container",
        "x-ms-client-request-id": "930d06f4-ca31-0013-f44b-274e6b409c60",
        "x-ms-return-client-request-id": "true",
        "x-ms-version": "2020-06-12"
      },
      "RequestBody": null,
      "StatusCode": 201,
      "ResponseHeaders": {
        "Content-Length": "0",
<<<<<<< HEAD
        "Date": "Tue, 02 Feb 2021 21:33:43 GMT",
        "ETag": "\u00220x8D8C7C2376B464A\u0022",
        "Last-Modified": "Tue, 02 Feb 2021 21:33:44 GMT",
=======
        "Date": "Wed, 17 Feb 2021 22:18:37 GMT",
        "ETag": "\u00220x8D8D391F9332DAA\u0022",
        "Last-Modified": "Wed, 17 Feb 2021 22:18:37 GMT",
>>>>>>> 1814567d
        "Server": [
          "Windows-Azure-Blob/1.0",
          "Microsoft-HTTPAPI/2.0"
        ],
        "x-ms-client-request-id": "930d06f4-ca31-0013-f44b-274e6b409c60",
<<<<<<< HEAD
        "x-ms-request-id": "72678dad-401e-0079-39ab-f9837b000000",
=======
        "x-ms-request-id": "9fbc3765-501e-00ae-697a-05d24e000000",
>>>>>>> 1814567d
        "x-ms-version": "2020-06-12"
      },
      "ResponseBody": []
    },
    {
      "RequestUri": "https://seannse.dfs.core.windows.net/test-filesystem-4b858cd2-f1ad-5a46-12b2-aa41be5d8a7d/test-directory-7ac2ef02-43cd-b199-c6df-13debd2c1496?resource=directory",
      "RequestMethod": "PUT",
      "RequestHeaders": {
        "Accept": "application/json",
        "Authorization": "Sanitized",
<<<<<<< HEAD
        "traceparent": "00-63d0f07d6d0bbb44b3a1fdb8c583ea20-1fdd315aee9d9748-00",
        "User-Agent": [
          "azsdk-net-Storage.Files.DataLake/12.7.0-alpha.20210202.1",
          "(.NET 5.0.2; Microsoft Windows 10.0.19042)"
=======
        "traceparent": "00-b00d704a7261fb4d8dce4d73b999da21-c660ad157b810245-00",
        "User-Agent": [
          "azsdk-net-Storage.Files.DataLake/12.7.0-alpha.20210217.1",
          "(.NET 5.0.3; Microsoft Windows 10.0.19042)"
>>>>>>> 1814567d
        ],
        "x-ms-client-request-id": "5617d332-9fba-b10c-6c5b-cd51b63442c7",
        "x-ms-return-client-request-id": "true",
        "x-ms-version": "2020-06-12"
      },
      "RequestBody": null,
      "StatusCode": 201,
      "ResponseHeaders": {
        "Content-Length": "0",
<<<<<<< HEAD
        "Date": "Tue, 02 Feb 2021 21:33:44 GMT",
        "ETag": "\u00220x8D8C7C237A511B2\u0022",
        "Last-Modified": "Tue, 02 Feb 2021 21:33:44 GMT",
=======
        "Date": "Wed, 17 Feb 2021 22:18:38 GMT",
        "ETag": "\u00220x8D8D391F97755D9\u0022",
        "Last-Modified": "Wed, 17 Feb 2021 22:18:38 GMT",
>>>>>>> 1814567d
        "Server": [
          "Windows-Azure-HDFS/1.0",
          "Microsoft-HTTPAPI/2.0"
        ],
        "x-ms-client-request-id": "5617d332-9fba-b10c-6c5b-cd51b63442c7",
<<<<<<< HEAD
        "x-ms-request-id": "d912e712-501f-0017-56ab-f9d654000000",
=======
        "x-ms-request-id": "5e2f426a-301f-005c-6e7a-052a07000000",
>>>>>>> 1814567d
        "x-ms-version": "2020-06-12"
      },
      "ResponseBody": []
    },
    {
      "RequestUri": "https://seannse.dfs.core.windows.net/test-filesystem-4b858cd2-f1ad-5a46-12b2-aa41be5d8a7d/test-directory-7ac2ef02-43cd-b199-c6df-13debd2c1496/test-directory-9ab69136-e4f3-0a10-a381-c55583a2b84e?resource=directory",
      "RequestMethod": "PUT",
      "RequestHeaders": {
        "Accept": "application/json",
        "Authorization": "Sanitized",
        "User-Agent": [
<<<<<<< HEAD
          "azsdk-net-Storage.Files.DataLake/12.7.0-alpha.20210202.1",
          "(.NET 5.0.2; Microsoft Windows 10.0.19042)"
=======
          "azsdk-net-Storage.Files.DataLake/12.7.0-alpha.20210217.1",
          "(.NET 5.0.3; Microsoft Windows 10.0.19042)"
>>>>>>> 1814567d
        ],
        "x-ms-client-request-id": "67c0f834-9fc0-4d03-c30d-b338dab62dca",
        "x-ms-return-client-request-id": "true",
        "x-ms-version": "2020-06-12"
      },
      "RequestBody": null,
      "StatusCode": 201,
      "ResponseHeaders": {
        "Content-Length": "0",
<<<<<<< HEAD
        "Date": "Tue, 02 Feb 2021 21:33:44 GMT",
        "ETag": "\u00220x8D8C7C237B4FF12\u0022",
        "Last-Modified": "Tue, 02 Feb 2021 21:33:44 GMT",
=======
        "Date": "Wed, 17 Feb 2021 22:18:38 GMT",
        "ETag": "\u00220x8D8D391F9850D28\u0022",
        "Last-Modified": "Wed, 17 Feb 2021 22:18:38 GMT",
>>>>>>> 1814567d
        "Server": [
          "Windows-Azure-HDFS/1.0",
          "Microsoft-HTTPAPI/2.0"
        ],
        "x-ms-client-request-id": "67c0f834-9fc0-4d03-c30d-b338dab62dca",
<<<<<<< HEAD
        "x-ms-request-id": "d912e725-501f-0017-69ab-f9d654000000",
=======
        "x-ms-request-id": "5e2f4291-301f-005c-157a-052a07000000",
>>>>>>> 1814567d
        "x-ms-version": "2020-06-12"
      },
      "ResponseBody": []
    },
    {
      "RequestUri": "https://seannse.dfs.core.windows.net/test-filesystem-4b858cd2-f1ad-5a46-12b2-aa41be5d8a7d/test-directory-7ac2ef02-43cd-b199-c6df-13debd2c1496/test-directory-9ab69136-e4f3-0a10-a381-c55583a2b84e/test-directory-9aac7ea3-5988-78b2-b5be-d658981be0a8?resource=directory",
      "RequestMethod": "PUT",
      "RequestHeaders": {
        "Accept": "application/json",
        "Authorization": "Sanitized",
        "User-Agent": [
<<<<<<< HEAD
          "azsdk-net-Storage.Files.DataLake/12.7.0-alpha.20210202.1",
          "(.NET 5.0.2; Microsoft Windows 10.0.19042)"
=======
          "azsdk-net-Storage.Files.DataLake/12.7.0-alpha.20210217.1",
          "(.NET 5.0.3; Microsoft Windows 10.0.19042)"
>>>>>>> 1814567d
        ],
        "x-ms-client-request-id": "ab51816e-ef4d-dbf7-4647-b102c9abb4a8",
        "x-ms-return-client-request-id": "true",
        "x-ms-version": "2020-06-12"
      },
      "RequestBody": null,
      "StatusCode": 201,
      "ResponseHeaders": {
        "Content-Length": "0",
<<<<<<< HEAD
        "Date": "Tue, 02 Feb 2021 21:33:44 GMT",
        "ETag": "\u00220x8D8C7C237C342D3\u0022",
        "Last-Modified": "Tue, 02 Feb 2021 21:33:44 GMT",
=======
        "Date": "Wed, 17 Feb 2021 22:18:38 GMT",
        "ETag": "\u00220x8D8D391F992CD2B\u0022",
        "Last-Modified": "Wed, 17 Feb 2021 22:18:38 GMT",
>>>>>>> 1814567d
        "Server": [
          "Windows-Azure-HDFS/1.0",
          "Microsoft-HTTPAPI/2.0"
        ],
        "x-ms-client-request-id": "ab51816e-ef4d-dbf7-4647-b102c9abb4a8",
<<<<<<< HEAD
        "x-ms-request-id": "d912e731-501f-0017-75ab-f9d654000000",
=======
        "x-ms-request-id": "5e2f429d-301f-005c-217a-052a07000000",
>>>>>>> 1814567d
        "x-ms-version": "2020-06-12"
      },
      "ResponseBody": []
    },
    {
      "RequestUri": "https://seannse.dfs.core.windows.net/test-filesystem-4b858cd2-f1ad-5a46-12b2-aa41be5d8a7d/test-directory-7ac2ef02-43cd-b199-c6df-13debd2c1496/test-directory-9ab69136-e4f3-0a10-a381-c55583a2b84e/test-directory-9aac7ea3-5988-78b2-b5be-d658981be0a8/test-directory-94400b2c-a195-51e8-f0a8-812932aa6d12?resource=directory",
      "RequestMethod": "PUT",
      "RequestHeaders": {
        "Accept": "application/json",
        "Authorization": "Sanitized",
        "User-Agent": [
<<<<<<< HEAD
          "azsdk-net-Storage.Files.DataLake/12.7.0-alpha.20210202.1",
          "(.NET 5.0.2; Microsoft Windows 10.0.19042)"
=======
          "azsdk-net-Storage.Files.DataLake/12.7.0-alpha.20210217.1",
          "(.NET 5.0.3; Microsoft Windows 10.0.19042)"
>>>>>>> 1814567d
        ],
        "x-ms-client-request-id": "ffdb7daa-8963-cc78-9900-bba56dcda99b",
        "x-ms-return-client-request-id": "true",
        "x-ms-version": "2020-06-12"
      },
      "RequestBody": null,
      "StatusCode": 201,
      "ResponseHeaders": {
        "Content-Length": "0",
<<<<<<< HEAD
        "Date": "Tue, 02 Feb 2021 21:33:44 GMT",
        "ETag": "\u00220x8D8C7C237D1564D\u0022",
        "Last-Modified": "Tue, 02 Feb 2021 21:33:44 GMT",
=======
        "Date": "Wed, 17 Feb 2021 22:18:38 GMT",
        "ETag": "\u00220x8D8D391F9A172A5\u0022",
        "Last-Modified": "Wed, 17 Feb 2021 22:18:38 GMT",
>>>>>>> 1814567d
        "Server": [
          "Windows-Azure-HDFS/1.0",
          "Microsoft-HTTPAPI/2.0"
        ],
        "x-ms-client-request-id": "ffdb7daa-8963-cc78-9900-bba56dcda99b",
<<<<<<< HEAD
        "x-ms-request-id": "d912e740-501f-0017-04ab-f9d654000000",
=======
        "x-ms-request-id": "5e2f42a8-301f-005c-2c7a-052a07000000",
>>>>>>> 1814567d
        "x-ms-version": "2020-06-12"
      },
      "ResponseBody": []
    },
    {
      "RequestUri": "https://seannse.dfs.core.windows.net/test-filesystem-4b858cd2-f1ad-5a46-12b2-aa41be5d8a7d/test-directory-7ac2ef02-43cd-b199-c6df-13debd2c1496/test-directory-9ab69136-e4f3-0a10-a381-c55583a2b84e/test-directory-9aac7ea3-5988-78b2-b5be-d658981be0a8/test-directory-94400b2c-a195-51e8-f0a8-812932aa6d12/test-file-00629ed9-9dc1-f7df-b037-47505c4db164?resource=file",
      "RequestMethod": "PUT",
      "RequestHeaders": {
        "Accept": "application/json",
        "Authorization": "Sanitized",
        "User-Agent": [
<<<<<<< HEAD
          "azsdk-net-Storage.Files.DataLake/12.7.0-alpha.20210202.1",
          "(.NET 5.0.2; Microsoft Windows 10.0.19042)"
=======
          "azsdk-net-Storage.Files.DataLake/12.7.0-alpha.20210217.1",
          "(.NET 5.0.3; Microsoft Windows 10.0.19042)"
>>>>>>> 1814567d
        ],
        "x-ms-client-request-id": "01c1aa9b-3b28-0cab-9ee3-4e2b42276f4c",
        "x-ms-return-client-request-id": "true",
        "x-ms-version": "2020-06-12"
      },
      "RequestBody": null,
      "StatusCode": 201,
      "ResponseHeaders": {
        "Content-Length": "0",
<<<<<<< HEAD
        "Date": "Tue, 02 Feb 2021 21:33:44 GMT",
        "ETag": "\u00220x8D8C7C237DFB039\u0022",
        "Last-Modified": "Tue, 02 Feb 2021 21:33:44 GMT",
=======
        "Date": "Wed, 17 Feb 2021 22:18:38 GMT",
        "ETag": "\u00220x8D8D391F9B1EE27\u0022",
        "Last-Modified": "Wed, 17 Feb 2021 22:18:38 GMT",
>>>>>>> 1814567d
        "Server": [
          "Windows-Azure-HDFS/1.0",
          "Microsoft-HTTPAPI/2.0"
        ],
        "x-ms-client-request-id": "01c1aa9b-3b28-0cab-9ee3-4e2b42276f4c",
<<<<<<< HEAD
        "x-ms-request-id": "d912e74e-501f-0017-12ab-f9d654000000",
=======
        "x-ms-request-id": "5e2f42c0-301f-005c-447a-052a07000000",
>>>>>>> 1814567d
        "x-ms-version": "2020-06-12"
      },
      "ResponseBody": []
    },
    {
      "RequestUri": "https://seannse.blob.core.windows.net/?restype=service\u0026comp=userdelegationkey",
      "RequestMethod": "POST",
      "RequestHeaders": {
        "Accept": "application/xml",
        "Authorization": "Sanitized",
        "Content-Length": "59",
        "Content-Type": "application/xml",
<<<<<<< HEAD
        "traceparent": "00-261996da699a6849baceff3b7dae191c-a0e5aeb0cf893740-00",
        "User-Agent": [
          "azsdk-net-Storage.Files.DataLake/12.7.0-alpha.20210202.1",
          "(.NET 5.0.2; Microsoft Windows 10.0.19042)"
=======
        "traceparent": "00-8ed3860bcebab1478cbe8edb2b1ce61a-1f9e57086a4ccc40-00",
        "User-Agent": [
          "azsdk-net-Storage.Files.DataLake/12.7.0-alpha.20210217.1",
          "(.NET 5.0.3; Microsoft Windows 10.0.19042)"
>>>>>>> 1814567d
        ],
        "x-ms-client-request-id": "b2b4c69c-b08b-313c-6972-16eb1f84d429",
        "x-ms-return-client-request-id": "true",
        "x-ms-version": "2020-06-12"
      },
<<<<<<< HEAD
      "RequestBody": "\u003CKeyInfo\u003E\u003CExpiry\u003E2021-02-02T22:33:44Z\u003C/Expiry\u003E\u003C/KeyInfo\u003E",
      "StatusCode": 200,
      "ResponseHeaders": {
        "Content-Type": "application/xml",
        "Date": "Tue, 02 Feb 2021 21:33:44 GMT",
=======
      "RequestBody": "\uFEFF\u003CKeyInfo\u003E\u003CExpiry\u003E2021-02-17T23:18:38Z\u003C/Expiry\u003E\u003C/KeyInfo\u003E",
      "StatusCode": 200,
      "ResponseHeaders": {
        "Content-Type": "application/xml",
        "Date": "Wed, 17 Feb 2021 22:18:38 GMT",
>>>>>>> 1814567d
        "Server": [
          "Windows-Azure-Blob/1.0",
          "Microsoft-HTTPAPI/2.0"
        ],
        "Transfer-Encoding": "chunked",
        "x-ms-client-request-id": "b2b4c69c-b08b-313c-6972-16eb1f84d429",
<<<<<<< HEAD
        "x-ms-request-id": "72678ffb-401e-0079-4cab-f9837b000000",
        "x-ms-version": "2020-06-12"
      },
      "ResponseBody": "\uFEFF\u003C?xml version=\u00221.0\u0022 encoding=\u0022utf-8\u0022?\u003E\u003CUserDelegationKey\u003E\u003CSignedOid\u003Ec4f48289-bb84-4086-b250-6f94a8f64cee\u003C/SignedOid\u003E\u003CSignedTid\u003E72f988bf-86f1-41af-91ab-2d7cd011db47\u003C/SignedTid\u003E\u003CSignedStart\u003E2021-02-02T21:33:44Z\u003C/SignedStart\u003E\u003CSignedExpiry\u003E2021-02-02T22:33:44Z\u003C/SignedExpiry\u003E\u003CSignedService\u003Eb\u003C/SignedService\u003E\u003CSignedVersion\u003E2020-06-12\u003C/SignedVersion\u003E\u003CValue\u003E2EqIKoShb4HiDXH5rDJjX8DlIe4jCsFSi3iTGZakkMM=\u003C/Value\u003E\u003C/UserDelegationKey\u003E"
    },
    {
      "RequestUri": "https://seannse.blob.core.windows.net/test-filesystem-4b858cd2-f1ad-5a46-12b2-aa41be5d8a7d/test-directory-7ac2ef02-43cd-b199-c6df-13debd2c1496/test-directory-9ab69136-e4f3-0a10-a381-c55583a2b84e/test-directory-9aac7ea3-5988-78b2-b5be-d658981be0a8/test-directory-94400b2c-a195-51e8-f0a8-812932aa6d12?skoid=c4f48289-bb84-4086-b250-6f94a8f64cee\u0026sktid=72f988bf-86f1-41af-91ab-2d7cd011db47\u0026skt=2021-02-02T21%3A33%3A44Z\u0026ske=2021-02-02T22%3A33%3A44Z\u0026sks=b\u0026skv=2020-06-12\u0026sv=2020-06-12\u0026st=2021-02-02T20%3A33%3A44Z\u0026se=2021-02-02T22%3A33%3A44Z\u0026sr=d\u0026sp=racwdlmeop\u0026sdd=4\u0026sig=Sanitized",
      "RequestMethod": "HEAD",
      "RequestHeaders": {
        "traceparent": "00-b98a3861fb7b3e40af58ef3b2a7cf113-aac5259daa73bc49-00",
        "User-Agent": [
          "azsdk-net-Storage.Files.DataLake/12.7.0-alpha.20210202.1",
          "(.NET 5.0.2; Microsoft Windows 10.0.19042)"
=======
        "x-ms-request-id": "9fbc3bbd-501e-00ae-6d7a-05d24e000000",
        "x-ms-version": "2020-06-12"
      },
      "ResponseBody": "\uFEFF\u003C?xml version=\u00221.0\u0022 encoding=\u0022utf-8\u0022?\u003E\u003CUserDelegationKey\u003E\u003CSignedOid\u003Ec4f48289-bb84-4086-b250-6f94a8f64cee\u003C/SignedOid\u003E\u003CSignedTid\u003E72f988bf-86f1-41af-91ab-2d7cd011db47\u003C/SignedTid\u003E\u003CSignedStart\u003E2021-02-17T22:18:38Z\u003C/SignedStart\u003E\u003CSignedExpiry\u003E2021-02-17T23:18:38Z\u003C/SignedExpiry\u003E\u003CSignedService\u003Eb\u003C/SignedService\u003E\u003CSignedVersion\u003E2020-06-12\u003C/SignedVersion\u003E\u003CValue\u003EYRXOyf5WYatbZwnusIULwwww6vs6XiRvytKxs1x1M\u002Bw=\u003C/Value\u003E\u003C/UserDelegationKey\u003E"
    },
    {
      "RequestUri": "https://seannse.blob.core.windows.net/test-filesystem-4b858cd2-f1ad-5a46-12b2-aa41be5d8a7d/test-directory-7ac2ef02-43cd-b199-c6df-13debd2c1496/test-directory-9ab69136-e4f3-0a10-a381-c55583a2b84e/test-directory-9aac7ea3-5988-78b2-b5be-d658981be0a8/test-directory-94400b2c-a195-51e8-f0a8-812932aa6d12?skoid=c4f48289-bb84-4086-b250-6f94a8f64cee\u0026sktid=72f988bf-86f1-41af-91ab-2d7cd011db47\u0026skt=2021-02-17T22%3A18%3A38Z\u0026ske=2021-02-17T23%3A18%3A38Z\u0026sks=b\u0026skv=2020-06-12\u0026sv=2020-06-12\u0026st=2021-02-17T21%3A18%3A38Z\u0026se=2021-02-17T23%3A18%3A38Z\u0026sr=d\u0026sp=racwdlmeop\u0026sdd=4\u0026sig=Sanitized",
      "RequestMethod": "HEAD",
      "RequestHeaders": {
        "Accept": "application/xml",
        "traceparent": "00-1d01a8fa4933474093e3791c232a0234-f84add5e2a0e974d-00",
        "User-Agent": [
          "azsdk-net-Storage.Files.DataLake/12.7.0-alpha.20210217.1",
          "(.NET 5.0.3; Microsoft Windows 10.0.19042)"
>>>>>>> 1814567d
        ],
        "x-ms-client-request-id": "7b8f5265-bd72-9ec0-1a08-eedadde04b6b",
        "x-ms-return-client-request-id": "true",
        "x-ms-version": "2020-06-12"
      },
      "RequestBody": null,
      "StatusCode": 200,
      "ResponseHeaders": {
        "Accept-Ranges": "bytes",
        "Content-Length": "0",
        "Content-Type": "application/octet-stream",
<<<<<<< HEAD
        "Date": "Tue, 02 Feb 2021 21:33:44 GMT",
        "ETag": "\u00220x8D8C7C237D1564D\u0022",
        "Last-Modified": "Tue, 02 Feb 2021 21:33:44 GMT",
=======
        "Date": "Wed, 17 Feb 2021 22:18:38 GMT",
        "ETag": "\u00220x8D8D391F9A172A5\u0022",
        "Last-Modified": "Wed, 17 Feb 2021 22:18:38 GMT",
>>>>>>> 1814567d
        "Server": [
          "Windows-Azure-Blob/1.0",
          "Microsoft-HTTPAPI/2.0"
        ],
        "x-ms-access-tier": "Hot",
        "x-ms-access-tier-inferred": "true",
        "x-ms-blob-type": "BlockBlob",
        "x-ms-client-request-id": "7b8f5265-bd72-9ec0-1a08-eedadde04b6b",
<<<<<<< HEAD
        "x-ms-creation-time": "Tue, 02 Feb 2021 21:33:44 GMT",
=======
        "x-ms-creation-time": "Wed, 17 Feb 2021 22:18:38 GMT",
>>>>>>> 1814567d
        "x-ms-group": "c4f48289-bb84-4086-b250-6f94a8f64cee",
        "x-ms-lease-state": "available",
        "x-ms-lease-status": "unlocked",
        "x-ms-meta-hdi_isfolder": "true",
        "x-ms-owner": "c4f48289-bb84-4086-b250-6f94a8f64cee",
        "x-ms-permissions": "rwxr-x---",
<<<<<<< HEAD
        "x-ms-request-id": "44409ca6-601e-00b5-5cab-f9ec4d000000",
=======
        "x-ms-request-id": "65766b83-801e-0092-6a7a-05fb89000000",
>>>>>>> 1814567d
        "x-ms-server-encrypted": "true",
        "x-ms-version": "2020-06-12"
      },
      "ResponseBody": []
    },
    {
      "RequestUri": "https://seannse.blob.core.windows.net/test-filesystem-4b858cd2-f1ad-5a46-12b2-aa41be5d8a7d?restype=container",
      "RequestMethod": "DELETE",
      "RequestHeaders": {
        "Accept": "application/xml",
        "Authorization": "Sanitized",
<<<<<<< HEAD
        "traceparent": "00-5a3130921b8d6c478f3d21421bfb7035-466b2689b11b3a41-00",
        "User-Agent": [
          "azsdk-net-Storage.Files.DataLake/12.7.0-alpha.20210202.1",
          "(.NET 5.0.2; Microsoft Windows 10.0.19042)"
=======
        "traceparent": "00-604ad3eb3604ab4e8bb3725dbd14ffd3-09d2e66d93a90f4c-00",
        "User-Agent": [
          "azsdk-net-Storage.Files.DataLake/12.7.0-alpha.20210217.1",
          "(.NET 5.0.3; Microsoft Windows 10.0.19042)"
>>>>>>> 1814567d
        ],
        "x-ms-client-request-id": "cd868f85-59f4-f1b6-70db-08725457cafd",
        "x-ms-return-client-request-id": "true",
        "x-ms-version": "2020-06-12"
      },
      "RequestBody": null,
      "StatusCode": 202,
      "ResponseHeaders": {
        "Content-Length": "0",
<<<<<<< HEAD
        "Date": "Tue, 02 Feb 2021 21:33:45 GMT",
=======
        "Date": "Wed, 17 Feb 2021 22:18:38 GMT",
>>>>>>> 1814567d
        "Server": [
          "Windows-Azure-Blob/1.0",
          "Microsoft-HTTPAPI/2.0"
        ],
        "x-ms-client-request-id": "cd868f85-59f4-f1b6-70db-08725457cafd",
<<<<<<< HEAD
        "x-ms-request-id": "7267917e-401e-0079-30ab-f9837b000000",
=======
        "x-ms-request-id": "9fbc3d58-501e-00ae-727a-05d24e000000",
>>>>>>> 1814567d
        "x-ms-version": "2020-06-12"
      },
      "ResponseBody": []
    }
  ],
  "Variables": {
<<<<<<< HEAD
    "DateTimeOffsetNow": "2021-02-02T15:33:44.2332435-06:00",
=======
    "DateTimeOffsetNow": "2021-02-17T16:18:38.7370419-06:00",
>>>>>>> 1814567d
    "RandomSeed": "1237977878",
    "Storage_TestConfigHierarchicalNamespace": "NamespaceTenant\nseannse\nU2FuaXRpemVk\nhttps://seannse.blob.core.windows.net\nhttps://seannse.file.core.windows.net\nhttps://seannse.queue.core.windows.net\nhttps://seannse.table.core.windows.net\n\n\n\n\nhttps://seannse-secondary.blob.core.windows.net\nhttps://seannse-secondary.file.core.windows.net\nhttps://seannse-secondary.queue.core.windows.net\nhttps://seannse-secondary.table.core.windows.net\n68390a19-a643-458b-b726-408abf67b4fc\nSanitized\n72f988bf-86f1-41af-91ab-2d7cd011db47\nhttps://login.microsoftonline.com/\nCloud\nBlobEndpoint=https://seannse.blob.core.windows.net/;QueueEndpoint=https://seannse.queue.core.windows.net/;FileEndpoint=https://seannse.file.core.windows.net/;BlobSecondaryEndpoint=https://seannse-secondary.blob.core.windows.net/;QueueSecondaryEndpoint=https://seannse-secondary.queue.core.windows.net/;FileSecondaryEndpoint=https://seannse-secondary.file.core.windows.net/;AccountName=seannse;AccountKey=Sanitized\n"
  }
}<|MERGE_RESOLUTION|>--- conflicted
+++ resolved
@@ -1,284 +1,190 @@
 {
   "Entries": [
     {
-      "RequestUri": "https://seannse.blob.core.windows.net/test-filesystem-4b858cd2-f1ad-5a46-12b2-aa41be5d8a7d?restype=container",
+      "RequestUri": "https://seannse.blob.core.windows.net/test-filesystem-fe654c9f-4290-943b-ce15-dd876f03f71d?restype=container",
       "RequestMethod": "PUT",
       "RequestHeaders": {
         "Accept": "application/xml",
         "Authorization": "Sanitized",
-<<<<<<< HEAD
-        "traceparent": "00-00641d362337fa4caf2578838a83ba55-0317694850cd6d45-00",
-        "User-Agent": [
-          "azsdk-net-Storage.Files.DataLake/12.7.0-alpha.20210202.1",
-          "(.NET 5.0.2; Microsoft Windows 10.0.19042)"
-=======
-        "traceparent": "00-b7f4a148bac13040b52c4a02768d30e9-0f6f6202ad60a04e-00",
-        "User-Agent": [
-          "azsdk-net-Storage.Files.DataLake/12.7.0-alpha.20210217.1",
-          "(.NET 5.0.3; Microsoft Windows 10.0.19042)"
->>>>>>> 1814567d
+        "traceparent": "00-fee7fec724e80a41b0e8e23f83d98495-aca7d0f654a18a4f-00",
+        "User-Agent": [
+          "azsdk-net-Storage.Files.DataLake/12.7.0-alpha.20210219.1",
+          "(.NET 5.0.3; Microsoft Windows 10.0.19041)"
         ],
         "x-ms-blob-public-access": "container",
-        "x-ms-client-request-id": "930d06f4-ca31-0013-f44b-274e6b409c60",
-        "x-ms-return-client-request-id": "true",
-        "x-ms-version": "2020-06-12"
-      },
-      "RequestBody": null,
-      "StatusCode": 201,
-      "ResponseHeaders": {
-        "Content-Length": "0",
-<<<<<<< HEAD
-        "Date": "Tue, 02 Feb 2021 21:33:43 GMT",
-        "ETag": "\u00220x8D8C7C2376B464A\u0022",
-        "Last-Modified": "Tue, 02 Feb 2021 21:33:44 GMT",
-=======
-        "Date": "Wed, 17 Feb 2021 22:18:37 GMT",
-        "ETag": "\u00220x8D8D391F9332DAA\u0022",
-        "Last-Modified": "Wed, 17 Feb 2021 22:18:37 GMT",
->>>>>>> 1814567d
+        "x-ms-client-request-id": "eff7f283-6173-a818-7139-4670e5c42815",
+        "x-ms-return-client-request-id": "true",
+        "x-ms-version": "2020-06-12"
+      },
+      "RequestBody": null,
+      "StatusCode": 201,
+      "ResponseHeaders": {
+        "Content-Length": "0",
+        "Date": "Fri, 19 Feb 2021 18:58:11 GMT",
+        "ETag": "\u00220x8D8D5084E1E35C2\u0022",
+        "Last-Modified": "Fri, 19 Feb 2021 18:58:11 GMT",
         "Server": [
           "Windows-Azure-Blob/1.0",
           "Microsoft-HTTPAPI/2.0"
         ],
-        "x-ms-client-request-id": "930d06f4-ca31-0013-f44b-274e6b409c60",
-<<<<<<< HEAD
-        "x-ms-request-id": "72678dad-401e-0079-39ab-f9837b000000",
-=======
-        "x-ms-request-id": "9fbc3765-501e-00ae-697a-05d24e000000",
->>>>>>> 1814567d
-        "x-ms-version": "2020-06-12"
-      },
-      "ResponseBody": []
-    },
-    {
-      "RequestUri": "https://seannse.dfs.core.windows.net/test-filesystem-4b858cd2-f1ad-5a46-12b2-aa41be5d8a7d/test-directory-7ac2ef02-43cd-b199-c6df-13debd2c1496?resource=directory",
-      "RequestMethod": "PUT",
-      "RequestHeaders": {
-        "Accept": "application/json",
-        "Authorization": "Sanitized",
-<<<<<<< HEAD
-        "traceparent": "00-63d0f07d6d0bbb44b3a1fdb8c583ea20-1fdd315aee9d9748-00",
-        "User-Agent": [
-          "azsdk-net-Storage.Files.DataLake/12.7.0-alpha.20210202.1",
-          "(.NET 5.0.2; Microsoft Windows 10.0.19042)"
-=======
-        "traceparent": "00-b00d704a7261fb4d8dce4d73b999da21-c660ad157b810245-00",
-        "User-Agent": [
-          "azsdk-net-Storage.Files.DataLake/12.7.0-alpha.20210217.1",
-          "(.NET 5.0.3; Microsoft Windows 10.0.19042)"
->>>>>>> 1814567d
-        ],
-        "x-ms-client-request-id": "5617d332-9fba-b10c-6c5b-cd51b63442c7",
-        "x-ms-return-client-request-id": "true",
-        "x-ms-version": "2020-06-12"
-      },
-      "RequestBody": null,
-      "StatusCode": 201,
-      "ResponseHeaders": {
-        "Content-Length": "0",
-<<<<<<< HEAD
-        "Date": "Tue, 02 Feb 2021 21:33:44 GMT",
-        "ETag": "\u00220x8D8C7C237A511B2\u0022",
-        "Last-Modified": "Tue, 02 Feb 2021 21:33:44 GMT",
-=======
-        "Date": "Wed, 17 Feb 2021 22:18:38 GMT",
-        "ETag": "\u00220x8D8D391F97755D9\u0022",
-        "Last-Modified": "Wed, 17 Feb 2021 22:18:38 GMT",
->>>>>>> 1814567d
-        "Server": [
-          "Windows-Azure-HDFS/1.0",
-          "Microsoft-HTTPAPI/2.0"
-        ],
-        "x-ms-client-request-id": "5617d332-9fba-b10c-6c5b-cd51b63442c7",
-<<<<<<< HEAD
-        "x-ms-request-id": "d912e712-501f-0017-56ab-f9d654000000",
-=======
-        "x-ms-request-id": "5e2f426a-301f-005c-6e7a-052a07000000",
->>>>>>> 1814567d
-        "x-ms-version": "2020-06-12"
-      },
-      "ResponseBody": []
-    },
-    {
-      "RequestUri": "https://seannse.dfs.core.windows.net/test-filesystem-4b858cd2-f1ad-5a46-12b2-aa41be5d8a7d/test-directory-7ac2ef02-43cd-b199-c6df-13debd2c1496/test-directory-9ab69136-e4f3-0a10-a381-c55583a2b84e?resource=directory",
-      "RequestMethod": "PUT",
-      "RequestHeaders": {
-        "Accept": "application/json",
-        "Authorization": "Sanitized",
-        "User-Agent": [
-<<<<<<< HEAD
-          "azsdk-net-Storage.Files.DataLake/12.7.0-alpha.20210202.1",
-          "(.NET 5.0.2; Microsoft Windows 10.0.19042)"
-=======
-          "azsdk-net-Storage.Files.DataLake/12.7.0-alpha.20210217.1",
-          "(.NET 5.0.3; Microsoft Windows 10.0.19042)"
->>>>>>> 1814567d
-        ],
-        "x-ms-client-request-id": "67c0f834-9fc0-4d03-c30d-b338dab62dca",
-        "x-ms-return-client-request-id": "true",
-        "x-ms-version": "2020-06-12"
-      },
-      "RequestBody": null,
-      "StatusCode": 201,
-      "ResponseHeaders": {
-        "Content-Length": "0",
-<<<<<<< HEAD
-        "Date": "Tue, 02 Feb 2021 21:33:44 GMT",
-        "ETag": "\u00220x8D8C7C237B4FF12\u0022",
-        "Last-Modified": "Tue, 02 Feb 2021 21:33:44 GMT",
-=======
-        "Date": "Wed, 17 Feb 2021 22:18:38 GMT",
-        "ETag": "\u00220x8D8D391F9850D28\u0022",
-        "Last-Modified": "Wed, 17 Feb 2021 22:18:38 GMT",
->>>>>>> 1814567d
-        "Server": [
-          "Windows-Azure-HDFS/1.0",
-          "Microsoft-HTTPAPI/2.0"
-        ],
-        "x-ms-client-request-id": "67c0f834-9fc0-4d03-c30d-b338dab62dca",
-<<<<<<< HEAD
-        "x-ms-request-id": "d912e725-501f-0017-69ab-f9d654000000",
-=======
-        "x-ms-request-id": "5e2f4291-301f-005c-157a-052a07000000",
->>>>>>> 1814567d
-        "x-ms-version": "2020-06-12"
-      },
-      "ResponseBody": []
-    },
-    {
-      "RequestUri": "https://seannse.dfs.core.windows.net/test-filesystem-4b858cd2-f1ad-5a46-12b2-aa41be5d8a7d/test-directory-7ac2ef02-43cd-b199-c6df-13debd2c1496/test-directory-9ab69136-e4f3-0a10-a381-c55583a2b84e/test-directory-9aac7ea3-5988-78b2-b5be-d658981be0a8?resource=directory",
-      "RequestMethod": "PUT",
-      "RequestHeaders": {
-        "Accept": "application/json",
-        "Authorization": "Sanitized",
-        "User-Agent": [
-<<<<<<< HEAD
-          "azsdk-net-Storage.Files.DataLake/12.7.0-alpha.20210202.1",
-          "(.NET 5.0.2; Microsoft Windows 10.0.19042)"
-=======
-          "azsdk-net-Storage.Files.DataLake/12.7.0-alpha.20210217.1",
-          "(.NET 5.0.3; Microsoft Windows 10.0.19042)"
->>>>>>> 1814567d
-        ],
-        "x-ms-client-request-id": "ab51816e-ef4d-dbf7-4647-b102c9abb4a8",
-        "x-ms-return-client-request-id": "true",
-        "x-ms-version": "2020-06-12"
-      },
-      "RequestBody": null,
-      "StatusCode": 201,
-      "ResponseHeaders": {
-        "Content-Length": "0",
-<<<<<<< HEAD
-        "Date": "Tue, 02 Feb 2021 21:33:44 GMT",
-        "ETag": "\u00220x8D8C7C237C342D3\u0022",
-        "Last-Modified": "Tue, 02 Feb 2021 21:33:44 GMT",
-=======
-        "Date": "Wed, 17 Feb 2021 22:18:38 GMT",
-        "ETag": "\u00220x8D8D391F992CD2B\u0022",
-        "Last-Modified": "Wed, 17 Feb 2021 22:18:38 GMT",
->>>>>>> 1814567d
-        "Server": [
-          "Windows-Azure-HDFS/1.0",
-          "Microsoft-HTTPAPI/2.0"
-        ],
-        "x-ms-client-request-id": "ab51816e-ef4d-dbf7-4647-b102c9abb4a8",
-<<<<<<< HEAD
-        "x-ms-request-id": "d912e731-501f-0017-75ab-f9d654000000",
-=======
-        "x-ms-request-id": "5e2f429d-301f-005c-217a-052a07000000",
->>>>>>> 1814567d
-        "x-ms-version": "2020-06-12"
-      },
-      "ResponseBody": []
-    },
-    {
-      "RequestUri": "https://seannse.dfs.core.windows.net/test-filesystem-4b858cd2-f1ad-5a46-12b2-aa41be5d8a7d/test-directory-7ac2ef02-43cd-b199-c6df-13debd2c1496/test-directory-9ab69136-e4f3-0a10-a381-c55583a2b84e/test-directory-9aac7ea3-5988-78b2-b5be-d658981be0a8/test-directory-94400b2c-a195-51e8-f0a8-812932aa6d12?resource=directory",
-      "RequestMethod": "PUT",
-      "RequestHeaders": {
-        "Accept": "application/json",
-        "Authorization": "Sanitized",
-        "User-Agent": [
-<<<<<<< HEAD
-          "azsdk-net-Storage.Files.DataLake/12.7.0-alpha.20210202.1",
-          "(.NET 5.0.2; Microsoft Windows 10.0.19042)"
-=======
-          "azsdk-net-Storage.Files.DataLake/12.7.0-alpha.20210217.1",
-          "(.NET 5.0.3; Microsoft Windows 10.0.19042)"
->>>>>>> 1814567d
-        ],
-        "x-ms-client-request-id": "ffdb7daa-8963-cc78-9900-bba56dcda99b",
-        "x-ms-return-client-request-id": "true",
-        "x-ms-version": "2020-06-12"
-      },
-      "RequestBody": null,
-      "StatusCode": 201,
-      "ResponseHeaders": {
-        "Content-Length": "0",
-<<<<<<< HEAD
-        "Date": "Tue, 02 Feb 2021 21:33:44 GMT",
-        "ETag": "\u00220x8D8C7C237D1564D\u0022",
-        "Last-Modified": "Tue, 02 Feb 2021 21:33:44 GMT",
-=======
-        "Date": "Wed, 17 Feb 2021 22:18:38 GMT",
-        "ETag": "\u00220x8D8D391F9A172A5\u0022",
-        "Last-Modified": "Wed, 17 Feb 2021 22:18:38 GMT",
->>>>>>> 1814567d
-        "Server": [
-          "Windows-Azure-HDFS/1.0",
-          "Microsoft-HTTPAPI/2.0"
-        ],
-        "x-ms-client-request-id": "ffdb7daa-8963-cc78-9900-bba56dcda99b",
-<<<<<<< HEAD
-        "x-ms-request-id": "d912e740-501f-0017-04ab-f9d654000000",
-=======
-        "x-ms-request-id": "5e2f42a8-301f-005c-2c7a-052a07000000",
->>>>>>> 1814567d
-        "x-ms-version": "2020-06-12"
-      },
-      "ResponseBody": []
-    },
-    {
-      "RequestUri": "https://seannse.dfs.core.windows.net/test-filesystem-4b858cd2-f1ad-5a46-12b2-aa41be5d8a7d/test-directory-7ac2ef02-43cd-b199-c6df-13debd2c1496/test-directory-9ab69136-e4f3-0a10-a381-c55583a2b84e/test-directory-9aac7ea3-5988-78b2-b5be-d658981be0a8/test-directory-94400b2c-a195-51e8-f0a8-812932aa6d12/test-file-00629ed9-9dc1-f7df-b037-47505c4db164?resource=file",
-      "RequestMethod": "PUT",
-      "RequestHeaders": {
-        "Accept": "application/json",
-        "Authorization": "Sanitized",
-        "User-Agent": [
-<<<<<<< HEAD
-          "azsdk-net-Storage.Files.DataLake/12.7.0-alpha.20210202.1",
-          "(.NET 5.0.2; Microsoft Windows 10.0.19042)"
-=======
-          "azsdk-net-Storage.Files.DataLake/12.7.0-alpha.20210217.1",
-          "(.NET 5.0.3; Microsoft Windows 10.0.19042)"
->>>>>>> 1814567d
-        ],
-        "x-ms-client-request-id": "01c1aa9b-3b28-0cab-9ee3-4e2b42276f4c",
-        "x-ms-return-client-request-id": "true",
-        "x-ms-version": "2020-06-12"
-      },
-      "RequestBody": null,
-      "StatusCode": 201,
-      "ResponseHeaders": {
-        "Content-Length": "0",
-<<<<<<< HEAD
-        "Date": "Tue, 02 Feb 2021 21:33:44 GMT",
-        "ETag": "\u00220x8D8C7C237DFB039\u0022",
-        "Last-Modified": "Tue, 02 Feb 2021 21:33:44 GMT",
-=======
-        "Date": "Wed, 17 Feb 2021 22:18:38 GMT",
-        "ETag": "\u00220x8D8D391F9B1EE27\u0022",
-        "Last-Modified": "Wed, 17 Feb 2021 22:18:38 GMT",
->>>>>>> 1814567d
-        "Server": [
-          "Windows-Azure-HDFS/1.0",
-          "Microsoft-HTTPAPI/2.0"
-        ],
-        "x-ms-client-request-id": "01c1aa9b-3b28-0cab-9ee3-4e2b42276f4c",
-<<<<<<< HEAD
-        "x-ms-request-id": "d912e74e-501f-0017-12ab-f9d654000000",
-=======
-        "x-ms-request-id": "5e2f42c0-301f-005c-447a-052a07000000",
->>>>>>> 1814567d
+        "x-ms-client-request-id": "eff7f283-6173-a818-7139-4670e5c42815",
+        "x-ms-request-id": "7c903355-701e-0062-4ff1-06bd78000000",
+        "x-ms-version": "2020-06-12"
+      },
+      "ResponseBody": []
+    },
+    {
+      "RequestUri": "https://seannse.dfs.core.windows.net/test-filesystem-fe654c9f-4290-943b-ce15-dd876f03f71d/test-directory-e9d727b1-b9a3-ce28-78a5-f252ca055161?resource=directory",
+      "RequestMethod": "PUT",
+      "RequestHeaders": {
+        "Accept": "application/json",
+        "Authorization": "Sanitized",
+        "traceparent": "00-47074d40f4ea264b8aab527263bb6775-b4f7565388979041-00",
+        "User-Agent": [
+          "azsdk-net-Storage.Files.DataLake/12.7.0-alpha.20210219.1",
+          "(.NET 5.0.3; Microsoft Windows 10.0.19041)"
+        ],
+        "x-ms-client-request-id": "1b836114-5e94-c977-ca29-76cd6ec5dd6b",
+        "x-ms-return-client-request-id": "true",
+        "x-ms-version": "2020-06-12"
+      },
+      "RequestBody": null,
+      "StatusCode": 201,
+      "ResponseHeaders": {
+        "Content-Length": "0",
+        "Date": "Fri, 19 Feb 2021 18:58:11 GMT",
+        "ETag": "\u00220x8D8D5084E2EEC64\u0022",
+        "Last-Modified": "Fri, 19 Feb 2021 18:58:12 GMT",
+        "Server": [
+          "Windows-Azure-HDFS/1.0",
+          "Microsoft-HTTPAPI/2.0"
+        ],
+        "x-ms-client-request-id": "1b836114-5e94-c977-ca29-76cd6ec5dd6b",
+        "x-ms-request-id": "d93df774-901f-0045-49f1-06aabc000000",
+        "x-ms-version": "2020-06-12"
+      },
+      "ResponseBody": []
+    },
+    {
+      "RequestUri": "https://seannse.dfs.core.windows.net/test-filesystem-fe654c9f-4290-943b-ce15-dd876f03f71d/test-directory-e9d727b1-b9a3-ce28-78a5-f252ca055161/test-directory-22a3e5e8-abc1-aa09-7d9a-cf0de0694414?resource=directory",
+      "RequestMethod": "PUT",
+      "RequestHeaders": {
+        "Accept": "application/json",
+        "Authorization": "Sanitized",
+        "User-Agent": [
+          "azsdk-net-Storage.Files.DataLake/12.7.0-alpha.20210219.1",
+          "(.NET 5.0.3; Microsoft Windows 10.0.19041)"
+        ],
+        "x-ms-client-request-id": "a4d66db8-b6c0-6885-58d8-9efa8e6ae961",
+        "x-ms-return-client-request-id": "true",
+        "x-ms-version": "2020-06-12"
+      },
+      "RequestBody": null,
+      "StatusCode": 201,
+      "ResponseHeaders": {
+        "Content-Length": "0",
+        "Date": "Fri, 19 Feb 2021 18:58:11 GMT",
+        "ETag": "\u00220x8D8D5084E3B5BCC\u0022",
+        "Last-Modified": "Fri, 19 Feb 2021 18:58:12 GMT",
+        "Server": [
+          "Windows-Azure-HDFS/1.0",
+          "Microsoft-HTTPAPI/2.0"
+        ],
+        "x-ms-client-request-id": "a4d66db8-b6c0-6885-58d8-9efa8e6ae961",
+        "x-ms-request-id": "d93df789-901f-0045-5ef1-06aabc000000",
+        "x-ms-version": "2020-06-12"
+      },
+      "ResponseBody": []
+    },
+    {
+      "RequestUri": "https://seannse.dfs.core.windows.net/test-filesystem-fe654c9f-4290-943b-ce15-dd876f03f71d/test-directory-e9d727b1-b9a3-ce28-78a5-f252ca055161/test-directory-22a3e5e8-abc1-aa09-7d9a-cf0de0694414/test-directory-c20162e4-7487-b3e9-1735-d887f8251a9f?resource=directory",
+      "RequestMethod": "PUT",
+      "RequestHeaders": {
+        "Accept": "application/json",
+        "Authorization": "Sanitized",
+        "User-Agent": [
+          "azsdk-net-Storage.Files.DataLake/12.7.0-alpha.20210219.1",
+          "(.NET 5.0.3; Microsoft Windows 10.0.19041)"
+        ],
+        "x-ms-client-request-id": "2efe5150-0ddc-43cc-8323-8c8adefe7032",
+        "x-ms-return-client-request-id": "true",
+        "x-ms-version": "2020-06-12"
+      },
+      "RequestBody": null,
+      "StatusCode": 201,
+      "ResponseHeaders": {
+        "Content-Length": "0",
+        "Date": "Fri, 19 Feb 2021 18:58:11 GMT",
+        "ETag": "\u00220x8D8D5084E497CD6\u0022",
+        "Last-Modified": "Fri, 19 Feb 2021 18:58:12 GMT",
+        "Server": [
+          "Windows-Azure-HDFS/1.0",
+          "Microsoft-HTTPAPI/2.0"
+        ],
+        "x-ms-client-request-id": "2efe5150-0ddc-43cc-8323-8c8adefe7032",
+        "x-ms-request-id": "d93df7a0-901f-0045-75f1-06aabc000000",
+        "x-ms-version": "2020-06-12"
+      },
+      "ResponseBody": []
+    },
+    {
+      "RequestUri": "https://seannse.dfs.core.windows.net/test-filesystem-fe654c9f-4290-943b-ce15-dd876f03f71d/test-directory-e9d727b1-b9a3-ce28-78a5-f252ca055161/test-directory-22a3e5e8-abc1-aa09-7d9a-cf0de0694414/test-directory-c20162e4-7487-b3e9-1735-d887f8251a9f/test-directory-132ffebe-7615-44ce-0dec-9cb264401b44?resource=directory",
+      "RequestMethod": "PUT",
+      "RequestHeaders": {
+        "Accept": "application/json",
+        "Authorization": "Sanitized",
+        "User-Agent": [
+          "azsdk-net-Storage.Files.DataLake/12.7.0-alpha.20210219.1",
+          "(.NET 5.0.3; Microsoft Windows 10.0.19041)"
+        ],
+        "x-ms-client-request-id": "98eadd65-cca3-d9ca-82b9-20f0701ade43",
+        "x-ms-return-client-request-id": "true",
+        "x-ms-version": "2020-06-12"
+      },
+      "RequestBody": null,
+      "StatusCode": 201,
+      "ResponseHeaders": {
+        "Content-Length": "0",
+        "Date": "Fri, 19 Feb 2021 18:58:11 GMT",
+        "ETag": "\u00220x8D8D5084E578B05\u0022",
+        "Last-Modified": "Fri, 19 Feb 2021 18:58:12 GMT",
+        "Server": [
+          "Windows-Azure-HDFS/1.0",
+          "Microsoft-HTTPAPI/2.0"
+        ],
+        "x-ms-client-request-id": "98eadd65-cca3-d9ca-82b9-20f0701ade43",
+        "x-ms-request-id": "d93df7b7-901f-0045-0cf1-06aabc000000",
+        "x-ms-version": "2020-06-12"
+      },
+      "ResponseBody": []
+    },
+    {
+      "RequestUri": "https://seannse.dfs.core.windows.net/test-filesystem-fe654c9f-4290-943b-ce15-dd876f03f71d/test-directory-e9d727b1-b9a3-ce28-78a5-f252ca055161/test-directory-22a3e5e8-abc1-aa09-7d9a-cf0de0694414/test-directory-c20162e4-7487-b3e9-1735-d887f8251a9f/test-directory-132ffebe-7615-44ce-0dec-9cb264401b44/test-file-e7354807-c8c7-d30b-3b72-6403875e3143?resource=file",
+      "RequestMethod": "PUT",
+      "RequestHeaders": {
+        "Accept": "application/json",
+        "Authorization": "Sanitized",
+        "User-Agent": [
+          "azsdk-net-Storage.Files.DataLake/12.7.0-alpha.20210219.1",
+          "(.NET 5.0.3; Microsoft Windows 10.0.19041)"
+        ],
+        "x-ms-client-request-id": "ca68ab33-4e94-9c5f-d117-5c3067c75224",
+        "x-ms-return-client-request-id": "true",
+        "x-ms-version": "2020-06-12"
+      },
+      "RequestBody": null,
+      "StatusCode": 201,
+      "ResponseHeaders": {
+        "Content-Length": "0",
+        "Date": "Fri, 19 Feb 2021 18:58:11 GMT",
+        "ETag": "\u00220x8D8D5084E65A520\u0022",
+        "Last-Modified": "Fri, 19 Feb 2021 18:58:12 GMT",
+        "Server": [
+          "Windows-Azure-HDFS/1.0",
+          "Microsoft-HTTPAPI/2.0"
+        ],
+        "x-ms-client-request-id": "ca68ab33-4e94-9c5f-d117-5c3067c75224",
+        "x-ms-request-id": "d93df7c7-901f-0045-1cf1-06aabc000000",
         "x-ms-version": "2020-06-12"
       },
       "ResponseBody": []
@@ -291,91 +197,54 @@
         "Authorization": "Sanitized",
         "Content-Length": "59",
         "Content-Type": "application/xml",
-<<<<<<< HEAD
-        "traceparent": "00-261996da699a6849baceff3b7dae191c-a0e5aeb0cf893740-00",
-        "User-Agent": [
-          "azsdk-net-Storage.Files.DataLake/12.7.0-alpha.20210202.1",
-          "(.NET 5.0.2; Microsoft Windows 10.0.19042)"
-=======
-        "traceparent": "00-8ed3860bcebab1478cbe8edb2b1ce61a-1f9e57086a4ccc40-00",
-        "User-Agent": [
-          "azsdk-net-Storage.Files.DataLake/12.7.0-alpha.20210217.1",
-          "(.NET 5.0.3; Microsoft Windows 10.0.19042)"
->>>>>>> 1814567d
-        ],
-        "x-ms-client-request-id": "b2b4c69c-b08b-313c-6972-16eb1f84d429",
-        "x-ms-return-client-request-id": "true",
-        "x-ms-version": "2020-06-12"
-      },
-<<<<<<< HEAD
-      "RequestBody": "\u003CKeyInfo\u003E\u003CExpiry\u003E2021-02-02T22:33:44Z\u003C/Expiry\u003E\u003C/KeyInfo\u003E",
+        "traceparent": "00-e8478ff35f49984aa03782fadfb15674-02cd5e6961d20549-00",
+        "User-Agent": [
+          "azsdk-net-Storage.Files.DataLake/12.7.0-alpha.20210219.1",
+          "(.NET 5.0.3; Microsoft Windows 10.0.19041)"
+        ],
+        "x-ms-client-request-id": "dbcfd026-67f6-67ae-15b0-b53e26702165",
+        "x-ms-return-client-request-id": "true",
+        "x-ms-version": "2020-06-12"
+      },
+      "RequestBody": "\uFEFF\u003CKeyInfo\u003E\u003CExpiry\u003E2021-02-19T19:58:13Z\u003C/Expiry\u003E\u003C/KeyInfo\u003E",
       "StatusCode": 200,
       "ResponseHeaders": {
         "Content-Type": "application/xml",
-        "Date": "Tue, 02 Feb 2021 21:33:44 GMT",
-=======
-      "RequestBody": "\uFEFF\u003CKeyInfo\u003E\u003CExpiry\u003E2021-02-17T23:18:38Z\u003C/Expiry\u003E\u003C/KeyInfo\u003E",
+        "Date": "Fri, 19 Feb 2021 18:58:12 GMT",
+        "Server": [
+          "Windows-Azure-Blob/1.0",
+          "Microsoft-HTTPAPI/2.0"
+        ],
+        "Transfer-Encoding": "chunked",
+        "x-ms-client-request-id": "dbcfd026-67f6-67ae-15b0-b53e26702165",
+        "x-ms-request-id": "7c90351e-701e-0062-01f1-06bd78000000",
+        "x-ms-version": "2020-06-12"
+      },
+      "ResponseBody": "\uFEFF\u003C?xml version=\u00221.0\u0022 encoding=\u0022utf-8\u0022?\u003E\u003CUserDelegationKey\u003E\u003CSignedOid\u003Ec4f48289-bb84-4086-b250-6f94a8f64cee\u003C/SignedOid\u003E\u003CSignedTid\u003E72f988bf-86f1-41af-91ab-2d7cd011db47\u003C/SignedTid\u003E\u003CSignedStart\u003E2021-02-19T18:58:12Z\u003C/SignedStart\u003E\u003CSignedExpiry\u003E2021-02-19T19:58:13Z\u003C/SignedExpiry\u003E\u003CSignedService\u003Eb\u003C/SignedService\u003E\u003CSignedVersion\u003E2020-06-12\u003C/SignedVersion\u003E\u003CValue\u003EV/Zi1xDvrDQtcthY0Ew4l4wjl21uD6\u002B7sr\u002BOVc7x27U=\u003C/Value\u003E\u003C/UserDelegationKey\u003E"
+    },
+    {
+      "RequestUri": "https://seannse.blob.core.windows.net/test-filesystem-fe654c9f-4290-943b-ce15-dd876f03f71d/test-directory-e9d727b1-b9a3-ce28-78a5-f252ca055161/test-directory-22a3e5e8-abc1-aa09-7d9a-cf0de0694414/test-directory-c20162e4-7487-b3e9-1735-d887f8251a9f/test-directory-132ffebe-7615-44ce-0dec-9cb264401b44?skoid=c4f48289-bb84-4086-b250-6f94a8f64cee\u0026sktid=72f988bf-86f1-41af-91ab-2d7cd011db47\u0026skt=2021-02-19T18%3A58%3A12Z\u0026ske=2021-02-19T19%3A58%3A13Z\u0026sks=b\u0026skv=2020-06-12\u0026sv=2020-06-12\u0026st=2021-02-19T17%3A58%3A13Z\u0026se=2021-02-19T19%3A58%3A13Z\u0026sr=d\u0026sp=racwdlmeop\u0026sdd=4\u0026sig=Sanitized",
+      "RequestMethod": "HEAD",
+      "RequestHeaders": {
+        "Accept": "application/xml",
+        "traceparent": "00-55762929e6f7cc40a1c18cd7948d5872-b28469eb8f6cdb49-00",
+        "User-Agent": [
+          "azsdk-net-Storage.Files.DataLake/12.7.0-alpha.20210219.1",
+          "(.NET 5.0.3; Microsoft Windows 10.0.19041)"
+        ],
+        "x-ms-client-request-id": "960af30f-77f7-202e-2fd3-e61da2af5c36",
+        "x-ms-return-client-request-id": "true",
+        "x-ms-version": "2020-06-12"
+      },
+      "RequestBody": null,
       "StatusCode": 200,
       "ResponseHeaders": {
-        "Content-Type": "application/xml",
-        "Date": "Wed, 17 Feb 2021 22:18:38 GMT",
->>>>>>> 1814567d
-        "Server": [
-          "Windows-Azure-Blob/1.0",
-          "Microsoft-HTTPAPI/2.0"
-        ],
-        "Transfer-Encoding": "chunked",
-        "x-ms-client-request-id": "b2b4c69c-b08b-313c-6972-16eb1f84d429",
-<<<<<<< HEAD
-        "x-ms-request-id": "72678ffb-401e-0079-4cab-f9837b000000",
-        "x-ms-version": "2020-06-12"
-      },
-      "ResponseBody": "\uFEFF\u003C?xml version=\u00221.0\u0022 encoding=\u0022utf-8\u0022?\u003E\u003CUserDelegationKey\u003E\u003CSignedOid\u003Ec4f48289-bb84-4086-b250-6f94a8f64cee\u003C/SignedOid\u003E\u003CSignedTid\u003E72f988bf-86f1-41af-91ab-2d7cd011db47\u003C/SignedTid\u003E\u003CSignedStart\u003E2021-02-02T21:33:44Z\u003C/SignedStart\u003E\u003CSignedExpiry\u003E2021-02-02T22:33:44Z\u003C/SignedExpiry\u003E\u003CSignedService\u003Eb\u003C/SignedService\u003E\u003CSignedVersion\u003E2020-06-12\u003C/SignedVersion\u003E\u003CValue\u003E2EqIKoShb4HiDXH5rDJjX8DlIe4jCsFSi3iTGZakkMM=\u003C/Value\u003E\u003C/UserDelegationKey\u003E"
-    },
-    {
-      "RequestUri": "https://seannse.blob.core.windows.net/test-filesystem-4b858cd2-f1ad-5a46-12b2-aa41be5d8a7d/test-directory-7ac2ef02-43cd-b199-c6df-13debd2c1496/test-directory-9ab69136-e4f3-0a10-a381-c55583a2b84e/test-directory-9aac7ea3-5988-78b2-b5be-d658981be0a8/test-directory-94400b2c-a195-51e8-f0a8-812932aa6d12?skoid=c4f48289-bb84-4086-b250-6f94a8f64cee\u0026sktid=72f988bf-86f1-41af-91ab-2d7cd011db47\u0026skt=2021-02-02T21%3A33%3A44Z\u0026ske=2021-02-02T22%3A33%3A44Z\u0026sks=b\u0026skv=2020-06-12\u0026sv=2020-06-12\u0026st=2021-02-02T20%3A33%3A44Z\u0026se=2021-02-02T22%3A33%3A44Z\u0026sr=d\u0026sp=racwdlmeop\u0026sdd=4\u0026sig=Sanitized",
-      "RequestMethod": "HEAD",
-      "RequestHeaders": {
-        "traceparent": "00-b98a3861fb7b3e40af58ef3b2a7cf113-aac5259daa73bc49-00",
-        "User-Agent": [
-          "azsdk-net-Storage.Files.DataLake/12.7.0-alpha.20210202.1",
-          "(.NET 5.0.2; Microsoft Windows 10.0.19042)"
-=======
-        "x-ms-request-id": "9fbc3bbd-501e-00ae-6d7a-05d24e000000",
-        "x-ms-version": "2020-06-12"
-      },
-      "ResponseBody": "\uFEFF\u003C?xml version=\u00221.0\u0022 encoding=\u0022utf-8\u0022?\u003E\u003CUserDelegationKey\u003E\u003CSignedOid\u003Ec4f48289-bb84-4086-b250-6f94a8f64cee\u003C/SignedOid\u003E\u003CSignedTid\u003E72f988bf-86f1-41af-91ab-2d7cd011db47\u003C/SignedTid\u003E\u003CSignedStart\u003E2021-02-17T22:18:38Z\u003C/SignedStart\u003E\u003CSignedExpiry\u003E2021-02-17T23:18:38Z\u003C/SignedExpiry\u003E\u003CSignedService\u003Eb\u003C/SignedService\u003E\u003CSignedVersion\u003E2020-06-12\u003C/SignedVersion\u003E\u003CValue\u003EYRXOyf5WYatbZwnusIULwwww6vs6XiRvytKxs1x1M\u002Bw=\u003C/Value\u003E\u003C/UserDelegationKey\u003E"
-    },
-    {
-      "RequestUri": "https://seannse.blob.core.windows.net/test-filesystem-4b858cd2-f1ad-5a46-12b2-aa41be5d8a7d/test-directory-7ac2ef02-43cd-b199-c6df-13debd2c1496/test-directory-9ab69136-e4f3-0a10-a381-c55583a2b84e/test-directory-9aac7ea3-5988-78b2-b5be-d658981be0a8/test-directory-94400b2c-a195-51e8-f0a8-812932aa6d12?skoid=c4f48289-bb84-4086-b250-6f94a8f64cee\u0026sktid=72f988bf-86f1-41af-91ab-2d7cd011db47\u0026skt=2021-02-17T22%3A18%3A38Z\u0026ske=2021-02-17T23%3A18%3A38Z\u0026sks=b\u0026skv=2020-06-12\u0026sv=2020-06-12\u0026st=2021-02-17T21%3A18%3A38Z\u0026se=2021-02-17T23%3A18%3A38Z\u0026sr=d\u0026sp=racwdlmeop\u0026sdd=4\u0026sig=Sanitized",
-      "RequestMethod": "HEAD",
-      "RequestHeaders": {
-        "Accept": "application/xml",
-        "traceparent": "00-1d01a8fa4933474093e3791c232a0234-f84add5e2a0e974d-00",
-        "User-Agent": [
-          "azsdk-net-Storage.Files.DataLake/12.7.0-alpha.20210217.1",
-          "(.NET 5.0.3; Microsoft Windows 10.0.19042)"
->>>>>>> 1814567d
-        ],
-        "x-ms-client-request-id": "7b8f5265-bd72-9ec0-1a08-eedadde04b6b",
-        "x-ms-return-client-request-id": "true",
-        "x-ms-version": "2020-06-12"
-      },
-      "RequestBody": null,
-      "StatusCode": 200,
-      "ResponseHeaders": {
         "Accept-Ranges": "bytes",
         "Content-Length": "0",
         "Content-Type": "application/octet-stream",
-<<<<<<< HEAD
-        "Date": "Tue, 02 Feb 2021 21:33:44 GMT",
-        "ETag": "\u00220x8D8C7C237D1564D\u0022",
-        "Last-Modified": "Tue, 02 Feb 2021 21:33:44 GMT",
-=======
-        "Date": "Wed, 17 Feb 2021 22:18:38 GMT",
-        "ETag": "\u00220x8D8D391F9A172A5\u0022",
-        "Last-Modified": "Wed, 17 Feb 2021 22:18:38 GMT",
->>>>>>> 1814567d
+        "Date": "Fri, 19 Feb 2021 18:58:12 GMT",
+        "ETag": "\u00220x8D8D5084E578B05\u0022",
+        "Last-Modified": "Fri, 19 Feb 2021 18:58:12 GMT",
         "Server": [
           "Windows-Azure-Blob/1.0",
           "Microsoft-HTTPAPI/2.0"
@@ -383,47 +252,32 @@
         "x-ms-access-tier": "Hot",
         "x-ms-access-tier-inferred": "true",
         "x-ms-blob-type": "BlockBlob",
-        "x-ms-client-request-id": "7b8f5265-bd72-9ec0-1a08-eedadde04b6b",
-<<<<<<< HEAD
-        "x-ms-creation-time": "Tue, 02 Feb 2021 21:33:44 GMT",
-=======
-        "x-ms-creation-time": "Wed, 17 Feb 2021 22:18:38 GMT",
->>>>>>> 1814567d
+        "x-ms-client-request-id": "960af30f-77f7-202e-2fd3-e61da2af5c36",
+        "x-ms-creation-time": "Fri, 19 Feb 2021 18:58:12 GMT",
         "x-ms-group": "c4f48289-bb84-4086-b250-6f94a8f64cee",
         "x-ms-lease-state": "available",
         "x-ms-lease-status": "unlocked",
         "x-ms-meta-hdi_isfolder": "true",
         "x-ms-owner": "c4f48289-bb84-4086-b250-6f94a8f64cee",
         "x-ms-permissions": "rwxr-x---",
-<<<<<<< HEAD
-        "x-ms-request-id": "44409ca6-601e-00b5-5cab-f9ec4d000000",
-=======
-        "x-ms-request-id": "65766b83-801e-0092-6a7a-05fb89000000",
->>>>>>> 1814567d
+        "x-ms-request-id": "7c903568-701e-0062-48f1-06bd78000000",
         "x-ms-server-encrypted": "true",
         "x-ms-version": "2020-06-12"
       },
       "ResponseBody": []
     },
     {
-      "RequestUri": "https://seannse.blob.core.windows.net/test-filesystem-4b858cd2-f1ad-5a46-12b2-aa41be5d8a7d?restype=container",
+      "RequestUri": "https://seannse.blob.core.windows.net/test-filesystem-fe654c9f-4290-943b-ce15-dd876f03f71d?restype=container",
       "RequestMethod": "DELETE",
       "RequestHeaders": {
         "Accept": "application/xml",
         "Authorization": "Sanitized",
-<<<<<<< HEAD
-        "traceparent": "00-5a3130921b8d6c478f3d21421bfb7035-466b2689b11b3a41-00",
-        "User-Agent": [
-          "azsdk-net-Storage.Files.DataLake/12.7.0-alpha.20210202.1",
-          "(.NET 5.0.2; Microsoft Windows 10.0.19042)"
-=======
-        "traceparent": "00-604ad3eb3604ab4e8bb3725dbd14ffd3-09d2e66d93a90f4c-00",
-        "User-Agent": [
-          "azsdk-net-Storage.Files.DataLake/12.7.0-alpha.20210217.1",
-          "(.NET 5.0.3; Microsoft Windows 10.0.19042)"
->>>>>>> 1814567d
-        ],
-        "x-ms-client-request-id": "cd868f85-59f4-f1b6-70db-08725457cafd",
+        "traceparent": "00-5f12bb8e74144c438d024ce122ac647f-b654d48670ae514b-00",
+        "User-Agent": [
+          "azsdk-net-Storage.Files.DataLake/12.7.0-alpha.20210219.1",
+          "(.NET 5.0.3; Microsoft Windows 10.0.19041)"
+        ],
+        "x-ms-client-request-id": "332f81b8-8a66-936d-d1c4-bdc469a93a0e",
         "x-ms-return-client-request-id": "true",
         "x-ms-version": "2020-06-12"
       },
@@ -431,33 +285,21 @@
       "StatusCode": 202,
       "ResponseHeaders": {
         "Content-Length": "0",
-<<<<<<< HEAD
-        "Date": "Tue, 02 Feb 2021 21:33:45 GMT",
-=======
-        "Date": "Wed, 17 Feb 2021 22:18:38 GMT",
->>>>>>> 1814567d
+        "Date": "Fri, 19 Feb 2021 18:58:12 GMT",
         "Server": [
           "Windows-Azure-Blob/1.0",
           "Microsoft-HTTPAPI/2.0"
         ],
-        "x-ms-client-request-id": "cd868f85-59f4-f1b6-70db-08725457cafd",
-<<<<<<< HEAD
-        "x-ms-request-id": "7267917e-401e-0079-30ab-f9837b000000",
-=======
-        "x-ms-request-id": "9fbc3d58-501e-00ae-727a-05d24e000000",
->>>>>>> 1814567d
+        "x-ms-client-request-id": "332f81b8-8a66-936d-d1c4-bdc469a93a0e",
+        "x-ms-request-id": "7c9035b7-701e-0062-0ff1-06bd78000000",
         "x-ms-version": "2020-06-12"
       },
       "ResponseBody": []
     }
   ],
   "Variables": {
-<<<<<<< HEAD
-    "DateTimeOffsetNow": "2021-02-02T15:33:44.2332435-06:00",
-=======
-    "DateTimeOffsetNow": "2021-02-17T16:18:38.7370419-06:00",
->>>>>>> 1814567d
-    "RandomSeed": "1237977878",
+    "DateTimeOffsetNow": "2021-02-19T12:58:13.2269951-06:00",
+    "RandomSeed": "2067825454",
     "Storage_TestConfigHierarchicalNamespace": "NamespaceTenant\nseannse\nU2FuaXRpemVk\nhttps://seannse.blob.core.windows.net\nhttps://seannse.file.core.windows.net\nhttps://seannse.queue.core.windows.net\nhttps://seannse.table.core.windows.net\n\n\n\n\nhttps://seannse-secondary.blob.core.windows.net\nhttps://seannse-secondary.file.core.windows.net\nhttps://seannse-secondary.queue.core.windows.net\nhttps://seannse-secondary.table.core.windows.net\n68390a19-a643-458b-b726-408abf67b4fc\nSanitized\n72f988bf-86f1-41af-91ab-2d7cd011db47\nhttps://login.microsoftonline.com/\nCloud\nBlobEndpoint=https://seannse.blob.core.windows.net/;QueueEndpoint=https://seannse.queue.core.windows.net/;FileEndpoint=https://seannse.file.core.windows.net/;BlobSecondaryEndpoint=https://seannse-secondary.blob.core.windows.net/;QueueSecondaryEndpoint=https://seannse-secondary.queue.core.windows.net/;FileSecondaryEndpoint=https://seannse-secondary.file.core.windows.net/;AccountName=seannse;AccountKey=Sanitized\n"
   }
 }