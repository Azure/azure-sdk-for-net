﻿{
  "Entries": [
    {
      "RequestUri": "https://seannse.blob.core.windows.net/test-filesystem-fe654c9f-4290-943b-ce15-dd876f03f71d?restype=container",
      "RequestMethod": "PUT",
      "RequestHeaders": {
        "Accept": "application/xml",
        "Authorization": "Sanitized",
        "traceparent": "00-fee7fec724e80a41b0e8e23f83d98495-aca7d0f654a18a4f-00",
        "User-Agent": [
          "azsdk-net-Storage.Files.DataLake/12.7.0-alpha.20210219.1",
          "(.NET 5.0.3; Microsoft Windows 10.0.19041)"
        ],
        "x-ms-blob-public-access": "container",
        "x-ms-client-request-id": "eff7f283-6173-a818-7139-4670e5c42815",
        "x-ms-return-client-request-id": "true",
<<<<<<< HEAD
        "x-ms-version": "2020-12-06"
=======
        "x-ms-version": "2021-02-12"
>>>>>>> 7e782c87
      },
      "RequestBody": null,
      "StatusCode": 201,
      "ResponseHeaders": {
        "Content-Length": "0",
        "Date": "Fri, 19 Feb 2021 18:58:11 GMT",
        "ETag": "\"0x8D8D5084E1E35C2\"",
        "Last-Modified": "Fri, 19 Feb 2021 18:58:11 GMT",
        "Server": [
          "Windows-Azure-Blob/1.0",
          "Microsoft-HTTPAPI/2.0"
        ],
        "x-ms-client-request-id": "eff7f283-6173-a818-7139-4670e5c42815",
        "x-ms-request-id": "7c903355-701e-0062-4ff1-06bd78000000",
<<<<<<< HEAD
        "x-ms-version": "2020-12-06"
=======
        "x-ms-version": "2021-02-12"
>>>>>>> 7e782c87
      },
      "ResponseBody": []
    },
    {
      "RequestUri": "https://seannse.dfs.core.windows.net/test-filesystem-fe654c9f-4290-943b-ce15-dd876f03f71d/test-directory-e9d727b1-b9a3-ce28-78a5-f252ca055161?resource=directory",
      "RequestMethod": "PUT",
      "RequestHeaders": {
        "Accept": "application/json",
        "Authorization": "Sanitized",
        "traceparent": "00-47074d40f4ea264b8aab527263bb6775-b4f7565388979041-00",
        "User-Agent": [
          "azsdk-net-Storage.Files.DataLake/12.7.0-alpha.20210219.1",
          "(.NET 5.0.3; Microsoft Windows 10.0.19041)"
        ],
        "x-ms-client-request-id": "1b836114-5e94-c977-ca29-76cd6ec5dd6b",
        "x-ms-return-client-request-id": "true",
<<<<<<< HEAD
        "x-ms-version": "2020-12-06"
=======
        "x-ms-version": "2021-02-12"
>>>>>>> 7e782c87
      },
      "RequestBody": null,
      "StatusCode": 201,
      "ResponseHeaders": {
        "Content-Length": "0",
        "Date": "Fri, 19 Feb 2021 18:58:11 GMT",
        "ETag": "\"0x8D8D5084E2EEC64\"",
        "Last-Modified": "Fri, 19 Feb 2021 18:58:12 GMT",
        "Server": [
          "Windows-Azure-HDFS/1.0",
          "Microsoft-HTTPAPI/2.0"
        ],
        "x-ms-client-request-id": "1b836114-5e94-c977-ca29-76cd6ec5dd6b",
        "x-ms-request-id": "d93df774-901f-0045-49f1-06aabc000000",
<<<<<<< HEAD
        "x-ms-version": "2020-12-06"
=======
        "x-ms-version": "2021-02-12"
>>>>>>> 7e782c87
      },
      "ResponseBody": []
    },
    {
      "RequestUri": "https://seannse.dfs.core.windows.net/test-filesystem-fe654c9f-4290-943b-ce15-dd876f03f71d/test-directory-e9d727b1-b9a3-ce28-78a5-f252ca055161/test-directory-22a3e5e8-abc1-aa09-7d9a-cf0de0694414?resource=directory",
      "RequestMethod": "PUT",
      "RequestHeaders": {
        "Accept": "application/json",
        "Authorization": "Sanitized",
        "User-Agent": [
          "azsdk-net-Storage.Files.DataLake/12.7.0-alpha.20210219.1",
          "(.NET 5.0.3; Microsoft Windows 10.0.19041)"
        ],
        "x-ms-client-request-id": "a4d66db8-b6c0-6885-58d8-9efa8e6ae961",
        "x-ms-return-client-request-id": "true",
<<<<<<< HEAD
        "x-ms-version": "2020-12-06"
=======
        "x-ms-version": "2021-02-12"
>>>>>>> 7e782c87
      },
      "RequestBody": null,
      "StatusCode": 201,
      "ResponseHeaders": {
        "Content-Length": "0",
        "Date": "Fri, 19 Feb 2021 18:58:11 GMT",
        "ETag": "\"0x8D8D5084E3B5BCC\"",
        "Last-Modified": "Fri, 19 Feb 2021 18:58:12 GMT",
        "Server": [
          "Windows-Azure-HDFS/1.0",
          "Microsoft-HTTPAPI/2.0"
        ],
        "x-ms-client-request-id": "a4d66db8-b6c0-6885-58d8-9efa8e6ae961",
        "x-ms-request-id": "d93df789-901f-0045-5ef1-06aabc000000",
<<<<<<< HEAD
        "x-ms-version": "2020-12-06"
=======
        "x-ms-version": "2021-02-12"
>>>>>>> 7e782c87
      },
      "ResponseBody": []
    },
    {
      "RequestUri": "https://seannse.dfs.core.windows.net/test-filesystem-fe654c9f-4290-943b-ce15-dd876f03f71d/test-directory-e9d727b1-b9a3-ce28-78a5-f252ca055161/test-directory-22a3e5e8-abc1-aa09-7d9a-cf0de0694414/test-directory-c20162e4-7487-b3e9-1735-d887f8251a9f?resource=directory",
      "RequestMethod": "PUT",
      "RequestHeaders": {
        "Accept": "application/json",
        "Authorization": "Sanitized",
        "User-Agent": [
          "azsdk-net-Storage.Files.DataLake/12.7.0-alpha.20210219.1",
          "(.NET 5.0.3; Microsoft Windows 10.0.19041)"
        ],
        "x-ms-client-request-id": "2efe5150-0ddc-43cc-8323-8c8adefe7032",
        "x-ms-return-client-request-id": "true",
<<<<<<< HEAD
        "x-ms-version": "2020-12-06"
=======
        "x-ms-version": "2021-02-12"
>>>>>>> 7e782c87
      },
      "RequestBody": null,
      "StatusCode": 201,
      "ResponseHeaders": {
        "Content-Length": "0",
        "Date": "Fri, 19 Feb 2021 18:58:11 GMT",
        "ETag": "\"0x8D8D5084E497CD6\"",
        "Last-Modified": "Fri, 19 Feb 2021 18:58:12 GMT",
        "Server": [
          "Windows-Azure-HDFS/1.0",
          "Microsoft-HTTPAPI/2.0"
        ],
        "x-ms-client-request-id": "2efe5150-0ddc-43cc-8323-8c8adefe7032",
        "x-ms-request-id": "d93df7a0-901f-0045-75f1-06aabc000000",
<<<<<<< HEAD
        "x-ms-version": "2020-12-06"
=======
        "x-ms-version": "2021-02-12"
>>>>>>> 7e782c87
      },
      "ResponseBody": []
    },
    {
      "RequestUri": "https://seannse.dfs.core.windows.net/test-filesystem-fe654c9f-4290-943b-ce15-dd876f03f71d/test-directory-e9d727b1-b9a3-ce28-78a5-f252ca055161/test-directory-22a3e5e8-abc1-aa09-7d9a-cf0de0694414/test-directory-c20162e4-7487-b3e9-1735-d887f8251a9f/test-directory-132ffebe-7615-44ce-0dec-9cb264401b44?resource=directory",
      "RequestMethod": "PUT",
      "RequestHeaders": {
        "Accept": "application/json",
        "Authorization": "Sanitized",
        "User-Agent": [
          "azsdk-net-Storage.Files.DataLake/12.7.0-alpha.20210219.1",
          "(.NET 5.0.3; Microsoft Windows 10.0.19041)"
        ],
        "x-ms-client-request-id": "98eadd65-cca3-d9ca-82b9-20f0701ade43",
        "x-ms-return-client-request-id": "true",
<<<<<<< HEAD
        "x-ms-version": "2020-12-06"
=======
        "x-ms-version": "2021-02-12"
>>>>>>> 7e782c87
      },
      "RequestBody": null,
      "StatusCode": 201,
      "ResponseHeaders": {
        "Content-Length": "0",
        "Date": "Fri, 19 Feb 2021 18:58:11 GMT",
        "ETag": "\"0x8D8D5084E578B05\"",
        "Last-Modified": "Fri, 19 Feb 2021 18:58:12 GMT",
        "Server": [
          "Windows-Azure-HDFS/1.0",
          "Microsoft-HTTPAPI/2.0"
        ],
        "x-ms-client-request-id": "98eadd65-cca3-d9ca-82b9-20f0701ade43",
        "x-ms-request-id": "d93df7b7-901f-0045-0cf1-06aabc000000",
<<<<<<< HEAD
        "x-ms-version": "2020-12-06"
=======
        "x-ms-version": "2021-02-12"
>>>>>>> 7e782c87
      },
      "ResponseBody": []
    },
    {
      "RequestUri": "https://seannse.dfs.core.windows.net/test-filesystem-fe654c9f-4290-943b-ce15-dd876f03f71d/test-directory-e9d727b1-b9a3-ce28-78a5-f252ca055161/test-directory-22a3e5e8-abc1-aa09-7d9a-cf0de0694414/test-directory-c20162e4-7487-b3e9-1735-d887f8251a9f/test-directory-132ffebe-7615-44ce-0dec-9cb264401b44/test-file-e7354807-c8c7-d30b-3b72-6403875e3143?resource=file",
      "RequestMethod": "PUT",
      "RequestHeaders": {
        "Accept": "application/json",
        "Authorization": "Sanitized",
        "User-Agent": [
          "azsdk-net-Storage.Files.DataLake/12.7.0-alpha.20210219.1",
          "(.NET 5.0.3; Microsoft Windows 10.0.19041)"
        ],
        "x-ms-client-request-id": "ca68ab33-4e94-9c5f-d117-5c3067c75224",
        "x-ms-return-client-request-id": "true",
<<<<<<< HEAD
        "x-ms-version": "2020-12-06"
=======
        "x-ms-version": "2021-02-12"
>>>>>>> 7e782c87
      },
      "RequestBody": null,
      "StatusCode": 201,
      "ResponseHeaders": {
        "Content-Length": "0",
        "Date": "Fri, 19 Feb 2021 18:58:11 GMT",
        "ETag": "\"0x8D8D5084E65A520\"",
        "Last-Modified": "Fri, 19 Feb 2021 18:58:12 GMT",
        "Server": [
          "Windows-Azure-HDFS/1.0",
          "Microsoft-HTTPAPI/2.0"
        ],
        "x-ms-client-request-id": "ca68ab33-4e94-9c5f-d117-5c3067c75224",
        "x-ms-request-id": "d93df7c7-901f-0045-1cf1-06aabc000000",
<<<<<<< HEAD
        "x-ms-version": "2020-12-06"
=======
        "x-ms-version": "2021-02-12"
>>>>>>> 7e782c87
      },
      "ResponseBody": []
    },
    {
      "RequestUri": "https://seannse.blob.core.windows.net/?restype=service&comp=userdelegationkey",
      "RequestMethod": "POST",
      "RequestHeaders": {
        "Accept": "application/xml",
        "Authorization": "Sanitized",
        "Content-Length": "59",
        "Content-Type": "application/xml",
        "traceparent": "00-e8478ff35f49984aa03782fadfb15674-02cd5e6961d20549-00",
        "User-Agent": [
          "azsdk-net-Storage.Files.DataLake/12.7.0-alpha.20210219.1",
          "(.NET 5.0.3; Microsoft Windows 10.0.19041)"
        ],
        "x-ms-client-request-id": "dbcfd026-67f6-67ae-15b0-b53e26702165",
        "x-ms-return-client-request-id": "true",
<<<<<<< HEAD
        "x-ms-version": "2020-12-06"
=======
        "x-ms-version": "2021-02-12"
>>>>>>> 7e782c87
      },
      "RequestBody": "﻿<KeyInfo><Expiry>2021-02-19T19:58:13Z</Expiry></KeyInfo>",
      "StatusCode": 200,
      "ResponseHeaders": {
        "Content-Type": "application/xml",
        "Date": "Fri, 19 Feb 2021 18:58:12 GMT",
        "Server": [
          "Windows-Azure-Blob/1.0",
          "Microsoft-HTTPAPI/2.0"
        ],
        "Transfer-Encoding": "chunked",
        "x-ms-client-request-id": "dbcfd026-67f6-67ae-15b0-b53e26702165",
        "x-ms-request-id": "7c90351e-701e-0062-01f1-06bd78000000",
<<<<<<< HEAD
        "x-ms-version": "2020-12-06"
=======
        "x-ms-version": "2021-02-12"
>>>>>>> 7e782c87
      },
      "ResponseBody": "﻿<?xml version=\"1.0\" encoding=\"utf-8\"?><UserDelegationKey><SignedOid>c4f48289-bb84-4086-b250-6f94a8f64cee</SignedOid><SignedTid>72f988bf-86f1-41af-91ab-2d7cd011db47</SignedTid><SignedStart>2021-02-19T18:58:12Z</SignedStart><SignedExpiry>2021-02-19T19:58:13Z</SignedExpiry><SignedService>b</SignedService><SignedVersion>2020-06-12</SignedVersion><Value>V/Zi1xDvrDQtcthY0Ew4l4wjl21uD6+7sr+OVc7x27U=</Value></UserDelegationKey>"
    },
    {
<<<<<<< HEAD
      "RequestUri": "https://seannse.blob.core.windows.net/test-filesystem-fe654c9f-4290-943b-ce15-dd876f03f71d/test-directory-e9d727b1-b9a3-ce28-78a5-f252ca055161/test-directory-22a3e5e8-abc1-aa09-7d9a-cf0de0694414/test-directory-c20162e4-7487-b3e9-1735-d887f8251a9f/test-directory-132ffebe-7615-44ce-0dec-9cb264401b44?skoid=c4f48289-bb84-4086-b250-6f94a8f64cee&sktid=72f988bf-86f1-41af-91ab-2d7cd011db47&skt=2021-02-19T18%3A58%3A12Z&ske=2021-02-19T19%3A58%3A13Z&sks=b&skv=2020-06-12&sv=2020-12-06&st=2021-02-19T17%3A58%3A13Z&se=2021-02-19T19%3A58%3A13Z&sr=d&sp=racwdlmeop&sdd=4&sig=Sanitized",
=======
      "RequestUri": "https://seannse.blob.core.windows.net/test-filesystem-fe654c9f-4290-943b-ce15-dd876f03f71d/test-directory-e9d727b1-b9a3-ce28-78a5-f252ca055161/test-directory-22a3e5e8-abc1-aa09-7d9a-cf0de0694414/test-directory-c20162e4-7487-b3e9-1735-d887f8251a9f/test-directory-132ffebe-7615-44ce-0dec-9cb264401b44?skoid=c4f48289-bb84-4086-b250-6f94a8f64cee&sktid=72f988bf-86f1-41af-91ab-2d7cd011db47&skt=2021-02-19T18%3A58%3A12Z&ske=2021-02-19T19%3A58%3A13Z&sks=b&skv=2020-06-12&sv=2021-02-12&st=2021-02-19T17%3A58%3A13Z&se=2021-02-19T19%3A58%3A13Z&sr=d&sp=racwdlmeop&sdd=4&sig=Sanitized",
>>>>>>> 7e782c87
      "RequestMethod": "HEAD",
      "RequestHeaders": {
        "Accept": "application/xml",
        "traceparent": "00-55762929e6f7cc40a1c18cd7948d5872-b28469eb8f6cdb49-00",
        "User-Agent": [
          "azsdk-net-Storage.Files.DataLake/12.7.0-alpha.20210219.1",
          "(.NET 5.0.3; Microsoft Windows 10.0.19041)"
        ],
        "x-ms-client-request-id": "960af30f-77f7-202e-2fd3-e61da2af5c36",
        "x-ms-return-client-request-id": "true",
<<<<<<< HEAD
        "x-ms-version": "2020-12-06"
=======
        "x-ms-version": "2021-02-12"
>>>>>>> 7e782c87
      },
      "RequestBody": null,
      "StatusCode": 200,
      "ResponseHeaders": {
        "Accept-Ranges": "bytes",
        "Content-Length": "0",
        "Content-Type": "application/octet-stream",
        "Date": "Fri, 19 Feb 2021 18:58:12 GMT",
        "ETag": "\"0x8D8D5084E578B05\"",
        "Last-Modified": "Fri, 19 Feb 2021 18:58:12 GMT",
        "Server": [
          "Windows-Azure-Blob/1.0",
          "Microsoft-HTTPAPI/2.0"
        ],
        "x-ms-access-tier": "Hot",
        "x-ms-access-tier-inferred": "true",
        "x-ms-blob-type": "BlockBlob",
        "x-ms-client-request-id": "960af30f-77f7-202e-2fd3-e61da2af5c36",
        "x-ms-creation-time": "Fri, 19 Feb 2021 18:58:12 GMT",
        "x-ms-group": "c4f48289-bb84-4086-b250-6f94a8f64cee",
        "x-ms-lease-state": "available",
        "x-ms-lease-status": "unlocked",
        "x-ms-meta-hdi_isfolder": "true",
        "x-ms-owner": "c4f48289-bb84-4086-b250-6f94a8f64cee",
        "x-ms-permissions": "rwxr-x---",
        "x-ms-request-id": "7c903568-701e-0062-48f1-06bd78000000",
        "x-ms-server-encrypted": "true",
<<<<<<< HEAD
        "x-ms-version": "2020-12-06"
=======
        "x-ms-version": "2021-02-12"
>>>>>>> 7e782c87
      },
      "ResponseBody": []
    },
    {
      "RequestUri": "https://seannse.blob.core.windows.net/test-filesystem-fe654c9f-4290-943b-ce15-dd876f03f71d?restype=container",
      "RequestMethod": "DELETE",
      "RequestHeaders": {
        "Accept": "application/xml",
        "Authorization": "Sanitized",
        "traceparent": "00-5f12bb8e74144c438d024ce122ac647f-b654d48670ae514b-00",
        "User-Agent": [
          "azsdk-net-Storage.Files.DataLake/12.7.0-alpha.20210219.1",
          "(.NET 5.0.3; Microsoft Windows 10.0.19041)"
        ],
        "x-ms-client-request-id": "332f81b8-8a66-936d-d1c4-bdc469a93a0e",
        "x-ms-return-client-request-id": "true",
<<<<<<< HEAD
        "x-ms-version": "2020-12-06"
=======
        "x-ms-version": "2021-02-12"
>>>>>>> 7e782c87
      },
      "RequestBody": null,
      "StatusCode": 202,
      "ResponseHeaders": {
        "Content-Length": "0",
        "Date": "Fri, 19 Feb 2021 18:58:12 GMT",
        "Server": [
          "Windows-Azure-Blob/1.0",
          "Microsoft-HTTPAPI/2.0"
        ],
        "x-ms-client-request-id": "332f81b8-8a66-936d-d1c4-bdc469a93a0e",
        "x-ms-request-id": "7c9035b7-701e-0062-0ff1-06bd78000000",
<<<<<<< HEAD
        "x-ms-version": "2020-12-06"
=======
        "x-ms-version": "2021-02-12"
>>>>>>> 7e782c87
      },
      "ResponseBody": []
    }
  ],
  "Variables": {
    "DateTimeOffsetNow": "2021-02-19T12:58:13.2269951-06:00",
    "RandomSeed": "2067825454",
    "Storage_TestConfigHierarchicalNamespace": "NamespaceTenant\nseannse\nU2FuaXRpemVk\nhttps://seannse.blob.core.windows.net\nhttps://seannse.file.core.windows.net\nhttps://seannse.queue.core.windows.net\nhttps://seannse.table.core.windows.net\n\n\n\n\nhttps://seannse-secondary.blob.core.windows.net\nhttps://seannse-secondary.file.core.windows.net\nhttps://seannse-secondary.queue.core.windows.net\nhttps://seannse-secondary.table.core.windows.net\n68390a19-a643-458b-b726-408abf67b4fc\nSanitized\n72f988bf-86f1-41af-91ab-2d7cd011db47\nhttps://login.microsoftonline.com/\nCloud\nBlobEndpoint=https://seannse.blob.core.windows.net/;QueueEndpoint=https://seannse.queue.core.windows.net/;FileEndpoint=https://seannse.file.core.windows.net/;BlobSecondaryEndpoint=https://seannse-secondary.blob.core.windows.net/;QueueSecondaryEndpoint=https://seannse-secondary.queue.core.windows.net/;FileSecondaryEndpoint=https://seannse-secondary.file.core.windows.net/;AccountName=seannse;AccountKey=Sanitized\n\n\n"
  }
}<|MERGE_RESOLUTION|>--- conflicted
+++ resolved
@@ -14,11 +14,7 @@
         "x-ms-blob-public-access": "container",
         "x-ms-client-request-id": "eff7f283-6173-a818-7139-4670e5c42815",
         "x-ms-return-client-request-id": "true",
-<<<<<<< HEAD
-        "x-ms-version": "2020-12-06"
-=======
-        "x-ms-version": "2021-02-12"
->>>>>>> 7e782c87
+        "x-ms-version": "2021-02-12"
       },
       "RequestBody": null,
       "StatusCode": 201,
@@ -33,11 +29,7 @@
         ],
         "x-ms-client-request-id": "eff7f283-6173-a818-7139-4670e5c42815",
         "x-ms-request-id": "7c903355-701e-0062-4ff1-06bd78000000",
-<<<<<<< HEAD
-        "x-ms-version": "2020-12-06"
-=======
-        "x-ms-version": "2021-02-12"
->>>>>>> 7e782c87
+        "x-ms-version": "2021-02-12"
       },
       "ResponseBody": []
     },
@@ -54,11 +46,7 @@
         ],
         "x-ms-client-request-id": "1b836114-5e94-c977-ca29-76cd6ec5dd6b",
         "x-ms-return-client-request-id": "true",
-<<<<<<< HEAD
-        "x-ms-version": "2020-12-06"
-=======
-        "x-ms-version": "2021-02-12"
->>>>>>> 7e782c87
+        "x-ms-version": "2021-02-12"
       },
       "RequestBody": null,
       "StatusCode": 201,
@@ -73,11 +61,7 @@
         ],
         "x-ms-client-request-id": "1b836114-5e94-c977-ca29-76cd6ec5dd6b",
         "x-ms-request-id": "d93df774-901f-0045-49f1-06aabc000000",
-<<<<<<< HEAD
-        "x-ms-version": "2020-12-06"
-=======
-        "x-ms-version": "2021-02-12"
->>>>>>> 7e782c87
+        "x-ms-version": "2021-02-12"
       },
       "ResponseBody": []
     },
@@ -93,11 +77,7 @@
         ],
         "x-ms-client-request-id": "a4d66db8-b6c0-6885-58d8-9efa8e6ae961",
         "x-ms-return-client-request-id": "true",
-<<<<<<< HEAD
-        "x-ms-version": "2020-12-06"
-=======
-        "x-ms-version": "2021-02-12"
->>>>>>> 7e782c87
+        "x-ms-version": "2021-02-12"
       },
       "RequestBody": null,
       "StatusCode": 201,
@@ -112,11 +92,7 @@
         ],
         "x-ms-client-request-id": "a4d66db8-b6c0-6885-58d8-9efa8e6ae961",
         "x-ms-request-id": "d93df789-901f-0045-5ef1-06aabc000000",
-<<<<<<< HEAD
-        "x-ms-version": "2020-12-06"
-=======
-        "x-ms-version": "2021-02-12"
->>>>>>> 7e782c87
+        "x-ms-version": "2021-02-12"
       },
       "ResponseBody": []
     },
@@ -132,11 +108,7 @@
         ],
         "x-ms-client-request-id": "2efe5150-0ddc-43cc-8323-8c8adefe7032",
         "x-ms-return-client-request-id": "true",
-<<<<<<< HEAD
-        "x-ms-version": "2020-12-06"
-=======
-        "x-ms-version": "2021-02-12"
->>>>>>> 7e782c87
+        "x-ms-version": "2021-02-12"
       },
       "RequestBody": null,
       "StatusCode": 201,
@@ -151,11 +123,7 @@
         ],
         "x-ms-client-request-id": "2efe5150-0ddc-43cc-8323-8c8adefe7032",
         "x-ms-request-id": "d93df7a0-901f-0045-75f1-06aabc000000",
-<<<<<<< HEAD
-        "x-ms-version": "2020-12-06"
-=======
-        "x-ms-version": "2021-02-12"
->>>>>>> 7e782c87
+        "x-ms-version": "2021-02-12"
       },
       "ResponseBody": []
     },
@@ -171,11 +139,7 @@
         ],
         "x-ms-client-request-id": "98eadd65-cca3-d9ca-82b9-20f0701ade43",
         "x-ms-return-client-request-id": "true",
-<<<<<<< HEAD
-        "x-ms-version": "2020-12-06"
-=======
-        "x-ms-version": "2021-02-12"
->>>>>>> 7e782c87
+        "x-ms-version": "2021-02-12"
       },
       "RequestBody": null,
       "StatusCode": 201,
@@ -190,11 +154,7 @@
         ],
         "x-ms-client-request-id": "98eadd65-cca3-d9ca-82b9-20f0701ade43",
         "x-ms-request-id": "d93df7b7-901f-0045-0cf1-06aabc000000",
-<<<<<<< HEAD
-        "x-ms-version": "2020-12-06"
-=======
-        "x-ms-version": "2021-02-12"
->>>>>>> 7e782c87
+        "x-ms-version": "2021-02-12"
       },
       "ResponseBody": []
     },
@@ -210,11 +170,7 @@
         ],
         "x-ms-client-request-id": "ca68ab33-4e94-9c5f-d117-5c3067c75224",
         "x-ms-return-client-request-id": "true",
-<<<<<<< HEAD
-        "x-ms-version": "2020-12-06"
-=======
-        "x-ms-version": "2021-02-12"
->>>>>>> 7e782c87
+        "x-ms-version": "2021-02-12"
       },
       "RequestBody": null,
       "StatusCode": 201,
@@ -229,11 +185,7 @@
         ],
         "x-ms-client-request-id": "ca68ab33-4e94-9c5f-d117-5c3067c75224",
         "x-ms-request-id": "d93df7c7-901f-0045-1cf1-06aabc000000",
-<<<<<<< HEAD
-        "x-ms-version": "2020-12-06"
-=======
-        "x-ms-version": "2021-02-12"
->>>>>>> 7e782c87
+        "x-ms-version": "2021-02-12"
       },
       "ResponseBody": []
     },
@@ -252,11 +204,7 @@
         ],
         "x-ms-client-request-id": "dbcfd026-67f6-67ae-15b0-b53e26702165",
         "x-ms-return-client-request-id": "true",
-<<<<<<< HEAD
-        "x-ms-version": "2020-12-06"
-=======
-        "x-ms-version": "2021-02-12"
->>>>>>> 7e782c87
+        "x-ms-version": "2021-02-12"
       },
       "RequestBody": "﻿<KeyInfo><Expiry>2021-02-19T19:58:13Z</Expiry></KeyInfo>",
       "StatusCode": 200,
@@ -270,20 +218,12 @@
         "Transfer-Encoding": "chunked",
         "x-ms-client-request-id": "dbcfd026-67f6-67ae-15b0-b53e26702165",
         "x-ms-request-id": "7c90351e-701e-0062-01f1-06bd78000000",
-<<<<<<< HEAD
-        "x-ms-version": "2020-12-06"
-=======
-        "x-ms-version": "2021-02-12"
->>>>>>> 7e782c87
+        "x-ms-version": "2021-02-12"
       },
       "ResponseBody": "﻿<?xml version=\"1.0\" encoding=\"utf-8\"?><UserDelegationKey><SignedOid>c4f48289-bb84-4086-b250-6f94a8f64cee</SignedOid><SignedTid>72f988bf-86f1-41af-91ab-2d7cd011db47</SignedTid><SignedStart>2021-02-19T18:58:12Z</SignedStart><SignedExpiry>2021-02-19T19:58:13Z</SignedExpiry><SignedService>b</SignedService><SignedVersion>2020-06-12</SignedVersion><Value>V/Zi1xDvrDQtcthY0Ew4l4wjl21uD6+7sr+OVc7x27U=</Value></UserDelegationKey>"
     },
     {
-<<<<<<< HEAD
-      "RequestUri": "https://seannse.blob.core.windows.net/test-filesystem-fe654c9f-4290-943b-ce15-dd876f03f71d/test-directory-e9d727b1-b9a3-ce28-78a5-f252ca055161/test-directory-22a3e5e8-abc1-aa09-7d9a-cf0de0694414/test-directory-c20162e4-7487-b3e9-1735-d887f8251a9f/test-directory-132ffebe-7615-44ce-0dec-9cb264401b44?skoid=c4f48289-bb84-4086-b250-6f94a8f64cee&sktid=72f988bf-86f1-41af-91ab-2d7cd011db47&skt=2021-02-19T18%3A58%3A12Z&ske=2021-02-19T19%3A58%3A13Z&sks=b&skv=2020-06-12&sv=2020-12-06&st=2021-02-19T17%3A58%3A13Z&se=2021-02-19T19%3A58%3A13Z&sr=d&sp=racwdlmeop&sdd=4&sig=Sanitized",
-=======
       "RequestUri": "https://seannse.blob.core.windows.net/test-filesystem-fe654c9f-4290-943b-ce15-dd876f03f71d/test-directory-e9d727b1-b9a3-ce28-78a5-f252ca055161/test-directory-22a3e5e8-abc1-aa09-7d9a-cf0de0694414/test-directory-c20162e4-7487-b3e9-1735-d887f8251a9f/test-directory-132ffebe-7615-44ce-0dec-9cb264401b44?skoid=c4f48289-bb84-4086-b250-6f94a8f64cee&sktid=72f988bf-86f1-41af-91ab-2d7cd011db47&skt=2021-02-19T18%3A58%3A12Z&ske=2021-02-19T19%3A58%3A13Z&sks=b&skv=2020-06-12&sv=2021-02-12&st=2021-02-19T17%3A58%3A13Z&se=2021-02-19T19%3A58%3A13Z&sr=d&sp=racwdlmeop&sdd=4&sig=Sanitized",
->>>>>>> 7e782c87
       "RequestMethod": "HEAD",
       "RequestHeaders": {
         "Accept": "application/xml",
@@ -294,11 +234,7 @@
         ],
         "x-ms-client-request-id": "960af30f-77f7-202e-2fd3-e61da2af5c36",
         "x-ms-return-client-request-id": "true",
-<<<<<<< HEAD
-        "x-ms-version": "2020-12-06"
-=======
-        "x-ms-version": "2021-02-12"
->>>>>>> 7e782c87
+        "x-ms-version": "2021-02-12"
       },
       "RequestBody": null,
       "StatusCode": 200,
@@ -326,11 +262,7 @@
         "x-ms-permissions": "rwxr-x---",
         "x-ms-request-id": "7c903568-701e-0062-48f1-06bd78000000",
         "x-ms-server-encrypted": "true",
-<<<<<<< HEAD
-        "x-ms-version": "2020-12-06"
-=======
-        "x-ms-version": "2021-02-12"
->>>>>>> 7e782c87
+        "x-ms-version": "2021-02-12"
       },
       "ResponseBody": []
     },
@@ -347,11 +279,7 @@
         ],
         "x-ms-client-request-id": "332f81b8-8a66-936d-d1c4-bdc469a93a0e",
         "x-ms-return-client-request-id": "true",
-<<<<<<< HEAD
-        "x-ms-version": "2020-12-06"
-=======
-        "x-ms-version": "2021-02-12"
->>>>>>> 7e782c87
+        "x-ms-version": "2021-02-12"
       },
       "RequestBody": null,
       "StatusCode": 202,
@@ -364,11 +292,7 @@
         ],
         "x-ms-client-request-id": "332f81b8-8a66-936d-d1c4-bdc469a93a0e",
         "x-ms-request-id": "7c9035b7-701e-0062-0ff1-06bd78000000",
-<<<<<<< HEAD
-        "x-ms-version": "2020-12-06"
-=======
-        "x-ms-version": "2021-02-12"
->>>>>>> 7e782c87
+        "x-ms-version": "2021-02-12"
       },
       "ResponseBody": []
     }
