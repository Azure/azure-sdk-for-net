--- conflicted
+++ resolved
@@ -15,11 +15,7 @@
         "x-ms-client-request-id": "f6b11d55-839b-3d21-3425-3ab3c1da382c",
         "x-ms-date": "Fri, 19 Feb 2021 18:57:58 GMT",
         "x-ms-return-client-request-id": "true",
-<<<<<<< HEAD
-        "x-ms-version": "2020-12-06"
-=======
         "x-ms-version": "2021-02-12"
->>>>>>> 7e782c87
       },
       "RequestBody": null,
       "StatusCode": 201,
@@ -34,20 +30,12 @@
         ],
         "x-ms-client-request-id": "f6b11d55-839b-3d21-3425-3ab3c1da382c",
         "x-ms-request-id": "7c900e5f-701e-0062-60f1-06bd78000000",
-<<<<<<< HEAD
-        "x-ms-version": "2020-12-06"
-=======
         "x-ms-version": "2021-02-12"
->>>>>>> 7e782c87
       },
       "ResponseBody": []
     },
     {
-<<<<<<< HEAD
-      "RequestUri": "https://seannse.dfs.core.windows.net/test-filesystem-a0a5b6ca-c4b8-2f44-2d85-63365313939a?sv=2020-12-06&st=2021-02-19T17%3A57%3A58Z&se=2021-02-19T19%3A57%3A58Z&sr=c&sp=rl&sig=Sanitized&resource=filesystem&recursive=false&upn=false",
-=======
       "RequestUri": "https://seannse.dfs.core.windows.net/test-filesystem-a0a5b6ca-c4b8-2f44-2d85-63365313939a?sv=2021-02-12&st=2021-02-19T17%3A57%3A58Z&se=2021-02-19T19%3A57%3A58Z&sr=c&sp=rl&sig=Sanitized&resource=filesystem&recursive=false&upn=false",
->>>>>>> 7e782c87
       "RequestMethod": "GET",
       "RequestHeaders": {
         "Accept": "application/json",
@@ -58,11 +46,7 @@
         ],
         "x-ms-client-request-id": "35e16fa3-9d62-17ff-34ca-fa70063d2eef",
         "x-ms-return-client-request-id": "true",
-<<<<<<< HEAD
-        "x-ms-version": "2020-12-06"
-=======
         "x-ms-version": "2021-02-12"
->>>>>>> 7e782c87
       },
       "RequestBody": null,
       "StatusCode": 200,
@@ -76,11 +60,7 @@
         "Transfer-Encoding": "chunked",
         "x-ms-client-request-id": "35e16fa3-9d62-17ff-34ca-fa70063d2eef",
         "x-ms-request-id": "d93dec2f-901f-0045-0bf1-06aabc000000",
-<<<<<<< HEAD
-        "x-ms-version": "2020-12-06"
-=======
         "x-ms-version": "2021-02-12"
->>>>>>> 7e782c87
       },
       "ResponseBody": [
         "{\"paths\":[]}\n"
@@ -100,11 +80,7 @@
         "x-ms-client-request-id": "5110b766-02f9-cdc9-6a53-1d163a3d8387",
         "x-ms-date": "Fri, 19 Feb 2021 18:57:58 GMT",
         "x-ms-return-client-request-id": "true",
-<<<<<<< HEAD
-        "x-ms-version": "2020-12-06"
-=======
         "x-ms-version": "2021-02-12"
->>>>>>> 7e782c87
       },
       "RequestBody": null,
       "StatusCode": 202,
@@ -117,11 +93,7 @@
         ],
         "x-ms-client-request-id": "5110b766-02f9-cdc9-6a53-1d163a3d8387",
         "x-ms-request-id": "7c900eb7-701e-0062-2ef1-06bd78000000",
-<<<<<<< HEAD
-        "x-ms-version": "2020-12-06"
-=======
         "x-ms-version": "2021-02-12"
->>>>>>> 7e782c87
       },
       "ResponseBody": []
     }
