--- conflicted
+++ resolved
@@ -15,11 +15,7 @@
         "x-ms-client-request-id": "e6b34ea0-850b-cb67-8342-1eabc28fc0c6",
         "x-ms-date": "Fri, 19 Feb 2021 18:57:58 GMT",
         "x-ms-return-client-request-id": "true",
-<<<<<<< HEAD
-        "x-ms-version": "2020-12-06"
-=======
         "x-ms-version": "2021-02-12"
->>>>>>> 7e782c87
       },
       "RequestBody": null,
       "StatusCode": 201,
@@ -34,20 +30,12 @@
         ],
         "x-ms-client-request-id": "e6b34ea0-850b-cb67-8342-1eabc28fc0c6",
         "x-ms-request-id": "7c900ef1-701e-0062-5ef1-06bd78000000",
-<<<<<<< HEAD
-        "x-ms-version": "2020-12-06"
-=======
         "x-ms-version": "2021-02-12"
->>>>>>> 7e782c87
       },
       "ResponseBody": []
     },
     {
-<<<<<<< HEAD
-      "RequestUri": "https://seannse.dfs.core.windows.net/test-filesystem-c9043e66-d55e-df27-5595-0388e165c70a?sv=2020-12-06&st=2021-02-19T17%3A57%3A58Z&se=2021-02-19T19%3A57%3A58Z&sr=c&sp=racwdlmeop&sig=Sanitized&resource=filesystem&recursive=false&upn=false",
-=======
       "RequestUri": "https://seannse.dfs.core.windows.net/test-filesystem-c9043e66-d55e-df27-5595-0388e165c70a?sv=2021-02-12&st=2021-02-19T17%3A57%3A58Z&se=2021-02-19T19%3A57%3A58Z&sr=c&sp=racwdlmeop&sig=Sanitized&resource=filesystem&recursive=false&upn=false",
->>>>>>> 7e782c87
       "RequestMethod": "GET",
       "RequestHeaders": {
         "Accept": "application/json",
@@ -58,11 +46,7 @@
         ],
         "x-ms-client-request-id": "92e73913-e1b2-10ff-b430-ce6a2f4f63ea",
         "x-ms-return-client-request-id": "true",
-<<<<<<< HEAD
-        "x-ms-version": "2020-12-06"
-=======
         "x-ms-version": "2021-02-12"
->>>>>>> 7e782c87
       },
       "RequestBody": null,
       "StatusCode": 200,
@@ -76,11 +60,7 @@
         "Transfer-Encoding": "chunked",
         "x-ms-client-request-id": "92e73913-e1b2-10ff-b430-ce6a2f4f63ea",
         "x-ms-request-id": "d93dec4e-901f-0045-2af1-06aabc000000",
-<<<<<<< HEAD
-        "x-ms-version": "2020-12-06"
-=======
         "x-ms-version": "2021-02-12"
->>>>>>> 7e782c87
       },
       "ResponseBody": [
         "{\"paths\":[]}\n"
@@ -100,11 +80,7 @@
         "x-ms-client-request-id": "8898d408-2da7-3813-53d3-121c6401e9f4",
         "x-ms-date": "Fri, 19 Feb 2021 18:57:58 GMT",
         "x-ms-return-client-request-id": "true",
-<<<<<<< HEAD
-        "x-ms-version": "2020-12-06"
-=======
         "x-ms-version": "2021-02-12"
->>>>>>> 7e782c87
       },
       "RequestBody": null,
       "StatusCode": 202,
@@ -117,11 +93,7 @@
         ],
         "x-ms-client-request-id": "8898d408-2da7-3813-53d3-121c6401e9f4",
         "x-ms-request-id": "7c900f43-701e-0062-22f1-06bd78000000",
-<<<<<<< HEAD
-        "x-ms-version": "2020-12-06"
-=======
         "x-ms-version": "2021-02-12"
->>>>>>> 7e782c87
       },
       "ResponseBody": []
     }
