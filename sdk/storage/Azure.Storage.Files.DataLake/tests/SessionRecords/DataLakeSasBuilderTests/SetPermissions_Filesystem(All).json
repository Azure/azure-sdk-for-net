--- conflicted
+++ resolved
@@ -1,30 +1,19 @@
 {
   "Entries": [
     {
-      "RequestUri": "https://seannse.blob.core.windows.net/test-filesystem-45323e54-34f4-6ae2-c4b2-3ab1fc688751?restype=container",
+      "RequestUri": "https://seannse.blob.core.windows.net/test-filesystem-c9043e66-d55e-df27-5595-0388e165c70a?restype=container",
       "RequestMethod": "PUT",
       "RequestHeaders": {
         "Accept": "application/xml",
         "Authorization": "Sanitized",
-<<<<<<< HEAD
-        "traceparent": "00-a24871221535b24992dcf0052a253605-b96ce397ccf40646-00",
+        "traceparent": "00-46cb90c42484b64490c1b5c06946fdfd-0b6212e585be0f4a-00",
         "User-Agent": [
-          "azsdk-net-Storage.Files.DataLake/12.7.0-alpha.20210202.1",
-          "(.NET 5.0.2; Microsoft Windows 10.0.19042)"
+          "azsdk-net-Storage.Files.DataLake/12.7.0-alpha.20210219.1",
+          "(.NET 5.0.3; Microsoft Windows 10.0.19041)"
         ],
         "x-ms-blob-public-access": "container",
-        "x-ms-client-request-id": "c517751b-f244-894f-1fa9-4ddee2f49f0a",
-        "x-ms-date": "Tue, 02 Feb 2021 21:33:10 GMT",
-=======
-        "traceparent": "00-fdc1e1195d18e34382ca0c33421f9c35-94086f8063bc7849-00",
-        "User-Agent": [
-          "azsdk-net-Storage.Files.DataLake/12.7.0-alpha.20210217.1",
-          "(.NET 5.0.3; Microsoft Windows 10.0.19042)"
-        ],
-        "x-ms-blob-public-access": "container",
-        "x-ms-client-request-id": "c517751b-f244-894f-1fa9-4ddee2f49f0a",
-        "x-ms-date": "Wed, 17 Feb 2021 22:17:58 GMT",
->>>>>>> 1814567d
+        "x-ms-client-request-id": "e6b34ea0-850b-cb67-8342-1eabc28fc0c6",
+        "x-ms-date": "Fri, 19 Feb 2021 18:57:58 GMT",
         "x-ms-return-client-request-id": "true",
         "x-ms-version": "2020-06-12"
       },
@@ -32,50 +21,30 @@
       "StatusCode": 201,
       "ResponseHeaders": {
         "Content-Length": "0",
-<<<<<<< HEAD
-        "Date": "Tue, 02 Feb 2021 21:33:11 GMT",
-        "ETag": "\u00220x8D8C7C2242D4111\u0022",
-        "Last-Modified": "Tue, 02 Feb 2021 21:33:11 GMT",
-=======
-        "Date": "Wed, 17 Feb 2021 22:17:58 GMT",
-        "ETag": "\u00220x8D8D391E223329C\u0022",
-        "Last-Modified": "Wed, 17 Feb 2021 22:17:59 GMT",
->>>>>>> 1814567d
+        "Date": "Fri, 19 Feb 2021 18:57:57 GMT",
+        "ETag": "\u00220x8D8D50845ADB113\u0022",
+        "Last-Modified": "Fri, 19 Feb 2021 18:57:57 GMT",
         "Server": [
           "Windows-Azure-Blob/1.0",
           "Microsoft-HTTPAPI/2.0"
         ],
-        "x-ms-client-request-id": "c517751b-f244-894f-1fa9-4ddee2f49f0a",
-<<<<<<< HEAD
-        "x-ms-request-id": "28fedf0a-201e-00a4-69ab-f976f9000000",
-=======
-        "x-ms-request-id": "64923cf9-001e-00a3-3e7a-051a9a000000",
->>>>>>> 1814567d
+        "x-ms-client-request-id": "e6b34ea0-850b-cb67-8342-1eabc28fc0c6",
+        "x-ms-request-id": "7c900ef1-701e-0062-5ef1-06bd78000000",
         "x-ms-version": "2020-06-12"
       },
       "ResponseBody": []
     },
     {
-<<<<<<< HEAD
-      "RequestUri": "https://seannse.dfs.core.windows.net/test-filesystem-45323e54-34f4-6ae2-c4b2-3ab1fc688751?sv=2020-06-12\u0026st=2021-02-02T20%3A33%3A11Z\u0026se=2021-02-02T22%3A33%3A11Z\u0026sr=c\u0026sp=racwdlmeop\u0026sig=Sanitized\u0026resource=filesystem\u0026recursive=false\u0026upn=false",
+      "RequestUri": "https://seannse.dfs.core.windows.net/test-filesystem-c9043e66-d55e-df27-5595-0388e165c70a?sv=2020-06-12\u0026st=2021-02-19T17%3A57%3A58Z\u0026se=2021-02-19T19%3A57%3A58Z\u0026sr=c\u0026sp=racwdlmeop\u0026sig=Sanitized\u0026resource=filesystem\u0026recursive=false\u0026upn=false",
       "RequestMethod": "GET",
       "RequestHeaders": {
         "Accept": "application/json",
-        "traceparent": "00-c69a846e9bb2cb4abea760f4c59507cb-73f45ca2721bd646-00",
+        "traceparent": "00-f0076c321a7e084d847850139179f823-0444bf4615ab3144-00",
         "User-Agent": [
-          "azsdk-net-Storage.Files.DataLake/12.7.0-alpha.20210202.1",
-          "(.NET 5.0.2; Microsoft Windows 10.0.19042)"
-=======
-      "RequestUri": "https://seannse.dfs.core.windows.net/test-filesystem-45323e54-34f4-6ae2-c4b2-3ab1fc688751?sv=2020-06-12\u0026st=2021-02-17T21%3A17%3A59Z\u0026se=2021-02-17T23%3A17%3A59Z\u0026sr=c\u0026sp=racwdlmeop\u0026sig=Sanitized\u0026resource=filesystem\u0026recursive=false\u0026upn=false",
-      "RequestMethod": "GET",
-      "RequestHeaders": {
-        "traceparent": "00-893b65267e35c44f9f4f73c6adcdb581-114fc275dfccbf49-00",
-        "User-Agent": [
-          "azsdk-net-Storage.Files.DataLake/12.7.0-alpha.20210217.1",
-          "(.NET 5.0.3; Microsoft Windows 10.0.19042)"
->>>>>>> 1814567d
+          "azsdk-net-Storage.Files.DataLake/12.7.0-alpha.20210219.1",
+          "(.NET 5.0.3; Microsoft Windows 10.0.19041)"
         ],
-        "x-ms-client-request-id": "86961aca-c150-740d-71cb-1f7836a1e498",
+        "x-ms-client-request-id": "92e73913-e1b2-10ff-b430-ce6a2f4f63ea",
         "x-ms-return-client-request-id": "true",
         "x-ms-version": "2020-06-12"
       },
@@ -83,22 +52,14 @@
       "StatusCode": 200,
       "ResponseHeaders": {
         "Content-Type": "application/json; charset=utf-8",
-<<<<<<< HEAD
-        "Date": "Tue, 02 Feb 2021 21:33:11 GMT",
-=======
-        "Date": "Wed, 17 Feb 2021 22:17:58 GMT",
->>>>>>> 1814567d
+        "Date": "Fri, 19 Feb 2021 18:57:57 GMT",
         "Server": [
           "Windows-Azure-HDFS/1.0",
           "Microsoft-HTTPAPI/2.0"
         ],
         "Transfer-Encoding": "chunked",
-        "x-ms-client-request-id": "86961aca-c150-740d-71cb-1f7836a1e498",
-<<<<<<< HEAD
-        "x-ms-request-id": "c579f99c-a01f-005e-6fab-f994bf000000",
-=======
-        "x-ms-request-id": "9e6d3931-e01f-0012-3c7a-05048f000000",
->>>>>>> 1814567d
+        "x-ms-client-request-id": "92e73913-e1b2-10ff-b430-ce6a2f4f63ea",
+        "x-ms-request-id": "d93dec4e-901f-0045-2af1-06aabc000000",
         "x-ms-version": "2020-06-12"
       },
       "ResponseBody": [
@@ -106,28 +67,18 @@
       ]
     },
     {
-      "RequestUri": "https://seannse.blob.core.windows.net/test-filesystem-45323e54-34f4-6ae2-c4b2-3ab1fc688751?restype=container",
+      "RequestUri": "https://seannse.blob.core.windows.net/test-filesystem-c9043e66-d55e-df27-5595-0388e165c70a?restype=container",
       "RequestMethod": "DELETE",
       "RequestHeaders": {
         "Accept": "application/xml",
         "Authorization": "Sanitized",
-<<<<<<< HEAD
-        "traceparent": "00-4f16798d8a802d4e81ad19e64d53f0a3-78ec6ff5d9d94b42-00",
+        "traceparent": "00-017dbc78ba8251478a46f2a37e14ff71-7ffa46f03e7ab741-00",
         "User-Agent": [
-          "azsdk-net-Storage.Files.DataLake/12.7.0-alpha.20210202.1",
-          "(.NET 5.0.2; Microsoft Windows 10.0.19042)"
+          "azsdk-net-Storage.Files.DataLake/12.7.0-alpha.20210219.1",
+          "(.NET 5.0.3; Microsoft Windows 10.0.19041)"
         ],
-        "x-ms-client-request-id": "c81360a9-195e-a1b9-7b5f-2804d3319a1d",
-        "x-ms-date": "Tue, 02 Feb 2021 21:33:11 GMT",
-=======
-        "traceparent": "00-3a1720c777dd3748b5b059162bcd37b7-4e16b87a6cbf1545-00",
-        "User-Agent": [
-          "azsdk-net-Storage.Files.DataLake/12.7.0-alpha.20210217.1",
-          "(.NET 5.0.3; Microsoft Windows 10.0.19042)"
-        ],
-        "x-ms-client-request-id": "c81360a9-195e-a1b9-7b5f-2804d3319a1d",
-        "x-ms-date": "Wed, 17 Feb 2021 22:17:59 GMT",
->>>>>>> 1814567d
+        "x-ms-client-request-id": "8898d408-2da7-3813-53d3-121c6401e9f4",
+        "x-ms-date": "Fri, 19 Feb 2021 18:57:58 GMT",
         "x-ms-return-client-request-id": "true",
         "x-ms-version": "2020-06-12"
       },
@@ -135,33 +86,21 @@
       "StatusCode": 202,
       "ResponseHeaders": {
         "Content-Length": "0",
-<<<<<<< HEAD
-        "Date": "Tue, 02 Feb 2021 21:33:12 GMT",
-=======
-        "Date": "Wed, 17 Feb 2021 22:17:59 GMT",
->>>>>>> 1814567d
+        "Date": "Fri, 19 Feb 2021 18:57:57 GMT",
         "Server": [
           "Windows-Azure-Blob/1.0",
           "Microsoft-HTTPAPI/2.0"
         ],
-        "x-ms-client-request-id": "c81360a9-195e-a1b9-7b5f-2804d3319a1d",
-<<<<<<< HEAD
-        "x-ms-request-id": "28fee210-201e-00a4-37ab-f976f9000000",
-=======
-        "x-ms-request-id": "649240c4-001e-00a3-477a-051a9a000000",
->>>>>>> 1814567d
+        "x-ms-client-request-id": "8898d408-2da7-3813-53d3-121c6401e9f4",
+        "x-ms-request-id": "7c900f43-701e-0062-22f1-06bd78000000",
         "x-ms-version": "2020-06-12"
       },
       "ResponseBody": []
     }
   ],
   "Variables": {
-<<<<<<< HEAD
-    "DateTimeOffsetNow": "2021-02-02T15:33:11.2157101-06:00",
-=======
-    "DateTimeOffsetNow": "2021-02-17T16:17:59.2254313-06:00",
->>>>>>> 1814567d
-    "RandomSeed": "1614909528",
+    "DateTimeOffsetNow": "2021-02-19T12:57:58.6172306-06:00",
+    "RandomSeed": "1843847470",
     "Storage_TestConfigHierarchicalNamespace": "NamespaceTenant\nseannse\nU2FuaXRpemVk\nhttps://seannse.blob.core.windows.net\nhttps://seannse.file.core.windows.net\nhttps://seannse.queue.core.windows.net\nhttps://seannse.table.core.windows.net\n\n\n\n\nhttps://seannse-secondary.blob.core.windows.net\nhttps://seannse-secondary.file.core.windows.net\nhttps://seannse-secondary.queue.core.windows.net\nhttps://seannse-secondary.table.core.windows.net\n68390a19-a643-458b-b726-408abf67b4fc\nSanitized\n72f988bf-86f1-41af-91ab-2d7cd011db47\nhttps://login.microsoftonline.com/\nCloud\nBlobEndpoint=https://seannse.blob.core.windows.net/;QueueEndpoint=https://seannse.queue.core.windows.net/;FileEndpoint=https://seannse.file.core.windows.net/;BlobSecondaryEndpoint=https://seannse-secondary.blob.core.windows.net/;QueueSecondaryEndpoint=https://seannse-secondary.queue.core.windows.net/;FileSecondaryEndpoint=https://seannse-secondary.file.core.windows.net/;AccountName=seannse;AccountKey=Sanitized\n"
   }
 }