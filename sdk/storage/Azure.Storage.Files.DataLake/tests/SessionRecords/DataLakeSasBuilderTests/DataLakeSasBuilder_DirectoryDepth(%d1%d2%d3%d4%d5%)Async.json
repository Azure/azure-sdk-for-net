﻿{
  "Entries": [
    {
      "RequestUri": "https://seannse.blob.core.windows.net/test-filesystem-697a4469-b2c3-d352-01b3-2483b40f1277?restype=container",
      "RequestMethod": "PUT",
      "RequestHeaders": {
        "Accept": "application/xml",
        "Authorization": "Sanitized",
        "traceparent": "00-042fa61e09bb0b4bad50b4afa3dda0fc-df8a6ad0bea71f4f-00",
        "User-Agent": [
          "azsdk-net-Storage.Files.DataLake/12.7.0-alpha.20210217.1",
          "(.NET 5.0.3; Microsoft Windows 10.0.19042)"
        ],
        "x-ms-blob-public-access": "container",
        "x-ms-client-request-id": "4187806d-14c8-6488-fae5-4af2ffa5e8de",
        "x-ms-return-client-request-id": "true",
<<<<<<< HEAD
        "x-ms-version": "2020-12-06"
=======
        "x-ms-version": "2021-02-12"
>>>>>>> 7e782c87
      },
      "RequestBody": null,
      "StatusCode": 201,
      "ResponseHeaders": {
        "Content-Length": "0",
        "Date": "Wed, 17 Feb 2021 22:18:18 GMT",
        "ETag": "\"0x8D8D391EE35151C\"",
        "Last-Modified": "Wed, 17 Feb 2021 22:18:19 GMT",
        "Server": [
          "Windows-Azure-Blob/1.0",
          "Microsoft-HTTPAPI/2.0"
        ],
        "x-ms-client-request-id": "4187806d-14c8-6488-fae5-4af2ffa5e8de",
        "x-ms-request-id": "745d155e-d01e-006b-1e7a-05f8ab000000",
<<<<<<< HEAD
        "x-ms-version": "2020-12-06"
=======
        "x-ms-version": "2021-02-12"
>>>>>>> 7e782c87
      },
      "ResponseBody": []
    },
    {
      "RequestUri": "https://seannse.blob.core.windows.net/?restype=service&comp=userdelegationkey",
      "RequestMethod": "POST",
      "RequestHeaders": {
        "Accept": "application/xml",
        "Authorization": "Sanitized",
        "Content-Length": "59",
        "Content-Type": "application/xml",
        "traceparent": "00-af132ae543248b4cb96dd82b4cbb8a80-493eb86f62b1b14a-00",
        "User-Agent": [
          "azsdk-net-Storage.Files.DataLake/12.7.0-alpha.20210217.1",
          "(.NET 5.0.3; Microsoft Windows 10.0.19042)"
        ],
        "x-ms-client-request-id": "34155b88-d087-9dae-690f-04a61421f6b4",
        "x-ms-return-client-request-id": "true",
<<<<<<< HEAD
        "x-ms-version": "2020-12-06"
=======
        "x-ms-version": "2021-02-12"
>>>>>>> 7e782c87
      },
      "RequestBody": "﻿<KeyInfo><Expiry>2021-02-17T23:18:19Z</Expiry></KeyInfo>",
      "StatusCode": 200,
      "ResponseHeaders": {
        "Content-Type": "application/xml",
        "Date": "Wed, 17 Feb 2021 22:18:18 GMT",
        "Server": [
          "Windows-Azure-Blob/1.0",
          "Microsoft-HTTPAPI/2.0"
        ],
        "Transfer-Encoding": "chunked",
        "x-ms-client-request-id": "34155b88-d087-9dae-690f-04a61421f6b4",
        "x-ms-request-id": "745d160f-d01e-006b-427a-05f8ab000000",
<<<<<<< HEAD
        "x-ms-version": "2020-12-06"
=======
        "x-ms-version": "2021-02-12"
>>>>>>> 7e782c87
      },
      "ResponseBody": "﻿<?xml version=\"1.0\" encoding=\"utf-8\"?><UserDelegationKey><SignedOid>c4f48289-bb84-4086-b250-6f94a8f64cee</SignedOid><SignedTid>72f988bf-86f1-41af-91ab-2d7cd011db47</SignedTid><SignedStart>2021-02-17T22:18:19Z</SignedStart><SignedExpiry>2021-02-17T23:18:19Z</SignedExpiry><SignedService>b</SignedService><SignedVersion>2020-06-12</SignedVersion><Value>rNTY7c5yw/aZnnyjBV6KN0X1YFYHNDJKl3lhKDKWZlI=</Value></UserDelegationKey>"
    },
    {
      "RequestUri": "https://seannse.blob.core.windows.net/test-filesystem-697a4469-b2c3-d352-01b3-2483b40f1277?restype=container",
      "RequestMethod": "DELETE",
      "RequestHeaders": {
        "Accept": "application/xml",
        "Authorization": "Sanitized",
        "traceparent": "00-3ce42114384bd44b8ca2bfa4ee1ceda2-8e6c20a52bad184e-00",
        "User-Agent": [
          "azsdk-net-Storage.Files.DataLake/12.7.0-alpha.20210217.1",
          "(.NET 5.0.3; Microsoft Windows 10.0.19042)"
        ],
        "x-ms-client-request-id": "a46ab674-b38f-a357-cb29-5d002b92f60d",
        "x-ms-return-client-request-id": "true",
<<<<<<< HEAD
        "x-ms-version": "2020-12-06"
=======
        "x-ms-version": "2021-02-12"
>>>>>>> 7e782c87
      },
      "RequestBody": null,
      "StatusCode": 202,
      "ResponseHeaders": {
        "Content-Length": "0",
        "Date": "Wed, 17 Feb 2021 22:18:18 GMT",
        "Server": [
          "Windows-Azure-Blob/1.0",
          "Microsoft-HTTPAPI/2.0"
        ],
        "x-ms-client-request-id": "a46ab674-b38f-a357-cb29-5d002b92f60d",
        "x-ms-request-id": "745d168a-d01e-006b-307a-05f8ab000000",
<<<<<<< HEAD
        "x-ms-version": "2020-12-06"
=======
        "x-ms-version": "2021-02-12"
>>>>>>> 7e782c87
      },
      "ResponseBody": []
    }
  ],
  "Variables": {
    "DateTimeOffsetNow": "2021-02-17T16:18:19.4972277-06:00",
    "RandomSeed": "829008314",
    "Storage_TestConfigHierarchicalNamespace": "NamespaceTenant\nseannse\nU2FuaXRpemVk\nhttps://seannse.blob.core.windows.net\nhttps://seannse.file.core.windows.net\nhttps://seannse.queue.core.windows.net\nhttps://seannse.table.core.windows.net\n\n\n\n\nhttps://seannse-secondary.blob.core.windows.net\nhttps://seannse-secondary.file.core.windows.net\nhttps://seannse-secondary.queue.core.windows.net\nhttps://seannse-secondary.table.core.windows.net\n68390a19-a643-458b-b726-408abf67b4fc\nSanitized\n72f988bf-86f1-41af-91ab-2d7cd011db47\nhttps://login.microsoftonline.com/\nCloud\nBlobEndpoint=https://seannse.blob.core.windows.net/;QueueEndpoint=https://seannse.queue.core.windows.net/;FileEndpoint=https://seannse.file.core.windows.net/;BlobSecondaryEndpoint=https://seannse-secondary.blob.core.windows.net/;QueueSecondaryEndpoint=https://seannse-secondary.queue.core.windows.net/;FileSecondaryEndpoint=https://seannse-secondary.file.core.windows.net/;AccountName=seannse;AccountKey=Sanitized\n\n\n"
  }
}<|MERGE_RESOLUTION|>--- conflicted
+++ resolved
@@ -14,11 +14,7 @@
         "x-ms-blob-public-access": "container",
         "x-ms-client-request-id": "4187806d-14c8-6488-fae5-4af2ffa5e8de",
         "x-ms-return-client-request-id": "true",
-<<<<<<< HEAD
-        "x-ms-version": "2020-12-06"
-=======
         "x-ms-version": "2021-02-12"
->>>>>>> 7e782c87
       },
       "RequestBody": null,
       "StatusCode": 201,
@@ -33,11 +29,7 @@
         ],
         "x-ms-client-request-id": "4187806d-14c8-6488-fae5-4af2ffa5e8de",
         "x-ms-request-id": "745d155e-d01e-006b-1e7a-05f8ab000000",
-<<<<<<< HEAD
-        "x-ms-version": "2020-12-06"
-=======
         "x-ms-version": "2021-02-12"
->>>>>>> 7e782c87
       },
       "ResponseBody": []
     },
@@ -56,11 +48,7 @@
         ],
         "x-ms-client-request-id": "34155b88-d087-9dae-690f-04a61421f6b4",
         "x-ms-return-client-request-id": "true",
-<<<<<<< HEAD
-        "x-ms-version": "2020-12-06"
-=======
         "x-ms-version": "2021-02-12"
->>>>>>> 7e782c87
       },
       "RequestBody": "﻿<KeyInfo><Expiry>2021-02-17T23:18:19Z</Expiry></KeyInfo>",
       "StatusCode": 200,
@@ -74,11 +62,7 @@
         "Transfer-Encoding": "chunked",
         "x-ms-client-request-id": "34155b88-d087-9dae-690f-04a61421f6b4",
         "x-ms-request-id": "745d160f-d01e-006b-427a-05f8ab000000",
-<<<<<<< HEAD
-        "x-ms-version": "2020-12-06"
-=======
         "x-ms-version": "2021-02-12"
->>>>>>> 7e782c87
       },
       "ResponseBody": "﻿<?xml version=\"1.0\" encoding=\"utf-8\"?><UserDelegationKey><SignedOid>c4f48289-bb84-4086-b250-6f94a8f64cee</SignedOid><SignedTid>72f988bf-86f1-41af-91ab-2d7cd011db47</SignedTid><SignedStart>2021-02-17T22:18:19Z</SignedStart><SignedExpiry>2021-02-17T23:18:19Z</SignedExpiry><SignedService>b</SignedService><SignedVersion>2020-06-12</SignedVersion><Value>rNTY7c5yw/aZnnyjBV6KN0X1YFYHNDJKl3lhKDKWZlI=</Value></UserDelegationKey>"
     },
@@ -95,11 +79,7 @@
         ],
         "x-ms-client-request-id": "a46ab674-b38f-a357-cb29-5d002b92f60d",
         "x-ms-return-client-request-id": "true",
-<<<<<<< HEAD
-        "x-ms-version": "2020-12-06"
-=======
         "x-ms-version": "2021-02-12"
->>>>>>> 7e782c87
       },
       "RequestBody": null,
       "StatusCode": 202,
@@ -112,11 +92,7 @@
         ],
         "x-ms-client-request-id": "a46ab674-b38f-a357-cb29-5d002b92f60d",
         "x-ms-request-id": "745d168a-d01e-006b-307a-05f8ab000000",
-<<<<<<< HEAD
-        "x-ms-version": "2020-12-06"
-=======
         "x-ms-version": "2021-02-12"
->>>>>>> 7e782c87
       },
       "ResponseBody": []
     }
