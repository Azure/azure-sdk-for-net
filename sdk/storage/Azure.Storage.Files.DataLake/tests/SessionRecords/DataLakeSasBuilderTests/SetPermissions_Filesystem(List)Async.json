--- conflicted
+++ resolved
@@ -1,30 +1,19 @@
 {
   "Entries": [
     {
-      "RequestUri": "https://seannse.blob.core.windows.net/test-filesystem-3532e1c2-7026-2c98-5e80-a06dfba2b7cf?restype=container",
+      "RequestUri": "https://seannse.blob.core.windows.net/test-filesystem-53470492-4a68-180f-141a-51d5b23354f8?restype=container",
       "RequestMethod": "PUT",
       "RequestHeaders": {
         "Accept": "application/xml",
         "Authorization": "Sanitized",
-<<<<<<< HEAD
-        "traceparent": "00-37fcbaa0fe37cb44b65f1208e6b5aca4-0d1dbbbcc882834a-00",
+        "traceparent": "00-ee84cbc903362c47a01c3e9f1e95a7d4-d1ede0db775d1540-00",
         "User-Agent": [
-          "azsdk-net-Storage.Files.DataLake/12.7.0-alpha.20210202.1",
-          "(.NET 5.0.2; Microsoft Windows 10.0.19042)"
+          "azsdk-net-Storage.Files.DataLake/12.7.0-alpha.20210219.1",
+          "(.NET 5.0.3; Microsoft Windows 10.0.19041)"
         ],
         "x-ms-blob-public-access": "container",
-        "x-ms-client-request-id": "128f9899-a498-5ea4-2397-fb18cc40a22c",
-        "x-ms-date": "Tue, 02 Feb 2021 21:33:33 GMT",
-=======
-        "traceparent": "00-7232cdd64f19c341adce31bf51e33b1d-27aef804f2b7b648-00",
-        "User-Agent": [
-          "azsdk-net-Storage.Files.DataLake/12.7.0-alpha.20210217.1",
-          "(.NET 5.0.3; Microsoft Windows 10.0.19042)"
-        ],
-        "x-ms-blob-public-access": "container",
-        "x-ms-client-request-id": "128f9899-a498-5ea4-2397-fb18cc40a22c",
-        "x-ms-date": "Wed, 17 Feb 2021 22:18:28 GMT",
->>>>>>> 1814567d
+        "x-ms-client-request-id": "01507fea-e59b-eab8-9e0c-6c4147bf1233",
+        "x-ms-date": "Fri, 19 Feb 2021 18:58:08 GMT",
         "x-ms-return-client-request-id": "true",
         "x-ms-version": "2020-06-12"
       },
@@ -32,48 +21,29 @@
       "StatusCode": 201,
       "ResponseHeaders": {
         "Content-Length": "0",
-<<<<<<< HEAD
-        "Date": "Tue, 02 Feb 2021 21:33:34 GMT",
-        "ETag": "\u00220x8D8C7C231DF9707\u0022",
-        "Last-Modified": "Tue, 02 Feb 2021 21:33:34 GMT",
-=======
-        "Date": "Wed, 17 Feb 2021 22:18:27 GMT",
-        "ETag": "\u00220x8D8D391F3B9CC87\u0022",
-        "Last-Modified": "Wed, 17 Feb 2021 22:18:28 GMT",
->>>>>>> 1814567d
+        "Date": "Fri, 19 Feb 2021 18:58:07 GMT",
+        "ETag": "\u00220x8D8D5084BD11A41\u0022",
+        "Last-Modified": "Fri, 19 Feb 2021 18:58:08 GMT",
         "Server": [
           "Windows-Azure-Blob/1.0",
           "Microsoft-HTTPAPI/2.0"
         ],
-        "x-ms-client-request-id": "128f9899-a498-5ea4-2397-fb18cc40a22c",
-<<<<<<< HEAD
-        "x-ms-request-id": "a48b99e6-401e-0034-2dab-f94c97000000",
-=======
-        "x-ms-request-id": "8c88ef30-401e-0034-057a-054c97000000",
->>>>>>> 1814567d
+        "x-ms-client-request-id": "01507fea-e59b-eab8-9e0c-6c4147bf1233",
+        "x-ms-request-id": "7c902916-701e-0062-37f1-06bd78000000",
         "x-ms-version": "2020-06-12"
       },
       "ResponseBody": []
     },
     {
-<<<<<<< HEAD
-      "RequestUri": "https://seannse.dfs.core.windows.net/test-filesystem-3532e1c2-7026-2c98-5e80-a06dfba2b7cf?sv=2020-06-12\u0026st=2021-02-02T20%3A33%3A34Z\u0026se=2021-02-02T22%3A33%3A34Z\u0026sr=c\u0026sp=l\u0026sig=Sanitized\u0026resource=filesystem\u0026recursive=false\u0026upn=false",
-=======
-      "RequestUri": "https://seannse.dfs.core.windows.net/test-filesystem-3532e1c2-7026-2c98-5e80-a06dfba2b7cf?sv=2020-06-12\u0026st=2021-02-17T21%3A18%3A28Z\u0026se=2021-02-17T23%3A18%3A28Z\u0026sr=c\u0026sp=l\u0026sig=Sanitized\u0026resource=filesystem\u0026recursive=false\u0026upn=false",
->>>>>>> 1814567d
+      "RequestUri": "https://seannse.dfs.core.windows.net/test-filesystem-53470492-4a68-180f-141a-51d5b23354f8?sv=2020-06-12\u0026st=2021-02-19T17%3A58%3A08Z\u0026se=2021-02-19T19%3A58%3A08Z\u0026sr=c\u0026sp=l\u0026sig=Sanitized\u0026resource=filesystem\u0026recursive=false\u0026upn=false",
       "RequestMethod": "GET",
       "RequestHeaders": {
         "Accept": "application/json",
         "User-Agent": [
-<<<<<<< HEAD
-          "azsdk-net-Storage.Files.DataLake/12.7.0-alpha.20210202.1",
-          "(.NET 5.0.2; Microsoft Windows 10.0.19042)"
-=======
-          "azsdk-net-Storage.Files.DataLake/12.7.0-alpha.20210217.1",
-          "(.NET 5.0.3; Microsoft Windows 10.0.19042)"
->>>>>>> 1814567d
+          "azsdk-net-Storage.Files.DataLake/12.7.0-alpha.20210219.1",
+          "(.NET 5.0.3; Microsoft Windows 10.0.19041)"
         ],
-        "x-ms-client-request-id": "63d32afb-a413-1f36-41c0-bb4d02f6ecde",
+        "x-ms-client-request-id": "33eb1110-52e3-1e5d-bb5f-3256a874599d",
         "x-ms-return-client-request-id": "true",
         "x-ms-version": "2020-06-12"
       },
@@ -81,22 +51,14 @@
       "StatusCode": 200,
       "ResponseHeaders": {
         "Content-Type": "application/json; charset=utf-8",
-<<<<<<< HEAD
-        "Date": "Tue, 02 Feb 2021 21:33:34 GMT",
-=======
-        "Date": "Wed, 17 Feb 2021 22:18:28 GMT",
->>>>>>> 1814567d
+        "Date": "Fri, 19 Feb 2021 18:58:07 GMT",
         "Server": [
           "Windows-Azure-HDFS/1.0",
           "Microsoft-HTTPAPI/2.0"
         ],
         "Transfer-Encoding": "chunked",
-        "x-ms-client-request-id": "63d32afb-a413-1f36-41c0-bb4d02f6ecde",
-<<<<<<< HEAD
-        "x-ms-request-id": "9dd18a49-701f-003f-03ab-f9b7fc000000",
-=======
-        "x-ms-request-id": "5bdba641-901f-007a-1a7a-05621f000000",
->>>>>>> 1814567d
+        "x-ms-client-request-id": "33eb1110-52e3-1e5d-bb5f-3256a874599d",
+        "x-ms-request-id": "d93df473-901f-0045-4df1-06aabc000000",
         "x-ms-version": "2020-06-12"
       },
       "ResponseBody": [
@@ -104,28 +66,18 @@
       ]
     },
     {
-      "RequestUri": "https://seannse.blob.core.windows.net/test-filesystem-3532e1c2-7026-2c98-5e80-a06dfba2b7cf?restype=container",
+      "RequestUri": "https://seannse.blob.core.windows.net/test-filesystem-53470492-4a68-180f-141a-51d5b23354f8?restype=container",
       "RequestMethod": "DELETE",
       "RequestHeaders": {
         "Accept": "application/xml",
         "Authorization": "Sanitized",
-<<<<<<< HEAD
-        "traceparent": "00-0dbb8fad4a42704096375b0c928eb0cb-f64c2f63561b8d4d-00",
+        "traceparent": "00-e06e5dc48965a84288be618db7b07ab1-cc4a2ba6b4134b4d-00",
         "User-Agent": [
-          "azsdk-net-Storage.Files.DataLake/12.7.0-alpha.20210202.1",
-          "(.NET 5.0.2; Microsoft Windows 10.0.19042)"
+          "azsdk-net-Storage.Files.DataLake/12.7.0-alpha.20210219.1",
+          "(.NET 5.0.3; Microsoft Windows 10.0.19041)"
         ],
-        "x-ms-client-request-id": "a21d8db6-3f6c-6519-b9c7-25bba77dc1da",
-        "x-ms-date": "Tue, 02 Feb 2021 21:33:34 GMT",
-=======
-        "traceparent": "00-338c27eb83415c4aaaed288e0742c4b5-7208430ffcbfbd4e-00",
-        "User-Agent": [
-          "azsdk-net-Storage.Files.DataLake/12.7.0-alpha.20210217.1",
-          "(.NET 5.0.3; Microsoft Windows 10.0.19042)"
-        ],
-        "x-ms-client-request-id": "a21d8db6-3f6c-6519-b9c7-25bba77dc1da",
-        "x-ms-date": "Wed, 17 Feb 2021 22:18:29 GMT",
->>>>>>> 1814567d
+        "x-ms-client-request-id": "35301c00-ded4-214f-764c-f6cfe326d5da",
+        "x-ms-date": "Fri, 19 Feb 2021 18:58:08 GMT",
         "x-ms-return-client-request-id": "true",
         "x-ms-version": "2020-06-12"
       },
@@ -133,33 +85,21 @@
       "StatusCode": 202,
       "ResponseHeaders": {
         "Content-Length": "0",
-<<<<<<< HEAD
-        "Date": "Tue, 02 Feb 2021 21:33:35 GMT",
-=======
-        "Date": "Wed, 17 Feb 2021 22:18:28 GMT",
->>>>>>> 1814567d
+        "Date": "Fri, 19 Feb 2021 18:58:07 GMT",
         "Server": [
           "Windows-Azure-Blob/1.0",
           "Microsoft-HTTPAPI/2.0"
         ],
-        "x-ms-client-request-id": "a21d8db6-3f6c-6519-b9c7-25bba77dc1da",
-<<<<<<< HEAD
-        "x-ms-request-id": "a48b9add-401e-0034-7eab-f94c97000000",
-=======
-        "x-ms-request-id": "8c88efa7-401e-0034-6a7a-054c97000000",
->>>>>>> 1814567d
+        "x-ms-client-request-id": "35301c00-ded4-214f-764c-f6cfe326d5da",
+        "x-ms-request-id": "7c9029a2-701e-0062-3bf1-06bd78000000",
         "x-ms-version": "2020-06-12"
       },
       "ResponseBody": []
     }
   ],
   "Variables": {
-<<<<<<< HEAD
-    "DateTimeOffsetNow": "2021-02-02T15:33:34.1913893-06:00",
-=======
-    "DateTimeOffsetNow": "2021-02-17T16:18:28.7436892-06:00",
->>>>>>> 1814567d
-    "RandomSeed": "1595866780",
+    "DateTimeOffsetNow": "2021-02-19T12:58:08.9219286-06:00",
+    "RandomSeed": "122388841",
     "Storage_TestConfigHierarchicalNamespace": "NamespaceTenant\nseannse\nU2FuaXRpemVk\nhttps://seannse.blob.core.windows.net\nhttps://seannse.file.core.windows.net\nhttps://seannse.queue.core.windows.net\nhttps://seannse.table.core.windows.net\n\n\n\n\nhttps://seannse-secondary.blob.core.windows.net\nhttps://seannse-secondary.file.core.windows.net\nhttps://seannse-secondary.queue.core.windows.net\nhttps://seannse-secondary.table.core.windows.net\n68390a19-a643-458b-b726-408abf67b4fc\nSanitized\n72f988bf-86f1-41af-91ab-2d7cd011db47\nhttps://login.microsoftonline.com/\nCloud\nBlobEndpoint=https://seannse.blob.core.windows.net/;QueueEndpoint=https://seannse.queue.core.windows.net/;FileEndpoint=https://seannse.file.core.windows.net/;BlobSecondaryEndpoint=https://seannse-secondary.blob.core.windows.net/;QueueSecondaryEndpoint=https://seannse-secondary.queue.core.windows.net/;FileSecondaryEndpoint=https://seannse-secondary.file.core.windows.net/;AccountName=seannse;AccountKey=Sanitized\n"
   }
 }