--- conflicted
+++ resolved
@@ -15,11 +15,7 @@
         "x-ms-client-request-id": "01507fea-e59b-eab8-9e0c-6c4147bf1233",
         "x-ms-date": "Fri, 19 Feb 2021 18:58:08 GMT",
         "x-ms-return-client-request-id": "true",
-<<<<<<< HEAD
-        "x-ms-version": "2020-12-06"
-=======
         "x-ms-version": "2021-02-12"
->>>>>>> 7e782c87
       },
       "RequestBody": null,
       "StatusCode": 201,
@@ -34,20 +30,12 @@
         ],
         "x-ms-client-request-id": "01507fea-e59b-eab8-9e0c-6c4147bf1233",
         "x-ms-request-id": "7c902916-701e-0062-37f1-06bd78000000",
-<<<<<<< HEAD
-        "x-ms-version": "2020-12-06"
-=======
         "x-ms-version": "2021-02-12"
->>>>>>> 7e782c87
       },
       "ResponseBody": []
     },
     {
-<<<<<<< HEAD
-      "RequestUri": "https://seannse.dfs.core.windows.net/test-filesystem-53470492-4a68-180f-141a-51d5b23354f8?sv=2020-12-06&st=2021-02-19T17%3A58%3A08Z&se=2021-02-19T19%3A58%3A08Z&sr=c&sp=l&sig=Sanitized&resource=filesystem&recursive=false&upn=false",
-=======
       "RequestUri": "https://seannse.dfs.core.windows.net/test-filesystem-53470492-4a68-180f-141a-51d5b23354f8?sv=2021-02-12&st=2021-02-19T17%3A58%3A08Z&se=2021-02-19T19%3A58%3A08Z&sr=c&sp=l&sig=Sanitized&resource=filesystem&recursive=false&upn=false",
->>>>>>> 7e782c87
       "RequestMethod": "GET",
       "RequestHeaders": {
         "Accept": "application/json",
@@ -57,11 +45,7 @@
         ],
         "x-ms-client-request-id": "33eb1110-52e3-1e5d-bb5f-3256a874599d",
         "x-ms-return-client-request-id": "true",
-<<<<<<< HEAD
-        "x-ms-version": "2020-12-06"
-=======
         "x-ms-version": "2021-02-12"
->>>>>>> 7e782c87
       },
       "RequestBody": null,
       "StatusCode": 200,
@@ -75,11 +59,7 @@
         "Transfer-Encoding": "chunked",
         "x-ms-client-request-id": "33eb1110-52e3-1e5d-bb5f-3256a874599d",
         "x-ms-request-id": "d93df473-901f-0045-4df1-06aabc000000",
-<<<<<<< HEAD
-        "x-ms-version": "2020-12-06"
-=======
         "x-ms-version": "2021-02-12"
->>>>>>> 7e782c87
       },
       "ResponseBody": [
         "{\"paths\":[]}\n"
@@ -99,11 +79,7 @@
         "x-ms-client-request-id": "35301c00-ded4-214f-764c-f6cfe326d5da",
         "x-ms-date": "Fri, 19 Feb 2021 18:58:08 GMT",
         "x-ms-return-client-request-id": "true",
-<<<<<<< HEAD
-        "x-ms-version": "2020-12-06"
-=======
         "x-ms-version": "2021-02-12"
->>>>>>> 7e782c87
       },
       "RequestBody": null,
       "StatusCode": 202,
@@ -116,11 +92,7 @@
         ],
         "x-ms-client-request-id": "35301c00-ded4-214f-764c-f6cfe326d5da",
         "x-ms-request-id": "7c9029a2-701e-0062-3bf1-06bd78000000",
-<<<<<<< HEAD
-        "x-ms-version": "2020-12-06"
-=======
         "x-ms-version": "2021-02-12"
->>>>>>> 7e782c87
       },
       "ResponseBody": []
     }
