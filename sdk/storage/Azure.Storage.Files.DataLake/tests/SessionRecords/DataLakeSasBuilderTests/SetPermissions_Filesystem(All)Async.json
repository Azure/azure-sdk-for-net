{
  "Entries": [
    {
      "RequestUri": "https://seannse.blob.core.windows.net/test-filesystem-056e9b18-aa7b-4e6a-4c6a-7f2562ac4fa0?restype=container",
      "RequestMethod": "PUT",
      "RequestHeaders": {
        "Accept": "application/xml",
        "Authorization": "Sanitized",
<<<<<<< HEAD
        "traceparent": "00-b9bde2cd4e3d074ab54f39540fe4db5d-132f7784a3c88f45-00",
        "User-Agent": [
          "azsdk-net-Storage.Files.DataLake/12.7.0-alpha.20210202.1",
          "(.NET 5.0.2; Microsoft Windows 10.0.19042)"
        ],
        "x-ms-blob-public-access": "container",
        "x-ms-client-request-id": "5dfd232f-dcef-9edd-c49d-4e1a92c6f84c",
        "x-ms-date": "Tue, 02 Feb 2021 21:33:35 GMT",
=======
        "traceparent": "00-a1d476c8150ebe47a6089f1b280aa234-6a43ef10ce4b2d49-00",
        "User-Agent": [
          "azsdk-net-Storage.Files.DataLake/12.7.0-alpha.20210217.1",
          "(.NET 5.0.3; Microsoft Windows 10.0.19042)"
        ],
        "x-ms-blob-public-access": "container",
        "x-ms-client-request-id": "5dfd232f-dcef-9edd-c49d-4e1a92c6f84c",
        "x-ms-date": "Wed, 17 Feb 2021 22:18:30 GMT",
>>>>>>> 1814567d
        "x-ms-return-client-request-id": "true",
        "x-ms-version": "2020-06-12"
      },
      "RequestBody": null,
      "StatusCode": 201,
      "ResponseHeaders": {
        "Content-Length": "0",
<<<<<<< HEAD
        "Date": "Tue, 02 Feb 2021 21:33:35 GMT",
        "ETag": "\u00220x8D8C7C232E7B6FE\u0022",
        "Last-Modified": "Tue, 02 Feb 2021 21:33:36 GMT",
=======
        "Date": "Wed, 17 Feb 2021 22:18:30 GMT",
        "ETag": "\u00220x8D8D391F4C2D63F\u0022",
        "Last-Modified": "Wed, 17 Feb 2021 22:18:30 GMT",
>>>>>>> 1814567d
        "Server": [
          "Windows-Azure-Blob/1.0",
          "Microsoft-HTTPAPI/2.0"
        ],
        "x-ms-client-request-id": "5dfd232f-dcef-9edd-c49d-4e1a92c6f84c",
<<<<<<< HEAD
        "x-ms-request-id": "c8f8d425-d01e-0044-73ab-f9f560000000",
=======
        "x-ms-request-id": "a4977cca-801e-0082-707a-053ee1000000",
>>>>>>> 1814567d
        "x-ms-version": "2020-06-12"
      },
      "ResponseBody": []
    },
    {
<<<<<<< HEAD
      "RequestUri": "https://seannse.dfs.core.windows.net/test-filesystem-056e9b18-aa7b-4e6a-4c6a-7f2562ac4fa0?sv=2020-06-12\u0026st=2021-02-02T20%3A33%3A35Z\u0026se=2021-02-02T22%3A33%3A35Z\u0026sr=c\u0026sp=racwdlmeop\u0026sig=Sanitized\u0026resource=filesystem\u0026recursive=false\u0026upn=false",
=======
      "RequestUri": "https://seannse.dfs.core.windows.net/test-filesystem-056e9b18-aa7b-4e6a-4c6a-7f2562ac4fa0?sv=2020-06-12\u0026st=2021-02-17T21%3A18%3A30Z\u0026se=2021-02-17T23%3A18%3A30Z\u0026sr=c\u0026sp=racwdlmeop\u0026sig=Sanitized\u0026resource=filesystem\u0026recursive=false\u0026upn=false",
>>>>>>> 1814567d
      "RequestMethod": "GET",
      "RequestHeaders": {
        "Accept": "application/json",
        "User-Agent": [
<<<<<<< HEAD
          "azsdk-net-Storage.Files.DataLake/12.7.0-alpha.20210202.1",
          "(.NET 5.0.2; Microsoft Windows 10.0.19042)"
=======
          "azsdk-net-Storage.Files.DataLake/12.7.0-alpha.20210217.1",
          "(.NET 5.0.3; Microsoft Windows 10.0.19042)"
>>>>>>> 1814567d
        ],
        "x-ms-client-request-id": "3ff695cd-f2ae-cfb1-9e62-3e0c7d679c81",
        "x-ms-return-client-request-id": "true",
        "x-ms-version": "2020-06-12"
      },
      "RequestBody": null,
      "StatusCode": 200,
      "ResponseHeaders": {
        "Content-Type": "application/json; charset=utf-8",
<<<<<<< HEAD
        "Date": "Tue, 02 Feb 2021 21:33:36 GMT",
=======
        "Date": "Wed, 17 Feb 2021 22:18:29 GMT",
>>>>>>> 1814567d
        "Server": [
          "Windows-Azure-HDFS/1.0",
          "Microsoft-HTTPAPI/2.0"
        ],
        "Transfer-Encoding": "chunked",
        "x-ms-client-request-id": "3ff695cd-f2ae-cfb1-9e62-3e0c7d679c81",
<<<<<<< HEAD
        "x-ms-request-id": "0cb4ffa2-d01f-006b-78ab-f9f8ab000000",
=======
        "x-ms-request-id": "38321a52-a01f-0003-307a-059e3b000000",
>>>>>>> 1814567d
        "x-ms-version": "2020-06-12"
      },
      "ResponseBody": [
        "{\u0022paths\u0022:[]}\n"
      ]
    },
    {
      "RequestUri": "https://seannse.blob.core.windows.net/test-filesystem-056e9b18-aa7b-4e6a-4c6a-7f2562ac4fa0?restype=container",
      "RequestMethod": "DELETE",
      "RequestHeaders": {
        "Accept": "application/xml",
        "Authorization": "Sanitized",
<<<<<<< HEAD
        "traceparent": "00-71bf62ad7273bd45836649d2e0dfa291-6e0549f90d7bb74c-00",
        "User-Agent": [
          "azsdk-net-Storage.Files.DataLake/12.7.0-alpha.20210202.1",
          "(.NET 5.0.2; Microsoft Windows 10.0.19042)"
        ],
        "x-ms-client-request-id": "fd4c9671-b9d0-289d-6750-3ca0915bceb1",
        "x-ms-date": "Tue, 02 Feb 2021 21:33:36 GMT",
=======
        "traceparent": "00-85682a1b97a9404997901fb01fddaff8-2bd7dd31797c9b49-00",
        "User-Agent": [
          "azsdk-net-Storage.Files.DataLake/12.7.0-alpha.20210217.1",
          "(.NET 5.0.3; Microsoft Windows 10.0.19042)"
        ],
        "x-ms-client-request-id": "fd4c9671-b9d0-289d-6750-3ca0915bceb1",
        "x-ms-date": "Wed, 17 Feb 2021 22:18:30 GMT",
>>>>>>> 1814567d
        "x-ms-return-client-request-id": "true",
        "x-ms-version": "2020-06-12"
      },
      "RequestBody": null,
      "StatusCode": 202,
      "ResponseHeaders": {
        "Content-Length": "0",
<<<<<<< HEAD
        "Date": "Tue, 02 Feb 2021 21:33:36 GMT",
=======
        "Date": "Wed, 17 Feb 2021 22:18:30 GMT",
>>>>>>> 1814567d
        "Server": [
          "Windows-Azure-Blob/1.0",
          "Microsoft-HTTPAPI/2.0"
        ],
        "x-ms-client-request-id": "fd4c9671-b9d0-289d-6750-3ca0915bceb1",
<<<<<<< HEAD
        "x-ms-request-id": "c8f8d521-d01e-0044-44ab-f9f560000000",
=======
        "x-ms-request-id": "a4977e03-801e-0082-177a-053ee1000000",
>>>>>>> 1814567d
        "x-ms-version": "2020-06-12"
      },
      "ResponseBody": []
    }
  ],
  "Variables": {
<<<<<<< HEAD
    "DateTimeOffsetNow": "2021-02-02T15:33:35.9178761-06:00",
=======
    "DateTimeOffsetNow": "2021-02-17T16:18:30.4764358-06:00",
>>>>>>> 1814567d
    "RandomSeed": "1299410209",
    "Storage_TestConfigHierarchicalNamespace": "NamespaceTenant\nseannse\nU2FuaXRpemVk\nhttps://seannse.blob.core.windows.net\nhttps://seannse.file.core.windows.net\nhttps://seannse.queue.core.windows.net\nhttps://seannse.table.core.windows.net\n\n\n\n\nhttps://seannse-secondary.blob.core.windows.net\nhttps://seannse-secondary.file.core.windows.net\nhttps://seannse-secondary.queue.core.windows.net\nhttps://seannse-secondary.table.core.windows.net\n68390a19-a643-458b-b726-408abf67b4fc\nSanitized\n72f988bf-86f1-41af-91ab-2d7cd011db47\nhttps://login.microsoftonline.com/\nCloud\nBlobEndpoint=https://seannse.blob.core.windows.net/;QueueEndpoint=https://seannse.queue.core.windows.net/;FileEndpoint=https://seannse.file.core.windows.net/;BlobSecondaryEndpoint=https://seannse-secondary.blob.core.windows.net/;QueueSecondaryEndpoint=https://seannse-secondary.queue.core.windows.net/;FileSecondaryEndpoint=https://seannse-secondary.file.core.windows.net/;AccountName=seannse;AccountKey=Sanitized\n"
  }
}<|MERGE_RESOLUTION|>--- conflicted
+++ resolved
@@ -1,30 +1,19 @@
 {
   "Entries": [
     {
-      "RequestUri": "https://seannse.blob.core.windows.net/test-filesystem-056e9b18-aa7b-4e6a-4c6a-7f2562ac4fa0?restype=container",
+      "RequestUri": "https://seannse.blob.core.windows.net/test-filesystem-dc9b091d-e3a4-634d-e8ce-7daa39f57b9c?restype=container",
       "RequestMethod": "PUT",
       "RequestHeaders": {
         "Accept": "application/xml",
         "Authorization": "Sanitized",
-<<<<<<< HEAD
-        "traceparent": "00-b9bde2cd4e3d074ab54f39540fe4db5d-132f7784a3c88f45-00",
+        "traceparent": "00-a302bbeb9b960d4ca5d3be0f44f71207-41a4196e6117d441-00",
         "User-Agent": [
-          "azsdk-net-Storage.Files.DataLake/12.7.0-alpha.20210202.1",
-          "(.NET 5.0.2; Microsoft Windows 10.0.19042)"
+          "azsdk-net-Storage.Files.DataLake/12.7.0-alpha.20210219.1",
+          "(.NET 5.0.3; Microsoft Windows 10.0.19041)"
         ],
         "x-ms-blob-public-access": "container",
-        "x-ms-client-request-id": "5dfd232f-dcef-9edd-c49d-4e1a92c6f84c",
-        "x-ms-date": "Tue, 02 Feb 2021 21:33:35 GMT",
-=======
-        "traceparent": "00-a1d476c8150ebe47a6089f1b280aa234-6a43ef10ce4b2d49-00",
-        "User-Agent": [
-          "azsdk-net-Storage.Files.DataLake/12.7.0-alpha.20210217.1",
-          "(.NET 5.0.3; Microsoft Windows 10.0.19042)"
-        ],
-        "x-ms-blob-public-access": "container",
-        "x-ms-client-request-id": "5dfd232f-dcef-9edd-c49d-4e1a92c6f84c",
-        "x-ms-date": "Wed, 17 Feb 2021 22:18:30 GMT",
->>>>>>> 1814567d
+        "x-ms-client-request-id": "e2b07291-4cdf-c918-22b0-ed89670be864",
+        "x-ms-date": "Fri, 19 Feb 2021 18:58:09 GMT",
         "x-ms-return-client-request-id": "true",
         "x-ms-version": "2020-06-12"
       },
@@ -32,48 +21,29 @@
       "StatusCode": 201,
       "ResponseHeaders": {
         "Content-Length": "0",
-<<<<<<< HEAD
-        "Date": "Tue, 02 Feb 2021 21:33:35 GMT",
-        "ETag": "\u00220x8D8C7C232E7B6FE\u0022",
-        "Last-Modified": "Tue, 02 Feb 2021 21:33:36 GMT",
-=======
-        "Date": "Wed, 17 Feb 2021 22:18:30 GMT",
-        "ETag": "\u00220x8D8D391F4C2D63F\u0022",
-        "Last-Modified": "Wed, 17 Feb 2021 22:18:30 GMT",
->>>>>>> 1814567d
+        "Date": "Fri, 19 Feb 2021 18:58:08 GMT",
+        "ETag": "\u00220x8D8D5084C242B7C\u0022",
+        "Last-Modified": "Fri, 19 Feb 2021 18:58:08 GMT",
         "Server": [
           "Windows-Azure-Blob/1.0",
           "Microsoft-HTTPAPI/2.0"
         ],
-        "x-ms-client-request-id": "5dfd232f-dcef-9edd-c49d-4e1a92c6f84c",
-<<<<<<< HEAD
-        "x-ms-request-id": "c8f8d425-d01e-0044-73ab-f9f560000000",
-=======
-        "x-ms-request-id": "a4977cca-801e-0082-707a-053ee1000000",
->>>>>>> 1814567d
+        "x-ms-client-request-id": "e2b07291-4cdf-c918-22b0-ed89670be864",
+        "x-ms-request-id": "7c902a94-701e-0062-1ef1-06bd78000000",
         "x-ms-version": "2020-06-12"
       },
       "ResponseBody": []
     },
     {
-<<<<<<< HEAD
-      "RequestUri": "https://seannse.dfs.core.windows.net/test-filesystem-056e9b18-aa7b-4e6a-4c6a-7f2562ac4fa0?sv=2020-06-12\u0026st=2021-02-02T20%3A33%3A35Z\u0026se=2021-02-02T22%3A33%3A35Z\u0026sr=c\u0026sp=racwdlmeop\u0026sig=Sanitized\u0026resource=filesystem\u0026recursive=false\u0026upn=false",
-=======
-      "RequestUri": "https://seannse.dfs.core.windows.net/test-filesystem-056e9b18-aa7b-4e6a-4c6a-7f2562ac4fa0?sv=2020-06-12\u0026st=2021-02-17T21%3A18%3A30Z\u0026se=2021-02-17T23%3A18%3A30Z\u0026sr=c\u0026sp=racwdlmeop\u0026sig=Sanitized\u0026resource=filesystem\u0026recursive=false\u0026upn=false",
->>>>>>> 1814567d
+      "RequestUri": "https://seannse.dfs.core.windows.net/test-filesystem-dc9b091d-e3a4-634d-e8ce-7daa39f57b9c?sv=2020-06-12\u0026st=2021-02-19T17%3A58%3A09Z\u0026se=2021-02-19T19%3A58%3A09Z\u0026sr=c\u0026sp=racwdlmeop\u0026sig=Sanitized\u0026resource=filesystem\u0026recursive=false\u0026upn=false",
       "RequestMethod": "GET",
       "RequestHeaders": {
         "Accept": "application/json",
         "User-Agent": [
-<<<<<<< HEAD
-          "azsdk-net-Storage.Files.DataLake/12.7.0-alpha.20210202.1",
-          "(.NET 5.0.2; Microsoft Windows 10.0.19042)"
-=======
-          "azsdk-net-Storage.Files.DataLake/12.7.0-alpha.20210217.1",
-          "(.NET 5.0.3; Microsoft Windows 10.0.19042)"
->>>>>>> 1814567d
+          "azsdk-net-Storage.Files.DataLake/12.7.0-alpha.20210219.1",
+          "(.NET 5.0.3; Microsoft Windows 10.0.19041)"
         ],
-        "x-ms-client-request-id": "3ff695cd-f2ae-cfb1-9e62-3e0c7d679c81",
+        "x-ms-client-request-id": "c71905c1-9944-5fbd-a6c9-6c8493336ef2",
         "x-ms-return-client-request-id": "true",
         "x-ms-version": "2020-06-12"
       },
@@ -81,22 +51,14 @@
       "StatusCode": 200,
       "ResponseHeaders": {
         "Content-Type": "application/json; charset=utf-8",
-<<<<<<< HEAD
-        "Date": "Tue, 02 Feb 2021 21:33:36 GMT",
-=======
-        "Date": "Wed, 17 Feb 2021 22:18:29 GMT",
->>>>>>> 1814567d
+        "Date": "Fri, 19 Feb 2021 18:58:07 GMT",
         "Server": [
           "Windows-Azure-HDFS/1.0",
           "Microsoft-HTTPAPI/2.0"
         ],
         "Transfer-Encoding": "chunked",
-        "x-ms-client-request-id": "3ff695cd-f2ae-cfb1-9e62-3e0c7d679c81",
-<<<<<<< HEAD
-        "x-ms-request-id": "0cb4ffa2-d01f-006b-78ab-f9f8ab000000",
-=======
-        "x-ms-request-id": "38321a52-a01f-0003-307a-059e3b000000",
->>>>>>> 1814567d
+        "x-ms-client-request-id": "c71905c1-9944-5fbd-a6c9-6c8493336ef2",
+        "x-ms-request-id": "d93df4d8-901f-0045-32f1-06aabc000000",
         "x-ms-version": "2020-06-12"
       },
       "ResponseBody": [
@@ -104,28 +66,18 @@
       ]
     },
     {
-      "RequestUri": "https://seannse.blob.core.windows.net/test-filesystem-056e9b18-aa7b-4e6a-4c6a-7f2562ac4fa0?restype=container",
+      "RequestUri": "https://seannse.blob.core.windows.net/test-filesystem-dc9b091d-e3a4-634d-e8ce-7daa39f57b9c?restype=container",
       "RequestMethod": "DELETE",
       "RequestHeaders": {
         "Accept": "application/xml",
         "Authorization": "Sanitized",
-<<<<<<< HEAD
-        "traceparent": "00-71bf62ad7273bd45836649d2e0dfa291-6e0549f90d7bb74c-00",
+        "traceparent": "00-18a98906661af6419e4dbe3a01f39661-c7fdfc905d062e46-00",
         "User-Agent": [
-          "azsdk-net-Storage.Files.DataLake/12.7.0-alpha.20210202.1",
-          "(.NET 5.0.2; Microsoft Windows 10.0.19042)"
+          "azsdk-net-Storage.Files.DataLake/12.7.0-alpha.20210219.1",
+          "(.NET 5.0.3; Microsoft Windows 10.0.19041)"
         ],
-        "x-ms-client-request-id": "fd4c9671-b9d0-289d-6750-3ca0915bceb1",
-        "x-ms-date": "Tue, 02 Feb 2021 21:33:36 GMT",
-=======
-        "traceparent": "00-85682a1b97a9404997901fb01fddaff8-2bd7dd31797c9b49-00",
-        "User-Agent": [
-          "azsdk-net-Storage.Files.DataLake/12.7.0-alpha.20210217.1",
-          "(.NET 5.0.3; Microsoft Windows 10.0.19042)"
-        ],
-        "x-ms-client-request-id": "fd4c9671-b9d0-289d-6750-3ca0915bceb1",
-        "x-ms-date": "Wed, 17 Feb 2021 22:18:30 GMT",
->>>>>>> 1814567d
+        "x-ms-client-request-id": "62c74c74-20f1-e31f-25dd-d9f6f81d0817",
+        "x-ms-date": "Fri, 19 Feb 2021 18:58:09 GMT",
         "x-ms-return-client-request-id": "true",
         "x-ms-version": "2020-06-12"
       },
@@ -133,33 +85,21 @@
       "StatusCode": 202,
       "ResponseHeaders": {
         "Content-Length": "0",
-<<<<<<< HEAD
-        "Date": "Tue, 02 Feb 2021 21:33:36 GMT",
-=======
-        "Date": "Wed, 17 Feb 2021 22:18:30 GMT",
->>>>>>> 1814567d
+        "Date": "Fri, 19 Feb 2021 18:58:08 GMT",
         "Server": [
           "Windows-Azure-Blob/1.0",
           "Microsoft-HTTPAPI/2.0"
         ],
-        "x-ms-client-request-id": "fd4c9671-b9d0-289d-6750-3ca0915bceb1",
-<<<<<<< HEAD
-        "x-ms-request-id": "c8f8d521-d01e-0044-44ab-f9f560000000",
-=======
-        "x-ms-request-id": "a4977e03-801e-0082-177a-053ee1000000",
->>>>>>> 1814567d
+        "x-ms-client-request-id": "62c74c74-20f1-e31f-25dd-d9f6f81d0817",
+        "x-ms-request-id": "7c902af0-701e-0062-74f1-06bd78000000",
         "x-ms-version": "2020-06-12"
       },
       "ResponseBody": []
     }
   ],
   "Variables": {
-<<<<<<< HEAD
-    "DateTimeOffsetNow": "2021-02-02T15:33:35.9178761-06:00",
-=======
-    "DateTimeOffsetNow": "2021-02-17T16:18:30.4764358-06:00",
->>>>>>> 1814567d
-    "RandomSeed": "1299410209",
+    "DateTimeOffsetNow": "2021-02-19T12:58:09.4596077-06:00",
+    "RandomSeed": "617405834",
     "Storage_TestConfigHierarchicalNamespace": "NamespaceTenant\nseannse\nU2FuaXRpemVk\nhttps://seannse.blob.core.windows.net\nhttps://seannse.file.core.windows.net\nhttps://seannse.queue.core.windows.net\nhttps://seannse.table.core.windows.net\n\n\n\n\nhttps://seannse-secondary.blob.core.windows.net\nhttps://seannse-secondary.file.core.windows.net\nhttps://seannse-secondary.queue.core.windows.net\nhttps://seannse-secondary.table.core.windows.net\n68390a19-a643-458b-b726-408abf67b4fc\nSanitized\n72f988bf-86f1-41af-91ab-2d7cd011db47\nhttps://login.microsoftonline.com/\nCloud\nBlobEndpoint=https://seannse.blob.core.windows.net/;QueueEndpoint=https://seannse.queue.core.windows.net/;FileEndpoint=https://seannse.file.core.windows.net/;BlobSecondaryEndpoint=https://seannse-secondary.blob.core.windows.net/;QueueSecondaryEndpoint=https://seannse-secondary.queue.core.windows.net/;FileSecondaryEndpoint=https://seannse-secondary.file.core.windows.net/;AccountName=seannse;AccountKey=Sanitized\n"
   }
 }