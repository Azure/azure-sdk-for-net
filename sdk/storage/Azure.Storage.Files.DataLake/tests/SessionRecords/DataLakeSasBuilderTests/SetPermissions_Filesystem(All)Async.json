--- conflicted
+++ resolved
@@ -15,11 +15,7 @@
         "x-ms-client-request-id": "e2b07291-4cdf-c918-22b0-ed89670be864",
         "x-ms-date": "Fri, 19 Feb 2021 18:58:09 GMT",
         "x-ms-return-client-request-id": "true",
-<<<<<<< HEAD
-        "x-ms-version": "2020-12-06"
-=======
         "x-ms-version": "2021-02-12"
->>>>>>> 7e782c87
       },
       "RequestBody": null,
       "StatusCode": 201,
@@ -34,20 +30,12 @@
         ],
         "x-ms-client-request-id": "e2b07291-4cdf-c918-22b0-ed89670be864",
         "x-ms-request-id": "7c902a94-701e-0062-1ef1-06bd78000000",
-<<<<<<< HEAD
-        "x-ms-version": "2020-12-06"
-=======
         "x-ms-version": "2021-02-12"
->>>>>>> 7e782c87
       },
       "ResponseBody": []
     },
     {
-<<<<<<< HEAD
-      "RequestUri": "https://seannse.dfs.core.windows.net/test-filesystem-dc9b091d-e3a4-634d-e8ce-7daa39f57b9c?sv=2020-12-06&st=2021-02-19T17%3A58%3A09Z&se=2021-02-19T19%3A58%3A09Z&sr=c&sp=racwdlmeop&sig=Sanitized&resource=filesystem&recursive=false&upn=false",
-=======
       "RequestUri": "https://seannse.dfs.core.windows.net/test-filesystem-dc9b091d-e3a4-634d-e8ce-7daa39f57b9c?sv=2021-02-12&st=2021-02-19T17%3A58%3A09Z&se=2021-02-19T19%3A58%3A09Z&sr=c&sp=racwdlmeop&sig=Sanitized&resource=filesystem&recursive=false&upn=false",
->>>>>>> 7e782c87
       "RequestMethod": "GET",
       "RequestHeaders": {
         "Accept": "application/json",
@@ -57,11 +45,7 @@
         ],
         "x-ms-client-request-id": "c71905c1-9944-5fbd-a6c9-6c8493336ef2",
         "x-ms-return-client-request-id": "true",
-<<<<<<< HEAD
-        "x-ms-version": "2020-12-06"
-=======
         "x-ms-version": "2021-02-12"
->>>>>>> 7e782c87
       },
       "RequestBody": null,
       "StatusCode": 200,
@@ -75,11 +59,7 @@
         "Transfer-Encoding": "chunked",
         "x-ms-client-request-id": "c71905c1-9944-5fbd-a6c9-6c8493336ef2",
         "x-ms-request-id": "d93df4d8-901f-0045-32f1-06aabc000000",
-<<<<<<< HEAD
-        "x-ms-version": "2020-12-06"
-=======
         "x-ms-version": "2021-02-12"
->>>>>>> 7e782c87
       },
       "ResponseBody": [
         "{\"paths\":[]}\n"
@@ -99,11 +79,7 @@
         "x-ms-client-request-id": "62c74c74-20f1-e31f-25dd-d9f6f81d0817",
         "x-ms-date": "Fri, 19 Feb 2021 18:58:09 GMT",
         "x-ms-return-client-request-id": "true",
-<<<<<<< HEAD
-        "x-ms-version": "2020-12-06"
-=======
         "x-ms-version": "2021-02-12"
->>>>>>> 7e782c87
       },
       "RequestBody": null,
       "StatusCode": 202,
@@ -116,11 +92,7 @@
         ],
         "x-ms-client-request-id": "62c74c74-20f1-e31f-25dd-d9f6f81d0817",
         "x-ms-request-id": "7c902af0-701e-0062-74f1-06bd78000000",
-<<<<<<< HEAD
-        "x-ms-version": "2020-12-06"
-=======
         "x-ms-version": "2021-02-12"
->>>>>>> 7e782c87
       },
       "ResponseBody": []
     }
