{
  "Entries": [
    {
      "RequestUri": "https://seannse.blob.core.windows.net/test-filesystem-432fe9b5-ef3d-1556-10ab-78ce365c44d6?restype=container",
      "RequestMethod": "PUT",
      "RequestHeaders": {
        "Accept": "application/xml",
        "Authorization": "Sanitized",
<<<<<<< HEAD
        "traceparent": "00-101aed1294add24798b0f8db0c285225-241280f812001f47-00",
        "User-Agent": [
          "azsdk-net-Storage.Files.DataLake/12.7.0-alpha.20210202.1",
          "(.NET 5.0.2; Microsoft Windows 10.0.19042)"
=======
        "traceparent": "00-acdf7ed4459f0649b4dcf2a4bce45527-568d668436d03842-00",
        "User-Agent": [
          "azsdk-net-Storage.Files.DataLake/12.7.0-alpha.20210217.1",
          "(.NET 5.0.3; Microsoft Windows 10.0.19042)"
>>>>>>> 1814567d
        ],
        "x-ms-blob-public-access": "container",
        "x-ms-client-request-id": "58ceca87-16ca-eee3-f7b0-79aacdf11f06",
        "x-ms-return-client-request-id": "true",
        "x-ms-version": "2020-06-12"
      },
      "RequestBody": null,
      "StatusCode": 201,
      "ResponseHeaders": {
        "Content-Length": "0",
<<<<<<< HEAD
        "Date": "Tue, 02 Feb 2021 21:33:02 GMT",
        "ETag": "\u00220x8D8C7C21EF462B6\u0022",
        "Last-Modified": "Tue, 02 Feb 2021 21:33:02 GMT",
=======
        "Date": "Wed, 17 Feb 2021 22:17:49 GMT",
        "ETag": "\u00220x8D8D391DD2862EE\u0022",
        "Last-Modified": "Wed, 17 Feb 2021 22:17:50 GMT",
>>>>>>> 1814567d
        "Server": [
          "Windows-Azure-Blob/1.0",
          "Microsoft-HTTPAPI/2.0"
        ],
        "x-ms-client-request-id": "58ceca87-16ca-eee3-f7b0-79aacdf11f06",
<<<<<<< HEAD
        "x-ms-request-id": "6fe29070-d01e-00b0-12aa-f93e96000000",
=======
        "x-ms-request-id": "70c1beae-501e-0075-427a-051473000000",
>>>>>>> 1814567d
        "x-ms-version": "2020-06-12"
      },
      "ResponseBody": []
    },
    {
      "RequestUri": "https://seannse.dfs.core.windows.net/test-filesystem-432fe9b5-ef3d-1556-10ab-78ce365c44d6/test-directory-d499207d-c762-7ff1-ca93-2164f509ce77?resource=directory",
      "RequestMethod": "PUT",
      "RequestHeaders": {
        "Accept": "application/json",
        "Authorization": "Sanitized",
<<<<<<< HEAD
        "traceparent": "00-4cdbd29e4e871e46884471e59479d933-8d79ed29a55de94d-00",
        "User-Agent": [
          "azsdk-net-Storage.Files.DataLake/12.7.0-alpha.20210202.1",
          "(.NET 5.0.2; Microsoft Windows 10.0.19042)"
=======
        "traceparent": "00-3b3aa17fae274449a98b3bd24c369ce3-86d5c30009dce242-00",
        "User-Agent": [
          "azsdk-net-Storage.Files.DataLake/12.7.0-alpha.20210217.1",
          "(.NET 5.0.3; Microsoft Windows 10.0.19042)"
>>>>>>> 1814567d
        ],
        "x-ms-client-request-id": "2bdca709-753b-88ac-9868-6f98cec46ffe",
        "x-ms-return-client-request-id": "true",
        "x-ms-version": "2020-06-12"
      },
      "RequestBody": null,
      "StatusCode": 201,
      "ResponseHeaders": {
        "Content-Length": "0",
<<<<<<< HEAD
        "Date": "Tue, 02 Feb 2021 21:33:03 GMT",
        "ETag": "\u00220x8D8C7C21F33E1C2\u0022",
        "Last-Modified": "Tue, 02 Feb 2021 21:33:03 GMT",
=======
        "Date": "Wed, 17 Feb 2021 22:17:50 GMT",
        "ETag": "\u00220x8D8D391DD7D411A\u0022",
        "Last-Modified": "Wed, 17 Feb 2021 22:17:51 GMT",
>>>>>>> 1814567d
        "Server": [
          "Windows-Azure-HDFS/1.0",
          "Microsoft-HTTPAPI/2.0"
        ],
        "x-ms-client-request-id": "2bdca709-753b-88ac-9868-6f98cec46ffe",
<<<<<<< HEAD
        "x-ms-request-id": "9ed02fe7-201f-0050-3aaa-f9bd0f000000",
=======
        "x-ms-request-id": "17738fa2-701f-002f-3d7a-057294000000",
>>>>>>> 1814567d
        "x-ms-version": "2020-06-12"
      },
      "ResponseBody": []
    },
    {
      "RequestUri": "https://seannse.dfs.core.windows.net/test-filesystem-432fe9b5-ef3d-1556-10ab-78ce365c44d6/test-directory-d499207d-c762-7ff1-ca93-2164f509ce77/test-file-fe1195b0-d0a7-aa75-3c99-a76d3150c3f4?resource=file",
      "RequestMethod": "PUT",
      "RequestHeaders": {
        "Accept": "application/json",
        "Authorization": "Sanitized",
        "User-Agent": [
<<<<<<< HEAD
          "azsdk-net-Storage.Files.DataLake/12.7.0-alpha.20210202.1",
          "(.NET 5.0.2; Microsoft Windows 10.0.19042)"
=======
          "azsdk-net-Storage.Files.DataLake/12.7.0-alpha.20210217.1",
          "(.NET 5.0.3; Microsoft Windows 10.0.19042)"
>>>>>>> 1814567d
        ],
        "x-ms-client-request-id": "96e2e6ee-80f0-384d-3132-eea2ce3f5647",
        "x-ms-return-client-request-id": "true",
        "x-ms-version": "2020-06-12"
      },
      "RequestBody": null,
      "StatusCode": 201,
      "ResponseHeaders": {
        "Content-Length": "0",
<<<<<<< HEAD
        "Date": "Tue, 02 Feb 2021 21:33:03 GMT",
        "ETag": "\u00220x8D8C7C21F45DF83\u0022",
        "Last-Modified": "Tue, 02 Feb 2021 21:33:03 GMT",
=======
        "Date": "Wed, 17 Feb 2021 22:17:50 GMT",
        "ETag": "\u00220x8D8D391DD8C86D8\u0022",
        "Last-Modified": "Wed, 17 Feb 2021 22:17:51 GMT",
>>>>>>> 1814567d
        "Server": [
          "Windows-Azure-HDFS/1.0",
          "Microsoft-HTTPAPI/2.0"
        ],
        "x-ms-client-request-id": "96e2e6ee-80f0-384d-3132-eea2ce3f5647",
<<<<<<< HEAD
        "x-ms-request-id": "9ed0300e-201f-0050-61aa-f9bd0f000000",
=======
        "x-ms-request-id": "17738fc5-701f-002f-607a-057294000000",
>>>>>>> 1814567d
        "x-ms-version": "2020-06-12"
      },
      "ResponseBody": []
    },
    {
      "RequestUri": "https://seannse.blob.core.windows.net/?restype=service\u0026comp=userdelegationkey",
      "RequestMethod": "POST",
      "RequestHeaders": {
        "Accept": "application/xml",
        "Authorization": "Sanitized",
        "Content-Length": "59",
        "Content-Type": "application/xml",
<<<<<<< HEAD
        "traceparent": "00-0d9224aff920be4eae1bef5db26104b6-d74ac5e021de2048-00",
        "User-Agent": [
          "azsdk-net-Storage.Files.DataLake/12.7.0-alpha.20210202.1",
          "(.NET 5.0.2; Microsoft Windows 10.0.19042)"
=======
        "traceparent": "00-367e0737c79d9b41a9ad57f544c1879f-e21db646d7a5a142-00",
        "User-Agent": [
          "azsdk-net-Storage.Files.DataLake/12.7.0-alpha.20210217.1",
          "(.NET 5.0.3; Microsoft Windows 10.0.19042)"
>>>>>>> 1814567d
        ],
        "x-ms-client-request-id": "4a7fba32-2d6e-b103-3768-f3e205289916",
        "x-ms-return-client-request-id": "true",
        "x-ms-version": "2020-06-12"
      },
<<<<<<< HEAD
      "RequestBody": "\u003CKeyInfo\u003E\u003CExpiry\u003E2021-02-02T22:33:02Z\u003C/Expiry\u003E\u003C/KeyInfo\u003E",
      "StatusCode": 200,
      "ResponseHeaders": {
        "Content-Type": "application/xml",
        "Date": "Tue, 02 Feb 2021 21:33:02 GMT",
=======
      "RequestBody": "\uFEFF\u003CKeyInfo\u003E\u003CExpiry\u003E2021-02-17T23:17:51Z\u003C/Expiry\u003E\u003C/KeyInfo\u003E",
      "StatusCode": 200,
      "ResponseHeaders": {
        "Content-Type": "application/xml",
        "Date": "Wed, 17 Feb 2021 22:17:50 GMT",
>>>>>>> 1814567d
        "Server": [
          "Windows-Azure-Blob/1.0",
          "Microsoft-HTTPAPI/2.0"
        ],
        "Transfer-Encoding": "chunked",
        "x-ms-client-request-id": "4a7fba32-2d6e-b103-3768-f3e205289916",
<<<<<<< HEAD
        "x-ms-request-id": "6fe2936c-d01e-00b0-58aa-f93e96000000",
        "x-ms-version": "2020-06-12"
      },
      "ResponseBody": "\uFEFF\u003C?xml version=\u00221.0\u0022 encoding=\u0022utf-8\u0022?\u003E\u003CUserDelegationKey\u003E\u003CSignedOid\u003Ec4f48289-bb84-4086-b250-6f94a8f64cee\u003C/SignedOid\u003E\u003CSignedTid\u003E72f988bf-86f1-41af-91ab-2d7cd011db47\u003C/SignedTid\u003E\u003CSignedStart\u003E2021-02-02T21:33:03Z\u003C/SignedStart\u003E\u003CSignedExpiry\u003E2021-02-02T22:33:02Z\u003C/SignedExpiry\u003E\u003CSignedService\u003Eb\u003C/SignedService\u003E\u003CSignedVersion\u003E2020-06-12\u003C/SignedVersion\u003E\u003CValue\u003EePUt5v7iiVAcQdt5Db/5AD931eEBL2tWgmhVug3TX\u002BU=\u003C/Value\u003E\u003C/UserDelegationKey\u003E"
    },
    {
      "RequestUri": "https://seannse.dfs.core.windows.net/test-filesystem-432fe9b5-ef3d-1556-10ab-78ce365c44d6?skoid=c4f48289-bb84-4086-b250-6f94a8f64cee\u0026sktid=72f988bf-86f1-41af-91ab-2d7cd011db47\u0026skt=2021-02-02T21%3A33%3A03Z\u0026ske=2021-02-02T22%3A33%3A02Z\u0026sks=b\u0026skv=2020-06-12\u0026sv=2020-06-12\u0026st=2021-02-02T20%3A33%3A02Z\u0026se=2021-02-02T22%3A33%3A02Z\u0026sr=c\u0026sp=racwdlmeop\u0026sig=Sanitized\u0026resource=filesystem\u0026recursive=false\u0026upn=false",
      "RequestMethod": "GET",
      "RequestHeaders": {
        "Accept": "application/json",
        "traceparent": "00-a5921ae6f3abc94e9f8d167432717c2e-b4ead7ef647eaa46-00",
        "User-Agent": [
          "azsdk-net-Storage.Files.DataLake/12.7.0-alpha.20210202.1",
          "(.NET 5.0.2; Microsoft Windows 10.0.19042)"
=======
        "x-ms-request-id": "70c1c159-501e-0075-337a-051473000000",
        "x-ms-version": "2020-06-12"
      },
      "ResponseBody": "\uFEFF\u003C?xml version=\u00221.0\u0022 encoding=\u0022utf-8\u0022?\u003E\u003CUserDelegationKey\u003E\u003CSignedOid\u003Ec4f48289-bb84-4086-b250-6f94a8f64cee\u003C/SignedOid\u003E\u003CSignedTid\u003E72f988bf-86f1-41af-91ab-2d7cd011db47\u003C/SignedTid\u003E\u003CSignedStart\u003E2021-02-17T22:17:51Z\u003C/SignedStart\u003E\u003CSignedExpiry\u003E2021-02-17T23:17:51Z\u003C/SignedExpiry\u003E\u003CSignedService\u003Eb\u003C/SignedService\u003E\u003CSignedVersion\u003E2020-06-12\u003C/SignedVersion\u003E\u003CValue\u003Ebo0FfAbqjLaR2yON3FDh4vbb7mKvm\u002BIn/dUZ9CcuH/0=\u003C/Value\u003E\u003C/UserDelegationKey\u003E"
    },
    {
      "RequestUri": "https://seannse.dfs.core.windows.net/test-filesystem-432fe9b5-ef3d-1556-10ab-78ce365c44d6?skoid=c4f48289-bb84-4086-b250-6f94a8f64cee\u0026sktid=72f988bf-86f1-41af-91ab-2d7cd011db47\u0026skt=2021-02-17T22%3A17%3A51Z\u0026ske=2021-02-17T23%3A17%3A51Z\u0026sks=b\u0026skv=2020-06-12\u0026sv=2020-06-12\u0026st=2021-02-17T21%3A17%3A51Z\u0026se=2021-02-17T23%3A17%3A51Z\u0026sr=c\u0026sp=racwdlmeop\u0026sig=Sanitized\u0026resource=filesystem\u0026recursive=false\u0026upn=false",
      "RequestMethod": "GET",
      "RequestHeaders": {
        "traceparent": "00-ebc35a1088b7ee4e86219bea7c1efab2-70f376b0de720a42-00",
        "User-Agent": [
          "azsdk-net-Storage.Files.DataLake/12.7.0-alpha.20210217.1",
          "(.NET 5.0.3; Microsoft Windows 10.0.19042)"
>>>>>>> 1814567d
        ],
        "x-ms-client-request-id": "136fa7f4-0bbf-78d9-77b5-12bb5507b7a0",
        "x-ms-return-client-request-id": "true",
        "x-ms-version": "2020-06-12"
      },
      "RequestBody": null,
      "StatusCode": 200,
      "ResponseHeaders": {
        "Content-Type": "application/json; charset=utf-8",
<<<<<<< HEAD
        "Date": "Tue, 02 Feb 2021 21:33:03 GMT",
=======
        "Date": "Wed, 17 Feb 2021 22:17:51 GMT",
>>>>>>> 1814567d
        "Server": [
          "Windows-Azure-HDFS/1.0",
          "Microsoft-HTTPAPI/2.0"
        ],
        "Transfer-Encoding": "chunked",
        "x-ms-client-request-id": "136fa7f4-0bbf-78d9-77b5-12bb5507b7a0",
<<<<<<< HEAD
        "x-ms-request-id": "c222a20e-001f-0047-7baa-f91404000000",
        "x-ms-version": "2020-06-12"
      },
      "ResponseBody": [
        "{\u0022paths\u0022:[{\u0022contentLength\u0022:\u00220\u0022,\u0022creationTime\u0022:\u0022132567751834001858\u0022,\u0022etag\u0022:\u00220x8D8C7C21F33E1C2\u0022,\u0022group\u0022:\u0022c4f48289-bb84-4086-b250-6f94a8f64cee\u0022,\u0022isDirectory\u0022:\u0022true\u0022,\u0022lastModified\u0022:\u0022Tue, 02 Feb 2021 21:33:03 GMT\u0022,\u0022name\u0022:\u0022test-directory-d499207d-c762-7ff1-ca93-2164f509ce77\u0022,\u0022owner\u0022:\u0022c4f48289-bb84-4086-b250-6f94a8f64cee\u0022,\u0022permissions\u0022:\u0022rwxr-x---\u0022}]}\n"
=======
        "x-ms-request-id": "2bef72c5-901f-0008-637a-056550000000",
        "x-ms-version": "2020-06-12"
      },
      "ResponseBody": [
        "{\u0022paths\u0022:[{\u0022contentLength\u0022:\u00220\u0022,\u0022creationTime\u0022:\u0022132580738712617242\u0022,\u0022etag\u0022:\u00220x8D8D391DD7D411A\u0022,\u0022group\u0022:\u0022c4f48289-bb84-4086-b250-6f94a8f64cee\u0022,\u0022isDirectory\u0022:\u0022true\u0022,\u0022lastModified\u0022:\u0022Wed, 17 Feb 2021 22:17:51 GMT\u0022,\u0022name\u0022:\u0022test-directory-d499207d-c762-7ff1-ca93-2164f509ce77\u0022,\u0022owner\u0022:\u0022c4f48289-bb84-4086-b250-6f94a8f64cee\u0022,\u0022permissions\u0022:\u0022rwxr-x---\u0022}]}\n"
>>>>>>> 1814567d
      ]
    },
    {
      "RequestUri": "https://seannse.blob.core.windows.net/test-filesystem-432fe9b5-ef3d-1556-10ab-78ce365c44d6?restype=container",
      "RequestMethod": "DELETE",
      "RequestHeaders": {
        "Accept": "application/xml",
        "Authorization": "Sanitized",
<<<<<<< HEAD
        "traceparent": "00-80dd7c652637d54b8704903e0c811805-3ef00efc79796847-00",
        "User-Agent": [
          "azsdk-net-Storage.Files.DataLake/12.7.0-alpha.20210202.1",
          "(.NET 5.0.2; Microsoft Windows 10.0.19042)"
=======
        "traceparent": "00-bcd9375c824929429c9d3e1a874794e6-54ff65f5a3e8674c-00",
        "User-Agent": [
          "azsdk-net-Storage.Files.DataLake/12.7.0-alpha.20210217.1",
          "(.NET 5.0.3; Microsoft Windows 10.0.19042)"
>>>>>>> 1814567d
        ],
        "x-ms-client-request-id": "5ded9ade-85b9-4456-007f-7bd8090d4ff6",
        "x-ms-return-client-request-id": "true",
        "x-ms-version": "2020-06-12"
      },
      "RequestBody": null,
      "StatusCode": 202,
      "ResponseHeaders": {
        "Content-Length": "0",
<<<<<<< HEAD
        "Date": "Tue, 02 Feb 2021 21:33:03 GMT",
=======
        "Date": "Wed, 17 Feb 2021 22:17:51 GMT",
>>>>>>> 1814567d
        "Server": [
          "Windows-Azure-Blob/1.0",
          "Microsoft-HTTPAPI/2.0"
        ],
        "x-ms-client-request-id": "5ded9ade-85b9-4456-007f-7bd8090d4ff6",
<<<<<<< HEAD
        "x-ms-request-id": "6fe2960d-d01e-00b0-52aa-f93e96000000",
=======
        "x-ms-request-id": "70c1c333-501e-0075-497a-051473000000",
>>>>>>> 1814567d
        "x-ms-version": "2020-06-12"
      },
      "ResponseBody": []
    }
  ],
  "Variables": {
<<<<<<< HEAD
    "DateTimeOffsetNow": "2021-02-02T15:33:02.9731039-06:00",
=======
    "DateTimeOffsetNow": "2021-02-17T16:17:51.5152991-06:00",
>>>>>>> 1814567d
    "RandomSeed": "1593168883",
    "Storage_TestConfigHierarchicalNamespace": "NamespaceTenant\nseannse\nU2FuaXRpemVk\nhttps://seannse.blob.core.windows.net\nhttps://seannse.file.core.windows.net\nhttps://seannse.queue.core.windows.net\nhttps://seannse.table.core.windows.net\n\n\n\n\nhttps://seannse-secondary.blob.core.windows.net\nhttps://seannse-secondary.file.core.windows.net\nhttps://seannse-secondary.queue.core.windows.net\nhttps://seannse-secondary.table.core.windows.net\n68390a19-a643-458b-b726-408abf67b4fc\nSanitized\n72f988bf-86f1-41af-91ab-2d7cd011db47\nhttps://login.microsoftonline.com/\nCloud\nBlobEndpoint=https://seannse.blob.core.windows.net/;QueueEndpoint=https://seannse.queue.core.windows.net/;FileEndpoint=https://seannse.file.core.windows.net/;BlobSecondaryEndpoint=https://seannse-secondary.blob.core.windows.net/;QueueSecondaryEndpoint=https://seannse-secondary.queue.core.windows.net/;FileSecondaryEndpoint=https://seannse-secondary.file.core.windows.net/;AccountName=seannse;AccountKey=Sanitized\n"
  }
}<|MERGE_RESOLUTION|>--- conflicted
+++ resolved
@@ -1,25 +1,18 @@
 {
   "Entries": [
     {
-      "RequestUri": "https://seannse.blob.core.windows.net/test-filesystem-432fe9b5-ef3d-1556-10ab-78ce365c44d6?restype=container",
+      "RequestUri": "https://seannse.blob.core.windows.net/test-filesystem-31b3438b-0497-ccdd-5138-8b9dfc965b5c?restype=container",
       "RequestMethod": "PUT",
       "RequestHeaders": {
         "Accept": "application/xml",
         "Authorization": "Sanitized",
-<<<<<<< HEAD
-        "traceparent": "00-101aed1294add24798b0f8db0c285225-241280f812001f47-00",
-        "User-Agent": [
-          "azsdk-net-Storage.Files.DataLake/12.7.0-alpha.20210202.1",
-          "(.NET 5.0.2; Microsoft Windows 10.0.19042)"
-=======
-        "traceparent": "00-acdf7ed4459f0649b4dcf2a4bce45527-568d668436d03842-00",
-        "User-Agent": [
-          "azsdk-net-Storage.Files.DataLake/12.7.0-alpha.20210217.1",
-          "(.NET 5.0.3; Microsoft Windows 10.0.19042)"
->>>>>>> 1814567d
+        "traceparent": "00-ba4b4a094fb2f841b2e8825ff21b8528-1fb39e42e102cf49-00",
+        "User-Agent": [
+          "azsdk-net-Storage.Files.DataLake/12.7.0-alpha.20210219.1",
+          "(.NET 5.0.3; Microsoft Windows 10.0.19041)"
         ],
         "x-ms-blob-public-access": "container",
-        "x-ms-client-request-id": "58ceca87-16ca-eee3-f7b0-79aacdf11f06",
+        "x-ms-client-request-id": "93129dbb-840b-e6e7-d8d1-0aa94663fa65",
         "x-ms-return-client-request-id": "true",
         "x-ms-version": "2020-06-12"
       },
@@ -27,48 +20,31 @@
       "StatusCode": 201,
       "ResponseHeaders": {
         "Content-Length": "0",
-<<<<<<< HEAD
-        "Date": "Tue, 02 Feb 2021 21:33:02 GMT",
-        "ETag": "\u00220x8D8C7C21EF462B6\u0022",
-        "Last-Modified": "Tue, 02 Feb 2021 21:33:02 GMT",
-=======
-        "Date": "Wed, 17 Feb 2021 22:17:49 GMT",
-        "ETag": "\u00220x8D8D391DD2862EE\u0022",
-        "Last-Modified": "Wed, 17 Feb 2021 22:17:50 GMT",
->>>>>>> 1814567d
+        "Date": "Fri, 19 Feb 2021 18:57:53 GMT",
+        "ETag": "\u00220x8D8D508434D5829\u0022",
+        "Last-Modified": "Fri, 19 Feb 2021 18:57:53 GMT",
         "Server": [
           "Windows-Azure-Blob/1.0",
           "Microsoft-HTTPAPI/2.0"
         ],
-        "x-ms-client-request-id": "58ceca87-16ca-eee3-f7b0-79aacdf11f06",
-<<<<<<< HEAD
-        "x-ms-request-id": "6fe29070-d01e-00b0-12aa-f93e96000000",
-=======
-        "x-ms-request-id": "70c1beae-501e-0075-427a-051473000000",
->>>>>>> 1814567d
-        "x-ms-version": "2020-06-12"
-      },
-      "ResponseBody": []
-    },
-    {
-      "RequestUri": "https://seannse.dfs.core.windows.net/test-filesystem-432fe9b5-ef3d-1556-10ab-78ce365c44d6/test-directory-d499207d-c762-7ff1-ca93-2164f509ce77?resource=directory",
+        "x-ms-client-request-id": "93129dbb-840b-e6e7-d8d1-0aa94663fa65",
+        "x-ms-request-id": "7c900574-701e-0062-5ef1-06bd78000000",
+        "x-ms-version": "2020-06-12"
+      },
+      "ResponseBody": []
+    },
+    {
+      "RequestUri": "https://seannse.dfs.core.windows.net/test-filesystem-31b3438b-0497-ccdd-5138-8b9dfc965b5c/test-directory-ee530776-a434-e26a-26ee-bd7ad1ec5ec3?resource=directory",
       "RequestMethod": "PUT",
       "RequestHeaders": {
         "Accept": "application/json",
         "Authorization": "Sanitized",
-<<<<<<< HEAD
-        "traceparent": "00-4cdbd29e4e871e46884471e59479d933-8d79ed29a55de94d-00",
-        "User-Agent": [
-          "azsdk-net-Storage.Files.DataLake/12.7.0-alpha.20210202.1",
-          "(.NET 5.0.2; Microsoft Windows 10.0.19042)"
-=======
-        "traceparent": "00-3b3aa17fae274449a98b3bd24c369ce3-86d5c30009dce242-00",
-        "User-Agent": [
-          "azsdk-net-Storage.Files.DataLake/12.7.0-alpha.20210217.1",
-          "(.NET 5.0.3; Microsoft Windows 10.0.19042)"
->>>>>>> 1814567d
-        ],
-        "x-ms-client-request-id": "2bdca709-753b-88ac-9868-6f98cec46ffe",
+        "traceparent": "00-9e5062afd73bad459f4abc48bfb725c2-5bc43bdd7c148f49-00",
+        "User-Agent": [
+          "azsdk-net-Storage.Files.DataLake/12.7.0-alpha.20210219.1",
+          "(.NET 5.0.3; Microsoft Windows 10.0.19041)"
+        ],
+        "x-ms-client-request-id": "34bf055d-cad9-b1b8-f3e8-c73325b5d4fb",
         "x-ms-return-client-request-id": "true",
         "x-ms-version": "2020-06-12"
       },
@@ -76,45 +52,30 @@
       "StatusCode": 201,
       "ResponseHeaders": {
         "Content-Length": "0",
-<<<<<<< HEAD
-        "Date": "Tue, 02 Feb 2021 21:33:03 GMT",
-        "ETag": "\u00220x8D8C7C21F33E1C2\u0022",
-        "Last-Modified": "Tue, 02 Feb 2021 21:33:03 GMT",
-=======
-        "Date": "Wed, 17 Feb 2021 22:17:50 GMT",
-        "ETag": "\u00220x8D8D391DD7D411A\u0022",
-        "Last-Modified": "Wed, 17 Feb 2021 22:17:51 GMT",
->>>>>>> 1814567d
+        "Date": "Fri, 19 Feb 2021 18:57:53 GMT",
+        "ETag": "\u00220x8D8D50843AA237B\u0022",
+        "Last-Modified": "Fri, 19 Feb 2021 18:57:54 GMT",
         "Server": [
           "Windows-Azure-HDFS/1.0",
           "Microsoft-HTTPAPI/2.0"
         ],
-        "x-ms-client-request-id": "2bdca709-753b-88ac-9868-6f98cec46ffe",
-<<<<<<< HEAD
-        "x-ms-request-id": "9ed02fe7-201f-0050-3aaa-f9bd0f000000",
-=======
-        "x-ms-request-id": "17738fa2-701f-002f-3d7a-057294000000",
->>>>>>> 1814567d
-        "x-ms-version": "2020-06-12"
-      },
-      "ResponseBody": []
-    },
-    {
-      "RequestUri": "https://seannse.dfs.core.windows.net/test-filesystem-432fe9b5-ef3d-1556-10ab-78ce365c44d6/test-directory-d499207d-c762-7ff1-ca93-2164f509ce77/test-file-fe1195b0-d0a7-aa75-3c99-a76d3150c3f4?resource=file",
+        "x-ms-client-request-id": "34bf055d-cad9-b1b8-f3e8-c73325b5d4fb",
+        "x-ms-request-id": "d93dea56-901f-0045-33f1-06aabc000000",
+        "x-ms-version": "2020-06-12"
+      },
+      "ResponseBody": []
+    },
+    {
+      "RequestUri": "https://seannse.dfs.core.windows.net/test-filesystem-31b3438b-0497-ccdd-5138-8b9dfc965b5c/test-directory-ee530776-a434-e26a-26ee-bd7ad1ec5ec3/test-file-e38297f0-6f61-00f0-45cb-ead3f59e3eca?resource=file",
       "RequestMethod": "PUT",
       "RequestHeaders": {
         "Accept": "application/json",
         "Authorization": "Sanitized",
         "User-Agent": [
-<<<<<<< HEAD
-          "azsdk-net-Storage.Files.DataLake/12.7.0-alpha.20210202.1",
-          "(.NET 5.0.2; Microsoft Windows 10.0.19042)"
-=======
-          "azsdk-net-Storage.Files.DataLake/12.7.0-alpha.20210217.1",
-          "(.NET 5.0.3; Microsoft Windows 10.0.19042)"
->>>>>>> 1814567d
-        ],
-        "x-ms-client-request-id": "96e2e6ee-80f0-384d-3132-eea2ce3f5647",
+          "azsdk-net-Storage.Files.DataLake/12.7.0-alpha.20210219.1",
+          "(.NET 5.0.3; Microsoft Windows 10.0.19041)"
+        ],
+        "x-ms-client-request-id": "10599363-548c-edfa-14bf-ee0edfe4bb54",
         "x-ms-return-client-request-id": "true",
         "x-ms-version": "2020-06-12"
       },
@@ -122,25 +83,15 @@
       "StatusCode": 201,
       "ResponseHeaders": {
         "Content-Length": "0",
-<<<<<<< HEAD
-        "Date": "Tue, 02 Feb 2021 21:33:03 GMT",
-        "ETag": "\u00220x8D8C7C21F45DF83\u0022",
-        "Last-Modified": "Tue, 02 Feb 2021 21:33:03 GMT",
-=======
-        "Date": "Wed, 17 Feb 2021 22:17:50 GMT",
-        "ETag": "\u00220x8D8D391DD8C86D8\u0022",
-        "Last-Modified": "Wed, 17 Feb 2021 22:17:51 GMT",
->>>>>>> 1814567d
+        "Date": "Fri, 19 Feb 2021 18:57:53 GMT",
+        "ETag": "\u00220x8D8D50843BA9E54\u0022",
+        "Last-Modified": "Fri, 19 Feb 2021 18:57:54 GMT",
         "Server": [
           "Windows-Azure-HDFS/1.0",
           "Microsoft-HTTPAPI/2.0"
         ],
-        "x-ms-client-request-id": "96e2e6ee-80f0-384d-3132-eea2ce3f5647",
-<<<<<<< HEAD
-        "x-ms-request-id": "9ed0300e-201f-0050-61aa-f9bd0f000000",
-=======
-        "x-ms-request-id": "17738fc5-701f-002f-607a-057294000000",
->>>>>>> 1814567d
+        "x-ms-client-request-id": "10599363-548c-edfa-14bf-ee0edfe4bb54",
+        "x-ms-request-id": "d93dea66-901f-0045-43f1-06aabc000000",
         "x-ms-version": "2020-06-12"
       },
       "ResponseBody": []
@@ -153,159 +104,97 @@
         "Authorization": "Sanitized",
         "Content-Length": "59",
         "Content-Type": "application/xml",
-<<<<<<< HEAD
-        "traceparent": "00-0d9224aff920be4eae1bef5db26104b6-d74ac5e021de2048-00",
-        "User-Agent": [
-          "azsdk-net-Storage.Files.DataLake/12.7.0-alpha.20210202.1",
-          "(.NET 5.0.2; Microsoft Windows 10.0.19042)"
-=======
-        "traceparent": "00-367e0737c79d9b41a9ad57f544c1879f-e21db646d7a5a142-00",
-        "User-Agent": [
-          "azsdk-net-Storage.Files.DataLake/12.7.0-alpha.20210217.1",
-          "(.NET 5.0.3; Microsoft Windows 10.0.19042)"
->>>>>>> 1814567d
-        ],
-        "x-ms-client-request-id": "4a7fba32-2d6e-b103-3768-f3e205289916",
-        "x-ms-return-client-request-id": "true",
-        "x-ms-version": "2020-06-12"
-      },
-<<<<<<< HEAD
-      "RequestBody": "\u003CKeyInfo\u003E\u003CExpiry\u003E2021-02-02T22:33:02Z\u003C/Expiry\u003E\u003C/KeyInfo\u003E",
+        "traceparent": "00-eb79aaedc0a07b4db1d3969acfc02ad5-ca09595768f80d4f-00",
+        "User-Agent": [
+          "azsdk-net-Storage.Files.DataLake/12.7.0-alpha.20210219.1",
+          "(.NET 5.0.3; Microsoft Windows 10.0.19041)"
+        ],
+        "x-ms-client-request-id": "6170f7aa-2d45-453e-b35e-2de5d77d2f2a",
+        "x-ms-return-client-request-id": "true",
+        "x-ms-version": "2020-06-12"
+      },
+      "RequestBody": "\uFEFF\u003CKeyInfo\u003E\u003CExpiry\u003E2021-02-19T19:57:55Z\u003C/Expiry\u003E\u003C/KeyInfo\u003E",
       "StatusCode": 200,
       "ResponseHeaders": {
         "Content-Type": "application/xml",
-        "Date": "Tue, 02 Feb 2021 21:33:02 GMT",
-=======
-      "RequestBody": "\uFEFF\u003CKeyInfo\u003E\u003CExpiry\u003E2021-02-17T23:17:51Z\u003C/Expiry\u003E\u003C/KeyInfo\u003E",
+        "Date": "Fri, 19 Feb 2021 18:57:54 GMT",
+        "Server": [
+          "Windows-Azure-Blob/1.0",
+          "Microsoft-HTTPAPI/2.0"
+        ],
+        "Transfer-Encoding": "chunked",
+        "x-ms-client-request-id": "6170f7aa-2d45-453e-b35e-2de5d77d2f2a",
+        "x-ms-request-id": "7c9007d1-701e-0062-6ff1-06bd78000000",
+        "x-ms-version": "2020-06-12"
+      },
+      "ResponseBody": "\uFEFF\u003C?xml version=\u00221.0\u0022 encoding=\u0022utf-8\u0022?\u003E\u003CUserDelegationKey\u003E\u003CSignedOid\u003Ec4f48289-bb84-4086-b250-6f94a8f64cee\u003C/SignedOid\u003E\u003CSignedTid\u003E72f988bf-86f1-41af-91ab-2d7cd011db47\u003C/SignedTid\u003E\u003CSignedStart\u003E2021-02-19T18:57:54Z\u003C/SignedStart\u003E\u003CSignedExpiry\u003E2021-02-19T19:57:55Z\u003C/SignedExpiry\u003E\u003CSignedService\u003Eb\u003C/SignedService\u003E\u003CSignedVersion\u003E2020-06-12\u003C/SignedVersion\u003E\u003CValue\u003EH4yhXfzOXt7x8NkZWVbFyp/upVZ87VeJ3U19km3CY5I=\u003C/Value\u003E\u003C/UserDelegationKey\u003E"
+    },
+    {
+      "RequestUri": "https://seannse.dfs.core.windows.net/test-filesystem-31b3438b-0497-ccdd-5138-8b9dfc965b5c?skoid=c4f48289-bb84-4086-b250-6f94a8f64cee\u0026sktid=72f988bf-86f1-41af-91ab-2d7cd011db47\u0026skt=2021-02-19T18%3A57%3A54Z\u0026ske=2021-02-19T19%3A57%3A55Z\u0026sks=b\u0026skv=2020-06-12\u0026sv=2020-06-12\u0026st=2021-02-19T17%3A57%3A55Z\u0026se=2021-02-19T19%3A57%3A55Z\u0026sr=c\u0026sp=racwdlmeop\u0026sig=Sanitized\u0026resource=filesystem\u0026recursive=false\u0026upn=false",
+      "RequestMethod": "GET",
+      "RequestHeaders": {
+        "Accept": "application/json",
+        "traceparent": "00-537107b0834e304380bc58cd0ebb9000-7fef0f900323a64b-00",
+        "User-Agent": [
+          "azsdk-net-Storage.Files.DataLake/12.7.0-alpha.20210219.1",
+          "(.NET 5.0.3; Microsoft Windows 10.0.19041)"
+        ],
+        "x-ms-client-request-id": "e863ceb2-5973-7c0e-be54-c30a6572518d",
+        "x-ms-return-client-request-id": "true",
+        "x-ms-version": "2020-06-12"
+      },
+      "RequestBody": null,
       "StatusCode": 200,
       "ResponseHeaders": {
-        "Content-Type": "application/xml",
-        "Date": "Wed, 17 Feb 2021 22:17:50 GMT",
->>>>>>> 1814567d
+        "Content-Type": "application/json; charset=utf-8",
+        "Date": "Fri, 19 Feb 2021 18:57:54 GMT",
+        "Server": [
+          "Windows-Azure-HDFS/1.0",
+          "Microsoft-HTTPAPI/2.0"
+        ],
+        "Transfer-Encoding": "chunked",
+        "x-ms-client-request-id": "e863ceb2-5973-7c0e-be54-c30a6572518d",
+        "x-ms-request-id": "d93dea91-901f-0045-6ef1-06aabc000000",
+        "x-ms-version": "2020-06-12"
+      },
+      "ResponseBody": [
+        "{\u0022paths\u0022:[{\u0022contentLength\u0022:\u00220\u0022,\u0022creationTime\u0022:\u0022132582346744603515\u0022,\u0022etag\u0022:\u00220x8D8D50843AA237B\u0022,\u0022group\u0022:\u0022c4f48289-bb84-4086-b250-6f94a8f64cee\u0022,\u0022isDirectory\u0022:\u0022true\u0022,\u0022lastModified\u0022:\u0022Fri, 19 Feb 2021 18:57:54 GMT\u0022,\u0022name\u0022:\u0022test-directory-ee530776-a434-e26a-26ee-bd7ad1ec5ec3\u0022,\u0022owner\u0022:\u0022c4f48289-bb84-4086-b250-6f94a8f64cee\u0022,\u0022permissions\u0022:\u0022rwxr-x---\u0022}]}\n"
+      ]
+    },
+    {
+      "RequestUri": "https://seannse.blob.core.windows.net/test-filesystem-31b3438b-0497-ccdd-5138-8b9dfc965b5c?restype=container",
+      "RequestMethod": "DELETE",
+      "RequestHeaders": {
+        "Accept": "application/xml",
+        "Authorization": "Sanitized",
+        "traceparent": "00-67b833d6ff85b24b85a99b73ab5f1e31-055a1296e4c76944-00",
+        "User-Agent": [
+          "azsdk-net-Storage.Files.DataLake/12.7.0-alpha.20210219.1",
+          "(.NET 5.0.3; Microsoft Windows 10.0.19041)"
+        ],
+        "x-ms-client-request-id": "09322ab1-461a-a1b7-cbb7-3837e67f6ac9",
+        "x-ms-return-client-request-id": "true",
+        "x-ms-version": "2020-06-12"
+      },
+      "RequestBody": null,
+      "StatusCode": 202,
+      "ResponseHeaders": {
+        "Content-Length": "0",
+        "Date": "Fri, 19 Feb 2021 18:57:54 GMT",
         "Server": [
           "Windows-Azure-Blob/1.0",
           "Microsoft-HTTPAPI/2.0"
         ],
-        "Transfer-Encoding": "chunked",
-        "x-ms-client-request-id": "4a7fba32-2d6e-b103-3768-f3e205289916",
-<<<<<<< HEAD
-        "x-ms-request-id": "6fe2936c-d01e-00b0-58aa-f93e96000000",
-        "x-ms-version": "2020-06-12"
-      },
-      "ResponseBody": "\uFEFF\u003C?xml version=\u00221.0\u0022 encoding=\u0022utf-8\u0022?\u003E\u003CUserDelegationKey\u003E\u003CSignedOid\u003Ec4f48289-bb84-4086-b250-6f94a8f64cee\u003C/SignedOid\u003E\u003CSignedTid\u003E72f988bf-86f1-41af-91ab-2d7cd011db47\u003C/SignedTid\u003E\u003CSignedStart\u003E2021-02-02T21:33:03Z\u003C/SignedStart\u003E\u003CSignedExpiry\u003E2021-02-02T22:33:02Z\u003C/SignedExpiry\u003E\u003CSignedService\u003Eb\u003C/SignedService\u003E\u003CSignedVersion\u003E2020-06-12\u003C/SignedVersion\u003E\u003CValue\u003EePUt5v7iiVAcQdt5Db/5AD931eEBL2tWgmhVug3TX\u002BU=\u003C/Value\u003E\u003C/UserDelegationKey\u003E"
-    },
-    {
-      "RequestUri": "https://seannse.dfs.core.windows.net/test-filesystem-432fe9b5-ef3d-1556-10ab-78ce365c44d6?skoid=c4f48289-bb84-4086-b250-6f94a8f64cee\u0026sktid=72f988bf-86f1-41af-91ab-2d7cd011db47\u0026skt=2021-02-02T21%3A33%3A03Z\u0026ske=2021-02-02T22%3A33%3A02Z\u0026sks=b\u0026skv=2020-06-12\u0026sv=2020-06-12\u0026st=2021-02-02T20%3A33%3A02Z\u0026se=2021-02-02T22%3A33%3A02Z\u0026sr=c\u0026sp=racwdlmeop\u0026sig=Sanitized\u0026resource=filesystem\u0026recursive=false\u0026upn=false",
-      "RequestMethod": "GET",
-      "RequestHeaders": {
-        "Accept": "application/json",
-        "traceparent": "00-a5921ae6f3abc94e9f8d167432717c2e-b4ead7ef647eaa46-00",
-        "User-Agent": [
-          "azsdk-net-Storage.Files.DataLake/12.7.0-alpha.20210202.1",
-          "(.NET 5.0.2; Microsoft Windows 10.0.19042)"
-=======
-        "x-ms-request-id": "70c1c159-501e-0075-337a-051473000000",
-        "x-ms-version": "2020-06-12"
-      },
-      "ResponseBody": "\uFEFF\u003C?xml version=\u00221.0\u0022 encoding=\u0022utf-8\u0022?\u003E\u003CUserDelegationKey\u003E\u003CSignedOid\u003Ec4f48289-bb84-4086-b250-6f94a8f64cee\u003C/SignedOid\u003E\u003CSignedTid\u003E72f988bf-86f1-41af-91ab-2d7cd011db47\u003C/SignedTid\u003E\u003CSignedStart\u003E2021-02-17T22:17:51Z\u003C/SignedStart\u003E\u003CSignedExpiry\u003E2021-02-17T23:17:51Z\u003C/SignedExpiry\u003E\u003CSignedService\u003Eb\u003C/SignedService\u003E\u003CSignedVersion\u003E2020-06-12\u003C/SignedVersion\u003E\u003CValue\u003Ebo0FfAbqjLaR2yON3FDh4vbb7mKvm\u002BIn/dUZ9CcuH/0=\u003C/Value\u003E\u003C/UserDelegationKey\u003E"
-    },
-    {
-      "RequestUri": "https://seannse.dfs.core.windows.net/test-filesystem-432fe9b5-ef3d-1556-10ab-78ce365c44d6?skoid=c4f48289-bb84-4086-b250-6f94a8f64cee\u0026sktid=72f988bf-86f1-41af-91ab-2d7cd011db47\u0026skt=2021-02-17T22%3A17%3A51Z\u0026ske=2021-02-17T23%3A17%3A51Z\u0026sks=b\u0026skv=2020-06-12\u0026sv=2020-06-12\u0026st=2021-02-17T21%3A17%3A51Z\u0026se=2021-02-17T23%3A17%3A51Z\u0026sr=c\u0026sp=racwdlmeop\u0026sig=Sanitized\u0026resource=filesystem\u0026recursive=false\u0026upn=false",
-      "RequestMethod": "GET",
-      "RequestHeaders": {
-        "traceparent": "00-ebc35a1088b7ee4e86219bea7c1efab2-70f376b0de720a42-00",
-        "User-Agent": [
-          "azsdk-net-Storage.Files.DataLake/12.7.0-alpha.20210217.1",
-          "(.NET 5.0.3; Microsoft Windows 10.0.19042)"
->>>>>>> 1814567d
-        ],
-        "x-ms-client-request-id": "136fa7f4-0bbf-78d9-77b5-12bb5507b7a0",
-        "x-ms-return-client-request-id": "true",
-        "x-ms-version": "2020-06-12"
-      },
-      "RequestBody": null,
-      "StatusCode": 200,
-      "ResponseHeaders": {
-        "Content-Type": "application/json; charset=utf-8",
-<<<<<<< HEAD
-        "Date": "Tue, 02 Feb 2021 21:33:03 GMT",
-=======
-        "Date": "Wed, 17 Feb 2021 22:17:51 GMT",
->>>>>>> 1814567d
-        "Server": [
-          "Windows-Azure-HDFS/1.0",
-          "Microsoft-HTTPAPI/2.0"
-        ],
-        "Transfer-Encoding": "chunked",
-        "x-ms-client-request-id": "136fa7f4-0bbf-78d9-77b5-12bb5507b7a0",
-<<<<<<< HEAD
-        "x-ms-request-id": "c222a20e-001f-0047-7baa-f91404000000",
-        "x-ms-version": "2020-06-12"
-      },
-      "ResponseBody": [
-        "{\u0022paths\u0022:[{\u0022contentLength\u0022:\u00220\u0022,\u0022creationTime\u0022:\u0022132567751834001858\u0022,\u0022etag\u0022:\u00220x8D8C7C21F33E1C2\u0022,\u0022group\u0022:\u0022c4f48289-bb84-4086-b250-6f94a8f64cee\u0022,\u0022isDirectory\u0022:\u0022true\u0022,\u0022lastModified\u0022:\u0022Tue, 02 Feb 2021 21:33:03 GMT\u0022,\u0022name\u0022:\u0022test-directory-d499207d-c762-7ff1-ca93-2164f509ce77\u0022,\u0022owner\u0022:\u0022c4f48289-bb84-4086-b250-6f94a8f64cee\u0022,\u0022permissions\u0022:\u0022rwxr-x---\u0022}]}\n"
-=======
-        "x-ms-request-id": "2bef72c5-901f-0008-637a-056550000000",
-        "x-ms-version": "2020-06-12"
-      },
-      "ResponseBody": [
-        "{\u0022paths\u0022:[{\u0022contentLength\u0022:\u00220\u0022,\u0022creationTime\u0022:\u0022132580738712617242\u0022,\u0022etag\u0022:\u00220x8D8D391DD7D411A\u0022,\u0022group\u0022:\u0022c4f48289-bb84-4086-b250-6f94a8f64cee\u0022,\u0022isDirectory\u0022:\u0022true\u0022,\u0022lastModified\u0022:\u0022Wed, 17 Feb 2021 22:17:51 GMT\u0022,\u0022name\u0022:\u0022test-directory-d499207d-c762-7ff1-ca93-2164f509ce77\u0022,\u0022owner\u0022:\u0022c4f48289-bb84-4086-b250-6f94a8f64cee\u0022,\u0022permissions\u0022:\u0022rwxr-x---\u0022}]}\n"
->>>>>>> 1814567d
-      ]
-    },
-    {
-      "RequestUri": "https://seannse.blob.core.windows.net/test-filesystem-432fe9b5-ef3d-1556-10ab-78ce365c44d6?restype=container",
-      "RequestMethod": "DELETE",
-      "RequestHeaders": {
-        "Accept": "application/xml",
-        "Authorization": "Sanitized",
-<<<<<<< HEAD
-        "traceparent": "00-80dd7c652637d54b8704903e0c811805-3ef00efc79796847-00",
-        "User-Agent": [
-          "azsdk-net-Storage.Files.DataLake/12.7.0-alpha.20210202.1",
-          "(.NET 5.0.2; Microsoft Windows 10.0.19042)"
-=======
-        "traceparent": "00-bcd9375c824929429c9d3e1a874794e6-54ff65f5a3e8674c-00",
-        "User-Agent": [
-          "azsdk-net-Storage.Files.DataLake/12.7.0-alpha.20210217.1",
-          "(.NET 5.0.3; Microsoft Windows 10.0.19042)"
->>>>>>> 1814567d
-        ],
-        "x-ms-client-request-id": "5ded9ade-85b9-4456-007f-7bd8090d4ff6",
-        "x-ms-return-client-request-id": "true",
-        "x-ms-version": "2020-06-12"
-      },
-      "RequestBody": null,
-      "StatusCode": 202,
-      "ResponseHeaders": {
-        "Content-Length": "0",
-<<<<<<< HEAD
-        "Date": "Tue, 02 Feb 2021 21:33:03 GMT",
-=======
-        "Date": "Wed, 17 Feb 2021 22:17:51 GMT",
->>>>>>> 1814567d
-        "Server": [
-          "Windows-Azure-Blob/1.0",
-          "Microsoft-HTTPAPI/2.0"
-        ],
-        "x-ms-client-request-id": "5ded9ade-85b9-4456-007f-7bd8090d4ff6",
-<<<<<<< HEAD
-        "x-ms-request-id": "6fe2960d-d01e-00b0-52aa-f93e96000000",
-=======
-        "x-ms-request-id": "70c1c333-501e-0075-497a-051473000000",
->>>>>>> 1814567d
+        "x-ms-client-request-id": "09322ab1-461a-a1b7-cbb7-3837e67f6ac9",
+        "x-ms-request-id": "7c90086c-701e-0062-7ff1-06bd78000000",
         "x-ms-version": "2020-06-12"
       },
       "ResponseBody": []
     }
   ],
   "Variables": {
-<<<<<<< HEAD
-    "DateTimeOffsetNow": "2021-02-02T15:33:02.9731039-06:00",
-=======
-    "DateTimeOffsetNow": "2021-02-17T16:17:51.5152991-06:00",
->>>>>>> 1814567d
-    "RandomSeed": "1593168883",
+    "DateTimeOffsetNow": "2021-02-19T12:57:55.3290356-06:00",
+    "RandomSeed": "1968266643",
     "Storage_TestConfigHierarchicalNamespace": "NamespaceTenant\nseannse\nU2FuaXRpemVk\nhttps://seannse.blob.core.windows.net\nhttps://seannse.file.core.windows.net\nhttps://seannse.queue.core.windows.net\nhttps://seannse.table.core.windows.net\n\n\n\n\nhttps://seannse-secondary.blob.core.windows.net\nhttps://seannse-secondary.file.core.windows.net\nhttps://seannse-secondary.queue.core.windows.net\nhttps://seannse-secondary.table.core.windows.net\n68390a19-a643-458b-b726-408abf67b4fc\nSanitized\n72f988bf-86f1-41af-91ab-2d7cd011db47\nhttps://login.microsoftonline.com/\nCloud\nBlobEndpoint=https://seannse.blob.core.windows.net/;QueueEndpoint=https://seannse.queue.core.windows.net/;FileEndpoint=https://seannse.file.core.windows.net/;BlobSecondaryEndpoint=https://seannse-secondary.blob.core.windows.net/;QueueSecondaryEndpoint=https://seannse-secondary.queue.core.windows.net/;FileSecondaryEndpoint=https://seannse-secondary.file.core.windows.net/;AccountName=seannse;AccountKey=Sanitized\n"
   }
 }