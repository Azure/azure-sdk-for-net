--- conflicted
+++ resolved
@@ -15,11 +15,7 @@
         "x-ms-client-request-id": "649c5548-e383-9699-fbb9-14e85b955916",
         "x-ms-date": "Fri, 19 Feb 2021 18:58:08 GMT",
         "x-ms-return-client-request-id": "true",
-<<<<<<< HEAD
-        "x-ms-version": "2020-12-06"
-=======
         "x-ms-version": "2021-02-12"
->>>>>>> 7e782c87
       },
       "RequestBody": null,
       "StatusCode": 201,
@@ -34,20 +30,12 @@
         ],
         "x-ms-client-request-id": "649c5548-e383-9699-fbb9-14e85b955916",
         "x-ms-request-id": "7c90276f-701e-0062-31f1-06bd78000000",
-<<<<<<< HEAD
-        "x-ms-version": "2020-12-06"
-=======
         "x-ms-version": "2021-02-12"
->>>>>>> 7e782c87
       },
       "ResponseBody": []
     },
     {
-<<<<<<< HEAD
-      "RequestUri": "https://seannse.dfs.core.windows.net/test-filesystem-22dacbce-86f3-be01-fdb0-cb2885f2ce46?sv=2020-12-06&st=2021-02-19T17%3A58%3A08Z&se=2021-02-19T19%3A58%3A08Z&sr=c&sp=racwdlmeop&sig=Sanitized&resource=filesystem&recursive=false&upn=false",
-=======
       "RequestUri": "https://seannse.dfs.core.windows.net/test-filesystem-22dacbce-86f3-be01-fdb0-cb2885f2ce46?sv=2021-02-12&st=2021-02-19T17%3A58%3A08Z&se=2021-02-19T19%3A58%3A08Z&sr=c&sp=racwdlmeop&sig=Sanitized&resource=filesystem&recursive=false&upn=false",
->>>>>>> 7e782c87
       "RequestMethod": "GET",
       "RequestHeaders": {
         "Accept": "application/json",
@@ -57,11 +45,7 @@
         ],
         "x-ms-client-request-id": "2fdfdbab-6a55-46c3-8694-9064dfcf21cc",
         "x-ms-return-client-request-id": "true",
-<<<<<<< HEAD
-        "x-ms-version": "2020-12-06"
-=======
         "x-ms-version": "2021-02-12"
->>>>>>> 7e782c87
       },
       "RequestBody": null,
       "StatusCode": 200,
@@ -75,11 +59,7 @@
         "Transfer-Encoding": "chunked",
         "x-ms-client-request-id": "2fdfdbab-6a55-46c3-8694-9064dfcf21cc",
         "x-ms-request-id": "d93df3f8-901f-0045-52f1-06aabc000000",
-<<<<<<< HEAD
-        "x-ms-version": "2020-12-06"
-=======
         "x-ms-version": "2021-02-12"
->>>>>>> 7e782c87
       },
       "ResponseBody": [
         "{\"paths\":[]}\n"
@@ -99,11 +79,7 @@
         "x-ms-client-request-id": "7f3dc309-29b5-18c1-1a43-d6e68fd1fa43",
         "x-ms-date": "Fri, 19 Feb 2021 18:58:08 GMT",
         "x-ms-return-client-request-id": "true",
-<<<<<<< HEAD
-        "x-ms-version": "2020-12-06"
-=======
         "x-ms-version": "2021-02-12"
->>>>>>> 7e782c87
       },
       "RequestBody": null,
       "StatusCode": 202,
@@ -116,11 +92,7 @@
         ],
         "x-ms-client-request-id": "7f3dc309-29b5-18c1-1a43-d6e68fd1fa43",
         "x-ms-request-id": "7c9027f3-701e-0062-2cf1-06bd78000000",
-<<<<<<< HEAD
-        "x-ms-version": "2020-12-06"
-=======
         "x-ms-version": "2021-02-12"
->>>>>>> 7e782c87
       },
       "ResponseBody": []
     }
