--- conflicted
+++ resolved
@@ -15,11 +15,7 @@
         "x-ms-client-request-id": "95c4566f-f41f-27a3-3fd0-53d1ba0b4e8e",
         "x-ms-date": "Fri, 19 Feb 2021 18:58:08 GMT",
         "x-ms-return-client-request-id": "true",
-<<<<<<< HEAD
-        "x-ms-version": "2020-12-06"
-=======
         "x-ms-version": "2021-02-12"
->>>>>>> 7e782c87
       },
       "RequestBody": null,
       "StatusCode": 201,
@@ -34,20 +30,12 @@
         ],
         "x-ms-client-request-id": "95c4566f-f41f-27a3-3fd0-53d1ba0b4e8e",
         "x-ms-request-id": "7c90282c-701e-0062-60f1-06bd78000000",
-<<<<<<< HEAD
-        "x-ms-version": "2020-12-06"
-=======
         "x-ms-version": "2021-02-12"
->>>>>>> 7e782c87
       },
       "ResponseBody": []
     },
     {
-<<<<<<< HEAD
-      "RequestUri": "https://seannse.dfs.core.windows.net/test-filesystem-1255f1f3-0541-7936-2f21-1f0ad7614602?sv=2020-12-06&st=2021-02-19T17%3A58%3A08Z&se=2021-02-19T19%3A58%3A08Z&sr=c&sp=racwdlmeop&sig=Sanitized&resource=filesystem&recursive=false&upn=false",
-=======
       "RequestUri": "https://seannse.dfs.core.windows.net/test-filesystem-1255f1f3-0541-7936-2f21-1f0ad7614602?sv=2021-02-12&st=2021-02-19T17%3A58%3A08Z&se=2021-02-19T19%3A58%3A08Z&sr=c&sp=racwdlmeop&sig=Sanitized&resource=filesystem&recursive=false&upn=false",
->>>>>>> 7e782c87
       "RequestMethod": "GET",
       "RequestHeaders": {
         "Accept": "application/json",
@@ -57,11 +45,7 @@
         ],
         "x-ms-client-request-id": "819abb0d-b09d-b8e2-4311-9ade666490cf",
         "x-ms-return-client-request-id": "true",
-<<<<<<< HEAD
-        "x-ms-version": "2020-12-06"
-=======
         "x-ms-version": "2021-02-12"
->>>>>>> 7e782c87
       },
       "RequestBody": null,
       "StatusCode": 200,
@@ -75,11 +59,7 @@
         "Transfer-Encoding": "chunked",
         "x-ms-client-request-id": "819abb0d-b09d-b8e2-4311-9ade666490cf",
         "x-ms-request-id": "d93df42b-901f-0045-05f1-06aabc000000",
-<<<<<<< HEAD
-        "x-ms-version": "2020-12-06"
-=======
         "x-ms-version": "2021-02-12"
->>>>>>> 7e782c87
       },
       "ResponseBody": [
         "{\"paths\":[]}\n"
@@ -99,11 +79,7 @@
         "x-ms-client-request-id": "fec3db84-cd71-e1f1-4bbd-0e8d839ed257",
         "x-ms-date": "Fri, 19 Feb 2021 18:58:08 GMT",
         "x-ms-return-client-request-id": "true",
-<<<<<<< HEAD
-        "x-ms-version": "2020-12-06"
-=======
         "x-ms-version": "2021-02-12"
->>>>>>> 7e782c87
       },
       "RequestBody": null,
       "StatusCode": 202,
@@ -116,11 +92,7 @@
         ],
         "x-ms-client-request-id": "fec3db84-cd71-e1f1-4bbd-0e8d839ed257",
         "x-ms-request-id": "7c9028c4-701e-0062-6ef1-06bd78000000",
-<<<<<<< HEAD
-        "x-ms-version": "2020-12-06"
-=======
         "x-ms-version": "2021-02-12"
->>>>>>> 7e782c87
       },
       "ResponseBody": []
     }
