--- conflicted
+++ resolved
@@ -15,11 +15,7 @@
         "x-ms-client-request-id": "a89d631f-ce3a-7d40-0d81-b8758235f532",
         "x-ms-date": "Wed, 17 Feb 2021 22:17:59 GMT",
         "x-ms-return-client-request-id": "true",
-<<<<<<< HEAD
-        "x-ms-version": "2020-12-06"
-=======
         "x-ms-version": "2021-02-12"
->>>>>>> 7e782c87
       },
       "RequestBody": null,
       "StatusCode": 201,
@@ -34,11 +30,7 @@
         ],
         "x-ms-client-request-id": "a89d631f-ce3a-7d40-0d81-b8758235f532",
         "x-ms-request-id": "9a3828e0-601e-0033-6b7a-0520f4000000",
-<<<<<<< HEAD
-        "x-ms-version": "2020-12-06"
-=======
         "x-ms-version": "2021-02-12"
->>>>>>> 7e782c87
       },
       "ResponseBody": []
     },
@@ -56,11 +48,7 @@
         "x-ms-client-request-id": "4f19403f-a308-f7e6-4fb4-b461ec741f8a",
         "x-ms-date": "Wed, 17 Feb 2021 22:18:00 GMT",
         "x-ms-return-client-request-id": "true",
-<<<<<<< HEAD
-        "x-ms-version": "2020-12-06"
-=======
         "x-ms-version": "2021-02-12"
->>>>>>> 7e782c87
       },
       "RequestBody": null,
       "StatusCode": 202,
@@ -73,11 +61,7 @@
         ],
         "x-ms-client-request-id": "4f19403f-a308-f7e6-4fb4-b461ec741f8a",
         "x-ms-request-id": "9a3828f4-601e-0033-7b7a-0520f4000000",
-<<<<<<< HEAD
-        "x-ms-version": "2020-12-06"
-=======
         "x-ms-version": "2021-02-12"
->>>>>>> 7e782c87
       },
       "ResponseBody": []
     }
