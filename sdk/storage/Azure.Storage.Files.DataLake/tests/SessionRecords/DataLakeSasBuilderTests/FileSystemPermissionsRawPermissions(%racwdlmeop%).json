{
  "Entries": [
    {
      "RequestUri": "https://seannse.blob.core.windows.net/test-filesystem-dc1917fe-e043-9423-3c1a-22fb4737a1e7?restype=container",
      "RequestMethod": "PUT",
      "RequestHeaders": {
        "Accept": "application/xml",
        "Authorization": "Sanitized",
<<<<<<< HEAD
        "traceparent": "00-24985562b0145b43a1f15d03579de7ff-9810d9b19a0d834d-00",
        "User-Agent": [
          "azsdk-net-Storage.Files.DataLake/12.7.0-alpha.20210202.1",
          "(.NET 5.0.2; Microsoft Windows 10.0.19042)"
        ],
        "x-ms-blob-public-access": "container",
        "x-ms-client-request-id": "ceddfc19-ba8a-f679-c826-3be0f81bb7f9",
        "x-ms-date": "Tue, 02 Feb 2021 21:33:08 GMT",
=======
        "traceparent": "00-ec678e3e3ebd754d9ca66e86586019d5-d975e8b1a579c942-00",
        "User-Agent": [
          "azsdk-net-Storage.Files.DataLake/12.7.0-alpha.20210217.1",
          "(.NET 5.0.3; Microsoft Windows 10.0.19042)"
        ],
        "x-ms-blob-public-access": "container",
        "x-ms-client-request-id": "ceddfc19-ba8a-f679-c826-3be0f81bb7f9",
        "x-ms-date": "Wed, 17 Feb 2021 22:17:56 GMT",
>>>>>>> 1814567d
        "x-ms-return-client-request-id": "true",
        "x-ms-version": "2020-06-12"
      },
      "RequestBody": null,
      "StatusCode": 201,
      "ResponseHeaders": {
        "Content-Length": "0",
<<<<<<< HEAD
        "Date": "Tue, 02 Feb 2021 21:33:08 GMT",
        "ETag": "\u00220x8D8C7C222A67AD5\u0022",
        "Last-Modified": "Tue, 02 Feb 2021 21:33:09 GMT",
=======
        "Date": "Wed, 17 Feb 2021 22:17:56 GMT",
        "ETag": "\u00220x8D8D391E0A6ED5C\u0022",
        "Last-Modified": "Wed, 17 Feb 2021 22:17:56 GMT",
>>>>>>> 1814567d
        "Server": [
          "Windows-Azure-Blob/1.0",
          "Microsoft-HTTPAPI/2.0"
        ],
        "x-ms-client-request-id": "ceddfc19-ba8a-f679-c826-3be0f81bb7f9",
<<<<<<< HEAD
        "x-ms-request-id": "5e429e54-b01e-007d-6eab-f90e7c000000",
=======
        "x-ms-request-id": "97f5943f-d01e-0054-3a7a-053008000000",
>>>>>>> 1814567d
        "x-ms-version": "2020-06-12"
      },
      "ResponseBody": []
    },
    {
<<<<<<< HEAD
      "RequestUri": "https://seannse.dfs.core.windows.net/test-filesystem-dc1917fe-e043-9423-3c1a-22fb4737a1e7?sv=2020-06-12\u0026st=2021-02-02T20%3A33%3A08Z\u0026se=2021-02-02T22%3A33%3A08Z\u0026sr=c\u0026sp=racwdlmeop\u0026sig=Sanitized\u0026resource=filesystem\u0026recursive=false\u0026upn=false",
      "RequestMethod": "GET",
      "RequestHeaders": {
        "Accept": "application/json",
        "traceparent": "00-d3c522eb8df920428f3f15bdbff5d55c-f72c2684e7ab4743-00",
        "User-Agent": [
          "azsdk-net-Storage.Files.DataLake/12.7.0-alpha.20210202.1",
          "(.NET 5.0.2; Microsoft Windows 10.0.19042)"
=======
      "RequestUri": "https://seannse.dfs.core.windows.net/test-filesystem-dc1917fe-e043-9423-3c1a-22fb4737a1e7?sv=2020-06-12\u0026st=2021-02-17T21%3A17%3A56Z\u0026se=2021-02-17T23%3A17%3A56Z\u0026sr=c\u0026sp=racwdlmeop\u0026sig=Sanitized\u0026resource=filesystem\u0026recursive=false\u0026upn=false",
      "RequestMethod": "GET",
      "RequestHeaders": {
        "traceparent": "00-ce52d4bb01dc0f4ebc7695695d9d2cf2-e778217960589f4c-00",
        "User-Agent": [
          "azsdk-net-Storage.Files.DataLake/12.7.0-alpha.20210217.1",
          "(.NET 5.0.3; Microsoft Windows 10.0.19042)"
>>>>>>> 1814567d
        ],
        "x-ms-client-request-id": "4be2b03c-d35a-535c-3837-822bd4b4605f",
        "x-ms-return-client-request-id": "true",
        "x-ms-version": "2020-06-12"
      },
      "RequestBody": null,
      "StatusCode": 200,
      "ResponseHeaders": {
        "Content-Type": "application/json; charset=utf-8",
<<<<<<< HEAD
        "Date": "Tue, 02 Feb 2021 21:33:09 GMT",
=======
        "Date": "Wed, 17 Feb 2021 22:17:56 GMT",
>>>>>>> 1814567d
        "Server": [
          "Windows-Azure-HDFS/1.0",
          "Microsoft-HTTPAPI/2.0"
        ],
        "Transfer-Encoding": "chunked",
        "x-ms-client-request-id": "4be2b03c-d35a-535c-3837-822bd4b4605f",
<<<<<<< HEAD
        "x-ms-request-id": "5bc1536c-601f-008a-7dab-f924ee000000",
=======
        "x-ms-request-id": "d3d1e3f2-f01f-0021-087a-055b24000000",
>>>>>>> 1814567d
        "x-ms-version": "2020-06-12"
      },
      "ResponseBody": [
        "{\u0022paths\u0022:[]}\n"
      ]
    },
    {
      "RequestUri": "https://seannse.blob.core.windows.net/test-filesystem-dc1917fe-e043-9423-3c1a-22fb4737a1e7?restype=container",
      "RequestMethod": "DELETE",
      "RequestHeaders": {
        "Accept": "application/xml",
        "Authorization": "Sanitized",
<<<<<<< HEAD
        "traceparent": "00-4af170d494f48642a5e2b63cbd98fc19-e1e773fa2b91c34e-00",
        "User-Agent": [
          "azsdk-net-Storage.Files.DataLake/12.7.0-alpha.20210202.1",
          "(.NET 5.0.2; Microsoft Windows 10.0.19042)"
        ],
        "x-ms-client-request-id": "48a4d2da-6c38-c49f-a8a7-789bf85f1acd",
        "x-ms-date": "Tue, 02 Feb 2021 21:33:08 GMT",
=======
        "traceparent": "00-821c8f427dccff49bb29c7bff45f6fcc-81e6222ee9d88d49-00",
        "User-Agent": [
          "azsdk-net-Storage.Files.DataLake/12.7.0-alpha.20210217.1",
          "(.NET 5.0.3; Microsoft Windows 10.0.19042)"
        ],
        "x-ms-client-request-id": "48a4d2da-6c38-c49f-a8a7-789bf85f1acd",
        "x-ms-date": "Wed, 17 Feb 2021 22:17:57 GMT",
>>>>>>> 1814567d
        "x-ms-return-client-request-id": "true",
        "x-ms-version": "2020-06-12"
      },
      "RequestBody": null,
      "StatusCode": 202,
      "ResponseHeaders": {
        "Content-Length": "0",
<<<<<<< HEAD
        "Date": "Tue, 02 Feb 2021 21:33:09 GMT",
=======
        "Date": "Wed, 17 Feb 2021 22:17:56 GMT",
>>>>>>> 1814567d
        "Server": [
          "Windows-Azure-Blob/1.0",
          "Microsoft-HTTPAPI/2.0"
        ],
        "x-ms-client-request-id": "48a4d2da-6c38-c49f-a8a7-789bf85f1acd",
<<<<<<< HEAD
        "x-ms-request-id": "5e429f8b-b01e-007d-07ab-f90e7c000000",
=======
        "x-ms-request-id": "97f5968d-d01e-0054-657a-053008000000",
>>>>>>> 1814567d
        "x-ms-version": "2020-06-12"
      },
      "ResponseBody": []
    }
  ],
  "Variables": {
<<<<<<< HEAD
    "DateTimeOffsetNow": "2021-02-02T15:33:08.6516247-06:00",
=======
    "DateTimeOffsetNow": "2021-02-17T16:17:56.7442787-06:00",
>>>>>>> 1814567d
    "RandomSeed": "1829037840",
    "Storage_TestConfigHierarchicalNamespace": "NamespaceTenant\nseannse\nU2FuaXRpemVk\nhttps://seannse.blob.core.windows.net\nhttps://seannse.file.core.windows.net\nhttps://seannse.queue.core.windows.net\nhttps://seannse.table.core.windows.net\n\n\n\n\nhttps://seannse-secondary.blob.core.windows.net\nhttps://seannse-secondary.file.core.windows.net\nhttps://seannse-secondary.queue.core.windows.net\nhttps://seannse-secondary.table.core.windows.net\n68390a19-a643-458b-b726-408abf67b4fc\nSanitized\n72f988bf-86f1-41af-91ab-2d7cd011db47\nhttps://login.microsoftonline.com/\nCloud\nBlobEndpoint=https://seannse.blob.core.windows.net/;QueueEndpoint=https://seannse.queue.core.windows.net/;FileEndpoint=https://seannse.file.core.windows.net/;BlobSecondaryEndpoint=https://seannse-secondary.blob.core.windows.net/;QueueSecondaryEndpoint=https://seannse-secondary.queue.core.windows.net/;FileSecondaryEndpoint=https://seannse-secondary.file.core.windows.net/;AccountName=seannse;AccountKey=Sanitized\n"
  }
}<|MERGE_RESOLUTION|>--- conflicted
+++ resolved
@@ -1,30 +1,19 @@
 {
   "Entries": [
     {
-      "RequestUri": "https://seannse.blob.core.windows.net/test-filesystem-dc1917fe-e043-9423-3c1a-22fb4737a1e7?restype=container",
+      "RequestUri": "https://seannse.blob.core.windows.net/test-filesystem-b4f17af6-0f47-f8a0-b3a9-d373f3b77add?restype=container",
       "RequestMethod": "PUT",
       "RequestHeaders": {
         "Accept": "application/xml",
         "Authorization": "Sanitized",
-<<<<<<< HEAD
-        "traceparent": "00-24985562b0145b43a1f15d03579de7ff-9810d9b19a0d834d-00",
+        "traceparent": "00-f2ddcff76672b44085130202b0aa315e-e84013f41e42de4d-00",
         "User-Agent": [
-          "azsdk-net-Storage.Files.DataLake/12.7.0-alpha.20210202.1",
-          "(.NET 5.0.2; Microsoft Windows 10.0.19042)"
+          "azsdk-net-Storage.Files.DataLake/12.7.0-alpha.20210219.1",
+          "(.NET 5.0.3; Microsoft Windows 10.0.19041)"
         ],
         "x-ms-blob-public-access": "container",
-        "x-ms-client-request-id": "ceddfc19-ba8a-f679-c826-3be0f81bb7f9",
-        "x-ms-date": "Tue, 02 Feb 2021 21:33:08 GMT",
-=======
-        "traceparent": "00-ec678e3e3ebd754d9ca66e86586019d5-d975e8b1a579c942-00",
-        "User-Agent": [
-          "azsdk-net-Storage.Files.DataLake/12.7.0-alpha.20210217.1",
-          "(.NET 5.0.3; Microsoft Windows 10.0.19042)"
-        ],
-        "x-ms-blob-public-access": "container",
-        "x-ms-client-request-id": "ceddfc19-ba8a-f679-c826-3be0f81bb7f9",
-        "x-ms-date": "Wed, 17 Feb 2021 22:17:56 GMT",
->>>>>>> 1814567d
+        "x-ms-client-request-id": "18cfd20b-1ddf-d245-5849-d83645d43716",
+        "x-ms-date": "Fri, 19 Feb 2021 18:57:57 GMT",
         "x-ms-return-client-request-id": "true",
         "x-ms-version": "2020-06-12"
       },
@@ -32,50 +21,30 @@
       "StatusCode": 201,
       "ResponseHeaders": {
         "Content-Length": "0",
-<<<<<<< HEAD
-        "Date": "Tue, 02 Feb 2021 21:33:08 GMT",
-        "ETag": "\u00220x8D8C7C222A67AD5\u0022",
-        "Last-Modified": "Tue, 02 Feb 2021 21:33:09 GMT",
-=======
-        "Date": "Wed, 17 Feb 2021 22:17:56 GMT",
-        "ETag": "\u00220x8D8D391E0A6ED5C\u0022",
-        "Last-Modified": "Wed, 17 Feb 2021 22:17:56 GMT",
->>>>>>> 1814567d
+        "Date": "Fri, 19 Feb 2021 18:57:56 GMT",
+        "ETag": "\u00220x8D8D50845244366\u0022",
+        "Last-Modified": "Fri, 19 Feb 2021 18:57:56 GMT",
         "Server": [
           "Windows-Azure-Blob/1.0",
           "Microsoft-HTTPAPI/2.0"
         ],
-        "x-ms-client-request-id": "ceddfc19-ba8a-f679-c826-3be0f81bb7f9",
-<<<<<<< HEAD
-        "x-ms-request-id": "5e429e54-b01e-007d-6eab-f90e7c000000",
-=======
-        "x-ms-request-id": "97f5943f-d01e-0054-3a7a-053008000000",
->>>>>>> 1814567d
+        "x-ms-client-request-id": "18cfd20b-1ddf-d245-5849-d83645d43716",
+        "x-ms-request-id": "7c900ca2-701e-0062-48f1-06bd78000000",
         "x-ms-version": "2020-06-12"
       },
       "ResponseBody": []
     },
     {
-<<<<<<< HEAD
-      "RequestUri": "https://seannse.dfs.core.windows.net/test-filesystem-dc1917fe-e043-9423-3c1a-22fb4737a1e7?sv=2020-06-12\u0026st=2021-02-02T20%3A33%3A08Z\u0026se=2021-02-02T22%3A33%3A08Z\u0026sr=c\u0026sp=racwdlmeop\u0026sig=Sanitized\u0026resource=filesystem\u0026recursive=false\u0026upn=false",
+      "RequestUri": "https://seannse.dfs.core.windows.net/test-filesystem-b4f17af6-0f47-f8a0-b3a9-d373f3b77add?sv=2020-06-12\u0026st=2021-02-19T17%3A57%3A57Z\u0026se=2021-02-19T19%3A57%3A57Z\u0026sr=c\u0026sp=racwdlmeop\u0026sig=Sanitized\u0026resource=filesystem\u0026recursive=false\u0026upn=false",
       "RequestMethod": "GET",
       "RequestHeaders": {
         "Accept": "application/json",
-        "traceparent": "00-d3c522eb8df920428f3f15bdbff5d55c-f72c2684e7ab4743-00",
+        "traceparent": "00-6297f6bcd94e7a4197dc5f45df9f6cda-d00c8609775d3b46-00",
         "User-Agent": [
-          "azsdk-net-Storage.Files.DataLake/12.7.0-alpha.20210202.1",
-          "(.NET 5.0.2; Microsoft Windows 10.0.19042)"
-=======
-      "RequestUri": "https://seannse.dfs.core.windows.net/test-filesystem-dc1917fe-e043-9423-3c1a-22fb4737a1e7?sv=2020-06-12\u0026st=2021-02-17T21%3A17%3A56Z\u0026se=2021-02-17T23%3A17%3A56Z\u0026sr=c\u0026sp=racwdlmeop\u0026sig=Sanitized\u0026resource=filesystem\u0026recursive=false\u0026upn=false",
-      "RequestMethod": "GET",
-      "RequestHeaders": {
-        "traceparent": "00-ce52d4bb01dc0f4ebc7695695d9d2cf2-e778217960589f4c-00",
-        "User-Agent": [
-          "azsdk-net-Storage.Files.DataLake/12.7.0-alpha.20210217.1",
-          "(.NET 5.0.3; Microsoft Windows 10.0.19042)"
->>>>>>> 1814567d
+          "azsdk-net-Storage.Files.DataLake/12.7.0-alpha.20210219.1",
+          "(.NET 5.0.3; Microsoft Windows 10.0.19041)"
         ],
-        "x-ms-client-request-id": "4be2b03c-d35a-535c-3837-822bd4b4605f",
+        "x-ms-client-request-id": "2167fc00-61e8-e4fe-640e-3694ba602e6c",
         "x-ms-return-client-request-id": "true",
         "x-ms-version": "2020-06-12"
       },
@@ -83,22 +52,14 @@
       "StatusCode": 200,
       "ResponseHeaders": {
         "Content-Type": "application/json; charset=utf-8",
-<<<<<<< HEAD
-        "Date": "Tue, 02 Feb 2021 21:33:09 GMT",
-=======
-        "Date": "Wed, 17 Feb 2021 22:17:56 GMT",
->>>>>>> 1814567d
+        "Date": "Fri, 19 Feb 2021 18:57:56 GMT",
         "Server": [
           "Windows-Azure-HDFS/1.0",
           "Microsoft-HTTPAPI/2.0"
         ],
         "Transfer-Encoding": "chunked",
-        "x-ms-client-request-id": "4be2b03c-d35a-535c-3837-822bd4b4605f",
-<<<<<<< HEAD
-        "x-ms-request-id": "5bc1536c-601f-008a-7dab-f924ee000000",
-=======
-        "x-ms-request-id": "d3d1e3f2-f01f-0021-087a-055b24000000",
->>>>>>> 1814567d
+        "x-ms-client-request-id": "2167fc00-61e8-e4fe-640e-3694ba602e6c",
+        "x-ms-request-id": "d93debf0-901f-0045-4df1-06aabc000000",
         "x-ms-version": "2020-06-12"
       },
       "ResponseBody": [
@@ -106,28 +67,18 @@
       ]
     },
     {
-      "RequestUri": "https://seannse.blob.core.windows.net/test-filesystem-dc1917fe-e043-9423-3c1a-22fb4737a1e7?restype=container",
+      "RequestUri": "https://seannse.blob.core.windows.net/test-filesystem-b4f17af6-0f47-f8a0-b3a9-d373f3b77add?restype=container",
       "RequestMethod": "DELETE",
       "RequestHeaders": {
         "Accept": "application/xml",
         "Authorization": "Sanitized",
-<<<<<<< HEAD
-        "traceparent": "00-4af170d494f48642a5e2b63cbd98fc19-e1e773fa2b91c34e-00",
+        "traceparent": "00-45ccfcf2921ed84dbb7359f91f8bdbc7-7241f34dc97c8440-00",
         "User-Agent": [
-          "azsdk-net-Storage.Files.DataLake/12.7.0-alpha.20210202.1",
-          "(.NET 5.0.2; Microsoft Windows 10.0.19042)"
+          "azsdk-net-Storage.Files.DataLake/12.7.0-alpha.20210219.1",
+          "(.NET 5.0.3; Microsoft Windows 10.0.19041)"
         ],
-        "x-ms-client-request-id": "48a4d2da-6c38-c49f-a8a7-789bf85f1acd",
-        "x-ms-date": "Tue, 02 Feb 2021 21:33:08 GMT",
-=======
-        "traceparent": "00-821c8f427dccff49bb29c7bff45f6fcc-81e6222ee9d88d49-00",
-        "User-Agent": [
-          "azsdk-net-Storage.Files.DataLake/12.7.0-alpha.20210217.1",
-          "(.NET 5.0.3; Microsoft Windows 10.0.19042)"
-        ],
-        "x-ms-client-request-id": "48a4d2da-6c38-c49f-a8a7-789bf85f1acd",
-        "x-ms-date": "Wed, 17 Feb 2021 22:17:57 GMT",
->>>>>>> 1814567d
+        "x-ms-client-request-id": "4935d5a8-156c-752d-d409-25e41078a884",
+        "x-ms-date": "Fri, 19 Feb 2021 18:57:57 GMT",
         "x-ms-return-client-request-id": "true",
         "x-ms-version": "2020-06-12"
       },
@@ -135,33 +86,21 @@
       "StatusCode": 202,
       "ResponseHeaders": {
         "Content-Length": "0",
-<<<<<<< HEAD
-        "Date": "Tue, 02 Feb 2021 21:33:09 GMT",
-=======
-        "Date": "Wed, 17 Feb 2021 22:17:56 GMT",
->>>>>>> 1814567d
+        "Date": "Fri, 19 Feb 2021 18:57:56 GMT",
         "Server": [
           "Windows-Azure-Blob/1.0",
           "Microsoft-HTTPAPI/2.0"
         ],
-        "x-ms-client-request-id": "48a4d2da-6c38-c49f-a8a7-789bf85f1acd",
-<<<<<<< HEAD
-        "x-ms-request-id": "5e429f8b-b01e-007d-07ab-f90e7c000000",
-=======
-        "x-ms-request-id": "97f5968d-d01e-0054-657a-053008000000",
->>>>>>> 1814567d
+        "x-ms-client-request-id": "4935d5a8-156c-752d-d409-25e41078a884",
+        "x-ms-request-id": "7c900d4f-701e-0062-6bf1-06bd78000000",
         "x-ms-version": "2020-06-12"
       },
       "ResponseBody": []
     }
   ],
   "Variables": {
-<<<<<<< HEAD
-    "DateTimeOffsetNow": "2021-02-02T15:33:08.6516247-06:00",
-=======
-    "DateTimeOffsetNow": "2021-02-17T16:17:56.7442787-06:00",
->>>>>>> 1814567d
-    "RandomSeed": "1829037840",
+    "DateTimeOffsetNow": "2021-02-19T12:57:57.7248792-06:00",
+    "RandomSeed": "475259143",
     "Storage_TestConfigHierarchicalNamespace": "NamespaceTenant\nseannse\nU2FuaXRpemVk\nhttps://seannse.blob.core.windows.net\nhttps://seannse.file.core.windows.net\nhttps://seannse.queue.core.windows.net\nhttps://seannse.table.core.windows.net\n\n\n\n\nhttps://seannse-secondary.blob.core.windows.net\nhttps://seannse-secondary.file.core.windows.net\nhttps://seannse-secondary.queue.core.windows.net\nhttps://seannse-secondary.table.core.windows.net\n68390a19-a643-458b-b726-408abf67b4fc\nSanitized\n72f988bf-86f1-41af-91ab-2d7cd011db47\nhttps://login.microsoftonline.com/\nCloud\nBlobEndpoint=https://seannse.blob.core.windows.net/;QueueEndpoint=https://seannse.queue.core.windows.net/;FileEndpoint=https://seannse.file.core.windows.net/;BlobSecondaryEndpoint=https://seannse-secondary.blob.core.windows.net/;QueueSecondaryEndpoint=https://seannse-secondary.queue.core.windows.net/;FileSecondaryEndpoint=https://seannse-secondary.file.core.windows.net/;AccountName=seannse;AccountKey=Sanitized\n"
   }
 }