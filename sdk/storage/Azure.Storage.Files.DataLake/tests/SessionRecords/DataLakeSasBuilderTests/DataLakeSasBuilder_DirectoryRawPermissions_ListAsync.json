﻿{
  "Entries": [
    {
      "RequestUri": "https://seannse.blob.core.windows.net/test-filesystem-84e1bc49-47e5-b280-99a9-bbf4bc2751f7?restype=container",
      "RequestMethod": "PUT",
      "RequestHeaders": {
        "Accept": "application/xml",
        "Authorization": "Sanitized",
        "traceparent": "00-abc068f04a130a4a96448baa81a9e1da-adf11643f896e94b-00",
        "User-Agent": [
          "azsdk-net-Storage.Files.DataLake/12.7.0-alpha.20210219.1",
          "(.NET 5.0.3; Microsoft Windows 10.0.19041)"
        ],
        "x-ms-blob-public-access": "container",
        "x-ms-client-request-id": "df875194-1a70-9fbb-8c53-5c1a2125e5fa",
        "x-ms-return-client-request-id": "true",
<<<<<<< HEAD
        "x-ms-version": "2020-12-06"
=======
        "x-ms-version": "2021-02-12"
>>>>>>> 7e782c87
      },
      "RequestBody": null,
      "StatusCode": 201,
      "ResponseHeaders": {
        "Content-Length": "0",
        "Date": "Fri, 19 Feb 2021 18:58:14 GMT",
        "ETag": "\"0x8D8D5084FB4FEEF\"",
        "Last-Modified": "Fri, 19 Feb 2021 18:58:14 GMT",
        "Server": [
          "Windows-Azure-Blob/1.0",
          "Microsoft-HTTPAPI/2.0"
        ],
        "x-ms-client-request-id": "df875194-1a70-9fbb-8c53-5c1a2125e5fa",
        "x-ms-request-id": "7c903b4e-701e-0062-23f1-06bd78000000",
<<<<<<< HEAD
        "x-ms-version": "2020-12-06"
=======
        "x-ms-version": "2021-02-12"
>>>>>>> 7e782c87
      },
      "ResponseBody": []
    },
    {
      "RequestUri": "https://seannse.dfs.core.windows.net/test-filesystem-84e1bc49-47e5-b280-99a9-bbf4bc2751f7/test-directory-2a603806-aab6-8e30-27ca-255bcd9f4043?resource=directory",
      "RequestMethod": "PUT",
      "RequestHeaders": {
        "Accept": "application/json",
        "Authorization": "Sanitized",
        "traceparent": "00-9971d6a78fb36842ad8c971958ec0d44-b6b3531ad6e4a545-00",
        "User-Agent": [
          "azsdk-net-Storage.Files.DataLake/12.7.0-alpha.20210219.1",
          "(.NET 5.0.3; Microsoft Windows 10.0.19041)"
        ],
        "x-ms-client-request-id": "7bc62de0-6017-5ed3-7b02-e621c8fdde4d",
        "x-ms-return-client-request-id": "true",
<<<<<<< HEAD
        "x-ms-version": "2020-12-06"
=======
        "x-ms-version": "2021-02-12"
>>>>>>> 7e782c87
      },
      "RequestBody": null,
      "StatusCode": 201,
      "ResponseHeaders": {
        "Content-Length": "0",
        "Date": "Fri, 19 Feb 2021 18:58:13 GMT",
        "ETag": "\"0x8D8D5084FC73FA4\"",
        "Last-Modified": "Fri, 19 Feb 2021 18:58:14 GMT",
        "Server": [
          "Windows-Azure-HDFS/1.0",
          "Microsoft-HTTPAPI/2.0"
        ],
        "x-ms-client-request-id": "7bc62de0-6017-5ed3-7b02-e621c8fdde4d",
        "x-ms-request-id": "d93df96c-901f-0045-3cf1-06aabc000000",
<<<<<<< HEAD
        "x-ms-version": "2020-12-06"
=======
        "x-ms-version": "2021-02-12"
>>>>>>> 7e782c87
      },
      "ResponseBody": []
    },
    {
      "RequestUri": "https://seannse.dfs.core.windows.net/test-filesystem-84e1bc49-47e5-b280-99a9-bbf4bc2751f7/test-directory-2a603806-aab6-8e30-27ca-255bcd9f4043/test-file-89575e13-64ba-b673-cfa5-bf0e62fe4e1d?resource=file",
      "RequestMethod": "PUT",
      "RequestHeaders": {
        "Accept": "application/json",
        "Authorization": "Sanitized",
        "User-Agent": [
          "azsdk-net-Storage.Files.DataLake/12.7.0-alpha.20210219.1",
          "(.NET 5.0.3; Microsoft Windows 10.0.19041)"
        ],
        "x-ms-client-request-id": "f2aa6b83-0317-7c37-ba10-ac71a0c4fc7c",
        "x-ms-return-client-request-id": "true",
<<<<<<< HEAD
        "x-ms-version": "2020-12-06"
=======
        "x-ms-version": "2021-02-12"
>>>>>>> 7e782c87
      },
      "RequestBody": null,
      "StatusCode": 201,
      "ResponseHeaders": {
        "Content-Length": "0",
        "Date": "Fri, 19 Feb 2021 18:58:14 GMT",
        "ETag": "\"0x8D8D5084FD4F0C2\"",
        "Last-Modified": "Fri, 19 Feb 2021 18:58:14 GMT",
        "Server": [
          "Windows-Azure-HDFS/1.0",
          "Microsoft-HTTPAPI/2.0"
        ],
        "x-ms-client-request-id": "f2aa6b83-0317-7c37-ba10-ac71a0c4fc7c",
        "x-ms-request-id": "d93df97e-901f-0045-4ef1-06aabc000000",
<<<<<<< HEAD
        "x-ms-version": "2020-12-06"
=======
        "x-ms-version": "2021-02-12"
>>>>>>> 7e782c87
      },
      "ResponseBody": []
    },
    {
      "RequestUri": "https://seannse.blob.core.windows.net/?restype=service&comp=userdelegationkey",
      "RequestMethod": "POST",
      "RequestHeaders": {
        "Accept": "application/xml",
        "Authorization": "Sanitized",
        "Content-Length": "59",
        "Content-Type": "application/xml",
        "traceparent": "00-f2539ae059e9ed4f99c75d413df30b4b-d888a9486014294d-00",
        "User-Agent": [
          "azsdk-net-Storage.Files.DataLake/12.7.0-alpha.20210219.1",
          "(.NET 5.0.3; Microsoft Windows 10.0.19041)"
        ],
        "x-ms-client-request-id": "f68b9d8b-5b53-c205-32bd-394dbd7168e0",
        "x-ms-return-client-request-id": "true",
<<<<<<< HEAD
        "x-ms-version": "2020-12-06"
=======
        "x-ms-version": "2021-02-12"
>>>>>>> 7e782c87
      },
      "RequestBody": "﻿<KeyInfo><Expiry>2021-02-19T19:58:15Z</Expiry></KeyInfo>",
      "StatusCode": 200,
      "ResponseHeaders": {
        "Content-Type": "application/xml",
        "Date": "Fri, 19 Feb 2021 18:58:14 GMT",
        "Server": [
          "Windows-Azure-Blob/1.0",
          "Microsoft-HTTPAPI/2.0"
        ],
        "Transfer-Encoding": "chunked",
        "x-ms-client-request-id": "f68b9d8b-5b53-c205-32bd-394dbd7168e0",
        "x-ms-request-id": "7c903c1d-701e-0062-58f1-06bd78000000",
<<<<<<< HEAD
        "x-ms-version": "2020-12-06"
=======
        "x-ms-version": "2021-02-12"
>>>>>>> 7e782c87
      },
      "ResponseBody": "﻿<?xml version=\"1.0\" encoding=\"utf-8\"?><UserDelegationKey><SignedOid>c4f48289-bb84-4086-b250-6f94a8f64cee</SignedOid><SignedTid>72f988bf-86f1-41af-91ab-2d7cd011db47</SignedTid><SignedStart>2021-02-19T18:58:14Z</SignedStart><SignedExpiry>2021-02-19T19:58:15Z</SignedExpiry><SignedService>b</SignedService><SignedVersion>2020-06-12</SignedVersion><Value>g7RHZtKLWi3cTFyZNTvEs1stIGVWrP/3xEy0rAuZPvY=</Value></UserDelegationKey>"
    },
    {
<<<<<<< HEAD
      "RequestUri": "https://seannse.dfs.core.windows.net/test-filesystem-84e1bc49-47e5-b280-99a9-bbf4bc2751f7?skoid=c4f48289-bb84-4086-b250-6f94a8f64cee&sktid=72f988bf-86f1-41af-91ab-2d7cd011db47&skt=2021-02-19T18%3A58%3A14Z&ske=2021-02-19T19%3A58%3A15Z&sks=b&skv=2020-06-12&sv=2020-12-06&st=2021-02-19T17%3A58%3A15Z&se=2021-02-19T19%3A58%3A15Z&sr=d&sp=racwdlmeop&sdd=1&sig=Sanitized&resource=filesystem&directory=test-directory-2a603806-aab6-8e30-27ca-255bcd9f4043&recursive=false&upn=false",
=======
      "RequestUri": "https://seannse.dfs.core.windows.net/test-filesystem-84e1bc49-47e5-b280-99a9-bbf4bc2751f7?skoid=c4f48289-bb84-4086-b250-6f94a8f64cee&sktid=72f988bf-86f1-41af-91ab-2d7cd011db47&skt=2021-02-19T18%3A58%3A14Z&ske=2021-02-19T19%3A58%3A15Z&sks=b&skv=2020-06-12&sv=2021-02-12&st=2021-02-19T17%3A58%3A15Z&se=2021-02-19T19%3A58%3A15Z&sr=d&sp=racwdlmeop&sdd=1&sig=Sanitized&resource=filesystem&directory=test-directory-2a603806-aab6-8e30-27ca-255bcd9f4043&recursive=false&upn=false",
>>>>>>> 7e782c87
      "RequestMethod": "GET",
      "RequestHeaders": {
        "Accept": "application/json",
        "User-Agent": [
          "azsdk-net-Storage.Files.DataLake/12.7.0-alpha.20210219.1",
          "(.NET 5.0.3; Microsoft Windows 10.0.19041)"
        ],
        "x-ms-client-request-id": "03e63d52-0538-5929-c398-2b06b0a0ed09",
        "x-ms-return-client-request-id": "true",
<<<<<<< HEAD
        "x-ms-version": "2020-12-06"
=======
        "x-ms-version": "2021-02-12"
>>>>>>> 7e782c87
      },
      "RequestBody": null,
      "StatusCode": 200,
      "ResponseHeaders": {
        "Content-Type": "application/json; charset=utf-8",
        "Date": "Fri, 19 Feb 2021 18:58:14 GMT",
        "Server": [
          "Windows-Azure-HDFS/1.0",
          "Microsoft-HTTPAPI/2.0"
        ],
        "Transfer-Encoding": "chunked",
        "x-ms-client-request-id": "03e63d52-0538-5929-c398-2b06b0a0ed09",
        "x-ms-request-id": "d93df9a5-901f-0045-74f1-06aabc000000",
<<<<<<< HEAD
        "x-ms-version": "2020-12-06"
=======
        "x-ms-version": "2021-02-12"
>>>>>>> 7e782c87
      },
      "ResponseBody": [
        "{\"paths\":[{\"contentLength\":\"0\",\"creationTime\":\"132582346948735170\",\"etag\":\"0x8D8D5084FD4F0C2\",\"group\":\"c4f48289-bb84-4086-b250-6f94a8f64cee\",\"lastModified\":\"Fri, 19 Feb 2021 18:58:14 GMT\",\"name\":\"test-directory-2a603806-aab6-8e30-27ca-255bcd9f4043/test-file-89575e13-64ba-b673-cfa5-bf0e62fe4e1d\",\"owner\":\"c4f48289-bb84-4086-b250-6f94a8f64cee\",\"permissions\":\"rw-r-----\"}]}\n"
      ]
    },
    {
      "RequestUri": "https://seannse.blob.core.windows.net/test-filesystem-84e1bc49-47e5-b280-99a9-bbf4bc2751f7?restype=container",
      "RequestMethod": "DELETE",
      "RequestHeaders": {
        "Accept": "application/xml",
        "Authorization": "Sanitized",
        "traceparent": "00-3e39ebf8aac0524fbe766a05f427e7d0-9fcbcf4b6afc6d4f-00",
        "User-Agent": [
          "azsdk-net-Storage.Files.DataLake/12.7.0-alpha.20210219.1",
          "(.NET 5.0.3; Microsoft Windows 10.0.19041)"
        ],
        "x-ms-client-request-id": "7ffb709a-648b-1aa7-6474-6a6d9058e9db",
        "x-ms-return-client-request-id": "true",
<<<<<<< HEAD
        "x-ms-version": "2020-12-06"
=======
        "x-ms-version": "2021-02-12"
>>>>>>> 7e782c87
      },
      "RequestBody": null,
      "StatusCode": 202,
      "ResponseHeaders": {
        "Content-Length": "0",
        "Date": "Fri, 19 Feb 2021 18:58:14 GMT",
        "Server": [
          "Windows-Azure-Blob/1.0",
          "Microsoft-HTTPAPI/2.0"
        ],
        "x-ms-client-request-id": "7ffb709a-648b-1aa7-6474-6a6d9058e9db",
        "x-ms-request-id": "7c903ca0-701e-0062-48f1-06bd78000000",
<<<<<<< HEAD
        "x-ms-version": "2020-12-06"
=======
        "x-ms-version": "2021-02-12"
>>>>>>> 7e782c87
      },
      "ResponseBody": []
    }
  ],
  "Variables": {
    "DateTimeOffsetNow": "2021-02-19T12:58:15.6330903-06:00",
    "RandomSeed": "1804140041",
    "Storage_TestConfigHierarchicalNamespace": "NamespaceTenant\nseannse\nU2FuaXRpemVk\nhttps://seannse.blob.core.windows.net\nhttps://seannse.file.core.windows.net\nhttps://seannse.queue.core.windows.net\nhttps://seannse.table.core.windows.net\n\n\n\n\nhttps://seannse-secondary.blob.core.windows.net\nhttps://seannse-secondary.file.core.windows.net\nhttps://seannse-secondary.queue.core.windows.net\nhttps://seannse-secondary.table.core.windows.net\n68390a19-a643-458b-b726-408abf67b4fc\nSanitized\n72f988bf-86f1-41af-91ab-2d7cd011db47\nhttps://login.microsoftonline.com/\nCloud\nBlobEndpoint=https://seannse.blob.core.windows.net/;QueueEndpoint=https://seannse.queue.core.windows.net/;FileEndpoint=https://seannse.file.core.windows.net/;BlobSecondaryEndpoint=https://seannse-secondary.blob.core.windows.net/;QueueSecondaryEndpoint=https://seannse-secondary.queue.core.windows.net/;FileSecondaryEndpoint=https://seannse-secondary.file.core.windows.net/;AccountName=seannse;AccountKey=Sanitized\n\n\n"
  }
}<|MERGE_RESOLUTION|>--- conflicted
+++ resolved
@@ -14,11 +14,7 @@
         "x-ms-blob-public-access": "container",
         "x-ms-client-request-id": "df875194-1a70-9fbb-8c53-5c1a2125e5fa",
         "x-ms-return-client-request-id": "true",
-<<<<<<< HEAD
-        "x-ms-version": "2020-12-06"
-=======
         "x-ms-version": "2021-02-12"
->>>>>>> 7e782c87
       },
       "RequestBody": null,
       "StatusCode": 201,
@@ -33,11 +29,7 @@
         ],
         "x-ms-client-request-id": "df875194-1a70-9fbb-8c53-5c1a2125e5fa",
         "x-ms-request-id": "7c903b4e-701e-0062-23f1-06bd78000000",
-<<<<<<< HEAD
-        "x-ms-version": "2020-12-06"
-=======
         "x-ms-version": "2021-02-12"
->>>>>>> 7e782c87
       },
       "ResponseBody": []
     },
@@ -54,11 +46,7 @@
         ],
         "x-ms-client-request-id": "7bc62de0-6017-5ed3-7b02-e621c8fdde4d",
         "x-ms-return-client-request-id": "true",
-<<<<<<< HEAD
-        "x-ms-version": "2020-12-06"
-=======
         "x-ms-version": "2021-02-12"
->>>>>>> 7e782c87
       },
       "RequestBody": null,
       "StatusCode": 201,
@@ -73,11 +61,7 @@
         ],
         "x-ms-client-request-id": "7bc62de0-6017-5ed3-7b02-e621c8fdde4d",
         "x-ms-request-id": "d93df96c-901f-0045-3cf1-06aabc000000",
-<<<<<<< HEAD
-        "x-ms-version": "2020-12-06"
-=======
         "x-ms-version": "2021-02-12"
->>>>>>> 7e782c87
       },
       "ResponseBody": []
     },
@@ -93,11 +77,7 @@
         ],
         "x-ms-client-request-id": "f2aa6b83-0317-7c37-ba10-ac71a0c4fc7c",
         "x-ms-return-client-request-id": "true",
-<<<<<<< HEAD
-        "x-ms-version": "2020-12-06"
-=======
         "x-ms-version": "2021-02-12"
->>>>>>> 7e782c87
       },
       "RequestBody": null,
       "StatusCode": 201,
@@ -112,11 +92,7 @@
         ],
         "x-ms-client-request-id": "f2aa6b83-0317-7c37-ba10-ac71a0c4fc7c",
         "x-ms-request-id": "d93df97e-901f-0045-4ef1-06aabc000000",
-<<<<<<< HEAD
-        "x-ms-version": "2020-12-06"
-=======
         "x-ms-version": "2021-02-12"
->>>>>>> 7e782c87
       },
       "ResponseBody": []
     },
@@ -135,11 +111,7 @@
         ],
         "x-ms-client-request-id": "f68b9d8b-5b53-c205-32bd-394dbd7168e0",
         "x-ms-return-client-request-id": "true",
-<<<<<<< HEAD
-        "x-ms-version": "2020-12-06"
-=======
         "x-ms-version": "2021-02-12"
->>>>>>> 7e782c87
       },
       "RequestBody": "﻿<KeyInfo><Expiry>2021-02-19T19:58:15Z</Expiry></KeyInfo>",
       "StatusCode": 200,
@@ -153,20 +125,12 @@
         "Transfer-Encoding": "chunked",
         "x-ms-client-request-id": "f68b9d8b-5b53-c205-32bd-394dbd7168e0",
         "x-ms-request-id": "7c903c1d-701e-0062-58f1-06bd78000000",
-<<<<<<< HEAD
-        "x-ms-version": "2020-12-06"
-=======
         "x-ms-version": "2021-02-12"
->>>>>>> 7e782c87
       },
       "ResponseBody": "﻿<?xml version=\"1.0\" encoding=\"utf-8\"?><UserDelegationKey><SignedOid>c4f48289-bb84-4086-b250-6f94a8f64cee</SignedOid><SignedTid>72f988bf-86f1-41af-91ab-2d7cd011db47</SignedTid><SignedStart>2021-02-19T18:58:14Z</SignedStart><SignedExpiry>2021-02-19T19:58:15Z</SignedExpiry><SignedService>b</SignedService><SignedVersion>2020-06-12</SignedVersion><Value>g7RHZtKLWi3cTFyZNTvEs1stIGVWrP/3xEy0rAuZPvY=</Value></UserDelegationKey>"
     },
     {
-<<<<<<< HEAD
-      "RequestUri": "https://seannse.dfs.core.windows.net/test-filesystem-84e1bc49-47e5-b280-99a9-bbf4bc2751f7?skoid=c4f48289-bb84-4086-b250-6f94a8f64cee&sktid=72f988bf-86f1-41af-91ab-2d7cd011db47&skt=2021-02-19T18%3A58%3A14Z&ske=2021-02-19T19%3A58%3A15Z&sks=b&skv=2020-06-12&sv=2020-12-06&st=2021-02-19T17%3A58%3A15Z&se=2021-02-19T19%3A58%3A15Z&sr=d&sp=racwdlmeop&sdd=1&sig=Sanitized&resource=filesystem&directory=test-directory-2a603806-aab6-8e30-27ca-255bcd9f4043&recursive=false&upn=false",
-=======
       "RequestUri": "https://seannse.dfs.core.windows.net/test-filesystem-84e1bc49-47e5-b280-99a9-bbf4bc2751f7?skoid=c4f48289-bb84-4086-b250-6f94a8f64cee&sktid=72f988bf-86f1-41af-91ab-2d7cd011db47&skt=2021-02-19T18%3A58%3A14Z&ske=2021-02-19T19%3A58%3A15Z&sks=b&skv=2020-06-12&sv=2021-02-12&st=2021-02-19T17%3A58%3A15Z&se=2021-02-19T19%3A58%3A15Z&sr=d&sp=racwdlmeop&sdd=1&sig=Sanitized&resource=filesystem&directory=test-directory-2a603806-aab6-8e30-27ca-255bcd9f4043&recursive=false&upn=false",
->>>>>>> 7e782c87
       "RequestMethod": "GET",
       "RequestHeaders": {
         "Accept": "application/json",
@@ -176,11 +140,7 @@
         ],
         "x-ms-client-request-id": "03e63d52-0538-5929-c398-2b06b0a0ed09",
         "x-ms-return-client-request-id": "true",
-<<<<<<< HEAD
-        "x-ms-version": "2020-12-06"
-=======
         "x-ms-version": "2021-02-12"
->>>>>>> 7e782c87
       },
       "RequestBody": null,
       "StatusCode": 200,
@@ -194,11 +154,7 @@
         "Transfer-Encoding": "chunked",
         "x-ms-client-request-id": "03e63d52-0538-5929-c398-2b06b0a0ed09",
         "x-ms-request-id": "d93df9a5-901f-0045-74f1-06aabc000000",
-<<<<<<< HEAD
-        "x-ms-version": "2020-12-06"
-=======
         "x-ms-version": "2021-02-12"
->>>>>>> 7e782c87
       },
       "ResponseBody": [
         "{\"paths\":[{\"contentLength\":\"0\",\"creationTime\":\"132582346948735170\",\"etag\":\"0x8D8D5084FD4F0C2\",\"group\":\"c4f48289-bb84-4086-b250-6f94a8f64cee\",\"lastModified\":\"Fri, 19 Feb 2021 18:58:14 GMT\",\"name\":\"test-directory-2a603806-aab6-8e30-27ca-255bcd9f4043/test-file-89575e13-64ba-b673-cfa5-bf0e62fe4e1d\",\"owner\":\"c4f48289-bb84-4086-b250-6f94a8f64cee\",\"permissions\":\"rw-r-----\"}]}\n"
@@ -217,11 +173,7 @@
         ],
         "x-ms-client-request-id": "7ffb709a-648b-1aa7-6474-6a6d9058e9db",
         "x-ms-return-client-request-id": "true",
-<<<<<<< HEAD
-        "x-ms-version": "2020-12-06"
-=======
         "x-ms-version": "2021-02-12"
->>>>>>> 7e782c87
       },
       "RequestBody": null,
       "StatusCode": 202,
@@ -234,11 +186,7 @@
         ],
         "x-ms-client-request-id": "7ffb709a-648b-1aa7-6474-6a6d9058e9db",
         "x-ms-request-id": "7c903ca0-701e-0062-48f1-06bd78000000",
-<<<<<<< HEAD
-        "x-ms-version": "2020-12-06"
-=======
         "x-ms-version": "2021-02-12"
->>>>>>> 7e782c87
       },
       "ResponseBody": []
     }
