﻿{
  "Entries": [
    {
      "RequestUri": "https://seannse.blob.core.windows.net/test-filesystem-f4deda96-d6cd-677b-6cd1-b205426176c4?restype=container",
      "RequestMethod": "PUT",
      "RequestHeaders": {
        "Accept": "application/xml",
        "Authorization": "Sanitized",
        "traceparent": "00-e5f0eeb333279346be5d7de80c0ac267-57956ada0dd1c147-00",
        "User-Agent": [
          "azsdk-net-Storage.Files.DataLake/12.7.0-alpha.20210219.1",
          "(.NET 5.0.3; Microsoft Windows 10.0.19041)"
        ],
        "x-ms-blob-public-access": "container",
        "x-ms-client-request-id": "8d660b95-a564-8b61-3f34-6bae6cc1bf87",
        "x-ms-return-client-request-id": "true",
<<<<<<< HEAD
        "x-ms-version": "2020-12-06"
=======
        "x-ms-version": "2021-02-12"
>>>>>>> 7e782c87
      },
      "RequestBody": null,
      "StatusCode": 201,
      "ResponseHeaders": {
        "Content-Length": "0",
        "Date": "Fri, 19 Feb 2021 18:57:59 GMT",
        "ETag": "\"0x8D8D50846ECAD32\"",
        "Last-Modified": "Fri, 19 Feb 2021 18:57:59 GMT",
        "Server": [
          "Windows-Azure-Blob/1.0",
          "Microsoft-HTTPAPI/2.0"
        ],
        "x-ms-client-request-id": "8d660b95-a564-8b61-3f34-6bae6cc1bf87",
        "x-ms-request-id": "7c9013de-701e-0062-3ff1-06bd78000000",
<<<<<<< HEAD
        "x-ms-version": "2020-12-06"
=======
        "x-ms-version": "2021-02-12"
>>>>>>> 7e782c87
      },
      "ResponseBody": []
    },
    {
      "RequestUri": "https://seannse.dfs.core.windows.net/test-filesystem-f4deda96-d6cd-677b-6cd1-b205426176c4/test-directory-db8ff890-0a6a-aa9b-881f-6abaa7e4ea82?resource=directory",
      "RequestMethod": "PUT",
      "RequestHeaders": {
        "Accept": "application/json",
        "Authorization": "Sanitized",
        "traceparent": "00-963e7d7e5e38094c82b53a37c5129082-108bab4d50aa464d-00",
        "User-Agent": [
          "azsdk-net-Storage.Files.DataLake/12.7.0-alpha.20210219.1",
          "(.NET 5.0.3; Microsoft Windows 10.0.19041)"
        ],
        "x-ms-client-request-id": "9b2507c2-5c7d-061e-8f5a-556c01d6c314",
        "x-ms-return-client-request-id": "true",
<<<<<<< HEAD
        "x-ms-version": "2020-12-06"
=======
        "x-ms-version": "2021-02-12"
>>>>>>> 7e782c87
      },
      "RequestBody": null,
      "StatusCode": 201,
      "ResponseHeaders": {
        "Content-Length": "0",
        "Date": "Fri, 19 Feb 2021 18:57:59 GMT",
        "ETag": "\"0x8D8D50846FCBBBC\"",
        "Last-Modified": "Fri, 19 Feb 2021 18:58:00 GMT",
        "Server": [
          "Windows-Azure-HDFS/1.0",
          "Microsoft-HTTPAPI/2.0"
        ],
        "x-ms-client-request-id": "9b2507c2-5c7d-061e-8f5a-556c01d6c314",
        "x-ms-request-id": "d93dedc5-901f-0045-21f1-06aabc000000",
<<<<<<< HEAD
        "x-ms-version": "2020-12-06"
=======
        "x-ms-version": "2021-02-12"
>>>>>>> 7e782c87
      },
      "ResponseBody": []
    },
    {
      "RequestUri": "https://seannse.dfs.core.windows.net/test-filesystem-f4deda96-d6cd-677b-6cd1-b205426176c4/test-directory-db8ff890-0a6a-aa9b-881f-6abaa7e4ea82/test-file-ab1eb643-0b8f-b3e5-e743-1a04a0fabeaa?resource=file",
      "RequestMethod": "PUT",
      "RequestHeaders": {
        "Accept": "application/json",
        "Authorization": "Sanitized",
        "User-Agent": [
          "azsdk-net-Storage.Files.DataLake/12.7.0-alpha.20210219.1",
          "(.NET 5.0.3; Microsoft Windows 10.0.19041)"
        ],
        "x-ms-client-request-id": "1524f09c-2376-b610-2171-b43a42196595",
        "x-ms-return-client-request-id": "true",
<<<<<<< HEAD
        "x-ms-version": "2020-12-06"
=======
        "x-ms-version": "2021-02-12"
>>>>>>> 7e782c87
      },
      "RequestBody": null,
      "StatusCode": 201,
      "ResponseHeaders": {
        "Content-Length": "0",
        "Date": "Fri, 19 Feb 2021 18:57:59 GMT",
        "ETag": "\"0x8D8D508470A02CE\"",
        "Last-Modified": "Fri, 19 Feb 2021 18:58:00 GMT",
        "Server": [
          "Windows-Azure-HDFS/1.0",
          "Microsoft-HTTPAPI/2.0"
        ],
        "x-ms-client-request-id": "1524f09c-2376-b610-2171-b43a42196595",
        "x-ms-request-id": "d93dedd6-901f-0045-32f1-06aabc000000",
<<<<<<< HEAD
        "x-ms-version": "2020-12-06"
=======
        "x-ms-version": "2021-02-12"
>>>>>>> 7e782c87
      },
      "ResponseBody": []
    },
    {
      "RequestUri": "https://seannse.blob.core.windows.net/?restype=service&comp=userdelegationkey",
      "RequestMethod": "POST",
      "RequestHeaders": {
        "Accept": "application/xml",
        "Authorization": "Sanitized",
        "Content-Length": "59",
        "Content-Type": "application/xml",
        "traceparent": "00-d35c2461ff51c941a0e6664b14b71c6c-c5f3f3daca7e654b-00",
        "User-Agent": [
          "azsdk-net-Storage.Files.DataLake/12.7.0-alpha.20210219.1",
          "(.NET 5.0.3; Microsoft Windows 10.0.19041)"
        ],
        "x-ms-client-request-id": "b0687c23-a9d6-4133-bb34-432a6fcf48f8",
        "x-ms-return-client-request-id": "true",
<<<<<<< HEAD
        "x-ms-version": "2020-12-06"
=======
        "x-ms-version": "2021-02-12"
>>>>>>> 7e782c87
      },
      "RequestBody": "﻿<KeyInfo><Expiry>2021-02-19T19:58:00Z</Expiry></KeyInfo>",
      "StatusCode": 200,
      "ResponseHeaders": {
        "Content-Type": "application/xml",
        "Date": "Fri, 19 Feb 2021 18:57:59 GMT",
        "Server": [
          "Windows-Azure-Blob/1.0",
          "Microsoft-HTTPAPI/2.0"
        ],
        "Transfer-Encoding": "chunked",
        "x-ms-client-request-id": "b0687c23-a9d6-4133-bb34-432a6fcf48f8",
        "x-ms-request-id": "7c901491-701e-0062-53f1-06bd78000000",
<<<<<<< HEAD
        "x-ms-version": "2020-12-06"
=======
        "x-ms-version": "2021-02-12"
>>>>>>> 7e782c87
      },
      "ResponseBody": "﻿<?xml version=\"1.0\" encoding=\"utf-8\"?><UserDelegationKey><SignedOid>c4f48289-bb84-4086-b250-6f94a8f64cee</SignedOid><SignedTid>72f988bf-86f1-41af-91ab-2d7cd011db47</SignedTid><SignedStart>2021-02-19T18:58:00Z</SignedStart><SignedExpiry>2021-02-19T19:58:00Z</SignedExpiry><SignedService>b</SignedService><SignedVersion>2020-06-12</SignedVersion><Value>TXxSTEhG8coeq7NBj+RCQ0g/Gkv+cynFccoL5jcqNUU=</Value></UserDelegationKey>"
    },
    {
      "RequestUri": "https://seannse.blob.core.windows.net/test-filesystem-f4deda96-d6cd-677b-6cd1-b205426176c4?restype=container",
      "RequestMethod": "DELETE",
      "RequestHeaders": {
        "Accept": "application/xml",
        "Authorization": "Sanitized",
        "traceparent": "00-62d68fe87d4ce64d80b5ef738f04cf39-67ee0e255226a94e-00",
        "User-Agent": [
          "azsdk-net-Storage.Files.DataLake/12.7.0-alpha.20210219.1",
          "(.NET 5.0.3; Microsoft Windows 10.0.19041)"
        ],
        "x-ms-client-request-id": "ebe1e4c8-83b8-3648-6b95-67ec70fc2428",
        "x-ms-return-client-request-id": "true",
<<<<<<< HEAD
        "x-ms-version": "2020-12-06"
=======
        "x-ms-version": "2021-02-12"
>>>>>>> 7e782c87
      },
      "RequestBody": null,
      "StatusCode": 202,
      "ResponseHeaders": {
        "Content-Length": "0",
        "Date": "Fri, 19 Feb 2021 18:57:59 GMT",
        "Server": [
          "Windows-Azure-Blob/1.0",
          "Microsoft-HTTPAPI/2.0"
        ],
        "x-ms-client-request-id": "ebe1e4c8-83b8-3648-6b95-67ec70fc2428",
        "x-ms-request-id": "7c9014cf-701e-0062-05f1-06bd78000000",
<<<<<<< HEAD
        "x-ms-version": "2020-12-06"
=======
        "x-ms-version": "2021-02-12"
>>>>>>> 7e782c87
      },
      "ResponseBody": []
    }
  ],
  "Variables": {
    "DateTimeOffsetNow": "2021-02-19T12:58:00.8810833-06:00",
    "RandomSeed": "1114304557",
    "Storage_TestConfigHierarchicalNamespace": "NamespaceTenant\nseannse\nU2FuaXRpemVk\nhttps://seannse.blob.core.windows.net\nhttps://seannse.file.core.windows.net\nhttps://seannse.queue.core.windows.net\nhttps://seannse.table.core.windows.net\n\n\n\n\nhttps://seannse-secondary.blob.core.windows.net\nhttps://seannse-secondary.file.core.windows.net\nhttps://seannse-secondary.queue.core.windows.net\nhttps://seannse-secondary.table.core.windows.net\n68390a19-a643-458b-b726-408abf67b4fc\nSanitized\n72f988bf-86f1-41af-91ab-2d7cd011db47\nhttps://login.microsoftonline.com/\nCloud\nBlobEndpoint=https://seannse.blob.core.windows.net/;QueueEndpoint=https://seannse.queue.core.windows.net/;FileEndpoint=https://seannse.file.core.windows.net/;BlobSecondaryEndpoint=https://seannse-secondary.blob.core.windows.net/;QueueSecondaryEndpoint=https://seannse-secondary.queue.core.windows.net/;FileSecondaryEndpoint=https://seannse-secondary.file.core.windows.net/;AccountName=seannse;AccountKey=Sanitized\n\n\n"
  }
}<|MERGE_RESOLUTION|>--- conflicted
+++ resolved
@@ -14,11 +14,7 @@
         "x-ms-blob-public-access": "container",
         "x-ms-client-request-id": "8d660b95-a564-8b61-3f34-6bae6cc1bf87",
         "x-ms-return-client-request-id": "true",
-<<<<<<< HEAD
-        "x-ms-version": "2020-12-06"
-=======
         "x-ms-version": "2021-02-12"
->>>>>>> 7e782c87
       },
       "RequestBody": null,
       "StatusCode": 201,
@@ -33,11 +29,7 @@
         ],
         "x-ms-client-request-id": "8d660b95-a564-8b61-3f34-6bae6cc1bf87",
         "x-ms-request-id": "7c9013de-701e-0062-3ff1-06bd78000000",
-<<<<<<< HEAD
-        "x-ms-version": "2020-12-06"
-=======
         "x-ms-version": "2021-02-12"
->>>>>>> 7e782c87
       },
       "ResponseBody": []
     },
@@ -54,11 +46,7 @@
         ],
         "x-ms-client-request-id": "9b2507c2-5c7d-061e-8f5a-556c01d6c314",
         "x-ms-return-client-request-id": "true",
-<<<<<<< HEAD
-        "x-ms-version": "2020-12-06"
-=======
         "x-ms-version": "2021-02-12"
->>>>>>> 7e782c87
       },
       "RequestBody": null,
       "StatusCode": 201,
@@ -73,11 +61,7 @@
         ],
         "x-ms-client-request-id": "9b2507c2-5c7d-061e-8f5a-556c01d6c314",
         "x-ms-request-id": "d93dedc5-901f-0045-21f1-06aabc000000",
-<<<<<<< HEAD
-        "x-ms-version": "2020-12-06"
-=======
         "x-ms-version": "2021-02-12"
->>>>>>> 7e782c87
       },
       "ResponseBody": []
     },
@@ -93,11 +77,7 @@
         ],
         "x-ms-client-request-id": "1524f09c-2376-b610-2171-b43a42196595",
         "x-ms-return-client-request-id": "true",
-<<<<<<< HEAD
-        "x-ms-version": "2020-12-06"
-=======
         "x-ms-version": "2021-02-12"
->>>>>>> 7e782c87
       },
       "RequestBody": null,
       "StatusCode": 201,
@@ -112,11 +92,7 @@
         ],
         "x-ms-client-request-id": "1524f09c-2376-b610-2171-b43a42196595",
         "x-ms-request-id": "d93dedd6-901f-0045-32f1-06aabc000000",
-<<<<<<< HEAD
-        "x-ms-version": "2020-12-06"
-=======
         "x-ms-version": "2021-02-12"
->>>>>>> 7e782c87
       },
       "ResponseBody": []
     },
@@ -135,11 +111,7 @@
         ],
         "x-ms-client-request-id": "b0687c23-a9d6-4133-bb34-432a6fcf48f8",
         "x-ms-return-client-request-id": "true",
-<<<<<<< HEAD
-        "x-ms-version": "2020-12-06"
-=======
         "x-ms-version": "2021-02-12"
->>>>>>> 7e782c87
       },
       "RequestBody": "﻿<KeyInfo><Expiry>2021-02-19T19:58:00Z</Expiry></KeyInfo>",
       "StatusCode": 200,
@@ -153,11 +125,7 @@
         "Transfer-Encoding": "chunked",
         "x-ms-client-request-id": "b0687c23-a9d6-4133-bb34-432a6fcf48f8",
         "x-ms-request-id": "7c901491-701e-0062-53f1-06bd78000000",
-<<<<<<< HEAD
-        "x-ms-version": "2020-12-06"
-=======
         "x-ms-version": "2021-02-12"
->>>>>>> 7e782c87
       },
       "ResponseBody": "﻿<?xml version=\"1.0\" encoding=\"utf-8\"?><UserDelegationKey><SignedOid>c4f48289-bb84-4086-b250-6f94a8f64cee</SignedOid><SignedTid>72f988bf-86f1-41af-91ab-2d7cd011db47</SignedTid><SignedStart>2021-02-19T18:58:00Z</SignedStart><SignedExpiry>2021-02-19T19:58:00Z</SignedExpiry><SignedService>b</SignedService><SignedVersion>2020-06-12</SignedVersion><Value>TXxSTEhG8coeq7NBj+RCQ0g/Gkv+cynFccoL5jcqNUU=</Value></UserDelegationKey>"
     },
@@ -174,11 +142,7 @@
         ],
         "x-ms-client-request-id": "ebe1e4c8-83b8-3648-6b95-67ec70fc2428",
         "x-ms-return-client-request-id": "true",
-<<<<<<< HEAD
-        "x-ms-version": "2020-12-06"
-=======
         "x-ms-version": "2021-02-12"
->>>>>>> 7e782c87
       },
       "RequestBody": null,
       "StatusCode": 202,
@@ -191,11 +155,7 @@
         ],
         "x-ms-client-request-id": "ebe1e4c8-83b8-3648-6b95-67ec70fc2428",
         "x-ms-request-id": "7c9014cf-701e-0062-05f1-06bd78000000",
-<<<<<<< HEAD
-        "x-ms-version": "2020-12-06"
-=======
         "x-ms-version": "2021-02-12"
->>>>>>> 7e782c87
       },
       "ResponseBody": []
     }
