--- conflicted
+++ resolved
@@ -14,11 +14,7 @@
         "x-ms-blob-public-access": "container",
         "x-ms-client-request-id": "d5e448b7-9204-d606-3cab-6ae13681b2b7",
         "x-ms-return-client-request-id": "true",
-<<<<<<< HEAD
-        "x-ms-version": "2020-12-06"
-=======
-        "x-ms-version": "2021-02-12"
->>>>>>> 7e782c87
+        "x-ms-version": "2021-02-12"
       },
       "RequestBody": null,
       "StatusCode": 201,
@@ -33,11 +29,7 @@
         ],
         "x-ms-client-request-id": "d5e448b7-9204-d606-3cab-6ae13681b2b7",
         "x-ms-request-id": "7c901725-701e-0062-08f1-06bd78000000",
-<<<<<<< HEAD
-        "x-ms-version": "2020-12-06"
-=======
-        "x-ms-version": "2021-02-12"
->>>>>>> 7e782c87
+        "x-ms-version": "2021-02-12"
       },
       "ResponseBody": []
     },
@@ -54,11 +46,7 @@
         ],
         "x-ms-client-request-id": "2fc97b38-cd72-c15f-4779-049fe0ea9208",
         "x-ms-return-client-request-id": "true",
-<<<<<<< HEAD
-        "x-ms-version": "2020-12-06"
-=======
-        "x-ms-version": "2021-02-12"
->>>>>>> 7e782c87
+        "x-ms-version": "2021-02-12"
       },
       "RequestBody": null,
       "StatusCode": 201,
@@ -73,11 +61,7 @@
         ],
         "x-ms-client-request-id": "2fc97b38-cd72-c15f-4779-049fe0ea9208",
         "x-ms-request-id": "d93deefa-901f-0045-56f1-06aabc000000",
-<<<<<<< HEAD
-        "x-ms-version": "2020-12-06"
-=======
-        "x-ms-version": "2021-02-12"
->>>>>>> 7e782c87
+        "x-ms-version": "2021-02-12"
       },
       "ResponseBody": []
     },
@@ -93,11 +77,7 @@
         ],
         "x-ms-client-request-id": "f336d018-7d8f-3f87-ee5d-26dcd3b3a4c8",
         "x-ms-return-client-request-id": "true",
-<<<<<<< HEAD
-        "x-ms-version": "2020-12-06"
-=======
-        "x-ms-version": "2021-02-12"
->>>>>>> 7e782c87
+        "x-ms-version": "2021-02-12"
       },
       "RequestBody": null,
       "StatusCode": 201,
@@ -112,11 +92,7 @@
         ],
         "x-ms-client-request-id": "f336d018-7d8f-3f87-ee5d-26dcd3b3a4c8",
         "x-ms-request-id": "d93def04-901f-0045-60f1-06aabc000000",
-<<<<<<< HEAD
-        "x-ms-version": "2020-12-06"
-=======
-        "x-ms-version": "2021-02-12"
->>>>>>> 7e782c87
+        "x-ms-version": "2021-02-12"
       },
       "ResponseBody": []
     },
@@ -132,11 +108,7 @@
         ],
         "x-ms-client-request-id": "3707a979-448b-4f5a-321a-9b63ac03b712",
         "x-ms-return-client-request-id": "true",
-<<<<<<< HEAD
-        "x-ms-version": "2020-12-06"
-=======
-        "x-ms-version": "2021-02-12"
->>>>>>> 7e782c87
+        "x-ms-version": "2021-02-12"
       },
       "RequestBody": null,
       "StatusCode": 201,
@@ -151,11 +123,7 @@
         ],
         "x-ms-client-request-id": "3707a979-448b-4f5a-321a-9b63ac03b712",
         "x-ms-request-id": "d93def11-901f-0045-6df1-06aabc000000",
-<<<<<<< HEAD
-        "x-ms-version": "2020-12-06"
-=======
-        "x-ms-version": "2021-02-12"
->>>>>>> 7e782c87
+        "x-ms-version": "2021-02-12"
       },
       "ResponseBody": []
     },
@@ -171,11 +139,7 @@
         ],
         "x-ms-client-request-id": "d502c7ed-e48f-202e-2a3b-e695edf75fa1",
         "x-ms-return-client-request-id": "true",
-<<<<<<< HEAD
-        "x-ms-version": "2020-12-06"
-=======
-        "x-ms-version": "2021-02-12"
->>>>>>> 7e782c87
+        "x-ms-version": "2021-02-12"
       },
       "RequestBody": null,
       "StatusCode": 201,
@@ -190,11 +154,7 @@
         ],
         "x-ms-client-request-id": "d502c7ed-e48f-202e-2a3b-e695edf75fa1",
         "x-ms-request-id": "d93def22-901f-0045-7ef1-06aabc000000",
-<<<<<<< HEAD
-        "x-ms-version": "2020-12-06"
-=======
-        "x-ms-version": "2021-02-12"
->>>>>>> 7e782c87
+        "x-ms-version": "2021-02-12"
       },
       "ResponseBody": []
     },
@@ -210,11 +170,7 @@
         ],
         "x-ms-client-request-id": "8a2479e3-bed5-1405-8811-0760e652e2d9",
         "x-ms-return-client-request-id": "true",
-<<<<<<< HEAD
-        "x-ms-version": "2020-12-06"
-=======
-        "x-ms-version": "2021-02-12"
->>>>>>> 7e782c87
+        "x-ms-version": "2021-02-12"
       },
       "RequestBody": null,
       "StatusCode": 201,
@@ -229,11 +185,7 @@
         ],
         "x-ms-client-request-id": "8a2479e3-bed5-1405-8811-0760e652e2d9",
         "x-ms-request-id": "d93def34-901f-0045-10f1-06aabc000000",
-<<<<<<< HEAD
-        "x-ms-version": "2020-12-06"
-=======
-        "x-ms-version": "2021-02-12"
->>>>>>> 7e782c87
+        "x-ms-version": "2021-02-12"
       },
       "ResponseBody": []
     },
@@ -252,11 +204,7 @@
         ],
         "x-ms-client-request-id": "c5f9b768-002c-4d4c-5361-9f7d34f43f01",
         "x-ms-return-client-request-id": "true",
-<<<<<<< HEAD
-        "x-ms-version": "2020-12-06"
-=======
-        "x-ms-version": "2021-02-12"
->>>>>>> 7e782c87
+        "x-ms-version": "2021-02-12"
       },
       "RequestBody": "﻿<KeyInfo><Expiry>2021-02-19T19:58:02Z</Expiry></KeyInfo>",
       "StatusCode": 200,
@@ -270,20 +218,12 @@
         "Transfer-Encoding": "chunked",
         "x-ms-client-request-id": "c5f9b768-002c-4d4c-5361-9f7d34f43f01",
         "x-ms-request-id": "7c901875-701e-0062-29f1-06bd78000000",
-<<<<<<< HEAD
-        "x-ms-version": "2020-12-06"
-=======
-        "x-ms-version": "2021-02-12"
->>>>>>> 7e782c87
+        "x-ms-version": "2021-02-12"
       },
       "ResponseBody": "﻿<?xml version=\"1.0\" encoding=\"utf-8\"?><UserDelegationKey><SignedOid>c4f48289-bb84-4086-b250-6f94a8f64cee</SignedOid><SignedTid>72f988bf-86f1-41af-91ab-2d7cd011db47</SignedTid><SignedStart>2021-02-19T18:58:01Z</SignedStart><SignedExpiry>2021-02-19T19:58:02Z</SignedExpiry><SignedService>b</SignedService><SignedVersion>2020-06-12</SignedVersion><Value>LCuIbk51ofQ2XvxyV+gwF188QQ4fY3cuhOmt/o9+6tw=</Value></UserDelegationKey>"
     },
     {
-<<<<<<< HEAD
-      "RequestUri": "https://seannse.blob.core.windows.net/test-filesystem-5cec616f-7707-4d88-47d4-1997010ef3bb/test-directory-4512bf8b-f557-6a01-d065-b11c44345fc2/test-directory-d31fa74b-f9a1-6c8d-0895-f9ac1c7fd021/test-directory-588be3a9-c907-1b9e-572b-d18387db51f1/test-directory-3be3340b-5820-cc7f-50f5-5662ef9011e4?skoid=c4f48289-bb84-4086-b250-6f94a8f64cee&sktid=72f988bf-86f1-41af-91ab-2d7cd011db47&skt=2021-02-19T18%3A58%3A01Z&ske=2021-02-19T19%3A58%3A02Z&sks=b&skv=2020-06-12&sv=2020-12-06&st=2021-02-19T17%3A58%3A02Z&se=2021-02-19T19%3A58%3A02Z&sr=d&sp=racwdlmeop&sdd=4&sig=Sanitized",
-=======
       "RequestUri": "https://seannse.blob.core.windows.net/test-filesystem-5cec616f-7707-4d88-47d4-1997010ef3bb/test-directory-4512bf8b-f557-6a01-d065-b11c44345fc2/test-directory-d31fa74b-f9a1-6c8d-0895-f9ac1c7fd021/test-directory-588be3a9-c907-1b9e-572b-d18387db51f1/test-directory-3be3340b-5820-cc7f-50f5-5662ef9011e4?skoid=c4f48289-bb84-4086-b250-6f94a8f64cee&sktid=72f988bf-86f1-41af-91ab-2d7cd011db47&skt=2021-02-19T18%3A58%3A01Z&ske=2021-02-19T19%3A58%3A02Z&sks=b&skv=2020-06-12&sv=2021-02-12&st=2021-02-19T17%3A58%3A02Z&se=2021-02-19T19%3A58%3A02Z&sr=d&sp=racwdlmeop&sdd=4&sig=Sanitized",
->>>>>>> 7e782c87
       "RequestMethod": "HEAD",
       "RequestHeaders": {
         "Accept": "application/xml",
@@ -294,11 +234,7 @@
         ],
         "x-ms-client-request-id": "2ff80b54-1d58-afac-783a-42209895986e",
         "x-ms-return-client-request-id": "true",
-<<<<<<< HEAD
-        "x-ms-version": "2020-12-06"
-=======
-        "x-ms-version": "2021-02-12"
->>>>>>> 7e782c87
+        "x-ms-version": "2021-02-12"
       },
       "RequestBody": null,
       "StatusCode": 200,
@@ -326,11 +262,7 @@
         "x-ms-permissions": "rwxr-x---",
         "x-ms-request-id": "7c9018a4-701e-0062-53f1-06bd78000000",
         "x-ms-server-encrypted": "true",
-<<<<<<< HEAD
-        "x-ms-version": "2020-12-06"
-=======
-        "x-ms-version": "2021-02-12"
->>>>>>> 7e782c87
+        "x-ms-version": "2021-02-12"
       },
       "ResponseBody": []
     },
@@ -347,11 +279,7 @@
         ],
         "x-ms-client-request-id": "2829bd71-0ffb-eaa8-2e38-f70eefa313d1",
         "x-ms-return-client-request-id": "true",
-<<<<<<< HEAD
-        "x-ms-version": "2020-12-06"
-=======
-        "x-ms-version": "2021-02-12"
->>>>>>> 7e782c87
+        "x-ms-version": "2021-02-12"
       },
       "RequestBody": null,
       "StatusCode": 202,
@@ -364,11 +292,7 @@
         ],
         "x-ms-client-request-id": "2829bd71-0ffb-eaa8-2e38-f70eefa313d1",
         "x-ms-request-id": "7c9018d9-701e-0062-01f1-06bd78000000",
-<<<<<<< HEAD
-        "x-ms-version": "2020-12-06"
-=======
-        "x-ms-version": "2021-02-12"
->>>>>>> 7e782c87
+        "x-ms-version": "2021-02-12"
       },
       "ResponseBody": []
     }
