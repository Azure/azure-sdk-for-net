{
  "Entries": [
    {
      "RequestUri": "https://seannse.blob.core.windows.net/test-filesystem-c6a9e14e-d27e-b814-08d2-7f0c52fda2c9?restype=container",
      "RequestMethod": "PUT",
      "RequestHeaders": {
        "Accept": "application/xml",
        "Authorization": "Sanitized",
<<<<<<< HEAD
        "traceparent": "00-b73760ae06a8004fa1c8ae55fd5fa005-2ba95af0f1da0748-00",
        "User-Agent": [
          "azsdk-net-Storage.Files.DataLake/12.7.0-alpha.20210202.1",
          "(.NET 5.0.2; Microsoft Windows 10.0.19042)"
=======
        "traceparent": "00-a1299c7e6185ef4991ee8bd56d95729a-75d88bfd775e2d44-00",
        "User-Agent": [
          "azsdk-net-Storage.Files.DataLake/12.7.0-alpha.20210217.1",
          "(.NET 5.0.3; Microsoft Windows 10.0.19042)"
>>>>>>> 1814567d
        ],
        "x-ms-blob-public-access": "container",
        "x-ms-client-request-id": "36ac9ea8-22a7-4c0c-c431-e5b1fdaca96e",
        "x-ms-return-client-request-id": "true",
        "x-ms-version": "2020-06-12"
      },
      "RequestBody": null,
      "StatusCode": 201,
      "ResponseHeaders": {
        "Content-Length": "0",
<<<<<<< HEAD
        "Date": "Tue, 02 Feb 2021 21:33:19 GMT",
        "ETag": "\u00220x8D8C7C228B38D82\u0022",
        "Last-Modified": "Tue, 02 Feb 2021 21:33:19 GMT",
=======
        "Date": "Wed, 17 Feb 2021 22:18:06 GMT",
        "ETag": "\u00220x8D8D391E6D5E1E6\u0022",
        "Last-Modified": "Wed, 17 Feb 2021 22:18:06 GMT",
>>>>>>> 1814567d
        "Server": [
          "Windows-Azure-Blob/1.0",
          "Microsoft-HTTPAPI/2.0"
        ],
        "x-ms-client-request-id": "36ac9ea8-22a7-4c0c-c431-e5b1fdaca96e",
<<<<<<< HEAD
        "x-ms-request-id": "98408041-401e-00a2-2eab-f94546000000",
=======
        "x-ms-request-id": "56767c0b-601e-009a-377a-05e186000000",
>>>>>>> 1814567d
        "x-ms-version": "2020-06-12"
      },
      "ResponseBody": []
    },
    {
      "RequestUri": "https://seannse.dfs.core.windows.net/test-filesystem-c6a9e14e-d27e-b814-08d2-7f0c52fda2c9/test-directory-e11d2da1-2ed2-9fdc-5ed7-8e229464ea8c?resource=directory",
      "RequestMethod": "PUT",
      "RequestHeaders": {
        "Accept": "application/json",
        "Authorization": "Sanitized",
<<<<<<< HEAD
        "traceparent": "00-cfe22840f4ddc74d81d56d931e7baf67-220f88d1152e3741-00",
        "User-Agent": [
          "azsdk-net-Storage.Files.DataLake/12.7.0-alpha.20210202.1",
          "(.NET 5.0.2; Microsoft Windows 10.0.19042)"
=======
        "traceparent": "00-019d7ca8be532140a49749c0e572b4f2-d620c36cf6c9c746-00",
        "User-Agent": [
          "azsdk-net-Storage.Files.DataLake/12.7.0-alpha.20210217.1",
          "(.NET 5.0.3; Microsoft Windows 10.0.19042)"
>>>>>>> 1814567d
        ],
        "x-ms-client-request-id": "9f0ecfb2-f45e-7983-c10d-d7d093eab75f",
        "x-ms-return-client-request-id": "true",
        "x-ms-version": "2020-06-12"
      },
      "RequestBody": null,
      "StatusCode": 201,
      "ResponseHeaders": {
        "Content-Length": "0",
<<<<<<< HEAD
        "Date": "Tue, 02 Feb 2021 21:33:18 GMT",
        "ETag": "\u00220x8D8C7C228ED1DB0\u0022",
        "Last-Modified": "Tue, 02 Feb 2021 21:33:19 GMT",
=======
        "Date": "Wed, 17 Feb 2021 22:18:06 GMT",
        "ETag": "\u00220x8D8D391E70A6FC7\u0022",
        "Last-Modified": "Wed, 17 Feb 2021 22:18:07 GMT",
>>>>>>> 1814567d
        "Server": [
          "Windows-Azure-HDFS/1.0",
          "Microsoft-HTTPAPI/2.0"
        ],
        "x-ms-client-request-id": "9f0ecfb2-f45e-7983-c10d-d7d093eab75f",
<<<<<<< HEAD
        "x-ms-request-id": "2645a4a1-301f-0073-58ab-f927cc000000",
=======
        "x-ms-request-id": "d8877f9b-201f-0040-0a7a-057867000000",
>>>>>>> 1814567d
        "x-ms-version": "2020-06-12"
      },
      "ResponseBody": []
    },
    {
      "RequestUri": "https://seannse.dfs.core.windows.net/test-filesystem-c6a9e14e-d27e-b814-08d2-7f0c52fda2c9/test-directory-e11d2da1-2ed2-9fdc-5ed7-8e229464ea8c/test-directory-d4b45946-f447-351d-0c99-b216d8cad68c?resource=directory",
      "RequestMethod": "PUT",
      "RequestHeaders": {
        "Accept": "application/json",
        "Authorization": "Sanitized",
        "User-Agent": [
<<<<<<< HEAD
          "azsdk-net-Storage.Files.DataLake/12.7.0-alpha.20210202.1",
          "(.NET 5.0.2; Microsoft Windows 10.0.19042)"
=======
          "azsdk-net-Storage.Files.DataLake/12.7.0-alpha.20210217.1",
          "(.NET 5.0.3; Microsoft Windows 10.0.19042)"
>>>>>>> 1814567d
        ],
        "x-ms-client-request-id": "70cbf605-001e-be43-b2d9-93c4416ca0f7",
        "x-ms-return-client-request-id": "true",
        "x-ms-version": "2020-06-12"
      },
      "RequestBody": null,
      "StatusCode": 201,
      "ResponseHeaders": {
        "Content-Length": "0",
<<<<<<< HEAD
        "Date": "Tue, 02 Feb 2021 21:33:19 GMT",
        "ETag": "\u00220x8D8C7C228FDF4F9\u0022",
        "Last-Modified": "Tue, 02 Feb 2021 21:33:19 GMT",
=======
        "Date": "Wed, 17 Feb 2021 22:18:06 GMT",
        "ETag": "\u00220x8D8D391E7194E73\u0022",
        "Last-Modified": "Wed, 17 Feb 2021 22:18:07 GMT",
>>>>>>> 1814567d
        "Server": [
          "Windows-Azure-HDFS/1.0",
          "Microsoft-HTTPAPI/2.0"
        ],
        "x-ms-client-request-id": "70cbf605-001e-be43-b2d9-93c4416ca0f7",
<<<<<<< HEAD
        "x-ms-request-id": "2645a4d8-301f-0073-0fab-f927cc000000",
=======
        "x-ms-request-id": "d8877fbe-201f-0040-2d7a-057867000000",
>>>>>>> 1814567d
        "x-ms-version": "2020-06-12"
      },
      "ResponseBody": []
    },
    {
      "RequestUri": "https://seannse.dfs.core.windows.net/test-filesystem-c6a9e14e-d27e-b814-08d2-7f0c52fda2c9/test-directory-e11d2da1-2ed2-9fdc-5ed7-8e229464ea8c/test-directory-d4b45946-f447-351d-0c99-b216d8cad68c/test-directory-91cd4b36-f17a-fc09-2bab-2d5d00d8a1ba?resource=directory",
      "RequestMethod": "PUT",
      "RequestHeaders": {
        "Accept": "application/json",
        "Authorization": "Sanitized",
        "User-Agent": [
<<<<<<< HEAD
          "azsdk-net-Storage.Files.DataLake/12.7.0-alpha.20210202.1",
          "(.NET 5.0.2; Microsoft Windows 10.0.19042)"
=======
          "azsdk-net-Storage.Files.DataLake/12.7.0-alpha.20210217.1",
          "(.NET 5.0.3; Microsoft Windows 10.0.19042)"
>>>>>>> 1814567d
        ],
        "x-ms-client-request-id": "480dfc4a-5f83-13ca-eccf-4472d3e6bdd9",
        "x-ms-return-client-request-id": "true",
        "x-ms-version": "2020-06-12"
      },
      "RequestBody": null,
      "StatusCode": 201,
      "ResponseHeaders": {
        "Content-Length": "0",
<<<<<<< HEAD
        "Date": "Tue, 02 Feb 2021 21:33:19 GMT",
        "ETag": "\u00220x8D8C7C2290EC3DC\u0022",
        "Last-Modified": "Tue, 02 Feb 2021 21:33:19 GMT",
=======
        "Date": "Wed, 17 Feb 2021 22:18:06 GMT",
        "ETag": "\u00220x8D8D391E726A389\u0022",
        "Last-Modified": "Wed, 17 Feb 2021 22:18:07 GMT",
>>>>>>> 1814567d
        "Server": [
          "Windows-Azure-HDFS/1.0",
          "Microsoft-HTTPAPI/2.0"
        ],
        "x-ms-client-request-id": "480dfc4a-5f83-13ca-eccf-4472d3e6bdd9",
<<<<<<< HEAD
        "x-ms-request-id": "2645a50f-301f-0073-46ab-f927cc000000",
=======
        "x-ms-request-id": "d8877fd7-201f-0040-467a-057867000000",
>>>>>>> 1814567d
        "x-ms-version": "2020-06-12"
      },
      "ResponseBody": []
    },
    {
      "RequestUri": "https://seannse.dfs.core.windows.net/test-filesystem-c6a9e14e-d27e-b814-08d2-7f0c52fda2c9/test-directory-e11d2da1-2ed2-9fdc-5ed7-8e229464ea8c/test-directory-d4b45946-f447-351d-0c99-b216d8cad68c/test-directory-91cd4b36-f17a-fc09-2bab-2d5d00d8a1ba/test-directory-d41bd837-bf5b-d0f8-dccb-d2c8de8d44c2?resource=directory",
      "RequestMethod": "PUT",
      "RequestHeaders": {
        "Accept": "application/json",
        "Authorization": "Sanitized",
        "User-Agent": [
<<<<<<< HEAD
          "azsdk-net-Storage.Files.DataLake/12.7.0-alpha.20210202.1",
          "(.NET 5.0.2; Microsoft Windows 10.0.19042)"
=======
          "azsdk-net-Storage.Files.DataLake/12.7.0-alpha.20210217.1",
          "(.NET 5.0.3; Microsoft Windows 10.0.19042)"
>>>>>>> 1814567d
        ],
        "x-ms-client-request-id": "de443af4-f34d-8ade-033c-6bb88d01355f",
        "x-ms-return-client-request-id": "true",
        "x-ms-version": "2020-06-12"
      },
      "RequestBody": null,
      "StatusCode": 201,
      "ResponseHeaders": {
        "Content-Length": "0",
<<<<<<< HEAD
        "Date": "Tue, 02 Feb 2021 21:33:19 GMT",
        "ETag": "\u00220x8D8C7C2291EEBA3\u0022",
        "Last-Modified": "Tue, 02 Feb 2021 21:33:20 GMT",
=======
        "Date": "Wed, 17 Feb 2021 22:18:06 GMT",
        "ETag": "\u00220x8D8D391E73401FD\u0022",
        "Last-Modified": "Wed, 17 Feb 2021 22:18:07 GMT",
>>>>>>> 1814567d
        "Server": [
          "Windows-Azure-HDFS/1.0",
          "Microsoft-HTTPAPI/2.0"
        ],
        "x-ms-client-request-id": "de443af4-f34d-8ade-033c-6bb88d01355f",
<<<<<<< HEAD
        "x-ms-request-id": "2645a537-301f-0073-6eab-f927cc000000",
=======
        "x-ms-request-id": "d8877feb-201f-0040-5a7a-057867000000",
>>>>>>> 1814567d
        "x-ms-version": "2020-06-12"
      },
      "ResponseBody": []
    },
    {
      "RequestUri": "https://seannse.dfs.core.windows.net/test-filesystem-c6a9e14e-d27e-b814-08d2-7f0c52fda2c9/test-directory-e11d2da1-2ed2-9fdc-5ed7-8e229464ea8c/test-directory-d4b45946-f447-351d-0c99-b216d8cad68c/test-directory-91cd4b36-f17a-fc09-2bab-2d5d00d8a1ba/test-directory-d41bd837-bf5b-d0f8-dccb-d2c8de8d44c2/test-file-e08e828b-b8d3-de0d-a1d0-315ecacaafe1?resource=file",
      "RequestMethod": "PUT",
      "RequestHeaders": {
        "Accept": "application/json",
        "Authorization": "Sanitized",
        "User-Agent": [
<<<<<<< HEAD
          "azsdk-net-Storage.Files.DataLake/12.7.0-alpha.20210202.1",
          "(.NET 5.0.2; Microsoft Windows 10.0.19042)"
=======
          "azsdk-net-Storage.Files.DataLake/12.7.0-alpha.20210217.1",
          "(.NET 5.0.3; Microsoft Windows 10.0.19042)"
>>>>>>> 1814567d
        ],
        "x-ms-client-request-id": "9ea395c8-4e6c-3b04-2c66-3d7cc180c039",
        "x-ms-return-client-request-id": "true",
        "x-ms-version": "2020-06-12"
      },
      "RequestBody": null,
      "StatusCode": 201,
      "ResponseHeaders": {
        "Content-Length": "0",
<<<<<<< HEAD
        "Date": "Tue, 02 Feb 2021 21:33:19 GMT",
        "ETag": "\u00220x8D8C7C2292EEA4B\u0022",
        "Last-Modified": "Tue, 02 Feb 2021 21:33:20 GMT",
=======
        "Date": "Wed, 17 Feb 2021 22:18:06 GMT",
        "ETag": "\u00220x8D8D391E7427DE7\u0022",
        "Last-Modified": "Wed, 17 Feb 2021 22:18:07 GMT",
>>>>>>> 1814567d
        "Server": [
          "Windows-Azure-HDFS/1.0",
          "Microsoft-HTTPAPI/2.0"
        ],
        "x-ms-client-request-id": "9ea395c8-4e6c-3b04-2c66-3d7cc180c039",
<<<<<<< HEAD
        "x-ms-request-id": "2645a56c-301f-0073-23ab-f927cc000000",
=======
        "x-ms-request-id": "d8878000-201f-0040-6f7a-057867000000",
>>>>>>> 1814567d
        "x-ms-version": "2020-06-12"
      },
      "ResponseBody": []
    },
    {
      "RequestUri": "https://seannse.blob.core.windows.net/?restype=service\u0026comp=userdelegationkey",
      "RequestMethod": "POST",
      "RequestHeaders": {
        "Accept": "application/xml",
        "Authorization": "Sanitized",
        "Content-Length": "59",
        "Content-Type": "application/xml",
<<<<<<< HEAD
        "traceparent": "00-05c31a8f3034a84eb225839a20829c34-9478fc3dbc3c2e44-00",
        "User-Agent": [
          "azsdk-net-Storage.Files.DataLake/12.7.0-alpha.20210202.1",
          "(.NET 5.0.2; Microsoft Windows 10.0.19042)"
=======
        "traceparent": "00-82707da5d7732143a72d3ce7b8e637af-57425279d6b5ae47-00",
        "User-Agent": [
          "azsdk-net-Storage.Files.DataLake/12.7.0-alpha.20210217.1",
          "(.NET 5.0.3; Microsoft Windows 10.0.19042)"
>>>>>>> 1814567d
        ],
        "x-ms-client-request-id": "35959013-1027-4d74-f599-76e228f72f95",
        "x-ms-return-client-request-id": "true",
        "x-ms-version": "2020-06-12"
      },
<<<<<<< HEAD
      "RequestBody": "\u003CKeyInfo\u003E\u003CExpiry\u003E2021-02-02T22:33:19Z\u003C/Expiry\u003E\u003C/KeyInfo\u003E",
      "StatusCode": 200,
      "ResponseHeaders": {
        "Content-Type": "application/xml",
        "Date": "Tue, 02 Feb 2021 21:33:20 GMT",
=======
      "RequestBody": "\uFEFF\u003CKeyInfo\u003E\u003CExpiry\u003E2021-02-17T23:18:07Z\u003C/Expiry\u003E\u003C/KeyInfo\u003E",
      "StatusCode": 200,
      "ResponseHeaders": {
        "Content-Type": "application/xml",
        "Date": "Wed, 17 Feb 2021 22:18:07 GMT",
>>>>>>> 1814567d
        "Server": [
          "Windows-Azure-Blob/1.0",
          "Microsoft-HTTPAPI/2.0"
        ],
        "Transfer-Encoding": "chunked",
        "x-ms-client-request-id": "35959013-1027-4d74-f599-76e228f72f95",
<<<<<<< HEAD
        "x-ms-request-id": "984086e5-401e-00a2-27ab-f94546000000",
        "x-ms-version": "2020-06-12"
      },
      "ResponseBody": "\uFEFF\u003C?xml version=\u00221.0\u0022 encoding=\u0022utf-8\u0022?\u003E\u003CUserDelegationKey\u003E\u003CSignedOid\u003Ec4f48289-bb84-4086-b250-6f94a8f64cee\u003C/SignedOid\u003E\u003CSignedTid\u003E72f988bf-86f1-41af-91ab-2d7cd011db47\u003C/SignedTid\u003E\u003CSignedStart\u003E2021-02-02T21:33:20Z\u003C/SignedStart\u003E\u003CSignedExpiry\u003E2021-02-02T22:33:19Z\u003C/SignedExpiry\u003E\u003CSignedService\u003Eb\u003C/SignedService\u003E\u003CSignedVersion\u003E2020-06-12\u003C/SignedVersion\u003E\u003CValue\u003EbNkvyY6BrTyKJ4xZeDZ62eaUVHYVfcwCtI389F5hVTk=\u003C/Value\u003E\u003C/UserDelegationKey\u003E"
    },
    {
      "RequestUri": "https://seannse.blob.core.windows.net/test-filesystem-c6a9e14e-d27e-b814-08d2-7f0c52fda2c9/test-directory-e11d2da1-2ed2-9fdc-5ed7-8e229464ea8c/test-directory-d4b45946-f447-351d-0c99-b216d8cad68c/test-directory-91cd4b36-f17a-fc09-2bab-2d5d00d8a1ba/test-directory-d41bd837-bf5b-d0f8-dccb-d2c8de8d44c2?skoid=c4f48289-bb84-4086-b250-6f94a8f64cee\u0026sktid=72f988bf-86f1-41af-91ab-2d7cd011db47\u0026skt=2021-02-02T21%3A33%3A20Z\u0026ske=2021-02-02T22%3A33%3A19Z\u0026sks=b\u0026skv=2020-06-12\u0026sv=2020-06-12\u0026st=2021-02-02T20%3A33%3A19Z\u0026se=2021-02-02T22%3A33%3A19Z\u0026sr=d\u0026sp=racwdlmeop\u0026sdd=4\u0026sig=Sanitized",
      "RequestMethod": "HEAD",
      "RequestHeaders": {
        "traceparent": "00-54bc7260c635314fb693519881fa28dc-6ca88aeb9a7b1b4c-00",
        "User-Agent": [
          "azsdk-net-Storage.Files.DataLake/12.7.0-alpha.20210202.1",
          "(.NET 5.0.2; Microsoft Windows 10.0.19042)"
=======
        "x-ms-request-id": "56767e7d-601e-009a-527a-05e186000000",
        "x-ms-version": "2020-06-12"
      },
      "ResponseBody": "\uFEFF\u003C?xml version=\u00221.0\u0022 encoding=\u0022utf-8\u0022?\u003E\u003CUserDelegationKey\u003E\u003CSignedOid\u003Ec4f48289-bb84-4086-b250-6f94a8f64cee\u003C/SignedOid\u003E\u003CSignedTid\u003E72f988bf-86f1-41af-91ab-2d7cd011db47\u003C/SignedTid\u003E\u003CSignedStart\u003E2021-02-17T22:18:07Z\u003C/SignedStart\u003E\u003CSignedExpiry\u003E2021-02-17T23:18:07Z\u003C/SignedExpiry\u003E\u003CSignedService\u003Eb\u003C/SignedService\u003E\u003CSignedVersion\u003E2020-06-12\u003C/SignedVersion\u003E\u003CValue\u003ExqTVPUJsLE1oQvj6L66/jVbaNYFlDruXca5DbTCeCZA=\u003C/Value\u003E\u003C/UserDelegationKey\u003E"
    },
    {
      "RequestUri": "https://seannse.blob.core.windows.net/test-filesystem-c6a9e14e-d27e-b814-08d2-7f0c52fda2c9/test-directory-e11d2da1-2ed2-9fdc-5ed7-8e229464ea8c/test-directory-d4b45946-f447-351d-0c99-b216d8cad68c/test-directory-91cd4b36-f17a-fc09-2bab-2d5d00d8a1ba/test-directory-d41bd837-bf5b-d0f8-dccb-d2c8de8d44c2?skoid=c4f48289-bb84-4086-b250-6f94a8f64cee\u0026sktid=72f988bf-86f1-41af-91ab-2d7cd011db47\u0026skt=2021-02-17T22%3A18%3A07Z\u0026ske=2021-02-17T23%3A18%3A07Z\u0026sks=b\u0026skv=2020-06-12\u0026sv=2020-06-12\u0026st=2021-02-17T21%3A18%3A07Z\u0026se=2021-02-17T23%3A18%3A07Z\u0026sr=d\u0026sp=racwdlmeop\u0026sdd=4\u0026sig=Sanitized",
      "RequestMethod": "HEAD",
      "RequestHeaders": {
        "Accept": "application/xml",
        "traceparent": "00-8c8ffba1a49bd84487fcb655e0ad7097-680c07572854c44b-00",
        "User-Agent": [
          "azsdk-net-Storage.Files.DataLake/12.7.0-alpha.20210217.1",
          "(.NET 5.0.3; Microsoft Windows 10.0.19042)"
>>>>>>> 1814567d
        ],
        "x-ms-client-request-id": "30691a75-8aea-7c12-16ce-9e931a34fd16",
        "x-ms-return-client-request-id": "true",
        "x-ms-version": "2020-06-12"
      },
      "RequestBody": null,
      "StatusCode": 200,
      "ResponseHeaders": {
        "Accept-Ranges": "bytes",
        "Content-Length": "0",
        "Content-Type": "application/octet-stream",
<<<<<<< HEAD
        "Date": "Tue, 02 Feb 2021 21:33:20 GMT",
        "ETag": "\u00220x8D8C7C2291EEBA3\u0022",
        "Last-Modified": "Tue, 02 Feb 2021 21:33:20 GMT",
=======
        "Date": "Wed, 17 Feb 2021 22:18:07 GMT",
        "ETag": "\u00220x8D8D391E73401FD\u0022",
        "Last-Modified": "Wed, 17 Feb 2021 22:18:07 GMT",
>>>>>>> 1814567d
        "Server": [
          "Windows-Azure-Blob/1.0",
          "Microsoft-HTTPAPI/2.0"
        ],
        "x-ms-access-tier": "Hot",
        "x-ms-access-tier-inferred": "true",
        "x-ms-blob-type": "BlockBlob",
        "x-ms-client-request-id": "30691a75-8aea-7c12-16ce-9e931a34fd16",
<<<<<<< HEAD
        "x-ms-creation-time": "Tue, 02 Feb 2021 21:33:20 GMT",
=======
        "x-ms-creation-time": "Wed, 17 Feb 2021 22:18:07 GMT",
>>>>>>> 1814567d
        "x-ms-group": "c4f48289-bb84-4086-b250-6f94a8f64cee",
        "x-ms-lease-state": "available",
        "x-ms-lease-status": "unlocked",
        "x-ms-meta-hdi_isfolder": "true",
        "x-ms-owner": "c4f48289-bb84-4086-b250-6f94a8f64cee",
        "x-ms-permissions": "rwxr-x---",
<<<<<<< HEAD
        "x-ms-request-id": "01f8ed5e-b01e-001f-1cab-f9cc5b000000",
=======
        "x-ms-request-id": "ffc2dcdb-a01e-0061-177a-055c1c000000",
>>>>>>> 1814567d
        "x-ms-server-encrypted": "true",
        "x-ms-version": "2020-06-12"
      },
      "ResponseBody": []
    },
    {
      "RequestUri": "https://seannse.blob.core.windows.net/test-filesystem-c6a9e14e-d27e-b814-08d2-7f0c52fda2c9?restype=container",
      "RequestMethod": "DELETE",
      "RequestHeaders": {
        "Accept": "application/xml",
        "Authorization": "Sanitized",
<<<<<<< HEAD
        "traceparent": "00-f503751926d4d2479c20da519447f996-e8883cba4233874a-00",
        "User-Agent": [
          "azsdk-net-Storage.Files.DataLake/12.7.0-alpha.20210202.1",
          "(.NET 5.0.2; Microsoft Windows 10.0.19042)"
=======
        "traceparent": "00-7ded10e980057a4497994faf56ac9fb3-cdbe66fce583184f-00",
        "User-Agent": [
          "azsdk-net-Storage.Files.DataLake/12.7.0-alpha.20210217.1",
          "(.NET 5.0.3; Microsoft Windows 10.0.19042)"
>>>>>>> 1814567d
        ],
        "x-ms-client-request-id": "0d6dc816-fe8e-3daa-b585-4c938bdf1c4a",
        "x-ms-return-client-request-id": "true",
        "x-ms-version": "2020-06-12"
      },
      "RequestBody": null,
      "StatusCode": 202,
      "ResponseHeaders": {
        "Content-Length": "0",
<<<<<<< HEAD
        "Date": "Tue, 02 Feb 2021 21:33:20 GMT",
=======
        "Date": "Wed, 17 Feb 2021 22:18:07 GMT",
>>>>>>> 1814567d
        "Server": [
          "Windows-Azure-Blob/1.0",
          "Microsoft-HTTPAPI/2.0"
        ],
        "x-ms-client-request-id": "0d6dc816-fe8e-3daa-b585-4c938bdf1c4a",
<<<<<<< HEAD
        "x-ms-request-id": "98408a59-401e-00a2-44ab-f94546000000",
=======
        "x-ms-request-id": "56767fba-601e-009a-6b7a-05e186000000",
>>>>>>> 1814567d
        "x-ms-version": "2020-06-12"
      },
      "ResponseBody": []
    }
  ],
  "Variables": {
<<<<<<< HEAD
    "DateTimeOffsetNow": "2021-02-02T15:33:19.5954131-06:00",
=======
    "DateTimeOffsetNow": "2021-02-17T16:18:07.8159115-06:00",
>>>>>>> 1814567d
    "RandomSeed": "811908931",
    "Storage_TestConfigHierarchicalNamespace": "NamespaceTenant\nseannse\nU2FuaXRpemVk\nhttps://seannse.blob.core.windows.net\nhttps://seannse.file.core.windows.net\nhttps://seannse.queue.core.windows.net\nhttps://seannse.table.core.windows.net\n\n\n\n\nhttps://seannse-secondary.blob.core.windows.net\nhttps://seannse-secondary.file.core.windows.net\nhttps://seannse-secondary.queue.core.windows.net\nhttps://seannse-secondary.table.core.windows.net\n68390a19-a643-458b-b726-408abf67b4fc\nSanitized\n72f988bf-86f1-41af-91ab-2d7cd011db47\nhttps://login.microsoftonline.com/\nCloud\nBlobEndpoint=https://seannse.blob.core.windows.net/;QueueEndpoint=https://seannse.queue.core.windows.net/;FileEndpoint=https://seannse.file.core.windows.net/;BlobSecondaryEndpoint=https://seannse-secondary.blob.core.windows.net/;QueueSecondaryEndpoint=https://seannse-secondary.queue.core.windows.net/;FileSecondaryEndpoint=https://seannse-secondary.file.core.windows.net/;AccountName=seannse;AccountKey=Sanitized\n"
  }
}<|MERGE_RESOLUTION|>--- conflicted
+++ resolved
@@ -1,284 +1,190 @@
 {
   "Entries": [
     {
-      "RequestUri": "https://seannse.blob.core.windows.net/test-filesystem-c6a9e14e-d27e-b814-08d2-7f0c52fda2c9?restype=container",
+      "RequestUri": "https://seannse.blob.core.windows.net/test-filesystem-5cec616f-7707-4d88-47d4-1997010ef3bb?restype=container",
       "RequestMethod": "PUT",
       "RequestHeaders": {
         "Accept": "application/xml",
         "Authorization": "Sanitized",
-<<<<<<< HEAD
-        "traceparent": "00-b73760ae06a8004fa1c8ae55fd5fa005-2ba95af0f1da0748-00",
-        "User-Agent": [
-          "azsdk-net-Storage.Files.DataLake/12.7.0-alpha.20210202.1",
-          "(.NET 5.0.2; Microsoft Windows 10.0.19042)"
-=======
-        "traceparent": "00-a1299c7e6185ef4991ee8bd56d95729a-75d88bfd775e2d44-00",
-        "User-Agent": [
-          "azsdk-net-Storage.Files.DataLake/12.7.0-alpha.20210217.1",
-          "(.NET 5.0.3; Microsoft Windows 10.0.19042)"
->>>>>>> 1814567d
+        "traceparent": "00-7a75650214f3484b955024ea2ca30ea5-bc6f2a1ed5840043-00",
+        "User-Agent": [
+          "azsdk-net-Storage.Files.DataLake/12.7.0-alpha.20210219.1",
+          "(.NET 5.0.3; Microsoft Windows 10.0.19041)"
         ],
         "x-ms-blob-public-access": "container",
-        "x-ms-client-request-id": "36ac9ea8-22a7-4c0c-c431-e5b1fdaca96e",
-        "x-ms-return-client-request-id": "true",
-        "x-ms-version": "2020-06-12"
-      },
-      "RequestBody": null,
-      "StatusCode": 201,
-      "ResponseHeaders": {
-        "Content-Length": "0",
-<<<<<<< HEAD
-        "Date": "Tue, 02 Feb 2021 21:33:19 GMT",
-        "ETag": "\u00220x8D8C7C228B38D82\u0022",
-        "Last-Modified": "Tue, 02 Feb 2021 21:33:19 GMT",
-=======
-        "Date": "Wed, 17 Feb 2021 22:18:06 GMT",
-        "ETag": "\u00220x8D8D391E6D5E1E6\u0022",
-        "Last-Modified": "Wed, 17 Feb 2021 22:18:06 GMT",
->>>>>>> 1814567d
+        "x-ms-client-request-id": "d5e448b7-9204-d606-3cab-6ae13681b2b7",
+        "x-ms-return-client-request-id": "true",
+        "x-ms-version": "2020-06-12"
+      },
+      "RequestBody": null,
+      "StatusCode": 201,
+      "ResponseHeaders": {
+        "Content-Length": "0",
+        "Date": "Fri, 19 Feb 2021 18:58:00 GMT",
+        "ETag": "\u00220x8D8D50847B74E59\u0022",
+        "Last-Modified": "Fri, 19 Feb 2021 18:58:01 GMT",
         "Server": [
           "Windows-Azure-Blob/1.0",
           "Microsoft-HTTPAPI/2.0"
         ],
-        "x-ms-client-request-id": "36ac9ea8-22a7-4c0c-c431-e5b1fdaca96e",
-<<<<<<< HEAD
-        "x-ms-request-id": "98408041-401e-00a2-2eab-f94546000000",
-=======
-        "x-ms-request-id": "56767c0b-601e-009a-377a-05e186000000",
->>>>>>> 1814567d
-        "x-ms-version": "2020-06-12"
-      },
-      "ResponseBody": []
-    },
-    {
-      "RequestUri": "https://seannse.dfs.core.windows.net/test-filesystem-c6a9e14e-d27e-b814-08d2-7f0c52fda2c9/test-directory-e11d2da1-2ed2-9fdc-5ed7-8e229464ea8c?resource=directory",
-      "RequestMethod": "PUT",
-      "RequestHeaders": {
-        "Accept": "application/json",
-        "Authorization": "Sanitized",
-<<<<<<< HEAD
-        "traceparent": "00-cfe22840f4ddc74d81d56d931e7baf67-220f88d1152e3741-00",
-        "User-Agent": [
-          "azsdk-net-Storage.Files.DataLake/12.7.0-alpha.20210202.1",
-          "(.NET 5.0.2; Microsoft Windows 10.0.19042)"
-=======
-        "traceparent": "00-019d7ca8be532140a49749c0e572b4f2-d620c36cf6c9c746-00",
-        "User-Agent": [
-          "azsdk-net-Storage.Files.DataLake/12.7.0-alpha.20210217.1",
-          "(.NET 5.0.3; Microsoft Windows 10.0.19042)"
->>>>>>> 1814567d
-        ],
-        "x-ms-client-request-id": "9f0ecfb2-f45e-7983-c10d-d7d093eab75f",
-        "x-ms-return-client-request-id": "true",
-        "x-ms-version": "2020-06-12"
-      },
-      "RequestBody": null,
-      "StatusCode": 201,
-      "ResponseHeaders": {
-        "Content-Length": "0",
-<<<<<<< HEAD
-        "Date": "Tue, 02 Feb 2021 21:33:18 GMT",
-        "ETag": "\u00220x8D8C7C228ED1DB0\u0022",
-        "Last-Modified": "Tue, 02 Feb 2021 21:33:19 GMT",
-=======
-        "Date": "Wed, 17 Feb 2021 22:18:06 GMT",
-        "ETag": "\u00220x8D8D391E70A6FC7\u0022",
-        "Last-Modified": "Wed, 17 Feb 2021 22:18:07 GMT",
->>>>>>> 1814567d
-        "Server": [
-          "Windows-Azure-HDFS/1.0",
-          "Microsoft-HTTPAPI/2.0"
-        ],
-        "x-ms-client-request-id": "9f0ecfb2-f45e-7983-c10d-d7d093eab75f",
-<<<<<<< HEAD
-        "x-ms-request-id": "2645a4a1-301f-0073-58ab-f927cc000000",
-=======
-        "x-ms-request-id": "d8877f9b-201f-0040-0a7a-057867000000",
->>>>>>> 1814567d
-        "x-ms-version": "2020-06-12"
-      },
-      "ResponseBody": []
-    },
-    {
-      "RequestUri": "https://seannse.dfs.core.windows.net/test-filesystem-c6a9e14e-d27e-b814-08d2-7f0c52fda2c9/test-directory-e11d2da1-2ed2-9fdc-5ed7-8e229464ea8c/test-directory-d4b45946-f447-351d-0c99-b216d8cad68c?resource=directory",
-      "RequestMethod": "PUT",
-      "RequestHeaders": {
-        "Accept": "application/json",
-        "Authorization": "Sanitized",
-        "User-Agent": [
-<<<<<<< HEAD
-          "azsdk-net-Storage.Files.DataLake/12.7.0-alpha.20210202.1",
-          "(.NET 5.0.2; Microsoft Windows 10.0.19042)"
-=======
-          "azsdk-net-Storage.Files.DataLake/12.7.0-alpha.20210217.1",
-          "(.NET 5.0.3; Microsoft Windows 10.0.19042)"
->>>>>>> 1814567d
-        ],
-        "x-ms-client-request-id": "70cbf605-001e-be43-b2d9-93c4416ca0f7",
-        "x-ms-return-client-request-id": "true",
-        "x-ms-version": "2020-06-12"
-      },
-      "RequestBody": null,
-      "StatusCode": 201,
-      "ResponseHeaders": {
-        "Content-Length": "0",
-<<<<<<< HEAD
-        "Date": "Tue, 02 Feb 2021 21:33:19 GMT",
-        "ETag": "\u00220x8D8C7C228FDF4F9\u0022",
-        "Last-Modified": "Tue, 02 Feb 2021 21:33:19 GMT",
-=======
-        "Date": "Wed, 17 Feb 2021 22:18:06 GMT",
-        "ETag": "\u00220x8D8D391E7194E73\u0022",
-        "Last-Modified": "Wed, 17 Feb 2021 22:18:07 GMT",
->>>>>>> 1814567d
-        "Server": [
-          "Windows-Azure-HDFS/1.0",
-          "Microsoft-HTTPAPI/2.0"
-        ],
-        "x-ms-client-request-id": "70cbf605-001e-be43-b2d9-93c4416ca0f7",
-<<<<<<< HEAD
-        "x-ms-request-id": "2645a4d8-301f-0073-0fab-f927cc000000",
-=======
-        "x-ms-request-id": "d8877fbe-201f-0040-2d7a-057867000000",
->>>>>>> 1814567d
-        "x-ms-version": "2020-06-12"
-      },
-      "ResponseBody": []
-    },
-    {
-      "RequestUri": "https://seannse.dfs.core.windows.net/test-filesystem-c6a9e14e-d27e-b814-08d2-7f0c52fda2c9/test-directory-e11d2da1-2ed2-9fdc-5ed7-8e229464ea8c/test-directory-d4b45946-f447-351d-0c99-b216d8cad68c/test-directory-91cd4b36-f17a-fc09-2bab-2d5d00d8a1ba?resource=directory",
-      "RequestMethod": "PUT",
-      "RequestHeaders": {
-        "Accept": "application/json",
-        "Authorization": "Sanitized",
-        "User-Agent": [
-<<<<<<< HEAD
-          "azsdk-net-Storage.Files.DataLake/12.7.0-alpha.20210202.1",
-          "(.NET 5.0.2; Microsoft Windows 10.0.19042)"
-=======
-          "azsdk-net-Storage.Files.DataLake/12.7.0-alpha.20210217.1",
-          "(.NET 5.0.3; Microsoft Windows 10.0.19042)"
->>>>>>> 1814567d
-        ],
-        "x-ms-client-request-id": "480dfc4a-5f83-13ca-eccf-4472d3e6bdd9",
-        "x-ms-return-client-request-id": "true",
-        "x-ms-version": "2020-06-12"
-      },
-      "RequestBody": null,
-      "StatusCode": 201,
-      "ResponseHeaders": {
-        "Content-Length": "0",
-<<<<<<< HEAD
-        "Date": "Tue, 02 Feb 2021 21:33:19 GMT",
-        "ETag": "\u00220x8D8C7C2290EC3DC\u0022",
-        "Last-Modified": "Tue, 02 Feb 2021 21:33:19 GMT",
-=======
-        "Date": "Wed, 17 Feb 2021 22:18:06 GMT",
-        "ETag": "\u00220x8D8D391E726A389\u0022",
-        "Last-Modified": "Wed, 17 Feb 2021 22:18:07 GMT",
->>>>>>> 1814567d
-        "Server": [
-          "Windows-Azure-HDFS/1.0",
-          "Microsoft-HTTPAPI/2.0"
-        ],
-        "x-ms-client-request-id": "480dfc4a-5f83-13ca-eccf-4472d3e6bdd9",
-<<<<<<< HEAD
-        "x-ms-request-id": "2645a50f-301f-0073-46ab-f927cc000000",
-=======
-        "x-ms-request-id": "d8877fd7-201f-0040-467a-057867000000",
->>>>>>> 1814567d
-        "x-ms-version": "2020-06-12"
-      },
-      "ResponseBody": []
-    },
-    {
-      "RequestUri": "https://seannse.dfs.core.windows.net/test-filesystem-c6a9e14e-d27e-b814-08d2-7f0c52fda2c9/test-directory-e11d2da1-2ed2-9fdc-5ed7-8e229464ea8c/test-directory-d4b45946-f447-351d-0c99-b216d8cad68c/test-directory-91cd4b36-f17a-fc09-2bab-2d5d00d8a1ba/test-directory-d41bd837-bf5b-d0f8-dccb-d2c8de8d44c2?resource=directory",
-      "RequestMethod": "PUT",
-      "RequestHeaders": {
-        "Accept": "application/json",
-        "Authorization": "Sanitized",
-        "User-Agent": [
-<<<<<<< HEAD
-          "azsdk-net-Storage.Files.DataLake/12.7.0-alpha.20210202.1",
-          "(.NET 5.0.2; Microsoft Windows 10.0.19042)"
-=======
-          "azsdk-net-Storage.Files.DataLake/12.7.0-alpha.20210217.1",
-          "(.NET 5.0.3; Microsoft Windows 10.0.19042)"
->>>>>>> 1814567d
-        ],
-        "x-ms-client-request-id": "de443af4-f34d-8ade-033c-6bb88d01355f",
-        "x-ms-return-client-request-id": "true",
-        "x-ms-version": "2020-06-12"
-      },
-      "RequestBody": null,
-      "StatusCode": 201,
-      "ResponseHeaders": {
-        "Content-Length": "0",
-<<<<<<< HEAD
-        "Date": "Tue, 02 Feb 2021 21:33:19 GMT",
-        "ETag": "\u00220x8D8C7C2291EEBA3\u0022",
-        "Last-Modified": "Tue, 02 Feb 2021 21:33:20 GMT",
-=======
-        "Date": "Wed, 17 Feb 2021 22:18:06 GMT",
-        "ETag": "\u00220x8D8D391E73401FD\u0022",
-        "Last-Modified": "Wed, 17 Feb 2021 22:18:07 GMT",
->>>>>>> 1814567d
-        "Server": [
-          "Windows-Azure-HDFS/1.0",
-          "Microsoft-HTTPAPI/2.0"
-        ],
-        "x-ms-client-request-id": "de443af4-f34d-8ade-033c-6bb88d01355f",
-<<<<<<< HEAD
-        "x-ms-request-id": "2645a537-301f-0073-6eab-f927cc000000",
-=======
-        "x-ms-request-id": "d8877feb-201f-0040-5a7a-057867000000",
->>>>>>> 1814567d
-        "x-ms-version": "2020-06-12"
-      },
-      "ResponseBody": []
-    },
-    {
-      "RequestUri": "https://seannse.dfs.core.windows.net/test-filesystem-c6a9e14e-d27e-b814-08d2-7f0c52fda2c9/test-directory-e11d2da1-2ed2-9fdc-5ed7-8e229464ea8c/test-directory-d4b45946-f447-351d-0c99-b216d8cad68c/test-directory-91cd4b36-f17a-fc09-2bab-2d5d00d8a1ba/test-directory-d41bd837-bf5b-d0f8-dccb-d2c8de8d44c2/test-file-e08e828b-b8d3-de0d-a1d0-315ecacaafe1?resource=file",
-      "RequestMethod": "PUT",
-      "RequestHeaders": {
-        "Accept": "application/json",
-        "Authorization": "Sanitized",
-        "User-Agent": [
-<<<<<<< HEAD
-          "azsdk-net-Storage.Files.DataLake/12.7.0-alpha.20210202.1",
-          "(.NET 5.0.2; Microsoft Windows 10.0.19042)"
-=======
-          "azsdk-net-Storage.Files.DataLake/12.7.0-alpha.20210217.1",
-          "(.NET 5.0.3; Microsoft Windows 10.0.19042)"
->>>>>>> 1814567d
-        ],
-        "x-ms-client-request-id": "9ea395c8-4e6c-3b04-2c66-3d7cc180c039",
-        "x-ms-return-client-request-id": "true",
-        "x-ms-version": "2020-06-12"
-      },
-      "RequestBody": null,
-      "StatusCode": 201,
-      "ResponseHeaders": {
-        "Content-Length": "0",
-<<<<<<< HEAD
-        "Date": "Tue, 02 Feb 2021 21:33:19 GMT",
-        "ETag": "\u00220x8D8C7C2292EEA4B\u0022",
-        "Last-Modified": "Tue, 02 Feb 2021 21:33:20 GMT",
-=======
-        "Date": "Wed, 17 Feb 2021 22:18:06 GMT",
-        "ETag": "\u00220x8D8D391E7427DE7\u0022",
-        "Last-Modified": "Wed, 17 Feb 2021 22:18:07 GMT",
->>>>>>> 1814567d
-        "Server": [
-          "Windows-Azure-HDFS/1.0",
-          "Microsoft-HTTPAPI/2.0"
-        ],
-        "x-ms-client-request-id": "9ea395c8-4e6c-3b04-2c66-3d7cc180c039",
-<<<<<<< HEAD
-        "x-ms-request-id": "2645a56c-301f-0073-23ab-f927cc000000",
-=======
-        "x-ms-request-id": "d8878000-201f-0040-6f7a-057867000000",
->>>>>>> 1814567d
+        "x-ms-client-request-id": "d5e448b7-9204-d606-3cab-6ae13681b2b7",
+        "x-ms-request-id": "7c901725-701e-0062-08f1-06bd78000000",
+        "x-ms-version": "2020-06-12"
+      },
+      "ResponseBody": []
+    },
+    {
+      "RequestUri": "https://seannse.dfs.core.windows.net/test-filesystem-5cec616f-7707-4d88-47d4-1997010ef3bb/test-directory-4512bf8b-f557-6a01-d065-b11c44345fc2?resource=directory",
+      "RequestMethod": "PUT",
+      "RequestHeaders": {
+        "Accept": "application/json",
+        "Authorization": "Sanitized",
+        "traceparent": "00-f935a498bb51c54393865edc990279bd-f2be26cf7920424e-00",
+        "User-Agent": [
+          "azsdk-net-Storage.Files.DataLake/12.7.0-alpha.20210219.1",
+          "(.NET 5.0.3; Microsoft Windows 10.0.19041)"
+        ],
+        "x-ms-client-request-id": "2fc97b38-cd72-c15f-4779-049fe0ea9208",
+        "x-ms-return-client-request-id": "true",
+        "x-ms-version": "2020-06-12"
+      },
+      "RequestBody": null,
+      "StatusCode": 201,
+      "ResponseHeaders": {
+        "Content-Length": "0",
+        "Date": "Fri, 19 Feb 2021 18:58:00 GMT",
+        "ETag": "\u00220x8D8D50847C7F6A6\u0022",
+        "Last-Modified": "Fri, 19 Feb 2021 18:58:01 GMT",
+        "Server": [
+          "Windows-Azure-HDFS/1.0",
+          "Microsoft-HTTPAPI/2.0"
+        ],
+        "x-ms-client-request-id": "2fc97b38-cd72-c15f-4779-049fe0ea9208",
+        "x-ms-request-id": "d93deefa-901f-0045-56f1-06aabc000000",
+        "x-ms-version": "2020-06-12"
+      },
+      "ResponseBody": []
+    },
+    {
+      "RequestUri": "https://seannse.dfs.core.windows.net/test-filesystem-5cec616f-7707-4d88-47d4-1997010ef3bb/test-directory-4512bf8b-f557-6a01-d065-b11c44345fc2/test-directory-d31fa74b-f9a1-6c8d-0895-f9ac1c7fd021?resource=directory",
+      "RequestMethod": "PUT",
+      "RequestHeaders": {
+        "Accept": "application/json",
+        "Authorization": "Sanitized",
+        "User-Agent": [
+          "azsdk-net-Storage.Files.DataLake/12.7.0-alpha.20210219.1",
+          "(.NET 5.0.3; Microsoft Windows 10.0.19041)"
+        ],
+        "x-ms-client-request-id": "f336d018-7d8f-3f87-ee5d-26dcd3b3a4c8",
+        "x-ms-return-client-request-id": "true",
+        "x-ms-version": "2020-06-12"
+      },
+      "RequestBody": null,
+      "StatusCode": 201,
+      "ResponseHeaders": {
+        "Content-Length": "0",
+        "Date": "Fri, 19 Feb 2021 18:58:00 GMT",
+        "ETag": "\u00220x8D8D50847D5A0FB\u0022",
+        "Last-Modified": "Fri, 19 Feb 2021 18:58:01 GMT",
+        "Server": [
+          "Windows-Azure-HDFS/1.0",
+          "Microsoft-HTTPAPI/2.0"
+        ],
+        "x-ms-client-request-id": "f336d018-7d8f-3f87-ee5d-26dcd3b3a4c8",
+        "x-ms-request-id": "d93def04-901f-0045-60f1-06aabc000000",
+        "x-ms-version": "2020-06-12"
+      },
+      "ResponseBody": []
+    },
+    {
+      "RequestUri": "https://seannse.dfs.core.windows.net/test-filesystem-5cec616f-7707-4d88-47d4-1997010ef3bb/test-directory-4512bf8b-f557-6a01-d065-b11c44345fc2/test-directory-d31fa74b-f9a1-6c8d-0895-f9ac1c7fd021/test-directory-588be3a9-c907-1b9e-572b-d18387db51f1?resource=directory",
+      "RequestMethod": "PUT",
+      "RequestHeaders": {
+        "Accept": "application/json",
+        "Authorization": "Sanitized",
+        "User-Agent": [
+          "azsdk-net-Storage.Files.DataLake/12.7.0-alpha.20210219.1",
+          "(.NET 5.0.3; Microsoft Windows 10.0.19041)"
+        ],
+        "x-ms-client-request-id": "3707a979-448b-4f5a-321a-9b63ac03b712",
+        "x-ms-return-client-request-id": "true",
+        "x-ms-version": "2020-06-12"
+      },
+      "RequestBody": null,
+      "StatusCode": 201,
+      "ResponseHeaders": {
+        "Content-Length": "0",
+        "Date": "Fri, 19 Feb 2021 18:58:00 GMT",
+        "ETag": "\u00220x8D8D50847E2B9ED\u0022",
+        "Last-Modified": "Fri, 19 Feb 2021 18:58:01 GMT",
+        "Server": [
+          "Windows-Azure-HDFS/1.0",
+          "Microsoft-HTTPAPI/2.0"
+        ],
+        "x-ms-client-request-id": "3707a979-448b-4f5a-321a-9b63ac03b712",
+        "x-ms-request-id": "d93def11-901f-0045-6df1-06aabc000000",
+        "x-ms-version": "2020-06-12"
+      },
+      "ResponseBody": []
+    },
+    {
+      "RequestUri": "https://seannse.dfs.core.windows.net/test-filesystem-5cec616f-7707-4d88-47d4-1997010ef3bb/test-directory-4512bf8b-f557-6a01-d065-b11c44345fc2/test-directory-d31fa74b-f9a1-6c8d-0895-f9ac1c7fd021/test-directory-588be3a9-c907-1b9e-572b-d18387db51f1/test-directory-3be3340b-5820-cc7f-50f5-5662ef9011e4?resource=directory",
+      "RequestMethod": "PUT",
+      "RequestHeaders": {
+        "Accept": "application/json",
+        "Authorization": "Sanitized",
+        "User-Agent": [
+          "azsdk-net-Storage.Files.DataLake/12.7.0-alpha.20210219.1",
+          "(.NET 5.0.3; Microsoft Windows 10.0.19041)"
+        ],
+        "x-ms-client-request-id": "d502c7ed-e48f-202e-2a3b-e695edf75fa1",
+        "x-ms-return-client-request-id": "true",
+        "x-ms-version": "2020-06-12"
+      },
+      "RequestBody": null,
+      "StatusCode": 201,
+      "ResponseHeaders": {
+        "Content-Length": "0",
+        "Date": "Fri, 19 Feb 2021 18:58:00 GMT",
+        "ETag": "\u00220x8D8D50847F0AAA2\u0022",
+        "Last-Modified": "Fri, 19 Feb 2021 18:58:01 GMT",
+        "Server": [
+          "Windows-Azure-HDFS/1.0",
+          "Microsoft-HTTPAPI/2.0"
+        ],
+        "x-ms-client-request-id": "d502c7ed-e48f-202e-2a3b-e695edf75fa1",
+        "x-ms-request-id": "d93def22-901f-0045-7ef1-06aabc000000",
+        "x-ms-version": "2020-06-12"
+      },
+      "ResponseBody": []
+    },
+    {
+      "RequestUri": "https://seannse.dfs.core.windows.net/test-filesystem-5cec616f-7707-4d88-47d4-1997010ef3bb/test-directory-4512bf8b-f557-6a01-d065-b11c44345fc2/test-directory-d31fa74b-f9a1-6c8d-0895-f9ac1c7fd021/test-directory-588be3a9-c907-1b9e-572b-d18387db51f1/test-directory-3be3340b-5820-cc7f-50f5-5662ef9011e4/test-file-2a58b709-d8f8-f03e-cd2f-fddc3e518b22?resource=file",
+      "RequestMethod": "PUT",
+      "RequestHeaders": {
+        "Accept": "application/json",
+        "Authorization": "Sanitized",
+        "User-Agent": [
+          "azsdk-net-Storage.Files.DataLake/12.7.0-alpha.20210219.1",
+          "(.NET 5.0.3; Microsoft Windows 10.0.19041)"
+        ],
+        "x-ms-client-request-id": "8a2479e3-bed5-1405-8811-0760e652e2d9",
+        "x-ms-return-client-request-id": "true",
+        "x-ms-version": "2020-06-12"
+      },
+      "RequestBody": null,
+      "StatusCode": 201,
+      "ResponseHeaders": {
+        "Content-Length": "0",
+        "Date": "Fri, 19 Feb 2021 18:58:00 GMT",
+        "ETag": "\u00220x8D8D50847FE4048\u0022",
+        "Last-Modified": "Fri, 19 Feb 2021 18:58:01 GMT",
+        "Server": [
+          "Windows-Azure-HDFS/1.0",
+          "Microsoft-HTTPAPI/2.0"
+        ],
+        "x-ms-client-request-id": "8a2479e3-bed5-1405-8811-0760e652e2d9",
+        "x-ms-request-id": "d93def34-901f-0045-10f1-06aabc000000",
         "x-ms-version": "2020-06-12"
       },
       "ResponseBody": []
@@ -291,91 +197,54 @@
         "Authorization": "Sanitized",
         "Content-Length": "59",
         "Content-Type": "application/xml",
-<<<<<<< HEAD
-        "traceparent": "00-05c31a8f3034a84eb225839a20829c34-9478fc3dbc3c2e44-00",
-        "User-Agent": [
-          "azsdk-net-Storage.Files.DataLake/12.7.0-alpha.20210202.1",
-          "(.NET 5.0.2; Microsoft Windows 10.0.19042)"
-=======
-        "traceparent": "00-82707da5d7732143a72d3ce7b8e637af-57425279d6b5ae47-00",
-        "User-Agent": [
-          "azsdk-net-Storage.Files.DataLake/12.7.0-alpha.20210217.1",
-          "(.NET 5.0.3; Microsoft Windows 10.0.19042)"
->>>>>>> 1814567d
-        ],
-        "x-ms-client-request-id": "35959013-1027-4d74-f599-76e228f72f95",
-        "x-ms-return-client-request-id": "true",
-        "x-ms-version": "2020-06-12"
-      },
-<<<<<<< HEAD
-      "RequestBody": "\u003CKeyInfo\u003E\u003CExpiry\u003E2021-02-02T22:33:19Z\u003C/Expiry\u003E\u003C/KeyInfo\u003E",
+        "traceparent": "00-ec19ed2e3aa0cc4abf8d8c2d9590bbab-4f0761d938097d47-00",
+        "User-Agent": [
+          "azsdk-net-Storage.Files.DataLake/12.7.0-alpha.20210219.1",
+          "(.NET 5.0.3; Microsoft Windows 10.0.19041)"
+        ],
+        "x-ms-client-request-id": "c5f9b768-002c-4d4c-5361-9f7d34f43f01",
+        "x-ms-return-client-request-id": "true",
+        "x-ms-version": "2020-06-12"
+      },
+      "RequestBody": "\uFEFF\u003CKeyInfo\u003E\u003CExpiry\u003E2021-02-19T19:58:02Z\u003C/Expiry\u003E\u003C/KeyInfo\u003E",
       "StatusCode": 200,
       "ResponseHeaders": {
         "Content-Type": "application/xml",
-        "Date": "Tue, 02 Feb 2021 21:33:20 GMT",
-=======
-      "RequestBody": "\uFEFF\u003CKeyInfo\u003E\u003CExpiry\u003E2021-02-17T23:18:07Z\u003C/Expiry\u003E\u003C/KeyInfo\u003E",
+        "Date": "Fri, 19 Feb 2021 18:58:01 GMT",
+        "Server": [
+          "Windows-Azure-Blob/1.0",
+          "Microsoft-HTTPAPI/2.0"
+        ],
+        "Transfer-Encoding": "chunked",
+        "x-ms-client-request-id": "c5f9b768-002c-4d4c-5361-9f7d34f43f01",
+        "x-ms-request-id": "7c901875-701e-0062-29f1-06bd78000000",
+        "x-ms-version": "2020-06-12"
+      },
+      "ResponseBody": "\uFEFF\u003C?xml version=\u00221.0\u0022 encoding=\u0022utf-8\u0022?\u003E\u003CUserDelegationKey\u003E\u003CSignedOid\u003Ec4f48289-bb84-4086-b250-6f94a8f64cee\u003C/SignedOid\u003E\u003CSignedTid\u003E72f988bf-86f1-41af-91ab-2d7cd011db47\u003C/SignedTid\u003E\u003CSignedStart\u003E2021-02-19T18:58:01Z\u003C/SignedStart\u003E\u003CSignedExpiry\u003E2021-02-19T19:58:02Z\u003C/SignedExpiry\u003E\u003CSignedService\u003Eb\u003C/SignedService\u003E\u003CSignedVersion\u003E2020-06-12\u003C/SignedVersion\u003E\u003CValue\u003ELCuIbk51ofQ2XvxyV\u002BgwF188QQ4fY3cuhOmt/o9\u002B6tw=\u003C/Value\u003E\u003C/UserDelegationKey\u003E"
+    },
+    {
+      "RequestUri": "https://seannse.blob.core.windows.net/test-filesystem-5cec616f-7707-4d88-47d4-1997010ef3bb/test-directory-4512bf8b-f557-6a01-d065-b11c44345fc2/test-directory-d31fa74b-f9a1-6c8d-0895-f9ac1c7fd021/test-directory-588be3a9-c907-1b9e-572b-d18387db51f1/test-directory-3be3340b-5820-cc7f-50f5-5662ef9011e4?skoid=c4f48289-bb84-4086-b250-6f94a8f64cee\u0026sktid=72f988bf-86f1-41af-91ab-2d7cd011db47\u0026skt=2021-02-19T18%3A58%3A01Z\u0026ske=2021-02-19T19%3A58%3A02Z\u0026sks=b\u0026skv=2020-06-12\u0026sv=2020-06-12\u0026st=2021-02-19T17%3A58%3A02Z\u0026se=2021-02-19T19%3A58%3A02Z\u0026sr=d\u0026sp=racwdlmeop\u0026sdd=4\u0026sig=Sanitized",
+      "RequestMethod": "HEAD",
+      "RequestHeaders": {
+        "Accept": "application/xml",
+        "traceparent": "00-42f7178519cb764cac9121493617286d-f7ddf11047fcee45-00",
+        "User-Agent": [
+          "azsdk-net-Storage.Files.DataLake/12.7.0-alpha.20210219.1",
+          "(.NET 5.0.3; Microsoft Windows 10.0.19041)"
+        ],
+        "x-ms-client-request-id": "2ff80b54-1d58-afac-783a-42209895986e",
+        "x-ms-return-client-request-id": "true",
+        "x-ms-version": "2020-06-12"
+      },
+      "RequestBody": null,
       "StatusCode": 200,
       "ResponseHeaders": {
-        "Content-Type": "application/xml",
-        "Date": "Wed, 17 Feb 2021 22:18:07 GMT",
->>>>>>> 1814567d
-        "Server": [
-          "Windows-Azure-Blob/1.0",
-          "Microsoft-HTTPAPI/2.0"
-        ],
-        "Transfer-Encoding": "chunked",
-        "x-ms-client-request-id": "35959013-1027-4d74-f599-76e228f72f95",
-<<<<<<< HEAD
-        "x-ms-request-id": "984086e5-401e-00a2-27ab-f94546000000",
-        "x-ms-version": "2020-06-12"
-      },
-      "ResponseBody": "\uFEFF\u003C?xml version=\u00221.0\u0022 encoding=\u0022utf-8\u0022?\u003E\u003CUserDelegationKey\u003E\u003CSignedOid\u003Ec4f48289-bb84-4086-b250-6f94a8f64cee\u003C/SignedOid\u003E\u003CSignedTid\u003E72f988bf-86f1-41af-91ab-2d7cd011db47\u003C/SignedTid\u003E\u003CSignedStart\u003E2021-02-02T21:33:20Z\u003C/SignedStart\u003E\u003CSignedExpiry\u003E2021-02-02T22:33:19Z\u003C/SignedExpiry\u003E\u003CSignedService\u003Eb\u003C/SignedService\u003E\u003CSignedVersion\u003E2020-06-12\u003C/SignedVersion\u003E\u003CValue\u003EbNkvyY6BrTyKJ4xZeDZ62eaUVHYVfcwCtI389F5hVTk=\u003C/Value\u003E\u003C/UserDelegationKey\u003E"
-    },
-    {
-      "RequestUri": "https://seannse.blob.core.windows.net/test-filesystem-c6a9e14e-d27e-b814-08d2-7f0c52fda2c9/test-directory-e11d2da1-2ed2-9fdc-5ed7-8e229464ea8c/test-directory-d4b45946-f447-351d-0c99-b216d8cad68c/test-directory-91cd4b36-f17a-fc09-2bab-2d5d00d8a1ba/test-directory-d41bd837-bf5b-d0f8-dccb-d2c8de8d44c2?skoid=c4f48289-bb84-4086-b250-6f94a8f64cee\u0026sktid=72f988bf-86f1-41af-91ab-2d7cd011db47\u0026skt=2021-02-02T21%3A33%3A20Z\u0026ske=2021-02-02T22%3A33%3A19Z\u0026sks=b\u0026skv=2020-06-12\u0026sv=2020-06-12\u0026st=2021-02-02T20%3A33%3A19Z\u0026se=2021-02-02T22%3A33%3A19Z\u0026sr=d\u0026sp=racwdlmeop\u0026sdd=4\u0026sig=Sanitized",
-      "RequestMethod": "HEAD",
-      "RequestHeaders": {
-        "traceparent": "00-54bc7260c635314fb693519881fa28dc-6ca88aeb9a7b1b4c-00",
-        "User-Agent": [
-          "azsdk-net-Storage.Files.DataLake/12.7.0-alpha.20210202.1",
-          "(.NET 5.0.2; Microsoft Windows 10.0.19042)"
-=======
-        "x-ms-request-id": "56767e7d-601e-009a-527a-05e186000000",
-        "x-ms-version": "2020-06-12"
-      },
-      "ResponseBody": "\uFEFF\u003C?xml version=\u00221.0\u0022 encoding=\u0022utf-8\u0022?\u003E\u003CUserDelegationKey\u003E\u003CSignedOid\u003Ec4f48289-bb84-4086-b250-6f94a8f64cee\u003C/SignedOid\u003E\u003CSignedTid\u003E72f988bf-86f1-41af-91ab-2d7cd011db47\u003C/SignedTid\u003E\u003CSignedStart\u003E2021-02-17T22:18:07Z\u003C/SignedStart\u003E\u003CSignedExpiry\u003E2021-02-17T23:18:07Z\u003C/SignedExpiry\u003E\u003CSignedService\u003Eb\u003C/SignedService\u003E\u003CSignedVersion\u003E2020-06-12\u003C/SignedVersion\u003E\u003CValue\u003ExqTVPUJsLE1oQvj6L66/jVbaNYFlDruXca5DbTCeCZA=\u003C/Value\u003E\u003C/UserDelegationKey\u003E"
-    },
-    {
-      "RequestUri": "https://seannse.blob.core.windows.net/test-filesystem-c6a9e14e-d27e-b814-08d2-7f0c52fda2c9/test-directory-e11d2da1-2ed2-9fdc-5ed7-8e229464ea8c/test-directory-d4b45946-f447-351d-0c99-b216d8cad68c/test-directory-91cd4b36-f17a-fc09-2bab-2d5d00d8a1ba/test-directory-d41bd837-bf5b-d0f8-dccb-d2c8de8d44c2?skoid=c4f48289-bb84-4086-b250-6f94a8f64cee\u0026sktid=72f988bf-86f1-41af-91ab-2d7cd011db47\u0026skt=2021-02-17T22%3A18%3A07Z\u0026ske=2021-02-17T23%3A18%3A07Z\u0026sks=b\u0026skv=2020-06-12\u0026sv=2020-06-12\u0026st=2021-02-17T21%3A18%3A07Z\u0026se=2021-02-17T23%3A18%3A07Z\u0026sr=d\u0026sp=racwdlmeop\u0026sdd=4\u0026sig=Sanitized",
-      "RequestMethod": "HEAD",
-      "RequestHeaders": {
-        "Accept": "application/xml",
-        "traceparent": "00-8c8ffba1a49bd84487fcb655e0ad7097-680c07572854c44b-00",
-        "User-Agent": [
-          "azsdk-net-Storage.Files.DataLake/12.7.0-alpha.20210217.1",
-          "(.NET 5.0.3; Microsoft Windows 10.0.19042)"
->>>>>>> 1814567d
-        ],
-        "x-ms-client-request-id": "30691a75-8aea-7c12-16ce-9e931a34fd16",
-        "x-ms-return-client-request-id": "true",
-        "x-ms-version": "2020-06-12"
-      },
-      "RequestBody": null,
-      "StatusCode": 200,
-      "ResponseHeaders": {
         "Accept-Ranges": "bytes",
         "Content-Length": "0",
         "Content-Type": "application/octet-stream",
-<<<<<<< HEAD
-        "Date": "Tue, 02 Feb 2021 21:33:20 GMT",
-        "ETag": "\u00220x8D8C7C2291EEBA3\u0022",
-        "Last-Modified": "Tue, 02 Feb 2021 21:33:20 GMT",
-=======
-        "Date": "Wed, 17 Feb 2021 22:18:07 GMT",
-        "ETag": "\u00220x8D8D391E73401FD\u0022",
-        "Last-Modified": "Wed, 17 Feb 2021 22:18:07 GMT",
->>>>>>> 1814567d
+        "Date": "Fri, 19 Feb 2021 18:58:01 GMT",
+        "ETag": "\u00220x8D8D50847F0AAA2\u0022",
+        "Last-Modified": "Fri, 19 Feb 2021 18:58:01 GMT",
         "Server": [
           "Windows-Azure-Blob/1.0",
           "Microsoft-HTTPAPI/2.0"
@@ -383,47 +252,32 @@
         "x-ms-access-tier": "Hot",
         "x-ms-access-tier-inferred": "true",
         "x-ms-blob-type": "BlockBlob",
-        "x-ms-client-request-id": "30691a75-8aea-7c12-16ce-9e931a34fd16",
-<<<<<<< HEAD
-        "x-ms-creation-time": "Tue, 02 Feb 2021 21:33:20 GMT",
-=======
-        "x-ms-creation-time": "Wed, 17 Feb 2021 22:18:07 GMT",
->>>>>>> 1814567d
+        "x-ms-client-request-id": "2ff80b54-1d58-afac-783a-42209895986e",
+        "x-ms-creation-time": "Fri, 19 Feb 2021 18:58:01 GMT",
         "x-ms-group": "c4f48289-bb84-4086-b250-6f94a8f64cee",
         "x-ms-lease-state": "available",
         "x-ms-lease-status": "unlocked",
         "x-ms-meta-hdi_isfolder": "true",
         "x-ms-owner": "c4f48289-bb84-4086-b250-6f94a8f64cee",
         "x-ms-permissions": "rwxr-x---",
-<<<<<<< HEAD
-        "x-ms-request-id": "01f8ed5e-b01e-001f-1cab-f9cc5b000000",
-=======
-        "x-ms-request-id": "ffc2dcdb-a01e-0061-177a-055c1c000000",
->>>>>>> 1814567d
+        "x-ms-request-id": "7c9018a4-701e-0062-53f1-06bd78000000",
         "x-ms-server-encrypted": "true",
         "x-ms-version": "2020-06-12"
       },
       "ResponseBody": []
     },
     {
-      "RequestUri": "https://seannse.blob.core.windows.net/test-filesystem-c6a9e14e-d27e-b814-08d2-7f0c52fda2c9?restype=container",
+      "RequestUri": "https://seannse.blob.core.windows.net/test-filesystem-5cec616f-7707-4d88-47d4-1997010ef3bb?restype=container",
       "RequestMethod": "DELETE",
       "RequestHeaders": {
         "Accept": "application/xml",
         "Authorization": "Sanitized",
-<<<<<<< HEAD
-        "traceparent": "00-f503751926d4d2479c20da519447f996-e8883cba4233874a-00",
-        "User-Agent": [
-          "azsdk-net-Storage.Files.DataLake/12.7.0-alpha.20210202.1",
-          "(.NET 5.0.2; Microsoft Windows 10.0.19042)"
-=======
-        "traceparent": "00-7ded10e980057a4497994faf56ac9fb3-cdbe66fce583184f-00",
-        "User-Agent": [
-          "azsdk-net-Storage.Files.DataLake/12.7.0-alpha.20210217.1",
-          "(.NET 5.0.3; Microsoft Windows 10.0.19042)"
->>>>>>> 1814567d
-        ],
-        "x-ms-client-request-id": "0d6dc816-fe8e-3daa-b585-4c938bdf1c4a",
+        "traceparent": "00-b4617b90d4a4cb44b53427691f8342ce-c3b9ad1b1f465b4e-00",
+        "User-Agent": [
+          "azsdk-net-Storage.Files.DataLake/12.7.0-alpha.20210219.1",
+          "(.NET 5.0.3; Microsoft Windows 10.0.19041)"
+        ],
+        "x-ms-client-request-id": "2829bd71-0ffb-eaa8-2e38-f70eefa313d1",
         "x-ms-return-client-request-id": "true",
         "x-ms-version": "2020-06-12"
       },
@@ -431,33 +285,21 @@
       "StatusCode": 202,
       "ResponseHeaders": {
         "Content-Length": "0",
-<<<<<<< HEAD
-        "Date": "Tue, 02 Feb 2021 21:33:20 GMT",
-=======
-        "Date": "Wed, 17 Feb 2021 22:18:07 GMT",
->>>>>>> 1814567d
+        "Date": "Fri, 19 Feb 2021 18:58:01 GMT",
         "Server": [
           "Windows-Azure-Blob/1.0",
           "Microsoft-HTTPAPI/2.0"
         ],
-        "x-ms-client-request-id": "0d6dc816-fe8e-3daa-b585-4c938bdf1c4a",
-<<<<<<< HEAD
-        "x-ms-request-id": "98408a59-401e-00a2-44ab-f94546000000",
-=======
-        "x-ms-request-id": "56767fba-601e-009a-6b7a-05e186000000",
->>>>>>> 1814567d
+        "x-ms-client-request-id": "2829bd71-0ffb-eaa8-2e38-f70eefa313d1",
+        "x-ms-request-id": "7c9018d9-701e-0062-01f1-06bd78000000",
         "x-ms-version": "2020-06-12"
       },
       "ResponseBody": []
     }
   ],
   "Variables": {
-<<<<<<< HEAD
-    "DateTimeOffsetNow": "2021-02-02T15:33:19.5954131-06:00",
-=======
-    "DateTimeOffsetNow": "2021-02-17T16:18:07.8159115-06:00",
->>>>>>> 1814567d
-    "RandomSeed": "811908931",
+    "DateTimeOffsetNow": "2021-02-19T12:58:02.4915505-06:00",
+    "RandomSeed": "1263623523",
     "Storage_TestConfigHierarchicalNamespace": "NamespaceTenant\nseannse\nU2FuaXRpemVk\nhttps://seannse.blob.core.windows.net\nhttps://seannse.file.core.windows.net\nhttps://seannse.queue.core.windows.net\nhttps://seannse.table.core.windows.net\n\n\n\n\nhttps://seannse-secondary.blob.core.windows.net\nhttps://seannse-secondary.file.core.windows.net\nhttps://seannse-secondary.queue.core.windows.net\nhttps://seannse-secondary.table.core.windows.net\n68390a19-a643-458b-b726-408abf67b4fc\nSanitized\n72f988bf-86f1-41af-91ab-2d7cd011db47\nhttps://login.microsoftonline.com/\nCloud\nBlobEndpoint=https://seannse.blob.core.windows.net/;QueueEndpoint=https://seannse.queue.core.windows.net/;FileEndpoint=https://seannse.file.core.windows.net/;BlobSecondaryEndpoint=https://seannse-secondary.blob.core.windows.net/;QueueSecondaryEndpoint=https://seannse-secondary.queue.core.windows.net/;FileSecondaryEndpoint=https://seannse-secondary.file.core.windows.net/;AccountName=seannse;AccountKey=Sanitized\n"
   }
 }