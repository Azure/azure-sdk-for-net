--- conflicted
+++ resolved
@@ -15,11 +15,7 @@
         "x-ms-client-request-id": "3566a67d-662f-8beb-f398-67462dfdf91d",
         "x-ms-date": "Fri, 19 Feb 2021 18:58:09 GMT",
         "x-ms-return-client-request-id": "true",
-<<<<<<< HEAD
-        "x-ms-version": "2020-12-06"
-=======
         "x-ms-version": "2021-02-12"
->>>>>>> 7e782c87
       },
       "RequestBody": null,
       "StatusCode": 201,
@@ -34,20 +30,12 @@
         ],
         "x-ms-client-request-id": "3566a67d-662f-8beb-f398-67462dfdf91d",
         "x-ms-request-id": "7c9029d7-701e-0062-6cf1-06bd78000000",
-<<<<<<< HEAD
-        "x-ms-version": "2020-12-06"
-=======
         "x-ms-version": "2021-02-12"
->>>>>>> 7e782c87
       },
       "ResponseBody": []
     },
     {
-<<<<<<< HEAD
-      "RequestUri": "https://seannse.dfs.core.windows.net/test-filesystem-c1277bcb-022d-cbbd-1eae-40e2e6434654?sv=2020-12-06&st=2021-02-19T17%3A58%3A09Z&se=2021-02-19T19%3A58%3A09Z&sr=c&sp=rl&sig=Sanitized&resource=filesystem&recursive=false&upn=false",
-=======
       "RequestUri": "https://seannse.dfs.core.windows.net/test-filesystem-c1277bcb-022d-cbbd-1eae-40e2e6434654?sv=2021-02-12&st=2021-02-19T17%3A58%3A09Z&se=2021-02-19T19%3A58%3A09Z&sr=c&sp=rl&sig=Sanitized&resource=filesystem&recursive=false&upn=false",
->>>>>>> 7e782c87
       "RequestMethod": "GET",
       "RequestHeaders": {
         "Accept": "application/json",
@@ -57,11 +45,7 @@
         ],
         "x-ms-client-request-id": "3f657cd3-10dc-8d25-e443-4ef0fb53c8a3",
         "x-ms-return-client-request-id": "true",
-<<<<<<< HEAD
-        "x-ms-version": "2020-12-06"
-=======
         "x-ms-version": "2021-02-12"
->>>>>>> 7e782c87
       },
       "RequestBody": null,
       "StatusCode": 200,
@@ -75,11 +59,7 @@
         "Transfer-Encoding": "chunked",
         "x-ms-client-request-id": "3f657cd3-10dc-8d25-e443-4ef0fb53c8a3",
         "x-ms-request-id": "d93df4a0-901f-0045-7af1-06aabc000000",
-<<<<<<< HEAD
-        "x-ms-version": "2020-12-06"
-=======
         "x-ms-version": "2021-02-12"
->>>>>>> 7e782c87
       },
       "ResponseBody": [
         "{\"paths\":[]}\n"
@@ -99,11 +79,7 @@
         "x-ms-client-request-id": "b073b1f8-b998-6d41-4a98-7e8f25166e8e",
         "x-ms-date": "Fri, 19 Feb 2021 18:58:09 GMT",
         "x-ms-return-client-request-id": "true",
-<<<<<<< HEAD
-        "x-ms-version": "2020-12-06"
-=======
         "x-ms-version": "2021-02-12"
->>>>>>> 7e782c87
       },
       "RequestBody": null,
       "StatusCode": 202,
@@ -116,11 +92,7 @@
         ],
         "x-ms-client-request-id": "b073b1f8-b998-6d41-4a98-7e8f25166e8e",
         "x-ms-request-id": "7c902a55-701e-0062-5ff1-06bd78000000",
-<<<<<<< HEAD
-        "x-ms-version": "2020-12-06"
-=======
         "x-ms-version": "2021-02-12"
->>>>>>> 7e782c87
       },
       "ResponseBody": []
     }
