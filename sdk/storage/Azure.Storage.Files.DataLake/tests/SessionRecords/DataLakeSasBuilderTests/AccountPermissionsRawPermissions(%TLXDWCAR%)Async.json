--- conflicted
+++ resolved
@@ -15,11 +15,7 @@
         "x-ms-client-request-id": "9f3ce74f-dc3a-210e-8024-89c147b3a25e",
         "x-ms-date": "Wed, 17 Feb 2021 22:18:15 GMT",
         "x-ms-return-client-request-id": "true",
-<<<<<<< HEAD
-        "x-ms-version": "2020-12-06"
-=======
         "x-ms-version": "2021-02-12"
->>>>>>> 7e782c87
       },
       "RequestBody": null,
       "StatusCode": 201,
@@ -34,11 +30,7 @@
         ],
         "x-ms-client-request-id": "9f3ce74f-dc3a-210e-8024-89c147b3a25e",
         "x-ms-request-id": "cd43603c-e01e-004f-337a-050e0b000000",
-<<<<<<< HEAD
-        "x-ms-version": "2020-12-06"
-=======
         "x-ms-version": "2021-02-12"
->>>>>>> 7e782c87
       },
       "ResponseBody": []
     },
@@ -56,11 +48,7 @@
         "x-ms-client-request-id": "707a0cfd-2824-4a23-0306-cc52775a2bc1",
         "x-ms-date": "Wed, 17 Feb 2021 22:18:16 GMT",
         "x-ms-return-client-request-id": "true",
-<<<<<<< HEAD
-        "x-ms-version": "2020-12-06"
-=======
         "x-ms-version": "2021-02-12"
->>>>>>> 7e782c87
       },
       "RequestBody": null,
       "StatusCode": 200,
@@ -82,20 +70,12 @@
         "x-ms-lease-state": "available",
         "x-ms-lease-status": "unlocked",
         "x-ms-request-id": "cd4360c8-e01e-004f-367a-050e0b000000",
-<<<<<<< HEAD
-        "x-ms-version": "2020-12-06"
-=======
         "x-ms-version": "2021-02-12"
->>>>>>> 7e782c87
       },
       "ResponseBody": []
     },
     {
-<<<<<<< HEAD
-      "RequestUri": "https://seannse.blob.core.windows.net/test-filesystem-e5fca0e9-3342-6563-96d9-a1c95861c85d?sv=2020-12-06&ss=b&srt=sco&st=2021-02-17T21%3A18%3A16Z&se=2021-02-17T23%3A18%3A16Z&sp=rwdxlact&sig=Sanitized&restype=container",
-=======
       "RequestUri": "https://seannse.blob.core.windows.net/test-filesystem-e5fca0e9-3342-6563-96d9-a1c95861c85d?sv=2021-02-12&ss=b&srt=sco&st=2021-02-17T21%3A18%3A16Z&se=2021-02-17T23%3A18%3A16Z&sp=rwdxlact&sig=Sanitized&restype=container",
->>>>>>> 7e782c87
       "RequestMethod": "GET",
       "RequestHeaders": {
         "Accept": "application/xml",
@@ -106,11 +86,7 @@
         ],
         "x-ms-client-request-id": "3ac4be97-3138-7439-97e0-65bb79c17129",
         "x-ms-return-client-request-id": "true",
-<<<<<<< HEAD
-        "x-ms-version": "2020-12-06"
-=======
         "x-ms-version": "2021-02-12"
->>>>>>> 7e782c87
       },
       "RequestBody": null,
       "StatusCode": 200,
@@ -132,11 +108,7 @@
         "x-ms-lease-state": "available",
         "x-ms-lease-status": "unlocked",
         "x-ms-request-id": "9fe5e523-701e-0010-087a-05ba37000000",
-<<<<<<< HEAD
-        "x-ms-version": "2020-12-06"
-=======
         "x-ms-version": "2021-02-12"
->>>>>>> 7e782c87
       },
       "ResponseBody": []
     },
@@ -154,11 +126,7 @@
         "x-ms-client-request-id": "b9bb8ff0-f096-3288-8e0e-86c00d178f11",
         "x-ms-date": "Wed, 17 Feb 2021 22:18:16 GMT",
         "x-ms-return-client-request-id": "true",
-<<<<<<< HEAD
-        "x-ms-version": "2020-12-06"
-=======
         "x-ms-version": "2021-02-12"
->>>>>>> 7e782c87
       },
       "RequestBody": null,
       "StatusCode": 202,
@@ -171,11 +139,7 @@
         ],
         "x-ms-client-request-id": "b9bb8ff0-f096-3288-8e0e-86c00d178f11",
         "x-ms-request-id": "cd436270-e01e-004f-507a-050e0b000000",
-<<<<<<< HEAD
-        "x-ms-version": "2020-12-06"
-=======
         "x-ms-version": "2021-02-12"
->>>>>>> 7e782c87
       },
       "ResponseBody": []
     }
