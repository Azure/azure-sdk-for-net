﻿{
  "Entries": [
    {
      "RequestUri": "https://seannse.blob.core.windows.net/test-filesystem-df981373-3405-687e-d127-23d613b4da43?restype=container",
      "RequestMethod": "PUT",
      "RequestHeaders": {
        "Accept": "application/xml",
        "Authorization": "Sanitized",
        "traceparent": "00-ec7c61b00cc09c4fbe5128fe973d1362-1aafb85f2821f746-00",
        "User-Agent": [
          "azsdk-net-Storage.Files.DataLake/12.7.0-alpha.20210219.1",
          "(.NET 5.0.3; Microsoft Windows 10.0.19041)"
        ],
        "x-ms-blob-public-access": "container",
        "x-ms-client-request-id": "03834f6b-70f2-c6a8-dd6a-f44cfb826cb6",
        "x-ms-return-client-request-id": "true",
<<<<<<< HEAD
        "x-ms-version": "2020-12-06"
=======
        "x-ms-version": "2021-02-12"
>>>>>>> 7e782c87
      },
      "RequestBody": null,
      "StatusCode": 201,
      "ResponseHeaders": {
        "Content-Length": "0",
        "Date": "Fri, 19 Feb 2021 18:58:10 GMT",
        "ETag": "\"0x8D8D5084DB96DE8\"",
        "Last-Modified": "Fri, 19 Feb 2021 18:58:11 GMT",
        "Server": [
          "Windows-Azure-Blob/1.0",
          "Microsoft-HTTPAPI/2.0"
        ],
        "x-ms-client-request-id": "03834f6b-70f2-c6a8-dd6a-f44cfb826cb6",
        "x-ms-request-id": "7c90318e-701e-0062-26f1-06bd78000000",
<<<<<<< HEAD
        "x-ms-version": "2020-12-06"
=======
        "x-ms-version": "2021-02-12"
>>>>>>> 7e782c87
      },
      "ResponseBody": []
    },
    {
      "RequestUri": "https://seannse.dfs.core.windows.net/test-filesystem-df981373-3405-687e-d127-23d613b4da43/test-directory-4c93ba43-adbd-2d36-eab9-38fbfc1a1462?resource=directory",
      "RequestMethod": "PUT",
      "RequestHeaders": {
        "Accept": "application/json",
        "Authorization": "Sanitized",
        "traceparent": "00-9bbc5c2c4176ae43b2f23651bba68263-0fd2c3b1c5a4324e-00",
        "User-Agent": [
          "azsdk-net-Storage.Files.DataLake/12.7.0-alpha.20210219.1",
          "(.NET 5.0.3; Microsoft Windows 10.0.19041)"
        ],
        "x-ms-client-request-id": "ad90863b-1097-616f-9317-451a35690d7d",
        "x-ms-return-client-request-id": "true",
<<<<<<< HEAD
        "x-ms-version": "2020-12-06"
=======
        "x-ms-version": "2021-02-12"
>>>>>>> 7e782c87
      },
      "RequestBody": null,
      "StatusCode": 201,
      "ResponseHeaders": {
        "Content-Length": "0",
        "Date": "Fri, 19 Feb 2021 18:58:10 GMT",
        "ETag": "\"0x8D8D5084DCA6176\"",
        "Last-Modified": "Fri, 19 Feb 2021 18:58:11 GMT",
        "Server": [
          "Windows-Azure-HDFS/1.0",
          "Microsoft-HTTPAPI/2.0"
        ],
        "x-ms-client-request-id": "ad90863b-1097-616f-9317-451a35690d7d",
        "x-ms-request-id": "d93df6e5-901f-0045-3bf1-06aabc000000",
<<<<<<< HEAD
        "x-ms-version": "2020-12-06"
=======
        "x-ms-version": "2021-02-12"
>>>>>>> 7e782c87
      },
      "ResponseBody": []
    },
    {
      "RequestUri": "https://seannse.dfs.core.windows.net/test-filesystem-df981373-3405-687e-d127-23d613b4da43/test-directory-4c93ba43-adbd-2d36-eab9-38fbfc1a1462/test-file-169b97bc-a6ae-b3dc-9069-fe6823126654?resource=file",
      "RequestMethod": "PUT",
      "RequestHeaders": {
        "Accept": "application/json",
        "Authorization": "Sanitized",
        "User-Agent": [
          "azsdk-net-Storage.Files.DataLake/12.7.0-alpha.20210219.1",
          "(.NET 5.0.3; Microsoft Windows 10.0.19041)"
        ],
        "x-ms-client-request-id": "c8d9cf7b-3fed-9488-a9dc-1c2e12073d81",
        "x-ms-return-client-request-id": "true",
<<<<<<< HEAD
        "x-ms-version": "2020-12-06"
=======
        "x-ms-version": "2021-02-12"
>>>>>>> 7e782c87
      },
      "RequestBody": null,
      "StatusCode": 201,
      "ResponseHeaders": {
        "Content-Length": "0",
        "Date": "Fri, 19 Feb 2021 18:58:10 GMT",
        "ETag": "\"0x8D8D5084DD7A743\"",
        "Last-Modified": "Fri, 19 Feb 2021 18:58:11 GMT",
        "Server": [
          "Windows-Azure-HDFS/1.0",
          "Microsoft-HTTPAPI/2.0"
        ],
        "x-ms-client-request-id": "c8d9cf7b-3fed-9488-a9dc-1c2e12073d81",
        "x-ms-request-id": "d93df6ee-901f-0045-44f1-06aabc000000",
<<<<<<< HEAD
        "x-ms-version": "2020-12-06"
=======
        "x-ms-version": "2021-02-12"
>>>>>>> 7e782c87
      },
      "ResponseBody": []
    },
    {
      "RequestUri": "https://seannse.blob.core.windows.net/?restype=service&comp=userdelegationkey",
      "RequestMethod": "POST",
      "RequestHeaders": {
        "Accept": "application/xml",
        "Authorization": "Sanitized",
        "Content-Length": "59",
        "Content-Type": "application/xml",
        "traceparent": "00-4b3a4d9955337843940928cd101ea2d4-8acda4ec861c1a4c-00",
        "User-Agent": [
          "azsdk-net-Storage.Files.DataLake/12.7.0-alpha.20210219.1",
          "(.NET 5.0.3; Microsoft Windows 10.0.19041)"
        ],
        "x-ms-client-request-id": "54ec6284-9e39-d467-357b-cc15a2f0f049",
        "x-ms-return-client-request-id": "true",
<<<<<<< HEAD
        "x-ms-version": "2020-12-06"
=======
        "x-ms-version": "2021-02-12"
>>>>>>> 7e782c87
      },
      "RequestBody": "﻿<KeyInfo><Expiry>2021-02-19T19:58:12Z</Expiry></KeyInfo>",
      "StatusCode": 200,
      "ResponseHeaders": {
        "Content-Type": "application/xml",
        "Date": "Fri, 19 Feb 2021 18:58:11 GMT",
        "Server": [
          "Windows-Azure-Blob/1.0",
          "Microsoft-HTTPAPI/2.0"
        ],
        "Transfer-Encoding": "chunked",
        "x-ms-client-request-id": "54ec6284-9e39-d467-357b-cc15a2f0f049",
        "x-ms-request-id": "7c90323d-701e-0062-48f1-06bd78000000",
<<<<<<< HEAD
        "x-ms-version": "2020-12-06"
=======
        "x-ms-version": "2021-02-12"
>>>>>>> 7e782c87
      },
      "ResponseBody": "﻿<?xml version=\"1.0\" encoding=\"utf-8\"?><UserDelegationKey><SignedOid>c4f48289-bb84-4086-b250-6f94a8f64cee</SignedOid><SignedTid>72f988bf-86f1-41af-91ab-2d7cd011db47</SignedTid><SignedStart>2021-02-19T18:58:11Z</SignedStart><SignedExpiry>2021-02-19T19:58:12Z</SignedExpiry><SignedService>b</SignedService><SignedVersion>2020-06-12</SignedVersion><Value>368V57JGtCrcKbWsFICLzQXCMUdyTA2k8bG9Vwrczb0=</Value></UserDelegationKey>"
    },
    {
<<<<<<< HEAD
      "RequestUri": "https://seannse.dfs.core.windows.net/test-filesystem-df981373-3405-687e-d127-23d613b4da43?skoid=c4f48289-bb84-4086-b250-6f94a8f64cee&sktid=72f988bf-86f1-41af-91ab-2d7cd011db47&skt=2021-02-19T18%3A58%3A11Z&ske=2021-02-19T19%3A58%3A12Z&sks=b&skv=2020-06-12&sv=2020-12-06&st=2021-02-19T17%3A58%3A12Z&se=2021-02-19T19%3A58%3A12Z&sr=c&sp=l&scid=810dc266-6d9d-e343-44db-50547a7d318b&sig=Sanitized&resource=filesystem&recursive=false&upn=false",
=======
      "RequestUri": "https://seannse.dfs.core.windows.net/test-filesystem-df981373-3405-687e-d127-23d613b4da43?skoid=c4f48289-bb84-4086-b250-6f94a8f64cee&sktid=72f988bf-86f1-41af-91ab-2d7cd011db47&skt=2021-02-19T18%3A58%3A11Z&ske=2021-02-19T19%3A58%3A12Z&sks=b&skv=2020-06-12&sv=2021-02-12&st=2021-02-19T17%3A58%3A12Z&se=2021-02-19T19%3A58%3A12Z&sr=c&sp=l&scid=810dc266-6d9d-e343-44db-50547a7d318b&sig=Sanitized&resource=filesystem&recursive=false&upn=false",
>>>>>>> 7e782c87
      "RequestMethod": "GET",
      "RequestHeaders": {
        "Accept": "application/json",
        "User-Agent": [
          "azsdk-net-Storage.Files.DataLake/12.7.0-alpha.20210219.1",
          "(.NET 5.0.3; Microsoft Windows 10.0.19041)"
        ],
        "x-ms-client-request-id": "a0a47ba8-bf10-174f-1f09-105d4e125ab8",
        "x-ms-return-client-request-id": "true",
<<<<<<< HEAD
        "x-ms-version": "2020-12-06"
=======
        "x-ms-version": "2021-02-12"
>>>>>>> 7e782c87
      },
      "RequestBody": null,
      "StatusCode": 200,
      "ResponseHeaders": {
        "Content-Type": "application/json; charset=utf-8",
        "Date": "Fri, 19 Feb 2021 18:58:10 GMT",
        "Server": [
          "Windows-Azure-HDFS/1.0",
          "Microsoft-HTTPAPI/2.0"
        ],
        "Transfer-Encoding": "chunked",
        "x-ms-client-request-id": "a0a47ba8-bf10-174f-1f09-105d4e125ab8",
        "x-ms-request-id": "d93df70f-901f-0045-64f1-06aabc000000",
<<<<<<< HEAD
        "x-ms-version": "2020-12-06"
=======
        "x-ms-version": "2021-02-12"
>>>>>>> 7e782c87
      },
      "ResponseBody": [
        "{\"paths\":[{\"contentLength\":\"0\",\"creationTime\":\"132582346914488694\",\"etag\":\"0x8D8D5084DCA6176\",\"group\":\"c4f48289-bb84-4086-b250-6f94a8f64cee\",\"isDirectory\":\"true\",\"lastModified\":\"Fri, 19 Feb 2021 18:58:11 GMT\",\"name\":\"test-directory-4c93ba43-adbd-2d36-eab9-38fbfc1a1462\",\"owner\":\"c4f48289-bb84-4086-b250-6f94a8f64cee\",\"permissions\":\"rwxr-x---\"}]}\n"
      ]
    },
    {
      "RequestUri": "https://seannse.blob.core.windows.net/test-filesystem-df981373-3405-687e-d127-23d613b4da43?restype=container",
      "RequestMethod": "DELETE",
      "RequestHeaders": {
        "Accept": "application/xml",
        "Authorization": "Sanitized",
        "traceparent": "00-dfdeee70e05dec42a476a056e1a4ef63-9843cd263665794f-00",
        "User-Agent": [
          "azsdk-net-Storage.Files.DataLake/12.7.0-alpha.20210219.1",
          "(.NET 5.0.3; Microsoft Windows 10.0.19041)"
        ],
        "x-ms-client-request-id": "ffacc880-91d9-dc7b-df92-9011d9eac377",
        "x-ms-return-client-request-id": "true",
<<<<<<< HEAD
        "x-ms-version": "2020-12-06"
=======
        "x-ms-version": "2021-02-12"
>>>>>>> 7e782c87
      },
      "RequestBody": null,
      "StatusCode": 202,
      "ResponseHeaders": {
        "Content-Length": "0",
        "Date": "Fri, 19 Feb 2021 18:58:11 GMT",
        "Server": [
          "Windows-Azure-Blob/1.0",
          "Microsoft-HTTPAPI/2.0"
        ],
        "x-ms-client-request-id": "ffacc880-91d9-dc7b-df92-9011d9eac377",
        "x-ms-request-id": "7c9032b2-701e-0062-32f1-06bd78000000",
<<<<<<< HEAD
        "x-ms-version": "2020-12-06"
=======
        "x-ms-version": "2021-02-12"
>>>>>>> 7e782c87
      },
      "ResponseBody": []
    }
  ],
  "Variables": {
    "DateTimeOffsetNow": "2021-02-19T12:58:12.3113165-06:00",
    "RandomSeed": "271868110",
    "Storage_TestConfigHierarchicalNamespace": "NamespaceTenant\nseannse\nU2FuaXRpemVk\nhttps://seannse.blob.core.windows.net\nhttps://seannse.file.core.windows.net\nhttps://seannse.queue.core.windows.net\nhttps://seannse.table.core.windows.net\n\n\n\n\nhttps://seannse-secondary.blob.core.windows.net\nhttps://seannse-secondary.file.core.windows.net\nhttps://seannse-secondary.queue.core.windows.net\nhttps://seannse-secondary.table.core.windows.net\n68390a19-a643-458b-b726-408abf67b4fc\nSanitized\n72f988bf-86f1-41af-91ab-2d7cd011db47\nhttps://login.microsoftonline.com/\nCloud\nBlobEndpoint=https://seannse.blob.core.windows.net/;QueueEndpoint=https://seannse.queue.core.windows.net/;FileEndpoint=https://seannse.file.core.windows.net/;BlobSecondaryEndpoint=https://seannse-secondary.blob.core.windows.net/;QueueSecondaryEndpoint=https://seannse-secondary.queue.core.windows.net/;FileSecondaryEndpoint=https://seannse-secondary.file.core.windows.net/;AccountName=seannse;AccountKey=Sanitized\n\n\n"
  }
}<|MERGE_RESOLUTION|>--- conflicted
+++ resolved
@@ -14,11 +14,7 @@
         "x-ms-blob-public-access": "container",
         "x-ms-client-request-id": "03834f6b-70f2-c6a8-dd6a-f44cfb826cb6",
         "x-ms-return-client-request-id": "true",
-<<<<<<< HEAD
-        "x-ms-version": "2020-12-06"
-=======
         "x-ms-version": "2021-02-12"
->>>>>>> 7e782c87
       },
       "RequestBody": null,
       "StatusCode": 201,
@@ -33,11 +29,7 @@
         ],
         "x-ms-client-request-id": "03834f6b-70f2-c6a8-dd6a-f44cfb826cb6",
         "x-ms-request-id": "7c90318e-701e-0062-26f1-06bd78000000",
-<<<<<<< HEAD
-        "x-ms-version": "2020-12-06"
-=======
         "x-ms-version": "2021-02-12"
->>>>>>> 7e782c87
       },
       "ResponseBody": []
     },
@@ -54,11 +46,7 @@
         ],
         "x-ms-client-request-id": "ad90863b-1097-616f-9317-451a35690d7d",
         "x-ms-return-client-request-id": "true",
-<<<<<<< HEAD
-        "x-ms-version": "2020-12-06"
-=======
         "x-ms-version": "2021-02-12"
->>>>>>> 7e782c87
       },
       "RequestBody": null,
       "StatusCode": 201,
@@ -73,11 +61,7 @@
         ],
         "x-ms-client-request-id": "ad90863b-1097-616f-9317-451a35690d7d",
         "x-ms-request-id": "d93df6e5-901f-0045-3bf1-06aabc000000",
-<<<<<<< HEAD
-        "x-ms-version": "2020-12-06"
-=======
         "x-ms-version": "2021-02-12"
->>>>>>> 7e782c87
       },
       "ResponseBody": []
     },
@@ -93,11 +77,7 @@
         ],
         "x-ms-client-request-id": "c8d9cf7b-3fed-9488-a9dc-1c2e12073d81",
         "x-ms-return-client-request-id": "true",
-<<<<<<< HEAD
-        "x-ms-version": "2020-12-06"
-=======
         "x-ms-version": "2021-02-12"
->>>>>>> 7e782c87
       },
       "RequestBody": null,
       "StatusCode": 201,
@@ -112,11 +92,7 @@
         ],
         "x-ms-client-request-id": "c8d9cf7b-3fed-9488-a9dc-1c2e12073d81",
         "x-ms-request-id": "d93df6ee-901f-0045-44f1-06aabc000000",
-<<<<<<< HEAD
-        "x-ms-version": "2020-12-06"
-=======
         "x-ms-version": "2021-02-12"
->>>>>>> 7e782c87
       },
       "ResponseBody": []
     },
@@ -135,11 +111,7 @@
         ],
         "x-ms-client-request-id": "54ec6284-9e39-d467-357b-cc15a2f0f049",
         "x-ms-return-client-request-id": "true",
-<<<<<<< HEAD
-        "x-ms-version": "2020-12-06"
-=======
         "x-ms-version": "2021-02-12"
->>>>>>> 7e782c87
       },
       "RequestBody": "﻿<KeyInfo><Expiry>2021-02-19T19:58:12Z</Expiry></KeyInfo>",
       "StatusCode": 200,
@@ -153,20 +125,12 @@
         "Transfer-Encoding": "chunked",
         "x-ms-client-request-id": "54ec6284-9e39-d467-357b-cc15a2f0f049",
         "x-ms-request-id": "7c90323d-701e-0062-48f1-06bd78000000",
-<<<<<<< HEAD
-        "x-ms-version": "2020-12-06"
-=======
         "x-ms-version": "2021-02-12"
->>>>>>> 7e782c87
       },
       "ResponseBody": "﻿<?xml version=\"1.0\" encoding=\"utf-8\"?><UserDelegationKey><SignedOid>c4f48289-bb84-4086-b250-6f94a8f64cee</SignedOid><SignedTid>72f988bf-86f1-41af-91ab-2d7cd011db47</SignedTid><SignedStart>2021-02-19T18:58:11Z</SignedStart><SignedExpiry>2021-02-19T19:58:12Z</SignedExpiry><SignedService>b</SignedService><SignedVersion>2020-06-12</SignedVersion><Value>368V57JGtCrcKbWsFICLzQXCMUdyTA2k8bG9Vwrczb0=</Value></UserDelegationKey>"
     },
     {
-<<<<<<< HEAD
-      "RequestUri": "https://seannse.dfs.core.windows.net/test-filesystem-df981373-3405-687e-d127-23d613b4da43?skoid=c4f48289-bb84-4086-b250-6f94a8f64cee&sktid=72f988bf-86f1-41af-91ab-2d7cd011db47&skt=2021-02-19T18%3A58%3A11Z&ske=2021-02-19T19%3A58%3A12Z&sks=b&skv=2020-06-12&sv=2020-12-06&st=2021-02-19T17%3A58%3A12Z&se=2021-02-19T19%3A58%3A12Z&sr=c&sp=l&scid=810dc266-6d9d-e343-44db-50547a7d318b&sig=Sanitized&resource=filesystem&recursive=false&upn=false",
-=======
       "RequestUri": "https://seannse.dfs.core.windows.net/test-filesystem-df981373-3405-687e-d127-23d613b4da43?skoid=c4f48289-bb84-4086-b250-6f94a8f64cee&sktid=72f988bf-86f1-41af-91ab-2d7cd011db47&skt=2021-02-19T18%3A58%3A11Z&ske=2021-02-19T19%3A58%3A12Z&sks=b&skv=2020-06-12&sv=2021-02-12&st=2021-02-19T17%3A58%3A12Z&se=2021-02-19T19%3A58%3A12Z&sr=c&sp=l&scid=810dc266-6d9d-e343-44db-50547a7d318b&sig=Sanitized&resource=filesystem&recursive=false&upn=false",
->>>>>>> 7e782c87
       "RequestMethod": "GET",
       "RequestHeaders": {
         "Accept": "application/json",
@@ -176,11 +140,7 @@
         ],
         "x-ms-client-request-id": "a0a47ba8-bf10-174f-1f09-105d4e125ab8",
         "x-ms-return-client-request-id": "true",
-<<<<<<< HEAD
-        "x-ms-version": "2020-12-06"
-=======
         "x-ms-version": "2021-02-12"
->>>>>>> 7e782c87
       },
       "RequestBody": null,
       "StatusCode": 200,
@@ -194,11 +154,7 @@
         "Transfer-Encoding": "chunked",
         "x-ms-client-request-id": "a0a47ba8-bf10-174f-1f09-105d4e125ab8",
         "x-ms-request-id": "d93df70f-901f-0045-64f1-06aabc000000",
-<<<<<<< HEAD
-        "x-ms-version": "2020-12-06"
-=======
         "x-ms-version": "2021-02-12"
->>>>>>> 7e782c87
       },
       "ResponseBody": [
         "{\"paths\":[{\"contentLength\":\"0\",\"creationTime\":\"132582346914488694\",\"etag\":\"0x8D8D5084DCA6176\",\"group\":\"c4f48289-bb84-4086-b250-6f94a8f64cee\",\"isDirectory\":\"true\",\"lastModified\":\"Fri, 19 Feb 2021 18:58:11 GMT\",\"name\":\"test-directory-4c93ba43-adbd-2d36-eab9-38fbfc1a1462\",\"owner\":\"c4f48289-bb84-4086-b250-6f94a8f64cee\",\"permissions\":\"rwxr-x---\"}]}\n"
@@ -217,11 +173,7 @@
         ],
         "x-ms-client-request-id": "ffacc880-91d9-dc7b-df92-9011d9eac377",
         "x-ms-return-client-request-id": "true",
-<<<<<<< HEAD
-        "x-ms-version": "2020-12-06"
-=======
         "x-ms-version": "2021-02-12"
->>>>>>> 7e782c87
       },
       "RequestBody": null,
       "StatusCode": 202,
@@ -234,11 +186,7 @@
         ],
         "x-ms-client-request-id": "ffacc880-91d9-dc7b-df92-9011d9eac377",
         "x-ms-request-id": "7c9032b2-701e-0062-32f1-06bd78000000",
-<<<<<<< HEAD
-        "x-ms-version": "2020-12-06"
-=======
         "x-ms-version": "2021-02-12"
->>>>>>> 7e782c87
       },
       "ResponseBody": []
     }
