--- conflicted
+++ resolved
@@ -1,25 +1,18 @@
 {
   "Entries": [
     {
-      "RequestUri": "https://seannse.blob.core.windows.net/test-filesystem-1add5e28-439e-8f7d-939c-6351bd5795db?restype=container",
+      "RequestUri": "https://seannse.blob.core.windows.net/test-filesystem-df981373-3405-687e-d127-23d613b4da43?restype=container",
       "RequestMethod": "PUT",
       "RequestHeaders": {
         "Accept": "application/xml",
         "Authorization": "Sanitized",
-<<<<<<< HEAD
-        "traceparent": "00-c8e3a1660028ec458ef1204b5526e6a6-9c61e3f207607e43-00",
+        "traceparent": "00-ec7c61b00cc09c4fbe5128fe973d1362-1aafb85f2821f746-00",
         "User-Agent": [
-          "azsdk-net-Storage.Files.DataLake/12.7.0-alpha.20210202.1",
-          "(.NET 5.0.2; Microsoft Windows 10.0.19042)"
-=======
-        "traceparent": "00-112bdb47889d0941aed1590c33f31367-27f6d4d748901241-00",
-        "User-Agent": [
-          "azsdk-net-Storage.Files.DataLake/12.7.0-alpha.20210217.1",
-          "(.NET 5.0.3; Microsoft Windows 10.0.19042)"
->>>>>>> 1814567d
+          "azsdk-net-Storage.Files.DataLake/12.7.0-alpha.20210219.1",
+          "(.NET 5.0.3; Microsoft Windows 10.0.19041)"
         ],
         "x-ms-blob-public-access": "container",
-        "x-ms-client-request-id": "08b8c9a2-338c-cc6b-528d-7542a393395b",
+        "x-ms-client-request-id": "03834f6b-70f2-c6a8-dd6a-f44cfb826cb6",
         "x-ms-return-client-request-id": "true",
         "x-ms-version": "2020-06-12"
       },
@@ -27,48 +20,31 @@
       "StatusCode": 201,
       "ResponseHeaders": {
         "Content-Length": "0",
-<<<<<<< HEAD
-        "Date": "Tue, 02 Feb 2021 21:33:41 GMT",
-        "ETag": "\u00220x8D8C7C2366DA5AD\u0022",
-        "Last-Modified": "Tue, 02 Feb 2021 21:33:42 GMT",
-=======
-        "Date": "Wed, 17 Feb 2021 22:18:36 GMT",
-        "ETag": "\u00220x8D8D391F854F36D\u0022",
-        "Last-Modified": "Wed, 17 Feb 2021 22:18:36 GMT",
->>>>>>> 1814567d
+        "Date": "Fri, 19 Feb 2021 18:58:10 GMT",
+        "ETag": "\u00220x8D8D5084DB96DE8\u0022",
+        "Last-Modified": "Fri, 19 Feb 2021 18:58:11 GMT",
         "Server": [
           "Windows-Azure-Blob/1.0",
           "Microsoft-HTTPAPI/2.0"
         ],
-        "x-ms-client-request-id": "08b8c9a2-338c-cc6b-528d-7542a393395b",
-<<<<<<< HEAD
-        "x-ms-request-id": "4d982474-201e-007f-73ab-f9b0c4000000",
-=======
-        "x-ms-request-id": "e770bb68-001e-001a-307a-051e80000000",
->>>>>>> 1814567d
+        "x-ms-client-request-id": "03834f6b-70f2-c6a8-dd6a-f44cfb826cb6",
+        "x-ms-request-id": "7c90318e-701e-0062-26f1-06bd78000000",
         "x-ms-version": "2020-06-12"
       },
       "ResponseBody": []
     },
     {
-      "RequestUri": "https://seannse.dfs.core.windows.net/test-filesystem-1add5e28-439e-8f7d-939c-6351bd5795db/test-directory-39946e0a-5bf8-4f0c-a45b-a0e955385f0a?resource=directory",
+      "RequestUri": "https://seannse.dfs.core.windows.net/test-filesystem-df981373-3405-687e-d127-23d613b4da43/test-directory-4c93ba43-adbd-2d36-eab9-38fbfc1a1462?resource=directory",
       "RequestMethod": "PUT",
       "RequestHeaders": {
         "Accept": "application/json",
         "Authorization": "Sanitized",
-<<<<<<< HEAD
-        "traceparent": "00-1a9a5d1b928dd24fb44a4cf4090b3548-95c62ab9a54cd94a-00",
+        "traceparent": "00-9bbc5c2c4176ae43b2f23651bba68263-0fd2c3b1c5a4324e-00",
         "User-Agent": [
-          "azsdk-net-Storage.Files.DataLake/12.7.0-alpha.20210202.1",
-          "(.NET 5.0.2; Microsoft Windows 10.0.19042)"
-=======
-        "traceparent": "00-86f5ae01f3e0f045bcc02f2d979e0c62-a634ce81d2dac944-00",
-        "User-Agent": [
-          "azsdk-net-Storage.Files.DataLake/12.7.0-alpha.20210217.1",
-          "(.NET 5.0.3; Microsoft Windows 10.0.19042)"
->>>>>>> 1814567d
+          "azsdk-net-Storage.Files.DataLake/12.7.0-alpha.20210219.1",
+          "(.NET 5.0.3; Microsoft Windows 10.0.19041)"
         ],
-        "x-ms-client-request-id": "8b474343-5680-e27d-ce3c-4a1f34164ee5",
+        "x-ms-client-request-id": "ad90863b-1097-616f-9317-451a35690d7d",
         "x-ms-return-client-request-id": "true",
         "x-ms-version": "2020-06-12"
       },
@@ -76,45 +52,30 @@
       "StatusCode": 201,
       "ResponseHeaders": {
         "Content-Length": "0",
-<<<<<<< HEAD
-        "Date": "Tue, 02 Feb 2021 21:33:42 GMT",
-        "ETag": "\u00220x8D8C7C236A9F787\u0022",
-        "Last-Modified": "Tue, 02 Feb 2021 21:33:42 GMT",
-=======
-        "Date": "Wed, 17 Feb 2021 22:18:35 GMT",
-        "ETag": "\u00220x8D8D391F88D4848\u0022",
-        "Last-Modified": "Wed, 17 Feb 2021 22:18:36 GMT",
->>>>>>> 1814567d
+        "Date": "Fri, 19 Feb 2021 18:58:10 GMT",
+        "ETag": "\u00220x8D8D5084DCA6176\u0022",
+        "Last-Modified": "Fri, 19 Feb 2021 18:58:11 GMT",
         "Server": [
           "Windows-Azure-HDFS/1.0",
           "Microsoft-HTTPAPI/2.0"
         ],
-        "x-ms-client-request-id": "8b474343-5680-e27d-ce3c-4a1f34164ee5",
-<<<<<<< HEAD
-        "x-ms-request-id": "348eb557-101f-0080-1bab-f98059000000",
-=======
-        "x-ms-request-id": "e8aa0bac-501f-004a-0e7a-05dcd0000000",
->>>>>>> 1814567d
+        "x-ms-client-request-id": "ad90863b-1097-616f-9317-451a35690d7d",
+        "x-ms-request-id": "d93df6e5-901f-0045-3bf1-06aabc000000",
         "x-ms-version": "2020-06-12"
       },
       "ResponseBody": []
     },
     {
-      "RequestUri": "https://seannse.dfs.core.windows.net/test-filesystem-1add5e28-439e-8f7d-939c-6351bd5795db/test-directory-39946e0a-5bf8-4f0c-a45b-a0e955385f0a/test-file-b516e093-943e-a80f-9b57-f4ea7340ac98?resource=file",
+      "RequestUri": "https://seannse.dfs.core.windows.net/test-filesystem-df981373-3405-687e-d127-23d613b4da43/test-directory-4c93ba43-adbd-2d36-eab9-38fbfc1a1462/test-file-169b97bc-a6ae-b3dc-9069-fe6823126654?resource=file",
       "RequestMethod": "PUT",
       "RequestHeaders": {
         "Accept": "application/json",
         "Authorization": "Sanitized",
         "User-Agent": [
-<<<<<<< HEAD
-          "azsdk-net-Storage.Files.DataLake/12.7.0-alpha.20210202.1",
-          "(.NET 5.0.2; Microsoft Windows 10.0.19042)"
-=======
-          "azsdk-net-Storage.Files.DataLake/12.7.0-alpha.20210217.1",
-          "(.NET 5.0.3; Microsoft Windows 10.0.19042)"
->>>>>>> 1814567d
+          "azsdk-net-Storage.Files.DataLake/12.7.0-alpha.20210219.1",
+          "(.NET 5.0.3; Microsoft Windows 10.0.19041)"
         ],
-        "x-ms-client-request-id": "3f98da53-8ba2-afec-349e-ef2862926f8d",
+        "x-ms-client-request-id": "c8d9cf7b-3fed-9488-a9dc-1c2e12073d81",
         "x-ms-return-client-request-id": "true",
         "x-ms-version": "2020-06-12"
       },
@@ -122,25 +83,15 @@
       "StatusCode": 201,
       "ResponseHeaders": {
         "Content-Length": "0",
-<<<<<<< HEAD
-        "Date": "Tue, 02 Feb 2021 21:33:42 GMT",
-        "ETag": "\u00220x8D8C7C236B99C6D\u0022",
-        "Last-Modified": "Tue, 02 Feb 2021 21:33:42 GMT",
-=======
-        "Date": "Wed, 17 Feb 2021 22:18:35 GMT",
-        "ETag": "\u00220x8D8D391F89BD511\u0022",
-        "Last-Modified": "Wed, 17 Feb 2021 22:18:36 GMT",
->>>>>>> 1814567d
+        "Date": "Fri, 19 Feb 2021 18:58:10 GMT",
+        "ETag": "\u00220x8D8D5084DD7A743\u0022",
+        "Last-Modified": "Fri, 19 Feb 2021 18:58:11 GMT",
         "Server": [
           "Windows-Azure-HDFS/1.0",
           "Microsoft-HTTPAPI/2.0"
         ],
-        "x-ms-client-request-id": "3f98da53-8ba2-afec-349e-ef2862926f8d",
-<<<<<<< HEAD
-        "x-ms-request-id": "348eb569-101f-0080-2dab-f98059000000",
-=======
-        "x-ms-request-id": "e8aa0bce-501f-004a-307a-05dcd0000000",
->>>>>>> 1814567d
+        "x-ms-client-request-id": "c8d9cf7b-3fed-9488-a9dc-1c2e12073d81",
+        "x-ms-request-id": "d93df6ee-901f-0045-44f1-06aabc000000",
         "x-ms-version": "2020-06-12"
       },
       "ResponseBody": []
@@ -153,71 +104,41 @@
         "Authorization": "Sanitized",
         "Content-Length": "59",
         "Content-Type": "application/xml",
-<<<<<<< HEAD
-        "traceparent": "00-2887e32975269e408f329821bcd4ec01-381c59e716f6894e-00",
+        "traceparent": "00-4b3a4d9955337843940928cd101ea2d4-8acda4ec861c1a4c-00",
         "User-Agent": [
-          "azsdk-net-Storage.Files.DataLake/12.7.0-alpha.20210202.1",
-          "(.NET 5.0.2; Microsoft Windows 10.0.19042)"
-=======
-        "traceparent": "00-c40e531fd59caf4ca58ff430fa2a62b9-aa667c6504ac994f-00",
-        "User-Agent": [
-          "azsdk-net-Storage.Files.DataLake/12.7.0-alpha.20210217.1",
-          "(.NET 5.0.3; Microsoft Windows 10.0.19042)"
->>>>>>> 1814567d
+          "azsdk-net-Storage.Files.DataLake/12.7.0-alpha.20210219.1",
+          "(.NET 5.0.3; Microsoft Windows 10.0.19041)"
         ],
-        "x-ms-client-request-id": "9897f62b-6ca8-c1f6-5d4f-2badbeb28248",
+        "x-ms-client-request-id": "54ec6284-9e39-d467-357b-cc15a2f0f049",
         "x-ms-return-client-request-id": "true",
         "x-ms-version": "2020-06-12"
       },
-<<<<<<< HEAD
-      "RequestBody": "\u003CKeyInfo\u003E\u003CExpiry\u003E2021-02-02T22:33:42Z\u003C/Expiry\u003E\u003C/KeyInfo\u003E",
+      "RequestBody": "\uFEFF\u003CKeyInfo\u003E\u003CExpiry\u003E2021-02-19T19:58:12Z\u003C/Expiry\u003E\u003C/KeyInfo\u003E",
       "StatusCode": 200,
       "ResponseHeaders": {
         "Content-Type": "application/xml",
-        "Date": "Tue, 02 Feb 2021 21:33:42 GMT",
-=======
-      "RequestBody": "\uFEFF\u003CKeyInfo\u003E\u003CExpiry\u003E2021-02-17T23:18:36Z\u003C/Expiry\u003E\u003C/KeyInfo\u003E",
-      "StatusCode": 200,
-      "ResponseHeaders": {
-        "Content-Type": "application/xml",
-        "Date": "Wed, 17 Feb 2021 22:18:36 GMT",
->>>>>>> 1814567d
+        "Date": "Fri, 19 Feb 2021 18:58:11 GMT",
         "Server": [
           "Windows-Azure-Blob/1.0",
           "Microsoft-HTTPAPI/2.0"
         ],
         "Transfer-Encoding": "chunked",
-        "x-ms-client-request-id": "9897f62b-6ca8-c1f6-5d4f-2badbeb28248",
-<<<<<<< HEAD
-        "x-ms-request-id": "4d9825e9-201e-007f-49ab-f9b0c4000000",
+        "x-ms-client-request-id": "54ec6284-9e39-d467-357b-cc15a2f0f049",
+        "x-ms-request-id": "7c90323d-701e-0062-48f1-06bd78000000",
         "x-ms-version": "2020-06-12"
       },
-      "ResponseBody": "\uFEFF\u003C?xml version=\u00221.0\u0022 encoding=\u0022utf-8\u0022?\u003E\u003CUserDelegationKey\u003E\u003CSignedOid\u003Ec4f48289-bb84-4086-b250-6f94a8f64cee\u003C/SignedOid\u003E\u003CSignedTid\u003E72f988bf-86f1-41af-91ab-2d7cd011db47\u003C/SignedTid\u003E\u003CSignedStart\u003E2021-02-02T21:33:42Z\u003C/SignedStart\u003E\u003CSignedExpiry\u003E2021-02-02T22:33:42Z\u003C/SignedExpiry\u003E\u003CSignedService\u003Eb\u003C/SignedService\u003E\u003CSignedVersion\u003E2020-06-12\u003C/SignedVersion\u003E\u003CValue\u003EBobIii/du8rVHpjkcGPE7XhoIHz6ZMkX3gyh6RA1ezM=\u003C/Value\u003E\u003C/UserDelegationKey\u003E"
+      "ResponseBody": "\uFEFF\u003C?xml version=\u00221.0\u0022 encoding=\u0022utf-8\u0022?\u003E\u003CUserDelegationKey\u003E\u003CSignedOid\u003Ec4f48289-bb84-4086-b250-6f94a8f64cee\u003C/SignedOid\u003E\u003CSignedTid\u003E72f988bf-86f1-41af-91ab-2d7cd011db47\u003C/SignedTid\u003E\u003CSignedStart\u003E2021-02-19T18:58:11Z\u003C/SignedStart\u003E\u003CSignedExpiry\u003E2021-02-19T19:58:12Z\u003C/SignedExpiry\u003E\u003CSignedService\u003Eb\u003C/SignedService\u003E\u003CSignedVersion\u003E2020-06-12\u003C/SignedVersion\u003E\u003CValue\u003E368V57JGtCrcKbWsFICLzQXCMUdyTA2k8bG9Vwrczb0=\u003C/Value\u003E\u003C/UserDelegationKey\u003E"
     },
     {
-      "RequestUri": "https://seannse.dfs.core.windows.net/test-filesystem-1add5e28-439e-8f7d-939c-6351bd5795db?skoid=c4f48289-bb84-4086-b250-6f94a8f64cee\u0026sktid=72f988bf-86f1-41af-91ab-2d7cd011db47\u0026skt=2021-02-02T21%3A33%3A42Z\u0026ske=2021-02-02T22%3A33%3A42Z\u0026sks=b\u0026skv=2020-06-12\u0026sv=2020-06-12\u0026st=2021-02-02T20%3A33%3A42Z\u0026se=2021-02-02T22%3A33%3A42Z\u0026sr=c\u0026sp=l\u0026scid=fe8027ea-413c-64e6-41b3-3b71b108d136\u0026sig=Sanitized\u0026resource=filesystem\u0026recursive=false\u0026upn=false",
-=======
-        "x-ms-request-id": "e770bc94-001e-001a-3c7a-051e80000000",
-        "x-ms-version": "2020-06-12"
-      },
-      "ResponseBody": "\uFEFF\u003C?xml version=\u00221.0\u0022 encoding=\u0022utf-8\u0022?\u003E\u003CUserDelegationKey\u003E\u003CSignedOid\u003Ec4f48289-bb84-4086-b250-6f94a8f64cee\u003C/SignedOid\u003E\u003CSignedTid\u003E72f988bf-86f1-41af-91ab-2d7cd011db47\u003C/SignedTid\u003E\u003CSignedStart\u003E2021-02-17T22:18:36Z\u003C/SignedStart\u003E\u003CSignedExpiry\u003E2021-02-17T23:18:36Z\u003C/SignedExpiry\u003E\u003CSignedService\u003Eb\u003C/SignedService\u003E\u003CSignedVersion\u003E2020-06-12\u003C/SignedVersion\u003E\u003CValue\u003E/jzQy/33gRkD6S10UaEGQSvD18djer6ie0WQU68R34c=\u003C/Value\u003E\u003C/UserDelegationKey\u003E"
-    },
-    {
-      "RequestUri": "https://seannse.dfs.core.windows.net/test-filesystem-1add5e28-439e-8f7d-939c-6351bd5795db?skoid=c4f48289-bb84-4086-b250-6f94a8f64cee\u0026sktid=72f988bf-86f1-41af-91ab-2d7cd011db47\u0026skt=2021-02-17T22%3A18%3A36Z\u0026ske=2021-02-17T23%3A18%3A36Z\u0026sks=b\u0026skv=2020-06-12\u0026sv=2020-06-12\u0026st=2021-02-17T21%3A18%3A36Z\u0026se=2021-02-17T23%3A18%3A36Z\u0026sr=c\u0026sp=l\u0026scid=fe8027ea-413c-64e6-41b3-3b71b108d136\u0026sig=Sanitized\u0026resource=filesystem\u0026recursive=false\u0026upn=false",
->>>>>>> 1814567d
+      "RequestUri": "https://seannse.dfs.core.windows.net/test-filesystem-df981373-3405-687e-d127-23d613b4da43?skoid=c4f48289-bb84-4086-b250-6f94a8f64cee\u0026sktid=72f988bf-86f1-41af-91ab-2d7cd011db47\u0026skt=2021-02-19T18%3A58%3A11Z\u0026ske=2021-02-19T19%3A58%3A12Z\u0026sks=b\u0026skv=2020-06-12\u0026sv=2020-06-12\u0026st=2021-02-19T17%3A58%3A12Z\u0026se=2021-02-19T19%3A58%3A12Z\u0026sr=c\u0026sp=l\u0026scid=810dc266-6d9d-e343-44db-50547a7d318b\u0026sig=Sanitized\u0026resource=filesystem\u0026recursive=false\u0026upn=false",
       "RequestMethod": "GET",
       "RequestHeaders": {
         "Accept": "application/json",
         "User-Agent": [
-<<<<<<< HEAD
-          "azsdk-net-Storage.Files.DataLake/12.7.0-alpha.20210202.1",
-          "(.NET 5.0.2; Microsoft Windows 10.0.19042)"
-=======
-          "azsdk-net-Storage.Files.DataLake/12.7.0-alpha.20210217.1",
-          "(.NET 5.0.3; Microsoft Windows 10.0.19042)"
->>>>>>> 1814567d
+          "azsdk-net-Storage.Files.DataLake/12.7.0-alpha.20210219.1",
+          "(.NET 5.0.3; Microsoft Windows 10.0.19041)"
         ],
-        "x-ms-client-request-id": "b7fa91af-fa7d-ea4f-0f32-56f431841055",
+        "x-ms-client-request-id": "a0a47ba8-bf10-174f-1f09-105d4e125ab8",
         "x-ms-return-client-request-id": "true",
         "x-ms-version": "2020-06-12"
       },
@@ -225,51 +146,32 @@
       "StatusCode": 200,
       "ResponseHeaders": {
         "Content-Type": "application/json; charset=utf-8",
-<<<<<<< HEAD
-        "Date": "Tue, 02 Feb 2021 21:33:42 GMT",
-=======
-        "Date": "Wed, 17 Feb 2021 22:18:36 GMT",
->>>>>>> 1814567d
+        "Date": "Fri, 19 Feb 2021 18:58:10 GMT",
         "Server": [
           "Windows-Azure-HDFS/1.0",
           "Microsoft-HTTPAPI/2.0"
         ],
         "Transfer-Encoding": "chunked",
-        "x-ms-client-request-id": "b7fa91af-fa7d-ea4f-0f32-56f431841055",
-<<<<<<< HEAD
-        "x-ms-request-id": "14a2352b-901f-0027-70ab-f9689b000000",
+        "x-ms-client-request-id": "a0a47ba8-bf10-174f-1f09-105d4e125ab8",
+        "x-ms-request-id": "d93df70f-901f-0045-64f1-06aabc000000",
         "x-ms-version": "2020-06-12"
       },
       "ResponseBody": [
-        "{\u0022paths\u0022:[{\u0022contentLength\u0022:\u00220\u0022,\u0022creationTime\u0022:\u0022132567752227616647\u0022,\u0022etag\u0022:\u00220x8D8C7C236A9F787\u0022,\u0022group\u0022:\u0022c4f48289-bb84-4086-b250-6f94a8f64cee\u0022,\u0022isDirectory\u0022:\u0022true\u0022,\u0022lastModified\u0022:\u0022Tue, 02 Feb 2021 21:33:42 GMT\u0022,\u0022name\u0022:\u0022test-directory-39946e0a-5bf8-4f0c-a45b-a0e955385f0a\u0022,\u0022owner\u0022:\u0022c4f48289-bb84-4086-b250-6f94a8f64cee\u0022,\u0022permissions\u0022:\u0022rwxr-x---\u0022}]}\n"
-=======
-        "x-ms-request-id": "1dec4b9a-d01f-0054-687a-053008000000",
-        "x-ms-version": "2020-06-12"
-      },
-      "ResponseBody": [
-        "{\u0022paths\u0022:[{\u0022contentLength\u0022:\u00220\u0022,\u0022creationTime\u0022:\u0022132580739166652488\u0022,\u0022etag\u0022:\u00220x8D8D391F88D4848\u0022,\u0022group\u0022:\u0022c4f48289-bb84-4086-b250-6f94a8f64cee\u0022,\u0022isDirectory\u0022:\u0022true\u0022,\u0022lastModified\u0022:\u0022Wed, 17 Feb 2021 22:18:36 GMT\u0022,\u0022name\u0022:\u0022test-directory-39946e0a-5bf8-4f0c-a45b-a0e955385f0a\u0022,\u0022owner\u0022:\u0022c4f48289-bb84-4086-b250-6f94a8f64cee\u0022,\u0022permissions\u0022:\u0022rwxr-x---\u0022}]}\n"
->>>>>>> 1814567d
+        "{\u0022paths\u0022:[{\u0022contentLength\u0022:\u00220\u0022,\u0022creationTime\u0022:\u0022132582346914488694\u0022,\u0022etag\u0022:\u00220x8D8D5084DCA6176\u0022,\u0022group\u0022:\u0022c4f48289-bb84-4086-b250-6f94a8f64cee\u0022,\u0022isDirectory\u0022:\u0022true\u0022,\u0022lastModified\u0022:\u0022Fri, 19 Feb 2021 18:58:11 GMT\u0022,\u0022name\u0022:\u0022test-directory-4c93ba43-adbd-2d36-eab9-38fbfc1a1462\u0022,\u0022owner\u0022:\u0022c4f48289-bb84-4086-b250-6f94a8f64cee\u0022,\u0022permissions\u0022:\u0022rwxr-x---\u0022}]}\n"
       ]
     },
     {
-      "RequestUri": "https://seannse.blob.core.windows.net/test-filesystem-1add5e28-439e-8f7d-939c-6351bd5795db?restype=container",
+      "RequestUri": "https://seannse.blob.core.windows.net/test-filesystem-df981373-3405-687e-d127-23d613b4da43?restype=container",
       "RequestMethod": "DELETE",
       "RequestHeaders": {
         "Accept": "application/xml",
         "Authorization": "Sanitized",
-<<<<<<< HEAD
-        "traceparent": "00-3439ef930c21e046a82710c09cac7dc6-16d66238005ba14d-00",
+        "traceparent": "00-dfdeee70e05dec42a476a056e1a4ef63-9843cd263665794f-00",
         "User-Agent": [
-          "azsdk-net-Storage.Files.DataLake/12.7.0-alpha.20210202.1",
-          "(.NET 5.0.2; Microsoft Windows 10.0.19042)"
-=======
-        "traceparent": "00-4a6298488d56604db3261dedec0cfd7d-bbc4fa3fd494f846-00",
-        "User-Agent": [
-          "azsdk-net-Storage.Files.DataLake/12.7.0-alpha.20210217.1",
-          "(.NET 5.0.3; Microsoft Windows 10.0.19042)"
->>>>>>> 1814567d
+          "azsdk-net-Storage.Files.DataLake/12.7.0-alpha.20210219.1",
+          "(.NET 5.0.3; Microsoft Windows 10.0.19041)"
         ],
-        "x-ms-client-request-id": "1fc2e98d-190d-aab9-1412-5dc97ff1f336",
+        "x-ms-client-request-id": "ffacc880-91d9-dc7b-df92-9011d9eac377",
         "x-ms-return-client-request-id": "true",
         "x-ms-version": "2020-06-12"
       },
@@ -277,33 +179,21 @@
       "StatusCode": 202,
       "ResponseHeaders": {
         "Content-Length": "0",
-<<<<<<< HEAD
-        "Date": "Tue, 02 Feb 2021 21:33:42 GMT",
-=======
-        "Date": "Wed, 17 Feb 2021 22:18:37 GMT",
->>>>>>> 1814567d
+        "Date": "Fri, 19 Feb 2021 18:58:11 GMT",
         "Server": [
           "Windows-Azure-Blob/1.0",
           "Microsoft-HTTPAPI/2.0"
         ],
-        "x-ms-client-request-id": "1fc2e98d-190d-aab9-1412-5dc97ff1f336",
-<<<<<<< HEAD
-        "x-ms-request-id": "4d98272d-201e-007f-78ab-f9b0c4000000",
-=======
-        "x-ms-request-id": "e770bd90-001e-001a-1c7a-051e80000000",
->>>>>>> 1814567d
+        "x-ms-client-request-id": "ffacc880-91d9-dc7b-df92-9011d9eac377",
+        "x-ms-request-id": "7c9032b2-701e-0062-32f1-06bd78000000",
         "x-ms-version": "2020-06-12"
       },
       "ResponseBody": []
     }
   ],
   "Variables": {
-<<<<<<< HEAD
-    "DateTimeOffsetNow": "2021-02-02T15:33:42.3210523-06:00",
-=======
-    "DateTimeOffsetNow": "2021-02-17T16:18:36.9113230-06:00",
->>>>>>> 1814567d
-    "RandomSeed": "1948291201",
+    "DateTimeOffsetNow": "2021-02-19T12:58:12.3113165-06:00",
+    "RandomSeed": "271868110",
     "Storage_TestConfigHierarchicalNamespace": "NamespaceTenant\nseannse\nU2FuaXRpemVk\nhttps://seannse.blob.core.windows.net\nhttps://seannse.file.core.windows.net\nhttps://seannse.queue.core.windows.net\nhttps://seannse.table.core.windows.net\n\n\n\n\nhttps://seannse-secondary.blob.core.windows.net\nhttps://seannse-secondary.file.core.windows.net\nhttps://seannse-secondary.queue.core.windows.net\nhttps://seannse-secondary.table.core.windows.net\n68390a19-a643-458b-b726-408abf67b4fc\nSanitized\n72f988bf-86f1-41af-91ab-2d7cd011db47\nhttps://login.microsoftonline.com/\nCloud\nBlobEndpoint=https://seannse.blob.core.windows.net/;QueueEndpoint=https://seannse.queue.core.windows.net/;FileEndpoint=https://seannse.file.core.windows.net/;BlobSecondaryEndpoint=https://seannse-secondary.blob.core.windows.net/;QueueSecondaryEndpoint=https://seannse-secondary.queue.core.windows.net/;FileSecondaryEndpoint=https://seannse-secondary.file.core.windows.net/;AccountName=seannse;AccountKey=Sanitized\n"
   }
 }