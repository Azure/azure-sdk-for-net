--- conflicted
+++ resolved
@@ -1,25 +1,18 @@
 {
   "Entries": [
     {
-      "RequestUri": "https://seannse.blob.core.windows.net/test-filesystem-6f7a148c-9b33-a0bc-0223-93e12072ed02?restype=container",
+      "RequestUri": "https://seannse.blob.core.windows.net/test-filesystem-3ed8cc50-e2e1-263a-f933-aafdf94e710c?restype=container",
       "RequestMethod": "PUT",
       "RequestHeaders": {
         "Accept": "application/xml",
         "Authorization": "Sanitized",
-<<<<<<< HEAD
-        "traceparent": "00-4d62e966b2837c469600e44f5ea5bafd-3b94b8c551261d4a-00",
+        "traceparent": "00-443bf652503d22468d3a4d12ed745af0-e806f891c263b141-00",
         "User-Agent": [
-          "azsdk-net-Storage.Files.DataLake/12.7.0-alpha.20210202.1",
-          "(.NET 5.0.2; Microsoft Windows 10.0.19042)"
-=======
-        "traceparent": "00-d6e4931964b4a845b58360a8aaefadc5-4475ddb4c38fc14f-00",
-        "User-Agent": [
-          "azsdk-net-Storage.Files.DataLake/12.7.0-alpha.20210217.1",
-          "(.NET 5.0.3; Microsoft Windows 10.0.19042)"
->>>>>>> 1814567d
+          "azsdk-net-Storage.Files.DataLake/12.7.0-alpha.20210219.1",
+          "(.NET 5.0.3; Microsoft Windows 10.0.19041)"
         ],
         "x-ms-blob-public-access": "container",
-        "x-ms-client-request-id": "3e27cbe1-f3c6-ae43-a752-026a75934526",
+        "x-ms-client-request-id": "d73b5167-08b3-ff57-c987-8ee81b9d2d17",
         "x-ms-return-client-request-id": "true",
         "x-ms-version": "2020-06-12"
       },
@@ -27,48 +20,31 @@
       "StatusCode": 201,
       "ResponseHeaders": {
         "Content-Length": "0",
-<<<<<<< HEAD
-        "Date": "Tue, 02 Feb 2021 21:33:31 GMT",
-        "ETag": "\u00220x8D8C7C22FF4F4F5\u0022",
-        "Last-Modified": "Tue, 02 Feb 2021 21:33:31 GMT",
-=======
-        "Date": "Wed, 17 Feb 2021 22:18:25 GMT",
-        "ETag": "\u00220x8D8D391F1B7C6EC\u0022",
-        "Last-Modified": "Wed, 17 Feb 2021 22:18:25 GMT",
->>>>>>> 1814567d
+        "Date": "Fri, 19 Feb 2021 18:58:06 GMT",
+        "ETag": "\u00220x8D8D5084B255163\u0022",
+        "Last-Modified": "Fri, 19 Feb 2021 18:58:07 GMT",
         "Server": [
           "Windows-Azure-Blob/1.0",
           "Microsoft-HTTPAPI/2.0"
         ],
-        "x-ms-client-request-id": "3e27cbe1-f3c6-ae43-a752-026a75934526",
-<<<<<<< HEAD
-        "x-ms-request-id": "8f09fa05-f01e-0031-7fab-f99e4c000000",
-=======
-        "x-ms-request-id": "1cf4bbe5-001e-0035-3d7a-05134b000000",
->>>>>>> 1814567d
+        "x-ms-client-request-id": "d73b5167-08b3-ff57-c987-8ee81b9d2d17",
+        "x-ms-request-id": "7c9025de-701e-0062-42f1-06bd78000000",
         "x-ms-version": "2020-06-12"
       },
       "ResponseBody": []
     },
     {
-      "RequestUri": "https://seannse.dfs.core.windows.net/test-filesystem-6f7a148c-9b33-a0bc-0223-93e12072ed02/test-directory-7f13c3e7-deaa-276c-6dc9-25285adcf60f?resource=directory",
+      "RequestUri": "https://seannse.dfs.core.windows.net/test-filesystem-3ed8cc50-e2e1-263a-f933-aafdf94e710c/test-directory-9d456c11-5140-5103-aff9-c69cf8e208b7?resource=directory",
       "RequestMethod": "PUT",
       "RequestHeaders": {
         "Accept": "application/json",
         "Authorization": "Sanitized",
-<<<<<<< HEAD
-        "traceparent": "00-46c9e1ec64d0634dad82ff554412533c-6165597996f31541-00",
+        "traceparent": "00-ada733db9461fc4487f7f2c37bb699ed-ce3c8743a0ccce42-00",
         "User-Agent": [
-          "azsdk-net-Storage.Files.DataLake/12.7.0-alpha.20210202.1",
-          "(.NET 5.0.2; Microsoft Windows 10.0.19042)"
-=======
-        "traceparent": "00-dea77ce5fada0f4195ec8ade56bbfcc8-c2c083cb2be59c45-00",
-        "User-Agent": [
-          "azsdk-net-Storage.Files.DataLake/12.7.0-alpha.20210217.1",
-          "(.NET 5.0.3; Microsoft Windows 10.0.19042)"
->>>>>>> 1814567d
+          "azsdk-net-Storage.Files.DataLake/12.7.0-alpha.20210219.1",
+          "(.NET 5.0.3; Microsoft Windows 10.0.19041)"
         ],
-        "x-ms-client-request-id": "8f47416c-b7b4-cc49-46c3-9e5364e8e463",
+        "x-ms-client-request-id": "a6353c64-31a6-ea04-8319-ad72de292cf4",
         "x-ms-return-client-request-id": "true",
         "x-ms-version": "2020-06-12"
       },
@@ -76,45 +52,30 @@
       "StatusCode": 201,
       "ResponseHeaders": {
         "Content-Length": "0",
-<<<<<<< HEAD
-        "Date": "Tue, 02 Feb 2021 21:33:30 GMT",
-        "ETag": "\u00220x8D8C7C230312732\u0022",
-        "Last-Modified": "Tue, 02 Feb 2021 21:33:31 GMT",
-=======
-        "Date": "Wed, 17 Feb 2021 22:18:25 GMT",
-        "ETag": "\u00220x8D8D391F2066605\u0022",
-        "Last-Modified": "Wed, 17 Feb 2021 22:18:25 GMT",
->>>>>>> 1814567d
+        "Date": "Fri, 19 Feb 2021 18:58:06 GMT",
+        "ETag": "\u00220x8D8D5084B3653DB\u0022",
+        "Last-Modified": "Fri, 19 Feb 2021 18:58:07 GMT",
         "Server": [
           "Windows-Azure-HDFS/1.0",
           "Microsoft-HTTPAPI/2.0"
         ],
-        "x-ms-client-request-id": "8f47416c-b7b4-cc49-46c3-9e5364e8e463",
-<<<<<<< HEAD
-        "x-ms-request-id": "4d6fa294-801f-0014-03ab-f93730000000",
-=======
-        "x-ms-request-id": "bd4d6d00-e01f-002d-537a-05cc2c000000",
->>>>>>> 1814567d
+        "x-ms-client-request-id": "a6353c64-31a6-ea04-8319-ad72de292cf4",
+        "x-ms-request-id": "d93df35b-901f-0045-36f1-06aabc000000",
         "x-ms-version": "2020-06-12"
       },
       "ResponseBody": []
     },
     {
-      "RequestUri": "https://seannse.dfs.core.windows.net/test-filesystem-6f7a148c-9b33-a0bc-0223-93e12072ed02/test-directory-7f13c3e7-deaa-276c-6dc9-25285adcf60f/test-file-19afd9dd-c61d-39e3-6ea6-cd0c6bbdcf17?resource=file",
+      "RequestUri": "https://seannse.dfs.core.windows.net/test-filesystem-3ed8cc50-e2e1-263a-f933-aafdf94e710c/test-directory-9d456c11-5140-5103-aff9-c69cf8e208b7/test-file-db8f965d-768e-6d54-3f96-7cb5fda35b80?resource=file",
       "RequestMethod": "PUT",
       "RequestHeaders": {
         "Accept": "application/json",
         "Authorization": "Sanitized",
         "User-Agent": [
-<<<<<<< HEAD
-          "azsdk-net-Storage.Files.DataLake/12.7.0-alpha.20210202.1",
-          "(.NET 5.0.2; Microsoft Windows 10.0.19042)"
-=======
-          "azsdk-net-Storage.Files.DataLake/12.7.0-alpha.20210217.1",
-          "(.NET 5.0.3; Microsoft Windows 10.0.19042)"
->>>>>>> 1814567d
+          "azsdk-net-Storage.Files.DataLake/12.7.0-alpha.20210219.1",
+          "(.NET 5.0.3; Microsoft Windows 10.0.19041)"
         ],
-        "x-ms-client-request-id": "04a824d4-6fe0-a510-5e0d-200eea3c6189",
+        "x-ms-client-request-id": "0d5617d1-a6b9-ed89-e8c8-670fb54eede0",
         "x-ms-return-client-request-id": "true",
         "x-ms-version": "2020-06-12"
       },
@@ -122,25 +83,15 @@
       "StatusCode": 201,
       "ResponseHeaders": {
         "Content-Length": "0",
-<<<<<<< HEAD
-        "Date": "Tue, 02 Feb 2021 21:33:31 GMT",
-        "ETag": "\u00220x8D8C7C2304186DE\u0022",
-        "Last-Modified": "Tue, 02 Feb 2021 21:33:32 GMT",
-=======
-        "Date": "Wed, 17 Feb 2021 22:18:25 GMT",
-        "ETag": "\u00220x8D8D391F2182647\u0022",
-        "Last-Modified": "Wed, 17 Feb 2021 22:18:25 GMT",
->>>>>>> 1814567d
+        "Date": "Fri, 19 Feb 2021 18:58:06 GMT",
+        "ETag": "\u00220x8D8D5084B45F2B9\u0022",
+        "Last-Modified": "Fri, 19 Feb 2021 18:58:07 GMT",
         "Server": [
           "Windows-Azure-HDFS/1.0",
           "Microsoft-HTTPAPI/2.0"
         ],
-        "x-ms-client-request-id": "04a824d4-6fe0-a510-5e0d-200eea3c6189",
-<<<<<<< HEAD
-        "x-ms-request-id": "4d6fa2ae-801f-0014-1dab-f93730000000",
-=======
-        "x-ms-request-id": "bd4d6d25-e01f-002d-787a-05cc2c000000",
->>>>>>> 1814567d
+        "x-ms-client-request-id": "0d5617d1-a6b9-ed89-e8c8-670fb54eede0",
+        "x-ms-request-id": "d93df373-901f-0045-4ef1-06aabc000000",
         "x-ms-version": "2020-06-12"
       },
       "ResponseBody": []
@@ -153,71 +104,41 @@
         "Authorization": "Sanitized",
         "Content-Length": "59",
         "Content-Type": "application/xml",
-<<<<<<< HEAD
-        "traceparent": "00-c9b07b9d3a5bf14c84bf1880bc689ac0-44a3235f96f32340-00",
+        "traceparent": "00-8abd1a203d131e4da7860535094cf871-7d1ea613d2a6f349-00",
         "User-Agent": [
-          "azsdk-net-Storage.Files.DataLake/12.7.0-alpha.20210202.1",
-          "(.NET 5.0.2; Microsoft Windows 10.0.19042)"
-=======
-        "traceparent": "00-4f635ac60f0a7a4598ee1965505dce69-9a822f0a2a9b414a-00",
-        "User-Agent": [
-          "azsdk-net-Storage.Files.DataLake/12.7.0-alpha.20210217.1",
-          "(.NET 5.0.3; Microsoft Windows 10.0.19042)"
->>>>>>> 1814567d
+          "azsdk-net-Storage.Files.DataLake/12.7.0-alpha.20210219.1",
+          "(.NET 5.0.3; Microsoft Windows 10.0.19041)"
         ],
-        "x-ms-client-request-id": "46384389-cb14-5937-c257-d53e95628afe",
+        "x-ms-client-request-id": "e5e44ad0-4e4c-5fc7-ec96-f5a0206144a0",
         "x-ms-return-client-request-id": "true",
         "x-ms-version": "2020-06-12"
       },
-<<<<<<< HEAD
-      "RequestBody": "\u003CKeyInfo\u003E\u003CExpiry\u003E2021-02-02T22:33:31Z\u003C/Expiry\u003E\u003C/KeyInfo\u003E",
+      "RequestBody": "\uFEFF\u003CKeyInfo\u003E\u003CExpiry\u003E2021-02-19T19:58:07Z\u003C/Expiry\u003E\u003C/KeyInfo\u003E",
       "StatusCode": 200,
       "ResponseHeaders": {
         "Content-Type": "application/xml",
-        "Date": "Tue, 02 Feb 2021 21:33:31 GMT",
-=======
-      "RequestBody": "\uFEFF\u003CKeyInfo\u003E\u003CExpiry\u003E2021-02-17T23:18:26Z\u003C/Expiry\u003E\u003C/KeyInfo\u003E",
-      "StatusCode": 200,
-      "ResponseHeaders": {
-        "Content-Type": "application/xml",
-        "Date": "Wed, 17 Feb 2021 22:18:25 GMT",
->>>>>>> 1814567d
+        "Date": "Fri, 19 Feb 2021 18:58:06 GMT",
         "Server": [
           "Windows-Azure-Blob/1.0",
           "Microsoft-HTTPAPI/2.0"
         ],
         "Transfer-Encoding": "chunked",
-        "x-ms-client-request-id": "46384389-cb14-5937-c257-d53e95628afe",
-<<<<<<< HEAD
-        "x-ms-request-id": "8f09fafb-f01e-0031-5aab-f99e4c000000",
+        "x-ms-client-request-id": "e5e44ad0-4e4c-5fc7-ec96-f5a0206144a0",
+        "x-ms-request-id": "7c9026ad-701e-0062-7ff1-06bd78000000",
         "x-ms-version": "2020-06-12"
       },
-      "ResponseBody": "\uFEFF\u003C?xml version=\u00221.0\u0022 encoding=\u0022utf-8\u0022?\u003E\u003CUserDelegationKey\u003E\u003CSignedOid\u003Ec4f48289-bb84-4086-b250-6f94a8f64cee\u003C/SignedOid\u003E\u003CSignedTid\u003E72f988bf-86f1-41af-91ab-2d7cd011db47\u003C/SignedTid\u003E\u003CSignedStart\u003E2021-02-02T21:33:32Z\u003C/SignedStart\u003E\u003CSignedExpiry\u003E2021-02-02T22:33:31Z\u003C/SignedExpiry\u003E\u003CSignedService\u003Eb\u003C/SignedService\u003E\u003CSignedVersion\u003E2020-06-12\u003C/SignedVersion\u003E\u003CValue\u003EHkrsDKW1XtuUCgHL802MIKKWH19O2cPLDUm83EHxLpY=\u003C/Value\u003E\u003C/UserDelegationKey\u003E"
+      "ResponseBody": "\uFEFF\u003C?xml version=\u00221.0\u0022 encoding=\u0022utf-8\u0022?\u003E\u003CUserDelegationKey\u003E\u003CSignedOid\u003Ec4f48289-bb84-4086-b250-6f94a8f64cee\u003C/SignedOid\u003E\u003CSignedTid\u003E72f988bf-86f1-41af-91ab-2d7cd011db47\u003C/SignedTid\u003E\u003CSignedStart\u003E2021-02-19T18:58:07Z\u003C/SignedStart\u003E\u003CSignedExpiry\u003E2021-02-19T19:58:07Z\u003C/SignedExpiry\u003E\u003CSignedService\u003Eb\u003C/SignedService\u003E\u003CSignedVersion\u003E2020-06-12\u003C/SignedVersion\u003E\u003CValue\u003EIdD7l4Nlxj\u002BemMfCX2fphmf1sANl6E105Bxwby94WSQ=\u003C/Value\u003E\u003C/UserDelegationKey\u003E"
     },
     {
-      "RequestUri": "https://seannse.dfs.core.windows.net/test-filesystem-6f7a148c-9b33-a0bc-0223-93e12072ed02?skoid=c4f48289-bb84-4086-b250-6f94a8f64cee\u0026sktid=72f988bf-86f1-41af-91ab-2d7cd011db47\u0026skt=2021-02-02T21%3A33%3A32Z\u0026ske=2021-02-02T22%3A33%3A31Z\u0026sks=b\u0026skv=2020-06-12\u0026sv=2020-06-12\u0026st=2021-02-02T20%3A33%3A31Z\u0026se=2021-02-02T22%3A33%3A31Z\u0026sr=c\u0026sp=rlm\u0026sig=Sanitized\u0026resource=filesystem\u0026recursive=false\u0026upn=false",
-=======
-        "x-ms-request-id": "1cf4bd26-001e-0035-577a-05134b000000",
-        "x-ms-version": "2020-06-12"
-      },
-      "ResponseBody": "\uFEFF\u003C?xml version=\u00221.0\u0022 encoding=\u0022utf-8\u0022?\u003E\u003CUserDelegationKey\u003E\u003CSignedOid\u003Ec4f48289-bb84-4086-b250-6f94a8f64cee\u003C/SignedOid\u003E\u003CSignedTid\u003E72f988bf-86f1-41af-91ab-2d7cd011db47\u003C/SignedTid\u003E\u003CSignedStart\u003E2021-02-17T22:18:25Z\u003C/SignedStart\u003E\u003CSignedExpiry\u003E2021-02-17T23:18:26Z\u003C/SignedExpiry\u003E\u003CSignedService\u003Eb\u003C/SignedService\u003E\u003CSignedVersion\u003E2020-06-12\u003C/SignedVersion\u003E\u003CValue\u003EdK4ne3Zc8HkxqMrceUxPDoO6GtVD5Tfdulf40AuueQA=\u003C/Value\u003E\u003C/UserDelegationKey\u003E"
-    },
-    {
-      "RequestUri": "https://seannse.dfs.core.windows.net/test-filesystem-6f7a148c-9b33-a0bc-0223-93e12072ed02?skoid=c4f48289-bb84-4086-b250-6f94a8f64cee\u0026sktid=72f988bf-86f1-41af-91ab-2d7cd011db47\u0026skt=2021-02-17T22%3A18%3A25Z\u0026ske=2021-02-17T23%3A18%3A26Z\u0026sks=b\u0026skv=2020-06-12\u0026sv=2020-06-12\u0026st=2021-02-17T21%3A18%3A26Z\u0026se=2021-02-17T23%3A18%3A26Z\u0026sr=c\u0026sp=rlm\u0026sig=Sanitized\u0026resource=filesystem\u0026recursive=false\u0026upn=false",
->>>>>>> 1814567d
+      "RequestUri": "https://seannse.dfs.core.windows.net/test-filesystem-3ed8cc50-e2e1-263a-f933-aafdf94e710c?skoid=c4f48289-bb84-4086-b250-6f94a8f64cee\u0026sktid=72f988bf-86f1-41af-91ab-2d7cd011db47\u0026skt=2021-02-19T18%3A58%3A07Z\u0026ske=2021-02-19T19%3A58%3A07Z\u0026sks=b\u0026skv=2020-06-12\u0026sv=2020-06-12\u0026st=2021-02-19T17%3A58%3A07Z\u0026se=2021-02-19T19%3A58%3A07Z\u0026sr=c\u0026sp=rlm\u0026sig=Sanitized\u0026resource=filesystem\u0026recursive=false\u0026upn=false",
       "RequestMethod": "GET",
       "RequestHeaders": {
         "Accept": "application/json",
         "User-Agent": [
-<<<<<<< HEAD
-          "azsdk-net-Storage.Files.DataLake/12.7.0-alpha.20210202.1",
-          "(.NET 5.0.2; Microsoft Windows 10.0.19042)"
-=======
-          "azsdk-net-Storage.Files.DataLake/12.7.0-alpha.20210217.1",
-          "(.NET 5.0.3; Microsoft Windows 10.0.19042)"
->>>>>>> 1814567d
+          "azsdk-net-Storage.Files.DataLake/12.7.0-alpha.20210219.1",
+          "(.NET 5.0.3; Microsoft Windows 10.0.19041)"
         ],
-        "x-ms-client-request-id": "a785bbdc-1a03-2774-4e2f-ce92dbd89105",
+        "x-ms-client-request-id": "6a3fc8a8-0769-7093-660d-7c0e58ebb5c4",
         "x-ms-return-client-request-id": "true",
         "x-ms-version": "2020-06-12"
       },
@@ -225,51 +146,32 @@
       "StatusCode": 200,
       "ResponseHeaders": {
         "Content-Type": "application/json; charset=utf-8",
-<<<<<<< HEAD
-        "Date": "Tue, 02 Feb 2021 21:33:31 GMT",
-=======
-        "Date": "Wed, 17 Feb 2021 22:18:25 GMT",
->>>>>>> 1814567d
+        "Date": "Fri, 19 Feb 2021 18:58:06 GMT",
         "Server": [
           "Windows-Azure-HDFS/1.0",
           "Microsoft-HTTPAPI/2.0"
         ],
         "Transfer-Encoding": "chunked",
-        "x-ms-client-request-id": "a785bbdc-1a03-2774-4e2f-ce92dbd89105",
-<<<<<<< HEAD
-        "x-ms-request-id": "a6261340-401f-0046-45ab-f94bd8000000",
+        "x-ms-client-request-id": "6a3fc8a8-0769-7093-660d-7c0e58ebb5c4",
+        "x-ms-request-id": "d93df39d-901f-0045-78f1-06aabc000000",
         "x-ms-version": "2020-06-12"
       },
       "ResponseBody": [
-        "{\u0022paths\u0022:[{\u0022contentLength\u0022:\u00220\u0022,\u0022creationTime\u0022:\u0022132567752119035698\u0022,\u0022etag\u0022:\u00220x8D8C7C230312732\u0022,\u0022group\u0022:\u0022c4f48289-bb84-4086-b250-6f94a8f64cee\u0022,\u0022isDirectory\u0022:\u0022true\u0022,\u0022lastModified\u0022:\u0022Tue, 02 Feb 2021 21:33:31 GMT\u0022,\u0022name\u0022:\u0022test-directory-7f13c3e7-deaa-276c-6dc9-25285adcf60f\u0022,\u0022owner\u0022:\u0022c4f48289-bb84-4086-b250-6f94a8f64cee\u0022,\u0022permissions\u0022:\u0022rwxr-x---\u0022}]}\n"
-=======
-        "x-ms-request-id": "2edb00b1-101f-004b-1c7a-05830c000000",
-        "x-ms-version": "2020-06-12"
-      },
-      "ResponseBody": [
-        "{\u0022paths\u0022:[{\u0022contentLength\u0022:\u00220\u0022,\u0022creationTime\u0022:\u0022132580739057149445\u0022,\u0022etag\u0022:\u00220x8D8D391F2066605\u0022,\u0022group\u0022:\u0022c4f48289-bb84-4086-b250-6f94a8f64cee\u0022,\u0022isDirectory\u0022:\u0022true\u0022,\u0022lastModified\u0022:\u0022Wed, 17 Feb 2021 22:18:25 GMT\u0022,\u0022name\u0022:\u0022test-directory-7f13c3e7-deaa-276c-6dc9-25285adcf60f\u0022,\u0022owner\u0022:\u0022c4f48289-bb84-4086-b250-6f94a8f64cee\u0022,\u0022permissions\u0022:\u0022rwxr-x---\u0022}]}\n"
->>>>>>> 1814567d
+        "{\u0022paths\u0022:[{\u0022contentLength\u0022:\u00220\u0022,\u0022creationTime\u0022:\u0022132582346871231451\u0022,\u0022etag\u0022:\u00220x8D8D5084B3653DB\u0022,\u0022group\u0022:\u0022c4f48289-bb84-4086-b250-6f94a8f64cee\u0022,\u0022isDirectory\u0022:\u0022true\u0022,\u0022lastModified\u0022:\u0022Fri, 19 Feb 2021 18:58:07 GMT\u0022,\u0022name\u0022:\u0022test-directory-9d456c11-5140-5103-aff9-c69cf8e208b7\u0022,\u0022owner\u0022:\u0022c4f48289-bb84-4086-b250-6f94a8f64cee\u0022,\u0022permissions\u0022:\u0022rwxr-x---\u0022}]}\n"
       ]
     },
     {
-      "RequestUri": "https://seannse.blob.core.windows.net/test-filesystem-6f7a148c-9b33-a0bc-0223-93e12072ed02?restype=container",
+      "RequestUri": "https://seannse.blob.core.windows.net/test-filesystem-3ed8cc50-e2e1-263a-f933-aafdf94e710c?restype=container",
       "RequestMethod": "DELETE",
       "RequestHeaders": {
         "Accept": "application/xml",
         "Authorization": "Sanitized",
-<<<<<<< HEAD
-        "traceparent": "00-a79c4ecfd471e44599456c5f54639120-8247bb748655ca49-00",
+        "traceparent": "00-29b5ee9265e6cb4ab792958a079c980e-2036f06b928a6c41-00",
         "User-Agent": [
-          "azsdk-net-Storage.Files.DataLake/12.7.0-alpha.20210202.1",
-          "(.NET 5.0.2; Microsoft Windows 10.0.19042)"
-=======
-        "traceparent": "00-5b6babfef66f2d438ec24e10ff0f7f59-19e9769774ac7346-00",
-        "User-Agent": [
-          "azsdk-net-Storage.Files.DataLake/12.7.0-alpha.20210217.1",
-          "(.NET 5.0.3; Microsoft Windows 10.0.19042)"
->>>>>>> 1814567d
+          "azsdk-net-Storage.Files.DataLake/12.7.0-alpha.20210219.1",
+          "(.NET 5.0.3; Microsoft Windows 10.0.19041)"
         ],
-        "x-ms-client-request-id": "d9621d29-e2dd-d8fa-5122-334fbd0c4733",
+        "x-ms-client-request-id": "58f84485-da21-2a37-26ed-b926e17e2ba0",
         "x-ms-return-client-request-id": "true",
         "x-ms-version": "2020-06-12"
       },
@@ -277,33 +179,21 @@
       "StatusCode": 202,
       "ResponseHeaders": {
         "Content-Length": "0",
-<<<<<<< HEAD
-        "Date": "Tue, 02 Feb 2021 21:33:32 GMT",
-=======
-        "Date": "Wed, 17 Feb 2021 22:18:26 GMT",
->>>>>>> 1814567d
+        "Date": "Fri, 19 Feb 2021 18:58:07 GMT",
         "Server": [
           "Windows-Azure-Blob/1.0",
           "Microsoft-HTTPAPI/2.0"
         ],
-        "x-ms-client-request-id": "d9621d29-e2dd-d8fa-5122-334fbd0c4733",
-<<<<<<< HEAD
-        "x-ms-request-id": "8f09fb79-f01e-0031-47ab-f99e4c000000",
-=======
-        "x-ms-request-id": "1cf4bdf6-001e-0035-087a-05134b000000",
->>>>>>> 1814567d
+        "x-ms-client-request-id": "58f84485-da21-2a37-26ed-b926e17e2ba0",
+        "x-ms-request-id": "7c902727-701e-0062-6df1-06bd78000000",
         "x-ms-version": "2020-06-12"
       },
       "ResponseBody": []
     }
   ],
   "Variables": {
-<<<<<<< HEAD
-    "DateTimeOffsetNow": "2021-02-02T15:33:31.4594804-06:00",
-=======
-    "DateTimeOffsetNow": "2021-02-17T16:18:26.0034648-06:00",
->>>>>>> 1814567d
-    "RandomSeed": "1379382102",
+    "DateTimeOffsetNow": "2021-02-19T12:58:07.9847598-06:00",
+    "RandomSeed": "1670620135",
     "Storage_TestConfigHierarchicalNamespace": "NamespaceTenant\nseannse\nU2FuaXRpemVk\nhttps://seannse.blob.core.windows.net\nhttps://seannse.file.core.windows.net\nhttps://seannse.queue.core.windows.net\nhttps://seannse.table.core.windows.net\n\n\n\n\nhttps://seannse-secondary.blob.core.windows.net\nhttps://seannse-secondary.file.core.windows.net\nhttps://seannse-secondary.queue.core.windows.net\nhttps://seannse-secondary.table.core.windows.net\n68390a19-a643-458b-b726-408abf67b4fc\nSanitized\n72f988bf-86f1-41af-91ab-2d7cd011db47\nhttps://login.microsoftonline.com/\nCloud\nBlobEndpoint=https://seannse.blob.core.windows.net/;QueueEndpoint=https://seannse.queue.core.windows.net/;FileEndpoint=https://seannse.file.core.windows.net/;BlobSecondaryEndpoint=https://seannse-secondary.blob.core.windows.net/;QueueSecondaryEndpoint=https://seannse-secondary.queue.core.windows.net/;FileSecondaryEndpoint=https://seannse-secondary.file.core.windows.net/;AccountName=seannse;AccountKey=Sanitized\n"
   }
 }