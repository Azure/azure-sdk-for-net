--- conflicted
+++ resolved
@@ -14,11 +14,7 @@
         "x-ms-blob-public-access": "container",
         "x-ms-client-request-id": "d73b5167-08b3-ff57-c987-8ee81b9d2d17",
         "x-ms-return-client-request-id": "true",
-<<<<<<< HEAD
-        "x-ms-version": "2020-12-06"
-=======
         "x-ms-version": "2021-02-12"
->>>>>>> 7e782c87
       },
       "RequestBody": null,
       "StatusCode": 201,
@@ -33,11 +29,7 @@
         ],
         "x-ms-client-request-id": "d73b5167-08b3-ff57-c987-8ee81b9d2d17",
         "x-ms-request-id": "7c9025de-701e-0062-42f1-06bd78000000",
-<<<<<<< HEAD
-        "x-ms-version": "2020-12-06"
-=======
         "x-ms-version": "2021-02-12"
->>>>>>> 7e782c87
       },
       "ResponseBody": []
     },
@@ -54,11 +46,7 @@
         ],
         "x-ms-client-request-id": "a6353c64-31a6-ea04-8319-ad72de292cf4",
         "x-ms-return-client-request-id": "true",
-<<<<<<< HEAD
-        "x-ms-version": "2020-12-06"
-=======
         "x-ms-version": "2021-02-12"
->>>>>>> 7e782c87
       },
       "RequestBody": null,
       "StatusCode": 201,
@@ -73,11 +61,7 @@
         ],
         "x-ms-client-request-id": "a6353c64-31a6-ea04-8319-ad72de292cf4",
         "x-ms-request-id": "d93df35b-901f-0045-36f1-06aabc000000",
-<<<<<<< HEAD
-        "x-ms-version": "2020-12-06"
-=======
         "x-ms-version": "2021-02-12"
->>>>>>> 7e782c87
       },
       "ResponseBody": []
     },
@@ -93,11 +77,7 @@
         ],
         "x-ms-client-request-id": "0d5617d1-a6b9-ed89-e8c8-670fb54eede0",
         "x-ms-return-client-request-id": "true",
-<<<<<<< HEAD
-        "x-ms-version": "2020-12-06"
-=======
         "x-ms-version": "2021-02-12"
->>>>>>> 7e782c87
       },
       "RequestBody": null,
       "StatusCode": 201,
@@ -112,11 +92,7 @@
         ],
         "x-ms-client-request-id": "0d5617d1-a6b9-ed89-e8c8-670fb54eede0",
         "x-ms-request-id": "d93df373-901f-0045-4ef1-06aabc000000",
-<<<<<<< HEAD
-        "x-ms-version": "2020-12-06"
-=======
         "x-ms-version": "2021-02-12"
->>>>>>> 7e782c87
       },
       "ResponseBody": []
     },
@@ -135,11 +111,7 @@
         ],
         "x-ms-client-request-id": "e5e44ad0-4e4c-5fc7-ec96-f5a0206144a0",
         "x-ms-return-client-request-id": "true",
-<<<<<<< HEAD
-        "x-ms-version": "2020-12-06"
-=======
         "x-ms-version": "2021-02-12"
->>>>>>> 7e782c87
       },
       "RequestBody": "﻿<KeyInfo><Expiry>2021-02-19T19:58:07Z</Expiry></KeyInfo>",
       "StatusCode": 200,
@@ -153,20 +125,12 @@
         "Transfer-Encoding": "chunked",
         "x-ms-client-request-id": "e5e44ad0-4e4c-5fc7-ec96-f5a0206144a0",
         "x-ms-request-id": "7c9026ad-701e-0062-7ff1-06bd78000000",
-<<<<<<< HEAD
-        "x-ms-version": "2020-12-06"
-=======
         "x-ms-version": "2021-02-12"
->>>>>>> 7e782c87
       },
       "ResponseBody": "﻿<?xml version=\"1.0\" encoding=\"utf-8\"?><UserDelegationKey><SignedOid>c4f48289-bb84-4086-b250-6f94a8f64cee</SignedOid><SignedTid>72f988bf-86f1-41af-91ab-2d7cd011db47</SignedTid><SignedStart>2021-02-19T18:58:07Z</SignedStart><SignedExpiry>2021-02-19T19:58:07Z</SignedExpiry><SignedService>b</SignedService><SignedVersion>2020-06-12</SignedVersion><Value>IdD7l4Nlxj+emMfCX2fphmf1sANl6E105Bxwby94WSQ=</Value></UserDelegationKey>"
     },
     {
-<<<<<<< HEAD
-      "RequestUri": "https://seannse.dfs.core.windows.net/test-filesystem-3ed8cc50-e2e1-263a-f933-aafdf94e710c?skoid=c4f48289-bb84-4086-b250-6f94a8f64cee&sktid=72f988bf-86f1-41af-91ab-2d7cd011db47&skt=2021-02-19T18%3A58%3A07Z&ske=2021-02-19T19%3A58%3A07Z&sks=b&skv=2020-06-12&sv=2020-12-06&st=2021-02-19T17%3A58%3A07Z&se=2021-02-19T19%3A58%3A07Z&sr=c&sp=rlm&sig=Sanitized&resource=filesystem&recursive=false&upn=false",
-=======
       "RequestUri": "https://seannse.dfs.core.windows.net/test-filesystem-3ed8cc50-e2e1-263a-f933-aafdf94e710c?skoid=c4f48289-bb84-4086-b250-6f94a8f64cee&sktid=72f988bf-86f1-41af-91ab-2d7cd011db47&skt=2021-02-19T18%3A58%3A07Z&ske=2021-02-19T19%3A58%3A07Z&sks=b&skv=2020-06-12&sv=2021-02-12&st=2021-02-19T17%3A58%3A07Z&se=2021-02-19T19%3A58%3A07Z&sr=c&sp=rlm&sig=Sanitized&resource=filesystem&recursive=false&upn=false",
->>>>>>> 7e782c87
       "RequestMethod": "GET",
       "RequestHeaders": {
         "Accept": "application/json",
@@ -176,11 +140,7 @@
         ],
         "x-ms-client-request-id": "6a3fc8a8-0769-7093-660d-7c0e58ebb5c4",
         "x-ms-return-client-request-id": "true",
-<<<<<<< HEAD
-        "x-ms-version": "2020-12-06"
-=======
         "x-ms-version": "2021-02-12"
->>>>>>> 7e782c87
       },
       "RequestBody": null,
       "StatusCode": 200,
@@ -194,11 +154,7 @@
         "Transfer-Encoding": "chunked",
         "x-ms-client-request-id": "6a3fc8a8-0769-7093-660d-7c0e58ebb5c4",
         "x-ms-request-id": "d93df39d-901f-0045-78f1-06aabc000000",
-<<<<<<< HEAD
-        "x-ms-version": "2020-12-06"
-=======
         "x-ms-version": "2021-02-12"
->>>>>>> 7e782c87
       },
       "ResponseBody": [
         "{\"paths\":[{\"contentLength\":\"0\",\"creationTime\":\"132582346871231451\",\"etag\":\"0x8D8D5084B3653DB\",\"group\":\"c4f48289-bb84-4086-b250-6f94a8f64cee\",\"isDirectory\":\"true\",\"lastModified\":\"Fri, 19 Feb 2021 18:58:07 GMT\",\"name\":\"test-directory-9d456c11-5140-5103-aff9-c69cf8e208b7\",\"owner\":\"c4f48289-bb84-4086-b250-6f94a8f64cee\",\"permissions\":\"rwxr-x---\"}]}\n"
@@ -217,11 +173,7 @@
         ],
         "x-ms-client-request-id": "58f84485-da21-2a37-26ed-b926e17e2ba0",
         "x-ms-return-client-request-id": "true",
-<<<<<<< HEAD
-        "x-ms-version": "2020-12-06"
-=======
         "x-ms-version": "2021-02-12"
->>>>>>> 7e782c87
       },
       "RequestBody": null,
       "StatusCode": 202,
@@ -234,11 +186,7 @@
         ],
         "x-ms-client-request-id": "58f84485-da21-2a37-26ed-b926e17e2ba0",
         "x-ms-request-id": "7c902727-701e-0062-6df1-06bd78000000",
-<<<<<<< HEAD
-        "x-ms-version": "2020-12-06"
-=======
         "x-ms-version": "2021-02-12"
->>>>>>> 7e782c87
       },
       "ResponseBody": []
     }
