﻿{
  "Entries": [
    {
      "RequestUri": "https://seannse.blob.core.windows.net/test-filesystem-12515cab-242a-afa8-9c6f-ab057d63d081?restype=container",
      "RequestMethod": "PUT",
      "RequestHeaders": {
        "Accept": "application/xml",
        "Authorization": "Sanitized",
        "traceparent": "00-1c15a8435249914eb0b68b44c15272e5-085d5de0e9e62f4a-00",
        "User-Agent": [
          "azsdk-net-Storage.Files.DataLake/12.7.0-alpha.20210219.1",
          "(.NET 5.0.3; Microsoft Windows 10.0.19041)"
        ],
        "x-ms-blob-public-access": "container",
        "x-ms-client-request-id": "baa2a3ea-68d4-df23-62f6-f84e609f38ae",
        "x-ms-return-client-request-id": "true",
<<<<<<< HEAD
        "x-ms-version": "2020-12-06"
=======
        "x-ms-version": "2021-02-12"
>>>>>>> 7e782c87
      },
      "RequestBody": null,
      "StatusCode": 201,
      "ResponseHeaders": {
        "Content-Length": "0",
        "Date": "Fri, 19 Feb 2021 18:58:15 GMT",
        "ETag": "\"0x8D8D508502C67C3\"",
        "Last-Modified": "Fri, 19 Feb 2021 18:58:15 GMT",
        "Server": [
          "Windows-Azure-Blob/1.0",
          "Microsoft-HTTPAPI/2.0"
        ],
        "x-ms-client-request-id": "baa2a3ea-68d4-df23-62f6-f84e609f38ae",
        "x-ms-request-id": "7c903d7f-701e-0062-7ff1-06bd78000000",
<<<<<<< HEAD
        "x-ms-version": "2020-12-06"
=======
        "x-ms-version": "2021-02-12"
>>>>>>> 7e782c87
      },
      "ResponseBody": []
    },
    {
      "RequestUri": "https://seannse.dfs.core.windows.net/test-filesystem-12515cab-242a-afa8-9c6f-ab057d63d081/test-directory-6aa484d8-cc31-5afa-19db-c30877ed0218?resource=directory",
      "RequestMethod": "PUT",
      "RequestHeaders": {
        "Accept": "application/json",
        "Authorization": "Sanitized",
        "traceparent": "00-d727d69fe6b8424abc18a72bea4009d4-165de54b0b377c47-00",
        "User-Agent": [
          "azsdk-net-Storage.Files.DataLake/12.7.0-alpha.20210219.1",
          "(.NET 5.0.3; Microsoft Windows 10.0.19041)"
        ],
        "x-ms-client-request-id": "d41e2762-474a-a044-d420-e6b7bc093e1b",
        "x-ms-return-client-request-id": "true",
<<<<<<< HEAD
        "x-ms-version": "2020-12-06"
=======
        "x-ms-version": "2021-02-12"
>>>>>>> 7e782c87
      },
      "RequestBody": null,
      "StatusCode": 201,
      "ResponseHeaders": {
        "Content-Length": "0",
        "Date": "Fri, 19 Feb 2021 18:58:14 GMT",
        "ETag": "\"0x8D8D508503C8D6B\"",
        "Last-Modified": "Fri, 19 Feb 2021 18:58:15 GMT",
        "Server": [
          "Windows-Azure-HDFS/1.0",
          "Microsoft-HTTPAPI/2.0"
        ],
        "x-ms-client-request-id": "d41e2762-474a-a044-d420-e6b7bc093e1b",
        "x-ms-request-id": "d93df9f2-901f-0045-41f1-06aabc000000",
<<<<<<< HEAD
        "x-ms-version": "2020-12-06"
=======
        "x-ms-version": "2021-02-12"
>>>>>>> 7e782c87
      },
      "ResponseBody": []
    },
    {
      "RequestUri": "https://seannse.dfs.core.windows.net/test-filesystem-12515cab-242a-afa8-9c6f-ab057d63d081/test-directory-6aa484d8-cc31-5afa-19db-c30877ed0218/test-file-91876ee8-f24a-6237-d07e-8ecfb912305d?resource=file",
      "RequestMethod": "PUT",
      "RequestHeaders": {
        "Accept": "application/json",
        "Authorization": "Sanitized",
        "User-Agent": [
          "azsdk-net-Storage.Files.DataLake/12.7.0-alpha.20210219.1",
          "(.NET 5.0.3; Microsoft Windows 10.0.19041)"
        ],
        "x-ms-client-request-id": "402793c6-a57e-7088-f0bb-03ccb974e7c1",
        "x-ms-return-client-request-id": "true",
<<<<<<< HEAD
        "x-ms-version": "2020-12-06"
=======
        "x-ms-version": "2021-02-12"
>>>>>>> 7e782c87
      },
      "RequestBody": null,
      "StatusCode": 201,
      "ResponseHeaders": {
        "Content-Length": "0",
        "Date": "Fri, 19 Feb 2021 18:58:14 GMT",
        "ETag": "\"0x8D8D508504A4CA2\"",
        "Last-Modified": "Fri, 19 Feb 2021 18:58:15 GMT",
        "Server": [
          "Windows-Azure-HDFS/1.0",
          "Microsoft-HTTPAPI/2.0"
        ],
        "x-ms-client-request-id": "402793c6-a57e-7088-f0bb-03ccb974e7c1",
        "x-ms-request-id": "d93dfa04-901f-0045-53f1-06aabc000000",
<<<<<<< HEAD
        "x-ms-version": "2020-12-06"
=======
        "x-ms-version": "2021-02-12"
>>>>>>> 7e782c87
      },
      "ResponseBody": []
    },
    {
      "RequestUri": "https://seannse.blob.core.windows.net/?restype=service&comp=userdelegationkey",
      "RequestMethod": "POST",
      "RequestHeaders": {
        "Accept": "application/xml",
        "Authorization": "Sanitized",
        "Content-Length": "59",
        "Content-Type": "application/xml",
        "traceparent": "00-2ac361d860f43940b43a7b124eb85270-068e27eac989e548-00",
        "User-Agent": [
          "azsdk-net-Storage.Files.DataLake/12.7.0-alpha.20210219.1",
          "(.NET 5.0.3; Microsoft Windows 10.0.19041)"
        ],
        "x-ms-client-request-id": "25086b16-efeb-1ade-9c7b-48c660976cd9",
        "x-ms-return-client-request-id": "true",
<<<<<<< HEAD
        "x-ms-version": "2020-12-06"
=======
        "x-ms-version": "2021-02-12"
>>>>>>> 7e782c87
      },
      "RequestBody": "﻿<KeyInfo><Expiry>2021-02-19T19:58:16Z</Expiry></KeyInfo>",
      "StatusCode": 200,
      "ResponseHeaders": {
        "Content-Type": "application/xml",
        "Date": "Fri, 19 Feb 2021 18:58:15 GMT",
        "Server": [
          "Windows-Azure-Blob/1.0",
          "Microsoft-HTTPAPI/2.0"
        ],
        "Transfer-Encoding": "chunked",
        "x-ms-client-request-id": "25086b16-efeb-1ade-9c7b-48c660976cd9",
        "x-ms-request-id": "7c903e2e-701e-0062-12f1-06bd78000000",
<<<<<<< HEAD
        "x-ms-version": "2020-12-06"
=======
        "x-ms-version": "2021-02-12"
>>>>>>> 7e782c87
      },
      "ResponseBody": "﻿<?xml version=\"1.0\" encoding=\"utf-8\"?><UserDelegationKey><SignedOid>c4f48289-bb84-4086-b250-6f94a8f64cee</SignedOid><SignedTid>72f988bf-86f1-41af-91ab-2d7cd011db47</SignedTid><SignedStart>2021-02-19T18:58:15Z</SignedStart><SignedExpiry>2021-02-19T19:58:16Z</SignedExpiry><SignedService>b</SignedService><SignedVersion>2020-06-12</SignedVersion><Value>sRqQrHRiAtHUvAe2+riPvAUbcRJwpq11DdXHAxncUGI=</Value></UserDelegationKey>"
    },
    {
<<<<<<< HEAD
      "RequestUri": "https://seannse.dfs.core.windows.net/test-filesystem-12515cab-242a-afa8-9c6f-ab057d63d081?skoid=c4f48289-bb84-4086-b250-6f94a8f64cee&sktid=72f988bf-86f1-41af-91ab-2d7cd011db47&skt=2021-02-19T18%3A58%3A15Z&ske=2021-02-19T19%3A58%3A16Z&sks=b&skv=2020-06-12&sv=2020-12-06&st=2021-02-19T17%3A58%3A16Z&se=2021-02-19T19%3A58%3A16Z&sr=c&sp=racwdlmeop&saoid=1852f174-d123-c004-f9a3-361c629a30fc&sig=Sanitized&resource=filesystem&recursive=false&upn=false",
=======
      "RequestUri": "https://seannse.dfs.core.windows.net/test-filesystem-12515cab-242a-afa8-9c6f-ab057d63d081?skoid=c4f48289-bb84-4086-b250-6f94a8f64cee&sktid=72f988bf-86f1-41af-91ab-2d7cd011db47&skt=2021-02-19T18%3A58%3A15Z&ske=2021-02-19T19%3A58%3A16Z&sks=b&skv=2020-06-12&sv=2021-02-12&st=2021-02-19T17%3A58%3A16Z&se=2021-02-19T19%3A58%3A16Z&sr=c&sp=racwdlmeop&saoid=1852f174-d123-c004-f9a3-361c629a30fc&sig=Sanitized&resource=filesystem&recursive=false&upn=false",
>>>>>>> 7e782c87
      "RequestMethod": "GET",
      "RequestHeaders": {
        "Accept": "application/json",
        "User-Agent": [
          "azsdk-net-Storage.Files.DataLake/12.7.0-alpha.20210219.1",
          "(.NET 5.0.3; Microsoft Windows 10.0.19041)"
        ],
        "x-ms-client-request-id": "4e7a69f4-a8a1-4492-6748-2b48b8c2b802",
        "x-ms-return-client-request-id": "true",
<<<<<<< HEAD
        "x-ms-version": "2020-12-06"
=======
        "x-ms-version": "2021-02-12"
>>>>>>> 7e782c87
      },
      "RequestBody": null,
      "StatusCode": 200,
      "ResponseHeaders": {
        "Content-Type": "application/json; charset=utf-8",
        "Date": "Fri, 19 Feb 2021 18:58:15 GMT",
        "Server": [
          "Windows-Azure-HDFS/1.0",
          "Microsoft-HTTPAPI/2.0"
        ],
        "Transfer-Encoding": "chunked",
        "x-ms-client-request-id": "4e7a69f4-a8a1-4492-6748-2b48b8c2b802",
        "x-ms-request-id": "d93dfa34-901f-0045-03f1-06aabc000000",
<<<<<<< HEAD
        "x-ms-version": "2020-12-06"
=======
        "x-ms-version": "2021-02-12"
>>>>>>> 7e782c87
      },
      "ResponseBody": [
        "{\"paths\":[{\"contentLength\":\"0\",\"creationTime\":\"132582346955525483\",\"etag\":\"0x8D8D508503C8D6B\",\"group\":\"c4f48289-bb84-4086-b250-6f94a8f64cee\",\"isDirectory\":\"true\",\"lastModified\":\"Fri, 19 Feb 2021 18:58:15 GMT\",\"name\":\"test-directory-6aa484d8-cc31-5afa-19db-c30877ed0218\",\"owner\":\"c4f48289-bb84-4086-b250-6f94a8f64cee\",\"permissions\":\"rwxr-x---\"}]}\n"
      ]
    },
    {
      "RequestUri": "https://seannse.blob.core.windows.net/test-filesystem-12515cab-242a-afa8-9c6f-ab057d63d081?restype=container",
      "RequestMethod": "DELETE",
      "RequestHeaders": {
        "Accept": "application/xml",
        "Authorization": "Sanitized",
        "traceparent": "00-9128d73111a20c4fadddb64c07fc38b9-4e436dee797cb144-00",
        "User-Agent": [
          "azsdk-net-Storage.Files.DataLake/12.7.0-alpha.20210219.1",
          "(.NET 5.0.3; Microsoft Windows 10.0.19041)"
        ],
        "x-ms-client-request-id": "f828c47f-e21f-515a-bb71-e523968d48e8",
        "x-ms-return-client-request-id": "true",
<<<<<<< HEAD
        "x-ms-version": "2020-12-06"
=======
        "x-ms-version": "2021-02-12"
>>>>>>> 7e782c87
      },
      "RequestBody": null,
      "StatusCode": 202,
      "ResponseHeaders": {
        "Content-Length": "0",
        "Date": "Fri, 19 Feb 2021 18:58:15 GMT",
        "Server": [
          "Windows-Azure-Blob/1.0",
          "Microsoft-HTTPAPI/2.0"
        ],
        "x-ms-client-request-id": "f828c47f-e21f-515a-bb71-e523968d48e8",
        "x-ms-request-id": "7c903f0f-701e-0062-5df1-06bd78000000",
<<<<<<< HEAD
        "x-ms-version": "2020-12-06"
=======
        "x-ms-version": "2021-02-12"
>>>>>>> 7e782c87
      },
      "ResponseBody": []
    }
  ],
  "Variables": {
    "DateTimeOffsetNow": "2021-02-19T12:58:16.4023084-06:00",
    "RandomSeed": "791654756",
    "Storage_TestConfigHierarchicalNamespace": "NamespaceTenant\nseannse\nU2FuaXRpemVk\nhttps://seannse.blob.core.windows.net\nhttps://seannse.file.core.windows.net\nhttps://seannse.queue.core.windows.net\nhttps://seannse.table.core.windows.net\n\n\n\n\nhttps://seannse-secondary.blob.core.windows.net\nhttps://seannse-secondary.file.core.windows.net\nhttps://seannse-secondary.queue.core.windows.net\nhttps://seannse-secondary.table.core.windows.net\n68390a19-a643-458b-b726-408abf67b4fc\nSanitized\n72f988bf-86f1-41af-91ab-2d7cd011db47\nhttps://login.microsoftonline.com/\nCloud\nBlobEndpoint=https://seannse.blob.core.windows.net/;QueueEndpoint=https://seannse.queue.core.windows.net/;FileEndpoint=https://seannse.file.core.windows.net/;BlobSecondaryEndpoint=https://seannse-secondary.blob.core.windows.net/;QueueSecondaryEndpoint=https://seannse-secondary.queue.core.windows.net/;FileSecondaryEndpoint=https://seannse-secondary.file.core.windows.net/;AccountName=seannse;AccountKey=Sanitized\n\n\n"
  }
}<|MERGE_RESOLUTION|>--- conflicted
+++ resolved
@@ -14,11 +14,7 @@
         "x-ms-blob-public-access": "container",
         "x-ms-client-request-id": "baa2a3ea-68d4-df23-62f6-f84e609f38ae",
         "x-ms-return-client-request-id": "true",
-<<<<<<< HEAD
-        "x-ms-version": "2020-12-06"
-=======
         "x-ms-version": "2021-02-12"
->>>>>>> 7e782c87
       },
       "RequestBody": null,
       "StatusCode": 201,
@@ -33,11 +29,7 @@
         ],
         "x-ms-client-request-id": "baa2a3ea-68d4-df23-62f6-f84e609f38ae",
         "x-ms-request-id": "7c903d7f-701e-0062-7ff1-06bd78000000",
-<<<<<<< HEAD
-        "x-ms-version": "2020-12-06"
-=======
         "x-ms-version": "2021-02-12"
->>>>>>> 7e782c87
       },
       "ResponseBody": []
     },
@@ -54,11 +46,7 @@
         ],
         "x-ms-client-request-id": "d41e2762-474a-a044-d420-e6b7bc093e1b",
         "x-ms-return-client-request-id": "true",
-<<<<<<< HEAD
-        "x-ms-version": "2020-12-06"
-=======
         "x-ms-version": "2021-02-12"
->>>>>>> 7e782c87
       },
       "RequestBody": null,
       "StatusCode": 201,
@@ -73,11 +61,7 @@
         ],
         "x-ms-client-request-id": "d41e2762-474a-a044-d420-e6b7bc093e1b",
         "x-ms-request-id": "d93df9f2-901f-0045-41f1-06aabc000000",
-<<<<<<< HEAD
-        "x-ms-version": "2020-12-06"
-=======
         "x-ms-version": "2021-02-12"
->>>>>>> 7e782c87
       },
       "ResponseBody": []
     },
@@ -93,11 +77,7 @@
         ],
         "x-ms-client-request-id": "402793c6-a57e-7088-f0bb-03ccb974e7c1",
         "x-ms-return-client-request-id": "true",
-<<<<<<< HEAD
-        "x-ms-version": "2020-12-06"
-=======
         "x-ms-version": "2021-02-12"
->>>>>>> 7e782c87
       },
       "RequestBody": null,
       "StatusCode": 201,
@@ -112,11 +92,7 @@
         ],
         "x-ms-client-request-id": "402793c6-a57e-7088-f0bb-03ccb974e7c1",
         "x-ms-request-id": "d93dfa04-901f-0045-53f1-06aabc000000",
-<<<<<<< HEAD
-        "x-ms-version": "2020-12-06"
-=======
         "x-ms-version": "2021-02-12"
->>>>>>> 7e782c87
       },
       "ResponseBody": []
     },
@@ -135,11 +111,7 @@
         ],
         "x-ms-client-request-id": "25086b16-efeb-1ade-9c7b-48c660976cd9",
         "x-ms-return-client-request-id": "true",
-<<<<<<< HEAD
-        "x-ms-version": "2020-12-06"
-=======
         "x-ms-version": "2021-02-12"
->>>>>>> 7e782c87
       },
       "RequestBody": "﻿<KeyInfo><Expiry>2021-02-19T19:58:16Z</Expiry></KeyInfo>",
       "StatusCode": 200,
@@ -153,20 +125,12 @@
         "Transfer-Encoding": "chunked",
         "x-ms-client-request-id": "25086b16-efeb-1ade-9c7b-48c660976cd9",
         "x-ms-request-id": "7c903e2e-701e-0062-12f1-06bd78000000",
-<<<<<<< HEAD
-        "x-ms-version": "2020-12-06"
-=======
         "x-ms-version": "2021-02-12"
->>>>>>> 7e782c87
       },
       "ResponseBody": "﻿<?xml version=\"1.0\" encoding=\"utf-8\"?><UserDelegationKey><SignedOid>c4f48289-bb84-4086-b250-6f94a8f64cee</SignedOid><SignedTid>72f988bf-86f1-41af-91ab-2d7cd011db47</SignedTid><SignedStart>2021-02-19T18:58:15Z</SignedStart><SignedExpiry>2021-02-19T19:58:16Z</SignedExpiry><SignedService>b</SignedService><SignedVersion>2020-06-12</SignedVersion><Value>sRqQrHRiAtHUvAe2+riPvAUbcRJwpq11DdXHAxncUGI=</Value></UserDelegationKey>"
     },
     {
-<<<<<<< HEAD
-      "RequestUri": "https://seannse.dfs.core.windows.net/test-filesystem-12515cab-242a-afa8-9c6f-ab057d63d081?skoid=c4f48289-bb84-4086-b250-6f94a8f64cee&sktid=72f988bf-86f1-41af-91ab-2d7cd011db47&skt=2021-02-19T18%3A58%3A15Z&ske=2021-02-19T19%3A58%3A16Z&sks=b&skv=2020-06-12&sv=2020-12-06&st=2021-02-19T17%3A58%3A16Z&se=2021-02-19T19%3A58%3A16Z&sr=c&sp=racwdlmeop&saoid=1852f174-d123-c004-f9a3-361c629a30fc&sig=Sanitized&resource=filesystem&recursive=false&upn=false",
-=======
       "RequestUri": "https://seannse.dfs.core.windows.net/test-filesystem-12515cab-242a-afa8-9c6f-ab057d63d081?skoid=c4f48289-bb84-4086-b250-6f94a8f64cee&sktid=72f988bf-86f1-41af-91ab-2d7cd011db47&skt=2021-02-19T18%3A58%3A15Z&ske=2021-02-19T19%3A58%3A16Z&sks=b&skv=2020-06-12&sv=2021-02-12&st=2021-02-19T17%3A58%3A16Z&se=2021-02-19T19%3A58%3A16Z&sr=c&sp=racwdlmeop&saoid=1852f174-d123-c004-f9a3-361c629a30fc&sig=Sanitized&resource=filesystem&recursive=false&upn=false",
->>>>>>> 7e782c87
       "RequestMethod": "GET",
       "RequestHeaders": {
         "Accept": "application/json",
@@ -176,11 +140,7 @@
         ],
         "x-ms-client-request-id": "4e7a69f4-a8a1-4492-6748-2b48b8c2b802",
         "x-ms-return-client-request-id": "true",
-<<<<<<< HEAD
-        "x-ms-version": "2020-12-06"
-=======
         "x-ms-version": "2021-02-12"
->>>>>>> 7e782c87
       },
       "RequestBody": null,
       "StatusCode": 200,
@@ -194,11 +154,7 @@
         "Transfer-Encoding": "chunked",
         "x-ms-client-request-id": "4e7a69f4-a8a1-4492-6748-2b48b8c2b802",
         "x-ms-request-id": "d93dfa34-901f-0045-03f1-06aabc000000",
-<<<<<<< HEAD
-        "x-ms-version": "2020-12-06"
-=======
         "x-ms-version": "2021-02-12"
->>>>>>> 7e782c87
       },
       "ResponseBody": [
         "{\"paths\":[{\"contentLength\":\"0\",\"creationTime\":\"132582346955525483\",\"etag\":\"0x8D8D508503C8D6B\",\"group\":\"c4f48289-bb84-4086-b250-6f94a8f64cee\",\"isDirectory\":\"true\",\"lastModified\":\"Fri, 19 Feb 2021 18:58:15 GMT\",\"name\":\"test-directory-6aa484d8-cc31-5afa-19db-c30877ed0218\",\"owner\":\"c4f48289-bb84-4086-b250-6f94a8f64cee\",\"permissions\":\"rwxr-x---\"}]}\n"
@@ -217,11 +173,7 @@
         ],
         "x-ms-client-request-id": "f828c47f-e21f-515a-bb71-e523968d48e8",
         "x-ms-return-client-request-id": "true",
-<<<<<<< HEAD
-        "x-ms-version": "2020-12-06"
-=======
         "x-ms-version": "2021-02-12"
->>>>>>> 7e782c87
       },
       "RequestBody": null,
       "StatusCode": 202,
@@ -234,11 +186,7 @@
         ],
         "x-ms-client-request-id": "f828c47f-e21f-515a-bb71-e523968d48e8",
         "x-ms-request-id": "7c903f0f-701e-0062-5df1-06bd78000000",
-<<<<<<< HEAD
-        "x-ms-version": "2020-12-06"
-=======
         "x-ms-version": "2021-02-12"
->>>>>>> 7e782c87
       },
       "ResponseBody": []
     }
