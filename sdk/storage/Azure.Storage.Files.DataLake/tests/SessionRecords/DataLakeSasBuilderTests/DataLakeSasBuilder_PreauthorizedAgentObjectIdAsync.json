--- conflicted
+++ resolved
@@ -1,25 +1,18 @@
 {
   "Entries": [
     {
-      "RequestUri": "https://seannse.blob.core.windows.net/test-filesystem-5a9d259f-db9a-4c80-30f0-59463afa2e5b?restype=container",
+      "RequestUri": "https://seannse.blob.core.windows.net/test-filesystem-12515cab-242a-afa8-9c6f-ab057d63d081?restype=container",
       "RequestMethod": "PUT",
       "RequestHeaders": {
         "Accept": "application/xml",
         "Authorization": "Sanitized",
-<<<<<<< HEAD
-        "traceparent": "00-8f43bc0b200d75429ca97bb5095fb5dd-21919fcc48f8664e-00",
+        "traceparent": "00-1c15a8435249914eb0b68b44c15272e5-085d5de0e9e62f4a-00",
         "User-Agent": [
-          "azsdk-net-Storage.Files.DataLake/12.7.0-alpha.20210202.1",
-          "(.NET 5.0.2; Microsoft Windows 10.0.19042)"
-=======
-        "traceparent": "00-1002cc8b6fc90441ba2d0d70c1f22b72-9bdce1d8ffac5349-00",
-        "User-Agent": [
-          "azsdk-net-Storage.Files.DataLake/12.7.0-alpha.20210217.1",
-          "(.NET 5.0.3; Microsoft Windows 10.0.19042)"
->>>>>>> 1814567d
+          "azsdk-net-Storage.Files.DataLake/12.7.0-alpha.20210219.1",
+          "(.NET 5.0.3; Microsoft Windows 10.0.19041)"
         ],
         "x-ms-blob-public-access": "container",
-        "x-ms-client-request-id": "92732cfa-4e6a-3a16-2d80-47d5322a6ffd",
+        "x-ms-client-request-id": "baa2a3ea-68d4-df23-62f6-f84e609f38ae",
         "x-ms-return-client-request-id": "true",
         "x-ms-version": "2020-06-12"
       },
@@ -27,48 +20,31 @@
       "StatusCode": 201,
       "ResponseHeaders": {
         "Content-Length": "0",
-<<<<<<< HEAD
-        "Date": "Tue, 02 Feb 2021 21:33:50 GMT",
-        "ETag": "\u00220x8D8C7C23B9313AA\u0022",
-        "Last-Modified": "Tue, 02 Feb 2021 21:33:51 GMT",
-=======
-        "Date": "Wed, 17 Feb 2021 22:18:43 GMT",
-        "ETag": "\u00220x8D8D391FD3D3EE7\u0022",
-        "Last-Modified": "Wed, 17 Feb 2021 22:18:44 GMT",
->>>>>>> 1814567d
+        "Date": "Fri, 19 Feb 2021 18:58:15 GMT",
+        "ETag": "\u00220x8D8D508502C67C3\u0022",
+        "Last-Modified": "Fri, 19 Feb 2021 18:58:15 GMT",
         "Server": [
           "Windows-Azure-Blob/1.0",
           "Microsoft-HTTPAPI/2.0"
         ],
-        "x-ms-client-request-id": "92732cfa-4e6a-3a16-2d80-47d5322a6ffd",
-<<<<<<< HEAD
-        "x-ms-request-id": "4c097564-201e-000d-18ab-f9b78b000000",
-=======
-        "x-ms-request-id": "64960281-501e-005a-057a-0519b8000000",
->>>>>>> 1814567d
+        "x-ms-client-request-id": "baa2a3ea-68d4-df23-62f6-f84e609f38ae",
+        "x-ms-request-id": "7c903d7f-701e-0062-7ff1-06bd78000000",
         "x-ms-version": "2020-06-12"
       },
       "ResponseBody": []
     },
     {
-      "RequestUri": "https://seannse.dfs.core.windows.net/test-filesystem-5a9d259f-db9a-4c80-30f0-59463afa2e5b/test-directory-04b3ca78-65ff-1df7-12c4-a956dd326eab?resource=directory",
+      "RequestUri": "https://seannse.dfs.core.windows.net/test-filesystem-12515cab-242a-afa8-9c6f-ab057d63d081/test-directory-6aa484d8-cc31-5afa-19db-c30877ed0218?resource=directory",
       "RequestMethod": "PUT",
       "RequestHeaders": {
         "Accept": "application/json",
         "Authorization": "Sanitized",
-<<<<<<< HEAD
-        "traceparent": "00-68622241c537014ba088f8ad98de7d04-45fd92a73860804f-00",
+        "traceparent": "00-d727d69fe6b8424abc18a72bea4009d4-165de54b0b377c47-00",
         "User-Agent": [
-          "azsdk-net-Storage.Files.DataLake/12.7.0-alpha.20210202.1",
-          "(.NET 5.0.2; Microsoft Windows 10.0.19042)"
-=======
-        "traceparent": "00-263262269b37994caa48fbc84f4de8e5-c494c6fcdb21b442-00",
-        "User-Agent": [
-          "azsdk-net-Storage.Files.DataLake/12.7.0-alpha.20210217.1",
-          "(.NET 5.0.3; Microsoft Windows 10.0.19042)"
->>>>>>> 1814567d
+          "azsdk-net-Storage.Files.DataLake/12.7.0-alpha.20210219.1",
+          "(.NET 5.0.3; Microsoft Windows 10.0.19041)"
         ],
-        "x-ms-client-request-id": "b15befc3-dbbe-f340-4afb-0e3a40b78d27",
+        "x-ms-client-request-id": "d41e2762-474a-a044-d420-e6b7bc093e1b",
         "x-ms-return-client-request-id": "true",
         "x-ms-version": "2020-06-12"
       },
@@ -76,45 +52,30 @@
       "StatusCode": 201,
       "ResponseHeaders": {
         "Content-Length": "0",
-<<<<<<< HEAD
-        "Date": "Tue, 02 Feb 2021 21:33:51 GMT",
-        "ETag": "\u00220x8D8C7C23BCE0FD9\u0022",
-        "Last-Modified": "Tue, 02 Feb 2021 21:33:51 GMT",
-=======
-        "Date": "Wed, 17 Feb 2021 22:18:44 GMT",
-        "ETag": "\u00220x8D8D391FD77A7AD\u0022",
-        "Last-Modified": "Wed, 17 Feb 2021 22:18:44 GMT",
->>>>>>> 1814567d
+        "Date": "Fri, 19 Feb 2021 18:58:14 GMT",
+        "ETag": "\u00220x8D8D508503C8D6B\u0022",
+        "Last-Modified": "Fri, 19 Feb 2021 18:58:15 GMT",
         "Server": [
           "Windows-Azure-HDFS/1.0",
           "Microsoft-HTTPAPI/2.0"
         ],
-        "x-ms-client-request-id": "b15befc3-dbbe-f340-4afb-0e3a40b78d27",
-<<<<<<< HEAD
-        "x-ms-request-id": "2a2c52b9-501f-004a-76ab-f9dcd0000000",
-=======
-        "x-ms-request-id": "a8fae690-701f-0072-7a7a-057810000000",
->>>>>>> 1814567d
+        "x-ms-client-request-id": "d41e2762-474a-a044-d420-e6b7bc093e1b",
+        "x-ms-request-id": "d93df9f2-901f-0045-41f1-06aabc000000",
         "x-ms-version": "2020-06-12"
       },
       "ResponseBody": []
     },
     {
-      "RequestUri": "https://seannse.dfs.core.windows.net/test-filesystem-5a9d259f-db9a-4c80-30f0-59463afa2e5b/test-directory-04b3ca78-65ff-1df7-12c4-a956dd326eab/test-file-b8efa7c6-2772-09f4-8b83-54769b4c7aa7?resource=file",
+      "RequestUri": "https://seannse.dfs.core.windows.net/test-filesystem-12515cab-242a-afa8-9c6f-ab057d63d081/test-directory-6aa484d8-cc31-5afa-19db-c30877ed0218/test-file-91876ee8-f24a-6237-d07e-8ecfb912305d?resource=file",
       "RequestMethod": "PUT",
       "RequestHeaders": {
         "Accept": "application/json",
         "Authorization": "Sanitized",
         "User-Agent": [
-<<<<<<< HEAD
-          "azsdk-net-Storage.Files.DataLake/12.7.0-alpha.20210202.1",
-          "(.NET 5.0.2; Microsoft Windows 10.0.19042)"
-=======
-          "azsdk-net-Storage.Files.DataLake/12.7.0-alpha.20210217.1",
-          "(.NET 5.0.3; Microsoft Windows 10.0.19042)"
->>>>>>> 1814567d
+          "azsdk-net-Storage.Files.DataLake/12.7.0-alpha.20210219.1",
+          "(.NET 5.0.3; Microsoft Windows 10.0.19041)"
         ],
-        "x-ms-client-request-id": "18038b67-fe97-9c29-fa52-263b87c958fd",
+        "x-ms-client-request-id": "402793c6-a57e-7088-f0bb-03ccb974e7c1",
         "x-ms-return-client-request-id": "true",
         "x-ms-version": "2020-06-12"
       },
@@ -122,25 +83,15 @@
       "StatusCode": 201,
       "ResponseHeaders": {
         "Content-Length": "0",
-<<<<<<< HEAD
-        "Date": "Tue, 02 Feb 2021 21:33:51 GMT",
-        "ETag": "\u00220x8D8C7C23BDE00FD\u0022",
-        "Last-Modified": "Tue, 02 Feb 2021 21:33:51 GMT",
-=======
-        "Date": "Wed, 17 Feb 2021 22:18:44 GMT",
-        "ETag": "\u00220x8D8D391FD89B41F\u0022",
-        "Last-Modified": "Wed, 17 Feb 2021 22:18:45 GMT",
->>>>>>> 1814567d
+        "Date": "Fri, 19 Feb 2021 18:58:14 GMT",
+        "ETag": "\u00220x8D8D508504A4CA2\u0022",
+        "Last-Modified": "Fri, 19 Feb 2021 18:58:15 GMT",
         "Server": [
           "Windows-Azure-HDFS/1.0",
           "Microsoft-HTTPAPI/2.0"
         ],
-        "x-ms-client-request-id": "18038b67-fe97-9c29-fa52-263b87c958fd",
-<<<<<<< HEAD
-        "x-ms-request-id": "2a2c52cc-501f-004a-09ab-f9dcd0000000",
-=======
-        "x-ms-request-id": "a8fae6ab-701f-0072-147a-057810000000",
->>>>>>> 1814567d
+        "x-ms-client-request-id": "402793c6-a57e-7088-f0bb-03ccb974e7c1",
+        "x-ms-request-id": "d93dfa04-901f-0045-53f1-06aabc000000",
         "x-ms-version": "2020-06-12"
       },
       "ResponseBody": []
@@ -153,71 +104,41 @@
         "Authorization": "Sanitized",
         "Content-Length": "59",
         "Content-Type": "application/xml",
-<<<<<<< HEAD
-        "traceparent": "00-3b034f8bf729b041860cb54014741c8e-c4a144ed4f67cb43-00",
+        "traceparent": "00-2ac361d860f43940b43a7b124eb85270-068e27eac989e548-00",
         "User-Agent": [
-          "azsdk-net-Storage.Files.DataLake/12.7.0-alpha.20210202.1",
-          "(.NET 5.0.2; Microsoft Windows 10.0.19042)"
-=======
-        "traceparent": "00-f1aef1916658914b81c1b4fc83b72afe-0d2078a50a6a864b-00",
-        "User-Agent": [
-          "azsdk-net-Storage.Files.DataLake/12.7.0-alpha.20210217.1",
-          "(.NET 5.0.3; Microsoft Windows 10.0.19042)"
->>>>>>> 1814567d
+          "azsdk-net-Storage.Files.DataLake/12.7.0-alpha.20210219.1",
+          "(.NET 5.0.3; Microsoft Windows 10.0.19041)"
         ],
-        "x-ms-client-request-id": "0f0fcdd2-6149-cb10-8275-477c97031ea4",
+        "x-ms-client-request-id": "25086b16-efeb-1ade-9c7b-48c660976cd9",
         "x-ms-return-client-request-id": "true",
         "x-ms-version": "2020-06-12"
       },
-<<<<<<< HEAD
-      "RequestBody": "\u003CKeyInfo\u003E\u003CExpiry\u003E2021-02-02T22:33:50Z\u003C/Expiry\u003E\u003C/KeyInfo\u003E",
+      "RequestBody": "\uFEFF\u003CKeyInfo\u003E\u003CExpiry\u003E2021-02-19T19:58:16Z\u003C/Expiry\u003E\u003C/KeyInfo\u003E",
       "StatusCode": 200,
       "ResponseHeaders": {
         "Content-Type": "application/xml",
-        "Date": "Tue, 02 Feb 2021 21:33:51 GMT",
-=======
-      "RequestBody": "\uFEFF\u003CKeyInfo\u003E\u003CExpiry\u003E2021-02-17T23:18:45Z\u003C/Expiry\u003E\u003C/KeyInfo\u003E",
-      "StatusCode": 200,
-      "ResponseHeaders": {
-        "Content-Type": "application/xml",
-        "Date": "Wed, 17 Feb 2021 22:18:44 GMT",
->>>>>>> 1814567d
+        "Date": "Fri, 19 Feb 2021 18:58:15 GMT",
         "Server": [
           "Windows-Azure-Blob/1.0",
           "Microsoft-HTTPAPI/2.0"
         ],
         "Transfer-Encoding": "chunked",
-        "x-ms-client-request-id": "0f0fcdd2-6149-cb10-8275-477c97031ea4",
-<<<<<<< HEAD
-        "x-ms-request-id": "4c0977b8-201e-000d-1cab-f9b78b000000",
+        "x-ms-client-request-id": "25086b16-efeb-1ade-9c7b-48c660976cd9",
+        "x-ms-request-id": "7c903e2e-701e-0062-12f1-06bd78000000",
         "x-ms-version": "2020-06-12"
       },
-      "ResponseBody": "\uFEFF\u003C?xml version=\u00221.0\u0022 encoding=\u0022utf-8\u0022?\u003E\u003CUserDelegationKey\u003E\u003CSignedOid\u003Ec4f48289-bb84-4086-b250-6f94a8f64cee\u003C/SignedOid\u003E\u003CSignedTid\u003E72f988bf-86f1-41af-91ab-2d7cd011db47\u003C/SignedTid\u003E\u003CSignedStart\u003E2021-02-02T21:33:51Z\u003C/SignedStart\u003E\u003CSignedExpiry\u003E2021-02-02T22:33:50Z\u003C/SignedExpiry\u003E\u003CSignedService\u003Eb\u003C/SignedService\u003E\u003CSignedVersion\u003E2020-06-12\u003C/SignedVersion\u003E\u003CValue\u003EtrSruhdoX/0c2iPHbK4\u002BGPclpxg\u002B9FavITvgdPZeEPo=\u003C/Value\u003E\u003C/UserDelegationKey\u003E"
+      "ResponseBody": "\uFEFF\u003C?xml version=\u00221.0\u0022 encoding=\u0022utf-8\u0022?\u003E\u003CUserDelegationKey\u003E\u003CSignedOid\u003Ec4f48289-bb84-4086-b250-6f94a8f64cee\u003C/SignedOid\u003E\u003CSignedTid\u003E72f988bf-86f1-41af-91ab-2d7cd011db47\u003C/SignedTid\u003E\u003CSignedStart\u003E2021-02-19T18:58:15Z\u003C/SignedStart\u003E\u003CSignedExpiry\u003E2021-02-19T19:58:16Z\u003C/SignedExpiry\u003E\u003CSignedService\u003Eb\u003C/SignedService\u003E\u003CSignedVersion\u003E2020-06-12\u003C/SignedVersion\u003E\u003CValue\u003EsRqQrHRiAtHUvAe2\u002BriPvAUbcRJwpq11DdXHAxncUGI=\u003C/Value\u003E\u003C/UserDelegationKey\u003E"
     },
     {
-      "RequestUri": "https://seannse.dfs.core.windows.net/test-filesystem-5a9d259f-db9a-4c80-30f0-59463afa2e5b?skoid=c4f48289-bb84-4086-b250-6f94a8f64cee\u0026sktid=72f988bf-86f1-41af-91ab-2d7cd011db47\u0026skt=2021-02-02T21%3A33%3A51Z\u0026ske=2021-02-02T22%3A33%3A50Z\u0026sks=b\u0026skv=2020-06-12\u0026sv=2020-06-12\u0026st=2021-02-02T20%3A33%3A50Z\u0026se=2021-02-02T22%3A33%3A50Z\u0026sr=c\u0026sp=racwdlmeop\u0026saoid=7b4790b8-1bf6-1ce0-32fa-b04db4c803ce\u0026sig=Sanitized\u0026resource=filesystem\u0026recursive=false\u0026upn=false",
-=======
-        "x-ms-request-id": "6496032a-501e-005a-137a-0519b8000000",
-        "x-ms-version": "2020-06-12"
-      },
-      "ResponseBody": "\uFEFF\u003C?xml version=\u00221.0\u0022 encoding=\u0022utf-8\u0022?\u003E\u003CUserDelegationKey\u003E\u003CSignedOid\u003Ec4f48289-bb84-4086-b250-6f94a8f64cee\u003C/SignedOid\u003E\u003CSignedTid\u003E72f988bf-86f1-41af-91ab-2d7cd011db47\u003C/SignedTid\u003E\u003CSignedStart\u003E2021-02-17T22:18:45Z\u003C/SignedStart\u003E\u003CSignedExpiry\u003E2021-02-17T23:18:45Z\u003C/SignedExpiry\u003E\u003CSignedService\u003Eb\u003C/SignedService\u003E\u003CSignedVersion\u003E2020-06-12\u003C/SignedVersion\u003E\u003CValue\u003EA90x/jNYkQgs3BqrKVJTcoVIw146FDxAnN8WLqL5DKs=\u003C/Value\u003E\u003C/UserDelegationKey\u003E"
-    },
-    {
-      "RequestUri": "https://seannse.dfs.core.windows.net/test-filesystem-5a9d259f-db9a-4c80-30f0-59463afa2e5b?skoid=c4f48289-bb84-4086-b250-6f94a8f64cee\u0026sktid=72f988bf-86f1-41af-91ab-2d7cd011db47\u0026skt=2021-02-17T22%3A18%3A45Z\u0026ske=2021-02-17T23%3A18%3A45Z\u0026sks=b\u0026skv=2020-06-12\u0026sv=2020-06-12\u0026st=2021-02-17T21%3A18%3A45Z\u0026se=2021-02-17T23%3A18%3A45Z\u0026sr=c\u0026sp=racwdlmeop\u0026saoid=7b4790b8-1bf6-1ce0-32fa-b04db4c803ce\u0026sig=Sanitized\u0026resource=filesystem\u0026recursive=false\u0026upn=false",
->>>>>>> 1814567d
+      "RequestUri": "https://seannse.dfs.core.windows.net/test-filesystem-12515cab-242a-afa8-9c6f-ab057d63d081?skoid=c4f48289-bb84-4086-b250-6f94a8f64cee\u0026sktid=72f988bf-86f1-41af-91ab-2d7cd011db47\u0026skt=2021-02-19T18%3A58%3A15Z\u0026ske=2021-02-19T19%3A58%3A16Z\u0026sks=b\u0026skv=2020-06-12\u0026sv=2020-06-12\u0026st=2021-02-19T17%3A58%3A16Z\u0026se=2021-02-19T19%3A58%3A16Z\u0026sr=c\u0026sp=racwdlmeop\u0026saoid=1852f174-d123-c004-f9a3-361c629a30fc\u0026sig=Sanitized\u0026resource=filesystem\u0026recursive=false\u0026upn=false",
       "RequestMethod": "GET",
       "RequestHeaders": {
         "Accept": "application/json",
         "User-Agent": [
-<<<<<<< HEAD
-          "azsdk-net-Storage.Files.DataLake/12.7.0-alpha.20210202.1",
-          "(.NET 5.0.2; Microsoft Windows 10.0.19042)"
-=======
-          "azsdk-net-Storage.Files.DataLake/12.7.0-alpha.20210217.1",
-          "(.NET 5.0.3; Microsoft Windows 10.0.19042)"
->>>>>>> 1814567d
+          "azsdk-net-Storage.Files.DataLake/12.7.0-alpha.20210219.1",
+          "(.NET 5.0.3; Microsoft Windows 10.0.19041)"
         ],
-        "x-ms-client-request-id": "07a9a62b-aae5-b72e-edf3-dd4eb1c217ba",
+        "x-ms-client-request-id": "4e7a69f4-a8a1-4492-6748-2b48b8c2b802",
         "x-ms-return-client-request-id": "true",
         "x-ms-version": "2020-06-12"
       },
@@ -225,51 +146,32 @@
       "StatusCode": 200,
       "ResponseHeaders": {
         "Content-Type": "application/json; charset=utf-8",
-<<<<<<< HEAD
-        "Date": "Tue, 02 Feb 2021 21:33:51 GMT",
-=======
-        "Date": "Wed, 17 Feb 2021 22:18:44 GMT",
->>>>>>> 1814567d
+        "Date": "Fri, 19 Feb 2021 18:58:15 GMT",
         "Server": [
           "Windows-Azure-HDFS/1.0",
           "Microsoft-HTTPAPI/2.0"
         ],
         "Transfer-Encoding": "chunked",
-        "x-ms-client-request-id": "07a9a62b-aae5-b72e-edf3-dd4eb1c217ba",
-<<<<<<< HEAD
-        "x-ms-request-id": "d2db66da-501f-0028-65ab-f91ef7000000",
+        "x-ms-client-request-id": "4e7a69f4-a8a1-4492-6748-2b48b8c2b802",
+        "x-ms-request-id": "d93dfa34-901f-0045-03f1-06aabc000000",
         "x-ms-version": "2020-06-12"
       },
       "ResponseBody": [
-        "{\u0022paths\u0022:[{\u0022contentLength\u0022:\u00220\u0022,\u0022creationTime\u0022:\u0022132567752313868249\u0022,\u0022etag\u0022:\u00220x8D8C7C23BCE0FD9\u0022,\u0022group\u0022:\u0022c4f48289-bb84-4086-b250-6f94a8f64cee\u0022,\u0022isDirectory\u0022:\u0022true\u0022,\u0022lastModified\u0022:\u0022Tue, 02 Feb 2021 21:33:51 GMT\u0022,\u0022name\u0022:\u0022test-directory-04b3ca78-65ff-1df7-12c4-a956dd326eab\u0022,\u0022owner\u0022:\u0022c4f48289-bb84-4086-b250-6f94a8f64cee\u0022,\u0022permissions\u0022:\u0022rwxr-x---\u0022}]}\n"
-=======
-        "x-ms-request-id": "fd975100-101f-0080-1c7a-058059000000",
-        "x-ms-version": "2020-06-12"
-      },
-      "ResponseBody": [
-        "{\u0022paths\u0022:[{\u0022contentLength\u0022:\u00220\u0022,\u0022creationTime\u0022:\u0022132580739249121197\u0022,\u0022etag\u0022:\u00220x8D8D391FD77A7AD\u0022,\u0022group\u0022:\u0022c4f48289-bb84-4086-b250-6f94a8f64cee\u0022,\u0022isDirectory\u0022:\u0022true\u0022,\u0022lastModified\u0022:\u0022Wed, 17 Feb 2021 22:18:44 GMT\u0022,\u0022name\u0022:\u0022test-directory-04b3ca78-65ff-1df7-12c4-a956dd326eab\u0022,\u0022owner\u0022:\u0022c4f48289-bb84-4086-b250-6f94a8f64cee\u0022,\u0022permissions\u0022:\u0022rwxr-x---\u0022}]}\n"
->>>>>>> 1814567d
+        "{\u0022paths\u0022:[{\u0022contentLength\u0022:\u00220\u0022,\u0022creationTime\u0022:\u0022132582346955525483\u0022,\u0022etag\u0022:\u00220x8D8D508503C8D6B\u0022,\u0022group\u0022:\u0022c4f48289-bb84-4086-b250-6f94a8f64cee\u0022,\u0022isDirectory\u0022:\u0022true\u0022,\u0022lastModified\u0022:\u0022Fri, 19 Feb 2021 18:58:15 GMT\u0022,\u0022name\u0022:\u0022test-directory-6aa484d8-cc31-5afa-19db-c30877ed0218\u0022,\u0022owner\u0022:\u0022c4f48289-bb84-4086-b250-6f94a8f64cee\u0022,\u0022permissions\u0022:\u0022rwxr-x---\u0022}]}\n"
       ]
     },
     {
-      "RequestUri": "https://seannse.blob.core.windows.net/test-filesystem-5a9d259f-db9a-4c80-30f0-59463afa2e5b?restype=container",
+      "RequestUri": "https://seannse.blob.core.windows.net/test-filesystem-12515cab-242a-afa8-9c6f-ab057d63d081?restype=container",
       "RequestMethod": "DELETE",
       "RequestHeaders": {
         "Accept": "application/xml",
         "Authorization": "Sanitized",
-<<<<<<< HEAD
-        "traceparent": "00-3ef8a306ee1bf14789df8cc053fa25f5-abaed754ca06cf45-00",
+        "traceparent": "00-9128d73111a20c4fadddb64c07fc38b9-4e436dee797cb144-00",
         "User-Agent": [
-          "azsdk-net-Storage.Files.DataLake/12.7.0-alpha.20210202.1",
-          "(.NET 5.0.2; Microsoft Windows 10.0.19042)"
-=======
-        "traceparent": "00-59ddb466b7e8fd48a4e8fbd503182b20-edba467321bd2f4a-00",
-        "User-Agent": [
-          "azsdk-net-Storage.Files.DataLake/12.7.0-alpha.20210217.1",
-          "(.NET 5.0.3; Microsoft Windows 10.0.19042)"
->>>>>>> 1814567d
+          "azsdk-net-Storage.Files.DataLake/12.7.0-alpha.20210219.1",
+          "(.NET 5.0.3; Microsoft Windows 10.0.19041)"
         ],
-        "x-ms-client-request-id": "0e224a88-fc1e-81e9-d2b1-ccc76b656d95",
+        "x-ms-client-request-id": "f828c47f-e21f-515a-bb71-e523968d48e8",
         "x-ms-return-client-request-id": "true",
         "x-ms-version": "2020-06-12"
       },
@@ -277,33 +179,21 @@
       "StatusCode": 202,
       "ResponseHeaders": {
         "Content-Length": "0",
-<<<<<<< HEAD
-        "Date": "Tue, 02 Feb 2021 21:33:51 GMT",
-=======
-        "Date": "Wed, 17 Feb 2021 22:18:45 GMT",
->>>>>>> 1814567d
+        "Date": "Fri, 19 Feb 2021 18:58:15 GMT",
         "Server": [
           "Windows-Azure-Blob/1.0",
           "Microsoft-HTTPAPI/2.0"
         ],
-        "x-ms-client-request-id": "0e224a88-fc1e-81e9-d2b1-ccc76b656d95",
-<<<<<<< HEAD
-        "x-ms-request-id": "4c097a5a-201e-000d-18ab-f9b78b000000",
-=======
-        "x-ms-request-id": "6496043b-501e-005a-077a-0519b8000000",
->>>>>>> 1814567d
+        "x-ms-client-request-id": "f828c47f-e21f-515a-bb71-e523968d48e8",
+        "x-ms-request-id": "7c903f0f-701e-0062-5df1-06bd78000000",
         "x-ms-version": "2020-06-12"
       },
       "ResponseBody": []
     }
   ],
   "Variables": {
-<<<<<<< HEAD
-    "DateTimeOffsetNow": "2021-02-02T15:33:50.9348083-06:00",
-=======
-    "DateTimeOffsetNow": "2021-02-17T16:18:45.1874680-06:00",
->>>>>>> 1814567d
-    "RandomSeed": "1098345576",
+    "DateTimeOffsetNow": "2021-02-19T12:58:16.4023084-06:00",
+    "RandomSeed": "791654756",
     "Storage_TestConfigHierarchicalNamespace": "NamespaceTenant\nseannse\nU2FuaXRpemVk\nhttps://seannse.blob.core.windows.net\nhttps://seannse.file.core.windows.net\nhttps://seannse.queue.core.windows.net\nhttps://seannse.table.core.windows.net\n\n\n\n\nhttps://seannse-secondary.blob.core.windows.net\nhttps://seannse-secondary.file.core.windows.net\nhttps://seannse-secondary.queue.core.windows.net\nhttps://seannse-secondary.table.core.windows.net\n68390a19-a643-458b-b726-408abf67b4fc\nSanitized\n72f988bf-86f1-41af-91ab-2d7cd011db47\nhttps://login.microsoftonline.com/\nCloud\nBlobEndpoint=https://seannse.blob.core.windows.net/;QueueEndpoint=https://seannse.queue.core.windows.net/;FileEndpoint=https://seannse.file.core.windows.net/;BlobSecondaryEndpoint=https://seannse-secondary.blob.core.windows.net/;QueueSecondaryEndpoint=https://seannse-secondary.queue.core.windows.net/;FileSecondaryEndpoint=https://seannse-secondary.file.core.windows.net/;AccountName=seannse;AccountKey=Sanitized\n"
   }
 }