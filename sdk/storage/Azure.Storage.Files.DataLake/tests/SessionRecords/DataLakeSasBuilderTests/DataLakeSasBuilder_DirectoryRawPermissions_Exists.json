--- conflicted
+++ resolved
@@ -1,25 +1,18 @@
 {
   "Entries": [
     {
-      "RequestUri": "https://seannse.blob.core.windows.net/test-filesystem-b22bf054-9a47-84f9-7aad-dc512824bf0a?restype=container",
+      "RequestUri": "https://seannse.blob.core.windows.net/test-filesystem-126ca6c8-841a-a00a-1d81-cc8114b7397c?restype=container",
       "RequestMethod": "PUT",
       "RequestHeaders": {
         "Accept": "application/xml",
         "Authorization": "Sanitized",
-<<<<<<< HEAD
-        "traceparent": "00-4a4c23086707a047bbc10a5318943ee0-c6e39f3f7f94534b-00",
-        "User-Agent": [
-          "azsdk-net-Storage.Files.DataLake/12.7.0-alpha.20210202.1",
-          "(.NET 5.0.2; Microsoft Windows 10.0.19042)"
-=======
-        "traceparent": "00-748b45a2ae211442842db1e3e518914d-b697fc51d66c154e-00",
-        "User-Agent": [
-          "azsdk-net-Storage.Files.DataLake/12.7.0-alpha.20210217.1",
-          "(.NET 5.0.3; Microsoft Windows 10.0.19042)"
->>>>>>> 1814567d
+        "traceparent": "00-a792ccecc1378a44ab7d64e8e1df9a0b-884692a44de52044-00",
+        "User-Agent": [
+          "azsdk-net-Storage.Files.DataLake/12.7.0-alpha.20210219.1",
+          "(.NET 5.0.3; Microsoft Windows 10.0.19041)"
         ],
         "x-ms-blob-public-access": "container",
-        "x-ms-client-request-id": "ae421273-f171-05b4-5c25-16cb975635c9",
+        "x-ms-client-request-id": "6d960f5e-f03f-4456-4270-380c84391cc7",
         "x-ms-return-client-request-id": "true",
         "x-ms-version": "2020-06-12"
       },
@@ -27,48 +20,31 @@
       "StatusCode": 201,
       "ResponseHeaders": {
         "Content-Length": "0",
-<<<<<<< HEAD
-        "Date": "Tue, 02 Feb 2021 21:33:23 GMT",
-        "ETag": "\u00220x8D8C7C22B0AA376\u0022",
-        "Last-Modified": "Tue, 02 Feb 2021 21:33:23 GMT",
-=======
-        "Date": "Wed, 17 Feb 2021 22:18:10 GMT",
-        "ETag": "\u00220x8D8D391E90A0E1C\u0022",
-        "Last-Modified": "Wed, 17 Feb 2021 22:18:10 GMT",
->>>>>>> 1814567d
-        "Server": [
-          "Windows-Azure-Blob/1.0",
-          "Microsoft-HTTPAPI/2.0"
-        ],
-        "x-ms-client-request-id": "ae421273-f171-05b4-5c25-16cb975635c9",
-<<<<<<< HEAD
-        "x-ms-request-id": "47087de2-101e-004b-15ab-f9830c000000",
-=======
-        "x-ms-request-id": "aecf19ae-d01e-009f-3e7a-05335d000000",
->>>>>>> 1814567d
-        "x-ms-version": "2020-06-12"
-      },
-      "ResponseBody": []
-    },
-    {
-      "RequestUri": "https://seannse.dfs.core.windows.net/test-filesystem-b22bf054-9a47-84f9-7aad-dc512824bf0a/test-directory-23d275c3-4eef-0694-9c7c-02a24eb0d221?resource=directory",
+        "Date": "Fri, 19 Feb 2021 18:58:02 GMT",
+        "ETag": "\u00220x8D8D50848D96E97\u0022",
+        "Last-Modified": "Fri, 19 Feb 2021 18:58:03 GMT",
+        "Server": [
+          "Windows-Azure-Blob/1.0",
+          "Microsoft-HTTPAPI/2.0"
+        ],
+        "x-ms-client-request-id": "6d960f5e-f03f-4456-4270-380c84391cc7",
+        "x-ms-request-id": "7c901bd0-701e-0062-19f1-06bd78000000",
+        "x-ms-version": "2020-06-12"
+      },
+      "ResponseBody": []
+    },
+    {
+      "RequestUri": "https://seannse.dfs.core.windows.net/test-filesystem-126ca6c8-841a-a00a-1d81-cc8114b7397c/test-directory-cdb94bdc-84a1-fc63-d90e-00d183564179?resource=directory",
       "RequestMethod": "PUT",
       "RequestHeaders": {
         "Accept": "application/json",
         "Authorization": "Sanitized",
-<<<<<<< HEAD
-        "traceparent": "00-c22695702fa9734fb5176b7e6eabe464-40d89fcacf90034a-00",
-        "User-Agent": [
-          "azsdk-net-Storage.Files.DataLake/12.7.0-alpha.20210202.1",
-          "(.NET 5.0.2; Microsoft Windows 10.0.19042)"
-=======
-        "traceparent": "00-a929f8ef8f9b5445840f984f333e9388-eefe6d14875a0149-00",
-        "User-Agent": [
-          "azsdk-net-Storage.Files.DataLake/12.7.0-alpha.20210217.1",
-          "(.NET 5.0.3; Microsoft Windows 10.0.19042)"
->>>>>>> 1814567d
-        ],
-        "x-ms-client-request-id": "3c2fa233-246d-a8b0-642c-46679ac8d739",
+        "traceparent": "00-65f063674c440145bab984785215a3ff-c1a6de754c496942-00",
+        "User-Agent": [
+          "azsdk-net-Storage.Files.DataLake/12.7.0-alpha.20210219.1",
+          "(.NET 5.0.3; Microsoft Windows 10.0.19041)"
+        ],
+        "x-ms-client-request-id": "7472daa5-d4bf-2c39-9625-1c51f659f668",
         "x-ms-return-client-request-id": "true",
         "x-ms-version": "2020-06-12"
       },
@@ -76,45 +52,30 @@
       "StatusCode": 201,
       "ResponseHeaders": {
         "Content-Length": "0",
-<<<<<<< HEAD
-        "Date": "Tue, 02 Feb 2021 21:33:23 GMT",
-        "ETag": "\u00220x8D8C7C22B444044\u0022",
-        "Last-Modified": "Tue, 02 Feb 2021 21:33:23 GMT",
-=======
-        "Date": "Wed, 17 Feb 2021 22:18:10 GMT",
-        "ETag": "\u00220x8D8D391E9472466\u0022",
-        "Last-Modified": "Wed, 17 Feb 2021 22:18:11 GMT",
->>>>>>> 1814567d
+        "Date": "Fri, 19 Feb 2021 18:58:02 GMT",
+        "ETag": "\u00220x8D8D50848EADC32\u0022",
+        "Last-Modified": "Fri, 19 Feb 2021 18:58:03 GMT",
         "Server": [
           "Windows-Azure-HDFS/1.0",
           "Microsoft-HTTPAPI/2.0"
         ],
-        "x-ms-client-request-id": "3c2fa233-246d-a8b0-642c-46679ac8d739",
-<<<<<<< HEAD
-        "x-ms-request-id": "0daa9ac7-a01f-0013-2dab-f95b53000000",
-=======
-        "x-ms-request-id": "818e4cf0-b01f-006d-647a-05cb14000000",
->>>>>>> 1814567d
-        "x-ms-version": "2020-06-12"
-      },
-      "ResponseBody": []
-    },
-    {
-      "RequestUri": "https://seannse.dfs.core.windows.net/test-filesystem-b22bf054-9a47-84f9-7aad-dc512824bf0a/test-directory-23d275c3-4eef-0694-9c7c-02a24eb0d221/test-file-916aecf2-3832-576c-942f-cc0d5dec6c0d?resource=file",
+        "x-ms-client-request-id": "7472daa5-d4bf-2c39-9625-1c51f659f668",
+        "x-ms-request-id": "d93df024-901f-0045-7ff1-06aabc000000",
+        "x-ms-version": "2020-06-12"
+      },
+      "ResponseBody": []
+    },
+    {
+      "RequestUri": "https://seannse.dfs.core.windows.net/test-filesystem-126ca6c8-841a-a00a-1d81-cc8114b7397c/test-directory-cdb94bdc-84a1-fc63-d90e-00d183564179/test-file-21caa1ef-400f-84d9-54e9-8600c5c129e8?resource=file",
       "RequestMethod": "PUT",
       "RequestHeaders": {
         "Accept": "application/json",
         "Authorization": "Sanitized",
         "User-Agent": [
-<<<<<<< HEAD
-          "azsdk-net-Storage.Files.DataLake/12.7.0-alpha.20210202.1",
-          "(.NET 5.0.2; Microsoft Windows 10.0.19042)"
-=======
-          "azsdk-net-Storage.Files.DataLake/12.7.0-alpha.20210217.1",
-          "(.NET 5.0.3; Microsoft Windows 10.0.19042)"
->>>>>>> 1814567d
-        ],
-        "x-ms-client-request-id": "acd6598c-27e3-fa81-36d8-a73e57a24a78",
+          "azsdk-net-Storage.Files.DataLake/12.7.0-alpha.20210219.1",
+          "(.NET 5.0.3; Microsoft Windows 10.0.19041)"
+        ],
+        "x-ms-client-request-id": "79a5c348-658f-6556-00ed-1fd54e3967d5",
         "x-ms-return-client-request-id": "true",
         "x-ms-version": "2020-06-12"
       },
@@ -122,25 +83,15 @@
       "StatusCode": 201,
       "ResponseHeaders": {
         "Content-Length": "0",
-<<<<<<< HEAD
-        "Date": "Tue, 02 Feb 2021 21:33:23 GMT",
-        "ETag": "\u00220x8D8C7C22B535714\u0022",
-        "Last-Modified": "Tue, 02 Feb 2021 21:33:23 GMT",
-=======
-        "Date": "Wed, 17 Feb 2021 22:18:10 GMT",
-        "ETag": "\u00220x8D8D391E95647A6\u0022",
-        "Last-Modified": "Wed, 17 Feb 2021 22:18:11 GMT",
->>>>>>> 1814567d
+        "Date": "Fri, 19 Feb 2021 18:58:02 GMT",
+        "ETag": "\u00220x8D8D50848F99F18\u0022",
+        "Last-Modified": "Fri, 19 Feb 2021 18:58:03 GMT",
         "Server": [
           "Windows-Azure-HDFS/1.0",
           "Microsoft-HTTPAPI/2.0"
         ],
-        "x-ms-client-request-id": "acd6598c-27e3-fa81-36d8-a73e57a24a78",
-<<<<<<< HEAD
-        "x-ms-request-id": "0daa9aed-a01f-0013-53ab-f95b53000000",
-=======
-        "x-ms-request-id": "818e4d05-b01f-006d-797a-05cb14000000",
->>>>>>> 1814567d
+        "x-ms-client-request-id": "79a5c348-658f-6556-00ed-1fd54e3967d5",
+        "x-ms-request-id": "d93df02d-901f-0045-08f1-06aabc000000",
         "x-ms-version": "2020-06-12"
       },
       "ResponseBody": []
@@ -153,91 +104,54 @@
         "Authorization": "Sanitized",
         "Content-Length": "59",
         "Content-Type": "application/xml",
-<<<<<<< HEAD
-        "traceparent": "00-f5c70ac6b502ca488b6570ae66f1efc9-0879e4db9e2a4c4a-00",
-        "User-Agent": [
-          "azsdk-net-Storage.Files.DataLake/12.7.0-alpha.20210202.1",
-          "(.NET 5.0.2; Microsoft Windows 10.0.19042)"
-=======
-        "traceparent": "00-aeeca2e5473cef4cb8a9e0eee29ab339-307e2d97b5cc8949-00",
-        "User-Agent": [
-          "azsdk-net-Storage.Files.DataLake/12.7.0-alpha.20210217.1",
-          "(.NET 5.0.3; Microsoft Windows 10.0.19042)"
->>>>>>> 1814567d
-        ],
-        "x-ms-client-request-id": "0481b2b6-c016-4429-e19c-be4f511d5f67",
-        "x-ms-return-client-request-id": "true",
-        "x-ms-version": "2020-06-12"
-      },
-<<<<<<< HEAD
-      "RequestBody": "\u003CKeyInfo\u003E\u003CExpiry\u003E2021-02-02T22:33:23Z\u003C/Expiry\u003E\u003C/KeyInfo\u003E",
+        "traceparent": "00-2a41a246bc19a24dabcf2a4fda81bb66-6fad93028164274b-00",
+        "User-Agent": [
+          "azsdk-net-Storage.Files.DataLake/12.7.0-alpha.20210219.1",
+          "(.NET 5.0.3; Microsoft Windows 10.0.19041)"
+        ],
+        "x-ms-client-request-id": "01b7f934-b01b-8259-7b00-a8d888321ce0",
+        "x-ms-return-client-request-id": "true",
+        "x-ms-version": "2020-06-12"
+      },
+      "RequestBody": "\uFEFF\u003CKeyInfo\u003E\u003CExpiry\u003E2021-02-19T19:58:04Z\u003C/Expiry\u003E\u003C/KeyInfo\u003E",
       "StatusCode": 200,
       "ResponseHeaders": {
         "Content-Type": "application/xml",
-        "Date": "Tue, 02 Feb 2021 21:33:23 GMT",
-=======
-      "RequestBody": "\uFEFF\u003CKeyInfo\u003E\u003CExpiry\u003E2021-02-17T23:18:11Z\u003C/Expiry\u003E\u003C/KeyInfo\u003E",
+        "Date": "Fri, 19 Feb 2021 18:58:03 GMT",
+        "Server": [
+          "Windows-Azure-Blob/1.0",
+          "Microsoft-HTTPAPI/2.0"
+        ],
+        "Transfer-Encoding": "chunked",
+        "x-ms-client-request-id": "01b7f934-b01b-8259-7b00-a8d888321ce0",
+        "x-ms-request-id": "7c901c58-701e-0062-10f1-06bd78000000",
+        "x-ms-version": "2020-06-12"
+      },
+      "ResponseBody": "\uFEFF\u003C?xml version=\u00221.0\u0022 encoding=\u0022utf-8\u0022?\u003E\u003CUserDelegationKey\u003E\u003CSignedOid\u003Ec4f48289-bb84-4086-b250-6f94a8f64cee\u003C/SignedOid\u003E\u003CSignedTid\u003E72f988bf-86f1-41af-91ab-2d7cd011db47\u003C/SignedTid\u003E\u003CSignedStart\u003E2021-02-19T18:58:03Z\u003C/SignedStart\u003E\u003CSignedExpiry\u003E2021-02-19T19:58:04Z\u003C/SignedExpiry\u003E\u003CSignedService\u003Eb\u003C/SignedService\u003E\u003CSignedVersion\u003E2020-06-12\u003C/SignedVersion\u003E\u003CValue\u003Ep1NW7u138F0h9l/2V7ib29KIpE0s0odkCLv4GjfONYU=\u003C/Value\u003E\u003C/UserDelegationKey\u003E"
+    },
+    {
+      "RequestUri": "https://seannse.blob.core.windows.net/test-filesystem-126ca6c8-841a-a00a-1d81-cc8114b7397c/test-directory-cdb94bdc-84a1-fc63-d90e-00d183564179?skoid=c4f48289-bb84-4086-b250-6f94a8f64cee\u0026sktid=72f988bf-86f1-41af-91ab-2d7cd011db47\u0026skt=2021-02-19T18%3A58%3A03Z\u0026ske=2021-02-19T19%3A58%3A04Z\u0026sks=b\u0026skv=2020-06-12\u0026sv=2020-06-12\u0026st=2021-02-19T17%3A58%3A04Z\u0026se=2021-02-19T19%3A58%3A04Z\u0026sr=d\u0026sp=racwdlmeop\u0026sdd=1\u0026sig=Sanitized",
+      "RequestMethod": "HEAD",
+      "RequestHeaders": {
+        "Accept": "application/xml",
+        "traceparent": "00-0f4483a785687742b024468ece2d9858-2013315bc68f6840-00",
+        "User-Agent": [
+          "azsdk-net-Storage.Files.DataLake/12.7.0-alpha.20210219.1",
+          "(.NET 5.0.3; Microsoft Windows 10.0.19041)"
+        ],
+        "x-ms-client-request-id": "54a13325-6581-4bb9-dae6-a9f2a3c9bf66",
+        "x-ms-return-client-request-id": "true",
+        "x-ms-version": "2020-06-12"
+      },
+      "RequestBody": null,
       "StatusCode": 200,
       "ResponseHeaders": {
-        "Content-Type": "application/xml",
-        "Date": "Wed, 17 Feb 2021 22:18:10 GMT",
->>>>>>> 1814567d
-        "Server": [
-          "Windows-Azure-Blob/1.0",
-          "Microsoft-HTTPAPI/2.0"
-        ],
-        "Transfer-Encoding": "chunked",
-        "x-ms-client-request-id": "0481b2b6-c016-4429-e19c-be4f511d5f67",
-<<<<<<< HEAD
-        "x-ms-request-id": "4708809c-101e-004b-27ab-f9830c000000",
-        "x-ms-version": "2020-06-12"
-      },
-      "ResponseBody": "\uFEFF\u003C?xml version=\u00221.0\u0022 encoding=\u0022utf-8\u0022?\u003E\u003CUserDelegationKey\u003E\u003CSignedOid\u003Ec4f48289-bb84-4086-b250-6f94a8f64cee\u003C/SignedOid\u003E\u003CSignedTid\u003E72f988bf-86f1-41af-91ab-2d7cd011db47\u003C/SignedTid\u003E\u003CSignedStart\u003E2021-02-02T21:33:23Z\u003C/SignedStart\u003E\u003CSignedExpiry\u003E2021-02-02T22:33:23Z\u003C/SignedExpiry\u003E\u003CSignedService\u003Eb\u003C/SignedService\u003E\u003CSignedVersion\u003E2020-06-12\u003C/SignedVersion\u003E\u003CValue\u003EUtV\u002Bu/l0MkCKJZerRNkewA9\u002BAumI2b8X40daY2vUTIQ=\u003C/Value\u003E\u003C/UserDelegationKey\u003E"
-    },
-    {
-      "RequestUri": "https://seannse.blob.core.windows.net/test-filesystem-b22bf054-9a47-84f9-7aad-dc512824bf0a/test-directory-23d275c3-4eef-0694-9c7c-02a24eb0d221?skoid=c4f48289-bb84-4086-b250-6f94a8f64cee\u0026sktid=72f988bf-86f1-41af-91ab-2d7cd011db47\u0026skt=2021-02-02T21%3A33%3A23Z\u0026ske=2021-02-02T22%3A33%3A23Z\u0026sks=b\u0026skv=2020-06-12\u0026sv=2020-06-12\u0026st=2021-02-02T20%3A33%3A23Z\u0026se=2021-02-02T22%3A33%3A23Z\u0026sr=d\u0026sp=racwdlmeop\u0026sdd=1\u0026sig=Sanitized",
-      "RequestMethod": "HEAD",
-      "RequestHeaders": {
-        "traceparent": "00-33a30b95f340b7469d26ec3eee6d87cd-63e08203f4994049-00",
-        "User-Agent": [
-          "azsdk-net-Storage.Files.DataLake/12.7.0-alpha.20210202.1",
-          "(.NET 5.0.2; Microsoft Windows 10.0.19042)"
-=======
-        "x-ms-request-id": "aecf1dc7-d01e-009f-0c7a-05335d000000",
-        "x-ms-version": "2020-06-12"
-      },
-      "ResponseBody": "\uFEFF\u003C?xml version=\u00221.0\u0022 encoding=\u0022utf-8\u0022?\u003E\u003CUserDelegationKey\u003E\u003CSignedOid\u003Ec4f48289-bb84-4086-b250-6f94a8f64cee\u003C/SignedOid\u003E\u003CSignedTid\u003E72f988bf-86f1-41af-91ab-2d7cd011db47\u003C/SignedTid\u003E\u003CSignedStart\u003E2021-02-17T22:18:11Z\u003C/SignedStart\u003E\u003CSignedExpiry\u003E2021-02-17T23:18:11Z\u003C/SignedExpiry\u003E\u003CSignedService\u003Eb\u003C/SignedService\u003E\u003CSignedVersion\u003E2020-06-12\u003C/SignedVersion\u003E\u003CValue\u003EqeaR8Id2VyktpgcWLqLc1OacvBFAjYHB8iGbHzwkNAc=\u003C/Value\u003E\u003C/UserDelegationKey\u003E"
-    },
-    {
-      "RequestUri": "https://seannse.blob.core.windows.net/test-filesystem-b22bf054-9a47-84f9-7aad-dc512824bf0a/test-directory-23d275c3-4eef-0694-9c7c-02a24eb0d221?skoid=c4f48289-bb84-4086-b250-6f94a8f64cee\u0026sktid=72f988bf-86f1-41af-91ab-2d7cd011db47\u0026skt=2021-02-17T22%3A18%3A11Z\u0026ske=2021-02-17T23%3A18%3A11Z\u0026sks=b\u0026skv=2020-06-12\u0026sv=2020-06-12\u0026st=2021-02-17T21%3A18%3A11Z\u0026se=2021-02-17T23%3A18%3A11Z\u0026sr=d\u0026sp=racwdlmeop\u0026sdd=1\u0026sig=Sanitized",
-      "RequestMethod": "HEAD",
-      "RequestHeaders": {
-        "Accept": "application/xml",
-        "traceparent": "00-4826e3a1fcc4d44c903304eef4ca98c2-eed47641ad9a6647-00",
-        "User-Agent": [
-          "azsdk-net-Storage.Files.DataLake/12.7.0-alpha.20210217.1",
-          "(.NET 5.0.3; Microsoft Windows 10.0.19042)"
->>>>>>> 1814567d
-        ],
-        "x-ms-client-request-id": "a5882857-4621-ff62-0fb7-559323c3a872",
-        "x-ms-return-client-request-id": "true",
-        "x-ms-version": "2020-06-12"
-      },
-      "RequestBody": null,
-      "StatusCode": 200,
-      "ResponseHeaders": {
         "Accept-Ranges": "bytes",
         "Content-Length": "0",
         "Content-Type": "application/octet-stream",
-<<<<<<< HEAD
-        "Date": "Tue, 02 Feb 2021 21:33:23 GMT",
-        "ETag": "\u00220x8D8C7C22B444044\u0022",
-        "Last-Modified": "Tue, 02 Feb 2021 21:33:23 GMT",
-=======
-        "Date": "Wed, 17 Feb 2021 22:18:11 GMT",
-        "ETag": "\u00220x8D8D391E9472466\u0022",
-        "Last-Modified": "Wed, 17 Feb 2021 22:18:11 GMT",
->>>>>>> 1814567d
+        "Date": "Fri, 19 Feb 2021 18:58:03 GMT",
+        "ETag": "\u00220x8D8D50848EADC32\u0022",
+        "Last-Modified": "Fri, 19 Feb 2021 18:58:03 GMT",
         "Server": [
           "Windows-Azure-Blob/1.0",
           "Microsoft-HTTPAPI/2.0"
@@ -245,47 +159,32 @@
         "x-ms-access-tier": "Hot",
         "x-ms-access-tier-inferred": "true",
         "x-ms-blob-type": "BlockBlob",
-        "x-ms-client-request-id": "a5882857-4621-ff62-0fb7-559323c3a872",
-<<<<<<< HEAD
-        "x-ms-creation-time": "Tue, 02 Feb 2021 21:33:23 GMT",
-=======
-        "x-ms-creation-time": "Wed, 17 Feb 2021 22:18:11 GMT",
->>>>>>> 1814567d
+        "x-ms-client-request-id": "54a13325-6581-4bb9-dae6-a9f2a3c9bf66",
+        "x-ms-creation-time": "Fri, 19 Feb 2021 18:58:03 GMT",
         "x-ms-group": "c4f48289-bb84-4086-b250-6f94a8f64cee",
         "x-ms-lease-state": "available",
         "x-ms-lease-status": "unlocked",
         "x-ms-meta-hdi_isfolder": "true",
         "x-ms-owner": "c4f48289-bb84-4086-b250-6f94a8f64cee",
         "x-ms-permissions": "rwxr-x---",
-<<<<<<< HEAD
-        "x-ms-request-id": "49560baa-401e-0056-1fab-f98eb0000000",
-=======
-        "x-ms-request-id": "e52406b1-701e-0096-637a-05768e000000",
->>>>>>> 1814567d
+        "x-ms-request-id": "7c901c88-701e-0062-3af1-06bd78000000",
         "x-ms-server-encrypted": "true",
         "x-ms-version": "2020-06-12"
       },
       "ResponseBody": []
     },
     {
-      "RequestUri": "https://seannse.blob.core.windows.net/test-filesystem-b22bf054-9a47-84f9-7aad-dc512824bf0a?restype=container",
+      "RequestUri": "https://seannse.blob.core.windows.net/test-filesystem-126ca6c8-841a-a00a-1d81-cc8114b7397c?restype=container",
       "RequestMethod": "DELETE",
       "RequestHeaders": {
         "Accept": "application/xml",
         "Authorization": "Sanitized",
-<<<<<<< HEAD
-        "traceparent": "00-0162f46217ea6d4c97880bcef5cb5bce-2f980bee250cb94c-00",
-        "User-Agent": [
-          "azsdk-net-Storage.Files.DataLake/12.7.0-alpha.20210202.1",
-          "(.NET 5.0.2; Microsoft Windows 10.0.19042)"
-=======
-        "traceparent": "00-63c5d893ffcdbc47ba6fec7eb8d20b7d-d78ed21f970a0d41-00",
-        "User-Agent": [
-          "azsdk-net-Storage.Files.DataLake/12.7.0-alpha.20210217.1",
-          "(.NET 5.0.3; Microsoft Windows 10.0.19042)"
->>>>>>> 1814567d
-        ],
-        "x-ms-client-request-id": "28f72d2f-ba95-7c46-d108-8d62ec558683",
+        "traceparent": "00-5d4ef13c1da87947b341090d92f7ef1b-42be2b955824b043-00",
+        "User-Agent": [
+          "azsdk-net-Storage.Files.DataLake/12.7.0-alpha.20210219.1",
+          "(.NET 5.0.3; Microsoft Windows 10.0.19041)"
+        ],
+        "x-ms-client-request-id": "54b2594a-c891-685e-02e0-ad18e7a85957",
         "x-ms-return-client-request-id": "true",
         "x-ms-version": "2020-06-12"
       },
@@ -293,33 +192,21 @@
       "StatusCode": 202,
       "ResponseHeaders": {
         "Content-Length": "0",
-<<<<<<< HEAD
-        "Date": "Tue, 02 Feb 2021 21:33:24 GMT",
-=======
-        "Date": "Wed, 17 Feb 2021 22:18:11 GMT",
->>>>>>> 1814567d
-        "Server": [
-          "Windows-Azure-Blob/1.0",
-          "Microsoft-HTTPAPI/2.0"
-        ],
-        "x-ms-client-request-id": "28f72d2f-ba95-7c46-d108-8d62ec558683",
-<<<<<<< HEAD
-        "x-ms-request-id": "47088298-101e-004b-06ab-f9830c000000",
-=======
-        "x-ms-request-id": "aecf20c7-d01e-009f-657a-05335d000000",
->>>>>>> 1814567d
+        "Date": "Fri, 19 Feb 2021 18:58:03 GMT",
+        "Server": [
+          "Windows-Azure-Blob/1.0",
+          "Microsoft-HTTPAPI/2.0"
+        ],
+        "x-ms-client-request-id": "54b2594a-c891-685e-02e0-ad18e7a85957",
+        "x-ms-request-id": "7c901cb1-701e-0062-60f1-06bd78000000",
         "x-ms-version": "2020-06-12"
       },
       "ResponseBody": []
     }
   ],
   "Variables": {
-<<<<<<< HEAD
-    "DateTimeOffsetNow": "2021-02-02T15:33:23.1812041-06:00",
-=======
-    "DateTimeOffsetNow": "2021-02-17T16:18:11.2982085-06:00",
->>>>>>> 1814567d
-    "RandomSeed": "2052207505",
+    "DateTimeOffsetNow": "2021-02-19T12:58:04.1339584-06:00",
+    "RandomSeed": "451647946",
     "Storage_TestConfigHierarchicalNamespace": "NamespaceTenant\nseannse\nU2FuaXRpemVk\nhttps://seannse.blob.core.windows.net\nhttps://seannse.file.core.windows.net\nhttps://seannse.queue.core.windows.net\nhttps://seannse.table.core.windows.net\n\n\n\n\nhttps://seannse-secondary.blob.core.windows.net\nhttps://seannse-secondary.file.core.windows.net\nhttps://seannse-secondary.queue.core.windows.net\nhttps://seannse-secondary.table.core.windows.net\n68390a19-a643-458b-b726-408abf67b4fc\nSanitized\n72f988bf-86f1-41af-91ab-2d7cd011db47\nhttps://login.microsoftonline.com/\nCloud\nBlobEndpoint=https://seannse.blob.core.windows.net/;QueueEndpoint=https://seannse.queue.core.windows.net/;FileEndpoint=https://seannse.file.core.windows.net/;BlobSecondaryEndpoint=https://seannse-secondary.blob.core.windows.net/;QueueSecondaryEndpoint=https://seannse-secondary.queue.core.windows.net/;FileSecondaryEndpoint=https://seannse-secondary.file.core.windows.net/;AccountName=seannse;AccountKey=Sanitized\n"
   }
 }