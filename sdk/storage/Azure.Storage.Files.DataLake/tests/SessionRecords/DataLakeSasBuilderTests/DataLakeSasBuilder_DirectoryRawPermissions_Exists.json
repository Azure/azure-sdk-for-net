﻿{
  "Entries": [
    {
      "RequestUri": "https://seannse.blob.core.windows.net/test-filesystem-126ca6c8-841a-a00a-1d81-cc8114b7397c?restype=container",
      "RequestMethod": "PUT",
      "RequestHeaders": {
        "Accept": "application/xml",
        "Authorization": "Sanitized",
        "traceparent": "00-a792ccecc1378a44ab7d64e8e1df9a0b-884692a44de52044-00",
        "User-Agent": [
          "azsdk-net-Storage.Files.DataLake/12.7.0-alpha.20210219.1",
          "(.NET 5.0.3; Microsoft Windows 10.0.19041)"
        ],
        "x-ms-blob-public-access": "container",
        "x-ms-client-request-id": "6d960f5e-f03f-4456-4270-380c84391cc7",
        "x-ms-return-client-request-id": "true",
<<<<<<< HEAD
        "x-ms-version": "2020-12-06"
=======
        "x-ms-version": "2021-02-12"
>>>>>>> 7e782c87
      },
      "RequestBody": null,
      "StatusCode": 201,
      "ResponseHeaders": {
        "Content-Length": "0",
        "Date": "Fri, 19 Feb 2021 18:58:02 GMT",
        "ETag": "\"0x8D8D50848D96E97\"",
        "Last-Modified": "Fri, 19 Feb 2021 18:58:03 GMT",
        "Server": [
          "Windows-Azure-Blob/1.0",
          "Microsoft-HTTPAPI/2.0"
        ],
        "x-ms-client-request-id": "6d960f5e-f03f-4456-4270-380c84391cc7",
        "x-ms-request-id": "7c901bd0-701e-0062-19f1-06bd78000000",
<<<<<<< HEAD
        "x-ms-version": "2020-12-06"
=======
        "x-ms-version": "2021-02-12"
>>>>>>> 7e782c87
      },
      "ResponseBody": []
    },
    {
      "RequestUri": "https://seannse.dfs.core.windows.net/test-filesystem-126ca6c8-841a-a00a-1d81-cc8114b7397c/test-directory-cdb94bdc-84a1-fc63-d90e-00d183564179?resource=directory",
      "RequestMethod": "PUT",
      "RequestHeaders": {
        "Accept": "application/json",
        "Authorization": "Sanitized",
        "traceparent": "00-65f063674c440145bab984785215a3ff-c1a6de754c496942-00",
        "User-Agent": [
          "azsdk-net-Storage.Files.DataLake/12.7.0-alpha.20210219.1",
          "(.NET 5.0.3; Microsoft Windows 10.0.19041)"
        ],
        "x-ms-client-request-id": "7472daa5-d4bf-2c39-9625-1c51f659f668",
        "x-ms-return-client-request-id": "true",
<<<<<<< HEAD
        "x-ms-version": "2020-12-06"
=======
        "x-ms-version": "2021-02-12"
>>>>>>> 7e782c87
      },
      "RequestBody": null,
      "StatusCode": 201,
      "ResponseHeaders": {
        "Content-Length": "0",
        "Date": "Fri, 19 Feb 2021 18:58:02 GMT",
        "ETag": "\"0x8D8D50848EADC32\"",
        "Last-Modified": "Fri, 19 Feb 2021 18:58:03 GMT",
        "Server": [
          "Windows-Azure-HDFS/1.0",
          "Microsoft-HTTPAPI/2.0"
        ],
        "x-ms-client-request-id": "7472daa5-d4bf-2c39-9625-1c51f659f668",
        "x-ms-request-id": "d93df024-901f-0045-7ff1-06aabc000000",
<<<<<<< HEAD
        "x-ms-version": "2020-12-06"
=======
        "x-ms-version": "2021-02-12"
>>>>>>> 7e782c87
      },
      "ResponseBody": []
    },
    {
      "RequestUri": "https://seannse.dfs.core.windows.net/test-filesystem-126ca6c8-841a-a00a-1d81-cc8114b7397c/test-directory-cdb94bdc-84a1-fc63-d90e-00d183564179/test-file-21caa1ef-400f-84d9-54e9-8600c5c129e8?resource=file",
      "RequestMethod": "PUT",
      "RequestHeaders": {
        "Accept": "application/json",
        "Authorization": "Sanitized",
        "User-Agent": [
          "azsdk-net-Storage.Files.DataLake/12.7.0-alpha.20210219.1",
          "(.NET 5.0.3; Microsoft Windows 10.0.19041)"
        ],
        "x-ms-client-request-id": "79a5c348-658f-6556-00ed-1fd54e3967d5",
        "x-ms-return-client-request-id": "true",
<<<<<<< HEAD
        "x-ms-version": "2020-12-06"
=======
        "x-ms-version": "2021-02-12"
>>>>>>> 7e782c87
      },
      "RequestBody": null,
      "StatusCode": 201,
      "ResponseHeaders": {
        "Content-Length": "0",
        "Date": "Fri, 19 Feb 2021 18:58:02 GMT",
        "ETag": "\"0x8D8D50848F99F18\"",
        "Last-Modified": "Fri, 19 Feb 2021 18:58:03 GMT",
        "Server": [
          "Windows-Azure-HDFS/1.0",
          "Microsoft-HTTPAPI/2.0"
        ],
        "x-ms-client-request-id": "79a5c348-658f-6556-00ed-1fd54e3967d5",
        "x-ms-request-id": "d93df02d-901f-0045-08f1-06aabc000000",
<<<<<<< HEAD
        "x-ms-version": "2020-12-06"
=======
        "x-ms-version": "2021-02-12"
>>>>>>> 7e782c87
      },
      "ResponseBody": []
    },
    {
      "RequestUri": "https://seannse.blob.core.windows.net/?restype=service&comp=userdelegationkey",
      "RequestMethod": "POST",
      "RequestHeaders": {
        "Accept": "application/xml",
        "Authorization": "Sanitized",
        "Content-Length": "59",
        "Content-Type": "application/xml",
        "traceparent": "00-2a41a246bc19a24dabcf2a4fda81bb66-6fad93028164274b-00",
        "User-Agent": [
          "azsdk-net-Storage.Files.DataLake/12.7.0-alpha.20210219.1",
          "(.NET 5.0.3; Microsoft Windows 10.0.19041)"
        ],
        "x-ms-client-request-id": "01b7f934-b01b-8259-7b00-a8d888321ce0",
        "x-ms-return-client-request-id": "true",
<<<<<<< HEAD
        "x-ms-version": "2020-12-06"
=======
        "x-ms-version": "2021-02-12"
>>>>>>> 7e782c87
      },
      "RequestBody": "﻿<KeyInfo><Expiry>2021-02-19T19:58:04Z</Expiry></KeyInfo>",
      "StatusCode": 200,
      "ResponseHeaders": {
        "Content-Type": "application/xml",
        "Date": "Fri, 19 Feb 2021 18:58:03 GMT",
        "Server": [
          "Windows-Azure-Blob/1.0",
          "Microsoft-HTTPAPI/2.0"
        ],
        "Transfer-Encoding": "chunked",
        "x-ms-client-request-id": "01b7f934-b01b-8259-7b00-a8d888321ce0",
        "x-ms-request-id": "7c901c58-701e-0062-10f1-06bd78000000",
<<<<<<< HEAD
        "x-ms-version": "2020-12-06"
=======
        "x-ms-version": "2021-02-12"
>>>>>>> 7e782c87
      },
      "ResponseBody": "﻿<?xml version=\"1.0\" encoding=\"utf-8\"?><UserDelegationKey><SignedOid>c4f48289-bb84-4086-b250-6f94a8f64cee</SignedOid><SignedTid>72f988bf-86f1-41af-91ab-2d7cd011db47</SignedTid><SignedStart>2021-02-19T18:58:03Z</SignedStart><SignedExpiry>2021-02-19T19:58:04Z</SignedExpiry><SignedService>b</SignedService><SignedVersion>2020-06-12</SignedVersion><Value>p1NW7u138F0h9l/2V7ib29KIpE0s0odkCLv4GjfONYU=</Value></UserDelegationKey>"
    },
    {
<<<<<<< HEAD
      "RequestUri": "https://seannse.blob.core.windows.net/test-filesystem-126ca6c8-841a-a00a-1d81-cc8114b7397c/test-directory-cdb94bdc-84a1-fc63-d90e-00d183564179?skoid=c4f48289-bb84-4086-b250-6f94a8f64cee&sktid=72f988bf-86f1-41af-91ab-2d7cd011db47&skt=2021-02-19T18%3A58%3A03Z&ske=2021-02-19T19%3A58%3A04Z&sks=b&skv=2020-06-12&sv=2020-12-06&st=2021-02-19T17%3A58%3A04Z&se=2021-02-19T19%3A58%3A04Z&sr=d&sp=racwdlmeop&sdd=1&sig=Sanitized",
=======
      "RequestUri": "https://seannse.blob.core.windows.net/test-filesystem-126ca6c8-841a-a00a-1d81-cc8114b7397c/test-directory-cdb94bdc-84a1-fc63-d90e-00d183564179?skoid=c4f48289-bb84-4086-b250-6f94a8f64cee&sktid=72f988bf-86f1-41af-91ab-2d7cd011db47&skt=2021-02-19T18%3A58%3A03Z&ske=2021-02-19T19%3A58%3A04Z&sks=b&skv=2020-06-12&sv=2021-02-12&st=2021-02-19T17%3A58%3A04Z&se=2021-02-19T19%3A58%3A04Z&sr=d&sp=racwdlmeop&sdd=1&sig=Sanitized",
>>>>>>> 7e782c87
      "RequestMethod": "HEAD",
      "RequestHeaders": {
        "Accept": "application/xml",
        "traceparent": "00-0f4483a785687742b024468ece2d9858-2013315bc68f6840-00",
        "User-Agent": [
          "azsdk-net-Storage.Files.DataLake/12.7.0-alpha.20210219.1",
          "(.NET 5.0.3; Microsoft Windows 10.0.19041)"
        ],
        "x-ms-client-request-id": "54a13325-6581-4bb9-dae6-a9f2a3c9bf66",
        "x-ms-return-client-request-id": "true",
<<<<<<< HEAD
        "x-ms-version": "2020-12-06"
=======
        "x-ms-version": "2021-02-12"
>>>>>>> 7e782c87
      },
      "RequestBody": null,
      "StatusCode": 200,
      "ResponseHeaders": {
        "Accept-Ranges": "bytes",
        "Content-Length": "0",
        "Content-Type": "application/octet-stream",
        "Date": "Fri, 19 Feb 2021 18:58:03 GMT",
        "ETag": "\"0x8D8D50848EADC32\"",
        "Last-Modified": "Fri, 19 Feb 2021 18:58:03 GMT",
        "Server": [
          "Windows-Azure-Blob/1.0",
          "Microsoft-HTTPAPI/2.0"
        ],
        "x-ms-access-tier": "Hot",
        "x-ms-access-tier-inferred": "true",
        "x-ms-blob-type": "BlockBlob",
        "x-ms-client-request-id": "54a13325-6581-4bb9-dae6-a9f2a3c9bf66",
        "x-ms-creation-time": "Fri, 19 Feb 2021 18:58:03 GMT",
        "x-ms-group": "c4f48289-bb84-4086-b250-6f94a8f64cee",
        "x-ms-lease-state": "available",
        "x-ms-lease-status": "unlocked",
        "x-ms-meta-hdi_isfolder": "true",
        "x-ms-owner": "c4f48289-bb84-4086-b250-6f94a8f64cee",
        "x-ms-permissions": "rwxr-x---",
        "x-ms-request-id": "7c901c88-701e-0062-3af1-06bd78000000",
        "x-ms-server-encrypted": "true",
<<<<<<< HEAD
        "x-ms-version": "2020-12-06"
=======
        "x-ms-version": "2021-02-12"
>>>>>>> 7e782c87
      },
      "ResponseBody": []
    },
    {
      "RequestUri": "https://seannse.blob.core.windows.net/test-filesystem-126ca6c8-841a-a00a-1d81-cc8114b7397c?restype=container",
      "RequestMethod": "DELETE",
      "RequestHeaders": {
        "Accept": "application/xml",
        "Authorization": "Sanitized",
        "traceparent": "00-5d4ef13c1da87947b341090d92f7ef1b-42be2b955824b043-00",
        "User-Agent": [
          "azsdk-net-Storage.Files.DataLake/12.7.0-alpha.20210219.1",
          "(.NET 5.0.3; Microsoft Windows 10.0.19041)"
        ],
        "x-ms-client-request-id": "54b2594a-c891-685e-02e0-ad18e7a85957",
        "x-ms-return-client-request-id": "true",
<<<<<<< HEAD
        "x-ms-version": "2020-12-06"
=======
        "x-ms-version": "2021-02-12"
>>>>>>> 7e782c87
      },
      "RequestBody": null,
      "StatusCode": 202,
      "ResponseHeaders": {
        "Content-Length": "0",
        "Date": "Fri, 19 Feb 2021 18:58:03 GMT",
        "Server": [
          "Windows-Azure-Blob/1.0",
          "Microsoft-HTTPAPI/2.0"
        ],
        "x-ms-client-request-id": "54b2594a-c891-685e-02e0-ad18e7a85957",
        "x-ms-request-id": "7c901cb1-701e-0062-60f1-06bd78000000",
<<<<<<< HEAD
        "x-ms-version": "2020-12-06"
=======
        "x-ms-version": "2021-02-12"
>>>>>>> 7e782c87
      },
      "ResponseBody": []
    }
  ],
  "Variables": {
    "DateTimeOffsetNow": "2021-02-19T12:58:04.1339584-06:00",
    "RandomSeed": "451647946",
    "Storage_TestConfigHierarchicalNamespace": "NamespaceTenant\nseannse\nU2FuaXRpemVk\nhttps://seannse.blob.core.windows.net\nhttps://seannse.file.core.windows.net\nhttps://seannse.queue.core.windows.net\nhttps://seannse.table.core.windows.net\n\n\n\n\nhttps://seannse-secondary.blob.core.windows.net\nhttps://seannse-secondary.file.core.windows.net\nhttps://seannse-secondary.queue.core.windows.net\nhttps://seannse-secondary.table.core.windows.net\n68390a19-a643-458b-b726-408abf67b4fc\nSanitized\n72f988bf-86f1-41af-91ab-2d7cd011db47\nhttps://login.microsoftonline.com/\nCloud\nBlobEndpoint=https://seannse.blob.core.windows.net/;QueueEndpoint=https://seannse.queue.core.windows.net/;FileEndpoint=https://seannse.file.core.windows.net/;BlobSecondaryEndpoint=https://seannse-secondary.blob.core.windows.net/;QueueSecondaryEndpoint=https://seannse-secondary.queue.core.windows.net/;FileSecondaryEndpoint=https://seannse-secondary.file.core.windows.net/;AccountName=seannse;AccountKey=Sanitized\n\n\n"
  }
}<|MERGE_RESOLUTION|>--- conflicted
+++ resolved
@@ -14,11 +14,7 @@
         "x-ms-blob-public-access": "container",
         "x-ms-client-request-id": "6d960f5e-f03f-4456-4270-380c84391cc7",
         "x-ms-return-client-request-id": "true",
-<<<<<<< HEAD
-        "x-ms-version": "2020-12-06"
-=======
-        "x-ms-version": "2021-02-12"
->>>>>>> 7e782c87
+        "x-ms-version": "2021-02-12"
       },
       "RequestBody": null,
       "StatusCode": 201,
@@ -33,11 +29,7 @@
         ],
         "x-ms-client-request-id": "6d960f5e-f03f-4456-4270-380c84391cc7",
         "x-ms-request-id": "7c901bd0-701e-0062-19f1-06bd78000000",
-<<<<<<< HEAD
-        "x-ms-version": "2020-12-06"
-=======
-        "x-ms-version": "2021-02-12"
->>>>>>> 7e782c87
+        "x-ms-version": "2021-02-12"
       },
       "ResponseBody": []
     },
@@ -54,11 +46,7 @@
         ],
         "x-ms-client-request-id": "7472daa5-d4bf-2c39-9625-1c51f659f668",
         "x-ms-return-client-request-id": "true",
-<<<<<<< HEAD
-        "x-ms-version": "2020-12-06"
-=======
-        "x-ms-version": "2021-02-12"
->>>>>>> 7e782c87
+        "x-ms-version": "2021-02-12"
       },
       "RequestBody": null,
       "StatusCode": 201,
@@ -73,11 +61,7 @@
         ],
         "x-ms-client-request-id": "7472daa5-d4bf-2c39-9625-1c51f659f668",
         "x-ms-request-id": "d93df024-901f-0045-7ff1-06aabc000000",
-<<<<<<< HEAD
-        "x-ms-version": "2020-12-06"
-=======
-        "x-ms-version": "2021-02-12"
->>>>>>> 7e782c87
+        "x-ms-version": "2021-02-12"
       },
       "ResponseBody": []
     },
@@ -93,11 +77,7 @@
         ],
         "x-ms-client-request-id": "79a5c348-658f-6556-00ed-1fd54e3967d5",
         "x-ms-return-client-request-id": "true",
-<<<<<<< HEAD
-        "x-ms-version": "2020-12-06"
-=======
-        "x-ms-version": "2021-02-12"
->>>>>>> 7e782c87
+        "x-ms-version": "2021-02-12"
       },
       "RequestBody": null,
       "StatusCode": 201,
@@ -112,11 +92,7 @@
         ],
         "x-ms-client-request-id": "79a5c348-658f-6556-00ed-1fd54e3967d5",
         "x-ms-request-id": "d93df02d-901f-0045-08f1-06aabc000000",
-<<<<<<< HEAD
-        "x-ms-version": "2020-12-06"
-=======
-        "x-ms-version": "2021-02-12"
->>>>>>> 7e782c87
+        "x-ms-version": "2021-02-12"
       },
       "ResponseBody": []
     },
@@ -135,11 +111,7 @@
         ],
         "x-ms-client-request-id": "01b7f934-b01b-8259-7b00-a8d888321ce0",
         "x-ms-return-client-request-id": "true",
-<<<<<<< HEAD
-        "x-ms-version": "2020-12-06"
-=======
-        "x-ms-version": "2021-02-12"
->>>>>>> 7e782c87
+        "x-ms-version": "2021-02-12"
       },
       "RequestBody": "﻿<KeyInfo><Expiry>2021-02-19T19:58:04Z</Expiry></KeyInfo>",
       "StatusCode": 200,
@@ -153,20 +125,12 @@
         "Transfer-Encoding": "chunked",
         "x-ms-client-request-id": "01b7f934-b01b-8259-7b00-a8d888321ce0",
         "x-ms-request-id": "7c901c58-701e-0062-10f1-06bd78000000",
-<<<<<<< HEAD
-        "x-ms-version": "2020-12-06"
-=======
-        "x-ms-version": "2021-02-12"
->>>>>>> 7e782c87
+        "x-ms-version": "2021-02-12"
       },
       "ResponseBody": "﻿<?xml version=\"1.0\" encoding=\"utf-8\"?><UserDelegationKey><SignedOid>c4f48289-bb84-4086-b250-6f94a8f64cee</SignedOid><SignedTid>72f988bf-86f1-41af-91ab-2d7cd011db47</SignedTid><SignedStart>2021-02-19T18:58:03Z</SignedStart><SignedExpiry>2021-02-19T19:58:04Z</SignedExpiry><SignedService>b</SignedService><SignedVersion>2020-06-12</SignedVersion><Value>p1NW7u138F0h9l/2V7ib29KIpE0s0odkCLv4GjfONYU=</Value></UserDelegationKey>"
     },
     {
-<<<<<<< HEAD
-      "RequestUri": "https://seannse.blob.core.windows.net/test-filesystem-126ca6c8-841a-a00a-1d81-cc8114b7397c/test-directory-cdb94bdc-84a1-fc63-d90e-00d183564179?skoid=c4f48289-bb84-4086-b250-6f94a8f64cee&sktid=72f988bf-86f1-41af-91ab-2d7cd011db47&skt=2021-02-19T18%3A58%3A03Z&ske=2021-02-19T19%3A58%3A04Z&sks=b&skv=2020-06-12&sv=2020-12-06&st=2021-02-19T17%3A58%3A04Z&se=2021-02-19T19%3A58%3A04Z&sr=d&sp=racwdlmeop&sdd=1&sig=Sanitized",
-=======
       "RequestUri": "https://seannse.blob.core.windows.net/test-filesystem-126ca6c8-841a-a00a-1d81-cc8114b7397c/test-directory-cdb94bdc-84a1-fc63-d90e-00d183564179?skoid=c4f48289-bb84-4086-b250-6f94a8f64cee&sktid=72f988bf-86f1-41af-91ab-2d7cd011db47&skt=2021-02-19T18%3A58%3A03Z&ske=2021-02-19T19%3A58%3A04Z&sks=b&skv=2020-06-12&sv=2021-02-12&st=2021-02-19T17%3A58%3A04Z&se=2021-02-19T19%3A58%3A04Z&sr=d&sp=racwdlmeop&sdd=1&sig=Sanitized",
->>>>>>> 7e782c87
       "RequestMethod": "HEAD",
       "RequestHeaders": {
         "Accept": "application/xml",
@@ -177,11 +141,7 @@
         ],
         "x-ms-client-request-id": "54a13325-6581-4bb9-dae6-a9f2a3c9bf66",
         "x-ms-return-client-request-id": "true",
-<<<<<<< HEAD
-        "x-ms-version": "2020-12-06"
-=======
-        "x-ms-version": "2021-02-12"
->>>>>>> 7e782c87
+        "x-ms-version": "2021-02-12"
       },
       "RequestBody": null,
       "StatusCode": 200,
@@ -209,11 +169,7 @@
         "x-ms-permissions": "rwxr-x---",
         "x-ms-request-id": "7c901c88-701e-0062-3af1-06bd78000000",
         "x-ms-server-encrypted": "true",
-<<<<<<< HEAD
-        "x-ms-version": "2020-12-06"
-=======
-        "x-ms-version": "2021-02-12"
->>>>>>> 7e782c87
+        "x-ms-version": "2021-02-12"
       },
       "ResponseBody": []
     },
@@ -230,11 +186,7 @@
         ],
         "x-ms-client-request-id": "54b2594a-c891-685e-02e0-ad18e7a85957",
         "x-ms-return-client-request-id": "true",
-<<<<<<< HEAD
-        "x-ms-version": "2020-12-06"
-=======
-        "x-ms-version": "2021-02-12"
->>>>>>> 7e782c87
+        "x-ms-version": "2021-02-12"
       },
       "RequestBody": null,
       "StatusCode": 202,
@@ -247,11 +199,7 @@
         ],
         "x-ms-client-request-id": "54b2594a-c891-685e-02e0-ad18e7a85957",
         "x-ms-request-id": "7c901cb1-701e-0062-60f1-06bd78000000",
-<<<<<<< HEAD
-        "x-ms-version": "2020-12-06"
-=======
-        "x-ms-version": "2021-02-12"
->>>>>>> 7e782c87
+        "x-ms-version": "2021-02-12"
       },
       "ResponseBody": []
     }
