--- conflicted
+++ resolved
@@ -1,25 +1,18 @@
 {
   "Entries": [
     {
-      "RequestUri": "https://seannse.blob.core.windows.net/test-filesystem-18b5bb53-7a3a-de29-95d4-82b7f2965b6e?restype=container",
+      "RequestUri": "https://seannse.blob.core.windows.net/test-filesystem-6e7494a0-24de-cfac-be88-e3f0df09e06a?restype=container",
       "RequestMethod": "PUT",
       "RequestHeaders": {
         "Accept": "application/xml",
         "Authorization": "Sanitized",
-<<<<<<< HEAD
-        "traceparent": "00-a4a37e587acefa42863715546b4020ff-4d119d4a30f30542-00",
-        "User-Agent": [
-          "azsdk-net-Storage.Files.DataLake/12.7.0-alpha.20210202.1",
-          "(.NET 5.0.2; Microsoft Windows 10.0.19042)"
-=======
-        "traceparent": "00-5d900cf2e6a8b34e8aa0605659623363-74770f4cbba7cc4d-00",
-        "User-Agent": [
-          "azsdk-net-Storage.Files.DataLake/12.7.0-alpha.20210217.1",
-          "(.NET 5.0.3; Microsoft Windows 10.0.19042)"
->>>>>>> 1814567d
+        "traceparent": "00-48e2496c1b3a04448a09323b2f64079e-06b3cc17b84dad44-00",
+        "User-Agent": [
+          "azsdk-net-Storage.Files.DataLake/12.7.0-alpha.20210219.1",
+          "(.NET 5.0.3; Microsoft Windows 10.0.19041)"
         ],
         "x-ms-blob-public-access": "container",
-        "x-ms-client-request-id": "8784a7eb-a787-a99a-3f67-b95de9bf8942",
+        "x-ms-client-request-id": "9d3e78aa-367a-b2cc-a739-e6a6b72c7db6",
         "x-ms-return-client-request-id": "true",
         "x-ms-version": "2020-06-12"
       },
@@ -27,48 +20,31 @@
       "StatusCode": 201,
       "ResponseHeaders": {
         "Content-Length": "0",
-<<<<<<< HEAD
-        "Date": "Tue, 02 Feb 2021 21:33:06 GMT",
-        "ETag": "\u00220x8D8C7C22119B259\u0022",
-        "Last-Modified": "Tue, 02 Feb 2021 21:33:06 GMT",
-=======
-        "Date": "Wed, 17 Feb 2021 22:17:54 GMT",
-        "ETag": "\u00220x8D8D391DF5A4EC9\u0022",
-        "Last-Modified": "Wed, 17 Feb 2021 22:17:54 GMT",
->>>>>>> 1814567d
+        "Date": "Fri, 19 Feb 2021 18:57:55 GMT",
+        "ETag": "\u00220x8D8D50844A18DDA\u0022",
+        "Last-Modified": "Fri, 19 Feb 2021 18:57:56 GMT",
         "Server": [
           "Windows-Azure-Blob/1.0",
           "Microsoft-HTTPAPI/2.0"
         ],
-        "x-ms-client-request-id": "8784a7eb-a787-a99a-3f67-b95de9bf8942",
-<<<<<<< HEAD
-        "x-ms-request-id": "4d354f53-901e-0027-5daa-f9689b000000",
-=======
-        "x-ms-request-id": "88ec1d04-201e-007f-187a-05b0c4000000",
->>>>>>> 1814567d
-        "x-ms-version": "2020-06-12"
-      },
-      "ResponseBody": []
-    },
-    {
-      "RequestUri": "https://seannse.dfs.core.windows.net/test-filesystem-18b5bb53-7a3a-de29-95d4-82b7f2965b6e/test-directory-9f05c6eb-a9f9-4d7b-5fdd-906a5553f6c7?resource=directory",
+        "x-ms-client-request-id": "9d3e78aa-367a-b2cc-a739-e6a6b72c7db6",
+        "x-ms-request-id": "7c900aa2-701e-0062-7ff1-06bd78000000",
+        "x-ms-version": "2020-06-12"
+      },
+      "ResponseBody": []
+    },
+    {
+      "RequestUri": "https://seannse.dfs.core.windows.net/test-filesystem-6e7494a0-24de-cfac-be88-e3f0df09e06a/test-directory-cfa873e2-edf9-3bed-8838-6d7f5207b308?resource=directory",
       "RequestMethod": "PUT",
       "RequestHeaders": {
         "Accept": "application/json",
         "Authorization": "Sanitized",
-<<<<<<< HEAD
-        "traceparent": "00-5b65fb83e4c31a448116c5444dd13b8b-65e3b3026a0ed74e-00",
-        "User-Agent": [
-          "azsdk-net-Storage.Files.DataLake/12.7.0-alpha.20210202.1",
-          "(.NET 5.0.2; Microsoft Windows 10.0.19042)"
-=======
-        "traceparent": "00-6e3ecf8a451b1b4091fd8e165d86f678-9cf9877e81011444-00",
-        "User-Agent": [
-          "azsdk-net-Storage.Files.DataLake/12.7.0-alpha.20210217.1",
-          "(.NET 5.0.3; Microsoft Windows 10.0.19042)"
->>>>>>> 1814567d
-        ],
-        "x-ms-client-request-id": "ae7e0a67-6ece-1340-32a4-3a8f202ce203",
+        "traceparent": "00-7f00fe5635038b4ab674cf53badc211d-88d7781fbb582a4a-00",
+        "User-Agent": [
+          "azsdk-net-Storage.Files.DataLake/12.7.0-alpha.20210219.1",
+          "(.NET 5.0.3; Microsoft Windows 10.0.19041)"
+        ],
+        "x-ms-client-request-id": "dad5eb40-16c9-bc8d-a5a4-17a37128f0d8",
         "x-ms-return-client-request-id": "true",
         "x-ms-version": "2020-06-12"
       },
@@ -76,45 +52,30 @@
       "StatusCode": 201,
       "ResponseHeaders": {
         "Content-Length": "0",
-<<<<<<< HEAD
-        "Date": "Tue, 02 Feb 2021 21:33:06 GMT",
-        "ETag": "\u00220x8D8C7C221667629\u0022",
-        "Last-Modified": "Tue, 02 Feb 2021 21:33:07 GMT",
-=======
-        "Date": "Wed, 17 Feb 2021 22:17:53 GMT",
-        "ETag": "\u00220x8D8D391DF94B6B6\u0022",
-        "Last-Modified": "Wed, 17 Feb 2021 22:17:54 GMT",
->>>>>>> 1814567d
+        "Date": "Fri, 19 Feb 2021 18:57:55 GMT",
+        "ETag": "\u00220x8D8D50844B5973F\u0022",
+        "Last-Modified": "Fri, 19 Feb 2021 18:57:56 GMT",
         "Server": [
           "Windows-Azure-HDFS/1.0",
           "Microsoft-HTTPAPI/2.0"
         ],
-        "x-ms-client-request-id": "ae7e0a67-6ece-1340-32a4-3a8f202ce203",
-<<<<<<< HEAD
-        "x-ms-request-id": "b9c51976-201f-0022-55aa-f9ba40000000",
-=======
-        "x-ms-request-id": "e8a9e866-501f-004a-6c7a-05dcd0000000",
->>>>>>> 1814567d
-        "x-ms-version": "2020-06-12"
-      },
-      "ResponseBody": []
-    },
-    {
-      "RequestUri": "https://seannse.dfs.core.windows.net/test-filesystem-18b5bb53-7a3a-de29-95d4-82b7f2965b6e/test-directory-9f05c6eb-a9f9-4d7b-5fdd-906a5553f6c7/test-file-9f55e77f-4f73-0a3e-2f73-4b4ec9ab2af8?resource=file",
+        "x-ms-client-request-id": "dad5eb40-16c9-bc8d-a5a4-17a37128f0d8",
+        "x-ms-request-id": "d93deb70-901f-0045-4df1-06aabc000000",
+        "x-ms-version": "2020-06-12"
+      },
+      "ResponseBody": []
+    },
+    {
+      "RequestUri": "https://seannse.dfs.core.windows.net/test-filesystem-6e7494a0-24de-cfac-be88-e3f0df09e06a/test-directory-cfa873e2-edf9-3bed-8838-6d7f5207b308/test-file-3fc1d490-89d6-88cd-eab3-f7796cdf4f50?resource=file",
       "RequestMethod": "PUT",
       "RequestHeaders": {
         "Accept": "application/json",
         "Authorization": "Sanitized",
         "User-Agent": [
-<<<<<<< HEAD
-          "azsdk-net-Storage.Files.DataLake/12.7.0-alpha.20210202.1",
-          "(.NET 5.0.2; Microsoft Windows 10.0.19042)"
-=======
-          "azsdk-net-Storage.Files.DataLake/12.7.0-alpha.20210217.1",
-          "(.NET 5.0.3; Microsoft Windows 10.0.19042)"
->>>>>>> 1814567d
-        ],
-        "x-ms-client-request-id": "9770da56-54f1-177a-cc73-7e5b22f14987",
+          "azsdk-net-Storage.Files.DataLake/12.7.0-alpha.20210219.1",
+          "(.NET 5.0.3; Microsoft Windows 10.0.19041)"
+        ],
+        "x-ms-client-request-id": "8d5cf211-e295-b6dd-1d4d-ef151e144fc5",
         "x-ms-return-client-request-id": "true",
         "x-ms-version": "2020-06-12"
       },
@@ -122,25 +83,15 @@
       "StatusCode": 201,
       "ResponseHeaders": {
         "Content-Length": "0",
-<<<<<<< HEAD
-        "Date": "Tue, 02 Feb 2021 21:33:06 GMT",
-        "ETag": "\u00220x8D8C7C2217762D8\u0022",
-        "Last-Modified": "Tue, 02 Feb 2021 21:33:07 GMT",
-=======
-        "Date": "Wed, 17 Feb 2021 22:17:53 GMT",
-        "ETag": "\u00220x8D8D391DFA59C1D\u0022",
-        "Last-Modified": "Wed, 17 Feb 2021 22:17:54 GMT",
->>>>>>> 1814567d
+        "Date": "Fri, 19 Feb 2021 18:57:55 GMT",
+        "ETag": "\u00220x8D8D50844C4F910\u0022",
+        "Last-Modified": "Fri, 19 Feb 2021 18:57:56 GMT",
         "Server": [
           "Windows-Azure-HDFS/1.0",
           "Microsoft-HTTPAPI/2.0"
         ],
-        "x-ms-client-request-id": "9770da56-54f1-177a-cc73-7e5b22f14987",
-<<<<<<< HEAD
-        "x-ms-request-id": "b9c51992-201f-0022-71aa-f9ba40000000",
-=======
-        "x-ms-request-id": "e8a9e870-501f-004a-767a-05dcd0000000",
->>>>>>> 1814567d
+        "x-ms-client-request-id": "8d5cf211-e295-b6dd-1d4d-ef151e144fc5",
+        "x-ms-request-id": "d93deb83-901f-0045-60f1-06aabc000000",
         "x-ms-version": "2020-06-12"
       },
       "ResponseBody": []
@@ -153,159 +104,97 @@
         "Authorization": "Sanitized",
         "Content-Length": "59",
         "Content-Type": "application/xml",
-<<<<<<< HEAD
-        "traceparent": "00-55c8261f5b2df447afa242608dca525b-39c7711e81714041-00",
-        "User-Agent": [
-          "azsdk-net-Storage.Files.DataLake/12.7.0-alpha.20210202.1",
-          "(.NET 5.0.2; Microsoft Windows 10.0.19042)"
-=======
-        "traceparent": "00-f636e198be055c48aec3606e4add4c3c-e74f55c0391b144b-00",
-        "User-Agent": [
-          "azsdk-net-Storage.Files.DataLake/12.7.0-alpha.20210217.1",
-          "(.NET 5.0.3; Microsoft Windows 10.0.19042)"
->>>>>>> 1814567d
-        ],
-        "x-ms-client-request-id": "eff83c82-933b-2006-50dd-12cc5c184d89",
-        "x-ms-return-client-request-id": "true",
-        "x-ms-version": "2020-06-12"
-      },
-<<<<<<< HEAD
-      "RequestBody": "\u003CKeyInfo\u003E\u003CExpiry\u003E2021-02-02T22:33:06Z\u003C/Expiry\u003E\u003C/KeyInfo\u003E",
+        "traceparent": "00-53c9beb26b6d5742bf050d5fcb1ead1b-00b9813dbac52848-00",
+        "User-Agent": [
+          "azsdk-net-Storage.Files.DataLake/12.7.0-alpha.20210219.1",
+          "(.NET 5.0.3; Microsoft Windows 10.0.19041)"
+        ],
+        "x-ms-client-request-id": "7a687a99-c183-35ba-54ae-ae09b3d79f38",
+        "x-ms-return-client-request-id": "true",
+        "x-ms-version": "2020-06-12"
+      },
+      "RequestBody": "\uFEFF\u003CKeyInfo\u003E\u003CExpiry\u003E2021-02-19T19:57:57Z\u003C/Expiry\u003E\u003C/KeyInfo\u003E",
       "StatusCode": 200,
       "ResponseHeaders": {
         "Content-Type": "application/xml",
-        "Date": "Tue, 02 Feb 2021 21:33:06 GMT",
-=======
-      "RequestBody": "\uFEFF\u003CKeyInfo\u003E\u003CExpiry\u003E2021-02-17T23:17:55Z\u003C/Expiry\u003E\u003C/KeyInfo\u003E",
+        "Date": "Fri, 19 Feb 2021 18:57:55 GMT",
+        "Server": [
+          "Windows-Azure-Blob/1.0",
+          "Microsoft-HTTPAPI/2.0"
+        ],
+        "Transfer-Encoding": "chunked",
+        "x-ms-client-request-id": "7a687a99-c183-35ba-54ae-ae09b3d79f38",
+        "x-ms-request-id": "7c900b27-701e-0062-79f1-06bd78000000",
+        "x-ms-version": "2020-06-12"
+      },
+      "ResponseBody": "\uFEFF\u003C?xml version=\u00221.0\u0022 encoding=\u0022utf-8\u0022?\u003E\u003CUserDelegationKey\u003E\u003CSignedOid\u003Ec4f48289-bb84-4086-b250-6f94a8f64cee\u003C/SignedOid\u003E\u003CSignedTid\u003E72f988bf-86f1-41af-91ab-2d7cd011db47\u003C/SignedTid\u003E\u003CSignedStart\u003E2021-02-19T18:57:56Z\u003C/SignedStart\u003E\u003CSignedExpiry\u003E2021-02-19T19:57:57Z\u003C/SignedExpiry\u003E\u003CSignedService\u003Eb\u003C/SignedService\u003E\u003CSignedVersion\u003E2020-06-12\u003C/SignedVersion\u003E\u003CValue\u003EOQ/KHuIs5\u002Bxqt\u002BauYf1kOh\u002Bg4ayshqPPCWxtsWXdZlI=\u003C/Value\u003E\u003C/UserDelegationKey\u003E"
+    },
+    {
+      "RequestUri": "https://seannse.dfs.core.windows.net/test-filesystem-6e7494a0-24de-cfac-be88-e3f0df09e06a?skoid=c4f48289-bb84-4086-b250-6f94a8f64cee\u0026sktid=72f988bf-86f1-41af-91ab-2d7cd011db47\u0026skt=2021-02-19T18%3A57%3A56Z\u0026ske=2021-02-19T19%3A57%3A57Z\u0026sks=b\u0026skv=2020-06-12\u0026sv=2020-06-12\u0026st=2021-02-19T17%3A57%3A57Z\u0026se=2021-02-19T19%3A57%3A57Z\u0026sr=c\u0026sp=rlm\u0026sig=Sanitized\u0026resource=filesystem\u0026recursive=false\u0026upn=false",
+      "RequestMethod": "GET",
+      "RequestHeaders": {
+        "Accept": "application/json",
+        "traceparent": "00-accbee9be7c89343b0db71dc89c47fb3-996fbc0a3b6f9c46-00",
+        "User-Agent": [
+          "azsdk-net-Storage.Files.DataLake/12.7.0-alpha.20210219.1",
+          "(.NET 5.0.3; Microsoft Windows 10.0.19041)"
+        ],
+        "x-ms-client-request-id": "a47ceecf-d5ac-9241-0c56-ea147578390f",
+        "x-ms-return-client-request-id": "true",
+        "x-ms-version": "2020-06-12"
+      },
+      "RequestBody": null,
       "StatusCode": 200,
       "ResponseHeaders": {
-        "Content-Type": "application/xml",
-        "Date": "Wed, 17 Feb 2021 22:17:54 GMT",
->>>>>>> 1814567d
+        "Content-Type": "application/json; charset=utf-8",
+        "Date": "Fri, 19 Feb 2021 18:57:55 GMT",
+        "Server": [
+          "Windows-Azure-HDFS/1.0",
+          "Microsoft-HTTPAPI/2.0"
+        ],
+        "Transfer-Encoding": "chunked",
+        "x-ms-client-request-id": "a47ceecf-d5ac-9241-0c56-ea147578390f",
+        "x-ms-request-id": "d93deba1-901f-0045-7ef1-06aabc000000",
+        "x-ms-version": "2020-06-12"
+      },
+      "ResponseBody": [
+        "{\u0022paths\u0022:[{\u0022contentLength\u0022:\u00220\u0022,\u0022creationTime\u0022:\u0022132582346762131263\u0022,\u0022etag\u0022:\u00220x8D8D50844B5973F\u0022,\u0022group\u0022:\u0022c4f48289-bb84-4086-b250-6f94a8f64cee\u0022,\u0022isDirectory\u0022:\u0022true\u0022,\u0022lastModified\u0022:\u0022Fri, 19 Feb 2021 18:57:56 GMT\u0022,\u0022name\u0022:\u0022test-directory-cfa873e2-edf9-3bed-8838-6d7f5207b308\u0022,\u0022owner\u0022:\u0022c4f48289-bb84-4086-b250-6f94a8f64cee\u0022,\u0022permissions\u0022:\u0022rwxr-x---\u0022}]}\n"
+      ]
+    },
+    {
+      "RequestUri": "https://seannse.blob.core.windows.net/test-filesystem-6e7494a0-24de-cfac-be88-e3f0df09e06a?restype=container",
+      "RequestMethod": "DELETE",
+      "RequestHeaders": {
+        "Accept": "application/xml",
+        "Authorization": "Sanitized",
+        "traceparent": "00-2aeb8c850ea917479f05a4898dd8fce4-6403d4ca7dfb384a-00",
+        "User-Agent": [
+          "azsdk-net-Storage.Files.DataLake/12.7.0-alpha.20210219.1",
+          "(.NET 5.0.3; Microsoft Windows 10.0.19041)"
+        ],
+        "x-ms-client-request-id": "c4394fb9-fb5b-1b8c-c027-3507efa676f8",
+        "x-ms-return-client-request-id": "true",
+        "x-ms-version": "2020-06-12"
+      },
+      "RequestBody": null,
+      "StatusCode": 202,
+      "ResponseHeaders": {
+        "Content-Length": "0",
+        "Date": "Fri, 19 Feb 2021 18:57:56 GMT",
         "Server": [
           "Windows-Azure-Blob/1.0",
           "Microsoft-HTTPAPI/2.0"
         ],
-        "Transfer-Encoding": "chunked",
-        "x-ms-client-request-id": "eff83c82-933b-2006-50dd-12cc5c184d89",
-<<<<<<< HEAD
-        "x-ms-request-id": "4d355227-901e-0027-69aa-f9689b000000",
-        "x-ms-version": "2020-06-12"
-      },
-      "ResponseBody": "\uFEFF\u003C?xml version=\u00221.0\u0022 encoding=\u0022utf-8\u0022?\u003E\u003CUserDelegationKey\u003E\u003CSignedOid\u003Ec4f48289-bb84-4086-b250-6f94a8f64cee\u003C/SignedOid\u003E\u003CSignedTid\u003E72f988bf-86f1-41af-91ab-2d7cd011db47\u003C/SignedTid\u003E\u003CSignedStart\u003E2021-02-02T21:33:07Z\u003C/SignedStart\u003E\u003CSignedExpiry\u003E2021-02-02T22:33:06Z\u003C/SignedExpiry\u003E\u003CSignedService\u003Eb\u003C/SignedService\u003E\u003CSignedVersion\u003E2020-06-12\u003C/SignedVersion\u003E\u003CValue\u003Eqfk4wh4IUyhKCCVYbK1ZN9CJipaLTCVR9FeawISjIAI=\u003C/Value\u003E\u003C/UserDelegationKey\u003E"
-    },
-    {
-      "RequestUri": "https://seannse.dfs.core.windows.net/test-filesystem-18b5bb53-7a3a-de29-95d4-82b7f2965b6e?skoid=c4f48289-bb84-4086-b250-6f94a8f64cee\u0026sktid=72f988bf-86f1-41af-91ab-2d7cd011db47\u0026skt=2021-02-02T21%3A33%3A07Z\u0026ske=2021-02-02T22%3A33%3A06Z\u0026sks=b\u0026skv=2020-06-12\u0026sv=2020-06-12\u0026st=2021-02-02T20%3A33%3A06Z\u0026se=2021-02-02T22%3A33%3A06Z\u0026sr=c\u0026sp=rlm\u0026sig=Sanitized\u0026resource=filesystem\u0026recursive=false\u0026upn=false",
-      "RequestMethod": "GET",
-      "RequestHeaders": {
-        "Accept": "application/json",
-        "traceparent": "00-6e4a6a44155d6e4dbc8fa0f3cbeb1264-cced5ec308323e45-00",
-        "User-Agent": [
-          "azsdk-net-Storage.Files.DataLake/12.7.0-alpha.20210202.1",
-          "(.NET 5.0.2; Microsoft Windows 10.0.19042)"
-=======
-        "x-ms-request-id": "88ec1da8-201e-007f-137a-05b0c4000000",
-        "x-ms-version": "2020-06-12"
-      },
-      "ResponseBody": "\uFEFF\u003C?xml version=\u00221.0\u0022 encoding=\u0022utf-8\u0022?\u003E\u003CUserDelegationKey\u003E\u003CSignedOid\u003Ec4f48289-bb84-4086-b250-6f94a8f64cee\u003C/SignedOid\u003E\u003CSignedTid\u003E72f988bf-86f1-41af-91ab-2d7cd011db47\u003C/SignedTid\u003E\u003CSignedStart\u003E2021-02-17T22:17:54Z\u003C/SignedStart\u003E\u003CSignedExpiry\u003E2021-02-17T23:17:55Z\u003C/SignedExpiry\u003E\u003CSignedService\u003Eb\u003C/SignedService\u003E\u003CSignedVersion\u003E2020-06-12\u003C/SignedVersion\u003E\u003CValue\u003E1Q/KO5PK2NNZN1ZnquwUi1n9qZWMa\u002B2wm5AFk5bLmdo=\u003C/Value\u003E\u003C/UserDelegationKey\u003E"
-    },
-    {
-      "RequestUri": "https://seannse.dfs.core.windows.net/test-filesystem-18b5bb53-7a3a-de29-95d4-82b7f2965b6e?skoid=c4f48289-bb84-4086-b250-6f94a8f64cee\u0026sktid=72f988bf-86f1-41af-91ab-2d7cd011db47\u0026skt=2021-02-17T22%3A17%3A54Z\u0026ske=2021-02-17T23%3A17%3A55Z\u0026sks=b\u0026skv=2020-06-12\u0026sv=2020-06-12\u0026st=2021-02-17T21%3A17%3A55Z\u0026se=2021-02-17T23%3A17%3A55Z\u0026sr=c\u0026sp=rlm\u0026sig=Sanitized\u0026resource=filesystem\u0026recursive=false\u0026upn=false",
-      "RequestMethod": "GET",
-      "RequestHeaders": {
-        "traceparent": "00-3e193f325f4fb54e8c4388a3a5702ba8-31f8b20ad869be47-00",
-        "User-Agent": [
-          "azsdk-net-Storage.Files.DataLake/12.7.0-alpha.20210217.1",
-          "(.NET 5.0.3; Microsoft Windows 10.0.19042)"
->>>>>>> 1814567d
-        ],
-        "x-ms-client-request-id": "e6d9380f-5af8-e64c-3bfa-0459f1f5485b",
-        "x-ms-return-client-request-id": "true",
-        "x-ms-version": "2020-06-12"
-      },
-      "RequestBody": null,
-      "StatusCode": 200,
-      "ResponseHeaders": {
-        "Content-Type": "application/json; charset=utf-8",
-<<<<<<< HEAD
-        "Date": "Tue, 02 Feb 2021 21:33:07 GMT",
-=======
-        "Date": "Wed, 17 Feb 2021 22:17:54 GMT",
->>>>>>> 1814567d
-        "Server": [
-          "Windows-Azure-HDFS/1.0",
-          "Microsoft-HTTPAPI/2.0"
-        ],
-        "Transfer-Encoding": "chunked",
-        "x-ms-client-request-id": "e6d9380f-5af8-e64c-3bfa-0459f1f5485b",
-<<<<<<< HEAD
-        "x-ms-request-id": "b3aaca82-701f-005d-6aaa-f975db000000",
-        "x-ms-version": "2020-06-12"
-      },
-      "ResponseBody": [
-        "{\u0022paths\u0022:[{\u0022contentLength\u0022:\u00220\u0022,\u0022creationTime\u0022:\u0022132567751870871081\u0022,\u0022etag\u0022:\u00220x8D8C7C221667629\u0022,\u0022group\u0022:\u0022c4f48289-bb84-4086-b250-6f94a8f64cee\u0022,\u0022isDirectory\u0022:\u0022true\u0022,\u0022lastModified\u0022:\u0022Tue, 02 Feb 2021 21:33:07 GMT\u0022,\u0022name\u0022:\u0022test-directory-9f05c6eb-a9f9-4d7b-5fdd-906a5553f6c7\u0022,\u0022owner\u0022:\u0022c4f48289-bb84-4086-b250-6f94a8f64cee\u0022,\u0022permissions\u0022:\u0022rwxr-x---\u0022}]}\n"
-=======
-        "x-ms-request-id": "4570232a-d01f-0044-067a-05f560000000",
-        "x-ms-version": "2020-06-12"
-      },
-      "ResponseBody": [
-        "{\u0022paths\u0022:[{\u0022contentLength\u0022:\u00220\u0022,\u0022creationTime\u0022:\u0022132580738747709110\u0022,\u0022etag\u0022:\u00220x8D8D391DF94B6B6\u0022,\u0022group\u0022:\u0022c4f48289-bb84-4086-b250-6f94a8f64cee\u0022,\u0022isDirectory\u0022:\u0022true\u0022,\u0022lastModified\u0022:\u0022Wed, 17 Feb 2021 22:17:54 GMT\u0022,\u0022name\u0022:\u0022test-directory-9f05c6eb-a9f9-4d7b-5fdd-906a5553f6c7\u0022,\u0022owner\u0022:\u0022c4f48289-bb84-4086-b250-6f94a8f64cee\u0022,\u0022permissions\u0022:\u0022rwxr-x---\u0022}]}\n"
->>>>>>> 1814567d
-      ]
-    },
-    {
-      "RequestUri": "https://seannse.blob.core.windows.net/test-filesystem-18b5bb53-7a3a-de29-95d4-82b7f2965b6e?restype=container",
-      "RequestMethod": "DELETE",
-      "RequestHeaders": {
-        "Accept": "application/xml",
-        "Authorization": "Sanitized",
-<<<<<<< HEAD
-        "traceparent": "00-99c709bb8b03b34aab2db07dc2731ce0-69679152b5f2bd4e-00",
-        "User-Agent": [
-          "azsdk-net-Storage.Files.DataLake/12.7.0-alpha.20210202.1",
-          "(.NET 5.0.2; Microsoft Windows 10.0.19042)"
-=======
-        "traceparent": "00-3f4a5b892a65c146885eb8d9a474b62f-8eef596a3050f044-00",
-        "User-Agent": [
-          "azsdk-net-Storage.Files.DataLake/12.7.0-alpha.20210217.1",
-          "(.NET 5.0.3; Microsoft Windows 10.0.19042)"
->>>>>>> 1814567d
-        ],
-        "x-ms-client-request-id": "24bde123-663f-4690-1e42-27d3967e6121",
-        "x-ms-return-client-request-id": "true",
-        "x-ms-version": "2020-06-12"
-      },
-      "RequestBody": null,
-      "StatusCode": 202,
-      "ResponseHeaders": {
-        "Content-Length": "0",
-<<<<<<< HEAD
-        "Date": "Tue, 02 Feb 2021 21:33:07 GMT",
-=======
-        "Date": "Wed, 17 Feb 2021 22:17:55 GMT",
->>>>>>> 1814567d
-        "Server": [
-          "Windows-Azure-Blob/1.0",
-          "Microsoft-HTTPAPI/2.0"
-        ],
-        "x-ms-client-request-id": "24bde123-663f-4690-1e42-27d3967e6121",
-<<<<<<< HEAD
-        "x-ms-request-id": "4d3553a5-901e-0027-45aa-f9689b000000",
-=======
-        "x-ms-request-id": "88ec1e3f-201e-007f-057a-05b0c4000000",
->>>>>>> 1814567d
+        "x-ms-client-request-id": "c4394fb9-fb5b-1b8c-c027-3507efa676f8",
+        "x-ms-request-id": "7c900b90-701e-0062-4ef1-06bd78000000",
         "x-ms-version": "2020-06-12"
       },
       "ResponseBody": []
     }
   ],
   "Variables": {
-<<<<<<< HEAD
-    "DateTimeOffsetNow": "2021-02-02T15:33:06.6495256-06:00",
-=======
-    "DateTimeOffsetNow": "2021-02-17T16:17:55.0393239-06:00",
->>>>>>> 1814567d
-    "RandomSeed": "1815245340",
+    "DateTimeOffsetNow": "2021-02-19T12:57:57.0726574-06:00",
+    "RandomSeed": "1063751798",
     "Storage_TestConfigHierarchicalNamespace": "NamespaceTenant\nseannse\nU2FuaXRpemVk\nhttps://seannse.blob.core.windows.net\nhttps://seannse.file.core.windows.net\nhttps://seannse.queue.core.windows.net\nhttps://seannse.table.core.windows.net\n\n\n\n\nhttps://seannse-secondary.blob.core.windows.net\nhttps://seannse-secondary.file.core.windows.net\nhttps://seannse-secondary.queue.core.windows.net\nhttps://seannse-secondary.table.core.windows.net\n68390a19-a643-458b-b726-408abf67b4fc\nSanitized\n72f988bf-86f1-41af-91ab-2d7cd011db47\nhttps://login.microsoftonline.com/\nCloud\nBlobEndpoint=https://seannse.blob.core.windows.net/;QueueEndpoint=https://seannse.queue.core.windows.net/;FileEndpoint=https://seannse.file.core.windows.net/;BlobSecondaryEndpoint=https://seannse-secondary.blob.core.windows.net/;QueueSecondaryEndpoint=https://seannse-secondary.queue.core.windows.net/;FileSecondaryEndpoint=https://seannse-secondary.file.core.windows.net/;AccountName=seannse;AccountKey=Sanitized\n"
   }
 }