﻿{
  "Entries": [
    {
      "RequestUri": "https://seannse.blob.core.windows.net/test-filesystem-1072c4fa-de27-60ca-dbb3-2417e33b5ef7?restype=container",
      "RequestMethod": "PUT",
      "RequestHeaders": {
        "Accept": "application/xml",
        "Authorization": "Sanitized",
        "traceparent": "00-f320c3327771b643908b9a22a4589958-0f31e39212c3114f-00",
        "User-Agent": [
          "azsdk-net-Storage.Files.DataLake/12.7.0-alpha.20210219.1",
          "(.NET 5.0.3; Microsoft Windows 10.0.19041)"
        ],
        "x-ms-blob-public-access": "container",
        "x-ms-client-request-id": "e53c3e88-e771-85bc-57a9-0fee5a88ecb3",
        "x-ms-return-client-request-id": "true",
<<<<<<< HEAD
        "x-ms-version": "2020-12-06"
=======
        "x-ms-version": "2021-02-12"
>>>>>>> 7e782c87
      },
      "RequestBody": null,
      "StatusCode": 201,
      "ResponseHeaders": {
        "Content-Length": "0",
        "Date": "Fri, 19 Feb 2021 18:58:08 GMT",
        "ETag": "\"0x8D8D5084C625151\"",
        "Last-Modified": "Fri, 19 Feb 2021 18:58:09 GMT",
        "Server": [
          "Windows-Azure-Blob/1.0",
          "Microsoft-HTTPAPI/2.0"
        ],
        "x-ms-client-request-id": "e53c3e88-e771-85bc-57a9-0fee5a88ecb3",
        "x-ms-request-id": "7c902b85-701e-0062-02f1-06bd78000000",
<<<<<<< HEAD
        "x-ms-version": "2020-12-06"
=======
        "x-ms-version": "2021-02-12"
>>>>>>> 7e782c87
      },
      "ResponseBody": []
    },
    {
      "RequestUri": "https://seannse.blob.core.windows.net/?restype=service&comp=userdelegationkey",
      "RequestMethod": "POST",
      "RequestHeaders": {
        "Accept": "application/xml",
        "Authorization": "Sanitized",
        "Content-Length": "59",
        "Content-Type": "application/xml",
        "traceparent": "00-4b6d26dc30e37a4c8a209240f5de480b-c2db1df3b356db4c-00",
        "User-Agent": [
          "azsdk-net-Storage.Files.DataLake/12.7.0-alpha.20210219.1",
          "(.NET 5.0.3; Microsoft Windows 10.0.19041)"
        ],
        "x-ms-client-request-id": "35b9775f-d5eb-40fd-ca5a-604d1e4a7ef6",
        "x-ms-return-client-request-id": "true",
<<<<<<< HEAD
        "x-ms-version": "2020-12-06"
=======
        "x-ms-version": "2021-02-12"
>>>>>>> 7e782c87
      },
      "RequestBody": "﻿<KeyInfo><Expiry>2021-02-19T19:58:09Z</Expiry></KeyInfo>",
      "StatusCode": 200,
      "ResponseHeaders": {
        "Content-Type": "application/xml",
        "Date": "Fri, 19 Feb 2021 18:58:08 GMT",
        "Server": [
          "Windows-Azure-Blob/1.0",
          "Microsoft-HTTPAPI/2.0"
        ],
        "Transfer-Encoding": "chunked",
        "x-ms-client-request-id": "35b9775f-d5eb-40fd-ca5a-604d1e4a7ef6",
        "x-ms-request-id": "7c902be6-701e-0062-58f1-06bd78000000",
<<<<<<< HEAD
        "x-ms-version": "2020-12-06"
=======
        "x-ms-version": "2021-02-12"
>>>>>>> 7e782c87
      },
      "ResponseBody": "﻿<?xml version=\"1.0\" encoding=\"utf-8\"?><UserDelegationKey><SignedOid>c4f48289-bb84-4086-b250-6f94a8f64cee</SignedOid><SignedTid>72f988bf-86f1-41af-91ab-2d7cd011db47</SignedTid><SignedStart>2021-02-19T18:58:09Z</SignedStart><SignedExpiry>2021-02-19T19:58:09Z</SignedExpiry><SignedService>b</SignedService><SignedVersion>2020-06-12</SignedVersion><Value>LBMNUlX7JUyuYfkGSYwqbt/ArnbGnnwt3vX6AUzexDw=</Value></UserDelegationKey>"
    },
    {
      "RequestUri": "https://seannse.dfs.core.windows.net/test-filesystem-1072c4fa-de27-60ca-dbb3-2417e33b5ef7/?action=setAccessControl",
      "RequestMethod": "PATCH",
      "RequestHeaders": {
        "Accept": "application/json",
        "Authorization": "Sanitized",
        "traceparent": "00-b4ae5ea491173d489a151e5d096d841d-2e452b015bbb5142-00",
        "User-Agent": [
          "azsdk-net-Storage.Files.DataLake/12.7.0-alpha.20210219.1",
          "(.NET 5.0.3; Microsoft Windows 10.0.19041)"
        ],
        "x-ms-acl": "user:6d2f5a80-74ed-c86c-0038-84427427bb6f:rwx",
        "x-ms-client-request-id": "e38f1f5a-b6ce-23c7-b8ae-920046b233d7",
        "x-ms-return-client-request-id": "true",
<<<<<<< HEAD
        "x-ms-version": "2020-12-06"
=======
        "x-ms-version": "2021-02-12"
>>>>>>> 7e782c87
      },
      "RequestBody": null,
      "StatusCode": 200,
      "ResponseHeaders": {
        "Content-Length": "0",
        "Date": "Fri, 19 Feb 2021 18:58:08 GMT",
        "ETag": "\"0x8D8D5084C64CF08\"",
        "Last-Modified": "Fri, 19 Feb 2021 18:58:09 GMT",
        "Server": [
          "Windows-Azure-HDFS/1.0",
          "Microsoft-HTTPAPI/2.0"
        ],
        "x-ms-client-request-id": "e38f1f5a-b6ce-23c7-b8ae-920046b233d7",
        "x-ms-namespace-enabled": "true",
        "x-ms-request-id": "d93df532-901f-0045-0cf1-06aabc000000",
<<<<<<< HEAD
        "x-ms-version": "2020-12-06"
=======
        "x-ms-version": "2021-02-12"
>>>>>>> 7e782c87
      },
      "ResponseBody": []
    },
    {
<<<<<<< HEAD
      "RequestUri": "https://seannse.dfs.core.windows.net/test-filesystem-1072c4fa-de27-60ca-dbb3-2417e33b5ef7/test-file-d6a3f8d8-8a36-e2cf-c5d8-f70011e247df?skoid=c4f48289-bb84-4086-b250-6f94a8f64cee&sktid=72f988bf-86f1-41af-91ab-2d7cd011db47&skt=2021-02-19T18%3A58%3A09Z&ske=2021-02-19T19%3A58%3A09Z&sks=b&skv=2020-06-12&sv=2020-12-06&st=2021-02-19T17%3A58%3A09Z&se=2021-02-19T19%3A58%3A09Z&sr=c&sp=racwdlmeop&suoid=6d2f5a80-74ed-c86c-0038-84427427bb6f&sig=Sanitized&resource=file",
=======
      "RequestUri": "https://seannse.dfs.core.windows.net/test-filesystem-1072c4fa-de27-60ca-dbb3-2417e33b5ef7/test-file-d6a3f8d8-8a36-e2cf-c5d8-f70011e247df?skoid=c4f48289-bb84-4086-b250-6f94a8f64cee&sktid=72f988bf-86f1-41af-91ab-2d7cd011db47&skt=2021-02-19T18%3A58%3A09Z&ske=2021-02-19T19%3A58%3A09Z&sks=b&skv=2020-06-12&sv=2021-02-12&st=2021-02-19T17%3A58%3A09Z&se=2021-02-19T19%3A58%3A09Z&sr=c&sp=racwdlmeop&suoid=6d2f5a80-74ed-c86c-0038-84427427bb6f&sig=Sanitized&resource=file",
>>>>>>> 7e782c87
      "RequestMethod": "PUT",
      "RequestHeaders": {
        "Accept": "application/json",
        "traceparent": "00-5534fd865b31d143b4eaa408098cae54-21e910cb3e233445-00",
        "User-Agent": [
          "azsdk-net-Storage.Files.DataLake/12.7.0-alpha.20210219.1",
          "(.NET 5.0.3; Microsoft Windows 10.0.19041)"
        ],
        "x-ms-client-request-id": "0043ebb7-6247-d0cb-4fac-1df5bec711d5",
        "x-ms-return-client-request-id": "true",
<<<<<<< HEAD
        "x-ms-version": "2020-12-06"
=======
        "x-ms-version": "2021-02-12"
>>>>>>> 7e782c87
      },
      "RequestBody": null,
      "StatusCode": 201,
      "ResponseHeaders": {
        "Content-Length": "0",
        "Date": "Fri, 19 Feb 2021 18:58:08 GMT",
        "ETag": "\"0x8D8D5084CA54089\"",
        "Last-Modified": "Fri, 19 Feb 2021 18:58:09 GMT",
        "Server": [
          "Windows-Azure-HDFS/1.0",
          "Microsoft-HTTPAPI/2.0"
        ],
        "x-ms-client-request-id": "0043ebb7-6247-d0cb-4fac-1df5bec711d5",
        "x-ms-request-id": "d93df542-901f-0045-1cf1-06aabc000000",
<<<<<<< HEAD
        "x-ms-version": "2020-12-06"
=======
        "x-ms-version": "2021-02-12"
>>>>>>> 7e782c87
      },
      "ResponseBody": []
    },
    {
      "RequestUri": "https://seannse.blob.core.windows.net/test-filesystem-1072c4fa-de27-60ca-dbb3-2417e33b5ef7?restype=container",
      "RequestMethod": "DELETE",
      "RequestHeaders": {
        "Accept": "application/xml",
        "Authorization": "Sanitized",
        "traceparent": "00-b38add235d3f6f4b9f781e80e02d1662-fe7fb7515684444a-00",
        "User-Agent": [
          "azsdk-net-Storage.Files.DataLake/12.7.0-alpha.20210219.1",
          "(.NET 5.0.3; Microsoft Windows 10.0.19041)"
        ],
        "x-ms-client-request-id": "25496c3c-479e-be97-9222-af0d7d32bae6",
        "x-ms-return-client-request-id": "true",
<<<<<<< HEAD
        "x-ms-version": "2020-12-06"
=======
        "x-ms-version": "2021-02-12"
>>>>>>> 7e782c87
      },
      "RequestBody": null,
      "StatusCode": 202,
      "ResponseHeaders": {
        "Content-Length": "0",
        "Date": "Fri, 19 Feb 2021 18:58:09 GMT",
        "Server": [
          "Windows-Azure-Blob/1.0",
          "Microsoft-HTTPAPI/2.0"
        ],
        "x-ms-client-request-id": "25496c3c-479e-be97-9222-af0d7d32bae6",
        "x-ms-request-id": "7c902d27-701e-0062-07f1-06bd78000000",
<<<<<<< HEAD
        "x-ms-version": "2020-12-06"
=======
        "x-ms-version": "2021-02-12"
>>>>>>> 7e782c87
      },
      "ResponseBody": []
    }
  ],
  "Variables": {
    "DateTimeOffsetNow": "2021-02-19T12:58:09.8747155-06:00",
    "RandomSeed": "2070462915",
    "Storage_TestConfigHierarchicalNamespace": "NamespaceTenant\nseannse\nU2FuaXRpemVk\nhttps://seannse.blob.core.windows.net\nhttps://seannse.file.core.windows.net\nhttps://seannse.queue.core.windows.net\nhttps://seannse.table.core.windows.net\n\n\n\n\nhttps://seannse-secondary.blob.core.windows.net\nhttps://seannse-secondary.file.core.windows.net\nhttps://seannse-secondary.queue.core.windows.net\nhttps://seannse-secondary.table.core.windows.net\n68390a19-a643-458b-b726-408abf67b4fc\nSanitized\n72f988bf-86f1-41af-91ab-2d7cd011db47\nhttps://login.microsoftonline.com/\nCloud\nBlobEndpoint=https://seannse.blob.core.windows.net/;QueueEndpoint=https://seannse.queue.core.windows.net/;FileEndpoint=https://seannse.file.core.windows.net/;BlobSecondaryEndpoint=https://seannse-secondary.blob.core.windows.net/;QueueSecondaryEndpoint=https://seannse-secondary.queue.core.windows.net/;FileSecondaryEndpoint=https://seannse-secondary.file.core.windows.net/;AccountName=seannse;AccountKey=Sanitized\n\n\n"
  }
}<|MERGE_RESOLUTION|>--- conflicted
+++ resolved
@@ -14,11 +14,7 @@
         "x-ms-blob-public-access": "container",
         "x-ms-client-request-id": "e53c3e88-e771-85bc-57a9-0fee5a88ecb3",
         "x-ms-return-client-request-id": "true",
-<<<<<<< HEAD
-        "x-ms-version": "2020-12-06"
-=======
         "x-ms-version": "2021-02-12"
->>>>>>> 7e782c87
       },
       "RequestBody": null,
       "StatusCode": 201,
@@ -33,11 +29,7 @@
         ],
         "x-ms-client-request-id": "e53c3e88-e771-85bc-57a9-0fee5a88ecb3",
         "x-ms-request-id": "7c902b85-701e-0062-02f1-06bd78000000",
-<<<<<<< HEAD
-        "x-ms-version": "2020-12-06"
-=======
         "x-ms-version": "2021-02-12"
->>>>>>> 7e782c87
       },
       "ResponseBody": []
     },
@@ -56,11 +48,7 @@
         ],
         "x-ms-client-request-id": "35b9775f-d5eb-40fd-ca5a-604d1e4a7ef6",
         "x-ms-return-client-request-id": "true",
-<<<<<<< HEAD
-        "x-ms-version": "2020-12-06"
-=======
         "x-ms-version": "2021-02-12"
->>>>>>> 7e782c87
       },
       "RequestBody": "﻿<KeyInfo><Expiry>2021-02-19T19:58:09Z</Expiry></KeyInfo>",
       "StatusCode": 200,
@@ -74,11 +62,7 @@
         "Transfer-Encoding": "chunked",
         "x-ms-client-request-id": "35b9775f-d5eb-40fd-ca5a-604d1e4a7ef6",
         "x-ms-request-id": "7c902be6-701e-0062-58f1-06bd78000000",
-<<<<<<< HEAD
-        "x-ms-version": "2020-12-06"
-=======
         "x-ms-version": "2021-02-12"
->>>>>>> 7e782c87
       },
       "ResponseBody": "﻿<?xml version=\"1.0\" encoding=\"utf-8\"?><UserDelegationKey><SignedOid>c4f48289-bb84-4086-b250-6f94a8f64cee</SignedOid><SignedTid>72f988bf-86f1-41af-91ab-2d7cd011db47</SignedTid><SignedStart>2021-02-19T18:58:09Z</SignedStart><SignedExpiry>2021-02-19T19:58:09Z</SignedExpiry><SignedService>b</SignedService><SignedVersion>2020-06-12</SignedVersion><Value>LBMNUlX7JUyuYfkGSYwqbt/ArnbGnnwt3vX6AUzexDw=</Value></UserDelegationKey>"
     },
@@ -96,11 +80,7 @@
         "x-ms-acl": "user:6d2f5a80-74ed-c86c-0038-84427427bb6f:rwx",
         "x-ms-client-request-id": "e38f1f5a-b6ce-23c7-b8ae-920046b233d7",
         "x-ms-return-client-request-id": "true",
-<<<<<<< HEAD
-        "x-ms-version": "2020-12-06"
-=======
         "x-ms-version": "2021-02-12"
->>>>>>> 7e782c87
       },
       "RequestBody": null,
       "StatusCode": 200,
@@ -116,20 +96,12 @@
         "x-ms-client-request-id": "e38f1f5a-b6ce-23c7-b8ae-920046b233d7",
         "x-ms-namespace-enabled": "true",
         "x-ms-request-id": "d93df532-901f-0045-0cf1-06aabc000000",
-<<<<<<< HEAD
-        "x-ms-version": "2020-12-06"
-=======
         "x-ms-version": "2021-02-12"
->>>>>>> 7e782c87
       },
       "ResponseBody": []
     },
     {
-<<<<<<< HEAD
-      "RequestUri": "https://seannse.dfs.core.windows.net/test-filesystem-1072c4fa-de27-60ca-dbb3-2417e33b5ef7/test-file-d6a3f8d8-8a36-e2cf-c5d8-f70011e247df?skoid=c4f48289-bb84-4086-b250-6f94a8f64cee&sktid=72f988bf-86f1-41af-91ab-2d7cd011db47&skt=2021-02-19T18%3A58%3A09Z&ske=2021-02-19T19%3A58%3A09Z&sks=b&skv=2020-06-12&sv=2020-12-06&st=2021-02-19T17%3A58%3A09Z&se=2021-02-19T19%3A58%3A09Z&sr=c&sp=racwdlmeop&suoid=6d2f5a80-74ed-c86c-0038-84427427bb6f&sig=Sanitized&resource=file",
-=======
       "RequestUri": "https://seannse.dfs.core.windows.net/test-filesystem-1072c4fa-de27-60ca-dbb3-2417e33b5ef7/test-file-d6a3f8d8-8a36-e2cf-c5d8-f70011e247df?skoid=c4f48289-bb84-4086-b250-6f94a8f64cee&sktid=72f988bf-86f1-41af-91ab-2d7cd011db47&skt=2021-02-19T18%3A58%3A09Z&ske=2021-02-19T19%3A58%3A09Z&sks=b&skv=2020-06-12&sv=2021-02-12&st=2021-02-19T17%3A58%3A09Z&se=2021-02-19T19%3A58%3A09Z&sr=c&sp=racwdlmeop&suoid=6d2f5a80-74ed-c86c-0038-84427427bb6f&sig=Sanitized&resource=file",
->>>>>>> 7e782c87
       "RequestMethod": "PUT",
       "RequestHeaders": {
         "Accept": "application/json",
@@ -140,11 +112,7 @@
         ],
         "x-ms-client-request-id": "0043ebb7-6247-d0cb-4fac-1df5bec711d5",
         "x-ms-return-client-request-id": "true",
-<<<<<<< HEAD
-        "x-ms-version": "2020-12-06"
-=======
         "x-ms-version": "2021-02-12"
->>>>>>> 7e782c87
       },
       "RequestBody": null,
       "StatusCode": 201,
@@ -159,11 +127,7 @@
         ],
         "x-ms-client-request-id": "0043ebb7-6247-d0cb-4fac-1df5bec711d5",
         "x-ms-request-id": "d93df542-901f-0045-1cf1-06aabc000000",
-<<<<<<< HEAD
-        "x-ms-version": "2020-12-06"
-=======
         "x-ms-version": "2021-02-12"
->>>>>>> 7e782c87
       },
       "ResponseBody": []
     },
@@ -180,11 +144,7 @@
         ],
         "x-ms-client-request-id": "25496c3c-479e-be97-9222-af0d7d32bae6",
         "x-ms-return-client-request-id": "true",
-<<<<<<< HEAD
-        "x-ms-version": "2020-12-06"
-=======
         "x-ms-version": "2021-02-12"
->>>>>>> 7e782c87
       },
       "RequestBody": null,
       "StatusCode": 202,
@@ -197,11 +157,7 @@
         ],
         "x-ms-client-request-id": "25496c3c-479e-be97-9222-af0d7d32bae6",
         "x-ms-request-id": "7c902d27-701e-0062-07f1-06bd78000000",
-<<<<<<< HEAD
-        "x-ms-version": "2020-12-06"
-=======
         "x-ms-version": "2021-02-12"
->>>>>>> 7e782c87
       },
       "ResponseBody": []
     }
