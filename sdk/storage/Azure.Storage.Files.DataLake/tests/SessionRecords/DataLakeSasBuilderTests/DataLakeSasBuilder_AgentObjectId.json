--- conflicted
+++ resolved
@@ -1,25 +1,18 @@
 {
   "Entries": [
     {
-      "RequestUri": "https://seannse.blob.core.windows.net/test-filesystem-7d5f86ba-2c1e-1d97-8585-3b7b8465bf67?restype=container",
+      "RequestUri": "https://seannse.blob.core.windows.net/test-filesystem-d44a872e-d6fe-6e24-ed74-d835abf2c265?restype=container",
       "RequestMethod": "PUT",
       "RequestHeaders": {
         "Accept": "application/xml",
         "Authorization": "Sanitized",
-<<<<<<< HEAD
-        "traceparent": "00-ae82e60c73182949a99ea60dcf71f1f8-29c0a7b824514c44-00",
+        "traceparent": "00-7ba7ce18b9bf8b478b94307446d36fa9-3cbd0887e2d5bc4b-00",
         "User-Agent": [
-          "azsdk-net-Storage.Files.DataLake/12.7.0-alpha.20210202.1",
-          "(.NET 5.0.2; Microsoft Windows 10.0.19042)"
-=======
-        "traceparent": "00-65aa82be0537024d988017c4594ae0aa-6a21fddd2da77644-00",
-        "User-Agent": [
-          "azsdk-net-Storage.Files.DataLake/12.7.0-alpha.20210217.1",
-          "(.NET 5.0.3; Microsoft Windows 10.0.19042)"
->>>>>>> 1814567d
+          "azsdk-net-Storage.Files.DataLake/12.7.0-alpha.20210219.1",
+          "(.NET 5.0.3; Microsoft Windows 10.0.19041)"
         ],
         "x-ms-blob-public-access": "container",
-        "x-ms-client-request-id": "30538ac7-8308-ea8d-acd2-5a7a0b64d446",
+        "x-ms-client-request-id": "423899bd-6dff-c343-8ec1-c5845765b919",
         "x-ms-return-client-request-id": "true",
         "x-ms-version": "2020-06-12"
       },
@@ -27,25 +20,15 @@
       "StatusCode": 201,
       "ResponseHeaders": {
         "Content-Length": "0",
-<<<<<<< HEAD
-        "Date": "Tue, 02 Feb 2021 21:33:11 GMT",
-        "ETag": "\u00220x8D8C7C224C95E1A\u0022",
-        "Last-Modified": "Tue, 02 Feb 2021 21:33:12 GMT",
-=======
-        "Date": "Wed, 17 Feb 2021 22:18:00 GMT",
-        "ETag": "\u00220x8D8D391E300D2BD\u0022",
-        "Last-Modified": "Wed, 17 Feb 2021 22:18:00 GMT",
->>>>>>> 1814567d
+        "Date": "Fri, 19 Feb 2021 18:57:57 GMT",
+        "ETag": "\u00220x8D8D50845EB61A6\u0022",
+        "Last-Modified": "Fri, 19 Feb 2021 18:57:58 GMT",
         "Server": [
           "Windows-Azure-Blob/1.0",
           "Microsoft-HTTPAPI/2.0"
         ],
-        "x-ms-client-request-id": "30538ac7-8308-ea8d-acd2-5a7a0b64d446",
-<<<<<<< HEAD
-        "x-ms-request-id": "0169037c-501e-0065-7bab-f9d11b000000",
-=======
-        "x-ms-request-id": "6575b1b9-801e-0092-6d7a-05fb89000000",
->>>>>>> 1814567d
+        "x-ms-client-request-id": "423899bd-6dff-c343-8ec1-c5845765b919",
+        "x-ms-request-id": "7c900fc8-701e-0062-1ff1-06bd78000000",
         "x-ms-version": "2020-06-12"
       },
       "ResponseBody": []
@@ -58,73 +41,44 @@
         "Authorization": "Sanitized",
         "Content-Length": "59",
         "Content-Type": "application/xml",
-<<<<<<< HEAD
-        "traceparent": "00-cea947ffb00aa14ebb7089a439740e38-4248cd07c1d90948-00",
+        "traceparent": "00-1240fcba1be75845811a3b2a7a1ca804-04b371d9970e5242-00",
         "User-Agent": [
-          "azsdk-net-Storage.Files.DataLake/12.7.0-alpha.20210202.1",
-          "(.NET 5.0.2; Microsoft Windows 10.0.19042)"
-=======
-        "traceparent": "00-0018e10fcef3a141a68dccc3e0deea32-ac12e28bee2bcb4d-00",
-        "User-Agent": [
-          "azsdk-net-Storage.Files.DataLake/12.7.0-alpha.20210217.1",
-          "(.NET 5.0.3; Microsoft Windows 10.0.19042)"
->>>>>>> 1814567d
+          "azsdk-net-Storage.Files.DataLake/12.7.0-alpha.20210219.1",
+          "(.NET 5.0.3; Microsoft Windows 10.0.19041)"
         ],
-        "x-ms-client-request-id": "bf6be26c-29eb-c85f-d4e6-b8b717d79aa2",
+        "x-ms-client-request-id": "1a016a68-729b-ff6e-783e-fde53028be27",
         "x-ms-return-client-request-id": "true",
         "x-ms-version": "2020-06-12"
       },
-<<<<<<< HEAD
-      "RequestBody": "\u003CKeyInfo\u003E\u003CExpiry\u003E2021-02-02T22:33:12Z\u003C/Expiry\u003E\u003C/KeyInfo\u003E",
+      "RequestBody": "\uFEFF\u003CKeyInfo\u003E\u003CExpiry\u003E2021-02-19T19:57:59Z\u003C/Expiry\u003E\u003C/KeyInfo\u003E",
       "StatusCode": 200,
       "ResponseHeaders": {
         "Content-Type": "application/xml",
-        "Date": "Tue, 02 Feb 2021 21:33:12 GMT",
-=======
-      "RequestBody": "\uFEFF\u003CKeyInfo\u003E\u003CExpiry\u003E2021-02-17T23:18:00Z\u003C/Expiry\u003E\u003C/KeyInfo\u003E",
-      "StatusCode": 200,
-      "ResponseHeaders": {
-        "Content-Type": "application/xml",
-        "Date": "Wed, 17 Feb 2021 22:18:00 GMT",
->>>>>>> 1814567d
+        "Date": "Fri, 19 Feb 2021 18:57:57 GMT",
         "Server": [
           "Windows-Azure-Blob/1.0",
           "Microsoft-HTTPAPI/2.0"
         ],
         "Transfer-Encoding": "chunked",
-        "x-ms-client-request-id": "bf6be26c-29eb-c85f-d4e6-b8b717d79aa2",
-<<<<<<< HEAD
-        "x-ms-request-id": "016903e9-501e-0065-5eab-f9d11b000000",
+        "x-ms-client-request-id": "1a016a68-729b-ff6e-783e-fde53028be27",
+        "x-ms-request-id": "7c901028-701e-0062-7cf1-06bd78000000",
         "x-ms-version": "2020-06-12"
       },
-      "ResponseBody": "\uFEFF\u003C?xml version=\u00221.0\u0022 encoding=\u0022utf-8\u0022?\u003E\u003CUserDelegationKey\u003E\u003CSignedOid\u003Ec4f48289-bb84-4086-b250-6f94a8f64cee\u003C/SignedOid\u003E\u003CSignedTid\u003E72f988bf-86f1-41af-91ab-2d7cd011db47\u003C/SignedTid\u003E\u003CSignedStart\u003E2021-02-02T21:33:12Z\u003C/SignedStart\u003E\u003CSignedExpiry\u003E2021-02-02T22:33:12Z\u003C/SignedExpiry\u003E\u003CSignedService\u003Eb\u003C/SignedService\u003E\u003CSignedVersion\u003E2020-06-12\u003C/SignedVersion\u003E\u003CValue\u003ElwahqGIn1VfoJj8oqcfUqpFC6gL1OShZx1XF2ME9gqs=\u003C/Value\u003E\u003C/UserDelegationKey\u003E"
-=======
-        "x-ms-request-id": "6575b26c-801e-0092-0d7a-05fb89000000",
-        "x-ms-version": "2020-06-12"
-      },
-      "ResponseBody": "\uFEFF\u003C?xml version=\u00221.0\u0022 encoding=\u0022utf-8\u0022?\u003E\u003CUserDelegationKey\u003E\u003CSignedOid\u003Ec4f48289-bb84-4086-b250-6f94a8f64cee\u003C/SignedOid\u003E\u003CSignedTid\u003E72f988bf-86f1-41af-91ab-2d7cd011db47\u003C/SignedTid\u003E\u003CSignedStart\u003E2021-02-17T22:18:00Z\u003C/SignedStart\u003E\u003CSignedExpiry\u003E2021-02-17T23:18:00Z\u003C/SignedExpiry\u003E\u003CSignedService\u003Eb\u003C/SignedService\u003E\u003CSignedVersion\u003E2020-06-12\u003C/SignedVersion\u003E\u003CValue\u003EdvjioxbhVDq624jXOxzN9KCkhAnexKrfz0n5IBVDxRI=\u003C/Value\u003E\u003C/UserDelegationKey\u003E"
->>>>>>> 1814567d
+      "ResponseBody": "\uFEFF\u003C?xml version=\u00221.0\u0022 encoding=\u0022utf-8\u0022?\u003E\u003CUserDelegationKey\u003E\u003CSignedOid\u003Ec4f48289-bb84-4086-b250-6f94a8f64cee\u003C/SignedOid\u003E\u003CSignedTid\u003E72f988bf-86f1-41af-91ab-2d7cd011db47\u003C/SignedTid\u003E\u003CSignedStart\u003E2021-02-19T18:57:58Z\u003C/SignedStart\u003E\u003CSignedExpiry\u003E2021-02-19T19:57:59Z\u003C/SignedExpiry\u003E\u003CSignedService\u003Eb\u003C/SignedService\u003E\u003CSignedVersion\u003E2020-06-12\u003C/SignedVersion\u003E\u003CValue\u003ESSno7ihSdJ758XN3RL5kQctwOJ7iydfGw4mH5qHIwSA=\u003C/Value\u003E\u003C/UserDelegationKey\u003E"
     },
     {
-      "RequestUri": "https://seannse.dfs.core.windows.net/test-filesystem-7d5f86ba-2c1e-1d97-8585-3b7b8465bf67/?action=setAccessControl",
+      "RequestUri": "https://seannse.dfs.core.windows.net/test-filesystem-d44a872e-d6fe-6e24-ed74-d835abf2c265/?action=setAccessControl",
       "RequestMethod": "PATCH",
       "RequestHeaders": {
         "Accept": "application/json",
         "Authorization": "Sanitized",
-<<<<<<< HEAD
-        "traceparent": "00-a0e638f5f899bd4aaabd0e8e217b8b36-edb1887e2059fa45-00",
+        "traceparent": "00-caf7db19d49edc459632ec0125d6fe17-1b20173b9f5a9d43-00",
         "User-Agent": [
-          "azsdk-net-Storage.Files.DataLake/12.7.0-alpha.20210202.1",
-          "(.NET 5.0.2; Microsoft Windows 10.0.19042)"
-=======
-        "traceparent": "00-2dd706c0bfeb9e489879eda2f26c87a6-51d1836bcba5b34a-00",
-        "User-Agent": [
-          "azsdk-net-Storage.Files.DataLake/12.7.0-alpha.20210217.1",
-          "(.NET 5.0.3; Microsoft Windows 10.0.19042)"
->>>>>>> 1814567d
+          "azsdk-net-Storage.Files.DataLake/12.7.0-alpha.20210219.1",
+          "(.NET 5.0.3; Microsoft Windows 10.0.19041)"
         ],
-        "x-ms-acl": "user:2b172669-d00d-8dda-23a3-2132493f5a67:rwx",
-        "x-ms-client-request-id": "290e2fba-15f9-005a-7466-4eaea225dffd",
+        "x-ms-acl": "user:09746fae-6af7-89f8-0f7a-7ebeb4d3b46e:rwx",
+        "x-ms-client-request-id": "ec1b8965-9f64-4d7d-fac9-77b238da889a",
         "x-ms-return-client-request-id": "true",
         "x-ms-version": "2020-06-12"
       },
@@ -132,51 +86,31 @@
       "StatusCode": 200,
       "ResponseHeaders": {
         "Content-Length": "0",
-<<<<<<< HEAD
-        "Date": "Tue, 02 Feb 2021 21:33:12 GMT",
-        "ETag": "\u00220x8D8C7C224CB94E5\u0022",
-        "Last-Modified": "Tue, 02 Feb 2021 21:33:12 GMT",
-=======
-        "Date": "Wed, 17 Feb 2021 22:18:00 GMT",
-        "ETag": "\u00220x8D8D391E302D4A7\u0022",
-        "Last-Modified": "Wed, 17 Feb 2021 22:18:00 GMT",
->>>>>>> 1814567d
+        "Date": "Fri, 19 Feb 2021 18:57:57 GMT",
+        "ETag": "\u00220x8D8D50845ED9227\u0022",
+        "Last-Modified": "Fri, 19 Feb 2021 18:57:58 GMT",
         "Server": [
           "Windows-Azure-HDFS/1.0",
           "Microsoft-HTTPAPI/2.0"
         ],
-        "x-ms-client-request-id": "290e2fba-15f9-005a-7466-4eaea225dffd",
+        "x-ms-client-request-id": "ec1b8965-9f64-4d7d-fac9-77b238da889a",
         "x-ms-namespace-enabled": "true",
-<<<<<<< HEAD
-        "x-ms-request-id": "d2db50b0-501f-0028-53ab-f91ef7000000",
-=======
-        "x-ms-request-id": "cbc2fba3-b01f-001f-427a-05cc5b000000",
->>>>>>> 1814567d
+        "x-ms-request-id": "d93decc2-901f-0045-1ef1-06aabc000000",
         "x-ms-version": "2020-06-12"
       },
       "ResponseBody": []
     },
     {
-<<<<<<< HEAD
-      "RequestUri": "https://seannse.dfs.core.windows.net/test-filesystem-7d5f86ba-2c1e-1d97-8585-3b7b8465bf67/test-file-bd6e81d5-7574-5861-37fe-128ecdc7699b?skoid=c4f48289-bb84-4086-b250-6f94a8f64cee\u0026sktid=72f988bf-86f1-41af-91ab-2d7cd011db47\u0026skt=2021-02-02T21%3A33%3A12Z\u0026ske=2021-02-02T22%3A33%3A12Z\u0026sks=b\u0026skv=2020-06-12\u0026sv=2020-06-12\u0026st=2021-02-02T20%3A33%3A12Z\u0026se=2021-02-02T22%3A33%3A12Z\u0026sr=c\u0026sp=racwdlmeop\u0026suoid=2b172669-d00d-8dda-23a3-2132493f5a67\u0026sig=Sanitized\u0026resource=file",
+      "RequestUri": "https://seannse.dfs.core.windows.net/test-filesystem-d44a872e-d6fe-6e24-ed74-d835abf2c265/test-file-ea6d54a0-9828-4631-4779-401cf1ce0e0b?skoid=c4f48289-bb84-4086-b250-6f94a8f64cee\u0026sktid=72f988bf-86f1-41af-91ab-2d7cd011db47\u0026skt=2021-02-19T18%3A57%3A58Z\u0026ske=2021-02-19T19%3A57%3A59Z\u0026sks=b\u0026skv=2020-06-12\u0026sv=2020-06-12\u0026st=2021-02-19T17%3A57%3A59Z\u0026se=2021-02-19T19%3A57%3A59Z\u0026sr=c\u0026sp=racwdlmeop\u0026suoid=09746fae-6af7-89f8-0f7a-7ebeb4d3b46e\u0026sig=Sanitized\u0026resource=file",
       "RequestMethod": "PUT",
       "RequestHeaders": {
         "Accept": "application/json",
-        "traceparent": "00-fbbff1c986ba0d499c4a3bc88cd0df90-ca686c6ad23ec94c-00",
+        "traceparent": "00-2f86377ce2b42442b3300404014a8ad4-df4a63d01747a74c-00",
         "User-Agent": [
-          "azsdk-net-Storage.Files.DataLake/12.7.0-alpha.20210202.1",
-          "(.NET 5.0.2; Microsoft Windows 10.0.19042)"
-=======
-      "RequestUri": "https://seannse.dfs.core.windows.net/test-filesystem-7d5f86ba-2c1e-1d97-8585-3b7b8465bf67/test-file-bd6e81d5-7574-5861-37fe-128ecdc7699b?skoid=c4f48289-bb84-4086-b250-6f94a8f64cee\u0026sktid=72f988bf-86f1-41af-91ab-2d7cd011db47\u0026skt=2021-02-17T22%3A18%3A00Z\u0026ske=2021-02-17T23%3A18%3A00Z\u0026sks=b\u0026skv=2020-06-12\u0026sv=2020-06-12\u0026st=2021-02-17T21%3A18%3A00Z\u0026se=2021-02-17T23%3A18%3A00Z\u0026sr=c\u0026sp=racwdlmeop\u0026suoid=2b172669-d00d-8dda-23a3-2132493f5a67\u0026sig=Sanitized\u0026resource=file",
-      "RequestMethod": "PUT",
-      "RequestHeaders": {
-        "traceparent": "00-b998bed4ff87f14c8a66b12fbb5a050e-1c059db8e7bc2a4f-00",
-        "User-Agent": [
-          "azsdk-net-Storage.Files.DataLake/12.7.0-alpha.20210217.1",
-          "(.NET 5.0.3; Microsoft Windows 10.0.19042)"
->>>>>>> 1814567d
+          "azsdk-net-Storage.Files.DataLake/12.7.0-alpha.20210219.1",
+          "(.NET 5.0.3; Microsoft Windows 10.0.19041)"
         ],
-        "x-ms-client-request-id": "dec15f7c-88ca-4426-cdb5-f1fa02cc32ac",
+        "x-ms-client-request-id": "9c00e5f7-3aff-cd34-57d5-a5ea5f615b2c",
         "x-ms-return-client-request-id": "true",
         "x-ms-version": "2020-06-12"
       },
@@ -184,48 +118,31 @@
       "StatusCode": 201,
       "ResponseHeaders": {
         "Content-Length": "0",
-<<<<<<< HEAD
-        "Date": "Tue, 02 Feb 2021 21:33:12 GMT",
-        "ETag": "\u00220x8D8C7C225717F0B\u0022",
-        "Last-Modified": "Tue, 02 Feb 2021 21:33:13 GMT",
-=======
-        "Date": "Wed, 17 Feb 2021 22:18:01 GMT",
-        "ETag": "\u00220x8D8D391E39AC98C\u0022",
-        "Last-Modified": "Wed, 17 Feb 2021 22:18:01 GMT",
->>>>>>> 1814567d
+        "Date": "Fri, 19 Feb 2021 18:57:57 GMT",
+        "ETag": "\u00220x8D8D5084633BDB9\u0022",
+        "Last-Modified": "Fri, 19 Feb 2021 18:57:58 GMT",
         "Server": [
           "Windows-Azure-HDFS/1.0",
           "Microsoft-HTTPAPI/2.0"
         ],
-        "x-ms-client-request-id": "dec15f7c-88ca-4426-cdb5-f1fa02cc32ac",
-<<<<<<< HEAD
-        "x-ms-request-id": "0faed40c-e01f-0012-65ab-f9048f000000",
-=======
-        "x-ms-request-id": "6fd7b23d-701f-0086-297a-05b3e6000000",
->>>>>>> 1814567d
+        "x-ms-client-request-id": "9c00e5f7-3aff-cd34-57d5-a5ea5f615b2c",
+        "x-ms-request-id": "d93deccb-901f-0045-27f1-06aabc000000",
         "x-ms-version": "2020-06-12"
       },
       "ResponseBody": []
     },
     {
-      "RequestUri": "https://seannse.blob.core.windows.net/test-filesystem-7d5f86ba-2c1e-1d97-8585-3b7b8465bf67?restype=container",
+      "RequestUri": "https://seannse.blob.core.windows.net/test-filesystem-d44a872e-d6fe-6e24-ed74-d835abf2c265?restype=container",
       "RequestMethod": "DELETE",
       "RequestHeaders": {
         "Accept": "application/xml",
         "Authorization": "Sanitized",
-<<<<<<< HEAD
-        "traceparent": "00-10c23141b4905a4682ef7a1b36486084-840e8f6f183dbf46-00",
+        "traceparent": "00-63765ef843ddfd41bc32414fbfd18f72-00e75a8805a5fd4c-00",
         "User-Agent": [
-          "azsdk-net-Storage.Files.DataLake/12.7.0-alpha.20210202.1",
-          "(.NET 5.0.2; Microsoft Windows 10.0.19042)"
-=======
-        "traceparent": "00-29b2c2e30e510146870d9316cd50e19d-6365695d028a8a4c-00",
-        "User-Agent": [
-          "azsdk-net-Storage.Files.DataLake/12.7.0-alpha.20210217.1",
-          "(.NET 5.0.3; Microsoft Windows 10.0.19042)"
->>>>>>> 1814567d
+          "azsdk-net-Storage.Files.DataLake/12.7.0-alpha.20210219.1",
+          "(.NET 5.0.3; Microsoft Windows 10.0.19041)"
         ],
-        "x-ms-client-request-id": "6e118b34-8b06-16d1-f7b8-1a127faeccbf",
+        "x-ms-client-request-id": "0b24402a-71cd-dd0c-6bb2-4f372cd769d3",
         "x-ms-return-client-request-id": "true",
         "x-ms-version": "2020-06-12"
       },
@@ -233,33 +150,21 @@
       "StatusCode": 202,
       "ResponseHeaders": {
         "Content-Length": "0",
-<<<<<<< HEAD
-        "Date": "Tue, 02 Feb 2021 21:33:13 GMT",
-=======
-        "Date": "Wed, 17 Feb 2021 22:18:01 GMT",
->>>>>>> 1814567d
+        "Date": "Fri, 19 Feb 2021 18:57:58 GMT",
         "Server": [
           "Windows-Azure-Blob/1.0",
           "Microsoft-HTTPAPI/2.0"
         ],
-        "x-ms-client-request-id": "6e118b34-8b06-16d1-f7b8-1a127faeccbf",
-<<<<<<< HEAD
-        "x-ms-request-id": "01690760-501e-0065-27ab-f9d11b000000",
-=======
-        "x-ms-request-id": "6575b7f8-801e-0092-3f7a-05fb89000000",
->>>>>>> 1814567d
+        "x-ms-client-request-id": "0b24402a-71cd-dd0c-6bb2-4f372cd769d3",
+        "x-ms-request-id": "7c901160-701e-0062-17f1-06bd78000000",
         "x-ms-version": "2020-06-12"
       },
       "ResponseBody": []
     }
   ],
   "Variables": {
-<<<<<<< HEAD
-    "DateTimeOffsetNow": "2021-02-02T15:33:12.2737498-06:00",
-=======
-    "DateTimeOffsetNow": "2021-02-17T16:18:00.6820260-06:00",
->>>>>>> 1814567d
-    "RandomSeed": "539621943",
+    "DateTimeOffsetNow": "2021-02-19T12:57:59.0585298-06:00",
+    "RandomSeed": "1105043706",
     "Storage_TestConfigHierarchicalNamespace": "NamespaceTenant\nseannse\nU2FuaXRpemVk\nhttps://seannse.blob.core.windows.net\nhttps://seannse.file.core.windows.net\nhttps://seannse.queue.core.windows.net\nhttps://seannse.table.core.windows.net\n\n\n\n\nhttps://seannse-secondary.blob.core.windows.net\nhttps://seannse-secondary.file.core.windows.net\nhttps://seannse-secondary.queue.core.windows.net\nhttps://seannse-secondary.table.core.windows.net\n68390a19-a643-458b-b726-408abf67b4fc\nSanitized\n72f988bf-86f1-41af-91ab-2d7cd011db47\nhttps://login.microsoftonline.com/\nCloud\nBlobEndpoint=https://seannse.blob.core.windows.net/;QueueEndpoint=https://seannse.queue.core.windows.net/;FileEndpoint=https://seannse.file.core.windows.net/;BlobSecondaryEndpoint=https://seannse-secondary.blob.core.windows.net/;QueueSecondaryEndpoint=https://seannse-secondary.queue.core.windows.net/;FileSecondaryEndpoint=https://seannse-secondary.file.core.windows.net/;AccountName=seannse;AccountKey=Sanitized\n"
   }
 }