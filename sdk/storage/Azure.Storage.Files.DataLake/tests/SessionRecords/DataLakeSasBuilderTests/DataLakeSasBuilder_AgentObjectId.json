﻿{
  "Entries": [
    {
      "RequestUri": "https://seannse.blob.core.windows.net/test-filesystem-d44a872e-d6fe-6e24-ed74-d835abf2c265?restype=container",
      "RequestMethod": "PUT",
      "RequestHeaders": {
        "Accept": "application/xml",
        "Authorization": "Sanitized",
        "traceparent": "00-7ba7ce18b9bf8b478b94307446d36fa9-3cbd0887e2d5bc4b-00",
        "User-Agent": [
          "azsdk-net-Storage.Files.DataLake/12.7.0-alpha.20210219.1",
          "(.NET 5.0.3; Microsoft Windows 10.0.19041)"
        ],
        "x-ms-blob-public-access": "container",
        "x-ms-client-request-id": "423899bd-6dff-c343-8ec1-c5845765b919",
        "x-ms-return-client-request-id": "true",
<<<<<<< HEAD
        "x-ms-version": "2020-12-06"
=======
        "x-ms-version": "2021-02-12"
>>>>>>> 7e782c87
      },
      "RequestBody": null,
      "StatusCode": 201,
      "ResponseHeaders": {
        "Content-Length": "0",
        "Date": "Fri, 19 Feb 2021 18:57:57 GMT",
        "ETag": "\"0x8D8D50845EB61A6\"",
        "Last-Modified": "Fri, 19 Feb 2021 18:57:58 GMT",
        "Server": [
          "Windows-Azure-Blob/1.0",
          "Microsoft-HTTPAPI/2.0"
        ],
        "x-ms-client-request-id": "423899bd-6dff-c343-8ec1-c5845765b919",
        "x-ms-request-id": "7c900fc8-701e-0062-1ff1-06bd78000000",
<<<<<<< HEAD
        "x-ms-version": "2020-12-06"
=======
        "x-ms-version": "2021-02-12"
>>>>>>> 7e782c87
      },
      "ResponseBody": []
    },
    {
      "RequestUri": "https://seannse.blob.core.windows.net/?restype=service&comp=userdelegationkey",
      "RequestMethod": "POST",
      "RequestHeaders": {
        "Accept": "application/xml",
        "Authorization": "Sanitized",
        "Content-Length": "59",
        "Content-Type": "application/xml",
        "traceparent": "00-1240fcba1be75845811a3b2a7a1ca804-04b371d9970e5242-00",
        "User-Agent": [
          "azsdk-net-Storage.Files.DataLake/12.7.0-alpha.20210219.1",
          "(.NET 5.0.3; Microsoft Windows 10.0.19041)"
        ],
        "x-ms-client-request-id": "1a016a68-729b-ff6e-783e-fde53028be27",
        "x-ms-return-client-request-id": "true",
<<<<<<< HEAD
        "x-ms-version": "2020-12-06"
=======
        "x-ms-version": "2021-02-12"
>>>>>>> 7e782c87
      },
      "RequestBody": "﻿<KeyInfo><Expiry>2021-02-19T19:57:59Z</Expiry></KeyInfo>",
      "StatusCode": 200,
      "ResponseHeaders": {
        "Content-Type": "application/xml",
        "Date": "Fri, 19 Feb 2021 18:57:57 GMT",
        "Server": [
          "Windows-Azure-Blob/1.0",
          "Microsoft-HTTPAPI/2.0"
        ],
        "Transfer-Encoding": "chunked",
        "x-ms-client-request-id": "1a016a68-729b-ff6e-783e-fde53028be27",
        "x-ms-request-id": "7c901028-701e-0062-7cf1-06bd78000000",
<<<<<<< HEAD
        "x-ms-version": "2020-12-06"
=======
        "x-ms-version": "2021-02-12"
>>>>>>> 7e782c87
      },
      "ResponseBody": "﻿<?xml version=\"1.0\" encoding=\"utf-8\"?><UserDelegationKey><SignedOid>c4f48289-bb84-4086-b250-6f94a8f64cee</SignedOid><SignedTid>72f988bf-86f1-41af-91ab-2d7cd011db47</SignedTid><SignedStart>2021-02-19T18:57:58Z</SignedStart><SignedExpiry>2021-02-19T19:57:59Z</SignedExpiry><SignedService>b</SignedService><SignedVersion>2020-06-12</SignedVersion><Value>SSno7ihSdJ758XN3RL5kQctwOJ7iydfGw4mH5qHIwSA=</Value></UserDelegationKey>"
    },
    {
      "RequestUri": "https://seannse.dfs.core.windows.net/test-filesystem-d44a872e-d6fe-6e24-ed74-d835abf2c265/?action=setAccessControl",
      "RequestMethod": "PATCH",
      "RequestHeaders": {
        "Accept": "application/json",
        "Authorization": "Sanitized",
        "traceparent": "00-caf7db19d49edc459632ec0125d6fe17-1b20173b9f5a9d43-00",
        "User-Agent": [
          "azsdk-net-Storage.Files.DataLake/12.7.0-alpha.20210219.1",
          "(.NET 5.0.3; Microsoft Windows 10.0.19041)"
        ],
        "x-ms-acl": "user:09746fae-6af7-89f8-0f7a-7ebeb4d3b46e:rwx",
        "x-ms-client-request-id": "ec1b8965-9f64-4d7d-fac9-77b238da889a",
        "x-ms-return-client-request-id": "true",
<<<<<<< HEAD
        "x-ms-version": "2020-12-06"
=======
        "x-ms-version": "2021-02-12"
>>>>>>> 7e782c87
      },
      "RequestBody": null,
      "StatusCode": 200,
      "ResponseHeaders": {
        "Content-Length": "0",
        "Date": "Fri, 19 Feb 2021 18:57:57 GMT",
        "ETag": "\"0x8D8D50845ED9227\"",
        "Last-Modified": "Fri, 19 Feb 2021 18:57:58 GMT",
        "Server": [
          "Windows-Azure-HDFS/1.0",
          "Microsoft-HTTPAPI/2.0"
        ],
        "x-ms-client-request-id": "ec1b8965-9f64-4d7d-fac9-77b238da889a",
        "x-ms-namespace-enabled": "true",
        "x-ms-request-id": "d93decc2-901f-0045-1ef1-06aabc000000",
<<<<<<< HEAD
        "x-ms-version": "2020-12-06"
=======
        "x-ms-version": "2021-02-12"
>>>>>>> 7e782c87
      },
      "ResponseBody": []
    },
    {
<<<<<<< HEAD
      "RequestUri": "https://seannse.dfs.core.windows.net/test-filesystem-d44a872e-d6fe-6e24-ed74-d835abf2c265/test-file-ea6d54a0-9828-4631-4779-401cf1ce0e0b?skoid=c4f48289-bb84-4086-b250-6f94a8f64cee&sktid=72f988bf-86f1-41af-91ab-2d7cd011db47&skt=2021-02-19T18%3A57%3A58Z&ske=2021-02-19T19%3A57%3A59Z&sks=b&skv=2020-06-12&sv=2020-12-06&st=2021-02-19T17%3A57%3A59Z&se=2021-02-19T19%3A57%3A59Z&sr=c&sp=racwdlmeop&suoid=09746fae-6af7-89f8-0f7a-7ebeb4d3b46e&sig=Sanitized&resource=file",
=======
      "RequestUri": "https://seannse.dfs.core.windows.net/test-filesystem-d44a872e-d6fe-6e24-ed74-d835abf2c265/test-file-ea6d54a0-9828-4631-4779-401cf1ce0e0b?skoid=c4f48289-bb84-4086-b250-6f94a8f64cee&sktid=72f988bf-86f1-41af-91ab-2d7cd011db47&skt=2021-02-19T18%3A57%3A58Z&ske=2021-02-19T19%3A57%3A59Z&sks=b&skv=2020-06-12&sv=2021-02-12&st=2021-02-19T17%3A57%3A59Z&se=2021-02-19T19%3A57%3A59Z&sr=c&sp=racwdlmeop&suoid=09746fae-6af7-89f8-0f7a-7ebeb4d3b46e&sig=Sanitized&resource=file",
>>>>>>> 7e782c87
      "RequestMethod": "PUT",
      "RequestHeaders": {
        "Accept": "application/json",
        "traceparent": "00-2f86377ce2b42442b3300404014a8ad4-df4a63d01747a74c-00",
        "User-Agent": [
          "azsdk-net-Storage.Files.DataLake/12.7.0-alpha.20210219.1",
          "(.NET 5.0.3; Microsoft Windows 10.0.19041)"
        ],
        "x-ms-client-request-id": "9c00e5f7-3aff-cd34-57d5-a5ea5f615b2c",
        "x-ms-return-client-request-id": "true",
<<<<<<< HEAD
        "x-ms-version": "2020-12-06"
=======
        "x-ms-version": "2021-02-12"
>>>>>>> 7e782c87
      },
      "RequestBody": null,
      "StatusCode": 201,
      "ResponseHeaders": {
        "Content-Length": "0",
        "Date": "Fri, 19 Feb 2021 18:57:57 GMT",
        "ETag": "\"0x8D8D5084633BDB9\"",
        "Last-Modified": "Fri, 19 Feb 2021 18:57:58 GMT",
        "Server": [
          "Windows-Azure-HDFS/1.0",
          "Microsoft-HTTPAPI/2.0"
        ],
        "x-ms-client-request-id": "9c00e5f7-3aff-cd34-57d5-a5ea5f615b2c",
        "x-ms-request-id": "d93deccb-901f-0045-27f1-06aabc000000",
<<<<<<< HEAD
        "x-ms-version": "2020-12-06"
=======
        "x-ms-version": "2021-02-12"
>>>>>>> 7e782c87
      },
      "ResponseBody": []
    },
    {
      "RequestUri": "https://seannse.blob.core.windows.net/test-filesystem-d44a872e-d6fe-6e24-ed74-d835abf2c265?restype=container",
      "RequestMethod": "DELETE",
      "RequestHeaders": {
        "Accept": "application/xml",
        "Authorization": "Sanitized",
        "traceparent": "00-63765ef843ddfd41bc32414fbfd18f72-00e75a8805a5fd4c-00",
        "User-Agent": [
          "azsdk-net-Storage.Files.DataLake/12.7.0-alpha.20210219.1",
          "(.NET 5.0.3; Microsoft Windows 10.0.19041)"
        ],
        "x-ms-client-request-id": "0b24402a-71cd-dd0c-6bb2-4f372cd769d3",
        "x-ms-return-client-request-id": "true",
<<<<<<< HEAD
        "x-ms-version": "2020-12-06"
=======
        "x-ms-version": "2021-02-12"
>>>>>>> 7e782c87
      },
      "RequestBody": null,
      "StatusCode": 202,
      "ResponseHeaders": {
        "Content-Length": "0",
        "Date": "Fri, 19 Feb 2021 18:57:58 GMT",
        "Server": [
          "Windows-Azure-Blob/1.0",
          "Microsoft-HTTPAPI/2.0"
        ],
        "x-ms-client-request-id": "0b24402a-71cd-dd0c-6bb2-4f372cd769d3",
        "x-ms-request-id": "7c901160-701e-0062-17f1-06bd78000000",
<<<<<<< HEAD
        "x-ms-version": "2020-12-06"
=======
        "x-ms-version": "2021-02-12"
>>>>>>> 7e782c87
      },
      "ResponseBody": []
    }
  ],
  "Variables": {
    "DateTimeOffsetNow": "2021-02-19T12:57:59.0585298-06:00",
    "RandomSeed": "1105043706",
    "Storage_TestConfigHierarchicalNamespace": "NamespaceTenant\nseannse\nU2FuaXRpemVk\nhttps://seannse.blob.core.windows.net\nhttps://seannse.file.core.windows.net\nhttps://seannse.queue.core.windows.net\nhttps://seannse.table.core.windows.net\n\n\n\n\nhttps://seannse-secondary.blob.core.windows.net\nhttps://seannse-secondary.file.core.windows.net\nhttps://seannse-secondary.queue.core.windows.net\nhttps://seannse-secondary.table.core.windows.net\n68390a19-a643-458b-b726-408abf67b4fc\nSanitized\n72f988bf-86f1-41af-91ab-2d7cd011db47\nhttps://login.microsoftonline.com/\nCloud\nBlobEndpoint=https://seannse.blob.core.windows.net/;QueueEndpoint=https://seannse.queue.core.windows.net/;FileEndpoint=https://seannse.file.core.windows.net/;BlobSecondaryEndpoint=https://seannse-secondary.blob.core.windows.net/;QueueSecondaryEndpoint=https://seannse-secondary.queue.core.windows.net/;FileSecondaryEndpoint=https://seannse-secondary.file.core.windows.net/;AccountName=seannse;AccountKey=Sanitized\n\n\n"
  }
}<|MERGE_RESOLUTION|>--- conflicted
+++ resolved
@@ -14,11 +14,7 @@
         "x-ms-blob-public-access": "container",
         "x-ms-client-request-id": "423899bd-6dff-c343-8ec1-c5845765b919",
         "x-ms-return-client-request-id": "true",
-<<<<<<< HEAD
-        "x-ms-version": "2020-12-06"
-=======
         "x-ms-version": "2021-02-12"
->>>>>>> 7e782c87
       },
       "RequestBody": null,
       "StatusCode": 201,
@@ -33,11 +29,7 @@
         ],
         "x-ms-client-request-id": "423899bd-6dff-c343-8ec1-c5845765b919",
         "x-ms-request-id": "7c900fc8-701e-0062-1ff1-06bd78000000",
-<<<<<<< HEAD
-        "x-ms-version": "2020-12-06"
-=======
         "x-ms-version": "2021-02-12"
->>>>>>> 7e782c87
       },
       "ResponseBody": []
     },
@@ -56,11 +48,7 @@
         ],
         "x-ms-client-request-id": "1a016a68-729b-ff6e-783e-fde53028be27",
         "x-ms-return-client-request-id": "true",
-<<<<<<< HEAD
-        "x-ms-version": "2020-12-06"
-=======
         "x-ms-version": "2021-02-12"
->>>>>>> 7e782c87
       },
       "RequestBody": "﻿<KeyInfo><Expiry>2021-02-19T19:57:59Z</Expiry></KeyInfo>",
       "StatusCode": 200,
@@ -74,11 +62,7 @@
         "Transfer-Encoding": "chunked",
         "x-ms-client-request-id": "1a016a68-729b-ff6e-783e-fde53028be27",
         "x-ms-request-id": "7c901028-701e-0062-7cf1-06bd78000000",
-<<<<<<< HEAD
-        "x-ms-version": "2020-12-06"
-=======
         "x-ms-version": "2021-02-12"
->>>>>>> 7e782c87
       },
       "ResponseBody": "﻿<?xml version=\"1.0\" encoding=\"utf-8\"?><UserDelegationKey><SignedOid>c4f48289-bb84-4086-b250-6f94a8f64cee</SignedOid><SignedTid>72f988bf-86f1-41af-91ab-2d7cd011db47</SignedTid><SignedStart>2021-02-19T18:57:58Z</SignedStart><SignedExpiry>2021-02-19T19:57:59Z</SignedExpiry><SignedService>b</SignedService><SignedVersion>2020-06-12</SignedVersion><Value>SSno7ihSdJ758XN3RL5kQctwOJ7iydfGw4mH5qHIwSA=</Value></UserDelegationKey>"
     },
@@ -96,11 +80,7 @@
         "x-ms-acl": "user:09746fae-6af7-89f8-0f7a-7ebeb4d3b46e:rwx",
         "x-ms-client-request-id": "ec1b8965-9f64-4d7d-fac9-77b238da889a",
         "x-ms-return-client-request-id": "true",
-<<<<<<< HEAD
-        "x-ms-version": "2020-12-06"
-=======
         "x-ms-version": "2021-02-12"
->>>>>>> 7e782c87
       },
       "RequestBody": null,
       "StatusCode": 200,
@@ -116,20 +96,12 @@
         "x-ms-client-request-id": "ec1b8965-9f64-4d7d-fac9-77b238da889a",
         "x-ms-namespace-enabled": "true",
         "x-ms-request-id": "d93decc2-901f-0045-1ef1-06aabc000000",
-<<<<<<< HEAD
-        "x-ms-version": "2020-12-06"
-=======
         "x-ms-version": "2021-02-12"
->>>>>>> 7e782c87
       },
       "ResponseBody": []
     },
     {
-<<<<<<< HEAD
-      "RequestUri": "https://seannse.dfs.core.windows.net/test-filesystem-d44a872e-d6fe-6e24-ed74-d835abf2c265/test-file-ea6d54a0-9828-4631-4779-401cf1ce0e0b?skoid=c4f48289-bb84-4086-b250-6f94a8f64cee&sktid=72f988bf-86f1-41af-91ab-2d7cd011db47&skt=2021-02-19T18%3A57%3A58Z&ske=2021-02-19T19%3A57%3A59Z&sks=b&skv=2020-06-12&sv=2020-12-06&st=2021-02-19T17%3A57%3A59Z&se=2021-02-19T19%3A57%3A59Z&sr=c&sp=racwdlmeop&suoid=09746fae-6af7-89f8-0f7a-7ebeb4d3b46e&sig=Sanitized&resource=file",
-=======
       "RequestUri": "https://seannse.dfs.core.windows.net/test-filesystem-d44a872e-d6fe-6e24-ed74-d835abf2c265/test-file-ea6d54a0-9828-4631-4779-401cf1ce0e0b?skoid=c4f48289-bb84-4086-b250-6f94a8f64cee&sktid=72f988bf-86f1-41af-91ab-2d7cd011db47&skt=2021-02-19T18%3A57%3A58Z&ske=2021-02-19T19%3A57%3A59Z&sks=b&skv=2020-06-12&sv=2021-02-12&st=2021-02-19T17%3A57%3A59Z&se=2021-02-19T19%3A57%3A59Z&sr=c&sp=racwdlmeop&suoid=09746fae-6af7-89f8-0f7a-7ebeb4d3b46e&sig=Sanitized&resource=file",
->>>>>>> 7e782c87
       "RequestMethod": "PUT",
       "RequestHeaders": {
         "Accept": "application/json",
@@ -140,11 +112,7 @@
         ],
         "x-ms-client-request-id": "9c00e5f7-3aff-cd34-57d5-a5ea5f615b2c",
         "x-ms-return-client-request-id": "true",
-<<<<<<< HEAD
-        "x-ms-version": "2020-12-06"
-=======
         "x-ms-version": "2021-02-12"
->>>>>>> 7e782c87
       },
       "RequestBody": null,
       "StatusCode": 201,
@@ -159,11 +127,7 @@
         ],
         "x-ms-client-request-id": "9c00e5f7-3aff-cd34-57d5-a5ea5f615b2c",
         "x-ms-request-id": "d93deccb-901f-0045-27f1-06aabc000000",
-<<<<<<< HEAD
-        "x-ms-version": "2020-12-06"
-=======
         "x-ms-version": "2021-02-12"
->>>>>>> 7e782c87
       },
       "ResponseBody": []
     },
@@ -180,11 +144,7 @@
         ],
         "x-ms-client-request-id": "0b24402a-71cd-dd0c-6bb2-4f372cd769d3",
         "x-ms-return-client-request-id": "true",
-<<<<<<< HEAD
-        "x-ms-version": "2020-12-06"
-=======
         "x-ms-version": "2021-02-12"
->>>>>>> 7e782c87
       },
       "RequestBody": null,
       "StatusCode": 202,
@@ -197,11 +157,7 @@
         ],
         "x-ms-client-request-id": "0b24402a-71cd-dd0c-6bb2-4f372cd769d3",
         "x-ms-request-id": "7c901160-701e-0062-17f1-06bd78000000",
-<<<<<<< HEAD
-        "x-ms-version": "2020-12-06"
-=======
         "x-ms-version": "2021-02-12"
->>>>>>> 7e782c87
       },
       "ResponseBody": []
     }
