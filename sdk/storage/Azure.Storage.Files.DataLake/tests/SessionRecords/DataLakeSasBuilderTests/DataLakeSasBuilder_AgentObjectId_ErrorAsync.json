--- conflicted
+++ resolved
@@ -14,11 +14,7 @@
         "x-ms-blob-public-access": "container",
         "x-ms-client-request-id": "b632b888-67e9-0042-ba8e-9ab43c1b7236",
         "x-ms-return-client-request-id": "true",
-<<<<<<< HEAD
-        "x-ms-version": "2020-12-06"
-=======
-        "x-ms-version": "2021-02-12"
->>>>>>> 7e782c87
+        "x-ms-version": "2021-02-12"
       },
       "RequestBody": null,
       "StatusCode": 201,
@@ -33,11 +29,7 @@
         ],
         "x-ms-client-request-id": "b632b888-67e9-0042-ba8e-9ab43c1b7236",
         "x-ms-request-id": "7c902dd6-701e-0062-2af1-06bd78000000",
-<<<<<<< HEAD
-        "x-ms-version": "2020-12-06"
-=======
-        "x-ms-version": "2021-02-12"
->>>>>>> 7e782c87
+        "x-ms-version": "2021-02-12"
       },
       "ResponseBody": []
     },
@@ -54,11 +46,7 @@
         ],
         "x-ms-client-request-id": "43e927ec-edab-c410-49b6-c7d441978779",
         "x-ms-return-client-request-id": "true",
-<<<<<<< HEAD
-        "x-ms-version": "2020-12-06"
-=======
-        "x-ms-version": "2021-02-12"
->>>>>>> 7e782c87
+        "x-ms-version": "2021-02-12"
       },
       "RequestBody": null,
       "StatusCode": 201,
@@ -73,11 +61,7 @@
         ],
         "x-ms-client-request-id": "43e927ec-edab-c410-49b6-c7d441978779",
         "x-ms-request-id": "d93df5b5-901f-0045-0ef1-06aabc000000",
-<<<<<<< HEAD
-        "x-ms-version": "2020-12-06"
-=======
-        "x-ms-version": "2021-02-12"
->>>>>>> 7e782c87
+        "x-ms-version": "2021-02-12"
       },
       "ResponseBody": []
     },
@@ -93,11 +77,7 @@
         ],
         "x-ms-client-request-id": "c1c728ff-15f6-7f64-eef0-c27209afff3c",
         "x-ms-return-client-request-id": "true",
-<<<<<<< HEAD
-        "x-ms-version": "2020-12-06"
-=======
-        "x-ms-version": "2021-02-12"
->>>>>>> 7e782c87
+        "x-ms-version": "2021-02-12"
       },
       "RequestBody": null,
       "StatusCode": 201,
@@ -112,11 +92,7 @@
         ],
         "x-ms-client-request-id": "c1c728ff-15f6-7f64-eef0-c27209afff3c",
         "x-ms-request-id": "d93df5c2-901f-0045-1bf1-06aabc000000",
-<<<<<<< HEAD
-        "x-ms-version": "2020-12-06"
-=======
-        "x-ms-version": "2021-02-12"
->>>>>>> 7e782c87
+        "x-ms-version": "2021-02-12"
       },
       "ResponseBody": []
     },
@@ -135,11 +111,7 @@
         ],
         "x-ms-client-request-id": "9c61a982-9644-3e0a-3448-26416c18270e",
         "x-ms-return-client-request-id": "true",
-<<<<<<< HEAD
-        "x-ms-version": "2020-12-06"
-=======
-        "x-ms-version": "2021-02-12"
->>>>>>> 7e782c87
+        "x-ms-version": "2021-02-12"
       },
       "RequestBody": "﻿<KeyInfo><Expiry>2021-02-19T19:58:10Z</Expiry></KeyInfo>",
       "StatusCode": 200,
@@ -153,20 +125,12 @@
         "Transfer-Encoding": "chunked",
         "x-ms-client-request-id": "9c61a982-9644-3e0a-3448-26416c18270e",
         "x-ms-request-id": "7c902e8d-701e-0062-56f1-06bd78000000",
-<<<<<<< HEAD
-        "x-ms-version": "2020-12-06"
-=======
-        "x-ms-version": "2021-02-12"
->>>>>>> 7e782c87
+        "x-ms-version": "2021-02-12"
       },
       "ResponseBody": "﻿<?xml version=\"1.0\" encoding=\"utf-8\"?><UserDelegationKey><SignedOid>c4f48289-bb84-4086-b250-6f94a8f64cee</SignedOid><SignedTid>72f988bf-86f1-41af-91ab-2d7cd011db47</SignedTid><SignedStart>2021-02-19T18:58:10Z</SignedStart><SignedExpiry>2021-02-19T19:58:10Z</SignedExpiry><SignedService>b</SignedService><SignedVersion>2020-06-12</SignedVersion><Value>ckOfdi27v+rkBuOJr4/CtcJJaAAwdVC0vcehgB28qIg=</Value></UserDelegationKey>"
     },
     {
-<<<<<<< HEAD
-      "RequestUri": "https://seannse.blob.core.windows.net/test-filesystem-9dbd56c5-88d8-6e8d-15c0-c89157a01099?skoid=c4f48289-bb84-4086-b250-6f94a8f64cee&sktid=72f988bf-86f1-41af-91ab-2d7cd011db47&skt=2021-02-19T18%3A58%3A10Z&ske=2021-02-19T19%3A58%3A10Z&sks=b&skv=2020-06-12&sv=2020-12-06&st=2021-02-19T17%3A58%3A10Z&se=2021-02-19T19%3A58%3A10Z&sr=c&sp=racwdlmeop&suoid=00d445a1-0ee1-8c6a-e087-6662ad6896e7&sig=Sanitized&restype=container",
-=======
       "RequestUri": "https://seannse.blob.core.windows.net/test-filesystem-9dbd56c5-88d8-6e8d-15c0-c89157a01099?skoid=c4f48289-bb84-4086-b250-6f94a8f64cee&sktid=72f988bf-86f1-41af-91ab-2d7cd011db47&skt=2021-02-19T18%3A58%3A10Z&ske=2021-02-19T19%3A58%3A10Z&sks=b&skv=2020-06-12&sv=2021-02-12&st=2021-02-19T17%3A58%3A10Z&se=2021-02-19T19%3A58%3A10Z&sr=c&sp=racwdlmeop&suoid=00d445a1-0ee1-8c6a-e087-6662ad6896e7&sig=Sanitized&restype=container",
->>>>>>> 7e782c87
       "RequestMethod": "GET",
       "RequestHeaders": {
         "Accept": "application/xml",
@@ -177,11 +141,7 @@
         ],
         "x-ms-client-request-id": "a45a586c-3131-743e-3fd4-bbbd30a790cb",
         "x-ms-return-client-request-id": "true",
-<<<<<<< HEAD
-        "x-ms-version": "2020-12-06"
-=======
-        "x-ms-version": "2021-02-12"
->>>>>>> 7e782c87
+        "x-ms-version": "2021-02-12"
       },
       "RequestBody": null,
       "StatusCode": 403,
@@ -196,11 +156,7 @@
         "x-ms-client-request-id": "a45a586c-3131-743e-3fd4-bbbd30a790cb",
         "x-ms-error-code": "AuthorizationFailure",
         "x-ms-request-id": "7c902eb3-701e-0062-7cf1-06bd78000000",
-<<<<<<< HEAD
-        "x-ms-version": "2020-12-06"
-=======
-        "x-ms-version": "2021-02-12"
->>>>>>> 7e782c87
+        "x-ms-version": "2021-02-12"
       },
       "ResponseBody": [
         "﻿<?xml version=\"1.0\" encoding=\"utf-8\"?><Error><Code>AuthorizationFailure</Code><Message>This request is not authorized to perform this operation.\n",
@@ -221,11 +177,7 @@
         ],
         "x-ms-client-request-id": "54f523b3-f10e-8db5-647b-2079a63a9614",
         "x-ms-return-client-request-id": "true",
-<<<<<<< HEAD
-        "x-ms-version": "2020-12-06"
-=======
-        "x-ms-version": "2021-02-12"
->>>>>>> 7e782c87
+        "x-ms-version": "2021-02-12"
       },
       "RequestBody": null,
       "StatusCode": 202,
@@ -238,11 +190,7 @@
         ],
         "x-ms-client-request-id": "54f523b3-f10e-8db5-647b-2079a63a9614",
         "x-ms-request-id": "7c902f57-701e-0062-17f1-06bd78000000",
-<<<<<<< HEAD
-        "x-ms-version": "2020-12-06"
-=======
-        "x-ms-version": "2021-02-12"
->>>>>>> 7e782c87
+        "x-ms-version": "2021-02-12"
       },
       "ResponseBody": []
     }
