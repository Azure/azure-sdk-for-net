{
  "Entries": [
    {
      "RequestUri": "https://seannse.blob.core.windows.net/test-filesystem-1606a679-eaca-eaa7-57fd-d234cc71f4e1?restype=container",
      "RequestMethod": "PUT",
      "RequestHeaders": {
        "Accept": "application/xml",
        "Authorization": "Sanitized",
<<<<<<< HEAD
        "traceparent": "00-a24d5c4c71a986459ffb88934fff10f5-421d0ad79d5f4d4a-00",
        "User-Agent": [
          "azsdk-net-Storage.Files.DataLake/12.7.0-alpha.20210202.1",
          "(.NET 5.0.2; Microsoft Windows 10.0.19042)"
=======
        "traceparent": "00-682db25183a2a443b510275477b6f736-a6df147bb1150a48-00",
        "User-Agent": [
          "azsdk-net-Storage.Files.DataLake/12.7.0-alpha.20210217.1",
          "(.NET 5.0.3; Microsoft Windows 10.0.19042)"
>>>>>>> 1814567d
        ],
        "x-ms-blob-public-access": "container",
        "x-ms-client-request-id": "de25c33a-464f-8d14-3ec8-12e55550248d",
        "x-ms-return-client-request-id": "true",
        "x-ms-version": "2020-06-12"
      },
      "RequestBody": null,
      "StatusCode": 201,
      "ResponseHeaders": {
        "Content-Length": "0",
<<<<<<< HEAD
        "Date": "Tue, 02 Feb 2021 21:33:38 GMT",
        "ETag": "\u00220x8D8C7C234940EE9\u0022",
        "Last-Modified": "Tue, 02 Feb 2021 21:33:39 GMT",
=======
        "Date": "Wed, 17 Feb 2021 22:18:33 GMT",
        "ETag": "\u00220x8D8D391F6A2E527\u0022",
        "Last-Modified": "Wed, 17 Feb 2021 22:18:33 GMT",
>>>>>>> 1814567d
        "Server": [
          "Windows-Azure-Blob/1.0",
          "Microsoft-HTTPAPI/2.0"
        ],
        "x-ms-client-request-id": "de25c33a-464f-8d14-3ec8-12e55550248d",
<<<<<<< HEAD
        "x-ms-request-id": "f1be9541-b01e-006d-17ab-f9cb14000000",
=======
        "x-ms-request-id": "58acda9e-401e-0079-4a7a-05837b000000",
>>>>>>> 1814567d
        "x-ms-version": "2020-06-12"
      },
      "ResponseBody": []
    },
    {
      "RequestUri": "https://seannse.dfs.core.windows.net/test-filesystem-1606a679-eaca-eaa7-57fd-d234cc71f4e1/test-directory-ddf9f794-ec07-3e68-03e4-9557c5ca9a78?resource=directory",
      "RequestMethod": "PUT",
      "RequestHeaders": {
        "Accept": "application/json",
        "Authorization": "Sanitized",
<<<<<<< HEAD
        "traceparent": "00-0bcf069496c09146b1ef5edc4e01f342-58bcfdd63447a24e-00",
        "User-Agent": [
          "azsdk-net-Storage.Files.DataLake/12.7.0-alpha.20210202.1",
          "(.NET 5.0.2; Microsoft Windows 10.0.19042)"
=======
        "traceparent": "00-9537ae455a49384badd4e52b2cc6b0e8-b20f39eb36087549-00",
        "User-Agent": [
          "azsdk-net-Storage.Files.DataLake/12.7.0-alpha.20210217.1",
          "(.NET 5.0.3; Microsoft Windows 10.0.19042)"
>>>>>>> 1814567d
        ],
        "x-ms-client-request-id": "021c5940-bba4-d229-822d-563c6bdaea94",
        "x-ms-return-client-request-id": "true",
        "x-ms-version": "2020-06-12"
      },
      "RequestBody": null,
      "StatusCode": 201,
      "ResponseHeaders": {
        "Content-Length": "0",
<<<<<<< HEAD
        "Date": "Tue, 02 Feb 2021 21:33:39 GMT",
        "ETag": "\u00220x8D8C7C234DD62B8\u0022",
        "Last-Modified": "Tue, 02 Feb 2021 21:33:39 GMT",
=======
        "Date": "Wed, 17 Feb 2021 22:18:33 GMT",
        "ETag": "\u00220x8D8D391F6DBE756\u0022",
        "Last-Modified": "Wed, 17 Feb 2021 22:18:33 GMT",
>>>>>>> 1814567d
        "Server": [
          "Windows-Azure-HDFS/1.0",
          "Microsoft-HTTPAPI/2.0"
        ],
        "x-ms-client-request-id": "021c5940-bba4-d229-822d-563c6bdaea94",
<<<<<<< HEAD
        "x-ms-request-id": "2842d353-701f-0086-6aab-f9b3e6000000",
=======
        "x-ms-request-id": "e3e2c33d-801f-0049-5a7a-053db4000000",
>>>>>>> 1814567d
        "x-ms-version": "2020-06-12"
      },
      "ResponseBody": []
    },
    {
      "RequestUri": "https://seannse.dfs.core.windows.net/test-filesystem-1606a679-eaca-eaa7-57fd-d234cc71f4e1/test-directory-ddf9f794-ec07-3e68-03e4-9557c5ca9a78/test-file-2fd61f64-6f6f-db85-e70f-a7964e954e0f?resource=file",
      "RequestMethod": "PUT",
      "RequestHeaders": {
        "Accept": "application/json",
        "Authorization": "Sanitized",
        "User-Agent": [
<<<<<<< HEAD
          "azsdk-net-Storage.Files.DataLake/12.7.0-alpha.20210202.1",
          "(.NET 5.0.2; Microsoft Windows 10.0.19042)"
=======
          "azsdk-net-Storage.Files.DataLake/12.7.0-alpha.20210217.1",
          "(.NET 5.0.3; Microsoft Windows 10.0.19042)"
>>>>>>> 1814567d
        ],
        "x-ms-client-request-id": "1f1963ce-8558-d009-d441-1a95149384ed",
        "x-ms-return-client-request-id": "true",
        "x-ms-version": "2020-06-12"
      },
      "RequestBody": null,
      "StatusCode": 201,
      "ResponseHeaders": {
        "Content-Length": "0",
<<<<<<< HEAD
        "Date": "Tue, 02 Feb 2021 21:33:39 GMT",
        "ETag": "\u00220x8D8C7C234EF87AC\u0022",
        "Last-Modified": "Tue, 02 Feb 2021 21:33:39 GMT",
=======
        "Date": "Wed, 17 Feb 2021 22:18:33 GMT",
        "ETag": "\u00220x8D8D391F6E8FDBD\u0022",
        "Last-Modified": "Wed, 17 Feb 2021 22:18:33 GMT",
>>>>>>> 1814567d
        "Server": [
          "Windows-Azure-HDFS/1.0",
          "Microsoft-HTTPAPI/2.0"
        ],
        "x-ms-client-request-id": "1f1963ce-8558-d009-d441-1a95149384ed",
<<<<<<< HEAD
        "x-ms-request-id": "2842d370-701f-0086-07ab-f9b3e6000000",
=======
        "x-ms-request-id": "e3e2c349-801f-0049-667a-053db4000000",
>>>>>>> 1814567d
        "x-ms-version": "2020-06-12"
      },
      "ResponseBody": []
    },
    {
      "RequestUri": "https://seannse.blob.core.windows.net/?restype=service\u0026comp=userdelegationkey",
      "RequestMethod": "POST",
      "RequestHeaders": {
        "Accept": "application/xml",
        "Authorization": "Sanitized",
        "Content-Length": "59",
        "Content-Type": "application/xml",
<<<<<<< HEAD
        "traceparent": "00-6bd2060dfbbd1240b5744d2ae386488b-ed5a6d2d7dec8d45-00",
        "User-Agent": [
          "azsdk-net-Storage.Files.DataLake/12.7.0-alpha.20210202.1",
          "(.NET 5.0.2; Microsoft Windows 10.0.19042)"
=======
        "traceparent": "00-a7efc222fb379849b1f6547fa2d16b4a-9c9c1aa601c7654c-00",
        "User-Agent": [
          "azsdk-net-Storage.Files.DataLake/12.7.0-alpha.20210217.1",
          "(.NET 5.0.3; Microsoft Windows 10.0.19042)"
>>>>>>> 1814567d
        ],
        "x-ms-client-request-id": "eac74a64-2f7c-8eb7-90d5-27f20752929c",
        "x-ms-return-client-request-id": "true",
        "x-ms-version": "2020-06-12"
      },
<<<<<<< HEAD
      "RequestBody": "\u003CKeyInfo\u003E\u003CExpiry\u003E2021-02-02T22:33:39Z\u003C/Expiry\u003E\u003C/KeyInfo\u003E",
      "StatusCode": 200,
      "ResponseHeaders": {
        "Content-Type": "application/xml",
        "Date": "Tue, 02 Feb 2021 21:33:39 GMT",
=======
      "RequestBody": "\uFEFF\u003CKeyInfo\u003E\u003CExpiry\u003E2021-02-17T23:18:34Z\u003C/Expiry\u003E\u003C/KeyInfo\u003E",
      "StatusCode": 200,
      "ResponseHeaders": {
        "Content-Type": "application/xml",
        "Date": "Wed, 17 Feb 2021 22:18:33 GMT",
>>>>>>> 1814567d
        "Server": [
          "Windows-Azure-Blob/1.0",
          "Microsoft-HTTPAPI/2.0"
        ],
        "Transfer-Encoding": "chunked",
        "x-ms-client-request-id": "eac74a64-2f7c-8eb7-90d5-27f20752929c",
<<<<<<< HEAD
        "x-ms-request-id": "f1be976b-b01e-006d-12ab-f9cb14000000",
        "x-ms-version": "2020-06-12"
      },
      "ResponseBody": "\uFEFF\u003C?xml version=\u00221.0\u0022 encoding=\u0022utf-8\u0022?\u003E\u003CUserDelegationKey\u003E\u003CSignedOid\u003Ec4f48289-bb84-4086-b250-6f94a8f64cee\u003C/SignedOid\u003E\u003CSignedTid\u003E72f988bf-86f1-41af-91ab-2d7cd011db47\u003C/SignedTid\u003E\u003CSignedStart\u003E2021-02-02T21:33:39Z\u003C/SignedStart\u003E\u003CSignedExpiry\u003E2021-02-02T22:33:39Z\u003C/SignedExpiry\u003E\u003CSignedService\u003Eb\u003C/SignedService\u003E\u003CSignedVersion\u003E2020-06-12\u003C/SignedVersion\u003E\u003CValue\u003EJOJcorVsrFSAuoBLjITULzVNg9lr0h\u002BBOb6h0a7Je78=\u003C/Value\u003E\u003C/UserDelegationKey\u003E"
    },
    {
      "RequestUri": "https://seannse.blob.core.windows.net/test-filesystem-1606a679-eaca-eaa7-57fd-d234cc71f4e1?skoid=c4f48289-bb84-4086-b250-6f94a8f64cee\u0026sktid=72f988bf-86f1-41af-91ab-2d7cd011db47\u0026skt=2021-02-02T21%3A33%3A39Z\u0026ske=2021-02-02T22%3A33%3A39Z\u0026sks=b\u0026skv=2020-06-12\u0026sv=2020-06-12\u0026st=2021-02-02T20%3A33%3A39Z\u0026se=2021-02-02T22%3A33%3A39Z\u0026sr=c\u0026sp=racwdlmeop\u0026suoid=c1a9c4c3-d875-df27-02d6-e82985e112d7\u0026sig=Sanitized\u0026restype=container",
      "RequestMethod": "GET",
      "RequestHeaders": {
        "traceparent": "00-05dbf74e3cc2a5469dd56a57999d9558-137fe3ec15d6ab4c-00",
        "User-Agent": [
          "azsdk-net-Storage.Files.DataLake/12.7.0-alpha.20210202.1",
          "(.NET 5.0.2; Microsoft Windows 10.0.19042)"
=======
        "x-ms-request-id": "58acdad6-401e-0079-727a-05837b000000",
        "x-ms-version": "2020-06-12"
      },
      "ResponseBody": "\uFEFF\u003C?xml version=\u00221.0\u0022 encoding=\u0022utf-8\u0022?\u003E\u003CUserDelegationKey\u003E\u003CSignedOid\u003Ec4f48289-bb84-4086-b250-6f94a8f64cee\u003C/SignedOid\u003E\u003CSignedTid\u003E72f988bf-86f1-41af-91ab-2d7cd011db47\u003C/SignedTid\u003E\u003CSignedStart\u003E2021-02-17T22:18:33Z\u003C/SignedStart\u003E\u003CSignedExpiry\u003E2021-02-17T23:18:34Z\u003C/SignedExpiry\u003E\u003CSignedService\u003Eb\u003C/SignedService\u003E\u003CSignedVersion\u003E2020-06-12\u003C/SignedVersion\u003E\u003CValue\u003EpwPMdJucXp1zZ1UR5yuoS7Da0Mk\u002BEFKreWyPslK1qs0=\u003C/Value\u003E\u003C/UserDelegationKey\u003E"
    },
    {
      "RequestUri": "https://seannse.blob.core.windows.net/test-filesystem-1606a679-eaca-eaa7-57fd-d234cc71f4e1?skoid=c4f48289-bb84-4086-b250-6f94a8f64cee\u0026sktid=72f988bf-86f1-41af-91ab-2d7cd011db47\u0026skt=2021-02-17T22%3A18%3A33Z\u0026ske=2021-02-17T23%3A18%3A34Z\u0026sks=b\u0026skv=2020-06-12\u0026sv=2020-06-12\u0026st=2021-02-17T21%3A18%3A34Z\u0026se=2021-02-17T23%3A18%3A34Z\u0026sr=c\u0026sp=racwdlmeop\u0026suoid=c1a9c4c3-d875-df27-02d6-e82985e112d7\u0026sig=Sanitized\u0026restype=container",
      "RequestMethod": "GET",
      "RequestHeaders": {
        "Accept": "application/xml",
        "traceparent": "00-a0d7c1cde9aa6144ab2b039487e0a760-9ee8d6c72ecea445-00",
        "User-Agent": [
          "azsdk-net-Storage.Files.DataLake/12.7.0-alpha.20210217.1",
          "(.NET 5.0.3; Microsoft Windows 10.0.19042)"
>>>>>>> 1814567d
        ],
        "x-ms-client-request-id": "f864629b-1053-8cd3-23e7-e8a5478e09af",
        "x-ms-return-client-request-id": "true",
        "x-ms-version": "2020-06-12"
      },
      "RequestBody": null,
      "StatusCode": 403,
      "ResponseHeaders": {
        "Content-Length": "246",
        "Content-Type": "application/xml",
<<<<<<< HEAD
        "Date": "Tue, 02 Feb 2021 21:33:40 GMT",
=======
        "Date": "Wed, 17 Feb 2021 22:18:34 GMT",
>>>>>>> 1814567d
        "Server": [
          "Windows-Azure-Blob/1.0",
          "Microsoft-HTTPAPI/2.0"
        ],
        "x-ms-client-request-id": "f864629b-1053-8cd3-23e7-e8a5478e09af",
        "x-ms-error-code": "AuthorizationFailure",
<<<<<<< HEAD
        "x-ms-request-id": "1e9dbc5e-e01e-0070-43ab-f9c6a8000000",
=======
        "x-ms-request-id": "b1f845d5-201e-0022-0f7a-05ba40000000",
>>>>>>> 1814567d
        "x-ms-version": "2020-06-12"
      },
      "ResponseBody": [
        "\uFEFF\u003C?xml version=\u00221.0\u0022 encoding=\u0022utf-8\u0022?\u003E\u003CError\u003E\u003CCode\u003EAuthorizationFailure\u003C/Code\u003E\u003CMessage\u003EThis request is not authorized to perform this operation.\n",
<<<<<<< HEAD
        "RequestId:1e9dbc5e-e01e-0070-43ab-f9c6a8000000\n",
        "Time:2021-02-02T21:33:40.4872273Z\u003C/Message\u003E\u003C/Error\u003E"
=======
        "RequestId:b1f845d5-201e-0022-0f7a-05ba40000000\n",
        "Time:2021-02-17T22:18:34.4904208Z\u003C/Message\u003E\u003C/Error\u003E"
>>>>>>> 1814567d
      ]
    },
    {
      "RequestUri": "https://seannse.blob.core.windows.net/test-filesystem-1606a679-eaca-eaa7-57fd-d234cc71f4e1?restype=container",
      "RequestMethod": "DELETE",
      "RequestHeaders": {
        "Accept": "application/xml",
        "Authorization": "Sanitized",
<<<<<<< HEAD
        "traceparent": "00-0d0cb833560d59498f027450ed963e2a-140068198c2d674d-00",
        "User-Agent": [
          "azsdk-net-Storage.Files.DataLake/12.7.0-alpha.20210202.1",
          "(.NET 5.0.2; Microsoft Windows 10.0.19042)"
=======
        "traceparent": "00-cbb7af1a13c3af4db84aeaa80b1326c2-060d82a39ee9e945-00",
        "User-Agent": [
          "azsdk-net-Storage.Files.DataLake/12.7.0-alpha.20210217.1",
          "(.NET 5.0.3; Microsoft Windows 10.0.19042)"
>>>>>>> 1814567d
        ],
        "x-ms-client-request-id": "228d039b-1a7c-5d84-fda4-a6e4b0cb6801",
        "x-ms-return-client-request-id": "true",
        "x-ms-version": "2020-06-12"
      },
      "RequestBody": null,
      "StatusCode": 202,
      "ResponseHeaders": {
        "Content-Length": "0",
<<<<<<< HEAD
        "Date": "Tue, 02 Feb 2021 21:33:40 GMT",
=======
        "Date": "Wed, 17 Feb 2021 22:18:34 GMT",
>>>>>>> 1814567d
        "Server": [
          "Windows-Azure-Blob/1.0",
          "Microsoft-HTTPAPI/2.0"
        ],
        "x-ms-client-request-id": "228d039b-1a7c-5d84-fda4-a6e4b0cb6801",
<<<<<<< HEAD
        "x-ms-request-id": "f1be9962-b01e-006d-5aab-f9cb14000000",
=======
        "x-ms-request-id": "58acdb04-401e-0079-167a-05837b000000",
>>>>>>> 1814567d
        "x-ms-version": "2020-06-12"
      },
      "ResponseBody": []
    }
  ],
  "Variables": {
<<<<<<< HEAD
    "DateTimeOffsetNow": "2021-02-02T15:33:39.3205476-06:00",
=======
    "DateTimeOffsetNow": "2021-02-17T16:18:34.0636244-06:00",
>>>>>>> 1814567d
    "RandomSeed": "803197741",
    "Storage_TestConfigHierarchicalNamespace": "NamespaceTenant\nseannse\nU2FuaXRpemVk\nhttps://seannse.blob.core.windows.net\nhttps://seannse.file.core.windows.net\nhttps://seannse.queue.core.windows.net\nhttps://seannse.table.core.windows.net\n\n\n\n\nhttps://seannse-secondary.blob.core.windows.net\nhttps://seannse-secondary.file.core.windows.net\nhttps://seannse-secondary.queue.core.windows.net\nhttps://seannse-secondary.table.core.windows.net\n68390a19-a643-458b-b726-408abf67b4fc\nSanitized\n72f988bf-86f1-41af-91ab-2d7cd011db47\nhttps://login.microsoftonline.com/\nCloud\nBlobEndpoint=https://seannse.blob.core.windows.net/;QueueEndpoint=https://seannse.queue.core.windows.net/;FileEndpoint=https://seannse.file.core.windows.net/;BlobSecondaryEndpoint=https://seannse-secondary.blob.core.windows.net/;QueueSecondaryEndpoint=https://seannse-secondary.queue.core.windows.net/;FileSecondaryEndpoint=https://seannse-secondary.file.core.windows.net/;AccountName=seannse;AccountKey=Sanitized\n"
  }
}<|MERGE_RESOLUTION|>--- conflicted
+++ resolved
@@ -1,25 +1,18 @@
 {
   "Entries": [
     {
-      "RequestUri": "https://seannse.blob.core.windows.net/test-filesystem-1606a679-eaca-eaa7-57fd-d234cc71f4e1?restype=container",
+      "RequestUri": "https://seannse.blob.core.windows.net/test-filesystem-9dbd56c5-88d8-6e8d-15c0-c89157a01099?restype=container",
       "RequestMethod": "PUT",
       "RequestHeaders": {
         "Accept": "application/xml",
         "Authorization": "Sanitized",
-<<<<<<< HEAD
-        "traceparent": "00-a24d5c4c71a986459ffb88934fff10f5-421d0ad79d5f4d4a-00",
-        "User-Agent": [
-          "azsdk-net-Storage.Files.DataLake/12.7.0-alpha.20210202.1",
-          "(.NET 5.0.2; Microsoft Windows 10.0.19042)"
-=======
-        "traceparent": "00-682db25183a2a443b510275477b6f736-a6df147bb1150a48-00",
-        "User-Agent": [
-          "azsdk-net-Storage.Files.DataLake/12.7.0-alpha.20210217.1",
-          "(.NET 5.0.3; Microsoft Windows 10.0.19042)"
->>>>>>> 1814567d
+        "traceparent": "00-d236cecfbd5fa3458f6ffd5fcb4c719b-ad73665bbecdd942-00",
+        "User-Agent": [
+          "azsdk-net-Storage.Files.DataLake/12.7.0-alpha.20210219.1",
+          "(.NET 5.0.3; Microsoft Windows 10.0.19041)"
         ],
         "x-ms-blob-public-access": "container",
-        "x-ms-client-request-id": "de25c33a-464f-8d14-3ec8-12e55550248d",
+        "x-ms-client-request-id": "b632b888-67e9-0042-ba8e-9ab43c1b7236",
         "x-ms-return-client-request-id": "true",
         "x-ms-version": "2020-06-12"
       },
@@ -27,48 +20,31 @@
       "StatusCode": 201,
       "ResponseHeaders": {
         "Content-Length": "0",
-<<<<<<< HEAD
-        "Date": "Tue, 02 Feb 2021 21:33:38 GMT",
-        "ETag": "\u00220x8D8C7C234940EE9\u0022",
-        "Last-Modified": "Tue, 02 Feb 2021 21:33:39 GMT",
-=======
-        "Date": "Wed, 17 Feb 2021 22:18:33 GMT",
-        "ETag": "\u00220x8D8D391F6A2E527\u0022",
-        "Last-Modified": "Wed, 17 Feb 2021 22:18:33 GMT",
->>>>>>> 1814567d
-        "Server": [
-          "Windows-Azure-Blob/1.0",
-          "Microsoft-HTTPAPI/2.0"
-        ],
-        "x-ms-client-request-id": "de25c33a-464f-8d14-3ec8-12e55550248d",
-<<<<<<< HEAD
-        "x-ms-request-id": "f1be9541-b01e-006d-17ab-f9cb14000000",
-=======
-        "x-ms-request-id": "58acda9e-401e-0079-4a7a-05837b000000",
->>>>>>> 1814567d
-        "x-ms-version": "2020-06-12"
-      },
-      "ResponseBody": []
-    },
-    {
-      "RequestUri": "https://seannse.dfs.core.windows.net/test-filesystem-1606a679-eaca-eaa7-57fd-d234cc71f4e1/test-directory-ddf9f794-ec07-3e68-03e4-9557c5ca9a78?resource=directory",
+        "Date": "Fri, 19 Feb 2021 18:58:09 GMT",
+        "ETag": "\u00220x8D8D5084CD6AC51\u0022",
+        "Last-Modified": "Fri, 19 Feb 2021 18:58:09 GMT",
+        "Server": [
+          "Windows-Azure-Blob/1.0",
+          "Microsoft-HTTPAPI/2.0"
+        ],
+        "x-ms-client-request-id": "b632b888-67e9-0042-ba8e-9ab43c1b7236",
+        "x-ms-request-id": "7c902dd6-701e-0062-2af1-06bd78000000",
+        "x-ms-version": "2020-06-12"
+      },
+      "ResponseBody": []
+    },
+    {
+      "RequestUri": "https://seannse.dfs.core.windows.net/test-filesystem-9dbd56c5-88d8-6e8d-15c0-c89157a01099/test-directory-384c1ed5-c418-2f9b-0223-4b71fbdea3f9?resource=directory",
       "RequestMethod": "PUT",
       "RequestHeaders": {
         "Accept": "application/json",
         "Authorization": "Sanitized",
-<<<<<<< HEAD
-        "traceparent": "00-0bcf069496c09146b1ef5edc4e01f342-58bcfdd63447a24e-00",
-        "User-Agent": [
-          "azsdk-net-Storage.Files.DataLake/12.7.0-alpha.20210202.1",
-          "(.NET 5.0.2; Microsoft Windows 10.0.19042)"
-=======
-        "traceparent": "00-9537ae455a49384badd4e52b2cc6b0e8-b20f39eb36087549-00",
-        "User-Agent": [
-          "azsdk-net-Storage.Files.DataLake/12.7.0-alpha.20210217.1",
-          "(.NET 5.0.3; Microsoft Windows 10.0.19042)"
->>>>>>> 1814567d
-        ],
-        "x-ms-client-request-id": "021c5940-bba4-d229-822d-563c6bdaea94",
+        "traceparent": "00-c68e303c1150074a8aa2a462dc3ba1e2-9763d1550916c44f-00",
+        "User-Agent": [
+          "azsdk-net-Storage.Files.DataLake/12.7.0-alpha.20210219.1",
+          "(.NET 5.0.3; Microsoft Windows 10.0.19041)"
+        ],
+        "x-ms-client-request-id": "43e927ec-edab-c410-49b6-c7d441978779",
         "x-ms-return-client-request-id": "true",
         "x-ms-version": "2020-06-12"
       },
@@ -76,45 +52,30 @@
       "StatusCode": 201,
       "ResponseHeaders": {
         "Content-Length": "0",
-<<<<<<< HEAD
-        "Date": "Tue, 02 Feb 2021 21:33:39 GMT",
-        "ETag": "\u00220x8D8C7C234DD62B8\u0022",
-        "Last-Modified": "Tue, 02 Feb 2021 21:33:39 GMT",
-=======
-        "Date": "Wed, 17 Feb 2021 22:18:33 GMT",
-        "ETag": "\u00220x8D8D391F6DBE756\u0022",
-        "Last-Modified": "Wed, 17 Feb 2021 22:18:33 GMT",
->>>>>>> 1814567d
+        "Date": "Fri, 19 Feb 2021 18:58:09 GMT",
+        "ETag": "\u00220x8D8D5084CE79476\u0022",
+        "Last-Modified": "Fri, 19 Feb 2021 18:58:09 GMT",
         "Server": [
           "Windows-Azure-HDFS/1.0",
           "Microsoft-HTTPAPI/2.0"
         ],
-        "x-ms-client-request-id": "021c5940-bba4-d229-822d-563c6bdaea94",
-<<<<<<< HEAD
-        "x-ms-request-id": "2842d353-701f-0086-6aab-f9b3e6000000",
-=======
-        "x-ms-request-id": "e3e2c33d-801f-0049-5a7a-053db4000000",
->>>>>>> 1814567d
-        "x-ms-version": "2020-06-12"
-      },
-      "ResponseBody": []
-    },
-    {
-      "RequestUri": "https://seannse.dfs.core.windows.net/test-filesystem-1606a679-eaca-eaa7-57fd-d234cc71f4e1/test-directory-ddf9f794-ec07-3e68-03e4-9557c5ca9a78/test-file-2fd61f64-6f6f-db85-e70f-a7964e954e0f?resource=file",
+        "x-ms-client-request-id": "43e927ec-edab-c410-49b6-c7d441978779",
+        "x-ms-request-id": "d93df5b5-901f-0045-0ef1-06aabc000000",
+        "x-ms-version": "2020-06-12"
+      },
+      "ResponseBody": []
+    },
+    {
+      "RequestUri": "https://seannse.dfs.core.windows.net/test-filesystem-9dbd56c5-88d8-6e8d-15c0-c89157a01099/test-directory-384c1ed5-c418-2f9b-0223-4b71fbdea3f9/test-file-25c4e66f-6c9c-f939-8139-e461c50c5800?resource=file",
       "RequestMethod": "PUT",
       "RequestHeaders": {
         "Accept": "application/json",
         "Authorization": "Sanitized",
         "User-Agent": [
-<<<<<<< HEAD
-          "azsdk-net-Storage.Files.DataLake/12.7.0-alpha.20210202.1",
-          "(.NET 5.0.2; Microsoft Windows 10.0.19042)"
-=======
-          "azsdk-net-Storage.Files.DataLake/12.7.0-alpha.20210217.1",
-          "(.NET 5.0.3; Microsoft Windows 10.0.19042)"
->>>>>>> 1814567d
-        ],
-        "x-ms-client-request-id": "1f1963ce-8558-d009-d441-1a95149384ed",
+          "azsdk-net-Storage.Files.DataLake/12.7.0-alpha.20210219.1",
+          "(.NET 5.0.3; Microsoft Windows 10.0.19041)"
+        ],
+        "x-ms-client-request-id": "c1c728ff-15f6-7f64-eef0-c27209afff3c",
         "x-ms-return-client-request-id": "true",
         "x-ms-version": "2020-06-12"
       },
@@ -122,25 +83,15 @@
       "StatusCode": 201,
       "ResponseHeaders": {
         "Content-Length": "0",
-<<<<<<< HEAD
-        "Date": "Tue, 02 Feb 2021 21:33:39 GMT",
-        "ETag": "\u00220x8D8C7C234EF87AC\u0022",
-        "Last-Modified": "Tue, 02 Feb 2021 21:33:39 GMT",
-=======
-        "Date": "Wed, 17 Feb 2021 22:18:33 GMT",
-        "ETag": "\u00220x8D8D391F6E8FDBD\u0022",
-        "Last-Modified": "Wed, 17 Feb 2021 22:18:33 GMT",
->>>>>>> 1814567d
+        "Date": "Fri, 19 Feb 2021 18:58:09 GMT",
+        "ETag": "\u00220x8D8D5084CF4C200\u0022",
+        "Last-Modified": "Fri, 19 Feb 2021 18:58:10 GMT",
         "Server": [
           "Windows-Azure-HDFS/1.0",
           "Microsoft-HTTPAPI/2.0"
         ],
-        "x-ms-client-request-id": "1f1963ce-8558-d009-d441-1a95149384ed",
-<<<<<<< HEAD
-        "x-ms-request-id": "2842d370-701f-0086-07ab-f9b3e6000000",
-=======
-        "x-ms-request-id": "e3e2c349-801f-0049-667a-053db4000000",
->>>>>>> 1814567d
+        "x-ms-client-request-id": "c1c728ff-15f6-7f64-eef0-c27209afff3c",
+        "x-ms-request-id": "d93df5c2-901f-0045-1bf1-06aabc000000",
         "x-ms-version": "2020-06-12"
       },
       "ResponseBody": []
@@ -153,73 +104,42 @@
         "Authorization": "Sanitized",
         "Content-Length": "59",
         "Content-Type": "application/xml",
-<<<<<<< HEAD
-        "traceparent": "00-6bd2060dfbbd1240b5744d2ae386488b-ed5a6d2d7dec8d45-00",
-        "User-Agent": [
-          "azsdk-net-Storage.Files.DataLake/12.7.0-alpha.20210202.1",
-          "(.NET 5.0.2; Microsoft Windows 10.0.19042)"
-=======
-        "traceparent": "00-a7efc222fb379849b1f6547fa2d16b4a-9c9c1aa601c7654c-00",
-        "User-Agent": [
-          "azsdk-net-Storage.Files.DataLake/12.7.0-alpha.20210217.1",
-          "(.NET 5.0.3; Microsoft Windows 10.0.19042)"
->>>>>>> 1814567d
-        ],
-        "x-ms-client-request-id": "eac74a64-2f7c-8eb7-90d5-27f20752929c",
-        "x-ms-return-client-request-id": "true",
-        "x-ms-version": "2020-06-12"
-      },
-<<<<<<< HEAD
-      "RequestBody": "\u003CKeyInfo\u003E\u003CExpiry\u003E2021-02-02T22:33:39Z\u003C/Expiry\u003E\u003C/KeyInfo\u003E",
+        "traceparent": "00-b6a66ce402142247b5a9dd44bff5eaf4-2bd305593f0dc546-00",
+        "User-Agent": [
+          "azsdk-net-Storage.Files.DataLake/12.7.0-alpha.20210219.1",
+          "(.NET 5.0.3; Microsoft Windows 10.0.19041)"
+        ],
+        "x-ms-client-request-id": "9c61a982-9644-3e0a-3448-26416c18270e",
+        "x-ms-return-client-request-id": "true",
+        "x-ms-version": "2020-06-12"
+      },
+      "RequestBody": "\uFEFF\u003CKeyInfo\u003E\u003CExpiry\u003E2021-02-19T19:58:10Z\u003C/Expiry\u003E\u003C/KeyInfo\u003E",
       "StatusCode": 200,
       "ResponseHeaders": {
         "Content-Type": "application/xml",
-        "Date": "Tue, 02 Feb 2021 21:33:39 GMT",
-=======
-      "RequestBody": "\uFEFF\u003CKeyInfo\u003E\u003CExpiry\u003E2021-02-17T23:18:34Z\u003C/Expiry\u003E\u003C/KeyInfo\u003E",
-      "StatusCode": 200,
-      "ResponseHeaders": {
-        "Content-Type": "application/xml",
-        "Date": "Wed, 17 Feb 2021 22:18:33 GMT",
->>>>>>> 1814567d
+        "Date": "Fri, 19 Feb 2021 18:58:09 GMT",
         "Server": [
           "Windows-Azure-Blob/1.0",
           "Microsoft-HTTPAPI/2.0"
         ],
         "Transfer-Encoding": "chunked",
-        "x-ms-client-request-id": "eac74a64-2f7c-8eb7-90d5-27f20752929c",
-<<<<<<< HEAD
-        "x-ms-request-id": "f1be976b-b01e-006d-12ab-f9cb14000000",
-        "x-ms-version": "2020-06-12"
-      },
-      "ResponseBody": "\uFEFF\u003C?xml version=\u00221.0\u0022 encoding=\u0022utf-8\u0022?\u003E\u003CUserDelegationKey\u003E\u003CSignedOid\u003Ec4f48289-bb84-4086-b250-6f94a8f64cee\u003C/SignedOid\u003E\u003CSignedTid\u003E72f988bf-86f1-41af-91ab-2d7cd011db47\u003C/SignedTid\u003E\u003CSignedStart\u003E2021-02-02T21:33:39Z\u003C/SignedStart\u003E\u003CSignedExpiry\u003E2021-02-02T22:33:39Z\u003C/SignedExpiry\u003E\u003CSignedService\u003Eb\u003C/SignedService\u003E\u003CSignedVersion\u003E2020-06-12\u003C/SignedVersion\u003E\u003CValue\u003EJOJcorVsrFSAuoBLjITULzVNg9lr0h\u002BBOb6h0a7Je78=\u003C/Value\u003E\u003C/UserDelegationKey\u003E"
-    },
-    {
-      "RequestUri": "https://seannse.blob.core.windows.net/test-filesystem-1606a679-eaca-eaa7-57fd-d234cc71f4e1?skoid=c4f48289-bb84-4086-b250-6f94a8f64cee\u0026sktid=72f988bf-86f1-41af-91ab-2d7cd011db47\u0026skt=2021-02-02T21%3A33%3A39Z\u0026ske=2021-02-02T22%3A33%3A39Z\u0026sks=b\u0026skv=2020-06-12\u0026sv=2020-06-12\u0026st=2021-02-02T20%3A33%3A39Z\u0026se=2021-02-02T22%3A33%3A39Z\u0026sr=c\u0026sp=racwdlmeop\u0026suoid=c1a9c4c3-d875-df27-02d6-e82985e112d7\u0026sig=Sanitized\u0026restype=container",
+        "x-ms-client-request-id": "9c61a982-9644-3e0a-3448-26416c18270e",
+        "x-ms-request-id": "7c902e8d-701e-0062-56f1-06bd78000000",
+        "x-ms-version": "2020-06-12"
+      },
+      "ResponseBody": "\uFEFF\u003C?xml version=\u00221.0\u0022 encoding=\u0022utf-8\u0022?\u003E\u003CUserDelegationKey\u003E\u003CSignedOid\u003Ec4f48289-bb84-4086-b250-6f94a8f64cee\u003C/SignedOid\u003E\u003CSignedTid\u003E72f988bf-86f1-41af-91ab-2d7cd011db47\u003C/SignedTid\u003E\u003CSignedStart\u003E2021-02-19T18:58:10Z\u003C/SignedStart\u003E\u003CSignedExpiry\u003E2021-02-19T19:58:10Z\u003C/SignedExpiry\u003E\u003CSignedService\u003Eb\u003C/SignedService\u003E\u003CSignedVersion\u003E2020-06-12\u003C/SignedVersion\u003E\u003CValue\u003EckOfdi27v\u002BrkBuOJr4/CtcJJaAAwdVC0vcehgB28qIg=\u003C/Value\u003E\u003C/UserDelegationKey\u003E"
+    },
+    {
+      "RequestUri": "https://seannse.blob.core.windows.net/test-filesystem-9dbd56c5-88d8-6e8d-15c0-c89157a01099?skoid=c4f48289-bb84-4086-b250-6f94a8f64cee\u0026sktid=72f988bf-86f1-41af-91ab-2d7cd011db47\u0026skt=2021-02-19T18%3A58%3A10Z\u0026ske=2021-02-19T19%3A58%3A10Z\u0026sks=b\u0026skv=2020-06-12\u0026sv=2020-06-12\u0026st=2021-02-19T17%3A58%3A10Z\u0026se=2021-02-19T19%3A58%3A10Z\u0026sr=c\u0026sp=racwdlmeop\u0026suoid=00d445a1-0ee1-8c6a-e087-6662ad6896e7\u0026sig=Sanitized\u0026restype=container",
       "RequestMethod": "GET",
       "RequestHeaders": {
-        "traceparent": "00-05dbf74e3cc2a5469dd56a57999d9558-137fe3ec15d6ab4c-00",
-        "User-Agent": [
-          "azsdk-net-Storage.Files.DataLake/12.7.0-alpha.20210202.1",
-          "(.NET 5.0.2; Microsoft Windows 10.0.19042)"
-=======
-        "x-ms-request-id": "58acdad6-401e-0079-727a-05837b000000",
-        "x-ms-version": "2020-06-12"
-      },
-      "ResponseBody": "\uFEFF\u003C?xml version=\u00221.0\u0022 encoding=\u0022utf-8\u0022?\u003E\u003CUserDelegationKey\u003E\u003CSignedOid\u003Ec4f48289-bb84-4086-b250-6f94a8f64cee\u003C/SignedOid\u003E\u003CSignedTid\u003E72f988bf-86f1-41af-91ab-2d7cd011db47\u003C/SignedTid\u003E\u003CSignedStart\u003E2021-02-17T22:18:33Z\u003C/SignedStart\u003E\u003CSignedExpiry\u003E2021-02-17T23:18:34Z\u003C/SignedExpiry\u003E\u003CSignedService\u003Eb\u003C/SignedService\u003E\u003CSignedVersion\u003E2020-06-12\u003C/SignedVersion\u003E\u003CValue\u003EpwPMdJucXp1zZ1UR5yuoS7Da0Mk\u002BEFKreWyPslK1qs0=\u003C/Value\u003E\u003C/UserDelegationKey\u003E"
-    },
-    {
-      "RequestUri": "https://seannse.blob.core.windows.net/test-filesystem-1606a679-eaca-eaa7-57fd-d234cc71f4e1?skoid=c4f48289-bb84-4086-b250-6f94a8f64cee\u0026sktid=72f988bf-86f1-41af-91ab-2d7cd011db47\u0026skt=2021-02-17T22%3A18%3A33Z\u0026ske=2021-02-17T23%3A18%3A34Z\u0026sks=b\u0026skv=2020-06-12\u0026sv=2020-06-12\u0026st=2021-02-17T21%3A18%3A34Z\u0026se=2021-02-17T23%3A18%3A34Z\u0026sr=c\u0026sp=racwdlmeop\u0026suoid=c1a9c4c3-d875-df27-02d6-e82985e112d7\u0026sig=Sanitized\u0026restype=container",
-      "RequestMethod": "GET",
-      "RequestHeaders": {
-        "Accept": "application/xml",
-        "traceparent": "00-a0d7c1cde9aa6144ab2b039487e0a760-9ee8d6c72ecea445-00",
-        "User-Agent": [
-          "azsdk-net-Storage.Files.DataLake/12.7.0-alpha.20210217.1",
-          "(.NET 5.0.3; Microsoft Windows 10.0.19042)"
->>>>>>> 1814567d
-        ],
-        "x-ms-client-request-id": "f864629b-1053-8cd3-23e7-e8a5478e09af",
+        "Accept": "application/xml",
+        "traceparent": "00-c4dc67da6e16ca43b3659110cc7152df-214693e5d19f0a42-00",
+        "User-Agent": [
+          "azsdk-net-Storage.Files.DataLake/12.7.0-alpha.20210219.1",
+          "(.NET 5.0.3; Microsoft Windows 10.0.19041)"
+        ],
+        "x-ms-client-request-id": "a45a586c-3131-743e-3fd4-bbbd30a790cb",
         "x-ms-return-client-request-id": "true",
         "x-ms-version": "2020-06-12"
       },
@@ -228,54 +148,34 @@
       "ResponseHeaders": {
         "Content-Length": "246",
         "Content-Type": "application/xml",
-<<<<<<< HEAD
-        "Date": "Tue, 02 Feb 2021 21:33:40 GMT",
-=======
-        "Date": "Wed, 17 Feb 2021 22:18:34 GMT",
->>>>>>> 1814567d
-        "Server": [
-          "Windows-Azure-Blob/1.0",
-          "Microsoft-HTTPAPI/2.0"
-        ],
-        "x-ms-client-request-id": "f864629b-1053-8cd3-23e7-e8a5478e09af",
+        "Date": "Fri, 19 Feb 2021 18:58:09 GMT",
+        "Server": [
+          "Windows-Azure-Blob/1.0",
+          "Microsoft-HTTPAPI/2.0"
+        ],
+        "x-ms-client-request-id": "a45a586c-3131-743e-3fd4-bbbd30a790cb",
         "x-ms-error-code": "AuthorizationFailure",
-<<<<<<< HEAD
-        "x-ms-request-id": "1e9dbc5e-e01e-0070-43ab-f9c6a8000000",
-=======
-        "x-ms-request-id": "b1f845d5-201e-0022-0f7a-05ba40000000",
->>>>>>> 1814567d
+        "x-ms-request-id": "7c902eb3-701e-0062-7cf1-06bd78000000",
         "x-ms-version": "2020-06-12"
       },
       "ResponseBody": [
         "\uFEFF\u003C?xml version=\u00221.0\u0022 encoding=\u0022utf-8\u0022?\u003E\u003CError\u003E\u003CCode\u003EAuthorizationFailure\u003C/Code\u003E\u003CMessage\u003EThis request is not authorized to perform this operation.\n",
-<<<<<<< HEAD
-        "RequestId:1e9dbc5e-e01e-0070-43ab-f9c6a8000000\n",
-        "Time:2021-02-02T21:33:40.4872273Z\u003C/Message\u003E\u003C/Error\u003E"
-=======
-        "RequestId:b1f845d5-201e-0022-0f7a-05ba40000000\n",
-        "Time:2021-02-17T22:18:34.4904208Z\u003C/Message\u003E\u003C/Error\u003E"
->>>>>>> 1814567d
+        "RequestId:7c902eb3-701e-0062-7cf1-06bd78000000\n",
+        "Time:2021-02-19T18:58:10.3480632Z\u003C/Message\u003E\u003C/Error\u003E"
       ]
     },
     {
-      "RequestUri": "https://seannse.blob.core.windows.net/test-filesystem-1606a679-eaca-eaa7-57fd-d234cc71f4e1?restype=container",
+      "RequestUri": "https://seannse.blob.core.windows.net/test-filesystem-9dbd56c5-88d8-6e8d-15c0-c89157a01099?restype=container",
       "RequestMethod": "DELETE",
       "RequestHeaders": {
         "Accept": "application/xml",
         "Authorization": "Sanitized",
-<<<<<<< HEAD
-        "traceparent": "00-0d0cb833560d59498f027450ed963e2a-140068198c2d674d-00",
-        "User-Agent": [
-          "azsdk-net-Storage.Files.DataLake/12.7.0-alpha.20210202.1",
-          "(.NET 5.0.2; Microsoft Windows 10.0.19042)"
-=======
-        "traceparent": "00-cbb7af1a13c3af4db84aeaa80b1326c2-060d82a39ee9e945-00",
-        "User-Agent": [
-          "azsdk-net-Storage.Files.DataLake/12.7.0-alpha.20210217.1",
-          "(.NET 5.0.3; Microsoft Windows 10.0.19042)"
->>>>>>> 1814567d
-        ],
-        "x-ms-client-request-id": "228d039b-1a7c-5d84-fda4-a6e4b0cb6801",
+        "traceparent": "00-cdd23bf7d599d249a5a89cafafe3c124-8a3484a31ac57246-00",
+        "User-Agent": [
+          "azsdk-net-Storage.Files.DataLake/12.7.0-alpha.20210219.1",
+          "(.NET 5.0.3; Microsoft Windows 10.0.19041)"
+        ],
+        "x-ms-client-request-id": "54f523b3-f10e-8db5-647b-2079a63a9614",
         "x-ms-return-client-request-id": "true",
         "x-ms-version": "2020-06-12"
       },
@@ -283,33 +183,21 @@
       "StatusCode": 202,
       "ResponseHeaders": {
         "Content-Length": "0",
-<<<<<<< HEAD
-        "Date": "Tue, 02 Feb 2021 21:33:40 GMT",
-=======
-        "Date": "Wed, 17 Feb 2021 22:18:34 GMT",
->>>>>>> 1814567d
-        "Server": [
-          "Windows-Azure-Blob/1.0",
-          "Microsoft-HTTPAPI/2.0"
-        ],
-        "x-ms-client-request-id": "228d039b-1a7c-5d84-fda4-a6e4b0cb6801",
-<<<<<<< HEAD
-        "x-ms-request-id": "f1be9962-b01e-006d-5aab-f9cb14000000",
-=======
-        "x-ms-request-id": "58acdb04-401e-0079-167a-05837b000000",
->>>>>>> 1814567d
+        "Date": "Fri, 19 Feb 2021 18:58:09 GMT",
+        "Server": [
+          "Windows-Azure-Blob/1.0",
+          "Microsoft-HTTPAPI/2.0"
+        ],
+        "x-ms-client-request-id": "54f523b3-f10e-8db5-647b-2079a63a9614",
+        "x-ms-request-id": "7c902f57-701e-0062-17f1-06bd78000000",
         "x-ms-version": "2020-06-12"
       },
       "ResponseBody": []
     }
   ],
   "Variables": {
-<<<<<<< HEAD
-    "DateTimeOffsetNow": "2021-02-02T15:33:39.3205476-06:00",
-=======
-    "DateTimeOffsetNow": "2021-02-17T16:18:34.0636244-06:00",
->>>>>>> 1814567d
-    "RandomSeed": "803197741",
+    "DateTimeOffsetNow": "2021-02-19T12:58:10.8106945-06:00",
+    "RandomSeed": "510542105",
     "Storage_TestConfigHierarchicalNamespace": "NamespaceTenant\nseannse\nU2FuaXRpemVk\nhttps://seannse.blob.core.windows.net\nhttps://seannse.file.core.windows.net\nhttps://seannse.queue.core.windows.net\nhttps://seannse.table.core.windows.net\n\n\n\n\nhttps://seannse-secondary.blob.core.windows.net\nhttps://seannse-secondary.file.core.windows.net\nhttps://seannse-secondary.queue.core.windows.net\nhttps://seannse-secondary.table.core.windows.net\n68390a19-a643-458b-b726-408abf67b4fc\nSanitized\n72f988bf-86f1-41af-91ab-2d7cd011db47\nhttps://login.microsoftonline.com/\nCloud\nBlobEndpoint=https://seannse.blob.core.windows.net/;QueueEndpoint=https://seannse.queue.core.windows.net/;FileEndpoint=https://seannse.file.core.windows.net/;BlobSecondaryEndpoint=https://seannse-secondary.blob.core.windows.net/;QueueSecondaryEndpoint=https://seannse-secondary.queue.core.windows.net/;FileSecondaryEndpoint=https://seannse-secondary.file.core.windows.net/;AccountName=seannse;AccountKey=Sanitized\n"
   }
 }