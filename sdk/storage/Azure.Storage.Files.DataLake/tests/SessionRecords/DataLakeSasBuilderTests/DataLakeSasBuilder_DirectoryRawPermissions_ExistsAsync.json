﻿{
  "Entries": [
    {
      "RequestUri": "https://seannse.blob.core.windows.net/test-filesystem-9f00ca53-2e3a-7e8f-13f7-269098422f16?restype=container",
      "RequestMethod": "PUT",
      "RequestHeaders": {
        "Accept": "application/xml",
        "Authorization": "Sanitized",
        "traceparent": "00-12b2bd2b7dc1e54c893e7cdde699a1cf-d6a2b295c7b93d45-00",
        "User-Agent": [
          "azsdk-net-Storage.Files.DataLake/12.7.0-alpha.20210219.1",
          "(.NET 5.0.3; Microsoft Windows 10.0.19041)"
        ],
        "x-ms-blob-public-access": "container",
        "x-ms-client-request-id": "d0d839a1-6ea2-0e57-5a9b-27356efff0d9",
        "x-ms-return-client-request-id": "true",
<<<<<<< HEAD
        "x-ms-version": "2020-12-06"
=======
        "x-ms-version": "2021-02-12"
>>>>>>> 7e782c87
      },
      "RequestBody": null,
      "StatusCode": 201,
      "ResponseHeaders": {
        "Content-Length": "0",
        "Date": "Fri, 19 Feb 2021 18:58:13 GMT",
        "ETag": "\"0x8D8D5084F355744\"",
        "Last-Modified": "Fri, 19 Feb 2021 18:58:13 GMT",
        "Server": [
          "Windows-Azure-Blob/1.0",
          "Microsoft-HTTPAPI/2.0"
        ],
        "x-ms-client-request-id": "d0d839a1-6ea2-0e57-5a9b-27356efff0d9",
        "x-ms-request-id": "7c903902-701e-0062-1ff1-06bd78000000",
<<<<<<< HEAD
        "x-ms-version": "2020-12-06"
=======
        "x-ms-version": "2021-02-12"
>>>>>>> 7e782c87
      },
      "ResponseBody": []
    },
    {
      "RequestUri": "https://seannse.dfs.core.windows.net/test-filesystem-9f00ca53-2e3a-7e8f-13f7-269098422f16/test-directory-e561f68f-454d-6570-7705-c0908d3ad560?resource=directory",
      "RequestMethod": "PUT",
      "RequestHeaders": {
        "Accept": "application/json",
        "Authorization": "Sanitized",
        "traceparent": "00-1a401311334c4548ade5fb479606cd51-9922525793fe844d-00",
        "User-Agent": [
          "azsdk-net-Storage.Files.DataLake/12.7.0-alpha.20210219.1",
          "(.NET 5.0.3; Microsoft Windows 10.0.19041)"
        ],
        "x-ms-client-request-id": "54ef4f2b-0462-6fbd-7b4c-026fd0c48196",
        "x-ms-return-client-request-id": "true",
<<<<<<< HEAD
        "x-ms-version": "2020-12-06"
=======
        "x-ms-version": "2021-02-12"
>>>>>>> 7e782c87
      },
      "RequestBody": null,
      "StatusCode": 201,
      "ResponseHeaders": {
        "Content-Length": "0",
        "Date": "Fri, 19 Feb 2021 18:58:13 GMT",
        "ETag": "\"0x8D8D5084F507F71\"",
        "Last-Modified": "Fri, 19 Feb 2021 18:58:14 GMT",
        "Server": [
          "Windows-Azure-HDFS/1.0",
          "Microsoft-HTTPAPI/2.0"
        ],
        "x-ms-client-request-id": "54ef4f2b-0462-6fbd-7b4c-026fd0c48196",
        "x-ms-request-id": "d93df8c2-901f-0045-12f1-06aabc000000",
<<<<<<< HEAD
        "x-ms-version": "2020-12-06"
=======
        "x-ms-version": "2021-02-12"
>>>>>>> 7e782c87
      },
      "ResponseBody": []
    },
    {
      "RequestUri": "https://seannse.dfs.core.windows.net/test-filesystem-9f00ca53-2e3a-7e8f-13f7-269098422f16/test-directory-e561f68f-454d-6570-7705-c0908d3ad560/test-file-cd41a7aa-12d3-ce88-2d41-d4301ea54a4e?resource=file",
      "RequestMethod": "PUT",
      "RequestHeaders": {
        "Accept": "application/json",
        "Authorization": "Sanitized",
        "User-Agent": [
          "azsdk-net-Storage.Files.DataLake/12.7.0-alpha.20210219.1",
          "(.NET 5.0.3; Microsoft Windows 10.0.19041)"
        ],
        "x-ms-client-request-id": "1b07b9ef-03c9-181e-c620-2720308c50d5",
        "x-ms-return-client-request-id": "true",
<<<<<<< HEAD
        "x-ms-version": "2020-12-06"
=======
        "x-ms-version": "2021-02-12"
>>>>>>> 7e782c87
      },
      "RequestBody": null,
      "StatusCode": 201,
      "ResponseHeaders": {
        "Content-Length": "0",
        "Date": "Fri, 19 Feb 2021 18:58:13 GMT",
        "ETag": "\"0x8D8D5084F5DD1C6\"",
        "Last-Modified": "Fri, 19 Feb 2021 18:58:14 GMT",
        "Server": [
          "Windows-Azure-HDFS/1.0",
          "Microsoft-HTTPAPI/2.0"
        ],
        "x-ms-client-request-id": "1b07b9ef-03c9-181e-c620-2720308c50d5",
        "x-ms-request-id": "d93df8e4-901f-0045-34f1-06aabc000000",
<<<<<<< HEAD
        "x-ms-version": "2020-12-06"
=======
        "x-ms-version": "2021-02-12"
>>>>>>> 7e782c87
      },
      "ResponseBody": []
    },
    {
      "RequestUri": "https://seannse.blob.core.windows.net/?restype=service&comp=userdelegationkey",
      "RequestMethod": "POST",
      "RequestHeaders": {
        "Accept": "application/xml",
        "Authorization": "Sanitized",
        "Content-Length": "59",
        "Content-Type": "application/xml",
        "traceparent": "00-24eedb78f00d144080e75992d8ff3da3-61cda730cec03c43-00",
        "User-Agent": [
          "azsdk-net-Storage.Files.DataLake/12.7.0-alpha.20210219.1",
          "(.NET 5.0.3; Microsoft Windows 10.0.19041)"
        ],
        "x-ms-client-request-id": "65409c7b-2e9e-c684-16f0-57ef7456ed7b",
        "x-ms-return-client-request-id": "true",
<<<<<<< HEAD
        "x-ms-version": "2020-12-06"
=======
        "x-ms-version": "2021-02-12"
>>>>>>> 7e782c87
      },
      "RequestBody": "﻿<KeyInfo><Expiry>2021-02-19T19:58:14Z</Expiry></KeyInfo>",
      "StatusCode": 200,
      "ResponseHeaders": {
        "Content-Type": "application/xml",
        "Date": "Fri, 19 Feb 2021 18:58:13 GMT",
        "Server": [
          "Windows-Azure-Blob/1.0",
          "Microsoft-HTTPAPI/2.0"
        ],
        "Transfer-Encoding": "chunked",
        "x-ms-client-request-id": "65409c7b-2e9e-c684-16f0-57ef7456ed7b",
        "x-ms-request-id": "7c903a0e-701e-0062-0cf1-06bd78000000",
<<<<<<< HEAD
        "x-ms-version": "2020-12-06"
=======
        "x-ms-version": "2021-02-12"
>>>>>>> 7e782c87
      },
      "ResponseBody": "﻿<?xml version=\"1.0\" encoding=\"utf-8\"?><UserDelegationKey><SignedOid>c4f48289-bb84-4086-b250-6f94a8f64cee</SignedOid><SignedTid>72f988bf-86f1-41af-91ab-2d7cd011db47</SignedTid><SignedStart>2021-02-19T18:58:14Z</SignedStart><SignedExpiry>2021-02-19T19:58:14Z</SignedExpiry><SignedService>b</SignedService><SignedVersion>2020-06-12</SignedVersion><Value>c6Gi9MFOGm5jWa5u3M1MZS0P1fkDu3x+1KsWRQ4yyRM=</Value></UserDelegationKey>"
    },
    {
<<<<<<< HEAD
      "RequestUri": "https://seannse.blob.core.windows.net/test-filesystem-9f00ca53-2e3a-7e8f-13f7-269098422f16/test-directory-e561f68f-454d-6570-7705-c0908d3ad560?skoid=c4f48289-bb84-4086-b250-6f94a8f64cee&sktid=72f988bf-86f1-41af-91ab-2d7cd011db47&skt=2021-02-19T18%3A58%3A14Z&ske=2021-02-19T19%3A58%3A14Z&sks=b&skv=2020-06-12&sv=2020-12-06&st=2021-02-19T17%3A58%3A14Z&se=2021-02-19T19%3A58%3A14Z&sr=d&sp=racwdlmeop&sdd=1&sig=Sanitized",
=======
      "RequestUri": "https://seannse.blob.core.windows.net/test-filesystem-9f00ca53-2e3a-7e8f-13f7-269098422f16/test-directory-e561f68f-454d-6570-7705-c0908d3ad560?skoid=c4f48289-bb84-4086-b250-6f94a8f64cee&sktid=72f988bf-86f1-41af-91ab-2d7cd011db47&skt=2021-02-19T18%3A58%3A14Z&ske=2021-02-19T19%3A58%3A14Z&sks=b&skv=2020-06-12&sv=2021-02-12&st=2021-02-19T17%3A58%3A14Z&se=2021-02-19T19%3A58%3A14Z&sr=d&sp=racwdlmeop&sdd=1&sig=Sanitized",
>>>>>>> 7e782c87
      "RequestMethod": "HEAD",
      "RequestHeaders": {
        "Accept": "application/xml",
        "traceparent": "00-b47168540f795f4da81e9004c402cbee-bac84093a0977341-00",
        "User-Agent": [
          "azsdk-net-Storage.Files.DataLake/12.7.0-alpha.20210219.1",
          "(.NET 5.0.3; Microsoft Windows 10.0.19041)"
        ],
        "x-ms-client-request-id": "93a59623-ea4b-d237-2fdf-84ca0a9799d9",
        "x-ms-return-client-request-id": "true",
<<<<<<< HEAD
        "x-ms-version": "2020-12-06"
=======
        "x-ms-version": "2021-02-12"
>>>>>>> 7e782c87
      },
      "RequestBody": null,
      "StatusCode": 200,
      "ResponseHeaders": {
        "Accept-Ranges": "bytes",
        "Content-Length": "0",
        "Content-Type": "application/octet-stream",
        "Date": "Fri, 19 Feb 2021 18:58:13 GMT",
        "ETag": "\"0x8D8D5084F507F71\"",
        "Last-Modified": "Fri, 19 Feb 2021 18:58:14 GMT",
        "Server": [
          "Windows-Azure-Blob/1.0",
          "Microsoft-HTTPAPI/2.0"
        ],
        "x-ms-access-tier": "Hot",
        "x-ms-access-tier-inferred": "true",
        "x-ms-blob-type": "BlockBlob",
        "x-ms-client-request-id": "93a59623-ea4b-d237-2fdf-84ca0a9799d9",
        "x-ms-creation-time": "Fri, 19 Feb 2021 18:58:14 GMT",
        "x-ms-group": "c4f48289-bb84-4086-b250-6f94a8f64cee",
        "x-ms-lease-state": "available",
        "x-ms-lease-status": "unlocked",
        "x-ms-meta-hdi_isfolder": "true",
        "x-ms-owner": "c4f48289-bb84-4086-b250-6f94a8f64cee",
        "x-ms-permissions": "rwxr-x---",
        "x-ms-request-id": "7c903a50-701e-0062-44f1-06bd78000000",
        "x-ms-server-encrypted": "true",
<<<<<<< HEAD
        "x-ms-version": "2020-12-06"
=======
        "x-ms-version": "2021-02-12"
>>>>>>> 7e782c87
      },
      "ResponseBody": []
    },
    {
      "RequestUri": "https://seannse.blob.core.windows.net/test-filesystem-9f00ca53-2e3a-7e8f-13f7-269098422f16?restype=container",
      "RequestMethod": "DELETE",
      "RequestHeaders": {
        "Accept": "application/xml",
        "Authorization": "Sanitized",
        "traceparent": "00-837eb62115c12c47bcc079360b4e413d-009f3782fb69ed42-00",
        "User-Agent": [
          "azsdk-net-Storage.Files.DataLake/12.7.0-alpha.20210219.1",
          "(.NET 5.0.3; Microsoft Windows 10.0.19041)"
        ],
        "x-ms-client-request-id": "decb7e9f-5ab0-0930-3ec6-ed16a5b1829a",
        "x-ms-return-client-request-id": "true",
<<<<<<< HEAD
        "x-ms-version": "2020-12-06"
=======
        "x-ms-version": "2021-02-12"
>>>>>>> 7e782c87
      },
      "RequestBody": null,
      "StatusCode": 202,
      "ResponseHeaders": {
        "Content-Length": "0",
        "Date": "Fri, 19 Feb 2021 18:58:13 GMT",
        "Server": [
          "Windows-Azure-Blob/1.0",
          "Microsoft-HTTPAPI/2.0"
        ],
        "x-ms-client-request-id": "decb7e9f-5ab0-0930-3ec6-ed16a5b1829a",
        "x-ms-request-id": "7c903a81-701e-0062-71f1-06bd78000000",
<<<<<<< HEAD
        "x-ms-version": "2020-12-06"
=======
        "x-ms-version": "2021-02-12"
>>>>>>> 7e782c87
      },
      "ResponseBody": []
    }
  ],
  "Variables": {
    "DateTimeOffsetNow": "2021-02-19T12:58:14.8528994-06:00",
    "RandomSeed": "1718154139",
    "Storage_TestConfigHierarchicalNamespace": "NamespaceTenant\nseannse\nU2FuaXRpemVk\nhttps://seannse.blob.core.windows.net\nhttps://seannse.file.core.windows.net\nhttps://seannse.queue.core.windows.net\nhttps://seannse.table.core.windows.net\n\n\n\n\nhttps://seannse-secondary.blob.core.windows.net\nhttps://seannse-secondary.file.core.windows.net\nhttps://seannse-secondary.queue.core.windows.net\nhttps://seannse-secondary.table.core.windows.net\n68390a19-a643-458b-b726-408abf67b4fc\nSanitized\n72f988bf-86f1-41af-91ab-2d7cd011db47\nhttps://login.microsoftonline.com/\nCloud\nBlobEndpoint=https://seannse.blob.core.windows.net/;QueueEndpoint=https://seannse.queue.core.windows.net/;FileEndpoint=https://seannse.file.core.windows.net/;BlobSecondaryEndpoint=https://seannse-secondary.blob.core.windows.net/;QueueSecondaryEndpoint=https://seannse-secondary.queue.core.windows.net/;FileSecondaryEndpoint=https://seannse-secondary.file.core.windows.net/;AccountName=seannse;AccountKey=Sanitized\n\n\n"
  }
}<|MERGE_RESOLUTION|>--- conflicted
+++ resolved
@@ -14,11 +14,7 @@
         "x-ms-blob-public-access": "container",
         "x-ms-client-request-id": "d0d839a1-6ea2-0e57-5a9b-27356efff0d9",
         "x-ms-return-client-request-id": "true",
-<<<<<<< HEAD
-        "x-ms-version": "2020-12-06"
-=======
-        "x-ms-version": "2021-02-12"
->>>>>>> 7e782c87
+        "x-ms-version": "2021-02-12"
       },
       "RequestBody": null,
       "StatusCode": 201,
@@ -33,11 +29,7 @@
         ],
         "x-ms-client-request-id": "d0d839a1-6ea2-0e57-5a9b-27356efff0d9",
         "x-ms-request-id": "7c903902-701e-0062-1ff1-06bd78000000",
-<<<<<<< HEAD
-        "x-ms-version": "2020-12-06"
-=======
-        "x-ms-version": "2021-02-12"
->>>>>>> 7e782c87
+        "x-ms-version": "2021-02-12"
       },
       "ResponseBody": []
     },
@@ -54,11 +46,7 @@
         ],
         "x-ms-client-request-id": "54ef4f2b-0462-6fbd-7b4c-026fd0c48196",
         "x-ms-return-client-request-id": "true",
-<<<<<<< HEAD
-        "x-ms-version": "2020-12-06"
-=======
-        "x-ms-version": "2021-02-12"
->>>>>>> 7e782c87
+        "x-ms-version": "2021-02-12"
       },
       "RequestBody": null,
       "StatusCode": 201,
@@ -73,11 +61,7 @@
         ],
         "x-ms-client-request-id": "54ef4f2b-0462-6fbd-7b4c-026fd0c48196",
         "x-ms-request-id": "d93df8c2-901f-0045-12f1-06aabc000000",
-<<<<<<< HEAD
-        "x-ms-version": "2020-12-06"
-=======
-        "x-ms-version": "2021-02-12"
->>>>>>> 7e782c87
+        "x-ms-version": "2021-02-12"
       },
       "ResponseBody": []
     },
@@ -93,11 +77,7 @@
         ],
         "x-ms-client-request-id": "1b07b9ef-03c9-181e-c620-2720308c50d5",
         "x-ms-return-client-request-id": "true",
-<<<<<<< HEAD
-        "x-ms-version": "2020-12-06"
-=======
-        "x-ms-version": "2021-02-12"
->>>>>>> 7e782c87
+        "x-ms-version": "2021-02-12"
       },
       "RequestBody": null,
       "StatusCode": 201,
@@ -112,11 +92,7 @@
         ],
         "x-ms-client-request-id": "1b07b9ef-03c9-181e-c620-2720308c50d5",
         "x-ms-request-id": "d93df8e4-901f-0045-34f1-06aabc000000",
-<<<<<<< HEAD
-        "x-ms-version": "2020-12-06"
-=======
-        "x-ms-version": "2021-02-12"
->>>>>>> 7e782c87
+        "x-ms-version": "2021-02-12"
       },
       "ResponseBody": []
     },
@@ -135,11 +111,7 @@
         ],
         "x-ms-client-request-id": "65409c7b-2e9e-c684-16f0-57ef7456ed7b",
         "x-ms-return-client-request-id": "true",
-<<<<<<< HEAD
-        "x-ms-version": "2020-12-06"
-=======
-        "x-ms-version": "2021-02-12"
->>>>>>> 7e782c87
+        "x-ms-version": "2021-02-12"
       },
       "RequestBody": "﻿<KeyInfo><Expiry>2021-02-19T19:58:14Z</Expiry></KeyInfo>",
       "StatusCode": 200,
@@ -153,20 +125,12 @@
         "Transfer-Encoding": "chunked",
         "x-ms-client-request-id": "65409c7b-2e9e-c684-16f0-57ef7456ed7b",
         "x-ms-request-id": "7c903a0e-701e-0062-0cf1-06bd78000000",
-<<<<<<< HEAD
-        "x-ms-version": "2020-12-06"
-=======
-        "x-ms-version": "2021-02-12"
->>>>>>> 7e782c87
+        "x-ms-version": "2021-02-12"
       },
       "ResponseBody": "﻿<?xml version=\"1.0\" encoding=\"utf-8\"?><UserDelegationKey><SignedOid>c4f48289-bb84-4086-b250-6f94a8f64cee</SignedOid><SignedTid>72f988bf-86f1-41af-91ab-2d7cd011db47</SignedTid><SignedStart>2021-02-19T18:58:14Z</SignedStart><SignedExpiry>2021-02-19T19:58:14Z</SignedExpiry><SignedService>b</SignedService><SignedVersion>2020-06-12</SignedVersion><Value>c6Gi9MFOGm5jWa5u3M1MZS0P1fkDu3x+1KsWRQ4yyRM=</Value></UserDelegationKey>"
     },
     {
-<<<<<<< HEAD
-      "RequestUri": "https://seannse.blob.core.windows.net/test-filesystem-9f00ca53-2e3a-7e8f-13f7-269098422f16/test-directory-e561f68f-454d-6570-7705-c0908d3ad560?skoid=c4f48289-bb84-4086-b250-6f94a8f64cee&sktid=72f988bf-86f1-41af-91ab-2d7cd011db47&skt=2021-02-19T18%3A58%3A14Z&ske=2021-02-19T19%3A58%3A14Z&sks=b&skv=2020-06-12&sv=2020-12-06&st=2021-02-19T17%3A58%3A14Z&se=2021-02-19T19%3A58%3A14Z&sr=d&sp=racwdlmeop&sdd=1&sig=Sanitized",
-=======
       "RequestUri": "https://seannse.blob.core.windows.net/test-filesystem-9f00ca53-2e3a-7e8f-13f7-269098422f16/test-directory-e561f68f-454d-6570-7705-c0908d3ad560?skoid=c4f48289-bb84-4086-b250-6f94a8f64cee&sktid=72f988bf-86f1-41af-91ab-2d7cd011db47&skt=2021-02-19T18%3A58%3A14Z&ske=2021-02-19T19%3A58%3A14Z&sks=b&skv=2020-06-12&sv=2021-02-12&st=2021-02-19T17%3A58%3A14Z&se=2021-02-19T19%3A58%3A14Z&sr=d&sp=racwdlmeop&sdd=1&sig=Sanitized",
->>>>>>> 7e782c87
       "RequestMethod": "HEAD",
       "RequestHeaders": {
         "Accept": "application/xml",
@@ -177,11 +141,7 @@
         ],
         "x-ms-client-request-id": "93a59623-ea4b-d237-2fdf-84ca0a9799d9",
         "x-ms-return-client-request-id": "true",
-<<<<<<< HEAD
-        "x-ms-version": "2020-12-06"
-=======
-        "x-ms-version": "2021-02-12"
->>>>>>> 7e782c87
+        "x-ms-version": "2021-02-12"
       },
       "RequestBody": null,
       "StatusCode": 200,
@@ -209,11 +169,7 @@
         "x-ms-permissions": "rwxr-x---",
         "x-ms-request-id": "7c903a50-701e-0062-44f1-06bd78000000",
         "x-ms-server-encrypted": "true",
-<<<<<<< HEAD
-        "x-ms-version": "2020-12-06"
-=======
-        "x-ms-version": "2021-02-12"
->>>>>>> 7e782c87
+        "x-ms-version": "2021-02-12"
       },
       "ResponseBody": []
     },
@@ -230,11 +186,7 @@
         ],
         "x-ms-client-request-id": "decb7e9f-5ab0-0930-3ec6-ed16a5b1829a",
         "x-ms-return-client-request-id": "true",
-<<<<<<< HEAD
-        "x-ms-version": "2020-12-06"
-=======
-        "x-ms-version": "2021-02-12"
->>>>>>> 7e782c87
+        "x-ms-version": "2021-02-12"
       },
       "RequestBody": null,
       "StatusCode": 202,
@@ -247,11 +199,7 @@
         ],
         "x-ms-client-request-id": "decb7e9f-5ab0-0930-3ec6-ed16a5b1829a",
         "x-ms-request-id": "7c903a81-701e-0062-71f1-06bd78000000",
-<<<<<<< HEAD
-        "x-ms-version": "2020-12-06"
-=======
-        "x-ms-version": "2021-02-12"
->>>>>>> 7e782c87
+        "x-ms-version": "2021-02-12"
       },
       "ResponseBody": []
     }
