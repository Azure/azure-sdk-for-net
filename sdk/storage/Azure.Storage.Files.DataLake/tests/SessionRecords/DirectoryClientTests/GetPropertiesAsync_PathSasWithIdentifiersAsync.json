{
  "Entries": [
    {
      "RequestUri": "https://seannsecanary.blob.core.windows.net/test-filesystem-eeca8b69-650f-aacb-0bcd-e16a6ae6be99?restype=container",
      "RequestMethod": "PUT",
      "RequestHeaders": {
        "Authorization": "Sanitized",
        "traceparent": "00-8aa5a6ade2ab41479789f6e5c8444203-eabd835ee77aa540-00",
        "User-Agent": [
          "azsdk-net-Storage.Files.DataLake/12.3.0-dev.20200601.1",
          "(.NET Core 4.6.28619.01; Microsoft Windows 10.0.18362 )"
        ],
        "x-ms-blob-public-access": "container",
        "x-ms-client-request-id": "06eb8999-ae54-72f9-e232-1effa2e56a8d",
        "x-ms-date": "Mon, 01 Jun 2020 20:25:15 GMT",
        "x-ms-return-client-request-id": "true",
<<<<<<< HEAD
        "x-ms-version": "2019-12-12"
=======
        "x-ms-version": "2020-02-10"
>>>>>>> 60f4876e
      },
      "RequestBody": null,
      "StatusCode": 201,
      "ResponseHeaders": {
        "Content-Length": "0",
        "Date": "Mon, 01 Jun 2020 20:25:16 GMT",
        "ETag": "\u00220x8D80669E5A505F7\u0022",
        "Last-Modified": "Mon, 01 Jun 2020 20:25:16 GMT",
        "Server": [
          "Windows-Azure-Blob/1.0",
          "Microsoft-HTTPAPI/2.0"
        ],
        "x-ms-client-request-id": "06eb8999-ae54-72f9-e232-1effa2e56a8d",
        "x-ms-request-id": "95739069-301e-0022-4352-3888bf000000",
<<<<<<< HEAD
        "x-ms-version": "2019-12-12"
=======
        "x-ms-version": "2020-02-10"
>>>>>>> 60f4876e
      },
      "ResponseBody": []
    },
    {
      "RequestUri": "https://seannsecanary.dfs.core.windows.net/test-filesystem-eeca8b69-650f-aacb-0bcd-e16a6ae6be99/test-directory-1d996bcf-0925-fab8-0b53-aa1640633cbd?resource=directory",
      "RequestMethod": "PUT",
      "RequestHeaders": {
        "Authorization": "Sanitized",
        "traceparent": "00-6d9d4b20e5af9e4eb4fd879f3bb7bd40-c5c8783a4f45f44e-00",
        "User-Agent": [
          "azsdk-net-Storage.Files.DataLake/12.3.0-dev.20200601.1",
          "(.NET Core 4.6.28619.01; Microsoft Windows 10.0.18362 )"
        ],
        "x-ms-client-request-id": "222ce2da-edc7-be69-5555-7ca0b0e21ad5",
        "x-ms-date": "Mon, 01 Jun 2020 20:25:15 GMT",
        "x-ms-return-client-request-id": "true",
<<<<<<< HEAD
        "x-ms-version": "2019-12-12"
=======
        "x-ms-version": "2020-02-10"
>>>>>>> 60f4876e
      },
      "RequestBody": null,
      "StatusCode": 201,
      "ResponseHeaders": {
        "Content-Length": "0",
        "Date": "Mon, 01 Jun 2020 20:25:16 GMT",
        "ETag": "\u00220x8D80669E5CB8BC8\u0022",
        "Last-Modified": "Mon, 01 Jun 2020 20:25:16 GMT",
        "Server": [
          "Windows-Azure-HDFS/1.0",
          "Microsoft-HTTPAPI/2.0"
        ],
        "x-ms-client-request-id": "222ce2da-edc7-be69-5555-7ca0b0e21ad5",
        "x-ms-request-id": "a393098f-a01f-0089-5d52-38f775000000",
<<<<<<< HEAD
        "x-ms-version": "2019-12-12"
=======
        "x-ms-version": "2020-02-10"
>>>>>>> 60f4876e
      },
      "ResponseBody": []
    },
    {
      "RequestUri": "https://seannsecanary.blob.core.windows.net/test-filesystem-eeca8b69-650f-aacb-0bcd-e16a6ae6be99?restype=container\u0026comp=acl",
      "RequestMethod": "PUT",
      "RequestHeaders": {
        "Authorization": "Sanitized",
        "Content-Length": "249",
        "Content-Type": "application/xml",
        "traceparent": "00-ea2d5bba54f27642916b361ce178c59b-dfb77cbc374b6442-00",
        "User-Agent": [
          "azsdk-net-Storage.Files.DataLake/12.3.0-dev.20200601.1",
          "(.NET Core 4.6.28619.01; Microsoft Windows 10.0.18362 )"
        ],
        "x-ms-client-request-id": "bf24673e-47b9-81c6-1591-937e71c12d03",
        "x-ms-date": "Mon, 01 Jun 2020 20:25:16 GMT",
        "x-ms-return-client-request-id": "true",
<<<<<<< HEAD
        "x-ms-version": "2019-12-12"
=======
        "x-ms-version": "2020-02-10"
>>>>>>> 60f4876e
      },
      "RequestBody": "\u003CSignedIdentifiers\u003E\u003CSignedIdentifier\u003E\u003CId\u003Epbiivprwcpdisnyjadqr\u003C/Id\u003E\u003CAccessPolicy\u003E\u003CStart\u003E2020-06-01T19:25:16.0506770Z\u003C/Start\u003E\u003CExpiry\u003E2020-06-01T21:25:16.0506770Z\u003C/Expiry\u003E\u003CPermission\u003Erw\u003C/Permission\u003E\u003C/AccessPolicy\u003E\u003C/SignedIdentifier\u003E\u003C/SignedIdentifiers\u003E",
      "StatusCode": 200,
      "ResponseHeaders": {
        "Content-Length": "0",
        "Date": "Mon, 01 Jun 2020 20:25:16 GMT",
        "ETag": "\u00220x8D80669E5D50E79\u0022",
        "Last-Modified": "Mon, 01 Jun 2020 20:25:17 GMT",
        "Server": [
          "Windows-Azure-Blob/1.0",
          "Microsoft-HTTPAPI/2.0"
        ],
        "x-ms-client-request-id": "bf24673e-47b9-81c6-1591-937e71c12d03",
        "x-ms-request-id": "95739086-301e-0022-5952-3888bf000000",
<<<<<<< HEAD
        "x-ms-version": "2019-12-12"
=======
        "x-ms-version": "2020-02-10"
>>>>>>> 60f4876e
      },
      "ResponseBody": []
    },
    {
<<<<<<< HEAD
      "RequestUri": "https://seannsecanary.blob.core.windows.net/test-filesystem-eeca8b69-650f-aacb-0bcd-e16a6ae6be99/test-directory-1d996bcf-0925-fab8-0b53-aa1640633cbd?sv=2019-12-12\u0026si=pbiivprwcpdisnyjadqr\u0026sr=c\u0026sig=Sanitized",
=======
      "RequestUri": "https://seannsecanary.blob.core.windows.net/test-filesystem-eeca8b69-650f-aacb-0bcd-e16a6ae6be99/test-directory-1d996bcf-0925-fab8-0b53-aa1640633cbd?sv=2020-02-10\u0026si=pbiivprwcpdisnyjadqr\u0026sr=c\u0026sig=Sanitized",
>>>>>>> 60f4876e
      "RequestMethod": "HEAD",
      "RequestHeaders": {
        "User-Agent": [
          "azsdk-net-Storage.Files.DataLake/12.3.0-dev.20200601.1",
          "(.NET Core 4.6.28619.01; Microsoft Windows 10.0.18362 )"
        ],
        "x-ms-client-request-id": "4862192d-5abd-031b-16b6-fd42b57c3a65",
        "x-ms-return-client-request-id": "true",
<<<<<<< HEAD
        "x-ms-version": "2019-12-12"
=======
        "x-ms-version": "2020-02-10"
>>>>>>> 60f4876e
      },
      "RequestBody": null,
      "StatusCode": 200,
      "ResponseHeaders": {
        "Accept-Ranges": "bytes",
        "Content-Length": "0",
        "Content-Type": "application/octet-stream",
        "Date": "Mon, 01 Jun 2020 20:25:17 GMT",
        "ETag": "\u00220x8D80669E5CB8BC8\u0022",
        "Last-Modified": "Mon, 01 Jun 2020 20:25:16 GMT",
        "Server": [
          "Windows-Azure-Blob/1.0",
          "Microsoft-HTTPAPI/2.0"
        ],
        "x-ms-access-tier": "Hot",
        "x-ms-access-tier-inferred": "true",
        "x-ms-blob-type": "BlockBlob",
        "x-ms-client-request-id": "4862192d-5abd-031b-16b6-fd42b57c3a65",
        "x-ms-creation-time": "Mon, 01 Jun 2020 20:25:16 GMT",
        "x-ms-lease-state": "available",
        "x-ms-lease-status": "unlocked",
        "x-ms-meta-hdi_isfolder": "true",
        "x-ms-request-id": "7b06b15f-c01e-008f-3552-38c4ca000000",
        "x-ms-server-encrypted": "true",
<<<<<<< HEAD
        "x-ms-version": "2019-12-12"
=======
        "x-ms-version": "2020-02-10"
>>>>>>> 60f4876e
      },
      "ResponseBody": []
    },
    {
      "RequestUri": "https://seannsecanary.blob.core.windows.net/test-filesystem-eeca8b69-650f-aacb-0bcd-e16a6ae6be99?restype=container",
      "RequestMethod": "DELETE",
      "RequestHeaders": {
        "Authorization": "Sanitized",
        "traceparent": "00-332fb32760d68a468308bb8d3efe1e71-4bd1be871c116f46-00",
        "User-Agent": [
          "azsdk-net-Storage.Files.DataLake/12.3.0-dev.20200601.1",
          "(.NET Core 4.6.28619.01; Microsoft Windows 10.0.18362 )"
        ],
        "x-ms-client-request-id": "5750c850-e45f-e545-3f1f-5690e5a0db6a",
        "x-ms-date": "Mon, 01 Jun 2020 20:25:16 GMT",
        "x-ms-return-client-request-id": "true",
<<<<<<< HEAD
        "x-ms-version": "2019-12-12"
=======
        "x-ms-version": "2020-02-10"
>>>>>>> 60f4876e
      },
      "RequestBody": null,
      "StatusCode": 202,
      "ResponseHeaders": {
        "Content-Length": "0",
        "Date": "Mon, 01 Jun 2020 20:25:16 GMT",
        "Server": [
          "Windows-Azure-Blob/1.0",
          "Microsoft-HTTPAPI/2.0"
        ],
        "x-ms-client-request-id": "5750c850-e45f-e545-3f1f-5690e5a0db6a",
        "x-ms-request-id": "957390a7-301e-0022-7252-3888bf000000",
<<<<<<< HEAD
        "x-ms-version": "2019-12-12"
=======
        "x-ms-version": "2020-02-10"
>>>>>>> 60f4876e
      },
      "ResponseBody": []
    }
  ],
  "Variables": {
    "DateTimeOffsetNow": "2020-06-01T15:25:16.0506770-05:00",
    "RandomSeed": "435379721",
    "Storage_TestConfigHierarchicalNamespace": "NamespaceTenant\nseannsecanary\nU2FuaXRpemVk\nhttps://seannsecanary.blob.core.windows.net\nhttps://seannsecanary.file.core.windows.net\nhttps://seannsecanary.queue.core.windows.net\nhttps://seannsecanary.table.core.windows.net\n\n\n\n\nhttps://seannsecanary-secondary.blob.core.windows.net\nhttps://seannsecanary-secondary.file.core.windows.net\nhttps://seannsecanary-secondary.queue.core.windows.net\nhttps://seannsecanary-secondary.table.core.windows.net\n68390a19-a643-458b-b726-408abf67b4fc\nSanitized\n72f988bf-86f1-41af-91ab-2d7cd011db47\nhttps://login.microsoftonline.com/\nCloud\nBlobEndpoint=https://seannsecanary.blob.core.windows.net/;QueueEndpoint=https://seannsecanary.queue.core.windows.net/;FileEndpoint=https://seannsecanary.file.core.windows.net/;BlobSecondaryEndpoint=https://seannsecanary-secondary.blob.core.windows.net/;QueueSecondaryEndpoint=https://seannsecanary-secondary.queue.core.windows.net/;FileSecondaryEndpoint=https://seannsecanary-secondary.file.core.windows.net/;AccountName=seannsecanary;AccountKey=Sanitized\n"
  }
}<|MERGE_RESOLUTION|>--- conflicted
+++ resolved
@@ -14,11 +14,7 @@
         "x-ms-client-request-id": "06eb8999-ae54-72f9-e232-1effa2e56a8d",
         "x-ms-date": "Mon, 01 Jun 2020 20:25:15 GMT",
         "x-ms-return-client-request-id": "true",
-<<<<<<< HEAD
-        "x-ms-version": "2019-12-12"
-=======
         "x-ms-version": "2020-02-10"
->>>>>>> 60f4876e
       },
       "RequestBody": null,
       "StatusCode": 201,
@@ -33,11 +29,7 @@
         ],
         "x-ms-client-request-id": "06eb8999-ae54-72f9-e232-1effa2e56a8d",
         "x-ms-request-id": "95739069-301e-0022-4352-3888bf000000",
-<<<<<<< HEAD
-        "x-ms-version": "2019-12-12"
-=======
         "x-ms-version": "2020-02-10"
->>>>>>> 60f4876e
       },
       "ResponseBody": []
     },
@@ -54,11 +46,7 @@
         "x-ms-client-request-id": "222ce2da-edc7-be69-5555-7ca0b0e21ad5",
         "x-ms-date": "Mon, 01 Jun 2020 20:25:15 GMT",
         "x-ms-return-client-request-id": "true",
-<<<<<<< HEAD
-        "x-ms-version": "2019-12-12"
-=======
         "x-ms-version": "2020-02-10"
->>>>>>> 60f4876e
       },
       "RequestBody": null,
       "StatusCode": 201,
@@ -73,11 +61,7 @@
         ],
         "x-ms-client-request-id": "222ce2da-edc7-be69-5555-7ca0b0e21ad5",
         "x-ms-request-id": "a393098f-a01f-0089-5d52-38f775000000",
-<<<<<<< HEAD
-        "x-ms-version": "2019-12-12"
-=======
         "x-ms-version": "2020-02-10"
->>>>>>> 60f4876e
       },
       "ResponseBody": []
     },
@@ -96,11 +80,7 @@
         "x-ms-client-request-id": "bf24673e-47b9-81c6-1591-937e71c12d03",
         "x-ms-date": "Mon, 01 Jun 2020 20:25:16 GMT",
         "x-ms-return-client-request-id": "true",
-<<<<<<< HEAD
-        "x-ms-version": "2019-12-12"
-=======
         "x-ms-version": "2020-02-10"
->>>>>>> 60f4876e
       },
       "RequestBody": "\u003CSignedIdentifiers\u003E\u003CSignedIdentifier\u003E\u003CId\u003Epbiivprwcpdisnyjadqr\u003C/Id\u003E\u003CAccessPolicy\u003E\u003CStart\u003E2020-06-01T19:25:16.0506770Z\u003C/Start\u003E\u003CExpiry\u003E2020-06-01T21:25:16.0506770Z\u003C/Expiry\u003E\u003CPermission\u003Erw\u003C/Permission\u003E\u003C/AccessPolicy\u003E\u003C/SignedIdentifier\u003E\u003C/SignedIdentifiers\u003E",
       "StatusCode": 200,
@@ -115,20 +95,12 @@
         ],
         "x-ms-client-request-id": "bf24673e-47b9-81c6-1591-937e71c12d03",
         "x-ms-request-id": "95739086-301e-0022-5952-3888bf000000",
-<<<<<<< HEAD
-        "x-ms-version": "2019-12-12"
-=======
         "x-ms-version": "2020-02-10"
->>>>>>> 60f4876e
       },
       "ResponseBody": []
     },
     {
-<<<<<<< HEAD
-      "RequestUri": "https://seannsecanary.blob.core.windows.net/test-filesystem-eeca8b69-650f-aacb-0bcd-e16a6ae6be99/test-directory-1d996bcf-0925-fab8-0b53-aa1640633cbd?sv=2019-12-12\u0026si=pbiivprwcpdisnyjadqr\u0026sr=c\u0026sig=Sanitized",
-=======
       "RequestUri": "https://seannsecanary.blob.core.windows.net/test-filesystem-eeca8b69-650f-aacb-0bcd-e16a6ae6be99/test-directory-1d996bcf-0925-fab8-0b53-aa1640633cbd?sv=2020-02-10\u0026si=pbiivprwcpdisnyjadqr\u0026sr=c\u0026sig=Sanitized",
->>>>>>> 60f4876e
       "RequestMethod": "HEAD",
       "RequestHeaders": {
         "User-Agent": [
@@ -137,11 +109,7 @@
         ],
         "x-ms-client-request-id": "4862192d-5abd-031b-16b6-fd42b57c3a65",
         "x-ms-return-client-request-id": "true",
-<<<<<<< HEAD
-        "x-ms-version": "2019-12-12"
-=======
         "x-ms-version": "2020-02-10"
->>>>>>> 60f4876e
       },
       "RequestBody": null,
       "StatusCode": 200,
@@ -166,11 +134,7 @@
         "x-ms-meta-hdi_isfolder": "true",
         "x-ms-request-id": "7b06b15f-c01e-008f-3552-38c4ca000000",
         "x-ms-server-encrypted": "true",
-<<<<<<< HEAD
-        "x-ms-version": "2019-12-12"
-=======
         "x-ms-version": "2020-02-10"
->>>>>>> 60f4876e
       },
       "ResponseBody": []
     },
@@ -187,11 +151,7 @@
         "x-ms-client-request-id": "5750c850-e45f-e545-3f1f-5690e5a0db6a",
         "x-ms-date": "Mon, 01 Jun 2020 20:25:16 GMT",
         "x-ms-return-client-request-id": "true",
-<<<<<<< HEAD
-        "x-ms-version": "2019-12-12"
-=======
         "x-ms-version": "2020-02-10"
->>>>>>> 60f4876e
       },
       "RequestBody": null,
       "StatusCode": 202,
@@ -204,11 +164,7 @@
         ],
         "x-ms-client-request-id": "5750c850-e45f-e545-3f1f-5690e5a0db6a",
         "x-ms-request-id": "957390a7-301e-0022-7252-3888bf000000",
-<<<<<<< HEAD
-        "x-ms-version": "2019-12-12"
-=======
         "x-ms-version": "2020-02-10"
->>>>>>> 60f4876e
       },
       "ResponseBody": []
     }
