﻿{
  "Entries": [
    {
      "RequestUri": "https://seannse.blob.core.windows.net/test-filesystem-d90474ad-7bb3-e0d8-3cec-1d30ae2e47b6?restype=container",
      "RequestMethod": "PUT",
      "RequestHeaders": {
        "Accept": "application/xml",
        "Authorization": "Sanitized",
        "traceparent": "00-cfa2b6675e47e34890d92069ea588368-00001a0d50b39e41-00",
        "User-Agent": [
          "azsdk-net-Storage.Files.DataLake/12.7.0-alpha.20210219.1",
          "(.NET 5.0.3; Microsoft Windows 10.0.19041)"
        ],
        "x-ms-blob-public-access": "container",
        "x-ms-client-request-id": "b9d378e4-204d-bb01-dd49-a86c919b2291",
        "x-ms-date": "Fri, 19 Feb 2021 19:04:56 GMT",
        "x-ms-return-client-request-id": "true",
<<<<<<< HEAD
        "x-ms-version": "2020-12-06"
=======
        "x-ms-version": "2021-02-12"
>>>>>>> 7e782c87
      },
      "RequestBody": null,
      "StatusCode": 201,
      "ResponseHeaders": {
        "Content-Length": "0",
        "Date": "Fri, 19 Feb 2021 19:04:55 GMT",
        "ETag": "\"0x8D8D5093F01D8DC\"",
        "Last-Modified": "Fri, 19 Feb 2021 19:04:56 GMT",
        "Server": [
          "Windows-Azure-Blob/1.0",
          "Microsoft-HTTPAPI/2.0"
        ],
        "x-ms-client-request-id": "b9d378e4-204d-bb01-dd49-a86c919b2291",
        "x-ms-request-id": "cb12ec9b-b01e-006d-1df2-06cb14000000",
<<<<<<< HEAD
        "x-ms-version": "2020-12-06"
=======
        "x-ms-version": "2021-02-12"
>>>>>>> 7e782c87
      },
      "ResponseBody": []
    },
    {
      "RequestUri": "https://seannse.dfs.core.windows.net/test-filesystem-d90474ad-7bb3-e0d8-3cec-1d30ae2e47b6/test-directory-8b1be6c4-644a-a8e9-7587-9f4eeb912c48?resource=directory",
      "RequestMethod": "PUT",
      "RequestHeaders": {
        "Accept": "application/json",
        "Authorization": "Sanitized",
        "If-None-Match": "*",
        "traceparent": "00-ec9a2de63df53e42bd759c39e75df25b-8dce3521f9c4304a-00",
        "User-Agent": [
          "azsdk-net-Storage.Files.DataLake/12.7.0-alpha.20210219.1",
          "(.NET 5.0.3; Microsoft Windows 10.0.19041)"
        ],
        "x-ms-client-request-id": "b21fedf8-9587-55d5-1e1e-6b41b3f79b40",
        "x-ms-date": "Fri, 19 Feb 2021 19:04:56 GMT",
        "x-ms-return-client-request-id": "true",
<<<<<<< HEAD
        "x-ms-version": "2020-12-06"
=======
        "x-ms-version": "2021-02-12"
>>>>>>> 7e782c87
      },
      "RequestBody": null,
      "StatusCode": 201,
      "ResponseHeaders": {
        "Content-Length": "0",
        "Date": "Fri, 19 Feb 2021 19:04:55 GMT",
        "ETag": "\"0x8D8D5093F0F716A\"",
        "Last-Modified": "Fri, 19 Feb 2021 19:04:56 GMT",
        "Server": [
          "Windows-Azure-HDFS/1.0",
          "Microsoft-HTTPAPI/2.0"
        ],
        "x-ms-client-request-id": "b21fedf8-9587-55d5-1e1e-6b41b3f79b40",
        "x-ms-request-id": "da844adc-a01f-0061-12f2-065c1c000000",
<<<<<<< HEAD
        "x-ms-version": "2020-12-06"
=======
        "x-ms-version": "2021-02-12"
>>>>>>> 7e782c87
      },
      "ResponseBody": []
    },
    {
      "RequestUri": "https://seannse.blob.core.windows.net/test-filesystem-d90474ad-7bb3-e0d8-3cec-1d30ae2e47b6?restype=container&comp=acl",
      "RequestMethod": "PUT",
      "RequestHeaders": {
        "Accept": "application/xml",
        "Authorization": "Sanitized",
        "Content-Length": "252",
        "Content-Type": "application/xml",
        "traceparent": "00-ac7c7c3027878748a2a4230a1f487c98-48689c09a832ac4e-00",
        "User-Agent": [
          "azsdk-net-Storage.Files.DataLake/12.7.0-alpha.20210219.1",
          "(.NET 5.0.3; Microsoft Windows 10.0.19041)"
        ],
        "x-ms-client-request-id": "a3737d67-707b-ac0a-357d-e2ad9502d4af",
        "x-ms-date": "Fri, 19 Feb 2021 19:04:56 GMT",
        "x-ms-return-client-request-id": "true",
<<<<<<< HEAD
        "x-ms-version": "2020-12-06"
=======
        "x-ms-version": "2021-02-12"
>>>>>>> 7e782c87
      },
      "RequestBody": "﻿<SignedIdentifiers><SignedIdentifier><Id>lapitvconotrshxcnmsj</Id><AccessPolicy><Start>2021-02-19T18:04:56.9926843Z</Start><Expiry>2021-02-19T20:04:56.9926843Z</Expiry><Permission>rw</Permission></AccessPolicy></SignedIdentifier></SignedIdentifiers>",
      "StatusCode": 200,
      "ResponseHeaders": {
        "Content-Length": "0",
        "Date": "Fri, 19 Feb 2021 19:04:55 GMT",
        "ETag": "\"0x8D8D5093F1B0942\"",
        "Last-Modified": "Fri, 19 Feb 2021 19:04:56 GMT",
        "Server": [
          "Windows-Azure-Blob/1.0",
          "Microsoft-HTTPAPI/2.0"
        ],
        "x-ms-client-request-id": "a3737d67-707b-ac0a-357d-e2ad9502d4af",
        "x-ms-request-id": "cb12ecd2-b01e-006d-4bf2-06cb14000000",
<<<<<<< HEAD
        "x-ms-version": "2020-12-06"
=======
        "x-ms-version": "2021-02-12"
>>>>>>> 7e782c87
      },
      "ResponseBody": []
    },
    {
<<<<<<< HEAD
      "RequestUri": "https://seannse.blob.core.windows.net/test-filesystem-d90474ad-7bb3-e0d8-3cec-1d30ae2e47b6/test-directory-8b1be6c4-644a-a8e9-7587-9f4eeb912c48?sv=2020-12-06&si=lapitvconotrshxcnmsj&sr=c&sig=Sanitized",
=======
      "RequestUri": "https://seannse.blob.core.windows.net/test-filesystem-d90474ad-7bb3-e0d8-3cec-1d30ae2e47b6/test-directory-8b1be6c4-644a-a8e9-7587-9f4eeb912c48?sv=2021-02-12&si=lapitvconotrshxcnmsj&sr=c&sig=Sanitized",
>>>>>>> 7e782c87
      "RequestMethod": "HEAD",
      "RequestHeaders": {
        "Accept": "application/xml",
        "User-Agent": [
          "azsdk-net-Storage.Files.DataLake/12.7.0-alpha.20210219.1",
          "(.NET 5.0.3; Microsoft Windows 10.0.19041)"
        ],
        "x-ms-client-request-id": "36d96bfc-f784-f7c5-59bc-7f842c8e4e32",
        "x-ms-return-client-request-id": "true",
<<<<<<< HEAD
        "x-ms-version": "2020-12-06"
=======
        "x-ms-version": "2021-02-12"
>>>>>>> 7e782c87
      },
      "RequestBody": null,
      "StatusCode": 200,
      "ResponseHeaders": {
        "Accept-Ranges": "bytes",
        "Content-Length": "0",
        "Content-Type": "application/octet-stream",
        "Date": "Fri, 19 Feb 2021 19:04:55 GMT",
        "ETag": "\"0x8D8D5093F0F716A\"",
        "Last-Modified": "Fri, 19 Feb 2021 19:04:56 GMT",
        "Server": [
          "Windows-Azure-Blob/1.0",
          "Microsoft-HTTPAPI/2.0"
        ],
        "x-ms-access-tier": "Hot",
        "x-ms-access-tier-inferred": "true",
        "x-ms-blob-type": "BlockBlob",
        "x-ms-client-request-id": "36d96bfc-f784-f7c5-59bc-7f842c8e4e32",
        "x-ms-creation-time": "Fri, 19 Feb 2021 19:04:56 GMT",
        "x-ms-group": "$superuser",
        "x-ms-lease-state": "available",
        "x-ms-lease-status": "unlocked",
        "x-ms-meta-hdi_isfolder": "true",
        "x-ms-owner": "$superuser",
        "x-ms-permissions": "rwxr-x---",
        "x-ms-request-id": "cb12ecf4-b01e-006d-68f2-06cb14000000",
        "x-ms-server-encrypted": "true",
<<<<<<< HEAD
        "x-ms-version": "2020-12-06"
=======
        "x-ms-version": "2021-02-12"
>>>>>>> 7e782c87
      },
      "ResponseBody": []
    },
    {
      "RequestUri": "https://seannse.blob.core.windows.net/test-filesystem-d90474ad-7bb3-e0d8-3cec-1d30ae2e47b6?restype=container",
      "RequestMethod": "DELETE",
      "RequestHeaders": {
        "Accept": "application/xml",
        "Authorization": "Sanitized",
        "traceparent": "00-63b161d757e61c4d84d47f2bbd381537-fecc3b1685a37a4f-00",
        "User-Agent": [
          "azsdk-net-Storage.Files.DataLake/12.7.0-alpha.20210219.1",
          "(.NET 5.0.3; Microsoft Windows 10.0.19041)"
        ],
        "x-ms-client-request-id": "29b0c42a-9e29-d92b-18a2-ddb7ada4bc21",
        "x-ms-date": "Fri, 19 Feb 2021 19:04:57 GMT",
        "x-ms-return-client-request-id": "true",
<<<<<<< HEAD
        "x-ms-version": "2020-12-06"
=======
        "x-ms-version": "2021-02-12"
>>>>>>> 7e782c87
      },
      "RequestBody": null,
      "StatusCode": 202,
      "ResponseHeaders": {
        "Content-Length": "0",
        "Date": "Fri, 19 Feb 2021 19:04:55 GMT",
        "Server": [
          "Windows-Azure-Blob/1.0",
          "Microsoft-HTTPAPI/2.0"
        ],
        "x-ms-client-request-id": "29b0c42a-9e29-d92b-18a2-ddb7ada4bc21",
        "x-ms-request-id": "cb12ed1b-b01e-006d-0cf2-06cb14000000",
<<<<<<< HEAD
        "x-ms-version": "2020-12-06"
=======
        "x-ms-version": "2021-02-12"
>>>>>>> 7e782c87
      },
      "ResponseBody": []
    }
  ],
  "Variables": {
    "DateTimeOffsetNow": "2021-02-19T13:04:56.9926843-06:00",
    "RandomSeed": "1222093780",
    "Storage_TestConfigHierarchicalNamespace": "NamespaceTenant\nseannse\nU2FuaXRpemVk\nhttps://seannse.blob.core.windows.net\nhttps://seannse.file.core.windows.net\nhttps://seannse.queue.core.windows.net\nhttps://seannse.table.core.windows.net\n\n\n\n\nhttps://seannse-secondary.blob.core.windows.net\nhttps://seannse-secondary.file.core.windows.net\nhttps://seannse-secondary.queue.core.windows.net\nhttps://seannse-secondary.table.core.windows.net\n68390a19-a643-458b-b726-408abf67b4fc\nSanitized\n72f988bf-86f1-41af-91ab-2d7cd011db47\nhttps://login.microsoftonline.com/\nCloud\nBlobEndpoint=https://seannse.blob.core.windows.net/;QueueEndpoint=https://seannse.queue.core.windows.net/;FileEndpoint=https://seannse.file.core.windows.net/;BlobSecondaryEndpoint=https://seannse-secondary.blob.core.windows.net/;QueueSecondaryEndpoint=https://seannse-secondary.queue.core.windows.net/;FileSecondaryEndpoint=https://seannse-secondary.file.core.windows.net/;AccountName=seannse;AccountKey=Sanitized\n\n\n"
  }
}<|MERGE_RESOLUTION|>--- conflicted
+++ resolved
@@ -15,11 +15,7 @@
         "x-ms-client-request-id": "b9d378e4-204d-bb01-dd49-a86c919b2291",
         "x-ms-date": "Fri, 19 Feb 2021 19:04:56 GMT",
         "x-ms-return-client-request-id": "true",
-<<<<<<< HEAD
-        "x-ms-version": "2020-12-06"
-=======
         "x-ms-version": "2021-02-12"
->>>>>>> 7e782c87
       },
       "RequestBody": null,
       "StatusCode": 201,
@@ -34,11 +30,7 @@
         ],
         "x-ms-client-request-id": "b9d378e4-204d-bb01-dd49-a86c919b2291",
         "x-ms-request-id": "cb12ec9b-b01e-006d-1df2-06cb14000000",
-<<<<<<< HEAD
-        "x-ms-version": "2020-12-06"
-=======
         "x-ms-version": "2021-02-12"
->>>>>>> 7e782c87
       },
       "ResponseBody": []
     },
@@ -57,11 +49,7 @@
         "x-ms-client-request-id": "b21fedf8-9587-55d5-1e1e-6b41b3f79b40",
         "x-ms-date": "Fri, 19 Feb 2021 19:04:56 GMT",
         "x-ms-return-client-request-id": "true",
-<<<<<<< HEAD
-        "x-ms-version": "2020-12-06"
-=======
         "x-ms-version": "2021-02-12"
->>>>>>> 7e782c87
       },
       "RequestBody": null,
       "StatusCode": 201,
@@ -76,11 +64,7 @@
         ],
         "x-ms-client-request-id": "b21fedf8-9587-55d5-1e1e-6b41b3f79b40",
         "x-ms-request-id": "da844adc-a01f-0061-12f2-065c1c000000",
-<<<<<<< HEAD
-        "x-ms-version": "2020-12-06"
-=======
         "x-ms-version": "2021-02-12"
->>>>>>> 7e782c87
       },
       "ResponseBody": []
     },
@@ -100,11 +84,7 @@
         "x-ms-client-request-id": "a3737d67-707b-ac0a-357d-e2ad9502d4af",
         "x-ms-date": "Fri, 19 Feb 2021 19:04:56 GMT",
         "x-ms-return-client-request-id": "true",
-<<<<<<< HEAD
-        "x-ms-version": "2020-12-06"
-=======
         "x-ms-version": "2021-02-12"
->>>>>>> 7e782c87
       },
       "RequestBody": "﻿<SignedIdentifiers><SignedIdentifier><Id>lapitvconotrshxcnmsj</Id><AccessPolicy><Start>2021-02-19T18:04:56.9926843Z</Start><Expiry>2021-02-19T20:04:56.9926843Z</Expiry><Permission>rw</Permission></AccessPolicy></SignedIdentifier></SignedIdentifiers>",
       "StatusCode": 200,
@@ -119,20 +99,12 @@
         ],
         "x-ms-client-request-id": "a3737d67-707b-ac0a-357d-e2ad9502d4af",
         "x-ms-request-id": "cb12ecd2-b01e-006d-4bf2-06cb14000000",
-<<<<<<< HEAD
-        "x-ms-version": "2020-12-06"
-=======
         "x-ms-version": "2021-02-12"
->>>>>>> 7e782c87
       },
       "ResponseBody": []
     },
     {
-<<<<<<< HEAD
-      "RequestUri": "https://seannse.blob.core.windows.net/test-filesystem-d90474ad-7bb3-e0d8-3cec-1d30ae2e47b6/test-directory-8b1be6c4-644a-a8e9-7587-9f4eeb912c48?sv=2020-12-06&si=lapitvconotrshxcnmsj&sr=c&sig=Sanitized",
-=======
       "RequestUri": "https://seannse.blob.core.windows.net/test-filesystem-d90474ad-7bb3-e0d8-3cec-1d30ae2e47b6/test-directory-8b1be6c4-644a-a8e9-7587-9f4eeb912c48?sv=2021-02-12&si=lapitvconotrshxcnmsj&sr=c&sig=Sanitized",
->>>>>>> 7e782c87
       "RequestMethod": "HEAD",
       "RequestHeaders": {
         "Accept": "application/xml",
@@ -142,11 +114,7 @@
         ],
         "x-ms-client-request-id": "36d96bfc-f784-f7c5-59bc-7f842c8e4e32",
         "x-ms-return-client-request-id": "true",
-<<<<<<< HEAD
-        "x-ms-version": "2020-12-06"
-=======
         "x-ms-version": "2021-02-12"
->>>>>>> 7e782c87
       },
       "RequestBody": null,
       "StatusCode": 200,
@@ -174,11 +142,7 @@
         "x-ms-permissions": "rwxr-x---",
         "x-ms-request-id": "cb12ecf4-b01e-006d-68f2-06cb14000000",
         "x-ms-server-encrypted": "true",
-<<<<<<< HEAD
-        "x-ms-version": "2020-12-06"
-=======
         "x-ms-version": "2021-02-12"
->>>>>>> 7e782c87
       },
       "ResponseBody": []
     },
@@ -196,11 +160,7 @@
         "x-ms-client-request-id": "29b0c42a-9e29-d92b-18a2-ddb7ada4bc21",
         "x-ms-date": "Fri, 19 Feb 2021 19:04:57 GMT",
         "x-ms-return-client-request-id": "true",
-<<<<<<< HEAD
-        "x-ms-version": "2020-12-06"
-=======
         "x-ms-version": "2021-02-12"
->>>>>>> 7e782c87
       },
       "RequestBody": null,
       "StatusCode": 202,
@@ -213,11 +173,7 @@
         ],
         "x-ms-client-request-id": "29b0c42a-9e29-d92b-18a2-ddb7ada4bc21",
         "x-ms-request-id": "cb12ed1b-b01e-006d-0cf2-06cb14000000",
-<<<<<<< HEAD
-        "x-ms-version": "2020-12-06"
-=======
         "x-ms-version": "2021-02-12"
->>>>>>> 7e782c87
       },
       "ResponseBody": []
     }
