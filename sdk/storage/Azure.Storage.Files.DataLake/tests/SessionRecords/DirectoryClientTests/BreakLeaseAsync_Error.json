﻿{
  "Entries": [
    {
      "RequestUri": "https://seannse.blob.core.windows.net/test-filesystem-05dc222a-0c62-e8b9-a013-ade26e39dddd?restype=container",
      "RequestMethod": "PUT",
      "RequestHeaders": {
        "Accept": "application/xml",
        "Authorization": "Sanitized",
        "traceparent": "00-e69f6c810937f54f82ff3cf95f46a9df-e8dd6327fcc5ad46-00",
        "User-Agent": [
          "azsdk-net-Storage.Files.DataLake/12.7.0-alpha.20210217.1",
          "(.NET 5.0.3; Microsoft Windows 10.0.19042)"
        ],
        "x-ms-blob-public-access": "container",
        "x-ms-client-request-id": "4b8a3535-11df-5571-82d0-b8c48e8a6428",
        "x-ms-date": "Wed, 17 Feb 2021 22:38:02 GMT",
        "x-ms-return-client-request-id": "true",
<<<<<<< HEAD
        "x-ms-version": "2020-12-06"
=======
        "x-ms-version": "2021-02-12"
>>>>>>> 7e782c87
      },
      "RequestBody": null,
      "StatusCode": 201,
      "ResponseHeaders": {
        "Content-Length": "0",
        "Date": "Wed, 17 Feb 2021 22:38:02 GMT",
        "ETag": "\"0x8D8D394AFC24C95\"",
        "Last-Modified": "Wed, 17 Feb 2021 22:38:03 GMT",
        "Server": [
          "Windows-Azure-Blob/1.0",
          "Microsoft-HTTPAPI/2.0"
        ],
        "x-ms-client-request-id": "4b8a3535-11df-5571-82d0-b8c48e8a6428",
        "x-ms-request-id": "7461cc31-d01e-006b-287d-05f8ab000000",
<<<<<<< HEAD
        "x-ms-version": "2020-12-06"
=======
        "x-ms-version": "2021-02-12"
>>>>>>> 7e782c87
      },
      "ResponseBody": []
    },
    {
      "RequestUri": "https://seannse.blob.core.windows.net/test-filesystem-05dc222a-0c62-e8b9-a013-ade26e39dddd/test-directory-75cc2ac5-ccbd-aff9-4ad6-129212368040?comp=lease",
      "RequestMethod": "PUT",
      "RequestHeaders": {
        "Accept": "application/xml",
        "Authorization": "Sanitized",
        "traceparent": "00-bc9a82fa45d9054cbbae4a1afc27f9b4-18e5c1e37b6e7f4f-00",
        "User-Agent": [
          "azsdk-net-Storage.Files.DataLake/12.7.0-alpha.20210217.1",
          "(.NET 5.0.3; Microsoft Windows 10.0.19042)"
        ],
        "x-ms-client-request-id": "3dbdd06b-8594-6829-3cdb-0009fede424b",
        "x-ms-date": "Wed, 17 Feb 2021 22:38:03 GMT",
        "x-ms-lease-action": "break",
        "x-ms-return-client-request-id": "true",
<<<<<<< HEAD
        "x-ms-version": "2020-12-06"
=======
        "x-ms-version": "2021-02-12"
>>>>>>> 7e782c87
      },
      "RequestBody": null,
      "StatusCode": 404,
      "ResponseHeaders": {
        "Content-Length": "215",
        "Content-Type": "application/xml",
        "Date": "Wed, 17 Feb 2021 22:38:03 GMT",
        "Server": [
          "Windows-Azure-Blob/1.0",
          "Microsoft-HTTPAPI/2.0"
        ],
        "x-ms-client-request-id": "3dbdd06b-8594-6829-3cdb-0009fede424b",
        "x-ms-error-code": "BlobNotFound",
        "x-ms-request-id": "7461cc53-d01e-006b-437d-05f8ab000000",
<<<<<<< HEAD
        "x-ms-version": "2020-12-06"
=======
        "x-ms-version": "2021-02-12"
>>>>>>> 7e782c87
      },
      "ResponseBody": [
        "﻿<?xml version=\"1.0\" encoding=\"utf-8\"?><Error><Code>BlobNotFound</Code><Message>The specified blob does not exist.\n",
        "RequestId:7461cc53-d01e-006b-437d-05f8ab000000\n",
        "Time:2021-02-17T22:38:03.1673106Z</Message></Error>"
      ]
    },
    {
      "RequestUri": "https://seannse.blob.core.windows.net/test-filesystem-05dc222a-0c62-e8b9-a013-ade26e39dddd?restype=container",
      "RequestMethod": "DELETE",
      "RequestHeaders": {
        "Accept": "application/xml",
        "Authorization": "Sanitized",
        "traceparent": "00-34e693005ff99d4f810e49802a60baac-7d7fba174114054f-00",
        "User-Agent": [
          "azsdk-net-Storage.Files.DataLake/12.7.0-alpha.20210217.1",
          "(.NET 5.0.3; Microsoft Windows 10.0.19042)"
        ],
        "x-ms-client-request-id": "4227aa5e-4378-93ac-9d44-fcd391f429af",
        "x-ms-date": "Wed, 17 Feb 2021 22:38:03 GMT",
        "x-ms-return-client-request-id": "true",
<<<<<<< HEAD
        "x-ms-version": "2020-12-06"
=======
        "x-ms-version": "2021-02-12"
>>>>>>> 7e782c87
      },
      "RequestBody": null,
      "StatusCode": 202,
      "ResponseHeaders": {
        "Content-Length": "0",
        "Date": "Wed, 17 Feb 2021 22:38:03 GMT",
        "Server": [
          "Windows-Azure-Blob/1.0",
          "Microsoft-HTTPAPI/2.0"
        ],
        "x-ms-client-request-id": "4227aa5e-4378-93ac-9d44-fcd391f429af",
        "x-ms-request-id": "7461cc79-d01e-006b-677d-05f8ab000000",
<<<<<<< HEAD
        "x-ms-version": "2020-12-06"
=======
        "x-ms-version": "2021-02-12"
>>>>>>> 7e782c87
      },
      "ResponseBody": []
    }
  ],
  "Variables": {
    "RandomSeed": "246295057",
    "Storage_TestConfigHierarchicalNamespace": "NamespaceTenant\nseannse\nU2FuaXRpemVk\nhttps://seannse.blob.core.windows.net\nhttps://seannse.file.core.windows.net\nhttps://seannse.queue.core.windows.net\nhttps://seannse.table.core.windows.net\n\n\n\n\nhttps://seannse-secondary.blob.core.windows.net\nhttps://seannse-secondary.file.core.windows.net\nhttps://seannse-secondary.queue.core.windows.net\nhttps://seannse-secondary.table.core.windows.net\n68390a19-a643-458b-b726-408abf67b4fc\nSanitized\n72f988bf-86f1-41af-91ab-2d7cd011db47\nhttps://login.microsoftonline.com/\nCloud\nBlobEndpoint=https://seannse.blob.core.windows.net/;QueueEndpoint=https://seannse.queue.core.windows.net/;FileEndpoint=https://seannse.file.core.windows.net/;BlobSecondaryEndpoint=https://seannse-secondary.blob.core.windows.net/;QueueSecondaryEndpoint=https://seannse-secondary.queue.core.windows.net/;FileSecondaryEndpoint=https://seannse-secondary.file.core.windows.net/;AccountName=seannse;AccountKey=Sanitized\n\n\n"
  }
}<|MERGE_RESOLUTION|>--- conflicted
+++ resolved
@@ -15,11 +15,7 @@
         "x-ms-client-request-id": "4b8a3535-11df-5571-82d0-b8c48e8a6428",
         "x-ms-date": "Wed, 17 Feb 2021 22:38:02 GMT",
         "x-ms-return-client-request-id": "true",
-<<<<<<< HEAD
-        "x-ms-version": "2020-12-06"
-=======
         "x-ms-version": "2021-02-12"
->>>>>>> 7e782c87
       },
       "RequestBody": null,
       "StatusCode": 201,
@@ -34,11 +30,7 @@
         ],
         "x-ms-client-request-id": "4b8a3535-11df-5571-82d0-b8c48e8a6428",
         "x-ms-request-id": "7461cc31-d01e-006b-287d-05f8ab000000",
-<<<<<<< HEAD
-        "x-ms-version": "2020-12-06"
-=======
         "x-ms-version": "2021-02-12"
->>>>>>> 7e782c87
       },
       "ResponseBody": []
     },
@@ -57,11 +49,7 @@
         "x-ms-date": "Wed, 17 Feb 2021 22:38:03 GMT",
         "x-ms-lease-action": "break",
         "x-ms-return-client-request-id": "true",
-<<<<<<< HEAD
-        "x-ms-version": "2020-12-06"
-=======
         "x-ms-version": "2021-02-12"
->>>>>>> 7e782c87
       },
       "RequestBody": null,
       "StatusCode": 404,
@@ -76,11 +64,7 @@
         "x-ms-client-request-id": "3dbdd06b-8594-6829-3cdb-0009fede424b",
         "x-ms-error-code": "BlobNotFound",
         "x-ms-request-id": "7461cc53-d01e-006b-437d-05f8ab000000",
-<<<<<<< HEAD
-        "x-ms-version": "2020-12-06"
-=======
         "x-ms-version": "2021-02-12"
->>>>>>> 7e782c87
       },
       "ResponseBody": [
         "﻿<?xml version=\"1.0\" encoding=\"utf-8\"?><Error><Code>BlobNotFound</Code><Message>The specified blob does not exist.\n",
@@ -102,11 +86,7 @@
         "x-ms-client-request-id": "4227aa5e-4378-93ac-9d44-fcd391f429af",
         "x-ms-date": "Wed, 17 Feb 2021 22:38:03 GMT",
         "x-ms-return-client-request-id": "true",
-<<<<<<< HEAD
-        "x-ms-version": "2020-12-06"
-=======
         "x-ms-version": "2021-02-12"
->>>>>>> 7e782c87
       },
       "RequestBody": null,
       "StatusCode": 202,
@@ -119,11 +99,7 @@
         ],
         "x-ms-client-request-id": "4227aa5e-4378-93ac-9d44-fcd391f429af",
         "x-ms-request-id": "7461cc79-d01e-006b-677d-05f8ab000000",
-<<<<<<< HEAD
-        "x-ms-version": "2020-12-06"
-=======
         "x-ms-version": "2021-02-12"
->>>>>>> 7e782c87
       },
       "ResponseBody": []
     }
