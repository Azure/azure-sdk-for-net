--- conflicted
+++ resolved
@@ -1,421 +1,276 @@
 {
   "Entries": [
     {
-      "RequestUri": "https://seannse.blob.core.windows.net/test-filesystem-8846cf25-bdc5-3f50-7943-982415c707be?restype=container",
+      "RequestUri": "https://seannse.blob.core.windows.net/test-filesystem-928815e7-9bb7-2230-41f5-5890ebb3c96a?restype=container",
       "RequestMethod": "PUT",
       "RequestHeaders": {
         "Accept": "application/xml",
         "Authorization": "Sanitized",
-<<<<<<< HEAD
-        "traceparent": "00-5208642589ecf444a6d05b5c9025f689-864bee2b2b80b646-00",
-        "User-Agent": [
-          "azsdk-net-Storage.Files.DataLake/12.7.0-alpha.20210202.1",
-          "(.NET 5.0.2; Microsoft Windows 10.0.19042)"
+        "traceparent": "00-882021cc0348a346a2321c5fbeed9ddf-fba3dc0194600b47-00",
+        "User-Agent": [
+          "azsdk-net-Storage.Files.DataLake/12.7.0-alpha.20210219.1",
+          "(.NET 5.0.3; Microsoft Windows 10.0.19041)"
         ],
         "x-ms-blob-public-access": "container",
-        "x-ms-client-request-id": "94940364-f523-c040-f1a6-51c89b268dff",
-        "x-ms-date": "Tue, 02 Feb 2021 21:56:55 GMT",
-=======
-        "traceparent": "00-5539678983047346a233c157b529af7d-75e4982a8338d845-00",
-        "User-Agent": [
-          "azsdk-net-Storage.Files.DataLake/12.7.0-alpha.20210217.1",
-          "(.NET 5.0.3; Microsoft Windows 10.0.19042)"
-        ],
-        "x-ms-blob-public-access": "container",
-        "x-ms-client-request-id": "94940364-f523-c040-f1a6-51c89b268dff",
-        "x-ms-date": "Wed, 17 Feb 2021 22:44:38 GMT",
->>>>>>> 1814567d
-        "x-ms-return-client-request-id": "true",
-        "x-ms-version": "2020-06-12"
-      },
-      "RequestBody": null,
-      "StatusCode": 201,
-      "ResponseHeaders": {
-        "Content-Length": "0",
-<<<<<<< HEAD
-        "Date": "Tue, 02 Feb 2021 21:56:55 GMT",
-        "ETag": "\u00220x8D8C7C575879BD7\u0022",
-        "Last-Modified": "Tue, 02 Feb 2021 21:56:56 GMT",
-=======
-        "Date": "Wed, 17 Feb 2021 22:44:38 GMT",
-        "ETag": "\u00220x8D8D3959BC50B6C\u0022",
-        "Last-Modified": "Wed, 17 Feb 2021 22:44:38 GMT",
->>>>>>> 1814567d
+        "x-ms-client-request-id": "1b691b24-fb16-8275-2b6c-0b8fede5a7f8",
+        "x-ms-date": "Fri, 19 Feb 2021 19:03:42 GMT",
+        "x-ms-return-client-request-id": "true",
+        "x-ms-version": "2020-06-12"
+      },
+      "RequestBody": null,
+      "StatusCode": 201,
+      "ResponseHeaders": {
+        "Content-Length": "0",
+        "Date": "Fri, 19 Feb 2021 19:03:41 GMT",
+        "ETag": "\u00220x8D8D50912C528AE\u0022",
+        "Last-Modified": "Fri, 19 Feb 2021 19:03:41 GMT",
         "Server": [
           "Windows-Azure-Blob/1.0",
           "Microsoft-HTTPAPI/2.0"
         ],
-        "x-ms-client-request-id": "94940364-f523-c040-f1a6-51c89b268dff",
-<<<<<<< HEAD
-        "x-ms-request-id": "228e38c4-701e-0086-67ae-f9b3e6000000",
-=======
-        "x-ms-request-id": "70d7dc91-501e-0075-4d7e-051473000000",
->>>>>>> 1814567d
-        "x-ms-version": "2020-06-12"
-      },
-      "ResponseBody": []
-    },
-    {
-      "RequestUri": "https://seannse.dfs.core.windows.net/test-filesystem-8846cf25-bdc5-3f50-7943-982415c707be/?action=setAccessControl",
-      "RequestMethod": "PATCH",
-      "RequestHeaders": {
-        "Accept": "application/json",
-        "Authorization": "Sanitized",
-<<<<<<< HEAD
-        "traceparent": "00-e52d3e0252d85149b22d89f3fbdca9a8-66193f8f1d4d064b-00",
-        "User-Agent": [
-          "azsdk-net-Storage.Files.DataLake/12.7.0-alpha.20210202.1",
-          "(.NET 5.0.2; Microsoft Windows 10.0.19042)"
+        "x-ms-client-request-id": "1b691b24-fb16-8275-2b6c-0b8fede5a7f8",
+        "x-ms-request-id": "cb128d8f-b01e-006d-51f1-06cb14000000",
+        "x-ms-version": "2020-06-12"
+      },
+      "ResponseBody": []
+    },
+    {
+      "RequestUri": "https://seannse.dfs.core.windows.net/test-filesystem-928815e7-9bb7-2230-41f5-5890ebb3c96a/?action=setAccessControl",
+      "RequestMethod": "PATCH",
+      "RequestHeaders": {
+        "Accept": "application/json",
+        "Authorization": "Sanitized",
+        "traceparent": "00-fe4ba2fcc5a7b041b6af6fdb9ff26aa0-9e6605a6b0406c4f-00",
+        "User-Agent": [
+          "azsdk-net-Storage.Files.DataLake/12.7.0-alpha.20210219.1",
+          "(.NET 5.0.3; Microsoft Windows 10.0.19041)"
         ],
         "x-ms-acl": "user::--x,group::--x,other::--x",
-        "x-ms-client-request-id": "aec54db5-42e5-40d5-f580-c19594b81104",
-        "x-ms-date": "Tue, 02 Feb 2021 21:56:56 GMT",
-=======
-        "traceparent": "00-2ce1eafa753a8a478691f7632b19c4b0-a43db2ed1c79a94e-00",
-        "User-Agent": [
-          "azsdk-net-Storage.Files.DataLake/12.7.0-alpha.20210217.1",
-          "(.NET 5.0.3; Microsoft Windows 10.0.19042)"
-        ],
-        "x-ms-acl": "user::--x,group::--x,other::--x",
-        "x-ms-client-request-id": "aec54db5-42e5-40d5-f580-c19594b81104",
-        "x-ms-date": "Wed, 17 Feb 2021 22:44:39 GMT",
->>>>>>> 1814567d
-        "x-ms-return-client-request-id": "true",
-        "x-ms-version": "2020-06-12"
-      },
-      "RequestBody": null,
-      "StatusCode": 200,
-      "ResponseHeaders": {
-        "Content-Length": "0",
-<<<<<<< HEAD
-        "Date": "Tue, 02 Feb 2021 21:56:56 GMT",
-        "ETag": "\u00220x8D8C7C57589EBB3\u0022",
-        "Last-Modified": "Tue, 02 Feb 2021 21:56:56 GMT",
-=======
-        "Date": "Wed, 17 Feb 2021 22:44:38 GMT",
-        "ETag": "\u00220x8D8D3959BC778E7\u0022",
-        "Last-Modified": "Wed, 17 Feb 2021 22:44:39 GMT",
->>>>>>> 1814567d
-        "Server": [
-          "Windows-Azure-HDFS/1.0",
-          "Microsoft-HTTPAPI/2.0"
-        ],
-        "x-ms-client-request-id": "aec54db5-42e5-40d5-f580-c19594b81104",
-        "x-ms-namespace-enabled": "true",
-<<<<<<< HEAD
-        "x-ms-request-id": "cd75498a-401f-0069-37ae-f94613000000",
-=======
-        "x-ms-request-id": "e220ed39-e01f-0070-437e-05c6a8000000",
->>>>>>> 1814567d
-        "x-ms-version": "2020-06-12"
-      },
-      "ResponseBody": []
-    },
-    {
-      "RequestUri": "https://seannse.dfs.core.windows.net/test-filesystem-8846cf25-bdc5-3f50-7943-982415c707be/test-directory-4d3edd78-652b-a0dd-36fd-2229b279d7f9?resource=directory",
-      "RequestMethod": "PUT",
-      "RequestHeaders": {
-        "Accept": "application/json",
-        "Authorization": "Sanitized",
-<<<<<<< HEAD
-        "traceparent": "00-7dfd82fd9b3c294dad0f34b2e10b3f94-613e60d9a071454e-00",
-        "User-Agent": [
-          "azsdk-net-Storage.Files.DataLake/12.7.0-alpha.20210202.1",
-          "(.NET 5.0.2; Microsoft Windows 10.0.19042)"
-=======
-        "traceparent": "00-03cbaa6981dfb240a55bc550957fc9e1-dec74d92a0d64e48-00",
-        "User-Agent": [
-          "azsdk-net-Storage.Files.DataLake/12.7.0-alpha.20210217.1",
-          "(.NET 5.0.3; Microsoft Windows 10.0.19042)"
->>>>>>> 1814567d
-        ],
-        "x-ms-client-request-id": "4d12b505-de61-281a-c8ae-ea0693ecfda5",
-        "x-ms-return-client-request-id": "true",
-        "x-ms-version": "2020-06-12"
-      },
-      "RequestBody": null,
-      "StatusCode": 201,
-      "ResponseHeaders": {
-        "Content-Length": "0",
-<<<<<<< HEAD
-        "Date": "Tue, 02 Feb 2021 21:56:57 GMT",
-        "ETag": "\u00220x8D8C7C576044065\u0022",
-        "Last-Modified": "Tue, 02 Feb 2021 21:56:57 GMT",
-=======
-        "Date": "Wed, 17 Feb 2021 22:44:39 GMT",
-        "ETag": "\u00220x8D8D3959C4853B7\u0022",
-        "Last-Modified": "Wed, 17 Feb 2021 22:44:39 GMT",
->>>>>>> 1814567d
-        "Server": [
-          "Windows-Azure-HDFS/1.0",
-          "Microsoft-HTTPAPI/2.0"
-        ],
-        "x-ms-client-request-id": "4d12b505-de61-281a-c8ae-ea0693ecfda5",
-<<<<<<< HEAD
-        "x-ms-request-id": "a8dc0186-601f-007e-36ae-f9ef18000000",
-=======
-        "x-ms-request-id": "01dea5b7-101f-0016-3b7e-058988000000",
->>>>>>> 1814567d
-        "x-ms-version": "2020-06-12"
-      },
-      "ResponseBody": []
-    },
-    {
-      "RequestUri": "https://seannse.dfs.core.windows.net/test-filesystem-8846cf25-bdc5-3f50-7943-982415c707be/test-directory-4d3edd78-652b-a0dd-36fd-2229b279d7f9/test-directory-fbd71d80-3f25-4def-ffb5-2ce30b436c70?resource=directory",
-      "RequestMethod": "PUT",
-      "RequestHeaders": {
-        "Accept": "application/json",
-        "Authorization": "Sanitized",
-<<<<<<< HEAD
-        "traceparent": "00-961cb1c2fa65224790887985c909fb20-d35ab4646bc7a14f-00",
-        "User-Agent": [
-          "azsdk-net-Storage.Files.DataLake/12.7.0-alpha.20210202.1",
-          "(.NET 5.0.2; Microsoft Windows 10.0.19042)"
-=======
-        "traceparent": "00-8c7d84e95e435c4eb49aedbc1a2ed0d5-0948d6716a1d9f41-00",
-        "User-Agent": [
-          "azsdk-net-Storage.Files.DataLake/12.7.0-alpha.20210217.1",
-          "(.NET 5.0.3; Microsoft Windows 10.0.19042)"
->>>>>>> 1814567d
-        ],
-        "x-ms-client-request-id": "b6119204-15ad-c601-c5c5-4dacb2371d85",
-        "x-ms-return-client-request-id": "true",
-        "x-ms-version": "2020-06-12"
-      },
-      "RequestBody": null,
-      "StatusCode": 201,
-      "ResponseHeaders": {
-        "Content-Length": "0",
-<<<<<<< HEAD
-        "Date": "Tue, 02 Feb 2021 21:56:57 GMT",
-        "ETag": "\u00220x8D8C7C576132508\u0022",
-        "Last-Modified": "Tue, 02 Feb 2021 21:56:57 GMT",
-=======
-        "Date": "Wed, 17 Feb 2021 22:44:39 GMT",
-        "ETag": "\u00220x8D8D3959C575E4F\u0022",
-        "Last-Modified": "Wed, 17 Feb 2021 22:44:39 GMT",
->>>>>>> 1814567d
-        "Server": [
-          "Windows-Azure-HDFS/1.0",
-          "Microsoft-HTTPAPI/2.0"
-        ],
-        "x-ms-client-request-id": "b6119204-15ad-c601-c5c5-4dacb2371d85",
-<<<<<<< HEAD
-        "x-ms-request-id": "a8dc0199-601f-007e-49ae-f9ef18000000",
-=======
-        "x-ms-request-id": "01dea5c7-101f-0016-4b7e-058988000000",
->>>>>>> 1814567d
-        "x-ms-version": "2020-06-12"
-      },
-      "ResponseBody": []
-    },
-    {
-      "RequestUri": "https://seannse.dfs.core.windows.net/test-filesystem-8846cf25-bdc5-3f50-7943-982415c707be/test-directory-4d3edd78-652b-a0dd-36fd-2229b279d7f9/test-directory-fbd71d80-3f25-4def-ffb5-2ce30b436c70/test-file-f8957941-1f5c-bdff-7ad2-60a7a6f2cfb8?resource=file",
-      "RequestMethod": "PUT",
-      "RequestHeaders": {
-        "Accept": "application/json",
-        "Authorization": "Sanitized",
-        "User-Agent": [
-<<<<<<< HEAD
-          "azsdk-net-Storage.Files.DataLake/12.7.0-alpha.20210202.1",
-          "(.NET 5.0.2; Microsoft Windows 10.0.19042)"
-=======
-          "azsdk-net-Storage.Files.DataLake/12.7.0-alpha.20210217.1",
-          "(.NET 5.0.3; Microsoft Windows 10.0.19042)"
->>>>>>> 1814567d
-        ],
-        "x-ms-client-request-id": "04bc1361-84b1-e538-9254-3cdab45a1fd3",
-        "x-ms-return-client-request-id": "true",
-        "x-ms-version": "2020-06-12"
-      },
-      "RequestBody": null,
-      "StatusCode": 201,
-      "ResponseHeaders": {
-        "Content-Length": "0",
-<<<<<<< HEAD
-        "Date": "Tue, 02 Feb 2021 21:56:57 GMT",
-        "ETag": "\u00220x8D8C7C57633F000\u0022",
-        "Last-Modified": "Tue, 02 Feb 2021 21:56:57 GMT",
-=======
-        "Date": "Wed, 17 Feb 2021 22:44:40 GMT",
-        "ETag": "\u00220x8D8D3959C6709CD\u0022",
-        "Last-Modified": "Wed, 17 Feb 2021 22:44:40 GMT",
->>>>>>> 1814567d
-        "Server": [
-          "Windows-Azure-HDFS/1.0",
-          "Microsoft-HTTPAPI/2.0"
-        ],
-        "x-ms-client-request-id": "04bc1361-84b1-e538-9254-3cdab45a1fd3",
-<<<<<<< HEAD
-        "x-ms-request-id": "a8dc01b0-601f-007e-60ae-f9ef18000000",
-=======
-        "x-ms-request-id": "01dea5d6-101f-0016-5a7e-058988000000",
->>>>>>> 1814567d
-        "x-ms-version": "2020-06-12"
-      },
-      "ResponseBody": []
-    },
-    {
-      "RequestUri": "https://seannse.dfs.core.windows.net/test-filesystem-8846cf25-bdc5-3f50-7943-982415c707be/test-directory-4d3edd78-652b-a0dd-36fd-2229b279d7f9/test-directory-fbd71d80-3f25-4def-ffb5-2ce30b436c70/test-file-1a7295f5-a358-8b53-b63a-5e93061f4783?resource=file",
-      "RequestMethod": "PUT",
-      "RequestHeaders": {
-        "Accept": "application/json",
-        "Authorization": "Sanitized",
-        "User-Agent": [
-<<<<<<< HEAD
-          "azsdk-net-Storage.Files.DataLake/12.7.0-alpha.20210202.1",
-          "(.NET 5.0.2; Microsoft Windows 10.0.19042)"
-=======
-          "azsdk-net-Storage.Files.DataLake/12.7.0-alpha.20210217.1",
-          "(.NET 5.0.3; Microsoft Windows 10.0.19042)"
->>>>>>> 1814567d
-        ],
-        "x-ms-client-request-id": "dfea45aa-3884-bd0b-c030-4d7725a5df72",
-        "x-ms-return-client-request-id": "true",
-        "x-ms-version": "2020-06-12"
-      },
-      "RequestBody": null,
-      "StatusCode": 201,
-      "ResponseHeaders": {
-        "Content-Length": "0",
-<<<<<<< HEAD
-        "Date": "Tue, 02 Feb 2021 21:56:57 GMT",
-        "ETag": "\u00220x8D8C7C57642CC49\u0022",
-        "Last-Modified": "Tue, 02 Feb 2021 21:56:57 GMT",
-=======
-        "Date": "Wed, 17 Feb 2021 22:44:40 GMT",
-        "ETag": "\u00220x8D8D3959C77532A\u0022",
-        "Last-Modified": "Wed, 17 Feb 2021 22:44:40 GMT",
->>>>>>> 1814567d
-        "Server": [
-          "Windows-Azure-HDFS/1.0",
-          "Microsoft-HTTPAPI/2.0"
-        ],
-        "x-ms-client-request-id": "dfea45aa-3884-bd0b-c030-4d7725a5df72",
-<<<<<<< HEAD
-        "x-ms-request-id": "a8dc01d6-601f-007e-06ae-f9ef18000000",
-=======
-        "x-ms-request-id": "01dea5ec-101f-0016-707e-058988000000",
->>>>>>> 1814567d
-        "x-ms-version": "2020-06-12"
-      },
-      "ResponseBody": []
-    },
-    {
-      "RequestUri": "https://seannse.dfs.core.windows.net/test-filesystem-8846cf25-bdc5-3f50-7943-982415c707be/test-directory-4d3edd78-652b-a0dd-36fd-2229b279d7f9/test-directory-b75ab80c-8b14-2a9d-8fbd-bb5ebc7511ce?resource=directory",
-      "RequestMethod": "PUT",
-      "RequestHeaders": {
-        "Accept": "application/json",
-        "Authorization": "Sanitized",
-<<<<<<< HEAD
-        "traceparent": "00-bff8cac3a97df54cb4a32e30999c9089-c45aa55139d48b47-00",
-        "User-Agent": [
-          "azsdk-net-Storage.Files.DataLake/12.7.0-alpha.20210202.1",
-          "(.NET 5.0.2; Microsoft Windows 10.0.19042)"
-=======
-        "traceparent": "00-0820356ac2c36c4eb3b8d23fc77aefc2-1b6c910a85b19d49-00",
-        "User-Agent": [
-          "azsdk-net-Storage.Files.DataLake/12.7.0-alpha.20210217.1",
-          "(.NET 5.0.3; Microsoft Windows 10.0.19042)"
->>>>>>> 1814567d
-        ],
-        "x-ms-client-request-id": "c1d1741a-ef8d-1e2b-a7c0-50c67cac014a",
-        "x-ms-return-client-request-id": "true",
-        "x-ms-version": "2020-06-12"
-      },
-      "RequestBody": null,
-      "StatusCode": 201,
-      "ResponseHeaders": {
-        "Content-Length": "0",
-<<<<<<< HEAD
-        "Date": "Tue, 02 Feb 2021 21:56:57 GMT",
-        "ETag": "\u00220x8D8C7C576514628\u0022",
-        "Last-Modified": "Tue, 02 Feb 2021 21:56:58 GMT",
-=======
-        "Date": "Wed, 17 Feb 2021 22:44:40 GMT",
-        "ETag": "\u00220x8D8D3959C862518\u0022",
-        "Last-Modified": "Wed, 17 Feb 2021 22:44:40 GMT",
->>>>>>> 1814567d
-        "Server": [
-          "Windows-Azure-HDFS/1.0",
-          "Microsoft-HTTPAPI/2.0"
-        ],
-        "x-ms-client-request-id": "c1d1741a-ef8d-1e2b-a7c0-50c67cac014a",
-<<<<<<< HEAD
-        "x-ms-request-id": "a8dc01eb-601f-007e-1bae-f9ef18000000",
-=======
-        "x-ms-request-id": "01dea60a-101f-0016-0e7e-058988000000",
->>>>>>> 1814567d
-        "x-ms-version": "2020-06-12"
-      },
-      "ResponseBody": []
-    },
-    {
-      "RequestUri": "https://seannse.dfs.core.windows.net/test-filesystem-8846cf25-bdc5-3f50-7943-982415c707be/test-directory-4d3edd78-652b-a0dd-36fd-2229b279d7f9/test-directory-b75ab80c-8b14-2a9d-8fbd-bb5ebc7511ce/test-file-06e37e1f-1ebc-a43d-b912-c58bb898ac00?resource=file",
-      "RequestMethod": "PUT",
-      "RequestHeaders": {
-        "Accept": "application/json",
-        "Authorization": "Sanitized",
-        "User-Agent": [
-<<<<<<< HEAD
-          "azsdk-net-Storage.Files.DataLake/12.7.0-alpha.20210202.1",
-          "(.NET 5.0.2; Microsoft Windows 10.0.19042)"
-=======
-          "azsdk-net-Storage.Files.DataLake/12.7.0-alpha.20210217.1",
-          "(.NET 5.0.3; Microsoft Windows 10.0.19042)"
->>>>>>> 1814567d
-        ],
-        "x-ms-client-request-id": "ffe58887-88ab-fcfc-362d-087a2aa0650f",
-        "x-ms-return-client-request-id": "true",
-        "x-ms-version": "2020-06-12"
-      },
-      "RequestBody": null,
-      "StatusCode": 201,
-      "ResponseHeaders": {
-        "Content-Length": "0",
-<<<<<<< HEAD
-        "Date": "Tue, 02 Feb 2021 21:56:58 GMT",
-        "ETag": "\u00220x8D8C7C5765F53CC\u0022",
-        "Last-Modified": "Tue, 02 Feb 2021 21:56:58 GMT",
-=======
-        "Date": "Wed, 17 Feb 2021 22:44:40 GMT",
-        "ETag": "\u00220x8D8D3959C981FEF\u0022",
-        "Last-Modified": "Wed, 17 Feb 2021 22:44:40 GMT",
->>>>>>> 1814567d
-        "Server": [
-          "Windows-Azure-HDFS/1.0",
-          "Microsoft-HTTPAPI/2.0"
-        ],
-        "x-ms-client-request-id": "ffe58887-88ab-fcfc-362d-087a2aa0650f",
-<<<<<<< HEAD
-        "x-ms-request-id": "a8dc01f9-601f-007e-29ae-f9ef18000000",
-=======
-        "x-ms-request-id": "01dea61b-101f-0016-1f7e-058988000000",
->>>>>>> 1814567d
-        "x-ms-version": "2020-06-12"
-      },
-      "ResponseBody": []
-    },
-    {
-      "RequestUri": "https://seannse.dfs.core.windows.net/test-filesystem-8846cf25-bdc5-3f50-7943-982415c707be/test-directory-4d3edd78-652b-a0dd-36fd-2229b279d7f9?action=setAccessControl",
-      "RequestMethod": "PATCH",
-      "RequestHeaders": {
-        "Accept": "application/json",
-        "Authorization": "Sanitized",
-<<<<<<< HEAD
-        "traceparent": "00-0207293d9361104a9de0dfe109b6ec6d-7839a92b43bc6c4c-00",
-        "User-Agent": [
-          "azsdk-net-Storage.Files.DataLake/12.7.0-alpha.20210202.1",
-          "(.NET 5.0.2; Microsoft Windows 10.0.19042)"
-=======
-        "traceparent": "00-7cfb380976890c4abd8943f216b09a44-9243670d48bf4346-00",
-        "User-Agent": [
-          "azsdk-net-Storage.Files.DataLake/12.7.0-alpha.20210217.1",
-          "(.NET 5.0.3; Microsoft Windows 10.0.19042)"
->>>>>>> 1814567d
-        ],
-        "x-ms-client-request-id": "c7610964-4fa1-cedd-e115-c16c750af86d",
-        "x-ms-owner": "7b985013-b968-d0a6-3d3e-13f204c98c7f",
+        "x-ms-client-request-id": "5e264d25-8fde-4a99-f5c5-98078e96a2fd",
+        "x-ms-date": "Fri, 19 Feb 2021 19:03:42 GMT",
+        "x-ms-return-client-request-id": "true",
+        "x-ms-version": "2020-06-12"
+      },
+      "RequestBody": null,
+      "StatusCode": 200,
+      "ResponseHeaders": {
+        "Content-Length": "0",
+        "Date": "Fri, 19 Feb 2021 19:03:41 GMT",
+        "ETag": "\u00220x8D8D50912C76B18\u0022",
+        "Last-Modified": "Fri, 19 Feb 2021 19:03:41 GMT",
+        "Server": [
+          "Windows-Azure-HDFS/1.0",
+          "Microsoft-HTTPAPI/2.0"
+        ],
+        "x-ms-client-request-id": "5e264d25-8fde-4a99-f5c5-98078e96a2fd",
+        "x-ms-namespace-enabled": "true",
+        "x-ms-request-id": "da841d3a-a01f-0061-2ef1-065c1c000000",
+        "x-ms-version": "2020-06-12"
+      },
+      "ResponseBody": []
+    },
+    {
+      "RequestUri": "https://seannse.dfs.core.windows.net/test-filesystem-928815e7-9bb7-2230-41f5-5890ebb3c96a/test-directory-6fcc4594-65c2-1bea-8628-ad4a7a48aaaf?resource=directory",
+      "RequestMethod": "PUT",
+      "RequestHeaders": {
+        "Accept": "application/json",
+        "Authorization": "Sanitized",
+        "traceparent": "00-830d5fb32cced946906beabf8a9921a2-be67b4f1e630e848-00",
+        "User-Agent": [
+          "azsdk-net-Storage.Files.DataLake/12.7.0-alpha.20210219.1",
+          "(.NET 5.0.3; Microsoft Windows 10.0.19041)"
+        ],
+        "x-ms-client-request-id": "a069d7f6-48bf-ba1a-0f00-8aa66bef6b89",
+        "x-ms-return-client-request-id": "true",
+        "x-ms-version": "2020-06-12"
+      },
+      "RequestBody": null,
+      "StatusCode": 201,
+      "ResponseHeaders": {
+        "Content-Length": "0",
+        "Date": "Fri, 19 Feb 2021 19:03:41 GMT",
+        "ETag": "\u00220x8D8D50912F55BBE\u0022",
+        "Last-Modified": "Fri, 19 Feb 2021 19:03:42 GMT",
+        "Server": [
+          "Windows-Azure-HDFS/1.0",
+          "Microsoft-HTTPAPI/2.0"
+        ],
+        "x-ms-client-request-id": "a069d7f6-48bf-ba1a-0f00-8aa66bef6b89",
+        "x-ms-request-id": "da841d5d-a01f-0061-51f1-065c1c000000",
+        "x-ms-version": "2020-06-12"
+      },
+      "ResponseBody": []
+    },
+    {
+      "RequestUri": "https://seannse.dfs.core.windows.net/test-filesystem-928815e7-9bb7-2230-41f5-5890ebb3c96a/test-directory-6fcc4594-65c2-1bea-8628-ad4a7a48aaaf/test-directory-93a08f99-79b1-a42b-5906-3a6f93bfdcde?resource=directory",
+      "RequestMethod": "PUT",
+      "RequestHeaders": {
+        "Accept": "application/json",
+        "Authorization": "Sanitized",
+        "traceparent": "00-a75c1f963a6beb4aa69d2e771506f11a-9de5308619e9b64f-00",
+        "User-Agent": [
+          "azsdk-net-Storage.Files.DataLake/12.7.0-alpha.20210219.1",
+          "(.NET 5.0.3; Microsoft Windows 10.0.19041)"
+        ],
+        "x-ms-client-request-id": "de407204-f076-7d51-acc4-46b80eab274f",
+        "x-ms-return-client-request-id": "true",
+        "x-ms-version": "2020-06-12"
+      },
+      "RequestBody": null,
+      "StatusCode": 201,
+      "ResponseHeaders": {
+        "Content-Length": "0",
+        "Date": "Fri, 19 Feb 2021 19:03:41 GMT",
+        "ETag": "\u00220x8D8D50913019D1F\u0022",
+        "Last-Modified": "Fri, 19 Feb 2021 19:03:42 GMT",
+        "Server": [
+          "Windows-Azure-HDFS/1.0",
+          "Microsoft-HTTPAPI/2.0"
+        ],
+        "x-ms-client-request-id": "de407204-f076-7d51-acc4-46b80eab274f",
+        "x-ms-request-id": "da841d70-a01f-0061-64f1-065c1c000000",
+        "x-ms-version": "2020-06-12"
+      },
+      "ResponseBody": []
+    },
+    {
+      "RequestUri": "https://seannse.dfs.core.windows.net/test-filesystem-928815e7-9bb7-2230-41f5-5890ebb3c96a/test-directory-6fcc4594-65c2-1bea-8628-ad4a7a48aaaf/test-directory-93a08f99-79b1-a42b-5906-3a6f93bfdcde/test-file-d664ac24-b3df-975b-512c-40f58b23ad0b?resource=file",
+      "RequestMethod": "PUT",
+      "RequestHeaders": {
+        "Accept": "application/json",
+        "Authorization": "Sanitized",
+        "User-Agent": [
+          "azsdk-net-Storage.Files.DataLake/12.7.0-alpha.20210219.1",
+          "(.NET 5.0.3; Microsoft Windows 10.0.19041)"
+        ],
+        "x-ms-client-request-id": "49e39d94-dde9-5056-17a8-8d49af5cf189",
+        "x-ms-return-client-request-id": "true",
+        "x-ms-version": "2020-06-12"
+      },
+      "RequestBody": null,
+      "StatusCode": 201,
+      "ResponseHeaders": {
+        "Content-Length": "0",
+        "Date": "Fri, 19 Feb 2021 19:03:41 GMT",
+        "ETag": "\u00220x8D8D509131245FA\u0022",
+        "Last-Modified": "Fri, 19 Feb 2021 19:03:42 GMT",
+        "Server": [
+          "Windows-Azure-HDFS/1.0",
+          "Microsoft-HTTPAPI/2.0"
+        ],
+        "x-ms-client-request-id": "49e39d94-dde9-5056-17a8-8d49af5cf189",
+        "x-ms-request-id": "da841d7d-a01f-0061-71f1-065c1c000000",
+        "x-ms-version": "2020-06-12"
+      },
+      "ResponseBody": []
+    },
+    {
+      "RequestUri": "https://seannse.dfs.core.windows.net/test-filesystem-928815e7-9bb7-2230-41f5-5890ebb3c96a/test-directory-6fcc4594-65c2-1bea-8628-ad4a7a48aaaf/test-directory-93a08f99-79b1-a42b-5906-3a6f93bfdcde/test-file-09663a16-0640-26d0-4512-924ba9f3dccc?resource=file",
+      "RequestMethod": "PUT",
+      "RequestHeaders": {
+        "Accept": "application/json",
+        "Authorization": "Sanitized",
+        "User-Agent": [
+          "azsdk-net-Storage.Files.DataLake/12.7.0-alpha.20210219.1",
+          "(.NET 5.0.3; Microsoft Windows 10.0.19041)"
+        ],
+        "x-ms-client-request-id": "805181a1-5b1e-8e66-cdbd-04d74b0aa723",
+        "x-ms-return-client-request-id": "true",
+        "x-ms-version": "2020-06-12"
+      },
+      "RequestBody": null,
+      "StatusCode": 201,
+      "ResponseHeaders": {
+        "Content-Length": "0",
+        "Date": "Fri, 19 Feb 2021 19:03:42 GMT",
+        "ETag": "\u00220x8D8D509131F67B2\u0022",
+        "Last-Modified": "Fri, 19 Feb 2021 19:03:42 GMT",
+        "Server": [
+          "Windows-Azure-HDFS/1.0",
+          "Microsoft-HTTPAPI/2.0"
+        ],
+        "x-ms-client-request-id": "805181a1-5b1e-8e66-cdbd-04d74b0aa723",
+        "x-ms-request-id": "da841d8c-a01f-0061-80f1-065c1c000000",
+        "x-ms-version": "2020-06-12"
+      },
+      "ResponseBody": []
+    },
+    {
+      "RequestUri": "https://seannse.dfs.core.windows.net/test-filesystem-928815e7-9bb7-2230-41f5-5890ebb3c96a/test-directory-6fcc4594-65c2-1bea-8628-ad4a7a48aaaf/test-directory-1581c0cc-03fb-b249-18f2-5b26fdf9b527?resource=directory",
+      "RequestMethod": "PUT",
+      "RequestHeaders": {
+        "Accept": "application/json",
+        "Authorization": "Sanitized",
+        "traceparent": "00-9a445f1044f35142b09c0fa58a144481-eeb8a20a7b27974f-00",
+        "User-Agent": [
+          "azsdk-net-Storage.Files.DataLake/12.7.0-alpha.20210219.1",
+          "(.NET 5.0.3; Microsoft Windows 10.0.19041)"
+        ],
+        "x-ms-client-request-id": "af0ae672-8d9b-9eeb-389e-672cff3f91d3",
+        "x-ms-return-client-request-id": "true",
+        "x-ms-version": "2020-06-12"
+      },
+      "RequestBody": null,
+      "StatusCode": 201,
+      "ResponseHeaders": {
+        "Content-Length": "0",
+        "Date": "Fri, 19 Feb 2021 19:03:42 GMT",
+        "ETag": "\u00220x8D8D509132E0B68\u0022",
+        "Last-Modified": "Fri, 19 Feb 2021 19:03:42 GMT",
+        "Server": [
+          "Windows-Azure-HDFS/1.0",
+          "Microsoft-HTTPAPI/2.0"
+        ],
+        "x-ms-client-request-id": "af0ae672-8d9b-9eeb-389e-672cff3f91d3",
+        "x-ms-request-id": "da841d9d-a01f-0061-11f1-065c1c000000",
+        "x-ms-version": "2020-06-12"
+      },
+      "ResponseBody": []
+    },
+    {
+      "RequestUri": "https://seannse.dfs.core.windows.net/test-filesystem-928815e7-9bb7-2230-41f5-5890ebb3c96a/test-directory-6fcc4594-65c2-1bea-8628-ad4a7a48aaaf/test-directory-1581c0cc-03fb-b249-18f2-5b26fdf9b527/test-file-a167dd07-7f60-7180-1315-e229e2c753cd?resource=file",
+      "RequestMethod": "PUT",
+      "RequestHeaders": {
+        "Accept": "application/json",
+        "Authorization": "Sanitized",
+        "User-Agent": [
+          "azsdk-net-Storage.Files.DataLake/12.7.0-alpha.20210219.1",
+          "(.NET 5.0.3; Microsoft Windows 10.0.19041)"
+        ],
+        "x-ms-client-request-id": "817a4d40-86e3-f244-6599-9c86abc2bb70",
+        "x-ms-return-client-request-id": "true",
+        "x-ms-version": "2020-06-12"
+      },
+      "RequestBody": null,
+      "StatusCode": 201,
+      "ResponseHeaders": {
+        "Content-Length": "0",
+        "Date": "Fri, 19 Feb 2021 19:03:42 GMT",
+        "ETag": "\u00220x8D8D509133B07CA\u0022",
+        "Last-Modified": "Fri, 19 Feb 2021 19:03:42 GMT",
+        "Server": [
+          "Windows-Azure-HDFS/1.0",
+          "Microsoft-HTTPAPI/2.0"
+        ],
+        "x-ms-client-request-id": "817a4d40-86e3-f244-6599-9c86abc2bb70",
+        "x-ms-request-id": "da841dad-a01f-0061-21f1-065c1c000000",
+        "x-ms-version": "2020-06-12"
+      },
+      "ResponseBody": []
+    },
+    {
+      "RequestUri": "https://seannse.dfs.core.windows.net/test-filesystem-928815e7-9bb7-2230-41f5-5890ebb3c96a/test-directory-6fcc4594-65c2-1bea-8628-ad4a7a48aaaf?action=setAccessControl",
+      "RequestMethod": "PATCH",
+      "RequestHeaders": {
+        "Accept": "application/json",
+        "Authorization": "Sanitized",
+        "traceparent": "00-e6f1a889bc1e1a4cab0e01857a239a9b-ae02cbecb994db41-00",
+        "User-Agent": [
+          "azsdk-net-Storage.Files.DataLake/12.7.0-alpha.20210219.1",
+          "(.NET 5.0.3; Microsoft Windows 10.0.19041)"
+        ],
+        "x-ms-client-request-id": "59b97f50-241d-c668-6978-305da3f062e9",
+        "x-ms-owner": "48639a4a-7a8b-01e4-5185-e354907c7d93",
         "x-ms-permissions": "rwxrwxrwx",
         "x-ms-return-client-request-id": "true",
         "x-ms-version": "2020-06-12"
@@ -424,47 +279,32 @@
       "StatusCode": 200,
       "ResponseHeaders": {
         "Content-Length": "0",
-<<<<<<< HEAD
-        "Date": "Tue, 02 Feb 2021 21:56:58 GMT",
-        "ETag": "\u00220x8D8C7C576044065\u0022",
-        "Last-Modified": "Tue, 02 Feb 2021 21:56:57 GMT",
-=======
-        "Date": "Wed, 17 Feb 2021 22:44:40 GMT",
-        "ETag": "\u00220x8D8D3959C4853B7\u0022",
-        "Last-Modified": "Wed, 17 Feb 2021 22:44:39 GMT",
->>>>>>> 1814567d
-        "Server": [
-          "Windows-Azure-HDFS/1.0",
-          "Microsoft-HTTPAPI/2.0"
-        ],
-        "x-ms-client-request-id": "c7610964-4fa1-cedd-e115-c16c750af86d",
-        "x-ms-namespace-enabled": "true",
-<<<<<<< HEAD
-        "x-ms-request-id": "a8dc020d-601f-007e-3dae-f9ef18000000",
-=======
-        "x-ms-request-id": "01dea623-101f-0016-267e-058988000000",
->>>>>>> 1814567d
-        "x-ms-version": "2020-06-12"
-      },
-      "ResponseBody": []
-    },
-    {
-      "RequestUri": "https://seannse.dfs.core.windows.net/test-filesystem-8846cf25-bdc5-3f50-7943-982415c707be/test-directory-4d3edd78-652b-a0dd-36fd-2229b279d7f9/test-directory-fbd71d80-3f25-4def-ffb5-2ce30b436c70?action=setAccessControl",
-      "RequestMethod": "PATCH",
-      "RequestHeaders": {
-        "Accept": "application/json",
-        "Authorization": "Sanitized",
-        "User-Agent": [
-<<<<<<< HEAD
-          "azsdk-net-Storage.Files.DataLake/12.7.0-alpha.20210202.1",
-          "(.NET 5.0.2; Microsoft Windows 10.0.19042)"
-=======
-          "azsdk-net-Storage.Files.DataLake/12.7.0-alpha.20210217.1",
-          "(.NET 5.0.3; Microsoft Windows 10.0.19042)"
->>>>>>> 1814567d
-        ],
-        "x-ms-client-request-id": "fa8ec0c4-c467-f7de-a235-4d9cebe730fa",
-        "x-ms-owner": "7b985013-b968-d0a6-3d3e-13f204c98c7f",
+        "Date": "Fri, 19 Feb 2021 19:03:42 GMT",
+        "ETag": "\u00220x8D8D50912F55BBE\u0022",
+        "Last-Modified": "Fri, 19 Feb 2021 19:03:42 GMT",
+        "Server": [
+          "Windows-Azure-HDFS/1.0",
+          "Microsoft-HTTPAPI/2.0"
+        ],
+        "x-ms-client-request-id": "59b97f50-241d-c668-6978-305da3f062e9",
+        "x-ms-namespace-enabled": "true",
+        "x-ms-request-id": "da841db9-a01f-0061-2df1-065c1c000000",
+        "x-ms-version": "2020-06-12"
+      },
+      "ResponseBody": []
+    },
+    {
+      "RequestUri": "https://seannse.dfs.core.windows.net/test-filesystem-928815e7-9bb7-2230-41f5-5890ebb3c96a/test-directory-6fcc4594-65c2-1bea-8628-ad4a7a48aaaf/test-directory-93a08f99-79b1-a42b-5906-3a6f93bfdcde?action=setAccessControl",
+      "RequestMethod": "PATCH",
+      "RequestHeaders": {
+        "Accept": "application/json",
+        "Authorization": "Sanitized",
+        "User-Agent": [
+          "azsdk-net-Storage.Files.DataLake/12.7.0-alpha.20210219.1",
+          "(.NET 5.0.3; Microsoft Windows 10.0.19041)"
+        ],
+        "x-ms-client-request-id": "1003e74e-24c2-8376-8622-2bd5a18c9f83",
+        "x-ms-owner": "48639a4a-7a8b-01e4-5185-e354907c7d93",
         "x-ms-permissions": "rwxrwxrwx",
         "x-ms-return-client-request-id": "true",
         "x-ms-version": "2020-06-12"
@@ -473,47 +313,32 @@
       "StatusCode": 200,
       "ResponseHeaders": {
         "Content-Length": "0",
-<<<<<<< HEAD
-        "Date": "Tue, 02 Feb 2021 21:56:58 GMT",
-        "ETag": "\u00220x8D8C7C576132508\u0022",
-        "Last-Modified": "Tue, 02 Feb 2021 21:56:57 GMT",
-=======
-        "Date": "Wed, 17 Feb 2021 22:44:40 GMT",
-        "ETag": "\u00220x8D8D3959C575E4F\u0022",
-        "Last-Modified": "Wed, 17 Feb 2021 22:44:39 GMT",
->>>>>>> 1814567d
-        "Server": [
-          "Windows-Azure-HDFS/1.0",
-          "Microsoft-HTTPAPI/2.0"
-        ],
-        "x-ms-client-request-id": "fa8ec0c4-c467-f7de-a235-4d9cebe730fa",
-        "x-ms-namespace-enabled": "true",
-<<<<<<< HEAD
-        "x-ms-request-id": "a8dc021c-601f-007e-4cae-f9ef18000000",
-=======
-        "x-ms-request-id": "01dea635-101f-0016-387e-058988000000",
->>>>>>> 1814567d
-        "x-ms-version": "2020-06-12"
-      },
-      "ResponseBody": []
-    },
-    {
-      "RequestUri": "https://seannse.dfs.core.windows.net/test-filesystem-8846cf25-bdc5-3f50-7943-982415c707be/test-directory-4d3edd78-652b-a0dd-36fd-2229b279d7f9/test-directory-fbd71d80-3f25-4def-ffb5-2ce30b436c70/test-file-f8957941-1f5c-bdff-7ad2-60a7a6f2cfb8?action=setAccessControl",
-      "RequestMethod": "PATCH",
-      "RequestHeaders": {
-        "Accept": "application/json",
-        "Authorization": "Sanitized",
-        "User-Agent": [
-<<<<<<< HEAD
-          "azsdk-net-Storage.Files.DataLake/12.7.0-alpha.20210202.1",
-          "(.NET 5.0.2; Microsoft Windows 10.0.19042)"
-=======
-          "azsdk-net-Storage.Files.DataLake/12.7.0-alpha.20210217.1",
-          "(.NET 5.0.3; Microsoft Windows 10.0.19042)"
->>>>>>> 1814567d
-        ],
-        "x-ms-client-request-id": "b4a84b8c-fd7c-dc05-a93b-0866e8c07913",
-        "x-ms-owner": "7b985013-b968-d0a6-3d3e-13f204c98c7f",
+        "Date": "Fri, 19 Feb 2021 19:03:42 GMT",
+        "ETag": "\u00220x8D8D50913019D1F\u0022",
+        "Last-Modified": "Fri, 19 Feb 2021 19:03:42 GMT",
+        "Server": [
+          "Windows-Azure-HDFS/1.0",
+          "Microsoft-HTTPAPI/2.0"
+        ],
+        "x-ms-client-request-id": "1003e74e-24c2-8376-8622-2bd5a18c9f83",
+        "x-ms-namespace-enabled": "true",
+        "x-ms-request-id": "da841dcf-a01f-0061-43f1-065c1c000000",
+        "x-ms-version": "2020-06-12"
+      },
+      "ResponseBody": []
+    },
+    {
+      "RequestUri": "https://seannse.dfs.core.windows.net/test-filesystem-928815e7-9bb7-2230-41f5-5890ebb3c96a/test-directory-6fcc4594-65c2-1bea-8628-ad4a7a48aaaf/test-directory-93a08f99-79b1-a42b-5906-3a6f93bfdcde/test-file-d664ac24-b3df-975b-512c-40f58b23ad0b?action=setAccessControl",
+      "RequestMethod": "PATCH",
+      "RequestHeaders": {
+        "Accept": "application/json",
+        "Authorization": "Sanitized",
+        "User-Agent": [
+          "azsdk-net-Storage.Files.DataLake/12.7.0-alpha.20210219.1",
+          "(.NET 5.0.3; Microsoft Windows 10.0.19041)"
+        ],
+        "x-ms-client-request-id": "bc0fe3e0-52ec-f726-925b-35b7fb4dd723",
+        "x-ms-owner": "48639a4a-7a8b-01e4-5185-e354907c7d93",
         "x-ms-permissions": "rwxrwxrwx",
         "x-ms-return-client-request-id": "true",
         "x-ms-version": "2020-06-12"
@@ -522,47 +347,32 @@
       "StatusCode": 200,
       "ResponseHeaders": {
         "Content-Length": "0",
-<<<<<<< HEAD
-        "Date": "Tue, 02 Feb 2021 21:56:58 GMT",
-        "ETag": "\u00220x8D8C7C57633F000\u0022",
-        "Last-Modified": "Tue, 02 Feb 2021 21:56:57 GMT",
-=======
-        "Date": "Wed, 17 Feb 2021 22:44:40 GMT",
-        "ETag": "\u00220x8D8D3959C6709CD\u0022",
-        "Last-Modified": "Wed, 17 Feb 2021 22:44:40 GMT",
->>>>>>> 1814567d
-        "Server": [
-          "Windows-Azure-HDFS/1.0",
-          "Microsoft-HTTPAPI/2.0"
-        ],
-        "x-ms-client-request-id": "b4a84b8c-fd7c-dc05-a93b-0866e8c07913",
-        "x-ms-namespace-enabled": "true",
-<<<<<<< HEAD
-        "x-ms-request-id": "a8dc022c-601f-007e-5cae-f9ef18000000",
-=======
-        "x-ms-request-id": "01dea64b-101f-0016-4e7e-058988000000",
->>>>>>> 1814567d
-        "x-ms-version": "2020-06-12"
-      },
-      "ResponseBody": []
-    },
-    {
-      "RequestUri": "https://seannse.dfs.core.windows.net/test-filesystem-8846cf25-bdc5-3f50-7943-982415c707be/test-directory-4d3edd78-652b-a0dd-36fd-2229b279d7f9/test-directory-fbd71d80-3f25-4def-ffb5-2ce30b436c70/test-file-1a7295f5-a358-8b53-b63a-5e93061f4783?action=setAccessControl",
-      "RequestMethod": "PATCH",
-      "RequestHeaders": {
-        "Accept": "application/json",
-        "Authorization": "Sanitized",
-        "User-Agent": [
-<<<<<<< HEAD
-          "azsdk-net-Storage.Files.DataLake/12.7.0-alpha.20210202.1",
-          "(.NET 5.0.2; Microsoft Windows 10.0.19042)"
-=======
-          "azsdk-net-Storage.Files.DataLake/12.7.0-alpha.20210217.1",
-          "(.NET 5.0.3; Microsoft Windows 10.0.19042)"
->>>>>>> 1814567d
-        ],
-        "x-ms-client-request-id": "a0109c0f-7b3f-527d-9df8-1458c75045ec",
-        "x-ms-owner": "7b985013-b968-d0a6-3d3e-13f204c98c7f",
+        "Date": "Fri, 19 Feb 2021 19:03:42 GMT",
+        "ETag": "\u00220x8D8D509131245FA\u0022",
+        "Last-Modified": "Fri, 19 Feb 2021 19:03:42 GMT",
+        "Server": [
+          "Windows-Azure-HDFS/1.0",
+          "Microsoft-HTTPAPI/2.0"
+        ],
+        "x-ms-client-request-id": "bc0fe3e0-52ec-f726-925b-35b7fb4dd723",
+        "x-ms-namespace-enabled": "true",
+        "x-ms-request-id": "da841de5-a01f-0061-58f1-065c1c000000",
+        "x-ms-version": "2020-06-12"
+      },
+      "ResponseBody": []
+    },
+    {
+      "RequestUri": "https://seannse.dfs.core.windows.net/test-filesystem-928815e7-9bb7-2230-41f5-5890ebb3c96a/test-directory-6fcc4594-65c2-1bea-8628-ad4a7a48aaaf/test-directory-93a08f99-79b1-a42b-5906-3a6f93bfdcde/test-file-09663a16-0640-26d0-4512-924ba9f3dccc?action=setAccessControl",
+      "RequestMethod": "PATCH",
+      "RequestHeaders": {
+        "Accept": "application/json",
+        "Authorization": "Sanitized",
+        "User-Agent": [
+          "azsdk-net-Storage.Files.DataLake/12.7.0-alpha.20210219.1",
+          "(.NET 5.0.3; Microsoft Windows 10.0.19041)"
+        ],
+        "x-ms-client-request-id": "bdf55025-e37c-0c97-a042-cecb456a2d0f",
+        "x-ms-owner": "48639a4a-7a8b-01e4-5185-e354907c7d93",
         "x-ms-permissions": "rwxrwxrwx",
         "x-ms-return-client-request-id": "true",
         "x-ms-version": "2020-06-12"
@@ -571,47 +381,32 @@
       "StatusCode": 200,
       "ResponseHeaders": {
         "Content-Length": "0",
-<<<<<<< HEAD
-        "Date": "Tue, 02 Feb 2021 21:56:58 GMT",
-        "ETag": "\u00220x8D8C7C57642CC49\u0022",
-        "Last-Modified": "Tue, 02 Feb 2021 21:56:57 GMT",
-=======
-        "Date": "Wed, 17 Feb 2021 22:44:40 GMT",
-        "ETag": "\u00220x8D8D3959C77532A\u0022",
-        "Last-Modified": "Wed, 17 Feb 2021 22:44:40 GMT",
->>>>>>> 1814567d
-        "Server": [
-          "Windows-Azure-HDFS/1.0",
-          "Microsoft-HTTPAPI/2.0"
-        ],
-        "x-ms-client-request-id": "a0109c0f-7b3f-527d-9df8-1458c75045ec",
-        "x-ms-namespace-enabled": "true",
-<<<<<<< HEAD
-        "x-ms-request-id": "a8dc023b-601f-007e-6bae-f9ef18000000",
-=======
-        "x-ms-request-id": "01dea66e-101f-0016-717e-058988000000",
->>>>>>> 1814567d
-        "x-ms-version": "2020-06-12"
-      },
-      "ResponseBody": []
-    },
-    {
-      "RequestUri": "https://seannse.dfs.core.windows.net/test-filesystem-8846cf25-bdc5-3f50-7943-982415c707be/test-directory-4d3edd78-652b-a0dd-36fd-2229b279d7f9/test-directory-b75ab80c-8b14-2a9d-8fbd-bb5ebc7511ce?action=setAccessControl",
-      "RequestMethod": "PATCH",
-      "RequestHeaders": {
-        "Accept": "application/json",
-        "Authorization": "Sanitized",
-        "User-Agent": [
-<<<<<<< HEAD
-          "azsdk-net-Storage.Files.DataLake/12.7.0-alpha.20210202.1",
-          "(.NET 5.0.2; Microsoft Windows 10.0.19042)"
-=======
-          "azsdk-net-Storage.Files.DataLake/12.7.0-alpha.20210217.1",
-          "(.NET 5.0.3; Microsoft Windows 10.0.19042)"
->>>>>>> 1814567d
-        ],
-        "x-ms-client-request-id": "4b57221c-d8af-47d4-fd7e-6662b78a2cb9",
-        "x-ms-owner": "7b985013-b968-d0a6-3d3e-13f204c98c7f",
+        "Date": "Fri, 19 Feb 2021 19:03:42 GMT",
+        "ETag": "\u00220x8D8D509131F67B2\u0022",
+        "Last-Modified": "Fri, 19 Feb 2021 19:03:42 GMT",
+        "Server": [
+          "Windows-Azure-HDFS/1.0",
+          "Microsoft-HTTPAPI/2.0"
+        ],
+        "x-ms-client-request-id": "bdf55025-e37c-0c97-a042-cecb456a2d0f",
+        "x-ms-namespace-enabled": "true",
+        "x-ms-request-id": "da841df5-a01f-0061-68f1-065c1c000000",
+        "x-ms-version": "2020-06-12"
+      },
+      "ResponseBody": []
+    },
+    {
+      "RequestUri": "https://seannse.dfs.core.windows.net/test-filesystem-928815e7-9bb7-2230-41f5-5890ebb3c96a/test-directory-6fcc4594-65c2-1bea-8628-ad4a7a48aaaf/test-directory-1581c0cc-03fb-b249-18f2-5b26fdf9b527?action=setAccessControl",
+      "RequestMethod": "PATCH",
+      "RequestHeaders": {
+        "Accept": "application/json",
+        "Authorization": "Sanitized",
+        "User-Agent": [
+          "azsdk-net-Storage.Files.DataLake/12.7.0-alpha.20210219.1",
+          "(.NET 5.0.3; Microsoft Windows 10.0.19041)"
+        ],
+        "x-ms-client-request-id": "aa914e27-1957-9da6-bb5d-6110685a8e5a",
+        "x-ms-owner": "48639a4a-7a8b-01e4-5185-e354907c7d93",
         "x-ms-permissions": "rwxrwxrwx",
         "x-ms-return-client-request-id": "true",
         "x-ms-version": "2020-06-12"
@@ -620,47 +415,32 @@
       "StatusCode": 200,
       "ResponseHeaders": {
         "Content-Length": "0",
-<<<<<<< HEAD
-        "Date": "Tue, 02 Feb 2021 21:56:58 GMT",
-        "ETag": "\u00220x8D8C7C576514628\u0022",
-        "Last-Modified": "Tue, 02 Feb 2021 21:56:58 GMT",
-=======
-        "Date": "Wed, 17 Feb 2021 22:44:40 GMT",
-        "ETag": "\u00220x8D8D3959C862518\u0022",
-        "Last-Modified": "Wed, 17 Feb 2021 22:44:40 GMT",
->>>>>>> 1814567d
-        "Server": [
-          "Windows-Azure-HDFS/1.0",
-          "Microsoft-HTTPAPI/2.0"
-        ],
-        "x-ms-client-request-id": "4b57221c-d8af-47d4-fd7e-6662b78a2cb9",
-        "x-ms-namespace-enabled": "true",
-<<<<<<< HEAD
-        "x-ms-request-id": "a8dc0249-601f-007e-79ae-f9ef18000000",
-=======
-        "x-ms-request-id": "01dea692-101f-0016-157e-058988000000",
->>>>>>> 1814567d
-        "x-ms-version": "2020-06-12"
-      },
-      "ResponseBody": []
-    },
-    {
-      "RequestUri": "https://seannse.dfs.core.windows.net/test-filesystem-8846cf25-bdc5-3f50-7943-982415c707be/test-directory-4d3edd78-652b-a0dd-36fd-2229b279d7f9/test-directory-b75ab80c-8b14-2a9d-8fbd-bb5ebc7511ce/test-file-06e37e1f-1ebc-a43d-b912-c58bb898ac00?action=setAccessControl",
-      "RequestMethod": "PATCH",
-      "RequestHeaders": {
-        "Accept": "application/json",
-        "Authorization": "Sanitized",
-        "User-Agent": [
-<<<<<<< HEAD
-          "azsdk-net-Storage.Files.DataLake/12.7.0-alpha.20210202.1",
-          "(.NET 5.0.2; Microsoft Windows 10.0.19042)"
-=======
-          "azsdk-net-Storage.Files.DataLake/12.7.0-alpha.20210217.1",
-          "(.NET 5.0.3; Microsoft Windows 10.0.19042)"
->>>>>>> 1814567d
-        ],
-        "x-ms-client-request-id": "a53b9a15-faf8-a93d-e4a4-5f6cbbf309de",
-        "x-ms-owner": "7b985013-b968-d0a6-3d3e-13f204c98c7f",
+        "Date": "Fri, 19 Feb 2021 19:03:42 GMT",
+        "ETag": "\u00220x8D8D509132E0B68\u0022",
+        "Last-Modified": "Fri, 19 Feb 2021 19:03:42 GMT",
+        "Server": [
+          "Windows-Azure-HDFS/1.0",
+          "Microsoft-HTTPAPI/2.0"
+        ],
+        "x-ms-client-request-id": "aa914e27-1957-9da6-bb5d-6110685a8e5a",
+        "x-ms-namespace-enabled": "true",
+        "x-ms-request-id": "da841e16-a01f-0061-09f1-065c1c000000",
+        "x-ms-version": "2020-06-12"
+      },
+      "ResponseBody": []
+    },
+    {
+      "RequestUri": "https://seannse.dfs.core.windows.net/test-filesystem-928815e7-9bb7-2230-41f5-5890ebb3c96a/test-directory-6fcc4594-65c2-1bea-8628-ad4a7a48aaaf/test-directory-1581c0cc-03fb-b249-18f2-5b26fdf9b527/test-file-a167dd07-7f60-7180-1315-e229e2c753cd?action=setAccessControl",
+      "RequestMethod": "PATCH",
+      "RequestHeaders": {
+        "Accept": "application/json",
+        "Authorization": "Sanitized",
+        "User-Agent": [
+          "azsdk-net-Storage.Files.DataLake/12.7.0-alpha.20210219.1",
+          "(.NET 5.0.3; Microsoft Windows 10.0.19041)"
+        ],
+        "x-ms-client-request-id": "f6a4b4c6-83d9-4fb8-dfdd-42d698764062",
+        "x-ms-owner": "48639a4a-7a8b-01e4-5185-e354907c7d93",
         "x-ms-permissions": "rwxrwxrwx",
         "x-ms-return-client-request-id": "true",
         "x-ms-version": "2020-06-12"
@@ -669,72 +449,47 @@
       "StatusCode": 200,
       "ResponseHeaders": {
         "Content-Length": "0",
-<<<<<<< HEAD
-        "Date": "Tue, 02 Feb 2021 21:56:58 GMT",
-        "ETag": "\u00220x8D8C7C5765F53CC\u0022",
-        "Last-Modified": "Tue, 02 Feb 2021 21:56:58 GMT",
-=======
-        "Date": "Wed, 17 Feb 2021 22:44:40 GMT",
-        "ETag": "\u00220x8D8D3959C981FEF\u0022",
-        "Last-Modified": "Wed, 17 Feb 2021 22:44:40 GMT",
->>>>>>> 1814567d
-        "Server": [
-          "Windows-Azure-HDFS/1.0",
-          "Microsoft-HTTPAPI/2.0"
-        ],
-        "x-ms-client-request-id": "a53b9a15-faf8-a93d-e4a4-5f6cbbf309de",
-        "x-ms-namespace-enabled": "true",
-<<<<<<< HEAD
-        "x-ms-request-id": "a8dc025c-601f-007e-0cae-f9ef18000000",
-=======
-        "x-ms-request-id": "01dea6a4-101f-0016-277e-058988000000",
->>>>>>> 1814567d
-        "x-ms-version": "2020-06-12"
-      },
-      "ResponseBody": []
-    },
-    {
-      "RequestUri": "https://seannse.dfs.core.windows.net/test-filesystem-8846cf25-bdc5-3f50-7943-982415c707be/test-directory-4d3edd78-652b-a0dd-36fd-2229b279d7f9/test-directory-b75ab80c-8b14-2a9d-8fbd-bb5ebc7511ce/test-file-4e02f086-a3b0-5c34-2869-055fa048769c?resource=file",
-      "RequestMethod": "PUT",
-      "RequestHeaders": {
-        "Accept": "application/json",
-        "Authorization": "Sanitized",
-        "User-Agent": [
-<<<<<<< HEAD
-          "azsdk-net-Storage.Files.DataLake/12.7.0-alpha.20210202.1",
-          "(.NET 5.0.2; Microsoft Windows 10.0.19042)"
-=======
-          "azsdk-net-Storage.Files.DataLake/12.7.0-alpha.20210217.1",
-          "(.NET 5.0.3; Microsoft Windows 10.0.19042)"
->>>>>>> 1814567d
-        ],
-        "x-ms-client-request-id": "e0055a47-535f-7153-65df-7c8ff5de089c",
-        "x-ms-return-client-request-id": "true",
-        "x-ms-version": "2020-06-12"
-      },
-      "RequestBody": null,
-      "StatusCode": 201,
-      "ResponseHeaders": {
-        "Content-Length": "0",
-<<<<<<< HEAD
-        "Date": "Tue, 02 Feb 2021 21:56:58 GMT",
-        "ETag": "\u00220x8D8C7C576CE8A16\u0022",
-        "Last-Modified": "Tue, 02 Feb 2021 21:56:58 GMT",
-=======
-        "Date": "Wed, 17 Feb 2021 22:44:41 GMT",
-        "ETag": "\u00220x8D8D3959D099AA4\u0022",
-        "Last-Modified": "Wed, 17 Feb 2021 22:44:41 GMT",
->>>>>>> 1814567d
-        "Server": [
-          "Windows-Azure-HDFS/1.0",
-          "Microsoft-HTTPAPI/2.0"
-        ],
-        "x-ms-client-request-id": "e0055a47-535f-7153-65df-7c8ff5de089c",
-<<<<<<< HEAD
-        "x-ms-request-id": "a8dc026a-601f-007e-1aae-f9ef18000000",
-=======
-        "x-ms-request-id": "01dea6b4-101f-0016-377e-058988000000",
->>>>>>> 1814567d
+        "Date": "Fri, 19 Feb 2021 19:03:42 GMT",
+        "ETag": "\u00220x8D8D509133B07CA\u0022",
+        "Last-Modified": "Fri, 19 Feb 2021 19:03:42 GMT",
+        "Server": [
+          "Windows-Azure-HDFS/1.0",
+          "Microsoft-HTTPAPI/2.0"
+        ],
+        "x-ms-client-request-id": "f6a4b4c6-83d9-4fb8-dfdd-42d698764062",
+        "x-ms-namespace-enabled": "true",
+        "x-ms-request-id": "da841e28-a01f-0061-1bf1-065c1c000000",
+        "x-ms-version": "2020-06-12"
+      },
+      "ResponseBody": []
+    },
+    {
+      "RequestUri": "https://seannse.dfs.core.windows.net/test-filesystem-928815e7-9bb7-2230-41f5-5890ebb3c96a/test-directory-6fcc4594-65c2-1bea-8628-ad4a7a48aaaf/test-directory-1581c0cc-03fb-b249-18f2-5b26fdf9b527/test-file-fa649cae-888d-f01b-9b65-e10b1966b135?resource=file",
+      "RequestMethod": "PUT",
+      "RequestHeaders": {
+        "Accept": "application/json",
+        "Authorization": "Sanitized",
+        "User-Agent": [
+          "azsdk-net-Storage.Files.DataLake/12.7.0-alpha.20210219.1",
+          "(.NET 5.0.3; Microsoft Windows 10.0.19041)"
+        ],
+        "x-ms-client-request-id": "4f919d0b-7420-3e6c-99b3-5b73a1ac3678",
+        "x-ms-return-client-request-id": "true",
+        "x-ms-version": "2020-06-12"
+      },
+      "RequestBody": null,
+      "StatusCode": 201,
+      "ResponseHeaders": {
+        "Content-Length": "0",
+        "Date": "Fri, 19 Feb 2021 19:03:43 GMT",
+        "ETag": "\u00220x8D8D50913B19071\u0022",
+        "Last-Modified": "Fri, 19 Feb 2021 19:03:43 GMT",
+        "Server": [
+          "Windows-Azure-HDFS/1.0",
+          "Microsoft-HTTPAPI/2.0"
+        ],
+        "x-ms-client-request-id": "4f919d0b-7420-3e6c-99b3-5b73a1ac3678",
+        "x-ms-request-id": "da841e37-a01f-0061-2af1-065c1c000000",
         "x-ms-version": "2020-06-12"
       },
       "ResponseBody": []
@@ -747,122 +502,74 @@
         "Authorization": "Sanitized",
         "Content-Length": "59",
         "Content-Type": "application/xml",
-<<<<<<< HEAD
-        "traceparent": "00-17319be57315054f802258753a78fc53-dead94a81861da48-00",
-        "User-Agent": [
-          "azsdk-net-Storage.Files.DataLake/12.7.0-alpha.20210202.1",
-          "(.NET 5.0.2; Microsoft Windows 10.0.19042)"
-=======
-        "traceparent": "00-ecc24dabfe94ce469666ad3e3cfb4fdf-cfb2c9b7ae35de45-00",
-        "User-Agent": [
-          "azsdk-net-Storage.Files.DataLake/12.7.0-alpha.20210217.1",
-          "(.NET 5.0.3; Microsoft Windows 10.0.19042)"
->>>>>>> 1814567d
-        ],
-        "x-ms-client-request-id": "4618b237-9542-893d-0edb-b76e0a312a45",
-        "x-ms-return-client-request-id": "true",
-        "x-ms-version": "2020-06-12"
-      },
-<<<<<<< HEAD
-      "RequestBody": "\u003CKeyInfo\u003E\u003CExpiry\u003E2021-02-02T22:56:58Z\u003C/Expiry\u003E\u003C/KeyInfo\u003E",
+        "traceparent": "00-a10eb528769af74d8998fc1db698e37b-9bd0faedba806543-00",
+        "User-Agent": [
+          "azsdk-net-Storage.Files.DataLake/12.7.0-alpha.20210219.1",
+          "(.NET 5.0.3; Microsoft Windows 10.0.19041)"
+        ],
+        "x-ms-client-request-id": "7cff8ed2-61d5-7a14-fa0c-1a033b0d873f",
+        "x-ms-return-client-request-id": "true",
+        "x-ms-version": "2020-06-12"
+      },
+      "RequestBody": "\uFEFF\u003CKeyInfo\u003E\u003CExpiry\u003E2021-02-19T20:03:44Z\u003C/Expiry\u003E\u003C/KeyInfo\u003E",
       "StatusCode": 200,
       "ResponseHeaders": {
         "Content-Type": "application/xml",
-        "Date": "Tue, 02 Feb 2021 21:56:59 GMT",
-=======
-      "RequestBody": "\uFEFF\u003CKeyInfo\u003E\u003CExpiry\u003E2021-02-17T23:44:41Z\u003C/Expiry\u003E\u003C/KeyInfo\u003E",
-      "StatusCode": 200,
-      "ResponseHeaders": {
-        "Content-Type": "application/xml",
-        "Date": "Wed, 17 Feb 2021 22:44:40 GMT",
->>>>>>> 1814567d
+        "Date": "Fri, 19 Feb 2021 19:03:43 GMT",
         "Server": [
           "Windows-Azure-Blob/1.0",
           "Microsoft-HTTPAPI/2.0"
         ],
         "Transfer-Encoding": "chunked",
-        "x-ms-client-request-id": "4618b237-9542-893d-0edb-b76e0a312a45",
-<<<<<<< HEAD
-        "x-ms-request-id": "d8ab7077-501e-005a-03ae-f919b8000000",
-        "x-ms-version": "2020-06-12"
-      },
-      "ResponseBody": "\uFEFF\u003C?xml version=\u00221.0\u0022 encoding=\u0022utf-8\u0022?\u003E\u003CUserDelegationKey\u003E\u003CSignedOid\u003Ec4f48289-bb84-4086-b250-6f94a8f64cee\u003C/SignedOid\u003E\u003CSignedTid\u003E72f988bf-86f1-41af-91ab-2d7cd011db47\u003C/SignedTid\u003E\u003CSignedStart\u003E2021-02-02T21:56:59Z\u003C/SignedStart\u003E\u003CSignedExpiry\u003E2021-02-02T22:56:58Z\u003C/SignedExpiry\u003E\u003CSignedService\u003Eb\u003C/SignedService\u003E\u003CSignedVersion\u003E2020-06-12\u003C/SignedVersion\u003E\u003CValue\u003EqiSuWF5E5wgxuBEKBOkLFwXUEj\u002B4hHz1Zja4Xe6aj1Q=\u003C/Value\u003E\u003C/UserDelegationKey\u003E"
-    },
-    {
-      "RequestUri": "https://seannse.dfs.core.windows.net/test-filesystem-8846cf25-bdc5-3f50-7943-982415c707be/test-directory-4d3edd78-652b-a0dd-36fd-2229b279d7f9?skoid=c4f48289-bb84-4086-b250-6f94a8f64cee\u0026sktid=72f988bf-86f1-41af-91ab-2d7cd011db47\u0026skt=2021-02-02T21%3A56%3A59Z\u0026ske=2021-02-02T22%3A56%3A58Z\u0026sks=b\u0026skv=2020-06-12\u0026sv=2020-06-12\u0026st=2021-02-02T20%3A56%3A58Z\u0026se=2021-02-02T22%3A56%3A58Z\u0026sr=c\u0026sp=racwdlmeop\u0026suoid=7b985013-b968-d0a6-3d3e-13f204c98c7f\u0026sig=Sanitized\u0026action=setAccessControlRecursive\u0026mode=modify",
-=======
-        "x-ms-request-id": "b52aa4bd-101e-0039-547e-058443000000",
-        "x-ms-version": "2020-06-12"
-      },
-      "ResponseBody": "\uFEFF\u003C?xml version=\u00221.0\u0022 encoding=\u0022utf-8\u0022?\u003E\u003CUserDelegationKey\u003E\u003CSignedOid\u003Ec4f48289-bb84-4086-b250-6f94a8f64cee\u003C/SignedOid\u003E\u003CSignedTid\u003E72f988bf-86f1-41af-91ab-2d7cd011db47\u003C/SignedTid\u003E\u003CSignedStart\u003E2021-02-17T22:44:41Z\u003C/SignedStart\u003E\u003CSignedExpiry\u003E2021-02-17T23:44:41Z\u003C/SignedExpiry\u003E\u003CSignedService\u003Eb\u003C/SignedService\u003E\u003CSignedVersion\u003E2020-06-12\u003C/SignedVersion\u003E\u003CValue\u003EzNkC3i0HKPZDAM39Y8up8mJqnT\u002BFa0no46abDAz336Y=\u003C/Value\u003E\u003C/UserDelegationKey\u003E"
-    },
-    {
-      "RequestUri": "https://seannse.dfs.core.windows.net/test-filesystem-8846cf25-bdc5-3f50-7943-982415c707be/test-directory-4d3edd78-652b-a0dd-36fd-2229b279d7f9?skoid=c4f48289-bb84-4086-b250-6f94a8f64cee\u0026sktid=72f988bf-86f1-41af-91ab-2d7cd011db47\u0026skt=2021-02-17T22%3A44%3A41Z\u0026ske=2021-02-17T23%3A44%3A41Z\u0026sks=b\u0026skv=2020-06-12\u0026sv=2020-06-12\u0026st=2021-02-17T21%3A44%3A41Z\u0026se=2021-02-17T23%3A44%3A41Z\u0026sr=c\u0026sp=racwdlmeop\u0026suoid=7b985013-b968-d0a6-3d3e-13f204c98c7f\u0026sig=Sanitized\u0026action=setAccessControlRecursive\u0026mode=modify",
->>>>>>> 1814567d
-      "RequestMethod": "PATCH",
-      "RequestHeaders": {
-        "Accept": "application/json",
-        "User-Agent": [
-<<<<<<< HEAD
-          "azsdk-net-Storage.Files.DataLake/12.7.0-alpha.20210202.1",
-          "(.NET 5.0.2; Microsoft Windows 10.0.19042)"
-=======
-          "azsdk-net-Storage.Files.DataLake/12.7.0-alpha.20210217.1",
-          "(.NET 5.0.3; Microsoft Windows 10.0.19042)"
->>>>>>> 1814567d
+        "x-ms-client-request-id": "7cff8ed2-61d5-7a14-fa0c-1a033b0d873f",
+        "x-ms-request-id": "cb128f25-b01e-006d-29f1-06cb14000000",
+        "x-ms-version": "2020-06-12"
+      },
+      "ResponseBody": "\uFEFF\u003C?xml version=\u00221.0\u0022 encoding=\u0022utf-8\u0022?\u003E\u003CUserDelegationKey\u003E\u003CSignedOid\u003Ec4f48289-bb84-4086-b250-6f94a8f64cee\u003C/SignedOid\u003E\u003CSignedTid\u003E72f988bf-86f1-41af-91ab-2d7cd011db47\u003C/SignedTid\u003E\u003CSignedStart\u003E2021-02-19T19:03:43Z\u003C/SignedStart\u003E\u003CSignedExpiry\u003E2021-02-19T20:03:44Z\u003C/SignedExpiry\u003E\u003CSignedService\u003Eb\u003C/SignedService\u003E\u003CSignedVersion\u003E2020-06-12\u003C/SignedVersion\u003E\u003CValue\u003E0iZjoqKyarWWxVWANV80KpZ4418D8xKlJba0e/kr1mE=\u003C/Value\u003E\u003C/UserDelegationKey\u003E"
+    },
+    {
+      "RequestUri": "https://seannse.dfs.core.windows.net/test-filesystem-928815e7-9bb7-2230-41f5-5890ebb3c96a/test-directory-6fcc4594-65c2-1bea-8628-ad4a7a48aaaf?skoid=c4f48289-bb84-4086-b250-6f94a8f64cee\u0026sktid=72f988bf-86f1-41af-91ab-2d7cd011db47\u0026skt=2021-02-19T19%3A03%3A43Z\u0026ske=2021-02-19T20%3A03%3A44Z\u0026sks=b\u0026skv=2020-06-12\u0026sv=2020-06-12\u0026st=2021-02-19T18%3A03%3A44Z\u0026se=2021-02-19T20%3A03%3A44Z\u0026sr=c\u0026sp=racwdlmeop\u0026suoid=48639a4a-7a8b-01e4-5185-e354907c7d93\u0026sig=Sanitized\u0026action=setAccessControlRecursive\u0026mode=modify",
+      "RequestMethod": "PATCH",
+      "RequestHeaders": {
+        "Accept": "application/json",
+        "User-Agent": [
+          "azsdk-net-Storage.Files.DataLake/12.7.0-alpha.20210219.1",
+          "(.NET 5.0.3; Microsoft Windows 10.0.19041)"
         ],
         "x-ms-acl": "user::rwx,group::r--,other::---,mask::rwx",
-        "x-ms-client-request-id": "4258e1e4-c2c6-9959-8607-4acb3520f4fd",
-        "x-ms-return-client-request-id": "true",
-        "x-ms-version": "2020-06-12"
-      },
-      "RequestBody": null,
-      "StatusCode": 200,
-      "ResponseHeaders": {
-<<<<<<< HEAD
-        "Date": "Tue, 02 Feb 2021 21:56:59 GMT",
-=======
-        "Date": "Wed, 17 Feb 2021 22:44:41 GMT",
->>>>>>> 1814567d
+        "x-ms-client-request-id": "13a19cb7-b9ac-cba3-f86d-371f71a8db0e",
+        "x-ms-return-client-request-id": "true",
+        "x-ms-version": "2020-06-12"
+      },
+      "RequestBody": null,
+      "StatusCode": 200,
+      "ResponseHeaders": {
+        "Date": "Fri, 19 Feb 2021 19:03:43 GMT",
         "Server": [
           "Windows-Azure-HDFS/1.0",
           "Microsoft-HTTPAPI/2.0"
         ],
         "Transfer-Encoding": "chunked",
-        "x-ms-client-request-id": "4258e1e4-c2c6-9959-8607-4acb3520f4fd",
-        "x-ms-namespace-enabled": "true",
-<<<<<<< HEAD
-        "x-ms-request-id": "0fb36183-e01f-0012-1dae-f9048f000000",
-=======
-        "x-ms-request-id": "60c16480-801f-0049-0b7e-053db4000000",
->>>>>>> 1814567d
-        "x-ms-version": "2020-06-12"
-      },
-      "ResponseBody": "eyJkaXJlY3Rvcmllc1N1Y2Nlc3NmdWwiOjIsImZhaWxlZEVudHJpZXMiOlt7ImVycm9yTWVzc2FnZSI6IlRoaXMgcmVxdWVzdCBpcyBub3QgYXV0aG9yaXplZCB0byBwZXJmb3JtIHRoaXMgb3BlcmF0aW9uIHVzaW5nIHRoaXMgcGVybWlzc2lvbi4iLCJuYW1lIjoidGVzdC1kaXJlY3RvcnktNGQzZWRkNzgtNjUyYi1hMGRkLTM2ZmQtMjIyOWIyNzlkN2Y5L3Rlc3QtZGlyZWN0b3J5LWI3NWFiODBjLThiMTQtMmE5ZC04ZmJkLWJiNWViYzc1MTFjZS90ZXN0LWZpbGUtNGUwMmYwODYtYTNiMC01YzM0LTI4NjktMDU1ZmEwNDg3NjljIiwidHlwZSI6IkZJTEUifV0sImZhaWx1cmVDb3VudCI6MSwiZmlsZXNTdWNjZXNzZnVsIjoxfQo="
-    },
-    {
-      "RequestUri": "https://seannse.blob.core.windows.net/test-filesystem-8846cf25-bdc5-3f50-7943-982415c707be?restype=container",
+        "x-ms-client-request-id": "13a19cb7-b9ac-cba3-f86d-371f71a8db0e",
+        "x-ms-namespace-enabled": "true",
+        "x-ms-request-id": "da841e6d-a01f-0061-60f1-065c1c000000",
+        "x-ms-version": "2020-06-12"
+      },
+      "ResponseBody": "eyJkaXJlY3Rvcmllc1N1Y2Nlc3NmdWwiOjIsImZhaWxlZEVudHJpZXMiOlt7ImVycm9yTWVzc2FnZSI6IlRoaXMgcmVxdWVzdCBpcyBub3QgYXV0aG9yaXplZCB0byBwZXJmb3JtIHRoaXMgb3BlcmF0aW9uIHVzaW5nIHRoaXMgcGVybWlzc2lvbi4iLCJuYW1lIjoidGVzdC1kaXJlY3RvcnktNmZjYzQ1OTQtNjVjMi0xYmVhLTg2MjgtYWQ0YTdhNDhhYWFmL3Rlc3QtZGlyZWN0b3J5LTE1ODFjMGNjLTAzZmItYjI0OS0xOGYyLTViMjZmZGY5YjUyNy90ZXN0LWZpbGUtZmE2NDljYWUtODg4ZC1mMDFiLTliNjUtZTEwYjE5NjZiMTM1IiwidHlwZSI6IkZJTEUifV0sImZhaWx1cmVDb3VudCI6MSwiZmlsZXNTdWNjZXNzZnVsIjoxfQo="
+    },
+    {
+      "RequestUri": "https://seannse.blob.core.windows.net/test-filesystem-928815e7-9bb7-2230-41f5-5890ebb3c96a?restype=container",
       "RequestMethod": "DELETE",
       "RequestHeaders": {
         "Accept": "application/xml",
         "Authorization": "Sanitized",
-<<<<<<< HEAD
-        "traceparent": "00-1a0fbe3a1072ca45a0c56ad5c7c94484-924c5ec19e2b1c46-00",
-        "User-Agent": [
-          "azsdk-net-Storage.Files.DataLake/12.7.0-alpha.20210202.1",
-          "(.NET 5.0.2; Microsoft Windows 10.0.19042)"
-        ],
-        "x-ms-client-request-id": "298ae6b1-e7d9-757f-66d8-17f58fe025a9",
-        "x-ms-date": "Tue, 02 Feb 2021 21:56:59 GMT",
-=======
-        "traceparent": "00-546221a2a5c47348880f726b3f68e946-8d7a8a81ab3d4a4c-00",
-        "User-Agent": [
-          "azsdk-net-Storage.Files.DataLake/12.7.0-alpha.20210217.1",
-          "(.NET 5.0.3; Microsoft Windows 10.0.19042)"
-        ],
-        "x-ms-client-request-id": "298ae6b1-e7d9-757f-66d8-17f58fe025a9",
-        "x-ms-date": "Wed, 17 Feb 2021 22:44:42 GMT",
->>>>>>> 1814567d
+        "traceparent": "00-a04b2492756a3748adee9e06f3beb560-cde7e7d0cd9b4d4d-00",
+        "User-Agent": [
+          "azsdk-net-Storage.Files.DataLake/12.7.0-alpha.20210219.1",
+          "(.NET 5.0.3; Microsoft Windows 10.0.19041)"
+        ],
+        "x-ms-client-request-id": "9e4b7c41-746c-d893-f827-ef872b080e48",
+        "x-ms-date": "Fri, 19 Feb 2021 19:03:44 GMT",
         "x-ms-return-client-request-id": "true",
         "x-ms-version": "2020-06-12"
       },
@@ -870,33 +577,21 @@
       "StatusCode": 202,
       "ResponseHeaders": {
         "Content-Length": "0",
-<<<<<<< HEAD
-        "Date": "Tue, 02 Feb 2021 21:56:59 GMT",
-=======
-        "Date": "Wed, 17 Feb 2021 22:44:41 GMT",
->>>>>>> 1814567d
+        "Date": "Fri, 19 Feb 2021 19:03:43 GMT",
         "Server": [
           "Windows-Azure-Blob/1.0",
           "Microsoft-HTTPAPI/2.0"
         ],
-        "x-ms-client-request-id": "298ae6b1-e7d9-757f-66d8-17f58fe025a9",
-<<<<<<< HEAD
-        "x-ms-request-id": "228e40b4-701e-0086-73ae-f9b3e6000000",
-=======
-        "x-ms-request-id": "70d7e61e-501e-0075-727e-051473000000",
->>>>>>> 1814567d
+        "x-ms-client-request-id": "9e4b7c41-746c-d893-f827-ef872b080e48",
+        "x-ms-request-id": "cb128f91-b01e-006d-10f1-06cb14000000",
         "x-ms-version": "2020-06-12"
       },
       "ResponseBody": []
     }
   ],
   "Variables": {
-<<<<<<< HEAD
-    "DateTimeOffsetNow": "2021-02-02T15:56:58.3211299-06:00",
-=======
-    "DateTimeOffsetNow": "2021-02-17T16:44:41.2897063-06:00",
->>>>>>> 1814567d
-    "RandomSeed": "1066276978",
+    "DateTimeOffsetNow": "2021-02-19T13:03:44.2340629-06:00",
+    "RandomSeed": "1346093371",
     "Storage_TestConfigHierarchicalNamespace": "NamespaceTenant\nseannse\nU2FuaXRpemVk\nhttps://seannse.blob.core.windows.net\nhttps://seannse.file.core.windows.net\nhttps://seannse.queue.core.windows.net\nhttps://seannse.table.core.windows.net\n\n\n\n\nhttps://seannse-secondary.blob.core.windows.net\nhttps://seannse-secondary.file.core.windows.net\nhttps://seannse-secondary.queue.core.windows.net\nhttps://seannse-secondary.table.core.windows.net\n68390a19-a643-458b-b726-408abf67b4fc\nSanitized\n72f988bf-86f1-41af-91ab-2d7cd011db47\nhttps://login.microsoftonline.com/\nCloud\nBlobEndpoint=https://seannse.blob.core.windows.net/;QueueEndpoint=https://seannse.queue.core.windows.net/;FileEndpoint=https://seannse.file.core.windows.net/;BlobSecondaryEndpoint=https://seannse-secondary.blob.core.windows.net/;QueueSecondaryEndpoint=https://seannse-secondary.queue.core.windows.net/;FileSecondaryEndpoint=https://seannse-secondary.file.core.windows.net/;AccountName=seannse;AccountKey=Sanitized\n"
   }
 }