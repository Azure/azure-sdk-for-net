--- conflicted
+++ resolved
@@ -14,11 +14,7 @@
         "x-ms-client-request-id": "e6d3291e-dc86-acad-57d1-92309b9b6473",
         "x-ms-date": "Mon, 01 Jun 2020 20:25:02 GMT",
         "x-ms-return-client-request-id": "true",
-<<<<<<< HEAD
-        "x-ms-version": "2019-12-12"
-=======
         "x-ms-version": "2020-02-10"
->>>>>>> 60f4876e
       },
       "RequestBody": null,
       "StatusCode": 201,
@@ -33,11 +29,7 @@
         ],
         "x-ms-client-request-id": "e6d3291e-dc86-acad-57d1-92309b9b6473",
         "x-ms-request-id": "e2b5a6b1-801e-0055-2052-385d2b000000",
-<<<<<<< HEAD
-        "x-ms-version": "2019-12-12"
-=======
         "x-ms-version": "2020-02-10"
->>>>>>> 60f4876e
       },
       "ResponseBody": []
     },
@@ -54,11 +46,7 @@
         "x-ms-client-request-id": "acb3d316-6b0e-9657-8d30-ab151c635c23",
         "x-ms-date": "Mon, 01 Jun 2020 20:25:03 GMT",
         "x-ms-return-client-request-id": "true",
-<<<<<<< HEAD
-        "x-ms-version": "2019-12-12"
-=======
         "x-ms-version": "2020-02-10"
->>>>>>> 60f4876e
       },
       "RequestBody": null,
       "StatusCode": 201,
@@ -73,20 +61,12 @@
         ],
         "x-ms-client-request-id": "acb3d316-6b0e-9657-8d30-ab151c635c23",
         "x-ms-request-id": "1eb05a2e-001f-005b-3352-38749b000000",
-<<<<<<< HEAD
-        "x-ms-version": "2019-12-12"
-=======
         "x-ms-version": "2020-02-10"
->>>>>>> 60f4876e
       },
       "ResponseBody": []
     },
     {
-<<<<<<< HEAD
-      "RequestUri": "https://seannsecanary.dfs.core.windows.net/test-filesystem-817a265b-ff3f-396e-5588-2450a2e8c089/test-directory-6696ef0b-af5c-a9cf-ef0f-63d2d5e251dd?sv=2019-12-12\u0026st=2020-06-01T19%3A25%3A03Z\u0026se=2020-06-01T21%3A25%3A03Z\u0026sr=c\u0026sp=racwdl\u0026sig=Sanitized\u0026action=getAccessControl",
-=======
       "RequestUri": "https://seannsecanary.dfs.core.windows.net/test-filesystem-817a265b-ff3f-396e-5588-2450a2e8c089/test-directory-6696ef0b-af5c-a9cf-ef0f-63d2d5e251dd?sv=2020-02-10\u0026st=2020-06-01T19%3A25%3A03Z\u0026se=2020-06-01T21%3A25%3A03Z\u0026sr=c\u0026sp=racwdl\u0026sig=Sanitized\u0026action=getAccessControl",
->>>>>>> 60f4876e
       "RequestMethod": "HEAD",
       "RequestHeaders": {
         "traceparent": "00-9974d0289c16b74c81bfb7199f667064-20e7b2f961b6034e-00",
@@ -96,11 +76,7 @@
         ],
         "x-ms-client-request-id": "c81ae20c-b8e8-cb64-ef46-d9da128c40f8",
         "x-ms-return-client-request-id": "true",
-<<<<<<< HEAD
-        "x-ms-version": "2019-12-12"
-=======
         "x-ms-version": "2020-02-10"
->>>>>>> 60f4876e
       },
       "RequestBody": null,
       "StatusCode": 200,
@@ -118,11 +94,7 @@
         "x-ms-owner": "$superuser",
         "x-ms-permissions": "rwxr-x---",
         "x-ms-request-id": "c52cc217-b01f-0085-6f52-38607d000000",
-<<<<<<< HEAD
-        "x-ms-version": "2019-12-12"
-=======
         "x-ms-version": "2020-02-10"
->>>>>>> 60f4876e
       },
       "ResponseBody": []
     },
@@ -139,11 +111,7 @@
         "x-ms-client-request-id": "39092ced-9349-033b-6df4-ae1bb7aa4ef9",
         "x-ms-date": "Mon, 01 Jun 2020 20:25:04 GMT",
         "x-ms-return-client-request-id": "true",
-<<<<<<< HEAD
-        "x-ms-version": "2019-12-12"
-=======
         "x-ms-version": "2020-02-10"
->>>>>>> 60f4876e
       },
       "RequestBody": null,
       "StatusCode": 202,
@@ -156,11 +124,7 @@
         ],
         "x-ms-client-request-id": "39092ced-9349-033b-6df4-ae1bb7aa4ef9",
         "x-ms-request-id": "e2b5a747-801e-0055-1a52-385d2b000000",
-<<<<<<< HEAD
-        "x-ms-version": "2019-12-12"
-=======
         "x-ms-version": "2020-02-10"
->>>>>>> 60f4876e
       },
       "ResponseBody": []
     }
