--- conflicted
+++ resolved
@@ -15,11 +15,7 @@
         "x-ms-client-request-id": "d90c1ee4-31b4-6dcd-b70a-8c29b40cfae6",
         "x-ms-date": "Fri, 19 Feb 2021 19:04:50 GMT",
         "x-ms-return-client-request-id": "true",
-<<<<<<< HEAD
-        "x-ms-version": "2020-12-06"
-=======
         "x-ms-version": "2021-02-12"
->>>>>>> 7e782c87
       },
       "RequestBody": null,
       "StatusCode": 201,
@@ -34,11 +30,7 @@
         ],
         "x-ms-client-request-id": "d90c1ee4-31b4-6dcd-b70a-8c29b40cfae6",
         "x-ms-request-id": "cb12e27c-b01e-006d-5ff2-06cb14000000",
-<<<<<<< HEAD
-        "x-ms-version": "2020-12-06"
-=======
         "x-ms-version": "2021-02-12"
->>>>>>> 7e782c87
       },
       "ResponseBody": []
     },
@@ -56,11 +48,7 @@
         "x-ms-client-request-id": "51b52c29-b17e-4c90-d5dd-a2c37f92af64",
         "x-ms-date": "Fri, 19 Feb 2021 19:04:50 GMT",
         "x-ms-return-client-request-id": "true",
-<<<<<<< HEAD
-        "x-ms-version": "2020-12-06"
-=======
         "x-ms-version": "2021-02-12"
->>>>>>> 7e782c87
       },
       "RequestBody": null,
       "StatusCode": 201,
@@ -75,11 +63,7 @@
         ],
         "x-ms-client-request-id": "51b52c29-b17e-4c90-d5dd-a2c37f92af64",
         "x-ms-request-id": "da844802-a01f-0061-3ff2-065c1c000000",
-<<<<<<< HEAD
-        "x-ms-version": "2020-12-06"
-=======
         "x-ms-version": "2021-02-12"
->>>>>>> 7e782c87
       },
       "ResponseBody": []
     },
@@ -96,11 +80,7 @@
         "x-ms-client-request-id": "9111d017-869d-c87b-6ae1-2d4ac1f42019",
         "x-ms-date": "Fri, 19 Feb 2021 19:04:50 GMT",
         "x-ms-return-client-request-id": "true",
-<<<<<<< HEAD
-        "x-ms-version": "2020-12-06"
-=======
         "x-ms-version": "2021-02-12"
->>>>>>> 7e782c87
       },
       "RequestBody": null,
       "StatusCode": 200,
@@ -128,11 +108,7 @@
         "x-ms-permissions": "rwxr-x---",
         "x-ms-request-id": "cb12e2c9-b01e-006d-23f2-06cb14000000",
         "x-ms-server-encrypted": "true",
-<<<<<<< HEAD
-        "x-ms-version": "2020-12-06"
-=======
         "x-ms-version": "2021-02-12"
->>>>>>> 7e782c87
       },
       "ResponseBody": []
     },
@@ -150,11 +126,7 @@
         "x-ms-client-request-id": "aeabdd08-1d81-acc7-18e6-4efcc9745420",
         "x-ms-date": "Fri, 19 Feb 2021 19:04:50 GMT",
         "x-ms-return-client-request-id": "true",
-<<<<<<< HEAD
-        "x-ms-version": "2020-12-06"
-=======
         "x-ms-version": "2021-02-12"
->>>>>>> 7e782c87
       },
       "RequestBody": null,
       "StatusCode": 202,
@@ -167,11 +139,7 @@
         ],
         "x-ms-client-request-id": "aeabdd08-1d81-acc7-18e6-4efcc9745420",
         "x-ms-request-id": "cb12e2e0-b01e-006d-39f2-06cb14000000",
-<<<<<<< HEAD
-        "x-ms-version": "2020-12-06"
-=======
         "x-ms-version": "2021-02-12"
->>>>>>> 7e782c87
       },
       "ResponseBody": []
     }
