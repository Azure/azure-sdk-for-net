--- conflicted
+++ resolved
@@ -14,11 +14,7 @@
         "x-ms-client-request-id": "4a56eb2f-68d7-0763-5e61-b14565ed61d0",
         "x-ms-date": "Fri, 03 Apr 2020 20:56:49 GMT",
         "x-ms-return-client-request-id": "true",
-<<<<<<< HEAD
-        "x-ms-version": "2019-12-12"
-=======
         "x-ms-version": "2020-02-10"
->>>>>>> 60f4876e
       },
       "RequestBody": null,
       "StatusCode": 201,
@@ -33,11 +29,7 @@
         ],
         "x-ms-client-request-id": "4a56eb2f-68d7-0763-5e61-b14565ed61d0",
         "x-ms-request-id": "9621bcf8-f01e-0012-7ffa-093670000000",
-<<<<<<< HEAD
-        "x-ms-version": "2019-12-12"
-=======
         "x-ms-version": "2020-02-10"
->>>>>>> 60f4876e
       },
       "ResponseBody": []
     },
@@ -54,11 +46,7 @@
         "x-ms-client-request-id": "29425a1c-9407-6ebc-5816-1a1aeee5b394",
         "x-ms-date": "Fri, 03 Apr 2020 20:56:49 GMT",
         "x-ms-return-client-request-id": "true",
-<<<<<<< HEAD
-        "x-ms-version": "2019-12-12"
-=======
         "x-ms-version": "2020-02-10"
->>>>>>> 60f4876e
       },
       "RequestBody": null,
       "StatusCode": 201,
@@ -73,11 +61,7 @@
         ],
         "x-ms-client-request-id": "29425a1c-9407-6ebc-5816-1a1aeee5b394",
         "x-ms-request-id": "fa43fd4d-201f-0097-77fa-091bad000000",
-<<<<<<< HEAD
-        "x-ms-version": "2019-12-12"
-=======
         "x-ms-version": "2020-02-10"
->>>>>>> 60f4876e
       },
       "ResponseBody": []
     },
@@ -93,11 +77,7 @@
         "x-ms-client-request-id": "363e85a6-a10d-1934-aa91-9355fefdc6e7",
         "x-ms-date": "Fri, 03 Apr 2020 20:56:49 GMT",
         "x-ms-return-client-request-id": "true",
-<<<<<<< HEAD
-        "x-ms-version": "2019-12-12"
-=======
         "x-ms-version": "2020-02-10"
->>>>>>> 60f4876e
       },
       "RequestBody": null,
       "StatusCode": 201,
@@ -112,11 +92,7 @@
         ],
         "x-ms-client-request-id": "363e85a6-a10d-1934-aa91-9355fefdc6e7",
         "x-ms-request-id": "fa43fd4e-201f-0097-78fa-091bad000000",
-<<<<<<< HEAD
-        "x-ms-version": "2019-12-12"
-=======
         "x-ms-version": "2020-02-10"
->>>>>>> 60f4876e
       },
       "ResponseBody": []
     },
@@ -132,11 +108,7 @@
         "x-ms-client-request-id": "2118e5a5-2432-9418-df47-4ef5c0a4b6c7",
         "x-ms-date": "Fri, 03 Apr 2020 20:56:49 GMT",
         "x-ms-return-client-request-id": "true",
-<<<<<<< HEAD
-        "x-ms-version": "2019-12-12"
-=======
         "x-ms-version": "2020-02-10"
->>>>>>> 60f4876e
       },
       "RequestBody": null,
       "StatusCode": 200,
@@ -149,11 +121,7 @@
         ],
         "x-ms-client-request-id": "2118e5a5-2432-9418-df47-4ef5c0a4b6c7",
         "x-ms-request-id": "fa43fd4f-201f-0097-79fa-091bad000000",
-<<<<<<< HEAD
-        "x-ms-version": "2019-12-12"
-=======
         "x-ms-version": "2020-02-10"
->>>>>>> 60f4876e
       },
       "ResponseBody": []
     },
@@ -170,11 +138,7 @@
         "x-ms-client-request-id": "19b0212d-a5e4-97b4-db4f-fa3c6b16cf10",
         "x-ms-date": "Fri, 03 Apr 2020 20:56:49 GMT",
         "x-ms-return-client-request-id": "true",
-<<<<<<< HEAD
-        "x-ms-version": "2019-12-12"
-=======
         "x-ms-version": "2020-02-10"
->>>>>>> 60f4876e
       },
       "RequestBody": null,
       "StatusCode": 202,
@@ -187,11 +151,7 @@
         ],
         "x-ms-client-request-id": "19b0212d-a5e4-97b4-db4f-fa3c6b16cf10",
         "x-ms-request-id": "9621bd16-f01e-0012-17fa-093670000000",
-<<<<<<< HEAD
-        "x-ms-version": "2019-12-12"
-=======
         "x-ms-version": "2020-02-10"
->>>>>>> 60f4876e
       },
       "ResponseBody": []
     }
