--- conflicted
+++ resolved
@@ -15,11 +15,7 @@
         "x-ms-client-request-id": "4cd6ffdc-e4e2-aeab-2a01-abc10e908ce4",
         "x-ms-date": "Fri, 19 Feb 2021 19:04:14 GMT",
         "x-ms-return-client-request-id": "true",
-<<<<<<< HEAD
-        "x-ms-version": "2020-12-06"
-=======
         "x-ms-version": "2021-02-12"
->>>>>>> 7e782c87
       },
       "RequestBody": null,
       "StatusCode": 201,
@@ -34,11 +30,7 @@
         ],
         "x-ms-client-request-id": "4cd6ffdc-e4e2-aeab-2a01-abc10e908ce4",
         "x-ms-request-id": "cb12b906-b01e-006d-3bf2-06cb14000000",
-<<<<<<< HEAD
-        "x-ms-version": "2020-12-06"
-=======
         "x-ms-version": "2021-02-12"
->>>>>>> 7e782c87
       },
       "ResponseBody": []
     },
@@ -56,11 +48,7 @@
         "x-ms-client-request-id": "6f186e13-c458-5892-5bae-d4937cf8225e",
         "x-ms-date": "Fri, 19 Feb 2021 19:04:15 GMT",
         "x-ms-return-client-request-id": "true",
-<<<<<<< HEAD
-        "x-ms-version": "2020-12-06"
-=======
         "x-ms-version": "2021-02-12"
->>>>>>> 7e782c87
       },
       "RequestBody": null,
       "StatusCode": 201,
@@ -75,11 +63,7 @@
         ],
         "x-ms-client-request-id": "6f186e13-c458-5892-5bae-d4937cf8225e",
         "x-ms-request-id": "da843024-a01f-0061-01f2-065c1c000000",
-<<<<<<< HEAD
-        "x-ms-version": "2020-12-06"
-=======
         "x-ms-version": "2021-02-12"
->>>>>>> 7e782c87
       },
       "ResponseBody": []
     },
@@ -97,11 +81,7 @@
         "x-ms-date": "Fri, 19 Feb 2021 19:04:15 GMT",
         "x-ms-properties": "foo=YmFy,meta=ZGF0YQ==,Capital=bGV0dGVy,UPPER=Y2FzZQ==",
         "x-ms-return-client-request-id": "true",
-<<<<<<< HEAD
-        "x-ms-version": "2020-12-06"
-=======
         "x-ms-version": "2021-02-12"
->>>>>>> 7e782c87
       },
       "RequestBody": null,
       "StatusCode": 201,
@@ -116,11 +96,7 @@
         ],
         "x-ms-client-request-id": "31481611-0aee-5614-7da7-f81038594921",
         "x-ms-request-id": "da843032-a01f-0061-0ff2-065c1c000000",
-<<<<<<< HEAD
-        "x-ms-version": "2020-12-06"
-=======
         "x-ms-version": "2021-02-12"
->>>>>>> 7e782c87
       },
       "ResponseBody": []
     },
@@ -137,11 +113,7 @@
         "x-ms-client-request-id": "f926c113-d1f2-cd6a-0148-a00c785094b5",
         "x-ms-date": "Fri, 19 Feb 2021 19:04:15 GMT",
         "x-ms-return-client-request-id": "true",
-<<<<<<< HEAD
-        "x-ms-version": "2020-12-06"
-=======
         "x-ms-version": "2021-02-12"
->>>>>>> 7e782c87
       },
       "RequestBody": null,
       "StatusCode": 200,
@@ -172,11 +144,7 @@
         "x-ms-permissions": "rw-r-----",
         "x-ms-request-id": "cb12b96b-b01e-006d-11f2-06cb14000000",
         "x-ms-server-encrypted": "true",
-<<<<<<< HEAD
-        "x-ms-version": "2020-12-06"
-=======
         "x-ms-version": "2021-02-12"
->>>>>>> 7e782c87
       },
       "ResponseBody": []
     },
@@ -194,11 +162,7 @@
         "x-ms-client-request-id": "76fcce8b-5033-da2f-10ef-6310649e3641",
         "x-ms-date": "Fri, 19 Feb 2021 19:04:15 GMT",
         "x-ms-return-client-request-id": "true",
-<<<<<<< HEAD
-        "x-ms-version": "2020-12-06"
-=======
         "x-ms-version": "2021-02-12"
->>>>>>> 7e782c87
       },
       "RequestBody": null,
       "StatusCode": 202,
@@ -211,11 +175,7 @@
         ],
         "x-ms-client-request-id": "76fcce8b-5033-da2f-10ef-6310649e3641",
         "x-ms-request-id": "cb12b98a-b01e-006d-26f2-06cb14000000",
-<<<<<<< HEAD
-        "x-ms-version": "2020-12-06"
-=======
         "x-ms-version": "2021-02-12"
->>>>>>> 7e782c87
       },
       "ResponseBody": []
     }
