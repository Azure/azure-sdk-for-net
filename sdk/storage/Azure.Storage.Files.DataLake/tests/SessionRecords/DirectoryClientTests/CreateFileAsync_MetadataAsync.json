{
  "Entries": [
    {
      "RequestUri": "http://seannsecanary.blob.core.windows.net/test-filesystem-142764f7-af85-ea9c-79b1-9ea5c75309aa?restype=container",
      "RequestMethod": "PUT",
      "RequestHeaders": {
        "Authorization": "Sanitized",
        "traceparent": "00-a0542a115e66594599bc89451d265ef2-441dd4f0af537b49-00",
        "User-Agent": [
          "azsdk-net-Storage.Files.DataLake/12.1.0-dev.20200403.1",
          "(.NET Core 4.6.28325.01; Microsoft Windows 10.0.18362 )"
        ],
        "x-ms-blob-public-access": "container",
        "x-ms-client-request-id": "e8a9f14c-4cd8-2e12-dc55-1835d5878801",
        "x-ms-date": "Fri, 03 Apr 2020 20:56:32 GMT",
        "x-ms-return-client-request-id": "true",
<<<<<<< HEAD
        "x-ms-version": "2019-12-12"
=======
        "x-ms-version": "2020-02-10"
>>>>>>> 60f4876e
      },
      "RequestBody": null,
      "StatusCode": 201,
      "ResponseHeaders": {
        "Content-Length": "0",
        "Date": "Fri, 03 Apr 2020 20:56:30 GMT",
        "ETag": "\u00220x8D7D8117C93F1B7\u0022",
        "Last-Modified": "Fri, 03 Apr 2020 20:56:31 GMT",
        "Server": [
          "Windows-Azure-Blob/1.0",
          "Microsoft-HTTPAPI/2.0"
        ],
        "x-ms-client-request-id": "e8a9f14c-4cd8-2e12-dc55-1835d5878801",
        "x-ms-request-id": "9621b4ce-f01e-0012-7cfa-093670000000",
<<<<<<< HEAD
        "x-ms-version": "2019-12-12"
=======
        "x-ms-version": "2020-02-10"
>>>>>>> 60f4876e
      },
      "ResponseBody": []
    },
    {
      "RequestUri": "http://seannsecanary.dfs.core.windows.net/test-filesystem-142764f7-af85-ea9c-79b1-9ea5c75309aa/test-directory-be1c5278-461b-d842-176a-aa9c64c1b0cf?resource=directory",
      "RequestMethod": "PUT",
      "RequestHeaders": {
        "Authorization": "Sanitized",
        "traceparent": "00-b6a16d0ba2a0384ba9d8f61e83126be4-0107a8513cc2924e-00",
        "User-Agent": [
          "azsdk-net-Storage.Files.DataLake/12.1.0-dev.20200403.1",
          "(.NET Core 4.6.28325.01; Microsoft Windows 10.0.18362 )"
        ],
        "x-ms-client-request-id": "e7624a60-358d-054c-afd1-d06ea275ca1a",
        "x-ms-date": "Fri, 03 Apr 2020 20:56:32 GMT",
        "x-ms-return-client-request-id": "true",
<<<<<<< HEAD
        "x-ms-version": "2019-12-12"
=======
        "x-ms-version": "2020-02-10"
>>>>>>> 60f4876e
      },
      "RequestBody": null,
      "StatusCode": 201,
      "ResponseHeaders": {
        "Content-Length": "0",
        "Date": "Fri, 03 Apr 2020 20:56:31 GMT",
        "ETag": "\u00220x8D7D8117CA2439E\u0022",
        "Last-Modified": "Fri, 03 Apr 2020 20:56:31 GMT",
        "Server": [
          "Windows-Azure-HDFS/1.0",
          "Microsoft-HTTPAPI/2.0"
        ],
        "x-ms-client-request-id": "e7624a60-358d-054c-afd1-d06ea275ca1a",
        "x-ms-request-id": "fa43fcf1-201f-0097-20fa-091bad000000",
<<<<<<< HEAD
        "x-ms-version": "2019-12-12"
=======
        "x-ms-version": "2020-02-10"
>>>>>>> 60f4876e
      },
      "ResponseBody": []
    },
    {
      "RequestUri": "http://seannsecanary.dfs.core.windows.net/test-filesystem-142764f7-af85-ea9c-79b1-9ea5c75309aa/test-directory-be1c5278-461b-d842-176a-aa9c64c1b0cf/test-file-9e7748a5-b22e-5656-8047-de0a1e21d1ff?resource=file",
      "RequestMethod": "PUT",
      "RequestHeaders": {
        "Authorization": "Sanitized",
        "User-Agent": [
          "azsdk-net-Storage.Files.DataLake/12.1.0-dev.20200403.1",
          "(.NET Core 4.6.28325.01; Microsoft Windows 10.0.18362 )"
        ],
        "x-ms-client-request-id": "be7b0d46-499f-adb3-f30b-66465642e68d",
        "x-ms-date": "Fri, 03 Apr 2020 20:56:32 GMT",
        "x-ms-properties": "foo=YmFy,meta=ZGF0YQ==,Capital=bGV0dGVy,UPPER=Y2FzZQ==",
        "x-ms-return-client-request-id": "true",
<<<<<<< HEAD
        "x-ms-version": "2019-12-12"
=======
        "x-ms-version": "2020-02-10"
>>>>>>> 60f4876e
      },
      "RequestBody": null,
      "StatusCode": 201,
      "ResponseHeaders": {
        "Content-Length": "0",
        "Date": "Fri, 03 Apr 2020 20:56:31 GMT",
        "ETag": "\u00220x8D7D8117CB0E3FC\u0022",
        "Last-Modified": "Fri, 03 Apr 2020 20:56:31 GMT",
        "Server": [
          "Windows-Azure-HDFS/1.0",
          "Microsoft-HTTPAPI/2.0"
        ],
        "x-ms-client-request-id": "be7b0d46-499f-adb3-f30b-66465642e68d",
        "x-ms-request-id": "fa43fcf2-201f-0097-21fa-091bad000000",
<<<<<<< HEAD
        "x-ms-version": "2019-12-12"
=======
        "x-ms-version": "2020-02-10"
>>>>>>> 60f4876e
      },
      "ResponseBody": []
    },
    {
      "RequestUri": "http://seannsecanary.blob.core.windows.net/test-filesystem-142764f7-af85-ea9c-79b1-9ea5c75309aa/test-directory-be1c5278-461b-d842-176a-aa9c64c1b0cf/test-file-9e7748a5-b22e-5656-8047-de0a1e21d1ff",
      "RequestMethod": "HEAD",
      "RequestHeaders": {
        "Authorization": "Sanitized",
        "User-Agent": [
          "azsdk-net-Storage.Files.DataLake/12.1.0-dev.20200403.1",
          "(.NET Core 4.6.28325.01; Microsoft Windows 10.0.18362 )"
        ],
        "x-ms-client-request-id": "11c37513-12a5-385f-148e-265462fb31a8",
        "x-ms-date": "Fri, 03 Apr 2020 20:56:32 GMT",
        "x-ms-return-client-request-id": "true",
<<<<<<< HEAD
        "x-ms-version": "2019-12-12"
=======
        "x-ms-version": "2020-02-10"
>>>>>>> 60f4876e
      },
      "RequestBody": null,
      "StatusCode": 200,
      "ResponseHeaders": {
        "Accept-Ranges": "bytes",
        "Content-Length": "0",
        "Content-Type": "application/octet-stream",
        "Date": "Fri, 03 Apr 2020 20:56:31 GMT",
        "ETag": "\u00220x8D7D8117CB0E3FC\u0022",
        "Last-Modified": "Fri, 03 Apr 2020 20:56:31 GMT",
        "Server": [
          "Windows-Azure-Blob/1.0",
          "Microsoft-HTTPAPI/2.0"
        ],
        "x-ms-access-tier": "Hot",
        "x-ms-access-tier-inferred": "true",
        "x-ms-blob-type": "BlockBlob",
        "x-ms-client-request-id": "11c37513-12a5-385f-148e-265462fb31a8",
        "x-ms-creation-time": "Fri, 03 Apr 2020 20:56:31 GMT",
        "x-ms-lease-state": "available",
        "x-ms-lease-status": "unlocked",
        "x-ms-meta-Capital": "letter",
        "x-ms-meta-foo": "bar",
        "x-ms-meta-meta": "data",
        "x-ms-meta-UPPER": "case",
        "x-ms-request-id": "9621b4fc-f01e-0012-22fa-093670000000",
        "x-ms-server-encrypted": "true",
<<<<<<< HEAD
        "x-ms-version": "2019-12-12"
=======
        "x-ms-version": "2020-02-10"
>>>>>>> 60f4876e
      },
      "ResponseBody": []
    },
    {
      "RequestUri": "http://seannsecanary.blob.core.windows.net/test-filesystem-142764f7-af85-ea9c-79b1-9ea5c75309aa?restype=container",
      "RequestMethod": "DELETE",
      "RequestHeaders": {
        "Authorization": "Sanitized",
        "traceparent": "00-95f77da32933f745ae18fd87f47465c8-92b807929c95d648-00",
        "User-Agent": [
          "azsdk-net-Storage.Files.DataLake/12.1.0-dev.20200403.1",
          "(.NET Core 4.6.28325.01; Microsoft Windows 10.0.18362 )"
        ],
        "x-ms-client-request-id": "e1324805-d57e-ede8-71b4-c6ab8966790a",
        "x-ms-date": "Fri, 03 Apr 2020 20:56:33 GMT",
        "x-ms-return-client-request-id": "true",
<<<<<<< HEAD
        "x-ms-version": "2019-12-12"
=======
        "x-ms-version": "2020-02-10"
>>>>>>> 60f4876e
      },
      "RequestBody": null,
      "StatusCode": 202,
      "ResponseHeaders": {
        "Content-Length": "0",
        "Date": "Fri, 03 Apr 2020 20:56:31 GMT",
        "Server": [
          "Windows-Azure-Blob/1.0",
          "Microsoft-HTTPAPI/2.0"
        ],
        "x-ms-client-request-id": "e1324805-d57e-ede8-71b4-c6ab8966790a",
        "x-ms-request-id": "9621b505-f01e-0012-29fa-093670000000",
<<<<<<< HEAD
        "x-ms-version": "2019-12-12"
=======
        "x-ms-version": "2020-02-10"
>>>>>>> 60f4876e
      },
      "ResponseBody": []
    }
  ],
  "Variables": {
    "RandomSeed": "546179826",
    "Storage_TestConfigHierarchicalNamespace": "NamespaceTenant\nseannsecanary\nU2FuaXRpemVk\nhttp://seannsecanary.blob.core.windows.net\nhttp://seannsecanary.file.core.windows.net\nhttp://seannsecanary.queue.core.windows.net\nhttp://seannsecanary.table.core.windows.net\n\n\n\n\nhttp://seannsecanary-secondary.blob.core.windows.net\nhttp://seannsecanary-secondary.file.core.windows.net\nhttp://seannsecanary-secondary.queue.core.windows.net\nhttp://seannsecanary-secondary.table.core.windows.net\n68390a19-a643-458b-b726-408abf67b4fc\nSanitized\n72f988bf-86f1-41af-91ab-2d7cd011db47\nhttps://login.microsoftonline.com/\nCloud\nBlobEndpoint=http://seannsecanary.blob.core.windows.net/;QueueEndpoint=http://seannsecanary.queue.core.windows.net/;FileEndpoint=http://seannsecanary.file.core.windows.net/;BlobSecondaryEndpoint=http://seannsecanary-secondary.blob.core.windows.net/;QueueSecondaryEndpoint=http://seannsecanary-secondary.queue.core.windows.net/;FileSecondaryEndpoint=http://seannsecanary-secondary.file.core.windows.net/;AccountName=seannsecanary;AccountKey=Sanitized\n"
  }
}<|MERGE_RESOLUTION|>--- conflicted
+++ resolved
@@ -14,11 +14,7 @@
         "x-ms-client-request-id": "e8a9f14c-4cd8-2e12-dc55-1835d5878801",
         "x-ms-date": "Fri, 03 Apr 2020 20:56:32 GMT",
         "x-ms-return-client-request-id": "true",
-<<<<<<< HEAD
-        "x-ms-version": "2019-12-12"
-=======
         "x-ms-version": "2020-02-10"
->>>>>>> 60f4876e
       },
       "RequestBody": null,
       "StatusCode": 201,
@@ -33,11 +29,7 @@
         ],
         "x-ms-client-request-id": "e8a9f14c-4cd8-2e12-dc55-1835d5878801",
         "x-ms-request-id": "9621b4ce-f01e-0012-7cfa-093670000000",
-<<<<<<< HEAD
-        "x-ms-version": "2019-12-12"
-=======
         "x-ms-version": "2020-02-10"
->>>>>>> 60f4876e
       },
       "ResponseBody": []
     },
@@ -54,11 +46,7 @@
         "x-ms-client-request-id": "e7624a60-358d-054c-afd1-d06ea275ca1a",
         "x-ms-date": "Fri, 03 Apr 2020 20:56:32 GMT",
         "x-ms-return-client-request-id": "true",
-<<<<<<< HEAD
-        "x-ms-version": "2019-12-12"
-=======
         "x-ms-version": "2020-02-10"
->>>>>>> 60f4876e
       },
       "RequestBody": null,
       "StatusCode": 201,
@@ -73,11 +61,7 @@
         ],
         "x-ms-client-request-id": "e7624a60-358d-054c-afd1-d06ea275ca1a",
         "x-ms-request-id": "fa43fcf1-201f-0097-20fa-091bad000000",
-<<<<<<< HEAD
-        "x-ms-version": "2019-12-12"
-=======
         "x-ms-version": "2020-02-10"
->>>>>>> 60f4876e
       },
       "ResponseBody": []
     },
@@ -94,11 +78,7 @@
         "x-ms-date": "Fri, 03 Apr 2020 20:56:32 GMT",
         "x-ms-properties": "foo=YmFy,meta=ZGF0YQ==,Capital=bGV0dGVy,UPPER=Y2FzZQ==",
         "x-ms-return-client-request-id": "true",
-<<<<<<< HEAD
-        "x-ms-version": "2019-12-12"
-=======
         "x-ms-version": "2020-02-10"
->>>>>>> 60f4876e
       },
       "RequestBody": null,
       "StatusCode": 201,
@@ -113,11 +93,7 @@
         ],
         "x-ms-client-request-id": "be7b0d46-499f-adb3-f30b-66465642e68d",
         "x-ms-request-id": "fa43fcf2-201f-0097-21fa-091bad000000",
-<<<<<<< HEAD
-        "x-ms-version": "2019-12-12"
-=======
         "x-ms-version": "2020-02-10"
->>>>>>> 60f4876e
       },
       "ResponseBody": []
     },
@@ -133,11 +109,7 @@
         "x-ms-client-request-id": "11c37513-12a5-385f-148e-265462fb31a8",
         "x-ms-date": "Fri, 03 Apr 2020 20:56:32 GMT",
         "x-ms-return-client-request-id": "true",
-<<<<<<< HEAD
-        "x-ms-version": "2019-12-12"
-=======
         "x-ms-version": "2020-02-10"
->>>>>>> 60f4876e
       },
       "RequestBody": null,
       "StatusCode": 200,
@@ -165,11 +137,7 @@
         "x-ms-meta-UPPER": "case",
         "x-ms-request-id": "9621b4fc-f01e-0012-22fa-093670000000",
         "x-ms-server-encrypted": "true",
-<<<<<<< HEAD
-        "x-ms-version": "2019-12-12"
-=======
         "x-ms-version": "2020-02-10"
->>>>>>> 60f4876e
       },
       "ResponseBody": []
     },
@@ -186,11 +154,7 @@
         "x-ms-client-request-id": "e1324805-d57e-ede8-71b4-c6ab8966790a",
         "x-ms-date": "Fri, 03 Apr 2020 20:56:33 GMT",
         "x-ms-return-client-request-id": "true",
-<<<<<<< HEAD
-        "x-ms-version": "2019-12-12"
-=======
         "x-ms-version": "2020-02-10"
->>>>>>> 60f4876e
       },
       "RequestBody": null,
       "StatusCode": 202,
@@ -203,11 +167,7 @@
         ],
         "x-ms-client-request-id": "e1324805-d57e-ede8-71b4-c6ab8966790a",
         "x-ms-request-id": "9621b505-f01e-0012-29fa-093670000000",
-<<<<<<< HEAD
-        "x-ms-version": "2019-12-12"
-=======
         "x-ms-version": "2020-02-10"
->>>>>>> 60f4876e
       },
       "ResponseBody": []
     }
