{
  "Entries": [
    {
      "RequestUri": "https://seannse.blob.core.windows.net/test-filesystem-142764f7-af85-ea9c-79b1-9ea5c75309aa?restype=container",
      "RequestMethod": "PUT",
      "RequestHeaders": {
        "Accept": "application/xml",
        "Authorization": "Sanitized",
<<<<<<< HEAD
        "traceparent": "00-f6dd6242050a3748894b4cdfc5bdbd4b-d65430636721b64b-00",
        "User-Agent": [
          "azsdk-net-Storage.Files.DataLake/12.7.0-alpha.20210202.1",
          "(.NET 5.0.2; Microsoft Windows 10.0.19042)"
        ],
        "x-ms-blob-public-access": "container",
        "x-ms-client-request-id": "e8a9f14c-4cd8-2e12-dc55-1835d5878801",
        "x-ms-date": "Tue, 02 Feb 2021 21:42:34 GMT",
=======
        "traceparent": "00-71c772dacf1d014cb29515d8bd775cae-4e7349e4f29f4e44-00",
        "User-Agent": [
          "azsdk-net-Storage.Files.DataLake/12.7.0-alpha.20210217.1",
          "(.NET 5.0.3; Microsoft Windows 10.0.19042)"
        ],
        "x-ms-blob-public-access": "container",
        "x-ms-client-request-id": "e8a9f14c-4cd8-2e12-dc55-1835d5878801",
        "x-ms-date": "Wed, 17 Feb 2021 22:45:54 GMT",
>>>>>>> 1814567d
        "x-ms-return-client-request-id": "true",
        "x-ms-version": "2020-06-12"
      },
      "RequestBody": null,
      "StatusCode": 201,
      "ResponseHeaders": {
        "Content-Length": "0",
<<<<<<< HEAD
        "Date": "Tue, 02 Feb 2021 21:42:34 GMT",
        "ETag": "\u00220x8D8C7C3743204E4\u0022",
        "Last-Modified": "Tue, 02 Feb 2021 21:42:35 GMT",
=======
        "Date": "Wed, 17 Feb 2021 22:45:54 GMT",
        "ETag": "\u00220x8D8D395C8F0B4F3\u0022",
        "Last-Modified": "Wed, 17 Feb 2021 22:45:54 GMT",
>>>>>>> 1814567d
        "Server": [
          "Windows-Azure-Blob/1.0",
          "Microsoft-HTTPAPI/2.0"
        ],
        "x-ms-client-request-id": "e8a9f14c-4cd8-2e12-dc55-1835d5878801",
<<<<<<< HEAD
        "x-ms-request-id": "01fc3392-b01e-001f-56ac-f9cc5b000000",
=======
        "x-ms-request-id": "4cfadb1b-301e-004c-307e-05ef6f000000",
>>>>>>> 1814567d
        "x-ms-version": "2020-06-12"
      },
      "ResponseBody": []
    },
    {
      "RequestUri": "https://seannse.dfs.core.windows.net/test-filesystem-142764f7-af85-ea9c-79b1-9ea5c75309aa/test-directory-be1c5278-461b-d842-176a-aa9c64c1b0cf?resource=directory",
      "RequestMethod": "PUT",
      "RequestHeaders": {
        "Accept": "application/json",
        "Authorization": "Sanitized",
<<<<<<< HEAD
        "traceparent": "00-45724e11b1454d419208b46bdab59b0b-59df9db8206e6f48-00",
        "User-Agent": [
          "azsdk-net-Storage.Files.DataLake/12.7.0-alpha.20210202.1",
          "(.NET 5.0.2; Microsoft Windows 10.0.19042)"
        ],
        "x-ms-client-request-id": "e7624a60-358d-054c-afd1-d06ea275ca1a",
        "x-ms-date": "Tue, 02 Feb 2021 21:42:34 GMT",
=======
        "traceparent": "00-75ad61528fe9144ca28ef065edd482af-59f9f224cb196a47-00",
        "User-Agent": [
          "azsdk-net-Storage.Files.DataLake/12.7.0-alpha.20210217.1",
          "(.NET 5.0.3; Microsoft Windows 10.0.19042)"
        ],
        "x-ms-client-request-id": "e7624a60-358d-054c-afd1-d06ea275ca1a",
        "x-ms-date": "Wed, 17 Feb 2021 22:45:54 GMT",
>>>>>>> 1814567d
        "x-ms-return-client-request-id": "true",
        "x-ms-version": "2020-06-12"
      },
      "RequestBody": null,
      "StatusCode": 201,
      "ResponseHeaders": {
        "Content-Length": "0",
<<<<<<< HEAD
        "Date": "Tue, 02 Feb 2021 21:42:35 GMT",
        "ETag": "\u00220x8D8C7C374674AD6\u0022",
        "Last-Modified": "Tue, 02 Feb 2021 21:42:35 GMT",
=======
        "Date": "Wed, 17 Feb 2021 22:45:54 GMT",
        "ETag": "\u00220x8D8D395C92D2307\u0022",
        "Last-Modified": "Wed, 17 Feb 2021 22:45:55 GMT",
>>>>>>> 1814567d
        "Server": [
          "Windows-Azure-HDFS/1.0",
          "Microsoft-HTTPAPI/2.0"
        ],
        "x-ms-client-request-id": "e7624a60-358d-054c-afd1-d06ea275ca1a",
<<<<<<< HEAD
        "x-ms-request-id": "6f18dfc0-a01f-0003-32ac-f99e3b000000",
=======
        "x-ms-request-id": "9efe3953-c01f-002a-127e-05a04f000000",
>>>>>>> 1814567d
        "x-ms-version": "2020-06-12"
      },
      "ResponseBody": []
    },
    {
      "RequestUri": "https://seannse.dfs.core.windows.net/test-filesystem-142764f7-af85-ea9c-79b1-9ea5c75309aa/test-directory-be1c5278-461b-d842-176a-aa9c64c1b0cf/test-file-9e7748a5-b22e-5656-8047-de0a1e21d1ff?resource=file",
      "RequestMethod": "PUT",
      "RequestHeaders": {
        "Accept": "application/json",
        "Authorization": "Sanitized",
        "User-Agent": [
<<<<<<< HEAD
          "azsdk-net-Storage.Files.DataLake/12.7.0-alpha.20210202.1",
          "(.NET 5.0.2; Microsoft Windows 10.0.19042)"
        ],
        "x-ms-client-request-id": "be7b0d46-499f-adb3-f30b-66465642e68d",
        "x-ms-date": "Tue, 02 Feb 2021 21:42:35 GMT",
=======
          "azsdk-net-Storage.Files.DataLake/12.7.0-alpha.20210217.1",
          "(.NET 5.0.3; Microsoft Windows 10.0.19042)"
        ],
        "x-ms-client-request-id": "be7b0d46-499f-adb3-f30b-66465642e68d",
        "x-ms-date": "Wed, 17 Feb 2021 22:45:55 GMT",
>>>>>>> 1814567d
        "x-ms-properties": "foo=YmFy,meta=ZGF0YQ==,Capital=bGV0dGVy,UPPER=Y2FzZQ==",
        "x-ms-return-client-request-id": "true",
        "x-ms-version": "2020-06-12"
      },
      "RequestBody": null,
      "StatusCode": 201,
      "ResponseHeaders": {
        "Content-Length": "0",
<<<<<<< HEAD
        "Date": "Tue, 02 Feb 2021 21:42:35 GMT",
        "ETag": "\u00220x8D8C7C37476655E\u0022",
        "Last-Modified": "Tue, 02 Feb 2021 21:42:35 GMT",
=======
        "Date": "Wed, 17 Feb 2021 22:45:54 GMT",
        "ETag": "\u00220x8D8D395C93D1F72\u0022",
        "Last-Modified": "Wed, 17 Feb 2021 22:45:55 GMT",
>>>>>>> 1814567d
        "Server": [
          "Windows-Azure-HDFS/1.0",
          "Microsoft-HTTPAPI/2.0"
        ],
        "x-ms-client-request-id": "be7b0d46-499f-adb3-f30b-66465642e68d",
<<<<<<< HEAD
        "x-ms-request-id": "6f18dfc8-a01f-0003-3aac-f99e3b000000",
=======
        "x-ms-request-id": "9efe3971-c01f-002a-2f7e-05a04f000000",
>>>>>>> 1814567d
        "x-ms-version": "2020-06-12"
      },
      "ResponseBody": []
    },
    {
      "RequestUri": "https://seannse.blob.core.windows.net/test-filesystem-142764f7-af85-ea9c-79b1-9ea5c75309aa/test-directory-be1c5278-461b-d842-176a-aa9c64c1b0cf/test-file-9e7748a5-b22e-5656-8047-de0a1e21d1ff",
      "RequestMethod": "HEAD",
      "RequestHeaders": {
        "Accept": "application/xml",
        "Authorization": "Sanitized",
        "User-Agent": [
<<<<<<< HEAD
          "azsdk-net-Storage.Files.DataLake/12.7.0-alpha.20210202.1",
          "(.NET 5.0.2; Microsoft Windows 10.0.19042)"
        ],
        "x-ms-client-request-id": "11c37513-12a5-385f-148e-265462fb31a8",
        "x-ms-date": "Tue, 02 Feb 2021 21:42:35 GMT",
=======
          "azsdk-net-Storage.Files.DataLake/12.7.0-alpha.20210217.1",
          "(.NET 5.0.3; Microsoft Windows 10.0.19042)"
        ],
        "x-ms-client-request-id": "11c37513-12a5-385f-148e-265462fb31a8",
        "x-ms-date": "Wed, 17 Feb 2021 22:45:55 GMT",
>>>>>>> 1814567d
        "x-ms-return-client-request-id": "true",
        "x-ms-version": "2020-06-12"
      },
      "RequestBody": null,
      "StatusCode": 200,
      "ResponseHeaders": {
        "Accept-Ranges": "bytes",
        "Content-Length": "0",
        "Content-Type": "application/octet-stream",
<<<<<<< HEAD
        "Date": "Tue, 02 Feb 2021 21:42:35 GMT",
        "ETag": "\u00220x8D8C7C37476655E\u0022",
        "Last-Modified": "Tue, 02 Feb 2021 21:42:35 GMT",
=======
        "Date": "Wed, 17 Feb 2021 22:45:54 GMT",
        "ETag": "\u00220x8D8D395C93D1F72\u0022",
        "Last-Modified": "Wed, 17 Feb 2021 22:45:55 GMT",
>>>>>>> 1814567d
        "Server": [
          "Windows-Azure-Blob/1.0",
          "Microsoft-HTTPAPI/2.0"
        ],
        "x-ms-access-tier": "Hot",
        "x-ms-access-tier-inferred": "true",
        "x-ms-blob-type": "BlockBlob",
        "x-ms-client-request-id": "11c37513-12a5-385f-148e-265462fb31a8",
<<<<<<< HEAD
        "x-ms-creation-time": "Tue, 02 Feb 2021 21:42:35 GMT",
=======
        "x-ms-creation-time": "Wed, 17 Feb 2021 22:45:55 GMT",
>>>>>>> 1814567d
        "x-ms-group": "$superuser",
        "x-ms-lease-state": "available",
        "x-ms-lease-status": "unlocked",
        "x-ms-meta-Capital": "letter",
        "x-ms-meta-foo": "bar",
        "x-ms-meta-meta": "data",
        "x-ms-meta-UPPER": "case",
        "x-ms-owner": "$superuser",
        "x-ms-permissions": "rw-r-----",
<<<<<<< HEAD
        "x-ms-request-id": "01fc345e-b01e-001f-09ac-f9cc5b000000",
=======
        "x-ms-request-id": "4cfadcf8-301e-004c-5c7e-05ef6f000000",
>>>>>>> 1814567d
        "x-ms-server-encrypted": "true",
        "x-ms-version": "2020-06-12"
      },
      "ResponseBody": []
    },
    {
      "RequestUri": "https://seannse.blob.core.windows.net/test-filesystem-142764f7-af85-ea9c-79b1-9ea5c75309aa?restype=container",
      "RequestMethod": "DELETE",
      "RequestHeaders": {
        "Accept": "application/xml",
        "Authorization": "Sanitized",
<<<<<<< HEAD
        "traceparent": "00-5a2dd601f8c25d4eb875c68bf62389b3-63742e95d8309c4c-00",
        "User-Agent": [
          "azsdk-net-Storage.Files.DataLake/12.7.0-alpha.20210202.1",
          "(.NET 5.0.2; Microsoft Windows 10.0.19042)"
        ],
        "x-ms-client-request-id": "e1324805-d57e-ede8-71b4-c6ab8966790a",
        "x-ms-date": "Tue, 02 Feb 2021 21:42:35 GMT",
=======
        "traceparent": "00-acdadba21fff874baa0d48f202f1813b-09328da3e5ef624f-00",
        "User-Agent": [
          "azsdk-net-Storage.Files.DataLake/12.7.0-alpha.20210217.1",
          "(.NET 5.0.3; Microsoft Windows 10.0.19042)"
        ],
        "x-ms-client-request-id": "e1324805-d57e-ede8-71b4-c6ab8966790a",
        "x-ms-date": "Wed, 17 Feb 2021 22:45:55 GMT",
>>>>>>> 1814567d
        "x-ms-return-client-request-id": "true",
        "x-ms-version": "2020-06-12"
      },
      "RequestBody": null,
      "StatusCode": 202,
      "ResponseHeaders": {
        "Content-Length": "0",
<<<<<<< HEAD
        "Date": "Tue, 02 Feb 2021 21:42:35 GMT",
=======
        "Date": "Wed, 17 Feb 2021 22:45:54 GMT",
>>>>>>> 1814567d
        "Server": [
          "Windows-Azure-Blob/1.0",
          "Microsoft-HTTPAPI/2.0"
        ],
        "x-ms-client-request-id": "e1324805-d57e-ede8-71b4-c6ab8966790a",
<<<<<<< HEAD
        "x-ms-request-id": "01fc34c6-b01e-001f-61ac-f9cc5b000000",
=======
        "x-ms-request-id": "4cfadd3f-301e-004c-187e-05ef6f000000",
>>>>>>> 1814567d
        "x-ms-version": "2020-06-12"
      },
      "ResponseBody": []
    }
  ],
  "Variables": {
    "RandomSeed": "546179826",
    "Storage_TestConfigHierarchicalNamespace": "NamespaceTenant\nseannse\nU2FuaXRpemVk\nhttps://seannse.blob.core.windows.net\nhttps://seannse.file.core.windows.net\nhttps://seannse.queue.core.windows.net\nhttps://seannse.table.core.windows.net\n\n\n\n\nhttps://seannse-secondary.blob.core.windows.net\nhttps://seannse-secondary.file.core.windows.net\nhttps://seannse-secondary.queue.core.windows.net\nhttps://seannse-secondary.table.core.windows.net\n68390a19-a643-458b-b726-408abf67b4fc\nSanitized\n72f988bf-86f1-41af-91ab-2d7cd011db47\nhttps://login.microsoftonline.com/\nCloud\nBlobEndpoint=https://seannse.blob.core.windows.net/;QueueEndpoint=https://seannse.queue.core.windows.net/;FileEndpoint=https://seannse.file.core.windows.net/;BlobSecondaryEndpoint=https://seannse-secondary.blob.core.windows.net/;QueueSecondaryEndpoint=https://seannse-secondary.queue.core.windows.net/;FileSecondaryEndpoint=https://seannse-secondary.file.core.windows.net/;AccountName=seannse;AccountKey=Sanitized\n"
  }
}<|MERGE_RESOLUTION|>--- conflicted
+++ resolved
@@ -1,30 +1,19 @@
 {
   "Entries": [
     {
-      "RequestUri": "https://seannse.blob.core.windows.net/test-filesystem-142764f7-af85-ea9c-79b1-9ea5c75309aa?restype=container",
+      "RequestUri": "https://seannse.blob.core.windows.net/test-filesystem-4bd456f9-e052-a980-09a5-a030ceca77c3?restype=container",
       "RequestMethod": "PUT",
       "RequestHeaders": {
         "Accept": "application/xml",
         "Authorization": "Sanitized",
-<<<<<<< HEAD
-        "traceparent": "00-f6dd6242050a3748894b4cdfc5bdbd4b-d65430636721b64b-00",
+        "traceparent": "00-79154e164c9ed049af341cafc10f56ac-e21b9fbab4d33140-00",
         "User-Agent": [
-          "azsdk-net-Storage.Files.DataLake/12.7.0-alpha.20210202.1",
-          "(.NET 5.0.2; Microsoft Windows 10.0.19042)"
+          "azsdk-net-Storage.Files.DataLake/12.7.0-alpha.20210219.1",
+          "(.NET 5.0.3; Microsoft Windows 10.0.19041)"
         ],
         "x-ms-blob-public-access": "container",
-        "x-ms-client-request-id": "e8a9f14c-4cd8-2e12-dc55-1835d5878801",
-        "x-ms-date": "Tue, 02 Feb 2021 21:42:34 GMT",
-=======
-        "traceparent": "00-71c772dacf1d014cb29515d8bd775cae-4e7349e4f29f4e44-00",
-        "User-Agent": [
-          "azsdk-net-Storage.Files.DataLake/12.7.0-alpha.20210217.1",
-          "(.NET 5.0.3; Microsoft Windows 10.0.19042)"
-        ],
-        "x-ms-blob-public-access": "container",
-        "x-ms-client-request-id": "e8a9f14c-4cd8-2e12-dc55-1835d5878801",
-        "x-ms-date": "Wed, 17 Feb 2021 22:45:54 GMT",
->>>>>>> 1814567d
+        "x-ms-client-request-id": "4cd6ffdc-e4e2-aeab-2a01-abc10e908ce4",
+        "x-ms-date": "Fri, 19 Feb 2021 19:04:14 GMT",
         "x-ms-return-client-request-id": "true",
         "x-ms-version": "2020-06-12"
       },
@@ -32,52 +21,32 @@
       "StatusCode": 201,
       "ResponseHeaders": {
         "Content-Length": "0",
-<<<<<<< HEAD
-        "Date": "Tue, 02 Feb 2021 21:42:34 GMT",
-        "ETag": "\u00220x8D8C7C3743204E4\u0022",
-        "Last-Modified": "Tue, 02 Feb 2021 21:42:35 GMT",
-=======
-        "Date": "Wed, 17 Feb 2021 22:45:54 GMT",
-        "ETag": "\u00220x8D8D395C8F0B4F3\u0022",
-        "Last-Modified": "Wed, 17 Feb 2021 22:45:54 GMT",
->>>>>>> 1814567d
+        "Date": "Fri, 19 Feb 2021 19:04:13 GMT",
+        "ETag": "\u00220x8D8D5092612066C\u0022",
+        "Last-Modified": "Fri, 19 Feb 2021 19:04:14 GMT",
         "Server": [
           "Windows-Azure-Blob/1.0",
           "Microsoft-HTTPAPI/2.0"
         ],
-        "x-ms-client-request-id": "e8a9f14c-4cd8-2e12-dc55-1835d5878801",
-<<<<<<< HEAD
-        "x-ms-request-id": "01fc3392-b01e-001f-56ac-f9cc5b000000",
-=======
-        "x-ms-request-id": "4cfadb1b-301e-004c-307e-05ef6f000000",
->>>>>>> 1814567d
+        "x-ms-client-request-id": "4cd6ffdc-e4e2-aeab-2a01-abc10e908ce4",
+        "x-ms-request-id": "cb12b906-b01e-006d-3bf2-06cb14000000",
         "x-ms-version": "2020-06-12"
       },
       "ResponseBody": []
     },
     {
-      "RequestUri": "https://seannse.dfs.core.windows.net/test-filesystem-142764f7-af85-ea9c-79b1-9ea5c75309aa/test-directory-be1c5278-461b-d842-176a-aa9c64c1b0cf?resource=directory",
+      "RequestUri": "https://seannse.dfs.core.windows.net/test-filesystem-4bd456f9-e052-a980-09a5-a030ceca77c3/test-directory-4ff8599c-846c-28a3-774e-68b28ccce0b8?resource=directory",
       "RequestMethod": "PUT",
       "RequestHeaders": {
         "Accept": "application/json",
         "Authorization": "Sanitized",
-<<<<<<< HEAD
-        "traceparent": "00-45724e11b1454d419208b46bdab59b0b-59df9db8206e6f48-00",
+        "traceparent": "00-4919723f3bde2841a8df395270aedd22-fee0db142d6be14b-00",
         "User-Agent": [
-          "azsdk-net-Storage.Files.DataLake/12.7.0-alpha.20210202.1",
-          "(.NET 5.0.2; Microsoft Windows 10.0.19042)"
+          "azsdk-net-Storage.Files.DataLake/12.7.0-alpha.20210219.1",
+          "(.NET 5.0.3; Microsoft Windows 10.0.19041)"
         ],
-        "x-ms-client-request-id": "e7624a60-358d-054c-afd1-d06ea275ca1a",
-        "x-ms-date": "Tue, 02 Feb 2021 21:42:34 GMT",
-=======
-        "traceparent": "00-75ad61528fe9144ca28ef065edd482af-59f9f224cb196a47-00",
-        "User-Agent": [
-          "azsdk-net-Storage.Files.DataLake/12.7.0-alpha.20210217.1",
-          "(.NET 5.0.3; Microsoft Windows 10.0.19042)"
-        ],
-        "x-ms-client-request-id": "e7624a60-358d-054c-afd1-d06ea275ca1a",
-        "x-ms-date": "Wed, 17 Feb 2021 22:45:54 GMT",
->>>>>>> 1814567d
+        "x-ms-client-request-id": "6f186e13-c458-5892-5bae-d4937cf8225e",
+        "x-ms-date": "Fri, 19 Feb 2021 19:04:15 GMT",
         "x-ms-return-client-request-id": "true",
         "x-ms-version": "2020-06-12"
       },
@@ -85,49 +54,31 @@
       "StatusCode": 201,
       "ResponseHeaders": {
         "Content-Length": "0",
-<<<<<<< HEAD
-        "Date": "Tue, 02 Feb 2021 21:42:35 GMT",
-        "ETag": "\u00220x8D8C7C374674AD6\u0022",
-        "Last-Modified": "Tue, 02 Feb 2021 21:42:35 GMT",
-=======
-        "Date": "Wed, 17 Feb 2021 22:45:54 GMT",
-        "ETag": "\u00220x8D8D395C92D2307\u0022",
-        "Last-Modified": "Wed, 17 Feb 2021 22:45:55 GMT",
->>>>>>> 1814567d
+        "Date": "Fri, 19 Feb 2021 19:04:13 GMT",
+        "ETag": "\u00220x8D8D509261F84EA\u0022",
+        "Last-Modified": "Fri, 19 Feb 2021 19:04:14 GMT",
         "Server": [
           "Windows-Azure-HDFS/1.0",
           "Microsoft-HTTPAPI/2.0"
         ],
-        "x-ms-client-request-id": "e7624a60-358d-054c-afd1-d06ea275ca1a",
-<<<<<<< HEAD
-        "x-ms-request-id": "6f18dfc0-a01f-0003-32ac-f99e3b000000",
-=======
-        "x-ms-request-id": "9efe3953-c01f-002a-127e-05a04f000000",
->>>>>>> 1814567d
+        "x-ms-client-request-id": "6f186e13-c458-5892-5bae-d4937cf8225e",
+        "x-ms-request-id": "da843024-a01f-0061-01f2-065c1c000000",
         "x-ms-version": "2020-06-12"
       },
       "ResponseBody": []
     },
     {
-      "RequestUri": "https://seannse.dfs.core.windows.net/test-filesystem-142764f7-af85-ea9c-79b1-9ea5c75309aa/test-directory-be1c5278-461b-d842-176a-aa9c64c1b0cf/test-file-9e7748a5-b22e-5656-8047-de0a1e21d1ff?resource=file",
+      "RequestUri": "https://seannse.dfs.core.windows.net/test-filesystem-4bd456f9-e052-a980-09a5-a030ceca77c3/test-directory-4ff8599c-846c-28a3-774e-68b28ccce0b8/test-file-6c2ff320-bd3d-71f1-7748-8c380f3a0359?resource=file",
       "RequestMethod": "PUT",
       "RequestHeaders": {
         "Accept": "application/json",
         "Authorization": "Sanitized",
         "User-Agent": [
-<<<<<<< HEAD
-          "azsdk-net-Storage.Files.DataLake/12.7.0-alpha.20210202.1",
-          "(.NET 5.0.2; Microsoft Windows 10.0.19042)"
+          "azsdk-net-Storage.Files.DataLake/12.7.0-alpha.20210219.1",
+          "(.NET 5.0.3; Microsoft Windows 10.0.19041)"
         ],
-        "x-ms-client-request-id": "be7b0d46-499f-adb3-f30b-66465642e68d",
-        "x-ms-date": "Tue, 02 Feb 2021 21:42:35 GMT",
-=======
-          "azsdk-net-Storage.Files.DataLake/12.7.0-alpha.20210217.1",
-          "(.NET 5.0.3; Microsoft Windows 10.0.19042)"
-        ],
-        "x-ms-client-request-id": "be7b0d46-499f-adb3-f30b-66465642e68d",
-        "x-ms-date": "Wed, 17 Feb 2021 22:45:55 GMT",
->>>>>>> 1814567d
+        "x-ms-client-request-id": "31481611-0aee-5614-7da7-f81038594921",
+        "x-ms-date": "Fri, 19 Feb 2021 19:04:15 GMT",
         "x-ms-properties": "foo=YmFy,meta=ZGF0YQ==,Capital=bGV0dGVy,UPPER=Y2FzZQ==",
         "x-ms-return-client-request-id": "true",
         "x-ms-version": "2020-06-12"
@@ -136,49 +87,31 @@
       "StatusCode": 201,
       "ResponseHeaders": {
         "Content-Length": "0",
-<<<<<<< HEAD
-        "Date": "Tue, 02 Feb 2021 21:42:35 GMT",
-        "ETag": "\u00220x8D8C7C37476655E\u0022",
-        "Last-Modified": "Tue, 02 Feb 2021 21:42:35 GMT",
-=======
-        "Date": "Wed, 17 Feb 2021 22:45:54 GMT",
-        "ETag": "\u00220x8D8D395C93D1F72\u0022",
-        "Last-Modified": "Wed, 17 Feb 2021 22:45:55 GMT",
->>>>>>> 1814567d
+        "Date": "Fri, 19 Feb 2021 19:04:13 GMT",
+        "ETag": "\u00220x8D8D509262C1E4C\u0022",
+        "Last-Modified": "Fri, 19 Feb 2021 19:04:14 GMT",
         "Server": [
           "Windows-Azure-HDFS/1.0",
           "Microsoft-HTTPAPI/2.0"
         ],
-        "x-ms-client-request-id": "be7b0d46-499f-adb3-f30b-66465642e68d",
-<<<<<<< HEAD
-        "x-ms-request-id": "6f18dfc8-a01f-0003-3aac-f99e3b000000",
-=======
-        "x-ms-request-id": "9efe3971-c01f-002a-2f7e-05a04f000000",
->>>>>>> 1814567d
+        "x-ms-client-request-id": "31481611-0aee-5614-7da7-f81038594921",
+        "x-ms-request-id": "da843032-a01f-0061-0ff2-065c1c000000",
         "x-ms-version": "2020-06-12"
       },
       "ResponseBody": []
     },
     {
-      "RequestUri": "https://seannse.blob.core.windows.net/test-filesystem-142764f7-af85-ea9c-79b1-9ea5c75309aa/test-directory-be1c5278-461b-d842-176a-aa9c64c1b0cf/test-file-9e7748a5-b22e-5656-8047-de0a1e21d1ff",
+      "RequestUri": "https://seannse.blob.core.windows.net/test-filesystem-4bd456f9-e052-a980-09a5-a030ceca77c3/test-directory-4ff8599c-846c-28a3-774e-68b28ccce0b8/test-file-6c2ff320-bd3d-71f1-7748-8c380f3a0359",
       "RequestMethod": "HEAD",
       "RequestHeaders": {
         "Accept": "application/xml",
         "Authorization": "Sanitized",
         "User-Agent": [
-<<<<<<< HEAD
-          "azsdk-net-Storage.Files.DataLake/12.7.0-alpha.20210202.1",
-          "(.NET 5.0.2; Microsoft Windows 10.0.19042)"
+          "azsdk-net-Storage.Files.DataLake/12.7.0-alpha.20210219.1",
+          "(.NET 5.0.3; Microsoft Windows 10.0.19041)"
         ],
-        "x-ms-client-request-id": "11c37513-12a5-385f-148e-265462fb31a8",
-        "x-ms-date": "Tue, 02 Feb 2021 21:42:35 GMT",
-=======
-          "azsdk-net-Storage.Files.DataLake/12.7.0-alpha.20210217.1",
-          "(.NET 5.0.3; Microsoft Windows 10.0.19042)"
-        ],
-        "x-ms-client-request-id": "11c37513-12a5-385f-148e-265462fb31a8",
-        "x-ms-date": "Wed, 17 Feb 2021 22:45:55 GMT",
->>>>>>> 1814567d
+        "x-ms-client-request-id": "f926c113-d1f2-cd6a-0148-a00c785094b5",
+        "x-ms-date": "Fri, 19 Feb 2021 19:04:15 GMT",
         "x-ms-return-client-request-id": "true",
         "x-ms-version": "2020-06-12"
       },
@@ -188,15 +121,9 @@
         "Accept-Ranges": "bytes",
         "Content-Length": "0",
         "Content-Type": "application/octet-stream",
-<<<<<<< HEAD
-        "Date": "Tue, 02 Feb 2021 21:42:35 GMT",
-        "ETag": "\u00220x8D8C7C37476655E\u0022",
-        "Last-Modified": "Tue, 02 Feb 2021 21:42:35 GMT",
-=======
-        "Date": "Wed, 17 Feb 2021 22:45:54 GMT",
-        "ETag": "\u00220x8D8D395C93D1F72\u0022",
-        "Last-Modified": "Wed, 17 Feb 2021 22:45:55 GMT",
->>>>>>> 1814567d
+        "Date": "Fri, 19 Feb 2021 19:04:14 GMT",
+        "ETag": "\u00220x8D8D509262C1E4C\u0022",
+        "Last-Modified": "Fri, 19 Feb 2021 19:04:14 GMT",
         "Server": [
           "Windows-Azure-Blob/1.0",
           "Microsoft-HTTPAPI/2.0"
@@ -204,12 +131,8 @@
         "x-ms-access-tier": "Hot",
         "x-ms-access-tier-inferred": "true",
         "x-ms-blob-type": "BlockBlob",
-        "x-ms-client-request-id": "11c37513-12a5-385f-148e-265462fb31a8",
-<<<<<<< HEAD
-        "x-ms-creation-time": "Tue, 02 Feb 2021 21:42:35 GMT",
-=======
-        "x-ms-creation-time": "Wed, 17 Feb 2021 22:45:55 GMT",
->>>>>>> 1814567d
+        "x-ms-client-request-id": "f926c113-d1f2-cd6a-0148-a00c785094b5",
+        "x-ms-creation-time": "Fri, 19 Feb 2021 19:04:14 GMT",
         "x-ms-group": "$superuser",
         "x-ms-lease-state": "available",
         "x-ms-lease-status": "unlocked",
@@ -219,39 +142,25 @@
         "x-ms-meta-UPPER": "case",
         "x-ms-owner": "$superuser",
         "x-ms-permissions": "rw-r-----",
-<<<<<<< HEAD
-        "x-ms-request-id": "01fc345e-b01e-001f-09ac-f9cc5b000000",
-=======
-        "x-ms-request-id": "4cfadcf8-301e-004c-5c7e-05ef6f000000",
->>>>>>> 1814567d
+        "x-ms-request-id": "cb12b96b-b01e-006d-11f2-06cb14000000",
         "x-ms-server-encrypted": "true",
         "x-ms-version": "2020-06-12"
       },
       "ResponseBody": []
     },
     {
-      "RequestUri": "https://seannse.blob.core.windows.net/test-filesystem-142764f7-af85-ea9c-79b1-9ea5c75309aa?restype=container",
+      "RequestUri": "https://seannse.blob.core.windows.net/test-filesystem-4bd456f9-e052-a980-09a5-a030ceca77c3?restype=container",
       "RequestMethod": "DELETE",
       "RequestHeaders": {
         "Accept": "application/xml",
         "Authorization": "Sanitized",
-<<<<<<< HEAD
-        "traceparent": "00-5a2dd601f8c25d4eb875c68bf62389b3-63742e95d8309c4c-00",
+        "traceparent": "00-3c8c2aba01d8ad488475719c19ca9df8-f27a0430ece8aa43-00",
         "User-Agent": [
-          "azsdk-net-Storage.Files.DataLake/12.7.0-alpha.20210202.1",
-          "(.NET 5.0.2; Microsoft Windows 10.0.19042)"
+          "azsdk-net-Storage.Files.DataLake/12.7.0-alpha.20210219.1",
+          "(.NET 5.0.3; Microsoft Windows 10.0.19041)"
         ],
-        "x-ms-client-request-id": "e1324805-d57e-ede8-71b4-c6ab8966790a",
-        "x-ms-date": "Tue, 02 Feb 2021 21:42:35 GMT",
-=======
-        "traceparent": "00-acdadba21fff874baa0d48f202f1813b-09328da3e5ef624f-00",
-        "User-Agent": [
-          "azsdk-net-Storage.Files.DataLake/12.7.0-alpha.20210217.1",
-          "(.NET 5.0.3; Microsoft Windows 10.0.19042)"
-        ],
-        "x-ms-client-request-id": "e1324805-d57e-ede8-71b4-c6ab8966790a",
-        "x-ms-date": "Wed, 17 Feb 2021 22:45:55 GMT",
->>>>>>> 1814567d
+        "x-ms-client-request-id": "76fcce8b-5033-da2f-10ef-6310649e3641",
+        "x-ms-date": "Fri, 19 Feb 2021 19:04:15 GMT",
         "x-ms-return-client-request-id": "true",
         "x-ms-version": "2020-06-12"
       },
@@ -259,28 +168,20 @@
       "StatusCode": 202,
       "ResponseHeaders": {
         "Content-Length": "0",
-<<<<<<< HEAD
-        "Date": "Tue, 02 Feb 2021 21:42:35 GMT",
-=======
-        "Date": "Wed, 17 Feb 2021 22:45:54 GMT",
->>>>>>> 1814567d
+        "Date": "Fri, 19 Feb 2021 19:04:14 GMT",
         "Server": [
           "Windows-Azure-Blob/1.0",
           "Microsoft-HTTPAPI/2.0"
         ],
-        "x-ms-client-request-id": "e1324805-d57e-ede8-71b4-c6ab8966790a",
-<<<<<<< HEAD
-        "x-ms-request-id": "01fc34c6-b01e-001f-61ac-f9cc5b000000",
-=======
-        "x-ms-request-id": "4cfadd3f-301e-004c-187e-05ef6f000000",
->>>>>>> 1814567d
+        "x-ms-client-request-id": "76fcce8b-5033-da2f-10ef-6310649e3641",
+        "x-ms-request-id": "cb12b98a-b01e-006d-26f2-06cb14000000",
         "x-ms-version": "2020-06-12"
       },
       "ResponseBody": []
     }
   ],
   "Variables": {
-    "RandomSeed": "546179826",
+    "RandomSeed": "1767228655",
     "Storage_TestConfigHierarchicalNamespace": "NamespaceTenant\nseannse\nU2FuaXRpemVk\nhttps://seannse.blob.core.windows.net\nhttps://seannse.file.core.windows.net\nhttps://seannse.queue.core.windows.net\nhttps://seannse.table.core.windows.net\n\n\n\n\nhttps://seannse-secondary.blob.core.windows.net\nhttps://seannse-secondary.file.core.windows.net\nhttps://seannse-secondary.queue.core.windows.net\nhttps://seannse-secondary.table.core.windows.net\n68390a19-a643-458b-b726-408abf67b4fc\nSanitized\n72f988bf-86f1-41af-91ab-2d7cd011db47\nhttps://login.microsoftonline.com/\nCloud\nBlobEndpoint=https://seannse.blob.core.windows.net/;QueueEndpoint=https://seannse.queue.core.windows.net/;FileEndpoint=https://seannse.file.core.windows.net/;BlobSecondaryEndpoint=https://seannse-secondary.blob.core.windows.net/;QueueSecondaryEndpoint=https://seannse-secondary.queue.core.windows.net/;FileSecondaryEndpoint=https://seannse-secondary.file.core.windows.net/;AccountName=seannse;AccountKey=Sanitized\n"
   }
 }