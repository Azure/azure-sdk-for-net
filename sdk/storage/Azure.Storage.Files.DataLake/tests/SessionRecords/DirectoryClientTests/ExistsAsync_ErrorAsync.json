{
  "Entries": [
    {
      "RequestUri": "http://seannsecanary.blob.core.windows.net/test-filesystem-596d05b4-134f-7e3d-1824-1d8af4410f56?restype=container",
      "RequestMethod": "PUT",
      "RequestHeaders": {
        "Authorization": "Sanitized",
        "traceparent": "00-3d1e126c20af634da647b3164e52c0e2-6d27a5945131cf40-00",
        "User-Agent": [
          "azsdk-net-Storage.Files.DataLake/12.1.0-dev.20200403.1",
          "(.NET Core 4.6.28325.01; Microsoft Windows 10.0.18362 )"
        ],
        "x-ms-client-request-id": "fc91b31b-0834-5634-1759-916888bbb33a",
        "x-ms-date": "Fri, 03 Apr 2020 21:13:16 GMT",
        "x-ms-return-client-request-id": "true",
        "x-ms-version": "2019-12-12"
      },
      "RequestBody": null,
      "StatusCode": 201,
      "ResponseHeaders": {
        "Content-Length": "0",
        "Date": "Fri, 03 Apr 2020 21:13:14 GMT",
        "ETag": "\u00220x8D7D813D304D842\u0022",
        "Last-Modified": "Fri, 03 Apr 2020 21:13:15 GMT",
        "Server": [
          "Windows-Azure-Blob/1.0",
          "Microsoft-HTTPAPI/2.0"
        ],
        "x-ms-client-request-id": "fc91b31b-0834-5634-1759-916888bbb33a",
<<<<<<< HEAD
        "x-ms-request-id": "beed3753-601e-002f-553b-f39ff0000000",
=======
        "x-ms-request-id": "5699ee49-501e-0079-13fc-09b184000000",
>>>>>>> 8d420312
        "x-ms-version": "2019-12-12"
      },
      "ResponseBody": []
    },
    {
      "RequestUri": "http://seannsecanary.blob.core.windows.net/test-filesystem-596d05b4-134f-7e3d-1824-1d8af4410f56/test-directory-65504e97-186d-7bb4-0d9e-deb5e95fa513",
      "RequestMethod": "HEAD",
      "RequestHeaders": {
        "traceparent": "00-bc7f054b1a5c5c4389942e4af4a1b6cf-13dbaec57b823b4b-00",
        "User-Agent": [
          "azsdk-net-Storage.Files.DataLake/12.1.0-dev.20200403.1",
          "(.NET Core 4.6.28325.01; Microsoft Windows 10.0.18362 )"
        ],
        "x-ms-client-request-id": "8a45eee6-cab4-036c-ff16-ef95297f6cb7",
        "x-ms-return-client-request-id": "true",
        "x-ms-version": "2019-12-12"
      },
      "RequestBody": null,
      "StatusCode": 404,
      "ResponseHeaders": {
        "Date": "Fri, 03 Apr 2020 21:13:14 GMT",
        "Server": [
          "Windows-Azure-Blob/1.0",
          "Microsoft-HTTPAPI/2.0"
        ],
        "Transfer-Encoding": "chunked",
        "x-ms-client-request-id": "8a45eee6-cab4-036c-ff16-ef95297f6cb7",
<<<<<<< HEAD
        "x-ms-error-code": "NoAuthenticationInformation",
        "x-ms-request-id": "9d99b5e4-f01e-0002-193b-f32c83000000",
=======
        "x-ms-error-code": "ResourceNotFound",
        "x-ms-request-id": "5699ee53-501e-0079-1bfc-09b184000000",
>>>>>>> 8d420312
        "x-ms-version": "2019-12-12"
      },
      "ResponseBody": []
    },
    {
      "RequestUri": "http://seannsecanary.blob.core.windows.net/test-filesystem-596d05b4-134f-7e3d-1824-1d8af4410f56?restype=container",
      "RequestMethod": "DELETE",
      "RequestHeaders": {
        "Authorization": "Sanitized",
        "traceparent": "00-a5527081e86aa049a53dd82efa032992-bbfdf34932a5ae45-00",
        "User-Agent": [
          "azsdk-net-Storage.Files.DataLake/12.1.0-dev.20200403.1",
          "(.NET Core 4.6.28325.01; Microsoft Windows 10.0.18362 )"
        ],
        "x-ms-client-request-id": "face1e57-1b1a-295e-d76a-419a238cc6d8",
        "x-ms-date": "Fri, 03 Apr 2020 21:13:16 GMT",
        "x-ms-return-client-request-id": "true",
        "x-ms-version": "2019-12-12"
      },
      "RequestBody": null,
      "StatusCode": 202,
      "ResponseHeaders": {
        "Content-Length": "0",
        "Date": "Fri, 03 Apr 2020 21:13:14 GMT",
        "Server": [
          "Windows-Azure-Blob/1.0",
          "Microsoft-HTTPAPI/2.0"
        ],
        "x-ms-client-request-id": "face1e57-1b1a-295e-d76a-419a238cc6d8",
<<<<<<< HEAD
        "x-ms-request-id": "beed375b-601e-002f-593b-f39ff0000000",
=======
        "x-ms-request-id": "5699ee5d-501e-0079-23fc-09b184000000",
>>>>>>> 8d420312
        "x-ms-version": "2019-12-12"
      },
      "ResponseBody": []
    }
  ],
  "Variables": {
    "RandomSeed": "1372200609",
    "Storage_TestConfigHierarchicalNamespace": "NamespaceTenant\nseannsecanary\nU2FuaXRpemVk\nhttp://seannsecanary.blob.core.windows.net\nhttp://seannsecanary.file.core.windows.net\nhttp://seannsecanary.queue.core.windows.net\nhttp://seannsecanary.table.core.windows.net\n\n\n\n\nhttp://seannsecanary-secondary.blob.core.windows.net\nhttp://seannsecanary-secondary.file.core.windows.net\nhttp://seannsecanary-secondary.queue.core.windows.net\nhttp://seannsecanary-secondary.table.core.windows.net\n68390a19-a643-458b-b726-408abf67b4fc\nSanitized\n72f988bf-86f1-41af-91ab-2d7cd011db47\nhttps://login.microsoftonline.com/\nCloud\nBlobEndpoint=http://seannsecanary.blob.core.windows.net/;QueueEndpoint=http://seannsecanary.queue.core.windows.net/;FileEndpoint=http://seannsecanary.file.core.windows.net/;BlobSecondaryEndpoint=http://seannsecanary-secondary.blob.core.windows.net/;QueueSecondaryEndpoint=http://seannsecanary-secondary.queue.core.windows.net/;FileSecondaryEndpoint=http://seannsecanary-secondary.file.core.windows.net/;AccountName=seannsecanary;AccountKey=Sanitized\n"
  }
}<|MERGE_RESOLUTION|>--- conflicted
+++ resolved
@@ -27,11 +27,7 @@
           "Microsoft-HTTPAPI/2.0"
         ],
         "x-ms-client-request-id": "fc91b31b-0834-5634-1759-916888bbb33a",
-<<<<<<< HEAD
-        "x-ms-request-id": "beed3753-601e-002f-553b-f39ff0000000",
-=======
         "x-ms-request-id": "5699ee49-501e-0079-13fc-09b184000000",
->>>>>>> 8d420312
         "x-ms-version": "2019-12-12"
       },
       "ResponseBody": []
@@ -59,13 +55,8 @@
         ],
         "Transfer-Encoding": "chunked",
         "x-ms-client-request-id": "8a45eee6-cab4-036c-ff16-ef95297f6cb7",
-<<<<<<< HEAD
-        "x-ms-error-code": "NoAuthenticationInformation",
-        "x-ms-request-id": "9d99b5e4-f01e-0002-193b-f32c83000000",
-=======
         "x-ms-error-code": "ResourceNotFound",
         "x-ms-request-id": "5699ee53-501e-0079-1bfc-09b184000000",
->>>>>>> 8d420312
         "x-ms-version": "2019-12-12"
       },
       "ResponseBody": []
@@ -95,11 +86,7 @@
           "Microsoft-HTTPAPI/2.0"
         ],
         "x-ms-client-request-id": "face1e57-1b1a-295e-d76a-419a238cc6d8",
-<<<<<<< HEAD
-        "x-ms-request-id": "beed375b-601e-002f-593b-f39ff0000000",
-=======
         "x-ms-request-id": "5699ee5d-501e-0079-23fc-09b184000000",
->>>>>>> 8d420312
         "x-ms-version": "2019-12-12"
       },
       "ResponseBody": []
