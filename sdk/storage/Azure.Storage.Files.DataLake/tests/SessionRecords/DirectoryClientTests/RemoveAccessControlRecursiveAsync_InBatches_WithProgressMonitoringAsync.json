--- conflicted
+++ resolved
@@ -1,653 +1,408 @@
 {
   "Entries": [
     {
-      "RequestUri": "https://seannse.blob.core.windows.net/test-filesystem-b06246cc-f1a2-dfae-eeac-a07854187124?restype=container",
+      "RequestUri": "https://seannse.blob.core.windows.net/test-filesystem-c6facc94-3656-334d-1a38-80f5388ce107?restype=container",
       "RequestMethod": "PUT",
       "RequestHeaders": {
         "Accept": "application/xml",
         "Authorization": "Sanitized",
-<<<<<<< HEAD
-        "traceparent": "00-5c9f79153bbe1a43ba4962ca4bfc0adc-2c29855fde69e940-00",
-        "User-Agent": [
-          "azsdk-net-Storage.Files.DataLake/12.7.0-alpha.20210202.1",
-          "(.NET 5.0.2; Microsoft Windows 10.0.19042)"
+        "traceparent": "00-ba3a5113e208b9458d9ff83c9fc56a73-0a30e31dfcccde47-00",
+        "User-Agent": [
+          "azsdk-net-Storage.Files.DataLake/12.7.0-alpha.20210219.1",
+          "(.NET 5.0.3; Microsoft Windows 10.0.19041)"
         ],
         "x-ms-blob-public-access": "container",
-        "x-ms-client-request-id": "87693783-63e6-fc1e-16c6-1428942212d5",
-        "x-ms-date": "Tue, 02 Feb 2021 21:44:54 GMT",
-=======
-        "traceparent": "00-03ee2131ac943a4baefcb646ab743939-535e48e243228a4e-00",
-        "User-Agent": [
-          "azsdk-net-Storage.Files.DataLake/12.7.0-alpha.20210217.1",
-          "(.NET 5.0.3; Microsoft Windows 10.0.19042)"
-        ],
-        "x-ms-blob-public-access": "container",
-        "x-ms-client-request-id": "87693783-63e6-fc1e-16c6-1428942212d5",
-        "x-ms-date": "Wed, 17 Feb 2021 22:48:09 GMT",
->>>>>>> 1814567d
-        "x-ms-return-client-request-id": "true",
-        "x-ms-version": "2020-06-12"
-      },
-      "RequestBody": null,
-      "StatusCode": 201,
-      "ResponseHeaders": {
-        "Content-Length": "0",
-<<<<<<< HEAD
-        "Date": "Tue, 02 Feb 2021 21:44:54 GMT",
-        "ETag": "\u00220x8D8C7C3C755A654\u0022",
-        "Last-Modified": "Tue, 02 Feb 2021 21:44:54 GMT",
-=======
-        "Date": "Wed, 17 Feb 2021 22:48:09 GMT",
-        "ETag": "\u00220x8D8D3961948BF62\u0022",
-        "Last-Modified": "Wed, 17 Feb 2021 22:48:09 GMT",
->>>>>>> 1814567d
+        "x-ms-client-request-id": "92451554-1e1c-96db-2eea-8e1727743697",
+        "x-ms-date": "Fri, 19 Feb 2021 19:05:14 GMT",
+        "x-ms-return-client-request-id": "true",
+        "x-ms-version": "2020-06-12"
+      },
+      "RequestBody": null,
+      "StatusCode": 201,
+      "ResponseHeaders": {
+        "Content-Length": "0",
+        "Date": "Fri, 19 Feb 2021 19:05:12 GMT",
+        "ETag": "\u00220x8D8D509494B0D01\u0022",
+        "Last-Modified": "Fri, 19 Feb 2021 19:05:13 GMT",
         "Server": [
           "Windows-Azure-Blob/1.0",
           "Microsoft-HTTPAPI/2.0"
         ],
-        "x-ms-client-request-id": "87693783-63e6-fc1e-16c6-1428942212d5",
-<<<<<<< HEAD
-        "x-ms-request-id": "03507c77-b01e-00b6-3dac-f90d29000000",
-=======
-        "x-ms-request-id": "833b96ba-901e-0027-3a7e-05689b000000",
->>>>>>> 1814567d
-        "x-ms-version": "2020-06-12"
-      },
-      "ResponseBody": []
-    },
-    {
-      "RequestUri": "https://seannse.dfs.core.windows.net/test-filesystem-b06246cc-f1a2-dfae-eeac-a07854187124/test-directory-95e8ca38-396a-f644-bd2b-1dc5dee53d84?resource=directory",
-      "RequestMethod": "PUT",
-      "RequestHeaders": {
-        "Accept": "application/json",
-        "Authorization": "Sanitized",
-<<<<<<< HEAD
-        "traceparent": "00-4a005817c96633449177fa83272efdf4-33367ee7ad8d1d48-00",
-        "User-Agent": [
-          "azsdk-net-Storage.Files.DataLake/12.7.0-alpha.20210202.1",
-          "(.NET 5.0.2; Microsoft Windows 10.0.19042)"
-        ],
-        "x-ms-client-request-id": "d88f3dc9-0c81-494e-f273-c9bb45581d30",
-        "x-ms-date": "Tue, 02 Feb 2021 21:44:54 GMT",
-=======
-        "traceparent": "00-a827b1cd70556942adbad49a6eeff745-d19c8f49d7fcd94b-00",
-        "User-Agent": [
-          "azsdk-net-Storage.Files.DataLake/12.7.0-alpha.20210217.1",
-          "(.NET 5.0.3; Microsoft Windows 10.0.19042)"
-        ],
-        "x-ms-client-request-id": "d88f3dc9-0c81-494e-f273-c9bb45581d30",
-        "x-ms-date": "Wed, 17 Feb 2021 22:48:09 GMT",
->>>>>>> 1814567d
-        "x-ms-return-client-request-id": "true",
-        "x-ms-version": "2020-06-12"
-      },
-      "RequestBody": null,
-      "StatusCode": 201,
-      "ResponseHeaders": {
-        "Content-Length": "0",
-<<<<<<< HEAD
-        "Date": "Tue, 02 Feb 2021 21:44:55 GMT",
-        "ETag": "\u00220x8D8C7C3C7918E72\u0022",
-        "Last-Modified": "Tue, 02 Feb 2021 21:44:55 GMT",
-=======
-        "Date": "Wed, 17 Feb 2021 22:48:09 GMT",
-        "ETag": "\u00220x8D8D3961986828C\u0022",
-        "Last-Modified": "Wed, 17 Feb 2021 22:48:09 GMT",
->>>>>>> 1814567d
-        "Server": [
-          "Windows-Azure-HDFS/1.0",
-          "Microsoft-HTTPAPI/2.0"
-        ],
-        "x-ms-client-request-id": "d88f3dc9-0c81-494e-f273-c9bb45581d30",
-<<<<<<< HEAD
-        "x-ms-request-id": "cd73825e-401f-0069-7cac-f94613000000",
-=======
-        "x-ms-request-id": "dd53b738-d01f-0026-1e7e-053747000000",
->>>>>>> 1814567d
-        "x-ms-version": "2020-06-12"
-      },
-      "ResponseBody": []
-    },
-    {
-      "RequestUri": "https://seannse.dfs.core.windows.net/test-filesystem-b06246cc-f1a2-dfae-eeac-a07854187124/test-directory-95e8ca38-396a-f644-bd2b-1dc5dee53d84/test-directory-ac1e8f89-f52c-4e25-8ca6-a4e8b279345d?resource=directory",
-      "RequestMethod": "PUT",
-      "RequestHeaders": {
-        "Accept": "application/json",
-        "Authorization": "Sanitized",
-        "User-Agent": [
-<<<<<<< HEAD
-          "azsdk-net-Storage.Files.DataLake/12.7.0-alpha.20210202.1",
-          "(.NET 5.0.2; Microsoft Windows 10.0.19042)"
-        ],
-        "x-ms-client-request-id": "32405564-f741-d343-1741-4bdb68669679",
-        "x-ms-date": "Tue, 02 Feb 2021 21:44:54 GMT",
-=======
-          "azsdk-net-Storage.Files.DataLake/12.7.0-alpha.20210217.1",
-          "(.NET 5.0.3; Microsoft Windows 10.0.19042)"
-        ],
-        "x-ms-client-request-id": "32405564-f741-d343-1741-4bdb68669679",
-        "x-ms-date": "Wed, 17 Feb 2021 22:48:10 GMT",
->>>>>>> 1814567d
-        "x-ms-return-client-request-id": "true",
-        "x-ms-version": "2020-06-12"
-      },
-      "RequestBody": null,
-      "StatusCode": 201,
-      "ResponseHeaders": {
-        "Content-Length": "0",
-<<<<<<< HEAD
-        "Date": "Tue, 02 Feb 2021 21:44:55 GMT",
-        "ETag": "\u00220x8D8C7C3C79F759E\u0022",
-        "Last-Modified": "Tue, 02 Feb 2021 21:44:55 GMT",
-=======
-        "Date": "Wed, 17 Feb 2021 22:48:09 GMT",
-        "ETag": "\u00220x8D8D396199AB00A\u0022",
-        "Last-Modified": "Wed, 17 Feb 2021 22:48:10 GMT",
->>>>>>> 1814567d
-        "Server": [
-          "Windows-Azure-HDFS/1.0",
-          "Microsoft-HTTPAPI/2.0"
-        ],
-        "x-ms-client-request-id": "32405564-f741-d343-1741-4bdb68669679",
-<<<<<<< HEAD
-        "x-ms-request-id": "cd738272-401f-0069-10ac-f94613000000",
-=======
-        "x-ms-request-id": "dd53b74a-d01f-0026-307e-053747000000",
->>>>>>> 1814567d
-        "x-ms-version": "2020-06-12"
-      },
-      "ResponseBody": []
-    },
-    {
-      "RequestUri": "https://seannse.dfs.core.windows.net/test-filesystem-b06246cc-f1a2-dfae-eeac-a07854187124/test-directory-95e8ca38-396a-f644-bd2b-1dc5dee53d84/test-directory-ac1e8f89-f52c-4e25-8ca6-a4e8b279345d/test-file-97336b3e-7c5b-25da-8c22-1281cbe92d0b?resource=file",
-      "RequestMethod": "PUT",
-      "RequestHeaders": {
-        "Accept": "application/json",
-        "Authorization": "Sanitized",
-        "User-Agent": [
-<<<<<<< HEAD
-          "azsdk-net-Storage.Files.DataLake/12.7.0-alpha.20210202.1",
-          "(.NET 5.0.2; Microsoft Windows 10.0.19042)"
-        ],
-        "x-ms-client-request-id": "b5fdb014-654e-e73d-7b1b-a51ee4c2082e",
-        "x-ms-date": "Tue, 02 Feb 2021 21:44:54 GMT",
-=======
-          "azsdk-net-Storage.Files.DataLake/12.7.0-alpha.20210217.1",
-          "(.NET 5.0.3; Microsoft Windows 10.0.19042)"
-        ],
-        "x-ms-client-request-id": "b5fdb014-654e-e73d-7b1b-a51ee4c2082e",
-        "x-ms-date": "Wed, 17 Feb 2021 22:48:10 GMT",
->>>>>>> 1814567d
-        "x-ms-return-client-request-id": "true",
-        "x-ms-version": "2020-06-12"
-      },
-      "RequestBody": null,
-      "StatusCode": 201,
-      "ResponseHeaders": {
-        "Content-Length": "0",
-<<<<<<< HEAD
-        "Date": "Tue, 02 Feb 2021 21:44:55 GMT",
-        "ETag": "\u00220x8D8C7C3C7ADE013\u0022",
-        "Last-Modified": "Tue, 02 Feb 2021 21:44:55 GMT",
-=======
-        "Date": "Wed, 17 Feb 2021 22:48:10 GMT",
-        "ETag": "\u00220x8D8D39619AAB3A2\u0022",
-        "Last-Modified": "Wed, 17 Feb 2021 22:48:10 GMT",
->>>>>>> 1814567d
-        "Server": [
-          "Windows-Azure-HDFS/1.0",
-          "Microsoft-HTTPAPI/2.0"
-        ],
-        "x-ms-client-request-id": "b5fdb014-654e-e73d-7b1b-a51ee4c2082e",
-<<<<<<< HEAD
-        "x-ms-request-id": "cd738291-401f-0069-2fac-f94613000000",
-=======
-        "x-ms-request-id": "dd53b762-d01f-0026-487e-053747000000",
->>>>>>> 1814567d
-        "x-ms-version": "2020-06-12"
-      },
-      "ResponseBody": []
-    },
-    {
-      "RequestUri": "https://seannse.dfs.core.windows.net/test-filesystem-b06246cc-f1a2-dfae-eeac-a07854187124/test-directory-95e8ca38-396a-f644-bd2b-1dc5dee53d84/test-directory-ac1e8f89-f52c-4e25-8ca6-a4e8b279345d/test-file-5d304013-39e2-3c3f-4ea2-2d33f3c50c64?resource=file",
-      "RequestMethod": "PUT",
-      "RequestHeaders": {
-        "Accept": "application/json",
-        "Authorization": "Sanitized",
-        "User-Agent": [
-<<<<<<< HEAD
-          "azsdk-net-Storage.Files.DataLake/12.7.0-alpha.20210202.1",
-          "(.NET 5.0.2; Microsoft Windows 10.0.19042)"
-        ],
-        "x-ms-client-request-id": "d8005b20-37f6-db50-71c0-66ab3709f4b5",
-        "x-ms-date": "Tue, 02 Feb 2021 21:44:55 GMT",
-=======
-          "azsdk-net-Storage.Files.DataLake/12.7.0-alpha.20210217.1",
-          "(.NET 5.0.3; Microsoft Windows 10.0.19042)"
-        ],
-        "x-ms-client-request-id": "d8005b20-37f6-db50-71c0-66ab3709f4b5",
-        "x-ms-date": "Wed, 17 Feb 2021 22:48:10 GMT",
->>>>>>> 1814567d
-        "x-ms-return-client-request-id": "true",
-        "x-ms-version": "2020-06-12"
-      },
-      "RequestBody": null,
-      "StatusCode": 201,
-      "ResponseHeaders": {
-        "Content-Length": "0",
-<<<<<<< HEAD
-        "Date": "Tue, 02 Feb 2021 21:44:55 GMT",
-        "ETag": "\u00220x8D8C7C3C7BE53C8\u0022",
-        "Last-Modified": "Tue, 02 Feb 2021 21:44:55 GMT",
-=======
-        "Date": "Wed, 17 Feb 2021 22:48:10 GMT",
-        "ETag": "\u00220x8D8D39619B8DED0\u0022",
-        "Last-Modified": "Wed, 17 Feb 2021 22:48:10 GMT",
->>>>>>> 1814567d
-        "Server": [
-          "Windows-Azure-HDFS/1.0",
-          "Microsoft-HTTPAPI/2.0"
-        ],
-        "x-ms-client-request-id": "d8005b20-37f6-db50-71c0-66ab3709f4b5",
-<<<<<<< HEAD
-        "x-ms-request-id": "cd7382a5-401f-0069-41ac-f94613000000",
-=======
-        "x-ms-request-id": "dd53b76f-d01f-0026-557e-053747000000",
->>>>>>> 1814567d
-        "x-ms-version": "2020-06-12"
-      },
-      "ResponseBody": []
-    },
-    {
-      "RequestUri": "https://seannse.dfs.core.windows.net/test-filesystem-b06246cc-f1a2-dfae-eeac-a07854187124/test-directory-95e8ca38-396a-f644-bd2b-1dc5dee53d84/test-directory-0591400e-ed56-9b42-82eb-8e455721e051?resource=directory",
-      "RequestMethod": "PUT",
-      "RequestHeaders": {
-        "Accept": "application/json",
-        "Authorization": "Sanitized",
-        "User-Agent": [
-<<<<<<< HEAD
-          "azsdk-net-Storage.Files.DataLake/12.7.0-alpha.20210202.1",
-          "(.NET 5.0.2; Microsoft Windows 10.0.19042)"
-        ],
-        "x-ms-client-request-id": "1b0f2da8-a76c-3351-1865-550ba80a834f",
-        "x-ms-date": "Tue, 02 Feb 2021 21:44:55 GMT",
-=======
-          "azsdk-net-Storage.Files.DataLake/12.7.0-alpha.20210217.1",
-          "(.NET 5.0.3; Microsoft Windows 10.0.19042)"
-        ],
-        "x-ms-client-request-id": "1b0f2da8-a76c-3351-1865-550ba80a834f",
-        "x-ms-date": "Wed, 17 Feb 2021 22:48:10 GMT",
->>>>>>> 1814567d
-        "x-ms-return-client-request-id": "true",
-        "x-ms-version": "2020-06-12"
-      },
-      "RequestBody": null,
-      "StatusCode": 201,
-      "ResponseHeaders": {
-        "Content-Length": "0",
-<<<<<<< HEAD
-        "Date": "Tue, 02 Feb 2021 21:44:55 GMT",
-        "ETag": "\u00220x8D8C7C3C7CD2C60\u0022",
-        "Last-Modified": "Tue, 02 Feb 2021 21:44:55 GMT",
-=======
-        "Date": "Wed, 17 Feb 2021 22:48:10 GMT",
-        "ETag": "\u00220x8D8D39619C77FA1\u0022",
-        "Last-Modified": "Wed, 17 Feb 2021 22:48:10 GMT",
->>>>>>> 1814567d
-        "Server": [
-          "Windows-Azure-HDFS/1.0",
-          "Microsoft-HTTPAPI/2.0"
-        ],
-        "x-ms-client-request-id": "1b0f2da8-a76c-3351-1865-550ba80a834f",
-<<<<<<< HEAD
-        "x-ms-request-id": "cd7382b6-401f-0069-52ac-f94613000000",
-=======
-        "x-ms-request-id": "dd53b780-d01f-0026-667e-053747000000",
->>>>>>> 1814567d
-        "x-ms-version": "2020-06-12"
-      },
-      "ResponseBody": []
-    },
-    {
-      "RequestUri": "https://seannse.dfs.core.windows.net/test-filesystem-b06246cc-f1a2-dfae-eeac-a07854187124/test-directory-95e8ca38-396a-f644-bd2b-1dc5dee53d84/test-directory-0591400e-ed56-9b42-82eb-8e455721e051/test-file-b2b514e0-5cf7-dbef-d23a-76c543188971?resource=file",
-      "RequestMethod": "PUT",
-      "RequestHeaders": {
-        "Accept": "application/json",
-        "Authorization": "Sanitized",
-        "User-Agent": [
-<<<<<<< HEAD
-          "azsdk-net-Storage.Files.DataLake/12.7.0-alpha.20210202.1",
-          "(.NET 5.0.2; Microsoft Windows 10.0.19042)"
-        ],
-        "x-ms-client-request-id": "fd495a0c-5a5c-4bcd-3d34-4932308cefff",
-        "x-ms-date": "Tue, 02 Feb 2021 21:44:55 GMT",
-=======
-          "azsdk-net-Storage.Files.DataLake/12.7.0-alpha.20210217.1",
-          "(.NET 5.0.3; Microsoft Windows 10.0.19042)"
-        ],
-        "x-ms-client-request-id": "fd495a0c-5a5c-4bcd-3d34-4932308cefff",
-        "x-ms-date": "Wed, 17 Feb 2021 22:48:10 GMT",
->>>>>>> 1814567d
-        "x-ms-return-client-request-id": "true",
-        "x-ms-version": "2020-06-12"
-      },
-      "RequestBody": null,
-      "StatusCode": 201,
-      "ResponseHeaders": {
-        "Content-Length": "0",
-<<<<<<< HEAD
-        "Date": "Tue, 02 Feb 2021 21:44:55 GMT",
-        "ETag": "\u00220x8D8C7C3C7DC1155\u0022",
-        "Last-Modified": "Tue, 02 Feb 2021 21:44:55 GMT",
-=======
-        "Date": "Wed, 17 Feb 2021 22:48:10 GMT",
-        "ETag": "\u00220x8D8D39619D73C4C\u0022",
-        "Last-Modified": "Wed, 17 Feb 2021 22:48:10 GMT",
->>>>>>> 1814567d
-        "Server": [
-          "Windows-Azure-HDFS/1.0",
-          "Microsoft-HTTPAPI/2.0"
-        ],
-        "x-ms-client-request-id": "fd495a0c-5a5c-4bcd-3d34-4932308cefff",
-<<<<<<< HEAD
-        "x-ms-request-id": "cd7382c3-401f-0069-5fac-f94613000000",
-=======
-        "x-ms-request-id": "dd53b791-d01f-0026-777e-053747000000",
->>>>>>> 1814567d
-        "x-ms-version": "2020-06-12"
-      },
-      "ResponseBody": []
-    },
-    {
-      "RequestUri": "https://seannse.dfs.core.windows.net/test-filesystem-b06246cc-f1a2-dfae-eeac-a07854187124/test-directory-95e8ca38-396a-f644-bd2b-1dc5dee53d84/test-file-de2ce4db-596c-1c3c-3066-7e17dc8ffd6f?resource=file",
-      "RequestMethod": "PUT",
-      "RequestHeaders": {
-        "Accept": "application/json",
-        "Authorization": "Sanitized",
-        "User-Agent": [
-<<<<<<< HEAD
-          "azsdk-net-Storage.Files.DataLake/12.7.0-alpha.20210202.1",
-          "(.NET 5.0.2; Microsoft Windows 10.0.19042)"
-        ],
-        "x-ms-client-request-id": "f9847fef-cf35-b316-1d2d-ccf6dcb56ead",
-        "x-ms-date": "Tue, 02 Feb 2021 21:44:55 GMT",
-=======
-          "azsdk-net-Storage.Files.DataLake/12.7.0-alpha.20210217.1",
-          "(.NET 5.0.3; Microsoft Windows 10.0.19042)"
-        ],
-        "x-ms-client-request-id": "f9847fef-cf35-b316-1d2d-ccf6dcb56ead",
-        "x-ms-date": "Wed, 17 Feb 2021 22:48:10 GMT",
->>>>>>> 1814567d
-        "x-ms-return-client-request-id": "true",
-        "x-ms-version": "2020-06-12"
-      },
-      "RequestBody": null,
-      "StatusCode": 201,
-      "ResponseHeaders": {
-        "Content-Length": "0",
-<<<<<<< HEAD
-        "Date": "Tue, 02 Feb 2021 21:44:55 GMT",
-        "ETag": "\u00220x8D8C7C3C7EC3910\u0022",
-        "Last-Modified": "Tue, 02 Feb 2021 21:44:55 GMT",
-=======
-        "Date": "Wed, 17 Feb 2021 22:48:10 GMT",
-        "ETag": "\u00220x8D8D39619E82DB5\u0022",
-        "Last-Modified": "Wed, 17 Feb 2021 22:48:10 GMT",
->>>>>>> 1814567d
-        "Server": [
-          "Windows-Azure-HDFS/1.0",
-          "Microsoft-HTTPAPI/2.0"
-        ],
-        "x-ms-client-request-id": "f9847fef-cf35-b316-1d2d-ccf6dcb56ead",
-<<<<<<< HEAD
-        "x-ms-request-id": "cd7382d2-401f-0069-6eac-f94613000000",
-=======
-        "x-ms-request-id": "dd53b7a7-d01f-0026-0d7e-053747000000",
->>>>>>> 1814567d
-        "x-ms-version": "2020-06-12"
-      },
-      "ResponseBody": []
-    },
-    {
-      "RequestUri": "https://seannse.dfs.core.windows.net/test-filesystem-b06246cc-f1a2-dfae-eeac-a07854187124/test-directory-95e8ca38-396a-f644-bd2b-1dc5dee53d84?action=setAccessControlRecursive\u0026mode=remove\u0026maxRecords=2",
+        "x-ms-client-request-id": "92451554-1e1c-96db-2eea-8e1727743697",
+        "x-ms-request-id": "cb130958-b01e-006d-4bf2-06cb14000000",
+        "x-ms-version": "2020-06-12"
+      },
+      "ResponseBody": []
+    },
+    {
+      "RequestUri": "https://seannse.dfs.core.windows.net/test-filesystem-c6facc94-3656-334d-1a38-80f5388ce107/test-directory-bd9beb66-f3a0-fa20-36cd-3374c14dad43?resource=directory",
+      "RequestMethod": "PUT",
+      "RequestHeaders": {
+        "Accept": "application/json",
+        "Authorization": "Sanitized",
+        "traceparent": "00-e19d4abfc041524aa9f88be749c43138-21043658289ac34f-00",
+        "User-Agent": [
+          "azsdk-net-Storage.Files.DataLake/12.7.0-alpha.20210219.1",
+          "(.NET 5.0.3; Microsoft Windows 10.0.19041)"
+        ],
+        "x-ms-client-request-id": "9a99ddab-dd3b-60e0-f54a-5c4eea67d4e1",
+        "x-ms-date": "Fri, 19 Feb 2021 19:05:14 GMT",
+        "x-ms-return-client-request-id": "true",
+        "x-ms-version": "2020-06-12"
+      },
+      "RequestBody": null,
+      "StatusCode": 201,
+      "ResponseHeaders": {
+        "Content-Length": "0",
+        "Date": "Fri, 19 Feb 2021 19:05:12 GMT",
+        "ETag": "\u00220x8D8D5094958D1BD\u0022",
+        "Last-Modified": "Fri, 19 Feb 2021 19:05:13 GMT",
+        "Server": [
+          "Windows-Azure-HDFS/1.0",
+          "Microsoft-HTTPAPI/2.0"
+        ],
+        "x-ms-client-request-id": "9a99ddab-dd3b-60e0-f54a-5c4eea67d4e1",
+        "x-ms-request-id": "da8452d1-a01f-0061-7ef2-065c1c000000",
+        "x-ms-version": "2020-06-12"
+      },
+      "ResponseBody": []
+    },
+    {
+      "RequestUri": "https://seannse.dfs.core.windows.net/test-filesystem-c6facc94-3656-334d-1a38-80f5388ce107/test-directory-bd9beb66-f3a0-fa20-36cd-3374c14dad43/test-directory-277a4a3c-13d3-1850-ffc4-7b72a914efb9?resource=directory",
+      "RequestMethod": "PUT",
+      "RequestHeaders": {
+        "Accept": "application/json",
+        "Authorization": "Sanitized",
+        "User-Agent": [
+          "azsdk-net-Storage.Files.DataLake/12.7.0-alpha.20210219.1",
+          "(.NET 5.0.3; Microsoft Windows 10.0.19041)"
+        ],
+        "x-ms-client-request-id": "c0cf6858-dd03-984b-8d81-9a77626db7e0",
+        "x-ms-date": "Fri, 19 Feb 2021 19:05:14 GMT",
+        "x-ms-return-client-request-id": "true",
+        "x-ms-version": "2020-06-12"
+      },
+      "RequestBody": null,
+      "StatusCode": 201,
+      "ResponseHeaders": {
+        "Content-Length": "0",
+        "Date": "Fri, 19 Feb 2021 19:05:13 GMT",
+        "ETag": "\u00220x8D8D509496460AA\u0022",
+        "Last-Modified": "Fri, 19 Feb 2021 19:05:13 GMT",
+        "Server": [
+          "Windows-Azure-HDFS/1.0",
+          "Microsoft-HTTPAPI/2.0"
+        ],
+        "x-ms-client-request-id": "c0cf6858-dd03-984b-8d81-9a77626db7e0",
+        "x-ms-request-id": "da8452dc-a01f-0061-09f2-065c1c000000",
+        "x-ms-version": "2020-06-12"
+      },
+      "ResponseBody": []
+    },
+    {
+      "RequestUri": "https://seannse.dfs.core.windows.net/test-filesystem-c6facc94-3656-334d-1a38-80f5388ce107/test-directory-bd9beb66-f3a0-fa20-36cd-3374c14dad43/test-directory-277a4a3c-13d3-1850-ffc4-7b72a914efb9/test-file-d586a25a-f19f-282d-42b9-0793e4522563?resource=file",
+      "RequestMethod": "PUT",
+      "RequestHeaders": {
+        "Accept": "application/json",
+        "Authorization": "Sanitized",
+        "User-Agent": [
+          "azsdk-net-Storage.Files.DataLake/12.7.0-alpha.20210219.1",
+          "(.NET 5.0.3; Microsoft Windows 10.0.19041)"
+        ],
+        "x-ms-client-request-id": "4fa24d88-1715-673b-3aa6-7d49d5b7b43a",
+        "x-ms-date": "Fri, 19 Feb 2021 19:05:14 GMT",
+        "x-ms-return-client-request-id": "true",
+        "x-ms-version": "2020-06-12"
+      },
+      "RequestBody": null,
+      "StatusCode": 201,
+      "ResponseHeaders": {
+        "Content-Length": "0",
+        "Date": "Fri, 19 Feb 2021 19:05:13 GMT",
+        "ETag": "\u00220x8D8D50949702C24\u0022",
+        "Last-Modified": "Fri, 19 Feb 2021 19:05:13 GMT",
+        "Server": [
+          "Windows-Azure-HDFS/1.0",
+          "Microsoft-HTTPAPI/2.0"
+        ],
+        "x-ms-client-request-id": "4fa24d88-1715-673b-3aa6-7d49d5b7b43a",
+        "x-ms-request-id": "da8452e5-a01f-0061-12f2-065c1c000000",
+        "x-ms-version": "2020-06-12"
+      },
+      "ResponseBody": []
+    },
+    {
+      "RequestUri": "https://seannse.dfs.core.windows.net/test-filesystem-c6facc94-3656-334d-1a38-80f5388ce107/test-directory-bd9beb66-f3a0-fa20-36cd-3374c14dad43/test-directory-277a4a3c-13d3-1850-ffc4-7b72a914efb9/test-file-c19f365b-7753-2b9c-ec9c-0b709bfbafb2?resource=file",
+      "RequestMethod": "PUT",
+      "RequestHeaders": {
+        "Accept": "application/json",
+        "Authorization": "Sanitized",
+        "User-Agent": [
+          "azsdk-net-Storage.Files.DataLake/12.7.0-alpha.20210219.1",
+          "(.NET 5.0.3; Microsoft Windows 10.0.19041)"
+        ],
+        "x-ms-client-request-id": "42d61b7b-9bf1-115f-b076-63790bcbcc3f",
+        "x-ms-date": "Fri, 19 Feb 2021 19:05:14 GMT",
+        "x-ms-return-client-request-id": "true",
+        "x-ms-version": "2020-06-12"
+      },
+      "RequestBody": null,
+      "StatusCode": 201,
+      "ResponseHeaders": {
+        "Content-Length": "0",
+        "Date": "Fri, 19 Feb 2021 19:05:13 GMT",
+        "ETag": "\u00220x8D8D509497C8548\u0022",
+        "Last-Modified": "Fri, 19 Feb 2021 19:05:13 GMT",
+        "Server": [
+          "Windows-Azure-HDFS/1.0",
+          "Microsoft-HTTPAPI/2.0"
+        ],
+        "x-ms-client-request-id": "42d61b7b-9bf1-115f-b076-63790bcbcc3f",
+        "x-ms-request-id": "da8452ee-a01f-0061-1bf2-065c1c000000",
+        "x-ms-version": "2020-06-12"
+      },
+      "ResponseBody": []
+    },
+    {
+      "RequestUri": "https://seannse.dfs.core.windows.net/test-filesystem-c6facc94-3656-334d-1a38-80f5388ce107/test-directory-bd9beb66-f3a0-fa20-36cd-3374c14dad43/test-directory-80edcbf7-1cad-858a-e9df-5ca071ff7a7f?resource=directory",
+      "RequestMethod": "PUT",
+      "RequestHeaders": {
+        "Accept": "application/json",
+        "Authorization": "Sanitized",
+        "User-Agent": [
+          "azsdk-net-Storage.Files.DataLake/12.7.0-alpha.20210219.1",
+          "(.NET 5.0.3; Microsoft Windows 10.0.19041)"
+        ],
+        "x-ms-client-request-id": "e6a6c6e6-937f-5e64-9051-59123fbe9fb1",
+        "x-ms-date": "Fri, 19 Feb 2021 19:05:14 GMT",
+        "x-ms-return-client-request-id": "true",
+        "x-ms-version": "2020-06-12"
+      },
+      "RequestBody": null,
+      "StatusCode": 201,
+      "ResponseHeaders": {
+        "Content-Length": "0",
+        "Date": "Fri, 19 Feb 2021 19:05:13 GMT",
+        "ETag": "\u00220x8D8D509498A23AF\u0022",
+        "Last-Modified": "Fri, 19 Feb 2021 19:05:13 GMT",
+        "Server": [
+          "Windows-Azure-HDFS/1.0",
+          "Microsoft-HTTPAPI/2.0"
+        ],
+        "x-ms-client-request-id": "e6a6c6e6-937f-5e64-9051-59123fbe9fb1",
+        "x-ms-request-id": "da8452f7-a01f-0061-24f2-065c1c000000",
+        "x-ms-version": "2020-06-12"
+      },
+      "ResponseBody": []
+    },
+    {
+      "RequestUri": "https://seannse.dfs.core.windows.net/test-filesystem-c6facc94-3656-334d-1a38-80f5388ce107/test-directory-bd9beb66-f3a0-fa20-36cd-3374c14dad43/test-directory-80edcbf7-1cad-858a-e9df-5ca071ff7a7f/test-file-12f2e3fc-4bd5-891a-0a2c-8ab436511215?resource=file",
+      "RequestMethod": "PUT",
+      "RequestHeaders": {
+        "Accept": "application/json",
+        "Authorization": "Sanitized",
+        "User-Agent": [
+          "azsdk-net-Storage.Files.DataLake/12.7.0-alpha.20210219.1",
+          "(.NET 5.0.3; Microsoft Windows 10.0.19041)"
+        ],
+        "x-ms-client-request-id": "8f3c3558-a2e1-9ac4-ab1c-dc5309b0273f",
+        "x-ms-date": "Fri, 19 Feb 2021 19:05:14 GMT",
+        "x-ms-return-client-request-id": "true",
+        "x-ms-version": "2020-06-12"
+      },
+      "RequestBody": null,
+      "StatusCode": 201,
+      "ResponseHeaders": {
+        "Content-Length": "0",
+        "Date": "Fri, 19 Feb 2021 19:05:13 GMT",
+        "ETag": "\u00220x8D8D50949960AED\u0022",
+        "Last-Modified": "Fri, 19 Feb 2021 19:05:13 GMT",
+        "Server": [
+          "Windows-Azure-HDFS/1.0",
+          "Microsoft-HTTPAPI/2.0"
+        ],
+        "x-ms-client-request-id": "8f3c3558-a2e1-9ac4-ab1c-dc5309b0273f",
+        "x-ms-request-id": "da8452fd-a01f-0061-2af2-065c1c000000",
+        "x-ms-version": "2020-06-12"
+      },
+      "ResponseBody": []
+    },
+    {
+      "RequestUri": "https://seannse.dfs.core.windows.net/test-filesystem-c6facc94-3656-334d-1a38-80f5388ce107/test-directory-bd9beb66-f3a0-fa20-36cd-3374c14dad43/test-file-7de7433e-f405-6957-e3fe-7d3e5c47745b?resource=file",
+      "RequestMethod": "PUT",
+      "RequestHeaders": {
+        "Accept": "application/json",
+        "Authorization": "Sanitized",
+        "User-Agent": [
+          "azsdk-net-Storage.Files.DataLake/12.7.0-alpha.20210219.1",
+          "(.NET 5.0.3; Microsoft Windows 10.0.19041)"
+        ],
+        "x-ms-client-request-id": "d094b06f-03c7-6432-ddd3-ace325853e64",
+        "x-ms-date": "Fri, 19 Feb 2021 19:05:14 GMT",
+        "x-ms-return-client-request-id": "true",
+        "x-ms-version": "2020-06-12"
+      },
+      "RequestBody": null,
+      "StatusCode": 201,
+      "ResponseHeaders": {
+        "Content-Length": "0",
+        "Date": "Fri, 19 Feb 2021 19:05:13 GMT",
+        "ETag": "\u00220x8D8D50949A32FEC\u0022",
+        "Last-Modified": "Fri, 19 Feb 2021 19:05:13 GMT",
+        "Server": [
+          "Windows-Azure-HDFS/1.0",
+          "Microsoft-HTTPAPI/2.0"
+        ],
+        "x-ms-client-request-id": "d094b06f-03c7-6432-ddd3-ace325853e64",
+        "x-ms-request-id": "da84530b-a01f-0061-38f2-065c1c000000",
+        "x-ms-version": "2020-06-12"
+      },
+      "ResponseBody": []
+    },
+    {
+      "RequestUri": "https://seannse.dfs.core.windows.net/test-filesystem-c6facc94-3656-334d-1a38-80f5388ce107/test-directory-bd9beb66-f3a0-fa20-36cd-3374c14dad43?action=setAccessControlRecursive\u0026mode=remove\u0026maxRecords=2",
       "RequestMethod": "PATCH",
       "RequestHeaders": {
         "Accept": "application/json",
         "Authorization": "Sanitized",
         "User-Agent": [
-<<<<<<< HEAD
-          "azsdk-net-Storage.Files.DataLake/12.7.0-alpha.20210202.1",
-          "(.NET 5.0.2; Microsoft Windows 10.0.19042)"
+          "azsdk-net-Storage.Files.DataLake/12.7.0-alpha.20210219.1",
+          "(.NET 5.0.3; Microsoft Windows 10.0.19041)"
         ],
         "x-ms-acl": "mask,default:user,default:group,user:ec3595d6-2c17-4696-8caa-7e139758d24a,group:ec3595d6-2c17-4696-8caa-7e139758d24a,default:user:ec3595d6-2c17-4696-8caa-7e139758d24a,default:group:ec3595d6-2c17-4696-8caa-7e139758d24a",
-        "x-ms-client-request-id": "5d27d747-030b-bc3a-dc05-cca1bf1da747",
-        "x-ms-date": "Tue, 02 Feb 2021 21:44:55 GMT",
-=======
-          "azsdk-net-Storage.Files.DataLake/12.7.0-alpha.20210217.1",
-          "(.NET 5.0.3; Microsoft Windows 10.0.19042)"
+        "x-ms-client-request-id": "abcf9814-a4b2-a793-21f7-2241d74f6278",
+        "x-ms-date": "Fri, 19 Feb 2021 19:05:14 GMT",
+        "x-ms-return-client-request-id": "true",
+        "x-ms-version": "2020-06-12"
+      },
+      "RequestBody": null,
+      "StatusCode": 200,
+      "ResponseHeaders": {
+        "Date": "Fri, 19 Feb 2021 19:05:13 GMT",
+        "Server": [
+          "Windows-Azure-HDFS/1.0",
+          "Microsoft-HTTPAPI/2.0"
+        ],
+        "Transfer-Encoding": "chunked",
+        "x-ms-client-request-id": "abcf9814-a4b2-a793-21f7-2241d74f6278",
+        "x-ms-continuation": "VBbd9u/vi5fS4xEY/AEY9gEvc2Vhbm5zZQEwMUQ1Nzk5MkM5NzE0OEMyL3Rlc3QtZmlsZXN5c3RlbS1jNmZhY2M5NC0zNjU2LTMzNGQtMWEzOC04MGY1Mzg4Y2UxMDcBMDFENzA2RjIyNkQ0NTkxNi90ZXN0LWRpcmVjdG9yeS1iZDliZWI2Ni1mM2EwLWZhMjAtMzZjZC0zMzc0YzE0ZGFkNDMvdGVzdC1kaXJlY3RvcnktMjc3YTRhM2MtMTNkMy0xODUwLWZmYzQtN2I3MmE5MTRlZmI5L3Rlc3QtZmlsZS1jMTlmMzY1Yi03NzUzLTJiOWMtZWM5Yy0wYjcwOWJmYmFmYjIWAAAA",
+        "x-ms-namespace-enabled": "true",
+        "x-ms-request-id": "da845317-a01f-0061-44f2-065c1c000000",
+        "x-ms-version": "2020-06-12"
+      },
+      "ResponseBody": "eyJkaXJlY3Rvcmllc1N1Y2Nlc3NmdWwiOjIsImZhaWxlZEVudHJpZXMiOltdLCJmYWlsdXJlQ291bnQiOjAsImZpbGVzU3VjY2Vzc2Z1bCI6MH0K"
+    },
+    {
+      "RequestUri": "https://seannse.dfs.core.windows.net/test-filesystem-c6facc94-3656-334d-1a38-80f5388ce107/test-directory-bd9beb66-f3a0-fa20-36cd-3374c14dad43?action=setAccessControlRecursive\u0026continuation=VBbd9u%2Fvi5fS4xEY%2FAEY9gEvc2Vhbm5zZQEwMUQ1Nzk5MkM5NzE0OEMyL3Rlc3QtZmlsZXN5c3RlbS1jNmZhY2M5NC0zNjU2LTMzNGQtMWEzOC04MGY1Mzg4Y2UxMDcBMDFENzA2RjIyNkQ0NTkxNi90ZXN0LWRpcmVjdG9yeS1iZDliZWI2Ni1mM2EwLWZhMjAtMzZjZC0zMzc0YzE0ZGFkNDMvdGVzdC1kaXJlY3RvcnktMjc3YTRhM2MtMTNkMy0xODUwLWZmYzQtN2I3MmE5MTRlZmI5L3Rlc3QtZmlsZS1jMTlmMzY1Yi03NzUzLTJiOWMtZWM5Yy0wYjcwOWJmYmFmYjIWAAAA\u0026mode=remove\u0026maxRecords=2",
+      "RequestMethod": "PATCH",
+      "RequestHeaders": {
+        "Accept": "application/json",
+        "Authorization": "Sanitized",
+        "User-Agent": [
+          "azsdk-net-Storage.Files.DataLake/12.7.0-alpha.20210219.1",
+          "(.NET 5.0.3; Microsoft Windows 10.0.19041)"
         ],
         "x-ms-acl": "mask,default:user,default:group,user:ec3595d6-2c17-4696-8caa-7e139758d24a,group:ec3595d6-2c17-4696-8caa-7e139758d24a,default:user:ec3595d6-2c17-4696-8caa-7e139758d24a,default:group:ec3595d6-2c17-4696-8caa-7e139758d24a",
-        "x-ms-client-request-id": "5d27d747-030b-bc3a-dc05-cca1bf1da747",
-        "x-ms-date": "Wed, 17 Feb 2021 22:48:10 GMT",
->>>>>>> 1814567d
+        "x-ms-client-request-id": "8ccf7521-92b5-03b2-ed00-945d04e8e4c0",
+        "x-ms-date": "Fri, 19 Feb 2021 19:05:14 GMT",
         "x-ms-return-client-request-id": "true",
         "x-ms-version": "2020-06-12"
       },
       "RequestBody": null,
       "StatusCode": 200,
       "ResponseHeaders": {
-<<<<<<< HEAD
-        "Date": "Tue, 02 Feb 2021 21:44:55 GMT",
-=======
-        "Date": "Wed, 17 Feb 2021 22:48:10 GMT",
->>>>>>> 1814567d
+        "Date": "Fri, 19 Feb 2021 19:05:13 GMT",
         "Server": [
           "Windows-Azure-HDFS/1.0",
           "Microsoft-HTTPAPI/2.0"
         ],
         "Transfer-Encoding": "chunked",
-        "x-ms-client-request-id": "5d27d747-030b-bc3a-dc05-cca1bf1da747",
-<<<<<<< HEAD
-        "x-ms-continuation": "VBb25ozf9pmQ3b8BGPwBGPYBL3NlYW5uc2UBMDFENTc5OTJDOTcxNDhDMi90ZXN0LWZpbGVzeXN0ZW0tYjA2MjQ2Y2MtZjFhMi1kZmFlLWVlYWMtYTA3ODU0MTg3MTI0ATAxRDZGOUFDQTRERUY4RDEvdGVzdC1kaXJlY3RvcnktOTVlOGNhMzgtMzk2YS1mNjQ0LWJkMmItMWRjNWRlZTUzZDg0L3Rlc3QtZGlyZWN0b3J5LTA1OTE0MDBlLWVkNTYtOWI0Mi04MmViLThlNDU1NzIxZTA1MS90ZXN0LWZpbGUtYjJiNTE0ZTAtNWNmNy1kYmVmLWQyM2EtNzZjNTQzMTg4OTcxFgAAAA==",
+        "x-ms-client-request-id": "8ccf7521-92b5-03b2-ed00-945d04e8e4c0",
+        "x-ms-continuation": "VBbq5e2jsbOT\u002BvoBGM0BGMcBL3NlYW5uc2UBMDFENTc5OTJDOTcxNDhDMi90ZXN0LWZpbGVzeXN0ZW0tYzZmYWNjOTQtMzY1Ni0zMzRkLTFhMzgtODBmNTM4OGNlMTA3ATAxRDcwNkYyMjZENDU5MTYvdGVzdC1kaXJlY3RvcnktYmQ5YmViNjYtZjNhMC1mYTIwLTM2Y2QtMzM3NGMxNGRhZDQzL3Rlc3QtZGlyZWN0b3J5LTgwZWRjYmY3LTFjYWQtODU4YS1lOWRmLTVjYTA3MWZmN2E3ZhYAAAA=",
         "x-ms-namespace-enabled": "true",
-        "x-ms-request-id": "cd7382e0-401f-0069-7cac-f94613000000",
-=======
-        "x-ms-continuation": "VBax8Ly6s9PFjvkBGPwBGPYBL3NlYW5uc2UBMDFENTc5OTJDOTcxNDhDMi90ZXN0LWZpbGVzeXN0ZW0tYjA2MjQ2Y2MtZjFhMi1kZmFlLWVlYWMtYTA3ODU0MTg3MTI0ATAxRDcwNTdFRjZEMjQwOUIvdGVzdC1kaXJlY3RvcnktOTVlOGNhMzgtMzk2YS1mNjQ0LWJkMmItMWRjNWRlZTUzZDg0L3Rlc3QtZGlyZWN0b3J5LTA1OTE0MDBlLWVkNTYtOWI0Mi04MmViLThlNDU1NzIxZTA1MS90ZXN0LWZpbGUtYjJiNTE0ZTAtNWNmNy1kYmVmLWQyM2EtNzZjNTQzMTg4OTcxFgAAAA==",
+        "x-ms-request-id": "da84531e-a01f-0061-4bf2-065c1c000000",
+        "x-ms-version": "2020-06-12"
+      },
+      "ResponseBody": "eyJkaXJlY3Rvcmllc1N1Y2Nlc3NmdWwiOjAsImZhaWxlZEVudHJpZXMiOltdLCJmYWlsdXJlQ291bnQiOjAsImZpbGVzU3VjY2Vzc2Z1bCI6Mn0K"
+    },
+    {
+      "RequestUri": "https://seannse.dfs.core.windows.net/test-filesystem-c6facc94-3656-334d-1a38-80f5388ce107/test-directory-bd9beb66-f3a0-fa20-36cd-3374c14dad43?action=setAccessControlRecursive\u0026continuation=VBbq5e2jsbOT%2BvoBGM0BGMcBL3NlYW5uc2UBMDFENTc5OTJDOTcxNDhDMi90ZXN0LWZpbGVzeXN0ZW0tYzZmYWNjOTQtMzY1Ni0zMzRkLTFhMzgtODBmNTM4OGNlMTA3ATAxRDcwNkYyMjZENDU5MTYvdGVzdC1kaXJlY3RvcnktYmQ5YmViNjYtZjNhMC1mYTIwLTM2Y2QtMzM3NGMxNGRhZDQzL3Rlc3QtZGlyZWN0b3J5LTgwZWRjYmY3LTFjYWQtODU4YS1lOWRmLTVjYTA3MWZmN2E3ZhYAAAA%3D\u0026mode=remove\u0026maxRecords=2",
+      "RequestMethod": "PATCH",
+      "RequestHeaders": {
+        "Accept": "application/json",
+        "Authorization": "Sanitized",
+        "User-Agent": [
+          "azsdk-net-Storage.Files.DataLake/12.7.0-alpha.20210219.1",
+          "(.NET 5.0.3; Microsoft Windows 10.0.19041)"
+        ],
+        "x-ms-acl": "mask,default:user,default:group,user:ec3595d6-2c17-4696-8caa-7e139758d24a,group:ec3595d6-2c17-4696-8caa-7e139758d24a,default:user:ec3595d6-2c17-4696-8caa-7e139758d24a,default:group:ec3595d6-2c17-4696-8caa-7e139758d24a",
+        "x-ms-client-request-id": "611f6087-d680-4dc2-e991-4904a032449d",
+        "x-ms-date": "Fri, 19 Feb 2021 19:05:14 GMT",
+        "x-ms-return-client-request-id": "true",
+        "x-ms-version": "2020-06-12"
+      },
+      "RequestBody": null,
+      "StatusCode": 200,
+      "ResponseHeaders": {
+        "Date": "Fri, 19 Feb 2021 19:05:13 GMT",
+        "Server": [
+          "Windows-Azure-HDFS/1.0",
+          "Microsoft-HTTPAPI/2.0"
+        ],
+        "Transfer-Encoding": "chunked",
+        "x-ms-client-request-id": "611f6087-d680-4dc2-e991-4904a032449d",
+        "x-ms-continuation": "VBbB9cyjw4aZm0oYyAEYwgEvc2Vhbm5zZQEwMUQ1Nzk5MkM5NzE0OEMyL3Rlc3QtZmlsZXN5c3RlbS1jNmZhY2M5NC0zNjU2LTMzNGQtMWEzOC04MGY1Mzg4Y2UxMDcBMDFENzA2RjIyNkQ0NTkxNi90ZXN0LWRpcmVjdG9yeS1iZDliZWI2Ni1mM2EwLWZhMjAtMzZjZC0zMzc0YzE0ZGFkNDMvdGVzdC1maWxlLTdkZTc0MzNlLWY0MDUtNjk1Ny1lM2ZlLTdkM2U1YzQ3NzQ1YhYAAAA=",
         "x-ms-namespace-enabled": "true",
-        "x-ms-request-id": "dd53b7b3-d01f-0026-197e-053747000000",
->>>>>>> 1814567d
-        "x-ms-version": "2020-06-12"
-      },
-      "ResponseBody": "eyJkaXJlY3Rvcmllc1N1Y2Nlc3NmdWwiOjIsImZhaWxlZEVudHJpZXMiOltdLCJmYWlsdXJlQ291bnQiOjAsImZpbGVzU3VjY2Vzc2Z1bCI6MH0K"
-    },
-    {
-<<<<<<< HEAD
-      "RequestUri": "https://seannse.dfs.core.windows.net/test-filesystem-b06246cc-f1a2-dfae-eeac-a07854187124/test-directory-95e8ca38-396a-f644-bd2b-1dc5dee53d84?action=setAccessControlRecursive\u0026continuation=VBb25ozf9pmQ3b8BGPwBGPYBL3NlYW5uc2UBMDFENTc5OTJDOTcxNDhDMi90ZXN0LWZpbGVzeXN0ZW0tYjA2MjQ2Y2MtZjFhMi1kZmFlLWVlYWMtYTA3ODU0MTg3MTI0ATAxRDZGOUFDQTRERUY4RDEvdGVzdC1kaXJlY3RvcnktOTVlOGNhMzgtMzk2YS1mNjQ0LWJkMmItMWRjNWRlZTUzZDg0L3Rlc3QtZGlyZWN0b3J5LTA1OTE0MDBlLWVkNTYtOWI0Mi04MmViLThlNDU1NzIxZTA1MS90ZXN0LWZpbGUtYjJiNTE0ZTAtNWNmNy1kYmVmLWQyM2EtNzZjNTQzMTg4OTcxFgAAAA%3D%3D\u0026mode=remove\u0026maxRecords=2",
-=======
-      "RequestUri": "https://seannse.dfs.core.windows.net/test-filesystem-b06246cc-f1a2-dfae-eeac-a07854187124/test-directory-95e8ca38-396a-f644-bd2b-1dc5dee53d84?action=setAccessControlRecursive\u0026mode=remove\u0026continuation=VBax8Ly6s9PFjvkBGPwBGPYBL3NlYW5uc2UBMDFENTc5OTJDOTcxNDhDMi90ZXN0LWZpbGVzeXN0ZW0tYjA2MjQ2Y2MtZjFhMi1kZmFlLWVlYWMtYTA3ODU0MTg3MTI0ATAxRDcwNTdFRjZEMjQwOUIvdGVzdC1kaXJlY3RvcnktOTVlOGNhMzgtMzk2YS1mNjQ0LWJkMmItMWRjNWRlZTUzZDg0L3Rlc3QtZGlyZWN0b3J5LTA1OTE0MDBlLWVkNTYtOWI0Mi04MmViLThlNDU1NzIxZTA1MS90ZXN0LWZpbGUtYjJiNTE0ZTAtNWNmNy1kYmVmLWQyM2EtNzZjNTQzMTg4OTcxFgAAAA%3D%3D\u0026maxRecords=2",
->>>>>>> 1814567d
+        "x-ms-request-id": "da845324-a01f-0061-51f2-065c1c000000",
+        "x-ms-version": "2020-06-12"
+      },
+      "ResponseBody": "eyJkaXJlY3Rvcmllc1N1Y2Nlc3NmdWwiOjEsImZhaWxlZEVudHJpZXMiOltdLCJmYWlsdXJlQ291bnQiOjAsImZpbGVzU3VjY2Vzc2Z1bCI6MX0K"
+    },
+    {
+      "RequestUri": "https://seannse.dfs.core.windows.net/test-filesystem-c6facc94-3656-334d-1a38-80f5388ce107/test-directory-bd9beb66-f3a0-fa20-36cd-3374c14dad43?action=setAccessControlRecursive\u0026continuation=VBbB9cyjw4aZm0oYyAEYwgEvc2Vhbm5zZQEwMUQ1Nzk5MkM5NzE0OEMyL3Rlc3QtZmlsZXN5c3RlbS1jNmZhY2M5NC0zNjU2LTMzNGQtMWEzOC04MGY1Mzg4Y2UxMDcBMDFENzA2RjIyNkQ0NTkxNi90ZXN0LWRpcmVjdG9yeS1iZDliZWI2Ni1mM2EwLWZhMjAtMzZjZC0zMzc0YzE0ZGFkNDMvdGVzdC1maWxlLTdkZTc0MzNlLWY0MDUtNjk1Ny1lM2ZlLTdkM2U1YzQ3NzQ1YhYAAAA%3D\u0026mode=remove\u0026maxRecords=2",
       "RequestMethod": "PATCH",
       "RequestHeaders": {
         "Accept": "application/json",
         "Authorization": "Sanitized",
         "User-Agent": [
-<<<<<<< HEAD
-          "azsdk-net-Storage.Files.DataLake/12.7.0-alpha.20210202.1",
-          "(.NET 5.0.2; Microsoft Windows 10.0.19042)"
+          "azsdk-net-Storage.Files.DataLake/12.7.0-alpha.20210219.1",
+          "(.NET 5.0.3; Microsoft Windows 10.0.19041)"
         ],
         "x-ms-acl": "mask,default:user,default:group,user:ec3595d6-2c17-4696-8caa-7e139758d24a,group:ec3595d6-2c17-4696-8caa-7e139758d24a,default:user:ec3595d6-2c17-4696-8caa-7e139758d24a,default:group:ec3595d6-2c17-4696-8caa-7e139758d24a",
-        "x-ms-client-request-id": "04af4e8c-118d-33a2-9fe9-61ce398f90b2",
-        "x-ms-date": "Tue, 02 Feb 2021 21:44:55 GMT",
-=======
-          "azsdk-net-Storage.Files.DataLake/12.7.0-alpha.20210217.1",
-          "(.NET 5.0.3; Microsoft Windows 10.0.19042)"
-        ],
-        "x-ms-acl": "mask,default:user,default:group,user:ec3595d6-2c17-4696-8caa-7e139758d24a,group:ec3595d6-2c17-4696-8caa-7e139758d24a,default:user:ec3595d6-2c17-4696-8caa-7e139758d24a,default:group:ec3595d6-2c17-4696-8caa-7e139758d24a",
-        "x-ms-client-request-id": "04af4e8c-118d-33a2-9fe9-61ce398f90b2",
-        "x-ms-date": "Wed, 17 Feb 2021 22:48:10 GMT",
->>>>>>> 1814567d
+        "x-ms-client-request-id": "a3d5bfdd-83c8-273f-44b8-6ff5312d3fd6",
+        "x-ms-date": "Fri, 19 Feb 2021 19:05:15 GMT",
         "x-ms-return-client-request-id": "true",
         "x-ms-version": "2020-06-12"
       },
       "RequestBody": null,
       "StatusCode": 200,
       "ResponseHeaders": {
-<<<<<<< HEAD
-        "Date": "Tue, 02 Feb 2021 21:44:56 GMT",
-=======
-        "Date": "Wed, 17 Feb 2021 22:48:10 GMT",
->>>>>>> 1814567d
+        "Date": "Fri, 19 Feb 2021 19:05:13 GMT",
         "Server": [
           "Windows-Azure-HDFS/1.0",
           "Microsoft-HTTPAPI/2.0"
         ],
         "Transfer-Encoding": "chunked",
-        "x-ms-client-request-id": "04af4e8c-118d-33a2-9fe9-61ce398f90b2",
-<<<<<<< HEAD
-        "x-ms-continuation": "VBaN1KeUsOzl\u002BPQBGPwBGPYBL3NlYW5uc2UBMDFENTc5OTJDOTcxNDhDMi90ZXN0LWZpbGVzeXN0ZW0tYjA2MjQ2Y2MtZjFhMi1kZmFlLWVlYWMtYTA3ODU0MTg3MTI0ATAxRDZGOUFDQTRERUY4RDEvdGVzdC1kaXJlY3RvcnktOTVlOGNhMzgtMzk2YS1mNjQ0LWJkMmItMWRjNWRlZTUzZDg0L3Rlc3QtZGlyZWN0b3J5LWFjMWU4Zjg5LWY1MmMtNGUyNS04Y2E2LWE0ZThiMjc5MzQ1ZC90ZXN0LWZpbGUtNWQzMDQwMTMtMzllMi0zYzNmLTRlYTItMmQzM2YzYzUwYzY0FgAAAA==",
+        "x-ms-client-request-id": "a3d5bfdd-83c8-273f-44b8-6ff5312d3fd6",
         "x-ms-namespace-enabled": "true",
-        "x-ms-request-id": "cd7382f1-401f-0069-0dac-f94613000000",
-=======
-        "x-ms-continuation": "VBbKwpfx9aawq7IBGPwBGPYBL3NlYW5uc2UBMDFENTc5OTJDOTcxNDhDMi90ZXN0LWZpbGVzeXN0ZW0tYjA2MjQ2Y2MtZjFhMi1kZmFlLWVlYWMtYTA3ODU0MTg3MTI0ATAxRDcwNTdFRjZEMjQwOUIvdGVzdC1kaXJlY3RvcnktOTVlOGNhMzgtMzk2YS1mNjQ0LWJkMmItMWRjNWRlZTUzZDg0L3Rlc3QtZGlyZWN0b3J5LWFjMWU4Zjg5LWY1MmMtNGUyNS04Y2E2LWE0ZThiMjc5MzQ1ZC90ZXN0LWZpbGUtNWQzMDQwMTMtMzllMi0zYzNmLTRlYTItMmQzM2YzYzUwYzY0FgAAAA==",
-        "x-ms-namespace-enabled": "true",
-        "x-ms-request-id": "dd53b7cc-d01f-0026-327e-053747000000",
->>>>>>> 1814567d
-        "x-ms-version": "2020-06-12"
-      },
-      "ResponseBody": "eyJkaXJlY3Rvcmllc1N1Y2Nlc3NmdWwiOjEsImZhaWxlZEVudHJpZXMiOltdLCJmYWlsdXJlQ291bnQiOjAsImZpbGVzU3VjY2Vzc2Z1bCI6MX0K"
-    },
-    {
-<<<<<<< HEAD
-      "RequestUri": "https://seannse.dfs.core.windows.net/test-filesystem-b06246cc-f1a2-dfae-eeac-a07854187124/test-directory-95e8ca38-396a-f644-bd2b-1dc5dee53d84?action=setAccessControlRecursive\u0026continuation=VBaN1KeUsOzl%2BPQBGPwBGPYBL3NlYW5uc2UBMDFENTc5OTJDOTcxNDhDMi90ZXN0LWZpbGVzeXN0ZW0tYjA2MjQ2Y2MtZjFhMi1kZmFlLWVlYWMtYTA3ODU0MTg3MTI0ATAxRDZGOUFDQTRERUY4RDEvdGVzdC1kaXJlY3RvcnktOTVlOGNhMzgtMzk2YS1mNjQ0LWJkMmItMWRjNWRlZTUzZDg0L3Rlc3QtZGlyZWN0b3J5LWFjMWU4Zjg5LWY1MmMtNGUyNS04Y2E2LWE0ZThiMjc5MzQ1ZC90ZXN0LWZpbGUtNWQzMDQwMTMtMzllMi0zYzNmLTRlYTItMmQzM2YzYzUwYzY0FgAAAA%3D%3D\u0026mode=remove\u0026maxRecords=2",
-=======
-      "RequestUri": "https://seannse.dfs.core.windows.net/test-filesystem-b06246cc-f1a2-dfae-eeac-a07854187124/test-directory-95e8ca38-396a-f644-bd2b-1dc5dee53d84?action=setAccessControlRecursive\u0026mode=remove\u0026continuation=VBbKwpfx9aawq7IBGPwBGPYBL3NlYW5uc2UBMDFENTc5OTJDOTcxNDhDMi90ZXN0LWZpbGVzeXN0ZW0tYjA2MjQ2Y2MtZjFhMi1kZmFlLWVlYWMtYTA3ODU0MTg3MTI0ATAxRDcwNTdFRjZEMjQwOUIvdGVzdC1kaXJlY3RvcnktOTVlOGNhMzgtMzk2YS1mNjQ0LWJkMmItMWRjNWRlZTUzZDg0L3Rlc3QtZGlyZWN0b3J5LWFjMWU4Zjg5LWY1MmMtNGUyNS04Y2E2LWE0ZThiMjc5MzQ1ZC90ZXN0LWZpbGUtNWQzMDQwMTMtMzllMi0zYzNmLTRlYTItMmQzM2YzYzUwYzY0FgAAAA%3D%3D\u0026maxRecords=2",
->>>>>>> 1814567d
-      "RequestMethod": "PATCH",
-      "RequestHeaders": {
-        "Accept": "application/json",
-        "Authorization": "Sanitized",
-        "User-Agent": [
-<<<<<<< HEAD
-          "azsdk-net-Storage.Files.DataLake/12.7.0-alpha.20210202.1",
-          "(.NET 5.0.2; Microsoft Windows 10.0.19042)"
-        ],
-        "x-ms-acl": "mask,default:user,default:group,user:ec3595d6-2c17-4696-8caa-7e139758d24a,group:ec3595d6-2c17-4696-8caa-7e139758d24a,default:user:ec3595d6-2c17-4696-8caa-7e139758d24a,default:group:ec3595d6-2c17-4696-8caa-7e139758d24a",
-        "x-ms-client-request-id": "70150dbd-a26e-d1b9-9d73-02227f04afbe",
-        "x-ms-date": "Tue, 02 Feb 2021 21:44:55 GMT",
-=======
-          "azsdk-net-Storage.Files.DataLake/12.7.0-alpha.20210217.1",
-          "(.NET 5.0.3; Microsoft Windows 10.0.19042)"
-        ],
-        "x-ms-acl": "mask,default:user,default:group,user:ec3595d6-2c17-4696-8caa-7e139758d24a,group:ec3595d6-2c17-4696-8caa-7e139758d24a,default:user:ec3595d6-2c17-4696-8caa-7e139758d24a,default:group:ec3595d6-2c17-4696-8caa-7e139758d24a",
-        "x-ms-client-request-id": "70150dbd-a26e-d1b9-9d73-02227f04afbe",
-        "x-ms-date": "Wed, 17 Feb 2021 22:48:11 GMT",
->>>>>>> 1814567d
-        "x-ms-return-client-request-id": "true",
-        "x-ms-version": "2020-06-12"
-      },
-      "RequestBody": null,
-      "StatusCode": 200,
-      "ResponseHeaders": {
-<<<<<<< HEAD
-        "Date": "Tue, 02 Feb 2021 21:44:56 GMT",
-=======
-        "Date": "Wed, 17 Feb 2021 22:48:10 GMT",
->>>>>>> 1814567d
-        "Server": [
-          "Windows-Azure-HDFS/1.0",
-          "Microsoft-HTTPAPI/2.0"
-        ],
-        "Transfer-Encoding": "chunked",
-        "x-ms-client-request-id": "70150dbd-a26e-d1b9-9d73-02227f04afbe",
-<<<<<<< HEAD
-        "x-ms-continuation": "VBapzYri15mi0kYYyAEYwgEvc2Vhbm5zZQEwMUQ1Nzk5MkM5NzE0OEMyL3Rlc3QtZmlsZXN5c3RlbS1iMDYyNDZjYy1mMWEyLWRmYWUtZWVhYy1hMDc4NTQxODcxMjQBMDFENkY5QUNBNERFRjhEMS90ZXN0LWRpcmVjdG9yeS05NWU4Y2EzOC0zOTZhLWY2NDQtYmQyYi0xZGM1ZGVlNTNkODQvdGVzdC1maWxlLWRlMmNlNGRiLTU5NmMtMWMzYy0zMDY2LTdlMTdkYzhmZmQ2ZhYAAAA=",
-        "x-ms-namespace-enabled": "true",
-        "x-ms-request-id": "cd738300-401f-0069-1cac-f94613000000",
-=======
-        "x-ms-continuation": "VBbhvMni2LGy5rYBGMgBGMIBL3NlYW5uc2UBMDFENTc5OTJDOTcxNDhDMi90ZXN0LWZpbGVzeXN0ZW0tYjA2MjQ2Y2MtZjFhMi1kZmFlLWVlYWMtYTA3ODU0MTg3MTI0ATAxRDcwNTdFRjZEMjQwOUIvdGVzdC1kaXJlY3RvcnktOTVlOGNhMzgtMzk2YS1mNjQ0LWJkMmItMWRjNWRlZTUzZDg0L3Rlc3QtZmlsZS1kZTJjZTRkYi01OTZjLTFjM2MtMzA2Ni03ZTE3ZGM4ZmZkNmYWAAAA",
-        "x-ms-namespace-enabled": "true",
-        "x-ms-request-id": "dd53b7fc-d01f-0026-627e-053747000000",
->>>>>>> 1814567d
-        "x-ms-version": "2020-06-12"
-      },
-      "ResponseBody": "eyJkaXJlY3Rvcmllc1N1Y2Nlc3NmdWwiOjAsImZhaWxlZEVudHJpZXMiOltdLCJmYWlsdXJlQ291bnQiOjAsImZpbGVzU3VjY2Vzc2Z1bCI6Mn0K"
-    },
-    {
-<<<<<<< HEAD
-      "RequestUri": "https://seannse.dfs.core.windows.net/test-filesystem-b06246cc-f1a2-dfae-eeac-a07854187124/test-directory-95e8ca38-396a-f644-bd2b-1dc5dee53d84?action=setAccessControlRecursive\u0026continuation=VBapzYri15mi0kYYyAEYwgEvc2Vhbm5zZQEwMUQ1Nzk5MkM5NzE0OEMyL3Rlc3QtZmlsZXN5c3RlbS1iMDYyNDZjYy1mMWEyLWRmYWUtZWVhYy1hMDc4NTQxODcxMjQBMDFENkY5QUNBNERFRjhEMS90ZXN0LWRpcmVjdG9yeS05NWU4Y2EzOC0zOTZhLWY2NDQtYmQyYi0xZGM1ZGVlNTNkODQvdGVzdC1maWxlLWRlMmNlNGRiLTU5NmMtMWMzYy0zMDY2LTdlMTdkYzhmZmQ2ZhYAAAA%3D\u0026mode=remove\u0026maxRecords=2",
-=======
-      "RequestUri": "https://seannse.dfs.core.windows.net/test-filesystem-b06246cc-f1a2-dfae-eeac-a07854187124/test-directory-95e8ca38-396a-f644-bd2b-1dc5dee53d84?action=setAccessControlRecursive\u0026mode=remove\u0026continuation=VBbhvMni2LGy5rYBGMgBGMIBL3NlYW5uc2UBMDFENTc5OTJDOTcxNDhDMi90ZXN0LWZpbGVzeXN0ZW0tYjA2MjQ2Y2MtZjFhMi1kZmFlLWVlYWMtYTA3ODU0MTg3MTI0ATAxRDcwNTdFRjZEMjQwOUIvdGVzdC1kaXJlY3RvcnktOTVlOGNhMzgtMzk2YS1mNjQ0LWJkMmItMWRjNWRlZTUzZDg0L3Rlc3QtZmlsZS1kZTJjZTRkYi01OTZjLTFjM2MtMzA2Ni03ZTE3ZGM4ZmZkNmYWAAAA\u0026maxRecords=2",
->>>>>>> 1814567d
-      "RequestMethod": "PATCH",
-      "RequestHeaders": {
-        "Accept": "application/json",
-        "Authorization": "Sanitized",
-        "User-Agent": [
-<<<<<<< HEAD
-          "azsdk-net-Storage.Files.DataLake/12.7.0-alpha.20210202.1",
-          "(.NET 5.0.2; Microsoft Windows 10.0.19042)"
-        ],
-        "x-ms-acl": "mask,default:user,default:group,user:ec3595d6-2c17-4696-8caa-7e139758d24a,group:ec3595d6-2c17-4696-8caa-7e139758d24a,default:user:ec3595d6-2c17-4696-8caa-7e139758d24a,default:group:ec3595d6-2c17-4696-8caa-7e139758d24a",
-        "x-ms-client-request-id": "2c11811b-207a-5f43-e065-8e44fc4fe6ff",
-        "x-ms-date": "Tue, 02 Feb 2021 21:44:55 GMT",
-=======
-          "azsdk-net-Storage.Files.DataLake/12.7.0-alpha.20210217.1",
-          "(.NET 5.0.3; Microsoft Windows 10.0.19042)"
-        ],
-        "x-ms-acl": "mask,default:user,default:group,user:ec3595d6-2c17-4696-8caa-7e139758d24a,group:ec3595d6-2c17-4696-8caa-7e139758d24a,default:user:ec3595d6-2c17-4696-8caa-7e139758d24a,default:group:ec3595d6-2c17-4696-8caa-7e139758d24a",
-        "x-ms-client-request-id": "2c11811b-207a-5f43-e065-8e44fc4fe6ff",
-        "x-ms-date": "Wed, 17 Feb 2021 22:48:11 GMT",
->>>>>>> 1814567d
-        "x-ms-return-client-request-id": "true",
-        "x-ms-version": "2020-06-12"
-      },
-      "RequestBody": null,
-      "StatusCode": 200,
-      "ResponseHeaders": {
-<<<<<<< HEAD
-        "Date": "Tue, 02 Feb 2021 21:44:56 GMT",
-=======
-        "Date": "Wed, 17 Feb 2021 22:48:10 GMT",
->>>>>>> 1814567d
-        "Server": [
-          "Windows-Azure-HDFS/1.0",
-          "Microsoft-HTTPAPI/2.0"
-        ],
-        "Transfer-Encoding": "chunked",
-        "x-ms-client-request-id": "2c11811b-207a-5f43-e065-8e44fc4fe6ff",
-        "x-ms-namespace-enabled": "true",
-<<<<<<< HEAD
-        "x-ms-request-id": "cd738310-401f-0069-2bac-f94613000000",
-=======
-        "x-ms-request-id": "dd53b81f-d01f-0026-057e-053747000000",
->>>>>>> 1814567d
+        "x-ms-request-id": "da84532d-a01f-0061-59f2-065c1c000000",
         "x-ms-version": "2020-06-12"
       },
       "ResponseBody": "eyJkaXJlY3Rvcmllc1N1Y2Nlc3NmdWwiOjAsImZhaWxlZEVudHJpZXMiOltdLCJmYWlsdXJlQ291bnQiOjAsImZpbGVzU3VjY2Vzc2Z1bCI6MX0K"
     },
     {
-      "RequestUri": "https://seannse.blob.core.windows.net/test-filesystem-b06246cc-f1a2-dfae-eeac-a07854187124?restype=container",
+      "RequestUri": "https://seannse.blob.core.windows.net/test-filesystem-c6facc94-3656-334d-1a38-80f5388ce107?restype=container",
       "RequestMethod": "DELETE",
       "RequestHeaders": {
         "Accept": "application/xml",
         "Authorization": "Sanitized",
-<<<<<<< HEAD
-        "traceparent": "00-1e57c559e37e7245bcf46ad069ee41f7-27a7bd0425a53148-00",
-        "User-Agent": [
-          "azsdk-net-Storage.Files.DataLake/12.7.0-alpha.20210202.1",
-          "(.NET 5.0.2; Microsoft Windows 10.0.19042)"
-        ],
-        "x-ms-client-request-id": "fe06111a-83f3-8244-332a-745e8cc18f8c",
-        "x-ms-date": "Tue, 02 Feb 2021 21:44:55 GMT",
-=======
-        "traceparent": "00-b4b8143dfad6054792e86cc505424d14-6adf8bbbc37dba4f-00",
-        "User-Agent": [
-          "azsdk-net-Storage.Files.DataLake/12.7.0-alpha.20210217.1",
-          "(.NET 5.0.3; Microsoft Windows 10.0.19042)"
-        ],
-        "x-ms-client-request-id": "fe06111a-83f3-8244-332a-745e8cc18f8c",
-        "x-ms-date": "Wed, 17 Feb 2021 22:48:11 GMT",
->>>>>>> 1814567d
+        "traceparent": "00-4633a69394674f488163a28688aa958e-eafa7bc2498fd64a-00",
+        "User-Agent": [
+          "azsdk-net-Storage.Files.DataLake/12.7.0-alpha.20210219.1",
+          "(.NET 5.0.3; Microsoft Windows 10.0.19041)"
+        ],
+        "x-ms-client-request-id": "e1268871-a05c-71d4-bf42-388ea6467616",
+        "x-ms-date": "Fri, 19 Feb 2021 19:05:15 GMT",
         "x-ms-return-client-request-id": "true",
         "x-ms-version": "2020-06-12"
       },
@@ -655,28 +410,20 @@
       "StatusCode": 202,
       "ResponseHeaders": {
         "Content-Length": "0",
-<<<<<<< HEAD
-        "Date": "Tue, 02 Feb 2021 21:44:55 GMT",
-=======
-        "Date": "Wed, 17 Feb 2021 22:48:11 GMT",
->>>>>>> 1814567d
+        "Date": "Fri, 19 Feb 2021 19:05:13 GMT",
         "Server": [
           "Windows-Azure-Blob/1.0",
           "Microsoft-HTTPAPI/2.0"
         ],
-        "x-ms-client-request-id": "fe06111a-83f3-8244-332a-745e8cc18f8c",
-<<<<<<< HEAD
-        "x-ms-request-id": "035085b2-b01e-00b6-5eac-f90d29000000",
-=======
-        "x-ms-request-id": "833b9daf-901e-0027-057e-05689b000000",
->>>>>>> 1814567d
+        "x-ms-client-request-id": "e1268871-a05c-71d4-bf42-388ea6467616",
+        "x-ms-request-id": "cb130b32-b01e-006d-04f2-06cb14000000",
         "x-ms-version": "2020-06-12"
       },
       "ResponseBody": []
     }
   ],
   "Variables": {
-    "RandomSeed": "679640458",
+    "RandomSeed": "2123243983",
     "Storage_TestConfigHierarchicalNamespace": "NamespaceTenant\nseannse\nU2FuaXRpemVk\nhttps://seannse.blob.core.windows.net\nhttps://seannse.file.core.windows.net\nhttps://seannse.queue.core.windows.net\nhttps://seannse.table.core.windows.net\n\n\n\n\nhttps://seannse-secondary.blob.core.windows.net\nhttps://seannse-secondary.file.core.windows.net\nhttps://seannse-secondary.queue.core.windows.net\nhttps://seannse-secondary.table.core.windows.net\n68390a19-a643-458b-b726-408abf67b4fc\nSanitized\n72f988bf-86f1-41af-91ab-2d7cd011db47\nhttps://login.microsoftonline.com/\nCloud\nBlobEndpoint=https://seannse.blob.core.windows.net/;QueueEndpoint=https://seannse.queue.core.windows.net/;FileEndpoint=https://seannse.file.core.windows.net/;BlobSecondaryEndpoint=https://seannse-secondary.blob.core.windows.net/;QueueSecondaryEndpoint=https://seannse-secondary.queue.core.windows.net/;FileSecondaryEndpoint=https://seannse-secondary.file.core.windows.net/;AccountName=seannse;AccountKey=Sanitized\n"
   }
 }