﻿{
  "Entries": [
    {
      "RequestUri": "https://seannse.blob.core.windows.net/test-filesystem-765b0dd0-b754-85b6-7716-af8be1e4aae5?restype=container",
      "RequestMethod": "PUT",
      "RequestHeaders": {
        "Accept": "application/xml",
        "Authorization": "Sanitized",
        "traceparent": "00-6b8fb29e273df1479713ad21cd74cdfa-a0114af0a8bb7a4b-00",
        "User-Agent": [
          "azsdk-net-Storage.Files.DataLake/12.7.0-alpha.20210219.1",
          "(.NET 5.0.3; Microsoft Windows 10.0.19041)"
        ],
        "x-ms-blob-public-access": "container",
        "x-ms-client-request-id": "2f78063b-2a08-cc35-f7b7-2b1f4c05e9a5",
        "x-ms-date": "Fri, 19 Feb 2021 19:04:16 GMT",
        "x-ms-return-client-request-id": "true",
<<<<<<< HEAD
        "x-ms-version": "2020-12-06"
=======
        "x-ms-version": "2021-02-12"
>>>>>>> 7e782c87
      },
      "RequestBody": null,
      "StatusCode": 201,
      "ResponseHeaders": {
        "Content-Length": "0",
        "Date": "Fri, 19 Feb 2021 19:04:15 GMT",
        "ETag": "\"0x8D8D50927006155\"",
        "Last-Modified": "Fri, 19 Feb 2021 19:04:15 GMT",
        "Server": [
          "Windows-Azure-Blob/1.0",
          "Microsoft-HTTPAPI/2.0"
        ],
        "x-ms-client-request-id": "2f78063b-2a08-cc35-f7b7-2b1f4c05e9a5",
        "x-ms-request-id": "cb12bbb5-b01e-006d-14f2-06cb14000000",
<<<<<<< HEAD
        "x-ms-version": "2020-12-06"
=======
        "x-ms-version": "2021-02-12"
>>>>>>> 7e782c87
      },
      "ResponseBody": []
    },
    {
      "RequestUri": "https://seannse.dfs.core.windows.net/test-filesystem-765b0dd0-b754-85b6-7716-af8be1e4aae5/test-directory-58df2a3b-59df-76a1-f425-d7c7ba5e1f0c?resource=directory",
      "RequestMethod": "PUT",
      "RequestHeaders": {
        "Accept": "application/json",
        "Authorization": "Sanitized",
        "If-None-Match": "*",
        "traceparent": "00-08b5765a9c2f344a8c3b093a55db0074-0063b29321ff7749-00",
        "User-Agent": [
          "azsdk-net-Storage.Files.DataLake/12.7.0-alpha.20210219.1",
          "(.NET 5.0.3; Microsoft Windows 10.0.19041)"
        ],
        "x-ms-client-request-id": "3b1c56a3-e38c-e200-6401-3ae3526e1198",
        "x-ms-date": "Fri, 19 Feb 2021 19:04:16 GMT",
        "x-ms-return-client-request-id": "true",
<<<<<<< HEAD
        "x-ms-version": "2020-12-06"
=======
        "x-ms-version": "2021-02-12"
>>>>>>> 7e782c87
      },
      "RequestBody": null,
      "StatusCode": 201,
      "ResponseHeaders": {
        "Content-Length": "0",
        "Date": "Fri, 19 Feb 2021 19:04:15 GMT",
        "ETag": "\"0x8D8D509270FB876\"",
        "Last-Modified": "Fri, 19 Feb 2021 19:04:15 GMT",
        "Server": [
          "Windows-Azure-HDFS/1.0",
          "Microsoft-HTTPAPI/2.0"
        ],
        "x-ms-client-request-id": "3b1c56a3-e38c-e200-6401-3ae3526e1198",
        "x-ms-request-id": "da843131-a01f-0061-0cf2-065c1c000000",
<<<<<<< HEAD
        "x-ms-version": "2020-12-06"
=======
        "x-ms-version": "2021-02-12"
>>>>>>> 7e782c87
      },
      "ResponseBody": []
    },
    {
      "RequestUri": "https://seannse.blob.core.windows.net/test-filesystem-765b0dd0-b754-85b6-7716-af8be1e4aae5?restype=container",
      "RequestMethod": "DELETE",
      "RequestHeaders": {
        "Accept": "application/xml",
        "Authorization": "Sanitized",
        "traceparent": "00-6ab7439790bcc94d9a12e4c13498c326-07e4aa2e5eb91347-00",
        "User-Agent": [
          "azsdk-net-Storage.Files.DataLake/12.7.0-alpha.20210219.1",
          "(.NET 5.0.3; Microsoft Windows 10.0.19041)"
        ],
        "x-ms-client-request-id": "63233f3a-e342-f780-cf6d-776a40f9bc5d",
        "x-ms-date": "Fri, 19 Feb 2021 19:04:16 GMT",
        "x-ms-return-client-request-id": "true",
<<<<<<< HEAD
        "x-ms-version": "2020-12-06"
=======
        "x-ms-version": "2021-02-12"
>>>>>>> 7e782c87
      },
      "RequestBody": null,
      "StatusCode": 202,
      "ResponseHeaders": {
        "Content-Length": "0",
        "Date": "Fri, 19 Feb 2021 19:04:15 GMT",
        "Server": [
          "Windows-Azure-Blob/1.0",
          "Microsoft-HTTPAPI/2.0"
        ],
        "x-ms-client-request-id": "63233f3a-e342-f780-cf6d-776a40f9bc5d",
        "x-ms-request-id": "cb12bbed-b01e-006d-3cf2-06cb14000000",
<<<<<<< HEAD
        "x-ms-version": "2020-12-06"
=======
        "x-ms-version": "2021-02-12"
>>>>>>> 7e782c87
      },
      "ResponseBody": []
    }
  ],
  "Variables": {
    "RandomSeed": "2007034290",
    "Storage_TestConfigHierarchicalNamespace": "NamespaceTenant\nseannse\nU2FuaXRpemVk\nhttps://seannse.blob.core.windows.net\nhttps://seannse.file.core.windows.net\nhttps://seannse.queue.core.windows.net\nhttps://seannse.table.core.windows.net\n\n\n\n\nhttps://seannse-secondary.blob.core.windows.net\nhttps://seannse-secondary.file.core.windows.net\nhttps://seannse-secondary.queue.core.windows.net\nhttps://seannse-secondary.table.core.windows.net\n68390a19-a643-458b-b726-408abf67b4fc\nSanitized\n72f988bf-86f1-41af-91ab-2d7cd011db47\nhttps://login.microsoftonline.com/\nCloud\nBlobEndpoint=https://seannse.blob.core.windows.net/;QueueEndpoint=https://seannse.queue.core.windows.net/;FileEndpoint=https://seannse.file.core.windows.net/;BlobSecondaryEndpoint=https://seannse-secondary.blob.core.windows.net/;QueueSecondaryEndpoint=https://seannse-secondary.queue.core.windows.net/;FileSecondaryEndpoint=https://seannse-secondary.file.core.windows.net/;AccountName=seannse;AccountKey=Sanitized\n\n\n"
  }
}<|MERGE_RESOLUTION|>--- conflicted
+++ resolved
@@ -15,11 +15,7 @@
         "x-ms-client-request-id": "2f78063b-2a08-cc35-f7b7-2b1f4c05e9a5",
         "x-ms-date": "Fri, 19 Feb 2021 19:04:16 GMT",
         "x-ms-return-client-request-id": "true",
-<<<<<<< HEAD
-        "x-ms-version": "2020-12-06"
-=======
         "x-ms-version": "2021-02-12"
->>>>>>> 7e782c87
       },
       "RequestBody": null,
       "StatusCode": 201,
@@ -34,11 +30,7 @@
         ],
         "x-ms-client-request-id": "2f78063b-2a08-cc35-f7b7-2b1f4c05e9a5",
         "x-ms-request-id": "cb12bbb5-b01e-006d-14f2-06cb14000000",
-<<<<<<< HEAD
-        "x-ms-version": "2020-12-06"
-=======
         "x-ms-version": "2021-02-12"
->>>>>>> 7e782c87
       },
       "ResponseBody": []
     },
@@ -57,11 +49,7 @@
         "x-ms-client-request-id": "3b1c56a3-e38c-e200-6401-3ae3526e1198",
         "x-ms-date": "Fri, 19 Feb 2021 19:04:16 GMT",
         "x-ms-return-client-request-id": "true",
-<<<<<<< HEAD
-        "x-ms-version": "2020-12-06"
-=======
         "x-ms-version": "2021-02-12"
->>>>>>> 7e782c87
       },
       "RequestBody": null,
       "StatusCode": 201,
@@ -76,11 +64,7 @@
         ],
         "x-ms-client-request-id": "3b1c56a3-e38c-e200-6401-3ae3526e1198",
         "x-ms-request-id": "da843131-a01f-0061-0cf2-065c1c000000",
-<<<<<<< HEAD
-        "x-ms-version": "2020-12-06"
-=======
         "x-ms-version": "2021-02-12"
->>>>>>> 7e782c87
       },
       "ResponseBody": []
     },
@@ -98,11 +82,7 @@
         "x-ms-client-request-id": "63233f3a-e342-f780-cf6d-776a40f9bc5d",
         "x-ms-date": "Fri, 19 Feb 2021 19:04:16 GMT",
         "x-ms-return-client-request-id": "true",
-<<<<<<< HEAD
-        "x-ms-version": "2020-12-06"
-=======
         "x-ms-version": "2021-02-12"
->>>>>>> 7e782c87
       },
       "RequestBody": null,
       "StatusCode": 202,
@@ -115,11 +95,7 @@
         ],
         "x-ms-client-request-id": "63233f3a-e342-f780-cf6d-776a40f9bc5d",
         "x-ms-request-id": "cb12bbed-b01e-006d-3cf2-06cb14000000",
-<<<<<<< HEAD
-        "x-ms-version": "2020-12-06"
-=======
         "x-ms-version": "2021-02-12"
->>>>>>> 7e782c87
       },
       "ResponseBody": []
     }
