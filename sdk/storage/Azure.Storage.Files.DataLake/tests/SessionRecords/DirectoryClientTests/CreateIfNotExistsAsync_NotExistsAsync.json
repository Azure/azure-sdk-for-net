{
  "Entries": [
    {
      "RequestUri": "http://seannsecanary.blob.core.windows.net/test-filesystem-32c26a52-8c76-f172-593b-a96679948222?restype=container",
      "RequestMethod": "PUT",
      "RequestHeaders": {
        "Authorization": "Sanitized",
        "traceparent": "00-71d69e0302eae34886a34e59a9eca861-4d940e54d0684a4c-00",
        "User-Agent": [
          "azsdk-net-Storage.Files.DataLake/12.1.0-dev.20200403.1",
          "(.NET Core 4.6.28325.01; Microsoft Windows 10.0.18362 )"
        ],
        "x-ms-blob-public-access": "container",
        "x-ms-client-request-id": "913d5c1a-f331-c3fa-515c-b10d37166cab",
        "x-ms-date": "Fri, 03 Apr 2020 20:56:34 GMT",
        "x-ms-return-client-request-id": "true",
<<<<<<< HEAD
        "x-ms-version": "2019-12-12"
=======
        "x-ms-version": "2020-02-10"
>>>>>>> 60f4876e
      },
      "RequestBody": null,
      "StatusCode": 201,
      "ResponseHeaders": {
        "Content-Length": "0",
        "Date": "Fri, 03 Apr 2020 20:56:32 GMT",
        "ETag": "\u00220x8D7D8117D90A811\u0022",
        "Last-Modified": "Fri, 03 Apr 2020 20:56:32 GMT",
        "Server": [
          "Windows-Azure-Blob/1.0",
          "Microsoft-HTTPAPI/2.0"
        ],
        "x-ms-client-request-id": "913d5c1a-f331-c3fa-515c-b10d37166cab",
        "x-ms-request-id": "9621b5c5-f01e-0012-49fa-093670000000",
<<<<<<< HEAD
        "x-ms-version": "2019-12-12"
=======
        "x-ms-version": "2020-02-10"
>>>>>>> 60f4876e
      },
      "ResponseBody": []
    },
    {
      "RequestUri": "http://seannsecanary.dfs.core.windows.net/test-filesystem-32c26a52-8c76-f172-593b-a96679948222/test-directory-ef5ea92b-b929-3e4e-9737-36760f22896a?resource=directory",
      "RequestMethod": "PUT",
      "RequestHeaders": {
        "Authorization": "Sanitized",
        "If-None-Match": "*",
        "traceparent": "00-c46295d098b4514899967725d3c93f72-20837e6529cbb148-00",
        "User-Agent": [
          "azsdk-net-Storage.Files.DataLake/12.1.0-dev.20200403.1",
          "(.NET Core 4.6.28325.01; Microsoft Windows 10.0.18362 )"
        ],
        "x-ms-client-request-id": "be23d094-1090-613a-0dfe-f9fabd84b32f",
        "x-ms-date": "Fri, 03 Apr 2020 20:56:34 GMT",
        "x-ms-return-client-request-id": "true",
<<<<<<< HEAD
        "x-ms-version": "2019-12-12"
=======
        "x-ms-version": "2020-02-10"
>>>>>>> 60f4876e
      },
      "RequestBody": null,
      "StatusCode": 201,
      "ResponseHeaders": {
        "Content-Length": "0",
        "Date": "Fri, 03 Apr 2020 20:56:32 GMT",
        "ETag": "\u00220x8D7D8117DA0B503\u0022",
        "Last-Modified": "Fri, 03 Apr 2020 20:56:32 GMT",
        "Server": [
          "Windows-Azure-HDFS/1.0",
          "Microsoft-HTTPAPI/2.0"
        ],
        "x-ms-client-request-id": "be23d094-1090-613a-0dfe-f9fabd84b32f",
        "x-ms-request-id": "fa43fcfc-201f-0097-2bfa-091bad000000",
<<<<<<< HEAD
        "x-ms-version": "2019-12-12"
=======
        "x-ms-version": "2020-02-10"
>>>>>>> 60f4876e
      },
      "ResponseBody": []
    },
    {
      "RequestUri": "http://seannsecanary.blob.core.windows.net/test-filesystem-32c26a52-8c76-f172-593b-a96679948222?restype=container",
      "RequestMethod": "DELETE",
      "RequestHeaders": {
        "Authorization": "Sanitized",
        "traceparent": "00-ae3877f6a039e942bbaeb212061853cb-bdbe5d3ec6d43744-00",
        "User-Agent": [
          "azsdk-net-Storage.Files.DataLake/12.1.0-dev.20200403.1",
          "(.NET Core 4.6.28325.01; Microsoft Windows 10.0.18362 )"
        ],
        "x-ms-client-request-id": "3ee14fe3-cafe-2bda-0cea-1059f7f7ef0a",
        "x-ms-date": "Fri, 03 Apr 2020 20:56:34 GMT",
        "x-ms-return-client-request-id": "true",
<<<<<<< HEAD
        "x-ms-version": "2019-12-12"
=======
        "x-ms-version": "2020-02-10"
>>>>>>> 60f4876e
      },
      "RequestBody": null,
      "StatusCode": 202,
      "ResponseHeaders": {
        "Content-Length": "0",
        "Date": "Fri, 03 Apr 2020 20:56:32 GMT",
        "Server": [
          "Windows-Azure-Blob/1.0",
          "Microsoft-HTTPAPI/2.0"
        ],
        "x-ms-client-request-id": "3ee14fe3-cafe-2bda-0cea-1059f7f7ef0a",
        "x-ms-request-id": "9621b5de-f01e-0012-5cfa-093670000000",
<<<<<<< HEAD
        "x-ms-version": "2019-12-12"
=======
        "x-ms-version": "2020-02-10"
>>>>>>> 60f4876e
      },
      "ResponseBody": []
    }
  ],
  "Variables": {
    "RandomSeed": "1981081604",
    "Storage_TestConfigHierarchicalNamespace": "NamespaceTenant\nseannsecanary\nU2FuaXRpemVk\nhttp://seannsecanary.blob.core.windows.net\nhttp://seannsecanary.file.core.windows.net\nhttp://seannsecanary.queue.core.windows.net\nhttp://seannsecanary.table.core.windows.net\n\n\n\n\nhttp://seannsecanary-secondary.blob.core.windows.net\nhttp://seannsecanary-secondary.file.core.windows.net\nhttp://seannsecanary-secondary.queue.core.windows.net\nhttp://seannsecanary-secondary.table.core.windows.net\n68390a19-a643-458b-b726-408abf67b4fc\nSanitized\n72f988bf-86f1-41af-91ab-2d7cd011db47\nhttps://login.microsoftonline.com/\nCloud\nBlobEndpoint=http://seannsecanary.blob.core.windows.net/;QueueEndpoint=http://seannsecanary.queue.core.windows.net/;FileEndpoint=http://seannsecanary.file.core.windows.net/;BlobSecondaryEndpoint=http://seannsecanary-secondary.blob.core.windows.net/;QueueSecondaryEndpoint=http://seannsecanary-secondary.queue.core.windows.net/;FileSecondaryEndpoint=http://seannsecanary-secondary.file.core.windows.net/;AccountName=seannsecanary;AccountKey=Sanitized\n"
  }
}<|MERGE_RESOLUTION|>--- conflicted
+++ resolved
@@ -14,11 +14,7 @@
         "x-ms-client-request-id": "913d5c1a-f331-c3fa-515c-b10d37166cab",
         "x-ms-date": "Fri, 03 Apr 2020 20:56:34 GMT",
         "x-ms-return-client-request-id": "true",
-<<<<<<< HEAD
-        "x-ms-version": "2019-12-12"
-=======
         "x-ms-version": "2020-02-10"
->>>>>>> 60f4876e
       },
       "RequestBody": null,
       "StatusCode": 201,
@@ -33,11 +29,7 @@
         ],
         "x-ms-client-request-id": "913d5c1a-f331-c3fa-515c-b10d37166cab",
         "x-ms-request-id": "9621b5c5-f01e-0012-49fa-093670000000",
-<<<<<<< HEAD
-        "x-ms-version": "2019-12-12"
-=======
         "x-ms-version": "2020-02-10"
->>>>>>> 60f4876e
       },
       "ResponseBody": []
     },
@@ -55,11 +47,7 @@
         "x-ms-client-request-id": "be23d094-1090-613a-0dfe-f9fabd84b32f",
         "x-ms-date": "Fri, 03 Apr 2020 20:56:34 GMT",
         "x-ms-return-client-request-id": "true",
-<<<<<<< HEAD
-        "x-ms-version": "2019-12-12"
-=======
         "x-ms-version": "2020-02-10"
->>>>>>> 60f4876e
       },
       "RequestBody": null,
       "StatusCode": 201,
@@ -74,11 +62,7 @@
         ],
         "x-ms-client-request-id": "be23d094-1090-613a-0dfe-f9fabd84b32f",
         "x-ms-request-id": "fa43fcfc-201f-0097-2bfa-091bad000000",
-<<<<<<< HEAD
-        "x-ms-version": "2019-12-12"
-=======
         "x-ms-version": "2020-02-10"
->>>>>>> 60f4876e
       },
       "ResponseBody": []
     },
@@ -95,11 +79,7 @@
         "x-ms-client-request-id": "3ee14fe3-cafe-2bda-0cea-1059f7f7ef0a",
         "x-ms-date": "Fri, 03 Apr 2020 20:56:34 GMT",
         "x-ms-return-client-request-id": "true",
-<<<<<<< HEAD
-        "x-ms-version": "2019-12-12"
-=======
         "x-ms-version": "2020-02-10"
->>>>>>> 60f4876e
       },
       "RequestBody": null,
       "StatusCode": 202,
@@ -112,11 +92,7 @@
         ],
         "x-ms-client-request-id": "3ee14fe3-cafe-2bda-0cea-1059f7f7ef0a",
         "x-ms-request-id": "9621b5de-f01e-0012-5cfa-093670000000",
-<<<<<<< HEAD
-        "x-ms-version": "2019-12-12"
-=======
         "x-ms-version": "2020-02-10"
->>>>>>> 60f4876e
       },
       "ResponseBody": []
     }
