--- conflicted
+++ resolved
@@ -15,11 +15,7 @@
         "x-ms-client-request-id": "c1f32eb9-26f2-95c2-5400-a960f464fdb1",
         "x-ms-date": "Fri, 19 Feb 2021 19:03:47 GMT",
         "x-ms-return-client-request-id": "true",
-<<<<<<< HEAD
-        "x-ms-version": "2020-12-06"
-=======
         "x-ms-version": "2021-02-12"
->>>>>>> 7e782c87
       },
       "RequestBody": null,
       "StatusCode": 201,
@@ -34,11 +30,7 @@
         ],
         "x-ms-client-request-id": "c1f32eb9-26f2-95c2-5400-a960f464fdb1",
         "x-ms-request-id": "cb129491-b01e-006d-68f1-06cb14000000",
-<<<<<<< HEAD
-        "x-ms-version": "2020-12-06"
-=======
         "x-ms-version": "2021-02-12"
->>>>>>> 7e782c87
       },
       "ResponseBody": []
     },
@@ -56,11 +48,7 @@
         "x-ms-client-request-id": "863a6868-669b-829f-b7b5-ce66466a2e33",
         "x-ms-date": "Fri, 19 Feb 2021 19:03:48 GMT",
         "x-ms-return-client-request-id": "true",
-<<<<<<< HEAD
-        "x-ms-version": "2020-12-06"
-=======
         "x-ms-version": "2021-02-12"
->>>>>>> 7e782c87
       },
       "RequestBody": null,
       "StatusCode": 201,
@@ -75,11 +63,7 @@
         ],
         "x-ms-client-request-id": "863a6868-669b-829f-b7b5-ce66466a2e33",
         "x-ms-request-id": "da8420c6-a01f-0061-34f1-065c1c000000",
-<<<<<<< HEAD
-        "x-ms-version": "2020-12-06"
-=======
         "x-ms-version": "2021-02-12"
->>>>>>> 7e782c87
       },
       "ResponseBody": []
     },
@@ -97,11 +81,7 @@
         "x-ms-client-request-id": "8cf7bfe1-772a-a615-d458-029e61d78b6f",
         "x-ms-date": "Fri, 19 Feb 2021 19:03:48 GMT",
         "x-ms-return-client-request-id": "true",
-<<<<<<< HEAD
-        "x-ms-version": "2020-12-06"
-=======
         "x-ms-version": "2021-02-12"
->>>>>>> 7e782c87
       },
       "RequestBody": null,
       "StatusCode": 201,
@@ -116,11 +96,7 @@
         ],
         "x-ms-client-request-id": "8cf7bfe1-772a-a615-d458-029e61d78b6f",
         "x-ms-request-id": "da8420cd-a01f-0061-3bf1-065c1c000000",
-<<<<<<< HEAD
-        "x-ms-version": "2020-12-06"
-=======
         "x-ms-version": "2021-02-12"
->>>>>>> 7e782c87
       },
       "ResponseBody": []
     },
@@ -137,11 +113,7 @@
         "x-ms-client-request-id": "8684f9c2-a272-7709-8ca5-fd2dbeab2718",
         "x-ms-date": "Fri, 19 Feb 2021 19:03:48 GMT",
         "x-ms-return-client-request-id": "true",
-<<<<<<< HEAD
-        "x-ms-version": "2020-12-06"
-=======
         "x-ms-version": "2021-02-12"
->>>>>>> 7e782c87
       },
       "RequestBody": null,
       "StatusCode": 200,
@@ -155,11 +127,7 @@
         "Transfer-Encoding": "chunked",
         "x-ms-client-request-id": "8684f9c2-a272-7709-8ca5-fd2dbeab2718",
         "x-ms-request-id": "da8420d9-a01f-0061-47f1-065c1c000000",
-<<<<<<< HEAD
-        "x-ms-version": "2020-12-06"
-=======
         "x-ms-version": "2021-02-12"
->>>>>>> 7e782c87
       },
       "ResponseBody": [
         "{\"paths\":[{\"contentLength\":\"0\",\"creationTime\":\"132582350273933587\",\"etag\":\"0x8D8D50916077113\",\"group\":\"$superuser\",\"isDirectory\":\"true\",\"lastModified\":\"Fri, 19 Feb 2021 19:03:47 GMT\",\"name\":\"directory\",\"owner\":\"$superuser\",\"permissions\":\"rwxr-x---\"},{\"contentLength\":\"0\",\"creationTime\":\"132582350274813007\",\"etag\":\"0x8D8D5091614DC4F\",\"group\":\"$superuser\",\"lastModified\":\"Fri, 19 Feb 2021 19:03:47 GMT\",\"name\":\"directory/file\",\"owner\":\"$superuser\",\"permissions\":\"rw-r-----\"}]}\n"
@@ -179,11 +147,7 @@
         "x-ms-client-request-id": "68dc6694-0452-98fc-2b42-738c4f36e971",
         "x-ms-date": "Fri, 19 Feb 2021 19:03:48 GMT",
         "x-ms-return-client-request-id": "true",
-<<<<<<< HEAD
-        "x-ms-version": "2020-12-06"
-=======
         "x-ms-version": "2021-02-12"
->>>>>>> 7e782c87
       },
       "RequestBody": null,
       "StatusCode": 202,
@@ -196,11 +160,7 @@
         ],
         "x-ms-client-request-id": "68dc6694-0452-98fc-2b42-738c4f36e971",
         "x-ms-request-id": "cb12951a-b01e-006d-5ef1-06cb14000000",
-<<<<<<< HEAD
-        "x-ms-version": "2020-12-06"
-=======
         "x-ms-version": "2021-02-12"
->>>>>>> 7e782c87
       },
       "ResponseBody": []
     }
