--- conflicted
+++ resolved
@@ -14,11 +14,7 @@
         "x-ms-client-request-id": "eba60fe0-f3b1-300c-59b6-b49b14e76fb1",
         "x-ms-date": "Fri, 03 Apr 2020 20:56:47 GMT",
         "x-ms-return-client-request-id": "true",
-<<<<<<< HEAD
-        "x-ms-version": "2019-12-12"
-=======
-        "x-ms-version": "2020-02-10"
->>>>>>> 60f4876e
+        "x-ms-version": "2020-02-10"
       },
       "RequestBody": null,
       "StatusCode": 201,
@@ -33,11 +29,7 @@
         ],
         "x-ms-client-request-id": "eba60fe0-f3b1-300c-59b6-b49b14e76fb1",
         "x-ms-request-id": "9621bbec-f01e-0012-28fa-093670000000",
-<<<<<<< HEAD
-        "x-ms-version": "2019-12-12"
-=======
-        "x-ms-version": "2020-02-10"
->>>>>>> 60f4876e
+        "x-ms-version": "2020-02-10"
       },
       "ResponseBody": []
     },
@@ -54,11 +46,7 @@
         "x-ms-client-request-id": "1ba7b6fe-842e-33db-e8e3-05eb21301187",
         "x-ms-date": "Fri, 03 Apr 2020 20:56:47 GMT",
         "x-ms-return-client-request-id": "true",
-<<<<<<< HEAD
-        "x-ms-version": "2019-12-12"
-=======
-        "x-ms-version": "2020-02-10"
->>>>>>> 60f4876e
+        "x-ms-version": "2020-02-10"
       },
       "RequestBody": null,
       "StatusCode": 201,
@@ -73,11 +61,7 @@
         ],
         "x-ms-client-request-id": "1ba7b6fe-842e-33db-e8e3-05eb21301187",
         "x-ms-request-id": "fa43fd43-201f-0097-6dfa-091bad000000",
-<<<<<<< HEAD
-        "x-ms-version": "2019-12-12"
-=======
-        "x-ms-version": "2020-02-10"
->>>>>>> 60f4876e
+        "x-ms-version": "2020-02-10"
       },
       "ResponseBody": []
     },
@@ -94,11 +78,7 @@
         "x-ms-client-request-id": "68dc0c7c-b929-ebb5-811d-4bcaeda17a5d",
         "x-ms-date": "Fri, 03 Apr 2020 20:56:47 GMT",
         "x-ms-return-client-request-id": "true",
-<<<<<<< HEAD
-        "x-ms-version": "2019-12-12"
-=======
-        "x-ms-version": "2020-02-10"
->>>>>>> 60f4876e
+        "x-ms-version": "2020-02-10"
       },
       "RequestBody": null,
       "StatusCode": 412,
@@ -113,11 +93,7 @@
         "x-ms-client-request-id": "68dc0c7c-b929-ebb5-811d-4bcaeda17a5d",
         "x-ms-error-code": "ConditionNotMet",
         "x-ms-request-id": "fa43fd44-201f-0097-6efa-091bad000000",
-<<<<<<< HEAD
-        "x-ms-version": "2019-12-12"
-=======
-        "x-ms-version": "2020-02-10"
->>>>>>> 60f4876e
+        "x-ms-version": "2020-02-10"
       },
       "ResponseBody": {
         "error": {
@@ -139,11 +115,7 @@
         "x-ms-client-request-id": "146e176f-a854-285d-1a3e-3478ef39ecb2",
         "x-ms-date": "Fri, 03 Apr 2020 20:56:47 GMT",
         "x-ms-return-client-request-id": "true",
-<<<<<<< HEAD
-        "x-ms-version": "2019-12-12"
-=======
-        "x-ms-version": "2020-02-10"
->>>>>>> 60f4876e
+        "x-ms-version": "2020-02-10"
       },
       "RequestBody": null,
       "StatusCode": 202,
@@ -156,11 +128,7 @@
         ],
         "x-ms-client-request-id": "146e176f-a854-285d-1a3e-3478ef39ecb2",
         "x-ms-request-id": "9621bc16-f01e-0012-46fa-093670000000",
-<<<<<<< HEAD
-        "x-ms-version": "2019-12-12"
-=======
-        "x-ms-version": "2020-02-10"
->>>>>>> 60f4876e
+        "x-ms-version": "2020-02-10"
       },
       "ResponseBody": []
     },
@@ -178,11 +146,7 @@
         "x-ms-client-request-id": "582713e2-d385-7ab1-f885-373bf2033651",
         "x-ms-date": "Fri, 03 Apr 2020 20:56:47 GMT",
         "x-ms-return-client-request-id": "true",
-<<<<<<< HEAD
-        "x-ms-version": "2019-12-12"
-=======
-        "x-ms-version": "2020-02-10"
->>>>>>> 60f4876e
+        "x-ms-version": "2020-02-10"
       },
       "RequestBody": null,
       "StatusCode": 201,
@@ -197,11 +161,7 @@
         ],
         "x-ms-client-request-id": "582713e2-d385-7ab1-f885-373bf2033651",
         "x-ms-request-id": "9621bc24-f01e-0012-52fa-093670000000",
-<<<<<<< HEAD
-        "x-ms-version": "2019-12-12"
-=======
-        "x-ms-version": "2020-02-10"
->>>>>>> 60f4876e
+        "x-ms-version": "2020-02-10"
       },
       "ResponseBody": []
     },
@@ -218,11 +178,7 @@
         "x-ms-client-request-id": "417b12bc-70aa-cb9b-93c6-f9863995ea67",
         "x-ms-date": "Fri, 03 Apr 2020 20:56:47 GMT",
         "x-ms-return-client-request-id": "true",
-<<<<<<< HEAD
-        "x-ms-version": "2019-12-12"
-=======
-        "x-ms-version": "2020-02-10"
->>>>>>> 60f4876e
+        "x-ms-version": "2020-02-10"
       },
       "RequestBody": null,
       "StatusCode": 201,
@@ -237,11 +193,7 @@
         ],
         "x-ms-client-request-id": "417b12bc-70aa-cb9b-93c6-f9863995ea67",
         "x-ms-request-id": "fa43fd45-201f-0097-6ffa-091bad000000",
-<<<<<<< HEAD
-        "x-ms-version": "2019-12-12"
-=======
-        "x-ms-version": "2020-02-10"
->>>>>>> 60f4876e
+        "x-ms-version": "2020-02-10"
       },
       "ResponseBody": []
     },
@@ -258,11 +210,7 @@
         "x-ms-client-request-id": "7d5f570a-4a14-d47a-a0ac-4bdbda0c5e45",
         "x-ms-date": "Fri, 03 Apr 2020 20:56:47 GMT",
         "x-ms-return-client-request-id": "true",
-<<<<<<< HEAD
-        "x-ms-version": "2019-12-12"
-=======
-        "x-ms-version": "2020-02-10"
->>>>>>> 60f4876e
+        "x-ms-version": "2020-02-10"
       },
       "RequestBody": null,
       "StatusCode": 412,
@@ -277,11 +225,7 @@
         "x-ms-client-request-id": "7d5f570a-4a14-d47a-a0ac-4bdbda0c5e45",
         "x-ms-error-code": "ConditionNotMet",
         "x-ms-request-id": "fa43fd46-201f-0097-70fa-091bad000000",
-<<<<<<< HEAD
-        "x-ms-version": "2019-12-12"
-=======
-        "x-ms-version": "2020-02-10"
->>>>>>> 60f4876e
+        "x-ms-version": "2020-02-10"
       },
       "ResponseBody": {
         "error": {
@@ -303,11 +247,7 @@
         "x-ms-client-request-id": "e17c6893-6c36-ae52-9722-15de0cd5657b",
         "x-ms-date": "Fri, 03 Apr 2020 20:56:47 GMT",
         "x-ms-return-client-request-id": "true",
-<<<<<<< HEAD
-        "x-ms-version": "2019-12-12"
-=======
-        "x-ms-version": "2020-02-10"
->>>>>>> 60f4876e
+        "x-ms-version": "2020-02-10"
       },
       "RequestBody": null,
       "StatusCode": 202,
@@ -320,11 +260,7 @@
         ],
         "x-ms-client-request-id": "e17c6893-6c36-ae52-9722-15de0cd5657b",
         "x-ms-request-id": "9621bc4d-f01e-0012-71fa-093670000000",
-<<<<<<< HEAD
-        "x-ms-version": "2019-12-12"
-=======
-        "x-ms-version": "2020-02-10"
->>>>>>> 60f4876e
+        "x-ms-version": "2020-02-10"
       },
       "ResponseBody": []
     },
@@ -342,11 +278,7 @@
         "x-ms-client-request-id": "a7213dd7-ce92-7ba0-adaf-413b517a1d53",
         "x-ms-date": "Fri, 03 Apr 2020 20:56:47 GMT",
         "x-ms-return-client-request-id": "true",
-<<<<<<< HEAD
-        "x-ms-version": "2019-12-12"
-=======
-        "x-ms-version": "2020-02-10"
->>>>>>> 60f4876e
+        "x-ms-version": "2020-02-10"
       },
       "RequestBody": null,
       "StatusCode": 201,
@@ -361,11 +293,7 @@
         ],
         "x-ms-client-request-id": "a7213dd7-ce92-7ba0-adaf-413b517a1d53",
         "x-ms-request-id": "9621bc61-f01e-0012-80fa-093670000000",
-<<<<<<< HEAD
-        "x-ms-version": "2019-12-12"
-=======
-        "x-ms-version": "2020-02-10"
->>>>>>> 60f4876e
+        "x-ms-version": "2020-02-10"
       },
       "ResponseBody": []
     },
@@ -382,11 +310,7 @@
         "x-ms-client-request-id": "167c2fe8-d514-e4ff-5189-74112d87e7a7",
         "x-ms-date": "Fri, 03 Apr 2020 20:56:48 GMT",
         "x-ms-return-client-request-id": "true",
-<<<<<<< HEAD
-        "x-ms-version": "2019-12-12"
-=======
-        "x-ms-version": "2020-02-10"
->>>>>>> 60f4876e
+        "x-ms-version": "2020-02-10"
       },
       "RequestBody": null,
       "StatusCode": 201,
@@ -401,11 +325,7 @@
         ],
         "x-ms-client-request-id": "167c2fe8-d514-e4ff-5189-74112d87e7a7",
         "x-ms-request-id": "fa43fd47-201f-0097-71fa-091bad000000",
-<<<<<<< HEAD
-        "x-ms-version": "2019-12-12"
-=======
-        "x-ms-version": "2020-02-10"
->>>>>>> 60f4876e
+        "x-ms-version": "2020-02-10"
       },
       "ResponseBody": []
     },
@@ -422,11 +342,7 @@
         "x-ms-client-request-id": "6430f94a-8e89-ceb3-8e1b-0299cf601e63",
         "x-ms-date": "Fri, 03 Apr 2020 20:56:48 GMT",
         "x-ms-return-client-request-id": "true",
-<<<<<<< HEAD
-        "x-ms-version": "2019-12-12"
-=======
-        "x-ms-version": "2020-02-10"
->>>>>>> 60f4876e
+        "x-ms-version": "2020-02-10"
       },
       "RequestBody": null,
       "StatusCode": 412,
@@ -441,11 +357,7 @@
         "x-ms-client-request-id": "6430f94a-8e89-ceb3-8e1b-0299cf601e63",
         "x-ms-error-code": "ConditionNotMet",
         "x-ms-request-id": "fa43fd48-201f-0097-72fa-091bad000000",
-<<<<<<< HEAD
-        "x-ms-version": "2019-12-12"
-=======
-        "x-ms-version": "2020-02-10"
->>>>>>> 60f4876e
+        "x-ms-version": "2020-02-10"
       },
       "ResponseBody": {
         "error": {
@@ -467,11 +379,7 @@
         "x-ms-client-request-id": "33c6142c-8356-7c1d-c6c9-355fc6972440",
         "x-ms-date": "Fri, 03 Apr 2020 20:56:48 GMT",
         "x-ms-return-client-request-id": "true",
-<<<<<<< HEAD
-        "x-ms-version": "2019-12-12"
-=======
-        "x-ms-version": "2020-02-10"
->>>>>>> 60f4876e
+        "x-ms-version": "2020-02-10"
       },
       "RequestBody": null,
       "StatusCode": 202,
@@ -484,11 +392,7 @@
         ],
         "x-ms-client-request-id": "33c6142c-8356-7c1d-c6c9-355fc6972440",
         "x-ms-request-id": "9621bc87-f01e-0012-1ffa-093670000000",
-<<<<<<< HEAD
-        "x-ms-version": "2019-12-12"
-=======
-        "x-ms-version": "2020-02-10"
->>>>>>> 60f4876e
+        "x-ms-version": "2020-02-10"
       },
       "ResponseBody": []
     },
@@ -506,11 +410,7 @@
         "x-ms-client-request-id": "0a423465-a25f-9110-f0ee-67441c1c63af",
         "x-ms-date": "Fri, 03 Apr 2020 20:56:48 GMT",
         "x-ms-return-client-request-id": "true",
-<<<<<<< HEAD
-        "x-ms-version": "2019-12-12"
-=======
-        "x-ms-version": "2020-02-10"
->>>>>>> 60f4876e
+        "x-ms-version": "2020-02-10"
       },
       "RequestBody": null,
       "StatusCode": 201,
@@ -525,11 +425,7 @@
         ],
         "x-ms-client-request-id": "0a423465-a25f-9110-f0ee-67441c1c63af",
         "x-ms-request-id": "9621bc92-f01e-0012-29fa-093670000000",
-<<<<<<< HEAD
-        "x-ms-version": "2019-12-12"
-=======
-        "x-ms-version": "2020-02-10"
->>>>>>> 60f4876e
+        "x-ms-version": "2020-02-10"
       },
       "ResponseBody": []
     },
@@ -546,11 +442,7 @@
         "x-ms-client-request-id": "59384bf4-4dd5-fb3b-8ed4-e4e19032f13d",
         "x-ms-date": "Fri, 03 Apr 2020 20:56:48 GMT",
         "x-ms-return-client-request-id": "true",
-<<<<<<< HEAD
-        "x-ms-version": "2019-12-12"
-=======
-        "x-ms-version": "2020-02-10"
->>>>>>> 60f4876e
+        "x-ms-version": "2020-02-10"
       },
       "RequestBody": null,
       "StatusCode": 201,
@@ -565,11 +457,7 @@
         ],
         "x-ms-client-request-id": "59384bf4-4dd5-fb3b-8ed4-e4e19032f13d",
         "x-ms-request-id": "fa43fd49-201f-0097-73fa-091bad000000",
-<<<<<<< HEAD
-        "x-ms-version": "2019-12-12"
-=======
-        "x-ms-version": "2020-02-10"
->>>>>>> 60f4876e
+        "x-ms-version": "2020-02-10"
       },
       "ResponseBody": []
     },
@@ -585,11 +473,7 @@
         "x-ms-client-request-id": "54ea2f39-3f7a-6b28-c49f-55ffa00f3479",
         "x-ms-date": "Fri, 03 Apr 2020 20:56:48 GMT",
         "x-ms-return-client-request-id": "true",
-<<<<<<< HEAD
-        "x-ms-version": "2019-12-12"
-=======
-        "x-ms-version": "2020-02-10"
->>>>>>> 60f4876e
+        "x-ms-version": "2020-02-10"
       },
       "RequestBody": null,
       "StatusCode": 200,
@@ -614,11 +498,7 @@
         "x-ms-meta-hdi_isfolder": "true",
         "x-ms-request-id": "9621bcae-f01e-0012-40fa-093670000000",
         "x-ms-server-encrypted": "true",
-<<<<<<< HEAD
-        "x-ms-version": "2019-12-12"
-=======
-        "x-ms-version": "2020-02-10"
->>>>>>> 60f4876e
+        "x-ms-version": "2020-02-10"
       },
       "ResponseBody": []
     },
@@ -635,11 +515,7 @@
         "x-ms-client-request-id": "60a785ea-9c47-15c3-4020-57e12adb13e3",
         "x-ms-date": "Fri, 03 Apr 2020 20:56:48 GMT",
         "x-ms-return-client-request-id": "true",
-<<<<<<< HEAD
-        "x-ms-version": "2019-12-12"
-=======
-        "x-ms-version": "2020-02-10"
->>>>>>> 60f4876e
+        "x-ms-version": "2020-02-10"
       },
       "RequestBody": null,
       "StatusCode": 412,
@@ -654,11 +530,7 @@
         "x-ms-client-request-id": "60a785ea-9c47-15c3-4020-57e12adb13e3",
         "x-ms-error-code": "ConditionNotMet",
         "x-ms-request-id": "fa43fd4a-201f-0097-74fa-091bad000000",
-<<<<<<< HEAD
-        "x-ms-version": "2019-12-12"
-=======
-        "x-ms-version": "2020-02-10"
->>>>>>> 60f4876e
+        "x-ms-version": "2020-02-10"
       },
       "ResponseBody": {
         "error": {
@@ -680,11 +552,7 @@
         "x-ms-client-request-id": "1b14c343-d367-4e31-ca40-da1bcf804995",
         "x-ms-date": "Fri, 03 Apr 2020 20:56:48 GMT",
         "x-ms-return-client-request-id": "true",
-<<<<<<< HEAD
-        "x-ms-version": "2019-12-12"
-=======
-        "x-ms-version": "2020-02-10"
->>>>>>> 60f4876e
+        "x-ms-version": "2020-02-10"
       },
       "RequestBody": null,
       "StatusCode": 202,
@@ -697,11 +565,7 @@
         ],
         "x-ms-client-request-id": "1b14c343-d367-4e31-ca40-da1bcf804995",
         "x-ms-request-id": "9621bcc8-f01e-0012-58fa-093670000000",
-<<<<<<< HEAD
-        "x-ms-version": "2019-12-12"
-=======
-        "x-ms-version": "2020-02-10"
->>>>>>> 60f4876e
+        "x-ms-version": "2020-02-10"
       },
       "ResponseBody": []
     },
@@ -719,11 +583,7 @@
         "x-ms-client-request-id": "55854e2c-75e5-f84d-d7f8-b7d2415f94fc",
         "x-ms-date": "Fri, 03 Apr 2020 20:56:48 GMT",
         "x-ms-return-client-request-id": "true",
-<<<<<<< HEAD
-        "x-ms-version": "2019-12-12"
-=======
-        "x-ms-version": "2020-02-10"
->>>>>>> 60f4876e
+        "x-ms-version": "2020-02-10"
       },
       "RequestBody": null,
       "StatusCode": 201,
@@ -738,11 +598,7 @@
         ],
         "x-ms-client-request-id": "55854e2c-75e5-f84d-d7f8-b7d2415f94fc",
         "x-ms-request-id": "9621bcd0-f01e-0012-5ffa-093670000000",
-<<<<<<< HEAD
-        "x-ms-version": "2019-12-12"
-=======
-        "x-ms-version": "2020-02-10"
->>>>>>> 60f4876e
+        "x-ms-version": "2020-02-10"
       },
       "ResponseBody": []
     },
@@ -759,11 +615,7 @@
         "x-ms-client-request-id": "d3624a80-f28f-486c-800c-4c6f22d9f552",
         "x-ms-date": "Fri, 03 Apr 2020 20:56:48 GMT",
         "x-ms-return-client-request-id": "true",
-<<<<<<< HEAD
-        "x-ms-version": "2019-12-12"
-=======
-        "x-ms-version": "2020-02-10"
->>>>>>> 60f4876e
+        "x-ms-version": "2020-02-10"
       },
       "RequestBody": null,
       "StatusCode": 201,
@@ -778,11 +630,7 @@
         ],
         "x-ms-client-request-id": "d3624a80-f28f-486c-800c-4c6f22d9f552",
         "x-ms-request-id": "fa43fd4b-201f-0097-75fa-091bad000000",
-<<<<<<< HEAD
-        "x-ms-version": "2019-12-12"
-=======
-        "x-ms-version": "2020-02-10"
->>>>>>> 60f4876e
+        "x-ms-version": "2020-02-10"
       },
       "ResponseBody": []
     },
@@ -799,11 +647,7 @@
         "x-ms-date": "Fri, 03 Apr 2020 20:56:48 GMT",
         "x-ms-lease-id": "a4869db8-5fe4-b318-05a8-1e6cede130db",
         "x-ms-return-client-request-id": "true",
-<<<<<<< HEAD
-        "x-ms-version": "2019-12-12"
-=======
-        "x-ms-version": "2020-02-10"
->>>>>>> 60f4876e
+        "x-ms-version": "2020-02-10"
       },
       "RequestBody": null,
       "StatusCode": 412,
@@ -818,11 +662,7 @@
         "x-ms-client-request-id": "b8f4fd8b-5423-5fcc-d75c-ea3b99640b59",
         "x-ms-error-code": "LeaseNotPresent",
         "x-ms-request-id": "fa43fd4c-201f-0097-76fa-091bad000000",
-<<<<<<< HEAD
-        "x-ms-version": "2019-12-12"
-=======
-        "x-ms-version": "2020-02-10"
->>>>>>> 60f4876e
+        "x-ms-version": "2020-02-10"
       },
       "ResponseBody": {
         "error": {
@@ -844,11 +684,7 @@
         "x-ms-client-request-id": "24e3edd4-3ce4-7d2f-8e1f-265e3e7883e8",
         "x-ms-date": "Fri, 03 Apr 2020 20:56:49 GMT",
         "x-ms-return-client-request-id": "true",
-<<<<<<< HEAD
-        "x-ms-version": "2019-12-12"
-=======
-        "x-ms-version": "2020-02-10"
->>>>>>> 60f4876e
+        "x-ms-version": "2020-02-10"
       },
       "RequestBody": null,
       "StatusCode": 202,
@@ -861,11 +697,7 @@
         ],
         "x-ms-client-request-id": "24e3edd4-3ce4-7d2f-8e1f-265e3e7883e8",
         "x-ms-request-id": "9621bcf1-f01e-0012-79fa-093670000000",
-<<<<<<< HEAD
-        "x-ms-version": "2019-12-12"
-=======
-        "x-ms-version": "2020-02-10"
->>>>>>> 60f4876e
+        "x-ms-version": "2020-02-10"
       },
       "ResponseBody": []
     }
