﻿{
  "Entries": [
    {
      "RequestUri": "https://seannse.blob.core.windows.net/test-filesystem-8b3dc26d-17fa-1ed0-a264-ad37b96be6a4?restype=container",
      "RequestMethod": "PUT",
      "RequestHeaders": {
        "Accept": "application/xml",
        "Authorization": "Sanitized",
        "traceparent": "00-06b1e34af1c777459817149bad72df3f-332abb723617e24e-00",
        "User-Agent": [
          "azsdk-net-Storage.Files.DataLake/12.7.0-alpha.20210219.1",
          "(.NET 5.0.3; Microsoft Windows 10.0.19041)"
        ],
        "x-ms-blob-public-access": "container",
        "x-ms-client-request-id": "7e4a26b9-5ea5-3db9-b924-a67c7d4a2587",
        "x-ms-date": "Fri, 19 Feb 2021 19:04:46 GMT",
        "x-ms-return-client-request-id": "true",
<<<<<<< HEAD
        "x-ms-version": "2020-12-06"
=======
        "x-ms-version": "2021-02-12"
>>>>>>> 7e782c87
      },
      "RequestBody": null,
      "StatusCode": 201,
      "ResponseHeaders": {
        "Content-Length": "0",
        "Date": "Fri, 19 Feb 2021 19:04:45 GMT",
        "ETag": "\"0x8D8D50938ECFB00\"",
        "Last-Modified": "Fri, 19 Feb 2021 19:04:45 GMT",
        "Server": [
          "Windows-Azure-Blob/1.0",
          "Microsoft-HTTPAPI/2.0"
        ],
        "x-ms-client-request-id": "7e4a26b9-5ea5-3db9-b924-a67c7d4a2587",
        "x-ms-request-id": "cb12dcd3-b01e-006d-43f2-06cb14000000",
<<<<<<< HEAD
        "x-ms-version": "2020-12-06"
=======
        "x-ms-version": "2021-02-12"
>>>>>>> 7e782c87
      },
      "ResponseBody": []
    },
    {
      "RequestUri": "https://seannse.dfs.core.windows.net/test-filesystem-8b3dc26d-17fa-1ed0-a264-ad37b96be6a4/test-directory-917198d2-2cc7-8394-cd61-cb6bf288cfa6?resource=directory",
      "RequestMethod": "PUT",
      "RequestHeaders": {
        "Accept": "application/json",
        "Authorization": "Sanitized",
        "traceparent": "00-d615af64c4dade419436d5082d5e7f70-1a0d9042c1f6ce4e-00",
        "User-Agent": [
          "azsdk-net-Storage.Files.DataLake/12.7.0-alpha.20210219.1",
          "(.NET 5.0.3; Microsoft Windows 10.0.19041)"
        ],
        "x-ms-client-request-id": "b6759d69-d08a-8cce-91c7-b043934d4b30",
        "x-ms-date": "Fri, 19 Feb 2021 19:04:46 GMT",
        "x-ms-return-client-request-id": "true",
<<<<<<< HEAD
        "x-ms-version": "2020-12-06"
=======
        "x-ms-version": "2021-02-12"
>>>>>>> 7e782c87
      },
      "RequestBody": null,
      "StatusCode": 201,
      "ResponseHeaders": {
        "Content-Length": "0",
        "Date": "Fri, 19 Feb 2021 19:04:45 GMT",
        "ETag": "\"0x8D8D509390280BF\"",
        "Last-Modified": "Fri, 19 Feb 2021 19:04:46 GMT",
        "Server": [
          "Windows-Azure-HDFS/1.0",
          "Microsoft-HTTPAPI/2.0"
        ],
        "x-ms-client-request-id": "b6759d69-d08a-8cce-91c7-b043934d4b30",
        "x-ms-request-id": "da8445a3-a01f-0061-63f2-065c1c000000",
<<<<<<< HEAD
        "x-ms-version": "2020-12-06"
=======
        "x-ms-version": "2021-02-12"
>>>>>>> 7e782c87
      },
      "ResponseBody": []
    },
    {
      "RequestUri": "https://seannse.dfs.core.windows.net/test-filesystem-8b3dc26d-17fa-1ed0-a264-ad37b96be6a4/test-directory-917198d2-2cc7-8394-cd61-cb6bf288cfa6/foo?resource=directory",
      "RequestMethod": "PUT",
      "RequestHeaders": {
        "Accept": "application/json",
        "Authorization": "Sanitized",
        "If-None-Match": "*",
        "traceparent": "00-4f9466021af8d14a84a5f2a969916905-73100004c39d2b40-00",
        "User-Agent": [
          "azsdk-net-Storage.Files.DataLake/12.7.0-alpha.20210219.1",
          "(.NET 5.0.3; Microsoft Windows 10.0.19041)"
        ],
        "x-ms-client-request-id": "55015502-1913-311b-4af1-0059b7bb3153",
        "x-ms-date": "Fri, 19 Feb 2021 19:04:46 GMT",
        "x-ms-return-client-request-id": "true",
<<<<<<< HEAD
        "x-ms-version": "2020-12-06"
=======
        "x-ms-version": "2021-02-12"
>>>>>>> 7e782c87
      },
      "RequestBody": null,
      "StatusCode": 201,
      "ResponseHeaders": {
        "Content-Length": "0",
        "Date": "Fri, 19 Feb 2021 19:04:45 GMT",
        "ETag": "\"0x8D8D509390EA339\"",
        "Last-Modified": "Fri, 19 Feb 2021 19:04:46 GMT",
        "Server": [
          "Windows-Azure-HDFS/1.0",
          "Microsoft-HTTPAPI/2.0"
        ],
        "x-ms-client-request-id": "55015502-1913-311b-4af1-0059b7bb3153",
        "x-ms-request-id": "da8445b0-a01f-0061-70f2-065c1c000000",
<<<<<<< HEAD
        "x-ms-version": "2020-12-06"
=======
        "x-ms-version": "2021-02-12"
>>>>>>> 7e782c87
      },
      "ResponseBody": []
    },
    {
      "RequestUri": "https://seannse.dfs.core.windows.net/test-filesystem-8b3dc26d-17fa-1ed0-a264-ad37b96be6a4/test-directory-917198d2-2cc7-8394-cd61-cb6bf288cfa6/bar?resource=directory",
      "RequestMethod": "PUT",
      "RequestHeaders": {
        "Accept": "application/json",
        "Authorization": "Sanitized",
        "If-None-Match": "*",
        "traceparent": "00-52428edae65c564f96b3bd69e632cf59-af6c809733b21a42-00",
        "User-Agent": [
          "azsdk-net-Storage.Files.DataLake/12.7.0-alpha.20210219.1",
          "(.NET 5.0.3; Microsoft Windows 10.0.19041)"
        ],
        "x-ms-client-request-id": "3d415b89-f64b-3a1c-e448-1ada920cb2dd",
        "x-ms-date": "Fri, 19 Feb 2021 19:04:46 GMT",
        "x-ms-return-client-request-id": "true",
<<<<<<< HEAD
        "x-ms-version": "2020-12-06"
=======
        "x-ms-version": "2021-02-12"
>>>>>>> 7e782c87
      },
      "RequestBody": null,
      "StatusCode": 201,
      "ResponseHeaders": {
        "Content-Length": "0",
        "Date": "Fri, 19 Feb 2021 19:04:45 GMT",
        "ETag": "\"0x8D8D509391A95A2\"",
        "Last-Modified": "Fri, 19 Feb 2021 19:04:46 GMT",
        "Server": [
          "Windows-Azure-HDFS/1.0",
          "Microsoft-HTTPAPI/2.0"
        ],
        "x-ms-client-request-id": "3d415b89-f64b-3a1c-e448-1ada920cb2dd",
        "x-ms-request-id": "da8445be-a01f-0061-7ef2-065c1c000000",
<<<<<<< HEAD
        "x-ms-version": "2020-12-06"
=======
        "x-ms-version": "2021-02-12"
>>>>>>> 7e782c87
      },
      "ResponseBody": []
    },
    {
      "RequestUri": "https://seannse.dfs.core.windows.net/test-filesystem-8b3dc26d-17fa-1ed0-a264-ad37b96be6a4/test-directory-917198d2-2cc7-8394-cd61-cb6bf288cfa6/baz?resource=directory",
      "RequestMethod": "PUT",
      "RequestHeaders": {
        "Accept": "application/json",
        "Authorization": "Sanitized",
        "If-None-Match": "*",
        "traceparent": "00-827ccec3cf7c4947a0a525644bd6a7b3-cbf4c927fe67884f-00",
        "User-Agent": [
          "azsdk-net-Storage.Files.DataLake/12.7.0-alpha.20210219.1",
          "(.NET 5.0.3; Microsoft Windows 10.0.19041)"
        ],
        "x-ms-client-request-id": "5bd06e38-f47a-dc07-0b05-60b6dfcf442a",
        "x-ms-date": "Fri, 19 Feb 2021 19:04:46 GMT",
        "x-ms-return-client-request-id": "true",
<<<<<<< HEAD
        "x-ms-version": "2020-12-06"
=======
        "x-ms-version": "2021-02-12"
>>>>>>> 7e782c87
      },
      "RequestBody": null,
      "StatusCode": 201,
      "ResponseHeaders": {
        "Content-Length": "0",
        "Date": "Fri, 19 Feb 2021 19:04:45 GMT",
        "ETag": "\"0x8D8D5093927079D\"",
        "Last-Modified": "Fri, 19 Feb 2021 19:04:46 GMT",
        "Server": [
          "Windows-Azure-HDFS/1.0",
          "Microsoft-HTTPAPI/2.0"
        ],
        "x-ms-client-request-id": "5bd06e38-f47a-dc07-0b05-60b6dfcf442a",
        "x-ms-request-id": "da8445ca-a01f-0061-0af2-065c1c000000",
<<<<<<< HEAD
        "x-ms-version": "2020-12-06"
=======
        "x-ms-version": "2021-02-12"
>>>>>>> 7e782c87
      },
      "ResponseBody": []
    },
    {
      "RequestUri": "https://seannse.dfs.core.windows.net/test-filesystem-8b3dc26d-17fa-1ed0-a264-ad37b96be6a4/test-directory-917198d2-2cc7-8394-cd61-cb6bf288cfa6/baz/bar?resource=directory",
      "RequestMethod": "PUT",
      "RequestHeaders": {
        "Accept": "application/json",
        "Authorization": "Sanitized",
        "If-None-Match": "*",
        "traceparent": "00-6d812910f5c979459387350deeb167c1-3350c3be16499248-00",
        "User-Agent": [
          "azsdk-net-Storage.Files.DataLake/12.7.0-alpha.20210219.1",
          "(.NET 5.0.3; Microsoft Windows 10.0.19041)"
        ],
        "x-ms-client-request-id": "24a2f5f6-563c-8763-95fb-9eb89aa028dd",
        "x-ms-date": "Fri, 19 Feb 2021 19:04:47 GMT",
        "x-ms-return-client-request-id": "true",
<<<<<<< HEAD
        "x-ms-version": "2020-12-06"
=======
        "x-ms-version": "2021-02-12"
>>>>>>> 7e782c87
      },
      "RequestBody": null,
      "StatusCode": 201,
      "ResponseHeaders": {
        "Content-Length": "0",
        "Date": "Fri, 19 Feb 2021 19:04:45 GMT",
        "ETag": "\"0x8D8D50939335B0E\"",
        "Last-Modified": "Fri, 19 Feb 2021 19:04:46 GMT",
        "Server": [
          "Windows-Azure-HDFS/1.0",
          "Microsoft-HTTPAPI/2.0"
        ],
        "x-ms-client-request-id": "24a2f5f6-563c-8763-95fb-9eb89aa028dd",
        "x-ms-request-id": "da8445d9-a01f-0061-19f2-065c1c000000",
<<<<<<< HEAD
        "x-ms-version": "2020-12-06"
=======
        "x-ms-version": "2021-02-12"
>>>>>>> 7e782c87
      },
      "ResponseBody": []
    },
    {
      "RequestUri": "https://seannse.dfs.core.windows.net/test-filesystem-8b3dc26d-17fa-1ed0-a264-ad37b96be6a4/test-directory-917198d2-2cc7-8394-cd61-cb6bf288cfa6/foo/foo?resource=directory",
      "RequestMethod": "PUT",
      "RequestHeaders": {
        "Accept": "application/json",
        "Authorization": "Sanitized",
        "If-None-Match": "*",
        "traceparent": "00-eeae7d7496a52043a65536e768c0087d-622669cbe7789046-00",
        "User-Agent": [
          "azsdk-net-Storage.Files.DataLake/12.7.0-alpha.20210219.1",
          "(.NET 5.0.3; Microsoft Windows 10.0.19041)"
        ],
        "x-ms-client-request-id": "eabfb9c8-202c-01ee-dbda-ad52701bf464",
        "x-ms-date": "Fri, 19 Feb 2021 19:04:47 GMT",
        "x-ms-return-client-request-id": "true",
<<<<<<< HEAD
        "x-ms-version": "2020-12-06"
=======
        "x-ms-version": "2021-02-12"
>>>>>>> 7e782c87
      },
      "RequestBody": null,
      "StatusCode": 201,
      "ResponseHeaders": {
        "Content-Length": "0",
        "Date": "Fri, 19 Feb 2021 19:04:45 GMT",
        "ETag": "\"0x8D8D509393F802C\"",
        "Last-Modified": "Fri, 19 Feb 2021 19:04:46 GMT",
        "Server": [
          "Windows-Azure-HDFS/1.0",
          "Microsoft-HTTPAPI/2.0"
        ],
        "x-ms-client-request-id": "eabfb9c8-202c-01ee-dbda-ad52701bf464",
        "x-ms-request-id": "da8445ef-a01f-0061-2ff2-065c1c000000",
<<<<<<< HEAD
        "x-ms-version": "2020-12-06"
=======
        "x-ms-version": "2021-02-12"
>>>>>>> 7e782c87
      },
      "ResponseBody": []
    },
    {
      "RequestUri": "https://seannse.dfs.core.windows.net/test-filesystem-8b3dc26d-17fa-1ed0-a264-ad37b96be6a4/test-directory-917198d2-2cc7-8394-cd61-cb6bf288cfa6/foo/bar?resource=directory",
      "RequestMethod": "PUT",
      "RequestHeaders": {
        "Accept": "application/json",
        "Authorization": "Sanitized",
        "If-None-Match": "*",
        "traceparent": "00-f155c2c75ebdf64a843ca1a5b6fb1756-76127844a3ca6648-00",
        "User-Agent": [
          "azsdk-net-Storage.Files.DataLake/12.7.0-alpha.20210219.1",
          "(.NET 5.0.3; Microsoft Windows 10.0.19041)"
        ],
        "x-ms-client-request-id": "e0f0a6f7-3de0-c6b0-05af-e3016085b97d",
        "x-ms-date": "Fri, 19 Feb 2021 19:04:47 GMT",
        "x-ms-return-client-request-id": "true",
<<<<<<< HEAD
        "x-ms-version": "2020-12-06"
=======
        "x-ms-version": "2021-02-12"
>>>>>>> 7e782c87
      },
      "RequestBody": null,
      "StatusCode": 201,
      "ResponseHeaders": {
        "Content-Length": "0",
        "Date": "Fri, 19 Feb 2021 19:04:46 GMT",
        "ETag": "\"0x8D8D509394BFCA0\"",
        "Last-Modified": "Fri, 19 Feb 2021 19:04:46 GMT",
        "Server": [
          "Windows-Azure-HDFS/1.0",
          "Microsoft-HTTPAPI/2.0"
        ],
        "x-ms-client-request-id": "e0f0a6f7-3de0-c6b0-05af-e3016085b97d",
        "x-ms-request-id": "da844607-a01f-0061-47f2-065c1c000000",
<<<<<<< HEAD
        "x-ms-version": "2020-12-06"
=======
        "x-ms-version": "2021-02-12"
>>>>>>> 7e782c87
      },
      "ResponseBody": []
    },
    {
      "RequestUri": "https://seannse.dfs.core.windows.net/test-filesystem-8b3dc26d-17fa-1ed0-a264-ad37b96be6a4/test-directory-917198d2-2cc7-8394-cd61-cb6bf288cfa6/baz/foo?resource=directory",
      "RequestMethod": "PUT",
      "RequestHeaders": {
        "Accept": "application/json",
        "Authorization": "Sanitized",
        "If-None-Match": "*",
        "traceparent": "00-581dea77b0a23645944cc7c8ec9ac507-58521cce8922924b-00",
        "User-Agent": [
          "azsdk-net-Storage.Files.DataLake/12.7.0-alpha.20210219.1",
          "(.NET 5.0.3; Microsoft Windows 10.0.19041)"
        ],
        "x-ms-client-request-id": "c95afeb5-142b-d383-0472-e0b49bc98897",
        "x-ms-date": "Fri, 19 Feb 2021 19:04:47 GMT",
        "x-ms-return-client-request-id": "true",
<<<<<<< HEAD
        "x-ms-version": "2020-12-06"
=======
        "x-ms-version": "2021-02-12"
>>>>>>> 7e782c87
      },
      "RequestBody": null,
      "StatusCode": 201,
      "ResponseHeaders": {
        "Content-Length": "0",
        "Date": "Fri, 19 Feb 2021 19:04:46 GMT",
        "ETag": "\"0x8D8D509395A3F14\"",
        "Last-Modified": "Fri, 19 Feb 2021 19:04:46 GMT",
        "Server": [
          "Windows-Azure-HDFS/1.0",
          "Microsoft-HTTPAPI/2.0"
        ],
        "x-ms-client-request-id": "c95afeb5-142b-d383-0472-e0b49bc98897",
        "x-ms-request-id": "da84461a-a01f-0061-59f2-065c1c000000",
<<<<<<< HEAD
        "x-ms-version": "2020-12-06"
=======
        "x-ms-version": "2021-02-12"
>>>>>>> 7e782c87
      },
      "ResponseBody": []
    },
    {
      "RequestUri": "https://seannse.dfs.core.windows.net/test-filesystem-8b3dc26d-17fa-1ed0-a264-ad37b96be6a4/test-directory-917198d2-2cc7-8394-cd61-cb6bf288cfa6/baz/foo/bar?resource=directory",
      "RequestMethod": "PUT",
      "RequestHeaders": {
        "Accept": "application/json",
        "Authorization": "Sanitized",
        "If-None-Match": "*",
        "traceparent": "00-bf58ab24d6f8894189b336075c524526-a863d24e146b0e44-00",
        "User-Agent": [
          "azsdk-net-Storage.Files.DataLake/12.7.0-alpha.20210219.1",
          "(.NET 5.0.3; Microsoft Windows 10.0.19041)"
        ],
        "x-ms-client-request-id": "614b2aae-ef2b-3852-6f5c-aa3a3ddfad25",
        "x-ms-date": "Fri, 19 Feb 2021 19:04:47 GMT",
        "x-ms-return-client-request-id": "true",
<<<<<<< HEAD
        "x-ms-version": "2020-12-06"
=======
        "x-ms-version": "2021-02-12"
>>>>>>> 7e782c87
      },
      "RequestBody": null,
      "StatusCode": 201,
      "ResponseHeaders": {
        "Content-Length": "0",
        "Date": "Fri, 19 Feb 2021 19:04:46 GMT",
        "ETag": "\"0x8D8D5093969B9C9\"",
        "Last-Modified": "Fri, 19 Feb 2021 19:04:46 GMT",
        "Server": [
          "Windows-Azure-HDFS/1.0",
          "Microsoft-HTTPAPI/2.0"
        ],
        "x-ms-client-request-id": "614b2aae-ef2b-3852-6f5c-aa3a3ddfad25",
        "x-ms-request-id": "da844632-a01f-0061-71f2-065c1c000000",
<<<<<<< HEAD
        "x-ms-version": "2020-12-06"
=======
        "x-ms-version": "2021-02-12"
>>>>>>> 7e782c87
      },
      "ResponseBody": []
    },
    {
      "RequestUri": "https://seannse.dfs.core.windows.net/test-filesystem-8b3dc26d-17fa-1ed0-a264-ad37b96be6a4/test-directory-917198d2-2cc7-8394-cd61-cb6bf288cfa6/baz/bar/foo?resource=directory",
      "RequestMethod": "PUT",
      "RequestHeaders": {
        "Accept": "application/json",
        "Authorization": "Sanitized",
        "If-None-Match": "*",
        "traceparent": "00-e5ddef4f2e1fb74884d17094fc8aa8b2-69f2cd8be2404d4a-00",
        "User-Agent": [
          "azsdk-net-Storage.Files.DataLake/12.7.0-alpha.20210219.1",
          "(.NET 5.0.3; Microsoft Windows 10.0.19041)"
        ],
        "x-ms-client-request-id": "7105ce41-267d-cf6b-ba76-9d95cbc79b33",
        "x-ms-date": "Fri, 19 Feb 2021 19:04:47 GMT",
        "x-ms-return-client-request-id": "true",
<<<<<<< HEAD
        "x-ms-version": "2020-12-06"
=======
        "x-ms-version": "2021-02-12"
>>>>>>> 7e782c87
      },
      "RequestBody": null,
      "StatusCode": 201,
      "ResponseHeaders": {
        "Content-Length": "0",
        "Date": "Fri, 19 Feb 2021 19:04:46 GMT",
        "ETag": "\"0x8D8D509397723EC\"",
        "Last-Modified": "Fri, 19 Feb 2021 19:04:46 GMT",
        "Server": [
          "Windows-Azure-HDFS/1.0",
          "Microsoft-HTTPAPI/2.0"
        ],
        "x-ms-client-request-id": "7105ce41-267d-cf6b-ba76-9d95cbc79b33",
        "x-ms-request-id": "da84463b-a01f-0061-7af2-065c1c000000",
<<<<<<< HEAD
        "x-ms-version": "2020-12-06"
=======
        "x-ms-version": "2021-02-12"
>>>>>>> 7e782c87
      },
      "ResponseBody": []
    },
    {
      "RequestUri": "https://seannse.dfs.core.windows.net/test-filesystem-8b3dc26d-17fa-1ed0-a264-ad37b96be6a4?resource=filesystem&directory=test-directory-917198d2-2cc7-8394-cd61-cb6bf288cfa6&recursive=true&upn=false",
      "RequestMethod": "GET",
      "RequestHeaders": {
        "Accept": "application/json",
        "Authorization": "Sanitized",
        "User-Agent": [
          "azsdk-net-Storage.Files.DataLake/12.7.0-alpha.20210219.1",
          "(.NET 5.0.3; Microsoft Windows 10.0.19041)"
        ],
        "x-ms-client-request-id": "6ff9a2f9-3cda-26a8-ca25-cece56307335",
        "x-ms-date": "Fri, 19 Feb 2021 19:04:47 GMT",
        "x-ms-return-client-request-id": "true",
<<<<<<< HEAD
        "x-ms-version": "2020-12-06"
=======
        "x-ms-version": "2021-02-12"
>>>>>>> 7e782c87
      },
      "RequestBody": null,
      "StatusCode": 200,
      "ResponseHeaders": {
        "Content-Type": "application/json; charset=utf-8",
        "Date": "Fri, 19 Feb 2021 19:04:46 GMT",
        "Server": [
          "Windows-Azure-HDFS/1.0",
          "Microsoft-HTTPAPI/2.0"
        ],
        "Transfer-Encoding": "chunked",
        "x-ms-client-request-id": "6ff9a2f9-3cda-26a8-ca25-cece56307335",
        "x-ms-request-id": "da84464c-a01f-0061-0bf2-065c1c000000",
<<<<<<< HEAD
        "x-ms-version": "2020-12-06"
=======
        "x-ms-version": "2021-02-12"
>>>>>>> 7e782c87
      },
      "ResponseBody": [
        "{\"paths\":[{\"contentLength\":\"0\",\"creationTime\":\"132582350862390690\",\"etag\":\"0x8D8D509391A95A2\",\"group\":\"$superuser\",\"isDirectory\":\"true\",\"lastModified\":\"Fri, 19 Feb 2021 19:04:46 GMT\",\"name\":\"test-directory-917198d2-2cc7-8394-cd61-cb6bf288cfa6/bar\",\"owner\":\"$superuser\",\"permissions\":\"rwxr-x---\"},{\"contentLength\":\"0\",\"creationTime\":\"132582350863206301\",\"etag\":\"0x8D8D5093927079D\",\"group\":\"$superuser\",\"isDirectory\":\"true\",\"lastModified\":\"Fri, 19 Feb 2021 19:04:46 GMT\",\"name\":\"test-directory-917198d2-2cc7-8394-cd61-cb6bf288cfa6/baz\",\"owner\":\"$superuser\",\"permissions\":\"rwxr-x---\"},{\"contentLength\":\"0\",\"creationTime\":\"132582350864014094\",\"etag\":\"0x8D8D50939335B0E\",\"group\":\"$superuser\",\"isDirectory\":\"true\",\"lastModified\":\"Fri, 19 Feb 2021 19:04:46 GMT\",\"name\":\"test-directory-917198d2-2cc7-8394-cd61-cb6bf288cfa6/baz/bar\",\"owner\":\"$superuser\",\"permissions\":\"rwxr-x---\"},{\"contentLength\":\"0\",\"creationTime\":\"132582350868456428\",\"etag\":\"0x8D8D509397723EC\",\"group\":\"$superuser\",\"isDirectory\":\"true\",\"lastModified\":\"Fri, 19 Feb 2021 19:04:46 GMT\",\"name\":\"test-directory-917198d2-2cc7-8394-cd61-cb6bf288cfa6/baz/bar/foo\",\"owner\":\"$superuser\",\"permissions\":\"rwxr-x---\"},{\"contentLength\":\"0\",\"creationTime\":\"132582350866562836\",\"etag\":\"0x8D8D509395A3F14\",\"group\":\"$superuser\",\"isDirectory\":\"true\",\"lastModified\":\"Fri, 19 Feb 2021 19:04:46 GMT\",\"name\":\"test-directory-917198d2-2cc7-8394-cd61-cb6bf288cfa6/baz/foo\",\"owner\":\"$superuser\",\"permissions\":\"rwxr-x---\"},{\"contentLength\":\"0\",\"creationTime\":\"132582350867577289\",\"etag\":\"0x8D8D5093969B9C9\",\"group\":\"$superuser\",\"isDirectory\":\"true\",\"lastModified\":\"Fri, 19 Feb 2021 19:04:46 GMT\",\"name\":\"test-directory-917198d2-2cc7-8394-cd61-cb6bf288cfa6/baz/foo/bar\",\"owner\":\"$superuser\",\"permissions\":\"rwxr-x---\"},{\"contentLength\":\"0\",\"creationTime\":\"132582350861607737\",\"etag\":\"0x8D8D509390EA339\",\"group\":\"$superuser\",\"isDirectory\":\"true\",\"lastModified\":\"Fri, 19 Feb 2021 19:04:46 GMT\",\"name\":\"test-directory-917198d2-2cc7-8394-cd61-cb6bf288cfa6/foo\",\"owner\":\"$superuser\",\"permissions\":\"rwxr-x---\"},{\"contentLength\":\"0\",\"creationTime\":\"132582350865628320\",\"etag\":\"0x8D8D509394BFCA0\",\"group\":\"$superuser\",\"isDirectory\":\"true\",\"lastModified\":\"Fri, 19 Feb 2021 19:04:46 GMT\",\"name\":\"test-directory-917198d2-2cc7-8394-cd61-cb6bf288cfa6/foo/bar\",\"owner\":\"$superuser\",\"permissions\":\"rwxr-x---\"},{\"contentLength\":\"0\",\"creationTime\":\"132582350864810028\",\"etag\":\"0x8D8D509393F802C\",\"group\":\"$superuser\",\"isDirectory\":\"true\",\"lastModified\":\"Fri, 19 Feb 2021 19:04:46 GMT\",\"name\":\"test-directory-917198d2-2cc7-8394-cd61-cb6bf288cfa6/foo/foo\",\"owner\":\"$superuser\",\"permissions\":\"rwxr-x---\"}]}\n"
      ]
    },
    {
      "RequestUri": "https://seannse.blob.core.windows.net/test-filesystem-8b3dc26d-17fa-1ed0-a264-ad37b96be6a4?restype=container",
      "RequestMethod": "DELETE",
      "RequestHeaders": {
        "Accept": "application/xml",
        "Authorization": "Sanitized",
        "traceparent": "00-2327486b1d56aa4184bdfb2b292b5f05-f899bcdd565b584e-00",
        "User-Agent": [
          "azsdk-net-Storage.Files.DataLake/12.7.0-alpha.20210219.1",
          "(.NET 5.0.3; Microsoft Windows 10.0.19041)"
        ],
        "x-ms-client-request-id": "299ca761-2ccd-bc59-2495-6fe1daff6333",
        "x-ms-date": "Fri, 19 Feb 2021 19:04:47 GMT",
        "x-ms-return-client-request-id": "true",
<<<<<<< HEAD
        "x-ms-version": "2020-12-06"
=======
        "x-ms-version": "2021-02-12"
>>>>>>> 7e782c87
      },
      "RequestBody": null,
      "StatusCode": 202,
      "ResponseHeaders": {
        "Content-Length": "0",
        "Date": "Fri, 19 Feb 2021 19:04:46 GMT",
        "Server": [
          "Windows-Azure-Blob/1.0",
          "Microsoft-HTTPAPI/2.0"
        ],
        "x-ms-client-request-id": "299ca761-2ccd-bc59-2495-6fe1daff6333",
        "x-ms-request-id": "cb12de7e-b01e-006d-50f2-06cb14000000",
<<<<<<< HEAD
        "x-ms-version": "2020-12-06"
=======
        "x-ms-version": "2021-02-12"
>>>>>>> 7e782c87
      },
      "ResponseBody": []
    }
  ],
  "Variables": {
    "RandomSeed": "1743433372",
    "Storage_TestConfigHierarchicalNamespace": "NamespaceTenant\nseannse\nU2FuaXRpemVk\nhttps://seannse.blob.core.windows.net\nhttps://seannse.file.core.windows.net\nhttps://seannse.queue.core.windows.net\nhttps://seannse.table.core.windows.net\n\n\n\n\nhttps://seannse-secondary.blob.core.windows.net\nhttps://seannse-secondary.file.core.windows.net\nhttps://seannse-secondary.queue.core.windows.net\nhttps://seannse-secondary.table.core.windows.net\n68390a19-a643-458b-b726-408abf67b4fc\nSanitized\n72f988bf-86f1-41af-91ab-2d7cd011db47\nhttps://login.microsoftonline.com/\nCloud\nBlobEndpoint=https://seannse.blob.core.windows.net/;QueueEndpoint=https://seannse.queue.core.windows.net/;FileEndpoint=https://seannse.file.core.windows.net/;BlobSecondaryEndpoint=https://seannse-secondary.blob.core.windows.net/;QueueSecondaryEndpoint=https://seannse-secondary.queue.core.windows.net/;FileSecondaryEndpoint=https://seannse-secondary.file.core.windows.net/;AccountName=seannse;AccountKey=Sanitized\n\n\n"
  }
}<|MERGE_RESOLUTION|>--- conflicted
+++ resolved
@@ -15,11 +15,7 @@
         "x-ms-client-request-id": "7e4a26b9-5ea5-3db9-b924-a67c7d4a2587",
         "x-ms-date": "Fri, 19 Feb 2021 19:04:46 GMT",
         "x-ms-return-client-request-id": "true",
-<<<<<<< HEAD
-        "x-ms-version": "2020-12-06"
-=======
-        "x-ms-version": "2021-02-12"
->>>>>>> 7e782c87
+        "x-ms-version": "2021-02-12"
       },
       "RequestBody": null,
       "StatusCode": 201,
@@ -34,11 +30,7 @@
         ],
         "x-ms-client-request-id": "7e4a26b9-5ea5-3db9-b924-a67c7d4a2587",
         "x-ms-request-id": "cb12dcd3-b01e-006d-43f2-06cb14000000",
-<<<<<<< HEAD
-        "x-ms-version": "2020-12-06"
-=======
-        "x-ms-version": "2021-02-12"
->>>>>>> 7e782c87
+        "x-ms-version": "2021-02-12"
       },
       "ResponseBody": []
     },
@@ -56,11 +48,7 @@
         "x-ms-client-request-id": "b6759d69-d08a-8cce-91c7-b043934d4b30",
         "x-ms-date": "Fri, 19 Feb 2021 19:04:46 GMT",
         "x-ms-return-client-request-id": "true",
-<<<<<<< HEAD
-        "x-ms-version": "2020-12-06"
-=======
-        "x-ms-version": "2021-02-12"
->>>>>>> 7e782c87
+        "x-ms-version": "2021-02-12"
       },
       "RequestBody": null,
       "StatusCode": 201,
@@ -75,11 +63,7 @@
         ],
         "x-ms-client-request-id": "b6759d69-d08a-8cce-91c7-b043934d4b30",
         "x-ms-request-id": "da8445a3-a01f-0061-63f2-065c1c000000",
-<<<<<<< HEAD
-        "x-ms-version": "2020-12-06"
-=======
-        "x-ms-version": "2021-02-12"
->>>>>>> 7e782c87
+        "x-ms-version": "2021-02-12"
       },
       "ResponseBody": []
     },
@@ -98,11 +82,7 @@
         "x-ms-client-request-id": "55015502-1913-311b-4af1-0059b7bb3153",
         "x-ms-date": "Fri, 19 Feb 2021 19:04:46 GMT",
         "x-ms-return-client-request-id": "true",
-<<<<<<< HEAD
-        "x-ms-version": "2020-12-06"
-=======
-        "x-ms-version": "2021-02-12"
->>>>>>> 7e782c87
+        "x-ms-version": "2021-02-12"
       },
       "RequestBody": null,
       "StatusCode": 201,
@@ -117,11 +97,7 @@
         ],
         "x-ms-client-request-id": "55015502-1913-311b-4af1-0059b7bb3153",
         "x-ms-request-id": "da8445b0-a01f-0061-70f2-065c1c000000",
-<<<<<<< HEAD
-        "x-ms-version": "2020-12-06"
-=======
-        "x-ms-version": "2021-02-12"
->>>>>>> 7e782c87
+        "x-ms-version": "2021-02-12"
       },
       "ResponseBody": []
     },
@@ -140,11 +116,7 @@
         "x-ms-client-request-id": "3d415b89-f64b-3a1c-e448-1ada920cb2dd",
         "x-ms-date": "Fri, 19 Feb 2021 19:04:46 GMT",
         "x-ms-return-client-request-id": "true",
-<<<<<<< HEAD
-        "x-ms-version": "2020-12-06"
-=======
-        "x-ms-version": "2021-02-12"
->>>>>>> 7e782c87
+        "x-ms-version": "2021-02-12"
       },
       "RequestBody": null,
       "StatusCode": 201,
@@ -159,11 +131,7 @@
         ],
         "x-ms-client-request-id": "3d415b89-f64b-3a1c-e448-1ada920cb2dd",
         "x-ms-request-id": "da8445be-a01f-0061-7ef2-065c1c000000",
-<<<<<<< HEAD
-        "x-ms-version": "2020-12-06"
-=======
-        "x-ms-version": "2021-02-12"
->>>>>>> 7e782c87
+        "x-ms-version": "2021-02-12"
       },
       "ResponseBody": []
     },
@@ -182,11 +150,7 @@
         "x-ms-client-request-id": "5bd06e38-f47a-dc07-0b05-60b6dfcf442a",
         "x-ms-date": "Fri, 19 Feb 2021 19:04:46 GMT",
         "x-ms-return-client-request-id": "true",
-<<<<<<< HEAD
-        "x-ms-version": "2020-12-06"
-=======
-        "x-ms-version": "2021-02-12"
->>>>>>> 7e782c87
+        "x-ms-version": "2021-02-12"
       },
       "RequestBody": null,
       "StatusCode": 201,
@@ -201,11 +165,7 @@
         ],
         "x-ms-client-request-id": "5bd06e38-f47a-dc07-0b05-60b6dfcf442a",
         "x-ms-request-id": "da8445ca-a01f-0061-0af2-065c1c000000",
-<<<<<<< HEAD
-        "x-ms-version": "2020-12-06"
-=======
-        "x-ms-version": "2021-02-12"
->>>>>>> 7e782c87
+        "x-ms-version": "2021-02-12"
       },
       "ResponseBody": []
     },
@@ -224,11 +184,7 @@
         "x-ms-client-request-id": "24a2f5f6-563c-8763-95fb-9eb89aa028dd",
         "x-ms-date": "Fri, 19 Feb 2021 19:04:47 GMT",
         "x-ms-return-client-request-id": "true",
-<<<<<<< HEAD
-        "x-ms-version": "2020-12-06"
-=======
-        "x-ms-version": "2021-02-12"
->>>>>>> 7e782c87
+        "x-ms-version": "2021-02-12"
       },
       "RequestBody": null,
       "StatusCode": 201,
@@ -243,11 +199,7 @@
         ],
         "x-ms-client-request-id": "24a2f5f6-563c-8763-95fb-9eb89aa028dd",
         "x-ms-request-id": "da8445d9-a01f-0061-19f2-065c1c000000",
-<<<<<<< HEAD
-        "x-ms-version": "2020-12-06"
-=======
-        "x-ms-version": "2021-02-12"
->>>>>>> 7e782c87
+        "x-ms-version": "2021-02-12"
       },
       "ResponseBody": []
     },
@@ -266,11 +218,7 @@
         "x-ms-client-request-id": "eabfb9c8-202c-01ee-dbda-ad52701bf464",
         "x-ms-date": "Fri, 19 Feb 2021 19:04:47 GMT",
         "x-ms-return-client-request-id": "true",
-<<<<<<< HEAD
-        "x-ms-version": "2020-12-06"
-=======
-        "x-ms-version": "2021-02-12"
->>>>>>> 7e782c87
+        "x-ms-version": "2021-02-12"
       },
       "RequestBody": null,
       "StatusCode": 201,
@@ -285,11 +233,7 @@
         ],
         "x-ms-client-request-id": "eabfb9c8-202c-01ee-dbda-ad52701bf464",
         "x-ms-request-id": "da8445ef-a01f-0061-2ff2-065c1c000000",
-<<<<<<< HEAD
-        "x-ms-version": "2020-12-06"
-=======
-        "x-ms-version": "2021-02-12"
->>>>>>> 7e782c87
+        "x-ms-version": "2021-02-12"
       },
       "ResponseBody": []
     },
@@ -308,11 +252,7 @@
         "x-ms-client-request-id": "e0f0a6f7-3de0-c6b0-05af-e3016085b97d",
         "x-ms-date": "Fri, 19 Feb 2021 19:04:47 GMT",
         "x-ms-return-client-request-id": "true",
-<<<<<<< HEAD
-        "x-ms-version": "2020-12-06"
-=======
-        "x-ms-version": "2021-02-12"
->>>>>>> 7e782c87
+        "x-ms-version": "2021-02-12"
       },
       "RequestBody": null,
       "StatusCode": 201,
@@ -327,11 +267,7 @@
         ],
         "x-ms-client-request-id": "e0f0a6f7-3de0-c6b0-05af-e3016085b97d",
         "x-ms-request-id": "da844607-a01f-0061-47f2-065c1c000000",
-<<<<<<< HEAD
-        "x-ms-version": "2020-12-06"
-=======
-        "x-ms-version": "2021-02-12"
->>>>>>> 7e782c87
+        "x-ms-version": "2021-02-12"
       },
       "ResponseBody": []
     },
@@ -350,11 +286,7 @@
         "x-ms-client-request-id": "c95afeb5-142b-d383-0472-e0b49bc98897",
         "x-ms-date": "Fri, 19 Feb 2021 19:04:47 GMT",
         "x-ms-return-client-request-id": "true",
-<<<<<<< HEAD
-        "x-ms-version": "2020-12-06"
-=======
-        "x-ms-version": "2021-02-12"
->>>>>>> 7e782c87
+        "x-ms-version": "2021-02-12"
       },
       "RequestBody": null,
       "StatusCode": 201,
@@ -369,11 +301,7 @@
         ],
         "x-ms-client-request-id": "c95afeb5-142b-d383-0472-e0b49bc98897",
         "x-ms-request-id": "da84461a-a01f-0061-59f2-065c1c000000",
-<<<<<<< HEAD
-        "x-ms-version": "2020-12-06"
-=======
-        "x-ms-version": "2021-02-12"
->>>>>>> 7e782c87
+        "x-ms-version": "2021-02-12"
       },
       "ResponseBody": []
     },
@@ -392,11 +320,7 @@
         "x-ms-client-request-id": "614b2aae-ef2b-3852-6f5c-aa3a3ddfad25",
         "x-ms-date": "Fri, 19 Feb 2021 19:04:47 GMT",
         "x-ms-return-client-request-id": "true",
-<<<<<<< HEAD
-        "x-ms-version": "2020-12-06"
-=======
-        "x-ms-version": "2021-02-12"
->>>>>>> 7e782c87
+        "x-ms-version": "2021-02-12"
       },
       "RequestBody": null,
       "StatusCode": 201,
@@ -411,11 +335,7 @@
         ],
         "x-ms-client-request-id": "614b2aae-ef2b-3852-6f5c-aa3a3ddfad25",
         "x-ms-request-id": "da844632-a01f-0061-71f2-065c1c000000",
-<<<<<<< HEAD
-        "x-ms-version": "2020-12-06"
-=======
-        "x-ms-version": "2021-02-12"
->>>>>>> 7e782c87
+        "x-ms-version": "2021-02-12"
       },
       "ResponseBody": []
     },
@@ -434,11 +354,7 @@
         "x-ms-client-request-id": "7105ce41-267d-cf6b-ba76-9d95cbc79b33",
         "x-ms-date": "Fri, 19 Feb 2021 19:04:47 GMT",
         "x-ms-return-client-request-id": "true",
-<<<<<<< HEAD
-        "x-ms-version": "2020-12-06"
-=======
-        "x-ms-version": "2021-02-12"
->>>>>>> 7e782c87
+        "x-ms-version": "2021-02-12"
       },
       "RequestBody": null,
       "StatusCode": 201,
@@ -453,11 +369,7 @@
         ],
         "x-ms-client-request-id": "7105ce41-267d-cf6b-ba76-9d95cbc79b33",
         "x-ms-request-id": "da84463b-a01f-0061-7af2-065c1c000000",
-<<<<<<< HEAD
-        "x-ms-version": "2020-12-06"
-=======
-        "x-ms-version": "2021-02-12"
->>>>>>> 7e782c87
+        "x-ms-version": "2021-02-12"
       },
       "ResponseBody": []
     },
@@ -474,11 +386,7 @@
         "x-ms-client-request-id": "6ff9a2f9-3cda-26a8-ca25-cece56307335",
         "x-ms-date": "Fri, 19 Feb 2021 19:04:47 GMT",
         "x-ms-return-client-request-id": "true",
-<<<<<<< HEAD
-        "x-ms-version": "2020-12-06"
-=======
-        "x-ms-version": "2021-02-12"
->>>>>>> 7e782c87
+        "x-ms-version": "2021-02-12"
       },
       "RequestBody": null,
       "StatusCode": 200,
@@ -492,11 +400,7 @@
         "Transfer-Encoding": "chunked",
         "x-ms-client-request-id": "6ff9a2f9-3cda-26a8-ca25-cece56307335",
         "x-ms-request-id": "da84464c-a01f-0061-0bf2-065c1c000000",
-<<<<<<< HEAD
-        "x-ms-version": "2020-12-06"
-=======
-        "x-ms-version": "2021-02-12"
->>>>>>> 7e782c87
+        "x-ms-version": "2021-02-12"
       },
       "ResponseBody": [
         "{\"paths\":[{\"contentLength\":\"0\",\"creationTime\":\"132582350862390690\",\"etag\":\"0x8D8D509391A95A2\",\"group\":\"$superuser\",\"isDirectory\":\"true\",\"lastModified\":\"Fri, 19 Feb 2021 19:04:46 GMT\",\"name\":\"test-directory-917198d2-2cc7-8394-cd61-cb6bf288cfa6/bar\",\"owner\":\"$superuser\",\"permissions\":\"rwxr-x---\"},{\"contentLength\":\"0\",\"creationTime\":\"132582350863206301\",\"etag\":\"0x8D8D5093927079D\",\"group\":\"$superuser\",\"isDirectory\":\"true\",\"lastModified\":\"Fri, 19 Feb 2021 19:04:46 GMT\",\"name\":\"test-directory-917198d2-2cc7-8394-cd61-cb6bf288cfa6/baz\",\"owner\":\"$superuser\",\"permissions\":\"rwxr-x---\"},{\"contentLength\":\"0\",\"creationTime\":\"132582350864014094\",\"etag\":\"0x8D8D50939335B0E\",\"group\":\"$superuser\",\"isDirectory\":\"true\",\"lastModified\":\"Fri, 19 Feb 2021 19:04:46 GMT\",\"name\":\"test-directory-917198d2-2cc7-8394-cd61-cb6bf288cfa6/baz/bar\",\"owner\":\"$superuser\",\"permissions\":\"rwxr-x---\"},{\"contentLength\":\"0\",\"creationTime\":\"132582350868456428\",\"etag\":\"0x8D8D509397723EC\",\"group\":\"$superuser\",\"isDirectory\":\"true\",\"lastModified\":\"Fri, 19 Feb 2021 19:04:46 GMT\",\"name\":\"test-directory-917198d2-2cc7-8394-cd61-cb6bf288cfa6/baz/bar/foo\",\"owner\":\"$superuser\",\"permissions\":\"rwxr-x---\"},{\"contentLength\":\"0\",\"creationTime\":\"132582350866562836\",\"etag\":\"0x8D8D509395A3F14\",\"group\":\"$superuser\",\"isDirectory\":\"true\",\"lastModified\":\"Fri, 19 Feb 2021 19:04:46 GMT\",\"name\":\"test-directory-917198d2-2cc7-8394-cd61-cb6bf288cfa6/baz/foo\",\"owner\":\"$superuser\",\"permissions\":\"rwxr-x---\"},{\"contentLength\":\"0\",\"creationTime\":\"132582350867577289\",\"etag\":\"0x8D8D5093969B9C9\",\"group\":\"$superuser\",\"isDirectory\":\"true\",\"lastModified\":\"Fri, 19 Feb 2021 19:04:46 GMT\",\"name\":\"test-directory-917198d2-2cc7-8394-cd61-cb6bf288cfa6/baz/foo/bar\",\"owner\":\"$superuser\",\"permissions\":\"rwxr-x---\"},{\"contentLength\":\"0\",\"creationTime\":\"132582350861607737\",\"etag\":\"0x8D8D509390EA339\",\"group\":\"$superuser\",\"isDirectory\":\"true\",\"lastModified\":\"Fri, 19 Feb 2021 19:04:46 GMT\",\"name\":\"test-directory-917198d2-2cc7-8394-cd61-cb6bf288cfa6/foo\",\"owner\":\"$superuser\",\"permissions\":\"rwxr-x---\"},{\"contentLength\":\"0\",\"creationTime\":\"132582350865628320\",\"etag\":\"0x8D8D509394BFCA0\",\"group\":\"$superuser\",\"isDirectory\":\"true\",\"lastModified\":\"Fri, 19 Feb 2021 19:04:46 GMT\",\"name\":\"test-directory-917198d2-2cc7-8394-cd61-cb6bf288cfa6/foo/bar\",\"owner\":\"$superuser\",\"permissions\":\"rwxr-x---\"},{\"contentLength\":\"0\",\"creationTime\":\"132582350864810028\",\"etag\":\"0x8D8D509393F802C\",\"group\":\"$superuser\",\"isDirectory\":\"true\",\"lastModified\":\"Fri, 19 Feb 2021 19:04:46 GMT\",\"name\":\"test-directory-917198d2-2cc7-8394-cd61-cb6bf288cfa6/foo/foo\",\"owner\":\"$superuser\",\"permissions\":\"rwxr-x---\"}]}\n"
@@ -516,11 +420,7 @@
         "x-ms-client-request-id": "299ca761-2ccd-bc59-2495-6fe1daff6333",
         "x-ms-date": "Fri, 19 Feb 2021 19:04:47 GMT",
         "x-ms-return-client-request-id": "true",
-<<<<<<< HEAD
-        "x-ms-version": "2020-12-06"
-=======
-        "x-ms-version": "2021-02-12"
->>>>>>> 7e782c87
+        "x-ms-version": "2021-02-12"
       },
       "RequestBody": null,
       "StatusCode": 202,
@@ -533,11 +433,7 @@
         ],
         "x-ms-client-request-id": "299ca761-2ccd-bc59-2495-6fe1daff6333",
         "x-ms-request-id": "cb12de7e-b01e-006d-50f2-06cb14000000",
-<<<<<<< HEAD
-        "x-ms-version": "2020-12-06"
-=======
-        "x-ms-version": "2021-02-12"
->>>>>>> 7e782c87
+        "x-ms-version": "2021-02-12"
       },
       "ResponseBody": []
     }
