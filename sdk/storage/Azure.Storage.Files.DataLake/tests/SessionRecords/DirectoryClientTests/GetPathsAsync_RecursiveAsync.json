{
  "Entries": [
    {
      "RequestUri": "https://seannse.blob.core.windows.net/test-filesystem-6da0b7f1-1a2e-f778-f50b-f28e51badf73?restype=container",
      "RequestMethod": "PUT",
      "RequestHeaders": {
        "Accept": "application/xml",
        "Authorization": "Sanitized",
<<<<<<< HEAD
        "traceparent": "00-6cf06085eba04b4c8d9d6a7271ec9e7b-cda1a24f15e58549-00",
        "User-Agent": [
          "azsdk-net-Storage.Files.DataLake/12.7.0-alpha.20210202.1",
          "(.NET 5.0.2; Microsoft Windows 10.0.19042)"
        ],
        "x-ms-blob-public-access": "container",
        "x-ms-client-request-id": "51001928-7e23-5313-5491-77ee084330fd",
        "x-ms-date": "Tue, 02 Feb 2021 21:43:58 GMT",
=======
        "traceparent": "00-6e5b1e9625a58949a60887a6730de1bb-5c98434dab931b41-00",
        "User-Agent": [
          "azsdk-net-Storage.Files.DataLake/12.7.0-alpha.20210217.1",
          "(.NET 5.0.3; Microsoft Windows 10.0.19042)"
        ],
        "x-ms-blob-public-access": "container",
        "x-ms-client-request-id": "51001928-7e23-5313-5491-77ee084330fd",
        "x-ms-date": "Wed, 17 Feb 2021 22:47:14 GMT",
>>>>>>> 1814567d
        "x-ms-return-client-request-id": "true",
        "x-ms-version": "2020-06-12"
      },
      "RequestBody": null,
      "StatusCode": 201,
      "ResponseHeaders": {
        "Content-Length": "0",
<<<<<<< HEAD
        "Date": "Tue, 02 Feb 2021 21:43:58 GMT",
        "ETag": "\u00220x8D8C7C3A5F2B7B3\u0022",
        "Last-Modified": "Tue, 02 Feb 2021 21:43:58 GMT",
=======
        "Date": "Wed, 17 Feb 2021 22:47:14 GMT",
        "ETag": "\u00220x8D8D395F86C443B\u0022",
        "Last-Modified": "Wed, 17 Feb 2021 22:47:14 GMT",
>>>>>>> 1814567d
        "Server": [
          "Windows-Azure-Blob/1.0",
          "Microsoft-HTTPAPI/2.0"
        ],
        "x-ms-client-request-id": "51001928-7e23-5313-5491-77ee084330fd",
<<<<<<< HEAD
        "x-ms-request-id": "9ee2f0a9-101e-0074-3cac-f94baf000000",
=======
        "x-ms-request-id": "0b1692fe-d01e-007b-327e-053dc3000000",
>>>>>>> 1814567d
        "x-ms-version": "2020-06-12"
      },
      "ResponseBody": []
    },
    {
      "RequestUri": "https://seannse.dfs.core.windows.net/test-filesystem-6da0b7f1-1a2e-f778-f50b-f28e51badf73/test-directory-0f1742b9-cb03-1056-2b1a-6fc39bbd55cf?resource=directory",
      "RequestMethod": "PUT",
      "RequestHeaders": {
        "Accept": "application/json",
        "Authorization": "Sanitized",
<<<<<<< HEAD
        "traceparent": "00-214847c62475994e8206470e43426538-97a1114920057e49-00",
        "User-Agent": [
          "azsdk-net-Storage.Files.DataLake/12.7.0-alpha.20210202.1",
          "(.NET 5.0.2; Microsoft Windows 10.0.19042)"
        ],
        "x-ms-client-request-id": "5f018139-3d0e-5cbc-c3ef-25080e4fb896",
        "x-ms-date": "Tue, 02 Feb 2021 21:43:58 GMT",
=======
        "traceparent": "00-2963fbc057a3dd47a41ee3b09af8e175-7c18e5028c2d684a-00",
        "User-Agent": [
          "azsdk-net-Storage.Files.DataLake/12.7.0-alpha.20210217.1",
          "(.NET 5.0.3; Microsoft Windows 10.0.19042)"
        ],
        "x-ms-client-request-id": "5f018139-3d0e-5cbc-c3ef-25080e4fb896",
        "x-ms-date": "Wed, 17 Feb 2021 22:47:14 GMT",
>>>>>>> 1814567d
        "x-ms-return-client-request-id": "true",
        "x-ms-version": "2020-06-12"
      },
      "RequestBody": null,
      "StatusCode": 201,
      "ResponseHeaders": {
        "Content-Length": "0",
<<<<<<< HEAD
        "Date": "Tue, 02 Feb 2021 21:43:59 GMT",
        "ETag": "\u00220x8D8C7C3A628A3FF\u0022",
        "Last-Modified": "Tue, 02 Feb 2021 21:43:59 GMT",
=======
        "Date": "Wed, 17 Feb 2021 22:47:14 GMT",
        "ETag": "\u00220x8D8D395F8A8F4E5\u0022",
        "Last-Modified": "Wed, 17 Feb 2021 22:47:14 GMT",
>>>>>>> 1814567d
        "Server": [
          "Windows-Azure-HDFS/1.0",
          "Microsoft-HTTPAPI/2.0"
        ],
        "x-ms-client-request-id": "5f018139-3d0e-5cbc-c3ef-25080e4fb896",
<<<<<<< HEAD
        "x-ms-request-id": "94897400-401f-0056-65ac-f98eb0000000",
=======
        "x-ms-request-id": "7e5f3a26-401f-0079-6f7e-05837b000000",
>>>>>>> 1814567d
        "x-ms-version": "2020-06-12"
      },
      "ResponseBody": []
    },
    {
      "RequestUri": "https://seannse.dfs.core.windows.net/test-filesystem-6da0b7f1-1a2e-f778-f50b-f28e51badf73/test-directory-0f1742b9-cb03-1056-2b1a-6fc39bbd55cf/foo?resource=directory",
      "RequestMethod": "PUT",
      "RequestHeaders": {
        "Accept": "application/json",
        "Authorization": "Sanitized",
        "If-None-Match": "*",
<<<<<<< HEAD
        "traceparent": "00-414d2f4acf9d2f45956610b81de31d01-0d787d690400c841-00",
        "User-Agent": [
          "azsdk-net-Storage.Files.DataLake/12.7.0-alpha.20210202.1",
          "(.NET 5.0.2; Microsoft Windows 10.0.19042)"
        ],
        "x-ms-client-request-id": "1989b59d-f5bc-80c0-7509-74cb674771a5",
        "x-ms-date": "Tue, 02 Feb 2021 21:43:58 GMT",
=======
        "traceparent": "00-c1b20c49c9c20b4ba8afaa6ea2638c80-218320273a463b41-00",
        "User-Agent": [
          "azsdk-net-Storage.Files.DataLake/12.7.0-alpha.20210217.1",
          "(.NET 5.0.3; Microsoft Windows 10.0.19042)"
        ],
        "x-ms-client-request-id": "1989b59d-f5bc-80c0-7509-74cb674771a5",
        "x-ms-date": "Wed, 17 Feb 2021 22:47:15 GMT",
>>>>>>> 1814567d
        "x-ms-return-client-request-id": "true",
        "x-ms-version": "2020-06-12"
      },
      "RequestBody": null,
      "StatusCode": 201,
      "ResponseHeaders": {
        "Content-Length": "0",
<<<<<<< HEAD
        "Date": "Tue, 02 Feb 2021 21:43:59 GMT",
        "ETag": "\u00220x8D8C7C3A636F0A2\u0022",
        "Last-Modified": "Tue, 02 Feb 2021 21:43:59 GMT",
=======
        "Date": "Wed, 17 Feb 2021 22:47:14 GMT",
        "ETag": "\u00220x8D8D395F8B6290D\u0022",
        "Last-Modified": "Wed, 17 Feb 2021 22:47:14 GMT",
>>>>>>> 1814567d
        "Server": [
          "Windows-Azure-HDFS/1.0",
          "Microsoft-HTTPAPI/2.0"
        ],
        "x-ms-client-request-id": "1989b59d-f5bc-80c0-7509-74cb674771a5",
<<<<<<< HEAD
        "x-ms-request-id": "9489740a-401f-0056-6fac-f98eb0000000",
=======
        "x-ms-request-id": "7e5f3a36-401f-0079-7f7e-05837b000000",
>>>>>>> 1814567d
        "x-ms-version": "2020-06-12"
      },
      "ResponseBody": []
    },
    {
      "RequestUri": "https://seannse.dfs.core.windows.net/test-filesystem-6da0b7f1-1a2e-f778-f50b-f28e51badf73/test-directory-0f1742b9-cb03-1056-2b1a-6fc39bbd55cf/bar?resource=directory",
      "RequestMethod": "PUT",
      "RequestHeaders": {
        "Accept": "application/json",
        "Authorization": "Sanitized",
        "If-None-Match": "*",
<<<<<<< HEAD
        "traceparent": "00-0f9196a2432308458e35951433826b1f-3a79d6c35e537049-00",
        "User-Agent": [
          "azsdk-net-Storage.Files.DataLake/12.7.0-alpha.20210202.1",
          "(.NET 5.0.2; Microsoft Windows 10.0.19042)"
        ],
        "x-ms-client-request-id": "596a9747-9ec5-46da-e7af-60d48477c4aa",
        "x-ms-date": "Tue, 02 Feb 2021 21:43:58 GMT",
=======
        "traceparent": "00-923647ff5fc86f4cb277fbf1955b37db-754aa6de946ab64e-00",
        "User-Agent": [
          "azsdk-net-Storage.Files.DataLake/12.7.0-alpha.20210217.1",
          "(.NET 5.0.3; Microsoft Windows 10.0.19042)"
        ],
        "x-ms-client-request-id": "596a9747-9ec5-46da-e7af-60d48477c4aa",
        "x-ms-date": "Wed, 17 Feb 2021 22:47:15 GMT",
>>>>>>> 1814567d
        "x-ms-return-client-request-id": "true",
        "x-ms-version": "2020-06-12"
      },
      "RequestBody": null,
      "StatusCode": 201,
      "ResponseHeaders": {
        "Content-Length": "0",
<<<<<<< HEAD
        "Date": "Tue, 02 Feb 2021 21:43:59 GMT",
        "ETag": "\u00220x8D8C7C3A644C29F\u0022",
        "Last-Modified": "Tue, 02 Feb 2021 21:43:59 GMT",
=======
        "Date": "Wed, 17 Feb 2021 22:47:14 GMT",
        "ETag": "\u00220x8D8D395F8C6640B\u0022",
        "Last-Modified": "Wed, 17 Feb 2021 22:47:15 GMT",
>>>>>>> 1814567d
        "Server": [
          "Windows-Azure-HDFS/1.0",
          "Microsoft-HTTPAPI/2.0"
        ],
        "x-ms-client-request-id": "596a9747-9ec5-46da-e7af-60d48477c4aa",
<<<<<<< HEAD
        "x-ms-request-id": "94897418-401f-0056-7cac-f98eb0000000",
=======
        "x-ms-request-id": "7e5f3a4e-401f-0079-177e-05837b000000",
>>>>>>> 1814567d
        "x-ms-version": "2020-06-12"
      },
      "ResponseBody": []
    },
    {
      "RequestUri": "https://seannse.dfs.core.windows.net/test-filesystem-6da0b7f1-1a2e-f778-f50b-f28e51badf73/test-directory-0f1742b9-cb03-1056-2b1a-6fc39bbd55cf/baz?resource=directory",
      "RequestMethod": "PUT",
      "RequestHeaders": {
        "Accept": "application/json",
        "Authorization": "Sanitized",
        "If-None-Match": "*",
<<<<<<< HEAD
        "traceparent": "00-777cb76d0d6b1143a7276619792b5efe-6f373351daf8cc44-00",
        "User-Agent": [
          "azsdk-net-Storage.Files.DataLake/12.7.0-alpha.20210202.1",
          "(.NET 5.0.2; Microsoft Windows 10.0.19042)"
        ],
        "x-ms-client-request-id": "d0833227-18dd-b4e0-df52-d9bd4507bcc6",
        "x-ms-date": "Tue, 02 Feb 2021 21:43:58 GMT",
=======
        "traceparent": "00-6d60b435b0f4b64d9f2b4167aa190c72-145e3ff0eeb23b4d-00",
        "User-Agent": [
          "azsdk-net-Storage.Files.DataLake/12.7.0-alpha.20210217.1",
          "(.NET 5.0.3; Microsoft Windows 10.0.19042)"
        ],
        "x-ms-client-request-id": "d0833227-18dd-b4e0-df52-d9bd4507bcc6",
        "x-ms-date": "Wed, 17 Feb 2021 22:47:15 GMT",
>>>>>>> 1814567d
        "x-ms-return-client-request-id": "true",
        "x-ms-version": "2020-06-12"
      },
      "RequestBody": null,
      "StatusCode": 201,
      "ResponseHeaders": {
        "Content-Length": "0",
<<<<<<< HEAD
        "Date": "Tue, 02 Feb 2021 21:43:59 GMT",
        "ETag": "\u00220x8D8C7C3A65311C8\u0022",
        "Last-Modified": "Tue, 02 Feb 2021 21:43:59 GMT",
=======
        "Date": "Wed, 17 Feb 2021 22:47:14 GMT",
        "ETag": "\u00220x8D8D395F8D45BF4\u0022",
        "Last-Modified": "Wed, 17 Feb 2021 22:47:15 GMT",
>>>>>>> 1814567d
        "Server": [
          "Windows-Azure-HDFS/1.0",
          "Microsoft-HTTPAPI/2.0"
        ],
        "x-ms-client-request-id": "d0833227-18dd-b4e0-df52-d9bd4507bcc6",
<<<<<<< HEAD
        "x-ms-request-id": "94897425-401f-0056-09ac-f98eb0000000",
=======
        "x-ms-request-id": "7e5f3a79-401f-0079-427e-05837b000000",
>>>>>>> 1814567d
        "x-ms-version": "2020-06-12"
      },
      "ResponseBody": []
    },
    {
      "RequestUri": "https://seannse.dfs.core.windows.net/test-filesystem-6da0b7f1-1a2e-f778-f50b-f28e51badf73/test-directory-0f1742b9-cb03-1056-2b1a-6fc39bbd55cf/baz/bar?resource=directory",
      "RequestMethod": "PUT",
      "RequestHeaders": {
        "Accept": "application/json",
        "Authorization": "Sanitized",
        "If-None-Match": "*",
<<<<<<< HEAD
        "traceparent": "00-349a7a7b050d1744ac3bba3e4b11780a-7f97794a77b8d24e-00",
        "User-Agent": [
          "azsdk-net-Storage.Files.DataLake/12.7.0-alpha.20210202.1",
          "(.NET 5.0.2; Microsoft Windows 10.0.19042)"
        ],
        "x-ms-client-request-id": "52adaf51-f4f3-0ccc-95f0-e1950c63b1d1",
        "x-ms-date": "Tue, 02 Feb 2021 21:43:59 GMT",
=======
        "traceparent": "00-33186c7bf7cba14d8a7902db5536a521-63bc153741468340-00",
        "User-Agent": [
          "azsdk-net-Storage.Files.DataLake/12.7.0-alpha.20210217.1",
          "(.NET 5.0.3; Microsoft Windows 10.0.19042)"
        ],
        "x-ms-client-request-id": "52adaf51-f4f3-0ccc-95f0-e1950c63b1d1",
        "x-ms-date": "Wed, 17 Feb 2021 22:47:15 GMT",
>>>>>>> 1814567d
        "x-ms-return-client-request-id": "true",
        "x-ms-version": "2020-06-12"
      },
      "RequestBody": null,
      "StatusCode": 201,
      "ResponseHeaders": {
        "Content-Length": "0",
<<<<<<< HEAD
        "Date": "Tue, 02 Feb 2021 21:43:59 GMT",
        "ETag": "\u00220x8D8C7C3A660C7B5\u0022",
        "Last-Modified": "Tue, 02 Feb 2021 21:43:59 GMT",
=======
        "Date": "Wed, 17 Feb 2021 22:47:14 GMT",
        "ETag": "\u00220x8D8D395F8E2E611\u0022",
        "Last-Modified": "Wed, 17 Feb 2021 22:47:15 GMT",
>>>>>>> 1814567d
        "Server": [
          "Windows-Azure-HDFS/1.0",
          "Microsoft-HTTPAPI/2.0"
        ],
        "x-ms-client-request-id": "52adaf51-f4f3-0ccc-95f0-e1950c63b1d1",
<<<<<<< HEAD
        "x-ms-request-id": "94897430-401f-0056-14ac-f98eb0000000",
=======
        "x-ms-request-id": "7e5f3ab8-401f-0079-017e-05837b000000",
>>>>>>> 1814567d
        "x-ms-version": "2020-06-12"
      },
      "ResponseBody": []
    },
    {
      "RequestUri": "https://seannse.dfs.core.windows.net/test-filesystem-6da0b7f1-1a2e-f778-f50b-f28e51badf73/test-directory-0f1742b9-cb03-1056-2b1a-6fc39bbd55cf/foo/foo?resource=directory",
      "RequestMethod": "PUT",
      "RequestHeaders": {
        "Accept": "application/json",
        "Authorization": "Sanitized",
        "If-None-Match": "*",
<<<<<<< HEAD
        "traceparent": "00-da23ed016daa454babf1a44c618a4d48-7f334134323b0147-00",
        "User-Agent": [
          "azsdk-net-Storage.Files.DataLake/12.7.0-alpha.20210202.1",
          "(.NET 5.0.2; Microsoft Windows 10.0.19042)"
        ],
        "x-ms-client-request-id": "956c3b94-6a5a-1cd2-f646-182f3fc55311",
        "x-ms-date": "Tue, 02 Feb 2021 21:43:59 GMT",
=======
        "traceparent": "00-e0a0135b69331943ab7c3b64dd77a006-be018ad57a203d4d-00",
        "User-Agent": [
          "azsdk-net-Storage.Files.DataLake/12.7.0-alpha.20210217.1",
          "(.NET 5.0.3; Microsoft Windows 10.0.19042)"
        ],
        "x-ms-client-request-id": "956c3b94-6a5a-1cd2-f646-182f3fc55311",
        "x-ms-date": "Wed, 17 Feb 2021 22:47:15 GMT",
>>>>>>> 1814567d
        "x-ms-return-client-request-id": "true",
        "x-ms-version": "2020-06-12"
      },
      "RequestBody": null,
      "StatusCode": 201,
      "ResponseHeaders": {
        "Content-Length": "0",
<<<<<<< HEAD
        "Date": "Tue, 02 Feb 2021 21:43:59 GMT",
        "ETag": "\u00220x8D8C7C3A66E2FCD\u0022",
        "Last-Modified": "Tue, 02 Feb 2021 21:43:59 GMT",
=======
        "Date": "Wed, 17 Feb 2021 22:47:14 GMT",
        "ETag": "\u00220x8D8D395F8F034B8\u0022",
        "Last-Modified": "Wed, 17 Feb 2021 22:47:15 GMT",
>>>>>>> 1814567d
        "Server": [
          "Windows-Azure-HDFS/1.0",
          "Microsoft-HTTPAPI/2.0"
        ],
        "x-ms-client-request-id": "956c3b94-6a5a-1cd2-f646-182f3fc55311",
<<<<<<< HEAD
        "x-ms-request-id": "9489743b-401f-0056-1eac-f98eb0000000",
=======
        "x-ms-request-id": "7e5f3ae7-401f-0079-307e-05837b000000",
>>>>>>> 1814567d
        "x-ms-version": "2020-06-12"
      },
      "ResponseBody": []
    },
    {
      "RequestUri": "https://seannse.dfs.core.windows.net/test-filesystem-6da0b7f1-1a2e-f778-f50b-f28e51badf73/test-directory-0f1742b9-cb03-1056-2b1a-6fc39bbd55cf/foo/bar?resource=directory",
      "RequestMethod": "PUT",
      "RequestHeaders": {
        "Accept": "application/json",
        "Authorization": "Sanitized",
        "If-None-Match": "*",
<<<<<<< HEAD
        "traceparent": "00-d63aa9028f2f574482b235ec93acf249-fc397573f0f4254f-00",
        "User-Agent": [
          "azsdk-net-Storage.Files.DataLake/12.7.0-alpha.20210202.1",
          "(.NET 5.0.2; Microsoft Windows 10.0.19042)"
        ],
        "x-ms-client-request-id": "d100f6fe-1bf7-2276-42b8-cdaf9862c512",
        "x-ms-date": "Tue, 02 Feb 2021 21:43:59 GMT",
=======
        "traceparent": "00-39faa50aa65f05488ed1e3c999694a92-0e8fe36f0b204544-00",
        "User-Agent": [
          "azsdk-net-Storage.Files.DataLake/12.7.0-alpha.20210217.1",
          "(.NET 5.0.3; Microsoft Windows 10.0.19042)"
        ],
        "x-ms-client-request-id": "d100f6fe-1bf7-2276-42b8-cdaf9862c512",
        "x-ms-date": "Wed, 17 Feb 2021 22:47:15 GMT",
>>>>>>> 1814567d
        "x-ms-return-client-request-id": "true",
        "x-ms-version": "2020-06-12"
      },
      "RequestBody": null,
      "StatusCode": 201,
      "ResponseHeaders": {
        "Content-Length": "0",
<<<<<<< HEAD
        "Date": "Tue, 02 Feb 2021 21:43:59 GMT",
        "ETag": "\u00220x8D8C7C3A67BD299\u0022",
        "Last-Modified": "Tue, 02 Feb 2021 21:43:59 GMT",
=======
        "Date": "Wed, 17 Feb 2021 22:47:14 GMT",
        "ETag": "\u00220x8D8D395F8FD013C\u0022",
        "Last-Modified": "Wed, 17 Feb 2021 22:47:15 GMT",
>>>>>>> 1814567d
        "Server": [
          "Windows-Azure-HDFS/1.0",
          "Microsoft-HTTPAPI/2.0"
        ],
        "x-ms-client-request-id": "d100f6fe-1bf7-2276-42b8-cdaf9862c512",
<<<<<<< HEAD
        "x-ms-request-id": "94897447-401f-0056-2aac-f98eb0000000",
=======
        "x-ms-request-id": "7e5f3b18-401f-0079-607e-05837b000000",
>>>>>>> 1814567d
        "x-ms-version": "2020-06-12"
      },
      "ResponseBody": []
    },
    {
      "RequestUri": "https://seannse.dfs.core.windows.net/test-filesystem-6da0b7f1-1a2e-f778-f50b-f28e51badf73/test-directory-0f1742b9-cb03-1056-2b1a-6fc39bbd55cf/baz/foo?resource=directory",
      "RequestMethod": "PUT",
      "RequestHeaders": {
        "Accept": "application/json",
        "Authorization": "Sanitized",
        "If-None-Match": "*",
<<<<<<< HEAD
        "traceparent": "00-470eb2336682ec46bcb2de10ee15195a-1c897a866d0d524b-00",
        "User-Agent": [
          "azsdk-net-Storage.Files.DataLake/12.7.0-alpha.20210202.1",
          "(.NET 5.0.2; Microsoft Windows 10.0.19042)"
        ],
        "x-ms-client-request-id": "4830e7d0-82c4-a71a-38cc-6b662cf907bb",
        "x-ms-date": "Tue, 02 Feb 2021 21:43:59 GMT",
=======
        "traceparent": "00-f6561c5fbf611745ab72ca2c513f0056-cc1e17e5901abe4d-00",
        "User-Agent": [
          "azsdk-net-Storage.Files.DataLake/12.7.0-alpha.20210217.1",
          "(.NET 5.0.3; Microsoft Windows 10.0.19042)"
        ],
        "x-ms-client-request-id": "4830e7d0-82c4-a71a-38cc-6b662cf907bb",
        "x-ms-date": "Wed, 17 Feb 2021 22:47:15 GMT",
>>>>>>> 1814567d
        "x-ms-return-client-request-id": "true",
        "x-ms-version": "2020-06-12"
      },
      "RequestBody": null,
      "StatusCode": 201,
      "ResponseHeaders": {
        "Content-Length": "0",
<<<<<<< HEAD
        "Date": "Tue, 02 Feb 2021 21:43:59 GMT",
        "ETag": "\u00220x8D8C7C3A689DACE\u0022",
        "Last-Modified": "Tue, 02 Feb 2021 21:43:59 GMT",
=======
        "Date": "Wed, 17 Feb 2021 22:47:14 GMT",
        "ETag": "\u00220x8D8D395F90A6CC9\u0022",
        "Last-Modified": "Wed, 17 Feb 2021 22:47:15 GMT",
>>>>>>> 1814567d
        "Server": [
          "Windows-Azure-HDFS/1.0",
          "Microsoft-HTTPAPI/2.0"
        ],
        "x-ms-client-request-id": "4830e7d0-82c4-a71a-38cc-6b662cf907bb",
<<<<<<< HEAD
        "x-ms-request-id": "94897455-401f-0056-38ac-f98eb0000000",
=======
        "x-ms-request-id": "7e5f3b3d-401f-0079-057e-05837b000000",
>>>>>>> 1814567d
        "x-ms-version": "2020-06-12"
      },
      "ResponseBody": []
    },
    {
      "RequestUri": "https://seannse.dfs.core.windows.net/test-filesystem-6da0b7f1-1a2e-f778-f50b-f28e51badf73/test-directory-0f1742b9-cb03-1056-2b1a-6fc39bbd55cf/baz/foo/bar?resource=directory",
      "RequestMethod": "PUT",
      "RequestHeaders": {
        "Accept": "application/json",
        "Authorization": "Sanitized",
        "If-None-Match": "*",
<<<<<<< HEAD
        "traceparent": "00-1263527d0f48f949a87fc7ecd0edbed4-64a1d32331d1a04e-00",
        "User-Agent": [
          "azsdk-net-Storage.Files.DataLake/12.7.0-alpha.20210202.1",
          "(.NET 5.0.2; Microsoft Windows 10.0.19042)"
        ],
        "x-ms-client-request-id": "b1de3a35-7d31-4d4e-2efe-afa8d8656e98",
        "x-ms-date": "Tue, 02 Feb 2021 21:43:59 GMT",
=======
        "traceparent": "00-6c9356f39e6a824485d5ae635998bc4f-a38d4ddbb137dd40-00",
        "User-Agent": [
          "azsdk-net-Storage.Files.DataLake/12.7.0-alpha.20210217.1",
          "(.NET 5.0.3; Microsoft Windows 10.0.19042)"
        ],
        "x-ms-client-request-id": "b1de3a35-7d31-4d4e-2efe-afa8d8656e98",
        "x-ms-date": "Wed, 17 Feb 2021 22:47:15 GMT",
>>>>>>> 1814567d
        "x-ms-return-client-request-id": "true",
        "x-ms-version": "2020-06-12"
      },
      "RequestBody": null,
      "StatusCode": 201,
      "ResponseHeaders": {
        "Content-Length": "0",
<<<<<<< HEAD
        "Date": "Tue, 02 Feb 2021 21:43:59 GMT",
        "ETag": "\u00220x8D8C7C3A69800DF\u0022",
        "Last-Modified": "Tue, 02 Feb 2021 21:44:00 GMT",
=======
        "Date": "Wed, 17 Feb 2021 22:47:15 GMT",
        "ETag": "\u00220x8D8D395F9183AC0\u0022",
        "Last-Modified": "Wed, 17 Feb 2021 22:47:15 GMT",
>>>>>>> 1814567d
        "Server": [
          "Windows-Azure-HDFS/1.0",
          "Microsoft-HTTPAPI/2.0"
        ],
        "x-ms-client-request-id": "b1de3a35-7d31-4d4e-2efe-afa8d8656e98",
<<<<<<< HEAD
        "x-ms-request-id": "94897462-401f-0056-45ac-f98eb0000000",
=======
        "x-ms-request-id": "7e5f3b52-401f-0079-1a7e-05837b000000",
>>>>>>> 1814567d
        "x-ms-version": "2020-06-12"
      },
      "ResponseBody": []
    },
    {
      "RequestUri": "https://seannse.dfs.core.windows.net/test-filesystem-6da0b7f1-1a2e-f778-f50b-f28e51badf73/test-directory-0f1742b9-cb03-1056-2b1a-6fc39bbd55cf/baz/bar/foo?resource=directory",
      "RequestMethod": "PUT",
      "RequestHeaders": {
        "Accept": "application/json",
        "Authorization": "Sanitized",
        "If-None-Match": "*",
<<<<<<< HEAD
        "traceparent": "00-37a51c1fc22f754d91e729266d564440-f58b11f010c7e844-00",
        "User-Agent": [
          "azsdk-net-Storage.Files.DataLake/12.7.0-alpha.20210202.1",
          "(.NET 5.0.2; Microsoft Windows 10.0.19042)"
        ],
        "x-ms-client-request-id": "f2302a9a-551b-648a-19b3-22bedd14e2c6",
        "x-ms-date": "Tue, 02 Feb 2021 21:43:59 GMT",
=======
        "traceparent": "00-1e62b180adae254bbe5245b490634186-e369c207f6d2ee4b-00",
        "User-Agent": [
          "azsdk-net-Storage.Files.DataLake/12.7.0-alpha.20210217.1",
          "(.NET 5.0.3; Microsoft Windows 10.0.19042)"
        ],
        "x-ms-client-request-id": "f2302a9a-551b-648a-19b3-22bedd14e2c6",
        "x-ms-date": "Wed, 17 Feb 2021 22:47:15 GMT",
>>>>>>> 1814567d
        "x-ms-return-client-request-id": "true",
        "x-ms-version": "2020-06-12"
      },
      "RequestBody": null,
      "StatusCode": 201,
      "ResponseHeaders": {
        "Content-Length": "0",
<<<<<<< HEAD
        "Date": "Tue, 02 Feb 2021 21:43:59 GMT",
        "ETag": "\u00220x8D8C7C3A6A57BB6\u0022",
        "Last-Modified": "Tue, 02 Feb 2021 21:44:00 GMT",
=======
        "Date": "Wed, 17 Feb 2021 22:47:15 GMT",
        "ETag": "\u00220x8D8D395F9269F20\u0022",
        "Last-Modified": "Wed, 17 Feb 2021 22:47:15 GMT",
>>>>>>> 1814567d
        "Server": [
          "Windows-Azure-HDFS/1.0",
          "Microsoft-HTTPAPI/2.0"
        ],
        "x-ms-client-request-id": "f2302a9a-551b-648a-19b3-22bedd14e2c6",
<<<<<<< HEAD
        "x-ms-request-id": "94897473-401f-0056-56ac-f98eb0000000",
=======
        "x-ms-request-id": "7e5f3b6a-401f-0079-327e-05837b000000",
>>>>>>> 1814567d
        "x-ms-version": "2020-06-12"
      },
      "ResponseBody": []
    },
    {
<<<<<<< HEAD
      "RequestUri": "https://seannse.dfs.core.windows.net/test-filesystem-6da0b7f1-1a2e-f778-f50b-f28e51badf73?resource=filesystem\u0026directory=test-directory-0f1742b9-cb03-1056-2b1a-6fc39bbd55cf\u0026recursive=true\u0026upn=false",
=======
      "RequestUri": "https://seannse.dfs.core.windows.net/test-filesystem-6da0b7f1-1a2e-f778-f50b-f28e51badf73?resource=filesystem\u0026recursive=true\u0026directory=test-directory-0f1742b9-cb03-1056-2b1a-6fc39bbd55cf\u0026upn=false",
>>>>>>> 1814567d
      "RequestMethod": "GET",
      "RequestHeaders": {
        "Accept": "application/json",
        "Authorization": "Sanitized",
        "User-Agent": [
<<<<<<< HEAD
          "azsdk-net-Storage.Files.DataLake/12.7.0-alpha.20210202.1",
          "(.NET 5.0.2; Microsoft Windows 10.0.19042)"
        ],
        "x-ms-client-request-id": "ae0e3bfa-7b34-707c-316b-6f4d10176616",
        "x-ms-date": "Tue, 02 Feb 2021 21:43:59 GMT",
=======
          "azsdk-net-Storage.Files.DataLake/12.7.0-alpha.20210217.1",
          "(.NET 5.0.3; Microsoft Windows 10.0.19042)"
        ],
        "x-ms-client-request-id": "ae0e3bfa-7b34-707c-316b-6f4d10176616",
        "x-ms-date": "Wed, 17 Feb 2021 22:47:15 GMT",
>>>>>>> 1814567d
        "x-ms-return-client-request-id": "true",
        "x-ms-version": "2020-06-12"
      },
      "RequestBody": null,
      "StatusCode": 200,
      "ResponseHeaders": {
        "Content-Type": "application/json; charset=utf-8",
<<<<<<< HEAD
        "Date": "Tue, 02 Feb 2021 21:44:00 GMT",
=======
        "Date": "Wed, 17 Feb 2021 22:47:15 GMT",
>>>>>>> 1814567d
        "Server": [
          "Windows-Azure-HDFS/1.0",
          "Microsoft-HTTPAPI/2.0"
        ],
        "Transfer-Encoding": "chunked",
        "x-ms-client-request-id": "ae0e3bfa-7b34-707c-316b-6f4d10176616",
<<<<<<< HEAD
        "x-ms-request-id": "9489748a-401f-0056-6dac-f98eb0000000",
        "x-ms-version": "2020-06-12"
      },
      "ResponseBody": [
        "{\u0022paths\u0022:[{\u0022contentLength\u0022:\u00220\u0022,\u0022creationTime\u0022:\u0022132567758394999455\u0022,\u0022etag\u0022:\u00220x8D8C7C3A644C29F\u0022,\u0022group\u0022:\u0022$superuser\u0022,\u0022isDirectory\u0022:\u0022true\u0022,\u0022lastModified\u0022:\u0022Tue, 02 Feb 2021 21:43:59 GMT\u0022,\u0022name\u0022:\u0022test-directory-0f1742b9-cb03-1056-2b1a-6fc39bbd55cf/bar\u0022,\u0022owner\u0022:\u0022$superuser\u0022,\u0022permissions\u0022:\u0022rwxr-x---\u0022},{\u0022contentLength\u0022:\u00220\u0022,\u0022creationTime\u0022:\u0022132567758395937224\u0022,\u0022etag\u0022:\u00220x8D8C7C3A65311C8\u0022,\u0022group\u0022:\u0022$superuser\u0022,\u0022isDirectory\u0022:\u0022true\u0022,\u0022lastModified\u0022:\u0022Tue, 02 Feb 2021 21:43:59 GMT\u0022,\u0022name\u0022:\u0022test-directory-0f1742b9-cb03-1056-2b1a-6fc39bbd55cf/baz\u0022,\u0022owner\u0022:\u0022$superuser\u0022,\u0022permissions\u0022:\u0022rwxr-x---\u0022},{\u0022contentLength\u0022:\u00220\u0022,\u0022creationTime\u0022:\u0022132567758396835765\u0022,\u0022etag\u0022:\u00220x8D8C7C3A660C7B5\u0022,\u0022group\u0022:\u0022$superuser\u0022,\u0022isDirectory\u0022:\u0022true\u0022,\u0022lastModified\u0022:\u0022Tue, 02 Feb 2021 21:43:59 GMT\u0022,\u0022name\u0022:\u0022test-directory-0f1742b9-cb03-1056-2b1a-6fc39bbd55cf/baz/bar\u0022,\u0022owner\u0022:\u0022$superuser\u0022,\u0022permissions\u0022:\u0022rwxr-x---\u0022},{\u0022contentLength\u0022:\u00220\u0022,\u0022creationTime\u0022:\u0022132567758401338294\u0022,\u0022etag\u0022:\u00220x8D8C7C3A6A57BB6\u0022,\u0022group\u0022:\u0022$superuser\u0022,\u0022isDirectory\u0022:\u0022true\u0022,\u0022lastModified\u0022:\u0022Tue, 02 Feb 2021 21:44:00 GMT\u0022,\u0022name\u0022:\u0022test-directory-0f1742b9-cb03-1056-2b1a-6fc39bbd55cf/baz/bar/foo\u0022,\u0022owner\u0022:\u0022$superuser\u0022,\u0022permissions\u0022:\u0022rwxr-x---\u0022},{\u0022contentLength\u0022:\u00220\u0022,\u0022creationTime\u0022:\u0022132567758399527630\u0022,\u0022etag\u0022:\u00220x8D8C7C3A689DACE\u0022,\u0022group\u0022:\u0022$superuser\u0022,\u0022isDirectory\u0022:\u0022true\u0022,\u0022lastModified\u0022:\u0022Tue, 02 Feb 2021 21:43:59 GMT\u0022,\u0022name\u0022:\u0022test-directory-0f1742b9-cb03-1056-2b1a-6fc39bbd55cf/baz/foo\u0022,\u0022owner\u0022:\u0022$superuser\u0022,\u0022permissions\u0022:\u0022rwxr-x---\u0022},{\u0022contentLength\u0022:\u00220\u0022,\u0022creationTime\u0022:\u0022132567758400454879\u0022,\u0022etag\u0022:\u00220x8D8C7C3A69800DF\u0022,\u0022group\u0022:\u0022$superuser\u0022,\u0022isDirectory\u0022:\u0022true\u0022,\u0022lastModified\u0022:\u0022Tue, 02 Feb 2021 21:44:00 GMT\u0022,\u0022name\u0022:\u0022test-directory-0f1742b9-cb03-1056-2b1a-6fc39bbd55cf/baz/foo/bar\u0022,\u0022owner\u0022:\u0022$superuser\u0022,\u0022permissions\u0022:\u0022rwxr-x---\u0022},{\u0022contentLength\u0022:\u00220\u0022,\u0022creationTime\u0022:\u0022132567758394093730\u0022,\u0022etag\u0022:\u00220x8D8C7C3A636F0A2\u0022,\u0022group\u0022:\u0022$superuser\u0022,\u0022isDirectory\u0022:\u0022true\u0022,\u0022lastModified\u0022:\u0022Tue, 02 Feb 2021 21:43:59 GMT\u0022,\u0022name\u0022:\u0022test-directory-0f1742b9-cb03-1056-2b1a-6fc39bbd55cf/foo\u0022,\u0022owner\u0022:\u0022$superuser\u0022,\u0022permissions\u0022:\u0022rwxr-x---\u0022},{\u0022contentLength\u0022:\u00220\u0022,\u0022creationTime\u0022:\u0022132567758398608025\u0022,\u0022etag\u0022:\u00220x8D8C7C3A67BD299\u0022,\u0022group\u0022:\u0022$superuser\u0022,\u0022isDirectory\u0022:\u0022true\u0022,\u0022lastModified\u0022:\u0022Tue, 02 Feb 2021 21:43:59 GMT\u0022,\u0022name\u0022:\u0022test-directory-0f1742b9-cb03-1056-2b1a-6fc39bbd55cf/foo/bar\u0022,\u0022owner\u0022:\u0022$superuser\u0022,\u0022permissions\u0022:\u0022rwxr-x---\u0022},{\u0022contentLength\u0022:\u00220\u0022,\u0022creationTime\u0022:\u0022132567758397714381\u0022,\u0022etag\u0022:\u00220x8D8C7C3A66E2FCD\u0022,\u0022group\u0022:\u0022$superuser\u0022,\u0022isDirectory\u0022:\u0022true\u0022,\u0022lastModified\u0022:\u0022Tue, 02 Feb 2021 21:43:59 GMT\u0022,\u0022name\u0022:\u0022test-directory-0f1742b9-cb03-1056-2b1a-6fc39bbd55cf/foo/foo\u0022,\u0022owner\u0022:\u0022$superuser\u0022,\u0022permissions\u0022:\u0022rwxr-x---\u0022}]}\n"
=======
        "x-ms-request-id": "7e5f3b7b-401f-0079-437e-05837b000000",
        "x-ms-version": "2020-06-12"
      },
      "ResponseBody": [
        "{\u0022paths\u0022:[{\u0022contentLength\u0022:\u00220\u0022,\u0022creationTime\u0022:\u0022132580756350264331\u0022,\u0022etag\u0022:\u00220x8D8D395F8C6640B\u0022,\u0022group\u0022:\u0022$superuser\u0022,\u0022isDirectory\u0022:\u0022true\u0022,\u0022lastModified\u0022:\u0022Wed, 17 Feb 2021 22:47:15 GMT\u0022,\u0022name\u0022:\u0022test-directory-0f1742b9-cb03-1056-2b1a-6fc39bbd55cf/bar\u0022,\u0022owner\u0022:\u0022$superuser\u0022,\u0022permissions\u0022:\u0022rwxr-x---\u0022},{\u0022contentLength\u0022:\u00220\u0022,\u0022creationTime\u0022:\u0022132580756351179764\u0022,\u0022etag\u0022:\u00220x8D8D395F8D45BF4\u0022,\u0022group\u0022:\u0022$superuser\u0022,\u0022isDirectory\u0022:\u0022true\u0022,\u0022lastModified\u0022:\u0022Wed, 17 Feb 2021 22:47:15 GMT\u0022,\u0022name\u0022:\u0022test-directory-0f1742b9-cb03-1056-2b1a-6fc39bbd55cf/baz\u0022,\u0022owner\u0022:\u0022$superuser\u0022,\u0022permissions\u0022:\u0022rwxr-x---\u0022},{\u0022contentLength\u0022:\u00220\u0022,\u0022creationTime\u0022:\u0022132580756352132625\u0022,\u0022etag\u0022:\u00220x8D8D395F8E2E611\u0022,\u0022group\u0022:\u0022$superuser\u0022,\u0022isDirectory\u0022:\u0022true\u0022,\u0022lastModified\u0022:\u0022Wed, 17 Feb 2021 22:47:15 GMT\u0022,\u0022name\u0022:\u0022test-directory-0f1742b9-cb03-1056-2b1a-6fc39bbd55cf/baz/bar\u0022,\u0022owner\u0022:\u0022$superuser\u0022,\u0022permissions\u0022:\u0022rwxr-x---\u0022},{\u0022contentLength\u0022:\u00220\u0022,\u0022creationTime\u0022:\u0022132580756356570912\u0022,\u0022etag\u0022:\u00220x8D8D395F9269F20\u0022,\u0022group\u0022:\u0022$superuser\u0022,\u0022isDirectory\u0022:\u0022true\u0022,\u0022lastModified\u0022:\u0022Wed, 17 Feb 2021 22:47:15 GMT\u0022,\u0022name\u0022:\u0022test-directory-0f1742b9-cb03-1056-2b1a-6fc39bbd55cf/baz/bar/foo\u0022,\u0022owner\u0022:\u0022$superuser\u0022,\u0022permissions\u0022:\u0022rwxr-x---\u0022},{\u0022contentLength\u0022:\u00220\u0022,\u0022creationTime\u0022:\u0022132580756354723017\u0022,\u0022etag\u0022:\u00220x8D8D395F90A6CC9\u0022,\u0022group\u0022:\u0022$superuser\u0022,\u0022isDirectory\u0022:\u0022true\u0022,\u0022lastModified\u0022:\u0022Wed, 17 Feb 2021 22:47:15 GMT\u0022,\u0022name\u0022:\u0022test-directory-0f1742b9-cb03-1056-2b1a-6fc39bbd55cf/baz/foo\u0022,\u0022owner\u0022:\u0022$superuser\u0022,\u0022permissions\u0022:\u0022rwxr-x---\u0022},{\u0022contentLength\u0022:\u00220\u0022,\u0022creationTime\u0022:\u0022132580756355627712\u0022,\u0022etag\u0022:\u00220x8D8D395F9183AC0\u0022,\u0022group\u0022:\u0022$superuser\u0022,\u0022isDirectory\u0022:\u0022true\u0022,\u0022lastModified\u0022:\u0022Wed, 17 Feb 2021 22:47:15 GMT\u0022,\u0022name\u0022:\u0022test-directory-0f1742b9-cb03-1056-2b1a-6fc39bbd55cf/baz/foo/bar\u0022,\u0022owner\u0022:\u0022$superuser\u0022,\u0022permissions\u0022:\u0022rwxr-x---\u0022},{\u0022contentLength\u0022:\u00220\u0022,\u0022creationTime\u0022:\u0022132580756349200653\u0022,\u0022etag\u0022:\u00220x8D8D395F8B6290D\u0022,\u0022group\u0022:\u0022$superuser\u0022,\u0022isDirectory\u0022:\u0022true\u0022,\u0022lastModified\u0022:\u0022Wed, 17 Feb 2021 22:47:14 GMT\u0022,\u0022name\u0022:\u0022test-directory-0f1742b9-cb03-1056-2b1a-6fc39bbd55cf/foo\u0022,\u0022owner\u0022:\u0022$superuser\u0022,\u0022permissions\u0022:\u0022rwxr-x---\u0022},{\u0022contentLength\u0022:\u00220\u0022,\u0022creationTime\u0022:\u0022132580756353843516\u0022,\u0022etag\u0022:\u00220x8D8D395F8FD013C\u0022,\u0022group\u0022:\u0022$superuser\u0022,\u0022isDirectory\u0022:\u0022true\u0022,\u0022lastModified\u0022:\u0022Wed, 17 Feb 2021 22:47:15 GMT\u0022,\u0022name\u0022:\u0022test-directory-0f1742b9-cb03-1056-2b1a-6fc39bbd55cf/foo/bar\u0022,\u0022owner\u0022:\u0022$superuser\u0022,\u0022permissions\u0022:\u0022rwxr-x---\u0022},{\u0022contentLength\u0022:\u00220\u0022,\u0022creationTime\u0022:\u0022132580756353004728\u0022,\u0022etag\u0022:\u00220x8D8D395F8F034B8\u0022,\u0022group\u0022:\u0022$superuser\u0022,\u0022isDirectory\u0022:\u0022true\u0022,\u0022lastModified\u0022:\u0022Wed, 17 Feb 2021 22:47:15 GMT\u0022,\u0022name\u0022:\u0022test-directory-0f1742b9-cb03-1056-2b1a-6fc39bbd55cf/foo/foo\u0022,\u0022owner\u0022:\u0022$superuser\u0022,\u0022permissions\u0022:\u0022rwxr-x---\u0022}]}\n"
>>>>>>> 1814567d
      ]
    },
    {
      "RequestUri": "https://seannse.blob.core.windows.net/test-filesystem-6da0b7f1-1a2e-f778-f50b-f28e51badf73?restype=container",
      "RequestMethod": "DELETE",
      "RequestHeaders": {
        "Accept": "application/xml",
        "Authorization": "Sanitized",
<<<<<<< HEAD
        "traceparent": "00-c09036a3f26bd5489bf2d0bd856e79ee-8b7cd7aa9352d342-00",
        "User-Agent": [
          "azsdk-net-Storage.Files.DataLake/12.7.0-alpha.20210202.1",
          "(.NET 5.0.2; Microsoft Windows 10.0.19042)"
        ],
        "x-ms-client-request-id": "a2c3e3a8-3406-7b91-29f4-b6883af1f34c",
        "x-ms-date": "Tue, 02 Feb 2021 21:43:59 GMT",
=======
        "traceparent": "00-7327689e298f254189b598f751e1284f-6702c1d1a5518843-00",
        "User-Agent": [
          "azsdk-net-Storage.Files.DataLake/12.7.0-alpha.20210217.1",
          "(.NET 5.0.3; Microsoft Windows 10.0.19042)"
        ],
        "x-ms-client-request-id": "a2c3e3a8-3406-7b91-29f4-b6883af1f34c",
        "x-ms-date": "Wed, 17 Feb 2021 22:47:15 GMT",
>>>>>>> 1814567d
        "x-ms-return-client-request-id": "true",
        "x-ms-version": "2020-06-12"
      },
      "RequestBody": null,
      "StatusCode": 202,
      "ResponseHeaders": {
        "Content-Length": "0",
<<<<<<< HEAD
        "Date": "Tue, 02 Feb 2021 21:43:59 GMT",
=======
        "Date": "Wed, 17 Feb 2021 22:47:15 GMT",
>>>>>>> 1814567d
        "Server": [
          "Windows-Azure-Blob/1.0",
          "Microsoft-HTTPAPI/2.0"
        ],
        "x-ms-client-request-id": "a2c3e3a8-3406-7b91-29f4-b6883af1f34c",
<<<<<<< HEAD
        "x-ms-request-id": "9ee2f634-101e-0074-09ac-f94baf000000",
=======
        "x-ms-request-id": "0b169920-d01e-007b-497e-053dc3000000",
>>>>>>> 1814567d
        "x-ms-version": "2020-06-12"
      },
      "ResponseBody": []
    }
  ],
  "Variables": {
    "RandomSeed": "438625655",
    "Storage_TestConfigHierarchicalNamespace": "NamespaceTenant\nseannse\nU2FuaXRpemVk\nhttps://seannse.blob.core.windows.net\nhttps://seannse.file.core.windows.net\nhttps://seannse.queue.core.windows.net\nhttps://seannse.table.core.windows.net\n\n\n\n\nhttps://seannse-secondary.blob.core.windows.net\nhttps://seannse-secondary.file.core.windows.net\nhttps://seannse-secondary.queue.core.windows.net\nhttps://seannse-secondary.table.core.windows.net\n68390a19-a643-458b-b726-408abf67b4fc\nSanitized\n72f988bf-86f1-41af-91ab-2d7cd011db47\nhttps://login.microsoftonline.com/\nCloud\nBlobEndpoint=https://seannse.blob.core.windows.net/;QueueEndpoint=https://seannse.queue.core.windows.net/;FileEndpoint=https://seannse.file.core.windows.net/;BlobSecondaryEndpoint=https://seannse-secondary.blob.core.windows.net/;QueueSecondaryEndpoint=https://seannse-secondary.queue.core.windows.net/;FileSecondaryEndpoint=https://seannse-secondary.file.core.windows.net/;AccountName=seannse;AccountKey=Sanitized\n"
  }
}<|MERGE_RESOLUTION|>--- conflicted
+++ resolved
@@ -1,623 +1,390 @@
 {
   "Entries": [
     {
-      "RequestUri": "https://seannse.blob.core.windows.net/test-filesystem-6da0b7f1-1a2e-f778-f50b-f28e51badf73?restype=container",
+      "RequestUri": "https://seannse.blob.core.windows.net/test-filesystem-8b3dc26d-17fa-1ed0-a264-ad37b96be6a4?restype=container",
       "RequestMethod": "PUT",
       "RequestHeaders": {
         "Accept": "application/xml",
         "Authorization": "Sanitized",
-<<<<<<< HEAD
-        "traceparent": "00-6cf06085eba04b4c8d9d6a7271ec9e7b-cda1a24f15e58549-00",
-        "User-Agent": [
-          "azsdk-net-Storage.Files.DataLake/12.7.0-alpha.20210202.1",
-          "(.NET 5.0.2; Microsoft Windows 10.0.19042)"
+        "traceparent": "00-06b1e34af1c777459817149bad72df3f-332abb723617e24e-00",
+        "User-Agent": [
+          "azsdk-net-Storage.Files.DataLake/12.7.0-alpha.20210219.1",
+          "(.NET 5.0.3; Microsoft Windows 10.0.19041)"
         ],
         "x-ms-blob-public-access": "container",
-        "x-ms-client-request-id": "51001928-7e23-5313-5491-77ee084330fd",
-        "x-ms-date": "Tue, 02 Feb 2021 21:43:58 GMT",
-=======
-        "traceparent": "00-6e5b1e9625a58949a60887a6730de1bb-5c98434dab931b41-00",
-        "User-Agent": [
-          "azsdk-net-Storage.Files.DataLake/12.7.0-alpha.20210217.1",
-          "(.NET 5.0.3; Microsoft Windows 10.0.19042)"
-        ],
-        "x-ms-blob-public-access": "container",
-        "x-ms-client-request-id": "51001928-7e23-5313-5491-77ee084330fd",
-        "x-ms-date": "Wed, 17 Feb 2021 22:47:14 GMT",
->>>>>>> 1814567d
-        "x-ms-return-client-request-id": "true",
-        "x-ms-version": "2020-06-12"
-      },
-      "RequestBody": null,
-      "StatusCode": 201,
-      "ResponseHeaders": {
-        "Content-Length": "0",
-<<<<<<< HEAD
-        "Date": "Tue, 02 Feb 2021 21:43:58 GMT",
-        "ETag": "\u00220x8D8C7C3A5F2B7B3\u0022",
-        "Last-Modified": "Tue, 02 Feb 2021 21:43:58 GMT",
-=======
-        "Date": "Wed, 17 Feb 2021 22:47:14 GMT",
-        "ETag": "\u00220x8D8D395F86C443B\u0022",
-        "Last-Modified": "Wed, 17 Feb 2021 22:47:14 GMT",
->>>>>>> 1814567d
+        "x-ms-client-request-id": "7e4a26b9-5ea5-3db9-b924-a67c7d4a2587",
+        "x-ms-date": "Fri, 19 Feb 2021 19:04:46 GMT",
+        "x-ms-return-client-request-id": "true",
+        "x-ms-version": "2020-06-12"
+      },
+      "RequestBody": null,
+      "StatusCode": 201,
+      "ResponseHeaders": {
+        "Content-Length": "0",
+        "Date": "Fri, 19 Feb 2021 19:04:45 GMT",
+        "ETag": "\u00220x8D8D50938ECFB00\u0022",
+        "Last-Modified": "Fri, 19 Feb 2021 19:04:45 GMT",
         "Server": [
           "Windows-Azure-Blob/1.0",
           "Microsoft-HTTPAPI/2.0"
         ],
-        "x-ms-client-request-id": "51001928-7e23-5313-5491-77ee084330fd",
-<<<<<<< HEAD
-        "x-ms-request-id": "9ee2f0a9-101e-0074-3cac-f94baf000000",
-=======
-        "x-ms-request-id": "0b1692fe-d01e-007b-327e-053dc3000000",
->>>>>>> 1814567d
-        "x-ms-version": "2020-06-12"
-      },
-      "ResponseBody": []
-    },
-    {
-      "RequestUri": "https://seannse.dfs.core.windows.net/test-filesystem-6da0b7f1-1a2e-f778-f50b-f28e51badf73/test-directory-0f1742b9-cb03-1056-2b1a-6fc39bbd55cf?resource=directory",
-      "RequestMethod": "PUT",
-      "RequestHeaders": {
-        "Accept": "application/json",
-        "Authorization": "Sanitized",
-<<<<<<< HEAD
-        "traceparent": "00-214847c62475994e8206470e43426538-97a1114920057e49-00",
-        "User-Agent": [
-          "azsdk-net-Storage.Files.DataLake/12.7.0-alpha.20210202.1",
-          "(.NET 5.0.2; Microsoft Windows 10.0.19042)"
-        ],
-        "x-ms-client-request-id": "5f018139-3d0e-5cbc-c3ef-25080e4fb896",
-        "x-ms-date": "Tue, 02 Feb 2021 21:43:58 GMT",
-=======
-        "traceparent": "00-2963fbc057a3dd47a41ee3b09af8e175-7c18e5028c2d684a-00",
-        "User-Agent": [
-          "azsdk-net-Storage.Files.DataLake/12.7.0-alpha.20210217.1",
-          "(.NET 5.0.3; Microsoft Windows 10.0.19042)"
-        ],
-        "x-ms-client-request-id": "5f018139-3d0e-5cbc-c3ef-25080e4fb896",
-        "x-ms-date": "Wed, 17 Feb 2021 22:47:14 GMT",
->>>>>>> 1814567d
-        "x-ms-return-client-request-id": "true",
-        "x-ms-version": "2020-06-12"
-      },
-      "RequestBody": null,
-      "StatusCode": 201,
-      "ResponseHeaders": {
-        "Content-Length": "0",
-<<<<<<< HEAD
-        "Date": "Tue, 02 Feb 2021 21:43:59 GMT",
-        "ETag": "\u00220x8D8C7C3A628A3FF\u0022",
-        "Last-Modified": "Tue, 02 Feb 2021 21:43:59 GMT",
-=======
-        "Date": "Wed, 17 Feb 2021 22:47:14 GMT",
-        "ETag": "\u00220x8D8D395F8A8F4E5\u0022",
-        "Last-Modified": "Wed, 17 Feb 2021 22:47:14 GMT",
->>>>>>> 1814567d
-        "Server": [
-          "Windows-Azure-HDFS/1.0",
-          "Microsoft-HTTPAPI/2.0"
-        ],
-        "x-ms-client-request-id": "5f018139-3d0e-5cbc-c3ef-25080e4fb896",
-<<<<<<< HEAD
-        "x-ms-request-id": "94897400-401f-0056-65ac-f98eb0000000",
-=======
-        "x-ms-request-id": "7e5f3a26-401f-0079-6f7e-05837b000000",
->>>>>>> 1814567d
-        "x-ms-version": "2020-06-12"
-      },
-      "ResponseBody": []
-    },
-    {
-      "RequestUri": "https://seannse.dfs.core.windows.net/test-filesystem-6da0b7f1-1a2e-f778-f50b-f28e51badf73/test-directory-0f1742b9-cb03-1056-2b1a-6fc39bbd55cf/foo?resource=directory",
-      "RequestMethod": "PUT",
-      "RequestHeaders": {
-        "Accept": "application/json",
-        "Authorization": "Sanitized",
-        "If-None-Match": "*",
-<<<<<<< HEAD
-        "traceparent": "00-414d2f4acf9d2f45956610b81de31d01-0d787d690400c841-00",
-        "User-Agent": [
-          "azsdk-net-Storage.Files.DataLake/12.7.0-alpha.20210202.1",
-          "(.NET 5.0.2; Microsoft Windows 10.0.19042)"
-        ],
-        "x-ms-client-request-id": "1989b59d-f5bc-80c0-7509-74cb674771a5",
-        "x-ms-date": "Tue, 02 Feb 2021 21:43:58 GMT",
-=======
-        "traceparent": "00-c1b20c49c9c20b4ba8afaa6ea2638c80-218320273a463b41-00",
-        "User-Agent": [
-          "azsdk-net-Storage.Files.DataLake/12.7.0-alpha.20210217.1",
-          "(.NET 5.0.3; Microsoft Windows 10.0.19042)"
-        ],
-        "x-ms-client-request-id": "1989b59d-f5bc-80c0-7509-74cb674771a5",
-        "x-ms-date": "Wed, 17 Feb 2021 22:47:15 GMT",
->>>>>>> 1814567d
-        "x-ms-return-client-request-id": "true",
-        "x-ms-version": "2020-06-12"
-      },
-      "RequestBody": null,
-      "StatusCode": 201,
-      "ResponseHeaders": {
-        "Content-Length": "0",
-<<<<<<< HEAD
-        "Date": "Tue, 02 Feb 2021 21:43:59 GMT",
-        "ETag": "\u00220x8D8C7C3A636F0A2\u0022",
-        "Last-Modified": "Tue, 02 Feb 2021 21:43:59 GMT",
-=======
-        "Date": "Wed, 17 Feb 2021 22:47:14 GMT",
-        "ETag": "\u00220x8D8D395F8B6290D\u0022",
-        "Last-Modified": "Wed, 17 Feb 2021 22:47:14 GMT",
->>>>>>> 1814567d
-        "Server": [
-          "Windows-Azure-HDFS/1.0",
-          "Microsoft-HTTPAPI/2.0"
-        ],
-        "x-ms-client-request-id": "1989b59d-f5bc-80c0-7509-74cb674771a5",
-<<<<<<< HEAD
-        "x-ms-request-id": "9489740a-401f-0056-6fac-f98eb0000000",
-=======
-        "x-ms-request-id": "7e5f3a36-401f-0079-7f7e-05837b000000",
->>>>>>> 1814567d
-        "x-ms-version": "2020-06-12"
-      },
-      "ResponseBody": []
-    },
-    {
-      "RequestUri": "https://seannse.dfs.core.windows.net/test-filesystem-6da0b7f1-1a2e-f778-f50b-f28e51badf73/test-directory-0f1742b9-cb03-1056-2b1a-6fc39bbd55cf/bar?resource=directory",
-      "RequestMethod": "PUT",
-      "RequestHeaders": {
-        "Accept": "application/json",
-        "Authorization": "Sanitized",
-        "If-None-Match": "*",
-<<<<<<< HEAD
-        "traceparent": "00-0f9196a2432308458e35951433826b1f-3a79d6c35e537049-00",
-        "User-Agent": [
-          "azsdk-net-Storage.Files.DataLake/12.7.0-alpha.20210202.1",
-          "(.NET 5.0.2; Microsoft Windows 10.0.19042)"
-        ],
-        "x-ms-client-request-id": "596a9747-9ec5-46da-e7af-60d48477c4aa",
-        "x-ms-date": "Tue, 02 Feb 2021 21:43:58 GMT",
-=======
-        "traceparent": "00-923647ff5fc86f4cb277fbf1955b37db-754aa6de946ab64e-00",
-        "User-Agent": [
-          "azsdk-net-Storage.Files.DataLake/12.7.0-alpha.20210217.1",
-          "(.NET 5.0.3; Microsoft Windows 10.0.19042)"
-        ],
-        "x-ms-client-request-id": "596a9747-9ec5-46da-e7af-60d48477c4aa",
-        "x-ms-date": "Wed, 17 Feb 2021 22:47:15 GMT",
->>>>>>> 1814567d
-        "x-ms-return-client-request-id": "true",
-        "x-ms-version": "2020-06-12"
-      },
-      "RequestBody": null,
-      "StatusCode": 201,
-      "ResponseHeaders": {
-        "Content-Length": "0",
-<<<<<<< HEAD
-        "Date": "Tue, 02 Feb 2021 21:43:59 GMT",
-        "ETag": "\u00220x8D8C7C3A644C29F\u0022",
-        "Last-Modified": "Tue, 02 Feb 2021 21:43:59 GMT",
-=======
-        "Date": "Wed, 17 Feb 2021 22:47:14 GMT",
-        "ETag": "\u00220x8D8D395F8C6640B\u0022",
-        "Last-Modified": "Wed, 17 Feb 2021 22:47:15 GMT",
->>>>>>> 1814567d
-        "Server": [
-          "Windows-Azure-HDFS/1.0",
-          "Microsoft-HTTPAPI/2.0"
-        ],
-        "x-ms-client-request-id": "596a9747-9ec5-46da-e7af-60d48477c4aa",
-<<<<<<< HEAD
-        "x-ms-request-id": "94897418-401f-0056-7cac-f98eb0000000",
-=======
-        "x-ms-request-id": "7e5f3a4e-401f-0079-177e-05837b000000",
->>>>>>> 1814567d
-        "x-ms-version": "2020-06-12"
-      },
-      "ResponseBody": []
-    },
-    {
-      "RequestUri": "https://seannse.dfs.core.windows.net/test-filesystem-6da0b7f1-1a2e-f778-f50b-f28e51badf73/test-directory-0f1742b9-cb03-1056-2b1a-6fc39bbd55cf/baz?resource=directory",
-      "RequestMethod": "PUT",
-      "RequestHeaders": {
-        "Accept": "application/json",
-        "Authorization": "Sanitized",
-        "If-None-Match": "*",
-<<<<<<< HEAD
-        "traceparent": "00-777cb76d0d6b1143a7276619792b5efe-6f373351daf8cc44-00",
-        "User-Agent": [
-          "azsdk-net-Storage.Files.DataLake/12.7.0-alpha.20210202.1",
-          "(.NET 5.0.2; Microsoft Windows 10.0.19042)"
-        ],
-        "x-ms-client-request-id": "d0833227-18dd-b4e0-df52-d9bd4507bcc6",
-        "x-ms-date": "Tue, 02 Feb 2021 21:43:58 GMT",
-=======
-        "traceparent": "00-6d60b435b0f4b64d9f2b4167aa190c72-145e3ff0eeb23b4d-00",
-        "User-Agent": [
-          "azsdk-net-Storage.Files.DataLake/12.7.0-alpha.20210217.1",
-          "(.NET 5.0.3; Microsoft Windows 10.0.19042)"
-        ],
-        "x-ms-client-request-id": "d0833227-18dd-b4e0-df52-d9bd4507bcc6",
-        "x-ms-date": "Wed, 17 Feb 2021 22:47:15 GMT",
->>>>>>> 1814567d
-        "x-ms-return-client-request-id": "true",
-        "x-ms-version": "2020-06-12"
-      },
-      "RequestBody": null,
-      "StatusCode": 201,
-      "ResponseHeaders": {
-        "Content-Length": "0",
-<<<<<<< HEAD
-        "Date": "Tue, 02 Feb 2021 21:43:59 GMT",
-        "ETag": "\u00220x8D8C7C3A65311C8\u0022",
-        "Last-Modified": "Tue, 02 Feb 2021 21:43:59 GMT",
-=======
-        "Date": "Wed, 17 Feb 2021 22:47:14 GMT",
-        "ETag": "\u00220x8D8D395F8D45BF4\u0022",
-        "Last-Modified": "Wed, 17 Feb 2021 22:47:15 GMT",
->>>>>>> 1814567d
-        "Server": [
-          "Windows-Azure-HDFS/1.0",
-          "Microsoft-HTTPAPI/2.0"
-        ],
-        "x-ms-client-request-id": "d0833227-18dd-b4e0-df52-d9bd4507bcc6",
-<<<<<<< HEAD
-        "x-ms-request-id": "94897425-401f-0056-09ac-f98eb0000000",
-=======
-        "x-ms-request-id": "7e5f3a79-401f-0079-427e-05837b000000",
->>>>>>> 1814567d
-        "x-ms-version": "2020-06-12"
-      },
-      "ResponseBody": []
-    },
-    {
-      "RequestUri": "https://seannse.dfs.core.windows.net/test-filesystem-6da0b7f1-1a2e-f778-f50b-f28e51badf73/test-directory-0f1742b9-cb03-1056-2b1a-6fc39bbd55cf/baz/bar?resource=directory",
-      "RequestMethod": "PUT",
-      "RequestHeaders": {
-        "Accept": "application/json",
-        "Authorization": "Sanitized",
-        "If-None-Match": "*",
-<<<<<<< HEAD
-        "traceparent": "00-349a7a7b050d1744ac3bba3e4b11780a-7f97794a77b8d24e-00",
-        "User-Agent": [
-          "azsdk-net-Storage.Files.DataLake/12.7.0-alpha.20210202.1",
-          "(.NET 5.0.2; Microsoft Windows 10.0.19042)"
-        ],
-        "x-ms-client-request-id": "52adaf51-f4f3-0ccc-95f0-e1950c63b1d1",
-        "x-ms-date": "Tue, 02 Feb 2021 21:43:59 GMT",
-=======
-        "traceparent": "00-33186c7bf7cba14d8a7902db5536a521-63bc153741468340-00",
-        "User-Agent": [
-          "azsdk-net-Storage.Files.DataLake/12.7.0-alpha.20210217.1",
-          "(.NET 5.0.3; Microsoft Windows 10.0.19042)"
-        ],
-        "x-ms-client-request-id": "52adaf51-f4f3-0ccc-95f0-e1950c63b1d1",
-        "x-ms-date": "Wed, 17 Feb 2021 22:47:15 GMT",
->>>>>>> 1814567d
-        "x-ms-return-client-request-id": "true",
-        "x-ms-version": "2020-06-12"
-      },
-      "RequestBody": null,
-      "StatusCode": 201,
-      "ResponseHeaders": {
-        "Content-Length": "0",
-<<<<<<< HEAD
-        "Date": "Tue, 02 Feb 2021 21:43:59 GMT",
-        "ETag": "\u00220x8D8C7C3A660C7B5\u0022",
-        "Last-Modified": "Tue, 02 Feb 2021 21:43:59 GMT",
-=======
-        "Date": "Wed, 17 Feb 2021 22:47:14 GMT",
-        "ETag": "\u00220x8D8D395F8E2E611\u0022",
-        "Last-Modified": "Wed, 17 Feb 2021 22:47:15 GMT",
->>>>>>> 1814567d
-        "Server": [
-          "Windows-Azure-HDFS/1.0",
-          "Microsoft-HTTPAPI/2.0"
-        ],
-        "x-ms-client-request-id": "52adaf51-f4f3-0ccc-95f0-e1950c63b1d1",
-<<<<<<< HEAD
-        "x-ms-request-id": "94897430-401f-0056-14ac-f98eb0000000",
-=======
-        "x-ms-request-id": "7e5f3ab8-401f-0079-017e-05837b000000",
->>>>>>> 1814567d
-        "x-ms-version": "2020-06-12"
-      },
-      "ResponseBody": []
-    },
-    {
-      "RequestUri": "https://seannse.dfs.core.windows.net/test-filesystem-6da0b7f1-1a2e-f778-f50b-f28e51badf73/test-directory-0f1742b9-cb03-1056-2b1a-6fc39bbd55cf/foo/foo?resource=directory",
-      "RequestMethod": "PUT",
-      "RequestHeaders": {
-        "Accept": "application/json",
-        "Authorization": "Sanitized",
-        "If-None-Match": "*",
-<<<<<<< HEAD
-        "traceparent": "00-da23ed016daa454babf1a44c618a4d48-7f334134323b0147-00",
-        "User-Agent": [
-          "azsdk-net-Storage.Files.DataLake/12.7.0-alpha.20210202.1",
-          "(.NET 5.0.2; Microsoft Windows 10.0.19042)"
-        ],
-        "x-ms-client-request-id": "956c3b94-6a5a-1cd2-f646-182f3fc55311",
-        "x-ms-date": "Tue, 02 Feb 2021 21:43:59 GMT",
-=======
-        "traceparent": "00-e0a0135b69331943ab7c3b64dd77a006-be018ad57a203d4d-00",
-        "User-Agent": [
-          "azsdk-net-Storage.Files.DataLake/12.7.0-alpha.20210217.1",
-          "(.NET 5.0.3; Microsoft Windows 10.0.19042)"
-        ],
-        "x-ms-client-request-id": "956c3b94-6a5a-1cd2-f646-182f3fc55311",
-        "x-ms-date": "Wed, 17 Feb 2021 22:47:15 GMT",
->>>>>>> 1814567d
-        "x-ms-return-client-request-id": "true",
-        "x-ms-version": "2020-06-12"
-      },
-      "RequestBody": null,
-      "StatusCode": 201,
-      "ResponseHeaders": {
-        "Content-Length": "0",
-<<<<<<< HEAD
-        "Date": "Tue, 02 Feb 2021 21:43:59 GMT",
-        "ETag": "\u00220x8D8C7C3A66E2FCD\u0022",
-        "Last-Modified": "Tue, 02 Feb 2021 21:43:59 GMT",
-=======
-        "Date": "Wed, 17 Feb 2021 22:47:14 GMT",
-        "ETag": "\u00220x8D8D395F8F034B8\u0022",
-        "Last-Modified": "Wed, 17 Feb 2021 22:47:15 GMT",
->>>>>>> 1814567d
-        "Server": [
-          "Windows-Azure-HDFS/1.0",
-          "Microsoft-HTTPAPI/2.0"
-        ],
-        "x-ms-client-request-id": "956c3b94-6a5a-1cd2-f646-182f3fc55311",
-<<<<<<< HEAD
-        "x-ms-request-id": "9489743b-401f-0056-1eac-f98eb0000000",
-=======
-        "x-ms-request-id": "7e5f3ae7-401f-0079-307e-05837b000000",
->>>>>>> 1814567d
-        "x-ms-version": "2020-06-12"
-      },
-      "ResponseBody": []
-    },
-    {
-      "RequestUri": "https://seannse.dfs.core.windows.net/test-filesystem-6da0b7f1-1a2e-f778-f50b-f28e51badf73/test-directory-0f1742b9-cb03-1056-2b1a-6fc39bbd55cf/foo/bar?resource=directory",
-      "RequestMethod": "PUT",
-      "RequestHeaders": {
-        "Accept": "application/json",
-        "Authorization": "Sanitized",
-        "If-None-Match": "*",
-<<<<<<< HEAD
-        "traceparent": "00-d63aa9028f2f574482b235ec93acf249-fc397573f0f4254f-00",
-        "User-Agent": [
-          "azsdk-net-Storage.Files.DataLake/12.7.0-alpha.20210202.1",
-          "(.NET 5.0.2; Microsoft Windows 10.0.19042)"
-        ],
-        "x-ms-client-request-id": "d100f6fe-1bf7-2276-42b8-cdaf9862c512",
-        "x-ms-date": "Tue, 02 Feb 2021 21:43:59 GMT",
-=======
-        "traceparent": "00-39faa50aa65f05488ed1e3c999694a92-0e8fe36f0b204544-00",
-        "User-Agent": [
-          "azsdk-net-Storage.Files.DataLake/12.7.0-alpha.20210217.1",
-          "(.NET 5.0.3; Microsoft Windows 10.0.19042)"
-        ],
-        "x-ms-client-request-id": "d100f6fe-1bf7-2276-42b8-cdaf9862c512",
-        "x-ms-date": "Wed, 17 Feb 2021 22:47:15 GMT",
->>>>>>> 1814567d
-        "x-ms-return-client-request-id": "true",
-        "x-ms-version": "2020-06-12"
-      },
-      "RequestBody": null,
-      "StatusCode": 201,
-      "ResponseHeaders": {
-        "Content-Length": "0",
-<<<<<<< HEAD
-        "Date": "Tue, 02 Feb 2021 21:43:59 GMT",
-        "ETag": "\u00220x8D8C7C3A67BD299\u0022",
-        "Last-Modified": "Tue, 02 Feb 2021 21:43:59 GMT",
-=======
-        "Date": "Wed, 17 Feb 2021 22:47:14 GMT",
-        "ETag": "\u00220x8D8D395F8FD013C\u0022",
-        "Last-Modified": "Wed, 17 Feb 2021 22:47:15 GMT",
->>>>>>> 1814567d
-        "Server": [
-          "Windows-Azure-HDFS/1.0",
-          "Microsoft-HTTPAPI/2.0"
-        ],
-        "x-ms-client-request-id": "d100f6fe-1bf7-2276-42b8-cdaf9862c512",
-<<<<<<< HEAD
-        "x-ms-request-id": "94897447-401f-0056-2aac-f98eb0000000",
-=======
-        "x-ms-request-id": "7e5f3b18-401f-0079-607e-05837b000000",
->>>>>>> 1814567d
-        "x-ms-version": "2020-06-12"
-      },
-      "ResponseBody": []
-    },
-    {
-      "RequestUri": "https://seannse.dfs.core.windows.net/test-filesystem-6da0b7f1-1a2e-f778-f50b-f28e51badf73/test-directory-0f1742b9-cb03-1056-2b1a-6fc39bbd55cf/baz/foo?resource=directory",
-      "RequestMethod": "PUT",
-      "RequestHeaders": {
-        "Accept": "application/json",
-        "Authorization": "Sanitized",
-        "If-None-Match": "*",
-<<<<<<< HEAD
-        "traceparent": "00-470eb2336682ec46bcb2de10ee15195a-1c897a866d0d524b-00",
-        "User-Agent": [
-          "azsdk-net-Storage.Files.DataLake/12.7.0-alpha.20210202.1",
-          "(.NET 5.0.2; Microsoft Windows 10.0.19042)"
-        ],
-        "x-ms-client-request-id": "4830e7d0-82c4-a71a-38cc-6b662cf907bb",
-        "x-ms-date": "Tue, 02 Feb 2021 21:43:59 GMT",
-=======
-        "traceparent": "00-f6561c5fbf611745ab72ca2c513f0056-cc1e17e5901abe4d-00",
-        "User-Agent": [
-          "azsdk-net-Storage.Files.DataLake/12.7.0-alpha.20210217.1",
-          "(.NET 5.0.3; Microsoft Windows 10.0.19042)"
-        ],
-        "x-ms-client-request-id": "4830e7d0-82c4-a71a-38cc-6b662cf907bb",
-        "x-ms-date": "Wed, 17 Feb 2021 22:47:15 GMT",
->>>>>>> 1814567d
-        "x-ms-return-client-request-id": "true",
-        "x-ms-version": "2020-06-12"
-      },
-      "RequestBody": null,
-      "StatusCode": 201,
-      "ResponseHeaders": {
-        "Content-Length": "0",
-<<<<<<< HEAD
-        "Date": "Tue, 02 Feb 2021 21:43:59 GMT",
-        "ETag": "\u00220x8D8C7C3A689DACE\u0022",
-        "Last-Modified": "Tue, 02 Feb 2021 21:43:59 GMT",
-=======
-        "Date": "Wed, 17 Feb 2021 22:47:14 GMT",
-        "ETag": "\u00220x8D8D395F90A6CC9\u0022",
-        "Last-Modified": "Wed, 17 Feb 2021 22:47:15 GMT",
->>>>>>> 1814567d
-        "Server": [
-          "Windows-Azure-HDFS/1.0",
-          "Microsoft-HTTPAPI/2.0"
-        ],
-        "x-ms-client-request-id": "4830e7d0-82c4-a71a-38cc-6b662cf907bb",
-<<<<<<< HEAD
-        "x-ms-request-id": "94897455-401f-0056-38ac-f98eb0000000",
-=======
-        "x-ms-request-id": "7e5f3b3d-401f-0079-057e-05837b000000",
->>>>>>> 1814567d
-        "x-ms-version": "2020-06-12"
-      },
-      "ResponseBody": []
-    },
-    {
-      "RequestUri": "https://seannse.dfs.core.windows.net/test-filesystem-6da0b7f1-1a2e-f778-f50b-f28e51badf73/test-directory-0f1742b9-cb03-1056-2b1a-6fc39bbd55cf/baz/foo/bar?resource=directory",
-      "RequestMethod": "PUT",
-      "RequestHeaders": {
-        "Accept": "application/json",
-        "Authorization": "Sanitized",
-        "If-None-Match": "*",
-<<<<<<< HEAD
-        "traceparent": "00-1263527d0f48f949a87fc7ecd0edbed4-64a1d32331d1a04e-00",
-        "User-Agent": [
-          "azsdk-net-Storage.Files.DataLake/12.7.0-alpha.20210202.1",
-          "(.NET 5.0.2; Microsoft Windows 10.0.19042)"
-        ],
-        "x-ms-client-request-id": "b1de3a35-7d31-4d4e-2efe-afa8d8656e98",
-        "x-ms-date": "Tue, 02 Feb 2021 21:43:59 GMT",
-=======
-        "traceparent": "00-6c9356f39e6a824485d5ae635998bc4f-a38d4ddbb137dd40-00",
-        "User-Agent": [
-          "azsdk-net-Storage.Files.DataLake/12.7.0-alpha.20210217.1",
-          "(.NET 5.0.3; Microsoft Windows 10.0.19042)"
-        ],
-        "x-ms-client-request-id": "b1de3a35-7d31-4d4e-2efe-afa8d8656e98",
-        "x-ms-date": "Wed, 17 Feb 2021 22:47:15 GMT",
->>>>>>> 1814567d
-        "x-ms-return-client-request-id": "true",
-        "x-ms-version": "2020-06-12"
-      },
-      "RequestBody": null,
-      "StatusCode": 201,
-      "ResponseHeaders": {
-        "Content-Length": "0",
-<<<<<<< HEAD
-        "Date": "Tue, 02 Feb 2021 21:43:59 GMT",
-        "ETag": "\u00220x8D8C7C3A69800DF\u0022",
-        "Last-Modified": "Tue, 02 Feb 2021 21:44:00 GMT",
-=======
-        "Date": "Wed, 17 Feb 2021 22:47:15 GMT",
-        "ETag": "\u00220x8D8D395F9183AC0\u0022",
-        "Last-Modified": "Wed, 17 Feb 2021 22:47:15 GMT",
->>>>>>> 1814567d
-        "Server": [
-          "Windows-Azure-HDFS/1.0",
-          "Microsoft-HTTPAPI/2.0"
-        ],
-        "x-ms-client-request-id": "b1de3a35-7d31-4d4e-2efe-afa8d8656e98",
-<<<<<<< HEAD
-        "x-ms-request-id": "94897462-401f-0056-45ac-f98eb0000000",
-=======
-        "x-ms-request-id": "7e5f3b52-401f-0079-1a7e-05837b000000",
->>>>>>> 1814567d
-        "x-ms-version": "2020-06-12"
-      },
-      "ResponseBody": []
-    },
-    {
-      "RequestUri": "https://seannse.dfs.core.windows.net/test-filesystem-6da0b7f1-1a2e-f778-f50b-f28e51badf73/test-directory-0f1742b9-cb03-1056-2b1a-6fc39bbd55cf/baz/bar/foo?resource=directory",
-      "RequestMethod": "PUT",
-      "RequestHeaders": {
-        "Accept": "application/json",
-        "Authorization": "Sanitized",
-        "If-None-Match": "*",
-<<<<<<< HEAD
-        "traceparent": "00-37a51c1fc22f754d91e729266d564440-f58b11f010c7e844-00",
-        "User-Agent": [
-          "azsdk-net-Storage.Files.DataLake/12.7.0-alpha.20210202.1",
-          "(.NET 5.0.2; Microsoft Windows 10.0.19042)"
-        ],
-        "x-ms-client-request-id": "f2302a9a-551b-648a-19b3-22bedd14e2c6",
-        "x-ms-date": "Tue, 02 Feb 2021 21:43:59 GMT",
-=======
-        "traceparent": "00-1e62b180adae254bbe5245b490634186-e369c207f6d2ee4b-00",
-        "User-Agent": [
-          "azsdk-net-Storage.Files.DataLake/12.7.0-alpha.20210217.1",
-          "(.NET 5.0.3; Microsoft Windows 10.0.19042)"
-        ],
-        "x-ms-client-request-id": "f2302a9a-551b-648a-19b3-22bedd14e2c6",
-        "x-ms-date": "Wed, 17 Feb 2021 22:47:15 GMT",
->>>>>>> 1814567d
-        "x-ms-return-client-request-id": "true",
-        "x-ms-version": "2020-06-12"
-      },
-      "RequestBody": null,
-      "StatusCode": 201,
-      "ResponseHeaders": {
-        "Content-Length": "0",
-<<<<<<< HEAD
-        "Date": "Tue, 02 Feb 2021 21:43:59 GMT",
-        "ETag": "\u00220x8D8C7C3A6A57BB6\u0022",
-        "Last-Modified": "Tue, 02 Feb 2021 21:44:00 GMT",
-=======
-        "Date": "Wed, 17 Feb 2021 22:47:15 GMT",
-        "ETag": "\u00220x8D8D395F9269F20\u0022",
-        "Last-Modified": "Wed, 17 Feb 2021 22:47:15 GMT",
->>>>>>> 1814567d
-        "Server": [
-          "Windows-Azure-HDFS/1.0",
-          "Microsoft-HTTPAPI/2.0"
-        ],
-        "x-ms-client-request-id": "f2302a9a-551b-648a-19b3-22bedd14e2c6",
-<<<<<<< HEAD
-        "x-ms-request-id": "94897473-401f-0056-56ac-f98eb0000000",
-=======
-        "x-ms-request-id": "7e5f3b6a-401f-0079-327e-05837b000000",
->>>>>>> 1814567d
-        "x-ms-version": "2020-06-12"
-      },
-      "ResponseBody": []
-    },
-    {
-<<<<<<< HEAD
-      "RequestUri": "https://seannse.dfs.core.windows.net/test-filesystem-6da0b7f1-1a2e-f778-f50b-f28e51badf73?resource=filesystem\u0026directory=test-directory-0f1742b9-cb03-1056-2b1a-6fc39bbd55cf\u0026recursive=true\u0026upn=false",
-=======
-      "RequestUri": "https://seannse.dfs.core.windows.net/test-filesystem-6da0b7f1-1a2e-f778-f50b-f28e51badf73?resource=filesystem\u0026recursive=true\u0026directory=test-directory-0f1742b9-cb03-1056-2b1a-6fc39bbd55cf\u0026upn=false",
->>>>>>> 1814567d
+        "x-ms-client-request-id": "7e4a26b9-5ea5-3db9-b924-a67c7d4a2587",
+        "x-ms-request-id": "cb12dcd3-b01e-006d-43f2-06cb14000000",
+        "x-ms-version": "2020-06-12"
+      },
+      "ResponseBody": []
+    },
+    {
+      "RequestUri": "https://seannse.dfs.core.windows.net/test-filesystem-8b3dc26d-17fa-1ed0-a264-ad37b96be6a4/test-directory-917198d2-2cc7-8394-cd61-cb6bf288cfa6?resource=directory",
+      "RequestMethod": "PUT",
+      "RequestHeaders": {
+        "Accept": "application/json",
+        "Authorization": "Sanitized",
+        "traceparent": "00-d615af64c4dade419436d5082d5e7f70-1a0d9042c1f6ce4e-00",
+        "User-Agent": [
+          "azsdk-net-Storage.Files.DataLake/12.7.0-alpha.20210219.1",
+          "(.NET 5.0.3; Microsoft Windows 10.0.19041)"
+        ],
+        "x-ms-client-request-id": "b6759d69-d08a-8cce-91c7-b043934d4b30",
+        "x-ms-date": "Fri, 19 Feb 2021 19:04:46 GMT",
+        "x-ms-return-client-request-id": "true",
+        "x-ms-version": "2020-06-12"
+      },
+      "RequestBody": null,
+      "StatusCode": 201,
+      "ResponseHeaders": {
+        "Content-Length": "0",
+        "Date": "Fri, 19 Feb 2021 19:04:45 GMT",
+        "ETag": "\u00220x8D8D509390280BF\u0022",
+        "Last-Modified": "Fri, 19 Feb 2021 19:04:46 GMT",
+        "Server": [
+          "Windows-Azure-HDFS/1.0",
+          "Microsoft-HTTPAPI/2.0"
+        ],
+        "x-ms-client-request-id": "b6759d69-d08a-8cce-91c7-b043934d4b30",
+        "x-ms-request-id": "da8445a3-a01f-0061-63f2-065c1c000000",
+        "x-ms-version": "2020-06-12"
+      },
+      "ResponseBody": []
+    },
+    {
+      "RequestUri": "https://seannse.dfs.core.windows.net/test-filesystem-8b3dc26d-17fa-1ed0-a264-ad37b96be6a4/test-directory-917198d2-2cc7-8394-cd61-cb6bf288cfa6/foo?resource=directory",
+      "RequestMethod": "PUT",
+      "RequestHeaders": {
+        "Accept": "application/json",
+        "Authorization": "Sanitized",
+        "If-None-Match": "*",
+        "traceparent": "00-4f9466021af8d14a84a5f2a969916905-73100004c39d2b40-00",
+        "User-Agent": [
+          "azsdk-net-Storage.Files.DataLake/12.7.0-alpha.20210219.1",
+          "(.NET 5.0.3; Microsoft Windows 10.0.19041)"
+        ],
+        "x-ms-client-request-id": "55015502-1913-311b-4af1-0059b7bb3153",
+        "x-ms-date": "Fri, 19 Feb 2021 19:04:46 GMT",
+        "x-ms-return-client-request-id": "true",
+        "x-ms-version": "2020-06-12"
+      },
+      "RequestBody": null,
+      "StatusCode": 201,
+      "ResponseHeaders": {
+        "Content-Length": "0",
+        "Date": "Fri, 19 Feb 2021 19:04:45 GMT",
+        "ETag": "\u00220x8D8D509390EA339\u0022",
+        "Last-Modified": "Fri, 19 Feb 2021 19:04:46 GMT",
+        "Server": [
+          "Windows-Azure-HDFS/1.0",
+          "Microsoft-HTTPAPI/2.0"
+        ],
+        "x-ms-client-request-id": "55015502-1913-311b-4af1-0059b7bb3153",
+        "x-ms-request-id": "da8445b0-a01f-0061-70f2-065c1c000000",
+        "x-ms-version": "2020-06-12"
+      },
+      "ResponseBody": []
+    },
+    {
+      "RequestUri": "https://seannse.dfs.core.windows.net/test-filesystem-8b3dc26d-17fa-1ed0-a264-ad37b96be6a4/test-directory-917198d2-2cc7-8394-cd61-cb6bf288cfa6/bar?resource=directory",
+      "RequestMethod": "PUT",
+      "RequestHeaders": {
+        "Accept": "application/json",
+        "Authorization": "Sanitized",
+        "If-None-Match": "*",
+        "traceparent": "00-52428edae65c564f96b3bd69e632cf59-af6c809733b21a42-00",
+        "User-Agent": [
+          "azsdk-net-Storage.Files.DataLake/12.7.0-alpha.20210219.1",
+          "(.NET 5.0.3; Microsoft Windows 10.0.19041)"
+        ],
+        "x-ms-client-request-id": "3d415b89-f64b-3a1c-e448-1ada920cb2dd",
+        "x-ms-date": "Fri, 19 Feb 2021 19:04:46 GMT",
+        "x-ms-return-client-request-id": "true",
+        "x-ms-version": "2020-06-12"
+      },
+      "RequestBody": null,
+      "StatusCode": 201,
+      "ResponseHeaders": {
+        "Content-Length": "0",
+        "Date": "Fri, 19 Feb 2021 19:04:45 GMT",
+        "ETag": "\u00220x8D8D509391A95A2\u0022",
+        "Last-Modified": "Fri, 19 Feb 2021 19:04:46 GMT",
+        "Server": [
+          "Windows-Azure-HDFS/1.0",
+          "Microsoft-HTTPAPI/2.0"
+        ],
+        "x-ms-client-request-id": "3d415b89-f64b-3a1c-e448-1ada920cb2dd",
+        "x-ms-request-id": "da8445be-a01f-0061-7ef2-065c1c000000",
+        "x-ms-version": "2020-06-12"
+      },
+      "ResponseBody": []
+    },
+    {
+      "RequestUri": "https://seannse.dfs.core.windows.net/test-filesystem-8b3dc26d-17fa-1ed0-a264-ad37b96be6a4/test-directory-917198d2-2cc7-8394-cd61-cb6bf288cfa6/baz?resource=directory",
+      "RequestMethod": "PUT",
+      "RequestHeaders": {
+        "Accept": "application/json",
+        "Authorization": "Sanitized",
+        "If-None-Match": "*",
+        "traceparent": "00-827ccec3cf7c4947a0a525644bd6a7b3-cbf4c927fe67884f-00",
+        "User-Agent": [
+          "azsdk-net-Storage.Files.DataLake/12.7.0-alpha.20210219.1",
+          "(.NET 5.0.3; Microsoft Windows 10.0.19041)"
+        ],
+        "x-ms-client-request-id": "5bd06e38-f47a-dc07-0b05-60b6dfcf442a",
+        "x-ms-date": "Fri, 19 Feb 2021 19:04:46 GMT",
+        "x-ms-return-client-request-id": "true",
+        "x-ms-version": "2020-06-12"
+      },
+      "RequestBody": null,
+      "StatusCode": 201,
+      "ResponseHeaders": {
+        "Content-Length": "0",
+        "Date": "Fri, 19 Feb 2021 19:04:45 GMT",
+        "ETag": "\u00220x8D8D5093927079D\u0022",
+        "Last-Modified": "Fri, 19 Feb 2021 19:04:46 GMT",
+        "Server": [
+          "Windows-Azure-HDFS/1.0",
+          "Microsoft-HTTPAPI/2.0"
+        ],
+        "x-ms-client-request-id": "5bd06e38-f47a-dc07-0b05-60b6dfcf442a",
+        "x-ms-request-id": "da8445ca-a01f-0061-0af2-065c1c000000",
+        "x-ms-version": "2020-06-12"
+      },
+      "ResponseBody": []
+    },
+    {
+      "RequestUri": "https://seannse.dfs.core.windows.net/test-filesystem-8b3dc26d-17fa-1ed0-a264-ad37b96be6a4/test-directory-917198d2-2cc7-8394-cd61-cb6bf288cfa6/baz/bar?resource=directory",
+      "RequestMethod": "PUT",
+      "RequestHeaders": {
+        "Accept": "application/json",
+        "Authorization": "Sanitized",
+        "If-None-Match": "*",
+        "traceparent": "00-6d812910f5c979459387350deeb167c1-3350c3be16499248-00",
+        "User-Agent": [
+          "azsdk-net-Storage.Files.DataLake/12.7.0-alpha.20210219.1",
+          "(.NET 5.0.3; Microsoft Windows 10.0.19041)"
+        ],
+        "x-ms-client-request-id": "24a2f5f6-563c-8763-95fb-9eb89aa028dd",
+        "x-ms-date": "Fri, 19 Feb 2021 19:04:47 GMT",
+        "x-ms-return-client-request-id": "true",
+        "x-ms-version": "2020-06-12"
+      },
+      "RequestBody": null,
+      "StatusCode": 201,
+      "ResponseHeaders": {
+        "Content-Length": "0",
+        "Date": "Fri, 19 Feb 2021 19:04:45 GMT",
+        "ETag": "\u00220x8D8D50939335B0E\u0022",
+        "Last-Modified": "Fri, 19 Feb 2021 19:04:46 GMT",
+        "Server": [
+          "Windows-Azure-HDFS/1.0",
+          "Microsoft-HTTPAPI/2.0"
+        ],
+        "x-ms-client-request-id": "24a2f5f6-563c-8763-95fb-9eb89aa028dd",
+        "x-ms-request-id": "da8445d9-a01f-0061-19f2-065c1c000000",
+        "x-ms-version": "2020-06-12"
+      },
+      "ResponseBody": []
+    },
+    {
+      "RequestUri": "https://seannse.dfs.core.windows.net/test-filesystem-8b3dc26d-17fa-1ed0-a264-ad37b96be6a4/test-directory-917198d2-2cc7-8394-cd61-cb6bf288cfa6/foo/foo?resource=directory",
+      "RequestMethod": "PUT",
+      "RequestHeaders": {
+        "Accept": "application/json",
+        "Authorization": "Sanitized",
+        "If-None-Match": "*",
+        "traceparent": "00-eeae7d7496a52043a65536e768c0087d-622669cbe7789046-00",
+        "User-Agent": [
+          "azsdk-net-Storage.Files.DataLake/12.7.0-alpha.20210219.1",
+          "(.NET 5.0.3; Microsoft Windows 10.0.19041)"
+        ],
+        "x-ms-client-request-id": "eabfb9c8-202c-01ee-dbda-ad52701bf464",
+        "x-ms-date": "Fri, 19 Feb 2021 19:04:47 GMT",
+        "x-ms-return-client-request-id": "true",
+        "x-ms-version": "2020-06-12"
+      },
+      "RequestBody": null,
+      "StatusCode": 201,
+      "ResponseHeaders": {
+        "Content-Length": "0",
+        "Date": "Fri, 19 Feb 2021 19:04:45 GMT",
+        "ETag": "\u00220x8D8D509393F802C\u0022",
+        "Last-Modified": "Fri, 19 Feb 2021 19:04:46 GMT",
+        "Server": [
+          "Windows-Azure-HDFS/1.0",
+          "Microsoft-HTTPAPI/2.0"
+        ],
+        "x-ms-client-request-id": "eabfb9c8-202c-01ee-dbda-ad52701bf464",
+        "x-ms-request-id": "da8445ef-a01f-0061-2ff2-065c1c000000",
+        "x-ms-version": "2020-06-12"
+      },
+      "ResponseBody": []
+    },
+    {
+      "RequestUri": "https://seannse.dfs.core.windows.net/test-filesystem-8b3dc26d-17fa-1ed0-a264-ad37b96be6a4/test-directory-917198d2-2cc7-8394-cd61-cb6bf288cfa6/foo/bar?resource=directory",
+      "RequestMethod": "PUT",
+      "RequestHeaders": {
+        "Accept": "application/json",
+        "Authorization": "Sanitized",
+        "If-None-Match": "*",
+        "traceparent": "00-f155c2c75ebdf64a843ca1a5b6fb1756-76127844a3ca6648-00",
+        "User-Agent": [
+          "azsdk-net-Storage.Files.DataLake/12.7.0-alpha.20210219.1",
+          "(.NET 5.0.3; Microsoft Windows 10.0.19041)"
+        ],
+        "x-ms-client-request-id": "e0f0a6f7-3de0-c6b0-05af-e3016085b97d",
+        "x-ms-date": "Fri, 19 Feb 2021 19:04:47 GMT",
+        "x-ms-return-client-request-id": "true",
+        "x-ms-version": "2020-06-12"
+      },
+      "RequestBody": null,
+      "StatusCode": 201,
+      "ResponseHeaders": {
+        "Content-Length": "0",
+        "Date": "Fri, 19 Feb 2021 19:04:46 GMT",
+        "ETag": "\u00220x8D8D509394BFCA0\u0022",
+        "Last-Modified": "Fri, 19 Feb 2021 19:04:46 GMT",
+        "Server": [
+          "Windows-Azure-HDFS/1.0",
+          "Microsoft-HTTPAPI/2.0"
+        ],
+        "x-ms-client-request-id": "e0f0a6f7-3de0-c6b0-05af-e3016085b97d",
+        "x-ms-request-id": "da844607-a01f-0061-47f2-065c1c000000",
+        "x-ms-version": "2020-06-12"
+      },
+      "ResponseBody": []
+    },
+    {
+      "RequestUri": "https://seannse.dfs.core.windows.net/test-filesystem-8b3dc26d-17fa-1ed0-a264-ad37b96be6a4/test-directory-917198d2-2cc7-8394-cd61-cb6bf288cfa6/baz/foo?resource=directory",
+      "RequestMethod": "PUT",
+      "RequestHeaders": {
+        "Accept": "application/json",
+        "Authorization": "Sanitized",
+        "If-None-Match": "*",
+        "traceparent": "00-581dea77b0a23645944cc7c8ec9ac507-58521cce8922924b-00",
+        "User-Agent": [
+          "azsdk-net-Storage.Files.DataLake/12.7.0-alpha.20210219.1",
+          "(.NET 5.0.3; Microsoft Windows 10.0.19041)"
+        ],
+        "x-ms-client-request-id": "c95afeb5-142b-d383-0472-e0b49bc98897",
+        "x-ms-date": "Fri, 19 Feb 2021 19:04:47 GMT",
+        "x-ms-return-client-request-id": "true",
+        "x-ms-version": "2020-06-12"
+      },
+      "RequestBody": null,
+      "StatusCode": 201,
+      "ResponseHeaders": {
+        "Content-Length": "0",
+        "Date": "Fri, 19 Feb 2021 19:04:46 GMT",
+        "ETag": "\u00220x8D8D509395A3F14\u0022",
+        "Last-Modified": "Fri, 19 Feb 2021 19:04:46 GMT",
+        "Server": [
+          "Windows-Azure-HDFS/1.0",
+          "Microsoft-HTTPAPI/2.0"
+        ],
+        "x-ms-client-request-id": "c95afeb5-142b-d383-0472-e0b49bc98897",
+        "x-ms-request-id": "da84461a-a01f-0061-59f2-065c1c000000",
+        "x-ms-version": "2020-06-12"
+      },
+      "ResponseBody": []
+    },
+    {
+      "RequestUri": "https://seannse.dfs.core.windows.net/test-filesystem-8b3dc26d-17fa-1ed0-a264-ad37b96be6a4/test-directory-917198d2-2cc7-8394-cd61-cb6bf288cfa6/baz/foo/bar?resource=directory",
+      "RequestMethod": "PUT",
+      "RequestHeaders": {
+        "Accept": "application/json",
+        "Authorization": "Sanitized",
+        "If-None-Match": "*",
+        "traceparent": "00-bf58ab24d6f8894189b336075c524526-a863d24e146b0e44-00",
+        "User-Agent": [
+          "azsdk-net-Storage.Files.DataLake/12.7.0-alpha.20210219.1",
+          "(.NET 5.0.3; Microsoft Windows 10.0.19041)"
+        ],
+        "x-ms-client-request-id": "614b2aae-ef2b-3852-6f5c-aa3a3ddfad25",
+        "x-ms-date": "Fri, 19 Feb 2021 19:04:47 GMT",
+        "x-ms-return-client-request-id": "true",
+        "x-ms-version": "2020-06-12"
+      },
+      "RequestBody": null,
+      "StatusCode": 201,
+      "ResponseHeaders": {
+        "Content-Length": "0",
+        "Date": "Fri, 19 Feb 2021 19:04:46 GMT",
+        "ETag": "\u00220x8D8D5093969B9C9\u0022",
+        "Last-Modified": "Fri, 19 Feb 2021 19:04:46 GMT",
+        "Server": [
+          "Windows-Azure-HDFS/1.0",
+          "Microsoft-HTTPAPI/2.0"
+        ],
+        "x-ms-client-request-id": "614b2aae-ef2b-3852-6f5c-aa3a3ddfad25",
+        "x-ms-request-id": "da844632-a01f-0061-71f2-065c1c000000",
+        "x-ms-version": "2020-06-12"
+      },
+      "ResponseBody": []
+    },
+    {
+      "RequestUri": "https://seannse.dfs.core.windows.net/test-filesystem-8b3dc26d-17fa-1ed0-a264-ad37b96be6a4/test-directory-917198d2-2cc7-8394-cd61-cb6bf288cfa6/baz/bar/foo?resource=directory",
+      "RequestMethod": "PUT",
+      "RequestHeaders": {
+        "Accept": "application/json",
+        "Authorization": "Sanitized",
+        "If-None-Match": "*",
+        "traceparent": "00-e5ddef4f2e1fb74884d17094fc8aa8b2-69f2cd8be2404d4a-00",
+        "User-Agent": [
+          "azsdk-net-Storage.Files.DataLake/12.7.0-alpha.20210219.1",
+          "(.NET 5.0.3; Microsoft Windows 10.0.19041)"
+        ],
+        "x-ms-client-request-id": "7105ce41-267d-cf6b-ba76-9d95cbc79b33",
+        "x-ms-date": "Fri, 19 Feb 2021 19:04:47 GMT",
+        "x-ms-return-client-request-id": "true",
+        "x-ms-version": "2020-06-12"
+      },
+      "RequestBody": null,
+      "StatusCode": 201,
+      "ResponseHeaders": {
+        "Content-Length": "0",
+        "Date": "Fri, 19 Feb 2021 19:04:46 GMT",
+        "ETag": "\u00220x8D8D509397723EC\u0022",
+        "Last-Modified": "Fri, 19 Feb 2021 19:04:46 GMT",
+        "Server": [
+          "Windows-Azure-HDFS/1.0",
+          "Microsoft-HTTPAPI/2.0"
+        ],
+        "x-ms-client-request-id": "7105ce41-267d-cf6b-ba76-9d95cbc79b33",
+        "x-ms-request-id": "da84463b-a01f-0061-7af2-065c1c000000",
+        "x-ms-version": "2020-06-12"
+      },
+      "ResponseBody": []
+    },
+    {
+      "RequestUri": "https://seannse.dfs.core.windows.net/test-filesystem-8b3dc26d-17fa-1ed0-a264-ad37b96be6a4?resource=filesystem\u0026directory=test-directory-917198d2-2cc7-8394-cd61-cb6bf288cfa6\u0026recursive=true\u0026upn=false",
       "RequestMethod": "GET",
       "RequestHeaders": {
         "Accept": "application/json",
         "Authorization": "Sanitized",
         "User-Agent": [
-<<<<<<< HEAD
-          "azsdk-net-Storage.Files.DataLake/12.7.0-alpha.20210202.1",
-          "(.NET 5.0.2; Microsoft Windows 10.0.19042)"
-        ],
-        "x-ms-client-request-id": "ae0e3bfa-7b34-707c-316b-6f4d10176616",
-        "x-ms-date": "Tue, 02 Feb 2021 21:43:59 GMT",
-=======
-          "azsdk-net-Storage.Files.DataLake/12.7.0-alpha.20210217.1",
-          "(.NET 5.0.3; Microsoft Windows 10.0.19042)"
-        ],
-        "x-ms-client-request-id": "ae0e3bfa-7b34-707c-316b-6f4d10176616",
-        "x-ms-date": "Wed, 17 Feb 2021 22:47:15 GMT",
->>>>>>> 1814567d
+          "azsdk-net-Storage.Files.DataLake/12.7.0-alpha.20210219.1",
+          "(.NET 5.0.3; Microsoft Windows 10.0.19041)"
+        ],
+        "x-ms-client-request-id": "6ff9a2f9-3cda-26a8-ca25-cece56307335",
+        "x-ms-date": "Fri, 19 Feb 2021 19:04:47 GMT",
         "x-ms-return-client-request-id": "true",
         "x-ms-version": "2020-06-12"
       },
@@ -625,55 +392,33 @@
       "StatusCode": 200,
       "ResponseHeaders": {
         "Content-Type": "application/json; charset=utf-8",
-<<<<<<< HEAD
-        "Date": "Tue, 02 Feb 2021 21:44:00 GMT",
-=======
-        "Date": "Wed, 17 Feb 2021 22:47:15 GMT",
->>>>>>> 1814567d
+        "Date": "Fri, 19 Feb 2021 19:04:46 GMT",
         "Server": [
           "Windows-Azure-HDFS/1.0",
           "Microsoft-HTTPAPI/2.0"
         ],
         "Transfer-Encoding": "chunked",
-        "x-ms-client-request-id": "ae0e3bfa-7b34-707c-316b-6f4d10176616",
-<<<<<<< HEAD
-        "x-ms-request-id": "9489748a-401f-0056-6dac-f98eb0000000",
+        "x-ms-client-request-id": "6ff9a2f9-3cda-26a8-ca25-cece56307335",
+        "x-ms-request-id": "da84464c-a01f-0061-0bf2-065c1c000000",
         "x-ms-version": "2020-06-12"
       },
       "ResponseBody": [
-        "{\u0022paths\u0022:[{\u0022contentLength\u0022:\u00220\u0022,\u0022creationTime\u0022:\u0022132567758394999455\u0022,\u0022etag\u0022:\u00220x8D8C7C3A644C29F\u0022,\u0022group\u0022:\u0022$superuser\u0022,\u0022isDirectory\u0022:\u0022true\u0022,\u0022lastModified\u0022:\u0022Tue, 02 Feb 2021 21:43:59 GMT\u0022,\u0022name\u0022:\u0022test-directory-0f1742b9-cb03-1056-2b1a-6fc39bbd55cf/bar\u0022,\u0022owner\u0022:\u0022$superuser\u0022,\u0022permissions\u0022:\u0022rwxr-x---\u0022},{\u0022contentLength\u0022:\u00220\u0022,\u0022creationTime\u0022:\u0022132567758395937224\u0022,\u0022etag\u0022:\u00220x8D8C7C3A65311C8\u0022,\u0022group\u0022:\u0022$superuser\u0022,\u0022isDirectory\u0022:\u0022true\u0022,\u0022lastModified\u0022:\u0022Tue, 02 Feb 2021 21:43:59 GMT\u0022,\u0022name\u0022:\u0022test-directory-0f1742b9-cb03-1056-2b1a-6fc39bbd55cf/baz\u0022,\u0022owner\u0022:\u0022$superuser\u0022,\u0022permissions\u0022:\u0022rwxr-x---\u0022},{\u0022contentLength\u0022:\u00220\u0022,\u0022creationTime\u0022:\u0022132567758396835765\u0022,\u0022etag\u0022:\u00220x8D8C7C3A660C7B5\u0022,\u0022group\u0022:\u0022$superuser\u0022,\u0022isDirectory\u0022:\u0022true\u0022,\u0022lastModified\u0022:\u0022Tue, 02 Feb 2021 21:43:59 GMT\u0022,\u0022name\u0022:\u0022test-directory-0f1742b9-cb03-1056-2b1a-6fc39bbd55cf/baz/bar\u0022,\u0022owner\u0022:\u0022$superuser\u0022,\u0022permissions\u0022:\u0022rwxr-x---\u0022},{\u0022contentLength\u0022:\u00220\u0022,\u0022creationTime\u0022:\u0022132567758401338294\u0022,\u0022etag\u0022:\u00220x8D8C7C3A6A57BB6\u0022,\u0022group\u0022:\u0022$superuser\u0022,\u0022isDirectory\u0022:\u0022true\u0022,\u0022lastModified\u0022:\u0022Tue, 02 Feb 2021 21:44:00 GMT\u0022,\u0022name\u0022:\u0022test-directory-0f1742b9-cb03-1056-2b1a-6fc39bbd55cf/baz/bar/foo\u0022,\u0022owner\u0022:\u0022$superuser\u0022,\u0022permissions\u0022:\u0022rwxr-x---\u0022},{\u0022contentLength\u0022:\u00220\u0022,\u0022creationTime\u0022:\u0022132567758399527630\u0022,\u0022etag\u0022:\u00220x8D8C7C3A689DACE\u0022,\u0022group\u0022:\u0022$superuser\u0022,\u0022isDirectory\u0022:\u0022true\u0022,\u0022lastModified\u0022:\u0022Tue, 02 Feb 2021 21:43:59 GMT\u0022,\u0022name\u0022:\u0022test-directory-0f1742b9-cb03-1056-2b1a-6fc39bbd55cf/baz/foo\u0022,\u0022owner\u0022:\u0022$superuser\u0022,\u0022permissions\u0022:\u0022rwxr-x---\u0022},{\u0022contentLength\u0022:\u00220\u0022,\u0022creationTime\u0022:\u0022132567758400454879\u0022,\u0022etag\u0022:\u00220x8D8C7C3A69800DF\u0022,\u0022group\u0022:\u0022$superuser\u0022,\u0022isDirectory\u0022:\u0022true\u0022,\u0022lastModified\u0022:\u0022Tue, 02 Feb 2021 21:44:00 GMT\u0022,\u0022name\u0022:\u0022test-directory-0f1742b9-cb03-1056-2b1a-6fc39bbd55cf/baz/foo/bar\u0022,\u0022owner\u0022:\u0022$superuser\u0022,\u0022permissions\u0022:\u0022rwxr-x---\u0022},{\u0022contentLength\u0022:\u00220\u0022,\u0022creationTime\u0022:\u0022132567758394093730\u0022,\u0022etag\u0022:\u00220x8D8C7C3A636F0A2\u0022,\u0022group\u0022:\u0022$superuser\u0022,\u0022isDirectory\u0022:\u0022true\u0022,\u0022lastModified\u0022:\u0022Tue, 02 Feb 2021 21:43:59 GMT\u0022,\u0022name\u0022:\u0022test-directory-0f1742b9-cb03-1056-2b1a-6fc39bbd55cf/foo\u0022,\u0022owner\u0022:\u0022$superuser\u0022,\u0022permissions\u0022:\u0022rwxr-x---\u0022},{\u0022contentLength\u0022:\u00220\u0022,\u0022creationTime\u0022:\u0022132567758398608025\u0022,\u0022etag\u0022:\u00220x8D8C7C3A67BD299\u0022,\u0022group\u0022:\u0022$superuser\u0022,\u0022isDirectory\u0022:\u0022true\u0022,\u0022lastModified\u0022:\u0022Tue, 02 Feb 2021 21:43:59 GMT\u0022,\u0022name\u0022:\u0022test-directory-0f1742b9-cb03-1056-2b1a-6fc39bbd55cf/foo/bar\u0022,\u0022owner\u0022:\u0022$superuser\u0022,\u0022permissions\u0022:\u0022rwxr-x---\u0022},{\u0022contentLength\u0022:\u00220\u0022,\u0022creationTime\u0022:\u0022132567758397714381\u0022,\u0022etag\u0022:\u00220x8D8C7C3A66E2FCD\u0022,\u0022group\u0022:\u0022$superuser\u0022,\u0022isDirectory\u0022:\u0022true\u0022,\u0022lastModified\u0022:\u0022Tue, 02 Feb 2021 21:43:59 GMT\u0022,\u0022name\u0022:\u0022test-directory-0f1742b9-cb03-1056-2b1a-6fc39bbd55cf/foo/foo\u0022,\u0022owner\u0022:\u0022$superuser\u0022,\u0022permissions\u0022:\u0022rwxr-x---\u0022}]}\n"
-=======
-        "x-ms-request-id": "7e5f3b7b-401f-0079-437e-05837b000000",
-        "x-ms-version": "2020-06-12"
-      },
-      "ResponseBody": [
-        "{\u0022paths\u0022:[{\u0022contentLength\u0022:\u00220\u0022,\u0022creationTime\u0022:\u0022132580756350264331\u0022,\u0022etag\u0022:\u00220x8D8D395F8C6640B\u0022,\u0022group\u0022:\u0022$superuser\u0022,\u0022isDirectory\u0022:\u0022true\u0022,\u0022lastModified\u0022:\u0022Wed, 17 Feb 2021 22:47:15 GMT\u0022,\u0022name\u0022:\u0022test-directory-0f1742b9-cb03-1056-2b1a-6fc39bbd55cf/bar\u0022,\u0022owner\u0022:\u0022$superuser\u0022,\u0022permissions\u0022:\u0022rwxr-x---\u0022},{\u0022contentLength\u0022:\u00220\u0022,\u0022creationTime\u0022:\u0022132580756351179764\u0022,\u0022etag\u0022:\u00220x8D8D395F8D45BF4\u0022,\u0022group\u0022:\u0022$superuser\u0022,\u0022isDirectory\u0022:\u0022true\u0022,\u0022lastModified\u0022:\u0022Wed, 17 Feb 2021 22:47:15 GMT\u0022,\u0022name\u0022:\u0022test-directory-0f1742b9-cb03-1056-2b1a-6fc39bbd55cf/baz\u0022,\u0022owner\u0022:\u0022$superuser\u0022,\u0022permissions\u0022:\u0022rwxr-x---\u0022},{\u0022contentLength\u0022:\u00220\u0022,\u0022creationTime\u0022:\u0022132580756352132625\u0022,\u0022etag\u0022:\u00220x8D8D395F8E2E611\u0022,\u0022group\u0022:\u0022$superuser\u0022,\u0022isDirectory\u0022:\u0022true\u0022,\u0022lastModified\u0022:\u0022Wed, 17 Feb 2021 22:47:15 GMT\u0022,\u0022name\u0022:\u0022test-directory-0f1742b9-cb03-1056-2b1a-6fc39bbd55cf/baz/bar\u0022,\u0022owner\u0022:\u0022$superuser\u0022,\u0022permissions\u0022:\u0022rwxr-x---\u0022},{\u0022contentLength\u0022:\u00220\u0022,\u0022creationTime\u0022:\u0022132580756356570912\u0022,\u0022etag\u0022:\u00220x8D8D395F9269F20\u0022,\u0022group\u0022:\u0022$superuser\u0022,\u0022isDirectory\u0022:\u0022true\u0022,\u0022lastModified\u0022:\u0022Wed, 17 Feb 2021 22:47:15 GMT\u0022,\u0022name\u0022:\u0022test-directory-0f1742b9-cb03-1056-2b1a-6fc39bbd55cf/baz/bar/foo\u0022,\u0022owner\u0022:\u0022$superuser\u0022,\u0022permissions\u0022:\u0022rwxr-x---\u0022},{\u0022contentLength\u0022:\u00220\u0022,\u0022creationTime\u0022:\u0022132580756354723017\u0022,\u0022etag\u0022:\u00220x8D8D395F90A6CC9\u0022,\u0022group\u0022:\u0022$superuser\u0022,\u0022isDirectory\u0022:\u0022true\u0022,\u0022lastModified\u0022:\u0022Wed, 17 Feb 2021 22:47:15 GMT\u0022,\u0022name\u0022:\u0022test-directory-0f1742b9-cb03-1056-2b1a-6fc39bbd55cf/baz/foo\u0022,\u0022owner\u0022:\u0022$superuser\u0022,\u0022permissions\u0022:\u0022rwxr-x---\u0022},{\u0022contentLength\u0022:\u00220\u0022,\u0022creationTime\u0022:\u0022132580756355627712\u0022,\u0022etag\u0022:\u00220x8D8D395F9183AC0\u0022,\u0022group\u0022:\u0022$superuser\u0022,\u0022isDirectory\u0022:\u0022true\u0022,\u0022lastModified\u0022:\u0022Wed, 17 Feb 2021 22:47:15 GMT\u0022,\u0022name\u0022:\u0022test-directory-0f1742b9-cb03-1056-2b1a-6fc39bbd55cf/baz/foo/bar\u0022,\u0022owner\u0022:\u0022$superuser\u0022,\u0022permissions\u0022:\u0022rwxr-x---\u0022},{\u0022contentLength\u0022:\u00220\u0022,\u0022creationTime\u0022:\u0022132580756349200653\u0022,\u0022etag\u0022:\u00220x8D8D395F8B6290D\u0022,\u0022group\u0022:\u0022$superuser\u0022,\u0022isDirectory\u0022:\u0022true\u0022,\u0022lastModified\u0022:\u0022Wed, 17 Feb 2021 22:47:14 GMT\u0022,\u0022name\u0022:\u0022test-directory-0f1742b9-cb03-1056-2b1a-6fc39bbd55cf/foo\u0022,\u0022owner\u0022:\u0022$superuser\u0022,\u0022permissions\u0022:\u0022rwxr-x---\u0022},{\u0022contentLength\u0022:\u00220\u0022,\u0022creationTime\u0022:\u0022132580756353843516\u0022,\u0022etag\u0022:\u00220x8D8D395F8FD013C\u0022,\u0022group\u0022:\u0022$superuser\u0022,\u0022isDirectory\u0022:\u0022true\u0022,\u0022lastModified\u0022:\u0022Wed, 17 Feb 2021 22:47:15 GMT\u0022,\u0022name\u0022:\u0022test-directory-0f1742b9-cb03-1056-2b1a-6fc39bbd55cf/foo/bar\u0022,\u0022owner\u0022:\u0022$superuser\u0022,\u0022permissions\u0022:\u0022rwxr-x---\u0022},{\u0022contentLength\u0022:\u00220\u0022,\u0022creationTime\u0022:\u0022132580756353004728\u0022,\u0022etag\u0022:\u00220x8D8D395F8F034B8\u0022,\u0022group\u0022:\u0022$superuser\u0022,\u0022isDirectory\u0022:\u0022true\u0022,\u0022lastModified\u0022:\u0022Wed, 17 Feb 2021 22:47:15 GMT\u0022,\u0022name\u0022:\u0022test-directory-0f1742b9-cb03-1056-2b1a-6fc39bbd55cf/foo/foo\u0022,\u0022owner\u0022:\u0022$superuser\u0022,\u0022permissions\u0022:\u0022rwxr-x---\u0022}]}\n"
->>>>>>> 1814567d
+        "{\u0022paths\u0022:[{\u0022contentLength\u0022:\u00220\u0022,\u0022creationTime\u0022:\u0022132582350862390690\u0022,\u0022etag\u0022:\u00220x8D8D509391A95A2\u0022,\u0022group\u0022:\u0022$superuser\u0022,\u0022isDirectory\u0022:\u0022true\u0022,\u0022lastModified\u0022:\u0022Fri, 19 Feb 2021 19:04:46 GMT\u0022,\u0022name\u0022:\u0022test-directory-917198d2-2cc7-8394-cd61-cb6bf288cfa6/bar\u0022,\u0022owner\u0022:\u0022$superuser\u0022,\u0022permissions\u0022:\u0022rwxr-x---\u0022},{\u0022contentLength\u0022:\u00220\u0022,\u0022creationTime\u0022:\u0022132582350863206301\u0022,\u0022etag\u0022:\u00220x8D8D5093927079D\u0022,\u0022group\u0022:\u0022$superuser\u0022,\u0022isDirectory\u0022:\u0022true\u0022,\u0022lastModified\u0022:\u0022Fri, 19 Feb 2021 19:04:46 GMT\u0022,\u0022name\u0022:\u0022test-directory-917198d2-2cc7-8394-cd61-cb6bf288cfa6/baz\u0022,\u0022owner\u0022:\u0022$superuser\u0022,\u0022permissions\u0022:\u0022rwxr-x---\u0022},{\u0022contentLength\u0022:\u00220\u0022,\u0022creationTime\u0022:\u0022132582350864014094\u0022,\u0022etag\u0022:\u00220x8D8D50939335B0E\u0022,\u0022group\u0022:\u0022$superuser\u0022,\u0022isDirectory\u0022:\u0022true\u0022,\u0022lastModified\u0022:\u0022Fri, 19 Feb 2021 19:04:46 GMT\u0022,\u0022name\u0022:\u0022test-directory-917198d2-2cc7-8394-cd61-cb6bf288cfa6/baz/bar\u0022,\u0022owner\u0022:\u0022$superuser\u0022,\u0022permissions\u0022:\u0022rwxr-x---\u0022},{\u0022contentLength\u0022:\u00220\u0022,\u0022creationTime\u0022:\u0022132582350868456428\u0022,\u0022etag\u0022:\u00220x8D8D509397723EC\u0022,\u0022group\u0022:\u0022$superuser\u0022,\u0022isDirectory\u0022:\u0022true\u0022,\u0022lastModified\u0022:\u0022Fri, 19 Feb 2021 19:04:46 GMT\u0022,\u0022name\u0022:\u0022test-directory-917198d2-2cc7-8394-cd61-cb6bf288cfa6/baz/bar/foo\u0022,\u0022owner\u0022:\u0022$superuser\u0022,\u0022permissions\u0022:\u0022rwxr-x---\u0022},{\u0022contentLength\u0022:\u00220\u0022,\u0022creationTime\u0022:\u0022132582350866562836\u0022,\u0022etag\u0022:\u00220x8D8D509395A3F14\u0022,\u0022group\u0022:\u0022$superuser\u0022,\u0022isDirectory\u0022:\u0022true\u0022,\u0022lastModified\u0022:\u0022Fri, 19 Feb 2021 19:04:46 GMT\u0022,\u0022name\u0022:\u0022test-directory-917198d2-2cc7-8394-cd61-cb6bf288cfa6/baz/foo\u0022,\u0022owner\u0022:\u0022$superuser\u0022,\u0022permissions\u0022:\u0022rwxr-x---\u0022},{\u0022contentLength\u0022:\u00220\u0022,\u0022creationTime\u0022:\u0022132582350867577289\u0022,\u0022etag\u0022:\u00220x8D8D5093969B9C9\u0022,\u0022group\u0022:\u0022$superuser\u0022,\u0022isDirectory\u0022:\u0022true\u0022,\u0022lastModified\u0022:\u0022Fri, 19 Feb 2021 19:04:46 GMT\u0022,\u0022name\u0022:\u0022test-directory-917198d2-2cc7-8394-cd61-cb6bf288cfa6/baz/foo/bar\u0022,\u0022owner\u0022:\u0022$superuser\u0022,\u0022permissions\u0022:\u0022rwxr-x---\u0022},{\u0022contentLength\u0022:\u00220\u0022,\u0022creationTime\u0022:\u0022132582350861607737\u0022,\u0022etag\u0022:\u00220x8D8D509390EA339\u0022,\u0022group\u0022:\u0022$superuser\u0022,\u0022isDirectory\u0022:\u0022true\u0022,\u0022lastModified\u0022:\u0022Fri, 19 Feb 2021 19:04:46 GMT\u0022,\u0022name\u0022:\u0022test-directory-917198d2-2cc7-8394-cd61-cb6bf288cfa6/foo\u0022,\u0022owner\u0022:\u0022$superuser\u0022,\u0022permissions\u0022:\u0022rwxr-x---\u0022},{\u0022contentLength\u0022:\u00220\u0022,\u0022creationTime\u0022:\u0022132582350865628320\u0022,\u0022etag\u0022:\u00220x8D8D509394BFCA0\u0022,\u0022group\u0022:\u0022$superuser\u0022,\u0022isDirectory\u0022:\u0022true\u0022,\u0022lastModified\u0022:\u0022Fri, 19 Feb 2021 19:04:46 GMT\u0022,\u0022name\u0022:\u0022test-directory-917198d2-2cc7-8394-cd61-cb6bf288cfa6/foo/bar\u0022,\u0022owner\u0022:\u0022$superuser\u0022,\u0022permissions\u0022:\u0022rwxr-x---\u0022},{\u0022contentLength\u0022:\u00220\u0022,\u0022creationTime\u0022:\u0022132582350864810028\u0022,\u0022etag\u0022:\u00220x8D8D509393F802C\u0022,\u0022group\u0022:\u0022$superuser\u0022,\u0022isDirectory\u0022:\u0022true\u0022,\u0022lastModified\u0022:\u0022Fri, 19 Feb 2021 19:04:46 GMT\u0022,\u0022name\u0022:\u0022test-directory-917198d2-2cc7-8394-cd61-cb6bf288cfa6/foo/foo\u0022,\u0022owner\u0022:\u0022$superuser\u0022,\u0022permissions\u0022:\u0022rwxr-x---\u0022}]}\n"
       ]
     },
     {
-      "RequestUri": "https://seannse.blob.core.windows.net/test-filesystem-6da0b7f1-1a2e-f778-f50b-f28e51badf73?restype=container",
+      "RequestUri": "https://seannse.blob.core.windows.net/test-filesystem-8b3dc26d-17fa-1ed0-a264-ad37b96be6a4?restype=container",
       "RequestMethod": "DELETE",
       "RequestHeaders": {
         "Accept": "application/xml",
         "Authorization": "Sanitized",
-<<<<<<< HEAD
-        "traceparent": "00-c09036a3f26bd5489bf2d0bd856e79ee-8b7cd7aa9352d342-00",
-        "User-Agent": [
-          "azsdk-net-Storage.Files.DataLake/12.7.0-alpha.20210202.1",
-          "(.NET 5.0.2; Microsoft Windows 10.0.19042)"
-        ],
-        "x-ms-client-request-id": "a2c3e3a8-3406-7b91-29f4-b6883af1f34c",
-        "x-ms-date": "Tue, 02 Feb 2021 21:43:59 GMT",
-=======
-        "traceparent": "00-7327689e298f254189b598f751e1284f-6702c1d1a5518843-00",
-        "User-Agent": [
-          "azsdk-net-Storage.Files.DataLake/12.7.0-alpha.20210217.1",
-          "(.NET 5.0.3; Microsoft Windows 10.0.19042)"
-        ],
-        "x-ms-client-request-id": "a2c3e3a8-3406-7b91-29f4-b6883af1f34c",
-        "x-ms-date": "Wed, 17 Feb 2021 22:47:15 GMT",
->>>>>>> 1814567d
+        "traceparent": "00-2327486b1d56aa4184bdfb2b292b5f05-f899bcdd565b584e-00",
+        "User-Agent": [
+          "azsdk-net-Storage.Files.DataLake/12.7.0-alpha.20210219.1",
+          "(.NET 5.0.3; Microsoft Windows 10.0.19041)"
+        ],
+        "x-ms-client-request-id": "299ca761-2ccd-bc59-2495-6fe1daff6333",
+        "x-ms-date": "Fri, 19 Feb 2021 19:04:47 GMT",
         "x-ms-return-client-request-id": "true",
         "x-ms-version": "2020-06-12"
       },
@@ -681,28 +426,20 @@
       "StatusCode": 202,
       "ResponseHeaders": {
         "Content-Length": "0",
-<<<<<<< HEAD
-        "Date": "Tue, 02 Feb 2021 21:43:59 GMT",
-=======
-        "Date": "Wed, 17 Feb 2021 22:47:15 GMT",
->>>>>>> 1814567d
+        "Date": "Fri, 19 Feb 2021 19:04:46 GMT",
         "Server": [
           "Windows-Azure-Blob/1.0",
           "Microsoft-HTTPAPI/2.0"
         ],
-        "x-ms-client-request-id": "a2c3e3a8-3406-7b91-29f4-b6883af1f34c",
-<<<<<<< HEAD
-        "x-ms-request-id": "9ee2f634-101e-0074-09ac-f94baf000000",
-=======
-        "x-ms-request-id": "0b169920-d01e-007b-497e-053dc3000000",
->>>>>>> 1814567d
+        "x-ms-client-request-id": "299ca761-2ccd-bc59-2495-6fe1daff6333",
+        "x-ms-request-id": "cb12de7e-b01e-006d-50f2-06cb14000000",
         "x-ms-version": "2020-06-12"
       },
       "ResponseBody": []
     }
   ],
   "Variables": {
-    "RandomSeed": "438625655",
+    "RandomSeed": "1743433372",
     "Storage_TestConfigHierarchicalNamespace": "NamespaceTenant\nseannse\nU2FuaXRpemVk\nhttps://seannse.blob.core.windows.net\nhttps://seannse.file.core.windows.net\nhttps://seannse.queue.core.windows.net\nhttps://seannse.table.core.windows.net\n\n\n\n\nhttps://seannse-secondary.blob.core.windows.net\nhttps://seannse-secondary.file.core.windows.net\nhttps://seannse-secondary.queue.core.windows.net\nhttps://seannse-secondary.table.core.windows.net\n68390a19-a643-458b-b726-408abf67b4fc\nSanitized\n72f988bf-86f1-41af-91ab-2d7cd011db47\nhttps://login.microsoftonline.com/\nCloud\nBlobEndpoint=https://seannse.blob.core.windows.net/;QueueEndpoint=https://seannse.queue.core.windows.net/;FileEndpoint=https://seannse.file.core.windows.net/;BlobSecondaryEndpoint=https://seannse-secondary.blob.core.windows.net/;QueueSecondaryEndpoint=https://seannse-secondary.queue.core.windows.net/;FileSecondaryEndpoint=https://seannse-secondary.file.core.windows.net/;AccountName=seannse;AccountKey=Sanitized\n"
   }
 }