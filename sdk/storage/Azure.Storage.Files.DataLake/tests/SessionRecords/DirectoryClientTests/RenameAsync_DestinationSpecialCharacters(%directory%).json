﻿{
  "Entries": [
    {
      "RequestUri": "https://seannse.blob.core.windows.net/test-filesystem-208df913-99ab-5469-1e71-34a3fca30de6?restype=container",
      "RequestMethod": "PUT",
      "RequestHeaders": {
        "Accept": "application/xml",
        "Authorization": "Sanitized",
        "traceparent": "00-77d1505a2fcf664eba9aa15ecfcb3846-6619f9b12cf3a54c-00",
        "User-Agent": [
          "azsdk-net-Storage.Files.DataLake/12.7.0-alpha.20210219.1",
          "(.NET 5.0.3; Microsoft Windows 10.0.19041)"
        ],
        "x-ms-blob-public-access": "container",
        "x-ms-client-request-id": "13789910-9004-5b45-a2ee-65fc1bb3a18d",
        "x-ms-date": "Fri, 19 Feb 2021 18:59:26 GMT",
        "x-ms-return-client-request-id": "true",
<<<<<<< HEAD
        "x-ms-version": "2020-12-06"
=======
        "x-ms-version": "2021-02-12"
>>>>>>> 7e782c87
      },
      "RequestBody": null,
      "StatusCode": 201,
      "ResponseHeaders": {
        "Content-Length": "0",
        "Date": "Fri, 19 Feb 2021 18:59:25 GMT",
        "ETag": "\"0x8D8D5087A1A929C\"",
        "Last-Modified": "Fri, 19 Feb 2021 18:59:25 GMT",
        "Server": [
          "Windows-Azure-Blob/1.0",
          "Microsoft-HTTPAPI/2.0"
        ],
        "x-ms-client-request-id": "13789910-9004-5b45-a2ee-65fc1bb3a18d",
        "x-ms-request-id": "cb113cb1-b01e-006d-38f1-06cb14000000",
<<<<<<< HEAD
        "x-ms-version": "2020-12-06"
=======
        "x-ms-version": "2021-02-12"
>>>>>>> 7e782c87
      },
      "ResponseBody": []
    },
    {
      "RequestUri": "https://seannse.dfs.core.windows.net/test-filesystem-208df913-99ab-5469-1e71-34a3fca30de6/test-directory-2c8b6267-a98d-253b-4788-d5bd3241de97?resource=directory",
      "RequestMethod": "PUT",
      "RequestHeaders": {
        "Accept": "application/json",
        "Authorization": "Sanitized",
        "traceparent": "00-4e7bb1a003135345a593fcf457b3f37f-4c6549d11843f54b-00",
        "User-Agent": [
          "azsdk-net-Storage.Files.DataLake/12.7.0-alpha.20210219.1",
          "(.NET 5.0.3; Microsoft Windows 10.0.19041)"
        ],
        "x-ms-client-request-id": "13c0da4c-a9fb-66e6-5d52-cc7cba882960",
        "x-ms-date": "Fri, 19 Feb 2021 18:59:26 GMT",
        "x-ms-return-client-request-id": "true",
<<<<<<< HEAD
        "x-ms-version": "2020-12-06"
=======
        "x-ms-version": "2021-02-12"
>>>>>>> 7e782c87
      },
      "RequestBody": null,
      "StatusCode": 201,
      "ResponseHeaders": {
        "Content-Length": "0",
        "Date": "Fri, 19 Feb 2021 18:59:25 GMT",
        "ETag": "\"0x8D8D5087A2820FE\"",
        "Last-Modified": "Fri, 19 Feb 2021 18:59:25 GMT",
        "Server": [
          "Windows-Azure-HDFS/1.0",
          "Microsoft-HTTPAPI/2.0"
        ],
        "x-ms-client-request-id": "13c0da4c-a9fb-66e6-5d52-cc7cba882960",
        "x-ms-request-id": "da836386-a01f-0061-51f1-065c1c000000",
<<<<<<< HEAD
        "x-ms-version": "2020-12-06"
=======
        "x-ms-version": "2021-02-12"
>>>>>>> 7e782c87
      },
      "ResponseBody": []
    },
    {
      "RequestUri": "https://seannse.dfs.core.windows.net/test-filesystem-208df913-99ab-5469-1e71-34a3fca30de6/directory?mode=legacy",
      "RequestMethod": "PUT",
      "RequestHeaders": {
        "Accept": "application/json",
        "Authorization": "Sanitized",
        "User-Agent": [
          "azsdk-net-Storage.Files.DataLake/12.7.0-alpha.20210219.1",
          "(.NET 5.0.3; Microsoft Windows 10.0.19041)"
        ],
        "x-ms-client-request-id": "58703e9e-ca80-f39b-db2c-05d82d652b5a",
        "x-ms-date": "Fri, 19 Feb 2021 18:59:26 GMT",
        "x-ms-rename-source": "%2Ftest-filesystem-208df913-99ab-5469-1e71-34a3fca30de6%2Ftest-directory-2c8b6267-a98d-253b-4788-d5bd3241de97=",
        "x-ms-return-client-request-id": "true",
<<<<<<< HEAD
        "x-ms-version": "2020-12-06"
=======
        "x-ms-version": "2021-02-12"
>>>>>>> 7e782c87
      },
      "RequestBody": null,
      "StatusCode": 201,
      "ResponseHeaders": {
        "Content-Length": "0",
        "Date": "Fri, 19 Feb 2021 18:59:25 GMT",
        "Server": [
          "Windows-Azure-HDFS/1.0",
          "Microsoft-HTTPAPI/2.0"
        ],
        "x-ms-client-request-id": "58703e9e-ca80-f39b-db2c-05d82d652b5a",
        "x-ms-request-id": "da836394-a01f-0061-5ff1-065c1c000000",
<<<<<<< HEAD
        "x-ms-version": "2020-12-06"
=======
        "x-ms-version": "2021-02-12"
>>>>>>> 7e782c87
      },
      "ResponseBody": []
    },
    {
      "RequestUri": "https://seannse.blob.core.windows.net/test-filesystem-208df913-99ab-5469-1e71-34a3fca30de6/directory",
      "RequestMethod": "HEAD",
      "RequestHeaders": {
        "Accept": "application/xml",
        "Authorization": "Sanitized",
        "User-Agent": [
          "azsdk-net-Storage.Files.DataLake/12.7.0-alpha.20210219.1",
          "(.NET 5.0.3; Microsoft Windows 10.0.19041)"
        ],
        "x-ms-client-request-id": "7cdd3ab6-d117-45e0-326d-7ff33789401a",
        "x-ms-date": "Fri, 19 Feb 2021 18:59:26 GMT",
        "x-ms-return-client-request-id": "true",
<<<<<<< HEAD
        "x-ms-version": "2020-12-06"
=======
        "x-ms-version": "2021-02-12"
>>>>>>> 7e782c87
      },
      "RequestBody": null,
      "StatusCode": 200,
      "ResponseHeaders": {
        "Accept-Ranges": "bytes",
        "Content-Length": "0",
        "Content-Type": "application/octet-stream",
        "Date": "Fri, 19 Feb 2021 18:59:25 GMT",
        "ETag": "\"0x8D8D5087A2820FE\"",
        "Last-Modified": "Fri, 19 Feb 2021 18:59:25 GMT",
        "Server": [
          "Windows-Azure-Blob/1.0",
          "Microsoft-HTTPAPI/2.0"
        ],
        "x-ms-access-tier": "Hot",
        "x-ms-access-tier-inferred": "true",
        "x-ms-blob-type": "BlockBlob",
        "x-ms-client-request-id": "7cdd3ab6-d117-45e0-326d-7ff33789401a",
        "x-ms-creation-time": "Fri, 19 Feb 2021 18:59:25 GMT",
        "x-ms-group": "$superuser",
        "x-ms-lease-state": "available",
        "x-ms-lease-status": "unlocked",
        "x-ms-meta-hdi_isfolder": "true",
        "x-ms-owner": "$superuser",
        "x-ms-permissions": "rwxr-x---",
        "x-ms-request-id": "cb113d2b-b01e-006d-2bf1-06cb14000000",
        "x-ms-server-encrypted": "true",
<<<<<<< HEAD
        "x-ms-version": "2020-12-06"
=======
        "x-ms-version": "2021-02-12"
>>>>>>> 7e782c87
      },
      "ResponseBody": []
    },
    {
      "RequestUri": "https://seannse.blob.core.windows.net/test-filesystem-208df913-99ab-5469-1e71-34a3fca30de6?restype=container",
      "RequestMethod": "DELETE",
      "RequestHeaders": {
        "Accept": "application/xml",
        "Authorization": "Sanitized",
        "traceparent": "00-31f7d0b98b23f748b454fa6718265dbf-f15a89cc08964c48-00",
        "User-Agent": [
          "azsdk-net-Storage.Files.DataLake/12.7.0-alpha.20210219.1",
          "(.NET 5.0.3; Microsoft Windows 10.0.19041)"
        ],
        "x-ms-client-request-id": "f2222f68-af87-c842-c65e-88e71083d7ed",
        "x-ms-date": "Fri, 19 Feb 2021 18:59:26 GMT",
        "x-ms-return-client-request-id": "true",
<<<<<<< HEAD
        "x-ms-version": "2020-12-06"
=======
        "x-ms-version": "2021-02-12"
>>>>>>> 7e782c87
      },
      "RequestBody": null,
      "StatusCode": 202,
      "ResponseHeaders": {
        "Content-Length": "0",
        "Date": "Fri, 19 Feb 2021 18:59:25 GMT",
        "Server": [
          "Windows-Azure-Blob/1.0",
          "Microsoft-HTTPAPI/2.0"
        ],
        "x-ms-client-request-id": "f2222f68-af87-c842-c65e-88e71083d7ed",
        "x-ms-request-id": "cb113d4f-b01e-006d-4cf1-06cb14000000",
<<<<<<< HEAD
        "x-ms-version": "2020-12-06"
=======
        "x-ms-version": "2021-02-12"
>>>>>>> 7e782c87
      },
      "ResponseBody": []
    }
  ],
  "Variables": {
    "RandomSeed": "1740450295",
    "Storage_TestConfigHierarchicalNamespace": "NamespaceTenant\nseannse\nU2FuaXRpemVk\nhttps://seannse.blob.core.windows.net\nhttps://seannse.file.core.windows.net\nhttps://seannse.queue.core.windows.net\nhttps://seannse.table.core.windows.net\n\n\n\n\nhttps://seannse-secondary.blob.core.windows.net\nhttps://seannse-secondary.file.core.windows.net\nhttps://seannse-secondary.queue.core.windows.net\nhttps://seannse-secondary.table.core.windows.net\n68390a19-a643-458b-b726-408abf67b4fc\nSanitized\n72f988bf-86f1-41af-91ab-2d7cd011db47\nhttps://login.microsoftonline.com/\nCloud\nBlobEndpoint=https://seannse.blob.core.windows.net/;QueueEndpoint=https://seannse.queue.core.windows.net/;FileEndpoint=https://seannse.file.core.windows.net/;BlobSecondaryEndpoint=https://seannse-secondary.blob.core.windows.net/;QueueSecondaryEndpoint=https://seannse-secondary.queue.core.windows.net/;FileSecondaryEndpoint=https://seannse-secondary.file.core.windows.net/;AccountName=seannse;AccountKey=Sanitized\n\n\n"
  }
}<|MERGE_RESOLUTION|>--- conflicted
+++ resolved
@@ -15,11 +15,7 @@
         "x-ms-client-request-id": "13789910-9004-5b45-a2ee-65fc1bb3a18d",
         "x-ms-date": "Fri, 19 Feb 2021 18:59:26 GMT",
         "x-ms-return-client-request-id": "true",
-<<<<<<< HEAD
-        "x-ms-version": "2020-12-06"
-=======
         "x-ms-version": "2021-02-12"
->>>>>>> 7e782c87
       },
       "RequestBody": null,
       "StatusCode": 201,
@@ -34,11 +30,7 @@
         ],
         "x-ms-client-request-id": "13789910-9004-5b45-a2ee-65fc1bb3a18d",
         "x-ms-request-id": "cb113cb1-b01e-006d-38f1-06cb14000000",
-<<<<<<< HEAD
-        "x-ms-version": "2020-12-06"
-=======
         "x-ms-version": "2021-02-12"
->>>>>>> 7e782c87
       },
       "ResponseBody": []
     },
@@ -56,11 +48,7 @@
         "x-ms-client-request-id": "13c0da4c-a9fb-66e6-5d52-cc7cba882960",
         "x-ms-date": "Fri, 19 Feb 2021 18:59:26 GMT",
         "x-ms-return-client-request-id": "true",
-<<<<<<< HEAD
-        "x-ms-version": "2020-12-06"
-=======
         "x-ms-version": "2021-02-12"
->>>>>>> 7e782c87
       },
       "RequestBody": null,
       "StatusCode": 201,
@@ -75,11 +63,7 @@
         ],
         "x-ms-client-request-id": "13c0da4c-a9fb-66e6-5d52-cc7cba882960",
         "x-ms-request-id": "da836386-a01f-0061-51f1-065c1c000000",
-<<<<<<< HEAD
-        "x-ms-version": "2020-12-06"
-=======
         "x-ms-version": "2021-02-12"
->>>>>>> 7e782c87
       },
       "ResponseBody": []
     },
@@ -97,11 +81,7 @@
         "x-ms-date": "Fri, 19 Feb 2021 18:59:26 GMT",
         "x-ms-rename-source": "%2Ftest-filesystem-208df913-99ab-5469-1e71-34a3fca30de6%2Ftest-directory-2c8b6267-a98d-253b-4788-d5bd3241de97=",
         "x-ms-return-client-request-id": "true",
-<<<<<<< HEAD
-        "x-ms-version": "2020-12-06"
-=======
         "x-ms-version": "2021-02-12"
->>>>>>> 7e782c87
       },
       "RequestBody": null,
       "StatusCode": 201,
@@ -114,11 +94,7 @@
         ],
         "x-ms-client-request-id": "58703e9e-ca80-f39b-db2c-05d82d652b5a",
         "x-ms-request-id": "da836394-a01f-0061-5ff1-065c1c000000",
-<<<<<<< HEAD
-        "x-ms-version": "2020-12-06"
-=======
         "x-ms-version": "2021-02-12"
->>>>>>> 7e782c87
       },
       "ResponseBody": []
     },
@@ -135,11 +111,7 @@
         "x-ms-client-request-id": "7cdd3ab6-d117-45e0-326d-7ff33789401a",
         "x-ms-date": "Fri, 19 Feb 2021 18:59:26 GMT",
         "x-ms-return-client-request-id": "true",
-<<<<<<< HEAD
-        "x-ms-version": "2020-12-06"
-=======
         "x-ms-version": "2021-02-12"
->>>>>>> 7e782c87
       },
       "RequestBody": null,
       "StatusCode": 200,
@@ -167,11 +139,7 @@
         "x-ms-permissions": "rwxr-x---",
         "x-ms-request-id": "cb113d2b-b01e-006d-2bf1-06cb14000000",
         "x-ms-server-encrypted": "true",
-<<<<<<< HEAD
-        "x-ms-version": "2020-12-06"
-=======
         "x-ms-version": "2021-02-12"
->>>>>>> 7e782c87
       },
       "ResponseBody": []
     },
@@ -189,11 +157,7 @@
         "x-ms-client-request-id": "f2222f68-af87-c842-c65e-88e71083d7ed",
         "x-ms-date": "Fri, 19 Feb 2021 18:59:26 GMT",
         "x-ms-return-client-request-id": "true",
-<<<<<<< HEAD
-        "x-ms-version": "2020-12-06"
-=======
         "x-ms-version": "2021-02-12"
->>>>>>> 7e782c87
       },
       "RequestBody": null,
       "StatusCode": 202,
@@ -206,11 +170,7 @@
         ],
         "x-ms-client-request-id": "f2222f68-af87-c842-c65e-88e71083d7ed",
         "x-ms-request-id": "cb113d4f-b01e-006d-4cf1-06cb14000000",
-<<<<<<< HEAD
-        "x-ms-version": "2020-12-06"
-=======
         "x-ms-version": "2021-02-12"
->>>>>>> 7e782c87
       },
       "ResponseBody": []
     }
