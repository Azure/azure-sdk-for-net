--- conflicted
+++ resolved
@@ -14,11 +14,7 @@
         "x-ms-client-request-id": "7fc7d10a-24a0-8fc6-ac83-dd5272cd02b7",
         "x-ms-date": "Fri, 03 Apr 2020 20:53:21 GMT",
         "x-ms-return-client-request-id": "true",
-<<<<<<< HEAD
-        "x-ms-version": "2019-12-12"
-=======
-        "x-ms-version": "2020-02-10"
->>>>>>> 60f4876e
+        "x-ms-version": "2020-02-10"
       },
       "RequestBody": null,
       "StatusCode": 201,
@@ -33,11 +29,7 @@
         ],
         "x-ms-client-request-id": "7fc7d10a-24a0-8fc6-ac83-dd5272cd02b7",
         "x-ms-request-id": "96215e19-f01e-0012-0af9-093670000000",
-<<<<<<< HEAD
-        "x-ms-version": "2019-12-12"
-=======
-        "x-ms-version": "2020-02-10"
->>>>>>> 60f4876e
+        "x-ms-version": "2020-02-10"
       },
       "ResponseBody": []
     },
@@ -54,11 +46,7 @@
         "x-ms-client-request-id": "5009492b-9054-a38e-b90d-cdebe05eca36",
         "x-ms-date": "Fri, 03 Apr 2020 20:53:21 GMT",
         "x-ms-return-client-request-id": "true",
-<<<<<<< HEAD
-        "x-ms-version": "2019-12-12"
-=======
-        "x-ms-version": "2020-02-10"
->>>>>>> 60f4876e
+        "x-ms-version": "2020-02-10"
       },
       "RequestBody": null,
       "StatusCode": 201,
@@ -73,11 +61,7 @@
         ],
         "x-ms-client-request-id": "5009492b-9054-a38e-b90d-cdebe05eca36",
         "x-ms-request-id": "fa43faed-201f-0097-25f9-091bad000000",
-<<<<<<< HEAD
-        "x-ms-version": "2019-12-12"
-=======
-        "x-ms-version": "2020-02-10"
->>>>>>> 60f4876e
+        "x-ms-version": "2020-02-10"
       },
       "ResponseBody": []
     },
@@ -93,11 +77,7 @@
         "x-ms-client-request-id": "2926b395-b1c4-8e62-ef18-2e8c9cf53cc8",
         "x-ms-date": "Fri, 03 Apr 2020 20:53:21 GMT",
         "x-ms-return-client-request-id": "true",
-<<<<<<< HEAD
-        "x-ms-version": "2019-12-12"
-=======
-        "x-ms-version": "2020-02-10"
->>>>>>> 60f4876e
+        "x-ms-version": "2020-02-10"
       },
       "RequestBody": null,
       "StatusCode": 201,
@@ -112,11 +92,7 @@
         ],
         "x-ms-client-request-id": "2926b395-b1c4-8e62-ef18-2e8c9cf53cc8",
         "x-ms-request-id": "fa43faee-201f-0097-26f9-091bad000000",
-<<<<<<< HEAD
-        "x-ms-version": "2019-12-12"
-=======
-        "x-ms-version": "2020-02-10"
->>>>>>> 60f4876e
+        "x-ms-version": "2020-02-10"
       },
       "ResponseBody": []
     },
@@ -173,11 +149,7 @@
         ],
         "x-ms-client-request-id": "2d551541-a038-d072-d7a3-ac859d0105fa",
         "x-ms-return-client-request-id": "true",
-<<<<<<< HEAD
-        "x-ms-version": "2019-12-12"
-=======
-        "x-ms-version": "2020-02-10"
->>>>>>> 60f4876e
+        "x-ms-version": "2020-02-10"
       },
       "RequestBody": null,
       "StatusCode": 200,
@@ -202,11 +174,7 @@
         "x-ms-meta-hdi_isfolder": "true",
         "x-ms-request-id": "2af589dd-801e-0055-1ef9-095d2b000000",
         "x-ms-server-encrypted": "true",
-<<<<<<< HEAD
-        "x-ms-version": "2019-12-12"
-=======
-        "x-ms-version": "2020-02-10"
->>>>>>> 60f4876e
+        "x-ms-version": "2020-02-10"
       },
       "ResponseBody": []
     },
@@ -223,11 +191,7 @@
         "x-ms-client-request-id": "a63d6462-41f2-fed9-1f12-077133157e1f",
         "x-ms-date": "Fri, 03 Apr 2020 20:53:22 GMT",
         "x-ms-return-client-request-id": "true",
-<<<<<<< HEAD
-        "x-ms-version": "2019-12-12"
-=======
-        "x-ms-version": "2020-02-10"
->>>>>>> 60f4876e
+        "x-ms-version": "2020-02-10"
       },
       "RequestBody": null,
       "StatusCode": 202,
@@ -240,11 +204,7 @@
         ],
         "x-ms-client-request-id": "a63d6462-41f2-fed9-1f12-077133157e1f",
         "x-ms-request-id": "96215e82-f01e-0012-62f9-093670000000",
-<<<<<<< HEAD
-        "x-ms-version": "2019-12-12"
-=======
-        "x-ms-version": "2020-02-10"
->>>>>>> 60f4876e
+        "x-ms-version": "2020-02-10"
       },
       "ResponseBody": []
     }
