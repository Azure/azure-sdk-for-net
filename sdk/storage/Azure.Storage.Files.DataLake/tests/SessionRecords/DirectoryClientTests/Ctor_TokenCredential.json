{
  "Entries": [
    {
      "RequestUri": "https://seannse.blob.core.windows.net/test-filesystem-c5a8e61f-c880-1bdd-5ced-21a357acdd05?restype=container",
      "RequestMethod": "PUT",
      "RequestHeaders": {
        "Accept": "application/xml",
        "Authorization": "Sanitized",
<<<<<<< HEAD
        "traceparent": "00-e67429d89567214f8119b6fd248462a1-8de858c3b1394a45-00",
        "User-Agent": [
          "azsdk-net-Storage.Files.DataLake/12.7.0-alpha.20210202.1",
          "(.NET 5.0.2; Microsoft Windows 10.0.19042)"
        ],
        "x-ms-blob-public-access": "container",
        "x-ms-client-request-id": "7fc7d10a-24a0-8fc6-ac83-dd5272cd02b7",
        "x-ms-date": "Tue, 02 Feb 2021 21:51:02 GMT",
=======
        "traceparent": "00-1f00e91f8165984b8355a01f3108d70d-13a9db1f4157a04e-00",
        "User-Agent": [
          "azsdk-net-Storage.Files.DataLake/12.7.0-alpha.20210217.1",
          "(.NET 5.0.3; Microsoft Windows 10.0.19042)"
        ],
        "x-ms-blob-public-access": "container",
        "x-ms-client-request-id": "7fc7d10a-24a0-8fc6-ac83-dd5272cd02b7",
        "x-ms-date": "Wed, 17 Feb 2021 22:38:57 GMT",
>>>>>>> 1814567d
        "x-ms-return-client-request-id": "true",
        "x-ms-version": "2020-06-12"
      },
      "RequestBody": null,
      "StatusCode": 201,
      "ResponseHeaders": {
        "Content-Length": "0",
<<<<<<< HEAD
        "Date": "Tue, 02 Feb 2021 21:51:03 GMT",
        "ETag": "\u00220x8D8C7C4A31C19FF\u0022",
        "Last-Modified": "Tue, 02 Feb 2021 21:51:03 GMT",
=======
        "Date": "Wed, 17 Feb 2021 22:38:57 GMT",
        "ETag": "\u00220x8D8D394D07E0A57\u0022",
        "Last-Modified": "Wed, 17 Feb 2021 22:38:57 GMT",
>>>>>>> 1814567d
        "Server": [
          "Windows-Azure-Blob/1.0",
          "Microsoft-HTTPAPI/2.0"
        ],
        "x-ms-client-request-id": "7fc7d10a-24a0-8fc6-ac83-dd5272cd02b7",
<<<<<<< HEAD
        "x-ms-request-id": "9843c49c-101e-00af-0bad-f98d92000000",
=======
        "x-ms-request-id": "64b15e86-401e-0069-727d-054613000000",
>>>>>>> 1814567d
        "x-ms-version": "2020-06-12"
      },
      "ResponseBody": []
    },
    {
      "RequestUri": "https://seannse.dfs.core.windows.net/test-filesystem-c5a8e61f-c880-1bdd-5ced-21a357acdd05/test-directory-628df045-e231-23e1-d32f-ad836735e24f?resource=directory",
      "RequestMethod": "PUT",
      "RequestHeaders": {
        "Accept": "application/json",
        "Authorization": "Sanitized",
<<<<<<< HEAD
        "traceparent": "00-3170f4cef1434746b5bc2fc3d5574437-1ca70355b4a68b43-00",
        "User-Agent": [
          "azsdk-net-Storage.Files.DataLake/12.7.0-alpha.20210202.1",
          "(.NET 5.0.2; Microsoft Windows 10.0.19042)"
        ],
        "x-ms-client-request-id": "5009492b-9054-a38e-b90d-cdebe05eca36",
        "x-ms-date": "Tue, 02 Feb 2021 21:51:03 GMT",
=======
        "traceparent": "00-4c88b5f60ea20e4c9939103aec149e9a-6b99539b887a5d4d-00",
        "User-Agent": [
          "azsdk-net-Storage.Files.DataLake/12.7.0-alpha.20210217.1",
          "(.NET 5.0.3; Microsoft Windows 10.0.19042)"
        ],
        "x-ms-client-request-id": "5009492b-9054-a38e-b90d-cdebe05eca36",
        "x-ms-date": "Wed, 17 Feb 2021 22:38:58 GMT",
>>>>>>> 1814567d
        "x-ms-return-client-request-id": "true",
        "x-ms-version": "2020-06-12"
      },
      "RequestBody": null,
      "StatusCode": 201,
      "ResponseHeaders": {
        "Content-Length": "0",
<<<<<<< HEAD
        "Date": "Tue, 02 Feb 2021 21:51:03 GMT",
        "ETag": "\u00220x8D8C7C4A3545773\u0022",
        "Last-Modified": "Tue, 02 Feb 2021 21:51:04 GMT",
=======
        "Date": "Wed, 17 Feb 2021 22:38:57 GMT",
        "ETag": "\u00220x8D8D394D0B60FB1\u0022",
        "Last-Modified": "Wed, 17 Feb 2021 22:38:58 GMT",
>>>>>>> 1814567d
        "Server": [
          "Windows-Azure-HDFS/1.0",
          "Microsoft-HTTPAPI/2.0"
        ],
        "x-ms-client-request-id": "5009492b-9054-a38e-b90d-cdebe05eca36",
<<<<<<< HEAD
        "x-ms-request-id": "1a815910-901f-007a-32ad-f9621f000000",
=======
        "x-ms-request-id": "5ba93c54-601f-0041-0e7d-0527bb000000",
>>>>>>> 1814567d
        "x-ms-version": "2020-06-12"
      },
      "ResponseBody": []
    },
    {
      "RequestUri": "https://seannse.dfs.core.windows.net/test-filesystem-c5a8e61f-c880-1bdd-5ced-21a357acdd05/test-directory-628df045-e231-23e1-d32f-ad836735e24f/test-directory-b90cd8dc-b53f-0944-84df-6f14211c102f?resource=directory",
      "RequestMethod": "PUT",
      "RequestHeaders": {
        "Accept": "application/json",
        "Authorization": "Sanitized",
        "User-Agent": [
<<<<<<< HEAD
          "azsdk-net-Storage.Files.DataLake/12.7.0-alpha.20210202.1",
          "(.NET 5.0.2; Microsoft Windows 10.0.19042)"
        ],
        "x-ms-client-request-id": "2926b395-b1c4-8e62-ef18-2e8c9cf53cc8",
        "x-ms-date": "Tue, 02 Feb 2021 21:51:03 GMT",
=======
          "azsdk-net-Storage.Files.DataLake/12.7.0-alpha.20210217.1",
          "(.NET 5.0.3; Microsoft Windows 10.0.19042)"
        ],
        "x-ms-client-request-id": "2926b395-b1c4-8e62-ef18-2e8c9cf53cc8",
        "x-ms-date": "Wed, 17 Feb 2021 22:38:58 GMT",
>>>>>>> 1814567d
        "x-ms-return-client-request-id": "true",
        "x-ms-version": "2020-06-12"
      },
      "RequestBody": null,
      "StatusCode": 201,
      "ResponseHeaders": {
        "Content-Length": "0",
<<<<<<< HEAD
        "Date": "Tue, 02 Feb 2021 21:51:03 GMT",
        "ETag": "\u00220x8D8C7C4A3631467\u0022",
        "Last-Modified": "Tue, 02 Feb 2021 21:51:04 GMT",
=======
        "Date": "Wed, 17 Feb 2021 22:38:58 GMT",
        "ETag": "\u00220x8D8D394D0C427DD\u0022",
        "Last-Modified": "Wed, 17 Feb 2021 22:38:58 GMT",
>>>>>>> 1814567d
        "Server": [
          "Windows-Azure-HDFS/1.0",
          "Microsoft-HTTPAPI/2.0"
        ],
        "x-ms-client-request-id": "2926b395-b1c4-8e62-ef18-2e8c9cf53cc8",
<<<<<<< HEAD
        "x-ms-request-id": "1a81591e-901f-007a-40ad-f9621f000000",
=======
        "x-ms-request-id": "5ba93c66-601f-0041-207d-0527bb000000",
>>>>>>> 1814567d
        "x-ms-version": "2020-06-12"
      },
      "ResponseBody": []
    },
    {
      "RequestUri": "https://seannse.blob.core.windows.net/test-filesystem-c5a8e61f-c880-1bdd-5ced-21a357acdd05/test-directory-628df045-e231-23e1-d32f-ad836735e24f/test-directory-b90cd8dc-b53f-0944-84df-6f14211c102f",
      "RequestMethod": "HEAD",
      "RequestHeaders": {
        "Accept": "application/xml",
        "Authorization": "Sanitized",
<<<<<<< HEAD
        "traceparent": "00-83a3dd3bdcf9f244aff9c45ce5c50ba2-61be7350ff10df48-00",
        "User-Agent": [
          "azsdk-net-Storage.Files.DataLake/12.7.0-alpha.20210202.1",
          "(.NET 5.0.2; Microsoft Windows 10.0.19042)"
=======
        "traceparent": "00-f9d6ae348260944491cc27e426d4bccb-20b3c71f7691104e-00",
        "User-Agent": [
          "azsdk-net-Storage.Files.DataLake/12.7.0-alpha.20210217.1",
          "(.NET 5.0.3; Microsoft Windows 10.0.19042)"
>>>>>>> 1814567d
        ],
        "x-ms-client-request-id": "2d551541-a038-d072-d7a3-ac859d0105fa",
        "x-ms-return-client-request-id": "true",
        "x-ms-version": "2020-06-12"
      },
      "RequestBody": null,
      "StatusCode": 200,
      "ResponseHeaders": {
        "Accept-Ranges": "bytes",
        "Content-Length": "0",
        "Content-Type": "application/octet-stream",
<<<<<<< HEAD
        "Date": "Tue, 02 Feb 2021 21:51:04 GMT",
        "ETag": "\u00220x8D8C7C4A3631467\u0022",
        "Last-Modified": "Tue, 02 Feb 2021 21:51:04 GMT",
=======
        "Date": "Wed, 17 Feb 2021 22:38:59 GMT",
        "ETag": "\u00220x8D8D394D0C427DD\u0022",
        "Last-Modified": "Wed, 17 Feb 2021 22:38:58 GMT",
>>>>>>> 1814567d
        "Server": [
          "Windows-Azure-Blob/1.0",
          "Microsoft-HTTPAPI/2.0"
        ],
        "x-ms-access-tier": "Hot",
        "x-ms-access-tier-inferred": "true",
        "x-ms-blob-type": "BlockBlob",
        "x-ms-client-request-id": "2d551541-a038-d072-d7a3-ac859d0105fa",
<<<<<<< HEAD
        "x-ms-creation-time": "Tue, 02 Feb 2021 21:51:04 GMT",
=======
        "x-ms-creation-time": "Wed, 17 Feb 2021 22:38:58 GMT",
>>>>>>> 1814567d
        "x-ms-group": "$superuser",
        "x-ms-lease-state": "available",
        "x-ms-lease-status": "unlocked",
        "x-ms-meta-hdi_isfolder": "true",
        "x-ms-owner": "$superuser",
        "x-ms-permissions": "rwxr-x---",
<<<<<<< HEAD
        "x-ms-request-id": "cf54cd1e-001e-009c-78ad-f9d239000000",
=======
        "x-ms-request-id": "47b85af6-001e-008c-407d-051751000000",
>>>>>>> 1814567d
        "x-ms-server-encrypted": "true",
        "x-ms-version": "2020-06-12"
      },
      "ResponseBody": []
    },
    {
      "RequestUri": "https://seannse.blob.core.windows.net/test-filesystem-c5a8e61f-c880-1bdd-5ced-21a357acdd05?restype=container",
      "RequestMethod": "DELETE",
      "RequestHeaders": {
        "Accept": "application/xml",
        "Authorization": "Sanitized",
<<<<<<< HEAD
        "traceparent": "00-382238373e1565428968e753d816f424-e7ad68d89043e446-00",
        "User-Agent": [
          "azsdk-net-Storage.Files.DataLake/12.7.0-alpha.20210202.1",
          "(.NET 5.0.2; Microsoft Windows 10.0.19042)"
        ],
        "x-ms-client-request-id": "874a80e4-0ea0-648f-0b66-b11ea507c1ba",
        "x-ms-date": "Tue, 02 Feb 2021 21:51:04 GMT",
=======
        "traceparent": "00-5b4226f9542bd2448e373baebc2553af-0053d56cdcc0f048-00",
        "User-Agent": [
          "azsdk-net-Storage.Files.DataLake/12.7.0-alpha.20210217.1",
          "(.NET 5.0.3; Microsoft Windows 10.0.19042)"
        ],
        "x-ms-client-request-id": "874a80e4-0ea0-648f-0b66-b11ea507c1ba",
        "x-ms-date": "Wed, 17 Feb 2021 22:38:59 GMT",
>>>>>>> 1814567d
        "x-ms-return-client-request-id": "true",
        "x-ms-version": "2020-06-12"
      },
      "RequestBody": null,
      "StatusCode": 202,
      "ResponseHeaders": {
        "Content-Length": "0",
<<<<<<< HEAD
        "Date": "Tue, 02 Feb 2021 21:51:04 GMT",
=======
        "Date": "Wed, 17 Feb 2021 22:38:59 GMT",
>>>>>>> 1814567d
        "Server": [
          "Windows-Azure-Blob/1.0",
          "Microsoft-HTTPAPI/2.0"
        ],
        "x-ms-client-request-id": "874a80e4-0ea0-648f-0b66-b11ea507c1ba",
<<<<<<< HEAD
        "x-ms-request-id": "9843ccd9-101e-00af-0cad-f98d92000000",
=======
        "x-ms-request-id": "64b16254-401e-0069-4e7d-054613000000",
>>>>>>> 1814567d
        "x-ms-version": "2020-06-12"
      },
      "ResponseBody": []
    }
  ],
  "Variables": {
    "RandomSeed": "594569142",
    "Storage_TestConfigHierarchicalNamespace": "NamespaceTenant\nseannse\nU2FuaXRpemVk\nhttps://seannse.blob.core.windows.net\nhttps://seannse.file.core.windows.net\nhttps://seannse.queue.core.windows.net\nhttps://seannse.table.core.windows.net\n\n\n\n\nhttps://seannse-secondary.blob.core.windows.net\nhttps://seannse-secondary.file.core.windows.net\nhttps://seannse-secondary.queue.core.windows.net\nhttps://seannse-secondary.table.core.windows.net\n68390a19-a643-458b-b726-408abf67b4fc\nSanitized\n72f988bf-86f1-41af-91ab-2d7cd011db47\nhttps://login.microsoftonline.com/\nCloud\nBlobEndpoint=https://seannse.blob.core.windows.net/;QueueEndpoint=https://seannse.queue.core.windows.net/;FileEndpoint=https://seannse.file.core.windows.net/;BlobSecondaryEndpoint=https://seannse-secondary.blob.core.windows.net/;QueueSecondaryEndpoint=https://seannse-secondary.queue.core.windows.net/;FileSecondaryEndpoint=https://seannse-secondary.file.core.windows.net/;AccountName=seannse;AccountKey=Sanitized\n"
  }
}<|MERGE_RESOLUTION|>--- conflicted
+++ resolved
@@ -1,30 +1,19 @@
 {
   "Entries": [
     {
-      "RequestUri": "https://seannse.blob.core.windows.net/test-filesystem-c5a8e61f-c880-1bdd-5ced-21a357acdd05?restype=container",
+      "RequestUri": "https://seannse.blob.core.windows.net/test-filesystem-ae6b48a0-83cb-e45e-39a2-0aa70c774cb5?restype=container",
       "RequestMethod": "PUT",
       "RequestHeaders": {
         "Accept": "application/xml",
         "Authorization": "Sanitized",
-<<<<<<< HEAD
-        "traceparent": "00-e67429d89567214f8119b6fd248462a1-8de858c3b1394a45-00",
+        "traceparent": "00-09c3bc22cfead64ab302bb0b22616ba7-5de9bb0dc575ff45-00",
         "User-Agent": [
-          "azsdk-net-Storage.Files.DataLake/12.7.0-alpha.20210202.1",
-          "(.NET 5.0.2; Microsoft Windows 10.0.19042)"
+          "azsdk-net-Storage.Files.DataLake/12.7.0-alpha.20210219.1",
+          "(.NET 5.0.3; Microsoft Windows 10.0.19041)"
         ],
         "x-ms-blob-public-access": "container",
-        "x-ms-client-request-id": "7fc7d10a-24a0-8fc6-ac83-dd5272cd02b7",
-        "x-ms-date": "Tue, 02 Feb 2021 21:51:02 GMT",
-=======
-        "traceparent": "00-1f00e91f8165984b8355a01f3108d70d-13a9db1f4157a04e-00",
-        "User-Agent": [
-          "azsdk-net-Storage.Files.DataLake/12.7.0-alpha.20210217.1",
-          "(.NET 5.0.3; Microsoft Windows 10.0.19042)"
-        ],
-        "x-ms-blob-public-access": "container",
-        "x-ms-client-request-id": "7fc7d10a-24a0-8fc6-ac83-dd5272cd02b7",
-        "x-ms-date": "Wed, 17 Feb 2021 22:38:57 GMT",
->>>>>>> 1814567d
+        "x-ms-client-request-id": "94941a3e-3843-5026-e79d-a60cd506873c",
+        "x-ms-date": "Fri, 19 Feb 2021 18:59:58 GMT",
         "x-ms-return-client-request-id": "true",
         "x-ms-version": "2020-06-12"
       },
@@ -32,52 +21,32 @@
       "StatusCode": 201,
       "ResponseHeaders": {
         "Content-Length": "0",
-<<<<<<< HEAD
-        "Date": "Tue, 02 Feb 2021 21:51:03 GMT",
-        "ETag": "\u00220x8D8C7C4A31C19FF\u0022",
-        "Last-Modified": "Tue, 02 Feb 2021 21:51:03 GMT",
-=======
-        "Date": "Wed, 17 Feb 2021 22:38:57 GMT",
-        "ETag": "\u00220x8D8D394D07E0A57\u0022",
-        "Last-Modified": "Wed, 17 Feb 2021 22:38:57 GMT",
->>>>>>> 1814567d
+        "Date": "Fri, 19 Feb 2021 18:59:57 GMT",
+        "ETag": "\u00220x8D8D5088D593CF7\u0022",
+        "Last-Modified": "Fri, 19 Feb 2021 18:59:58 GMT",
         "Server": [
           "Windows-Azure-Blob/1.0",
           "Microsoft-HTTPAPI/2.0"
         ],
-        "x-ms-client-request-id": "7fc7d10a-24a0-8fc6-ac83-dd5272cd02b7",
-<<<<<<< HEAD
-        "x-ms-request-id": "9843c49c-101e-00af-0bad-f98d92000000",
-=======
-        "x-ms-request-id": "64b15e86-401e-0069-727d-054613000000",
->>>>>>> 1814567d
+        "x-ms-client-request-id": "94941a3e-3843-5026-e79d-a60cd506873c",
+        "x-ms-request-id": "cb116a20-b01e-006d-68f1-06cb14000000",
         "x-ms-version": "2020-06-12"
       },
       "ResponseBody": []
     },
     {
-      "RequestUri": "https://seannse.dfs.core.windows.net/test-filesystem-c5a8e61f-c880-1bdd-5ced-21a357acdd05/test-directory-628df045-e231-23e1-d32f-ad836735e24f?resource=directory",
+      "RequestUri": "https://seannse.dfs.core.windows.net/test-filesystem-ae6b48a0-83cb-e45e-39a2-0aa70c774cb5/test-directory-db8781d4-958d-2477-aaaf-7cec1f9464ef?resource=directory",
       "RequestMethod": "PUT",
       "RequestHeaders": {
         "Accept": "application/json",
         "Authorization": "Sanitized",
-<<<<<<< HEAD
-        "traceparent": "00-3170f4cef1434746b5bc2fc3d5574437-1ca70355b4a68b43-00",
+        "traceparent": "00-1b10f185f64f9642a0af373cf29cfb0e-84aa155abf76eb4a-00",
         "User-Agent": [
-          "azsdk-net-Storage.Files.DataLake/12.7.0-alpha.20210202.1",
-          "(.NET 5.0.2; Microsoft Windows 10.0.19042)"
+          "azsdk-net-Storage.Files.DataLake/12.7.0-alpha.20210219.1",
+          "(.NET 5.0.3; Microsoft Windows 10.0.19041)"
         ],
-        "x-ms-client-request-id": "5009492b-9054-a38e-b90d-cdebe05eca36",
-        "x-ms-date": "Tue, 02 Feb 2021 21:51:03 GMT",
-=======
-        "traceparent": "00-4c88b5f60ea20e4c9939103aec149e9a-6b99539b887a5d4d-00",
-        "User-Agent": [
-          "azsdk-net-Storage.Files.DataLake/12.7.0-alpha.20210217.1",
-          "(.NET 5.0.3; Microsoft Windows 10.0.19042)"
-        ],
-        "x-ms-client-request-id": "5009492b-9054-a38e-b90d-cdebe05eca36",
-        "x-ms-date": "Wed, 17 Feb 2021 22:38:58 GMT",
->>>>>>> 1814567d
+        "x-ms-client-request-id": "81321bbb-bfda-20b4-5449-cad3610036ca",
+        "x-ms-date": "Fri, 19 Feb 2021 18:59:58 GMT",
         "x-ms-return-client-request-id": "true",
         "x-ms-version": "2020-06-12"
       },
@@ -85,49 +54,31 @@
       "StatusCode": 201,
       "ResponseHeaders": {
         "Content-Length": "0",
-<<<<<<< HEAD
-        "Date": "Tue, 02 Feb 2021 21:51:03 GMT",
-        "ETag": "\u00220x8D8C7C4A3545773\u0022",
-        "Last-Modified": "Tue, 02 Feb 2021 21:51:04 GMT",
-=======
-        "Date": "Wed, 17 Feb 2021 22:38:57 GMT",
-        "ETag": "\u00220x8D8D394D0B60FB1\u0022",
-        "Last-Modified": "Wed, 17 Feb 2021 22:38:58 GMT",
->>>>>>> 1814567d
+        "Date": "Fri, 19 Feb 2021 18:59:57 GMT",
+        "ETag": "\u00220x8D8D5088D669EB3\u0022",
+        "Last-Modified": "Fri, 19 Feb 2021 18:59:58 GMT",
         "Server": [
           "Windows-Azure-HDFS/1.0",
           "Microsoft-HTTPAPI/2.0"
         ],
-        "x-ms-client-request-id": "5009492b-9054-a38e-b90d-cdebe05eca36",
-<<<<<<< HEAD
-        "x-ms-request-id": "1a815910-901f-007a-32ad-f9621f000000",
-=======
-        "x-ms-request-id": "5ba93c54-601f-0041-0e7d-0527bb000000",
->>>>>>> 1814567d
+        "x-ms-client-request-id": "81321bbb-bfda-20b4-5449-cad3610036ca",
+        "x-ms-request-id": "da837aa4-a01f-0061-53f1-065c1c000000",
         "x-ms-version": "2020-06-12"
       },
       "ResponseBody": []
     },
     {
-      "RequestUri": "https://seannse.dfs.core.windows.net/test-filesystem-c5a8e61f-c880-1bdd-5ced-21a357acdd05/test-directory-628df045-e231-23e1-d32f-ad836735e24f/test-directory-b90cd8dc-b53f-0944-84df-6f14211c102f?resource=directory",
+      "RequestUri": "https://seannse.dfs.core.windows.net/test-filesystem-ae6b48a0-83cb-e45e-39a2-0aa70c774cb5/test-directory-db8781d4-958d-2477-aaaf-7cec1f9464ef/test-directory-13347713-838f-ea99-3481-c0719c6e53f7?resource=directory",
       "RequestMethod": "PUT",
       "RequestHeaders": {
         "Accept": "application/json",
         "Authorization": "Sanitized",
         "User-Agent": [
-<<<<<<< HEAD
-          "azsdk-net-Storage.Files.DataLake/12.7.0-alpha.20210202.1",
-          "(.NET 5.0.2; Microsoft Windows 10.0.19042)"
+          "azsdk-net-Storage.Files.DataLake/12.7.0-alpha.20210219.1",
+          "(.NET 5.0.3; Microsoft Windows 10.0.19041)"
         ],
-        "x-ms-client-request-id": "2926b395-b1c4-8e62-ef18-2e8c9cf53cc8",
-        "x-ms-date": "Tue, 02 Feb 2021 21:51:03 GMT",
-=======
-          "azsdk-net-Storage.Files.DataLake/12.7.0-alpha.20210217.1",
-          "(.NET 5.0.3; Microsoft Windows 10.0.19042)"
-        ],
-        "x-ms-client-request-id": "2926b395-b1c4-8e62-ef18-2e8c9cf53cc8",
-        "x-ms-date": "Wed, 17 Feb 2021 22:38:58 GMT",
->>>>>>> 1814567d
+        "x-ms-client-request-id": "b950e3ba-06d3-9b61-d072-51b1e8aaaa69",
+        "x-ms-date": "Fri, 19 Feb 2021 18:59:58 GMT",
         "x-ms-return-client-request-id": "true",
         "x-ms-version": "2020-06-12"
       },
@@ -135,48 +86,31 @@
       "StatusCode": 201,
       "ResponseHeaders": {
         "Content-Length": "0",
-<<<<<<< HEAD
-        "Date": "Tue, 02 Feb 2021 21:51:03 GMT",
-        "ETag": "\u00220x8D8C7C4A3631467\u0022",
-        "Last-Modified": "Tue, 02 Feb 2021 21:51:04 GMT",
-=======
-        "Date": "Wed, 17 Feb 2021 22:38:58 GMT",
-        "ETag": "\u00220x8D8D394D0C427DD\u0022",
-        "Last-Modified": "Wed, 17 Feb 2021 22:38:58 GMT",
->>>>>>> 1814567d
+        "Date": "Fri, 19 Feb 2021 18:59:58 GMT",
+        "ETag": "\u00220x8D8D5088D762B3F\u0022",
+        "Last-Modified": "Fri, 19 Feb 2021 18:59:58 GMT",
         "Server": [
           "Windows-Azure-HDFS/1.0",
           "Microsoft-HTTPAPI/2.0"
         ],
-        "x-ms-client-request-id": "2926b395-b1c4-8e62-ef18-2e8c9cf53cc8",
-<<<<<<< HEAD
-        "x-ms-request-id": "1a81591e-901f-007a-40ad-f9621f000000",
-=======
-        "x-ms-request-id": "5ba93c66-601f-0041-207d-0527bb000000",
->>>>>>> 1814567d
+        "x-ms-client-request-id": "b950e3ba-06d3-9b61-d072-51b1e8aaaa69",
+        "x-ms-request-id": "da837aaa-a01f-0061-59f1-065c1c000000",
         "x-ms-version": "2020-06-12"
       },
       "ResponseBody": []
     },
     {
-      "RequestUri": "https://seannse.blob.core.windows.net/test-filesystem-c5a8e61f-c880-1bdd-5ced-21a357acdd05/test-directory-628df045-e231-23e1-d32f-ad836735e24f/test-directory-b90cd8dc-b53f-0944-84df-6f14211c102f",
+      "RequestUri": "https://seannse.blob.core.windows.net/test-filesystem-ae6b48a0-83cb-e45e-39a2-0aa70c774cb5/test-directory-db8781d4-958d-2477-aaaf-7cec1f9464ef/test-directory-13347713-838f-ea99-3481-c0719c6e53f7",
       "RequestMethod": "HEAD",
       "RequestHeaders": {
         "Accept": "application/xml",
         "Authorization": "Sanitized",
-<<<<<<< HEAD
-        "traceparent": "00-83a3dd3bdcf9f244aff9c45ce5c50ba2-61be7350ff10df48-00",
+        "traceparent": "00-15c425a0cad4114495d009c487397ef8-ff9035a189416b4e-00",
         "User-Agent": [
-          "azsdk-net-Storage.Files.DataLake/12.7.0-alpha.20210202.1",
-          "(.NET 5.0.2; Microsoft Windows 10.0.19042)"
-=======
-        "traceparent": "00-f9d6ae348260944491cc27e426d4bccb-20b3c71f7691104e-00",
-        "User-Agent": [
-          "azsdk-net-Storage.Files.DataLake/12.7.0-alpha.20210217.1",
-          "(.NET 5.0.3; Microsoft Windows 10.0.19042)"
->>>>>>> 1814567d
+          "azsdk-net-Storage.Files.DataLake/12.7.0-alpha.20210219.1",
+          "(.NET 5.0.3; Microsoft Windows 10.0.19041)"
         ],
-        "x-ms-client-request-id": "2d551541-a038-d072-d7a3-ac859d0105fa",
+        "x-ms-client-request-id": "7d196077-7cb0-b9f6-6525-b06ccef9a3f1",
         "x-ms-return-client-request-id": "true",
         "x-ms-version": "2020-06-12"
       },
@@ -186,15 +120,9 @@
         "Accept-Ranges": "bytes",
         "Content-Length": "0",
         "Content-Type": "application/octet-stream",
-<<<<<<< HEAD
-        "Date": "Tue, 02 Feb 2021 21:51:04 GMT",
-        "ETag": "\u00220x8D8C7C4A3631467\u0022",
-        "Last-Modified": "Tue, 02 Feb 2021 21:51:04 GMT",
-=======
-        "Date": "Wed, 17 Feb 2021 22:38:59 GMT",
-        "ETag": "\u00220x8D8D394D0C427DD\u0022",
-        "Last-Modified": "Wed, 17 Feb 2021 22:38:58 GMT",
->>>>>>> 1814567d
+        "Date": "Fri, 19 Feb 2021 18:59:58 GMT",
+        "ETag": "\u00220x8D8D5088D762B3F\u0022",
+        "Last-Modified": "Fri, 19 Feb 2021 18:59:58 GMT",
         "Server": [
           "Windows-Azure-Blob/1.0",
           "Microsoft-HTTPAPI/2.0"
@@ -202,51 +130,33 @@
         "x-ms-access-tier": "Hot",
         "x-ms-access-tier-inferred": "true",
         "x-ms-blob-type": "BlockBlob",
-        "x-ms-client-request-id": "2d551541-a038-d072-d7a3-ac859d0105fa",
-<<<<<<< HEAD
-        "x-ms-creation-time": "Tue, 02 Feb 2021 21:51:04 GMT",
-=======
-        "x-ms-creation-time": "Wed, 17 Feb 2021 22:38:58 GMT",
->>>>>>> 1814567d
+        "x-ms-client-request-id": "7d196077-7cb0-b9f6-6525-b06ccef9a3f1",
+        "x-ms-creation-time": "Fri, 19 Feb 2021 18:59:58 GMT",
         "x-ms-group": "$superuser",
         "x-ms-lease-state": "available",
         "x-ms-lease-status": "unlocked",
         "x-ms-meta-hdi_isfolder": "true",
         "x-ms-owner": "$superuser",
         "x-ms-permissions": "rwxr-x---",
-<<<<<<< HEAD
-        "x-ms-request-id": "cf54cd1e-001e-009c-78ad-f9d239000000",
-=======
-        "x-ms-request-id": "47b85af6-001e-008c-407d-051751000000",
->>>>>>> 1814567d
+        "x-ms-request-id": "cb116ba7-b01e-006d-53f1-06cb14000000",
         "x-ms-server-encrypted": "true",
         "x-ms-version": "2020-06-12"
       },
       "ResponseBody": []
     },
     {
-      "RequestUri": "https://seannse.blob.core.windows.net/test-filesystem-c5a8e61f-c880-1bdd-5ced-21a357acdd05?restype=container",
+      "RequestUri": "https://seannse.blob.core.windows.net/test-filesystem-ae6b48a0-83cb-e45e-39a2-0aa70c774cb5?restype=container",
       "RequestMethod": "DELETE",
       "RequestHeaders": {
         "Accept": "application/xml",
         "Authorization": "Sanitized",
-<<<<<<< HEAD
-        "traceparent": "00-382238373e1565428968e753d816f424-e7ad68d89043e446-00",
+        "traceparent": "00-a094a11504913e46a87478cc81207d55-9b29ed6fe644064b-00",
         "User-Agent": [
-          "azsdk-net-Storage.Files.DataLake/12.7.0-alpha.20210202.1",
-          "(.NET 5.0.2; Microsoft Windows 10.0.19042)"
+          "azsdk-net-Storage.Files.DataLake/12.7.0-alpha.20210219.1",
+          "(.NET 5.0.3; Microsoft Windows 10.0.19041)"
         ],
-        "x-ms-client-request-id": "874a80e4-0ea0-648f-0b66-b11ea507c1ba",
-        "x-ms-date": "Tue, 02 Feb 2021 21:51:04 GMT",
-=======
-        "traceparent": "00-5b4226f9542bd2448e373baebc2553af-0053d56cdcc0f048-00",
-        "User-Agent": [
-          "azsdk-net-Storage.Files.DataLake/12.7.0-alpha.20210217.1",
-          "(.NET 5.0.3; Microsoft Windows 10.0.19042)"
-        ],
-        "x-ms-client-request-id": "874a80e4-0ea0-648f-0b66-b11ea507c1ba",
-        "x-ms-date": "Wed, 17 Feb 2021 22:38:59 GMT",
->>>>>>> 1814567d
+        "x-ms-client-request-id": "8739db46-2d91-76b9-82ce-5197b178cd77",
+        "x-ms-date": "Fri, 19 Feb 2021 18:59:59 GMT",
         "x-ms-return-client-request-id": "true",
         "x-ms-version": "2020-06-12"
       },
@@ -254,28 +164,20 @@
       "StatusCode": 202,
       "ResponseHeaders": {
         "Content-Length": "0",
-<<<<<<< HEAD
-        "Date": "Tue, 02 Feb 2021 21:51:04 GMT",
-=======
-        "Date": "Wed, 17 Feb 2021 22:38:59 GMT",
->>>>>>> 1814567d
+        "Date": "Fri, 19 Feb 2021 18:59:59 GMT",
         "Server": [
           "Windows-Azure-Blob/1.0",
           "Microsoft-HTTPAPI/2.0"
         ],
-        "x-ms-client-request-id": "874a80e4-0ea0-648f-0b66-b11ea507c1ba",
-<<<<<<< HEAD
-        "x-ms-request-id": "9843ccd9-101e-00af-0cad-f98d92000000",
-=======
-        "x-ms-request-id": "64b16254-401e-0069-4e7d-054613000000",
->>>>>>> 1814567d
+        "x-ms-client-request-id": "8739db46-2d91-76b9-82ce-5197b178cd77",
+        "x-ms-request-id": "cb116bc9-b01e-006d-6ff1-06cb14000000",
         "x-ms-version": "2020-06-12"
       },
       "ResponseBody": []
     }
   ],
   "Variables": {
-    "RandomSeed": "594569142",
+    "RandomSeed": "965377545",
     "Storage_TestConfigHierarchicalNamespace": "NamespaceTenant\nseannse\nU2FuaXRpemVk\nhttps://seannse.blob.core.windows.net\nhttps://seannse.file.core.windows.net\nhttps://seannse.queue.core.windows.net\nhttps://seannse.table.core.windows.net\n\n\n\n\nhttps://seannse-secondary.blob.core.windows.net\nhttps://seannse-secondary.file.core.windows.net\nhttps://seannse-secondary.queue.core.windows.net\nhttps://seannse-secondary.table.core.windows.net\n68390a19-a643-458b-b726-408abf67b4fc\nSanitized\n72f988bf-86f1-41af-91ab-2d7cd011db47\nhttps://login.microsoftonline.com/\nCloud\nBlobEndpoint=https://seannse.blob.core.windows.net/;QueueEndpoint=https://seannse.queue.core.windows.net/;FileEndpoint=https://seannse.file.core.windows.net/;BlobSecondaryEndpoint=https://seannse-secondary.blob.core.windows.net/;QueueSecondaryEndpoint=https://seannse-secondary.queue.core.windows.net/;FileSecondaryEndpoint=https://seannse-secondary.file.core.windows.net/;AccountName=seannse;AccountKey=Sanitized\n"
   }
 }