﻿{
  "Entries": [
    {
      "RequestUri": "https://seannse.blob.core.windows.net/test-filesystem-a052a0f2-5184-2a54-7177-5dbae9a33cf0?restype=container",
      "RequestMethod": "PUT",
      "RequestHeaders": {
        "Accept": "application/xml",
        "Authorization": "Sanitized",
        "traceparent": "00-b1229634f9d77a4fb6e827215aedb496-143609df2bf8dc4b-00",
        "User-Agent": [
          "azsdk-net-Storage.Files.DataLake/12.7.0-alpha.20210219.1",
          "(.NET 5.0.3; Microsoft Windows 10.0.19041)"
        ],
        "x-ms-blob-public-access": "container",
        "x-ms-client-request-id": "b4edb6f1-aedd-e70c-2ec3-6c944f69c92d",
        "x-ms-date": "Fri, 19 Feb 2021 19:05:11 GMT",
        "x-ms-return-client-request-id": "true",
<<<<<<< HEAD
        "x-ms-version": "2020-12-06"
=======
        "x-ms-version": "2021-02-12"
>>>>>>> 7e782c87
      },
      "RequestBody": null,
      "StatusCode": 201,
      "ResponseHeaders": {
        "Content-Length": "0",
        "Date": "Fri, 19 Feb 2021 19:05:10 GMT",
        "ETag": "\"0x8D8D50947DA4BAA\"",
        "Last-Modified": "Fri, 19 Feb 2021 19:05:10 GMT",
        "Server": [
          "Windows-Azure-Blob/1.0",
          "Microsoft-HTTPAPI/2.0"
        ],
        "x-ms-client-request-id": "b4edb6f1-aedd-e70c-2ec3-6c944f69c92d",
        "x-ms-request-id": "cb13056e-b01e-006d-1ef2-06cb14000000",
<<<<<<< HEAD
        "x-ms-version": "2020-12-06"
=======
        "x-ms-version": "2021-02-12"
>>>>>>> 7e782c87
      },
      "ResponseBody": []
    },
    {
      "RequestUri": "https://seannse.dfs.core.windows.net/test-filesystem-a052a0f2-5184-2a54-7177-5dbae9a33cf0/test-directory-f035f08b-691c-7a76-8d49-181467c4c136?resource=directory",
      "RequestMethod": "PUT",
      "RequestHeaders": {
        "Accept": "application/json",
        "Authorization": "Sanitized",
        "traceparent": "00-c600f3552505074bac727ff9ea2363c7-d438dbad48cd184f-00",
        "User-Agent": [
          "azsdk-net-Storage.Files.DataLake/12.7.0-alpha.20210219.1",
          "(.NET 5.0.3; Microsoft Windows 10.0.19041)"
        ],
        "x-ms-client-request-id": "7703bca6-8d05-889d-3f73-279395f77f69",
        "x-ms-date": "Fri, 19 Feb 2021 19:05:11 GMT",
        "x-ms-return-client-request-id": "true",
<<<<<<< HEAD
        "x-ms-version": "2020-12-06"
=======
        "x-ms-version": "2021-02-12"
>>>>>>> 7e782c87
      },
      "RequestBody": null,
      "StatusCode": 201,
      "ResponseHeaders": {
        "Content-Length": "0",
        "Date": "Fri, 19 Feb 2021 19:05:10 GMT",
        "ETag": "\"0x8D8D50947E7F187\"",
        "Last-Modified": "Fri, 19 Feb 2021 19:05:11 GMT",
        "Server": [
          "Windows-Azure-HDFS/1.0",
          "Microsoft-HTTPAPI/2.0"
        ],
        "x-ms-client-request-id": "7703bca6-8d05-889d-3f73-279395f77f69",
        "x-ms-request-id": "da8450ff-a01f-0061-2ff2-065c1c000000",
<<<<<<< HEAD
        "x-ms-version": "2020-12-06"
=======
        "x-ms-version": "2021-02-12"
>>>>>>> 7e782c87
      },
      "ResponseBody": []
    },
    {
      "RequestUri": "https://seannse.dfs.core.windows.net/test-filesystem-a052a0f2-5184-2a54-7177-5dbae9a33cf0/test-directory-f035f08b-691c-7a76-8d49-181467c4c136/test-directory-ac9b3501-96a1-0477-dd3e-7cf0b3586e0e?resource=directory",
      "RequestMethod": "PUT",
      "RequestHeaders": {
        "Accept": "application/json",
        "Authorization": "Sanitized",
        "User-Agent": [
          "azsdk-net-Storage.Files.DataLake/12.7.0-alpha.20210219.1",
          "(.NET 5.0.3; Microsoft Windows 10.0.19041)"
        ],
        "x-ms-client-request-id": "d61b4bac-0ce3-0f7d-44fe-9ac710acd4e7",
        "x-ms-date": "Fri, 19 Feb 2021 19:05:11 GMT",
        "x-ms-return-client-request-id": "true",
<<<<<<< HEAD
        "x-ms-version": "2020-12-06"
=======
        "x-ms-version": "2021-02-12"
>>>>>>> 7e782c87
      },
      "RequestBody": null,
      "StatusCode": 201,
      "ResponseHeaders": {
        "Content-Length": "0",
        "Date": "Fri, 19 Feb 2021 19:05:10 GMT",
        "ETag": "\"0x8D8D50948009CC0\"",
        "Last-Modified": "Fri, 19 Feb 2021 19:05:11 GMT",
        "Server": [
          "Windows-Azure-HDFS/1.0",
          "Microsoft-HTTPAPI/2.0"
        ],
        "x-ms-client-request-id": "d61b4bac-0ce3-0f7d-44fe-9ac710acd4e7",
        "x-ms-request-id": "da845113-a01f-0061-42f2-065c1c000000",
<<<<<<< HEAD
        "x-ms-version": "2020-12-06"
=======
        "x-ms-version": "2021-02-12"
>>>>>>> 7e782c87
      },
      "ResponseBody": []
    },
    {
      "RequestUri": "https://seannse.dfs.core.windows.net/test-filesystem-a052a0f2-5184-2a54-7177-5dbae9a33cf0/test-directory-f035f08b-691c-7a76-8d49-181467c4c136/test-directory-ac9b3501-96a1-0477-dd3e-7cf0b3586e0e/test-file-9b031804-d488-b7a8-042f-a660a334a45d?resource=file",
      "RequestMethod": "PUT",
      "RequestHeaders": {
        "Accept": "application/json",
        "Authorization": "Sanitized",
        "User-Agent": [
          "azsdk-net-Storage.Files.DataLake/12.7.0-alpha.20210219.1",
          "(.NET 5.0.3; Microsoft Windows 10.0.19041)"
        ],
        "x-ms-client-request-id": "463e0b6c-c57c-d8f3-a263-d2b3661c6b0f",
        "x-ms-date": "Fri, 19 Feb 2021 19:05:11 GMT",
        "x-ms-return-client-request-id": "true",
<<<<<<< HEAD
        "x-ms-version": "2020-12-06"
=======
        "x-ms-version": "2021-02-12"
>>>>>>> 7e782c87
      },
      "RequestBody": null,
      "StatusCode": 201,
      "ResponseHeaders": {
        "Content-Length": "0",
        "Date": "Fri, 19 Feb 2021 19:05:10 GMT",
        "ETag": "\"0x8D8D509480D331E\"",
        "Last-Modified": "Fri, 19 Feb 2021 19:05:11 GMT",
        "Server": [
          "Windows-Azure-HDFS/1.0",
          "Microsoft-HTTPAPI/2.0"
        ],
        "x-ms-client-request-id": "463e0b6c-c57c-d8f3-a263-d2b3661c6b0f",
        "x-ms-request-id": "da84511a-a01f-0061-49f2-065c1c000000",
<<<<<<< HEAD
        "x-ms-version": "2020-12-06"
=======
        "x-ms-version": "2021-02-12"
>>>>>>> 7e782c87
      },
      "ResponseBody": []
    },
    {
      "RequestUri": "https://seannse.dfs.core.windows.net/test-filesystem-a052a0f2-5184-2a54-7177-5dbae9a33cf0/test-directory-f035f08b-691c-7a76-8d49-181467c4c136/test-directory-ac9b3501-96a1-0477-dd3e-7cf0b3586e0e/test-file-0fea3c5a-6b68-6baa-ed7f-1e296de6079a?resource=file",
      "RequestMethod": "PUT",
      "RequestHeaders": {
        "Accept": "application/json",
        "Authorization": "Sanitized",
        "User-Agent": [
          "azsdk-net-Storage.Files.DataLake/12.7.0-alpha.20210219.1",
          "(.NET 5.0.3; Microsoft Windows 10.0.19041)"
        ],
        "x-ms-client-request-id": "746856f3-4b7f-00f0-61d3-59fca7ca6bbc",
        "x-ms-date": "Fri, 19 Feb 2021 19:05:12 GMT",
        "x-ms-return-client-request-id": "true",
<<<<<<< HEAD
        "x-ms-version": "2020-12-06"
=======
        "x-ms-version": "2021-02-12"
>>>>>>> 7e782c87
      },
      "RequestBody": null,
      "StatusCode": 201,
      "ResponseHeaders": {
        "Content-Length": "0",
        "Date": "Fri, 19 Feb 2021 19:05:10 GMT",
        "ETag": "\"0x8D8D509481E27D8\"",
        "Last-Modified": "Fri, 19 Feb 2021 19:05:11 GMT",
        "Server": [
          "Windows-Azure-HDFS/1.0",
          "Microsoft-HTTPAPI/2.0"
        ],
        "x-ms-client-request-id": "746856f3-4b7f-00f0-61d3-59fca7ca6bbc",
        "x-ms-request-id": "da845121-a01f-0061-50f2-065c1c000000",
<<<<<<< HEAD
        "x-ms-version": "2020-12-06"
=======
        "x-ms-version": "2021-02-12"
>>>>>>> 7e782c87
      },
      "ResponseBody": []
    },
    {
      "RequestUri": "https://seannse.dfs.core.windows.net/test-filesystem-a052a0f2-5184-2a54-7177-5dbae9a33cf0/test-directory-f035f08b-691c-7a76-8d49-181467c4c136/test-directory-19de375c-d328-fc1a-5ad2-02fda5d0a474?resource=directory",
      "RequestMethod": "PUT",
      "RequestHeaders": {
        "Accept": "application/json",
        "Authorization": "Sanitized",
        "User-Agent": [
          "azsdk-net-Storage.Files.DataLake/12.7.0-alpha.20210219.1",
          "(.NET 5.0.3; Microsoft Windows 10.0.19041)"
        ],
        "x-ms-client-request-id": "8f7c0900-049a-1f37-3c6c-1aac49f25b90",
        "x-ms-date": "Fri, 19 Feb 2021 19:05:12 GMT",
        "x-ms-return-client-request-id": "true",
<<<<<<< HEAD
        "x-ms-version": "2020-12-06"
=======
        "x-ms-version": "2021-02-12"
>>>>>>> 7e782c87
      },
      "RequestBody": null,
      "StatusCode": 201,
      "ResponseHeaders": {
        "Content-Length": "0",
        "Date": "Fri, 19 Feb 2021 19:05:10 GMT",
        "ETag": "\"0x8D8D509482A7D57\"",
        "Last-Modified": "Fri, 19 Feb 2021 19:05:11 GMT",
        "Server": [
          "Windows-Azure-HDFS/1.0",
          "Microsoft-HTTPAPI/2.0"
        ],
        "x-ms-client-request-id": "8f7c0900-049a-1f37-3c6c-1aac49f25b90",
        "x-ms-request-id": "da84512e-a01f-0061-5df2-065c1c000000",
<<<<<<< HEAD
        "x-ms-version": "2020-12-06"
=======
        "x-ms-version": "2021-02-12"
>>>>>>> 7e782c87
      },
      "ResponseBody": []
    },
    {
      "RequestUri": "https://seannse.dfs.core.windows.net/test-filesystem-a052a0f2-5184-2a54-7177-5dbae9a33cf0/test-directory-f035f08b-691c-7a76-8d49-181467c4c136/test-directory-19de375c-d328-fc1a-5ad2-02fda5d0a474/test-file-e999e52e-5593-c93f-1b55-bc359df8f874?resource=file",
      "RequestMethod": "PUT",
      "RequestHeaders": {
        "Accept": "application/json",
        "Authorization": "Sanitized",
        "User-Agent": [
          "azsdk-net-Storage.Files.DataLake/12.7.0-alpha.20210219.1",
          "(.NET 5.0.3; Microsoft Windows 10.0.19041)"
        ],
        "x-ms-client-request-id": "1ff3a697-874c-aaaf-cab3-734447028144",
        "x-ms-date": "Fri, 19 Feb 2021 19:05:12 GMT",
        "x-ms-return-client-request-id": "true",
<<<<<<< HEAD
        "x-ms-version": "2020-12-06"
=======
        "x-ms-version": "2021-02-12"
>>>>>>> 7e782c87
      },
      "RequestBody": null,
      "StatusCode": 201,
      "ResponseHeaders": {
        "Content-Length": "0",
        "Date": "Fri, 19 Feb 2021 19:05:11 GMT",
        "ETag": "\"0x8D8D509483775F7\"",
        "Last-Modified": "Fri, 19 Feb 2021 19:05:11 GMT",
        "Server": [
          "Windows-Azure-HDFS/1.0",
          "Microsoft-HTTPAPI/2.0"
        ],
        "x-ms-client-request-id": "1ff3a697-874c-aaaf-cab3-734447028144",
        "x-ms-request-id": "da84513f-a01f-0061-6ef2-065c1c000000",
<<<<<<< HEAD
        "x-ms-version": "2020-12-06"
=======
        "x-ms-version": "2021-02-12"
>>>>>>> 7e782c87
      },
      "ResponseBody": []
    },
    {
      "RequestUri": "https://seannse.dfs.core.windows.net/test-filesystem-a052a0f2-5184-2a54-7177-5dbae9a33cf0/test-directory-f035f08b-691c-7a76-8d49-181467c4c136/test-file-8a4aa573-bff5-193c-0a3a-637d7b2d50ac?resource=file",
      "RequestMethod": "PUT",
      "RequestHeaders": {
        "Accept": "application/json",
        "Authorization": "Sanitized",
        "User-Agent": [
          "azsdk-net-Storage.Files.DataLake/12.7.0-alpha.20210219.1",
          "(.NET 5.0.3; Microsoft Windows 10.0.19041)"
        ],
        "x-ms-client-request-id": "d39d9494-b525-d774-69da-141124322f9d",
        "x-ms-date": "Fri, 19 Feb 2021 19:05:12 GMT",
        "x-ms-return-client-request-id": "true",
<<<<<<< HEAD
        "x-ms-version": "2020-12-06"
=======
        "x-ms-version": "2021-02-12"
>>>>>>> 7e782c87
      },
      "RequestBody": null,
      "StatusCode": 201,
      "ResponseHeaders": {
        "Content-Length": "0",
        "Date": "Fri, 19 Feb 2021 19:05:11 GMT",
        "ETag": "\"0x8D8D50948492759\"",
        "Last-Modified": "Fri, 19 Feb 2021 19:05:11 GMT",
        "Server": [
          "Windows-Azure-HDFS/1.0",
          "Microsoft-HTTPAPI/2.0"
        ],
        "x-ms-client-request-id": "d39d9494-b525-d774-69da-141124322f9d",
        "x-ms-request-id": "da84515c-a01f-0061-0bf2-065c1c000000",
<<<<<<< HEAD
        "x-ms-version": "2020-12-06"
=======
        "x-ms-version": "2021-02-12"
>>>>>>> 7e782c87
      },
      "ResponseBody": []
    },
    {
      "RequestUri": "https://seannse.dfs.core.windows.net/test-filesystem-a052a0f2-5184-2a54-7177-5dbae9a33cf0/test-directory-f035f08b-691c-7a76-8d49-181467c4c136?action=setAccessControlRecursive&mode=remove&maxRecords=2",
      "RequestMethod": "PATCH",
      "RequestHeaders": {
        "Accept": "application/json",
        "Authorization": "Sanitized",
        "User-Agent": [
          "azsdk-net-Storage.Files.DataLake/12.7.0-alpha.20210219.1",
          "(.NET 5.0.3; Microsoft Windows 10.0.19041)"
        ],
        "x-ms-acl": "mask,default:user,default:group,user:ec3595d6-2c17-4696-8caa-7e139758d24a,group:ec3595d6-2c17-4696-8caa-7e139758d24a,default:user:ec3595d6-2c17-4696-8caa-7e139758d24a,default:group:ec3595d6-2c17-4696-8caa-7e139758d24a",
        "x-ms-client-request-id": "e6e8df23-7c8f-6087-dec6-8d2ac415b6dc",
        "x-ms-date": "Fri, 19 Feb 2021 19:05:12 GMT",
        "x-ms-return-client-request-id": "true",
<<<<<<< HEAD
        "x-ms-version": "2020-12-06"
=======
        "x-ms-version": "2021-02-12"
>>>>>>> 7e782c87
      },
      "RequestBody": null,
      "StatusCode": 200,
      "ResponseHeaders": {
        "Date": "Fri, 19 Feb 2021 19:05:11 GMT",
        "Server": [
          "Windows-Azure-HDFS/1.0",
          "Microsoft-HTTPAPI/2.0"
        ],
        "Transfer-Encoding": "chunked",
        "x-ms-client-request-id": "e6e8df23-7c8f-6087-dec6-8d2ac415b6dc",
        "x-ms-continuation": "VBallaKR7I6uxBAY/AEY9gEvc2Vhbm5zZQEwMUQ1Nzk5MkM5NzE0OEMyL3Rlc3QtZmlsZXN5c3RlbS1hMDUyYTBmMi01MTg0LTJhNTQtNzE3Ny01ZGJhZTlhMzNjZjABMDFENzA2RjIyNTYzOTI1RS90ZXN0LWRpcmVjdG9yeS1mMDM1ZjA4Yi02OTFjLTdhNzYtOGQ0OS0xODE0NjdjNGMxMzYvdGVzdC1kaXJlY3RvcnktMTlkZTM3NWMtZDMyOC1mYzFhLTVhZDItMDJmZGE1ZDBhNDc0L3Rlc3QtZmlsZS1lOTk5ZTUyZS01NTkzLWM5M2YtMWI1NS1iYzM1OWRmOGY4NzQWAAAA",
        "x-ms-namespace-enabled": "true",
        "x-ms-request-id": "da84516e-a01f-0061-1df2-065c1c000000",
<<<<<<< HEAD
        "x-ms-version": "2020-12-06"
=======
        "x-ms-version": "2021-02-12"
>>>>>>> 7e782c87
      },
      "ResponseBody": "eyJkaXJlY3Rvcmllc1N1Y2Nlc3NmdWwiOjIsImZhaWxlZEVudHJpZXMiOltdLCJmYWlsdXJlQ291bnQiOjAsImZpbGVzU3VjY2Vzc2Z1bCI6MH0K"
    },
    {
      "RequestUri": "https://seannse.dfs.core.windows.net/test-filesystem-a052a0f2-5184-2a54-7177-5dbae9a33cf0/test-directory-f035f08b-691c-7a76-8d49-181467c4c136?action=setAccessControlRecursive&continuation=VBallaKR7I6uxBAY%2FAEY9gEvc2Vhbm5zZQEwMUQ1Nzk5MkM5NzE0OEMyL3Rlc3QtZmlsZXN5c3RlbS1hMDUyYTBmMi01MTg0LTJhNTQtNzE3Ny01ZGJhZTlhMzNjZjABMDFENzA2RjIyNTYzOTI1RS90ZXN0LWRpcmVjdG9yeS1mMDM1ZjA4Yi02OTFjLTdhNzYtOGQ0OS0xODE0NjdjNGMxMzYvdGVzdC1kaXJlY3RvcnktMTlkZTM3NWMtZDMyOC1mYzFhLTVhZDItMDJmZGE1ZDBhNDc0L3Rlc3QtZmlsZS1lOTk5ZTUyZS01NTkzLWM5M2YtMWI1NS1iYzM1OWRmOGY4NzQWAAAA&mode=remove&maxRecords=2",
      "RequestMethod": "PATCH",
      "RequestHeaders": {
        "Accept": "application/json",
        "Authorization": "Sanitized",
        "User-Agent": [
          "azsdk-net-Storage.Files.DataLake/12.7.0-alpha.20210219.1",
          "(.NET 5.0.3; Microsoft Windows 10.0.19041)"
        ],
        "x-ms-acl": "mask,default:user,default:group,user:ec3595d6-2c17-4696-8caa-7e139758d24a,group:ec3595d6-2c17-4696-8caa-7e139758d24a,default:user:ec3595d6-2c17-4696-8caa-7e139758d24a,default:group:ec3595d6-2c17-4696-8caa-7e139758d24a",
        "x-ms-client-request-id": "44ed9f62-484a-e60d-3fcf-169efd15d668",
        "x-ms-date": "Fri, 19 Feb 2021 19:05:12 GMT",
        "x-ms-return-client-request-id": "true",
<<<<<<< HEAD
        "x-ms-version": "2020-12-06"
=======
        "x-ms-version": "2021-02-12"
>>>>>>> 7e782c87
      },
      "RequestBody": null,
      "StatusCode": 200,
      "ResponseHeaders": {
        "Date": "Fri, 19 Feb 2021 19:05:11 GMT",
        "Server": [
          "Windows-Azure-HDFS/1.0",
          "Microsoft-HTTPAPI/2.0"
        ],
        "Transfer-Encoding": "chunked",
        "x-ms-client-request-id": "44ed9f62-484a-e60d-3fcf-169efd15d668",
        "x-ms-continuation": "VBb0lIyzwPqMjeQBGPwBGPYBL3NlYW5uc2UBMDFENTc5OTJDOTcxNDhDMi90ZXN0LWZpbGVzeXN0ZW0tYTA1MmEwZjItNTE4NC0yYTU0LTcxNzctNWRiYWU5YTMzY2YwATAxRDcwNkYyMjU2MzkyNUUvdGVzdC1kaXJlY3RvcnktZjAzNWYwOGItNjkxYy03YTc2LThkNDktMTgxNDY3YzRjMTM2L3Rlc3QtZGlyZWN0b3J5LWFjOWIzNTAxLTk2YTEtMDQ3Ny1kZDNlLTdjZjBiMzU4NmUwZS90ZXN0LWZpbGUtMGZlYTNjNWEtNmI2OC02YmFhLWVkN2YtMWUyOTZkZTYwNzlhFgAAAA==",
        "x-ms-namespace-enabled": "true",
        "x-ms-request-id": "da845188-a01f-0061-36f2-065c1c000000",
<<<<<<< HEAD
        "x-ms-version": "2020-12-06"
=======
        "x-ms-version": "2021-02-12"
>>>>>>> 7e782c87
      },
      "ResponseBody": "eyJkaXJlY3Rvcmllc1N1Y2Nlc3NmdWwiOjEsImZhaWxlZEVudHJpZXMiOltdLCJmYWlsdXJlQ291bnQiOjAsImZpbGVzU3VjY2Vzc2Z1bCI6MX0K"
    },
    {
      "RequestUri": "https://seannse.dfs.core.windows.net/test-filesystem-a052a0f2-5184-2a54-7177-5dbae9a33cf0/test-directory-f035f08b-691c-7a76-8d49-181467c4c136?action=setAccessControlRecursive&continuation=VBb0lIyzwPqMjeQBGPwBGPYBL3NlYW5uc2UBMDFENTc5OTJDOTcxNDhDMi90ZXN0LWZpbGVzeXN0ZW0tYTA1MmEwZjItNTE4NC0yYTU0LTcxNzctNWRiYWU5YTMzY2YwATAxRDcwNkYyMjU2MzkyNUUvdGVzdC1kaXJlY3RvcnktZjAzNWYwOGItNjkxYy03YTc2LThkNDktMTgxNDY3YzRjMTM2L3Rlc3QtZGlyZWN0b3J5LWFjOWIzNTAxLTk2YTEtMDQ3Ny1kZDNlLTdjZjBiMzU4NmUwZS90ZXN0LWZpbGUtMGZlYTNjNWEtNmI2OC02YmFhLWVkN2YtMWUyOTZkZTYwNzlhFgAAAA%3D%3D&mode=remove&maxRecords=2",
      "RequestMethod": "PATCH",
      "RequestHeaders": {
        "Accept": "application/json",
        "Authorization": "Sanitized",
        "User-Agent": [
          "azsdk-net-Storage.Files.DataLake/12.7.0-alpha.20210219.1",
          "(.NET 5.0.3; Microsoft Windows 10.0.19041)"
        ],
        "x-ms-acl": "mask,default:user,default:group,user:ec3595d6-2c17-4696-8caa-7e139758d24a,group:ec3595d6-2c17-4696-8caa-7e139758d24a,default:user:ec3595d6-2c17-4696-8caa-7e139758d24a,default:group:ec3595d6-2c17-4696-8caa-7e139758d24a",
        "x-ms-client-request-id": "24c7bfdd-7127-da92-2656-9a960a7f0c3f",
        "x-ms-date": "Fri, 19 Feb 2021 19:05:12 GMT",
        "x-ms-return-client-request-id": "true",
<<<<<<< HEAD
        "x-ms-version": "2020-12-06"
=======
        "x-ms-version": "2021-02-12"
>>>>>>> 7e782c87
      },
      "RequestBody": null,
      "StatusCode": 200,
      "ResponseHeaders": {
        "Date": "Fri, 19 Feb 2021 19:05:11 GMT",
        "Server": [
          "Windows-Azure-HDFS/1.0",
          "Microsoft-HTTPAPI/2.0"
        ],
        "Transfer-Encoding": "chunked",
        "x-ms-client-request-id": "24c7bfdd-7127-da92-2656-9a960a7f0c3f",
        "x-ms-continuation": "VBaf7ZmWgLqWi+ABGMgBGMIBL3NlYW5uc2UBMDFENTc5OTJDOTcxNDhDMi90ZXN0LWZpbGVzeXN0ZW0tYTA1MmEwZjItNTE4NC0yYTU0LTcxNzctNWRiYWU5YTMzY2YwATAxRDcwNkYyMjU2MzkyNUUvdGVzdC1kaXJlY3RvcnktZjAzNWYwOGItNjkxYy03YTc2LThkNDktMTgxNDY3YzRjMTM2L3Rlc3QtZmlsZS04YTRhYTU3My1iZmY1LTE5M2MtMGEzYS02MzdkN2IyZDUwYWMWAAAA",
        "x-ms-namespace-enabled": "true",
        "x-ms-request-id": "da845193-a01f-0061-41f2-065c1c000000",
<<<<<<< HEAD
        "x-ms-version": "2020-12-06"
=======
        "x-ms-version": "2021-02-12"
>>>>>>> 7e782c87
      },
      "ResponseBody": "eyJkaXJlY3Rvcmllc1N1Y2Nlc3NmdWwiOjAsImZhaWxlZEVudHJpZXMiOltdLCJmYWlsdXJlQ291bnQiOjAsImZpbGVzU3VjY2Vzc2Z1bCI6Mn0K"
    },
    {
      "RequestUri": "https://seannse.dfs.core.windows.net/test-filesystem-a052a0f2-5184-2a54-7177-5dbae9a33cf0/test-directory-f035f08b-691c-7a76-8d49-181467c4c136?action=setAccessControlRecursive&continuation=VBaf7ZmWgLqWi%2BABGMgBGMIBL3NlYW5uc2UBMDFENTc5OTJDOTcxNDhDMi90ZXN0LWZpbGVzeXN0ZW0tYTA1MmEwZjItNTE4NC0yYTU0LTcxNzctNWRiYWU5YTMzY2YwATAxRDcwNkYyMjU2MzkyNUUvdGVzdC1kaXJlY3RvcnktZjAzNWYwOGItNjkxYy03YTc2LThkNDktMTgxNDY3YzRjMTM2L3Rlc3QtZmlsZS04YTRhYTU3My1iZmY1LTE5M2MtMGEzYS02MzdkN2IyZDUwYWMWAAAA&mode=remove&maxRecords=2",
      "RequestMethod": "PATCH",
      "RequestHeaders": {
        "Accept": "application/json",
        "Authorization": "Sanitized",
        "User-Agent": [
          "azsdk-net-Storage.Files.DataLake/12.7.0-alpha.20210219.1",
          "(.NET 5.0.3; Microsoft Windows 10.0.19041)"
        ],
        "x-ms-acl": "mask,default:user,default:group,user:ec3595d6-2c17-4696-8caa-7e139758d24a,group:ec3595d6-2c17-4696-8caa-7e139758d24a,default:user:ec3595d6-2c17-4696-8caa-7e139758d24a,default:group:ec3595d6-2c17-4696-8caa-7e139758d24a",
        "x-ms-client-request-id": "3dc109a9-b14e-4840-0ba5-93080278f741",
        "x-ms-date": "Fri, 19 Feb 2021 19:05:12 GMT",
        "x-ms-return-client-request-id": "true",
<<<<<<< HEAD
        "x-ms-version": "2020-12-06"
=======
        "x-ms-version": "2021-02-12"
>>>>>>> 7e782c87
      },
      "RequestBody": null,
      "StatusCode": 200,
      "ResponseHeaders": {
        "Date": "Fri, 19 Feb 2021 19:05:11 GMT",
        "Server": [
          "Windows-Azure-HDFS/1.0",
          "Microsoft-HTTPAPI/2.0"
        ],
        "Transfer-Encoding": "chunked",
        "x-ms-client-request-id": "3dc109a9-b14e-4840-0ba5-93080278f741",
        "x-ms-namespace-enabled": "true",
        "x-ms-request-id": "da8451a4-a01f-0061-52f2-065c1c000000",
<<<<<<< HEAD
        "x-ms-version": "2020-12-06"
=======
        "x-ms-version": "2021-02-12"
>>>>>>> 7e782c87
      },
      "ResponseBody": "eyJkaXJlY3Rvcmllc1N1Y2Nlc3NmdWwiOjAsImZhaWxlZEVudHJpZXMiOltdLCJmYWlsdXJlQ291bnQiOjAsImZpbGVzU3VjY2Vzc2Z1bCI6MX0K"
    },
    {
      "RequestUri": "https://seannse.blob.core.windows.net/test-filesystem-a052a0f2-5184-2a54-7177-5dbae9a33cf0?restype=container",
      "RequestMethod": "DELETE",
      "RequestHeaders": {
        "Accept": "application/xml",
        "Authorization": "Sanitized",
        "traceparent": "00-26a3409798a9954a99fa529a633f797e-7e41cc2a2af1e94d-00",
        "User-Agent": [
          "azsdk-net-Storage.Files.DataLake/12.7.0-alpha.20210219.1",
          "(.NET 5.0.3; Microsoft Windows 10.0.19041)"
        ],
        "x-ms-client-request-id": "01ec2c97-cfbe-7bf0-abb3-90aa9a66c318",
        "x-ms-date": "Fri, 19 Feb 2021 19:05:12 GMT",
        "x-ms-return-client-request-id": "true",
<<<<<<< HEAD
        "x-ms-version": "2020-12-06"
=======
        "x-ms-version": "2021-02-12"
>>>>>>> 7e782c87
      },
      "RequestBody": null,
      "StatusCode": 202,
      "ResponseHeaders": {
        "Content-Length": "0",
        "Date": "Fri, 19 Feb 2021 19:05:11 GMT",
        "Server": [
          "Windows-Azure-Blob/1.0",
          "Microsoft-HTTPAPI/2.0"
        ],
        "x-ms-client-request-id": "01ec2c97-cfbe-7bf0-abb3-90aa9a66c318",
        "x-ms-request-id": "cb13073f-b01e-006d-53f2-06cb14000000",
<<<<<<< HEAD
        "x-ms-version": "2020-12-06"
=======
        "x-ms-version": "2021-02-12"
>>>>>>> 7e782c87
      },
      "ResponseBody": []
    }
  ],
  "Variables": {
    "RandomSeed": "1126025253",
    "Storage_TestConfigHierarchicalNamespace": "NamespaceTenant\nseannse\nU2FuaXRpemVk\nhttps://seannse.blob.core.windows.net\nhttps://seannse.file.core.windows.net\nhttps://seannse.queue.core.windows.net\nhttps://seannse.table.core.windows.net\n\n\n\n\nhttps://seannse-secondary.blob.core.windows.net\nhttps://seannse-secondary.file.core.windows.net\nhttps://seannse-secondary.queue.core.windows.net\nhttps://seannse-secondary.table.core.windows.net\n68390a19-a643-458b-b726-408abf67b4fc\nSanitized\n72f988bf-86f1-41af-91ab-2d7cd011db47\nhttps://login.microsoftonline.com/\nCloud\nBlobEndpoint=https://seannse.blob.core.windows.net/;QueueEndpoint=https://seannse.queue.core.windows.net/;FileEndpoint=https://seannse.file.core.windows.net/;BlobSecondaryEndpoint=https://seannse-secondary.blob.core.windows.net/;QueueSecondaryEndpoint=https://seannse-secondary.queue.core.windows.net/;FileSecondaryEndpoint=https://seannse-secondary.file.core.windows.net/;AccountName=seannse;AccountKey=Sanitized\n\n\n"
  }
}<|MERGE_RESOLUTION|>--- conflicted
+++ resolved
@@ -15,11 +15,7 @@
         "x-ms-client-request-id": "b4edb6f1-aedd-e70c-2ec3-6c944f69c92d",
         "x-ms-date": "Fri, 19 Feb 2021 19:05:11 GMT",
         "x-ms-return-client-request-id": "true",
-<<<<<<< HEAD
-        "x-ms-version": "2020-12-06"
-=======
-        "x-ms-version": "2021-02-12"
->>>>>>> 7e782c87
+        "x-ms-version": "2021-02-12"
       },
       "RequestBody": null,
       "StatusCode": 201,
@@ -34,11 +30,7 @@
         ],
         "x-ms-client-request-id": "b4edb6f1-aedd-e70c-2ec3-6c944f69c92d",
         "x-ms-request-id": "cb13056e-b01e-006d-1ef2-06cb14000000",
-<<<<<<< HEAD
-        "x-ms-version": "2020-12-06"
-=======
-        "x-ms-version": "2021-02-12"
->>>>>>> 7e782c87
+        "x-ms-version": "2021-02-12"
       },
       "ResponseBody": []
     },
@@ -56,11 +48,7 @@
         "x-ms-client-request-id": "7703bca6-8d05-889d-3f73-279395f77f69",
         "x-ms-date": "Fri, 19 Feb 2021 19:05:11 GMT",
         "x-ms-return-client-request-id": "true",
-<<<<<<< HEAD
-        "x-ms-version": "2020-12-06"
-=======
-        "x-ms-version": "2021-02-12"
->>>>>>> 7e782c87
+        "x-ms-version": "2021-02-12"
       },
       "RequestBody": null,
       "StatusCode": 201,
@@ -75,11 +63,7 @@
         ],
         "x-ms-client-request-id": "7703bca6-8d05-889d-3f73-279395f77f69",
         "x-ms-request-id": "da8450ff-a01f-0061-2ff2-065c1c000000",
-<<<<<<< HEAD
-        "x-ms-version": "2020-12-06"
-=======
-        "x-ms-version": "2021-02-12"
->>>>>>> 7e782c87
+        "x-ms-version": "2021-02-12"
       },
       "ResponseBody": []
     },
@@ -96,11 +80,7 @@
         "x-ms-client-request-id": "d61b4bac-0ce3-0f7d-44fe-9ac710acd4e7",
         "x-ms-date": "Fri, 19 Feb 2021 19:05:11 GMT",
         "x-ms-return-client-request-id": "true",
-<<<<<<< HEAD
-        "x-ms-version": "2020-12-06"
-=======
-        "x-ms-version": "2021-02-12"
->>>>>>> 7e782c87
+        "x-ms-version": "2021-02-12"
       },
       "RequestBody": null,
       "StatusCode": 201,
@@ -115,11 +95,7 @@
         ],
         "x-ms-client-request-id": "d61b4bac-0ce3-0f7d-44fe-9ac710acd4e7",
         "x-ms-request-id": "da845113-a01f-0061-42f2-065c1c000000",
-<<<<<<< HEAD
-        "x-ms-version": "2020-12-06"
-=======
-        "x-ms-version": "2021-02-12"
->>>>>>> 7e782c87
+        "x-ms-version": "2021-02-12"
       },
       "ResponseBody": []
     },
@@ -136,11 +112,7 @@
         "x-ms-client-request-id": "463e0b6c-c57c-d8f3-a263-d2b3661c6b0f",
         "x-ms-date": "Fri, 19 Feb 2021 19:05:11 GMT",
         "x-ms-return-client-request-id": "true",
-<<<<<<< HEAD
-        "x-ms-version": "2020-12-06"
-=======
-        "x-ms-version": "2021-02-12"
->>>>>>> 7e782c87
+        "x-ms-version": "2021-02-12"
       },
       "RequestBody": null,
       "StatusCode": 201,
@@ -155,11 +127,7 @@
         ],
         "x-ms-client-request-id": "463e0b6c-c57c-d8f3-a263-d2b3661c6b0f",
         "x-ms-request-id": "da84511a-a01f-0061-49f2-065c1c000000",
-<<<<<<< HEAD
-        "x-ms-version": "2020-12-06"
-=======
-        "x-ms-version": "2021-02-12"
->>>>>>> 7e782c87
+        "x-ms-version": "2021-02-12"
       },
       "ResponseBody": []
     },
@@ -176,11 +144,7 @@
         "x-ms-client-request-id": "746856f3-4b7f-00f0-61d3-59fca7ca6bbc",
         "x-ms-date": "Fri, 19 Feb 2021 19:05:12 GMT",
         "x-ms-return-client-request-id": "true",
-<<<<<<< HEAD
-        "x-ms-version": "2020-12-06"
-=======
-        "x-ms-version": "2021-02-12"
->>>>>>> 7e782c87
+        "x-ms-version": "2021-02-12"
       },
       "RequestBody": null,
       "StatusCode": 201,
@@ -195,11 +159,7 @@
         ],
         "x-ms-client-request-id": "746856f3-4b7f-00f0-61d3-59fca7ca6bbc",
         "x-ms-request-id": "da845121-a01f-0061-50f2-065c1c000000",
-<<<<<<< HEAD
-        "x-ms-version": "2020-12-06"
-=======
-        "x-ms-version": "2021-02-12"
->>>>>>> 7e782c87
+        "x-ms-version": "2021-02-12"
       },
       "ResponseBody": []
     },
@@ -216,11 +176,7 @@
         "x-ms-client-request-id": "8f7c0900-049a-1f37-3c6c-1aac49f25b90",
         "x-ms-date": "Fri, 19 Feb 2021 19:05:12 GMT",
         "x-ms-return-client-request-id": "true",
-<<<<<<< HEAD
-        "x-ms-version": "2020-12-06"
-=======
-        "x-ms-version": "2021-02-12"
->>>>>>> 7e782c87
+        "x-ms-version": "2021-02-12"
       },
       "RequestBody": null,
       "StatusCode": 201,
@@ -235,11 +191,7 @@
         ],
         "x-ms-client-request-id": "8f7c0900-049a-1f37-3c6c-1aac49f25b90",
         "x-ms-request-id": "da84512e-a01f-0061-5df2-065c1c000000",
-<<<<<<< HEAD
-        "x-ms-version": "2020-12-06"
-=======
-        "x-ms-version": "2021-02-12"
->>>>>>> 7e782c87
+        "x-ms-version": "2021-02-12"
       },
       "ResponseBody": []
     },
@@ -256,11 +208,7 @@
         "x-ms-client-request-id": "1ff3a697-874c-aaaf-cab3-734447028144",
         "x-ms-date": "Fri, 19 Feb 2021 19:05:12 GMT",
         "x-ms-return-client-request-id": "true",
-<<<<<<< HEAD
-        "x-ms-version": "2020-12-06"
-=======
-        "x-ms-version": "2021-02-12"
->>>>>>> 7e782c87
+        "x-ms-version": "2021-02-12"
       },
       "RequestBody": null,
       "StatusCode": 201,
@@ -275,11 +223,7 @@
         ],
         "x-ms-client-request-id": "1ff3a697-874c-aaaf-cab3-734447028144",
         "x-ms-request-id": "da84513f-a01f-0061-6ef2-065c1c000000",
-<<<<<<< HEAD
-        "x-ms-version": "2020-12-06"
-=======
-        "x-ms-version": "2021-02-12"
->>>>>>> 7e782c87
+        "x-ms-version": "2021-02-12"
       },
       "ResponseBody": []
     },
@@ -296,11 +240,7 @@
         "x-ms-client-request-id": "d39d9494-b525-d774-69da-141124322f9d",
         "x-ms-date": "Fri, 19 Feb 2021 19:05:12 GMT",
         "x-ms-return-client-request-id": "true",
-<<<<<<< HEAD
-        "x-ms-version": "2020-12-06"
-=======
-        "x-ms-version": "2021-02-12"
->>>>>>> 7e782c87
+        "x-ms-version": "2021-02-12"
       },
       "RequestBody": null,
       "StatusCode": 201,
@@ -315,11 +255,7 @@
         ],
         "x-ms-client-request-id": "d39d9494-b525-d774-69da-141124322f9d",
         "x-ms-request-id": "da84515c-a01f-0061-0bf2-065c1c000000",
-<<<<<<< HEAD
-        "x-ms-version": "2020-12-06"
-=======
-        "x-ms-version": "2021-02-12"
->>>>>>> 7e782c87
+        "x-ms-version": "2021-02-12"
       },
       "ResponseBody": []
     },
@@ -337,11 +273,7 @@
         "x-ms-client-request-id": "e6e8df23-7c8f-6087-dec6-8d2ac415b6dc",
         "x-ms-date": "Fri, 19 Feb 2021 19:05:12 GMT",
         "x-ms-return-client-request-id": "true",
-<<<<<<< HEAD
-        "x-ms-version": "2020-12-06"
-=======
-        "x-ms-version": "2021-02-12"
->>>>>>> 7e782c87
+        "x-ms-version": "2021-02-12"
       },
       "RequestBody": null,
       "StatusCode": 200,
@@ -356,11 +288,7 @@
         "x-ms-continuation": "VBallaKR7I6uxBAY/AEY9gEvc2Vhbm5zZQEwMUQ1Nzk5MkM5NzE0OEMyL3Rlc3QtZmlsZXN5c3RlbS1hMDUyYTBmMi01MTg0LTJhNTQtNzE3Ny01ZGJhZTlhMzNjZjABMDFENzA2RjIyNTYzOTI1RS90ZXN0LWRpcmVjdG9yeS1mMDM1ZjA4Yi02OTFjLTdhNzYtOGQ0OS0xODE0NjdjNGMxMzYvdGVzdC1kaXJlY3RvcnktMTlkZTM3NWMtZDMyOC1mYzFhLTVhZDItMDJmZGE1ZDBhNDc0L3Rlc3QtZmlsZS1lOTk5ZTUyZS01NTkzLWM5M2YtMWI1NS1iYzM1OWRmOGY4NzQWAAAA",
         "x-ms-namespace-enabled": "true",
         "x-ms-request-id": "da84516e-a01f-0061-1df2-065c1c000000",
-<<<<<<< HEAD
-        "x-ms-version": "2020-12-06"
-=======
-        "x-ms-version": "2021-02-12"
->>>>>>> 7e782c87
+        "x-ms-version": "2021-02-12"
       },
       "ResponseBody": "eyJkaXJlY3Rvcmllc1N1Y2Nlc3NmdWwiOjIsImZhaWxlZEVudHJpZXMiOltdLCJmYWlsdXJlQ291bnQiOjAsImZpbGVzU3VjY2Vzc2Z1bCI6MH0K"
     },
@@ -378,11 +306,7 @@
         "x-ms-client-request-id": "44ed9f62-484a-e60d-3fcf-169efd15d668",
         "x-ms-date": "Fri, 19 Feb 2021 19:05:12 GMT",
         "x-ms-return-client-request-id": "true",
-<<<<<<< HEAD
-        "x-ms-version": "2020-12-06"
-=======
-        "x-ms-version": "2021-02-12"
->>>>>>> 7e782c87
+        "x-ms-version": "2021-02-12"
       },
       "RequestBody": null,
       "StatusCode": 200,
@@ -397,11 +321,7 @@
         "x-ms-continuation": "VBb0lIyzwPqMjeQBGPwBGPYBL3NlYW5uc2UBMDFENTc5OTJDOTcxNDhDMi90ZXN0LWZpbGVzeXN0ZW0tYTA1MmEwZjItNTE4NC0yYTU0LTcxNzctNWRiYWU5YTMzY2YwATAxRDcwNkYyMjU2MzkyNUUvdGVzdC1kaXJlY3RvcnktZjAzNWYwOGItNjkxYy03YTc2LThkNDktMTgxNDY3YzRjMTM2L3Rlc3QtZGlyZWN0b3J5LWFjOWIzNTAxLTk2YTEtMDQ3Ny1kZDNlLTdjZjBiMzU4NmUwZS90ZXN0LWZpbGUtMGZlYTNjNWEtNmI2OC02YmFhLWVkN2YtMWUyOTZkZTYwNzlhFgAAAA==",
         "x-ms-namespace-enabled": "true",
         "x-ms-request-id": "da845188-a01f-0061-36f2-065c1c000000",
-<<<<<<< HEAD
-        "x-ms-version": "2020-12-06"
-=======
-        "x-ms-version": "2021-02-12"
->>>>>>> 7e782c87
+        "x-ms-version": "2021-02-12"
       },
       "ResponseBody": "eyJkaXJlY3Rvcmllc1N1Y2Nlc3NmdWwiOjEsImZhaWxlZEVudHJpZXMiOltdLCJmYWlsdXJlQ291bnQiOjAsImZpbGVzU3VjY2Vzc2Z1bCI6MX0K"
     },
@@ -419,11 +339,7 @@
         "x-ms-client-request-id": "24c7bfdd-7127-da92-2656-9a960a7f0c3f",
         "x-ms-date": "Fri, 19 Feb 2021 19:05:12 GMT",
         "x-ms-return-client-request-id": "true",
-<<<<<<< HEAD
-        "x-ms-version": "2020-12-06"
-=======
-        "x-ms-version": "2021-02-12"
->>>>>>> 7e782c87
+        "x-ms-version": "2021-02-12"
       },
       "RequestBody": null,
       "StatusCode": 200,
@@ -438,11 +354,7 @@
         "x-ms-continuation": "VBaf7ZmWgLqWi+ABGMgBGMIBL3NlYW5uc2UBMDFENTc5OTJDOTcxNDhDMi90ZXN0LWZpbGVzeXN0ZW0tYTA1MmEwZjItNTE4NC0yYTU0LTcxNzctNWRiYWU5YTMzY2YwATAxRDcwNkYyMjU2MzkyNUUvdGVzdC1kaXJlY3RvcnktZjAzNWYwOGItNjkxYy03YTc2LThkNDktMTgxNDY3YzRjMTM2L3Rlc3QtZmlsZS04YTRhYTU3My1iZmY1LTE5M2MtMGEzYS02MzdkN2IyZDUwYWMWAAAA",
         "x-ms-namespace-enabled": "true",
         "x-ms-request-id": "da845193-a01f-0061-41f2-065c1c000000",
-<<<<<<< HEAD
-        "x-ms-version": "2020-12-06"
-=======
-        "x-ms-version": "2021-02-12"
->>>>>>> 7e782c87
+        "x-ms-version": "2021-02-12"
       },
       "ResponseBody": "eyJkaXJlY3Rvcmllc1N1Y2Nlc3NmdWwiOjAsImZhaWxlZEVudHJpZXMiOltdLCJmYWlsdXJlQ291bnQiOjAsImZpbGVzU3VjY2Vzc2Z1bCI6Mn0K"
     },
@@ -460,11 +372,7 @@
         "x-ms-client-request-id": "3dc109a9-b14e-4840-0ba5-93080278f741",
         "x-ms-date": "Fri, 19 Feb 2021 19:05:12 GMT",
         "x-ms-return-client-request-id": "true",
-<<<<<<< HEAD
-        "x-ms-version": "2020-12-06"
-=======
-        "x-ms-version": "2021-02-12"
->>>>>>> 7e782c87
+        "x-ms-version": "2021-02-12"
       },
       "RequestBody": null,
       "StatusCode": 200,
@@ -478,11 +386,7 @@
         "x-ms-client-request-id": "3dc109a9-b14e-4840-0ba5-93080278f741",
         "x-ms-namespace-enabled": "true",
         "x-ms-request-id": "da8451a4-a01f-0061-52f2-065c1c000000",
-<<<<<<< HEAD
-        "x-ms-version": "2020-12-06"
-=======
-        "x-ms-version": "2021-02-12"
->>>>>>> 7e782c87
+        "x-ms-version": "2021-02-12"
       },
       "ResponseBody": "eyJkaXJlY3Rvcmllc1N1Y2Nlc3NmdWwiOjAsImZhaWxlZEVudHJpZXMiOltdLCJmYWlsdXJlQ291bnQiOjAsImZpbGVzU3VjY2Vzc2Z1bCI6MX0K"
     },
@@ -500,11 +404,7 @@
         "x-ms-client-request-id": "01ec2c97-cfbe-7bf0-abb3-90aa9a66c318",
         "x-ms-date": "Fri, 19 Feb 2021 19:05:12 GMT",
         "x-ms-return-client-request-id": "true",
-<<<<<<< HEAD
-        "x-ms-version": "2020-12-06"
-=======
-        "x-ms-version": "2021-02-12"
->>>>>>> 7e782c87
+        "x-ms-version": "2021-02-12"
       },
       "RequestBody": null,
       "StatusCode": 202,
@@ -517,11 +417,7 @@
         ],
         "x-ms-client-request-id": "01ec2c97-cfbe-7bf0-abb3-90aa9a66c318",
         "x-ms-request-id": "cb13073f-b01e-006d-53f2-06cb14000000",
-<<<<<<< HEAD
-        "x-ms-version": "2020-12-06"
-=======
-        "x-ms-version": "2021-02-12"
->>>>>>> 7e782c87
+        "x-ms-version": "2021-02-12"
       },
       "ResponseBody": []
     }
