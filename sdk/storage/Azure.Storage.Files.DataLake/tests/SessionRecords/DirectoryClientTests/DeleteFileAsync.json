{
  "Entries": [
    {
      "RequestUri": "http://seannsecanary.blob.core.windows.net/test-filesystem-fed2b661-43a3-15c5-89ff-2595d9906a21?restype=container",
      "RequestMethod": "PUT",
      "RequestHeaders": {
        "Authorization": "Sanitized",
        "traceparent": "00-383f2546ee126c45abd76ab0714ead32-633f413647588f4a-00",
        "User-Agent": [
          "azsdk-net-Storage.Files.DataLake/12.1.0-dev.20200403.1",
          "(.NET Core 4.6.28325.01; Microsoft Windows 10.0.18362 )"
        ],
        "x-ms-blob-public-access": "container",
        "x-ms-client-request-id": "40c0be2d-0797-e763-3a5d-88b2c68348f1",
        "x-ms-date": "Fri, 03 Apr 2020 20:53:28 GMT",
        "x-ms-return-client-request-id": "true",
<<<<<<< HEAD
        "x-ms-version": "2019-12-12"
=======
        "x-ms-version": "2020-02-10"
>>>>>>> 60f4876e
      },
      "RequestBody": null,
      "StatusCode": 201,
      "ResponseHeaders": {
        "Content-Length": "0",
        "Date": "Fri, 03 Apr 2020 20:53:25 GMT",
        "ETag": "\u00220x8D7D8110E8B9036\u0022",
        "Last-Modified": "Fri, 03 Apr 2020 20:53:26 GMT",
        "Server": [
          "Windows-Azure-Blob/1.0",
          "Microsoft-HTTPAPI/2.0"
        ],
        "x-ms-client-request-id": "40c0be2d-0797-e763-3a5d-88b2c68348f1",
        "x-ms-request-id": "9621618a-f01e-0012-11f9-093670000000",
<<<<<<< HEAD
        "x-ms-version": "2019-12-12"
=======
        "x-ms-version": "2020-02-10"
>>>>>>> 60f4876e
      },
      "ResponseBody": []
    },
    {
      "RequestUri": "http://seannsecanary.dfs.core.windows.net/test-filesystem-fed2b661-43a3-15c5-89ff-2595d9906a21/test-directory-a0fee781-3d53-fa9b-4cc2-632e896df6c8?resource=directory",
      "RequestMethod": "PUT",
      "RequestHeaders": {
        "Authorization": "Sanitized",
        "traceparent": "00-bd99db449bda1543ba9cf16c96c8d509-fdf0e17c03044548-00",
        "User-Agent": [
          "azsdk-net-Storage.Files.DataLake/12.1.0-dev.20200403.1",
          "(.NET Core 4.6.28325.01; Microsoft Windows 10.0.18362 )"
        ],
        "x-ms-client-request-id": "37d5c82c-fdc2-f0e9-22c5-f4d5a4355dcc",
        "x-ms-date": "Fri, 03 Apr 2020 20:53:28 GMT",
        "x-ms-return-client-request-id": "true",
<<<<<<< HEAD
        "x-ms-version": "2019-12-12"
=======
        "x-ms-version": "2020-02-10"
>>>>>>> 60f4876e
      },
      "RequestBody": null,
      "StatusCode": 201,
      "ResponseHeaders": {
        "Content-Length": "0",
        "Date": "Fri, 03 Apr 2020 20:53:25 GMT",
        "ETag": "\u00220x8D7D8110E9ACAA6\u0022",
        "Last-Modified": "Fri, 03 Apr 2020 20:53:26 GMT",
        "Server": [
          "Windows-Azure-HDFS/1.0",
          "Microsoft-HTTPAPI/2.0"
        ],
        "x-ms-client-request-id": "37d5c82c-fdc2-f0e9-22c5-f4d5a4355dcc",
        "x-ms-request-id": "fa43fb0c-201f-0097-43f9-091bad000000",
<<<<<<< HEAD
        "x-ms-version": "2019-12-12"
=======
        "x-ms-version": "2020-02-10"
>>>>>>> 60f4876e
      },
      "ResponseBody": []
    },
    {
      "RequestUri": "http://seannsecanary.dfs.core.windows.net/test-filesystem-fed2b661-43a3-15c5-89ff-2595d9906a21/test-directory-a0fee781-3d53-fa9b-4cc2-632e896df6c8/test-file-de51c067-2c1b-5721-5d14-70f0449d1d94?resource=file",
      "RequestMethod": "PUT",
      "RequestHeaders": {
        "Authorization": "Sanitized",
        "User-Agent": [
          "azsdk-net-Storage.Files.DataLake/12.1.0-dev.20200403.1",
          "(.NET Core 4.6.28325.01; Microsoft Windows 10.0.18362 )"
        ],
        "x-ms-client-request-id": "1d962b05-6b66-fffb-a77e-daae8df8ab85",
        "x-ms-date": "Fri, 03 Apr 2020 20:53:28 GMT",
        "x-ms-return-client-request-id": "true",
<<<<<<< HEAD
        "x-ms-version": "2019-12-12"
=======
        "x-ms-version": "2020-02-10"
>>>>>>> 60f4876e
      },
      "RequestBody": null,
      "StatusCode": 201,
      "ResponseHeaders": {
        "Content-Length": "0",
        "Date": "Fri, 03 Apr 2020 20:53:25 GMT",
        "ETag": "\u00220x8D7D8110EA7B523\u0022",
        "Last-Modified": "Fri, 03 Apr 2020 20:53:26 GMT",
        "Server": [
          "Windows-Azure-HDFS/1.0",
          "Microsoft-HTTPAPI/2.0"
        ],
        "x-ms-client-request-id": "1d962b05-6b66-fffb-a77e-daae8df8ab85",
        "x-ms-request-id": "fa43fb0d-201f-0097-44f9-091bad000000",
<<<<<<< HEAD
        "x-ms-version": "2019-12-12"
=======
        "x-ms-version": "2020-02-10"
>>>>>>> 60f4876e
      },
      "ResponseBody": []
    },
    {
      "RequestUri": "http://seannsecanary.dfs.core.windows.net/test-filesystem-fed2b661-43a3-15c5-89ff-2595d9906a21/test-directory-a0fee781-3d53-fa9b-4cc2-632e896df6c8/test-file-de51c067-2c1b-5721-5d14-70f0449d1d94",
      "RequestMethod": "DELETE",
      "RequestHeaders": {
        "Authorization": "Sanitized",
        "User-Agent": [
          "azsdk-net-Storage.Files.DataLake/12.1.0-dev.20200403.1",
          "(.NET Core 4.6.28325.01; Microsoft Windows 10.0.18362 )"
        ],
        "x-ms-client-request-id": "18eb74cd-0006-0c2e-5002-1919e457d506",
        "x-ms-date": "Fri, 03 Apr 2020 20:53:28 GMT",
        "x-ms-return-client-request-id": "true",
<<<<<<< HEAD
        "x-ms-version": "2019-12-12"
=======
        "x-ms-version": "2020-02-10"
>>>>>>> 60f4876e
      },
      "RequestBody": null,
      "StatusCode": 200,
      "ResponseHeaders": {
        "Content-Length": "0",
        "Date": "Fri, 03 Apr 2020 20:53:26 GMT",
        "Server": [
          "Windows-Azure-HDFS/1.0",
          "Microsoft-HTTPAPI/2.0"
        ],
        "x-ms-client-request-id": "18eb74cd-0006-0c2e-5002-1919e457d506",
        "x-ms-request-id": "fa43fb0e-201f-0097-45f9-091bad000000",
<<<<<<< HEAD
        "x-ms-version": "2019-12-12"
=======
        "x-ms-version": "2020-02-10"
>>>>>>> 60f4876e
      },
      "ResponseBody": []
    },
    {
      "RequestUri": "http://seannsecanary.blob.core.windows.net/test-filesystem-fed2b661-43a3-15c5-89ff-2595d9906a21?restype=container",
      "RequestMethod": "DELETE",
      "RequestHeaders": {
        "Authorization": "Sanitized",
        "traceparent": "00-f8cd3bd9b36c5544adba31cae542eecc-f3ce324877de1649-00",
        "User-Agent": [
          "azsdk-net-Storage.Files.DataLake/12.1.0-dev.20200403.1",
          "(.NET Core 4.6.28325.01; Microsoft Windows 10.0.18362 )"
        ],
        "x-ms-client-request-id": "18e0315d-920d-a77f-3050-0631831bc462",
        "x-ms-date": "Fri, 03 Apr 2020 20:53:28 GMT",
        "x-ms-return-client-request-id": "true",
<<<<<<< HEAD
        "x-ms-version": "2019-12-12"
=======
        "x-ms-version": "2020-02-10"
>>>>>>> 60f4876e
      },
      "RequestBody": null,
      "StatusCode": 202,
      "ResponseHeaders": {
        "Content-Length": "0",
        "Date": "Fri, 03 Apr 2020 20:53:26 GMT",
        "Server": [
          "Windows-Azure-Blob/1.0",
          "Microsoft-HTTPAPI/2.0"
        ],
        "x-ms-client-request-id": "18e0315d-920d-a77f-3050-0631831bc462",
        "x-ms-request-id": "962161ae-f01e-0012-2ef9-093670000000",
<<<<<<< HEAD
        "x-ms-version": "2019-12-12"
=======
        "x-ms-version": "2020-02-10"
>>>>>>> 60f4876e
      },
      "ResponseBody": []
    }
  ],
  "Variables": {
    "RandomSeed": "1133347771",
    "Storage_TestConfigHierarchicalNamespace": "NamespaceTenant\nseannsecanary\nU2FuaXRpemVk\nhttp://seannsecanary.blob.core.windows.net\nhttp://seannsecanary.file.core.windows.net\nhttp://seannsecanary.queue.core.windows.net\nhttp://seannsecanary.table.core.windows.net\n\n\n\n\nhttp://seannsecanary-secondary.blob.core.windows.net\nhttp://seannsecanary-secondary.file.core.windows.net\nhttp://seannsecanary-secondary.queue.core.windows.net\nhttp://seannsecanary-secondary.table.core.windows.net\n68390a19-a643-458b-b726-408abf67b4fc\nSanitized\n72f988bf-86f1-41af-91ab-2d7cd011db47\nhttps://login.microsoftonline.com/\nCloud\nBlobEndpoint=http://seannsecanary.blob.core.windows.net/;QueueEndpoint=http://seannsecanary.queue.core.windows.net/;FileEndpoint=http://seannsecanary.file.core.windows.net/;BlobSecondaryEndpoint=http://seannsecanary-secondary.blob.core.windows.net/;QueueSecondaryEndpoint=http://seannsecanary-secondary.queue.core.windows.net/;FileSecondaryEndpoint=http://seannsecanary-secondary.file.core.windows.net/;AccountName=seannsecanary;AccountKey=Sanitized\n"
  }
}<|MERGE_RESOLUTION|>--- conflicted
+++ resolved
@@ -14,11 +14,7 @@
         "x-ms-client-request-id": "40c0be2d-0797-e763-3a5d-88b2c68348f1",
         "x-ms-date": "Fri, 03 Apr 2020 20:53:28 GMT",
         "x-ms-return-client-request-id": "true",
-<<<<<<< HEAD
-        "x-ms-version": "2019-12-12"
-=======
         "x-ms-version": "2020-02-10"
->>>>>>> 60f4876e
       },
       "RequestBody": null,
       "StatusCode": 201,
@@ -33,11 +29,7 @@
         ],
         "x-ms-client-request-id": "40c0be2d-0797-e763-3a5d-88b2c68348f1",
         "x-ms-request-id": "9621618a-f01e-0012-11f9-093670000000",
-<<<<<<< HEAD
-        "x-ms-version": "2019-12-12"
-=======
         "x-ms-version": "2020-02-10"
->>>>>>> 60f4876e
       },
       "ResponseBody": []
     },
@@ -54,11 +46,7 @@
         "x-ms-client-request-id": "37d5c82c-fdc2-f0e9-22c5-f4d5a4355dcc",
         "x-ms-date": "Fri, 03 Apr 2020 20:53:28 GMT",
         "x-ms-return-client-request-id": "true",
-<<<<<<< HEAD
-        "x-ms-version": "2019-12-12"
-=======
         "x-ms-version": "2020-02-10"
->>>>>>> 60f4876e
       },
       "RequestBody": null,
       "StatusCode": 201,
@@ -73,11 +61,7 @@
         ],
         "x-ms-client-request-id": "37d5c82c-fdc2-f0e9-22c5-f4d5a4355dcc",
         "x-ms-request-id": "fa43fb0c-201f-0097-43f9-091bad000000",
-<<<<<<< HEAD
-        "x-ms-version": "2019-12-12"
-=======
         "x-ms-version": "2020-02-10"
->>>>>>> 60f4876e
       },
       "ResponseBody": []
     },
@@ -93,11 +77,7 @@
         "x-ms-client-request-id": "1d962b05-6b66-fffb-a77e-daae8df8ab85",
         "x-ms-date": "Fri, 03 Apr 2020 20:53:28 GMT",
         "x-ms-return-client-request-id": "true",
-<<<<<<< HEAD
-        "x-ms-version": "2019-12-12"
-=======
         "x-ms-version": "2020-02-10"
->>>>>>> 60f4876e
       },
       "RequestBody": null,
       "StatusCode": 201,
@@ -112,11 +92,7 @@
         ],
         "x-ms-client-request-id": "1d962b05-6b66-fffb-a77e-daae8df8ab85",
         "x-ms-request-id": "fa43fb0d-201f-0097-44f9-091bad000000",
-<<<<<<< HEAD
-        "x-ms-version": "2019-12-12"
-=======
         "x-ms-version": "2020-02-10"
->>>>>>> 60f4876e
       },
       "ResponseBody": []
     },
@@ -132,11 +108,7 @@
         "x-ms-client-request-id": "18eb74cd-0006-0c2e-5002-1919e457d506",
         "x-ms-date": "Fri, 03 Apr 2020 20:53:28 GMT",
         "x-ms-return-client-request-id": "true",
-<<<<<<< HEAD
-        "x-ms-version": "2019-12-12"
-=======
         "x-ms-version": "2020-02-10"
->>>>>>> 60f4876e
       },
       "RequestBody": null,
       "StatusCode": 200,
@@ -149,11 +121,7 @@
         ],
         "x-ms-client-request-id": "18eb74cd-0006-0c2e-5002-1919e457d506",
         "x-ms-request-id": "fa43fb0e-201f-0097-45f9-091bad000000",
-<<<<<<< HEAD
-        "x-ms-version": "2019-12-12"
-=======
         "x-ms-version": "2020-02-10"
->>>>>>> 60f4876e
       },
       "ResponseBody": []
     },
@@ -170,11 +138,7 @@
         "x-ms-client-request-id": "18e0315d-920d-a77f-3050-0631831bc462",
         "x-ms-date": "Fri, 03 Apr 2020 20:53:28 GMT",
         "x-ms-return-client-request-id": "true",
-<<<<<<< HEAD
-        "x-ms-version": "2019-12-12"
-=======
         "x-ms-version": "2020-02-10"
->>>>>>> 60f4876e
       },
       "RequestBody": null,
       "StatusCode": 202,
@@ -187,11 +151,7 @@
         ],
         "x-ms-client-request-id": "18e0315d-920d-a77f-3050-0631831bc462",
         "x-ms-request-id": "962161ae-f01e-0012-2ef9-093670000000",
-<<<<<<< HEAD
-        "x-ms-version": "2019-12-12"
-=======
         "x-ms-version": "2020-02-10"
->>>>>>> 60f4876e
       },
       "ResponseBody": []
     }
