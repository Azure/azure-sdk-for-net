--- conflicted
+++ resolved
@@ -1,30 +1,19 @@
 {
   "Entries": [
     {
-      "RequestUri": "https://seannse.blob.core.windows.net/test-filesystem-4218e2fd-2652-d9d6-082d-97e3fdf1a49b?restype=container",
+      "RequestUri": "https://seannse.blob.core.windows.net/test-filesystem-ba9781f6-aa92-0ae1-f779-900923a24d50?restype=container",
       "RequestMethod": "PUT",
       "RequestHeaders": {
         "Accept": "application/xml",
         "Authorization": "Sanitized",
-<<<<<<< HEAD
-        "traceparent": "00-55f432dd298c8043acd9f7e277477dff-362ce750bab6314f-00",
+        "traceparent": "00-19b8fdf05e79f747a8715fb6a7243dd7-a7515a049b29c94b-00",
         "User-Agent": [
-          "azsdk-net-Storage.Files.DataLake/12.7.0-alpha.20210202.1",
-          "(.NET 5.0.2; Microsoft Windows 10.0.19042)"
+          "azsdk-net-Storage.Files.DataLake/12.7.0-alpha.20210219.1",
+          "(.NET 5.0.3; Microsoft Windows 10.0.19041)"
         ],
         "x-ms-blob-public-access": "container",
-        "x-ms-client-request-id": "ddce4b06-e238-13ba-7a37-f0e232607f4c",
-        "x-ms-date": "Tue, 02 Feb 2021 21:50:36 GMT",
-=======
-        "traceparent": "00-df3d76717864894cb817d86f48f0e835-fdd2ed31f866ac46-00",
-        "User-Agent": [
-          "azsdk-net-Storage.Files.DataLake/12.7.0-alpha.20210217.1",
-          "(.NET 5.0.3; Microsoft Windows 10.0.19042)"
-        ],
-        "x-ms-blob-public-access": "container",
-        "x-ms-client-request-id": "ddce4b06-e238-13ba-7a37-f0e232607f4c",
-        "x-ms-date": "Wed, 17 Feb 2021 22:38:34 GMT",
->>>>>>> 1814567d
+        "x-ms-client-request-id": "123845a5-cb93-2c1d-b057-23945d104eac",
+        "x-ms-date": "Fri, 19 Feb 2021 18:59:49 GMT",
         "x-ms-return-client-request-id": "true",
         "x-ms-version": "2020-06-12"
       },
@@ -32,53 +21,33 @@
       "StatusCode": 201,
       "ResponseHeaders": {
         "Content-Length": "0",
-<<<<<<< HEAD
-        "Date": "Tue, 02 Feb 2021 21:50:36 GMT",
-        "ETag": "\u00220x8D8C7C4933FC49F\u0022",
-        "Last-Modified": "Tue, 02 Feb 2021 21:50:37 GMT",
-=======
-        "Date": "Wed, 17 Feb 2021 22:38:33 GMT",
-        "ETag": "\u00220x8D8D394C2771AD4\u0022",
-        "Last-Modified": "Wed, 17 Feb 2021 22:38:34 GMT",
->>>>>>> 1814567d
+        "Date": "Fri, 19 Feb 2021 18:59:48 GMT",
+        "ETag": "\u00220x8D8D50887CD2F6F\u0022",
+        "Last-Modified": "Fri, 19 Feb 2021 18:59:48 GMT",
         "Server": [
           "Windows-Azure-Blob/1.0",
           "Microsoft-HTTPAPI/2.0"
         ],
-        "x-ms-client-request-id": "ddce4b06-e238-13ba-7a37-f0e232607f4c",
-<<<<<<< HEAD
-        "x-ms-request-id": "6bf81409-c01e-0077-75ad-f9aacb000000",
-=======
-        "x-ms-request-id": "7a302941-a01e-0003-487d-059e3b000000",
->>>>>>> 1814567d
+        "x-ms-client-request-id": "123845a5-cb93-2c1d-b057-23945d104eac",
+        "x-ms-request-id": "cb115a2b-b01e-006d-13f1-06cb14000000",
         "x-ms-version": "2020-06-12"
       },
       "ResponseBody": []
     },
     {
-      "RequestUri": "https://seannse.dfs.core.windows.net/test-filesystem-4218e2fd-2652-d9d6-082d-97e3fdf1a49b/test-directory-8aade276-b8ea-8d1b-d7e7-db1723175239?resource=directory",
+      "RequestUri": "https://seannse.dfs.core.windows.net/test-filesystem-ba9781f6-aa92-0ae1-f779-900923a24d50/test-directory-6e2e5fa6-f2b5-143e-c836-22b1d48fcad3?resource=directory",
       "RequestMethod": "PUT",
       "RequestHeaders": {
         "Accept": "application/json",
         "Authorization": "Sanitized",
         "If-None-Match": "*",
-<<<<<<< HEAD
-        "traceparent": "00-c4c539cd83cf7a45924a13bbace02d03-3fafc4020fa9e84d-00",
+        "traceparent": "00-699f3893616696458567c8be96e6caff-79cdccd8d97cce4a-00",
         "User-Agent": [
-          "azsdk-net-Storage.Files.DataLake/12.7.0-alpha.20210202.1",
-          "(.NET 5.0.2; Microsoft Windows 10.0.19042)"
+          "azsdk-net-Storage.Files.DataLake/12.7.0-alpha.20210219.1",
+          "(.NET 5.0.3; Microsoft Windows 10.0.19041)"
         ],
-        "x-ms-client-request-id": "a448b6bb-df21-4e93-2f41-055007a3ef63",
-        "x-ms-date": "Tue, 02 Feb 2021 21:50:36 GMT",
-=======
-        "traceparent": "00-13b5aa086165e1449d666a7b22fea4ab-4d02ffe364f60844-00",
-        "User-Agent": [
-          "azsdk-net-Storage.Files.DataLake/12.7.0-alpha.20210217.1",
-          "(.NET 5.0.3; Microsoft Windows 10.0.19042)"
-        ],
-        "x-ms-client-request-id": "a448b6bb-df21-4e93-2f41-055007a3ef63",
-        "x-ms-date": "Wed, 17 Feb 2021 22:38:34 GMT",
->>>>>>> 1814567d
+        "x-ms-client-request-id": "e0aa2992-44f4-b297-0724-495da96b5820",
+        "x-ms-date": "Fri, 19 Feb 2021 18:59:49 GMT",
         "x-ms-return-client-request-id": "true",
         "x-ms-version": "2020-06-12"
       },
@@ -86,52 +55,32 @@
       "StatusCode": 201,
       "ResponseHeaders": {
         "Content-Length": "0",
-<<<<<<< HEAD
-        "Date": "Tue, 02 Feb 2021 21:50:37 GMT",
-        "ETag": "\u00220x8D8C7C4937465C5\u0022",
-        "Last-Modified": "Tue, 02 Feb 2021 21:50:37 GMT",
-=======
-        "Date": "Wed, 17 Feb 2021 22:38:33 GMT",
-        "ETag": "\u00220x8D8D394C2ADCAAD\u0022",
-        "Last-Modified": "Wed, 17 Feb 2021 22:38:34 GMT",
->>>>>>> 1814567d
+        "Date": "Fri, 19 Feb 2021 18:59:48 GMT",
+        "ETag": "\u00220x8D8D50887DC7919\u0022",
+        "Last-Modified": "Fri, 19 Feb 2021 18:59:48 GMT",
         "Server": [
           "Windows-Azure-HDFS/1.0",
           "Microsoft-HTTPAPI/2.0"
         ],
-        "x-ms-client-request-id": "a448b6bb-df21-4e93-2f41-055007a3ef63",
-<<<<<<< HEAD
-        "x-ms-request-id": "bb2e3ca6-d01f-0054-19ad-f93008000000",
-=======
-        "x-ms-request-id": "85715735-c01f-0067-6b7d-056fa3000000",
->>>>>>> 1814567d
+        "x-ms-client-request-id": "e0aa2992-44f4-b297-0724-495da96b5820",
+        "x-ms-request-id": "da83761f-a01f-0061-56f1-065c1c000000",
         "x-ms-version": "2020-06-12"
       },
       "ResponseBody": []
     },
     {
-      "RequestUri": "https://seannse.blob.core.windows.net/test-filesystem-4218e2fd-2652-d9d6-082d-97e3fdf1a49b?restype=container",
+      "RequestUri": "https://seannse.blob.core.windows.net/test-filesystem-ba9781f6-aa92-0ae1-f779-900923a24d50?restype=container",
       "RequestMethod": "DELETE",
       "RequestHeaders": {
         "Accept": "application/xml",
         "Authorization": "Sanitized",
-<<<<<<< HEAD
-        "traceparent": "00-81d95f47012c8f42afd78ee7ec9beeb6-798cd3c38670f34d-00",
+        "traceparent": "00-06f435a9e64d074dadc6c20e99e00ea7-e9fc03ca56a1e44c-00",
         "User-Agent": [
-          "azsdk-net-Storage.Files.DataLake/12.7.0-alpha.20210202.1",
-          "(.NET 5.0.2; Microsoft Windows 10.0.19042)"
+          "azsdk-net-Storage.Files.DataLake/12.7.0-alpha.20210219.1",
+          "(.NET 5.0.3; Microsoft Windows 10.0.19041)"
         ],
-        "x-ms-client-request-id": "6d5bd4ea-adce-e218-868f-82e1c112c47b",
-        "x-ms-date": "Tue, 02 Feb 2021 21:50:36 GMT",
-=======
-        "traceparent": "00-830cf2862824274e8ddec5d9c29f893e-6527d1707e8cc74e-00",
-        "User-Agent": [
-          "azsdk-net-Storage.Files.DataLake/12.7.0-alpha.20210217.1",
-          "(.NET 5.0.3; Microsoft Windows 10.0.19042)"
-        ],
-        "x-ms-client-request-id": "6d5bd4ea-adce-e218-868f-82e1c112c47b",
-        "x-ms-date": "Wed, 17 Feb 2021 22:38:34 GMT",
->>>>>>> 1814567d
+        "x-ms-client-request-id": "aa1f9b32-eae5-82de-abb0-d546f15fd465",
+        "x-ms-date": "Fri, 19 Feb 2021 18:59:49 GMT",
         "x-ms-return-client-request-id": "true",
         "x-ms-version": "2020-06-12"
       },
@@ -139,28 +88,20 @@
       "StatusCode": 202,
       "ResponseHeaders": {
         "Content-Length": "0",
-<<<<<<< HEAD
-        "Date": "Tue, 02 Feb 2021 21:50:36 GMT",
-=======
-        "Date": "Wed, 17 Feb 2021 22:38:34 GMT",
->>>>>>> 1814567d
+        "Date": "Fri, 19 Feb 2021 18:59:48 GMT",
         "Server": [
           "Windows-Azure-Blob/1.0",
           "Microsoft-HTTPAPI/2.0"
         ],
-        "x-ms-client-request-id": "6d5bd4ea-adce-e218-868f-82e1c112c47b",
-<<<<<<< HEAD
-        "x-ms-request-id": "6bf81581-c01e-0077-47ad-f9aacb000000",
-=======
-        "x-ms-request-id": "7a3029b5-a01e-0003-2a7d-059e3b000000",
->>>>>>> 1814567d
+        "x-ms-client-request-id": "aa1f9b32-eae5-82de-abb0-d546f15fd465",
+        "x-ms-request-id": "cb115a61-b01e-006d-42f1-06cb14000000",
         "x-ms-version": "2020-06-12"
       },
       "ResponseBody": []
     }
   ],
   "Variables": {
-    "RandomSeed": "1408444285",
+    "RandomSeed": "224387112",
     "Storage_TestConfigHierarchicalNamespace": "NamespaceTenant\nseannse\nU2FuaXRpemVk\nhttps://seannse.blob.core.windows.net\nhttps://seannse.file.core.windows.net\nhttps://seannse.queue.core.windows.net\nhttps://seannse.table.core.windows.net\n\n\n\n\nhttps://seannse-secondary.blob.core.windows.net\nhttps://seannse-secondary.file.core.windows.net\nhttps://seannse-secondary.queue.core.windows.net\nhttps://seannse-secondary.table.core.windows.net\n68390a19-a643-458b-b726-408abf67b4fc\nSanitized\n72f988bf-86f1-41af-91ab-2d7cd011db47\nhttps://login.microsoftonline.com/\nCloud\nBlobEndpoint=https://seannse.blob.core.windows.net/;QueueEndpoint=https://seannse.queue.core.windows.net/;FileEndpoint=https://seannse.file.core.windows.net/;BlobSecondaryEndpoint=https://seannse-secondary.blob.core.windows.net/;QueueSecondaryEndpoint=https://seannse-secondary.queue.core.windows.net/;FileSecondaryEndpoint=https://seannse-secondary.file.core.windows.net/;AccountName=seannse;AccountKey=Sanitized\n"
   }
 }