--- conflicted
+++ resolved
@@ -1,143 +1,91 @@
 {
   "Entries": [
     {
-      "RequestUri": "https://seannse.blob.core.windows.net/test-filesystem-390e4841-1899-70a0-905e-14526d0a9e51?restype=container",
-      "RequestMethod": "PUT",
-      "RequestHeaders": {
-        "Accept": "application/xml",
-        "Authorization": "Sanitized",
-<<<<<<< HEAD
-        "traceparent": "00-8d2a2d0c109ae743966e81303cada87e-30af27f9f53e8042-00",
-        "User-Agent": [
-          "azsdk-net-Storage.Files.DataLake/12.7.0-alpha.20210202.1",
-          "(.NET 5.0.2; Microsoft Windows 10.0.19042)"
+      "RequestUri": "https://seannse.blob.core.windows.net/test-filesystem-b2003183-0111-80b9-3ec5-02a9440841d4?restype=container",
+      "RequestMethod": "PUT",
+      "RequestHeaders": {
+        "Accept": "application/xml",
+        "Authorization": "Sanitized",
+        "traceparent": "00-f8e18f6da2670c458b6a05ac80c3d6f3-e39ca6f921877a47-00",
+        "User-Agent": [
+          "azsdk-net-Storage.Files.DataLake/12.7.0-alpha.20210219.1",
+          "(.NET 5.0.3; Microsoft Windows 10.0.19041)"
         ],
         "x-ms-blob-public-access": "container",
-        "x-ms-client-request-id": "22ed4674-8ecc-ed52-6a4d-f7e29ef17dca",
-        "x-ms-date": "Tue, 02 Feb 2021 21:47:31 GMT",
-=======
-        "traceparent": "00-a12e2a238c5abb40b1b2d5aff2b47123-16c38ada3caa3b4e-00",
-        "User-Agent": [
-          "azsdk-net-Storage.Files.DataLake/12.7.0-alpha.20210217.1",
-          "(.NET 5.0.3; Microsoft Windows 10.0.19042)"
-        ],
-        "x-ms-blob-public-access": "container",
-        "x-ms-client-request-id": "22ed4674-8ecc-ed52-6a4d-f7e29ef17dca",
-        "x-ms-date": "Wed, 17 Feb 2021 22:50:38 GMT",
->>>>>>> 1814567d
-        "x-ms-return-client-request-id": "true",
-        "x-ms-version": "2020-06-12"
-      },
-      "RequestBody": null,
-      "StatusCode": 201,
-      "ResponseHeaders": {
-        "Content-Length": "0",
-<<<<<<< HEAD
-        "Date": "Tue, 02 Feb 2021 21:47:31 GMT",
-        "ETag": "\u00220x8D8C7C424F500BC\u0022",
-        "Last-Modified": "Tue, 02 Feb 2021 21:47:32 GMT",
-=======
-        "Date": "Wed, 17 Feb 2021 22:50:38 GMT",
-        "ETag": "\u00220x8D8D39671F18BD2\u0022",
-        "Last-Modified": "Wed, 17 Feb 2021 22:50:38 GMT",
->>>>>>> 1814567d
-        "Server": [
-          "Windows-Azure-Blob/1.0",
-          "Microsoft-HTTPAPI/2.0"
-        ],
-        "x-ms-client-request-id": "22ed4674-8ecc-ed52-6a4d-f7e29ef17dca",
-<<<<<<< HEAD
-        "x-ms-request-id": "c7a14839-001e-001a-7bad-f91e80000000",
-=======
-        "x-ms-request-id": "b52ffa5b-101e-0039-807f-058443000000",
->>>>>>> 1814567d
-        "x-ms-version": "2020-06-12"
-      },
-      "ResponseBody": []
-    },
-    {
-      "RequestUri": "https://seannse.dfs.core.windows.net/test-filesystem-390e4841-1899-70a0-905e-14526d0a9e51/test-directory-3f6a86a9-4cab-d73f-4fc7-a87fbfafa0ed?resource=directory",
+        "x-ms-client-request-id": "73753b13-1538-d1e1-7693-bf89f6554dc2",
+        "x-ms-date": "Fri, 19 Feb 2021 19:07:06 GMT",
+        "x-ms-return-client-request-id": "true",
+        "x-ms-version": "2020-06-12"
+      },
+      "RequestBody": null,
+      "StatusCode": 201,
+      "ResponseHeaders": {
+        "Content-Length": "0",
+        "Date": "Fri, 19 Feb 2021 19:07:04 GMT",
+        "ETag": "\u00220x8D8D5098C08E01D\u0022",
+        "Last-Modified": "Fri, 19 Feb 2021 19:07:05 GMT",
+        "Server": [
+          "Windows-Azure-Blob/1.0",
+          "Microsoft-HTTPAPI/2.0"
+        ],
+        "x-ms-client-request-id": "73753b13-1538-d1e1-7693-bf89f6554dc2",
+        "x-ms-request-id": "cb13c153-b01e-006d-62f2-06cb14000000",
+        "x-ms-version": "2020-06-12"
+      },
+      "ResponseBody": []
+    },
+    {
+      "RequestUri": "https://seannse.dfs.core.windows.net/test-filesystem-b2003183-0111-80b9-3ec5-02a9440841d4/test-directory-69b010f1-f59f-e3e2-f2db-a9ec62d50d1e?resource=directory",
       "RequestMethod": "PUT",
       "RequestHeaders": {
         "Accept": "application/json",
         "Authorization": "Sanitized",
-<<<<<<< HEAD
-        "traceparent": "00-b9d7ee9cad8c8048ac36e225887b02ae-9d19818973f2314d-00",
-        "User-Agent": [
-          "azsdk-net-Storage.Files.DataLake/12.7.0-alpha.20210202.1",
-          "(.NET 5.0.2; Microsoft Windows 10.0.19042)"
-        ],
-        "x-ms-client-request-id": "48478d9d-df39-2768-0615-d205e6d32dbb",
-        "x-ms-date": "Tue, 02 Feb 2021 21:47:31 GMT",
-=======
-        "traceparent": "00-8df19045e7d8b34597b2e656f768f55d-b1824655cf0a514d-00",
-        "User-Agent": [
-          "azsdk-net-Storage.Files.DataLake/12.7.0-alpha.20210217.1",
-          "(.NET 5.0.3; Microsoft Windows 10.0.19042)"
-        ],
-        "x-ms-client-request-id": "48478d9d-df39-2768-0615-d205e6d32dbb",
-        "x-ms-date": "Wed, 17 Feb 2021 22:50:38 GMT",
->>>>>>> 1814567d
-        "x-ms-return-client-request-id": "true",
-        "x-ms-version": "2020-06-12"
-      },
-      "RequestBody": null,
-      "StatusCode": 201,
-      "ResponseHeaders": {
-        "Content-Length": "0",
-<<<<<<< HEAD
-        "Date": "Tue, 02 Feb 2021 21:47:31 GMT",
-        "ETag": "\u00220x8D8C7C4252DA2F4\u0022",
-        "Last-Modified": "Tue, 02 Feb 2021 21:47:32 GMT",
-=======
-        "Date": "Wed, 17 Feb 2021 22:50:37 GMT",
-        "ETag": "\u00220x8D8D396722B0773\u0022",
-        "Last-Modified": "Wed, 17 Feb 2021 22:50:38 GMT",
->>>>>>> 1814567d
+        "traceparent": "00-cfea25fbaf4662469f50322569e0f102-1a59e0ab171cf142-00",
+        "User-Agent": [
+          "azsdk-net-Storage.Files.DataLake/12.7.0-alpha.20210219.1",
+          "(.NET 5.0.3; Microsoft Windows 10.0.19041)"
+        ],
+        "x-ms-client-request-id": "63f2dcd8-9e6e-1d8a-5991-815d6cf56ea0",
+        "x-ms-date": "Fri, 19 Feb 2021 19:07:06 GMT",
+        "x-ms-return-client-request-id": "true",
+        "x-ms-version": "2020-06-12"
+      },
+      "RequestBody": null,
+      "StatusCode": 201,
+      "ResponseHeaders": {
+        "Content-Length": "0",
+        "Date": "Fri, 19 Feb 2021 19:07:04 GMT",
+        "ETag": "\u00220x8D8D5098C181661\u0022",
+        "Last-Modified": "Fri, 19 Feb 2021 19:07:05 GMT",
         "Server": [
           "Windows-Azure-HDFS/1.0",
           "Microsoft-HTTPAPI/2.0"
         ],
-        "x-ms-client-request-id": "48478d9d-df39-2768-0615-d205e6d32dbb",
-<<<<<<< HEAD
-        "x-ms-request-id": "19c97ac2-001f-0057-40ad-f9d16c000000",
-=======
-        "x-ms-request-id": "45efc119-b01f-0042-057f-05c6df000000",
->>>>>>> 1814567d
-        "x-ms-version": "2020-06-12"
-      },
-      "ResponseBody": []
-    },
-    {
-      "RequestUri": "https://seannse.blob.core.windows.net/test-filesystem-390e4841-1899-70a0-905e-14526d0a9e51/test-directory-3f6a86a9-4cab-d73f-4fc7-a87fbfafa0ed?comp=properties",
-      "RequestMethod": "PUT",
-      "RequestHeaders": {
-        "Accept": "application/xml",
-        "Authorization": "Sanitized",
-<<<<<<< HEAD
-        "If-Modified-Since": "Wed, 03 Feb 2021 21:47:31 GMT",
-        "User-Agent": [
-          "azsdk-net-Storage.Files.DataLake/12.7.0-alpha.20210202.1",
-          "(.NET 5.0.2; Microsoft Windows 10.0.19042)"
-=======
-        "If-Modified-Since": "Thu, 18 Feb 2021 22:50:38 GMT",
-        "User-Agent": [
-          "azsdk-net-Storage.Files.DataLake/12.7.0-alpha.20210217.1",
-          "(.NET 5.0.3; Microsoft Windows 10.0.19042)"
->>>>>>> 1814567d
-        ],
-        "x-ms-blob-cache-control": "jvcatbfjttaxaabhmuwu",
-        "x-ms-blob-content-disposition": "qphqbqpglxixexlqwogx",
-        "x-ms-blob-content-encoding": "qfeifltwswqedepsnlyd",
-        "x-ms-blob-content-language": "lywukbscnkjwnxeklyko",
-        "x-ms-blob-content-md5": "Qdm\u002BIpRVQMHP4NfDWAMYjQ==",
-        "x-ms-blob-content-type": "wrnnheuyhrclpdmriiwe",
-        "x-ms-client-request-id": "32e1091e-5767-61b3-99b6-2007aa7f2bab",
-<<<<<<< HEAD
-        "x-ms-date": "Tue, 02 Feb 2021 21:47:31 GMT",
-=======
-        "x-ms-date": "Wed, 17 Feb 2021 22:50:38 GMT",
->>>>>>> 1814567d
+        "x-ms-client-request-id": "63f2dcd8-9e6e-1d8a-5991-815d6cf56ea0",
+        "x-ms-request-id": "5dd09236-401f-0046-51f2-064bd8000000",
+        "x-ms-version": "2020-06-12"
+      },
+      "ResponseBody": []
+    },
+    {
+      "RequestUri": "https://seannse.blob.core.windows.net/test-filesystem-b2003183-0111-80b9-3ec5-02a9440841d4/test-directory-69b010f1-f59f-e3e2-f2db-a9ec62d50d1e?comp=properties",
+      "RequestMethod": "PUT",
+      "RequestHeaders": {
+        "Accept": "application/xml",
+        "Authorization": "Sanitized",
+        "If-Modified-Since": "Sat, 20 Feb 2021 19:07:06 GMT",
+        "User-Agent": [
+          "azsdk-net-Storage.Files.DataLake/12.7.0-alpha.20210219.1",
+          "(.NET 5.0.3; Microsoft Windows 10.0.19041)"
+        ],
+        "x-ms-blob-cache-control": "nkndqnvjmeoskwunlcox",
+        "x-ms-blob-content-disposition": "nulfqxgyxndfdqpypgsh",
+        "x-ms-blob-content-encoding": "auqbccxtfwyuopcsyhms",
+        "x-ms-blob-content-language": "gvlyaipsgvxfihwrdjcn",
+        "x-ms-blob-content-md5": "w3j/lRapH\u002B9bj\u002BfuOZjiuw==",
+        "x-ms-blob-content-type": "amtaohqmnwahtaaejrat",
+        "x-ms-client-request-id": "8613f5ac-aae3-1eb0-4d77-af014b3e5079",
+        "x-ms-date": "Fri, 19 Feb 2021 19:07:06 GMT",
         "x-ms-return-client-request-id": "true",
         "x-ms-version": "2020-06-12"
       },
@@ -146,58 +94,35 @@
       "ResponseHeaders": {
         "Content-Length": "252",
         "Content-Type": "application/xml",
-<<<<<<< HEAD
-        "Date": "Tue, 02 Feb 2021 21:47:32 GMT",
-=======
-        "Date": "Wed, 17 Feb 2021 22:50:38 GMT",
->>>>>>> 1814567d
-        "Server": [
-          "Windows-Azure-Blob/1.0",
-          "Microsoft-HTTPAPI/2.0"
-        ],
-        "x-ms-client-request-id": "32e1091e-5767-61b3-99b6-2007aa7f2bab",
+        "Date": "Fri, 19 Feb 2021 19:07:04 GMT",
+        "Server": [
+          "Windows-Azure-Blob/1.0",
+          "Microsoft-HTTPAPI/2.0"
+        ],
+        "x-ms-client-request-id": "8613f5ac-aae3-1eb0-4d77-af014b3e5079",
         "x-ms-error-code": "ConditionNotMet",
-<<<<<<< HEAD
-        "x-ms-request-id": "c7a148dc-001e-001a-0aad-f91e80000000",
-=======
-        "x-ms-request-id": "b52ffc13-101e-0039-1a7f-058443000000",
->>>>>>> 1814567d
+        "x-ms-request-id": "cb13c1b1-b01e-006d-3af2-06cb14000000",
         "x-ms-version": "2020-06-12"
       },
       "ResponseBody": [
         "\uFEFF\u003C?xml version=\u00221.0\u0022 encoding=\u0022utf-8\u0022?\u003E\u003CError\u003E\u003CCode\u003EConditionNotMet\u003C/Code\u003E\u003CMessage\u003EThe condition specified using HTTP conditional header(s) is not met.\n",
-<<<<<<< HEAD
-        "RequestId:c7a148dc-001e-001a-0aad-f91e80000000\n",
-        "Time:2021-02-02T21:47:32.5182223Z\u003C/Message\u003E\u003C/Error\u003E"
-=======
-        "RequestId:b52ffc13-101e-0039-1a7f-058443000000\n",
-        "Time:2021-02-17T22:50:38.7718932Z\u003C/Message\u003E\u003C/Error\u003E"
->>>>>>> 1814567d
+        "RequestId:cb13c1b1-b01e-006d-3af2-06cb14000000\n",
+        "Time:2021-02-19T19:07:05.5530280Z\u003C/Message\u003E\u003C/Error\u003E"
       ]
     },
     {
-      "RequestUri": "https://seannse.blob.core.windows.net/test-filesystem-390e4841-1899-70a0-905e-14526d0a9e51?restype=container",
+      "RequestUri": "https://seannse.blob.core.windows.net/test-filesystem-b2003183-0111-80b9-3ec5-02a9440841d4?restype=container",
       "RequestMethod": "DELETE",
       "RequestHeaders": {
         "Accept": "application/xml",
         "Authorization": "Sanitized",
-<<<<<<< HEAD
-        "traceparent": "00-cc5642da98fe0b49bc0a990ae8877817-43259d64472ebd49-00",
-        "User-Agent": [
-          "azsdk-net-Storage.Files.DataLake/12.7.0-alpha.20210202.1",
-          "(.NET 5.0.2; Microsoft Windows 10.0.19042)"
-        ],
-        "x-ms-client-request-id": "dce699b1-faf1-5553-5641-035c35a68382",
-        "x-ms-date": "Tue, 02 Feb 2021 21:47:31 GMT",
-=======
-        "traceparent": "00-f6d07fde9dcfab4a80265ab89683df4d-5a035cada14f2942-00",
-        "User-Agent": [
-          "azsdk-net-Storage.Files.DataLake/12.7.0-alpha.20210217.1",
-          "(.NET 5.0.3; Microsoft Windows 10.0.19042)"
-        ],
-        "x-ms-client-request-id": "dce699b1-faf1-5553-5641-035c35a68382",
-        "x-ms-date": "Wed, 17 Feb 2021 22:50:38 GMT",
->>>>>>> 1814567d
+        "traceparent": "00-91768279eac20243997998701a33d473-64396a8d73dfd34c-00",
+        "User-Agent": [
+          "azsdk-net-Storage.Files.DataLake/12.7.0-alpha.20210219.1",
+          "(.NET 5.0.3; Microsoft Windows 10.0.19041)"
+        ],
+        "x-ms-client-request-id": "76b04590-e7e2-dbbd-efad-d047952dd736",
+        "x-ms-date": "Fri, 19 Feb 2021 19:07:06 GMT",
         "x-ms-return-client-request-id": "true",
         "x-ms-version": "2020-06-12"
       },
@@ -205,163 +130,103 @@
       "StatusCode": 202,
       "ResponseHeaders": {
         "Content-Length": "0",
-<<<<<<< HEAD
-        "Date": "Tue, 02 Feb 2021 21:47:32 GMT",
-=======
-        "Date": "Wed, 17 Feb 2021 22:50:38 GMT",
->>>>>>> 1814567d
-        "Server": [
-          "Windows-Azure-Blob/1.0",
-          "Microsoft-HTTPAPI/2.0"
-        ],
-        "x-ms-client-request-id": "dce699b1-faf1-5553-5641-035c35a68382",
-<<<<<<< HEAD
-        "x-ms-request-id": "c7a14906-001e-001a-33ad-f91e80000000",
-=======
-        "x-ms-request-id": "b52ffc95-101e-0039-157f-058443000000",
->>>>>>> 1814567d
-        "x-ms-version": "2020-06-12"
-      },
-      "ResponseBody": []
-    },
-    {
-      "RequestUri": "https://seannse.blob.core.windows.net/test-filesystem-7466152c-fbc5-13c5-7c9b-534d10d24223?restype=container",
-      "RequestMethod": "PUT",
-      "RequestHeaders": {
-        "Accept": "application/xml",
-        "Authorization": "Sanitized",
-<<<<<<< HEAD
-        "traceparent": "00-647291466921464091429316ea7b1baa-dbb39d4eb0a7fc4d-00",
-        "User-Agent": [
-          "azsdk-net-Storage.Files.DataLake/12.7.0-alpha.20210202.1",
-          "(.NET 5.0.2; Microsoft Windows 10.0.19042)"
+        "Date": "Fri, 19 Feb 2021 19:07:04 GMT",
+        "Server": [
+          "Windows-Azure-Blob/1.0",
+          "Microsoft-HTTPAPI/2.0"
+        ],
+        "x-ms-client-request-id": "76b04590-e7e2-dbbd-efad-d047952dd736",
+        "x-ms-request-id": "cb13c1d9-b01e-006d-62f2-06cb14000000",
+        "x-ms-version": "2020-06-12"
+      },
+      "ResponseBody": []
+    },
+    {
+      "RequestUri": "https://seannse.blob.core.windows.net/test-filesystem-a04880a3-c010-9c52-0180-d914bb357aff?restype=container",
+      "RequestMethod": "PUT",
+      "RequestHeaders": {
+        "Accept": "application/xml",
+        "Authorization": "Sanitized",
+        "traceparent": "00-483fe906e1b02a40b831a3c019b9a736-177d69bd5d82bb4e-00",
+        "User-Agent": [
+          "azsdk-net-Storage.Files.DataLake/12.7.0-alpha.20210219.1",
+          "(.NET 5.0.3; Microsoft Windows 10.0.19041)"
         ],
         "x-ms-blob-public-access": "container",
-        "x-ms-client-request-id": "08b5c497-b00f-b515-d4d3-5f56a7064484",
-        "x-ms-date": "Tue, 02 Feb 2021 21:47:32 GMT",
-=======
-        "traceparent": "00-9a7e8ac7a60d7d4b858663df6d559a6e-95515606843bd944-00",
-        "User-Agent": [
-          "azsdk-net-Storage.Files.DataLake/12.7.0-alpha.20210217.1",
-          "(.NET 5.0.3; Microsoft Windows 10.0.19042)"
-        ],
-        "x-ms-blob-public-access": "container",
-        "x-ms-client-request-id": "08b5c497-b00f-b515-d4d3-5f56a7064484",
-        "x-ms-date": "Wed, 17 Feb 2021 22:50:39 GMT",
->>>>>>> 1814567d
-        "x-ms-return-client-request-id": "true",
-        "x-ms-version": "2020-06-12"
-      },
-      "RequestBody": null,
-      "StatusCode": 201,
-      "ResponseHeaders": {
-        "Content-Length": "0",
-<<<<<<< HEAD
-        "Date": "Tue, 02 Feb 2021 21:47:32 GMT",
-        "ETag": "\u00220x8D8C7C42581BDE8\u0022",
-        "Last-Modified": "Tue, 02 Feb 2021 21:47:32 GMT",
-=======
-        "Date": "Wed, 17 Feb 2021 22:50:38 GMT",
-        "ETag": "\u00220x8D8D39672777E8C\u0022",
-        "Last-Modified": "Wed, 17 Feb 2021 22:50:39 GMT",
->>>>>>> 1814567d
-        "Server": [
-          "Windows-Azure-Blob/1.0",
-          "Microsoft-HTTPAPI/2.0"
-        ],
-        "x-ms-client-request-id": "08b5c497-b00f-b515-d4d3-5f56a7064484",
-<<<<<<< HEAD
-        "x-ms-request-id": "5d352201-301e-00a8-68ad-f9e1f1000000",
-=======
-        "x-ms-request-id": "f69d5bba-701e-004d-207f-05b0b3000000",
->>>>>>> 1814567d
-        "x-ms-version": "2020-06-12"
-      },
-      "ResponseBody": []
-    },
-    {
-      "RequestUri": "https://seannse.dfs.core.windows.net/test-filesystem-7466152c-fbc5-13c5-7c9b-534d10d24223/test-directory-f0cae0fe-7250-dde9-5bd5-3ab4e9920b4c?resource=directory",
+        "x-ms-client-request-id": "23d7b8f6-0305-cf91-f213-75620ea920ba",
+        "x-ms-date": "Fri, 19 Feb 2021 19:07:06 GMT",
+        "x-ms-return-client-request-id": "true",
+        "x-ms-version": "2020-06-12"
+      },
+      "RequestBody": null,
+      "StatusCode": 201,
+      "ResponseHeaders": {
+        "Content-Length": "0",
+        "Date": "Fri, 19 Feb 2021 19:07:05 GMT",
+        "ETag": "\u00220x8D8D5098C3C0723\u0022",
+        "Last-Modified": "Fri, 19 Feb 2021 19:07:05 GMT",
+        "Server": [
+          "Windows-Azure-Blob/1.0",
+          "Microsoft-HTTPAPI/2.0"
+        ],
+        "x-ms-client-request-id": "23d7b8f6-0305-cf91-f213-75620ea920ba",
+        "x-ms-request-id": "cb13c208-b01e-006d-0ef2-06cb14000000",
+        "x-ms-version": "2020-06-12"
+      },
+      "ResponseBody": []
+    },
+    {
+      "RequestUri": "https://seannse.dfs.core.windows.net/test-filesystem-a04880a3-c010-9c52-0180-d914bb357aff/test-directory-8773d133-d1bb-c9a8-e93b-83476f175c54?resource=directory",
       "RequestMethod": "PUT",
       "RequestHeaders": {
         "Accept": "application/json",
         "Authorization": "Sanitized",
-<<<<<<< HEAD
-        "traceparent": "00-abc91e1f9d6a7b469b81107ef42f41b4-2e3c5c962fa78f4e-00",
-        "User-Agent": [
-          "azsdk-net-Storage.Files.DataLake/12.7.0-alpha.20210202.1",
-          "(.NET 5.0.2; Microsoft Windows 10.0.19042)"
-        ],
-        "x-ms-client-request-id": "27338dcc-2065-24e8-dbd7-ac397660cb42",
-        "x-ms-date": "Tue, 02 Feb 2021 21:47:32 GMT",
-=======
-        "traceparent": "00-51a00aa5f452ff45b04357b56b5c3f92-51ee627bd01f0c4c-00",
-        "User-Agent": [
-          "azsdk-net-Storage.Files.DataLake/12.7.0-alpha.20210217.1",
-          "(.NET 5.0.3; Microsoft Windows 10.0.19042)"
-        ],
-        "x-ms-client-request-id": "27338dcc-2065-24e8-dbd7-ac397660cb42",
-        "x-ms-date": "Wed, 17 Feb 2021 22:50:39 GMT",
->>>>>>> 1814567d
-        "x-ms-return-client-request-id": "true",
-        "x-ms-version": "2020-06-12"
-      },
-      "RequestBody": null,
-      "StatusCode": 201,
-      "ResponseHeaders": {
-        "Content-Length": "0",
-<<<<<<< HEAD
-        "Date": "Tue, 02 Feb 2021 21:47:33 GMT",
-        "ETag": "\u00220x8D8C7C425B95714\u0022",
-        "Last-Modified": "Tue, 02 Feb 2021 21:47:33 GMT",
-=======
-        "Date": "Wed, 17 Feb 2021 22:50:38 GMT",
-        "ETag": "\u00220x8D8D39672AB2A4E\u0022",
-        "Last-Modified": "Wed, 17 Feb 2021 22:50:39 GMT",
->>>>>>> 1814567d
+        "traceparent": "00-0da44e06af8cde40b8882197503c6a76-43a87a642c1fb047-00",
+        "User-Agent": [
+          "azsdk-net-Storage.Files.DataLake/12.7.0-alpha.20210219.1",
+          "(.NET 5.0.3; Microsoft Windows 10.0.19041)"
+        ],
+        "x-ms-client-request-id": "6e0797a9-7638-25c3-100d-39c97f4a60da",
+        "x-ms-date": "Fri, 19 Feb 2021 19:07:06 GMT",
+        "x-ms-return-client-request-id": "true",
+        "x-ms-version": "2020-06-12"
+      },
+      "RequestBody": null,
+      "StatusCode": 201,
+      "ResponseHeaders": {
+        "Content-Length": "0",
+        "Date": "Fri, 19 Feb 2021 19:07:05 GMT",
+        "ETag": "\u00220x8D8D5098C4C42C3\u0022",
+        "Last-Modified": "Fri, 19 Feb 2021 19:07:05 GMT",
         "Server": [
           "Windows-Azure-HDFS/1.0",
           "Microsoft-HTTPAPI/2.0"
         ],
-        "x-ms-client-request-id": "27338dcc-2065-24e8-dbd7-ac397660cb42",
-<<<<<<< HEAD
-        "x-ms-request-id": "ad9e60da-301f-002e-47ad-f92d48000000",
-=======
-        "x-ms-request-id": "d27b73e4-801f-0004-3d7f-05f258000000",
->>>>>>> 1814567d
-        "x-ms-version": "2020-06-12"
-      },
-      "ResponseBody": []
-    },
-    {
-      "RequestUri": "https://seannse.blob.core.windows.net/test-filesystem-7466152c-fbc5-13c5-7c9b-534d10d24223/test-directory-f0cae0fe-7250-dde9-5bd5-3ab4e9920b4c?comp=properties",
-      "RequestMethod": "PUT",
-      "RequestHeaders": {
-        "Accept": "application/xml",
-        "Authorization": "Sanitized",
-<<<<<<< HEAD
-        "If-Unmodified-Since": "Mon, 01 Feb 2021 21:47:31 GMT",
-        "User-Agent": [
-          "azsdk-net-Storage.Files.DataLake/12.7.0-alpha.20210202.1",
-          "(.NET 5.0.2; Microsoft Windows 10.0.19042)"
-=======
-        "If-Unmodified-Since": "Tue, 16 Feb 2021 22:50:38 GMT",
-        "User-Agent": [
-          "azsdk-net-Storage.Files.DataLake/12.7.0-alpha.20210217.1",
-          "(.NET 5.0.3; Microsoft Windows 10.0.19042)"
->>>>>>> 1814567d
-        ],
-        "x-ms-blob-cache-control": "jvcatbfjttaxaabhmuwu",
-        "x-ms-blob-content-disposition": "qphqbqpglxixexlqwogx",
-        "x-ms-blob-content-encoding": "qfeifltwswqedepsnlyd",
-        "x-ms-blob-content-language": "lywukbscnkjwnxeklyko",
-        "x-ms-blob-content-md5": "Qdm\u002BIpRVQMHP4NfDWAMYjQ==",
-        "x-ms-blob-content-type": "wrnnheuyhrclpdmriiwe",
-        "x-ms-client-request-id": "5ce806eb-e35e-69e7-3291-70458dda6ad0",
-<<<<<<< HEAD
-        "x-ms-date": "Tue, 02 Feb 2021 21:47:32 GMT",
-=======
-        "x-ms-date": "Wed, 17 Feb 2021 22:50:39 GMT",
->>>>>>> 1814567d
+        "x-ms-client-request-id": "6e0797a9-7638-25c3-100d-39c97f4a60da",
+        "x-ms-request-id": "5dd09274-401f-0046-0ff2-064bd8000000",
+        "x-ms-version": "2020-06-12"
+      },
+      "ResponseBody": []
+    },
+    {
+      "RequestUri": "https://seannse.blob.core.windows.net/test-filesystem-a04880a3-c010-9c52-0180-d914bb357aff/test-directory-8773d133-d1bb-c9a8-e93b-83476f175c54?comp=properties",
+      "RequestMethod": "PUT",
+      "RequestHeaders": {
+        "Accept": "application/xml",
+        "Authorization": "Sanitized",
+        "If-Unmodified-Since": "Thu, 18 Feb 2021 19:07:06 GMT",
+        "User-Agent": [
+          "azsdk-net-Storage.Files.DataLake/12.7.0-alpha.20210219.1",
+          "(.NET 5.0.3; Microsoft Windows 10.0.19041)"
+        ],
+        "x-ms-blob-cache-control": "nkndqnvjmeoskwunlcox",
+        "x-ms-blob-content-disposition": "nulfqxgyxndfdqpypgsh",
+        "x-ms-blob-content-encoding": "auqbccxtfwyuopcsyhms",
+        "x-ms-blob-content-language": "gvlyaipsgvxfihwrdjcn",
+        "x-ms-blob-content-md5": "w3j/lRapH\u002B9bj\u002BfuOZjiuw==",
+        "x-ms-blob-content-type": "amtaohqmnwahtaaejrat",
+        "x-ms-client-request-id": "d79d103d-ed0f-0a1b-95f7-f3501d305031",
+        "x-ms-date": "Fri, 19 Feb 2021 19:07:06 GMT",
         "x-ms-return-client-request-id": "true",
         "x-ms-version": "2020-06-12"
       },
@@ -370,58 +235,35 @@
       "ResponseHeaders": {
         "Content-Length": "252",
         "Content-Type": "application/xml",
-<<<<<<< HEAD
-        "Date": "Tue, 02 Feb 2021 21:47:33 GMT",
-=======
-        "Date": "Wed, 17 Feb 2021 22:50:38 GMT",
->>>>>>> 1814567d
-        "Server": [
-          "Windows-Azure-Blob/1.0",
-          "Microsoft-HTTPAPI/2.0"
-        ],
-        "x-ms-client-request-id": "5ce806eb-e35e-69e7-3291-70458dda6ad0",
+        "Date": "Fri, 19 Feb 2021 19:07:05 GMT",
+        "Server": [
+          "Windows-Azure-Blob/1.0",
+          "Microsoft-HTTPAPI/2.0"
+        ],
+        "x-ms-client-request-id": "d79d103d-ed0f-0a1b-95f7-f3501d305031",
         "x-ms-error-code": "ConditionNotMet",
-<<<<<<< HEAD
-        "x-ms-request-id": "5d352476-301e-00a8-31ad-f9e1f1000000",
-=======
-        "x-ms-request-id": "f69d5cee-701e-004d-387f-05b0b3000000",
->>>>>>> 1814567d
+        "x-ms-request-id": "cb13c25e-b01e-006d-5ef2-06cb14000000",
         "x-ms-version": "2020-06-12"
       },
       "ResponseBody": [
         "\uFEFF\u003C?xml version=\u00221.0\u0022 encoding=\u0022utf-8\u0022?\u003E\u003CError\u003E\u003CCode\u003EConditionNotMet\u003C/Code\u003E\u003CMessage\u003EThe condition specified using HTTP conditional header(s) is not met.\n",
-<<<<<<< HEAD
-        "RequestId:5d352476-301e-00a8-31ad-f9e1f1000000\n",
-        "Time:2021-02-02T21:47:33.4375901Z\u003C/Message\u003E\u003C/Error\u003E"
-=======
-        "RequestId:f69d5cee-701e-004d-387f-05b0b3000000\n",
-        "Time:2021-02-17T22:50:39.6147220Z\u003C/Message\u003E\u003C/Error\u003E"
->>>>>>> 1814567d
+        "RequestId:cb13c25e-b01e-006d-5ef2-06cb14000000\n",
+        "Time:2021-02-19T19:07:05.8962666Z\u003C/Message\u003E\u003C/Error\u003E"
       ]
     },
     {
-      "RequestUri": "https://seannse.blob.core.windows.net/test-filesystem-7466152c-fbc5-13c5-7c9b-534d10d24223?restype=container",
+      "RequestUri": "https://seannse.blob.core.windows.net/test-filesystem-a04880a3-c010-9c52-0180-d914bb357aff?restype=container",
       "RequestMethod": "DELETE",
       "RequestHeaders": {
         "Accept": "application/xml",
         "Authorization": "Sanitized",
-<<<<<<< HEAD
-        "traceparent": "00-1c11902ed707ae419e6e6c4c8ee87b05-15b98f5fd084df4e-00",
-        "User-Agent": [
-          "azsdk-net-Storage.Files.DataLake/12.7.0-alpha.20210202.1",
-          "(.NET 5.0.2; Microsoft Windows 10.0.19042)"
-        ],
-        "x-ms-client-request-id": "704db4e9-6f78-e4e3-2c62-59bf872137f1",
-        "x-ms-date": "Tue, 02 Feb 2021 21:47:32 GMT",
-=======
-        "traceparent": "00-365e70bbdd0f2d4a86c1ad5ddba25d3d-96feac8cbbeaa645-00",
-        "User-Agent": [
-          "azsdk-net-Storage.Files.DataLake/12.7.0-alpha.20210217.1",
-          "(.NET 5.0.3; Microsoft Windows 10.0.19042)"
-        ],
-        "x-ms-client-request-id": "704db4e9-6f78-e4e3-2c62-59bf872137f1",
-        "x-ms-date": "Wed, 17 Feb 2021 22:50:39 GMT",
->>>>>>> 1814567d
+        "traceparent": "00-129a6a92ebb23d4bb12fd84fc81f9a3b-774c3d53bf8fb94e-00",
+        "User-Agent": [
+          "azsdk-net-Storage.Files.DataLake/12.7.0-alpha.20210219.1",
+          "(.NET 5.0.3; Microsoft Windows 10.0.19041)"
+        ],
+        "x-ms-client-request-id": "6f8b85a7-88ad-c9cb-05d5-1e94290bbfa6",
+        "x-ms-date": "Fri, 19 Feb 2021 19:07:06 GMT",
         "x-ms-return-client-request-id": "true",
         "x-ms-version": "2020-06-12"
       },
@@ -429,161 +271,103 @@
       "StatusCode": 202,
       "ResponseHeaders": {
         "Content-Length": "0",
-<<<<<<< HEAD
-        "Date": "Tue, 02 Feb 2021 21:47:33 GMT",
-=======
-        "Date": "Wed, 17 Feb 2021 22:50:38 GMT",
->>>>>>> 1814567d
-        "Server": [
-          "Windows-Azure-Blob/1.0",
-          "Microsoft-HTTPAPI/2.0"
-        ],
-        "x-ms-client-request-id": "704db4e9-6f78-e4e3-2c62-59bf872137f1",
-<<<<<<< HEAD
-        "x-ms-request-id": "5d3524f3-301e-00a8-27ad-f9e1f1000000",
-=======
-        "x-ms-request-id": "f69d5d31-701e-004d-757f-05b0b3000000",
->>>>>>> 1814567d
-        "x-ms-version": "2020-06-12"
-      },
-      "ResponseBody": []
-    },
-    {
-      "RequestUri": "https://seannse.blob.core.windows.net/test-filesystem-3cd9ef7f-1125-8d60-2314-35ef876b08fa?restype=container",
-      "RequestMethod": "PUT",
-      "RequestHeaders": {
-        "Accept": "application/xml",
-        "Authorization": "Sanitized",
-<<<<<<< HEAD
-        "traceparent": "00-03794878196ccc41a7f0e7d1904643c6-4b5cb6458d96d44b-00",
-        "User-Agent": [
-          "azsdk-net-Storage.Files.DataLake/12.7.0-alpha.20210202.1",
-          "(.NET 5.0.2; Microsoft Windows 10.0.19042)"
+        "Date": "Fri, 19 Feb 2021 19:07:05 GMT",
+        "Server": [
+          "Windows-Azure-Blob/1.0",
+          "Microsoft-HTTPAPI/2.0"
+        ],
+        "x-ms-client-request-id": "6f8b85a7-88ad-c9cb-05d5-1e94290bbfa6",
+        "x-ms-request-id": "cb13c285-b01e-006d-03f2-06cb14000000",
+        "x-ms-version": "2020-06-12"
+      },
+      "ResponseBody": []
+    },
+    {
+      "RequestUri": "https://seannse.blob.core.windows.net/test-filesystem-83d8da51-236b-f35f-2810-9ce45686a0eb?restype=container",
+      "RequestMethod": "PUT",
+      "RequestHeaders": {
+        "Accept": "application/xml",
+        "Authorization": "Sanitized",
+        "traceparent": "00-75d3e1125331134cab92c5d6a76780e0-4e34069a3f9f134b-00",
+        "User-Agent": [
+          "azsdk-net-Storage.Files.DataLake/12.7.0-alpha.20210219.1",
+          "(.NET 5.0.3; Microsoft Windows 10.0.19041)"
         ],
         "x-ms-blob-public-access": "container",
-        "x-ms-client-request-id": "71fb6a37-b15f-d793-53c0-4c6439f45cc0",
-        "x-ms-date": "Tue, 02 Feb 2021 21:47:32 GMT",
-=======
-        "traceparent": "00-cb63fdef059e3b4e86324e57a77333d0-bd8eece01cddd543-00",
-        "User-Agent": [
-          "azsdk-net-Storage.Files.DataLake/12.7.0-alpha.20210217.1",
-          "(.NET 5.0.3; Microsoft Windows 10.0.19042)"
-        ],
-        "x-ms-blob-public-access": "container",
-        "x-ms-client-request-id": "71fb6a37-b15f-d793-53c0-4c6439f45cc0",
-        "x-ms-date": "Wed, 17 Feb 2021 22:50:39 GMT",
->>>>>>> 1814567d
-        "x-ms-return-client-request-id": "true",
-        "x-ms-version": "2020-06-12"
-      },
-      "RequestBody": null,
-      "StatusCode": 201,
-      "ResponseHeaders": {
-        "Content-Length": "0",
-<<<<<<< HEAD
-        "Date": "Tue, 02 Feb 2021 21:47:33 GMT",
-        "ETag": "\u00220x8D8C7C42612EBFD\u0022",
-        "Last-Modified": "Tue, 02 Feb 2021 21:47:33 GMT",
-=======
-        "Date": "Wed, 17 Feb 2021 22:50:39 GMT",
-        "ETag": "\u00220x8D8D39672F6DD2B\u0022",
-        "Last-Modified": "Wed, 17 Feb 2021 22:50:40 GMT",
->>>>>>> 1814567d
-        "Server": [
-          "Windows-Azure-Blob/1.0",
-          "Microsoft-HTTPAPI/2.0"
-        ],
-        "x-ms-client-request-id": "71fb6a37-b15f-d793-53c0-4c6439f45cc0",
-<<<<<<< HEAD
-        "x-ms-request-id": "4d9f62f0-201e-007f-13ad-f9b0c4000000",
-=======
-        "x-ms-request-id": "b9ad5938-101e-0074-107f-054baf000000",
->>>>>>> 1814567d
-        "x-ms-version": "2020-06-12"
-      },
-      "ResponseBody": []
-    },
-    {
-      "RequestUri": "https://seannse.dfs.core.windows.net/test-filesystem-3cd9ef7f-1125-8d60-2314-35ef876b08fa/test-directory-cf1c5f5a-5fc6-8564-9772-260b612c8801?resource=directory",
+        "x-ms-client-request-id": "9043f06b-e5d1-8376-2698-469cebe7727f",
+        "x-ms-date": "Fri, 19 Feb 2021 19:07:06 GMT",
+        "x-ms-return-client-request-id": "true",
+        "x-ms-version": "2020-06-12"
+      },
+      "RequestBody": null,
+      "StatusCode": 201,
+      "ResponseHeaders": {
+        "Content-Length": "0",
+        "Date": "Fri, 19 Feb 2021 19:07:05 GMT",
+        "ETag": "\u00220x8D8D5098C6E43A0\u0022",
+        "Last-Modified": "Fri, 19 Feb 2021 19:07:06 GMT",
+        "Server": [
+          "Windows-Azure-Blob/1.0",
+          "Microsoft-HTTPAPI/2.0"
+        ],
+        "x-ms-client-request-id": "9043f06b-e5d1-8376-2698-469cebe7727f",
+        "x-ms-request-id": "cb13c2b1-b01e-006d-2ff2-06cb14000000",
+        "x-ms-version": "2020-06-12"
+      },
+      "ResponseBody": []
+    },
+    {
+      "RequestUri": "https://seannse.dfs.core.windows.net/test-filesystem-83d8da51-236b-f35f-2810-9ce45686a0eb/test-directory-18053235-2762-7002-561e-1571e7e0c8d6?resource=directory",
       "RequestMethod": "PUT",
       "RequestHeaders": {
         "Accept": "application/json",
         "Authorization": "Sanitized",
-<<<<<<< HEAD
-        "traceparent": "00-ce2d8324e8461544bb97b450f8f47d7f-4e912a9d78a35341-00",
-        "User-Agent": [
-          "azsdk-net-Storage.Files.DataLake/12.7.0-alpha.20210202.1",
-          "(.NET 5.0.2; Microsoft Windows 10.0.19042)"
-        ],
-        "x-ms-client-request-id": "a5daefbc-7b06-d83e-0575-d9ec8a877527",
-        "x-ms-date": "Tue, 02 Feb 2021 21:47:33 GMT",
-=======
-        "traceparent": "00-672d74499c68564ba679818149bcf878-4db04de034e2284f-00",
-        "User-Agent": [
-          "azsdk-net-Storage.Files.DataLake/12.7.0-alpha.20210217.1",
-          "(.NET 5.0.3; Microsoft Windows 10.0.19042)"
-        ],
-        "x-ms-client-request-id": "a5daefbc-7b06-d83e-0575-d9ec8a877527",
-        "x-ms-date": "Wed, 17 Feb 2021 22:50:40 GMT",
->>>>>>> 1814567d
-        "x-ms-return-client-request-id": "true",
-        "x-ms-version": "2020-06-12"
-      },
-      "RequestBody": null,
-      "StatusCode": 201,
-      "ResponseHeaders": {
-        "Content-Length": "0",
-<<<<<<< HEAD
-        "Date": "Tue, 02 Feb 2021 21:47:34 GMT",
-        "ETag": "\u00220x8D8C7C4264B2E30\u0022",
-        "Last-Modified": "Tue, 02 Feb 2021 21:47:34 GMT",
-=======
-        "Date": "Wed, 17 Feb 2021 22:50:40 GMT",
-        "ETag": "\u00220x8D8D396732B5BBA\u0022",
-        "Last-Modified": "Wed, 17 Feb 2021 22:50:40 GMT",
->>>>>>> 1814567d
+        "traceparent": "00-5570dca186e03240a84a18392719d925-1a27836ed3a8904d-00",
+        "User-Agent": [
+          "azsdk-net-Storage.Files.DataLake/12.7.0-alpha.20210219.1",
+          "(.NET 5.0.3; Microsoft Windows 10.0.19041)"
+        ],
+        "x-ms-client-request-id": "f849bd86-4b4c-44cc-eed3-39b3d0059c45",
+        "x-ms-date": "Fri, 19 Feb 2021 19:07:06 GMT",
+        "x-ms-return-client-request-id": "true",
+        "x-ms-version": "2020-06-12"
+      },
+      "RequestBody": null,
+      "StatusCode": 201,
+      "ResponseHeaders": {
+        "Content-Length": "0",
+        "Date": "Fri, 19 Feb 2021 19:07:05 GMT",
+        "ETag": "\u00220x8D8D5098C7CC589\u0022",
+        "Last-Modified": "Fri, 19 Feb 2021 19:07:06 GMT",
         "Server": [
           "Windows-Azure-HDFS/1.0",
           "Microsoft-HTTPAPI/2.0"
         ],
-        "x-ms-client-request-id": "a5daefbc-7b06-d83e-0575-d9ec8a877527",
-<<<<<<< HEAD
-        "x-ms-request-id": "e4d16e05-301f-0063-2ead-f9e2a4000000",
-=======
-        "x-ms-request-id": "f46f0249-501f-0017-687f-05d654000000",
->>>>>>> 1814567d
-        "x-ms-version": "2020-06-12"
-      },
-      "ResponseBody": []
-    },
-    {
-      "RequestUri": "https://seannse.blob.core.windows.net/test-filesystem-3cd9ef7f-1125-8d60-2314-35ef876b08fa/test-directory-cf1c5f5a-5fc6-8564-9772-260b612c8801?comp=properties",
+        "x-ms-client-request-id": "f849bd86-4b4c-44cc-eed3-39b3d0059c45",
+        "x-ms-request-id": "5dd09296-401f-0046-31f2-064bd8000000",
+        "x-ms-version": "2020-06-12"
+      },
+      "ResponseBody": []
+    },
+    {
+      "RequestUri": "https://seannse.blob.core.windows.net/test-filesystem-83d8da51-236b-f35f-2810-9ce45686a0eb/test-directory-18053235-2762-7002-561e-1571e7e0c8d6?comp=properties",
       "RequestMethod": "PUT",
       "RequestHeaders": {
         "Accept": "application/xml",
         "Authorization": "Sanitized",
         "If-Match": "\u0022garbage\u0022",
         "User-Agent": [
-<<<<<<< HEAD
-          "azsdk-net-Storage.Files.DataLake/12.7.0-alpha.20210202.1",
-          "(.NET 5.0.2; Microsoft Windows 10.0.19042)"
-=======
-          "azsdk-net-Storage.Files.DataLake/12.7.0-alpha.20210217.1",
-          "(.NET 5.0.3; Microsoft Windows 10.0.19042)"
->>>>>>> 1814567d
-        ],
-        "x-ms-blob-cache-control": "jvcatbfjttaxaabhmuwu",
-        "x-ms-blob-content-disposition": "qphqbqpglxixexlqwogx",
-        "x-ms-blob-content-encoding": "qfeifltwswqedepsnlyd",
-        "x-ms-blob-content-language": "lywukbscnkjwnxeklyko",
-        "x-ms-blob-content-md5": "Qdm\u002BIpRVQMHP4NfDWAMYjQ==",
-        "x-ms-blob-content-type": "wrnnheuyhrclpdmriiwe",
-        "x-ms-client-request-id": "724f0445-e352-4cfa-f1df-18fabdad669d",
-<<<<<<< HEAD
-        "x-ms-date": "Tue, 02 Feb 2021 21:47:33 GMT",
-=======
-        "x-ms-date": "Wed, 17 Feb 2021 22:50:40 GMT",
->>>>>>> 1814567d
+          "azsdk-net-Storage.Files.DataLake/12.7.0-alpha.20210219.1",
+          "(.NET 5.0.3; Microsoft Windows 10.0.19041)"
+        ],
+        "x-ms-blob-cache-control": "nkndqnvjmeoskwunlcox",
+        "x-ms-blob-content-disposition": "nulfqxgyxndfdqpypgsh",
+        "x-ms-blob-content-encoding": "auqbccxtfwyuopcsyhms",
+        "x-ms-blob-content-language": "gvlyaipsgvxfihwrdjcn",
+        "x-ms-blob-content-md5": "w3j/lRapH\u002B9bj\u002BfuOZjiuw==",
+        "x-ms-blob-content-type": "amtaohqmnwahtaaejrat",
+        "x-ms-client-request-id": "29eb8e50-cf97-6089-a134-776fd666d895",
+        "x-ms-date": "Fri, 19 Feb 2021 19:07:06 GMT",
         "x-ms-return-client-request-id": "true",
         "x-ms-version": "2020-06-12"
       },
@@ -592,58 +376,35 @@
       "ResponseHeaders": {
         "Content-Length": "252",
         "Content-Type": "application/xml",
-<<<<<<< HEAD
-        "Date": "Tue, 02 Feb 2021 21:47:33 GMT",
-=======
-        "Date": "Wed, 17 Feb 2021 22:50:39 GMT",
->>>>>>> 1814567d
-        "Server": [
-          "Windows-Azure-Blob/1.0",
-          "Microsoft-HTTPAPI/2.0"
-        ],
-        "x-ms-client-request-id": "724f0445-e352-4cfa-f1df-18fabdad669d",
+        "Date": "Fri, 19 Feb 2021 19:07:05 GMT",
+        "Server": [
+          "Windows-Azure-Blob/1.0",
+          "Microsoft-HTTPAPI/2.0"
+        ],
+        "x-ms-client-request-id": "29eb8e50-cf97-6089-a134-776fd666d895",
         "x-ms-error-code": "ConditionNotMet",
-<<<<<<< HEAD
-        "x-ms-request-id": "4d9f63ce-201e-007f-50ad-f9b0c4000000",
-=======
-        "x-ms-request-id": "b9ad5ac6-101e-0074-757f-054baf000000",
->>>>>>> 1814567d
+        "x-ms-request-id": "cb13c328-b01e-006d-1ef2-06cb14000000",
         "x-ms-version": "2020-06-12"
       },
       "ResponseBody": [
         "\uFEFF\u003C?xml version=\u00221.0\u0022 encoding=\u0022utf-8\u0022?\u003E\u003CError\u003E\u003CCode\u003EConditionNotMet\u003C/Code\u003E\u003CMessage\u003EThe condition specified using HTTP conditional header(s) is not met.\n",
-<<<<<<< HEAD
-        "RequestId:4d9f63ce-201e-007f-50ad-f9b0c4000000\n",
-        "Time:2021-02-02T21:47:34.3890222Z\u003C/Message\u003E\u003C/Error\u003E"
-=======
-        "RequestId:b9ad5ac6-101e-0074-757f-054baf000000\n",
-        "Time:2021-02-17T22:50:40.4574540Z\u003C/Message\u003E\u003C/Error\u003E"
->>>>>>> 1814567d
+        "RequestId:cb13c328-b01e-006d-1ef2-06cb14000000\n",
+        "Time:2021-02-19T19:07:06.2264958Z\u003C/Message\u003E\u003C/Error\u003E"
       ]
     },
     {
-      "RequestUri": "https://seannse.blob.core.windows.net/test-filesystem-3cd9ef7f-1125-8d60-2314-35ef876b08fa?restype=container",
+      "RequestUri": "https://seannse.blob.core.windows.net/test-filesystem-83d8da51-236b-f35f-2810-9ce45686a0eb?restype=container",
       "RequestMethod": "DELETE",
       "RequestHeaders": {
         "Accept": "application/xml",
         "Authorization": "Sanitized",
-<<<<<<< HEAD
-        "traceparent": "00-dd6118596555ab44a181a10f28e21b56-ef12dc7db7954f47-00",
-        "User-Agent": [
-          "azsdk-net-Storage.Files.DataLake/12.7.0-alpha.20210202.1",
-          "(.NET 5.0.2; Microsoft Windows 10.0.19042)"
-        ],
-        "x-ms-client-request-id": "86a7359e-0337-54d4-504f-185c27560516",
-        "x-ms-date": "Tue, 02 Feb 2021 21:47:33 GMT",
-=======
-        "traceparent": "00-6cd8679dad252d468725fc0f70531b59-6595e37255b4ac48-00",
-        "User-Agent": [
-          "azsdk-net-Storage.Files.DataLake/12.7.0-alpha.20210217.1",
-          "(.NET 5.0.3; Microsoft Windows 10.0.19042)"
-        ],
-        "x-ms-client-request-id": "86a7359e-0337-54d4-504f-185c27560516",
-        "x-ms-date": "Wed, 17 Feb 2021 22:50:40 GMT",
->>>>>>> 1814567d
+        "traceparent": "00-af8bfe8f77a69e4dadbf12dac17e39a3-141b76b239588f48-00",
+        "User-Agent": [
+          "azsdk-net-Storage.Files.DataLake/12.7.0-alpha.20210219.1",
+          "(.NET 5.0.3; Microsoft Windows 10.0.19041)"
+        ],
+        "x-ms-client-request-id": "4262cbfc-721a-00ae-e78f-dc3a96cd4fb1",
+        "x-ms-date": "Fri, 19 Feb 2021 19:07:06 GMT",
         "x-ms-return-client-request-id": "true",
         "x-ms-version": "2020-06-12"
       },
@@ -651,153 +412,96 @@
       "StatusCode": 202,
       "ResponseHeaders": {
         "Content-Length": "0",
-<<<<<<< HEAD
-        "Date": "Tue, 02 Feb 2021 21:47:34 GMT",
-=======
-        "Date": "Wed, 17 Feb 2021 22:50:39 GMT",
->>>>>>> 1814567d
-        "Server": [
-          "Windows-Azure-Blob/1.0",
-          "Microsoft-HTTPAPI/2.0"
-        ],
-        "x-ms-client-request-id": "86a7359e-0337-54d4-504f-185c27560516",
-<<<<<<< HEAD
-        "x-ms-request-id": "4d9f63f1-201e-007f-67ad-f9b0c4000000",
-=======
-        "x-ms-request-id": "b9ad5b71-101e-0074-127f-054baf000000",
->>>>>>> 1814567d
-        "x-ms-version": "2020-06-12"
-      },
-      "ResponseBody": []
-    },
-    {
-      "RequestUri": "https://seannse.blob.core.windows.net/test-filesystem-7d340dc4-7403-224c-1ed2-d23b021f7bf4?restype=container",
-      "RequestMethod": "PUT",
-      "RequestHeaders": {
-        "Accept": "application/xml",
-        "Authorization": "Sanitized",
-<<<<<<< HEAD
-        "traceparent": "00-f4fa7b1ed2077948ae5bf390b47f9e71-c244f6ebf5d6204e-00",
-        "User-Agent": [
-          "azsdk-net-Storage.Files.DataLake/12.7.0-alpha.20210202.1",
-          "(.NET 5.0.2; Microsoft Windows 10.0.19042)"
+        "Date": "Fri, 19 Feb 2021 19:07:05 GMT",
+        "Server": [
+          "Windows-Azure-Blob/1.0",
+          "Microsoft-HTTPAPI/2.0"
+        ],
+        "x-ms-client-request-id": "4262cbfc-721a-00ae-e78f-dc3a96cd4fb1",
+        "x-ms-request-id": "cb13c356-b01e-006d-47f2-06cb14000000",
+        "x-ms-version": "2020-06-12"
+      },
+      "ResponseBody": []
+    },
+    {
+      "RequestUri": "https://seannse.blob.core.windows.net/test-filesystem-8ab4e885-acba-0076-7671-a973ef999212?restype=container",
+      "RequestMethod": "PUT",
+      "RequestHeaders": {
+        "Accept": "application/xml",
+        "Authorization": "Sanitized",
+        "traceparent": "00-f8bb4ea362cb0048b44021ae871446c6-ee6feaac0cfd5a4e-00",
+        "User-Agent": [
+          "azsdk-net-Storage.Files.DataLake/12.7.0-alpha.20210219.1",
+          "(.NET 5.0.3; Microsoft Windows 10.0.19041)"
         ],
         "x-ms-blob-public-access": "container",
-        "x-ms-client-request-id": "c216ca10-7fc8-2969-e984-676530985230",
-        "x-ms-date": "Tue, 02 Feb 2021 21:47:33 GMT",
-=======
-        "traceparent": "00-185c0f99363d9b47ae49c156dcf885b2-6c9d696fde60634e-00",
-        "User-Agent": [
-          "azsdk-net-Storage.Files.DataLake/12.7.0-alpha.20210217.1",
-          "(.NET 5.0.3; Microsoft Windows 10.0.19042)"
-        ],
-        "x-ms-blob-public-access": "container",
-        "x-ms-client-request-id": "c216ca10-7fc8-2969-e984-676530985230",
-        "x-ms-date": "Wed, 17 Feb 2021 22:50:40 GMT",
->>>>>>> 1814567d
-        "x-ms-return-client-request-id": "true",
-        "x-ms-version": "2020-06-12"
-      },
-      "RequestBody": null,
-      "StatusCode": 201,
-      "ResponseHeaders": {
-        "Content-Length": "0",
-<<<<<<< HEAD
-        "Date": "Tue, 02 Feb 2021 21:47:34 GMT",
-        "ETag": "\u00220x8D8C7C4269DE6CB\u0022",
-        "Last-Modified": "Tue, 02 Feb 2021 21:47:34 GMT",
-=======
-        "Date": "Wed, 17 Feb 2021 22:50:40 GMT",
-        "ETag": "\u00220x8D8D396737EB8A5\u0022",
-        "Last-Modified": "Wed, 17 Feb 2021 22:50:40 GMT",
->>>>>>> 1814567d
-        "Server": [
-          "Windows-Azure-Blob/1.0",
-          "Microsoft-HTTPAPI/2.0"
-        ],
-        "x-ms-client-request-id": "c216ca10-7fc8-2969-e984-676530985230",
-<<<<<<< HEAD
-        "x-ms-request-id": "cf53c208-401e-00b2-7ead-f9802e000000",
-=======
-        "x-ms-request-id": "238e50e4-501e-0081-5e7f-05df85000000",
->>>>>>> 1814567d
-        "x-ms-version": "2020-06-12"
-      },
-      "ResponseBody": []
-    },
-    {
-      "RequestUri": "https://seannse.dfs.core.windows.net/test-filesystem-7d340dc4-7403-224c-1ed2-d23b021f7bf4/test-directory-7c7923d4-7ef9-e310-a82a-f4c261441795?resource=directory",
+        "x-ms-client-request-id": "e56a2ed4-03da-4f3d-5462-cba8c93a114d",
+        "x-ms-date": "Fri, 19 Feb 2021 19:07:07 GMT",
+        "x-ms-return-client-request-id": "true",
+        "x-ms-version": "2020-06-12"
+      },
+      "RequestBody": null,
+      "StatusCode": 201,
+      "ResponseHeaders": {
+        "Content-Length": "0",
+        "Date": "Fri, 19 Feb 2021 19:07:05 GMT",
+        "ETag": "\u00220x8D8D5098CA1DFF0\u0022",
+        "Last-Modified": "Fri, 19 Feb 2021 19:07:06 GMT",
+        "Server": [
+          "Windows-Azure-Blob/1.0",
+          "Microsoft-HTTPAPI/2.0"
+        ],
+        "x-ms-client-request-id": "e56a2ed4-03da-4f3d-5462-cba8c93a114d",
+        "x-ms-request-id": "cb13c38e-b01e-006d-7df2-06cb14000000",
+        "x-ms-version": "2020-06-12"
+      },
+      "ResponseBody": []
+    },
+    {
+      "RequestUri": "https://seannse.dfs.core.windows.net/test-filesystem-8ab4e885-acba-0076-7671-a973ef999212/test-directory-1693cafc-445b-efae-6d9e-0d7e6a0e8c99?resource=directory",
       "RequestMethod": "PUT",
       "RequestHeaders": {
         "Accept": "application/json",
         "Authorization": "Sanitized",
-<<<<<<< HEAD
-        "traceparent": "00-93284c74960f6342bd68713c562b3a15-925dea0981b94a45-00",
-        "User-Agent": [
-          "azsdk-net-Storage.Files.DataLake/12.7.0-alpha.20210202.1",
-          "(.NET 5.0.2; Microsoft Windows 10.0.19042)"
-        ],
-        "x-ms-client-request-id": "e833e2ee-d90f-924f-b933-1a9d8aa6c7a5",
-        "x-ms-date": "Tue, 02 Feb 2021 21:47:34 GMT",
-=======
-        "traceparent": "00-726f040cf6f6cc45907b9eacf1f45f47-2f2849cac8ee6a42-00",
-        "User-Agent": [
-          "azsdk-net-Storage.Files.DataLake/12.7.0-alpha.20210217.1",
-          "(.NET 5.0.3; Microsoft Windows 10.0.19042)"
-        ],
-        "x-ms-client-request-id": "e833e2ee-d90f-924f-b933-1a9d8aa6c7a5",
-        "x-ms-date": "Wed, 17 Feb 2021 22:50:41 GMT",
->>>>>>> 1814567d
-        "x-ms-return-client-request-id": "true",
-        "x-ms-version": "2020-06-12"
-      },
-      "RequestBody": null,
-      "StatusCode": 201,
-      "ResponseHeaders": {
-        "Content-Length": "0",
-<<<<<<< HEAD
-        "Date": "Tue, 02 Feb 2021 21:47:34 GMT",
-        "ETag": "\u00220x8D8C7C426D489D4\u0022",
-        "Last-Modified": "Tue, 02 Feb 2021 21:47:35 GMT",
-=======
-        "Date": "Wed, 17 Feb 2021 22:50:40 GMT",
-        "ETag": "\u00220x8D8D39673B7700C\u0022",
-        "Last-Modified": "Wed, 17 Feb 2021 22:50:41 GMT",
->>>>>>> 1814567d
+        "traceparent": "00-70dda3a8f057634ea62cb8b1971cc78e-4a2a37f95c11a647-00",
+        "User-Agent": [
+          "azsdk-net-Storage.Files.DataLake/12.7.0-alpha.20210219.1",
+          "(.NET 5.0.3; Microsoft Windows 10.0.19041)"
+        ],
+        "x-ms-client-request-id": "a96bf429-cc49-9057-807b-783cf5bee545",
+        "x-ms-date": "Fri, 19 Feb 2021 19:07:07 GMT",
+        "x-ms-return-client-request-id": "true",
+        "x-ms-version": "2020-06-12"
+      },
+      "RequestBody": null,
+      "StatusCode": 201,
+      "ResponseHeaders": {
+        "Content-Length": "0",
+        "Date": "Fri, 19 Feb 2021 19:07:05 GMT",
+        "ETag": "\u00220x8D8D5098CB163B3\u0022",
+        "Last-Modified": "Fri, 19 Feb 2021 19:07:06 GMT",
         "Server": [
           "Windows-Azure-HDFS/1.0",
           "Microsoft-HTTPAPI/2.0"
         ],
-        "x-ms-client-request-id": "e833e2ee-d90f-924f-b933-1a9d8aa6c7a5",
-<<<<<<< HEAD
-        "x-ms-request-id": "c30b93af-801f-0059-13ad-f9f8dc000000",
-=======
-        "x-ms-request-id": "75c7193f-501f-0075-787f-051473000000",
->>>>>>> 1814567d
-        "x-ms-version": "2020-06-12"
-      },
-      "ResponseBody": []
-    },
-    {
-      "RequestUri": "https://seannse.blob.core.windows.net/test-filesystem-7d340dc4-7403-224c-1ed2-d23b021f7bf4/test-directory-7c7923d4-7ef9-e310-a82a-f4c261441795",
+        "x-ms-client-request-id": "a96bf429-cc49-9057-807b-783cf5bee545",
+        "x-ms-request-id": "5dd092b8-401f-0046-53f2-064bd8000000",
+        "x-ms-version": "2020-06-12"
+      },
+      "ResponseBody": []
+    },
+    {
+      "RequestUri": "https://seannse.blob.core.windows.net/test-filesystem-8ab4e885-acba-0076-7671-a973ef999212/test-directory-1693cafc-445b-efae-6d9e-0d7e6a0e8c99",
       "RequestMethod": "HEAD",
       "RequestHeaders": {
         "Accept": "application/xml",
         "Authorization": "Sanitized",
         "User-Agent": [
-<<<<<<< HEAD
-          "azsdk-net-Storage.Files.DataLake/12.7.0-alpha.20210202.1",
-          "(.NET 5.0.2; Microsoft Windows 10.0.19042)"
-        ],
-        "x-ms-client-request-id": "7ed40550-2f10-a386-3a98-7ed59d8fd89a",
-        "x-ms-date": "Tue, 02 Feb 2021 21:47:34 GMT",
-=======
-          "azsdk-net-Storage.Files.DataLake/12.7.0-alpha.20210217.1",
-          "(.NET 5.0.3; Microsoft Windows 10.0.19042)"
-        ],
-        "x-ms-client-request-id": "7ed40550-2f10-a386-3a98-7ed59d8fd89a",
-        "x-ms-date": "Wed, 17 Feb 2021 22:50:41 GMT",
->>>>>>> 1814567d
+          "azsdk-net-Storage.Files.DataLake/12.7.0-alpha.20210219.1",
+          "(.NET 5.0.3; Microsoft Windows 10.0.19041)"
+        ],
+        "x-ms-client-request-id": "7555cb51-e3a2-c350-9e0f-40b434fbad83",
+        "x-ms-date": "Fri, 19 Feb 2021 19:07:07 GMT",
         "x-ms-return-client-request-id": "true",
         "x-ms-version": "2020-06-12"
       },
@@ -807,15 +511,9 @@
         "Accept-Ranges": "bytes",
         "Content-Length": "0",
         "Content-Type": "application/octet-stream",
-<<<<<<< HEAD
-        "Date": "Tue, 02 Feb 2021 21:47:34 GMT",
-        "ETag": "\u00220x8D8C7C426D489D4\u0022",
-        "Last-Modified": "Tue, 02 Feb 2021 21:47:35 GMT",
-=======
-        "Date": "Wed, 17 Feb 2021 22:50:41 GMT",
-        "ETag": "\u00220x8D8D39673B7700C\u0022",
-        "Last-Modified": "Wed, 17 Feb 2021 22:50:41 GMT",
->>>>>>> 1814567d
+        "Date": "Fri, 19 Feb 2021 19:07:05 GMT",
+        "ETag": "\u00220x8D8D5098CB163B3\u0022",
+        "Last-Modified": "Fri, 19 Feb 2021 19:07:06 GMT",
         "Server": [
           "Windows-Azure-Blob/1.0",
           "Microsoft-HTTPAPI/2.0"
@@ -823,58 +521,39 @@
         "x-ms-access-tier": "Hot",
         "x-ms-access-tier-inferred": "true",
         "x-ms-blob-type": "BlockBlob",
-        "x-ms-client-request-id": "7ed40550-2f10-a386-3a98-7ed59d8fd89a",
-<<<<<<< HEAD
-        "x-ms-creation-time": "Tue, 02 Feb 2021 21:47:35 GMT",
-=======
-        "x-ms-creation-time": "Wed, 17 Feb 2021 22:50:41 GMT",
->>>>>>> 1814567d
+        "x-ms-client-request-id": "7555cb51-e3a2-c350-9e0f-40b434fbad83",
+        "x-ms-creation-time": "Fri, 19 Feb 2021 19:07:06 GMT",
         "x-ms-group": "$superuser",
         "x-ms-lease-state": "available",
         "x-ms-lease-status": "unlocked",
         "x-ms-meta-hdi_isfolder": "true",
         "x-ms-owner": "$superuser",
         "x-ms-permissions": "rwxr-x---",
-<<<<<<< HEAD
-        "x-ms-request-id": "cf53c47d-401e-00b2-2cad-f9802e000000",
-=======
-        "x-ms-request-id": "238e5215-501e-0081-6c7f-05df85000000",
->>>>>>> 1814567d
+        "x-ms-request-id": "cb13c40d-b01e-006d-76f2-06cb14000000",
         "x-ms-server-encrypted": "true",
         "x-ms-version": "2020-06-12"
       },
       "ResponseBody": []
     },
     {
-      "RequestUri": "https://seannse.blob.core.windows.net/test-filesystem-7d340dc4-7403-224c-1ed2-d23b021f7bf4/test-directory-7c7923d4-7ef9-e310-a82a-f4c261441795?comp=properties",
-      "RequestMethod": "PUT",
-      "RequestHeaders": {
-        "Accept": "application/xml",
-        "Authorization": "Sanitized",
-<<<<<<< HEAD
-        "If-None-Match": "\u00220x8D8C7C426D489D4\u0022",
-        "User-Agent": [
-          "azsdk-net-Storage.Files.DataLake/12.7.0-alpha.20210202.1",
-          "(.NET 5.0.2; Microsoft Windows 10.0.19042)"
-=======
-        "If-None-Match": "0x8D8D39673B7700C",
-        "User-Agent": [
-          "azsdk-net-Storage.Files.DataLake/12.7.0-alpha.20210217.1",
-          "(.NET 5.0.3; Microsoft Windows 10.0.19042)"
->>>>>>> 1814567d
-        ],
-        "x-ms-blob-cache-control": "jvcatbfjttaxaabhmuwu",
-        "x-ms-blob-content-disposition": "qphqbqpglxixexlqwogx",
-        "x-ms-blob-content-encoding": "qfeifltwswqedepsnlyd",
-        "x-ms-blob-content-language": "lywukbscnkjwnxeklyko",
-        "x-ms-blob-content-md5": "Qdm\u002BIpRVQMHP4NfDWAMYjQ==",
-        "x-ms-blob-content-type": "wrnnheuyhrclpdmriiwe",
-        "x-ms-client-request-id": "854d73c8-49d2-3e94-4c45-6cd69b517d67",
-<<<<<<< HEAD
-        "x-ms-date": "Tue, 02 Feb 2021 21:47:34 GMT",
-=======
-        "x-ms-date": "Wed, 17 Feb 2021 22:50:41 GMT",
->>>>>>> 1814567d
+      "RequestUri": "https://seannse.blob.core.windows.net/test-filesystem-8ab4e885-acba-0076-7671-a973ef999212/test-directory-1693cafc-445b-efae-6d9e-0d7e6a0e8c99?comp=properties",
+      "RequestMethod": "PUT",
+      "RequestHeaders": {
+        "Accept": "application/xml",
+        "Authorization": "Sanitized",
+        "If-None-Match": "0x8D8D5098CB163B3",
+        "User-Agent": [
+          "azsdk-net-Storage.Files.DataLake/12.7.0-alpha.20210219.1",
+          "(.NET 5.0.3; Microsoft Windows 10.0.19041)"
+        ],
+        "x-ms-blob-cache-control": "nkndqnvjmeoskwunlcox",
+        "x-ms-blob-content-disposition": "nulfqxgyxndfdqpypgsh",
+        "x-ms-blob-content-encoding": "auqbccxtfwyuopcsyhms",
+        "x-ms-blob-content-language": "gvlyaipsgvxfihwrdjcn",
+        "x-ms-blob-content-md5": "w3j/lRapH\u002B9bj\u002BfuOZjiuw==",
+        "x-ms-blob-content-type": "amtaohqmnwahtaaejrat",
+        "x-ms-client-request-id": "2aeadd57-6f69-f2a2-e155-348c106a1a96",
+        "x-ms-date": "Fri, 19 Feb 2021 19:07:07 GMT",
         "x-ms-return-client-request-id": "true",
         "x-ms-version": "2020-06-12"
       },
@@ -883,58 +562,35 @@
       "ResponseHeaders": {
         "Content-Length": "252",
         "Content-Type": "application/xml",
-<<<<<<< HEAD
-        "Date": "Tue, 02 Feb 2021 21:47:34 GMT",
-=======
-        "Date": "Wed, 17 Feb 2021 22:50:41 GMT",
->>>>>>> 1814567d
-        "Server": [
-          "Windows-Azure-Blob/1.0",
-          "Microsoft-HTTPAPI/2.0"
-        ],
-        "x-ms-client-request-id": "854d73c8-49d2-3e94-4c45-6cd69b517d67",
+        "Date": "Fri, 19 Feb 2021 19:07:05 GMT",
+        "Server": [
+          "Windows-Azure-Blob/1.0",
+          "Microsoft-HTTPAPI/2.0"
+        ],
+        "x-ms-client-request-id": "2aeadd57-6f69-f2a2-e155-348c106a1a96",
         "x-ms-error-code": "ConditionNotMet",
-<<<<<<< HEAD
-        "x-ms-request-id": "cf53c502-401e-00b2-24ad-f9802e000000",
-=======
-        "x-ms-request-id": "238e524c-501e-0081-1f7f-05df85000000",
->>>>>>> 1814567d
+        "x-ms-request-id": "cb13c430-b01e-006d-14f2-06cb14000000",
         "x-ms-version": "2020-06-12"
       },
       "ResponseBody": [
         "\uFEFF\u003C?xml version=\u00221.0\u0022 encoding=\u0022utf-8\u0022?\u003E\u003CError\u003E\u003CCode\u003EConditionNotMet\u003C/Code\u003E\u003CMessage\u003EThe condition specified using HTTP conditional header(s) is not met.\n",
-<<<<<<< HEAD
-        "RequestId:cf53c502-401e-00b2-24ad-f9802e000000\n",
-        "Time:2021-02-02T21:47:35.3648987Z\u003C/Message\u003E\u003C/Error\u003E"
-=======
-        "RequestId:238e524c-501e-0081-1f7f-05df85000000\n",
-        "Time:2021-02-17T22:50:41.4698905Z\u003C/Message\u003E\u003C/Error\u003E"
->>>>>>> 1814567d
+        "RequestId:cb13c430-b01e-006d-14f2-06cb14000000\n",
+        "Time:2021-02-19T19:07:06.6307764Z\u003C/Message\u003E\u003C/Error\u003E"
       ]
     },
     {
-      "RequestUri": "https://seannse.blob.core.windows.net/test-filesystem-7d340dc4-7403-224c-1ed2-d23b021f7bf4?restype=container",
+      "RequestUri": "https://seannse.blob.core.windows.net/test-filesystem-8ab4e885-acba-0076-7671-a973ef999212?restype=container",
       "RequestMethod": "DELETE",
       "RequestHeaders": {
         "Accept": "application/xml",
         "Authorization": "Sanitized",
-<<<<<<< HEAD
-        "traceparent": "00-106e5c4401a3fe4c9fd689a96ac0a97e-51b4c0939135e242-00",
-        "User-Agent": [
-          "azsdk-net-Storage.Files.DataLake/12.7.0-alpha.20210202.1",
-          "(.NET 5.0.2; Microsoft Windows 10.0.19042)"
-        ],
-        "x-ms-client-request-id": "2a0d54e5-5241-21c7-63d4-5ad3c5ab396a",
-        "x-ms-date": "Tue, 02 Feb 2021 21:47:34 GMT",
-=======
-        "traceparent": "00-bd3070d2305b74408f5022f2a97ea13f-020d8cbb5bb02449-00",
-        "User-Agent": [
-          "azsdk-net-Storage.Files.DataLake/12.7.0-alpha.20210217.1",
-          "(.NET 5.0.3; Microsoft Windows 10.0.19042)"
-        ],
-        "x-ms-client-request-id": "2a0d54e5-5241-21c7-63d4-5ad3c5ab396a",
-        "x-ms-date": "Wed, 17 Feb 2021 22:50:41 GMT",
->>>>>>> 1814567d
+        "traceparent": "00-ff439c2f9b537c4ebe3befa89ebbf538-3e0cae15271ef94e-00",
+        "User-Agent": [
+          "azsdk-net-Storage.Files.DataLake/12.7.0-alpha.20210219.1",
+          "(.NET 5.0.3; Microsoft Windows 10.0.19041)"
+        ],
+        "x-ms-client-request-id": "565ccd0c-8211-ce1a-ced9-b7634419c96c",
+        "x-ms-date": "Fri, 19 Feb 2021 19:07:07 GMT",
         "x-ms-return-client-request-id": "true",
         "x-ms-version": "2020-06-12"
       },
@@ -942,161 +598,103 @@
       "StatusCode": 202,
       "ResponseHeaders": {
         "Content-Length": "0",
-<<<<<<< HEAD
-        "Date": "Tue, 02 Feb 2021 21:47:34 GMT",
-=======
-        "Date": "Wed, 17 Feb 2021 22:50:41 GMT",
->>>>>>> 1814567d
-        "Server": [
-          "Windows-Azure-Blob/1.0",
-          "Microsoft-HTTPAPI/2.0"
-        ],
-        "x-ms-client-request-id": "2a0d54e5-5241-21c7-63d4-5ad3c5ab396a",
-<<<<<<< HEAD
-        "x-ms-request-id": "cf53c587-401e-00b2-1bad-f9802e000000",
-=======
-        "x-ms-request-id": "238e5283-501e-0081-517f-05df85000000",
->>>>>>> 1814567d
-        "x-ms-version": "2020-06-12"
-      },
-      "ResponseBody": []
-    },
-    {
-      "RequestUri": "https://seannse.blob.core.windows.net/test-filesystem-feb98a99-ca2c-04ae-e42f-02d3869c01be?restype=container",
-      "RequestMethod": "PUT",
-      "RequestHeaders": {
-        "Accept": "application/xml",
-        "Authorization": "Sanitized",
-<<<<<<< HEAD
-        "traceparent": "00-89f1a1a92ce4c54ead644bb400d8469b-a3d77236c46cbc42-00",
-        "User-Agent": [
-          "azsdk-net-Storage.Files.DataLake/12.7.0-alpha.20210202.1",
-          "(.NET 5.0.2; Microsoft Windows 10.0.19042)"
+        "Date": "Fri, 19 Feb 2021 19:07:06 GMT",
+        "Server": [
+          "Windows-Azure-Blob/1.0",
+          "Microsoft-HTTPAPI/2.0"
+        ],
+        "x-ms-client-request-id": "565ccd0c-8211-ce1a-ced9-b7634419c96c",
+        "x-ms-request-id": "cb13c45e-b01e-006d-41f2-06cb14000000",
+        "x-ms-version": "2020-06-12"
+      },
+      "ResponseBody": []
+    },
+    {
+      "RequestUri": "https://seannse.blob.core.windows.net/test-filesystem-a6167f02-e525-cb31-fd12-06edd01c25e9?restype=container",
+      "RequestMethod": "PUT",
+      "RequestHeaders": {
+        "Accept": "application/xml",
+        "Authorization": "Sanitized",
+        "traceparent": "00-fb7a580621fda74bbe30b1ab204115ec-e34c71af5ee16e4d-00",
+        "User-Agent": [
+          "azsdk-net-Storage.Files.DataLake/12.7.0-alpha.20210219.1",
+          "(.NET 5.0.3; Microsoft Windows 10.0.19041)"
         ],
         "x-ms-blob-public-access": "container",
-        "x-ms-client-request-id": "b25e58c5-05d3-1a85-a509-461250f49bc7",
-        "x-ms-date": "Tue, 02 Feb 2021 21:47:34 GMT",
-=======
-        "traceparent": "00-1fd514f661ccd24d8605d3ed23d33bd5-2932d24490040745-00",
-        "User-Agent": [
-          "azsdk-net-Storage.Files.DataLake/12.7.0-alpha.20210217.1",
-          "(.NET 5.0.3; Microsoft Windows 10.0.19042)"
-        ],
-        "x-ms-blob-public-access": "container",
-        "x-ms-client-request-id": "b25e58c5-05d3-1a85-a509-461250f49bc7",
-        "x-ms-date": "Wed, 17 Feb 2021 22:50:41 GMT",
->>>>>>> 1814567d
-        "x-ms-return-client-request-id": "true",
-        "x-ms-version": "2020-06-12"
-      },
-      "RequestBody": null,
-      "StatusCode": 201,
-      "ResponseHeaders": {
-        "Content-Length": "0",
-<<<<<<< HEAD
-        "Date": "Tue, 02 Feb 2021 21:47:35 GMT",
-        "ETag": "\u00220x8D8C7C42736B72D\u0022",
-        "Last-Modified": "Tue, 02 Feb 2021 21:47:35 GMT",
-=======
-        "Date": "Wed, 17 Feb 2021 22:50:40 GMT",
-        "ETag": "\u00220x8D8D3967413F065\u0022",
-        "Last-Modified": "Wed, 17 Feb 2021 22:50:41 GMT",
->>>>>>> 1814567d
-        "Server": [
-          "Windows-Azure-Blob/1.0",
-          "Microsoft-HTTPAPI/2.0"
-        ],
-        "x-ms-client-request-id": "b25e58c5-05d3-1a85-a509-461250f49bc7",
-<<<<<<< HEAD
-        "x-ms-request-id": "da705c11-101e-0029-18ad-f9412b000000",
-=======
-        "x-ms-request-id": "4cfdf86e-301e-004c-647f-05ef6f000000",
->>>>>>> 1814567d
-        "x-ms-version": "2020-06-12"
-      },
-      "ResponseBody": []
-    },
-    {
-      "RequestUri": "https://seannse.dfs.core.windows.net/test-filesystem-feb98a99-ca2c-04ae-e42f-02d3869c01be/test-directory-0a929cd3-f2ba-4626-65cd-26f247089b28?resource=directory",
+        "x-ms-client-request-id": "4c8432b2-25e1-2759-9c90-59fe7c2dfeb2",
+        "x-ms-date": "Fri, 19 Feb 2021 19:07:07 GMT",
+        "x-ms-return-client-request-id": "true",
+        "x-ms-version": "2020-06-12"
+      },
+      "RequestBody": null,
+      "StatusCode": 201,
+      "ResponseHeaders": {
+        "Content-Length": "0",
+        "Date": "Fri, 19 Feb 2021 19:07:06 GMT",
+        "ETag": "\u00220x8D8D5098CDECCB3\u0022",
+        "Last-Modified": "Fri, 19 Feb 2021 19:07:06 GMT",
+        "Server": [
+          "Windows-Azure-Blob/1.0",
+          "Microsoft-HTTPAPI/2.0"
+        ],
+        "x-ms-client-request-id": "4c8432b2-25e1-2759-9c90-59fe7c2dfeb2",
+        "x-ms-request-id": "cb13c488-b01e-006d-69f2-06cb14000000",
+        "x-ms-version": "2020-06-12"
+      },
+      "ResponseBody": []
+    },
+    {
+      "RequestUri": "https://seannse.dfs.core.windows.net/test-filesystem-a6167f02-e525-cb31-fd12-06edd01c25e9/test-directory-8ed9cdb3-869a-3e5f-fa56-70f996c8f880?resource=directory",
       "RequestMethod": "PUT",
       "RequestHeaders": {
         "Accept": "application/json",
         "Authorization": "Sanitized",
-<<<<<<< HEAD
-        "traceparent": "00-95f04e07f3c64f42bfd2058913af2346-25b16287aa6c5a4b-00",
-        "User-Agent": [
-          "azsdk-net-Storage.Files.DataLake/12.7.0-alpha.20210202.1",
-          "(.NET 5.0.2; Microsoft Windows 10.0.19042)"
-        ],
-        "x-ms-client-request-id": "cdd3bc9e-4d29-d31d-3118-4d05de93d39c",
-        "x-ms-date": "Tue, 02 Feb 2021 21:47:35 GMT",
-=======
-        "traceparent": "00-ee90090f8f68d14097fe77e6fd14a443-d5a7489a57b53e42-00",
-        "User-Agent": [
-          "azsdk-net-Storage.Files.DataLake/12.7.0-alpha.20210217.1",
-          "(.NET 5.0.3; Microsoft Windows 10.0.19042)"
-        ],
-        "x-ms-client-request-id": "cdd3bc9e-4d29-d31d-3118-4d05de93d39c",
-        "x-ms-date": "Wed, 17 Feb 2021 22:50:42 GMT",
->>>>>>> 1814567d
-        "x-ms-return-client-request-id": "true",
-        "x-ms-version": "2020-06-12"
-      },
-      "RequestBody": null,
-      "StatusCode": 201,
-      "ResponseHeaders": {
-        "Content-Length": "0",
-<<<<<<< HEAD
-        "Date": "Tue, 02 Feb 2021 21:47:35 GMT",
-        "ETag": "\u00220x8D8C7C42775BD27\u0022",
-        "Last-Modified": "Tue, 02 Feb 2021 21:47:36 GMT",
-=======
-        "Date": "Wed, 17 Feb 2021 22:50:42 GMT",
-        "ETag": "\u00220x8D8D3967448F4F1\u0022",
-        "Last-Modified": "Wed, 17 Feb 2021 22:50:42 GMT",
->>>>>>> 1814567d
+        "traceparent": "00-a74a7fc675a23b46b9d18b6bd35be554-cd2d992539ed554e-00",
+        "User-Agent": [
+          "azsdk-net-Storage.Files.DataLake/12.7.0-alpha.20210219.1",
+          "(.NET 5.0.3; Microsoft Windows 10.0.19041)"
+        ],
+        "x-ms-client-request-id": "05b49c2d-05a3-2c70-d245-528ab56090d3",
+        "x-ms-date": "Fri, 19 Feb 2021 19:07:07 GMT",
+        "x-ms-return-client-request-id": "true",
+        "x-ms-version": "2020-06-12"
+      },
+      "RequestBody": null,
+      "StatusCode": 201,
+      "ResponseHeaders": {
+        "Content-Length": "0",
+        "Date": "Fri, 19 Feb 2021 19:07:06 GMT",
+        "ETag": "\u00220x8D8D5098CEF4D8C\u0022",
+        "Last-Modified": "Fri, 19 Feb 2021 19:07:06 GMT",
         "Server": [
           "Windows-Azure-HDFS/1.0",
           "Microsoft-HTTPAPI/2.0"
         ],
-        "x-ms-client-request-id": "cdd3bc9e-4d29-d31d-3118-4d05de93d39c",
-<<<<<<< HEAD
-        "x-ms-request-id": "02c41407-f01f-0021-74ad-f95b24000000",
-=======
-        "x-ms-request-id": "6e963e02-501f-0081-767f-05df85000000",
->>>>>>> 1814567d
-        "x-ms-version": "2020-06-12"
-      },
-      "ResponseBody": []
-    },
-    {
-      "RequestUri": "https://seannse.blob.core.windows.net/test-filesystem-feb98a99-ca2c-04ae-e42f-02d3869c01be/test-directory-0a929cd3-f2ba-4626-65cd-26f247089b28?comp=properties",
-      "RequestMethod": "PUT",
-      "RequestHeaders": {
-        "Accept": "application/xml",
-        "Authorization": "Sanitized",
-        "User-Agent": [
-<<<<<<< HEAD
-          "azsdk-net-Storage.Files.DataLake/12.7.0-alpha.20210202.1",
-          "(.NET 5.0.2; Microsoft Windows 10.0.19042)"
-=======
-          "azsdk-net-Storage.Files.DataLake/12.7.0-alpha.20210217.1",
-          "(.NET 5.0.3; Microsoft Windows 10.0.19042)"
->>>>>>> 1814567d
-        ],
-        "x-ms-blob-cache-control": "jvcatbfjttaxaabhmuwu",
-        "x-ms-blob-content-disposition": "qphqbqpglxixexlqwogx",
-        "x-ms-blob-content-encoding": "qfeifltwswqedepsnlyd",
-        "x-ms-blob-content-language": "lywukbscnkjwnxeklyko",
-        "x-ms-blob-content-md5": "Qdm\u002BIpRVQMHP4NfDWAMYjQ==",
-        "x-ms-blob-content-type": "wrnnheuyhrclpdmriiwe",
-        "x-ms-client-request-id": "8b534331-ce34-89ff-0d39-fc2501e55da2",
-<<<<<<< HEAD
-        "x-ms-date": "Tue, 02 Feb 2021 21:47:35 GMT",
-=======
-        "x-ms-date": "Wed, 17 Feb 2021 22:50:42 GMT",
->>>>>>> 1814567d
-        "x-ms-lease-id": "88bd0b05-b241-ea44-d548-d70a105100a0",
+        "x-ms-client-request-id": "05b49c2d-05a3-2c70-d245-528ab56090d3",
+        "x-ms-request-id": "5dd092e6-401f-0046-01f2-064bd8000000",
+        "x-ms-version": "2020-06-12"
+      },
+      "ResponseBody": []
+    },
+    {
+      "RequestUri": "https://seannse.blob.core.windows.net/test-filesystem-a6167f02-e525-cb31-fd12-06edd01c25e9/test-directory-8ed9cdb3-869a-3e5f-fa56-70f996c8f880?comp=properties",
+      "RequestMethod": "PUT",
+      "RequestHeaders": {
+        "Accept": "application/xml",
+        "Authorization": "Sanitized",
+        "User-Agent": [
+          "azsdk-net-Storage.Files.DataLake/12.7.0-alpha.20210219.1",
+          "(.NET 5.0.3; Microsoft Windows 10.0.19041)"
+        ],
+        "x-ms-blob-cache-control": "nkndqnvjmeoskwunlcox",
+        "x-ms-blob-content-disposition": "nulfqxgyxndfdqpypgsh",
+        "x-ms-blob-content-encoding": "auqbccxtfwyuopcsyhms",
+        "x-ms-blob-content-language": "gvlyaipsgvxfihwrdjcn",
+        "x-ms-blob-content-md5": "w3j/lRapH\u002B9bj\u002BfuOZjiuw==",
+        "x-ms-blob-content-type": "amtaohqmnwahtaaejrat",
+        "x-ms-client-request-id": "facb6613-f214-78dd-8a0e-cb52857eaffc",
+        "x-ms-date": "Fri, 19 Feb 2021 19:07:07 GMT",
+        "x-ms-lease-id": "fd132fd2-f94e-91fe-cb32-e583bad3e6a1",
         "x-ms-return-client-request-id": "true",
         "x-ms-version": "2020-06-12"
       },
@@ -1105,58 +703,35 @@
       "ResponseHeaders": {
         "Content-Length": "241",
         "Content-Type": "application/xml",
-<<<<<<< HEAD
-        "Date": "Tue, 02 Feb 2021 21:47:36 GMT",
-=======
-        "Date": "Wed, 17 Feb 2021 22:50:41 GMT",
->>>>>>> 1814567d
-        "Server": [
-          "Windows-Azure-Blob/1.0",
-          "Microsoft-HTTPAPI/2.0"
-        ],
-        "x-ms-client-request-id": "8b534331-ce34-89ff-0d39-fc2501e55da2",
+        "Date": "Fri, 19 Feb 2021 19:07:06 GMT",
+        "Server": [
+          "Windows-Azure-Blob/1.0",
+          "Microsoft-HTTPAPI/2.0"
+        ],
+        "x-ms-client-request-id": "facb6613-f214-78dd-8a0e-cb52857eaffc",
         "x-ms-error-code": "LeaseNotPresentWithBlobOperation",
-<<<<<<< HEAD
-        "x-ms-request-id": "da705c8c-101e-0029-7bad-f9412b000000",
-=======
-        "x-ms-request-id": "4cfdf9a5-301e-004c-087f-05ef6f000000",
->>>>>>> 1814567d
+        "x-ms-request-id": "cb13c4d6-b01e-006d-36f2-06cb14000000",
         "x-ms-version": "2020-06-12"
       },
       "ResponseBody": [
         "\uFEFF\u003C?xml version=\u00221.0\u0022 encoding=\u0022utf-8\u0022?\u003E\u003CError\u003E\u003CCode\u003ELeaseNotPresentWithBlobOperation\u003C/Code\u003E\u003CMessage\u003EThere is currently no lease on the blob.\n",
-<<<<<<< HEAD
-        "RequestId:da705c8c-101e-0029-7bad-f9412b000000\n",
-        "Time:2021-02-02T21:47:36.3523600Z\u003C/Message\u003E\u003C/Error\u003E"
-=======
-        "RequestId:4cfdf9a5-301e-004c-087f-05ef6f000000\n",
-        "Time:2021-02-17T22:50:42.3217159Z\u003C/Message\u003E\u003C/Error\u003E"
->>>>>>> 1814567d
+        "RequestId:cb13c4d6-b01e-006d-36f2-06cb14000000\n",
+        "Time:2021-02-19T19:07:06.9620067Z\u003C/Message\u003E\u003C/Error\u003E"
       ]
     },
     {
-      "RequestUri": "https://seannse.blob.core.windows.net/test-filesystem-feb98a99-ca2c-04ae-e42f-02d3869c01be?restype=container",
+      "RequestUri": "https://seannse.blob.core.windows.net/test-filesystem-a6167f02-e525-cb31-fd12-06edd01c25e9?restype=container",
       "RequestMethod": "DELETE",
       "RequestHeaders": {
         "Accept": "application/xml",
         "Authorization": "Sanitized",
-<<<<<<< HEAD
-        "traceparent": "00-eb6ab9d376fbbb4ba098f2eebc0cc09a-2912fe96aa3af74e-00",
-        "User-Agent": [
-          "azsdk-net-Storage.Files.DataLake/12.7.0-alpha.20210202.1",
-          "(.NET 5.0.2; Microsoft Windows 10.0.19042)"
-        ],
-        "x-ms-client-request-id": "9bd4fade-4840-a068-1eb2-18ad716483cb",
-        "x-ms-date": "Tue, 02 Feb 2021 21:47:35 GMT",
-=======
-        "traceparent": "00-5a5ec966a6e64c4cbd8d3b2ecd60f90a-b031f19ca7b47240-00",
-        "User-Agent": [
-          "azsdk-net-Storage.Files.DataLake/12.7.0-alpha.20210217.1",
-          "(.NET 5.0.3; Microsoft Windows 10.0.19042)"
-        ],
-        "x-ms-client-request-id": "9bd4fade-4840-a068-1eb2-18ad716483cb",
-        "x-ms-date": "Wed, 17 Feb 2021 22:50:42 GMT",
->>>>>>> 1814567d
+        "traceparent": "00-d70d309628314c44bc06085fb3567482-f1a7b68a49ee2f49-00",
+        "User-Agent": [
+          "azsdk-net-Storage.Files.DataLake/12.7.0-alpha.20210219.1",
+          "(.NET 5.0.3; Microsoft Windows 10.0.19041)"
+        ],
+        "x-ms-client-request-id": "4e76df70-9694-a5be-fc07-f7e395c85546",
+        "x-ms-date": "Fri, 19 Feb 2021 19:07:07 GMT",
         "x-ms-return-client-request-id": "true",
         "x-ms-version": "2020-06-12"
       },
@@ -1164,33 +739,21 @@
       "StatusCode": 202,
       "ResponseHeaders": {
         "Content-Length": "0",
-<<<<<<< HEAD
-        "Date": "Tue, 02 Feb 2021 21:47:36 GMT",
-=======
-        "Date": "Wed, 17 Feb 2021 22:50:41 GMT",
->>>>>>> 1814567d
-        "Server": [
-          "Windows-Azure-Blob/1.0",
-          "Microsoft-HTTPAPI/2.0"
-        ],
-        "x-ms-client-request-id": "9bd4fade-4840-a068-1eb2-18ad716483cb",
-<<<<<<< HEAD
-        "x-ms-request-id": "da705ca3-101e-0029-0ead-f9412b000000",
-=======
-        "x-ms-request-id": "4cfdf9dd-301e-004c-3e7f-05ef6f000000",
->>>>>>> 1814567d
+        "Date": "Fri, 19 Feb 2021 19:07:06 GMT",
+        "Server": [
+          "Windows-Azure-Blob/1.0",
+          "Microsoft-HTTPAPI/2.0"
+        ],
+        "x-ms-client-request-id": "4e76df70-9694-a5be-fc07-f7e395c85546",
+        "x-ms-request-id": "cb13c4ec-b01e-006d-4af2-06cb14000000",
         "x-ms-version": "2020-06-12"
       },
       "ResponseBody": []
     }
   ],
   "Variables": {
-<<<<<<< HEAD
-    "DateTimeOffsetNow": "2021-02-02T15:47:31.1577440-06:00",
-=======
-    "DateTimeOffsetNow": "2021-02-17T16:50:38.1601902-06:00",
->>>>>>> 1814567d
-    "RandomSeed": "1633018777",
+    "DateTimeOffsetNow": "2021-02-19T13:07:06.0621812-06:00",
+    "RandomSeed": "395850054",
     "Storage_TestConfigHierarchicalNamespace": "NamespaceTenant\nseannse\nU2FuaXRpemVk\nhttps://seannse.blob.core.windows.net\nhttps://seannse.file.core.windows.net\nhttps://seannse.queue.core.windows.net\nhttps://seannse.table.core.windows.net\n\n\n\n\nhttps://seannse-secondary.blob.core.windows.net\nhttps://seannse-secondary.file.core.windows.net\nhttps://seannse-secondary.queue.core.windows.net\nhttps://seannse-secondary.table.core.windows.net\n68390a19-a643-458b-b726-408abf67b4fc\nSanitized\n72f988bf-86f1-41af-91ab-2d7cd011db47\nhttps://login.microsoftonline.com/\nCloud\nBlobEndpoint=https://seannse.blob.core.windows.net/;QueueEndpoint=https://seannse.queue.core.windows.net/;FileEndpoint=https://seannse.file.core.windows.net/;BlobSecondaryEndpoint=https://seannse-secondary.blob.core.windows.net/;QueueSecondaryEndpoint=https://seannse-secondary.queue.core.windows.net/;FileSecondaryEndpoint=https://seannse-secondary.file.core.windows.net/;AccountName=seannse;AccountKey=Sanitized\n"
   }
 }