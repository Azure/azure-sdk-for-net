{
  "Entries": [
    {
      "RequestUri": "https://seannsecanary.blob.core.windows.net/test-filesystem-b2003183-0111-80b9-3ec5-02a9440841d4?restype=container",
      "RequestMethod": "PUT",
      "RequestHeaders": {
        "Accept": "application/xml",
        "Authorization": "Sanitized",
        "traceparent": "00-5d4c41a5dc38ba4db46df3bc04651bfa-b4d1b2bda5e1c04e-00",
        "User-Agent": [
          "azsdk-net-Storage.Files.DataLake/12.8.0-alpha.20210824.1",
          "(.NET 5.0.9; Microsoft Windows 10.0.19043)"
        ],
        "x-ms-blob-public-access": "container",
        "x-ms-client-request-id": "73753b13-1538-d1e1-7693-bf89f6554dc2",
        "x-ms-date": "Tue, 24 Aug 2021 19:05:32 GMT",
        "x-ms-return-client-request-id": "true",
<<<<<<< HEAD
        "x-ms-version": "2020-12-06"
=======
        "x-ms-version": "2021-02-12"
>>>>>>> 7e782c87
      },
      "RequestBody": null,
      "StatusCode": 201,
      "ResponseHeaders": {
        "Content-Length": "0",
<<<<<<< HEAD
        "Date": "Mon, 26 Apr 2021 22:14:33 GMT",
        "ETag": "\"0x8D90900AC2E6EFA\"",
        "Last-Modified": "Mon, 26 Apr 2021 22:14:34 GMT",
        "Server": "Windows-Azure-Blob/1.0 Microsoft-HTTPAPI/2.0",
        "x-ms-client-request-id": "d4410844-50d2-f133-bea0-3f2509259ee3",
        "x-ms-request-id": "90f622a7-501e-0073-3ce9-3a2721000000",
        "x-ms-version": "2020-12-06"
=======
        "Date": "Tue, 24 Aug 2021 19:05:31 GMT",
        "ETag": "\u00220x8D96732255E0062\u0022",
        "Last-Modified": "Tue, 24 Aug 2021 19:05:32 GMT",
        "Server": [
          "Windows-Azure-Blob/1.0",
          "Microsoft-HTTPAPI/2.0"
        ],
        "x-ms-client-request-id": "73753b13-1538-d1e1-7693-bf89f6554dc2",
        "x-ms-request-id": "7f8ba65d-f01e-0060-531b-99313f000000",
        "x-ms-version": "2021-02-12"
>>>>>>> 7e782c87
      },
      "ResponseBody": []
    },
    {
      "RequestUri": "https://seannsecanary.dfs.core.windows.net/test-filesystem-b2003183-0111-80b9-3ec5-02a9440841d4/test-directory-69b010f1-f59f-e3e2-f2db-a9ec62d50d1e?resource=directory",
      "RequestMethod": "PUT",
      "RequestHeaders": {
        "Accept": "application/json",
        "Authorization": "Sanitized",
        "traceparent": "00-e3cd64f545e66b418a65a71380d23fe2-b1cfd6e46983bd4b-00",
        "User-Agent": [
          "azsdk-net-Storage.Files.DataLake/12.8.0-alpha.20210824.1",
          "(.NET 5.0.9; Microsoft Windows 10.0.19043)"
        ],
        "x-ms-client-request-id": "63f2dcd8-9e6e-1d8a-5991-815d6cf56ea0",
        "x-ms-date": "Tue, 24 Aug 2021 19:05:32 GMT",
        "x-ms-return-client-request-id": "true",
<<<<<<< HEAD
        "x-ms-version": "2020-12-06"
=======
        "x-ms-version": "2021-02-12"
>>>>>>> 7e782c87
      },
      "RequestBody": null,
      "StatusCode": 201,
      "ResponseHeaders": {
        "Content-Length": "0",
<<<<<<< HEAD
        "Date": "Mon, 26 Apr 2021 22:14:34 GMT",
        "ETag": "\"0x8D90900AC3F16C3\"",
        "Last-Modified": "Mon, 26 Apr 2021 22:14:34 GMT",
        "Server": "Windows-Azure-HDFS/1.0 Microsoft-HTTPAPI/2.0",
        "x-ms-client-request-id": "1e0dd562-d8bc-0895-93cd-9bbc6f627a2b",
        "x-ms-request-id": "7a27d128-301f-005a-36e9-3a1955000000",
        "x-ms-version": "2020-12-06"
=======
        "Date": "Tue, 24 Aug 2021 19:05:32 GMT",
        "ETag": "\u00220x8D9673225696DC5\u0022",
        "Last-Modified": "Tue, 24 Aug 2021 19:05:32 GMT",
        "Server": [
          "Windows-Azure-HDFS/1.0",
          "Microsoft-HTTPAPI/2.0"
        ],
        "x-ms-client-request-id": "63f2dcd8-9e6e-1d8a-5991-815d6cf56ea0",
        "x-ms-request-id": "68265182-c01f-0019-711b-99cd1b000000",
        "x-ms-request-server-encrypted": "true",
        "x-ms-version": "2021-02-12"
>>>>>>> 7e782c87
      },
      "ResponseBody": []
    },
    {
      "RequestUri": "https://seannsecanary.blob.core.windows.net/test-filesystem-b2003183-0111-80b9-3ec5-02a9440841d4/test-directory-69b010f1-f59f-e3e2-f2db-a9ec62d50d1e?comp=properties",
      "RequestMethod": "PUT",
      "RequestHeaders": {
        "Accept": "application/xml",
        "Authorization": "Sanitized",
        "If-Modified-Since": "Wed, 25 Aug 2021 19:05:32 GMT",
        "User-Agent": [
          "azsdk-net-Storage.Files.DataLake/12.8.0-alpha.20210824.1",
          "(.NET 5.0.9; Microsoft Windows 10.0.19043)"
        ],
        "x-ms-blob-cache-control": "nkndqnvjmeoskwunlcox",
        "x-ms-blob-content-disposition": "nulfqxgyxndfdqpypgsh",
        "x-ms-blob-content-encoding": "auqbccxtfwyuopcsyhms",
        "x-ms-blob-content-language": "gvlyaipsgvxfihwrdjcn",
        "x-ms-blob-content-md5": "w3j/lRapH\u002B9bj\u002BfuOZjiuw==",
        "x-ms-blob-content-type": "amtaohqmnwahtaaejrat",
        "x-ms-client-request-id": "8613f5ac-aae3-1eb0-4d77-af014b3e5079",
        "x-ms-date": "Tue, 24 Aug 2021 19:05:32 GMT",
        "x-ms-return-client-request-id": "true",
<<<<<<< HEAD
        "x-ms-version": "2020-12-06"
=======
        "x-ms-version": "2021-02-12"
>>>>>>> 7e782c87
      },
      "RequestBody": null,
      "StatusCode": 412,
      "ResponseHeaders": {
        "Content-Length": "252",
        "Content-Type": "application/xml",
        "Date": "Tue, 24 Aug 2021 19:05:31 GMT",
        "Server": [
          "Windows-Azure-Blob/1.0",
          "Microsoft-HTTPAPI/2.0"
        ],
        "x-ms-client-request-id": "8613f5ac-aae3-1eb0-4d77-af014b3e5079",
        "x-ms-error-code": "ConditionNotMet",
<<<<<<< HEAD
        "x-ms-request-id": "90f622c1-501e-0073-50e9-3a2721000000",
        "x-ms-version": "2020-12-06"
=======
        "x-ms-request-id": "7f8ba66f-f01e-0060-601b-99313f000000",
        "x-ms-version": "2021-02-12"
>>>>>>> 7e782c87
      },
      "ResponseBody": [
        "\uFEFF\u003C?xml version=\u00221.0\u0022 encoding=\u0022utf-8\u0022?\u003E\u003CError\u003E\u003CCode\u003EConditionNotMet\u003C/Code\u003E\u003CMessage\u003EThe condition specified using HTTP conditional header(s) is not met.\n",
        "RequestId:7f8ba66f-f01e-0060-601b-99313f000000\n",
        "Time:2021-08-24T19:05:32.4068189Z\u003C/Message\u003E\u003C/Error\u003E"
      ]
    },
    {
      "RequestUri": "https://seannsecanary.blob.core.windows.net/test-filesystem-b2003183-0111-80b9-3ec5-02a9440841d4?restype=container",
      "RequestMethod": "DELETE",
      "RequestHeaders": {
        "Accept": "application/xml",
        "Authorization": "Sanitized",
        "traceparent": "00-69f06abb33e7c547821af1b93b399bbd-9cd5f5540dabfb4e-00",
        "User-Agent": [
          "azsdk-net-Storage.Files.DataLake/12.8.0-alpha.20210824.1",
          "(.NET 5.0.9; Microsoft Windows 10.0.19043)"
        ],
        "x-ms-client-request-id": "76b04590-e7e2-dbbd-efad-d047952dd736",
        "x-ms-date": "Tue, 24 Aug 2021 19:05:32 GMT",
        "x-ms-return-client-request-id": "true",
<<<<<<< HEAD
        "x-ms-version": "2020-12-06"
=======
        "x-ms-version": "2021-02-12"
>>>>>>> 7e782c87
      },
      "RequestBody": null,
      "StatusCode": 202,
      "ResponseHeaders": {
        "Content-Length": "0",
<<<<<<< HEAD
        "Date": "Mon, 26 Apr 2021 22:14:33 GMT",
        "Server": "Windows-Azure-Blob/1.0 Microsoft-HTTPAPI/2.0",
        "x-ms-client-request-id": "79503e4b-daf4-41a5-e910-f493adceee7a",
        "x-ms-request-id": "90f622c7-501e-0073-56e9-3a2721000000",
        "x-ms-version": "2020-12-06"
=======
        "Date": "Tue, 24 Aug 2021 19:05:31 GMT",
        "Server": [
          "Windows-Azure-Blob/1.0",
          "Microsoft-HTTPAPI/2.0"
        ],
        "x-ms-client-request-id": "76b04590-e7e2-dbbd-efad-d047952dd736",
        "x-ms-request-id": "7f8ba679-f01e-0060-691b-99313f000000",
        "x-ms-version": "2021-02-12"
>>>>>>> 7e782c87
      },
      "ResponseBody": []
    },
    {
      "RequestUri": "https://seannsecanary.blob.core.windows.net/test-filesystem-a04880a3-c010-9c52-0180-d914bb357aff?restype=container",
      "RequestMethod": "PUT",
      "RequestHeaders": {
        "Accept": "application/xml",
        "Authorization": "Sanitized",
        "traceparent": "00-e7ffbaa974563148a3f56e425a41828b-948db1e8caadef46-00",
        "User-Agent": [
          "azsdk-net-Storage.Files.DataLake/12.8.0-alpha.20210824.1",
          "(.NET 5.0.9; Microsoft Windows 10.0.19043)"
        ],
        "x-ms-blob-public-access": "container",
        "x-ms-client-request-id": "23d7b8f6-0305-cf91-f213-75620ea920ba",
        "x-ms-date": "Tue, 24 Aug 2021 19:05:32 GMT",
        "x-ms-return-client-request-id": "true",
<<<<<<< HEAD
        "x-ms-version": "2020-12-06"
=======
        "x-ms-version": "2021-02-12"
>>>>>>> 7e782c87
      },
      "RequestBody": null,
      "StatusCode": 201,
      "ResponseHeaders": {
        "Content-Length": "0",
<<<<<<< HEAD
        "Date": "Mon, 26 Apr 2021 22:14:33 GMT",
        "ETag": "\"0x8D90900AC645602\"",
        "Last-Modified": "Mon, 26 Apr 2021 22:14:34 GMT",
        "Server": "Windows-Azure-Blob/1.0 Microsoft-HTTPAPI/2.0",
        "x-ms-client-request-id": "ff7a35bb-0dd4-0671-8dd9-970c1cc9513b",
        "x-ms-request-id": "90f622d4-501e-0073-62e9-3a2721000000",
        "x-ms-version": "2020-12-06"
=======
        "Date": "Tue, 24 Aug 2021 19:05:32 GMT",
        "ETag": "\u00220x8D967322592C445\u0022",
        "Last-Modified": "Tue, 24 Aug 2021 19:05:32 GMT",
        "Server": [
          "Windows-Azure-Blob/1.0",
          "Microsoft-HTTPAPI/2.0"
        ],
        "x-ms-client-request-id": "23d7b8f6-0305-cf91-f213-75620ea920ba",
        "x-ms-request-id": "7f8ba67e-f01e-0060-6e1b-99313f000000",
        "x-ms-version": "2021-02-12"
>>>>>>> 7e782c87
      },
      "ResponseBody": []
    },
    {
      "RequestUri": "https://seannsecanary.dfs.core.windows.net/test-filesystem-a04880a3-c010-9c52-0180-d914bb357aff/test-directory-8773d133-d1bb-c9a8-e93b-83476f175c54?resource=directory",
      "RequestMethod": "PUT",
      "RequestHeaders": {
        "Accept": "application/json",
        "Authorization": "Sanitized",
        "traceparent": "00-1c04d6ee78fe4f43a9953c9ae650c38e-5c603ef73652864c-00",
        "User-Agent": [
          "azsdk-net-Storage.Files.DataLake/12.8.0-alpha.20210824.1",
          "(.NET 5.0.9; Microsoft Windows 10.0.19043)"
        ],
        "x-ms-client-request-id": "6e0797a9-7638-25c3-100d-39c97f4a60da",
        "x-ms-date": "Tue, 24 Aug 2021 19:05:33 GMT",
        "x-ms-return-client-request-id": "true",
<<<<<<< HEAD
        "x-ms-version": "2020-12-06"
=======
        "x-ms-version": "2021-02-12"
>>>>>>> 7e782c87
      },
      "RequestBody": null,
      "StatusCode": 201,
      "ResponseHeaders": {
        "Content-Length": "0",
<<<<<<< HEAD
        "Date": "Mon, 26 Apr 2021 22:14:34 GMT",
        "ETag": "\"0x8D90900AC728F72\"",
        "Last-Modified": "Mon, 26 Apr 2021 22:14:34 GMT",
        "Server": "Windows-Azure-HDFS/1.0 Microsoft-HTTPAPI/2.0",
        "x-ms-client-request-id": "545c176f-5981-031d-5e56-f9d07ba2147a",
        "x-ms-request-id": "7a27d12a-301f-005a-38e9-3a1955000000",
        "x-ms-version": "2020-12-06"
=======
        "Date": "Tue, 24 Aug 2021 19:05:32 GMT",
        "ETag": "\u00220x8D9673225A0BD95\u0022",
        "Last-Modified": "Tue, 24 Aug 2021 19:05:32 GMT",
        "Server": [
          "Windows-Azure-HDFS/1.0",
          "Microsoft-HTTPAPI/2.0"
        ],
        "x-ms-client-request-id": "6e0797a9-7638-25c3-100d-39c97f4a60da",
        "x-ms-request-id": "68265183-c01f-0019-721b-99cd1b000000",
        "x-ms-request-server-encrypted": "true",
        "x-ms-version": "2021-02-12"
>>>>>>> 7e782c87
      },
      "ResponseBody": []
    },
    {
      "RequestUri": "https://seannsecanary.blob.core.windows.net/test-filesystem-a04880a3-c010-9c52-0180-d914bb357aff/test-directory-8773d133-d1bb-c9a8-e93b-83476f175c54?comp=properties",
      "RequestMethod": "PUT",
      "RequestHeaders": {
        "Accept": "application/xml",
        "Authorization": "Sanitized",
        "If-Unmodified-Since": "Mon, 23 Aug 2021 19:05:32 GMT",
        "User-Agent": [
          "azsdk-net-Storage.Files.DataLake/12.8.0-alpha.20210824.1",
          "(.NET 5.0.9; Microsoft Windows 10.0.19043)"
        ],
        "x-ms-blob-cache-control": "nkndqnvjmeoskwunlcox",
        "x-ms-blob-content-disposition": "nulfqxgyxndfdqpypgsh",
        "x-ms-blob-content-encoding": "auqbccxtfwyuopcsyhms",
        "x-ms-blob-content-language": "gvlyaipsgvxfihwrdjcn",
        "x-ms-blob-content-md5": "w3j/lRapH\u002B9bj\u002BfuOZjiuw==",
        "x-ms-blob-content-type": "amtaohqmnwahtaaejrat",
        "x-ms-client-request-id": "d79d103d-ed0f-0a1b-95f7-f3501d305031",
        "x-ms-date": "Tue, 24 Aug 2021 19:05:33 GMT",
        "x-ms-return-client-request-id": "true",
<<<<<<< HEAD
        "x-ms-version": "2020-12-06"
=======
        "x-ms-version": "2021-02-12"
>>>>>>> 7e782c87
      },
      "RequestBody": null,
      "StatusCode": 412,
      "ResponseHeaders": {
        "Content-Length": "252",
        "Content-Type": "application/xml",
        "Date": "Tue, 24 Aug 2021 19:05:32 GMT",
        "Server": [
          "Windows-Azure-Blob/1.0",
          "Microsoft-HTTPAPI/2.0"
        ],
        "x-ms-client-request-id": "d79d103d-ed0f-0a1b-95f7-f3501d305031",
        "x-ms-error-code": "ConditionNotMet",
<<<<<<< HEAD
        "x-ms-request-id": "90f622f0-501e-0073-7ae9-3a2721000000",
        "x-ms-version": "2020-12-06"
=======
        "x-ms-request-id": "7f8ba693-f01e-0060-771b-99313f000000",
        "x-ms-version": "2021-02-12"
>>>>>>> 7e782c87
      },
      "ResponseBody": [
        "\uFEFF\u003C?xml version=\u00221.0\u0022 encoding=\u0022utf-8\u0022?\u003E\u003CError\u003E\u003CCode\u003EConditionNotMet\u003C/Code\u003E\u003CMessage\u003EThe condition specified using HTTP conditional header(s) is not met.\n",
        "RequestId:7f8ba693-f01e-0060-771b-99313f000000\n",
        "Time:2021-08-24T19:05:32.7486234Z\u003C/Message\u003E\u003C/Error\u003E"
      ]
    },
    {
      "RequestUri": "https://seannsecanary.blob.core.windows.net/test-filesystem-a04880a3-c010-9c52-0180-d914bb357aff?restype=container",
      "RequestMethod": "DELETE",
      "RequestHeaders": {
        "Accept": "application/xml",
        "Authorization": "Sanitized",
        "traceparent": "00-7827f8f54139c34eb3305e724ee9b8b3-e55cfec63142d04b-00",
        "User-Agent": [
          "azsdk-net-Storage.Files.DataLake/12.8.0-alpha.20210824.1",
          "(.NET 5.0.9; Microsoft Windows 10.0.19043)"
        ],
        "x-ms-client-request-id": "6f8b85a7-88ad-c9cb-05d5-1e94290bbfa6",
        "x-ms-date": "Tue, 24 Aug 2021 19:05:33 GMT",
        "x-ms-return-client-request-id": "true",
<<<<<<< HEAD
        "x-ms-version": "2020-12-06"
=======
        "x-ms-version": "2021-02-12"
>>>>>>> 7e782c87
      },
      "RequestBody": null,
      "StatusCode": 202,
      "ResponseHeaders": {
        "Content-Length": "0",
<<<<<<< HEAD
        "Date": "Mon, 26 Apr 2021 22:14:33 GMT",
        "Server": "Windows-Azure-Blob/1.0 Microsoft-HTTPAPI/2.0",
        "x-ms-client-request-id": "3150301d-3941-42c2-5449-e78d3b2b9795",
        "x-ms-request-id": "90f622f9-501e-0073-02e9-3a2721000000",
        "x-ms-version": "2020-12-06"
=======
        "Date": "Tue, 24 Aug 2021 19:05:32 GMT",
        "Server": [
          "Windows-Azure-Blob/1.0",
          "Microsoft-HTTPAPI/2.0"
        ],
        "x-ms-client-request-id": "6f8b85a7-88ad-c9cb-05d5-1e94290bbfa6",
        "x-ms-request-id": "7f8ba699-f01e-0060-7c1b-99313f000000",
        "x-ms-version": "2021-02-12"
>>>>>>> 7e782c87
      },
      "ResponseBody": []
    },
    {
      "RequestUri": "https://seannsecanary.blob.core.windows.net/test-filesystem-83d8da51-236b-f35f-2810-9ce45686a0eb?restype=container",
      "RequestMethod": "PUT",
      "RequestHeaders": {
        "Accept": "application/xml",
        "Authorization": "Sanitized",
        "traceparent": "00-73ce232836167f4bbd87c002b283d0a9-e9f48ba259547847-00",
        "User-Agent": [
          "azsdk-net-Storage.Files.DataLake/12.8.0-alpha.20210824.1",
          "(.NET 5.0.9; Microsoft Windows 10.0.19043)"
        ],
        "x-ms-blob-public-access": "container",
        "x-ms-client-request-id": "9043f06b-e5d1-8376-2698-469cebe7727f",
        "x-ms-date": "Tue, 24 Aug 2021 19:05:33 GMT",
        "x-ms-return-client-request-id": "true",
<<<<<<< HEAD
        "x-ms-version": "2020-12-06"
=======
        "x-ms-version": "2021-02-12"
>>>>>>> 7e782c87
      },
      "RequestBody": null,
      "StatusCode": 201,
      "ResponseHeaders": {
        "Content-Length": "0",
<<<<<<< HEAD
        "Date": "Mon, 26 Apr 2021 22:14:34 GMT",
        "ETag": "\"0x8D90900AC95F687\"",
        "Last-Modified": "Mon, 26 Apr 2021 22:14:34 GMT",
        "Server": "Windows-Azure-Blob/1.0 Microsoft-HTTPAPI/2.0",
        "x-ms-client-request-id": "eba08656-118e-97a8-a4e1-84b96df93c7e",
        "x-ms-request-id": "90f6230d-501e-0073-15e9-3a2721000000",
        "x-ms-version": "2020-12-06"
=======
        "Date": "Tue, 24 Aug 2021 19:05:32 GMT",
        "ETag": "\u00220x8D9673225B9807D\u0022",
        "Last-Modified": "Tue, 24 Aug 2021 19:05:32 GMT",
        "Server": [
          "Windows-Azure-Blob/1.0",
          "Microsoft-HTTPAPI/2.0"
        ],
        "x-ms-client-request-id": "9043f06b-e5d1-8376-2698-469cebe7727f",
        "x-ms-request-id": "7f8ba6a0-f01e-0060-801b-99313f000000",
        "x-ms-version": "2021-02-12"
>>>>>>> 7e782c87
      },
      "ResponseBody": []
    },
    {
      "RequestUri": "https://seannsecanary.dfs.core.windows.net/test-filesystem-83d8da51-236b-f35f-2810-9ce45686a0eb/test-directory-18053235-2762-7002-561e-1571e7e0c8d6?resource=directory",
      "RequestMethod": "PUT",
      "RequestHeaders": {
        "Accept": "application/json",
        "Authorization": "Sanitized",
        "traceparent": "00-e4694498073bd04286fa17a9affe9412-f2b52f3a4f3abd40-00",
        "User-Agent": [
          "azsdk-net-Storage.Files.DataLake/12.8.0-alpha.20210824.1",
          "(.NET 5.0.9; Microsoft Windows 10.0.19043)"
        ],
        "x-ms-client-request-id": "f849bd86-4b4c-44cc-eed3-39b3d0059c45",
        "x-ms-date": "Tue, 24 Aug 2021 19:05:33 GMT",
        "x-ms-return-client-request-id": "true",
<<<<<<< HEAD
        "x-ms-version": "2020-12-06"
=======
        "x-ms-version": "2021-02-12"
>>>>>>> 7e782c87
      },
      "RequestBody": null,
      "StatusCode": 201,
      "ResponseHeaders": {
        "Content-Length": "0",
<<<<<<< HEAD
        "Date": "Mon, 26 Apr 2021 22:14:34 GMT",
        "ETag": "\"0x8D90900ACA40484\"",
        "Last-Modified": "Mon, 26 Apr 2021 22:14:35 GMT",
        "Server": "Windows-Azure-HDFS/1.0 Microsoft-HTTPAPI/2.0",
        "x-ms-client-request-id": "d6c8e0e7-6dac-6578-4210-19a89a25710c",
        "x-ms-request-id": "7a27d12b-301f-005a-39e9-3a1955000000",
        "x-ms-version": "2020-12-06"
=======
        "Date": "Tue, 24 Aug 2021 19:05:32 GMT",
        "ETag": "\u00220x8D9673225C4B892\u0022",
        "Last-Modified": "Tue, 24 Aug 2021 19:05:32 GMT",
        "Server": [
          "Windows-Azure-HDFS/1.0",
          "Microsoft-HTTPAPI/2.0"
        ],
        "x-ms-client-request-id": "f849bd86-4b4c-44cc-eed3-39b3d0059c45",
        "x-ms-request-id": "68265184-c01f-0019-731b-99cd1b000000",
        "x-ms-request-server-encrypted": "true",
        "x-ms-version": "2021-02-12"
>>>>>>> 7e782c87
      },
      "ResponseBody": []
    },
    {
      "RequestUri": "https://seannsecanary.blob.core.windows.net/test-filesystem-83d8da51-236b-f35f-2810-9ce45686a0eb/test-directory-18053235-2762-7002-561e-1571e7e0c8d6?comp=properties",
      "RequestMethod": "PUT",
      "RequestHeaders": {
        "Accept": "application/xml",
        "Authorization": "Sanitized",
        "If-Match": "\u0022garbage\u0022",
        "User-Agent": [
          "azsdk-net-Storage.Files.DataLake/12.8.0-alpha.20210824.1",
          "(.NET 5.0.9; Microsoft Windows 10.0.19043)"
        ],
        "x-ms-blob-cache-control": "nkndqnvjmeoskwunlcox",
        "x-ms-blob-content-disposition": "nulfqxgyxndfdqpypgsh",
        "x-ms-blob-content-encoding": "auqbccxtfwyuopcsyhms",
        "x-ms-blob-content-language": "gvlyaipsgvxfihwrdjcn",
        "x-ms-blob-content-md5": "w3j/lRapH\u002B9bj\u002BfuOZjiuw==",
        "x-ms-blob-content-type": "amtaohqmnwahtaaejrat",
        "x-ms-client-request-id": "29eb8e50-cf97-6089-a134-776fd666d895",
        "x-ms-date": "Tue, 24 Aug 2021 19:05:33 GMT",
        "x-ms-return-client-request-id": "true",
<<<<<<< HEAD
        "x-ms-version": "2020-12-06"
=======
        "x-ms-version": "2021-02-12"
>>>>>>> 7e782c87
      },
      "RequestBody": null,
      "StatusCode": 412,
      "ResponseHeaders": {
        "Content-Length": "252",
        "Content-Type": "application/xml",
        "Date": "Tue, 24 Aug 2021 19:05:32 GMT",
        "Server": [
          "Windows-Azure-Blob/1.0",
          "Microsoft-HTTPAPI/2.0"
        ],
        "x-ms-client-request-id": "29eb8e50-cf97-6089-a134-776fd666d895",
        "x-ms-error-code": "ConditionNotMet",
<<<<<<< HEAD
        "x-ms-request-id": "90f6232a-501e-0073-2fe9-3a2721000000",
        "x-ms-version": "2020-12-06"
=======
        "x-ms-request-id": "7f8ba6a3-f01e-0060-021b-99313f000000",
        "x-ms-version": "2021-02-12"
>>>>>>> 7e782c87
      },
      "ResponseBody": [
        "\uFEFF\u003C?xml version=\u00221.0\u0022 encoding=\u0022utf-8\u0022?\u003E\u003CError\u003E\u003CCode\u003EConditionNotMet\u003C/Code\u003E\u003CMessage\u003EThe condition specified using HTTP conditional header(s) is not met.\n",
        "RequestId:7f8ba6a3-f01e-0060-021b-99313f000000\n",
        "Time:2021-08-24T19:05:32.9864872Z\u003C/Message\u003E\u003C/Error\u003E"
      ]
    },
    {
      "RequestUri": "https://seannsecanary.blob.core.windows.net/test-filesystem-83d8da51-236b-f35f-2810-9ce45686a0eb?restype=container",
      "RequestMethod": "DELETE",
      "RequestHeaders": {
        "Accept": "application/xml",
        "Authorization": "Sanitized",
        "traceparent": "00-6d09c012eb7948478f0d2934c59d54ee-e4bd4509744c944f-00",
        "User-Agent": [
          "azsdk-net-Storage.Files.DataLake/12.8.0-alpha.20210824.1",
          "(.NET 5.0.9; Microsoft Windows 10.0.19043)"
        ],
        "x-ms-client-request-id": "4262cbfc-721a-00ae-e78f-dc3a96cd4fb1",
        "x-ms-date": "Tue, 24 Aug 2021 19:05:33 GMT",
        "x-ms-return-client-request-id": "true",
<<<<<<< HEAD
        "x-ms-version": "2020-12-06"
=======
        "x-ms-version": "2021-02-12"
>>>>>>> 7e782c87
      },
      "RequestBody": null,
      "StatusCode": 202,
      "ResponseHeaders": {
        "Content-Length": "0",
<<<<<<< HEAD
        "Date": "Mon, 26 Apr 2021 22:14:34 GMT",
        "Server": "Windows-Azure-Blob/1.0 Microsoft-HTTPAPI/2.0",
        "x-ms-client-request-id": "95d866d6-2b89-293c-f750-17798023e0ef",
        "x-ms-request-id": "90f62337-501e-0073-39e9-3a2721000000",
        "x-ms-version": "2020-12-06"
=======
        "Date": "Tue, 24 Aug 2021 19:05:32 GMT",
        "Server": [
          "Windows-Azure-Blob/1.0",
          "Microsoft-HTTPAPI/2.0"
        ],
        "x-ms-client-request-id": "4262cbfc-721a-00ae-e78f-dc3a96cd4fb1",
        "x-ms-request-id": "7f8ba6a5-f01e-0060-041b-99313f000000",
        "x-ms-version": "2021-02-12"
>>>>>>> 7e782c87
      },
      "ResponseBody": []
    },
    {
      "RequestUri": "https://seannsecanary.blob.core.windows.net/test-filesystem-8ab4e885-acba-0076-7671-a973ef999212?restype=container",
      "RequestMethod": "PUT",
      "RequestHeaders": {
        "Accept": "application/xml",
        "Authorization": "Sanitized",
        "traceparent": "00-45cf4ec8fb61ac4abf0dac56db6a987e-9821d6e3ce1d2d44-00",
        "User-Agent": [
          "azsdk-net-Storage.Files.DataLake/12.8.0-alpha.20210824.1",
          "(.NET 5.0.9; Microsoft Windows 10.0.19043)"
        ],
        "x-ms-blob-public-access": "container",
        "x-ms-client-request-id": "e56a2ed4-03da-4f3d-5462-cba8c93a114d",
        "x-ms-date": "Tue, 24 Aug 2021 19:05:33 GMT",
        "x-ms-return-client-request-id": "true",
<<<<<<< HEAD
        "x-ms-version": "2020-12-06"
=======
        "x-ms-version": "2021-02-12"
>>>>>>> 7e782c87
      },
      "RequestBody": null,
      "StatusCode": 201,
      "ResponseHeaders": {
        "Content-Length": "0",
<<<<<<< HEAD
        "Date": "Mon, 26 Apr 2021 22:14:34 GMT",
        "ETag": "\"0x8D90900ACC6AC86\"",
        "Last-Modified": "Mon, 26 Apr 2021 22:14:35 GMT",
        "Server": "Windows-Azure-Blob/1.0 Microsoft-HTTPAPI/2.0",
        "x-ms-client-request-id": "129299ef-7fa6-0a72-0396-7b167d3b4268",
        "x-ms-request-id": "90f62349-501e-0073-4be9-3a2721000000",
        "x-ms-version": "2020-12-06"
=======
        "Date": "Tue, 24 Aug 2021 19:05:32 GMT",
        "ETag": "\u00220x8D9673225DDA503\u0022",
        "Last-Modified": "Tue, 24 Aug 2021 19:05:33 GMT",
        "Server": [
          "Windows-Azure-Blob/1.0",
          "Microsoft-HTTPAPI/2.0"
        ],
        "x-ms-client-request-id": "e56a2ed4-03da-4f3d-5462-cba8c93a114d",
        "x-ms-request-id": "7f8ba6af-f01e-0060-0d1b-99313f000000",
        "x-ms-version": "2021-02-12"
>>>>>>> 7e782c87
      },
      "ResponseBody": []
    },
    {
      "RequestUri": "https://seannsecanary.dfs.core.windows.net/test-filesystem-8ab4e885-acba-0076-7671-a973ef999212/test-directory-1693cafc-445b-efae-6d9e-0d7e6a0e8c99?resource=directory",
      "RequestMethod": "PUT",
      "RequestHeaders": {
        "Accept": "application/json",
        "Authorization": "Sanitized",
        "traceparent": "00-dedacd87ed2a5c43afa12fdc65058c20-92a16cac1a88ad4c-00",
        "User-Agent": [
          "azsdk-net-Storage.Files.DataLake/12.8.0-alpha.20210824.1",
          "(.NET 5.0.9; Microsoft Windows 10.0.19043)"
        ],
        "x-ms-client-request-id": "a96bf429-cc49-9057-807b-783cf5bee545",
        "x-ms-date": "Tue, 24 Aug 2021 19:05:33 GMT",
        "x-ms-return-client-request-id": "true",
<<<<<<< HEAD
        "x-ms-version": "2020-12-06"
=======
        "x-ms-version": "2021-02-12"
>>>>>>> 7e782c87
      },
      "RequestBody": null,
      "StatusCode": 201,
      "ResponseHeaders": {
        "Content-Length": "0",
<<<<<<< HEAD
        "Date": "Mon, 26 Apr 2021 22:14:34 GMT",
        "ETag": "\"0x8D90900ACD57E59\"",
        "Last-Modified": "Mon, 26 Apr 2021 22:14:35 GMT",
        "Server": "Windows-Azure-HDFS/1.0 Microsoft-HTTPAPI/2.0",
        "x-ms-client-request-id": "998c0e6a-f68f-c09f-2fad-37a34222b6a1",
        "x-ms-request-id": "7a27d12c-301f-005a-3ae9-3a1955000000",
        "x-ms-version": "2020-12-06"
=======
        "Date": "Tue, 24 Aug 2021 19:05:33 GMT",
        "ETag": "\u00220x8D9673225ECAD8B\u0022",
        "Last-Modified": "Tue, 24 Aug 2021 19:05:33 GMT",
        "Server": [
          "Windows-Azure-HDFS/1.0",
          "Microsoft-HTTPAPI/2.0"
        ],
        "x-ms-client-request-id": "a96bf429-cc49-9057-807b-783cf5bee545",
        "x-ms-request-id": "68265185-c01f-0019-741b-99cd1b000000",
        "x-ms-request-server-encrypted": "true",
        "x-ms-version": "2021-02-12"
>>>>>>> 7e782c87
      },
      "ResponseBody": []
    },
    {
      "RequestUri": "https://seannsecanary.blob.core.windows.net/test-filesystem-8ab4e885-acba-0076-7671-a973ef999212/test-directory-1693cafc-445b-efae-6d9e-0d7e6a0e8c99",
      "RequestMethod": "HEAD",
      "RequestHeaders": {
        "Accept": "application/xml",
        "Authorization": "Sanitized",
        "User-Agent": [
          "azsdk-net-Storage.Files.DataLake/12.8.0-alpha.20210824.1",
          "(.NET 5.0.9; Microsoft Windows 10.0.19043)"
        ],
        "x-ms-client-request-id": "7555cb51-e3a2-c350-9e0f-40b434fbad83",
        "x-ms-date": "Tue, 24 Aug 2021 19:05:33 GMT",
        "x-ms-return-client-request-id": "true",
<<<<<<< HEAD
        "x-ms-version": "2020-12-06"
=======
        "x-ms-version": "2021-02-12"
>>>>>>> 7e782c87
      },
      "RequestBody": null,
      "StatusCode": 200,
      "ResponseHeaders": {
        "Accept-Ranges": "bytes",
        "Access-Control-Allow-Origin": "*",
        "Access-Control-Expose-Headers": "x-ms-request-id,x-ms-client-request-id,Server,x-ms-version,x-ms-resource-type,x-ms-meta-hdi_isfolder,Content-Type,Last-Modified,ETag,x-ms-creation-time,x-ms-lease-status,x-ms-lease-state,x-ms-blob-type,x-ms-server-encrypted,x-ms-access-tier,x-ms-access-tier-inferred,Accept-Ranges,x-ms-owner,x-ms-group,x-ms-permissions,Content-Length,Date,Transfer-Encoding",
        "Content-Length": "0",
        "Content-Type": "application/octet-stream",
        "Date": "Tue, 24 Aug 2021 19:05:32 GMT",
        "ETag": "\u00220x8D9673225ECAD8B\u0022",
        "Last-Modified": "Tue, 24 Aug 2021 19:05:33 GMT",
        "Server": [
          "Windows-Azure-Blob/1.0",
          "Microsoft-HTTPAPI/2.0"
        ],
        "x-ms-access-tier": "Hot",
        "x-ms-access-tier-inferred": "true",
        "x-ms-blob-type": "BlockBlob",
        "x-ms-client-request-id": "7555cb51-e3a2-c350-9e0f-40b434fbad83",
        "x-ms-creation-time": "Tue, 24 Aug 2021 19:05:33 GMT",
        "x-ms-group": "$superuser",
        "x-ms-lease-state": "available",
        "x-ms-lease-status": "unlocked",
        "x-ms-meta-hdi_isfolder": "true",
        "x-ms-owner": "$superuser",
        "x-ms-permissions": "rwxr-x---",
        "x-ms-request-id": "7f8ba6bd-f01e-0060-181b-99313f000000",
        "x-ms-resource-type": "directory",
        "x-ms-server-encrypted": "true",
<<<<<<< HEAD
        "x-ms-version": "2020-12-06"
=======
        "x-ms-version": "2021-02-12"
>>>>>>> 7e782c87
      },
      "ResponseBody": []
    },
    {
      "RequestUri": "https://seannsecanary.blob.core.windows.net/test-filesystem-8ab4e885-acba-0076-7671-a973ef999212/test-directory-1693cafc-445b-efae-6d9e-0d7e6a0e8c99?comp=properties",
      "RequestMethod": "PUT",
      "RequestHeaders": {
        "Accept": "application/xml",
        "Authorization": "Sanitized",
        "If-None-Match": "0x8D9673225ECAD8B",
        "User-Agent": [
          "azsdk-net-Storage.Files.DataLake/12.8.0-alpha.20210824.1",
          "(.NET 5.0.9; Microsoft Windows 10.0.19043)"
        ],
        "x-ms-blob-cache-control": "nkndqnvjmeoskwunlcox",
        "x-ms-blob-content-disposition": "nulfqxgyxndfdqpypgsh",
        "x-ms-blob-content-encoding": "auqbccxtfwyuopcsyhms",
        "x-ms-blob-content-language": "gvlyaipsgvxfihwrdjcn",
        "x-ms-blob-content-md5": "w3j/lRapH\u002B9bj\u002BfuOZjiuw==",
        "x-ms-blob-content-type": "amtaohqmnwahtaaejrat",
        "x-ms-client-request-id": "2aeadd57-6f69-f2a2-e155-348c106a1a96",
        "x-ms-date": "Tue, 24 Aug 2021 19:05:33 GMT",
        "x-ms-return-client-request-id": "true",
<<<<<<< HEAD
        "x-ms-version": "2020-12-06"
=======
        "x-ms-version": "2021-02-12"
>>>>>>> 7e782c87
      },
      "RequestBody": null,
      "StatusCode": 412,
      "ResponseHeaders": {
        "Content-Length": "252",
        "Content-Type": "application/xml",
        "Date": "Tue, 24 Aug 2021 19:05:32 GMT",
        "Server": [
          "Windows-Azure-Blob/1.0",
          "Microsoft-HTTPAPI/2.0"
        ],
        "x-ms-client-request-id": "2aeadd57-6f69-f2a2-e155-348c106a1a96",
        "x-ms-error-code": "ConditionNotMet",
<<<<<<< HEAD
        "x-ms-request-id": "90f62372-501e-0073-6fe9-3a2721000000",
        "x-ms-version": "2020-12-06"
=======
        "x-ms-request-id": "7f8ba6c7-f01e-0060-211b-99313f000000",
        "x-ms-version": "2021-02-12"
>>>>>>> 7e782c87
      },
      "ResponseBody": [
        "\uFEFF\u003C?xml version=\u00221.0\u0022 encoding=\u0022utf-8\u0022?\u003E\u003CError\u003E\u003CCode\u003EConditionNotMet\u003C/Code\u003E\u003CMessage\u003EThe condition specified using HTTP conditional header(s) is not met.\n",
        "RequestId:7f8ba6c7-f01e-0060-211b-99313f000000\n",
        "Time:2021-08-24T19:05:33.3013068Z\u003C/Message\u003E\u003C/Error\u003E"
      ]
    },
    {
      "RequestUri": "https://seannsecanary.blob.core.windows.net/test-filesystem-8ab4e885-acba-0076-7671-a973ef999212?restype=container",
      "RequestMethod": "DELETE",
      "RequestHeaders": {
        "Accept": "application/xml",
        "Authorization": "Sanitized",
        "traceparent": "00-088f94f73018e046b21b5ad4fb1acccb-81a0aa84b0a5994b-00",
        "User-Agent": [
          "azsdk-net-Storage.Files.DataLake/12.8.0-alpha.20210824.1",
          "(.NET 5.0.9; Microsoft Windows 10.0.19043)"
        ],
        "x-ms-client-request-id": "565ccd0c-8211-ce1a-ced9-b7634419c96c",
        "x-ms-date": "Tue, 24 Aug 2021 19:05:33 GMT",
        "x-ms-return-client-request-id": "true",
<<<<<<< HEAD
        "x-ms-version": "2020-12-06"
=======
        "x-ms-version": "2021-02-12"
>>>>>>> 7e782c87
      },
      "RequestBody": null,
      "StatusCode": 202,
      "ResponseHeaders": {
        "Content-Length": "0",
<<<<<<< HEAD
        "Date": "Mon, 26 Apr 2021 22:14:34 GMT",
        "Server": "Windows-Azure-Blob/1.0 Microsoft-HTTPAPI/2.0",
        "x-ms-client-request-id": "961a6a10-5042-1cfa-418b-e0d8247b9f86",
        "x-ms-request-id": "90f62382-501e-0073-7fe9-3a2721000000",
        "x-ms-version": "2020-12-06"
=======
        "Date": "Tue, 24 Aug 2021 19:05:32 GMT",
        "Server": [
          "Windows-Azure-Blob/1.0",
          "Microsoft-HTTPAPI/2.0"
        ],
        "x-ms-client-request-id": "565ccd0c-8211-ce1a-ced9-b7634419c96c",
        "x-ms-request-id": "7f8ba6cd-f01e-0060-271b-99313f000000",
        "x-ms-version": "2021-02-12"
>>>>>>> 7e782c87
      },
      "ResponseBody": []
    },
    {
      "RequestUri": "https://seannsecanary.blob.core.windows.net/test-filesystem-a6167f02-e525-cb31-fd12-06edd01c25e9?restype=container",
      "RequestMethod": "PUT",
      "RequestHeaders": {
        "Accept": "application/xml",
        "Authorization": "Sanitized",
        "traceparent": "00-62cc365e775ccd4895157c8d7f7539a0-bcb1a722881cfd41-00",
        "User-Agent": [
          "azsdk-net-Storage.Files.DataLake/12.8.0-alpha.20210824.1",
          "(.NET 5.0.9; Microsoft Windows 10.0.19043)"
        ],
        "x-ms-blob-public-access": "container",
        "x-ms-client-request-id": "4c8432b2-25e1-2759-9c90-59fe7c2dfeb2",
        "x-ms-date": "Tue, 24 Aug 2021 19:05:33 GMT",
        "x-ms-return-client-request-id": "true",
<<<<<<< HEAD
        "x-ms-version": "2020-12-06"
=======
        "x-ms-version": "2021-02-12"
>>>>>>> 7e782c87
      },
      "RequestBody": null,
      "StatusCode": 201,
      "ResponseHeaders": {
        "Content-Length": "0",
<<<<<<< HEAD
        "Date": "Mon, 26 Apr 2021 22:14:34 GMT",
        "ETag": "\"0x8D90900AD12DED4\"",
        "Last-Modified": "Mon, 26 Apr 2021 22:14:35 GMT",
        "Server": "Windows-Azure-Blob/1.0 Microsoft-HTTPAPI/2.0",
        "x-ms-client-request-id": "e9251cd0-b68a-427f-0dc3-85bf362b4e68",
        "x-ms-request-id": "90f623a9-501e-0073-22e9-3a2721000000",
        "x-ms-version": "2020-12-06"
=======
        "Date": "Tue, 24 Aug 2021 19:05:32 GMT",
        "ETag": "\u00220x8D96732260DFCB8\u0022",
        "Last-Modified": "Tue, 24 Aug 2021 19:05:33 GMT",
        "Server": [
          "Windows-Azure-Blob/1.0",
          "Microsoft-HTTPAPI/2.0"
        ],
        "x-ms-client-request-id": "4c8432b2-25e1-2759-9c90-59fe7c2dfeb2",
        "x-ms-request-id": "7f8ba6d1-f01e-0060-2a1b-99313f000000",
        "x-ms-version": "2021-02-12"
>>>>>>> 7e782c87
      },
      "ResponseBody": []
    },
    {
      "RequestUri": "https://seannsecanary.dfs.core.windows.net/test-filesystem-a6167f02-e525-cb31-fd12-06edd01c25e9/test-directory-8ed9cdb3-869a-3e5f-fa56-70f996c8f880?resource=directory",
      "RequestMethod": "PUT",
      "RequestHeaders": {
        "Accept": "application/json",
        "Authorization": "Sanitized",
        "traceparent": "00-e99214c62726e042aeb349eeed45dd8e-d53a73be46ab544e-00",
        "User-Agent": [
          "azsdk-net-Storage.Files.DataLake/12.8.0-alpha.20210824.1",
          "(.NET 5.0.9; Microsoft Windows 10.0.19043)"
        ],
        "x-ms-client-request-id": "05b49c2d-05a3-2c70-d245-528ab56090d3",
        "x-ms-date": "Tue, 24 Aug 2021 19:05:33 GMT",
        "x-ms-return-client-request-id": "true",
<<<<<<< HEAD
        "x-ms-version": "2020-12-06"
=======
        "x-ms-version": "2021-02-12"
>>>>>>> 7e782c87
      },
      "RequestBody": null,
      "StatusCode": 201,
      "ResponseHeaders": {
        "Content-Length": "0",
<<<<<<< HEAD
        "Date": "Mon, 26 Apr 2021 22:14:35 GMT",
        "ETag": "\"0x8D90900AD225FD2\"",
        "Last-Modified": "Mon, 26 Apr 2021 22:14:35 GMT",
        "Server": "Windows-Azure-HDFS/1.0 Microsoft-HTTPAPI/2.0",
        "x-ms-client-request-id": "80f8c896-fb7e-9d3a-97d8-08645c58a67c",
        "x-ms-request-id": "7a27d12d-301f-005a-3be9-3a1955000000",
        "x-ms-version": "2020-12-06"
=======
        "Date": "Tue, 24 Aug 2021 19:05:33 GMT",
        "ETag": "\u00220x8D9673226194A50\u0022",
        "Last-Modified": "Tue, 24 Aug 2021 19:05:33 GMT",
        "Server": [
          "Windows-Azure-HDFS/1.0",
          "Microsoft-HTTPAPI/2.0"
        ],
        "x-ms-client-request-id": "05b49c2d-05a3-2c70-d245-528ab56090d3",
        "x-ms-request-id": "68265186-c01f-0019-751b-99cd1b000000",
        "x-ms-request-server-encrypted": "true",
        "x-ms-version": "2021-02-12"
>>>>>>> 7e782c87
      },
      "ResponseBody": []
    },
    {
      "RequestUri": "https://seannsecanary.blob.core.windows.net/test-filesystem-a6167f02-e525-cb31-fd12-06edd01c25e9/test-directory-8ed9cdb3-869a-3e5f-fa56-70f996c8f880?comp=properties",
      "RequestMethod": "PUT",
      "RequestHeaders": {
        "Accept": "application/xml",
        "Authorization": "Sanitized",
        "User-Agent": [
          "azsdk-net-Storage.Files.DataLake/12.8.0-alpha.20210824.1",
          "(.NET 5.0.9; Microsoft Windows 10.0.19043)"
        ],
        "x-ms-blob-cache-control": "nkndqnvjmeoskwunlcox",
        "x-ms-blob-content-disposition": "nulfqxgyxndfdqpypgsh",
        "x-ms-blob-content-encoding": "auqbccxtfwyuopcsyhms",
        "x-ms-blob-content-language": "gvlyaipsgvxfihwrdjcn",
        "x-ms-blob-content-md5": "w3j/lRapH\u002B9bj\u002BfuOZjiuw==",
        "x-ms-blob-content-type": "amtaohqmnwahtaaejrat",
        "x-ms-client-request-id": "facb6613-f214-78dd-8a0e-cb52857eaffc",
        "x-ms-date": "Tue, 24 Aug 2021 19:05:33 GMT",
        "x-ms-lease-id": "fd132fd2-f94e-91fe-cb32-e583bad3e6a1",
        "x-ms-return-client-request-id": "true",
<<<<<<< HEAD
        "x-ms-version": "2020-12-06"
=======
        "x-ms-version": "2021-02-12"
>>>>>>> 7e782c87
      },
      "RequestBody": null,
      "StatusCode": 412,
      "ResponseHeaders": {
        "Content-Length": "241",
        "Content-Type": "application/xml",
        "Date": "Tue, 24 Aug 2021 19:05:32 GMT",
        "Server": [
          "Windows-Azure-Blob/1.0",
          "Microsoft-HTTPAPI/2.0"
        ],
        "x-ms-client-request-id": "facb6613-f214-78dd-8a0e-cb52857eaffc",
        "x-ms-error-code": "LeaseNotPresentWithBlobOperation",
<<<<<<< HEAD
        "x-ms-request-id": "90f623c6-501e-0073-36e9-3a2721000000",
        "x-ms-version": "2020-12-06"
=======
        "x-ms-request-id": "7f8ba6d6-f01e-0060-2e1b-99313f000000",
        "x-ms-version": "2021-02-12"
>>>>>>> 7e782c87
      },
      "ResponseBody": [
        "\uFEFF\u003C?xml version=\u00221.0\u0022 encoding=\u0022utf-8\u0022?\u003E\u003CError\u003E\u003CCode\u003ELeaseNotPresentWithBlobOperation\u003C/Code\u003E\u003CMessage\u003EThere is currently no lease on the blob.\n",
        "RequestId:7f8ba6d6-f01e-0060-2e1b-99313f000000\n",
        "Time:2021-08-24T19:05:33.5401705Z\u003C/Message\u003E\u003C/Error\u003E"
      ]
    },
    {
      "RequestUri": "https://seannsecanary.blob.core.windows.net/test-filesystem-a6167f02-e525-cb31-fd12-06edd01c25e9?restype=container",
      "RequestMethod": "DELETE",
      "RequestHeaders": {
        "Accept": "application/xml",
        "Authorization": "Sanitized",
        "traceparent": "00-bdbd650ddcd5324e990e9a6eace4f62a-64acfc1900b0eb48-00",
        "User-Agent": [
          "azsdk-net-Storage.Files.DataLake/12.8.0-alpha.20210824.1",
          "(.NET 5.0.9; Microsoft Windows 10.0.19043)"
        ],
        "x-ms-client-request-id": "4e76df70-9694-a5be-fc07-f7e395c85546",
        "x-ms-date": "Tue, 24 Aug 2021 19:05:33 GMT",
        "x-ms-return-client-request-id": "true",
<<<<<<< HEAD
        "x-ms-version": "2020-12-06"
=======
        "x-ms-version": "2021-02-12"
>>>>>>> 7e782c87
      },
      "RequestBody": null,
      "StatusCode": 202,
      "ResponseHeaders": {
        "Content-Length": "0",
<<<<<<< HEAD
        "Date": "Mon, 26 Apr 2021 22:14:35 GMT",
        "Server": "Windows-Azure-Blob/1.0 Microsoft-HTTPAPI/2.0",
        "x-ms-client-request-id": "fcaf7e85-d2c7-90e3-06c1-16cd81d9402e",
        "x-ms-request-id": "90f623d4-501e-0073-43e9-3a2721000000",
        "x-ms-version": "2020-12-06"
=======
        "Date": "Tue, 24 Aug 2021 19:05:33 GMT",
        "Server": [
          "Windows-Azure-Blob/1.0",
          "Microsoft-HTTPAPI/2.0"
        ],
        "x-ms-client-request-id": "4e76df70-9694-a5be-fc07-f7e395c85546",
        "x-ms-request-id": "7f8ba6da-f01e-0060-311b-99313f000000",
        "x-ms-version": "2021-02-12"
>>>>>>> 7e782c87
      },
      "ResponseBody": []
    }
  ],
  "Variables": {
    "DateTimeOffsetNow": "2021-08-24T14:05:32.6233046-05:00",
    "RandomSeed": "395850054",
    "Storage_TestConfigHierarchicalNamespace": "NamespaceTenant\nseannsecanary\nU2FuaXRpemVk\nhttps://seannsecanary.blob.core.windows.net\nhttps://seannsecanary.file.core.windows.net\nhttps://seannsecanary.queue.core.windows.net\nhttps://seannsecanary.table.core.windows.net\n\n\n\n\nhttps://seannsecanary-secondary.blob.core.windows.net\nhttps://seannsecanary-secondary.file.core.windows.net\nhttps://seannsecanary-secondary.queue.core.windows.net\nhttps://seannsecanary-secondary.table.core.windows.net\n68390a19-a643-458b-b726-408abf67b4fc\nSanitized\n72f988bf-86f1-41af-91ab-2d7cd011db47\nhttps://login.microsoftonline.com/\nCloud\nBlobEndpoint=https://seannsecanary.blob.core.windows.net/;QueueEndpoint=https://seannsecanary.queue.core.windows.net/;FileEndpoint=https://seannsecanary.file.core.windows.net/;BlobSecondaryEndpoint=https://seannsecanary-secondary.blob.core.windows.net/;QueueSecondaryEndpoint=https://seannsecanary-secondary.queue.core.windows.net/;FileSecondaryEndpoint=https://seannsecanary-secondary.file.core.windows.net/;AccountName=seannsecanary;AccountKey=Sanitized\n\nXClient\n"
  }
}<|MERGE_RESOLUTION|>--- conflicted
+++ resolved
@@ -15,25 +15,12 @@
         "x-ms-client-request-id": "73753b13-1538-d1e1-7693-bf89f6554dc2",
         "x-ms-date": "Tue, 24 Aug 2021 19:05:32 GMT",
         "x-ms-return-client-request-id": "true",
-<<<<<<< HEAD
-        "x-ms-version": "2020-12-06"
-=======
-        "x-ms-version": "2021-02-12"
->>>>>>> 7e782c87
-      },
-      "RequestBody": null,
-      "StatusCode": 201,
-      "ResponseHeaders": {
-        "Content-Length": "0",
-<<<<<<< HEAD
-        "Date": "Mon, 26 Apr 2021 22:14:33 GMT",
-        "ETag": "\"0x8D90900AC2E6EFA\"",
-        "Last-Modified": "Mon, 26 Apr 2021 22:14:34 GMT",
-        "Server": "Windows-Azure-Blob/1.0 Microsoft-HTTPAPI/2.0",
-        "x-ms-client-request-id": "d4410844-50d2-f133-bea0-3f2509259ee3",
-        "x-ms-request-id": "90f622a7-501e-0073-3ce9-3a2721000000",
-        "x-ms-version": "2020-12-06"
-=======
+        "x-ms-version": "2021-02-12"
+      },
+      "RequestBody": null,
+      "StatusCode": 201,
+      "ResponseHeaders": {
+        "Content-Length": "0",
         "Date": "Tue, 24 Aug 2021 19:05:31 GMT",
         "ETag": "\u00220x8D96732255E0062\u0022",
         "Last-Modified": "Tue, 24 Aug 2021 19:05:32 GMT",
@@ -44,7 +31,6 @@
         "x-ms-client-request-id": "73753b13-1538-d1e1-7693-bf89f6554dc2",
         "x-ms-request-id": "7f8ba65d-f01e-0060-531b-99313f000000",
         "x-ms-version": "2021-02-12"
->>>>>>> 7e782c87
       },
       "ResponseBody": []
     },
@@ -62,25 +48,12 @@
         "x-ms-client-request-id": "63f2dcd8-9e6e-1d8a-5991-815d6cf56ea0",
         "x-ms-date": "Tue, 24 Aug 2021 19:05:32 GMT",
         "x-ms-return-client-request-id": "true",
-<<<<<<< HEAD
-        "x-ms-version": "2020-12-06"
-=======
-        "x-ms-version": "2021-02-12"
->>>>>>> 7e782c87
-      },
-      "RequestBody": null,
-      "StatusCode": 201,
-      "ResponseHeaders": {
-        "Content-Length": "0",
-<<<<<<< HEAD
-        "Date": "Mon, 26 Apr 2021 22:14:34 GMT",
-        "ETag": "\"0x8D90900AC3F16C3\"",
-        "Last-Modified": "Mon, 26 Apr 2021 22:14:34 GMT",
-        "Server": "Windows-Azure-HDFS/1.0 Microsoft-HTTPAPI/2.0",
-        "x-ms-client-request-id": "1e0dd562-d8bc-0895-93cd-9bbc6f627a2b",
-        "x-ms-request-id": "7a27d128-301f-005a-36e9-3a1955000000",
-        "x-ms-version": "2020-12-06"
-=======
+        "x-ms-version": "2021-02-12"
+      },
+      "RequestBody": null,
+      "StatusCode": 201,
+      "ResponseHeaders": {
+        "Content-Length": "0",
         "Date": "Tue, 24 Aug 2021 19:05:32 GMT",
         "ETag": "\u00220x8D9673225696DC5\u0022",
         "Last-Modified": "Tue, 24 Aug 2021 19:05:32 GMT",
@@ -92,7 +65,6 @@
         "x-ms-request-id": "68265182-c01f-0019-711b-99cd1b000000",
         "x-ms-request-server-encrypted": "true",
         "x-ms-version": "2021-02-12"
->>>>>>> 7e782c87
       },
       "ResponseBody": []
     },
@@ -116,11 +88,7 @@
         "x-ms-client-request-id": "8613f5ac-aae3-1eb0-4d77-af014b3e5079",
         "x-ms-date": "Tue, 24 Aug 2021 19:05:32 GMT",
         "x-ms-return-client-request-id": "true",
-<<<<<<< HEAD
-        "x-ms-version": "2020-12-06"
-=======
-        "x-ms-version": "2021-02-12"
->>>>>>> 7e782c87
+        "x-ms-version": "2021-02-12"
       },
       "RequestBody": null,
       "StatusCode": 412,
@@ -134,13 +102,8 @@
         ],
         "x-ms-client-request-id": "8613f5ac-aae3-1eb0-4d77-af014b3e5079",
         "x-ms-error-code": "ConditionNotMet",
-<<<<<<< HEAD
-        "x-ms-request-id": "90f622c1-501e-0073-50e9-3a2721000000",
-        "x-ms-version": "2020-12-06"
-=======
         "x-ms-request-id": "7f8ba66f-f01e-0060-601b-99313f000000",
         "x-ms-version": "2021-02-12"
->>>>>>> 7e782c87
       },
       "ResponseBody": [
         "\uFEFF\u003C?xml version=\u00221.0\u0022 encoding=\u0022utf-8\u0022?\u003E\u003CError\u003E\u003CCode\u003EConditionNotMet\u003C/Code\u003E\u003CMessage\u003EThe condition specified using HTTP conditional header(s) is not met.\n",
@@ -162,23 +125,12 @@
         "x-ms-client-request-id": "76b04590-e7e2-dbbd-efad-d047952dd736",
         "x-ms-date": "Tue, 24 Aug 2021 19:05:32 GMT",
         "x-ms-return-client-request-id": "true",
-<<<<<<< HEAD
-        "x-ms-version": "2020-12-06"
-=======
-        "x-ms-version": "2021-02-12"
->>>>>>> 7e782c87
+        "x-ms-version": "2021-02-12"
       },
       "RequestBody": null,
       "StatusCode": 202,
       "ResponseHeaders": {
         "Content-Length": "0",
-<<<<<<< HEAD
-        "Date": "Mon, 26 Apr 2021 22:14:33 GMT",
-        "Server": "Windows-Azure-Blob/1.0 Microsoft-HTTPAPI/2.0",
-        "x-ms-client-request-id": "79503e4b-daf4-41a5-e910-f493adceee7a",
-        "x-ms-request-id": "90f622c7-501e-0073-56e9-3a2721000000",
-        "x-ms-version": "2020-12-06"
-=======
         "Date": "Tue, 24 Aug 2021 19:05:31 GMT",
         "Server": [
           "Windows-Azure-Blob/1.0",
@@ -187,7 +139,6 @@
         "x-ms-client-request-id": "76b04590-e7e2-dbbd-efad-d047952dd736",
         "x-ms-request-id": "7f8ba679-f01e-0060-691b-99313f000000",
         "x-ms-version": "2021-02-12"
->>>>>>> 7e782c87
       },
       "ResponseBody": []
     },
@@ -206,25 +157,12 @@
         "x-ms-client-request-id": "23d7b8f6-0305-cf91-f213-75620ea920ba",
         "x-ms-date": "Tue, 24 Aug 2021 19:05:32 GMT",
         "x-ms-return-client-request-id": "true",
-<<<<<<< HEAD
-        "x-ms-version": "2020-12-06"
-=======
-        "x-ms-version": "2021-02-12"
->>>>>>> 7e782c87
-      },
-      "RequestBody": null,
-      "StatusCode": 201,
-      "ResponseHeaders": {
-        "Content-Length": "0",
-<<<<<<< HEAD
-        "Date": "Mon, 26 Apr 2021 22:14:33 GMT",
-        "ETag": "\"0x8D90900AC645602\"",
-        "Last-Modified": "Mon, 26 Apr 2021 22:14:34 GMT",
-        "Server": "Windows-Azure-Blob/1.0 Microsoft-HTTPAPI/2.0",
-        "x-ms-client-request-id": "ff7a35bb-0dd4-0671-8dd9-970c1cc9513b",
-        "x-ms-request-id": "90f622d4-501e-0073-62e9-3a2721000000",
-        "x-ms-version": "2020-12-06"
-=======
+        "x-ms-version": "2021-02-12"
+      },
+      "RequestBody": null,
+      "StatusCode": 201,
+      "ResponseHeaders": {
+        "Content-Length": "0",
         "Date": "Tue, 24 Aug 2021 19:05:32 GMT",
         "ETag": "\u00220x8D967322592C445\u0022",
         "Last-Modified": "Tue, 24 Aug 2021 19:05:32 GMT",
@@ -235,7 +173,6 @@
         "x-ms-client-request-id": "23d7b8f6-0305-cf91-f213-75620ea920ba",
         "x-ms-request-id": "7f8ba67e-f01e-0060-6e1b-99313f000000",
         "x-ms-version": "2021-02-12"
->>>>>>> 7e782c87
       },
       "ResponseBody": []
     },
@@ -253,25 +190,12 @@
         "x-ms-client-request-id": "6e0797a9-7638-25c3-100d-39c97f4a60da",
         "x-ms-date": "Tue, 24 Aug 2021 19:05:33 GMT",
         "x-ms-return-client-request-id": "true",
-<<<<<<< HEAD
-        "x-ms-version": "2020-12-06"
-=======
-        "x-ms-version": "2021-02-12"
->>>>>>> 7e782c87
-      },
-      "RequestBody": null,
-      "StatusCode": 201,
-      "ResponseHeaders": {
-        "Content-Length": "0",
-<<<<<<< HEAD
-        "Date": "Mon, 26 Apr 2021 22:14:34 GMT",
-        "ETag": "\"0x8D90900AC728F72\"",
-        "Last-Modified": "Mon, 26 Apr 2021 22:14:34 GMT",
-        "Server": "Windows-Azure-HDFS/1.0 Microsoft-HTTPAPI/2.0",
-        "x-ms-client-request-id": "545c176f-5981-031d-5e56-f9d07ba2147a",
-        "x-ms-request-id": "7a27d12a-301f-005a-38e9-3a1955000000",
-        "x-ms-version": "2020-12-06"
-=======
+        "x-ms-version": "2021-02-12"
+      },
+      "RequestBody": null,
+      "StatusCode": 201,
+      "ResponseHeaders": {
+        "Content-Length": "0",
         "Date": "Tue, 24 Aug 2021 19:05:32 GMT",
         "ETag": "\u00220x8D9673225A0BD95\u0022",
         "Last-Modified": "Tue, 24 Aug 2021 19:05:32 GMT",
@@ -283,7 +207,6 @@
         "x-ms-request-id": "68265183-c01f-0019-721b-99cd1b000000",
         "x-ms-request-server-encrypted": "true",
         "x-ms-version": "2021-02-12"
->>>>>>> 7e782c87
       },
       "ResponseBody": []
     },
@@ -307,11 +230,7 @@
         "x-ms-client-request-id": "d79d103d-ed0f-0a1b-95f7-f3501d305031",
         "x-ms-date": "Tue, 24 Aug 2021 19:05:33 GMT",
         "x-ms-return-client-request-id": "true",
-<<<<<<< HEAD
-        "x-ms-version": "2020-12-06"
-=======
-        "x-ms-version": "2021-02-12"
->>>>>>> 7e782c87
+        "x-ms-version": "2021-02-12"
       },
       "RequestBody": null,
       "StatusCode": 412,
@@ -325,13 +244,8 @@
         ],
         "x-ms-client-request-id": "d79d103d-ed0f-0a1b-95f7-f3501d305031",
         "x-ms-error-code": "ConditionNotMet",
-<<<<<<< HEAD
-        "x-ms-request-id": "90f622f0-501e-0073-7ae9-3a2721000000",
-        "x-ms-version": "2020-12-06"
-=======
         "x-ms-request-id": "7f8ba693-f01e-0060-771b-99313f000000",
         "x-ms-version": "2021-02-12"
->>>>>>> 7e782c87
       },
       "ResponseBody": [
         "\uFEFF\u003C?xml version=\u00221.0\u0022 encoding=\u0022utf-8\u0022?\u003E\u003CError\u003E\u003CCode\u003EConditionNotMet\u003C/Code\u003E\u003CMessage\u003EThe condition specified using HTTP conditional header(s) is not met.\n",
@@ -353,23 +267,12 @@
         "x-ms-client-request-id": "6f8b85a7-88ad-c9cb-05d5-1e94290bbfa6",
         "x-ms-date": "Tue, 24 Aug 2021 19:05:33 GMT",
         "x-ms-return-client-request-id": "true",
-<<<<<<< HEAD
-        "x-ms-version": "2020-12-06"
-=======
-        "x-ms-version": "2021-02-12"
->>>>>>> 7e782c87
+        "x-ms-version": "2021-02-12"
       },
       "RequestBody": null,
       "StatusCode": 202,
       "ResponseHeaders": {
         "Content-Length": "0",
-<<<<<<< HEAD
-        "Date": "Mon, 26 Apr 2021 22:14:33 GMT",
-        "Server": "Windows-Azure-Blob/1.0 Microsoft-HTTPAPI/2.0",
-        "x-ms-client-request-id": "3150301d-3941-42c2-5449-e78d3b2b9795",
-        "x-ms-request-id": "90f622f9-501e-0073-02e9-3a2721000000",
-        "x-ms-version": "2020-12-06"
-=======
         "Date": "Tue, 24 Aug 2021 19:05:32 GMT",
         "Server": [
           "Windows-Azure-Blob/1.0",
@@ -378,7 +281,6 @@
         "x-ms-client-request-id": "6f8b85a7-88ad-c9cb-05d5-1e94290bbfa6",
         "x-ms-request-id": "7f8ba699-f01e-0060-7c1b-99313f000000",
         "x-ms-version": "2021-02-12"
->>>>>>> 7e782c87
       },
       "ResponseBody": []
     },
@@ -397,25 +299,12 @@
         "x-ms-client-request-id": "9043f06b-e5d1-8376-2698-469cebe7727f",
         "x-ms-date": "Tue, 24 Aug 2021 19:05:33 GMT",
         "x-ms-return-client-request-id": "true",
-<<<<<<< HEAD
-        "x-ms-version": "2020-12-06"
-=======
-        "x-ms-version": "2021-02-12"
->>>>>>> 7e782c87
-      },
-      "RequestBody": null,
-      "StatusCode": 201,
-      "ResponseHeaders": {
-        "Content-Length": "0",
-<<<<<<< HEAD
-        "Date": "Mon, 26 Apr 2021 22:14:34 GMT",
-        "ETag": "\"0x8D90900AC95F687\"",
-        "Last-Modified": "Mon, 26 Apr 2021 22:14:34 GMT",
-        "Server": "Windows-Azure-Blob/1.0 Microsoft-HTTPAPI/2.0",
-        "x-ms-client-request-id": "eba08656-118e-97a8-a4e1-84b96df93c7e",
-        "x-ms-request-id": "90f6230d-501e-0073-15e9-3a2721000000",
-        "x-ms-version": "2020-12-06"
-=======
+        "x-ms-version": "2021-02-12"
+      },
+      "RequestBody": null,
+      "StatusCode": 201,
+      "ResponseHeaders": {
+        "Content-Length": "0",
         "Date": "Tue, 24 Aug 2021 19:05:32 GMT",
         "ETag": "\u00220x8D9673225B9807D\u0022",
         "Last-Modified": "Tue, 24 Aug 2021 19:05:32 GMT",
@@ -426,7 +315,6 @@
         "x-ms-client-request-id": "9043f06b-e5d1-8376-2698-469cebe7727f",
         "x-ms-request-id": "7f8ba6a0-f01e-0060-801b-99313f000000",
         "x-ms-version": "2021-02-12"
->>>>>>> 7e782c87
       },
       "ResponseBody": []
     },
@@ -444,25 +332,12 @@
         "x-ms-client-request-id": "f849bd86-4b4c-44cc-eed3-39b3d0059c45",
         "x-ms-date": "Tue, 24 Aug 2021 19:05:33 GMT",
         "x-ms-return-client-request-id": "true",
-<<<<<<< HEAD
-        "x-ms-version": "2020-12-06"
-=======
-        "x-ms-version": "2021-02-12"
->>>>>>> 7e782c87
-      },
-      "RequestBody": null,
-      "StatusCode": 201,
-      "ResponseHeaders": {
-        "Content-Length": "0",
-<<<<<<< HEAD
-        "Date": "Mon, 26 Apr 2021 22:14:34 GMT",
-        "ETag": "\"0x8D90900ACA40484\"",
-        "Last-Modified": "Mon, 26 Apr 2021 22:14:35 GMT",
-        "Server": "Windows-Azure-HDFS/1.0 Microsoft-HTTPAPI/2.0",
-        "x-ms-client-request-id": "d6c8e0e7-6dac-6578-4210-19a89a25710c",
-        "x-ms-request-id": "7a27d12b-301f-005a-39e9-3a1955000000",
-        "x-ms-version": "2020-12-06"
-=======
+        "x-ms-version": "2021-02-12"
+      },
+      "RequestBody": null,
+      "StatusCode": 201,
+      "ResponseHeaders": {
+        "Content-Length": "0",
         "Date": "Tue, 24 Aug 2021 19:05:32 GMT",
         "ETag": "\u00220x8D9673225C4B892\u0022",
         "Last-Modified": "Tue, 24 Aug 2021 19:05:32 GMT",
@@ -474,7 +349,6 @@
         "x-ms-request-id": "68265184-c01f-0019-731b-99cd1b000000",
         "x-ms-request-server-encrypted": "true",
         "x-ms-version": "2021-02-12"
->>>>>>> 7e782c87
       },
       "ResponseBody": []
     },
@@ -498,11 +372,7 @@
         "x-ms-client-request-id": "29eb8e50-cf97-6089-a134-776fd666d895",
         "x-ms-date": "Tue, 24 Aug 2021 19:05:33 GMT",
         "x-ms-return-client-request-id": "true",
-<<<<<<< HEAD
-        "x-ms-version": "2020-12-06"
-=======
-        "x-ms-version": "2021-02-12"
->>>>>>> 7e782c87
+        "x-ms-version": "2021-02-12"
       },
       "RequestBody": null,
       "StatusCode": 412,
@@ -516,13 +386,8 @@
         ],
         "x-ms-client-request-id": "29eb8e50-cf97-6089-a134-776fd666d895",
         "x-ms-error-code": "ConditionNotMet",
-<<<<<<< HEAD
-        "x-ms-request-id": "90f6232a-501e-0073-2fe9-3a2721000000",
-        "x-ms-version": "2020-12-06"
-=======
         "x-ms-request-id": "7f8ba6a3-f01e-0060-021b-99313f000000",
         "x-ms-version": "2021-02-12"
->>>>>>> 7e782c87
       },
       "ResponseBody": [
         "\uFEFF\u003C?xml version=\u00221.0\u0022 encoding=\u0022utf-8\u0022?\u003E\u003CError\u003E\u003CCode\u003EConditionNotMet\u003C/Code\u003E\u003CMessage\u003EThe condition specified using HTTP conditional header(s) is not met.\n",
@@ -544,23 +409,12 @@
         "x-ms-client-request-id": "4262cbfc-721a-00ae-e78f-dc3a96cd4fb1",
         "x-ms-date": "Tue, 24 Aug 2021 19:05:33 GMT",
         "x-ms-return-client-request-id": "true",
-<<<<<<< HEAD
-        "x-ms-version": "2020-12-06"
-=======
-        "x-ms-version": "2021-02-12"
->>>>>>> 7e782c87
+        "x-ms-version": "2021-02-12"
       },
       "RequestBody": null,
       "StatusCode": 202,
       "ResponseHeaders": {
         "Content-Length": "0",
-<<<<<<< HEAD
-        "Date": "Mon, 26 Apr 2021 22:14:34 GMT",
-        "Server": "Windows-Azure-Blob/1.0 Microsoft-HTTPAPI/2.0",
-        "x-ms-client-request-id": "95d866d6-2b89-293c-f750-17798023e0ef",
-        "x-ms-request-id": "90f62337-501e-0073-39e9-3a2721000000",
-        "x-ms-version": "2020-12-06"
-=======
         "Date": "Tue, 24 Aug 2021 19:05:32 GMT",
         "Server": [
           "Windows-Azure-Blob/1.0",
@@ -569,7 +423,6 @@
         "x-ms-client-request-id": "4262cbfc-721a-00ae-e78f-dc3a96cd4fb1",
         "x-ms-request-id": "7f8ba6a5-f01e-0060-041b-99313f000000",
         "x-ms-version": "2021-02-12"
->>>>>>> 7e782c87
       },
       "ResponseBody": []
     },
@@ -588,25 +441,12 @@
         "x-ms-client-request-id": "e56a2ed4-03da-4f3d-5462-cba8c93a114d",
         "x-ms-date": "Tue, 24 Aug 2021 19:05:33 GMT",
         "x-ms-return-client-request-id": "true",
-<<<<<<< HEAD
-        "x-ms-version": "2020-12-06"
-=======
-        "x-ms-version": "2021-02-12"
->>>>>>> 7e782c87
-      },
-      "RequestBody": null,
-      "StatusCode": 201,
-      "ResponseHeaders": {
-        "Content-Length": "0",
-<<<<<<< HEAD
-        "Date": "Mon, 26 Apr 2021 22:14:34 GMT",
-        "ETag": "\"0x8D90900ACC6AC86\"",
-        "Last-Modified": "Mon, 26 Apr 2021 22:14:35 GMT",
-        "Server": "Windows-Azure-Blob/1.0 Microsoft-HTTPAPI/2.0",
-        "x-ms-client-request-id": "129299ef-7fa6-0a72-0396-7b167d3b4268",
-        "x-ms-request-id": "90f62349-501e-0073-4be9-3a2721000000",
-        "x-ms-version": "2020-12-06"
-=======
+        "x-ms-version": "2021-02-12"
+      },
+      "RequestBody": null,
+      "StatusCode": 201,
+      "ResponseHeaders": {
+        "Content-Length": "0",
         "Date": "Tue, 24 Aug 2021 19:05:32 GMT",
         "ETag": "\u00220x8D9673225DDA503\u0022",
         "Last-Modified": "Tue, 24 Aug 2021 19:05:33 GMT",
@@ -617,7 +457,6 @@
         "x-ms-client-request-id": "e56a2ed4-03da-4f3d-5462-cba8c93a114d",
         "x-ms-request-id": "7f8ba6af-f01e-0060-0d1b-99313f000000",
         "x-ms-version": "2021-02-12"
->>>>>>> 7e782c87
       },
       "ResponseBody": []
     },
@@ -635,25 +474,12 @@
         "x-ms-client-request-id": "a96bf429-cc49-9057-807b-783cf5bee545",
         "x-ms-date": "Tue, 24 Aug 2021 19:05:33 GMT",
         "x-ms-return-client-request-id": "true",
-<<<<<<< HEAD
-        "x-ms-version": "2020-12-06"
-=======
-        "x-ms-version": "2021-02-12"
->>>>>>> 7e782c87
-      },
-      "RequestBody": null,
-      "StatusCode": 201,
-      "ResponseHeaders": {
-        "Content-Length": "0",
-<<<<<<< HEAD
-        "Date": "Mon, 26 Apr 2021 22:14:34 GMT",
-        "ETag": "\"0x8D90900ACD57E59\"",
-        "Last-Modified": "Mon, 26 Apr 2021 22:14:35 GMT",
-        "Server": "Windows-Azure-HDFS/1.0 Microsoft-HTTPAPI/2.0",
-        "x-ms-client-request-id": "998c0e6a-f68f-c09f-2fad-37a34222b6a1",
-        "x-ms-request-id": "7a27d12c-301f-005a-3ae9-3a1955000000",
-        "x-ms-version": "2020-12-06"
-=======
+        "x-ms-version": "2021-02-12"
+      },
+      "RequestBody": null,
+      "StatusCode": 201,
+      "ResponseHeaders": {
+        "Content-Length": "0",
         "Date": "Tue, 24 Aug 2021 19:05:33 GMT",
         "ETag": "\u00220x8D9673225ECAD8B\u0022",
         "Last-Modified": "Tue, 24 Aug 2021 19:05:33 GMT",
@@ -665,7 +491,6 @@
         "x-ms-request-id": "68265185-c01f-0019-741b-99cd1b000000",
         "x-ms-request-server-encrypted": "true",
         "x-ms-version": "2021-02-12"
->>>>>>> 7e782c87
       },
       "ResponseBody": []
     },
@@ -682,11 +507,7 @@
         "x-ms-client-request-id": "7555cb51-e3a2-c350-9e0f-40b434fbad83",
         "x-ms-date": "Tue, 24 Aug 2021 19:05:33 GMT",
         "x-ms-return-client-request-id": "true",
-<<<<<<< HEAD
-        "x-ms-version": "2020-12-06"
-=======
-        "x-ms-version": "2021-02-12"
->>>>>>> 7e782c87
+        "x-ms-version": "2021-02-12"
       },
       "RequestBody": null,
       "StatusCode": 200,
@@ -717,11 +538,7 @@
         "x-ms-request-id": "7f8ba6bd-f01e-0060-181b-99313f000000",
         "x-ms-resource-type": "directory",
         "x-ms-server-encrypted": "true",
-<<<<<<< HEAD
-        "x-ms-version": "2020-12-06"
-=======
-        "x-ms-version": "2021-02-12"
->>>>>>> 7e782c87
+        "x-ms-version": "2021-02-12"
       },
       "ResponseBody": []
     },
@@ -745,11 +562,7 @@
         "x-ms-client-request-id": "2aeadd57-6f69-f2a2-e155-348c106a1a96",
         "x-ms-date": "Tue, 24 Aug 2021 19:05:33 GMT",
         "x-ms-return-client-request-id": "true",
-<<<<<<< HEAD
-        "x-ms-version": "2020-12-06"
-=======
-        "x-ms-version": "2021-02-12"
->>>>>>> 7e782c87
+        "x-ms-version": "2021-02-12"
       },
       "RequestBody": null,
       "StatusCode": 412,
@@ -763,13 +576,8 @@
         ],
         "x-ms-client-request-id": "2aeadd57-6f69-f2a2-e155-348c106a1a96",
         "x-ms-error-code": "ConditionNotMet",
-<<<<<<< HEAD
-        "x-ms-request-id": "90f62372-501e-0073-6fe9-3a2721000000",
-        "x-ms-version": "2020-12-06"
-=======
         "x-ms-request-id": "7f8ba6c7-f01e-0060-211b-99313f000000",
         "x-ms-version": "2021-02-12"
->>>>>>> 7e782c87
       },
       "ResponseBody": [
         "\uFEFF\u003C?xml version=\u00221.0\u0022 encoding=\u0022utf-8\u0022?\u003E\u003CError\u003E\u003CCode\u003EConditionNotMet\u003C/Code\u003E\u003CMessage\u003EThe condition specified using HTTP conditional header(s) is not met.\n",
@@ -791,23 +599,12 @@
         "x-ms-client-request-id": "565ccd0c-8211-ce1a-ced9-b7634419c96c",
         "x-ms-date": "Tue, 24 Aug 2021 19:05:33 GMT",
         "x-ms-return-client-request-id": "true",
-<<<<<<< HEAD
-        "x-ms-version": "2020-12-06"
-=======
-        "x-ms-version": "2021-02-12"
->>>>>>> 7e782c87
+        "x-ms-version": "2021-02-12"
       },
       "RequestBody": null,
       "StatusCode": 202,
       "ResponseHeaders": {
         "Content-Length": "0",
-<<<<<<< HEAD
-        "Date": "Mon, 26 Apr 2021 22:14:34 GMT",
-        "Server": "Windows-Azure-Blob/1.0 Microsoft-HTTPAPI/2.0",
-        "x-ms-client-request-id": "961a6a10-5042-1cfa-418b-e0d8247b9f86",
-        "x-ms-request-id": "90f62382-501e-0073-7fe9-3a2721000000",
-        "x-ms-version": "2020-12-06"
-=======
         "Date": "Tue, 24 Aug 2021 19:05:32 GMT",
         "Server": [
           "Windows-Azure-Blob/1.0",
@@ -816,7 +613,6 @@
         "x-ms-client-request-id": "565ccd0c-8211-ce1a-ced9-b7634419c96c",
         "x-ms-request-id": "7f8ba6cd-f01e-0060-271b-99313f000000",
         "x-ms-version": "2021-02-12"
->>>>>>> 7e782c87
       },
       "ResponseBody": []
     },
@@ -835,25 +631,12 @@
         "x-ms-client-request-id": "4c8432b2-25e1-2759-9c90-59fe7c2dfeb2",
         "x-ms-date": "Tue, 24 Aug 2021 19:05:33 GMT",
         "x-ms-return-client-request-id": "true",
-<<<<<<< HEAD
-        "x-ms-version": "2020-12-06"
-=======
-        "x-ms-version": "2021-02-12"
->>>>>>> 7e782c87
-      },
-      "RequestBody": null,
-      "StatusCode": 201,
-      "ResponseHeaders": {
-        "Content-Length": "0",
-<<<<<<< HEAD
-        "Date": "Mon, 26 Apr 2021 22:14:34 GMT",
-        "ETag": "\"0x8D90900AD12DED4\"",
-        "Last-Modified": "Mon, 26 Apr 2021 22:14:35 GMT",
-        "Server": "Windows-Azure-Blob/1.0 Microsoft-HTTPAPI/2.0",
-        "x-ms-client-request-id": "e9251cd0-b68a-427f-0dc3-85bf362b4e68",
-        "x-ms-request-id": "90f623a9-501e-0073-22e9-3a2721000000",
-        "x-ms-version": "2020-12-06"
-=======
+        "x-ms-version": "2021-02-12"
+      },
+      "RequestBody": null,
+      "StatusCode": 201,
+      "ResponseHeaders": {
+        "Content-Length": "0",
         "Date": "Tue, 24 Aug 2021 19:05:32 GMT",
         "ETag": "\u00220x8D96732260DFCB8\u0022",
         "Last-Modified": "Tue, 24 Aug 2021 19:05:33 GMT",
@@ -864,7 +647,6 @@
         "x-ms-client-request-id": "4c8432b2-25e1-2759-9c90-59fe7c2dfeb2",
         "x-ms-request-id": "7f8ba6d1-f01e-0060-2a1b-99313f000000",
         "x-ms-version": "2021-02-12"
->>>>>>> 7e782c87
       },
       "ResponseBody": []
     },
@@ -882,25 +664,12 @@
         "x-ms-client-request-id": "05b49c2d-05a3-2c70-d245-528ab56090d3",
         "x-ms-date": "Tue, 24 Aug 2021 19:05:33 GMT",
         "x-ms-return-client-request-id": "true",
-<<<<<<< HEAD
-        "x-ms-version": "2020-12-06"
-=======
-        "x-ms-version": "2021-02-12"
->>>>>>> 7e782c87
-      },
-      "RequestBody": null,
-      "StatusCode": 201,
-      "ResponseHeaders": {
-        "Content-Length": "0",
-<<<<<<< HEAD
-        "Date": "Mon, 26 Apr 2021 22:14:35 GMT",
-        "ETag": "\"0x8D90900AD225FD2\"",
-        "Last-Modified": "Mon, 26 Apr 2021 22:14:35 GMT",
-        "Server": "Windows-Azure-HDFS/1.0 Microsoft-HTTPAPI/2.0",
-        "x-ms-client-request-id": "80f8c896-fb7e-9d3a-97d8-08645c58a67c",
-        "x-ms-request-id": "7a27d12d-301f-005a-3be9-3a1955000000",
-        "x-ms-version": "2020-12-06"
-=======
+        "x-ms-version": "2021-02-12"
+      },
+      "RequestBody": null,
+      "StatusCode": 201,
+      "ResponseHeaders": {
+        "Content-Length": "0",
         "Date": "Tue, 24 Aug 2021 19:05:33 GMT",
         "ETag": "\u00220x8D9673226194A50\u0022",
         "Last-Modified": "Tue, 24 Aug 2021 19:05:33 GMT",
@@ -912,7 +681,6 @@
         "x-ms-request-id": "68265186-c01f-0019-751b-99cd1b000000",
         "x-ms-request-server-encrypted": "true",
         "x-ms-version": "2021-02-12"
->>>>>>> 7e782c87
       },
       "ResponseBody": []
     },
@@ -936,11 +704,7 @@
         "x-ms-date": "Tue, 24 Aug 2021 19:05:33 GMT",
         "x-ms-lease-id": "fd132fd2-f94e-91fe-cb32-e583bad3e6a1",
         "x-ms-return-client-request-id": "true",
-<<<<<<< HEAD
-        "x-ms-version": "2020-12-06"
-=======
-        "x-ms-version": "2021-02-12"
->>>>>>> 7e782c87
+        "x-ms-version": "2021-02-12"
       },
       "RequestBody": null,
       "StatusCode": 412,
@@ -954,13 +718,8 @@
         ],
         "x-ms-client-request-id": "facb6613-f214-78dd-8a0e-cb52857eaffc",
         "x-ms-error-code": "LeaseNotPresentWithBlobOperation",
-<<<<<<< HEAD
-        "x-ms-request-id": "90f623c6-501e-0073-36e9-3a2721000000",
-        "x-ms-version": "2020-12-06"
-=======
         "x-ms-request-id": "7f8ba6d6-f01e-0060-2e1b-99313f000000",
         "x-ms-version": "2021-02-12"
->>>>>>> 7e782c87
       },
       "ResponseBody": [
         "\uFEFF\u003C?xml version=\u00221.0\u0022 encoding=\u0022utf-8\u0022?\u003E\u003CError\u003E\u003CCode\u003ELeaseNotPresentWithBlobOperation\u003C/Code\u003E\u003CMessage\u003EThere is currently no lease on the blob.\n",
@@ -982,23 +741,12 @@
         "x-ms-client-request-id": "4e76df70-9694-a5be-fc07-f7e395c85546",
         "x-ms-date": "Tue, 24 Aug 2021 19:05:33 GMT",
         "x-ms-return-client-request-id": "true",
-<<<<<<< HEAD
-        "x-ms-version": "2020-12-06"
-=======
-        "x-ms-version": "2021-02-12"
->>>>>>> 7e782c87
+        "x-ms-version": "2021-02-12"
       },
       "RequestBody": null,
       "StatusCode": 202,
       "ResponseHeaders": {
         "Content-Length": "0",
-<<<<<<< HEAD
-        "Date": "Mon, 26 Apr 2021 22:14:35 GMT",
-        "Server": "Windows-Azure-Blob/1.0 Microsoft-HTTPAPI/2.0",
-        "x-ms-client-request-id": "fcaf7e85-d2c7-90e3-06c1-16cd81d9402e",
-        "x-ms-request-id": "90f623d4-501e-0073-43e9-3a2721000000",
-        "x-ms-version": "2020-12-06"
-=======
         "Date": "Tue, 24 Aug 2021 19:05:33 GMT",
         "Server": [
           "Windows-Azure-Blob/1.0",
@@ -1007,7 +755,6 @@
         "x-ms-client-request-id": "4e76df70-9694-a5be-fc07-f7e395c85546",
         "x-ms-request-id": "7f8ba6da-f01e-0060-311b-99313f000000",
         "x-ms-version": "2021-02-12"
->>>>>>> 7e782c87
       },
       "ResponseBody": []
     }
