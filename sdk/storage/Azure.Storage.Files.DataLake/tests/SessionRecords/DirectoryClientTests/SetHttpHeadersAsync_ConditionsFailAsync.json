{
  "Entries": [
    {
      "RequestUri": "http://seannsecanary.blob.core.windows.net/test-filesystem-390e4841-1899-70a0-905e-14526d0a9e51?restype=container",
      "RequestMethod": "PUT",
      "RequestHeaders": {
        "Authorization": "Sanitized",
        "traceparent": "00-620a71e8121b854ea27a01737be387b5-7b3a8e0ea09b9a4f-00",
        "User-Agent": [
          "azsdk-net-Storage.Files.DataLake/12.1.0-dev.20200403.1",
          "(.NET Core 4.6.28325.01; Microsoft Windows 10.0.18362 )"
        ],
        "x-ms-blob-public-access": "container",
        "x-ms-client-request-id": "22ed4674-8ecc-ed52-6a4d-f7e29ef17dca",
        "x-ms-date": "Fri, 03 Apr 2020 20:58:05 GMT",
        "x-ms-return-client-request-id": "true",
<<<<<<< HEAD
        "x-ms-version": "2019-12-12"
=======
        "x-ms-version": "2020-02-10"
>>>>>>> 60f4876e
      },
      "RequestBody": null,
      "StatusCode": 201,
      "ResponseHeaders": {
        "Content-Length": "0",
        "Date": "Fri, 03 Apr 2020 20:58:03 GMT",
        "ETag": "\u00220x8D7D811B3A24347\u0022",
        "Last-Modified": "Fri, 03 Apr 2020 20:58:03 GMT",
        "Server": [
          "Windows-Azure-Blob/1.0",
          "Microsoft-HTTPAPI/2.0"
        ],
        "x-ms-client-request-id": "22ed4674-8ecc-ed52-6a4d-f7e29ef17dca",
        "x-ms-request-id": "9621e14f-f01e-0012-0bfa-093670000000",
<<<<<<< HEAD
        "x-ms-version": "2019-12-12"
=======
        "x-ms-version": "2020-02-10"
>>>>>>> 60f4876e
      },
      "ResponseBody": []
    },
    {
      "RequestUri": "http://seannsecanary.dfs.core.windows.net/test-filesystem-390e4841-1899-70a0-905e-14526d0a9e51/test-directory-3f6a86a9-4cab-d73f-4fc7-a87fbfafa0ed?resource=directory",
      "RequestMethod": "PUT",
      "RequestHeaders": {
        "Authorization": "Sanitized",
        "traceparent": "00-f5cc22da479a014b8566ba5aea28e2d0-611276d7c1b8b048-00",
        "User-Agent": [
          "azsdk-net-Storage.Files.DataLake/12.1.0-dev.20200403.1",
          "(.NET Core 4.6.28325.01; Microsoft Windows 10.0.18362 )"
        ],
        "x-ms-client-request-id": "48478d9d-df39-2768-0615-d205e6d32dbb",
        "x-ms-date": "Fri, 03 Apr 2020 20:58:05 GMT",
        "x-ms-return-client-request-id": "true",
<<<<<<< HEAD
        "x-ms-version": "2019-12-12"
=======
        "x-ms-version": "2020-02-10"
>>>>>>> 60f4876e
      },
      "RequestBody": null,
      "StatusCode": 201,
      "ResponseHeaders": {
        "Content-Length": "0",
        "Date": "Fri, 03 Apr 2020 20:58:03 GMT",
        "ETag": "\u00220x8D7D811B3B16FA4\u0022",
        "Last-Modified": "Fri, 03 Apr 2020 20:58:03 GMT",
        "Server": [
          "Windows-Azure-HDFS/1.0",
          "Microsoft-HTTPAPI/2.0"
        ],
        "x-ms-client-request-id": "48478d9d-df39-2768-0615-d205e6d32dbb",
        "x-ms-request-id": "fa43fe56-201f-0097-54fa-091bad000000",
<<<<<<< HEAD
        "x-ms-version": "2019-12-12"
=======
        "x-ms-version": "2020-02-10"
>>>>>>> 60f4876e
      },
      "ResponseBody": []
    },
    {
      "RequestUri": "http://seannsecanary.blob.core.windows.net/test-filesystem-390e4841-1899-70a0-905e-14526d0a9e51/test-directory-3f6a86a9-4cab-d73f-4fc7-a87fbfafa0ed?comp=properties",
      "RequestMethod": "PUT",
      "RequestHeaders": {
        "Authorization": "Sanitized",
        "If-Modified-Since": "Sat, 04 Apr 2020 20:58:05 GMT",
        "User-Agent": [
          "azsdk-net-Storage.Files.DataLake/12.1.0-dev.20200403.1",
          "(.NET Core 4.6.28325.01; Microsoft Windows 10.0.18362 )"
        ],
        "x-ms-blob-cache-control": "jvcatbfjttaxaabhmuwu",
        "x-ms-blob-content-disposition": "qphqbqpglxixexlqwogx",
        "x-ms-blob-content-encoding": "qfeifltwswqedepsnlyd",
        "x-ms-blob-content-language": "lywukbscnkjwnxeklyko",
        "x-ms-blob-content-md5": "Qdm\u002BIpRVQMHP4NfDWAMYjQ==",
        "x-ms-blob-content-type": "wrnnheuyhrclpdmriiwe",
        "x-ms-client-request-id": "32e1091e-5767-61b3-99b6-2007aa7f2bab",
        "x-ms-date": "Fri, 03 Apr 2020 20:58:05 GMT",
        "x-ms-return-client-request-id": "true",
<<<<<<< HEAD
        "x-ms-version": "2019-12-12"
=======
        "x-ms-version": "2020-02-10"
>>>>>>> 60f4876e
      },
      "RequestBody": null,
      "StatusCode": 412,
      "ResponseHeaders": {
        "Content-Length": "252",
        "Content-Type": "application/xml",
        "Date": "Fri, 03 Apr 2020 20:58:03 GMT",
        "Server": [
          "Windows-Azure-Blob/1.0",
          "Microsoft-HTTPAPI/2.0"
        ],
        "x-ms-client-request-id": "32e1091e-5767-61b3-99b6-2007aa7f2bab",
        "x-ms-error-code": "ConditionNotMet",
        "x-ms-request-id": "9621e15e-f01e-0012-17fa-093670000000",
<<<<<<< HEAD
        "x-ms-version": "2019-12-12"
=======
        "x-ms-version": "2020-02-10"
>>>>>>> 60f4876e
      },
      "ResponseBody": [
        "\uFEFF\u003C?xml version=\u00221.0\u0022 encoding=\u0022utf-8\u0022?\u003E\u003CError\u003E\u003CCode\u003EConditionNotMet\u003C/Code\u003E\u003CMessage\u003EThe condition specified using HTTP conditional header(s) is not met.\n",
        "RequestId:9621e15e-f01e-0012-17fa-093670000000\n",
        "Time:2020-04-03T20:58:03.7795159Z\u003C/Message\u003E\u003C/Error\u003E"
      ]
    },
    {
      "RequestUri": "http://seannsecanary.blob.core.windows.net/test-filesystem-390e4841-1899-70a0-905e-14526d0a9e51?restype=container",
      "RequestMethod": "DELETE",
      "RequestHeaders": {
        "Authorization": "Sanitized",
        "traceparent": "00-0137b022f577984fa4178636a506798b-2778fed7c6d01f46-00",
        "User-Agent": [
          "azsdk-net-Storage.Files.DataLake/12.1.0-dev.20200403.1",
          "(.NET Core 4.6.28325.01; Microsoft Windows 10.0.18362 )"
        ],
        "x-ms-client-request-id": "dce699b1-faf1-5553-5641-035c35a68382",
        "x-ms-date": "Fri, 03 Apr 2020 20:58:05 GMT",
        "x-ms-return-client-request-id": "true",
<<<<<<< HEAD
        "x-ms-version": "2019-12-12"
=======
        "x-ms-version": "2020-02-10"
>>>>>>> 60f4876e
      },
      "RequestBody": null,
      "StatusCode": 202,
      "ResponseHeaders": {
        "Content-Length": "0",
        "Date": "Fri, 03 Apr 2020 20:58:03 GMT",
        "Server": [
          "Windows-Azure-Blob/1.0",
          "Microsoft-HTTPAPI/2.0"
        ],
        "x-ms-client-request-id": "dce699b1-faf1-5553-5641-035c35a68382",
        "x-ms-request-id": "9621e164-f01e-0012-1dfa-093670000000",
<<<<<<< HEAD
        "x-ms-version": "2019-12-12"
=======
        "x-ms-version": "2020-02-10"
>>>>>>> 60f4876e
      },
      "ResponseBody": []
    },
    {
      "RequestUri": "http://seannsecanary.blob.core.windows.net/test-filesystem-7466152c-fbc5-13c5-7c9b-534d10d24223?restype=container",
      "RequestMethod": "PUT",
      "RequestHeaders": {
        "Authorization": "Sanitized",
        "traceparent": "00-bec6ab5c2ce6b04cbd3f9cbfbffff168-58ecff5da4c79e43-00",
        "User-Agent": [
          "azsdk-net-Storage.Files.DataLake/12.1.0-dev.20200403.1",
          "(.NET Core 4.6.28325.01; Microsoft Windows 10.0.18362 )"
        ],
        "x-ms-blob-public-access": "container",
        "x-ms-client-request-id": "08b5c497-b00f-b515-d4d3-5f56a7064484",
        "x-ms-date": "Fri, 03 Apr 2020 20:58:05 GMT",
        "x-ms-return-client-request-id": "true",
<<<<<<< HEAD
        "x-ms-version": "2019-12-12"
=======
        "x-ms-version": "2020-02-10"
>>>>>>> 60f4876e
      },
      "RequestBody": null,
      "StatusCode": 201,
      "ResponseHeaders": {
        "Content-Length": "0",
        "Date": "Fri, 03 Apr 2020 20:58:03 GMT",
        "ETag": "\u00220x8D7D811B3D962DA\u0022",
        "Last-Modified": "Fri, 03 Apr 2020 20:58:03 GMT",
        "Server": [
          "Windows-Azure-Blob/1.0",
          "Microsoft-HTTPAPI/2.0"
        ],
        "x-ms-client-request-id": "08b5c497-b00f-b515-d4d3-5f56a7064484",
        "x-ms-request-id": "9621e168-f01e-0012-21fa-093670000000",
<<<<<<< HEAD
        "x-ms-version": "2019-12-12"
=======
        "x-ms-version": "2020-02-10"
>>>>>>> 60f4876e
      },
      "ResponseBody": []
    },
    {
      "RequestUri": "http://seannsecanary.dfs.core.windows.net/test-filesystem-7466152c-fbc5-13c5-7c9b-534d10d24223/test-directory-f0cae0fe-7250-dde9-5bd5-3ab4e9920b4c?resource=directory",
      "RequestMethod": "PUT",
      "RequestHeaders": {
        "Authorization": "Sanitized",
        "traceparent": "00-2180fc21cdeae546b5b73ff1adc43fce-a8d70e378b78c146-00",
        "User-Agent": [
          "azsdk-net-Storage.Files.DataLake/12.1.0-dev.20200403.1",
          "(.NET Core 4.6.28325.01; Microsoft Windows 10.0.18362 )"
        ],
        "x-ms-client-request-id": "27338dcc-2065-24e8-dbd7-ac397660cb42",
        "x-ms-date": "Fri, 03 Apr 2020 20:58:05 GMT",
        "x-ms-return-client-request-id": "true",
<<<<<<< HEAD
        "x-ms-version": "2019-12-12"
=======
        "x-ms-version": "2020-02-10"
>>>>>>> 60f4876e
      },
      "RequestBody": null,
      "StatusCode": 201,
      "ResponseHeaders": {
        "Content-Length": "0",
        "Date": "Fri, 03 Apr 2020 20:58:03 GMT",
        "ETag": "\u00220x8D7D811B3E7ED97\u0022",
        "Last-Modified": "Fri, 03 Apr 2020 20:58:04 GMT",
        "Server": [
          "Windows-Azure-HDFS/1.0",
          "Microsoft-HTTPAPI/2.0"
        ],
        "x-ms-client-request-id": "27338dcc-2065-24e8-dbd7-ac397660cb42",
        "x-ms-request-id": "fa43fe57-201f-0097-55fa-091bad000000",
<<<<<<< HEAD
        "x-ms-version": "2019-12-12"
=======
        "x-ms-version": "2020-02-10"
>>>>>>> 60f4876e
      },
      "ResponseBody": []
    },
    {
      "RequestUri": "http://seannsecanary.blob.core.windows.net/test-filesystem-7466152c-fbc5-13c5-7c9b-534d10d24223/test-directory-f0cae0fe-7250-dde9-5bd5-3ab4e9920b4c?comp=properties",
      "RequestMethod": "PUT",
      "RequestHeaders": {
        "Authorization": "Sanitized",
        "If-Unmodified-Since": "Thu, 02 Apr 2020 20:58:05 GMT",
        "User-Agent": [
          "azsdk-net-Storage.Files.DataLake/12.1.0-dev.20200403.1",
          "(.NET Core 4.6.28325.01; Microsoft Windows 10.0.18362 )"
        ],
        "x-ms-blob-cache-control": "jvcatbfjttaxaabhmuwu",
        "x-ms-blob-content-disposition": "qphqbqpglxixexlqwogx",
        "x-ms-blob-content-encoding": "qfeifltwswqedepsnlyd",
        "x-ms-blob-content-language": "lywukbscnkjwnxeklyko",
        "x-ms-blob-content-md5": "Qdm\u002BIpRVQMHP4NfDWAMYjQ==",
        "x-ms-blob-content-type": "wrnnheuyhrclpdmriiwe",
        "x-ms-client-request-id": "5ce806eb-e35e-69e7-3291-70458dda6ad0",
        "x-ms-date": "Fri, 03 Apr 2020 20:58:05 GMT",
        "x-ms-return-client-request-id": "true",
<<<<<<< HEAD
        "x-ms-version": "2019-12-12"
=======
        "x-ms-version": "2020-02-10"
>>>>>>> 60f4876e
      },
      "RequestBody": null,
      "StatusCode": 412,
      "ResponseHeaders": {
        "Content-Length": "252",
        "Content-Type": "application/xml",
        "Date": "Fri, 03 Apr 2020 20:58:03 GMT",
        "Server": [
          "Windows-Azure-Blob/1.0",
          "Microsoft-HTTPAPI/2.0"
        ],
        "x-ms-client-request-id": "5ce806eb-e35e-69e7-3291-70458dda6ad0",
        "x-ms-error-code": "ConditionNotMet",
        "x-ms-request-id": "9621e176-f01e-0012-2cfa-093670000000",
<<<<<<< HEAD
        "x-ms-version": "2019-12-12"
=======
        "x-ms-version": "2020-02-10"
>>>>>>> 60f4876e
      },
      "ResponseBody": [
        "\uFEFF\u003C?xml version=\u00221.0\u0022 encoding=\u0022utf-8\u0022?\u003E\u003CError\u003E\u003CCode\u003EConditionNotMet\u003C/Code\u003E\u003CMessage\u003EThe condition specified using HTTP conditional header(s) is not met.\n",
        "RequestId:9621e176-f01e-0012-2cfa-093670000000\n",
        "Time:2020-04-03T20:58:04.1357686Z\u003C/Message\u003E\u003C/Error\u003E"
      ]
    },
    {
      "RequestUri": "http://seannsecanary.blob.core.windows.net/test-filesystem-7466152c-fbc5-13c5-7c9b-534d10d24223?restype=container",
      "RequestMethod": "DELETE",
      "RequestHeaders": {
        "Authorization": "Sanitized",
        "traceparent": "00-48c81ec5ef23f04290ba3afb8efa6af7-71e7485587d4244a-00",
        "User-Agent": [
          "azsdk-net-Storage.Files.DataLake/12.1.0-dev.20200403.1",
          "(.NET Core 4.6.28325.01; Microsoft Windows 10.0.18362 )"
        ],
        "x-ms-client-request-id": "704db4e9-6f78-e4e3-2c62-59bf872137f1",
        "x-ms-date": "Fri, 03 Apr 2020 20:58:05 GMT",
        "x-ms-return-client-request-id": "true",
<<<<<<< HEAD
        "x-ms-version": "2019-12-12"
=======
        "x-ms-version": "2020-02-10"
>>>>>>> 60f4876e
      },
      "RequestBody": null,
      "StatusCode": 202,
      "ResponseHeaders": {
        "Content-Length": "0",
        "Date": "Fri, 03 Apr 2020 20:58:03 GMT",
        "Server": [
          "Windows-Azure-Blob/1.0",
          "Microsoft-HTTPAPI/2.0"
        ],
        "x-ms-client-request-id": "704db4e9-6f78-e4e3-2c62-59bf872137f1",
        "x-ms-request-id": "9621e17c-f01e-0012-30fa-093670000000",
<<<<<<< HEAD
        "x-ms-version": "2019-12-12"
=======
        "x-ms-version": "2020-02-10"
>>>>>>> 60f4876e
      },
      "ResponseBody": []
    },
    {
      "RequestUri": "http://seannsecanary.blob.core.windows.net/test-filesystem-3cd9ef7f-1125-8d60-2314-35ef876b08fa?restype=container",
      "RequestMethod": "PUT",
      "RequestHeaders": {
        "Authorization": "Sanitized",
        "traceparent": "00-d11e3afb2c9bd8469f4efa119a198a6a-2d66945320c5314a-00",
        "User-Agent": [
          "azsdk-net-Storage.Files.DataLake/12.1.0-dev.20200403.1",
          "(.NET Core 4.6.28325.01; Microsoft Windows 10.0.18362 )"
        ],
        "x-ms-blob-public-access": "container",
        "x-ms-client-request-id": "71fb6a37-b15f-d793-53c0-4c6439f45cc0",
        "x-ms-date": "Fri, 03 Apr 2020 20:58:05 GMT",
        "x-ms-return-client-request-id": "true",
<<<<<<< HEAD
        "x-ms-version": "2019-12-12"
=======
        "x-ms-version": "2020-02-10"
>>>>>>> 60f4876e
      },
      "RequestBody": null,
      "StatusCode": 201,
      "ResponseHeaders": {
        "Content-Length": "0",
        "Date": "Fri, 03 Apr 2020 20:58:03 GMT",
        "ETag": "\u00220x8D7D811B40CFF5E\u0022",
        "Last-Modified": "Fri, 03 Apr 2020 20:58:04 GMT",
        "Server": [
          "Windows-Azure-Blob/1.0",
          "Microsoft-HTTPAPI/2.0"
        ],
        "x-ms-client-request-id": "71fb6a37-b15f-d793-53c0-4c6439f45cc0",
        "x-ms-request-id": "9621e18a-f01e-0012-3afa-093670000000",
<<<<<<< HEAD
        "x-ms-version": "2019-12-12"
=======
        "x-ms-version": "2020-02-10"
>>>>>>> 60f4876e
      },
      "ResponseBody": []
    },
    {
      "RequestUri": "http://seannsecanary.dfs.core.windows.net/test-filesystem-3cd9ef7f-1125-8d60-2314-35ef876b08fa/test-directory-cf1c5f5a-5fc6-8564-9772-260b612c8801?resource=directory",
      "RequestMethod": "PUT",
      "RequestHeaders": {
        "Authorization": "Sanitized",
        "traceparent": "00-90a5439229b6f540a61bb969b37b62ac-bbcb048f92dfbf45-00",
        "User-Agent": [
          "azsdk-net-Storage.Files.DataLake/12.1.0-dev.20200403.1",
          "(.NET Core 4.6.28325.01; Microsoft Windows 10.0.18362 )"
        ],
        "x-ms-client-request-id": "a5daefbc-7b06-d83e-0575-d9ec8a877527",
        "x-ms-date": "Fri, 03 Apr 2020 20:58:05 GMT",
        "x-ms-return-client-request-id": "true",
<<<<<<< HEAD
        "x-ms-version": "2019-12-12"
=======
        "x-ms-version": "2020-02-10"
>>>>>>> 60f4876e
      },
      "RequestBody": null,
      "StatusCode": 201,
      "ResponseHeaders": {
        "Content-Length": "0",
        "Date": "Fri, 03 Apr 2020 20:58:03 GMT",
        "ETag": "\u00220x8D7D811B41B836C\u0022",
        "Last-Modified": "Fri, 03 Apr 2020 20:58:04 GMT",
        "Server": [
          "Windows-Azure-HDFS/1.0",
          "Microsoft-HTTPAPI/2.0"
        ],
        "x-ms-client-request-id": "a5daefbc-7b06-d83e-0575-d9ec8a877527",
        "x-ms-request-id": "fa43fe59-201f-0097-56fa-091bad000000",
<<<<<<< HEAD
        "x-ms-version": "2019-12-12"
=======
        "x-ms-version": "2020-02-10"
>>>>>>> 60f4876e
      },
      "ResponseBody": []
    },
    {
      "RequestUri": "http://seannsecanary.blob.core.windows.net/test-filesystem-3cd9ef7f-1125-8d60-2314-35ef876b08fa/test-directory-cf1c5f5a-5fc6-8564-9772-260b612c8801?comp=properties",
      "RequestMethod": "PUT",
      "RequestHeaders": {
        "Authorization": "Sanitized",
        "If-Match": "\u0022garbage\u0022",
        "User-Agent": [
          "azsdk-net-Storage.Files.DataLake/12.1.0-dev.20200403.1",
          "(.NET Core 4.6.28325.01; Microsoft Windows 10.0.18362 )"
        ],
        "x-ms-blob-cache-control": "jvcatbfjttaxaabhmuwu",
        "x-ms-blob-content-disposition": "qphqbqpglxixexlqwogx",
        "x-ms-blob-content-encoding": "qfeifltwswqedepsnlyd",
        "x-ms-blob-content-language": "lywukbscnkjwnxeklyko",
        "x-ms-blob-content-md5": "Qdm\u002BIpRVQMHP4NfDWAMYjQ==",
        "x-ms-blob-content-type": "wrnnheuyhrclpdmriiwe",
        "x-ms-client-request-id": "724f0445-e352-4cfa-f1df-18fabdad669d",
        "x-ms-date": "Fri, 03 Apr 2020 20:58:05 GMT",
        "x-ms-return-client-request-id": "true",
<<<<<<< HEAD
        "x-ms-version": "2019-12-12"
=======
        "x-ms-version": "2020-02-10"
>>>>>>> 60f4876e
      },
      "RequestBody": null,
      "StatusCode": 412,
      "ResponseHeaders": {
        "Content-Length": "252",
        "Content-Type": "application/xml",
        "Date": "Fri, 03 Apr 2020 20:58:03 GMT",
        "Server": [
          "Windows-Azure-Blob/1.0",
          "Microsoft-HTTPAPI/2.0"
        ],
        "x-ms-client-request-id": "724f0445-e352-4cfa-f1df-18fabdad669d",
        "x-ms-error-code": "ConditionNotMet",
        "x-ms-request-id": "9621e1a1-f01e-0012-4cfa-093670000000",
<<<<<<< HEAD
        "x-ms-version": "2019-12-12"
=======
        "x-ms-version": "2020-02-10"
>>>>>>> 60f4876e
      },
      "ResponseBody": [
        "\uFEFF\u003C?xml version=\u00221.0\u0022 encoding=\u0022utf-8\u0022?\u003E\u003CError\u003E\u003CCode\u003EConditionNotMet\u003C/Code\u003E\u003CMessage\u003EThe condition specified using HTTP conditional header(s) is not met.\n",
        "RequestId:9621e1a1-f01e-0012-4cfa-093670000000\n",
        "Time:2020-04-03T20:58:04.4710069Z\u003C/Message\u003E\u003C/Error\u003E"
      ]
    },
    {
      "RequestUri": "http://seannsecanary.blob.core.windows.net/test-filesystem-3cd9ef7f-1125-8d60-2314-35ef876b08fa?restype=container",
      "RequestMethod": "DELETE",
      "RequestHeaders": {
        "Authorization": "Sanitized",
        "traceparent": "00-2fcf5da0b4905c43a8c70c1430757539-d54a1f732f120144-00",
        "User-Agent": [
          "azsdk-net-Storage.Files.DataLake/12.1.0-dev.20200403.1",
          "(.NET Core 4.6.28325.01; Microsoft Windows 10.0.18362 )"
        ],
        "x-ms-client-request-id": "86a7359e-0337-54d4-504f-185c27560516",
        "x-ms-date": "Fri, 03 Apr 2020 20:58:06 GMT",
        "x-ms-return-client-request-id": "true",
<<<<<<< HEAD
        "x-ms-version": "2019-12-12"
=======
        "x-ms-version": "2020-02-10"
>>>>>>> 60f4876e
      },
      "RequestBody": null,
      "StatusCode": 202,
      "ResponseHeaders": {
        "Content-Length": "0",
        "Date": "Fri, 03 Apr 2020 20:58:04 GMT",
        "Server": [
          "Windows-Azure-Blob/1.0",
          "Microsoft-HTTPAPI/2.0"
        ],
        "x-ms-client-request-id": "86a7359e-0337-54d4-504f-185c27560516",
        "x-ms-request-id": "9621e1ad-f01e-0012-55fa-093670000000",
<<<<<<< HEAD
        "x-ms-version": "2019-12-12"
=======
        "x-ms-version": "2020-02-10"
>>>>>>> 60f4876e
      },
      "ResponseBody": []
    },
    {
      "RequestUri": "http://seannsecanary.blob.core.windows.net/test-filesystem-7d340dc4-7403-224c-1ed2-d23b021f7bf4?restype=container",
      "RequestMethod": "PUT",
      "RequestHeaders": {
        "Authorization": "Sanitized",
        "traceparent": "00-47095f4f00075f4b99427be0c8f6a039-1a2ba823b1218547-00",
        "User-Agent": [
          "azsdk-net-Storage.Files.DataLake/12.1.0-dev.20200403.1",
          "(.NET Core 4.6.28325.01; Microsoft Windows 10.0.18362 )"
        ],
        "x-ms-blob-public-access": "container",
        "x-ms-client-request-id": "c216ca10-7fc8-2969-e984-676530985230",
        "x-ms-date": "Fri, 03 Apr 2020 20:58:06 GMT",
        "x-ms-return-client-request-id": "true",
<<<<<<< HEAD
        "x-ms-version": "2019-12-12"
=======
        "x-ms-version": "2020-02-10"
>>>>>>> 60f4876e
      },
      "RequestBody": null,
      "StatusCode": 201,
      "ResponseHeaders": {
        "Content-Length": "0",
        "Date": "Fri, 03 Apr 2020 20:58:04 GMT",
        "ETag": "\u00220x8D7D811B44F4483\u0022",
        "Last-Modified": "Fri, 03 Apr 2020 20:58:04 GMT",
        "Server": [
          "Windows-Azure-Blob/1.0",
          "Microsoft-HTTPAPI/2.0"
        ],
        "x-ms-client-request-id": "c216ca10-7fc8-2969-e984-676530985230",
        "x-ms-request-id": "9621e1b9-f01e-0012-60fa-093670000000",
<<<<<<< HEAD
        "x-ms-version": "2019-12-12"
=======
        "x-ms-version": "2020-02-10"
>>>>>>> 60f4876e
      },
      "ResponseBody": []
    },
    {
      "RequestUri": "http://seannsecanary.dfs.core.windows.net/test-filesystem-7d340dc4-7403-224c-1ed2-d23b021f7bf4/test-directory-7c7923d4-7ef9-e310-a82a-f4c261441795?resource=directory",
      "RequestMethod": "PUT",
      "RequestHeaders": {
        "Authorization": "Sanitized",
        "traceparent": "00-f2a0eb1e8a99b84d8e41f2a2865b5919-ed8cd49f6491d94c-00",
        "User-Agent": [
          "azsdk-net-Storage.Files.DataLake/12.1.0-dev.20200403.1",
          "(.NET Core 4.6.28325.01; Microsoft Windows 10.0.18362 )"
        ],
        "x-ms-client-request-id": "e833e2ee-d90f-924f-b933-1a9d8aa6c7a5",
        "x-ms-date": "Fri, 03 Apr 2020 20:58:06 GMT",
        "x-ms-return-client-request-id": "true",
<<<<<<< HEAD
        "x-ms-version": "2019-12-12"
=======
        "x-ms-version": "2020-02-10"
>>>>>>> 60f4876e
      },
      "RequestBody": null,
      "StatusCode": 201,
      "ResponseHeaders": {
        "Content-Length": "0",
        "Date": "Fri, 03 Apr 2020 20:58:04 GMT",
        "ETag": "\u00220x8D7D811B45E3AFB\u0022",
        "Last-Modified": "Fri, 03 Apr 2020 20:58:04 GMT",
        "Server": [
          "Windows-Azure-HDFS/1.0",
          "Microsoft-HTTPAPI/2.0"
        ],
        "x-ms-client-request-id": "e833e2ee-d90f-924f-b933-1a9d8aa6c7a5",
        "x-ms-request-id": "fa43fe5a-201f-0097-57fa-091bad000000",
<<<<<<< HEAD
        "x-ms-version": "2019-12-12"
=======
        "x-ms-version": "2020-02-10"
>>>>>>> 60f4876e
      },
      "ResponseBody": []
    },
    {
      "RequestUri": "http://seannsecanary.blob.core.windows.net/test-filesystem-7d340dc4-7403-224c-1ed2-d23b021f7bf4/test-directory-7c7923d4-7ef9-e310-a82a-f4c261441795",
      "RequestMethod": "HEAD",
      "RequestHeaders": {
        "Authorization": "Sanitized",
        "User-Agent": [
          "azsdk-net-Storage.Files.DataLake/12.1.0-dev.20200403.1",
          "(.NET Core 4.6.28325.01; Microsoft Windows 10.0.18362 )"
        ],
        "x-ms-client-request-id": "7ed40550-2f10-a386-3a98-7ed59d8fd89a",
        "x-ms-date": "Fri, 03 Apr 2020 20:58:06 GMT",
        "x-ms-return-client-request-id": "true",
<<<<<<< HEAD
        "x-ms-version": "2019-12-12"
=======
        "x-ms-version": "2020-02-10"
>>>>>>> 60f4876e
      },
      "RequestBody": null,
      "StatusCode": 200,
      "ResponseHeaders": {
        "Accept-Ranges": "bytes",
        "Content-Length": "0",
        "Content-Type": "application/octet-stream",
        "Date": "Fri, 03 Apr 2020 20:58:04 GMT",
        "ETag": "\u00220x8D7D811B45E3AFB\u0022",
        "Last-Modified": "Fri, 03 Apr 2020 20:58:04 GMT",
        "Server": [
          "Windows-Azure-Blob/1.0",
          "Microsoft-HTTPAPI/2.0"
        ],
        "x-ms-access-tier": "Hot",
        "x-ms-access-tier-inferred": "true",
        "x-ms-blob-type": "BlockBlob",
        "x-ms-client-request-id": "7ed40550-2f10-a386-3a98-7ed59d8fd89a",
        "x-ms-creation-time": "Fri, 03 Apr 2020 20:58:04 GMT",
        "x-ms-lease-state": "available",
        "x-ms-lease-status": "unlocked",
        "x-ms-meta-hdi_isfolder": "true",
        "x-ms-request-id": "9621e1c5-f01e-0012-67fa-093670000000",
        "x-ms-server-encrypted": "true",
<<<<<<< HEAD
        "x-ms-version": "2019-12-12"
=======
        "x-ms-version": "2020-02-10"
>>>>>>> 60f4876e
      },
      "ResponseBody": []
    },
    {
      "RequestUri": "http://seannsecanary.blob.core.windows.net/test-filesystem-7d340dc4-7403-224c-1ed2-d23b021f7bf4/test-directory-7c7923d4-7ef9-e310-a82a-f4c261441795?comp=properties",
      "RequestMethod": "PUT",
      "RequestHeaders": {
        "Authorization": "Sanitized",
        "If-None-Match": "\u00220x8D7D811B45E3AFB\u0022",
        "User-Agent": [
          "azsdk-net-Storage.Files.DataLake/12.1.0-dev.20200403.1",
          "(.NET Core 4.6.28325.01; Microsoft Windows 10.0.18362 )"
        ],
        "x-ms-blob-cache-control": "jvcatbfjttaxaabhmuwu",
        "x-ms-blob-content-disposition": "qphqbqpglxixexlqwogx",
        "x-ms-blob-content-encoding": "qfeifltwswqedepsnlyd",
        "x-ms-blob-content-language": "lywukbscnkjwnxeklyko",
        "x-ms-blob-content-md5": "Qdm\u002BIpRVQMHP4NfDWAMYjQ==",
        "x-ms-blob-content-type": "wrnnheuyhrclpdmriiwe",
        "x-ms-client-request-id": "854d73c8-49d2-3e94-4c45-6cd69b517d67",
        "x-ms-date": "Fri, 03 Apr 2020 20:58:06 GMT",
        "x-ms-return-client-request-id": "true",
<<<<<<< HEAD
        "x-ms-version": "2019-12-12"
=======
        "x-ms-version": "2020-02-10"
>>>>>>> 60f4876e
      },
      "RequestBody": null,
      "StatusCode": 412,
      "ResponseHeaders": {
        "Content-Length": "252",
        "Content-Type": "application/xml",
        "Date": "Fri, 03 Apr 2020 20:58:04 GMT",
        "Server": [
          "Windows-Azure-Blob/1.0",
          "Microsoft-HTTPAPI/2.0"
        ],
        "x-ms-client-request-id": "854d73c8-49d2-3e94-4c45-6cd69b517d67",
        "x-ms-error-code": "ConditionNotMet",
        "x-ms-request-id": "9621e1cc-f01e-0012-6efa-093670000000",
<<<<<<< HEAD
        "x-ms-version": "2019-12-12"
=======
        "x-ms-version": "2020-02-10"
>>>>>>> 60f4876e
      },
      "ResponseBody": [
        "\uFEFF\u003C?xml version=\u00221.0\u0022 encoding=\u0022utf-8\u0022?\u003E\u003CError\u003E\u003CCode\u003EConditionNotMet\u003C/Code\u003E\u003CMessage\u003EThe condition specified using HTTP conditional header(s) is not met.\n",
        "RequestId:9621e1cc-f01e-0012-6efa-093670000000\n",
        "Time:2020-04-03T20:58:05.0083881Z\u003C/Message\u003E\u003C/Error\u003E"
      ]
    },
    {
      "RequestUri": "http://seannsecanary.blob.core.windows.net/test-filesystem-7d340dc4-7403-224c-1ed2-d23b021f7bf4?restype=container",
      "RequestMethod": "DELETE",
      "RequestHeaders": {
        "Authorization": "Sanitized",
        "traceparent": "00-91a45d3157c66e4085abd651ba602011-71040925204b8241-00",
        "User-Agent": [
          "azsdk-net-Storage.Files.DataLake/12.1.0-dev.20200403.1",
          "(.NET Core 4.6.28325.01; Microsoft Windows 10.0.18362 )"
        ],
        "x-ms-client-request-id": "2a0d54e5-5241-21c7-63d4-5ad3c5ab396a",
        "x-ms-date": "Fri, 03 Apr 2020 20:58:06 GMT",
        "x-ms-return-client-request-id": "true",
<<<<<<< HEAD
        "x-ms-version": "2019-12-12"
=======
        "x-ms-version": "2020-02-10"
>>>>>>> 60f4876e
      },
      "RequestBody": null,
      "StatusCode": 202,
      "ResponseHeaders": {
        "Content-Length": "0",
        "Date": "Fri, 03 Apr 2020 20:58:04 GMT",
        "Server": [
          "Windows-Azure-Blob/1.0",
          "Microsoft-HTTPAPI/2.0"
        ],
        "x-ms-client-request-id": "2a0d54e5-5241-21c7-63d4-5ad3c5ab396a",
        "x-ms-request-id": "9621e1e4-f01e-0012-80fa-093670000000",
<<<<<<< HEAD
        "x-ms-version": "2019-12-12"
=======
        "x-ms-version": "2020-02-10"
>>>>>>> 60f4876e
      },
      "ResponseBody": []
    },
    {
      "RequestUri": "http://seannsecanary.blob.core.windows.net/test-filesystem-feb98a99-ca2c-04ae-e42f-02d3869c01be?restype=container",
      "RequestMethod": "PUT",
      "RequestHeaders": {
        "Authorization": "Sanitized",
        "traceparent": "00-86395d82bfff09489c0baffe0e9ba3f0-060ff4bd68f0974d-00",
        "User-Agent": [
          "azsdk-net-Storage.Files.DataLake/12.1.0-dev.20200403.1",
          "(.NET Core 4.6.28325.01; Microsoft Windows 10.0.18362 )"
        ],
        "x-ms-blob-public-access": "container",
        "x-ms-client-request-id": "b25e58c5-05d3-1a85-a509-461250f49bc7",
        "x-ms-date": "Fri, 03 Apr 2020 20:58:06 GMT",
        "x-ms-return-client-request-id": "true",
<<<<<<< HEAD
        "x-ms-version": "2019-12-12"
=======
        "x-ms-version": "2020-02-10"
>>>>>>> 60f4876e
      },
      "RequestBody": null,
      "StatusCode": 201,
      "ResponseHeaders": {
        "Content-Length": "0",
        "Date": "Fri, 03 Apr 2020 20:58:04 GMT",
        "ETag": "\u00220x8D7D811B492E97B\u0022",
        "Last-Modified": "Fri, 03 Apr 2020 20:58:05 GMT",
        "Server": [
          "Windows-Azure-Blob/1.0",
          "Microsoft-HTTPAPI/2.0"
        ],
        "x-ms-client-request-id": "b25e58c5-05d3-1a85-a509-461250f49bc7",
        "x-ms-request-id": "9621e1fa-f01e-0012-12fa-093670000000",
<<<<<<< HEAD
        "x-ms-version": "2019-12-12"
=======
        "x-ms-version": "2020-02-10"
>>>>>>> 60f4876e
      },
      "ResponseBody": []
    },
    {
      "RequestUri": "http://seannsecanary.dfs.core.windows.net/test-filesystem-feb98a99-ca2c-04ae-e42f-02d3869c01be/test-directory-0a929cd3-f2ba-4626-65cd-26f247089b28?resource=directory",
      "RequestMethod": "PUT",
      "RequestHeaders": {
        "Authorization": "Sanitized",
        "traceparent": "00-a943f1ce79887547801da82fe858e29d-c7e3cd6d0d7d724c-00",
        "User-Agent": [
          "azsdk-net-Storage.Files.DataLake/12.1.0-dev.20200403.1",
          "(.NET Core 4.6.28325.01; Microsoft Windows 10.0.18362 )"
        ],
        "x-ms-client-request-id": "cdd3bc9e-4d29-d31d-3118-4d05de93d39c",
        "x-ms-date": "Fri, 03 Apr 2020 20:58:06 GMT",
        "x-ms-return-client-request-id": "true",
<<<<<<< HEAD
        "x-ms-version": "2019-12-12"
=======
        "x-ms-version": "2020-02-10"
>>>>>>> 60f4876e
      },
      "RequestBody": null,
      "StatusCode": 201,
      "ResponseHeaders": {
        "Content-Length": "0",
        "Date": "Fri, 03 Apr 2020 20:58:04 GMT",
        "ETag": "\u00220x8D7D811B4A18F09\u0022",
        "Last-Modified": "Fri, 03 Apr 2020 20:58:05 GMT",
        "Server": [
          "Windows-Azure-HDFS/1.0",
          "Microsoft-HTTPAPI/2.0"
        ],
        "x-ms-client-request-id": "cdd3bc9e-4d29-d31d-3118-4d05de93d39c",
        "x-ms-request-id": "fa43fe5b-201f-0097-58fa-091bad000000",
<<<<<<< HEAD
        "x-ms-version": "2019-12-12"
=======
        "x-ms-version": "2020-02-10"
>>>>>>> 60f4876e
      },
      "ResponseBody": []
    },
    {
      "RequestUri": "http://seannsecanary.blob.core.windows.net/test-filesystem-feb98a99-ca2c-04ae-e42f-02d3869c01be/test-directory-0a929cd3-f2ba-4626-65cd-26f247089b28?comp=properties",
      "RequestMethod": "PUT",
      "RequestHeaders": {
        "Authorization": "Sanitized",
        "User-Agent": [
          "azsdk-net-Storage.Files.DataLake/12.1.0-dev.20200403.1",
          "(.NET Core 4.6.28325.01; Microsoft Windows 10.0.18362 )"
        ],
        "x-ms-blob-cache-control": "jvcatbfjttaxaabhmuwu",
        "x-ms-blob-content-disposition": "qphqbqpglxixexlqwogx",
        "x-ms-blob-content-encoding": "qfeifltwswqedepsnlyd",
        "x-ms-blob-content-language": "lywukbscnkjwnxeklyko",
        "x-ms-blob-content-md5": "Qdm\u002BIpRVQMHP4NfDWAMYjQ==",
        "x-ms-blob-content-type": "wrnnheuyhrclpdmriiwe",
        "x-ms-client-request-id": "8b534331-ce34-89ff-0d39-fc2501e55da2",
        "x-ms-date": "Fri, 03 Apr 2020 20:58:06 GMT",
        "x-ms-lease-id": "88bd0b05-b241-ea44-d548-d70a105100a0",
        "x-ms-return-client-request-id": "true",
<<<<<<< HEAD
        "x-ms-version": "2019-12-12"
=======
        "x-ms-version": "2020-02-10"
>>>>>>> 60f4876e
      },
      "RequestBody": null,
      "StatusCode": 412,
      "ResponseHeaders": {
        "Content-Length": "241",
        "Content-Type": "application/xml",
        "Date": "Fri, 03 Apr 2020 20:58:04 GMT",
        "Server": [
          "Windows-Azure-Blob/1.0",
          "Microsoft-HTTPAPI/2.0"
        ],
        "x-ms-client-request-id": "8b534331-ce34-89ff-0d39-fc2501e55da2",
        "x-ms-error-code": "LeaseNotPresentWithBlobOperation",
        "x-ms-request-id": "9621e220-f01e-0012-32fa-093670000000",
<<<<<<< HEAD
        "x-ms-version": "2019-12-12"
=======
        "x-ms-version": "2020-02-10"
>>>>>>> 60f4876e
      },
      "ResponseBody": [
        "\uFEFF\u003C?xml version=\u00221.0\u0022 encoding=\u0022utf-8\u0022?\u003E\u003CError\u003E\u003CCode\u003ELeaseNotPresentWithBlobOperation\u003C/Code\u003E\u003CMessage\u003EThere is currently no lease on the blob.\n",
        "RequestId:9621e220-f01e-0012-32fa-093670000000\n",
        "Time:2020-04-03T20:58:05.3526319Z\u003C/Message\u003E\u003C/Error\u003E"
      ]
    },
    {
      "RequestUri": "http://seannsecanary.blob.core.windows.net/test-filesystem-feb98a99-ca2c-04ae-e42f-02d3869c01be?restype=container",
      "RequestMethod": "DELETE",
      "RequestHeaders": {
        "Authorization": "Sanitized",
        "traceparent": "00-65188402ee32854093e6e6739867307a-302833aff88c7c43-00",
        "User-Agent": [
          "azsdk-net-Storage.Files.DataLake/12.1.0-dev.20200403.1",
          "(.NET Core 4.6.28325.01; Microsoft Windows 10.0.18362 )"
        ],
        "x-ms-client-request-id": "9bd4fade-4840-a068-1eb2-18ad716483cb",
        "x-ms-date": "Fri, 03 Apr 2020 20:58:06 GMT",
        "x-ms-return-client-request-id": "true",
<<<<<<< HEAD
        "x-ms-version": "2019-12-12"
=======
        "x-ms-version": "2020-02-10"
>>>>>>> 60f4876e
      },
      "RequestBody": null,
      "StatusCode": 202,
      "ResponseHeaders": {
        "Content-Length": "0",
        "Date": "Fri, 03 Apr 2020 20:58:04 GMT",
        "Server": [
          "Windows-Azure-Blob/1.0",
          "Microsoft-HTTPAPI/2.0"
        ],
        "x-ms-client-request-id": "9bd4fade-4840-a068-1eb2-18ad716483cb",
        "x-ms-request-id": "9621e22b-f01e-0012-3cfa-093670000000",
<<<<<<< HEAD
        "x-ms-version": "2019-12-12"
=======
        "x-ms-version": "2020-02-10"
>>>>>>> 60f4876e
      },
      "ResponseBody": []
    }
  ],
  "Variables": {
    "DateTimeOffsetNow": "2020-04-03T13:58:05.0407801-07:00",
    "RandomSeed": "1633018777",
    "Storage_TestConfigHierarchicalNamespace": "NamespaceTenant\nseannsecanary\nU2FuaXRpemVk\nhttp://seannsecanary.blob.core.windows.net\nhttp://seannsecanary.file.core.windows.net\nhttp://seannsecanary.queue.core.windows.net\nhttp://seannsecanary.table.core.windows.net\n\n\n\n\nhttp://seannsecanary-secondary.blob.core.windows.net\nhttp://seannsecanary-secondary.file.core.windows.net\nhttp://seannsecanary-secondary.queue.core.windows.net\nhttp://seannsecanary-secondary.table.core.windows.net\n68390a19-a643-458b-b726-408abf67b4fc\nSanitized\n72f988bf-86f1-41af-91ab-2d7cd011db47\nhttps://login.microsoftonline.com/\nCloud\nBlobEndpoint=http://seannsecanary.blob.core.windows.net/;QueueEndpoint=http://seannsecanary.queue.core.windows.net/;FileEndpoint=http://seannsecanary.file.core.windows.net/;BlobSecondaryEndpoint=http://seannsecanary-secondary.blob.core.windows.net/;QueueSecondaryEndpoint=http://seannsecanary-secondary.queue.core.windows.net/;FileSecondaryEndpoint=http://seannsecanary-secondary.file.core.windows.net/;AccountName=seannsecanary;AccountKey=Sanitized\n"
  }
}<|MERGE_RESOLUTION|>--- conflicted
+++ resolved
@@ -14,11 +14,7 @@
         "x-ms-client-request-id": "22ed4674-8ecc-ed52-6a4d-f7e29ef17dca",
         "x-ms-date": "Fri, 03 Apr 2020 20:58:05 GMT",
         "x-ms-return-client-request-id": "true",
-<<<<<<< HEAD
-        "x-ms-version": "2019-12-12"
-=======
-        "x-ms-version": "2020-02-10"
->>>>>>> 60f4876e
+        "x-ms-version": "2020-02-10"
       },
       "RequestBody": null,
       "StatusCode": 201,
@@ -33,11 +29,7 @@
         ],
         "x-ms-client-request-id": "22ed4674-8ecc-ed52-6a4d-f7e29ef17dca",
         "x-ms-request-id": "9621e14f-f01e-0012-0bfa-093670000000",
-<<<<<<< HEAD
-        "x-ms-version": "2019-12-12"
-=======
-        "x-ms-version": "2020-02-10"
->>>>>>> 60f4876e
+        "x-ms-version": "2020-02-10"
       },
       "ResponseBody": []
     },
@@ -54,11 +46,7 @@
         "x-ms-client-request-id": "48478d9d-df39-2768-0615-d205e6d32dbb",
         "x-ms-date": "Fri, 03 Apr 2020 20:58:05 GMT",
         "x-ms-return-client-request-id": "true",
-<<<<<<< HEAD
-        "x-ms-version": "2019-12-12"
-=======
-        "x-ms-version": "2020-02-10"
->>>>>>> 60f4876e
+        "x-ms-version": "2020-02-10"
       },
       "RequestBody": null,
       "StatusCode": 201,
@@ -73,11 +61,7 @@
         ],
         "x-ms-client-request-id": "48478d9d-df39-2768-0615-d205e6d32dbb",
         "x-ms-request-id": "fa43fe56-201f-0097-54fa-091bad000000",
-<<<<<<< HEAD
-        "x-ms-version": "2019-12-12"
-=======
-        "x-ms-version": "2020-02-10"
->>>>>>> 60f4876e
+        "x-ms-version": "2020-02-10"
       },
       "ResponseBody": []
     },
@@ -100,11 +84,7 @@
         "x-ms-client-request-id": "32e1091e-5767-61b3-99b6-2007aa7f2bab",
         "x-ms-date": "Fri, 03 Apr 2020 20:58:05 GMT",
         "x-ms-return-client-request-id": "true",
-<<<<<<< HEAD
-        "x-ms-version": "2019-12-12"
-=======
-        "x-ms-version": "2020-02-10"
->>>>>>> 60f4876e
+        "x-ms-version": "2020-02-10"
       },
       "RequestBody": null,
       "StatusCode": 412,
@@ -119,11 +99,7 @@
         "x-ms-client-request-id": "32e1091e-5767-61b3-99b6-2007aa7f2bab",
         "x-ms-error-code": "ConditionNotMet",
         "x-ms-request-id": "9621e15e-f01e-0012-17fa-093670000000",
-<<<<<<< HEAD
-        "x-ms-version": "2019-12-12"
-=======
-        "x-ms-version": "2020-02-10"
->>>>>>> 60f4876e
+        "x-ms-version": "2020-02-10"
       },
       "ResponseBody": [
         "\uFEFF\u003C?xml version=\u00221.0\u0022 encoding=\u0022utf-8\u0022?\u003E\u003CError\u003E\u003CCode\u003EConditionNotMet\u003C/Code\u003E\u003CMessage\u003EThe condition specified using HTTP conditional header(s) is not met.\n",
@@ -144,11 +120,7 @@
         "x-ms-client-request-id": "dce699b1-faf1-5553-5641-035c35a68382",
         "x-ms-date": "Fri, 03 Apr 2020 20:58:05 GMT",
         "x-ms-return-client-request-id": "true",
-<<<<<<< HEAD
-        "x-ms-version": "2019-12-12"
-=======
-        "x-ms-version": "2020-02-10"
->>>>>>> 60f4876e
+        "x-ms-version": "2020-02-10"
       },
       "RequestBody": null,
       "StatusCode": 202,
@@ -161,11 +133,7 @@
         ],
         "x-ms-client-request-id": "dce699b1-faf1-5553-5641-035c35a68382",
         "x-ms-request-id": "9621e164-f01e-0012-1dfa-093670000000",
-<<<<<<< HEAD
-        "x-ms-version": "2019-12-12"
-=======
-        "x-ms-version": "2020-02-10"
->>>>>>> 60f4876e
+        "x-ms-version": "2020-02-10"
       },
       "ResponseBody": []
     },
@@ -183,11 +151,7 @@
         "x-ms-client-request-id": "08b5c497-b00f-b515-d4d3-5f56a7064484",
         "x-ms-date": "Fri, 03 Apr 2020 20:58:05 GMT",
         "x-ms-return-client-request-id": "true",
-<<<<<<< HEAD
-        "x-ms-version": "2019-12-12"
-=======
-        "x-ms-version": "2020-02-10"
->>>>>>> 60f4876e
+        "x-ms-version": "2020-02-10"
       },
       "RequestBody": null,
       "StatusCode": 201,
@@ -202,11 +166,7 @@
         ],
         "x-ms-client-request-id": "08b5c497-b00f-b515-d4d3-5f56a7064484",
         "x-ms-request-id": "9621e168-f01e-0012-21fa-093670000000",
-<<<<<<< HEAD
-        "x-ms-version": "2019-12-12"
-=======
-        "x-ms-version": "2020-02-10"
->>>>>>> 60f4876e
+        "x-ms-version": "2020-02-10"
       },
       "ResponseBody": []
     },
@@ -223,11 +183,7 @@
         "x-ms-client-request-id": "27338dcc-2065-24e8-dbd7-ac397660cb42",
         "x-ms-date": "Fri, 03 Apr 2020 20:58:05 GMT",
         "x-ms-return-client-request-id": "true",
-<<<<<<< HEAD
-        "x-ms-version": "2019-12-12"
-=======
-        "x-ms-version": "2020-02-10"
->>>>>>> 60f4876e
+        "x-ms-version": "2020-02-10"
       },
       "RequestBody": null,
       "StatusCode": 201,
@@ -242,11 +198,7 @@
         ],
         "x-ms-client-request-id": "27338dcc-2065-24e8-dbd7-ac397660cb42",
         "x-ms-request-id": "fa43fe57-201f-0097-55fa-091bad000000",
-<<<<<<< HEAD
-        "x-ms-version": "2019-12-12"
-=======
-        "x-ms-version": "2020-02-10"
->>>>>>> 60f4876e
+        "x-ms-version": "2020-02-10"
       },
       "ResponseBody": []
     },
@@ -269,11 +221,7 @@
         "x-ms-client-request-id": "5ce806eb-e35e-69e7-3291-70458dda6ad0",
         "x-ms-date": "Fri, 03 Apr 2020 20:58:05 GMT",
         "x-ms-return-client-request-id": "true",
-<<<<<<< HEAD
-        "x-ms-version": "2019-12-12"
-=======
-        "x-ms-version": "2020-02-10"
->>>>>>> 60f4876e
+        "x-ms-version": "2020-02-10"
       },
       "RequestBody": null,
       "StatusCode": 412,
@@ -288,11 +236,7 @@
         "x-ms-client-request-id": "5ce806eb-e35e-69e7-3291-70458dda6ad0",
         "x-ms-error-code": "ConditionNotMet",
         "x-ms-request-id": "9621e176-f01e-0012-2cfa-093670000000",
-<<<<<<< HEAD
-        "x-ms-version": "2019-12-12"
-=======
-        "x-ms-version": "2020-02-10"
->>>>>>> 60f4876e
+        "x-ms-version": "2020-02-10"
       },
       "ResponseBody": [
         "\uFEFF\u003C?xml version=\u00221.0\u0022 encoding=\u0022utf-8\u0022?\u003E\u003CError\u003E\u003CCode\u003EConditionNotMet\u003C/Code\u003E\u003CMessage\u003EThe condition specified using HTTP conditional header(s) is not met.\n",
@@ -313,11 +257,7 @@
         "x-ms-client-request-id": "704db4e9-6f78-e4e3-2c62-59bf872137f1",
         "x-ms-date": "Fri, 03 Apr 2020 20:58:05 GMT",
         "x-ms-return-client-request-id": "true",
-<<<<<<< HEAD
-        "x-ms-version": "2019-12-12"
-=======
-        "x-ms-version": "2020-02-10"
->>>>>>> 60f4876e
+        "x-ms-version": "2020-02-10"
       },
       "RequestBody": null,
       "StatusCode": 202,
@@ -330,11 +270,7 @@
         ],
         "x-ms-client-request-id": "704db4e9-6f78-e4e3-2c62-59bf872137f1",
         "x-ms-request-id": "9621e17c-f01e-0012-30fa-093670000000",
-<<<<<<< HEAD
-        "x-ms-version": "2019-12-12"
-=======
-        "x-ms-version": "2020-02-10"
->>>>>>> 60f4876e
+        "x-ms-version": "2020-02-10"
       },
       "ResponseBody": []
     },
@@ -352,11 +288,7 @@
         "x-ms-client-request-id": "71fb6a37-b15f-d793-53c0-4c6439f45cc0",
         "x-ms-date": "Fri, 03 Apr 2020 20:58:05 GMT",
         "x-ms-return-client-request-id": "true",
-<<<<<<< HEAD
-        "x-ms-version": "2019-12-12"
-=======
-        "x-ms-version": "2020-02-10"
->>>>>>> 60f4876e
+        "x-ms-version": "2020-02-10"
       },
       "RequestBody": null,
       "StatusCode": 201,
@@ -371,11 +303,7 @@
         ],
         "x-ms-client-request-id": "71fb6a37-b15f-d793-53c0-4c6439f45cc0",
         "x-ms-request-id": "9621e18a-f01e-0012-3afa-093670000000",
-<<<<<<< HEAD
-        "x-ms-version": "2019-12-12"
-=======
-        "x-ms-version": "2020-02-10"
->>>>>>> 60f4876e
+        "x-ms-version": "2020-02-10"
       },
       "ResponseBody": []
     },
@@ -392,11 +320,7 @@
         "x-ms-client-request-id": "a5daefbc-7b06-d83e-0575-d9ec8a877527",
         "x-ms-date": "Fri, 03 Apr 2020 20:58:05 GMT",
         "x-ms-return-client-request-id": "true",
-<<<<<<< HEAD
-        "x-ms-version": "2019-12-12"
-=======
-        "x-ms-version": "2020-02-10"
->>>>>>> 60f4876e
+        "x-ms-version": "2020-02-10"
       },
       "RequestBody": null,
       "StatusCode": 201,
@@ -411,11 +335,7 @@
         ],
         "x-ms-client-request-id": "a5daefbc-7b06-d83e-0575-d9ec8a877527",
         "x-ms-request-id": "fa43fe59-201f-0097-56fa-091bad000000",
-<<<<<<< HEAD
-        "x-ms-version": "2019-12-12"
-=======
-        "x-ms-version": "2020-02-10"
->>>>>>> 60f4876e
+        "x-ms-version": "2020-02-10"
       },
       "ResponseBody": []
     },
@@ -438,11 +358,7 @@
         "x-ms-client-request-id": "724f0445-e352-4cfa-f1df-18fabdad669d",
         "x-ms-date": "Fri, 03 Apr 2020 20:58:05 GMT",
         "x-ms-return-client-request-id": "true",
-<<<<<<< HEAD
-        "x-ms-version": "2019-12-12"
-=======
-        "x-ms-version": "2020-02-10"
->>>>>>> 60f4876e
+        "x-ms-version": "2020-02-10"
       },
       "RequestBody": null,
       "StatusCode": 412,
@@ -457,11 +373,7 @@
         "x-ms-client-request-id": "724f0445-e352-4cfa-f1df-18fabdad669d",
         "x-ms-error-code": "ConditionNotMet",
         "x-ms-request-id": "9621e1a1-f01e-0012-4cfa-093670000000",
-<<<<<<< HEAD
-        "x-ms-version": "2019-12-12"
-=======
-        "x-ms-version": "2020-02-10"
->>>>>>> 60f4876e
+        "x-ms-version": "2020-02-10"
       },
       "ResponseBody": [
         "\uFEFF\u003C?xml version=\u00221.0\u0022 encoding=\u0022utf-8\u0022?\u003E\u003CError\u003E\u003CCode\u003EConditionNotMet\u003C/Code\u003E\u003CMessage\u003EThe condition specified using HTTP conditional header(s) is not met.\n",
@@ -482,11 +394,7 @@
         "x-ms-client-request-id": "86a7359e-0337-54d4-504f-185c27560516",
         "x-ms-date": "Fri, 03 Apr 2020 20:58:06 GMT",
         "x-ms-return-client-request-id": "true",
-<<<<<<< HEAD
-        "x-ms-version": "2019-12-12"
-=======
-        "x-ms-version": "2020-02-10"
->>>>>>> 60f4876e
+        "x-ms-version": "2020-02-10"
       },
       "RequestBody": null,
       "StatusCode": 202,
@@ -499,11 +407,7 @@
         ],
         "x-ms-client-request-id": "86a7359e-0337-54d4-504f-185c27560516",
         "x-ms-request-id": "9621e1ad-f01e-0012-55fa-093670000000",
-<<<<<<< HEAD
-        "x-ms-version": "2019-12-12"
-=======
-        "x-ms-version": "2020-02-10"
->>>>>>> 60f4876e
+        "x-ms-version": "2020-02-10"
       },
       "ResponseBody": []
     },
@@ -521,11 +425,7 @@
         "x-ms-client-request-id": "c216ca10-7fc8-2969-e984-676530985230",
         "x-ms-date": "Fri, 03 Apr 2020 20:58:06 GMT",
         "x-ms-return-client-request-id": "true",
-<<<<<<< HEAD
-        "x-ms-version": "2019-12-12"
-=======
-        "x-ms-version": "2020-02-10"
->>>>>>> 60f4876e
+        "x-ms-version": "2020-02-10"
       },
       "RequestBody": null,
       "StatusCode": 201,
@@ -540,11 +440,7 @@
         ],
         "x-ms-client-request-id": "c216ca10-7fc8-2969-e984-676530985230",
         "x-ms-request-id": "9621e1b9-f01e-0012-60fa-093670000000",
-<<<<<<< HEAD
-        "x-ms-version": "2019-12-12"
-=======
-        "x-ms-version": "2020-02-10"
->>>>>>> 60f4876e
+        "x-ms-version": "2020-02-10"
       },
       "ResponseBody": []
     },
@@ -561,11 +457,7 @@
         "x-ms-client-request-id": "e833e2ee-d90f-924f-b933-1a9d8aa6c7a5",
         "x-ms-date": "Fri, 03 Apr 2020 20:58:06 GMT",
         "x-ms-return-client-request-id": "true",
-<<<<<<< HEAD
-        "x-ms-version": "2019-12-12"
-=======
-        "x-ms-version": "2020-02-10"
->>>>>>> 60f4876e
+        "x-ms-version": "2020-02-10"
       },
       "RequestBody": null,
       "StatusCode": 201,
@@ -580,11 +472,7 @@
         ],
         "x-ms-client-request-id": "e833e2ee-d90f-924f-b933-1a9d8aa6c7a5",
         "x-ms-request-id": "fa43fe5a-201f-0097-57fa-091bad000000",
-<<<<<<< HEAD
-        "x-ms-version": "2019-12-12"
-=======
-        "x-ms-version": "2020-02-10"
->>>>>>> 60f4876e
+        "x-ms-version": "2020-02-10"
       },
       "ResponseBody": []
     },
@@ -600,11 +488,7 @@
         "x-ms-client-request-id": "7ed40550-2f10-a386-3a98-7ed59d8fd89a",
         "x-ms-date": "Fri, 03 Apr 2020 20:58:06 GMT",
         "x-ms-return-client-request-id": "true",
-<<<<<<< HEAD
-        "x-ms-version": "2019-12-12"
-=======
-        "x-ms-version": "2020-02-10"
->>>>>>> 60f4876e
+        "x-ms-version": "2020-02-10"
       },
       "RequestBody": null,
       "StatusCode": 200,
@@ -629,11 +513,7 @@
         "x-ms-meta-hdi_isfolder": "true",
         "x-ms-request-id": "9621e1c5-f01e-0012-67fa-093670000000",
         "x-ms-server-encrypted": "true",
-<<<<<<< HEAD
-        "x-ms-version": "2019-12-12"
-=======
-        "x-ms-version": "2020-02-10"
->>>>>>> 60f4876e
+        "x-ms-version": "2020-02-10"
       },
       "ResponseBody": []
     },
@@ -656,11 +536,7 @@
         "x-ms-client-request-id": "854d73c8-49d2-3e94-4c45-6cd69b517d67",
         "x-ms-date": "Fri, 03 Apr 2020 20:58:06 GMT",
         "x-ms-return-client-request-id": "true",
-<<<<<<< HEAD
-        "x-ms-version": "2019-12-12"
-=======
-        "x-ms-version": "2020-02-10"
->>>>>>> 60f4876e
+        "x-ms-version": "2020-02-10"
       },
       "RequestBody": null,
       "StatusCode": 412,
@@ -675,11 +551,7 @@
         "x-ms-client-request-id": "854d73c8-49d2-3e94-4c45-6cd69b517d67",
         "x-ms-error-code": "ConditionNotMet",
         "x-ms-request-id": "9621e1cc-f01e-0012-6efa-093670000000",
-<<<<<<< HEAD
-        "x-ms-version": "2019-12-12"
-=======
-        "x-ms-version": "2020-02-10"
->>>>>>> 60f4876e
+        "x-ms-version": "2020-02-10"
       },
       "ResponseBody": [
         "\uFEFF\u003C?xml version=\u00221.0\u0022 encoding=\u0022utf-8\u0022?\u003E\u003CError\u003E\u003CCode\u003EConditionNotMet\u003C/Code\u003E\u003CMessage\u003EThe condition specified using HTTP conditional header(s) is not met.\n",
@@ -700,11 +572,7 @@
         "x-ms-client-request-id": "2a0d54e5-5241-21c7-63d4-5ad3c5ab396a",
         "x-ms-date": "Fri, 03 Apr 2020 20:58:06 GMT",
         "x-ms-return-client-request-id": "true",
-<<<<<<< HEAD
-        "x-ms-version": "2019-12-12"
-=======
-        "x-ms-version": "2020-02-10"
->>>>>>> 60f4876e
+        "x-ms-version": "2020-02-10"
       },
       "RequestBody": null,
       "StatusCode": 202,
@@ -717,11 +585,7 @@
         ],
         "x-ms-client-request-id": "2a0d54e5-5241-21c7-63d4-5ad3c5ab396a",
         "x-ms-request-id": "9621e1e4-f01e-0012-80fa-093670000000",
-<<<<<<< HEAD
-        "x-ms-version": "2019-12-12"
-=======
-        "x-ms-version": "2020-02-10"
->>>>>>> 60f4876e
+        "x-ms-version": "2020-02-10"
       },
       "ResponseBody": []
     },
@@ -739,11 +603,7 @@
         "x-ms-client-request-id": "b25e58c5-05d3-1a85-a509-461250f49bc7",
         "x-ms-date": "Fri, 03 Apr 2020 20:58:06 GMT",
         "x-ms-return-client-request-id": "true",
-<<<<<<< HEAD
-        "x-ms-version": "2019-12-12"
-=======
-        "x-ms-version": "2020-02-10"
->>>>>>> 60f4876e
+        "x-ms-version": "2020-02-10"
       },
       "RequestBody": null,
       "StatusCode": 201,
@@ -758,11 +618,7 @@
         ],
         "x-ms-client-request-id": "b25e58c5-05d3-1a85-a509-461250f49bc7",
         "x-ms-request-id": "9621e1fa-f01e-0012-12fa-093670000000",
-<<<<<<< HEAD
-        "x-ms-version": "2019-12-12"
-=======
-        "x-ms-version": "2020-02-10"
->>>>>>> 60f4876e
+        "x-ms-version": "2020-02-10"
       },
       "ResponseBody": []
     },
@@ -779,11 +635,7 @@
         "x-ms-client-request-id": "cdd3bc9e-4d29-d31d-3118-4d05de93d39c",
         "x-ms-date": "Fri, 03 Apr 2020 20:58:06 GMT",
         "x-ms-return-client-request-id": "true",
-<<<<<<< HEAD
-        "x-ms-version": "2019-12-12"
-=======
-        "x-ms-version": "2020-02-10"
->>>>>>> 60f4876e
+        "x-ms-version": "2020-02-10"
       },
       "RequestBody": null,
       "StatusCode": 201,
@@ -798,11 +650,7 @@
         ],
         "x-ms-client-request-id": "cdd3bc9e-4d29-d31d-3118-4d05de93d39c",
         "x-ms-request-id": "fa43fe5b-201f-0097-58fa-091bad000000",
-<<<<<<< HEAD
-        "x-ms-version": "2019-12-12"
-=======
-        "x-ms-version": "2020-02-10"
->>>>>>> 60f4876e
+        "x-ms-version": "2020-02-10"
       },
       "ResponseBody": []
     },
@@ -825,11 +673,7 @@
         "x-ms-date": "Fri, 03 Apr 2020 20:58:06 GMT",
         "x-ms-lease-id": "88bd0b05-b241-ea44-d548-d70a105100a0",
         "x-ms-return-client-request-id": "true",
-<<<<<<< HEAD
-        "x-ms-version": "2019-12-12"
-=======
-        "x-ms-version": "2020-02-10"
->>>>>>> 60f4876e
+        "x-ms-version": "2020-02-10"
       },
       "RequestBody": null,
       "StatusCode": 412,
@@ -844,11 +688,7 @@
         "x-ms-client-request-id": "8b534331-ce34-89ff-0d39-fc2501e55da2",
         "x-ms-error-code": "LeaseNotPresentWithBlobOperation",
         "x-ms-request-id": "9621e220-f01e-0012-32fa-093670000000",
-<<<<<<< HEAD
-        "x-ms-version": "2019-12-12"
-=======
-        "x-ms-version": "2020-02-10"
->>>>>>> 60f4876e
+        "x-ms-version": "2020-02-10"
       },
       "ResponseBody": [
         "\uFEFF\u003C?xml version=\u00221.0\u0022 encoding=\u0022utf-8\u0022?\u003E\u003CError\u003E\u003CCode\u003ELeaseNotPresentWithBlobOperation\u003C/Code\u003E\u003CMessage\u003EThere is currently no lease on the blob.\n",
@@ -869,11 +709,7 @@
         "x-ms-client-request-id": "9bd4fade-4840-a068-1eb2-18ad716483cb",
         "x-ms-date": "Fri, 03 Apr 2020 20:58:06 GMT",
         "x-ms-return-client-request-id": "true",
-<<<<<<< HEAD
-        "x-ms-version": "2019-12-12"
-=======
-        "x-ms-version": "2020-02-10"
->>>>>>> 60f4876e
+        "x-ms-version": "2020-02-10"
       },
       "RequestBody": null,
       "StatusCode": 202,
@@ -886,11 +722,7 @@
         ],
         "x-ms-client-request-id": "9bd4fade-4840-a068-1eb2-18ad716483cb",
         "x-ms-request-id": "9621e22b-f01e-0012-3cfa-093670000000",
-<<<<<<< HEAD
-        "x-ms-version": "2019-12-12"
-=======
-        "x-ms-version": "2020-02-10"
->>>>>>> 60f4876e
+        "x-ms-version": "2020-02-10"
       },
       "ResponseBody": []
     }
