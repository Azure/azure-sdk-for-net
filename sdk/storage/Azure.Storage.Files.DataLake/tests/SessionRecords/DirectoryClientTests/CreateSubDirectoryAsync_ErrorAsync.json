{
  "Entries": [
    {
      "RequestUri": "http://seannsecanary.dfs.core.windows.net/test-filesystem-06028c9a-4365-0226-db2d-c28f4f3a05a9/test-directory-3fb8f131-a255-7451-0142-83132cb4573c/test-directory-ca55bfcf-6059-042c-084f-55fb9b94880f?resource=directory",
      "RequestMethod": "PUT",
      "RequestHeaders": {
        "Authorization": "Sanitized",
        "traceparent": "00-62efcf552ef65d4bbf2c250cb686b884-7bf3ec4a21283244-00",
        "User-Agent": [
          "azsdk-net-Storage.Files.DataLake/12.1.0-dev.20200403.1",
          "(.NET Core 4.6.28325.01; Microsoft Windows 10.0.18362 )"
        ],
        "x-ms-client-request-id": "8fc085d5-3ae4-d04f-c5b3-37054c55d86c",
        "x-ms-date": "Fri, 03 Apr 2020 20:56:40 GMT",
        "x-ms-return-client-request-id": "true",
<<<<<<< HEAD
        "x-ms-version": "2019-12-12"
=======
        "x-ms-version": "2020-02-10"
>>>>>>> 60f4876e
      },
      "RequestBody": null,
      "StatusCode": 404,
      "ResponseHeaders": {
        "Content-Length": "175",
        "Content-Type": "application/json; charset=utf-8",
        "Date": "Fri, 03 Apr 2020 20:56:38 GMT",
        "Server": [
          "Windows-Azure-HDFS/1.0",
          "Microsoft-HTTPAPI/2.0"
        ],
        "x-ms-client-request-id": "8fc085d5-3ae4-d04f-c5b3-37054c55d86c",
        "x-ms-error-code": "FilesystemNotFound",
        "x-ms-request-id": "fa43fd21-201f-0097-4ffa-091bad000000",
<<<<<<< HEAD
        "x-ms-version": "2019-12-12"
=======
        "x-ms-version": "2020-02-10"
>>>>>>> 60f4876e
      },
      "ResponseBody": {
        "error": {
          "code": "FilesystemNotFound",
          "message": "The specified filesystem does not exist.\nRequestId:fa43fd21-201f-0097-4ffa-091bad000000\nTime:2020-04-03T20:56:38.7434779Z"
        }
      }
    }
  ],
  "Variables": {
    "RandomSeed": "504531239",
    "Storage_TestConfigHierarchicalNamespace": "NamespaceTenant\nseannsecanary\nU2FuaXRpemVk\nhttp://seannsecanary.blob.core.windows.net\nhttp://seannsecanary.file.core.windows.net\nhttp://seannsecanary.queue.core.windows.net\nhttp://seannsecanary.table.core.windows.net\n\n\n\n\nhttp://seannsecanary-secondary.blob.core.windows.net\nhttp://seannsecanary-secondary.file.core.windows.net\nhttp://seannsecanary-secondary.queue.core.windows.net\nhttp://seannsecanary-secondary.table.core.windows.net\n68390a19-a643-458b-b726-408abf67b4fc\nSanitized\n72f988bf-86f1-41af-91ab-2d7cd011db47\nhttps://login.microsoftonline.com/\nCloud\nBlobEndpoint=http://seannsecanary.blob.core.windows.net/;QueueEndpoint=http://seannsecanary.queue.core.windows.net/;FileEndpoint=http://seannsecanary.file.core.windows.net/;BlobSecondaryEndpoint=http://seannsecanary-secondary.blob.core.windows.net/;QueueSecondaryEndpoint=http://seannsecanary-secondary.queue.core.windows.net/;FileSecondaryEndpoint=http://seannsecanary-secondary.file.core.windows.net/;AccountName=seannsecanary;AccountKey=Sanitized\n"
  }
}<|MERGE_RESOLUTION|>--- conflicted
+++ resolved
@@ -13,11 +13,7 @@
         "x-ms-client-request-id": "8fc085d5-3ae4-d04f-c5b3-37054c55d86c",
         "x-ms-date": "Fri, 03 Apr 2020 20:56:40 GMT",
         "x-ms-return-client-request-id": "true",
-<<<<<<< HEAD
-        "x-ms-version": "2019-12-12"
-=======
         "x-ms-version": "2020-02-10"
->>>>>>> 60f4876e
       },
       "RequestBody": null,
       "StatusCode": 404,
@@ -32,11 +28,7 @@
         "x-ms-client-request-id": "8fc085d5-3ae4-d04f-c5b3-37054c55d86c",
         "x-ms-error-code": "FilesystemNotFound",
         "x-ms-request-id": "fa43fd21-201f-0097-4ffa-091bad000000",
-<<<<<<< HEAD
-        "x-ms-version": "2019-12-12"
-=======
         "x-ms-version": "2020-02-10"
->>>>>>> 60f4876e
       },
       "ResponseBody": {
         "error": {
