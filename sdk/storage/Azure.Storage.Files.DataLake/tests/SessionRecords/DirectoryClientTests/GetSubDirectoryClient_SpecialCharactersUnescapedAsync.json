--- conflicted
+++ resolved
@@ -14,11 +14,7 @@
         "x-ms-client-request-id": "d8632e18-63b5-0e21-ccd4-45b7088b07b6",
         "x-ms-date": "Sat, 20 Jun 2020 02:42:33 GMT",
         "x-ms-return-client-request-id": "true",
-<<<<<<< HEAD
-        "x-ms-version": "2020-12-06"
-=======
         "x-ms-version": "2021-02-12"
->>>>>>> 7e782c87
       },
       "RequestBody": null,
       "StatusCode": 201,
@@ -33,11 +29,7 @@
         ],
         "x-ms-client-request-id": "d8632e18-63b5-0e21-ccd4-45b7088b07b6",
         "x-ms-request-id": "06bc9bd1-801e-008e-4dac-469b16000000",
-<<<<<<< HEAD
-        "x-ms-version": "2020-12-06"
-=======
         "x-ms-version": "2021-02-12"
->>>>>>> 7e782c87
       },
       "ResponseBody": []
     },
@@ -54,11 +46,7 @@
         "x-ms-client-request-id": "6f354904-232c-b3ba-6a45-1402111fe12d",
         "x-ms-date": "Sat, 20 Jun 2020 02:42:34 GMT",
         "x-ms-return-client-request-id": "true",
-<<<<<<< HEAD
-        "x-ms-version": "2020-12-06"
-=======
         "x-ms-version": "2021-02-12"
->>>>>>> 7e782c87
       },
       "RequestBody": null,
       "StatusCode": 201,
@@ -73,11 +61,7 @@
         ],
         "x-ms-client-request-id": "6f354904-232c-b3ba-6a45-1402111fe12d",
         "x-ms-request-id": "4da634de-e01f-0021-5dac-4669db000000",
-<<<<<<< HEAD
-        "x-ms-version": "2020-12-06"
-=======
         "x-ms-version": "2021-02-12"
->>>>>>> 7e782c87
       },
       "ResponseBody": []
     },
@@ -94,11 +78,7 @@
         "x-ms-client-request-id": "e3fdd02d-6869-6393-03c6-b860f5881434",
         "x-ms-date": "Sat, 20 Jun 2020 02:42:34 GMT",
         "x-ms-return-client-request-id": "true",
-<<<<<<< HEAD
-        "x-ms-version": "2020-12-06"
-=======
         "x-ms-version": "2021-02-12"
->>>>>>> 7e782c87
       },
       "RequestBody": null,
       "StatusCode": 201,
@@ -113,11 +93,7 @@
         ],
         "x-ms-client-request-id": "e3fdd02d-6869-6393-03c6-b860f5881434",
         "x-ms-request-id": "4da634df-e01f-0021-5eac-4669db000000",
-<<<<<<< HEAD
-        "x-ms-version": "2020-12-06"
-=======
         "x-ms-version": "2021-02-12"
->>>>>>> 7e782c87
       },
       "ResponseBody": []
     },
@@ -133,11 +109,7 @@
         "x-ms-client-request-id": "41d467c1-fd21-95c3-f2cd-474b2db019db",
         "x-ms-date": "Sat, 20 Jun 2020 02:42:34 GMT",
         "x-ms-return-client-request-id": "true",
-<<<<<<< HEAD
-        "x-ms-version": "2020-12-06"
-=======
         "x-ms-version": "2021-02-12"
->>>>>>> 7e782c87
       },
       "RequestBody": null,
       "StatusCode": 200,
@@ -151,11 +123,7 @@
         ],
         "x-ms-client-request-id": "41d467c1-fd21-95c3-f2cd-474b2db019db",
         "x-ms-request-id": "4da634e0-e01f-0021-5fac-4669db000000",
-<<<<<<< HEAD
-        "x-ms-version": "2020-12-06"
-=======
         "x-ms-version": "2021-02-12"
->>>>>>> 7e782c87
       },
       "ResponseBody": [
         "{\"paths\":[{\"contentLength\":\"0\",\"etag\":\"0x8D814C3961CAD14\",\"group\":\"$superuser\",\"isDirectory\":\"true\",\"lastModified\":\"Sat, 20 Jun 2020 02:42:34 GMT\",\"name\":\"test-directory-384cee19-6577-1ec3-c3b3-52022d9fd7c0\",\"owner\":\"$superuser\",\"permissions\":\"rwxr-x---\"},{\"contentLength\":\"0\",\"etag\":\"0x8D814C396252848\",\"group\":\"$superuser\",\"isDirectory\":\"true\",\"lastModified\":\"Sat, 20 Jun 2020 02:42:34 GMT\",\"name\":\"test-directory-384cee19-6577-1ec3-c3b3-52022d9fd7c0/!'();[]@&%=+$,#äÄöÖüÜß;\",\"owner\":\"$superuser\",\"permissions\":\"rwxr-x---\"}]}\n"
@@ -174,11 +142,7 @@
         "x-ms-client-request-id": "8e9e61cb-d2b3-1c13-bc1d-2319f324f287",
         "x-ms-date": "Sat, 20 Jun 2020 02:42:34 GMT",
         "x-ms-return-client-request-id": "true",
-<<<<<<< HEAD
-        "x-ms-version": "2020-12-06"
-=======
         "x-ms-version": "2021-02-12"
->>>>>>> 7e782c87
       },
       "RequestBody": null,
       "StatusCode": 202,
@@ -191,11 +155,7 @@
         ],
         "x-ms-client-request-id": "8e9e61cb-d2b3-1c13-bc1d-2319f324f287",
         "x-ms-request-id": "06bc9c6c-801e-008e-50ac-469b16000000",
-<<<<<<< HEAD
-        "x-ms-version": "2020-12-06"
-=======
         "x-ms-version": "2021-02-12"
->>>>>>> 7e782c87
       },
       "ResponseBody": []
     }
