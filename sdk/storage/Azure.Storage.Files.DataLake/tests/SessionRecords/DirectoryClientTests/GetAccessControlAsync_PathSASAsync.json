﻿{
  "Entries": [
    {
      "RequestUri": "https://seannse.blob.core.windows.net/test-filesystem-fe37a759-940d-25fc-b679-f355a31d15d4?restype=container",
      "RequestMethod": "PUT",
      "RequestHeaders": {
        "Accept": "application/xml",
        "Authorization": "Sanitized",
        "traceparent": "00-06d46cd56fbc0042b8bbb6e60a32f17d-90a2789a2f1cad44-00",
        "User-Agent": [
          "azsdk-net-Storage.Files.DataLake/12.7.0-alpha.20210219.1",
          "(.NET 5.0.3; Microsoft Windows 10.0.19041)"
        ],
        "x-ms-blob-public-access": "container",
        "x-ms-client-request-id": "61d2ad32-c50e-91f7-4d92-3c5208aed6b9",
        "x-ms-date": "Fri, 19 Feb 2021 19:04:43 GMT",
        "x-ms-return-client-request-id": "true",
<<<<<<< HEAD
        "x-ms-version": "2020-12-06"
=======
        "x-ms-version": "2021-02-12"
>>>>>>> 7e782c87
      },
      "RequestBody": null,
      "StatusCode": 201,
      "ResponseHeaders": {
        "Content-Length": "0",
        "Date": "Fri, 19 Feb 2021 19:04:41 GMT",
        "ETag": "\"0x8D8D50936C7BDE0\"",
        "Last-Modified": "Fri, 19 Feb 2021 19:04:42 GMT",
        "Server": [
          "Windows-Azure-Blob/1.0",
          "Microsoft-HTTPAPI/2.0"
        ],
        "x-ms-client-request-id": "61d2ad32-c50e-91f7-4d92-3c5208aed6b9",
        "x-ms-request-id": "cb12d821-b01e-006d-24f2-06cb14000000",
<<<<<<< HEAD
        "x-ms-version": "2020-12-06"
=======
        "x-ms-version": "2021-02-12"
>>>>>>> 7e782c87
      },
      "ResponseBody": []
    },
    {
      "RequestUri": "https://seannse.dfs.core.windows.net/test-filesystem-fe37a759-940d-25fc-b679-f355a31d15d4/test-directory-568ffe88-c844-a559-c1ba-8c4e4ffd26d7?resource=directory",
      "RequestMethod": "PUT",
      "RequestHeaders": {
        "Accept": "application/json",
        "Authorization": "Sanitized",
        "traceparent": "00-32e869871f90ff4ab8271159701a8088-356c670f41b67346-00",
        "User-Agent": [
          "azsdk-net-Storage.Files.DataLake/12.7.0-alpha.20210219.1",
          "(.NET 5.0.3; Microsoft Windows 10.0.19041)"
        ],
        "x-ms-client-request-id": "a21b6130-c52b-b9c8-cc1c-2dd998c53701",
        "x-ms-date": "Fri, 19 Feb 2021 19:04:43 GMT",
        "x-ms-return-client-request-id": "true",
<<<<<<< HEAD
        "x-ms-version": "2020-12-06"
=======
        "x-ms-version": "2021-02-12"
>>>>>>> 7e782c87
      },
      "RequestBody": null,
      "StatusCode": 201,
      "ResponseHeaders": {
        "Content-Length": "0",
        "Date": "Fri, 19 Feb 2021 19:04:41 GMT",
        "ETag": "\"0x8D8D50936D63D58\"",
        "Last-Modified": "Fri, 19 Feb 2021 19:04:42 GMT",
        "Server": [
          "Windows-Azure-HDFS/1.0",
          "Microsoft-HTTPAPI/2.0"
        ],
        "x-ms-client-request-id": "a21b6130-c52b-b9c8-cc1c-2dd998c53701",
        "x-ms-request-id": "da844248-a01f-0061-0cf2-065c1c000000",
<<<<<<< HEAD
        "x-ms-version": "2020-12-06"
=======
        "x-ms-version": "2021-02-12"
>>>>>>> 7e782c87
      },
      "ResponseBody": []
    },
    {
<<<<<<< HEAD
      "RequestUri": "https://seannse.dfs.core.windows.net/test-filesystem-fe37a759-940d-25fc-b679-f355a31d15d4/test-directory-568ffe88-c844-a559-c1ba-8c4e4ffd26d7?sv=2020-12-06&st=2021-02-19T18%3A04%3A43Z&se=2021-02-19T20%3A04%3A43Z&sr=b&sp=racwd&sig=Sanitized&action=getAccessControl",
=======
      "RequestUri": "https://seannse.dfs.core.windows.net/test-filesystem-fe37a759-940d-25fc-b679-f355a31d15d4/test-directory-568ffe88-c844-a559-c1ba-8c4e4ffd26d7?sv=2021-02-12&st=2021-02-19T18%3A04%3A43Z&se=2021-02-19T20%3A04%3A43Z&sr=b&sp=racwd&sig=Sanitized&action=getAccessControl",
>>>>>>> 7e782c87
      "RequestMethod": "HEAD",
      "RequestHeaders": {
        "Accept": "application/json",
        "traceparent": "00-d3ee6474bb17a744a8c68c053491f648-f1f19ba932bcac4d-00",
        "User-Agent": [
          "azsdk-net-Storage.Files.DataLake/12.7.0-alpha.20210219.1",
          "(.NET 5.0.3; Microsoft Windows 10.0.19041)"
        ],
        "x-ms-client-request-id": "a6227b82-3493-8e8d-521c-12526d8d1b1f",
        "x-ms-return-client-request-id": "true",
<<<<<<< HEAD
        "x-ms-version": "2020-12-06"
=======
        "x-ms-version": "2021-02-12"
>>>>>>> 7e782c87
      },
      "RequestBody": null,
      "StatusCode": 200,
      "ResponseHeaders": {
        "Date": "Fri, 19 Feb 2021 19:04:42 GMT",
        "ETag": "\"0x8D8D50936D63D58\"",
        "Last-Modified": "Fri, 19 Feb 2021 19:04:42 GMT",
        "Server": [
          "Windows-Azure-HDFS/1.0",
          "Microsoft-HTTPAPI/2.0"
        ],
        "x-ms-acl": "user::rwx,group::r-x,other::---",
        "x-ms-client-request-id": "a6227b82-3493-8e8d-521c-12526d8d1b1f",
        "x-ms-group": "$superuser",
        "x-ms-owner": "$superuser",
        "x-ms-permissions": "rwxr-x---",
        "x-ms-request-id": "da84425f-a01f-0061-23f2-065c1c000000",
<<<<<<< HEAD
        "x-ms-version": "2020-12-06"
=======
        "x-ms-version": "2021-02-12"
>>>>>>> 7e782c87
      },
      "ResponseBody": []
    },
    {
      "RequestUri": "https://seannse.blob.core.windows.net/test-filesystem-fe37a759-940d-25fc-b679-f355a31d15d4?restype=container",
      "RequestMethod": "DELETE",
      "RequestHeaders": {
        "Accept": "application/xml",
        "Authorization": "Sanitized",
        "traceparent": "00-6bb7a1ffff179a4ab74cfeab1705902a-1e8c65b1f8e90a41-00",
        "User-Agent": [
          "azsdk-net-Storage.Files.DataLake/12.7.0-alpha.20210219.1",
          "(.NET 5.0.3; Microsoft Windows 10.0.19041)"
        ],
        "x-ms-client-request-id": "1c5732ca-91a3-266e-4224-260e99682ab7",
        "x-ms-date": "Fri, 19 Feb 2021 19:04:43 GMT",
        "x-ms-return-client-request-id": "true",
<<<<<<< HEAD
        "x-ms-version": "2020-12-06"
=======
        "x-ms-version": "2021-02-12"
>>>>>>> 7e782c87
      },
      "RequestBody": null,
      "StatusCode": 202,
      "ResponseHeaders": {
        "Content-Length": "0",
        "Date": "Fri, 19 Feb 2021 19:04:42 GMT",
        "Server": [
          "Windows-Azure-Blob/1.0",
          "Microsoft-HTTPAPI/2.0"
        ],
        "x-ms-client-request-id": "1c5732ca-91a3-266e-4224-260e99682ab7",
        "x-ms-request-id": "cb12d873-b01e-006d-6af2-06cb14000000",
<<<<<<< HEAD
        "x-ms-version": "2020-12-06"
=======
        "x-ms-version": "2021-02-12"
>>>>>>> 7e782c87
      },
      "ResponseBody": []
    }
  ],
  "Variables": {
    "DateTimeOffsetNow": "2021-02-19T13:04:43.1938528-06:00",
    "RandomSeed": "1303775379",
    "Storage_TestConfigHierarchicalNamespace": "NamespaceTenant\nseannse\nU2FuaXRpemVk\nhttps://seannse.blob.core.windows.net\nhttps://seannse.file.core.windows.net\nhttps://seannse.queue.core.windows.net\nhttps://seannse.table.core.windows.net\n\n\n\n\nhttps://seannse-secondary.blob.core.windows.net\nhttps://seannse-secondary.file.core.windows.net\nhttps://seannse-secondary.queue.core.windows.net\nhttps://seannse-secondary.table.core.windows.net\n68390a19-a643-458b-b726-408abf67b4fc\nSanitized\n72f988bf-86f1-41af-91ab-2d7cd011db47\nhttps://login.microsoftonline.com/\nCloud\nBlobEndpoint=https://seannse.blob.core.windows.net/;QueueEndpoint=https://seannse.queue.core.windows.net/;FileEndpoint=https://seannse.file.core.windows.net/;BlobSecondaryEndpoint=https://seannse-secondary.blob.core.windows.net/;QueueSecondaryEndpoint=https://seannse-secondary.queue.core.windows.net/;FileSecondaryEndpoint=https://seannse-secondary.file.core.windows.net/;AccountName=seannse;AccountKey=Sanitized\n\n\n"
  }
}<|MERGE_RESOLUTION|>--- conflicted
+++ resolved
@@ -15,11 +15,7 @@
         "x-ms-client-request-id": "61d2ad32-c50e-91f7-4d92-3c5208aed6b9",
         "x-ms-date": "Fri, 19 Feb 2021 19:04:43 GMT",
         "x-ms-return-client-request-id": "true",
-<<<<<<< HEAD
-        "x-ms-version": "2020-12-06"
-=======
         "x-ms-version": "2021-02-12"
->>>>>>> 7e782c87
       },
       "RequestBody": null,
       "StatusCode": 201,
@@ -34,11 +30,7 @@
         ],
         "x-ms-client-request-id": "61d2ad32-c50e-91f7-4d92-3c5208aed6b9",
         "x-ms-request-id": "cb12d821-b01e-006d-24f2-06cb14000000",
-<<<<<<< HEAD
-        "x-ms-version": "2020-12-06"
-=======
         "x-ms-version": "2021-02-12"
->>>>>>> 7e782c87
       },
       "ResponseBody": []
     },
@@ -56,11 +48,7 @@
         "x-ms-client-request-id": "a21b6130-c52b-b9c8-cc1c-2dd998c53701",
         "x-ms-date": "Fri, 19 Feb 2021 19:04:43 GMT",
         "x-ms-return-client-request-id": "true",
-<<<<<<< HEAD
-        "x-ms-version": "2020-12-06"
-=======
         "x-ms-version": "2021-02-12"
->>>>>>> 7e782c87
       },
       "RequestBody": null,
       "StatusCode": 201,
@@ -75,20 +63,12 @@
         ],
         "x-ms-client-request-id": "a21b6130-c52b-b9c8-cc1c-2dd998c53701",
         "x-ms-request-id": "da844248-a01f-0061-0cf2-065c1c000000",
-<<<<<<< HEAD
-        "x-ms-version": "2020-12-06"
-=======
         "x-ms-version": "2021-02-12"
->>>>>>> 7e782c87
       },
       "ResponseBody": []
     },
     {
-<<<<<<< HEAD
-      "RequestUri": "https://seannse.dfs.core.windows.net/test-filesystem-fe37a759-940d-25fc-b679-f355a31d15d4/test-directory-568ffe88-c844-a559-c1ba-8c4e4ffd26d7?sv=2020-12-06&st=2021-02-19T18%3A04%3A43Z&se=2021-02-19T20%3A04%3A43Z&sr=b&sp=racwd&sig=Sanitized&action=getAccessControl",
-=======
       "RequestUri": "https://seannse.dfs.core.windows.net/test-filesystem-fe37a759-940d-25fc-b679-f355a31d15d4/test-directory-568ffe88-c844-a559-c1ba-8c4e4ffd26d7?sv=2021-02-12&st=2021-02-19T18%3A04%3A43Z&se=2021-02-19T20%3A04%3A43Z&sr=b&sp=racwd&sig=Sanitized&action=getAccessControl",
->>>>>>> 7e782c87
       "RequestMethod": "HEAD",
       "RequestHeaders": {
         "Accept": "application/json",
@@ -99,11 +79,7 @@
         ],
         "x-ms-client-request-id": "a6227b82-3493-8e8d-521c-12526d8d1b1f",
         "x-ms-return-client-request-id": "true",
-<<<<<<< HEAD
-        "x-ms-version": "2020-12-06"
-=======
         "x-ms-version": "2021-02-12"
->>>>>>> 7e782c87
       },
       "RequestBody": null,
       "StatusCode": 200,
@@ -121,11 +97,7 @@
         "x-ms-owner": "$superuser",
         "x-ms-permissions": "rwxr-x---",
         "x-ms-request-id": "da84425f-a01f-0061-23f2-065c1c000000",
-<<<<<<< HEAD
-        "x-ms-version": "2020-12-06"
-=======
         "x-ms-version": "2021-02-12"
->>>>>>> 7e782c87
       },
       "ResponseBody": []
     },
@@ -143,11 +115,7 @@
         "x-ms-client-request-id": "1c5732ca-91a3-266e-4224-260e99682ab7",
         "x-ms-date": "Fri, 19 Feb 2021 19:04:43 GMT",
         "x-ms-return-client-request-id": "true",
-<<<<<<< HEAD
-        "x-ms-version": "2020-12-06"
-=======
         "x-ms-version": "2021-02-12"
->>>>>>> 7e782c87
       },
       "RequestBody": null,
       "StatusCode": 202,
@@ -160,11 +128,7 @@
         ],
         "x-ms-client-request-id": "1c5732ca-91a3-266e-4224-260e99682ab7",
         "x-ms-request-id": "cb12d873-b01e-006d-6af2-06cb14000000",
-<<<<<<< HEAD
-        "x-ms-version": "2020-12-06"
-=======
         "x-ms-version": "2021-02-12"
->>>>>>> 7e782c87
       },
       "ResponseBody": []
     }
