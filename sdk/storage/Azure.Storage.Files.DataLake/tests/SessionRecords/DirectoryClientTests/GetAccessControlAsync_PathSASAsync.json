{
  "Entries": [
    {
      "RequestUri": "https://seannse.blob.core.windows.net/test-filesystem-2ac26973-4d90-946b-5a4c-0768b74d362f?restype=container",
      "RequestMethod": "PUT",
      "RequestHeaders": {
        "Accept": "application/xml",
        "Authorization": "Sanitized",
<<<<<<< HEAD
        "traceparent": "00-a7aedf633532da4b8a7d1ce429d5eb1f-ed0136f67275a742-00",
        "User-Agent": [
          "azsdk-net-Storage.Files.DataLake/12.7.0-alpha.20210202.1",
          "(.NET 5.0.2; Microsoft Windows 10.0.19042)"
        ],
        "x-ms-blob-public-access": "container",
        "x-ms-client-request-id": "1b45eb2f-a2d4-226e-23be-f8c2a4d30f15",
        "x-ms-date": "Tue, 02 Feb 2021 21:43:49 GMT",
=======
        "traceparent": "00-00adcfba379d2846a154317ae5c94335-c0f1443aff8e3d45-00",
        "User-Agent": [
          "azsdk-net-Storage.Files.DataLake/12.7.0-alpha.20210217.1",
          "(.NET 5.0.3; Microsoft Windows 10.0.19042)"
        ],
        "x-ms-blob-public-access": "container",
        "x-ms-client-request-id": "1b45eb2f-a2d4-226e-23be-f8c2a4d30f15",
        "x-ms-date": "Wed, 17 Feb 2021 22:47:07 GMT",
>>>>>>> 1814567d
        "x-ms-return-client-request-id": "true",
        "x-ms-version": "2020-06-12"
      },
      "RequestBody": null,
      "StatusCode": 201,
      "ResponseHeaders": {
        "Content-Length": "0",
<<<<<<< HEAD
        "Date": "Tue, 02 Feb 2021 21:43:50 GMT",
        "ETag": "\u00220x8D8C7C3A113EC93\u0022",
        "Last-Modified": "Tue, 02 Feb 2021 21:43:50 GMT",
=======
        "Date": "Wed, 17 Feb 2021 22:47:07 GMT",
        "ETag": "\u00220x8D8D395F4394A2E\u0022",
        "Last-Modified": "Wed, 17 Feb 2021 22:47:07 GMT",
>>>>>>> 1814567d
        "Server": [
          "Windows-Azure-Blob/1.0",
          "Microsoft-HTTPAPI/2.0"
        ],
        "x-ms-client-request-id": "1b45eb2f-a2d4-226e-23be-f8c2a4d30f15",
<<<<<<< HEAD
        "x-ms-request-id": "c26de7ca-801e-0082-26ac-f93ee1000000",
=======
        "x-ms-request-id": "6082f018-701e-002f-017e-057294000000",
>>>>>>> 1814567d
        "x-ms-version": "2020-06-12"
      },
      "ResponseBody": []
    },
    {
      "RequestUri": "https://seannse.dfs.core.windows.net/test-filesystem-2ac26973-4d90-946b-5a4c-0768b74d362f/test-directory-b6737cee-5090-0345-32ce-a9988444194a?resource=directory",
      "RequestMethod": "PUT",
      "RequestHeaders": {
        "Accept": "application/json",
        "Authorization": "Sanitized",
<<<<<<< HEAD
        "traceparent": "00-0df23988aa36f341b95ccc177223c730-74778229afdbab4c-00",
        "User-Agent": [
          "azsdk-net-Storage.Files.DataLake/12.7.0-alpha.20210202.1",
          "(.NET 5.0.2; Microsoft Windows 10.0.19042)"
        ],
        "x-ms-client-request-id": "98683ed7-feff-b475-5a24-064f542535c0",
        "x-ms-date": "Tue, 02 Feb 2021 21:43:50 GMT",
=======
        "traceparent": "00-d43c694d45769d4985487f7bd2766fea-20c99d4fd7ee624e-00",
        "User-Agent": [
          "azsdk-net-Storage.Files.DataLake/12.7.0-alpha.20210217.1",
          "(.NET 5.0.3; Microsoft Windows 10.0.19042)"
        ],
        "x-ms-client-request-id": "98683ed7-feff-b475-5a24-064f542535c0",
        "x-ms-date": "Wed, 17 Feb 2021 22:47:07 GMT",
>>>>>>> 1814567d
        "x-ms-return-client-request-id": "true",
        "x-ms-version": "2020-06-12"
      },
      "RequestBody": null,
      "StatusCode": 201,
      "ResponseHeaders": {
        "Content-Length": "0",
<<<<<<< HEAD
        "Date": "Tue, 02 Feb 2021 21:43:50 GMT",
        "ETag": "\u00220x8D8C7C3A14B916F\u0022",
        "Last-Modified": "Tue, 02 Feb 2021 21:43:51 GMT",
=======
        "Date": "Wed, 17 Feb 2021 22:47:07 GMT",
        "ETag": "\u00220x8D8D395F46D09D6\u0022",
        "Last-Modified": "Wed, 17 Feb 2021 22:47:07 GMT",
>>>>>>> 1814567d
        "Server": [
          "Windows-Azure-HDFS/1.0",
          "Microsoft-HTTPAPI/2.0"
        ],
        "x-ms-client-request-id": "98683ed7-feff-b475-5a24-064f542535c0",
<<<<<<< HEAD
        "x-ms-request-id": "4a9b653c-201f-001d-49ac-f972e3000000",
=======
        "x-ms-request-id": "ab2e260c-d01f-007b-547e-053dc3000000",
>>>>>>> 1814567d
        "x-ms-version": "2020-06-12"
      },
      "ResponseBody": []
    },
    {
<<<<<<< HEAD
      "RequestUri": "https://seannse.dfs.core.windows.net/test-filesystem-2ac26973-4d90-946b-5a4c-0768b74d362f/test-directory-b6737cee-5090-0345-32ce-a9988444194a?sv=2020-06-12\u0026st=2021-02-02T20%3A43%3A50Z\u0026se=2021-02-02T22%3A43%3A50Z\u0026sr=b\u0026sp=racwd\u0026sig=Sanitized\u0026action=getAccessControl",
      "RequestMethod": "HEAD",
      "RequestHeaders": {
        "Accept": "application/json",
        "traceparent": "00-f87958b1ef57c440bff4bae529059b36-c2e87903138d9643-00",
        "User-Agent": [
          "azsdk-net-Storage.Files.DataLake/12.7.0-alpha.20210202.1",
          "(.NET 5.0.2; Microsoft Windows 10.0.19042)"
=======
      "RequestUri": "https://seannse.dfs.core.windows.net/test-filesystem-2ac26973-4d90-946b-5a4c-0768b74d362f/test-directory-b6737cee-5090-0345-32ce-a9988444194a?sv=2020-06-12\u0026st=2021-02-17T21%3A47%3A07Z\u0026se=2021-02-17T23%3A47%3A07Z\u0026sr=b\u0026sp=racwd\u0026sig=Sanitized\u0026action=getAccessControl",
      "RequestMethod": "HEAD",
      "RequestHeaders": {
        "traceparent": "00-8bf89768dacfed49b2f5f59a969fcc07-b600cede02efaf4b-00",
        "User-Agent": [
          "azsdk-net-Storage.Files.DataLake/12.7.0-alpha.20210217.1",
          "(.NET 5.0.3; Microsoft Windows 10.0.19042)"
>>>>>>> 1814567d
        ],
        "x-ms-client-request-id": "65eb4c51-776a-3316-475c-93e107d04e6e",
        "x-ms-return-client-request-id": "true",
        "x-ms-version": "2020-06-12"
      },
      "RequestBody": null,
      "StatusCode": 200,
      "ResponseHeaders": {
<<<<<<< HEAD
        "Date": "Tue, 02 Feb 2021 21:43:50 GMT",
        "ETag": "\u00220x8D8C7C3A14B916F\u0022",
        "Last-Modified": "Tue, 02 Feb 2021 21:43:51 GMT",
=======
        "Date": "Wed, 17 Feb 2021 22:47:07 GMT",
        "ETag": "\u00220x8D8D395F46D09D6\u0022",
        "Last-Modified": "Wed, 17 Feb 2021 22:47:07 GMT",
>>>>>>> 1814567d
        "Server": [
          "Windows-Azure-HDFS/1.0",
          "Microsoft-HTTPAPI/2.0"
        ],
        "x-ms-acl": "user::rwx,group::r-x,other::---",
        "x-ms-client-request-id": "65eb4c51-776a-3316-475c-93e107d04e6e",
        "x-ms-group": "$superuser",
        "x-ms-owner": "$superuser",
        "x-ms-permissions": "rwxr-x---",
<<<<<<< HEAD
        "x-ms-request-id": "baeb657e-801f-002b-7aac-f9ff93000000",
=======
        "x-ms-request-id": "69a07b1a-801f-003b-797e-053afb000000",
>>>>>>> 1814567d
        "x-ms-version": "2020-06-12"
      },
      "ResponseBody": []
    },
    {
      "RequestUri": "https://seannse.blob.core.windows.net/test-filesystem-2ac26973-4d90-946b-5a4c-0768b74d362f?restype=container",
      "RequestMethod": "DELETE",
      "RequestHeaders": {
        "Accept": "application/xml",
        "Authorization": "Sanitized",
<<<<<<< HEAD
        "traceparent": "00-fef9f5a73069e741a5474d35e4d676f5-23a9a4a11ae80940-00",
        "User-Agent": [
          "azsdk-net-Storage.Files.DataLake/12.7.0-alpha.20210202.1",
          "(.NET 5.0.2; Microsoft Windows 10.0.19042)"
        ],
        "x-ms-client-request-id": "07fef168-cf3a-5656-bdcf-921a75831bfa",
        "x-ms-date": "Tue, 02 Feb 2021 21:43:50 GMT",
=======
        "traceparent": "00-0b25d8b25de0574684d8f324c4c66d7f-6e346d3ff4197446-00",
        "User-Agent": [
          "azsdk-net-Storage.Files.DataLake/12.7.0-alpha.20210217.1",
          "(.NET 5.0.3; Microsoft Windows 10.0.19042)"
        ],
        "x-ms-client-request-id": "07fef168-cf3a-5656-bdcf-921a75831bfa",
        "x-ms-date": "Wed, 17 Feb 2021 22:47:08 GMT",
>>>>>>> 1814567d
        "x-ms-return-client-request-id": "true",
        "x-ms-version": "2020-06-12"
      },
      "RequestBody": null,
      "StatusCode": 202,
      "ResponseHeaders": {
        "Content-Length": "0",
<<<<<<< HEAD
        "Date": "Tue, 02 Feb 2021 21:43:51 GMT",
=======
        "Date": "Wed, 17 Feb 2021 22:47:08 GMT",
>>>>>>> 1814567d
        "Server": [
          "Windows-Azure-Blob/1.0",
          "Microsoft-HTTPAPI/2.0"
        ],
        "x-ms-client-request-id": "07fef168-cf3a-5656-bdcf-921a75831bfa",
<<<<<<< HEAD
        "x-ms-request-id": "c26dea2b-801e-0082-46ac-f93ee1000000",
=======
        "x-ms-request-id": "6082f26d-701e-002f-757e-057294000000",
>>>>>>> 1814567d
        "x-ms-version": "2020-06-12"
      },
      "ResponseBody": []
    }
  ],
  "Variables": {
<<<<<<< HEAD
    "DateTimeOffsetNow": "2021-02-02T15:43:50.6122592-06:00",
=======
    "DateTimeOffsetNow": "2021-02-17T16:47:07.8944834-06:00",
>>>>>>> 1814567d
    "RandomSeed": "219238043",
    "Storage_TestConfigHierarchicalNamespace": "NamespaceTenant\nseannse\nU2FuaXRpemVk\nhttps://seannse.blob.core.windows.net\nhttps://seannse.file.core.windows.net\nhttps://seannse.queue.core.windows.net\nhttps://seannse.table.core.windows.net\n\n\n\n\nhttps://seannse-secondary.blob.core.windows.net\nhttps://seannse-secondary.file.core.windows.net\nhttps://seannse-secondary.queue.core.windows.net\nhttps://seannse-secondary.table.core.windows.net\n68390a19-a643-458b-b726-408abf67b4fc\nSanitized\n72f988bf-86f1-41af-91ab-2d7cd011db47\nhttps://login.microsoftonline.com/\nCloud\nBlobEndpoint=https://seannse.blob.core.windows.net/;QueueEndpoint=https://seannse.queue.core.windows.net/;FileEndpoint=https://seannse.file.core.windows.net/;BlobSecondaryEndpoint=https://seannse-secondary.blob.core.windows.net/;QueueSecondaryEndpoint=https://seannse-secondary.queue.core.windows.net/;FileSecondaryEndpoint=https://seannse-secondary.file.core.windows.net/;AccountName=seannse;AccountKey=Sanitized\n"
  }
}<|MERGE_RESOLUTION|>--- conflicted
+++ resolved
@@ -1,30 +1,19 @@
 {
   "Entries": [
     {
-      "RequestUri": "https://seannse.blob.core.windows.net/test-filesystem-2ac26973-4d90-946b-5a4c-0768b74d362f?restype=container",
+      "RequestUri": "https://seannse.blob.core.windows.net/test-filesystem-fe37a759-940d-25fc-b679-f355a31d15d4?restype=container",
       "RequestMethod": "PUT",
       "RequestHeaders": {
         "Accept": "application/xml",
         "Authorization": "Sanitized",
-<<<<<<< HEAD
-        "traceparent": "00-a7aedf633532da4b8a7d1ce429d5eb1f-ed0136f67275a742-00",
+        "traceparent": "00-06d46cd56fbc0042b8bbb6e60a32f17d-90a2789a2f1cad44-00",
         "User-Agent": [
-          "azsdk-net-Storage.Files.DataLake/12.7.0-alpha.20210202.1",
-          "(.NET 5.0.2; Microsoft Windows 10.0.19042)"
+          "azsdk-net-Storage.Files.DataLake/12.7.0-alpha.20210219.1",
+          "(.NET 5.0.3; Microsoft Windows 10.0.19041)"
         ],
         "x-ms-blob-public-access": "container",
-        "x-ms-client-request-id": "1b45eb2f-a2d4-226e-23be-f8c2a4d30f15",
-        "x-ms-date": "Tue, 02 Feb 2021 21:43:49 GMT",
-=======
-        "traceparent": "00-00adcfba379d2846a154317ae5c94335-c0f1443aff8e3d45-00",
-        "User-Agent": [
-          "azsdk-net-Storage.Files.DataLake/12.7.0-alpha.20210217.1",
-          "(.NET 5.0.3; Microsoft Windows 10.0.19042)"
-        ],
-        "x-ms-blob-public-access": "container",
-        "x-ms-client-request-id": "1b45eb2f-a2d4-226e-23be-f8c2a4d30f15",
-        "x-ms-date": "Wed, 17 Feb 2021 22:47:07 GMT",
->>>>>>> 1814567d
+        "x-ms-client-request-id": "61d2ad32-c50e-91f7-4d92-3c5208aed6b9",
+        "x-ms-date": "Fri, 19 Feb 2021 19:04:43 GMT",
         "x-ms-return-client-request-id": "true",
         "x-ms-version": "2020-06-12"
       },
@@ -32,52 +21,32 @@
       "StatusCode": 201,
       "ResponseHeaders": {
         "Content-Length": "0",
-<<<<<<< HEAD
-        "Date": "Tue, 02 Feb 2021 21:43:50 GMT",
-        "ETag": "\u00220x8D8C7C3A113EC93\u0022",
-        "Last-Modified": "Tue, 02 Feb 2021 21:43:50 GMT",
-=======
-        "Date": "Wed, 17 Feb 2021 22:47:07 GMT",
-        "ETag": "\u00220x8D8D395F4394A2E\u0022",
-        "Last-Modified": "Wed, 17 Feb 2021 22:47:07 GMT",
->>>>>>> 1814567d
+        "Date": "Fri, 19 Feb 2021 19:04:41 GMT",
+        "ETag": "\u00220x8D8D50936C7BDE0\u0022",
+        "Last-Modified": "Fri, 19 Feb 2021 19:04:42 GMT",
         "Server": [
           "Windows-Azure-Blob/1.0",
           "Microsoft-HTTPAPI/2.0"
         ],
-        "x-ms-client-request-id": "1b45eb2f-a2d4-226e-23be-f8c2a4d30f15",
-<<<<<<< HEAD
-        "x-ms-request-id": "c26de7ca-801e-0082-26ac-f93ee1000000",
-=======
-        "x-ms-request-id": "6082f018-701e-002f-017e-057294000000",
->>>>>>> 1814567d
+        "x-ms-client-request-id": "61d2ad32-c50e-91f7-4d92-3c5208aed6b9",
+        "x-ms-request-id": "cb12d821-b01e-006d-24f2-06cb14000000",
         "x-ms-version": "2020-06-12"
       },
       "ResponseBody": []
     },
     {
-      "RequestUri": "https://seannse.dfs.core.windows.net/test-filesystem-2ac26973-4d90-946b-5a4c-0768b74d362f/test-directory-b6737cee-5090-0345-32ce-a9988444194a?resource=directory",
+      "RequestUri": "https://seannse.dfs.core.windows.net/test-filesystem-fe37a759-940d-25fc-b679-f355a31d15d4/test-directory-568ffe88-c844-a559-c1ba-8c4e4ffd26d7?resource=directory",
       "RequestMethod": "PUT",
       "RequestHeaders": {
         "Accept": "application/json",
         "Authorization": "Sanitized",
-<<<<<<< HEAD
-        "traceparent": "00-0df23988aa36f341b95ccc177223c730-74778229afdbab4c-00",
+        "traceparent": "00-32e869871f90ff4ab8271159701a8088-356c670f41b67346-00",
         "User-Agent": [
-          "azsdk-net-Storage.Files.DataLake/12.7.0-alpha.20210202.1",
-          "(.NET 5.0.2; Microsoft Windows 10.0.19042)"
+          "azsdk-net-Storage.Files.DataLake/12.7.0-alpha.20210219.1",
+          "(.NET 5.0.3; Microsoft Windows 10.0.19041)"
         ],
-        "x-ms-client-request-id": "98683ed7-feff-b475-5a24-064f542535c0",
-        "x-ms-date": "Tue, 02 Feb 2021 21:43:50 GMT",
-=======
-        "traceparent": "00-d43c694d45769d4985487f7bd2766fea-20c99d4fd7ee624e-00",
-        "User-Agent": [
-          "azsdk-net-Storage.Files.DataLake/12.7.0-alpha.20210217.1",
-          "(.NET 5.0.3; Microsoft Windows 10.0.19042)"
-        ],
-        "x-ms-client-request-id": "98683ed7-feff-b475-5a24-064f542535c0",
-        "x-ms-date": "Wed, 17 Feb 2021 22:47:07 GMT",
->>>>>>> 1814567d
+        "x-ms-client-request-id": "a21b6130-c52b-b9c8-cc1c-2dd998c53701",
+        "x-ms-date": "Fri, 19 Feb 2021 19:04:43 GMT",
         "x-ms-return-client-request-id": "true",
         "x-ms-version": "2020-06-12"
       },
@@ -85,106 +54,66 @@
       "StatusCode": 201,
       "ResponseHeaders": {
         "Content-Length": "0",
-<<<<<<< HEAD
-        "Date": "Tue, 02 Feb 2021 21:43:50 GMT",
-        "ETag": "\u00220x8D8C7C3A14B916F\u0022",
-        "Last-Modified": "Tue, 02 Feb 2021 21:43:51 GMT",
-=======
-        "Date": "Wed, 17 Feb 2021 22:47:07 GMT",
-        "ETag": "\u00220x8D8D395F46D09D6\u0022",
-        "Last-Modified": "Wed, 17 Feb 2021 22:47:07 GMT",
->>>>>>> 1814567d
+        "Date": "Fri, 19 Feb 2021 19:04:41 GMT",
+        "ETag": "\u00220x8D8D50936D63D58\u0022",
+        "Last-Modified": "Fri, 19 Feb 2021 19:04:42 GMT",
         "Server": [
           "Windows-Azure-HDFS/1.0",
           "Microsoft-HTTPAPI/2.0"
         ],
-        "x-ms-client-request-id": "98683ed7-feff-b475-5a24-064f542535c0",
-<<<<<<< HEAD
-        "x-ms-request-id": "4a9b653c-201f-001d-49ac-f972e3000000",
-=======
-        "x-ms-request-id": "ab2e260c-d01f-007b-547e-053dc3000000",
->>>>>>> 1814567d
+        "x-ms-client-request-id": "a21b6130-c52b-b9c8-cc1c-2dd998c53701",
+        "x-ms-request-id": "da844248-a01f-0061-0cf2-065c1c000000",
         "x-ms-version": "2020-06-12"
       },
       "ResponseBody": []
     },
     {
-<<<<<<< HEAD
-      "RequestUri": "https://seannse.dfs.core.windows.net/test-filesystem-2ac26973-4d90-946b-5a4c-0768b74d362f/test-directory-b6737cee-5090-0345-32ce-a9988444194a?sv=2020-06-12\u0026st=2021-02-02T20%3A43%3A50Z\u0026se=2021-02-02T22%3A43%3A50Z\u0026sr=b\u0026sp=racwd\u0026sig=Sanitized\u0026action=getAccessControl",
+      "RequestUri": "https://seannse.dfs.core.windows.net/test-filesystem-fe37a759-940d-25fc-b679-f355a31d15d4/test-directory-568ffe88-c844-a559-c1ba-8c4e4ffd26d7?sv=2020-06-12\u0026st=2021-02-19T18%3A04%3A43Z\u0026se=2021-02-19T20%3A04%3A43Z\u0026sr=b\u0026sp=racwd\u0026sig=Sanitized\u0026action=getAccessControl",
       "RequestMethod": "HEAD",
       "RequestHeaders": {
         "Accept": "application/json",
-        "traceparent": "00-f87958b1ef57c440bff4bae529059b36-c2e87903138d9643-00",
+        "traceparent": "00-d3ee6474bb17a744a8c68c053491f648-f1f19ba932bcac4d-00",
         "User-Agent": [
-          "azsdk-net-Storage.Files.DataLake/12.7.0-alpha.20210202.1",
-          "(.NET 5.0.2; Microsoft Windows 10.0.19042)"
-=======
-      "RequestUri": "https://seannse.dfs.core.windows.net/test-filesystem-2ac26973-4d90-946b-5a4c-0768b74d362f/test-directory-b6737cee-5090-0345-32ce-a9988444194a?sv=2020-06-12\u0026st=2021-02-17T21%3A47%3A07Z\u0026se=2021-02-17T23%3A47%3A07Z\u0026sr=b\u0026sp=racwd\u0026sig=Sanitized\u0026action=getAccessControl",
-      "RequestMethod": "HEAD",
-      "RequestHeaders": {
-        "traceparent": "00-8bf89768dacfed49b2f5f59a969fcc07-b600cede02efaf4b-00",
-        "User-Agent": [
-          "azsdk-net-Storage.Files.DataLake/12.7.0-alpha.20210217.1",
-          "(.NET 5.0.3; Microsoft Windows 10.0.19042)"
->>>>>>> 1814567d
+          "azsdk-net-Storage.Files.DataLake/12.7.0-alpha.20210219.1",
+          "(.NET 5.0.3; Microsoft Windows 10.0.19041)"
         ],
-        "x-ms-client-request-id": "65eb4c51-776a-3316-475c-93e107d04e6e",
+        "x-ms-client-request-id": "a6227b82-3493-8e8d-521c-12526d8d1b1f",
         "x-ms-return-client-request-id": "true",
         "x-ms-version": "2020-06-12"
       },
       "RequestBody": null,
       "StatusCode": 200,
       "ResponseHeaders": {
-<<<<<<< HEAD
-        "Date": "Tue, 02 Feb 2021 21:43:50 GMT",
-        "ETag": "\u00220x8D8C7C3A14B916F\u0022",
-        "Last-Modified": "Tue, 02 Feb 2021 21:43:51 GMT",
-=======
-        "Date": "Wed, 17 Feb 2021 22:47:07 GMT",
-        "ETag": "\u00220x8D8D395F46D09D6\u0022",
-        "Last-Modified": "Wed, 17 Feb 2021 22:47:07 GMT",
->>>>>>> 1814567d
+        "Date": "Fri, 19 Feb 2021 19:04:42 GMT",
+        "ETag": "\u00220x8D8D50936D63D58\u0022",
+        "Last-Modified": "Fri, 19 Feb 2021 19:04:42 GMT",
         "Server": [
           "Windows-Azure-HDFS/1.0",
           "Microsoft-HTTPAPI/2.0"
         ],
         "x-ms-acl": "user::rwx,group::r-x,other::---",
-        "x-ms-client-request-id": "65eb4c51-776a-3316-475c-93e107d04e6e",
+        "x-ms-client-request-id": "a6227b82-3493-8e8d-521c-12526d8d1b1f",
         "x-ms-group": "$superuser",
         "x-ms-owner": "$superuser",
         "x-ms-permissions": "rwxr-x---",
-<<<<<<< HEAD
-        "x-ms-request-id": "baeb657e-801f-002b-7aac-f9ff93000000",
-=======
-        "x-ms-request-id": "69a07b1a-801f-003b-797e-053afb000000",
->>>>>>> 1814567d
+        "x-ms-request-id": "da84425f-a01f-0061-23f2-065c1c000000",
         "x-ms-version": "2020-06-12"
       },
       "ResponseBody": []
     },
     {
-      "RequestUri": "https://seannse.blob.core.windows.net/test-filesystem-2ac26973-4d90-946b-5a4c-0768b74d362f?restype=container",
+      "RequestUri": "https://seannse.blob.core.windows.net/test-filesystem-fe37a759-940d-25fc-b679-f355a31d15d4?restype=container",
       "RequestMethod": "DELETE",
       "RequestHeaders": {
         "Accept": "application/xml",
         "Authorization": "Sanitized",
-<<<<<<< HEAD
-        "traceparent": "00-fef9f5a73069e741a5474d35e4d676f5-23a9a4a11ae80940-00",
+        "traceparent": "00-6bb7a1ffff179a4ab74cfeab1705902a-1e8c65b1f8e90a41-00",
         "User-Agent": [
-          "azsdk-net-Storage.Files.DataLake/12.7.0-alpha.20210202.1",
-          "(.NET 5.0.2; Microsoft Windows 10.0.19042)"
+          "azsdk-net-Storage.Files.DataLake/12.7.0-alpha.20210219.1",
+          "(.NET 5.0.3; Microsoft Windows 10.0.19041)"
         ],
-        "x-ms-client-request-id": "07fef168-cf3a-5656-bdcf-921a75831bfa",
-        "x-ms-date": "Tue, 02 Feb 2021 21:43:50 GMT",
-=======
-        "traceparent": "00-0b25d8b25de0574684d8f324c4c66d7f-6e346d3ff4197446-00",
-        "User-Agent": [
-          "azsdk-net-Storage.Files.DataLake/12.7.0-alpha.20210217.1",
-          "(.NET 5.0.3; Microsoft Windows 10.0.19042)"
-        ],
-        "x-ms-client-request-id": "07fef168-cf3a-5656-bdcf-921a75831bfa",
-        "x-ms-date": "Wed, 17 Feb 2021 22:47:08 GMT",
->>>>>>> 1814567d
+        "x-ms-client-request-id": "1c5732ca-91a3-266e-4224-260e99682ab7",
+        "x-ms-date": "Fri, 19 Feb 2021 19:04:43 GMT",
         "x-ms-return-client-request-id": "true",
         "x-ms-version": "2020-06-12"
       },
@@ -192,33 +121,21 @@
       "StatusCode": 202,
       "ResponseHeaders": {
         "Content-Length": "0",
-<<<<<<< HEAD
-        "Date": "Tue, 02 Feb 2021 21:43:51 GMT",
-=======
-        "Date": "Wed, 17 Feb 2021 22:47:08 GMT",
->>>>>>> 1814567d
+        "Date": "Fri, 19 Feb 2021 19:04:42 GMT",
         "Server": [
           "Windows-Azure-Blob/1.0",
           "Microsoft-HTTPAPI/2.0"
         ],
-        "x-ms-client-request-id": "07fef168-cf3a-5656-bdcf-921a75831bfa",
-<<<<<<< HEAD
-        "x-ms-request-id": "c26dea2b-801e-0082-46ac-f93ee1000000",
-=======
-        "x-ms-request-id": "6082f26d-701e-002f-757e-057294000000",
->>>>>>> 1814567d
+        "x-ms-client-request-id": "1c5732ca-91a3-266e-4224-260e99682ab7",
+        "x-ms-request-id": "cb12d873-b01e-006d-6af2-06cb14000000",
         "x-ms-version": "2020-06-12"
       },
       "ResponseBody": []
     }
   ],
   "Variables": {
-<<<<<<< HEAD
-    "DateTimeOffsetNow": "2021-02-02T15:43:50.6122592-06:00",
-=======
-    "DateTimeOffsetNow": "2021-02-17T16:47:07.8944834-06:00",
->>>>>>> 1814567d
-    "RandomSeed": "219238043",
+    "DateTimeOffsetNow": "2021-02-19T13:04:43.1938528-06:00",
+    "RandomSeed": "1303775379",
     "Storage_TestConfigHierarchicalNamespace": "NamespaceTenant\nseannse\nU2FuaXRpemVk\nhttps://seannse.blob.core.windows.net\nhttps://seannse.file.core.windows.net\nhttps://seannse.queue.core.windows.net\nhttps://seannse.table.core.windows.net\n\n\n\n\nhttps://seannse-secondary.blob.core.windows.net\nhttps://seannse-secondary.file.core.windows.net\nhttps://seannse-secondary.queue.core.windows.net\nhttps://seannse-secondary.table.core.windows.net\n68390a19-a643-458b-b726-408abf67b4fc\nSanitized\n72f988bf-86f1-41af-91ab-2d7cd011db47\nhttps://login.microsoftonline.com/\nCloud\nBlobEndpoint=https://seannse.blob.core.windows.net/;QueueEndpoint=https://seannse.queue.core.windows.net/;FileEndpoint=https://seannse.file.core.windows.net/;BlobSecondaryEndpoint=https://seannse-secondary.blob.core.windows.net/;QueueSecondaryEndpoint=https://seannse-secondary.queue.core.windows.net/;FileSecondaryEndpoint=https://seannse-secondary.file.core.windows.net/;AccountName=seannse;AccountKey=Sanitized\n"
   }
 }