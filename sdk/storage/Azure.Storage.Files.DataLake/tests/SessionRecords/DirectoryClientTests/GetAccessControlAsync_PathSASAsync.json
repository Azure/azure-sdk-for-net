{
  "Entries": [
    {
      "RequestUri": "https://seannsecanary.blob.core.windows.net/test-filesystem-2ac26973-4d90-946b-5a4c-0768b74d362f?restype=container",
      "RequestMethod": "PUT",
      "RequestHeaders": {
        "Authorization": "Sanitized",
        "traceparent": "00-f75f5182f0358b4989e18a8b43f842d7-2c862a75291dfa42-00",
        "User-Agent": [
          "azsdk-net-Storage.Files.DataLake/12.3.0-dev.20200601.1",
          "(.NET Core 4.6.28619.01; Microsoft Windows 10.0.18362 )"
        ],
        "x-ms-blob-public-access": "container",
        "x-ms-client-request-id": "1b45eb2f-a2d4-226e-23be-f8c2a4d30f15",
        "x-ms-date": "Mon, 01 Jun 2020 20:25:05 GMT",
        "x-ms-return-client-request-id": "true",
<<<<<<< HEAD
        "x-ms-version": "2019-12-12"
=======
        "x-ms-version": "2020-02-10"
>>>>>>> 60f4876e
      },
      "RequestBody": null,
      "StatusCode": 201,
      "ResponseHeaders": {
        "Content-Length": "0",
        "Date": "Mon, 01 Jun 2020 20:25:07 GMT",
        "ETag": "\u00220x8D80669DF9A1E97\u0022",
        "Last-Modified": "Mon, 01 Jun 2020 20:25:06 GMT",
        "Server": [
          "Windows-Azure-Blob/1.0",
          "Microsoft-HTTPAPI/2.0"
        ],
        "x-ms-client-request-id": "1b45eb2f-a2d4-226e-23be-f8c2a4d30f15",
        "x-ms-request-id": "a5dd25da-001e-0064-5f52-38bc38000000",
<<<<<<< HEAD
        "x-ms-version": "2019-12-12"
=======
        "x-ms-version": "2020-02-10"
>>>>>>> 60f4876e
      },
      "ResponseBody": []
    },
    {
      "RequestUri": "https://seannsecanary.dfs.core.windows.net/test-filesystem-2ac26973-4d90-946b-5a4c-0768b74d362f/test-directory-b6737cee-5090-0345-32ce-a9988444194a?resource=directory",
      "RequestMethod": "PUT",
      "RequestHeaders": {
        "Authorization": "Sanitized",
        "traceparent": "00-30360b257d947e46880774227fafb2f8-d94a03ca9741774f-00",
        "User-Agent": [
          "azsdk-net-Storage.Files.DataLake/12.3.0-dev.20200601.1",
          "(.NET Core 4.6.28619.01; Microsoft Windows 10.0.18362 )"
        ],
        "x-ms-client-request-id": "98683ed7-feff-b475-5a24-064f542535c0",
        "x-ms-date": "Mon, 01 Jun 2020 20:25:06 GMT",
        "x-ms-return-client-request-id": "true",
<<<<<<< HEAD
        "x-ms-version": "2019-12-12"
=======
        "x-ms-version": "2020-02-10"
>>>>>>> 60f4876e
      },
      "RequestBody": null,
      "StatusCode": 201,
      "ResponseHeaders": {
        "Content-Length": "0",
        "Date": "Mon, 01 Jun 2020 20:25:06 GMT",
        "ETag": "\u00220x8D80669E0101B09\u0022",
        "Last-Modified": "Mon, 01 Jun 2020 20:25:07 GMT",
        "Server": [
          "Windows-Azure-HDFS/1.0",
          "Microsoft-HTTPAPI/2.0"
        ],
        "x-ms-client-request-id": "98683ed7-feff-b475-5a24-064f542535c0",
        "x-ms-request-id": "8aa015cf-801f-0018-3852-3892c7000000",
<<<<<<< HEAD
        "x-ms-version": "2019-12-12"
=======
        "x-ms-version": "2020-02-10"
>>>>>>> 60f4876e
      },
      "ResponseBody": []
    },
    {
<<<<<<< HEAD
      "RequestUri": "https://seannsecanary.dfs.core.windows.net/test-filesystem-2ac26973-4d90-946b-5a4c-0768b74d362f/test-directory-b6737cee-5090-0345-32ce-a9988444194a?sv=2019-12-12\u0026st=2020-06-01T19%3A25%3A06Z\u0026se=2020-06-01T21%3A25%3A06Z\u0026sr=b\u0026sp=racwd\u0026sig=Sanitized\u0026action=getAccessControl",
=======
      "RequestUri": "https://seannsecanary.dfs.core.windows.net/test-filesystem-2ac26973-4d90-946b-5a4c-0768b74d362f/test-directory-b6737cee-5090-0345-32ce-a9988444194a?sv=2020-02-10\u0026st=2020-06-01T19%3A25%3A06Z\u0026se=2020-06-01T21%3A25%3A06Z\u0026sr=b\u0026sp=racwd\u0026sig=Sanitized\u0026action=getAccessControl",
>>>>>>> 60f4876e
      "RequestMethod": "HEAD",
      "RequestHeaders": {
        "traceparent": "00-5c76e30c036df44484766f279abe4002-61e7d760f080ba47-00",
        "User-Agent": [
          "azsdk-net-Storage.Files.DataLake/12.3.0-dev.20200601.1",
          "(.NET Core 4.6.28619.01; Microsoft Windows 10.0.18362 )"
        ],
        "x-ms-client-request-id": "65eb4c51-776a-3316-475c-93e107d04e6e",
        "x-ms-return-client-request-id": "true",
<<<<<<< HEAD
        "x-ms-version": "2019-12-12"
=======
        "x-ms-version": "2020-02-10"
>>>>>>> 60f4876e
      },
      "RequestBody": null,
      "StatusCode": 200,
      "ResponseHeaders": {
        "Date": "Mon, 01 Jun 2020 20:25:06 GMT",
        "ETag": "\u00220x8D80669E0101B09\u0022",
        "Last-Modified": "Mon, 01 Jun 2020 20:25:07 GMT",
        "Server": [
          "Windows-Azure-HDFS/1.0",
          "Microsoft-HTTPAPI/2.0"
        ],
        "x-ms-acl": "user::rwx,group::r-x,other::---",
        "x-ms-client-request-id": "65eb4c51-776a-3316-475c-93e107d04e6e",
        "x-ms-group": "$superuser",
        "x-ms-owner": "$superuser",
        "x-ms-permissions": "rwxr-x---",
        "x-ms-request-id": "51d4e36c-501f-0056-5452-38bc4f000000",
<<<<<<< HEAD
        "x-ms-version": "2019-12-12"
=======
        "x-ms-version": "2020-02-10"
>>>>>>> 60f4876e
      },
      "ResponseBody": []
    },
    {
      "RequestUri": "https://seannsecanary.blob.core.windows.net/test-filesystem-2ac26973-4d90-946b-5a4c-0768b74d362f?restype=container",
      "RequestMethod": "DELETE",
      "RequestHeaders": {
        "Authorization": "Sanitized",
        "traceparent": "00-15589a7c481d4b4a806c065b20c70a9c-5deb748bde2c7e43-00",
        "User-Agent": [
          "azsdk-net-Storage.Files.DataLake/12.3.0-dev.20200601.1",
          "(.NET Core 4.6.28619.01; Microsoft Windows 10.0.18362 )"
        ],
        "x-ms-client-request-id": "07fef168-cf3a-5656-bdcf-921a75831bfa",
        "x-ms-date": "Mon, 01 Jun 2020 20:25:06 GMT",
        "x-ms-return-client-request-id": "true",
<<<<<<< HEAD
        "x-ms-version": "2019-12-12"
=======
        "x-ms-version": "2020-02-10"
>>>>>>> 60f4876e
      },
      "RequestBody": null,
      "StatusCode": 202,
      "ResponseHeaders": {
        "Content-Length": "0",
        "Date": "Mon, 01 Jun 2020 20:25:07 GMT",
        "Server": [
          "Windows-Azure-Blob/1.0",
          "Microsoft-HTTPAPI/2.0"
        ],
        "x-ms-client-request-id": "07fef168-cf3a-5656-bdcf-921a75831bfa",
        "x-ms-request-id": "a5dd264e-001e-0064-4352-38bc38000000",
<<<<<<< HEAD
        "x-ms-version": "2019-12-12"
=======
        "x-ms-version": "2020-02-10"
>>>>>>> 60f4876e
      },
      "ResponseBody": []
    }
  ],
  "Variables": {
    "DateTimeOffsetNow": "2020-06-01T15:25:06.4283302-05:00",
    "RandomSeed": "219238043",
    "Storage_TestConfigHierarchicalNamespace": "NamespaceTenant\nseannsecanary\nU2FuaXRpemVk\nhttps://seannsecanary.blob.core.windows.net\nhttps://seannsecanary.file.core.windows.net\nhttps://seannsecanary.queue.core.windows.net\nhttps://seannsecanary.table.core.windows.net\n\n\n\n\nhttps://seannsecanary-secondary.blob.core.windows.net\nhttps://seannsecanary-secondary.file.core.windows.net\nhttps://seannsecanary-secondary.queue.core.windows.net\nhttps://seannsecanary-secondary.table.core.windows.net\n68390a19-a643-458b-b726-408abf67b4fc\nSanitized\n72f988bf-86f1-41af-91ab-2d7cd011db47\nhttps://login.microsoftonline.com/\nCloud\nBlobEndpoint=https://seannsecanary.blob.core.windows.net/;QueueEndpoint=https://seannsecanary.queue.core.windows.net/;FileEndpoint=https://seannsecanary.file.core.windows.net/;BlobSecondaryEndpoint=https://seannsecanary-secondary.blob.core.windows.net/;QueueSecondaryEndpoint=https://seannsecanary-secondary.queue.core.windows.net/;FileSecondaryEndpoint=https://seannsecanary-secondary.file.core.windows.net/;AccountName=seannsecanary;AccountKey=Sanitized\n"
  }
}<|MERGE_RESOLUTION|>--- conflicted
+++ resolved
@@ -14,11 +14,7 @@
         "x-ms-client-request-id": "1b45eb2f-a2d4-226e-23be-f8c2a4d30f15",
         "x-ms-date": "Mon, 01 Jun 2020 20:25:05 GMT",
         "x-ms-return-client-request-id": "true",
-<<<<<<< HEAD
-        "x-ms-version": "2019-12-12"
-=======
         "x-ms-version": "2020-02-10"
->>>>>>> 60f4876e
       },
       "RequestBody": null,
       "StatusCode": 201,
@@ -33,11 +29,7 @@
         ],
         "x-ms-client-request-id": "1b45eb2f-a2d4-226e-23be-f8c2a4d30f15",
         "x-ms-request-id": "a5dd25da-001e-0064-5f52-38bc38000000",
-<<<<<<< HEAD
-        "x-ms-version": "2019-12-12"
-=======
         "x-ms-version": "2020-02-10"
->>>>>>> 60f4876e
       },
       "ResponseBody": []
     },
@@ -54,11 +46,7 @@
         "x-ms-client-request-id": "98683ed7-feff-b475-5a24-064f542535c0",
         "x-ms-date": "Mon, 01 Jun 2020 20:25:06 GMT",
         "x-ms-return-client-request-id": "true",
-<<<<<<< HEAD
-        "x-ms-version": "2019-12-12"
-=======
         "x-ms-version": "2020-02-10"
->>>>>>> 60f4876e
       },
       "RequestBody": null,
       "StatusCode": 201,
@@ -73,20 +61,12 @@
         ],
         "x-ms-client-request-id": "98683ed7-feff-b475-5a24-064f542535c0",
         "x-ms-request-id": "8aa015cf-801f-0018-3852-3892c7000000",
-<<<<<<< HEAD
-        "x-ms-version": "2019-12-12"
-=======
         "x-ms-version": "2020-02-10"
->>>>>>> 60f4876e
       },
       "ResponseBody": []
     },
     {
-<<<<<<< HEAD
-      "RequestUri": "https://seannsecanary.dfs.core.windows.net/test-filesystem-2ac26973-4d90-946b-5a4c-0768b74d362f/test-directory-b6737cee-5090-0345-32ce-a9988444194a?sv=2019-12-12\u0026st=2020-06-01T19%3A25%3A06Z\u0026se=2020-06-01T21%3A25%3A06Z\u0026sr=b\u0026sp=racwd\u0026sig=Sanitized\u0026action=getAccessControl",
-=======
       "RequestUri": "https://seannsecanary.dfs.core.windows.net/test-filesystem-2ac26973-4d90-946b-5a4c-0768b74d362f/test-directory-b6737cee-5090-0345-32ce-a9988444194a?sv=2020-02-10\u0026st=2020-06-01T19%3A25%3A06Z\u0026se=2020-06-01T21%3A25%3A06Z\u0026sr=b\u0026sp=racwd\u0026sig=Sanitized\u0026action=getAccessControl",
->>>>>>> 60f4876e
       "RequestMethod": "HEAD",
       "RequestHeaders": {
         "traceparent": "00-5c76e30c036df44484766f279abe4002-61e7d760f080ba47-00",
@@ -96,11 +76,7 @@
         ],
         "x-ms-client-request-id": "65eb4c51-776a-3316-475c-93e107d04e6e",
         "x-ms-return-client-request-id": "true",
-<<<<<<< HEAD
-        "x-ms-version": "2019-12-12"
-=======
         "x-ms-version": "2020-02-10"
->>>>>>> 60f4876e
       },
       "RequestBody": null,
       "StatusCode": 200,
@@ -118,11 +94,7 @@
         "x-ms-owner": "$superuser",
         "x-ms-permissions": "rwxr-x---",
         "x-ms-request-id": "51d4e36c-501f-0056-5452-38bc4f000000",
-<<<<<<< HEAD
-        "x-ms-version": "2019-12-12"
-=======
         "x-ms-version": "2020-02-10"
->>>>>>> 60f4876e
       },
       "ResponseBody": []
     },
@@ -139,11 +111,7 @@
         "x-ms-client-request-id": "07fef168-cf3a-5656-bdcf-921a75831bfa",
         "x-ms-date": "Mon, 01 Jun 2020 20:25:06 GMT",
         "x-ms-return-client-request-id": "true",
-<<<<<<< HEAD
-        "x-ms-version": "2019-12-12"
-=======
         "x-ms-version": "2020-02-10"
->>>>>>> 60f4876e
       },
       "RequestBody": null,
       "StatusCode": 202,
@@ -156,11 +124,7 @@
         ],
         "x-ms-client-request-id": "07fef168-cf3a-5656-bdcf-921a75831bfa",
         "x-ms-request-id": "a5dd264e-001e-0064-4352-38bc38000000",
-<<<<<<< HEAD
-        "x-ms-version": "2019-12-12"
-=======
         "x-ms-version": "2020-02-10"
->>>>>>> 60f4876e
       },
       "ResponseBody": []
     }
