--- conflicted
+++ resolved
@@ -1,30 +1,19 @@
 {
   "Entries": [
     {
-      "RequestUri": "https://seannse.blob.core.windows.net/test-filesystem-85b94234-0430-7d26-8b72-9ea9e9526991?restype=container",
+      "RequestUri": "https://seannse.blob.core.windows.net/test-filesystem-f7eeb8f2-9ae5-276f-f493-c0ab12566602?restype=container",
       "RequestMethod": "PUT",
       "RequestHeaders": {
         "Accept": "application/xml",
         "Authorization": "Sanitized",
-<<<<<<< HEAD
-        "traceparent": "00-18ed5c0f2bbdc1448111a9f2520a04c1-e65efd9034331c4b-00",
+        "traceparent": "00-a5a8ac243084e9478380c0059b2654f0-59360f907ede6943-00",
         "User-Agent": [
-          "azsdk-net-Storage.Files.DataLake/12.7.0-alpha.20210202.1",
-          "(.NET 5.0.2; Microsoft Windows 10.0.19042)"
+          "azsdk-net-Storage.Files.DataLake/12.7.0-alpha.20210219.1",
+          "(.NET 5.0.3; Microsoft Windows 10.0.19041)"
         ],
         "x-ms-blob-public-access": "container",
-        "x-ms-client-request-id": "d6f31756-42e7-47aa-f36c-7d12b50e461d",
-        "x-ms-date": "Tue, 02 Feb 2021 21:54:24 GMT",
-=======
-        "traceparent": "00-7e8afc1cd4a1db4f83a32aefa8fae977-939c897d308cf349-00",
-        "User-Agent": [
-          "azsdk-net-Storage.Files.DataLake/12.7.0-alpha.20210217.1",
-          "(.NET 5.0.3; Microsoft Windows 10.0.19042)"
-        ],
-        "x-ms-blob-public-access": "container",
-        "x-ms-client-request-id": "d6f31756-42e7-47aa-f36c-7d12b50e461d",
-        "x-ms-date": "Wed, 17 Feb 2021 22:42:07 GMT",
->>>>>>> 1814567d
+        "x-ms-client-request-id": "9823d5da-5a2c-410d-c995-06e5cf025519",
+        "x-ms-date": "Fri, 19 Feb 2021 19:01:50 GMT",
         "x-ms-return-client-request-id": "true",
         "x-ms-version": "2020-06-12"
       },
@@ -32,52 +21,32 @@
       "StatusCode": 201,
       "ResponseHeaders": {
         "Content-Length": "0",
-<<<<<<< HEAD
-        "Date": "Tue, 02 Feb 2021 21:54:25 GMT",
-        "ETag": "\u00220x8D8C7C51B5F7833\u0022",
-        "Last-Modified": "Tue, 02 Feb 2021 21:54:25 GMT",
-=======
-        "Date": "Wed, 17 Feb 2021 22:42:07 GMT",
-        "ETag": "\u00220x8D8D39541D6DCB8\u0022",
-        "Last-Modified": "Wed, 17 Feb 2021 22:42:08 GMT",
->>>>>>> 1814567d
+        "Date": "Fri, 19 Feb 2021 19:01:49 GMT",
+        "ETag": "\u00220x8D8D508D020604A\u0022",
+        "Last-Modified": "Fri, 19 Feb 2021 19:01:50 GMT",
         "Server": [
           "Windows-Azure-Blob/1.0",
           "Microsoft-HTTPAPI/2.0"
         ],
-        "x-ms-client-request-id": "d6f31756-42e7-47aa-f36c-7d12b50e461d",
-<<<<<<< HEAD
-        "x-ms-request-id": "6e48e5ff-501e-004a-31ad-f9dcd0000000",
-=======
-        "x-ms-request-id": "f28a0129-001e-009c-477e-05d239000000",
->>>>>>> 1814567d
+        "x-ms-client-request-id": "9823d5da-5a2c-410d-c995-06e5cf025519",
+        "x-ms-request-id": "cb11fd25-b01e-006d-6ff1-06cb14000000",
         "x-ms-version": "2020-06-12"
       },
       "ResponseBody": []
     },
     {
-      "RequestUri": "https://seannse.dfs.core.windows.net/test-filesystem-85b94234-0430-7d26-8b72-9ea9e9526991/?action=setAccessControl",
+      "RequestUri": "https://seannse.dfs.core.windows.net/test-filesystem-f7eeb8f2-9ae5-276f-f493-c0ab12566602/?action=setAccessControl",
       "RequestMethod": "PATCH",
       "RequestHeaders": {
         "Accept": "application/json",
         "Authorization": "Sanitized",
-<<<<<<< HEAD
-        "traceparent": "00-a1c1c04260590142afca917336628f35-56760246250fed4d-00",
+        "traceparent": "00-6d3219f402bf8e4ab413e02557359301-4385bea1c04c9e42-00",
         "User-Agent": [
-          "azsdk-net-Storage.Files.DataLake/12.7.0-alpha.20210202.1",
-          "(.NET 5.0.2; Microsoft Windows 10.0.19042)"
+          "azsdk-net-Storage.Files.DataLake/12.7.0-alpha.20210219.1",
+          "(.NET 5.0.3; Microsoft Windows 10.0.19041)"
         ],
-        "x-ms-client-request-id": "d153844e-935f-ada9-4c79-914379b7f8cd",
-        "x-ms-date": "Tue, 02 Feb 2021 21:54:24 GMT",
-=======
-        "traceparent": "00-4e5f95d1315b6649b31a5f173c9a9c6e-3923b4f71f4a3c4c-00",
-        "User-Agent": [
-          "azsdk-net-Storage.Files.DataLake/12.7.0-alpha.20210217.1",
-          "(.NET 5.0.3; Microsoft Windows 10.0.19042)"
-        ],
-        "x-ms-client-request-id": "d153844e-935f-ada9-4c79-914379b7f8cd",
-        "x-ms-date": "Wed, 17 Feb 2021 22:42:08 GMT",
->>>>>>> 1814567d
+        "x-ms-client-request-id": "3cd163d4-cd32-fad6-9f88-c86aff5b0a5f",
+        "x-ms-date": "Fri, 19 Feb 2021 19:01:50 GMT",
         "x-ms-permissions": "rwxrwxrwx",
         "x-ms-return-client-request-id": "true",
         "x-ms-version": "2020-06-12"
@@ -86,53 +55,33 @@
       "StatusCode": 200,
       "ResponseHeaders": {
         "Content-Length": "0",
-<<<<<<< HEAD
-        "Date": "Tue, 02 Feb 2021 21:54:25 GMT",
-        "ETag": "\u00220x8D8C7C51B61E5F0\u0022",
-        "Last-Modified": "Tue, 02 Feb 2021 21:54:25 GMT",
-=======
-        "Date": "Wed, 17 Feb 2021 22:42:08 GMT",
-        "ETag": "\u00220x8D8D39541D90DF8\u0022",
-        "Last-Modified": "Wed, 17 Feb 2021 22:42:08 GMT",
->>>>>>> 1814567d
+        "Date": "Fri, 19 Feb 2021 19:01:49 GMT",
+        "ETag": "\u00220x8D8D508D022F05F\u0022",
+        "Last-Modified": "Fri, 19 Feb 2021 19:01:50 GMT",
         "Server": [
           "Windows-Azure-HDFS/1.0",
           "Microsoft-HTTPAPI/2.0"
         ],
-        "x-ms-client-request-id": "d153844e-935f-ada9-4c79-914379b7f8cd",
+        "x-ms-client-request-id": "3cd163d4-cd32-fad6-9f88-c86aff5b0a5f",
         "x-ms-namespace-enabled": "true",
-<<<<<<< HEAD
-        "x-ms-request-id": "af637663-901f-0018-65ad-f9a038000000",
-=======
-        "x-ms-request-id": "272bb4d2-901f-006a-597e-05a777000000",
->>>>>>> 1814567d
+        "x-ms-request-id": "da83cbb2-a01f-0061-06f1-065c1c000000",
         "x-ms-version": "2020-06-12"
       },
       "ResponseBody": []
     },
     {
-      "RequestUri": "https://seannse.blob.core.windows.net/test-filesystem-85b94234-0430-7d26-8b72-9ea9e9526991?restype=container",
+      "RequestUri": "https://seannse.blob.core.windows.net/test-filesystem-f7eeb8f2-9ae5-276f-f493-c0ab12566602?restype=container",
       "RequestMethod": "DELETE",
       "RequestHeaders": {
         "Accept": "application/xml",
         "Authorization": "Sanitized",
-<<<<<<< HEAD
-        "traceparent": "00-079bf09304ffbd4da619c0eadbb21516-eaf82e79a7b5d04b-00",
+        "traceparent": "00-b3ca513f0f2ed9428a58a87960367c6e-3fc655a7f9b4364d-00",
         "User-Agent": [
-          "azsdk-net-Storage.Files.DataLake/12.7.0-alpha.20210202.1",
-          "(.NET 5.0.2; Microsoft Windows 10.0.19042)"
+          "azsdk-net-Storage.Files.DataLake/12.7.0-alpha.20210219.1",
+          "(.NET 5.0.3; Microsoft Windows 10.0.19041)"
         ],
-        "x-ms-client-request-id": "30c350a5-75bb-adbd-76ce-9593c0f7c4c1",
-        "x-ms-date": "Tue, 02 Feb 2021 21:54:25 GMT",
-=======
-        "traceparent": "00-eec8f7a61436f142a137d36d41fe72a3-6ed9a6916f475441-00",
-        "User-Agent": [
-          "azsdk-net-Storage.Files.DataLake/12.7.0-alpha.20210217.1",
-          "(.NET 5.0.3; Microsoft Windows 10.0.19042)"
-        ],
-        "x-ms-client-request-id": "30c350a5-75bb-adbd-76ce-9593c0f7c4c1",
-        "x-ms-date": "Wed, 17 Feb 2021 22:42:08 GMT",
->>>>>>> 1814567d
+        "x-ms-client-request-id": "6c10efd4-1831-cbe7-6787-5b76dd58ed1a",
+        "x-ms-date": "Fri, 19 Feb 2021 19:01:50 GMT",
         "x-ms-return-client-request-id": "true",
         "x-ms-version": "2020-06-12"
       },
@@ -140,28 +89,20 @@
       "StatusCode": 202,
       "ResponseHeaders": {
         "Content-Length": "0",
-<<<<<<< HEAD
-        "Date": "Tue, 02 Feb 2021 21:54:25 GMT",
-=======
-        "Date": "Wed, 17 Feb 2021 22:42:08 GMT",
->>>>>>> 1814567d
+        "Date": "Fri, 19 Feb 2021 19:01:49 GMT",
         "Server": [
           "Windows-Azure-Blob/1.0",
           "Microsoft-HTTPAPI/2.0"
         ],
-        "x-ms-client-request-id": "30c350a5-75bb-adbd-76ce-9593c0f7c4c1",
-<<<<<<< HEAD
-        "x-ms-request-id": "6e48e6fd-501e-004a-17ad-f9dcd0000000",
-=======
-        "x-ms-request-id": "f28a02f6-001e-009c-627e-05d239000000",
->>>>>>> 1814567d
+        "x-ms-client-request-id": "6c10efd4-1831-cbe7-6787-5b76dd58ed1a",
+        "x-ms-request-id": "cb11fd69-b01e-006d-2bf1-06cb14000000",
         "x-ms-version": "2020-06-12"
       },
       "ResponseBody": []
     }
   ],
   "Variables": {
-    "RandomSeed": "1171021494",
+    "RandomSeed": "608077047",
     "Storage_TestConfigHierarchicalNamespace": "NamespaceTenant\nseannse\nU2FuaXRpemVk\nhttps://seannse.blob.core.windows.net\nhttps://seannse.file.core.windows.net\nhttps://seannse.queue.core.windows.net\nhttps://seannse.table.core.windows.net\n\n\n\n\nhttps://seannse-secondary.blob.core.windows.net\nhttps://seannse-secondary.file.core.windows.net\nhttps://seannse-secondary.queue.core.windows.net\nhttps://seannse-secondary.table.core.windows.net\n68390a19-a643-458b-b726-408abf67b4fc\nSanitized\n72f988bf-86f1-41af-91ab-2d7cd011db47\nhttps://login.microsoftonline.com/\nCloud\nBlobEndpoint=https://seannse.blob.core.windows.net/;QueueEndpoint=https://seannse.queue.core.windows.net/;FileEndpoint=https://seannse.file.core.windows.net/;BlobSecondaryEndpoint=https://seannse-secondary.blob.core.windows.net/;QueueSecondaryEndpoint=https://seannse-secondary.queue.core.windows.net/;FileSecondaryEndpoint=https://seannse-secondary.file.core.windows.net/;AccountName=seannse;AccountKey=Sanitized\n"
   }
 }