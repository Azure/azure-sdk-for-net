﻿{
  "Entries": [
    {
      "RequestUri": "https://seannse.blob.core.windows.net/test-filesystem-f7eeb8f2-9ae5-276f-f493-c0ab12566602?restype=container",
      "RequestMethod": "PUT",
      "RequestHeaders": {
        "Accept": "application/xml",
        "Authorization": "Sanitized",
        "traceparent": "00-a5a8ac243084e9478380c0059b2654f0-59360f907ede6943-00",
        "User-Agent": [
          "azsdk-net-Storage.Files.DataLake/12.7.0-alpha.20210219.1",
          "(.NET 5.0.3; Microsoft Windows 10.0.19041)"
        ],
        "x-ms-blob-public-access": "container",
        "x-ms-client-request-id": "9823d5da-5a2c-410d-c995-06e5cf025519",
        "x-ms-date": "Fri, 19 Feb 2021 19:01:50 GMT",
        "x-ms-return-client-request-id": "true",
<<<<<<< HEAD
        "x-ms-version": "2020-12-06"
=======
        "x-ms-version": "2021-02-12"
>>>>>>> 7e782c87
      },
      "RequestBody": null,
      "StatusCode": 201,
      "ResponseHeaders": {
        "Content-Length": "0",
        "Date": "Fri, 19 Feb 2021 19:01:49 GMT",
        "ETag": "\"0x8D8D508D020604A\"",
        "Last-Modified": "Fri, 19 Feb 2021 19:01:50 GMT",
        "Server": [
          "Windows-Azure-Blob/1.0",
          "Microsoft-HTTPAPI/2.0"
        ],
        "x-ms-client-request-id": "9823d5da-5a2c-410d-c995-06e5cf025519",
        "x-ms-request-id": "cb11fd25-b01e-006d-6ff1-06cb14000000",
<<<<<<< HEAD
        "x-ms-version": "2020-12-06"
=======
        "x-ms-version": "2021-02-12"
>>>>>>> 7e782c87
      },
      "ResponseBody": []
    },
    {
      "RequestUri": "https://seannse.dfs.core.windows.net/test-filesystem-f7eeb8f2-9ae5-276f-f493-c0ab12566602/?action=setAccessControl",
      "RequestMethod": "PATCH",
      "RequestHeaders": {
        "Accept": "application/json",
        "Authorization": "Sanitized",
        "traceparent": "00-6d3219f402bf8e4ab413e02557359301-4385bea1c04c9e42-00",
        "User-Agent": [
          "azsdk-net-Storage.Files.DataLake/12.7.0-alpha.20210219.1",
          "(.NET 5.0.3; Microsoft Windows 10.0.19041)"
        ],
        "x-ms-client-request-id": "3cd163d4-cd32-fad6-9f88-c86aff5b0a5f",
        "x-ms-date": "Fri, 19 Feb 2021 19:01:50 GMT",
        "x-ms-permissions": "rwxrwxrwx",
        "x-ms-return-client-request-id": "true",
<<<<<<< HEAD
        "x-ms-version": "2020-12-06"
=======
        "x-ms-version": "2021-02-12"
>>>>>>> 7e782c87
      },
      "RequestBody": null,
      "StatusCode": 200,
      "ResponseHeaders": {
        "Content-Length": "0",
        "Date": "Fri, 19 Feb 2021 19:01:49 GMT",
        "ETag": "\"0x8D8D508D022F05F\"",
        "Last-Modified": "Fri, 19 Feb 2021 19:01:50 GMT",
        "Server": [
          "Windows-Azure-HDFS/1.0",
          "Microsoft-HTTPAPI/2.0"
        ],
        "x-ms-client-request-id": "3cd163d4-cd32-fad6-9f88-c86aff5b0a5f",
        "x-ms-namespace-enabled": "true",
        "x-ms-request-id": "da83cbb2-a01f-0061-06f1-065c1c000000",
<<<<<<< HEAD
        "x-ms-version": "2020-12-06"
=======
        "x-ms-version": "2021-02-12"
>>>>>>> 7e782c87
      },
      "ResponseBody": []
    },
    {
      "RequestUri": "https://seannse.blob.core.windows.net/test-filesystem-f7eeb8f2-9ae5-276f-f493-c0ab12566602?restype=container",
      "RequestMethod": "DELETE",
      "RequestHeaders": {
        "Accept": "application/xml",
        "Authorization": "Sanitized",
        "traceparent": "00-b3ca513f0f2ed9428a58a87960367c6e-3fc655a7f9b4364d-00",
        "User-Agent": [
          "azsdk-net-Storage.Files.DataLake/12.7.0-alpha.20210219.1",
          "(.NET 5.0.3; Microsoft Windows 10.0.19041)"
        ],
        "x-ms-client-request-id": "6c10efd4-1831-cbe7-6787-5b76dd58ed1a",
        "x-ms-date": "Fri, 19 Feb 2021 19:01:50 GMT",
        "x-ms-return-client-request-id": "true",
<<<<<<< HEAD
        "x-ms-version": "2020-12-06"
=======
        "x-ms-version": "2021-02-12"
>>>>>>> 7e782c87
      },
      "RequestBody": null,
      "StatusCode": 202,
      "ResponseHeaders": {
        "Content-Length": "0",
        "Date": "Fri, 19 Feb 2021 19:01:49 GMT",
        "Server": [
          "Windows-Azure-Blob/1.0",
          "Microsoft-HTTPAPI/2.0"
        ],
        "x-ms-client-request-id": "6c10efd4-1831-cbe7-6787-5b76dd58ed1a",
        "x-ms-request-id": "cb11fd69-b01e-006d-2bf1-06cb14000000",
<<<<<<< HEAD
        "x-ms-version": "2020-12-06"
=======
        "x-ms-version": "2021-02-12"
>>>>>>> 7e782c87
      },
      "ResponseBody": []
    }
  ],
  "Variables": {
    "RandomSeed": "608077047",
    "Storage_TestConfigHierarchicalNamespace": "NamespaceTenant\nseannse\nU2FuaXRpemVk\nhttps://seannse.blob.core.windows.net\nhttps://seannse.file.core.windows.net\nhttps://seannse.queue.core.windows.net\nhttps://seannse.table.core.windows.net\n\n\n\n\nhttps://seannse-secondary.blob.core.windows.net\nhttps://seannse-secondary.file.core.windows.net\nhttps://seannse-secondary.queue.core.windows.net\nhttps://seannse-secondary.table.core.windows.net\n68390a19-a643-458b-b726-408abf67b4fc\nSanitized\n72f988bf-86f1-41af-91ab-2d7cd011db47\nhttps://login.microsoftonline.com/\nCloud\nBlobEndpoint=https://seannse.blob.core.windows.net/;QueueEndpoint=https://seannse.queue.core.windows.net/;FileEndpoint=https://seannse.file.core.windows.net/;BlobSecondaryEndpoint=https://seannse-secondary.blob.core.windows.net/;QueueSecondaryEndpoint=https://seannse-secondary.queue.core.windows.net/;FileSecondaryEndpoint=https://seannse-secondary.file.core.windows.net/;AccountName=seannse;AccountKey=Sanitized\n\n\n"
  }
}<|MERGE_RESOLUTION|>--- conflicted
+++ resolved
@@ -15,11 +15,7 @@
         "x-ms-client-request-id": "9823d5da-5a2c-410d-c995-06e5cf025519",
         "x-ms-date": "Fri, 19 Feb 2021 19:01:50 GMT",
         "x-ms-return-client-request-id": "true",
-<<<<<<< HEAD
-        "x-ms-version": "2020-12-06"
-=======
         "x-ms-version": "2021-02-12"
->>>>>>> 7e782c87
       },
       "RequestBody": null,
       "StatusCode": 201,
@@ -34,11 +30,7 @@
         ],
         "x-ms-client-request-id": "9823d5da-5a2c-410d-c995-06e5cf025519",
         "x-ms-request-id": "cb11fd25-b01e-006d-6ff1-06cb14000000",
-<<<<<<< HEAD
-        "x-ms-version": "2020-12-06"
-=======
         "x-ms-version": "2021-02-12"
->>>>>>> 7e782c87
       },
       "ResponseBody": []
     },
@@ -57,11 +49,7 @@
         "x-ms-date": "Fri, 19 Feb 2021 19:01:50 GMT",
         "x-ms-permissions": "rwxrwxrwx",
         "x-ms-return-client-request-id": "true",
-<<<<<<< HEAD
-        "x-ms-version": "2020-12-06"
-=======
         "x-ms-version": "2021-02-12"
->>>>>>> 7e782c87
       },
       "RequestBody": null,
       "StatusCode": 200,
@@ -77,11 +65,7 @@
         "x-ms-client-request-id": "3cd163d4-cd32-fad6-9f88-c86aff5b0a5f",
         "x-ms-namespace-enabled": "true",
         "x-ms-request-id": "da83cbb2-a01f-0061-06f1-065c1c000000",
-<<<<<<< HEAD
-        "x-ms-version": "2020-12-06"
-=======
         "x-ms-version": "2021-02-12"
->>>>>>> 7e782c87
       },
       "ResponseBody": []
     },
@@ -99,11 +83,7 @@
         "x-ms-client-request-id": "6c10efd4-1831-cbe7-6787-5b76dd58ed1a",
         "x-ms-date": "Fri, 19 Feb 2021 19:01:50 GMT",
         "x-ms-return-client-request-id": "true",
-<<<<<<< HEAD
-        "x-ms-version": "2020-12-06"
-=======
         "x-ms-version": "2021-02-12"
->>>>>>> 7e782c87
       },
       "RequestBody": null,
       "StatusCode": 202,
@@ -116,11 +96,7 @@
         ],
         "x-ms-client-request-id": "6c10efd4-1831-cbe7-6787-5b76dd58ed1a",
         "x-ms-request-id": "cb11fd69-b01e-006d-2bf1-06cb14000000",
-<<<<<<< HEAD
-        "x-ms-version": "2020-12-06"
-=======
         "x-ms-version": "2021-02-12"
->>>>>>> 7e782c87
       },
       "ResponseBody": []
     }
