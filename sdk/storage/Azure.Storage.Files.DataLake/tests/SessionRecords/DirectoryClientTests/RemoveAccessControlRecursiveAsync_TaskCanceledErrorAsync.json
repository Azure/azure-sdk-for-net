﻿{
  "Entries": [
    {
      "RequestUri": "https://seannse.blob.core.windows.net/test-filesystem-7bdf7939-61d4-c582-398d-5cf22935cfe3?restype=container",
      "RequestMethod": "PUT",
      "RequestHeaders": {
        "Accept": "application/xml",
        "Authorization": "Sanitized",
        "traceparent": "00-fbe6f3ec7d4c004a9a521869fe73b28e-dbe734f4050b1642-00",
        "User-Agent": [
          "azsdk-net-Storage.Files.DataLake/12.7.0-alpha.20210219.1",
          "(.NET 5.0.3; Microsoft Windows 10.0.19041)"
        ],
        "x-ms-blob-public-access": "container",
        "x-ms-client-request-id": "28409ceb-1926-55df-e117-82004a770e88",
        "x-ms-date": "Fri, 19 Feb 2021 19:05:49 GMT",
        "x-ms-return-client-request-id": "true",
<<<<<<< HEAD
        "x-ms-version": "2020-12-06"
=======
        "x-ms-version": "2021-02-12"
>>>>>>> 7e782c87
      },
      "RequestBody": null,
      "StatusCode": 201,
      "ResponseHeaders": {
        "Content-Length": "0",
        "Date": "Fri, 19 Feb 2021 19:05:48 GMT",
        "ETag": "\"0x8D8D5095E8964BA\"",
        "Last-Modified": "Fri, 19 Feb 2021 19:05:49 GMT",
        "Server": [
          "Windows-Azure-Blob/1.0",
          "Microsoft-HTTPAPI/2.0"
        ],
        "x-ms-client-request-id": "28409ceb-1926-55df-e117-82004a770e88",
        "x-ms-request-id": "cb134184-b01e-006d-6cf2-06cb14000000",
<<<<<<< HEAD
        "x-ms-version": "2020-12-06"
=======
        "x-ms-version": "2021-02-12"
>>>>>>> 7e782c87
      },
      "ResponseBody": []
    },
    {
      "RequestUri": "https://seannse.dfs.core.windows.net/test-filesystem-7bdf7939-61d4-c582-398d-5cf22935cfe3/?action=setAccessControl",
      "RequestMethod": "PATCH",
      "RequestHeaders": {
        "Accept": "application/json",
        "Authorization": "Sanitized",
        "traceparent": "00-5e7ec37a44641446ae093e804c4436f6-c25e31112978624a-00",
        "User-Agent": [
          "azsdk-net-Storage.Files.DataLake/12.7.0-alpha.20210219.1",
          "(.NET 5.0.3; Microsoft Windows 10.0.19041)"
        ],
        "x-ms-acl": "user::--x,group::--x,other::--x",
        "x-ms-client-request-id": "1a1f6c1b-f070-a324-e671-d9f72c536b61",
        "x-ms-date": "Fri, 19 Feb 2021 19:05:49 GMT",
        "x-ms-return-client-request-id": "true",
<<<<<<< HEAD
        "x-ms-version": "2020-12-06"
=======
        "x-ms-version": "2021-02-12"
>>>>>>> 7e782c87
      },
      "RequestBody": null,
      "StatusCode": 200,
      "ResponseHeaders": {
        "Content-Length": "0",
        "Date": "Fri, 19 Feb 2021 19:05:48 GMT",
        "ETag": "\"0x8D8D5095E8BE609\"",
        "Last-Modified": "Fri, 19 Feb 2021 19:05:49 GMT",
        "Server": [
          "Windows-Azure-HDFS/1.0",
          "Microsoft-HTTPAPI/2.0"
        ],
        "x-ms-client-request-id": "1a1f6c1b-f070-a324-e671-d9f72c536b61",
        "x-ms-namespace-enabled": "true",
        "x-ms-request-id": "da8468d2-a01f-0061-5ff2-065c1c000000",
<<<<<<< HEAD
        "x-ms-version": "2020-12-06"
=======
        "x-ms-version": "2021-02-12"
>>>>>>> 7e782c87
      },
      "ResponseBody": []
    },
    {
      "RequestUri": "https://seannse.blob.core.windows.net/test-filesystem-7bdf7939-61d4-c582-398d-5cf22935cfe3?restype=container",
      "RequestMethod": "DELETE",
      "RequestHeaders": {
        "Accept": "application/xml",
        "Authorization": "Sanitized",
        "traceparent": "00-dffb96c5926e2b43a449a3d210d8d3fe-f7f43722d4a0424c-00",
        "User-Agent": [
          "azsdk-net-Storage.Files.DataLake/12.7.0-alpha.20210219.1",
          "(.NET 5.0.3; Microsoft Windows 10.0.19041)"
        ],
        "x-ms-client-request-id": "d37573ec-8d6e-c708-7220-3307d8409dea",
        "x-ms-date": "Fri, 19 Feb 2021 19:05:49 GMT",
        "x-ms-return-client-request-id": "true",
<<<<<<< HEAD
        "x-ms-version": "2020-12-06"
=======
        "x-ms-version": "2021-02-12"
>>>>>>> 7e782c87
      },
      "RequestBody": null,
      "StatusCode": 202,
      "ResponseHeaders": {
        "Content-Length": "0",
        "Date": "Fri, 19 Feb 2021 19:05:48 GMT",
        "Server": [
          "Windows-Azure-Blob/1.0",
          "Microsoft-HTTPAPI/2.0"
        ],
        "x-ms-client-request-id": "d37573ec-8d6e-c708-7220-3307d8409dea",
        "x-ms-request-id": "cb1341ac-b01e-006d-0cf2-06cb14000000",
<<<<<<< HEAD
        "x-ms-version": "2020-12-06"
=======
        "x-ms-version": "2021-02-12"
>>>>>>> 7e782c87
      },
      "ResponseBody": []
    }
  ],
  "Variables": {
    "RandomSeed": "782904941",
    "Storage_TestConfigHierarchicalNamespace": "NamespaceTenant\nseannse\nU2FuaXRpemVk\nhttps://seannse.blob.core.windows.net\nhttps://seannse.file.core.windows.net\nhttps://seannse.queue.core.windows.net\nhttps://seannse.table.core.windows.net\n\n\n\n\nhttps://seannse-secondary.blob.core.windows.net\nhttps://seannse-secondary.file.core.windows.net\nhttps://seannse-secondary.queue.core.windows.net\nhttps://seannse-secondary.table.core.windows.net\n68390a19-a643-458b-b726-408abf67b4fc\nSanitized\n72f988bf-86f1-41af-91ab-2d7cd011db47\nhttps://login.microsoftonline.com/\nCloud\nBlobEndpoint=https://seannse.blob.core.windows.net/;QueueEndpoint=https://seannse.queue.core.windows.net/;FileEndpoint=https://seannse.file.core.windows.net/;BlobSecondaryEndpoint=https://seannse-secondary.blob.core.windows.net/;QueueSecondaryEndpoint=https://seannse-secondary.queue.core.windows.net/;FileSecondaryEndpoint=https://seannse-secondary.file.core.windows.net/;AccountName=seannse;AccountKey=Sanitized\n\n\n"
  }
}<|MERGE_RESOLUTION|>--- conflicted
+++ resolved
@@ -15,11 +15,7 @@
         "x-ms-client-request-id": "28409ceb-1926-55df-e117-82004a770e88",
         "x-ms-date": "Fri, 19 Feb 2021 19:05:49 GMT",
         "x-ms-return-client-request-id": "true",
-<<<<<<< HEAD
-        "x-ms-version": "2020-12-06"
-=======
         "x-ms-version": "2021-02-12"
->>>>>>> 7e782c87
       },
       "RequestBody": null,
       "StatusCode": 201,
@@ -34,11 +30,7 @@
         ],
         "x-ms-client-request-id": "28409ceb-1926-55df-e117-82004a770e88",
         "x-ms-request-id": "cb134184-b01e-006d-6cf2-06cb14000000",
-<<<<<<< HEAD
-        "x-ms-version": "2020-12-06"
-=======
         "x-ms-version": "2021-02-12"
->>>>>>> 7e782c87
       },
       "ResponseBody": []
     },
@@ -57,11 +49,7 @@
         "x-ms-client-request-id": "1a1f6c1b-f070-a324-e671-d9f72c536b61",
         "x-ms-date": "Fri, 19 Feb 2021 19:05:49 GMT",
         "x-ms-return-client-request-id": "true",
-<<<<<<< HEAD
-        "x-ms-version": "2020-12-06"
-=======
         "x-ms-version": "2021-02-12"
->>>>>>> 7e782c87
       },
       "RequestBody": null,
       "StatusCode": 200,
@@ -77,11 +65,7 @@
         "x-ms-client-request-id": "1a1f6c1b-f070-a324-e671-d9f72c536b61",
         "x-ms-namespace-enabled": "true",
         "x-ms-request-id": "da8468d2-a01f-0061-5ff2-065c1c000000",
-<<<<<<< HEAD
-        "x-ms-version": "2020-12-06"
-=======
         "x-ms-version": "2021-02-12"
->>>>>>> 7e782c87
       },
       "ResponseBody": []
     },
@@ -99,11 +83,7 @@
         "x-ms-client-request-id": "d37573ec-8d6e-c708-7220-3307d8409dea",
         "x-ms-date": "Fri, 19 Feb 2021 19:05:49 GMT",
         "x-ms-return-client-request-id": "true",
-<<<<<<< HEAD
-        "x-ms-version": "2020-12-06"
-=======
         "x-ms-version": "2021-02-12"
->>>>>>> 7e782c87
       },
       "RequestBody": null,
       "StatusCode": 202,
@@ -116,11 +96,7 @@
         ],
         "x-ms-client-request-id": "d37573ec-8d6e-c708-7220-3307d8409dea",
         "x-ms-request-id": "cb1341ac-b01e-006d-0cf2-06cb14000000",
-<<<<<<< HEAD
-        "x-ms-version": "2020-12-06"
-=======
         "x-ms-version": "2021-02-12"
->>>>>>> 7e782c87
       },
       "ResponseBody": []
     }
