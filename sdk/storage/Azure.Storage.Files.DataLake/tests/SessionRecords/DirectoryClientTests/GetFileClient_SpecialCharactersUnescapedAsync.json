﻿{
  "Entries": [
    {
      "RequestUri": "https://seannsecanary.blob.core.windows.net/test-filesystem-2a57a985-ef56-e5d1-8e13-f28ec49bb1d8?restype=container",
      "RequestMethod": "PUT",
      "RequestHeaders": {
        "Authorization": "Sanitized",
        "traceparent": "00-879147d441bfb6488954c4f3b29e743a-93c990b53cf5a04d-00",
        "User-Agent": [
          "azsdk-net-Storage.Files.DataLake/12.3.0-dev.20200619.1",
          "(.NET Core 4.6.28801.04; Microsoft Windows 10.0.18362 )"
        ],
        "x-ms-blob-public-access": "container",
        "x-ms-client-request-id": "3925dbc9-d276-1446-03f5-75eb1bed787d",
        "x-ms-date": "Sat, 20 Jun 2020 02:42:31 GMT",
        "x-ms-return-client-request-id": "true",
<<<<<<< HEAD
        "x-ms-version": "2020-12-06"
=======
        "x-ms-version": "2021-02-12"
>>>>>>> 7e782c87
      },
      "RequestBody": null,
      "StatusCode": 201,
      "ResponseHeaders": {
        "Content-Length": "0",
        "Date": "Sat, 20 Jun 2020 02:42:31 GMT",
        "ETag": "\"0x8D814C3949702B4\"",
        "Last-Modified": "Sat, 20 Jun 2020 02:42:31 GMT",
        "Server": [
          "Windows-Azure-Blob/1.0",
          "Microsoft-HTTPAPI/2.0"
        ],
        "x-ms-client-request-id": "3925dbc9-d276-1446-03f5-75eb1bed787d",
        "x-ms-request-id": "16e75f0a-301e-007f-7fac-46823b000000",
<<<<<<< HEAD
        "x-ms-version": "2020-12-06"
=======
        "x-ms-version": "2021-02-12"
>>>>>>> 7e782c87
      },
      "ResponseBody": []
    },
    {
      "RequestUri": "https://seannsecanary.dfs.core.windows.net/test-filesystem-2a57a985-ef56-e5d1-8e13-f28ec49bb1d8/test-directory-8330caf4-e21a-cffb-693b-0bde4838246a?resource=directory",
      "RequestMethod": "PUT",
      "RequestHeaders": {
        "Authorization": "Sanitized",
        "traceparent": "00-62b0d738dc01664fb395e52d6a5506d0-6b46ba83f4356543-00",
        "User-Agent": [
          "azsdk-net-Storage.Files.DataLake/12.3.0-dev.20200619.1",
          "(.NET Core 4.6.28801.04; Microsoft Windows 10.0.18362 )"
        ],
        "x-ms-client-request-id": "f5a529ff-3cf3-e6b1-e055-cf3bc667cbcb",
        "x-ms-date": "Sat, 20 Jun 2020 02:42:32 GMT",
        "x-ms-return-client-request-id": "true",
<<<<<<< HEAD
        "x-ms-version": "2020-12-06"
=======
        "x-ms-version": "2021-02-12"
>>>>>>> 7e782c87
      },
      "RequestBody": null,
      "StatusCode": 201,
      "ResponseHeaders": {
        "Content-Length": "0",
        "Date": "Sat, 20 Jun 2020 02:42:31 GMT",
        "ETag": "\"0x8D814C394CDDC8A\"",
        "Last-Modified": "Sat, 20 Jun 2020 02:42:32 GMT",
        "Server": [
          "Windows-Azure-HDFS/1.0",
          "Microsoft-HTTPAPI/2.0"
        ],
        "x-ms-client-request-id": "f5a529ff-3cf3-e6b1-e055-cf3bc667cbcb",
        "x-ms-request-id": "2e3024f4-a01f-000f-1eac-463bcc000000",
<<<<<<< HEAD
        "x-ms-version": "2020-12-06"
=======
        "x-ms-version": "2021-02-12"
>>>>>>> 7e782c87
      },
      "ResponseBody": []
    },
    {
      "RequestUri": "https://seannsecanary.dfs.core.windows.net/test-filesystem-2a57a985-ef56-e5d1-8e13-f28ec49bb1d8/test-directory-8330caf4-e21a-cffb-693b-0bde4838246a/%21%27%28%29%3B%5B%5D%40%26%25%3D%2B%24%2C%23äÄöÖüÜß%3B?resource=directory",
      "RequestMethod": "PUT",
      "RequestHeaders": {
        "Authorization": "Sanitized",
        "traceparent": "00-851b82f412e3be4dbeacb309b603e37a-02f9defb305b9942-00",
        "User-Agent": [
          "azsdk-net-Storage.Files.DataLake/12.3.0-dev.20200619.1",
          "(.NET Core 4.6.28801.04; Microsoft Windows 10.0.18362 )"
        ],
        "x-ms-client-request-id": "1fded93a-2e93-1677-73df-091fa8262a43",
        "x-ms-date": "Sat, 20 Jun 2020 02:42:32 GMT",
        "x-ms-return-client-request-id": "true",
<<<<<<< HEAD
        "x-ms-version": "2020-12-06"
=======
        "x-ms-version": "2021-02-12"
>>>>>>> 7e782c87
      },
      "RequestBody": null,
      "StatusCode": 201,
      "ResponseHeaders": {
        "Content-Length": "0",
        "Date": "Sat, 20 Jun 2020 02:42:31 GMT",
        "ETag": "\"0x8D814C394D6C066\"",
        "Last-Modified": "Sat, 20 Jun 2020 02:42:32 GMT",
        "Server": [
          "Windows-Azure-HDFS/1.0",
          "Microsoft-HTTPAPI/2.0"
        ],
        "x-ms-client-request-id": "1fded93a-2e93-1677-73df-091fa8262a43",
        "x-ms-request-id": "2e3024f5-a01f-000f-1fac-463bcc000000",
<<<<<<< HEAD
        "x-ms-version": "2020-12-06"
=======
        "x-ms-version": "2021-02-12"
>>>>>>> 7e782c87
      },
      "ResponseBody": []
    },
    {
      "RequestUri": "https://seannsecanary.dfs.core.windows.net/test-filesystem-2a57a985-ef56-e5d1-8e13-f28ec49bb1d8?resource=filesystem&recursive=true&upn=false",
      "RequestMethod": "GET",
      "RequestHeaders": {
        "Authorization": "Sanitized",
        "User-Agent": [
          "azsdk-net-Storage.Files.DataLake/12.3.0-dev.20200619.1",
          "(.NET Core 4.6.28801.04; Microsoft Windows 10.0.18362 )"
        ],
        "x-ms-client-request-id": "ed01bbc5-ac88-a237-9381-824986e8d241",
        "x-ms-date": "Sat, 20 Jun 2020 02:42:32 GMT",
        "x-ms-return-client-request-id": "true",
<<<<<<< HEAD
        "x-ms-version": "2020-12-06"
=======
        "x-ms-version": "2021-02-12"
>>>>>>> 7e782c87
      },
      "RequestBody": null,
      "StatusCode": 200,
      "ResponseHeaders": {
        "Content-Length": "535",
        "Content-Type": "application/json; charset=utf-8",
        "Date": "Sat, 20 Jun 2020 02:42:31 GMT",
        "Server": [
          "Windows-Azure-HDFS/1.0",
          "Microsoft-HTTPAPI/2.0"
        ],
        "x-ms-client-request-id": "ed01bbc5-ac88-a237-9381-824986e8d241",
        "x-ms-request-id": "2e3024f6-a01f-000f-20ac-463bcc000000",
<<<<<<< HEAD
        "x-ms-version": "2020-12-06"
=======
        "x-ms-version": "2021-02-12"
>>>>>>> 7e782c87
      },
      "ResponseBody": [
        "{\"paths\":[{\"contentLength\":\"0\",\"etag\":\"0x8D814C394CDDC8A\",\"group\":\"$superuser\",\"isDirectory\":\"true\",\"lastModified\":\"Sat, 20 Jun 2020 02:42:32 GMT\",\"name\":\"test-directory-8330caf4-e21a-cffb-693b-0bde4838246a\",\"owner\":\"$superuser\",\"permissions\":\"rwxr-x---\"},{\"contentLength\":\"0\",\"etag\":\"0x8D814C394D6C066\",\"group\":\"$superuser\",\"isDirectory\":\"true\",\"lastModified\":\"Sat, 20 Jun 2020 02:42:32 GMT\",\"name\":\"test-directory-8330caf4-e21a-cffb-693b-0bde4838246a/!'();[]@&%=+$,#äÄöÖüÜß;\",\"owner\":\"$superuser\",\"permissions\":\"rwxr-x---\"}]}\n"
      ]
    },
    {
      "RequestUri": "https://seannsecanary.blob.core.windows.net/test-filesystem-2a57a985-ef56-e5d1-8e13-f28ec49bb1d8?restype=container",
      "RequestMethod": "DELETE",
      "RequestHeaders": {
        "Authorization": "Sanitized",
        "traceparent": "00-9b3927bea507fa4c9e28c5d4996cdfc2-55cf6682e6d8024b-00",
        "User-Agent": [
          "azsdk-net-Storage.Files.DataLake/12.3.0-dev.20200619.1",
          "(.NET Core 4.6.28801.04; Microsoft Windows 10.0.18362 )"
        ],
        "x-ms-client-request-id": "ed5a710d-3d25-b6ba-ca3e-a03b88c0e939",
        "x-ms-date": "Sat, 20 Jun 2020 02:42:32 GMT",
        "x-ms-return-client-request-id": "true",
<<<<<<< HEAD
        "x-ms-version": "2020-12-06"
=======
        "x-ms-version": "2021-02-12"
>>>>>>> 7e782c87
      },
      "RequestBody": null,
      "StatusCode": 202,
      "ResponseHeaders": {
        "Content-Length": "0",
        "Date": "Sat, 20 Jun 2020 02:42:31 GMT",
        "Server": [
          "Windows-Azure-Blob/1.0",
          "Microsoft-HTTPAPI/2.0"
        ],
        "x-ms-client-request-id": "ed5a710d-3d25-b6ba-ca3e-a03b88c0e939",
        "x-ms-request-id": "16e75f52-301e-007f-3aac-46823b000000",
<<<<<<< HEAD
        "x-ms-version": "2020-12-06"
=======
        "x-ms-version": "2021-02-12"
>>>>>>> 7e782c87
      },
      "ResponseBody": []
    }
  ],
  "Variables": {
    "RandomSeed": "1176355528",
    "Storage_TestConfigHierarchicalNamespace": "NamespaceTenant\nseannsecanary\nU2FuaXRpemVk\nhttps://seannsecanary.blob.core.windows.net\nhttps://seannsecanary.file.core.windows.net\nhttps://seannsecanary.queue.core.windows.net\nhttps://seannsecanary.table.core.windows.net\n\n\n\n\nhttps://seannsecanary-secondary.blob.core.windows.net\nhttps://seannsecanary-secondary.file.core.windows.net\nhttps://seannsecanary-secondary.queue.core.windows.net\nhttps://seannsecanary-secondary.table.core.windows.net\n68390a19-a643-458b-b726-408abf67b4fc\nSanitized\n72f988bf-86f1-41af-91ab-2d7cd011db47\nhttps://login.microsoftonline.com/\nCloud\nBlobEndpoint=https://seannsecanary.blob.core.windows.net/;QueueEndpoint=https://seannsecanary.queue.core.windows.net/;FileEndpoint=https://seannsecanary.file.core.windows.net/;BlobSecondaryEndpoint=https://seannsecanary-secondary.blob.core.windows.net/;QueueSecondaryEndpoint=https://seannsecanary-secondary.queue.core.windows.net/;FileSecondaryEndpoint=https://seannsecanary-secondary.file.core.windows.net/;AccountName=seannsecanary;AccountKey=Sanitized\n\n\n"
  }
}<|MERGE_RESOLUTION|>--- conflicted
+++ resolved
@@ -14,11 +14,7 @@
         "x-ms-client-request-id": "3925dbc9-d276-1446-03f5-75eb1bed787d",
         "x-ms-date": "Sat, 20 Jun 2020 02:42:31 GMT",
         "x-ms-return-client-request-id": "true",
-<<<<<<< HEAD
-        "x-ms-version": "2020-12-06"
-=======
         "x-ms-version": "2021-02-12"
->>>>>>> 7e782c87
       },
       "RequestBody": null,
       "StatusCode": 201,
@@ -33,11 +29,7 @@
         ],
         "x-ms-client-request-id": "3925dbc9-d276-1446-03f5-75eb1bed787d",
         "x-ms-request-id": "16e75f0a-301e-007f-7fac-46823b000000",
-<<<<<<< HEAD
-        "x-ms-version": "2020-12-06"
-=======
         "x-ms-version": "2021-02-12"
->>>>>>> 7e782c87
       },
       "ResponseBody": []
     },
@@ -54,11 +46,7 @@
         "x-ms-client-request-id": "f5a529ff-3cf3-e6b1-e055-cf3bc667cbcb",
         "x-ms-date": "Sat, 20 Jun 2020 02:42:32 GMT",
         "x-ms-return-client-request-id": "true",
-<<<<<<< HEAD
-        "x-ms-version": "2020-12-06"
-=======
         "x-ms-version": "2021-02-12"
->>>>>>> 7e782c87
       },
       "RequestBody": null,
       "StatusCode": 201,
@@ -73,11 +61,7 @@
         ],
         "x-ms-client-request-id": "f5a529ff-3cf3-e6b1-e055-cf3bc667cbcb",
         "x-ms-request-id": "2e3024f4-a01f-000f-1eac-463bcc000000",
-<<<<<<< HEAD
-        "x-ms-version": "2020-12-06"
-=======
         "x-ms-version": "2021-02-12"
->>>>>>> 7e782c87
       },
       "ResponseBody": []
     },
@@ -94,11 +78,7 @@
         "x-ms-client-request-id": "1fded93a-2e93-1677-73df-091fa8262a43",
         "x-ms-date": "Sat, 20 Jun 2020 02:42:32 GMT",
         "x-ms-return-client-request-id": "true",
-<<<<<<< HEAD
-        "x-ms-version": "2020-12-06"
-=======
         "x-ms-version": "2021-02-12"
->>>>>>> 7e782c87
       },
       "RequestBody": null,
       "StatusCode": 201,
@@ -113,11 +93,7 @@
         ],
         "x-ms-client-request-id": "1fded93a-2e93-1677-73df-091fa8262a43",
         "x-ms-request-id": "2e3024f5-a01f-000f-1fac-463bcc000000",
-<<<<<<< HEAD
-        "x-ms-version": "2020-12-06"
-=======
         "x-ms-version": "2021-02-12"
->>>>>>> 7e782c87
       },
       "ResponseBody": []
     },
@@ -133,11 +109,7 @@
         "x-ms-client-request-id": "ed01bbc5-ac88-a237-9381-824986e8d241",
         "x-ms-date": "Sat, 20 Jun 2020 02:42:32 GMT",
         "x-ms-return-client-request-id": "true",
-<<<<<<< HEAD
-        "x-ms-version": "2020-12-06"
-=======
         "x-ms-version": "2021-02-12"
->>>>>>> 7e782c87
       },
       "RequestBody": null,
       "StatusCode": 200,
@@ -151,11 +123,7 @@
         ],
         "x-ms-client-request-id": "ed01bbc5-ac88-a237-9381-824986e8d241",
         "x-ms-request-id": "2e3024f6-a01f-000f-20ac-463bcc000000",
-<<<<<<< HEAD
-        "x-ms-version": "2020-12-06"
-=======
         "x-ms-version": "2021-02-12"
->>>>>>> 7e782c87
       },
       "ResponseBody": [
         "{\"paths\":[{\"contentLength\":\"0\",\"etag\":\"0x8D814C394CDDC8A\",\"group\":\"$superuser\",\"isDirectory\":\"true\",\"lastModified\":\"Sat, 20 Jun 2020 02:42:32 GMT\",\"name\":\"test-directory-8330caf4-e21a-cffb-693b-0bde4838246a\",\"owner\":\"$superuser\",\"permissions\":\"rwxr-x---\"},{\"contentLength\":\"0\",\"etag\":\"0x8D814C394D6C066\",\"group\":\"$superuser\",\"isDirectory\":\"true\",\"lastModified\":\"Sat, 20 Jun 2020 02:42:32 GMT\",\"name\":\"test-directory-8330caf4-e21a-cffb-693b-0bde4838246a/!'();[]@&%=+$,#äÄöÖüÜß;\",\"owner\":\"$superuser\",\"permissions\":\"rwxr-x---\"}]}\n"
@@ -174,11 +142,7 @@
         "x-ms-client-request-id": "ed5a710d-3d25-b6ba-ca3e-a03b88c0e939",
         "x-ms-date": "Sat, 20 Jun 2020 02:42:32 GMT",
         "x-ms-return-client-request-id": "true",
-<<<<<<< HEAD
-        "x-ms-version": "2020-12-06"
-=======
         "x-ms-version": "2021-02-12"
->>>>>>> 7e782c87
       },
       "RequestBody": null,
       "StatusCode": 202,
@@ -191,11 +155,7 @@
         ],
         "x-ms-client-request-id": "ed5a710d-3d25-b6ba-ca3e-a03b88c0e939",
         "x-ms-request-id": "16e75f52-301e-007f-3aac-46823b000000",
-<<<<<<< HEAD
-        "x-ms-version": "2020-12-06"
-=======
         "x-ms-version": "2021-02-12"
->>>>>>> 7e782c87
       },
       "ResponseBody": []
     }
