﻿{
  "Entries": [
    {
      "RequestUri": "https://seannse.blob.core.windows.net/test-filesystem-0687adc9-50aa-e8ed-876a-6348d9780aeb?restype=container",
      "RequestMethod": "PUT",
      "RequestHeaders": {
        "Accept": "application/xml",
        "Authorization": "Sanitized",
        "traceparent": "00-eb37b5cac6836842b84677365571269f-c9d874d6c85d3f4e-00",
        "User-Agent": [
          "azsdk-net-Storage.Files.DataLake/12.7.0-alpha.20210219.1",
          "(.NET 5.0.3; Microsoft Windows 10.0.19041)"
        ],
        "x-ms-blob-public-access": "container",
        "x-ms-client-request-id": "c088dbc8-5e39-e093-8ca7-0e68f76c3d88",
        "x-ms-date": "Fri, 19 Feb 2021 18:59:57 GMT",
        "x-ms-return-client-request-id": "true",
<<<<<<< HEAD
        "x-ms-version": "2020-12-06"
=======
        "x-ms-version": "2021-02-12"
>>>>>>> 7e782c87
      },
      "RequestBody": null,
      "StatusCode": 201,
      "ResponseHeaders": {
        "Content-Length": "0",
        "Date": "Fri, 19 Feb 2021 18:59:56 GMT",
        "ETag": "\"0x8D8D5088C9C3406\"",
        "Last-Modified": "Fri, 19 Feb 2021 18:59:56 GMT",
        "Server": [
          "Windows-Azure-Blob/1.0",
          "Microsoft-HTTPAPI/2.0"
        ],
        "x-ms-client-request-id": "c088dbc8-5e39-e093-8ca7-0e68f76c3d88",
        "x-ms-request-id": "cb1168b2-b01e-006d-1df1-06cb14000000",
<<<<<<< HEAD
        "x-ms-version": "2020-12-06"
=======
        "x-ms-version": "2021-02-12"
>>>>>>> 7e782c87
      },
      "ResponseBody": []
    },
    {
      "RequestUri": "https://seannse.dfs.core.windows.net/test-filesystem-0687adc9-50aa-e8ed-876a-6348d9780aeb/test-directory-095a8813-e9ef-df21-f841-5881aaffde0a?resource=directory",
      "RequestMethod": "PUT",
      "RequestHeaders": {
        "Accept": "application/json",
        "Authorization": "Sanitized",
        "traceparent": "00-c8c7a9e39ade6a469e4e53981ce9c89e-6b62537b40ef1445-00",
        "User-Agent": [
          "azsdk-net-Storage.Files.DataLake/12.7.0-alpha.20210219.1",
          "(.NET 5.0.3; Microsoft Windows 10.0.19041)"
        ],
        "x-ms-client-request-id": "cfb87c3a-1d77-a4d1-ab5f-c06305f75c06",
        "x-ms-date": "Fri, 19 Feb 2021 18:59:57 GMT",
        "x-ms-return-client-request-id": "true",
<<<<<<< HEAD
        "x-ms-version": "2020-12-06"
=======
        "x-ms-version": "2021-02-12"
>>>>>>> 7e782c87
      },
      "RequestBody": null,
      "StatusCode": 201,
      "ResponseHeaders": {
        "Content-Length": "0",
        "Date": "Fri, 19 Feb 2021 18:59:56 GMT",
        "ETag": "\"0x8D8D5088CA9868C\"",
        "Last-Modified": "Fri, 19 Feb 2021 18:59:56 GMT",
        "Server": [
          "Windows-Azure-HDFS/1.0",
          "Microsoft-HTTPAPI/2.0"
        ],
        "x-ms-client-request-id": "cfb87c3a-1d77-a4d1-ab5f-c06305f75c06",
        "x-ms-request-id": "da837a07-a01f-0061-36f1-065c1c000000",
<<<<<<< HEAD
        "x-ms-version": "2020-12-06"
=======
        "x-ms-version": "2021-02-12"
>>>>>>> 7e782c87
      },
      "ResponseBody": []
    },
    {
<<<<<<< HEAD
      "RequestUri": "https://seannse.blob.core.windows.net/test-filesystem-0687adc9-50aa-e8ed-876a-6348d9780aeb/test-directory-095a8813-e9ef-df21-f841-5881aaffde0a?sv=2020-12-06&se=2021-02-20T18%3A59%3A57Z&sr=d&sp=racwdlmeop&sdd=1&sig=Sanitized",
=======
      "RequestUri": "https://seannse.blob.core.windows.net/test-filesystem-0687adc9-50aa-e8ed-876a-6348d9780aeb/test-directory-095a8813-e9ef-df21-f841-5881aaffde0a?sv=2021-02-12&se=2021-02-20T18%3A59%3A57Z&sr=d&sp=racwdlmeop&sdd=1&sig=Sanitized",
>>>>>>> 7e782c87
      "RequestMethod": "HEAD",
      "RequestHeaders": {
        "Accept": "application/xml",
        "traceparent": "00-2c21f087e1c214488aafb20d2e2721f0-4be40beeb3c68f40-00",
        "User-Agent": [
          "azsdk-net-Storage.Files.DataLake/12.7.0-alpha.20210219.1",
          "(.NET 5.0.3; Microsoft Windows 10.0.19041)"
        ],
        "x-ms-client-request-id": "7b2ebf0a-6db3-6e10-87a1-efd8fc7df930",
        "x-ms-return-client-request-id": "true",
<<<<<<< HEAD
        "x-ms-version": "2020-12-06"
=======
        "x-ms-version": "2021-02-12"
>>>>>>> 7e782c87
      },
      "RequestBody": null,
      "StatusCode": 200,
      "ResponseHeaders": {
        "Accept-Ranges": "bytes",
        "Content-Length": "0",
        "Content-Type": "application/octet-stream",
        "Date": "Fri, 19 Feb 2021 18:59:56 GMT",
        "ETag": "\"0x8D8D5088CA9868C\"",
        "Last-Modified": "Fri, 19 Feb 2021 18:59:56 GMT",
        "Server": [
          "Windows-Azure-Blob/1.0",
          "Microsoft-HTTPAPI/2.0"
        ],
        "x-ms-access-tier": "Hot",
        "x-ms-access-tier-inferred": "true",
        "x-ms-blob-type": "BlockBlob",
        "x-ms-client-request-id": "7b2ebf0a-6db3-6e10-87a1-efd8fc7df930",
        "x-ms-creation-time": "Fri, 19 Feb 2021 18:59:56 GMT",
        "x-ms-group": "$superuser",
        "x-ms-lease-state": "available",
        "x-ms-lease-status": "unlocked",
        "x-ms-meta-hdi_isfolder": "true",
        "x-ms-owner": "$superuser",
        "x-ms-permissions": "rwxr-x---",
        "x-ms-request-id": "cb1168e9-b01e-006d-50f1-06cb14000000",
        "x-ms-server-encrypted": "true",
<<<<<<< HEAD
        "x-ms-version": "2020-12-06"
=======
        "x-ms-version": "2021-02-12"
>>>>>>> 7e782c87
      },
      "ResponseBody": []
    },
    {
<<<<<<< HEAD
      "RequestUri": "https://seannse.dfs.core.windows.net/test-filesystem-0687adc9-50aa-e8ed-876a-6348d9780aeb/test-directory-095a8813-e9ef-df21-f841-5881aaffde0a?sv=2020-12-06&se=2021-02-20T18%3A59%3A57Z&sr=d&sp=racwdlmeop&sdd=1&sig=Sanitized&action=getAccessControl",
=======
      "RequestUri": "https://seannse.dfs.core.windows.net/test-filesystem-0687adc9-50aa-e8ed-876a-6348d9780aeb/test-directory-095a8813-e9ef-df21-f841-5881aaffde0a?sv=2021-02-12&se=2021-02-20T18%3A59%3A57Z&sr=d&sp=racwdlmeop&sdd=1&sig=Sanitized&action=getAccessControl",
>>>>>>> 7e782c87
      "RequestMethod": "HEAD",
      "RequestHeaders": {
        "Accept": "application/json",
        "traceparent": "00-35795e9f54566a49be2db76becfa639f-52fadcbda5a28a41-00",
        "User-Agent": [
          "azsdk-net-Storage.Files.DataLake/12.7.0-alpha.20210219.1",
          "(.NET 5.0.3; Microsoft Windows 10.0.19041)"
        ],
        "x-ms-client-request-id": "4559797b-e1c9-2353-54e0-61c47ccb0e7d",
        "x-ms-return-client-request-id": "true",
<<<<<<< HEAD
        "x-ms-version": "2020-12-06"
=======
        "x-ms-version": "2021-02-12"
>>>>>>> 7e782c87
      },
      "RequestBody": null,
      "StatusCode": 200,
      "ResponseHeaders": {
        "Date": "Fri, 19 Feb 2021 18:59:56 GMT",
        "ETag": "\"0x8D8D5088CA9868C\"",
        "Last-Modified": "Fri, 19 Feb 2021 18:59:56 GMT",
        "Server": [
          "Windows-Azure-HDFS/1.0",
          "Microsoft-HTTPAPI/2.0"
        ],
        "x-ms-acl": "user::rwx,group::r-x,other::---",
        "x-ms-client-request-id": "4559797b-e1c9-2353-54e0-61c47ccb0e7d",
        "x-ms-group": "$superuser",
        "x-ms-owner": "$superuser",
        "x-ms-permissions": "rwxr-x---",
        "x-ms-request-id": "da837a17-a01f-0061-46f1-065c1c000000",
<<<<<<< HEAD
        "x-ms-version": "2020-12-06"
=======
        "x-ms-version": "2021-02-12"
>>>>>>> 7e782c87
      },
      "ResponseBody": []
    },
    {
      "RequestUri": "https://seannse.blob.core.windows.net/test-filesystem-0687adc9-50aa-e8ed-876a-6348d9780aeb?restype=container",
      "RequestMethod": "DELETE",
      "RequestHeaders": {
        "Accept": "application/xml",
        "Authorization": "Sanitized",
        "traceparent": "00-2eaf075d5c75984db3956fd5e727a28f-25b5327352c3c94e-00",
        "User-Agent": [
          "azsdk-net-Storage.Files.DataLake/12.7.0-alpha.20210219.1",
          "(.NET 5.0.3; Microsoft Windows 10.0.19041)"
        ],
        "x-ms-client-request-id": "835db6c4-b324-c767-3d6d-41145324500d",
        "x-ms-date": "Fri, 19 Feb 2021 18:59:57 GMT",
        "x-ms-return-client-request-id": "true",
<<<<<<< HEAD
        "x-ms-version": "2020-12-06"
=======
        "x-ms-version": "2021-02-12"
>>>>>>> 7e782c87
      },
      "RequestBody": null,
      "StatusCode": 202,
      "ResponseHeaders": {
        "Content-Length": "0",
        "Date": "Fri, 19 Feb 2021 18:59:56 GMT",
        "Server": [
          "Windows-Azure-Blob/1.0",
          "Microsoft-HTTPAPI/2.0"
        ],
        "x-ms-client-request-id": "835db6c4-b324-c767-3d6d-41145324500d",
        "x-ms-request-id": "cb116910-b01e-006d-73f1-06cb14000000",
<<<<<<< HEAD
        "x-ms-version": "2020-12-06"
=======
        "x-ms-version": "2021-02-12"
>>>>>>> 7e782c87
      },
      "ResponseBody": []
    }
  ],
  "Variables": {
    "DateTimeOffsetNow": "2021-02-19T12:59:57.6987001-06:00",
    "RandomSeed": "1663493282",
    "Storage_TestConfigHierarchicalNamespace": "NamespaceTenant\nseannse\nU2FuaXRpemVk\nhttps://seannse.blob.core.windows.net\nhttps://seannse.file.core.windows.net\nhttps://seannse.queue.core.windows.net\nhttps://seannse.table.core.windows.net\n\n\n\n\nhttps://seannse-secondary.blob.core.windows.net\nhttps://seannse-secondary.file.core.windows.net\nhttps://seannse-secondary.queue.core.windows.net\nhttps://seannse-secondary.table.core.windows.net\n68390a19-a643-458b-b726-408abf67b4fc\nSanitized\n72f988bf-86f1-41af-91ab-2d7cd011db47\nhttps://login.microsoftonline.com/\nCloud\nBlobEndpoint=https://seannse.blob.core.windows.net/;QueueEndpoint=https://seannse.queue.core.windows.net/;FileEndpoint=https://seannse.file.core.windows.net/;BlobSecondaryEndpoint=https://seannse-secondary.blob.core.windows.net/;QueueSecondaryEndpoint=https://seannse-secondary.queue.core.windows.net/;FileSecondaryEndpoint=https://seannse-secondary.file.core.windows.net/;AccountName=seannse;AccountKey=Sanitized\n\n\n"
  }
}<|MERGE_RESOLUTION|>--- conflicted
+++ resolved
@@ -15,11 +15,7 @@
         "x-ms-client-request-id": "c088dbc8-5e39-e093-8ca7-0e68f76c3d88",
         "x-ms-date": "Fri, 19 Feb 2021 18:59:57 GMT",
         "x-ms-return-client-request-id": "true",
-<<<<<<< HEAD
-        "x-ms-version": "2020-12-06"
-=======
         "x-ms-version": "2021-02-12"
->>>>>>> 7e782c87
       },
       "RequestBody": null,
       "StatusCode": 201,
@@ -34,11 +30,7 @@
         ],
         "x-ms-client-request-id": "c088dbc8-5e39-e093-8ca7-0e68f76c3d88",
         "x-ms-request-id": "cb1168b2-b01e-006d-1df1-06cb14000000",
-<<<<<<< HEAD
-        "x-ms-version": "2020-12-06"
-=======
         "x-ms-version": "2021-02-12"
->>>>>>> 7e782c87
       },
       "ResponseBody": []
     },
@@ -56,11 +48,7 @@
         "x-ms-client-request-id": "cfb87c3a-1d77-a4d1-ab5f-c06305f75c06",
         "x-ms-date": "Fri, 19 Feb 2021 18:59:57 GMT",
         "x-ms-return-client-request-id": "true",
-<<<<<<< HEAD
-        "x-ms-version": "2020-12-06"
-=======
         "x-ms-version": "2021-02-12"
->>>>>>> 7e782c87
       },
       "RequestBody": null,
       "StatusCode": 201,
@@ -75,20 +63,12 @@
         ],
         "x-ms-client-request-id": "cfb87c3a-1d77-a4d1-ab5f-c06305f75c06",
         "x-ms-request-id": "da837a07-a01f-0061-36f1-065c1c000000",
-<<<<<<< HEAD
-        "x-ms-version": "2020-12-06"
-=======
         "x-ms-version": "2021-02-12"
->>>>>>> 7e782c87
       },
       "ResponseBody": []
     },
     {
-<<<<<<< HEAD
-      "RequestUri": "https://seannse.blob.core.windows.net/test-filesystem-0687adc9-50aa-e8ed-876a-6348d9780aeb/test-directory-095a8813-e9ef-df21-f841-5881aaffde0a?sv=2020-12-06&se=2021-02-20T18%3A59%3A57Z&sr=d&sp=racwdlmeop&sdd=1&sig=Sanitized",
-=======
       "RequestUri": "https://seannse.blob.core.windows.net/test-filesystem-0687adc9-50aa-e8ed-876a-6348d9780aeb/test-directory-095a8813-e9ef-df21-f841-5881aaffde0a?sv=2021-02-12&se=2021-02-20T18%3A59%3A57Z&sr=d&sp=racwdlmeop&sdd=1&sig=Sanitized",
->>>>>>> 7e782c87
       "RequestMethod": "HEAD",
       "RequestHeaders": {
         "Accept": "application/xml",
@@ -99,11 +79,7 @@
         ],
         "x-ms-client-request-id": "7b2ebf0a-6db3-6e10-87a1-efd8fc7df930",
         "x-ms-return-client-request-id": "true",
-<<<<<<< HEAD
-        "x-ms-version": "2020-12-06"
-=======
         "x-ms-version": "2021-02-12"
->>>>>>> 7e782c87
       },
       "RequestBody": null,
       "StatusCode": 200,
@@ -131,20 +107,12 @@
         "x-ms-permissions": "rwxr-x---",
         "x-ms-request-id": "cb1168e9-b01e-006d-50f1-06cb14000000",
         "x-ms-server-encrypted": "true",
-<<<<<<< HEAD
-        "x-ms-version": "2020-12-06"
-=======
         "x-ms-version": "2021-02-12"
->>>>>>> 7e782c87
       },
       "ResponseBody": []
     },
     {
-<<<<<<< HEAD
-      "RequestUri": "https://seannse.dfs.core.windows.net/test-filesystem-0687adc9-50aa-e8ed-876a-6348d9780aeb/test-directory-095a8813-e9ef-df21-f841-5881aaffde0a?sv=2020-12-06&se=2021-02-20T18%3A59%3A57Z&sr=d&sp=racwdlmeop&sdd=1&sig=Sanitized&action=getAccessControl",
-=======
       "RequestUri": "https://seannse.dfs.core.windows.net/test-filesystem-0687adc9-50aa-e8ed-876a-6348d9780aeb/test-directory-095a8813-e9ef-df21-f841-5881aaffde0a?sv=2021-02-12&se=2021-02-20T18%3A59%3A57Z&sr=d&sp=racwdlmeop&sdd=1&sig=Sanitized&action=getAccessControl",
->>>>>>> 7e782c87
       "RequestMethod": "HEAD",
       "RequestHeaders": {
         "Accept": "application/json",
@@ -155,11 +123,7 @@
         ],
         "x-ms-client-request-id": "4559797b-e1c9-2353-54e0-61c47ccb0e7d",
         "x-ms-return-client-request-id": "true",
-<<<<<<< HEAD
-        "x-ms-version": "2020-12-06"
-=======
         "x-ms-version": "2021-02-12"
->>>>>>> 7e782c87
       },
       "RequestBody": null,
       "StatusCode": 200,
@@ -177,11 +141,7 @@
         "x-ms-owner": "$superuser",
         "x-ms-permissions": "rwxr-x---",
         "x-ms-request-id": "da837a17-a01f-0061-46f1-065c1c000000",
-<<<<<<< HEAD
-        "x-ms-version": "2020-12-06"
-=======
         "x-ms-version": "2021-02-12"
->>>>>>> 7e782c87
       },
       "ResponseBody": []
     },
@@ -199,11 +159,7 @@
         "x-ms-client-request-id": "835db6c4-b324-c767-3d6d-41145324500d",
         "x-ms-date": "Fri, 19 Feb 2021 18:59:57 GMT",
         "x-ms-return-client-request-id": "true",
-<<<<<<< HEAD
-        "x-ms-version": "2020-12-06"
-=======
         "x-ms-version": "2021-02-12"
->>>>>>> 7e782c87
       },
       "RequestBody": null,
       "StatusCode": 202,
@@ -216,11 +172,7 @@
         ],
         "x-ms-client-request-id": "835db6c4-b324-c767-3d6d-41145324500d",
         "x-ms-request-id": "cb116910-b01e-006d-73f1-06cb14000000",
-<<<<<<< HEAD
-        "x-ms-version": "2020-12-06"
-=======
         "x-ms-version": "2021-02-12"
->>>>>>> 7e782c87
       },
       "ResponseBody": []
     }
