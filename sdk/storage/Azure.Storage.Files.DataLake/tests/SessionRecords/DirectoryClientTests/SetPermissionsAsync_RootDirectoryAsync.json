--- conflicted
+++ resolved
@@ -15,11 +15,7 @@
         "x-ms-client-request-id": "150423fa-7420-48a2-f658-2273d65450c6",
         "x-ms-date": "Fri, 19 Feb 2021 19:07:17 GMT",
         "x-ms-return-client-request-id": "true",
-<<<<<<< HEAD
-        "x-ms-version": "2020-12-06"
-=======
         "x-ms-version": "2021-02-12"
->>>>>>> 7e782c87
       },
       "RequestBody": null,
       "StatusCode": 201,
@@ -34,11 +30,7 @@
         ],
         "x-ms-client-request-id": "150423fa-7420-48a2-f658-2273d65450c6",
         "x-ms-request-id": "cb13d78e-b01e-006d-0af2-06cb14000000",
-<<<<<<< HEAD
-        "x-ms-version": "2020-12-06"
-=======
         "x-ms-version": "2021-02-12"
->>>>>>> 7e782c87
       },
       "ResponseBody": []
     },
@@ -57,11 +49,7 @@
         "x-ms-date": "Fri, 19 Feb 2021 19:07:17 GMT",
         "x-ms-permissions": "rwxrwxrwx",
         "x-ms-return-client-request-id": "true",
-<<<<<<< HEAD
-        "x-ms-version": "2020-12-06"
-=======
         "x-ms-version": "2021-02-12"
->>>>>>> 7e782c87
       },
       "RequestBody": null,
       "StatusCode": 200,
@@ -77,11 +65,7 @@
         "x-ms-client-request-id": "18e2dee5-a389-bd69-6db9-74b3ff7a154c",
         "x-ms-namespace-enabled": "true",
         "x-ms-request-id": "5dd099c2-401f-0046-52f2-064bd8000000",
-<<<<<<< HEAD
-        "x-ms-version": "2020-12-06"
-=======
         "x-ms-version": "2021-02-12"
->>>>>>> 7e782c87
       },
       "ResponseBody": []
     },
@@ -99,11 +83,7 @@
         "x-ms-client-request-id": "f88ee329-3771-e53c-6486-4232d3305a03",
         "x-ms-date": "Fri, 19 Feb 2021 19:07:17 GMT",
         "x-ms-return-client-request-id": "true",
-<<<<<<< HEAD
-        "x-ms-version": "2020-12-06"
-=======
         "x-ms-version": "2021-02-12"
->>>>>>> 7e782c87
       },
       "RequestBody": null,
       "StatusCode": 202,
@@ -116,11 +96,7 @@
         ],
         "x-ms-client-request-id": "f88ee329-3771-e53c-6486-4232d3305a03",
         "x-ms-request-id": "cb13d800-b01e-006d-70f2-06cb14000000",
-<<<<<<< HEAD
-        "x-ms-version": "2020-12-06"
-=======
         "x-ms-version": "2021-02-12"
->>>>>>> 7e782c87
       },
       "ResponseBody": []
     }
