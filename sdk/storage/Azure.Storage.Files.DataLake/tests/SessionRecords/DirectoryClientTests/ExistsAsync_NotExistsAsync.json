﻿{
  "Entries": [
    {
      "RequestUri": "https://seannse.blob.core.windows.net/test-filesystem-6f49ae7d-be4a-9809-b6f6-b19e55b9303d?restype=container",
      "RequestMethod": "PUT",
      "RequestHeaders": {
        "Accept": "application/xml",
        "Authorization": "Sanitized",
        "traceparent": "00-2da291c2362d8b46ab922eeead1fd133-3f1701e006586048-00",
        "User-Agent": [
          "azsdk-net-Storage.Files.DataLake/12.7.0-alpha.20210217.1",
          "(.NET 5.0.3; Microsoft Windows 10.0.19042)"
        ],
        "x-ms-blob-public-access": "container",
        "x-ms-client-request-id": "494ce6f5-34b4-da2c-f085-60d506fbc514",
        "x-ms-date": "Wed, 17 Feb 2021 22:46:54 GMT",
        "x-ms-return-client-request-id": "true",
<<<<<<< HEAD
        "x-ms-version": "2020-12-06"
=======
        "x-ms-version": "2021-02-12"
>>>>>>> 7e782c87
      },
      "RequestBody": null,
      "StatusCode": 201,
      "ResponseHeaders": {
        "Content-Length": "0",
        "Date": "Wed, 17 Feb 2021 22:46:53 GMT",
        "ETag": "\"0x8D8D395EC875B42\"",
        "Last-Modified": "Wed, 17 Feb 2021 22:46:54 GMT",
        "Server": [
          "Windows-Azure-Blob/1.0",
          "Microsoft-HTTPAPI/2.0"
        ],
        "x-ms-client-request-id": "494ce6f5-34b4-da2c-f085-60d506fbc514",
        "x-ms-request-id": "1e027fe1-901e-007a-287e-05621f000000",
<<<<<<< HEAD
        "x-ms-version": "2020-12-06"
=======
        "x-ms-version": "2021-02-12"
>>>>>>> 7e782c87
      },
      "ResponseBody": []
    },
    {
      "RequestUri": "https://seannse.blob.core.windows.net/test-filesystem-6f49ae7d-be4a-9809-b6f6-b19e55b9303d/test-directory-9544dd4b-95ff-712d-bd6f-abaaf3a905d7",
      "RequestMethod": "HEAD",
      "RequestHeaders": {
        "Accept": "application/xml",
        "Authorization": "Sanitized",
        "traceparent": "00-bea2f141e98ff24d9e53ea51dba8b11e-453e493c5f279343-00",
        "User-Agent": [
          "azsdk-net-Storage.Files.DataLake/12.7.0-alpha.20210217.1",
          "(.NET 5.0.3; Microsoft Windows 10.0.19042)"
        ],
        "x-ms-client-request-id": "b514b7d9-5199-5fa7-b8db-8c458982e747",
        "x-ms-date": "Wed, 17 Feb 2021 22:46:54 GMT",
        "x-ms-return-client-request-id": "true",
<<<<<<< HEAD
        "x-ms-version": "2020-12-06"
=======
        "x-ms-version": "2021-02-12"
>>>>>>> 7e782c87
      },
      "RequestBody": null,
      "StatusCode": 404,
      "ResponseHeaders": {
        "Date": "Wed, 17 Feb 2021 22:46:54 GMT",
        "Server": [
          "Windows-Azure-Blob/1.0",
          "Microsoft-HTTPAPI/2.0"
        ],
        "Transfer-Encoding": "chunked",
        "x-ms-client-request-id": "b514b7d9-5199-5fa7-b8db-8c458982e747",
        "x-ms-error-code": "BlobNotFound",
        "x-ms-request-id": "1e028027-901e-007a-637e-05621f000000",
<<<<<<< HEAD
        "x-ms-version": "2020-12-06"
=======
        "x-ms-version": "2021-02-12"
>>>>>>> 7e782c87
      },
      "ResponseBody": []
    },
    {
      "RequestUri": "https://seannse.blob.core.windows.net/test-filesystem-6f49ae7d-be4a-9809-b6f6-b19e55b9303d?restype=container",
      "RequestMethod": "DELETE",
      "RequestHeaders": {
        "Accept": "application/xml",
        "Authorization": "Sanitized",
        "traceparent": "00-528883e343b50443b523aff8501bd036-75280ad9d6202641-00",
        "User-Agent": [
          "azsdk-net-Storage.Files.DataLake/12.7.0-alpha.20210217.1",
          "(.NET 5.0.3; Microsoft Windows 10.0.19042)"
        ],
        "x-ms-client-request-id": "3bd0e19b-4f94-be3e-624a-b6915a4259e3",
        "x-ms-date": "Wed, 17 Feb 2021 22:46:54 GMT",
        "x-ms-return-client-request-id": "true",
<<<<<<< HEAD
        "x-ms-version": "2020-12-06"
=======
        "x-ms-version": "2021-02-12"
>>>>>>> 7e782c87
      },
      "RequestBody": null,
      "StatusCode": 202,
      "ResponseHeaders": {
        "Content-Length": "0",
        "Date": "Wed, 17 Feb 2021 22:46:54 GMT",
        "Server": [
          "Windows-Azure-Blob/1.0",
          "Microsoft-HTTPAPI/2.0"
        ],
        "x-ms-client-request-id": "3bd0e19b-4f94-be3e-624a-b6915a4259e3",
        "x-ms-request-id": "1e02805b-901e-007a-0d7e-05621f000000",
<<<<<<< HEAD
        "x-ms-version": "2020-12-06"
=======
        "x-ms-version": "2021-02-12"
>>>>>>> 7e782c87
      },
      "ResponseBody": []
    }
  ],
  "Variables": {
    "RandomSeed": "890917182",
    "Storage_TestConfigHierarchicalNamespace": "NamespaceTenant\nseannse\nU2FuaXRpemVk\nhttps://seannse.blob.core.windows.net\nhttps://seannse.file.core.windows.net\nhttps://seannse.queue.core.windows.net\nhttps://seannse.table.core.windows.net\n\n\n\n\nhttps://seannse-secondary.blob.core.windows.net\nhttps://seannse-secondary.file.core.windows.net\nhttps://seannse-secondary.queue.core.windows.net\nhttps://seannse-secondary.table.core.windows.net\n68390a19-a643-458b-b726-408abf67b4fc\nSanitized\n72f988bf-86f1-41af-91ab-2d7cd011db47\nhttps://login.microsoftonline.com/\nCloud\nBlobEndpoint=https://seannse.blob.core.windows.net/;QueueEndpoint=https://seannse.queue.core.windows.net/;FileEndpoint=https://seannse.file.core.windows.net/;BlobSecondaryEndpoint=https://seannse-secondary.blob.core.windows.net/;QueueSecondaryEndpoint=https://seannse-secondary.queue.core.windows.net/;FileSecondaryEndpoint=https://seannse-secondary.file.core.windows.net/;AccountName=seannse;AccountKey=Sanitized\n\n\n"
  }
}<|MERGE_RESOLUTION|>--- conflicted
+++ resolved
@@ -15,11 +15,7 @@
         "x-ms-client-request-id": "494ce6f5-34b4-da2c-f085-60d506fbc514",
         "x-ms-date": "Wed, 17 Feb 2021 22:46:54 GMT",
         "x-ms-return-client-request-id": "true",
-<<<<<<< HEAD
-        "x-ms-version": "2020-12-06"
-=======
         "x-ms-version": "2021-02-12"
->>>>>>> 7e782c87
       },
       "RequestBody": null,
       "StatusCode": 201,
@@ -34,11 +30,7 @@
         ],
         "x-ms-client-request-id": "494ce6f5-34b4-da2c-f085-60d506fbc514",
         "x-ms-request-id": "1e027fe1-901e-007a-287e-05621f000000",
-<<<<<<< HEAD
-        "x-ms-version": "2020-12-06"
-=======
         "x-ms-version": "2021-02-12"
->>>>>>> 7e782c87
       },
       "ResponseBody": []
     },
@@ -56,11 +48,7 @@
         "x-ms-client-request-id": "b514b7d9-5199-5fa7-b8db-8c458982e747",
         "x-ms-date": "Wed, 17 Feb 2021 22:46:54 GMT",
         "x-ms-return-client-request-id": "true",
-<<<<<<< HEAD
-        "x-ms-version": "2020-12-06"
-=======
         "x-ms-version": "2021-02-12"
->>>>>>> 7e782c87
       },
       "RequestBody": null,
       "StatusCode": 404,
@@ -74,11 +62,7 @@
         "x-ms-client-request-id": "b514b7d9-5199-5fa7-b8db-8c458982e747",
         "x-ms-error-code": "BlobNotFound",
         "x-ms-request-id": "1e028027-901e-007a-637e-05621f000000",
-<<<<<<< HEAD
-        "x-ms-version": "2020-12-06"
-=======
         "x-ms-version": "2021-02-12"
->>>>>>> 7e782c87
       },
       "ResponseBody": []
     },
@@ -96,11 +80,7 @@
         "x-ms-client-request-id": "3bd0e19b-4f94-be3e-624a-b6915a4259e3",
         "x-ms-date": "Wed, 17 Feb 2021 22:46:54 GMT",
         "x-ms-return-client-request-id": "true",
-<<<<<<< HEAD
-        "x-ms-version": "2020-12-06"
-=======
         "x-ms-version": "2021-02-12"
->>>>>>> 7e782c87
       },
       "RequestBody": null,
       "StatusCode": 202,
@@ -113,11 +93,7 @@
         ],
         "x-ms-client-request-id": "3bd0e19b-4f94-be3e-624a-b6915a4259e3",
         "x-ms-request-id": "1e02805b-901e-007a-0d7e-05621f000000",
-<<<<<<< HEAD
-        "x-ms-version": "2020-12-06"
-=======
         "x-ms-version": "2021-02-12"
->>>>>>> 7e782c87
       },
       "ResponseBody": []
     }
