﻿{
  "Entries": [
    {
      "RequestUri": "https://seannse.blob.core.windows.net/test-filesystem-3a44d8b1-13e9-ea56-4fef-194b54417690?restype=container",
      "RequestMethod": "PUT",
      "RequestHeaders": {
        "Accept": "application/xml",
        "Authorization": "Sanitized",
        "traceparent": "00-bda065b2defc884abd9cf2b0dd74dbb1-74e3bb32c315ab4f-00",
        "User-Agent": [
          "azsdk-net-Storage.Files.DataLake/12.7.0-alpha.20210217.1",
          "(.NET 5.0.3; Microsoft Windows 10.0.19042)"
        ],
        "x-ms-blob-public-access": "container",
        "x-ms-client-request-id": "f0cbd7e9-9ebd-0d5b-5e9a-d52d50156d7b",
        "x-ms-date": "Wed, 17 Feb 2021 22:38:14 GMT",
        "x-ms-return-client-request-id": "true",
<<<<<<< HEAD
        "x-ms-version": "2020-12-06"
=======
        "x-ms-version": "2021-02-12"
>>>>>>> 7e782c87
      },
      "RequestBody": null,
      "StatusCode": 201,
      "ResponseHeaders": {
        "Content-Length": "0",
        "Date": "Wed, 17 Feb 2021 22:38:14 GMT",
        "ETag": "\"0x8D8D394B68C47E4\"",
        "Last-Modified": "Wed, 17 Feb 2021 22:38:14 GMT",
        "Server": [
          "Windows-Azure-Blob/1.0",
          "Microsoft-HTTPAPI/2.0"
        ],
        "x-ms-client-request-id": "f0cbd7e9-9ebd-0d5b-5e9a-d52d50156d7b",
        "x-ms-request-id": "c9853740-001e-0025-5d7d-05d623000000",
<<<<<<< HEAD
        "x-ms-version": "2020-12-06"
=======
        "x-ms-version": "2021-02-12"
>>>>>>> 7e782c87
      },
      "ResponseBody": []
    },
    {
      "RequestUri": "https://seannse.blob.core.windows.net/test-filesystem-3a44d8b1-13e9-ea56-4fef-194b54417690/test-directory-790aedbe-664e-836b-25f1-a2a9f5d60210?comp=lease",
      "RequestMethod": "PUT",
      "RequestHeaders": {
        "Accept": "application/xml",
        "Authorization": "Sanitized",
        "traceparent": "00-67e541a394bc7144baaa1e476ca02974-6dd5b3aab02a6642-00",
        "User-Agent": [
          "azsdk-net-Storage.Files.DataLake/12.7.0-alpha.20210217.1",
          "(.NET 5.0.3; Microsoft Windows 10.0.19042)"
        ],
        "x-ms-client-request-id": "51d71fee-0816-d4dc-d7de-0f2dba05fa27",
        "x-ms-date": "Wed, 17 Feb 2021 22:38:14 GMT",
        "x-ms-lease-action": "change",
        "x-ms-lease-id": "7c62d125-8675-f6d2-d9bf-e8b658850282",
        "x-ms-proposed-lease-id": "fac0a3d2-5033-83f9-6c48-cbccfcb21887",
        "x-ms-return-client-request-id": "true",
<<<<<<< HEAD
        "x-ms-version": "2020-12-06"
=======
        "x-ms-version": "2021-02-12"
>>>>>>> 7e782c87
      },
      "RequestBody": null,
      "StatusCode": 404,
      "ResponseHeaders": {
        "Content-Length": "215",
        "Content-Type": "application/xml",
        "Date": "Wed, 17 Feb 2021 22:38:14 GMT",
        "Server": [
          "Windows-Azure-Blob/1.0",
          "Microsoft-HTTPAPI/2.0"
        ],
        "x-ms-client-request-id": "51d71fee-0816-d4dc-d7de-0f2dba05fa27",
        "x-ms-error-code": "BlobNotFound",
        "x-ms-request-id": "c9853789-001e-0025-217d-05d623000000",
<<<<<<< HEAD
        "x-ms-version": "2020-12-06"
=======
        "x-ms-version": "2021-02-12"
>>>>>>> 7e782c87
      },
      "ResponseBody": [
        "﻿<?xml version=\"1.0\" encoding=\"utf-8\"?><Error><Code>BlobNotFound</Code><Message>The specified blob does not exist.\n",
        "RequestId:c9853789-001e-0025-217d-05d623000000\n",
        "Time:2021-02-17T22:38:14.6183868Z</Message></Error>"
      ]
    },
    {
      "RequestUri": "https://seannse.blob.core.windows.net/test-filesystem-3a44d8b1-13e9-ea56-4fef-194b54417690?restype=container",
      "RequestMethod": "DELETE",
      "RequestHeaders": {
        "Accept": "application/xml",
        "Authorization": "Sanitized",
        "traceparent": "00-c5bbf7295fc977418db2c8607469adf2-cfae8074edb64a4f-00",
        "User-Agent": [
          "azsdk-net-Storage.Files.DataLake/12.7.0-alpha.20210217.1",
          "(.NET 5.0.3; Microsoft Windows 10.0.19042)"
        ],
        "x-ms-client-request-id": "dcde2b1d-c6da-8f71-e833-a7d4e1d77d14",
        "x-ms-date": "Wed, 17 Feb 2021 22:38:14 GMT",
        "x-ms-return-client-request-id": "true",
<<<<<<< HEAD
        "x-ms-version": "2020-12-06"
=======
        "x-ms-version": "2021-02-12"
>>>>>>> 7e782c87
      },
      "RequestBody": null,
      "StatusCode": 202,
      "ResponseHeaders": {
        "Content-Length": "0",
        "Date": "Wed, 17 Feb 2021 22:38:14 GMT",
        "Server": [
          "Windows-Azure-Blob/1.0",
          "Microsoft-HTTPAPI/2.0"
        ],
        "x-ms-client-request-id": "dcde2b1d-c6da-8f71-e833-a7d4e1d77d14",
        "x-ms-request-id": "c98537d0-001e-0025-617d-05d623000000",
<<<<<<< HEAD
        "x-ms-version": "2020-12-06"
=======
        "x-ms-version": "2021-02-12"
>>>>>>> 7e782c87
      },
      "ResponseBody": []
    }
  ],
  "Variables": {
    "RandomSeed": "1244810320",
    "Storage_TestConfigHierarchicalNamespace": "NamespaceTenant\nseannse\nU2FuaXRpemVk\nhttps://seannse.blob.core.windows.net\nhttps://seannse.file.core.windows.net\nhttps://seannse.queue.core.windows.net\nhttps://seannse.table.core.windows.net\n\n\n\n\nhttps://seannse-secondary.blob.core.windows.net\nhttps://seannse-secondary.file.core.windows.net\nhttps://seannse-secondary.queue.core.windows.net\nhttps://seannse-secondary.table.core.windows.net\n68390a19-a643-458b-b726-408abf67b4fc\nSanitized\n72f988bf-86f1-41af-91ab-2d7cd011db47\nhttps://login.microsoftonline.com/\nCloud\nBlobEndpoint=https://seannse.blob.core.windows.net/;QueueEndpoint=https://seannse.queue.core.windows.net/;FileEndpoint=https://seannse.file.core.windows.net/;BlobSecondaryEndpoint=https://seannse-secondary.blob.core.windows.net/;QueueSecondaryEndpoint=https://seannse-secondary.queue.core.windows.net/;FileSecondaryEndpoint=https://seannse-secondary.file.core.windows.net/;AccountName=seannse;AccountKey=Sanitized\n\n\n"
  }
}<|MERGE_RESOLUTION|>--- conflicted
+++ resolved
@@ -15,11 +15,7 @@
         "x-ms-client-request-id": "f0cbd7e9-9ebd-0d5b-5e9a-d52d50156d7b",
         "x-ms-date": "Wed, 17 Feb 2021 22:38:14 GMT",
         "x-ms-return-client-request-id": "true",
-<<<<<<< HEAD
-        "x-ms-version": "2020-12-06"
-=======
         "x-ms-version": "2021-02-12"
->>>>>>> 7e782c87
       },
       "RequestBody": null,
       "StatusCode": 201,
@@ -34,11 +30,7 @@
         ],
         "x-ms-client-request-id": "f0cbd7e9-9ebd-0d5b-5e9a-d52d50156d7b",
         "x-ms-request-id": "c9853740-001e-0025-5d7d-05d623000000",
-<<<<<<< HEAD
-        "x-ms-version": "2020-12-06"
-=======
         "x-ms-version": "2021-02-12"
->>>>>>> 7e782c87
       },
       "ResponseBody": []
     },
@@ -59,11 +51,7 @@
         "x-ms-lease-id": "7c62d125-8675-f6d2-d9bf-e8b658850282",
         "x-ms-proposed-lease-id": "fac0a3d2-5033-83f9-6c48-cbccfcb21887",
         "x-ms-return-client-request-id": "true",
-<<<<<<< HEAD
-        "x-ms-version": "2020-12-06"
-=======
         "x-ms-version": "2021-02-12"
->>>>>>> 7e782c87
       },
       "RequestBody": null,
       "StatusCode": 404,
@@ -78,11 +66,7 @@
         "x-ms-client-request-id": "51d71fee-0816-d4dc-d7de-0f2dba05fa27",
         "x-ms-error-code": "BlobNotFound",
         "x-ms-request-id": "c9853789-001e-0025-217d-05d623000000",
-<<<<<<< HEAD
-        "x-ms-version": "2020-12-06"
-=======
         "x-ms-version": "2021-02-12"
->>>>>>> 7e782c87
       },
       "ResponseBody": [
         "﻿<?xml version=\"1.0\" encoding=\"utf-8\"?><Error><Code>BlobNotFound</Code><Message>The specified blob does not exist.\n",
@@ -104,11 +88,7 @@
         "x-ms-client-request-id": "dcde2b1d-c6da-8f71-e833-a7d4e1d77d14",
         "x-ms-date": "Wed, 17 Feb 2021 22:38:14 GMT",
         "x-ms-return-client-request-id": "true",
-<<<<<<< HEAD
-        "x-ms-version": "2020-12-06"
-=======
         "x-ms-version": "2021-02-12"
->>>>>>> 7e782c87
       },
       "RequestBody": null,
       "StatusCode": 202,
@@ -121,11 +101,7 @@
         ],
         "x-ms-client-request-id": "dcde2b1d-c6da-8f71-e833-a7d4e1d77d14",
         "x-ms-request-id": "c98537d0-001e-0025-617d-05d623000000",
-<<<<<<< HEAD
-        "x-ms-version": "2020-12-06"
-=======
         "x-ms-version": "2021-02-12"
->>>>>>> 7e782c87
       },
       "ResponseBody": []
     }
