--- conflicted
+++ resolved
@@ -1,30 +1,19 @@
 {
   "Entries": [
     {
-      "RequestUri": "https://seannse.blob.core.windows.net/test-filesystem-83646026-9d3f-0d27-00eb-59fc1e520c47?restype=container",
+      "RequestUri": "https://seannse.blob.core.windows.net/test-filesystem-9e6975b8-1c7c-c214-6c56-1e57d1827187?restype=container",
       "RequestMethod": "PUT",
       "RequestHeaders": {
         "Accept": "application/xml",
         "Authorization": "Sanitized",
-<<<<<<< HEAD
-        "traceparent": "00-335dbd4990f25c42b9365c2308e0118b-e7c00632f46fe244-00",
+        "traceparent": "00-80242e84d9e1664d83a5affc804f7335-7a0f1c1307d46b44-00",
         "User-Agent": [
-          "azsdk-net-Storage.Files.DataLake/12.7.0-alpha.20210202.1",
-          "(.NET 5.0.2; Microsoft Windows 10.0.19042)"
+          "azsdk-net-Storage.Files.DataLake/12.7.0-alpha.20210219.1",
+          "(.NET 5.0.3; Microsoft Windows 10.0.19041)"
         ],
         "x-ms-blob-public-access": "container",
-        "x-ms-client-request-id": "671c4433-be22-e80b-ac57-cd867b10f821",
-        "x-ms-date": "Tue, 02 Feb 2021 21:49:30 GMT",
-=======
-        "traceparent": "00-c668f5751e2b4149b3632cc0d3c5dce6-ec885b1ef77a7e4a-00",
-        "User-Agent": [
-          "azsdk-net-Storage.Files.DataLake/12.7.0-alpha.20210217.1",
-          "(.NET 5.0.3; Microsoft Windows 10.0.19042)"
-        ],
-        "x-ms-blob-public-access": "container",
-        "x-ms-client-request-id": "671c4433-be22-e80b-ac57-cd867b10f821",
-        "x-ms-date": "Wed, 17 Feb 2021 22:37:31 GMT",
->>>>>>> 1814567d
+        "x-ms-client-request-id": "b3f68e0f-ab82-3199-b225-a7b8de5f6ce6",
+        "x-ms-date": "Fri, 19 Feb 2021 18:59:24 GMT",
         "x-ms-return-client-request-id": "true",
         "x-ms-version": "2020-06-12"
       },
@@ -32,52 +21,32 @@
       "StatusCode": 201,
       "ResponseHeaders": {
         "Content-Length": "0",
-<<<<<<< HEAD
-        "Date": "Tue, 02 Feb 2021 21:49:30 GMT",
-        "ETag": "\u00220x8D8C7C46C02C474\u0022",
-        "Last-Modified": "Tue, 02 Feb 2021 21:49:31 GMT",
-=======
-        "Date": "Wed, 17 Feb 2021 22:37:31 GMT",
-        "ETag": "\u00220x8D8D3949CD78A7F\u0022",
-        "Last-Modified": "Wed, 17 Feb 2021 22:37:31 GMT",
->>>>>>> 1814567d
+        "Date": "Fri, 19 Feb 2021 18:59:23 GMT",
+        "ETag": "\u00220x8D8D50878A42AD7\u0022",
+        "Last-Modified": "Fri, 19 Feb 2021 18:59:23 GMT",
         "Server": [
           "Windows-Azure-Blob/1.0",
           "Microsoft-HTTPAPI/2.0"
         ],
-        "x-ms-client-request-id": "671c4433-be22-e80b-ac57-cd867b10f821",
-<<<<<<< HEAD
-        "x-ms-request-id": "01728570-501e-0065-27ad-f9d11b000000",
-=======
-        "x-ms-request-id": "f524a782-c01e-0077-207d-05aacb000000",
->>>>>>> 1814567d
+        "x-ms-client-request-id": "b3f68e0f-ab82-3199-b225-a7b8de5f6ce6",
+        "x-ms-request-id": "cb1138ce-b01e-006d-13f1-06cb14000000",
         "x-ms-version": "2020-06-12"
       },
       "ResponseBody": []
     },
     {
-      "RequestUri": "https://seannse.dfs.core.windows.net/test-filesystem-83646026-9d3f-0d27-00eb-59fc1e520c47/directory?resource=directory",
+      "RequestUri": "https://seannse.dfs.core.windows.net/test-filesystem-9e6975b8-1c7c-c214-6c56-1e57d1827187/directory?resource=directory",
       "RequestMethod": "PUT",
       "RequestHeaders": {
         "Accept": "application/json",
         "Authorization": "Sanitized",
-<<<<<<< HEAD
-        "traceparent": "00-ac5bbde25663354daf8752225efffa05-e3cc6f0493e7ec43-00",
+        "traceparent": "00-dbbdca9b84144f4d82fa54236a0063ee-b2d44702b0a37c45-00",
         "User-Agent": [
-          "azsdk-net-Storage.Files.DataLake/12.7.0-alpha.20210202.1",
-          "(.NET 5.0.2; Microsoft Windows 10.0.19042)"
+          "azsdk-net-Storage.Files.DataLake/12.7.0-alpha.20210219.1",
+          "(.NET 5.0.3; Microsoft Windows 10.0.19041)"
         ],
-        "x-ms-client-request-id": "d9c81493-a435-8925-bcaa-e548e2f8a250",
-        "x-ms-date": "Tue, 02 Feb 2021 21:49:30 GMT",
-=======
-        "traceparent": "00-d2377afb2dc7884cb0c90b30006f22d9-cf53686eecaf904e-00",
-        "User-Agent": [
-          "azsdk-net-Storage.Files.DataLake/12.7.0-alpha.20210217.1",
-          "(.NET 5.0.3; Microsoft Windows 10.0.19042)"
-        ],
-        "x-ms-client-request-id": "d9c81493-a435-8925-bcaa-e548e2f8a250",
-        "x-ms-date": "Wed, 17 Feb 2021 22:37:31 GMT",
->>>>>>> 1814567d
+        "x-ms-client-request-id": "4347b901-bd8b-5804-6b63-ab46e67364eb",
+        "x-ms-date": "Fri, 19 Feb 2021 18:59:24 GMT",
         "x-ms-return-client-request-id": "true",
         "x-ms-version": "2020-06-12"
       },
@@ -85,52 +54,32 @@
       "StatusCode": 201,
       "ResponseHeaders": {
         "Content-Length": "0",
-<<<<<<< HEAD
-        "Date": "Tue, 02 Feb 2021 21:49:31 GMT",
-        "ETag": "\u00220x8D8C7C46C3A8588\u0022",
-        "Last-Modified": "Tue, 02 Feb 2021 21:49:31 GMT",
-=======
-        "Date": "Wed, 17 Feb 2021 22:37:31 GMT",
-        "ETag": "\u00220x8D8D3949D106EBD\u0022",
-        "Last-Modified": "Wed, 17 Feb 2021 22:37:31 GMT",
->>>>>>> 1814567d
+        "Date": "Fri, 19 Feb 2021 18:59:23 GMT",
+        "ETag": "\u00220x8D8D50878B4628C\u0022",
+        "Last-Modified": "Fri, 19 Feb 2021 18:59:23 GMT",
         "Server": [
           "Windows-Azure-HDFS/1.0",
           "Microsoft-HTTPAPI/2.0"
         ],
-        "x-ms-client-request-id": "d9c81493-a435-8925-bcaa-e548e2f8a250",
-<<<<<<< HEAD
-        "x-ms-request-id": "dbcee5ea-a01f-003c-6cad-f95698000000",
-=======
-        "x-ms-request-id": "deaa3bc9-801f-0066-1b7d-05307f000000",
->>>>>>> 1814567d
+        "x-ms-client-request-id": "4347b901-bd8b-5804-6b63-ab46e67364eb",
+        "x-ms-request-id": "da836169-a01f-0061-36f1-065c1c000000",
         "x-ms-version": "2020-06-12"
       },
       "ResponseBody": []
     },
     {
-      "RequestUri": "https://seannse.dfs.core.windows.net/test-filesystem-83646026-9d3f-0d27-00eb-59fc1e520c47/directory/my cool directory?resource=directory",
+      "RequestUri": "https://seannse.dfs.core.windows.net/test-filesystem-9e6975b8-1c7c-c214-6c56-1e57d1827187/directory/my cool directory?resource=directory",
       "RequestMethod": "PUT",
       "RequestHeaders": {
         "Accept": "application/json",
         "Authorization": "Sanitized",
-<<<<<<< HEAD
-        "traceparent": "00-ac1b2546788b3d4c8e6a7dab086d6bc9-ff2cc0de24cf0848-00",
+        "traceparent": "00-2bc92c1a368fdf41893251316f07c941-0bf3549b5d79d74c-00",
         "User-Agent": [
-          "azsdk-net-Storage.Files.DataLake/12.7.0-alpha.20210202.1",
-          "(.NET 5.0.2; Microsoft Windows 10.0.19042)"
+          "azsdk-net-Storage.Files.DataLake/12.7.0-alpha.20210219.1",
+          "(.NET 5.0.3; Microsoft Windows 10.0.19041)"
         ],
-        "x-ms-client-request-id": "67f33349-1e47-07eb-6be5-6c8b0bd595e9",
-        "x-ms-date": "Tue, 02 Feb 2021 21:49:31 GMT",
-=======
-        "traceparent": "00-88e8b60c3af26f42ae252e56e1265c35-08d60f393cd41344-00",
-        "User-Agent": [
-          "azsdk-net-Storage.Files.DataLake/12.7.0-alpha.20210217.1",
-          "(.NET 5.0.3; Microsoft Windows 10.0.19042)"
-        ],
-        "x-ms-client-request-id": "67f33349-1e47-07eb-6be5-6c8b0bd595e9",
-        "x-ms-date": "Wed, 17 Feb 2021 22:37:31 GMT",
->>>>>>> 1814567d
+        "x-ms-client-request-id": "24b7a294-2917-295a-b89f-f37a9b7b43d6",
+        "x-ms-date": "Fri, 19 Feb 2021 18:59:24 GMT",
         "x-ms-return-client-request-id": "true",
         "x-ms-version": "2020-06-12"
       },
@@ -138,52 +87,32 @@
       "StatusCode": 201,
       "ResponseHeaders": {
         "Content-Length": "0",
-<<<<<<< HEAD
-        "Date": "Tue, 02 Feb 2021 21:49:31 GMT",
-        "ETag": "\u00220x8D8C7C46C57AB26\u0022",
-        "Last-Modified": "Tue, 02 Feb 2021 21:49:31 GMT",
-=======
-        "Date": "Wed, 17 Feb 2021 22:37:31 GMT",
-        "ETag": "\u00220x8D8D3949D2068A0\u0022",
-        "Last-Modified": "Wed, 17 Feb 2021 22:37:31 GMT",
->>>>>>> 1814567d
+        "Date": "Fri, 19 Feb 2021 18:59:23 GMT",
+        "ETag": "\u00220x8D8D50878C012CC\u0022",
+        "Last-Modified": "Fri, 19 Feb 2021 18:59:23 GMT",
         "Server": [
           "Windows-Azure-HDFS/1.0",
           "Microsoft-HTTPAPI/2.0"
         ],
-        "x-ms-client-request-id": "67f33349-1e47-07eb-6be5-6c8b0bd595e9",
-<<<<<<< HEAD
-        "x-ms-request-id": "dbcee5fc-a01f-003c-7ead-f95698000000",
-=======
-        "x-ms-request-id": "deaa3bf9-801f-0066-4b7d-05307f000000",
->>>>>>> 1814567d
+        "x-ms-client-request-id": "24b7a294-2917-295a-b89f-f37a9b7b43d6",
+        "x-ms-request-id": "da836177-a01f-0061-44f1-065c1c000000",
         "x-ms-version": "2020-06-12"
       },
       "ResponseBody": []
     },
     {
-      "RequestUri": "https://seannse.dfs.core.windows.net/test-filesystem-83646026-9d3f-0d27-00eb-59fc1e520c47?resource=filesystem\u0026recursive=true\u0026upn=false",
+      "RequestUri": "https://seannse.dfs.core.windows.net/test-filesystem-9e6975b8-1c7c-c214-6c56-1e57d1827187?resource=filesystem\u0026recursive=true\u0026upn=false",
       "RequestMethod": "GET",
       "RequestHeaders": {
         "Accept": "application/json",
         "Authorization": "Sanitized",
-<<<<<<< HEAD
-        "traceparent": "00-0532f9ea9cdd9f449bd7081800c80c46-d338832e09cd7843-00",
+        "traceparent": "00-6e47a4b244729643954cba4c3d965f17-e34b318c698b744c-00",
         "User-Agent": [
-          "azsdk-net-Storage.Files.DataLake/12.7.0-alpha.20210202.1",
-          "(.NET 5.0.2; Microsoft Windows 10.0.19042)"
+          "azsdk-net-Storage.Files.DataLake/12.7.0-alpha.20210219.1",
+          "(.NET 5.0.3; Microsoft Windows 10.0.19041)"
         ],
-        "x-ms-client-request-id": "aeff21cb-3b05-6208-868b-0112c3843750",
-        "x-ms-date": "Tue, 02 Feb 2021 21:49:31 GMT",
-=======
-        "traceparent": "00-ba23e20b2744c34fa4da7c036dfda3bb-49c8c7a5ee19e148-00",
-        "User-Agent": [
-          "azsdk-net-Storage.Files.DataLake/12.7.0-alpha.20210217.1",
-          "(.NET 5.0.3; Microsoft Windows 10.0.19042)"
-        ],
-        "x-ms-client-request-id": "aeff21cb-3b05-6208-868b-0112c3843750",
-        "x-ms-date": "Wed, 17 Feb 2021 22:37:31 GMT",
->>>>>>> 1814567d
+        "x-ms-client-request-id": "44b2561d-3fbb-23d3-eea6-bbd0030c2c50",
+        "x-ms-date": "Fri, 19 Feb 2021 18:59:24 GMT",
         "x-ms-return-client-request-id": "true",
         "x-ms-version": "2020-06-12"
       },
@@ -191,55 +120,33 @@
       "StatusCode": 200,
       "ResponseHeaders": {
         "Content-Type": "application/json; charset=utf-8",
-<<<<<<< HEAD
-        "Date": "Tue, 02 Feb 2021 21:49:31 GMT",
-=======
-        "Date": "Wed, 17 Feb 2021 22:37:31 GMT",
->>>>>>> 1814567d
+        "Date": "Fri, 19 Feb 2021 18:59:23 GMT",
         "Server": [
           "Windows-Azure-HDFS/1.0",
           "Microsoft-HTTPAPI/2.0"
         ],
         "Transfer-Encoding": "chunked",
-        "x-ms-client-request-id": "aeff21cb-3b05-6208-868b-0112c3843750",
-<<<<<<< HEAD
-        "x-ms-request-id": "dbcee60a-a01f-003c-0cad-f95698000000",
+        "x-ms-client-request-id": "44b2561d-3fbb-23d3-eea6-bbd0030c2c50",
+        "x-ms-request-id": "da836184-a01f-0061-51f1-065c1c000000",
         "x-ms-version": "2020-06-12"
       },
       "ResponseBody": [
-        "{\u0022paths\u0022:[{\u0022contentLength\u0022:\u00220\u0022,\u0022creationTime\u0022:\u0022132567761716217224\u0022,\u0022etag\u0022:\u00220x8D8C7C46C3A8588\u0022,\u0022group\u0022:\u0022$superuser\u0022,\u0022isDirectory\u0022:\u0022true\u0022,\u0022lastModified\u0022:\u0022Tue, 02 Feb 2021 21:49:31 GMT\u0022,\u0022name\u0022:\u0022directory\u0022,\u0022owner\u0022:\u0022$superuser\u0022,\u0022permissions\u0022:\u0022rwxr-x---\u0022},{\u0022contentLength\u0022:\u00220\u0022,\u0022creationTime\u0022:\u0022132567761718127398\u0022,\u0022etag\u0022:\u00220x8D8C7C46C57AB26\u0022,\u0022group\u0022:\u0022$superuser\u0022,\u0022isDirectory\u0022:\u0022true\u0022,\u0022lastModified\u0022:\u0022Tue, 02 Feb 2021 21:49:31 GMT\u0022,\u0022name\u0022:\u0022directory/my cool directory\u0022,\u0022owner\u0022:\u0022$superuser\u0022,\u0022permissions\u0022:\u0022rwxr-x---\u0022}]}\n"
-=======
-        "x-ms-request-id": "deaa3c1f-801f-0066-717d-05307f000000",
-        "x-ms-version": "2020-06-12"
-      },
-      "ResponseBody": [
-        "{\u0022paths\u0022:[{\u0022contentLength\u0022:\u00220\u0022,\u0022creationTime\u0022:\u0022132580750516645565\u0022,\u0022etag\u0022:\u00220x8D8D3949D106EBD\u0022,\u0022group\u0022:\u0022$superuser\u0022,\u0022isDirectory\u0022:\u0022true\u0022,\u0022lastModified\u0022:\u0022Wed, 17 Feb 2021 22:37:31 GMT\u0022,\u0022name\u0022:\u0022directory\u0022,\u0022owner\u0022:\u0022$superuser\u0022,\u0022permissions\u0022:\u0022rwxr-x---\u0022},{\u0022contentLength\u0022:\u00220\u0022,\u0022creationTime\u0022:\u0022132580750517692576\u0022,\u0022etag\u0022:\u00220x8D8D3949D2068A0\u0022,\u0022group\u0022:\u0022$superuser\u0022,\u0022isDirectory\u0022:\u0022true\u0022,\u0022lastModified\u0022:\u0022Wed, 17 Feb 2021 22:37:31 GMT\u0022,\u0022name\u0022:\u0022directory/my cool directory\u0022,\u0022owner\u0022:\u0022$superuser\u0022,\u0022permissions\u0022:\u0022rwxr-x---\u0022}]}\n"
->>>>>>> 1814567d
+        "{\u0022paths\u0022:[{\u0022contentLength\u0022:\u00220\u0022,\u0022creationTime\u0022:\u0022132582347634467468\u0022,\u0022etag\u0022:\u00220x8D8D50878B4628C\u0022,\u0022group\u0022:\u0022$superuser\u0022,\u0022isDirectory\u0022:\u0022true\u0022,\u0022lastModified\u0022:\u0022Fri, 19 Feb 2021 18:59:23 GMT\u0022,\u0022name\u0022:\u0022directory\u0022,\u0022owner\u0022:\u0022$superuser\u0022,\u0022permissions\u0022:\u0022rwxr-x---\u0022},{\u0022contentLength\u0022:\u00220\u0022,\u0022creationTime\u0022:\u0022132582347635233484\u0022,\u0022etag\u0022:\u00220x8D8D50878C012CC\u0022,\u0022group\u0022:\u0022$superuser\u0022,\u0022isDirectory\u0022:\u0022true\u0022,\u0022lastModified\u0022:\u0022Fri, 19 Feb 2021 18:59:23 GMT\u0022,\u0022name\u0022:\u0022directory/my cool directory\u0022,\u0022owner\u0022:\u0022$superuser\u0022,\u0022permissions\u0022:\u0022rwxr-x---\u0022}]}\n"
       ]
     },
     {
-      "RequestUri": "https://seannse.blob.core.windows.net/test-filesystem-83646026-9d3f-0d27-00eb-59fc1e520c47?restype=container",
+      "RequestUri": "https://seannse.blob.core.windows.net/test-filesystem-9e6975b8-1c7c-c214-6c56-1e57d1827187?restype=container",
       "RequestMethod": "DELETE",
       "RequestHeaders": {
         "Accept": "application/xml",
         "Authorization": "Sanitized",
-<<<<<<< HEAD
-        "traceparent": "00-f70b939c5953614bb864631712871c5c-a2a2e9fedfa65242-00",
+        "traceparent": "00-7de7d3f479d7b04889236d0c467bd10a-437f49bfc920344e-00",
         "User-Agent": [
-          "azsdk-net-Storage.Files.DataLake/12.7.0-alpha.20210202.1",
-          "(.NET 5.0.2; Microsoft Windows 10.0.19042)"
+          "azsdk-net-Storage.Files.DataLake/12.7.0-alpha.20210219.1",
+          "(.NET 5.0.3; Microsoft Windows 10.0.19041)"
         ],
-        "x-ms-client-request-id": "eabff5f6-e6d6-69e3-cae1-11c99e8f9f81",
-        "x-ms-date": "Tue, 02 Feb 2021 21:49:31 GMT",
-=======
-        "traceparent": "00-6d2989dc708b4c47b0ca988bc438a30b-6d9c793594828f42-00",
-        "User-Agent": [
-          "azsdk-net-Storage.Files.DataLake/12.7.0-alpha.20210217.1",
-          "(.NET 5.0.3; Microsoft Windows 10.0.19042)"
-        ],
-        "x-ms-client-request-id": "eabff5f6-e6d6-69e3-cae1-11c99e8f9f81",
-        "x-ms-date": "Wed, 17 Feb 2021 22:37:32 GMT",
->>>>>>> 1814567d
+        "x-ms-client-request-id": "445c5ea0-ffc8-831a-9252-b4e761c50726",
+        "x-ms-date": "Fri, 19 Feb 2021 18:59:24 GMT",
         "x-ms-return-client-request-id": "true",
         "x-ms-version": "2020-06-12"
       },
@@ -247,28 +154,20 @@
       "StatusCode": 202,
       "ResponseHeaders": {
         "Content-Length": "0",
-<<<<<<< HEAD
-        "Date": "Tue, 02 Feb 2021 21:49:31 GMT",
-=======
-        "Date": "Wed, 17 Feb 2021 22:37:31 GMT",
->>>>>>> 1814567d
+        "Date": "Fri, 19 Feb 2021 18:59:23 GMT",
         "Server": [
           "Windows-Azure-Blob/1.0",
           "Microsoft-HTTPAPI/2.0"
         ],
-        "x-ms-client-request-id": "eabff5f6-e6d6-69e3-cae1-11c99e8f9f81",
-<<<<<<< HEAD
-        "x-ms-request-id": "017286b8-501e-0065-49ad-f9d11b000000",
-=======
-        "x-ms-request-id": "f524a8c1-c01e-0077-447d-05aacb000000",
->>>>>>> 1814567d
+        "x-ms-client-request-id": "445c5ea0-ffc8-831a-9252-b4e761c50726",
+        "x-ms-request-id": "cb11396c-b01e-006d-2af1-06cb14000000",
         "x-ms-version": "2020-06-12"
       },
       "ResponseBody": []
     }
   ],
   "Variables": {
-    "RandomSeed": "736030494",
+    "RandomSeed": "1248510761",
     "Storage_TestConfigHierarchicalNamespace": "NamespaceTenant\nseannse\nU2FuaXRpemVk\nhttps://seannse.blob.core.windows.net\nhttps://seannse.file.core.windows.net\nhttps://seannse.queue.core.windows.net\nhttps://seannse.table.core.windows.net\n\n\n\n\nhttps://seannse-secondary.blob.core.windows.net\nhttps://seannse-secondary.file.core.windows.net\nhttps://seannse-secondary.queue.core.windows.net\nhttps://seannse-secondary.table.core.windows.net\n68390a19-a643-458b-b726-408abf67b4fc\nSanitized\n72f988bf-86f1-41af-91ab-2d7cd011db47\nhttps://login.microsoftonline.com/\nCloud\nBlobEndpoint=https://seannse.blob.core.windows.net/;QueueEndpoint=https://seannse.queue.core.windows.net/;FileEndpoint=https://seannse.file.core.windows.net/;BlobSecondaryEndpoint=https://seannse-secondary.blob.core.windows.net/;QueueSecondaryEndpoint=https://seannse-secondary.queue.core.windows.net/;FileSecondaryEndpoint=https://seannse-secondary.file.core.windows.net/;AccountName=seannse;AccountKey=Sanitized\n"
   }
 }