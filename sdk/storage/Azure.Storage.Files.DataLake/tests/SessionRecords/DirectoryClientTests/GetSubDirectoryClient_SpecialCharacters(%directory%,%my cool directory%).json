﻿{
  "Entries": [
    {
      "RequestUri": "https://seannse.blob.core.windows.net/test-filesystem-9e6975b8-1c7c-c214-6c56-1e57d1827187?restype=container",
      "RequestMethod": "PUT",
      "RequestHeaders": {
        "Accept": "application/xml",
        "Authorization": "Sanitized",
        "traceparent": "00-80242e84d9e1664d83a5affc804f7335-7a0f1c1307d46b44-00",
        "User-Agent": [
          "azsdk-net-Storage.Files.DataLake/12.7.0-alpha.20210219.1",
          "(.NET 5.0.3; Microsoft Windows 10.0.19041)"
        ],
        "x-ms-blob-public-access": "container",
        "x-ms-client-request-id": "b3f68e0f-ab82-3199-b225-a7b8de5f6ce6",
        "x-ms-date": "Fri, 19 Feb 2021 18:59:24 GMT",
        "x-ms-return-client-request-id": "true",
<<<<<<< HEAD
        "x-ms-version": "2020-12-06"
=======
        "x-ms-version": "2021-02-12"
>>>>>>> 7e782c87
      },
      "RequestBody": null,
      "StatusCode": 201,
      "ResponseHeaders": {
        "Content-Length": "0",
        "Date": "Fri, 19 Feb 2021 18:59:23 GMT",
        "ETag": "\"0x8D8D50878A42AD7\"",
        "Last-Modified": "Fri, 19 Feb 2021 18:59:23 GMT",
        "Server": [
          "Windows-Azure-Blob/1.0",
          "Microsoft-HTTPAPI/2.0"
        ],
        "x-ms-client-request-id": "b3f68e0f-ab82-3199-b225-a7b8de5f6ce6",
        "x-ms-request-id": "cb1138ce-b01e-006d-13f1-06cb14000000",
<<<<<<< HEAD
        "x-ms-version": "2020-12-06"
=======
        "x-ms-version": "2021-02-12"
>>>>>>> 7e782c87
      },
      "ResponseBody": []
    },
    {
      "RequestUri": "https://seannse.dfs.core.windows.net/test-filesystem-9e6975b8-1c7c-c214-6c56-1e57d1827187/directory?resource=directory",
      "RequestMethod": "PUT",
      "RequestHeaders": {
        "Accept": "application/json",
        "Authorization": "Sanitized",
        "traceparent": "00-dbbdca9b84144f4d82fa54236a0063ee-b2d44702b0a37c45-00",
        "User-Agent": [
          "azsdk-net-Storage.Files.DataLake/12.7.0-alpha.20210219.1",
          "(.NET 5.0.3; Microsoft Windows 10.0.19041)"
        ],
        "x-ms-client-request-id": "4347b901-bd8b-5804-6b63-ab46e67364eb",
        "x-ms-date": "Fri, 19 Feb 2021 18:59:24 GMT",
        "x-ms-return-client-request-id": "true",
<<<<<<< HEAD
        "x-ms-version": "2020-12-06"
=======
        "x-ms-version": "2021-02-12"
>>>>>>> 7e782c87
      },
      "RequestBody": null,
      "StatusCode": 201,
      "ResponseHeaders": {
        "Content-Length": "0",
        "Date": "Fri, 19 Feb 2021 18:59:23 GMT",
        "ETag": "\"0x8D8D50878B4628C\"",
        "Last-Modified": "Fri, 19 Feb 2021 18:59:23 GMT",
        "Server": [
          "Windows-Azure-HDFS/1.0",
          "Microsoft-HTTPAPI/2.0"
        ],
        "x-ms-client-request-id": "4347b901-bd8b-5804-6b63-ab46e67364eb",
        "x-ms-request-id": "da836169-a01f-0061-36f1-065c1c000000",
<<<<<<< HEAD
        "x-ms-version": "2020-12-06"
=======
        "x-ms-version": "2021-02-12"
>>>>>>> 7e782c87
      },
      "ResponseBody": []
    },
    {
      "RequestUri": "https://seannse.dfs.core.windows.net/test-filesystem-9e6975b8-1c7c-c214-6c56-1e57d1827187/directory/my cool directory?resource=directory",
      "RequestMethod": "PUT",
      "RequestHeaders": {
        "Accept": "application/json",
        "Authorization": "Sanitized",
        "traceparent": "00-2bc92c1a368fdf41893251316f07c941-0bf3549b5d79d74c-00",
        "User-Agent": [
          "azsdk-net-Storage.Files.DataLake/12.7.0-alpha.20210219.1",
          "(.NET 5.0.3; Microsoft Windows 10.0.19041)"
        ],
        "x-ms-client-request-id": "24b7a294-2917-295a-b89f-f37a9b7b43d6",
        "x-ms-date": "Fri, 19 Feb 2021 18:59:24 GMT",
        "x-ms-return-client-request-id": "true",
<<<<<<< HEAD
        "x-ms-version": "2020-12-06"
=======
        "x-ms-version": "2021-02-12"
>>>>>>> 7e782c87
      },
      "RequestBody": null,
      "StatusCode": 201,
      "ResponseHeaders": {
        "Content-Length": "0",
        "Date": "Fri, 19 Feb 2021 18:59:23 GMT",
        "ETag": "\"0x8D8D50878C012CC\"",
        "Last-Modified": "Fri, 19 Feb 2021 18:59:23 GMT",
        "Server": [
          "Windows-Azure-HDFS/1.0",
          "Microsoft-HTTPAPI/2.0"
        ],
        "x-ms-client-request-id": "24b7a294-2917-295a-b89f-f37a9b7b43d6",
        "x-ms-request-id": "da836177-a01f-0061-44f1-065c1c000000",
<<<<<<< HEAD
        "x-ms-version": "2020-12-06"
=======
        "x-ms-version": "2021-02-12"
>>>>>>> 7e782c87
      },
      "ResponseBody": []
    },
    {
      "RequestUri": "https://seannse.dfs.core.windows.net/test-filesystem-9e6975b8-1c7c-c214-6c56-1e57d1827187?resource=filesystem&recursive=true&upn=false",
      "RequestMethod": "GET",
      "RequestHeaders": {
        "Accept": "application/json",
        "Authorization": "Sanitized",
        "traceparent": "00-6e47a4b244729643954cba4c3d965f17-e34b318c698b744c-00",
        "User-Agent": [
          "azsdk-net-Storage.Files.DataLake/12.7.0-alpha.20210219.1",
          "(.NET 5.0.3; Microsoft Windows 10.0.19041)"
        ],
        "x-ms-client-request-id": "44b2561d-3fbb-23d3-eea6-bbd0030c2c50",
        "x-ms-date": "Fri, 19 Feb 2021 18:59:24 GMT",
        "x-ms-return-client-request-id": "true",
<<<<<<< HEAD
        "x-ms-version": "2020-12-06"
=======
        "x-ms-version": "2021-02-12"
>>>>>>> 7e782c87
      },
      "RequestBody": null,
      "StatusCode": 200,
      "ResponseHeaders": {
        "Content-Type": "application/json; charset=utf-8",
        "Date": "Fri, 19 Feb 2021 18:59:23 GMT",
        "Server": [
          "Windows-Azure-HDFS/1.0",
          "Microsoft-HTTPAPI/2.0"
        ],
        "Transfer-Encoding": "chunked",
        "x-ms-client-request-id": "44b2561d-3fbb-23d3-eea6-bbd0030c2c50",
        "x-ms-request-id": "da836184-a01f-0061-51f1-065c1c000000",
<<<<<<< HEAD
        "x-ms-version": "2020-12-06"
=======
        "x-ms-version": "2021-02-12"
>>>>>>> 7e782c87
      },
      "ResponseBody": [
        "{\"paths\":[{\"contentLength\":\"0\",\"creationTime\":\"132582347634467468\",\"etag\":\"0x8D8D50878B4628C\",\"group\":\"$superuser\",\"isDirectory\":\"true\",\"lastModified\":\"Fri, 19 Feb 2021 18:59:23 GMT\",\"name\":\"directory\",\"owner\":\"$superuser\",\"permissions\":\"rwxr-x---\"},{\"contentLength\":\"0\",\"creationTime\":\"132582347635233484\",\"etag\":\"0x8D8D50878C012CC\",\"group\":\"$superuser\",\"isDirectory\":\"true\",\"lastModified\":\"Fri, 19 Feb 2021 18:59:23 GMT\",\"name\":\"directory/my cool directory\",\"owner\":\"$superuser\",\"permissions\":\"rwxr-x---\"}]}\n"
      ]
    },
    {
      "RequestUri": "https://seannse.blob.core.windows.net/test-filesystem-9e6975b8-1c7c-c214-6c56-1e57d1827187?restype=container",
      "RequestMethod": "DELETE",
      "RequestHeaders": {
        "Accept": "application/xml",
        "Authorization": "Sanitized",
        "traceparent": "00-7de7d3f479d7b04889236d0c467bd10a-437f49bfc920344e-00",
        "User-Agent": [
          "azsdk-net-Storage.Files.DataLake/12.7.0-alpha.20210219.1",
          "(.NET 5.0.3; Microsoft Windows 10.0.19041)"
        ],
        "x-ms-client-request-id": "445c5ea0-ffc8-831a-9252-b4e761c50726",
        "x-ms-date": "Fri, 19 Feb 2021 18:59:24 GMT",
        "x-ms-return-client-request-id": "true",
<<<<<<< HEAD
        "x-ms-version": "2020-12-06"
=======
        "x-ms-version": "2021-02-12"
>>>>>>> 7e782c87
      },
      "RequestBody": null,
      "StatusCode": 202,
      "ResponseHeaders": {
        "Content-Length": "0",
        "Date": "Fri, 19 Feb 2021 18:59:23 GMT",
        "Server": [
          "Windows-Azure-Blob/1.0",
          "Microsoft-HTTPAPI/2.0"
        ],
        "x-ms-client-request-id": "445c5ea0-ffc8-831a-9252-b4e761c50726",
        "x-ms-request-id": "cb11396c-b01e-006d-2af1-06cb14000000",
<<<<<<< HEAD
        "x-ms-version": "2020-12-06"
=======
        "x-ms-version": "2021-02-12"
>>>>>>> 7e782c87
      },
      "ResponseBody": []
    }
  ],
  "Variables": {
    "RandomSeed": "1248510761",
    "Storage_TestConfigHierarchicalNamespace": "NamespaceTenant\nseannse\nU2FuaXRpemVk\nhttps://seannse.blob.core.windows.net\nhttps://seannse.file.core.windows.net\nhttps://seannse.queue.core.windows.net\nhttps://seannse.table.core.windows.net\n\n\n\n\nhttps://seannse-secondary.blob.core.windows.net\nhttps://seannse-secondary.file.core.windows.net\nhttps://seannse-secondary.queue.core.windows.net\nhttps://seannse-secondary.table.core.windows.net\n68390a19-a643-458b-b726-408abf67b4fc\nSanitized\n72f988bf-86f1-41af-91ab-2d7cd011db47\nhttps://login.microsoftonline.com/\nCloud\nBlobEndpoint=https://seannse.blob.core.windows.net/;QueueEndpoint=https://seannse.queue.core.windows.net/;FileEndpoint=https://seannse.file.core.windows.net/;BlobSecondaryEndpoint=https://seannse-secondary.blob.core.windows.net/;QueueSecondaryEndpoint=https://seannse-secondary.queue.core.windows.net/;FileSecondaryEndpoint=https://seannse-secondary.file.core.windows.net/;AccountName=seannse;AccountKey=Sanitized\n\n\n"
  }
}<|MERGE_RESOLUTION|>--- conflicted
+++ resolved
@@ -15,11 +15,7 @@
         "x-ms-client-request-id": "b3f68e0f-ab82-3199-b225-a7b8de5f6ce6",
         "x-ms-date": "Fri, 19 Feb 2021 18:59:24 GMT",
         "x-ms-return-client-request-id": "true",
-<<<<<<< HEAD
-        "x-ms-version": "2020-12-06"
-=======
         "x-ms-version": "2021-02-12"
->>>>>>> 7e782c87
       },
       "RequestBody": null,
       "StatusCode": 201,
@@ -34,11 +30,7 @@
         ],
         "x-ms-client-request-id": "b3f68e0f-ab82-3199-b225-a7b8de5f6ce6",
         "x-ms-request-id": "cb1138ce-b01e-006d-13f1-06cb14000000",
-<<<<<<< HEAD
-        "x-ms-version": "2020-12-06"
-=======
         "x-ms-version": "2021-02-12"
->>>>>>> 7e782c87
       },
       "ResponseBody": []
     },
@@ -56,11 +48,7 @@
         "x-ms-client-request-id": "4347b901-bd8b-5804-6b63-ab46e67364eb",
         "x-ms-date": "Fri, 19 Feb 2021 18:59:24 GMT",
         "x-ms-return-client-request-id": "true",
-<<<<<<< HEAD
-        "x-ms-version": "2020-12-06"
-=======
         "x-ms-version": "2021-02-12"
->>>>>>> 7e782c87
       },
       "RequestBody": null,
       "StatusCode": 201,
@@ -75,11 +63,7 @@
         ],
         "x-ms-client-request-id": "4347b901-bd8b-5804-6b63-ab46e67364eb",
         "x-ms-request-id": "da836169-a01f-0061-36f1-065c1c000000",
-<<<<<<< HEAD
-        "x-ms-version": "2020-12-06"
-=======
         "x-ms-version": "2021-02-12"
->>>>>>> 7e782c87
       },
       "ResponseBody": []
     },
@@ -97,11 +81,7 @@
         "x-ms-client-request-id": "24b7a294-2917-295a-b89f-f37a9b7b43d6",
         "x-ms-date": "Fri, 19 Feb 2021 18:59:24 GMT",
         "x-ms-return-client-request-id": "true",
-<<<<<<< HEAD
-        "x-ms-version": "2020-12-06"
-=======
         "x-ms-version": "2021-02-12"
->>>>>>> 7e782c87
       },
       "RequestBody": null,
       "StatusCode": 201,
@@ -116,11 +96,7 @@
         ],
         "x-ms-client-request-id": "24b7a294-2917-295a-b89f-f37a9b7b43d6",
         "x-ms-request-id": "da836177-a01f-0061-44f1-065c1c000000",
-<<<<<<< HEAD
-        "x-ms-version": "2020-12-06"
-=======
         "x-ms-version": "2021-02-12"
->>>>>>> 7e782c87
       },
       "ResponseBody": []
     },
@@ -138,11 +114,7 @@
         "x-ms-client-request-id": "44b2561d-3fbb-23d3-eea6-bbd0030c2c50",
         "x-ms-date": "Fri, 19 Feb 2021 18:59:24 GMT",
         "x-ms-return-client-request-id": "true",
-<<<<<<< HEAD
-        "x-ms-version": "2020-12-06"
-=======
         "x-ms-version": "2021-02-12"
->>>>>>> 7e782c87
       },
       "RequestBody": null,
       "StatusCode": 200,
@@ -156,11 +128,7 @@
         "Transfer-Encoding": "chunked",
         "x-ms-client-request-id": "44b2561d-3fbb-23d3-eea6-bbd0030c2c50",
         "x-ms-request-id": "da836184-a01f-0061-51f1-065c1c000000",
-<<<<<<< HEAD
-        "x-ms-version": "2020-12-06"
-=======
         "x-ms-version": "2021-02-12"
->>>>>>> 7e782c87
       },
       "ResponseBody": [
         "{\"paths\":[{\"contentLength\":\"0\",\"creationTime\":\"132582347634467468\",\"etag\":\"0x8D8D50878B4628C\",\"group\":\"$superuser\",\"isDirectory\":\"true\",\"lastModified\":\"Fri, 19 Feb 2021 18:59:23 GMT\",\"name\":\"directory\",\"owner\":\"$superuser\",\"permissions\":\"rwxr-x---\"},{\"contentLength\":\"0\",\"creationTime\":\"132582347635233484\",\"etag\":\"0x8D8D50878C012CC\",\"group\":\"$superuser\",\"isDirectory\":\"true\",\"lastModified\":\"Fri, 19 Feb 2021 18:59:23 GMT\",\"name\":\"directory/my cool directory\",\"owner\":\"$superuser\",\"permissions\":\"rwxr-x---\"}]}\n"
@@ -180,11 +148,7 @@
         "x-ms-client-request-id": "445c5ea0-ffc8-831a-9252-b4e761c50726",
         "x-ms-date": "Fri, 19 Feb 2021 18:59:24 GMT",
         "x-ms-return-client-request-id": "true",
-<<<<<<< HEAD
-        "x-ms-version": "2020-12-06"
-=======
         "x-ms-version": "2021-02-12"
->>>>>>> 7e782c87
       },
       "RequestBody": null,
       "StatusCode": 202,
@@ -197,11 +161,7 @@
         ],
         "x-ms-client-request-id": "445c5ea0-ffc8-831a-9252-b4e761c50726",
         "x-ms-request-id": "cb11396c-b01e-006d-2af1-06cb14000000",
-<<<<<<< HEAD
-        "x-ms-version": "2020-12-06"
-=======
         "x-ms-version": "2021-02-12"
->>>>>>> 7e782c87
       },
       "ResponseBody": []
     }
