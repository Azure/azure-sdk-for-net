--- conflicted
+++ resolved
@@ -15,11 +15,7 @@
         "x-ms-client-request-id": "66dc6920-c88a-7ee6-1ab1-46134447f083",
         "x-ms-date": "Fri, 19 Feb 2021 19:00:16 GMT",
         "x-ms-return-client-request-id": "true",
-<<<<<<< HEAD
-        "x-ms-version": "2020-12-06"
-=======
         "x-ms-version": "2021-02-12"
->>>>>>> 7e782c87
       },
       "RequestBody": null,
       "StatusCode": 201,
@@ -34,11 +30,7 @@
         ],
         "x-ms-client-request-id": "66dc6920-c88a-7ee6-1ab1-46134447f083",
         "x-ms-request-id": "cb118859-b01e-006d-3ef1-06cb14000000",
-<<<<<<< HEAD
-        "x-ms-version": "2020-12-06"
-=======
         "x-ms-version": "2021-02-12"
->>>>>>> 7e782c87
       },
       "ResponseBody": []
     },
@@ -56,11 +48,7 @@
         "x-ms-client-request-id": "e1ac63b6-9c2a-0d5e-bdda-44cc140e0289",
         "x-ms-date": "Fri, 19 Feb 2021 19:00:16 GMT",
         "x-ms-return-client-request-id": "true",
-<<<<<<< HEAD
-        "x-ms-version": "2020-12-06"
-=======
         "x-ms-version": "2021-02-12"
->>>>>>> 7e782c87
       },
       "RequestBody": null,
       "StatusCode": 201,
@@ -75,20 +63,12 @@
         ],
         "x-ms-client-request-id": "e1ac63b6-9c2a-0d5e-bdda-44cc140e0289",
         "x-ms-request-id": "da838a9c-a01f-0061-40f1-065c1c000000",
-<<<<<<< HEAD
-        "x-ms-version": "2020-12-06"
-=======
         "x-ms-version": "2021-02-12"
->>>>>>> 7e782c87
       },
       "ResponseBody": []
     },
     {
-<<<<<<< HEAD
-      "RequestUri": "https://seannse.dfs.core.windows.net/test-filesystem-e4f6c80a-b4df-3a14-8ac4-df104bbf6af5/test-directory-7bcf88e7-8b4a-45ae-9ecc-6fcd4a0602e8?sv=2020-12-06&st=2021-02-19T18%3A00%3A16Z&se=2021-02-19T20%3A00%3A16Z&sr=b&sp=racwd&sig=Sanitized&action=getAccessControl",
-=======
       "RequestUri": "https://seannse.dfs.core.windows.net/test-filesystem-e4f6c80a-b4df-3a14-8ac4-df104bbf6af5/test-directory-7bcf88e7-8b4a-45ae-9ecc-6fcd4a0602e8?sv=2021-02-12&st=2021-02-19T18%3A00%3A16Z&se=2021-02-19T20%3A00%3A16Z&sr=b&sp=racwd&sig=Sanitized&action=getAccessControl",
->>>>>>> 7e782c87
       "RequestMethod": "HEAD",
       "RequestHeaders": {
         "Accept": "application/json",
@@ -99,11 +79,7 @@
         ],
         "x-ms-client-request-id": "e05c5801-0f9a-2659-982c-e98dc7ab7758",
         "x-ms-return-client-request-id": "true",
-<<<<<<< HEAD
-        "x-ms-version": "2020-12-06"
-=======
         "x-ms-version": "2021-02-12"
->>>>>>> 7e782c87
       },
       "RequestBody": null,
       "StatusCode": 200,
@@ -121,11 +97,7 @@
         "x-ms-owner": "$superuser",
         "x-ms-permissions": "rwxr-x---",
         "x-ms-request-id": "da838ab2-a01f-0061-56f1-065c1c000000",
-<<<<<<< HEAD
-        "x-ms-version": "2020-12-06"
-=======
         "x-ms-version": "2021-02-12"
->>>>>>> 7e782c87
       },
       "ResponseBody": []
     },
@@ -143,11 +115,7 @@
         "x-ms-client-request-id": "bccab14d-21b1-8aef-bd3e-064986174c46",
         "x-ms-date": "Fri, 19 Feb 2021 19:00:16 GMT",
         "x-ms-return-client-request-id": "true",
-<<<<<<< HEAD
-        "x-ms-version": "2020-12-06"
-=======
         "x-ms-version": "2021-02-12"
->>>>>>> 7e782c87
       },
       "RequestBody": null,
       "StatusCode": 202,
@@ -160,11 +128,7 @@
         ],
         "x-ms-client-request-id": "bccab14d-21b1-8aef-bd3e-064986174c46",
         "x-ms-request-id": "cb1188b1-b01e-006d-0df1-06cb14000000",
-<<<<<<< HEAD
-        "x-ms-version": "2020-12-06"
-=======
         "x-ms-version": "2021-02-12"
->>>>>>> 7e782c87
       },
       "ResponseBody": []
     }
