{
  "Entries": [
    {
      "RequestUri": "https://seannse.blob.core.windows.net/test-filesystem-48e5768b-4553-25bc-c4cc-7e152242d5cc?restype=container",
      "RequestMethod": "PUT",
      "RequestHeaders": {
        "Accept": "application/xml",
        "Authorization": "Sanitized",
<<<<<<< HEAD
        "traceparent": "00-ffcd0449189a6c49bf0f73d35fb278f0-93cbaa517054de41-00",
        "User-Agent": [
          "azsdk-net-Storage.Files.DataLake/12.7.0-alpha.20210202.1",
          "(.NET 5.0.2; Microsoft Windows 10.0.19042)"
        ],
        "x-ms-blob-public-access": "container",
        "x-ms-client-request-id": "ffb232d6-1f78-7456-9e6d-06ba0c43a7a7",
        "x-ms-date": "Tue, 02 Feb 2021 21:53:33 GMT",
=======
        "traceparent": "00-828f1a33df11644b8a4db7a25f5a0c73-8a9a7dc2e65ee743-00",
        "User-Agent": [
          "azsdk-net-Storage.Files.DataLake/12.7.0-alpha.20210217.1",
          "(.NET 5.0.3; Microsoft Windows 10.0.19042)"
        ],
        "x-ms-blob-public-access": "container",
        "x-ms-client-request-id": "ffb232d6-1f78-7456-9e6d-06ba0c43a7a7",
        "x-ms-date": "Wed, 17 Feb 2021 22:41:19 GMT",
>>>>>>> 1814567d
        "x-ms-return-client-request-id": "true",
        "x-ms-version": "2020-06-12"
      },
      "RequestBody": null,
      "StatusCode": 201,
      "ResponseHeaders": {
        "Content-Length": "0",
<<<<<<< HEAD
        "Date": "Tue, 02 Feb 2021 21:53:33 GMT",
        "ETag": "\u00220x8D8C7C4FCA9C3D2\u0022",
        "Last-Modified": "Tue, 02 Feb 2021 21:53:33 GMT",
=======
        "Date": "Wed, 17 Feb 2021 22:41:18 GMT",
        "ETag": "\u00220x8D8D39524B3BB3D\u0022",
        "Last-Modified": "Wed, 17 Feb 2021 22:41:19 GMT",
>>>>>>> 1814567d
        "Server": [
          "Windows-Azure-Blob/1.0",
          "Microsoft-HTTPAPI/2.0"
        ],
        "x-ms-client-request-id": "ffb232d6-1f78-7456-9e6d-06ba0c43a7a7",
<<<<<<< HEAD
        "x-ms-request-id": "3cd1b0ae-201e-0032-52ad-f97f28000000",
=======
        "x-ms-request-id": "c72704c4-b01e-00b6-617e-050d29000000",
>>>>>>> 1814567d
        "x-ms-version": "2020-06-12"
      },
      "ResponseBody": []
    },
    {
      "RequestUri": "https://seannse.dfs.core.windows.net/test-filesystem-48e5768b-4553-25bc-c4cc-7e152242d5cc/test-directory-2867ac2c-26c8-404e-6af5-56c4d343ac1b?resource=directory",
      "RequestMethod": "PUT",
      "RequestHeaders": {
        "Accept": "application/json",
        "Authorization": "Sanitized",
<<<<<<< HEAD
        "traceparent": "00-c9b3a6607531154d8deaf4843af301f7-140d56bce33f0148-00",
        "User-Agent": [
          "azsdk-net-Storage.Files.DataLake/12.7.0-alpha.20210202.1",
          "(.NET 5.0.2; Microsoft Windows 10.0.19042)"
        ],
        "x-ms-client-request-id": "cb4dcbe6-ef41-b0a2-e472-9483c891a05b",
        "x-ms-date": "Tue, 02 Feb 2021 21:53:33 GMT",
=======
        "traceparent": "00-c6afe273ac4bfe48a80cb5ac435aa21c-559424ddfa394d49-00",
        "User-Agent": [
          "azsdk-net-Storage.Files.DataLake/12.7.0-alpha.20210217.1",
          "(.NET 5.0.3; Microsoft Windows 10.0.19042)"
        ],
        "x-ms-client-request-id": "cb4dcbe6-ef41-b0a2-e472-9483c891a05b",
        "x-ms-date": "Wed, 17 Feb 2021 22:41:19 GMT",
>>>>>>> 1814567d
        "x-ms-return-client-request-id": "true",
        "x-ms-version": "2020-06-12"
      },
      "RequestBody": null,
      "StatusCode": 201,
      "ResponseHeaders": {
        "Content-Length": "0",
<<<<<<< HEAD
        "Date": "Tue, 02 Feb 2021 21:53:33 GMT",
        "ETag": "\u00220x8D8C7C4FCE297B7\u0022",
        "Last-Modified": "Tue, 02 Feb 2021 21:53:34 GMT",
=======
        "Date": "Wed, 17 Feb 2021 22:41:18 GMT",
        "ETag": "\u00220x8D8D39524EE11A8\u0022",
        "Last-Modified": "Wed, 17 Feb 2021 22:41:19 GMT",
>>>>>>> 1814567d
        "Server": [
          "Windows-Azure-HDFS/1.0",
          "Microsoft-HTTPAPI/2.0"
        ],
        "x-ms-client-request-id": "cb4dcbe6-ef41-b0a2-e472-9483c891a05b",
<<<<<<< HEAD
        "x-ms-request-id": "99df4847-701f-004d-4dad-f9b0b3000000",
=======
        "x-ms-request-id": "e58f40fc-f01f-000e-627e-0556ef000000",
>>>>>>> 1814567d
        "x-ms-version": "2020-06-12"
      },
      "ResponseBody": []
    },
    {
      "RequestUri": "https://seannse.dfs.core.windows.net/test-filesystem-48e5768b-4553-25bc-c4cc-7e152242d5cc/test-directory-f806ebc0-b703-5617-587c-1726fa82fb19?resource=directory",
      "RequestMethod": "PUT",
      "RequestHeaders": {
        "Accept": "application/json",
        "Authorization": "Sanitized",
<<<<<<< HEAD
        "traceparent": "00-6f976b7996782f45b666ba8b63ccd01e-986f57bc7c665a42-00",
        "User-Agent": [
          "azsdk-net-Storage.Files.DataLake/12.7.0-alpha.20210202.1",
          "(.NET 5.0.2; Microsoft Windows 10.0.19042)"
        ],
        "x-ms-client-request-id": "590ad001-eb4b-2fab-b3f7-73c4d87cb661",
        "x-ms-date": "Tue, 02 Feb 2021 21:53:33 GMT",
=======
        "traceparent": "00-92bc926d9f7b094daa134bae54d5475f-39bf7b6cbcb0e84b-00",
        "User-Agent": [
          "azsdk-net-Storage.Files.DataLake/12.7.0-alpha.20210217.1",
          "(.NET 5.0.3; Microsoft Windows 10.0.19042)"
        ],
        "x-ms-client-request-id": "590ad001-eb4b-2fab-b3f7-73c4d87cb661",
        "x-ms-date": "Wed, 17 Feb 2021 22:41:19 GMT",
>>>>>>> 1814567d
        "x-ms-return-client-request-id": "true",
        "x-ms-version": "2020-06-12"
      },
      "RequestBody": null,
      "StatusCode": 201,
      "ResponseHeaders": {
        "Content-Length": "0",
<<<<<<< HEAD
        "Date": "Tue, 02 Feb 2021 21:53:33 GMT",
        "ETag": "\u00220x8D8C7C4FCF09359\u0022",
        "Last-Modified": "Tue, 02 Feb 2021 21:53:34 GMT",
=======
        "Date": "Wed, 17 Feb 2021 22:41:18 GMT",
        "ETag": "\u00220x8D8D39524FB5921\u0022",
        "Last-Modified": "Wed, 17 Feb 2021 22:41:19 GMT",
>>>>>>> 1814567d
        "Server": [
          "Windows-Azure-HDFS/1.0",
          "Microsoft-HTTPAPI/2.0"
        ],
        "x-ms-client-request-id": "590ad001-eb4b-2fab-b3f7-73c4d87cb661",
<<<<<<< HEAD
        "x-ms-request-id": "99df485d-701f-004d-63ad-f9b0b3000000",
=======
        "x-ms-request-id": "e58f410c-f01f-000e-727e-0556ef000000",
>>>>>>> 1814567d
        "x-ms-version": "2020-06-12"
      },
      "ResponseBody": []
    },
    {
      "RequestUri": "https://seannse.dfs.core.windows.net/test-filesystem-48e5768b-4553-25bc-c4cc-7e152242d5cc/test-directory-f806ebc0-b703-5617-587c-1726fa82fb19?mode=legacy",
      "RequestMethod": "PUT",
      "RequestHeaders": {
        "Accept": "application/json",
        "Authorization": "Sanitized",
        "User-Agent": [
<<<<<<< HEAD
          "azsdk-net-Storage.Files.DataLake/12.7.0-alpha.20210202.1",
          "(.NET 5.0.2; Microsoft Windows 10.0.19042)"
        ],
        "x-ms-client-request-id": "2925975a-a278-25ce-fcae-54ff6d15ebf5",
        "x-ms-date": "Tue, 02 Feb 2021 21:53:33 GMT",
=======
          "azsdk-net-Storage.Files.DataLake/12.7.0-alpha.20210217.1",
          "(.NET 5.0.3; Microsoft Windows 10.0.19042)"
        ],
        "x-ms-client-request-id": "2925975a-a278-25ce-fcae-54ff6d15ebf5",
        "x-ms-date": "Wed, 17 Feb 2021 22:41:19 GMT",
>>>>>>> 1814567d
        "x-ms-rename-source": "%2Ftest-filesystem-48e5768b-4553-25bc-c4cc-7e152242d5cc%2Ftest-directory-2867ac2c-26c8-404e-6af5-56c4d343ac1b=",
        "x-ms-return-client-request-id": "true",
        "x-ms-version": "2020-06-12"
      },
      "RequestBody": null,
      "StatusCode": 201,
      "ResponseHeaders": {
        "Content-Length": "0",
<<<<<<< HEAD
        "Date": "Tue, 02 Feb 2021 21:53:33 GMT",
=======
        "Date": "Wed, 17 Feb 2021 22:41:18 GMT",
>>>>>>> 1814567d
        "Server": [
          "Windows-Azure-HDFS/1.0",
          "Microsoft-HTTPAPI/2.0"
        ],
        "x-ms-client-request-id": "2925975a-a278-25ce-fcae-54ff6d15ebf5",
<<<<<<< HEAD
        "x-ms-request-id": "99df487c-701f-004d-02ad-f9b0b3000000",
=======
        "x-ms-request-id": "e58f411e-f01f-000e-047e-0556ef000000",
>>>>>>> 1814567d
        "x-ms-version": "2020-06-12"
      },
      "ResponseBody": []
    },
    {
      "RequestUri": "https://seannse.blob.core.windows.net/test-filesystem-48e5768b-4553-25bc-c4cc-7e152242d5cc/test-directory-f806ebc0-b703-5617-587c-1726fa82fb19",
      "RequestMethod": "HEAD",
      "RequestHeaders": {
        "Accept": "application/xml",
        "Authorization": "Sanitized",
        "User-Agent": [
<<<<<<< HEAD
          "azsdk-net-Storage.Files.DataLake/12.7.0-alpha.20210202.1",
          "(.NET 5.0.2; Microsoft Windows 10.0.19042)"
        ],
        "x-ms-client-request-id": "4169ece2-8c57-d3e9-ad4c-2504436572fb",
        "x-ms-date": "Tue, 02 Feb 2021 21:53:33 GMT",
=======
          "azsdk-net-Storage.Files.DataLake/12.7.0-alpha.20210217.1",
          "(.NET 5.0.3; Microsoft Windows 10.0.19042)"
        ],
        "x-ms-client-request-id": "4169ece2-8c57-d3e9-ad4c-2504436572fb",
        "x-ms-date": "Wed, 17 Feb 2021 22:41:19 GMT",
>>>>>>> 1814567d
        "x-ms-return-client-request-id": "true",
        "x-ms-version": "2020-06-12"
      },
      "RequestBody": null,
      "StatusCode": 200,
      "ResponseHeaders": {
        "Accept-Ranges": "bytes",
        "Content-Length": "0",
        "Content-Type": "application/octet-stream",
<<<<<<< HEAD
        "Date": "Tue, 02 Feb 2021 21:53:34 GMT",
        "ETag": "\u00220x8D8C7C4FCE297B7\u0022",
        "Last-Modified": "Tue, 02 Feb 2021 21:53:34 GMT",
=======
        "Date": "Wed, 17 Feb 2021 22:41:19 GMT",
        "ETag": "\u00220x8D8D39524EE11A8\u0022",
        "Last-Modified": "Wed, 17 Feb 2021 22:41:19 GMT",
>>>>>>> 1814567d
        "Server": [
          "Windows-Azure-Blob/1.0",
          "Microsoft-HTTPAPI/2.0"
        ],
        "x-ms-access-tier": "Hot",
        "x-ms-access-tier-inferred": "true",
        "x-ms-blob-type": "BlockBlob",
        "x-ms-client-request-id": "4169ece2-8c57-d3e9-ad4c-2504436572fb",
<<<<<<< HEAD
        "x-ms-creation-time": "Tue, 02 Feb 2021 21:53:34 GMT",
=======
        "x-ms-creation-time": "Wed, 17 Feb 2021 22:41:19 GMT",
>>>>>>> 1814567d
        "x-ms-group": "$superuser",
        "x-ms-lease-state": "available",
        "x-ms-lease-status": "unlocked",
        "x-ms-meta-hdi_isfolder": "true",
        "x-ms-owner": "$superuser",
        "x-ms-permissions": "rwxr-x---",
<<<<<<< HEAD
        "x-ms-request-id": "3cd1b2a7-201e-0032-02ad-f97f28000000",
=======
        "x-ms-request-id": "c727073b-b01e-00b6-357e-050d29000000",
>>>>>>> 1814567d
        "x-ms-server-encrypted": "true",
        "x-ms-version": "2020-06-12"
      },
      "ResponseBody": []
    },
    {
      "RequestUri": "https://seannse.blob.core.windows.net/test-filesystem-48e5768b-4553-25bc-c4cc-7e152242d5cc?restype=container",
      "RequestMethod": "DELETE",
      "RequestHeaders": {
        "Accept": "application/xml",
        "Authorization": "Sanitized",
<<<<<<< HEAD
        "traceparent": "00-612542e06c10834eb03f547ad6b391b3-46985787da020d4a-00",
        "User-Agent": [
          "azsdk-net-Storage.Files.DataLake/12.7.0-alpha.20210202.1",
          "(.NET 5.0.2; Microsoft Windows 10.0.19042)"
        ],
        "x-ms-client-request-id": "801c9c2c-a9ab-4c9e-bfd3-1912dbc82505",
        "x-ms-date": "Tue, 02 Feb 2021 21:53:34 GMT",
=======
        "traceparent": "00-9b845c9517c32e479174b5cd395940bb-9101170ac157174f-00",
        "User-Agent": [
          "azsdk-net-Storage.Files.DataLake/12.7.0-alpha.20210217.1",
          "(.NET 5.0.3; Microsoft Windows 10.0.19042)"
        ],
        "x-ms-client-request-id": "801c9c2c-a9ab-4c9e-bfd3-1912dbc82505",
        "x-ms-date": "Wed, 17 Feb 2021 22:41:20 GMT",
>>>>>>> 1814567d
        "x-ms-return-client-request-id": "true",
        "x-ms-version": "2020-06-12"
      },
      "RequestBody": null,
      "StatusCode": 202,
      "ResponseHeaders": {
        "Content-Length": "0",
<<<<<<< HEAD
        "Date": "Tue, 02 Feb 2021 21:53:34 GMT",
=======
        "Date": "Wed, 17 Feb 2021 22:41:19 GMT",
>>>>>>> 1814567d
        "Server": [
          "Windows-Azure-Blob/1.0",
          "Microsoft-HTTPAPI/2.0"
        ],
        "x-ms-client-request-id": "801c9c2c-a9ab-4c9e-bfd3-1912dbc82505",
<<<<<<< HEAD
        "x-ms-request-id": "3cd1b2dd-201e-0032-30ad-f97f28000000",
=======
        "x-ms-request-id": "c7270785-b01e-00b6-767e-050d29000000",
>>>>>>> 1814567d
        "x-ms-version": "2020-06-12"
      },
      "ResponseBody": []
    },
    {
      "RequestUri": "https://seannse.blob.core.windows.net/test-filesystem-d4b24db9-7f9a-9565-c50f-769bce9c79e8?restype=container",
      "RequestMethod": "PUT",
      "RequestHeaders": {
        "Accept": "application/xml",
        "Authorization": "Sanitized",
<<<<<<< HEAD
        "traceparent": "00-878ed843047cf9448f2900d89241dc40-95bc3f165bd1f04b-00",
        "User-Agent": [
          "azsdk-net-Storage.Files.DataLake/12.7.0-alpha.20210202.1",
          "(.NET 5.0.2; Microsoft Windows 10.0.19042)"
        ],
        "x-ms-blob-public-access": "container",
        "x-ms-client-request-id": "0d93b896-ec12-ac2b-3687-bb9c32037e23",
        "x-ms-date": "Tue, 02 Feb 2021 21:53:34 GMT",
=======
        "traceparent": "00-c3d586e985cb3342b5f2b09456143629-aed0243ac685dd4b-00",
        "User-Agent": [
          "azsdk-net-Storage.Files.DataLake/12.7.0-alpha.20210217.1",
          "(.NET 5.0.3; Microsoft Windows 10.0.19042)"
        ],
        "x-ms-blob-public-access": "container",
        "x-ms-client-request-id": "0d93b896-ec12-ac2b-3687-bb9c32037e23",
        "x-ms-date": "Wed, 17 Feb 2021 22:41:20 GMT",
>>>>>>> 1814567d
        "x-ms-return-client-request-id": "true",
        "x-ms-version": "2020-06-12"
      },
      "RequestBody": null,
      "StatusCode": 201,
      "ResponseHeaders": {
        "Content-Length": "0",
<<<<<<< HEAD
        "Date": "Tue, 02 Feb 2021 21:53:34 GMT",
        "ETag": "\u00220x8D8C7C4FD52A56A\u0022",
        "Last-Modified": "Tue, 02 Feb 2021 21:53:35 GMT",
=======
        "Date": "Wed, 17 Feb 2021 22:41:19 GMT",
        "ETag": "\u00220x8D8D395255EAA5D\u0022",
        "Last-Modified": "Wed, 17 Feb 2021 22:41:20 GMT",
>>>>>>> 1814567d
        "Server": [
          "Windows-Azure-Blob/1.0",
          "Microsoft-HTTPAPI/2.0"
        ],
        "x-ms-client-request-id": "0d93b896-ec12-ac2b-3687-bb9c32037e23",
<<<<<<< HEAD
        "x-ms-request-id": "d7a0ad97-901e-0008-6bad-f96550000000",
=======
        "x-ms-request-id": "8f3d2ad5-f01e-0098-437e-055f3e000000",
>>>>>>> 1814567d
        "x-ms-version": "2020-06-12"
      },
      "ResponseBody": []
    },
    {
      "RequestUri": "https://seannse.dfs.core.windows.net/test-filesystem-d4b24db9-7f9a-9565-c50f-769bce9c79e8/test-directory-7b873059-7ef0-c7bc-fd05-e24a3ce560b0?resource=directory",
      "RequestMethod": "PUT",
      "RequestHeaders": {
        "Accept": "application/json",
        "Authorization": "Sanitized",
<<<<<<< HEAD
        "traceparent": "00-4136f3add7661a408f54214ba5f1919f-c06410970c198848-00",
        "User-Agent": [
          "azsdk-net-Storage.Files.DataLake/12.7.0-alpha.20210202.1",
          "(.NET 5.0.2; Microsoft Windows 10.0.19042)"
        ],
        "x-ms-client-request-id": "032620d1-038d-1712-fbcc-0f0c0ae07050",
        "x-ms-date": "Tue, 02 Feb 2021 21:53:34 GMT",
=======
        "traceparent": "00-735f372f6dbb3646be8ad2ed0b199804-d896b31e82f1e245-00",
        "User-Agent": [
          "azsdk-net-Storage.Files.DataLake/12.7.0-alpha.20210217.1",
          "(.NET 5.0.3; Microsoft Windows 10.0.19042)"
        ],
        "x-ms-client-request-id": "032620d1-038d-1712-fbcc-0f0c0ae07050",
        "x-ms-date": "Wed, 17 Feb 2021 22:41:20 GMT",
>>>>>>> 1814567d
        "x-ms-return-client-request-id": "true",
        "x-ms-version": "2020-06-12"
      },
      "RequestBody": null,
      "StatusCode": 201,
      "ResponseHeaders": {
        "Content-Length": "0",
<<<<<<< HEAD
        "Date": "Tue, 02 Feb 2021 21:53:34 GMT",
        "ETag": "\u00220x8D8C7C4FD89B86F\u0022",
        "Last-Modified": "Tue, 02 Feb 2021 21:53:35 GMT",
=======
        "Date": "Wed, 17 Feb 2021 22:41:20 GMT",
        "ETag": "\u00220x8D8D3952595971C\u0022",
        "Last-Modified": "Wed, 17 Feb 2021 22:41:20 GMT",
>>>>>>> 1814567d
        "Server": [
          "Windows-Azure-HDFS/1.0",
          "Microsoft-HTTPAPI/2.0"
        ],
        "x-ms-client-request-id": "032620d1-038d-1712-fbcc-0f0c0ae07050",
<<<<<<< HEAD
        "x-ms-request-id": "0cb83da3-d01f-006b-17ad-f9f8ab000000",
=======
        "x-ms-request-id": "6c3cb705-901f-0055-027e-056fd4000000",
>>>>>>> 1814567d
        "x-ms-version": "2020-06-12"
      },
      "ResponseBody": []
    },
    {
      "RequestUri": "https://seannse.dfs.core.windows.net/test-filesystem-d4b24db9-7f9a-9565-c50f-769bce9c79e8/test-directory-be0b0a26-68fe-ed19-5ae8-47c50dfb9149?resource=directory",
      "RequestMethod": "PUT",
      "RequestHeaders": {
        "Accept": "application/json",
        "Authorization": "Sanitized",
<<<<<<< HEAD
        "traceparent": "00-8db79b7517bbd44d9856d24ce9516dbc-c9f50f408228db43-00",
        "User-Agent": [
          "azsdk-net-Storage.Files.DataLake/12.7.0-alpha.20210202.1",
          "(.NET 5.0.2; Microsoft Windows 10.0.19042)"
        ],
        "x-ms-client-request-id": "2a9b1fba-bba7-68ef-0638-a8a4bb4c0900",
        "x-ms-date": "Tue, 02 Feb 2021 21:53:34 GMT",
=======
        "traceparent": "00-a9d2facecc0c2e46a1c6deabb059a040-d498ee33f6fd204e-00",
        "User-Agent": [
          "azsdk-net-Storage.Files.DataLake/12.7.0-alpha.20210217.1",
          "(.NET 5.0.3; Microsoft Windows 10.0.19042)"
        ],
        "x-ms-client-request-id": "2a9b1fba-bba7-68ef-0638-a8a4bb4c0900",
        "x-ms-date": "Wed, 17 Feb 2021 22:41:20 GMT",
>>>>>>> 1814567d
        "x-ms-return-client-request-id": "true",
        "x-ms-version": "2020-06-12"
      },
      "RequestBody": null,
      "StatusCode": 201,
      "ResponseHeaders": {
        "Content-Length": "0",
<<<<<<< HEAD
        "Date": "Tue, 02 Feb 2021 21:53:34 GMT",
        "ETag": "\u00220x8D8C7C4FD973A5A\u0022",
        "Last-Modified": "Tue, 02 Feb 2021 21:53:35 GMT",
=======
        "Date": "Wed, 17 Feb 2021 22:41:20 GMT",
        "ETag": "\u00220x8D8D39525A3B57A\u0022",
        "Last-Modified": "Wed, 17 Feb 2021 22:41:20 GMT",
>>>>>>> 1814567d
        "Server": [
          "Windows-Azure-HDFS/1.0",
          "Microsoft-HTTPAPI/2.0"
        ],
        "x-ms-client-request-id": "2a9b1fba-bba7-68ef-0638-a8a4bb4c0900",
<<<<<<< HEAD
        "x-ms-request-id": "0cb83da9-d01f-006b-1dad-f9f8ab000000",
=======
        "x-ms-request-id": "6c3cb724-901f-0055-217e-056fd4000000",
>>>>>>> 1814567d
        "x-ms-version": "2020-06-12"
      },
      "ResponseBody": []
    },
    {
      "RequestUri": "https://seannse.dfs.core.windows.net/test-filesystem-d4b24db9-7f9a-9565-c50f-769bce9c79e8/test-directory-be0b0a26-68fe-ed19-5ae8-47c50dfb9149?mode=legacy",
      "RequestMethod": "PUT",
      "RequestHeaders": {
        "Accept": "application/json",
        "Authorization": "Sanitized",
<<<<<<< HEAD
        "If-Modified-Since": "Mon, 01 Feb 2021 21:53:33 GMT",
        "User-Agent": [
          "azsdk-net-Storage.Files.DataLake/12.7.0-alpha.20210202.1",
          "(.NET 5.0.2; Microsoft Windows 10.0.19042)"
        ],
        "x-ms-client-request-id": "ee0af354-665f-cfa2-0310-1686b57fd115",
        "x-ms-date": "Tue, 02 Feb 2021 21:53:34 GMT",
=======
        "If-Modified-Since": "Tue, 16 Feb 2021 22:41:19 GMT",
        "User-Agent": [
          "azsdk-net-Storage.Files.DataLake/12.7.0-alpha.20210217.1",
          "(.NET 5.0.3; Microsoft Windows 10.0.19042)"
        ],
        "x-ms-client-request-id": "ee0af354-665f-cfa2-0310-1686b57fd115",
        "x-ms-date": "Wed, 17 Feb 2021 22:41:20 GMT",
>>>>>>> 1814567d
        "x-ms-rename-source": "%2Ftest-filesystem-d4b24db9-7f9a-9565-c50f-769bce9c79e8%2Ftest-directory-7b873059-7ef0-c7bc-fd05-e24a3ce560b0=",
        "x-ms-return-client-request-id": "true",
        "x-ms-version": "2020-06-12"
      },
      "RequestBody": null,
      "StatusCode": 201,
      "ResponseHeaders": {
        "Content-Length": "0",
<<<<<<< HEAD
        "Date": "Tue, 02 Feb 2021 21:53:34 GMT",
=======
        "Date": "Wed, 17 Feb 2021 22:41:20 GMT",
>>>>>>> 1814567d
        "Server": [
          "Windows-Azure-HDFS/1.0",
          "Microsoft-HTTPAPI/2.0"
        ],
        "x-ms-client-request-id": "ee0af354-665f-cfa2-0310-1686b57fd115",
<<<<<<< HEAD
        "x-ms-request-id": "0cb83daf-d01f-006b-23ad-f9f8ab000000",
=======
        "x-ms-request-id": "6c3cb747-901f-0055-447e-056fd4000000",
>>>>>>> 1814567d
        "x-ms-version": "2020-06-12"
      },
      "ResponseBody": []
    },
    {
      "RequestUri": "https://seannse.blob.core.windows.net/test-filesystem-d4b24db9-7f9a-9565-c50f-769bce9c79e8/test-directory-be0b0a26-68fe-ed19-5ae8-47c50dfb9149",
      "RequestMethod": "HEAD",
      "RequestHeaders": {
        "Accept": "application/xml",
        "Authorization": "Sanitized",
        "User-Agent": [
<<<<<<< HEAD
          "azsdk-net-Storage.Files.DataLake/12.7.0-alpha.20210202.1",
          "(.NET 5.0.2; Microsoft Windows 10.0.19042)"
        ],
        "x-ms-client-request-id": "c84f16a8-1b41-d3a0-23b1-13563e0a1367",
        "x-ms-date": "Tue, 02 Feb 2021 21:53:35 GMT",
=======
          "azsdk-net-Storage.Files.DataLake/12.7.0-alpha.20210217.1",
          "(.NET 5.0.3; Microsoft Windows 10.0.19042)"
        ],
        "x-ms-client-request-id": "c84f16a8-1b41-d3a0-23b1-13563e0a1367",
        "x-ms-date": "Wed, 17 Feb 2021 22:41:21 GMT",
>>>>>>> 1814567d
        "x-ms-return-client-request-id": "true",
        "x-ms-version": "2020-06-12"
      },
      "RequestBody": null,
      "StatusCode": 200,
      "ResponseHeaders": {
        "Accept-Ranges": "bytes",
        "Content-Length": "0",
        "Content-Type": "application/octet-stream",
<<<<<<< HEAD
        "Date": "Tue, 02 Feb 2021 21:53:35 GMT",
        "ETag": "\u00220x8D8C7C4FD89B86F\u0022",
        "Last-Modified": "Tue, 02 Feb 2021 21:53:35 GMT",
=======
        "Date": "Wed, 17 Feb 2021 22:41:20 GMT",
        "ETag": "\u00220x8D8D3952595971C\u0022",
        "Last-Modified": "Wed, 17 Feb 2021 22:41:20 GMT",
>>>>>>> 1814567d
        "Server": [
          "Windows-Azure-Blob/1.0",
          "Microsoft-HTTPAPI/2.0"
        ],
        "x-ms-access-tier": "Hot",
        "x-ms-access-tier-inferred": "true",
        "x-ms-blob-type": "BlockBlob",
        "x-ms-client-request-id": "c84f16a8-1b41-d3a0-23b1-13563e0a1367",
<<<<<<< HEAD
        "x-ms-creation-time": "Tue, 02 Feb 2021 21:53:35 GMT",
=======
        "x-ms-creation-time": "Wed, 17 Feb 2021 22:41:20 GMT",
>>>>>>> 1814567d
        "x-ms-group": "$superuser",
        "x-ms-lease-state": "available",
        "x-ms-lease-status": "unlocked",
        "x-ms-meta-hdi_isfolder": "true",
        "x-ms-owner": "$superuser",
        "x-ms-permissions": "rwxr-x---",
<<<<<<< HEAD
        "x-ms-request-id": "d7a0af3a-901e-0008-42ad-f96550000000",
=======
        "x-ms-request-id": "8f3d2d3a-f01e-0098-7b7e-055f3e000000",
>>>>>>> 1814567d
        "x-ms-server-encrypted": "true",
        "x-ms-version": "2020-06-12"
      },
      "ResponseBody": []
    },
    {
      "RequestUri": "https://seannse.blob.core.windows.net/test-filesystem-d4b24db9-7f9a-9565-c50f-769bce9c79e8?restype=container",
      "RequestMethod": "DELETE",
      "RequestHeaders": {
        "Accept": "application/xml",
        "Authorization": "Sanitized",
<<<<<<< HEAD
        "traceparent": "00-7fe9132bc2f8644793a674a48847e142-5df214b913f36644-00",
        "User-Agent": [
          "azsdk-net-Storage.Files.DataLake/12.7.0-alpha.20210202.1",
          "(.NET 5.0.2; Microsoft Windows 10.0.19042)"
        ],
        "x-ms-client-request-id": "9eddecf5-0830-c7d4-792f-739669962783",
        "x-ms-date": "Tue, 02 Feb 2021 21:53:35 GMT",
=======
        "traceparent": "00-c9ea70a683d15643ab5d8b9d1c37eb21-7495f7db3c80e44b-00",
        "User-Agent": [
          "azsdk-net-Storage.Files.DataLake/12.7.0-alpha.20210217.1",
          "(.NET 5.0.3; Microsoft Windows 10.0.19042)"
        ],
        "x-ms-client-request-id": "9eddecf5-0830-c7d4-792f-739669962783",
        "x-ms-date": "Wed, 17 Feb 2021 22:41:21 GMT",
>>>>>>> 1814567d
        "x-ms-return-client-request-id": "true",
        "x-ms-version": "2020-06-12"
      },
      "RequestBody": null,
      "StatusCode": 202,
      "ResponseHeaders": {
        "Content-Length": "0",
<<<<<<< HEAD
        "Date": "Tue, 02 Feb 2021 21:53:35 GMT",
=======
        "Date": "Wed, 17 Feb 2021 22:41:20 GMT",
>>>>>>> 1814567d
        "Server": [
          "Windows-Azure-Blob/1.0",
          "Microsoft-HTTPAPI/2.0"
        ],
        "x-ms-client-request-id": "9eddecf5-0830-c7d4-792f-739669962783",
<<<<<<< HEAD
        "x-ms-request-id": "d7a0af74-901e-0008-73ad-f96550000000",
=======
        "x-ms-request-id": "8f3d2d85-f01e-0098-467e-055f3e000000",
>>>>>>> 1814567d
        "x-ms-version": "2020-06-12"
      },
      "ResponseBody": []
    },
    {
      "RequestUri": "https://seannse.blob.core.windows.net/test-filesystem-197bdbbf-e7ae-af4f-cd77-c19cbb14afaa?restype=container",
      "RequestMethod": "PUT",
      "RequestHeaders": {
        "Accept": "application/xml",
        "Authorization": "Sanitized",
<<<<<<< HEAD
        "traceparent": "00-fd2bf3b85507bd4496808a28ede0894a-def2c82bc1c18e4d-00",
        "User-Agent": [
          "azsdk-net-Storage.Files.DataLake/12.7.0-alpha.20210202.1",
          "(.NET 5.0.2; Microsoft Windows 10.0.19042)"
        ],
        "x-ms-blob-public-access": "container",
        "x-ms-client-request-id": "47cddc7d-55fd-0d78-9d2d-d0b847370b65",
        "x-ms-date": "Tue, 02 Feb 2021 21:53:35 GMT",
=======
        "traceparent": "00-876024d5de8acf44bb41ced3b7d754b4-da4b2c4b937a6b45-00",
        "User-Agent": [
          "azsdk-net-Storage.Files.DataLake/12.7.0-alpha.20210217.1",
          "(.NET 5.0.3; Microsoft Windows 10.0.19042)"
        ],
        "x-ms-blob-public-access": "container",
        "x-ms-client-request-id": "47cddc7d-55fd-0d78-9d2d-d0b847370b65",
        "x-ms-date": "Wed, 17 Feb 2021 22:41:21 GMT",
>>>>>>> 1814567d
        "x-ms-return-client-request-id": "true",
        "x-ms-version": "2020-06-12"
      },
      "RequestBody": null,
      "StatusCode": 201,
      "ResponseHeaders": {
        "Content-Length": "0",
<<<<<<< HEAD
        "Date": "Tue, 02 Feb 2021 21:53:35 GMT",
        "ETag": "\u00220x8D8C7C4FDF8C5BF\u0022",
        "Last-Modified": "Tue, 02 Feb 2021 21:53:36 GMT",
=======
        "Date": "Wed, 17 Feb 2021 22:41:20 GMT",
        "ETag": "\u00220x8D8D39526077F92\u0022",
        "Last-Modified": "Wed, 17 Feb 2021 22:41:21 GMT",
>>>>>>> 1814567d
        "Server": [
          "Windows-Azure-Blob/1.0",
          "Microsoft-HTTPAPI/2.0"
        ],
        "x-ms-client-request-id": "47cddc7d-55fd-0d78-9d2d-d0b847370b65",
<<<<<<< HEAD
        "x-ms-request-id": "24a6c593-701e-0062-4fad-f9bd78000000",
=======
        "x-ms-request-id": "10bf600d-c01e-0048-587e-056268000000",
>>>>>>> 1814567d
        "x-ms-version": "2020-06-12"
      },
      "ResponseBody": []
    },
    {
      "RequestUri": "https://seannse.dfs.core.windows.net/test-filesystem-197bdbbf-e7ae-af4f-cd77-c19cbb14afaa/test-directory-7d54c97f-d635-4956-a3d6-a7462da52a19?resource=directory",
      "RequestMethod": "PUT",
      "RequestHeaders": {
        "Accept": "application/json",
        "Authorization": "Sanitized",
<<<<<<< HEAD
        "traceparent": "00-a6be8937e4c3d74ea232434db066b1fe-99e49aeb37f43448-00",
        "User-Agent": [
          "azsdk-net-Storage.Files.DataLake/12.7.0-alpha.20210202.1",
          "(.NET 5.0.2; Microsoft Windows 10.0.19042)"
        ],
        "x-ms-client-request-id": "bb2a555c-f15e-a73a-8683-a326ae31e0f7",
        "x-ms-date": "Tue, 02 Feb 2021 21:53:35 GMT",
=======
        "traceparent": "00-5a5e9218d4b71842b371a826381a42f4-68fa62006a60534b-00",
        "User-Agent": [
          "azsdk-net-Storage.Files.DataLake/12.7.0-alpha.20210217.1",
          "(.NET 5.0.3; Microsoft Windows 10.0.19042)"
        ],
        "x-ms-client-request-id": "bb2a555c-f15e-a73a-8683-a326ae31e0f7",
        "x-ms-date": "Wed, 17 Feb 2021 22:41:21 GMT",
>>>>>>> 1814567d
        "x-ms-return-client-request-id": "true",
        "x-ms-version": "2020-06-12"
      },
      "RequestBody": null,
      "StatusCode": 201,
      "ResponseHeaders": {
        "Content-Length": "0",
<<<<<<< HEAD
        "Date": "Tue, 02 Feb 2021 21:53:35 GMT",
        "ETag": "\u00220x8D8C7C4FE354F12\u0022",
        "Last-Modified": "Tue, 02 Feb 2021 21:53:36 GMT",
=======
        "Date": "Wed, 17 Feb 2021 22:41:21 GMT",
        "ETag": "\u00220x8D8D39526415FF9\u0022",
        "Last-Modified": "Wed, 17 Feb 2021 22:41:21 GMT",
>>>>>>> 1814567d
        "Server": [
          "Windows-Azure-HDFS/1.0",
          "Microsoft-HTTPAPI/2.0"
        ],
        "x-ms-client-request-id": "bb2a555c-f15e-a73a-8683-a326ae31e0f7",
<<<<<<< HEAD
        "x-ms-request-id": "d9163c48-501f-0017-2aad-f9d654000000",
=======
        "x-ms-request-id": "46af0ded-001f-0057-337e-05d16c000000",
>>>>>>> 1814567d
        "x-ms-version": "2020-06-12"
      },
      "ResponseBody": []
    },
    {
      "RequestUri": "https://seannse.dfs.core.windows.net/test-filesystem-197bdbbf-e7ae-af4f-cd77-c19cbb14afaa/test-directory-f6afb602-2c17-171e-1c68-08e32156a424?resource=directory",
      "RequestMethod": "PUT",
      "RequestHeaders": {
        "Accept": "application/json",
        "Authorization": "Sanitized",
<<<<<<< HEAD
        "traceparent": "00-7ef8fcc5f56fda4ba8fc64c47ec06155-204446a9794afe44-00",
        "User-Agent": [
          "azsdk-net-Storage.Files.DataLake/12.7.0-alpha.20210202.1",
          "(.NET 5.0.2; Microsoft Windows 10.0.19042)"
        ],
        "x-ms-client-request-id": "edfcbd72-66d0-2f23-3612-9ff6e857852f",
        "x-ms-date": "Tue, 02 Feb 2021 21:53:35 GMT",
=======
        "traceparent": "00-af3390c319d3da40a182cea8b74af61b-feaee8cb8810de42-00",
        "User-Agent": [
          "azsdk-net-Storage.Files.DataLake/12.7.0-alpha.20210217.1",
          "(.NET 5.0.3; Microsoft Windows 10.0.19042)"
        ],
        "x-ms-client-request-id": "edfcbd72-66d0-2f23-3612-9ff6e857852f",
        "x-ms-date": "Wed, 17 Feb 2021 22:41:21 GMT",
>>>>>>> 1814567d
        "x-ms-return-client-request-id": "true",
        "x-ms-version": "2020-06-12"
      },
      "RequestBody": null,
      "StatusCode": 201,
      "ResponseHeaders": {
        "Content-Length": "0",
<<<<<<< HEAD
        "Date": "Tue, 02 Feb 2021 21:53:35 GMT",
        "ETag": "\u00220x8D8C7C4FE429428\u0022",
        "Last-Modified": "Tue, 02 Feb 2021 21:53:36 GMT",
=======
        "Date": "Wed, 17 Feb 2021 22:41:21 GMT",
        "ETag": "\u00220x8D8D395264F160C\u0022",
        "Last-Modified": "Wed, 17 Feb 2021 22:41:21 GMT",
>>>>>>> 1814567d
        "Server": [
          "Windows-Azure-HDFS/1.0",
          "Microsoft-HTTPAPI/2.0"
        ],
        "x-ms-client-request-id": "edfcbd72-66d0-2f23-3612-9ff6e857852f",
<<<<<<< HEAD
        "x-ms-request-id": "d9163c4f-501f-0017-31ad-f9d654000000",
=======
        "x-ms-request-id": "46af0e1a-001f-0057-607e-05d16c000000",
>>>>>>> 1814567d
        "x-ms-version": "2020-06-12"
      },
      "ResponseBody": []
    },
    {
      "RequestUri": "https://seannse.dfs.core.windows.net/test-filesystem-197bdbbf-e7ae-af4f-cd77-c19cbb14afaa/test-directory-f6afb602-2c17-171e-1c68-08e32156a424?mode=legacy",
      "RequestMethod": "PUT",
      "RequestHeaders": {
        "Accept": "application/json",
        "Authorization": "Sanitized",
<<<<<<< HEAD
        "If-Unmodified-Since": "Wed, 03 Feb 2021 21:53:33 GMT",
        "User-Agent": [
          "azsdk-net-Storage.Files.DataLake/12.7.0-alpha.20210202.1",
          "(.NET 5.0.2; Microsoft Windows 10.0.19042)"
        ],
        "x-ms-client-request-id": "6470c52a-b65a-1354-49ba-a169cfc42fbe",
        "x-ms-date": "Tue, 02 Feb 2021 21:53:36 GMT",
=======
        "If-Unmodified-Since": "Thu, 18 Feb 2021 22:41:19 GMT",
        "User-Agent": [
          "azsdk-net-Storage.Files.DataLake/12.7.0-alpha.20210217.1",
          "(.NET 5.0.3; Microsoft Windows 10.0.19042)"
        ],
        "x-ms-client-request-id": "6470c52a-b65a-1354-49ba-a169cfc42fbe",
        "x-ms-date": "Wed, 17 Feb 2021 22:41:22 GMT",
>>>>>>> 1814567d
        "x-ms-rename-source": "%2Ftest-filesystem-197bdbbf-e7ae-af4f-cd77-c19cbb14afaa%2Ftest-directory-7d54c97f-d635-4956-a3d6-a7462da52a19=",
        "x-ms-return-client-request-id": "true",
        "x-ms-version": "2020-06-12"
      },
      "RequestBody": null,
      "StatusCode": 201,
      "ResponseHeaders": {
        "Content-Length": "0",
<<<<<<< HEAD
        "Date": "Tue, 02 Feb 2021 21:53:35 GMT",
=======
        "Date": "Wed, 17 Feb 2021 22:41:21 GMT",
>>>>>>> 1814567d
        "Server": [
          "Windows-Azure-HDFS/1.0",
          "Microsoft-HTTPAPI/2.0"
        ],
        "x-ms-client-request-id": "6470c52a-b65a-1354-49ba-a169cfc42fbe",
<<<<<<< HEAD
        "x-ms-request-id": "d9163c51-501f-0017-33ad-f9d654000000",
=======
        "x-ms-request-id": "46af0e4d-001f-0057-137e-05d16c000000",
>>>>>>> 1814567d
        "x-ms-version": "2020-06-12"
      },
      "ResponseBody": []
    },
    {
      "RequestUri": "https://seannse.blob.core.windows.net/test-filesystem-197bdbbf-e7ae-af4f-cd77-c19cbb14afaa/test-directory-f6afb602-2c17-171e-1c68-08e32156a424",
      "RequestMethod": "HEAD",
      "RequestHeaders": {
        "Accept": "application/xml",
        "Authorization": "Sanitized",
        "User-Agent": [
<<<<<<< HEAD
          "azsdk-net-Storage.Files.DataLake/12.7.0-alpha.20210202.1",
          "(.NET 5.0.2; Microsoft Windows 10.0.19042)"
        ],
        "x-ms-client-request-id": "23cb09be-21e6-28d5-2a98-f78c6613c337",
        "x-ms-date": "Tue, 02 Feb 2021 21:53:36 GMT",
=======
          "azsdk-net-Storage.Files.DataLake/12.7.0-alpha.20210217.1",
          "(.NET 5.0.3; Microsoft Windows 10.0.19042)"
        ],
        "x-ms-client-request-id": "23cb09be-21e6-28d5-2a98-f78c6613c337",
        "x-ms-date": "Wed, 17 Feb 2021 22:41:22 GMT",
>>>>>>> 1814567d
        "x-ms-return-client-request-id": "true",
        "x-ms-version": "2020-06-12"
      },
      "RequestBody": null,
      "StatusCode": 200,
      "ResponseHeaders": {
        "Accept-Ranges": "bytes",
        "Content-Length": "0",
        "Content-Type": "application/octet-stream",
<<<<<<< HEAD
        "Date": "Tue, 02 Feb 2021 21:53:35 GMT",
        "ETag": "\u00220x8D8C7C4FE354F12\u0022",
        "Last-Modified": "Tue, 02 Feb 2021 21:53:36 GMT",
=======
        "Date": "Wed, 17 Feb 2021 22:41:21 GMT",
        "ETag": "\u00220x8D8D39526415FF9\u0022",
        "Last-Modified": "Wed, 17 Feb 2021 22:41:21 GMT",
>>>>>>> 1814567d
        "Server": [
          "Windows-Azure-Blob/1.0",
          "Microsoft-HTTPAPI/2.0"
        ],
        "x-ms-access-tier": "Hot",
        "x-ms-access-tier-inferred": "true",
        "x-ms-blob-type": "BlockBlob",
        "x-ms-client-request-id": "23cb09be-21e6-28d5-2a98-f78c6613c337",
<<<<<<< HEAD
        "x-ms-creation-time": "Tue, 02 Feb 2021 21:53:36 GMT",
=======
        "x-ms-creation-time": "Wed, 17 Feb 2021 22:41:21 GMT",
>>>>>>> 1814567d
        "x-ms-group": "$superuser",
        "x-ms-lease-state": "available",
        "x-ms-lease-status": "unlocked",
        "x-ms-meta-hdi_isfolder": "true",
        "x-ms-owner": "$superuser",
        "x-ms-permissions": "rwxr-x---",
<<<<<<< HEAD
        "x-ms-request-id": "24a6c6db-701e-0062-7aad-f9bd78000000",
=======
        "x-ms-request-id": "10bf625a-c01e-0048-647e-056268000000",
>>>>>>> 1814567d
        "x-ms-server-encrypted": "true",
        "x-ms-version": "2020-06-12"
      },
      "ResponseBody": []
    },
    {
      "RequestUri": "https://seannse.blob.core.windows.net/test-filesystem-197bdbbf-e7ae-af4f-cd77-c19cbb14afaa?restype=container",
      "RequestMethod": "DELETE",
      "RequestHeaders": {
        "Accept": "application/xml",
        "Authorization": "Sanitized",
<<<<<<< HEAD
        "traceparent": "00-7e9d5ce6b8581d4099c9b6ce7daf2779-da8deb1d47f9514f-00",
        "User-Agent": [
          "azsdk-net-Storage.Files.DataLake/12.7.0-alpha.20210202.1",
          "(.NET 5.0.2; Microsoft Windows 10.0.19042)"
        ],
        "x-ms-client-request-id": "c6aac75f-0cf8-d1d8-52bb-1a41046e022d",
        "x-ms-date": "Tue, 02 Feb 2021 21:53:36 GMT",
=======
        "traceparent": "00-1f20eeb7beadb24c952c04600d83a4d9-3eb55de0dc28024b-00",
        "User-Agent": [
          "azsdk-net-Storage.Files.DataLake/12.7.0-alpha.20210217.1",
          "(.NET 5.0.3; Microsoft Windows 10.0.19042)"
        ],
        "x-ms-client-request-id": "c6aac75f-0cf8-d1d8-52bb-1a41046e022d",
        "x-ms-date": "Wed, 17 Feb 2021 22:41:22 GMT",
>>>>>>> 1814567d
        "x-ms-return-client-request-id": "true",
        "x-ms-version": "2020-06-12"
      },
      "RequestBody": null,
      "StatusCode": 202,
      "ResponseHeaders": {
        "Content-Length": "0",
<<<<<<< HEAD
        "Date": "Tue, 02 Feb 2021 21:53:35 GMT",
=======
        "Date": "Wed, 17 Feb 2021 22:41:21 GMT",
>>>>>>> 1814567d
        "Server": [
          "Windows-Azure-Blob/1.0",
          "Microsoft-HTTPAPI/2.0"
        ],
        "x-ms-client-request-id": "c6aac75f-0cf8-d1d8-52bb-1a41046e022d",
<<<<<<< HEAD
        "x-ms-request-id": "24a6c707-701e-0062-1dad-f9bd78000000",
=======
        "x-ms-request-id": "10bf629a-c01e-0048-1c7e-056268000000",
>>>>>>> 1814567d
        "x-ms-version": "2020-06-12"
      },
      "ResponseBody": []
    },
    {
      "RequestUri": "https://seannse.blob.core.windows.net/test-filesystem-64d2baa4-aed7-b062-4e9d-59dffde3630f?restype=container",
      "RequestMethod": "PUT",
      "RequestHeaders": {
        "Accept": "application/xml",
        "Authorization": "Sanitized",
<<<<<<< HEAD
        "traceparent": "00-19b65e48b11edc4e89839a6ca50934e1-2073d4749d681746-00",
        "User-Agent": [
          "azsdk-net-Storage.Files.DataLake/12.7.0-alpha.20210202.1",
          "(.NET 5.0.2; Microsoft Windows 10.0.19042)"
        ],
        "x-ms-blob-public-access": "container",
        "x-ms-client-request-id": "094cf504-2948-b1ee-64f9-785bb3f9d36e",
        "x-ms-date": "Tue, 02 Feb 2021 21:53:36 GMT",
=======
        "traceparent": "00-cc29a484f5640c48b976e9644c14757d-8c48da61c6f53845-00",
        "User-Agent": [
          "azsdk-net-Storage.Files.DataLake/12.7.0-alpha.20210217.1",
          "(.NET 5.0.3; Microsoft Windows 10.0.19042)"
        ],
        "x-ms-blob-public-access": "container",
        "x-ms-client-request-id": "094cf504-2948-b1ee-64f9-785bb3f9d36e",
        "x-ms-date": "Wed, 17 Feb 2021 22:41:22 GMT",
>>>>>>> 1814567d
        "x-ms-return-client-request-id": "true",
        "x-ms-version": "2020-06-12"
      },
      "RequestBody": null,
      "StatusCode": 201,
      "ResponseHeaders": {
        "Content-Length": "0",
<<<<<<< HEAD
        "Date": "Tue, 02 Feb 2021 21:53:37 GMT",
        "ETag": "\u00220x8D8C7C4FEAA8958\u0022",
        "Last-Modified": "Tue, 02 Feb 2021 21:53:37 GMT",
=======
        "Date": "Wed, 17 Feb 2021 22:41:22 GMT",
        "ETag": "\u00220x8D8D39526B5BEFF\u0022",
        "Last-Modified": "Wed, 17 Feb 2021 22:41:22 GMT",
>>>>>>> 1814567d
        "Server": [
          "Windows-Azure-Blob/1.0",
          "Microsoft-HTTPAPI/2.0"
        ],
        "x-ms-client-request-id": "094cf504-2948-b1ee-64f9-785bb3f9d36e",
<<<<<<< HEAD
        "x-ms-request-id": "2a7ba499-701e-003f-80ad-f9b7fc000000",
=======
        "x-ms-request-id": "28e5ae50-901e-0037-367e-05adf3000000",
>>>>>>> 1814567d
        "x-ms-version": "2020-06-12"
      },
      "ResponseBody": []
    },
    {
      "RequestUri": "https://seannse.dfs.core.windows.net/test-filesystem-64d2baa4-aed7-b062-4e9d-59dffde3630f/test-directory-d2360a58-6342-a6c5-7c78-1bfb54a5bcd3?resource=directory",
      "RequestMethod": "PUT",
      "RequestHeaders": {
        "Accept": "application/json",
        "Authorization": "Sanitized",
<<<<<<< HEAD
        "traceparent": "00-af28528bae3b314c8eb4bb7334ae5e93-3668b63a2c161045-00",
        "User-Agent": [
          "azsdk-net-Storage.Files.DataLake/12.7.0-alpha.20210202.1",
          "(.NET 5.0.2; Microsoft Windows 10.0.19042)"
        ],
        "x-ms-client-request-id": "e964eb07-5644-a118-30a6-8dd00df25dbf",
        "x-ms-date": "Tue, 02 Feb 2021 21:53:36 GMT",
=======
        "traceparent": "00-fa4edf90632634429c61dc6e2f99b452-cb5728b575d2be45-00",
        "User-Agent": [
          "azsdk-net-Storage.Files.DataLake/12.7.0-alpha.20210217.1",
          "(.NET 5.0.3; Microsoft Windows 10.0.19042)"
        ],
        "x-ms-client-request-id": "e964eb07-5644-a118-30a6-8dd00df25dbf",
        "x-ms-date": "Wed, 17 Feb 2021 22:41:22 GMT",
>>>>>>> 1814567d
        "x-ms-return-client-request-id": "true",
        "x-ms-version": "2020-06-12"
      },
      "RequestBody": null,
      "StatusCode": 201,
      "ResponseHeaders": {
        "Content-Length": "0",
<<<<<<< HEAD
        "Date": "Tue, 02 Feb 2021 21:53:36 GMT",
        "ETag": "\u00220x8D8C7C4FEE50D24\u0022",
        "Last-Modified": "Tue, 02 Feb 2021 21:53:37 GMT",
=======
        "Date": "Wed, 17 Feb 2021 22:41:22 GMT",
        "ETag": "\u00220x8D8D39526ECC154\u0022",
        "Last-Modified": "Wed, 17 Feb 2021 22:41:22 GMT",
>>>>>>> 1814567d
        "Server": [
          "Windows-Azure-HDFS/1.0",
          "Microsoft-HTTPAPI/2.0"
        ],
        "x-ms-client-request-id": "e964eb07-5644-a118-30a6-8dd00df25dbf",
<<<<<<< HEAD
        "x-ms-request-id": "05f17374-201f-006f-19ad-f975ac000000",
=======
        "x-ms-request-id": "66d88aab-601f-0033-357e-0520f4000000",
>>>>>>> 1814567d
        "x-ms-version": "2020-06-12"
      },
      "ResponseBody": []
    },
    {
      "RequestUri": "https://seannse.dfs.core.windows.net/test-filesystem-64d2baa4-aed7-b062-4e9d-59dffde3630f/test-directory-b4e7a43d-cb1e-fed7-4254-8fc628562198?resource=directory",
      "RequestMethod": "PUT",
      "RequestHeaders": {
        "Accept": "application/json",
        "Authorization": "Sanitized",
<<<<<<< HEAD
        "traceparent": "00-ed3edf4691e4f24a85900cf662c45ca0-7fa7c28ab83ab14a-00",
        "User-Agent": [
          "azsdk-net-Storage.Files.DataLake/12.7.0-alpha.20210202.1",
          "(.NET 5.0.2; Microsoft Windows 10.0.19042)"
        ],
        "x-ms-client-request-id": "e1317b1e-f3fc-3c30-1366-a6efc75279da",
        "x-ms-date": "Tue, 02 Feb 2021 21:53:37 GMT",
=======
        "traceparent": "00-02aed027a962f741b409cbdf3331f85d-a74a401a8e4dab4f-00",
        "User-Agent": [
          "azsdk-net-Storage.Files.DataLake/12.7.0-alpha.20210217.1",
          "(.NET 5.0.3; Microsoft Windows 10.0.19042)"
        ],
        "x-ms-client-request-id": "e1317b1e-f3fc-3c30-1366-a6efc75279da",
        "x-ms-date": "Wed, 17 Feb 2021 22:41:23 GMT",
>>>>>>> 1814567d
        "x-ms-return-client-request-id": "true",
        "x-ms-version": "2020-06-12"
      },
      "RequestBody": null,
      "StatusCode": 201,
      "ResponseHeaders": {
        "Content-Length": "0",
<<<<<<< HEAD
        "Date": "Tue, 02 Feb 2021 21:53:36 GMT",
        "ETag": "\u00220x8D8C7C4FEF305E6\u0022",
        "Last-Modified": "Tue, 02 Feb 2021 21:53:37 GMT",
=======
        "Date": "Wed, 17 Feb 2021 22:41:22 GMT",
        "ETag": "\u00220x8D8D39526F9BA2D\u0022",
        "Last-Modified": "Wed, 17 Feb 2021 22:41:23 GMT",
>>>>>>> 1814567d
        "Server": [
          "Windows-Azure-HDFS/1.0",
          "Microsoft-HTTPAPI/2.0"
        ],
        "x-ms-client-request-id": "e1317b1e-f3fc-3c30-1366-a6efc75279da",
<<<<<<< HEAD
        "x-ms-request-id": "05f1737e-201f-006f-23ad-f975ac000000",
=======
        "x-ms-request-id": "66d88ad5-601f-0033-5f7e-0520f4000000",
>>>>>>> 1814567d
        "x-ms-version": "2020-06-12"
      },
      "ResponseBody": []
    },
    {
      "RequestUri": "https://seannse.blob.core.windows.net/test-filesystem-64d2baa4-aed7-b062-4e9d-59dffde3630f/test-directory-b4e7a43d-cb1e-fed7-4254-8fc628562198",
      "RequestMethod": "HEAD",
      "RequestHeaders": {
        "Accept": "application/xml",
        "Authorization": "Sanitized",
        "User-Agent": [
<<<<<<< HEAD
          "azsdk-net-Storage.Files.DataLake/12.7.0-alpha.20210202.1",
          "(.NET 5.0.2; Microsoft Windows 10.0.19042)"
        ],
        "x-ms-client-request-id": "aca83e80-3f24-dd9c-9ab7-55da2ca05593",
        "x-ms-date": "Tue, 02 Feb 2021 21:53:37 GMT",
=======
          "azsdk-net-Storage.Files.DataLake/12.7.0-alpha.20210217.1",
          "(.NET 5.0.3; Microsoft Windows 10.0.19042)"
        ],
        "x-ms-client-request-id": "aca83e80-3f24-dd9c-9ab7-55da2ca05593",
        "x-ms-date": "Wed, 17 Feb 2021 22:41:23 GMT",
>>>>>>> 1814567d
        "x-ms-return-client-request-id": "true",
        "x-ms-version": "2020-06-12"
      },
      "RequestBody": null,
      "StatusCode": 200,
      "ResponseHeaders": {
        "Accept-Ranges": "bytes",
        "Content-Length": "0",
        "Content-Type": "application/octet-stream",
<<<<<<< HEAD
        "Date": "Tue, 02 Feb 2021 21:53:37 GMT",
        "ETag": "\u00220x8D8C7C4FEF305E6\u0022",
        "Last-Modified": "Tue, 02 Feb 2021 21:53:37 GMT",
=======
        "Date": "Wed, 17 Feb 2021 22:41:22 GMT",
        "ETag": "\u00220x8D8D39526F9BA2D\u0022",
        "Last-Modified": "Wed, 17 Feb 2021 22:41:23 GMT",
>>>>>>> 1814567d
        "Server": [
          "Windows-Azure-Blob/1.0",
          "Microsoft-HTTPAPI/2.0"
        ],
        "x-ms-access-tier": "Hot",
        "x-ms-access-tier-inferred": "true",
        "x-ms-blob-type": "BlockBlob",
        "x-ms-client-request-id": "aca83e80-3f24-dd9c-9ab7-55da2ca05593",
<<<<<<< HEAD
        "x-ms-creation-time": "Tue, 02 Feb 2021 21:53:37 GMT",
=======
        "x-ms-creation-time": "Wed, 17 Feb 2021 22:41:23 GMT",
>>>>>>> 1814567d
        "x-ms-group": "$superuser",
        "x-ms-lease-state": "available",
        "x-ms-lease-status": "unlocked",
        "x-ms-meta-hdi_isfolder": "true",
        "x-ms-owner": "$superuser",
        "x-ms-permissions": "rwxr-x---",
<<<<<<< HEAD
        "x-ms-request-id": "2a7ba5f8-701e-003f-41ad-f9b7fc000000",
=======
        "x-ms-request-id": "28e5af2e-901e-0037-787e-05adf3000000",
>>>>>>> 1814567d
        "x-ms-server-encrypted": "true",
        "x-ms-version": "2020-06-12"
      },
      "ResponseBody": []
    },
    {
      "RequestUri": "https://seannse.dfs.core.windows.net/test-filesystem-64d2baa4-aed7-b062-4e9d-59dffde3630f/test-directory-b4e7a43d-cb1e-fed7-4254-8fc628562198?mode=legacy",
      "RequestMethod": "PUT",
      "RequestHeaders": {
        "Accept": "application/json",
        "Authorization": "Sanitized",
<<<<<<< HEAD
        "If-Match": "\u00220x8D8C7C4FEF305E6\u0022",
        "User-Agent": [
          "azsdk-net-Storage.Files.DataLake/12.7.0-alpha.20210202.1",
          "(.NET 5.0.2; Microsoft Windows 10.0.19042)"
        ],
        "x-ms-client-request-id": "896e5b33-ccaa-45b6-5822-a7479ea43d74",
        "x-ms-date": "Tue, 02 Feb 2021 21:53:37 GMT",
=======
        "If-Match": "0x8D8D39526F9BA2D",
        "User-Agent": [
          "azsdk-net-Storage.Files.DataLake/12.7.0-alpha.20210217.1",
          "(.NET 5.0.3; Microsoft Windows 10.0.19042)"
        ],
        "x-ms-client-request-id": "896e5b33-ccaa-45b6-5822-a7479ea43d74",
        "x-ms-date": "Wed, 17 Feb 2021 22:41:23 GMT",
>>>>>>> 1814567d
        "x-ms-rename-source": "%2Ftest-filesystem-64d2baa4-aed7-b062-4e9d-59dffde3630f%2Ftest-directory-d2360a58-6342-a6c5-7c78-1bfb54a5bcd3=",
        "x-ms-return-client-request-id": "true",
        "x-ms-version": "2020-06-12"
      },
      "RequestBody": null,
      "StatusCode": 201,
      "ResponseHeaders": {
        "Content-Length": "0",
<<<<<<< HEAD
        "Date": "Tue, 02 Feb 2021 21:53:37 GMT",
=======
        "Date": "Wed, 17 Feb 2021 22:41:22 GMT",
>>>>>>> 1814567d
        "Server": [
          "Windows-Azure-HDFS/1.0",
          "Microsoft-HTTPAPI/2.0"
        ],
        "x-ms-client-request-id": "896e5b33-ccaa-45b6-5822-a7479ea43d74",
<<<<<<< HEAD
        "x-ms-request-id": "05f1739e-201f-006f-43ad-f975ac000000",
=======
        "x-ms-request-id": "66d88b42-601f-0033-4c7e-0520f4000000",
>>>>>>> 1814567d
        "x-ms-version": "2020-06-12"
      },
      "ResponseBody": []
    },
    {
      "RequestUri": "https://seannse.blob.core.windows.net/test-filesystem-64d2baa4-aed7-b062-4e9d-59dffde3630f/test-directory-b4e7a43d-cb1e-fed7-4254-8fc628562198",
      "RequestMethod": "HEAD",
      "RequestHeaders": {
        "Accept": "application/xml",
        "Authorization": "Sanitized",
        "User-Agent": [
<<<<<<< HEAD
          "azsdk-net-Storage.Files.DataLake/12.7.0-alpha.20210202.1",
          "(.NET 5.0.2; Microsoft Windows 10.0.19042)"
        ],
        "x-ms-client-request-id": "d0a7276f-cb31-f2e9-4626-7ed5ea098b57",
        "x-ms-date": "Tue, 02 Feb 2021 21:53:37 GMT",
=======
          "azsdk-net-Storage.Files.DataLake/12.7.0-alpha.20210217.1",
          "(.NET 5.0.3; Microsoft Windows 10.0.19042)"
        ],
        "x-ms-client-request-id": "d0a7276f-cb31-f2e9-4626-7ed5ea098b57",
        "x-ms-date": "Wed, 17 Feb 2021 22:41:23 GMT",
>>>>>>> 1814567d
        "x-ms-return-client-request-id": "true",
        "x-ms-version": "2020-06-12"
      },
      "RequestBody": null,
      "StatusCode": 200,
      "ResponseHeaders": {
        "Accept-Ranges": "bytes",
        "Content-Length": "0",
        "Content-Type": "application/octet-stream",
<<<<<<< HEAD
        "Date": "Tue, 02 Feb 2021 21:53:38 GMT",
        "ETag": "\u00220x8D8C7C4FEE50D24\u0022",
        "Last-Modified": "Tue, 02 Feb 2021 21:53:37 GMT",
=======
        "Date": "Wed, 17 Feb 2021 22:41:23 GMT",
        "ETag": "\u00220x8D8D39526ECC154\u0022",
        "Last-Modified": "Wed, 17 Feb 2021 22:41:22 GMT",
>>>>>>> 1814567d
        "Server": [
          "Windows-Azure-Blob/1.0",
          "Microsoft-HTTPAPI/2.0"
        ],
        "x-ms-access-tier": "Hot",
        "x-ms-access-tier-inferred": "true",
        "x-ms-blob-type": "BlockBlob",
        "x-ms-client-request-id": "d0a7276f-cb31-f2e9-4626-7ed5ea098b57",
<<<<<<< HEAD
        "x-ms-creation-time": "Tue, 02 Feb 2021 21:53:37 GMT",
=======
        "x-ms-creation-time": "Wed, 17 Feb 2021 22:41:22 GMT",
>>>>>>> 1814567d
        "x-ms-group": "$superuser",
        "x-ms-lease-state": "available",
        "x-ms-lease-status": "unlocked",
        "x-ms-meta-hdi_isfolder": "true",
        "x-ms-owner": "$superuser",
        "x-ms-permissions": "rwxr-x---",
<<<<<<< HEAD
        "x-ms-request-id": "2a7ba6c7-701e-003f-08ad-f9b7fc000000",
=======
        "x-ms-request-id": "28e5af6a-901e-0037-2e7e-05adf3000000",
>>>>>>> 1814567d
        "x-ms-server-encrypted": "true",
        "x-ms-version": "2020-06-12"
      },
      "ResponseBody": []
    },
    {
      "RequestUri": "https://seannse.blob.core.windows.net/test-filesystem-64d2baa4-aed7-b062-4e9d-59dffde3630f?restype=container",
      "RequestMethod": "DELETE",
      "RequestHeaders": {
        "Accept": "application/xml",
        "Authorization": "Sanitized",
<<<<<<< HEAD
        "traceparent": "00-a7cd8582061c314e852620394b4e4e29-4243fe5c70677b42-00",
        "User-Agent": [
          "azsdk-net-Storage.Files.DataLake/12.7.0-alpha.20210202.1",
          "(.NET 5.0.2; Microsoft Windows 10.0.19042)"
        ],
        "x-ms-client-request-id": "77d85769-6cfd-a842-5033-b153dd7d04e2",
        "x-ms-date": "Tue, 02 Feb 2021 21:53:37 GMT",
=======
        "traceparent": "00-1b1943d6765bc54c8ad8a946057a7ee5-37183eaaf6954242-00",
        "User-Agent": [
          "azsdk-net-Storage.Files.DataLake/12.7.0-alpha.20210217.1",
          "(.NET 5.0.3; Microsoft Windows 10.0.19042)"
        ],
        "x-ms-client-request-id": "77d85769-6cfd-a842-5033-b153dd7d04e2",
        "x-ms-date": "Wed, 17 Feb 2021 22:41:23 GMT",
>>>>>>> 1814567d
        "x-ms-return-client-request-id": "true",
        "x-ms-version": "2020-06-12"
      },
      "RequestBody": null,
      "StatusCode": 202,
      "ResponseHeaders": {
        "Content-Length": "0",
<<<<<<< HEAD
        "Date": "Tue, 02 Feb 2021 21:53:38 GMT",
=======
        "Date": "Wed, 17 Feb 2021 22:41:23 GMT",
>>>>>>> 1814567d
        "Server": [
          "Windows-Azure-Blob/1.0",
          "Microsoft-HTTPAPI/2.0"
        ],
        "x-ms-client-request-id": "77d85769-6cfd-a842-5033-b153dd7d04e2",
<<<<<<< HEAD
        "x-ms-request-id": "2a7ba732-701e-003f-6ead-f9b7fc000000",
=======
        "x-ms-request-id": "28e5af87-901e-0037-4a7e-05adf3000000",
>>>>>>> 1814567d
        "x-ms-version": "2020-06-12"
      },
      "ResponseBody": []
    },
    {
      "RequestUri": "https://seannse.blob.core.windows.net/test-filesystem-19d158f2-ceab-1e2b-74d0-c8b12fbdd6ec?restype=container",
      "RequestMethod": "PUT",
      "RequestHeaders": {
        "Accept": "application/xml",
        "Authorization": "Sanitized",
<<<<<<< HEAD
        "traceparent": "00-46fcb25828fbb14297e6065a1af552c2-52632a3de2d8b840-00",
        "User-Agent": [
          "azsdk-net-Storage.Files.DataLake/12.7.0-alpha.20210202.1",
          "(.NET 5.0.2; Microsoft Windows 10.0.19042)"
        ],
        "x-ms-blob-public-access": "container",
        "x-ms-client-request-id": "c339b97b-b888-9a43-2cba-022ca4917993",
        "x-ms-date": "Tue, 02 Feb 2021 21:53:37 GMT",
=======
        "traceparent": "00-d003a48b40233348a6a844ab59d0a03b-af11bcfc0e17724a-00",
        "User-Agent": [
          "azsdk-net-Storage.Files.DataLake/12.7.0-alpha.20210217.1",
          "(.NET 5.0.3; Microsoft Windows 10.0.19042)"
        ],
        "x-ms-blob-public-access": "container",
        "x-ms-client-request-id": "c339b97b-b888-9a43-2cba-022ca4917993",
        "x-ms-date": "Wed, 17 Feb 2021 22:41:23 GMT",
>>>>>>> 1814567d
        "x-ms-return-client-request-id": "true",
        "x-ms-version": "2020-06-12"
      },
      "RequestBody": null,
      "StatusCode": 201,
      "ResponseHeaders": {
        "Content-Length": "0",
<<<<<<< HEAD
        "Date": "Tue, 02 Feb 2021 21:53:37 GMT",
        "ETag": "\u00220x8D8C7C4FF6B4C2C\u0022",
        "Last-Modified": "Tue, 02 Feb 2021 21:53:38 GMT",
=======
        "Date": "Wed, 17 Feb 2021 22:41:23 GMT",
        "ETag": "\u00220x8D8D39527657F8B\u0022",
        "Last-Modified": "Wed, 17 Feb 2021 22:41:23 GMT",
>>>>>>> 1814567d
        "Server": [
          "Windows-Azure-Blob/1.0",
          "Microsoft-HTTPAPI/2.0"
        ],
        "x-ms-client-request-id": "c339b97b-b888-9a43-2cba-022ca4917993",
<<<<<<< HEAD
        "x-ms-request-id": "06c71699-101e-0039-78ad-f98443000000",
=======
        "x-ms-request-id": "beb67080-d01e-0019-4f7e-05ffe4000000",
>>>>>>> 1814567d
        "x-ms-version": "2020-06-12"
      },
      "ResponseBody": []
    },
    {
      "RequestUri": "https://seannse.dfs.core.windows.net/test-filesystem-19d158f2-ceab-1e2b-74d0-c8b12fbdd6ec/test-directory-4effc45d-7111-deb1-feb4-0396353a7e15?resource=directory",
      "RequestMethod": "PUT",
      "RequestHeaders": {
        "Accept": "application/json",
        "Authorization": "Sanitized",
<<<<<<< HEAD
        "traceparent": "00-8b4c70532f05ee4784eb8a109f0be3ac-851acbf58e6c3c43-00",
        "User-Agent": [
          "azsdk-net-Storage.Files.DataLake/12.7.0-alpha.20210202.1",
          "(.NET 5.0.2; Microsoft Windows 10.0.19042)"
        ],
        "x-ms-client-request-id": "db93059b-aa5f-0979-075b-c4d3b5ac65f2",
        "x-ms-date": "Tue, 02 Feb 2021 21:53:38 GMT",
=======
        "traceparent": "00-6941c79784ce3441907aacd029b3dd50-31884aaeaa60fc42-00",
        "User-Agent": [
          "azsdk-net-Storage.Files.DataLake/12.7.0-alpha.20210217.1",
          "(.NET 5.0.3; Microsoft Windows 10.0.19042)"
        ],
        "x-ms-client-request-id": "db93059b-aa5f-0979-075b-c4d3b5ac65f2",
        "x-ms-date": "Wed, 17 Feb 2021 22:41:23 GMT",
>>>>>>> 1814567d
        "x-ms-return-client-request-id": "true",
        "x-ms-version": "2020-06-12"
      },
      "RequestBody": null,
      "StatusCode": 201,
      "ResponseHeaders": {
        "Content-Length": "0",
<<<<<<< HEAD
        "Date": "Tue, 02 Feb 2021 21:53:38 GMT",
        "ETag": "\u00220x8D8C7C4FFA5E56F\u0022",
        "Last-Modified": "Tue, 02 Feb 2021 21:53:38 GMT",
=======
        "Date": "Wed, 17 Feb 2021 22:41:23 GMT",
        "ETag": "\u00220x8D8D395279F2643\u0022",
        "Last-Modified": "Wed, 17 Feb 2021 22:41:24 GMT",
>>>>>>> 1814567d
        "Server": [
          "Windows-Azure-HDFS/1.0",
          "Microsoft-HTTPAPI/2.0"
        ],
        "x-ms-client-request-id": "db93059b-aa5f-0979-075b-c4d3b5ac65f2",
<<<<<<< HEAD
        "x-ms-request-id": "35eca816-e01f-003d-80ad-f90944000000",
=======
        "x-ms-request-id": "fc4a1ab7-c01f-0015-597e-0568ec000000",
>>>>>>> 1814567d
        "x-ms-version": "2020-06-12"
      },
      "ResponseBody": []
    },
    {
      "RequestUri": "https://seannse.dfs.core.windows.net/test-filesystem-19d158f2-ceab-1e2b-74d0-c8b12fbdd6ec/test-directory-6555ec3b-045a-4a0f-6064-023f0b3accd1?resource=directory",
      "RequestMethod": "PUT",
      "RequestHeaders": {
        "Accept": "application/json",
        "Authorization": "Sanitized",
<<<<<<< HEAD
        "traceparent": "00-209105e912ac7147a9ee20d0627e906d-a5265a25dc1b7b44-00",
        "User-Agent": [
          "azsdk-net-Storage.Files.DataLake/12.7.0-alpha.20210202.1",
          "(.NET 5.0.2; Microsoft Windows 10.0.19042)"
        ],
        "x-ms-client-request-id": "253b746c-13d7-962a-f548-7afaa739fecc",
        "x-ms-date": "Tue, 02 Feb 2021 21:53:38 GMT",
=======
        "traceparent": "00-25f7ce58baf5fc41ba57a2f994d02f60-514ab81fbb1fe948-00",
        "User-Agent": [
          "azsdk-net-Storage.Files.DataLake/12.7.0-alpha.20210217.1",
          "(.NET 5.0.3; Microsoft Windows 10.0.19042)"
        ],
        "x-ms-client-request-id": "253b746c-13d7-962a-f548-7afaa739fecc",
        "x-ms-date": "Wed, 17 Feb 2021 22:41:24 GMT",
>>>>>>> 1814567d
        "x-ms-return-client-request-id": "true",
        "x-ms-version": "2020-06-12"
      },
      "RequestBody": null,
      "StatusCode": 201,
      "ResponseHeaders": {
        "Content-Length": "0",
<<<<<<< HEAD
        "Date": "Tue, 02 Feb 2021 21:53:38 GMT",
        "ETag": "\u00220x8D8C7C4FFB3DF4D\u0022",
        "Last-Modified": "Tue, 02 Feb 2021 21:53:39 GMT",
=======
        "Date": "Wed, 17 Feb 2021 22:41:23 GMT",
        "ETag": "\u00220x8D8D39527AD3DD1\u0022",
        "Last-Modified": "Wed, 17 Feb 2021 22:41:24 GMT",
>>>>>>> 1814567d
        "Server": [
          "Windows-Azure-HDFS/1.0",
          "Microsoft-HTTPAPI/2.0"
        ],
        "x-ms-client-request-id": "253b746c-13d7-962a-f548-7afaa739fecc",
<<<<<<< HEAD
        "x-ms-request-id": "35eca82a-e01f-003d-14ad-f90944000000",
=======
        "x-ms-request-id": "fc4a1ae7-c01f-0015-097e-0568ec000000",
>>>>>>> 1814567d
        "x-ms-version": "2020-06-12"
      },
      "ResponseBody": []
    },
    {
      "RequestUri": "https://seannse.dfs.core.windows.net/test-filesystem-19d158f2-ceab-1e2b-74d0-c8b12fbdd6ec/test-directory-6555ec3b-045a-4a0f-6064-023f0b3accd1?mode=legacy",
      "RequestMethod": "PUT",
      "RequestHeaders": {
        "Accept": "application/json",
        "Authorization": "Sanitized",
        "If-None-Match": "\u0022garbage\u0022",
        "User-Agent": [
<<<<<<< HEAD
          "azsdk-net-Storage.Files.DataLake/12.7.0-alpha.20210202.1",
          "(.NET 5.0.2; Microsoft Windows 10.0.19042)"
        ],
        "x-ms-client-request-id": "97d2627e-a6ff-27f9-5464-395d29bb848b",
        "x-ms-date": "Tue, 02 Feb 2021 21:53:38 GMT",
=======
          "azsdk-net-Storage.Files.DataLake/12.7.0-alpha.20210217.1",
          "(.NET 5.0.3; Microsoft Windows 10.0.19042)"
        ],
        "x-ms-client-request-id": "97d2627e-a6ff-27f9-5464-395d29bb848b",
        "x-ms-date": "Wed, 17 Feb 2021 22:41:24 GMT",
>>>>>>> 1814567d
        "x-ms-rename-source": "%2Ftest-filesystem-19d158f2-ceab-1e2b-74d0-c8b12fbdd6ec%2Ftest-directory-4effc45d-7111-deb1-feb4-0396353a7e15=",
        "x-ms-return-client-request-id": "true",
        "x-ms-version": "2020-06-12"
      },
      "RequestBody": null,
      "StatusCode": 201,
      "ResponseHeaders": {
        "Content-Length": "0",
<<<<<<< HEAD
        "Date": "Tue, 02 Feb 2021 21:53:38 GMT",
=======
        "Date": "Wed, 17 Feb 2021 22:41:23 GMT",
>>>>>>> 1814567d
        "Server": [
          "Windows-Azure-HDFS/1.0",
          "Microsoft-HTTPAPI/2.0"
        ],
        "x-ms-client-request-id": "97d2627e-a6ff-27f9-5464-395d29bb848b",
<<<<<<< HEAD
        "x-ms-request-id": "35eca83a-e01f-003d-24ad-f90944000000",
=======
        "x-ms-request-id": "fc4a1b12-c01f-0015-347e-0568ec000000",
>>>>>>> 1814567d
        "x-ms-version": "2020-06-12"
      },
      "ResponseBody": []
    },
    {
      "RequestUri": "https://seannse.blob.core.windows.net/test-filesystem-19d158f2-ceab-1e2b-74d0-c8b12fbdd6ec/test-directory-6555ec3b-045a-4a0f-6064-023f0b3accd1",
      "RequestMethod": "HEAD",
      "RequestHeaders": {
        "Accept": "application/xml",
        "Authorization": "Sanitized",
        "User-Agent": [
<<<<<<< HEAD
          "azsdk-net-Storage.Files.DataLake/12.7.0-alpha.20210202.1",
          "(.NET 5.0.2; Microsoft Windows 10.0.19042)"
        ],
        "x-ms-client-request-id": "457caa4c-6766-e8cd-f971-e14bfbee6e7a",
        "x-ms-date": "Tue, 02 Feb 2021 21:53:38 GMT",
=======
          "azsdk-net-Storage.Files.DataLake/12.7.0-alpha.20210217.1",
          "(.NET 5.0.3; Microsoft Windows 10.0.19042)"
        ],
        "x-ms-client-request-id": "457caa4c-6766-e8cd-f971-e14bfbee6e7a",
        "x-ms-date": "Wed, 17 Feb 2021 22:41:24 GMT",
>>>>>>> 1814567d
        "x-ms-return-client-request-id": "true",
        "x-ms-version": "2020-06-12"
      },
      "RequestBody": null,
      "StatusCode": 200,
      "ResponseHeaders": {
        "Accept-Ranges": "bytes",
        "Content-Length": "0",
        "Content-Type": "application/octet-stream",
<<<<<<< HEAD
        "Date": "Tue, 02 Feb 2021 21:53:38 GMT",
        "ETag": "\u00220x8D8C7C4FFA5E56F\u0022",
        "Last-Modified": "Tue, 02 Feb 2021 21:53:38 GMT",
=======
        "Date": "Wed, 17 Feb 2021 22:41:24 GMT",
        "ETag": "\u00220x8D8D395279F2643\u0022",
        "Last-Modified": "Wed, 17 Feb 2021 22:41:24 GMT",
>>>>>>> 1814567d
        "Server": [
          "Windows-Azure-Blob/1.0",
          "Microsoft-HTTPAPI/2.0"
        ],
        "x-ms-access-tier": "Hot",
        "x-ms-access-tier-inferred": "true",
        "x-ms-blob-type": "BlockBlob",
        "x-ms-client-request-id": "457caa4c-6766-e8cd-f971-e14bfbee6e7a",
<<<<<<< HEAD
        "x-ms-creation-time": "Tue, 02 Feb 2021 21:53:38 GMT",
=======
        "x-ms-creation-time": "Wed, 17 Feb 2021 22:41:24 GMT",
>>>>>>> 1814567d
        "x-ms-group": "$superuser",
        "x-ms-lease-state": "available",
        "x-ms-lease-status": "unlocked",
        "x-ms-meta-hdi_isfolder": "true",
        "x-ms-owner": "$superuser",
        "x-ms-permissions": "rwxr-x---",
<<<<<<< HEAD
        "x-ms-request-id": "06c719cc-101e-0039-53ad-f98443000000",
=======
        "x-ms-request-id": "beb67223-d01e-0019-3f7e-05ffe4000000",
>>>>>>> 1814567d
        "x-ms-server-encrypted": "true",
        "x-ms-version": "2020-06-12"
      },
      "ResponseBody": []
    },
    {
      "RequestUri": "https://seannse.blob.core.windows.net/test-filesystem-19d158f2-ceab-1e2b-74d0-c8b12fbdd6ec?restype=container",
      "RequestMethod": "DELETE",
      "RequestHeaders": {
        "Accept": "application/xml",
        "Authorization": "Sanitized",
<<<<<<< HEAD
        "traceparent": "00-9d3714d1ad750d42853a2b81c482fbbe-95fd10066e7e8d4a-00",
        "User-Agent": [
          "azsdk-net-Storage.Files.DataLake/12.7.0-alpha.20210202.1",
          "(.NET 5.0.2; Microsoft Windows 10.0.19042)"
        ],
        "x-ms-client-request-id": "7e112c64-3f3f-c624-d3ae-6085cda33b39",
        "x-ms-date": "Tue, 02 Feb 2021 21:53:38 GMT",
=======
        "traceparent": "00-aa0164ae75db1e499dd6d72b18248426-507ab4ff0f647244-00",
        "User-Agent": [
          "azsdk-net-Storage.Files.DataLake/12.7.0-alpha.20210217.1",
          "(.NET 5.0.3; Microsoft Windows 10.0.19042)"
        ],
        "x-ms-client-request-id": "7e112c64-3f3f-c624-d3ae-6085cda33b39",
        "x-ms-date": "Wed, 17 Feb 2021 22:41:24 GMT",
>>>>>>> 1814567d
        "x-ms-return-client-request-id": "true",
        "x-ms-version": "2020-06-12"
      },
      "RequestBody": null,
      "StatusCode": 202,
      "ResponseHeaders": {
        "Content-Length": "0",
<<<<<<< HEAD
        "Date": "Tue, 02 Feb 2021 21:53:38 GMT",
=======
        "Date": "Wed, 17 Feb 2021 22:41:24 GMT",
>>>>>>> 1814567d
        "Server": [
          "Windows-Azure-Blob/1.0",
          "Microsoft-HTTPAPI/2.0"
        ],
        "x-ms-client-request-id": "7e112c64-3f3f-c624-d3ae-6085cda33b39",
<<<<<<< HEAD
        "x-ms-request-id": "06c71a0d-101e-0039-10ad-f98443000000",
=======
        "x-ms-request-id": "beb67243-d01e-0019-5c7e-05ffe4000000",
>>>>>>> 1814567d
        "x-ms-version": "2020-06-12"
      },
      "ResponseBody": []
    },
    {
      "RequestUri": "https://seannse.blob.core.windows.net/test-filesystem-5d0a7335-09fc-a9bd-d2ad-d1cbf87230ae?restype=container",
      "RequestMethod": "PUT",
      "RequestHeaders": {
        "Accept": "application/xml",
        "Authorization": "Sanitized",
<<<<<<< HEAD
        "traceparent": "00-545d7723d7e11845abc417c8cfd7a7f3-0860da4ea61a0e45-00",
        "User-Agent": [
          "azsdk-net-Storage.Files.DataLake/12.7.0-alpha.20210202.1",
          "(.NET 5.0.2; Microsoft Windows 10.0.19042)"
        ],
        "x-ms-blob-public-access": "container",
        "x-ms-client-request-id": "4325355f-5640-5a5b-6f67-ac916e59ce61",
        "x-ms-date": "Tue, 02 Feb 2021 21:53:38 GMT",
=======
        "traceparent": "00-acf77e088082424e8e7aee31bb68105a-6e0cfe7e035fd14a-00",
        "User-Agent": [
          "azsdk-net-Storage.Files.DataLake/12.7.0-alpha.20210217.1",
          "(.NET 5.0.3; Microsoft Windows 10.0.19042)"
        ],
        "x-ms-blob-public-access": "container",
        "x-ms-client-request-id": "4325355f-5640-5a5b-6f67-ac916e59ce61",
        "x-ms-date": "Wed, 17 Feb 2021 22:41:24 GMT",
>>>>>>> 1814567d
        "x-ms-return-client-request-id": "true",
        "x-ms-version": "2020-06-12"
      },
      "RequestBody": null,
      "StatusCode": 201,
      "ResponseHeaders": {
        "Content-Length": "0",
<<<<<<< HEAD
        "Date": "Tue, 02 Feb 2021 21:53:38 GMT",
        "ETag": "\u00220x8D8C7C5001D394F\u0022",
        "Last-Modified": "Tue, 02 Feb 2021 21:53:39 GMT",
=======
        "Date": "Wed, 17 Feb 2021 22:41:24 GMT",
        "ETag": "\u00220x8D8D39528122261\u0022",
        "Last-Modified": "Wed, 17 Feb 2021 22:41:24 GMT",
>>>>>>> 1814567d
        "Server": [
          "Windows-Azure-Blob/1.0",
          "Microsoft-HTTPAPI/2.0"
        ],
        "x-ms-client-request-id": "4325355f-5640-5a5b-6f67-ac916e59ce61",
<<<<<<< HEAD
        "x-ms-request-id": "7db68ec8-701e-0000-5ead-f97f5f000000",
=======
        "x-ms-request-id": "84d433c3-101e-00af-257e-058d92000000",
>>>>>>> 1814567d
        "x-ms-version": "2020-06-12"
      },
      "ResponseBody": []
    },
    {
      "RequestUri": "https://seannse.dfs.core.windows.net/test-filesystem-5d0a7335-09fc-a9bd-d2ad-d1cbf87230ae/test-directory-44c7b17d-6cbd-455c-38a6-6cc3e61b677e?resource=directory",
      "RequestMethod": "PUT",
      "RequestHeaders": {
        "Accept": "application/json",
        "Authorization": "Sanitized",
<<<<<<< HEAD
        "traceparent": "00-b9e9e40d1ad11a42b4a26bdecac1c062-f3778afb759f1a4e-00",
        "User-Agent": [
          "azsdk-net-Storage.Files.DataLake/12.7.0-alpha.20210202.1",
          "(.NET 5.0.2; Microsoft Windows 10.0.19042)"
        ],
        "x-ms-client-request-id": "9023c16a-bc8b-f212-d9e0-0b99e9987453",
        "x-ms-date": "Tue, 02 Feb 2021 21:53:39 GMT",
=======
        "traceparent": "00-7c70af82563c854d870f404e103304f8-e75ff3f0a7975445-00",
        "User-Agent": [
          "azsdk-net-Storage.Files.DataLake/12.7.0-alpha.20210217.1",
          "(.NET 5.0.3; Microsoft Windows 10.0.19042)"
        ],
        "x-ms-client-request-id": "9023c16a-bc8b-f212-d9e0-0b99e9987453",
        "x-ms-date": "Wed, 17 Feb 2021 22:41:25 GMT",
>>>>>>> 1814567d
        "x-ms-return-client-request-id": "true",
        "x-ms-version": "2020-06-12"
      },
      "RequestBody": null,
      "StatusCode": 201,
      "ResponseHeaders": {
        "Content-Length": "0",
<<<<<<< HEAD
        "Date": "Tue, 02 Feb 2021 21:53:39 GMT",
        "ETag": "\u00220x8D8C7C500580999\u0022",
        "Last-Modified": "Tue, 02 Feb 2021 21:53:40 GMT",
=======
        "Date": "Wed, 17 Feb 2021 22:41:24 GMT",
        "ETag": "\u00220x8D8D39528473C2B\u0022",
        "Last-Modified": "Wed, 17 Feb 2021 22:41:25 GMT",
>>>>>>> 1814567d
        "Server": [
          "Windows-Azure-HDFS/1.0",
          "Microsoft-HTTPAPI/2.0"
        ],
        "x-ms-client-request-id": "9023c16a-bc8b-f212-d9e0-0b99e9987453",
<<<<<<< HEAD
        "x-ms-request-id": "1b0da37c-301f-0011-54ad-f9e5eb000000",
=======
        "x-ms-request-id": "5a523fe0-901f-0045-7b7e-05aabc000000",
>>>>>>> 1814567d
        "x-ms-version": "2020-06-12"
      },
      "ResponseBody": []
    },
    {
      "RequestUri": "https://seannse.dfs.core.windows.net/test-filesystem-5d0a7335-09fc-a9bd-d2ad-d1cbf87230ae/test-directory-6ce52d00-0bed-9014-4261-16310ce6018e?resource=directory",
      "RequestMethod": "PUT",
      "RequestHeaders": {
        "Accept": "application/json",
        "Authorization": "Sanitized",
<<<<<<< HEAD
        "traceparent": "00-dcdd02cc1ca3f94eb2205656ab14ef0a-adfcb0fe3b349645-00",
        "User-Agent": [
          "azsdk-net-Storage.Files.DataLake/12.7.0-alpha.20210202.1",
          "(.NET 5.0.2; Microsoft Windows 10.0.19042)"
        ],
        "x-ms-client-request-id": "16740c17-89c4-5eaa-ad92-4d29a6e1e5f2",
        "x-ms-date": "Tue, 02 Feb 2021 21:53:39 GMT",
=======
        "traceparent": "00-ae132a581c9fec48bcd725a2f711f1e8-c548c35b5b9d8844-00",
        "User-Agent": [
          "azsdk-net-Storage.Files.DataLake/12.7.0-alpha.20210217.1",
          "(.NET 5.0.3; Microsoft Windows 10.0.19042)"
        ],
        "x-ms-client-request-id": "16740c17-89c4-5eaa-ad92-4d29a6e1e5f2",
        "x-ms-date": "Wed, 17 Feb 2021 22:41:25 GMT",
>>>>>>> 1814567d
        "x-ms-return-client-request-id": "true",
        "x-ms-version": "2020-06-12"
      },
      "RequestBody": null,
      "StatusCode": 201,
      "ResponseHeaders": {
        "Content-Length": "0",
<<<<<<< HEAD
        "Date": "Tue, 02 Feb 2021 21:53:39 GMT",
        "ETag": "\u00220x8D8C7C500656C67\u0022",
        "Last-Modified": "Tue, 02 Feb 2021 21:53:40 GMT",
=======
        "Date": "Wed, 17 Feb 2021 22:41:24 GMT",
        "ETag": "\u00220x8D8D3952855AD8F\u0022",
        "Last-Modified": "Wed, 17 Feb 2021 22:41:25 GMT",
>>>>>>> 1814567d
        "Server": [
          "Windows-Azure-HDFS/1.0",
          "Microsoft-HTTPAPI/2.0"
        ],
        "x-ms-client-request-id": "16740c17-89c4-5eaa-ad92-4d29a6e1e5f2",
<<<<<<< HEAD
        "x-ms-request-id": "1b0da385-301f-0011-5dad-f9e5eb000000",
=======
        "x-ms-request-id": "5a524007-901f-0045-227e-05aabc000000",
>>>>>>> 1814567d
        "x-ms-version": "2020-06-12"
      },
      "ResponseBody": []
    },
    {
      "RequestUri": "https://seannse.blob.core.windows.net/test-filesystem-5d0a7335-09fc-a9bd-d2ad-d1cbf87230ae/test-directory-6ce52d00-0bed-9014-4261-16310ce6018e?comp=lease",
      "RequestMethod": "PUT",
      "RequestHeaders": {
        "Accept": "application/xml",
        "Authorization": "Sanitized",
<<<<<<< HEAD
        "traceparent": "00-dafd0f7d269e454a85497934ac343d49-96249f3ec2eef044-00",
        "User-Agent": [
          "azsdk-net-Storage.Files.DataLake/12.7.0-alpha.20210202.1",
          "(.NET 5.0.2; Microsoft Windows 10.0.19042)"
        ],
        "x-ms-client-request-id": "638cf693-68ee-c856-b14a-dccd0c363b03",
        "x-ms-date": "Tue, 02 Feb 2021 21:53:39 GMT",
=======
        "traceparent": "00-a728eb0fbd11de4e9f76d10cc129df5c-733618c7b3845d49-00",
        "User-Agent": [
          "azsdk-net-Storage.Files.DataLake/12.7.0-alpha.20210217.1",
          "(.NET 5.0.3; Microsoft Windows 10.0.19042)"
        ],
        "x-ms-client-request-id": "638cf693-68ee-c856-b14a-dccd0c363b03",
        "x-ms-date": "Wed, 17 Feb 2021 22:41:25 GMT",
>>>>>>> 1814567d
        "x-ms-lease-action": "acquire",
        "x-ms-lease-duration": "-1",
        "x-ms-proposed-lease-id": "14e77ddf-4f3f-295b-3af6-7c7322a9af6d",
        "x-ms-return-client-request-id": "true",
        "x-ms-version": "2020-06-12"
      },
      "RequestBody": null,
      "StatusCode": 201,
      "ResponseHeaders": {
        "Content-Length": "0",
<<<<<<< HEAD
        "Date": "Tue, 02 Feb 2021 21:53:39 GMT",
        "ETag": "\u00220x8D8C7C500656C67\u0022",
        "Last-Modified": "Tue, 02 Feb 2021 21:53:40 GMT",
=======
        "Date": "Wed, 17 Feb 2021 22:41:25 GMT",
        "ETag": "\u00220x8D8D3952855AD8F\u0022",
        "Last-Modified": "Wed, 17 Feb 2021 22:41:25 GMT",
>>>>>>> 1814567d
        "Server": [
          "Windows-Azure-Blob/1.0",
          "Microsoft-HTTPAPI/2.0"
        ],
        "x-ms-client-request-id": "638cf693-68ee-c856-b14a-dccd0c363b03",
        "x-ms-lease-id": "14e77ddf-4f3f-295b-3af6-7c7322a9af6d",
<<<<<<< HEAD
        "x-ms-request-id": "7db68efa-701e-0000-7ead-f97f5f000000",
=======
        "x-ms-request-id": "84d43447-101e-00af-0a7e-058d92000000",
>>>>>>> 1814567d
        "x-ms-version": "2020-06-12"
      },
      "ResponseBody": []
    },
    {
      "RequestUri": "https://seannse.dfs.core.windows.net/test-filesystem-5d0a7335-09fc-a9bd-d2ad-d1cbf87230ae/test-directory-6ce52d00-0bed-9014-4261-16310ce6018e?mode=legacy",
      "RequestMethod": "PUT",
      "RequestHeaders": {
        "Accept": "application/json",
        "Authorization": "Sanitized",
        "User-Agent": [
<<<<<<< HEAD
          "azsdk-net-Storage.Files.DataLake/12.7.0-alpha.20210202.1",
          "(.NET 5.0.2; Microsoft Windows 10.0.19042)"
        ],
        "x-ms-client-request-id": "2be06ead-4b1c-7b7f-2b51-4e270efc1bf4",
        "x-ms-date": "Tue, 02 Feb 2021 21:53:39 GMT",
=======
          "azsdk-net-Storage.Files.DataLake/12.7.0-alpha.20210217.1",
          "(.NET 5.0.3; Microsoft Windows 10.0.19042)"
        ],
        "x-ms-client-request-id": "2be06ead-4b1c-7b7f-2b51-4e270efc1bf4",
        "x-ms-date": "Wed, 17 Feb 2021 22:41:25 GMT",
>>>>>>> 1814567d
        "x-ms-lease-id": "14e77ddf-4f3f-295b-3af6-7c7322a9af6d",
        "x-ms-rename-source": "%2Ftest-filesystem-5d0a7335-09fc-a9bd-d2ad-d1cbf87230ae%2Ftest-directory-44c7b17d-6cbd-455c-38a6-6cc3e61b677e=",
        "x-ms-return-client-request-id": "true",
        "x-ms-version": "2020-06-12"
      },
      "RequestBody": null,
      "StatusCode": 201,
      "ResponseHeaders": {
        "Content-Length": "0",
<<<<<<< HEAD
        "Date": "Tue, 02 Feb 2021 21:53:39 GMT",
=======
        "Date": "Wed, 17 Feb 2021 22:41:24 GMT",
>>>>>>> 1814567d
        "Server": [
          "Windows-Azure-HDFS/1.0",
          "Microsoft-HTTPAPI/2.0"
        ],
        "x-ms-client-request-id": "2be06ead-4b1c-7b7f-2b51-4e270efc1bf4",
<<<<<<< HEAD
        "x-ms-request-id": "1b0da3a2-301f-0011-7aad-f9e5eb000000",
=======
        "x-ms-request-id": "5a52403a-901f-0045-557e-05aabc000000",
>>>>>>> 1814567d
        "x-ms-version": "2020-06-12"
      },
      "ResponseBody": []
    },
    {
      "RequestUri": "https://seannse.blob.core.windows.net/test-filesystem-5d0a7335-09fc-a9bd-d2ad-d1cbf87230ae/test-directory-6ce52d00-0bed-9014-4261-16310ce6018e",
      "RequestMethod": "HEAD",
      "RequestHeaders": {
        "Accept": "application/xml",
        "Authorization": "Sanitized",
        "User-Agent": [
<<<<<<< HEAD
          "azsdk-net-Storage.Files.DataLake/12.7.0-alpha.20210202.1",
          "(.NET 5.0.2; Microsoft Windows 10.0.19042)"
        ],
        "x-ms-client-request-id": "9d206baa-0f56-97e7-61c9-f9759758e5b7",
        "x-ms-date": "Tue, 02 Feb 2021 21:53:39 GMT",
=======
          "azsdk-net-Storage.Files.DataLake/12.7.0-alpha.20210217.1",
          "(.NET 5.0.3; Microsoft Windows 10.0.19042)"
        ],
        "x-ms-client-request-id": "9d206baa-0f56-97e7-61c9-f9759758e5b7",
        "x-ms-date": "Wed, 17 Feb 2021 22:41:25 GMT",
>>>>>>> 1814567d
        "x-ms-return-client-request-id": "true",
        "x-ms-version": "2020-06-12"
      },
      "RequestBody": null,
      "StatusCode": 200,
      "ResponseHeaders": {
        "Accept-Ranges": "bytes",
        "Content-Length": "0",
        "Content-Type": "application/octet-stream",
<<<<<<< HEAD
        "Date": "Tue, 02 Feb 2021 21:53:39 GMT",
        "ETag": "\u00220x8D8C7C500580999\u0022",
        "Last-Modified": "Tue, 02 Feb 2021 21:53:40 GMT",
=======
        "Date": "Wed, 17 Feb 2021 22:41:25 GMT",
        "ETag": "\u00220x8D8D39528473C2B\u0022",
        "Last-Modified": "Wed, 17 Feb 2021 22:41:25 GMT",
>>>>>>> 1814567d
        "Server": [
          "Windows-Azure-Blob/1.0",
          "Microsoft-HTTPAPI/2.0"
        ],
        "x-ms-access-tier": "Hot",
        "x-ms-access-tier-inferred": "true",
        "x-ms-blob-type": "BlockBlob",
        "x-ms-client-request-id": "9d206baa-0f56-97e7-61c9-f9759758e5b7",
<<<<<<< HEAD
        "x-ms-creation-time": "Tue, 02 Feb 2021 21:53:40 GMT",
=======
        "x-ms-creation-time": "Wed, 17 Feb 2021 22:41:25 GMT",
>>>>>>> 1814567d
        "x-ms-group": "$superuser",
        "x-ms-lease-duration": "infinite",
        "x-ms-lease-state": "leased",
        "x-ms-lease-status": "locked",
        "x-ms-meta-hdi_isfolder": "true",
        "x-ms-owner": "$superuser",
        "x-ms-permissions": "rwxr-x---",
<<<<<<< HEAD
        "x-ms-request-id": "7db68f11-701e-0000-0ead-f97f5f000000",
=======
        "x-ms-request-id": "84d434a8-101e-00af-657e-058d92000000",
>>>>>>> 1814567d
        "x-ms-server-encrypted": "true",
        "x-ms-version": "2020-06-12"
      },
      "ResponseBody": []
    },
    {
      "RequestUri": "https://seannse.blob.core.windows.net/test-filesystem-5d0a7335-09fc-a9bd-d2ad-d1cbf87230ae?restype=container",
      "RequestMethod": "DELETE",
      "RequestHeaders": {
        "Accept": "application/xml",
        "Authorization": "Sanitized",
<<<<<<< HEAD
        "traceparent": "00-8ea07c99c035324ea9b29bff601dd9d0-9af7be5b59bf784c-00",
        "User-Agent": [
          "azsdk-net-Storage.Files.DataLake/12.7.0-alpha.20210202.1",
          "(.NET 5.0.2; Microsoft Windows 10.0.19042)"
        ],
        "x-ms-client-request-id": "a27d935f-7ddc-af9e-8dea-47ba2ad1161e",
        "x-ms-date": "Tue, 02 Feb 2021 21:53:39 GMT",
=======
        "traceparent": "00-ba2c57528404e643b5c15b58e8aa66c6-ac2ef612632f6943-00",
        "User-Agent": [
          "azsdk-net-Storage.Files.DataLake/12.7.0-alpha.20210217.1",
          "(.NET 5.0.3; Microsoft Windows 10.0.19042)"
        ],
        "x-ms-client-request-id": "a27d935f-7ddc-af9e-8dea-47ba2ad1161e",
        "x-ms-date": "Wed, 17 Feb 2021 22:41:25 GMT",
>>>>>>> 1814567d
        "x-ms-return-client-request-id": "true",
        "x-ms-version": "2020-06-12"
      },
      "RequestBody": null,
      "StatusCode": 202,
      "ResponseHeaders": {
        "Content-Length": "0",
<<<<<<< HEAD
        "Date": "Tue, 02 Feb 2021 21:53:39 GMT",
=======
        "Date": "Wed, 17 Feb 2021 22:41:25 GMT",
>>>>>>> 1814567d
        "Server": [
          "Windows-Azure-Blob/1.0",
          "Microsoft-HTTPAPI/2.0"
        ],
        "x-ms-client-request-id": "a27d935f-7ddc-af9e-8dea-47ba2ad1161e",
<<<<<<< HEAD
        "x-ms-request-id": "7db68f22-701e-0000-1cad-f97f5f000000",
=======
        "x-ms-request-id": "84d434be-101e-00af-787e-058d92000000",
>>>>>>> 1814567d
        "x-ms-version": "2020-06-12"
      },
      "ResponseBody": []
    }
  ],
  "Variables": {
<<<<<<< HEAD
    "DateTimeOffsetNow": "2021-02-02T15:53:33.0229231-06:00",
=======
    "DateTimeOffsetNow": "2021-02-17T16:41:19.0685107-06:00",
>>>>>>> 1814567d
    "RandomSeed": "669369877",
    "Storage_TestConfigHierarchicalNamespace": "NamespaceTenant\nseannse\nU2FuaXRpemVk\nhttps://seannse.blob.core.windows.net\nhttps://seannse.file.core.windows.net\nhttps://seannse.queue.core.windows.net\nhttps://seannse.table.core.windows.net\n\n\n\n\nhttps://seannse-secondary.blob.core.windows.net\nhttps://seannse-secondary.file.core.windows.net\nhttps://seannse-secondary.queue.core.windows.net\nhttps://seannse-secondary.table.core.windows.net\n68390a19-a643-458b-b726-408abf67b4fc\nSanitized\n72f988bf-86f1-41af-91ab-2d7cd011db47\nhttps://login.microsoftonline.com/\nCloud\nBlobEndpoint=https://seannse.blob.core.windows.net/;QueueEndpoint=https://seannse.queue.core.windows.net/;FileEndpoint=https://seannse.file.core.windows.net/;BlobSecondaryEndpoint=https://seannse-secondary.blob.core.windows.net/;QueueSecondaryEndpoint=https://seannse-secondary.queue.core.windows.net/;FileSecondaryEndpoint=https://seannse-secondary.file.core.windows.net/;AccountName=seannse;AccountKey=Sanitized\n"
  }
}<|MERGE_RESOLUTION|>--- conflicted
+++ resolved
@@ -1,233 +1,148 @@
 {
   "Entries": [
     {
-      "RequestUri": "https://seannse.blob.core.windows.net/test-filesystem-48e5768b-4553-25bc-c4cc-7e152242d5cc?restype=container",
-      "RequestMethod": "PUT",
-      "RequestHeaders": {
-        "Accept": "application/xml",
-        "Authorization": "Sanitized",
-<<<<<<< HEAD
-        "traceparent": "00-ffcd0449189a6c49bf0f73d35fb278f0-93cbaa517054de41-00",
-        "User-Agent": [
-          "azsdk-net-Storage.Files.DataLake/12.7.0-alpha.20210202.1",
-          "(.NET 5.0.2; Microsoft Windows 10.0.19042)"
+      "RequestUri": "https://seannse.blob.core.windows.net/test-filesystem-d6d0d0b6-a574-3c0c-f378-b0adb8913ad5?restype=container",
+      "RequestMethod": "PUT",
+      "RequestHeaders": {
+        "Accept": "application/xml",
+        "Authorization": "Sanitized",
+        "traceparent": "00-5d5be0026ed635469dbd41b80b6f058a-184dd84198a1c946-00",
+        "User-Agent": [
+          "azsdk-net-Storage.Files.DataLake/12.7.0-alpha.20210219.1",
+          "(.NET 5.0.3; Microsoft Windows 10.0.19041)"
         ],
         "x-ms-blob-public-access": "container",
-        "x-ms-client-request-id": "ffb232d6-1f78-7456-9e6d-06ba0c43a7a7",
-        "x-ms-date": "Tue, 02 Feb 2021 21:53:33 GMT",
-=======
-        "traceparent": "00-828f1a33df11644b8a4db7a25f5a0c73-8a9a7dc2e65ee743-00",
-        "User-Agent": [
-          "azsdk-net-Storage.Files.DataLake/12.7.0-alpha.20210217.1",
-          "(.NET 5.0.3; Microsoft Windows 10.0.19042)"
-        ],
-        "x-ms-blob-public-access": "container",
-        "x-ms-client-request-id": "ffb232d6-1f78-7456-9e6d-06ba0c43a7a7",
-        "x-ms-date": "Wed, 17 Feb 2021 22:41:19 GMT",
->>>>>>> 1814567d
-        "x-ms-return-client-request-id": "true",
-        "x-ms-version": "2020-06-12"
-      },
-      "RequestBody": null,
-      "StatusCode": 201,
-      "ResponseHeaders": {
-        "Content-Length": "0",
-<<<<<<< HEAD
-        "Date": "Tue, 02 Feb 2021 21:53:33 GMT",
-        "ETag": "\u00220x8D8C7C4FCA9C3D2\u0022",
-        "Last-Modified": "Tue, 02 Feb 2021 21:53:33 GMT",
-=======
-        "Date": "Wed, 17 Feb 2021 22:41:18 GMT",
-        "ETag": "\u00220x8D8D39524B3BB3D\u0022",
-        "Last-Modified": "Wed, 17 Feb 2021 22:41:19 GMT",
->>>>>>> 1814567d
-        "Server": [
-          "Windows-Azure-Blob/1.0",
-          "Microsoft-HTTPAPI/2.0"
-        ],
-        "x-ms-client-request-id": "ffb232d6-1f78-7456-9e6d-06ba0c43a7a7",
-<<<<<<< HEAD
-        "x-ms-request-id": "3cd1b0ae-201e-0032-52ad-f97f28000000",
-=======
-        "x-ms-request-id": "c72704c4-b01e-00b6-617e-050d29000000",
->>>>>>> 1814567d
-        "x-ms-version": "2020-06-12"
-      },
-      "ResponseBody": []
-    },
-    {
-      "RequestUri": "https://seannse.dfs.core.windows.net/test-filesystem-48e5768b-4553-25bc-c4cc-7e152242d5cc/test-directory-2867ac2c-26c8-404e-6af5-56c4d343ac1b?resource=directory",
-      "RequestMethod": "PUT",
-      "RequestHeaders": {
-        "Accept": "application/json",
-        "Authorization": "Sanitized",
-<<<<<<< HEAD
-        "traceparent": "00-c9b3a6607531154d8deaf4843af301f7-140d56bce33f0148-00",
-        "User-Agent": [
-          "azsdk-net-Storage.Files.DataLake/12.7.0-alpha.20210202.1",
-          "(.NET 5.0.2; Microsoft Windows 10.0.19042)"
-        ],
-        "x-ms-client-request-id": "cb4dcbe6-ef41-b0a2-e472-9483c891a05b",
-        "x-ms-date": "Tue, 02 Feb 2021 21:53:33 GMT",
-=======
-        "traceparent": "00-c6afe273ac4bfe48a80cb5ac435aa21c-559424ddfa394d49-00",
-        "User-Agent": [
-          "azsdk-net-Storage.Files.DataLake/12.7.0-alpha.20210217.1",
-          "(.NET 5.0.3; Microsoft Windows 10.0.19042)"
-        ],
-        "x-ms-client-request-id": "cb4dcbe6-ef41-b0a2-e472-9483c891a05b",
-        "x-ms-date": "Wed, 17 Feb 2021 22:41:19 GMT",
->>>>>>> 1814567d
-        "x-ms-return-client-request-id": "true",
-        "x-ms-version": "2020-06-12"
-      },
-      "RequestBody": null,
-      "StatusCode": 201,
-      "ResponseHeaders": {
-        "Content-Length": "0",
-<<<<<<< HEAD
-        "Date": "Tue, 02 Feb 2021 21:53:33 GMT",
-        "ETag": "\u00220x8D8C7C4FCE297B7\u0022",
-        "Last-Modified": "Tue, 02 Feb 2021 21:53:34 GMT",
-=======
-        "Date": "Wed, 17 Feb 2021 22:41:18 GMT",
-        "ETag": "\u00220x8D8D39524EE11A8\u0022",
-        "Last-Modified": "Wed, 17 Feb 2021 22:41:19 GMT",
->>>>>>> 1814567d
-        "Server": [
-          "Windows-Azure-HDFS/1.0",
-          "Microsoft-HTTPAPI/2.0"
-        ],
-        "x-ms-client-request-id": "cb4dcbe6-ef41-b0a2-e472-9483c891a05b",
-<<<<<<< HEAD
-        "x-ms-request-id": "99df4847-701f-004d-4dad-f9b0b3000000",
-=======
-        "x-ms-request-id": "e58f40fc-f01f-000e-627e-0556ef000000",
->>>>>>> 1814567d
-        "x-ms-version": "2020-06-12"
-      },
-      "ResponseBody": []
-    },
-    {
-      "RequestUri": "https://seannse.dfs.core.windows.net/test-filesystem-48e5768b-4553-25bc-c4cc-7e152242d5cc/test-directory-f806ebc0-b703-5617-587c-1726fa82fb19?resource=directory",
-      "RequestMethod": "PUT",
-      "RequestHeaders": {
-        "Accept": "application/json",
-        "Authorization": "Sanitized",
-<<<<<<< HEAD
-        "traceparent": "00-6f976b7996782f45b666ba8b63ccd01e-986f57bc7c665a42-00",
-        "User-Agent": [
-          "azsdk-net-Storage.Files.DataLake/12.7.0-alpha.20210202.1",
-          "(.NET 5.0.2; Microsoft Windows 10.0.19042)"
-        ],
-        "x-ms-client-request-id": "590ad001-eb4b-2fab-b3f7-73c4d87cb661",
-        "x-ms-date": "Tue, 02 Feb 2021 21:53:33 GMT",
-=======
-        "traceparent": "00-92bc926d9f7b094daa134bae54d5475f-39bf7b6cbcb0e84b-00",
-        "User-Agent": [
-          "azsdk-net-Storage.Files.DataLake/12.7.0-alpha.20210217.1",
-          "(.NET 5.0.3; Microsoft Windows 10.0.19042)"
-        ],
-        "x-ms-client-request-id": "590ad001-eb4b-2fab-b3f7-73c4d87cb661",
-        "x-ms-date": "Wed, 17 Feb 2021 22:41:19 GMT",
->>>>>>> 1814567d
-        "x-ms-return-client-request-id": "true",
-        "x-ms-version": "2020-06-12"
-      },
-      "RequestBody": null,
-      "StatusCode": 201,
-      "ResponseHeaders": {
-        "Content-Length": "0",
-<<<<<<< HEAD
-        "Date": "Tue, 02 Feb 2021 21:53:33 GMT",
-        "ETag": "\u00220x8D8C7C4FCF09359\u0022",
-        "Last-Modified": "Tue, 02 Feb 2021 21:53:34 GMT",
-=======
-        "Date": "Wed, 17 Feb 2021 22:41:18 GMT",
-        "ETag": "\u00220x8D8D39524FB5921\u0022",
-        "Last-Modified": "Wed, 17 Feb 2021 22:41:19 GMT",
->>>>>>> 1814567d
-        "Server": [
-          "Windows-Azure-HDFS/1.0",
-          "Microsoft-HTTPAPI/2.0"
-        ],
-        "x-ms-client-request-id": "590ad001-eb4b-2fab-b3f7-73c4d87cb661",
-<<<<<<< HEAD
-        "x-ms-request-id": "99df485d-701f-004d-63ad-f9b0b3000000",
-=======
-        "x-ms-request-id": "e58f410c-f01f-000e-727e-0556ef000000",
->>>>>>> 1814567d
-        "x-ms-version": "2020-06-12"
-      },
-      "ResponseBody": []
-    },
-    {
-      "RequestUri": "https://seannse.dfs.core.windows.net/test-filesystem-48e5768b-4553-25bc-c4cc-7e152242d5cc/test-directory-f806ebc0-b703-5617-587c-1726fa82fb19?mode=legacy",
-      "RequestMethod": "PUT",
-      "RequestHeaders": {
-        "Accept": "application/json",
-        "Authorization": "Sanitized",
-        "User-Agent": [
-<<<<<<< HEAD
-          "azsdk-net-Storage.Files.DataLake/12.7.0-alpha.20210202.1",
-          "(.NET 5.0.2; Microsoft Windows 10.0.19042)"
-        ],
-        "x-ms-client-request-id": "2925975a-a278-25ce-fcae-54ff6d15ebf5",
-        "x-ms-date": "Tue, 02 Feb 2021 21:53:33 GMT",
-=======
-          "azsdk-net-Storage.Files.DataLake/12.7.0-alpha.20210217.1",
-          "(.NET 5.0.3; Microsoft Windows 10.0.19042)"
-        ],
-        "x-ms-client-request-id": "2925975a-a278-25ce-fcae-54ff6d15ebf5",
-        "x-ms-date": "Wed, 17 Feb 2021 22:41:19 GMT",
->>>>>>> 1814567d
-        "x-ms-rename-source": "%2Ftest-filesystem-48e5768b-4553-25bc-c4cc-7e152242d5cc%2Ftest-directory-2867ac2c-26c8-404e-6af5-56c4d343ac1b=",
-        "x-ms-return-client-request-id": "true",
-        "x-ms-version": "2020-06-12"
-      },
-      "RequestBody": null,
-      "StatusCode": 201,
-      "ResponseHeaders": {
-        "Content-Length": "0",
-<<<<<<< HEAD
-        "Date": "Tue, 02 Feb 2021 21:53:33 GMT",
-=======
-        "Date": "Wed, 17 Feb 2021 22:41:18 GMT",
->>>>>>> 1814567d
-        "Server": [
-          "Windows-Azure-HDFS/1.0",
-          "Microsoft-HTTPAPI/2.0"
-        ],
-        "x-ms-client-request-id": "2925975a-a278-25ce-fcae-54ff6d15ebf5",
-<<<<<<< HEAD
-        "x-ms-request-id": "99df487c-701f-004d-02ad-f9b0b3000000",
-=======
-        "x-ms-request-id": "e58f411e-f01f-000e-047e-0556ef000000",
->>>>>>> 1814567d
-        "x-ms-version": "2020-06-12"
-      },
-      "ResponseBody": []
-    },
-    {
-      "RequestUri": "https://seannse.blob.core.windows.net/test-filesystem-48e5768b-4553-25bc-c4cc-7e152242d5cc/test-directory-f806ebc0-b703-5617-587c-1726fa82fb19",
+        "x-ms-client-request-id": "a2feb394-f0fd-7a89-c228-a0036632b17c",
+        "x-ms-date": "Fri, 19 Feb 2021 19:01:28 GMT",
+        "x-ms-return-client-request-id": "true",
+        "x-ms-version": "2020-06-12"
+      },
+      "RequestBody": null,
+      "StatusCode": 201,
+      "ResponseHeaders": {
+        "Content-Length": "0",
+        "Date": "Fri, 19 Feb 2021 19:01:27 GMT",
+        "ETag": "\u00220x8D8D508C28DFB64\u0022",
+        "Last-Modified": "Fri, 19 Feb 2021 19:01:27 GMT",
+        "Server": [
+          "Windows-Azure-Blob/1.0",
+          "Microsoft-HTTPAPI/2.0"
+        ],
+        "x-ms-client-request-id": "a2feb394-f0fd-7a89-c228-a0036632b17c",
+        "x-ms-request-id": "cb11e3db-b01e-006d-7bf1-06cb14000000",
+        "x-ms-version": "2020-06-12"
+      },
+      "ResponseBody": []
+    },
+    {
+      "RequestUri": "https://seannse.dfs.core.windows.net/test-filesystem-d6d0d0b6-a574-3c0c-f378-b0adb8913ad5/test-directory-a1c4dae6-5e12-6509-f794-4ecb9e591afe?resource=directory",
+      "RequestMethod": "PUT",
+      "RequestHeaders": {
+        "Accept": "application/json",
+        "Authorization": "Sanitized",
+        "traceparent": "00-f3f06faa2876a3419c26f6c55542e34a-2151f552248a794d-00",
+        "User-Agent": [
+          "azsdk-net-Storage.Files.DataLake/12.7.0-alpha.20210219.1",
+          "(.NET 5.0.3; Microsoft Windows 10.0.19041)"
+        ],
+        "x-ms-client-request-id": "47cc8af7-4530-36b3-a999-ab68a1bddb69",
+        "x-ms-date": "Fri, 19 Feb 2021 19:01:28 GMT",
+        "x-ms-return-client-request-id": "true",
+        "x-ms-version": "2020-06-12"
+      },
+      "RequestBody": null,
+      "StatusCode": 201,
+      "ResponseHeaders": {
+        "Content-Length": "0",
+        "Date": "Fri, 19 Feb 2021 19:01:27 GMT",
+        "ETag": "\u00220x8D8D508C29DDF60\u0022",
+        "Last-Modified": "Fri, 19 Feb 2021 19:01:27 GMT",
+        "Server": [
+          "Windows-Azure-HDFS/1.0",
+          "Microsoft-HTTPAPI/2.0"
+        ],
+        "x-ms-client-request-id": "47cc8af7-4530-36b3-a999-ab68a1bddb69",
+        "x-ms-request-id": "da83bf81-a01f-0061-63f1-065c1c000000",
+        "x-ms-version": "2020-06-12"
+      },
+      "ResponseBody": []
+    },
+    {
+      "RequestUri": "https://seannse.dfs.core.windows.net/test-filesystem-d6d0d0b6-a574-3c0c-f378-b0adb8913ad5/test-directory-7c72a10e-ab1a-4de8-02f5-0a3808a5b420?resource=directory",
+      "RequestMethod": "PUT",
+      "RequestHeaders": {
+        "Accept": "application/json",
+        "Authorization": "Sanitized",
+        "traceparent": "00-d4d24d972bdf7b4aa31ed92a12c8faac-8f63fbb774369a43-00",
+        "User-Agent": [
+          "azsdk-net-Storage.Files.DataLake/12.7.0-alpha.20210219.1",
+          "(.NET 5.0.3; Microsoft Windows 10.0.19041)"
+        ],
+        "x-ms-client-request-id": "0f55ebfe-5963-4b3b-a17e-453a3b7b2d03",
+        "x-ms-date": "Fri, 19 Feb 2021 19:01:28 GMT",
+        "x-ms-return-client-request-id": "true",
+        "x-ms-version": "2020-06-12"
+      },
+      "RequestBody": null,
+      "StatusCode": 201,
+      "ResponseHeaders": {
+        "Content-Length": "0",
+        "Date": "Fri, 19 Feb 2021 19:01:27 GMT",
+        "ETag": "\u00220x8D8D508C2AAF052\u0022",
+        "Last-Modified": "Fri, 19 Feb 2021 19:01:27 GMT",
+        "Server": [
+          "Windows-Azure-HDFS/1.0",
+          "Microsoft-HTTPAPI/2.0"
+        ],
+        "x-ms-client-request-id": "0f55ebfe-5963-4b3b-a17e-453a3b7b2d03",
+        "x-ms-request-id": "da83bf89-a01f-0061-6bf1-065c1c000000",
+        "x-ms-version": "2020-06-12"
+      },
+      "ResponseBody": []
+    },
+    {
+      "RequestUri": "https://seannse.dfs.core.windows.net/test-filesystem-d6d0d0b6-a574-3c0c-f378-b0adb8913ad5/test-directory-7c72a10e-ab1a-4de8-02f5-0a3808a5b420?mode=legacy",
+      "RequestMethod": "PUT",
+      "RequestHeaders": {
+        "Accept": "application/json",
+        "Authorization": "Sanitized",
+        "User-Agent": [
+          "azsdk-net-Storage.Files.DataLake/12.7.0-alpha.20210219.1",
+          "(.NET 5.0.3; Microsoft Windows 10.0.19041)"
+        ],
+        "x-ms-client-request-id": "1d3930c7-a450-64bc-bd88-730d8d930fba",
+        "x-ms-date": "Fri, 19 Feb 2021 19:01:28 GMT",
+        "x-ms-rename-source": "%2Ftest-filesystem-d6d0d0b6-a574-3c0c-f378-b0adb8913ad5%2Ftest-directory-a1c4dae6-5e12-6509-f794-4ecb9e591afe=",
+        "x-ms-return-client-request-id": "true",
+        "x-ms-version": "2020-06-12"
+      },
+      "RequestBody": null,
+      "StatusCode": 201,
+      "ResponseHeaders": {
+        "Content-Length": "0",
+        "Date": "Fri, 19 Feb 2021 19:01:27 GMT",
+        "Server": [
+          "Windows-Azure-HDFS/1.0",
+          "Microsoft-HTTPAPI/2.0"
+        ],
+        "x-ms-client-request-id": "1d3930c7-a450-64bc-bd88-730d8d930fba",
+        "x-ms-request-id": "da83bf95-a01f-0061-77f1-065c1c000000",
+        "x-ms-version": "2020-06-12"
+      },
+      "ResponseBody": []
+    },
+    {
+      "RequestUri": "https://seannse.blob.core.windows.net/test-filesystem-d6d0d0b6-a574-3c0c-f378-b0adb8913ad5/test-directory-7c72a10e-ab1a-4de8-02f5-0a3808a5b420",
       "RequestMethod": "HEAD",
       "RequestHeaders": {
         "Accept": "application/xml",
         "Authorization": "Sanitized",
         "User-Agent": [
-<<<<<<< HEAD
-          "azsdk-net-Storage.Files.DataLake/12.7.0-alpha.20210202.1",
-          "(.NET 5.0.2; Microsoft Windows 10.0.19042)"
-        ],
-        "x-ms-client-request-id": "4169ece2-8c57-d3e9-ad4c-2504436572fb",
-        "x-ms-date": "Tue, 02 Feb 2021 21:53:33 GMT",
-=======
-          "azsdk-net-Storage.Files.DataLake/12.7.0-alpha.20210217.1",
-          "(.NET 5.0.3; Microsoft Windows 10.0.19042)"
-        ],
-        "x-ms-client-request-id": "4169ece2-8c57-d3e9-ad4c-2504436572fb",
-        "x-ms-date": "Wed, 17 Feb 2021 22:41:19 GMT",
->>>>>>> 1814567d
+          "azsdk-net-Storage.Files.DataLake/12.7.0-alpha.20210219.1",
+          "(.NET 5.0.3; Microsoft Windows 10.0.19041)"
+        ],
+        "x-ms-client-request-id": "0b73b31e-1041-41b3-cd45-eb6153cfad3e",
+        "x-ms-date": "Fri, 19 Feb 2021 19:01:28 GMT",
         "x-ms-return-client-request-id": "true",
         "x-ms-version": "2020-06-12"
       },
@@ -237,15 +152,9 @@
         "Accept-Ranges": "bytes",
         "Content-Length": "0",
         "Content-Type": "application/octet-stream",
-<<<<<<< HEAD
-        "Date": "Tue, 02 Feb 2021 21:53:34 GMT",
-        "ETag": "\u00220x8D8C7C4FCE297B7\u0022",
-        "Last-Modified": "Tue, 02 Feb 2021 21:53:34 GMT",
-=======
-        "Date": "Wed, 17 Feb 2021 22:41:19 GMT",
-        "ETag": "\u00220x8D8D39524EE11A8\u0022",
-        "Last-Modified": "Wed, 17 Feb 2021 22:41:19 GMT",
->>>>>>> 1814567d
+        "Date": "Fri, 19 Feb 2021 19:01:27 GMT",
+        "ETag": "\u00220x8D8D508C29DDF60\u0022",
+        "Last-Modified": "Fri, 19 Feb 2021 19:01:27 GMT",
         "Server": [
           "Windows-Azure-Blob/1.0",
           "Microsoft-HTTPAPI/2.0"
@@ -253,51 +162,33 @@
         "x-ms-access-tier": "Hot",
         "x-ms-access-tier-inferred": "true",
         "x-ms-blob-type": "BlockBlob",
-        "x-ms-client-request-id": "4169ece2-8c57-d3e9-ad4c-2504436572fb",
-<<<<<<< HEAD
-        "x-ms-creation-time": "Tue, 02 Feb 2021 21:53:34 GMT",
-=======
-        "x-ms-creation-time": "Wed, 17 Feb 2021 22:41:19 GMT",
->>>>>>> 1814567d
+        "x-ms-client-request-id": "0b73b31e-1041-41b3-cd45-eb6153cfad3e",
+        "x-ms-creation-time": "Fri, 19 Feb 2021 19:01:27 GMT",
         "x-ms-group": "$superuser",
         "x-ms-lease-state": "available",
         "x-ms-lease-status": "unlocked",
         "x-ms-meta-hdi_isfolder": "true",
         "x-ms-owner": "$superuser",
         "x-ms-permissions": "rwxr-x---",
-<<<<<<< HEAD
-        "x-ms-request-id": "3cd1b2a7-201e-0032-02ad-f97f28000000",
-=======
-        "x-ms-request-id": "c727073b-b01e-00b6-357e-050d29000000",
->>>>>>> 1814567d
+        "x-ms-request-id": "cb11e41c-b01e-006d-2ef1-06cb14000000",
         "x-ms-server-encrypted": "true",
         "x-ms-version": "2020-06-12"
       },
       "ResponseBody": []
     },
     {
-      "RequestUri": "https://seannse.blob.core.windows.net/test-filesystem-48e5768b-4553-25bc-c4cc-7e152242d5cc?restype=container",
+      "RequestUri": "https://seannse.blob.core.windows.net/test-filesystem-d6d0d0b6-a574-3c0c-f378-b0adb8913ad5?restype=container",
       "RequestMethod": "DELETE",
       "RequestHeaders": {
         "Accept": "application/xml",
         "Authorization": "Sanitized",
-<<<<<<< HEAD
-        "traceparent": "00-612542e06c10834eb03f547ad6b391b3-46985787da020d4a-00",
-        "User-Agent": [
-          "azsdk-net-Storage.Files.DataLake/12.7.0-alpha.20210202.1",
-          "(.NET 5.0.2; Microsoft Windows 10.0.19042)"
-        ],
-        "x-ms-client-request-id": "801c9c2c-a9ab-4c9e-bfd3-1912dbc82505",
-        "x-ms-date": "Tue, 02 Feb 2021 21:53:34 GMT",
-=======
-        "traceparent": "00-9b845c9517c32e479174b5cd395940bb-9101170ac157174f-00",
-        "User-Agent": [
-          "azsdk-net-Storage.Files.DataLake/12.7.0-alpha.20210217.1",
-          "(.NET 5.0.3; Microsoft Windows 10.0.19042)"
-        ],
-        "x-ms-client-request-id": "801c9c2c-a9ab-4c9e-bfd3-1912dbc82505",
-        "x-ms-date": "Wed, 17 Feb 2021 22:41:20 GMT",
->>>>>>> 1814567d
+        "traceparent": "00-ceb09af78cb51f40b5adda9342bffa48-8cc1fb0f1623e942-00",
+        "User-Agent": [
+          "azsdk-net-Storage.Files.DataLake/12.7.0-alpha.20210219.1",
+          "(.NET 5.0.3; Microsoft Windows 10.0.19041)"
+        ],
+        "x-ms-client-request-id": "daefc18d-0420-a379-a4d3-95809a8ee43f",
+        "x-ms-date": "Fri, 19 Feb 2021 19:01:28 GMT",
         "x-ms-return-client-request-id": "true",
         "x-ms-version": "2020-06-12"
       },
@@ -305,256 +196,161 @@
       "StatusCode": 202,
       "ResponseHeaders": {
         "Content-Length": "0",
-<<<<<<< HEAD
-        "Date": "Tue, 02 Feb 2021 21:53:34 GMT",
-=======
-        "Date": "Wed, 17 Feb 2021 22:41:19 GMT",
->>>>>>> 1814567d
-        "Server": [
-          "Windows-Azure-Blob/1.0",
-          "Microsoft-HTTPAPI/2.0"
-        ],
-        "x-ms-client-request-id": "801c9c2c-a9ab-4c9e-bfd3-1912dbc82505",
-<<<<<<< HEAD
-        "x-ms-request-id": "3cd1b2dd-201e-0032-30ad-f97f28000000",
-=======
-        "x-ms-request-id": "c7270785-b01e-00b6-767e-050d29000000",
->>>>>>> 1814567d
-        "x-ms-version": "2020-06-12"
-      },
-      "ResponseBody": []
-    },
-    {
-      "RequestUri": "https://seannse.blob.core.windows.net/test-filesystem-d4b24db9-7f9a-9565-c50f-769bce9c79e8?restype=container",
-      "RequestMethod": "PUT",
-      "RequestHeaders": {
-        "Accept": "application/xml",
-        "Authorization": "Sanitized",
-<<<<<<< HEAD
-        "traceparent": "00-878ed843047cf9448f2900d89241dc40-95bc3f165bd1f04b-00",
-        "User-Agent": [
-          "azsdk-net-Storage.Files.DataLake/12.7.0-alpha.20210202.1",
-          "(.NET 5.0.2; Microsoft Windows 10.0.19042)"
+        "Date": "Fri, 19 Feb 2021 19:01:27 GMT",
+        "Server": [
+          "Windows-Azure-Blob/1.0",
+          "Microsoft-HTTPAPI/2.0"
+        ],
+        "x-ms-client-request-id": "daefc18d-0420-a379-a4d3-95809a8ee43f",
+        "x-ms-request-id": "cb11e42b-b01e-006d-3af1-06cb14000000",
+        "x-ms-version": "2020-06-12"
+      },
+      "ResponseBody": []
+    },
+    {
+      "RequestUri": "https://seannse.blob.core.windows.net/test-filesystem-8826fe6d-0380-21d7-e631-ca3e027dd94d?restype=container",
+      "RequestMethod": "PUT",
+      "RequestHeaders": {
+        "Accept": "application/xml",
+        "Authorization": "Sanitized",
+        "traceparent": "00-ace43332d8c7e3428a6975fe3609c75a-ff86c1ac3a79164e-00",
+        "User-Agent": [
+          "azsdk-net-Storage.Files.DataLake/12.7.0-alpha.20210219.1",
+          "(.NET 5.0.3; Microsoft Windows 10.0.19041)"
         ],
         "x-ms-blob-public-access": "container",
-        "x-ms-client-request-id": "0d93b896-ec12-ac2b-3687-bb9c32037e23",
-        "x-ms-date": "Tue, 02 Feb 2021 21:53:34 GMT",
-=======
-        "traceparent": "00-c3d586e985cb3342b5f2b09456143629-aed0243ac685dd4b-00",
-        "User-Agent": [
-          "azsdk-net-Storage.Files.DataLake/12.7.0-alpha.20210217.1",
-          "(.NET 5.0.3; Microsoft Windows 10.0.19042)"
-        ],
-        "x-ms-blob-public-access": "container",
-        "x-ms-client-request-id": "0d93b896-ec12-ac2b-3687-bb9c32037e23",
-        "x-ms-date": "Wed, 17 Feb 2021 22:41:20 GMT",
->>>>>>> 1814567d
-        "x-ms-return-client-request-id": "true",
-        "x-ms-version": "2020-06-12"
-      },
-      "RequestBody": null,
-      "StatusCode": 201,
-      "ResponseHeaders": {
-        "Content-Length": "0",
-<<<<<<< HEAD
-        "Date": "Tue, 02 Feb 2021 21:53:34 GMT",
-        "ETag": "\u00220x8D8C7C4FD52A56A\u0022",
-        "Last-Modified": "Tue, 02 Feb 2021 21:53:35 GMT",
-=======
-        "Date": "Wed, 17 Feb 2021 22:41:19 GMT",
-        "ETag": "\u00220x8D8D395255EAA5D\u0022",
-        "Last-Modified": "Wed, 17 Feb 2021 22:41:20 GMT",
->>>>>>> 1814567d
-        "Server": [
-          "Windows-Azure-Blob/1.0",
-          "Microsoft-HTTPAPI/2.0"
-        ],
-        "x-ms-client-request-id": "0d93b896-ec12-ac2b-3687-bb9c32037e23",
-<<<<<<< HEAD
-        "x-ms-request-id": "d7a0ad97-901e-0008-6bad-f96550000000",
-=======
-        "x-ms-request-id": "8f3d2ad5-f01e-0098-437e-055f3e000000",
->>>>>>> 1814567d
-        "x-ms-version": "2020-06-12"
-      },
-      "ResponseBody": []
-    },
-    {
-      "RequestUri": "https://seannse.dfs.core.windows.net/test-filesystem-d4b24db9-7f9a-9565-c50f-769bce9c79e8/test-directory-7b873059-7ef0-c7bc-fd05-e24a3ce560b0?resource=directory",
-      "RequestMethod": "PUT",
-      "RequestHeaders": {
-        "Accept": "application/json",
-        "Authorization": "Sanitized",
-<<<<<<< HEAD
-        "traceparent": "00-4136f3add7661a408f54214ba5f1919f-c06410970c198848-00",
-        "User-Agent": [
-          "azsdk-net-Storage.Files.DataLake/12.7.0-alpha.20210202.1",
-          "(.NET 5.0.2; Microsoft Windows 10.0.19042)"
-        ],
-        "x-ms-client-request-id": "032620d1-038d-1712-fbcc-0f0c0ae07050",
-        "x-ms-date": "Tue, 02 Feb 2021 21:53:34 GMT",
-=======
-        "traceparent": "00-735f372f6dbb3646be8ad2ed0b199804-d896b31e82f1e245-00",
-        "User-Agent": [
-          "azsdk-net-Storage.Files.DataLake/12.7.0-alpha.20210217.1",
-          "(.NET 5.0.3; Microsoft Windows 10.0.19042)"
-        ],
-        "x-ms-client-request-id": "032620d1-038d-1712-fbcc-0f0c0ae07050",
-        "x-ms-date": "Wed, 17 Feb 2021 22:41:20 GMT",
->>>>>>> 1814567d
-        "x-ms-return-client-request-id": "true",
-        "x-ms-version": "2020-06-12"
-      },
-      "RequestBody": null,
-      "StatusCode": 201,
-      "ResponseHeaders": {
-        "Content-Length": "0",
-<<<<<<< HEAD
-        "Date": "Tue, 02 Feb 2021 21:53:34 GMT",
-        "ETag": "\u00220x8D8C7C4FD89B86F\u0022",
-        "Last-Modified": "Tue, 02 Feb 2021 21:53:35 GMT",
-=======
-        "Date": "Wed, 17 Feb 2021 22:41:20 GMT",
-        "ETag": "\u00220x8D8D3952595971C\u0022",
-        "Last-Modified": "Wed, 17 Feb 2021 22:41:20 GMT",
->>>>>>> 1814567d
-        "Server": [
-          "Windows-Azure-HDFS/1.0",
-          "Microsoft-HTTPAPI/2.0"
-        ],
-        "x-ms-client-request-id": "032620d1-038d-1712-fbcc-0f0c0ae07050",
-<<<<<<< HEAD
-        "x-ms-request-id": "0cb83da3-d01f-006b-17ad-f9f8ab000000",
-=======
-        "x-ms-request-id": "6c3cb705-901f-0055-027e-056fd4000000",
->>>>>>> 1814567d
-        "x-ms-version": "2020-06-12"
-      },
-      "ResponseBody": []
-    },
-    {
-      "RequestUri": "https://seannse.dfs.core.windows.net/test-filesystem-d4b24db9-7f9a-9565-c50f-769bce9c79e8/test-directory-be0b0a26-68fe-ed19-5ae8-47c50dfb9149?resource=directory",
-      "RequestMethod": "PUT",
-      "RequestHeaders": {
-        "Accept": "application/json",
-        "Authorization": "Sanitized",
-<<<<<<< HEAD
-        "traceparent": "00-8db79b7517bbd44d9856d24ce9516dbc-c9f50f408228db43-00",
-        "User-Agent": [
-          "azsdk-net-Storage.Files.DataLake/12.7.0-alpha.20210202.1",
-          "(.NET 5.0.2; Microsoft Windows 10.0.19042)"
-        ],
-        "x-ms-client-request-id": "2a9b1fba-bba7-68ef-0638-a8a4bb4c0900",
-        "x-ms-date": "Tue, 02 Feb 2021 21:53:34 GMT",
-=======
-        "traceparent": "00-a9d2facecc0c2e46a1c6deabb059a040-d498ee33f6fd204e-00",
-        "User-Agent": [
-          "azsdk-net-Storage.Files.DataLake/12.7.0-alpha.20210217.1",
-          "(.NET 5.0.3; Microsoft Windows 10.0.19042)"
-        ],
-        "x-ms-client-request-id": "2a9b1fba-bba7-68ef-0638-a8a4bb4c0900",
-        "x-ms-date": "Wed, 17 Feb 2021 22:41:20 GMT",
->>>>>>> 1814567d
-        "x-ms-return-client-request-id": "true",
-        "x-ms-version": "2020-06-12"
-      },
-      "RequestBody": null,
-      "StatusCode": 201,
-      "ResponseHeaders": {
-        "Content-Length": "0",
-<<<<<<< HEAD
-        "Date": "Tue, 02 Feb 2021 21:53:34 GMT",
-        "ETag": "\u00220x8D8C7C4FD973A5A\u0022",
-        "Last-Modified": "Tue, 02 Feb 2021 21:53:35 GMT",
-=======
-        "Date": "Wed, 17 Feb 2021 22:41:20 GMT",
-        "ETag": "\u00220x8D8D39525A3B57A\u0022",
-        "Last-Modified": "Wed, 17 Feb 2021 22:41:20 GMT",
->>>>>>> 1814567d
-        "Server": [
-          "Windows-Azure-HDFS/1.0",
-          "Microsoft-HTTPAPI/2.0"
-        ],
-        "x-ms-client-request-id": "2a9b1fba-bba7-68ef-0638-a8a4bb4c0900",
-<<<<<<< HEAD
-        "x-ms-request-id": "0cb83da9-d01f-006b-1dad-f9f8ab000000",
-=======
-        "x-ms-request-id": "6c3cb724-901f-0055-217e-056fd4000000",
->>>>>>> 1814567d
-        "x-ms-version": "2020-06-12"
-      },
-      "ResponseBody": []
-    },
-    {
-      "RequestUri": "https://seannse.dfs.core.windows.net/test-filesystem-d4b24db9-7f9a-9565-c50f-769bce9c79e8/test-directory-be0b0a26-68fe-ed19-5ae8-47c50dfb9149?mode=legacy",
-      "RequestMethod": "PUT",
-      "RequestHeaders": {
-        "Accept": "application/json",
-        "Authorization": "Sanitized",
-<<<<<<< HEAD
-        "If-Modified-Since": "Mon, 01 Feb 2021 21:53:33 GMT",
-        "User-Agent": [
-          "azsdk-net-Storage.Files.DataLake/12.7.0-alpha.20210202.1",
-          "(.NET 5.0.2; Microsoft Windows 10.0.19042)"
-        ],
-        "x-ms-client-request-id": "ee0af354-665f-cfa2-0310-1686b57fd115",
-        "x-ms-date": "Tue, 02 Feb 2021 21:53:34 GMT",
-=======
-        "If-Modified-Since": "Tue, 16 Feb 2021 22:41:19 GMT",
-        "User-Agent": [
-          "azsdk-net-Storage.Files.DataLake/12.7.0-alpha.20210217.1",
-          "(.NET 5.0.3; Microsoft Windows 10.0.19042)"
-        ],
-        "x-ms-client-request-id": "ee0af354-665f-cfa2-0310-1686b57fd115",
-        "x-ms-date": "Wed, 17 Feb 2021 22:41:20 GMT",
->>>>>>> 1814567d
-        "x-ms-rename-source": "%2Ftest-filesystem-d4b24db9-7f9a-9565-c50f-769bce9c79e8%2Ftest-directory-7b873059-7ef0-c7bc-fd05-e24a3ce560b0=",
-        "x-ms-return-client-request-id": "true",
-        "x-ms-version": "2020-06-12"
-      },
-      "RequestBody": null,
-      "StatusCode": 201,
-      "ResponseHeaders": {
-        "Content-Length": "0",
-<<<<<<< HEAD
-        "Date": "Tue, 02 Feb 2021 21:53:34 GMT",
-=======
-        "Date": "Wed, 17 Feb 2021 22:41:20 GMT",
->>>>>>> 1814567d
-        "Server": [
-          "Windows-Azure-HDFS/1.0",
-          "Microsoft-HTTPAPI/2.0"
-        ],
-        "x-ms-client-request-id": "ee0af354-665f-cfa2-0310-1686b57fd115",
-<<<<<<< HEAD
-        "x-ms-request-id": "0cb83daf-d01f-006b-23ad-f9f8ab000000",
-=======
-        "x-ms-request-id": "6c3cb747-901f-0055-447e-056fd4000000",
->>>>>>> 1814567d
-        "x-ms-version": "2020-06-12"
-      },
-      "ResponseBody": []
-    },
-    {
-      "RequestUri": "https://seannse.blob.core.windows.net/test-filesystem-d4b24db9-7f9a-9565-c50f-769bce9c79e8/test-directory-be0b0a26-68fe-ed19-5ae8-47c50dfb9149",
+        "x-ms-client-request-id": "69c8ce1e-c859-8939-e9ce-f3ee393aa127",
+        "x-ms-date": "Fri, 19 Feb 2021 19:01:28 GMT",
+        "x-ms-return-client-request-id": "true",
+        "x-ms-version": "2020-06-12"
+      },
+      "RequestBody": null,
+      "StatusCode": 201,
+      "ResponseHeaders": {
+        "Content-Length": "0",
+        "Date": "Fri, 19 Feb 2021 19:01:27 GMT",
+        "ETag": "\u00220x8D8D508C2E32F5F\u0022",
+        "Last-Modified": "Fri, 19 Feb 2021 19:01:27 GMT",
+        "Server": [
+          "Windows-Azure-Blob/1.0",
+          "Microsoft-HTTPAPI/2.0"
+        ],
+        "x-ms-client-request-id": "69c8ce1e-c859-8939-e9ce-f3ee393aa127",
+        "x-ms-request-id": "cb11e446-b01e-006d-50f1-06cb14000000",
+        "x-ms-version": "2020-06-12"
+      },
+      "ResponseBody": []
+    },
+    {
+      "RequestUri": "https://seannse.dfs.core.windows.net/test-filesystem-8826fe6d-0380-21d7-e631-ca3e027dd94d/test-directory-688b47f9-52ba-9a60-df13-76a0b0d1b99a?resource=directory",
+      "RequestMethod": "PUT",
+      "RequestHeaders": {
+        "Accept": "application/json",
+        "Authorization": "Sanitized",
+        "traceparent": "00-13809efd4016d24a8ff4b726d06ea814-6606ad712c69a845-00",
+        "User-Agent": [
+          "azsdk-net-Storage.Files.DataLake/12.7.0-alpha.20210219.1",
+          "(.NET 5.0.3; Microsoft Windows 10.0.19041)"
+        ],
+        "x-ms-client-request-id": "1f0c2b3e-3fc0-ccf6-6e2d-89455299d918",
+        "x-ms-date": "Fri, 19 Feb 2021 19:01:28 GMT",
+        "x-ms-return-client-request-id": "true",
+        "x-ms-version": "2020-06-12"
+      },
+      "RequestBody": null,
+      "StatusCode": 201,
+      "ResponseHeaders": {
+        "Content-Length": "0",
+        "Date": "Fri, 19 Feb 2021 19:01:27 GMT",
+        "ETag": "\u00220x8D8D508C2F0D7EF\u0022",
+        "Last-Modified": "Fri, 19 Feb 2021 19:01:27 GMT",
+        "Server": [
+          "Windows-Azure-HDFS/1.0",
+          "Microsoft-HTTPAPI/2.0"
+        ],
+        "x-ms-client-request-id": "1f0c2b3e-3fc0-ccf6-6e2d-89455299d918",
+        "x-ms-request-id": "da83bfd5-a01f-0061-37f1-065c1c000000",
+        "x-ms-version": "2020-06-12"
+      },
+      "ResponseBody": []
+    },
+    {
+      "RequestUri": "https://seannse.dfs.core.windows.net/test-filesystem-8826fe6d-0380-21d7-e631-ca3e027dd94d/test-directory-20645815-6d19-8972-535f-7170a94fbbaf?resource=directory",
+      "RequestMethod": "PUT",
+      "RequestHeaders": {
+        "Accept": "application/json",
+        "Authorization": "Sanitized",
+        "traceparent": "00-95e0fa0f54ad9d44b1e73ca43408c357-39debb8c9f051c43-00",
+        "User-Agent": [
+          "azsdk-net-Storage.Files.DataLake/12.7.0-alpha.20210219.1",
+          "(.NET 5.0.3; Microsoft Windows 10.0.19041)"
+        ],
+        "x-ms-client-request-id": "86fb9070-b9cb-d0bd-b883-cb61cd86221e",
+        "x-ms-date": "Fri, 19 Feb 2021 19:01:28 GMT",
+        "x-ms-return-client-request-id": "true",
+        "x-ms-version": "2020-06-12"
+      },
+      "RequestBody": null,
+      "StatusCode": 201,
+      "ResponseHeaders": {
+        "Content-Length": "0",
+        "Date": "Fri, 19 Feb 2021 19:01:27 GMT",
+        "ETag": "\u00220x8D8D508C2FC79D6\u0022",
+        "Last-Modified": "Fri, 19 Feb 2021 19:01:28 GMT",
+        "Server": [
+          "Windows-Azure-HDFS/1.0",
+          "Microsoft-HTTPAPI/2.0"
+        ],
+        "x-ms-client-request-id": "86fb9070-b9cb-d0bd-b883-cb61cd86221e",
+        "x-ms-request-id": "da83bfe5-a01f-0061-47f1-065c1c000000",
+        "x-ms-version": "2020-06-12"
+      },
+      "ResponseBody": []
+    },
+    {
+      "RequestUri": "https://seannse.dfs.core.windows.net/test-filesystem-8826fe6d-0380-21d7-e631-ca3e027dd94d/test-directory-20645815-6d19-8972-535f-7170a94fbbaf?mode=legacy",
+      "RequestMethod": "PUT",
+      "RequestHeaders": {
+        "Accept": "application/json",
+        "Authorization": "Sanitized",
+        "If-Modified-Since": "Thu, 18 Feb 2021 19:01:28 GMT",
+        "User-Agent": [
+          "azsdk-net-Storage.Files.DataLake/12.7.0-alpha.20210219.1",
+          "(.NET 5.0.3; Microsoft Windows 10.0.19041)"
+        ],
+        "x-ms-client-request-id": "19ff1384-3553-80e4-e091-cb40ce797c9b",
+        "x-ms-date": "Fri, 19 Feb 2021 19:01:28 GMT",
+        "x-ms-rename-source": "%2Ftest-filesystem-8826fe6d-0380-21d7-e631-ca3e027dd94d%2Ftest-directory-688b47f9-52ba-9a60-df13-76a0b0d1b99a=",
+        "x-ms-return-client-request-id": "true",
+        "x-ms-version": "2020-06-12"
+      },
+      "RequestBody": null,
+      "StatusCode": 201,
+      "ResponseHeaders": {
+        "Content-Length": "0",
+        "Date": "Fri, 19 Feb 2021 19:01:27 GMT",
+        "Server": [
+          "Windows-Azure-HDFS/1.0",
+          "Microsoft-HTTPAPI/2.0"
+        ],
+        "x-ms-client-request-id": "19ff1384-3553-80e4-e091-cb40ce797c9b",
+        "x-ms-request-id": "da83bfef-a01f-0061-51f1-065c1c000000",
+        "x-ms-version": "2020-06-12"
+      },
+      "ResponseBody": []
+    },
+    {
+      "RequestUri": "https://seannse.blob.core.windows.net/test-filesystem-8826fe6d-0380-21d7-e631-ca3e027dd94d/test-directory-20645815-6d19-8972-535f-7170a94fbbaf",
       "RequestMethod": "HEAD",
       "RequestHeaders": {
         "Accept": "application/xml",
         "Authorization": "Sanitized",
         "User-Agent": [
-<<<<<<< HEAD
-          "azsdk-net-Storage.Files.DataLake/12.7.0-alpha.20210202.1",
-          "(.NET 5.0.2; Microsoft Windows 10.0.19042)"
-        ],
-        "x-ms-client-request-id": "c84f16a8-1b41-d3a0-23b1-13563e0a1367",
-        "x-ms-date": "Tue, 02 Feb 2021 21:53:35 GMT",
-=======
-          "azsdk-net-Storage.Files.DataLake/12.7.0-alpha.20210217.1",
-          "(.NET 5.0.3; Microsoft Windows 10.0.19042)"
-        ],
-        "x-ms-client-request-id": "c84f16a8-1b41-d3a0-23b1-13563e0a1367",
-        "x-ms-date": "Wed, 17 Feb 2021 22:41:21 GMT",
->>>>>>> 1814567d
+          "azsdk-net-Storage.Files.DataLake/12.7.0-alpha.20210219.1",
+          "(.NET 5.0.3; Microsoft Windows 10.0.19041)"
+        ],
+        "x-ms-client-request-id": "badc27e0-0987-3cca-f68a-d2a68913ac04",
+        "x-ms-date": "Fri, 19 Feb 2021 19:01:28 GMT",
         "x-ms-return-client-request-id": "true",
         "x-ms-version": "2020-06-12"
       },
@@ -564,15 +360,9 @@
         "Accept-Ranges": "bytes",
         "Content-Length": "0",
         "Content-Type": "application/octet-stream",
-<<<<<<< HEAD
-        "Date": "Tue, 02 Feb 2021 21:53:35 GMT",
-        "ETag": "\u00220x8D8C7C4FD89B86F\u0022",
-        "Last-Modified": "Tue, 02 Feb 2021 21:53:35 GMT",
-=======
-        "Date": "Wed, 17 Feb 2021 22:41:20 GMT",
-        "ETag": "\u00220x8D8D3952595971C\u0022",
-        "Last-Modified": "Wed, 17 Feb 2021 22:41:20 GMT",
->>>>>>> 1814567d
+        "Date": "Fri, 19 Feb 2021 19:01:27 GMT",
+        "ETag": "\u00220x8D8D508C2F0D7EF\u0022",
+        "Last-Modified": "Fri, 19 Feb 2021 19:01:27 GMT",
         "Server": [
           "Windows-Azure-Blob/1.0",
           "Microsoft-HTTPAPI/2.0"
@@ -580,51 +370,33 @@
         "x-ms-access-tier": "Hot",
         "x-ms-access-tier-inferred": "true",
         "x-ms-blob-type": "BlockBlob",
-        "x-ms-client-request-id": "c84f16a8-1b41-d3a0-23b1-13563e0a1367",
-<<<<<<< HEAD
-        "x-ms-creation-time": "Tue, 02 Feb 2021 21:53:35 GMT",
-=======
-        "x-ms-creation-time": "Wed, 17 Feb 2021 22:41:20 GMT",
->>>>>>> 1814567d
+        "x-ms-client-request-id": "badc27e0-0987-3cca-f68a-d2a68913ac04",
+        "x-ms-creation-time": "Fri, 19 Feb 2021 19:01:27 GMT",
         "x-ms-group": "$superuser",
         "x-ms-lease-state": "available",
         "x-ms-lease-status": "unlocked",
         "x-ms-meta-hdi_isfolder": "true",
         "x-ms-owner": "$superuser",
         "x-ms-permissions": "rwxr-x---",
-<<<<<<< HEAD
-        "x-ms-request-id": "d7a0af3a-901e-0008-42ad-f96550000000",
-=======
-        "x-ms-request-id": "8f3d2d3a-f01e-0098-7b7e-055f3e000000",
->>>>>>> 1814567d
+        "x-ms-request-id": "cb11e493-b01e-006d-0af1-06cb14000000",
         "x-ms-server-encrypted": "true",
         "x-ms-version": "2020-06-12"
       },
       "ResponseBody": []
     },
     {
-      "RequestUri": "https://seannse.blob.core.windows.net/test-filesystem-d4b24db9-7f9a-9565-c50f-769bce9c79e8?restype=container",
+      "RequestUri": "https://seannse.blob.core.windows.net/test-filesystem-8826fe6d-0380-21d7-e631-ca3e027dd94d?restype=container",
       "RequestMethod": "DELETE",
       "RequestHeaders": {
         "Accept": "application/xml",
         "Authorization": "Sanitized",
-<<<<<<< HEAD
-        "traceparent": "00-7fe9132bc2f8644793a674a48847e142-5df214b913f36644-00",
-        "User-Agent": [
-          "azsdk-net-Storage.Files.DataLake/12.7.0-alpha.20210202.1",
-          "(.NET 5.0.2; Microsoft Windows 10.0.19042)"
-        ],
-        "x-ms-client-request-id": "9eddecf5-0830-c7d4-792f-739669962783",
-        "x-ms-date": "Tue, 02 Feb 2021 21:53:35 GMT",
-=======
-        "traceparent": "00-c9ea70a683d15643ab5d8b9d1c37eb21-7495f7db3c80e44b-00",
-        "User-Agent": [
-          "azsdk-net-Storage.Files.DataLake/12.7.0-alpha.20210217.1",
-          "(.NET 5.0.3; Microsoft Windows 10.0.19042)"
-        ],
-        "x-ms-client-request-id": "9eddecf5-0830-c7d4-792f-739669962783",
-        "x-ms-date": "Wed, 17 Feb 2021 22:41:21 GMT",
->>>>>>> 1814567d
+        "traceparent": "00-a172d7ed2c34664dad68341fb7b42b6b-2d70593803b2fb4c-00",
+        "User-Agent": [
+          "azsdk-net-Storage.Files.DataLake/12.7.0-alpha.20210219.1",
+          "(.NET 5.0.3; Microsoft Windows 10.0.19041)"
+        ],
+        "x-ms-client-request-id": "a760ff67-c19d-2814-dcd8-151854809228",
+        "x-ms-date": "Fri, 19 Feb 2021 19:01:29 GMT",
         "x-ms-return-client-request-id": "true",
         "x-ms-version": "2020-06-12"
       },
@@ -632,256 +404,161 @@
       "StatusCode": 202,
       "ResponseHeaders": {
         "Content-Length": "0",
-<<<<<<< HEAD
-        "Date": "Tue, 02 Feb 2021 21:53:35 GMT",
-=======
-        "Date": "Wed, 17 Feb 2021 22:41:20 GMT",
->>>>>>> 1814567d
-        "Server": [
-          "Windows-Azure-Blob/1.0",
-          "Microsoft-HTTPAPI/2.0"
-        ],
-        "x-ms-client-request-id": "9eddecf5-0830-c7d4-792f-739669962783",
-<<<<<<< HEAD
-        "x-ms-request-id": "d7a0af74-901e-0008-73ad-f96550000000",
-=======
-        "x-ms-request-id": "8f3d2d85-f01e-0098-467e-055f3e000000",
->>>>>>> 1814567d
-        "x-ms-version": "2020-06-12"
-      },
-      "ResponseBody": []
-    },
-    {
-      "RequestUri": "https://seannse.blob.core.windows.net/test-filesystem-197bdbbf-e7ae-af4f-cd77-c19cbb14afaa?restype=container",
-      "RequestMethod": "PUT",
-      "RequestHeaders": {
-        "Accept": "application/xml",
-        "Authorization": "Sanitized",
-<<<<<<< HEAD
-        "traceparent": "00-fd2bf3b85507bd4496808a28ede0894a-def2c82bc1c18e4d-00",
-        "User-Agent": [
-          "azsdk-net-Storage.Files.DataLake/12.7.0-alpha.20210202.1",
-          "(.NET 5.0.2; Microsoft Windows 10.0.19042)"
+        "Date": "Fri, 19 Feb 2021 19:01:28 GMT",
+        "Server": [
+          "Windows-Azure-Blob/1.0",
+          "Microsoft-HTTPAPI/2.0"
+        ],
+        "x-ms-client-request-id": "a760ff67-c19d-2814-dcd8-151854809228",
+        "x-ms-request-id": "cb11e4a5-b01e-006d-19f1-06cb14000000",
+        "x-ms-version": "2020-06-12"
+      },
+      "ResponseBody": []
+    },
+    {
+      "RequestUri": "https://seannse.blob.core.windows.net/test-filesystem-591303d3-2a65-49f5-257e-cda32bf70ec3?restype=container",
+      "RequestMethod": "PUT",
+      "RequestHeaders": {
+        "Accept": "application/xml",
+        "Authorization": "Sanitized",
+        "traceparent": "00-db8f013506fb6d4f857351847a70695a-9edfb174babc2a4c-00",
+        "User-Agent": [
+          "azsdk-net-Storage.Files.DataLake/12.7.0-alpha.20210219.1",
+          "(.NET 5.0.3; Microsoft Windows 10.0.19041)"
         ],
         "x-ms-blob-public-access": "container",
-        "x-ms-client-request-id": "47cddc7d-55fd-0d78-9d2d-d0b847370b65",
-        "x-ms-date": "Tue, 02 Feb 2021 21:53:35 GMT",
-=======
-        "traceparent": "00-876024d5de8acf44bb41ced3b7d754b4-da4b2c4b937a6b45-00",
-        "User-Agent": [
-          "azsdk-net-Storage.Files.DataLake/12.7.0-alpha.20210217.1",
-          "(.NET 5.0.3; Microsoft Windows 10.0.19042)"
-        ],
-        "x-ms-blob-public-access": "container",
-        "x-ms-client-request-id": "47cddc7d-55fd-0d78-9d2d-d0b847370b65",
-        "x-ms-date": "Wed, 17 Feb 2021 22:41:21 GMT",
->>>>>>> 1814567d
-        "x-ms-return-client-request-id": "true",
-        "x-ms-version": "2020-06-12"
-      },
-      "RequestBody": null,
-      "StatusCode": 201,
-      "ResponseHeaders": {
-        "Content-Length": "0",
-<<<<<<< HEAD
-        "Date": "Tue, 02 Feb 2021 21:53:35 GMT",
-        "ETag": "\u00220x8D8C7C4FDF8C5BF\u0022",
-        "Last-Modified": "Tue, 02 Feb 2021 21:53:36 GMT",
-=======
-        "Date": "Wed, 17 Feb 2021 22:41:20 GMT",
-        "ETag": "\u00220x8D8D39526077F92\u0022",
-        "Last-Modified": "Wed, 17 Feb 2021 22:41:21 GMT",
->>>>>>> 1814567d
-        "Server": [
-          "Windows-Azure-Blob/1.0",
-          "Microsoft-HTTPAPI/2.0"
-        ],
-        "x-ms-client-request-id": "47cddc7d-55fd-0d78-9d2d-d0b847370b65",
-<<<<<<< HEAD
-        "x-ms-request-id": "24a6c593-701e-0062-4fad-f9bd78000000",
-=======
-        "x-ms-request-id": "10bf600d-c01e-0048-587e-056268000000",
->>>>>>> 1814567d
-        "x-ms-version": "2020-06-12"
-      },
-      "ResponseBody": []
-    },
-    {
-      "RequestUri": "https://seannse.dfs.core.windows.net/test-filesystem-197bdbbf-e7ae-af4f-cd77-c19cbb14afaa/test-directory-7d54c97f-d635-4956-a3d6-a7462da52a19?resource=directory",
-      "RequestMethod": "PUT",
-      "RequestHeaders": {
-        "Accept": "application/json",
-        "Authorization": "Sanitized",
-<<<<<<< HEAD
-        "traceparent": "00-a6be8937e4c3d74ea232434db066b1fe-99e49aeb37f43448-00",
-        "User-Agent": [
-          "azsdk-net-Storage.Files.DataLake/12.7.0-alpha.20210202.1",
-          "(.NET 5.0.2; Microsoft Windows 10.0.19042)"
-        ],
-        "x-ms-client-request-id": "bb2a555c-f15e-a73a-8683-a326ae31e0f7",
-        "x-ms-date": "Tue, 02 Feb 2021 21:53:35 GMT",
-=======
-        "traceparent": "00-5a5e9218d4b71842b371a826381a42f4-68fa62006a60534b-00",
-        "User-Agent": [
-          "azsdk-net-Storage.Files.DataLake/12.7.0-alpha.20210217.1",
-          "(.NET 5.0.3; Microsoft Windows 10.0.19042)"
-        ],
-        "x-ms-client-request-id": "bb2a555c-f15e-a73a-8683-a326ae31e0f7",
-        "x-ms-date": "Wed, 17 Feb 2021 22:41:21 GMT",
->>>>>>> 1814567d
-        "x-ms-return-client-request-id": "true",
-        "x-ms-version": "2020-06-12"
-      },
-      "RequestBody": null,
-      "StatusCode": 201,
-      "ResponseHeaders": {
-        "Content-Length": "0",
-<<<<<<< HEAD
-        "Date": "Tue, 02 Feb 2021 21:53:35 GMT",
-        "ETag": "\u00220x8D8C7C4FE354F12\u0022",
-        "Last-Modified": "Tue, 02 Feb 2021 21:53:36 GMT",
-=======
-        "Date": "Wed, 17 Feb 2021 22:41:21 GMT",
-        "ETag": "\u00220x8D8D39526415FF9\u0022",
-        "Last-Modified": "Wed, 17 Feb 2021 22:41:21 GMT",
->>>>>>> 1814567d
-        "Server": [
-          "Windows-Azure-HDFS/1.0",
-          "Microsoft-HTTPAPI/2.0"
-        ],
-        "x-ms-client-request-id": "bb2a555c-f15e-a73a-8683-a326ae31e0f7",
-<<<<<<< HEAD
-        "x-ms-request-id": "d9163c48-501f-0017-2aad-f9d654000000",
-=======
-        "x-ms-request-id": "46af0ded-001f-0057-337e-05d16c000000",
->>>>>>> 1814567d
-        "x-ms-version": "2020-06-12"
-      },
-      "ResponseBody": []
-    },
-    {
-      "RequestUri": "https://seannse.dfs.core.windows.net/test-filesystem-197bdbbf-e7ae-af4f-cd77-c19cbb14afaa/test-directory-f6afb602-2c17-171e-1c68-08e32156a424?resource=directory",
-      "RequestMethod": "PUT",
-      "RequestHeaders": {
-        "Accept": "application/json",
-        "Authorization": "Sanitized",
-<<<<<<< HEAD
-        "traceparent": "00-7ef8fcc5f56fda4ba8fc64c47ec06155-204446a9794afe44-00",
-        "User-Agent": [
-          "azsdk-net-Storage.Files.DataLake/12.7.0-alpha.20210202.1",
-          "(.NET 5.0.2; Microsoft Windows 10.0.19042)"
-        ],
-        "x-ms-client-request-id": "edfcbd72-66d0-2f23-3612-9ff6e857852f",
-        "x-ms-date": "Tue, 02 Feb 2021 21:53:35 GMT",
-=======
-        "traceparent": "00-af3390c319d3da40a182cea8b74af61b-feaee8cb8810de42-00",
-        "User-Agent": [
-          "azsdk-net-Storage.Files.DataLake/12.7.0-alpha.20210217.1",
-          "(.NET 5.0.3; Microsoft Windows 10.0.19042)"
-        ],
-        "x-ms-client-request-id": "edfcbd72-66d0-2f23-3612-9ff6e857852f",
-        "x-ms-date": "Wed, 17 Feb 2021 22:41:21 GMT",
->>>>>>> 1814567d
-        "x-ms-return-client-request-id": "true",
-        "x-ms-version": "2020-06-12"
-      },
-      "RequestBody": null,
-      "StatusCode": 201,
-      "ResponseHeaders": {
-        "Content-Length": "0",
-<<<<<<< HEAD
-        "Date": "Tue, 02 Feb 2021 21:53:35 GMT",
-        "ETag": "\u00220x8D8C7C4FE429428\u0022",
-        "Last-Modified": "Tue, 02 Feb 2021 21:53:36 GMT",
-=======
-        "Date": "Wed, 17 Feb 2021 22:41:21 GMT",
-        "ETag": "\u00220x8D8D395264F160C\u0022",
-        "Last-Modified": "Wed, 17 Feb 2021 22:41:21 GMT",
->>>>>>> 1814567d
-        "Server": [
-          "Windows-Azure-HDFS/1.0",
-          "Microsoft-HTTPAPI/2.0"
-        ],
-        "x-ms-client-request-id": "edfcbd72-66d0-2f23-3612-9ff6e857852f",
-<<<<<<< HEAD
-        "x-ms-request-id": "d9163c4f-501f-0017-31ad-f9d654000000",
-=======
-        "x-ms-request-id": "46af0e1a-001f-0057-607e-05d16c000000",
->>>>>>> 1814567d
-        "x-ms-version": "2020-06-12"
-      },
-      "ResponseBody": []
-    },
-    {
-      "RequestUri": "https://seannse.dfs.core.windows.net/test-filesystem-197bdbbf-e7ae-af4f-cd77-c19cbb14afaa/test-directory-f6afb602-2c17-171e-1c68-08e32156a424?mode=legacy",
-      "RequestMethod": "PUT",
-      "RequestHeaders": {
-        "Accept": "application/json",
-        "Authorization": "Sanitized",
-<<<<<<< HEAD
-        "If-Unmodified-Since": "Wed, 03 Feb 2021 21:53:33 GMT",
-        "User-Agent": [
-          "azsdk-net-Storage.Files.DataLake/12.7.0-alpha.20210202.1",
-          "(.NET 5.0.2; Microsoft Windows 10.0.19042)"
-        ],
-        "x-ms-client-request-id": "6470c52a-b65a-1354-49ba-a169cfc42fbe",
-        "x-ms-date": "Tue, 02 Feb 2021 21:53:36 GMT",
-=======
-        "If-Unmodified-Since": "Thu, 18 Feb 2021 22:41:19 GMT",
-        "User-Agent": [
-          "azsdk-net-Storage.Files.DataLake/12.7.0-alpha.20210217.1",
-          "(.NET 5.0.3; Microsoft Windows 10.0.19042)"
-        ],
-        "x-ms-client-request-id": "6470c52a-b65a-1354-49ba-a169cfc42fbe",
-        "x-ms-date": "Wed, 17 Feb 2021 22:41:22 GMT",
->>>>>>> 1814567d
-        "x-ms-rename-source": "%2Ftest-filesystem-197bdbbf-e7ae-af4f-cd77-c19cbb14afaa%2Ftest-directory-7d54c97f-d635-4956-a3d6-a7462da52a19=",
-        "x-ms-return-client-request-id": "true",
-        "x-ms-version": "2020-06-12"
-      },
-      "RequestBody": null,
-      "StatusCode": 201,
-      "ResponseHeaders": {
-        "Content-Length": "0",
-<<<<<<< HEAD
-        "Date": "Tue, 02 Feb 2021 21:53:35 GMT",
-=======
-        "Date": "Wed, 17 Feb 2021 22:41:21 GMT",
->>>>>>> 1814567d
-        "Server": [
-          "Windows-Azure-HDFS/1.0",
-          "Microsoft-HTTPAPI/2.0"
-        ],
-        "x-ms-client-request-id": "6470c52a-b65a-1354-49ba-a169cfc42fbe",
-<<<<<<< HEAD
-        "x-ms-request-id": "d9163c51-501f-0017-33ad-f9d654000000",
-=======
-        "x-ms-request-id": "46af0e4d-001f-0057-137e-05d16c000000",
->>>>>>> 1814567d
-        "x-ms-version": "2020-06-12"
-      },
-      "ResponseBody": []
-    },
-    {
-      "RequestUri": "https://seannse.blob.core.windows.net/test-filesystem-197bdbbf-e7ae-af4f-cd77-c19cbb14afaa/test-directory-f6afb602-2c17-171e-1c68-08e32156a424",
+        "x-ms-client-request-id": "29ffb551-6b1f-3d82-0917-811ff471fce5",
+        "x-ms-date": "Fri, 19 Feb 2021 19:01:29 GMT",
+        "x-ms-return-client-request-id": "true",
+        "x-ms-version": "2020-06-12"
+      },
+      "RequestBody": null,
+      "StatusCode": 201,
+      "ResponseHeaders": {
+        "Content-Length": "0",
+        "Date": "Fri, 19 Feb 2021 19:01:28 GMT",
+        "ETag": "\u00220x8D8D508C3302490\u0022",
+        "Last-Modified": "Fri, 19 Feb 2021 19:01:28 GMT",
+        "Server": [
+          "Windows-Azure-Blob/1.0",
+          "Microsoft-HTTPAPI/2.0"
+        ],
+        "x-ms-client-request-id": "29ffb551-6b1f-3d82-0917-811ff471fce5",
+        "x-ms-request-id": "cb11e4ad-b01e-006d-21f1-06cb14000000",
+        "x-ms-version": "2020-06-12"
+      },
+      "ResponseBody": []
+    },
+    {
+      "RequestUri": "https://seannse.dfs.core.windows.net/test-filesystem-591303d3-2a65-49f5-257e-cda32bf70ec3/test-directory-695252ca-0841-cd75-9c37-0cfa07f8c73c?resource=directory",
+      "RequestMethod": "PUT",
+      "RequestHeaders": {
+        "Accept": "application/json",
+        "Authorization": "Sanitized",
+        "traceparent": "00-333de908c9720f4bb10a6180630e74f0-8862da5ea8eec74c-00",
+        "User-Agent": [
+          "azsdk-net-Storage.Files.DataLake/12.7.0-alpha.20210219.1",
+          "(.NET 5.0.3; Microsoft Windows 10.0.19041)"
+        ],
+        "x-ms-client-request-id": "2e333d6e-9f96-482a-3f31-8de75e883611",
+        "x-ms-date": "Fri, 19 Feb 2021 19:01:29 GMT",
+        "x-ms-return-client-request-id": "true",
+        "x-ms-version": "2020-06-12"
+      },
+      "RequestBody": null,
+      "StatusCode": 201,
+      "ResponseHeaders": {
+        "Content-Length": "0",
+        "Date": "Fri, 19 Feb 2021 19:01:28 GMT",
+        "ETag": "\u00220x8D8D508C33DF0D5\u0022",
+        "Last-Modified": "Fri, 19 Feb 2021 19:01:28 GMT",
+        "Server": [
+          "Windows-Azure-HDFS/1.0",
+          "Microsoft-HTTPAPI/2.0"
+        ],
+        "x-ms-client-request-id": "2e333d6e-9f96-482a-3f31-8de75e883611",
+        "x-ms-request-id": "da83c019-a01f-0061-7bf1-065c1c000000",
+        "x-ms-version": "2020-06-12"
+      },
+      "ResponseBody": []
+    },
+    {
+      "RequestUri": "https://seannse.dfs.core.windows.net/test-filesystem-591303d3-2a65-49f5-257e-cda32bf70ec3/test-directory-92aa454f-861f-e5ed-aef8-014087da4954?resource=directory",
+      "RequestMethod": "PUT",
+      "RequestHeaders": {
+        "Accept": "application/json",
+        "Authorization": "Sanitized",
+        "traceparent": "00-1335ce51d370bf4fa78ff68acb70a133-49f7e1462622f745-00",
+        "User-Agent": [
+          "azsdk-net-Storage.Files.DataLake/12.7.0-alpha.20210219.1",
+          "(.NET 5.0.3; Microsoft Windows 10.0.19041)"
+        ],
+        "x-ms-client-request-id": "3e4b6fcb-549d-e8bc-4f4e-809d9deac065",
+        "x-ms-date": "Fri, 19 Feb 2021 19:01:29 GMT",
+        "x-ms-return-client-request-id": "true",
+        "x-ms-version": "2020-06-12"
+      },
+      "RequestBody": null,
+      "StatusCode": 201,
+      "ResponseHeaders": {
+        "Content-Length": "0",
+        "Date": "Fri, 19 Feb 2021 19:01:28 GMT",
+        "ETag": "\u00220x8D8D508C34A203D\u0022",
+        "Last-Modified": "Fri, 19 Feb 2021 19:01:28 GMT",
+        "Server": [
+          "Windows-Azure-HDFS/1.0",
+          "Microsoft-HTTPAPI/2.0"
+        ],
+        "x-ms-client-request-id": "3e4b6fcb-549d-e8bc-4f4e-809d9deac065",
+        "x-ms-request-id": "da83c024-a01f-0061-06f1-065c1c000000",
+        "x-ms-version": "2020-06-12"
+      },
+      "ResponseBody": []
+    },
+    {
+      "RequestUri": "https://seannse.dfs.core.windows.net/test-filesystem-591303d3-2a65-49f5-257e-cda32bf70ec3/test-directory-92aa454f-861f-e5ed-aef8-014087da4954?mode=legacy",
+      "RequestMethod": "PUT",
+      "RequestHeaders": {
+        "Accept": "application/json",
+        "Authorization": "Sanitized",
+        "If-Unmodified-Since": "Sat, 20 Feb 2021 19:01:28 GMT",
+        "User-Agent": [
+          "azsdk-net-Storage.Files.DataLake/12.7.0-alpha.20210219.1",
+          "(.NET 5.0.3; Microsoft Windows 10.0.19041)"
+        ],
+        "x-ms-client-request-id": "187422fc-0b8e-fbb7-75a2-7a751808374b",
+        "x-ms-date": "Fri, 19 Feb 2021 19:01:29 GMT",
+        "x-ms-rename-source": "%2Ftest-filesystem-591303d3-2a65-49f5-257e-cda32bf70ec3%2Ftest-directory-695252ca-0841-cd75-9c37-0cfa07f8c73c=",
+        "x-ms-return-client-request-id": "true",
+        "x-ms-version": "2020-06-12"
+      },
+      "RequestBody": null,
+      "StatusCode": 201,
+      "ResponseHeaders": {
+        "Content-Length": "0",
+        "Date": "Fri, 19 Feb 2021 19:01:28 GMT",
+        "Server": [
+          "Windows-Azure-HDFS/1.0",
+          "Microsoft-HTTPAPI/2.0"
+        ],
+        "x-ms-client-request-id": "187422fc-0b8e-fbb7-75a2-7a751808374b",
+        "x-ms-request-id": "da83c030-a01f-0061-12f1-065c1c000000",
+        "x-ms-version": "2020-06-12"
+      },
+      "ResponseBody": []
+    },
+    {
+      "RequestUri": "https://seannse.blob.core.windows.net/test-filesystem-591303d3-2a65-49f5-257e-cda32bf70ec3/test-directory-92aa454f-861f-e5ed-aef8-014087da4954",
       "RequestMethod": "HEAD",
       "RequestHeaders": {
         "Accept": "application/xml",
         "Authorization": "Sanitized",
         "User-Agent": [
-<<<<<<< HEAD
-          "azsdk-net-Storage.Files.DataLake/12.7.0-alpha.20210202.1",
-          "(.NET 5.0.2; Microsoft Windows 10.0.19042)"
-        ],
-        "x-ms-client-request-id": "23cb09be-21e6-28d5-2a98-f78c6613c337",
-        "x-ms-date": "Tue, 02 Feb 2021 21:53:36 GMT",
-=======
-          "azsdk-net-Storage.Files.DataLake/12.7.0-alpha.20210217.1",
-          "(.NET 5.0.3; Microsoft Windows 10.0.19042)"
-        ],
-        "x-ms-client-request-id": "23cb09be-21e6-28d5-2a98-f78c6613c337",
-        "x-ms-date": "Wed, 17 Feb 2021 22:41:22 GMT",
->>>>>>> 1814567d
+          "azsdk-net-Storage.Files.DataLake/12.7.0-alpha.20210219.1",
+          "(.NET 5.0.3; Microsoft Windows 10.0.19041)"
+        ],
+        "x-ms-client-request-id": "7aa08ec0-a876-dcd6-819c-b75af1d79e97",
+        "x-ms-date": "Fri, 19 Feb 2021 19:01:29 GMT",
         "x-ms-return-client-request-id": "true",
         "x-ms-version": "2020-06-12"
       },
@@ -891,15 +568,9 @@
         "Accept-Ranges": "bytes",
         "Content-Length": "0",
         "Content-Type": "application/octet-stream",
-<<<<<<< HEAD
-        "Date": "Tue, 02 Feb 2021 21:53:35 GMT",
-        "ETag": "\u00220x8D8C7C4FE354F12\u0022",
-        "Last-Modified": "Tue, 02 Feb 2021 21:53:36 GMT",
-=======
-        "Date": "Wed, 17 Feb 2021 22:41:21 GMT",
-        "ETag": "\u00220x8D8D39526415FF9\u0022",
-        "Last-Modified": "Wed, 17 Feb 2021 22:41:21 GMT",
->>>>>>> 1814567d
+        "Date": "Fri, 19 Feb 2021 19:01:28 GMT",
+        "ETag": "\u00220x8D8D508C33DF0D5\u0022",
+        "Last-Modified": "Fri, 19 Feb 2021 19:01:28 GMT",
         "Server": [
           "Windows-Azure-Blob/1.0",
           "Microsoft-HTTPAPI/2.0"
@@ -907,51 +578,33 @@
         "x-ms-access-tier": "Hot",
         "x-ms-access-tier-inferred": "true",
         "x-ms-blob-type": "BlockBlob",
-        "x-ms-client-request-id": "23cb09be-21e6-28d5-2a98-f78c6613c337",
-<<<<<<< HEAD
-        "x-ms-creation-time": "Tue, 02 Feb 2021 21:53:36 GMT",
-=======
-        "x-ms-creation-time": "Wed, 17 Feb 2021 22:41:21 GMT",
->>>>>>> 1814567d
+        "x-ms-client-request-id": "7aa08ec0-a876-dcd6-819c-b75af1d79e97",
+        "x-ms-creation-time": "Fri, 19 Feb 2021 19:01:28 GMT",
         "x-ms-group": "$superuser",
         "x-ms-lease-state": "available",
         "x-ms-lease-status": "unlocked",
         "x-ms-meta-hdi_isfolder": "true",
         "x-ms-owner": "$superuser",
         "x-ms-permissions": "rwxr-x---",
-<<<<<<< HEAD
-        "x-ms-request-id": "24a6c6db-701e-0062-7aad-f9bd78000000",
-=======
-        "x-ms-request-id": "10bf625a-c01e-0048-647e-056268000000",
->>>>>>> 1814567d
+        "x-ms-request-id": "cb11e508-b01e-006d-71f1-06cb14000000",
         "x-ms-server-encrypted": "true",
         "x-ms-version": "2020-06-12"
       },
       "ResponseBody": []
     },
     {
-      "RequestUri": "https://seannse.blob.core.windows.net/test-filesystem-197bdbbf-e7ae-af4f-cd77-c19cbb14afaa?restype=container",
+      "RequestUri": "https://seannse.blob.core.windows.net/test-filesystem-591303d3-2a65-49f5-257e-cda32bf70ec3?restype=container",
       "RequestMethod": "DELETE",
       "RequestHeaders": {
         "Accept": "application/xml",
         "Authorization": "Sanitized",
-<<<<<<< HEAD
-        "traceparent": "00-7e9d5ce6b8581d4099c9b6ce7daf2779-da8deb1d47f9514f-00",
-        "User-Agent": [
-          "azsdk-net-Storage.Files.DataLake/12.7.0-alpha.20210202.1",
-          "(.NET 5.0.2; Microsoft Windows 10.0.19042)"
-        ],
-        "x-ms-client-request-id": "c6aac75f-0cf8-d1d8-52bb-1a41046e022d",
-        "x-ms-date": "Tue, 02 Feb 2021 21:53:36 GMT",
-=======
-        "traceparent": "00-1f20eeb7beadb24c952c04600d83a4d9-3eb55de0dc28024b-00",
-        "User-Agent": [
-          "azsdk-net-Storage.Files.DataLake/12.7.0-alpha.20210217.1",
-          "(.NET 5.0.3; Microsoft Windows 10.0.19042)"
-        ],
-        "x-ms-client-request-id": "c6aac75f-0cf8-d1d8-52bb-1a41046e022d",
-        "x-ms-date": "Wed, 17 Feb 2021 22:41:22 GMT",
->>>>>>> 1814567d
+        "traceparent": "00-ef9bfebae0a4514fb75aa2b2b0c305ad-a21c7bda3d452946-00",
+        "User-Agent": [
+          "azsdk-net-Storage.Files.DataLake/12.7.0-alpha.20210219.1",
+          "(.NET 5.0.3; Microsoft Windows 10.0.19041)"
+        ],
+        "x-ms-client-request-id": "89b45109-bc67-9fd5-fa02-9d8817876d4b",
+        "x-ms-date": "Fri, 19 Feb 2021 19:01:29 GMT",
         "x-ms-return-client-request-id": "true",
         "x-ms-version": "2020-06-12"
       },
@@ -959,206 +612,129 @@
       "StatusCode": 202,
       "ResponseHeaders": {
         "Content-Length": "0",
-<<<<<<< HEAD
-        "Date": "Tue, 02 Feb 2021 21:53:35 GMT",
-=======
-        "Date": "Wed, 17 Feb 2021 22:41:21 GMT",
->>>>>>> 1814567d
-        "Server": [
-          "Windows-Azure-Blob/1.0",
-          "Microsoft-HTTPAPI/2.0"
-        ],
-        "x-ms-client-request-id": "c6aac75f-0cf8-d1d8-52bb-1a41046e022d",
-<<<<<<< HEAD
-        "x-ms-request-id": "24a6c707-701e-0062-1dad-f9bd78000000",
-=======
-        "x-ms-request-id": "10bf629a-c01e-0048-1c7e-056268000000",
->>>>>>> 1814567d
-        "x-ms-version": "2020-06-12"
-      },
-      "ResponseBody": []
-    },
-    {
-      "RequestUri": "https://seannse.blob.core.windows.net/test-filesystem-64d2baa4-aed7-b062-4e9d-59dffde3630f?restype=container",
-      "RequestMethod": "PUT",
-      "RequestHeaders": {
-        "Accept": "application/xml",
-        "Authorization": "Sanitized",
-<<<<<<< HEAD
-        "traceparent": "00-19b65e48b11edc4e89839a6ca50934e1-2073d4749d681746-00",
-        "User-Agent": [
-          "azsdk-net-Storage.Files.DataLake/12.7.0-alpha.20210202.1",
-          "(.NET 5.0.2; Microsoft Windows 10.0.19042)"
+        "Date": "Fri, 19 Feb 2021 19:01:28 GMT",
+        "Server": [
+          "Windows-Azure-Blob/1.0",
+          "Microsoft-HTTPAPI/2.0"
+        ],
+        "x-ms-client-request-id": "89b45109-bc67-9fd5-fa02-9d8817876d4b",
+        "x-ms-request-id": "cb11e529-b01e-006d-10f1-06cb14000000",
+        "x-ms-version": "2020-06-12"
+      },
+      "ResponseBody": []
+    },
+    {
+      "RequestUri": "https://seannse.blob.core.windows.net/test-filesystem-e72a06f6-1ad9-52e1-c173-3a60b3dd7092?restype=container",
+      "RequestMethod": "PUT",
+      "RequestHeaders": {
+        "Accept": "application/xml",
+        "Authorization": "Sanitized",
+        "traceparent": "00-3cd05b6714e45d4fb19b4a3057afbb57-335031efc80a0e49-00",
+        "User-Agent": [
+          "azsdk-net-Storage.Files.DataLake/12.7.0-alpha.20210219.1",
+          "(.NET 5.0.3; Microsoft Windows 10.0.19041)"
         ],
         "x-ms-blob-public-access": "container",
-        "x-ms-client-request-id": "094cf504-2948-b1ee-64f9-785bb3f9d36e",
-        "x-ms-date": "Tue, 02 Feb 2021 21:53:36 GMT",
-=======
-        "traceparent": "00-cc29a484f5640c48b976e9644c14757d-8c48da61c6f53845-00",
-        "User-Agent": [
-          "azsdk-net-Storage.Files.DataLake/12.7.0-alpha.20210217.1",
-          "(.NET 5.0.3; Microsoft Windows 10.0.19042)"
-        ],
-        "x-ms-blob-public-access": "container",
-        "x-ms-client-request-id": "094cf504-2948-b1ee-64f9-785bb3f9d36e",
-        "x-ms-date": "Wed, 17 Feb 2021 22:41:22 GMT",
->>>>>>> 1814567d
-        "x-ms-return-client-request-id": "true",
-        "x-ms-version": "2020-06-12"
-      },
-      "RequestBody": null,
-      "StatusCode": 201,
-      "ResponseHeaders": {
-        "Content-Length": "0",
-<<<<<<< HEAD
-        "Date": "Tue, 02 Feb 2021 21:53:37 GMT",
-        "ETag": "\u00220x8D8C7C4FEAA8958\u0022",
-        "Last-Modified": "Tue, 02 Feb 2021 21:53:37 GMT",
-=======
-        "Date": "Wed, 17 Feb 2021 22:41:22 GMT",
-        "ETag": "\u00220x8D8D39526B5BEFF\u0022",
-        "Last-Modified": "Wed, 17 Feb 2021 22:41:22 GMT",
->>>>>>> 1814567d
-        "Server": [
-          "Windows-Azure-Blob/1.0",
-          "Microsoft-HTTPAPI/2.0"
-        ],
-        "x-ms-client-request-id": "094cf504-2948-b1ee-64f9-785bb3f9d36e",
-<<<<<<< HEAD
-        "x-ms-request-id": "2a7ba499-701e-003f-80ad-f9b7fc000000",
-=======
-        "x-ms-request-id": "28e5ae50-901e-0037-367e-05adf3000000",
->>>>>>> 1814567d
-        "x-ms-version": "2020-06-12"
-      },
-      "ResponseBody": []
-    },
-    {
-      "RequestUri": "https://seannse.dfs.core.windows.net/test-filesystem-64d2baa4-aed7-b062-4e9d-59dffde3630f/test-directory-d2360a58-6342-a6c5-7c78-1bfb54a5bcd3?resource=directory",
-      "RequestMethod": "PUT",
-      "RequestHeaders": {
-        "Accept": "application/json",
-        "Authorization": "Sanitized",
-<<<<<<< HEAD
-        "traceparent": "00-af28528bae3b314c8eb4bb7334ae5e93-3668b63a2c161045-00",
-        "User-Agent": [
-          "azsdk-net-Storage.Files.DataLake/12.7.0-alpha.20210202.1",
-          "(.NET 5.0.2; Microsoft Windows 10.0.19042)"
-        ],
-        "x-ms-client-request-id": "e964eb07-5644-a118-30a6-8dd00df25dbf",
-        "x-ms-date": "Tue, 02 Feb 2021 21:53:36 GMT",
-=======
-        "traceparent": "00-fa4edf90632634429c61dc6e2f99b452-cb5728b575d2be45-00",
-        "User-Agent": [
-          "azsdk-net-Storage.Files.DataLake/12.7.0-alpha.20210217.1",
-          "(.NET 5.0.3; Microsoft Windows 10.0.19042)"
-        ],
-        "x-ms-client-request-id": "e964eb07-5644-a118-30a6-8dd00df25dbf",
-        "x-ms-date": "Wed, 17 Feb 2021 22:41:22 GMT",
->>>>>>> 1814567d
-        "x-ms-return-client-request-id": "true",
-        "x-ms-version": "2020-06-12"
-      },
-      "RequestBody": null,
-      "StatusCode": 201,
-      "ResponseHeaders": {
-        "Content-Length": "0",
-<<<<<<< HEAD
-        "Date": "Tue, 02 Feb 2021 21:53:36 GMT",
-        "ETag": "\u00220x8D8C7C4FEE50D24\u0022",
-        "Last-Modified": "Tue, 02 Feb 2021 21:53:37 GMT",
-=======
-        "Date": "Wed, 17 Feb 2021 22:41:22 GMT",
-        "ETag": "\u00220x8D8D39526ECC154\u0022",
-        "Last-Modified": "Wed, 17 Feb 2021 22:41:22 GMT",
->>>>>>> 1814567d
-        "Server": [
-          "Windows-Azure-HDFS/1.0",
-          "Microsoft-HTTPAPI/2.0"
-        ],
-        "x-ms-client-request-id": "e964eb07-5644-a118-30a6-8dd00df25dbf",
-<<<<<<< HEAD
-        "x-ms-request-id": "05f17374-201f-006f-19ad-f975ac000000",
-=======
-        "x-ms-request-id": "66d88aab-601f-0033-357e-0520f4000000",
->>>>>>> 1814567d
-        "x-ms-version": "2020-06-12"
-      },
-      "ResponseBody": []
-    },
-    {
-      "RequestUri": "https://seannse.dfs.core.windows.net/test-filesystem-64d2baa4-aed7-b062-4e9d-59dffde3630f/test-directory-b4e7a43d-cb1e-fed7-4254-8fc628562198?resource=directory",
-      "RequestMethod": "PUT",
-      "RequestHeaders": {
-        "Accept": "application/json",
-        "Authorization": "Sanitized",
-<<<<<<< HEAD
-        "traceparent": "00-ed3edf4691e4f24a85900cf662c45ca0-7fa7c28ab83ab14a-00",
-        "User-Agent": [
-          "azsdk-net-Storage.Files.DataLake/12.7.0-alpha.20210202.1",
-          "(.NET 5.0.2; Microsoft Windows 10.0.19042)"
-        ],
-        "x-ms-client-request-id": "e1317b1e-f3fc-3c30-1366-a6efc75279da",
-        "x-ms-date": "Tue, 02 Feb 2021 21:53:37 GMT",
-=======
-        "traceparent": "00-02aed027a962f741b409cbdf3331f85d-a74a401a8e4dab4f-00",
-        "User-Agent": [
-          "azsdk-net-Storage.Files.DataLake/12.7.0-alpha.20210217.1",
-          "(.NET 5.0.3; Microsoft Windows 10.0.19042)"
-        ],
-        "x-ms-client-request-id": "e1317b1e-f3fc-3c30-1366-a6efc75279da",
-        "x-ms-date": "Wed, 17 Feb 2021 22:41:23 GMT",
->>>>>>> 1814567d
-        "x-ms-return-client-request-id": "true",
-        "x-ms-version": "2020-06-12"
-      },
-      "RequestBody": null,
-      "StatusCode": 201,
-      "ResponseHeaders": {
-        "Content-Length": "0",
-<<<<<<< HEAD
-        "Date": "Tue, 02 Feb 2021 21:53:36 GMT",
-        "ETag": "\u00220x8D8C7C4FEF305E6\u0022",
-        "Last-Modified": "Tue, 02 Feb 2021 21:53:37 GMT",
-=======
-        "Date": "Wed, 17 Feb 2021 22:41:22 GMT",
-        "ETag": "\u00220x8D8D39526F9BA2D\u0022",
-        "Last-Modified": "Wed, 17 Feb 2021 22:41:23 GMT",
->>>>>>> 1814567d
-        "Server": [
-          "Windows-Azure-HDFS/1.0",
-          "Microsoft-HTTPAPI/2.0"
-        ],
-        "x-ms-client-request-id": "e1317b1e-f3fc-3c30-1366-a6efc75279da",
-<<<<<<< HEAD
-        "x-ms-request-id": "05f1737e-201f-006f-23ad-f975ac000000",
-=======
-        "x-ms-request-id": "66d88ad5-601f-0033-5f7e-0520f4000000",
->>>>>>> 1814567d
-        "x-ms-version": "2020-06-12"
-      },
-      "ResponseBody": []
-    },
-    {
-      "RequestUri": "https://seannse.blob.core.windows.net/test-filesystem-64d2baa4-aed7-b062-4e9d-59dffde3630f/test-directory-b4e7a43d-cb1e-fed7-4254-8fc628562198",
+        "x-ms-client-request-id": "6502aaa7-1bc3-eef5-6f62-c7f48274ec1d",
+        "x-ms-date": "Fri, 19 Feb 2021 19:01:29 GMT",
+        "x-ms-return-client-request-id": "true",
+        "x-ms-version": "2020-06-12"
+      },
+      "RequestBody": null,
+      "StatusCode": 201,
+      "ResponseHeaders": {
+        "Content-Length": "0",
+        "Date": "Fri, 19 Feb 2021 19:01:28 GMT",
+        "ETag": "\u00220x8D8D508C3899F1A\u0022",
+        "Last-Modified": "Fri, 19 Feb 2021 19:01:28 GMT",
+        "Server": [
+          "Windows-Azure-Blob/1.0",
+          "Microsoft-HTTPAPI/2.0"
+        ],
+        "x-ms-client-request-id": "6502aaa7-1bc3-eef5-6f62-c7f48274ec1d",
+        "x-ms-request-id": "cb11e54c-b01e-006d-2ff1-06cb14000000",
+        "x-ms-version": "2020-06-12"
+      },
+      "ResponseBody": []
+    },
+    {
+      "RequestUri": "https://seannse.dfs.core.windows.net/test-filesystem-e72a06f6-1ad9-52e1-c173-3a60b3dd7092/test-directory-2eef0b92-cd36-e228-d54a-acab979c817d?resource=directory",
+      "RequestMethod": "PUT",
+      "RequestHeaders": {
+        "Accept": "application/json",
+        "Authorization": "Sanitized",
+        "traceparent": "00-93612ff8c2710045922b07fcdaee96da-4ba47267a20fae45-00",
+        "User-Agent": [
+          "azsdk-net-Storage.Files.DataLake/12.7.0-alpha.20210219.1",
+          "(.NET 5.0.3; Microsoft Windows 10.0.19041)"
+        ],
+        "x-ms-client-request-id": "c5b36641-e855-d982-8120-8f796e4a57d2",
+        "x-ms-date": "Fri, 19 Feb 2021 19:01:29 GMT",
+        "x-ms-return-client-request-id": "true",
+        "x-ms-version": "2020-06-12"
+      },
+      "RequestBody": null,
+      "StatusCode": 201,
+      "ResponseHeaders": {
+        "Content-Length": "0",
+        "Date": "Fri, 19 Feb 2021 19:01:28 GMT",
+        "ETag": "\u00220x8D8D508C39B3D68\u0022",
+        "Last-Modified": "Fri, 19 Feb 2021 19:01:29 GMT",
+        "Server": [
+          "Windows-Azure-HDFS/1.0",
+          "Microsoft-HTTPAPI/2.0"
+        ],
+        "x-ms-client-request-id": "c5b36641-e855-d982-8120-8f796e4a57d2",
+        "x-ms-request-id": "da83c06e-a01f-0061-50f1-065c1c000000",
+        "x-ms-version": "2020-06-12"
+      },
+      "ResponseBody": []
+    },
+    {
+      "RequestUri": "https://seannse.dfs.core.windows.net/test-filesystem-e72a06f6-1ad9-52e1-c173-3a60b3dd7092/test-directory-01974ae0-e2bb-8743-3c71-3bd49c689499?resource=directory",
+      "RequestMethod": "PUT",
+      "RequestHeaders": {
+        "Accept": "application/json",
+        "Authorization": "Sanitized",
+        "traceparent": "00-5476fc0ac7c0604c96c75cb4a8573a5b-b526e8a409f4d642-00",
+        "User-Agent": [
+          "azsdk-net-Storage.Files.DataLake/12.7.0-alpha.20210219.1",
+          "(.NET 5.0.3; Microsoft Windows 10.0.19041)"
+        ],
+        "x-ms-client-request-id": "03df5e0a-5ca4-5e0a-232b-89e4acae3d19",
+        "x-ms-date": "Fri, 19 Feb 2021 19:01:29 GMT",
+        "x-ms-return-client-request-id": "true",
+        "x-ms-version": "2020-06-12"
+      },
+      "RequestBody": null,
+      "StatusCode": 201,
+      "ResponseHeaders": {
+        "Content-Length": "0",
+        "Date": "Fri, 19 Feb 2021 19:01:28 GMT",
+        "ETag": "\u00220x8D8D508C3AA02A9\u0022",
+        "Last-Modified": "Fri, 19 Feb 2021 19:01:29 GMT",
+        "Server": [
+          "Windows-Azure-HDFS/1.0",
+          "Microsoft-HTTPAPI/2.0"
+        ],
+        "x-ms-client-request-id": "03df5e0a-5ca4-5e0a-232b-89e4acae3d19",
+        "x-ms-request-id": "da83c082-a01f-0061-64f1-065c1c000000",
+        "x-ms-version": "2020-06-12"
+      },
+      "ResponseBody": []
+    },
+    {
+      "RequestUri": "https://seannse.blob.core.windows.net/test-filesystem-e72a06f6-1ad9-52e1-c173-3a60b3dd7092/test-directory-01974ae0-e2bb-8743-3c71-3bd49c689499",
       "RequestMethod": "HEAD",
       "RequestHeaders": {
         "Accept": "application/xml",
         "Authorization": "Sanitized",
         "User-Agent": [
-<<<<<<< HEAD
-          "azsdk-net-Storage.Files.DataLake/12.7.0-alpha.20210202.1",
-          "(.NET 5.0.2; Microsoft Windows 10.0.19042)"
-        ],
-        "x-ms-client-request-id": "aca83e80-3f24-dd9c-9ab7-55da2ca05593",
-        "x-ms-date": "Tue, 02 Feb 2021 21:53:37 GMT",
-=======
-          "azsdk-net-Storage.Files.DataLake/12.7.0-alpha.20210217.1",
-          "(.NET 5.0.3; Microsoft Windows 10.0.19042)"
-        ],
-        "x-ms-client-request-id": "aca83e80-3f24-dd9c-9ab7-55da2ca05593",
-        "x-ms-date": "Wed, 17 Feb 2021 22:41:23 GMT",
->>>>>>> 1814567d
+          "azsdk-net-Storage.Files.DataLake/12.7.0-alpha.20210219.1",
+          "(.NET 5.0.3; Microsoft Windows 10.0.19041)"
+        ],
+        "x-ms-client-request-id": "3dca9261-9188-8ef4-db0c-0ebe3243c74f",
+        "x-ms-date": "Fri, 19 Feb 2021 19:01:29 GMT",
         "x-ms-return-client-request-id": "true",
         "x-ms-version": "2020-06-12"
       },
@@ -1168,15 +744,9 @@
         "Accept-Ranges": "bytes",
         "Content-Length": "0",
         "Content-Type": "application/octet-stream",
-<<<<<<< HEAD
-        "Date": "Tue, 02 Feb 2021 21:53:37 GMT",
-        "ETag": "\u00220x8D8C7C4FEF305E6\u0022",
-        "Last-Modified": "Tue, 02 Feb 2021 21:53:37 GMT",
-=======
-        "Date": "Wed, 17 Feb 2021 22:41:22 GMT",
-        "ETag": "\u00220x8D8D39526F9BA2D\u0022",
-        "Last-Modified": "Wed, 17 Feb 2021 22:41:23 GMT",
->>>>>>> 1814567d
+        "Date": "Fri, 19 Feb 2021 19:01:28 GMT",
+        "ETag": "\u00220x8D8D508C3AA02A9\u0022",
+        "Last-Modified": "Fri, 19 Feb 2021 19:01:29 GMT",
         "Server": [
           "Windows-Azure-Blob/1.0",
           "Microsoft-HTTPAPI/2.0"
@@ -1184,98 +754,64 @@
         "x-ms-access-tier": "Hot",
         "x-ms-access-tier-inferred": "true",
         "x-ms-blob-type": "BlockBlob",
-        "x-ms-client-request-id": "aca83e80-3f24-dd9c-9ab7-55da2ca05593",
-<<<<<<< HEAD
-        "x-ms-creation-time": "Tue, 02 Feb 2021 21:53:37 GMT",
-=======
-        "x-ms-creation-time": "Wed, 17 Feb 2021 22:41:23 GMT",
->>>>>>> 1814567d
+        "x-ms-client-request-id": "3dca9261-9188-8ef4-db0c-0ebe3243c74f",
+        "x-ms-creation-time": "Fri, 19 Feb 2021 19:01:29 GMT",
         "x-ms-group": "$superuser",
         "x-ms-lease-state": "available",
         "x-ms-lease-status": "unlocked",
         "x-ms-meta-hdi_isfolder": "true",
         "x-ms-owner": "$superuser",
         "x-ms-permissions": "rwxr-x---",
-<<<<<<< HEAD
-        "x-ms-request-id": "2a7ba5f8-701e-003f-41ad-f9b7fc000000",
-=======
-        "x-ms-request-id": "28e5af2e-901e-0037-787e-05adf3000000",
->>>>>>> 1814567d
+        "x-ms-request-id": "cb11e5bb-b01e-006d-11f1-06cb14000000",
         "x-ms-server-encrypted": "true",
         "x-ms-version": "2020-06-12"
       },
       "ResponseBody": []
     },
     {
-      "RequestUri": "https://seannse.dfs.core.windows.net/test-filesystem-64d2baa4-aed7-b062-4e9d-59dffde3630f/test-directory-b4e7a43d-cb1e-fed7-4254-8fc628562198?mode=legacy",
-      "RequestMethod": "PUT",
-      "RequestHeaders": {
-        "Accept": "application/json",
-        "Authorization": "Sanitized",
-<<<<<<< HEAD
-        "If-Match": "\u00220x8D8C7C4FEF305E6\u0022",
-        "User-Agent": [
-          "azsdk-net-Storage.Files.DataLake/12.7.0-alpha.20210202.1",
-          "(.NET 5.0.2; Microsoft Windows 10.0.19042)"
-        ],
-        "x-ms-client-request-id": "896e5b33-ccaa-45b6-5822-a7479ea43d74",
-        "x-ms-date": "Tue, 02 Feb 2021 21:53:37 GMT",
-=======
-        "If-Match": "0x8D8D39526F9BA2D",
-        "User-Agent": [
-          "azsdk-net-Storage.Files.DataLake/12.7.0-alpha.20210217.1",
-          "(.NET 5.0.3; Microsoft Windows 10.0.19042)"
-        ],
-        "x-ms-client-request-id": "896e5b33-ccaa-45b6-5822-a7479ea43d74",
-        "x-ms-date": "Wed, 17 Feb 2021 22:41:23 GMT",
->>>>>>> 1814567d
-        "x-ms-rename-source": "%2Ftest-filesystem-64d2baa4-aed7-b062-4e9d-59dffde3630f%2Ftest-directory-d2360a58-6342-a6c5-7c78-1bfb54a5bcd3=",
-        "x-ms-return-client-request-id": "true",
-        "x-ms-version": "2020-06-12"
-      },
-      "RequestBody": null,
-      "StatusCode": 201,
-      "ResponseHeaders": {
-        "Content-Length": "0",
-<<<<<<< HEAD
-        "Date": "Tue, 02 Feb 2021 21:53:37 GMT",
-=======
-        "Date": "Wed, 17 Feb 2021 22:41:22 GMT",
->>>>>>> 1814567d
-        "Server": [
-          "Windows-Azure-HDFS/1.0",
-          "Microsoft-HTTPAPI/2.0"
-        ],
-        "x-ms-client-request-id": "896e5b33-ccaa-45b6-5822-a7479ea43d74",
-<<<<<<< HEAD
-        "x-ms-request-id": "05f1739e-201f-006f-43ad-f975ac000000",
-=======
-        "x-ms-request-id": "66d88b42-601f-0033-4c7e-0520f4000000",
->>>>>>> 1814567d
-        "x-ms-version": "2020-06-12"
-      },
-      "ResponseBody": []
-    },
-    {
-      "RequestUri": "https://seannse.blob.core.windows.net/test-filesystem-64d2baa4-aed7-b062-4e9d-59dffde3630f/test-directory-b4e7a43d-cb1e-fed7-4254-8fc628562198",
+      "RequestUri": "https://seannse.dfs.core.windows.net/test-filesystem-e72a06f6-1ad9-52e1-c173-3a60b3dd7092/test-directory-01974ae0-e2bb-8743-3c71-3bd49c689499?mode=legacy",
+      "RequestMethod": "PUT",
+      "RequestHeaders": {
+        "Accept": "application/json",
+        "Authorization": "Sanitized",
+        "If-Match": "0x8D8D508C3AA02A9",
+        "User-Agent": [
+          "azsdk-net-Storage.Files.DataLake/12.7.0-alpha.20210219.1",
+          "(.NET 5.0.3; Microsoft Windows 10.0.19041)"
+        ],
+        "x-ms-client-request-id": "1a82a01e-ffe4-fa90-02ff-add3182af2dd",
+        "x-ms-date": "Fri, 19 Feb 2021 19:01:30 GMT",
+        "x-ms-rename-source": "%2Ftest-filesystem-e72a06f6-1ad9-52e1-c173-3a60b3dd7092%2Ftest-directory-2eef0b92-cd36-e228-d54a-acab979c817d=",
+        "x-ms-return-client-request-id": "true",
+        "x-ms-version": "2020-06-12"
+      },
+      "RequestBody": null,
+      "StatusCode": 201,
+      "ResponseHeaders": {
+        "Content-Length": "0",
+        "Date": "Fri, 19 Feb 2021 19:01:29 GMT",
+        "Server": [
+          "Windows-Azure-HDFS/1.0",
+          "Microsoft-HTTPAPI/2.0"
+        ],
+        "x-ms-client-request-id": "1a82a01e-ffe4-fa90-02ff-add3182af2dd",
+        "x-ms-request-id": "da83c0a7-a01f-0061-09f1-065c1c000000",
+        "x-ms-version": "2020-06-12"
+      },
+      "ResponseBody": []
+    },
+    {
+      "RequestUri": "https://seannse.blob.core.windows.net/test-filesystem-e72a06f6-1ad9-52e1-c173-3a60b3dd7092/test-directory-01974ae0-e2bb-8743-3c71-3bd49c689499",
       "RequestMethod": "HEAD",
       "RequestHeaders": {
         "Accept": "application/xml",
         "Authorization": "Sanitized",
         "User-Agent": [
-<<<<<<< HEAD
-          "azsdk-net-Storage.Files.DataLake/12.7.0-alpha.20210202.1",
-          "(.NET 5.0.2; Microsoft Windows 10.0.19042)"
-        ],
-        "x-ms-client-request-id": "d0a7276f-cb31-f2e9-4626-7ed5ea098b57",
-        "x-ms-date": "Tue, 02 Feb 2021 21:53:37 GMT",
-=======
-          "azsdk-net-Storage.Files.DataLake/12.7.0-alpha.20210217.1",
-          "(.NET 5.0.3; Microsoft Windows 10.0.19042)"
-        ],
-        "x-ms-client-request-id": "d0a7276f-cb31-f2e9-4626-7ed5ea098b57",
-        "x-ms-date": "Wed, 17 Feb 2021 22:41:23 GMT",
->>>>>>> 1814567d
+          "azsdk-net-Storage.Files.DataLake/12.7.0-alpha.20210219.1",
+          "(.NET 5.0.3; Microsoft Windows 10.0.19041)"
+        ],
+        "x-ms-client-request-id": "919f7408-adc1-a16b-dd33-81c6d9f5cb4a",
+        "x-ms-date": "Fri, 19 Feb 2021 19:01:30 GMT",
         "x-ms-return-client-request-id": "true",
         "x-ms-version": "2020-06-12"
       },
@@ -1285,15 +821,9 @@
         "Accept-Ranges": "bytes",
         "Content-Length": "0",
         "Content-Type": "application/octet-stream",
-<<<<<<< HEAD
-        "Date": "Tue, 02 Feb 2021 21:53:38 GMT",
-        "ETag": "\u00220x8D8C7C4FEE50D24\u0022",
-        "Last-Modified": "Tue, 02 Feb 2021 21:53:37 GMT",
-=======
-        "Date": "Wed, 17 Feb 2021 22:41:23 GMT",
-        "ETag": "\u00220x8D8D39526ECC154\u0022",
-        "Last-Modified": "Wed, 17 Feb 2021 22:41:22 GMT",
->>>>>>> 1814567d
+        "Date": "Fri, 19 Feb 2021 19:01:29 GMT",
+        "ETag": "\u00220x8D8D508C39B3D68\u0022",
+        "Last-Modified": "Fri, 19 Feb 2021 19:01:29 GMT",
         "Server": [
           "Windows-Azure-Blob/1.0",
           "Microsoft-HTTPAPI/2.0"
@@ -1301,51 +831,33 @@
         "x-ms-access-tier": "Hot",
         "x-ms-access-tier-inferred": "true",
         "x-ms-blob-type": "BlockBlob",
-        "x-ms-client-request-id": "d0a7276f-cb31-f2e9-4626-7ed5ea098b57",
-<<<<<<< HEAD
-        "x-ms-creation-time": "Tue, 02 Feb 2021 21:53:37 GMT",
-=======
-        "x-ms-creation-time": "Wed, 17 Feb 2021 22:41:22 GMT",
->>>>>>> 1814567d
+        "x-ms-client-request-id": "919f7408-adc1-a16b-dd33-81c6d9f5cb4a",
+        "x-ms-creation-time": "Fri, 19 Feb 2021 19:01:29 GMT",
         "x-ms-group": "$superuser",
         "x-ms-lease-state": "available",
         "x-ms-lease-status": "unlocked",
         "x-ms-meta-hdi_isfolder": "true",
         "x-ms-owner": "$superuser",
         "x-ms-permissions": "rwxr-x---",
-<<<<<<< HEAD
-        "x-ms-request-id": "2a7ba6c7-701e-003f-08ad-f9b7fc000000",
-=======
-        "x-ms-request-id": "28e5af6a-901e-0037-2e7e-05adf3000000",
->>>>>>> 1814567d
+        "x-ms-request-id": "cb11e5e9-b01e-006d-3af1-06cb14000000",
         "x-ms-server-encrypted": "true",
         "x-ms-version": "2020-06-12"
       },
       "ResponseBody": []
     },
     {
-      "RequestUri": "https://seannse.blob.core.windows.net/test-filesystem-64d2baa4-aed7-b062-4e9d-59dffde3630f?restype=container",
+      "RequestUri": "https://seannse.blob.core.windows.net/test-filesystem-e72a06f6-1ad9-52e1-c173-3a60b3dd7092?restype=container",
       "RequestMethod": "DELETE",
       "RequestHeaders": {
         "Accept": "application/xml",
         "Authorization": "Sanitized",
-<<<<<<< HEAD
-        "traceparent": "00-a7cd8582061c314e852620394b4e4e29-4243fe5c70677b42-00",
-        "User-Agent": [
-          "azsdk-net-Storage.Files.DataLake/12.7.0-alpha.20210202.1",
-          "(.NET 5.0.2; Microsoft Windows 10.0.19042)"
-        ],
-        "x-ms-client-request-id": "77d85769-6cfd-a842-5033-b153dd7d04e2",
-        "x-ms-date": "Tue, 02 Feb 2021 21:53:37 GMT",
-=======
-        "traceparent": "00-1b1943d6765bc54c8ad8a946057a7ee5-37183eaaf6954242-00",
-        "User-Agent": [
-          "azsdk-net-Storage.Files.DataLake/12.7.0-alpha.20210217.1",
-          "(.NET 5.0.3; Microsoft Windows 10.0.19042)"
-        ],
-        "x-ms-client-request-id": "77d85769-6cfd-a842-5033-b153dd7d04e2",
-        "x-ms-date": "Wed, 17 Feb 2021 22:41:23 GMT",
->>>>>>> 1814567d
+        "traceparent": "00-28cd3716c8deee4ab48b48ea63c9c4fe-7d8e0eb1f4861b47-00",
+        "User-Agent": [
+          "azsdk-net-Storage.Files.DataLake/12.7.0-alpha.20210219.1",
+          "(.NET 5.0.3; Microsoft Windows 10.0.19041)"
+        ],
+        "x-ms-client-request-id": "a4cb00cb-618a-ad1c-4798-0e28075b00d3",
+        "x-ms-date": "Fri, 19 Feb 2021 19:01:30 GMT",
         "x-ms-return-client-request-id": "true",
         "x-ms-version": "2020-06-12"
       },
@@ -1353,254 +865,161 @@
       "StatusCode": 202,
       "ResponseHeaders": {
         "Content-Length": "0",
-<<<<<<< HEAD
-        "Date": "Tue, 02 Feb 2021 21:53:38 GMT",
-=======
-        "Date": "Wed, 17 Feb 2021 22:41:23 GMT",
->>>>>>> 1814567d
-        "Server": [
-          "Windows-Azure-Blob/1.0",
-          "Microsoft-HTTPAPI/2.0"
-        ],
-        "x-ms-client-request-id": "77d85769-6cfd-a842-5033-b153dd7d04e2",
-<<<<<<< HEAD
-        "x-ms-request-id": "2a7ba732-701e-003f-6ead-f9b7fc000000",
-=======
-        "x-ms-request-id": "28e5af87-901e-0037-4a7e-05adf3000000",
->>>>>>> 1814567d
-        "x-ms-version": "2020-06-12"
-      },
-      "ResponseBody": []
-    },
-    {
-      "RequestUri": "https://seannse.blob.core.windows.net/test-filesystem-19d158f2-ceab-1e2b-74d0-c8b12fbdd6ec?restype=container",
-      "RequestMethod": "PUT",
-      "RequestHeaders": {
-        "Accept": "application/xml",
-        "Authorization": "Sanitized",
-<<<<<<< HEAD
-        "traceparent": "00-46fcb25828fbb14297e6065a1af552c2-52632a3de2d8b840-00",
-        "User-Agent": [
-          "azsdk-net-Storage.Files.DataLake/12.7.0-alpha.20210202.1",
-          "(.NET 5.0.2; Microsoft Windows 10.0.19042)"
+        "Date": "Fri, 19 Feb 2021 19:01:29 GMT",
+        "Server": [
+          "Windows-Azure-Blob/1.0",
+          "Microsoft-HTTPAPI/2.0"
+        ],
+        "x-ms-client-request-id": "a4cb00cb-618a-ad1c-4798-0e28075b00d3",
+        "x-ms-request-id": "cb11e60f-b01e-006d-57f1-06cb14000000",
+        "x-ms-version": "2020-06-12"
+      },
+      "ResponseBody": []
+    },
+    {
+      "RequestUri": "https://seannse.blob.core.windows.net/test-filesystem-ac077d1a-8e4b-f1b8-350a-12185d6d6a1b?restype=container",
+      "RequestMethod": "PUT",
+      "RequestHeaders": {
+        "Accept": "application/xml",
+        "Authorization": "Sanitized",
+        "traceparent": "00-32caf55134320248a49f20624127f232-fd507c795009874c-00",
+        "User-Agent": [
+          "azsdk-net-Storage.Files.DataLake/12.7.0-alpha.20210219.1",
+          "(.NET 5.0.3; Microsoft Windows 10.0.19041)"
         ],
         "x-ms-blob-public-access": "container",
-        "x-ms-client-request-id": "c339b97b-b888-9a43-2cba-022ca4917993",
-        "x-ms-date": "Tue, 02 Feb 2021 21:53:37 GMT",
-=======
-        "traceparent": "00-d003a48b40233348a6a844ab59d0a03b-af11bcfc0e17724a-00",
-        "User-Agent": [
-          "azsdk-net-Storage.Files.DataLake/12.7.0-alpha.20210217.1",
-          "(.NET 5.0.3; Microsoft Windows 10.0.19042)"
-        ],
-        "x-ms-blob-public-access": "container",
-        "x-ms-client-request-id": "c339b97b-b888-9a43-2cba-022ca4917993",
-        "x-ms-date": "Wed, 17 Feb 2021 22:41:23 GMT",
->>>>>>> 1814567d
-        "x-ms-return-client-request-id": "true",
-        "x-ms-version": "2020-06-12"
-      },
-      "RequestBody": null,
-      "StatusCode": 201,
-      "ResponseHeaders": {
-        "Content-Length": "0",
-<<<<<<< HEAD
-        "Date": "Tue, 02 Feb 2021 21:53:37 GMT",
-        "ETag": "\u00220x8D8C7C4FF6B4C2C\u0022",
-        "Last-Modified": "Tue, 02 Feb 2021 21:53:38 GMT",
-=======
-        "Date": "Wed, 17 Feb 2021 22:41:23 GMT",
-        "ETag": "\u00220x8D8D39527657F8B\u0022",
-        "Last-Modified": "Wed, 17 Feb 2021 22:41:23 GMT",
->>>>>>> 1814567d
-        "Server": [
-          "Windows-Azure-Blob/1.0",
-          "Microsoft-HTTPAPI/2.0"
-        ],
-        "x-ms-client-request-id": "c339b97b-b888-9a43-2cba-022ca4917993",
-<<<<<<< HEAD
-        "x-ms-request-id": "06c71699-101e-0039-78ad-f98443000000",
-=======
-        "x-ms-request-id": "beb67080-d01e-0019-4f7e-05ffe4000000",
->>>>>>> 1814567d
-        "x-ms-version": "2020-06-12"
-      },
-      "ResponseBody": []
-    },
-    {
-      "RequestUri": "https://seannse.dfs.core.windows.net/test-filesystem-19d158f2-ceab-1e2b-74d0-c8b12fbdd6ec/test-directory-4effc45d-7111-deb1-feb4-0396353a7e15?resource=directory",
-      "RequestMethod": "PUT",
-      "RequestHeaders": {
-        "Accept": "application/json",
-        "Authorization": "Sanitized",
-<<<<<<< HEAD
-        "traceparent": "00-8b4c70532f05ee4784eb8a109f0be3ac-851acbf58e6c3c43-00",
-        "User-Agent": [
-          "azsdk-net-Storage.Files.DataLake/12.7.0-alpha.20210202.1",
-          "(.NET 5.0.2; Microsoft Windows 10.0.19042)"
-        ],
-        "x-ms-client-request-id": "db93059b-aa5f-0979-075b-c4d3b5ac65f2",
-        "x-ms-date": "Tue, 02 Feb 2021 21:53:38 GMT",
-=======
-        "traceparent": "00-6941c79784ce3441907aacd029b3dd50-31884aaeaa60fc42-00",
-        "User-Agent": [
-          "azsdk-net-Storage.Files.DataLake/12.7.0-alpha.20210217.1",
-          "(.NET 5.0.3; Microsoft Windows 10.0.19042)"
-        ],
-        "x-ms-client-request-id": "db93059b-aa5f-0979-075b-c4d3b5ac65f2",
-        "x-ms-date": "Wed, 17 Feb 2021 22:41:23 GMT",
->>>>>>> 1814567d
-        "x-ms-return-client-request-id": "true",
-        "x-ms-version": "2020-06-12"
-      },
-      "RequestBody": null,
-      "StatusCode": 201,
-      "ResponseHeaders": {
-        "Content-Length": "0",
-<<<<<<< HEAD
-        "Date": "Tue, 02 Feb 2021 21:53:38 GMT",
-        "ETag": "\u00220x8D8C7C4FFA5E56F\u0022",
-        "Last-Modified": "Tue, 02 Feb 2021 21:53:38 GMT",
-=======
-        "Date": "Wed, 17 Feb 2021 22:41:23 GMT",
-        "ETag": "\u00220x8D8D395279F2643\u0022",
-        "Last-Modified": "Wed, 17 Feb 2021 22:41:24 GMT",
->>>>>>> 1814567d
-        "Server": [
-          "Windows-Azure-HDFS/1.0",
-          "Microsoft-HTTPAPI/2.0"
-        ],
-        "x-ms-client-request-id": "db93059b-aa5f-0979-075b-c4d3b5ac65f2",
-<<<<<<< HEAD
-        "x-ms-request-id": "35eca816-e01f-003d-80ad-f90944000000",
-=======
-        "x-ms-request-id": "fc4a1ab7-c01f-0015-597e-0568ec000000",
->>>>>>> 1814567d
-        "x-ms-version": "2020-06-12"
-      },
-      "ResponseBody": []
-    },
-    {
-      "RequestUri": "https://seannse.dfs.core.windows.net/test-filesystem-19d158f2-ceab-1e2b-74d0-c8b12fbdd6ec/test-directory-6555ec3b-045a-4a0f-6064-023f0b3accd1?resource=directory",
-      "RequestMethod": "PUT",
-      "RequestHeaders": {
-        "Accept": "application/json",
-        "Authorization": "Sanitized",
-<<<<<<< HEAD
-        "traceparent": "00-209105e912ac7147a9ee20d0627e906d-a5265a25dc1b7b44-00",
-        "User-Agent": [
-          "azsdk-net-Storage.Files.DataLake/12.7.0-alpha.20210202.1",
-          "(.NET 5.0.2; Microsoft Windows 10.0.19042)"
-        ],
-        "x-ms-client-request-id": "253b746c-13d7-962a-f548-7afaa739fecc",
-        "x-ms-date": "Tue, 02 Feb 2021 21:53:38 GMT",
-=======
-        "traceparent": "00-25f7ce58baf5fc41ba57a2f994d02f60-514ab81fbb1fe948-00",
-        "User-Agent": [
-          "azsdk-net-Storage.Files.DataLake/12.7.0-alpha.20210217.1",
-          "(.NET 5.0.3; Microsoft Windows 10.0.19042)"
-        ],
-        "x-ms-client-request-id": "253b746c-13d7-962a-f548-7afaa739fecc",
-        "x-ms-date": "Wed, 17 Feb 2021 22:41:24 GMT",
->>>>>>> 1814567d
-        "x-ms-return-client-request-id": "true",
-        "x-ms-version": "2020-06-12"
-      },
-      "RequestBody": null,
-      "StatusCode": 201,
-      "ResponseHeaders": {
-        "Content-Length": "0",
-<<<<<<< HEAD
-        "Date": "Tue, 02 Feb 2021 21:53:38 GMT",
-        "ETag": "\u00220x8D8C7C4FFB3DF4D\u0022",
-        "Last-Modified": "Tue, 02 Feb 2021 21:53:39 GMT",
-=======
-        "Date": "Wed, 17 Feb 2021 22:41:23 GMT",
-        "ETag": "\u00220x8D8D39527AD3DD1\u0022",
-        "Last-Modified": "Wed, 17 Feb 2021 22:41:24 GMT",
->>>>>>> 1814567d
-        "Server": [
-          "Windows-Azure-HDFS/1.0",
-          "Microsoft-HTTPAPI/2.0"
-        ],
-        "x-ms-client-request-id": "253b746c-13d7-962a-f548-7afaa739fecc",
-<<<<<<< HEAD
-        "x-ms-request-id": "35eca82a-e01f-003d-14ad-f90944000000",
-=======
-        "x-ms-request-id": "fc4a1ae7-c01f-0015-097e-0568ec000000",
->>>>>>> 1814567d
-        "x-ms-version": "2020-06-12"
-      },
-      "ResponseBody": []
-    },
-    {
-      "RequestUri": "https://seannse.dfs.core.windows.net/test-filesystem-19d158f2-ceab-1e2b-74d0-c8b12fbdd6ec/test-directory-6555ec3b-045a-4a0f-6064-023f0b3accd1?mode=legacy",
+        "x-ms-client-request-id": "b9e47ca7-9fbb-3c44-47d9-6e804e034fda",
+        "x-ms-date": "Fri, 19 Feb 2021 19:01:30 GMT",
+        "x-ms-return-client-request-id": "true",
+        "x-ms-version": "2020-06-12"
+      },
+      "RequestBody": null,
+      "StatusCode": 201,
+      "ResponseHeaders": {
+        "Content-Length": "0",
+        "Date": "Fri, 19 Feb 2021 19:01:29 GMT",
+        "ETag": "\u00220x8D8D508C3F0B09E\u0022",
+        "Last-Modified": "Fri, 19 Feb 2021 19:01:29 GMT",
+        "Server": [
+          "Windows-Azure-Blob/1.0",
+          "Microsoft-HTTPAPI/2.0"
+        ],
+        "x-ms-client-request-id": "b9e47ca7-9fbb-3c44-47d9-6e804e034fda",
+        "x-ms-request-id": "cb11e62c-b01e-006d-6ef1-06cb14000000",
+        "x-ms-version": "2020-06-12"
+      },
+      "ResponseBody": []
+    },
+    {
+      "RequestUri": "https://seannse.dfs.core.windows.net/test-filesystem-ac077d1a-8e4b-f1b8-350a-12185d6d6a1b/test-directory-1540f32e-2760-f2a9-bda1-c5d2305de91f?resource=directory",
+      "RequestMethod": "PUT",
+      "RequestHeaders": {
+        "Accept": "application/json",
+        "Authorization": "Sanitized",
+        "traceparent": "00-dbc6640957018b4797e7b73861681651-27394c134d228a49-00",
+        "User-Agent": [
+          "azsdk-net-Storage.Files.DataLake/12.7.0-alpha.20210219.1",
+          "(.NET 5.0.3; Microsoft Windows 10.0.19041)"
+        ],
+        "x-ms-client-request-id": "142c8429-78d5-80c2-d3f1-fb19d9720ce9",
+        "x-ms-date": "Fri, 19 Feb 2021 19:01:30 GMT",
+        "x-ms-return-client-request-id": "true",
+        "x-ms-version": "2020-06-12"
+      },
+      "RequestBody": null,
+      "StatusCode": 201,
+      "ResponseHeaders": {
+        "Content-Length": "0",
+        "Date": "Fri, 19 Feb 2021 19:01:29 GMT",
+        "ETag": "\u00220x8D8D508C3FFDD8D\u0022",
+        "Last-Modified": "Fri, 19 Feb 2021 19:01:29 GMT",
+        "Server": [
+          "Windows-Azure-HDFS/1.0",
+          "Microsoft-HTTPAPI/2.0"
+        ],
+        "x-ms-client-request-id": "142c8429-78d5-80c2-d3f1-fb19d9720ce9",
+        "x-ms-request-id": "da83c0f6-a01f-0061-56f1-065c1c000000",
+        "x-ms-version": "2020-06-12"
+      },
+      "ResponseBody": []
+    },
+    {
+      "RequestUri": "https://seannse.dfs.core.windows.net/test-filesystem-ac077d1a-8e4b-f1b8-350a-12185d6d6a1b/test-directory-5e034eef-6f92-7e51-93f7-67a19558387e?resource=directory",
+      "RequestMethod": "PUT",
+      "RequestHeaders": {
+        "Accept": "application/json",
+        "Authorization": "Sanitized",
+        "traceparent": "00-740d891d288b964097eb05d49ce65261-1b6dd0f9f2906e47-00",
+        "User-Agent": [
+          "azsdk-net-Storage.Files.DataLake/12.7.0-alpha.20210219.1",
+          "(.NET 5.0.3; Microsoft Windows 10.0.19041)"
+        ],
+        "x-ms-client-request-id": "6b61a7b2-b93b-ba50-33ad-80de1120ea7a",
+        "x-ms-date": "Fri, 19 Feb 2021 19:01:30 GMT",
+        "x-ms-return-client-request-id": "true",
+        "x-ms-version": "2020-06-12"
+      },
+      "RequestBody": null,
+      "StatusCode": 201,
+      "ResponseHeaders": {
+        "Content-Length": "0",
+        "Date": "Fri, 19 Feb 2021 19:01:29 GMT",
+        "ETag": "\u00220x8D8D508C40CB9FE\u0022",
+        "Last-Modified": "Fri, 19 Feb 2021 19:01:29 GMT",
+        "Server": [
+          "Windows-Azure-HDFS/1.0",
+          "Microsoft-HTTPAPI/2.0"
+        ],
+        "x-ms-client-request-id": "6b61a7b2-b93b-ba50-33ad-80de1120ea7a",
+        "x-ms-request-id": "da83c106-a01f-0061-66f1-065c1c000000",
+        "x-ms-version": "2020-06-12"
+      },
+      "ResponseBody": []
+    },
+    {
+      "RequestUri": "https://seannse.dfs.core.windows.net/test-filesystem-ac077d1a-8e4b-f1b8-350a-12185d6d6a1b/test-directory-5e034eef-6f92-7e51-93f7-67a19558387e?mode=legacy",
       "RequestMethod": "PUT",
       "RequestHeaders": {
         "Accept": "application/json",
         "Authorization": "Sanitized",
         "If-None-Match": "\u0022garbage\u0022",
         "User-Agent": [
-<<<<<<< HEAD
-          "azsdk-net-Storage.Files.DataLake/12.7.0-alpha.20210202.1",
-          "(.NET 5.0.2; Microsoft Windows 10.0.19042)"
-        ],
-        "x-ms-client-request-id": "97d2627e-a6ff-27f9-5464-395d29bb848b",
-        "x-ms-date": "Tue, 02 Feb 2021 21:53:38 GMT",
-=======
-          "azsdk-net-Storage.Files.DataLake/12.7.0-alpha.20210217.1",
-          "(.NET 5.0.3; Microsoft Windows 10.0.19042)"
-        ],
-        "x-ms-client-request-id": "97d2627e-a6ff-27f9-5464-395d29bb848b",
-        "x-ms-date": "Wed, 17 Feb 2021 22:41:24 GMT",
->>>>>>> 1814567d
-        "x-ms-rename-source": "%2Ftest-filesystem-19d158f2-ceab-1e2b-74d0-c8b12fbdd6ec%2Ftest-directory-4effc45d-7111-deb1-feb4-0396353a7e15=",
-        "x-ms-return-client-request-id": "true",
-        "x-ms-version": "2020-06-12"
-      },
-      "RequestBody": null,
-      "StatusCode": 201,
-      "ResponseHeaders": {
-        "Content-Length": "0",
-<<<<<<< HEAD
-        "Date": "Tue, 02 Feb 2021 21:53:38 GMT",
-=======
-        "Date": "Wed, 17 Feb 2021 22:41:23 GMT",
->>>>>>> 1814567d
-        "Server": [
-          "Windows-Azure-HDFS/1.0",
-          "Microsoft-HTTPAPI/2.0"
-        ],
-        "x-ms-client-request-id": "97d2627e-a6ff-27f9-5464-395d29bb848b",
-<<<<<<< HEAD
-        "x-ms-request-id": "35eca83a-e01f-003d-24ad-f90944000000",
-=======
-        "x-ms-request-id": "fc4a1b12-c01f-0015-347e-0568ec000000",
->>>>>>> 1814567d
-        "x-ms-version": "2020-06-12"
-      },
-      "ResponseBody": []
-    },
-    {
-      "RequestUri": "https://seannse.blob.core.windows.net/test-filesystem-19d158f2-ceab-1e2b-74d0-c8b12fbdd6ec/test-directory-6555ec3b-045a-4a0f-6064-023f0b3accd1",
+          "azsdk-net-Storage.Files.DataLake/12.7.0-alpha.20210219.1",
+          "(.NET 5.0.3; Microsoft Windows 10.0.19041)"
+        ],
+        "x-ms-client-request-id": "eeef2c88-cdf7-d042-91ee-7883556bf20c",
+        "x-ms-date": "Fri, 19 Feb 2021 19:01:30 GMT",
+        "x-ms-rename-source": "%2Ftest-filesystem-ac077d1a-8e4b-f1b8-350a-12185d6d6a1b%2Ftest-directory-1540f32e-2760-f2a9-bda1-c5d2305de91f=",
+        "x-ms-return-client-request-id": "true",
+        "x-ms-version": "2020-06-12"
+      },
+      "RequestBody": null,
+      "StatusCode": 201,
+      "ResponseHeaders": {
+        "Content-Length": "0",
+        "Date": "Fri, 19 Feb 2021 19:01:29 GMT",
+        "Server": [
+          "Windows-Azure-HDFS/1.0",
+          "Microsoft-HTTPAPI/2.0"
+        ],
+        "x-ms-client-request-id": "eeef2c88-cdf7-d042-91ee-7883556bf20c",
+        "x-ms-request-id": "da83c11c-a01f-0061-7cf1-065c1c000000",
+        "x-ms-version": "2020-06-12"
+      },
+      "ResponseBody": []
+    },
+    {
+      "RequestUri": "https://seannse.blob.core.windows.net/test-filesystem-ac077d1a-8e4b-f1b8-350a-12185d6d6a1b/test-directory-5e034eef-6f92-7e51-93f7-67a19558387e",
       "RequestMethod": "HEAD",
       "RequestHeaders": {
         "Accept": "application/xml",
         "Authorization": "Sanitized",
         "User-Agent": [
-<<<<<<< HEAD
-          "azsdk-net-Storage.Files.DataLake/12.7.0-alpha.20210202.1",
-          "(.NET 5.0.2; Microsoft Windows 10.0.19042)"
-        ],
-        "x-ms-client-request-id": "457caa4c-6766-e8cd-f971-e14bfbee6e7a",
-        "x-ms-date": "Tue, 02 Feb 2021 21:53:38 GMT",
-=======
-          "azsdk-net-Storage.Files.DataLake/12.7.0-alpha.20210217.1",
-          "(.NET 5.0.3; Microsoft Windows 10.0.19042)"
-        ],
-        "x-ms-client-request-id": "457caa4c-6766-e8cd-f971-e14bfbee6e7a",
-        "x-ms-date": "Wed, 17 Feb 2021 22:41:24 GMT",
->>>>>>> 1814567d
+          "azsdk-net-Storage.Files.DataLake/12.7.0-alpha.20210219.1",
+          "(.NET 5.0.3; Microsoft Windows 10.0.19041)"
+        ],
+        "x-ms-client-request-id": "e55633e3-fc31-eb83-3ac0-66dbe734c498",
+        "x-ms-date": "Fri, 19 Feb 2021 19:01:30 GMT",
         "x-ms-return-client-request-id": "true",
         "x-ms-version": "2020-06-12"
       },
@@ -1610,15 +1029,9 @@
         "Accept-Ranges": "bytes",
         "Content-Length": "0",
         "Content-Type": "application/octet-stream",
-<<<<<<< HEAD
-        "Date": "Tue, 02 Feb 2021 21:53:38 GMT",
-        "ETag": "\u00220x8D8C7C4FFA5E56F\u0022",
-        "Last-Modified": "Tue, 02 Feb 2021 21:53:38 GMT",
-=======
-        "Date": "Wed, 17 Feb 2021 22:41:24 GMT",
-        "ETag": "\u00220x8D8D395279F2643\u0022",
-        "Last-Modified": "Wed, 17 Feb 2021 22:41:24 GMT",
->>>>>>> 1814567d
+        "Date": "Fri, 19 Feb 2021 19:01:29 GMT",
+        "ETag": "\u00220x8D8D508C3FFDD8D\u0022",
+        "Last-Modified": "Fri, 19 Feb 2021 19:01:29 GMT",
         "Server": [
           "Windows-Azure-Blob/1.0",
           "Microsoft-HTTPAPI/2.0"
@@ -1626,51 +1039,33 @@
         "x-ms-access-tier": "Hot",
         "x-ms-access-tier-inferred": "true",
         "x-ms-blob-type": "BlockBlob",
-        "x-ms-client-request-id": "457caa4c-6766-e8cd-f971-e14bfbee6e7a",
-<<<<<<< HEAD
-        "x-ms-creation-time": "Tue, 02 Feb 2021 21:53:38 GMT",
-=======
-        "x-ms-creation-time": "Wed, 17 Feb 2021 22:41:24 GMT",
->>>>>>> 1814567d
+        "x-ms-client-request-id": "e55633e3-fc31-eb83-3ac0-66dbe734c498",
+        "x-ms-creation-time": "Fri, 19 Feb 2021 19:01:29 GMT",
         "x-ms-group": "$superuser",
         "x-ms-lease-state": "available",
         "x-ms-lease-status": "unlocked",
         "x-ms-meta-hdi_isfolder": "true",
         "x-ms-owner": "$superuser",
         "x-ms-permissions": "rwxr-x---",
-<<<<<<< HEAD
-        "x-ms-request-id": "06c719cc-101e-0039-53ad-f98443000000",
-=======
-        "x-ms-request-id": "beb67223-d01e-0019-3f7e-05ffe4000000",
->>>>>>> 1814567d
+        "x-ms-request-id": "cb11e6bc-b01e-006d-67f1-06cb14000000",
         "x-ms-server-encrypted": "true",
         "x-ms-version": "2020-06-12"
       },
       "ResponseBody": []
     },
     {
-      "RequestUri": "https://seannse.blob.core.windows.net/test-filesystem-19d158f2-ceab-1e2b-74d0-c8b12fbdd6ec?restype=container",
+      "RequestUri": "https://seannse.blob.core.windows.net/test-filesystem-ac077d1a-8e4b-f1b8-350a-12185d6d6a1b?restype=container",
       "RequestMethod": "DELETE",
       "RequestHeaders": {
         "Accept": "application/xml",
         "Authorization": "Sanitized",
-<<<<<<< HEAD
-        "traceparent": "00-9d3714d1ad750d42853a2b81c482fbbe-95fd10066e7e8d4a-00",
-        "User-Agent": [
-          "azsdk-net-Storage.Files.DataLake/12.7.0-alpha.20210202.1",
-          "(.NET 5.0.2; Microsoft Windows 10.0.19042)"
-        ],
-        "x-ms-client-request-id": "7e112c64-3f3f-c624-d3ae-6085cda33b39",
-        "x-ms-date": "Tue, 02 Feb 2021 21:53:38 GMT",
-=======
-        "traceparent": "00-aa0164ae75db1e499dd6d72b18248426-507ab4ff0f647244-00",
-        "User-Agent": [
-          "azsdk-net-Storage.Files.DataLake/12.7.0-alpha.20210217.1",
-          "(.NET 5.0.3; Microsoft Windows 10.0.19042)"
-        ],
-        "x-ms-client-request-id": "7e112c64-3f3f-c624-d3ae-6085cda33b39",
-        "x-ms-date": "Wed, 17 Feb 2021 22:41:24 GMT",
->>>>>>> 1814567d
+        "traceparent": "00-398751bc6a6b5c429769c8264f911202-47f2231ba8dac34c-00",
+        "User-Agent": [
+          "azsdk-net-Storage.Files.DataLake/12.7.0-alpha.20210219.1",
+          "(.NET 5.0.3; Microsoft Windows 10.0.19041)"
+        ],
+        "x-ms-client-request-id": "22a0ff96-0d15-09db-0ff2-fbf510976bba",
+        "x-ms-date": "Fri, 19 Feb 2021 19:01:30 GMT",
         "x-ms-return-client-request-id": "true",
         "x-ms-version": "2020-06-12"
       },
@@ -1678,311 +1073,198 @@
       "StatusCode": 202,
       "ResponseHeaders": {
         "Content-Length": "0",
-<<<<<<< HEAD
-        "Date": "Tue, 02 Feb 2021 21:53:38 GMT",
-=======
-        "Date": "Wed, 17 Feb 2021 22:41:24 GMT",
->>>>>>> 1814567d
-        "Server": [
-          "Windows-Azure-Blob/1.0",
-          "Microsoft-HTTPAPI/2.0"
-        ],
-        "x-ms-client-request-id": "7e112c64-3f3f-c624-d3ae-6085cda33b39",
-<<<<<<< HEAD
-        "x-ms-request-id": "06c71a0d-101e-0039-10ad-f98443000000",
-=======
-        "x-ms-request-id": "beb67243-d01e-0019-5c7e-05ffe4000000",
->>>>>>> 1814567d
-        "x-ms-version": "2020-06-12"
-      },
-      "ResponseBody": []
-    },
-    {
-      "RequestUri": "https://seannse.blob.core.windows.net/test-filesystem-5d0a7335-09fc-a9bd-d2ad-d1cbf87230ae?restype=container",
-      "RequestMethod": "PUT",
-      "RequestHeaders": {
-        "Accept": "application/xml",
-        "Authorization": "Sanitized",
-<<<<<<< HEAD
-        "traceparent": "00-545d7723d7e11845abc417c8cfd7a7f3-0860da4ea61a0e45-00",
-        "User-Agent": [
-          "azsdk-net-Storage.Files.DataLake/12.7.0-alpha.20210202.1",
-          "(.NET 5.0.2; Microsoft Windows 10.0.19042)"
+        "Date": "Fri, 19 Feb 2021 19:01:29 GMT",
+        "Server": [
+          "Windows-Azure-Blob/1.0",
+          "Microsoft-HTTPAPI/2.0"
+        ],
+        "x-ms-client-request-id": "22a0ff96-0d15-09db-0ff2-fbf510976bba",
+        "x-ms-request-id": "cb11e6d4-b01e-006d-7df1-06cb14000000",
+        "x-ms-version": "2020-06-12"
+      },
+      "ResponseBody": []
+    },
+    {
+      "RequestUri": "https://seannse.blob.core.windows.net/test-filesystem-622ece83-8912-4f9d-9b45-2b94fdd48534?restype=container",
+      "RequestMethod": "PUT",
+      "RequestHeaders": {
+        "Accept": "application/xml",
+        "Authorization": "Sanitized",
+        "traceparent": "00-92b6185386c58b4fa42bad3740a1f48b-75ecdece5f3c9944-00",
+        "User-Agent": [
+          "azsdk-net-Storage.Files.DataLake/12.7.0-alpha.20210219.1",
+          "(.NET 5.0.3; Microsoft Windows 10.0.19041)"
         ],
         "x-ms-blob-public-access": "container",
-        "x-ms-client-request-id": "4325355f-5640-5a5b-6f67-ac916e59ce61",
-        "x-ms-date": "Tue, 02 Feb 2021 21:53:38 GMT",
-=======
-        "traceparent": "00-acf77e088082424e8e7aee31bb68105a-6e0cfe7e035fd14a-00",
-        "User-Agent": [
-          "azsdk-net-Storage.Files.DataLake/12.7.0-alpha.20210217.1",
-          "(.NET 5.0.3; Microsoft Windows 10.0.19042)"
-        ],
-        "x-ms-blob-public-access": "container",
-        "x-ms-client-request-id": "4325355f-5640-5a5b-6f67-ac916e59ce61",
-        "x-ms-date": "Wed, 17 Feb 2021 22:41:24 GMT",
->>>>>>> 1814567d
-        "x-ms-return-client-request-id": "true",
-        "x-ms-version": "2020-06-12"
-      },
-      "RequestBody": null,
-      "StatusCode": 201,
-      "ResponseHeaders": {
-        "Content-Length": "0",
-<<<<<<< HEAD
-        "Date": "Tue, 02 Feb 2021 21:53:38 GMT",
-        "ETag": "\u00220x8D8C7C5001D394F\u0022",
-        "Last-Modified": "Tue, 02 Feb 2021 21:53:39 GMT",
-=======
-        "Date": "Wed, 17 Feb 2021 22:41:24 GMT",
-        "ETag": "\u00220x8D8D39528122261\u0022",
-        "Last-Modified": "Wed, 17 Feb 2021 22:41:24 GMT",
->>>>>>> 1814567d
-        "Server": [
-          "Windows-Azure-Blob/1.0",
-          "Microsoft-HTTPAPI/2.0"
-        ],
-        "x-ms-client-request-id": "4325355f-5640-5a5b-6f67-ac916e59ce61",
-<<<<<<< HEAD
-        "x-ms-request-id": "7db68ec8-701e-0000-5ead-f97f5f000000",
-=======
-        "x-ms-request-id": "84d433c3-101e-00af-257e-058d92000000",
->>>>>>> 1814567d
-        "x-ms-version": "2020-06-12"
-      },
-      "ResponseBody": []
-    },
-    {
-      "RequestUri": "https://seannse.dfs.core.windows.net/test-filesystem-5d0a7335-09fc-a9bd-d2ad-d1cbf87230ae/test-directory-44c7b17d-6cbd-455c-38a6-6cc3e61b677e?resource=directory",
-      "RequestMethod": "PUT",
-      "RequestHeaders": {
-        "Accept": "application/json",
-        "Authorization": "Sanitized",
-<<<<<<< HEAD
-        "traceparent": "00-b9e9e40d1ad11a42b4a26bdecac1c062-f3778afb759f1a4e-00",
-        "User-Agent": [
-          "azsdk-net-Storage.Files.DataLake/12.7.0-alpha.20210202.1",
-          "(.NET 5.0.2; Microsoft Windows 10.0.19042)"
-        ],
-        "x-ms-client-request-id": "9023c16a-bc8b-f212-d9e0-0b99e9987453",
-        "x-ms-date": "Tue, 02 Feb 2021 21:53:39 GMT",
-=======
-        "traceparent": "00-7c70af82563c854d870f404e103304f8-e75ff3f0a7975445-00",
-        "User-Agent": [
-          "azsdk-net-Storage.Files.DataLake/12.7.0-alpha.20210217.1",
-          "(.NET 5.0.3; Microsoft Windows 10.0.19042)"
-        ],
-        "x-ms-client-request-id": "9023c16a-bc8b-f212-d9e0-0b99e9987453",
-        "x-ms-date": "Wed, 17 Feb 2021 22:41:25 GMT",
->>>>>>> 1814567d
-        "x-ms-return-client-request-id": "true",
-        "x-ms-version": "2020-06-12"
-      },
-      "RequestBody": null,
-      "StatusCode": 201,
-      "ResponseHeaders": {
-        "Content-Length": "0",
-<<<<<<< HEAD
-        "Date": "Tue, 02 Feb 2021 21:53:39 GMT",
-        "ETag": "\u00220x8D8C7C500580999\u0022",
-        "Last-Modified": "Tue, 02 Feb 2021 21:53:40 GMT",
-=======
-        "Date": "Wed, 17 Feb 2021 22:41:24 GMT",
-        "ETag": "\u00220x8D8D39528473C2B\u0022",
-        "Last-Modified": "Wed, 17 Feb 2021 22:41:25 GMT",
->>>>>>> 1814567d
-        "Server": [
-          "Windows-Azure-HDFS/1.0",
-          "Microsoft-HTTPAPI/2.0"
-        ],
-        "x-ms-client-request-id": "9023c16a-bc8b-f212-d9e0-0b99e9987453",
-<<<<<<< HEAD
-        "x-ms-request-id": "1b0da37c-301f-0011-54ad-f9e5eb000000",
-=======
-        "x-ms-request-id": "5a523fe0-901f-0045-7b7e-05aabc000000",
->>>>>>> 1814567d
-        "x-ms-version": "2020-06-12"
-      },
-      "ResponseBody": []
-    },
-    {
-      "RequestUri": "https://seannse.dfs.core.windows.net/test-filesystem-5d0a7335-09fc-a9bd-d2ad-d1cbf87230ae/test-directory-6ce52d00-0bed-9014-4261-16310ce6018e?resource=directory",
-      "RequestMethod": "PUT",
-      "RequestHeaders": {
-        "Accept": "application/json",
-        "Authorization": "Sanitized",
-<<<<<<< HEAD
-        "traceparent": "00-dcdd02cc1ca3f94eb2205656ab14ef0a-adfcb0fe3b349645-00",
-        "User-Agent": [
-          "azsdk-net-Storage.Files.DataLake/12.7.0-alpha.20210202.1",
-          "(.NET 5.0.2; Microsoft Windows 10.0.19042)"
-        ],
-        "x-ms-client-request-id": "16740c17-89c4-5eaa-ad92-4d29a6e1e5f2",
-        "x-ms-date": "Tue, 02 Feb 2021 21:53:39 GMT",
-=======
-        "traceparent": "00-ae132a581c9fec48bcd725a2f711f1e8-c548c35b5b9d8844-00",
-        "User-Agent": [
-          "azsdk-net-Storage.Files.DataLake/12.7.0-alpha.20210217.1",
-          "(.NET 5.0.3; Microsoft Windows 10.0.19042)"
-        ],
-        "x-ms-client-request-id": "16740c17-89c4-5eaa-ad92-4d29a6e1e5f2",
-        "x-ms-date": "Wed, 17 Feb 2021 22:41:25 GMT",
->>>>>>> 1814567d
-        "x-ms-return-client-request-id": "true",
-        "x-ms-version": "2020-06-12"
-      },
-      "RequestBody": null,
-      "StatusCode": 201,
-      "ResponseHeaders": {
-        "Content-Length": "0",
-<<<<<<< HEAD
-        "Date": "Tue, 02 Feb 2021 21:53:39 GMT",
-        "ETag": "\u00220x8D8C7C500656C67\u0022",
-        "Last-Modified": "Tue, 02 Feb 2021 21:53:40 GMT",
-=======
-        "Date": "Wed, 17 Feb 2021 22:41:24 GMT",
-        "ETag": "\u00220x8D8D3952855AD8F\u0022",
-        "Last-Modified": "Wed, 17 Feb 2021 22:41:25 GMT",
->>>>>>> 1814567d
-        "Server": [
-          "Windows-Azure-HDFS/1.0",
-          "Microsoft-HTTPAPI/2.0"
-        ],
-        "x-ms-client-request-id": "16740c17-89c4-5eaa-ad92-4d29a6e1e5f2",
-<<<<<<< HEAD
-        "x-ms-request-id": "1b0da385-301f-0011-5dad-f9e5eb000000",
-=======
-        "x-ms-request-id": "5a524007-901f-0045-227e-05aabc000000",
->>>>>>> 1814567d
-        "x-ms-version": "2020-06-12"
-      },
-      "ResponseBody": []
-    },
-    {
-      "RequestUri": "https://seannse.blob.core.windows.net/test-filesystem-5d0a7335-09fc-a9bd-d2ad-d1cbf87230ae/test-directory-6ce52d00-0bed-9014-4261-16310ce6018e?comp=lease",
-      "RequestMethod": "PUT",
-      "RequestHeaders": {
-        "Accept": "application/xml",
-        "Authorization": "Sanitized",
-<<<<<<< HEAD
-        "traceparent": "00-dafd0f7d269e454a85497934ac343d49-96249f3ec2eef044-00",
-        "User-Agent": [
-          "azsdk-net-Storage.Files.DataLake/12.7.0-alpha.20210202.1",
-          "(.NET 5.0.2; Microsoft Windows 10.0.19042)"
-        ],
-        "x-ms-client-request-id": "638cf693-68ee-c856-b14a-dccd0c363b03",
-        "x-ms-date": "Tue, 02 Feb 2021 21:53:39 GMT",
-=======
-        "traceparent": "00-a728eb0fbd11de4e9f76d10cc129df5c-733618c7b3845d49-00",
-        "User-Agent": [
-          "azsdk-net-Storage.Files.DataLake/12.7.0-alpha.20210217.1",
-          "(.NET 5.0.3; Microsoft Windows 10.0.19042)"
-        ],
-        "x-ms-client-request-id": "638cf693-68ee-c856-b14a-dccd0c363b03",
-        "x-ms-date": "Wed, 17 Feb 2021 22:41:25 GMT",
->>>>>>> 1814567d
+        "x-ms-client-request-id": "982b4431-e5d8-0cd1-6150-86d0e1460c3b",
+        "x-ms-date": "Fri, 19 Feb 2021 19:01:30 GMT",
+        "x-ms-return-client-request-id": "true",
+        "x-ms-version": "2020-06-12"
+      },
+      "RequestBody": null,
+      "StatusCode": 201,
+      "ResponseHeaders": {
+        "Content-Length": "0",
+        "Date": "Fri, 19 Feb 2021 19:01:29 GMT",
+        "ETag": "\u00220x8D8D508C448CB5E\u0022",
+        "Last-Modified": "Fri, 19 Feb 2021 19:01:30 GMT",
+        "Server": [
+          "Windows-Azure-Blob/1.0",
+          "Microsoft-HTTPAPI/2.0"
+        ],
+        "x-ms-client-request-id": "982b4431-e5d8-0cd1-6150-86d0e1460c3b",
+        "x-ms-request-id": "cb11e6ed-b01e-006d-16f1-06cb14000000",
+        "x-ms-version": "2020-06-12"
+      },
+      "ResponseBody": []
+    },
+    {
+      "RequestUri": "https://seannse.dfs.core.windows.net/test-filesystem-622ece83-8912-4f9d-9b45-2b94fdd48534/test-directory-8e7ec76d-8352-e025-4a2d-1980cab4b7f9?resource=directory",
+      "RequestMethod": "PUT",
+      "RequestHeaders": {
+        "Accept": "application/json",
+        "Authorization": "Sanitized",
+        "traceparent": "00-7f614febc3e458408dbfa7796a221bfe-70ea8909bfd20c42-00",
+        "User-Agent": [
+          "azsdk-net-Storage.Files.DataLake/12.7.0-alpha.20210219.1",
+          "(.NET 5.0.3; Microsoft Windows 10.0.19041)"
+        ],
+        "x-ms-client-request-id": "d07b8386-7124-add0-1e4b-4daacc5142ac",
+        "x-ms-date": "Fri, 19 Feb 2021 19:01:31 GMT",
+        "x-ms-return-client-request-id": "true",
+        "x-ms-version": "2020-06-12"
+      },
+      "RequestBody": null,
+      "StatusCode": 201,
+      "ResponseHeaders": {
+        "Content-Length": "0",
+        "Date": "Fri, 19 Feb 2021 19:01:30 GMT",
+        "ETag": "\u00220x8D8D508C458D546\u0022",
+        "Last-Modified": "Fri, 19 Feb 2021 19:01:30 GMT",
+        "Server": [
+          "Windows-Azure-HDFS/1.0",
+          "Microsoft-HTTPAPI/2.0"
+        ],
+        "x-ms-client-request-id": "d07b8386-7124-add0-1e4b-4daacc5142ac",
+        "x-ms-request-id": "da83c161-a01f-0061-41f1-065c1c000000",
+        "x-ms-version": "2020-06-12"
+      },
+      "ResponseBody": []
+    },
+    {
+      "RequestUri": "https://seannse.dfs.core.windows.net/test-filesystem-622ece83-8912-4f9d-9b45-2b94fdd48534/test-directory-d98a8d99-53e2-7f93-6cec-dc1afde2c597?resource=directory",
+      "RequestMethod": "PUT",
+      "RequestHeaders": {
+        "Accept": "application/json",
+        "Authorization": "Sanitized",
+        "traceparent": "00-abd9c1abb8b13a41b51751be7f980bf8-60d1bd2f38175643-00",
+        "User-Agent": [
+          "azsdk-net-Storage.Files.DataLake/12.7.0-alpha.20210219.1",
+          "(.NET 5.0.3; Microsoft Windows 10.0.19041)"
+        ],
+        "x-ms-client-request-id": "8eaad8f5-4428-3220-f0fb-643795b6af3c",
+        "x-ms-date": "Fri, 19 Feb 2021 19:01:31 GMT",
+        "x-ms-return-client-request-id": "true",
+        "x-ms-version": "2020-06-12"
+      },
+      "RequestBody": null,
+      "StatusCode": 201,
+      "ResponseHeaders": {
+        "Content-Length": "0",
+        "Date": "Fri, 19 Feb 2021 19:01:30 GMT",
+        "ETag": "\u00220x8D8D508C465D253\u0022",
+        "Last-Modified": "Fri, 19 Feb 2021 19:01:30 GMT",
+        "Server": [
+          "Windows-Azure-HDFS/1.0",
+          "Microsoft-HTTPAPI/2.0"
+        ],
+        "x-ms-client-request-id": "8eaad8f5-4428-3220-f0fb-643795b6af3c",
+        "x-ms-request-id": "da83c177-a01f-0061-57f1-065c1c000000",
+        "x-ms-version": "2020-06-12"
+      },
+      "ResponseBody": []
+    },
+    {
+      "RequestUri": "https://seannse.blob.core.windows.net/test-filesystem-622ece83-8912-4f9d-9b45-2b94fdd48534/test-directory-d98a8d99-53e2-7f93-6cec-dc1afde2c597?comp=lease",
+      "RequestMethod": "PUT",
+      "RequestHeaders": {
+        "Accept": "application/xml",
+        "Authorization": "Sanitized",
+        "traceparent": "00-3a2895a4ae91cb48a2430c3bb0b15816-56f9cc96da7c5249-00",
+        "User-Agent": [
+          "azsdk-net-Storage.Files.DataLake/12.7.0-alpha.20210219.1",
+          "(.NET 5.0.3; Microsoft Windows 10.0.19041)"
+        ],
+        "x-ms-client-request-id": "ead75d06-0f15-fa09-65f8-d571a3f479ba",
+        "x-ms-date": "Fri, 19 Feb 2021 19:01:31 GMT",
         "x-ms-lease-action": "acquire",
         "x-ms-lease-duration": "-1",
-        "x-ms-proposed-lease-id": "14e77ddf-4f3f-295b-3af6-7c7322a9af6d",
-        "x-ms-return-client-request-id": "true",
-        "x-ms-version": "2020-06-12"
-      },
-      "RequestBody": null,
-      "StatusCode": 201,
-      "ResponseHeaders": {
-        "Content-Length": "0",
-<<<<<<< HEAD
-        "Date": "Tue, 02 Feb 2021 21:53:39 GMT",
-        "ETag": "\u00220x8D8C7C500656C67\u0022",
-        "Last-Modified": "Tue, 02 Feb 2021 21:53:40 GMT",
-=======
-        "Date": "Wed, 17 Feb 2021 22:41:25 GMT",
-        "ETag": "\u00220x8D8D3952855AD8F\u0022",
-        "Last-Modified": "Wed, 17 Feb 2021 22:41:25 GMT",
->>>>>>> 1814567d
-        "Server": [
-          "Windows-Azure-Blob/1.0",
-          "Microsoft-HTTPAPI/2.0"
-        ],
-        "x-ms-client-request-id": "638cf693-68ee-c856-b14a-dccd0c363b03",
-        "x-ms-lease-id": "14e77ddf-4f3f-295b-3af6-7c7322a9af6d",
-<<<<<<< HEAD
-        "x-ms-request-id": "7db68efa-701e-0000-7ead-f97f5f000000",
-=======
-        "x-ms-request-id": "84d43447-101e-00af-0a7e-058d92000000",
->>>>>>> 1814567d
-        "x-ms-version": "2020-06-12"
-      },
-      "ResponseBody": []
-    },
-    {
-      "RequestUri": "https://seannse.dfs.core.windows.net/test-filesystem-5d0a7335-09fc-a9bd-d2ad-d1cbf87230ae/test-directory-6ce52d00-0bed-9014-4261-16310ce6018e?mode=legacy",
-      "RequestMethod": "PUT",
-      "RequestHeaders": {
-        "Accept": "application/json",
-        "Authorization": "Sanitized",
-        "User-Agent": [
-<<<<<<< HEAD
-          "azsdk-net-Storage.Files.DataLake/12.7.0-alpha.20210202.1",
-          "(.NET 5.0.2; Microsoft Windows 10.0.19042)"
-        ],
-        "x-ms-client-request-id": "2be06ead-4b1c-7b7f-2b51-4e270efc1bf4",
-        "x-ms-date": "Tue, 02 Feb 2021 21:53:39 GMT",
-=======
-          "azsdk-net-Storage.Files.DataLake/12.7.0-alpha.20210217.1",
-          "(.NET 5.0.3; Microsoft Windows 10.0.19042)"
-        ],
-        "x-ms-client-request-id": "2be06ead-4b1c-7b7f-2b51-4e270efc1bf4",
-        "x-ms-date": "Wed, 17 Feb 2021 22:41:25 GMT",
->>>>>>> 1814567d
-        "x-ms-lease-id": "14e77ddf-4f3f-295b-3af6-7c7322a9af6d",
-        "x-ms-rename-source": "%2Ftest-filesystem-5d0a7335-09fc-a9bd-d2ad-d1cbf87230ae%2Ftest-directory-44c7b17d-6cbd-455c-38a6-6cc3e61b677e=",
-        "x-ms-return-client-request-id": "true",
-        "x-ms-version": "2020-06-12"
-      },
-      "RequestBody": null,
-      "StatusCode": 201,
-      "ResponseHeaders": {
-        "Content-Length": "0",
-<<<<<<< HEAD
-        "Date": "Tue, 02 Feb 2021 21:53:39 GMT",
-=======
-        "Date": "Wed, 17 Feb 2021 22:41:24 GMT",
->>>>>>> 1814567d
-        "Server": [
-          "Windows-Azure-HDFS/1.0",
-          "Microsoft-HTTPAPI/2.0"
-        ],
-        "x-ms-client-request-id": "2be06ead-4b1c-7b7f-2b51-4e270efc1bf4",
-<<<<<<< HEAD
-        "x-ms-request-id": "1b0da3a2-301f-0011-7aad-f9e5eb000000",
-=======
-        "x-ms-request-id": "5a52403a-901f-0045-557e-05aabc000000",
->>>>>>> 1814567d
-        "x-ms-version": "2020-06-12"
-      },
-      "ResponseBody": []
-    },
-    {
-      "RequestUri": "https://seannse.blob.core.windows.net/test-filesystem-5d0a7335-09fc-a9bd-d2ad-d1cbf87230ae/test-directory-6ce52d00-0bed-9014-4261-16310ce6018e",
+        "x-ms-proposed-lease-id": "b69bb585-fb56-b273-b8b7-a12cb936dfbb",
+        "x-ms-return-client-request-id": "true",
+        "x-ms-version": "2020-06-12"
+      },
+      "RequestBody": null,
+      "StatusCode": 201,
+      "ResponseHeaders": {
+        "Content-Length": "0",
+        "Date": "Fri, 19 Feb 2021 19:01:30 GMT",
+        "ETag": "\u00220x8D8D508C465D253\u0022",
+        "Last-Modified": "Fri, 19 Feb 2021 19:01:30 GMT",
+        "Server": [
+          "Windows-Azure-Blob/1.0",
+          "Microsoft-HTTPAPI/2.0"
+        ],
+        "x-ms-client-request-id": "ead75d06-0f15-fa09-65f8-d571a3f479ba",
+        "x-ms-lease-id": "b69bb585-fb56-b273-b8b7-a12cb936dfbb",
+        "x-ms-request-id": "cb11e744-b01e-006d-61f1-06cb14000000",
+        "x-ms-version": "2020-06-12"
+      },
+      "ResponseBody": []
+    },
+    {
+      "RequestUri": "https://seannse.dfs.core.windows.net/test-filesystem-622ece83-8912-4f9d-9b45-2b94fdd48534/test-directory-d98a8d99-53e2-7f93-6cec-dc1afde2c597?mode=legacy",
+      "RequestMethod": "PUT",
+      "RequestHeaders": {
+        "Accept": "application/json",
+        "Authorization": "Sanitized",
+        "User-Agent": [
+          "azsdk-net-Storage.Files.DataLake/12.7.0-alpha.20210219.1",
+          "(.NET 5.0.3; Microsoft Windows 10.0.19041)"
+        ],
+        "x-ms-client-request-id": "5b252078-f55e-18a6-7229-bf3f61fd2700",
+        "x-ms-date": "Fri, 19 Feb 2021 19:01:31 GMT",
+        "x-ms-lease-id": "b69bb585-fb56-b273-b8b7-a12cb936dfbb",
+        "x-ms-rename-source": "%2Ftest-filesystem-622ece83-8912-4f9d-9b45-2b94fdd48534%2Ftest-directory-8e7ec76d-8352-e025-4a2d-1980cab4b7f9=",
+        "x-ms-return-client-request-id": "true",
+        "x-ms-version": "2020-06-12"
+      },
+      "RequestBody": null,
+      "StatusCode": 201,
+      "ResponseHeaders": {
+        "Content-Length": "0",
+        "Date": "Fri, 19 Feb 2021 19:01:30 GMT",
+        "Server": [
+          "Windows-Azure-HDFS/1.0",
+          "Microsoft-HTTPAPI/2.0"
+        ],
+        "x-ms-client-request-id": "5b252078-f55e-18a6-7229-bf3f61fd2700",
+        "x-ms-request-id": "da83c18a-a01f-0061-6af1-065c1c000000",
+        "x-ms-version": "2020-06-12"
+      },
+      "ResponseBody": []
+    },
+    {
+      "RequestUri": "https://seannse.blob.core.windows.net/test-filesystem-622ece83-8912-4f9d-9b45-2b94fdd48534/test-directory-d98a8d99-53e2-7f93-6cec-dc1afde2c597",
       "RequestMethod": "HEAD",
       "RequestHeaders": {
         "Accept": "application/xml",
         "Authorization": "Sanitized",
         "User-Agent": [
-<<<<<<< HEAD
-          "azsdk-net-Storage.Files.DataLake/12.7.0-alpha.20210202.1",
-          "(.NET 5.0.2; Microsoft Windows 10.0.19042)"
-        ],
-        "x-ms-client-request-id": "9d206baa-0f56-97e7-61c9-f9759758e5b7",
-        "x-ms-date": "Tue, 02 Feb 2021 21:53:39 GMT",
-=======
-          "azsdk-net-Storage.Files.DataLake/12.7.0-alpha.20210217.1",
-          "(.NET 5.0.3; Microsoft Windows 10.0.19042)"
-        ],
-        "x-ms-client-request-id": "9d206baa-0f56-97e7-61c9-f9759758e5b7",
-        "x-ms-date": "Wed, 17 Feb 2021 22:41:25 GMT",
->>>>>>> 1814567d
+          "azsdk-net-Storage.Files.DataLake/12.7.0-alpha.20210219.1",
+          "(.NET 5.0.3; Microsoft Windows 10.0.19041)"
+        ],
+        "x-ms-client-request-id": "82f8b9c8-1dcf-265b-02f8-a668cac5ed48",
+        "x-ms-date": "Fri, 19 Feb 2021 19:01:31 GMT",
         "x-ms-return-client-request-id": "true",
         "x-ms-version": "2020-06-12"
       },
@@ -1992,15 +1274,9 @@
         "Accept-Ranges": "bytes",
         "Content-Length": "0",
         "Content-Type": "application/octet-stream",
-<<<<<<< HEAD
-        "Date": "Tue, 02 Feb 2021 21:53:39 GMT",
-        "ETag": "\u00220x8D8C7C500580999\u0022",
-        "Last-Modified": "Tue, 02 Feb 2021 21:53:40 GMT",
-=======
-        "Date": "Wed, 17 Feb 2021 22:41:25 GMT",
-        "ETag": "\u00220x8D8D39528473C2B\u0022",
-        "Last-Modified": "Wed, 17 Feb 2021 22:41:25 GMT",
->>>>>>> 1814567d
+        "Date": "Fri, 19 Feb 2021 19:01:30 GMT",
+        "ETag": "\u00220x8D8D508C458D546\u0022",
+        "Last-Modified": "Fri, 19 Feb 2021 19:01:30 GMT",
         "Server": [
           "Windows-Azure-Blob/1.0",
           "Microsoft-HTTPAPI/2.0"
@@ -2008,12 +1284,8 @@
         "x-ms-access-tier": "Hot",
         "x-ms-access-tier-inferred": "true",
         "x-ms-blob-type": "BlockBlob",
-        "x-ms-client-request-id": "9d206baa-0f56-97e7-61c9-f9759758e5b7",
-<<<<<<< HEAD
-        "x-ms-creation-time": "Tue, 02 Feb 2021 21:53:40 GMT",
-=======
-        "x-ms-creation-time": "Wed, 17 Feb 2021 22:41:25 GMT",
->>>>>>> 1814567d
+        "x-ms-client-request-id": "82f8b9c8-1dcf-265b-02f8-a668cac5ed48",
+        "x-ms-creation-time": "Fri, 19 Feb 2021 19:01:30 GMT",
         "x-ms-group": "$superuser",
         "x-ms-lease-duration": "infinite",
         "x-ms-lease-state": "leased",
@@ -2021,39 +1293,25 @@
         "x-ms-meta-hdi_isfolder": "true",
         "x-ms-owner": "$superuser",
         "x-ms-permissions": "rwxr-x---",
-<<<<<<< HEAD
-        "x-ms-request-id": "7db68f11-701e-0000-0ead-f97f5f000000",
-=======
-        "x-ms-request-id": "84d434a8-101e-00af-657e-058d92000000",
->>>>>>> 1814567d
+        "x-ms-request-id": "cb11e771-b01e-006d-08f1-06cb14000000",
         "x-ms-server-encrypted": "true",
         "x-ms-version": "2020-06-12"
       },
       "ResponseBody": []
     },
     {
-      "RequestUri": "https://seannse.blob.core.windows.net/test-filesystem-5d0a7335-09fc-a9bd-d2ad-d1cbf87230ae?restype=container",
+      "RequestUri": "https://seannse.blob.core.windows.net/test-filesystem-622ece83-8912-4f9d-9b45-2b94fdd48534?restype=container",
       "RequestMethod": "DELETE",
       "RequestHeaders": {
         "Accept": "application/xml",
         "Authorization": "Sanitized",
-<<<<<<< HEAD
-        "traceparent": "00-8ea07c99c035324ea9b29bff601dd9d0-9af7be5b59bf784c-00",
-        "User-Agent": [
-          "azsdk-net-Storage.Files.DataLake/12.7.0-alpha.20210202.1",
-          "(.NET 5.0.2; Microsoft Windows 10.0.19042)"
-        ],
-        "x-ms-client-request-id": "a27d935f-7ddc-af9e-8dea-47ba2ad1161e",
-        "x-ms-date": "Tue, 02 Feb 2021 21:53:39 GMT",
-=======
-        "traceparent": "00-ba2c57528404e643b5c15b58e8aa66c6-ac2ef612632f6943-00",
-        "User-Agent": [
-          "azsdk-net-Storage.Files.DataLake/12.7.0-alpha.20210217.1",
-          "(.NET 5.0.3; Microsoft Windows 10.0.19042)"
-        ],
-        "x-ms-client-request-id": "a27d935f-7ddc-af9e-8dea-47ba2ad1161e",
-        "x-ms-date": "Wed, 17 Feb 2021 22:41:25 GMT",
->>>>>>> 1814567d
+        "traceparent": "00-00b643ebbd552743b91ed07edd944e9f-22af3322821f4942-00",
+        "User-Agent": [
+          "azsdk-net-Storage.Files.DataLake/12.7.0-alpha.20210219.1",
+          "(.NET 5.0.3; Microsoft Windows 10.0.19041)"
+        ],
+        "x-ms-client-request-id": "a77791d3-a405-3031-41fb-d7937f86b193",
+        "x-ms-date": "Fri, 19 Feb 2021 19:01:31 GMT",
         "x-ms-return-client-request-id": "true",
         "x-ms-version": "2020-06-12"
       },
@@ -2061,33 +1319,21 @@
       "StatusCode": 202,
       "ResponseHeaders": {
         "Content-Length": "0",
-<<<<<<< HEAD
-        "Date": "Tue, 02 Feb 2021 21:53:39 GMT",
-=======
-        "Date": "Wed, 17 Feb 2021 22:41:25 GMT",
->>>>>>> 1814567d
-        "Server": [
-          "Windows-Azure-Blob/1.0",
-          "Microsoft-HTTPAPI/2.0"
-        ],
-        "x-ms-client-request-id": "a27d935f-7ddc-af9e-8dea-47ba2ad1161e",
-<<<<<<< HEAD
-        "x-ms-request-id": "7db68f22-701e-0000-1cad-f97f5f000000",
-=======
-        "x-ms-request-id": "84d434be-101e-00af-787e-058d92000000",
->>>>>>> 1814567d
+        "Date": "Fri, 19 Feb 2021 19:01:30 GMT",
+        "Server": [
+          "Windows-Azure-Blob/1.0",
+          "Microsoft-HTTPAPI/2.0"
+        ],
+        "x-ms-client-request-id": "a77791d3-a405-3031-41fb-d7937f86b193",
+        "x-ms-request-id": "cb11e784-b01e-006d-16f1-06cb14000000",
         "x-ms-version": "2020-06-12"
       },
       "ResponseBody": []
     }
   ],
   "Variables": {
-<<<<<<< HEAD
-    "DateTimeOffsetNow": "2021-02-02T15:53:33.0229231-06:00",
-=======
-    "DateTimeOffsetNow": "2021-02-17T16:41:19.0685107-06:00",
->>>>>>> 1814567d
-    "RandomSeed": "669369877",
+    "DateTimeOffsetNow": "2021-02-19T13:01:28.0243837-06:00",
+    "RandomSeed": "607323143",
     "Storage_TestConfigHierarchicalNamespace": "NamespaceTenant\nseannse\nU2FuaXRpemVk\nhttps://seannse.blob.core.windows.net\nhttps://seannse.file.core.windows.net\nhttps://seannse.queue.core.windows.net\nhttps://seannse.table.core.windows.net\n\n\n\n\nhttps://seannse-secondary.blob.core.windows.net\nhttps://seannse-secondary.file.core.windows.net\nhttps://seannse-secondary.queue.core.windows.net\nhttps://seannse-secondary.table.core.windows.net\n68390a19-a643-458b-b726-408abf67b4fc\nSanitized\n72f988bf-86f1-41af-91ab-2d7cd011db47\nhttps://login.microsoftonline.com/\nCloud\nBlobEndpoint=https://seannse.blob.core.windows.net/;QueueEndpoint=https://seannse.queue.core.windows.net/;FileEndpoint=https://seannse.file.core.windows.net/;BlobSecondaryEndpoint=https://seannse-secondary.blob.core.windows.net/;QueueSecondaryEndpoint=https://seannse-secondary.queue.core.windows.net/;FileSecondaryEndpoint=https://seannse-secondary.file.core.windows.net/;AccountName=seannse;AccountKey=Sanitized\n"
   }
 }