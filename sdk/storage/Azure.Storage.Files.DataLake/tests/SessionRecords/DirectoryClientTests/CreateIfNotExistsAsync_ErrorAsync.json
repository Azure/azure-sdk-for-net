--- conflicted
+++ resolved
@@ -1,30 +1,19 @@
 {
   "Entries": [
     {
-      "RequestUri": "https://seannse.blob.core.windows.net/test-filesystem-8d3765f2-545f-4bb6-a84a-71e44cd29c27?restype=container",
+      "RequestUri": "https://seannse.blob.core.windows.net/test-filesystem-79646ab4-e53d-b56f-0a3b-e0fd5d0ea4dc?restype=container",
       "RequestMethod": "PUT",
       "RequestHeaders": {
         "Accept": "application/xml",
         "Authorization": "Sanitized",
-<<<<<<< HEAD
-        "traceparent": "00-81f5bff118ce5a4f9b08c85c62a2ebf3-a27be163b8895a4b-00",
+        "traceparent": "00-ae6666d1d6165846aeb789c80aaae1db-0f716136e5239d45-00",
         "User-Agent": [
-          "azsdk-net-Storage.Files.DataLake/12.7.0-alpha.20210202.1",
-          "(.NET 5.0.2; Microsoft Windows 10.0.19042)"
+          "azsdk-net-Storage.Files.DataLake/12.7.0-alpha.20210219.1",
+          "(.NET 5.0.3; Microsoft Windows 10.0.19041)"
         ],
         "x-ms-blob-public-access": "container",
-        "x-ms-client-request-id": "5a0ad54f-816f-d39c-b8a3-46eda12fee81",
-        "x-ms-date": "Tue, 02 Feb 2021 21:42:36 GMT",
-=======
-        "traceparent": "00-30235ffbb8a16041a520d747d9ccdbf3-6a15dfde4e6d3a4f-00",
-        "User-Agent": [
-          "azsdk-net-Storage.Files.DataLake/12.7.0-alpha.20210217.1",
-          "(.NET 5.0.3; Microsoft Windows 10.0.19042)"
-        ],
-        "x-ms-blob-public-access": "container",
-        "x-ms-client-request-id": "5a0ad54f-816f-d39c-b8a3-46eda12fee81",
-        "x-ms-date": "Wed, 17 Feb 2021 22:45:56 GMT",
->>>>>>> 1814567d
+        "x-ms-client-request-id": "31e933ac-ac5e-2a03-a423-09ec3a3106dc",
+        "x-ms-date": "Fri, 19 Feb 2021 19:04:15 GMT",
         "x-ms-return-client-request-id": "true",
         "x-ms-version": "2020-06-12"
       },
@@ -32,52 +21,32 @@
       "StatusCode": 201,
       "ResponseHeaders": {
         "Content-Length": "0",
-<<<<<<< HEAD
-        "Date": "Tue, 02 Feb 2021 21:42:38 GMT",
-        "ETag": "\u00220x8D8C7C376304DA9\u0022",
-        "Last-Modified": "Tue, 02 Feb 2021 21:42:38 GMT",
-=======
-        "Date": "Wed, 17 Feb 2021 22:45:56 GMT",
-        "ETag": "\u00220x8D8D395CA1BAF5E\u0022",
-        "Last-Modified": "Wed, 17 Feb 2021 22:45:56 GMT",
->>>>>>> 1814567d
+        "Date": "Fri, 19 Feb 2021 19:04:14 GMT",
+        "ETag": "\u00220x8D8D5092692229B\u0022",
+        "Last-Modified": "Fri, 19 Feb 2021 19:04:15 GMT",
         "Server": [
           "Windows-Azure-Blob/1.0",
           "Microsoft-HTTPAPI/2.0"
         ],
-        "x-ms-client-request-id": "5a0ad54f-816f-d39c-b8a3-46eda12fee81",
-<<<<<<< HEAD
-        "x-ms-request-id": "ac709777-201e-001d-2cac-f972e3000000",
-=======
-        "x-ms-request-id": "439da64e-801e-0076-367e-05f517000000",
->>>>>>> 1814567d
+        "x-ms-client-request-id": "31e933ac-ac5e-2a03-a423-09ec3a3106dc",
+        "x-ms-request-id": "cb12ba91-b01e-006d-13f2-06cb14000000",
         "x-ms-version": "2020-06-12"
       },
       "ResponseBody": []
     },
     {
-      "RequestUri": "https://seannse.dfs.core.windows.net/test-filesystem-8d3765f2-545f-4bb6-a84a-71e44cd29c27/test-directory-014912f1-c3a8-3aeb-42d7-fc85babbc63b?resource=directory",
+      "RequestUri": "https://seannse.dfs.core.windows.net/test-filesystem-79646ab4-e53d-b56f-0a3b-e0fd5d0ea4dc/test-directory-b3f00b63-8b8f-245c-5247-8a6596554b5d?resource=directory",
       "RequestMethod": "PUT",
       "RequestHeaders": {
         "Accept": "application/json",
         "Authorization": "Sanitized",
-<<<<<<< HEAD
-        "traceparent": "00-3692a9a7d8bc0945b9e2839fe2fa8ba4-8e0e1a7957deb445-00",
+        "traceparent": "00-175cec5166c6894b9b00bcae3c72febc-8a4d3c6c2ee00242-00",
         "User-Agent": [
-          "azsdk-net-Storage.Files.DataLake/12.7.0-alpha.20210202.1",
-          "(.NET 5.0.2; Microsoft Windows 10.0.19042)"
+          "azsdk-net-Storage.Files.DataLake/12.7.0-alpha.20210219.1",
+          "(.NET 5.0.3; Microsoft Windows 10.0.19041)"
         ],
-        "x-ms-client-request-id": "720a18ea-aa23-8cb3-eacf-1897851619fd",
-        "x-ms-date": "Tue, 02 Feb 2021 21:42:38 GMT",
-=======
-        "traceparent": "00-3ba52c510391754e9548fa66e7c76e31-d5738349d006e742-00",
-        "User-Agent": [
-          "azsdk-net-Storage.Files.DataLake/12.7.0-alpha.20210217.1",
-          "(.NET 5.0.3; Microsoft Windows 10.0.19042)"
-        ],
-        "x-ms-client-request-id": "720a18ea-aa23-8cb3-eacf-1897851619fd",
-        "x-ms-date": "Wed, 17 Feb 2021 22:45:56 GMT",
->>>>>>> 1814567d
+        "x-ms-client-request-id": "5fb672d1-53bc-2074-d6c4-df16229d934e",
+        "x-ms-date": "Fri, 19 Feb 2021 19:04:15 GMT",
         "x-ms-return-client-request-id": "true",
         "x-ms-version": "2020-06-12"
       },
@@ -85,48 +54,31 @@
       "StatusCode": 201,
       "ResponseHeaders": {
         "Content-Length": "0",
-<<<<<<< HEAD
-        "Date": "Tue, 02 Feb 2021 21:42:38 GMT",
-        "ETag": "\u00220x8D8C7C3766403F9\u0022",
-        "Last-Modified": "Tue, 02 Feb 2021 21:42:39 GMT",
-=======
-        "Date": "Wed, 17 Feb 2021 22:45:56 GMT",
-        "ETag": "\u00220x8D8D395CA54E480\u0022",
-        "Last-Modified": "Wed, 17 Feb 2021 22:45:57 GMT",
->>>>>>> 1814567d
+        "Date": "Fri, 19 Feb 2021 19:04:14 GMT",
+        "ETag": "\u00220x8D8D50926A33769\u0022",
+        "Last-Modified": "Fri, 19 Feb 2021 19:04:15 GMT",
         "Server": [
           "Windows-Azure-HDFS/1.0",
           "Microsoft-HTTPAPI/2.0"
         ],
-        "x-ms-client-request-id": "720a18ea-aa23-8cb3-eacf-1897851619fd",
-<<<<<<< HEAD
-        "x-ms-request-id": "14a3b63d-901f-0027-54ac-f9689b000000",
-=======
-        "x-ms-request-id": "30d3caf5-501f-0028-307e-051ef7000000",
->>>>>>> 1814567d
+        "x-ms-client-request-id": "5fb672d1-53bc-2074-d6c4-df16229d934e",
+        "x-ms-request-id": "da8430c7-a01f-0061-23f2-065c1c000000",
         "x-ms-version": "2020-06-12"
       },
       "ResponseBody": []
     },
     {
-      "RequestUri": "https://seannse.dfs.core.windows.net/test-filesystem-8d3765f2-545f-4bb6-a84a-71e44cd29c27/test-directory-014912f1-c3a8-3aeb-42d7-fc85babbc63b?resource=directory",
+      "RequestUri": "https://seannse.dfs.core.windows.net/test-filesystem-79646ab4-e53d-b56f-0a3b-e0fd5d0ea4dc/test-directory-b3f00b63-8b8f-245c-5247-8a6596554b5d?resource=directory",
       "RequestMethod": "PUT",
       "RequestHeaders": {
         "Accept": "application/json",
         "If-None-Match": "*",
-<<<<<<< HEAD
-        "traceparent": "00-98f804008efefe4d92c74ecd19210e54-fe20f40da2dd4249-00",
+        "traceparent": "00-4a7464057e719e488401fc7c4684c18b-c18a44ff8ac5fa4f-00",
         "User-Agent": [
-          "azsdk-net-Storage.Files.DataLake/12.7.0-alpha.20210202.1",
-          "(.NET 5.0.2; Microsoft Windows 10.0.19042)"
-=======
-        "traceparent": "00-54389a68ea1bf14482b76d719a8dc28a-9f82c9250fabe047-00",
-        "User-Agent": [
-          "azsdk-net-Storage.Files.DataLake/12.7.0-alpha.20210217.1",
-          "(.NET 5.0.3; Microsoft Windows 10.0.19042)"
->>>>>>> 1814567d
+          "azsdk-net-Storage.Files.DataLake/12.7.0-alpha.20210219.1",
+          "(.NET 5.0.3; Microsoft Windows 10.0.19041)"
         ],
-        "x-ms-client-request-id": "a19b9a19-53b1-f417-6108-8bf729216294",
+        "x-ms-client-request-id": "2393cc64-ec9f-e0a0-6730-53609367963d",
         "x-ms-return-client-request-id": "true",
         "x-ms-version": "2020-06-12"
       },
@@ -135,58 +87,36 @@
       "ResponseHeaders": {
         "Content-Length": "268",
         "Content-Type": "application/json; charset=utf-8",
-<<<<<<< HEAD
-        "Date": "Tue, 02 Feb 2021 21:42:39 GMT",
-=======
-        "Date": "Wed, 17 Feb 2021 22:45:56 GMT",
->>>>>>> 1814567d
+        "Date": "Fri, 19 Feb 2021 19:04:14 GMT",
         "Server": [
           "Windows-Azure-HDFS/1.0",
           "Microsoft-HTTPAPI/2.0"
         ],
-        "x-ms-client-request-id": "a19b9a19-53b1-f417-6108-8bf729216294",
+        "x-ms-client-request-id": "2393cc64-ec9f-e0a0-6730-53609367963d",
         "x-ms-error-code": "AuthenticationFailed",
-<<<<<<< HEAD
-        "x-ms-request-id": "12503577-a01f-002c-4dac-f993f0000000",
-=======
-        "x-ms-request-id": "99187fdb-001f-001a-2c7e-051e80000000",
->>>>>>> 1814567d
+        "x-ms-request-id": "da8430db-a01f-0061-36f2-065c1c000000",
         "x-ms-version": "2020-06-12"
       },
       "ResponseBody": {
         "error": {
           "code": "AuthenticationFailed",
-<<<<<<< HEAD
-          "message": "Server failed to authenticate the request. Make sure the value of Authorization header is formed correctly including the signature.\nRequestId:12503577-a01f-002c-4dac-f993f0000000\nTime:2021-02-02T21:42:39.5455794Z"
-=======
-          "message": "Server failed to authenticate the request. Make sure the value of Authorization header is formed correctly including the signature.\nRequestId:99187fdb-001f-001a-2c7e-051e80000000\nTime:2021-02-17T22:45:57.4426911Z"
->>>>>>> 1814567d
+          "message": "Server failed to authenticate the request. Make sure the value of Authorization header is formed correctly including the signature.\nRequestId:da8430db-a01f-0061-36f2-065c1c000000\nTime:2021-02-19T19:04:15.3377474Z"
         }
       }
     },
     {
-      "RequestUri": "https://seannse.blob.core.windows.net/test-filesystem-8d3765f2-545f-4bb6-a84a-71e44cd29c27?restype=container",
+      "RequestUri": "https://seannse.blob.core.windows.net/test-filesystem-79646ab4-e53d-b56f-0a3b-e0fd5d0ea4dc?restype=container",
       "RequestMethod": "DELETE",
       "RequestHeaders": {
         "Accept": "application/xml",
         "Authorization": "Sanitized",
-<<<<<<< HEAD
-        "traceparent": "00-b00ebe73d83f1e4abfada5c670da8911-616483b18ed02049-00",
+        "traceparent": "00-48acade2554e0c4ba72dab7249b3efa0-e43bbc0422343745-00",
         "User-Agent": [
-          "azsdk-net-Storage.Files.DataLake/12.7.0-alpha.20210202.1",
-          "(.NET 5.0.2; Microsoft Windows 10.0.19042)"
+          "azsdk-net-Storage.Files.DataLake/12.7.0-alpha.20210219.1",
+          "(.NET 5.0.3; Microsoft Windows 10.0.19041)"
         ],
-        "x-ms-client-request-id": "ea7d0d06-777b-894c-f258-2a91ecc28638",
-        "x-ms-date": "Tue, 02 Feb 2021 21:42:39 GMT",
-=======
-        "traceparent": "00-072d265dae28a5438f3194678454f59a-63e3a6a4cd462247-00",
-        "User-Agent": [
-          "azsdk-net-Storage.Files.DataLake/12.7.0-alpha.20210217.1",
-          "(.NET 5.0.3; Microsoft Windows 10.0.19042)"
-        ],
-        "x-ms-client-request-id": "ea7d0d06-777b-894c-f258-2a91ecc28638",
-        "x-ms-date": "Wed, 17 Feb 2021 22:45:57 GMT",
->>>>>>> 1814567d
+        "x-ms-client-request-id": "56b1b827-6f0a-ecaf-0bd8-f7af88565d25",
+        "x-ms-date": "Fri, 19 Feb 2021 19:04:16 GMT",
         "x-ms-return-client-request-id": "true",
         "x-ms-version": "2020-06-12"
       },
@@ -194,28 +124,20 @@
       "StatusCode": 202,
       "ResponseHeaders": {
         "Content-Length": "0",
-<<<<<<< HEAD
-        "Date": "Tue, 02 Feb 2021 21:42:39 GMT",
-=======
-        "Date": "Wed, 17 Feb 2021 22:45:57 GMT",
->>>>>>> 1814567d
+        "Date": "Fri, 19 Feb 2021 19:04:14 GMT",
         "Server": [
           "Windows-Azure-Blob/1.0",
           "Microsoft-HTTPAPI/2.0"
         ],
-        "x-ms-client-request-id": "ea7d0d06-777b-894c-f258-2a91ecc28638",
-<<<<<<< HEAD
-        "x-ms-request-id": "ac709967-201e-001d-6bac-f972e3000000",
-=======
-        "x-ms-request-id": "439da903-801e-0076-427e-05f517000000",
->>>>>>> 1814567d
+        "x-ms-client-request-id": "56b1b827-6f0a-ecaf-0bd8-f7af88565d25",
+        "x-ms-request-id": "cb12bb1f-b01e-006d-12f2-06cb14000000",
         "x-ms-version": "2020-06-12"
       },
       "ResponseBody": []
     }
   ],
   "Variables": {
-    "RandomSeed": "201049836",
+    "RandomSeed": "910335107",
     "Storage_TestConfigHierarchicalNamespace": "NamespaceTenant\nseannse\nU2FuaXRpemVk\nhttps://seannse.blob.core.windows.net\nhttps://seannse.file.core.windows.net\nhttps://seannse.queue.core.windows.net\nhttps://seannse.table.core.windows.net\n\n\n\n\nhttps://seannse-secondary.blob.core.windows.net\nhttps://seannse-secondary.file.core.windows.net\nhttps://seannse-secondary.queue.core.windows.net\nhttps://seannse-secondary.table.core.windows.net\n68390a19-a643-458b-b726-408abf67b4fc\nSanitized\n72f988bf-86f1-41af-91ab-2d7cd011db47\nhttps://login.microsoftonline.com/\nCloud\nBlobEndpoint=https://seannse.blob.core.windows.net/;QueueEndpoint=https://seannse.queue.core.windows.net/;FileEndpoint=https://seannse.file.core.windows.net/;BlobSecondaryEndpoint=https://seannse-secondary.blob.core.windows.net/;QueueSecondaryEndpoint=https://seannse-secondary.queue.core.windows.net/;FileSecondaryEndpoint=https://seannse-secondary.file.core.windows.net/;AccountName=seannse;AccountKey=Sanitized\n"
   }
 }