--- conflicted
+++ resolved
@@ -14,11 +14,7 @@
         "x-ms-client-request-id": "5a0ad54f-816f-d39c-b8a3-46eda12fee81",
         "x-ms-date": "Fri, 03 Apr 2020 20:56:33 GMT",
         "x-ms-return-client-request-id": "true",
-<<<<<<< HEAD
-        "x-ms-version": "2019-12-12"
-=======
         "x-ms-version": "2020-02-10"
->>>>>>> 60f4876e
       },
       "RequestBody": null,
       "StatusCode": 201,
@@ -33,11 +29,7 @@
         ],
         "x-ms-client-request-id": "5a0ad54f-816f-d39c-b8a3-46eda12fee81",
         "x-ms-request-id": "9621b55e-f01e-0012-75fa-093670000000",
-<<<<<<< HEAD
-        "x-ms-version": "2019-12-12"
-=======
         "x-ms-version": "2020-02-10"
->>>>>>> 60f4876e
       },
       "ResponseBody": []
     },
@@ -54,11 +46,7 @@
         "x-ms-client-request-id": "720a18ea-aa23-8cb3-eacf-1897851619fd",
         "x-ms-date": "Fri, 03 Apr 2020 20:56:33 GMT",
         "x-ms-return-client-request-id": "true",
-<<<<<<< HEAD
-        "x-ms-version": "2019-12-12"
-=======
         "x-ms-version": "2020-02-10"
->>>>>>> 60f4876e
       },
       "RequestBody": null,
       "StatusCode": 201,
@@ -73,11 +61,7 @@
         ],
         "x-ms-client-request-id": "720a18ea-aa23-8cb3-eacf-1897851619fd",
         "x-ms-request-id": "fa43fcf8-201f-0097-27fa-091bad000000",
-<<<<<<< HEAD
-        "x-ms-version": "2019-12-12"
-=======
         "x-ms-version": "2020-02-10"
->>>>>>> 60f4876e
       },
       "ResponseBody": []
     },
@@ -93,11 +77,7 @@
         ],
         "x-ms-client-request-id": "a19b9a19-53b1-f417-6108-8bf729216294",
         "x-ms-return-client-request-id": "true",
-<<<<<<< HEAD
-        "x-ms-version": "2019-12-12"
-=======
         "x-ms-version": "2020-02-10"
->>>>>>> 60f4876e
       },
       "RequestBody": null,
       "StatusCode": 403,
@@ -112,11 +92,7 @@
         "x-ms-client-request-id": "a19b9a19-53b1-f417-6108-8bf729216294",
         "x-ms-error-code": "AuthenticationFailed",
         "x-ms-request-id": "fa43fcf9-201f-0097-28fa-091bad000000",
-<<<<<<< HEAD
-        "x-ms-version": "2019-12-12"
-=======
         "x-ms-version": "2020-02-10"
->>>>>>> 60f4876e
       },
       "ResponseBody": {
         "error": {
@@ -138,11 +114,7 @@
         "x-ms-client-request-id": "ea7d0d06-777b-894c-f258-2a91ecc28638",
         "x-ms-date": "Fri, 03 Apr 2020 20:56:33 GMT",
         "x-ms-return-client-request-id": "true",
-<<<<<<< HEAD
-        "x-ms-version": "2019-12-12"
-=======
         "x-ms-version": "2020-02-10"
->>>>>>> 60f4876e
       },
       "RequestBody": null,
       "StatusCode": 202,
@@ -155,11 +127,7 @@
         ],
         "x-ms-client-request-id": "ea7d0d06-777b-894c-f258-2a91ecc28638",
         "x-ms-request-id": "9621b58d-f01e-0012-1afa-093670000000",
-<<<<<<< HEAD
-        "x-ms-version": "2019-12-12"
-=======
         "x-ms-version": "2020-02-10"
->>>>>>> 60f4876e
       },
       "ResponseBody": []
     }
