--- conflicted
+++ resolved
@@ -14,11 +14,7 @@
         "x-ms-client-request-id": "91339371-855b-63e4-7506-df02091cb77d",
         "x-ms-date": "Fri, 03 Apr 2020 20:57:34 GMT",
         "x-ms-return-client-request-id": "true",
-<<<<<<< HEAD
-        "x-ms-version": "2019-12-12"
-=======
         "x-ms-version": "2020-02-10"
->>>>>>> 60f4876e
       },
       "RequestBody": null,
       "StatusCode": 201,
@@ -33,11 +29,7 @@
         ],
         "x-ms-client-request-id": "91339371-855b-63e4-7506-df02091cb77d",
         "x-ms-request-id": "9621d22a-f01e-0012-61fa-093670000000",
-<<<<<<< HEAD
-        "x-ms-version": "2019-12-12"
-=======
         "x-ms-version": "2020-02-10"
->>>>>>> 60f4876e
       },
       "ResponseBody": []
     },
@@ -54,11 +46,7 @@
         "x-ms-client-request-id": "45972664-f120-73d1-9a34-c464b9857541",
         "x-ms-date": "Fri, 03 Apr 2020 20:57:34 GMT",
         "x-ms-return-client-request-id": "true",
-<<<<<<< HEAD
-        "x-ms-version": "2019-12-12"
-=======
         "x-ms-version": "2020-02-10"
->>>>>>> 60f4876e
       },
       "RequestBody": null,
       "StatusCode": 201,
@@ -73,11 +61,7 @@
         ],
         "x-ms-client-request-id": "45972664-f120-73d1-9a34-c464b9857541",
         "x-ms-request-id": "fa43fdc8-201f-0097-51fa-091bad000000",
-<<<<<<< HEAD
-        "x-ms-version": "2019-12-12"
-=======
         "x-ms-version": "2020-02-10"
->>>>>>> 60f4876e
       },
       "ResponseBody": []
     },
@@ -97,11 +81,7 @@
         "x-ms-lease-duration": "15",
         "x-ms-proposed-lease-id": "39cbd60e-b9a7-bd04-937d-0a4eba40ee44",
         "x-ms-return-client-request-id": "true",
-<<<<<<< HEAD
-        "x-ms-version": "2019-12-12"
-=======
         "x-ms-version": "2020-02-10"
->>>>>>> 60f4876e
       },
       "RequestBody": null,
       "StatusCode": 201,
@@ -117,11 +97,7 @@
         "x-ms-client-request-id": "38aa017a-7bbc-aa69-21da-b1a2e682b95a",
         "x-ms-lease-id": "39cbd60e-b9a7-bd04-937d-0a4eba40ee44",
         "x-ms-request-id": "9621d249-f01e-0012-7afa-093670000000",
-<<<<<<< HEAD
-        "x-ms-version": "2019-12-12"
-=======
         "x-ms-version": "2020-02-10"
->>>>>>> 60f4876e
       },
       "ResponseBody": []
     },
@@ -140,11 +116,7 @@
         "x-ms-lease-action": "release",
         "x-ms-lease-id": "39cbd60e-b9a7-bd04-937d-0a4eba40ee44",
         "x-ms-return-client-request-id": "true",
-<<<<<<< HEAD
-        "x-ms-version": "2019-12-12"
-=======
         "x-ms-version": "2020-02-10"
->>>>>>> 60f4876e
       },
       "RequestBody": null,
       "StatusCode": 200,
@@ -159,11 +131,7 @@
         ],
         "x-ms-client-request-id": "b8d427bf-b696-c687-5050-a6c201455f7c",
         "x-ms-request-id": "9621d257-f01e-0012-07fa-093670000000",
-<<<<<<< HEAD
-        "x-ms-version": "2019-12-12"
-=======
         "x-ms-version": "2020-02-10"
->>>>>>> 60f4876e
       },
       "ResponseBody": []
     },
@@ -180,11 +148,7 @@
         "x-ms-client-request-id": "bee2b6c1-00ae-8fc4-f85b-ae3906e35aaa",
         "x-ms-date": "Fri, 03 Apr 2020 20:57:34 GMT",
         "x-ms-return-client-request-id": "true",
-<<<<<<< HEAD
-        "x-ms-version": "2019-12-12"
-=======
         "x-ms-version": "2020-02-10"
->>>>>>> 60f4876e
       },
       "RequestBody": null,
       "StatusCode": 202,
@@ -197,11 +161,7 @@
         ],
         "x-ms-client-request-id": "bee2b6c1-00ae-8fc4-f85b-ae3906e35aaa",
         "x-ms-request-id": "9621d273-f01e-0012-22fa-093670000000",
-<<<<<<< HEAD
-        "x-ms-version": "2019-12-12"
-=======
         "x-ms-version": "2020-02-10"
->>>>>>> 60f4876e
       },
       "ResponseBody": []
     }
