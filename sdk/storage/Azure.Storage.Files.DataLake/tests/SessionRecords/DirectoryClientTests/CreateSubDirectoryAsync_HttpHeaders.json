--- conflicted
+++ resolved
@@ -1,30 +1,19 @@
 {
   "Entries": [
     {
-      "RequestUri": "https://seannse.blob.core.windows.net/test-filesystem-0daefd67-3c3a-90d7-ef4d-bb23225db966?restype=container",
+      "RequestUri": "https://seannse.blob.core.windows.net/test-filesystem-c99db8cb-781d-07d5-f40d-41202df5ba18?restype=container",
       "RequestMethod": "PUT",
       "RequestHeaders": {
         "Accept": "application/xml",
         "Authorization": "Sanitized",
-<<<<<<< HEAD
-        "traceparent": "00-e254d49faa749e498c93f7cf68777cbd-717a3276b656f64e-00",
+        "traceparent": "00-0e7c6d357e4fb9478d54964616f59877-fb7eb41a19266140-00",
         "User-Agent": [
-          "azsdk-net-Storage.Files.DataLake/12.7.0-alpha.20210202.1",
-          "(.NET 5.0.2; Microsoft Windows 10.0.19042)"
+          "azsdk-net-Storage.Files.DataLake/12.7.0-alpha.20210219.1",
+          "(.NET 5.0.3; Microsoft Windows 10.0.19041)"
         ],
         "x-ms-blob-public-access": "container",
-        "x-ms-client-request-id": "2f515735-c401-5523-c3b0-caa263660e7e",
-        "x-ms-date": "Tue, 02 Feb 2021 21:50:52 GMT",
-=======
-        "traceparent": "00-c6b7ca629e45454abaa59c5288137219-83c3c6bb023c4445-00",
-        "User-Agent": [
-          "azsdk-net-Storage.Files.DataLake/12.7.0-alpha.20210217.1",
-          "(.NET 5.0.3; Microsoft Windows 10.0.19042)"
-        ],
-        "x-ms-blob-public-access": "container",
-        "x-ms-client-request-id": "2f515735-c401-5523-c3b0-caa263660e7e",
-        "x-ms-date": "Wed, 17 Feb 2021 22:38:49 GMT",
->>>>>>> 1814567d
+        "x-ms-client-request-id": "5627f35a-3d04-a96e-06fe-9b2ef2bc0a9d",
+        "x-ms-date": "Fri, 19 Feb 2021 18:59:55 GMT",
         "x-ms-return-client-request-id": "true",
         "x-ms-version": "2020-06-12"
       },
@@ -32,52 +21,32 @@
       "StatusCode": 201,
       "ResponseHeaders": {
         "Content-Length": "0",
-<<<<<<< HEAD
-        "Date": "Tue, 02 Feb 2021 21:50:52 GMT",
-        "ETag": "\u00220x8D8C7C49CF53471\u0022",
-        "Last-Modified": "Tue, 02 Feb 2021 21:50:53 GMT",
-=======
-        "Date": "Wed, 17 Feb 2021 22:38:48 GMT",
-        "ETag": "\u00220x8D8D394CB429E1F\u0022",
-        "Last-Modified": "Wed, 17 Feb 2021 22:38:49 GMT",
->>>>>>> 1814567d
+        "Date": "Fri, 19 Feb 2021 18:59:54 GMT",
+        "ETag": "\u00220x8D8D5088B816A03\u0022",
+        "Last-Modified": "Fri, 19 Feb 2021 18:59:54 GMT",
         "Server": [
           "Windows-Azure-Blob/1.0",
           "Microsoft-HTTPAPI/2.0"
         ],
-        "x-ms-client-request-id": "2f515735-c401-5523-c3b0-caa263660e7e",
-<<<<<<< HEAD
-        "x-ms-request-id": "0e3a4ca1-a01e-0095-4aad-f997ea000000",
-=======
-        "x-ms-request-id": "4315b8b5-501e-0017-097d-05d654000000",
->>>>>>> 1814567d
+        "x-ms-client-request-id": "5627f35a-3d04-a96e-06fe-9b2ef2bc0a9d",
+        "x-ms-request-id": "cb116606-b01e-006d-29f1-06cb14000000",
         "x-ms-version": "2020-06-12"
       },
       "ResponseBody": []
     },
     {
-      "RequestUri": "https://seannse.dfs.core.windows.net/test-filesystem-0daefd67-3c3a-90d7-ef4d-bb23225db966/test-directory-581a8275-cf60-fa60-b59b-9e4d243041af?resource=directory",
+      "RequestUri": "https://seannse.dfs.core.windows.net/test-filesystem-c99db8cb-781d-07d5-f40d-41202df5ba18/test-directory-46b828fc-46a2-0304-e62f-8cebbe3f06c3?resource=directory",
       "RequestMethod": "PUT",
       "RequestHeaders": {
         "Accept": "application/json",
         "Authorization": "Sanitized",
-<<<<<<< HEAD
-        "traceparent": "00-4486f29bb0237245a20313c5f8a70cbf-5bdee8dc826ff44a-00",
+        "traceparent": "00-851ae11d8d1b574b9cc2c5456ec381f3-d4cf68980ad19b42-00",
         "User-Agent": [
-          "azsdk-net-Storage.Files.DataLake/12.7.0-alpha.20210202.1",
-          "(.NET 5.0.2; Microsoft Windows 10.0.19042)"
+          "azsdk-net-Storage.Files.DataLake/12.7.0-alpha.20210219.1",
+          "(.NET 5.0.3; Microsoft Windows 10.0.19041)"
         ],
-        "x-ms-client-request-id": "cc3299de-b525-66ec-f657-796626d63193",
-        "x-ms-date": "Tue, 02 Feb 2021 21:50:52 GMT",
-=======
-        "traceparent": "00-584340988f1c0d4f80690b191dc759ed-9fac90003d498141-00",
-        "User-Agent": [
-          "azsdk-net-Storage.Files.DataLake/12.7.0-alpha.20210217.1",
-          "(.NET 5.0.3; Microsoft Windows 10.0.19042)"
-        ],
-        "x-ms-client-request-id": "cc3299de-b525-66ec-f657-796626d63193",
-        "x-ms-date": "Wed, 17 Feb 2021 22:38:49 GMT",
->>>>>>> 1814567d
+        "x-ms-client-request-id": "d8981c28-2078-14ee-ee24-6fd5b183ebc6",
+        "x-ms-date": "Fri, 19 Feb 2021 18:59:55 GMT",
         "x-ms-return-client-request-id": "true",
         "x-ms-version": "2020-06-12"
       },
@@ -85,55 +54,36 @@
       "StatusCode": 201,
       "ResponseHeaders": {
         "Content-Length": "0",
-<<<<<<< HEAD
-        "Date": "Tue, 02 Feb 2021 21:50:53 GMT",
-        "ETag": "\u00220x8D8C7C49D33EA62\u0022",
-        "Last-Modified": "Tue, 02 Feb 2021 21:50:53 GMT",
-=======
-        "Date": "Wed, 17 Feb 2021 22:38:49 GMT",
-        "ETag": "\u00220x8D8D394CB760C93\u0022",
-        "Last-Modified": "Wed, 17 Feb 2021 22:38:49 GMT",
->>>>>>> 1814567d
+        "Date": "Fri, 19 Feb 2021 18:59:54 GMT",
+        "ETag": "\u00220x8D8D5088B8F6183\u0022",
+        "Last-Modified": "Fri, 19 Feb 2021 18:59:55 GMT",
         "Server": [
           "Windows-Azure-HDFS/1.0",
           "Microsoft-HTTPAPI/2.0"
         ],
-        "x-ms-client-request-id": "cc3299de-b525-66ec-f657-796626d63193",
-<<<<<<< HEAD
-        "x-ms-request-id": "fdb1e047-601f-006e-7ead-f92a70000000",
-=======
-        "x-ms-request-id": "370ec5ad-801f-0082-487d-053ee1000000",
->>>>>>> 1814567d
+        "x-ms-client-request-id": "d8981c28-2078-14ee-ee24-6fd5b183ebc6",
+        "x-ms-request-id": "da837989-a01f-0061-38f1-065c1c000000",
         "x-ms-version": "2020-06-12"
       },
       "ResponseBody": []
     },
     {
-      "RequestUri": "https://seannse.dfs.core.windows.net/test-filesystem-0daefd67-3c3a-90d7-ef4d-bb23225db966/test-directory-581a8275-cf60-fa60-b59b-9e4d243041af/test-directory-f4631a6f-4378-ea71-1dda-b742038e560f?resource=directory",
+      "RequestUri": "https://seannse.dfs.core.windows.net/test-filesystem-c99db8cb-781d-07d5-f40d-41202df5ba18/test-directory-46b828fc-46a2-0304-e62f-8cebbe3f06c3/test-directory-4286d7f8-d0f6-98cf-1414-523c6e52d543?resource=directory",
       "RequestMethod": "PUT",
       "RequestHeaders": {
         "Accept": "application/json",
         "Authorization": "Sanitized",
         "User-Agent": [
-<<<<<<< HEAD
-          "azsdk-net-Storage.Files.DataLake/12.7.0-alpha.20210202.1",
-          "(.NET 5.0.2; Microsoft Windows 10.0.19042)"
-=======
-          "azsdk-net-Storage.Files.DataLake/12.7.0-alpha.20210217.1",
-          "(.NET 5.0.3; Microsoft Windows 10.0.19042)"
->>>>>>> 1814567d
+          "azsdk-net-Storage.Files.DataLake/12.7.0-alpha.20210219.1",
+          "(.NET 5.0.3; Microsoft Windows 10.0.19041)"
         ],
         "x-ms-cache-control": "control",
-        "x-ms-client-request-id": "886338ec-b942-9b8f-2747-af4afea96368",
+        "x-ms-client-request-id": "55b9117a-391c-5789-4d00-c463cdb1a69c",
         "x-ms-content-disposition": "disposition",
         "x-ms-content-encoding": "encoding",
         "x-ms-content-language": "language",
         "x-ms-content-type": "type",
-<<<<<<< HEAD
-        "x-ms-date": "Tue, 02 Feb 2021 21:50:53 GMT",
-=======
-        "x-ms-date": "Wed, 17 Feb 2021 22:38:49 GMT",
->>>>>>> 1814567d
+        "x-ms-date": "Fri, 19 Feb 2021 18:59:55 GMT",
         "x-ms-return-client-request-id": "true",
         "x-ms-version": "2020-06-12"
       },
@@ -141,49 +91,31 @@
       "StatusCode": 201,
       "ResponseHeaders": {
         "Content-Length": "0",
-<<<<<<< HEAD
-        "Date": "Tue, 02 Feb 2021 21:50:53 GMT",
-        "ETag": "\u00220x8D8C7C49D423304\u0022",
-        "Last-Modified": "Tue, 02 Feb 2021 21:50:53 GMT",
-=======
-        "Date": "Wed, 17 Feb 2021 22:38:49 GMT",
-        "ETag": "\u00220x8D8D394CB8304DC\u0022",
-        "Last-Modified": "Wed, 17 Feb 2021 22:38:49 GMT",
->>>>>>> 1814567d
+        "Date": "Fri, 19 Feb 2021 18:59:55 GMT",
+        "ETag": "\u00220x8D8D5088BBD920D\u0022",
+        "Last-Modified": "Fri, 19 Feb 2021 18:59:55 GMT",
         "Server": [
           "Windows-Azure-HDFS/1.0",
           "Microsoft-HTTPAPI/2.0"
         ],
-        "x-ms-client-request-id": "886338ec-b942-9b8f-2747-af4afea96368",
-<<<<<<< HEAD
-        "x-ms-request-id": "fdb1e04a-601f-006e-01ad-f92a70000000",
-=======
-        "x-ms-request-id": "370ec5c2-801f-0082-5d7d-053ee1000000",
->>>>>>> 1814567d
+        "x-ms-client-request-id": "55b9117a-391c-5789-4d00-c463cdb1a69c",
+        "x-ms-request-id": "da83798e-a01f-0061-3df1-065c1c000000",
         "x-ms-version": "2020-06-12"
       },
       "ResponseBody": []
     },
     {
-      "RequestUri": "https://seannse.blob.core.windows.net/test-filesystem-0daefd67-3c3a-90d7-ef4d-bb23225db966/test-directory-581a8275-cf60-fa60-b59b-9e4d243041af/test-directory-f4631a6f-4378-ea71-1dda-b742038e560f",
+      "RequestUri": "https://seannse.blob.core.windows.net/test-filesystem-c99db8cb-781d-07d5-f40d-41202df5ba18/test-directory-46b828fc-46a2-0304-e62f-8cebbe3f06c3/test-directory-4286d7f8-d0f6-98cf-1414-523c6e52d543",
       "RequestMethod": "HEAD",
       "RequestHeaders": {
         "Accept": "application/xml",
         "Authorization": "Sanitized",
         "User-Agent": [
-<<<<<<< HEAD
-          "azsdk-net-Storage.Files.DataLake/12.7.0-alpha.20210202.1",
-          "(.NET 5.0.2; Microsoft Windows 10.0.19042)"
+          "azsdk-net-Storage.Files.DataLake/12.7.0-alpha.20210219.1",
+          "(.NET 5.0.3; Microsoft Windows 10.0.19041)"
         ],
-        "x-ms-client-request-id": "ca56ebc0-cd2a-33cc-06d4-62b6c53f8ad8",
-        "x-ms-date": "Tue, 02 Feb 2021 21:50:53 GMT",
-=======
-          "azsdk-net-Storage.Files.DataLake/12.7.0-alpha.20210217.1",
-          "(.NET 5.0.3; Microsoft Windows 10.0.19042)"
-        ],
-        "x-ms-client-request-id": "ca56ebc0-cd2a-33cc-06d4-62b6c53f8ad8",
-        "x-ms-date": "Wed, 17 Feb 2021 22:38:49 GMT",
->>>>>>> 1814567d
+        "x-ms-client-request-id": "5dc2e122-8098-7926-826a-53a569e7b90f",
+        "x-ms-date": "Fri, 19 Feb 2021 18:59:56 GMT",
         "x-ms-return-client-request-id": "true",
         "x-ms-version": "2020-06-12"
       },
@@ -197,15 +129,9 @@
         "Content-Language": "language",
         "Content-Length": "0",
         "Content-Type": "type",
-<<<<<<< HEAD
-        "Date": "Tue, 02 Feb 2021 21:50:53 GMT",
-        "ETag": "\u00220x8D8C7C49D423304\u0022",
-        "Last-Modified": "Tue, 02 Feb 2021 21:50:53 GMT",
-=======
-        "Date": "Wed, 17 Feb 2021 22:38:48 GMT",
-        "ETag": "\u00220x8D8D394CB8304DC\u0022",
-        "Last-Modified": "Wed, 17 Feb 2021 22:38:49 GMT",
->>>>>>> 1814567d
+        "Date": "Fri, 19 Feb 2021 18:59:55 GMT",
+        "ETag": "\u00220x8D8D5088BBD920D\u0022",
+        "Last-Modified": "Fri, 19 Feb 2021 18:59:55 GMT",
         "Server": [
           "Windows-Azure-Blob/1.0",
           "Microsoft-HTTPAPI/2.0"
@@ -213,51 +139,33 @@
         "x-ms-access-tier": "Hot",
         "x-ms-access-tier-inferred": "true",
         "x-ms-blob-type": "BlockBlob",
-        "x-ms-client-request-id": "ca56ebc0-cd2a-33cc-06d4-62b6c53f8ad8",
-<<<<<<< HEAD
-        "x-ms-creation-time": "Tue, 02 Feb 2021 21:50:53 GMT",
-=======
-        "x-ms-creation-time": "Wed, 17 Feb 2021 22:38:49 GMT",
->>>>>>> 1814567d
+        "x-ms-client-request-id": "5dc2e122-8098-7926-826a-53a569e7b90f",
+        "x-ms-creation-time": "Fri, 19 Feb 2021 18:59:55 GMT",
         "x-ms-group": "$superuser",
         "x-ms-lease-state": "available",
         "x-ms-lease-status": "unlocked",
         "x-ms-meta-hdi_isfolder": "true",
         "x-ms-owner": "$superuser",
         "x-ms-permissions": "rwxr-x---",
-<<<<<<< HEAD
-        "x-ms-request-id": "0e3a4d98-a01e-0095-23ad-f997ea000000",
-=======
-        "x-ms-request-id": "4315b9ba-501e-0017-027d-05d654000000",
->>>>>>> 1814567d
+        "x-ms-request-id": "cb1166ad-b01e-006d-43f1-06cb14000000",
         "x-ms-server-encrypted": "true",
         "x-ms-version": "2020-06-12"
       },
       "ResponseBody": []
     },
     {
-      "RequestUri": "https://seannse.blob.core.windows.net/test-filesystem-0daefd67-3c3a-90d7-ef4d-bb23225db966?restype=container",
+      "RequestUri": "https://seannse.blob.core.windows.net/test-filesystem-c99db8cb-781d-07d5-f40d-41202df5ba18?restype=container",
       "RequestMethod": "DELETE",
       "RequestHeaders": {
         "Accept": "application/xml",
         "Authorization": "Sanitized",
-<<<<<<< HEAD
-        "traceparent": "00-02005a44987f4f4a80a0d033dc299458-76e1fb7ceb3c3e4a-00",
+        "traceparent": "00-198d3ce53347fd49bd13d98fc6932513-24a98605165dcb46-00",
         "User-Agent": [
-          "azsdk-net-Storage.Files.DataLake/12.7.0-alpha.20210202.1",
-          "(.NET 5.0.2; Microsoft Windows 10.0.19042)"
+          "azsdk-net-Storage.Files.DataLake/12.7.0-alpha.20210219.1",
+          "(.NET 5.0.3; Microsoft Windows 10.0.19041)"
         ],
-        "x-ms-client-request-id": "138a906e-9953-323d-9e45-8a9344de3450",
-        "x-ms-date": "Tue, 02 Feb 2021 21:50:53 GMT",
-=======
-        "traceparent": "00-ee45628e90ef6d45ad733bde142d0edd-58059952c672e946-00",
-        "User-Agent": [
-          "azsdk-net-Storage.Files.DataLake/12.7.0-alpha.20210217.1",
-          "(.NET 5.0.3; Microsoft Windows 10.0.19042)"
-        ],
-        "x-ms-client-request-id": "138a906e-9953-323d-9e45-8a9344de3450",
-        "x-ms-date": "Wed, 17 Feb 2021 22:38:49 GMT",
->>>>>>> 1814567d
+        "x-ms-client-request-id": "eb40ef5d-49ef-ce03-06a9-2155f57961a4",
+        "x-ms-date": "Fri, 19 Feb 2021 18:59:56 GMT",
         "x-ms-return-client-request-id": "true",
         "x-ms-version": "2020-06-12"
       },
@@ -265,28 +173,20 @@
       "StatusCode": 202,
       "ResponseHeaders": {
         "Content-Length": "0",
-<<<<<<< HEAD
-        "Date": "Tue, 02 Feb 2021 21:50:53 GMT",
-=======
-        "Date": "Wed, 17 Feb 2021 22:38:49 GMT",
->>>>>>> 1814567d
+        "Date": "Fri, 19 Feb 2021 18:59:55 GMT",
         "Server": [
           "Windows-Azure-Blob/1.0",
           "Microsoft-HTTPAPI/2.0"
         ],
-        "x-ms-client-request-id": "138a906e-9953-323d-9e45-8a9344de3450",
-<<<<<<< HEAD
-        "x-ms-request-id": "0e3a4dc4-a01e-0095-48ad-f997ea000000",
-=======
-        "x-ms-request-id": "4315b9f0-501e-0017-347d-05d654000000",
->>>>>>> 1814567d
+        "x-ms-client-request-id": "eb40ef5d-49ef-ce03-06a9-2155f57961a4",
+        "x-ms-request-id": "cb1166c4-b01e-006d-56f1-06cb14000000",
         "x-ms-version": "2020-06-12"
       },
       "ResponseBody": []
     }
   ],
   "Variables": {
-    "RandomSeed": "923660345",
+    "RandomSeed": "1786232889",
     "Storage_TestConfigHierarchicalNamespace": "NamespaceTenant\nseannse\nU2FuaXRpemVk\nhttps://seannse.blob.core.windows.net\nhttps://seannse.file.core.windows.net\nhttps://seannse.queue.core.windows.net\nhttps://seannse.table.core.windows.net\n\n\n\n\nhttps://seannse-secondary.blob.core.windows.net\nhttps://seannse-secondary.file.core.windows.net\nhttps://seannse-secondary.queue.core.windows.net\nhttps://seannse-secondary.table.core.windows.net\n68390a19-a643-458b-b726-408abf67b4fc\nSanitized\n72f988bf-86f1-41af-91ab-2d7cd011db47\nhttps://login.microsoftonline.com/\nCloud\nBlobEndpoint=https://seannse.blob.core.windows.net/;QueueEndpoint=https://seannse.queue.core.windows.net/;FileEndpoint=https://seannse.file.core.windows.net/;BlobSecondaryEndpoint=https://seannse-secondary.blob.core.windows.net/;QueueSecondaryEndpoint=https://seannse-secondary.queue.core.windows.net/;FileSecondaryEndpoint=https://seannse-secondary.file.core.windows.net/;AccountName=seannse;AccountKey=Sanitized\n"
   }
 }