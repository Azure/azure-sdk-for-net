{
  "Entries": [
    {
      "RequestUri": "https://seannse.blob.core.windows.net/test-filesystem-01468711-5e48-7d7e-b75a-1631de559570?restype=container",
      "RequestMethod": "PUT",
      "RequestHeaders": {
        "Accept": "application/xml",
        "Authorization": "Sanitized",
<<<<<<< HEAD
        "traceparent": "00-1c74224e2c008943ab9ce1a40892e44e-b09a18c025461d4e-00",
        "User-Agent": [
          "azsdk-net-Storage.Files.DataLake/12.7.0-alpha.20210202.1",
          "(.NET 5.0.2; Microsoft Windows 10.0.19042)"
        ],
        "x-ms-blob-public-access": "container",
        "x-ms-client-request-id": "fc4815ec-3b2b-380b-2961-5c05d185606e",
        "x-ms-date": "Tue, 02 Feb 2021 21:55:18 GMT",
=======
        "traceparent": "00-95ee358f210de74d95a289841936a7bc-135e47bf279dae48-00",
        "User-Agent": [
          "azsdk-net-Storage.Files.DataLake/12.7.0-alpha.20210217.1",
          "(.NET 5.0.3; Microsoft Windows 10.0.19042)"
        ],
        "x-ms-blob-public-access": "container",
        "x-ms-client-request-id": "fc4815ec-3b2b-380b-2961-5c05d185606e",
        "x-ms-date": "Wed, 17 Feb 2021 22:43:01 GMT",
>>>>>>> 1814567d
        "x-ms-return-client-request-id": "true",
        "x-ms-version": "2020-06-12"
      },
      "RequestBody": null,
      "StatusCode": 201,
      "ResponseHeaders": {
        "Content-Length": "0",
<<<<<<< HEAD
        "Date": "Tue, 02 Feb 2021 21:55:18 GMT",
        "ETag": "\u00220x8D8C7C53B9A209A\u0022",
        "Last-Modified": "Tue, 02 Feb 2021 21:55:19 GMT",
=======
        "Date": "Wed, 17 Feb 2021 22:43:01 GMT",
        "ETag": "\u00220x8D8D39561F14776\u0022",
        "Last-Modified": "Wed, 17 Feb 2021 22:43:01 GMT",
>>>>>>> 1814567d
        "Server": [
          "Windows-Azure-Blob/1.0",
          "Microsoft-HTTPAPI/2.0"
        ],
        "x-ms-client-request-id": "fc4815ec-3b2b-380b-2961-5c05d185606e",
<<<<<<< HEAD
        "x-ms-request-id": "67be73d9-601e-006e-1eae-f92a70000000",
=======
        "x-ms-request-id": "d5f91224-901e-009e-237e-056c81000000",
>>>>>>> 1814567d
        "x-ms-version": "2020-06-12"
      },
      "ResponseBody": []
    },
    {
      "RequestUri": "https://seannse.dfs.core.windows.net/test-filesystem-01468711-5e48-7d7e-b75a-1631de559570/?action=setAccessControl",
      "RequestMethod": "PATCH",
      "RequestHeaders": {
        "Accept": "application/json",
        "Authorization": "Sanitized",
<<<<<<< HEAD
        "traceparent": "00-7736525ac382344093ace108ff188ad5-d4cb4c7eea9dcf47-00",
        "User-Agent": [
          "azsdk-net-Storage.Files.DataLake/12.7.0-alpha.20210202.1",
          "(.NET 5.0.2; Microsoft Windows 10.0.19042)"
        ],
        "x-ms-acl": "user::--x,group::--x,other::--x",
        "x-ms-client-request-id": "070d0514-9900-6950-2a02-f5323bab4b40",
        "x-ms-date": "Tue, 02 Feb 2021 21:55:19 GMT",
=======
        "traceparent": "00-0c1bc744c285984093eb188e75e9bc00-383f6d73de9e1a4b-00",
        "User-Agent": [
          "azsdk-net-Storage.Files.DataLake/12.7.0-alpha.20210217.1",
          "(.NET 5.0.3; Microsoft Windows 10.0.19042)"
        ],
        "x-ms-acl": "user::--x,group::--x,other::--x",
        "x-ms-client-request-id": "070d0514-9900-6950-2a02-f5323bab4b40",
        "x-ms-date": "Wed, 17 Feb 2021 22:43:02 GMT",
>>>>>>> 1814567d
        "x-ms-return-client-request-id": "true",
        "x-ms-version": "2020-06-12"
      },
      "RequestBody": null,
      "StatusCode": 200,
      "ResponseHeaders": {
        "Content-Length": "0",
<<<<<<< HEAD
        "Date": "Tue, 02 Feb 2021 21:55:19 GMT",
        "ETag": "\u00220x8D8C7C53B9E4007\u0022",
        "Last-Modified": "Tue, 02 Feb 2021 21:55:19 GMT",
=======
        "Date": "Wed, 17 Feb 2021 22:43:02 GMT",
        "ETag": "\u00220x8D8D39561F37F9F\u0022",
        "Last-Modified": "Wed, 17 Feb 2021 22:43:01 GMT",
>>>>>>> 1814567d
        "Server": [
          "Windows-Azure-HDFS/1.0",
          "Microsoft-HTTPAPI/2.0"
        ],
        "x-ms-client-request-id": "070d0514-9900-6950-2a02-f5323bab4b40",
        "x-ms-namespace-enabled": "true",
<<<<<<< HEAD
        "x-ms-request-id": "2506bf29-001f-0078-47ae-f9dca7000000",
=======
        "x-ms-request-id": "0f0c35fa-801f-0076-567e-05f517000000",
>>>>>>> 1814567d
        "x-ms-version": "2020-06-12"
      },
      "ResponseBody": []
    },
    {
      "RequestUri": "https://seannse.blob.core.windows.net/test-filesystem-01468711-5e48-7d7e-b75a-1631de559570?restype=container",
      "RequestMethod": "DELETE",
      "RequestHeaders": {
        "Accept": "application/xml",
        "Authorization": "Sanitized",
<<<<<<< HEAD
        "traceparent": "00-f76849d53e04ff4abded4c9a30e661c2-c317c1653d35d741-00",
        "User-Agent": [
          "azsdk-net-Storage.Files.DataLake/12.7.0-alpha.20210202.1",
          "(.NET 5.0.2; Microsoft Windows 10.0.19042)"
        ],
        "x-ms-client-request-id": "d7ada1e4-7fba-88c7-e399-23fd0b55f591",
        "x-ms-date": "Tue, 02 Feb 2021 21:55:19 GMT",
=======
        "traceparent": "00-9e75df0c5e01494386e9c8b5c2485f18-9b77135959ac9d47-00",
        "User-Agent": [
          "azsdk-net-Storage.Files.DataLake/12.7.0-alpha.20210217.1",
          "(.NET 5.0.3; Microsoft Windows 10.0.19042)"
        ],
        "x-ms-client-request-id": "d7ada1e4-7fba-88c7-e399-23fd0b55f591",
        "x-ms-date": "Wed, 17 Feb 2021 22:43:02 GMT",
>>>>>>> 1814567d
        "x-ms-return-client-request-id": "true",
        "x-ms-version": "2020-06-12"
      },
      "RequestBody": null,
      "StatusCode": 202,
      "ResponseHeaders": {
        "Content-Length": "0",
<<<<<<< HEAD
        "Date": "Tue, 02 Feb 2021 21:55:19 GMT",
=======
        "Date": "Wed, 17 Feb 2021 22:43:01 GMT",
>>>>>>> 1814567d
        "Server": [
          "Windows-Azure-Blob/1.0",
          "Microsoft-HTTPAPI/2.0"
        ],
        "x-ms-client-request-id": "d7ada1e4-7fba-88c7-e399-23fd0b55f591",
<<<<<<< HEAD
        "x-ms-request-id": "67be747a-601e-006e-23ae-f92a70000000",
=======
        "x-ms-request-id": "d5f912d8-901e-009e-427e-056c81000000",
>>>>>>> 1814567d
        "x-ms-version": "2020-06-12"
      },
      "ResponseBody": []
    }
  ],
  "Variables": {
    "RandomSeed": "1156449170",
    "Storage_TestConfigHierarchicalNamespace": "NamespaceTenant\nseannse\nU2FuaXRpemVk\nhttps://seannse.blob.core.windows.net\nhttps://seannse.file.core.windows.net\nhttps://seannse.queue.core.windows.net\nhttps://seannse.table.core.windows.net\n\n\n\n\nhttps://seannse-secondary.blob.core.windows.net\nhttps://seannse-secondary.file.core.windows.net\nhttps://seannse-secondary.queue.core.windows.net\nhttps://seannse-secondary.table.core.windows.net\n68390a19-a643-458b-b726-408abf67b4fc\nSanitized\n72f988bf-86f1-41af-91ab-2d7cd011db47\nhttps://login.microsoftonline.com/\nCloud\nBlobEndpoint=https://seannse.blob.core.windows.net/;QueueEndpoint=https://seannse.queue.core.windows.net/;FileEndpoint=https://seannse.file.core.windows.net/;BlobSecondaryEndpoint=https://seannse-secondary.blob.core.windows.net/;QueueSecondaryEndpoint=https://seannse-secondary.queue.core.windows.net/;FileSecondaryEndpoint=https://seannse-secondary.file.core.windows.net/;AccountName=seannse;AccountKey=Sanitized\n"
  }
}<|MERGE_RESOLUTION|>--- conflicted
+++ resolved
@@ -1,30 +1,19 @@
 {
   "Entries": [
     {
-      "RequestUri": "https://seannse.blob.core.windows.net/test-filesystem-01468711-5e48-7d7e-b75a-1631de559570?restype=container",
+      "RequestUri": "https://seannse.blob.core.windows.net/test-filesystem-56a317d3-3744-5ec7-6330-bd5904b29d16?restype=container",
       "RequestMethod": "PUT",
       "RequestHeaders": {
         "Accept": "application/xml",
         "Authorization": "Sanitized",
-<<<<<<< HEAD
-        "traceparent": "00-1c74224e2c008943ab9ce1a40892e44e-b09a18c025461d4e-00",
+        "traceparent": "00-38f909cda84a214aae58bd355ec67446-19b08b06eae56d42-00",
         "User-Agent": [
-          "azsdk-net-Storage.Files.DataLake/12.7.0-alpha.20210202.1",
-          "(.NET 5.0.2; Microsoft Windows 10.0.19042)"
+          "azsdk-net-Storage.Files.DataLake/12.7.0-alpha.20210219.1",
+          "(.NET 5.0.3; Microsoft Windows 10.0.19041)"
         ],
         "x-ms-blob-public-access": "container",
-        "x-ms-client-request-id": "fc4815ec-3b2b-380b-2961-5c05d185606e",
-        "x-ms-date": "Tue, 02 Feb 2021 21:55:18 GMT",
-=======
-        "traceparent": "00-95ee358f210de74d95a289841936a7bc-135e47bf279dae48-00",
-        "User-Agent": [
-          "azsdk-net-Storage.Files.DataLake/12.7.0-alpha.20210217.1",
-          "(.NET 5.0.3; Microsoft Windows 10.0.19042)"
-        ],
-        "x-ms-blob-public-access": "container",
-        "x-ms-client-request-id": "fc4815ec-3b2b-380b-2961-5c05d185606e",
-        "x-ms-date": "Wed, 17 Feb 2021 22:43:01 GMT",
->>>>>>> 1814567d
+        "x-ms-client-request-id": "8948ab81-a390-bcf2-8a3a-87bb9ec35c1d",
+        "x-ms-date": "Fri, 19 Feb 2021 19:02:39 GMT",
         "x-ms-return-client-request-id": "true",
         "x-ms-version": "2020-06-12"
       },
@@ -32,54 +21,33 @@
       "StatusCode": 201,
       "ResponseHeaders": {
         "Content-Length": "0",
-<<<<<<< HEAD
-        "Date": "Tue, 02 Feb 2021 21:55:18 GMT",
-        "ETag": "\u00220x8D8C7C53B9A209A\u0022",
-        "Last-Modified": "Tue, 02 Feb 2021 21:55:19 GMT",
-=======
-        "Date": "Wed, 17 Feb 2021 22:43:01 GMT",
-        "ETag": "\u00220x8D8D39561F14776\u0022",
-        "Last-Modified": "Wed, 17 Feb 2021 22:43:01 GMT",
->>>>>>> 1814567d
+        "Date": "Fri, 19 Feb 2021 19:02:38 GMT",
+        "ETag": "\u00220x8D8D508ED563FEF\u0022",
+        "Last-Modified": "Fri, 19 Feb 2021 19:02:39 GMT",
         "Server": [
           "Windows-Azure-Blob/1.0",
           "Microsoft-HTTPAPI/2.0"
         ],
-        "x-ms-client-request-id": "fc4815ec-3b2b-380b-2961-5c05d185606e",
-<<<<<<< HEAD
-        "x-ms-request-id": "67be73d9-601e-006e-1eae-f92a70000000",
-=======
-        "x-ms-request-id": "d5f91224-901e-009e-237e-056c81000000",
->>>>>>> 1814567d
+        "x-ms-client-request-id": "8948ab81-a390-bcf2-8a3a-87bb9ec35c1d",
+        "x-ms-request-id": "cb123a7d-b01e-006d-2af1-06cb14000000",
         "x-ms-version": "2020-06-12"
       },
       "ResponseBody": []
     },
     {
-      "RequestUri": "https://seannse.dfs.core.windows.net/test-filesystem-01468711-5e48-7d7e-b75a-1631de559570/?action=setAccessControl",
+      "RequestUri": "https://seannse.dfs.core.windows.net/test-filesystem-56a317d3-3744-5ec7-6330-bd5904b29d16/?action=setAccessControl",
       "RequestMethod": "PATCH",
       "RequestHeaders": {
         "Accept": "application/json",
         "Authorization": "Sanitized",
-<<<<<<< HEAD
-        "traceparent": "00-7736525ac382344093ace108ff188ad5-d4cb4c7eea9dcf47-00",
+        "traceparent": "00-11d46b220aae854c8b35c0694487cc94-c148e9fbd63e6f4e-00",
         "User-Agent": [
-          "azsdk-net-Storage.Files.DataLake/12.7.0-alpha.20210202.1",
-          "(.NET 5.0.2; Microsoft Windows 10.0.19042)"
+          "azsdk-net-Storage.Files.DataLake/12.7.0-alpha.20210219.1",
+          "(.NET 5.0.3; Microsoft Windows 10.0.19041)"
         ],
         "x-ms-acl": "user::--x,group::--x,other::--x",
-        "x-ms-client-request-id": "070d0514-9900-6950-2a02-f5323bab4b40",
-        "x-ms-date": "Tue, 02 Feb 2021 21:55:19 GMT",
-=======
-        "traceparent": "00-0c1bc744c285984093eb188e75e9bc00-383f6d73de9e1a4b-00",
-        "User-Agent": [
-          "azsdk-net-Storage.Files.DataLake/12.7.0-alpha.20210217.1",
-          "(.NET 5.0.3; Microsoft Windows 10.0.19042)"
-        ],
-        "x-ms-acl": "user::--x,group::--x,other::--x",
-        "x-ms-client-request-id": "070d0514-9900-6950-2a02-f5323bab4b40",
-        "x-ms-date": "Wed, 17 Feb 2021 22:43:02 GMT",
->>>>>>> 1814567d
+        "x-ms-client-request-id": "5582e8d0-edfe-1311-0c3b-8bd5546007cb",
+        "x-ms-date": "Fri, 19 Feb 2021 19:02:39 GMT",
         "x-ms-return-client-request-id": "true",
         "x-ms-version": "2020-06-12"
       },
@@ -87,53 +55,33 @@
       "StatusCode": 200,
       "ResponseHeaders": {
         "Content-Length": "0",
-<<<<<<< HEAD
-        "Date": "Tue, 02 Feb 2021 21:55:19 GMT",
-        "ETag": "\u00220x8D8C7C53B9E4007\u0022",
-        "Last-Modified": "Tue, 02 Feb 2021 21:55:19 GMT",
-=======
-        "Date": "Wed, 17 Feb 2021 22:43:02 GMT",
-        "ETag": "\u00220x8D8D39561F37F9F\u0022",
-        "Last-Modified": "Wed, 17 Feb 2021 22:43:01 GMT",
->>>>>>> 1814567d
+        "Date": "Fri, 19 Feb 2021 19:02:38 GMT",
+        "ETag": "\u00220x8D8D508ED590F44\u0022",
+        "Last-Modified": "Fri, 19 Feb 2021 19:02:39 GMT",
         "Server": [
           "Windows-Azure-HDFS/1.0",
           "Microsoft-HTTPAPI/2.0"
         ],
-        "x-ms-client-request-id": "070d0514-9900-6950-2a02-f5323bab4b40",
+        "x-ms-client-request-id": "5582e8d0-edfe-1311-0c3b-8bd5546007cb",
         "x-ms-namespace-enabled": "true",
-<<<<<<< HEAD
-        "x-ms-request-id": "2506bf29-001f-0078-47ae-f9dca7000000",
-=======
-        "x-ms-request-id": "0f0c35fa-801f-0076-567e-05f517000000",
->>>>>>> 1814567d
+        "x-ms-request-id": "da83e54c-a01f-0061-7bf1-065c1c000000",
         "x-ms-version": "2020-06-12"
       },
       "ResponseBody": []
     },
     {
-      "RequestUri": "https://seannse.blob.core.windows.net/test-filesystem-01468711-5e48-7d7e-b75a-1631de559570?restype=container",
+      "RequestUri": "https://seannse.blob.core.windows.net/test-filesystem-56a317d3-3744-5ec7-6330-bd5904b29d16?restype=container",
       "RequestMethod": "DELETE",
       "RequestHeaders": {
         "Accept": "application/xml",
         "Authorization": "Sanitized",
-<<<<<<< HEAD
-        "traceparent": "00-f76849d53e04ff4abded4c9a30e661c2-c317c1653d35d741-00",
+        "traceparent": "00-8b5e44de234eb243bec7476580cdd3b8-9e84a0d2fc4db746-00",
         "User-Agent": [
-          "azsdk-net-Storage.Files.DataLake/12.7.0-alpha.20210202.1",
-          "(.NET 5.0.2; Microsoft Windows 10.0.19042)"
+          "azsdk-net-Storage.Files.DataLake/12.7.0-alpha.20210219.1",
+          "(.NET 5.0.3; Microsoft Windows 10.0.19041)"
         ],
-        "x-ms-client-request-id": "d7ada1e4-7fba-88c7-e399-23fd0b55f591",
-        "x-ms-date": "Tue, 02 Feb 2021 21:55:19 GMT",
-=======
-        "traceparent": "00-9e75df0c5e01494386e9c8b5c2485f18-9b77135959ac9d47-00",
-        "User-Agent": [
-          "azsdk-net-Storage.Files.DataLake/12.7.0-alpha.20210217.1",
-          "(.NET 5.0.3; Microsoft Windows 10.0.19042)"
-        ],
-        "x-ms-client-request-id": "d7ada1e4-7fba-88c7-e399-23fd0b55f591",
-        "x-ms-date": "Wed, 17 Feb 2021 22:43:02 GMT",
->>>>>>> 1814567d
+        "x-ms-client-request-id": "9a82912f-5175-b78a-2976-5bcfb775fd76",
+        "x-ms-date": "Fri, 19 Feb 2021 19:02:39 GMT",
         "x-ms-return-client-request-id": "true",
         "x-ms-version": "2020-06-12"
       },
@@ -141,28 +89,20 @@
       "StatusCode": 202,
       "ResponseHeaders": {
         "Content-Length": "0",
-<<<<<<< HEAD
-        "Date": "Tue, 02 Feb 2021 21:55:19 GMT",
-=======
-        "Date": "Wed, 17 Feb 2021 22:43:01 GMT",
->>>>>>> 1814567d
+        "Date": "Fri, 19 Feb 2021 19:02:38 GMT",
         "Server": [
           "Windows-Azure-Blob/1.0",
           "Microsoft-HTTPAPI/2.0"
         ],
-        "x-ms-client-request-id": "d7ada1e4-7fba-88c7-e399-23fd0b55f591",
-<<<<<<< HEAD
-        "x-ms-request-id": "67be747a-601e-006e-23ae-f92a70000000",
-=======
-        "x-ms-request-id": "d5f912d8-901e-009e-427e-056c81000000",
->>>>>>> 1814567d
+        "x-ms-client-request-id": "9a82912f-5175-b78a-2976-5bcfb775fd76",
+        "x-ms-request-id": "cb123abd-b01e-006d-60f1-06cb14000000",
         "x-ms-version": "2020-06-12"
       },
       "ResponseBody": []
     }
   ],
   "Variables": {
-    "RandomSeed": "1156449170",
+    "RandomSeed": "415220441",
     "Storage_TestConfigHierarchicalNamespace": "NamespaceTenant\nseannse\nU2FuaXRpemVk\nhttps://seannse.blob.core.windows.net\nhttps://seannse.file.core.windows.net\nhttps://seannse.queue.core.windows.net\nhttps://seannse.table.core.windows.net\n\n\n\n\nhttps://seannse-secondary.blob.core.windows.net\nhttps://seannse-secondary.file.core.windows.net\nhttps://seannse-secondary.queue.core.windows.net\nhttps://seannse-secondary.table.core.windows.net\n68390a19-a643-458b-b726-408abf67b4fc\nSanitized\n72f988bf-86f1-41af-91ab-2d7cd011db47\nhttps://login.microsoftonline.com/\nCloud\nBlobEndpoint=https://seannse.blob.core.windows.net/;QueueEndpoint=https://seannse.queue.core.windows.net/;FileEndpoint=https://seannse.file.core.windows.net/;BlobSecondaryEndpoint=https://seannse-secondary.blob.core.windows.net/;QueueSecondaryEndpoint=https://seannse-secondary.queue.core.windows.net/;FileSecondaryEndpoint=https://seannse-secondary.file.core.windows.net/;AccountName=seannse;AccountKey=Sanitized\n"
   }
 }