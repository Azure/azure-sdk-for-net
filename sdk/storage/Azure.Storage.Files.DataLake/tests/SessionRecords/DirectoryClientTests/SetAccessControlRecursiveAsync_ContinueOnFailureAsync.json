﻿{
  "Entries": [
    {
      "RequestUri": "https://seannse.blob.core.windows.net/test-filesystem-6e0396b9-c859-ea64-98e8-8c3eb602c109?restype=container",
      "RequestMethod": "PUT",
      "RequestHeaders": {
        "Accept": "application/xml",
        "Authorization": "Sanitized",
        "traceparent": "00-b55da14deb34ab48b6217b14929c755e-85d64b04c1c90d4c-00",
        "User-Agent": [
          "azsdk-net-Storage.Files.DataLake/12.7.0-alpha.20210219.1",
          "(.NET 5.0.3; Microsoft Windows 10.0.19041)"
        ],
        "x-ms-blob-public-access": "container",
        "x-ms-client-request-id": "fd9048df-d870-b13a-deef-9df055162f0c",
        "x-ms-date": "Fri, 19 Feb 2021 19:06:17 GMT",
        "x-ms-return-client-request-id": "true",
<<<<<<< HEAD
        "x-ms-version": "2020-12-06"
=======
        "x-ms-version": "2021-02-12"
>>>>>>> 7e782c87
      },
      "RequestBody": null,
      "StatusCode": 201,
      "ResponseHeaders": {
        "Content-Length": "0",
        "Date": "Fri, 19 Feb 2021 19:06:16 GMT",
        "ETag": "\"0x8D8D5096F296D78\"",
        "Last-Modified": "Fri, 19 Feb 2021 19:06:16 GMT",
        "Server": [
          "Windows-Azure-Blob/1.0",
          "Microsoft-HTTPAPI/2.0"
        ],
        "x-ms-client-request-id": "fd9048df-d870-b13a-deef-9df055162f0c",
        "x-ms-request-id": "cb136efb-b01e-006d-0ef2-06cb14000000",
<<<<<<< HEAD
        "x-ms-version": "2020-12-06"
=======
        "x-ms-version": "2021-02-12"
>>>>>>> 7e782c87
      },
      "ResponseBody": []
    },
    {
      "RequestUri": "https://seannse.dfs.core.windows.net/test-filesystem-6e0396b9-c859-ea64-98e8-8c3eb602c109/?action=setAccessControl",
      "RequestMethod": "PATCH",
      "RequestHeaders": {
        "Accept": "application/json",
        "Authorization": "Sanitized",
        "traceparent": "00-2f68c243e9d4e646a52b2896357c0bb4-217496b5072aad4c-00",
        "User-Agent": [
          "azsdk-net-Storage.Files.DataLake/12.7.0-alpha.20210219.1",
          "(.NET 5.0.3; Microsoft Windows 10.0.19041)"
        ],
        "x-ms-acl": "user::--x,group::--x,other::--x",
        "x-ms-client-request-id": "726d28cd-2efb-6655-b18a-a843ef21d9b5",
        "x-ms-date": "Fri, 19 Feb 2021 19:06:17 GMT",
        "x-ms-return-client-request-id": "true",
<<<<<<< HEAD
        "x-ms-version": "2020-12-06"
=======
        "x-ms-version": "2021-02-12"
>>>>>>> 7e782c87
      },
      "RequestBody": null,
      "StatusCode": 200,
      "ResponseHeaders": {
        "Content-Length": "0",
        "Date": "Fri, 19 Feb 2021 19:06:16 GMT",
        "ETag": "\"0x8D8D5096F2B56B7\"",
        "Last-Modified": "Fri, 19 Feb 2021 19:06:16 GMT",
        "Server": [
          "Windows-Azure-HDFS/1.0",
          "Microsoft-HTTPAPI/2.0"
        ],
        "x-ms-client-request-id": "726d28cd-2efb-6655-b18a-a843ef21d9b5",
        "x-ms-namespace-enabled": "true",
        "x-ms-request-id": "da847f37-a01f-0061-27f2-065c1c000000",
<<<<<<< HEAD
        "x-ms-version": "2020-12-06"
=======
        "x-ms-version": "2021-02-12"
>>>>>>> 7e782c87
      },
      "ResponseBody": []
    },
    {
      "RequestUri": "https://seannse.dfs.core.windows.net/test-filesystem-6e0396b9-c859-ea64-98e8-8c3eb602c109/test-directory-2bc1faf6-d1f1-a585-72cb-8f6d0a8eb1a4?resource=directory",
      "RequestMethod": "PUT",
      "RequestHeaders": {
        "Accept": "application/json",
        "Authorization": "Sanitized",
        "traceparent": "00-394a45a030b56e468983edd983923934-747b9a164394b341-00",
        "User-Agent": [
          "azsdk-net-Storage.Files.DataLake/12.7.0-alpha.20210219.1",
          "(.NET 5.0.3; Microsoft Windows 10.0.19041)"
        ],
        "x-ms-client-request-id": "06b61829-f678-fcf0-a3c8-00309ee85b23",
        "x-ms-date": "Fri, 19 Feb 2021 19:06:17 GMT",
        "x-ms-return-client-request-id": "true",
<<<<<<< HEAD
        "x-ms-version": "2020-12-06"
=======
        "x-ms-version": "2021-02-12"
>>>>>>> 7e782c87
      },
      "RequestBody": null,
      "StatusCode": 201,
      "ResponseHeaders": {
        "Content-Length": "0",
        "Date": "Fri, 19 Feb 2021 19:06:16 GMT",
        "ETag": "\"0x8D8D5096F43F9BC\"",
        "Last-Modified": "Fri, 19 Feb 2021 19:06:17 GMT",
        "Server": [
          "Windows-Azure-HDFS/1.0",
          "Microsoft-HTTPAPI/2.0"
        ],
        "x-ms-client-request-id": "06b61829-f678-fcf0-a3c8-00309ee85b23",
        "x-ms-request-id": "da847f47-a01f-0061-37f2-065c1c000000",
<<<<<<< HEAD
        "x-ms-version": "2020-12-06"
=======
        "x-ms-version": "2021-02-12"
>>>>>>> 7e782c87
      },
      "ResponseBody": []
    },
    {
      "RequestUri": "https://seannse.dfs.core.windows.net/test-filesystem-6e0396b9-c859-ea64-98e8-8c3eb602c109/test-directory-2bc1faf6-d1f1-a585-72cb-8f6d0a8eb1a4/test-directory-327504d9-acff-390c-e932-ba57b84914df?resource=directory",
      "RequestMethod": "PUT",
      "RequestHeaders": {
        "Accept": "application/json",
        "Authorization": "Sanitized",
        "User-Agent": [
          "azsdk-net-Storage.Files.DataLake/12.7.0-alpha.20210219.1",
          "(.NET 5.0.3; Microsoft Windows 10.0.19041)"
        ],
        "x-ms-client-request-id": "8d62f43e-a31d-7c4c-0b7c-1d463b984359",
        "x-ms-date": "Fri, 19 Feb 2021 19:06:17 GMT",
        "x-ms-return-client-request-id": "true",
<<<<<<< HEAD
        "x-ms-version": "2020-12-06"
=======
        "x-ms-version": "2021-02-12"
>>>>>>> 7e782c87
      },
      "RequestBody": null,
      "StatusCode": 201,
      "ResponseHeaders": {
        "Content-Length": "0",
        "Date": "Fri, 19 Feb 2021 19:06:16 GMT",
        "ETag": "\"0x8D8D5096F543045\"",
        "Last-Modified": "Fri, 19 Feb 2021 19:06:17 GMT",
        "Server": [
          "Windows-Azure-HDFS/1.0",
          "Microsoft-HTTPAPI/2.0"
        ],
        "x-ms-client-request-id": "8d62f43e-a31d-7c4c-0b7c-1d463b984359",
        "x-ms-request-id": "da847f5d-a01f-0061-4df2-065c1c000000",
<<<<<<< HEAD
        "x-ms-version": "2020-12-06"
=======
        "x-ms-version": "2021-02-12"
>>>>>>> 7e782c87
      },
      "ResponseBody": []
    },
    {
      "RequestUri": "https://seannse.dfs.core.windows.net/test-filesystem-6e0396b9-c859-ea64-98e8-8c3eb602c109/test-directory-2bc1faf6-d1f1-a585-72cb-8f6d0a8eb1a4/test-directory-327504d9-acff-390c-e932-ba57b84914df/test-file-5a3c21b3-68a3-2e4b-d89e-66d9232c7d08?resource=file",
      "RequestMethod": "PUT",
      "RequestHeaders": {
        "Accept": "application/json",
        "Authorization": "Sanitized",
        "User-Agent": [
          "azsdk-net-Storage.Files.DataLake/12.7.0-alpha.20210219.1",
          "(.NET 5.0.3; Microsoft Windows 10.0.19041)"
        ],
        "x-ms-client-request-id": "9a2d2fe1-94a4-d6e4-a933-b47f3d7359df",
        "x-ms-date": "Fri, 19 Feb 2021 19:06:17 GMT",
        "x-ms-return-client-request-id": "true",
<<<<<<< HEAD
        "x-ms-version": "2020-12-06"
=======
        "x-ms-version": "2021-02-12"
>>>>>>> 7e782c87
      },
      "RequestBody": null,
      "StatusCode": 201,
      "ResponseHeaders": {
        "Content-Length": "0",
        "Date": "Fri, 19 Feb 2021 19:06:16 GMT",
        "ETag": "\"0x8D8D5096F612BD7\"",
        "Last-Modified": "Fri, 19 Feb 2021 19:06:17 GMT",
        "Server": [
          "Windows-Azure-HDFS/1.0",
          "Microsoft-HTTPAPI/2.0"
        ],
        "x-ms-client-request-id": "9a2d2fe1-94a4-d6e4-a933-b47f3d7359df",
        "x-ms-request-id": "da847f69-a01f-0061-59f2-065c1c000000",
<<<<<<< HEAD
        "x-ms-version": "2020-12-06"
=======
        "x-ms-version": "2021-02-12"
>>>>>>> 7e782c87
      },
      "ResponseBody": []
    },
    {
      "RequestUri": "https://seannse.dfs.core.windows.net/test-filesystem-6e0396b9-c859-ea64-98e8-8c3eb602c109/test-directory-2bc1faf6-d1f1-a585-72cb-8f6d0a8eb1a4/test-directory-327504d9-acff-390c-e932-ba57b84914df/test-file-090314ff-7f7f-2b72-5feb-64db81f0a1f2?resource=file",
      "RequestMethod": "PUT",
      "RequestHeaders": {
        "Accept": "application/json",
        "Authorization": "Sanitized",
        "User-Agent": [
          "azsdk-net-Storage.Files.DataLake/12.7.0-alpha.20210219.1",
          "(.NET 5.0.3; Microsoft Windows 10.0.19041)"
        ],
        "x-ms-client-request-id": "785c076f-91e2-62b4-bc01-3bb8300855b9",
        "x-ms-date": "Fri, 19 Feb 2021 19:06:18 GMT",
        "x-ms-return-client-request-id": "true",
<<<<<<< HEAD
        "x-ms-version": "2020-12-06"
=======
        "x-ms-version": "2021-02-12"
>>>>>>> 7e782c87
      },
      "RequestBody": null,
      "StatusCode": 201,
      "ResponseHeaders": {
        "Content-Length": "0",
        "Date": "Fri, 19 Feb 2021 19:06:16 GMT",
        "ETag": "\"0x8D8D5096F78AAD3\"",
        "Last-Modified": "Fri, 19 Feb 2021 19:06:17 GMT",
        "Server": [
          "Windows-Azure-HDFS/1.0",
          "Microsoft-HTTPAPI/2.0"
        ],
        "x-ms-client-request-id": "785c076f-91e2-62b4-bc01-3bb8300855b9",
        "x-ms-request-id": "da847f87-a01f-0061-76f2-065c1c000000",
<<<<<<< HEAD
        "x-ms-version": "2020-12-06"
=======
        "x-ms-version": "2021-02-12"
>>>>>>> 7e782c87
      },
      "ResponseBody": []
    },
    {
      "RequestUri": "https://seannse.dfs.core.windows.net/test-filesystem-6e0396b9-c859-ea64-98e8-8c3eb602c109/test-directory-2bc1faf6-d1f1-a585-72cb-8f6d0a8eb1a4/test-directory-0a7cc291-657a-1ce0-b055-bb3c65bf581c?resource=directory",
      "RequestMethod": "PUT",
      "RequestHeaders": {
        "Accept": "application/json",
        "Authorization": "Sanitized",
        "User-Agent": [
          "azsdk-net-Storage.Files.DataLake/12.7.0-alpha.20210219.1",
          "(.NET 5.0.3; Microsoft Windows 10.0.19041)"
        ],
        "x-ms-client-request-id": "102161ed-08c6-0908-2740-c88cd677fdfc",
        "x-ms-date": "Fri, 19 Feb 2021 19:06:18 GMT",
        "x-ms-return-client-request-id": "true",
<<<<<<< HEAD
        "x-ms-version": "2020-12-06"
=======
        "x-ms-version": "2021-02-12"
>>>>>>> 7e782c87
      },
      "RequestBody": null,
      "StatusCode": 201,
      "ResponseHeaders": {
        "Content-Length": "0",
        "Date": "Fri, 19 Feb 2021 19:06:16 GMT",
        "ETag": "\"0x8D8D5096F84C7BD\"",
        "Last-Modified": "Fri, 19 Feb 2021 19:06:17 GMT",
        "Server": [
          "Windows-Azure-HDFS/1.0",
          "Microsoft-HTTPAPI/2.0"
        ],
        "x-ms-client-request-id": "102161ed-08c6-0908-2740-c88cd677fdfc",
        "x-ms-request-id": "da847fa6-a01f-0061-15f2-065c1c000000",
<<<<<<< HEAD
        "x-ms-version": "2020-12-06"
=======
        "x-ms-version": "2021-02-12"
>>>>>>> 7e782c87
      },
      "ResponseBody": []
    },
    {
      "RequestUri": "https://seannse.dfs.core.windows.net/test-filesystem-6e0396b9-c859-ea64-98e8-8c3eb602c109/test-directory-2bc1faf6-d1f1-a585-72cb-8f6d0a8eb1a4/test-directory-0a7cc291-657a-1ce0-b055-bb3c65bf581c/test-file-50df1fa9-db9c-6825-b20b-8be52de37404?resource=file",
      "RequestMethod": "PUT",
      "RequestHeaders": {
        "Accept": "application/json",
        "Authorization": "Sanitized",
        "User-Agent": [
          "azsdk-net-Storage.Files.DataLake/12.7.0-alpha.20210219.1",
          "(.NET 5.0.3; Microsoft Windows 10.0.19041)"
        ],
        "x-ms-client-request-id": "88533a98-2ccc-12a9-3bb8-5eba7d23dc43",
        "x-ms-date": "Fri, 19 Feb 2021 19:06:18 GMT",
        "x-ms-return-client-request-id": "true",
<<<<<<< HEAD
        "x-ms-version": "2020-12-06"
=======
        "x-ms-version": "2021-02-12"
>>>>>>> 7e782c87
      },
      "RequestBody": null,
      "StatusCode": 201,
      "ResponseHeaders": {
        "Content-Length": "0",
        "Date": "Fri, 19 Feb 2021 19:06:17 GMT",
        "ETag": "\"0x8D8D5096F95D5E9\"",
        "Last-Modified": "Fri, 19 Feb 2021 19:06:17 GMT",
        "Server": [
          "Windows-Azure-HDFS/1.0",
          "Microsoft-HTTPAPI/2.0"
        ],
        "x-ms-client-request-id": "88533a98-2ccc-12a9-3bb8-5eba7d23dc43",
        "x-ms-request-id": "da847fbf-a01f-0061-2ef2-065c1c000000",
<<<<<<< HEAD
        "x-ms-version": "2020-12-06"
=======
        "x-ms-version": "2021-02-12"
>>>>>>> 7e782c87
      },
      "ResponseBody": []
    },
    {
      "RequestUri": "https://seannse.dfs.core.windows.net/test-filesystem-6e0396b9-c859-ea64-98e8-8c3eb602c109/test-directory-2bc1faf6-d1f1-a585-72cb-8f6d0a8eb1a4?action=setAccessControl",
      "RequestMethod": "PATCH",
      "RequestHeaders": {
        "Accept": "application/json",
        "Authorization": "Sanitized",
        "User-Agent": [
          "azsdk-net-Storage.Files.DataLake/12.7.0-alpha.20210219.1",
          "(.NET 5.0.3; Microsoft Windows 10.0.19041)"
        ],
        "x-ms-client-request-id": "9c870e86-3ace-9fdd-dbf1-bfbdb4708769",
        "x-ms-date": "Fri, 19 Feb 2021 19:06:18 GMT",
        "x-ms-owner": "60b4c3cb-f929-615f-c90f-78398ad2082f",
        "x-ms-permissions": "rwxrwxrwx",
        "x-ms-return-client-request-id": "true",
<<<<<<< HEAD
        "x-ms-version": "2020-12-06"
=======
        "x-ms-version": "2021-02-12"
>>>>>>> 7e782c87
      },
      "RequestBody": null,
      "StatusCode": 200,
      "ResponseHeaders": {
        "Content-Length": "0",
        "Date": "Fri, 19 Feb 2021 19:06:17 GMT",
        "ETag": "\"0x8D8D5096F43F9BC\"",
        "Last-Modified": "Fri, 19 Feb 2021 19:06:17 GMT",
        "Server": [
          "Windows-Azure-HDFS/1.0",
          "Microsoft-HTTPAPI/2.0"
        ],
        "x-ms-client-request-id": "9c870e86-3ace-9fdd-dbf1-bfbdb4708769",
        "x-ms-namespace-enabled": "true",
        "x-ms-request-id": "da847fd4-a01f-0061-43f2-065c1c000000",
<<<<<<< HEAD
        "x-ms-version": "2020-12-06"
=======
        "x-ms-version": "2021-02-12"
>>>>>>> 7e782c87
      },
      "ResponseBody": []
    },
    {
      "RequestUri": "https://seannse.dfs.core.windows.net/test-filesystem-6e0396b9-c859-ea64-98e8-8c3eb602c109/test-directory-2bc1faf6-d1f1-a585-72cb-8f6d0a8eb1a4/test-directory-327504d9-acff-390c-e932-ba57b84914df?action=setAccessControl",
      "RequestMethod": "PATCH",
      "RequestHeaders": {
        "Accept": "application/json",
        "Authorization": "Sanitized",
        "User-Agent": [
          "azsdk-net-Storage.Files.DataLake/12.7.0-alpha.20210219.1",
          "(.NET 5.0.3; Microsoft Windows 10.0.19041)"
        ],
        "x-ms-client-request-id": "7bb2c4bb-6b4a-3760-a6ac-179e2c7bf65c",
        "x-ms-date": "Fri, 19 Feb 2021 19:06:18 GMT",
        "x-ms-owner": "60b4c3cb-f929-615f-c90f-78398ad2082f",
        "x-ms-permissions": "rwxrwxrwx",
        "x-ms-return-client-request-id": "true",
<<<<<<< HEAD
        "x-ms-version": "2020-12-06"
=======
        "x-ms-version": "2021-02-12"
>>>>>>> 7e782c87
      },
      "RequestBody": null,
      "StatusCode": 200,
      "ResponseHeaders": {
        "Content-Length": "0",
        "Date": "Fri, 19 Feb 2021 19:06:17 GMT",
        "ETag": "\"0x8D8D5096F543045\"",
        "Last-Modified": "Fri, 19 Feb 2021 19:06:17 GMT",
        "Server": [
          "Windows-Azure-HDFS/1.0",
          "Microsoft-HTTPAPI/2.0"
        ],
        "x-ms-client-request-id": "7bb2c4bb-6b4a-3760-a6ac-179e2c7bf65c",
        "x-ms-namespace-enabled": "true",
        "x-ms-request-id": "da847fe4-a01f-0061-53f2-065c1c000000",
<<<<<<< HEAD
        "x-ms-version": "2020-12-06"
=======
        "x-ms-version": "2021-02-12"
>>>>>>> 7e782c87
      },
      "ResponseBody": []
    },
    {
      "RequestUri": "https://seannse.dfs.core.windows.net/test-filesystem-6e0396b9-c859-ea64-98e8-8c3eb602c109/test-directory-2bc1faf6-d1f1-a585-72cb-8f6d0a8eb1a4/test-directory-327504d9-acff-390c-e932-ba57b84914df/test-file-5a3c21b3-68a3-2e4b-d89e-66d9232c7d08?action=setAccessControl",
      "RequestMethod": "PATCH",
      "RequestHeaders": {
        "Accept": "application/json",
        "Authorization": "Sanitized",
        "User-Agent": [
          "azsdk-net-Storage.Files.DataLake/12.7.0-alpha.20210219.1",
          "(.NET 5.0.3; Microsoft Windows 10.0.19041)"
        ],
        "x-ms-client-request-id": "ef019079-0cbd-441f-ce11-512ad114b310",
        "x-ms-date": "Fri, 19 Feb 2021 19:06:18 GMT",
        "x-ms-owner": "60b4c3cb-f929-615f-c90f-78398ad2082f",
        "x-ms-permissions": "rwxrwxrwx",
        "x-ms-return-client-request-id": "true",
<<<<<<< HEAD
        "x-ms-version": "2020-12-06"
=======
        "x-ms-version": "2021-02-12"
>>>>>>> 7e782c87
      },
      "RequestBody": null,
      "StatusCode": 200,
      "ResponseHeaders": {
        "Content-Length": "0",
        "Date": "Fri, 19 Feb 2021 19:06:17 GMT",
        "ETag": "\"0x8D8D5096F612BD7\"",
        "Last-Modified": "Fri, 19 Feb 2021 19:06:17 GMT",
        "Server": [
          "Windows-Azure-HDFS/1.0",
          "Microsoft-HTTPAPI/2.0"
        ],
        "x-ms-client-request-id": "ef019079-0cbd-441f-ce11-512ad114b310",
        "x-ms-namespace-enabled": "true",
        "x-ms-request-id": "da847ff1-a01f-0061-60f2-065c1c000000",
<<<<<<< HEAD
        "x-ms-version": "2020-12-06"
=======
        "x-ms-version": "2021-02-12"
>>>>>>> 7e782c87
      },
      "ResponseBody": []
    },
    {
      "RequestUri": "https://seannse.dfs.core.windows.net/test-filesystem-6e0396b9-c859-ea64-98e8-8c3eb602c109/test-directory-2bc1faf6-d1f1-a585-72cb-8f6d0a8eb1a4/test-directory-327504d9-acff-390c-e932-ba57b84914df/test-file-090314ff-7f7f-2b72-5feb-64db81f0a1f2?action=setAccessControl",
      "RequestMethod": "PATCH",
      "RequestHeaders": {
        "Accept": "application/json",
        "Authorization": "Sanitized",
        "User-Agent": [
          "azsdk-net-Storage.Files.DataLake/12.7.0-alpha.20210219.1",
          "(.NET 5.0.3; Microsoft Windows 10.0.19041)"
        ],
        "x-ms-client-request-id": "9c24b63e-0679-a89f-3ef0-ea3f08b1cc46",
        "x-ms-date": "Fri, 19 Feb 2021 19:06:18 GMT",
        "x-ms-owner": "60b4c3cb-f929-615f-c90f-78398ad2082f",
        "x-ms-permissions": "rwxrwxrwx",
        "x-ms-return-client-request-id": "true",
<<<<<<< HEAD
        "x-ms-version": "2020-12-06"
=======
        "x-ms-version": "2021-02-12"
>>>>>>> 7e782c87
      },
      "RequestBody": null,
      "StatusCode": 200,
      "ResponseHeaders": {
        "Content-Length": "0",
        "Date": "Fri, 19 Feb 2021 19:06:17 GMT",
        "ETag": "\"0x8D8D5096F78AAD3\"",
        "Last-Modified": "Fri, 19 Feb 2021 19:06:17 GMT",
        "Server": [
          "Windows-Azure-HDFS/1.0",
          "Microsoft-HTTPAPI/2.0"
        ],
        "x-ms-client-request-id": "9c24b63e-0679-a89f-3ef0-ea3f08b1cc46",
        "x-ms-namespace-enabled": "true",
        "x-ms-request-id": "da848006-a01f-0061-75f2-065c1c000000",
<<<<<<< HEAD
        "x-ms-version": "2020-12-06"
=======
        "x-ms-version": "2021-02-12"
>>>>>>> 7e782c87
      },
      "ResponseBody": []
    },
    {
      "RequestUri": "https://seannse.dfs.core.windows.net/test-filesystem-6e0396b9-c859-ea64-98e8-8c3eb602c109/test-directory-2bc1faf6-d1f1-a585-72cb-8f6d0a8eb1a4/test-directory-0a7cc291-657a-1ce0-b055-bb3c65bf581c?action=setAccessControl",
      "RequestMethod": "PATCH",
      "RequestHeaders": {
        "Accept": "application/json",
        "Authorization": "Sanitized",
        "User-Agent": [
          "azsdk-net-Storage.Files.DataLake/12.7.0-alpha.20210219.1",
          "(.NET 5.0.3; Microsoft Windows 10.0.19041)"
        ],
        "x-ms-client-request-id": "1aec9c80-17f0-0b96-978f-9454d39d5836",
        "x-ms-date": "Fri, 19 Feb 2021 19:06:18 GMT",
        "x-ms-owner": "60b4c3cb-f929-615f-c90f-78398ad2082f",
        "x-ms-permissions": "rwxrwxrwx",
        "x-ms-return-client-request-id": "true",
<<<<<<< HEAD
        "x-ms-version": "2020-12-06"
=======
        "x-ms-version": "2021-02-12"
>>>>>>> 7e782c87
      },
      "RequestBody": null,
      "StatusCode": 200,
      "ResponseHeaders": {
        "Content-Length": "0",
        "Date": "Fri, 19 Feb 2021 19:06:17 GMT",
        "ETag": "\"0x8D8D5096F84C7BD\"",
        "Last-Modified": "Fri, 19 Feb 2021 19:06:17 GMT",
        "Server": [
          "Windows-Azure-HDFS/1.0",
          "Microsoft-HTTPAPI/2.0"
        ],
        "x-ms-client-request-id": "1aec9c80-17f0-0b96-978f-9454d39d5836",
        "x-ms-namespace-enabled": "true",
        "x-ms-request-id": "da848016-a01f-0061-05f2-065c1c000000",
<<<<<<< HEAD
        "x-ms-version": "2020-12-06"
=======
        "x-ms-version": "2021-02-12"
>>>>>>> 7e782c87
      },
      "ResponseBody": []
    },
    {
      "RequestUri": "https://seannse.dfs.core.windows.net/test-filesystem-6e0396b9-c859-ea64-98e8-8c3eb602c109/test-directory-2bc1faf6-d1f1-a585-72cb-8f6d0a8eb1a4/test-directory-0a7cc291-657a-1ce0-b055-bb3c65bf581c/test-file-50df1fa9-db9c-6825-b20b-8be52de37404?action=setAccessControl",
      "RequestMethod": "PATCH",
      "RequestHeaders": {
        "Accept": "application/json",
        "Authorization": "Sanitized",
        "User-Agent": [
          "azsdk-net-Storage.Files.DataLake/12.7.0-alpha.20210219.1",
          "(.NET 5.0.3; Microsoft Windows 10.0.19041)"
        ],
        "x-ms-client-request-id": "6cbeb707-b1c5-db55-69a6-d82905c8e714",
        "x-ms-date": "Fri, 19 Feb 2021 19:06:18 GMT",
        "x-ms-owner": "60b4c3cb-f929-615f-c90f-78398ad2082f",
        "x-ms-permissions": "rwxrwxrwx",
        "x-ms-return-client-request-id": "true",
<<<<<<< HEAD
        "x-ms-version": "2020-12-06"
=======
        "x-ms-version": "2021-02-12"
>>>>>>> 7e782c87
      },
      "RequestBody": null,
      "StatusCode": 200,
      "ResponseHeaders": {
        "Content-Length": "0",
        "Date": "Fri, 19 Feb 2021 19:06:17 GMT",
        "ETag": "\"0x8D8D5096F95D5E9\"",
        "Last-Modified": "Fri, 19 Feb 2021 19:06:17 GMT",
        "Server": [
          "Windows-Azure-HDFS/1.0",
          "Microsoft-HTTPAPI/2.0"
        ],
        "x-ms-client-request-id": "6cbeb707-b1c5-db55-69a6-d82905c8e714",
        "x-ms-namespace-enabled": "true",
        "x-ms-request-id": "da84802a-a01f-0061-19f2-065c1c000000",
<<<<<<< HEAD
        "x-ms-version": "2020-12-06"
=======
        "x-ms-version": "2021-02-12"
>>>>>>> 7e782c87
      },
      "ResponseBody": []
    },
    {
      "RequestUri": "https://seannse.dfs.core.windows.net/test-filesystem-6e0396b9-c859-ea64-98e8-8c3eb602c109/test-directory-2bc1faf6-d1f1-a585-72cb-8f6d0a8eb1a4/test-directory-0a7cc291-657a-1ce0-b055-bb3c65bf581c/test-file-105ed147-8fcb-5f49-9f47-81872dbd0c9f?resource=file",
      "RequestMethod": "PUT",
      "RequestHeaders": {
        "Accept": "application/json",
        "Authorization": "Sanitized",
        "User-Agent": [
          "azsdk-net-Storage.Files.DataLake/12.7.0-alpha.20210219.1",
          "(.NET 5.0.3; Microsoft Windows 10.0.19041)"
        ],
        "x-ms-client-request-id": "2d92d481-ac99-77f7-6d5f-cd7d2fceadac",
        "x-ms-date": "Fri, 19 Feb 2021 19:06:18 GMT",
        "x-ms-return-client-request-id": "true",
<<<<<<< HEAD
        "x-ms-version": "2020-12-06"
=======
        "x-ms-version": "2021-02-12"
>>>>>>> 7e782c87
      },
      "RequestBody": null,
      "StatusCode": 201,
      "ResponseHeaders": {
        "Content-Length": "0",
        "Date": "Fri, 19 Feb 2021 19:06:17 GMT",
        "ETag": "\"0x8D8D5096FF42F9F\"",
        "Last-Modified": "Fri, 19 Feb 2021 19:06:18 GMT",
        "Server": [
          "Windows-Azure-HDFS/1.0",
          "Microsoft-HTTPAPI/2.0"
        ],
        "x-ms-client-request-id": "2d92d481-ac99-77f7-6d5f-cd7d2fceadac",
        "x-ms-request-id": "da848043-a01f-0061-32f2-065c1c000000",
<<<<<<< HEAD
        "x-ms-version": "2020-12-06"
=======
        "x-ms-version": "2021-02-12"
>>>>>>> 7e782c87
      },
      "ResponseBody": []
    },
    {
      "RequestUri": "https://seannse.dfs.core.windows.net/test-filesystem-6e0396b9-c859-ea64-98e8-8c3eb602c109/test-directory-2bc1faf6-d1f1-a585-72cb-8f6d0a8eb1a4/test-directory-0a7cc291-657a-1ce0-b055-bb3c65bf581c/test-file-33573999-cc7b-5b36-60c6-8bf79d0717cc?resource=file",
      "RequestMethod": "PUT",
      "RequestHeaders": {
        "Accept": "application/json",
        "Authorization": "Sanitized",
        "User-Agent": [
          "azsdk-net-Storage.Files.DataLake/12.7.0-alpha.20210219.1",
          "(.NET 5.0.3; Microsoft Windows 10.0.19041)"
        ],
        "x-ms-client-request-id": "0fa84426-6a7c-b454-9e37-ccd220ffd966",
        "x-ms-date": "Fri, 19 Feb 2021 19:06:19 GMT",
        "x-ms-return-client-request-id": "true",
<<<<<<< HEAD
        "x-ms-version": "2020-12-06"
=======
        "x-ms-version": "2021-02-12"
>>>>>>> 7e782c87
      },
      "RequestBody": null,
      "StatusCode": 201,
      "ResponseHeaders": {
        "Content-Length": "0",
        "Date": "Fri, 19 Feb 2021 19:06:17 GMT",
        "ETag": "\"0x8D8D50970008814\"",
        "Last-Modified": "Fri, 19 Feb 2021 19:06:18 GMT",
        "Server": [
          "Windows-Azure-HDFS/1.0",
          "Microsoft-HTTPAPI/2.0"
        ],
        "x-ms-client-request-id": "0fa84426-6a7c-b454-9e37-ccd220ffd966",
        "x-ms-request-id": "da84804c-a01f-0061-3bf2-065c1c000000",
<<<<<<< HEAD
        "x-ms-version": "2020-12-06"
=======
        "x-ms-version": "2021-02-12"
>>>>>>> 7e782c87
      },
      "ResponseBody": []
    },
    {
      "RequestUri": "https://seannse.dfs.core.windows.net/test-filesystem-6e0396b9-c859-ea64-98e8-8c3eb602c109/test-directory-2bc1faf6-d1f1-a585-72cb-8f6d0a8eb1a4/test-directory-0a7cc291-657a-1ce0-b055-bb3c65bf581c/test-file-7ed40048-54c8-ba81-3331-59a61eb63c6d?resource=file",
      "RequestMethod": "PUT",
      "RequestHeaders": {
        "Accept": "application/json",
        "Authorization": "Sanitized",
        "User-Agent": [
          "azsdk-net-Storage.Files.DataLake/12.7.0-alpha.20210219.1",
          "(.NET 5.0.3; Microsoft Windows 10.0.19041)"
        ],
        "x-ms-client-request-id": "1d3747fb-e91e-d2ee-c2ee-dc4a11ad96e7",
        "x-ms-date": "Fri, 19 Feb 2021 19:06:19 GMT",
        "x-ms-return-client-request-id": "true",
<<<<<<< HEAD
        "x-ms-version": "2020-12-06"
=======
        "x-ms-version": "2021-02-12"
>>>>>>> 7e782c87
      },
      "RequestBody": null,
      "StatusCode": 201,
      "ResponseHeaders": {
        "Content-Length": "0",
        "Date": "Fri, 19 Feb 2021 19:06:17 GMT",
        "ETag": "\"0x8D8D509700C8BA6\"",
        "Last-Modified": "Fri, 19 Feb 2021 19:06:18 GMT",
        "Server": [
          "Windows-Azure-HDFS/1.0",
          "Microsoft-HTTPAPI/2.0"
        ],
        "x-ms-client-request-id": "1d3747fb-e91e-d2ee-c2ee-dc4a11ad96e7",
        "x-ms-request-id": "da84805a-a01f-0061-49f2-065c1c000000",
<<<<<<< HEAD
        "x-ms-version": "2020-12-06"
=======
        "x-ms-version": "2021-02-12"
>>>>>>> 7e782c87
      },
      "ResponseBody": []
    },
    {
      "RequestUri": "https://seannse.dfs.core.windows.net/test-filesystem-6e0396b9-c859-ea64-98e8-8c3eb602c109/test-directory-2bc1faf6-d1f1-a585-72cb-8f6d0a8eb1a4/test-directory-0a7cc291-657a-1ce0-b055-bb3c65bf581c/test-directory-4b735ffa-802f-4008-b096-2177998ea7ff?resource=directory",
      "RequestMethod": "PUT",
      "RequestHeaders": {
        "Accept": "application/json",
        "Authorization": "Sanitized",
        "User-Agent": [
          "azsdk-net-Storage.Files.DataLake/12.7.0-alpha.20210219.1",
          "(.NET 5.0.3; Microsoft Windows 10.0.19041)"
        ],
        "x-ms-client-request-id": "b3f8d3bb-b9c0-7aab-3ff6-6c88c7773834",
        "x-ms-date": "Fri, 19 Feb 2021 19:06:19 GMT",
        "x-ms-return-client-request-id": "true",
<<<<<<< HEAD
        "x-ms-version": "2020-12-06"
=======
        "x-ms-version": "2021-02-12"
>>>>>>> 7e782c87
      },
      "RequestBody": null,
      "StatusCode": 201,
      "ResponseHeaders": {
        "Content-Length": "0",
        "Date": "Fri, 19 Feb 2021 19:06:17 GMT",
        "ETag": "\"0x8D8D50970175D85\"",
        "Last-Modified": "Fri, 19 Feb 2021 19:06:18 GMT",
        "Server": [
          "Windows-Azure-HDFS/1.0",
          "Microsoft-HTTPAPI/2.0"
        ],
        "x-ms-client-request-id": "b3f8d3bb-b9c0-7aab-3ff6-6c88c7773834",
        "x-ms-request-id": "da848065-a01f-0061-54f2-065c1c000000",
<<<<<<< HEAD
        "x-ms-version": "2020-12-06"
=======
        "x-ms-version": "2021-02-12"
>>>>>>> 7e782c87
      },
      "ResponseBody": []
    },
    {
      "RequestUri": "https://seannse.blob.core.windows.net/?restype=service&comp=userdelegationkey",
      "RequestMethod": "POST",
      "RequestHeaders": {
        "Accept": "application/xml",
        "Authorization": "Sanitized",
        "Content-Length": "59",
        "Content-Type": "application/xml",
        "traceparent": "00-386e1ccf0c4bf548b902090441c898ed-00845b66d5582544-00",
        "User-Agent": [
          "azsdk-net-Storage.Files.DataLake/12.7.0-alpha.20210219.1",
          "(.NET 5.0.3; Microsoft Windows 10.0.19041)"
        ],
        "x-ms-client-request-id": "c6bb7268-f396-723e-d231-9888b1c6ae6f",
        "x-ms-return-client-request-id": "true",
<<<<<<< HEAD
        "x-ms-version": "2020-12-06"
=======
        "x-ms-version": "2021-02-12"
>>>>>>> 7e782c87
      },
      "RequestBody": "﻿<KeyInfo><Expiry>2021-02-19T20:06:19Z</Expiry></KeyInfo>",
      "StatusCode": 200,
      "ResponseHeaders": {
        "Content-Type": "application/xml",
        "Date": "Fri, 19 Feb 2021 19:06:18 GMT",
        "Server": [
          "Windows-Azure-Blob/1.0",
          "Microsoft-HTTPAPI/2.0"
        ],
        "Transfer-Encoding": "chunked",
        "x-ms-client-request-id": "c6bb7268-f396-723e-d231-9888b1c6ae6f",
        "x-ms-request-id": "cb1372dc-b01e-006d-75f2-06cb14000000",
<<<<<<< HEAD
        "x-ms-version": "2020-12-06"
=======
        "x-ms-version": "2021-02-12"
>>>>>>> 7e782c87
      },
      "ResponseBody": "﻿<?xml version=\"1.0\" encoding=\"utf-8\"?><UserDelegationKey><SignedOid>c4f48289-bb84-4086-b250-6f94a8f64cee</SignedOid><SignedTid>72f988bf-86f1-41af-91ab-2d7cd011db47</SignedTid><SignedStart>2021-02-19T19:06:18Z</SignedStart><SignedExpiry>2021-02-19T20:06:19Z</SignedExpiry><SignedService>b</SignedService><SignedVersion>2020-06-12</SignedVersion><Value>1u81kFUYdrH7TTS16nRW4kkCjxz5bvDrmtfsKosd890=</Value></UserDelegationKey>"
    },
    {
<<<<<<< HEAD
      "RequestUri": "https://seannse.dfs.core.windows.net/test-filesystem-6e0396b9-c859-ea64-98e8-8c3eb602c109/test-directory-2bc1faf6-d1f1-a585-72cb-8f6d0a8eb1a4?skoid=c4f48289-bb84-4086-b250-6f94a8f64cee&sktid=72f988bf-86f1-41af-91ab-2d7cd011db47&skt=2021-02-19T19%3A06%3A18Z&ske=2021-02-19T20%3A06%3A19Z&sks=b&skv=2020-06-12&sv=2020-12-06&st=2021-02-19T18%3A06%3A19Z&se=2021-02-19T20%3A06%3A19Z&sr=c&sp=racwdlmeop&suoid=60b4c3cb-f929-615f-c90f-78398ad2082f&sig=Sanitized&action=setAccessControlRecursive&mode=set&forceFlag=true",
=======
      "RequestUri": "https://seannse.dfs.core.windows.net/test-filesystem-6e0396b9-c859-ea64-98e8-8c3eb602c109/test-directory-2bc1faf6-d1f1-a585-72cb-8f6d0a8eb1a4?skoid=c4f48289-bb84-4086-b250-6f94a8f64cee&sktid=72f988bf-86f1-41af-91ab-2d7cd011db47&skt=2021-02-19T19%3A06%3A18Z&ske=2021-02-19T20%3A06%3A19Z&sks=b&skv=2020-06-12&sv=2021-02-12&st=2021-02-19T18%3A06%3A19Z&se=2021-02-19T20%3A06%3A19Z&sr=c&sp=racwdlmeop&suoid=60b4c3cb-f929-615f-c90f-78398ad2082f&sig=Sanitized&action=setAccessControlRecursive&mode=set&forceFlag=true",
>>>>>>> 7e782c87
      "RequestMethod": "PATCH",
      "RequestHeaders": {
        "Accept": "application/json",
        "User-Agent": [
          "azsdk-net-Storage.Files.DataLake/12.7.0-alpha.20210219.1",
          "(.NET 5.0.3; Microsoft Windows 10.0.19041)"
        ],
        "x-ms-acl": "user::rwx,group::r--,other::---,mask::rwx",
        "x-ms-client-request-id": "551fc1e1-71bb-529d-9dac-c0cf26df2b4a",
        "x-ms-return-client-request-id": "true",
<<<<<<< HEAD
        "x-ms-version": "2020-12-06"
=======
        "x-ms-version": "2021-02-12"
>>>>>>> 7e782c87
      },
      "RequestBody": null,
      "StatusCode": 200,
      "ResponseHeaders": {
        "Date": "Fri, 19 Feb 2021 19:06:18 GMT",
        "Server": [
          "Windows-Azure-HDFS/1.0",
          "Microsoft-HTTPAPI/2.0"
        ],
        "Transfer-Encoding": "chunked",
        "x-ms-client-request-id": "551fc1e1-71bb-529d-9dac-c0cf26df2b4a",
        "x-ms-namespace-enabled": "true",
        "x-ms-request-id": "da848089-a01f-0061-78f2-065c1c000000",
<<<<<<< HEAD
        "x-ms-version": "2020-12-06"
=======
        "x-ms-version": "2021-02-12"
>>>>>>> 7e782c87
      },
      "ResponseBody": "eyJkaXJlY3Rvcmllc1N1Y2Nlc3NmdWwiOjMsImZhaWxlZEVudHJpZXMiOlt7ImVycm9yTWVzc2FnZSI6IlRoaXMgcmVxdWVzdCBpcyBub3QgYXV0aG9yaXplZCB0byBwZXJmb3JtIHRoaXMgb3BlcmF0aW9uIHVzaW5nIHRoaXMgcGVybWlzc2lvbi4iLCJuYW1lIjoidGVzdC1kaXJlY3RvcnktMmJjMWZhZjYtZDFmMS1hNTg1LTcyY2ItOGY2ZDBhOGViMWE0L3Rlc3QtZGlyZWN0b3J5LTBhN2NjMjkxLTY1N2EtMWNlMC1iMDU1LWJiM2M2NWJmNTgxYy90ZXN0LWZpbGUtMTA1ZWQxNDctOGZjYi01ZjQ5LTlmNDctODE4NzJkYmQwYzlmIiwidHlwZSI6IkZJTEUifSx7ImVycm9yTWVzc2FnZSI6IlRoaXMgcmVxdWVzdCBpcyBub3QgYXV0aG9yaXplZCB0byBwZXJmb3JtIHRoaXMgb3BlcmF0aW9uIHVzaW5nIHRoaXMgcGVybWlzc2lvbi4iLCJuYW1lIjoidGVzdC1kaXJlY3RvcnktMmJjMWZhZjYtZDFmMS1hNTg1LTcyY2ItOGY2ZDBhOGViMWE0L3Rlc3QtZGlyZWN0b3J5LTBhN2NjMjkxLTY1N2EtMWNlMC1iMDU1LWJiM2M2NWJmNTgxYy90ZXN0LWRpcmVjdG9yeS00YjczNWZmYS04MDJmLTQwMDgtYjA5Ni0yMTc3OTk4ZWE3ZmYiLCJ0eXBlIjoiRElSRUNUT1JZIn0seyJlcnJvck1lc3NhZ2UiOiJUaGlzIHJlcXVlc3QgaXMgbm90IGF1dGhvcml6ZWQgdG8gcGVyZm9ybSB0aGlzIG9wZXJhdGlvbiB1c2luZyB0aGlzIHBlcm1pc3Npb24uIiwibmFtZSI6InRlc3QtZGlyZWN0b3J5LTJiYzFmYWY2LWQxZjEtYTU4NS03MmNiLThmNmQwYThlYjFhNC90ZXN0LWRpcmVjdG9yeS0wYTdjYzI5MS02NTdhLTFjZTAtYjA1NS1iYjNjNjViZjU4MWMvdGVzdC1maWxlLTMzNTczOTk5LWNjN2ItNWIzNi02MGM2LThiZjc5ZDA3MTdjYyIsInR5cGUiOiJGSUxFIn0seyJlcnJvck1lc3NhZ2UiOiJUaGlzIHJlcXVlc3QgaXMgbm90IGF1dGhvcml6ZWQgdG8gcGVyZm9ybSB0aGlzIG9wZXJhdGlvbiB1c2luZyB0aGlzIHBlcm1pc3Npb24uIiwibmFtZSI6InRlc3QtZGlyZWN0b3J5LTJiYzFmYWY2LWQxZjEtYTU4NS03MmNiLThmNmQwYThlYjFhNC90ZXN0LWRpcmVjdG9yeS0wYTdjYzI5MS02NTdhLTFjZTAtYjA1NS1iYjNjNjViZjU4MWMvdGVzdC1maWxlLTdlZDQwMDQ4LTU0YzgtYmE4MS0zMzMxLTU5YTYxZWI2M2M2ZCIsInR5cGUiOiJGSUxFIn1dLCJmYWlsdXJlQ291bnQiOjQsImZpbGVzU3VjY2Vzc2Z1bCI6M30K"
    },
    {
      "RequestUri": "https://seannse.blob.core.windows.net/test-filesystem-6e0396b9-c859-ea64-98e8-8c3eb602c109?restype=container",
      "RequestMethod": "DELETE",
      "RequestHeaders": {
        "Accept": "application/xml",
        "Authorization": "Sanitized",
        "traceparent": "00-63a395eeab2ace4da2fe98a2a252c539-64b7947662f28b46-00",
        "User-Agent": [
          "azsdk-net-Storage.Files.DataLake/12.7.0-alpha.20210219.1",
          "(.NET 5.0.3; Microsoft Windows 10.0.19041)"
        ],
        "x-ms-client-request-id": "f0a6f1a2-58a6-54b4-c4d6-b039daded68b",
        "x-ms-date": "Fri, 19 Feb 2021 19:06:19 GMT",
        "x-ms-return-client-request-id": "true",
<<<<<<< HEAD
        "x-ms-version": "2020-12-06"
=======
        "x-ms-version": "2021-02-12"
>>>>>>> 7e782c87
      },
      "RequestBody": null,
      "StatusCode": 202,
      "ResponseHeaders": {
        "Content-Length": "0",
        "Date": "Fri, 19 Feb 2021 19:06:18 GMT",
        "Server": [
          "Windows-Azure-Blob/1.0",
          "Microsoft-HTTPAPI/2.0"
        ],
        "x-ms-client-request-id": "f0a6f1a2-58a6-54b4-c4d6-b039daded68b",
        "x-ms-request-id": "cb137337-b01e-006d-45f2-06cb14000000",
<<<<<<< HEAD
        "x-ms-version": "2020-12-06"
=======
        "x-ms-version": "2021-02-12"
>>>>>>> 7e782c87
      },
      "ResponseBody": []
    }
  ],
  "Variables": {
    "DateTimeOffsetNow": "2021-02-19T13:06:19.2525727-06:00",
    "RandomSeed": "1799828925",
    "Storage_TestConfigHierarchicalNamespace": "NamespaceTenant\nseannse\nU2FuaXRpemVk\nhttps://seannse.blob.core.windows.net\nhttps://seannse.file.core.windows.net\nhttps://seannse.queue.core.windows.net\nhttps://seannse.table.core.windows.net\n\n\n\n\nhttps://seannse-secondary.blob.core.windows.net\nhttps://seannse-secondary.file.core.windows.net\nhttps://seannse-secondary.queue.core.windows.net\nhttps://seannse-secondary.table.core.windows.net\n68390a19-a643-458b-b726-408abf67b4fc\nSanitized\n72f988bf-86f1-41af-91ab-2d7cd011db47\nhttps://login.microsoftonline.com/\nCloud\nBlobEndpoint=https://seannse.blob.core.windows.net/;QueueEndpoint=https://seannse.queue.core.windows.net/;FileEndpoint=https://seannse.file.core.windows.net/;BlobSecondaryEndpoint=https://seannse-secondary.blob.core.windows.net/;QueueSecondaryEndpoint=https://seannse-secondary.queue.core.windows.net/;FileSecondaryEndpoint=https://seannse-secondary.file.core.windows.net/;AccountName=seannse;AccountKey=Sanitized\n\n\n"
  }
}<|MERGE_RESOLUTION|>--- conflicted
+++ resolved
@@ -15,11 +15,7 @@
         "x-ms-client-request-id": "fd9048df-d870-b13a-deef-9df055162f0c",
         "x-ms-date": "Fri, 19 Feb 2021 19:06:17 GMT",
         "x-ms-return-client-request-id": "true",
-<<<<<<< HEAD
-        "x-ms-version": "2020-12-06"
-=======
-        "x-ms-version": "2021-02-12"
->>>>>>> 7e782c87
+        "x-ms-version": "2021-02-12"
       },
       "RequestBody": null,
       "StatusCode": 201,
@@ -34,11 +30,7 @@
         ],
         "x-ms-client-request-id": "fd9048df-d870-b13a-deef-9df055162f0c",
         "x-ms-request-id": "cb136efb-b01e-006d-0ef2-06cb14000000",
-<<<<<<< HEAD
-        "x-ms-version": "2020-12-06"
-=======
-        "x-ms-version": "2021-02-12"
->>>>>>> 7e782c87
+        "x-ms-version": "2021-02-12"
       },
       "ResponseBody": []
     },
@@ -57,11 +49,7 @@
         "x-ms-client-request-id": "726d28cd-2efb-6655-b18a-a843ef21d9b5",
         "x-ms-date": "Fri, 19 Feb 2021 19:06:17 GMT",
         "x-ms-return-client-request-id": "true",
-<<<<<<< HEAD
-        "x-ms-version": "2020-12-06"
-=======
-        "x-ms-version": "2021-02-12"
->>>>>>> 7e782c87
+        "x-ms-version": "2021-02-12"
       },
       "RequestBody": null,
       "StatusCode": 200,
@@ -77,11 +65,7 @@
         "x-ms-client-request-id": "726d28cd-2efb-6655-b18a-a843ef21d9b5",
         "x-ms-namespace-enabled": "true",
         "x-ms-request-id": "da847f37-a01f-0061-27f2-065c1c000000",
-<<<<<<< HEAD
-        "x-ms-version": "2020-12-06"
-=======
-        "x-ms-version": "2021-02-12"
->>>>>>> 7e782c87
+        "x-ms-version": "2021-02-12"
       },
       "ResponseBody": []
     },
@@ -99,11 +83,7 @@
         "x-ms-client-request-id": "06b61829-f678-fcf0-a3c8-00309ee85b23",
         "x-ms-date": "Fri, 19 Feb 2021 19:06:17 GMT",
         "x-ms-return-client-request-id": "true",
-<<<<<<< HEAD
-        "x-ms-version": "2020-12-06"
-=======
-        "x-ms-version": "2021-02-12"
->>>>>>> 7e782c87
+        "x-ms-version": "2021-02-12"
       },
       "RequestBody": null,
       "StatusCode": 201,
@@ -118,11 +98,7 @@
         ],
         "x-ms-client-request-id": "06b61829-f678-fcf0-a3c8-00309ee85b23",
         "x-ms-request-id": "da847f47-a01f-0061-37f2-065c1c000000",
-<<<<<<< HEAD
-        "x-ms-version": "2020-12-06"
-=======
-        "x-ms-version": "2021-02-12"
->>>>>>> 7e782c87
+        "x-ms-version": "2021-02-12"
       },
       "ResponseBody": []
     },
@@ -139,11 +115,7 @@
         "x-ms-client-request-id": "8d62f43e-a31d-7c4c-0b7c-1d463b984359",
         "x-ms-date": "Fri, 19 Feb 2021 19:06:17 GMT",
         "x-ms-return-client-request-id": "true",
-<<<<<<< HEAD
-        "x-ms-version": "2020-12-06"
-=======
-        "x-ms-version": "2021-02-12"
->>>>>>> 7e782c87
+        "x-ms-version": "2021-02-12"
       },
       "RequestBody": null,
       "StatusCode": 201,
@@ -158,11 +130,7 @@
         ],
         "x-ms-client-request-id": "8d62f43e-a31d-7c4c-0b7c-1d463b984359",
         "x-ms-request-id": "da847f5d-a01f-0061-4df2-065c1c000000",
-<<<<<<< HEAD
-        "x-ms-version": "2020-12-06"
-=======
-        "x-ms-version": "2021-02-12"
->>>>>>> 7e782c87
+        "x-ms-version": "2021-02-12"
       },
       "ResponseBody": []
     },
@@ -179,11 +147,7 @@
         "x-ms-client-request-id": "9a2d2fe1-94a4-d6e4-a933-b47f3d7359df",
         "x-ms-date": "Fri, 19 Feb 2021 19:06:17 GMT",
         "x-ms-return-client-request-id": "true",
-<<<<<<< HEAD
-        "x-ms-version": "2020-12-06"
-=======
-        "x-ms-version": "2021-02-12"
->>>>>>> 7e782c87
+        "x-ms-version": "2021-02-12"
       },
       "RequestBody": null,
       "StatusCode": 201,
@@ -198,11 +162,7 @@
         ],
         "x-ms-client-request-id": "9a2d2fe1-94a4-d6e4-a933-b47f3d7359df",
         "x-ms-request-id": "da847f69-a01f-0061-59f2-065c1c000000",
-<<<<<<< HEAD
-        "x-ms-version": "2020-12-06"
-=======
-        "x-ms-version": "2021-02-12"
->>>>>>> 7e782c87
+        "x-ms-version": "2021-02-12"
       },
       "ResponseBody": []
     },
@@ -219,11 +179,7 @@
         "x-ms-client-request-id": "785c076f-91e2-62b4-bc01-3bb8300855b9",
         "x-ms-date": "Fri, 19 Feb 2021 19:06:18 GMT",
         "x-ms-return-client-request-id": "true",
-<<<<<<< HEAD
-        "x-ms-version": "2020-12-06"
-=======
-        "x-ms-version": "2021-02-12"
->>>>>>> 7e782c87
+        "x-ms-version": "2021-02-12"
       },
       "RequestBody": null,
       "StatusCode": 201,
@@ -238,11 +194,7 @@
         ],
         "x-ms-client-request-id": "785c076f-91e2-62b4-bc01-3bb8300855b9",
         "x-ms-request-id": "da847f87-a01f-0061-76f2-065c1c000000",
-<<<<<<< HEAD
-        "x-ms-version": "2020-12-06"
-=======
-        "x-ms-version": "2021-02-12"
->>>>>>> 7e782c87
+        "x-ms-version": "2021-02-12"
       },
       "ResponseBody": []
     },
@@ -259,11 +211,7 @@
         "x-ms-client-request-id": "102161ed-08c6-0908-2740-c88cd677fdfc",
         "x-ms-date": "Fri, 19 Feb 2021 19:06:18 GMT",
         "x-ms-return-client-request-id": "true",
-<<<<<<< HEAD
-        "x-ms-version": "2020-12-06"
-=======
-        "x-ms-version": "2021-02-12"
->>>>>>> 7e782c87
+        "x-ms-version": "2021-02-12"
       },
       "RequestBody": null,
       "StatusCode": 201,
@@ -278,11 +226,7 @@
         ],
         "x-ms-client-request-id": "102161ed-08c6-0908-2740-c88cd677fdfc",
         "x-ms-request-id": "da847fa6-a01f-0061-15f2-065c1c000000",
-<<<<<<< HEAD
-        "x-ms-version": "2020-12-06"
-=======
-        "x-ms-version": "2021-02-12"
->>>>>>> 7e782c87
+        "x-ms-version": "2021-02-12"
       },
       "ResponseBody": []
     },
@@ -299,11 +243,7 @@
         "x-ms-client-request-id": "88533a98-2ccc-12a9-3bb8-5eba7d23dc43",
         "x-ms-date": "Fri, 19 Feb 2021 19:06:18 GMT",
         "x-ms-return-client-request-id": "true",
-<<<<<<< HEAD
-        "x-ms-version": "2020-12-06"
-=======
-        "x-ms-version": "2021-02-12"
->>>>>>> 7e782c87
+        "x-ms-version": "2021-02-12"
       },
       "RequestBody": null,
       "StatusCode": 201,
@@ -318,11 +258,7 @@
         ],
         "x-ms-client-request-id": "88533a98-2ccc-12a9-3bb8-5eba7d23dc43",
         "x-ms-request-id": "da847fbf-a01f-0061-2ef2-065c1c000000",
-<<<<<<< HEAD
-        "x-ms-version": "2020-12-06"
-=======
-        "x-ms-version": "2021-02-12"
->>>>>>> 7e782c87
+        "x-ms-version": "2021-02-12"
       },
       "ResponseBody": []
     },
@@ -341,11 +277,7 @@
         "x-ms-owner": "60b4c3cb-f929-615f-c90f-78398ad2082f",
         "x-ms-permissions": "rwxrwxrwx",
         "x-ms-return-client-request-id": "true",
-<<<<<<< HEAD
-        "x-ms-version": "2020-12-06"
-=======
-        "x-ms-version": "2021-02-12"
->>>>>>> 7e782c87
+        "x-ms-version": "2021-02-12"
       },
       "RequestBody": null,
       "StatusCode": 200,
@@ -361,11 +293,7 @@
         "x-ms-client-request-id": "9c870e86-3ace-9fdd-dbf1-bfbdb4708769",
         "x-ms-namespace-enabled": "true",
         "x-ms-request-id": "da847fd4-a01f-0061-43f2-065c1c000000",
-<<<<<<< HEAD
-        "x-ms-version": "2020-12-06"
-=======
-        "x-ms-version": "2021-02-12"
->>>>>>> 7e782c87
+        "x-ms-version": "2021-02-12"
       },
       "ResponseBody": []
     },
@@ -384,11 +312,7 @@
         "x-ms-owner": "60b4c3cb-f929-615f-c90f-78398ad2082f",
         "x-ms-permissions": "rwxrwxrwx",
         "x-ms-return-client-request-id": "true",
-<<<<<<< HEAD
-        "x-ms-version": "2020-12-06"
-=======
-        "x-ms-version": "2021-02-12"
->>>>>>> 7e782c87
+        "x-ms-version": "2021-02-12"
       },
       "RequestBody": null,
       "StatusCode": 200,
@@ -404,11 +328,7 @@
         "x-ms-client-request-id": "7bb2c4bb-6b4a-3760-a6ac-179e2c7bf65c",
         "x-ms-namespace-enabled": "true",
         "x-ms-request-id": "da847fe4-a01f-0061-53f2-065c1c000000",
-<<<<<<< HEAD
-        "x-ms-version": "2020-12-06"
-=======
-        "x-ms-version": "2021-02-12"
->>>>>>> 7e782c87
+        "x-ms-version": "2021-02-12"
       },
       "ResponseBody": []
     },
@@ -427,11 +347,7 @@
         "x-ms-owner": "60b4c3cb-f929-615f-c90f-78398ad2082f",
         "x-ms-permissions": "rwxrwxrwx",
         "x-ms-return-client-request-id": "true",
-<<<<<<< HEAD
-        "x-ms-version": "2020-12-06"
-=======
-        "x-ms-version": "2021-02-12"
->>>>>>> 7e782c87
+        "x-ms-version": "2021-02-12"
       },
       "RequestBody": null,
       "StatusCode": 200,
@@ -447,11 +363,7 @@
         "x-ms-client-request-id": "ef019079-0cbd-441f-ce11-512ad114b310",
         "x-ms-namespace-enabled": "true",
         "x-ms-request-id": "da847ff1-a01f-0061-60f2-065c1c000000",
-<<<<<<< HEAD
-        "x-ms-version": "2020-12-06"
-=======
-        "x-ms-version": "2021-02-12"
->>>>>>> 7e782c87
+        "x-ms-version": "2021-02-12"
       },
       "ResponseBody": []
     },
@@ -470,11 +382,7 @@
         "x-ms-owner": "60b4c3cb-f929-615f-c90f-78398ad2082f",
         "x-ms-permissions": "rwxrwxrwx",
         "x-ms-return-client-request-id": "true",
-<<<<<<< HEAD
-        "x-ms-version": "2020-12-06"
-=======
-        "x-ms-version": "2021-02-12"
->>>>>>> 7e782c87
+        "x-ms-version": "2021-02-12"
       },
       "RequestBody": null,
       "StatusCode": 200,
@@ -490,11 +398,7 @@
         "x-ms-client-request-id": "9c24b63e-0679-a89f-3ef0-ea3f08b1cc46",
         "x-ms-namespace-enabled": "true",
         "x-ms-request-id": "da848006-a01f-0061-75f2-065c1c000000",
-<<<<<<< HEAD
-        "x-ms-version": "2020-12-06"
-=======
-        "x-ms-version": "2021-02-12"
->>>>>>> 7e782c87
+        "x-ms-version": "2021-02-12"
       },
       "ResponseBody": []
     },
@@ -513,11 +417,7 @@
         "x-ms-owner": "60b4c3cb-f929-615f-c90f-78398ad2082f",
         "x-ms-permissions": "rwxrwxrwx",
         "x-ms-return-client-request-id": "true",
-<<<<<<< HEAD
-        "x-ms-version": "2020-12-06"
-=======
-        "x-ms-version": "2021-02-12"
->>>>>>> 7e782c87
+        "x-ms-version": "2021-02-12"
       },
       "RequestBody": null,
       "StatusCode": 200,
@@ -533,11 +433,7 @@
         "x-ms-client-request-id": "1aec9c80-17f0-0b96-978f-9454d39d5836",
         "x-ms-namespace-enabled": "true",
         "x-ms-request-id": "da848016-a01f-0061-05f2-065c1c000000",
-<<<<<<< HEAD
-        "x-ms-version": "2020-12-06"
-=======
-        "x-ms-version": "2021-02-12"
->>>>>>> 7e782c87
+        "x-ms-version": "2021-02-12"
       },
       "ResponseBody": []
     },
@@ -556,11 +452,7 @@
         "x-ms-owner": "60b4c3cb-f929-615f-c90f-78398ad2082f",
         "x-ms-permissions": "rwxrwxrwx",
         "x-ms-return-client-request-id": "true",
-<<<<<<< HEAD
-        "x-ms-version": "2020-12-06"
-=======
-        "x-ms-version": "2021-02-12"
->>>>>>> 7e782c87
+        "x-ms-version": "2021-02-12"
       },
       "RequestBody": null,
       "StatusCode": 200,
@@ -576,11 +468,7 @@
         "x-ms-client-request-id": "6cbeb707-b1c5-db55-69a6-d82905c8e714",
         "x-ms-namespace-enabled": "true",
         "x-ms-request-id": "da84802a-a01f-0061-19f2-065c1c000000",
-<<<<<<< HEAD
-        "x-ms-version": "2020-12-06"
-=======
-        "x-ms-version": "2021-02-12"
->>>>>>> 7e782c87
+        "x-ms-version": "2021-02-12"
       },
       "ResponseBody": []
     },
@@ -597,11 +485,7 @@
         "x-ms-client-request-id": "2d92d481-ac99-77f7-6d5f-cd7d2fceadac",
         "x-ms-date": "Fri, 19 Feb 2021 19:06:18 GMT",
         "x-ms-return-client-request-id": "true",
-<<<<<<< HEAD
-        "x-ms-version": "2020-12-06"
-=======
-        "x-ms-version": "2021-02-12"
->>>>>>> 7e782c87
+        "x-ms-version": "2021-02-12"
       },
       "RequestBody": null,
       "StatusCode": 201,
@@ -616,11 +500,7 @@
         ],
         "x-ms-client-request-id": "2d92d481-ac99-77f7-6d5f-cd7d2fceadac",
         "x-ms-request-id": "da848043-a01f-0061-32f2-065c1c000000",
-<<<<<<< HEAD
-        "x-ms-version": "2020-12-06"
-=======
-        "x-ms-version": "2021-02-12"
->>>>>>> 7e782c87
+        "x-ms-version": "2021-02-12"
       },
       "ResponseBody": []
     },
@@ -637,11 +517,7 @@
         "x-ms-client-request-id": "0fa84426-6a7c-b454-9e37-ccd220ffd966",
         "x-ms-date": "Fri, 19 Feb 2021 19:06:19 GMT",
         "x-ms-return-client-request-id": "true",
-<<<<<<< HEAD
-        "x-ms-version": "2020-12-06"
-=======
-        "x-ms-version": "2021-02-12"
->>>>>>> 7e782c87
+        "x-ms-version": "2021-02-12"
       },
       "RequestBody": null,
       "StatusCode": 201,
@@ -656,11 +532,7 @@
         ],
         "x-ms-client-request-id": "0fa84426-6a7c-b454-9e37-ccd220ffd966",
         "x-ms-request-id": "da84804c-a01f-0061-3bf2-065c1c000000",
-<<<<<<< HEAD
-        "x-ms-version": "2020-12-06"
-=======
-        "x-ms-version": "2021-02-12"
->>>>>>> 7e782c87
+        "x-ms-version": "2021-02-12"
       },
       "ResponseBody": []
     },
@@ -677,11 +549,7 @@
         "x-ms-client-request-id": "1d3747fb-e91e-d2ee-c2ee-dc4a11ad96e7",
         "x-ms-date": "Fri, 19 Feb 2021 19:06:19 GMT",
         "x-ms-return-client-request-id": "true",
-<<<<<<< HEAD
-        "x-ms-version": "2020-12-06"
-=======
-        "x-ms-version": "2021-02-12"
->>>>>>> 7e782c87
+        "x-ms-version": "2021-02-12"
       },
       "RequestBody": null,
       "StatusCode": 201,
@@ -696,11 +564,7 @@
         ],
         "x-ms-client-request-id": "1d3747fb-e91e-d2ee-c2ee-dc4a11ad96e7",
         "x-ms-request-id": "da84805a-a01f-0061-49f2-065c1c000000",
-<<<<<<< HEAD
-        "x-ms-version": "2020-12-06"
-=======
-        "x-ms-version": "2021-02-12"
->>>>>>> 7e782c87
+        "x-ms-version": "2021-02-12"
       },
       "ResponseBody": []
     },
@@ -717,11 +581,7 @@
         "x-ms-client-request-id": "b3f8d3bb-b9c0-7aab-3ff6-6c88c7773834",
         "x-ms-date": "Fri, 19 Feb 2021 19:06:19 GMT",
         "x-ms-return-client-request-id": "true",
-<<<<<<< HEAD
-        "x-ms-version": "2020-12-06"
-=======
-        "x-ms-version": "2021-02-12"
->>>>>>> 7e782c87
+        "x-ms-version": "2021-02-12"
       },
       "RequestBody": null,
       "StatusCode": 201,
@@ -736,11 +596,7 @@
         ],
         "x-ms-client-request-id": "b3f8d3bb-b9c0-7aab-3ff6-6c88c7773834",
         "x-ms-request-id": "da848065-a01f-0061-54f2-065c1c000000",
-<<<<<<< HEAD
-        "x-ms-version": "2020-12-06"
-=======
-        "x-ms-version": "2021-02-12"
->>>>>>> 7e782c87
+        "x-ms-version": "2021-02-12"
       },
       "ResponseBody": []
     },
@@ -759,11 +615,7 @@
         ],
         "x-ms-client-request-id": "c6bb7268-f396-723e-d231-9888b1c6ae6f",
         "x-ms-return-client-request-id": "true",
-<<<<<<< HEAD
-        "x-ms-version": "2020-12-06"
-=======
-        "x-ms-version": "2021-02-12"
->>>>>>> 7e782c87
+        "x-ms-version": "2021-02-12"
       },
       "RequestBody": "﻿<KeyInfo><Expiry>2021-02-19T20:06:19Z</Expiry></KeyInfo>",
       "StatusCode": 200,
@@ -777,20 +629,12 @@
         "Transfer-Encoding": "chunked",
         "x-ms-client-request-id": "c6bb7268-f396-723e-d231-9888b1c6ae6f",
         "x-ms-request-id": "cb1372dc-b01e-006d-75f2-06cb14000000",
-<<<<<<< HEAD
-        "x-ms-version": "2020-12-06"
-=======
-        "x-ms-version": "2021-02-12"
->>>>>>> 7e782c87
+        "x-ms-version": "2021-02-12"
       },
       "ResponseBody": "﻿<?xml version=\"1.0\" encoding=\"utf-8\"?><UserDelegationKey><SignedOid>c4f48289-bb84-4086-b250-6f94a8f64cee</SignedOid><SignedTid>72f988bf-86f1-41af-91ab-2d7cd011db47</SignedTid><SignedStart>2021-02-19T19:06:18Z</SignedStart><SignedExpiry>2021-02-19T20:06:19Z</SignedExpiry><SignedService>b</SignedService><SignedVersion>2020-06-12</SignedVersion><Value>1u81kFUYdrH7TTS16nRW4kkCjxz5bvDrmtfsKosd890=</Value></UserDelegationKey>"
     },
     {
-<<<<<<< HEAD
-      "RequestUri": "https://seannse.dfs.core.windows.net/test-filesystem-6e0396b9-c859-ea64-98e8-8c3eb602c109/test-directory-2bc1faf6-d1f1-a585-72cb-8f6d0a8eb1a4?skoid=c4f48289-bb84-4086-b250-6f94a8f64cee&sktid=72f988bf-86f1-41af-91ab-2d7cd011db47&skt=2021-02-19T19%3A06%3A18Z&ske=2021-02-19T20%3A06%3A19Z&sks=b&skv=2020-06-12&sv=2020-12-06&st=2021-02-19T18%3A06%3A19Z&se=2021-02-19T20%3A06%3A19Z&sr=c&sp=racwdlmeop&suoid=60b4c3cb-f929-615f-c90f-78398ad2082f&sig=Sanitized&action=setAccessControlRecursive&mode=set&forceFlag=true",
-=======
       "RequestUri": "https://seannse.dfs.core.windows.net/test-filesystem-6e0396b9-c859-ea64-98e8-8c3eb602c109/test-directory-2bc1faf6-d1f1-a585-72cb-8f6d0a8eb1a4?skoid=c4f48289-bb84-4086-b250-6f94a8f64cee&sktid=72f988bf-86f1-41af-91ab-2d7cd011db47&skt=2021-02-19T19%3A06%3A18Z&ske=2021-02-19T20%3A06%3A19Z&sks=b&skv=2020-06-12&sv=2021-02-12&st=2021-02-19T18%3A06%3A19Z&se=2021-02-19T20%3A06%3A19Z&sr=c&sp=racwdlmeop&suoid=60b4c3cb-f929-615f-c90f-78398ad2082f&sig=Sanitized&action=setAccessControlRecursive&mode=set&forceFlag=true",
->>>>>>> 7e782c87
       "RequestMethod": "PATCH",
       "RequestHeaders": {
         "Accept": "application/json",
@@ -801,11 +645,7 @@
         "x-ms-acl": "user::rwx,group::r--,other::---,mask::rwx",
         "x-ms-client-request-id": "551fc1e1-71bb-529d-9dac-c0cf26df2b4a",
         "x-ms-return-client-request-id": "true",
-<<<<<<< HEAD
-        "x-ms-version": "2020-12-06"
-=======
-        "x-ms-version": "2021-02-12"
->>>>>>> 7e782c87
+        "x-ms-version": "2021-02-12"
       },
       "RequestBody": null,
       "StatusCode": 200,
@@ -819,11 +659,7 @@
         "x-ms-client-request-id": "551fc1e1-71bb-529d-9dac-c0cf26df2b4a",
         "x-ms-namespace-enabled": "true",
         "x-ms-request-id": "da848089-a01f-0061-78f2-065c1c000000",
-<<<<<<< HEAD
-        "x-ms-version": "2020-12-06"
-=======
-        "x-ms-version": "2021-02-12"
->>>>>>> 7e782c87
+        "x-ms-version": "2021-02-12"
       },
       "ResponseBody": "eyJkaXJlY3Rvcmllc1N1Y2Nlc3NmdWwiOjMsImZhaWxlZEVudHJpZXMiOlt7ImVycm9yTWVzc2FnZSI6IlRoaXMgcmVxdWVzdCBpcyBub3QgYXV0aG9yaXplZCB0byBwZXJmb3JtIHRoaXMgb3BlcmF0aW9uIHVzaW5nIHRoaXMgcGVybWlzc2lvbi4iLCJuYW1lIjoidGVzdC1kaXJlY3RvcnktMmJjMWZhZjYtZDFmMS1hNTg1LTcyY2ItOGY2ZDBhOGViMWE0L3Rlc3QtZGlyZWN0b3J5LTBhN2NjMjkxLTY1N2EtMWNlMC1iMDU1LWJiM2M2NWJmNTgxYy90ZXN0LWZpbGUtMTA1ZWQxNDctOGZjYi01ZjQ5LTlmNDctODE4NzJkYmQwYzlmIiwidHlwZSI6IkZJTEUifSx7ImVycm9yTWVzc2FnZSI6IlRoaXMgcmVxdWVzdCBpcyBub3QgYXV0aG9yaXplZCB0byBwZXJmb3JtIHRoaXMgb3BlcmF0aW9uIHVzaW5nIHRoaXMgcGVybWlzc2lvbi4iLCJuYW1lIjoidGVzdC1kaXJlY3RvcnktMmJjMWZhZjYtZDFmMS1hNTg1LTcyY2ItOGY2ZDBhOGViMWE0L3Rlc3QtZGlyZWN0b3J5LTBhN2NjMjkxLTY1N2EtMWNlMC1iMDU1LWJiM2M2NWJmNTgxYy90ZXN0LWRpcmVjdG9yeS00YjczNWZmYS04MDJmLTQwMDgtYjA5Ni0yMTc3OTk4ZWE3ZmYiLCJ0eXBlIjoiRElSRUNUT1JZIn0seyJlcnJvck1lc3NhZ2UiOiJUaGlzIHJlcXVlc3QgaXMgbm90IGF1dGhvcml6ZWQgdG8gcGVyZm9ybSB0aGlzIG9wZXJhdGlvbiB1c2luZyB0aGlzIHBlcm1pc3Npb24uIiwibmFtZSI6InRlc3QtZGlyZWN0b3J5LTJiYzFmYWY2LWQxZjEtYTU4NS03MmNiLThmNmQwYThlYjFhNC90ZXN0LWRpcmVjdG9yeS0wYTdjYzI5MS02NTdhLTFjZTAtYjA1NS1iYjNjNjViZjU4MWMvdGVzdC1maWxlLTMzNTczOTk5LWNjN2ItNWIzNi02MGM2LThiZjc5ZDA3MTdjYyIsInR5cGUiOiJGSUxFIn0seyJlcnJvck1lc3NhZ2UiOiJUaGlzIHJlcXVlc3QgaXMgbm90IGF1dGhvcml6ZWQgdG8gcGVyZm9ybSB0aGlzIG9wZXJhdGlvbiB1c2luZyB0aGlzIHBlcm1pc3Npb24uIiwibmFtZSI6InRlc3QtZGlyZWN0b3J5LTJiYzFmYWY2LWQxZjEtYTU4NS03MmNiLThmNmQwYThlYjFhNC90ZXN0LWRpcmVjdG9yeS0wYTdjYzI5MS02NTdhLTFjZTAtYjA1NS1iYjNjNjViZjU4MWMvdGVzdC1maWxlLTdlZDQwMDQ4LTU0YzgtYmE4MS0zMzMxLTU5YTYxZWI2M2M2ZCIsInR5cGUiOiJGSUxFIn1dLCJmYWlsdXJlQ291bnQiOjQsImZpbGVzU3VjY2Vzc2Z1bCI6M30K"
     },
@@ -841,11 +677,7 @@
         "x-ms-client-request-id": "f0a6f1a2-58a6-54b4-c4d6-b039daded68b",
         "x-ms-date": "Fri, 19 Feb 2021 19:06:19 GMT",
         "x-ms-return-client-request-id": "true",
-<<<<<<< HEAD
-        "x-ms-version": "2020-12-06"
-=======
-        "x-ms-version": "2021-02-12"
->>>>>>> 7e782c87
+        "x-ms-version": "2021-02-12"
       },
       "RequestBody": null,
       "StatusCode": 202,
@@ -858,11 +690,7 @@
         ],
         "x-ms-client-request-id": "f0a6f1a2-58a6-54b4-c4d6-b039daded68b",
         "x-ms-request-id": "cb137337-b01e-006d-45f2-06cb14000000",
-<<<<<<< HEAD
-        "x-ms-version": "2020-12-06"
-=======
-        "x-ms-version": "2021-02-12"
->>>>>>> 7e782c87
+        "x-ms-version": "2021-02-12"
       },
       "ResponseBody": []
     }
