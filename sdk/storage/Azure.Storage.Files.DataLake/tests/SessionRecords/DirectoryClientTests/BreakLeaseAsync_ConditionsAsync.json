{
  "Entries": [
    {
      "RequestUri": "https://seannse.blob.core.windows.net/test-filesystem-56063b2f-aa42-fe1b-2496-7bc415759161?restype=container",
      "RequestMethod": "PUT",
      "RequestHeaders": {
        "Accept": "application/xml",
        "Authorization": "Sanitized",
<<<<<<< HEAD
        "traceparent": "00-6789f1c796a9d9479b112dea4dfb853a-7c527e1c6c474c4d-00",
        "User-Agent": [
          "azsdk-net-Storage.Files.DataLake/12.7.0-alpha.20210202.1",
          "(.NET 5.0.2; Microsoft Windows 10.0.19042)"
        ],
        "x-ms-blob-public-access": "container",
        "x-ms-client-request-id": "0c781591-cdf2-ddcf-42ba-b1f2d38ae096",
        "x-ms-date": "Tue, 02 Feb 2021 21:41:56 GMT",
=======
        "traceparent": "00-9cdfd5976f025b40a4e448c7416e4827-6956731a3cf0ce4e-00",
        "User-Agent": [
          "azsdk-net-Storage.Files.DataLake/12.7.0-alpha.20210217.1",
          "(.NET 5.0.3; Microsoft Windows 10.0.19042)"
        ],
        "x-ms-blob-public-access": "container",
        "x-ms-client-request-id": "0c781591-cdf2-ddcf-42ba-b1f2d38ae096",
        "x-ms-date": "Wed, 17 Feb 2021 22:45:19 GMT",
>>>>>>> 1814567d
        "x-ms-return-client-request-id": "true",
        "x-ms-version": "2020-06-12"
      },
      "RequestBody": null,
      "StatusCode": 201,
      "ResponseHeaders": {
        "Content-Length": "0",
<<<<<<< HEAD
        "Date": "Tue, 02 Feb 2021 21:41:57 GMT",
        "ETag": "\u00220x8D8C7C35D44F7E8\u0022",
        "Last-Modified": "Tue, 02 Feb 2021 21:41:57 GMT",
=======
        "Date": "Wed, 17 Feb 2021 22:45:18 GMT",
        "ETag": "\u00220x8D8D395B3BFB58A\u0022",
        "Last-Modified": "Wed, 17 Feb 2021 22:45:19 GMT",
>>>>>>> 1814567d
        "Server": [
          "Windows-Azure-Blob/1.0",
          "Microsoft-HTTPAPI/2.0"
        ],
        "x-ms-client-request-id": "0c781591-cdf2-ddcf-42ba-b1f2d38ae096",
<<<<<<< HEAD
        "x-ms-request-id": "22858372-701e-0086-1eac-f9b3e6000000",
=======
        "x-ms-request-id": "cd1ea706-201e-006f-7c7e-0575ac000000",
>>>>>>> 1814567d
        "x-ms-version": "2020-06-12"
      },
      "ResponseBody": []
    },
    {
      "RequestUri": "https://seannse.dfs.core.windows.net/test-filesystem-56063b2f-aa42-fe1b-2496-7bc415759161/test-directory-93d0d160-ec58-23d3-da0d-76d593f92fdf?resource=directory",
      "RequestMethod": "PUT",
      "RequestHeaders": {
        "Accept": "application/json",
        "Authorization": "Sanitized",
<<<<<<< HEAD
        "traceparent": "00-55e973b9545260408973676a11099ecf-72e33225ca83034d-00",
        "User-Agent": [
          "azsdk-net-Storage.Files.DataLake/12.7.0-alpha.20210202.1",
          "(.NET 5.0.2; Microsoft Windows 10.0.19042)"
        ],
        "x-ms-client-request-id": "fdc1818c-1d74-a5ff-4155-32e456f94a48",
        "x-ms-date": "Tue, 02 Feb 2021 21:41:56 GMT",
=======
        "traceparent": "00-479d3d56b903f44da7e09e47d5d5c2f7-80e93dcb46a28040-00",
        "User-Agent": [
          "azsdk-net-Storage.Files.DataLake/12.7.0-alpha.20210217.1",
          "(.NET 5.0.3; Microsoft Windows 10.0.19042)"
        ],
        "x-ms-client-request-id": "fdc1818c-1d74-a5ff-4155-32e456f94a48",
        "x-ms-date": "Wed, 17 Feb 2021 22:45:19 GMT",
>>>>>>> 1814567d
        "x-ms-return-client-request-id": "true",
        "x-ms-version": "2020-06-12"
      },
      "RequestBody": null,
      "StatusCode": 201,
      "ResponseHeaders": {
        "Content-Length": "0",
<<<<<<< HEAD
        "Date": "Tue, 02 Feb 2021 21:41:56 GMT",
        "ETag": "\u00220x8D8C7C35D803A3B\u0022",
        "Last-Modified": "Tue, 02 Feb 2021 21:41:57 GMT",
=======
        "Date": "Wed, 17 Feb 2021 22:45:18 GMT",
        "ETag": "\u00220x8D8D395B405666A\u0022",
        "Last-Modified": "Wed, 17 Feb 2021 22:45:19 GMT",
>>>>>>> 1814567d
        "Server": [
          "Windows-Azure-HDFS/1.0",
          "Microsoft-HTTPAPI/2.0"
        ],
        "x-ms-client-request-id": "fdc1818c-1d74-a5ff-4155-32e456f94a48",
<<<<<<< HEAD
        "x-ms-request-id": "3ff490d8-f01f-0031-4aac-f99e4c000000",
=======
        "x-ms-request-id": "e2210f07-e01f-0070-707e-05c6a8000000",
>>>>>>> 1814567d
        "x-ms-version": "2020-06-12"
      },
      "ResponseBody": []
    },
    {
      "RequestUri": "https://seannse.blob.core.windows.net/test-filesystem-56063b2f-aa42-fe1b-2496-7bc415759161/test-directory-93d0d160-ec58-23d3-da0d-76d593f92fdf?comp=lease",
      "RequestMethod": "PUT",
      "RequestHeaders": {
        "Accept": "application/xml",
        "Authorization": "Sanitized",
<<<<<<< HEAD
        "traceparent": "00-84860ed9100c8e4abe8e7f6cfa71cb9d-48776836f8b4db4e-00",
        "User-Agent": [
          "azsdk-net-Storage.Files.DataLake/12.7.0-alpha.20210202.1",
          "(.NET 5.0.2; Microsoft Windows 10.0.19042)"
        ],
        "x-ms-client-request-id": "877a24fb-7462-abfd-e7e5-9b6460ed2673",
        "x-ms-date": "Tue, 02 Feb 2021 21:41:56 GMT",
=======
        "traceparent": "00-b377ae6b1faafa4b99b47e30f3d4c887-ac13940bcad56043-00",
        "User-Agent": [
          "azsdk-net-Storage.Files.DataLake/12.7.0-alpha.20210217.1",
          "(.NET 5.0.3; Microsoft Windows 10.0.19042)"
        ],
        "x-ms-client-request-id": "877a24fb-7462-abfd-e7e5-9b6460ed2673",
        "x-ms-date": "Wed, 17 Feb 2021 22:45:19 GMT",
>>>>>>> 1814567d
        "x-ms-lease-action": "acquire",
        "x-ms-lease-duration": "15",
        "x-ms-proposed-lease-id": "af0cd28b-e058-db9a-6110-bc117ececa6a",
        "x-ms-return-client-request-id": "true",
        "x-ms-version": "2020-06-12"
      },
      "RequestBody": null,
      "StatusCode": 201,
      "ResponseHeaders": {
        "Content-Length": "0",
<<<<<<< HEAD
        "Date": "Tue, 02 Feb 2021 21:41:57 GMT",
        "ETag": "\u00220x8D8C7C35D803A3B\u0022",
        "Last-Modified": "Tue, 02 Feb 2021 21:41:57 GMT",
=======
        "Date": "Wed, 17 Feb 2021 22:45:19 GMT",
        "ETag": "\u00220x8D8D395B405666A\u0022",
        "Last-Modified": "Wed, 17 Feb 2021 22:45:19 GMT",
>>>>>>> 1814567d
        "Server": [
          "Windows-Azure-Blob/1.0",
          "Microsoft-HTTPAPI/2.0"
        ],
        "x-ms-client-request-id": "877a24fb-7462-abfd-e7e5-9b6460ed2673",
        "x-ms-lease-id": "af0cd28b-e058-db9a-6110-bc117ececa6a",
<<<<<<< HEAD
        "x-ms-request-id": "228584c5-701e-0086-3aac-f9b3e6000000",
=======
        "x-ms-request-id": "cd1ea8da-201e-006f-357e-0575ac000000",
>>>>>>> 1814567d
        "x-ms-version": "2020-06-12"
      },
      "ResponseBody": []
    },
    {
      "RequestUri": "https://seannse.blob.core.windows.net/test-filesystem-56063b2f-aa42-fe1b-2496-7bc415759161/test-directory-93d0d160-ec58-23d3-da0d-76d593f92fdf?comp=lease",
      "RequestMethod": "PUT",
      "RequestHeaders": {
        "Accept": "application/xml",
        "Authorization": "Sanitized",
<<<<<<< HEAD
        "traceparent": "00-e852c705cf3e6641bbaab5340c969528-48ac979d90361a42-00",
        "User-Agent": [
          "azsdk-net-Storage.Files.DataLake/12.7.0-alpha.20210202.1",
          "(.NET 5.0.2; Microsoft Windows 10.0.19042)"
        ],
        "x-ms-client-request-id": "5a16dea7-4254-7408-239c-2a5397066738",
        "x-ms-date": "Tue, 02 Feb 2021 21:41:56 GMT",
=======
        "traceparent": "00-eff9a11037145f4eb266f49809daf8a4-78a6b6f3802f7e43-00",
        "User-Agent": [
          "azsdk-net-Storage.Files.DataLake/12.7.0-alpha.20210217.1",
          "(.NET 5.0.3; Microsoft Windows 10.0.19042)"
        ],
        "x-ms-client-request-id": "5a16dea7-4254-7408-239c-2a5397066738",
        "x-ms-date": "Wed, 17 Feb 2021 22:45:19 GMT",
>>>>>>> 1814567d
        "x-ms-lease-action": "break",
        "x-ms-return-client-request-id": "true",
        "x-ms-version": "2020-06-12"
      },
      "RequestBody": null,
      "StatusCode": 202,
      "ResponseHeaders": {
        "Content-Length": "0",
<<<<<<< HEAD
        "Date": "Tue, 02 Feb 2021 21:41:57 GMT",
        "ETag": "\u00220x8D8C7C35D803A3B\u0022",
        "Last-Modified": "Tue, 02 Feb 2021 21:41:57 GMT",
=======
        "Date": "Wed, 17 Feb 2021 22:45:19 GMT",
        "ETag": "\u00220x8D8D395B405666A\u0022",
        "Last-Modified": "Wed, 17 Feb 2021 22:45:19 GMT",
>>>>>>> 1814567d
        "Server": [
          "Windows-Azure-Blob/1.0",
          "Microsoft-HTTPAPI/2.0"
        ],
        "x-ms-client-request-id": "5a16dea7-4254-7408-239c-2a5397066738",
        "x-ms-lease-time": "0",
<<<<<<< HEAD
        "x-ms-request-id": "22858531-701e-0086-0cac-f9b3e6000000",
=======
        "x-ms-request-id": "cd1ea918-201e-006f-6c7e-0575ac000000",
>>>>>>> 1814567d
        "x-ms-version": "2020-06-12"
      },
      "ResponseBody": []
    },
    {
      "RequestUri": "https://seannse.blob.core.windows.net/test-filesystem-56063b2f-aa42-fe1b-2496-7bc415759161?restype=container",
      "RequestMethod": "DELETE",
      "RequestHeaders": {
        "Accept": "application/xml",
        "Authorization": "Sanitized",
<<<<<<< HEAD
        "traceparent": "00-20bae56ed4712c44972507df2a80cf2a-bec2fef10c0c8247-00",
        "User-Agent": [
          "azsdk-net-Storage.Files.DataLake/12.7.0-alpha.20210202.1",
          "(.NET 5.0.2; Microsoft Windows 10.0.19042)"
        ],
        "x-ms-client-request-id": "82bdc45b-ccd6-481f-bf86-12140ebcc160",
        "x-ms-date": "Tue, 02 Feb 2021 21:41:57 GMT",
=======
        "traceparent": "00-d07c7d21e1167b4e83c8fb26525bec23-0804ecb4ad789a43-00",
        "User-Agent": [
          "azsdk-net-Storage.Files.DataLake/12.7.0-alpha.20210217.1",
          "(.NET 5.0.3; Microsoft Windows 10.0.19042)"
        ],
        "x-ms-client-request-id": "82bdc45b-ccd6-481f-bf86-12140ebcc160",
        "x-ms-date": "Wed, 17 Feb 2021 22:45:20 GMT",
>>>>>>> 1814567d
        "x-ms-return-client-request-id": "true",
        "x-ms-version": "2020-06-12"
      },
      "RequestBody": null,
      "StatusCode": 202,
      "ResponseHeaders": {
        "Content-Length": "0",
<<<<<<< HEAD
        "Date": "Tue, 02 Feb 2021 21:41:57 GMT",
=======
        "Date": "Wed, 17 Feb 2021 22:45:19 GMT",
>>>>>>> 1814567d
        "Server": [
          "Windows-Azure-Blob/1.0",
          "Microsoft-HTTPAPI/2.0"
        ],
        "x-ms-client-request-id": "82bdc45b-ccd6-481f-bf86-12140ebcc160",
<<<<<<< HEAD
        "x-ms-request-id": "22858593-701e-0086-5cac-f9b3e6000000",
=======
        "x-ms-request-id": "cd1ea967-201e-006f-367e-0575ac000000",
>>>>>>> 1814567d
        "x-ms-version": "2020-06-12"
      },
      "ResponseBody": []
    },
    {
      "RequestUri": "https://seannse.blob.core.windows.net/test-filesystem-d76452dc-fed6-7446-b153-453322e989f1?restype=container",
      "RequestMethod": "PUT",
      "RequestHeaders": {
        "Accept": "application/xml",
        "Authorization": "Sanitized",
<<<<<<< HEAD
        "traceparent": "00-8c858864084b3a45a0f8eda33b191d2f-65dd5e960a76d14d-00",
        "User-Agent": [
          "azsdk-net-Storage.Files.DataLake/12.7.0-alpha.20210202.1",
          "(.NET 5.0.2; Microsoft Windows 10.0.19042)"
        ],
        "x-ms-blob-public-access": "container",
        "x-ms-client-request-id": "9842bf5f-b1cd-5c1e-7d49-d18286ec26d6",
        "x-ms-date": "Tue, 02 Feb 2021 21:41:57 GMT",
=======
        "traceparent": "00-12090d7207b1b84da27b8e8369ff6aec-67c16daeefe2c946-00",
        "User-Agent": [
          "azsdk-net-Storage.Files.DataLake/12.7.0-alpha.20210217.1",
          "(.NET 5.0.3; Microsoft Windows 10.0.19042)"
        ],
        "x-ms-blob-public-access": "container",
        "x-ms-client-request-id": "9842bf5f-b1cd-5c1e-7d49-d18286ec26d6",
        "x-ms-date": "Wed, 17 Feb 2021 22:45:20 GMT",
>>>>>>> 1814567d
        "x-ms-return-client-request-id": "true",
        "x-ms-version": "2020-06-12"
      },
      "RequestBody": null,
      "StatusCode": 201,
      "ResponseHeaders": {
        "Content-Length": "0",
<<<<<<< HEAD
        "Date": "Tue, 02 Feb 2021 21:41:57 GMT",
        "ETag": "\u00220x8D8C7C35DE66921\u0022",
        "Last-Modified": "Tue, 02 Feb 2021 21:41:58 GMT",
=======
        "Date": "Wed, 17 Feb 2021 22:45:20 GMT",
        "ETag": "\u00220x8D8D395B460FA53\u0022",
        "Last-Modified": "Wed, 17 Feb 2021 22:45:20 GMT",
>>>>>>> 1814567d
        "Server": [
          "Windows-Azure-Blob/1.0",
          "Microsoft-HTTPAPI/2.0"
        ],
        "x-ms-client-request-id": "9842bf5f-b1cd-5c1e-7d49-d18286ec26d6",
<<<<<<< HEAD
        "x-ms-request-id": "a3d9ccd8-d01e-0054-26ac-f93008000000",
=======
        "x-ms-request-id": "e52f7539-701e-0096-527e-05768e000000",
>>>>>>> 1814567d
        "x-ms-version": "2020-06-12"
      },
      "ResponseBody": []
    },
    {
      "RequestUri": "https://seannse.dfs.core.windows.net/test-filesystem-d76452dc-fed6-7446-b153-453322e989f1/test-directory-d80120fc-eec5-f717-f0ca-ab02333c5299?resource=directory",
      "RequestMethod": "PUT",
      "RequestHeaders": {
        "Accept": "application/json",
        "Authorization": "Sanitized",
<<<<<<< HEAD
        "traceparent": "00-03898a656be2b640b7b7806611388c47-c95082679b755b46-00",
        "User-Agent": [
          "azsdk-net-Storage.Files.DataLake/12.7.0-alpha.20210202.1",
          "(.NET 5.0.2; Microsoft Windows 10.0.19042)"
        ],
        "x-ms-client-request-id": "000df4ad-db16-7091-a74b-a803061b2840",
        "x-ms-date": "Tue, 02 Feb 2021 21:41:57 GMT",
=======
        "traceparent": "00-067413e216415d4282d5c79c38d8e579-59eaead09241aa4c-00",
        "User-Agent": [
          "azsdk-net-Storage.Files.DataLake/12.7.0-alpha.20210217.1",
          "(.NET 5.0.3; Microsoft Windows 10.0.19042)"
        ],
        "x-ms-client-request-id": "000df4ad-db16-7091-a74b-a803061b2840",
        "x-ms-date": "Wed, 17 Feb 2021 22:45:20 GMT",
>>>>>>> 1814567d
        "x-ms-return-client-request-id": "true",
        "x-ms-version": "2020-06-12"
      },
      "RequestBody": null,
      "StatusCode": 201,
      "ResponseHeaders": {
        "Content-Length": "0",
<<<<<<< HEAD
        "Date": "Tue, 02 Feb 2021 21:41:57 GMT",
        "ETag": "\u00220x8D8C7C35E1B4F11\u0022",
        "Last-Modified": "Tue, 02 Feb 2021 21:41:58 GMT",
=======
        "Date": "Wed, 17 Feb 2021 22:45:19 GMT",
        "ETag": "\u00220x8D8D395B49A375B\u0022",
        "Last-Modified": "Wed, 17 Feb 2021 22:45:20 GMT",
>>>>>>> 1814567d
        "Server": [
          "Windows-Azure-HDFS/1.0",
          "Microsoft-HTTPAPI/2.0"
        ],
        "x-ms-client-request-id": "000df4ad-db16-7091-a74b-a803061b2840",
<<<<<<< HEAD
        "x-ms-request-id": "fb5d3177-c01f-002a-77ac-f9a04f000000",
=======
        "x-ms-request-id": "370fe75e-801f-0082-327e-053ee1000000",
>>>>>>> 1814567d
        "x-ms-version": "2020-06-12"
      },
      "ResponseBody": []
    },
    {
      "RequestUri": "https://seannse.blob.core.windows.net/test-filesystem-d76452dc-fed6-7446-b153-453322e989f1/test-directory-d80120fc-eec5-f717-f0ca-ab02333c5299?comp=lease",
      "RequestMethod": "PUT",
      "RequestHeaders": {
        "Accept": "application/xml",
        "Authorization": "Sanitized",
<<<<<<< HEAD
        "traceparent": "00-74314e61ba8f934995042ab02c80df2a-1f5a08919e47f046-00",
        "User-Agent": [
          "azsdk-net-Storage.Files.DataLake/12.7.0-alpha.20210202.1",
          "(.NET 5.0.2; Microsoft Windows 10.0.19042)"
        ],
        "x-ms-client-request-id": "db091471-7bfb-ea27-c401-02761a66d790",
        "x-ms-date": "Tue, 02 Feb 2021 21:41:57 GMT",
=======
        "traceparent": "00-4b7ffc734b864144a2e7317e14ed773b-d5e21cbd5684c647-00",
        "User-Agent": [
          "azsdk-net-Storage.Files.DataLake/12.7.0-alpha.20210217.1",
          "(.NET 5.0.3; Microsoft Windows 10.0.19042)"
        ],
        "x-ms-client-request-id": "db091471-7bfb-ea27-c401-02761a66d790",
        "x-ms-date": "Wed, 17 Feb 2021 22:45:20 GMT",
>>>>>>> 1814567d
        "x-ms-lease-action": "acquire",
        "x-ms-lease-duration": "15",
        "x-ms-proposed-lease-id": "98e337f6-c318-0b30-fda0-c02b9917e312",
        "x-ms-return-client-request-id": "true",
        "x-ms-version": "2020-06-12"
      },
      "RequestBody": null,
      "StatusCode": 201,
      "ResponseHeaders": {
        "Content-Length": "0",
<<<<<<< HEAD
        "Date": "Tue, 02 Feb 2021 21:41:57 GMT",
        "ETag": "\u00220x8D8C7C35E1B4F11\u0022",
        "Last-Modified": "Tue, 02 Feb 2021 21:41:58 GMT",
=======
        "Date": "Wed, 17 Feb 2021 22:45:20 GMT",
        "ETag": "\u00220x8D8D395B49A375B\u0022",
        "Last-Modified": "Wed, 17 Feb 2021 22:45:20 GMT",
>>>>>>> 1814567d
        "Server": [
          "Windows-Azure-Blob/1.0",
          "Microsoft-HTTPAPI/2.0"
        ],
        "x-ms-client-request-id": "db091471-7bfb-ea27-c401-02761a66d790",
        "x-ms-lease-id": "98e337f6-c318-0b30-fda0-c02b9917e312",
<<<<<<< HEAD
        "x-ms-request-id": "a3d9ce31-d01e-0054-60ac-f93008000000",
=======
        "x-ms-request-id": "e52f7630-701e-0096-3a7e-05768e000000",
>>>>>>> 1814567d
        "x-ms-version": "2020-06-12"
      },
      "ResponseBody": []
    },
    {
      "RequestUri": "https://seannse.blob.core.windows.net/test-filesystem-d76452dc-fed6-7446-b153-453322e989f1/test-directory-d80120fc-eec5-f717-f0ca-ab02333c5299?comp=lease",
      "RequestMethod": "PUT",
      "RequestHeaders": {
        "Accept": "application/xml",
        "Authorization": "Sanitized",
<<<<<<< HEAD
        "If-Modified-Since": "Mon, 01 Feb 2021 21:41:56 GMT",
        "traceparent": "00-b05cc54a856c4947bf4dc881a62547e3-ab1ae77c9007984d-00",
        "User-Agent": [
          "azsdk-net-Storage.Files.DataLake/12.7.0-alpha.20210202.1",
          "(.NET 5.0.2; Microsoft Windows 10.0.19042)"
        ],
        "x-ms-client-request-id": "85b9c445-080d-3b16-446a-7b2d4f0ca9f5",
        "x-ms-date": "Tue, 02 Feb 2021 21:41:57 GMT",
=======
        "If-Modified-Since": "Tue, 16 Feb 2021 22:45:19 GMT",
        "traceparent": "00-2c7530bc722da449b6bba59bac1baafb-fdb48ca1fc923a48-00",
        "User-Agent": [
          "azsdk-net-Storage.Files.DataLake/12.7.0-alpha.20210217.1",
          "(.NET 5.0.3; Microsoft Windows 10.0.19042)"
        ],
        "x-ms-client-request-id": "85b9c445-080d-3b16-446a-7b2d4f0ca9f5",
        "x-ms-date": "Wed, 17 Feb 2021 22:45:20 GMT",
>>>>>>> 1814567d
        "x-ms-lease-action": "break",
        "x-ms-return-client-request-id": "true",
        "x-ms-version": "2020-06-12"
      },
      "RequestBody": null,
      "StatusCode": 202,
      "ResponseHeaders": {
        "Content-Length": "0",
<<<<<<< HEAD
        "Date": "Tue, 02 Feb 2021 21:41:57 GMT",
        "ETag": "\u00220x8D8C7C35E1B4F11\u0022",
        "Last-Modified": "Tue, 02 Feb 2021 21:41:58 GMT",
=======
        "Date": "Wed, 17 Feb 2021 22:45:20 GMT",
        "ETag": "\u00220x8D8D395B49A375B\u0022",
        "Last-Modified": "Wed, 17 Feb 2021 22:45:20 GMT",
>>>>>>> 1814567d
        "Server": [
          "Windows-Azure-Blob/1.0",
          "Microsoft-HTTPAPI/2.0"
        ],
        "x-ms-client-request-id": "85b9c445-080d-3b16-446a-7b2d4f0ca9f5",
        "x-ms-lease-time": "0",
<<<<<<< HEAD
        "x-ms-request-id": "a3d9ce64-d01e-0054-10ac-f93008000000",
=======
        "x-ms-request-id": "e52f7645-701e-0096-4f7e-05768e000000",
>>>>>>> 1814567d
        "x-ms-version": "2020-06-12"
      },
      "ResponseBody": []
    },
    {
      "RequestUri": "https://seannse.blob.core.windows.net/test-filesystem-d76452dc-fed6-7446-b153-453322e989f1?restype=container",
      "RequestMethod": "DELETE",
      "RequestHeaders": {
        "Accept": "application/xml",
        "Authorization": "Sanitized",
<<<<<<< HEAD
        "traceparent": "00-d3c4acef038f0749af6141d304e9896d-a475571bb6a21d4a-00",
        "User-Agent": [
          "azsdk-net-Storage.Files.DataLake/12.7.0-alpha.20210202.1",
          "(.NET 5.0.2; Microsoft Windows 10.0.19042)"
        ],
        "x-ms-client-request-id": "5631243e-52ad-5f82-7e12-555c6ee454a8",
        "x-ms-date": "Tue, 02 Feb 2021 21:41:58 GMT",
=======
        "traceparent": "00-111afcb39e4d444abe0676b32c49e724-1638bd6e832b9348-00",
        "User-Agent": [
          "azsdk-net-Storage.Files.DataLake/12.7.0-alpha.20210217.1",
          "(.NET 5.0.3; Microsoft Windows 10.0.19042)"
        ],
        "x-ms-client-request-id": "5631243e-52ad-5f82-7e12-555c6ee454a8",
        "x-ms-date": "Wed, 17 Feb 2021 22:45:20 GMT",
>>>>>>> 1814567d
        "x-ms-return-client-request-id": "true",
        "x-ms-version": "2020-06-12"
      },
      "RequestBody": null,
      "StatusCode": 202,
      "ResponseHeaders": {
        "Content-Length": "0",
<<<<<<< HEAD
        "Date": "Tue, 02 Feb 2021 21:41:57 GMT",
=======
        "Date": "Wed, 17 Feb 2021 22:45:20 GMT",
>>>>>>> 1814567d
        "Server": [
          "Windows-Azure-Blob/1.0",
          "Microsoft-HTTPAPI/2.0"
        ],
        "x-ms-client-request-id": "5631243e-52ad-5f82-7e12-555c6ee454a8",
<<<<<<< HEAD
        "x-ms-request-id": "a3d9ce9b-d01e-0054-41ac-f93008000000",
=======
        "x-ms-request-id": "e52f7667-701e-0096-717e-05768e000000",
>>>>>>> 1814567d
        "x-ms-version": "2020-06-12"
      },
      "ResponseBody": []
    },
    {
      "RequestUri": "https://seannse.blob.core.windows.net/test-filesystem-dd2b4675-10e2-840c-8e31-82a7e03afbd3?restype=container",
      "RequestMethod": "PUT",
      "RequestHeaders": {
        "Accept": "application/xml",
        "Authorization": "Sanitized",
<<<<<<< HEAD
        "traceparent": "00-2a7b4db200b8bd4087d83acf77f11e1d-38b92a3710040446-00",
        "User-Agent": [
          "azsdk-net-Storage.Files.DataLake/12.7.0-alpha.20210202.1",
          "(.NET 5.0.2; Microsoft Windows 10.0.19042)"
        ],
        "x-ms-blob-public-access": "container",
        "x-ms-client-request-id": "f8677f11-0446-2e0c-18ac-c87bd0db7e44",
        "x-ms-date": "Tue, 02 Feb 2021 21:41:58 GMT",
=======
        "traceparent": "00-3a08896b5153934babfd9dc2af77d319-997552d332f79045-00",
        "User-Agent": [
          "azsdk-net-Storage.Files.DataLake/12.7.0-alpha.20210217.1",
          "(.NET 5.0.3; Microsoft Windows 10.0.19042)"
        ],
        "x-ms-blob-public-access": "container",
        "x-ms-client-request-id": "f8677f11-0446-2e0c-18ac-c87bd0db7e44",
        "x-ms-date": "Wed, 17 Feb 2021 22:45:21 GMT",
>>>>>>> 1814567d
        "x-ms-return-client-request-id": "true",
        "x-ms-version": "2020-06-12"
      },
      "RequestBody": null,
      "StatusCode": 201,
      "ResponseHeaders": {
        "Content-Length": "0",
<<<<<<< HEAD
        "Date": "Tue, 02 Feb 2021 21:41:58 GMT",
        "ETag": "\u00220x8D8C7C35E7A5FDB\u0022",
        "Last-Modified": "Tue, 02 Feb 2021 21:41:59 GMT",
=======
        "Date": "Wed, 17 Feb 2021 22:45:20 GMT",
        "ETag": "\u00220x8D8D395B4F340B0\u0022",
        "Last-Modified": "Wed, 17 Feb 2021 22:45:21 GMT",
>>>>>>> 1814567d
        "Server": [
          "Windows-Azure-Blob/1.0",
          "Microsoft-HTTPAPI/2.0"
        ],
        "x-ms-client-request-id": "f8677f11-0446-2e0c-18ac-c87bd0db7e44",
<<<<<<< HEAD
        "x-ms-request-id": "897e1bf8-701e-0072-1bac-f97810000000",
=======
        "x-ms-request-id": "8d869fa3-201e-0032-197e-057f28000000",
>>>>>>> 1814567d
        "x-ms-version": "2020-06-12"
      },
      "ResponseBody": []
    },
    {
      "RequestUri": "https://seannse.dfs.core.windows.net/test-filesystem-dd2b4675-10e2-840c-8e31-82a7e03afbd3/test-directory-e1d38216-2af5-22cd-fef2-344edc4c19b4?resource=directory",
      "RequestMethod": "PUT",
      "RequestHeaders": {
        "Accept": "application/json",
        "Authorization": "Sanitized",
<<<<<<< HEAD
        "traceparent": "00-2219add5afe9ee46b940736f3859ac51-f691449b023ada44-00",
        "User-Agent": [
          "azsdk-net-Storage.Files.DataLake/12.7.0-alpha.20210202.1",
          "(.NET 5.0.2; Microsoft Windows 10.0.19042)"
        ],
        "x-ms-client-request-id": "e8a8ef14-3706-e728-b245-f953cfbd52cb",
        "x-ms-date": "Tue, 02 Feb 2021 21:41:58 GMT",
=======
        "traceparent": "00-d1942b7ec2ae11479330276d1196a872-4e899b15f8d37741-00",
        "User-Agent": [
          "azsdk-net-Storage.Files.DataLake/12.7.0-alpha.20210217.1",
          "(.NET 5.0.3; Microsoft Windows 10.0.19042)"
        ],
        "x-ms-client-request-id": "e8a8ef14-3706-e728-b245-f953cfbd52cb",
        "x-ms-date": "Wed, 17 Feb 2021 22:45:21 GMT",
>>>>>>> 1814567d
        "x-ms-return-client-request-id": "true",
        "x-ms-version": "2020-06-12"
      },
      "RequestBody": null,
      "StatusCode": 201,
      "ResponseHeaders": {
        "Content-Length": "0",
<<<<<<< HEAD
        "Date": "Tue, 02 Feb 2021 21:41:59 GMT",
        "ETag": "\u00220x8D8C7C35EB02EA5\u0022",
        "Last-Modified": "Tue, 02 Feb 2021 21:41:59 GMT",
=======
        "Date": "Wed, 17 Feb 2021 22:45:21 GMT",
        "ETag": "\u00220x8D8D395B52B2D11\u0022",
        "Last-Modified": "Wed, 17 Feb 2021 22:45:21 GMT",
>>>>>>> 1814567d
        "Server": [
          "Windows-Azure-HDFS/1.0",
          "Microsoft-HTTPAPI/2.0"
        ],
        "x-ms-client-request-id": "e8a8ef14-3706-e728-b245-f953cfbd52cb",
<<<<<<< HEAD
        "x-ms-request-id": "031a13cf-f01f-0088-60ac-f99a56000000",
=======
        "x-ms-request-id": "ceee1026-101f-005b-2e7e-054664000000",
>>>>>>> 1814567d
        "x-ms-version": "2020-06-12"
      },
      "ResponseBody": []
    },
    {
      "RequestUri": "https://seannse.blob.core.windows.net/test-filesystem-dd2b4675-10e2-840c-8e31-82a7e03afbd3/test-directory-e1d38216-2af5-22cd-fef2-344edc4c19b4?comp=lease",
      "RequestMethod": "PUT",
      "RequestHeaders": {
        "Accept": "application/xml",
        "Authorization": "Sanitized",
<<<<<<< HEAD
        "traceparent": "00-c36fc1c8093cc04a815462b822924b9b-531ea22007a47243-00",
        "User-Agent": [
          "azsdk-net-Storage.Files.DataLake/12.7.0-alpha.20210202.1",
          "(.NET 5.0.2; Microsoft Windows 10.0.19042)"
        ],
        "x-ms-client-request-id": "779a466c-fc6a-f788-7d95-f4b5d6f1cf13",
        "x-ms-date": "Tue, 02 Feb 2021 21:41:58 GMT",
=======
        "traceparent": "00-43ba933807ee404b8b9fb6b0296ef4d5-d3387c2bd487694c-00",
        "User-Agent": [
          "azsdk-net-Storage.Files.DataLake/12.7.0-alpha.20210217.1",
          "(.NET 5.0.3; Microsoft Windows 10.0.19042)"
        ],
        "x-ms-client-request-id": "779a466c-fc6a-f788-7d95-f4b5d6f1cf13",
        "x-ms-date": "Wed, 17 Feb 2021 22:45:21 GMT",
>>>>>>> 1814567d
        "x-ms-lease-action": "acquire",
        "x-ms-lease-duration": "15",
        "x-ms-proposed-lease-id": "6b621393-1d44-1271-f450-6136189e9731",
        "x-ms-return-client-request-id": "true",
        "x-ms-version": "2020-06-12"
      },
      "RequestBody": null,
      "StatusCode": 201,
      "ResponseHeaders": {
        "Content-Length": "0",
<<<<<<< HEAD
        "Date": "Tue, 02 Feb 2021 21:41:58 GMT",
        "ETag": "\u00220x8D8C7C35EB02EA5\u0022",
        "Last-Modified": "Tue, 02 Feb 2021 21:41:59 GMT",
=======
        "Date": "Wed, 17 Feb 2021 22:45:20 GMT",
        "ETag": "\u00220x8D8D395B52B2D11\u0022",
        "Last-Modified": "Wed, 17 Feb 2021 22:45:21 GMT",
>>>>>>> 1814567d
        "Server": [
          "Windows-Azure-Blob/1.0",
          "Microsoft-HTTPAPI/2.0"
        ],
        "x-ms-client-request-id": "779a466c-fc6a-f788-7d95-f4b5d6f1cf13",
        "x-ms-lease-id": "6b621393-1d44-1271-f450-6136189e9731",
<<<<<<< HEAD
        "x-ms-request-id": "897e1d64-701e-0072-6bac-f97810000000",
=======
        "x-ms-request-id": "8d86a143-201e-0032-137e-057f28000000",
>>>>>>> 1814567d
        "x-ms-version": "2020-06-12"
      },
      "ResponseBody": []
    },
    {
      "RequestUri": "https://seannse.blob.core.windows.net/test-filesystem-dd2b4675-10e2-840c-8e31-82a7e03afbd3/test-directory-e1d38216-2af5-22cd-fef2-344edc4c19b4?comp=lease",
      "RequestMethod": "PUT",
      "RequestHeaders": {
        "Accept": "application/xml",
        "Authorization": "Sanitized",
<<<<<<< HEAD
        "If-Unmodified-Since": "Wed, 03 Feb 2021 21:41:56 GMT",
        "traceparent": "00-9789270a54975048b5e0db023ef48ecc-07f69137555fde49-00",
        "User-Agent": [
          "azsdk-net-Storage.Files.DataLake/12.7.0-alpha.20210202.1",
          "(.NET 5.0.2; Microsoft Windows 10.0.19042)"
        ],
        "x-ms-client-request-id": "d1c99d9c-1f03-8dc7-df42-6f0e3cf8094a",
        "x-ms-date": "Tue, 02 Feb 2021 21:41:58 GMT",
=======
        "If-Unmodified-Since": "Thu, 18 Feb 2021 22:45:19 GMT",
        "traceparent": "00-e45c7a008cdb6d4d88689ebf3c2dec6c-14325e40b585844f-00",
        "User-Agent": [
          "azsdk-net-Storage.Files.DataLake/12.7.0-alpha.20210217.1",
          "(.NET 5.0.3; Microsoft Windows 10.0.19042)"
        ],
        "x-ms-client-request-id": "d1c99d9c-1f03-8dc7-df42-6f0e3cf8094a",
        "x-ms-date": "Wed, 17 Feb 2021 22:45:21 GMT",
>>>>>>> 1814567d
        "x-ms-lease-action": "break",
        "x-ms-return-client-request-id": "true",
        "x-ms-version": "2020-06-12"
      },
      "RequestBody": null,
      "StatusCode": 202,
      "ResponseHeaders": {
        "Content-Length": "0",
<<<<<<< HEAD
        "Date": "Tue, 02 Feb 2021 21:41:58 GMT",
        "ETag": "\u00220x8D8C7C35EB02EA5\u0022",
        "Last-Modified": "Tue, 02 Feb 2021 21:41:59 GMT",
=======
        "Date": "Wed, 17 Feb 2021 22:45:21 GMT",
        "ETag": "\u00220x8D8D395B52B2D11\u0022",
        "Last-Modified": "Wed, 17 Feb 2021 22:45:21 GMT",
>>>>>>> 1814567d
        "Server": [
          "Windows-Azure-Blob/1.0",
          "Microsoft-HTTPAPI/2.0"
        ],
        "x-ms-client-request-id": "d1c99d9c-1f03-8dc7-df42-6f0e3cf8094a",
        "x-ms-lease-time": "0",
<<<<<<< HEAD
        "x-ms-request-id": "897e1dba-701e-0072-3aac-f97810000000",
=======
        "x-ms-request-id": "8d86a1a2-201e-0032-6b7e-057f28000000",
>>>>>>> 1814567d
        "x-ms-version": "2020-06-12"
      },
      "ResponseBody": []
    },
    {
      "RequestUri": "https://seannse.blob.core.windows.net/test-filesystem-dd2b4675-10e2-840c-8e31-82a7e03afbd3?restype=container",
      "RequestMethod": "DELETE",
      "RequestHeaders": {
        "Accept": "application/xml",
        "Authorization": "Sanitized",
<<<<<<< HEAD
        "traceparent": "00-8fc2347cc528a444bd831291b10dbb7a-4e23158427ea5148-00",
        "User-Agent": [
          "azsdk-net-Storage.Files.DataLake/12.7.0-alpha.20210202.1",
          "(.NET 5.0.2; Microsoft Windows 10.0.19042)"
        ],
        "x-ms-client-request-id": "3819398d-fd28-8e0f-003c-8840f518256b",
        "x-ms-date": "Tue, 02 Feb 2021 21:41:59 GMT",
=======
        "traceparent": "00-cd1a50dc4a70374895cf86965a072836-eb8af8c9e4105c4e-00",
        "User-Agent": [
          "azsdk-net-Storage.Files.DataLake/12.7.0-alpha.20210217.1",
          "(.NET 5.0.3; Microsoft Windows 10.0.19042)"
        ],
        "x-ms-client-request-id": "3819398d-fd28-8e0f-003c-8840f518256b",
        "x-ms-date": "Wed, 17 Feb 2021 22:45:21 GMT",
>>>>>>> 1814567d
        "x-ms-return-client-request-id": "true",
        "x-ms-version": "2020-06-12"
      },
      "RequestBody": null,
      "StatusCode": 202,
      "ResponseHeaders": {
        "Content-Length": "0",
<<<<<<< HEAD
        "Date": "Tue, 02 Feb 2021 21:41:58 GMT",
=======
        "Date": "Wed, 17 Feb 2021 22:45:21 GMT",
>>>>>>> 1814567d
        "Server": [
          "Windows-Azure-Blob/1.0",
          "Microsoft-HTTPAPI/2.0"
        ],
        "x-ms-client-request-id": "3819398d-fd28-8e0f-003c-8840f518256b",
<<<<<<< HEAD
        "x-ms-request-id": "897e1df6-701e-0072-72ac-f97810000000",
=======
        "x-ms-request-id": "8d86a216-201e-0032-527e-057f28000000",
>>>>>>> 1814567d
        "x-ms-version": "2020-06-12"
      },
      "ResponseBody": []
    },
    {
      "RequestUri": "https://seannse.blob.core.windows.net/test-filesystem-d1b6e578-c604-514a-5dc1-b2cb0cdfc0ec?restype=container",
      "RequestMethod": "PUT",
      "RequestHeaders": {
        "Accept": "application/xml",
        "Authorization": "Sanitized",
<<<<<<< HEAD
        "traceparent": "00-8c9993795580ce438e7f00a75b9f8e98-b3951ca29ebd984a-00",
        "User-Agent": [
          "azsdk-net-Storage.Files.DataLake/12.7.0-alpha.20210202.1",
          "(.NET 5.0.2; Microsoft Windows 10.0.19042)"
        ],
        "x-ms-blob-public-access": "container",
        "x-ms-client-request-id": "e66fa713-b83c-c693-efc7-da664a448120",
        "x-ms-date": "Tue, 02 Feb 2021 21:41:59 GMT",
=======
        "traceparent": "00-9517d1866223734b82cae8c35ef5f3fa-f19529526a7d8e4f-00",
        "User-Agent": [
          "azsdk-net-Storage.Files.DataLake/12.7.0-alpha.20210217.1",
          "(.NET 5.0.3; Microsoft Windows 10.0.19042)"
        ],
        "x-ms-blob-public-access": "container",
        "x-ms-client-request-id": "e66fa713-b83c-c693-efc7-da664a448120",
        "x-ms-date": "Wed, 17 Feb 2021 22:45:22 GMT",
>>>>>>> 1814567d
        "x-ms-return-client-request-id": "true",
        "x-ms-version": "2020-06-12"
      },
      "RequestBody": null,
      "StatusCode": 201,
      "ResponseHeaders": {
        "Content-Length": "0",
<<<<<<< HEAD
        "Date": "Tue, 02 Feb 2021 21:41:59 GMT",
        "ETag": "\u00220x8D8C7C35F128374\u0022",
        "Last-Modified": "Tue, 02 Feb 2021 21:42:00 GMT",
=======
        "Date": "Wed, 17 Feb 2021 22:45:21 GMT",
        "ETag": "\u00220x8D8D395B589A386\u0022",
        "Last-Modified": "Wed, 17 Feb 2021 22:45:22 GMT",
>>>>>>> 1814567d
        "Server": [
          "Windows-Azure-Blob/1.0",
          "Microsoft-HTTPAPI/2.0"
        ],
        "x-ms-client-request-id": "e66fa713-b83c-c693-efc7-da664a448120",
<<<<<<< HEAD
        "x-ms-request-id": "99d90068-001e-0078-77ac-f9dca7000000",
=======
        "x-ms-request-id": "0646ef8b-e01e-0094-707e-05c836000000",
>>>>>>> 1814567d
        "x-ms-version": "2020-06-12"
      },
      "ResponseBody": []
    },
    {
      "RequestUri": "https://seannse.dfs.core.windows.net/test-filesystem-d1b6e578-c604-514a-5dc1-b2cb0cdfc0ec/test-directory-1e889c7b-2297-a78c-c4d3-44b384158e5e?resource=directory",
      "RequestMethod": "PUT",
      "RequestHeaders": {
        "Accept": "application/json",
        "Authorization": "Sanitized",
<<<<<<< HEAD
        "traceparent": "00-c35bc119c8235944ae0d4a92dc2ad1e0-255ddcf1c2f49941-00",
        "User-Agent": [
          "azsdk-net-Storage.Files.DataLake/12.7.0-alpha.20210202.1",
          "(.NET 5.0.2; Microsoft Windows 10.0.19042)"
        ],
        "x-ms-client-request-id": "26b821d0-f376-f06e-1bc8-226874e041d9",
        "x-ms-date": "Tue, 02 Feb 2021 21:41:59 GMT",
=======
        "traceparent": "00-4343270d5466f04a9506d94a35b2d420-fba0be60a6a4474d-00",
        "User-Agent": [
          "azsdk-net-Storage.Files.DataLake/12.7.0-alpha.20210217.1",
          "(.NET 5.0.3; Microsoft Windows 10.0.19042)"
        ],
        "x-ms-client-request-id": "26b821d0-f376-f06e-1bc8-226874e041d9",
        "x-ms-date": "Wed, 17 Feb 2021 22:45:22 GMT",
>>>>>>> 1814567d
        "x-ms-return-client-request-id": "true",
        "x-ms-version": "2020-06-12"
      },
      "RequestBody": null,
      "StatusCode": 201,
      "ResponseHeaders": {
        "Content-Length": "0",
<<<<<<< HEAD
        "Date": "Tue, 02 Feb 2021 21:41:59 GMT",
        "ETag": "\u00220x8D8C7C35F4A3CC7\u0022",
        "Last-Modified": "Tue, 02 Feb 2021 21:42:00 GMT",
=======
        "Date": "Wed, 17 Feb 2021 22:45:21 GMT",
        "ETag": "\u00220x8D8D395B5C10D81\u0022",
        "Last-Modified": "Wed, 17 Feb 2021 22:45:22 GMT",
>>>>>>> 1814567d
        "Server": [
          "Windows-Azure-HDFS/1.0",
          "Microsoft-HTTPAPI/2.0"
        ],
        "x-ms-client-request-id": "26b821d0-f376-f06e-1bc8-226874e041d9",
<<<<<<< HEAD
        "x-ms-request-id": "a35a5555-901f-0008-49ac-f96550000000",
=======
        "x-ms-request-id": "6e9579ca-501f-0081-537e-05df85000000",
>>>>>>> 1814567d
        "x-ms-version": "2020-06-12"
      },
      "ResponseBody": []
    },
    {
      "RequestUri": "https://seannse.blob.core.windows.net/test-filesystem-d1b6e578-c604-514a-5dc1-b2cb0cdfc0ec/test-directory-1e889c7b-2297-a78c-c4d3-44b384158e5e",
      "RequestMethod": "HEAD",
      "RequestHeaders": {
        "Accept": "application/xml",
        "Authorization": "Sanitized",
        "User-Agent": [
<<<<<<< HEAD
          "azsdk-net-Storage.Files.DataLake/12.7.0-alpha.20210202.1",
          "(.NET 5.0.2; Microsoft Windows 10.0.19042)"
        ],
        "x-ms-client-request-id": "7adf3978-fa04-b4bc-7015-3aed1892e0a7",
        "x-ms-date": "Tue, 02 Feb 2021 21:41:59 GMT",
=======
          "azsdk-net-Storage.Files.DataLake/12.7.0-alpha.20210217.1",
          "(.NET 5.0.3; Microsoft Windows 10.0.19042)"
        ],
        "x-ms-client-request-id": "7adf3978-fa04-b4bc-7015-3aed1892e0a7",
        "x-ms-date": "Wed, 17 Feb 2021 22:45:22 GMT",
>>>>>>> 1814567d
        "x-ms-return-client-request-id": "true",
        "x-ms-version": "2020-06-12"
      },
      "RequestBody": null,
      "StatusCode": 200,
      "ResponseHeaders": {
        "Accept-Ranges": "bytes",
        "Content-Length": "0",
        "Content-Type": "application/octet-stream",
<<<<<<< HEAD
        "Date": "Tue, 02 Feb 2021 21:41:59 GMT",
        "ETag": "\u00220x8D8C7C35F4A3CC7\u0022",
        "Last-Modified": "Tue, 02 Feb 2021 21:42:00 GMT",
=======
        "Date": "Wed, 17 Feb 2021 22:45:22 GMT",
        "ETag": "\u00220x8D8D395B5C10D81\u0022",
        "Last-Modified": "Wed, 17 Feb 2021 22:45:22 GMT",
>>>>>>> 1814567d
        "Server": [
          "Windows-Azure-Blob/1.0",
          "Microsoft-HTTPAPI/2.0"
        ],
        "x-ms-access-tier": "Hot",
        "x-ms-access-tier-inferred": "true",
        "x-ms-blob-type": "BlockBlob",
        "x-ms-client-request-id": "7adf3978-fa04-b4bc-7015-3aed1892e0a7",
<<<<<<< HEAD
        "x-ms-creation-time": "Tue, 02 Feb 2021 21:42:00 GMT",
=======
        "x-ms-creation-time": "Wed, 17 Feb 2021 22:45:22 GMT",
>>>>>>> 1814567d
        "x-ms-group": "$superuser",
        "x-ms-lease-state": "available",
        "x-ms-lease-status": "unlocked",
        "x-ms-meta-hdi_isfolder": "true",
        "x-ms-owner": "$superuser",
        "x-ms-permissions": "rwxr-x---",
<<<<<<< HEAD
        "x-ms-request-id": "99d90359-001e-0078-41ac-f9dca7000000",
=======
        "x-ms-request-id": "0646f313-e01e-0094-1a7e-05c836000000",
>>>>>>> 1814567d
        "x-ms-server-encrypted": "true",
        "x-ms-version": "2020-06-12"
      },
      "ResponseBody": []
    },
    {
      "RequestUri": "https://seannse.blob.core.windows.net/test-filesystem-d1b6e578-c604-514a-5dc1-b2cb0cdfc0ec/test-directory-1e889c7b-2297-a78c-c4d3-44b384158e5e?comp=lease",
      "RequestMethod": "PUT",
      "RequestHeaders": {
        "Accept": "application/xml",
        "Authorization": "Sanitized",
<<<<<<< HEAD
        "traceparent": "00-69de3927935ee548850e5822d37ca616-0b51f9c2dba42f47-00",
        "User-Agent": [
          "azsdk-net-Storage.Files.DataLake/12.7.0-alpha.20210202.1",
          "(.NET 5.0.2; Microsoft Windows 10.0.19042)"
        ],
        "x-ms-client-request-id": "d66378fe-3694-4104-3e2f-f2472efba4ac",
        "x-ms-date": "Tue, 02 Feb 2021 21:41:59 GMT",
=======
        "traceparent": "00-0de6c87b9530bd4dbc077ce13d967e3c-41515db68ad12743-00",
        "User-Agent": [
          "azsdk-net-Storage.Files.DataLake/12.7.0-alpha.20210217.1",
          "(.NET 5.0.3; Microsoft Windows 10.0.19042)"
        ],
        "x-ms-client-request-id": "d66378fe-3694-4104-3e2f-f2472efba4ac",
        "x-ms-date": "Wed, 17 Feb 2021 22:45:22 GMT",
>>>>>>> 1814567d
        "x-ms-lease-action": "acquire",
        "x-ms-lease-duration": "15",
        "x-ms-proposed-lease-id": "9db67c38-1b8c-a2b0-eb89-dbdc0f73b008",
        "x-ms-return-client-request-id": "true",
        "x-ms-version": "2020-06-12"
      },
      "RequestBody": null,
      "StatusCode": 201,
      "ResponseHeaders": {
        "Content-Length": "0",
<<<<<<< HEAD
        "Date": "Tue, 02 Feb 2021 21:41:59 GMT",
        "ETag": "\u00220x8D8C7C35F4A3CC7\u0022",
        "Last-Modified": "Tue, 02 Feb 2021 21:42:00 GMT",
=======
        "Date": "Wed, 17 Feb 2021 22:45:22 GMT",
        "ETag": "\u00220x8D8D395B5C10D81\u0022",
        "Last-Modified": "Wed, 17 Feb 2021 22:45:22 GMT",
>>>>>>> 1814567d
        "Server": [
          "Windows-Azure-Blob/1.0",
          "Microsoft-HTTPAPI/2.0"
        ],
        "x-ms-client-request-id": "d66378fe-3694-4104-3e2f-f2472efba4ac",
        "x-ms-lease-id": "9db67c38-1b8c-a2b0-eb89-dbdc0f73b008",
<<<<<<< HEAD
        "x-ms-request-id": "99d903d0-001e-0078-2aac-f9dca7000000",
=======
        "x-ms-request-id": "0646f39d-e01e-0094-197e-05c836000000",
>>>>>>> 1814567d
        "x-ms-version": "2020-06-12"
      },
      "ResponseBody": []
    },
    {
      "RequestUri": "https://seannse.blob.core.windows.net/test-filesystem-d1b6e578-c604-514a-5dc1-b2cb0cdfc0ec/test-directory-1e889c7b-2297-a78c-c4d3-44b384158e5e?comp=lease",
      "RequestMethod": "PUT",
      "RequestHeaders": {
        "Accept": "application/xml",
        "Authorization": "Sanitized",
<<<<<<< HEAD
        "If-Match": "\u00220x8D8C7C35F4A3CC7\u0022",
        "traceparent": "00-c45fbab05023f44c869ee13deb9f9269-badb7d06ece02648-00",
        "User-Agent": [
          "azsdk-net-Storage.Files.DataLake/12.7.0-alpha.20210202.1",
          "(.NET 5.0.2; Microsoft Windows 10.0.19042)"
        ],
        "x-ms-client-request-id": "9fee952a-092e-e012-15eb-3aceeb34a298",
        "x-ms-date": "Tue, 02 Feb 2021 21:42:00 GMT",
=======
        "If-Match": "0x8D8D395B5C10D81",
        "traceparent": "00-bb1b0a2160a3f042ab029ad0bc7cb097-4fd7e5e09cd4b345-00",
        "User-Agent": [
          "azsdk-net-Storage.Files.DataLake/12.7.0-alpha.20210217.1",
          "(.NET 5.0.3; Microsoft Windows 10.0.19042)"
        ],
        "x-ms-client-request-id": "9fee952a-092e-e012-15eb-3aceeb34a298",
        "x-ms-date": "Wed, 17 Feb 2021 22:45:22 GMT",
>>>>>>> 1814567d
        "x-ms-lease-action": "break",
        "x-ms-return-client-request-id": "true",
        "x-ms-version": "2020-06-12"
      },
      "RequestBody": null,
      "StatusCode": 202,
      "ResponseHeaders": {
        "Content-Length": "0",
<<<<<<< HEAD
        "Date": "Tue, 02 Feb 2021 21:41:59 GMT",
        "ETag": "\u00220x8D8C7C35F4A3CC7\u0022",
        "Last-Modified": "Tue, 02 Feb 2021 21:42:00 GMT",
=======
        "Date": "Wed, 17 Feb 2021 22:45:22 GMT",
        "ETag": "\u00220x8D8D395B5C10D81\u0022",
        "Last-Modified": "Wed, 17 Feb 2021 22:45:22 GMT",
>>>>>>> 1814567d
        "Server": [
          "Windows-Azure-Blob/1.0",
          "Microsoft-HTTPAPI/2.0"
        ],
        "x-ms-client-request-id": "9fee952a-092e-e012-15eb-3aceeb34a298",
        "x-ms-lease-time": "0",
<<<<<<< HEAD
        "x-ms-request-id": "99d9044c-001e-0078-19ac-f9dca7000000",
=======
        "x-ms-request-id": "0646f43f-e01e-0094-2c7e-05c836000000",
>>>>>>> 1814567d
        "x-ms-version": "2020-06-12"
      },
      "ResponseBody": []
    },
    {
      "RequestUri": "https://seannse.blob.core.windows.net/test-filesystem-d1b6e578-c604-514a-5dc1-b2cb0cdfc0ec?restype=container",
      "RequestMethod": "DELETE",
      "RequestHeaders": {
        "Accept": "application/xml",
        "Authorization": "Sanitized",
<<<<<<< HEAD
        "traceparent": "00-abe1a6a59412d644ae3a57f0540e44ae-b7f1632de316b740-00",
        "User-Agent": [
          "azsdk-net-Storage.Files.DataLake/12.7.0-alpha.20210202.1",
          "(.NET 5.0.2; Microsoft Windows 10.0.19042)"
        ],
        "x-ms-client-request-id": "981d8a4b-040c-dd7d-90af-872ed697ae88",
        "x-ms-date": "Tue, 02 Feb 2021 21:42:00 GMT",
=======
        "traceparent": "00-aa5d4fd50a19ff48b8d1f884c14b3a59-705bd8e1518b6d40-00",
        "User-Agent": [
          "azsdk-net-Storage.Files.DataLake/12.7.0-alpha.20210217.1",
          "(.NET 5.0.3; Microsoft Windows 10.0.19042)"
        ],
        "x-ms-client-request-id": "981d8a4b-040c-dd7d-90af-872ed697ae88",
        "x-ms-date": "Wed, 17 Feb 2021 22:45:23 GMT",
>>>>>>> 1814567d
        "x-ms-return-client-request-id": "true",
        "x-ms-version": "2020-06-12"
      },
      "RequestBody": null,
      "StatusCode": 202,
      "ResponseHeaders": {
        "Content-Length": "0",
<<<<<<< HEAD
        "Date": "Tue, 02 Feb 2021 21:41:59 GMT",
=======
        "Date": "Wed, 17 Feb 2021 22:45:22 GMT",
>>>>>>> 1814567d
        "Server": [
          "Windows-Azure-Blob/1.0",
          "Microsoft-HTTPAPI/2.0"
        ],
        "x-ms-client-request-id": "981d8a4b-040c-dd7d-90af-872ed697ae88",
<<<<<<< HEAD
        "x-ms-request-id": "99d904cc-001e-0078-0fac-f9dca7000000",
=======
        "x-ms-request-id": "0646f4d3-e01e-0094-2f7e-05c836000000",
>>>>>>> 1814567d
        "x-ms-version": "2020-06-12"
      },
      "ResponseBody": []
    },
    {
      "RequestUri": "https://seannse.blob.core.windows.net/test-filesystem-e7b54d6c-b51a-dbf0-0a02-8d65ef8c901d?restype=container",
      "RequestMethod": "PUT",
      "RequestHeaders": {
        "Accept": "application/xml",
        "Authorization": "Sanitized",
<<<<<<< HEAD
        "traceparent": "00-0f8a0c377c0c3a46bf6e5a4e4373dc7e-4dc045b1e7ed084f-00",
        "User-Agent": [
          "azsdk-net-Storage.Files.DataLake/12.7.0-alpha.20210202.1",
          "(.NET 5.0.2; Microsoft Windows 10.0.19042)"
        ],
        "x-ms-blob-public-access": "container",
        "x-ms-client-request-id": "0218911a-bf42-952c-9941-8d0a7718ed04",
        "x-ms-date": "Tue, 02 Feb 2021 21:42:00 GMT",
=======
        "traceparent": "00-489be1b7dbbf384cabfcf806328de5c0-4cb63ce560fe1c49-00",
        "User-Agent": [
          "azsdk-net-Storage.Files.DataLake/12.7.0-alpha.20210217.1",
          "(.NET 5.0.3; Microsoft Windows 10.0.19042)"
        ],
        "x-ms-blob-public-access": "container",
        "x-ms-client-request-id": "0218911a-bf42-952c-9941-8d0a7718ed04",
        "x-ms-date": "Wed, 17 Feb 2021 22:45:23 GMT",
>>>>>>> 1814567d
        "x-ms-return-client-request-id": "true",
        "x-ms-version": "2020-06-12"
      },
      "RequestBody": null,
      "StatusCode": 201,
      "ResponseHeaders": {
        "Content-Length": "0",
<<<<<<< HEAD
        "Date": "Tue, 02 Feb 2021 21:42:00 GMT",
        "ETag": "\u00220x8D8C7C35FC1E88B\u0022",
        "Last-Modified": "Tue, 02 Feb 2021 21:42:01 GMT",
=======
        "Date": "Wed, 17 Feb 2021 22:45:23 GMT",
        "ETag": "\u00220x8D8D395B622CBA6\u0022",
        "Last-Modified": "Wed, 17 Feb 2021 22:45:23 GMT",
>>>>>>> 1814567d
        "Server": [
          "Windows-Azure-Blob/1.0",
          "Microsoft-HTTPAPI/2.0"
        ],
        "x-ms-client-request-id": "0218911a-bf42-952c-9941-8d0a7718ed04",
<<<<<<< HEAD
        "x-ms-request-id": "e583edd1-901e-0018-19ac-f9a038000000",
=======
        "x-ms-request-id": "8338b82f-901e-0027-387e-05689b000000",
>>>>>>> 1814567d
        "x-ms-version": "2020-06-12"
      },
      "ResponseBody": []
    },
    {
      "RequestUri": "https://seannse.dfs.core.windows.net/test-filesystem-e7b54d6c-b51a-dbf0-0a02-8d65ef8c901d/test-directory-e2ea691f-4c15-6371-c065-b219192813ae?resource=directory",
      "RequestMethod": "PUT",
      "RequestHeaders": {
        "Accept": "application/json",
        "Authorization": "Sanitized",
<<<<<<< HEAD
        "traceparent": "00-722f66d7cc04924cb99fe195a5586f3a-7534f28130918741-00",
        "User-Agent": [
          "azsdk-net-Storage.Files.DataLake/12.7.0-alpha.20210202.1",
          "(.NET 5.0.2; Microsoft Windows 10.0.19042)"
        ],
        "x-ms-client-request-id": "5da89813-3371-ce66-1fb5-42dd0d127c71",
        "x-ms-date": "Tue, 02 Feb 2021 21:42:00 GMT",
=======
        "traceparent": "00-c11d061546b1704cb1ec467885de4eed-d0fb2dc119be1044-00",
        "User-Agent": [
          "azsdk-net-Storage.Files.DataLake/12.7.0-alpha.20210217.1",
          "(.NET 5.0.3; Microsoft Windows 10.0.19042)"
        ],
        "x-ms-client-request-id": "5da89813-3371-ce66-1fb5-42dd0d127c71",
        "x-ms-date": "Wed, 17 Feb 2021 22:45:23 GMT",
>>>>>>> 1814567d
        "x-ms-return-client-request-id": "true",
        "x-ms-version": "2020-06-12"
      },
      "RequestBody": null,
      "StatusCode": 201,
      "ResponseHeaders": {
        "Content-Length": "0",
<<<<<<< HEAD
        "Date": "Tue, 02 Feb 2021 21:42:01 GMT",
        "ETag": "\u00220x8D8C7C35FFA98CD\u0022",
        "Last-Modified": "Tue, 02 Feb 2021 21:42:01 GMT",
=======
        "Date": "Wed, 17 Feb 2021 22:45:22 GMT",
        "ETag": "\u00220x8D8D395B65D74D7\u0022",
        "Last-Modified": "Wed, 17 Feb 2021 22:45:23 GMT",
>>>>>>> 1814567d
        "Server": [
          "Windows-Azure-HDFS/1.0",
          "Microsoft-HTTPAPI/2.0"
        ],
        "x-ms-client-request-id": "5da89813-3371-ce66-1fb5-42dd0d127c71",
<<<<<<< HEAD
        "x-ms-request-id": "19c885d2-001f-0057-2bac-f9d16c000000",
=======
        "x-ms-request-id": "d26a0d95-201f-0050-1d7e-05bd0f000000",
>>>>>>> 1814567d
        "x-ms-version": "2020-06-12"
      },
      "ResponseBody": []
    },
    {
      "RequestUri": "https://seannse.blob.core.windows.net/test-filesystem-e7b54d6c-b51a-dbf0-0a02-8d65ef8c901d/test-directory-e2ea691f-4c15-6371-c065-b219192813ae?comp=lease",
      "RequestMethod": "PUT",
      "RequestHeaders": {
        "Accept": "application/xml",
        "Authorization": "Sanitized",
<<<<<<< HEAD
        "traceparent": "00-6a19b6bc75e0fb46859e49bc4d784289-c1ad1996aec5a046-00",
        "User-Agent": [
          "azsdk-net-Storage.Files.DataLake/12.7.0-alpha.20210202.1",
          "(.NET 5.0.2; Microsoft Windows 10.0.19042)"
        ],
        "x-ms-client-request-id": "9ca6566f-7364-844e-0816-ce0b183d4982",
        "x-ms-date": "Tue, 02 Feb 2021 21:42:01 GMT",
=======
        "traceparent": "00-045d2d6280fc584c9a5df3ef00f4e19b-8b0ec2666047ac44-00",
        "User-Agent": [
          "azsdk-net-Storage.Files.DataLake/12.7.0-alpha.20210217.1",
          "(.NET 5.0.3; Microsoft Windows 10.0.19042)"
        ],
        "x-ms-client-request-id": "9ca6566f-7364-844e-0816-ce0b183d4982",
        "x-ms-date": "Wed, 17 Feb 2021 22:45:23 GMT",
>>>>>>> 1814567d
        "x-ms-lease-action": "acquire",
        "x-ms-lease-duration": "15",
        "x-ms-proposed-lease-id": "651ddf2d-8ece-9290-8f66-1a28849ce73e",
        "x-ms-return-client-request-id": "true",
        "x-ms-version": "2020-06-12"
      },
      "RequestBody": null,
      "StatusCode": 201,
      "ResponseHeaders": {
        "Content-Length": "0",
<<<<<<< HEAD
        "Date": "Tue, 02 Feb 2021 21:42:01 GMT",
        "ETag": "\u00220x8D8C7C35FFA98CD\u0022",
        "Last-Modified": "Tue, 02 Feb 2021 21:42:01 GMT",
=======
        "Date": "Wed, 17 Feb 2021 22:45:23 GMT",
        "ETag": "\u00220x8D8D395B65D74D7\u0022",
        "Last-Modified": "Wed, 17 Feb 2021 22:45:23 GMT",
>>>>>>> 1814567d
        "Server": [
          "Windows-Azure-Blob/1.0",
          "Microsoft-HTTPAPI/2.0"
        ],
        "x-ms-client-request-id": "9ca6566f-7364-844e-0816-ce0b183d4982",
        "x-ms-lease-id": "651ddf2d-8ece-9290-8f66-1a28849ce73e",
<<<<<<< HEAD
        "x-ms-request-id": "e583ee8b-901e-0018-48ac-f9a038000000",
=======
        "x-ms-request-id": "8338ba66-901e-0027-457e-05689b000000",
>>>>>>> 1814567d
        "x-ms-version": "2020-06-12"
      },
      "ResponseBody": []
    },
    {
      "RequestUri": "https://seannse.blob.core.windows.net/test-filesystem-e7b54d6c-b51a-dbf0-0a02-8d65ef8c901d/test-directory-e2ea691f-4c15-6371-c065-b219192813ae?comp=lease",
      "RequestMethod": "PUT",
      "RequestHeaders": {
        "Accept": "application/xml",
        "Authorization": "Sanitized",
        "If-None-Match": "\u0022garbage\u0022",
<<<<<<< HEAD
        "traceparent": "00-e679d52a636a064b9a877fcc2914c366-e352bd313b07a341-00",
        "User-Agent": [
          "azsdk-net-Storage.Files.DataLake/12.7.0-alpha.20210202.1",
          "(.NET 5.0.2; Microsoft Windows 10.0.19042)"
        ],
        "x-ms-client-request-id": "2eb965ef-4af5-17d9-4681-7869e831a06e",
        "x-ms-date": "Tue, 02 Feb 2021 21:42:01 GMT",
=======
        "traceparent": "00-306bf92a6d5f1649b812ad64be1ca6bc-458d610bb154e142-00",
        "User-Agent": [
          "azsdk-net-Storage.Files.DataLake/12.7.0-alpha.20210217.1",
          "(.NET 5.0.3; Microsoft Windows 10.0.19042)"
        ],
        "x-ms-client-request-id": "2eb965ef-4af5-17d9-4681-7869e831a06e",
        "x-ms-date": "Wed, 17 Feb 2021 22:45:23 GMT",
>>>>>>> 1814567d
        "x-ms-lease-action": "break",
        "x-ms-return-client-request-id": "true",
        "x-ms-version": "2020-06-12"
      },
      "RequestBody": null,
      "StatusCode": 202,
      "ResponseHeaders": {
        "Content-Length": "0",
<<<<<<< HEAD
        "Date": "Tue, 02 Feb 2021 21:42:01 GMT",
        "ETag": "\u00220x8D8C7C35FFA98CD\u0022",
        "Last-Modified": "Tue, 02 Feb 2021 21:42:01 GMT",
=======
        "Date": "Wed, 17 Feb 2021 22:45:23 GMT",
        "ETag": "\u00220x8D8D395B65D74D7\u0022",
        "Last-Modified": "Wed, 17 Feb 2021 22:45:23 GMT",
>>>>>>> 1814567d
        "Server": [
          "Windows-Azure-Blob/1.0",
          "Microsoft-HTTPAPI/2.0"
        ],
        "x-ms-client-request-id": "2eb965ef-4af5-17d9-4681-7869e831a06e",
        "x-ms-lease-time": "0",
<<<<<<< HEAD
        "x-ms-request-id": "e583eeb2-901e-0018-6cac-f9a038000000",
=======
        "x-ms-request-id": "8338bad8-901e-0027-327e-05689b000000",
>>>>>>> 1814567d
        "x-ms-version": "2020-06-12"
      },
      "ResponseBody": []
    },
    {
      "RequestUri": "https://seannse.blob.core.windows.net/test-filesystem-e7b54d6c-b51a-dbf0-0a02-8d65ef8c901d?restype=container",
      "RequestMethod": "DELETE",
      "RequestHeaders": {
        "Accept": "application/xml",
        "Authorization": "Sanitized",
<<<<<<< HEAD
        "traceparent": "00-328f74284ddb8e4ca339bc704c33620b-0042c61577849443-00",
        "User-Agent": [
          "azsdk-net-Storage.Files.DataLake/12.7.0-alpha.20210202.1",
          "(.NET 5.0.2; Microsoft Windows 10.0.19042)"
        ],
        "x-ms-client-request-id": "b31b3bcf-1a84-848d-2a3a-318a83888f70",
        "x-ms-date": "Tue, 02 Feb 2021 21:42:01 GMT",
=======
        "traceparent": "00-c2868e22ef8eb641beeb89ab6b443dcc-df6580b7add4df4d-00",
        "User-Agent": [
          "azsdk-net-Storage.Files.DataLake/12.7.0-alpha.20210217.1",
          "(.NET 5.0.3; Microsoft Windows 10.0.19042)"
        ],
        "x-ms-client-request-id": "b31b3bcf-1a84-848d-2a3a-318a83888f70",
        "x-ms-date": "Wed, 17 Feb 2021 22:45:23 GMT",
>>>>>>> 1814567d
        "x-ms-return-client-request-id": "true",
        "x-ms-version": "2020-06-12"
      },
      "RequestBody": null,
      "StatusCode": 202,
      "ResponseHeaders": {
        "Content-Length": "0",
<<<<<<< HEAD
        "Date": "Tue, 02 Feb 2021 21:42:01 GMT",
=======
        "Date": "Wed, 17 Feb 2021 22:45:23 GMT",
>>>>>>> 1814567d
        "Server": [
          "Windows-Azure-Blob/1.0",
          "Microsoft-HTTPAPI/2.0"
        ],
        "x-ms-client-request-id": "b31b3bcf-1a84-848d-2a3a-318a83888f70",
<<<<<<< HEAD
        "x-ms-request-id": "e583eeda-901e-0018-10ac-f9a038000000",
=======
        "x-ms-request-id": "8338bb8a-901e-0027-517e-05689b000000",
>>>>>>> 1814567d
        "x-ms-version": "2020-06-12"
      },
      "ResponseBody": []
    }
  ],
  "Variables": {
<<<<<<< HEAD
    "DateTimeOffsetNow": "2021-02-02T15:41:56.1084050-06:00",
=======
    "DateTimeOffsetNow": "2021-02-17T16:45:19.0558778-06:00",
>>>>>>> 1814567d
    "RandomSeed": "923269689",
    "Storage_TestConfigHierarchicalNamespace": "NamespaceTenant\nseannse\nU2FuaXRpemVk\nhttps://seannse.blob.core.windows.net\nhttps://seannse.file.core.windows.net\nhttps://seannse.queue.core.windows.net\nhttps://seannse.table.core.windows.net\n\n\n\n\nhttps://seannse-secondary.blob.core.windows.net\nhttps://seannse-secondary.file.core.windows.net\nhttps://seannse-secondary.queue.core.windows.net\nhttps://seannse-secondary.table.core.windows.net\n68390a19-a643-458b-b726-408abf67b4fc\nSanitized\n72f988bf-86f1-41af-91ab-2d7cd011db47\nhttps://login.microsoftonline.com/\nCloud\nBlobEndpoint=https://seannse.blob.core.windows.net/;QueueEndpoint=https://seannse.queue.core.windows.net/;FileEndpoint=https://seannse.file.core.windows.net/;BlobSecondaryEndpoint=https://seannse-secondary.blob.core.windows.net/;QueueSecondaryEndpoint=https://seannse-secondary.queue.core.windows.net/;FileSecondaryEndpoint=https://seannse-secondary.file.core.windows.net/;AccountName=seannse;AccountKey=Sanitized\n"
  }
}<|MERGE_RESOLUTION|>--- conflicted
+++ resolved
@@ -1,193 +1,122 @@
 {
   "Entries": [
     {
-      "RequestUri": "https://seannse.blob.core.windows.net/test-filesystem-56063b2f-aa42-fe1b-2496-7bc415759161?restype=container",
-      "RequestMethod": "PUT",
-      "RequestHeaders": {
-        "Accept": "application/xml",
-        "Authorization": "Sanitized",
-<<<<<<< HEAD
-        "traceparent": "00-6789f1c796a9d9479b112dea4dfb853a-7c527e1c6c474c4d-00",
-        "User-Agent": [
-          "azsdk-net-Storage.Files.DataLake/12.7.0-alpha.20210202.1",
-          "(.NET 5.0.2; Microsoft Windows 10.0.19042)"
+      "RequestUri": "https://seannse.blob.core.windows.net/test-filesystem-a02ee18e-767e-31e2-21a1-8c211d97c1be?restype=container",
+      "RequestMethod": "PUT",
+      "RequestHeaders": {
+        "Accept": "application/xml",
+        "Authorization": "Sanitized",
+        "traceparent": "00-ba7cff3dc8a0984187c524c3d3e3b157-e6c7146f84f62a41-00",
+        "User-Agent": [
+          "azsdk-net-Storage.Files.DataLake/12.7.0-alpha.20210219.1",
+          "(.NET 5.0.3; Microsoft Windows 10.0.19041)"
         ],
         "x-ms-blob-public-access": "container",
-        "x-ms-client-request-id": "0c781591-cdf2-ddcf-42ba-b1f2d38ae096",
-        "x-ms-date": "Tue, 02 Feb 2021 21:41:56 GMT",
-=======
-        "traceparent": "00-9cdfd5976f025b40a4e448c7416e4827-6956731a3cf0ce4e-00",
-        "User-Agent": [
-          "azsdk-net-Storage.Files.DataLake/12.7.0-alpha.20210217.1",
-          "(.NET 5.0.3; Microsoft Windows 10.0.19042)"
-        ],
-        "x-ms-blob-public-access": "container",
-        "x-ms-client-request-id": "0c781591-cdf2-ddcf-42ba-b1f2d38ae096",
-        "x-ms-date": "Wed, 17 Feb 2021 22:45:19 GMT",
->>>>>>> 1814567d
-        "x-ms-return-client-request-id": "true",
-        "x-ms-version": "2020-06-12"
-      },
-      "RequestBody": null,
-      "StatusCode": 201,
-      "ResponseHeaders": {
-        "Content-Length": "0",
-<<<<<<< HEAD
-        "Date": "Tue, 02 Feb 2021 21:41:57 GMT",
-        "ETag": "\u00220x8D8C7C35D44F7E8\u0022",
-        "Last-Modified": "Tue, 02 Feb 2021 21:41:57 GMT",
-=======
-        "Date": "Wed, 17 Feb 2021 22:45:18 GMT",
-        "ETag": "\u00220x8D8D395B3BFB58A\u0022",
-        "Last-Modified": "Wed, 17 Feb 2021 22:45:19 GMT",
->>>>>>> 1814567d
-        "Server": [
-          "Windows-Azure-Blob/1.0",
-          "Microsoft-HTTPAPI/2.0"
-        ],
-        "x-ms-client-request-id": "0c781591-cdf2-ddcf-42ba-b1f2d38ae096",
-<<<<<<< HEAD
-        "x-ms-request-id": "22858372-701e-0086-1eac-f9b3e6000000",
-=======
-        "x-ms-request-id": "cd1ea706-201e-006f-7c7e-0575ac000000",
->>>>>>> 1814567d
-        "x-ms-version": "2020-06-12"
-      },
-      "ResponseBody": []
-    },
-    {
-      "RequestUri": "https://seannse.dfs.core.windows.net/test-filesystem-56063b2f-aa42-fe1b-2496-7bc415759161/test-directory-93d0d160-ec58-23d3-da0d-76d593f92fdf?resource=directory",
+        "x-ms-client-request-id": "ed261534-2cae-409a-1238-a3a417486e5b",
+        "x-ms-date": "Fri, 19 Feb 2021 19:04:00 GMT",
+        "x-ms-return-client-request-id": "true",
+        "x-ms-version": "2020-06-12"
+      },
+      "RequestBody": null,
+      "StatusCode": 201,
+      "ResponseHeaders": {
+        "Content-Length": "0",
+        "Date": "Fri, 19 Feb 2021 19:03:58 GMT",
+        "ETag": "\u00220x8D8D5091D282B3A\u0022",
+        "Last-Modified": "Fri, 19 Feb 2021 19:03:59 GMT",
+        "Server": [
+          "Windows-Azure-Blob/1.0",
+          "Microsoft-HTTPAPI/2.0"
+        ],
+        "x-ms-client-request-id": "ed261534-2cae-409a-1238-a3a417486e5b",
+        "x-ms-request-id": "cb12a605-b01e-006d-01f1-06cb14000000",
+        "x-ms-version": "2020-06-12"
+      },
+      "ResponseBody": []
+    },
+    {
+      "RequestUri": "https://seannse.dfs.core.windows.net/test-filesystem-a02ee18e-767e-31e2-21a1-8c211d97c1be/test-directory-d1541275-39d4-1e19-3dde-0dfb12def3bd?resource=directory",
       "RequestMethod": "PUT",
       "RequestHeaders": {
         "Accept": "application/json",
         "Authorization": "Sanitized",
-<<<<<<< HEAD
-        "traceparent": "00-55e973b9545260408973676a11099ecf-72e33225ca83034d-00",
-        "User-Agent": [
-          "azsdk-net-Storage.Files.DataLake/12.7.0-alpha.20210202.1",
-          "(.NET 5.0.2; Microsoft Windows 10.0.19042)"
-        ],
-        "x-ms-client-request-id": "fdc1818c-1d74-a5ff-4155-32e456f94a48",
-        "x-ms-date": "Tue, 02 Feb 2021 21:41:56 GMT",
-=======
-        "traceparent": "00-479d3d56b903f44da7e09e47d5d5c2f7-80e93dcb46a28040-00",
-        "User-Agent": [
-          "azsdk-net-Storage.Files.DataLake/12.7.0-alpha.20210217.1",
-          "(.NET 5.0.3; Microsoft Windows 10.0.19042)"
-        ],
-        "x-ms-client-request-id": "fdc1818c-1d74-a5ff-4155-32e456f94a48",
-        "x-ms-date": "Wed, 17 Feb 2021 22:45:19 GMT",
->>>>>>> 1814567d
-        "x-ms-return-client-request-id": "true",
-        "x-ms-version": "2020-06-12"
-      },
-      "RequestBody": null,
-      "StatusCode": 201,
-      "ResponseHeaders": {
-        "Content-Length": "0",
-<<<<<<< HEAD
-        "Date": "Tue, 02 Feb 2021 21:41:56 GMT",
-        "ETag": "\u00220x8D8C7C35D803A3B\u0022",
-        "Last-Modified": "Tue, 02 Feb 2021 21:41:57 GMT",
-=======
-        "Date": "Wed, 17 Feb 2021 22:45:18 GMT",
-        "ETag": "\u00220x8D8D395B405666A\u0022",
-        "Last-Modified": "Wed, 17 Feb 2021 22:45:19 GMT",
->>>>>>> 1814567d
+        "traceparent": "00-1e7f87482e5f6c4abbfe53b6586c8ec7-85d4e22ded71ff41-00",
+        "User-Agent": [
+          "azsdk-net-Storage.Files.DataLake/12.7.0-alpha.20210219.1",
+          "(.NET 5.0.3; Microsoft Windows 10.0.19041)"
+        ],
+        "x-ms-client-request-id": "2b8d0914-620f-fb1a-fb07-b0cf1f9f2d34",
+        "x-ms-date": "Fri, 19 Feb 2021 19:04:00 GMT",
+        "x-ms-return-client-request-id": "true",
+        "x-ms-version": "2020-06-12"
+      },
+      "RequestBody": null,
+      "StatusCode": 201,
+      "ResponseHeaders": {
+        "Content-Length": "0",
+        "Date": "Fri, 19 Feb 2021 19:03:59 GMT",
+        "ETag": "\u00220x8D8D5091D3C2E9E\u0022",
+        "Last-Modified": "Fri, 19 Feb 2021 19:03:59 GMT",
         "Server": [
           "Windows-Azure-HDFS/1.0",
           "Microsoft-HTTPAPI/2.0"
         ],
-        "x-ms-client-request-id": "fdc1818c-1d74-a5ff-4155-32e456f94a48",
-<<<<<<< HEAD
-        "x-ms-request-id": "3ff490d8-f01f-0031-4aac-f99e4c000000",
-=======
-        "x-ms-request-id": "e2210f07-e01f-0070-707e-05c6a8000000",
->>>>>>> 1814567d
-        "x-ms-version": "2020-06-12"
-      },
-      "ResponseBody": []
-    },
-    {
-      "RequestUri": "https://seannse.blob.core.windows.net/test-filesystem-56063b2f-aa42-fe1b-2496-7bc415759161/test-directory-93d0d160-ec58-23d3-da0d-76d593f92fdf?comp=lease",
-      "RequestMethod": "PUT",
-      "RequestHeaders": {
-        "Accept": "application/xml",
-        "Authorization": "Sanitized",
-<<<<<<< HEAD
-        "traceparent": "00-84860ed9100c8e4abe8e7f6cfa71cb9d-48776836f8b4db4e-00",
-        "User-Agent": [
-          "azsdk-net-Storage.Files.DataLake/12.7.0-alpha.20210202.1",
-          "(.NET 5.0.2; Microsoft Windows 10.0.19042)"
-        ],
-        "x-ms-client-request-id": "877a24fb-7462-abfd-e7e5-9b6460ed2673",
-        "x-ms-date": "Tue, 02 Feb 2021 21:41:56 GMT",
-=======
-        "traceparent": "00-b377ae6b1faafa4b99b47e30f3d4c887-ac13940bcad56043-00",
-        "User-Agent": [
-          "azsdk-net-Storage.Files.DataLake/12.7.0-alpha.20210217.1",
-          "(.NET 5.0.3; Microsoft Windows 10.0.19042)"
-        ],
-        "x-ms-client-request-id": "877a24fb-7462-abfd-e7e5-9b6460ed2673",
-        "x-ms-date": "Wed, 17 Feb 2021 22:45:19 GMT",
->>>>>>> 1814567d
+        "x-ms-client-request-id": "2b8d0914-620f-fb1a-fb07-b0cf1f9f2d34",
+        "x-ms-request-id": "da8426d1-a01f-0061-37f1-065c1c000000",
+        "x-ms-version": "2020-06-12"
+      },
+      "ResponseBody": []
+    },
+    {
+      "RequestUri": "https://seannse.blob.core.windows.net/test-filesystem-a02ee18e-767e-31e2-21a1-8c211d97c1be/test-directory-d1541275-39d4-1e19-3dde-0dfb12def3bd?comp=lease",
+      "RequestMethod": "PUT",
+      "RequestHeaders": {
+        "Accept": "application/xml",
+        "Authorization": "Sanitized",
+        "traceparent": "00-2f59e6e9db2a7c4dbc47ae6d6bcc0f5b-86575d2229eab644-00",
+        "User-Agent": [
+          "azsdk-net-Storage.Files.DataLake/12.7.0-alpha.20210219.1",
+          "(.NET 5.0.3; Microsoft Windows 10.0.19041)"
+        ],
+        "x-ms-client-request-id": "e5650920-bdc8-aeee-1eec-28cbe493008c",
+        "x-ms-date": "Fri, 19 Feb 2021 19:04:00 GMT",
         "x-ms-lease-action": "acquire",
         "x-ms-lease-duration": "15",
-        "x-ms-proposed-lease-id": "af0cd28b-e058-db9a-6110-bc117ececa6a",
-        "x-ms-return-client-request-id": "true",
-        "x-ms-version": "2020-06-12"
-      },
-      "RequestBody": null,
-      "StatusCode": 201,
-      "ResponseHeaders": {
-        "Content-Length": "0",
-<<<<<<< HEAD
-        "Date": "Tue, 02 Feb 2021 21:41:57 GMT",
-        "ETag": "\u00220x8D8C7C35D803A3B\u0022",
-        "Last-Modified": "Tue, 02 Feb 2021 21:41:57 GMT",
-=======
-        "Date": "Wed, 17 Feb 2021 22:45:19 GMT",
-        "ETag": "\u00220x8D8D395B405666A\u0022",
-        "Last-Modified": "Wed, 17 Feb 2021 22:45:19 GMT",
->>>>>>> 1814567d
-        "Server": [
-          "Windows-Azure-Blob/1.0",
-          "Microsoft-HTTPAPI/2.0"
-        ],
-        "x-ms-client-request-id": "877a24fb-7462-abfd-e7e5-9b6460ed2673",
-        "x-ms-lease-id": "af0cd28b-e058-db9a-6110-bc117ececa6a",
-<<<<<<< HEAD
-        "x-ms-request-id": "228584c5-701e-0086-3aac-f9b3e6000000",
-=======
-        "x-ms-request-id": "cd1ea8da-201e-006f-357e-0575ac000000",
->>>>>>> 1814567d
-        "x-ms-version": "2020-06-12"
-      },
-      "ResponseBody": []
-    },
-    {
-      "RequestUri": "https://seannse.blob.core.windows.net/test-filesystem-56063b2f-aa42-fe1b-2496-7bc415759161/test-directory-93d0d160-ec58-23d3-da0d-76d593f92fdf?comp=lease",
-      "RequestMethod": "PUT",
-      "RequestHeaders": {
-        "Accept": "application/xml",
-        "Authorization": "Sanitized",
-<<<<<<< HEAD
-        "traceparent": "00-e852c705cf3e6641bbaab5340c969528-48ac979d90361a42-00",
-        "User-Agent": [
-          "azsdk-net-Storage.Files.DataLake/12.7.0-alpha.20210202.1",
-          "(.NET 5.0.2; Microsoft Windows 10.0.19042)"
-        ],
-        "x-ms-client-request-id": "5a16dea7-4254-7408-239c-2a5397066738",
-        "x-ms-date": "Tue, 02 Feb 2021 21:41:56 GMT",
-=======
-        "traceparent": "00-eff9a11037145f4eb266f49809daf8a4-78a6b6f3802f7e43-00",
-        "User-Agent": [
-          "azsdk-net-Storage.Files.DataLake/12.7.0-alpha.20210217.1",
-          "(.NET 5.0.3; Microsoft Windows 10.0.19042)"
-        ],
-        "x-ms-client-request-id": "5a16dea7-4254-7408-239c-2a5397066738",
-        "x-ms-date": "Wed, 17 Feb 2021 22:45:19 GMT",
->>>>>>> 1814567d
+        "x-ms-proposed-lease-id": "7a37e545-665b-a1ea-0343-7d87fb6e533d",
+        "x-ms-return-client-request-id": "true",
+        "x-ms-version": "2020-06-12"
+      },
+      "RequestBody": null,
+      "StatusCode": 201,
+      "ResponseHeaders": {
+        "Content-Length": "0",
+        "Date": "Fri, 19 Feb 2021 19:03:59 GMT",
+        "ETag": "\u00220x8D8D5091D3C2E9E\u0022",
+        "Last-Modified": "Fri, 19 Feb 2021 19:03:59 GMT",
+        "Server": [
+          "Windows-Azure-Blob/1.0",
+          "Microsoft-HTTPAPI/2.0"
+        ],
+        "x-ms-client-request-id": "e5650920-bdc8-aeee-1eec-28cbe493008c",
+        "x-ms-lease-id": "7a37e545-665b-a1ea-0343-7d87fb6e533d",
+        "x-ms-request-id": "cb12a688-b01e-006d-71f1-06cb14000000",
+        "x-ms-version": "2020-06-12"
+      },
+      "ResponseBody": []
+    },
+    {
+      "RequestUri": "https://seannse.blob.core.windows.net/test-filesystem-a02ee18e-767e-31e2-21a1-8c211d97c1be/test-directory-d1541275-39d4-1e19-3dde-0dfb12def3bd?comp=lease",
+      "RequestMethod": "PUT",
+      "RequestHeaders": {
+        "Accept": "application/xml",
+        "Authorization": "Sanitized",
+        "traceparent": "00-72448f9f70891240984234b389736f25-e562633b7a27c04d-00",
+        "User-Agent": [
+          "azsdk-net-Storage.Files.DataLake/12.7.0-alpha.20210219.1",
+          "(.NET 5.0.3; Microsoft Windows 10.0.19041)"
+        ],
+        "x-ms-client-request-id": "f166c951-6d09-ea74-d338-ea649fe325ef",
+        "x-ms-date": "Fri, 19 Feb 2021 19:04:00 GMT",
         "x-ms-lease-action": "break",
         "x-ms-return-client-request-id": "true",
         "x-ms-version": "2020-06-12"
@@ -196,53 +125,33 @@
       "StatusCode": 202,
       "ResponseHeaders": {
         "Content-Length": "0",
-<<<<<<< HEAD
-        "Date": "Tue, 02 Feb 2021 21:41:57 GMT",
-        "ETag": "\u00220x8D8C7C35D803A3B\u0022",
-        "Last-Modified": "Tue, 02 Feb 2021 21:41:57 GMT",
-=======
-        "Date": "Wed, 17 Feb 2021 22:45:19 GMT",
-        "ETag": "\u00220x8D8D395B405666A\u0022",
-        "Last-Modified": "Wed, 17 Feb 2021 22:45:19 GMT",
->>>>>>> 1814567d
-        "Server": [
-          "Windows-Azure-Blob/1.0",
-          "Microsoft-HTTPAPI/2.0"
-        ],
-        "x-ms-client-request-id": "5a16dea7-4254-7408-239c-2a5397066738",
+        "Date": "Fri, 19 Feb 2021 19:03:59 GMT",
+        "ETag": "\u00220x8D8D5091D3C2E9E\u0022",
+        "Last-Modified": "Fri, 19 Feb 2021 19:03:59 GMT",
+        "Server": [
+          "Windows-Azure-Blob/1.0",
+          "Microsoft-HTTPAPI/2.0"
+        ],
+        "x-ms-client-request-id": "f166c951-6d09-ea74-d338-ea649fe325ef",
         "x-ms-lease-time": "0",
-<<<<<<< HEAD
-        "x-ms-request-id": "22858531-701e-0086-0cac-f9b3e6000000",
-=======
-        "x-ms-request-id": "cd1ea918-201e-006f-6c7e-0575ac000000",
->>>>>>> 1814567d
-        "x-ms-version": "2020-06-12"
-      },
-      "ResponseBody": []
-    },
-    {
-      "RequestUri": "https://seannse.blob.core.windows.net/test-filesystem-56063b2f-aa42-fe1b-2496-7bc415759161?restype=container",
+        "x-ms-request-id": "cb12a6a4-b01e-006d-08f1-06cb14000000",
+        "x-ms-version": "2020-06-12"
+      },
+      "ResponseBody": []
+    },
+    {
+      "RequestUri": "https://seannse.blob.core.windows.net/test-filesystem-a02ee18e-767e-31e2-21a1-8c211d97c1be?restype=container",
       "RequestMethod": "DELETE",
       "RequestHeaders": {
         "Accept": "application/xml",
         "Authorization": "Sanitized",
-<<<<<<< HEAD
-        "traceparent": "00-20bae56ed4712c44972507df2a80cf2a-bec2fef10c0c8247-00",
-        "User-Agent": [
-          "azsdk-net-Storage.Files.DataLake/12.7.0-alpha.20210202.1",
-          "(.NET 5.0.2; Microsoft Windows 10.0.19042)"
-        ],
-        "x-ms-client-request-id": "82bdc45b-ccd6-481f-bf86-12140ebcc160",
-        "x-ms-date": "Tue, 02 Feb 2021 21:41:57 GMT",
-=======
-        "traceparent": "00-d07c7d21e1167b4e83c8fb26525bec23-0804ecb4ad789a43-00",
-        "User-Agent": [
-          "azsdk-net-Storage.Files.DataLake/12.7.0-alpha.20210217.1",
-          "(.NET 5.0.3; Microsoft Windows 10.0.19042)"
-        ],
-        "x-ms-client-request-id": "82bdc45b-ccd6-481f-bf86-12140ebcc160",
-        "x-ms-date": "Wed, 17 Feb 2021 22:45:20 GMT",
->>>>>>> 1814567d
+        "traceparent": "00-0c3feadfad497f478be7332ce1a76f42-f02c2236d54c8d4a-00",
+        "User-Agent": [
+          "azsdk-net-Storage.Files.DataLake/12.7.0-alpha.20210219.1",
+          "(.NET 5.0.3; Microsoft Windows 10.0.19041)"
+        ],
+        "x-ms-client-request-id": "1b79646d-0e2c-4682-ff3e-887f387fde53",
+        "x-ms-date": "Fri, 19 Feb 2021 19:04:00 GMT",
         "x-ms-return-client-request-id": "true",
         "x-ms-version": "2020-06-12"
       },
@@ -250,215 +159,135 @@
       "StatusCode": 202,
       "ResponseHeaders": {
         "Content-Length": "0",
-<<<<<<< HEAD
-        "Date": "Tue, 02 Feb 2021 21:41:57 GMT",
-=======
-        "Date": "Wed, 17 Feb 2021 22:45:19 GMT",
->>>>>>> 1814567d
-        "Server": [
-          "Windows-Azure-Blob/1.0",
-          "Microsoft-HTTPAPI/2.0"
-        ],
-        "x-ms-client-request-id": "82bdc45b-ccd6-481f-bf86-12140ebcc160",
-<<<<<<< HEAD
-        "x-ms-request-id": "22858593-701e-0086-5cac-f9b3e6000000",
-=======
-        "x-ms-request-id": "cd1ea967-201e-006f-367e-0575ac000000",
->>>>>>> 1814567d
-        "x-ms-version": "2020-06-12"
-      },
-      "ResponseBody": []
-    },
-    {
-      "RequestUri": "https://seannse.blob.core.windows.net/test-filesystem-d76452dc-fed6-7446-b153-453322e989f1?restype=container",
-      "RequestMethod": "PUT",
-      "RequestHeaders": {
-        "Accept": "application/xml",
-        "Authorization": "Sanitized",
-<<<<<<< HEAD
-        "traceparent": "00-8c858864084b3a45a0f8eda33b191d2f-65dd5e960a76d14d-00",
-        "User-Agent": [
-          "azsdk-net-Storage.Files.DataLake/12.7.0-alpha.20210202.1",
-          "(.NET 5.0.2; Microsoft Windows 10.0.19042)"
+        "Date": "Fri, 19 Feb 2021 19:03:59 GMT",
+        "Server": [
+          "Windows-Azure-Blob/1.0",
+          "Microsoft-HTTPAPI/2.0"
+        ],
+        "x-ms-client-request-id": "1b79646d-0e2c-4682-ff3e-887f387fde53",
+        "x-ms-request-id": "cb12a6d3-b01e-006d-32f1-06cb14000000",
+        "x-ms-version": "2020-06-12"
+      },
+      "ResponseBody": []
+    },
+    {
+      "RequestUri": "https://seannse.blob.core.windows.net/test-filesystem-d7780707-cecc-bcac-cd69-cb22bfd9244f?restype=container",
+      "RequestMethod": "PUT",
+      "RequestHeaders": {
+        "Accept": "application/xml",
+        "Authorization": "Sanitized",
+        "traceparent": "00-cc609f92dbbabf4eada9ffacaed9562d-268beb6972e24147-00",
+        "User-Agent": [
+          "azsdk-net-Storage.Files.DataLake/12.7.0-alpha.20210219.1",
+          "(.NET 5.0.3; Microsoft Windows 10.0.19041)"
         ],
         "x-ms-blob-public-access": "container",
-        "x-ms-client-request-id": "9842bf5f-b1cd-5c1e-7d49-d18286ec26d6",
-        "x-ms-date": "Tue, 02 Feb 2021 21:41:57 GMT",
-=======
-        "traceparent": "00-12090d7207b1b84da27b8e8369ff6aec-67c16daeefe2c946-00",
-        "User-Agent": [
-          "azsdk-net-Storage.Files.DataLake/12.7.0-alpha.20210217.1",
-          "(.NET 5.0.3; Microsoft Windows 10.0.19042)"
-        ],
-        "x-ms-blob-public-access": "container",
-        "x-ms-client-request-id": "9842bf5f-b1cd-5c1e-7d49-d18286ec26d6",
-        "x-ms-date": "Wed, 17 Feb 2021 22:45:20 GMT",
->>>>>>> 1814567d
-        "x-ms-return-client-request-id": "true",
-        "x-ms-version": "2020-06-12"
-      },
-      "RequestBody": null,
-      "StatusCode": 201,
-      "ResponseHeaders": {
-        "Content-Length": "0",
-<<<<<<< HEAD
-        "Date": "Tue, 02 Feb 2021 21:41:57 GMT",
-        "ETag": "\u00220x8D8C7C35DE66921\u0022",
-        "Last-Modified": "Tue, 02 Feb 2021 21:41:58 GMT",
-=======
-        "Date": "Wed, 17 Feb 2021 22:45:20 GMT",
-        "ETag": "\u00220x8D8D395B460FA53\u0022",
-        "Last-Modified": "Wed, 17 Feb 2021 22:45:20 GMT",
->>>>>>> 1814567d
-        "Server": [
-          "Windows-Azure-Blob/1.0",
-          "Microsoft-HTTPAPI/2.0"
-        ],
-        "x-ms-client-request-id": "9842bf5f-b1cd-5c1e-7d49-d18286ec26d6",
-<<<<<<< HEAD
-        "x-ms-request-id": "a3d9ccd8-d01e-0054-26ac-f93008000000",
-=======
-        "x-ms-request-id": "e52f7539-701e-0096-527e-05768e000000",
->>>>>>> 1814567d
-        "x-ms-version": "2020-06-12"
-      },
-      "ResponseBody": []
-    },
-    {
-      "RequestUri": "https://seannse.dfs.core.windows.net/test-filesystem-d76452dc-fed6-7446-b153-453322e989f1/test-directory-d80120fc-eec5-f717-f0ca-ab02333c5299?resource=directory",
+        "x-ms-client-request-id": "be935b08-7d0c-9ed0-b7bd-4dc242608725",
+        "x-ms-date": "Fri, 19 Feb 2021 19:04:00 GMT",
+        "x-ms-return-client-request-id": "true",
+        "x-ms-version": "2020-06-12"
+      },
+      "RequestBody": null,
+      "StatusCode": 201,
+      "ResponseHeaders": {
+        "Content-Length": "0",
+        "Date": "Fri, 19 Feb 2021 19:03:59 GMT",
+        "ETag": "\u00220x8D8D5091D717644\u0022",
+        "Last-Modified": "Fri, 19 Feb 2021 19:03:59 GMT",
+        "Server": [
+          "Windows-Azure-Blob/1.0",
+          "Microsoft-HTTPAPI/2.0"
+        ],
+        "x-ms-client-request-id": "be935b08-7d0c-9ed0-b7bd-4dc242608725",
+        "x-ms-request-id": "cb12a6fc-b01e-006d-57f1-06cb14000000",
+        "x-ms-version": "2020-06-12"
+      },
+      "ResponseBody": []
+    },
+    {
+      "RequestUri": "https://seannse.dfs.core.windows.net/test-filesystem-d7780707-cecc-bcac-cd69-cb22bfd9244f/test-directory-eb9b3919-a389-fde9-4495-da5e1ed4ae50?resource=directory",
       "RequestMethod": "PUT",
       "RequestHeaders": {
         "Accept": "application/json",
         "Authorization": "Sanitized",
-<<<<<<< HEAD
-        "traceparent": "00-03898a656be2b640b7b7806611388c47-c95082679b755b46-00",
-        "User-Agent": [
-          "azsdk-net-Storage.Files.DataLake/12.7.0-alpha.20210202.1",
-          "(.NET 5.0.2; Microsoft Windows 10.0.19042)"
-        ],
-        "x-ms-client-request-id": "000df4ad-db16-7091-a74b-a803061b2840",
-        "x-ms-date": "Tue, 02 Feb 2021 21:41:57 GMT",
-=======
-        "traceparent": "00-067413e216415d4282d5c79c38d8e579-59eaead09241aa4c-00",
-        "User-Agent": [
-          "azsdk-net-Storage.Files.DataLake/12.7.0-alpha.20210217.1",
-          "(.NET 5.0.3; Microsoft Windows 10.0.19042)"
-        ],
-        "x-ms-client-request-id": "000df4ad-db16-7091-a74b-a803061b2840",
-        "x-ms-date": "Wed, 17 Feb 2021 22:45:20 GMT",
->>>>>>> 1814567d
-        "x-ms-return-client-request-id": "true",
-        "x-ms-version": "2020-06-12"
-      },
-      "RequestBody": null,
-      "StatusCode": 201,
-      "ResponseHeaders": {
-        "Content-Length": "0",
-<<<<<<< HEAD
-        "Date": "Tue, 02 Feb 2021 21:41:57 GMT",
-        "ETag": "\u00220x8D8C7C35E1B4F11\u0022",
-        "Last-Modified": "Tue, 02 Feb 2021 21:41:58 GMT",
-=======
-        "Date": "Wed, 17 Feb 2021 22:45:19 GMT",
-        "ETag": "\u00220x8D8D395B49A375B\u0022",
-        "Last-Modified": "Wed, 17 Feb 2021 22:45:20 GMT",
->>>>>>> 1814567d
+        "traceparent": "00-bf9025523106514e8e7edfd7b32836d1-15f516e7a4f8cd4b-00",
+        "User-Agent": [
+          "azsdk-net-Storage.Files.DataLake/12.7.0-alpha.20210219.1",
+          "(.NET 5.0.3; Microsoft Windows 10.0.19041)"
+        ],
+        "x-ms-client-request-id": "d4bf8ae6-d8e1-651c-7195-7a77a37180e3",
+        "x-ms-date": "Fri, 19 Feb 2021 19:04:00 GMT",
+        "x-ms-return-client-request-id": "true",
+        "x-ms-version": "2020-06-12"
+      },
+      "RequestBody": null,
+      "StatusCode": 201,
+      "ResponseHeaders": {
+        "Content-Length": "0",
+        "Date": "Fri, 19 Feb 2021 19:03:59 GMT",
+        "ETag": "\u00220x8D8D5091D8829A1\u0022",
+        "Last-Modified": "Fri, 19 Feb 2021 19:03:59 GMT",
         "Server": [
           "Windows-Azure-HDFS/1.0",
           "Microsoft-HTTPAPI/2.0"
         ],
-        "x-ms-client-request-id": "000df4ad-db16-7091-a74b-a803061b2840",
-<<<<<<< HEAD
-        "x-ms-request-id": "fb5d3177-c01f-002a-77ac-f9a04f000000",
-=======
-        "x-ms-request-id": "370fe75e-801f-0082-327e-053ee1000000",
->>>>>>> 1814567d
-        "x-ms-version": "2020-06-12"
-      },
-      "ResponseBody": []
-    },
-    {
-      "RequestUri": "https://seannse.blob.core.windows.net/test-filesystem-d76452dc-fed6-7446-b153-453322e989f1/test-directory-d80120fc-eec5-f717-f0ca-ab02333c5299?comp=lease",
-      "RequestMethod": "PUT",
-      "RequestHeaders": {
-        "Accept": "application/xml",
-        "Authorization": "Sanitized",
-<<<<<<< HEAD
-        "traceparent": "00-74314e61ba8f934995042ab02c80df2a-1f5a08919e47f046-00",
-        "User-Agent": [
-          "azsdk-net-Storage.Files.DataLake/12.7.0-alpha.20210202.1",
-          "(.NET 5.0.2; Microsoft Windows 10.0.19042)"
-        ],
-        "x-ms-client-request-id": "db091471-7bfb-ea27-c401-02761a66d790",
-        "x-ms-date": "Tue, 02 Feb 2021 21:41:57 GMT",
-=======
-        "traceparent": "00-4b7ffc734b864144a2e7317e14ed773b-d5e21cbd5684c647-00",
-        "User-Agent": [
-          "azsdk-net-Storage.Files.DataLake/12.7.0-alpha.20210217.1",
-          "(.NET 5.0.3; Microsoft Windows 10.0.19042)"
-        ],
-        "x-ms-client-request-id": "db091471-7bfb-ea27-c401-02761a66d790",
-        "x-ms-date": "Wed, 17 Feb 2021 22:45:20 GMT",
->>>>>>> 1814567d
+        "x-ms-client-request-id": "d4bf8ae6-d8e1-651c-7195-7a77a37180e3",
+        "x-ms-request-id": "da84272c-a01f-0061-11f1-065c1c000000",
+        "x-ms-version": "2020-06-12"
+      },
+      "ResponseBody": []
+    },
+    {
+      "RequestUri": "https://seannse.blob.core.windows.net/test-filesystem-d7780707-cecc-bcac-cd69-cb22bfd9244f/test-directory-eb9b3919-a389-fde9-4495-da5e1ed4ae50?comp=lease",
+      "RequestMethod": "PUT",
+      "RequestHeaders": {
+        "Accept": "application/xml",
+        "Authorization": "Sanitized",
+        "traceparent": "00-47a19f3d54a81345af423987591de6d7-a843eaa3ff970943-00",
+        "User-Agent": [
+          "azsdk-net-Storage.Files.DataLake/12.7.0-alpha.20210219.1",
+          "(.NET 5.0.3; Microsoft Windows 10.0.19041)"
+        ],
+        "x-ms-client-request-id": "bf9ca0d7-83e4-c355-ab0d-ddac6aeb4633",
+        "x-ms-date": "Fri, 19 Feb 2021 19:04:00 GMT",
         "x-ms-lease-action": "acquire",
         "x-ms-lease-duration": "15",
-        "x-ms-proposed-lease-id": "98e337f6-c318-0b30-fda0-c02b9917e312",
-        "x-ms-return-client-request-id": "true",
-        "x-ms-version": "2020-06-12"
-      },
-      "RequestBody": null,
-      "StatusCode": 201,
-      "ResponseHeaders": {
-        "Content-Length": "0",
-<<<<<<< HEAD
-        "Date": "Tue, 02 Feb 2021 21:41:57 GMT",
-        "ETag": "\u00220x8D8C7C35E1B4F11\u0022",
-        "Last-Modified": "Tue, 02 Feb 2021 21:41:58 GMT",
-=======
-        "Date": "Wed, 17 Feb 2021 22:45:20 GMT",
-        "ETag": "\u00220x8D8D395B49A375B\u0022",
-        "Last-Modified": "Wed, 17 Feb 2021 22:45:20 GMT",
->>>>>>> 1814567d
-        "Server": [
-          "Windows-Azure-Blob/1.0",
-          "Microsoft-HTTPAPI/2.0"
-        ],
-        "x-ms-client-request-id": "db091471-7bfb-ea27-c401-02761a66d790",
-        "x-ms-lease-id": "98e337f6-c318-0b30-fda0-c02b9917e312",
-<<<<<<< HEAD
-        "x-ms-request-id": "a3d9ce31-d01e-0054-60ac-f93008000000",
-=======
-        "x-ms-request-id": "e52f7630-701e-0096-3a7e-05768e000000",
->>>>>>> 1814567d
-        "x-ms-version": "2020-06-12"
-      },
-      "ResponseBody": []
-    },
-    {
-      "RequestUri": "https://seannse.blob.core.windows.net/test-filesystem-d76452dc-fed6-7446-b153-453322e989f1/test-directory-d80120fc-eec5-f717-f0ca-ab02333c5299?comp=lease",
-      "RequestMethod": "PUT",
-      "RequestHeaders": {
-        "Accept": "application/xml",
-        "Authorization": "Sanitized",
-<<<<<<< HEAD
-        "If-Modified-Since": "Mon, 01 Feb 2021 21:41:56 GMT",
-        "traceparent": "00-b05cc54a856c4947bf4dc881a62547e3-ab1ae77c9007984d-00",
-        "User-Agent": [
-          "azsdk-net-Storage.Files.DataLake/12.7.0-alpha.20210202.1",
-          "(.NET 5.0.2; Microsoft Windows 10.0.19042)"
-        ],
-        "x-ms-client-request-id": "85b9c445-080d-3b16-446a-7b2d4f0ca9f5",
-        "x-ms-date": "Tue, 02 Feb 2021 21:41:57 GMT",
-=======
-        "If-Modified-Since": "Tue, 16 Feb 2021 22:45:19 GMT",
-        "traceparent": "00-2c7530bc722da449b6bba59bac1baafb-fdb48ca1fc923a48-00",
-        "User-Agent": [
-          "azsdk-net-Storage.Files.DataLake/12.7.0-alpha.20210217.1",
-          "(.NET 5.0.3; Microsoft Windows 10.0.19042)"
-        ],
-        "x-ms-client-request-id": "85b9c445-080d-3b16-446a-7b2d4f0ca9f5",
-        "x-ms-date": "Wed, 17 Feb 2021 22:45:20 GMT",
->>>>>>> 1814567d
+        "x-ms-proposed-lease-id": "1c1cfd0f-2347-b2df-f635-6e311f3d4143",
+        "x-ms-return-client-request-id": "true",
+        "x-ms-version": "2020-06-12"
+      },
+      "RequestBody": null,
+      "StatusCode": 201,
+      "ResponseHeaders": {
+        "Content-Length": "0",
+        "Date": "Fri, 19 Feb 2021 19:03:59 GMT",
+        "ETag": "\u00220x8D8D5091D8829A1\u0022",
+        "Last-Modified": "Fri, 19 Feb 2021 19:03:59 GMT",
+        "Server": [
+          "Windows-Azure-Blob/1.0",
+          "Microsoft-HTTPAPI/2.0"
+        ],
+        "x-ms-client-request-id": "bf9ca0d7-83e4-c355-ab0d-ddac6aeb4633",
+        "x-ms-lease-id": "1c1cfd0f-2347-b2df-f635-6e311f3d4143",
+        "x-ms-request-id": "cb12a768-b01e-006d-2df1-06cb14000000",
+        "x-ms-version": "2020-06-12"
+      },
+      "ResponseBody": []
+    },
+    {
+      "RequestUri": "https://seannse.blob.core.windows.net/test-filesystem-d7780707-cecc-bcac-cd69-cb22bfd9244f/test-directory-eb9b3919-a389-fde9-4495-da5e1ed4ae50?comp=lease",
+      "RequestMethod": "PUT",
+      "RequestHeaders": {
+        "Accept": "application/xml",
+        "Authorization": "Sanitized",
+        "If-Modified-Since": "Thu, 18 Feb 2021 19:04:00 GMT",
+        "traceparent": "00-a97238709a05c14aa22c8974db339f5e-4ad21077d5e87e41-00",
+        "User-Agent": [
+          "azsdk-net-Storage.Files.DataLake/12.7.0-alpha.20210219.1",
+          "(.NET 5.0.3; Microsoft Windows 10.0.19041)"
+        ],
+        "x-ms-client-request-id": "7e5a6372-81a0-715f-e7b4-e807fcc3621e",
+        "x-ms-date": "Fri, 19 Feb 2021 19:04:00 GMT",
         "x-ms-lease-action": "break",
         "x-ms-return-client-request-id": "true",
         "x-ms-version": "2020-06-12"
@@ -467,53 +296,33 @@
       "StatusCode": 202,
       "ResponseHeaders": {
         "Content-Length": "0",
-<<<<<<< HEAD
-        "Date": "Tue, 02 Feb 2021 21:41:57 GMT",
-        "ETag": "\u00220x8D8C7C35E1B4F11\u0022",
-        "Last-Modified": "Tue, 02 Feb 2021 21:41:58 GMT",
-=======
-        "Date": "Wed, 17 Feb 2021 22:45:20 GMT",
-        "ETag": "\u00220x8D8D395B49A375B\u0022",
-        "Last-Modified": "Wed, 17 Feb 2021 22:45:20 GMT",
->>>>>>> 1814567d
-        "Server": [
-          "Windows-Azure-Blob/1.0",
-          "Microsoft-HTTPAPI/2.0"
-        ],
-        "x-ms-client-request-id": "85b9c445-080d-3b16-446a-7b2d4f0ca9f5",
+        "Date": "Fri, 19 Feb 2021 19:03:59 GMT",
+        "ETag": "\u00220x8D8D5091D8829A1\u0022",
+        "Last-Modified": "Fri, 19 Feb 2021 19:03:59 GMT",
+        "Server": [
+          "Windows-Azure-Blob/1.0",
+          "Microsoft-HTTPAPI/2.0"
+        ],
+        "x-ms-client-request-id": "7e5a6372-81a0-715f-e7b4-e807fcc3621e",
         "x-ms-lease-time": "0",
-<<<<<<< HEAD
-        "x-ms-request-id": "a3d9ce64-d01e-0054-10ac-f93008000000",
-=======
-        "x-ms-request-id": "e52f7645-701e-0096-4f7e-05768e000000",
->>>>>>> 1814567d
-        "x-ms-version": "2020-06-12"
-      },
-      "ResponseBody": []
-    },
-    {
-      "RequestUri": "https://seannse.blob.core.windows.net/test-filesystem-d76452dc-fed6-7446-b153-453322e989f1?restype=container",
+        "x-ms-request-id": "cb12a77a-b01e-006d-39f1-06cb14000000",
+        "x-ms-version": "2020-06-12"
+      },
+      "ResponseBody": []
+    },
+    {
+      "RequestUri": "https://seannse.blob.core.windows.net/test-filesystem-d7780707-cecc-bcac-cd69-cb22bfd9244f?restype=container",
       "RequestMethod": "DELETE",
       "RequestHeaders": {
         "Accept": "application/xml",
         "Authorization": "Sanitized",
-<<<<<<< HEAD
-        "traceparent": "00-d3c4acef038f0749af6141d304e9896d-a475571bb6a21d4a-00",
-        "User-Agent": [
-          "azsdk-net-Storage.Files.DataLake/12.7.0-alpha.20210202.1",
-          "(.NET 5.0.2; Microsoft Windows 10.0.19042)"
-        ],
-        "x-ms-client-request-id": "5631243e-52ad-5f82-7e12-555c6ee454a8",
-        "x-ms-date": "Tue, 02 Feb 2021 21:41:58 GMT",
-=======
-        "traceparent": "00-111afcb39e4d444abe0676b32c49e724-1638bd6e832b9348-00",
-        "User-Agent": [
-          "azsdk-net-Storage.Files.DataLake/12.7.0-alpha.20210217.1",
-          "(.NET 5.0.3; Microsoft Windows 10.0.19042)"
-        ],
-        "x-ms-client-request-id": "5631243e-52ad-5f82-7e12-555c6ee454a8",
-        "x-ms-date": "Wed, 17 Feb 2021 22:45:20 GMT",
->>>>>>> 1814567d
+        "traceparent": "00-e2ddf88dc9c9264ca9fa59a642f48605-0e56f0d8789bb54a-00",
+        "User-Agent": [
+          "azsdk-net-Storage.Files.DataLake/12.7.0-alpha.20210219.1",
+          "(.NET 5.0.3; Microsoft Windows 10.0.19041)"
+        ],
+        "x-ms-client-request-id": "0739b347-c790-d293-d710-7e4404c738ca",
+        "x-ms-date": "Fri, 19 Feb 2021 19:04:00 GMT",
         "x-ms-return-client-request-id": "true",
         "x-ms-version": "2020-06-12"
       },
@@ -521,215 +330,135 @@
       "StatusCode": 202,
       "ResponseHeaders": {
         "Content-Length": "0",
-<<<<<<< HEAD
-        "Date": "Tue, 02 Feb 2021 21:41:57 GMT",
-=======
-        "Date": "Wed, 17 Feb 2021 22:45:20 GMT",
->>>>>>> 1814567d
-        "Server": [
-          "Windows-Azure-Blob/1.0",
-          "Microsoft-HTTPAPI/2.0"
-        ],
-        "x-ms-client-request-id": "5631243e-52ad-5f82-7e12-555c6ee454a8",
-<<<<<<< HEAD
-        "x-ms-request-id": "a3d9ce9b-d01e-0054-41ac-f93008000000",
-=======
-        "x-ms-request-id": "e52f7667-701e-0096-717e-05768e000000",
->>>>>>> 1814567d
-        "x-ms-version": "2020-06-12"
-      },
-      "ResponseBody": []
-    },
-    {
-      "RequestUri": "https://seannse.blob.core.windows.net/test-filesystem-dd2b4675-10e2-840c-8e31-82a7e03afbd3?restype=container",
-      "RequestMethod": "PUT",
-      "RequestHeaders": {
-        "Accept": "application/xml",
-        "Authorization": "Sanitized",
-<<<<<<< HEAD
-        "traceparent": "00-2a7b4db200b8bd4087d83acf77f11e1d-38b92a3710040446-00",
-        "User-Agent": [
-          "azsdk-net-Storage.Files.DataLake/12.7.0-alpha.20210202.1",
-          "(.NET 5.0.2; Microsoft Windows 10.0.19042)"
+        "Date": "Fri, 19 Feb 2021 19:03:59 GMT",
+        "Server": [
+          "Windows-Azure-Blob/1.0",
+          "Microsoft-HTTPAPI/2.0"
+        ],
+        "x-ms-client-request-id": "0739b347-c790-d293-d710-7e4404c738ca",
+        "x-ms-request-id": "cb12a78f-b01e-006d-4cf1-06cb14000000",
+        "x-ms-version": "2020-06-12"
+      },
+      "ResponseBody": []
+    },
+    {
+      "RequestUri": "https://seannse.blob.core.windows.net/test-filesystem-7226f5ed-0fd2-15e1-516f-ad3850cb0026?restype=container",
+      "RequestMethod": "PUT",
+      "RequestHeaders": {
+        "Accept": "application/xml",
+        "Authorization": "Sanitized",
+        "traceparent": "00-bc5e7f49b5c1f24bb71cc3418d89b38b-1c639d895ab7f640-00",
+        "User-Agent": [
+          "azsdk-net-Storage.Files.DataLake/12.7.0-alpha.20210219.1",
+          "(.NET 5.0.3; Microsoft Windows 10.0.19041)"
         ],
         "x-ms-blob-public-access": "container",
-        "x-ms-client-request-id": "f8677f11-0446-2e0c-18ac-c87bd0db7e44",
-        "x-ms-date": "Tue, 02 Feb 2021 21:41:58 GMT",
-=======
-        "traceparent": "00-3a08896b5153934babfd9dc2af77d319-997552d332f79045-00",
-        "User-Agent": [
-          "azsdk-net-Storage.Files.DataLake/12.7.0-alpha.20210217.1",
-          "(.NET 5.0.3; Microsoft Windows 10.0.19042)"
-        ],
-        "x-ms-blob-public-access": "container",
-        "x-ms-client-request-id": "f8677f11-0446-2e0c-18ac-c87bd0db7e44",
-        "x-ms-date": "Wed, 17 Feb 2021 22:45:21 GMT",
->>>>>>> 1814567d
-        "x-ms-return-client-request-id": "true",
-        "x-ms-version": "2020-06-12"
-      },
-      "RequestBody": null,
-      "StatusCode": 201,
-      "ResponseHeaders": {
-        "Content-Length": "0",
-<<<<<<< HEAD
-        "Date": "Tue, 02 Feb 2021 21:41:58 GMT",
-        "ETag": "\u00220x8D8C7C35E7A5FDB\u0022",
-        "Last-Modified": "Tue, 02 Feb 2021 21:41:59 GMT",
-=======
-        "Date": "Wed, 17 Feb 2021 22:45:20 GMT",
-        "ETag": "\u00220x8D8D395B4F340B0\u0022",
-        "Last-Modified": "Wed, 17 Feb 2021 22:45:21 GMT",
->>>>>>> 1814567d
-        "Server": [
-          "Windows-Azure-Blob/1.0",
-          "Microsoft-HTTPAPI/2.0"
-        ],
-        "x-ms-client-request-id": "f8677f11-0446-2e0c-18ac-c87bd0db7e44",
-<<<<<<< HEAD
-        "x-ms-request-id": "897e1bf8-701e-0072-1bac-f97810000000",
-=======
-        "x-ms-request-id": "8d869fa3-201e-0032-197e-057f28000000",
->>>>>>> 1814567d
-        "x-ms-version": "2020-06-12"
-      },
-      "ResponseBody": []
-    },
-    {
-      "RequestUri": "https://seannse.dfs.core.windows.net/test-filesystem-dd2b4675-10e2-840c-8e31-82a7e03afbd3/test-directory-e1d38216-2af5-22cd-fef2-344edc4c19b4?resource=directory",
+        "x-ms-client-request-id": "7ba6672f-1f9a-37aa-d224-b5201a5a820c",
+        "x-ms-date": "Fri, 19 Feb 2021 19:04:00 GMT",
+        "x-ms-return-client-request-id": "true",
+        "x-ms-version": "2020-06-12"
+      },
+      "RequestBody": null,
+      "StatusCode": 201,
+      "ResponseHeaders": {
+        "Content-Length": "0",
+        "Date": "Fri, 19 Feb 2021 19:03:59 GMT",
+        "ETag": "\u00220x8D8D5091DBA24F2\u0022",
+        "Last-Modified": "Fri, 19 Feb 2021 19:04:00 GMT",
+        "Server": [
+          "Windows-Azure-Blob/1.0",
+          "Microsoft-HTTPAPI/2.0"
+        ],
+        "x-ms-client-request-id": "7ba6672f-1f9a-37aa-d224-b5201a5a820c",
+        "x-ms-request-id": "cb12a7ab-b01e-006d-61f1-06cb14000000",
+        "x-ms-version": "2020-06-12"
+      },
+      "ResponseBody": []
+    },
+    {
+      "RequestUri": "https://seannse.dfs.core.windows.net/test-filesystem-7226f5ed-0fd2-15e1-516f-ad3850cb0026/test-directory-99215810-ef08-9241-6780-474831a83783?resource=directory",
       "RequestMethod": "PUT",
       "RequestHeaders": {
         "Accept": "application/json",
         "Authorization": "Sanitized",
-<<<<<<< HEAD
-        "traceparent": "00-2219add5afe9ee46b940736f3859ac51-f691449b023ada44-00",
-        "User-Agent": [
-          "azsdk-net-Storage.Files.DataLake/12.7.0-alpha.20210202.1",
-          "(.NET 5.0.2; Microsoft Windows 10.0.19042)"
-        ],
-        "x-ms-client-request-id": "e8a8ef14-3706-e728-b245-f953cfbd52cb",
-        "x-ms-date": "Tue, 02 Feb 2021 21:41:58 GMT",
-=======
-        "traceparent": "00-d1942b7ec2ae11479330276d1196a872-4e899b15f8d37741-00",
-        "User-Agent": [
-          "azsdk-net-Storage.Files.DataLake/12.7.0-alpha.20210217.1",
-          "(.NET 5.0.3; Microsoft Windows 10.0.19042)"
-        ],
-        "x-ms-client-request-id": "e8a8ef14-3706-e728-b245-f953cfbd52cb",
-        "x-ms-date": "Wed, 17 Feb 2021 22:45:21 GMT",
->>>>>>> 1814567d
-        "x-ms-return-client-request-id": "true",
-        "x-ms-version": "2020-06-12"
-      },
-      "RequestBody": null,
-      "StatusCode": 201,
-      "ResponseHeaders": {
-        "Content-Length": "0",
-<<<<<<< HEAD
-        "Date": "Tue, 02 Feb 2021 21:41:59 GMT",
-        "ETag": "\u00220x8D8C7C35EB02EA5\u0022",
-        "Last-Modified": "Tue, 02 Feb 2021 21:41:59 GMT",
-=======
-        "Date": "Wed, 17 Feb 2021 22:45:21 GMT",
-        "ETag": "\u00220x8D8D395B52B2D11\u0022",
-        "Last-Modified": "Wed, 17 Feb 2021 22:45:21 GMT",
->>>>>>> 1814567d
+        "traceparent": "00-4de6a1c86e03344293d265d3fe7acbc8-9dff676df059b742-00",
+        "User-Agent": [
+          "azsdk-net-Storage.Files.DataLake/12.7.0-alpha.20210219.1",
+          "(.NET 5.0.3; Microsoft Windows 10.0.19041)"
+        ],
+        "x-ms-client-request-id": "8528d107-4bab-4001-2513-1319d8620529",
+        "x-ms-date": "Fri, 19 Feb 2021 19:04:01 GMT",
+        "x-ms-return-client-request-id": "true",
+        "x-ms-version": "2020-06-12"
+      },
+      "RequestBody": null,
+      "StatusCode": 201,
+      "ResponseHeaders": {
+        "Content-Length": "0",
+        "Date": "Fri, 19 Feb 2021 19:03:59 GMT",
+        "ETag": "\u00220x8D8D5091DCEFCD7\u0022",
+        "Last-Modified": "Fri, 19 Feb 2021 19:04:00 GMT",
         "Server": [
           "Windows-Azure-HDFS/1.0",
           "Microsoft-HTTPAPI/2.0"
         ],
-        "x-ms-client-request-id": "e8a8ef14-3706-e728-b245-f953cfbd52cb",
-<<<<<<< HEAD
-        "x-ms-request-id": "031a13cf-f01f-0088-60ac-f99a56000000",
-=======
-        "x-ms-request-id": "ceee1026-101f-005b-2e7e-054664000000",
->>>>>>> 1814567d
-        "x-ms-version": "2020-06-12"
-      },
-      "ResponseBody": []
-    },
-    {
-      "RequestUri": "https://seannse.blob.core.windows.net/test-filesystem-dd2b4675-10e2-840c-8e31-82a7e03afbd3/test-directory-e1d38216-2af5-22cd-fef2-344edc4c19b4?comp=lease",
-      "RequestMethod": "PUT",
-      "RequestHeaders": {
-        "Accept": "application/xml",
-        "Authorization": "Sanitized",
-<<<<<<< HEAD
-        "traceparent": "00-c36fc1c8093cc04a815462b822924b9b-531ea22007a47243-00",
-        "User-Agent": [
-          "azsdk-net-Storage.Files.DataLake/12.7.0-alpha.20210202.1",
-          "(.NET 5.0.2; Microsoft Windows 10.0.19042)"
-        ],
-        "x-ms-client-request-id": "779a466c-fc6a-f788-7d95-f4b5d6f1cf13",
-        "x-ms-date": "Tue, 02 Feb 2021 21:41:58 GMT",
-=======
-        "traceparent": "00-43ba933807ee404b8b9fb6b0296ef4d5-d3387c2bd487694c-00",
-        "User-Agent": [
-          "azsdk-net-Storage.Files.DataLake/12.7.0-alpha.20210217.1",
-          "(.NET 5.0.3; Microsoft Windows 10.0.19042)"
-        ],
-        "x-ms-client-request-id": "779a466c-fc6a-f788-7d95-f4b5d6f1cf13",
-        "x-ms-date": "Wed, 17 Feb 2021 22:45:21 GMT",
->>>>>>> 1814567d
+        "x-ms-client-request-id": "8528d107-4bab-4001-2513-1319d8620529",
+        "x-ms-request-id": "da84277f-a01f-0061-64f1-065c1c000000",
+        "x-ms-version": "2020-06-12"
+      },
+      "ResponseBody": []
+    },
+    {
+      "RequestUri": "https://seannse.blob.core.windows.net/test-filesystem-7226f5ed-0fd2-15e1-516f-ad3850cb0026/test-directory-99215810-ef08-9241-6780-474831a83783?comp=lease",
+      "RequestMethod": "PUT",
+      "RequestHeaders": {
+        "Accept": "application/xml",
+        "Authorization": "Sanitized",
+        "traceparent": "00-efa3f6e27548b64fb622f6557fc80ac3-81dab415d703e041-00",
+        "User-Agent": [
+          "azsdk-net-Storage.Files.DataLake/12.7.0-alpha.20210219.1",
+          "(.NET 5.0.3; Microsoft Windows 10.0.19041)"
+        ],
+        "x-ms-client-request-id": "73774d81-14d6-6e7f-e99c-b88d7381c748",
+        "x-ms-date": "Fri, 19 Feb 2021 19:04:01 GMT",
         "x-ms-lease-action": "acquire",
         "x-ms-lease-duration": "15",
-        "x-ms-proposed-lease-id": "6b621393-1d44-1271-f450-6136189e9731",
-        "x-ms-return-client-request-id": "true",
-        "x-ms-version": "2020-06-12"
-      },
-      "RequestBody": null,
-      "StatusCode": 201,
-      "ResponseHeaders": {
-        "Content-Length": "0",
-<<<<<<< HEAD
-        "Date": "Tue, 02 Feb 2021 21:41:58 GMT",
-        "ETag": "\u00220x8D8C7C35EB02EA5\u0022",
-        "Last-Modified": "Tue, 02 Feb 2021 21:41:59 GMT",
-=======
-        "Date": "Wed, 17 Feb 2021 22:45:20 GMT",
-        "ETag": "\u00220x8D8D395B52B2D11\u0022",
-        "Last-Modified": "Wed, 17 Feb 2021 22:45:21 GMT",
->>>>>>> 1814567d
-        "Server": [
-          "Windows-Azure-Blob/1.0",
-          "Microsoft-HTTPAPI/2.0"
-        ],
-        "x-ms-client-request-id": "779a466c-fc6a-f788-7d95-f4b5d6f1cf13",
-        "x-ms-lease-id": "6b621393-1d44-1271-f450-6136189e9731",
-<<<<<<< HEAD
-        "x-ms-request-id": "897e1d64-701e-0072-6bac-f97810000000",
-=======
-        "x-ms-request-id": "8d86a143-201e-0032-137e-057f28000000",
->>>>>>> 1814567d
-        "x-ms-version": "2020-06-12"
-      },
-      "ResponseBody": []
-    },
-    {
-      "RequestUri": "https://seannse.blob.core.windows.net/test-filesystem-dd2b4675-10e2-840c-8e31-82a7e03afbd3/test-directory-e1d38216-2af5-22cd-fef2-344edc4c19b4?comp=lease",
-      "RequestMethod": "PUT",
-      "RequestHeaders": {
-        "Accept": "application/xml",
-        "Authorization": "Sanitized",
-<<<<<<< HEAD
-        "If-Unmodified-Since": "Wed, 03 Feb 2021 21:41:56 GMT",
-        "traceparent": "00-9789270a54975048b5e0db023ef48ecc-07f69137555fde49-00",
-        "User-Agent": [
-          "azsdk-net-Storage.Files.DataLake/12.7.0-alpha.20210202.1",
-          "(.NET 5.0.2; Microsoft Windows 10.0.19042)"
-        ],
-        "x-ms-client-request-id": "d1c99d9c-1f03-8dc7-df42-6f0e3cf8094a",
-        "x-ms-date": "Tue, 02 Feb 2021 21:41:58 GMT",
-=======
-        "If-Unmodified-Since": "Thu, 18 Feb 2021 22:45:19 GMT",
-        "traceparent": "00-e45c7a008cdb6d4d88689ebf3c2dec6c-14325e40b585844f-00",
-        "User-Agent": [
-          "azsdk-net-Storage.Files.DataLake/12.7.0-alpha.20210217.1",
-          "(.NET 5.0.3; Microsoft Windows 10.0.19042)"
-        ],
-        "x-ms-client-request-id": "d1c99d9c-1f03-8dc7-df42-6f0e3cf8094a",
-        "x-ms-date": "Wed, 17 Feb 2021 22:45:21 GMT",
->>>>>>> 1814567d
+        "x-ms-proposed-lease-id": "779632ed-9951-8be7-cc1e-d88078dcedfb",
+        "x-ms-return-client-request-id": "true",
+        "x-ms-version": "2020-06-12"
+      },
+      "RequestBody": null,
+      "StatusCode": 201,
+      "ResponseHeaders": {
+        "Content-Length": "0",
+        "Date": "Fri, 19 Feb 2021 19:04:00 GMT",
+        "ETag": "\u00220x8D8D5091DCEFCD7\u0022",
+        "Last-Modified": "Fri, 19 Feb 2021 19:04:00 GMT",
+        "Server": [
+          "Windows-Azure-Blob/1.0",
+          "Microsoft-HTTPAPI/2.0"
+        ],
+        "x-ms-client-request-id": "73774d81-14d6-6e7f-e99c-b88d7381c748",
+        "x-ms-lease-id": "779632ed-9951-8be7-cc1e-d88078dcedfb",
+        "x-ms-request-id": "cb12a7dd-b01e-006d-0df1-06cb14000000",
+        "x-ms-version": "2020-06-12"
+      },
+      "ResponseBody": []
+    },
+    {
+      "RequestUri": "https://seannse.blob.core.windows.net/test-filesystem-7226f5ed-0fd2-15e1-516f-ad3850cb0026/test-directory-99215810-ef08-9241-6780-474831a83783?comp=lease",
+      "RequestMethod": "PUT",
+      "RequestHeaders": {
+        "Accept": "application/xml",
+        "Authorization": "Sanitized",
+        "If-Unmodified-Since": "Sat, 20 Feb 2021 19:04:00 GMT",
+        "traceparent": "00-3de1e33ae3e49949b7ae16b57f90f793-8c1a77e6e68fa04c-00",
+        "User-Agent": [
+          "azsdk-net-Storage.Files.DataLake/12.7.0-alpha.20210219.1",
+          "(.NET 5.0.3; Microsoft Windows 10.0.19041)"
+        ],
+        "x-ms-client-request-id": "2afe7af3-7a65-e024-f7d1-76e3f94acb1f",
+        "x-ms-date": "Fri, 19 Feb 2021 19:04:01 GMT",
         "x-ms-lease-action": "break",
         "x-ms-return-client-request-id": "true",
         "x-ms-version": "2020-06-12"
@@ -738,53 +467,33 @@
       "StatusCode": 202,
       "ResponseHeaders": {
         "Content-Length": "0",
-<<<<<<< HEAD
-        "Date": "Tue, 02 Feb 2021 21:41:58 GMT",
-        "ETag": "\u00220x8D8C7C35EB02EA5\u0022",
-        "Last-Modified": "Tue, 02 Feb 2021 21:41:59 GMT",
-=======
-        "Date": "Wed, 17 Feb 2021 22:45:21 GMT",
-        "ETag": "\u00220x8D8D395B52B2D11\u0022",
-        "Last-Modified": "Wed, 17 Feb 2021 22:45:21 GMT",
->>>>>>> 1814567d
-        "Server": [
-          "Windows-Azure-Blob/1.0",
-          "Microsoft-HTTPAPI/2.0"
-        ],
-        "x-ms-client-request-id": "d1c99d9c-1f03-8dc7-df42-6f0e3cf8094a",
+        "Date": "Fri, 19 Feb 2021 19:04:00 GMT",
+        "ETag": "\u00220x8D8D5091DCEFCD7\u0022",
+        "Last-Modified": "Fri, 19 Feb 2021 19:04:00 GMT",
+        "Server": [
+          "Windows-Azure-Blob/1.0",
+          "Microsoft-HTTPAPI/2.0"
+        ],
+        "x-ms-client-request-id": "2afe7af3-7a65-e024-f7d1-76e3f94acb1f",
         "x-ms-lease-time": "0",
-<<<<<<< HEAD
-        "x-ms-request-id": "897e1dba-701e-0072-3aac-f97810000000",
-=======
-        "x-ms-request-id": "8d86a1a2-201e-0032-6b7e-057f28000000",
->>>>>>> 1814567d
-        "x-ms-version": "2020-06-12"
-      },
-      "ResponseBody": []
-    },
-    {
-      "RequestUri": "https://seannse.blob.core.windows.net/test-filesystem-dd2b4675-10e2-840c-8e31-82a7e03afbd3?restype=container",
+        "x-ms-request-id": "cb12a7ee-b01e-006d-1ef1-06cb14000000",
+        "x-ms-version": "2020-06-12"
+      },
+      "ResponseBody": []
+    },
+    {
+      "RequestUri": "https://seannse.blob.core.windows.net/test-filesystem-7226f5ed-0fd2-15e1-516f-ad3850cb0026?restype=container",
       "RequestMethod": "DELETE",
       "RequestHeaders": {
         "Accept": "application/xml",
         "Authorization": "Sanitized",
-<<<<<<< HEAD
-        "traceparent": "00-8fc2347cc528a444bd831291b10dbb7a-4e23158427ea5148-00",
-        "User-Agent": [
-          "azsdk-net-Storage.Files.DataLake/12.7.0-alpha.20210202.1",
-          "(.NET 5.0.2; Microsoft Windows 10.0.19042)"
-        ],
-        "x-ms-client-request-id": "3819398d-fd28-8e0f-003c-8840f518256b",
-        "x-ms-date": "Tue, 02 Feb 2021 21:41:59 GMT",
-=======
-        "traceparent": "00-cd1a50dc4a70374895cf86965a072836-eb8af8c9e4105c4e-00",
-        "User-Agent": [
-          "azsdk-net-Storage.Files.DataLake/12.7.0-alpha.20210217.1",
-          "(.NET 5.0.3; Microsoft Windows 10.0.19042)"
-        ],
-        "x-ms-client-request-id": "3819398d-fd28-8e0f-003c-8840f518256b",
-        "x-ms-date": "Wed, 17 Feb 2021 22:45:21 GMT",
->>>>>>> 1814567d
+        "traceparent": "00-6b74414e312a124a9df2f9568adb777d-6570e00075b6604a-00",
+        "User-Agent": [
+          "azsdk-net-Storage.Files.DataLake/12.7.0-alpha.20210219.1",
+          "(.NET 5.0.3; Microsoft Windows 10.0.19041)"
+        ],
+        "x-ms-client-request-id": "f8995d82-9c82-aae3-f444-6a502ec5410f",
+        "x-ms-date": "Fri, 19 Feb 2021 19:04:01 GMT",
         "x-ms-return-client-request-id": "true",
         "x-ms-version": "2020-06-12"
       },
@@ -792,153 +501,96 @@
       "StatusCode": 202,
       "ResponseHeaders": {
         "Content-Length": "0",
-<<<<<<< HEAD
-        "Date": "Tue, 02 Feb 2021 21:41:58 GMT",
-=======
-        "Date": "Wed, 17 Feb 2021 22:45:21 GMT",
->>>>>>> 1814567d
-        "Server": [
-          "Windows-Azure-Blob/1.0",
-          "Microsoft-HTTPAPI/2.0"
-        ],
-        "x-ms-client-request-id": "3819398d-fd28-8e0f-003c-8840f518256b",
-<<<<<<< HEAD
-        "x-ms-request-id": "897e1df6-701e-0072-72ac-f97810000000",
-=======
-        "x-ms-request-id": "8d86a216-201e-0032-527e-057f28000000",
->>>>>>> 1814567d
-        "x-ms-version": "2020-06-12"
-      },
-      "ResponseBody": []
-    },
-    {
-      "RequestUri": "https://seannse.blob.core.windows.net/test-filesystem-d1b6e578-c604-514a-5dc1-b2cb0cdfc0ec?restype=container",
-      "RequestMethod": "PUT",
-      "RequestHeaders": {
-        "Accept": "application/xml",
-        "Authorization": "Sanitized",
-<<<<<<< HEAD
-        "traceparent": "00-8c9993795580ce438e7f00a75b9f8e98-b3951ca29ebd984a-00",
-        "User-Agent": [
-          "azsdk-net-Storage.Files.DataLake/12.7.0-alpha.20210202.1",
-          "(.NET 5.0.2; Microsoft Windows 10.0.19042)"
+        "Date": "Fri, 19 Feb 2021 19:04:00 GMT",
+        "Server": [
+          "Windows-Azure-Blob/1.0",
+          "Microsoft-HTTPAPI/2.0"
+        ],
+        "x-ms-client-request-id": "f8995d82-9c82-aae3-f444-6a502ec5410f",
+        "x-ms-request-id": "cb12a812-b01e-006d-3ff1-06cb14000000",
+        "x-ms-version": "2020-06-12"
+      },
+      "ResponseBody": []
+    },
+    {
+      "RequestUri": "https://seannse.blob.core.windows.net/test-filesystem-5b86b58c-c1e8-290e-3e21-862961a6a100?restype=container",
+      "RequestMethod": "PUT",
+      "RequestHeaders": {
+        "Accept": "application/xml",
+        "Authorization": "Sanitized",
+        "traceparent": "00-00b01000d26a6b40871d55ca6f3378af-feb89e9c780c3249-00",
+        "User-Agent": [
+          "azsdk-net-Storage.Files.DataLake/12.7.0-alpha.20210219.1",
+          "(.NET 5.0.3; Microsoft Windows 10.0.19041)"
         ],
         "x-ms-blob-public-access": "container",
-        "x-ms-client-request-id": "e66fa713-b83c-c693-efc7-da664a448120",
-        "x-ms-date": "Tue, 02 Feb 2021 21:41:59 GMT",
-=======
-        "traceparent": "00-9517d1866223734b82cae8c35ef5f3fa-f19529526a7d8e4f-00",
-        "User-Agent": [
-          "azsdk-net-Storage.Files.DataLake/12.7.0-alpha.20210217.1",
-          "(.NET 5.0.3; Microsoft Windows 10.0.19042)"
-        ],
-        "x-ms-blob-public-access": "container",
-        "x-ms-client-request-id": "e66fa713-b83c-c693-efc7-da664a448120",
-        "x-ms-date": "Wed, 17 Feb 2021 22:45:22 GMT",
->>>>>>> 1814567d
-        "x-ms-return-client-request-id": "true",
-        "x-ms-version": "2020-06-12"
-      },
-      "RequestBody": null,
-      "StatusCode": 201,
-      "ResponseHeaders": {
-        "Content-Length": "0",
-<<<<<<< HEAD
-        "Date": "Tue, 02 Feb 2021 21:41:59 GMT",
-        "ETag": "\u00220x8D8C7C35F128374\u0022",
-        "Last-Modified": "Tue, 02 Feb 2021 21:42:00 GMT",
-=======
-        "Date": "Wed, 17 Feb 2021 22:45:21 GMT",
-        "ETag": "\u00220x8D8D395B589A386\u0022",
-        "Last-Modified": "Wed, 17 Feb 2021 22:45:22 GMT",
->>>>>>> 1814567d
-        "Server": [
-          "Windows-Azure-Blob/1.0",
-          "Microsoft-HTTPAPI/2.0"
-        ],
-        "x-ms-client-request-id": "e66fa713-b83c-c693-efc7-da664a448120",
-<<<<<<< HEAD
-        "x-ms-request-id": "99d90068-001e-0078-77ac-f9dca7000000",
-=======
-        "x-ms-request-id": "0646ef8b-e01e-0094-707e-05c836000000",
->>>>>>> 1814567d
-        "x-ms-version": "2020-06-12"
-      },
-      "ResponseBody": []
-    },
-    {
-      "RequestUri": "https://seannse.dfs.core.windows.net/test-filesystem-d1b6e578-c604-514a-5dc1-b2cb0cdfc0ec/test-directory-1e889c7b-2297-a78c-c4d3-44b384158e5e?resource=directory",
+        "x-ms-client-request-id": "89f209fa-3d70-c02b-4e6f-ba6116b9484d",
+        "x-ms-date": "Fri, 19 Feb 2021 19:04:01 GMT",
+        "x-ms-return-client-request-id": "true",
+        "x-ms-version": "2020-06-12"
+      },
+      "RequestBody": null,
+      "StatusCode": 201,
+      "ResponseHeaders": {
+        "Content-Length": "0",
+        "Date": "Fri, 19 Feb 2021 19:04:00 GMT",
+        "ETag": "\u00220x8D8D5091DFFECE3\u0022",
+        "Last-Modified": "Fri, 19 Feb 2021 19:04:00 GMT",
+        "Server": [
+          "Windows-Azure-Blob/1.0",
+          "Microsoft-HTTPAPI/2.0"
+        ],
+        "x-ms-client-request-id": "89f209fa-3d70-c02b-4e6f-ba6116b9484d",
+        "x-ms-request-id": "cb12a82a-b01e-006d-57f1-06cb14000000",
+        "x-ms-version": "2020-06-12"
+      },
+      "ResponseBody": []
+    },
+    {
+      "RequestUri": "https://seannse.dfs.core.windows.net/test-filesystem-5b86b58c-c1e8-290e-3e21-862961a6a100/test-directory-cb1669a3-a563-b95e-1821-c4a65d06ca52?resource=directory",
       "RequestMethod": "PUT",
       "RequestHeaders": {
         "Accept": "application/json",
         "Authorization": "Sanitized",
-<<<<<<< HEAD
-        "traceparent": "00-c35bc119c8235944ae0d4a92dc2ad1e0-255ddcf1c2f49941-00",
-        "User-Agent": [
-          "azsdk-net-Storage.Files.DataLake/12.7.0-alpha.20210202.1",
-          "(.NET 5.0.2; Microsoft Windows 10.0.19042)"
-        ],
-        "x-ms-client-request-id": "26b821d0-f376-f06e-1bc8-226874e041d9",
-        "x-ms-date": "Tue, 02 Feb 2021 21:41:59 GMT",
-=======
-        "traceparent": "00-4343270d5466f04a9506d94a35b2d420-fba0be60a6a4474d-00",
-        "User-Agent": [
-          "azsdk-net-Storage.Files.DataLake/12.7.0-alpha.20210217.1",
-          "(.NET 5.0.3; Microsoft Windows 10.0.19042)"
-        ],
-        "x-ms-client-request-id": "26b821d0-f376-f06e-1bc8-226874e041d9",
-        "x-ms-date": "Wed, 17 Feb 2021 22:45:22 GMT",
->>>>>>> 1814567d
-        "x-ms-return-client-request-id": "true",
-        "x-ms-version": "2020-06-12"
-      },
-      "RequestBody": null,
-      "StatusCode": 201,
-      "ResponseHeaders": {
-        "Content-Length": "0",
-<<<<<<< HEAD
-        "Date": "Tue, 02 Feb 2021 21:41:59 GMT",
-        "ETag": "\u00220x8D8C7C35F4A3CC7\u0022",
-        "Last-Modified": "Tue, 02 Feb 2021 21:42:00 GMT",
-=======
-        "Date": "Wed, 17 Feb 2021 22:45:21 GMT",
-        "ETag": "\u00220x8D8D395B5C10D81\u0022",
-        "Last-Modified": "Wed, 17 Feb 2021 22:45:22 GMT",
->>>>>>> 1814567d
+        "traceparent": "00-af65ff718774bb44ae8cf53d7c32c161-326dbcabedb3a947-00",
+        "User-Agent": [
+          "azsdk-net-Storage.Files.DataLake/12.7.0-alpha.20210219.1",
+          "(.NET 5.0.3; Microsoft Windows 10.0.19041)"
+        ],
+        "x-ms-client-request-id": "f56416f9-e2d5-557b-aa38-704e78846248",
+        "x-ms-date": "Fri, 19 Feb 2021 19:04:01 GMT",
+        "x-ms-return-client-request-id": "true",
+        "x-ms-version": "2020-06-12"
+      },
+      "RequestBody": null,
+      "StatusCode": 201,
+      "ResponseHeaders": {
+        "Content-Length": "0",
+        "Date": "Fri, 19 Feb 2021 19:04:00 GMT",
+        "ETag": "\u00220x8D8D5091E0E0F08\u0022",
+        "Last-Modified": "Fri, 19 Feb 2021 19:04:00 GMT",
         "Server": [
           "Windows-Azure-HDFS/1.0",
           "Microsoft-HTTPAPI/2.0"
         ],
-        "x-ms-client-request-id": "26b821d0-f376-f06e-1bc8-226874e041d9",
-<<<<<<< HEAD
-        "x-ms-request-id": "a35a5555-901f-0008-49ac-f96550000000",
-=======
-        "x-ms-request-id": "6e9579ca-501f-0081-537e-05df85000000",
->>>>>>> 1814567d
-        "x-ms-version": "2020-06-12"
-      },
-      "ResponseBody": []
-    },
-    {
-      "RequestUri": "https://seannse.blob.core.windows.net/test-filesystem-d1b6e578-c604-514a-5dc1-b2cb0cdfc0ec/test-directory-1e889c7b-2297-a78c-c4d3-44b384158e5e",
+        "x-ms-client-request-id": "f56416f9-e2d5-557b-aa38-704e78846248",
+        "x-ms-request-id": "da8427ba-a01f-0061-1ff1-065c1c000000",
+        "x-ms-version": "2020-06-12"
+      },
+      "ResponseBody": []
+    },
+    {
+      "RequestUri": "https://seannse.blob.core.windows.net/test-filesystem-5b86b58c-c1e8-290e-3e21-862961a6a100/test-directory-cb1669a3-a563-b95e-1821-c4a65d06ca52",
       "RequestMethod": "HEAD",
       "RequestHeaders": {
         "Accept": "application/xml",
         "Authorization": "Sanitized",
         "User-Agent": [
-<<<<<<< HEAD
-          "azsdk-net-Storage.Files.DataLake/12.7.0-alpha.20210202.1",
-          "(.NET 5.0.2; Microsoft Windows 10.0.19042)"
-        ],
-        "x-ms-client-request-id": "7adf3978-fa04-b4bc-7015-3aed1892e0a7",
-        "x-ms-date": "Tue, 02 Feb 2021 21:41:59 GMT",
-=======
-          "azsdk-net-Storage.Files.DataLake/12.7.0-alpha.20210217.1",
-          "(.NET 5.0.3; Microsoft Windows 10.0.19042)"
-        ],
-        "x-ms-client-request-id": "7adf3978-fa04-b4bc-7015-3aed1892e0a7",
-        "x-ms-date": "Wed, 17 Feb 2021 22:45:22 GMT",
->>>>>>> 1814567d
+          "azsdk-net-Storage.Files.DataLake/12.7.0-alpha.20210219.1",
+          "(.NET 5.0.3; Microsoft Windows 10.0.19041)"
+        ],
+        "x-ms-client-request-id": "af9b043d-df4e-0851-7cd9-1cba4fb8fd8c",
+        "x-ms-date": "Fri, 19 Feb 2021 19:04:01 GMT",
         "x-ms-return-client-request-id": "true",
         "x-ms-version": "2020-06-12"
       },
@@ -948,15 +600,9 @@
         "Accept-Ranges": "bytes",
         "Content-Length": "0",
         "Content-Type": "application/octet-stream",
-<<<<<<< HEAD
-        "Date": "Tue, 02 Feb 2021 21:41:59 GMT",
-        "ETag": "\u00220x8D8C7C35F4A3CC7\u0022",
-        "Last-Modified": "Tue, 02 Feb 2021 21:42:00 GMT",
-=======
-        "Date": "Wed, 17 Feb 2021 22:45:22 GMT",
-        "ETag": "\u00220x8D8D395B5C10D81\u0022",
-        "Last-Modified": "Wed, 17 Feb 2021 22:45:22 GMT",
->>>>>>> 1814567d
+        "Date": "Fri, 19 Feb 2021 19:04:00 GMT",
+        "ETag": "\u00220x8D8D5091E0E0F08\u0022",
+        "Last-Modified": "Fri, 19 Feb 2021 19:04:00 GMT",
         "Server": [
           "Windows-Azure-Blob/1.0",
           "Microsoft-HTTPAPI/2.0"
@@ -964,110 +610,71 @@
         "x-ms-access-tier": "Hot",
         "x-ms-access-tier-inferred": "true",
         "x-ms-blob-type": "BlockBlob",
-        "x-ms-client-request-id": "7adf3978-fa04-b4bc-7015-3aed1892e0a7",
-<<<<<<< HEAD
-        "x-ms-creation-time": "Tue, 02 Feb 2021 21:42:00 GMT",
-=======
-        "x-ms-creation-time": "Wed, 17 Feb 2021 22:45:22 GMT",
->>>>>>> 1814567d
+        "x-ms-client-request-id": "af9b043d-df4e-0851-7cd9-1cba4fb8fd8c",
+        "x-ms-creation-time": "Fri, 19 Feb 2021 19:04:00 GMT",
         "x-ms-group": "$superuser",
         "x-ms-lease-state": "available",
         "x-ms-lease-status": "unlocked",
         "x-ms-meta-hdi_isfolder": "true",
         "x-ms-owner": "$superuser",
         "x-ms-permissions": "rwxr-x---",
-<<<<<<< HEAD
-        "x-ms-request-id": "99d90359-001e-0078-41ac-f9dca7000000",
-=======
-        "x-ms-request-id": "0646f313-e01e-0094-1a7e-05c836000000",
->>>>>>> 1814567d
+        "x-ms-request-id": "cb12a869-b01e-006d-12f1-06cb14000000",
         "x-ms-server-encrypted": "true",
         "x-ms-version": "2020-06-12"
       },
       "ResponseBody": []
     },
     {
-      "RequestUri": "https://seannse.blob.core.windows.net/test-filesystem-d1b6e578-c604-514a-5dc1-b2cb0cdfc0ec/test-directory-1e889c7b-2297-a78c-c4d3-44b384158e5e?comp=lease",
-      "RequestMethod": "PUT",
-      "RequestHeaders": {
-        "Accept": "application/xml",
-        "Authorization": "Sanitized",
-<<<<<<< HEAD
-        "traceparent": "00-69de3927935ee548850e5822d37ca616-0b51f9c2dba42f47-00",
-        "User-Agent": [
-          "azsdk-net-Storage.Files.DataLake/12.7.0-alpha.20210202.1",
-          "(.NET 5.0.2; Microsoft Windows 10.0.19042)"
-        ],
-        "x-ms-client-request-id": "d66378fe-3694-4104-3e2f-f2472efba4ac",
-        "x-ms-date": "Tue, 02 Feb 2021 21:41:59 GMT",
-=======
-        "traceparent": "00-0de6c87b9530bd4dbc077ce13d967e3c-41515db68ad12743-00",
-        "User-Agent": [
-          "azsdk-net-Storage.Files.DataLake/12.7.0-alpha.20210217.1",
-          "(.NET 5.0.3; Microsoft Windows 10.0.19042)"
-        ],
-        "x-ms-client-request-id": "d66378fe-3694-4104-3e2f-f2472efba4ac",
-        "x-ms-date": "Wed, 17 Feb 2021 22:45:22 GMT",
->>>>>>> 1814567d
+      "RequestUri": "https://seannse.blob.core.windows.net/test-filesystem-5b86b58c-c1e8-290e-3e21-862961a6a100/test-directory-cb1669a3-a563-b95e-1821-c4a65d06ca52?comp=lease",
+      "RequestMethod": "PUT",
+      "RequestHeaders": {
+        "Accept": "application/xml",
+        "Authorization": "Sanitized",
+        "traceparent": "00-1976dd8683ccf242b0131f90f43a9194-398ed85a56ca794a-00",
+        "User-Agent": [
+          "azsdk-net-Storage.Files.DataLake/12.7.0-alpha.20210219.1",
+          "(.NET 5.0.3; Microsoft Windows 10.0.19041)"
+        ],
+        "x-ms-client-request-id": "5285e097-f182-f38e-95a4-cac8b7c24173",
+        "x-ms-date": "Fri, 19 Feb 2021 19:04:01 GMT",
         "x-ms-lease-action": "acquire",
         "x-ms-lease-duration": "15",
-        "x-ms-proposed-lease-id": "9db67c38-1b8c-a2b0-eb89-dbdc0f73b008",
-        "x-ms-return-client-request-id": "true",
-        "x-ms-version": "2020-06-12"
-      },
-      "RequestBody": null,
-      "StatusCode": 201,
-      "ResponseHeaders": {
-        "Content-Length": "0",
-<<<<<<< HEAD
-        "Date": "Tue, 02 Feb 2021 21:41:59 GMT",
-        "ETag": "\u00220x8D8C7C35F4A3CC7\u0022",
-        "Last-Modified": "Tue, 02 Feb 2021 21:42:00 GMT",
-=======
-        "Date": "Wed, 17 Feb 2021 22:45:22 GMT",
-        "ETag": "\u00220x8D8D395B5C10D81\u0022",
-        "Last-Modified": "Wed, 17 Feb 2021 22:45:22 GMT",
->>>>>>> 1814567d
-        "Server": [
-          "Windows-Azure-Blob/1.0",
-          "Microsoft-HTTPAPI/2.0"
-        ],
-        "x-ms-client-request-id": "d66378fe-3694-4104-3e2f-f2472efba4ac",
-        "x-ms-lease-id": "9db67c38-1b8c-a2b0-eb89-dbdc0f73b008",
-<<<<<<< HEAD
-        "x-ms-request-id": "99d903d0-001e-0078-2aac-f9dca7000000",
-=======
-        "x-ms-request-id": "0646f39d-e01e-0094-197e-05c836000000",
->>>>>>> 1814567d
-        "x-ms-version": "2020-06-12"
-      },
-      "ResponseBody": []
-    },
-    {
-      "RequestUri": "https://seannse.blob.core.windows.net/test-filesystem-d1b6e578-c604-514a-5dc1-b2cb0cdfc0ec/test-directory-1e889c7b-2297-a78c-c4d3-44b384158e5e?comp=lease",
-      "RequestMethod": "PUT",
-      "RequestHeaders": {
-        "Accept": "application/xml",
-        "Authorization": "Sanitized",
-<<<<<<< HEAD
-        "If-Match": "\u00220x8D8C7C35F4A3CC7\u0022",
-        "traceparent": "00-c45fbab05023f44c869ee13deb9f9269-badb7d06ece02648-00",
-        "User-Agent": [
-          "azsdk-net-Storage.Files.DataLake/12.7.0-alpha.20210202.1",
-          "(.NET 5.0.2; Microsoft Windows 10.0.19042)"
-        ],
-        "x-ms-client-request-id": "9fee952a-092e-e012-15eb-3aceeb34a298",
-        "x-ms-date": "Tue, 02 Feb 2021 21:42:00 GMT",
-=======
-        "If-Match": "0x8D8D395B5C10D81",
-        "traceparent": "00-bb1b0a2160a3f042ab029ad0bc7cb097-4fd7e5e09cd4b345-00",
-        "User-Agent": [
-          "azsdk-net-Storage.Files.DataLake/12.7.0-alpha.20210217.1",
-          "(.NET 5.0.3; Microsoft Windows 10.0.19042)"
-        ],
-        "x-ms-client-request-id": "9fee952a-092e-e012-15eb-3aceeb34a298",
-        "x-ms-date": "Wed, 17 Feb 2021 22:45:22 GMT",
->>>>>>> 1814567d
+        "x-ms-proposed-lease-id": "6fed68a5-f08b-8b99-d91a-93c3571ea1dc",
+        "x-ms-return-client-request-id": "true",
+        "x-ms-version": "2020-06-12"
+      },
+      "RequestBody": null,
+      "StatusCode": 201,
+      "ResponseHeaders": {
+        "Content-Length": "0",
+        "Date": "Fri, 19 Feb 2021 19:04:00 GMT",
+        "ETag": "\u00220x8D8D5091E0E0F08\u0022",
+        "Last-Modified": "Fri, 19 Feb 2021 19:04:00 GMT",
+        "Server": [
+          "Windows-Azure-Blob/1.0",
+          "Microsoft-HTTPAPI/2.0"
+        ],
+        "x-ms-client-request-id": "5285e097-f182-f38e-95a4-cac8b7c24173",
+        "x-ms-lease-id": "6fed68a5-f08b-8b99-d91a-93c3571ea1dc",
+        "x-ms-request-id": "cb12a87e-b01e-006d-24f1-06cb14000000",
+        "x-ms-version": "2020-06-12"
+      },
+      "ResponseBody": []
+    },
+    {
+      "RequestUri": "https://seannse.blob.core.windows.net/test-filesystem-5b86b58c-c1e8-290e-3e21-862961a6a100/test-directory-cb1669a3-a563-b95e-1821-c4a65d06ca52?comp=lease",
+      "RequestMethod": "PUT",
+      "RequestHeaders": {
+        "Accept": "application/xml",
+        "Authorization": "Sanitized",
+        "If-Match": "0x8D8D5091E0E0F08",
+        "traceparent": "00-28688a238c735449912429d09fbd71ee-e368710f2b796c4b-00",
+        "User-Agent": [
+          "azsdk-net-Storage.Files.DataLake/12.7.0-alpha.20210219.1",
+          "(.NET 5.0.3; Microsoft Windows 10.0.19041)"
+        ],
+        "x-ms-client-request-id": "6f2285f4-ab32-a60a-0587-fc3150de1929",
+        "x-ms-date": "Fri, 19 Feb 2021 19:04:01 GMT",
         "x-ms-lease-action": "break",
         "x-ms-return-client-request-id": "true",
         "x-ms-version": "2020-06-12"
@@ -1076,53 +683,33 @@
       "StatusCode": 202,
       "ResponseHeaders": {
         "Content-Length": "0",
-<<<<<<< HEAD
-        "Date": "Tue, 02 Feb 2021 21:41:59 GMT",
-        "ETag": "\u00220x8D8C7C35F4A3CC7\u0022",
-        "Last-Modified": "Tue, 02 Feb 2021 21:42:00 GMT",
-=======
-        "Date": "Wed, 17 Feb 2021 22:45:22 GMT",
-        "ETag": "\u00220x8D8D395B5C10D81\u0022",
-        "Last-Modified": "Wed, 17 Feb 2021 22:45:22 GMT",
->>>>>>> 1814567d
-        "Server": [
-          "Windows-Azure-Blob/1.0",
-          "Microsoft-HTTPAPI/2.0"
-        ],
-        "x-ms-client-request-id": "9fee952a-092e-e012-15eb-3aceeb34a298",
+        "Date": "Fri, 19 Feb 2021 19:04:00 GMT",
+        "ETag": "\u00220x8D8D5091E0E0F08\u0022",
+        "Last-Modified": "Fri, 19 Feb 2021 19:04:00 GMT",
+        "Server": [
+          "Windows-Azure-Blob/1.0",
+          "Microsoft-HTTPAPI/2.0"
+        ],
+        "x-ms-client-request-id": "6f2285f4-ab32-a60a-0587-fc3150de1929",
         "x-ms-lease-time": "0",
-<<<<<<< HEAD
-        "x-ms-request-id": "99d9044c-001e-0078-19ac-f9dca7000000",
-=======
-        "x-ms-request-id": "0646f43f-e01e-0094-2c7e-05c836000000",
->>>>>>> 1814567d
-        "x-ms-version": "2020-06-12"
-      },
-      "ResponseBody": []
-    },
-    {
-      "RequestUri": "https://seannse.blob.core.windows.net/test-filesystem-d1b6e578-c604-514a-5dc1-b2cb0cdfc0ec?restype=container",
+        "x-ms-request-id": "cb12a898-b01e-006d-3df1-06cb14000000",
+        "x-ms-version": "2020-06-12"
+      },
+      "ResponseBody": []
+    },
+    {
+      "RequestUri": "https://seannse.blob.core.windows.net/test-filesystem-5b86b58c-c1e8-290e-3e21-862961a6a100?restype=container",
       "RequestMethod": "DELETE",
       "RequestHeaders": {
         "Accept": "application/xml",
         "Authorization": "Sanitized",
-<<<<<<< HEAD
-        "traceparent": "00-abe1a6a59412d644ae3a57f0540e44ae-b7f1632de316b740-00",
-        "User-Agent": [
-          "azsdk-net-Storage.Files.DataLake/12.7.0-alpha.20210202.1",
-          "(.NET 5.0.2; Microsoft Windows 10.0.19042)"
-        ],
-        "x-ms-client-request-id": "981d8a4b-040c-dd7d-90af-872ed697ae88",
-        "x-ms-date": "Tue, 02 Feb 2021 21:42:00 GMT",
-=======
-        "traceparent": "00-aa5d4fd50a19ff48b8d1f884c14b3a59-705bd8e1518b6d40-00",
-        "User-Agent": [
-          "azsdk-net-Storage.Files.DataLake/12.7.0-alpha.20210217.1",
-          "(.NET 5.0.3; Microsoft Windows 10.0.19042)"
-        ],
-        "x-ms-client-request-id": "981d8a4b-040c-dd7d-90af-872ed697ae88",
-        "x-ms-date": "Wed, 17 Feb 2021 22:45:23 GMT",
->>>>>>> 1814567d
+        "traceparent": "00-11055e3a6844a84a8bb3773d71d2a836-5486894dbe72134e-00",
+        "User-Agent": [
+          "azsdk-net-Storage.Files.DataLake/12.7.0-alpha.20210219.1",
+          "(.NET 5.0.3; Microsoft Windows 10.0.19041)"
+        ],
+        "x-ms-client-request-id": "31d36cdf-d29f-3040-163c-0e3ff5abd17e",
+        "x-ms-date": "Fri, 19 Feb 2021 19:04:01 GMT",
         "x-ms-return-client-request-id": "true",
         "x-ms-version": "2020-06-12"
       },
@@ -1130,214 +717,135 @@
       "StatusCode": 202,
       "ResponseHeaders": {
         "Content-Length": "0",
-<<<<<<< HEAD
-        "Date": "Tue, 02 Feb 2021 21:41:59 GMT",
-=======
-        "Date": "Wed, 17 Feb 2021 22:45:22 GMT",
->>>>>>> 1814567d
-        "Server": [
-          "Windows-Azure-Blob/1.0",
-          "Microsoft-HTTPAPI/2.0"
-        ],
-        "x-ms-client-request-id": "981d8a4b-040c-dd7d-90af-872ed697ae88",
-<<<<<<< HEAD
-        "x-ms-request-id": "99d904cc-001e-0078-0fac-f9dca7000000",
-=======
-        "x-ms-request-id": "0646f4d3-e01e-0094-2f7e-05c836000000",
->>>>>>> 1814567d
-        "x-ms-version": "2020-06-12"
-      },
-      "ResponseBody": []
-    },
-    {
-      "RequestUri": "https://seannse.blob.core.windows.net/test-filesystem-e7b54d6c-b51a-dbf0-0a02-8d65ef8c901d?restype=container",
-      "RequestMethod": "PUT",
-      "RequestHeaders": {
-        "Accept": "application/xml",
-        "Authorization": "Sanitized",
-<<<<<<< HEAD
-        "traceparent": "00-0f8a0c377c0c3a46bf6e5a4e4373dc7e-4dc045b1e7ed084f-00",
-        "User-Agent": [
-          "azsdk-net-Storage.Files.DataLake/12.7.0-alpha.20210202.1",
-          "(.NET 5.0.2; Microsoft Windows 10.0.19042)"
+        "Date": "Fri, 19 Feb 2021 19:04:00 GMT",
+        "Server": [
+          "Windows-Azure-Blob/1.0",
+          "Microsoft-HTTPAPI/2.0"
+        ],
+        "x-ms-client-request-id": "31d36cdf-d29f-3040-163c-0e3ff5abd17e",
+        "x-ms-request-id": "cb12a8ad-b01e-006d-50f1-06cb14000000",
+        "x-ms-version": "2020-06-12"
+      },
+      "ResponseBody": []
+    },
+    {
+      "RequestUri": "https://seannse.blob.core.windows.net/test-filesystem-ccd59bb0-a2c9-2423-b57c-6bcfb6517967?restype=container",
+      "RequestMethod": "PUT",
+      "RequestHeaders": {
+        "Accept": "application/xml",
+        "Authorization": "Sanitized",
+        "traceparent": "00-3577f2b7f23e924da5a48c7c89965871-455796d9e928104f-00",
+        "User-Agent": [
+          "azsdk-net-Storage.Files.DataLake/12.7.0-alpha.20210219.1",
+          "(.NET 5.0.3; Microsoft Windows 10.0.19041)"
         ],
         "x-ms-blob-public-access": "container",
-        "x-ms-client-request-id": "0218911a-bf42-952c-9941-8d0a7718ed04",
-        "x-ms-date": "Tue, 02 Feb 2021 21:42:00 GMT",
-=======
-        "traceparent": "00-489be1b7dbbf384cabfcf806328de5c0-4cb63ce560fe1c49-00",
-        "User-Agent": [
-          "azsdk-net-Storage.Files.DataLake/12.7.0-alpha.20210217.1",
-          "(.NET 5.0.3; Microsoft Windows 10.0.19042)"
-        ],
-        "x-ms-blob-public-access": "container",
-        "x-ms-client-request-id": "0218911a-bf42-952c-9941-8d0a7718ed04",
-        "x-ms-date": "Wed, 17 Feb 2021 22:45:23 GMT",
->>>>>>> 1814567d
-        "x-ms-return-client-request-id": "true",
-        "x-ms-version": "2020-06-12"
-      },
-      "RequestBody": null,
-      "StatusCode": 201,
-      "ResponseHeaders": {
-        "Content-Length": "0",
-<<<<<<< HEAD
-        "Date": "Tue, 02 Feb 2021 21:42:00 GMT",
-        "ETag": "\u00220x8D8C7C35FC1E88B\u0022",
-        "Last-Modified": "Tue, 02 Feb 2021 21:42:01 GMT",
-=======
-        "Date": "Wed, 17 Feb 2021 22:45:23 GMT",
-        "ETag": "\u00220x8D8D395B622CBA6\u0022",
-        "Last-Modified": "Wed, 17 Feb 2021 22:45:23 GMT",
->>>>>>> 1814567d
-        "Server": [
-          "Windows-Azure-Blob/1.0",
-          "Microsoft-HTTPAPI/2.0"
-        ],
-        "x-ms-client-request-id": "0218911a-bf42-952c-9941-8d0a7718ed04",
-<<<<<<< HEAD
-        "x-ms-request-id": "e583edd1-901e-0018-19ac-f9a038000000",
-=======
-        "x-ms-request-id": "8338b82f-901e-0027-387e-05689b000000",
->>>>>>> 1814567d
-        "x-ms-version": "2020-06-12"
-      },
-      "ResponseBody": []
-    },
-    {
-      "RequestUri": "https://seannse.dfs.core.windows.net/test-filesystem-e7b54d6c-b51a-dbf0-0a02-8d65ef8c901d/test-directory-e2ea691f-4c15-6371-c065-b219192813ae?resource=directory",
+        "x-ms-client-request-id": "91077691-8bc8-3d2b-48ae-7c2266707ac4",
+        "x-ms-date": "Fri, 19 Feb 2021 19:04:01 GMT",
+        "x-ms-return-client-request-id": "true",
+        "x-ms-version": "2020-06-12"
+      },
+      "RequestBody": null,
+      "StatusCode": 201,
+      "ResponseHeaders": {
+        "Content-Length": "0",
+        "Date": "Fri, 19 Feb 2021 19:04:00 GMT",
+        "ETag": "\u00220x8D8D5091E4E68F9\u0022",
+        "Last-Modified": "Fri, 19 Feb 2021 19:04:01 GMT",
+        "Server": [
+          "Windows-Azure-Blob/1.0",
+          "Microsoft-HTTPAPI/2.0"
+        ],
+        "x-ms-client-request-id": "91077691-8bc8-3d2b-48ae-7c2266707ac4",
+        "x-ms-request-id": "cb12a8c8-b01e-006d-66f1-06cb14000000",
+        "x-ms-version": "2020-06-12"
+      },
+      "ResponseBody": []
+    },
+    {
+      "RequestUri": "https://seannse.dfs.core.windows.net/test-filesystem-ccd59bb0-a2c9-2423-b57c-6bcfb6517967/test-directory-ee0ea6c3-ec58-c973-118b-3d2395256224?resource=directory",
       "RequestMethod": "PUT",
       "RequestHeaders": {
         "Accept": "application/json",
         "Authorization": "Sanitized",
-<<<<<<< HEAD
-        "traceparent": "00-722f66d7cc04924cb99fe195a5586f3a-7534f28130918741-00",
-        "User-Agent": [
-          "azsdk-net-Storage.Files.DataLake/12.7.0-alpha.20210202.1",
-          "(.NET 5.0.2; Microsoft Windows 10.0.19042)"
-        ],
-        "x-ms-client-request-id": "5da89813-3371-ce66-1fb5-42dd0d127c71",
-        "x-ms-date": "Tue, 02 Feb 2021 21:42:00 GMT",
-=======
-        "traceparent": "00-c11d061546b1704cb1ec467885de4eed-d0fb2dc119be1044-00",
-        "User-Agent": [
-          "azsdk-net-Storage.Files.DataLake/12.7.0-alpha.20210217.1",
-          "(.NET 5.0.3; Microsoft Windows 10.0.19042)"
-        ],
-        "x-ms-client-request-id": "5da89813-3371-ce66-1fb5-42dd0d127c71",
-        "x-ms-date": "Wed, 17 Feb 2021 22:45:23 GMT",
->>>>>>> 1814567d
-        "x-ms-return-client-request-id": "true",
-        "x-ms-version": "2020-06-12"
-      },
-      "RequestBody": null,
-      "StatusCode": 201,
-      "ResponseHeaders": {
-        "Content-Length": "0",
-<<<<<<< HEAD
-        "Date": "Tue, 02 Feb 2021 21:42:01 GMT",
-        "ETag": "\u00220x8D8C7C35FFA98CD\u0022",
-        "Last-Modified": "Tue, 02 Feb 2021 21:42:01 GMT",
-=======
-        "Date": "Wed, 17 Feb 2021 22:45:22 GMT",
-        "ETag": "\u00220x8D8D395B65D74D7\u0022",
-        "Last-Modified": "Wed, 17 Feb 2021 22:45:23 GMT",
->>>>>>> 1814567d
+        "traceparent": "00-5a501b447239224aa3c0d48bc8919f72-61585f2568db9c43-00",
+        "User-Agent": [
+          "azsdk-net-Storage.Files.DataLake/12.7.0-alpha.20210219.1",
+          "(.NET 5.0.3; Microsoft Windows 10.0.19041)"
+        ],
+        "x-ms-client-request-id": "1b3b472b-c182-a4ff-023e-803c4e07a723",
+        "x-ms-date": "Fri, 19 Feb 2021 19:04:02 GMT",
+        "x-ms-return-client-request-id": "true",
+        "x-ms-version": "2020-06-12"
+      },
+      "RequestBody": null,
+      "StatusCode": 201,
+      "ResponseHeaders": {
+        "Content-Length": "0",
+        "Date": "Fri, 19 Feb 2021 19:04:00 GMT",
+        "ETag": "\u00220x8D8D5091E5C69E6\u0022",
+        "Last-Modified": "Fri, 19 Feb 2021 19:04:01 GMT",
         "Server": [
           "Windows-Azure-HDFS/1.0",
           "Microsoft-HTTPAPI/2.0"
         ],
-        "x-ms-client-request-id": "5da89813-3371-ce66-1fb5-42dd0d127c71",
-<<<<<<< HEAD
-        "x-ms-request-id": "19c885d2-001f-0057-2bac-f9d16c000000",
-=======
-        "x-ms-request-id": "d26a0d95-201f-0050-1d7e-05bd0f000000",
->>>>>>> 1814567d
-        "x-ms-version": "2020-06-12"
-      },
-      "ResponseBody": []
-    },
-    {
-      "RequestUri": "https://seannse.blob.core.windows.net/test-filesystem-e7b54d6c-b51a-dbf0-0a02-8d65ef8c901d/test-directory-e2ea691f-4c15-6371-c065-b219192813ae?comp=lease",
-      "RequestMethod": "PUT",
-      "RequestHeaders": {
-        "Accept": "application/xml",
-        "Authorization": "Sanitized",
-<<<<<<< HEAD
-        "traceparent": "00-6a19b6bc75e0fb46859e49bc4d784289-c1ad1996aec5a046-00",
-        "User-Agent": [
-          "azsdk-net-Storage.Files.DataLake/12.7.0-alpha.20210202.1",
-          "(.NET 5.0.2; Microsoft Windows 10.0.19042)"
-        ],
-        "x-ms-client-request-id": "9ca6566f-7364-844e-0816-ce0b183d4982",
-        "x-ms-date": "Tue, 02 Feb 2021 21:42:01 GMT",
-=======
-        "traceparent": "00-045d2d6280fc584c9a5df3ef00f4e19b-8b0ec2666047ac44-00",
-        "User-Agent": [
-          "azsdk-net-Storage.Files.DataLake/12.7.0-alpha.20210217.1",
-          "(.NET 5.0.3; Microsoft Windows 10.0.19042)"
-        ],
-        "x-ms-client-request-id": "9ca6566f-7364-844e-0816-ce0b183d4982",
-        "x-ms-date": "Wed, 17 Feb 2021 22:45:23 GMT",
->>>>>>> 1814567d
+        "x-ms-client-request-id": "1b3b472b-c182-a4ff-023e-803c4e07a723",
+        "x-ms-request-id": "da842801-a01f-0061-66f1-065c1c000000",
+        "x-ms-version": "2020-06-12"
+      },
+      "ResponseBody": []
+    },
+    {
+      "RequestUri": "https://seannse.blob.core.windows.net/test-filesystem-ccd59bb0-a2c9-2423-b57c-6bcfb6517967/test-directory-ee0ea6c3-ec58-c973-118b-3d2395256224?comp=lease",
+      "RequestMethod": "PUT",
+      "RequestHeaders": {
+        "Accept": "application/xml",
+        "Authorization": "Sanitized",
+        "traceparent": "00-d06e8e6635be0f4386f1b10cc480c2b0-90dcfb6625ffce45-00",
+        "User-Agent": [
+          "azsdk-net-Storage.Files.DataLake/12.7.0-alpha.20210219.1",
+          "(.NET 5.0.3; Microsoft Windows 10.0.19041)"
+        ],
+        "x-ms-client-request-id": "1410776d-9110-f1eb-cc60-1418aebb52ea",
+        "x-ms-date": "Fri, 19 Feb 2021 19:04:02 GMT",
         "x-ms-lease-action": "acquire",
         "x-ms-lease-duration": "15",
-        "x-ms-proposed-lease-id": "651ddf2d-8ece-9290-8f66-1a28849ce73e",
-        "x-ms-return-client-request-id": "true",
-        "x-ms-version": "2020-06-12"
-      },
-      "RequestBody": null,
-      "StatusCode": 201,
-      "ResponseHeaders": {
-        "Content-Length": "0",
-<<<<<<< HEAD
-        "Date": "Tue, 02 Feb 2021 21:42:01 GMT",
-        "ETag": "\u00220x8D8C7C35FFA98CD\u0022",
-        "Last-Modified": "Tue, 02 Feb 2021 21:42:01 GMT",
-=======
-        "Date": "Wed, 17 Feb 2021 22:45:23 GMT",
-        "ETag": "\u00220x8D8D395B65D74D7\u0022",
-        "Last-Modified": "Wed, 17 Feb 2021 22:45:23 GMT",
->>>>>>> 1814567d
-        "Server": [
-          "Windows-Azure-Blob/1.0",
-          "Microsoft-HTTPAPI/2.0"
-        ],
-        "x-ms-client-request-id": "9ca6566f-7364-844e-0816-ce0b183d4982",
-        "x-ms-lease-id": "651ddf2d-8ece-9290-8f66-1a28849ce73e",
-<<<<<<< HEAD
-        "x-ms-request-id": "e583ee8b-901e-0018-48ac-f9a038000000",
-=======
-        "x-ms-request-id": "8338ba66-901e-0027-457e-05689b000000",
->>>>>>> 1814567d
-        "x-ms-version": "2020-06-12"
-      },
-      "ResponseBody": []
-    },
-    {
-      "RequestUri": "https://seannse.blob.core.windows.net/test-filesystem-e7b54d6c-b51a-dbf0-0a02-8d65ef8c901d/test-directory-e2ea691f-4c15-6371-c065-b219192813ae?comp=lease",
+        "x-ms-proposed-lease-id": "5256574c-3a32-da7b-0669-134351175daa",
+        "x-ms-return-client-request-id": "true",
+        "x-ms-version": "2020-06-12"
+      },
+      "RequestBody": null,
+      "StatusCode": 201,
+      "ResponseHeaders": {
+        "Content-Length": "0",
+        "Date": "Fri, 19 Feb 2021 19:04:00 GMT",
+        "ETag": "\u00220x8D8D5091E5C69E6\u0022",
+        "Last-Modified": "Fri, 19 Feb 2021 19:04:01 GMT",
+        "Server": [
+          "Windows-Azure-Blob/1.0",
+          "Microsoft-HTTPAPI/2.0"
+        ],
+        "x-ms-client-request-id": "1410776d-9110-f1eb-cc60-1418aebb52ea",
+        "x-ms-lease-id": "5256574c-3a32-da7b-0669-134351175daa",
+        "x-ms-request-id": "cb12a8e4-b01e-006d-01f1-06cb14000000",
+        "x-ms-version": "2020-06-12"
+      },
+      "ResponseBody": []
+    },
+    {
+      "RequestUri": "https://seannse.blob.core.windows.net/test-filesystem-ccd59bb0-a2c9-2423-b57c-6bcfb6517967/test-directory-ee0ea6c3-ec58-c973-118b-3d2395256224?comp=lease",
       "RequestMethod": "PUT",
       "RequestHeaders": {
         "Accept": "application/xml",
         "Authorization": "Sanitized",
         "If-None-Match": "\u0022garbage\u0022",
-<<<<<<< HEAD
-        "traceparent": "00-e679d52a636a064b9a877fcc2914c366-e352bd313b07a341-00",
-        "User-Agent": [
-          "azsdk-net-Storage.Files.DataLake/12.7.0-alpha.20210202.1",
-          "(.NET 5.0.2; Microsoft Windows 10.0.19042)"
-        ],
-        "x-ms-client-request-id": "2eb965ef-4af5-17d9-4681-7869e831a06e",
-        "x-ms-date": "Tue, 02 Feb 2021 21:42:01 GMT",
-=======
-        "traceparent": "00-306bf92a6d5f1649b812ad64be1ca6bc-458d610bb154e142-00",
-        "User-Agent": [
-          "azsdk-net-Storage.Files.DataLake/12.7.0-alpha.20210217.1",
-          "(.NET 5.0.3; Microsoft Windows 10.0.19042)"
-        ],
-        "x-ms-client-request-id": "2eb965ef-4af5-17d9-4681-7869e831a06e",
-        "x-ms-date": "Wed, 17 Feb 2021 22:45:23 GMT",
->>>>>>> 1814567d
+        "traceparent": "00-42e5be38b50bbe45a1602a71ef582717-ff2188e13d933848-00",
+        "User-Agent": [
+          "azsdk-net-Storage.Files.DataLake/12.7.0-alpha.20210219.1",
+          "(.NET 5.0.3; Microsoft Windows 10.0.19041)"
+        ],
+        "x-ms-client-request-id": "d9d63f12-4907-159a-3205-818932895b59",
+        "x-ms-date": "Fri, 19 Feb 2021 19:04:02 GMT",
         "x-ms-lease-action": "break",
         "x-ms-return-client-request-id": "true",
         "x-ms-version": "2020-06-12"
@@ -1346,53 +854,33 @@
       "StatusCode": 202,
       "ResponseHeaders": {
         "Content-Length": "0",
-<<<<<<< HEAD
-        "Date": "Tue, 02 Feb 2021 21:42:01 GMT",
-        "ETag": "\u00220x8D8C7C35FFA98CD\u0022",
-        "Last-Modified": "Tue, 02 Feb 2021 21:42:01 GMT",
-=======
-        "Date": "Wed, 17 Feb 2021 22:45:23 GMT",
-        "ETag": "\u00220x8D8D395B65D74D7\u0022",
-        "Last-Modified": "Wed, 17 Feb 2021 22:45:23 GMT",
->>>>>>> 1814567d
-        "Server": [
-          "Windows-Azure-Blob/1.0",
-          "Microsoft-HTTPAPI/2.0"
-        ],
-        "x-ms-client-request-id": "2eb965ef-4af5-17d9-4681-7869e831a06e",
+        "Date": "Fri, 19 Feb 2021 19:04:01 GMT",
+        "ETag": "\u00220x8D8D5091E5C69E6\u0022",
+        "Last-Modified": "Fri, 19 Feb 2021 19:04:01 GMT",
+        "Server": [
+          "Windows-Azure-Blob/1.0",
+          "Microsoft-HTTPAPI/2.0"
+        ],
+        "x-ms-client-request-id": "d9d63f12-4907-159a-3205-818932895b59",
         "x-ms-lease-time": "0",
-<<<<<<< HEAD
-        "x-ms-request-id": "e583eeb2-901e-0018-6cac-f9a038000000",
-=======
-        "x-ms-request-id": "8338bad8-901e-0027-327e-05689b000000",
->>>>>>> 1814567d
-        "x-ms-version": "2020-06-12"
-      },
-      "ResponseBody": []
-    },
-    {
-      "RequestUri": "https://seannse.blob.core.windows.net/test-filesystem-e7b54d6c-b51a-dbf0-0a02-8d65ef8c901d?restype=container",
+        "x-ms-request-id": "cb12a907-b01e-006d-1cf1-06cb14000000",
+        "x-ms-version": "2020-06-12"
+      },
+      "ResponseBody": []
+    },
+    {
+      "RequestUri": "https://seannse.blob.core.windows.net/test-filesystem-ccd59bb0-a2c9-2423-b57c-6bcfb6517967?restype=container",
       "RequestMethod": "DELETE",
       "RequestHeaders": {
         "Accept": "application/xml",
         "Authorization": "Sanitized",
-<<<<<<< HEAD
-        "traceparent": "00-328f74284ddb8e4ca339bc704c33620b-0042c61577849443-00",
-        "User-Agent": [
-          "azsdk-net-Storage.Files.DataLake/12.7.0-alpha.20210202.1",
-          "(.NET 5.0.2; Microsoft Windows 10.0.19042)"
-        ],
-        "x-ms-client-request-id": "b31b3bcf-1a84-848d-2a3a-318a83888f70",
-        "x-ms-date": "Tue, 02 Feb 2021 21:42:01 GMT",
-=======
-        "traceparent": "00-c2868e22ef8eb641beeb89ab6b443dcc-df6580b7add4df4d-00",
-        "User-Agent": [
-          "azsdk-net-Storage.Files.DataLake/12.7.0-alpha.20210217.1",
-          "(.NET 5.0.3; Microsoft Windows 10.0.19042)"
-        ],
-        "x-ms-client-request-id": "b31b3bcf-1a84-848d-2a3a-318a83888f70",
-        "x-ms-date": "Wed, 17 Feb 2021 22:45:23 GMT",
->>>>>>> 1814567d
+        "traceparent": "00-7682df6ec033244c895017035587d263-1b9e625ae2641748-00",
+        "User-Agent": [
+          "azsdk-net-Storage.Files.DataLake/12.7.0-alpha.20210219.1",
+          "(.NET 5.0.3; Microsoft Windows 10.0.19041)"
+        ],
+        "x-ms-client-request-id": "6f0670ed-79e4-97e2-3a7f-fc0ad8afd12a",
+        "x-ms-date": "Fri, 19 Feb 2021 19:04:02 GMT",
         "x-ms-return-client-request-id": "true",
         "x-ms-version": "2020-06-12"
       },
@@ -1400,33 +888,21 @@
       "StatusCode": 202,
       "ResponseHeaders": {
         "Content-Length": "0",
-<<<<<<< HEAD
-        "Date": "Tue, 02 Feb 2021 21:42:01 GMT",
-=======
-        "Date": "Wed, 17 Feb 2021 22:45:23 GMT",
->>>>>>> 1814567d
-        "Server": [
-          "Windows-Azure-Blob/1.0",
-          "Microsoft-HTTPAPI/2.0"
-        ],
-        "x-ms-client-request-id": "b31b3bcf-1a84-848d-2a3a-318a83888f70",
-<<<<<<< HEAD
-        "x-ms-request-id": "e583eeda-901e-0018-10ac-f9a038000000",
-=======
-        "x-ms-request-id": "8338bb8a-901e-0027-517e-05689b000000",
->>>>>>> 1814567d
+        "Date": "Fri, 19 Feb 2021 19:04:01 GMT",
+        "Server": [
+          "Windows-Azure-Blob/1.0",
+          "Microsoft-HTTPAPI/2.0"
+        ],
+        "x-ms-client-request-id": "6f0670ed-79e4-97e2-3a7f-fc0ad8afd12a",
+        "x-ms-request-id": "cb12a91f-b01e-006d-33f1-06cb14000000",
         "x-ms-version": "2020-06-12"
       },
       "ResponseBody": []
     }
   ],
   "Variables": {
-<<<<<<< HEAD
-    "DateTimeOffsetNow": "2021-02-02T15:41:56.1084050-06:00",
-=======
-    "DateTimeOffsetNow": "2021-02-17T16:45:19.0558778-06:00",
->>>>>>> 1814567d
-    "RandomSeed": "923269689",
+    "DateTimeOffsetNow": "2021-02-19T13:04:00.0214456-06:00",
+    "RandomSeed": "1673047907",
     "Storage_TestConfigHierarchicalNamespace": "NamespaceTenant\nseannse\nU2FuaXRpemVk\nhttps://seannse.blob.core.windows.net\nhttps://seannse.file.core.windows.net\nhttps://seannse.queue.core.windows.net\nhttps://seannse.table.core.windows.net\n\n\n\n\nhttps://seannse-secondary.blob.core.windows.net\nhttps://seannse-secondary.file.core.windows.net\nhttps://seannse-secondary.queue.core.windows.net\nhttps://seannse-secondary.table.core.windows.net\n68390a19-a643-458b-b726-408abf67b4fc\nSanitized\n72f988bf-86f1-41af-91ab-2d7cd011db47\nhttps://login.microsoftonline.com/\nCloud\nBlobEndpoint=https://seannse.blob.core.windows.net/;QueueEndpoint=https://seannse.queue.core.windows.net/;FileEndpoint=https://seannse.file.core.windows.net/;BlobSecondaryEndpoint=https://seannse-secondary.blob.core.windows.net/;QueueSecondaryEndpoint=https://seannse-secondary.queue.core.windows.net/;FileSecondaryEndpoint=https://seannse-secondary.file.core.windows.net/;AccountName=seannse;AccountKey=Sanitized\n"
   }
 }