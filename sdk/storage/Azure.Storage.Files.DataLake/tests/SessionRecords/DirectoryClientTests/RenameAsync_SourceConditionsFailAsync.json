{
  "Entries": [
    {
      "RequestUri": "https://seannse.blob.core.windows.net/test-filesystem-93b93430-d043-74a4-e610-476f117d8558?restype=container",
      "RequestMethod": "PUT",
      "RequestHeaders": {
        "Accept": "application/xml",
        "Authorization": "Sanitized",
<<<<<<< HEAD
        "traceparent": "00-74ea7e524e295740ab7bbba8f26e5ed7-c9c02e86495fb546-00",
        "User-Agent": [
          "azsdk-net-Storage.Files.DataLake/12.7.0-alpha.20210202.1",
          "(.NET 5.0.2; Microsoft Windows 10.0.19042)"
        ],
        "x-ms-blob-public-access": "container",
        "x-ms-client-request-id": "8c0b1d59-043a-3163-1c9b-5ded85bbc6e7",
        "x-ms-date": "Tue, 02 Feb 2021 21:45:56 GMT",
=======
        "traceparent": "00-a03570baa27c9e45886b46749f7220fb-e6299e1c3349b543-00",
        "User-Agent": [
          "azsdk-net-Storage.Files.DataLake/12.7.0-alpha.20210217.1",
          "(.NET 5.0.3; Microsoft Windows 10.0.19042)"
        ],
        "x-ms-blob-public-access": "container",
        "x-ms-client-request-id": "8c0b1d59-043a-3163-1c9b-5ded85bbc6e7",
        "x-ms-date": "Wed, 17 Feb 2021 22:49:11 GMT",
>>>>>>> 1814567d
        "x-ms-return-client-request-id": "true",
        "x-ms-version": "2020-06-12"
      },
      "RequestBody": null,
      "StatusCode": 201,
      "ResponseHeaders": {
        "Content-Length": "0",
<<<<<<< HEAD
        "Date": "Tue, 02 Feb 2021 21:45:57 GMT",
        "ETag": "\u00220x8D8C7C3EC7579AA\u0022",
        "Last-Modified": "Tue, 02 Feb 2021 21:45:57 GMT",
=======
        "Date": "Wed, 17 Feb 2021 22:49:11 GMT",
        "ETag": "\u00220x8D8D3963E2D77D7\u0022",
        "Last-Modified": "Wed, 17 Feb 2021 22:49:11 GMT",
>>>>>>> 1814567d
        "Server": [
          "Windows-Azure-Blob/1.0",
          "Microsoft-HTTPAPI/2.0"
        ],
        "x-ms-client-request-id": "8c0b1d59-043a-3163-1c9b-5ded85bbc6e7",
<<<<<<< HEAD
        "x-ms-request-id": "ee2443d6-401e-0069-12ac-f94613000000",
=======
        "x-ms-request-id": "12bb516b-401e-008d-287f-05488d000000",
>>>>>>> 1814567d
        "x-ms-version": "2020-06-12"
      },
      "ResponseBody": []
    },
    {
      "RequestUri": "https://seannse.dfs.core.windows.net/test-filesystem-93b93430-d043-74a4-e610-476f117d8558/test-directory-f7ec6956-d188-10b2-0401-cfae1186dc5c?resource=directory",
      "RequestMethod": "PUT",
      "RequestHeaders": {
        "Accept": "application/json",
        "Authorization": "Sanitized",
<<<<<<< HEAD
        "traceparent": "00-42ed97459daad346994ac0b17138c2f4-4b73a7655c6fb445-00",
        "User-Agent": [
          "azsdk-net-Storage.Files.DataLake/12.7.0-alpha.20210202.1",
          "(.NET 5.0.2; Microsoft Windows 10.0.19042)"
        ],
        "x-ms-client-request-id": "2ec7d7ce-689e-87c6-6afa-873835b52095",
        "x-ms-date": "Tue, 02 Feb 2021 21:45:56 GMT",
=======
        "traceparent": "00-02b9c598374a3540b6fda2ed03ad2c7c-e3b7134d8eb34f43-00",
        "User-Agent": [
          "azsdk-net-Storage.Files.DataLake/12.7.0-alpha.20210217.1",
          "(.NET 5.0.3; Microsoft Windows 10.0.19042)"
        ],
        "x-ms-client-request-id": "2ec7d7ce-689e-87c6-6afa-873835b52095",
        "x-ms-date": "Wed, 17 Feb 2021 22:49:11 GMT",
>>>>>>> 1814567d
        "x-ms-return-client-request-id": "true",
        "x-ms-version": "2020-06-12"
      },
      "RequestBody": null,
      "StatusCode": 201,
      "ResponseHeaders": {
        "Content-Length": "0",
<<<<<<< HEAD
        "Date": "Tue, 02 Feb 2021 21:45:57 GMT",
        "ETag": "\u00220x8D8C7C3ECB1A588\u0022",
        "Last-Modified": "Tue, 02 Feb 2021 21:45:57 GMT",
=======
        "Date": "Wed, 17 Feb 2021 22:49:11 GMT",
        "ETag": "\u00220x8D8D3963E6E276D\u0022",
        "Last-Modified": "Wed, 17 Feb 2021 22:49:11 GMT",
>>>>>>> 1814567d
        "Server": [
          "Windows-Azure-HDFS/1.0",
          "Microsoft-HTTPAPI/2.0"
        ],
        "x-ms-client-request-id": "2ec7d7ce-689e-87c6-6afa-873835b52095",
<<<<<<< HEAD
        "x-ms-request-id": "6f194be4-a01f-0003-05ac-f99e3b000000",
=======
        "x-ms-request-id": "175b50de-901f-0037-7c7f-05adf3000000",
>>>>>>> 1814567d
        "x-ms-version": "2020-06-12"
      },
      "ResponseBody": []
    },
    {
      "RequestUri": "https://seannse.dfs.core.windows.net/test-filesystem-93b93430-d043-74a4-e610-476f117d8558/test-directory-8d3d01be-d2a4-5c74-4b89-e7ac49884dc3?resource=directory",
      "RequestMethod": "PUT",
      "RequestHeaders": {
        "Accept": "application/json",
        "Authorization": "Sanitized",
<<<<<<< HEAD
        "traceparent": "00-b85ab6c2662fb345aa76e4aa1166c3d9-f05fff2457e4da4f-00",
        "User-Agent": [
          "azsdk-net-Storage.Files.DataLake/12.7.0-alpha.20210202.1",
          "(.NET 5.0.2; Microsoft Windows 10.0.19042)"
        ],
        "x-ms-client-request-id": "c06bf2bb-a504-fc63-626a-e21481193ee1",
        "x-ms-date": "Tue, 02 Feb 2021 21:45:57 GMT",
=======
        "traceparent": "00-21b0c683c9128241984cb4f038dc8850-955779712366fa4e-00",
        "User-Agent": [
          "azsdk-net-Storage.Files.DataLake/12.7.0-alpha.20210217.1",
          "(.NET 5.0.3; Microsoft Windows 10.0.19042)"
        ],
        "x-ms-client-request-id": "c06bf2bb-a504-fc63-626a-e21481193ee1",
        "x-ms-date": "Wed, 17 Feb 2021 22:49:12 GMT",
>>>>>>> 1814567d
        "x-ms-return-client-request-id": "true",
        "x-ms-version": "2020-06-12"
      },
      "RequestBody": null,
      "StatusCode": 201,
      "ResponseHeaders": {
        "Content-Length": "0",
<<<<<<< HEAD
        "Date": "Tue, 02 Feb 2021 21:45:57 GMT",
        "ETag": "\u00220x8D8C7C3ECBF7D19\u0022",
        "Last-Modified": "Tue, 02 Feb 2021 21:45:57 GMT",
=======
        "Date": "Wed, 17 Feb 2021 22:49:11 GMT",
        "ETag": "\u00220x8D8D3963E7BE265\u0022",
        "Last-Modified": "Wed, 17 Feb 2021 22:49:11 GMT",
>>>>>>> 1814567d
        "Server": [
          "Windows-Azure-HDFS/1.0",
          "Microsoft-HTTPAPI/2.0"
        ],
        "x-ms-client-request-id": "c06bf2bb-a504-fc63-626a-e21481193ee1",
<<<<<<< HEAD
        "x-ms-request-id": "6f194bf2-a01f-0003-13ac-f99e3b000000",
=======
        "x-ms-request-id": "175b50f0-901f-0037-0e7f-05adf3000000",
>>>>>>> 1814567d
        "x-ms-version": "2020-06-12"
      },
      "ResponseBody": []
    },
    {
      "RequestUri": "https://seannse.dfs.core.windows.net/test-filesystem-93b93430-d043-74a4-e610-476f117d8558/test-directory-8d3d01be-d2a4-5c74-4b89-e7ac49884dc3?mode=legacy",
      "RequestMethod": "PUT",
      "RequestHeaders": {
        "Accept": "application/json",
        "Authorization": "Sanitized",
        "User-Agent": [
<<<<<<< HEAD
          "azsdk-net-Storage.Files.DataLake/12.7.0-alpha.20210202.1",
          "(.NET 5.0.2; Microsoft Windows 10.0.19042)"
        ],
        "x-ms-client-request-id": "56f18e5c-8c1d-2abe-62e3-d755cba9c617",
        "x-ms-date": "Tue, 02 Feb 2021 21:45:57 GMT",
        "x-ms-rename-source": "%2Ftest-filesystem-93b93430-d043-74a4-e610-476f117d8558%2Ftest-directory-f7ec6956-d188-10b2-0401-cfae1186dc5c=",
        "x-ms-return-client-request-id": "true",
        "x-ms-source-if-modified-since": "Wed, 03 Feb 2021 21:45:56 GMT",
=======
          "azsdk-net-Storage.Files.DataLake/12.7.0-alpha.20210217.1",
          "(.NET 5.0.3; Microsoft Windows 10.0.19042)"
        ],
        "x-ms-client-request-id": "56f18e5c-8c1d-2abe-62e3-d755cba9c617",
        "x-ms-date": "Wed, 17 Feb 2021 22:49:12 GMT",
        "x-ms-rename-source": "%2Ftest-filesystem-93b93430-d043-74a4-e610-476f117d8558%2Ftest-directory-f7ec6956-d188-10b2-0401-cfae1186dc5c=",
        "x-ms-return-client-request-id": "true",
        "x-ms-source-if-modified-since": "Thu, 18 Feb 2021 22:49:11 GMT",
>>>>>>> 1814567d
        "x-ms-version": "2020-06-12"
      },
      "RequestBody": null,
      "StatusCode": 412,
      "ResponseHeaders": {
        "Content-Length": "213",
        "Content-Type": "application/json; charset=utf-8",
<<<<<<< HEAD
        "Date": "Tue, 02 Feb 2021 21:45:57 GMT",
=======
        "Date": "Wed, 17 Feb 2021 22:49:11 GMT",
>>>>>>> 1814567d
        "Server": [
          "Windows-Azure-HDFS/1.0",
          "Microsoft-HTTPAPI/2.0"
        ],
        "x-ms-client-request-id": "56f18e5c-8c1d-2abe-62e3-d755cba9c617",
        "x-ms-error-code": "SourceConditionNotMet",
<<<<<<< HEAD
        "x-ms-request-id": "6f194bf9-a01f-0003-1aac-f99e3b000000",
=======
        "x-ms-request-id": "175b5101-901f-0037-1f7f-05adf3000000",
>>>>>>> 1814567d
        "x-ms-version": "2020-06-12"
      },
      "ResponseBody": {
        "error": {
          "code": "SourceConditionNotMet",
<<<<<<< HEAD
          "message": "The source condition specified using HTTP conditional header(s) is not met.\nRequestId:6f194bf9-a01f-0003-1aac-f99e3b000000\nTime:2021-02-02T21:45:57.8474071Z"
=======
          "message": "The source condition specified using HTTP conditional header(s) is not met.\nRequestId:175b5101-901f-0037-1f7f-05adf3000000\nTime:2021-02-17T22:49:12.1231950Z"
>>>>>>> 1814567d
        }
      }
    },
    {
      "RequestUri": "https://seannse.blob.core.windows.net/test-filesystem-93b93430-d043-74a4-e610-476f117d8558?restype=container",
      "RequestMethod": "DELETE",
      "RequestHeaders": {
        "Accept": "application/xml",
        "Authorization": "Sanitized",
<<<<<<< HEAD
        "traceparent": "00-b8b814d265963546be4dc0360d0e3cbb-6aeefbb8e7f5ff4a-00",
        "User-Agent": [
          "azsdk-net-Storage.Files.DataLake/12.7.0-alpha.20210202.1",
          "(.NET 5.0.2; Microsoft Windows 10.0.19042)"
        ],
        "x-ms-client-request-id": "f2b87c80-e728-20c4-053e-0cf30e804599",
        "x-ms-date": "Tue, 02 Feb 2021 21:45:57 GMT",
=======
        "traceparent": "00-036c7b89c108214f8fbe88e656b85ef9-d6b016cce0b7e947-00",
        "User-Agent": [
          "azsdk-net-Storage.Files.DataLake/12.7.0-alpha.20210217.1",
          "(.NET 5.0.3; Microsoft Windows 10.0.19042)"
        ],
        "x-ms-client-request-id": "f2b87c80-e728-20c4-053e-0cf30e804599",
        "x-ms-date": "Wed, 17 Feb 2021 22:49:12 GMT",
>>>>>>> 1814567d
        "x-ms-return-client-request-id": "true",
        "x-ms-version": "2020-06-12"
      },
      "RequestBody": null,
      "StatusCode": 202,
      "ResponseHeaders": {
        "Content-Length": "0",
<<<<<<< HEAD
        "Date": "Tue, 02 Feb 2021 21:45:57 GMT",
=======
        "Date": "Wed, 17 Feb 2021 22:49:11 GMT",
>>>>>>> 1814567d
        "Server": [
          "Windows-Azure-Blob/1.0",
          "Microsoft-HTTPAPI/2.0"
        ],
        "x-ms-client-request-id": "f2b87c80-e728-20c4-053e-0cf30e804599",
<<<<<<< HEAD
        "x-ms-request-id": "ee2444c5-401e-0069-67ac-f94613000000",
=======
        "x-ms-request-id": "12bb52da-401e-008d-6d7f-05488d000000",
>>>>>>> 1814567d
        "x-ms-version": "2020-06-12"
      },
      "ResponseBody": []
    },
    {
      "RequestUri": "https://seannse.blob.core.windows.net/test-filesystem-a0c5442e-3b32-9fea-0a1b-39c30fafe115?restype=container",
      "RequestMethod": "PUT",
      "RequestHeaders": {
        "Accept": "application/xml",
        "Authorization": "Sanitized",
<<<<<<< HEAD
        "traceparent": "00-da6db0bba0a6134fae05c2e22d6afb99-5ccee726d6617e40-00",
        "User-Agent": [
          "azsdk-net-Storage.Files.DataLake/12.7.0-alpha.20210202.1",
          "(.NET 5.0.2; Microsoft Windows 10.0.19042)"
        ],
        "x-ms-blob-public-access": "container",
        "x-ms-client-request-id": "05dfe315-1387-4433-9218-e80dad001155",
        "x-ms-date": "Tue, 02 Feb 2021 21:45:57 GMT",
=======
        "traceparent": "00-5b934ce4ffff854c92af3e5d83d8d734-cdb2cde48f495244-00",
        "User-Agent": [
          "azsdk-net-Storage.Files.DataLake/12.7.0-alpha.20210217.1",
          "(.NET 5.0.3; Microsoft Windows 10.0.19042)"
        ],
        "x-ms-blob-public-access": "container",
        "x-ms-client-request-id": "05dfe315-1387-4433-9218-e80dad001155",
        "x-ms-date": "Wed, 17 Feb 2021 22:49:12 GMT",
>>>>>>> 1814567d
        "x-ms-return-client-request-id": "true",
        "x-ms-version": "2020-06-12"
      },
      "RequestBody": null,
      "StatusCode": 201,
      "ResponseHeaders": {
        "Content-Length": "0",
<<<<<<< HEAD
        "Date": "Tue, 02 Feb 2021 21:45:57 GMT",
        "ETag": "\u00220x8D8C7C3ED1496EC\u0022",
        "Last-Modified": "Tue, 02 Feb 2021 21:45:58 GMT",
=======
        "Date": "Wed, 17 Feb 2021 22:49:11 GMT",
        "ETag": "\u00220x8D8D3963EE60DA9\u0022",
        "Last-Modified": "Wed, 17 Feb 2021 22:49:12 GMT",
>>>>>>> 1814567d
        "Server": [
          "Windows-Azure-Blob/1.0",
          "Microsoft-HTTPAPI/2.0"
        ],
        "x-ms-client-request-id": "05dfe315-1387-4433-9218-e80dad001155",
<<<<<<< HEAD
        "x-ms-request-id": "82e67bac-001e-0047-71ac-f91404000000",
=======
        "x-ms-request-id": "6a15710c-601e-008a-2d7f-0524ee000000",
>>>>>>> 1814567d
        "x-ms-version": "2020-06-12"
      },
      "ResponseBody": []
    },
    {
      "RequestUri": "https://seannse.dfs.core.windows.net/test-filesystem-a0c5442e-3b32-9fea-0a1b-39c30fafe115/test-directory-9dc4f65d-f6ac-5ba8-545c-bc8793acee7a?resource=directory",
      "RequestMethod": "PUT",
      "RequestHeaders": {
        "Accept": "application/json",
        "Authorization": "Sanitized",
<<<<<<< HEAD
        "traceparent": "00-67f1a8b037eddc4e852882b7b70e3934-5e6cd7e050247a49-00",
        "User-Agent": [
          "azsdk-net-Storage.Files.DataLake/12.7.0-alpha.20210202.1",
          "(.NET 5.0.2; Microsoft Windows 10.0.19042)"
        ],
        "x-ms-client-request-id": "bae05299-29cb-1ff0-3a84-b02b56acb1e5",
        "x-ms-date": "Tue, 02 Feb 2021 21:45:57 GMT",
=======
        "traceparent": "00-39f56edbd8c69542acb7588eed380002-d79071defee81140-00",
        "User-Agent": [
          "azsdk-net-Storage.Files.DataLake/12.7.0-alpha.20210217.1",
          "(.NET 5.0.3; Microsoft Windows 10.0.19042)"
        ],
        "x-ms-client-request-id": "bae05299-29cb-1ff0-3a84-b02b56acb1e5",
        "x-ms-date": "Wed, 17 Feb 2021 22:49:12 GMT",
>>>>>>> 1814567d
        "x-ms-return-client-request-id": "true",
        "x-ms-version": "2020-06-12"
      },
      "RequestBody": null,
      "StatusCode": 201,
      "ResponseHeaders": {
        "Content-Length": "0",
<<<<<<< HEAD
        "Date": "Tue, 02 Feb 2021 21:45:58 GMT",
        "ETag": "\u00220x8D8C7C3ED4E981F\u0022",
        "Last-Modified": "Tue, 02 Feb 2021 21:45:58 GMT",
=======
        "Date": "Wed, 17 Feb 2021 22:49:12 GMT",
        "ETag": "\u00220x8D8D3963F261882\u0022",
        "Last-Modified": "Wed, 17 Feb 2021 22:49:13 GMT",
>>>>>>> 1814567d
        "Server": [
          "Windows-Azure-HDFS/1.0",
          "Microsoft-HTTPAPI/2.0"
        ],
        "x-ms-client-request-id": "bae05299-29cb-1ff0-3a84-b02b56acb1e5",
<<<<<<< HEAD
        "x-ms-request-id": "55f44443-a01f-004e-07ac-f951d7000000",
=======
        "x-ms-request-id": "7e5f8e74-401f-0079-5c7f-05837b000000",
>>>>>>> 1814567d
        "x-ms-version": "2020-06-12"
      },
      "ResponseBody": []
    },
    {
      "RequestUri": "https://seannse.dfs.core.windows.net/test-filesystem-a0c5442e-3b32-9fea-0a1b-39c30fafe115/test-directory-10b96d2a-e553-8186-69a8-601c39d06f73?resource=directory",
      "RequestMethod": "PUT",
      "RequestHeaders": {
        "Accept": "application/json",
        "Authorization": "Sanitized",
<<<<<<< HEAD
        "traceparent": "00-d55b92d09e95fe40b6652a6aad056014-3bd4fb3e6617d449-00",
        "User-Agent": [
          "azsdk-net-Storage.Files.DataLake/12.7.0-alpha.20210202.1",
          "(.NET 5.0.2; Microsoft Windows 10.0.19042)"
        ],
        "x-ms-client-request-id": "7eadd6dd-ab28-b38f-cc5e-5123c8d3e56a",
        "x-ms-date": "Tue, 02 Feb 2021 21:45:58 GMT",
=======
        "traceparent": "00-6abbb49f654d9b4081a2bd7e2cdae97d-7a94a52c07b6754a-00",
        "User-Agent": [
          "azsdk-net-Storage.Files.DataLake/12.7.0-alpha.20210217.1",
          "(.NET 5.0.3; Microsoft Windows 10.0.19042)"
        ],
        "x-ms-client-request-id": "7eadd6dd-ab28-b38f-cc5e-5123c8d3e56a",
        "x-ms-date": "Wed, 17 Feb 2021 22:49:13 GMT",
>>>>>>> 1814567d
        "x-ms-return-client-request-id": "true",
        "x-ms-version": "2020-06-12"
      },
      "RequestBody": null,
      "StatusCode": 201,
      "ResponseHeaders": {
        "Content-Length": "0",
<<<<<<< HEAD
        "Date": "Tue, 02 Feb 2021 21:45:58 GMT",
        "ETag": "\u00220x8D8C7C3ED5D6399\u0022",
        "Last-Modified": "Tue, 02 Feb 2021 21:45:58 GMT",
=======
        "Date": "Wed, 17 Feb 2021 22:49:12 GMT",
        "ETag": "\u00220x8D8D3963F3361C4\u0022",
        "Last-Modified": "Wed, 17 Feb 2021 22:49:13 GMT",
>>>>>>> 1814567d
        "Server": [
          "Windows-Azure-HDFS/1.0",
          "Microsoft-HTTPAPI/2.0"
        ],
        "x-ms-client-request-id": "7eadd6dd-ab28-b38f-cc5e-5123c8d3e56a",
<<<<<<< HEAD
        "x-ms-request-id": "55f44453-a01f-004e-17ac-f951d7000000",
=======
        "x-ms-request-id": "7e5f8e82-401f-0079-6a7f-05837b000000",
>>>>>>> 1814567d
        "x-ms-version": "2020-06-12"
      },
      "ResponseBody": []
    },
    {
      "RequestUri": "https://seannse.dfs.core.windows.net/test-filesystem-a0c5442e-3b32-9fea-0a1b-39c30fafe115/test-directory-10b96d2a-e553-8186-69a8-601c39d06f73?mode=legacy",
      "RequestMethod": "PUT",
      "RequestHeaders": {
        "Accept": "application/json",
        "Authorization": "Sanitized",
        "User-Agent": [
<<<<<<< HEAD
          "azsdk-net-Storage.Files.DataLake/12.7.0-alpha.20210202.1",
          "(.NET 5.0.2; Microsoft Windows 10.0.19042)"
        ],
        "x-ms-client-request-id": "633ecfe3-f123-f54a-493a-736de38b62d9",
        "x-ms-date": "Tue, 02 Feb 2021 21:45:58 GMT",
        "x-ms-rename-source": "%2Ftest-filesystem-a0c5442e-3b32-9fea-0a1b-39c30fafe115%2Ftest-directory-9dc4f65d-f6ac-5ba8-545c-bc8793acee7a=",
        "x-ms-return-client-request-id": "true",
        "x-ms-source-if-unmodified-since": "Mon, 01 Feb 2021 21:45:56 GMT",
=======
          "azsdk-net-Storage.Files.DataLake/12.7.0-alpha.20210217.1",
          "(.NET 5.0.3; Microsoft Windows 10.0.19042)"
        ],
        "x-ms-client-request-id": "633ecfe3-f123-f54a-493a-736de38b62d9",
        "x-ms-date": "Wed, 17 Feb 2021 22:49:13 GMT",
        "x-ms-rename-source": "%2Ftest-filesystem-a0c5442e-3b32-9fea-0a1b-39c30fafe115%2Ftest-directory-9dc4f65d-f6ac-5ba8-545c-bc8793acee7a=",
        "x-ms-return-client-request-id": "true",
        "x-ms-source-if-unmodified-since": "Tue, 16 Feb 2021 22:49:11 GMT",
>>>>>>> 1814567d
        "x-ms-version": "2020-06-12"
      },
      "RequestBody": null,
      "StatusCode": 412,
      "ResponseHeaders": {
        "Content-Length": "213",
        "Content-Type": "application/json; charset=utf-8",
<<<<<<< HEAD
        "Date": "Tue, 02 Feb 2021 21:45:58 GMT",
=======
        "Date": "Wed, 17 Feb 2021 22:49:12 GMT",
>>>>>>> 1814567d
        "Server": [
          "Windows-Azure-HDFS/1.0",
          "Microsoft-HTTPAPI/2.0"
        ],
        "x-ms-client-request-id": "633ecfe3-f123-f54a-493a-736de38b62d9",
        "x-ms-error-code": "SourceConditionNotMet",
<<<<<<< HEAD
        "x-ms-request-id": "55f4445e-a01f-004e-22ac-f951d7000000",
=======
        "x-ms-request-id": "7e5f8e8e-401f-0079-767f-05837b000000",
>>>>>>> 1814567d
        "x-ms-version": "2020-06-12"
      },
      "ResponseBody": {
        "error": {
          "code": "SourceConditionNotMet",
<<<<<<< HEAD
          "message": "The source condition specified using HTTP conditional header(s) is not met.\nRequestId:55f4445e-a01f-004e-22ac-f951d7000000\nTime:2021-02-02T21:45:58.9369166Z"
=======
          "message": "The source condition specified using HTTP conditional header(s) is not met.\nRequestId:7e5f8e8e-401f-0079-767f-05837b000000\nTime:2021-02-17T22:49:13.2867828Z"
>>>>>>> 1814567d
        }
      }
    },
    {
      "RequestUri": "https://seannse.blob.core.windows.net/test-filesystem-a0c5442e-3b32-9fea-0a1b-39c30fafe115?restype=container",
      "RequestMethod": "DELETE",
      "RequestHeaders": {
        "Accept": "application/xml",
        "Authorization": "Sanitized",
<<<<<<< HEAD
        "traceparent": "00-c187c203f6aabb43a5d5491dd1fe6df5-ae849a9a9ba26041-00",
        "User-Agent": [
          "azsdk-net-Storage.Files.DataLake/12.7.0-alpha.20210202.1",
          "(.NET 5.0.2; Microsoft Windows 10.0.19042)"
        ],
        "x-ms-client-request-id": "f9404a08-8195-2446-f295-3383fdac1333",
        "x-ms-date": "Tue, 02 Feb 2021 21:45:58 GMT",
=======
        "traceparent": "00-bfcc8e554391514ea1b787060b24e2ee-4dfc6afc4dfdc443-00",
        "User-Agent": [
          "azsdk-net-Storage.Files.DataLake/12.7.0-alpha.20210217.1",
          "(.NET 5.0.3; Microsoft Windows 10.0.19042)"
        ],
        "x-ms-client-request-id": "f9404a08-8195-2446-f295-3383fdac1333",
        "x-ms-date": "Wed, 17 Feb 2021 22:49:13 GMT",
>>>>>>> 1814567d
        "x-ms-return-client-request-id": "true",
        "x-ms-version": "2020-06-12"
      },
      "RequestBody": null,
      "StatusCode": 202,
      "ResponseHeaders": {
        "Content-Length": "0",
<<<<<<< HEAD
        "Date": "Tue, 02 Feb 2021 21:45:58 GMT",
=======
        "Date": "Wed, 17 Feb 2021 22:49:12 GMT",
>>>>>>> 1814567d
        "Server": [
          "Windows-Azure-Blob/1.0",
          "Microsoft-HTTPAPI/2.0"
        ],
        "x-ms-client-request-id": "f9404a08-8195-2446-f295-3383fdac1333",
<<<<<<< HEAD
        "x-ms-request-id": "82e67cf9-001e-0047-20ac-f91404000000",
=======
        "x-ms-request-id": "6a157214-601e-008a-167f-0524ee000000",
>>>>>>> 1814567d
        "x-ms-version": "2020-06-12"
      },
      "ResponseBody": []
    },
    {
      "RequestUri": "https://seannse.blob.core.windows.net/test-filesystem-6f1a8a2c-6705-9b2d-fbd2-a66c31b1ac7e?restype=container",
      "RequestMethod": "PUT",
      "RequestHeaders": {
        "Accept": "application/xml",
        "Authorization": "Sanitized",
<<<<<<< HEAD
        "traceparent": "00-694abdfa5f6c4f4fb0a2a428ef888e1c-8162c282dc7e0e41-00",
        "User-Agent": [
          "azsdk-net-Storage.Files.DataLake/12.7.0-alpha.20210202.1",
          "(.NET 5.0.2; Microsoft Windows 10.0.19042)"
        ],
        "x-ms-blob-public-access": "container",
        "x-ms-client-request-id": "be6d8ca3-4fb0-a18b-1ca4-fec3dadaf240",
        "x-ms-date": "Tue, 02 Feb 2021 21:45:58 GMT",
=======
        "traceparent": "00-42a6f2a2cf94bb45938ad3747d5f13ac-d50cd847f067f44c-00",
        "User-Agent": [
          "azsdk-net-Storage.Files.DataLake/12.7.0-alpha.20210217.1",
          "(.NET 5.0.3; Microsoft Windows 10.0.19042)"
        ],
        "x-ms-blob-public-access": "container",
        "x-ms-client-request-id": "be6d8ca3-4fb0-a18b-1ca4-fec3dadaf240",
        "x-ms-date": "Wed, 17 Feb 2021 22:49:13 GMT",
>>>>>>> 1814567d
        "x-ms-return-client-request-id": "true",
        "x-ms-version": "2020-06-12"
      },
      "RequestBody": null,
      "StatusCode": 201,
      "ResponseHeaders": {
        "Content-Length": "0",
<<<<<<< HEAD
        "Date": "Tue, 02 Feb 2021 21:45:59 GMT",
        "ETag": "\u00220x8D8C7C3EDB7F015\u0022",
        "Last-Modified": "Tue, 02 Feb 2021 21:45:59 GMT",
=======
        "Date": "Wed, 17 Feb 2021 22:49:12 GMT",
        "ETag": "\u00220x8D8D3963F83D1C4\u0022",
        "Last-Modified": "Wed, 17 Feb 2021 22:49:13 GMT",
>>>>>>> 1814567d
        "Server": [
          "Windows-Azure-Blob/1.0",
          "Microsoft-HTTPAPI/2.0"
        ],
        "x-ms-client-request-id": "be6d8ca3-4fb0-a18b-1ca4-fec3dadaf240",
<<<<<<< HEAD
        "x-ms-request-id": "d50a0d8d-601e-00a5-1cac-f92925000000",
=======
        "x-ms-request-id": "7f381a07-301e-0073-747f-0527cc000000",
>>>>>>> 1814567d
        "x-ms-version": "2020-06-12"
      },
      "ResponseBody": []
    },
    {
      "RequestUri": "https://seannse.dfs.core.windows.net/test-filesystem-6f1a8a2c-6705-9b2d-fbd2-a66c31b1ac7e/test-directory-1b07b5e8-7b48-c4e9-46f3-2ff46aea88ab?resource=directory",
      "RequestMethod": "PUT",
      "RequestHeaders": {
        "Accept": "application/json",
        "Authorization": "Sanitized",
<<<<<<< HEAD
        "traceparent": "00-dc0248cd4a14714d92b0291c625bdda0-d5c8c004ab82e248-00",
        "User-Agent": [
          "azsdk-net-Storage.Files.DataLake/12.7.0-alpha.20210202.1",
          "(.NET 5.0.2; Microsoft Windows 10.0.19042)"
        ],
        "x-ms-client-request-id": "5d5abb1e-5448-27c7-a3a9-77bd1f973631",
        "x-ms-date": "Tue, 02 Feb 2021 21:45:58 GMT",
=======
        "traceparent": "00-7b9cc2a19642ce4daac0c4c6c9c5657d-48b30e0981890e40-00",
        "User-Agent": [
          "azsdk-net-Storage.Files.DataLake/12.7.0-alpha.20210217.1",
          "(.NET 5.0.3; Microsoft Windows 10.0.19042)"
        ],
        "x-ms-client-request-id": "5d5abb1e-5448-27c7-a3a9-77bd1f973631",
        "x-ms-date": "Wed, 17 Feb 2021 22:49:13 GMT",
>>>>>>> 1814567d
        "x-ms-return-client-request-id": "true",
        "x-ms-version": "2020-06-12"
      },
      "RequestBody": null,
      "StatusCode": 201,
      "ResponseHeaders": {
        "Content-Length": "0",
<<<<<<< HEAD
        "Date": "Tue, 02 Feb 2021 21:45:59 GMT",
        "ETag": "\u00220x8D8C7C3EDEFB426\u0022",
        "Last-Modified": "Tue, 02 Feb 2021 21:45:59 GMT",
=======
        "Date": "Wed, 17 Feb 2021 22:49:13 GMT",
        "ETag": "\u00220x8D8D3963FBFC350\u0022",
        "Last-Modified": "Wed, 17 Feb 2021 22:49:14 GMT",
>>>>>>> 1814567d
        "Server": [
          "Windows-Azure-HDFS/1.0",
          "Microsoft-HTTPAPI/2.0"
        ],
        "x-ms-client-request-id": "5d5abb1e-5448-27c7-a3a9-77bd1f973631",
<<<<<<< HEAD
        "x-ms-request-id": "c30b524a-801f-0059-13ac-f9f8dc000000",
=======
        "x-ms-request-id": "90e00672-601f-008a-0e7f-0524ee000000",
>>>>>>> 1814567d
        "x-ms-version": "2020-06-12"
      },
      "ResponseBody": []
    },
    {
      "RequestUri": "https://seannse.dfs.core.windows.net/test-filesystem-6f1a8a2c-6705-9b2d-fbd2-a66c31b1ac7e/test-directory-4460521c-4d10-f9fd-e7db-c485004359c5?resource=directory",
      "RequestMethod": "PUT",
      "RequestHeaders": {
        "Accept": "application/json",
        "Authorization": "Sanitized",
<<<<<<< HEAD
        "traceparent": "00-f824959b0e62eb47bfd0e3997cdd1705-31cf874e1dbcde46-00",
        "User-Agent": [
          "azsdk-net-Storage.Files.DataLake/12.7.0-alpha.20210202.1",
          "(.NET 5.0.2; Microsoft Windows 10.0.19042)"
        ],
        "x-ms-client-request-id": "1788498c-0820-d054-be60-766d8f41275f",
        "x-ms-date": "Tue, 02 Feb 2021 21:45:59 GMT",
=======
        "traceparent": "00-17731c2f6f430a4582aff5de4fc02dbd-931dc4b3bff0f04e-00",
        "User-Agent": [
          "azsdk-net-Storage.Files.DataLake/12.7.0-alpha.20210217.1",
          "(.NET 5.0.3; Microsoft Windows 10.0.19042)"
        ],
        "x-ms-client-request-id": "1788498c-0820-d054-be60-766d8f41275f",
        "x-ms-date": "Wed, 17 Feb 2021 22:49:14 GMT",
>>>>>>> 1814567d
        "x-ms-return-client-request-id": "true",
        "x-ms-version": "2020-06-12"
      },
      "RequestBody": null,
      "StatusCode": 201,
      "ResponseHeaders": {
        "Content-Length": "0",
<<<<<<< HEAD
        "Date": "Tue, 02 Feb 2021 21:45:59 GMT",
        "ETag": "\u00220x8D8C7C3EDFDC604\u0022",
        "Last-Modified": "Tue, 02 Feb 2021 21:45:59 GMT",
=======
        "Date": "Wed, 17 Feb 2021 22:49:13 GMT",
        "ETag": "\u00220x8D8D3963FCEC221\u0022",
        "Last-Modified": "Wed, 17 Feb 2021 22:49:14 GMT",
>>>>>>> 1814567d
        "Server": [
          "Windows-Azure-HDFS/1.0",
          "Microsoft-HTTPAPI/2.0"
        ],
        "x-ms-client-request-id": "1788498c-0820-d054-be60-766d8f41275f",
<<<<<<< HEAD
        "x-ms-request-id": "c30b5251-801f-0059-1aac-f9f8dc000000",
=======
        "x-ms-request-id": "90e0067f-601f-008a-1b7f-0524ee000000",
>>>>>>> 1814567d
        "x-ms-version": "2020-06-12"
      },
      "ResponseBody": []
    },
    {
      "RequestUri": "https://seannse.dfs.core.windows.net/test-filesystem-6f1a8a2c-6705-9b2d-fbd2-a66c31b1ac7e/test-directory-4460521c-4d10-f9fd-e7db-c485004359c5?mode=legacy",
      "RequestMethod": "PUT",
      "RequestHeaders": {
        "Accept": "application/json",
        "Authorization": "Sanitized",
        "User-Agent": [
<<<<<<< HEAD
          "azsdk-net-Storage.Files.DataLake/12.7.0-alpha.20210202.1",
          "(.NET 5.0.2; Microsoft Windows 10.0.19042)"
        ],
        "x-ms-client-request-id": "b6f904ce-42ba-9da4-7505-f12fb4f57f8e",
        "x-ms-date": "Tue, 02 Feb 2021 21:45:59 GMT",
=======
          "azsdk-net-Storage.Files.DataLake/12.7.0-alpha.20210217.1",
          "(.NET 5.0.3; Microsoft Windows 10.0.19042)"
        ],
        "x-ms-client-request-id": "b6f904ce-42ba-9da4-7505-f12fb4f57f8e",
        "x-ms-date": "Wed, 17 Feb 2021 22:49:14 GMT",
>>>>>>> 1814567d
        "x-ms-rename-source": "%2Ftest-filesystem-6f1a8a2c-6705-9b2d-fbd2-a66c31b1ac7e%2Ftest-directory-1b07b5e8-7b48-c4e9-46f3-2ff46aea88ab=",
        "x-ms-return-client-request-id": "true",
        "x-ms-source-if-match": "\u0022garbage\u0022",
        "x-ms-version": "2020-06-12"
      },
      "RequestBody": null,
      "StatusCode": 412,
      "ResponseHeaders": {
        "Content-Length": "213",
        "Content-Type": "application/json; charset=utf-8",
<<<<<<< HEAD
        "Date": "Tue, 02 Feb 2021 21:45:59 GMT",
=======
        "Date": "Wed, 17 Feb 2021 22:49:13 GMT",
>>>>>>> 1814567d
        "Server": [
          "Windows-Azure-HDFS/1.0",
          "Microsoft-HTTPAPI/2.0"
        ],
        "x-ms-client-request-id": "b6f904ce-42ba-9da4-7505-f12fb4f57f8e",
        "x-ms-error-code": "SourceConditionNotMet",
<<<<<<< HEAD
        "x-ms-request-id": "c30b5257-801f-0059-20ac-f9f8dc000000",
=======
        "x-ms-request-id": "90e00688-601f-008a-247f-0524ee000000",
>>>>>>> 1814567d
        "x-ms-version": "2020-06-12"
      },
      "ResponseBody": {
        "error": {
          "code": "SourceConditionNotMet",
<<<<<<< HEAD
          "message": "The source condition specified using HTTP conditional header(s) is not met.\nRequestId:c30b5257-801f-0059-20ac-f9f8dc000000\nTime:2021-02-02T21:45:59.9150567Z"
=======
          "message": "The source condition specified using HTTP conditional header(s) is not met.\nRequestId:90e00688-601f-008a-247f-0524ee000000\nTime:2021-02-17T22:49:14.2935893Z"
>>>>>>> 1814567d
        }
      }
    },
    {
      "RequestUri": "https://seannse.blob.core.windows.net/test-filesystem-6f1a8a2c-6705-9b2d-fbd2-a66c31b1ac7e?restype=container",
      "RequestMethod": "DELETE",
      "RequestHeaders": {
        "Accept": "application/xml",
        "Authorization": "Sanitized",
<<<<<<< HEAD
        "traceparent": "00-a1f5613e245dc649bbd3742605b60778-55ec88ed179f5145-00",
        "User-Agent": [
          "azsdk-net-Storage.Files.DataLake/12.7.0-alpha.20210202.1",
          "(.NET 5.0.2; Microsoft Windows 10.0.19042)"
        ],
        "x-ms-client-request-id": "8a9e9fdd-7047-0da4-0d78-dfba95713efa",
        "x-ms-date": "Tue, 02 Feb 2021 21:45:59 GMT",
=======
        "traceparent": "00-c9edb79b12c9d9468ad98ee75cbf7706-bffba9a8b280dd41-00",
        "User-Agent": [
          "azsdk-net-Storage.Files.DataLake/12.7.0-alpha.20210217.1",
          "(.NET 5.0.3; Microsoft Windows 10.0.19042)"
        ],
        "x-ms-client-request-id": "8a9e9fdd-7047-0da4-0d78-dfba95713efa",
        "x-ms-date": "Wed, 17 Feb 2021 22:49:14 GMT",
>>>>>>> 1814567d
        "x-ms-return-client-request-id": "true",
        "x-ms-version": "2020-06-12"
      },
      "RequestBody": null,
      "StatusCode": 202,
      "ResponseHeaders": {
        "Content-Length": "0",
<<<<<<< HEAD
        "Date": "Tue, 02 Feb 2021 21:45:59 GMT",
=======
        "Date": "Wed, 17 Feb 2021 22:49:13 GMT",
>>>>>>> 1814567d
        "Server": [
          "Windows-Azure-Blob/1.0",
          "Microsoft-HTTPAPI/2.0"
        ],
        "x-ms-client-request-id": "8a9e9fdd-7047-0da4-0d78-dfba95713efa",
<<<<<<< HEAD
        "x-ms-request-id": "d50a109a-601e-00a5-6aac-f92925000000",
=======
        "x-ms-request-id": "7f381f0b-301e-0073-3c7f-0527cc000000",
>>>>>>> 1814567d
        "x-ms-version": "2020-06-12"
      },
      "ResponseBody": []
    },
    {
      "RequestUri": "https://seannse.blob.core.windows.net/test-filesystem-a9f3e5d1-be18-17dc-06f4-0e241ad5098e?restype=container",
      "RequestMethod": "PUT",
      "RequestHeaders": {
        "Accept": "application/xml",
        "Authorization": "Sanitized",
<<<<<<< HEAD
        "traceparent": "00-b79bf07576f71e47b3ea3b1de5c8c5ae-aacc3ed984663f4d-00",
        "User-Agent": [
          "azsdk-net-Storage.Files.DataLake/12.7.0-alpha.20210202.1",
          "(.NET 5.0.2; Microsoft Windows 10.0.19042)"
        ],
        "x-ms-blob-public-access": "container",
        "x-ms-client-request-id": "aefd2d58-dbf2-1f41-c386-84526280f238",
        "x-ms-date": "Tue, 02 Feb 2021 21:45:59 GMT",
=======
        "traceparent": "00-389dff63dbc3bb47a313daca015b47b5-2e5a8d6ec1ba9441-00",
        "User-Agent": [
          "azsdk-net-Storage.Files.DataLake/12.7.0-alpha.20210217.1",
          "(.NET 5.0.3; Microsoft Windows 10.0.19042)"
        ],
        "x-ms-blob-public-access": "container",
        "x-ms-client-request-id": "aefd2d58-dbf2-1f41-c386-84526280f238",
        "x-ms-date": "Wed, 17 Feb 2021 22:49:14 GMT",
>>>>>>> 1814567d
        "x-ms-return-client-request-id": "true",
        "x-ms-version": "2020-06-12"
      },
      "RequestBody": null,
      "StatusCode": 201,
      "ResponseHeaders": {
        "Content-Length": "0",
<<<<<<< HEAD
        "Date": "Tue, 02 Feb 2021 21:45:59 GMT",
        "ETag": "\u00220x8D8C7C3EE4B3A62\u0022",
        "Last-Modified": "Tue, 02 Feb 2021 21:46:00 GMT",
=======
        "Date": "Wed, 17 Feb 2021 22:49:14 GMT",
        "ETag": "\u00220x8D8D396401F8DEC\u0022",
        "Last-Modified": "Wed, 17 Feb 2021 22:49:14 GMT",
>>>>>>> 1814567d
        "Server": [
          "Windows-Azure-Blob/1.0",
          "Microsoft-HTTPAPI/2.0"
        ],
        "x-ms-client-request-id": "aefd2d58-dbf2-1f41-c386-84526280f238",
<<<<<<< HEAD
        "x-ms-request-id": "6d432dd8-601e-008a-10ac-f924ee000000",
=======
        "x-ms-request-id": "c83b1be3-d01e-0044-047f-05f560000000",
>>>>>>> 1814567d
        "x-ms-version": "2020-06-12"
      },
      "ResponseBody": []
    },
    {
      "RequestUri": "https://seannse.dfs.core.windows.net/test-filesystem-a9f3e5d1-be18-17dc-06f4-0e241ad5098e/test-directory-ff39506f-291f-dda3-9fea-abdb085a40c2?resource=directory",
      "RequestMethod": "PUT",
      "RequestHeaders": {
        "Accept": "application/json",
        "Authorization": "Sanitized",
<<<<<<< HEAD
        "traceparent": "00-af262e378cb39a42bdf25376fbdcd5af-feaad2d07ecf314a-00",
        "User-Agent": [
          "azsdk-net-Storage.Files.DataLake/12.7.0-alpha.20210202.1",
          "(.NET 5.0.2; Microsoft Windows 10.0.19042)"
        ],
        "x-ms-client-request-id": "86117d4a-6f0a-2f16-8920-0f082f661668",
        "x-ms-date": "Tue, 02 Feb 2021 21:45:59 GMT",
=======
        "traceparent": "00-85980726cf6e204fb0fc5f37d4029d58-40aa04c08c9c8a4a-00",
        "User-Agent": [
          "azsdk-net-Storage.Files.DataLake/12.7.0-alpha.20210217.1",
          "(.NET 5.0.3; Microsoft Windows 10.0.19042)"
        ],
        "x-ms-client-request-id": "86117d4a-6f0a-2f16-8920-0f082f661668",
        "x-ms-date": "Wed, 17 Feb 2021 22:49:14 GMT",
>>>>>>> 1814567d
        "x-ms-return-client-request-id": "true",
        "x-ms-version": "2020-06-12"
      },
      "RequestBody": null,
      "StatusCode": 201,
      "ResponseHeaders": {
        "Content-Length": "0",
<<<<<<< HEAD
        "Date": "Tue, 02 Feb 2021 21:46:00 GMT",
        "ETag": "\u00220x8D8C7C3EE82D037\u0022",
        "Last-Modified": "Tue, 02 Feb 2021 21:46:00 GMT",
=======
        "Date": "Wed, 17 Feb 2021 22:49:14 GMT",
        "ETag": "\u00220x8D8D3964051E377\u0022",
        "Last-Modified": "Wed, 17 Feb 2021 22:49:15 GMT",
>>>>>>> 1814567d
        "Server": [
          "Windows-Azure-HDFS/1.0",
          "Microsoft-HTTPAPI/2.0"
        ],
        "x-ms-client-request-id": "86117d4a-6f0a-2f16-8920-0f082f661668",
<<<<<<< HEAD
        "x-ms-request-id": "cc9c4e88-e01f-002d-2cac-f9cc2c000000",
=======
        "x-ms-request-id": "5baaec54-601f-0041-117f-0527bb000000",
>>>>>>> 1814567d
        "x-ms-version": "2020-06-12"
      },
      "ResponseBody": []
    },
    {
      "RequestUri": "https://seannse.dfs.core.windows.net/test-filesystem-a9f3e5d1-be18-17dc-06f4-0e241ad5098e/test-directory-89cdc246-05b5-1460-b493-aaecd8d36dab?resource=directory",
      "RequestMethod": "PUT",
      "RequestHeaders": {
        "Accept": "application/json",
        "Authorization": "Sanitized",
<<<<<<< HEAD
        "traceparent": "00-f2b237a91d80bd42acdaa509cddc00fb-932ee3be5f4d3f4e-00",
        "User-Agent": [
          "azsdk-net-Storage.Files.DataLake/12.7.0-alpha.20210202.1",
          "(.NET 5.0.2; Microsoft Windows 10.0.19042)"
        ],
        "x-ms-client-request-id": "ad89e91c-1d26-45c8-1cfd-d276c42a57b6",
        "x-ms-date": "Tue, 02 Feb 2021 21:46:00 GMT",
=======
        "traceparent": "00-fbc260c172d20642a58de9ad56d0cda8-b10bd770c8f7404b-00",
        "User-Agent": [
          "azsdk-net-Storage.Files.DataLake/12.7.0-alpha.20210217.1",
          "(.NET 5.0.3; Microsoft Windows 10.0.19042)"
        ],
        "x-ms-client-request-id": "ad89e91c-1d26-45c8-1cfd-d276c42a57b6",
        "x-ms-date": "Wed, 17 Feb 2021 22:49:15 GMT",
>>>>>>> 1814567d
        "x-ms-return-client-request-id": "true",
        "x-ms-version": "2020-06-12"
      },
      "RequestBody": null,
      "StatusCode": 201,
      "ResponseHeaders": {
        "Content-Length": "0",
<<<<<<< HEAD
        "Date": "Tue, 02 Feb 2021 21:46:00 GMT",
        "ETag": "\u00220x8D8C7C3EE8FFB27\u0022",
        "Last-Modified": "Tue, 02 Feb 2021 21:46:00 GMT",
=======
        "Date": "Wed, 17 Feb 2021 22:49:14 GMT",
        "ETag": "\u00220x8D8D396405D88DB\u0022",
        "Last-Modified": "Wed, 17 Feb 2021 22:49:15 GMT",
>>>>>>> 1814567d
        "Server": [
          "Windows-Azure-HDFS/1.0",
          "Microsoft-HTTPAPI/2.0"
        ],
        "x-ms-client-request-id": "ad89e91c-1d26-45c8-1cfd-d276c42a57b6",
<<<<<<< HEAD
        "x-ms-request-id": "cc9c4e90-e01f-002d-34ac-f9cc2c000000",
=======
        "x-ms-request-id": "5baaec6e-601f-0041-2b7f-0527bb000000",
>>>>>>> 1814567d
        "x-ms-version": "2020-06-12"
      },
      "ResponseBody": []
    },
    {
      "RequestUri": "https://seannse.blob.core.windows.net/test-filesystem-a9f3e5d1-be18-17dc-06f4-0e241ad5098e/test-directory-ff39506f-291f-dda3-9fea-abdb085a40c2",
      "RequestMethod": "HEAD",
      "RequestHeaders": {
        "Accept": "application/xml",
        "Authorization": "Sanitized",
        "User-Agent": [
<<<<<<< HEAD
          "azsdk-net-Storage.Files.DataLake/12.7.0-alpha.20210202.1",
          "(.NET 5.0.2; Microsoft Windows 10.0.19042)"
        ],
        "x-ms-client-request-id": "eed0bc1d-bf49-2584-664b-6d4be7415197",
        "x-ms-date": "Tue, 02 Feb 2021 21:46:00 GMT",
=======
          "azsdk-net-Storage.Files.DataLake/12.7.0-alpha.20210217.1",
          "(.NET 5.0.3; Microsoft Windows 10.0.19042)"
        ],
        "x-ms-client-request-id": "eed0bc1d-bf49-2584-664b-6d4be7415197",
        "x-ms-date": "Wed, 17 Feb 2021 22:49:15 GMT",
>>>>>>> 1814567d
        "x-ms-return-client-request-id": "true",
        "x-ms-version": "2020-06-12"
      },
      "RequestBody": null,
      "StatusCode": 200,
      "ResponseHeaders": {
        "Accept-Ranges": "bytes",
        "Content-Length": "0",
        "Content-Type": "application/octet-stream",
<<<<<<< HEAD
        "Date": "Tue, 02 Feb 2021 21:46:00 GMT",
        "ETag": "\u00220x8D8C7C3EE82D037\u0022",
        "Last-Modified": "Tue, 02 Feb 2021 21:46:00 GMT",
=======
        "Date": "Wed, 17 Feb 2021 22:49:14 GMT",
        "ETag": "\u00220x8D8D3964051E377\u0022",
        "Last-Modified": "Wed, 17 Feb 2021 22:49:15 GMT",
>>>>>>> 1814567d
        "Server": [
          "Windows-Azure-Blob/1.0",
          "Microsoft-HTTPAPI/2.0"
        ],
        "x-ms-access-tier": "Hot",
        "x-ms-access-tier-inferred": "true",
        "x-ms-blob-type": "BlockBlob",
        "x-ms-client-request-id": "eed0bc1d-bf49-2584-664b-6d4be7415197",
<<<<<<< HEAD
        "x-ms-creation-time": "Tue, 02 Feb 2021 21:46:00 GMT",
=======
        "x-ms-creation-time": "Wed, 17 Feb 2021 22:49:15 GMT",
>>>>>>> 1814567d
        "x-ms-group": "$superuser",
        "x-ms-lease-state": "available",
        "x-ms-lease-status": "unlocked",
        "x-ms-meta-hdi_isfolder": "true",
        "x-ms-owner": "$superuser",
        "x-ms-permissions": "rwxr-x---",
<<<<<<< HEAD
        "x-ms-request-id": "6d432ea9-601e-008a-42ac-f924ee000000",
=======
        "x-ms-request-id": "c83b1dab-d01e-0044-1f7f-05f560000000",
>>>>>>> 1814567d
        "x-ms-server-encrypted": "true",
        "x-ms-version": "2020-06-12"
      },
      "ResponseBody": []
    },
    {
      "RequestUri": "https://seannse.dfs.core.windows.net/test-filesystem-a9f3e5d1-be18-17dc-06f4-0e241ad5098e/test-directory-89cdc246-05b5-1460-b493-aaecd8d36dab?mode=legacy",
      "RequestMethod": "PUT",
      "RequestHeaders": {
        "Accept": "application/json",
        "Authorization": "Sanitized",
        "User-Agent": [
<<<<<<< HEAD
          "azsdk-net-Storage.Files.DataLake/12.7.0-alpha.20210202.1",
          "(.NET 5.0.2; Microsoft Windows 10.0.19042)"
        ],
        "x-ms-client-request-id": "0859b134-685a-f46c-de9f-9b881ed3a5c9",
        "x-ms-date": "Tue, 02 Feb 2021 21:46:00 GMT",
        "x-ms-rename-source": "%2Ftest-filesystem-a9f3e5d1-be18-17dc-06f4-0e241ad5098e%2Ftest-directory-ff39506f-291f-dda3-9fea-abdb085a40c2=",
        "x-ms-return-client-request-id": "true",
        "x-ms-source-if-none-match": "\u00220x8D8C7C3EE82D037\u0022",
=======
          "azsdk-net-Storage.Files.DataLake/12.7.0-alpha.20210217.1",
          "(.NET 5.0.3; Microsoft Windows 10.0.19042)"
        ],
        "x-ms-client-request-id": "0859b134-685a-f46c-de9f-9b881ed3a5c9",
        "x-ms-date": "Wed, 17 Feb 2021 22:49:15 GMT",
        "x-ms-rename-source": "%2Ftest-filesystem-a9f3e5d1-be18-17dc-06f4-0e241ad5098e%2Ftest-directory-ff39506f-291f-dda3-9fea-abdb085a40c2=",
        "x-ms-return-client-request-id": "true",
        "x-ms-source-if-none-match": "0x8D8D3964051E377",
>>>>>>> 1814567d
        "x-ms-version": "2020-06-12"
      },
      "RequestBody": null,
      "StatusCode": 412,
      "ResponseHeaders": {
        "Content-Length": "213",
        "Content-Type": "application/json; charset=utf-8",
<<<<<<< HEAD
        "Date": "Tue, 02 Feb 2021 21:46:00 GMT",
=======
        "Date": "Wed, 17 Feb 2021 22:49:14 GMT",
>>>>>>> 1814567d
        "Server": [
          "Windows-Azure-HDFS/1.0",
          "Microsoft-HTTPAPI/2.0"
        ],
        "x-ms-client-request-id": "0859b134-685a-f46c-de9f-9b881ed3a5c9",
        "x-ms-error-code": "SourceConditionNotMet",
<<<<<<< HEAD
        "x-ms-request-id": "cc9c4ea2-e01f-002d-46ac-f9cc2c000000",
=======
        "x-ms-request-id": "5baaec8d-601f-0041-4a7f-0527bb000000",
>>>>>>> 1814567d
        "x-ms-version": "2020-06-12"
      },
      "ResponseBody": {
        "error": {
          "code": "SourceConditionNotMet",
<<<<<<< HEAD
          "message": "The source condition specified using HTTP conditional header(s) is not met.\nRequestId:cc9c4ea2-e01f-002d-46ac-f9cc2c000000\nTime:2021-02-02T21:46:00.9675181Z"
=======
          "message": "The source condition specified using HTTP conditional header(s) is not met.\nRequestId:5baaec8d-601f-0041-4a7f-0527bb000000\nTime:2021-02-17T22:49:15.3163011Z"
>>>>>>> 1814567d
        }
      }
    },
    {
      "RequestUri": "https://seannse.blob.core.windows.net/test-filesystem-a9f3e5d1-be18-17dc-06f4-0e241ad5098e?restype=container",
      "RequestMethod": "DELETE",
      "RequestHeaders": {
        "Accept": "application/xml",
        "Authorization": "Sanitized",
<<<<<<< HEAD
        "traceparent": "00-eec8048706e2c443b087958d87e7e276-d51db84e01792147-00",
        "User-Agent": [
          "azsdk-net-Storage.Files.DataLake/12.7.0-alpha.20210202.1",
          "(.NET 5.0.2; Microsoft Windows 10.0.19042)"
        ],
        "x-ms-client-request-id": "3517faa8-48e7-dc3d-400f-092fd89171f6",
        "x-ms-date": "Tue, 02 Feb 2021 21:46:00 GMT",
=======
        "traceparent": "00-5e568907dd03ba4e93e3675e2b409855-80431424d3ff9340-00",
        "User-Agent": [
          "azsdk-net-Storage.Files.DataLake/12.7.0-alpha.20210217.1",
          "(.NET 5.0.3; Microsoft Windows 10.0.19042)"
        ],
        "x-ms-client-request-id": "3517faa8-48e7-dc3d-400f-092fd89171f6",
        "x-ms-date": "Wed, 17 Feb 2021 22:49:15 GMT",
>>>>>>> 1814567d
        "x-ms-return-client-request-id": "true",
        "x-ms-version": "2020-06-12"
      },
      "RequestBody": null,
      "StatusCode": 202,
      "ResponseHeaders": {
        "Content-Length": "0",
<<<<<<< HEAD
        "Date": "Tue, 02 Feb 2021 21:46:00 GMT",
=======
        "Date": "Wed, 17 Feb 2021 22:49:15 GMT",
>>>>>>> 1814567d
        "Server": [
          "Windows-Azure-Blob/1.0",
          "Microsoft-HTTPAPI/2.0"
        ],
        "x-ms-client-request-id": "3517faa8-48e7-dc3d-400f-092fd89171f6",
<<<<<<< HEAD
        "x-ms-request-id": "6d432f04-601e-008a-14ac-f924ee000000",
=======
        "x-ms-request-id": "c83b1e39-d01e-0044-1f7f-05f560000000",
>>>>>>> 1814567d
        "x-ms-version": "2020-06-12"
      },
      "ResponseBody": []
    },
    {
      "RequestUri": "https://seannse.blob.core.windows.net/test-filesystem-240ad956-afdb-53cd-60b0-661a431fd7c9?restype=container",
      "RequestMethod": "PUT",
      "RequestHeaders": {
        "Accept": "application/xml",
        "Authorization": "Sanitized",
<<<<<<< HEAD
        "traceparent": "00-bfba4dcf1528ce4e828ec530eb372e5c-4aa93eb78037e149-00",
        "User-Agent": [
          "azsdk-net-Storage.Files.DataLake/12.7.0-alpha.20210202.1",
          "(.NET 5.0.2; Microsoft Windows 10.0.19042)"
        ],
        "x-ms-blob-public-access": "container",
        "x-ms-client-request-id": "42f62dce-ab0a-f8db-2cc4-d437e2239821",
        "x-ms-date": "Tue, 02 Feb 2021 21:46:00 GMT",
=======
        "traceparent": "00-d53e70c80c9e8c468f316b1888853241-45e4cc31313ec448-00",
        "User-Agent": [
          "azsdk-net-Storage.Files.DataLake/12.7.0-alpha.20210217.1",
          "(.NET 5.0.3; Microsoft Windows 10.0.19042)"
        ],
        "x-ms-blob-public-access": "container",
        "x-ms-client-request-id": "42f62dce-ab0a-f8db-2cc4-d437e2239821",
        "x-ms-date": "Wed, 17 Feb 2021 22:49:15 GMT",
>>>>>>> 1814567d
        "x-ms-return-client-request-id": "true",
        "x-ms-version": "2020-06-12"
      },
      "RequestBody": null,
      "StatusCode": 201,
      "ResponseHeaders": {
        "Content-Length": "0",
<<<<<<< HEAD
        "Date": "Tue, 02 Feb 2021 21:46:01 GMT",
        "ETag": "\u00220x8D8C7C3EEF05C22\u0022",
        "Last-Modified": "Tue, 02 Feb 2021 21:46:01 GMT",
=======
        "Date": "Wed, 17 Feb 2021 22:49:15 GMT",
        "ETag": "\u00220x8D8D39640B7C76D\u0022",
        "Last-Modified": "Wed, 17 Feb 2021 22:49:15 GMT",
>>>>>>> 1814567d
        "Server": [
          "Windows-Azure-Blob/1.0",
          "Microsoft-HTTPAPI/2.0"
        ],
        "x-ms-client-request-id": "42f62dce-ab0a-f8db-2cc4-d437e2239821",
<<<<<<< HEAD
        "x-ms-request-id": "2e9bc1d7-101e-0006-11ac-f94ce0000000",
=======
        "x-ms-request-id": "1cfd9f6c-001e-0035-157f-05134b000000",
>>>>>>> 1814567d
        "x-ms-version": "2020-06-12"
      },
      "ResponseBody": []
    },
    {
      "RequestUri": "https://seannse.dfs.core.windows.net/test-filesystem-240ad956-afdb-53cd-60b0-661a431fd7c9/test-directory-f3603f37-4cb0-e63b-f7ee-31e4fc377b3f?resource=directory",
      "RequestMethod": "PUT",
      "RequestHeaders": {
        "Accept": "application/json",
        "Authorization": "Sanitized",
<<<<<<< HEAD
        "traceparent": "00-edb13a13e72a1546a75c2da3713f0f02-2f591c617266a747-00",
        "User-Agent": [
          "azsdk-net-Storage.Files.DataLake/12.7.0-alpha.20210202.1",
          "(.NET 5.0.2; Microsoft Windows 10.0.19042)"
        ],
        "x-ms-client-request-id": "985e915e-dcc0-8160-f20f-4a1c7af6fbf5",
        "x-ms-date": "Tue, 02 Feb 2021 21:46:00 GMT",
=======
        "traceparent": "00-6871edf1af5d6e46afc99243584fdba5-39096a7eb26c944a-00",
        "User-Agent": [
          "azsdk-net-Storage.Files.DataLake/12.7.0-alpha.20210217.1",
          "(.NET 5.0.3; Microsoft Windows 10.0.19042)"
        ],
        "x-ms-client-request-id": "985e915e-dcc0-8160-f20f-4a1c7af6fbf5",
        "x-ms-date": "Wed, 17 Feb 2021 22:49:15 GMT",
>>>>>>> 1814567d
        "x-ms-return-client-request-id": "true",
        "x-ms-version": "2020-06-12"
      },
      "RequestBody": null,
      "StatusCode": 201,
      "ResponseHeaders": {
        "Content-Length": "0",
<<<<<<< HEAD
        "Date": "Tue, 02 Feb 2021 21:46:01 GMT",
        "ETag": "\u00220x8D8C7C3EF2E0D3D\u0022",
        "Last-Modified": "Tue, 02 Feb 2021 21:46:01 GMT",
=======
        "Date": "Wed, 17 Feb 2021 22:49:15 GMT",
        "ETag": "\u00220x8D8D39640EBEA14\u0022",
        "Last-Modified": "Wed, 17 Feb 2021 22:49:16 GMT",
>>>>>>> 1814567d
        "Server": [
          "Windows-Azure-HDFS/1.0",
          "Microsoft-HTTPAPI/2.0"
        ],
        "x-ms-client-request-id": "985e915e-dcc0-8160-f20f-4a1c7af6fbf5",
<<<<<<< HEAD
        "x-ms-request-id": "077c6814-601f-0051-44ac-f9e2d3000000",
=======
        "x-ms-request-id": "c6d7a557-401f-0046-7c7f-054bd8000000",
>>>>>>> 1814567d
        "x-ms-version": "2020-06-12"
      },
      "ResponseBody": []
    },
    {
      "RequestUri": "https://seannse.dfs.core.windows.net/test-filesystem-240ad956-afdb-53cd-60b0-661a431fd7c9/test-directory-8c579548-82d7-a2f7-7f3d-eac755434b4d?resource=directory",
      "RequestMethod": "PUT",
      "RequestHeaders": {
        "Accept": "application/json",
        "Authorization": "Sanitized",
<<<<<<< HEAD
        "traceparent": "00-f582a5573a4bff4d9077d7b0cb84dc01-c0df27a3c7d11e41-00",
        "User-Agent": [
          "azsdk-net-Storage.Files.DataLake/12.7.0-alpha.20210202.1",
          "(.NET 5.0.2; Microsoft Windows 10.0.19042)"
        ],
        "x-ms-client-request-id": "05af01ed-ad53-dbf8-9abb-1882f1982cae",
        "x-ms-date": "Tue, 02 Feb 2021 21:46:01 GMT",
=======
        "traceparent": "00-86dba06bef673948b8714f0f699cb61c-a9b1a919081be945-00",
        "User-Agent": [
          "azsdk-net-Storage.Files.DataLake/12.7.0-alpha.20210217.1",
          "(.NET 5.0.3; Microsoft Windows 10.0.19042)"
        ],
        "x-ms-client-request-id": "05af01ed-ad53-dbf8-9abb-1882f1982cae",
        "x-ms-date": "Wed, 17 Feb 2021 22:49:16 GMT",
>>>>>>> 1814567d
        "x-ms-return-client-request-id": "true",
        "x-ms-version": "2020-06-12"
      },
      "RequestBody": null,
      "StatusCode": 201,
      "ResponseHeaders": {
        "Content-Length": "0",
<<<<<<< HEAD
        "Date": "Tue, 02 Feb 2021 21:46:01 GMT",
        "ETag": "\u00220x8D8C7C3EF3CD6D8\u0022",
        "Last-Modified": "Tue, 02 Feb 2021 21:46:01 GMT",
=======
        "Date": "Wed, 17 Feb 2021 22:49:15 GMT",
        "ETag": "\u00220x8D8D39640F9C6BF\u0022",
        "Last-Modified": "Wed, 17 Feb 2021 22:49:16 GMT",
>>>>>>> 1814567d
        "Server": [
          "Windows-Azure-HDFS/1.0",
          "Microsoft-HTTPAPI/2.0"
        ],
        "x-ms-client-request-id": "05af01ed-ad53-dbf8-9abb-1882f1982cae",
<<<<<<< HEAD
        "x-ms-request-id": "077c6823-601f-0051-53ac-f9e2d3000000",
=======
        "x-ms-request-id": "c6d7a563-401f-0046-087f-054bd8000000",
>>>>>>> 1814567d
        "x-ms-version": "2020-06-12"
      },
      "ResponseBody": []
    },
    {
      "RequestUri": "https://seannse.dfs.core.windows.net/test-filesystem-240ad956-afdb-53cd-60b0-661a431fd7c9/test-directory-8c579548-82d7-a2f7-7f3d-eac755434b4d?mode=legacy",
      "RequestMethod": "PUT",
      "RequestHeaders": {
        "Accept": "application/json",
        "Authorization": "Sanitized",
        "User-Agent": [
<<<<<<< HEAD
          "azsdk-net-Storage.Files.DataLake/12.7.0-alpha.20210202.1",
          "(.NET 5.0.2; Microsoft Windows 10.0.19042)"
        ],
        "x-ms-client-request-id": "53dad795-4594-05f9-67aa-d01dcbfb115c",
        "x-ms-date": "Tue, 02 Feb 2021 21:46:01 GMT",
=======
          "azsdk-net-Storage.Files.DataLake/12.7.0-alpha.20210217.1",
          "(.NET 5.0.3; Microsoft Windows 10.0.19042)"
        ],
        "x-ms-client-request-id": "53dad795-4594-05f9-67aa-d01dcbfb115c",
        "x-ms-date": "Wed, 17 Feb 2021 22:49:16 GMT",
>>>>>>> 1814567d
        "x-ms-rename-source": "%2Ftest-filesystem-240ad956-afdb-53cd-60b0-661a431fd7c9%2Ftest-directory-f3603f37-4cb0-e63b-f7ee-31e4fc377b3f=",
        "x-ms-return-client-request-id": "true",
        "x-ms-source-lease-id": "440fc002-cdfe-d82b-64dc-c1536a967677",
        "x-ms-version": "2020-06-12"
      },
      "RequestBody": null,
      "StatusCode": 412,
      "ResponseHeaders": {
        "Content-Length": "176",
        "Content-Type": "application/json; charset=utf-8",
<<<<<<< HEAD
        "Date": "Tue, 02 Feb 2021 21:46:01 GMT",
=======
        "Date": "Wed, 17 Feb 2021 22:49:16 GMT",
>>>>>>> 1814567d
        "Server": [
          "Windows-Azure-HDFS/1.0",
          "Microsoft-HTTPAPI/2.0"
        ],
        "x-ms-client-request-id": "53dad795-4594-05f9-67aa-d01dcbfb115c",
        "x-ms-error-code": "LeaseNotPresent",
<<<<<<< HEAD
        "x-ms-request-id": "077c683d-601f-0051-6dac-f9e2d3000000",
=======
        "x-ms-request-id": "c6d7a572-401f-0046-177f-054bd8000000",
>>>>>>> 1814567d
        "x-ms-version": "2020-06-12"
      },
      "ResponseBody": {
        "error": {
          "code": "LeaseNotPresent",
<<<<<<< HEAD
          "message": "There is currently no lease on the resource.\nRequestId:077c683d-601f-0051-6dac-f9e2d3000000\nTime:2021-02-02T21:46:02.0316239Z"
=======
          "message": "There is currently no lease on the resource.\nRequestId:c6d7a572-401f-0046-177f-054bd8000000\nTime:2021-02-17T22:49:16.2729075Z"
>>>>>>> 1814567d
        }
      }
    },
    {
      "RequestUri": "https://seannse.blob.core.windows.net/test-filesystem-240ad956-afdb-53cd-60b0-661a431fd7c9?restype=container",
      "RequestMethod": "DELETE",
      "RequestHeaders": {
        "Accept": "application/xml",
        "Authorization": "Sanitized",
<<<<<<< HEAD
        "traceparent": "00-0bbf9b2227f52342a28daf58d5269a43-bf3bfcdd85875245-00",
        "User-Agent": [
          "azsdk-net-Storage.Files.DataLake/12.7.0-alpha.20210202.1",
          "(.NET 5.0.2; Microsoft Windows 10.0.19042)"
        ],
        "x-ms-client-request-id": "1aed3c63-d9be-7e1a-0462-b2c6c000991b",
        "x-ms-date": "Tue, 02 Feb 2021 21:46:01 GMT",
=======
        "traceparent": "00-67eb6a84b781f642bf4a55354b42c564-66fcff079f545945-00",
        "User-Agent": [
          "azsdk-net-Storage.Files.DataLake/12.7.0-alpha.20210217.1",
          "(.NET 5.0.3; Microsoft Windows 10.0.19042)"
        ],
        "x-ms-client-request-id": "1aed3c63-d9be-7e1a-0462-b2c6c000991b",
        "x-ms-date": "Wed, 17 Feb 2021 22:49:16 GMT",
>>>>>>> 1814567d
        "x-ms-return-client-request-id": "true",
        "x-ms-version": "2020-06-12"
      },
      "RequestBody": null,
      "StatusCode": 202,
      "ResponseHeaders": {
        "Content-Length": "0",
<<<<<<< HEAD
        "Date": "Tue, 02 Feb 2021 21:46:01 GMT",
=======
        "Date": "Wed, 17 Feb 2021 22:49:16 GMT",
>>>>>>> 1814567d
        "Server": [
          "Windows-Azure-Blob/1.0",
          "Microsoft-HTTPAPI/2.0"
        ],
        "x-ms-client-request-id": "1aed3c63-d9be-7e1a-0462-b2c6c000991b",
<<<<<<< HEAD
        "x-ms-request-id": "2e9bc333-101e-0006-4dac-f94ce0000000",
=======
        "x-ms-request-id": "1cfda0a7-001e-0035-407f-05134b000000",
>>>>>>> 1814567d
        "x-ms-version": "2020-06-12"
      },
      "ResponseBody": []
    }
  ],
  "Variables": {
<<<<<<< HEAD
    "DateTimeOffsetNow": "2021-02-02T15:45:56.3416214-06:00",
=======
    "DateTimeOffsetNow": "2021-02-17T16:49:11.2603386-06:00",
>>>>>>> 1814567d
    "RandomSeed": "274450787",
    "Storage_TestConfigHierarchicalNamespace": "NamespaceTenant\nseannse\nU2FuaXRpemVk\nhttps://seannse.blob.core.windows.net\nhttps://seannse.file.core.windows.net\nhttps://seannse.queue.core.windows.net\nhttps://seannse.table.core.windows.net\n\n\n\n\nhttps://seannse-secondary.blob.core.windows.net\nhttps://seannse-secondary.file.core.windows.net\nhttps://seannse-secondary.queue.core.windows.net\nhttps://seannse-secondary.table.core.windows.net\n68390a19-a643-458b-b726-408abf67b4fc\nSanitized\n72f988bf-86f1-41af-91ab-2d7cd011db47\nhttps://login.microsoftonline.com/\nCloud\nBlobEndpoint=https://seannse.blob.core.windows.net/;QueueEndpoint=https://seannse.queue.core.windows.net/;FileEndpoint=https://seannse.file.core.windows.net/;BlobSecondaryEndpoint=https://seannse-secondary.blob.core.windows.net/;QueueSecondaryEndpoint=https://seannse-secondary.queue.core.windows.net/;FileSecondaryEndpoint=https://seannse-secondary.file.core.windows.net/;AccountName=seannse;AccountKey=Sanitized\n"
  }
}<|MERGE_RESOLUTION|>--- conflicted
+++ resolved
@@ -1,192 +1,120 @@
 {
   "Entries": [
     {
-      "RequestUri": "https://seannse.blob.core.windows.net/test-filesystem-93b93430-d043-74a4-e610-476f117d8558?restype=container",
-      "RequestMethod": "PUT",
-      "RequestHeaders": {
-        "Accept": "application/xml",
-        "Authorization": "Sanitized",
-<<<<<<< HEAD
-        "traceparent": "00-74ea7e524e295740ab7bbba8f26e5ed7-c9c02e86495fb546-00",
-        "User-Agent": [
-          "azsdk-net-Storage.Files.DataLake/12.7.0-alpha.20210202.1",
-          "(.NET 5.0.2; Microsoft Windows 10.0.19042)"
+      "RequestUri": "https://seannse.blob.core.windows.net/test-filesystem-b22a23b1-1a53-939f-f48d-80197ece57dc?restype=container",
+      "RequestMethod": "PUT",
+      "RequestHeaders": {
+        "Accept": "application/xml",
+        "Authorization": "Sanitized",
+        "traceparent": "00-0655d29d08b2fe4e8e93ddec55a8077d-cea27f13faa94546-00",
+        "User-Agent": [
+          "azsdk-net-Storage.Files.DataLake/12.7.0-alpha.20210219.1",
+          "(.NET 5.0.3; Microsoft Windows 10.0.19041)"
         ],
         "x-ms-blob-public-access": "container",
-        "x-ms-client-request-id": "8c0b1d59-043a-3163-1c9b-5ded85bbc6e7",
-        "x-ms-date": "Tue, 02 Feb 2021 21:45:56 GMT",
-=======
-        "traceparent": "00-a03570baa27c9e45886b46749f7220fb-e6299e1c3349b543-00",
-        "User-Agent": [
-          "azsdk-net-Storage.Files.DataLake/12.7.0-alpha.20210217.1",
-          "(.NET 5.0.3; Microsoft Windows 10.0.19042)"
-        ],
-        "x-ms-blob-public-access": "container",
-        "x-ms-client-request-id": "8c0b1d59-043a-3163-1c9b-5ded85bbc6e7",
-        "x-ms-date": "Wed, 17 Feb 2021 22:49:11 GMT",
->>>>>>> 1814567d
-        "x-ms-return-client-request-id": "true",
-        "x-ms-version": "2020-06-12"
-      },
-      "RequestBody": null,
-      "StatusCode": 201,
-      "ResponseHeaders": {
-        "Content-Length": "0",
-<<<<<<< HEAD
-        "Date": "Tue, 02 Feb 2021 21:45:57 GMT",
-        "ETag": "\u00220x8D8C7C3EC7579AA\u0022",
-        "Last-Modified": "Tue, 02 Feb 2021 21:45:57 GMT",
-=======
-        "Date": "Wed, 17 Feb 2021 22:49:11 GMT",
-        "ETag": "\u00220x8D8D3963E2D77D7\u0022",
-        "Last-Modified": "Wed, 17 Feb 2021 22:49:11 GMT",
->>>>>>> 1814567d
-        "Server": [
-          "Windows-Azure-Blob/1.0",
-          "Microsoft-HTTPAPI/2.0"
-        ],
-        "x-ms-client-request-id": "8c0b1d59-043a-3163-1c9b-5ded85bbc6e7",
-<<<<<<< HEAD
-        "x-ms-request-id": "ee2443d6-401e-0069-12ac-f94613000000",
-=======
-        "x-ms-request-id": "12bb516b-401e-008d-287f-05488d000000",
->>>>>>> 1814567d
-        "x-ms-version": "2020-06-12"
-      },
-      "ResponseBody": []
-    },
-    {
-      "RequestUri": "https://seannse.dfs.core.windows.net/test-filesystem-93b93430-d043-74a4-e610-476f117d8558/test-directory-f7ec6956-d188-10b2-0401-cfae1186dc5c?resource=directory",
-      "RequestMethod": "PUT",
-      "RequestHeaders": {
-        "Accept": "application/json",
-        "Authorization": "Sanitized",
-<<<<<<< HEAD
-        "traceparent": "00-42ed97459daad346994ac0b17138c2f4-4b73a7655c6fb445-00",
-        "User-Agent": [
-          "azsdk-net-Storage.Files.DataLake/12.7.0-alpha.20210202.1",
-          "(.NET 5.0.2; Microsoft Windows 10.0.19042)"
-        ],
-        "x-ms-client-request-id": "2ec7d7ce-689e-87c6-6afa-873835b52095",
-        "x-ms-date": "Tue, 02 Feb 2021 21:45:56 GMT",
-=======
-        "traceparent": "00-02b9c598374a3540b6fda2ed03ad2c7c-e3b7134d8eb34f43-00",
-        "User-Agent": [
-          "azsdk-net-Storage.Files.DataLake/12.7.0-alpha.20210217.1",
-          "(.NET 5.0.3; Microsoft Windows 10.0.19042)"
-        ],
-        "x-ms-client-request-id": "2ec7d7ce-689e-87c6-6afa-873835b52095",
-        "x-ms-date": "Wed, 17 Feb 2021 22:49:11 GMT",
->>>>>>> 1814567d
-        "x-ms-return-client-request-id": "true",
-        "x-ms-version": "2020-06-12"
-      },
-      "RequestBody": null,
-      "StatusCode": 201,
-      "ResponseHeaders": {
-        "Content-Length": "0",
-<<<<<<< HEAD
-        "Date": "Tue, 02 Feb 2021 21:45:57 GMT",
-        "ETag": "\u00220x8D8C7C3ECB1A588\u0022",
-        "Last-Modified": "Tue, 02 Feb 2021 21:45:57 GMT",
-=======
-        "Date": "Wed, 17 Feb 2021 22:49:11 GMT",
-        "ETag": "\u00220x8D8D3963E6E276D\u0022",
-        "Last-Modified": "Wed, 17 Feb 2021 22:49:11 GMT",
->>>>>>> 1814567d
-        "Server": [
-          "Windows-Azure-HDFS/1.0",
-          "Microsoft-HTTPAPI/2.0"
-        ],
-        "x-ms-client-request-id": "2ec7d7ce-689e-87c6-6afa-873835b52095",
-<<<<<<< HEAD
-        "x-ms-request-id": "6f194be4-a01f-0003-05ac-f99e3b000000",
-=======
-        "x-ms-request-id": "175b50de-901f-0037-7c7f-05adf3000000",
->>>>>>> 1814567d
-        "x-ms-version": "2020-06-12"
-      },
-      "ResponseBody": []
-    },
-    {
-      "RequestUri": "https://seannse.dfs.core.windows.net/test-filesystem-93b93430-d043-74a4-e610-476f117d8558/test-directory-8d3d01be-d2a4-5c74-4b89-e7ac49884dc3?resource=directory",
-      "RequestMethod": "PUT",
-      "RequestHeaders": {
-        "Accept": "application/json",
-        "Authorization": "Sanitized",
-<<<<<<< HEAD
-        "traceparent": "00-b85ab6c2662fb345aa76e4aa1166c3d9-f05fff2457e4da4f-00",
-        "User-Agent": [
-          "azsdk-net-Storage.Files.DataLake/12.7.0-alpha.20210202.1",
-          "(.NET 5.0.2; Microsoft Windows 10.0.19042)"
-        ],
-        "x-ms-client-request-id": "c06bf2bb-a504-fc63-626a-e21481193ee1",
-        "x-ms-date": "Tue, 02 Feb 2021 21:45:57 GMT",
-=======
-        "traceparent": "00-21b0c683c9128241984cb4f038dc8850-955779712366fa4e-00",
-        "User-Agent": [
-          "azsdk-net-Storage.Files.DataLake/12.7.0-alpha.20210217.1",
-          "(.NET 5.0.3; Microsoft Windows 10.0.19042)"
-        ],
-        "x-ms-client-request-id": "c06bf2bb-a504-fc63-626a-e21481193ee1",
-        "x-ms-date": "Wed, 17 Feb 2021 22:49:12 GMT",
->>>>>>> 1814567d
-        "x-ms-return-client-request-id": "true",
-        "x-ms-version": "2020-06-12"
-      },
-      "RequestBody": null,
-      "StatusCode": 201,
-      "ResponseHeaders": {
-        "Content-Length": "0",
-<<<<<<< HEAD
-        "Date": "Tue, 02 Feb 2021 21:45:57 GMT",
-        "ETag": "\u00220x8D8C7C3ECBF7D19\u0022",
-        "Last-Modified": "Tue, 02 Feb 2021 21:45:57 GMT",
-=======
-        "Date": "Wed, 17 Feb 2021 22:49:11 GMT",
-        "ETag": "\u00220x8D8D3963E7BE265\u0022",
-        "Last-Modified": "Wed, 17 Feb 2021 22:49:11 GMT",
->>>>>>> 1814567d
-        "Server": [
-          "Windows-Azure-HDFS/1.0",
-          "Microsoft-HTTPAPI/2.0"
-        ],
-        "x-ms-client-request-id": "c06bf2bb-a504-fc63-626a-e21481193ee1",
-<<<<<<< HEAD
-        "x-ms-request-id": "6f194bf2-a01f-0003-13ac-f99e3b000000",
-=======
-        "x-ms-request-id": "175b50f0-901f-0037-0e7f-05adf3000000",
->>>>>>> 1814567d
-        "x-ms-version": "2020-06-12"
-      },
-      "ResponseBody": []
-    },
-    {
-      "RequestUri": "https://seannse.dfs.core.windows.net/test-filesystem-93b93430-d043-74a4-e610-476f117d8558/test-directory-8d3d01be-d2a4-5c74-4b89-e7ac49884dc3?mode=legacy",
-      "RequestMethod": "PUT",
-      "RequestHeaders": {
-        "Accept": "application/json",
-        "Authorization": "Sanitized",
-        "User-Agent": [
-<<<<<<< HEAD
-          "azsdk-net-Storage.Files.DataLake/12.7.0-alpha.20210202.1",
-          "(.NET 5.0.2; Microsoft Windows 10.0.19042)"
-        ],
-        "x-ms-client-request-id": "56f18e5c-8c1d-2abe-62e3-d755cba9c617",
-        "x-ms-date": "Tue, 02 Feb 2021 21:45:57 GMT",
-        "x-ms-rename-source": "%2Ftest-filesystem-93b93430-d043-74a4-e610-476f117d8558%2Ftest-directory-f7ec6956-d188-10b2-0401-cfae1186dc5c=",
-        "x-ms-return-client-request-id": "true",
-        "x-ms-source-if-modified-since": "Wed, 03 Feb 2021 21:45:56 GMT",
-=======
-          "azsdk-net-Storage.Files.DataLake/12.7.0-alpha.20210217.1",
-          "(.NET 5.0.3; Microsoft Windows 10.0.19042)"
-        ],
-        "x-ms-client-request-id": "56f18e5c-8c1d-2abe-62e3-d755cba9c617",
-        "x-ms-date": "Wed, 17 Feb 2021 22:49:12 GMT",
-        "x-ms-rename-source": "%2Ftest-filesystem-93b93430-d043-74a4-e610-476f117d8558%2Ftest-directory-f7ec6956-d188-10b2-0401-cfae1186dc5c=",
-        "x-ms-return-client-request-id": "true",
-        "x-ms-source-if-modified-since": "Thu, 18 Feb 2021 22:49:11 GMT",
->>>>>>> 1814567d
+        "x-ms-client-request-id": "ddd7ed12-1c90-faa0-153a-3a90501da6ce",
+        "x-ms-date": "Fri, 19 Feb 2021 19:06:02 GMT",
+        "x-ms-return-client-request-id": "true",
+        "x-ms-version": "2020-06-12"
+      },
+      "RequestBody": null,
+      "StatusCode": 201,
+      "ResponseHeaders": {
+        "Content-Length": "0",
+        "Date": "Fri, 19 Feb 2021 19:06:01 GMT",
+        "ETag": "\u00220x8D8D50966724410\u0022",
+        "Last-Modified": "Fri, 19 Feb 2021 19:06:02 GMT",
+        "Server": [
+          "Windows-Azure-Blob/1.0",
+          "Microsoft-HTTPAPI/2.0"
+        ],
+        "x-ms-client-request-id": "ddd7ed12-1c90-faa0-153a-3a90501da6ce",
+        "x-ms-request-id": "cb135632-b01e-006d-80f2-06cb14000000",
+        "x-ms-version": "2020-06-12"
+      },
+      "ResponseBody": []
+    },
+    {
+      "RequestUri": "https://seannse.dfs.core.windows.net/test-filesystem-b22a23b1-1a53-939f-f48d-80197ece57dc/test-directory-bac6bfee-8b1c-d0d8-e88e-f7429ce542bb?resource=directory",
+      "RequestMethod": "PUT",
+      "RequestHeaders": {
+        "Accept": "application/json",
+        "Authorization": "Sanitized",
+        "traceparent": "00-10f429717a17be49aa2889d833143718-2adeb36ebc0b814a-00",
+        "User-Agent": [
+          "azsdk-net-Storage.Files.DataLake/12.7.0-alpha.20210219.1",
+          "(.NET 5.0.3; Microsoft Windows 10.0.19041)"
+        ],
+        "x-ms-client-request-id": "91cbaf6a-7d72-866d-1407-f401245d5e2f",
+        "x-ms-date": "Fri, 19 Feb 2021 19:06:03 GMT",
+        "x-ms-return-client-request-id": "true",
+        "x-ms-version": "2020-06-12"
+      },
+      "RequestBody": null,
+      "StatusCode": 201,
+      "ResponseHeaders": {
+        "Content-Length": "0",
+        "Date": "Fri, 19 Feb 2021 19:06:01 GMT",
+        "ETag": "\u00220x8D8D5096680C2FB\u0022",
+        "Last-Modified": "Fri, 19 Feb 2021 19:06:02 GMT",
+        "Server": [
+          "Windows-Azure-HDFS/1.0",
+          "Microsoft-HTTPAPI/2.0"
+        ],
+        "x-ms-client-request-id": "91cbaf6a-7d72-866d-1407-f401245d5e2f",
+        "x-ms-request-id": "da847206-a01f-0061-09f2-065c1c000000",
+        "x-ms-version": "2020-06-12"
+      },
+      "ResponseBody": []
+    },
+    {
+      "RequestUri": "https://seannse.dfs.core.windows.net/test-filesystem-b22a23b1-1a53-939f-f48d-80197ece57dc/test-directory-5a3b7ef7-1416-73d8-724c-9b24edba293e?resource=directory",
+      "RequestMethod": "PUT",
+      "RequestHeaders": {
+        "Accept": "application/json",
+        "Authorization": "Sanitized",
+        "traceparent": "00-89c3c43f22f41f4485cc4b2401f45c39-18a5602f40df2c43-00",
+        "User-Agent": [
+          "azsdk-net-Storage.Files.DataLake/12.7.0-alpha.20210219.1",
+          "(.NET 5.0.3; Microsoft Windows 10.0.19041)"
+        ],
+        "x-ms-client-request-id": "28266d9a-f06e-5586-d657-1e25e1499859",
+        "x-ms-date": "Fri, 19 Feb 2021 19:06:03 GMT",
+        "x-ms-return-client-request-id": "true",
+        "x-ms-version": "2020-06-12"
+      },
+      "RequestBody": null,
+      "StatusCode": 201,
+      "ResponseHeaders": {
+        "Content-Length": "0",
+        "Date": "Fri, 19 Feb 2021 19:06:01 GMT",
+        "ETag": "\u00220x8D8D509668ED6E4\u0022",
+        "Last-Modified": "Fri, 19 Feb 2021 19:06:02 GMT",
+        "Server": [
+          "Windows-Azure-HDFS/1.0",
+          "Microsoft-HTTPAPI/2.0"
+        ],
+        "x-ms-client-request-id": "28266d9a-f06e-5586-d657-1e25e1499859",
+        "x-ms-request-id": "da847218-a01f-0061-1bf2-065c1c000000",
+        "x-ms-version": "2020-06-12"
+      },
+      "ResponseBody": []
+    },
+    {
+      "RequestUri": "https://seannse.dfs.core.windows.net/test-filesystem-b22a23b1-1a53-939f-f48d-80197ece57dc/test-directory-5a3b7ef7-1416-73d8-724c-9b24edba293e?mode=legacy",
+      "RequestMethod": "PUT",
+      "RequestHeaders": {
+        "Accept": "application/json",
+        "Authorization": "Sanitized",
+        "User-Agent": [
+          "azsdk-net-Storage.Files.DataLake/12.7.0-alpha.20210219.1",
+          "(.NET 5.0.3; Microsoft Windows 10.0.19041)"
+        ],
+        "x-ms-client-request-id": "8089daf7-0093-52cf-d381-16c29224f63e",
+        "x-ms-date": "Fri, 19 Feb 2021 19:06:03 GMT",
+        "x-ms-rename-source": "%2Ftest-filesystem-b22a23b1-1a53-939f-f48d-80197ece57dc%2Ftest-directory-bac6bfee-8b1c-d0d8-e88e-f7429ce542bb=",
+        "x-ms-return-client-request-id": "true",
+        "x-ms-source-if-modified-since": "Sat, 20 Feb 2021 19:06:02 GMT",
         "x-ms-version": "2020-06-12"
       },
       "RequestBody": null,
@@ -194,58 +122,36 @@
       "ResponseHeaders": {
         "Content-Length": "213",
         "Content-Type": "application/json; charset=utf-8",
-<<<<<<< HEAD
-        "Date": "Tue, 02 Feb 2021 21:45:57 GMT",
-=======
-        "Date": "Wed, 17 Feb 2021 22:49:11 GMT",
->>>>>>> 1814567d
-        "Server": [
-          "Windows-Azure-HDFS/1.0",
-          "Microsoft-HTTPAPI/2.0"
-        ],
-        "x-ms-client-request-id": "56f18e5c-8c1d-2abe-62e3-d755cba9c617",
+        "Date": "Fri, 19 Feb 2021 19:06:02 GMT",
+        "Server": [
+          "Windows-Azure-HDFS/1.0",
+          "Microsoft-HTTPAPI/2.0"
+        ],
+        "x-ms-client-request-id": "8089daf7-0093-52cf-d381-16c29224f63e",
         "x-ms-error-code": "SourceConditionNotMet",
-<<<<<<< HEAD
-        "x-ms-request-id": "6f194bf9-a01f-0003-1aac-f99e3b000000",
-=======
-        "x-ms-request-id": "175b5101-901f-0037-1f7f-05adf3000000",
->>>>>>> 1814567d
+        "x-ms-request-id": "da84722a-a01f-0061-2df2-065c1c000000",
         "x-ms-version": "2020-06-12"
       },
       "ResponseBody": {
         "error": {
           "code": "SourceConditionNotMet",
-<<<<<<< HEAD
-          "message": "The source condition specified using HTTP conditional header(s) is not met.\nRequestId:6f194bf9-a01f-0003-1aac-f99e3b000000\nTime:2021-02-02T21:45:57.8474071Z"
-=======
-          "message": "The source condition specified using HTTP conditional header(s) is not met.\nRequestId:175b5101-901f-0037-1f7f-05adf3000000\nTime:2021-02-17T22:49:12.1231950Z"
->>>>>>> 1814567d
+          "message": "The source condition specified using HTTP conditional header(s) is not met.\nRequestId:da84722a-a01f-0061-2df2-065c1c000000\nTime:2021-02-19T19:06:02.5852809Z"
         }
       }
     },
     {
-      "RequestUri": "https://seannse.blob.core.windows.net/test-filesystem-93b93430-d043-74a4-e610-476f117d8558?restype=container",
+      "RequestUri": "https://seannse.blob.core.windows.net/test-filesystem-b22a23b1-1a53-939f-f48d-80197ece57dc?restype=container",
       "RequestMethod": "DELETE",
       "RequestHeaders": {
         "Accept": "application/xml",
         "Authorization": "Sanitized",
-<<<<<<< HEAD
-        "traceparent": "00-b8b814d265963546be4dc0360d0e3cbb-6aeefbb8e7f5ff4a-00",
-        "User-Agent": [
-          "azsdk-net-Storage.Files.DataLake/12.7.0-alpha.20210202.1",
-          "(.NET 5.0.2; Microsoft Windows 10.0.19042)"
-        ],
-        "x-ms-client-request-id": "f2b87c80-e728-20c4-053e-0cf30e804599",
-        "x-ms-date": "Tue, 02 Feb 2021 21:45:57 GMT",
-=======
-        "traceparent": "00-036c7b89c108214f8fbe88e656b85ef9-d6b016cce0b7e947-00",
-        "User-Agent": [
-          "azsdk-net-Storage.Files.DataLake/12.7.0-alpha.20210217.1",
-          "(.NET 5.0.3; Microsoft Windows 10.0.19042)"
-        ],
-        "x-ms-client-request-id": "f2b87c80-e728-20c4-053e-0cf30e804599",
-        "x-ms-date": "Wed, 17 Feb 2021 22:49:12 GMT",
->>>>>>> 1814567d
+        "traceparent": "00-d9c1af5e512af441af061da20ea7d083-c4f7c61fa666f44e-00",
+        "User-Agent": [
+          "azsdk-net-Storage.Files.DataLake/12.7.0-alpha.20210219.1",
+          "(.NET 5.0.3; Microsoft Windows 10.0.19041)"
+        ],
+        "x-ms-client-request-id": "072df669-18bf-ddc6-e76d-f7045a52b410",
+        "x-ms-date": "Fri, 19 Feb 2021 19:06:03 GMT",
         "x-ms-return-client-request-id": "true",
         "x-ms-version": "2020-06-12"
       },
@@ -253,212 +159,132 @@
       "StatusCode": 202,
       "ResponseHeaders": {
         "Content-Length": "0",
-<<<<<<< HEAD
-        "Date": "Tue, 02 Feb 2021 21:45:57 GMT",
-=======
-        "Date": "Wed, 17 Feb 2021 22:49:11 GMT",
->>>>>>> 1814567d
-        "Server": [
-          "Windows-Azure-Blob/1.0",
-          "Microsoft-HTTPAPI/2.0"
-        ],
-        "x-ms-client-request-id": "f2b87c80-e728-20c4-053e-0cf30e804599",
-<<<<<<< HEAD
-        "x-ms-request-id": "ee2444c5-401e-0069-67ac-f94613000000",
-=======
-        "x-ms-request-id": "12bb52da-401e-008d-6d7f-05488d000000",
->>>>>>> 1814567d
-        "x-ms-version": "2020-06-12"
-      },
-      "ResponseBody": []
-    },
-    {
-      "RequestUri": "https://seannse.blob.core.windows.net/test-filesystem-a0c5442e-3b32-9fea-0a1b-39c30fafe115?restype=container",
-      "RequestMethod": "PUT",
-      "RequestHeaders": {
-        "Accept": "application/xml",
-        "Authorization": "Sanitized",
-<<<<<<< HEAD
-        "traceparent": "00-da6db0bba0a6134fae05c2e22d6afb99-5ccee726d6617e40-00",
-        "User-Agent": [
-          "azsdk-net-Storage.Files.DataLake/12.7.0-alpha.20210202.1",
-          "(.NET 5.0.2; Microsoft Windows 10.0.19042)"
+        "Date": "Fri, 19 Feb 2021 19:06:02 GMT",
+        "Server": [
+          "Windows-Azure-Blob/1.0",
+          "Microsoft-HTTPAPI/2.0"
+        ],
+        "x-ms-client-request-id": "072df669-18bf-ddc6-e76d-f7045a52b410",
+        "x-ms-request-id": "cb135695-b01e-006d-5ef2-06cb14000000",
+        "x-ms-version": "2020-06-12"
+      },
+      "ResponseBody": []
+    },
+    {
+      "RequestUri": "https://seannse.blob.core.windows.net/test-filesystem-73ae936d-1fd9-6d9c-9f60-28b30cc434e3?restype=container",
+      "RequestMethod": "PUT",
+      "RequestHeaders": {
+        "Accept": "application/xml",
+        "Authorization": "Sanitized",
+        "traceparent": "00-dd5fe6908424884298b2d27a9c118bb4-857d171f32da124a-00",
+        "User-Agent": [
+          "azsdk-net-Storage.Files.DataLake/12.7.0-alpha.20210219.1",
+          "(.NET 5.0.3; Microsoft Windows 10.0.19041)"
         ],
         "x-ms-blob-public-access": "container",
-        "x-ms-client-request-id": "05dfe315-1387-4433-9218-e80dad001155",
-        "x-ms-date": "Tue, 02 Feb 2021 21:45:57 GMT",
-=======
-        "traceparent": "00-5b934ce4ffff854c92af3e5d83d8d734-cdb2cde48f495244-00",
-        "User-Agent": [
-          "azsdk-net-Storage.Files.DataLake/12.7.0-alpha.20210217.1",
-          "(.NET 5.0.3; Microsoft Windows 10.0.19042)"
-        ],
-        "x-ms-blob-public-access": "container",
-        "x-ms-client-request-id": "05dfe315-1387-4433-9218-e80dad001155",
-        "x-ms-date": "Wed, 17 Feb 2021 22:49:12 GMT",
->>>>>>> 1814567d
-        "x-ms-return-client-request-id": "true",
-        "x-ms-version": "2020-06-12"
-      },
-      "RequestBody": null,
-      "StatusCode": 201,
-      "ResponseHeaders": {
-        "Content-Length": "0",
-<<<<<<< HEAD
-        "Date": "Tue, 02 Feb 2021 21:45:57 GMT",
-        "ETag": "\u00220x8D8C7C3ED1496EC\u0022",
-        "Last-Modified": "Tue, 02 Feb 2021 21:45:58 GMT",
-=======
-        "Date": "Wed, 17 Feb 2021 22:49:11 GMT",
-        "ETag": "\u00220x8D8D3963EE60DA9\u0022",
-        "Last-Modified": "Wed, 17 Feb 2021 22:49:12 GMT",
->>>>>>> 1814567d
-        "Server": [
-          "Windows-Azure-Blob/1.0",
-          "Microsoft-HTTPAPI/2.0"
-        ],
-        "x-ms-client-request-id": "05dfe315-1387-4433-9218-e80dad001155",
-<<<<<<< HEAD
-        "x-ms-request-id": "82e67bac-001e-0047-71ac-f91404000000",
-=======
-        "x-ms-request-id": "6a15710c-601e-008a-2d7f-0524ee000000",
->>>>>>> 1814567d
-        "x-ms-version": "2020-06-12"
-      },
-      "ResponseBody": []
-    },
-    {
-      "RequestUri": "https://seannse.dfs.core.windows.net/test-filesystem-a0c5442e-3b32-9fea-0a1b-39c30fafe115/test-directory-9dc4f65d-f6ac-5ba8-545c-bc8793acee7a?resource=directory",
-      "RequestMethod": "PUT",
-      "RequestHeaders": {
-        "Accept": "application/json",
-        "Authorization": "Sanitized",
-<<<<<<< HEAD
-        "traceparent": "00-67f1a8b037eddc4e852882b7b70e3934-5e6cd7e050247a49-00",
-        "User-Agent": [
-          "azsdk-net-Storage.Files.DataLake/12.7.0-alpha.20210202.1",
-          "(.NET 5.0.2; Microsoft Windows 10.0.19042)"
-        ],
-        "x-ms-client-request-id": "bae05299-29cb-1ff0-3a84-b02b56acb1e5",
-        "x-ms-date": "Tue, 02 Feb 2021 21:45:57 GMT",
-=======
-        "traceparent": "00-39f56edbd8c69542acb7588eed380002-d79071defee81140-00",
-        "User-Agent": [
-          "azsdk-net-Storage.Files.DataLake/12.7.0-alpha.20210217.1",
-          "(.NET 5.0.3; Microsoft Windows 10.0.19042)"
-        ],
-        "x-ms-client-request-id": "bae05299-29cb-1ff0-3a84-b02b56acb1e5",
-        "x-ms-date": "Wed, 17 Feb 2021 22:49:12 GMT",
->>>>>>> 1814567d
-        "x-ms-return-client-request-id": "true",
-        "x-ms-version": "2020-06-12"
-      },
-      "RequestBody": null,
-      "StatusCode": 201,
-      "ResponseHeaders": {
-        "Content-Length": "0",
-<<<<<<< HEAD
-        "Date": "Tue, 02 Feb 2021 21:45:58 GMT",
-        "ETag": "\u00220x8D8C7C3ED4E981F\u0022",
-        "Last-Modified": "Tue, 02 Feb 2021 21:45:58 GMT",
-=======
-        "Date": "Wed, 17 Feb 2021 22:49:12 GMT",
-        "ETag": "\u00220x8D8D3963F261882\u0022",
-        "Last-Modified": "Wed, 17 Feb 2021 22:49:13 GMT",
->>>>>>> 1814567d
-        "Server": [
-          "Windows-Azure-HDFS/1.0",
-          "Microsoft-HTTPAPI/2.0"
-        ],
-        "x-ms-client-request-id": "bae05299-29cb-1ff0-3a84-b02b56acb1e5",
-<<<<<<< HEAD
-        "x-ms-request-id": "55f44443-a01f-004e-07ac-f951d7000000",
-=======
-        "x-ms-request-id": "7e5f8e74-401f-0079-5c7f-05837b000000",
->>>>>>> 1814567d
-        "x-ms-version": "2020-06-12"
-      },
-      "ResponseBody": []
-    },
-    {
-      "RequestUri": "https://seannse.dfs.core.windows.net/test-filesystem-a0c5442e-3b32-9fea-0a1b-39c30fafe115/test-directory-10b96d2a-e553-8186-69a8-601c39d06f73?resource=directory",
-      "RequestMethod": "PUT",
-      "RequestHeaders": {
-        "Accept": "application/json",
-        "Authorization": "Sanitized",
-<<<<<<< HEAD
-        "traceparent": "00-d55b92d09e95fe40b6652a6aad056014-3bd4fb3e6617d449-00",
-        "User-Agent": [
-          "azsdk-net-Storage.Files.DataLake/12.7.0-alpha.20210202.1",
-          "(.NET 5.0.2; Microsoft Windows 10.0.19042)"
-        ],
-        "x-ms-client-request-id": "7eadd6dd-ab28-b38f-cc5e-5123c8d3e56a",
-        "x-ms-date": "Tue, 02 Feb 2021 21:45:58 GMT",
-=======
-        "traceparent": "00-6abbb49f654d9b4081a2bd7e2cdae97d-7a94a52c07b6754a-00",
-        "User-Agent": [
-          "azsdk-net-Storage.Files.DataLake/12.7.0-alpha.20210217.1",
-          "(.NET 5.0.3; Microsoft Windows 10.0.19042)"
-        ],
-        "x-ms-client-request-id": "7eadd6dd-ab28-b38f-cc5e-5123c8d3e56a",
-        "x-ms-date": "Wed, 17 Feb 2021 22:49:13 GMT",
->>>>>>> 1814567d
-        "x-ms-return-client-request-id": "true",
-        "x-ms-version": "2020-06-12"
-      },
-      "RequestBody": null,
-      "StatusCode": 201,
-      "ResponseHeaders": {
-        "Content-Length": "0",
-<<<<<<< HEAD
-        "Date": "Tue, 02 Feb 2021 21:45:58 GMT",
-        "ETag": "\u00220x8D8C7C3ED5D6399\u0022",
-        "Last-Modified": "Tue, 02 Feb 2021 21:45:58 GMT",
-=======
-        "Date": "Wed, 17 Feb 2021 22:49:12 GMT",
-        "ETag": "\u00220x8D8D3963F3361C4\u0022",
-        "Last-Modified": "Wed, 17 Feb 2021 22:49:13 GMT",
->>>>>>> 1814567d
-        "Server": [
-          "Windows-Azure-HDFS/1.0",
-          "Microsoft-HTTPAPI/2.0"
-        ],
-        "x-ms-client-request-id": "7eadd6dd-ab28-b38f-cc5e-5123c8d3e56a",
-<<<<<<< HEAD
-        "x-ms-request-id": "55f44453-a01f-004e-17ac-f951d7000000",
-=======
-        "x-ms-request-id": "7e5f8e82-401f-0079-6a7f-05837b000000",
->>>>>>> 1814567d
-        "x-ms-version": "2020-06-12"
-      },
-      "ResponseBody": []
-    },
-    {
-      "RequestUri": "https://seannse.dfs.core.windows.net/test-filesystem-a0c5442e-3b32-9fea-0a1b-39c30fafe115/test-directory-10b96d2a-e553-8186-69a8-601c39d06f73?mode=legacy",
-      "RequestMethod": "PUT",
-      "RequestHeaders": {
-        "Accept": "application/json",
-        "Authorization": "Sanitized",
-        "User-Agent": [
-<<<<<<< HEAD
-          "azsdk-net-Storage.Files.DataLake/12.7.0-alpha.20210202.1",
-          "(.NET 5.0.2; Microsoft Windows 10.0.19042)"
-        ],
-        "x-ms-client-request-id": "633ecfe3-f123-f54a-493a-736de38b62d9",
-        "x-ms-date": "Tue, 02 Feb 2021 21:45:58 GMT",
-        "x-ms-rename-source": "%2Ftest-filesystem-a0c5442e-3b32-9fea-0a1b-39c30fafe115%2Ftest-directory-9dc4f65d-f6ac-5ba8-545c-bc8793acee7a=",
-        "x-ms-return-client-request-id": "true",
-        "x-ms-source-if-unmodified-since": "Mon, 01 Feb 2021 21:45:56 GMT",
-=======
-          "azsdk-net-Storage.Files.DataLake/12.7.0-alpha.20210217.1",
-          "(.NET 5.0.3; Microsoft Windows 10.0.19042)"
-        ],
-        "x-ms-client-request-id": "633ecfe3-f123-f54a-493a-736de38b62d9",
-        "x-ms-date": "Wed, 17 Feb 2021 22:49:13 GMT",
-        "x-ms-rename-source": "%2Ftest-filesystem-a0c5442e-3b32-9fea-0a1b-39c30fafe115%2Ftest-directory-9dc4f65d-f6ac-5ba8-545c-bc8793acee7a=",
-        "x-ms-return-client-request-id": "true",
-        "x-ms-source-if-unmodified-since": "Tue, 16 Feb 2021 22:49:11 GMT",
->>>>>>> 1814567d
+        "x-ms-client-request-id": "899ee32b-4b41-4a12-5ac0-675ff012d023",
+        "x-ms-date": "Fri, 19 Feb 2021 19:06:03 GMT",
+        "x-ms-return-client-request-id": "true",
+        "x-ms-version": "2020-06-12"
+      },
+      "RequestBody": null,
+      "StatusCode": 201,
+      "ResponseHeaders": {
+        "Content-Length": "0",
+        "Date": "Fri, 19 Feb 2021 19:06:02 GMT",
+        "ETag": "\u00220x8D8D50966B413AD\u0022",
+        "Last-Modified": "Fri, 19 Feb 2021 19:06:02 GMT",
+        "Server": [
+          "Windows-Azure-Blob/1.0",
+          "Microsoft-HTTPAPI/2.0"
+        ],
+        "x-ms-client-request-id": "899ee32b-4b41-4a12-5ac0-675ff012d023",
+        "x-ms-request-id": "cb1356be-b01e-006d-7ff2-06cb14000000",
+        "x-ms-version": "2020-06-12"
+      },
+      "ResponseBody": []
+    },
+    {
+      "RequestUri": "https://seannse.dfs.core.windows.net/test-filesystem-73ae936d-1fd9-6d9c-9f60-28b30cc434e3/test-directory-30401338-18f8-7e1a-15de-16a7377dda68?resource=directory",
+      "RequestMethod": "PUT",
+      "RequestHeaders": {
+        "Accept": "application/json",
+        "Authorization": "Sanitized",
+        "traceparent": "00-fd48afc8b89b5a4582dc8c7ef5449827-1889ea8e104f8b4d-00",
+        "User-Agent": [
+          "azsdk-net-Storage.Files.DataLake/12.7.0-alpha.20210219.1",
+          "(.NET 5.0.3; Microsoft Windows 10.0.19041)"
+        ],
+        "x-ms-client-request-id": "7fe5c461-9df5-120c-c820-7462346b12dc",
+        "x-ms-date": "Fri, 19 Feb 2021 19:06:03 GMT",
+        "x-ms-return-client-request-id": "true",
+        "x-ms-version": "2020-06-12"
+      },
+      "RequestBody": null,
+      "StatusCode": 201,
+      "ResponseHeaders": {
+        "Content-Length": "0",
+        "Date": "Fri, 19 Feb 2021 19:06:02 GMT",
+        "ETag": "\u00220x8D8D50966C20A8C\u0022",
+        "Last-Modified": "Fri, 19 Feb 2021 19:06:02 GMT",
+        "Server": [
+          "Windows-Azure-HDFS/1.0",
+          "Microsoft-HTTPAPI/2.0"
+        ],
+        "x-ms-client-request-id": "7fe5c461-9df5-120c-c820-7462346b12dc",
+        "x-ms-request-id": "da847268-a01f-0061-6bf2-065c1c000000",
+        "x-ms-version": "2020-06-12"
+      },
+      "ResponseBody": []
+    },
+    {
+      "RequestUri": "https://seannse.dfs.core.windows.net/test-filesystem-73ae936d-1fd9-6d9c-9f60-28b30cc434e3/test-directory-cdcefee5-a68a-8efd-71c8-19e9d7e4f6f6?resource=directory",
+      "RequestMethod": "PUT",
+      "RequestHeaders": {
+        "Accept": "application/json",
+        "Authorization": "Sanitized",
+        "traceparent": "00-ab95ad8e2909284ea4c75150f5b53be0-1175ae0d94d51044-00",
+        "User-Agent": [
+          "azsdk-net-Storage.Files.DataLake/12.7.0-alpha.20210219.1",
+          "(.NET 5.0.3; Microsoft Windows 10.0.19041)"
+        ],
+        "x-ms-client-request-id": "885064fc-1250-babf-c757-0e2d83233ae4",
+        "x-ms-date": "Fri, 19 Feb 2021 19:06:03 GMT",
+        "x-ms-return-client-request-id": "true",
+        "x-ms-version": "2020-06-12"
+      },
+      "RequestBody": null,
+      "StatusCode": 201,
+      "ResponseHeaders": {
+        "Content-Length": "0",
+        "Date": "Fri, 19 Feb 2021 19:06:02 GMT",
+        "ETag": "\u00220x8D8D50966CDE783\u0022",
+        "Last-Modified": "Fri, 19 Feb 2021 19:06:02 GMT",
+        "Server": [
+          "Windows-Azure-HDFS/1.0",
+          "Microsoft-HTTPAPI/2.0"
+        ],
+        "x-ms-client-request-id": "885064fc-1250-babf-c757-0e2d83233ae4",
+        "x-ms-request-id": "da847279-a01f-0061-7cf2-065c1c000000",
+        "x-ms-version": "2020-06-12"
+      },
+      "ResponseBody": []
+    },
+    {
+      "RequestUri": "https://seannse.dfs.core.windows.net/test-filesystem-73ae936d-1fd9-6d9c-9f60-28b30cc434e3/test-directory-cdcefee5-a68a-8efd-71c8-19e9d7e4f6f6?mode=legacy",
+      "RequestMethod": "PUT",
+      "RequestHeaders": {
+        "Accept": "application/json",
+        "Authorization": "Sanitized",
+        "User-Agent": [
+          "azsdk-net-Storage.Files.DataLake/12.7.0-alpha.20210219.1",
+          "(.NET 5.0.3; Microsoft Windows 10.0.19041)"
+        ],
+        "x-ms-client-request-id": "72ed6e85-6d93-eda5-0c8a-aa404c456ff2",
+        "x-ms-date": "Fri, 19 Feb 2021 19:06:03 GMT",
+        "x-ms-rename-source": "%2Ftest-filesystem-73ae936d-1fd9-6d9c-9f60-28b30cc434e3%2Ftest-directory-30401338-18f8-7e1a-15de-16a7377dda68=",
+        "x-ms-return-client-request-id": "true",
+        "x-ms-source-if-unmodified-since": "Thu, 18 Feb 2021 19:06:02 GMT",
         "x-ms-version": "2020-06-12"
       },
       "RequestBody": null,
@@ -466,58 +292,36 @@
       "ResponseHeaders": {
         "Content-Length": "213",
         "Content-Type": "application/json; charset=utf-8",
-<<<<<<< HEAD
-        "Date": "Tue, 02 Feb 2021 21:45:58 GMT",
-=======
-        "Date": "Wed, 17 Feb 2021 22:49:12 GMT",
->>>>>>> 1814567d
-        "Server": [
-          "Windows-Azure-HDFS/1.0",
-          "Microsoft-HTTPAPI/2.0"
-        ],
-        "x-ms-client-request-id": "633ecfe3-f123-f54a-493a-736de38b62d9",
+        "Date": "Fri, 19 Feb 2021 19:06:02 GMT",
+        "Server": [
+          "Windows-Azure-HDFS/1.0",
+          "Microsoft-HTTPAPI/2.0"
+        ],
+        "x-ms-client-request-id": "72ed6e85-6d93-eda5-0c8a-aa404c456ff2",
         "x-ms-error-code": "SourceConditionNotMet",
-<<<<<<< HEAD
-        "x-ms-request-id": "55f4445e-a01f-004e-22ac-f951d7000000",
-=======
-        "x-ms-request-id": "7e5f8e8e-401f-0079-767f-05837b000000",
->>>>>>> 1814567d
+        "x-ms-request-id": "da847289-a01f-0061-0cf2-065c1c000000",
         "x-ms-version": "2020-06-12"
       },
       "ResponseBody": {
         "error": {
           "code": "SourceConditionNotMet",
-<<<<<<< HEAD
-          "message": "The source condition specified using HTTP conditional header(s) is not met.\nRequestId:55f4445e-a01f-004e-22ac-f951d7000000\nTime:2021-02-02T21:45:58.9369166Z"
-=======
-          "message": "The source condition specified using HTTP conditional header(s) is not met.\nRequestId:7e5f8e8e-401f-0079-767f-05837b000000\nTime:2021-02-17T22:49:13.2867828Z"
->>>>>>> 1814567d
+          "message": "The source condition specified using HTTP conditional header(s) is not met.\nRequestId:da847289-a01f-0061-0cf2-065c1c000000\nTime:2021-02-19T19:06:03.0105808Z"
         }
       }
     },
     {
-      "RequestUri": "https://seannse.blob.core.windows.net/test-filesystem-a0c5442e-3b32-9fea-0a1b-39c30fafe115?restype=container",
+      "RequestUri": "https://seannse.blob.core.windows.net/test-filesystem-73ae936d-1fd9-6d9c-9f60-28b30cc434e3?restype=container",
       "RequestMethod": "DELETE",
       "RequestHeaders": {
         "Accept": "application/xml",
         "Authorization": "Sanitized",
-<<<<<<< HEAD
-        "traceparent": "00-c187c203f6aabb43a5d5491dd1fe6df5-ae849a9a9ba26041-00",
-        "User-Agent": [
-          "azsdk-net-Storage.Files.DataLake/12.7.0-alpha.20210202.1",
-          "(.NET 5.0.2; Microsoft Windows 10.0.19042)"
-        ],
-        "x-ms-client-request-id": "f9404a08-8195-2446-f295-3383fdac1333",
-        "x-ms-date": "Tue, 02 Feb 2021 21:45:58 GMT",
-=======
-        "traceparent": "00-bfcc8e554391514ea1b787060b24e2ee-4dfc6afc4dfdc443-00",
-        "User-Agent": [
-          "azsdk-net-Storage.Files.DataLake/12.7.0-alpha.20210217.1",
-          "(.NET 5.0.3; Microsoft Windows 10.0.19042)"
-        ],
-        "x-ms-client-request-id": "f9404a08-8195-2446-f295-3383fdac1333",
-        "x-ms-date": "Wed, 17 Feb 2021 22:49:13 GMT",
->>>>>>> 1814567d
+        "traceparent": "00-817370d1dc9ef04895188d045f35d673-158dd9e3db896046-00",
+        "User-Agent": [
+          "azsdk-net-Storage.Files.DataLake/12.7.0-alpha.20210219.1",
+          "(.NET 5.0.3; Microsoft Windows 10.0.19041)"
+        ],
+        "x-ms-client-request-id": "15a7dbfe-c736-bb50-d876-5c9bf5043d46",
+        "x-ms-date": "Fri, 19 Feb 2021 19:06:03 GMT",
         "x-ms-return-client-request-id": "true",
         "x-ms-version": "2020-06-12"
       },
@@ -525,207 +329,130 @@
       "StatusCode": 202,
       "ResponseHeaders": {
         "Content-Length": "0",
-<<<<<<< HEAD
-        "Date": "Tue, 02 Feb 2021 21:45:58 GMT",
-=======
-        "Date": "Wed, 17 Feb 2021 22:49:12 GMT",
->>>>>>> 1814567d
-        "Server": [
-          "Windows-Azure-Blob/1.0",
-          "Microsoft-HTTPAPI/2.0"
-        ],
-        "x-ms-client-request-id": "f9404a08-8195-2446-f295-3383fdac1333",
-<<<<<<< HEAD
-        "x-ms-request-id": "82e67cf9-001e-0047-20ac-f91404000000",
-=======
-        "x-ms-request-id": "6a157214-601e-008a-167f-0524ee000000",
->>>>>>> 1814567d
-        "x-ms-version": "2020-06-12"
-      },
-      "ResponseBody": []
-    },
-    {
-      "RequestUri": "https://seannse.blob.core.windows.net/test-filesystem-6f1a8a2c-6705-9b2d-fbd2-a66c31b1ac7e?restype=container",
-      "RequestMethod": "PUT",
-      "RequestHeaders": {
-        "Accept": "application/xml",
-        "Authorization": "Sanitized",
-<<<<<<< HEAD
-        "traceparent": "00-694abdfa5f6c4f4fb0a2a428ef888e1c-8162c282dc7e0e41-00",
-        "User-Agent": [
-          "azsdk-net-Storage.Files.DataLake/12.7.0-alpha.20210202.1",
-          "(.NET 5.0.2; Microsoft Windows 10.0.19042)"
+        "Date": "Fri, 19 Feb 2021 19:06:02 GMT",
+        "Server": [
+          "Windows-Azure-Blob/1.0",
+          "Microsoft-HTTPAPI/2.0"
+        ],
+        "x-ms-client-request-id": "15a7dbfe-c736-bb50-d876-5c9bf5043d46",
+        "x-ms-request-id": "cb135755-b01e-006d-02f2-06cb14000000",
+        "x-ms-version": "2020-06-12"
+      },
+      "ResponseBody": []
+    },
+    {
+      "RequestUri": "https://seannse.blob.core.windows.net/test-filesystem-c9dac46b-a21a-ab57-e891-53ce71309161?restype=container",
+      "RequestMethod": "PUT",
+      "RequestHeaders": {
+        "Accept": "application/xml",
+        "Authorization": "Sanitized",
+        "traceparent": "00-9a1ade5122b2114d8bc813e4422b71d0-54ca9b8763991647-00",
+        "User-Agent": [
+          "azsdk-net-Storage.Files.DataLake/12.7.0-alpha.20210219.1",
+          "(.NET 5.0.3; Microsoft Windows 10.0.19041)"
         ],
         "x-ms-blob-public-access": "container",
-        "x-ms-client-request-id": "be6d8ca3-4fb0-a18b-1ca4-fec3dadaf240",
-        "x-ms-date": "Tue, 02 Feb 2021 21:45:58 GMT",
-=======
-        "traceparent": "00-42a6f2a2cf94bb45938ad3747d5f13ac-d50cd847f067f44c-00",
-        "User-Agent": [
-          "azsdk-net-Storage.Files.DataLake/12.7.0-alpha.20210217.1",
-          "(.NET 5.0.3; Microsoft Windows 10.0.19042)"
-        ],
-        "x-ms-blob-public-access": "container",
-        "x-ms-client-request-id": "be6d8ca3-4fb0-a18b-1ca4-fec3dadaf240",
-        "x-ms-date": "Wed, 17 Feb 2021 22:49:13 GMT",
->>>>>>> 1814567d
-        "x-ms-return-client-request-id": "true",
-        "x-ms-version": "2020-06-12"
-      },
-      "RequestBody": null,
-      "StatusCode": 201,
-      "ResponseHeaders": {
-        "Content-Length": "0",
-<<<<<<< HEAD
-        "Date": "Tue, 02 Feb 2021 21:45:59 GMT",
-        "ETag": "\u00220x8D8C7C3EDB7F015\u0022",
-        "Last-Modified": "Tue, 02 Feb 2021 21:45:59 GMT",
-=======
-        "Date": "Wed, 17 Feb 2021 22:49:12 GMT",
-        "ETag": "\u00220x8D8D3963F83D1C4\u0022",
-        "Last-Modified": "Wed, 17 Feb 2021 22:49:13 GMT",
->>>>>>> 1814567d
-        "Server": [
-          "Windows-Azure-Blob/1.0",
-          "Microsoft-HTTPAPI/2.0"
-        ],
-        "x-ms-client-request-id": "be6d8ca3-4fb0-a18b-1ca4-fec3dadaf240",
-<<<<<<< HEAD
-        "x-ms-request-id": "d50a0d8d-601e-00a5-1cac-f92925000000",
-=======
-        "x-ms-request-id": "7f381a07-301e-0073-747f-0527cc000000",
->>>>>>> 1814567d
-        "x-ms-version": "2020-06-12"
-      },
-      "ResponseBody": []
-    },
-    {
-      "RequestUri": "https://seannse.dfs.core.windows.net/test-filesystem-6f1a8a2c-6705-9b2d-fbd2-a66c31b1ac7e/test-directory-1b07b5e8-7b48-c4e9-46f3-2ff46aea88ab?resource=directory",
-      "RequestMethod": "PUT",
-      "RequestHeaders": {
-        "Accept": "application/json",
-        "Authorization": "Sanitized",
-<<<<<<< HEAD
-        "traceparent": "00-dc0248cd4a14714d92b0291c625bdda0-d5c8c004ab82e248-00",
-        "User-Agent": [
-          "azsdk-net-Storage.Files.DataLake/12.7.0-alpha.20210202.1",
-          "(.NET 5.0.2; Microsoft Windows 10.0.19042)"
-        ],
-        "x-ms-client-request-id": "5d5abb1e-5448-27c7-a3a9-77bd1f973631",
-        "x-ms-date": "Tue, 02 Feb 2021 21:45:58 GMT",
-=======
-        "traceparent": "00-7b9cc2a19642ce4daac0c4c6c9c5657d-48b30e0981890e40-00",
-        "User-Agent": [
-          "azsdk-net-Storage.Files.DataLake/12.7.0-alpha.20210217.1",
-          "(.NET 5.0.3; Microsoft Windows 10.0.19042)"
-        ],
-        "x-ms-client-request-id": "5d5abb1e-5448-27c7-a3a9-77bd1f973631",
-        "x-ms-date": "Wed, 17 Feb 2021 22:49:13 GMT",
->>>>>>> 1814567d
-        "x-ms-return-client-request-id": "true",
-        "x-ms-version": "2020-06-12"
-      },
-      "RequestBody": null,
-      "StatusCode": 201,
-      "ResponseHeaders": {
-        "Content-Length": "0",
-<<<<<<< HEAD
-        "Date": "Tue, 02 Feb 2021 21:45:59 GMT",
-        "ETag": "\u00220x8D8C7C3EDEFB426\u0022",
-        "Last-Modified": "Tue, 02 Feb 2021 21:45:59 GMT",
-=======
-        "Date": "Wed, 17 Feb 2021 22:49:13 GMT",
-        "ETag": "\u00220x8D8D3963FBFC350\u0022",
-        "Last-Modified": "Wed, 17 Feb 2021 22:49:14 GMT",
->>>>>>> 1814567d
-        "Server": [
-          "Windows-Azure-HDFS/1.0",
-          "Microsoft-HTTPAPI/2.0"
-        ],
-        "x-ms-client-request-id": "5d5abb1e-5448-27c7-a3a9-77bd1f973631",
-<<<<<<< HEAD
-        "x-ms-request-id": "c30b524a-801f-0059-13ac-f9f8dc000000",
-=======
-        "x-ms-request-id": "90e00672-601f-008a-0e7f-0524ee000000",
->>>>>>> 1814567d
-        "x-ms-version": "2020-06-12"
-      },
-      "ResponseBody": []
-    },
-    {
-      "RequestUri": "https://seannse.dfs.core.windows.net/test-filesystem-6f1a8a2c-6705-9b2d-fbd2-a66c31b1ac7e/test-directory-4460521c-4d10-f9fd-e7db-c485004359c5?resource=directory",
-      "RequestMethod": "PUT",
-      "RequestHeaders": {
-        "Accept": "application/json",
-        "Authorization": "Sanitized",
-<<<<<<< HEAD
-        "traceparent": "00-f824959b0e62eb47bfd0e3997cdd1705-31cf874e1dbcde46-00",
-        "User-Agent": [
-          "azsdk-net-Storage.Files.DataLake/12.7.0-alpha.20210202.1",
-          "(.NET 5.0.2; Microsoft Windows 10.0.19042)"
-        ],
-        "x-ms-client-request-id": "1788498c-0820-d054-be60-766d8f41275f",
-        "x-ms-date": "Tue, 02 Feb 2021 21:45:59 GMT",
-=======
-        "traceparent": "00-17731c2f6f430a4582aff5de4fc02dbd-931dc4b3bff0f04e-00",
-        "User-Agent": [
-          "azsdk-net-Storage.Files.DataLake/12.7.0-alpha.20210217.1",
-          "(.NET 5.0.3; Microsoft Windows 10.0.19042)"
-        ],
-        "x-ms-client-request-id": "1788498c-0820-d054-be60-766d8f41275f",
-        "x-ms-date": "Wed, 17 Feb 2021 22:49:14 GMT",
->>>>>>> 1814567d
-        "x-ms-return-client-request-id": "true",
-        "x-ms-version": "2020-06-12"
-      },
-      "RequestBody": null,
-      "StatusCode": 201,
-      "ResponseHeaders": {
-        "Content-Length": "0",
-<<<<<<< HEAD
-        "Date": "Tue, 02 Feb 2021 21:45:59 GMT",
-        "ETag": "\u00220x8D8C7C3EDFDC604\u0022",
-        "Last-Modified": "Tue, 02 Feb 2021 21:45:59 GMT",
-=======
-        "Date": "Wed, 17 Feb 2021 22:49:13 GMT",
-        "ETag": "\u00220x8D8D3963FCEC221\u0022",
-        "Last-Modified": "Wed, 17 Feb 2021 22:49:14 GMT",
->>>>>>> 1814567d
-        "Server": [
-          "Windows-Azure-HDFS/1.0",
-          "Microsoft-HTTPAPI/2.0"
-        ],
-        "x-ms-client-request-id": "1788498c-0820-d054-be60-766d8f41275f",
-<<<<<<< HEAD
-        "x-ms-request-id": "c30b5251-801f-0059-1aac-f9f8dc000000",
-=======
-        "x-ms-request-id": "90e0067f-601f-008a-1b7f-0524ee000000",
->>>>>>> 1814567d
-        "x-ms-version": "2020-06-12"
-      },
-      "ResponseBody": []
-    },
-    {
-      "RequestUri": "https://seannse.dfs.core.windows.net/test-filesystem-6f1a8a2c-6705-9b2d-fbd2-a66c31b1ac7e/test-directory-4460521c-4d10-f9fd-e7db-c485004359c5?mode=legacy",
-      "RequestMethod": "PUT",
-      "RequestHeaders": {
-        "Accept": "application/json",
-        "Authorization": "Sanitized",
-        "User-Agent": [
-<<<<<<< HEAD
-          "azsdk-net-Storage.Files.DataLake/12.7.0-alpha.20210202.1",
-          "(.NET 5.0.2; Microsoft Windows 10.0.19042)"
-        ],
-        "x-ms-client-request-id": "b6f904ce-42ba-9da4-7505-f12fb4f57f8e",
-        "x-ms-date": "Tue, 02 Feb 2021 21:45:59 GMT",
-=======
-          "azsdk-net-Storage.Files.DataLake/12.7.0-alpha.20210217.1",
-          "(.NET 5.0.3; Microsoft Windows 10.0.19042)"
-        ],
-        "x-ms-client-request-id": "b6f904ce-42ba-9da4-7505-f12fb4f57f8e",
-        "x-ms-date": "Wed, 17 Feb 2021 22:49:14 GMT",
->>>>>>> 1814567d
-        "x-ms-rename-source": "%2Ftest-filesystem-6f1a8a2c-6705-9b2d-fbd2-a66c31b1ac7e%2Ftest-directory-1b07b5e8-7b48-c4e9-46f3-2ff46aea88ab=",
+        "x-ms-client-request-id": "970ab687-acd0-5bb5-84fb-2ca574824aa8",
+        "x-ms-date": "Fri, 19 Feb 2021 19:06:03 GMT",
+        "x-ms-return-client-request-id": "true",
+        "x-ms-version": "2020-06-12"
+      },
+      "RequestBody": null,
+      "StatusCode": 201,
+      "ResponseHeaders": {
+        "Content-Length": "0",
+        "Date": "Fri, 19 Feb 2021 19:06:02 GMT",
+        "ETag": "\u00220x8D8D50966F5E34E\u0022",
+        "Last-Modified": "Fri, 19 Feb 2021 19:06:03 GMT",
+        "Server": [
+          "Windows-Azure-Blob/1.0",
+          "Microsoft-HTTPAPI/2.0"
+        ],
+        "x-ms-client-request-id": "970ab687-acd0-5bb5-84fb-2ca574824aa8",
+        "x-ms-request-id": "cb13578b-b01e-006d-30f2-06cb14000000",
+        "x-ms-version": "2020-06-12"
+      },
+      "ResponseBody": []
+    },
+    {
+      "RequestUri": "https://seannse.dfs.core.windows.net/test-filesystem-c9dac46b-a21a-ab57-e891-53ce71309161/test-directory-1b86fae4-ccc2-11a7-0766-9cfac4f22eff?resource=directory",
+      "RequestMethod": "PUT",
+      "RequestHeaders": {
+        "Accept": "application/json",
+        "Authorization": "Sanitized",
+        "traceparent": "00-53904db87442bd43b7b2fdeffb2b8bb4-ec0a149456d3914d-00",
+        "User-Agent": [
+          "azsdk-net-Storage.Files.DataLake/12.7.0-alpha.20210219.1",
+          "(.NET 5.0.3; Microsoft Windows 10.0.19041)"
+        ],
+        "x-ms-client-request-id": "828035d5-4b63-bb59-0ef9-90690fbb9792",
+        "x-ms-date": "Fri, 19 Feb 2021 19:06:03 GMT",
+        "x-ms-return-client-request-id": "true",
+        "x-ms-version": "2020-06-12"
+      },
+      "RequestBody": null,
+      "StatusCode": 201,
+      "ResponseHeaders": {
+        "Content-Length": "0",
+        "Date": "Fri, 19 Feb 2021 19:06:02 GMT",
+        "ETag": "\u00220x8D8D5096703763B\u0022",
+        "Last-Modified": "Fri, 19 Feb 2021 19:06:03 GMT",
+        "Server": [
+          "Windows-Azure-HDFS/1.0",
+          "Microsoft-HTTPAPI/2.0"
+        ],
+        "x-ms-client-request-id": "828035d5-4b63-bb59-0ef9-90690fbb9792",
+        "x-ms-request-id": "da8472c4-a01f-0061-47f2-065c1c000000",
+        "x-ms-version": "2020-06-12"
+      },
+      "ResponseBody": []
+    },
+    {
+      "RequestUri": "https://seannse.dfs.core.windows.net/test-filesystem-c9dac46b-a21a-ab57-e891-53ce71309161/test-directory-3c7a2dcc-8f3b-e982-691d-f6dbdf04e4ef?resource=directory",
+      "RequestMethod": "PUT",
+      "RequestHeaders": {
+        "Accept": "application/json",
+        "Authorization": "Sanitized",
+        "traceparent": "00-7329e1cde1bfb342a070842ce0c56f7b-a7f656adf8a0a944-00",
+        "User-Agent": [
+          "azsdk-net-Storage.Files.DataLake/12.7.0-alpha.20210219.1",
+          "(.NET 5.0.3; Microsoft Windows 10.0.19041)"
+        ],
+        "x-ms-client-request-id": "ffd65a4f-c29d-466e-b296-1845547ddb0a",
+        "x-ms-date": "Fri, 19 Feb 2021 19:06:04 GMT",
+        "x-ms-return-client-request-id": "true",
+        "x-ms-version": "2020-06-12"
+      },
+      "RequestBody": null,
+      "StatusCode": 201,
+      "ResponseHeaders": {
+        "Content-Length": "0",
+        "Date": "Fri, 19 Feb 2021 19:06:02 GMT",
+        "ETag": "\u00220x8D8D509670EECB2\u0022",
+        "Last-Modified": "Fri, 19 Feb 2021 19:06:03 GMT",
+        "Server": [
+          "Windows-Azure-HDFS/1.0",
+          "Microsoft-HTTPAPI/2.0"
+        ],
+        "x-ms-client-request-id": "ffd65a4f-c29d-466e-b296-1845547ddb0a",
+        "x-ms-request-id": "da8472da-a01f-0061-5df2-065c1c000000",
+        "x-ms-version": "2020-06-12"
+      },
+      "ResponseBody": []
+    },
+    {
+      "RequestUri": "https://seannse.dfs.core.windows.net/test-filesystem-c9dac46b-a21a-ab57-e891-53ce71309161/test-directory-3c7a2dcc-8f3b-e982-691d-f6dbdf04e4ef?mode=legacy",
+      "RequestMethod": "PUT",
+      "RequestHeaders": {
+        "Accept": "application/json",
+        "Authorization": "Sanitized",
+        "User-Agent": [
+          "azsdk-net-Storage.Files.DataLake/12.7.0-alpha.20210219.1",
+          "(.NET 5.0.3; Microsoft Windows 10.0.19041)"
+        ],
+        "x-ms-client-request-id": "858c8dc3-e42d-a552-83dd-dcda93568b61",
+        "x-ms-date": "Fri, 19 Feb 2021 19:06:04 GMT",
+        "x-ms-rename-source": "%2Ftest-filesystem-c9dac46b-a21a-ab57-e891-53ce71309161%2Ftest-directory-1b86fae4-ccc2-11a7-0766-9cfac4f22eff=",
         "x-ms-return-client-request-id": "true",
         "x-ms-source-if-match": "\u0022garbage\u0022",
         "x-ms-version": "2020-06-12"
@@ -735,58 +462,36 @@
       "ResponseHeaders": {
         "Content-Length": "213",
         "Content-Type": "application/json; charset=utf-8",
-<<<<<<< HEAD
-        "Date": "Tue, 02 Feb 2021 21:45:59 GMT",
-=======
-        "Date": "Wed, 17 Feb 2021 22:49:13 GMT",
->>>>>>> 1814567d
-        "Server": [
-          "Windows-Azure-HDFS/1.0",
-          "Microsoft-HTTPAPI/2.0"
-        ],
-        "x-ms-client-request-id": "b6f904ce-42ba-9da4-7505-f12fb4f57f8e",
+        "Date": "Fri, 19 Feb 2021 19:06:02 GMT",
+        "Server": [
+          "Windows-Azure-HDFS/1.0",
+          "Microsoft-HTTPAPI/2.0"
+        ],
+        "x-ms-client-request-id": "858c8dc3-e42d-a552-83dd-dcda93568b61",
         "x-ms-error-code": "SourceConditionNotMet",
-<<<<<<< HEAD
-        "x-ms-request-id": "c30b5257-801f-0059-20ac-f9f8dc000000",
-=======
-        "x-ms-request-id": "90e00688-601f-008a-247f-0524ee000000",
->>>>>>> 1814567d
+        "x-ms-request-id": "da8472ea-a01f-0061-6df2-065c1c000000",
         "x-ms-version": "2020-06-12"
       },
       "ResponseBody": {
         "error": {
           "code": "SourceConditionNotMet",
-<<<<<<< HEAD
-          "message": "The source condition specified using HTTP conditional header(s) is not met.\nRequestId:c30b5257-801f-0059-20ac-f9f8dc000000\nTime:2021-02-02T21:45:59.9150567Z"
-=======
-          "message": "The source condition specified using HTTP conditional header(s) is not met.\nRequestId:90e00688-601f-008a-247f-0524ee000000\nTime:2021-02-17T22:49:14.2935893Z"
->>>>>>> 1814567d
+          "message": "The source condition specified using HTTP conditional header(s) is not met.\nRequestId:da8472ea-a01f-0061-6df2-065c1c000000\nTime:2021-02-19T19:06:03.4258736Z"
         }
       }
     },
     {
-      "RequestUri": "https://seannse.blob.core.windows.net/test-filesystem-6f1a8a2c-6705-9b2d-fbd2-a66c31b1ac7e?restype=container",
+      "RequestUri": "https://seannse.blob.core.windows.net/test-filesystem-c9dac46b-a21a-ab57-e891-53ce71309161?restype=container",
       "RequestMethod": "DELETE",
       "RequestHeaders": {
         "Accept": "application/xml",
         "Authorization": "Sanitized",
-<<<<<<< HEAD
-        "traceparent": "00-a1f5613e245dc649bbd3742605b60778-55ec88ed179f5145-00",
-        "User-Agent": [
-          "azsdk-net-Storage.Files.DataLake/12.7.0-alpha.20210202.1",
-          "(.NET 5.0.2; Microsoft Windows 10.0.19042)"
-        ],
-        "x-ms-client-request-id": "8a9e9fdd-7047-0da4-0d78-dfba95713efa",
-        "x-ms-date": "Tue, 02 Feb 2021 21:45:59 GMT",
-=======
-        "traceparent": "00-c9edb79b12c9d9468ad98ee75cbf7706-bffba9a8b280dd41-00",
-        "User-Agent": [
-          "azsdk-net-Storage.Files.DataLake/12.7.0-alpha.20210217.1",
-          "(.NET 5.0.3; Microsoft Windows 10.0.19042)"
-        ],
-        "x-ms-client-request-id": "8a9e9fdd-7047-0da4-0d78-dfba95713efa",
-        "x-ms-date": "Wed, 17 Feb 2021 22:49:14 GMT",
->>>>>>> 1814567d
+        "traceparent": "00-36e5d308ebae3e4f8b9b5b5746a6c8cb-354240cd043b5349-00",
+        "User-Agent": [
+          "azsdk-net-Storage.Files.DataLake/12.7.0-alpha.20210219.1",
+          "(.NET 5.0.3; Microsoft Windows 10.0.19041)"
+        ],
+        "x-ms-client-request-id": "c682d617-55f1-30dc-4e5b-9ab92c468c3a",
+        "x-ms-date": "Fri, 19 Feb 2021 19:06:04 GMT",
         "x-ms-return-client-request-id": "true",
         "x-ms-version": "2020-06-12"
       },
@@ -794,206 +499,129 @@
       "StatusCode": 202,
       "ResponseHeaders": {
         "Content-Length": "0",
-<<<<<<< HEAD
-        "Date": "Tue, 02 Feb 2021 21:45:59 GMT",
-=======
-        "Date": "Wed, 17 Feb 2021 22:49:13 GMT",
->>>>>>> 1814567d
-        "Server": [
-          "Windows-Azure-Blob/1.0",
-          "Microsoft-HTTPAPI/2.0"
-        ],
-        "x-ms-client-request-id": "8a9e9fdd-7047-0da4-0d78-dfba95713efa",
-<<<<<<< HEAD
-        "x-ms-request-id": "d50a109a-601e-00a5-6aac-f92925000000",
-=======
-        "x-ms-request-id": "7f381f0b-301e-0073-3c7f-0527cc000000",
->>>>>>> 1814567d
-        "x-ms-version": "2020-06-12"
-      },
-      "ResponseBody": []
-    },
-    {
-      "RequestUri": "https://seannse.blob.core.windows.net/test-filesystem-a9f3e5d1-be18-17dc-06f4-0e241ad5098e?restype=container",
-      "RequestMethod": "PUT",
-      "RequestHeaders": {
-        "Accept": "application/xml",
-        "Authorization": "Sanitized",
-<<<<<<< HEAD
-        "traceparent": "00-b79bf07576f71e47b3ea3b1de5c8c5ae-aacc3ed984663f4d-00",
-        "User-Agent": [
-          "azsdk-net-Storage.Files.DataLake/12.7.0-alpha.20210202.1",
-          "(.NET 5.0.2; Microsoft Windows 10.0.19042)"
+        "Date": "Fri, 19 Feb 2021 19:06:02 GMT",
+        "Server": [
+          "Windows-Azure-Blob/1.0",
+          "Microsoft-HTTPAPI/2.0"
+        ],
+        "x-ms-client-request-id": "c682d617-55f1-30dc-4e5b-9ab92c468c3a",
+        "x-ms-request-id": "cb13582c-b01e-006d-40f2-06cb14000000",
+        "x-ms-version": "2020-06-12"
+      },
+      "ResponseBody": []
+    },
+    {
+      "RequestUri": "https://seannse.blob.core.windows.net/test-filesystem-4000fb0f-b43e-871c-bc46-4b76754f40c4?restype=container",
+      "RequestMethod": "PUT",
+      "RequestHeaders": {
+        "Accept": "application/xml",
+        "Authorization": "Sanitized",
+        "traceparent": "00-8375bb9fd0df044bbf8a583a3796d322-c5b9feb6abf34a44-00",
+        "User-Agent": [
+          "azsdk-net-Storage.Files.DataLake/12.7.0-alpha.20210219.1",
+          "(.NET 5.0.3; Microsoft Windows 10.0.19041)"
         ],
         "x-ms-blob-public-access": "container",
-        "x-ms-client-request-id": "aefd2d58-dbf2-1f41-c386-84526280f238",
-        "x-ms-date": "Tue, 02 Feb 2021 21:45:59 GMT",
-=======
-        "traceparent": "00-389dff63dbc3bb47a313daca015b47b5-2e5a8d6ec1ba9441-00",
-        "User-Agent": [
-          "azsdk-net-Storage.Files.DataLake/12.7.0-alpha.20210217.1",
-          "(.NET 5.0.3; Microsoft Windows 10.0.19042)"
-        ],
-        "x-ms-blob-public-access": "container",
-        "x-ms-client-request-id": "aefd2d58-dbf2-1f41-c386-84526280f238",
-        "x-ms-date": "Wed, 17 Feb 2021 22:49:14 GMT",
->>>>>>> 1814567d
-        "x-ms-return-client-request-id": "true",
-        "x-ms-version": "2020-06-12"
-      },
-      "RequestBody": null,
-      "StatusCode": 201,
-      "ResponseHeaders": {
-        "Content-Length": "0",
-<<<<<<< HEAD
-        "Date": "Tue, 02 Feb 2021 21:45:59 GMT",
-        "ETag": "\u00220x8D8C7C3EE4B3A62\u0022",
-        "Last-Modified": "Tue, 02 Feb 2021 21:46:00 GMT",
-=======
-        "Date": "Wed, 17 Feb 2021 22:49:14 GMT",
-        "ETag": "\u00220x8D8D396401F8DEC\u0022",
-        "Last-Modified": "Wed, 17 Feb 2021 22:49:14 GMT",
->>>>>>> 1814567d
-        "Server": [
-          "Windows-Azure-Blob/1.0",
-          "Microsoft-HTTPAPI/2.0"
-        ],
-        "x-ms-client-request-id": "aefd2d58-dbf2-1f41-c386-84526280f238",
-<<<<<<< HEAD
-        "x-ms-request-id": "6d432dd8-601e-008a-10ac-f924ee000000",
-=======
-        "x-ms-request-id": "c83b1be3-d01e-0044-047f-05f560000000",
->>>>>>> 1814567d
-        "x-ms-version": "2020-06-12"
-      },
-      "ResponseBody": []
-    },
-    {
-      "RequestUri": "https://seannse.dfs.core.windows.net/test-filesystem-a9f3e5d1-be18-17dc-06f4-0e241ad5098e/test-directory-ff39506f-291f-dda3-9fea-abdb085a40c2?resource=directory",
-      "RequestMethod": "PUT",
-      "RequestHeaders": {
-        "Accept": "application/json",
-        "Authorization": "Sanitized",
-<<<<<<< HEAD
-        "traceparent": "00-af262e378cb39a42bdf25376fbdcd5af-feaad2d07ecf314a-00",
-        "User-Agent": [
-          "azsdk-net-Storage.Files.DataLake/12.7.0-alpha.20210202.1",
-          "(.NET 5.0.2; Microsoft Windows 10.0.19042)"
-        ],
-        "x-ms-client-request-id": "86117d4a-6f0a-2f16-8920-0f082f661668",
-        "x-ms-date": "Tue, 02 Feb 2021 21:45:59 GMT",
-=======
-        "traceparent": "00-85980726cf6e204fb0fc5f37d4029d58-40aa04c08c9c8a4a-00",
-        "User-Agent": [
-          "azsdk-net-Storage.Files.DataLake/12.7.0-alpha.20210217.1",
-          "(.NET 5.0.3; Microsoft Windows 10.0.19042)"
-        ],
-        "x-ms-client-request-id": "86117d4a-6f0a-2f16-8920-0f082f661668",
-        "x-ms-date": "Wed, 17 Feb 2021 22:49:14 GMT",
->>>>>>> 1814567d
-        "x-ms-return-client-request-id": "true",
-        "x-ms-version": "2020-06-12"
-      },
-      "RequestBody": null,
-      "StatusCode": 201,
-      "ResponseHeaders": {
-        "Content-Length": "0",
-<<<<<<< HEAD
-        "Date": "Tue, 02 Feb 2021 21:46:00 GMT",
-        "ETag": "\u00220x8D8C7C3EE82D037\u0022",
-        "Last-Modified": "Tue, 02 Feb 2021 21:46:00 GMT",
-=======
-        "Date": "Wed, 17 Feb 2021 22:49:14 GMT",
-        "ETag": "\u00220x8D8D3964051E377\u0022",
-        "Last-Modified": "Wed, 17 Feb 2021 22:49:15 GMT",
->>>>>>> 1814567d
-        "Server": [
-          "Windows-Azure-HDFS/1.0",
-          "Microsoft-HTTPAPI/2.0"
-        ],
-        "x-ms-client-request-id": "86117d4a-6f0a-2f16-8920-0f082f661668",
-<<<<<<< HEAD
-        "x-ms-request-id": "cc9c4e88-e01f-002d-2cac-f9cc2c000000",
-=======
-        "x-ms-request-id": "5baaec54-601f-0041-117f-0527bb000000",
->>>>>>> 1814567d
-        "x-ms-version": "2020-06-12"
-      },
-      "ResponseBody": []
-    },
-    {
-      "RequestUri": "https://seannse.dfs.core.windows.net/test-filesystem-a9f3e5d1-be18-17dc-06f4-0e241ad5098e/test-directory-89cdc246-05b5-1460-b493-aaecd8d36dab?resource=directory",
-      "RequestMethod": "PUT",
-      "RequestHeaders": {
-        "Accept": "application/json",
-        "Authorization": "Sanitized",
-<<<<<<< HEAD
-        "traceparent": "00-f2b237a91d80bd42acdaa509cddc00fb-932ee3be5f4d3f4e-00",
-        "User-Agent": [
-          "azsdk-net-Storage.Files.DataLake/12.7.0-alpha.20210202.1",
-          "(.NET 5.0.2; Microsoft Windows 10.0.19042)"
-        ],
-        "x-ms-client-request-id": "ad89e91c-1d26-45c8-1cfd-d276c42a57b6",
-        "x-ms-date": "Tue, 02 Feb 2021 21:46:00 GMT",
-=======
-        "traceparent": "00-fbc260c172d20642a58de9ad56d0cda8-b10bd770c8f7404b-00",
-        "User-Agent": [
-          "azsdk-net-Storage.Files.DataLake/12.7.0-alpha.20210217.1",
-          "(.NET 5.0.3; Microsoft Windows 10.0.19042)"
-        ],
-        "x-ms-client-request-id": "ad89e91c-1d26-45c8-1cfd-d276c42a57b6",
-        "x-ms-date": "Wed, 17 Feb 2021 22:49:15 GMT",
->>>>>>> 1814567d
-        "x-ms-return-client-request-id": "true",
-        "x-ms-version": "2020-06-12"
-      },
-      "RequestBody": null,
-      "StatusCode": 201,
-      "ResponseHeaders": {
-        "Content-Length": "0",
-<<<<<<< HEAD
-        "Date": "Tue, 02 Feb 2021 21:46:00 GMT",
-        "ETag": "\u00220x8D8C7C3EE8FFB27\u0022",
-        "Last-Modified": "Tue, 02 Feb 2021 21:46:00 GMT",
-=======
-        "Date": "Wed, 17 Feb 2021 22:49:14 GMT",
-        "ETag": "\u00220x8D8D396405D88DB\u0022",
-        "Last-Modified": "Wed, 17 Feb 2021 22:49:15 GMT",
->>>>>>> 1814567d
-        "Server": [
-          "Windows-Azure-HDFS/1.0",
-          "Microsoft-HTTPAPI/2.0"
-        ],
-        "x-ms-client-request-id": "ad89e91c-1d26-45c8-1cfd-d276c42a57b6",
-<<<<<<< HEAD
-        "x-ms-request-id": "cc9c4e90-e01f-002d-34ac-f9cc2c000000",
-=======
-        "x-ms-request-id": "5baaec6e-601f-0041-2b7f-0527bb000000",
->>>>>>> 1814567d
-        "x-ms-version": "2020-06-12"
-      },
-      "ResponseBody": []
-    },
-    {
-      "RequestUri": "https://seannse.blob.core.windows.net/test-filesystem-a9f3e5d1-be18-17dc-06f4-0e241ad5098e/test-directory-ff39506f-291f-dda3-9fea-abdb085a40c2",
+        "x-ms-client-request-id": "69f23429-23be-631d-b9fb-0aab0965bbfe",
+        "x-ms-date": "Fri, 19 Feb 2021 19:06:04 GMT",
+        "x-ms-return-client-request-id": "true",
+        "x-ms-version": "2020-06-12"
+      },
+      "RequestBody": null,
+      "StatusCode": 201,
+      "ResponseHeaders": {
+        "Content-Length": "0",
+        "Date": "Fri, 19 Feb 2021 19:06:02 GMT",
+        "ETag": "\u00220x8D8D50967342FF1\u0022",
+        "Last-Modified": "Fri, 19 Feb 2021 19:06:03 GMT",
+        "Server": [
+          "Windows-Azure-Blob/1.0",
+          "Microsoft-HTTPAPI/2.0"
+        ],
+        "x-ms-client-request-id": "69f23429-23be-631d-b9fb-0aab0965bbfe",
+        "x-ms-request-id": "cb135857-b01e-006d-69f2-06cb14000000",
+        "x-ms-version": "2020-06-12"
+      },
+      "ResponseBody": []
+    },
+    {
+      "RequestUri": "https://seannse.dfs.core.windows.net/test-filesystem-4000fb0f-b43e-871c-bc46-4b76754f40c4/test-directory-ac3fd51a-cf84-4b66-8ba5-7a573852e5a3?resource=directory",
+      "RequestMethod": "PUT",
+      "RequestHeaders": {
+        "Accept": "application/json",
+        "Authorization": "Sanitized",
+        "traceparent": "00-2fce566608b25a48aad96592a92d8228-db42c394c8472b4c-00",
+        "User-Agent": [
+          "azsdk-net-Storage.Files.DataLake/12.7.0-alpha.20210219.1",
+          "(.NET 5.0.3; Microsoft Windows 10.0.19041)"
+        ],
+        "x-ms-client-request-id": "cbaf7d2b-6dd8-5a6e-cea7-de18a8c62a66",
+        "x-ms-date": "Fri, 19 Feb 2021 19:06:04 GMT",
+        "x-ms-return-client-request-id": "true",
+        "x-ms-version": "2020-06-12"
+      },
+      "RequestBody": null,
+      "StatusCode": 201,
+      "ResponseHeaders": {
+        "Content-Length": "0",
+        "Date": "Fri, 19 Feb 2021 19:06:03 GMT",
+        "ETag": "\u00220x8D8D50967429AD5\u0022",
+        "Last-Modified": "Fri, 19 Feb 2021 19:06:03 GMT",
+        "Server": [
+          "Windows-Azure-HDFS/1.0",
+          "Microsoft-HTTPAPI/2.0"
+        ],
+        "x-ms-client-request-id": "cbaf7d2b-6dd8-5a6e-cea7-de18a8c62a66",
+        "x-ms-request-id": "da84730c-a01f-0061-0ff2-065c1c000000",
+        "x-ms-version": "2020-06-12"
+      },
+      "ResponseBody": []
+    },
+    {
+      "RequestUri": "https://seannse.dfs.core.windows.net/test-filesystem-4000fb0f-b43e-871c-bc46-4b76754f40c4/test-directory-b07f6615-7a18-43a0-cfe8-4a24cb8d91c5?resource=directory",
+      "RequestMethod": "PUT",
+      "RequestHeaders": {
+        "Accept": "application/json",
+        "Authorization": "Sanitized",
+        "traceparent": "00-405624482db87440866c8fc4cd434b7c-ac2ea9d0d65cbd4d-00",
+        "User-Agent": [
+          "azsdk-net-Storage.Files.DataLake/12.7.0-alpha.20210219.1",
+          "(.NET 5.0.3; Microsoft Windows 10.0.19041)"
+        ],
+        "x-ms-client-request-id": "53c39d34-9f46-b047-dc6b-fcf023498f41",
+        "x-ms-date": "Fri, 19 Feb 2021 19:06:04 GMT",
+        "x-ms-return-client-request-id": "true",
+        "x-ms-version": "2020-06-12"
+      },
+      "RequestBody": null,
+      "StatusCode": 201,
+      "ResponseHeaders": {
+        "Content-Length": "0",
+        "Date": "Fri, 19 Feb 2021 19:06:03 GMT",
+        "ETag": "\u00220x8D8D509674E0FFA\u0022",
+        "Last-Modified": "Fri, 19 Feb 2021 19:06:03 GMT",
+        "Server": [
+          "Windows-Azure-HDFS/1.0",
+          "Microsoft-HTTPAPI/2.0"
+        ],
+        "x-ms-client-request-id": "53c39d34-9f46-b047-dc6b-fcf023498f41",
+        "x-ms-request-id": "da84731d-a01f-0061-20f2-065c1c000000",
+        "x-ms-version": "2020-06-12"
+      },
+      "ResponseBody": []
+    },
+    {
+      "RequestUri": "https://seannse.blob.core.windows.net/test-filesystem-4000fb0f-b43e-871c-bc46-4b76754f40c4/test-directory-ac3fd51a-cf84-4b66-8ba5-7a573852e5a3",
       "RequestMethod": "HEAD",
       "RequestHeaders": {
         "Accept": "application/xml",
         "Authorization": "Sanitized",
         "User-Agent": [
-<<<<<<< HEAD
-          "azsdk-net-Storage.Files.DataLake/12.7.0-alpha.20210202.1",
-          "(.NET 5.0.2; Microsoft Windows 10.0.19042)"
-        ],
-        "x-ms-client-request-id": "eed0bc1d-bf49-2584-664b-6d4be7415197",
-        "x-ms-date": "Tue, 02 Feb 2021 21:46:00 GMT",
-=======
-          "azsdk-net-Storage.Files.DataLake/12.7.0-alpha.20210217.1",
-          "(.NET 5.0.3; Microsoft Windows 10.0.19042)"
-        ],
-        "x-ms-client-request-id": "eed0bc1d-bf49-2584-664b-6d4be7415197",
-        "x-ms-date": "Wed, 17 Feb 2021 22:49:15 GMT",
->>>>>>> 1814567d
+          "azsdk-net-Storage.Files.DataLake/12.7.0-alpha.20210219.1",
+          "(.NET 5.0.3; Microsoft Windows 10.0.19041)"
+        ],
+        "x-ms-client-request-id": "2defae3a-3dc9-b67f-d37a-de381ddb9ba0",
+        "x-ms-date": "Fri, 19 Feb 2021 19:06:04 GMT",
         "x-ms-return-client-request-id": "true",
         "x-ms-version": "2020-06-12"
       },
@@ -1003,15 +631,9 @@
         "Accept-Ranges": "bytes",
         "Content-Length": "0",
         "Content-Type": "application/octet-stream",
-<<<<<<< HEAD
-        "Date": "Tue, 02 Feb 2021 21:46:00 GMT",
-        "ETag": "\u00220x8D8C7C3EE82D037\u0022",
-        "Last-Modified": "Tue, 02 Feb 2021 21:46:00 GMT",
-=======
-        "Date": "Wed, 17 Feb 2021 22:49:14 GMT",
-        "ETag": "\u00220x8D8D3964051E377\u0022",
-        "Last-Modified": "Wed, 17 Feb 2021 22:49:15 GMT",
->>>>>>> 1814567d
+        "Date": "Fri, 19 Feb 2021 19:06:03 GMT",
+        "ETag": "\u00220x8D8D50967429AD5\u0022",
+        "Last-Modified": "Fri, 19 Feb 2021 19:06:03 GMT",
         "Server": [
           "Windows-Azure-Blob/1.0",
           "Microsoft-HTTPAPI/2.0"
@@ -1019,54 +641,35 @@
         "x-ms-access-tier": "Hot",
         "x-ms-access-tier-inferred": "true",
         "x-ms-blob-type": "BlockBlob",
-        "x-ms-client-request-id": "eed0bc1d-bf49-2584-664b-6d4be7415197",
-<<<<<<< HEAD
-        "x-ms-creation-time": "Tue, 02 Feb 2021 21:46:00 GMT",
-=======
-        "x-ms-creation-time": "Wed, 17 Feb 2021 22:49:15 GMT",
->>>>>>> 1814567d
+        "x-ms-client-request-id": "2defae3a-3dc9-b67f-d37a-de381ddb9ba0",
+        "x-ms-creation-time": "Fri, 19 Feb 2021 19:06:03 GMT",
         "x-ms-group": "$superuser",
         "x-ms-lease-state": "available",
         "x-ms-lease-status": "unlocked",
         "x-ms-meta-hdi_isfolder": "true",
         "x-ms-owner": "$superuser",
         "x-ms-permissions": "rwxr-x---",
-<<<<<<< HEAD
-        "x-ms-request-id": "6d432ea9-601e-008a-42ac-f924ee000000",
-=======
-        "x-ms-request-id": "c83b1dab-d01e-0044-1f7f-05f560000000",
->>>>>>> 1814567d
+        "x-ms-request-id": "cb1358b7-b01e-006d-43f2-06cb14000000",
         "x-ms-server-encrypted": "true",
         "x-ms-version": "2020-06-12"
       },
       "ResponseBody": []
     },
     {
-      "RequestUri": "https://seannse.dfs.core.windows.net/test-filesystem-a9f3e5d1-be18-17dc-06f4-0e241ad5098e/test-directory-89cdc246-05b5-1460-b493-aaecd8d36dab?mode=legacy",
-      "RequestMethod": "PUT",
-      "RequestHeaders": {
-        "Accept": "application/json",
-        "Authorization": "Sanitized",
-        "User-Agent": [
-<<<<<<< HEAD
-          "azsdk-net-Storage.Files.DataLake/12.7.0-alpha.20210202.1",
-          "(.NET 5.0.2; Microsoft Windows 10.0.19042)"
-        ],
-        "x-ms-client-request-id": "0859b134-685a-f46c-de9f-9b881ed3a5c9",
-        "x-ms-date": "Tue, 02 Feb 2021 21:46:00 GMT",
-        "x-ms-rename-source": "%2Ftest-filesystem-a9f3e5d1-be18-17dc-06f4-0e241ad5098e%2Ftest-directory-ff39506f-291f-dda3-9fea-abdb085a40c2=",
-        "x-ms-return-client-request-id": "true",
-        "x-ms-source-if-none-match": "\u00220x8D8C7C3EE82D037\u0022",
-=======
-          "azsdk-net-Storage.Files.DataLake/12.7.0-alpha.20210217.1",
-          "(.NET 5.0.3; Microsoft Windows 10.0.19042)"
-        ],
-        "x-ms-client-request-id": "0859b134-685a-f46c-de9f-9b881ed3a5c9",
-        "x-ms-date": "Wed, 17 Feb 2021 22:49:15 GMT",
-        "x-ms-rename-source": "%2Ftest-filesystem-a9f3e5d1-be18-17dc-06f4-0e241ad5098e%2Ftest-directory-ff39506f-291f-dda3-9fea-abdb085a40c2=",
-        "x-ms-return-client-request-id": "true",
-        "x-ms-source-if-none-match": "0x8D8D3964051E377",
->>>>>>> 1814567d
+      "RequestUri": "https://seannse.dfs.core.windows.net/test-filesystem-4000fb0f-b43e-871c-bc46-4b76754f40c4/test-directory-b07f6615-7a18-43a0-cfe8-4a24cb8d91c5?mode=legacy",
+      "RequestMethod": "PUT",
+      "RequestHeaders": {
+        "Accept": "application/json",
+        "Authorization": "Sanitized",
+        "User-Agent": [
+          "azsdk-net-Storage.Files.DataLake/12.7.0-alpha.20210219.1",
+          "(.NET 5.0.3; Microsoft Windows 10.0.19041)"
+        ],
+        "x-ms-client-request-id": "74b61a21-6159-d877-980c-ba1f908bddc0",
+        "x-ms-date": "Fri, 19 Feb 2021 19:06:04 GMT",
+        "x-ms-rename-source": "%2Ftest-filesystem-4000fb0f-b43e-871c-bc46-4b76754f40c4%2Ftest-directory-ac3fd51a-cf84-4b66-8ba5-7a573852e5a3=",
+        "x-ms-return-client-request-id": "true",
+        "x-ms-source-if-none-match": "0x8D8D50967429AD5",
         "x-ms-version": "2020-06-12"
       },
       "RequestBody": null,
@@ -1074,58 +677,36 @@
       "ResponseHeaders": {
         "Content-Length": "213",
         "Content-Type": "application/json; charset=utf-8",
-<<<<<<< HEAD
-        "Date": "Tue, 02 Feb 2021 21:46:00 GMT",
-=======
-        "Date": "Wed, 17 Feb 2021 22:49:14 GMT",
->>>>>>> 1814567d
-        "Server": [
-          "Windows-Azure-HDFS/1.0",
-          "Microsoft-HTTPAPI/2.0"
-        ],
-        "x-ms-client-request-id": "0859b134-685a-f46c-de9f-9b881ed3a5c9",
+        "Date": "Fri, 19 Feb 2021 19:06:03 GMT",
+        "Server": [
+          "Windows-Azure-HDFS/1.0",
+          "Microsoft-HTTPAPI/2.0"
+        ],
+        "x-ms-client-request-id": "74b61a21-6159-d877-980c-ba1f908bddc0",
         "x-ms-error-code": "SourceConditionNotMet",
-<<<<<<< HEAD
-        "x-ms-request-id": "cc9c4ea2-e01f-002d-46ac-f9cc2c000000",
-=======
-        "x-ms-request-id": "5baaec8d-601f-0041-4a7f-0527bb000000",
->>>>>>> 1814567d
+        "x-ms-request-id": "da847343-a01f-0061-46f2-065c1c000000",
         "x-ms-version": "2020-06-12"
       },
       "ResponseBody": {
         "error": {
           "code": "SourceConditionNotMet",
-<<<<<<< HEAD
-          "message": "The source condition specified using HTTP conditional header(s) is not met.\nRequestId:cc9c4ea2-e01f-002d-46ac-f9cc2c000000\nTime:2021-02-02T21:46:00.9675181Z"
-=======
-          "message": "The source condition specified using HTTP conditional header(s) is not met.\nRequestId:5baaec8d-601f-0041-4a7f-0527bb000000\nTime:2021-02-17T22:49:15.3163011Z"
->>>>>>> 1814567d
+          "message": "The source condition specified using HTTP conditional header(s) is not met.\nRequestId:da847343-a01f-0061-46f2-065c1c000000\nTime:2021-02-19T19:06:03.9152195Z"
         }
       }
     },
     {
-      "RequestUri": "https://seannse.blob.core.windows.net/test-filesystem-a9f3e5d1-be18-17dc-06f4-0e241ad5098e?restype=container",
+      "RequestUri": "https://seannse.blob.core.windows.net/test-filesystem-4000fb0f-b43e-871c-bc46-4b76754f40c4?restype=container",
       "RequestMethod": "DELETE",
       "RequestHeaders": {
         "Accept": "application/xml",
         "Authorization": "Sanitized",
-<<<<<<< HEAD
-        "traceparent": "00-eec8048706e2c443b087958d87e7e276-d51db84e01792147-00",
-        "User-Agent": [
-          "azsdk-net-Storage.Files.DataLake/12.7.0-alpha.20210202.1",
-          "(.NET 5.0.2; Microsoft Windows 10.0.19042)"
-        ],
-        "x-ms-client-request-id": "3517faa8-48e7-dc3d-400f-092fd89171f6",
-        "x-ms-date": "Tue, 02 Feb 2021 21:46:00 GMT",
-=======
-        "traceparent": "00-5e568907dd03ba4e93e3675e2b409855-80431424d3ff9340-00",
-        "User-Agent": [
-          "azsdk-net-Storage.Files.DataLake/12.7.0-alpha.20210217.1",
-          "(.NET 5.0.3; Microsoft Windows 10.0.19042)"
-        ],
-        "x-ms-client-request-id": "3517faa8-48e7-dc3d-400f-092fd89171f6",
-        "x-ms-date": "Wed, 17 Feb 2021 22:49:15 GMT",
->>>>>>> 1814567d
+        "traceparent": "00-584d722348ef0b4098df1688fa5c7d79-f14766a38ecedf4d-00",
+        "User-Agent": [
+          "azsdk-net-Storage.Files.DataLake/12.7.0-alpha.20210219.1",
+          "(.NET 5.0.3; Microsoft Windows 10.0.19041)"
+        ],
+        "x-ms-client-request-id": "0316ecd2-2625-0247-b9c7-481e66e1354f",
+        "x-ms-date": "Fri, 19 Feb 2021 19:06:04 GMT",
         "x-ms-return-client-request-id": "true",
         "x-ms-version": "2020-06-12"
       },
@@ -1133,209 +714,132 @@
       "StatusCode": 202,
       "ResponseHeaders": {
         "Content-Length": "0",
-<<<<<<< HEAD
-        "Date": "Tue, 02 Feb 2021 21:46:00 GMT",
-=======
-        "Date": "Wed, 17 Feb 2021 22:49:15 GMT",
->>>>>>> 1814567d
-        "Server": [
-          "Windows-Azure-Blob/1.0",
-          "Microsoft-HTTPAPI/2.0"
-        ],
-        "x-ms-client-request-id": "3517faa8-48e7-dc3d-400f-092fd89171f6",
-<<<<<<< HEAD
-        "x-ms-request-id": "6d432f04-601e-008a-14ac-f924ee000000",
-=======
-        "x-ms-request-id": "c83b1e39-d01e-0044-1f7f-05f560000000",
->>>>>>> 1814567d
-        "x-ms-version": "2020-06-12"
-      },
-      "ResponseBody": []
-    },
-    {
-      "RequestUri": "https://seannse.blob.core.windows.net/test-filesystem-240ad956-afdb-53cd-60b0-661a431fd7c9?restype=container",
-      "RequestMethod": "PUT",
-      "RequestHeaders": {
-        "Accept": "application/xml",
-        "Authorization": "Sanitized",
-<<<<<<< HEAD
-        "traceparent": "00-bfba4dcf1528ce4e828ec530eb372e5c-4aa93eb78037e149-00",
-        "User-Agent": [
-          "azsdk-net-Storage.Files.DataLake/12.7.0-alpha.20210202.1",
-          "(.NET 5.0.2; Microsoft Windows 10.0.19042)"
+        "Date": "Fri, 19 Feb 2021 19:06:03 GMT",
+        "Server": [
+          "Windows-Azure-Blob/1.0",
+          "Microsoft-HTTPAPI/2.0"
+        ],
+        "x-ms-client-request-id": "0316ecd2-2625-0247-b9c7-481e66e1354f",
+        "x-ms-request-id": "cb1358fb-b01e-006d-03f2-06cb14000000",
+        "x-ms-version": "2020-06-12"
+      },
+      "ResponseBody": []
+    },
+    {
+      "RequestUri": "https://seannse.blob.core.windows.net/test-filesystem-b360f7ea-d160-b8a6-649c-c62f0d76529e?restype=container",
+      "RequestMethod": "PUT",
+      "RequestHeaders": {
+        "Accept": "application/xml",
+        "Authorization": "Sanitized",
+        "traceparent": "00-8056b1e67d7adc4cb9469a33f9ce575e-2564cd64424c224d-00",
+        "User-Agent": [
+          "azsdk-net-Storage.Files.DataLake/12.7.0-alpha.20210219.1",
+          "(.NET 5.0.3; Microsoft Windows 10.0.19041)"
         ],
         "x-ms-blob-public-access": "container",
-        "x-ms-client-request-id": "42f62dce-ab0a-f8db-2cc4-d437e2239821",
-        "x-ms-date": "Tue, 02 Feb 2021 21:46:00 GMT",
-=======
-        "traceparent": "00-d53e70c80c9e8c468f316b1888853241-45e4cc31313ec448-00",
-        "User-Agent": [
-          "azsdk-net-Storage.Files.DataLake/12.7.0-alpha.20210217.1",
-          "(.NET 5.0.3; Microsoft Windows 10.0.19042)"
-        ],
-        "x-ms-blob-public-access": "container",
-        "x-ms-client-request-id": "42f62dce-ab0a-f8db-2cc4-d437e2239821",
-        "x-ms-date": "Wed, 17 Feb 2021 22:49:15 GMT",
->>>>>>> 1814567d
-        "x-ms-return-client-request-id": "true",
-        "x-ms-version": "2020-06-12"
-      },
-      "RequestBody": null,
-      "StatusCode": 201,
-      "ResponseHeaders": {
-        "Content-Length": "0",
-<<<<<<< HEAD
-        "Date": "Tue, 02 Feb 2021 21:46:01 GMT",
-        "ETag": "\u00220x8D8C7C3EEF05C22\u0022",
-        "Last-Modified": "Tue, 02 Feb 2021 21:46:01 GMT",
-=======
-        "Date": "Wed, 17 Feb 2021 22:49:15 GMT",
-        "ETag": "\u00220x8D8D39640B7C76D\u0022",
-        "Last-Modified": "Wed, 17 Feb 2021 22:49:15 GMT",
->>>>>>> 1814567d
-        "Server": [
-          "Windows-Azure-Blob/1.0",
-          "Microsoft-HTTPAPI/2.0"
-        ],
-        "x-ms-client-request-id": "42f62dce-ab0a-f8db-2cc4-d437e2239821",
-<<<<<<< HEAD
-        "x-ms-request-id": "2e9bc1d7-101e-0006-11ac-f94ce0000000",
-=======
-        "x-ms-request-id": "1cfd9f6c-001e-0035-157f-05134b000000",
->>>>>>> 1814567d
-        "x-ms-version": "2020-06-12"
-      },
-      "ResponseBody": []
-    },
-    {
-      "RequestUri": "https://seannse.dfs.core.windows.net/test-filesystem-240ad956-afdb-53cd-60b0-661a431fd7c9/test-directory-f3603f37-4cb0-e63b-f7ee-31e4fc377b3f?resource=directory",
-      "RequestMethod": "PUT",
-      "RequestHeaders": {
-        "Accept": "application/json",
-        "Authorization": "Sanitized",
-<<<<<<< HEAD
-        "traceparent": "00-edb13a13e72a1546a75c2da3713f0f02-2f591c617266a747-00",
-        "User-Agent": [
-          "azsdk-net-Storage.Files.DataLake/12.7.0-alpha.20210202.1",
-          "(.NET 5.0.2; Microsoft Windows 10.0.19042)"
-        ],
-        "x-ms-client-request-id": "985e915e-dcc0-8160-f20f-4a1c7af6fbf5",
-        "x-ms-date": "Tue, 02 Feb 2021 21:46:00 GMT",
-=======
-        "traceparent": "00-6871edf1af5d6e46afc99243584fdba5-39096a7eb26c944a-00",
-        "User-Agent": [
-          "azsdk-net-Storage.Files.DataLake/12.7.0-alpha.20210217.1",
-          "(.NET 5.0.3; Microsoft Windows 10.0.19042)"
-        ],
-        "x-ms-client-request-id": "985e915e-dcc0-8160-f20f-4a1c7af6fbf5",
-        "x-ms-date": "Wed, 17 Feb 2021 22:49:15 GMT",
->>>>>>> 1814567d
-        "x-ms-return-client-request-id": "true",
-        "x-ms-version": "2020-06-12"
-      },
-      "RequestBody": null,
-      "StatusCode": 201,
-      "ResponseHeaders": {
-        "Content-Length": "0",
-<<<<<<< HEAD
-        "Date": "Tue, 02 Feb 2021 21:46:01 GMT",
-        "ETag": "\u00220x8D8C7C3EF2E0D3D\u0022",
-        "Last-Modified": "Tue, 02 Feb 2021 21:46:01 GMT",
-=======
-        "Date": "Wed, 17 Feb 2021 22:49:15 GMT",
-        "ETag": "\u00220x8D8D39640EBEA14\u0022",
-        "Last-Modified": "Wed, 17 Feb 2021 22:49:16 GMT",
->>>>>>> 1814567d
-        "Server": [
-          "Windows-Azure-HDFS/1.0",
-          "Microsoft-HTTPAPI/2.0"
-        ],
-        "x-ms-client-request-id": "985e915e-dcc0-8160-f20f-4a1c7af6fbf5",
-<<<<<<< HEAD
-        "x-ms-request-id": "077c6814-601f-0051-44ac-f9e2d3000000",
-=======
-        "x-ms-request-id": "c6d7a557-401f-0046-7c7f-054bd8000000",
->>>>>>> 1814567d
-        "x-ms-version": "2020-06-12"
-      },
-      "ResponseBody": []
-    },
-    {
-      "RequestUri": "https://seannse.dfs.core.windows.net/test-filesystem-240ad956-afdb-53cd-60b0-661a431fd7c9/test-directory-8c579548-82d7-a2f7-7f3d-eac755434b4d?resource=directory",
-      "RequestMethod": "PUT",
-      "RequestHeaders": {
-        "Accept": "application/json",
-        "Authorization": "Sanitized",
-<<<<<<< HEAD
-        "traceparent": "00-f582a5573a4bff4d9077d7b0cb84dc01-c0df27a3c7d11e41-00",
-        "User-Agent": [
-          "azsdk-net-Storage.Files.DataLake/12.7.0-alpha.20210202.1",
-          "(.NET 5.0.2; Microsoft Windows 10.0.19042)"
-        ],
-        "x-ms-client-request-id": "05af01ed-ad53-dbf8-9abb-1882f1982cae",
-        "x-ms-date": "Tue, 02 Feb 2021 21:46:01 GMT",
-=======
-        "traceparent": "00-86dba06bef673948b8714f0f699cb61c-a9b1a919081be945-00",
-        "User-Agent": [
-          "azsdk-net-Storage.Files.DataLake/12.7.0-alpha.20210217.1",
-          "(.NET 5.0.3; Microsoft Windows 10.0.19042)"
-        ],
-        "x-ms-client-request-id": "05af01ed-ad53-dbf8-9abb-1882f1982cae",
-        "x-ms-date": "Wed, 17 Feb 2021 22:49:16 GMT",
->>>>>>> 1814567d
-        "x-ms-return-client-request-id": "true",
-        "x-ms-version": "2020-06-12"
-      },
-      "RequestBody": null,
-      "StatusCode": 201,
-      "ResponseHeaders": {
-        "Content-Length": "0",
-<<<<<<< HEAD
-        "Date": "Tue, 02 Feb 2021 21:46:01 GMT",
-        "ETag": "\u00220x8D8C7C3EF3CD6D8\u0022",
-        "Last-Modified": "Tue, 02 Feb 2021 21:46:01 GMT",
-=======
-        "Date": "Wed, 17 Feb 2021 22:49:15 GMT",
-        "ETag": "\u00220x8D8D39640F9C6BF\u0022",
-        "Last-Modified": "Wed, 17 Feb 2021 22:49:16 GMT",
->>>>>>> 1814567d
-        "Server": [
-          "Windows-Azure-HDFS/1.0",
-          "Microsoft-HTTPAPI/2.0"
-        ],
-        "x-ms-client-request-id": "05af01ed-ad53-dbf8-9abb-1882f1982cae",
-<<<<<<< HEAD
-        "x-ms-request-id": "077c6823-601f-0051-53ac-f9e2d3000000",
-=======
-        "x-ms-request-id": "c6d7a563-401f-0046-087f-054bd8000000",
->>>>>>> 1814567d
-        "x-ms-version": "2020-06-12"
-      },
-      "ResponseBody": []
-    },
-    {
-      "RequestUri": "https://seannse.dfs.core.windows.net/test-filesystem-240ad956-afdb-53cd-60b0-661a431fd7c9/test-directory-8c579548-82d7-a2f7-7f3d-eac755434b4d?mode=legacy",
-      "RequestMethod": "PUT",
-      "RequestHeaders": {
-        "Accept": "application/json",
-        "Authorization": "Sanitized",
-        "User-Agent": [
-<<<<<<< HEAD
-          "azsdk-net-Storage.Files.DataLake/12.7.0-alpha.20210202.1",
-          "(.NET 5.0.2; Microsoft Windows 10.0.19042)"
-        ],
-        "x-ms-client-request-id": "53dad795-4594-05f9-67aa-d01dcbfb115c",
-        "x-ms-date": "Tue, 02 Feb 2021 21:46:01 GMT",
-=======
-          "azsdk-net-Storage.Files.DataLake/12.7.0-alpha.20210217.1",
-          "(.NET 5.0.3; Microsoft Windows 10.0.19042)"
-        ],
-        "x-ms-client-request-id": "53dad795-4594-05f9-67aa-d01dcbfb115c",
-        "x-ms-date": "Wed, 17 Feb 2021 22:49:16 GMT",
->>>>>>> 1814567d
-        "x-ms-rename-source": "%2Ftest-filesystem-240ad956-afdb-53cd-60b0-661a431fd7c9%2Ftest-directory-f3603f37-4cb0-e63b-f7ee-31e4fc377b3f=",
-        "x-ms-return-client-request-id": "true",
-        "x-ms-source-lease-id": "440fc002-cdfe-d82b-64dc-c1536a967677",
+        "x-ms-client-request-id": "8e1604f4-2899-0051-465d-9e886017f543",
+        "x-ms-date": "Fri, 19 Feb 2021 19:06:04 GMT",
+        "x-ms-return-client-request-id": "true",
+        "x-ms-version": "2020-06-12"
+      },
+      "RequestBody": null,
+      "StatusCode": 201,
+      "ResponseHeaders": {
+        "Content-Length": "0",
+        "Date": "Fri, 19 Feb 2021 19:06:03 GMT",
+        "ETag": "\u00220x8D8D509677EB3A1\u0022",
+        "Last-Modified": "Fri, 19 Feb 2021 19:06:04 GMT",
+        "Server": [
+          "Windows-Azure-Blob/1.0",
+          "Microsoft-HTTPAPI/2.0"
+        ],
+        "x-ms-client-request-id": "8e1604f4-2899-0051-465d-9e886017f543",
+        "x-ms-request-id": "cb13591c-b01e-006d-22f2-06cb14000000",
+        "x-ms-version": "2020-06-12"
+      },
+      "ResponseBody": []
+    },
+    {
+      "RequestUri": "https://seannse.dfs.core.windows.net/test-filesystem-b360f7ea-d160-b8a6-649c-c62f0d76529e/test-directory-5ceea975-9193-10da-5c61-d5a0b42298cc?resource=directory",
+      "RequestMethod": "PUT",
+      "RequestHeaders": {
+        "Accept": "application/json",
+        "Authorization": "Sanitized",
+        "traceparent": "00-f43c90cdaf8f38409d974ecaf1d72a84-51dd2066863b7d47-00",
+        "User-Agent": [
+          "azsdk-net-Storage.Files.DataLake/12.7.0-alpha.20210219.1",
+          "(.NET 5.0.3; Microsoft Windows 10.0.19041)"
+        ],
+        "x-ms-client-request-id": "760ed9ca-56a8-6238-2a05-313853b04b23",
+        "x-ms-date": "Fri, 19 Feb 2021 19:06:04 GMT",
+        "x-ms-return-client-request-id": "true",
+        "x-ms-version": "2020-06-12"
+      },
+      "RequestBody": null,
+      "StatusCode": 201,
+      "ResponseHeaders": {
+        "Content-Length": "0",
+        "Date": "Fri, 19 Feb 2021 19:06:03 GMT",
+        "ETag": "\u00220x8D8D509678E834A\u0022",
+        "Last-Modified": "Fri, 19 Feb 2021 19:06:04 GMT",
+        "Server": [
+          "Windows-Azure-HDFS/1.0",
+          "Microsoft-HTTPAPI/2.0"
+        ],
+        "x-ms-client-request-id": "760ed9ca-56a8-6238-2a05-313853b04b23",
+        "x-ms-request-id": "da847385-a01f-0061-08f2-065c1c000000",
+        "x-ms-version": "2020-06-12"
+      },
+      "ResponseBody": []
+    },
+    {
+      "RequestUri": "https://seannse.dfs.core.windows.net/test-filesystem-b360f7ea-d160-b8a6-649c-c62f0d76529e/test-directory-659fd1c4-ecdc-b1e3-a4e7-a44633c3d54a?resource=directory",
+      "RequestMethod": "PUT",
+      "RequestHeaders": {
+        "Accept": "application/json",
+        "Authorization": "Sanitized",
+        "traceparent": "00-18c2a736e531f74fb0d751fa3d8788c7-1881bdf28263a549-00",
+        "User-Agent": [
+          "azsdk-net-Storage.Files.DataLake/12.7.0-alpha.20210219.1",
+          "(.NET 5.0.3; Microsoft Windows 10.0.19041)"
+        ],
+        "x-ms-client-request-id": "69523a01-3872-ddea-f55c-d1c0b1f22f66",
+        "x-ms-date": "Fri, 19 Feb 2021 19:06:04 GMT",
+        "x-ms-return-client-request-id": "true",
+        "x-ms-version": "2020-06-12"
+      },
+      "RequestBody": null,
+      "StatusCode": 201,
+      "ResponseHeaders": {
+        "Content-Length": "0",
+        "Date": "Fri, 19 Feb 2021 19:06:03 GMT",
+        "ETag": "\u00220x8D8D5096799F6E1\u0022",
+        "Last-Modified": "Fri, 19 Feb 2021 19:06:04 GMT",
+        "Server": [
+          "Windows-Azure-HDFS/1.0",
+          "Microsoft-HTTPAPI/2.0"
+        ],
+        "x-ms-client-request-id": "69523a01-3872-ddea-f55c-d1c0b1f22f66",
+        "x-ms-request-id": "da847397-a01f-0061-1af2-065c1c000000",
+        "x-ms-version": "2020-06-12"
+      },
+      "ResponseBody": []
+    },
+    {
+      "RequestUri": "https://seannse.dfs.core.windows.net/test-filesystem-b360f7ea-d160-b8a6-649c-c62f0d76529e/test-directory-659fd1c4-ecdc-b1e3-a4e7-a44633c3d54a?mode=legacy",
+      "RequestMethod": "PUT",
+      "RequestHeaders": {
+        "Accept": "application/json",
+        "Authorization": "Sanitized",
+        "User-Agent": [
+          "azsdk-net-Storage.Files.DataLake/12.7.0-alpha.20210219.1",
+          "(.NET 5.0.3; Microsoft Windows 10.0.19041)"
+        ],
+        "x-ms-client-request-id": "f9459d33-6b70-8ad7-24f8-e5b85063e0cf",
+        "x-ms-date": "Fri, 19 Feb 2021 19:06:05 GMT",
+        "x-ms-rename-source": "%2Ftest-filesystem-b360f7ea-d160-b8a6-649c-c62f0d76529e%2Ftest-directory-5ceea975-9193-10da-5c61-d5a0b42298cc=",
+        "x-ms-return-client-request-id": "true",
+        "x-ms-source-lease-id": "2fcdb514-d11e-2437-9c45-9b5c7a0f3e31",
         "x-ms-version": "2020-06-12"
       },
       "RequestBody": null,
@@ -1343,58 +847,36 @@
       "ResponseHeaders": {
         "Content-Length": "176",
         "Content-Type": "application/json; charset=utf-8",
-<<<<<<< HEAD
-        "Date": "Tue, 02 Feb 2021 21:46:01 GMT",
-=======
-        "Date": "Wed, 17 Feb 2021 22:49:16 GMT",
->>>>>>> 1814567d
-        "Server": [
-          "Windows-Azure-HDFS/1.0",
-          "Microsoft-HTTPAPI/2.0"
-        ],
-        "x-ms-client-request-id": "53dad795-4594-05f9-67aa-d01dcbfb115c",
+        "Date": "Fri, 19 Feb 2021 19:06:03 GMT",
+        "Server": [
+          "Windows-Azure-HDFS/1.0",
+          "Microsoft-HTTPAPI/2.0"
+        ],
+        "x-ms-client-request-id": "f9459d33-6b70-8ad7-24f8-e5b85063e0cf",
         "x-ms-error-code": "LeaseNotPresent",
-<<<<<<< HEAD
-        "x-ms-request-id": "077c683d-601f-0051-6dac-f9e2d3000000",
-=======
-        "x-ms-request-id": "c6d7a572-401f-0046-177f-054bd8000000",
->>>>>>> 1814567d
+        "x-ms-request-id": "da8473ab-a01f-0061-2ef2-065c1c000000",
         "x-ms-version": "2020-06-12"
       },
       "ResponseBody": {
         "error": {
           "code": "LeaseNotPresent",
-<<<<<<< HEAD
-          "message": "There is currently no lease on the resource.\nRequestId:077c683d-601f-0051-6dac-f9e2d3000000\nTime:2021-02-02T21:46:02.0316239Z"
-=======
-          "message": "There is currently no lease on the resource.\nRequestId:c6d7a572-401f-0046-177f-054bd8000000\nTime:2021-02-17T22:49:16.2729075Z"
->>>>>>> 1814567d
+          "message": "There is currently no lease on the resource.\nRequestId:da8473ab-a01f-0061-2ef2-065c1c000000\nTime:2021-02-19T19:06:04.3385171Z"
         }
       }
     },
     {
-      "RequestUri": "https://seannse.blob.core.windows.net/test-filesystem-240ad956-afdb-53cd-60b0-661a431fd7c9?restype=container",
+      "RequestUri": "https://seannse.blob.core.windows.net/test-filesystem-b360f7ea-d160-b8a6-649c-c62f0d76529e?restype=container",
       "RequestMethod": "DELETE",
       "RequestHeaders": {
         "Accept": "application/xml",
         "Authorization": "Sanitized",
-<<<<<<< HEAD
-        "traceparent": "00-0bbf9b2227f52342a28daf58d5269a43-bf3bfcdd85875245-00",
-        "User-Agent": [
-          "azsdk-net-Storage.Files.DataLake/12.7.0-alpha.20210202.1",
-          "(.NET 5.0.2; Microsoft Windows 10.0.19042)"
-        ],
-        "x-ms-client-request-id": "1aed3c63-d9be-7e1a-0462-b2c6c000991b",
-        "x-ms-date": "Tue, 02 Feb 2021 21:46:01 GMT",
-=======
-        "traceparent": "00-67eb6a84b781f642bf4a55354b42c564-66fcff079f545945-00",
-        "User-Agent": [
-          "azsdk-net-Storage.Files.DataLake/12.7.0-alpha.20210217.1",
-          "(.NET 5.0.3; Microsoft Windows 10.0.19042)"
-        ],
-        "x-ms-client-request-id": "1aed3c63-d9be-7e1a-0462-b2c6c000991b",
-        "x-ms-date": "Wed, 17 Feb 2021 22:49:16 GMT",
->>>>>>> 1814567d
+        "traceparent": "00-6b0d977a0819e44d8bb620bb9a9b0157-e6bed079ebbe824a-00",
+        "User-Agent": [
+          "azsdk-net-Storage.Files.DataLake/12.7.0-alpha.20210219.1",
+          "(.NET 5.0.3; Microsoft Windows 10.0.19041)"
+        ],
+        "x-ms-client-request-id": "148dfa3c-35ac-c5f6-10eb-1fe18b56514a",
+        "x-ms-date": "Fri, 19 Feb 2021 19:06:05 GMT",
         "x-ms-return-client-request-id": "true",
         "x-ms-version": "2020-06-12"
       },
@@ -1402,33 +884,21 @@
       "StatusCode": 202,
       "ResponseHeaders": {
         "Content-Length": "0",
-<<<<<<< HEAD
-        "Date": "Tue, 02 Feb 2021 21:46:01 GMT",
-=======
-        "Date": "Wed, 17 Feb 2021 22:49:16 GMT",
->>>>>>> 1814567d
-        "Server": [
-          "Windows-Azure-Blob/1.0",
-          "Microsoft-HTTPAPI/2.0"
-        ],
-        "x-ms-client-request-id": "1aed3c63-d9be-7e1a-0462-b2c6c000991b",
-<<<<<<< HEAD
-        "x-ms-request-id": "2e9bc333-101e-0006-4dac-f94ce0000000",
-=======
-        "x-ms-request-id": "1cfda0a7-001e-0035-407f-05134b000000",
->>>>>>> 1814567d
+        "Date": "Fri, 19 Feb 2021 19:06:03 GMT",
+        "Server": [
+          "Windows-Azure-Blob/1.0",
+          "Microsoft-HTTPAPI/2.0"
+        ],
+        "x-ms-client-request-id": "148dfa3c-35ac-c5f6-10eb-1fe18b56514a",
+        "x-ms-request-id": "cb1359a9-b01e-006d-24f2-06cb14000000",
         "x-ms-version": "2020-06-12"
       },
       "ResponseBody": []
     }
   ],
   "Variables": {
-<<<<<<< HEAD
-    "DateTimeOffsetNow": "2021-02-02T15:45:56.3416214-06:00",
-=======
-    "DateTimeOffsetNow": "2021-02-17T16:49:11.2603386-06:00",
->>>>>>> 1814567d
-    "RandomSeed": "274450787",
+    "DateTimeOffsetNow": "2021-02-19T13:06:02.9950156-06:00",
+    "RandomSeed": "2141468735",
     "Storage_TestConfigHierarchicalNamespace": "NamespaceTenant\nseannse\nU2FuaXRpemVk\nhttps://seannse.blob.core.windows.net\nhttps://seannse.file.core.windows.net\nhttps://seannse.queue.core.windows.net\nhttps://seannse.table.core.windows.net\n\n\n\n\nhttps://seannse-secondary.blob.core.windows.net\nhttps://seannse-secondary.file.core.windows.net\nhttps://seannse-secondary.queue.core.windows.net\nhttps://seannse-secondary.table.core.windows.net\n68390a19-a643-458b-b726-408abf67b4fc\nSanitized\n72f988bf-86f1-41af-91ab-2d7cd011db47\nhttps://login.microsoftonline.com/\nCloud\nBlobEndpoint=https://seannse.blob.core.windows.net/;QueueEndpoint=https://seannse.queue.core.windows.net/;FileEndpoint=https://seannse.file.core.windows.net/;BlobSecondaryEndpoint=https://seannse-secondary.blob.core.windows.net/;QueueSecondaryEndpoint=https://seannse-secondary.queue.core.windows.net/;FileSecondaryEndpoint=https://seannse-secondary.file.core.windows.net/;AccountName=seannse;AccountKey=Sanitized\n"
   }
 }