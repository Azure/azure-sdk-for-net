--- conflicted
+++ resolved
@@ -14,11 +14,7 @@
         "x-ms-client-request-id": "6792972b-c302-a025-fa60-cc5f14c5cd9f",
         "x-ms-date": "Fri, 03 Apr 2020 20:56:33 GMT",
         "x-ms-return-client-request-id": "true",
-<<<<<<< HEAD
-        "x-ms-version": "2019-12-12"
-=======
         "x-ms-version": "2020-02-10"
->>>>>>> 60f4876e
       },
       "RequestBody": null,
       "StatusCode": 201,
@@ -33,11 +29,7 @@
         ],
         "x-ms-client-request-id": "6792972b-c302-a025-fa60-cc5f14c5cd9f",
         "x-ms-request-id": "9621b5a0-f01e-0012-2bfa-093670000000",
-<<<<<<< HEAD
-        "x-ms-version": "2019-12-12"
-=======
         "x-ms-version": "2020-02-10"
->>>>>>> 60f4876e
       },
       "ResponseBody": []
     },
@@ -54,11 +46,7 @@
         "x-ms-client-request-id": "ea7b175b-77de-baf8-88b8-080260bc3850",
         "x-ms-date": "Fri, 03 Apr 2020 20:56:34 GMT",
         "x-ms-return-client-request-id": "true",
-<<<<<<< HEAD
-        "x-ms-version": "2019-12-12"
-=======
         "x-ms-version": "2020-02-10"
->>>>>>> 60f4876e
       },
       "RequestBody": null,
       "StatusCode": 201,
@@ -73,11 +61,7 @@
         ],
         "x-ms-client-request-id": "ea7b175b-77de-baf8-88b8-080260bc3850",
         "x-ms-request-id": "fa43fcfa-201f-0097-29fa-091bad000000",
-<<<<<<< HEAD
-        "x-ms-version": "2019-12-12"
-=======
         "x-ms-version": "2020-02-10"
->>>>>>> 60f4876e
       },
       "ResponseBody": []
     },
@@ -95,11 +79,7 @@
         "x-ms-client-request-id": "500daaa0-6e2d-c338-f195-358e1dec96d4",
         "x-ms-date": "Fri, 03 Apr 2020 20:56:34 GMT",
         "x-ms-return-client-request-id": "true",
-<<<<<<< HEAD
-        "x-ms-version": "2019-12-12"
-=======
         "x-ms-version": "2020-02-10"
->>>>>>> 60f4876e
       },
       "RequestBody": null,
       "StatusCode": 409,
@@ -114,11 +94,7 @@
         "x-ms-client-request-id": "500daaa0-6e2d-c338-f195-358e1dec96d4",
         "x-ms-error-code": "PathAlreadyExists",
         "x-ms-request-id": "fa43fcfb-201f-0097-2afa-091bad000000",
-<<<<<<< HEAD
-        "x-ms-version": "2019-12-12"
-=======
         "x-ms-version": "2020-02-10"
->>>>>>> 60f4876e
       },
       "ResponseBody": {
         "error": {
@@ -140,11 +116,7 @@
         "x-ms-client-request-id": "b6616e1b-e7ae-9922-7c60-39e0dbc93e6b",
         "x-ms-date": "Fri, 03 Apr 2020 20:56:34 GMT",
         "x-ms-return-client-request-id": "true",
-<<<<<<< HEAD
-        "x-ms-version": "2019-12-12"
-=======
         "x-ms-version": "2020-02-10"
->>>>>>> 60f4876e
       },
       "RequestBody": null,
       "StatusCode": 202,
@@ -157,11 +129,7 @@
         ],
         "x-ms-client-request-id": "b6616e1b-e7ae-9922-7c60-39e0dbc93e6b",
         "x-ms-request-id": "9621b5b6-f01e-0012-3dfa-093670000000",
-<<<<<<< HEAD
-        "x-ms-version": "2019-12-12"
-=======
         "x-ms-version": "2020-02-10"
->>>>>>> 60f4876e
       },
       "ResponseBody": []
     }
