--- conflicted
+++ resolved
@@ -15,11 +15,7 @@
         "x-ms-client-request-id": "863f2fe7-ab4a-cdf6-0450-edbd90440e42",
         "x-ms-date": "Fri, 19 Feb 2021 18:59:48 GMT",
         "x-ms-return-client-request-id": "true",
-<<<<<<< HEAD
-        "x-ms-version": "2020-12-06"
-=======
         "x-ms-version": "2021-02-12"
->>>>>>> 7e782c87
       },
       "RequestBody": null,
       "StatusCode": 201,
@@ -34,11 +30,7 @@
         ],
         "x-ms-client-request-id": "863f2fe7-ab4a-cdf6-0450-edbd90440e42",
         "x-ms-request-id": "cb11593b-b01e-006d-51f1-06cb14000000",
-<<<<<<< HEAD
-        "x-ms-version": "2020-12-06"
-=======
         "x-ms-version": "2021-02-12"
->>>>>>> 7e782c87
       },
       "ResponseBody": []
     },
@@ -56,11 +48,7 @@
         "x-ms-client-request-id": "36d60d8e-3e36-cadc-d516-a7a71ca5ab8e",
         "x-ms-date": "Fri, 19 Feb 2021 18:59:48 GMT",
         "x-ms-return-client-request-id": "true",
-<<<<<<< HEAD
-        "x-ms-version": "2020-12-06"
-=======
         "x-ms-version": "2021-02-12"
->>>>>>> 7e782c87
       },
       "RequestBody": null,
       "StatusCode": 201,
@@ -75,11 +63,7 @@
         ],
         "x-ms-client-request-id": "36d60d8e-3e36-cadc-d516-a7a71ca5ab8e",
         "x-ms-request-id": "da837595-a01f-0061-4cf1-065c1c000000",
-<<<<<<< HEAD
-        "x-ms-version": "2020-12-06"
-=======
         "x-ms-version": "2021-02-12"
->>>>>>> 7e782c87
       },
       "ResponseBody": []
     },
@@ -98,11 +82,7 @@
         "x-ms-permissions": "0777",
         "x-ms-return-client-request-id": "true",
         "x-ms-umask": "0057",
-<<<<<<< HEAD
-        "x-ms-version": "2020-12-06"
-=======
         "x-ms-version": "2021-02-12"
->>>>>>> 7e782c87
       },
       "RequestBody": null,
       "StatusCode": 201,
@@ -117,11 +97,7 @@
         ],
         "x-ms-client-request-id": "765335b1-fde9-be95-5ec6-d2262ef3703a",
         "x-ms-request-id": "da83759a-a01f-0061-51f1-065c1c000000",
-<<<<<<< HEAD
-        "x-ms-version": "2020-12-06"
-=======
         "x-ms-version": "2021-02-12"
->>>>>>> 7e782c87
       },
       "ResponseBody": []
     },
@@ -138,11 +114,7 @@
         "x-ms-client-request-id": "2537072a-8e47-4085-9d04-b6d8dce2c95a",
         "x-ms-date": "Fri, 19 Feb 2021 18:59:48 GMT",
         "x-ms-return-client-request-id": "true",
-<<<<<<< HEAD
-        "x-ms-version": "2020-12-06"
-=======
         "x-ms-version": "2021-02-12"
->>>>>>> 7e782c87
       },
       "RequestBody": null,
       "StatusCode": 200,
@@ -160,11 +132,7 @@
         "x-ms-owner": "$superuser",
         "x-ms-permissions": "rwx-w----",
         "x-ms-request-id": "da83759e-a01f-0061-55f1-065c1c000000",
-<<<<<<< HEAD
-        "x-ms-version": "2020-12-06"
-=======
         "x-ms-version": "2021-02-12"
->>>>>>> 7e782c87
       },
       "ResponseBody": []
     },
@@ -182,11 +150,7 @@
         "x-ms-client-request-id": "27fb92bc-4bbc-83f2-b228-4adddf16ddc3",
         "x-ms-date": "Fri, 19 Feb 2021 18:59:48 GMT",
         "x-ms-return-client-request-id": "true",
-<<<<<<< HEAD
-        "x-ms-version": "2020-12-06"
-=======
         "x-ms-version": "2021-02-12"
->>>>>>> 7e782c87
       },
       "RequestBody": null,
       "StatusCode": 202,
@@ -199,11 +163,7 @@
         ],
         "x-ms-client-request-id": "27fb92bc-4bbc-83f2-b228-4adddf16ddc3",
         "x-ms-request-id": "cb115987-b01e-006d-09f1-06cb14000000",
-<<<<<<< HEAD
-        "x-ms-version": "2020-12-06"
-=======
         "x-ms-version": "2021-02-12"
->>>>>>> 7e782c87
       },
       "ResponseBody": []
     }
