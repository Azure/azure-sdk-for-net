--- conflicted
+++ resolved
@@ -1,30 +1,19 @@
 {
   "Entries": [
     {
-      "RequestUri": "https://seannse.blob.core.windows.net/test-filesystem-084dd1a6-d6a9-56e3-2c65-1edb5ec00963?restype=container",
+      "RequestUri": "https://seannse.blob.core.windows.net/test-filesystem-30960c3c-72ed-4b09-8832-4c656ed23315?restype=container",
       "RequestMethod": "PUT",
       "RequestHeaders": {
         "Accept": "application/xml",
         "Authorization": "Sanitized",
-<<<<<<< HEAD
-        "traceparent": "00-7268f05c9ffcc448abaa05859e4eba36-04b4de3c8a5c7443-00",
+        "traceparent": "00-93140e8e2f95ae41b262840dc22405fd-4e963ea6b737c641-00",
         "User-Agent": [
-          "azsdk-net-Storage.Files.DataLake/12.7.0-alpha.20210202.1",
-          "(.NET 5.0.2; Microsoft Windows 10.0.19042)"
+          "azsdk-net-Storage.Files.DataLake/12.7.0-alpha.20210219.1",
+          "(.NET 5.0.3; Microsoft Windows 10.0.19041)"
         ],
         "x-ms-blob-public-access": "container",
-        "x-ms-client-request-id": "33553c0d-4b07-eb2d-f9ea-814efbad0492",
-        "x-ms-date": "Tue, 02 Feb 2021 21:50:32 GMT",
-=======
-        "traceparent": "00-6767d2bef5a13a4c8c8ea1693582dc72-69ff199a5fd00d49-00",
-        "User-Agent": [
-          "azsdk-net-Storage.Files.DataLake/12.7.0-alpha.20210217.1",
-          "(.NET 5.0.3; Microsoft Windows 10.0.19042)"
-        ],
-        "x-ms-blob-public-access": "container",
-        "x-ms-client-request-id": "33553c0d-4b07-eb2d-f9ea-814efbad0492",
-        "x-ms-date": "Wed, 17 Feb 2021 22:38:31 GMT",
->>>>>>> 1814567d
+        "x-ms-client-request-id": "863f2fe7-ab4a-cdf6-0450-edbd90440e42",
+        "x-ms-date": "Fri, 19 Feb 2021 18:59:48 GMT",
         "x-ms-return-client-request-id": "true",
         "x-ms-version": "2020-06-12"
       },
@@ -32,52 +21,32 @@
       "StatusCode": 201,
       "ResponseHeaders": {
         "Content-Length": "0",
-<<<<<<< HEAD
-        "Date": "Tue, 02 Feb 2021 21:50:32 GMT",
-        "ETag": "\u00220x8D8C7C4912D8E3E\u0022",
-        "Last-Modified": "Tue, 02 Feb 2021 21:50:33 GMT",
-=======
-        "Date": "Wed, 17 Feb 2021 22:38:31 GMT",
-        "ETag": "\u00220x8D8D394C0956D93\u0022",
-        "Last-Modified": "Wed, 17 Feb 2021 22:38:31 GMT",
->>>>>>> 1814567d
+        "Date": "Fri, 19 Feb 2021 18:59:47 GMT",
+        "ETag": "\u00220x8D8D50887216796\u0022",
+        "Last-Modified": "Fri, 19 Feb 2021 18:59:47 GMT",
         "Server": [
           "Windows-Azure-Blob/1.0",
           "Microsoft-HTTPAPI/2.0"
         ],
-        "x-ms-client-request-id": "33553c0d-4b07-eb2d-f9ea-814efbad0492",
-<<<<<<< HEAD
-        "x-ms-request-id": "0e8aa0fe-c01e-0093-39ad-f9a455000000",
-=======
-        "x-ms-request-id": "70d2d7aa-501e-0075-5e7d-051473000000",
->>>>>>> 1814567d
+        "x-ms-client-request-id": "863f2fe7-ab4a-cdf6-0450-edbd90440e42",
+        "x-ms-request-id": "cb11593b-b01e-006d-51f1-06cb14000000",
         "x-ms-version": "2020-06-12"
       },
       "ResponseBody": []
     },
     {
-      "RequestUri": "https://seannse.dfs.core.windows.net/test-filesystem-084dd1a6-d6a9-56e3-2c65-1edb5ec00963/test-directory-bf8960d9-b3d0-df28-48e9-9e3e25f6e4ad?resource=directory",
+      "RequestUri": "https://seannse.dfs.core.windows.net/test-filesystem-30960c3c-72ed-4b09-8832-4c656ed23315/test-directory-be122ebc-1d45-2959-dfa2-8f512275e63f?resource=directory",
       "RequestMethod": "PUT",
       "RequestHeaders": {
         "Accept": "application/json",
         "Authorization": "Sanitized",
-<<<<<<< HEAD
-        "traceparent": "00-f0f0c1627943a8448d3c1754c60c1e85-6c5a9300678a1248-00",
+        "traceparent": "00-7d9b64d2d1509446abe8efdcf9cd5c62-49ce118690860343-00",
         "User-Agent": [
-          "azsdk-net-Storage.Files.DataLake/12.7.0-alpha.20210202.1",
-          "(.NET 5.0.2; Microsoft Windows 10.0.19042)"
+          "azsdk-net-Storage.Files.DataLake/12.7.0-alpha.20210219.1",
+          "(.NET 5.0.3; Microsoft Windows 10.0.19041)"
         ],
-        "x-ms-client-request-id": "11131e66-faf5-5929-1375-ea1daceec502",
-        "x-ms-date": "Tue, 02 Feb 2021 21:50:33 GMT",
-=======
-        "traceparent": "00-844d21e01c0651489e3e2c5480386f0f-b517f2740a61cd47-00",
-        "User-Agent": [
-          "azsdk-net-Storage.Files.DataLake/12.7.0-alpha.20210217.1",
-          "(.NET 5.0.3; Microsoft Windows 10.0.19042)"
-        ],
-        "x-ms-client-request-id": "11131e66-faf5-5929-1375-ea1daceec502",
-        "x-ms-date": "Wed, 17 Feb 2021 22:38:31 GMT",
->>>>>>> 1814567d
+        "x-ms-client-request-id": "36d60d8e-3e36-cadc-d516-a7a71ca5ab8e",
+        "x-ms-date": "Fri, 19 Feb 2021 18:59:48 GMT",
         "x-ms-return-client-request-id": "true",
         "x-ms-version": "2020-06-12"
       },
@@ -85,49 +54,31 @@
       "StatusCode": 201,
       "ResponseHeaders": {
         "Content-Length": "0",
-<<<<<<< HEAD
-        "Date": "Tue, 02 Feb 2021 21:50:33 GMT",
-        "ETag": "\u00220x8D8C7C49165426F\u0022",
-        "Last-Modified": "Tue, 02 Feb 2021 21:50:33 GMT",
-=======
-        "Date": "Wed, 17 Feb 2021 22:38:31 GMT",
-        "ETag": "\u00220x8D8D394C0C79B5D\u0022",
-        "Last-Modified": "Wed, 17 Feb 2021 22:38:31 GMT",
->>>>>>> 1814567d
+        "Date": "Fri, 19 Feb 2021 18:59:47 GMT",
+        "ETag": "\u00220x8D8D508872F95E0\u0022",
+        "Last-Modified": "Fri, 19 Feb 2021 18:59:47 GMT",
         "Server": [
           "Windows-Azure-HDFS/1.0",
           "Microsoft-HTTPAPI/2.0"
         ],
-        "x-ms-client-request-id": "11131e66-faf5-5929-1375-ea1daceec502",
-<<<<<<< HEAD
-        "x-ms-request-id": "7c0e1742-c01f-0058-57ad-f9a700000000",
-=======
-        "x-ms-request-id": "45edaa7d-b01f-0042-587d-05c6df000000",
->>>>>>> 1814567d
+        "x-ms-client-request-id": "36d60d8e-3e36-cadc-d516-a7a71ca5ab8e",
+        "x-ms-request-id": "da837595-a01f-0061-4cf1-065c1c000000",
         "x-ms-version": "2020-06-12"
       },
       "ResponseBody": []
     },
     {
-      "RequestUri": "https://seannse.dfs.core.windows.net/test-filesystem-084dd1a6-d6a9-56e3-2c65-1edb5ec00963/test-directory-bf8960d9-b3d0-df28-48e9-9e3e25f6e4ad/test-file-d7a3d405-e2de-0327-040f-6a482e019a0e?resource=file",
+      "RequestUri": "https://seannse.dfs.core.windows.net/test-filesystem-30960c3c-72ed-4b09-8832-4c656ed23315/test-directory-be122ebc-1d45-2959-dfa2-8f512275e63f/test-file-6587ae6a-cfc6-0faf-6310-10e85a9b046e?resource=file",
       "RequestMethod": "PUT",
       "RequestHeaders": {
         "Accept": "application/json",
         "Authorization": "Sanitized",
         "User-Agent": [
-<<<<<<< HEAD
-          "azsdk-net-Storage.Files.DataLake/12.7.0-alpha.20210202.1",
-          "(.NET 5.0.2; Microsoft Windows 10.0.19042)"
+          "azsdk-net-Storage.Files.DataLake/12.7.0-alpha.20210219.1",
+          "(.NET 5.0.3; Microsoft Windows 10.0.19041)"
         ],
-        "x-ms-client-request-id": "702082c2-9197-84dd-f610-0de68fe12b11",
-        "x-ms-date": "Tue, 02 Feb 2021 21:50:33 GMT",
-=======
-          "azsdk-net-Storage.Files.DataLake/12.7.0-alpha.20210217.1",
-          "(.NET 5.0.3; Microsoft Windows 10.0.19042)"
-        ],
-        "x-ms-client-request-id": "702082c2-9197-84dd-f610-0de68fe12b11",
-        "x-ms-date": "Wed, 17 Feb 2021 22:38:31 GMT",
->>>>>>> 1814567d
+        "x-ms-client-request-id": "765335b1-fde9-be95-5ec6-d2262ef3703a",
+        "x-ms-date": "Fri, 19 Feb 2021 18:59:48 GMT",
         "x-ms-permissions": "0777",
         "x-ms-return-client-request-id": "true",
         "x-ms-umask": "0057",
@@ -137,105 +88,67 @@
       "StatusCode": 201,
       "ResponseHeaders": {
         "Content-Length": "0",
-<<<<<<< HEAD
-        "Date": "Tue, 02 Feb 2021 21:50:33 GMT",
-        "ETag": "\u00220x8D8C7C4917433B0\u0022",
-        "Last-Modified": "Tue, 02 Feb 2021 21:50:34 GMT",
-=======
-        "Date": "Wed, 17 Feb 2021 22:38:31 GMT",
-        "ETag": "\u00220x8D8D394C0D6F6B2\u0022",
-        "Last-Modified": "Wed, 17 Feb 2021 22:38:31 GMT",
->>>>>>> 1814567d
+        "Date": "Fri, 19 Feb 2021 18:59:47 GMT",
+        "ETag": "\u00220x8D8D508873CDDE0\u0022",
+        "Last-Modified": "Fri, 19 Feb 2021 18:59:47 GMT",
         "Server": [
           "Windows-Azure-HDFS/1.0",
           "Microsoft-HTTPAPI/2.0"
         ],
-        "x-ms-client-request-id": "702082c2-9197-84dd-f610-0de68fe12b11",
-<<<<<<< HEAD
-        "x-ms-request-id": "7c0e1758-c01f-0058-65ad-f9a700000000",
-=======
-        "x-ms-request-id": "45edaa8c-b01f-0042-677d-05c6df000000",
->>>>>>> 1814567d
+        "x-ms-client-request-id": "765335b1-fde9-be95-5ec6-d2262ef3703a",
+        "x-ms-request-id": "da83759a-a01f-0061-51f1-065c1c000000",
         "x-ms-version": "2020-06-12"
       },
       "ResponseBody": []
     },
     {
-      "RequestUri": "https://seannse.dfs.core.windows.net/test-filesystem-084dd1a6-d6a9-56e3-2c65-1edb5ec00963/test-directory-bf8960d9-b3d0-df28-48e9-9e3e25f6e4ad/test-file-d7a3d405-e2de-0327-040f-6a482e019a0e?action=getAccessControl",
+      "RequestUri": "https://seannse.dfs.core.windows.net/test-filesystem-30960c3c-72ed-4b09-8832-4c656ed23315/test-directory-be122ebc-1d45-2959-dfa2-8f512275e63f/test-file-6587ae6a-cfc6-0faf-6310-10e85a9b046e?action=getAccessControl",
       "RequestMethod": "HEAD",
       "RequestHeaders": {
         "Accept": "application/json",
         "Authorization": "Sanitized",
         "User-Agent": [
-<<<<<<< HEAD
-          "azsdk-net-Storage.Files.DataLake/12.7.0-alpha.20210202.1",
-          "(.NET 5.0.2; Microsoft Windows 10.0.19042)"
+          "azsdk-net-Storage.Files.DataLake/12.7.0-alpha.20210219.1",
+          "(.NET 5.0.3; Microsoft Windows 10.0.19041)"
         ],
-        "x-ms-client-request-id": "ac850342-29e1-ee76-0452-11d2c6d12118",
-        "x-ms-date": "Tue, 02 Feb 2021 21:50:33 GMT",
-=======
-          "azsdk-net-Storage.Files.DataLake/12.7.0-alpha.20210217.1",
-          "(.NET 5.0.3; Microsoft Windows 10.0.19042)"
-        ],
-        "x-ms-client-request-id": "ac850342-29e1-ee76-0452-11d2c6d12118",
-        "x-ms-date": "Wed, 17 Feb 2021 22:38:31 GMT",
->>>>>>> 1814567d
+        "x-ms-client-request-id": "2537072a-8e47-4085-9d04-b6d8dce2c95a",
+        "x-ms-date": "Fri, 19 Feb 2021 18:59:48 GMT",
         "x-ms-return-client-request-id": "true",
         "x-ms-version": "2020-06-12"
       },
       "RequestBody": null,
       "StatusCode": 200,
       "ResponseHeaders": {
-<<<<<<< HEAD
-        "Date": "Tue, 02 Feb 2021 21:50:33 GMT",
-        "ETag": "\u00220x8D8C7C4917433B0\u0022",
-        "Last-Modified": "Tue, 02 Feb 2021 21:50:34 GMT",
-=======
-        "Date": "Wed, 17 Feb 2021 22:38:31 GMT",
-        "ETag": "\u00220x8D8D394C0D6F6B2\u0022",
-        "Last-Modified": "Wed, 17 Feb 2021 22:38:31 GMT",
->>>>>>> 1814567d
+        "Date": "Fri, 19 Feb 2021 18:59:47 GMT",
+        "ETag": "\u00220x8D8D508873CDDE0\u0022",
+        "Last-Modified": "Fri, 19 Feb 2021 18:59:47 GMT",
         "Server": [
           "Windows-Azure-HDFS/1.0",
           "Microsoft-HTTPAPI/2.0"
         ],
         "x-ms-acl": "user::rwx,group::-w-,other::---",
-        "x-ms-client-request-id": "ac850342-29e1-ee76-0452-11d2c6d12118",
+        "x-ms-client-request-id": "2537072a-8e47-4085-9d04-b6d8dce2c95a",
         "x-ms-group": "$superuser",
         "x-ms-owner": "$superuser",
         "x-ms-permissions": "rwx-w----",
-<<<<<<< HEAD
-        "x-ms-request-id": "7c0e1766-c01f-0058-72ad-f9a700000000",
-=======
-        "x-ms-request-id": "45edaa9d-b01f-0042-787d-05c6df000000",
->>>>>>> 1814567d
+        "x-ms-request-id": "da83759e-a01f-0061-55f1-065c1c000000",
         "x-ms-version": "2020-06-12"
       },
       "ResponseBody": []
     },
     {
-      "RequestUri": "https://seannse.blob.core.windows.net/test-filesystem-084dd1a6-d6a9-56e3-2c65-1edb5ec00963?restype=container",
+      "RequestUri": "https://seannse.blob.core.windows.net/test-filesystem-30960c3c-72ed-4b09-8832-4c656ed23315?restype=container",
       "RequestMethod": "DELETE",
       "RequestHeaders": {
         "Accept": "application/xml",
         "Authorization": "Sanitized",
-<<<<<<< HEAD
-        "traceparent": "00-a486c1ebce097648a05b9b2e83c97aad-cd6d4d2faf90554f-00",
+        "traceparent": "00-335029fb508315458f5bcf129ced915f-cc7d49d2a1f9f748-00",
         "User-Agent": [
-          "azsdk-net-Storage.Files.DataLake/12.7.0-alpha.20210202.1",
-          "(.NET 5.0.2; Microsoft Windows 10.0.19042)"
+          "azsdk-net-Storage.Files.DataLake/12.7.0-alpha.20210219.1",
+          "(.NET 5.0.3; Microsoft Windows 10.0.19041)"
         ],
-        "x-ms-client-request-id": "8ca347f7-7f5c-b230-66af-c5c4ac4d6c4b",
-        "x-ms-date": "Tue, 02 Feb 2021 21:50:33 GMT",
-=======
-        "traceparent": "00-8312b15f0c63424285bfd1f274d876c7-a122fd6f3a624c4a-00",
-        "User-Agent": [
-          "azsdk-net-Storage.Files.DataLake/12.7.0-alpha.20210217.1",
-          "(.NET 5.0.3; Microsoft Windows 10.0.19042)"
-        ],
-        "x-ms-client-request-id": "8ca347f7-7f5c-b230-66af-c5c4ac4d6c4b",
-        "x-ms-date": "Wed, 17 Feb 2021 22:38:31 GMT",
->>>>>>> 1814567d
+        "x-ms-client-request-id": "27fb92bc-4bbc-83f2-b228-4adddf16ddc3",
+        "x-ms-date": "Fri, 19 Feb 2021 18:59:48 GMT",
         "x-ms-return-client-request-id": "true",
         "x-ms-version": "2020-06-12"
       },
@@ -243,28 +156,20 @@
       "StatusCode": 202,
       "ResponseHeaders": {
         "Content-Length": "0",
-<<<<<<< HEAD
-        "Date": "Tue, 02 Feb 2021 21:50:33 GMT",
-=======
-        "Date": "Wed, 17 Feb 2021 22:38:31 GMT",
->>>>>>> 1814567d
+        "Date": "Fri, 19 Feb 2021 18:59:47 GMT",
         "Server": [
           "Windows-Azure-Blob/1.0",
           "Microsoft-HTTPAPI/2.0"
         ],
-        "x-ms-client-request-id": "8ca347f7-7f5c-b230-66af-c5c4ac4d6c4b",
-<<<<<<< HEAD
-        "x-ms-request-id": "0e8aa4e0-c01e-0093-76ad-f9a455000000",
-=======
-        "x-ms-request-id": "70d2d98d-501e-0075-1a7d-051473000000",
->>>>>>> 1814567d
+        "x-ms-client-request-id": "27fb92bc-4bbc-83f2-b228-4adddf16ddc3",
+        "x-ms-request-id": "cb115987-b01e-006d-09f1-06cb14000000",
         "x-ms-version": "2020-06-12"
       },
       "ResponseBody": []
     }
   ],
   "Variables": {
-    "RandomSeed": "332227518",
+    "RandomSeed": "1409534161",
     "Storage_TestConfigHierarchicalNamespace": "NamespaceTenant\nseannse\nU2FuaXRpemVk\nhttps://seannse.blob.core.windows.net\nhttps://seannse.file.core.windows.net\nhttps://seannse.queue.core.windows.net\nhttps://seannse.table.core.windows.net\n\n\n\n\nhttps://seannse-secondary.blob.core.windows.net\nhttps://seannse-secondary.file.core.windows.net\nhttps://seannse-secondary.queue.core.windows.net\nhttps://seannse-secondary.table.core.windows.net\n68390a19-a643-458b-b726-408abf67b4fc\nSanitized\n72f988bf-86f1-41af-91ab-2d7cd011db47\nhttps://login.microsoftonline.com/\nCloud\nBlobEndpoint=https://seannse.blob.core.windows.net/;QueueEndpoint=https://seannse.queue.core.windows.net/;FileEndpoint=https://seannse.file.core.windows.net/;BlobSecondaryEndpoint=https://seannse-secondary.blob.core.windows.net/;QueueSecondaryEndpoint=https://seannse-secondary.queue.core.windows.net/;FileSecondaryEndpoint=https://seannse-secondary.file.core.windows.net/;AccountName=seannse;AccountKey=Sanitized\n"
   }
 }