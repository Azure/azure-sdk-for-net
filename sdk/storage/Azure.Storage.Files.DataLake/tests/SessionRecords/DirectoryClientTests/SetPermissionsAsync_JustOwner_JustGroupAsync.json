﻿{
  "Entries": [
    {
      "RequestUri": "https://seannse.blob.core.windows.net/test-filesystem-4abcadd1-6a45-b09f-c6c4-bcd093771f76?restype=container",
      "RequestMethod": "PUT",
      "RequestHeaders": {
        "Accept": "application/xml",
        "Authorization": "Sanitized",
        "traceparent": "00-eb5b3d826df58f488d87e800a9ce7fdd-64397242d55ce546-00",
        "User-Agent": [
          "azsdk-net-Storage.Files.DataLake/12.7.0-alpha.20210219.1",
          "(.NET 5.0.3; Microsoft Windows 10.0.19041)"
        ],
        "x-ms-blob-public-access": "container",
        "x-ms-client-request-id": "8b047a65-367c-7e95-24d5-102500041eee",
        "x-ms-date": "Fri, 19 Feb 2021 19:07:16 GMT",
        "x-ms-return-client-request-id": "true",
<<<<<<< HEAD
        "x-ms-version": "2020-12-06"
=======
        "x-ms-version": "2021-02-12"
>>>>>>> 7e782c87
      },
      "RequestBody": null,
      "StatusCode": 201,
      "ResponseHeaders": {
        "Content-Length": "0",
        "Date": "Fri, 19 Feb 2021 19:07:15 GMT",
        "ETag": "\"0x8D8D509926077E3\"",
        "Last-Modified": "Fri, 19 Feb 2021 19:07:16 GMT",
        "Server": [
          "Windows-Azure-Blob/1.0",
          "Microsoft-HTTPAPI/2.0"
        ],
        "x-ms-client-request-id": "8b047a65-367c-7e95-24d5-102500041eee",
        "x-ms-request-id": "cb13d674-b01e-006d-0ef2-06cb14000000",
<<<<<<< HEAD
        "x-ms-version": "2020-12-06"
=======
        "x-ms-version": "2021-02-12"
>>>>>>> 7e782c87
      },
      "ResponseBody": []
    },
    {
      "RequestUri": "https://seannse.dfs.core.windows.net/test-filesystem-4abcadd1-6a45-b09f-c6c4-bcd093771f76/test-directory-12b56e7a-c952-3264-1fc8-213a955ef52e?resource=directory",
      "RequestMethod": "PUT",
      "RequestHeaders": {
        "Accept": "application/json",
        "Authorization": "Sanitized",
        "traceparent": "00-8ef39d153e0f98439b684bf2916eb904-58b45735461d1049-00",
        "User-Agent": [
          "azsdk-net-Storage.Files.DataLake/12.7.0-alpha.20210219.1",
          "(.NET 5.0.3; Microsoft Windows 10.0.19041)"
        ],
        "x-ms-client-request-id": "4cc6e6ec-9be2-9c42-15d2-6cb3155ae9c5",
        "x-ms-date": "Fri, 19 Feb 2021 19:07:16 GMT",
        "x-ms-return-client-request-id": "true",
<<<<<<< HEAD
        "x-ms-version": "2020-12-06"
=======
        "x-ms-version": "2021-02-12"
>>>>>>> 7e782c87
      },
      "RequestBody": null,
      "StatusCode": 201,
      "ResponseHeaders": {
        "Content-Length": "0",
        "Date": "Fri, 19 Feb 2021 19:07:15 GMT",
        "ETag": "\"0x8D8D5099270D3D4\"",
        "Last-Modified": "Fri, 19 Feb 2021 19:07:16 GMT",
        "Server": [
          "Windows-Azure-HDFS/1.0",
          "Microsoft-HTTPAPI/2.0"
        ],
        "x-ms-client-request-id": "4cc6e6ec-9be2-9c42-15d2-6cb3155ae9c5",
        "x-ms-request-id": "5dd09949-401f-0046-59f2-064bd8000000",
<<<<<<< HEAD
        "x-ms-version": "2020-12-06"
=======
        "x-ms-version": "2021-02-12"
>>>>>>> 7e782c87
      },
      "ResponseBody": []
    },
    {
      "RequestUri": "https://seannse.dfs.core.windows.net/test-filesystem-4abcadd1-6a45-b09f-c6c4-bcd093771f76/test-directory-12b56e7a-c952-3264-1fc8-213a955ef52e?action=getAccessControl",
      "RequestMethod": "HEAD",
      "RequestHeaders": {
        "Accept": "application/json",
        "Authorization": "Sanitized",
        "User-Agent": [
          "azsdk-net-Storage.Files.DataLake/12.7.0-alpha.20210219.1",
          "(.NET 5.0.3; Microsoft Windows 10.0.19041)"
        ],
        "x-ms-client-request-id": "18deb62e-3a0c-372d-9692-f2ca02dbbe2e",
        "x-ms-date": "Fri, 19 Feb 2021 19:07:16 GMT",
        "x-ms-return-client-request-id": "true",
<<<<<<< HEAD
        "x-ms-version": "2020-12-06"
=======
        "x-ms-version": "2021-02-12"
>>>>>>> 7e782c87
      },
      "RequestBody": null,
      "StatusCode": 200,
      "ResponseHeaders": {
        "Date": "Fri, 19 Feb 2021 19:07:15 GMT",
        "ETag": "\"0x8D8D5099270D3D4\"",
        "Last-Modified": "Fri, 19 Feb 2021 19:07:16 GMT",
        "Server": [
          "Windows-Azure-HDFS/1.0",
          "Microsoft-HTTPAPI/2.0"
        ],
        "x-ms-acl": "user::rwx,group::r-x,other::---",
        "x-ms-client-request-id": "18deb62e-3a0c-372d-9692-f2ca02dbbe2e",
        "x-ms-group": "$superuser",
        "x-ms-owner": "$superuser",
        "x-ms-permissions": "rwxr-x---",
        "x-ms-request-id": "5dd0995e-401f-0046-6ef2-064bd8000000",
<<<<<<< HEAD
        "x-ms-version": "2020-12-06"
=======
        "x-ms-version": "2021-02-12"
>>>>>>> 7e782c87
      },
      "ResponseBody": []
    },
    {
      "RequestUri": "https://seannse.dfs.core.windows.net/test-filesystem-4abcadd1-6a45-b09f-c6c4-bcd093771f76/test-directory-12b56e7a-c952-3264-1fc8-213a955ef52e?action=setAccessControl",
      "RequestMethod": "PATCH",
      "RequestHeaders": {
        "Accept": "application/json",
        "Authorization": "Sanitized",
        "User-Agent": [
          "azsdk-net-Storage.Files.DataLake/12.7.0-alpha.20210219.1",
          "(.NET 5.0.3; Microsoft Windows 10.0.19041)"
        ],
        "x-ms-client-request-id": "7172f709-5d67-b76e-fe42-15c828c0e38f",
        "x-ms-date": "Fri, 19 Feb 2021 19:07:16 GMT",
        "x-ms-owner": "d80ee2e0-0599-e67b-742a-3c76d60aa4b5",
        "x-ms-return-client-request-id": "true",
<<<<<<< HEAD
        "x-ms-version": "2020-12-06"
=======
        "x-ms-version": "2021-02-12"
>>>>>>> 7e782c87
      },
      "RequestBody": null,
      "StatusCode": 200,
      "ResponseHeaders": {
        "Content-Length": "0",
        "Date": "Fri, 19 Feb 2021 19:07:15 GMT",
        "ETag": "\"0x8D8D5099270D3D4\"",
        "Last-Modified": "Fri, 19 Feb 2021 19:07:16 GMT",
        "Server": [
          "Windows-Azure-HDFS/1.0",
          "Microsoft-HTTPAPI/2.0"
        ],
        "x-ms-client-request-id": "7172f709-5d67-b76e-fe42-15c828c0e38f",
        "x-ms-namespace-enabled": "true",
        "x-ms-request-id": "5dd0996e-401f-0046-7ef2-064bd8000000",
<<<<<<< HEAD
        "x-ms-version": "2020-12-06"
=======
        "x-ms-version": "2021-02-12"
>>>>>>> 7e782c87
      },
      "ResponseBody": []
    },
    {
      "RequestUri": "https://seannse.dfs.core.windows.net/test-filesystem-4abcadd1-6a45-b09f-c6c4-bcd093771f76/test-directory-12b56e7a-c952-3264-1fc8-213a955ef52e?action=setAccessControl",
      "RequestMethod": "PATCH",
      "RequestHeaders": {
        "Accept": "application/json",
        "Authorization": "Sanitized",
        "User-Agent": [
          "azsdk-net-Storage.Files.DataLake/12.7.0-alpha.20210219.1",
          "(.NET 5.0.3; Microsoft Windows 10.0.19041)"
        ],
        "x-ms-client-request-id": "0ac0d874-4c68-57c7-53cc-ac4de29191b1",
        "x-ms-date": "Fri, 19 Feb 2021 19:07:17 GMT",
        "x-ms-group": "ae4efcd5-a898-7b4b-e5cf-03a02845767a",
        "x-ms-return-client-request-id": "true",
<<<<<<< HEAD
        "x-ms-version": "2020-12-06"
=======
        "x-ms-version": "2021-02-12"
>>>>>>> 7e782c87
      },
      "RequestBody": null,
      "StatusCode": 200,
      "ResponseHeaders": {
        "Content-Length": "0",
        "Date": "Fri, 19 Feb 2021 19:07:15 GMT",
        "ETag": "\"0x8D8D5099270D3D4\"",
        "Last-Modified": "Fri, 19 Feb 2021 19:07:16 GMT",
        "Server": [
          "Windows-Azure-HDFS/1.0",
          "Microsoft-HTTPAPI/2.0"
        ],
        "x-ms-client-request-id": "0ac0d874-4c68-57c7-53cc-ac4de29191b1",
        "x-ms-namespace-enabled": "true",
        "x-ms-request-id": "5dd0997c-401f-0046-0cf2-064bd8000000",
<<<<<<< HEAD
        "x-ms-version": "2020-12-06"
=======
        "x-ms-version": "2021-02-12"
>>>>>>> 7e782c87
      },
      "ResponseBody": []
    },
    {
      "RequestUri": "https://seannse.dfs.core.windows.net/test-filesystem-4abcadd1-6a45-b09f-c6c4-bcd093771f76/test-directory-12b56e7a-c952-3264-1fc8-213a955ef52e?action=getAccessControl",
      "RequestMethod": "HEAD",
      "RequestHeaders": {
        "Accept": "application/json",
        "Authorization": "Sanitized",
        "User-Agent": [
          "azsdk-net-Storage.Files.DataLake/12.7.0-alpha.20210219.1",
          "(.NET 5.0.3; Microsoft Windows 10.0.19041)"
        ],
        "x-ms-client-request-id": "4f5413dc-d8ff-d526-e2ac-487a6d2e53c9",
        "x-ms-date": "Fri, 19 Feb 2021 19:07:17 GMT",
        "x-ms-return-client-request-id": "true",
<<<<<<< HEAD
        "x-ms-version": "2020-12-06"
=======
        "x-ms-version": "2021-02-12"
>>>>>>> 7e782c87
      },
      "RequestBody": null,
      "StatusCode": 200,
      "ResponseHeaders": {
        "Date": "Fri, 19 Feb 2021 19:07:15 GMT",
        "ETag": "\"0x8D8D5099270D3D4\"",
        "Last-Modified": "Fri, 19 Feb 2021 19:07:16 GMT",
        "Server": [
          "Windows-Azure-HDFS/1.0",
          "Microsoft-HTTPAPI/2.0"
        ],
        "x-ms-acl": "user::rwx,group::r-x,other::---",
        "x-ms-client-request-id": "4f5413dc-d8ff-d526-e2ac-487a6d2e53c9",
        "x-ms-group": "ae4efcd5-a898-7b4b-e5cf-03a02845767a",
        "x-ms-owner": "d80ee2e0-0599-e67b-742a-3c76d60aa4b5",
        "x-ms-permissions": "rwxr-x---",
        "x-ms-request-id": "5dd09992-401f-0046-22f2-064bd8000000",
<<<<<<< HEAD
        "x-ms-version": "2020-12-06"
=======
        "x-ms-version": "2021-02-12"
>>>>>>> 7e782c87
      },
      "ResponseBody": []
    },
    {
      "RequestUri": "https://seannse.blob.core.windows.net/test-filesystem-4abcadd1-6a45-b09f-c6c4-bcd093771f76?restype=container",
      "RequestMethod": "DELETE",
      "RequestHeaders": {
        "Accept": "application/xml",
        "Authorization": "Sanitized",
        "traceparent": "00-b88132d91419d043b0cedf87ff142c71-756adc37de54404e-00",
        "User-Agent": [
          "azsdk-net-Storage.Files.DataLake/12.7.0-alpha.20210219.1",
          "(.NET 5.0.3; Microsoft Windows 10.0.19041)"
        ],
        "x-ms-client-request-id": "cf70230b-413d-abb1-8dc0-45e33857814d",
        "x-ms-date": "Fri, 19 Feb 2021 19:07:17 GMT",
        "x-ms-return-client-request-id": "true",
<<<<<<< HEAD
        "x-ms-version": "2020-12-06"
=======
        "x-ms-version": "2021-02-12"
>>>>>>> 7e782c87
      },
      "RequestBody": null,
      "StatusCode": 202,
      "ResponseHeaders": {
        "Content-Length": "0",
        "Date": "Fri, 19 Feb 2021 19:07:15 GMT",
        "Server": [
          "Windows-Azure-Blob/1.0",
          "Microsoft-HTTPAPI/2.0"
        ],
        "x-ms-client-request-id": "cf70230b-413d-abb1-8dc0-45e33857814d",
        "x-ms-request-id": "cb13d74d-b01e-006d-51f2-06cb14000000",
<<<<<<< HEAD
        "x-ms-version": "2020-12-06"
=======
        "x-ms-version": "2021-02-12"
>>>>>>> 7e782c87
      },
      "ResponseBody": []
    }
  ],
  "Variables": {
    "RandomSeed": "1775255395",
    "Storage_TestConfigHierarchicalNamespace": "NamespaceTenant\nseannse\nU2FuaXRpemVk\nhttps://seannse.blob.core.windows.net\nhttps://seannse.file.core.windows.net\nhttps://seannse.queue.core.windows.net\nhttps://seannse.table.core.windows.net\n\n\n\n\nhttps://seannse-secondary.blob.core.windows.net\nhttps://seannse-secondary.file.core.windows.net\nhttps://seannse-secondary.queue.core.windows.net\nhttps://seannse-secondary.table.core.windows.net\n68390a19-a643-458b-b726-408abf67b4fc\nSanitized\n72f988bf-86f1-41af-91ab-2d7cd011db47\nhttps://login.microsoftonline.com/\nCloud\nBlobEndpoint=https://seannse.blob.core.windows.net/;QueueEndpoint=https://seannse.queue.core.windows.net/;FileEndpoint=https://seannse.file.core.windows.net/;BlobSecondaryEndpoint=https://seannse-secondary.blob.core.windows.net/;QueueSecondaryEndpoint=https://seannse-secondary.queue.core.windows.net/;FileSecondaryEndpoint=https://seannse-secondary.file.core.windows.net/;AccountName=seannse;AccountKey=Sanitized\n\n\n"
  }
}<|MERGE_RESOLUTION|>--- conflicted
+++ resolved
@@ -15,11 +15,7 @@
         "x-ms-client-request-id": "8b047a65-367c-7e95-24d5-102500041eee",
         "x-ms-date": "Fri, 19 Feb 2021 19:07:16 GMT",
         "x-ms-return-client-request-id": "true",
-<<<<<<< HEAD
-        "x-ms-version": "2020-12-06"
-=======
-        "x-ms-version": "2021-02-12"
->>>>>>> 7e782c87
+        "x-ms-version": "2021-02-12"
       },
       "RequestBody": null,
       "StatusCode": 201,
@@ -34,11 +30,7 @@
         ],
         "x-ms-client-request-id": "8b047a65-367c-7e95-24d5-102500041eee",
         "x-ms-request-id": "cb13d674-b01e-006d-0ef2-06cb14000000",
-<<<<<<< HEAD
-        "x-ms-version": "2020-12-06"
-=======
-        "x-ms-version": "2021-02-12"
->>>>>>> 7e782c87
+        "x-ms-version": "2021-02-12"
       },
       "ResponseBody": []
     },
@@ -56,11 +48,7 @@
         "x-ms-client-request-id": "4cc6e6ec-9be2-9c42-15d2-6cb3155ae9c5",
         "x-ms-date": "Fri, 19 Feb 2021 19:07:16 GMT",
         "x-ms-return-client-request-id": "true",
-<<<<<<< HEAD
-        "x-ms-version": "2020-12-06"
-=======
-        "x-ms-version": "2021-02-12"
->>>>>>> 7e782c87
+        "x-ms-version": "2021-02-12"
       },
       "RequestBody": null,
       "StatusCode": 201,
@@ -75,11 +63,7 @@
         ],
         "x-ms-client-request-id": "4cc6e6ec-9be2-9c42-15d2-6cb3155ae9c5",
         "x-ms-request-id": "5dd09949-401f-0046-59f2-064bd8000000",
-<<<<<<< HEAD
-        "x-ms-version": "2020-12-06"
-=======
-        "x-ms-version": "2021-02-12"
->>>>>>> 7e782c87
+        "x-ms-version": "2021-02-12"
       },
       "ResponseBody": []
     },
@@ -96,11 +80,7 @@
         "x-ms-client-request-id": "18deb62e-3a0c-372d-9692-f2ca02dbbe2e",
         "x-ms-date": "Fri, 19 Feb 2021 19:07:16 GMT",
         "x-ms-return-client-request-id": "true",
-<<<<<<< HEAD
-        "x-ms-version": "2020-12-06"
-=======
-        "x-ms-version": "2021-02-12"
->>>>>>> 7e782c87
+        "x-ms-version": "2021-02-12"
       },
       "RequestBody": null,
       "StatusCode": 200,
@@ -118,11 +98,7 @@
         "x-ms-owner": "$superuser",
         "x-ms-permissions": "rwxr-x---",
         "x-ms-request-id": "5dd0995e-401f-0046-6ef2-064bd8000000",
-<<<<<<< HEAD
-        "x-ms-version": "2020-12-06"
-=======
-        "x-ms-version": "2021-02-12"
->>>>>>> 7e782c87
+        "x-ms-version": "2021-02-12"
       },
       "ResponseBody": []
     },
@@ -140,11 +116,7 @@
         "x-ms-date": "Fri, 19 Feb 2021 19:07:16 GMT",
         "x-ms-owner": "d80ee2e0-0599-e67b-742a-3c76d60aa4b5",
         "x-ms-return-client-request-id": "true",
-<<<<<<< HEAD
-        "x-ms-version": "2020-12-06"
-=======
-        "x-ms-version": "2021-02-12"
->>>>>>> 7e782c87
+        "x-ms-version": "2021-02-12"
       },
       "RequestBody": null,
       "StatusCode": 200,
@@ -160,11 +132,7 @@
         "x-ms-client-request-id": "7172f709-5d67-b76e-fe42-15c828c0e38f",
         "x-ms-namespace-enabled": "true",
         "x-ms-request-id": "5dd0996e-401f-0046-7ef2-064bd8000000",
-<<<<<<< HEAD
-        "x-ms-version": "2020-12-06"
-=======
-        "x-ms-version": "2021-02-12"
->>>>>>> 7e782c87
+        "x-ms-version": "2021-02-12"
       },
       "ResponseBody": []
     },
@@ -182,11 +150,7 @@
         "x-ms-date": "Fri, 19 Feb 2021 19:07:17 GMT",
         "x-ms-group": "ae4efcd5-a898-7b4b-e5cf-03a02845767a",
         "x-ms-return-client-request-id": "true",
-<<<<<<< HEAD
-        "x-ms-version": "2020-12-06"
-=======
-        "x-ms-version": "2021-02-12"
->>>>>>> 7e782c87
+        "x-ms-version": "2021-02-12"
       },
       "RequestBody": null,
       "StatusCode": 200,
@@ -202,11 +166,7 @@
         "x-ms-client-request-id": "0ac0d874-4c68-57c7-53cc-ac4de29191b1",
         "x-ms-namespace-enabled": "true",
         "x-ms-request-id": "5dd0997c-401f-0046-0cf2-064bd8000000",
-<<<<<<< HEAD
-        "x-ms-version": "2020-12-06"
-=======
-        "x-ms-version": "2021-02-12"
->>>>>>> 7e782c87
+        "x-ms-version": "2021-02-12"
       },
       "ResponseBody": []
     },
@@ -223,11 +183,7 @@
         "x-ms-client-request-id": "4f5413dc-d8ff-d526-e2ac-487a6d2e53c9",
         "x-ms-date": "Fri, 19 Feb 2021 19:07:17 GMT",
         "x-ms-return-client-request-id": "true",
-<<<<<<< HEAD
-        "x-ms-version": "2020-12-06"
-=======
-        "x-ms-version": "2021-02-12"
->>>>>>> 7e782c87
+        "x-ms-version": "2021-02-12"
       },
       "RequestBody": null,
       "StatusCode": 200,
@@ -245,11 +201,7 @@
         "x-ms-owner": "d80ee2e0-0599-e67b-742a-3c76d60aa4b5",
         "x-ms-permissions": "rwxr-x---",
         "x-ms-request-id": "5dd09992-401f-0046-22f2-064bd8000000",
-<<<<<<< HEAD
-        "x-ms-version": "2020-12-06"
-=======
-        "x-ms-version": "2021-02-12"
->>>>>>> 7e782c87
+        "x-ms-version": "2021-02-12"
       },
       "ResponseBody": []
     },
@@ -267,11 +219,7 @@
         "x-ms-client-request-id": "cf70230b-413d-abb1-8dc0-45e33857814d",
         "x-ms-date": "Fri, 19 Feb 2021 19:07:17 GMT",
         "x-ms-return-client-request-id": "true",
-<<<<<<< HEAD
-        "x-ms-version": "2020-12-06"
-=======
-        "x-ms-version": "2021-02-12"
->>>>>>> 7e782c87
+        "x-ms-version": "2021-02-12"
       },
       "RequestBody": null,
       "StatusCode": 202,
@@ -284,11 +232,7 @@
         ],
         "x-ms-client-request-id": "cf70230b-413d-abb1-8dc0-45e33857814d",
         "x-ms-request-id": "cb13d74d-b01e-006d-51f2-06cb14000000",
-<<<<<<< HEAD
-        "x-ms-version": "2020-12-06"
-=======
-        "x-ms-version": "2021-02-12"
->>>>>>> 7e782c87
+        "x-ms-version": "2021-02-12"
       },
       "ResponseBody": []
     }
