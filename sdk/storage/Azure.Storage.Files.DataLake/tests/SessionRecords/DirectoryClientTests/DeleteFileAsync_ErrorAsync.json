﻿{
  "Entries": [
    {
      "RequestUri": "https://seannse.dfs.core.windows.net/test-filesystem-aeac973d-d37b-c7ce-1851-32f01fb2355f/test-directory-9160e45e-aac9-8c53-b042-d1c93ea6393f/test-file-a7616b8b-9b12-d673-92d8-206f63bde6b4",
      "RequestMethod": "DELETE",
      "RequestHeaders": {
        "Accept": "application/json",
        "Authorization": "Sanitized",
        "traceparent": "00-315fe283755f634490cf5d6be832190f-0afafb0dffdf0044-00",
        "User-Agent": [
          "azsdk-net-Storage.Files.DataLake/12.7.0-alpha.20210202.1",
          "(.NET 5.0.2; Microsoft Windows 10.0.19042)"
        ],
        "x-ms-client-request-id": "b464f317-8d50-c24d-718a-fff18ae329f3",
        "x-ms-date": "Tue, 02 Feb 2021 21:43:20 GMT",
        "x-ms-return-client-request-id": "true",
<<<<<<< HEAD
        "x-ms-version": "2020-12-06"
=======
        "x-ms-version": "2021-02-12"
>>>>>>> 7e782c87
      },
      "RequestBody": null,
      "StatusCode": 404,
      "ResponseHeaders": {
        "Content-Length": "175",
        "Content-Type": "application/json; charset=utf-8",
        "Date": "Tue, 02 Feb 2021 21:43:20 GMT",
        "Server": [
          "Windows-Azure-HDFS/1.0",
          "Microsoft-HTTPAPI/2.0"
        ],
        "x-ms-client-request-id": "b464f317-8d50-c24d-718a-fff18ae329f3",
        "x-ms-error-code": "FilesystemNotFound",
        "x-ms-request-id": "482c5f77-401f-0079-78ac-f9837b000000",
<<<<<<< HEAD
        "x-ms-version": "2020-12-06"
=======
        "x-ms-version": "2021-02-12"
>>>>>>> 7e782c87
      },
      "ResponseBody": {
        "error": {
          "code": "FilesystemNotFound",
          "message": "The specified filesystem does not exist.\nRequestId:482c5f77-401f-0079-78ac-f9837b000000\nTime:2021-02-02T21:43:20.9372628Z"
        }
      }
    }
  ],
  "Variables": {
    "RandomSeed": "846224930",
    "Storage_TestConfigHierarchicalNamespace": "NamespaceTenant\nseannse\nU2FuaXRpemVk\nhttps://seannse.blob.core.windows.net\nhttps://seannse.file.core.windows.net\nhttps://seannse.queue.core.windows.net\nhttps://seannse.table.core.windows.net\n\n\n\n\nhttps://seannse-secondary.blob.core.windows.net\nhttps://seannse-secondary.file.core.windows.net\nhttps://seannse-secondary.queue.core.windows.net\nhttps://seannse-secondary.table.core.windows.net\n68390a19-a643-458b-b726-408abf67b4fc\nSanitized\n72f988bf-86f1-41af-91ab-2d7cd011db47\nhttps://login.microsoftonline.com/\nCloud\nBlobEndpoint=https://seannse.blob.core.windows.net/;QueueEndpoint=https://seannse.queue.core.windows.net/;FileEndpoint=https://seannse.file.core.windows.net/;BlobSecondaryEndpoint=https://seannse-secondary.blob.core.windows.net/;QueueSecondaryEndpoint=https://seannse-secondary.queue.core.windows.net/;FileSecondaryEndpoint=https://seannse-secondary.file.core.windows.net/;AccountName=seannse;AccountKey=Sanitized\n\n\n"
  }
}<|MERGE_RESOLUTION|>--- conflicted
+++ resolved
@@ -14,11 +14,7 @@
         "x-ms-client-request-id": "b464f317-8d50-c24d-718a-fff18ae329f3",
         "x-ms-date": "Tue, 02 Feb 2021 21:43:20 GMT",
         "x-ms-return-client-request-id": "true",
-<<<<<<< HEAD
-        "x-ms-version": "2020-12-06"
-=======
         "x-ms-version": "2021-02-12"
->>>>>>> 7e782c87
       },
       "RequestBody": null,
       "StatusCode": 404,
@@ -33,11 +29,7 @@
         "x-ms-client-request-id": "b464f317-8d50-c24d-718a-fff18ae329f3",
         "x-ms-error-code": "FilesystemNotFound",
         "x-ms-request-id": "482c5f77-401f-0079-78ac-f9837b000000",
-<<<<<<< HEAD
-        "x-ms-version": "2020-12-06"
-=======
         "x-ms-version": "2021-02-12"
->>>>>>> 7e782c87
       },
       "ResponseBody": {
         "error": {
