--- conflicted
+++ resolved
@@ -1,143 +1,91 @@
 {
   "Entries": [
     {
-      "RequestUri": "https://seannse.blob.core.windows.net/test-filesystem-798b5fc4-6374-580d-91f5-4d39a4451f0d?restype=container",
-      "RequestMethod": "PUT",
-      "RequestHeaders": {
-        "Accept": "application/xml",
-        "Authorization": "Sanitized",
-<<<<<<< HEAD
-        "traceparent": "00-c999c80b853a8f47bd752f82c8200ef9-94309b0ce9fb284d-00",
-        "User-Agent": [
-          "azsdk-net-Storage.Files.DataLake/12.7.0-alpha.20210202.1",
-          "(.NET 5.0.2; Microsoft Windows 10.0.19042)"
+      "RequestUri": "https://seannse.blob.core.windows.net/test-filesystem-9505d500-07d1-c858-a907-d22493c34d48?restype=container",
+      "RequestMethod": "PUT",
+      "RequestHeaders": {
+        "Accept": "application/xml",
+        "Authorization": "Sanitized",
+        "traceparent": "00-2019e371d50d6b4289496d608650499d-016927626f930849-00",
+        "User-Agent": [
+          "azsdk-net-Storage.Files.DataLake/12.7.0-alpha.20210219.1",
+          "(.NET 5.0.3; Microsoft Windows 10.0.19041)"
         ],
         "x-ms-blob-public-access": "container",
-        "x-ms-client-request-id": "e9894ff5-9526-ab97-96bc-3e9b5e243419",
-        "x-ms-date": "Tue, 02 Feb 2021 21:55:30 GMT",
-=======
-        "traceparent": "00-c96e666cac5b0844a9dfe0535c17b53e-b7ecbe1f32dc0c4b-00",
-        "User-Agent": [
-          "azsdk-net-Storage.Files.DataLake/12.7.0-alpha.20210217.1",
-          "(.NET 5.0.3; Microsoft Windows 10.0.19042)"
-        ],
-        "x-ms-blob-public-access": "container",
-        "x-ms-client-request-id": "e9894ff5-9526-ab97-96bc-3e9b5e243419",
-        "x-ms-date": "Wed, 17 Feb 2021 22:43:12 GMT",
->>>>>>> 1814567d
-        "x-ms-return-client-request-id": "true",
-        "x-ms-version": "2020-06-12"
-      },
-      "RequestBody": null,
-      "StatusCode": 201,
-      "ResponseHeaders": {
-        "Content-Length": "0",
-<<<<<<< HEAD
-        "Date": "Tue, 02 Feb 2021 21:55:30 GMT",
-        "ETag": "\u00220x8D8C7C54270BD56\u0022",
-        "Last-Modified": "Tue, 02 Feb 2021 21:55:31 GMT",
-=======
-        "Date": "Wed, 17 Feb 2021 22:43:12 GMT",
-        "ETag": "\u00220x8D8D39568740827\u0022",
-        "Last-Modified": "Wed, 17 Feb 2021 22:43:12 GMT",
->>>>>>> 1814567d
-        "Server": [
-          "Windows-Azure-Blob/1.0",
-          "Microsoft-HTTPAPI/2.0"
-        ],
-        "x-ms-client-request-id": "e9894ff5-9526-ab97-96bc-3e9b5e243419",
-<<<<<<< HEAD
-        "x-ms-request-id": "b538c401-301e-0087-3aae-f9ec3a000000",
-=======
-        "x-ms-request-id": "35d234ec-c01e-00ac-4d7e-056cf6000000",
->>>>>>> 1814567d
-        "x-ms-version": "2020-06-12"
-      },
-      "ResponseBody": []
-    },
-    {
-      "RequestUri": "https://seannse.dfs.core.windows.net/test-filesystem-798b5fc4-6374-580d-91f5-4d39a4451f0d/test-directory-e89bfb70-40d1-61ec-2272-b3fccdf31671?resource=directory",
+        "x-ms-client-request-id": "3b8a732f-2d0a-71be-0b40-f141addc0813",
+        "x-ms-date": "Fri, 19 Feb 2021 19:02:45 GMT",
+        "x-ms-return-client-request-id": "true",
+        "x-ms-version": "2020-06-12"
+      },
+      "RequestBody": null,
+      "StatusCode": 201,
+      "ResponseHeaders": {
+        "Content-Length": "0",
+        "Date": "Fri, 19 Feb 2021 19:02:44 GMT",
+        "ETag": "\u00220x8D8D508F09B9F35\u0022",
+        "Last-Modified": "Fri, 19 Feb 2021 19:02:44 GMT",
+        "Server": [
+          "Windows-Azure-Blob/1.0",
+          "Microsoft-HTTPAPI/2.0"
+        ],
+        "x-ms-client-request-id": "3b8a732f-2d0a-71be-0b40-f141addc0813",
+        "x-ms-request-id": "cb1240c0-b01e-006d-38f1-06cb14000000",
+        "x-ms-version": "2020-06-12"
+      },
+      "ResponseBody": []
+    },
+    {
+      "RequestUri": "https://seannse.dfs.core.windows.net/test-filesystem-9505d500-07d1-c858-a907-d22493c34d48/test-directory-12858c9b-54f2-a85a-7a35-ca79ba7d668a?resource=directory",
       "RequestMethod": "PUT",
       "RequestHeaders": {
         "Accept": "application/json",
         "Authorization": "Sanitized",
-<<<<<<< HEAD
-        "traceparent": "00-ba8dd37e48f37c498744499b6a882d8f-0d4d38f0507d7347-00",
-        "User-Agent": [
-          "azsdk-net-Storage.Files.DataLake/12.7.0-alpha.20210202.1",
-          "(.NET 5.0.2; Microsoft Windows 10.0.19042)"
-        ],
-        "x-ms-client-request-id": "45a97c43-2384-b587-6227-c7b4e19adda2",
-        "x-ms-date": "Tue, 02 Feb 2021 21:55:30 GMT",
-=======
-        "traceparent": "00-31b2f9f003dca64b88001483b71c1e2f-bba79238f494bd47-00",
-        "User-Agent": [
-          "azsdk-net-Storage.Files.DataLake/12.7.0-alpha.20210217.1",
-          "(.NET 5.0.3; Microsoft Windows 10.0.19042)"
-        ],
-        "x-ms-client-request-id": "45a97c43-2384-b587-6227-c7b4e19adda2",
-        "x-ms-date": "Wed, 17 Feb 2021 22:43:13 GMT",
->>>>>>> 1814567d
-        "x-ms-return-client-request-id": "true",
-        "x-ms-version": "2020-06-12"
-      },
-      "RequestBody": null,
-      "StatusCode": 201,
-      "ResponseHeaders": {
-        "Content-Length": "0",
-<<<<<<< HEAD
-        "Date": "Tue, 02 Feb 2021 21:55:30 GMT",
-        "ETag": "\u00220x8D8C7C542A813EE\u0022",
-        "Last-Modified": "Tue, 02 Feb 2021 21:55:31 GMT",
-=======
-        "Date": "Wed, 17 Feb 2021 22:43:13 GMT",
-        "ETag": "\u00220x8D8D39568AD9001\u0022",
-        "Last-Modified": "Wed, 17 Feb 2021 22:43:13 GMT",
->>>>>>> 1814567d
+        "traceparent": "00-932753476d08044b87fd7944c9ba52a7-bc3481a9e9bb0842-00",
+        "User-Agent": [
+          "azsdk-net-Storage.Files.DataLake/12.7.0-alpha.20210219.1",
+          "(.NET 5.0.3; Microsoft Windows 10.0.19041)"
+        ],
+        "x-ms-client-request-id": "d53f3a4f-2c9a-da3a-18e2-c0d46344b68e",
+        "x-ms-date": "Fri, 19 Feb 2021 19:02:45 GMT",
+        "x-ms-return-client-request-id": "true",
+        "x-ms-version": "2020-06-12"
+      },
+      "RequestBody": null,
+      "StatusCode": 201,
+      "ResponseHeaders": {
+        "Content-Length": "0",
+        "Date": "Fri, 19 Feb 2021 19:02:44 GMT",
+        "ETag": "\u00220x8D8D508F0AC5988\u0022",
+        "Last-Modified": "Fri, 19 Feb 2021 19:02:44 GMT",
         "Server": [
           "Windows-Azure-HDFS/1.0",
           "Microsoft-HTTPAPI/2.0"
         ],
-        "x-ms-client-request-id": "45a97c43-2384-b587-6227-c7b4e19adda2",
-<<<<<<< HEAD
-        "x-ms-request-id": "2ceda6ae-601f-001c-6cae-f92d3f000000",
-=======
-        "x-ms-request-id": "fd9b49ab-101f-0080-0a7e-058059000000",
->>>>>>> 1814567d
-        "x-ms-version": "2020-06-12"
-      },
-      "ResponseBody": []
-    },
-    {
-      "RequestUri": "https://seannse.blob.core.windows.net/test-filesystem-798b5fc4-6374-580d-91f5-4d39a4451f0d/test-directory-e89bfb70-40d1-61ec-2272-b3fccdf31671?comp=properties",
-      "RequestMethod": "PUT",
-      "RequestHeaders": {
-        "Accept": "application/xml",
-        "Authorization": "Sanitized",
-<<<<<<< HEAD
-        "If-Modified-Since": "Wed, 03 Feb 2021 21:55:30 GMT",
-        "User-Agent": [
-          "azsdk-net-Storage.Files.DataLake/12.7.0-alpha.20210202.1",
-          "(.NET 5.0.2; Microsoft Windows 10.0.19042)"
-=======
-        "If-Modified-Since": "Thu, 18 Feb 2021 22:43:12 GMT",
-        "User-Agent": [
-          "azsdk-net-Storage.Files.DataLake/12.7.0-alpha.20210217.1",
-          "(.NET 5.0.3; Microsoft Windows 10.0.19042)"
->>>>>>> 1814567d
-        ],
-        "x-ms-blob-cache-control": "jdiwgqfnakxehlmdbbya",
-        "x-ms-blob-content-disposition": "ajjeqncmwlhphbwavmqy",
-        "x-ms-blob-content-encoding": "mlxeyqkiuqmnmpsysdfs",
-        "x-ms-blob-content-language": "nsqodiwfnmhnkymnlfey",
-        "x-ms-blob-content-md5": "gH4ihqn4uKfN2\u002BkZyDkHOg==",
-        "x-ms-blob-content-type": "ctrfyscqixgrhwktujaq",
-        "x-ms-client-request-id": "51b912b8-d14a-c6ed-6c8d-f2946d322ed1",
-<<<<<<< HEAD
-        "x-ms-date": "Tue, 02 Feb 2021 21:55:30 GMT",
-=======
-        "x-ms-date": "Wed, 17 Feb 2021 22:43:13 GMT",
->>>>>>> 1814567d
+        "x-ms-client-request-id": "d53f3a4f-2c9a-da3a-18e2-c0d46344b68e",
+        "x-ms-request-id": "da83eb08-a01f-0061-31f1-065c1c000000",
+        "x-ms-version": "2020-06-12"
+      },
+      "ResponseBody": []
+    },
+    {
+      "RequestUri": "https://seannse.blob.core.windows.net/test-filesystem-9505d500-07d1-c858-a907-d22493c34d48/test-directory-12858c9b-54f2-a85a-7a35-ca79ba7d668a?comp=properties",
+      "RequestMethod": "PUT",
+      "RequestHeaders": {
+        "Accept": "application/xml",
+        "Authorization": "Sanitized",
+        "If-Modified-Since": "Sat, 20 Feb 2021 19:02:45 GMT",
+        "User-Agent": [
+          "azsdk-net-Storage.Files.DataLake/12.7.0-alpha.20210219.1",
+          "(.NET 5.0.3; Microsoft Windows 10.0.19041)"
+        ],
+        "x-ms-blob-cache-control": "ykvubivfnpxtqibafkur",
+        "x-ms-blob-content-disposition": "kjbmqehnmishoqnpiqjb",
+        "x-ms-blob-content-encoding": "wkoerxvvnroevowoijdv",
+        "x-ms-blob-content-language": "bhrewpfyulqnbstytwts",
+        "x-ms-blob-content-md5": "8YGVEY2s5HFbo0iGJgykUA==",
+        "x-ms-blob-content-type": "ilyutnlysxhymnaorjhc",
+        "x-ms-client-request-id": "7f2adc14-913e-9bf0-6a1a-0756516a279c",
+        "x-ms-date": "Fri, 19 Feb 2021 19:02:45 GMT",
         "x-ms-return-client-request-id": "true",
         "x-ms-version": "2020-06-12"
       },
@@ -146,58 +94,35 @@
       "ResponseHeaders": {
         "Content-Length": "252",
         "Content-Type": "application/xml",
-<<<<<<< HEAD
-        "Date": "Tue, 02 Feb 2021 21:55:31 GMT",
-=======
-        "Date": "Wed, 17 Feb 2021 22:43:12 GMT",
->>>>>>> 1814567d
-        "Server": [
-          "Windows-Azure-Blob/1.0",
-          "Microsoft-HTTPAPI/2.0"
-        ],
-        "x-ms-client-request-id": "51b912b8-d14a-c6ed-6c8d-f2946d322ed1",
+        "Date": "Fri, 19 Feb 2021 19:02:44 GMT",
+        "Server": [
+          "Windows-Azure-Blob/1.0",
+          "Microsoft-HTTPAPI/2.0"
+        ],
+        "x-ms-client-request-id": "7f2adc14-913e-9bf0-6a1a-0756516a279c",
         "x-ms-error-code": "ConditionNotMet",
-<<<<<<< HEAD
-        "x-ms-request-id": "b538c59b-301e-0087-44ae-f9ec3a000000",
-=======
-        "x-ms-request-id": "35d23981-c01e-00ac-187e-056cf6000000",
->>>>>>> 1814567d
+        "x-ms-request-id": "cb1240fc-b01e-006d-69f1-06cb14000000",
         "x-ms-version": "2020-06-12"
       },
       "ResponseBody": [
         "\uFEFF\u003C?xml version=\u00221.0\u0022 encoding=\u0022utf-8\u0022?\u003E\u003CError\u003E\u003CCode\u003EConditionNotMet\u003C/Code\u003E\u003CMessage\u003EThe condition specified using HTTP conditional header(s) is not met.\n",
-<<<<<<< HEAD
-        "RequestId:b538c59b-301e-0087-44ae-f9ec3a000000\n",
-        "Time:2021-02-02T21:55:31.4838043Z\u003C/Message\u003E\u003C/Error\u003E"
-=======
-        "RequestId:35d23981-c01e-00ac-187e-056cf6000000\n",
-        "Time:2021-02-17T22:43:13.3541192Z\u003C/Message\u003E\u003C/Error\u003E"
->>>>>>> 1814567d
+        "RequestId:cb1240fc-b01e-006d-69f1-06cb14000000\n",
+        "Time:2021-02-19T19:02:44.8031854Z\u003C/Message\u003E\u003C/Error\u003E"
       ]
     },
     {
-      "RequestUri": "https://seannse.blob.core.windows.net/test-filesystem-798b5fc4-6374-580d-91f5-4d39a4451f0d?restype=container",
+      "RequestUri": "https://seannse.blob.core.windows.net/test-filesystem-9505d500-07d1-c858-a907-d22493c34d48?restype=container",
       "RequestMethod": "DELETE",
       "RequestHeaders": {
         "Accept": "application/xml",
         "Authorization": "Sanitized",
-<<<<<<< HEAD
-        "traceparent": "00-09ee9bacd2b5b54bbc44a3aad4d79897-5b1d0a6ba5311047-00",
-        "User-Agent": [
-          "azsdk-net-Storage.Files.DataLake/12.7.0-alpha.20210202.1",
-          "(.NET 5.0.2; Microsoft Windows 10.0.19042)"
-        ],
-        "x-ms-client-request-id": "cffb45ea-8be1-d458-dfec-fd54ebc8cde1",
-        "x-ms-date": "Tue, 02 Feb 2021 21:55:30 GMT",
-=======
-        "traceparent": "00-bc861734f6dfdd4195d416ef6fdb8d2e-24f09367050c244b-00",
-        "User-Agent": [
-          "azsdk-net-Storage.Files.DataLake/12.7.0-alpha.20210217.1",
-          "(.NET 5.0.3; Microsoft Windows 10.0.19042)"
-        ],
-        "x-ms-client-request-id": "cffb45ea-8be1-d458-dfec-fd54ebc8cde1",
-        "x-ms-date": "Wed, 17 Feb 2021 22:43:13 GMT",
->>>>>>> 1814567d
+        "traceparent": "00-e8f8192b7ed5104986ffae259218bc67-3b3fb492eaab5b48-00",
+        "User-Agent": [
+          "azsdk-net-Storage.Files.DataLake/12.7.0-alpha.20210219.1",
+          "(.NET 5.0.3; Microsoft Windows 10.0.19041)"
+        ],
+        "x-ms-client-request-id": "86bf5ea0-371a-4750-76de-9dcce18337e2",
+        "x-ms-date": "Fri, 19 Feb 2021 19:02:45 GMT",
         "x-ms-return-client-request-id": "true",
         "x-ms-version": "2020-06-12"
       },
@@ -205,163 +130,103 @@
       "StatusCode": 202,
       "ResponseHeaders": {
         "Content-Length": "0",
-<<<<<<< HEAD
-        "Date": "Tue, 02 Feb 2021 21:55:31 GMT",
-=======
-        "Date": "Wed, 17 Feb 2021 22:43:12 GMT",
->>>>>>> 1814567d
-        "Server": [
-          "Windows-Azure-Blob/1.0",
-          "Microsoft-HTTPAPI/2.0"
-        ],
-        "x-ms-client-request-id": "cffb45ea-8be1-d458-dfec-fd54ebc8cde1",
-<<<<<<< HEAD
-        "x-ms-request-id": "b538c5fd-301e-0087-1fae-f9ec3a000000",
-=======
-        "x-ms-request-id": "35d23a37-c01e-00ac-457e-056cf6000000",
->>>>>>> 1814567d
-        "x-ms-version": "2020-06-12"
-      },
-      "ResponseBody": []
-    },
-    {
-      "RequestUri": "https://seannse.blob.core.windows.net/test-filesystem-0676ab5b-e46f-6793-5354-31dc9ff31f1a?restype=container",
-      "RequestMethod": "PUT",
-      "RequestHeaders": {
-        "Accept": "application/xml",
-        "Authorization": "Sanitized",
-<<<<<<< HEAD
-        "traceparent": "00-134a0428e63c5842986431cdf10430fb-b0492e8126d0df44-00",
-        "User-Agent": [
-          "azsdk-net-Storage.Files.DataLake/12.7.0-alpha.20210202.1",
-          "(.NET 5.0.2; Microsoft Windows 10.0.19042)"
+        "Date": "Fri, 19 Feb 2021 19:02:44 GMT",
+        "Server": [
+          "Windows-Azure-Blob/1.0",
+          "Microsoft-HTTPAPI/2.0"
+        ],
+        "x-ms-client-request-id": "86bf5ea0-371a-4750-76de-9dcce18337e2",
+        "x-ms-request-id": "cb124119-b01e-006d-02f1-06cb14000000",
+        "x-ms-version": "2020-06-12"
+      },
+      "ResponseBody": []
+    },
+    {
+      "RequestUri": "https://seannse.blob.core.windows.net/test-filesystem-afd495d3-41ae-fbc1-d4c3-1e870951a0b8?restype=container",
+      "RequestMethod": "PUT",
+      "RequestHeaders": {
+        "Accept": "application/xml",
+        "Authorization": "Sanitized",
+        "traceparent": "00-2cecd0cccb4dd14aaea901141db655d8-3711a27995577d4d-00",
+        "User-Agent": [
+          "azsdk-net-Storage.Files.DataLake/12.7.0-alpha.20210219.1",
+          "(.NET 5.0.3; Microsoft Windows 10.0.19041)"
         ],
         "x-ms-blob-public-access": "container",
-        "x-ms-client-request-id": "fb9d4f9f-dcdb-0698-b194-7c8c5a7c34eb",
-        "x-ms-date": "Tue, 02 Feb 2021 21:55:31 GMT",
-=======
-        "traceparent": "00-2e80d8f94d0a5b47a8021f5c96377e64-a67d2cfc7d5f1f45-00",
-        "User-Agent": [
-          "azsdk-net-Storage.Files.DataLake/12.7.0-alpha.20210217.1",
-          "(.NET 5.0.3; Microsoft Windows 10.0.19042)"
-        ],
-        "x-ms-blob-public-access": "container",
-        "x-ms-client-request-id": "fb9d4f9f-dcdb-0698-b194-7c8c5a7c34eb",
-        "x-ms-date": "Wed, 17 Feb 2021 22:43:13 GMT",
->>>>>>> 1814567d
-        "x-ms-return-client-request-id": "true",
-        "x-ms-version": "2020-06-12"
-      },
-      "RequestBody": null,
-      "StatusCode": 201,
-      "ResponseHeaders": {
-        "Content-Length": "0",
-<<<<<<< HEAD
-        "Date": "Tue, 02 Feb 2021 21:55:31 GMT",
-        "ETag": "\u00220x8D8C7C542FE2AAC\u0022",
-        "Last-Modified": "Tue, 02 Feb 2021 21:55:31 GMT",
-=======
-        "Date": "Wed, 17 Feb 2021 22:43:13 GMT",
-        "ETag": "\u00220x8D8D395690288FB\u0022",
-        "Last-Modified": "Wed, 17 Feb 2021 22:43:13 GMT",
->>>>>>> 1814567d
-        "Server": [
-          "Windows-Azure-Blob/1.0",
-          "Microsoft-HTTPAPI/2.0"
-        ],
-        "x-ms-client-request-id": "fb9d4f9f-dcdb-0698-b194-7c8c5a7c34eb",
-<<<<<<< HEAD
-        "x-ms-request-id": "0694df74-d01e-007b-22ae-f93dc3000000",
-=======
-        "x-ms-request-id": "9bc139e7-c01e-0015-807e-0568ec000000",
->>>>>>> 1814567d
-        "x-ms-version": "2020-06-12"
-      },
-      "ResponseBody": []
-    },
-    {
-      "RequestUri": "https://seannse.dfs.core.windows.net/test-filesystem-0676ab5b-e46f-6793-5354-31dc9ff31f1a/test-directory-00aae3cd-a41e-fcaa-bb44-94586b9113e7?resource=directory",
+        "x-ms-client-request-id": "65cba47f-f0dd-5ed1-9dc3-b15618c83d25",
+        "x-ms-date": "Fri, 19 Feb 2021 19:02:45 GMT",
+        "x-ms-return-client-request-id": "true",
+        "x-ms-version": "2020-06-12"
+      },
+      "RequestBody": null,
+      "StatusCode": 201,
+      "ResponseHeaders": {
+        "Content-Length": "0",
+        "Date": "Fri, 19 Feb 2021 19:02:44 GMT",
+        "ETag": "\u00220x8D8D508F0CFB0C9\u0022",
+        "Last-Modified": "Fri, 19 Feb 2021 19:02:44 GMT",
+        "Server": [
+          "Windows-Azure-Blob/1.0",
+          "Microsoft-HTTPAPI/2.0"
+        ],
+        "x-ms-client-request-id": "65cba47f-f0dd-5ed1-9dc3-b15618c83d25",
+        "x-ms-request-id": "cb124142-b01e-006d-24f1-06cb14000000",
+        "x-ms-version": "2020-06-12"
+      },
+      "ResponseBody": []
+    },
+    {
+      "RequestUri": "https://seannse.dfs.core.windows.net/test-filesystem-afd495d3-41ae-fbc1-d4c3-1e870951a0b8/test-directory-5a51e53d-44cc-3337-1359-740db8008099?resource=directory",
       "RequestMethod": "PUT",
       "RequestHeaders": {
         "Accept": "application/json",
         "Authorization": "Sanitized",
-<<<<<<< HEAD
-        "traceparent": "00-674ae8faf85e9647b09b23a7fe6615cf-ccc2872d277af948-00",
-        "User-Agent": [
-          "azsdk-net-Storage.Files.DataLake/12.7.0-alpha.20210202.1",
-          "(.NET 5.0.2; Microsoft Windows 10.0.19042)"
-        ],
-        "x-ms-client-request-id": "70348de2-78c1-fa39-a5a0-409747409a1f",
-        "x-ms-date": "Tue, 02 Feb 2021 21:55:31 GMT",
-=======
-        "traceparent": "00-a084660d896532439ec523044d6923aa-25323f41616c6a4e-00",
-        "User-Agent": [
-          "azsdk-net-Storage.Files.DataLake/12.7.0-alpha.20210217.1",
-          "(.NET 5.0.3; Microsoft Windows 10.0.19042)"
-        ],
-        "x-ms-client-request-id": "70348de2-78c1-fa39-a5a0-409747409a1f",
-        "x-ms-date": "Wed, 17 Feb 2021 22:43:14 GMT",
->>>>>>> 1814567d
-        "x-ms-return-client-request-id": "true",
-        "x-ms-version": "2020-06-12"
-      },
-      "RequestBody": null,
-      "StatusCode": 201,
-      "ResponseHeaders": {
-        "Content-Length": "0",
-<<<<<<< HEAD
-        "Date": "Tue, 02 Feb 2021 21:55:32 GMT",
-        "ETag": "\u00220x8D8C7C543339105\u0022",
-        "Last-Modified": "Tue, 02 Feb 2021 21:55:32 GMT",
-=======
-        "Date": "Wed, 17 Feb 2021 22:43:13 GMT",
-        "ETag": "\u00220x8D8D395695062A8\u0022",
-        "Last-Modified": "Wed, 17 Feb 2021 22:43:14 GMT",
->>>>>>> 1814567d
+        "traceparent": "00-9135a9bec724074aa1d230fe6c938550-5edda35e1c011849-00",
+        "User-Agent": [
+          "azsdk-net-Storage.Files.DataLake/12.7.0-alpha.20210219.1",
+          "(.NET 5.0.3; Microsoft Windows 10.0.19041)"
+        ],
+        "x-ms-client-request-id": "95846464-2ae9-3a10-6c97-51847bc4a59c",
+        "x-ms-date": "Fri, 19 Feb 2021 19:02:45 GMT",
+        "x-ms-return-client-request-id": "true",
+        "x-ms-version": "2020-06-12"
+      },
+      "RequestBody": null,
+      "StatusCode": 201,
+      "ResponseHeaders": {
+        "Content-Length": "0",
+        "Date": "Fri, 19 Feb 2021 19:02:44 GMT",
+        "ETag": "\u00220x8D8D508F0E0C5ED\u0022",
+        "Last-Modified": "Fri, 19 Feb 2021 19:02:45 GMT",
         "Server": [
           "Windows-Azure-HDFS/1.0",
           "Microsoft-HTTPAPI/2.0"
         ],
-        "x-ms-client-request-id": "70348de2-78c1-fa39-a5a0-409747409a1f",
-<<<<<<< HEAD
-        "x-ms-request-id": "c225fd5e-001f-0047-4eae-f91404000000",
-=======
-        "x-ms-request-id": "f319a37c-001f-0068-107e-0519cf000000",
->>>>>>> 1814567d
-        "x-ms-version": "2020-06-12"
-      },
-      "ResponseBody": []
-    },
-    {
-      "RequestUri": "https://seannse.blob.core.windows.net/test-filesystem-0676ab5b-e46f-6793-5354-31dc9ff31f1a/test-directory-00aae3cd-a41e-fcaa-bb44-94586b9113e7?comp=properties",
-      "RequestMethod": "PUT",
-      "RequestHeaders": {
-        "Accept": "application/xml",
-        "Authorization": "Sanitized",
-<<<<<<< HEAD
-        "If-Unmodified-Since": "Mon, 01 Feb 2021 21:55:30 GMT",
-        "User-Agent": [
-          "azsdk-net-Storage.Files.DataLake/12.7.0-alpha.20210202.1",
-          "(.NET 5.0.2; Microsoft Windows 10.0.19042)"
-=======
-        "If-Unmodified-Since": "Tue, 16 Feb 2021 22:43:12 GMT",
-        "User-Agent": [
-          "azsdk-net-Storage.Files.DataLake/12.7.0-alpha.20210217.1",
-          "(.NET 5.0.3; Microsoft Windows 10.0.19042)"
->>>>>>> 1814567d
-        ],
-        "x-ms-blob-cache-control": "jdiwgqfnakxehlmdbbya",
-        "x-ms-blob-content-disposition": "ajjeqncmwlhphbwavmqy",
-        "x-ms-blob-content-encoding": "mlxeyqkiuqmnmpsysdfs",
-        "x-ms-blob-content-language": "nsqodiwfnmhnkymnlfey",
-        "x-ms-blob-content-md5": "gH4ihqn4uKfN2\u002BkZyDkHOg==",
-        "x-ms-blob-content-type": "ctrfyscqixgrhwktujaq",
-        "x-ms-client-request-id": "de759e6b-a25c-6426-a141-aab4e2a68513",
-<<<<<<< HEAD
-        "x-ms-date": "Tue, 02 Feb 2021 21:55:31 GMT",
-=======
-        "x-ms-date": "Wed, 17 Feb 2021 22:43:14 GMT",
->>>>>>> 1814567d
+        "x-ms-client-request-id": "95846464-2ae9-3a10-6c97-51847bc4a59c",
+        "x-ms-request-id": "da83eb4f-a01f-0061-78f1-065c1c000000",
+        "x-ms-version": "2020-06-12"
+      },
+      "ResponseBody": []
+    },
+    {
+      "RequestUri": "https://seannse.blob.core.windows.net/test-filesystem-afd495d3-41ae-fbc1-d4c3-1e870951a0b8/test-directory-5a51e53d-44cc-3337-1359-740db8008099?comp=properties",
+      "RequestMethod": "PUT",
+      "RequestHeaders": {
+        "Accept": "application/xml",
+        "Authorization": "Sanitized",
+        "If-Unmodified-Since": "Thu, 18 Feb 2021 19:02:45 GMT",
+        "User-Agent": [
+          "azsdk-net-Storage.Files.DataLake/12.7.0-alpha.20210219.1",
+          "(.NET 5.0.3; Microsoft Windows 10.0.19041)"
+        ],
+        "x-ms-blob-cache-control": "ykvubivfnpxtqibafkur",
+        "x-ms-blob-content-disposition": "kjbmqehnmishoqnpiqjb",
+        "x-ms-blob-content-encoding": "wkoerxvvnroevowoijdv",
+        "x-ms-blob-content-language": "bhrewpfyulqnbstytwts",
+        "x-ms-blob-content-md5": "8YGVEY2s5HFbo0iGJgykUA==",
+        "x-ms-blob-content-type": "ilyutnlysxhymnaorjhc",
+        "x-ms-client-request-id": "54a902f6-ea7c-14af-30cd-f8eeea550ef0",
+        "x-ms-date": "Fri, 19 Feb 2021 19:02:45 GMT",
         "x-ms-return-client-request-id": "true",
         "x-ms-version": "2020-06-12"
       },
@@ -370,58 +235,35 @@
       "ResponseHeaders": {
         "Content-Length": "252",
         "Content-Type": "application/xml",
-<<<<<<< HEAD
-        "Date": "Tue, 02 Feb 2021 21:55:31 GMT",
-=======
-        "Date": "Wed, 17 Feb 2021 22:43:13 GMT",
->>>>>>> 1814567d
-        "Server": [
-          "Windows-Azure-Blob/1.0",
-          "Microsoft-HTTPAPI/2.0"
-        ],
-        "x-ms-client-request-id": "de759e6b-a25c-6426-a141-aab4e2a68513",
+        "Date": "Fri, 19 Feb 2021 19:02:44 GMT",
+        "Server": [
+          "Windows-Azure-Blob/1.0",
+          "Microsoft-HTTPAPI/2.0"
+        ],
+        "x-ms-client-request-id": "54a902f6-ea7c-14af-30cd-f8eeea550ef0",
         "x-ms-error-code": "ConditionNotMet",
-<<<<<<< HEAD
-        "x-ms-request-id": "0694e00e-d01e-007b-1cae-f93dc3000000",
-=======
-        "x-ms-request-id": "9bc13bf3-c01e-0015-687e-0568ec000000",
->>>>>>> 1814567d
+        "x-ms-request-id": "cb124188-b01e-006d-60f1-06cb14000000",
         "x-ms-version": "2020-06-12"
       },
       "ResponseBody": [
         "\uFEFF\u003C?xml version=\u00221.0\u0022 encoding=\u0022utf-8\u0022?\u003E\u003CError\u003E\u003CCode\u003EConditionNotMet\u003C/Code\u003E\u003CMessage\u003EThe condition specified using HTTP conditional header(s) is not met.\n",
-<<<<<<< HEAD
-        "RequestId:0694e00e-d01e-007b-1cae-f93dc3000000\n",
-        "Time:2021-02-02T21:55:32.3746305Z\u003C/Message\u003E\u003C/Error\u003E"
-=======
-        "RequestId:9bc13bf3-c01e-0015-687e-0568ec000000\n",
-        "Time:2021-02-17T22:43:14.4431207Z\u003C/Message\u003E\u003C/Error\u003E"
->>>>>>> 1814567d
+        "RequestId:cb124188-b01e-006d-60f1-06cb14000000\n",
+        "Time:2021-02-19T19:02:45.1424204Z\u003C/Message\u003E\u003C/Error\u003E"
       ]
     },
     {
-      "RequestUri": "https://seannse.blob.core.windows.net/test-filesystem-0676ab5b-e46f-6793-5354-31dc9ff31f1a?restype=container",
+      "RequestUri": "https://seannse.blob.core.windows.net/test-filesystem-afd495d3-41ae-fbc1-d4c3-1e870951a0b8?restype=container",
       "RequestMethod": "DELETE",
       "RequestHeaders": {
         "Accept": "application/xml",
         "Authorization": "Sanitized",
-<<<<<<< HEAD
-        "traceparent": "00-97ac5695bf747c4d98360d02c1243ddc-c17382a4398ac241-00",
-        "User-Agent": [
-          "azsdk-net-Storage.Files.DataLake/12.7.0-alpha.20210202.1",
-          "(.NET 5.0.2; Microsoft Windows 10.0.19042)"
-        ],
-        "x-ms-client-request-id": "a92ce887-bbca-ddc3-6d4b-defd3ae0c6fe",
-        "x-ms-date": "Tue, 02 Feb 2021 21:55:31 GMT",
-=======
-        "traceparent": "00-78c8896ca15aa64c89875ae7f8847dc2-6a841a3638dfb743-00",
-        "User-Agent": [
-          "azsdk-net-Storage.Files.DataLake/12.7.0-alpha.20210217.1",
-          "(.NET 5.0.3; Microsoft Windows 10.0.19042)"
-        ],
-        "x-ms-client-request-id": "a92ce887-bbca-ddc3-6d4b-defd3ae0c6fe",
-        "x-ms-date": "Wed, 17 Feb 2021 22:43:14 GMT",
->>>>>>> 1814567d
+        "traceparent": "00-0856270ea9eb324c902dd27b0c6509b8-3890c56f36f3e544-00",
+        "User-Agent": [
+          "azsdk-net-Storage.Files.DataLake/12.7.0-alpha.20210219.1",
+          "(.NET 5.0.3; Microsoft Windows 10.0.19041)"
+        ],
+        "x-ms-client-request-id": "788d6853-511b-5920-6803-a7f2dfb017b5",
+        "x-ms-date": "Fri, 19 Feb 2021 19:02:45 GMT",
         "x-ms-return-client-request-id": "true",
         "x-ms-version": "2020-06-12"
       },
@@ -429,161 +271,103 @@
       "StatusCode": 202,
       "ResponseHeaders": {
         "Content-Length": "0",
-<<<<<<< HEAD
-        "Date": "Tue, 02 Feb 2021 21:55:31 GMT",
-=======
-        "Date": "Wed, 17 Feb 2021 22:43:13 GMT",
->>>>>>> 1814567d
-        "Server": [
-          "Windows-Azure-Blob/1.0",
-          "Microsoft-HTTPAPI/2.0"
-        ],
-        "x-ms-client-request-id": "a92ce887-bbca-ddc3-6d4b-defd3ae0c6fe",
-<<<<<<< HEAD
-        "x-ms-request-id": "0694e025-d01e-007b-2fae-f93dc3000000",
-=======
-        "x-ms-request-id": "9bc13c44-c01e-0015-327e-0568ec000000",
->>>>>>> 1814567d
-        "x-ms-version": "2020-06-12"
-      },
-      "ResponseBody": []
-    },
-    {
-      "RequestUri": "https://seannse.blob.core.windows.net/test-filesystem-d6719956-cbe6-12a3-e878-e7d1d64299e2?restype=container",
-      "RequestMethod": "PUT",
-      "RequestHeaders": {
-        "Accept": "application/xml",
-        "Authorization": "Sanitized",
-<<<<<<< HEAD
-        "traceparent": "00-47120babc2d34841864a6cfdc506051d-1aa45054c6ca8f49-00",
-        "User-Agent": [
-          "azsdk-net-Storage.Files.DataLake/12.7.0-alpha.20210202.1",
-          "(.NET 5.0.2; Microsoft Windows 10.0.19042)"
+        "Date": "Fri, 19 Feb 2021 19:02:44 GMT",
+        "Server": [
+          "Windows-Azure-Blob/1.0",
+          "Microsoft-HTTPAPI/2.0"
+        ],
+        "x-ms-client-request-id": "788d6853-511b-5920-6803-a7f2dfb017b5",
+        "x-ms-request-id": "cb1241a3-b01e-006d-78f1-06cb14000000",
+        "x-ms-version": "2020-06-12"
+      },
+      "ResponseBody": []
+    },
+    {
+      "RequestUri": "https://seannse.blob.core.windows.net/test-filesystem-35c3b5b9-6dad-6bd5-501d-8ff95f8e8f95?restype=container",
+      "RequestMethod": "PUT",
+      "RequestHeaders": {
+        "Accept": "application/xml",
+        "Authorization": "Sanitized",
+        "traceparent": "00-7f5ab178643eb144b41ec08394bd4992-e9a7910382f6c246-00",
+        "User-Agent": [
+          "azsdk-net-Storage.Files.DataLake/12.7.0-alpha.20210219.1",
+          "(.NET 5.0.3; Microsoft Windows 10.0.19041)"
         ],
         "x-ms-blob-public-access": "container",
-        "x-ms-client-request-id": "318dcdc4-f74d-bbb6-451a-c052d4f2072b",
-        "x-ms-date": "Tue, 02 Feb 2021 21:55:31 GMT",
-=======
-        "traceparent": "00-13032513362afe4fad610f23415a0722-63ac83c3caf7f044-00",
-        "User-Agent": [
-          "azsdk-net-Storage.Files.DataLake/12.7.0-alpha.20210217.1",
-          "(.NET 5.0.3; Microsoft Windows 10.0.19042)"
-        ],
-        "x-ms-blob-public-access": "container",
-        "x-ms-client-request-id": "318dcdc4-f74d-bbb6-451a-c052d4f2072b",
-        "x-ms-date": "Wed, 17 Feb 2021 22:43:14 GMT",
->>>>>>> 1814567d
-        "x-ms-return-client-request-id": "true",
-        "x-ms-version": "2020-06-12"
-      },
-      "RequestBody": null,
-      "StatusCode": 201,
-      "ResponseHeaders": {
-        "Content-Length": "0",
-<<<<<<< HEAD
-        "Date": "Tue, 02 Feb 2021 21:55:31 GMT",
-        "ETag": "\u00220x8D8C7C543890758\u0022",
-        "Last-Modified": "Tue, 02 Feb 2021 21:55:32 GMT",
-=======
-        "Date": "Wed, 17 Feb 2021 22:43:14 GMT",
-        "ETag": "\u00220x8D8D39569A64024\u0022",
-        "Last-Modified": "Wed, 17 Feb 2021 22:43:14 GMT",
->>>>>>> 1814567d
-        "Server": [
-          "Windows-Azure-Blob/1.0",
-          "Microsoft-HTTPAPI/2.0"
-        ],
-        "x-ms-client-request-id": "318dcdc4-f74d-bbb6-451a-c052d4f2072b",
-<<<<<<< HEAD
-        "x-ms-request-id": "60b7d65f-801e-0049-22ae-f93db4000000",
-=======
-        "x-ms-request-id": "2db42ed7-101e-0080-1d7e-058059000000",
->>>>>>> 1814567d
-        "x-ms-version": "2020-06-12"
-      },
-      "ResponseBody": []
-    },
-    {
-      "RequestUri": "https://seannse.dfs.core.windows.net/test-filesystem-d6719956-cbe6-12a3-e878-e7d1d64299e2/test-directory-2d89fcb2-ccb3-7a84-5023-41a2eb3b9730?resource=directory",
+        "x-ms-client-request-id": "ce67d56b-17d7-e56e-9322-28fdc127f9d9",
+        "x-ms-date": "Fri, 19 Feb 2021 19:02:45 GMT",
+        "x-ms-return-client-request-id": "true",
+        "x-ms-version": "2020-06-12"
+      },
+      "RequestBody": null,
+      "StatusCode": 201,
+      "ResponseHeaders": {
+        "Content-Length": "0",
+        "Date": "Fri, 19 Feb 2021 19:02:44 GMT",
+        "ETag": "\u00220x8D8D508F10325FE\u0022",
+        "Last-Modified": "Fri, 19 Feb 2021 19:02:45 GMT",
+        "Server": [
+          "Windows-Azure-Blob/1.0",
+          "Microsoft-HTTPAPI/2.0"
+        ],
+        "x-ms-client-request-id": "ce67d56b-17d7-e56e-9322-28fdc127f9d9",
+        "x-ms-request-id": "cb1241c4-b01e-006d-15f1-06cb14000000",
+        "x-ms-version": "2020-06-12"
+      },
+      "ResponseBody": []
+    },
+    {
+      "RequestUri": "https://seannse.dfs.core.windows.net/test-filesystem-35c3b5b9-6dad-6bd5-501d-8ff95f8e8f95/test-directory-03701274-9514-24ed-e063-9c62ffc68890?resource=directory",
       "RequestMethod": "PUT",
       "RequestHeaders": {
         "Accept": "application/json",
         "Authorization": "Sanitized",
-<<<<<<< HEAD
-        "traceparent": "00-6cd4019926ef94468c5f62ad715782ff-38f0ee855ae9e14b-00",
-        "User-Agent": [
-          "azsdk-net-Storage.Files.DataLake/12.7.0-alpha.20210202.1",
-          "(.NET 5.0.2; Microsoft Windows 10.0.19042)"
-        ],
-        "x-ms-client-request-id": "7eb6b43c-952e-f763-4913-e029b514d009",
-        "x-ms-date": "Tue, 02 Feb 2021 21:55:32 GMT",
-=======
-        "traceparent": "00-c8558038884fe84d99e4e61c4e71231b-012d0cf49451874e-00",
-        "User-Agent": [
-          "azsdk-net-Storage.Files.DataLake/12.7.0-alpha.20210217.1",
-          "(.NET 5.0.3; Microsoft Windows 10.0.19042)"
-        ],
-        "x-ms-client-request-id": "7eb6b43c-952e-f763-4913-e029b514d009",
-        "x-ms-date": "Wed, 17 Feb 2021 22:43:15 GMT",
->>>>>>> 1814567d
-        "x-ms-return-client-request-id": "true",
-        "x-ms-version": "2020-06-12"
-      },
-      "RequestBody": null,
-      "StatusCode": 201,
-      "ResponseHeaders": {
-        "Content-Length": "0",
-<<<<<<< HEAD
-        "Date": "Tue, 02 Feb 2021 21:55:32 GMT",
-        "ETag": "\u00220x8D8C7C543C265E0\u0022",
-        "Last-Modified": "Tue, 02 Feb 2021 21:55:33 GMT",
-=======
-        "Date": "Wed, 17 Feb 2021 22:43:14 GMT",
-        "ETag": "\u00220x8D8D39569DDE571\u0022",
-        "Last-Modified": "Wed, 17 Feb 2021 22:43:15 GMT",
->>>>>>> 1814567d
+        "traceparent": "00-c4958a6aba35194a8ff2dfc46c072e48-0abe30b32bc1b84f-00",
+        "User-Agent": [
+          "azsdk-net-Storage.Files.DataLake/12.7.0-alpha.20210219.1",
+          "(.NET 5.0.3; Microsoft Windows 10.0.19041)"
+        ],
+        "x-ms-client-request-id": "d19a9450-a84f-d600-e843-ee747b0be5cc",
+        "x-ms-date": "Fri, 19 Feb 2021 19:02:46 GMT",
+        "x-ms-return-client-request-id": "true",
+        "x-ms-version": "2020-06-12"
+      },
+      "RequestBody": null,
+      "StatusCode": 201,
+      "ResponseHeaders": {
+        "Content-Length": "0",
+        "Date": "Fri, 19 Feb 2021 19:02:44 GMT",
+        "ETag": "\u00220x8D8D508F1112776\u0022",
+        "Last-Modified": "Fri, 19 Feb 2021 19:02:45 GMT",
         "Server": [
           "Windows-Azure-HDFS/1.0",
           "Microsoft-HTTPAPI/2.0"
         ],
-        "x-ms-client-request-id": "7eb6b43c-952e-f763-4913-e029b514d009",
-<<<<<<< HEAD
-        "x-ms-request-id": "ad9f8224-301f-002e-0dae-f92d48000000",
-=======
-        "x-ms-request-id": "90df2eef-601f-008a-367e-0524ee000000",
->>>>>>> 1814567d
-        "x-ms-version": "2020-06-12"
-      },
-      "ResponseBody": []
-    },
-    {
-      "RequestUri": "https://seannse.blob.core.windows.net/test-filesystem-d6719956-cbe6-12a3-e878-e7d1d64299e2/test-directory-2d89fcb2-ccb3-7a84-5023-41a2eb3b9730?comp=properties",
+        "x-ms-client-request-id": "d19a9450-a84f-d600-e843-ee747b0be5cc",
+        "x-ms-request-id": "da83eb7d-a01f-0061-25f1-065c1c000000",
+        "x-ms-version": "2020-06-12"
+      },
+      "ResponseBody": []
+    },
+    {
+      "RequestUri": "https://seannse.blob.core.windows.net/test-filesystem-35c3b5b9-6dad-6bd5-501d-8ff95f8e8f95/test-directory-03701274-9514-24ed-e063-9c62ffc68890?comp=properties",
       "RequestMethod": "PUT",
       "RequestHeaders": {
         "Accept": "application/xml",
         "Authorization": "Sanitized",
         "If-Match": "\u0022garbage\u0022",
         "User-Agent": [
-<<<<<<< HEAD
-          "azsdk-net-Storage.Files.DataLake/12.7.0-alpha.20210202.1",
-          "(.NET 5.0.2; Microsoft Windows 10.0.19042)"
-=======
-          "azsdk-net-Storage.Files.DataLake/12.7.0-alpha.20210217.1",
-          "(.NET 5.0.3; Microsoft Windows 10.0.19042)"
->>>>>>> 1814567d
-        ],
-        "x-ms-blob-cache-control": "jdiwgqfnakxehlmdbbya",
-        "x-ms-blob-content-disposition": "ajjeqncmwlhphbwavmqy",
-        "x-ms-blob-content-encoding": "mlxeyqkiuqmnmpsysdfs",
-        "x-ms-blob-content-language": "nsqodiwfnmhnkymnlfey",
-        "x-ms-blob-content-md5": "gH4ihqn4uKfN2\u002BkZyDkHOg==",
-        "x-ms-blob-content-type": "ctrfyscqixgrhwktujaq",
-        "x-ms-client-request-id": "36659faa-1984-2001-6d15-bfa1876bc742",
-<<<<<<< HEAD
-        "x-ms-date": "Tue, 02 Feb 2021 21:55:32 GMT",
-=======
-        "x-ms-date": "Wed, 17 Feb 2021 22:43:15 GMT",
->>>>>>> 1814567d
+          "azsdk-net-Storage.Files.DataLake/12.7.0-alpha.20210219.1",
+          "(.NET 5.0.3; Microsoft Windows 10.0.19041)"
+        ],
+        "x-ms-blob-cache-control": "ykvubivfnpxtqibafkur",
+        "x-ms-blob-content-disposition": "kjbmqehnmishoqnpiqjb",
+        "x-ms-blob-content-encoding": "wkoerxvvnroevowoijdv",
+        "x-ms-blob-content-language": "bhrewpfyulqnbstytwts",
+        "x-ms-blob-content-md5": "8YGVEY2s5HFbo0iGJgykUA==",
+        "x-ms-blob-content-type": "ilyutnlysxhymnaorjhc",
+        "x-ms-client-request-id": "6a122ac4-b62b-c940-79b7-a0e3d249ee61",
+        "x-ms-date": "Fri, 19 Feb 2021 19:02:46 GMT",
         "x-ms-return-client-request-id": "true",
         "x-ms-version": "2020-06-12"
       },
@@ -592,58 +376,35 @@
       "ResponseHeaders": {
         "Content-Length": "252",
         "Content-Type": "application/xml",
-<<<<<<< HEAD
-        "Date": "Tue, 02 Feb 2021 21:55:32 GMT",
-=======
-        "Date": "Wed, 17 Feb 2021 22:43:15 GMT",
->>>>>>> 1814567d
-        "Server": [
-          "Windows-Azure-Blob/1.0",
-          "Microsoft-HTTPAPI/2.0"
-        ],
-        "x-ms-client-request-id": "36659faa-1984-2001-6d15-bfa1876bc742",
+        "Date": "Fri, 19 Feb 2021 19:02:45 GMT",
+        "Server": [
+          "Windows-Azure-Blob/1.0",
+          "Microsoft-HTTPAPI/2.0"
+        ],
+        "x-ms-client-request-id": "6a122ac4-b62b-c940-79b7-a0e3d249ee61",
         "x-ms-error-code": "ConditionNotMet",
-<<<<<<< HEAD
-        "x-ms-request-id": "60b7d768-801e-0049-1cae-f93db4000000",
-=======
-        "x-ms-request-id": "2db4316f-101e-0080-0b7e-058059000000",
->>>>>>> 1814567d
+        "x-ms-request-id": "cb1241fd-b01e-006d-48f1-06cb14000000",
         "x-ms-version": "2020-06-12"
       },
       "ResponseBody": [
         "\uFEFF\u003C?xml version=\u00221.0\u0022 encoding=\u0022utf-8\u0022?\u003E\u003CError\u003E\u003CCode\u003EConditionNotMet\u003C/Code\u003E\u003CMessage\u003EThe condition specified using HTTP conditional header(s) is not met.\n",
-<<<<<<< HEAD
-        "RequestId:60b7d768-801e-0049-1cae-f93db4000000\n",
-        "Time:2021-02-02T21:55:33.3177142Z\u003C/Message\u003E\u003C/Error\u003E"
-=======
-        "RequestId:2db4316f-101e-0080-0b7e-058059000000\n",
-        "Time:2021-02-17T22:43:15.3399158Z\u003C/Message\u003E\u003C/Error\u003E"
->>>>>>> 1814567d
+        "RequestId:cb1241fd-b01e-006d-48f1-06cb14000000\n",
+        "Time:2021-02-19T19:02:45.4586399Z\u003C/Message\u003E\u003C/Error\u003E"
       ]
     },
     {
-      "RequestUri": "https://seannse.blob.core.windows.net/test-filesystem-d6719956-cbe6-12a3-e878-e7d1d64299e2?restype=container",
+      "RequestUri": "https://seannse.blob.core.windows.net/test-filesystem-35c3b5b9-6dad-6bd5-501d-8ff95f8e8f95?restype=container",
       "RequestMethod": "DELETE",
       "RequestHeaders": {
         "Accept": "application/xml",
         "Authorization": "Sanitized",
-<<<<<<< HEAD
-        "traceparent": "00-f315b89e044a2c41a0403fa6d21030e7-6c09180cd6b41746-00",
-        "User-Agent": [
-          "azsdk-net-Storage.Files.DataLake/12.7.0-alpha.20210202.1",
-          "(.NET 5.0.2; Microsoft Windows 10.0.19042)"
-        ],
-        "x-ms-client-request-id": "157f86b4-99ae-6984-8e7b-96d03ed6c2fb",
-        "x-ms-date": "Tue, 02 Feb 2021 21:55:32 GMT",
-=======
-        "traceparent": "00-ae27429b2355664e815c768050387a75-d73e02696b52b342-00",
-        "User-Agent": [
-          "azsdk-net-Storage.Files.DataLake/12.7.0-alpha.20210217.1",
-          "(.NET 5.0.3; Microsoft Windows 10.0.19042)"
-        ],
-        "x-ms-client-request-id": "157f86b4-99ae-6984-8e7b-96d03ed6c2fb",
-        "x-ms-date": "Wed, 17 Feb 2021 22:43:15 GMT",
->>>>>>> 1814567d
+        "traceparent": "00-80b6a67cdb27ce48ac75e0ccec8e5c7c-8db7c65b9e5e9742-00",
+        "User-Agent": [
+          "azsdk-net-Storage.Files.DataLake/12.7.0-alpha.20210219.1",
+          "(.NET 5.0.3; Microsoft Windows 10.0.19041)"
+        ],
+        "x-ms-client-request-id": "51afe58b-7af9-e3a1-57c2-cee2cfd0e10a",
+        "x-ms-date": "Fri, 19 Feb 2021 19:02:46 GMT",
         "x-ms-return-client-request-id": "true",
         "x-ms-version": "2020-06-12"
       },
@@ -651,153 +412,96 @@
       "StatusCode": 202,
       "ResponseHeaders": {
         "Content-Length": "0",
-<<<<<<< HEAD
-        "Date": "Tue, 02 Feb 2021 21:55:32 GMT",
-=======
-        "Date": "Wed, 17 Feb 2021 22:43:15 GMT",
->>>>>>> 1814567d
-        "Server": [
-          "Windows-Azure-Blob/1.0",
-          "Microsoft-HTTPAPI/2.0"
-        ],
-        "x-ms-client-request-id": "157f86b4-99ae-6984-8e7b-96d03ed6c2fb",
-<<<<<<< HEAD
-        "x-ms-request-id": "60b7d78e-801e-0049-3fae-f93db4000000",
-=======
-        "x-ms-request-id": "2db431d9-101e-0080-717e-058059000000",
->>>>>>> 1814567d
-        "x-ms-version": "2020-06-12"
-      },
-      "ResponseBody": []
-    },
-    {
-      "RequestUri": "https://seannse.blob.core.windows.net/test-filesystem-6c9f9444-d348-34ff-e227-f91801df624b?restype=container",
-      "RequestMethod": "PUT",
-      "RequestHeaders": {
-        "Accept": "application/xml",
-        "Authorization": "Sanitized",
-<<<<<<< HEAD
-        "traceparent": "00-8cd32a24361a0343ac80f56d0d38347b-ea62afd2f53abc44-00",
-        "User-Agent": [
-          "azsdk-net-Storage.Files.DataLake/12.7.0-alpha.20210202.1",
-          "(.NET 5.0.2; Microsoft Windows 10.0.19042)"
+        "Date": "Fri, 19 Feb 2021 19:02:45 GMT",
+        "Server": [
+          "Windows-Azure-Blob/1.0",
+          "Microsoft-HTTPAPI/2.0"
+        ],
+        "x-ms-client-request-id": "51afe58b-7af9-e3a1-57c2-cee2cfd0e10a",
+        "x-ms-request-id": "cb12420c-b01e-006d-56f1-06cb14000000",
+        "x-ms-version": "2020-06-12"
+      },
+      "ResponseBody": []
+    },
+    {
+      "RequestUri": "https://seannse.blob.core.windows.net/test-filesystem-858d3319-e33c-6ebd-5131-894339f8b6d7?restype=container",
+      "RequestMethod": "PUT",
+      "RequestHeaders": {
+        "Accept": "application/xml",
+        "Authorization": "Sanitized",
+        "traceparent": "00-437dba1f8c4d86478e2d4bffff9db6a9-194e30063728574c-00",
+        "User-Agent": [
+          "azsdk-net-Storage.Files.DataLake/12.7.0-alpha.20210219.1",
+          "(.NET 5.0.3; Microsoft Windows 10.0.19041)"
         ],
         "x-ms-blob-public-access": "container",
-        "x-ms-client-request-id": "29de1ba9-7382-e0db-864a-3287a06c67af",
-        "x-ms-date": "Tue, 02 Feb 2021 21:55:32 GMT",
-=======
-        "traceparent": "00-8581068bc24717458052981b5039c2c4-3d6bbe8174d09c45-00",
-        "User-Agent": [
-          "azsdk-net-Storage.Files.DataLake/12.7.0-alpha.20210217.1",
-          "(.NET 5.0.3; Microsoft Windows 10.0.19042)"
-        ],
-        "x-ms-blob-public-access": "container",
-        "x-ms-client-request-id": "29de1ba9-7382-e0db-864a-3287a06c67af",
-        "x-ms-date": "Wed, 17 Feb 2021 22:43:15 GMT",
->>>>>>> 1814567d
-        "x-ms-return-client-request-id": "true",
-        "x-ms-version": "2020-06-12"
-      },
-      "RequestBody": null,
-      "StatusCode": 201,
-      "ResponseHeaders": {
-        "Content-Length": "0",
-<<<<<<< HEAD
-        "Date": "Tue, 02 Feb 2021 21:55:33 GMT",
-        "ETag": "\u00220x8D8C7C5441597EF\u0022",
-        "Last-Modified": "Tue, 02 Feb 2021 21:55:33 GMT",
-=======
-        "Date": "Wed, 17 Feb 2021 22:43:15 GMT",
-        "ETag": "\u00220x8D8D3956A274C4A\u0022",
-        "Last-Modified": "Wed, 17 Feb 2021 22:43:15 GMT",
->>>>>>> 1814567d
-        "Server": [
-          "Windows-Azure-Blob/1.0",
-          "Microsoft-HTTPAPI/2.0"
-        ],
-        "x-ms-client-request-id": "29de1ba9-7382-e0db-864a-3287a06c67af",
-<<<<<<< HEAD
-        "x-ms-request-id": "d457b4d8-801e-00ad-5cae-f9332a000000",
-=======
-        "x-ms-request-id": "474a48f7-401e-009d-417e-058de5000000",
->>>>>>> 1814567d
-        "x-ms-version": "2020-06-12"
-      },
-      "ResponseBody": []
-    },
-    {
-      "RequestUri": "https://seannse.dfs.core.windows.net/test-filesystem-6c9f9444-d348-34ff-e227-f91801df624b/test-directory-a29a4a19-c1e8-9110-0197-46d4d72155f5?resource=directory",
+        "x-ms-client-request-id": "df2e7205-aa15-a864-2841-ffc7f15da95f",
+        "x-ms-date": "Fri, 19 Feb 2021 19:02:46 GMT",
+        "x-ms-return-client-request-id": "true",
+        "x-ms-version": "2020-06-12"
+      },
+      "RequestBody": null,
+      "StatusCode": 201,
+      "ResponseHeaders": {
+        "Content-Length": "0",
+        "Date": "Fri, 19 Feb 2021 19:02:45 GMT",
+        "ETag": "\u00220x8D8D508F133DB91\u0022",
+        "Last-Modified": "Fri, 19 Feb 2021 19:02:45 GMT",
+        "Server": [
+          "Windows-Azure-Blob/1.0",
+          "Microsoft-HTTPAPI/2.0"
+        ],
+        "x-ms-client-request-id": "df2e7205-aa15-a864-2841-ffc7f15da95f",
+        "x-ms-request-id": "cb12421f-b01e-006d-66f1-06cb14000000",
+        "x-ms-version": "2020-06-12"
+      },
+      "ResponseBody": []
+    },
+    {
+      "RequestUri": "https://seannse.dfs.core.windows.net/test-filesystem-858d3319-e33c-6ebd-5131-894339f8b6d7/test-directory-cf59f60b-f478-7c70-cb37-04146633e55b?resource=directory",
       "RequestMethod": "PUT",
       "RequestHeaders": {
         "Accept": "application/json",
         "Authorization": "Sanitized",
-<<<<<<< HEAD
-        "traceparent": "00-4fa5d2a50247ee42a6f40a2e6653e1fd-42667975a4889b4a-00",
-        "User-Agent": [
-          "azsdk-net-Storage.Files.DataLake/12.7.0-alpha.20210202.1",
-          "(.NET 5.0.2; Microsoft Windows 10.0.19042)"
-        ],
-        "x-ms-client-request-id": "94c44c0b-5d52-e87e-0b4c-28eb2c070864",
-        "x-ms-date": "Tue, 02 Feb 2021 21:55:33 GMT",
-=======
-        "traceparent": "00-136539a5929eab4f99a5ef30a914855f-9e5f101ee6efbc46-00",
-        "User-Agent": [
-          "azsdk-net-Storage.Files.DataLake/12.7.0-alpha.20210217.1",
-          "(.NET 5.0.3; Microsoft Windows 10.0.19042)"
-        ],
-        "x-ms-client-request-id": "94c44c0b-5d52-e87e-0b4c-28eb2c070864",
-        "x-ms-date": "Wed, 17 Feb 2021 22:43:15 GMT",
->>>>>>> 1814567d
-        "x-ms-return-client-request-id": "true",
-        "x-ms-version": "2020-06-12"
-      },
-      "RequestBody": null,
-      "StatusCode": 201,
-      "ResponseHeaders": {
-        "Content-Length": "0",
-<<<<<<< HEAD
-        "Date": "Tue, 02 Feb 2021 21:55:33 GMT",
-        "ETag": "\u00220x8D8C7C5444DA41B\u0022",
-        "Last-Modified": "Tue, 02 Feb 2021 21:55:34 GMT",
-=======
-        "Date": "Wed, 17 Feb 2021 22:43:16 GMT",
-        "ETag": "\u00220x8D8D3956A60E297\u0022",
-        "Last-Modified": "Wed, 17 Feb 2021 22:43:16 GMT",
->>>>>>> 1814567d
+        "traceparent": "00-53d2319fc189fc449cedac9592ef4197-ca3a0543cdbe1040-00",
+        "User-Agent": [
+          "azsdk-net-Storage.Files.DataLake/12.7.0-alpha.20210219.1",
+          "(.NET 5.0.3; Microsoft Windows 10.0.19041)"
+        ],
+        "x-ms-client-request-id": "917d1d7d-419c-1098-01b2-13dda55041f4",
+        "x-ms-date": "Fri, 19 Feb 2021 19:02:46 GMT",
+        "x-ms-return-client-request-id": "true",
+        "x-ms-version": "2020-06-12"
+      },
+      "RequestBody": null,
+      "StatusCode": 201,
+      "ResponseHeaders": {
+        "Content-Length": "0",
+        "Date": "Fri, 19 Feb 2021 19:02:45 GMT",
+        "ETag": "\u00220x8D8D508F14AFC4F\u0022",
+        "Last-Modified": "Fri, 19 Feb 2021 19:02:45 GMT",
         "Server": [
           "Windows-Azure-HDFS/1.0",
           "Microsoft-HTTPAPI/2.0"
         ],
-        "x-ms-client-request-id": "94c44c0b-5d52-e87e-0b4c-28eb2c070864",
-<<<<<<< HEAD
-        "x-ms-request-id": "f8b160dd-d01f-007b-1aae-f93dc3000000",
-=======
-        "x-ms-request-id": "e58fa136-f01f-000e-3f7e-0556ef000000",
->>>>>>> 1814567d
-        "x-ms-version": "2020-06-12"
-      },
-      "ResponseBody": []
-    },
-    {
-      "RequestUri": "https://seannse.blob.core.windows.net/test-filesystem-6c9f9444-d348-34ff-e227-f91801df624b/test-directory-a29a4a19-c1e8-9110-0197-46d4d72155f5",
+        "x-ms-client-request-id": "917d1d7d-419c-1098-01b2-13dda55041f4",
+        "x-ms-request-id": "da83ebc5-a01f-0061-6df1-065c1c000000",
+        "x-ms-version": "2020-06-12"
+      },
+      "ResponseBody": []
+    },
+    {
+      "RequestUri": "https://seannse.blob.core.windows.net/test-filesystem-858d3319-e33c-6ebd-5131-894339f8b6d7/test-directory-cf59f60b-f478-7c70-cb37-04146633e55b",
       "RequestMethod": "HEAD",
       "RequestHeaders": {
         "Accept": "application/xml",
         "Authorization": "Sanitized",
         "User-Agent": [
-<<<<<<< HEAD
-          "azsdk-net-Storage.Files.DataLake/12.7.0-alpha.20210202.1",
-          "(.NET 5.0.2; Microsoft Windows 10.0.19042)"
-        ],
-        "x-ms-client-request-id": "8bc98d2f-c15c-c9a3-1386-dab40fdd95b8",
-        "x-ms-date": "Tue, 02 Feb 2021 21:55:33 GMT",
-=======
-          "azsdk-net-Storage.Files.DataLake/12.7.0-alpha.20210217.1",
-          "(.NET 5.0.3; Microsoft Windows 10.0.19042)"
-        ],
-        "x-ms-client-request-id": "8bc98d2f-c15c-c9a3-1386-dab40fdd95b8",
-        "x-ms-date": "Wed, 17 Feb 2021 22:43:16 GMT",
->>>>>>> 1814567d
+          "azsdk-net-Storage.Files.DataLake/12.7.0-alpha.20210219.1",
+          "(.NET 5.0.3; Microsoft Windows 10.0.19041)"
+        ],
+        "x-ms-client-request-id": "4996e1d2-53b6-dfbf-e02c-c616c4e4384a",
+        "x-ms-date": "Fri, 19 Feb 2021 19:02:46 GMT",
         "x-ms-return-client-request-id": "true",
         "x-ms-version": "2020-06-12"
       },
@@ -807,15 +511,9 @@
         "Accept-Ranges": "bytes",
         "Content-Length": "0",
         "Content-Type": "application/octet-stream",
-<<<<<<< HEAD
-        "Date": "Tue, 02 Feb 2021 21:55:33 GMT",
-        "ETag": "\u00220x8D8C7C5444DA41B\u0022",
-        "Last-Modified": "Tue, 02 Feb 2021 21:55:34 GMT",
-=======
-        "Date": "Wed, 17 Feb 2021 22:43:15 GMT",
-        "ETag": "\u00220x8D8D3956A60E297\u0022",
-        "Last-Modified": "Wed, 17 Feb 2021 22:43:16 GMT",
->>>>>>> 1814567d
+        "Date": "Fri, 19 Feb 2021 19:02:45 GMT",
+        "ETag": "\u00220x8D8D508F14AFC4F\u0022",
+        "Last-Modified": "Fri, 19 Feb 2021 19:02:45 GMT",
         "Server": [
           "Windows-Azure-Blob/1.0",
           "Microsoft-HTTPAPI/2.0"
@@ -823,58 +521,39 @@
         "x-ms-access-tier": "Hot",
         "x-ms-access-tier-inferred": "true",
         "x-ms-blob-type": "BlockBlob",
-        "x-ms-client-request-id": "8bc98d2f-c15c-c9a3-1386-dab40fdd95b8",
-<<<<<<< HEAD
-        "x-ms-creation-time": "Tue, 02 Feb 2021 21:55:34 GMT",
-=======
-        "x-ms-creation-time": "Wed, 17 Feb 2021 22:43:16 GMT",
->>>>>>> 1814567d
+        "x-ms-client-request-id": "4996e1d2-53b6-dfbf-e02c-c616c4e4384a",
+        "x-ms-creation-time": "Fri, 19 Feb 2021 19:02:45 GMT",
         "x-ms-group": "$superuser",
         "x-ms-lease-state": "available",
         "x-ms-lease-status": "unlocked",
         "x-ms-meta-hdi_isfolder": "true",
         "x-ms-owner": "$superuser",
         "x-ms-permissions": "rwxr-x---",
-<<<<<<< HEAD
-        "x-ms-request-id": "d457b6af-801e-00ad-04ae-f9332a000000",
-=======
-        "x-ms-request-id": "474a4975-401e-009d-2f7e-058de5000000",
->>>>>>> 1814567d
+        "x-ms-request-id": "cb12425c-b01e-006d-1cf1-06cb14000000",
         "x-ms-server-encrypted": "true",
         "x-ms-version": "2020-06-12"
       },
       "ResponseBody": []
     },
     {
-      "RequestUri": "https://seannse.blob.core.windows.net/test-filesystem-6c9f9444-d348-34ff-e227-f91801df624b/test-directory-a29a4a19-c1e8-9110-0197-46d4d72155f5?comp=properties",
-      "RequestMethod": "PUT",
-      "RequestHeaders": {
-        "Accept": "application/xml",
-        "Authorization": "Sanitized",
-<<<<<<< HEAD
-        "If-None-Match": "\u00220x8D8C7C5444DA41B\u0022",
-        "User-Agent": [
-          "azsdk-net-Storage.Files.DataLake/12.7.0-alpha.20210202.1",
-          "(.NET 5.0.2; Microsoft Windows 10.0.19042)"
-=======
-        "If-None-Match": "0x8D8D3956A60E297",
-        "User-Agent": [
-          "azsdk-net-Storage.Files.DataLake/12.7.0-alpha.20210217.1",
-          "(.NET 5.0.3; Microsoft Windows 10.0.19042)"
->>>>>>> 1814567d
-        ],
-        "x-ms-blob-cache-control": "jdiwgqfnakxehlmdbbya",
-        "x-ms-blob-content-disposition": "ajjeqncmwlhphbwavmqy",
-        "x-ms-blob-content-encoding": "mlxeyqkiuqmnmpsysdfs",
-        "x-ms-blob-content-language": "nsqodiwfnmhnkymnlfey",
-        "x-ms-blob-content-md5": "gH4ihqn4uKfN2\u002BkZyDkHOg==",
-        "x-ms-blob-content-type": "ctrfyscqixgrhwktujaq",
-        "x-ms-client-request-id": "9fbb3339-7d3d-3307-9995-fa76a8fad1a5",
-<<<<<<< HEAD
-        "x-ms-date": "Tue, 02 Feb 2021 21:55:33 GMT",
-=======
-        "x-ms-date": "Wed, 17 Feb 2021 22:43:16 GMT",
->>>>>>> 1814567d
+      "RequestUri": "https://seannse.blob.core.windows.net/test-filesystem-858d3319-e33c-6ebd-5131-894339f8b6d7/test-directory-cf59f60b-f478-7c70-cb37-04146633e55b?comp=properties",
+      "RequestMethod": "PUT",
+      "RequestHeaders": {
+        "Accept": "application/xml",
+        "Authorization": "Sanitized",
+        "If-None-Match": "0x8D8D508F14AFC4F",
+        "User-Agent": [
+          "azsdk-net-Storage.Files.DataLake/12.7.0-alpha.20210219.1",
+          "(.NET 5.0.3; Microsoft Windows 10.0.19041)"
+        ],
+        "x-ms-blob-cache-control": "ykvubivfnpxtqibafkur",
+        "x-ms-blob-content-disposition": "kjbmqehnmishoqnpiqjb",
+        "x-ms-blob-content-encoding": "wkoerxvvnroevowoijdv",
+        "x-ms-blob-content-language": "bhrewpfyulqnbstytwts",
+        "x-ms-blob-content-md5": "8YGVEY2s5HFbo0iGJgykUA==",
+        "x-ms-blob-content-type": "ilyutnlysxhymnaorjhc",
+        "x-ms-client-request-id": "c30be8d4-f8b9-073e-e4c8-98f21b7e6f4f",
+        "x-ms-date": "Fri, 19 Feb 2021 19:02:46 GMT",
         "x-ms-return-client-request-id": "true",
         "x-ms-version": "2020-06-12"
       },
@@ -883,58 +562,35 @@
       "ResponseHeaders": {
         "Content-Length": "252",
         "Content-Type": "application/xml",
-<<<<<<< HEAD
-        "Date": "Tue, 02 Feb 2021 21:55:33 GMT",
-=======
-        "Date": "Wed, 17 Feb 2021 22:43:15 GMT",
->>>>>>> 1814567d
-        "Server": [
-          "Windows-Azure-Blob/1.0",
-          "Microsoft-HTTPAPI/2.0"
-        ],
-        "x-ms-client-request-id": "9fbb3339-7d3d-3307-9995-fa76a8fad1a5",
+        "Date": "Fri, 19 Feb 2021 19:02:45 GMT",
+        "Server": [
+          "Windows-Azure-Blob/1.0",
+          "Microsoft-HTTPAPI/2.0"
+        ],
+        "x-ms-client-request-id": "c30be8d4-f8b9-073e-e4c8-98f21b7e6f4f",
         "x-ms-error-code": "ConditionNotMet",
-<<<<<<< HEAD
-        "x-ms-request-id": "d457b6f6-801e-00ad-47ae-f9332a000000",
-=======
-        "x-ms-request-id": "474a49a5-401e-009d-5e7e-058de5000000",
->>>>>>> 1814567d
+        "x-ms-request-id": "cb12426b-b01e-006d-29f1-06cb14000000",
         "x-ms-version": "2020-06-12"
       },
       "ResponseBody": [
         "\uFEFF\u003C?xml version=\u00221.0\u0022 encoding=\u0022utf-8\u0022?\u003E\u003CError\u003E\u003CCode\u003EConditionNotMet\u003C/Code\u003E\u003CMessage\u003EThe condition specified using HTTP conditional header(s) is not met.\n",
-<<<<<<< HEAD
-        "RequestId:d457b6f6-801e-00ad-47ae-f9332a000000\n",
-        "Time:2021-02-02T21:55:34.3229927Z\u003C/Message\u003E\u003C/Error\u003E"
-=======
-        "RequestId:474a49a5-401e-009d-5e7e-058de5000000\n",
-        "Time:2021-02-17T22:43:16.3107503Z\u003C/Message\u003E\u003C/Error\u003E"
->>>>>>> 1814567d
+        "RequestId:cb12426b-b01e-006d-29f1-06cb14000000\n",
+        "Time:2021-02-19T19:02:45.9219615Z\u003C/Message\u003E\u003C/Error\u003E"
       ]
     },
     {
-      "RequestUri": "https://seannse.blob.core.windows.net/test-filesystem-6c9f9444-d348-34ff-e227-f91801df624b?restype=container",
+      "RequestUri": "https://seannse.blob.core.windows.net/test-filesystem-858d3319-e33c-6ebd-5131-894339f8b6d7?restype=container",
       "RequestMethod": "DELETE",
       "RequestHeaders": {
         "Accept": "application/xml",
         "Authorization": "Sanitized",
-<<<<<<< HEAD
-        "traceparent": "00-83afc5d9a0379c4f9beae4982237e432-d1eb67f31a147e41-00",
-        "User-Agent": [
-          "azsdk-net-Storage.Files.DataLake/12.7.0-alpha.20210202.1",
-          "(.NET 5.0.2; Microsoft Windows 10.0.19042)"
-        ],
-        "x-ms-client-request-id": "db7a3ee4-f621-877b-0e77-a8165f46e1a2",
-        "x-ms-date": "Tue, 02 Feb 2021 21:55:33 GMT",
-=======
-        "traceparent": "00-9542a9bf368819469c36f7a3b8facde0-4892a09b6300b04f-00",
-        "User-Agent": [
-          "azsdk-net-Storage.Files.DataLake/12.7.0-alpha.20210217.1",
-          "(.NET 5.0.3; Microsoft Windows 10.0.19042)"
-        ],
-        "x-ms-client-request-id": "db7a3ee4-f621-877b-0e77-a8165f46e1a2",
-        "x-ms-date": "Wed, 17 Feb 2021 22:43:16 GMT",
->>>>>>> 1814567d
+        "traceparent": "00-db57f8e6bc237d4a8111e23052d492df-f38ddc17b47f7a44-00",
+        "User-Agent": [
+          "azsdk-net-Storage.Files.DataLake/12.7.0-alpha.20210219.1",
+          "(.NET 5.0.3; Microsoft Windows 10.0.19041)"
+        ],
+        "x-ms-client-request-id": "dc41dd4c-74d8-7491-91f5-163054117f08",
+        "x-ms-date": "Fri, 19 Feb 2021 19:02:46 GMT",
         "x-ms-return-client-request-id": "true",
         "x-ms-version": "2020-06-12"
       },
@@ -942,161 +598,103 @@
       "StatusCode": 202,
       "ResponseHeaders": {
         "Content-Length": "0",
-<<<<<<< HEAD
-        "Date": "Tue, 02 Feb 2021 21:55:33 GMT",
-=======
-        "Date": "Wed, 17 Feb 2021 22:43:15 GMT",
->>>>>>> 1814567d
-        "Server": [
-          "Windows-Azure-Blob/1.0",
-          "Microsoft-HTTPAPI/2.0"
-        ],
-        "x-ms-client-request-id": "db7a3ee4-f621-877b-0e77-a8165f46e1a2",
-<<<<<<< HEAD
-        "x-ms-request-id": "d457b743-801e-00ad-0dae-f9332a000000",
-=======
-        "x-ms-request-id": "474a49c2-401e-009d-787e-058de5000000",
->>>>>>> 1814567d
-        "x-ms-version": "2020-06-12"
-      },
-      "ResponseBody": []
-    },
-    {
-      "RequestUri": "https://seannse.blob.core.windows.net/test-filesystem-50356c11-72cc-69d7-ebe4-cffd8f8d836e?restype=container",
-      "RequestMethod": "PUT",
-      "RequestHeaders": {
-        "Accept": "application/xml",
-        "Authorization": "Sanitized",
-<<<<<<< HEAD
-        "traceparent": "00-cb85dff1eb24c946ba0aea710febcc86-be265b5e64f7ea41-00",
-        "User-Agent": [
-          "azsdk-net-Storage.Files.DataLake/12.7.0-alpha.20210202.1",
-          "(.NET 5.0.2; Microsoft Windows 10.0.19042)"
+        "Date": "Fri, 19 Feb 2021 19:02:45 GMT",
+        "Server": [
+          "Windows-Azure-Blob/1.0",
+          "Microsoft-HTTPAPI/2.0"
+        ],
+        "x-ms-client-request-id": "dc41dd4c-74d8-7491-91f5-163054117f08",
+        "x-ms-request-id": "cb12427c-b01e-006d-3af1-06cb14000000",
+        "x-ms-version": "2020-06-12"
+      },
+      "ResponseBody": []
+    },
+    {
+      "RequestUri": "https://seannse.blob.core.windows.net/test-filesystem-22dc0dda-7e70-f1ce-b525-e5be36d21145?restype=container",
+      "RequestMethod": "PUT",
+      "RequestHeaders": {
+        "Accept": "application/xml",
+        "Authorization": "Sanitized",
+        "traceparent": "00-17211c7bfecd524f8ab7709948622629-18e047bd55ac284e-00",
+        "User-Agent": [
+          "azsdk-net-Storage.Files.DataLake/12.7.0-alpha.20210219.1",
+          "(.NET 5.0.3; Microsoft Windows 10.0.19041)"
         ],
         "x-ms-blob-public-access": "container",
-        "x-ms-client-request-id": "43684b5f-fef5-71a4-6610-f03c277ef880",
-        "x-ms-date": "Tue, 02 Feb 2021 21:55:33 GMT",
-=======
-        "traceparent": "00-9da7069e2f6b4e408977f3c0e6bc6b2a-4a84f6252d158a4f-00",
-        "User-Agent": [
-          "azsdk-net-Storage.Files.DataLake/12.7.0-alpha.20210217.1",
-          "(.NET 5.0.3; Microsoft Windows 10.0.19042)"
-        ],
-        "x-ms-blob-public-access": "container",
-        "x-ms-client-request-id": "43684b5f-fef5-71a4-6610-f03c277ef880",
-        "x-ms-date": "Wed, 17 Feb 2021 22:43:16 GMT",
->>>>>>> 1814567d
-        "x-ms-return-client-request-id": "true",
-        "x-ms-version": "2020-06-12"
-      },
-      "RequestBody": null,
-      "StatusCode": 201,
-      "ResponseHeaders": {
-        "Content-Length": "0",
-<<<<<<< HEAD
-        "Date": "Tue, 02 Feb 2021 21:55:33 GMT",
-        "ETag": "\u00220x8D8C7C544AD9A77\u0022",
-        "Last-Modified": "Tue, 02 Feb 2021 21:55:34 GMT",
-=======
-        "Date": "Wed, 17 Feb 2021 22:43:16 GMT",
-        "ETag": "\u00220x8D8D3956AC0825A\u0022",
-        "Last-Modified": "Wed, 17 Feb 2021 22:43:16 GMT",
->>>>>>> 1814567d
-        "Server": [
-          "Windows-Azure-Blob/1.0",
-          "Microsoft-HTTPAPI/2.0"
-        ],
-        "x-ms-client-request-id": "43684b5f-fef5-71a4-6610-f03c277ef880",
-<<<<<<< HEAD
-        "x-ms-request-id": "8f10e9aa-f01e-0031-72ae-f99e4c000000",
-=======
-        "x-ms-request-id": "28e6959b-901e-0037-2f7e-05adf3000000",
->>>>>>> 1814567d
-        "x-ms-version": "2020-06-12"
-      },
-      "ResponseBody": []
-    },
-    {
-      "RequestUri": "https://seannse.dfs.core.windows.net/test-filesystem-50356c11-72cc-69d7-ebe4-cffd8f8d836e/test-directory-d5cf39f4-77b4-1b21-e8e7-a17d518b41ba?resource=directory",
+        "x-ms-client-request-id": "e891b87b-b0c2-cea1-0e50-26b28ed33dbe",
+        "x-ms-date": "Fri, 19 Feb 2021 19:02:46 GMT",
+        "x-ms-return-client-request-id": "true",
+        "x-ms-version": "2020-06-12"
+      },
+      "RequestBody": null,
+      "StatusCode": 201,
+      "ResponseHeaders": {
+        "Content-Length": "0",
+        "Date": "Fri, 19 Feb 2021 19:02:45 GMT",
+        "ETag": "\u00220x8D8D508F1800D53\u0022",
+        "Last-Modified": "Fri, 19 Feb 2021 19:02:46 GMT",
+        "Server": [
+          "Windows-Azure-Blob/1.0",
+          "Microsoft-HTTPAPI/2.0"
+        ],
+        "x-ms-client-request-id": "e891b87b-b0c2-cea1-0e50-26b28ed33dbe",
+        "x-ms-request-id": "cb1242a3-b01e-006d-55f1-06cb14000000",
+        "x-ms-version": "2020-06-12"
+      },
+      "ResponseBody": []
+    },
+    {
+      "RequestUri": "https://seannse.dfs.core.windows.net/test-filesystem-22dc0dda-7e70-f1ce-b525-e5be36d21145/test-directory-ce3bd0e4-406b-47cb-970d-ca87aeaa24b3?resource=directory",
       "RequestMethod": "PUT",
       "RequestHeaders": {
         "Accept": "application/json",
         "Authorization": "Sanitized",
-<<<<<<< HEAD
-        "traceparent": "00-20a04a80a7a1f24fa21684d399732280-c4eac3b34d534d41-00",
-        "User-Agent": [
-          "azsdk-net-Storage.Files.DataLake/12.7.0-alpha.20210202.1",
-          "(.NET 5.0.2; Microsoft Windows 10.0.19042)"
-        ],
-        "x-ms-client-request-id": "ee57a056-a161-e8d5-294d-5b0d5c2720da",
-        "x-ms-date": "Tue, 02 Feb 2021 21:55:34 GMT",
-=======
-        "traceparent": "00-cc9392aaf7641f4ea7971a75447dd710-e2edbdced8ed4940-00",
-        "User-Agent": [
-          "azsdk-net-Storage.Files.DataLake/12.7.0-alpha.20210217.1",
-          "(.NET 5.0.3; Microsoft Windows 10.0.19042)"
-        ],
-        "x-ms-client-request-id": "ee57a056-a161-e8d5-294d-5b0d5c2720da",
-        "x-ms-date": "Wed, 17 Feb 2021 22:43:16 GMT",
->>>>>>> 1814567d
-        "x-ms-return-client-request-id": "true",
-        "x-ms-version": "2020-06-12"
-      },
-      "RequestBody": null,
-      "StatusCode": 201,
-      "ResponseHeaders": {
-        "Content-Length": "0",
-<<<<<<< HEAD
-        "Date": "Tue, 02 Feb 2021 21:55:34 GMT",
-        "ETag": "\u00220x8D8C7C544E91836\u0022",
-        "Last-Modified": "Tue, 02 Feb 2021 21:55:35 GMT",
-=======
-        "Date": "Wed, 17 Feb 2021 22:43:16 GMT",
-        "ETag": "\u00220x8D8D3956AF7DF99\u0022",
-        "Last-Modified": "Wed, 17 Feb 2021 22:43:17 GMT",
->>>>>>> 1814567d
+        "traceparent": "00-831b454dc947544c95ffc4a8e3a3879c-4948da95a111e648-00",
+        "User-Agent": [
+          "azsdk-net-Storage.Files.DataLake/12.7.0-alpha.20210219.1",
+          "(.NET 5.0.3; Microsoft Windows 10.0.19041)"
+        ],
+        "x-ms-client-request-id": "fc4011ac-c3c6-3a60-ec4a-51b5e51a1f63",
+        "x-ms-date": "Fri, 19 Feb 2021 19:02:46 GMT",
+        "x-ms-return-client-request-id": "true",
+        "x-ms-version": "2020-06-12"
+      },
+      "RequestBody": null,
+      "StatusCode": 201,
+      "ResponseHeaders": {
+        "Content-Length": "0",
+        "Date": "Fri, 19 Feb 2021 19:02:45 GMT",
+        "ETag": "\u00220x8D8D508F18E477E\u0022",
+        "Last-Modified": "Fri, 19 Feb 2021 19:02:46 GMT",
         "Server": [
           "Windows-Azure-HDFS/1.0",
           "Microsoft-HTTPAPI/2.0"
         ],
-        "x-ms-client-request-id": "ee57a056-a161-e8d5-294d-5b0d5c2720da",
-<<<<<<< HEAD
-        "x-ms-request-id": "51dd080b-101f-0016-56ae-f98988000000",
-=======
-        "x-ms-request-id": "c6d666bf-401f-0046-0d7e-054bd8000000",
->>>>>>> 1814567d
-        "x-ms-version": "2020-06-12"
-      },
-      "ResponseBody": []
-    },
-    {
-      "RequestUri": "https://seannse.blob.core.windows.net/test-filesystem-50356c11-72cc-69d7-ebe4-cffd8f8d836e/test-directory-d5cf39f4-77b4-1b21-e8e7-a17d518b41ba?comp=properties",
-      "RequestMethod": "PUT",
-      "RequestHeaders": {
-        "Accept": "application/xml",
-        "Authorization": "Sanitized",
-        "User-Agent": [
-<<<<<<< HEAD
-          "azsdk-net-Storage.Files.DataLake/12.7.0-alpha.20210202.1",
-          "(.NET 5.0.2; Microsoft Windows 10.0.19042)"
-=======
-          "azsdk-net-Storage.Files.DataLake/12.7.0-alpha.20210217.1",
-          "(.NET 5.0.3; Microsoft Windows 10.0.19042)"
->>>>>>> 1814567d
-        ],
-        "x-ms-blob-cache-control": "jdiwgqfnakxehlmdbbya",
-        "x-ms-blob-content-disposition": "ajjeqncmwlhphbwavmqy",
-        "x-ms-blob-content-encoding": "mlxeyqkiuqmnmpsysdfs",
-        "x-ms-blob-content-language": "nsqodiwfnmhnkymnlfey",
-        "x-ms-blob-content-md5": "gH4ihqn4uKfN2\u002BkZyDkHOg==",
-        "x-ms-blob-content-type": "ctrfyscqixgrhwktujaq",
-        "x-ms-client-request-id": "b02671c1-5333-cb58-6fb5-19d7e46bebbd",
-<<<<<<< HEAD
-        "x-ms-date": "Tue, 02 Feb 2021 21:55:34 GMT",
-=======
-        "x-ms-date": "Wed, 17 Feb 2021 22:43:17 GMT",
->>>>>>> 1814567d
-        "x-ms-lease-id": "cf14a30e-ab90-d85d-5f90-0840eb18443a",
+        "x-ms-client-request-id": "fc4011ac-c3c6-3a60-ec4a-51b5e51a1f63",
+        "x-ms-request-id": "da83ec16-a01f-0061-3ef1-065c1c000000",
+        "x-ms-version": "2020-06-12"
+      },
+      "ResponseBody": []
+    },
+    {
+      "RequestUri": "https://seannse.blob.core.windows.net/test-filesystem-22dc0dda-7e70-f1ce-b525-e5be36d21145/test-directory-ce3bd0e4-406b-47cb-970d-ca87aeaa24b3?comp=properties",
+      "RequestMethod": "PUT",
+      "RequestHeaders": {
+        "Accept": "application/xml",
+        "Authorization": "Sanitized",
+        "User-Agent": [
+          "azsdk-net-Storage.Files.DataLake/12.7.0-alpha.20210219.1",
+          "(.NET 5.0.3; Microsoft Windows 10.0.19041)"
+        ],
+        "x-ms-blob-cache-control": "ykvubivfnpxtqibafkur",
+        "x-ms-blob-content-disposition": "kjbmqehnmishoqnpiqjb",
+        "x-ms-blob-content-encoding": "wkoerxvvnroevowoijdv",
+        "x-ms-blob-content-language": "bhrewpfyulqnbstytwts",
+        "x-ms-blob-content-md5": "8YGVEY2s5HFbo0iGJgykUA==",
+        "x-ms-blob-content-type": "ilyutnlysxhymnaorjhc",
+        "x-ms-client-request-id": "9ddb44cc-2769-d1ed-b807-91f6d8cd5fc9",
+        "x-ms-date": "Fri, 19 Feb 2021 19:02:46 GMT",
+        "x-ms-lease-id": "9b086479-7f48-9b01-d6e8-d53db2cd795d",
         "x-ms-return-client-request-id": "true",
         "x-ms-version": "2020-06-12"
       },
@@ -1105,58 +703,35 @@
       "ResponseHeaders": {
         "Content-Length": "241",
         "Content-Type": "application/xml",
-<<<<<<< HEAD
-        "Date": "Tue, 02 Feb 2021 21:55:34 GMT",
-=======
-        "Date": "Wed, 17 Feb 2021 22:43:16 GMT",
->>>>>>> 1814567d
-        "Server": [
-          "Windows-Azure-Blob/1.0",
-          "Microsoft-HTTPAPI/2.0"
-        ],
-        "x-ms-client-request-id": "b02671c1-5333-cb58-6fb5-19d7e46bebbd",
+        "Date": "Fri, 19 Feb 2021 19:02:45 GMT",
+        "Server": [
+          "Windows-Azure-Blob/1.0",
+          "Microsoft-HTTPAPI/2.0"
+        ],
+        "x-ms-client-request-id": "9ddb44cc-2769-d1ed-b807-91f6d8cd5fc9",
         "x-ms-error-code": "LeaseNotPresentWithBlobOperation",
-<<<<<<< HEAD
-        "x-ms-request-id": "8f10ea48-f01e-0031-70ae-f99e4c000000",
-=======
-        "x-ms-request-id": "28e6966b-901e-0037-697e-05adf3000000",
->>>>>>> 1814567d
+        "x-ms-request-id": "cb1242da-b01e-006d-03f1-06cb14000000",
         "x-ms-version": "2020-06-12"
       },
       "ResponseBody": [
         "\uFEFF\u003C?xml version=\u00221.0\u0022 encoding=\u0022utf-8\u0022?\u003E\u003CError\u003E\u003CCode\u003ELeaseNotPresentWithBlobOperation\u003C/Code\u003E\u003CMessage\u003EThere is currently no lease on the blob.\n",
-<<<<<<< HEAD
-        "RequestId:8f10ea48-f01e-0031-70ae-f99e4c000000\n",
-        "Time:2021-02-02T21:55:35.2521350Z\u003C/Message\u003E\u003C/Error\u003E"
-=======
-        "RequestId:28e6966b-901e-0037-697e-05adf3000000\n",
-        "Time:2021-02-17T22:43:17.2167517Z\u003C/Message\u003E\u003C/Error\u003E"
->>>>>>> 1814567d
+        "RequestId:cb1242da-b01e-006d-03f1-06cb14000000\n",
+        "Time:2021-02-19T19:02:46.2772089Z\u003C/Message\u003E\u003C/Error\u003E"
       ]
     },
     {
-      "RequestUri": "https://seannse.blob.core.windows.net/test-filesystem-50356c11-72cc-69d7-ebe4-cffd8f8d836e?restype=container",
+      "RequestUri": "https://seannse.blob.core.windows.net/test-filesystem-22dc0dda-7e70-f1ce-b525-e5be36d21145?restype=container",
       "RequestMethod": "DELETE",
       "RequestHeaders": {
         "Accept": "application/xml",
         "Authorization": "Sanitized",
-<<<<<<< HEAD
-        "traceparent": "00-a6323fa0d36f4442b53fedd6b676de83-1d52a3fe6818d64e-00",
-        "User-Agent": [
-          "azsdk-net-Storage.Files.DataLake/12.7.0-alpha.20210202.1",
-          "(.NET 5.0.2; Microsoft Windows 10.0.19042)"
-        ],
-        "x-ms-client-request-id": "eb4cb938-7000-7ba6-dd03-722a9a84cf54",
-        "x-ms-date": "Tue, 02 Feb 2021 21:55:34 GMT",
-=======
-        "traceparent": "00-a975d6d038057a488bb8771f8293e62b-0962e9029c08f845-00",
-        "User-Agent": [
-          "azsdk-net-Storage.Files.DataLake/12.7.0-alpha.20210217.1",
-          "(.NET 5.0.3; Microsoft Windows 10.0.19042)"
-        ],
-        "x-ms-client-request-id": "eb4cb938-7000-7ba6-dd03-722a9a84cf54",
-        "x-ms-date": "Wed, 17 Feb 2021 22:43:17 GMT",
->>>>>>> 1814567d
+        "traceparent": "00-055bbf8250469e4fa8c1b53cc60aa170-88878d371ec7e049-00",
+        "User-Agent": [
+          "azsdk-net-Storage.Files.DataLake/12.7.0-alpha.20210219.1",
+          "(.NET 5.0.3; Microsoft Windows 10.0.19041)"
+        ],
+        "x-ms-client-request-id": "a1e87e6f-823f-04fa-854d-bc892c86e27f",
+        "x-ms-date": "Fri, 19 Feb 2021 19:02:47 GMT",
         "x-ms-return-client-request-id": "true",
         "x-ms-version": "2020-06-12"
       },
@@ -1164,33 +739,21 @@
       "StatusCode": 202,
       "ResponseHeaders": {
         "Content-Length": "0",
-<<<<<<< HEAD
-        "Date": "Tue, 02 Feb 2021 21:55:34 GMT",
-=======
-        "Date": "Wed, 17 Feb 2021 22:43:17 GMT",
->>>>>>> 1814567d
-        "Server": [
-          "Windows-Azure-Blob/1.0",
-          "Microsoft-HTTPAPI/2.0"
-        ],
-        "x-ms-client-request-id": "eb4cb938-7000-7ba6-dd03-722a9a84cf54",
-<<<<<<< HEAD
-        "x-ms-request-id": "8f10ea70-f01e-0031-13ae-f99e4c000000",
-=======
-        "x-ms-request-id": "28e69696-901e-0037-127e-05adf3000000",
->>>>>>> 1814567d
+        "Date": "Fri, 19 Feb 2021 19:02:45 GMT",
+        "Server": [
+          "Windows-Azure-Blob/1.0",
+          "Microsoft-HTTPAPI/2.0"
+        ],
+        "x-ms-client-request-id": "a1e87e6f-823f-04fa-854d-bc892c86e27f",
+        "x-ms-request-id": "cb1242e9-b01e-006d-10f1-06cb14000000",
         "x-ms-version": "2020-06-12"
       },
       "ResponseBody": []
     }
   ],
   "Variables": {
-<<<<<<< HEAD
-    "DateTimeOffsetNow": "2021-02-02T15:55:30.0979973-06:00",
-=======
-    "DateTimeOffsetNow": "2021-02-17T16:43:12.7649712-06:00",
->>>>>>> 1814567d
-    "RandomSeed": "1835738791",
+    "DateTimeOffsetNow": "2021-02-19T13:02:45.2955948-06:00",
+    "RandomSeed": "814295291",
     "Storage_TestConfigHierarchicalNamespace": "NamespaceTenant\nseannse\nU2FuaXRpemVk\nhttps://seannse.blob.core.windows.net\nhttps://seannse.file.core.windows.net\nhttps://seannse.queue.core.windows.net\nhttps://seannse.table.core.windows.net\n\n\n\n\nhttps://seannse-secondary.blob.core.windows.net\nhttps://seannse-secondary.file.core.windows.net\nhttps://seannse-secondary.queue.core.windows.net\nhttps://seannse-secondary.table.core.windows.net\n68390a19-a643-458b-b726-408abf67b4fc\nSanitized\n72f988bf-86f1-41af-91ab-2d7cd011db47\nhttps://login.microsoftonline.com/\nCloud\nBlobEndpoint=https://seannse.blob.core.windows.net/;QueueEndpoint=https://seannse.queue.core.windows.net/;FileEndpoint=https://seannse.file.core.windows.net/;BlobSecondaryEndpoint=https://seannse-secondary.blob.core.windows.net/;QueueSecondaryEndpoint=https://seannse-secondary.queue.core.windows.net/;FileSecondaryEndpoint=https://seannse-secondary.file.core.windows.net/;AccountName=seannse;AccountKey=Sanitized\n"
   }
 }