--- conflicted
+++ resolved
@@ -14,11 +14,7 @@
         "x-ms-client-request-id": "e9894ff5-9526-ab97-96bc-3e9b5e243419",
         "x-ms-date": "Fri, 03 Apr 2020 20:55:55 GMT",
         "x-ms-return-client-request-id": "true",
-<<<<<<< HEAD
-        "x-ms-version": "2019-12-12"
-=======
-        "x-ms-version": "2020-02-10"
->>>>>>> 60f4876e
+        "x-ms-version": "2020-02-10"
       },
       "RequestBody": null,
       "StatusCode": 201,
@@ -33,11 +29,7 @@
         ],
         "x-ms-client-request-id": "e9894ff5-9526-ab97-96bc-3e9b5e243419",
         "x-ms-request-id": "9621a28d-f01e-0012-0cfa-093670000000",
-<<<<<<< HEAD
-        "x-ms-version": "2019-12-12"
-=======
-        "x-ms-version": "2020-02-10"
->>>>>>> 60f4876e
+        "x-ms-version": "2020-02-10"
       },
       "ResponseBody": []
     },
@@ -54,11 +46,7 @@
         "x-ms-client-request-id": "45a97c43-2384-b587-6227-c7b4e19adda2",
         "x-ms-date": "Fri, 03 Apr 2020 20:55:55 GMT",
         "x-ms-return-client-request-id": "true",
-<<<<<<< HEAD
-        "x-ms-version": "2019-12-12"
-=======
-        "x-ms-version": "2020-02-10"
->>>>>>> 60f4876e
+        "x-ms-version": "2020-02-10"
       },
       "RequestBody": null,
       "StatusCode": 201,
@@ -73,11 +61,7 @@
         ],
         "x-ms-client-request-id": "45a97c43-2384-b587-6227-c7b4e19adda2",
         "x-ms-request-id": "fa43fc62-201f-0097-2ffa-091bad000000",
-<<<<<<< HEAD
-        "x-ms-version": "2019-12-12"
-=======
-        "x-ms-version": "2020-02-10"
->>>>>>> 60f4876e
+        "x-ms-version": "2020-02-10"
       },
       "ResponseBody": []
     },
@@ -100,11 +84,7 @@
         "x-ms-client-request-id": "51b912b8-d14a-c6ed-6c8d-f2946d322ed1",
         "x-ms-date": "Fri, 03 Apr 2020 20:55:55 GMT",
         "x-ms-return-client-request-id": "true",
-<<<<<<< HEAD
-        "x-ms-version": "2019-12-12"
-=======
-        "x-ms-version": "2020-02-10"
->>>>>>> 60f4876e
+        "x-ms-version": "2020-02-10"
       },
       "RequestBody": null,
       "StatusCode": 412,
@@ -119,11 +99,7 @@
         "x-ms-client-request-id": "51b912b8-d14a-c6ed-6c8d-f2946d322ed1",
         "x-ms-error-code": "ConditionNotMet",
         "x-ms-request-id": "9621a29d-f01e-0012-1bfa-093670000000",
-<<<<<<< HEAD
-        "x-ms-version": "2019-12-12"
-=======
-        "x-ms-version": "2020-02-10"
->>>>>>> 60f4876e
+        "x-ms-version": "2020-02-10"
       },
       "ResponseBody": [
         "\uFEFF\u003C?xml version=\u00221.0\u0022 encoding=\u0022utf-8\u0022?\u003E\u003CError\u003E\u003CCode\u003EConditionNotMet\u003C/Code\u003E\u003CMessage\u003EThe condition specified using HTTP conditional header(s) is not met.\n",
@@ -144,11 +120,7 @@
         "x-ms-client-request-id": "cffb45ea-8be1-d458-dfec-fd54ebc8cde1",
         "x-ms-date": "Fri, 03 Apr 2020 20:55:55 GMT",
         "x-ms-return-client-request-id": "true",
-<<<<<<< HEAD
-        "x-ms-version": "2019-12-12"
-=======
-        "x-ms-version": "2020-02-10"
->>>>>>> 60f4876e
+        "x-ms-version": "2020-02-10"
       },
       "RequestBody": null,
       "StatusCode": 202,
@@ -161,11 +133,7 @@
         ],
         "x-ms-client-request-id": "cffb45ea-8be1-d458-dfec-fd54ebc8cde1",
         "x-ms-request-id": "9621a2a5-f01e-0012-22fa-093670000000",
-<<<<<<< HEAD
-        "x-ms-version": "2019-12-12"
-=======
-        "x-ms-version": "2020-02-10"
->>>>>>> 60f4876e
+        "x-ms-version": "2020-02-10"
       },
       "ResponseBody": []
     },
@@ -183,11 +151,7 @@
         "x-ms-client-request-id": "fb9d4f9f-dcdb-0698-b194-7c8c5a7c34eb",
         "x-ms-date": "Fri, 03 Apr 2020 20:55:55 GMT",
         "x-ms-return-client-request-id": "true",
-<<<<<<< HEAD
-        "x-ms-version": "2019-12-12"
-=======
-        "x-ms-version": "2020-02-10"
->>>>>>> 60f4876e
+        "x-ms-version": "2020-02-10"
       },
       "RequestBody": null,
       "StatusCode": 201,
@@ -202,11 +166,7 @@
         ],
         "x-ms-client-request-id": "fb9d4f9f-dcdb-0698-b194-7c8c5a7c34eb",
         "x-ms-request-id": "9621a2b3-f01e-0012-2efa-093670000000",
-<<<<<<< HEAD
-        "x-ms-version": "2019-12-12"
-=======
-        "x-ms-version": "2020-02-10"
->>>>>>> 60f4876e
+        "x-ms-version": "2020-02-10"
       },
       "ResponseBody": []
     },
@@ -223,11 +183,7 @@
         "x-ms-client-request-id": "70348de2-78c1-fa39-a5a0-409747409a1f",
         "x-ms-date": "Fri, 03 Apr 2020 20:55:55 GMT",
         "x-ms-return-client-request-id": "true",
-<<<<<<< HEAD
-        "x-ms-version": "2019-12-12"
-=======
-        "x-ms-version": "2020-02-10"
->>>>>>> 60f4876e
+        "x-ms-version": "2020-02-10"
       },
       "RequestBody": null,
       "StatusCode": 201,
@@ -242,11 +198,7 @@
         ],
         "x-ms-client-request-id": "70348de2-78c1-fa39-a5a0-409747409a1f",
         "x-ms-request-id": "fa43fc63-201f-0097-30fa-091bad000000",
-<<<<<<< HEAD
-        "x-ms-version": "2019-12-12"
-=======
-        "x-ms-version": "2020-02-10"
->>>>>>> 60f4876e
+        "x-ms-version": "2020-02-10"
       },
       "ResponseBody": []
     },
@@ -269,11 +221,7 @@
         "x-ms-client-request-id": "de759e6b-a25c-6426-a141-aab4e2a68513",
         "x-ms-date": "Fri, 03 Apr 2020 20:55:55 GMT",
         "x-ms-return-client-request-id": "true",
-<<<<<<< HEAD
-        "x-ms-version": "2019-12-12"
-=======
-        "x-ms-version": "2020-02-10"
->>>>>>> 60f4876e
+        "x-ms-version": "2020-02-10"
       },
       "RequestBody": null,
       "StatusCode": 412,
@@ -288,11 +236,7 @@
         "x-ms-client-request-id": "de759e6b-a25c-6426-a141-aab4e2a68513",
         "x-ms-error-code": "ConditionNotMet",
         "x-ms-request-id": "9621a2cd-f01e-0012-43fa-093670000000",
-<<<<<<< HEAD
-        "x-ms-version": "2019-12-12"
-=======
-        "x-ms-version": "2020-02-10"
->>>>>>> 60f4876e
+        "x-ms-version": "2020-02-10"
       },
       "ResponseBody": [
         "\uFEFF\u003C?xml version=\u00221.0\u0022 encoding=\u0022utf-8\u0022?\u003E\u003CError\u003E\u003CCode\u003EConditionNotMet\u003C/Code\u003E\u003CMessage\u003EThe condition specified using HTTP conditional header(s) is not met.\n",
@@ -313,11 +257,7 @@
         "x-ms-client-request-id": "a92ce887-bbca-ddc3-6d4b-defd3ae0c6fe",
         "x-ms-date": "Fri, 03 Apr 2020 20:55:55 GMT",
         "x-ms-return-client-request-id": "true",
-<<<<<<< HEAD
-        "x-ms-version": "2019-12-12"
-=======
-        "x-ms-version": "2020-02-10"
->>>>>>> 60f4876e
+        "x-ms-version": "2020-02-10"
       },
       "RequestBody": null,
       "StatusCode": 202,
@@ -330,11 +270,7 @@
         ],
         "x-ms-client-request-id": "a92ce887-bbca-ddc3-6d4b-defd3ae0c6fe",
         "x-ms-request-id": "9621a2ef-f01e-0012-64fa-093670000000",
-<<<<<<< HEAD
-        "x-ms-version": "2019-12-12"
-=======
-        "x-ms-version": "2020-02-10"
->>>>>>> 60f4876e
+        "x-ms-version": "2020-02-10"
       },
       "ResponseBody": []
     },
@@ -352,11 +288,7 @@
         "x-ms-client-request-id": "318dcdc4-f74d-bbb6-451a-c052d4f2072b",
         "x-ms-date": "Fri, 03 Apr 2020 20:55:55 GMT",
         "x-ms-return-client-request-id": "true",
-<<<<<<< HEAD
-        "x-ms-version": "2019-12-12"
-=======
-        "x-ms-version": "2020-02-10"
->>>>>>> 60f4876e
+        "x-ms-version": "2020-02-10"
       },
       "RequestBody": null,
       "StatusCode": 201,
@@ -371,11 +303,7 @@
         ],
         "x-ms-client-request-id": "318dcdc4-f74d-bbb6-451a-c052d4f2072b",
         "x-ms-request-id": "9621a309-f01e-0012-7dfa-093670000000",
-<<<<<<< HEAD
-        "x-ms-version": "2019-12-12"
-=======
-        "x-ms-version": "2020-02-10"
->>>>>>> 60f4876e
+        "x-ms-version": "2020-02-10"
       },
       "ResponseBody": []
     },
@@ -392,11 +320,7 @@
         "x-ms-client-request-id": "7eb6b43c-952e-f763-4913-e029b514d009",
         "x-ms-date": "Fri, 03 Apr 2020 20:55:56 GMT",
         "x-ms-return-client-request-id": "true",
-<<<<<<< HEAD
-        "x-ms-version": "2019-12-12"
-=======
-        "x-ms-version": "2020-02-10"
->>>>>>> 60f4876e
+        "x-ms-version": "2020-02-10"
       },
       "RequestBody": null,
       "StatusCode": 201,
@@ -411,11 +335,7 @@
         ],
         "x-ms-client-request-id": "7eb6b43c-952e-f763-4913-e029b514d009",
         "x-ms-request-id": "fa43fc65-201f-0097-31fa-091bad000000",
-<<<<<<< HEAD
-        "x-ms-version": "2019-12-12"
-=======
-        "x-ms-version": "2020-02-10"
->>>>>>> 60f4876e
+        "x-ms-version": "2020-02-10"
       },
       "ResponseBody": []
     },
@@ -438,11 +358,7 @@
         "x-ms-client-request-id": "36659faa-1984-2001-6d15-bfa1876bc742",
         "x-ms-date": "Fri, 03 Apr 2020 20:55:56 GMT",
         "x-ms-return-client-request-id": "true",
-<<<<<<< HEAD
-        "x-ms-version": "2019-12-12"
-=======
-        "x-ms-version": "2020-02-10"
->>>>>>> 60f4876e
+        "x-ms-version": "2020-02-10"
       },
       "RequestBody": null,
       "StatusCode": 412,
@@ -457,11 +373,7 @@
         "x-ms-client-request-id": "36659faa-1984-2001-6d15-bfa1876bc742",
         "x-ms-error-code": "ConditionNotMet",
         "x-ms-request-id": "9621a31e-f01e-0012-0ffa-093670000000",
-<<<<<<< HEAD
-        "x-ms-version": "2019-12-12"
-=======
-        "x-ms-version": "2020-02-10"
->>>>>>> 60f4876e
+        "x-ms-version": "2020-02-10"
       },
       "ResponseBody": [
         "\uFEFF\u003C?xml version=\u00221.0\u0022 encoding=\u0022utf-8\u0022?\u003E\u003CError\u003E\u003CCode\u003EConditionNotMet\u003C/Code\u003E\u003CMessage\u003EThe condition specified using HTTP conditional header(s) is not met.\n",
@@ -482,11 +394,7 @@
         "x-ms-client-request-id": "157f86b4-99ae-6984-8e7b-96d03ed6c2fb",
         "x-ms-date": "Fri, 03 Apr 2020 20:55:56 GMT",
         "x-ms-return-client-request-id": "true",
-<<<<<<< HEAD
-        "x-ms-version": "2019-12-12"
-=======
-        "x-ms-version": "2020-02-10"
->>>>>>> 60f4876e
+        "x-ms-version": "2020-02-10"
       },
       "RequestBody": null,
       "StatusCode": 202,
@@ -499,11 +407,7 @@
         ],
         "x-ms-client-request-id": "157f86b4-99ae-6984-8e7b-96d03ed6c2fb",
         "x-ms-request-id": "9621a328-f01e-0012-19fa-093670000000",
-<<<<<<< HEAD
-        "x-ms-version": "2019-12-12"
-=======
-        "x-ms-version": "2020-02-10"
->>>>>>> 60f4876e
+        "x-ms-version": "2020-02-10"
       },
       "ResponseBody": []
     },
@@ -521,11 +425,7 @@
         "x-ms-client-request-id": "29de1ba9-7382-e0db-864a-3287a06c67af",
         "x-ms-date": "Fri, 03 Apr 2020 20:55:56 GMT",
         "x-ms-return-client-request-id": "true",
-<<<<<<< HEAD
-        "x-ms-version": "2019-12-12"
-=======
-        "x-ms-version": "2020-02-10"
->>>>>>> 60f4876e
+        "x-ms-version": "2020-02-10"
       },
       "RequestBody": null,
       "StatusCode": 201,
@@ -540,11 +440,7 @@
         ],
         "x-ms-client-request-id": "29de1ba9-7382-e0db-864a-3287a06c67af",
         "x-ms-request-id": "9621a331-f01e-0012-22fa-093670000000",
-<<<<<<< HEAD
-        "x-ms-version": "2019-12-12"
-=======
-        "x-ms-version": "2020-02-10"
->>>>>>> 60f4876e
+        "x-ms-version": "2020-02-10"
       },
       "ResponseBody": []
     },
@@ -561,11 +457,7 @@
         "x-ms-client-request-id": "94c44c0b-5d52-e87e-0b4c-28eb2c070864",
         "x-ms-date": "Fri, 03 Apr 2020 20:55:56 GMT",
         "x-ms-return-client-request-id": "true",
-<<<<<<< HEAD
-        "x-ms-version": "2019-12-12"
-=======
-        "x-ms-version": "2020-02-10"
->>>>>>> 60f4876e
+        "x-ms-version": "2020-02-10"
       },
       "RequestBody": null,
       "StatusCode": 201,
@@ -580,11 +472,7 @@
         ],
         "x-ms-client-request-id": "94c44c0b-5d52-e87e-0b4c-28eb2c070864",
         "x-ms-request-id": "fa43fc66-201f-0097-32fa-091bad000000",
-<<<<<<< HEAD
-        "x-ms-version": "2019-12-12"
-=======
-        "x-ms-version": "2020-02-10"
->>>>>>> 60f4876e
+        "x-ms-version": "2020-02-10"
       },
       "ResponseBody": []
     },
@@ -600,11 +488,7 @@
         "x-ms-client-request-id": "8bc98d2f-c15c-c9a3-1386-dab40fdd95b8",
         "x-ms-date": "Fri, 03 Apr 2020 20:55:56 GMT",
         "x-ms-return-client-request-id": "true",
-<<<<<<< HEAD
-        "x-ms-version": "2019-12-12"
-=======
-        "x-ms-version": "2020-02-10"
->>>>>>> 60f4876e
+        "x-ms-version": "2020-02-10"
       },
       "RequestBody": null,
       "StatusCode": 200,
@@ -629,11 +513,7 @@
         "x-ms-meta-hdi_isfolder": "true",
         "x-ms-request-id": "9621a353-f01e-0012-40fa-093670000000",
         "x-ms-server-encrypted": "true",
-<<<<<<< HEAD
-        "x-ms-version": "2019-12-12"
-=======
-        "x-ms-version": "2020-02-10"
->>>>>>> 60f4876e
+        "x-ms-version": "2020-02-10"
       },
       "ResponseBody": []
     },
@@ -656,11 +536,7 @@
         "x-ms-client-request-id": "9fbb3339-7d3d-3307-9995-fa76a8fad1a5",
         "x-ms-date": "Fri, 03 Apr 2020 20:55:56 GMT",
         "x-ms-return-client-request-id": "true",
-<<<<<<< HEAD
-        "x-ms-version": "2019-12-12"
-=======
-        "x-ms-version": "2020-02-10"
->>>>>>> 60f4876e
+        "x-ms-version": "2020-02-10"
       },
       "RequestBody": null,
       "StatusCode": 412,
@@ -675,11 +551,7 @@
         "x-ms-client-request-id": "9fbb3339-7d3d-3307-9995-fa76a8fad1a5",
         "x-ms-error-code": "ConditionNotMet",
         "x-ms-request-id": "9621a366-f01e-0012-52fa-093670000000",
-<<<<<<< HEAD
-        "x-ms-version": "2019-12-12"
-=======
-        "x-ms-version": "2020-02-10"
->>>>>>> 60f4876e
+        "x-ms-version": "2020-02-10"
       },
       "ResponseBody": [
         "\uFEFF\u003C?xml version=\u00221.0\u0022 encoding=\u0022utf-8\u0022?\u003E\u003CError\u003E\u003CCode\u003EConditionNotMet\u003C/Code\u003E\u003CMessage\u003EThe condition specified using HTTP conditional header(s) is not met.\n",
@@ -700,11 +572,7 @@
         "x-ms-client-request-id": "db7a3ee4-f621-877b-0e77-a8165f46e1a2",
         "x-ms-date": "Fri, 03 Apr 2020 20:55:56 GMT",
         "x-ms-return-client-request-id": "true",
-<<<<<<< HEAD
-        "x-ms-version": "2019-12-12"
-=======
-        "x-ms-version": "2020-02-10"
->>>>>>> 60f4876e
+        "x-ms-version": "2020-02-10"
       },
       "RequestBody": null,
       "StatusCode": 202,
@@ -717,11 +585,7 @@
         ],
         "x-ms-client-request-id": "db7a3ee4-f621-877b-0e77-a8165f46e1a2",
         "x-ms-request-id": "9621a371-f01e-0012-5cfa-093670000000",
-<<<<<<< HEAD
-        "x-ms-version": "2019-12-12"
-=======
-        "x-ms-version": "2020-02-10"
->>>>>>> 60f4876e
+        "x-ms-version": "2020-02-10"
       },
       "ResponseBody": []
     },
@@ -739,11 +603,7 @@
         "x-ms-client-request-id": "43684b5f-fef5-71a4-6610-f03c277ef880",
         "x-ms-date": "Fri, 03 Apr 2020 20:55:56 GMT",
         "x-ms-return-client-request-id": "true",
-<<<<<<< HEAD
-        "x-ms-version": "2019-12-12"
-=======
-        "x-ms-version": "2020-02-10"
->>>>>>> 60f4876e
+        "x-ms-version": "2020-02-10"
       },
       "RequestBody": null,
       "StatusCode": 201,
@@ -758,11 +618,7 @@
         ],
         "x-ms-client-request-id": "43684b5f-fef5-71a4-6610-f03c277ef880",
         "x-ms-request-id": "9621a37f-f01e-0012-67fa-093670000000",
-<<<<<<< HEAD
-        "x-ms-version": "2019-12-12"
-=======
-        "x-ms-version": "2020-02-10"
->>>>>>> 60f4876e
+        "x-ms-version": "2020-02-10"
       },
       "ResponseBody": []
     },
@@ -779,11 +635,7 @@
         "x-ms-client-request-id": "ee57a056-a161-e8d5-294d-5b0d5c2720da",
         "x-ms-date": "Fri, 03 Apr 2020 20:55:56 GMT",
         "x-ms-return-client-request-id": "true",
-<<<<<<< HEAD
-        "x-ms-version": "2019-12-12"
-=======
-        "x-ms-version": "2020-02-10"
->>>>>>> 60f4876e
+        "x-ms-version": "2020-02-10"
       },
       "RequestBody": null,
       "StatusCode": 201,
@@ -798,11 +650,7 @@
         ],
         "x-ms-client-request-id": "ee57a056-a161-e8d5-294d-5b0d5c2720da",
         "x-ms-request-id": "fa43fc67-201f-0097-33fa-091bad000000",
-<<<<<<< HEAD
-        "x-ms-version": "2019-12-12"
-=======
-        "x-ms-version": "2020-02-10"
->>>>>>> 60f4876e
+        "x-ms-version": "2020-02-10"
       },
       "ResponseBody": []
     },
@@ -825,11 +673,7 @@
         "x-ms-date": "Fri, 03 Apr 2020 20:55:56 GMT",
         "x-ms-lease-id": "cf14a30e-ab90-d85d-5f90-0840eb18443a",
         "x-ms-return-client-request-id": "true",
-<<<<<<< HEAD
-        "x-ms-version": "2019-12-12"
-=======
-        "x-ms-version": "2020-02-10"
->>>>>>> 60f4876e
+        "x-ms-version": "2020-02-10"
       },
       "RequestBody": null,
       "StatusCode": 412,
@@ -844,11 +688,7 @@
         "x-ms-client-request-id": "b02671c1-5333-cb58-6fb5-19d7e46bebbd",
         "x-ms-error-code": "LeaseNotPresentWithBlobOperation",
         "x-ms-request-id": "9621a38f-f01e-0012-74fa-093670000000",
-<<<<<<< HEAD
-        "x-ms-version": "2019-12-12"
-=======
-        "x-ms-version": "2020-02-10"
->>>>>>> 60f4876e
+        "x-ms-version": "2020-02-10"
       },
       "ResponseBody": [
         "\uFEFF\u003C?xml version=\u00221.0\u0022 encoding=\u0022utf-8\u0022?\u003E\u003CError\u003E\u003CCode\u003ELeaseNotPresentWithBlobOperation\u003C/Code\u003E\u003CMessage\u003EThere is currently no lease on the blob.\n",
@@ -869,11 +709,7 @@
         "x-ms-client-request-id": "eb4cb938-7000-7ba6-dd03-722a9a84cf54",
         "x-ms-date": "Fri, 03 Apr 2020 20:55:57 GMT",
         "x-ms-return-client-request-id": "true",
-<<<<<<< HEAD
-        "x-ms-version": "2019-12-12"
-=======
-        "x-ms-version": "2020-02-10"
->>>>>>> 60f4876e
+        "x-ms-version": "2020-02-10"
       },
       "RequestBody": null,
       "StatusCode": 202,
@@ -886,11 +722,7 @@
         ],
         "x-ms-client-request-id": "eb4cb938-7000-7ba6-dd03-722a9a84cf54",
         "x-ms-request-id": "9621a39c-f01e-0012-80fa-093670000000",
-<<<<<<< HEAD
-        "x-ms-version": "2019-12-12"
-=======
-        "x-ms-version": "2020-02-10"
->>>>>>> 60f4876e
+        "x-ms-version": "2020-02-10"
       },
       "ResponseBody": []
     }
