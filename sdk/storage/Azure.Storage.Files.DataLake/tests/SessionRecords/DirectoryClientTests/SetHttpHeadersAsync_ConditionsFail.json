--- conflicted
+++ resolved
@@ -15,25 +15,12 @@
         "x-ms-client-request-id": "3b8a732f-2d0a-71be-0b40-f141addc0813",
         "x-ms-date": "Tue, 24 Aug 2021 19:05:28 GMT",
         "x-ms-return-client-request-id": "true",
-<<<<<<< HEAD
-        "x-ms-version": "2020-12-06"
-=======
-        "x-ms-version": "2021-02-12"
->>>>>>> 7e782c87
-      },
-      "RequestBody": null,
-      "StatusCode": 201,
-      "ResponseHeaders": {
-        "Content-Length": "0",
-<<<<<<< HEAD
-        "Date": "Mon, 26 Apr 2021 22:14:30 GMT",
-        "ETag": "\"0x8D90900AA9756DD\"",
-        "Last-Modified": "Mon, 26 Apr 2021 22:14:31 GMT",
-        "Server": "Windows-Azure-Blob/1.0 Microsoft-HTTPAPI/2.0",
-        "x-ms-client-request-id": "484dc393-9fb8-25db-0258-5bcfcb574dda",
-        "x-ms-request-id": "90f6206b-501e-0073-62e9-3a2721000000",
-        "x-ms-version": "2020-12-06"
-=======
+        "x-ms-version": "2021-02-12"
+      },
+      "RequestBody": null,
+      "StatusCode": 201,
+      "ResponseHeaders": {
+        "Content-Length": "0",
         "Date": "Tue, 24 Aug 2021 19:05:27 GMT",
         "ETag": "\u00220x8D9673222ABA19C\u0022",
         "Last-Modified": "Tue, 24 Aug 2021 19:05:27 GMT",
@@ -44,7 +31,6 @@
         "x-ms-client-request-id": "3b8a732f-2d0a-71be-0b40-f141addc0813",
         "x-ms-request-id": "7f8ba50e-f01e-0060-531b-99313f000000",
         "x-ms-version": "2021-02-12"
->>>>>>> 7e782c87
       },
       "ResponseBody": []
     },
@@ -62,25 +48,12 @@
         "x-ms-client-request-id": "d53f3a4f-2c9a-da3a-18e2-c0d46344b68e",
         "x-ms-date": "Tue, 24 Aug 2021 19:05:28 GMT",
         "x-ms-return-client-request-id": "true",
-<<<<<<< HEAD
-        "x-ms-version": "2020-12-06"
-=======
-        "x-ms-version": "2021-02-12"
->>>>>>> 7e782c87
-      },
-      "RequestBody": null,
-      "StatusCode": 201,
-      "ResponseHeaders": {
-        "Content-Length": "0",
-<<<<<<< HEAD
-        "Date": "Mon, 26 Apr 2021 22:14:31 GMT",
-        "ETag": "\"0x8D90900AAD02E42\"",
-        "Last-Modified": "Mon, 26 Apr 2021 22:14:32 GMT",
-        "Server": "Windows-Azure-HDFS/1.0 Microsoft-HTTPAPI/2.0",
-        "x-ms-client-request-id": "8a667dba-a5c8-1ff5-3912-3e8ae16a19c2",
-        "x-ms-request-id": "7a27d120-301f-005a-30e9-3a1955000000",
-        "x-ms-version": "2020-12-06"
-=======
+        "x-ms-version": "2021-02-12"
+      },
+      "RequestBody": null,
+      "StatusCode": 201,
+      "ResponseHeaders": {
+        "Content-Length": "0",
         "Date": "Tue, 24 Aug 2021 19:05:27 GMT",
         "ETag": "\u00220x8D9673222B92072\u0022",
         "Last-Modified": "Tue, 24 Aug 2021 19:05:27 GMT",
@@ -92,7 +65,6 @@
         "x-ms-request-id": "6826516e-c01f-0019-621b-99cd1b000000",
         "x-ms-request-server-encrypted": "true",
         "x-ms-version": "2021-02-12"
->>>>>>> 7e782c87
       },
       "ResponseBody": []
     },
@@ -116,11 +88,7 @@
         "x-ms-client-request-id": "7f2adc14-913e-9bf0-6a1a-0756516a279c",
         "x-ms-date": "Tue, 24 Aug 2021 19:05:28 GMT",
         "x-ms-return-client-request-id": "true",
-<<<<<<< HEAD
-        "x-ms-version": "2020-12-06"
-=======
-        "x-ms-version": "2021-02-12"
->>>>>>> 7e782c87
+        "x-ms-version": "2021-02-12"
       },
       "RequestBody": null,
       "StatusCode": 412,
@@ -134,13 +102,8 @@
         ],
         "x-ms-client-request-id": "7f2adc14-913e-9bf0-6a1a-0756516a279c",
         "x-ms-error-code": "ConditionNotMet",
-<<<<<<< HEAD
-        "x-ms-request-id": "90f620b4-501e-0073-1ce9-3a2721000000",
-        "x-ms-version": "2020-12-06"
-=======
         "x-ms-request-id": "7f8ba511-f01e-0060-551b-99313f000000",
         "x-ms-version": "2021-02-12"
->>>>>>> 7e782c87
       },
       "ResponseBody": [
         "\uFEFF\u003C?xml version=\u00221.0\u0022 encoding=\u0022utf-8\u0022?\u003E\u003CError\u003E\u003CCode\u003EConditionNotMet\u003C/Code\u003E\u003CMessage\u003EThe condition specified using HTTP conditional header(s) is not met.\n",
@@ -162,23 +125,12 @@
         "x-ms-client-request-id": "86bf5ea0-371a-4750-76de-9dcce18337e2",
         "x-ms-date": "Tue, 24 Aug 2021 19:05:28 GMT",
         "x-ms-return-client-request-id": "true",
-<<<<<<< HEAD
-        "x-ms-version": "2020-12-06"
-=======
-        "x-ms-version": "2021-02-12"
->>>>>>> 7e782c87
+        "x-ms-version": "2021-02-12"
       },
       "RequestBody": null,
       "StatusCode": 202,
       "ResponseHeaders": {
         "Content-Length": "0",
-<<<<<<< HEAD
-        "Date": "Mon, 26 Apr 2021 22:14:31 GMT",
-        "Server": "Windows-Azure-Blob/1.0 Microsoft-HTTPAPI/2.0",
-        "x-ms-client-request-id": "9c276a51-8bb3-ffe9-9f18-076660b6879f",
-        "x-ms-request-id": "90f620eb-501e-0073-4ce9-3a2721000000",
-        "x-ms-version": "2020-12-06"
-=======
         "Date": "Tue, 24 Aug 2021 19:05:27 GMT",
         "Server": [
           "Windows-Azure-Blob/1.0",
@@ -187,7 +139,6 @@
         "x-ms-client-request-id": "86bf5ea0-371a-4750-76de-9dcce18337e2",
         "x-ms-request-id": "7f8ba51d-f01e-0060-571b-99313f000000",
         "x-ms-version": "2021-02-12"
->>>>>>> 7e782c87
       },
       "ResponseBody": []
     },
@@ -206,25 +157,12 @@
         "x-ms-client-request-id": "65cba47f-f0dd-5ed1-9dc3-b15618c83d25",
         "x-ms-date": "Tue, 24 Aug 2021 19:05:28 GMT",
         "x-ms-return-client-request-id": "true",
-<<<<<<< HEAD
-        "x-ms-version": "2020-12-06"
-=======
-        "x-ms-version": "2021-02-12"
->>>>>>> 7e782c87
-      },
-      "RequestBody": null,
-      "StatusCode": 201,
-      "ResponseHeaders": {
-        "Content-Length": "0",
-<<<<<<< HEAD
-        "Date": "Mon, 26 Apr 2021 22:14:31 GMT",
-        "ETag": "\"0x8D90900AB0B63E1\"",
-        "Last-Modified": "Mon, 26 Apr 2021 22:14:32 GMT",
-        "Server": "Windows-Azure-Blob/1.0 Microsoft-HTTPAPI/2.0",
-        "x-ms-client-request-id": "b8a05109-867a-f2b6-aba0-817b3aa189c1",
-        "x-ms-request-id": "90f62101-501e-0073-61e9-3a2721000000",
-        "x-ms-version": "2020-12-06"
-=======
+        "x-ms-version": "2021-02-12"
+      },
+      "RequestBody": null,
+      "StatusCode": 201,
+      "ResponseHeaders": {
+        "Content-Length": "0",
         "Date": "Tue, 24 Aug 2021 19:05:27 GMT",
         "ETag": "\u00220x8D9673222D2D2E9\u0022",
         "Last-Modified": "Tue, 24 Aug 2021 19:05:27 GMT",
@@ -235,7 +173,6 @@
         "x-ms-client-request-id": "65cba47f-f0dd-5ed1-9dc3-b15618c83d25",
         "x-ms-request-id": "7f8ba51f-f01e-0060-591b-99313f000000",
         "x-ms-version": "2021-02-12"
->>>>>>> 7e782c87
       },
       "ResponseBody": []
     },
@@ -253,25 +190,12 @@
         "x-ms-client-request-id": "95846464-2ae9-3a10-6c97-51847bc4a59c",
         "x-ms-date": "Tue, 24 Aug 2021 19:05:28 GMT",
         "x-ms-return-client-request-id": "true",
-<<<<<<< HEAD
-        "x-ms-version": "2020-12-06"
-=======
-        "x-ms-version": "2021-02-12"
->>>>>>> 7e782c87
-      },
-      "RequestBody": null,
-      "StatusCode": 201,
-      "ResponseHeaders": {
-        "Content-Length": "0",
-<<<<<<< HEAD
-        "Date": "Mon, 26 Apr 2021 22:14:32 GMT",
-        "ETag": "\"0x8D90900AB2A3042\"",
-        "Last-Modified": "Mon, 26 Apr 2021 22:14:32 GMT",
-        "Server": "Windows-Azure-HDFS/1.0 Microsoft-HTTPAPI/2.0",
-        "x-ms-client-request-id": "998000b8-413e-6508-863b-da89b45755e7",
-        "x-ms-request-id": "7a27d122-301f-005a-31e9-3a1955000000",
-        "x-ms-version": "2020-12-06"
-=======
+        "x-ms-version": "2021-02-12"
+      },
+      "RequestBody": null,
+      "StatusCode": 201,
+      "ResponseHeaders": {
+        "Content-Length": "0",
         "Date": "Tue, 24 Aug 2021 19:05:27 GMT",
         "ETag": "\u00220x8D9673222E2A4C6\u0022",
         "Last-Modified": "Tue, 24 Aug 2021 19:05:28 GMT",
@@ -283,7 +207,6 @@
         "x-ms-request-id": "68265172-c01f-0019-631b-99cd1b000000",
         "x-ms-request-server-encrypted": "true",
         "x-ms-version": "2021-02-12"
->>>>>>> 7e782c87
       },
       "ResponseBody": []
     },
@@ -307,11 +230,7 @@
         "x-ms-client-request-id": "54a902f6-ea7c-14af-30cd-f8eeea550ef0",
         "x-ms-date": "Tue, 24 Aug 2021 19:05:28 GMT",
         "x-ms-return-client-request-id": "true",
-<<<<<<< HEAD
-        "x-ms-version": "2020-12-06"
-=======
-        "x-ms-version": "2021-02-12"
->>>>>>> 7e782c87
+        "x-ms-version": "2021-02-12"
       },
       "RequestBody": null,
       "StatusCode": 412,
@@ -325,13 +244,8 @@
         ],
         "x-ms-client-request-id": "54a902f6-ea7c-14af-30cd-f8eeea550ef0",
         "x-ms-error-code": "ConditionNotMet",
-<<<<<<< HEAD
-        "x-ms-request-id": "90f6214e-501e-0073-27e9-3a2721000000",
-        "x-ms-version": "2020-12-06"
-=======
         "x-ms-request-id": "7f8ba52f-f01e-0060-671b-99313f000000",
         "x-ms-version": "2021-02-12"
->>>>>>> 7e782c87
       },
       "ResponseBody": [
         "\uFEFF\u003C?xml version=\u00221.0\u0022 encoding=\u0022utf-8\u0022?\u003E\u003CError\u003E\u003CCode\u003EConditionNotMet\u003C/Code\u003E\u003CMessage\u003EThe condition specified using HTTP conditional header(s) is not met.\n",
@@ -353,23 +267,12 @@
         "x-ms-client-request-id": "788d6853-511b-5920-6803-a7f2dfb017b5",
         "x-ms-date": "Tue, 24 Aug 2021 19:05:28 GMT",
         "x-ms-return-client-request-id": "true",
-<<<<<<< HEAD
-        "x-ms-version": "2020-12-06"
-=======
-        "x-ms-version": "2021-02-12"
->>>>>>> 7e782c87
+        "x-ms-version": "2021-02-12"
       },
       "RequestBody": null,
       "StatusCode": 202,
       "ResponseHeaders": {
         "Content-Length": "0",
-<<<<<<< HEAD
-        "Date": "Mon, 26 Apr 2021 22:14:31 GMT",
-        "Server": "Windows-Azure-Blob/1.0 Microsoft-HTTPAPI/2.0",
-        "x-ms-client-request-id": "f00e55ea-b9b1-d6a3-138a-b28bc5828a21",
-        "x-ms-request-id": "90f6215d-501e-0073-33e9-3a2721000000",
-        "x-ms-version": "2020-12-06"
-=======
         "Date": "Tue, 24 Aug 2021 19:05:27 GMT",
         "Server": [
           "Windows-Azure-Blob/1.0",
@@ -378,7 +281,6 @@
         "x-ms-client-request-id": "788d6853-511b-5920-6803-a7f2dfb017b5",
         "x-ms-request-id": "7f8ba533-f01e-0060-6b1b-99313f000000",
         "x-ms-version": "2021-02-12"
->>>>>>> 7e782c87
       },
       "ResponseBody": []
     },
@@ -397,25 +299,12 @@
         "x-ms-client-request-id": "ce67d56b-17d7-e56e-9322-28fdc127f9d9",
         "x-ms-date": "Tue, 24 Aug 2021 19:05:28 GMT",
         "x-ms-return-client-request-id": "true",
-<<<<<<< HEAD
-        "x-ms-version": "2020-12-06"
-=======
-        "x-ms-version": "2021-02-12"
->>>>>>> 7e782c87
-      },
-      "RequestBody": null,
-      "StatusCode": 201,
-      "ResponseHeaders": {
-        "Content-Length": "0",
-<<<<<<< HEAD
-        "Date": "Mon, 26 Apr 2021 22:14:31 GMT",
-        "ETag": "\"0x8D90900AB4E6CBC\"",
-        "Last-Modified": "Mon, 26 Apr 2021 22:14:32 GMT",
-        "Server": "Windows-Azure-Blob/1.0 Microsoft-HTTPAPI/2.0",
-        "x-ms-client-request-id": "958f8e5f-dc81-819b-c795-d560984a6e0f",
-        "x-ms-request-id": "90f6217e-501e-0073-53e9-3a2721000000",
-        "x-ms-version": "2020-12-06"
-=======
+        "x-ms-version": "2021-02-12"
+      },
+      "RequestBody": null,
+      "StatusCode": 201,
+      "ResponseHeaders": {
+        "Content-Length": "0",
         "Date": "Tue, 24 Aug 2021 19:05:28 GMT",
         "ETag": "\u00220x8D9673222FC4DD8\u0022",
         "Last-Modified": "Tue, 24 Aug 2021 19:05:28 GMT",
@@ -426,7 +315,6 @@
         "x-ms-client-request-id": "ce67d56b-17d7-e56e-9322-28fdc127f9d9",
         "x-ms-request-id": "7f8ba535-f01e-0060-6d1b-99313f000000",
         "x-ms-version": "2021-02-12"
->>>>>>> 7e782c87
       },
       "ResponseBody": []
     },
@@ -444,25 +332,12 @@
         "x-ms-client-request-id": "d19a9450-a84f-d600-e843-ee747b0be5cc",
         "x-ms-date": "Tue, 24 Aug 2021 19:05:29 GMT",
         "x-ms-return-client-request-id": "true",
-<<<<<<< HEAD
-        "x-ms-version": "2020-12-06"
-=======
-        "x-ms-version": "2021-02-12"
->>>>>>> 7e782c87
-      },
-      "RequestBody": null,
-      "StatusCode": 201,
-      "ResponseHeaders": {
-        "Content-Length": "0",
-<<<<<<< HEAD
-        "Date": "Mon, 26 Apr 2021 22:14:32 GMT",
-        "ETag": "\"0x8D90900AB5EE83D\"",
-        "Last-Modified": "Mon, 26 Apr 2021 22:14:32 GMT",
-        "Server": "Windows-Azure-HDFS/1.0 Microsoft-HTTPAPI/2.0",
-        "x-ms-client-request-id": "9088c6ff-7a71-898d-26c0-bd696db6eea5",
-        "x-ms-request-id": "7a27d124-301f-005a-32e9-3a1955000000",
-        "x-ms-version": "2020-12-06"
-=======
+        "x-ms-version": "2021-02-12"
+      },
+      "RequestBody": null,
+      "StatusCode": 201,
+      "ResponseHeaders": {
+        "Content-Length": "0",
         "Date": "Tue, 24 Aug 2021 19:05:28 GMT",
         "ETag": "\u00220x8D96732233BB0E5\u0022",
         "Last-Modified": "Tue, 24 Aug 2021 19:05:28 GMT",
@@ -474,7 +349,6 @@
         "x-ms-request-id": "68265174-c01f-0019-641b-99cd1b000000",
         "x-ms-request-server-encrypted": "true",
         "x-ms-version": "2021-02-12"
->>>>>>> 7e782c87
       },
       "ResponseBody": []
     },
@@ -498,11 +372,7 @@
         "x-ms-client-request-id": "6a122ac4-b62b-c940-79b7-a0e3d249ee61",
         "x-ms-date": "Tue, 24 Aug 2021 19:05:29 GMT",
         "x-ms-return-client-request-id": "true",
-<<<<<<< HEAD
-        "x-ms-version": "2020-12-06"
-=======
-        "x-ms-version": "2021-02-12"
->>>>>>> 7e782c87
+        "x-ms-version": "2021-02-12"
       },
       "RequestBody": null,
       "StatusCode": 412,
@@ -516,13 +386,8 @@
         ],
         "x-ms-client-request-id": "6a122ac4-b62b-c940-79b7-a0e3d249ee61",
         "x-ms-error-code": "ConditionNotMet",
-<<<<<<< HEAD
-        "x-ms-request-id": "90f6219e-501e-0073-6ce9-3a2721000000",
-        "x-ms-version": "2020-12-06"
-=======
         "x-ms-request-id": "7f8ba560-f01e-0060-101b-99313f000000",
         "x-ms-version": "2021-02-12"
->>>>>>> 7e782c87
       },
       "ResponseBody": [
         "\uFEFF\u003C?xml version=\u00221.0\u0022 encoding=\u0022utf-8\u0022?\u003E\u003CError\u003E\u003CCode\u003EConditionNotMet\u003C/Code\u003E\u003CMessage\u003EThe condition specified using HTTP conditional header(s) is not met.\n",
@@ -544,23 +409,12 @@
         "x-ms-client-request-id": "51afe58b-7af9-e3a1-57c2-cee2cfd0e10a",
         "x-ms-date": "Tue, 24 Aug 2021 19:05:29 GMT",
         "x-ms-return-client-request-id": "true",
-<<<<<<< HEAD
-        "x-ms-version": "2020-12-06"
-=======
-        "x-ms-version": "2021-02-12"
->>>>>>> 7e782c87
+        "x-ms-version": "2021-02-12"
       },
       "RequestBody": null,
       "StatusCode": 202,
       "ResponseHeaders": {
         "Content-Length": "0",
-<<<<<<< HEAD
-        "Date": "Mon, 26 Apr 2021 22:14:32 GMT",
-        "Server": "Windows-Azure-Blob/1.0 Microsoft-HTTPAPI/2.0",
-        "x-ms-client-request-id": "61ee49d2-21d0-d40b-4b56-d8e0e1e77d48",
-        "x-ms-request-id": "90f621cb-501e-0073-7fe9-3a2721000000",
-        "x-ms-version": "2020-12-06"
-=======
         "Date": "Tue, 24 Aug 2021 19:05:28 GMT",
         "Server": [
           "Windows-Azure-Blob/1.0",
@@ -569,7 +423,6 @@
         "x-ms-client-request-id": "51afe58b-7af9-e3a1-57c2-cee2cfd0e10a",
         "x-ms-request-id": "7f8ba562-f01e-0060-121b-99313f000000",
         "x-ms-version": "2021-02-12"
->>>>>>> 7e782c87
       },
       "ResponseBody": []
     },
@@ -588,25 +441,12 @@
         "x-ms-client-request-id": "df2e7205-aa15-a864-2841-ffc7f15da95f",
         "x-ms-date": "Tue, 24 Aug 2021 19:05:29 GMT",
         "x-ms-return-client-request-id": "true",
-<<<<<<< HEAD
-        "x-ms-version": "2020-12-06"
-=======
-        "x-ms-version": "2021-02-12"
->>>>>>> 7e782c87
-      },
-      "RequestBody": null,
-      "StatusCode": 201,
-      "ResponseHeaders": {
-        "Content-Length": "0",
-<<<<<<< HEAD
-        "Date": "Mon, 26 Apr 2021 22:14:32 GMT",
-        "ETag": "\"0x8D90900AB9EE599\"",
-        "Last-Modified": "Mon, 26 Apr 2021 22:14:33 GMT",
-        "Server": "Windows-Azure-Blob/1.0 Microsoft-HTTPAPI/2.0",
-        "x-ms-client-request-id": "d7b6f839-ff88-ec57-9a9d-685680277c89",
-        "x-ms-request-id": "90f621fc-501e-0073-2ae9-3a2721000000",
-        "x-ms-version": "2020-12-06"
-=======
+        "x-ms-version": "2021-02-12"
+      },
+      "RequestBody": null,
+      "StatusCode": 201,
+      "ResponseHeaders": {
+        "Content-Length": "0",
         "Date": "Tue, 24 Aug 2021 19:05:28 GMT",
         "ETag": "\u00220x8D96732235ADABD\u0022",
         "Last-Modified": "Tue, 24 Aug 2021 19:05:28 GMT",
@@ -617,7 +457,6 @@
         "x-ms-client-request-id": "df2e7205-aa15-a864-2841-ffc7f15da95f",
         "x-ms-request-id": "7f8ba566-f01e-0060-151b-99313f000000",
         "x-ms-version": "2021-02-12"
->>>>>>> 7e782c87
       },
       "ResponseBody": []
     },
@@ -635,25 +474,12 @@
         "x-ms-client-request-id": "917d1d7d-419c-1098-01b2-13dda55041f4",
         "x-ms-date": "Tue, 24 Aug 2021 19:05:29 GMT",
         "x-ms-return-client-request-id": "true",
-<<<<<<< HEAD
-        "x-ms-version": "2020-12-06"
-=======
-        "x-ms-version": "2021-02-12"
->>>>>>> 7e782c87
-      },
-      "RequestBody": null,
-      "StatusCode": 201,
-      "ResponseHeaders": {
-        "Content-Length": "0",
-<<<<<<< HEAD
-        "Date": "Mon, 26 Apr 2021 22:14:33 GMT",
-        "ETag": "\"0x8D90900ABADAAF8\"",
-        "Last-Modified": "Mon, 26 Apr 2021 22:14:33 GMT",
-        "Server": "Windows-Azure-HDFS/1.0 Microsoft-HTTPAPI/2.0",
-        "x-ms-client-request-id": "5be53366-7820-c73d-c9d7-c2dd9aaec458",
-        "x-ms-request-id": "7a27d125-301f-005a-33e9-3a1955000000",
-        "x-ms-version": "2020-12-06"
-=======
+        "x-ms-version": "2021-02-12"
+      },
+      "RequestBody": null,
+      "StatusCode": 201,
+      "ResponseHeaders": {
+        "Content-Length": "0",
         "Date": "Tue, 24 Aug 2021 19:05:28 GMT",
         "ETag": "\u00220x8D9673223694ECC\u0022",
         "Last-Modified": "Tue, 24 Aug 2021 19:05:28 GMT",
@@ -665,7 +491,6 @@
         "x-ms-request-id": "68265175-c01f-0019-651b-99cd1b000000",
         "x-ms-request-server-encrypted": "true",
         "x-ms-version": "2021-02-12"
->>>>>>> 7e782c87
       },
       "ResponseBody": []
     },
@@ -682,11 +507,7 @@
         "x-ms-client-request-id": "4996e1d2-53b6-dfbf-e02c-c616c4e4384a",
         "x-ms-date": "Tue, 24 Aug 2021 19:05:29 GMT",
         "x-ms-return-client-request-id": "true",
-<<<<<<< HEAD
-        "x-ms-version": "2020-12-06"
-=======
-        "x-ms-version": "2021-02-12"
->>>>>>> 7e782c87
+        "x-ms-version": "2021-02-12"
       },
       "RequestBody": null,
       "StatusCode": 200,
@@ -717,11 +538,7 @@
         "x-ms-request-id": "7f8ba56b-f01e-0060-191b-99313f000000",
         "x-ms-resource-type": "directory",
         "x-ms-server-encrypted": "true",
-<<<<<<< HEAD
-        "x-ms-version": "2020-12-06"
-=======
-        "x-ms-version": "2021-02-12"
->>>>>>> 7e782c87
+        "x-ms-version": "2021-02-12"
       },
       "ResponseBody": []
     },
@@ -745,11 +562,7 @@
         "x-ms-client-request-id": "c30be8d4-f8b9-073e-e4c8-98f21b7e6f4f",
         "x-ms-date": "Tue, 24 Aug 2021 19:05:29 GMT",
         "x-ms-return-client-request-id": "true",
-<<<<<<< HEAD
-        "x-ms-version": "2020-12-06"
-=======
-        "x-ms-version": "2021-02-12"
->>>>>>> 7e782c87
+        "x-ms-version": "2021-02-12"
       },
       "RequestBody": null,
       "StatusCode": 412,
@@ -763,13 +576,8 @@
         ],
         "x-ms-client-request-id": "c30be8d4-f8b9-073e-e4c8-98f21b7e6f4f",
         "x-ms-error-code": "ConditionNotMet",
-<<<<<<< HEAD
-        "x-ms-request-id": "90f6222f-501e-0073-57e9-3a2721000000",
-        "x-ms-version": "2020-12-06"
-=======
         "x-ms-request-id": "7f8ba570-f01e-0060-1d1b-99313f000000",
         "x-ms-version": "2021-02-12"
->>>>>>> 7e782c87
       },
       "ResponseBody": [
         "\uFEFF\u003C?xml version=\u00221.0\u0022 encoding=\u0022utf-8\u0022?\u003E\u003CError\u003E\u003CCode\u003EConditionNotMet\u003C/Code\u003E\u003CMessage\u003EThe condition specified using HTTP conditional header(s) is not met.\n",
@@ -791,23 +599,12 @@
         "x-ms-client-request-id": "dc41dd4c-74d8-7491-91f5-163054117f08",
         "x-ms-date": "Tue, 24 Aug 2021 19:05:29 GMT",
         "x-ms-return-client-request-id": "true",
-<<<<<<< HEAD
-        "x-ms-version": "2020-12-06"
-=======
-        "x-ms-version": "2021-02-12"
->>>>>>> 7e782c87
+        "x-ms-version": "2021-02-12"
       },
       "RequestBody": null,
       "StatusCode": 202,
       "ResponseHeaders": {
         "Content-Length": "0",
-<<<<<<< HEAD
-        "Date": "Mon, 26 Apr 2021 22:14:32 GMT",
-        "Server": "Windows-Azure-Blob/1.0 Microsoft-HTTPAPI/2.0",
-        "x-ms-client-request-id": "4f6f7e1b-e943-615d-1ae3-32e5ddfbc16b",
-        "x-ms-request-id": "90f62244-501e-0073-64e9-3a2721000000",
-        "x-ms-version": "2020-12-06"
-=======
         "Date": "Tue, 24 Aug 2021 19:05:28 GMT",
         "Server": [
           "Windows-Azure-Blob/1.0",
@@ -816,7 +613,6 @@
         "x-ms-client-request-id": "dc41dd4c-74d8-7491-91f5-163054117f08",
         "x-ms-request-id": "7f8ba577-f01e-0060-231b-99313f000000",
         "x-ms-version": "2021-02-12"
->>>>>>> 7e782c87
       },
       "ResponseBody": []
     },
@@ -835,25 +631,12 @@
         "x-ms-client-request-id": "e891b87b-b0c2-cea1-0e50-26b28ed33dbe",
         "x-ms-date": "Tue, 24 Aug 2021 19:05:29 GMT",
         "x-ms-return-client-request-id": "true",
-<<<<<<< HEAD
-        "x-ms-version": "2020-12-06"
-=======
-        "x-ms-version": "2021-02-12"
->>>>>>> 7e782c87
-      },
-      "RequestBody": null,
-      "StatusCode": 201,
-      "ResponseHeaders": {
-        "Content-Length": "0",
-<<<<<<< HEAD
-        "Date": "Mon, 26 Apr 2021 22:14:32 GMT",
-        "ETag": "\"0x8D90900ABDF55EC\"",
-        "Last-Modified": "Mon, 26 Apr 2021 22:14:33 GMT",
-        "Server": "Windows-Azure-Blob/1.0 Microsoft-HTTPAPI/2.0",
-        "x-ms-client-request-id": "4511d236-85f5-3ea5-3d93-76cf58e9d024",
-        "x-ms-request-id": "90f62256-501e-0073-75e9-3a2721000000",
-        "x-ms-version": "2020-12-06"
-=======
+        "x-ms-version": "2021-02-12"
+      },
+      "RequestBody": null,
+      "StatusCode": 201,
+      "ResponseHeaders": {
+        "Content-Length": "0",
         "Date": "Tue, 24 Aug 2021 19:05:28 GMT",
         "ETag": "\u00220x8D96732238B597F\u0022",
         "Last-Modified": "Tue, 24 Aug 2021 19:05:29 GMT",
@@ -864,7 +647,6 @@
         "x-ms-client-request-id": "e891b87b-b0c2-cea1-0e50-26b28ed33dbe",
         "x-ms-request-id": "7f8ba579-f01e-0060-251b-99313f000000",
         "x-ms-version": "2021-02-12"
->>>>>>> 7e782c87
       },
       "ResponseBody": []
     },
@@ -882,25 +664,12 @@
         "x-ms-client-request-id": "fc4011ac-c3c6-3a60-ec4a-51b5e51a1f63",
         "x-ms-date": "Tue, 24 Aug 2021 19:05:29 GMT",
         "x-ms-return-client-request-id": "true",
-<<<<<<< HEAD
-        "x-ms-version": "2020-12-06"
-=======
-        "x-ms-version": "2021-02-12"
->>>>>>> 7e782c87
-      },
-      "RequestBody": null,
-      "StatusCode": 201,
-      "ResponseHeaders": {
-        "Content-Length": "0",
-<<<<<<< HEAD
-        "Date": "Mon, 26 Apr 2021 22:14:33 GMT",
-        "ETag": "\"0x8D90900ABF21B6E\"",
-        "Last-Modified": "Mon, 26 Apr 2021 22:14:33 GMT",
-        "Server": "Windows-Azure-HDFS/1.0 Microsoft-HTTPAPI/2.0",
-        "x-ms-client-request-id": "b324aaae-1994-7e42-4129-8345e4d730ec",
-        "x-ms-request-id": "7a27d126-301f-005a-34e9-3a1955000000",
-        "x-ms-version": "2020-12-06"
-=======
+        "x-ms-version": "2021-02-12"
+      },
+      "RequestBody": null,
+      "StatusCode": 201,
+      "ResponseHeaders": {
+        "Content-Length": "0",
         "Date": "Tue, 24 Aug 2021 19:05:29 GMT",
         "ETag": "\u00220x8D9673223A09C3A\u0022",
         "Last-Modified": "Tue, 24 Aug 2021 19:05:29 GMT",
@@ -912,7 +681,6 @@
         "x-ms-request-id": "68265176-c01f-0019-661b-99cd1b000000",
         "x-ms-request-server-encrypted": "true",
         "x-ms-version": "2021-02-12"
->>>>>>> 7e782c87
       },
       "ResponseBody": []
     },
@@ -936,11 +704,7 @@
         "x-ms-date": "Tue, 24 Aug 2021 19:05:29 GMT",
         "x-ms-lease-id": "9b086479-7f48-9b01-d6e8-d53db2cd795d",
         "x-ms-return-client-request-id": "true",
-<<<<<<< HEAD
-        "x-ms-version": "2020-12-06"
-=======
-        "x-ms-version": "2021-02-12"
->>>>>>> 7e782c87
+        "x-ms-version": "2021-02-12"
       },
       "RequestBody": null,
       "StatusCode": 412,
@@ -954,13 +718,8 @@
         ],
         "x-ms-client-request-id": "9ddb44cc-2769-d1ed-b807-91f6d8cd5fc9",
         "x-ms-error-code": "LeaseNotPresentWithBlobOperation",
-<<<<<<< HEAD
-        "x-ms-request-id": "90f62277-501e-0073-12e9-3a2721000000",
-        "x-ms-version": "2020-12-06"
-=======
         "x-ms-request-id": "7f8ba588-f01e-0060-311b-99313f000000",
         "x-ms-version": "2021-02-12"
->>>>>>> 7e782c87
       },
       "ResponseBody": [
         "\uFEFF\u003C?xml version=\u00221.0\u0022 encoding=\u0022utf-8\u0022?\u003E\u003CError\u003E\u003CCode\u003ELeaseNotPresentWithBlobOperation\u003C/Code\u003E\u003CMessage\u003EThere is currently no lease on the blob.\n",
@@ -982,23 +741,12 @@
         "x-ms-client-request-id": "a1e87e6f-823f-04fa-854d-bc892c86e27f",
         "x-ms-date": "Tue, 24 Aug 2021 19:05:29 GMT",
         "x-ms-return-client-request-id": "true",
-<<<<<<< HEAD
-        "x-ms-version": "2020-12-06"
-=======
-        "x-ms-version": "2021-02-12"
->>>>>>> 7e782c87
+        "x-ms-version": "2021-02-12"
       },
       "RequestBody": null,
       "StatusCode": 202,
       "ResponseHeaders": {
         "Content-Length": "0",
-<<<<<<< HEAD
-        "Date": "Mon, 26 Apr 2021 22:14:33 GMT",
-        "Server": "Windows-Azure-Blob/1.0 Microsoft-HTTPAPI/2.0",
-        "x-ms-client-request-id": "c95fcdd8-ccb7-f9c1-a5cb-f4ed9385afcf",
-        "x-ms-request-id": "90f62283-501e-0073-1ce9-3a2721000000",
-        "x-ms-version": "2020-12-06"
-=======
         "Date": "Tue, 24 Aug 2021 19:05:28 GMT",
         "Server": [
           "Windows-Azure-Blob/1.0",
@@ -1007,7 +755,6 @@
         "x-ms-client-request-id": "a1e87e6f-823f-04fa-854d-bc892c86e27f",
         "x-ms-request-id": "7f8ba58d-f01e-0060-341b-99313f000000",
         "x-ms-version": "2021-02-12"
->>>>>>> 7e782c87
       },
       "ResponseBody": []
     }
