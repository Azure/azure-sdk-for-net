﻿{
  "Entries": [
    {
      "RequestUri": "https://seannse.blob.core.windows.net/test-filesystem-80b1242d-455e-6857-b098-60d6e346f9a9?restype=container",
      "RequestMethod": "PUT",
      "RequestHeaders": {
        "Accept": "application/xml",
        "Authorization": "Sanitized",
        "traceparent": "00-c111693af186074d8bad930289c57171-713a3d1e9f3e574f-00",
        "User-Agent": [
          "azsdk-net-Storage.Files.DataLake/12.7.0-alpha.20210217.1",
          "(.NET 5.0.3; Microsoft Windows 10.0.19042)"
        ],
        "x-ms-blob-public-access": "container",
        "x-ms-client-request-id": "a5a82421-5ce0-1bfd-316e-8a0f719d5f31",
        "x-ms-date": "Wed, 17 Feb 2021 22:46:18 GMT",
        "x-ms-return-client-request-id": "true",
<<<<<<< HEAD
        "x-ms-version": "2020-12-06"
=======
        "x-ms-version": "2021-02-12"
>>>>>>> 7e782c87
      },
      "RequestBody": null,
      "StatusCode": 201,
      "ResponseHeaders": {
        "Content-Length": "0",
        "Date": "Wed, 17 Feb 2021 22:46:17 GMT",
        "ETag": "\"0x8D8D395D6F27A2E\"",
        "Last-Modified": "Wed, 17 Feb 2021 22:46:18 GMT",
        "Server": [
          "Windows-Azure-Blob/1.0",
          "Microsoft-HTTPAPI/2.0"
        ],
        "x-ms-client-request-id": "a5a82421-5ce0-1bfd-316e-8a0f719d5f31",
        "x-ms-request-id": "d310f6e4-501e-004a-0a7e-05dcd0000000",
<<<<<<< HEAD
        "x-ms-version": "2020-12-06"
=======
        "x-ms-version": "2021-02-12"
>>>>>>> 7e782c87
      },
      "ResponseBody": []
    },
    {
      "RequestUri": "https://seannse.blob.core.windows.net/test-filesystem-80b1242d-455e-6857-b098-60d6e346f9a9?restype=container",
      "RequestMethod": "DELETE",
      "RequestHeaders": {
        "Accept": "application/xml",
        "Authorization": "Sanitized",
        "traceparent": "00-9e7a8c7af4cf9a4a9ab7127d8487d25f-88f379712e8ad648-00",
        "User-Agent": [
          "azsdk-net-Storage.Files.DataLake/12.7.0-alpha.20210217.1",
          "(.NET 5.0.3; Microsoft Windows 10.0.19042)"
        ],
        "x-ms-client-request-id": "311e3855-aeb2-82a3-0abe-1c9911543f09",
        "x-ms-date": "Wed, 17 Feb 2021 22:46:18 GMT",
        "x-ms-return-client-request-id": "true",
<<<<<<< HEAD
        "x-ms-version": "2020-12-06"
=======
        "x-ms-version": "2021-02-12"
>>>>>>> 7e782c87
      },
      "RequestBody": null,
      "StatusCode": 202,
      "ResponseHeaders": {
        "Content-Length": "0",
        "Date": "Wed, 17 Feb 2021 22:46:17 GMT",
        "Server": [
          "Windows-Azure-Blob/1.0",
          "Microsoft-HTTPAPI/2.0"
        ],
        "x-ms-client-request-id": "311e3855-aeb2-82a3-0abe-1c9911543f09",
        "x-ms-request-id": "d310f770-501e-004a-107e-05dcd0000000",
<<<<<<< HEAD
        "x-ms-version": "2020-12-06"
=======
        "x-ms-version": "2021-02-12"
>>>>>>> 7e782c87
      },
      "ResponseBody": []
    }
  ],
  "Variables": {
    "DateTimeOffsetNow": "2021-02-17T16:46:18.0896105-06:00",
    "RandomSeed": "1593554776",
    "Storage_TestConfigHierarchicalNamespace": "NamespaceTenant\nseannse\nU2FuaXRpemVk\nhttps://seannse.blob.core.windows.net\nhttps://seannse.file.core.windows.net\nhttps://seannse.queue.core.windows.net\nhttps://seannse.table.core.windows.net\n\n\n\n\nhttps://seannse-secondary.blob.core.windows.net\nhttps://seannse-secondary.file.core.windows.net\nhttps://seannse-secondary.queue.core.windows.net\nhttps://seannse-secondary.table.core.windows.net\n68390a19-a643-458b-b726-408abf67b4fc\nSanitized\n72f988bf-86f1-41af-91ab-2d7cd011db47\nhttps://login.microsoftonline.com/\nCloud\nBlobEndpoint=https://seannse.blob.core.windows.net/;QueueEndpoint=https://seannse.queue.core.windows.net/;FileEndpoint=https://seannse.file.core.windows.net/;BlobSecondaryEndpoint=https://seannse-secondary.blob.core.windows.net/;QueueSecondaryEndpoint=https://seannse-secondary.queue.core.windows.net/;FileSecondaryEndpoint=https://seannse-secondary.file.core.windows.net/;AccountName=seannse;AccountKey=Sanitized\n\n\n"
  }
}<|MERGE_RESOLUTION|>--- conflicted
+++ resolved
@@ -15,11 +15,7 @@
         "x-ms-client-request-id": "a5a82421-5ce0-1bfd-316e-8a0f719d5f31",
         "x-ms-date": "Wed, 17 Feb 2021 22:46:18 GMT",
         "x-ms-return-client-request-id": "true",
-<<<<<<< HEAD
-        "x-ms-version": "2020-12-06"
-=======
         "x-ms-version": "2021-02-12"
->>>>>>> 7e782c87
       },
       "RequestBody": null,
       "StatusCode": 201,
@@ -34,11 +30,7 @@
         ],
         "x-ms-client-request-id": "a5a82421-5ce0-1bfd-316e-8a0f719d5f31",
         "x-ms-request-id": "d310f6e4-501e-004a-0a7e-05dcd0000000",
-<<<<<<< HEAD
-        "x-ms-version": "2020-12-06"
-=======
         "x-ms-version": "2021-02-12"
->>>>>>> 7e782c87
       },
       "ResponseBody": []
     },
@@ -56,11 +48,7 @@
         "x-ms-client-request-id": "311e3855-aeb2-82a3-0abe-1c9911543f09",
         "x-ms-date": "Wed, 17 Feb 2021 22:46:18 GMT",
         "x-ms-return-client-request-id": "true",
-<<<<<<< HEAD
-        "x-ms-version": "2020-12-06"
-=======
         "x-ms-version": "2021-02-12"
->>>>>>> 7e782c87
       },
       "RequestBody": null,
       "StatusCode": 202,
@@ -73,11 +61,7 @@
         ],
         "x-ms-client-request-id": "311e3855-aeb2-82a3-0abe-1c9911543f09",
         "x-ms-request-id": "d310f770-501e-004a-107e-05dcd0000000",
-<<<<<<< HEAD
-        "x-ms-version": "2020-12-06"
-=======
         "x-ms-version": "2021-02-12"
->>>>>>> 7e782c87
       },
       "ResponseBody": []
     }
