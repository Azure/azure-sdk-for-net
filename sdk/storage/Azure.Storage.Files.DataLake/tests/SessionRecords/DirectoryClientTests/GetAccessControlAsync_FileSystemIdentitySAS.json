--- conflicted
+++ resolved
@@ -1,25 +1,18 @@
 {
   "Entries": [
     {
-      "RequestUri": "https://seannse.blob.core.windows.net/test-filesystem-edf1258b-50c0-5c5b-14ea-e7066c4227af?restype=container",
+      "RequestUri": "https://seannse.blob.core.windows.net/test-filesystem-0bac1b3a-5084-9b12-f5a0-7f2a157cf69f?restype=container",
       "RequestMethod": "PUT",
       "RequestHeaders": {
         "Accept": "application/xml",
         "Authorization": "Sanitized",
-<<<<<<< HEAD
-        "traceparent": "00-48749d62bb5a2c48adda5524fb48e687-bdf43086d9125e4a-00",
+        "traceparent": "00-e124298448cc8246bdd565b9261a1864-75a18c93d265804f-00",
         "User-Agent": [
-          "azsdk-net-Storage.Files.DataLake/12.7.0-alpha.20210202.1",
-          "(.NET 5.0.2; Microsoft Windows 10.0.19042)"
-=======
-        "traceparent": "00-63ce6a48511dec46a9c2b80414856e71-bf5b22d3b329c84b-00",
-        "User-Agent": [
-          "azsdk-net-Storage.Files.DataLake/12.7.0-alpha.20210217.1",
-          "(.NET 5.0.3; Microsoft Windows 10.0.19042)"
->>>>>>> 1814567d
+          "azsdk-net-Storage.Files.DataLake/12.7.0-alpha.20210219.1",
+          "(.NET 5.0.3; Microsoft Windows 10.0.19041)"
         ],
         "x-ms-blob-public-access": "container",
-        "x-ms-client-request-id": "92ef45c6-aa4a-e760-7115-9fb8c9c8d900",
+        "x-ms-client-request-id": "5408b5a8-8f7b-ac1e-779e-e3cf4fc38e5f",
         "x-ms-return-client-request-id": "true",
         "x-ms-version": "2020-06-12"
       },
@@ -27,48 +20,31 @@
       "StatusCode": 201,
       "ResponseHeaders": {
         "Content-Length": "0",
-<<<<<<< HEAD
-        "Date": "Tue, 02 Feb 2021 21:51:43 GMT",
-        "ETag": "\u00220x8D8C7C4BB24FB47\u0022",
-        "Last-Modified": "Tue, 02 Feb 2021 21:51:44 GMT",
-=======
-        "Date": "Wed, 17 Feb 2021 22:39:35 GMT",
-        "ETag": "\u00220x8D8D394E7337BF9\u0022",
-        "Last-Modified": "Wed, 17 Feb 2021 22:39:36 GMT",
->>>>>>> 1814567d
+        "Date": "Fri, 19 Feb 2021 19:00:13 GMT",
+        "ETag": "\u00220x8D8D50896D5D511\u0022",
+        "Last-Modified": "Fri, 19 Feb 2021 19:00:13 GMT",
         "Server": [
           "Windows-Azure-Blob/1.0",
           "Microsoft-HTTPAPI/2.0"
         ],
-        "x-ms-client-request-id": "92ef45c6-aa4a-e760-7115-9fb8c9c8d900",
-<<<<<<< HEAD
-        "x-ms-request-id": "207aff5d-d01e-008f-01ad-f9f635000000",
-=======
-        "x-ms-request-id": "48061682-801e-002b-587d-05ff93000000",
->>>>>>> 1814567d
+        "x-ms-client-request-id": "5408b5a8-8f7b-ac1e-779e-e3cf4fc38e5f",
+        "x-ms-request-id": "cb118642-b01e-006d-7cf1-06cb14000000",
         "x-ms-version": "2020-06-12"
       },
       "ResponseBody": []
     },
     {
-      "RequestUri": "https://seannse.dfs.core.windows.net/test-filesystem-edf1258b-50c0-5c5b-14ea-e7066c4227af/test-directory-eca61cc6-a4c4-dcb3-4e07-87938313cb8d?resource=directory",
+      "RequestUri": "https://seannse.dfs.core.windows.net/test-filesystem-0bac1b3a-5084-9b12-f5a0-7f2a157cf69f/test-directory-3a0cc9ee-8eaf-0da4-27b5-004f0c95012d?resource=directory",
       "RequestMethod": "PUT",
       "RequestHeaders": {
         "Accept": "application/json",
         "Authorization": "Sanitized",
-<<<<<<< HEAD
-        "traceparent": "00-ba20f0955fb4af428c1f53578cc3ef91-9ea2cbacbe1e4042-00",
+        "traceparent": "00-9385242467354d4bb4b140e2f83adedf-9a93a5b24b3e9645-00",
         "User-Agent": [
-          "azsdk-net-Storage.Files.DataLake/12.7.0-alpha.20210202.1",
-          "(.NET 5.0.2; Microsoft Windows 10.0.19042)"
-=======
-        "traceparent": "00-2e2113de3407bc4d813e566f1be86a77-2ac456842a4eca4b-00",
-        "User-Agent": [
-          "azsdk-net-Storage.Files.DataLake/12.7.0-alpha.20210217.1",
-          "(.NET 5.0.3; Microsoft Windows 10.0.19042)"
->>>>>>> 1814567d
+          "azsdk-net-Storage.Files.DataLake/12.7.0-alpha.20210219.1",
+          "(.NET 5.0.3; Microsoft Windows 10.0.19041)"
         ],
-        "x-ms-client-request-id": "3dccdfe6-3824-0543-7a32-917c47dd7ca9",
+        "x-ms-client-request-id": "56a71985-ac8d-32b2-f7e8-7dc7d5cf6b43",
         "x-ms-return-client-request-id": "true",
         "x-ms-version": "2020-06-12"
       },
@@ -76,25 +52,15 @@
       "StatusCode": 201,
       "ResponseHeaders": {
         "Content-Length": "0",
-<<<<<<< HEAD
-        "Date": "Tue, 02 Feb 2021 21:51:43 GMT",
-        "ETag": "\u00220x8D8C7C4BB67F00B\u0022",
-        "Last-Modified": "Tue, 02 Feb 2021 21:51:44 GMT",
-=======
-        "Date": "Wed, 17 Feb 2021 22:39:35 GMT",
-        "ETag": "\u00220x8D8D394E76BE560\u0022",
-        "Last-Modified": "Wed, 17 Feb 2021 22:39:36 GMT",
->>>>>>> 1814567d
+        "Date": "Fri, 19 Feb 2021 19:00:13 GMT",
+        "ETag": "\u00220x8D8D50896E80852\u0022",
+        "Last-Modified": "Fri, 19 Feb 2021 19:00:14 GMT",
         "Server": [
           "Windows-Azure-HDFS/1.0",
           "Microsoft-HTTPAPI/2.0"
         ],
-        "x-ms-client-request-id": "3dccdfe6-3824-0543-7a32-917c47dd7ca9",
-<<<<<<< HEAD
-        "x-ms-request-id": "bad92bb0-c01f-0067-3ead-f96fa3000000",
-=======
-        "x-ms-request-id": "cba881d4-001f-000a-087d-05dbe8000000",
->>>>>>> 1814567d
+        "x-ms-client-request-id": "56a71985-ac8d-32b2-f7e8-7dc7d5cf6b43",
+        "x-ms-request-id": "da83887a-a01f-0061-20f1-065c1c000000",
         "x-ms-version": "2020-06-12"
       },
       "ResponseBody": []
@@ -107,125 +73,77 @@
         "Authorization": "Sanitized",
         "Content-Length": "59",
         "Content-Type": "application/xml",
-<<<<<<< HEAD
-        "traceparent": "00-239c9efb303b96448dc062f35066923b-299df82f1346fd47-00",
+        "traceparent": "00-8e27696ca633ea40925295fe86935d25-eb654fe29adf1240-00",
         "User-Agent": [
-          "azsdk-net-Storage.Files.DataLake/12.7.0-alpha.20210202.1",
-          "(.NET 5.0.2; Microsoft Windows 10.0.19042)"
-=======
-        "traceparent": "00-fc41daef0bdd324eb9114098553c85b7-9934a27138a7fe46-00",
-        "User-Agent": [
-          "azsdk-net-Storage.Files.DataLake/12.7.0-alpha.20210217.1",
-          "(.NET 5.0.3; Microsoft Windows 10.0.19042)"
->>>>>>> 1814567d
+          "azsdk-net-Storage.Files.DataLake/12.7.0-alpha.20210219.1",
+          "(.NET 5.0.3; Microsoft Windows 10.0.19041)"
         ],
-        "x-ms-client-request-id": "e9d1237e-9bfb-e6dc-1650-16f793a097a8",
+        "x-ms-client-request-id": "35495456-381c-f2d2-a036-07008470605a",
         "x-ms-return-client-request-id": "true",
         "x-ms-version": "2020-06-12"
       },
-<<<<<<< HEAD
-      "RequestBody": "\u003CKeyInfo\u003E\u003CExpiry\u003E2021-02-02T22:51:43Z\u003C/Expiry\u003E\u003C/KeyInfo\u003E",
+      "RequestBody": "\uFEFF\u003CKeyInfo\u003E\u003CExpiry\u003E2021-02-19T20:00:14Z\u003C/Expiry\u003E\u003C/KeyInfo\u003E",
       "StatusCode": 200,
       "ResponseHeaders": {
         "Content-Type": "application/xml",
-        "Date": "Tue, 02 Feb 2021 21:51:43 GMT",
-=======
-      "RequestBody": "\uFEFF\u003CKeyInfo\u003E\u003CExpiry\u003E2021-02-17T23:39:36Z\u003C/Expiry\u003E\u003C/KeyInfo\u003E",
-      "StatusCode": 200,
-      "ResponseHeaders": {
-        "Content-Type": "application/xml",
-        "Date": "Wed, 17 Feb 2021 22:39:36 GMT",
->>>>>>> 1814567d
+        "Date": "Fri, 19 Feb 2021 19:00:14 GMT",
         "Server": [
           "Windows-Azure-Blob/1.0",
           "Microsoft-HTTPAPI/2.0"
         ],
         "Transfer-Encoding": "chunked",
-        "x-ms-client-request-id": "e9d1237e-9bfb-e6dc-1650-16f793a097a8",
-<<<<<<< HEAD
-        "x-ms-request-id": "207b02b6-d01e-008f-34ad-f9f635000000",
+        "x-ms-client-request-id": "35495456-381c-f2d2-a036-07008470605a",
+        "x-ms-request-id": "cb118668-b01e-006d-1bf1-06cb14000000",
         "x-ms-version": "2020-06-12"
       },
-      "ResponseBody": "\uFEFF\u003C?xml version=\u00221.0\u0022 encoding=\u0022utf-8\u0022?\u003E\u003CUserDelegationKey\u003E\u003CSignedOid\u003Ec4f48289-bb84-4086-b250-6f94a8f64cee\u003C/SignedOid\u003E\u003CSignedTid\u003E72f988bf-86f1-41af-91ab-2d7cd011db47\u003C/SignedTid\u003E\u003CSignedStart\u003E2021-02-02T21:51:44Z\u003C/SignedStart\u003E\u003CSignedExpiry\u003E2021-02-02T22:51:43Z\u003C/SignedExpiry\u003E\u003CSignedService\u003Eb\u003C/SignedService\u003E\u003CSignedVersion\u003E2020-06-12\u003C/SignedVersion\u003E\u003CValue\u003E80V5D3bWZQvgL5codGQHFQIKqtTWsjKdGdnzSCNuTac=\u003C/Value\u003E\u003C/UserDelegationKey\u003E"
+      "ResponseBody": "\uFEFF\u003C?xml version=\u00221.0\u0022 encoding=\u0022utf-8\u0022?\u003E\u003CUserDelegationKey\u003E\u003CSignedOid\u003Ec4f48289-bb84-4086-b250-6f94a8f64cee\u003C/SignedOid\u003E\u003CSignedTid\u003E72f988bf-86f1-41af-91ab-2d7cd011db47\u003C/SignedTid\u003E\u003CSignedStart\u003E2021-02-19T19:00:14Z\u003C/SignedStart\u003E\u003CSignedExpiry\u003E2021-02-19T20:00:14Z\u003C/SignedExpiry\u003E\u003CSignedService\u003Eb\u003C/SignedService\u003E\u003CSignedVersion\u003E2020-06-12\u003C/SignedVersion\u003E\u003CValue\u003EqB0zi3eKIYquWZDol/PY5Guu0\u002BNrWHEROTrlIXoQrHs=\u003C/Value\u003E\u003C/UserDelegationKey\u003E"
     },
     {
-      "RequestUri": "https://seannse.dfs.core.windows.net/test-filesystem-edf1258b-50c0-5c5b-14ea-e7066c4227af/test-directory-eca61cc6-a4c4-dcb3-4e07-87938313cb8d?skoid=c4f48289-bb84-4086-b250-6f94a8f64cee\u0026sktid=72f988bf-86f1-41af-91ab-2d7cd011db47\u0026skt=2021-02-02T21%3A51%3A44Z\u0026ske=2021-02-02T22%3A51%3A43Z\u0026sks=b\u0026skv=2020-06-12\u0026sv=2020-06-12\u0026st=2021-02-02T20%3A51%3A43Z\u0026se=2021-02-02T22%3A51%3A43Z\u0026sr=c\u0026sp=racwdlmeop\u0026sig=Sanitized\u0026action=getAccessControl",
+      "RequestUri": "https://seannse.dfs.core.windows.net/test-filesystem-0bac1b3a-5084-9b12-f5a0-7f2a157cf69f/test-directory-3a0cc9ee-8eaf-0da4-27b5-004f0c95012d?skoid=c4f48289-bb84-4086-b250-6f94a8f64cee\u0026sktid=72f988bf-86f1-41af-91ab-2d7cd011db47\u0026skt=2021-02-19T19%3A00%3A14Z\u0026ske=2021-02-19T20%3A00%3A14Z\u0026sks=b\u0026skv=2020-06-12\u0026sv=2020-06-12\u0026st=2021-02-19T18%3A00%3A14Z\u0026se=2021-02-19T20%3A00%3A14Z\u0026sr=c\u0026sp=racwdlmeop\u0026sig=Sanitized\u0026action=getAccessControl",
       "RequestMethod": "HEAD",
       "RequestHeaders": {
         "Accept": "application/json",
-        "traceparent": "00-84353443af0e5244b20b30e1925ae1e7-ce9806b470c1f747-00",
+        "traceparent": "00-7def11044e051b41be616b26582b363b-4cbd98f21155074b-00",
         "User-Agent": [
-          "azsdk-net-Storage.Files.DataLake/12.7.0-alpha.20210202.1",
-          "(.NET 5.0.2; Microsoft Windows 10.0.19042)"
-=======
-        "x-ms-request-id": "48061845-801e-002b-037d-05ff93000000",
-        "x-ms-version": "2020-06-12"
-      },
-      "ResponseBody": "\uFEFF\u003C?xml version=\u00221.0\u0022 encoding=\u0022utf-8\u0022?\u003E\u003CUserDelegationKey\u003E\u003CSignedOid\u003Ec4f48289-bb84-4086-b250-6f94a8f64cee\u003C/SignedOid\u003E\u003CSignedTid\u003E72f988bf-86f1-41af-91ab-2d7cd011db47\u003C/SignedTid\u003E\u003CSignedStart\u003E2021-02-17T22:39:36Z\u003C/SignedStart\u003E\u003CSignedExpiry\u003E2021-02-17T23:39:36Z\u003C/SignedExpiry\u003E\u003CSignedService\u003Eb\u003C/SignedService\u003E\u003CSignedVersion\u003E2020-06-12\u003C/SignedVersion\u003E\u003CValue\u003EsZNJKIPhro18DUa6YkGufyFwNFec6la6vU1taWeHZps=\u003C/Value\u003E\u003C/UserDelegationKey\u003E"
-    },
-    {
-      "RequestUri": "https://seannse.dfs.core.windows.net/test-filesystem-edf1258b-50c0-5c5b-14ea-e7066c4227af/test-directory-eca61cc6-a4c4-dcb3-4e07-87938313cb8d?skoid=c4f48289-bb84-4086-b250-6f94a8f64cee\u0026sktid=72f988bf-86f1-41af-91ab-2d7cd011db47\u0026skt=2021-02-17T22%3A39%3A36Z\u0026ske=2021-02-17T23%3A39%3A36Z\u0026sks=b\u0026skv=2020-06-12\u0026sv=2020-06-12\u0026st=2021-02-17T21%3A39%3A36Z\u0026se=2021-02-17T23%3A39%3A36Z\u0026sr=c\u0026sp=racwdlmeop\u0026sig=Sanitized\u0026action=getAccessControl",
-      "RequestMethod": "HEAD",
-      "RequestHeaders": {
-        "traceparent": "00-8ff0203937f730448d134779a9f951b9-4fd62161de6f0a46-00",
-        "User-Agent": [
-          "azsdk-net-Storage.Files.DataLake/12.7.0-alpha.20210217.1",
-          "(.NET 5.0.3; Microsoft Windows 10.0.19042)"
->>>>>>> 1814567d
+          "azsdk-net-Storage.Files.DataLake/12.7.0-alpha.20210219.1",
+          "(.NET 5.0.3; Microsoft Windows 10.0.19041)"
         ],
-        "x-ms-client-request-id": "24fee8a6-930b-f8ad-6be4-d52b78870e86",
+        "x-ms-client-request-id": "8071123b-3586-fa27-5c05-d2f828fd220c",
         "x-ms-return-client-request-id": "true",
         "x-ms-version": "2020-06-12"
       },
       "RequestBody": null,
       "StatusCode": 200,
       "ResponseHeaders": {
-<<<<<<< HEAD
-        "Date": "Tue, 02 Feb 2021 21:51:44 GMT",
-        "ETag": "\u00220x8D8C7C4BB67F00B\u0022",
-        "Last-Modified": "Tue, 02 Feb 2021 21:51:44 GMT",
-=======
-        "Date": "Wed, 17 Feb 2021 22:39:36 GMT",
-        "ETag": "\u00220x8D8D394E76BE560\u0022",
-        "Last-Modified": "Wed, 17 Feb 2021 22:39:36 GMT",
->>>>>>> 1814567d
+        "Date": "Fri, 19 Feb 2021 19:00:14 GMT",
+        "ETag": "\u00220x8D8D50896E80852\u0022",
+        "Last-Modified": "Fri, 19 Feb 2021 19:00:14 GMT",
         "Server": [
           "Windows-Azure-HDFS/1.0",
           "Microsoft-HTTPAPI/2.0"
         ],
         "x-ms-acl": "user::rwx,group::r-x,other::---",
-        "x-ms-client-request-id": "24fee8a6-930b-f8ad-6be4-d52b78870e86",
+        "x-ms-client-request-id": "8071123b-3586-fa27-5c05-d2f828fd220c",
         "x-ms-group": "c4f48289-bb84-4086-b250-6f94a8f64cee",
         "x-ms-owner": "c4f48289-bb84-4086-b250-6f94a8f64cee",
         "x-ms-permissions": "rwxr-x---",
-<<<<<<< HEAD
-        "x-ms-request-id": "7307884e-501f-005a-68ad-f919b8000000",
-=======
-        "x-ms-request-id": "8191cc6e-b01f-006d-347d-05cb14000000",
->>>>>>> 1814567d
+        "x-ms-request-id": "da8388aa-a01f-0061-50f1-065c1c000000",
         "x-ms-version": "2020-06-12"
       },
       "ResponseBody": []
     },
     {
-      "RequestUri": "https://seannse.blob.core.windows.net/test-filesystem-edf1258b-50c0-5c5b-14ea-e7066c4227af?restype=container",
+      "RequestUri": "https://seannse.blob.core.windows.net/test-filesystem-0bac1b3a-5084-9b12-f5a0-7f2a157cf69f?restype=container",
       "RequestMethod": "DELETE",
       "RequestHeaders": {
         "Accept": "application/xml",
         "Authorization": "Sanitized",
-<<<<<<< HEAD
-        "traceparent": "00-4559200a2d09a941bfb5ec5b89829216-7fa68caceb06af44-00",
+        "traceparent": "00-c9a1054101bc0f468f10d1f1a7f70b4a-053b12e45507384a-00",
         "User-Agent": [
-          "azsdk-net-Storage.Files.DataLake/12.7.0-alpha.20210202.1",
-          "(.NET 5.0.2; Microsoft Windows 10.0.19042)"
-=======
-        "traceparent": "00-da35fb70684e2c4683b98b685d5e3bd3-15e0015350288640-00",
-        "User-Agent": [
-          "azsdk-net-Storage.Files.DataLake/12.7.0-alpha.20210217.1",
-          "(.NET 5.0.3; Microsoft Windows 10.0.19042)"
->>>>>>> 1814567d
+          "azsdk-net-Storage.Files.DataLake/12.7.0-alpha.20210219.1",
+          "(.NET 5.0.3; Microsoft Windows 10.0.19041)"
         ],
-        "x-ms-client-request-id": "aa51a67b-73a2-509d-23c9-a818d6d4ded9",
+        "x-ms-client-request-id": "71c44260-dfff-afd4-c7be-740d03662b1d",
         "x-ms-return-client-request-id": "true",
         "x-ms-version": "2020-06-12"
       },
@@ -233,33 +151,21 @@
       "StatusCode": 202,
       "ResponseHeaders": {
         "Content-Length": "0",
-<<<<<<< HEAD
-        "Date": "Tue, 02 Feb 2021 21:51:44 GMT",
-=======
-        "Date": "Wed, 17 Feb 2021 22:39:36 GMT",
->>>>>>> 1814567d
+        "Date": "Fri, 19 Feb 2021 19:00:14 GMT",
         "Server": [
           "Windows-Azure-Blob/1.0",
           "Microsoft-HTTPAPI/2.0"
         ],
-        "x-ms-client-request-id": "aa51a67b-73a2-509d-23c9-a818d6d4ded9",
-<<<<<<< HEAD
-        "x-ms-request-id": "207b0636-d01e-008f-07ad-f9f635000000",
-=======
-        "x-ms-request-id": "480619b0-801e-002b-557d-05ff93000000",
->>>>>>> 1814567d
+        "x-ms-client-request-id": "71c44260-dfff-afd4-c7be-740d03662b1d",
+        "x-ms-request-id": "cb1186a5-b01e-006d-51f1-06cb14000000",
         "x-ms-version": "2020-06-12"
       },
       "ResponseBody": []
     }
   ],
   "Variables": {
-<<<<<<< HEAD
-    "DateTimeOffsetNow": "2021-02-02T15:51:43.9224021-06:00",
-=======
-    "DateTimeOffsetNow": "2021-02-17T16:39:36.5818538-06:00",
->>>>>>> 1814567d
-    "RandomSeed": "166794425",
+    "DateTimeOffsetNow": "2021-02-19T13:00:14.8745931-06:00",
+    "RandomSeed": "887294300",
     "Storage_TestConfigHierarchicalNamespace": "NamespaceTenant\nseannse\nU2FuaXRpemVk\nhttps://seannse.blob.core.windows.net\nhttps://seannse.file.core.windows.net\nhttps://seannse.queue.core.windows.net\nhttps://seannse.table.core.windows.net\n\n\n\n\nhttps://seannse-secondary.blob.core.windows.net\nhttps://seannse-secondary.file.core.windows.net\nhttps://seannse-secondary.queue.core.windows.net\nhttps://seannse-secondary.table.core.windows.net\n68390a19-a643-458b-b726-408abf67b4fc\nSanitized\n72f988bf-86f1-41af-91ab-2d7cd011db47\nhttps://login.microsoftonline.com/\nCloud\nBlobEndpoint=https://seannse.blob.core.windows.net/;QueueEndpoint=https://seannse.queue.core.windows.net/;FileEndpoint=https://seannse.file.core.windows.net/;BlobSecondaryEndpoint=https://seannse-secondary.blob.core.windows.net/;QueueSecondaryEndpoint=https://seannse-secondary.queue.core.windows.net/;FileSecondaryEndpoint=https://seannse-secondary.file.core.windows.net/;AccountName=seannse;AccountKey=Sanitized\n"
   }
 }